<appendix xmlns="http://docbook.org/ns/docbook" version="5.0" 
	  xml:id="appendix.gpl-3.0"><info><title>
    <acronym>GNU</acronym> General Public License version 3
  </title></info>
  <?dbhtml filename="appendix_gpl.html"?>
  
  <para>
    Version 3, 29 June 2007
  </para>
  <para>
<<<<<<< HEAD
    Copyright &copy; 2007 Free Software Foundation, Inc.
    <ulink url="http://www.fsf.org/">http://www.fsf.org/</ulink>
=======
    Copyright © 2007 Free Software Foundation, Inc.
    <link xmlns:xlink="http://www.w3.org/1999/xlink" xlink:href="http://www.fsf.org/">http://www.fsf.org/</link>
>>>>>>> b56a5220
  </para>
  <para>
    Everyone is permitted to copy and distribute verbatim copies of this license
    document, but changing it is not allowed.
  </para>
  <bridgehead xml:id="gpl-3-preamble" renderas="sect1">
    Preamble
  </bridgehead>
  <para>
    The <acronym>GNU</acronym> General Public License is a free, copyleft
    license for software and other kinds of works.
  </para>
  <para>
    The licenses for most software and other practical works are designed to
    take away your freedom to share and change the works.  By contrast, the
    <acronym>GNU</acronym> General Public License is intended to guarantee your
    freedom to share and change all versions of a program—to make sure it
    remains free software for all its users.  We, the Free Software Foundation,
    use the <acronym>GNU</acronym> General Public License for most of our
    software; it applies also to any other work released this way by its
    authors.  You can apply it to your programs, too.
  </para>
  <para>
    When we speak of free software, we are referring to freedom, not price.  Our
    General Public Licenses are designed to make sure that you have the freedom
    to distribute copies of free software (and charge for them if you wish),
    that you receive source code or can get it if you want it, that you can
    change the software or use pieces of it in new free programs, and that you
    know you can do these things.
  </para>
  <para>
    To protect your rights, we need to prevent others from denying you these
    rights or asking you to surrender the rights.  Therefore, you have certain
    responsibilities if you distribute copies of the software, or if you modify
    it: responsibilities to respect the freedom of others.
  </para>
  <para>
    For example, if you distribute copies of such a program, whether gratis or
    for a fee, you must pass on to the recipients the same freedoms that you
    received.  You must make sure that they, too, receive or can get the source
    code.  And you must show them these terms so they know their rights.
  </para>
  <para>
    Developers that use the <acronym>GNU</acronym> <acronym>GPL</acronym>
    protect your rights with two steps: (1) assert copyright on the software,
    and (2) offer you this License giving you legal permission to copy,
    distribute and/or modify it.
  </para>
  <para>
    For the developers’ and authors’ protection, the
    <acronym>GPL</acronym> clearly explains that there is no warranty for this
    free software.  For both users’ and authors’ sake, the
    <acronym>GPL</acronym> requires that modified versions be marked as changed,
    so that their problems will not be attributed erroneously to authors of
    previous versions.
  </para>
  <para>
    Some devices are designed to deny users access to install or run modified
    versions of the software inside them, although the manufacturer can do so.
    This is fundamentally incompatible with the aim of protecting users’
    freedom to change the software.  The systematic pattern of such abuse occurs
    in the area of products for individuals to use, which is precisely where it
    is most unacceptable.  Therefore, we have designed this version of the
    <acronym>GPL</acronym> to prohibit the practice for those products.  If such
    problems arise substantially in other domains, we stand ready to extend this
    provision to those domains in future versions of the <acronym>GPL</acronym>,
    as needed to protect the freedom of users.
  </para>
  <para>
    Finally, every program is threatened constantly by software patents.  States
    should not allow patents to restrict development and use of software on
    general-purpose computers, but in those that do, we wish to avoid the
    special danger that patents applied to a free program could make it
    effectively proprietary.  To prevent this, the <acronym>GPL</acronym>
    assures that patents cannot be used to render the program non-free.
  </para>
  <para>
    The precise terms and conditions for copying, distribution and modification
    follow.
  </para>
  <bridgehead>
    TERMS AND CONDITIONS
  </bridgehead>
  <bridgehead xml:id="gpl-3-definitions" renderas="sect1">
    0. Definitions.
  </bridgehead>
  <para>
    “This License” refers to version 3 of the <acronym>GNU</acronym>
    General Public License.
  </para>
  <para>
    “Copyright” also means copyright-like laws that apply to other
    kinds of works, such as semiconductor masks.
  </para>
  <para>
    “The Program” refers to any copyrightable work licensed under
    this License.  Each licensee is addressed as “you”.
    “Licensees” and “recipients” may be individuals or
    organizations.
  </para>
  <para>
    To “modify” a work means to copy from or adapt all or part of
    the work in a fashion requiring copyright permission, other than the making
    of an exact copy.  The resulting work is called a “modified
    version” of the earlier work or a work “based on” the
    earlier work.
  </para>
  <para>
    A “covered work” means either the unmodified Program or a work
    based on the Program.
  </para>
  <para>
    To “propagate” a work means to do anything with it that, without
    permission, would make you directly or secondarily liable for infringement
    under applicable copyright law, except executing it on a computer or
    modifying a private copy.  Propagation includes copying, distribution (with
    or without modification), making available to the public, and in some
    countries other activities as well.
  </para>
  <para>
    To “convey” a work means any kind of propagation that enables
    other parties to make or receive copies.  Mere interaction with a user
    through a computer network, with no transfer of a copy, is not conveying.
  </para>
  <para>
    An interactive user interface displays “Appropriate Legal
    Notices” to the extent that it includes a convenient and prominently
    visible feature that (1) displays an appropriate copyright notice, and (2)
    tells the user that there is no warranty for the work (except to the extent
    that warranties are provided), that licensees may convey the work under this
    License, and how to view a copy of this License.  If the interface presents
    a list of user commands or options, such as a menu, a prominent item in the
    list meets this criterion.
  </para>
  <bridgehead xml:id="SourceCode" renderas="sect1">
    1. Source Code.
  </bridgehead>
  <para>
    The “source code” for a work means the preferred form of the
    work for making modifications to it.  “Object code” means any
    non-source form of a work.
  </para>
  <para>
    A “Standard Interface” means an interface that either is an
    official standard defined by a recognized standards body, or, in the case of
    interfaces specified for a particular programming language, one that is
    widely used among developers working in that language.
  </para>
  <para>
    The “System Libraries” of an executable work include anything,
    other than the work as a whole, that (a) is included in the normal form of
    packaging a Major Component, but which is not part of that Major Component,
    and (b) serves only to enable use of the work with that Major Component, or
    to implement a Standard Interface for which an implementation is available
    to the public in source code form.  A “Major Component”, in this
    context, means a major essential component (kernel, window system, and so
    on) of the specific operating system (if any) on which the executable work
    runs, or a compiler used to produce the work, or an object code interpreter
    used to run it.
  </para>
  <para>
    The “Corresponding Source” for a work in object code form means
    all the source code needed to generate, install, and (for an executable
    work) run the object code and to modify the work, including scripts to
    control those activities.  However, it does not include the work’s
    System Libraries, or general-purpose tools or generally available free
    programs which are used unmodified in performing those activities but which
    are not part of the work.  For example, Corresponding Source includes
    interface definition files associated with source files for the work, and
    the source code for shared libraries and dynamically linked subprograms that
    the work is specifically designed to require, such as by intimate data
    communication or control flow between those subprograms and other parts of
    the work.
  </para>
  <para>
    The Corresponding Source need not include anything that users can regenerate
    automatically from other parts of the Corresponding Source.
  </para>
  <para>
    The Corresponding Source for a work in source code form is that same work.
  </para>
  <bridgehead xml:id="BasicPermissions" renderas="sect1">
    2. Basic Permissions.
  </bridgehead>
  <para>
    All rights granted under this License are granted for the term of copyright
    on the Program, and are irrevocable provided the stated conditions are met.
    This License explicitly affirms your unlimited permission to run the
    unmodified Program.  The output from running a covered work is covered by
    this License only if the output, given its content, constitutes a covered
    work.  This License acknowledges your rights of fair use or other
    equivalent, as provided by copyright law.
  </para>
  <para>
    You may make, run and propagate covered works that you do not convey,
    without conditions so long as your license otherwise remains in force.  You
    may convey covered works to others for the sole purpose of having them make
    modifications exclusively for you, or provide you with facilities for
    running those works, provided that you comply with the terms of this License
    in conveying all material for which you do not control copyright.  Those
    thus making or running the covered works for you must do so exclusively on
    your behalf, under your direction and control, on terms that prohibit them
    from making any copies of your copyrighted material outside their
    relationship with you.
  </para>
  <para>
    Conveying under any other circumstances is permitted solely under the
    conditions stated below.  Sublicensing is not allowed; section 10 makes it
    unnecessary.
  </para>
  <bridgehead xml:id="Protecting" renderas="sect1">
    3. Protecting Users’ Legal Rights From Anti-Circumvention Law.
  </bridgehead>
  <para>
    No covered work shall be deemed part of an effective technological measure
    under any applicable law fulfilling obligations under article 11 of the WIPO
    copyright treaty adopted on 20 December 1996, or similar laws prohibiting or
    restricting circumvention of such measures.
  </para>
  <para>
    When you convey a covered work, you waive any legal power to forbid
    circumvention of technological measures to the extent such circumvention is
    effected by exercising rights under this License with respect to the covered
    work, and you disclaim any intention to limit operation or modification of
    the work as a means of enforcing, against the work’s users, your or
    third parties’ legal rights to forbid circumvention of technological
    measures.
  </para>
  <bridgehead xml:id="ConveyingVerbatim" renderas="sect1">
    4. Conveying Verbatim Copies.
  </bridgehead>
  <para>
    You may convey verbatim copies of the Program’s source code as you
    receive it, in any medium, provided that you conspicuously and appropriately
    publish on each copy an appropriate copyright notice; keep intact all
    notices stating that this License and any non-permissive terms added in
    accord with section 7 apply to the code; keep intact all notices of the
    absence of any warranty; and give all recipients a copy of this License
    along with the Program.
  </para>
  <para>
    You may charge any price or no price for each copy that you convey, and you
    may offer support or warranty protection for a fee.
  </para>
  <bridgehead xml:id="ConveyingModified" renderas="sect1">
    5. Conveying Modified Source Versions.
  </bridgehead>
  <para>
    You may convey a work based on the Program, or the modifications to produce
    it from the Program, in the form of source code under the terms of section
    4, provided that you also meet all of these conditions:
  </para>
  <orderedlist numeration="loweralpha" inheritnum="ignore" continuation="restarts">
    <listitem>
      <para>
        The work must carry prominent notices stating that you modified it, and
        giving a relevant date.
      </para>
    </listitem>
    <listitem>
      <para>
        The work must carry prominent notices stating that it is released under
        this License and any conditions added under section 7.  This requirement
        modifies the requirement in section 4 to “keep intact all
        notices”.
      </para>
    </listitem>
    <listitem>
      <para>
        You must license the entire work, as a whole, under this License to
        anyone who comes into possession of a copy.  This License will therefore
        apply, along with any applicable section 7 additional terms, to the
        whole of the work, and all its parts, regardless of how they are
        packaged.  This License gives no permission to license the work in any
        other way, but it does not invalidate such permission if you have
        separately received it.
      </para>
    </listitem>
    <listitem>
      <para>
        If the work has interactive user interfaces, each must display
        Appropriate Legal Notices; however, if the Program has interactive
        interfaces that do not display Appropriate Legal Notices, your work need
        not make them do so.
      </para>
    </listitem>
  </orderedlist>
  <para>
    A compilation of a covered work with other separate and independent works,
    which are not by their nature extensions of the covered work, and which are
    not combined with it such as to form a larger program, in or on a volume of
    a storage or distribution medium, is called an “aggregate” if
    the compilation and its resulting copyright are not used to limit the access
    or legal rights of the compilation’s users beyond what the individual works
    permit.  Inclusion of a covered work in an aggregate does not cause
    this License to apply to the other parts of the aggregate.
  </para>
  <bridgehead xml:id="ConveyingNonSource" renderas="sect1">
    6. Conveying Non-Source Forms.
  </bridgehead>
  <para>
    You may convey a covered work in object code form under the terms of
    sections 4 and 5, provided that you also convey the machine-readable
    Corresponding Source under the terms of this License, in one of these ways:
  </para>
  <orderedlist numeration="loweralpha" inheritnum="ignore" continuation="restarts">
    <listitem>
      <para>
        Convey the object code in, or embodied in, a physical product (including
        a physical distribution medium), accompanied by the Corresponding Source
        fixed on a durable physical medium customarily used for software
        interchange.
      </para>
    </listitem>
    <listitem>
      <para>
        Convey the object code in, or embodied in, a physical product (including
        a physical distribution medium), accompanied by a written offer, valid
        for at least three years and valid for as long as you offer spare parts
        or customer support for that product model, to give anyone who possesses
        the object code either (1) a copy of the Corresponding Source for all
        the software in the product that is covered by this License, on a
        durable physical medium customarily used for software interchange, for a
        price no more than your reasonable cost of physically performing this
        conveying of source, or (2) access to copy the Corresponding Source from
        a network server at no charge.
      </para>
    </listitem>
    <listitem>
      <para>
        Convey individual copies of the object code with a copy of the written
        offer to provide the Corresponding Source.  This alternative is allowed
        only occasionally and noncommercially, and only if you received the
        object code with such an offer, in accord with subsection 6b.
      </para>
    </listitem>
    <listitem>
      <para>
        Convey the object code by offering access from a designated place
        (gratis or for a charge), and offer equivalent access to the
        Corresponding Source in the same way through the same place at no
        further charge.  You need not require recipients to copy the
        Corresponding Source along with the object code.  If the place to copy
        the object code is a network server, the Corresponding Source may be on
        a different server (operated by you or a third party) that supports
        equivalent copying facilities, provided you maintain clear directions
        next to the object code saying where to find the Corresponding Source.
        Regardless of what server hosts the Corresponding Source, you remain
        obligated to ensure that it is available for as long as needed to
        satisfy these requirements.
      </para>
    </listitem>
    <listitem>
      <para>
        Convey the object code using peer-to-peer transmission, provided you
        inform other peers where the object code and Corresponding Source of the
        work are being offered to the general public at no charge under
        subsection 6d.
      </para>
    </listitem>
  </orderedlist>
  <para>
    A separable portion of the object code, whose source code is excluded from
    the Corresponding Source as a System Library, need not be included in
    conveying the object code work.
  </para>
  <para>
    A “User Product” is either (1) a “consumer product”,
    which means any tangible personal property which is normally used for
    personal, family, or household purposes, or (2) anything designed or sold
    for incorporation into a dwelling.  In determining whether a product is a
    consumer product, doubtful cases shall be resolved in favor of coverage.
    For a particular product received by a particular user, “normally
    used” refers to a typical or common use of that class of product,
    regardless of the status of the particular user or of the way in which the
    particular user actually uses, or expects or is expected to use, the
    product.  A product is a consumer product regardless of whether the product
    has substantial commercial, industrial or non-consumer uses, unless such
    uses represent the only significant mode of use of the product.
  </para>
  <para>
    “Installation Information” for a User Product means any methods,
    procedures, authorization keys, or other information required to install and
    execute modified versions of a covered work in that User Product from a
    modified version of its Corresponding Source.  The information must suffice
    to ensure that the continued functioning of the modified object code is in
    no case prevented or interfered with solely because modification has been
    made.
  </para>
  <para>
    If you convey an object code work under this section in, or with, or
    specifically for use in, a User Product, and the conveying occurs as part of
    a transaction in which the right of possession and use of the User Product
    is transferred to the recipient in perpetuity or for a fixed term
    (regardless of how the transaction is characterized), the Corresponding
    Source conveyed under this section must be accompanied by the Installation
    Information.  But this requirement does not apply if neither you nor any
    third party retains the ability to install modified object code on the User
    Product (for example, the work has been installed in
    <acronym>ROM</acronym>).
  </para>
  <para>
    The requirement to provide Installation Information does not include a
    requirement to continue to provide support service, warranty, or updates for
    a work that has been modified or installed by the recipient, or for the User
    Product in which it has been modified or installed.  Access to a network may
    be denied when the modification itself materially and adversely affects the
    operation of the network or violates the rules and protocols for
    communication across the network.
  </para>
  <para>
    Corresponding Source conveyed, and Installation Information provided, in
    accord with this section must be in a format that is publicly documented
    (and with an implementation available to the public in source code form),
    and must require no special password or key for unpacking, reading or
    copying.
  </para>
   <bridgehead xml:id="AdditionalTerms" renderas="sect1">
     7. Additional Terms.
   </bridgehead>
   <para>
     “Additional permissions” are terms that supplement the terms of
     this License by making exceptions from one or more of its conditions.
     Additional permissions that are applicable to the entire Program shall be
     treated as though they were included in this License, to the extent that
     they are valid under applicable law.  If additional permissions apply only
     to part of the Program, that part may be used separately under those
     permissions, but the entire Program remains governed by this License
     without regard to the additional permissions.
   </para>
   <para>
     When you convey a copy of a covered work, you may at your option remove any
     additional permissions from that copy, or from any part of it.  (Additional
     permissions may be written to require their own removal in certain cases
     when you modify the work.)  You may place additional permissions on
     material, added by you to a covered work, for which you have or can give
     appropriate copyright permission.
   </para>
   <para>
     Notwithstanding any other provision of this License, for material you add
     to a covered work, you may (if authorized by the copyright holders of that
     material) supplement the terms of this License with terms:
   </para>
   <orderedlist numeration="loweralpha" inheritnum="ignore" continuation="restarts">
     <listitem>
       <para>
         Disclaiming warranty or limiting liability differently from the terms
         of sections 15 and 16 of this License; or
       </para>
     </listitem>
     <listitem>
       <para>
         Requiring preservation of specified reasonable legal notices or author
         attributions in that material or in the Appropriate Legal Notices
         displayed by works containing it; or
       </para>
     </listitem>
     <listitem>
       <para>
         Prohibiting misrepresentation of the origin of that material, or
         requiring that modified versions of such material be marked in
         reasonable ways as different from the original version; or
       </para>
     </listitem>
     <listitem>
       <para>
         Limiting the use for publicity purposes of names of licensors or
         authors of the material; or
       </para>
     </listitem>
     <listitem>
       <para>
         Declining to grant rights under trademark law for use of some trade
         names, trademarks, or service marks; or
       </para>
     </listitem>
     <listitem>
       <para>
         Requiring indemnification of licensors and authors of that material by
         anyone who conveys the material (or modified versions of it) with
         contractual assumptions of liability to the recipient, for any
         liability that these contractual assumptions directly impose on those
         licensors and authors.
       </para>
     </listitem>
   </orderedlist>
   <para>
     All other non-permissive additional terms are considered “further
     restrictions” within the meaning of section 10.  If the Program as
     you received it, or any part of it, contains a notice stating that it is
     governed by this License along with a term that is a further restriction,
     you may remove that term.  If a license document contains a further
     restriction but permits relicensing or conveying under this License, you
     may add to a covered work material governed by the terms of that license
     document, provided that the further restriction does not survive such
     relicensing or conveying.
   </para>
   <para>
     If you add terms to a covered work in accord with this section, you must
     place, in the relevant source files, a statement of the additional terms
     that apply to those files, or a notice indicating where to find the
     applicable terms.
   </para>
   <para>
     Additional terms, permissive or non-permissive, may be stated in the form
     of a separately written license, or stated as exceptions; the above
     requirements apply either way.
   </para>
   <bridgehead xml:id="gpl-3-termination" renderas="sect1">
     8. Termination.
   </bridgehead>
   <para>
     You may not propagate or modify a covered work except as expressly provided
     under this License.  Any attempt otherwise to propagate or modify it is
     void, and will automatically terminate your rights under this License
     (including any patent licenses granted under the third paragraph of section
     11).
   </para>
   <para>
     However, if you cease all violation of this License, then your license from
     a particular copyright holder is reinstated (a) provisionally, unless and
     until the copyright holder explicitly and finally terminates your license,
     and (b) permanently, if the copyright holder fails to notify you of the
     violation by some reasonable means prior to 60 days after the cessation.
   </para>
   <para>
     Moreover, your license from a particular copyright holder is reinstated
     permanently if the copyright holder notifies you of the violation by some
     reasonable means, this is the first time you have received notice of
     violation of this License (for any work) from that copyright holder, and
     you cure the violation prior to 30 days after your receipt of the notice.
   </para>
   <para>
     Termination of your rights under this section does not terminate the
     licenses of parties who have received copies or rights from you under this
     License.  If your rights have been terminated and not permanently
     reinstated, you do not qualify to receive new licenses for the same
     material under section 10.
   </para>
   <bridgehead xml:id="AcceptanceNotRequired" renderas="sect1">
     9. Acceptance Not Required for Having Copies.
   </bridgehead>
   <para>
     You are not required to accept this License in order to receive or run a
     copy of the Program.  Ancillary propagation of a covered work occurring
     solely as a consequence of using peer-to-peer transmission to receive a
     copy likewise does not require acceptance.  However, nothing other than
     this License grants you permission to propagate or modify any covered work.
     These actions infringe copyright if you do not accept this License.
     Therefore, by modifying or propagating a covered work, you indicate your
     acceptance of this License to do so.
   </para>
   <bridgehead xml:id="AutomaticDownstream" renderas="sect1">
     10. Automatic Licensing of Downstream Recipients.
   </bridgehead>
   <para>
     Each time you convey a covered work, the recipient automatically receives a
     license from the original licensors, to run, modify and propagate that
     work, subject to this License.  You are not responsible for enforcing
     compliance by third parties with this License.
   </para>
   <para>
     An “entity transaction” is a transaction transferring control
     of an organization, or substantially all assets of one, or subdividing an
     organization, or merging organizations.  If propagation of a covered work
     results from an entity transaction, each party to that transaction who
     receives a copy of the work also receives whatever licenses to the work the
     party’s predecessor in interest had or could give under the previous
     paragraph, plus a right to possession of the Corresponding Source of the
     work from the predecessor in interest, if the predecessor has it or can get
     it with reasonable efforts.
   </para>
   <para>
     You may not impose any further restrictions on the exercise of the rights
     granted or affirmed under this License.  For example, you may not impose a
     license fee, royalty, or other charge for exercise of rights granted under
     this License, and you may not initiate litigation (including a cross-claim
     or counterclaim in a lawsuit) alleging that any patent claim is infringed
     by making, using, selling, offering for sale, or importing the Program or
     any portion of it.
   </para>
  <bridgehead xml:id="Patents" renderas="sect1">
    11. Patents.
  </bridgehead>
  <para>
    A “contributor” is a copyright holder who authorizes use under
    this License of the Program or a work on which the Program is based.  The
    work thus licensed is called the contributor’s “contributor
    version”.
  </para>
  <para>
    A contributor’s “essential patent claims” are all patent
    claims owned or controlled by the contributor, whether already acquired or
    hereafter acquired, that would be infringed by some manner, permitted by
    this License, of making, using, or selling its contributor version, but do
    not include claims that would be infringed only as a consequence of further
    modification of the contributor version.  For purposes of this definition,
    “control” includes the right to grant patent sublicenses in a
    manner consistent with the requirements of this License.
  </para>
  <para>
    Each contributor grants you a non-exclusive, worldwide, royalty-free patent
    license under the contributor’s essential patent claims, to make, use,
    sell, offer for sale, import and otherwise run, modify and propagate the
    contents of its contributor version.
  </para>
  <para>
    In the following three paragraphs, a “patent license” is any
    express agreement or commitment, however denominated, not to enforce a
    patent (such as an express permission to practice a patent or covenant not
    to sue for patent infringement).  To “grant” such a patent
    license to a party means to make such an agreement or commitment not to
    enforce a patent against the party.
  </para>
  <para>
    If you convey a covered work, knowingly relying on a patent license, and the
    Corresponding Source of the work is not available for anyone to copy, free
    of charge and under the terms of this License, through a publicly available
    network server or other readily accessible means, then you must either (1)
    cause the Corresponding Source to be so available, or (2) arrange to deprive
    yourself of the benefit of the patent license for this particular work, or
    (3) arrange, in a manner consistent with the requirements of this License,
    to extend the patent license to downstream recipients.  “Knowingly
    relying” means you have actual knowledge that, but for the patent
    license, your conveying the covered work in a country, or your
    recipient’s use of the covered work in a country, would infringe one
    or more identifiable patents in that country that you have reason to believe
    are valid.
  </para>
  <para>
    If, pursuant to or in connection with a single transaction or arrangement,
    you convey, or propagate by procuring conveyance of, a covered work, and
    grant a patent license to some of the parties receiving the covered work
    authorizing them to use, propagate, modify or convey a specific copy of the
    covered work, then the patent license you grant is automatically extended to
    all recipients of the covered work and works based on it.
  </para>
  <para>
    A patent license is “discriminatory” if it does not include
    within the scope of its coverage, prohibits the exercise of, or is
    conditioned on the non-exercise of one or more of the rights that are
    specifically granted under this License.  You may not convey a covered work
    if you are a party to an arrangement with a third party that is in the
    business of distributing software, under which you make payment to the third
    party based on the extent of your activity of conveying the work, and under
    which the third party grants, to any of the parties who would receive the
    covered work from you, a discriminatory patent license (a) in connection
    with copies of the covered work conveyed by you (or copies made from those
    copies), or (b) primarily for and in connection with specific products or
    compilations that contain the covered work, unless you entered into that
    arrangement, or that patent license was granted, prior to 28 March 2007.
  </para>
  <para>
    Nothing in this License shall be construed as excluding or limiting any
    implied license or other defenses to infringement that may otherwise be
    available to you under applicable patent law.
  </para>
  <bridgehead xml:id="NoSurrender" renderas="sect1">
    12. No Surrender of Others’ Freedom.
  </bridgehead>
  <para>
    If conditions are imposed on you (whether by court order, agreement or
    otherwise) that contradict the conditions of this License, they do not
    excuse you from the conditions of this License.  If you cannot convey a
    covered work so as to satisfy simultaneously your obligations under this
    License and any other pertinent obligations, then as a consequence you may
    not convey it at all.  For example, if you agree to terms that obligate you
    to collect a royalty for further conveying from those to whom you convey the
    Program, the only way you could satisfy both those terms and this License
    would be to refrain entirely from conveying the Program.
  </para>
  <bridgehead xml:id="UsedWithAGPL" renderas="sect1">
    13. Use with the <acronym>GNU</acronym> Affero General Public License.
  </bridgehead>
  <para>
    Notwithstanding any other provision of this License, you have permission to
    link or combine any covered work with a work licensed under version 3 of the
    <acronym>GNU</acronym> Affero General Public License into a single combined
    work, and to convey the resulting work.  The terms of this License will
    continue to apply to the part which is the covered work, but the special
    requirements of the <acronym>GNU</acronym> Affero General Public License,
    section 13, concerning interaction through a network will apply to the
    combination as such.
  </para>
  <bridgehead xml:id="RevisedVersions" renderas="sect1">
    14. Revised Versions of this License.
  </bridgehead>
  <para>
    The Free Software Foundation may publish revised and/or new versions of the
    <acronym>GNU</acronym> General Public License from time to time.  Such new
    versions will be similar in spirit to the present version, but may differ in
    detail to address new problems or concerns.
  </para>
  <para>
    Each version is given a distinguishing version number.  If the Program
    specifies that a certain numbered version of the <acronym>GNU</acronym>
    General Public License “or any later version” applies to it, you
    have the option of following the terms and conditions either of that
    numbered version or of any later version published by the Free Software
    Foundation.  If the Program does not specify a version number of the
    <acronym>GNU</acronym> General Public License, you may choose any version
    ever published by the Free Software Foundation.
  </para>
  <para>
    If the Program specifies that a proxy can decide which future versions of
    the <acronym>GNU</acronym> General Public License can be used, that
    proxy’s public statement of acceptance of a version permanently
    authorizes you to choose that version for the Program.
  </para>
  <para>
    Later license versions may give you additional or different permissions.
    However, no additional obligations are imposed on any author or copyright
    holder as a result of your choosing to follow a later version.
  </para>
  <bridgehead xml:id="WarrantyDisclaimer" renderas="sect1">
    15. Disclaimer of Warranty.
  </bridgehead>
  <para>
    THERE IS NO WARRANTY FOR THE PROGRAM, TO THE EXTENT PERMITTED BY APPLICABLE
    LAW.  EXCEPT WHEN OTHERWISE STATED IN WRITING THE COPYRIGHT HOLDERS AND/OR
    OTHER PARTIES PROVIDE THE PROGRAM “AS IS” WITHOUT WARRANTY OF
    ANY KIND, EITHER EXPRESSED OR IMPLIED, INCLUDING, BUT NOT LIMITED TO, THE
    IMPLIED WARRANTIES OF MERCHANTABILITY AND FITNESS FOR A PARTICULAR PURPOSE.
    THE ENTIRE RISK AS TO THE QUALITY AND PERFORMANCE OF THE PROGRAM IS WITH
    YOU.  SHOULD THE PROGRAM PROVE DEFECTIVE, YOU ASSUME THE COST OF ALL
    NECESSARY SERVICING, REPAIR OR CORRECTION.
  </para>
  <bridgehead xml:id="LiabilityLimitation" renderas="sect1">
    16. Limitation of Liability.
  </bridgehead>
  <para>
    IN NO EVENT UNLESS REQUIRED BY APPLICABLE LAW OR AGREED TO IN WRITING WILL
    ANY COPYRIGHT HOLDER, OR ANY OTHER PARTY WHO MODIFIES AND/OR CONVEYS THE
    PROGRAM AS PERMITTED ABOVE, BE LIABLE TO YOU FOR DAMAGES, INCLUDING ANY
    GENERAL, SPECIAL, INCIDENTAL OR CONSEQUENTIAL DAMAGES ARISING OUT OF THE USE
    OR INABILITY TO USE THE PROGRAM (INCLUDING BUT NOT LIMITED TO LOSS OF DATA
    OR DATA BEING RENDERED INACCURATE OR LOSSES SUSTAINED BY YOU OR THIRD
    PARTIES OR A FAILURE OF THE PROGRAM TO OPERATE WITH ANY OTHER PROGRAMS),
    EVEN IF SUCH HOLDER OR OTHER PARTY HAS BEEN ADVISED OF THE POSSIBILITY OF
    SUCH DAMAGES.
  </para>
  <bridgehead xml:id="InterpretationSecs1516" renderas="sect1">
    17. Interpretation of Sections 15 and 16.
  </bridgehead>
  <para>
    If the disclaimer of warranty and limitation of liability provided above
    cannot be given local legal effect according to their terms, reviewing
    courts shall apply local law that most closely approximates an absolute
    waiver of all civil liability in connection with the Program, unless a
    warranty or assumption of liability accompanies a copy of the Program in
    return for a fee.
  </para>
  <bridgehead>
    END OF TERMS AND CONDITIONS
  </bridgehead>
  <bridgehead xml:id="HowToApply" renderas="sect1">
    How to Apply These Terms to Your New Programs
  </bridgehead>
  <para>
    If you develop a new program, and you want it to be of the greatest possible
    use to the public, the best way to achieve this is to make it free software
    which everyone can redistribute and change under these terms.
  </para>
  <para>
    To do so, attach the following notices to the program.  It is safest to
    attach them to the start of each source file to most effectively state the
    exclusion of warranty; and each file should have at least the
    “copyright” line and a pointer to where the full notice is
    found.
  </para>
  <screen>
<replaceable>one line to give the program’s name and a brief idea of what it does.</replaceable>
Copyright (C) <replaceable>year</replaceable> <replaceable>name of author</replaceable>

This program is free software: you can redistribute it and/or modify
it under the terms of the <acronym>GNU</acronym> General Public License as published by
the Free Software Foundation, either version 3 of the License, or
(at your option) any later version.

This program is distributed in the hope that it will be useful,
but WITHOUT ANY WARRANTY; without even the implied warranty of
MERCHANTABILITY or FITNESS FOR A PARTICULAR PURPOSE.  See the
<acronym>GNU</acronym> General Public License for more details.

You should have received a copy of the <acronym>GNU</acronym> General Public License
along with this program.  If not, see <link xmlns:xlink="http://www.w3.org/1999/xlink" xlink:href="http://www.gnu.org/licenses/">http://www.gnu.org/licenses/</link>.
  </screen>
  <para>
    Also add information on how to contact you by electronic and paper mail.
  </para>
  <para>
    If the program does terminal interaction, make it output a short notice like
    this when it starts in an interactive mode:
  </para>
  <screen>
<replaceable>program</replaceable> Copyright (C) <replaceable>year</replaceable> <replaceable>name of author</replaceable>
This program comes with ABSOLUTELY NO WARRANTY; for details type ‘<literal>show w</literal>’.
This is free software, and you are welcome to redistribute it
under certain conditions; type ‘<literal>show c</literal>’ for details.
  </screen>
  <para>
    The hypothetical commands ‘<literal>show w</literal>’ and
    ‘<literal>show c</literal>’ should show the appropriate parts of
    the General Public License.  Of course, your program’s commands might be
    different; for a GUI interface, you would use an “about box”.
  </para>
  <para>
    You should also get your employer (if you work as a programmer) or school,
    if any, to sign a “copyright disclaimer” for the program, if
    necessary.  For more information on this, and how to apply and follow the
    <acronym>GNU</acronym> <acronym>GPL</acronym>, see
    <link xmlns:xlink="http://www.w3.org/1999/xlink" xlink:href="http://www.gnu.org/licenses/">http://www.gnu.org/licenses/</link>.
  </para>
  <para>
    The <acronym>GNU</acronym> General Public License does not permit
    incorporating your program into proprietary programs.  If your program is a
    subroutine library, you may consider it more useful to permit linking
    proprietary applications with the library.  If this is what you want to do,
    use the <acronym>GNU</acronym> Lesser General Public License instead of this
    License.  But first, please read <link xmlns:xlink="http://www.w3.org/1999/xlink" xlink:href="http://www.gnu.org/philosophy/why-not-lgpl.html">http://www.gnu.org/philosophy/why-not-lgpl.html</link>.
  </para>
</appendix><|MERGE_RESOLUTION|>--- conflicted
+++ resolved
@@ -8,13 +8,8 @@
     Version 3, 29 June 2007
   </para>
   <para>
-<<<<<<< HEAD
-    Copyright &copy; 2007 Free Software Foundation, Inc.
-    <ulink url="http://www.fsf.org/">http://www.fsf.org/</ulink>
-=======
     Copyright © 2007 Free Software Foundation, Inc.
     <link xmlns:xlink="http://www.w3.org/1999/xlink" xlink:href="http://www.fsf.org/">http://www.fsf.org/</link>
->>>>>>> b56a5220
   </para>
   <para>
     Everyone is permitted to copy and distribute verbatim copies of this license
