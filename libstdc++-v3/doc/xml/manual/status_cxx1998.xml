<section xmlns="http://docbook.org/ns/docbook" version="5.0" 
	 xml:id="status.iso.1998" xreflabel="ISO C++ 1998">
<?dbhtml filename="status_iso_cxx1998.html"?>

<<<<<<< HEAD
<sect2info>
=======
<info><title>C++ 1998/2003</title>
>>>>>>> 3bd7a983
  <keywordset>
    <keyword>
      ISO C++
    </keyword>
    <keyword>
      1998
    </keyword>
  </keywordset>
</info>


<section xml:id="iso.1998.status" xreflabel="Implementation Status">
<info><title>Implementation Status</title></info>  

<para>
This status table is based on the table of contents of ISO/IEC 14882:2003.
</para>

<para>
This page describes the C++ support in mainline GCC SVN, not in any
particular release.
</para>

<!-- Status is Yes or No, Broken/Partial-->
<!--
   Yes

   No
      <?dbhtml bgcolor="#C8B0B0" ?>
   Broken/Partial
      <?dbhtml bgcolor="#B0B0B0" ?>
-->
<table frame="all">
  <title>C++ 1998/2003 Implementation Status</title>

<tgroup cols="4" align="left" colsep="0" rowsep="1">
<colspec colname="c1"/>
<colspec colname="c2"/>
<colspec colname="c3"/>
<colspec colname="c4"/>
  <thead>
    <row>
      <entry>Section</entry>
      <entry>Description</entry>
      <entry>Status</entry>
      <entry>Comments</entry>
    </row>
  </thead>

  <tbody>
    <row>
      <entry>
	<emphasis>18</emphasis>
      </entry>
      <entry namest="c2" nameend="c4" align="left">
	<emphasis>Language support</emphasis>
      </entry>
    </row>

    <row>
      <entry>18.1</entry>
      <entry>Types</entry>
      <entry>Y</entry>
      <entry/>
    </row>
    <row>
      <entry>18.2</entry>
      <entry>Implementation properties</entry>
      <entry>Y</entry>
      <entry/>
    </row>
    <row>
      <entry>18.2.1</entry>
      <entry>Numeric Limits</entry>
      <entry/>
      <entry/>
    </row>
    <row>
      <entry>18.2.1.1</entry>
      <entry>Class template <code>numeric_limits</code></entry>
      <entry>Y</entry>
      <entry/>
    </row>
    <row>
      <entry>18.2.1.2</entry>
      <entry><code>numeric_limits</code> members</entry>
      <entry>Y</entry>
    </row>
    <row>
      <entry>18.2.1.3</entry>
      <entry><code>float_round_style</code></entry>
      <entry>Y</entry>
    </row>
    <row>
      <entry>18.2.1.4</entry>
      <entry><code>float_denorm_style</code></entry>
      <entry>Y</entry>
    </row>
    <row>
      <entry>18.2.1.5</entry>
      <entry><code>numeric_limits</code> specializations</entry>
      <entry>Y</entry>
      <entry/>
    </row>
    <row>
      <entry>18.2.2</entry>
      <entry>C Library</entry>
      <entry>Y</entry>
      <entry/>
    </row>
    <row>
      <entry>18.3</entry>
      <entry>Start and termination</entry>
      <entry>Y</entry>
      <entry/>
    </row>
    <row>
      <entry>18.4</entry>
      <entry>Dynamic memory management</entry>
      <entry>Y</entry>
      <entry/>
    </row>
    <row>
      <entry>18.5</entry>
      <entry>Type identification</entry>
      <entry/>
      <entry/>
    </row>
    <row>
      <entry>18.5.1</entry>
      <entry>Class type_info</entry>
      <entry>Y</entry>
      <entry/>
    </row>
    <row>
      <entry>18.5.2</entry>
      <entry>Class bad_cast</entry>
      <entry>Y</entry>
      <entry/>
    </row>
    <row>
      <entry>18.5.3</entry>
      <entry>Class bad_typeid</entry>
      <entry>Y</entry>
      <entry/>
    </row>
    <row>
      <entry>18.6</entry>
      <entry>Exception handling</entry>
      <entry/>
      <entry/>
    </row>
    <row>
      <entry>18.6.1</entry>
      <entry>Class exception</entry>
      <entry>Y</entry>
      <entry/>
    </row>
    <row>
      <entry>18.6.2</entry>
      <entry>Violation exception-specifications</entry>
      <entry>Y</entry>
      <entry/>
    </row>
    <row>
      <entry>18.6.3</entry>
      <entry>Abnormal termination</entry>
      <entry>Y</entry>
      <entry/>
    </row>
    <row>
      <entry>18.6.4</entry>
      <entry><code>uncaught_exception</code></entry>
      <entry>Y</entry>
      <entry/>
    </row>
    <row>
      <entry>18.7</entry>
      <entry>Other runtime support</entry>
      <entry>Y</entry>
      <entry/>
    </row>
    <row>
      <entry>
	<emphasis>19</emphasis>
      </entry>
      <entry namest="c2" nameend="c4" align="left">
	<emphasis>Diagnostics</emphasis>
      </entry>
    </row>
    <row>
      <entry>19.1</entry>
      <entry>Exception classes</entry>
      <entry>Y</entry>
      <entry/>
    </row>
    <row>
      <entry>19.2</entry>
      <entry>Assertions</entry>
      <entry>Y</entry>
      <entry/>
    </row>
    <row>
      <entry>19.3</entry>
      <entry>Error numbers</entry>
      <entry>Y</entry>
      <entry/>
    </row>
    <row>
      <entry>
	<emphasis>20</emphasis>
      </entry>
      <entry namest="c2" nameend="c4" align="left">
	<emphasis>General utilities</emphasis>
      </entry>
    </row>
    <row>
      <entry>20.1</entry>
      <entry>Requirements</entry>
      <entry>Y</entry>
      <entry/>
    </row>
   <row>
      <entry>20.2</entry>
      <entry>Utility components</entry>
      <entry/>
      <entry/>
    </row>
    <row>
      <entry>20.2.1</entry>
      <entry>Operators</entry>
      <entry>Y</entry>
      <entry/>
    </row>
    <row>
      <entry>20.2.2</entry>
      <entry><code>pair</code></entry>
      <entry>Y</entry>
      <entry/>
    </row>
   <row>
      <entry>20.3</entry>
      <entry>Function objects</entry>
      <entry/>
      <entry/>
    </row>
    <row>
      <entry>20.3.1</entry>
      <entry>Base</entry>
      <entry>Y</entry>
      <entry/>
    </row>
    <row>
      <entry>20.3.2</entry>
      <entry>Arithmetic operation</entry>
      <entry>Y</entry>
      <entry/>
    </row>
    <row>
      <entry>20.3.3</entry>
      <entry>Comparisons</entry>
      <entry>Y</entry>
      <entry/>
    </row>
    <row>
      <entry>20.3.4</entry>
      <entry>Logical operations</entry>
      <entry>Y</entry>
      <entry/>
    </row>
    <row>
      <entry>20.3.5</entry>
      <entry>Negators</entry>
      <entry>Y</entry>
      <entry/>
    </row>
    <row>
      <entry>20.3.6</entry>
      <entry>Binders</entry>
      <entry>Y</entry>
      <entry/>
    </row>
    <row>
      <entry>20.3.7</entry>
      <entry>Adaptors for pointers to functions</entry>
      <entry>Y</entry>
      <entry/>
    </row>
    <row>
      <entry>20.3.8</entry>
      <entry>Adaptors for pointers to members</entry>
      <entry>Y</entry>
      <entry/>
    </row>
    <row>
      <entry>20.4</entry>
      <entry>Memory</entry>
      <entry/>
      <entry/>
    </row>
    <row>
      <entry>20.4.1</entry>
      <entry>The default allocator</entry>
      <entry>Y</entry>
      <entry/>
    </row>
    <row>
      <entry>20.4.2</entry>
      <entry>Raw storage iterator</entry>
      <entry>Y</entry>
      <entry/>
    </row>
    <row>
      <entry>20.4.3</entry>
      <entry>Temporary buffers</entry>
      <entry>Y</entry>
      <entry/>
    </row>
    <row>
      <entry>20.4.4</entry>
      <entry>Specialized algorithms</entry>
      <entry>Y</entry>
      <entry/>
    </row>
    <row>
      <entry>20.4.4.1</entry>
      <entry><code>uninitialized_copy</code></entry>
      <entry>Y</entry>
      <entry/>
    </row>
    <row>
      <entry>20.4.4.2</entry>
      <entry><code>uninitialized_fill</code></entry>
      <entry>Y</entry>
      <entry/>
    </row>
    <row>
      <entry>20.4.4.3</entry>
      <entry><code>uninitialized_fill_n</code></entry>
      <entry>Y</entry>
      <entry/>
    </row>
    <row>
      <entry>20.4.5</entry>
      <entry>Class template <code>auto_ptr</code></entry>
      <entry>Y</entry>
      <entry/>
    </row>
    <row>
      <entry>20.4.6</entry>
      <entry>C library</entry>
      <entry>Y</entry>
      <entry/>
    </row>
    <row>
      <entry>
	<emphasis>21</emphasis>
      </entry>
      <entry namest="c2" nameend="c4" align="left">
	<emphasis>Strings</emphasis>
      </entry>
    </row>
    <row>
      <entry>21.1</entry>
      <entry>Character traits</entry>
      <entry/>
      <entry/>
    </row>
    <row>
      <entry>21.1.1</entry>
      <entry>Character traits requirements</entry>
      <entry>Y</entry>
      <entry/>
    </row>
    <row>
      <entry>21.1.2</entry>
      <entry>traits typedef</entry>
      <entry>Y</entry>
      <entry/>
    </row>
    <row>
      <entry>21.1.3</entry>
      <entry><code>char_traits</code> specializations</entry>
      <entry/>
      <entry/>
    </row>
    <row>
      <entry>21.1.3.1</entry>
      <entry>struct <code>char_traits&lt;char&gt;</code></entry>
      <entry>Y</entry>
      <entry/>
    </row>
    <row>
      <entry>21.1.3.2</entry>
      <entry>struct <code>char_traits&lt;wchar_t&gt;</code></entry>
      <entry>Y</entry>
      <entry/>
    </row>
    <row>
      <entry>21.2</entry>
      <entry>String classes</entry>
      <entry>Y</entry>
      <entry/>
    </row>
    <row>
      <entry>21.3</entry>
      <entry>Class template <code>basic_string</code></entry>
      <entry>Y</entry>
      <entry/>
    </row>
    <row>
      <entry>21.4</entry>
      <entry>Null-terminated sequence utilities</entry>
      <entry>Y</entry>
      <entry>C library dependency</entry>
    </row>
    <row>
      <entry>
      	<emphasis>22</emphasis>
      </entry>
      <entry namest="c2" nameend="c4" align="left">
	<emphasis>Localization</emphasis>
      </entry>
    </row>
    <row>
      <entry>22.1</entry>
      <entry>Locales</entry>
      <entry/>
      <entry/>
    </row>
    <row>
      <entry>22.1.1</entry>
      <entry>Class <code>locale</code></entry>
      <entry>Y</entry>
      <entry/>
    </row>
    <row>
      <entry>22.1.2</entry>
      <entry><code>locale</code> globals</entry>
      <entry>Y</entry>
      <entry/>
    </row>
    <row>
      <entry>22.1.3</entry>
      <entry>Convenience interfaces</entry>
      <entry/>
      <entry/>
    </row>
    <row>
      <entry>22.1.3.1</entry>
      <entry>Character classification</entry>
      <entry>Y</entry>
      <entry/>
    </row>
    <row>
      <entry>22.1.3.2</entry>
      <entry>Character conversions</entry>
      <entry>Y</entry>
      <entry/>
    </row>
    <row>
      <entry>22.2</entry>
      <entry>Standard locale categories</entry>
      <entry/>
      <entry/>
    </row>
    <row>
      <entry>22.2.1</entry>
      <entry><code>ctype</code></entry>
      <entry>Y</entry>
      <entry/>
    </row>
    <row>
      <entry>22.2.2</entry>
      <entry>Numeric</entry>
      <entry/>
      <entry/>
    </row>
    <row>
      <entry>22.2.2.1</entry>
      <entry><code>num_get</code></entry>
      <entry>Y</entry>
      <entry/>
    </row>
    <row>
      <entry>22.2.2.2</entry>
      <entry><code>num_put</code></entry>
      <entry>Y</entry>
      <entry/>
    </row>
    <row>
      <entry>22.2.3</entry>
      <entry><code>num_punct</code></entry>
      <entry>Y</entry>
      <entry/>
    </row>
    <row>
      <entry>22.2.4</entry>
      <entry><code>collate</code></entry>
      <entry>Y</entry>
      <entry/>
    </row>
    <row>
      <entry>22.2.5</entry>
      <entry>Time</entry>
      <entry/>
      <entry/>
    </row>
    <row>
      <entry>22.2.5.1</entry>
      <entry><code>time_get</code></entry>
      <entry>Y</entry>
      <entry/>
    </row>
    <row>
      <entry>22.2.5.2</entry>
      <entry><code>time_get_byname</code></entry>
      <entry>Y</entry>
      <entry/>
    </row>
    <row>
      <entry>22.2.5.3</entry>
      <entry><code>time_put</code></entry>
      <entry>Y</entry>
      <entry/>
    </row>
    <row>
      <entry>22.2.5.3</entry>
      <entry><code>time_put_byname</code></entry>
      <entry>Y</entry>
      <entry/>
    </row>
    <row>
      <entry>22.2.6</entry>
      <entry>Monetary</entry>
      <entry/>
      <entry/>
    </row>
    <row>
      <entry>22.2.6.1</entry>
      <entry><code>money_get</code></entry>
      <entry>Y</entry>
      <entry/>
    </row>
    <row>
      <entry>22.2.6.2</entry>
      <entry><code>money_put</code></entry>
      <entry>Y</entry>
      <entry/>
    </row>
    <row>
      <entry>22.2.6.3</entry>
      <entry><code>money_punct</code></entry>
      <entry>Y</entry>
      <entry/>
    </row>
    <row>
      <entry>22.2.6.4</entry>
      <entry><code>money_punct_byname</code></entry>
      <entry>Y</entry>
      <entry/>
    </row>
    <row>
      <entry>22.2.7</entry>
      <entry><code>messages</code></entry>
      <entry>Y</entry>
      <entry/>
    </row>
    <row>
      <entry>22.2.8</entry>
      <entry>Program-defined facets</entry>
      <entry>Y</entry>
      <entry/>
    </row>
    <row>
      <entry>22.3</entry>
      <entry>C Library Locales</entry>
      <entry>Y</entry>
      <entry/>
    </row>
    <row>
      <entry>
	<emphasis>23</emphasis>
      </entry>
      <entry namest="c2" nameend="c4" align="left">
	<emphasis>Containers</emphasis>
      </entry>
    </row>
    <row>
      <entry>23.1</entry>
      <entry>Container requirements</entry>
      <entry>Y</entry>
      <entry/>
    </row>
    <row>
      <entry>23.2</entry>
      <entry>Sequence containers</entry>
      <entry/>
      <entry/>
    </row>
    <row>
      <entry>23.2.1</entry>
      <entry>Class template <code>deque</code></entry>
      <entry>Y</entry>
      <entry/>
    </row>
    <row>
      <entry>23.2.2</entry>
      <entry>Class template <code>list</code></entry>
      <entry>Y</entry>
      <entry/>
    </row>
    <row>
      <entry>23.2.3</entry>
      <entry>Adaptors</entry>
      <entry/>
      <entry/>
    </row>
    <row>
      <entry>23.2.3.1</entry>
      <entry>Class template <code>queue</code></entry>
      <entry>Y</entry>
      <entry/>
    </row>
    <row>
      <entry>23.2.3.2</entry>
      <entry>Class template <code>priority_queue</code></entry>
      <entry>Y</entry>
      <entry/>
    </row>
    <row>
      <entry>23.2.3.3</entry>
      <entry>Class template <code>stack</code></entry>
      <entry>Y</entry>
      <entry/>
    </row>
    <row>
      <entry>23.2.4</entry>
      <entry>Class template <code>vector</code></entry>
      <entry>Y</entry>
      <entry/>
    </row>
    <row>
      <entry>23.2.5</entry>
      <entry>Class <code>vector&lt;bool&gt;</code></entry>
      <entry>Y</entry>
      <entry/>
    </row>
    <row>
      <entry>23.3</entry>
      <entry>Associative containers</entry>
      <entry/>
      <entry/>
    </row>
    <row>
      <entry>23.3.1</entry>
      <entry>Class template <code>map</code></entry>
      <entry>Y</entry>
      <entry/>
    </row>
    <row>
      <entry>23.3.2</entry>
      <entry>Class template <code>multimap</code></entry>
      <entry>Y</entry>
      <entry/>
    </row>
    <row>
      <entry>23.3.3</entry>
      <entry>Class template <code>set</code></entry>
      <entry>Y</entry>
      <entry/>
    </row>
    <row>
      <entry>23.3.4</entry>
      <entry>Class template <code>multiset</code></entry>
      <entry>Y</entry>
      <entry/>
    </row>
    <row>
      <entry>
	<emphasis>24</emphasis>
      </entry>
      <entry namest="c2" nameend="c4" align="left">
	<emphasis>Iterators</emphasis>
      </entry>
    </row>
    <row>
      <entry>24.1</entry>
      <entry>Requirements</entry>
      <entry>Y</entry>
      <entry/>
    </row>
    <row>
      <entry>24.2</entry>
      <entry>Header <code>&lt;iterator&gt;</code> synopsis</entry>
      <entry>Y</entry>
      <entry/>
    </row>
    <row>
      <entry>24.3</entry>
      <entry>Iterator primitives</entry>
      <entry>Y</entry>
      <entry/>
    </row>
    <row>
      <entry>24.4</entry>
      <entry>Predefined iterators and Iterator adaptors</entry>
      <entry/>
      <entry/>
    </row>
    <row>
      <entry>24.4.1</entry>
      <entry>Reverse iterators</entry>
      <entry>Y</entry>
      <entry/>
    </row>
    <row>
      <entry>24.4.2</entry>
      <entry>Insert iterators</entry>
      <entry>Y</entry>
      <entry/>
    </row>
    <row>
      <entry>24.5</entry>
      <entry>Stream iterators</entry>
      <entry/>
      <entry/>
    </row>
    <row>
      <entry>24.5.1</entry>
      <entry>Class template <code>istream_iterator</code></entry>
      <entry>Y</entry>
      <entry/>
    </row>
    <row>
      <entry>24.5.2</entry>
      <entry>Class template <code>ostream_iterator</code></entry>
      <entry>Y</entry>
      <entry/>
    </row>
    <row>
      <entry>24.5.3</entry>
      <entry>Class template <code>istreambuf_iterator</code></entry>
      <entry>Y</entry>
      <entry/>
    </row>
    <row>
      <entry>24.5.4</entry>
      <entry>Class template <code>ostreambuf_iterator</code></entry>
      <entry>Y</entry>
      <entry/>
    </row>
    <row>
      <entry>
	<emphasis>25</emphasis>
      </entry>
      <entry namest="c2" nameend="c4" align="left">
	<emphasis>Algorithms</emphasis>
      </entry>
    </row>
    <row>
      <entry>25.1</entry>
      <entry>Non-modifying sequence operations</entry>
      <entry>Y</entry>
      <entry/>
    </row>
    <row>
      <entry>25.2</entry>
      <entry>Mutating sequence operations</entry>
      <entry>Y</entry>
      <entry/>
    </row>
    <row>
      <entry>25.3</entry>
      <entry>Sorting and related operations</entry>
      <entry>Y</entry>
      <entry/>
    </row>
    <row>
      <entry>25.4</entry>
      <entry>C library algorithms</entry>
      <entry>Y</entry>
      <entry/>
    </row>
    <row>
      <entry>
      <emphasis>26</emphasis>
      </entry>
      <entry namest="c2" nameend="c4" align="left">
	<emphasis>Numerics</emphasis>
      </entry>
    </row>
    <row>
      <entry>26.1</entry>
      <entry>Numeric type requirements</entry>
      <entry>Y</entry>
      <entry/>
    </row>
    <row>
      <entry>26.2</entry>
      <entry>Complex numbers</entry>
      <entry>Y</entry>
      <entry/>
    </row>
    <row>
      <entry>26.3</entry>
      <entry>Numeric arrays</entry>
      <entry/>
      <entry/>
    </row>
    <row>
      <entry>26.3.1</entry>
      <entry>Header <code>&lt;valarray&gt;</code> synopsis</entry>
      <entry>Y</entry>
      <entry/>
    </row>
    <row>
      <entry>26.3.2</entry>
      <entry>Class template <code>valarray</code></entry>
      <entry>Y</entry>
      <entry/>
    </row>
    <row>
      <entry>26.3.3</entry>
      <entry><code>valarray</code> non-member operations</entry>
      <entry>Y</entry>
      <entry/>
    </row>
    <row>
      <entry>26.3.4</entry>
      <entry>Class <code>slice</code></entry>
      <entry>Y</entry>
      <entry/>
    </row>
    <row>
      <entry>26.3.5</entry>
      <entry>Class template <code>slice_array</code></entry>
      <entry>Y</entry>
      <entry/>
    </row>
    <row>
      <entry>26.3.6</entry>
      <entry>Class <code>gslice</code></entry>
      <entry>Y</entry>
      <entry/>
    </row>
    <row>
      <entry>26.3.7</entry>
      <entry>Class template <code>gslice_array</code></entry>
      <entry>Y</entry>
      <entry/>
    </row>
    <row>
      <entry>26.3.8</entry>
      <entry>Class template <code>mask_array</code></entry>
      <entry>Y</entry>
      <entry/>
    </row>
    <row>
      <entry>26.3.9</entry>
      <entry>Class template <code>indirect_array</code></entry>
      <entry>Y</entry>
      <entry/>
    </row>
    <row>
      <entry>26.4</entry>
      <entry>Generalized numeric operations</entry>
      <entry/>
      <entry/>
    </row>
    <row>
      <entry>26.4.1</entry>
      <entry><code>accumulate</code></entry>
      <entry>Y</entry>
      <entry/>
    </row>
    <row>
      <entry>26.4.2</entry>
      <entry><code>inner_product</code></entry>
      <entry>Y</entry>
      <entry/>
    </row>
    <row>
      <entry>26.4.3</entry>
      <entry><code>partial_sum</code></entry>
      <entry>Y</entry>
      <entry/>
    </row>
    <row>
      <entry>26.4.4</entry>
      <entry><code>adjacent_difference</code></entry>
      <entry>Y</entry>
      <entry/>
    </row>
    <row>
      <entry>26.4.5</entry>
      <entry>iota</entry>
      <entry>Y</entry>
      <entry/>
    </row>
    <row>
      <entry>26.5</entry>
      <entry>C Library</entry>
      <entry>Y</entry>
      <entry/>
    </row>
    <row>
      <entry>
	<emphasis>27</emphasis>
      </entry>
      <entry namest="c2" nameend="c4" align="left">
	<emphasis>Input/output</emphasis>
      </entry>
    </row>
    <row>
      <entry>27.1</entry>
      <entry>Requirements</entry>
      <entry>Y</entry>
      <entry/>
    </row>
    <row>
      <entry>27.2</entry>
      <entry>Forward declarations</entry>
      <entry>Y</entry>
      <entry/>
    </row>
    <row>
      <entry>27.3</entry>
      <entry>Standard iostream objects</entry>
      <entry>Y</entry>
      <entry/>
    </row>
    <row>
      <entry>27.3.1</entry>
      <entry>Narrow stream objects</entry>
      <entry>Y</entry>
      <entry/>
    </row>
    <row>
      <entry>27.3.2</entry>
      <entry>Wide stream objects</entry>
      <entry>Y</entry>
      <entry/>
    </row>
    <row>
      <entry>27.4</entry>
      <entry>Iostreams base classes</entry>
      <entry>Y</entry>
      <entry/>
    </row>
    <row>
      <entry>27.5</entry>
      <entry>Stream buffers</entry>
      <entry>Y</entry>
      <entry/>
    </row>
    <row>
      <entry>27.6</entry>
      <entry>Formatting and manipulators</entry>
      <entry>Y</entry>
      <entry/>
    </row>
    <row>
      <entry>27.7</entry>
      <entry>String-based streams</entry>
      <entry>Y</entry>
      <entry/>
    </row>
    <row>
      <entry>27.8</entry>
      <entry>File-based streams</entry>
      <entry>Y</entry>
      <entry/>
    </row>
    <row>
      <entry>
      	<emphasis>Appendix D</emphasis>
      </entry>
      <entry namest="c2" nameend="c4" align="left">
	<emphasis>Compatibility features</emphasis>
      </entry>
    </row>
    <row>
      <entry>D.1</entry>
      <entry>Increment operator with bool operand</entry>
      <entry/>
      <entry/>
    </row>
    <row>
      <entry>D.2</entry>
      <entry><code>static</code> keyword</entry>
      <entry/>
      <entry/>
    </row>
    <row>
      <entry>D.3</entry>
      <entry>Access declarations</entry>
      <entry/>
      <entry/>
    </row>
    <row>
      <entry>D.4</entry>
      <entry>Implicit conversion from const strings</entry>
      <entry/>
      <entry/>
    </row>
    <row>
      <entry>D.5</entry>
      <entry>C standard library headers</entry>
      <entry/>
      <entry/>
    </row>
    <row>
      <entry>D.6</entry>
      <entry>Old iostreams members</entry>
      <entry/>
      <entry/>
    </row>
    <row>
      <entry>D.7</entry>
      <entry>char* streams</entry>
      <entry/>
      <entry/>
    </row>

  </tbody>
</tgroup>
</table>
</section>

<section xml:id="iso.1998.specific" xreflabel="Implementation Specific"><info><title>Implementation Specific Behavior</title></info>
  

   <para>
     The ISO standard defines the following phrase:
   </para>
   <blockquote>
     <variablelist>
     <varlistentry>
       <term>
	 <code>[1.3.5] implementation-defined behavior</code>
       </term>
       <listitem>
	 <para>
	 Behavior, for a well-formed program construct and correct data, that
	 depends on the implementation <emphasis>and that each implementation
	 shall document</emphasis>.
	 </para>
       </listitem>
     </varlistentry>
     </variablelist>
   </blockquote>
   <para>
     We do so here, for the C++ library only.  Behavior of the
     compiler, linker, runtime loader, and other elements of "the
     implementation" are documented elsewhere.  Everything listed
     in Annex B, Implementation Qualities, are also part of the
     compiler, not the library.
   </para>
   <para>
     For each entry, we give the section number of the standard, when
     applicable.  This list is probably incomplet and inkorrekt.
   </para>
   <para>
     <emphasis>[1.9]/11 #3</emphasis> If <code>isatty(3)</code> is true, then
      interactive stream support is implied.
   </para>
   <para>
     <emphasis>[17.4.4.5]</emphasis> Non-reentrant functions are probably best
      discussed in the various sections on multithreading (see above).
   </para>
   <!-- [17.4.4.8]/3 says any function that doesn't have an exception-spec
	can throw whatever we want; see also its footnote.  Let's list those
	in the sections where the function itself occurs.
   -->
   <para><emphasis>[18.1]/4</emphasis> The type of <code>NULL</code> is described
      <link linkend="std.support.types.null">here</link>.
   </para>
   <para><emphasis>[18.3]/8</emphasis> Even though it's listed in the library
      sections, libstdc++ has zero control over what the cleanup code hands
      back to the runtime loader.  Talk to the compiler people.  :-)
   </para>
   <para><emphasis>[18.4.2.1]/5</emphasis> (bad_alloc),
      <emphasis>[18.5.2]/5</emphasis> (bad_cast),
      <emphasis>[18.5.3]/5</emphasis> (bad_typeid),
      <emphasis>[18.6.1]/8</emphasis> (exception),
      <emphasis>[18.6.2.1]/5</emphasis> (bad_exception):  The <code>what()</code>
      member function of class <code>std::exception</code>, and these other
      classes publicly derived from it, simply returns the name of the
      class.  But they are the <emphasis>mangled</emphasis> names; you will need to call
      <code>c++filt</code> and pass the names as command-line parameters to
      demangle them, or call a
      <link linkend="manual.ext.demangle">runtime demangler function</link>.
      (The classes in <code>&lt;stdexcept&gt;</code> have constructors which
      require an argument to use later for <code>what()</code> calls, so the
      problem of <code>what()</code>'s value does not arise in most
      user-defined exceptions.)
   </para>
   <para><emphasis>[18.5.1]/7</emphasis> The return value of
      <code>std::type_info::name()</code> is the mangled type name (see the
      previous entry for more).
   </para>
   <para><emphasis>[20.1.5]/5</emphasis> <emphasis>"Implementors are encouraged to
      supply libraries that can accept allocators that encapsulate more
      general memory models and that support non-equal instances.  In such
      implementations, any requirements imposed on allocators by containers
      beyond those requirements that appear in Table 32, and the semantics
      of containers and algorithms when allocator instances compare
      non-equal, are implementation-defined."</emphasis>  As yet we don't
      have any allocators which compare non-equal, so we can't describe how
      they behave.
   </para>
   <para><emphasis>[21.1.3.1]/3,4</emphasis>,
      <emphasis>[21.1.3.2]/2</emphasis>,
      <emphasis>[23.*]'s foo::iterator</emphasis>,
      <emphasis>[27.*]'s foo::*_type</emphasis>,
      <emphasis>others...</emphasis>
      Nope, these types are called implementation-defined because you
      shouldn't be taking advantage of their underlying types.  Listing them
      here would defeat the purpose.  :-)
   </para>
   <para><emphasis>[21.1.3.1]/5</emphasis> I don't really know about
      the mbstate_t stuff... see
      the <link linkend="std.localization.facet.codecvt">chapter 22
      notes</link> for what does exist.
   </para>
   <para><emphasis>[22.*]</emphasis> Anything and everything we have on locale
      implementation will be described
      <link linkend="std.localization.locales.locale">over here</link>.
   </para>
   <para><emphasis>[26.2.8]/9</emphasis> I have no idea what
      <code>complex&lt;T&gt;</code>'s pow(0,0) returns.
   </para>
   <para><emphasis>[27.4.2.4]/2</emphasis> Calling
      <code>std::ios_base::sync_with_stdio</code> after I/O has already been
      performed on the standard stream objects will
      flush the buffers, and <!-- this line might go away -->
      destroy and recreate the underlying buffer instances.  Whether or not
      the previously-written I/O is destroyed in this process depends mostly
      on the --enable-libio choice:  for stdio, if the written data is
      already in the stdio buffer, the data may be completely safe!
   </para>
   <para><emphasis>[27.6.1.1.2]</emphasis>,
      <emphasis>[27.6.2.3]</emphasis> The I/O sentry ctor and dtor can perform
      additional work than the minimum required.  We are not currently taking
      advantage of this yet.
   </para>
   <para><emphasis>[27.7.1.3]/16</emphasis>,
      <emphasis>[27.8.1.4]/10</emphasis>
      The effects of <code>pubsetbuf/setbuf</code> are described
      <link linkend="std.io">in this chapter</link>.
   </para>
   <para><emphasis>[27.8.1.4]/16</emphasis> Calling <code>fstream::sync</code> when
      a get area exists will... whatever <code>fflush()</code> does, I think.
   </para>

</section>

</section><|MERGE_RESOLUTION|>--- conflicted
+++ resolved
@@ -2,11 +2,7 @@
 	 xml:id="status.iso.1998" xreflabel="ISO C++ 1998">
 <?dbhtml filename="status_iso_cxx1998.html"?>
 
-<<<<<<< HEAD
-<sect2info>
-=======
 <info><title>C++ 1998/2003</title>
->>>>>>> 3bd7a983
   <keywordset>
     <keyword>
       ISO C++
