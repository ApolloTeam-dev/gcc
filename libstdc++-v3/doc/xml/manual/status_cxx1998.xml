--- conflicted
+++ resolved
@@ -1,11 +1,8 @@
-<sect2 id="status.iso.1998" xreflabel="ISO C++ 1998">
+<section xmlns="http://docbook.org/ns/docbook" version="5.0" 
+	 xml:id="status.iso.1998" xreflabel="ISO C++ 1998">
 <?dbhtml filename="status_iso_cxx1998.html"?>
-<<<<<<< HEAD
-
-=======
- 
->>>>>>> e33a1692
-<sect2info>
+
+<info><title>C++ 1998/2003</title>
   <keywordset>
     <keyword>
       ISO C++
@@ -14,28 +11,22 @@
       1998
     </keyword>
   </keywordset>
-</sect2info>
-
-<title>C++ 1998/2003</title>
-
-<sect3 id="iso.1998.status" xreflabel="Implementation Status">
-  <title>Implementation Status</title>
+</info>
+
+
+<section xml:id="iso.1998.status" xreflabel="Implementation Status">
+<info><title>Implementation Status</title></info>  
 
 <para>
 This status table is based on the table of contents of ISO/IEC 14882:2003.
 </para>
 
 <para>
-<<<<<<< HEAD
 This page describes the C++ support in mainline GCC SVN, not in any
-=======
-This page describes the C++0x support in mainline GCC SVN, not in any
->>>>>>> e33a1692
 particular release.
 </para>
 
 <!-- Status is Yes or No, Broken/Partial-->
-<<<<<<< HEAD
 <!--
    Yes
 
@@ -43,23 +34,15 @@
       <?dbhtml bgcolor="#C8B0B0" ?>
    Broken/Partial
       <?dbhtml bgcolor="#B0B0B0" ?>
-=======
-<!-- 
-   Yes
-
-   No 
-      <?dbhtml bgcolor="#C8B0B0" ?> 
-   Broken/Partial 
-      <?dbhtml bgcolor="#B0B0B0" ?>  
->>>>>>> e33a1692
 -->
-<table frame='all'>
-<title>C++ 1998/2003 Implementation Status</title>
-<tgroup cols='4' align='left' colsep='0' rowsep='1'>
-<colspec colname='c1'></colspec>
-<colspec colname='c2'></colspec>
-<colspec colname='c3'></colspec>
-<colspec colname='c4'></colspec>
+<table frame="all">
+  <title>C++ 1998/2003 Implementation Status</title>
+
+<tgroup cols="4" align="left" colsep="0" rowsep="1">
+<colspec colname="c1"/>
+<colspec colname="c2"/>
+<colspec colname="c3"/>
+<colspec colname="c4"/>
   <thead>
     <row>
       <entry>Section</entry>
@@ -83,25 +66,25 @@
       <entry>18.1</entry>
       <entry>Types</entry>
       <entry>Y</entry>
-      <entry></entry>
+      <entry/>
     </row>
     <row>
       <entry>18.2</entry>
       <entry>Implementation properties</entry>
       <entry>Y</entry>
-      <entry></entry>
+      <entry/>
     </row>
     <row>
       <entry>18.2.1</entry>
       <entry>Numeric Limits</entry>
-      <entry></entry>
-      <entry></entry>
+      <entry/>
+      <entry/>
     </row>
     <row>
       <entry>18.2.1.1</entry>
       <entry>Class template <code>numeric_limits</code></entry>
       <entry>Y</entry>
-      <entry></entry>
+      <entry/>
     </row>
     <row>
       <entry>18.2.1.2</entry>
@@ -122,85 +105,85 @@
       <entry>18.2.1.5</entry>
       <entry><code>numeric_limits</code> specializations</entry>
       <entry>Y</entry>
-      <entry></entry>
+      <entry/>
     </row>
     <row>
       <entry>18.2.2</entry>
       <entry>C Library</entry>
       <entry>Y</entry>
-      <entry></entry>
+      <entry/>
     </row>
     <row>
       <entry>18.3</entry>
       <entry>Start and termination</entry>
       <entry>Y</entry>
-      <entry></entry>
+      <entry/>
     </row>
     <row>
       <entry>18.4</entry>
       <entry>Dynamic memory management</entry>
       <entry>Y</entry>
-      <entry></entry>
+      <entry/>
     </row>
     <row>
       <entry>18.5</entry>
       <entry>Type identification</entry>
-      <entry></entry>
-      <entry></entry>
+      <entry/>
+      <entry/>
     </row>
     <row>
       <entry>18.5.1</entry>
       <entry>Class type_info</entry>
       <entry>Y</entry>
-      <entry></entry>
+      <entry/>
     </row>
     <row>
       <entry>18.5.2</entry>
       <entry>Class bad_cast</entry>
       <entry>Y</entry>
-      <entry></entry>
+      <entry/>
     </row>
     <row>
       <entry>18.5.3</entry>
       <entry>Class bad_typeid</entry>
       <entry>Y</entry>
-      <entry></entry>
+      <entry/>
     </row>
     <row>
       <entry>18.6</entry>
       <entry>Exception handling</entry>
-      <entry></entry>
-      <entry></entry>
+      <entry/>
+      <entry/>
     </row>
     <row>
       <entry>18.6.1</entry>
       <entry>Class exception</entry>
       <entry>Y</entry>
-      <entry></entry>
+      <entry/>
     </row>
     <row>
       <entry>18.6.2</entry>
       <entry>Violation exception-specifications</entry>
       <entry>Y</entry>
-      <entry></entry>
+      <entry/>
     </row>
     <row>
       <entry>18.6.3</entry>
       <entry>Abnormal termination</entry>
       <entry>Y</entry>
-      <entry></entry>
+      <entry/>
     </row>
     <row>
       <entry>18.6.4</entry>
       <entry><code>uncaught_exception</code></entry>
       <entry>Y</entry>
-      <entry></entry>
+      <entry/>
     </row>
     <row>
       <entry>18.7</entry>
       <entry>Other runtime support</entry>
       <entry>Y</entry>
-      <entry></entry>
+      <entry/>
     </row>
     <row>
       <entry>
@@ -214,19 +197,19 @@
       <entry>19.1</entry>
       <entry>Exception classes</entry>
       <entry>Y</entry>
-      <entry></entry>
+      <entry/>
     </row>
     <row>
       <entry>19.2</entry>
       <entry>Assertions</entry>
       <entry>Y</entry>
-      <entry></entry>
+      <entry/>
     </row>
     <row>
       <entry>19.3</entry>
       <entry>Error numbers</entry>
       <entry>Y</entry>
-      <entry></entry>
+      <entry/>
     </row>
     <row>
       <entry>
@@ -240,139 +223,139 @@
       <entry>20.1</entry>
       <entry>Requirements</entry>
       <entry>Y</entry>
-      <entry></entry>
+      <entry/>
     </row>
    <row>
       <entry>20.2</entry>
       <entry>Utility components</entry>
-      <entry></entry>
-      <entry></entry>
+      <entry/>
+      <entry/>
     </row>
     <row>
       <entry>20.2.1</entry>
       <entry>Operators</entry>
       <entry>Y</entry>
-      <entry></entry>
+      <entry/>
     </row>
     <row>
       <entry>20.2.2</entry>
       <entry><code>pair</code></entry>
       <entry>Y</entry>
-      <entry></entry>
+      <entry/>
     </row>
    <row>
       <entry>20.3</entry>
       <entry>Function objects</entry>
-      <entry></entry>
-      <entry></entry>
+      <entry/>
+      <entry/>
     </row>
     <row>
       <entry>20.3.1</entry>
       <entry>Base</entry>
       <entry>Y</entry>
-      <entry></entry>
+      <entry/>
     </row>
     <row>
       <entry>20.3.2</entry>
       <entry>Arithmetic operation</entry>
       <entry>Y</entry>
-      <entry></entry>
+      <entry/>
     </row>
     <row>
       <entry>20.3.3</entry>
       <entry>Comparisons</entry>
       <entry>Y</entry>
-      <entry></entry>
+      <entry/>
     </row>
     <row>
       <entry>20.3.4</entry>
       <entry>Logical operations</entry>
       <entry>Y</entry>
-      <entry></entry>
+      <entry/>
     </row>
     <row>
       <entry>20.3.5</entry>
       <entry>Negators</entry>
       <entry>Y</entry>
-      <entry></entry>
+      <entry/>
     </row>
     <row>
       <entry>20.3.6</entry>
       <entry>Binders</entry>
       <entry>Y</entry>
-      <entry></entry>
+      <entry/>
     </row>
     <row>
       <entry>20.3.7</entry>
       <entry>Adaptors for pointers to functions</entry>
       <entry>Y</entry>
-      <entry></entry>
+      <entry/>
     </row>
     <row>
       <entry>20.3.8</entry>
       <entry>Adaptors for pointers to members</entry>
       <entry>Y</entry>
-      <entry></entry>
+      <entry/>
     </row>
     <row>
       <entry>20.4</entry>
       <entry>Memory</entry>
-      <entry></entry>
-      <entry></entry>
+      <entry/>
+      <entry/>
     </row>
     <row>
       <entry>20.4.1</entry>
       <entry>The default allocator</entry>
       <entry>Y</entry>
-      <entry></entry>
+      <entry/>
     </row>
     <row>
       <entry>20.4.2</entry>
       <entry>Raw storage iterator</entry>
       <entry>Y</entry>
-      <entry></entry>
+      <entry/>
     </row>
     <row>
       <entry>20.4.3</entry>
       <entry>Temporary buffers</entry>
       <entry>Y</entry>
-      <entry></entry>
+      <entry/>
     </row>
     <row>
       <entry>20.4.4</entry>
       <entry>Specialized algorithms</entry>
       <entry>Y</entry>
-      <entry></entry>
+      <entry/>
     </row>
     <row>
       <entry>20.4.4.1</entry>
       <entry><code>uninitialized_copy</code></entry>
       <entry>Y</entry>
-      <entry></entry>
+      <entry/>
     </row>
     <row>
       <entry>20.4.4.2</entry>
       <entry><code>uninitialized_fill</code></entry>
       <entry>Y</entry>
-      <entry></entry>
+      <entry/>
     </row>
     <row>
       <entry>20.4.4.3</entry>
       <entry><code>uninitialized_fill_n</code></entry>
       <entry>Y</entry>
-      <entry></entry>
+      <entry/>
     </row>
     <row>
       <entry>20.4.5</entry>
       <entry>Class template <code>auto_ptr</code></entry>
       <entry>Y</entry>
-      <entry></entry>
+      <entry/>
     </row>
     <row>
       <entry>20.4.6</entry>
       <entry>C library</entry>
       <entry>Y</entry>
-      <entry></entry>
+      <entry/>
     </row>
     <row>
       <entry>
@@ -385,50 +368,50 @@
     <row>
       <entry>21.1</entry>
       <entry>Character traits</entry>
-      <entry></entry>
-      <entry></entry>
+      <entry/>
+      <entry/>
     </row>
     <row>
       <entry>21.1.1</entry>
       <entry>Character traits requirements</entry>
       <entry>Y</entry>
-      <entry></entry>
+      <entry/>
     </row>
     <row>
       <entry>21.1.2</entry>
       <entry>traits typedef</entry>
       <entry>Y</entry>
-      <entry></entry>
+      <entry/>
     </row>
     <row>
       <entry>21.1.3</entry>
       <entry><code>char_traits</code> specializations</entry>
-      <entry></entry>
-      <entry></entry>
+      <entry/>
+      <entry/>
     </row>
     <row>
       <entry>21.1.3.1</entry>
       <entry>struct <code>char_traits&lt;char&gt;</code></entry>
       <entry>Y</entry>
-      <entry></entry>
+      <entry/>
     </row>
     <row>
       <entry>21.1.3.2</entry>
       <entry>struct <code>char_traits&lt;wchar_t&gt;</code></entry>
       <entry>Y</entry>
-      <entry></entry>
+      <entry/>
     </row>
     <row>
       <entry>21.2</entry>
       <entry>String classes</entry>
       <entry>Y</entry>
-      <entry></entry>
+      <entry/>
     </row>
     <row>
       <entry>21.3</entry>
       <entry>Class template <code>basic_string</code></entry>
       <entry>Y</entry>
-      <entry></entry>
+      <entry/>
     </row>
     <row>
       <entry>21.4</entry>
@@ -447,158 +430,158 @@
     <row>
       <entry>22.1</entry>
       <entry>Locales</entry>
-      <entry></entry>
-      <entry></entry>
+      <entry/>
+      <entry/>
     </row>
     <row>
       <entry>22.1.1</entry>
       <entry>Class <code>locale</code></entry>
       <entry>Y</entry>
-      <entry></entry>
+      <entry/>
     </row>
     <row>
       <entry>22.1.2</entry>
       <entry><code>locale</code> globals</entry>
       <entry>Y</entry>
-      <entry></entry>
+      <entry/>
     </row>
     <row>
       <entry>22.1.3</entry>
       <entry>Convenience interfaces</entry>
-      <entry></entry>
-      <entry></entry>
+      <entry/>
+      <entry/>
     </row>
     <row>
       <entry>22.1.3.1</entry>
       <entry>Character classification</entry>
       <entry>Y</entry>
-      <entry></entry>
+      <entry/>
     </row>
     <row>
       <entry>22.1.3.2</entry>
       <entry>Character conversions</entry>
       <entry>Y</entry>
-      <entry></entry>
+      <entry/>
     </row>
     <row>
       <entry>22.2</entry>
       <entry>Standard locale categories</entry>
-      <entry></entry>
-      <entry></entry>
+      <entry/>
+      <entry/>
     </row>
     <row>
       <entry>22.2.1</entry>
       <entry><code>ctype</code></entry>
       <entry>Y</entry>
-      <entry></entry>
+      <entry/>
     </row>
     <row>
       <entry>22.2.2</entry>
       <entry>Numeric</entry>
-      <entry></entry>
-      <entry></entry>
+      <entry/>
+      <entry/>
     </row>
     <row>
       <entry>22.2.2.1</entry>
       <entry><code>num_get</code></entry>
       <entry>Y</entry>
-      <entry></entry>
+      <entry/>
     </row>
     <row>
       <entry>22.2.2.2</entry>
       <entry><code>num_put</code></entry>
       <entry>Y</entry>
-      <entry></entry>
+      <entry/>
     </row>
     <row>
       <entry>22.2.3</entry>
       <entry><code>num_punct</code></entry>
       <entry>Y</entry>
-      <entry></entry>
+      <entry/>
     </row>
     <row>
       <entry>22.2.4</entry>
       <entry><code>collate</code></entry>
       <entry>Y</entry>
-      <entry></entry>
+      <entry/>
     </row>
     <row>
       <entry>22.2.5</entry>
       <entry>Time</entry>
-      <entry></entry>
-      <entry></entry>
+      <entry/>
+      <entry/>
     </row>
     <row>
       <entry>22.2.5.1</entry>
       <entry><code>time_get</code></entry>
       <entry>Y</entry>
-      <entry></entry>
+      <entry/>
     </row>
     <row>
       <entry>22.2.5.2</entry>
       <entry><code>time_get_byname</code></entry>
       <entry>Y</entry>
-      <entry></entry>
+      <entry/>
     </row>
     <row>
       <entry>22.2.5.3</entry>
       <entry><code>time_put</code></entry>
       <entry>Y</entry>
-      <entry></entry>
+      <entry/>
     </row>
     <row>
       <entry>22.2.5.3</entry>
       <entry><code>time_put_byname</code></entry>
       <entry>Y</entry>
-      <entry></entry>
+      <entry/>
     </row>
     <row>
       <entry>22.2.6</entry>
       <entry>Monetary</entry>
-      <entry></entry>
-      <entry></entry>
+      <entry/>
+      <entry/>
     </row>
     <row>
       <entry>22.2.6.1</entry>
       <entry><code>money_get</code></entry>
       <entry>Y</entry>
-      <entry></entry>
+      <entry/>
     </row>
     <row>
       <entry>22.2.6.2</entry>
       <entry><code>money_put</code></entry>
       <entry>Y</entry>
-      <entry></entry>
+      <entry/>
     </row>
     <row>
       <entry>22.2.6.3</entry>
       <entry><code>money_punct</code></entry>
       <entry>Y</entry>
-      <entry></entry>
+      <entry/>
     </row>
     <row>
       <entry>22.2.6.4</entry>
       <entry><code>money_punct_byname</code></entry>
       <entry>Y</entry>
-      <entry></entry>
+      <entry/>
     </row>
     <row>
       <entry>22.2.7</entry>
       <entry><code>messages</code></entry>
       <entry>Y</entry>
-      <entry></entry>
+      <entry/>
     </row>
     <row>
       <entry>22.2.8</entry>
       <entry>Program-defined facets</entry>
       <entry>Y</entry>
-      <entry></entry>
+      <entry/>
     </row>
     <row>
       <entry>22.3</entry>
       <entry>C Library Locales</entry>
       <entry>Y</entry>
-      <entry></entry>
+      <entry/>
     </row>
     <row>
       <entry>
@@ -612,91 +595,91 @@
       <entry>23.1</entry>
       <entry>Container requirements</entry>
       <entry>Y</entry>
-      <entry></entry>
+      <entry/>
     </row>
     <row>
       <entry>23.2</entry>
       <entry>Sequence containers</entry>
-      <entry></entry>
-      <entry></entry>
+      <entry/>
+      <entry/>
     </row>
     <row>
       <entry>23.2.1</entry>
       <entry>Class template <code>deque</code></entry>
       <entry>Y</entry>
-      <entry></entry>
+      <entry/>
     </row>
     <row>
       <entry>23.2.2</entry>
       <entry>Class template <code>list</code></entry>
       <entry>Y</entry>
-      <entry></entry>
+      <entry/>
     </row>
     <row>
       <entry>23.2.3</entry>
       <entry>Adaptors</entry>
-      <entry></entry>
-      <entry></entry>
+      <entry/>
+      <entry/>
     </row>
     <row>
       <entry>23.2.3.1</entry>
       <entry>Class template <code>queue</code></entry>
       <entry>Y</entry>
-      <entry></entry>
+      <entry/>
     </row>
     <row>
       <entry>23.2.3.2</entry>
       <entry>Class template <code>priority_queue</code></entry>
       <entry>Y</entry>
-      <entry></entry>
+      <entry/>
     </row>
     <row>
       <entry>23.2.3.3</entry>
       <entry>Class template <code>stack</code></entry>
       <entry>Y</entry>
-      <entry></entry>
+      <entry/>
     </row>
     <row>
       <entry>23.2.4</entry>
       <entry>Class template <code>vector</code></entry>
       <entry>Y</entry>
-      <entry></entry>
+      <entry/>
     </row>
     <row>
       <entry>23.2.5</entry>
       <entry>Class <code>vector&lt;bool&gt;</code></entry>
       <entry>Y</entry>
-      <entry></entry>
+      <entry/>
     </row>
     <row>
       <entry>23.3</entry>
       <entry>Associative containers</entry>
-      <entry></entry>
-      <entry></entry>
+      <entry/>
+      <entry/>
     </row>
     <row>
       <entry>23.3.1</entry>
       <entry>Class template <code>map</code></entry>
       <entry>Y</entry>
-      <entry></entry>
+      <entry/>
     </row>
     <row>
       <entry>23.3.2</entry>
       <entry>Class template <code>multimap</code></entry>
       <entry>Y</entry>
-      <entry></entry>
+      <entry/>
     </row>
     <row>
       <entry>23.3.3</entry>
       <entry>Class template <code>set</code></entry>
       <entry>Y</entry>
-      <entry></entry>
+      <entry/>
     </row>
     <row>
       <entry>23.3.4</entry>
       <entry>Class template <code>multiset</code></entry>
       <entry>Y</entry>
-      <entry></entry>
+      <entry/>
     </row>
     <row>
       <entry>
@@ -710,67 +693,67 @@
       <entry>24.1</entry>
       <entry>Requirements</entry>
       <entry>Y</entry>
-      <entry></entry>
+      <entry/>
     </row>
     <row>
       <entry>24.2</entry>
       <entry>Header <code>&lt;iterator&gt;</code> synopsis</entry>
       <entry>Y</entry>
-      <entry></entry>
+      <entry/>
     </row>
     <row>
       <entry>24.3</entry>
       <entry>Iterator primitives</entry>
       <entry>Y</entry>
-      <entry></entry>
+      <entry/>
     </row>
     <row>
       <entry>24.4</entry>
       <entry>Predefined iterators and Iterator adaptors</entry>
-      <entry></entry>
-      <entry></entry>
+      <entry/>
+      <entry/>
     </row>
     <row>
       <entry>24.4.1</entry>
       <entry>Reverse iterators</entry>
       <entry>Y</entry>
-      <entry></entry>
+      <entry/>
     </row>
     <row>
       <entry>24.4.2</entry>
       <entry>Insert iterators</entry>
       <entry>Y</entry>
-      <entry></entry>
+      <entry/>
     </row>
     <row>
       <entry>24.5</entry>
       <entry>Stream iterators</entry>
-      <entry></entry>
-      <entry></entry>
+      <entry/>
+      <entry/>
     </row>
     <row>
       <entry>24.5.1</entry>
       <entry>Class template <code>istream_iterator</code></entry>
       <entry>Y</entry>
-      <entry></entry>
+      <entry/>
     </row>
     <row>
       <entry>24.5.2</entry>
       <entry>Class template <code>ostream_iterator</code></entry>
       <entry>Y</entry>
-      <entry></entry>
+      <entry/>
     </row>
     <row>
       <entry>24.5.3</entry>
       <entry>Class template <code>istreambuf_iterator</code></entry>
       <entry>Y</entry>
-      <entry></entry>
+      <entry/>
     </row>
     <row>
       <entry>24.5.4</entry>
       <entry>Class template <code>ostreambuf_iterator</code></entry>
       <entry>Y</entry>
-      <entry></entry>
+      <entry/>
     </row>
     <row>
       <entry>
@@ -784,25 +767,25 @@
       <entry>25.1</entry>
       <entry>Non-modifying sequence operations</entry>
       <entry>Y</entry>
-      <entry></entry>
+      <entry/>
     </row>
     <row>
       <entry>25.2</entry>
       <entry>Mutating sequence operations</entry>
       <entry>Y</entry>
-      <entry></entry>
+      <entry/>
     </row>
     <row>
       <entry>25.3</entry>
       <entry>Sorting and related operations</entry>
       <entry>Y</entry>
-      <entry></entry>
+      <entry/>
     </row>
     <row>
       <entry>25.4</entry>
       <entry>C library algorithms</entry>
       <entry>Y</entry>
-      <entry></entry>
+      <entry/>
     </row>
     <row>
       <entry>
@@ -816,115 +799,115 @@
       <entry>26.1</entry>
       <entry>Numeric type requirements</entry>
       <entry>Y</entry>
-      <entry></entry>
+      <entry/>
     </row>
     <row>
       <entry>26.2</entry>
       <entry>Complex numbers</entry>
       <entry>Y</entry>
-      <entry></entry>
+      <entry/>
     </row>
     <row>
       <entry>26.3</entry>
       <entry>Numeric arrays</entry>
-      <entry></entry>
-      <entry></entry>
+      <entry/>
+      <entry/>
     </row>
     <row>
       <entry>26.3.1</entry>
       <entry>Header <code>&lt;valarray&gt;</code> synopsis</entry>
       <entry>Y</entry>
-      <entry></entry>
+      <entry/>
     </row>
     <row>
       <entry>26.3.2</entry>
       <entry>Class template <code>valarray</code></entry>
       <entry>Y</entry>
-      <entry></entry>
+      <entry/>
     </row>
     <row>
       <entry>26.3.3</entry>
       <entry><code>valarray</code> non-member operations</entry>
       <entry>Y</entry>
-      <entry></entry>
+      <entry/>
     </row>
     <row>
       <entry>26.3.4</entry>
       <entry>Class <code>slice</code></entry>
       <entry>Y</entry>
-      <entry></entry>
+      <entry/>
     </row>
     <row>
       <entry>26.3.5</entry>
       <entry>Class template <code>slice_array</code></entry>
       <entry>Y</entry>
-      <entry></entry>
+      <entry/>
     </row>
     <row>
       <entry>26.3.6</entry>
       <entry>Class <code>gslice</code></entry>
       <entry>Y</entry>
-      <entry></entry>
+      <entry/>
     </row>
     <row>
       <entry>26.3.7</entry>
       <entry>Class template <code>gslice_array</code></entry>
       <entry>Y</entry>
-      <entry></entry>
+      <entry/>
     </row>
     <row>
       <entry>26.3.8</entry>
       <entry>Class template <code>mask_array</code></entry>
       <entry>Y</entry>
-      <entry></entry>
+      <entry/>
     </row>
     <row>
       <entry>26.3.9</entry>
       <entry>Class template <code>indirect_array</code></entry>
       <entry>Y</entry>
-      <entry></entry>
+      <entry/>
     </row>
     <row>
       <entry>26.4</entry>
       <entry>Generalized numeric operations</entry>
-      <entry></entry>
-      <entry></entry>
+      <entry/>
+      <entry/>
     </row>
     <row>
       <entry>26.4.1</entry>
       <entry><code>accumulate</code></entry>
       <entry>Y</entry>
-      <entry></entry>
+      <entry/>
     </row>
     <row>
       <entry>26.4.2</entry>
       <entry><code>inner_product</code></entry>
       <entry>Y</entry>
-      <entry></entry>
+      <entry/>
     </row>
     <row>
       <entry>26.4.3</entry>
       <entry><code>partial_sum</code></entry>
       <entry>Y</entry>
-      <entry></entry>
+      <entry/>
     </row>
     <row>
       <entry>26.4.4</entry>
       <entry><code>adjacent_difference</code></entry>
       <entry>Y</entry>
-      <entry></entry>
+      <entry/>
     </row>
     <row>
       <entry>26.4.5</entry>
       <entry>iota</entry>
       <entry>Y</entry>
-      <entry></entry>
+      <entry/>
     </row>
     <row>
       <entry>26.5</entry>
       <entry>C Library</entry>
       <entry>Y</entry>
-      <entry></entry>
+      <entry/>
     </row>
     <row>
       <entry>
@@ -938,61 +921,61 @@
       <entry>27.1</entry>
       <entry>Requirements</entry>
       <entry>Y</entry>
-      <entry></entry>
+      <entry/>
     </row>
     <row>
       <entry>27.2</entry>
       <entry>Forward declarations</entry>
       <entry>Y</entry>
-      <entry></entry>
+      <entry/>
     </row>
     <row>
       <entry>27.3</entry>
       <entry>Standard iostream objects</entry>
       <entry>Y</entry>
-      <entry></entry>
+      <entry/>
     </row>
     <row>
       <entry>27.3.1</entry>
       <entry>Narrow stream objects</entry>
       <entry>Y</entry>
-      <entry></entry>
+      <entry/>
     </row>
     <row>
       <entry>27.3.2</entry>
       <entry>Wide stream objects</entry>
       <entry>Y</entry>
-      <entry></entry>
+      <entry/>
     </row>
     <row>
       <entry>27.4</entry>
       <entry>Iostreams base classes</entry>
       <entry>Y</entry>
-      <entry></entry>
+      <entry/>
     </row>
     <row>
       <entry>27.5</entry>
       <entry>Stream buffers</entry>
       <entry>Y</entry>
-      <entry></entry>
+      <entry/>
     </row>
     <row>
       <entry>27.6</entry>
       <entry>Formatting and manipulators</entry>
       <entry>Y</entry>
-      <entry></entry>
+      <entry/>
     </row>
     <row>
       <entry>27.7</entry>
       <entry>String-based streams</entry>
       <entry>Y</entry>
-      <entry></entry>
+      <entry/>
     </row>
     <row>
       <entry>27.8</entry>
       <entry>File-based streams</entry>
       <entry>Y</entry>
-      <entry></entry>
+      <entry/>
     </row>
     <row>
       <entry>
@@ -1005,53 +988,53 @@
     <row>
       <entry>D.1</entry>
       <entry>Increment operator with bool operand</entry>
-      <entry></entry>
-      <entry></entry>
+      <entry/>
+      <entry/>
     </row>
     <row>
       <entry>D.2</entry>
       <entry><code>static</code> keyword</entry>
-      <entry></entry>
-      <entry></entry>
+      <entry/>
+      <entry/>
     </row>
     <row>
       <entry>D.3</entry>
       <entry>Access declarations</entry>
-      <entry></entry>
-      <entry></entry>
+      <entry/>
+      <entry/>
     </row>
     <row>
       <entry>D.4</entry>
       <entry>Implicit conversion from const strings</entry>
-      <entry></entry>
-      <entry></entry>
+      <entry/>
+      <entry/>
     </row>
     <row>
       <entry>D.5</entry>
       <entry>C standard library headers</entry>
-      <entry></entry>
-      <entry></entry>
+      <entry/>
+      <entry/>
     </row>
     <row>
       <entry>D.6</entry>
       <entry>Old iostreams members</entry>
-      <entry></entry>
-      <entry></entry>
+      <entry/>
+      <entry/>
     </row>
     <row>
       <entry>D.7</entry>
       <entry>char* streams</entry>
-      <entry></entry>
-      <entry></entry>
+      <entry/>
+      <entry/>
     </row>
 
   </tbody>
 </tgroup>
 </table>
-</sect3>
-
-<sect3 id="iso.1998.specific" xreflabel="Implementation Specific">
-  <title>Implementation Specific Behavior</title>
+</section>
+
+<section xml:id="iso.1998.specific" xreflabel="Implementation Specific"><info><title>Implementation Specific Behavior</title></info>
+  
 
    <para>
      The ISO standard defines the following phrase:
@@ -1074,8 +1057,8 @@
    </blockquote>
    <para>
      We do so here, for the C++ library only.  Behavior of the
-     compiler, linker, runtime loader, and other elements of &quot;the
-     implementation&quot; are documented elsewhere.  Everything listed
+     compiler, linker, runtime loader, and other elements of "the
+     implementation" are documented elsewhere.  Everything listed
      in Annex B, Implementation Qualities, are also part of the
      compiler, not the library.
    </para>
@@ -1096,11 +1079,7 @@
 	in the sections where the function itself occurs.
    -->
    <para><emphasis>[18.1]/4</emphasis> The type of <code>NULL</code> is described
-<<<<<<< HEAD
       <link linkend="std.support.types.null">here</link>.
-=======
-      <link linkend="manual.support.types.null">here</link>.
->>>>>>> e33a1692
    </para>
    <para><emphasis>[18.3]/8</emphasis> Even though it's listed in the library
       sections, libstdc++ has zero control over what the cleanup code hands
@@ -1126,13 +1105,13 @@
       <code>std::type_info::name()</code> is the mangled type name (see the
       previous entry for more).
    </para>
-   <para><emphasis>[20.1.5]/5</emphasis> <emphasis>&quot;Implementors are encouraged to
+   <para><emphasis>[20.1.5]/5</emphasis> <emphasis>"Implementors are encouraged to
       supply libraries that can accept allocators that encapsulate more
       general memory models and that support non-equal instances.  In such
       implementations, any requirements imposed on allocators by containers
       beyond those requirements that appear in Table 32, and the semantics
       of containers and algorithms when allocator instances compare
-      non-equal, are implementation-defined.&quot;</emphasis>  As yet we don't
+      non-equal, are implementation-defined."</emphasis>  As yet we don't
       have any allocators which compare non-equal, so we can't describe how
       they behave.
    </para>
@@ -1147,20 +1126,12 @@
    </para>
    <para><emphasis>[21.1.3.1]/5</emphasis> I don't really know about
       the mbstate_t stuff... see
-<<<<<<< HEAD
       the <link linkend="std.localization.facet.codecvt">chapter 22
-=======
-      the <link linkend="manual.localization.facet.codecvt">chapter 22
->>>>>>> e33a1692
       notes</link> for what does exist.
    </para>
    <para><emphasis>[22.*]</emphasis> Anything and everything we have on locale
       implementation will be described
-<<<<<<< HEAD
       <link linkend="std.localization.locales.locale">over here</link>.
-=======
-      <link linkend="manual.localization.locales.locale">over here</link>.
->>>>>>> e33a1692
    </para>
    <para><emphasis>[26.2.8]/9</emphasis> I have no idea what
       <code>complex&lt;T&gt;</code>'s pow(0,0) returns.
@@ -1182,16 +1153,12 @@
    <para><emphasis>[27.7.1.3]/16</emphasis>,
       <emphasis>[27.8.1.4]/10</emphasis>
       The effects of <code>pubsetbuf/setbuf</code> are described
-<<<<<<< HEAD
       <link linkend="std.io">in this chapter</link>.
-=======
-      <link linkend="manual.io">in this chapter</link>.
->>>>>>> e33a1692
    </para>
    <para><emphasis>[27.8.1.4]/16</emphasis> Calling <code>fstream::sync</code> when
       a get area exists will... whatever <code>fflush()</code> does, I think.
    </para>
 
-</sect3>
-
-</sect2>+</section>
+
+</section>