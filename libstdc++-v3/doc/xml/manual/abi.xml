<section xmlns="http://docbook.org/ns/docbook" version="5.0" 
	 xml:id="appendix.porting.abi" xreflabel="abi">
<?dbhtml filename="abi.html"?>

<<<<<<< HEAD
<sect1info>
=======
<info><title>ABI Policy and Guidelines</title>
>>>>>>> 3bd7a983
  <keywordset>
    <keyword>
      C++
    </keyword>
    <keyword>
      ABI
    </keyword>
    <keyword>
      version
    </keyword>
    <keyword>
      dynamic
    </keyword>
    <keyword>
      shared
    </keyword>
    <keyword>
      compatibility
    </keyword>
  </keywordset>
</info>



<para>
</para>

<<<<<<< HEAD
<sect2 id="abi.cxx_interface">
<title>The C++ Interface</title>
=======
<section xml:id="abi.cxx_interface"><info><title>The C++ Interface</title></info>

>>>>>>> 3bd7a983

<para>
  C++ applications often depend on specific language support
  routines, say for throwing exceptions, or catching exceptions, and
  perhaps also depend on features in the C++ Standard Library.
</para>

<para>
  The C++ Standard Library has many include files, types defined in
  those include files, specific named functions, and other
  behavior. The text of these behaviors, as written in source include
  files, is called the Application Programing Interface, or API.
</para>

<para>
  Furthermore, C++ source that is compiled into object files is
  transformed by the compiler: it arranges objects with specific
  alignment and in a particular layout, mangling names according to a
  well-defined algorithm, has specific arrangements for the support of
  virtual functions, etc. These details are defined as the compiler
  Application Binary Interface, or ABI. The GNU C++ compiler uses an
  industry-standard C++ ABI starting with version 3. Details can be
  found in the <link xmlns:xlink="http://www.w3.org/1999/xlink" xlink:href="http://www.codesourcery.com/cxx-abi/abi.html"> ABI
  specification</link>.
</para>

<para>
 The GNU C++ compiler, g++, has a compiler command line option to
  switch between various different C++ ABIs. This explicit version
  switch is the flag <code>-fabi-version</code>. In addition, some
  g++ command line options may change the ABI as a side-effect of
  use. Such flags include <code>-fpack-struct</code> and
  <code>-fno-exceptions</code>, but include others: see the complete
  list in the GCC manual under the heading <link xmlns:xlink="http://www.w3.org/1999/xlink" xlink:href="http://gcc.gnu.org/onlinedocs/gcc/Code-Gen-Options.html#Code%20Gen%20Options">Options
  for Code Generation Conventions</link>.
</para>

<para>
  The configure options used when building a specific libstdc++
  version may also impact the resulting library ABI. The available
  configure options, and their impact on the library ABI, are
  documented
<link linkend="manual.intro.setup.configure">here</link>.
</para>

<para> Putting all of these ideas together results in the C++ Standard
library ABI, which is the compilation of a given library API by a
given compiler ABI. In a nutshell:
</para>

<para>
  <quote>
    library API + compiler ABI = library ABI
  </quote>
</para>

<para>
 The library ABI is mostly of interest for end-users who have
 unresolved symbols and are linking dynamically to the C++ Standard
 library, and who thus must be careful to compile their application
 with a compiler that is compatible with the available C++ Standard
 library binary. In this case, compatible is defined with the equation
 above: given an application compiled with a given compiler ABI and
 library API, it will work correctly with a Standard C++ Library
 created with the same constraints.
</para>

<para>
  To use a specific version of the C++ ABI, one must use a
  corresponding GNU C++ toolchain (i.e., g++ and libstdc++) that
  implements the C++ ABI in question.
</para>

</section>

<section xml:id="abi.versioning"><info><title>Versioning</title></info>

<<<<<<< HEAD
<sect2 id="abi.versioning">
<title>Versioning</title>
=======
>>>>>>> 3bd7a983

<para> The C++ interface has evolved throughout the history of the GNU
C++ toolchain. With each release, various details have been changed so
as to give distinct versions to the C++ interface.
</para>

<<<<<<< HEAD
  <sect3 id="abi.versioning.goals">
    <title>Goals</title>
=======
  <section xml:id="abi.versioning.goals"><info><title>Goals</title></info>
    
>>>>>>> 3bd7a983

<para>Extending existing, stable ABIs. Versioning gives subsequent
releases of library binaries the ability to add new symbols and add
functionality, all the while retaining compatibility with the previous
releases in the series. Thus, program binaries linked with the initial
release of a library binary will still run correctly if the library
binary is replaced by carefully-managed subsequent library
binaries. This is called forward compatibility.
</para>
<para>
The reverse (backwards compatibility) is not true. It is not possible
to take program binaries linked with the latest version of a library
binary in a release series (with additional symbols added), substitute
in the initial release of the library binary, and remain link
compatible.
</para>

<para>Allows multiple, incompatible ABIs to coexist at the same time.
</para>
  </section>

<<<<<<< HEAD
  <sect3 id="abi.versioning.history">
    <title>History</title>
=======
  <section xml:id="abi.versioning.history"><info><title>History</title></info>
    
>>>>>>> 3bd7a983

<para>
 How can this complexity be managed? What does C++ versioning mean?
  Because library and compiler changes often make binaries compiled
  with one version of the GNU tools incompatible with binaries
  compiled with other (either newer or older) versions of the same GNU
  tools, specific techniques are used to make managing this complexity
  easier.
</para>

<para>
  The following techniques are used:
</para>

  <orderedlist>

    <listitem><para>Release versioning on the libgcc_s.so binary. </para>

    <para>This is implemented via file names and the ELF
    <constant>DT_SONAME</constant> mechanism (at least on ELF
    systems). It is versioned as follows:
    </para>

    <itemizedlist>
    <listitem><para>gcc-3.0.0: libgcc_s.so.1</para></listitem>
    <listitem><para>gcc-3.0.1: libgcc_s.so.1</para></listitem>
    <listitem><para>gcc-3.0.2: libgcc_s.so.1</para></listitem>
    <listitem><para>gcc-3.0.3: libgcc_s.so.1</para></listitem>
    <listitem><para>gcc-3.0.4: libgcc_s.so.1</para></listitem>
    <listitem><para>gcc-3.1.0: libgcc_s.so.1</para></listitem>
    <listitem><para>gcc-3.1.1: libgcc_s.so.1</para></listitem>
    <listitem><para>gcc-3.2.0: libgcc_s.so.1</para></listitem>
    <listitem><para>gcc-3.2.1: libgcc_s.so.1</para></listitem>
    <listitem><para>gcc-3.2.2: libgcc_s.so.1</para></listitem>
    <listitem><para>gcc-3.2.3: libgcc_s.so.1</para></listitem>
    <listitem><para>gcc-3.3.0: libgcc_s.so.1</para></listitem>
    <listitem><para>gcc-3.3.1: libgcc_s.so.1</para></listitem>
    <listitem><para>gcc-3.3.2: libgcc_s.so.1</para></listitem>
    <listitem><para>gcc-3.3.3: libgcc_s.so.1</para></listitem>
    <listitem><para>gcc-3.4.x, gcc-4.[0-5].x: libgcc_s.so.1</para></listitem>
<<<<<<< HEAD
    </itemizedlist>

    <para>For m68k-linux the versions differ as follows: </para>

    <itemizedlist>
    <listitem><para>gcc-3.4.x, gcc-4.[0-5].x: libgcc_s.so.1
    when configuring <code>--with-sjlj-exceptions</code>, or
    libgcc_s.so.2 </para> </listitem>
    </itemizedlist>

    <para>For hppa-linux the versions differ as follows: </para>

    <itemizedlist>
    <listitem><para>gcc-3.4.x, gcc-4.[0-1].x: either libgcc_s.so.1
    when configuring <code>--with-sjlj-exceptions</code>, or
    libgcc_s.so.2 </para> </listitem>
    <listitem><para>gcc-4.[2-5].x: either libgcc_s.so.3 when configuring
    <code>--with-sjlj-exceptions</code>) or libgcc_s.so.4
    </para> </listitem>
    </itemizedlist>

=======
    </itemizedlist>

    <para>For m68k-linux the versions differ as follows: </para>

    <itemizedlist>
    <listitem><para>gcc-3.4.x, gcc-4.[0-5].x: libgcc_s.so.1
    when configuring <code>--with-sjlj-exceptions</code>, or
    libgcc_s.so.2 </para> </listitem>
    </itemizedlist>

    <para>For hppa-linux the versions differ as follows: </para>

    <itemizedlist>
    <listitem><para>gcc-3.4.x, gcc-4.[0-1].x: either libgcc_s.so.1
    when configuring <code>--with-sjlj-exceptions</code>, or
    libgcc_s.so.2 </para> </listitem>
    <listitem><para>gcc-4.[2-5].x: either libgcc_s.so.3 when configuring
    <code>--with-sjlj-exceptions</code>) or libgcc_s.so.4
    </para> </listitem>
    </itemizedlist>

>>>>>>> 3bd7a983
  </listitem>

    <listitem><para>Symbol versioning on the libgcc_s.so binary.</para>

    <para>It is versioned with the following labels and version
   definitions, where the version definition is the maximum for a
   particular release. Labels are cumulative. If a particular release
   is not listed, it has the same version labels as the preceding
   release.</para>

    <para>This corresponds to the mapfile: gcc/libgcc-std.ver</para>
    <itemizedlist>
    <listitem><para>gcc-3.0.0: GCC_3.0</para></listitem>
    <listitem><para>gcc-3.3.0: GCC_3.3</para></listitem>
    <listitem><para>gcc-3.3.1: GCC_3.3.1</para></listitem>
    <listitem><para>gcc-3.3.2: GCC_3.3.2</para></listitem>
    <listitem><para>gcc-3.3.4: GCC_3.3.4</para></listitem>
    <listitem><para>gcc-3.4.0: GCC_3.4</para></listitem>
    <listitem><para>gcc-3.4.2: GCC_3.4.2</para></listitem>
    <listitem><para>gcc-3.4.4: GCC_3.4.4</para></listitem>
    <listitem><para>gcc-4.0.0: GCC_4.0.0</para></listitem>
    <listitem><para>gcc-4.1.0: GCC_4.1.0</para></listitem>
    <listitem><para>gcc-4.2.0: GCC_4.2.0</para></listitem>
    <listitem><para>gcc-4.3.0: GCC_4.3.0</para></listitem>
    <listitem><para>gcc-4.4.0: GCC_4.4.0</para></listitem>
    </itemizedlist>
    </listitem>

    <listitem>
      <para>
	Release versioning on the libstdc++.so binary, implemented in
	the same way as the libgcc_s.so binary above. Listed is the
	filename: <constant>DT_SONAME</constant> can be deduced from
	the filename by removing the last two period-delimited numbers. For
	example, filename <filename>libstdc++.so.5.0.4</filename>
	corresponds to a <constant>DT_SONAME</constant> of
	<constant>libstdc++.so.5</constant>. Binaries with equivalent
	<constant>DT_SONAME</constant>s are forward-compatibile: in
	the table below, releases incompatible with the previous
	one are explicitly noted.
      </para>

    <para>It is versioned as follows:
    </para>
    <itemizedlist>
    <listitem><para>gcc-3.0.0: libstdc++.so.3.0.0</para></listitem>
    <listitem><para>gcc-3.0.1: libstdc++.so.3.0.1</para></listitem>
    <listitem><para>gcc-3.0.2: libstdc++.so.3.0.2</para></listitem>
    <listitem><para>gcc-3.0.3: libstdc++.so.3.0.2 (See Note 1)</para></listitem>
    <listitem><para>gcc-3.0.4: libstdc++.so.3.0.4</para></listitem>
    <listitem><para>gcc-3.1.0: libstdc++.so.4.0.0 <emphasis>(Incompatible with previous)</emphasis></para></listitem>
    <listitem><para>gcc-3.1.1: libstdc++.so.4.0.1</para></listitem>
    <listitem><para>gcc-3.2.0: libstdc++.so.5.0.0 <emphasis>(Incompatible with previous)</emphasis></para></listitem>
    <listitem><para>gcc-3.2.1: libstdc++.so.5.0.1</para></listitem>
    <listitem><para>gcc-3.2.2: libstdc++.so.5.0.2</para></listitem>
    <listitem><para>gcc-3.2.3: libstdc++.so.5.0.3 (See Note 2)</para></listitem>
    <listitem><para>gcc-3.3.0: libstdc++.so.5.0.4</para></listitem>
    <listitem><para>gcc-3.3.1: libstdc++.so.5.0.5</para></listitem>
    <listitem><para>gcc-3.3.2: libstdc++.so.5.0.5</para></listitem>
    <listitem><para>gcc-3.3.3: libstdc++.so.5.0.5</para></listitem>
    <listitem><para>gcc-3.4.0: libstdc++.so.6.0.0 <emphasis>(Incompatible with previous)</emphasis></para></listitem>
    <listitem><para>gcc-3.4.1: libstdc++.so.6.0.1</para></listitem>
    <listitem><para>gcc-3.4.2: libstdc++.so.6.0.2</para></listitem>
    <listitem><para>gcc-3.4.3: libstdc++.so.6.0.3</para></listitem>
    <listitem><para>gcc-3.4.4: libstdc++.so.6.0.3</para></listitem>
    <listitem><para>gcc-3.4.5: libstdc++.so.6.0.3</para></listitem>
    <listitem><para>gcc-3.4.6: libstdc++.so.6.0.3</para></listitem>
    <listitem><para>gcc-4.0.0: libstdc++.so.6.0.4</para></listitem>
    <listitem><para>gcc-4.0.1: libstdc++.so.6.0.5</para></listitem>
    <listitem><para>gcc-4.0.2: libstdc++.so.6.0.6</para></listitem>
    <listitem><para>gcc-4.0.3: libstdc++.so.6.0.7</para></listitem>
    <listitem><para>gcc-4.1.0: libstdc++.so.6.0.7</para></listitem>
    <listitem><para>gcc-4.1.1: libstdc++.so.6.0.8</para></listitem>
    <listitem><para>gcc-4.1.2: libstdc++.so.6.0.8</para></listitem>
    <listitem><para>gcc-4.2.0: libstdc++.so.6.0.9</para></listitem>
    <listitem><para>gcc-4.2.1: libstdc++.so.6.0.9 (See Note 3)</para></listitem>
    <listitem><para>gcc-4.2.2: libstdc++.so.6.0.9</para></listitem>
    <listitem><para>gcc-4.2.3: libstdc++.so.6.0.9</para></listitem>
    <listitem><para>gcc-4.2.4: libstdc++.so.6.0.9</para></listitem>
    <listitem><para>gcc-4.3.0: libstdc++.so.6.0.10</para></listitem>
    <listitem><para>gcc-4.3.1: libstdc++.so.6.0.10</para></listitem>
    <listitem><para>gcc-4.3.2: libstdc++.so.6.0.10</para></listitem>
    <listitem><para>gcc-4.3.3: libstdc++.so.6.0.10</para></listitem>
    <listitem><para>gcc-4.3.4: libstdc++.so.6.0.10</para></listitem>
    <listitem><para>gcc-4.4.0: libstdc++.so.6.0.11</para></listitem>
    <listitem><para>gcc-4.4.1: libstdc++.so.6.0.12</para></listitem>
    <listitem><para>gcc-4.4.2: libstdc++.so.6.0.13</para></listitem>
    <listitem><para>gcc-4.5.0: libstdc++.so.6.0.14</para></listitem>
    </itemizedlist>
    <para>
      Note 1: Error should be libstdc++.so.3.0.3.
    </para>
    <para>
      Note 2: Not strictly required.
    </para>
    <para>
      Note 3: This release (but not previous or subsequent) has one
      known incompatibility, see <link xmlns:xlink="http://www.w3.org/1999/xlink" xlink:href="http://gcc.gnu.org/bugzilla/show_bug.cgi?id=33678">33678</link>
      in the GCC bug database.
    </para>
    </listitem>

    <listitem><para>Symbol versioning on the libstdc++.so binary.</para>

    <para>mapfile: libstdc++-v3/config/abi/pre/gnu.ver</para>
    <para>It is versioned with the following labels and version
   definitions, where the version definition is the maximum for a
   particular release. Note, only symbols which are newly introduced
   will use the maximum version definition. Thus, for release series
   with the same label, but incremented version definitions, the later
   release has both versions. (An example of this would be the
   gcc-3.2.1 release, which has GLIBCPP_3.2.1 for new symbols and
   GLIBCPP_3.2 for symbols that were introduced in the gcc-3.2.0
   release.) If a particular release is not listed, it has the same
   version labels as the preceding release.
   </para>
    <itemizedlist>
    <listitem><para>gcc-3.0.0: (Error, not versioned)</para></listitem>
    <listitem><para>gcc-3.0.1: (Error, not versioned)</para></listitem>
    <listitem><para>gcc-3.0.2: (Error, not versioned)</para></listitem>
    <listitem><para>gcc-3.0.3: (Error, not versioned)</para></listitem>
    <listitem><para>gcc-3.0.4: (Error, not versioned)</para></listitem>
    <listitem><para>gcc-3.1.0: GLIBCPP_3.1, CXXABI_1</para></listitem>
    <listitem><para>gcc-3.1.1: GLIBCPP_3.1, CXXABI_1</para></listitem>
    <listitem><para>gcc-3.2.0: GLIBCPP_3.2, CXXABI_1.2</para></listitem>
    <listitem><para>gcc-3.2.1: GLIBCPP_3.2.1, CXXABI_1.2</para></listitem>
    <listitem><para>gcc-3.2.2: GLIBCPP_3.2.2, CXXABI_1.2</para></listitem>
    <listitem><para>gcc-3.2.3: GLIBCPP_3.2.2, CXXABI_1.2</para></listitem>
    <listitem><para>gcc-3.3.0: GLIBCPP_3.2.2, CXXABI_1.2.1</para></listitem>
    <listitem><para>gcc-3.3.1: GLIBCPP_3.2.3, CXXABI_1.2.1</para></listitem>
    <listitem><para>gcc-3.3.2: GLIBCPP_3.2.3, CXXABI_1.2.1</para></listitem>
    <listitem><para>gcc-3.3.3: GLIBCPP_3.2.3, CXXABI_1.2.1</para></listitem>
    <listitem><para>gcc-3.4.0: GLIBCXX_3.4, CXXABI_1.3</para></listitem>
    <listitem><para>gcc-3.4.1: GLIBCXX_3.4.1, CXXABI_1.3</para></listitem>
    <listitem><para>gcc-3.4.2: GLIBCXX_3.4.2</para></listitem>
    <listitem><para>gcc-3.4.3: GLIBCXX_3.4.3</para></listitem>
    <listitem><para>gcc-4.0.0: GLIBCXX_3.4.4, CXXABI_1.3.1</para></listitem>
    <listitem><para>gcc-4.0.1: GLIBCXX_3.4.5</para></listitem>
    <listitem><para>gcc-4.0.2: GLIBCXX_3.4.6</para></listitem>
    <listitem><para>gcc-4.0.3: GLIBCXX_3.4.7</para></listitem>
    <listitem><para>gcc-4.1.1: GLIBCXX_3.4.8</para></listitem>
    <listitem><para>gcc-4.2.0: GLIBCXX_3.4.9</para></listitem>
    <listitem><para>gcc-4.3.0: GLIBCXX_3.4.10, CXXABI_1.3.2</para></listitem>
    <listitem><para>gcc-4.4.0: GLIBCXX_3.4.11, CXXABI_1.3.3</para></listitem>
    <listitem><para>gcc-4.4.1: GLIBCXX_3.4.12, CXXABI_1.3.3</para></listitem>
    <listitem><para>gcc-4.4.2: GLIBCXX_3.4.13, CXXABI_1.3.3</para></listitem>
    <listitem><para>gcc-4.5.0: GLIBCXX_3.4.14, CXXABI_1.3.4</para></listitem>
    </itemizedlist>
    </listitem>

    <listitem>
    <para>Incremental bumping of a compiler pre-defined macro,
    __GXX_ABI_VERSION. This macro is defined as the version of the
    compiler v3 ABI, with g++ 3.0.x being version 100. This macro will
    be automatically defined whenever g++ is used (the curious can
    test this by invoking g++ with the '-v' flag.)
    </para>

    <para>
    This macro was defined in the file "lang-specs.h" in the gcc/cp directory.
    Later versions defined it in "c-common.c" in the gcc directory, and from
    G++ 3.4 it is defined in c-cppbuiltin.c and its value determined by the
    '-fabi-version' command line option.
    </para>

    <para>
    It is versioned as follows, where 'n' is given by '-fabi-version=n':
    </para>
    <itemizedlist>
    <listitem><para>gcc-3.0.x: 100</para></listitem>
    <listitem><para>gcc-3.1.x: 100 (Error, should be 101)</para></listitem>
    <listitem><para>gcc-3.2.x: 102</para></listitem>
    <listitem><para>gcc-3.3.x: 102</para></listitem>
    <listitem><para>gcc-3.4.x, gcc-4.[0-5].x: 102 (when n=1)</para></listitem>
    <listitem><para>gcc-3.4.x, gcc-4.[0-5].x: 1000 + n (when n&gt;1) </para></listitem>
    <listitem><para>gcc-3.4.x, gcc-4.[0-5].x: 999999 (when n=0)</para></listitem>
    </itemizedlist>
    <para/>
    </listitem>

    <listitem>
    <para>Changes to the default compiler option for
    <code>-fabi-version</code>.
    </para>
   <para>
    It is versioned as follows:
    </para>
    <itemizedlist>
    <listitem><para>gcc-3.0.x: (Error, not versioned) </para></listitem>
    <listitem><para>gcc-3.1.x: (Error, not versioned) </para></listitem>
    <listitem><para>gcc-3.2.x: <code>-fabi-version=1</code></para></listitem>
    <listitem><para>gcc-3.3.x: <code>-fabi-version=1</code></para></listitem>
    <listitem><para>gcc-3.4.x, gcc-4.[0-5].x: <code>-fabi-version=2</code> <emphasis>(Incompatible with previous)</emphasis></para></listitem>
    </itemizedlist>
    <para/>
    </listitem>

   <listitem>
    <para>Incremental bumping of a library pre-defined macro. For releases
    before 3.4.0, the macro is __GLIBCPP__. For later releases, it's
    __GLIBCXX__. (The libstdc++ project generously changed from CPP to
    CXX throughout its source to allow the "C" pre-processor the CPP
    macro namespace.) These macros are defined as the date the library
    was released, in compressed ISO date format, as an unsigned long.
    </para>

    <para>
    This macro is defined in the file "c++config" in the
    "libstdc++-v3/include/bits" directory. (Up to gcc-4.1.0, it was
    changed every night by an automated script. Since gcc-4.1.0, it is
    the same value as gcc/DATESTAMP.)
    </para>
    <para>
    It is versioned as follows:
    </para>
    <itemizedlist>
    <listitem><para>gcc-3.0.0: 20010615</para></listitem>
    <listitem><para>gcc-3.0.1: 20010819</para></listitem>
    <listitem><para>gcc-3.0.2: 20011023</para></listitem>
    <listitem><para>gcc-3.0.3: 20011220</para></listitem>
    <listitem><para>gcc-3.0.4: 20020220</para></listitem>
    <listitem><para>gcc-3.1.0: 20020514</para></listitem>
    <listitem><para>gcc-3.1.1: 20020725</para></listitem>
    <listitem><para>gcc-3.2.0: 20020814</para></listitem>
    <listitem><para>gcc-3.2.1: 20021119</para></listitem>
    <listitem><para>gcc-3.2.2: 20030205</para></listitem>
    <listitem><para>gcc-3.2.3: 20030422</para></listitem>
    <listitem><para>gcc-3.3.0: 20030513</para></listitem>
    <listitem><para>gcc-3.3.1: 20030804</para></listitem>
    <listitem><para>gcc-3.3.2: 20031016</para></listitem>
    <listitem><para>gcc-3.3.3: 20040214</para></listitem>
    <listitem><para>gcc-3.4.0: 20040419</para></listitem>
    <listitem><para>gcc-3.4.1: 20040701</para></listitem>
    <listitem><para>gcc-3.4.2: 20040906</para></listitem>
    <listitem><para>gcc-3.4.3: 20041105</para></listitem>
    <listitem><para>gcc-3.4.4: 20050519</para></listitem>
    <listitem><para>gcc-3.4.5: 20051201</para></listitem>
    <listitem><para>gcc-3.4.6: 20060306</para></listitem>
    <listitem><para>gcc-4.0.0: 20050421</para></listitem>
    <listitem><para>gcc-4.0.1: 20050707</para></listitem>
    <listitem><para>gcc-4.0.2: 20050921</para></listitem>
    <listitem><para>gcc-4.0.3: 20060309</para></listitem>
    <listitem><para>gcc-4.1.0: 20060228</para></listitem>
    <listitem><para>gcc-4.1.1: 20060524</para></listitem>
    <listitem><para>gcc-4.1.2: 20070214</para></listitem>
    <listitem><para>gcc-4.2.0: 20070514</para></listitem>
    <listitem><para>gcc-4.2.1: 20070719</para></listitem>
    <listitem><para>gcc-4.2.2: 20071007</para></listitem>
    <listitem><para>gcc-4.2.3: 20080201</para></listitem>
    <listitem><para>gcc-4.2.4: 20080519</para></listitem>
    <listitem><para>gcc-4.3.0: 20080306</para></listitem>
    <listitem><para>gcc-4.3.1: 20080606</para></listitem>
    <listitem><para>gcc-4.3.2: 20080827</para></listitem>
    <listitem><para>gcc-4.3.3: 20090124</para></listitem>
    <listitem><para>gcc-4.4.0: 20090421</para></listitem>
    <listitem><para>gcc-4.4.1: 20090722</para></listitem>
    <listitem><para>gcc-4.4.2: 20091015</para></listitem>
    </itemizedlist>
    <para/>
    </listitem>

    <listitem>
    <para>
    Incremental bumping of a library pre-defined macro,
    _GLIBCPP_VERSION. This macro is defined as the released version of
    the library, as a string literal. This is only implemented in
    gcc-3.1.0 releases and higher, and is deprecated in 3.4 (where it
    is called _GLIBCXX_VERSION).
    </para>

    <para>
    This macro is defined in the file "c++config" in the
    "libstdc++-v3/include/bits" directory and is generated
    automatically by autoconf as part of the configure-time generation
    of config.h.
    </para>

    <para>
    It is versioned as follows:
    </para>
    <itemizedlist>
    <listitem><para>gcc-3.0.0: "3.0.0"</para></listitem>
    <listitem><para>gcc-3.0.1: "3.0.0" (Error, should be "3.0.1")</para></listitem>
    <listitem><para>gcc-3.0.2: "3.0.0" (Error, should be "3.0.2")</para></listitem>
    <listitem><para>gcc-3.0.3: "3.0.0" (Error, should be "3.0.3")</para></listitem>
    <listitem><para>gcc-3.0.4: "3.0.0" (Error, should be "3.0.4")</para></listitem>
    <listitem><para>gcc-3.1.0: "3.1.0"</para></listitem>
    <listitem><para>gcc-3.1.1: "3.1.1"</para></listitem>
    <listitem><para>gcc-3.2.0: "3.2"</para></listitem>
    <listitem><para>gcc-3.2.1: "3.2.1"</para></listitem>
    <listitem><para>gcc-3.2.2: "3.2.2"</para></listitem>
    <listitem><para>gcc-3.2.3: "3.2.3"</para></listitem>
    <listitem><para>gcc-3.3.0: "3.3"</para></listitem>
    <listitem><para>gcc-3.3.1: "3.3.1"</para></listitem>
    <listitem><para>gcc-3.3.2: "3.3.2"</para></listitem>
    <listitem><para>gcc-3.3.3: "3.3.3"</para></listitem>
    <listitem><para>gcc-3.4.x: "version-unused"</para></listitem>
    <listitem><para>gcc-4.[0-5].x: "version-unused"</para></listitem>
    </itemizedlist>
    <para/>
    </listitem>

    <listitem>
    <para>
    Matching each specific C++ compiler release to a specific set of
    C++ include files. This is only implemented in gcc-3.1.1 releases
    and higher.
    </para>
    <para>
    All C++ includes are installed in include/c++, then nest in a
    directory hierarchy corresponding to the C++ compiler's released
    version. This version corresponds to the variable "gcc_version" in
    "libstdc++-v3/acinclude.m4," and more details can be found in that
    file's macro GLIBCXX_CONFIGURE (GLIBCPP_CONFIGURE before gcc-3.4.0).
    </para>
    <para>
    C++ includes are versioned as follows:
    </para>
    <itemizedlist>
    <listitem><para>gcc-3.0.0: include/g++-v3</para></listitem>
    <listitem><para>gcc-3.0.1: include/g++-v3</para></listitem>
    <listitem><para>gcc-3.0.2: include/g++-v3</para></listitem>
    <listitem><para>gcc-3.0.3: include/g++-v3</para></listitem>
    <listitem><para>gcc-3.0.4: include/g++-v3</para></listitem>
    <listitem><para>gcc-3.1.0: include/g++-v3</para></listitem>
    <listitem><para>gcc-3.1.1: include/c++/3.1.1</para></listitem>
    <listitem><para>gcc-3.2.0: include/c++/3.2</para></listitem>
    <listitem><para>gcc-3.2.1: include/c++/3.2.1</para></listitem>
    <listitem><para>gcc-3.2.2: include/c++/3.2.2</para></listitem>
    <listitem><para>gcc-3.2.3: include/c++/3.2.3</para></listitem>
    <listitem><para>gcc-3.3.0: include/c++/3.3</para></listitem>
    <listitem><para>gcc-3.3.1: include/c++/3.3.1</para></listitem>
    <listitem><para>gcc-3.3.2: include/c++/3.3.2</para></listitem>
    <listitem><para>gcc-3.3.3: include/c++/3.3.3</para></listitem>
    <listitem><para>gcc-3.4.0: include/c++/3.4.0</para></listitem>
    <listitem><para>gcc-3.4.1: include/c++/3.4.1</para></listitem>
    <listitem><para>gcc-3.4.2: include/c++/3.4.2</para></listitem>
    <listitem><para>gcc-3.4.3: include/c++/3.4.3</para></listitem>
    <listitem><para>gcc-3.4.4: include/c++/3.4.4</para></listitem>
    <listitem><para>gcc-3.4.5: include/c++/3.4.5</para></listitem>
    <listitem><para>gcc-3.4.6: include/c++/3.4.6</para></listitem>
    <listitem><para>gcc-4.0.0: include/c++/4.0.0</para></listitem>
    <listitem><para>gcc-4.0.1: include/c++/4.0.1</para></listitem>
    <listitem><para>gcc-4.0.2: include/c++/4.0.2</para></listitem>
    <listitem><para>gcc-4.0.3: include/c++/4.0.3</para></listitem>
    <listitem><para>gcc-4.1.0: include/c++/4.1.0</para></listitem>
    <listitem><para>gcc-4.1.1: include/c++/4.1.1</para></listitem>
    <listitem><para>gcc-4.1.2: include/c++/4.1.2</para></listitem>
    <listitem><para>gcc-4.2.0: include/c++/4.2.0</para></listitem>
    <listitem><para>gcc-4.2.1: include/c++/4.2.1</para></listitem>
    <listitem><para>gcc-4.2.2: include/c++/4.2.2</para></listitem>
    <listitem><para>gcc-4.2.3: include/c++/4.2.3</para></listitem>
    <listitem><para>gcc-4.2.4: include/c++/4.2.4</para></listitem>
    <listitem><para>gcc-4.3.0: include/c++/4.3.0</para></listitem>
    <listitem><para>gcc-4.3.1: include/c++/4.3.1</para></listitem>
    <listitem><para>gcc-4.3.3: include/c++/4.3.3</para></listitem>
    <listitem><para>gcc-4.3.4: include/c++/4.3.4</para></listitem>
    <listitem><para>gcc-4.4.0: include/c++/4.4.0</para></listitem>
    <listitem><para>gcc-4.4.1: include/c++/4.4.1</para></listitem>
    <listitem><para>gcc-4.4.2: include/c++/4.4.2</para></listitem>
    <listitem><para>gcc-4.5.0: include/c++/4.5.0</para></listitem>
    </itemizedlist>
    <para/>
    </listitem>
  </orderedlist>

<para>
  Taken together, these techniques can accurately specify interface
  and implementation changes in the GNU C++ tools themselves. Used
  properly, they allow both the GNU C++ tools implementation, and
  programs using them, an evolving yet controlled development that
  maintains backward compatibility.
</para>


  </section>

<<<<<<< HEAD
  <sect3 id="abi.versioning.prereq">
    <title>Prerequisites</title>
=======
  <section xml:id="abi.versioning.prereq"><info><title>Prerequisites</title></info>
    
>>>>>>> 3bd7a983
    <para>
      Minimum environment that supports a versioned ABI: A supported
      dynamic linker, a GNU linker of sufficient vintage to understand
      demangled C++ name globbing (ld) or the Sun linker, a shared
      executable compiled
      with g++, and shared libraries (libgcc_s, libstdc++) compiled by
      a compiler (g++) with a compatible ABI. Phew.
    </para>

    <para>
      On top of all that, an additional constraint: libstdc++ did not
      attempt to version symbols (or age gracefully, really) until
      version 3.1.0.
    </para>

    <para>
      Most modern Linux and BSD versions, particularly ones using
      gcc-3.1.x tools and more recent vintages, will meet the
      requirements above, as does Solaris 2.5 and up.
    </para>
  </section>

<<<<<<< HEAD
  <sect3 id="abi.versioning.config">
    <title>Configuring</title>
=======
  <section xml:id="abi.versioning.config"><info><title>Configuring</title></info>
    
>>>>>>> 3bd7a983

    <para>
      It turns out that most of the configure options that change
      default behavior will impact the mangled names of exported
      symbols, and thus impact versioning and compatibility.
    </para>

    <para>
      For more information on configure options, including ABI
      impacts, see:
      <link linkend="manual.intro.setup.configure">here</link>
    </para>

    <para>
      There is one flag that explicitly deals with symbol versioning:
      --enable-symvers.
    </para>

    <para>
      In particular, libstdc++-v3/acinclude.m4 has a macro called
      GLIBCXX_ENABLE_SYMVERS that defaults to yes (or the argument
      passed in via --enable-symvers=foo). At that point, the macro
      attempts to make sure that all the requirement for symbol
      versioning are in place. For more information, please consult
      acinclude.m4.
    </para>
  </section>

<<<<<<< HEAD
  <sect3 id="abi.versioning.active">
    <title>Checking Active</title>
=======
  <section xml:id="abi.versioning.active"><info><title>Checking Active</title></info>
    
>>>>>>> 3bd7a983

    <para>
      When the GNU C++ library is being built with symbol versioning
      on, you should see the following at configure time for
      libstdc++:
    </para>

<screen>
<computeroutput>
  checking versioning on shared library symbols... gnu
</computeroutput>
</screen>

<para>
  or another of the supported styles.
  If you don't see this line in the configure output, or if this line
  appears but the last word is 'no', then you are out of luck.
</para>

<para>
  If the compiler is pre-installed, a quick way to test is to compile
  the following (or any) simple C++ file and link it to the shared
  libstdc++ library:
</para>

<programlisting>
#include &lt;iostream&gt;

int main()
{ std::cout &lt;&lt; "hello" &lt;&lt; std::endl; return 0; }

%g++ hello.cc -o hello.out

%ldd hello.out
	libstdc++.so.5 =&gt; /usr/lib/libstdc++.so.5 (0x00764000)
	libm.so.6 =&gt; /lib/tls/libm.so.6 (0x004a8000)
	libgcc_s.so.1 =&gt; /mnt/hd/bld/gcc/gcc/libgcc_s.so.1 (0x40016000)
	libc.so.6 =&gt; /lib/tls/libc.so.6 (0x0036d000)
	/lib/ld-linux.so.2 =&gt; /lib/ld-linux.so.2 (0x00355000)

%nm hello.out
</programlisting>

<para>
If you see symbols in the resulting output with "GLIBCXX_3" as part
of the name, then the executable is versioned. Here's an example:
</para>

<para>
   <code>U _ZNSt8ios_base4InitC1Ev@@GLIBCXX_3.4</code>
</para>

<para>
On Solaris 2, you can use <code>pvs -r</code> instead:
</para>

<programlisting>
%g++ hello.cc -o hello.out

%pvs -r hello.out
        libstdc++.so.6 (GLIBCXX_3.4, GLIBCXX_3.4.12);
        libgcc_s.so.1 (GCC_3.0);
        libc.so.1 (SUNWprivate_1.1, SYSVABI_1.3);
</programlisting>

<para>
<code>ldd -v</code> works too, but is very verbose.
</para>

  </section>
</section>

<section xml:id="abi.changes_allowed"><info><title>Allowed Changes</title></info>

<<<<<<< HEAD
<sect2 id="abi.changes_allowed">
<title>Allowed Changes</title>
=======
>>>>>>> 3bd7a983

<para>
The following will cause the library minor version number to
increase, say from "libstdc++.so.3.0.4" to "libstdc++.so.3.0.5".
</para>
<orderedlist>
 <listitem><para>Adding an exported global or static data member</para></listitem>
 <listitem><para>Adding an exported function, static or non-virtual member function</para></listitem>
 <listitem><para>Adding an exported symbol or symbols by additional instantiations</para></listitem>
</orderedlist>
<para>
Other allowed changes are possible.
</para>

</section>

<section xml:id="abi.changes_no"><info><title>Prohibited Changes</title></info>

<<<<<<< HEAD
<sect2 id="abi.changes_no">
<title>Prohibited Changes</title>
=======
>>>>>>> 3bd7a983

<para>
The following non-exhaustive list will cause the library major version
number to increase, say from "libstdc++.so.3.0.4" to
"libstdc++.so.4.0.0".
</para>

<orderedlist>
 <listitem><para>Changes in the gcc/g++ compiler ABI</para></listitem>
<listitem><para>Changing size of an exported symbol</para></listitem>
<listitem><para>Changing alignment of an exported symbol</para></listitem>
<listitem><para>Changing the layout of an exported symbol</para></listitem>
<listitem><para>Changing mangling on an exported symbol</para></listitem>
<listitem><para>Deleting an exported symbol</para></listitem>
<listitem><para>Changing the inheritance properties of a type by adding or removing
    base classes</para></listitem>
<listitem><para>
  Changing the size, alignment, or layout of types
  specified in the C++ standard. These may not necessarily be
  instantiated or otherwise exported in the library binary, and
  include all the required locale facets, as well as things like
  std::basic_streambuf, et al.
</para></listitem>

<listitem><para> Adding an explicit copy constructor or destructor to a
class that would otherwise have implicit versions. This will change
the way the compiler deals with this class in by-value return
<<<<<<< HEAD
statements or parameters: instead of being passing instances of this
class in registers, the compiler will be forced to use memory. See <ulink url="http://www.codesourcery.com/cxx-abi/abi.html#calls"> this part</ulink>
=======
statements or parameters: instead of passing instances of this
class in registers, the compiler will be forced to use memory. See <link xmlns:xlink="http://www.w3.org/1999/xlink" xlink:href="http://www.codesourcery.com/cxx-abi/abi.html#calls"> this part</link>
>>>>>>> 3bd7a983
 of the C++ ABI documentation for further details.
 </para></listitem>

</orderedlist>

</section>



<<<<<<< HEAD
<sect2 id="abi.impl">
<title>Implementation</title>
=======
<section xml:id="abi.impl"><info><title>Implementation</title></info>

>>>>>>> 3bd7a983

<orderedlist>
 <listitem>
   <para>
     Separation of interface and implementation
   </para>
   <para>
     This is accomplished by two techniques that separate the API from
     the ABI: forcing undefined references to link against a library
     binary for definitions.
   </para>

<variablelist>
  <varlistentry>
    <term>Include files have declarations, source files have defines</term>

    <listitem>
      <para>
	For non-templatized types, such as much of <code>class
	locale</code>, the appropriate standard C++ include, say
	<code>locale</code>, can contain full declarations, while
	various source files (say <code> locale.cc, locale_init.cc,
	localename.cc</code>) contain definitions.
      </para>
    </listitem>
  </varlistentry>

  <varlistentry>
  <term>Extern template on required types</term>

   <listitem>
     <para>
       For parts of the standard that have an explicit list of
       required instantiations, the GNU extension syntax <code> extern
       template </code> can be used to control where template
       definitions reside. By marking required instantiations as
       <code> extern template </code> in include files, and providing
       explicit instantiations in the appropriate instantiation files,
       non-inlined template functions can be versioned. This technique
       is mostly used on parts of the standard that require <code>
       char</code> and <code> wchar_t</code> instantiations, and
       includes <code> basic_string</code>, the locale facets, and the
       types in <code> iostreams</code>.
     </para>
   </listitem>
  </varlistentry>

 </variablelist>

 <para>
   In addition, these techniques have the additional benefit that they
   reduce binary size, which can increase runtime performance.
 </para>
 </listitem>

 <listitem>
   <para>
     Namespaces linking symbol definitions to export mapfiles
   </para>
   <para>
     All symbols in the shared library binary are processed by a
     linker script at build time that either allows or disallows
     external linkage. Because of this, some symbols, regardless of
     normal C/C++ linkage, are not visible. Symbols that are internal
     have several appealing characteristics: by not exporting the
     symbols, there are no relocations when the shared library is
     started and thus this makes for faster runtime loading
     performance by the underlying dynamic loading mechanism. In
     addition, they have the possibility of changing without impacting
     ABI compatibility.
   </para>

<para>The following namespaces are transformed by the mapfile:</para>

<variablelist>

  <varlistentry>
<term><code>namespace std</code></term>
<listitem><para> Defaults to exporting all symbols in label
<code>GLIBCXX</code> that do not begin with an underscore, i.e.,
<code>__test_func</code> would not be exported by default. Select
exceptional symbols are allowed to be visible.</para></listitem>
  </varlistentry>

  <varlistentry>
<term><code>namespace __gnu_cxx</code></term>
<listitem><para> Defaults to not exporting any symbols in label
<code>GLIBCXX</code>, select items are allowed to be visible.</para></listitem>
  </varlistentry>

  <varlistentry>
<term><code>namespace __gnu_internal</code></term>
<listitem><para> Defaults to not exported, no items are allowed to be visible.</para></listitem>
  </varlistentry>

  <varlistentry>
<term><code>namespace __cxxabiv1</code>, aliased to <code> namespace abi</code></term>
<listitem><para> Defaults to not exporting any symbols in label
<code>CXXABI</code>, select items are allowed to be visible.</para></listitem>
  </varlistentry>

</variablelist>
<para>
</para>
</listitem>

 <listitem><para>Freezing the API</para>
 <para>Disallowed changes, as above, are not made on a stable release
branch. Enforcement tends to be less strict with GNU extensions that
standard includes.</para>
</listitem>
</orderedlist>

</section>

<section xml:id="abi.testing"><info><title>Testing</title></info>

<<<<<<< HEAD
<sect2 id="abi.testing">
<title>Testing</title>

  <sect3 id="abi.testing.single">
    <title>Single ABI Testing</title>
=======

  <section xml:id="abi.testing.single"><info><title>Single ABI Testing</title></info>
    
>>>>>>> 3bd7a983

    <para>
      Testing for GNU C++ ABI changes is composed of two distinct
      areas: testing the C++ compiler (g++) for compiler changes, and
      testing the C++ library (libstdc++) for library changes.
    </para>

    <para>
      Testing the C++ compiler ABI can be done various ways.
    </para>

    <para>
      One.  Intel ABI checker.
    </para>

<para>
Two.
The second is yet unreleased, but has been announced on the gcc
mailing list. It is yet unspecified if these tools will be freely
available, and able to be included in a GNU project. Please contact
Mark Mitchell (mark@codesourcery.com) for more details, and current
status.
</para>

<para>
Three.
Involves using the vlad.consistency test framework. This has also been
discussed on the gcc mailing lists.
</para>

<para>
Testing the C++ library ABI can also be done various ways.
</para>

<para>
One.
(Brendan Kehoe, Jeff Law suggestion to run 'make check-c++' two ways,
one with a new compiler and an old library, and the other with an old
compiler and a new library, and look for testsuite regressions)
</para>

<para>
Details on how to set this kind of test up can be found here:
http://gcc.gnu.org/ml/gcc/2002-08/msg00142.html
</para>

<para>
Two.
Use the 'make check-abi' rule in the libstdc++ Makefile.
</para>

<para>
This is a proactive check of the library ABI. Currently, exported symbol
names that are either weak or defined are checked against a last known
good baseline. Currently, this baseline is keyed off of 3.4.0
binaries, as this was the last time the .so number was incremented. In
addition, all exported names are demangled, and the exported objects
are checked to make sure they are the same size as the same object in
the baseline.

Notice that each baseline is relative to a <emphasis>default</emphasis>
configured library and compiler: in particular, if options such as
--enable-clocale, or --with-cpu, in case of multilibs, are used at
configure time, the check may fail, either because of substantive
differences or because of limitations of the current checking
machinery.
</para>

<para>
This dataset is insufficient, yet a start. Also needed is a
comprehensive check for all user-visible types part of the standard
library for sizeof() and alignof() changes.
</para>

<para>
Verifying compatible layouts of objects is not even attempted.  It
should be possible to use sizeof, alignof, and offsetof to compute
offsets for each structure and type in the standard library, saving to
another datafile. Then, compute this in a similar way for new
binaries, and look for differences.
</para>

<para>
Another approach might be to use the -fdump-class-hierarchy flag to
get information. However, currently this approach gives insufficient
data for use in library testing, as class data members, their offsets,
and other detailed data is not displayed with this flag.
(See PR g++/7470 on how this was used to find bugs.)
</para>

<para>
Perhaps there are other C++ ABI checkers. If so, please notify
us. We'd like to know about them!
</para>

<<<<<<< HEAD
  </sect3>
  <sect3 id="abi.testing.multi">
    <title>Multiple ABI Testing</title>
=======
  </section>
  <section xml:id="abi.testing.multi"><info><title>Multiple ABI Testing</title></info>
    
>>>>>>> 3bd7a983
<para>
A "C" application, dynamically linked to two shared libraries, liba,
libb. The dependent library liba is a C++ shared library compiled with
gcc-3.3.x, and uses io, exceptions, locale, etc. The dependent library
libb is a C++ shared library compiled with gcc-3.4.x, and also uses io,
exceptions, locale, etc.
</para>

<para> As above, libone is constructed as follows: </para>
<programlisting>
%$bld/H-x86-gcc-3.4.0/bin/g++ -fPIC -DPIC -c a.cc

%$bld/H-x86-gcc-3.4.0/bin/g++ -shared -Wl,-soname -Wl,libone.so.1 -Wl,-O1 -Wl,-z,defs a.o -o libone.so.1.0.0

%ln -s libone.so.1.0.0 libone.so

%$bld/H-x86-gcc-3.4.0/bin/g++ -c a.cc

%ar cru libone.a a.o
</programlisting>

<para> And, libtwo is constructed as follows: </para>

<programlisting>
%$bld/H-x86-gcc-3.3.3/bin/g++ -fPIC -DPIC -c b.cc

%$bld/H-x86-gcc-3.3.3/bin/g++ -shared -Wl,-soname -Wl,libtwo.so.1 -Wl,-O1 -Wl,-z,defs b.o -o libtwo.so.1.0.0

%ln -s libtwo.so.1.0.0 libtwo.so

%$bld/H-x86-gcc-3.3.3/bin/g++ -c b.cc

%ar cru libtwo.a b.o
</programlisting>

<para> ...with the resulting libraries looking like </para>

<screen>
<computeroutput>
%ldd libone.so.1.0.0
	libstdc++.so.6 =&gt; /usr/lib/libstdc++.so.6 (0x40016000)
	libm.so.6 =&gt; /lib/tls/libm.so.6 (0x400fa000)
	libgcc_s.so.1 =&gt; /mnt/hd/bld/gcc/gcc/libgcc_s.so.1 (0x4011c000)
	libc.so.6 =&gt; /lib/tls/libc.so.6 (0x40125000)
	/lib/ld-linux.so.2 =&gt; /lib/ld-linux.so.2 (0x00355000)

%ldd libtwo.so.1.0.0
	libstdc++.so.5 =&gt; /usr/lib/libstdc++.so.5 (0x40027000)
	libm.so.6 =&gt; /lib/tls/libm.so.6 (0x400e1000)
	libgcc_s.so.1 =&gt; /mnt/hd/bld/gcc/gcc/libgcc_s.so.1 (0x40103000)
	libc.so.6 =&gt; /lib/tls/libc.so.6 (0x4010c000)
	/lib/ld-linux.so.2 =&gt; /lib/ld-linux.so.2 (0x00355000)
</computeroutput>
</screen>

<para>
  Then, the "C" compiler is used to compile a source file that uses
  functions from each library.
</para>
<programlisting>
gcc test.c -g -O2 -L. -lone -ltwo /usr/lib/libstdc++.so.5 /usr/lib/libstdc++.so.6
</programlisting>

<para>
  Which gives the expected:
</para>

<screen>
<computeroutput>
%ldd a.out
	libstdc++.so.5 =&gt; /usr/lib/libstdc++.so.5 (0x00764000)
	libstdc++.so.6 =&gt; /usr/lib/libstdc++.so.6 (0x40015000)
	libc.so.6 =&gt; /lib/tls/libc.so.6 (0x0036d000)
	libm.so.6 =&gt; /lib/tls/libm.so.6 (0x004a8000)
	libgcc_s.so.1 =&gt; /mnt/hd/bld/gcc/gcc/libgcc_s.so.1 (0x400e5000)
	/lib/ld-linux.so.2 =&gt; /lib/ld-linux.so.2 (0x00355000)
</computeroutput>
</screen>

<para>
  This resulting binary, when executed, will be able to safely use
  code from both liba, and the dependent libstdc++.so.6, and libb,
  with the dependent libstdc++.so.5.
</para>
  </section>
</section>

<section xml:id="abi.issues"><info><title>Outstanding Issues</title></info>

<<<<<<< HEAD
<sect2 id="abi.issues">
<title>Outstanding Issues</title>
=======
>>>>>>> 3bd7a983

<para>
  Some features in the C++ language make versioning especially
  difficult. In particular, compiler generated constructs such as
  implicit instantiations for templates, typeinfo information, and
  virtual tables all may cause ABI leakage across shared library
  boundaries. Because of this, mixing C++ ABIs is not recommended at
  this time.
</para>

<para>
  For more background on this issue, see these bugzilla entries:
</para>

<para>
<link xmlns:xlink="http://www.w3.org/1999/xlink" xlink:href="http://gcc.gnu.org/PR24660">24660: versioning weak symbols in libstdc++</link>
</para>

<para>
<link xmlns:xlink="http://www.w3.org/1999/xlink" xlink:href="http://gcc.gnu.org/PR19664">19664: libstdc++ headers should have pop/push of the visibility around the declarations</link>
</para>

</section>

<<<<<<< HEAD
<bibliography id="abi.biblio">
<title>Bibliography</title>

  <biblioentry>
    <biblioid class="uri">
      <ulink url="http://abicheck.sourceforge.net/">
	<citetitle>
	  ABIcheck, a vague idea of checking ABI compatibility
	</citetitle>
      </ulink>
    </biblioid>
  </biblioentry>

  <biblioentry>
    <biblioid class="uri">
      <ulink url="http://www.codesourcery.com/public/cxx-abi/">
	<citetitle>
	  C++ ABI Reference
	</citetitle>
      </ulink>
    </biblioid>
  </biblioentry>

  <biblioentry>
    <biblioid class="uri">
      <ulink url="http://www.intel.com/cd/software/products/asmo-na/eng/284736.htm">
	<citetitle>
	  Intel Compilers for Linux Compatibility with the GNU Compilers
	</citetitle>
      </ulink>
    </biblioid>
  </biblioentry>

  <biblioentry>
    <biblioid class="uri">
      <ulink url="http://docs.sun.com/app/docs/doc/817-1984">
	<citetitle>
	  Sun Solaris 2.9 : Linker and Libraries Guide (document 816-1386)
	</citetitle>
      </ulink>
    </biblioid>
  </biblioentry>


  <biblioentry>
    <biblioid class="uri">
      <ulink url="http://docs.sun.com/app/docs/doc/819-5266">
	<citetitle>
	  Sun Solaris 2.9 : C++ Migration Guide (document 816-2459)
	</citetitle>
      </ulink>
    </biblioid>
  </biblioentry>

  <biblioentry>
    <biblioid class="uri">
      <ulink url="http://people.redhat.com/drepper/dsohowto.pdf">
	<citetitle>
	  How to Write Shared Libraries
	</citetitle>
      </ulink>
    </biblioid>
=======
<bibliography xml:id="abi.biblio"><info><title>Bibliography</title></info>


  <biblioentry>
    <biblioid xmlns:xlink="http://www.w3.org/1999/xlink" xlink:href="http://abicheck.sourceforge.net/" class="uri">
      </biblioid>
      <citetitle>
	ABIcheck, a vague idea of checking ABI compatibility
      </citetitle>
  </biblioentry>

  <biblioentry>
    <biblioid xmlns:xlink="http://www.w3.org/1999/xlink" xlink:href="http://www.codesourcery.com/public/cxx-abi/" class="uri">
    </biblioid>
    <citetitle>
      C++ ABI Reference
    </citetitle>
  </biblioentry>

  <biblioentry>
    <biblioid xmlns:xlink="http://www.w3.org/1999/xlink" xlink:href="http://www.intel.com/cd/software/products/asmo-na/eng/284736.htm" class="uri">
      </biblioid>
      <citetitle>
	Intel Compilers for Linux Compatibility with the GNU Compilers
      </citetitle>     
  </biblioentry>

  <biblioentry>
    <biblioid xmlns:xlink="http://www.w3.org/1999/xlink" xlink:href="http://docs.sun.com/app/docs/doc/819-0690" class="uri">
      </biblioid>
      <citetitle>
	Linker and Libraries Guide (document 819-0690)
      </citetitle>
  </biblioentry>


  <biblioentry>
    <biblioid xmlns:xlink="http://www.w3.org/1999/xlink" xlink:href="http://docs.sun.com/app/docs/doc/819-3689" class="uri">
    </biblioid>
    <citetitle>
      Sun Studio 11: C++ Migration Guide (document 819-3689)
    </citetitle>
  </biblioentry>

  <biblioentry>
    <biblioid xmlns:xlink="http://www.w3.org/1999/xlink" xlink:href="http://people.redhat.com/drepper/dsohowto.pdf" class="uri">
    </biblioid>
    <citetitle>
      How to Write Shared Libraries
    </citetitle>
>>>>>>> 3bd7a983

    <author>
    <personname>
    <firstname>Ulrich</firstname><surname>Drepper</surname>
    </personname>
    </author>
  </biblioentry>

  <biblioentry>
<<<<<<< HEAD
    <biblioid class="uri">
      <ulink url="http://www.arm.com/miscPDFs/8033.pdf">
	<citetitle>
	  C++ ABI for the ARM Architecture
	</citetitle>
      </ulink>
    </biblioid>
  </biblioentry>

  <biblioentry>
    <biblioid class="uri">
      <ulink url="http://www.open-std.org/jtc1/sc22/wg21/docs/papers/2006/n1976.html">
	<citetitle>
	  Dynamic Shared Objects: Survey and Issues
	</citetitle>
      </ulink>
    </biblioid>
    <subtitle>
      ISO C++ J16/06-0046
    </subtitle>
    <author>
      <firstname>Benjamin</firstname>
      <surname>Kosnik</surname>
    </author>
  </biblioentry>

  <biblioentry>
    <biblioid class="uri">
      <ulink url="http://www.open-std.org/jtc1/sc22/wg21/docs/papers/2006/n2013.html">
	<citetitle>
	  Versioning With Namespaces
	</citetitle>
      </ulink>
    </biblioid>
    <subtitle>
      ISO C++ J16/06-0083
    </subtitle>
    <author>
      <firstname>Benjamin</firstname>
      <surname>Kosnik</surname>
    </author>
  </biblioentry>

  <biblioentry>
    <biblioid class="uri">
      <ulink url="http://syrcose.ispras.ru/2009/files/SYRCoSE2009-CfP.pdf">
	<citetitle>
	  Binary Compatibility of Shared Libraries Implemented in C++
	  on GNU/Linux Systems
	</citetitle>
      </ulink>
    </biblioid>
    <subtitle>
      SYRCoSE 2009
    </subtitle>
    <author>
      <firstname>Pavel</firstname>
      <surname>Shved</surname>
    </author>
    <author>
      <firstname>Denis</firstname>
      <surname>Silakov</surname>
    </author>
=======
    <biblioid xmlns:xlink="http://www.w3.org/1999/xlink" xlink:href="http://www.arm.com/miscPDFs/8033.pdf" class="uri">
    </biblioid>
    <citetitle>
      C++ ABI for the ARM Architecture
    </citetitle>
  </biblioentry>

  <biblioentry>
    <biblioid xmlns:xlink="http://www.w3.org/1999/xlink" xlink:href="http://www.open-std.org/jtc1/sc22/wg21/docs/papers/2006/n1976.html" class="uri">
    </biblioid>
    <citetitle>
      Dynamic Shared Objects: Survey and Issues
    </citetitle>
    <subtitle>
      ISO C++ J16/06-0046
    </subtitle>
    <author><personname><firstname>Benjamin</firstname><surname>Kosnik</surname></personname></author>
  </biblioentry>

  <biblioentry>
    <biblioid xmlns:xlink="http://www.w3.org/1999/xlink" xlink:href="http://www.open-std.org/jtc1/sc22/wg21/docs/papers/2006/n2013.html" class="uri">
      </biblioid>
      <citetitle>
	Versioning With Namespaces
      </citetitle>
    <subtitle>
      ISO C++ J16/06-0083
    </subtitle>
    <author><personname><firstname>Benjamin</firstname><surname>Kosnik</surname></personname></author>
  </biblioentry>

  <biblioentry>
    <biblioid xmlns:xlink="http://www.w3.org/1999/xlink" xlink:href="http://syrcose.ispras.ru/2009/files/SYRCoSE2009-CfP.pdf" class="uri">
    </biblioid>
    <citetitle>
      Binary Compatibility of Shared Libraries Implemented in C++
      on GNU/Linux Systems
    </citetitle>
	
    <subtitle>
      SYRCoSE 2009
    </subtitle>
    <author><personname><firstname>Pavel</firstname><surname>Shved</surname></personname></author>
    <author><personname><firstname>Denis</firstname><surname>Silakov</surname></personname></author>
>>>>>>> 3bd7a983
  </biblioentry>
</bibliography>

</section><|MERGE_RESOLUTION|>--- conflicted
+++ resolved
@@ -2,11 +2,7 @@
 	 xml:id="appendix.porting.abi" xreflabel="abi">
 <?dbhtml filename="abi.html"?>
 
-<<<<<<< HEAD
-<sect1info>
-=======
 <info><title>ABI Policy and Guidelines</title>
->>>>>>> 3bd7a983
   <keywordset>
     <keyword>
       C++
@@ -34,13 +30,8 @@
 <para>
 </para>
 
-<<<<<<< HEAD
-<sect2 id="abi.cxx_interface">
-<title>The C++ Interface</title>
-=======
 <section xml:id="abi.cxx_interface"><info><title>The C++ Interface</title></info>
 
->>>>>>> 3bd7a983
 
 <para>
   C++ applications often depend on specific language support
@@ -118,24 +109,14 @@
 
 <section xml:id="abi.versioning"><info><title>Versioning</title></info>
 
-<<<<<<< HEAD
-<sect2 id="abi.versioning">
-<title>Versioning</title>
-=======
->>>>>>> 3bd7a983
 
 <para> The C++ interface has evolved throughout the history of the GNU
 C++ toolchain. With each release, various details have been changed so
 as to give distinct versions to the C++ interface.
 </para>
 
-<<<<<<< HEAD
-  <sect3 id="abi.versioning.goals">
-    <title>Goals</title>
-=======
   <section xml:id="abi.versioning.goals"><info><title>Goals</title></info>
     
->>>>>>> 3bd7a983
 
 <para>Extending existing, stable ABIs. Versioning gives subsequent
 releases of library binaries the ability to add new symbols and add
@@ -157,13 +138,8 @@
 </para>
   </section>
 
-<<<<<<< HEAD
-  <sect3 id="abi.versioning.history">
-    <title>History</title>
-=======
   <section xml:id="abi.versioning.history"><info><title>History</title></info>
     
->>>>>>> 3bd7a983
 
 <para>
  How can this complexity be managed? What does C++ versioning mean?
@@ -204,7 +180,6 @@
     <listitem><para>gcc-3.3.2: libgcc_s.so.1</para></listitem>
     <listitem><para>gcc-3.3.3: libgcc_s.so.1</para></listitem>
     <listitem><para>gcc-3.4.x, gcc-4.[0-5].x: libgcc_s.so.1</para></listitem>
-<<<<<<< HEAD
     </itemizedlist>
 
     <para>For m68k-linux the versions differ as follows: </para>
@@ -226,29 +201,6 @@
     </para> </listitem>
     </itemizedlist>
 
-=======
-    </itemizedlist>
-
-    <para>For m68k-linux the versions differ as follows: </para>
-
-    <itemizedlist>
-    <listitem><para>gcc-3.4.x, gcc-4.[0-5].x: libgcc_s.so.1
-    when configuring <code>--with-sjlj-exceptions</code>, or
-    libgcc_s.so.2 </para> </listitem>
-    </itemizedlist>
-
-    <para>For hppa-linux the versions differ as follows: </para>
-
-    <itemizedlist>
-    <listitem><para>gcc-3.4.x, gcc-4.[0-1].x: either libgcc_s.so.1
-    when configuring <code>--with-sjlj-exceptions</code>, or
-    libgcc_s.so.2 </para> </listitem>
-    <listitem><para>gcc-4.[2-5].x: either libgcc_s.so.3 when configuring
-    <code>--with-sjlj-exceptions</code>) or libgcc_s.so.4
-    </para> </listitem>
-    </itemizedlist>
-
->>>>>>> 3bd7a983
   </listitem>
 
     <listitem><para>Symbol versioning on the libgcc_s.so binary.</para>
@@ -626,13 +578,8 @@
 
   </section>
 
-<<<<<<< HEAD
-  <sect3 id="abi.versioning.prereq">
-    <title>Prerequisites</title>
-=======
   <section xml:id="abi.versioning.prereq"><info><title>Prerequisites</title></info>
     
->>>>>>> 3bd7a983
     <para>
       Minimum environment that supports a versioned ABI: A supported
       dynamic linker, a GNU linker of sufficient vintage to understand
@@ -655,13 +602,8 @@
     </para>
   </section>
 
-<<<<<<< HEAD
-  <sect3 id="abi.versioning.config">
-    <title>Configuring</title>
-=======
   <section xml:id="abi.versioning.config"><info><title>Configuring</title></info>
     
->>>>>>> 3bd7a983
 
     <para>
       It turns out that most of the configure options that change
@@ -690,13 +632,8 @@
     </para>
   </section>
 
-<<<<<<< HEAD
-  <sect3 id="abi.versioning.active">
-    <title>Checking Active</title>
-=======
   <section xml:id="abi.versioning.active"><info><title>Checking Active</title></info>
     
->>>>>>> 3bd7a983
 
     <para>
       When the GNU C++ library is being built with symbol versioning
@@ -771,11 +708,6 @@
 
 <section xml:id="abi.changes_allowed"><info><title>Allowed Changes</title></info>
 
-<<<<<<< HEAD
-<sect2 id="abi.changes_allowed">
-<title>Allowed Changes</title>
-=======
->>>>>>> 3bd7a983
 
 <para>
 The following will cause the library minor version number to
@@ -794,11 +726,6 @@
 
 <section xml:id="abi.changes_no"><info><title>Prohibited Changes</title></info>
 
-<<<<<<< HEAD
-<sect2 id="abi.changes_no">
-<title>Prohibited Changes</title>
-=======
->>>>>>> 3bd7a983
 
 <para>
 The following non-exhaustive list will cause the library major version
@@ -826,13 +753,8 @@
 <listitem><para> Adding an explicit copy constructor or destructor to a
 class that would otherwise have implicit versions. This will change
 the way the compiler deals with this class in by-value return
-<<<<<<< HEAD
-statements or parameters: instead of being passing instances of this
-class in registers, the compiler will be forced to use memory. See <ulink url="http://www.codesourcery.com/cxx-abi/abi.html#calls"> this part</ulink>
-=======
 statements or parameters: instead of passing instances of this
 class in registers, the compiler will be forced to use memory. See <link xmlns:xlink="http://www.w3.org/1999/xlink" xlink:href="http://www.codesourcery.com/cxx-abi/abi.html#calls"> this part</link>
->>>>>>> 3bd7a983
  of the C++ ABI documentation for further details.
  </para></listitem>
 
@@ -842,13 +764,8 @@
 
 
 
-<<<<<<< HEAD
-<sect2 id="abi.impl">
-<title>Implementation</title>
-=======
 <section xml:id="abi.impl"><info><title>Implementation</title></info>
 
->>>>>>> 3bd7a983
 
 <orderedlist>
  <listitem>
@@ -966,17 +883,9 @@
 
 <section xml:id="abi.testing"><info><title>Testing</title></info>
 
-<<<<<<< HEAD
-<sect2 id="abi.testing">
-<title>Testing</title>
-
-  <sect3 id="abi.testing.single">
-    <title>Single ABI Testing</title>
-=======
 
   <section xml:id="abi.testing.single"><info><title>Single ABI Testing</title></info>
     
->>>>>>> 3bd7a983
 
     <para>
       Testing for GNU C++ ABI changes is composed of two distinct
@@ -1072,15 +981,9 @@
 us. We'd like to know about them!
 </para>
 
-<<<<<<< HEAD
-  </sect3>
-  <sect3 id="abi.testing.multi">
-    <title>Multiple ABI Testing</title>
-=======
   </section>
   <section xml:id="abi.testing.multi"><info><title>Multiple ABI Testing</title></info>
     
->>>>>>> 3bd7a983
 <para>
 A "C" application, dynamically linked to two shared libraries, liba,
 libb. The dependent library liba is a C++ shared library compiled with
@@ -1170,11 +1073,6 @@
 
 <section xml:id="abi.issues"><info><title>Outstanding Issues</title></info>
 
-<<<<<<< HEAD
-<sect2 id="abi.issues">
-<title>Outstanding Issues</title>
-=======
->>>>>>> 3bd7a983
 
 <para>
   Some features in the C++ language make versioning especially
@@ -1199,70 +1097,6 @@
 
 </section>
 
-<<<<<<< HEAD
-<bibliography id="abi.biblio">
-<title>Bibliography</title>
-
-  <biblioentry>
-    <biblioid class="uri">
-      <ulink url="http://abicheck.sourceforge.net/">
-	<citetitle>
-	  ABIcheck, a vague idea of checking ABI compatibility
-	</citetitle>
-      </ulink>
-    </biblioid>
-  </biblioentry>
-
-  <biblioentry>
-    <biblioid class="uri">
-      <ulink url="http://www.codesourcery.com/public/cxx-abi/">
-	<citetitle>
-	  C++ ABI Reference
-	</citetitle>
-      </ulink>
-    </biblioid>
-  </biblioentry>
-
-  <biblioentry>
-    <biblioid class="uri">
-      <ulink url="http://www.intel.com/cd/software/products/asmo-na/eng/284736.htm">
-	<citetitle>
-	  Intel Compilers for Linux Compatibility with the GNU Compilers
-	</citetitle>
-      </ulink>
-    </biblioid>
-  </biblioentry>
-
-  <biblioentry>
-    <biblioid class="uri">
-      <ulink url="http://docs.sun.com/app/docs/doc/817-1984">
-	<citetitle>
-	  Sun Solaris 2.9 : Linker and Libraries Guide (document 816-1386)
-	</citetitle>
-      </ulink>
-    </biblioid>
-  </biblioentry>
-
-
-  <biblioentry>
-    <biblioid class="uri">
-      <ulink url="http://docs.sun.com/app/docs/doc/819-5266">
-	<citetitle>
-	  Sun Solaris 2.9 : C++ Migration Guide (document 816-2459)
-	</citetitle>
-      </ulink>
-    </biblioid>
-  </biblioentry>
-
-  <biblioentry>
-    <biblioid class="uri">
-      <ulink url="http://people.redhat.com/drepper/dsohowto.pdf">
-	<citetitle>
-	  How to Write Shared Libraries
-	</citetitle>
-      </ulink>
-    </biblioid>
-=======
 <bibliography xml:id="abi.biblio"><info><title>Bibliography</title></info>
 
 
@@ -1313,7 +1147,6 @@
     <citetitle>
       How to Write Shared Libraries
     </citetitle>
->>>>>>> 3bd7a983
 
     <author>
     <personname>
@@ -1323,71 +1156,6 @@
   </biblioentry>
 
   <biblioentry>
-<<<<<<< HEAD
-    <biblioid class="uri">
-      <ulink url="http://www.arm.com/miscPDFs/8033.pdf">
-	<citetitle>
-	  C++ ABI for the ARM Architecture
-	</citetitle>
-      </ulink>
-    </biblioid>
-  </biblioentry>
-
-  <biblioentry>
-    <biblioid class="uri">
-      <ulink url="http://www.open-std.org/jtc1/sc22/wg21/docs/papers/2006/n1976.html">
-	<citetitle>
-	  Dynamic Shared Objects: Survey and Issues
-	</citetitle>
-      </ulink>
-    </biblioid>
-    <subtitle>
-      ISO C++ J16/06-0046
-    </subtitle>
-    <author>
-      <firstname>Benjamin</firstname>
-      <surname>Kosnik</surname>
-    </author>
-  </biblioentry>
-
-  <biblioentry>
-    <biblioid class="uri">
-      <ulink url="http://www.open-std.org/jtc1/sc22/wg21/docs/papers/2006/n2013.html">
-	<citetitle>
-	  Versioning With Namespaces
-	</citetitle>
-      </ulink>
-    </biblioid>
-    <subtitle>
-      ISO C++ J16/06-0083
-    </subtitle>
-    <author>
-      <firstname>Benjamin</firstname>
-      <surname>Kosnik</surname>
-    </author>
-  </biblioentry>
-
-  <biblioentry>
-    <biblioid class="uri">
-      <ulink url="http://syrcose.ispras.ru/2009/files/SYRCoSE2009-CfP.pdf">
-	<citetitle>
-	  Binary Compatibility of Shared Libraries Implemented in C++
-	  on GNU/Linux Systems
-	</citetitle>
-      </ulink>
-    </biblioid>
-    <subtitle>
-      SYRCoSE 2009
-    </subtitle>
-    <author>
-      <firstname>Pavel</firstname>
-      <surname>Shved</surname>
-    </author>
-    <author>
-      <firstname>Denis</firstname>
-      <surname>Silakov</surname>
-    </author>
-=======
     <biblioid xmlns:xlink="http://www.w3.org/1999/xlink" xlink:href="http://www.arm.com/miscPDFs/8033.pdf" class="uri">
     </biblioid>
     <citetitle>
@@ -1432,7 +1200,6 @@
     </subtitle>
     <author><personname><firstname>Pavel</firstname><surname>Shved</surname></personname></author>
     <author><personname><firstname>Denis</firstname><surname>Silakov</surname></personname></author>
->>>>>>> 3bd7a983
   </biblioentry>
 </bibliography>
 
