<<<<<<< HEAD
<?xml version='1.0'?>
<!DOCTYPE appendix PUBLIC "-//OASIS//DTD DocBook XML V4.5//EN"
 "http://www.oasis-open.org/docbook/xml/4.5/docbookx.dtd"
[ ]>

<appendix id="appendix.porting" xreflabel="Porting">
<?dbhtml filename="appendix_porting.html"?>

<appendixinfo>
=======
<appendix xmlns="http://docbook.org/ns/docbook" version="5.0" 
	  xml:id="appendix.porting" xreflabel="Porting">
<?dbhtml filename="appendix_porting.html"?>

<info><title>
  Porting and Maintenance
  <indexterm>
    <primary>Appendix</primary>
    <secondary>Porting and Maintenance</secondary>
  </indexterm>
</title>
>>>>>>> 3082eeb7
  <keywordset>
    <keyword>
      ISO C++
    </keyword>
    <keyword>
      library
    </keyword>
  </keywordset>
<<<<<<< HEAD
</appendixinfo>

<title>
  Porting and Maintenance
  <indexterm>
    <primary>Appendix</primary>
    <secondary>Porting and Maintenance</secondary>
  </indexterm>
</title>

  <!-- Hacking the Build System -->
  <xi:include xmlns:xi="http://www.w3.org/2001/XInclude"
	      parse="xml" href="build_hacking.xml">
  </xi:include>

  <!-- Internals: Porting to New Hardware or Operating Systems -->
  <xi:include xmlns:xi="http://www.w3.org/2001/XInclude"
	      parse="xml" href="internals.xml">
=======
</info>

  <!-- Hacking the Build System -->
  <xi:include xmlns:xi="http://www.w3.org/2001/XInclude" parse="xml" href="build_hacking.xml">
  </xi:include>

  <!-- Hacking the Documentation Systems -->
  <xi:include xmlns:xi="http://www.w3.org/2001/XInclude" parse="xml" href="documentation_hacking.xml">
  </xi:include>

  <!-- Internals: Porting to New Hardware or Operating Systems -->
  <xi:include xmlns:xi="http://www.w3.org/2001/XInclude" parse="xml" href="internals.xml">
  </xi:include>

  <!-- Test -->
  <xi:include xmlns:xi="http://www.w3.org/2001/XInclude" parse="xml" href="test.xml">
>>>>>>> 3082eeb7
  </xi:include>

  <!-- Test -->
  <xi:include xmlns:xi="http://www.w3.org/2001/XInclude"
	      parse="xml" href="test.xml">
  </xi:include>

  <!-- ABI Policy and Guidelines -->
<<<<<<< HEAD
  <xi:include xmlns:xi="http://www.w3.org/2001/XInclude"
	      parse="xml" href="abi.xml">
  </xi:include>

  <!-- API Evolution and Deprecation History -->
  <xi:include xmlns:xi="http://www.w3.org/2001/XInclude"
	      parse="xml" href="evolution.xml">
  </xi:include>

  <!-- Backwards Compatibility -->
  <xi:include xmlns:xi="http://www.w3.org/2001/XInclude"
	      parse="xml" href="backwards_compatibility.xml">
=======
  <xi:include xmlns:xi="http://www.w3.org/2001/XInclude" parse="xml" href="abi.xml">
  </xi:include>

  <!-- API Evolution and Deprecation History -->
  <xi:include xmlns:xi="http://www.w3.org/2001/XInclude" parse="xml" href="evolution.xml">
  </xi:include>

  <!-- Backwards Compatibility -->
  <xi:include xmlns:xi="http://www.w3.org/2001/XInclude" parse="xml" href="backwards_compatibility.xml">
>>>>>>> 3082eeb7
  </xi:include>

</appendix><|MERGE_RESOLUTION|>--- conflicted
+++ resolved
@@ -1,14 +1,3 @@
-<<<<<<< HEAD
-<?xml version='1.0'?>
-<!DOCTYPE appendix PUBLIC "-//OASIS//DTD DocBook XML V4.5//EN"
- "http://www.oasis-open.org/docbook/xml/4.5/docbookx.dtd"
-[ ]>
-
-<appendix id="appendix.porting" xreflabel="Porting">
-<?dbhtml filename="appendix_porting.html"?>
-
-<appendixinfo>
-=======
 <appendix xmlns="http://docbook.org/ns/docbook" version="5.0" 
 	  xml:id="appendix.porting" xreflabel="Porting">
 <?dbhtml filename="appendix_porting.html"?>
@@ -20,7 +9,6 @@
     <secondary>Porting and Maintenance</secondary>
   </indexterm>
 </title>
->>>>>>> 3082eeb7
   <keywordset>
     <keyword>
       ISO C++
@@ -29,26 +17,6 @@
       library
     </keyword>
   </keywordset>
-<<<<<<< HEAD
-</appendixinfo>
-
-<title>
-  Porting and Maintenance
-  <indexterm>
-    <primary>Appendix</primary>
-    <secondary>Porting and Maintenance</secondary>
-  </indexterm>
-</title>
-
-  <!-- Hacking the Build System -->
-  <xi:include xmlns:xi="http://www.w3.org/2001/XInclude"
-	      parse="xml" href="build_hacking.xml">
-  </xi:include>
-
-  <!-- Internals: Porting to New Hardware or Operating Systems -->
-  <xi:include xmlns:xi="http://www.w3.org/2001/XInclude"
-	      parse="xml" href="internals.xml">
-=======
 </info>
 
   <!-- Hacking the Build System -->
@@ -65,29 +33,9 @@
 
   <!-- Test -->
   <xi:include xmlns:xi="http://www.w3.org/2001/XInclude" parse="xml" href="test.xml">
->>>>>>> 3082eeb7
-  </xi:include>
-
-  <!-- Test -->
-  <xi:include xmlns:xi="http://www.w3.org/2001/XInclude"
-	      parse="xml" href="test.xml">
   </xi:include>
 
   <!-- ABI Policy and Guidelines -->
-<<<<<<< HEAD
-  <xi:include xmlns:xi="http://www.w3.org/2001/XInclude"
-	      parse="xml" href="abi.xml">
-  </xi:include>
-
-  <!-- API Evolution and Deprecation History -->
-  <xi:include xmlns:xi="http://www.w3.org/2001/XInclude"
-	      parse="xml" href="evolution.xml">
-  </xi:include>
-
-  <!-- Backwards Compatibility -->
-  <xi:include xmlns:xi="http://www.w3.org/2001/XInclude"
-	      parse="xml" href="backwards_compatibility.xml">
-=======
   <xi:include xmlns:xi="http://www.w3.org/2001/XInclude" parse="xml" href="abi.xml">
   </xi:include>
 
@@ -97,7 +45,6 @@
 
   <!-- Backwards Compatibility -->
   <xi:include xmlns:xi="http://www.w3.org/2001/XInclude" parse="xml" href="backwards_compatibility.xml">
->>>>>>> 3082eeb7
   </xi:include>
 
 </appendix>