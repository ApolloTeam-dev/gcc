--- conflicted
+++ resolved
@@ -1,17 +1,9 @@
 <?xml version="1.0" encoding="UTF-8" standalone="no"?>
-<<<<<<< HEAD
-<!DOCTYPE html PUBLIC "-//W3C//DTD XHTML 1.0 Transitional//EN" "http://www.w3.org/TR/xhtml1/DTD/xhtml1-transitional.dtd">
-<html xmlns="http://www.w3.org/1999/xhtml"><head><meta http-equiv="Content-Type" content="text/html; charset=UTF-8" /><title>Backwards Compatibility</title><meta name="generator" content="DocBook XSL Stylesheets V1.75.2" /><meta name="keywords" content="&#10;      ISO C++&#10;    , &#10;      backwards&#10;    " /><meta name="keywords" content="&#10;      ISO C++&#10;    , &#10;      library&#10;    " /><link rel="home" href="../spine.html" title="The GNU C++ Library Documentation" /><link rel="up" href="appendix_porting.html" title="Appendix B.  Porting and Maintenance" /><link rel="prev" href="api.html" title="API Evolution and Deprecation History" /><link rel="next" href="appendix_free.html" title="Appendix C.  Free Software Needs Free Documentation" /></head><body><div class="navheader"><table width="100%" summary="Navigation header"><tr><th colspan="3" align="center">Backwards Compatibility</th></tr><tr><td width="20%" align="left"><a accesskey="p" href="api.html">Prev</a> </td><th width="60%" align="center">Appendix B. 
-  Porting and Maintenance
-  
-</th><td width="20%" align="right"> <a accesskey="n" href="appendix_free.html">Next</a></td></tr></table><hr /></div><div class="sect1" title="Backwards Compatibility"><div class="titlepage"><div><div><h2 class="title" style="clear: both"><a id="manual.appendix.porting.backwards"></a>Backwards Compatibility</h2></div></div></div><div class="sect2" title="First"><div class="titlepage"><div><div><h3 class="title"><a id="backwards.first"></a>First</h3></div></div></div><p>The first generation GNU C++ library was called libg++.  It was a
-=======
 <!DOCTYPE html PUBLIC "-//W3C//DTD XHTML 1.1//EN" "http://www.w3.org/TR/xhtml11/DTD/xhtml11.dtd">
 <html xmlns="http://www.w3.org/1999/xhtml"><head><title>Backwards Compatibility</title><meta name="generator" content="DocBook XSL-NS Stylesheets V1.76.1"/><meta name="keywords" content="&#10;      ISO C++&#10;    , &#10;      backwards&#10;    "/><meta name="keywords" content="&#10;      ISO C++&#10;    , &#10;      library&#10;    "/><link rel="home" href="../spine.html" title="The GNU C++ Library"/><link rel="up" href="appendix_porting.html" title="Appendix B.  Porting and Maintenance"/><link rel="prev" href="api.html" title="API Evolution and Deprecation History"/><link rel="next" href="appendix_free.html" title="Appendix C.  Free Software Needs Free Documentation"/></head><body><div class="navheader"><table width="100%" summary="Navigation header"><tr><th colspan="3" align="center">Backwards Compatibility</th></tr><tr><td align="left"><a accesskey="p" href="api.html">Prev</a> </td><th width="60%" align="center">Appendix B. 
   Porting and Maintenance
   
 </th><td align="right"> <a accesskey="n" href="appendix_free.html">Next</a></td></tr></table><hr/></div><div class="section" title="Backwards Compatibility"><div class="titlepage"><div><div><h2 class="title"><a id="manual.appendix.porting.backwards"/>Backwards Compatibility</h2></div></div></div><div class="section" title="First"><div class="titlepage"><div><div><h3 class="title"><a id="backwards.first"/>First</h3></div></div></div><p>The first generation GNU C++ library was called libg++.  It was a
->>>>>>> 3082eeb7
 separate GNU project, although reliably paired with GCC. Rumors imply
 that it had a working relationship with at least two kinds of
 dinosaur.
@@ -25,13 +17,8 @@
 really useful things that are used by a lot of people, the Standards
 Committee couldn't include everything, and so a lot of those
 <span class="quote">“<span class="quote">obvious</span>”</span> classes didn't get included.
-<<<<<<< HEAD
-</p><p>Known Issues include many of the limitations of its immediate ancestor.</p><p>Portability notes and known implementation limitations are as follows.</p><div class="sect3" title="No ios_base"><div class="titlepage"><div><div><h4 class="title"><a id="id646429"></a>No <code class="code">ios_base</code></h4></div></div></div><p> At least some older implementations don't have <code class="code">std::ios_base</code>, so you should use <code class="code">std::ios::badbit</code>, <code class="code">std::ios::failbit</code> and <code class="code">std::ios::eofbit</code> and <code class="code">std::ios::goodbit</code>.
-</p></div><div class="sect3" title="No cout in ostream.h, no cin in istream.h"><div class="titlepage"><div><div><h4 class="title"><a id="id646461"></a>No <code class="code">cout</code> in <code class="code">ostream.h</code>, no <code class="code">cin</code> in <code class="code">istream.h</code></h4></div></div></div><p>
-=======
 </p><p>Known Issues include many of the limitations of its immediate ancestor.</p><p>Portability notes and known implementation limitations are as follows.</p><div class="section" title="No ios_base"><div class="titlepage"><div><div><h4 class="title"><a id="id494148"/>No <code class="code">ios_base</code></h4></div></div></div><p> At least some older implementations don't have <code class="code">std::ios_base</code>, so you should use <code class="code">std::ios::badbit</code>, <code class="code">std::ios::failbit</code> and <code class="code">std::ios::eofbit</code> and <code class="code">std::ios::goodbit</code>.
 </p></div><div class="section" title="No cout in ostream.h, no cin in istream.h"><div class="titlepage"><div><div><h4 class="title"><a id="id494180"/>No <code class="code">cout</code> in <code class="code">ostream.h</code>, no <code class="code">cin</code> in <code class="code">istream.h</code></h4></div></div></div><p>
->>>>>>> 3082eeb7
 	In earlier versions of the standard,
 	<code class="filename">fstream.h</code>,
 	<code class="filename">ostream.h</code>
@@ -45,11 +32,7 @@
 the <a class="link" href="http://gcc.gnu.org/extensions.html">GCC extensions
 page</a> describes where to find the last libg++ source. The code is
 considered replaced and rewritten.
-<<<<<<< HEAD
-</p></div></div><div class="sect2" title="Second"><div class="titlepage"><div><div><h3 class="title"><a id="backwards.second"></a>Second</h3></div></div></div><p> 
-=======
 </p></div></div><div class="section" title="Second"><div class="titlepage"><div><div><h3 class="title"><a id="backwards.second"/>Second</h3></div></div></div><p>
->>>>>>> 3082eeb7
   The second generation GNU C++ library was called libstdc++, or
   libstdc++-v2. It spans the time between libg++ and pre-ISO C++
   standardization and is usually associated with the following GCC
@@ -61,11 +44,7 @@
   archived.  The code is considered replaced and rewritten.
 </p><p>
   Portability notes and known implementation limitations are as follows.
-<<<<<<< HEAD
-</p><div class="sect3" title="Namespace std:: not supported"><div class="titlepage"><div><div><h4 class="title"><a id="id646559"></a>Namespace <code class="code">std::</code> not supported</h4></div></div></div><p>
-=======
 </p><div class="section" title="Namespace std:: not supported"><div class="titlepage"><div><div><h4 class="title"><a id="id494283"/>Namespace <code class="code">std::</code> not supported</h4></div></div></div><p>
->>>>>>> 3082eeb7
     Some care is required to support C++ compiler and or library
     implementation that do not have the standard library in
     <code class="code">namespace std</code>.
@@ -129,17 +108,10 @@
     AC_DEFINE(HAVE_NAMESPACE_STD,,[Define if g++ supports namespace std. ])
   fi
 ])
-<<<<<<< HEAD
-</pre></div><div class="sect3" title="Illegal iterator usage"><div class="titlepage"><div><div><h4 class="title"><a id="id699742"></a>Illegal iterator usage</h4></div></div></div><p>
-  The following illustrate implementation-allowed illegal iterator
-  use, and then correct use.
-</p><div class="itemizedlist"><ul class="itemizedlist" type="disc"><li class="listitem"><p>
-=======
 </pre></div><div class="section" title="Illegal iterator usage"><div class="titlepage"><div><div><h4 class="title"><a id="id494409"/>Illegal iterator usage</h4></div></div></div><p>
   The following illustrate implementation-allowed illegal iterator
   use, and then correct use.
 </p><div class="itemizedlist"><ul class="itemizedlist"><li class="listitem"><p>
->>>>>>> 3082eeb7
       you cannot do <code class="code">ostream::operator&lt;&lt;(iterator)</code>
       to print the address of the iterator =&gt; use
       <code class="code">operator&lt;&lt; &amp;*iterator</code> instead
@@ -148,15 +120,9 @@
       0</code>) =&gt; use <code class="code">iterator = iterator_type();</code>
     </p></li><li class="listitem"><p>
       <code class="code">if (iterator)</code> won't work any more =&gt; use
-<<<<<<< HEAD
-      <code class="code">if (iterator != iterator_type())</code> 
-    </p></li></ul></div></div><div class="sect3" title="isspace from cctype is a macro"><div class="titlepage"><div><div><h4 class="title"><a id="id699804"></a><code class="code">isspace</code> from <code class="filename">cctype</code> is a macro
-  </h4></div></div></div><p> 
-=======
       <code class="code">if (iterator != iterator_type())</code>
     </p></li></ul></div></div><div class="section" title="isspace from cctype is a macro"><div class="titlepage"><div><div><h4 class="title"><a id="id494471"/><code class="code">isspace</code> from <code class="filename">cctype</code> is a macro
   </h4></div></div></div><p>
->>>>>>> 3082eeb7
     Glibc 2.0.x and 2.1.x define <code class="filename">ctype.h</code> functionality as macros
     (isspace, isalpha etc.).
   </p><p>
@@ -188,11 +154,7 @@
   (<code class="filename">ctype.h</code>) and the
   definitions in namespace <code class="code">std::</code>
   (<code class="code">&lt;cctype&gt;</code>).
-<<<<<<< HEAD
-</p></div><div class="sect3" title="No vector::at, deque::at, string::at"><div class="titlepage"><div><div><h4 class="title"><a id="id699897"></a>No <code class="code">vector::at</code>, <code class="code">deque::at</code>, <code class="code">string::at</code></h4></div></div></div><p>
-=======
 </p></div><div class="section" title="No vector::at, deque::at, string::at"><div class="titlepage"><div><div><h4 class="title"><a id="id494566"/>No <code class="code">vector::at</code>, <code class="code">deque::at</code>, <code class="code">string::at</code></h4></div></div></div><p>
->>>>>>> 3082eeb7
   One solution is to add an autoconf-test for this:
 </p><pre class="programlisting">
 AC_MSG_CHECKING(for container::at)
@@ -218,11 +180,7 @@
 </pre><p>
   If you are using other (non-GNU) compilers it might be a good idea
   to check for <code class="code">string::at</code> separately.
-<<<<<<< HEAD
-</p></div><div class="sect3" title="No std::char_traits&lt;char&gt;::eof"><div class="titlepage"><div><div><h4 class="title"><a id="id716937"></a>No <code class="code">std::char_traits&lt;char&gt;::eof</code></h4></div></div></div><p>
-=======
 </p></div><div class="section" title="No std::char_traits&lt;char&gt;::eof"><div class="titlepage"><div><div><h4 class="title"><a id="id494605"/>No <code class="code">std::char_traits&lt;char&gt;::eof</code></h4></div></div></div><p>
->>>>>>> 3082eeb7
   Use some kind of autoconf test, plus this:
 </p><pre class="programlisting">
 #ifdef HAVE_CHAR_TRAITS
@@ -230,11 +188,7 @@
 #else
 #define CPP_EOF EOF
 #endif
-<<<<<<< HEAD
-</pre></div><div class="sect3" title="No string::clear"><div class="titlepage"><div><div><h4 class="title"><a id="id716955"></a>No <code class="code">string::clear</code></h4></div></div></div><p>
-=======
 </pre></div><div class="section" title="No string::clear"><div class="titlepage"><div><div><h4 class="title"><a id="id494623"/>No <code class="code">string::clear</code></h4></div></div></div><p>
->>>>>>> 3082eeb7
   There are two functions for deleting the contents of a string:
   <code class="code">clear</code> and <code class="code">erase</code> (the latter returns the
   string).
@@ -252,35 +206,17 @@
   Unfortunately, <code class="code">clear</code> is not implemented in this
   version, so you should use <code class="code">erase</code> (which is probably
   faster than <code class="code">operator=(charT*)</code>).
-<<<<<<< HEAD
-</p></div><div class="sect3" title="Removal of ostream::form and istream::scan extensions"><div class="titlepage"><div><div><h4 class="title"><a id="id717001"></a>
-=======
 </p></div><div class="section" title="Removal of ostream::form and istream::scan extensions"><div class="titlepage"><div><div><h4 class="title"><a id="id494669"/>
->>>>>>> 3082eeb7
   Removal of <code class="code">ostream::form</code> and <code class="code">istream::scan</code>
   extensions
 </h4></div></div></div><p>
   These are no longer supported. Please use stringstreams instead.
-<<<<<<< HEAD
-</p></div><div class="sect3" title="No basic_stringbuf, basic_stringstream"><div class="titlepage"><div><div><h4 class="title"><a id="id717020"></a>No <code class="code">basic_stringbuf</code>, <code class="code">basic_stringstream</code></h4></div></div></div><p>
-=======
 </p></div><div class="section" title="No basic_stringbuf, basic_stringstream"><div class="titlepage"><div><div><h4 class="title"><a id="id494688"/>No <code class="code">basic_stringbuf</code>, <code class="code">basic_stringstream</code></h4></div></div></div><p>
->>>>>>> 3082eeb7
   Although the ISO standard <code class="code">i/ostringstream</code>-classes are
   provided, (<code class="filename">sstream</code>), for
   compatibility with older implementations the pre-ISO
   <code class="code">i/ostrstream</code> (<code class="filename">strstream</code>) interface is also provided,
   with these caveats:
-<<<<<<< HEAD
-</p><div class="itemizedlist"><ul class="itemizedlist" type="disc"><li class="listitem"><p> 
-      <code class="code">strstream</code> is considered to be deprecated
-    </p></li><li class="listitem"><p> 
-      <code class="code">strstream</code> is limited to <code class="code">char</code>
-    </p></li><li class="listitem"><p> 
-      with <code class="code">ostringstream</code> you don't have to take care of
-      terminating the string or freeing its memory 
-    </p></li><li class="listitem"><p> 
-=======
 </p><div class="itemizedlist"><ul class="itemizedlist"><li class="listitem"><p>
       <code class="code">strstream</code> is considered to be deprecated
     </p></li><li class="listitem"><p>
@@ -289,7 +225,6 @@
       with <code class="code">ostringstream</code> you don't have to take care of
       terminating the string or freeing its memory
     </p></li><li class="listitem"><p>
->>>>>>> 3082eeb7
       <code class="code">istringstream</code> can be re-filled (clear();
       str(input);)
     </p></li></ul></div><p>
@@ -364,16 +299,6 @@
   Another example of using stringstreams is in <a class="link" href="strings.html#strings.string.shrink" title="Shrink to Fit">this howto</a>.
 </p><p> There is additional information in the libstdc++-v2 info files, in
 particular <span class="quote">“<span class="quote">info iostream</span>”</span>.
-<<<<<<< HEAD
-</p></div><div class="sect3" title="Little or no wide character support"><div class="titlepage"><div><div><h4 class="title"><a id="id717171"></a>Little or no wide character support</h4></div></div></div><p>
-    Classes <code class="classname">wstring</code> and
-    <code class="classname">char_traits&lt;wchar_t&gt;</code> are
-    not supported.
-  </p></div><div class="sect3" title="No templatized iostreams"><div class="titlepage"><div><div><h4 class="title"><a id="id717190"></a>No templatized iostreams</h4></div></div></div><p>
-    Classes <code class="classname">wfilebuf</code> and
-    <code class="classname">wstringstream</code> are not supported.
-  </p></div><div class="sect3" title="Thread safety issues"><div class="titlepage"><div><div><h4 class="title"><a id="id717209"></a>Thread safety issues</h4></div></div></div><p>
-=======
 </p></div><div class="section" title="Little or no wide character support"><div class="titlepage"><div><div><h4 class="title"><a id="id494844"/>Little or no wide character support</h4></div></div></div><p>
     Classes <code class="classname">wstring</code> and
     <code class="classname">char_traits&lt;wchar_t&gt;</code> are
@@ -382,7 +307,6 @@
     Classes <code class="classname">wfilebuf</code> and
     <code class="classname">wstringstream</code> are not supported.
   </p></div><div class="section" title="Thread safety issues"><div class="titlepage"><div><div><h4 class="title"><a id="id494881"/>Thread safety issues</h4></div></div></div><p>
->>>>>>> 3082eeb7
     Earlier GCC releases had a somewhat different approach to
     threading configuration and proper compilation.  Before GCC 3.0,
     configuration of the threading model was dictated by compiler
@@ -418,18 +342,6 @@
      first relevant message in the thread; from there you can use
      "Thread Next" to move down the thread.  This farm is in
      latest-to-oldest order.
-<<<<<<< HEAD
-   </p><div class="itemizedlist"><ul class="itemizedlist" type="disc"><li class="listitem"><p>
-	    Our threading expert Loren gives a breakdown of <a class="ulink" href="http://gcc.gnu.org/ml/libstdc++/2001-10/msg00024.html" target="_top">the
-	    six situations involving threads</a> for the 3.0
-	    release series.
-	  </p></li><li class="listitem"><p>
-	    <a class="ulink" href="http://gcc.gnu.org/ml/libstdc++/2001-05/msg00384.html" target="_top">
-        This message</a> inspired a recent updating of issues with
-        threading and the SGI STL library.  It also contains some
-        example POSIX-multithreaded STL code.
-	  </p></li></ul></div><p> 
-=======
    </p><div class="itemizedlist"><ul class="itemizedlist"><li class="listitem"><p>
 	    Our threading expert Loren gives a breakdown of <a class="link" href="http://gcc.gnu.org/ml/libstdc++/2001-10/msg00024.html">the
 	    six situations involving threads</a> for the 3.0
@@ -440,29 +352,19 @@
 	threading and the SGI STL library.  It also contains some
 	example POSIX-multithreaded STL code.
 	  </p></li></ul></div><p>
->>>>>>> 3082eeb7
      (A large selection of links to older messages has been removed;
      many of the messages from 1999 were lost in a disk crash, and the
      few people with access to the backup tapes have been too swamped
      with work to restore them.  Many of the points have been
      superseded anyhow.)
-<<<<<<< HEAD
-   </p></div></div><div class="sect2" title="Third"><div class="titlepage"><div><div><h3 class="title"><a id="backwards.third"></a>Third</h3></div></div></div><p> The third generation GNU C++ library is called libstdc++, or
-=======
    </p></div></div><div class="section" title="Third"><div class="titlepage"><div><div><h3 class="title"><a id="backwards.third"/>Third</h3></div></div></div><p> The third generation GNU C++ library is called libstdc++, or
->>>>>>> 3082eeb7
 libstdc++-v3.
 </p><p>The subset commonly known as the Standard Template Library
 	 (chapters 23 through 25, mostly) is adapted from the final release
 	 of the SGI STL (version 3.3), with extensive changes.
       </p><p>A more formal description of the V3 goals can be found in the
-<<<<<<< HEAD
-         official <a class="link" href="source_design_notes.html" title="Design Notes">design document</a>.
-      </p><p>Portability notes and known implementation limitations are as follows.</p><div class="sect3" title="Pre-ISO headers moved to backwards or removed"><div class="titlepage"><div><div><h4 class="title"><a id="id706015"></a>Pre-ISO headers moved to backwards or removed</h4></div></div></div><p> The pre-ISO C++ headers
-=======
 	 official <a class="link" href="source_design_notes.html" title="Design Notes">design document</a>.
       </p><p>Portability notes and known implementation limitations are as follows.</p><div class="section" title="Pre-ISO headers moved to backwards or removed"><div class="titlepage"><div><div><h4 class="title"><a id="id495006"/>Pre-ISO headers moved to backwards or removed</h4></div></div></div><p> The pre-ISO C++ headers
->>>>>>> 3082eeb7
       (<code class="code">iostream.h</code>, <code class="code">defalloc.h</code> etc.) are
       available, unlike previous libstdc++ versions, but inclusion
       generates a warning that you are using deprecated headers.
@@ -534,19 +436,11 @@
 directive <code class="code">using namespace std;</code> can be put at the global
 scope. This should be enough to get this code compiling, assuming the
 other usage is correct.
-<<<<<<< HEAD
-</p></div><div class="sect3" title="Extension headers hash_map, hash_set moved to ext or backwards"><div class="titlepage"><div><div><h4 class="title"><a id="id706097"></a>Extension headers hash_map, hash_set moved to ext or backwards</h4></div></div></div><p>At this time most of the features of the SGI STL extension have been
-         replaced by standardized libraries.
-         In particular, the unordered_map and unordered_set containers of TR1
-         are suitable replacement for the non-standard hash_map and hash_set
-         containers in the SGI STL. 
-=======
 </p></div><div class="section" title="Extension headers hash_map, hash_set moved to ext or backwards"><div class="titlepage"><div><div><h4 class="title"><a id="id495090"/>Extension headers hash_map, hash_set moved to ext or backwards</h4></div></div></div><p>At this time most of the features of the SGI STL extension have been
 	 replaced by standardized libraries.
 	 In particular, the unordered_map and unordered_set containers of TR1
 	 are suitable replacement for the non-standard hash_map and hash_set
 	 containers in the SGI STL.
->>>>>>> 3082eeb7
       </p><p> Header files <code class="filename">hash_map</code> and <code class="filename">hash_set</code> moved
 to <code class="filename">ext/hash_map</code> and  <code class="filename">ext/hash_set</code>,
 respectively. At the same time, all types in these files are enclosed
@@ -614,11 +508,7 @@
     AC_DEFINE(HAVE_EXT_HASH_SET,,[Define if ext/hash_set is present. ])
   fi
 ])
-<<<<<<< HEAD
-</pre></div><div class="sect3" title="No ios::nocreate/ios::noreplace."><div class="titlepage"><div><div><h4 class="title"><a id="id706200"></a>No <code class="code">ios::nocreate/ios::noreplace</code>.
-=======
 </pre></div><div class="section" title="No ios::nocreate/ios::noreplace."><div class="titlepage"><div><div><h4 class="title"><a id="id495193"/>No <code class="code">ios::nocreate/ios::noreplace</code>.
->>>>>>> 3082eeb7
 </h4></div></div></div><p> The existence of <code class="code">ios::nocreate</code> being used for
 input-streams has been confirmed, most probably because the author
 thought it would be more correct to specify nocreate explicitly.  So
@@ -629,11 +519,7 @@
 decide whether you want to create/replace or not. To my knowledge,
 even older implementations support <code class="code">app</code>, <code class="code">ate</code>
 and <code class="code">trunc</code> (except for <code class="code">app</code> ?).
-<<<<<<< HEAD
-</p></div><div class="sect3" title="No stream::attach(int fd)"><div class="titlepage"><div><div><h4 class="title"><a id="id703184"></a>
-=======
 </p></div><div class="section" title="No stream::attach(int fd)"><div class="titlepage"><div><div><h4 class="title"><a id="id495241"/>
->>>>>>> 3082eeb7
 No <code class="code">stream::attach(int fd)</code>
 </h4></div></div></div><p>
       Phil Edwards writes: It was considered and rejected for the ISO
@@ -649,22 +535,14 @@
     </p><p>
       An extension is available that implements this.
       <code class="filename">ext/stdio_filebuf.h</code> contains a derived class called
-<<<<<<< HEAD
-      <a class="ulink" href="http://gcc.gnu.org/onlinedocs/libstdc++/latest-doxygen/a00074.html" target="_top"><code class="code">__gnu_cxx::stdio_filebuf</code></a>.
-=======
       <a class="link" href="http://gcc.gnu.org/onlinedocs/libstdc++/latest-doxygen/a00074.html"><code class="code">__gnu_cxx::stdio_filebuf</code></a>.
->>>>>>> 3082eeb7
       This class can be constructed from a C <code class="code">FILE*</code> or a file
       descriptor, and provides the <code class="code">fd()</code> function.
     </p><p>
  For another example of this, refer to
       <a class="link" href="http://www.josuttis.com/cppcode/fdstream.html">fdstream example</a>
       by Nicolai Josuttis.
-<<<<<<< HEAD
-</p></div><div class="sect3" title="Support for C++98 dialect."><div class="titlepage"><div><div><h4 class="title"><a id="id703247"></a>
-=======
 </p></div><div class="section" title="Support for C++98 dialect."><div class="titlepage"><div><div><h4 class="title"><a id="id495309"/>
->>>>>>> 3082eeb7
 Support for C++98 dialect.
 </h4></div></div></div><p>Check for complete library coverage of the C++1998/2003 standard.
 </p><pre class="programlisting">
@@ -732,11 +610,7 @@
     AC_DEFINE(STDCXX_98_HEADERS,,[Define if ISO C++ 1998 header files are present. ])
   fi
 ])
-<<<<<<< HEAD
-</pre></div><div class="sect3" title="Support for C++TR1 dialect."><div class="titlepage"><div><div><h4 class="title"><a id="id703275"></a>
-=======
 </pre></div><div class="section" title="Support for C++TR1 dialect."><div class="titlepage"><div><div><h4 class="title"><a id="id495337"/>
->>>>>>> 3082eeb7
 Support for C++TR1 dialect.
 </h4></div></div></div><p>Check for library coverage of the TR1 standard.
 </p><pre class="programlisting">
@@ -813,11 +687,7 @@
     AC_DEFINE(HAVE_TR1_UNORDERED_SET,,[Define if tr1/unordered_set is present. ])
   fi
 ])
-<<<<<<< HEAD
-</pre></div><div class="sect3" title="Support for C++0x dialect."><div class="titlepage"><div><div><h4 class="title"><a id="id703319"></a>
-=======
 </pre></div><div class="section" title="Support for C++0x dialect."><div class="titlepage"><div><div><h4 class="title"><a id="id495381"/>
->>>>>>> 3082eeb7
 Support for C++0x dialect.
 </h4></div></div></div><p>Check for baseline language coverage in the compiler for the C++0xstandard.
 </p><pre class="programlisting">
@@ -1029,40 +899,12 @@
     AC_DEFINE(HAVE_UNORDERED_SET,,[Define if unordered_set is present. ])
   fi
 ])
-<<<<<<< HEAD
-</pre></div><div class="sect3" title="Container::iterator_type is not necessarily Container::value_type*"><div class="titlepage"><div><div><h4 class="title"><a id="id703396"></a>
-=======
 </pre></div><div class="section" title="Container::iterator_type is not necessarily Container::value_type*"><div class="titlepage"><div><div><h4 class="title"><a id="id495459"/>
->>>>>>> 3082eeb7
   Container::iterator_type is not necessarily Container::value_type*
 </h4></div></div></div><p>
   This is a change in behavior from the previous version. Now, most
   <span class="type">iterator_type</span> typedefs in container classes are POD
   objects, not <span class="type">value_type</span> pointers.
-<<<<<<< HEAD
-</p></div></div><div class="bibliography" title="Bibliography"><div class="titlepage"><div><div><h3 class="title"><a id="backwards.biblio"></a>Bibliography</h3></div></div></div><div class="biblioentry" title="Migrating to GCC 4.1"><a id="id703425"></a><p>[<abbr class="abbrev">
-      kegel41
-    </abbr>] <span class="title"><i>
-      Migrating to GCC 4.1
-    </i>. </span><span class="author"><span class="firstname">Dan</span> <span class="surname">Kegel</span>. </span><span class="biblioid">
-      <a class="ulink" href="http://www.kegel.com/gcc/gcc4.html" target="_top">
-      </a>
-    . </span></p></div><div class="biblioentry" title="Building the Whole Debian Archive with GCC 4.1: A Summary"><a id="id703458"></a><p>[<abbr class="abbrev">
-      kegel41
-    </abbr>] <span class="title"><i>
-      Building the Whole Debian Archive with GCC 4.1: A Summary
-    </i>. </span><span class="author"><span class="firstname">Martin</span> <span class="surname">Michlmayr</span>. </span><span class="biblioid">
-      <a class="ulink" href="http://lists.debian.org/debian-gcc/2006/03/msg00405.html" target="_top">
-      </a>
-    . </span></p></div><div class="biblioentry" title="Migration guide for GCC-3.2"><a id="id703491"></a><p>[<abbr class="abbrev">
-      lbl32
-    </abbr>] <span class="title"><i>
-      Migration guide for GCC-3.2
-    </i>. </span><span class="biblioid">
-      <a class="ulink" href="http://annwm.lbl.gov/~leggett/Atlas/gcc-3.2.html" target="_top">
-      </a>
-    . </span></p></div></div></div><div class="navfooter"><hr /><table width="100%" summary="Navigation footer"><tr><td width="40%" align="left"><a accesskey="p" href="api.html">Prev</a> </td><td width="20%" align="center"><a accesskey="u" href="appendix_porting.html">Up</a></td><td width="40%" align="right"> <a accesskey="n" href="appendix_free.html">Next</a></td></tr><tr><td width="40%" align="left" valign="top">API Evolution and Deprecation History </td><td width="20%" align="center"><a accesskey="h" href="../spine.html">Home</a></td><td width="40%" align="right" valign="top"> Appendix C. 
-=======
 </p></div></div><div class="bibliography" title="Bibliography"><div class="titlepage"><div><div><h3 class="title"><a id="backwards.biblio"/>Bibliography</h3></div></div></div><div class="biblioentry"><a id="id495489"/><p><span class="biblioid">
     . </span><span class="citetitle"><em class="citetitle">
       Migrating to GCC 4.1
@@ -1073,7 +915,6 @@
     . </span><span class="citetitle"><em class="citetitle">
       Migration guide for GCC-3.2
     </em>. </span></p></div></div></div><div class="navfooter"><hr/><table width="100%" summary="Navigation footer"><tr><td align="left"><a accesskey="p" href="api.html">Prev</a> </td><td align="center"><a accesskey="u" href="appendix_porting.html">Up</a></td><td align="right"> <a accesskey="n" href="appendix_free.html">Next</a></td></tr><tr><td align="left" valign="top">API Evolution and Deprecation History </td><td align="center"><a accesskey="h" href="../spine.html">Home</a></td><td align="right" valign="top"> Appendix C. 
->>>>>>> 3082eeb7
   Free Software Needs Free Documentation
   
 </td></tr></table></div></body></html>