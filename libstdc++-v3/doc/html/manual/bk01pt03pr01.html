<?xml version="1.0" encoding="UTF-8" standalone="no"?>
<!DOCTYPE html PUBLIC "-//W3C//DTD XHTML 1.0 Transitional//EN" "http://www.w3.org/TR/xhtml1/DTD/xhtml1-transitional.dtd">
<html xmlns="http://www.w3.org/1999/xhtml"><head><meta http-equiv="Content-Type" content="text/html; charset=UTF-8" /><title></title><meta name="generator" content="DocBook XSL-NS Stylesheets V1.76.1" /><meta name="keywords" content="&#10;      ISO C++&#10;    , &#10;      library&#10;    " /><meta name="keywords" content="&#10;      ISO C++&#10;    , &#10;      runtime&#10;    , &#10;      library&#10;    " /><link rel="home" href="../index.html" title="The GNU C++ Library" /><link rel="up" href="extensions.html" title="Part III.  Extensions" /><link rel="prev" href="extensions.html" title="Part III.  Extensions" /><link rel="next" href="ext_compile_checks.html" title="Chapter 16. Compile Time Checks" /></head><body><div class="navheader"><table width="100%" summary="Navigation header"><tr><th colspan="3" align="center"></th></tr><tr><td width="20%" align="left"><a accesskey="p" href="extensions.html">Prev</a> </td><th width="60%" align="center">Part III. 
  Extensions
  
<<<<<<< HEAD
</th><td width="20%" align="right"> <a accesskey="n" href="ext_compile_checks.html">Next</a></td></tr></table><hr /></div><div class="preface"><div class="titlepage"><div><div><h1 class="title"><a id="id684835"></a></h1></div></div></div><p>
=======
</th><td width="20%" align="right"> <a accesskey="n" href="ext_compile_checks.html">Next</a></td></tr></table><hr /></div><div class="preface"><div class="titlepage"><div><div><h1 class="title"><a id="idp16533728"></a></h1></div></div></div><p>
>>>>>>> 747e4b8f
  Here we will make an attempt at describing the non-Standard
  extensions to the library.  Some of these are from older versions of
  standard library components, namely SGI's STL, and some of these are
  GNU's.
</p><p><span class="emphasis"><em>Before</em></span> you leap in and use any of these
extensions, be aware of two things:
</p><div class="orderedlist"><ol class="orderedlist" type="1"><li class="listitem"><p>
     Non-Standard means exactly that.
     </p><p>
       The behavior, and the very
       existence, of these extensions may change with little or no
       warning.  (Ideally, the really good ones will appear in the next
       revision of C++.)  Also, other platforms, other compilers, other
       versions of g++ or libstdc++ may not recognize these names, or
       treat them differently, or...
     </p></li><li class="listitem"><p>
       You should know how to access these headers properly.
     </p></li></ol></div></div><div class="navfooter"><hr /><table width="100%" summary="Navigation footer"><tr><td width="40%" align="left"><a accesskey="p" href="extensions.html">Prev</a> </td><td width="20%" align="center"><a accesskey="u" href="extensions.html">Up</a></td><td width="40%" align="right"> <a accesskey="n" href="ext_compile_checks.html">Next</a></td></tr><tr><td width="40%" align="left" valign="top">Part III. 
  Extensions
  
 </td><td width="20%" align="center"><a accesskey="h" href="../index.html">Home</a></td><td width="40%" align="right" valign="top"> Chapter 16. Compile Time Checks</td></tr></table></div></body></html><|MERGE_RESOLUTION|>--- conflicted
+++ resolved
@@ -3,11 +3,7 @@
 <html xmlns="http://www.w3.org/1999/xhtml"><head><meta http-equiv="Content-Type" content="text/html; charset=UTF-8" /><title></title><meta name="generator" content="DocBook XSL-NS Stylesheets V1.76.1" /><meta name="keywords" content="&#10;      ISO C++&#10;    , &#10;      library&#10;    " /><meta name="keywords" content="&#10;      ISO C++&#10;    , &#10;      runtime&#10;    , &#10;      library&#10;    " /><link rel="home" href="../index.html" title="The GNU C++ Library" /><link rel="up" href="extensions.html" title="Part III.  Extensions" /><link rel="prev" href="extensions.html" title="Part III.  Extensions" /><link rel="next" href="ext_compile_checks.html" title="Chapter 16. Compile Time Checks" /></head><body><div class="navheader"><table width="100%" summary="Navigation header"><tr><th colspan="3" align="center"></th></tr><tr><td width="20%" align="left"><a accesskey="p" href="extensions.html">Prev</a> </td><th width="60%" align="center">Part III. 
   Extensions
   
-<<<<<<< HEAD
-</th><td width="20%" align="right"> <a accesskey="n" href="ext_compile_checks.html">Next</a></td></tr></table><hr /></div><div class="preface"><div class="titlepage"><div><div><h1 class="title"><a id="id684835"></a></h1></div></div></div><p>
-=======
 </th><td width="20%" align="right"> <a accesskey="n" href="ext_compile_checks.html">Next</a></td></tr></table><hr /></div><div class="preface"><div class="titlepage"><div><div><h1 class="title"><a id="idp16533728"></a></h1></div></div></div><p>
->>>>>>> 747e4b8f
   Here we will make an attempt at describing the non-Standard
   extensions to the library.  Some of these are from older versions of
   standard library components, namely SGI's STL, and some of these are
