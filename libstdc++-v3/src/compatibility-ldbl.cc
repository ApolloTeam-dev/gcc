// Compatibility symbols for -mlong-double-64 compatibility -*- C++ -*-

// Copyright (C) 2006, 2008, 2009, 2010
// Free Software Foundation, Inc.
//
// This file is part of the GNU ISO C++ Library.  This library is free
// software; you can redistribute it and/or modify it under the
// terms of the GNU General Public License as published by the
// Free Software Foundation; either version 3, or (at your option)
// any later version.

// This library is distributed in the hope that it will be useful,
// but WITHOUT ANY WARRANTY; without even the implied warranty of
// MERCHANTABILITY or FITNESS FOR A PARTICULAR PURPOSE.  See the
// GNU General Public License for more details.

// Under Section 7 of GPL version 3, you are granted additional
// permissions described in the GCC Runtime Library Exception, version
// 3.1, as published by the Free Software Foundation.

// You should have received a copy of the GNU General Public License and
// a copy of the GCC Runtime Library Exception along with this program;
// see the files COPYING3 and COPYING.RUNTIME respectively.  If not, see
// <http://www.gnu.org/licenses/>.

#include <locale>
#include <cmath>
#include <tr1/functional>

#ifdef _GLIBCXX_LONG_DOUBLE_COMPAT

#ifdef __LONG_DOUBLE_128__
#error "compatibility-ldbl.cc must be compiled with -mlong-double-64"
#endif

<<<<<<< HEAD
namespace std
=======
namespace std _GLIBCXX_VISIBILITY(default)
>>>>>>> 3082eeb7
{
#define C char
  template class num_get<C, istreambuf_iterator<C> >;
  template class num_put<C, ostreambuf_iterator<C> >;
  template class money_get<C, istreambuf_iterator<C> >;
  template class money_put<C, ostreambuf_iterator<C> >;
  template const num_put<C>& use_facet<num_put<C> >(const locale&);
  template const num_get<C>& use_facet<num_get<C> >(const locale&);
  template const money_put<C>& use_facet<money_put<C> >(const locale&);
  template const money_get<C>& use_facet<money_get<C> >(const locale&);
  template bool has_facet<num_put<C> >(const locale&);
  template bool has_facet<num_get<C> >(const locale&);
  template bool has_facet<money_put<C> >(const locale&);
  template bool has_facet<money_get<C> >(const locale&);
#undef C
#ifdef _GLIBCXX_USE_WCHAR_T
#define C wchar_t
  template class num_get<C, istreambuf_iterator<C> >;
  template class num_put<C, ostreambuf_iterator<C> >;
  template class money_get<C, istreambuf_iterator<C> >;
  template class money_put<C, ostreambuf_iterator<C> >;
  template const num_put<C>& use_facet<num_put<C> >(const locale&);
  template const num_get<C>& use_facet<num_get<C> >(const locale&);
  template const money_put<C>& use_facet<money_put<C> >(const locale&);
  template const money_get<C>& use_facet<money_get<C> >(const locale&);
  template bool has_facet<num_put<C> >(const locale&);
  template bool has_facet<num_get<C> >(const locale&);
  template bool has_facet<money_put<C> >(const locale&);
  template bool has_facet<money_get<C> >(const locale&);
#undef C
#endif
}

// For std::tr1::hash<long double>::operator()
#define _GLIBCXX_LONG_DOUBLE_COMPAT_IMPL

<<<<<<< HEAD
namespace std
=======
namespace std _GLIBCXX_VISIBILITY(default)
>>>>>>> 3082eeb7
{
  namespace tr1 
  {
#include "hash-long-double-aux.cc"
  }
}

// std::tr1::hash<long double>::operator()
// and std::hash<long double>::operator()
// are the same, no need to duplicate them.
extern "C" void _ZNKSt4hashIeEclEe (void)
  __attribute__((alias ("_ZNKSt3tr14hashIeEclEe")));

#endif<|MERGE_RESOLUTION|>--- conflicted
+++ resolved
@@ -33,11 +33,7 @@
 #error "compatibility-ldbl.cc must be compiled with -mlong-double-64"
 #endif
 
-<<<<<<< HEAD
-namespace std
-=======
 namespace std _GLIBCXX_VISIBILITY(default)
->>>>>>> 3082eeb7
 {
 #define C char
   template class num_get<C, istreambuf_iterator<C> >;
@@ -74,11 +70,7 @@
 // For std::tr1::hash<long double>::operator()
 #define _GLIBCXX_LONG_DOUBLE_COMPAT_IMPL
 
-<<<<<<< HEAD
-namespace std
-=======
 namespace std _GLIBCXX_VISIBILITY(default)
->>>>>>> 3082eeb7
 {
   namespace tr1 
   {
