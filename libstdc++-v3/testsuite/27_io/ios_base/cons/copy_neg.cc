// { dg-do compile }

<<<<<<< HEAD
// Copyright (C) 2003, 2004, 2005, 2006, 2007, 2008, 2009 Free Software
// Foundation, Inc.
=======
// Copyright (C) 2003, 2004, 2005, 2006, 2007, 2008, 2009, 2010, 2011
// Free Software Foundation, Inc.
>>>>>>> 3082eeb7
//
// This file is part of the GNU ISO C++ Library.  This library is free
// software; you can redistribute it and/or modify it under the
// terms of the GNU General Public License as published by the
// Free Software Foundation; either version 3, or (at your option)
// any later version.

// This library is distributed in the hope that it will be useful,
// but WITHOUT ANY WARRANTY; without even the implied warranty of
// MERCHANTABILITY or FITNESS FOR A PARTICULAR PURPOSE.  See the
// GNU General Public License for more details.

// You should have received a copy of the GNU General Public License along
// with this library; see the file COPYING3.  If not see
// <http://www.gnu.org/licenses/>.


#include <ios>

// Library defect report
//50.  Copy constructor and assignment operator of ios_base
struct test_base : public std::ios_base 
{ };

void test02()
{
  // copy ctor
  test_base io1;
  test_base io2 = io1; 
}
// { dg-error "within this context" "" { target *-*-* } 26 }
// { dg-error "synthesized" "" { target *-*-* } 33 } 
<<<<<<< HEAD
// { dg-error "is private" "" { target *-*-* } 785 } 
=======
// { dg-error "is private" "" { target *-*-* } 788 } 
>>>>>>> 3082eeb7
// { dg-error "copy constructor" "" { target *-*-* } 0 } <|MERGE_RESOLUTION|>--- conflicted
+++ resolved
@@ -1,12 +1,7 @@
 // { dg-do compile }
 
-<<<<<<< HEAD
-// Copyright (C) 2003, 2004, 2005, 2006, 2007, 2008, 2009 Free Software
-// Foundation, Inc.
-=======
 // Copyright (C) 2003, 2004, 2005, 2006, 2007, 2008, 2009, 2010, 2011
 // Free Software Foundation, Inc.
->>>>>>> 3082eeb7
 //
 // This file is part of the GNU ISO C++ Library.  This library is free
 // software; you can redistribute it and/or modify it under the
@@ -39,9 +34,5 @@
 }
 // { dg-error "within this context" "" { target *-*-* } 26 }
 // { dg-error "synthesized" "" { target *-*-* } 33 } 
-<<<<<<< HEAD
-// { dg-error "is private" "" { target *-*-* } 785 } 
-=======
 // { dg-error "is private" "" { target *-*-* } 788 } 
->>>>>>> 3082eeb7
 // { dg-error "copy constructor" "" { target *-*-* } 0 } 