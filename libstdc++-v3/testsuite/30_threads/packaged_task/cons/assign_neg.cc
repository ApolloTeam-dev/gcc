--- conflicted
+++ resolved
@@ -32,9 +32,4 @@
   p1 = p2;			// { dg-error "deleted" }
 }
 
-<<<<<<< HEAD
-// { dg-error "used here" "" { target *-*-* } 32 }
-// { dg-error "deleted function" "" { target *-*-* } 912 }
-=======
-// { dg-prune-output "include" }
->>>>>>> 779871ac
+// { dg-prune-output "include" }