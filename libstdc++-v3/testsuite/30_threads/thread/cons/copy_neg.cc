--- conflicted
+++ resolved
@@ -30,10 +30,4 @@
   test_type t2(t1);		// { dg-error "deleted" }
 }
 
-<<<<<<< HEAD
-// { dg-error "here" "" { target *-*-* } 30 }
-// { dg-error "deleted function" "" { target *-*-* } 126 }
-// { dg-excess-errors "In file included from" }
-=======
-// { dg-prune-output "include" }
->>>>>>> b56a5220
+// { dg-prune-output "include" }