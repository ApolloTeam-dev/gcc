--- conflicted
+++ resolved
@@ -30,9 +30,4 @@
   std::condition_variable c2(c1); // { dg-error "deleted" }
 }
 
-<<<<<<< HEAD
-// { dg-error "used here" "" { target *-*-* } 30 }
-// { dg-error "deleted function" "" { target *-*-* } 69 }
-=======
-// { dg-prune-output "include" }
->>>>>>> b56a5220
+// { dg-prune-output "include" }