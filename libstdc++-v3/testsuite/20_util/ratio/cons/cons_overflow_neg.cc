// { dg-do compile }
// { dg-options "-std=gnu++0x" }
// { dg-require-cstdint "" }

// Copyright (C) 2008, 2009, 2010 Free Software Foundation
//
// This file is part of the GNU ISO C++ Library.  This library is free
// software; you can redistribute it and/or modify it under the
// terms of the GNU General Public License as published by the
// Free Software Foundation; either version 3, or (at your option)
// any later version.

// This library is distributed in the hope that it will be useful,
// but WITHOUT ANY WARRANTY; without even the implied warranty of
// MERCHANTABILITY or FITNESS FOR A PARTICULAR PURPOSE.  See the
// GNU General Public License for more details.

// You should have received a copy of the GNU General Public License
// along with this library; see the file COPYING3.  If not see
// <http://www.gnu.org/licenses/>.

#include <ratio>

void
test01()
{
  std::ratio<INTMAX_MAX, INTMAX_MAX> r1 __attribute__((unused));
  std::ratio<-INTMAX_MAX, INTMAX_MAX> r2 __attribute__((unused));
}

void
test02()
{
  std::ratio<INTMAX_MIN, 1> r1 __attribute__((unused));
}

void
test03()
{
  std::ratio<1, INTMAX_MIN> r1 __attribute__((unused));
}

void
test04()
{
  std::ratio<1,0> r1 __attribute__((unused));
}

// { dg-error "instantiated from here" "" { target *-*-* } 34 }
// { dg-error "instantiated from here" "" { target *-*-* } 40 }
// { dg-error "instantiated from here" "" { target *-*-* } 46 }
// { dg-error "denominator cannot be zero" "" { target *-*-* } 153 }
// { dg-error "out of range" "" { target *-*-* } 154 }
<<<<<<< HEAD
// { dg-error "overflow" "" { target *-*-* } 59 }
=======
// { dg-error "constant expression" "" { target *-*-* } 59 }
>>>>>>> c0000147
// { dg-error "not a member" "" { target *-*-* } 162 }
// { dg-error "not a valid template argument" "" { target *-*-* } 164 }<|MERGE_RESOLUTION|>--- conflicted
+++ resolved
@@ -51,10 +51,6 @@
 // { dg-error "instantiated from here" "" { target *-*-* } 46 }
 // { dg-error "denominator cannot be zero" "" { target *-*-* } 153 }
 // { dg-error "out of range" "" { target *-*-* } 154 }
-<<<<<<< HEAD
-// { dg-error "overflow" "" { target *-*-* } 59 }
-=======
 // { dg-error "constant expression" "" { target *-*-* } 59 }
->>>>>>> c0000147
 // { dg-error "not a member" "" { target *-*-* } 162 }
 // { dg-error "not a valid template argument" "" { target *-*-* } 164 }