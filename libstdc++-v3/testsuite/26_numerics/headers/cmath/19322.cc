<<<<<<< HEAD
// Copyright (C) 2005, 2009 Free Software Foundation, Inc.
=======
// { dg-require-c-std "" }

// Copyright (C) 2005, 2009, 2010, 2011 Free Software Foundation, Inc.
>>>>>>> 3082eeb7
//
// This file is part of the GNU ISO C++ Library.  This library is free
// software; you can redistribute it and/or modify it under the
// terms of the GNU General Public License as published by the
// Free Software Foundation; either version 3, or (at your option)
// any later version.

// This library is distributed in the hope that it will be useful,
// but WITHOUT ANY WARRANTY; without even the implied warranty of
// MERCHANTABILITY or FITNESS FOR A PARTICULAR PURPOSE.  See the
// GNU General Public License for more details.

// You should have received a copy of the GNU General Public License along
// with this library; see the file COPYING3.  If not see
// <http://www.gnu.org/licenses/>.
<<<<<<< HEAD

=======
>>>>>>> 3082eeb7

#include <cmath>
#include <testsuite_hooks.h>

// libstdc++/19322
void test01()
{
  bool test __attribute__((unused)) = true;

  VERIFY( !std::isnan(3.0) );
}

int main()
{
  test01();
  return 0;
}<|MERGE_RESOLUTION|>--- conflicted
+++ resolved
@@ -1,10 +1,6 @@
-<<<<<<< HEAD
-// Copyright (C) 2005, 2009 Free Software Foundation, Inc.
-=======
 // { dg-require-c-std "" }
 
 // Copyright (C) 2005, 2009, 2010, 2011 Free Software Foundation, Inc.
->>>>>>> 3082eeb7
 //
 // This file is part of the GNU ISO C++ Library.  This library is free
 // software; you can redistribute it and/or modify it under the
@@ -20,10 +16,6 @@
 // You should have received a copy of the GNU General Public License along
 // with this library; see the file COPYING3.  If not see
 // <http://www.gnu.org/licenses/>.
-<<<<<<< HEAD
-
-=======
->>>>>>> 3082eeb7
 
 #include <cmath>
 #include <testsuite_hooks.h>
