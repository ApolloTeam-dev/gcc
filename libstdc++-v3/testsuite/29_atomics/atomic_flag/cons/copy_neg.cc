// { dg-options "-std=gnu++0x" }
// { dg-do compile }

// Copyright (C) 2008, 2009 Free Software Foundation, Inc.
//
// This file is part of the GNU ISO C++ Library.  This library is free
// software; you can redistribute it and/or modify it under the
// terms of the GNU General Public License as published by the
// Free Software Foundation; either version 3, or (at your option)
// any later version.

// This library is distributed in the hope that it will be useful,
// but WITHOUT ANY WARRANTY; without even the implied warranty of
// MERCHANTABILITY or FITNESS FOR A PARTICULAR PURPOSE.  See the
// GNU General Public License for more details.

// You should have received a copy of the GNU General Public License along
// with this library; see the file COPYING3.  If not see
// <http://www.gnu.org/licenses/>.

#include <atomic>

void test01()
{
  // Copy.
  typedef std::atomic_flag test_type;
  test_type t1;
  test_type t2(t1);		// { dg-error "deleted" }
}
<<<<<<< HEAD
// { dg-error "used here" "" { target *-*-* } 28 }
// { dg-excess-errors "deleted function" }
=======

// { dg-prune-output "include" }
>>>>>>> 3082eeb7
<|MERGE_RESOLUTION|>--- conflicted
+++ resolved
@@ -27,10 +27,5 @@
   test_type t1;
   test_type t2(t1);		// { dg-error "deleted" }
 }
-<<<<<<< HEAD
-// { dg-error "used here" "" { target *-*-* } 28 }
-// { dg-excess-errors "deleted function" }
-=======
 
-// { dg-prune-output "include" }
->>>>>>> 3082eeb7
+// { dg-prune-output "include" }