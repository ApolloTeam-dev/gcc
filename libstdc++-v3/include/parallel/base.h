--- conflicted
+++ resolved
@@ -113,18 +113,13 @@
    *  @param __b Second integer, to be encoded in the least-significant
    *  @c _CASable_bits/2 bits.
    *  @return value encoding @c __a and @c __b.
-<<<<<<< HEAD
-   *  @see decode2
-=======
    *  @see __decode2
->>>>>>> 779871ac
    */
   inline _CASable
   __encode2(int __a, int __b)     //must all be non-negative, actually
   {
     return (((_CASable)__a) << (_CASable_bits / 2)) | (((_CASable)__b) << 0);
   }
-<<<<<<< HEAD
 
   /** @brief Decode two integers from one gnu_parallel::_CASable.
    *  @param __x __gnu_parallel::_CASable to decode integers from.
@@ -135,7 +130,7 @@
    *  @see __encode2
    */
   inline void
-  decode2(_CASable __x, int& __a, int& __b)
+  __decode2(_CASable __x, int& __a, int& __b)
   {
     __a = (int)((__x >> (_CASable_bits / 2)) & _CASable_mask);
     __b = (int)((__x >>               0 ) & _CASable_mask);
@@ -145,13 +140,13 @@
 
   /** @brief Equivalent to std::min. */
   template<typename _Tp>
-    const _Tp&
+    inline const _Tp&
     min(const _Tp& __a, const _Tp& __b)
     { return (__a < __b) ? __a : __b; }
 
   /** @brief Equivalent to std::max. */
   template<typename _Tp>
-    const _Tp&
+    inline const _Tp&
     max(const _Tp& __a, const _Tp& __b)
     { return (__a > __b) ? __a : __b; }
 
@@ -172,7 +167,7 @@
     };
 
 
-  /** @brief Similar to std::binder1st,
+  /** @brief Similar to std::unary_negate,
    *  but giving the argument types explicitly. */
   template<typename _Predicate, typename argument_type>
     class __unary_negate
@@ -222,7 +217,7 @@
    */
   template<typename _Operation, typename _FirstArgumentType,
 	   typename _SecondArgumentType, typename _ResultType>
-    class binder2nd
+    class __binder2nd
     : public std::unary_function<_FirstArgumentType, _ResultType>
     {
     protected:
@@ -230,7 +225,7 @@
       _SecondArgumentType _M_value;
 
     public:
-      binder2nd(const _Operation& __x, const _SecondArgumentType& __y)
+      __binder2nd(const _Operation& __x, const _SecondArgumentType& __y)
       : _M_op(__x), _M_value(__y) { }
 
       _ResultType
@@ -267,227 +262,6 @@
 
   // Partial specialization for one type. Same as std::less.
   template<typename _Tp>
-    struct _Less<_Tp, _Tp> : public std::binary_function<_Tp, _Tp, bool>
-    {
-      bool
-      operator()(const _Tp& __x, const _Tp& __y) const
-      { return __x < __y; }
-    };
-
-
-  /** @brief Similar to std::plus, but allows two different types. */
-  template<typename _Tp1, typename _Tp2>
-    struct _Plus : public std::binary_function<_Tp1, _Tp2, _Tp1>
-    {
-      typedef __typeof__(*static_cast<_Tp1*>(NULL)
-			 + *static_cast<_Tp2*>(NULL)) __result;
-
-      __result
-      operator()(const _Tp1& __x, const _Tp2& __y) const
-      { return __x + __y; }
-    };
-
-  // Partial specialization for one type. Same as std::plus.
-  template<typename _Tp>
-    struct _Plus<_Tp, _Tp> : public std::binary_function<_Tp, _Tp, _Tp>
-    {
-      typedef __typeof__(*static_cast<_Tp*>(NULL)
-			 + *static_cast<_Tp*>(NULL)) __result;
-
-      __result
-      operator()(const _Tp& __x, const _Tp& __y) const
-      { return __x + __y; }
-    };
-
-
-  /** @brief Similar to std::multiplies, but allows two different types. */
-  template<typename _Tp1, typename _Tp2>
-    struct _Multiplies : public std::binary_function<_Tp1, _Tp2, _Tp1>
-    {
-      typedef __typeof__(*static_cast<_Tp1*>(NULL)
-			 * *static_cast<_Tp2*>(NULL)) __result;
-=======
-
-  /** @brief Decode two integers from one gnu_parallel::_CASable.
-   *  @param __x __gnu_parallel::_CASable to decode integers from.
-   *  @param __a First integer, to be decoded from the most-significant
-   *  @c _CASable_bits/2 bits of @c __x.
-   *  @param __b Second integer, to be encoded in the least-significant
-   *  @c _CASable_bits/2 bits of @c __x.
-   *  @see __encode2
-   */
-  inline void
-  __decode2(_CASable __x, int& __a, int& __b)
-  {
-    __a = (int)((__x >> (_CASable_bits / 2)) & _CASable_mask);
-    __b = (int)((__x >>               0 ) & _CASable_mask);
-  }
-
-  //needed for parallel "numeric", even if "algorithm" not included
-
-  /** @brief Equivalent to std::min. */
-  template<typename _Tp>
-    inline const _Tp&
-    min(const _Tp& __a, const _Tp& __b)
-    { return (__a < __b) ? __a : __b; }
-
-  /** @brief Equivalent to std::max. */
-  template<typename _Tp>
-    inline const _Tp&
-    max(const _Tp& __a, const _Tp& __b)
-    { return (__a > __b) ? __a : __b; }
-
-  /** @brief Constructs predicate for equality from strict weak
-   *  ordering predicate
-   */
-  template<typename _T1, typename _T2, typename _Compare>
-    class _EqualFromLess : public std::binary_function<_T1, _T2, bool>
-    {
-    private:
-      _Compare& _M_comp;
-
-    public:
-      _EqualFromLess(_Compare& __comp) : _M_comp(__comp) { }
-
-      bool operator()(const _T1& __a, const _T2& __b)
-      { return !_M_comp(__a, __b) && !_M_comp(__b, __a); }
-    };
->>>>>>> 779871ac
-
-      __result
-      operator()(const _Tp1& __x, const _Tp2& __y) const
-      { return __x * __y; }
-    };
-
-<<<<<<< HEAD
-  // Partial specialization for one type. Same as std::multiplies.
-  template<typename _Tp>
-    struct _Multiplies<_Tp, _Tp> : public std::binary_function<_Tp, _Tp, _Tp>
-    {
-      typedef __typeof__(*static_cast<_Tp*>(NULL)
-			 * *static_cast<_Tp*>(NULL)) __result;
-
-      __result
-      operator()(const _Tp& __x, const _Tp& __y) const
-      { return __x * __y; }
-    };
-
-
-  template<typename _Tp, typename _DifferenceTp>
-    class _PseudoSequence;
-
-  /** @brief _Iterator associated with __gnu_parallel::_PseudoSequence.
-   *  If features the usual random-access iterator functionality.
-   *  @param _Tp Sequence _M_value type.
-   *  @param _DifferenceType Sequence difference type.
-   */
-  template<typename _Tp, typename _DifferenceTp>
-    class _PseudoSequenceIterator
-    {
-    public:
-      typedef _DifferenceTp _DifferenceType;
-
-    private:
-      const _Tp& _M_val;
-      _DifferenceType _M_pos;
-
-    public:
-=======
-  /** @brief Similar to std::unary_negate,
-   *  but giving the argument types explicitly. */
-  template<typename _Predicate, typename argument_type>
-    class __unary_negate
-    : public std::unary_function<argument_type, bool>
-    {
-    protected:
-      _Predicate _M_pred;
-
-    public:
-      explicit
-      __unary_negate(const _Predicate& __x) : _M_pred(__x) { }
-
-      bool
-      operator()(const argument_type& __x)
-      { return !_M_pred(__x); }
-    };
-
-  /** @brief Similar to std::binder1st,
-   *  but giving the argument types explicitly. */
-  template<typename _Operation, typename _FirstArgumentType,
-	   typename _SecondArgumentType, typename _ResultType>
-    class __binder1st
-    : public std::unary_function<_SecondArgumentType, _ResultType>
-    {
-    protected:
-      _Operation _M_op;
-      _FirstArgumentType _M_value;
-
-    public:
-      __binder1st(const _Operation& __x, const _FirstArgumentType& __y)
-      : _M_op(__x), _M_value(__y) { }
-
-      _ResultType
-      operator()(const _SecondArgumentType& __x)
-      { return _M_op(_M_value, __x); }
-
-      // _GLIBCXX_RESOLVE_LIB_DEFECTS
-      // 109.  Missing binders for non-const sequence elements
-      _ResultType
-      operator()(_SecondArgumentType& __x) const
-      { return _M_op(_M_value, __x); }
-    };
-
-  /**
-   *  @brief Similar to std::binder2nd, but giving the argument types
-   *  explicitly.
-   */
-  template<typename _Operation, typename _FirstArgumentType,
-	   typename _SecondArgumentType, typename _ResultType>
-    class __binder2nd
-    : public std::unary_function<_FirstArgumentType, _ResultType>
-    {
-    protected:
-      _Operation _M_op;
-      _SecondArgumentType _M_value;
-
-    public:
-      __binder2nd(const _Operation& __x, const _SecondArgumentType& __y)
-      : _M_op(__x), _M_value(__y) { }
-
-      _ResultType
-      operator()(const _FirstArgumentType& __x) const
-      { return _M_op(__x, _M_value); }
-
-      // _GLIBCXX_RESOLVE_LIB_DEFECTS
-      // 109.  Missing binders for non-const sequence elements
-      _ResultType
-      operator()(_FirstArgumentType& __x)
-      { return _M_op(__x, _M_value); }
-    };
-
-  /** @brief Similar to std::equal_to, but allows two different types. */
-  template<typename _T1, typename _T2>
-    struct _EqualTo : std::binary_function<_T1, _T2, bool>
-    {
-      bool operator()(const _T1& __t1, const _T2& __t2) const
-      { return __t1 == __t2; }
-    };
-
-  /** @brief Similar to std::less, but allows two different types. */
-  template<typename _T1, typename _T2>
-    struct _Less : std::binary_function<_T1, _T2, bool>
-    {
-      bool
-      operator()(const _T1& __t1, const _T2& __t2) const
-      { return __t1 < __t2; }
-
-      bool
-      operator()(const _T2& __t2, const _T1& __t1) const
-      { return __t2 < __t1; }
-    };
-
-  // Partial specialization for one type. Same as std::less.
-  template<typename _Tp>
     struct _Less<_Tp, _Tp>
     : public std::less<_Tp> { };
 
@@ -534,7 +308,6 @@
     public:
       typedef _DifferenceTp _DifferenceType;
 
->>>>>>> 779871ac
       _PseudoSequenceIterator(const _Tp& __val, _DifferenceType __pos)
       : _M_val(__val), _M_pos(__pos) { }
 
@@ -547,11 +320,7 @@
       }
 
       // Post-increment operator.
-<<<<<<< HEAD
-      const _PseudoSequenceIterator
-=======
       _PseudoSequenceIterator
->>>>>>> 779871ac
       operator++(int)
       { return _PseudoSequenceIterator(_M_pos++); }
 
@@ -567,35 +336,24 @@
       operator==(const _PseudoSequenceIterator& __i2)
       { return _M_pos == __i2._M_pos; }
 
-<<<<<<< HEAD
-      _DifferenceType
-=======
       bool
->>>>>>> 779871ac
       operator!=(const _PseudoSequenceIterator& __i2)
       { return _M_pos != __i2._M_pos; }
 
       _DifferenceType
       operator-(const _PseudoSequenceIterator& __i2)
       { return _M_pos - __i2._M_pos; }
-<<<<<<< HEAD
-=======
 
     private:
       const _Tp& _M_val;
       _DifferenceType _M_pos;
->>>>>>> 779871ac
     };
 
   /** @brief Sequence that conceptually consists of multiple copies of
       the same element.
       *  The copies are not stored explicitly, of course.
       *  @param _Tp Sequence _M_value type.
-<<<<<<< HEAD
-      *  @param _DifferenceType Sequence difference type.
-=======
       *  @param _DifferenceTp Sequence difference type.
->>>>>>> 779871ac
       */
   template<typename _Tp, typename _DifferenceTp>
     class _PseudoSequence
@@ -628,17 +386,6 @@
       _DifferenceType _M_count;
     };
 
-<<<<<<< HEAD
-  /** @brief Functor that does nothing */
-  template<typename _ValueTp>
-    class _VoidFunctor
-    {
-      inline void
-      operator()(const _ValueTp& __v) const { }
-    };
-
-=======
->>>>>>> 779871ac
   /** @brief Compute the median of three referenced elements,
       according to @c __comp.
       *  @param __a First iterator.
@@ -649,11 +396,7 @@
   template<typename _RAIter, typename _Compare>
     _RAIter
     __median_of_three_iterators(_RAIter __a, _RAIter __b,
-<<<<<<< HEAD
-				_RAIter __c, _Compare& __comp)
-=======
 				_RAIter __c, _Compare __comp)
->>>>>>> 779871ac
     {
       if (__comp(*__a, *__b))
 	if (__comp(*__b, *__c))
