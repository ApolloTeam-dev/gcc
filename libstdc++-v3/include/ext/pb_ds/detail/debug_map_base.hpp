// -*- C++ -*-

<<<<<<< HEAD
// Copyright (C) 2005, 2006, 2007, 2008, 2009, 2010
=======
// Copyright (C) 2005, 2006, 2007, 2008, 2009, 2010, 2011
>>>>>>> 3082eeb7
// Free Software Foundation, Inc.
//
// This file is part of the GNU ISO C++ Library.  This library is free
// software; you can redistribute it and/or modify it under the terms
// of the GNU General Public License as published by the Free Software
// Foundation; either version 3, or (at your option) any later
// version.

// This library is distributed in the hope that it will be useful, but
// WITHOUT ANY WARRANTY; without even the implied warranty of
// MERCHANTABILITY or FITNESS FOR A PARTICULAR PURPOSE.  See the GNU
// General Public License for more details.

// Under Section 7 of GPL version 3, you are granted additional
// permissions described in the GCC Runtime Library Exception, version
// 3.1, as published by the Free Software Foundation.

// You should have received a copy of the GNU General Public License and
// a copy of the GCC Runtime Library Exception along with this program;
// see the files COPYING3 and COPYING.RUNTIME respectively.  If not, see
// <http://www.gnu.org/licenses/>.

// Copyright (C) 2004 Ami Tavory and Vladimir Dreizin, IBM-HRL.

// Permission to use, copy, modify, sell, and distribute this software
// is hereby granted without fee, provided that the above copyright
// notice appears in all copies, and that both that copyright notice
// and this permission notice appear in supporting documentation. None
// of the above authors, nor IBM Haifa Research Laboratories, make any
// representation about the suitability of this software for any
// purpose. It is provided "as is" without express or implied
// warranty.

/**
 * @file detail/debug_map_base.hpp
 * Contains a debug-mode base for all maps.
 */

#ifndef PB_DS_DEBUG_MAP_BASE_HPP
#define PB_DS_DEBUG_MAP_BASE_HPP

#ifdef _GLIBCXX_DEBUG

#include <list>
#include <utility>
#include <cstdlib>
#include <iostream>
#include <ext/throw_allocator.h>
#include <debug/debug.h>

namespace __gnu_pbds
{
  namespace detail
  {
    // Need std::pair ostream extractor.
    template<typename _CharT, typename _Traits, typename _Tp1, typename _Tp2>
    inline std::basic_ostream<_CharT, _Traits>&
    operator<<(std::basic_ostream<_CharT, _Traits>& __out,
	       const std::pair<_Tp1, _Tp2>& p)
    { return (__out << '(' << p.first << ',' << p.second << ')'); }

#define PB_DS_CLASS_T_DEC \
    template<typename Key, typename Eq_Fn, typename Const_Key_Reference>

#define PB_DS_CLASS_C_DEC \
    debug_map_base<Key, Eq_Fn, Const_Key_Reference>

    /// Debug base class.
    template<typename Key, typename Eq_Fn, typename Const_Key_Reference>
    class debug_map_base
    {
    private:
      typedef Const_Key_Reference 			key_const_reference;
      typedef std::_GLIBCXX_STD_C::list<Key> 		key_repository;
      typedef typename key_repository::size_type       	size_type;
      typedef typename key_repository::iterator	       	iterator;
      typedef typename key_repository::const_iterator  	const_iterator;

    protected:
      debug_map_base();

      debug_map_base(const PB_DS_CLASS_C_DEC&);

      ~debug_map_base();

      inline void
      insert_new(key_const_reference);

      inline void
      erase_existing(key_const_reference);

      void
      clear();

      inline void
      check_key_exists(key_const_reference, const char*, int) const;

      inline void
      check_key_does_not_exist(key_const_reference, const char*, int) const;

      inline void
      check_size(size_type, const char*, int) const;

      void
      swap(PB_DS_CLASS_C_DEC&);

      template<typename Cmp_Fn>
      void
      split(key_const_reference, Cmp_Fn, PB_DS_CLASS_C_DEC&);

      void
      join(PB_DS_CLASS_C_DEC&, bool with_cleanup = true);

    private:
      void
      assert_valid(const char*, int) const;

      const_iterator
      find(key_const_reference) const;

      iterator
      find(key_const_reference);

      key_repository 	m_keys;
      Eq_Fn 		m_eq;
    };

    PB_DS_CLASS_T_DEC
    PB_DS_CLASS_C_DEC::
    debug_map_base()
    { PB_DS_ASSERT_VALID((*this)) }

    PB_DS_CLASS_T_DEC
    PB_DS_CLASS_C_DEC::
    debug_map_base(const PB_DS_CLASS_C_DEC& other)
    : m_keys(other.m_keys), m_eq(other.m_eq)
    { PB_DS_ASSERT_VALID((*this)) }

    PB_DS_CLASS_T_DEC
    PB_DS_CLASS_C_DEC::
    ~debug_map_base()
    { PB_DS_ASSERT_VALID((*this)) }

    PB_DS_CLASS_T_DEC
    inline void
    PB_DS_CLASS_C_DEC::
    insert_new(key_const_reference r_key)
    {
<<<<<<< HEAD
      _GLIBCXX_DEBUG_ONLY(assert_valid();)
      // XXX FIXME: Adapt for __gnu_cxx::throw_allocator_random.
      //__gnu_cxx::throw_allocator<char> alloc;
      // const double orig_throw_prob = alloc.get_probability();
      // alloc.set_probability(0);
      if (find(r_key) != m_key_set.end())
=======
      PB_DS_ASSERT_VALID((*this))

      if (find(r_key) != m_keys.end())
>>>>>>> 3082eeb7
	{
	  std::cerr << "insert_new key already present " << r_key << std::endl;
	  std::abort();
	}

      __try
	{
	  m_keys.push_back(r_key);
	}
      __catch(...)
	{
	  std::cerr << "insert_new " << r_key << std::endl;
	  std::abort();
	}
<<<<<<< HEAD
      // alloc.set_probability(orig_throw_prob);
      _GLIBCXX_DEBUG_ONLY(assert_valid();)
=======

      PB_DS_ASSERT_VALID((*this))
>>>>>>> 3082eeb7
    }

    PB_DS_CLASS_T_DEC
    inline void
    PB_DS_CLASS_C_DEC::
    erase_existing(key_const_reference r_key)
    {
      PB_DS_ASSERT_VALID((*this))
      iterator it = find(r_key);
      if (it == m_keys.end())
	{
	  std::cerr << "erase_existing" << r_key << std::endl;
	  std::abort();
	}
      m_keys.erase(it);
      PB_DS_ASSERT_VALID((*this))
    }

    PB_DS_CLASS_T_DEC
    void
    PB_DS_CLASS_C_DEC::
    clear()
    {
      PB_DS_ASSERT_VALID((*this))
      m_keys.clear();
      PB_DS_ASSERT_VALID((*this))
    }

    PB_DS_CLASS_T_DEC
    inline void
    PB_DS_CLASS_C_DEC::
    check_key_exists(key_const_reference r_key,
		     const char* __file, int __line) const
    {
      assert_valid(__file, __line);
      if (find(r_key) == m_keys.end())
	{
	  std::cerr << __file << ':' << __line << ": check_key_exists "
		    << r_key << std::endl;
	  std::abort();
	}
    }

    PB_DS_CLASS_T_DEC
    inline void
    PB_DS_CLASS_C_DEC::
    check_key_does_not_exist(key_const_reference r_key,
			     const char* __file, int __line) const
    {
      assert_valid(__file, __line);
      if (find(r_key) != m_keys.end())
	{
	  using std::cerr;
	  using std::endl;
	  cerr << __file << ':' << __line << ": check_key_does_not_exist "
	       << r_key << endl;
	  std::abort();
	}
    }

    PB_DS_CLASS_T_DEC
    inline void
    PB_DS_CLASS_C_DEC::
    check_size(size_type size, const char* __file, int __line) const
    {
      assert_valid(__file, __line);
      const size_type keys_size = m_keys.size();
      if (size != keys_size)
	{
	  std::cerr << __file << ':' << __line << ": check_size "
		    << size << " != " << keys_size << std::endl;
	  std::abort();
	}
     }

    PB_DS_CLASS_T_DEC
    void
    PB_DS_CLASS_C_DEC::
    swap(PB_DS_CLASS_C_DEC& other)
    {
      PB_DS_ASSERT_VALID((*this))
      m_keys.swap(other.m_keys);
      std::swap(m_eq, other.m_eq);
      PB_DS_ASSERT_VALID((*this))
    }

    PB_DS_CLASS_T_DEC
    typename PB_DS_CLASS_C_DEC::const_iterator
    PB_DS_CLASS_C_DEC::
    find(key_const_reference r_key) const
    {
      PB_DS_ASSERT_VALID((*this))
      typedef const_iterator iterator_type;
      for (iterator_type it = m_keys.begin(); it != m_keys.end(); ++it)
	if (m_eq(*it, r_key))
	  return it;
      return m_keys.end();
    }

    PB_DS_CLASS_T_DEC
    typename PB_DS_CLASS_C_DEC::iterator
    PB_DS_CLASS_C_DEC::
    find(key_const_reference r_key)
    {
      PB_DS_ASSERT_VALID((*this))
      iterator it = m_keys.begin();
      while (it != m_keys.end())
	{
	  if (m_eq(*it, r_key))
	    return it;
	  ++it;
	}
      return it;
     }

    PB_DS_CLASS_T_DEC
    void
    PB_DS_CLASS_C_DEC::
    assert_valid(const char* __file, int __line) const
    {
      const_iterator prime_it = m_keys.begin();
      while (prime_it != m_keys.end())
	{
	  const_iterator sec_it = prime_it;
	  ++sec_it;
	  while (sec_it != m_keys.end())
	    {
	      PB_DS_DEBUG_VERIFY(!m_eq(*sec_it, *prime_it));
	      PB_DS_DEBUG_VERIFY(!m_eq(*prime_it, *sec_it));
	      ++sec_it;
	    }
	  ++prime_it;
	}
    }

    PB_DS_CLASS_T_DEC
    template<typename Cmp_Fn>
    void
    PB_DS_CLASS_C_DEC::
    split(key_const_reference r_key, Cmp_Fn cmp_fn, PB_DS_CLASS_C_DEC& other)
    {
<<<<<<< HEAD
      // XXX FIXME: Adapt for __gnu_cxx::throw_allocator_random.
      // __gnu_cxx::throw_allocator<char> alloc;
      // const double orig_throw_prob = alloc.get_probability();
      // alloc.set_probability(0);
=======
>>>>>>> 3082eeb7
      other.clear();
      iterator it = m_keys.begin();
      while (it != m_keys.end())
	if (cmp_fn(r_key, *it))
	  {
	    other.insert_new(*it);
	    it = m_keys.erase(it);
	  }
	else
	  ++it;
<<<<<<< HEAD
      // alloc.set_probability(orig_throw_prob);
=======
>>>>>>> 3082eeb7
    }

    PB_DS_CLASS_T_DEC
    void
    PB_DS_CLASS_C_DEC::
    join(PB_DS_CLASS_C_DEC& other, bool with_cleanup)
    {
<<<<<<< HEAD
      // XXX FIXME: Adapt for __gnu_cxx::throw_allocator_random.
      // __gnu_cxx::throw_allocator<char> alloc;
      // const double orig_throw_prob = alloc.get_probability();
      // alloc.set_probability(0);
      key_set_iterator it = other.m_key_set.begin();
      while (it != other.m_key_set.end())
=======
      iterator it = other.m_keys.begin();
      while (it != other.m_keys.end())
>>>>>>> 3082eeb7
	{
	  insert_new(*it);
	  if (with_cleanup)
	    it = other.m_keys.erase(it);
	  else
	    ++it;
	}
<<<<<<< HEAD
      _GLIBCXX_DEBUG_ASSERT(other.m_key_set.empty());
      // alloc.set_probability(orig_throw_prob);
=======
      _GLIBCXX_DEBUG_ASSERT(!with_cleanup || other.m_keys.empty());
>>>>>>> 3082eeb7
    }

#undef PB_DS_CLASS_T_DEC
#undef PB_DS_CLASS_C_DEC

} // namespace detail
} // namespace __gnu_pbds


#endif

#endif<|MERGE_RESOLUTION|>--- conflicted
+++ resolved
@@ -1,10 +1,6 @@
 // -*- C++ -*-
 
-<<<<<<< HEAD
-// Copyright (C) 2005, 2006, 2007, 2008, 2009, 2010
-=======
 // Copyright (C) 2005, 2006, 2007, 2008, 2009, 2010, 2011
->>>>>>> 3082eeb7
 // Free Software Foundation, Inc.
 //
 // This file is part of the GNU ISO C++ Library.  This library is free
@@ -153,18 +149,9 @@
     PB_DS_CLASS_C_DEC::
     insert_new(key_const_reference r_key)
     {
-<<<<<<< HEAD
-      _GLIBCXX_DEBUG_ONLY(assert_valid();)
-      // XXX FIXME: Adapt for __gnu_cxx::throw_allocator_random.
-      //__gnu_cxx::throw_allocator<char> alloc;
-      // const double orig_throw_prob = alloc.get_probability();
-      // alloc.set_probability(0);
-      if (find(r_key) != m_key_set.end())
-=======
       PB_DS_ASSERT_VALID((*this))
 
       if (find(r_key) != m_keys.end())
->>>>>>> 3082eeb7
 	{
 	  std::cerr << "insert_new key already present " << r_key << std::endl;
 	  std::abort();
@@ -179,13 +166,8 @@
 	  std::cerr << "insert_new " << r_key << std::endl;
 	  std::abort();
 	}
-<<<<<<< HEAD
-      // alloc.set_probability(orig_throw_prob);
-      _GLIBCXX_DEBUG_ONLY(assert_valid();)
-=======
-
-      PB_DS_ASSERT_VALID((*this))
->>>>>>> 3082eeb7
+
+      PB_DS_ASSERT_VALID((*this))
     }
 
     PB_DS_CLASS_T_DEC
@@ -327,13 +309,6 @@
     PB_DS_CLASS_C_DEC::
     split(key_const_reference r_key, Cmp_Fn cmp_fn, PB_DS_CLASS_C_DEC& other)
     {
-<<<<<<< HEAD
-      // XXX FIXME: Adapt for __gnu_cxx::throw_allocator_random.
-      // __gnu_cxx::throw_allocator<char> alloc;
-      // const double orig_throw_prob = alloc.get_probability();
-      // alloc.set_probability(0);
-=======
->>>>>>> 3082eeb7
       other.clear();
       iterator it = m_keys.begin();
       while (it != m_keys.end())
@@ -344,10 +319,6 @@
 	  }
 	else
 	  ++it;
-<<<<<<< HEAD
-      // alloc.set_probability(orig_throw_prob);
-=======
->>>>>>> 3082eeb7
     }
 
     PB_DS_CLASS_T_DEC
@@ -355,17 +326,8 @@
     PB_DS_CLASS_C_DEC::
     join(PB_DS_CLASS_C_DEC& other, bool with_cleanup)
     {
-<<<<<<< HEAD
-      // XXX FIXME: Adapt for __gnu_cxx::throw_allocator_random.
-      // __gnu_cxx::throw_allocator<char> alloc;
-      // const double orig_throw_prob = alloc.get_probability();
-      // alloc.set_probability(0);
-      key_set_iterator it = other.m_key_set.begin();
-      while (it != other.m_key_set.end())
-=======
       iterator it = other.m_keys.begin();
       while (it != other.m_keys.end())
->>>>>>> 3082eeb7
 	{
 	  insert_new(*it);
 	  if (with_cleanup)
@@ -373,12 +335,7 @@
 	  else
 	    ++it;
 	}
-<<<<<<< HEAD
-      _GLIBCXX_DEBUG_ASSERT(other.m_key_set.empty());
-      // alloc.set_probability(orig_throw_prob);
-=======
       _GLIBCXX_DEBUG_ASSERT(!with_cleanup || other.m_keys.empty());
->>>>>>> 3082eeb7
     }
 
 #undef PB_DS_CLASS_T_DEC
