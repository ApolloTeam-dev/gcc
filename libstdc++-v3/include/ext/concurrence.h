--- conflicted
+++ resolved
@@ -1,11 +1,6 @@
 // Support for concurrent programing -*- C++ -*-
 
-<<<<<<< HEAD
-// Copyright (C) 2003, 2004, 2005, 2006, 2007, 2008, 2009, 2010, 2012
-// Free Software Foundation, Inc.
-=======
 // Copyright (C) 2003-2012 Free Software Foundation, Inc.
->>>>>>> 747e4b8f
 //
 // This file is part of the GNU ISO C++ Library.  This library is free
 // software; you can redistribute it and/or modify it under the
@@ -252,46 +247,6 @@
 
     __gthread_recursive_mutex_t* gthread_recursive_mutex(void)
     { return &_M_mutex; }
-<<<<<<< HEAD
-
-#if __GTHREADS && ! defined __GTHREAD_RECURSIVE_MUTEX_INIT
-    // FIXME: gthreads doesn't define __gthread_recursive_mutex_destroy
-    // so we need to obtain a __gthread_mutex_t to destroy
-  private:
-    template<typename _Mx, typename _Rm>
-      static void
-      _S_destroy_win32(_Mx* __mx, _Rm const* __rmx)
-      {
-        __mx->counter = __rmx->counter;
-        __mx->sema = __rmx->sema;
-        __gthread_mutex_destroy(__mx);
-      }
-
-    // matches a gthr-win32.h recursive mutex
-    template<typename _Rm>
-      static typename __enable_if<(bool)sizeof(&_Rm::sema), void>::__type
-      _S_destroy(_Rm* __mx)
-      {
-        __gthread_mutex_t __tmp;
-        _S_destroy_win32(&__tmp, __mx);
-      }
-
-    // matches a recursive mutex with a member 'actual'
-    template<typename _Rm>
-      static typename __enable_if<(bool)sizeof(&_Rm::actual), void>::__type
-      _S_destroy(_Rm* __mx)
-      { __gthread_mutex_destroy(&__mx->actual); }
-
-    // matches when there's only one mutex type
-    template<typename _Rm>
-      static typename
-      __enable_if<std::__are_same<_Rm, __gthread_mutex_t>::__value,
-        void>::__type
-      _S_destroy(_Rm* __mx)
-      { __gthread_mutex_destroy(__mx); }
-#endif
-=======
->>>>>>> 747e4b8f
   };
 
   /// Scoped lock idiom.
