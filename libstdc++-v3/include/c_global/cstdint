--- conflicted
+++ resolved
@@ -30,13 +30,6 @@
 #define _GLIBCXX_CSTDINT 1
 
 #pragma GCC system_header
-<<<<<<< HEAD
-
-#ifndef __GXX_EXPERIMENTAL_CXX0X__
-# include <bits/c++0x_warning.h>
-#endif
-=======
->>>>>>> 3082eeb7
 
 #ifndef __GXX_EXPERIMENTAL_CXX0X__
 # include <bits/c++0x_warning.h>
@@ -63,24 +56,6 @@
 #  undef __STDC_CONSTANT_MACROS
 #  undef _UNDEF__STDC_CONSTANT_MACROS
 # endif
-<<<<<<< HEAD
-#endif
-
-#if defined(_GLIBCXX_INCLUDE_AS_CXX0X)
-#  include <tr1_impl/cstdint>
-#else
-#  define _GLIBCXX_INCLUDE_AS_CXX0X
-#  define _GLIBCXX_BEGIN_NAMESPACE_TR1
-#  define _GLIBCXX_END_NAMESPACE_TR1
-#  define _GLIBCXX_TR1
-#  include <tr1_impl/cstdint>
-#  undef _GLIBCXX_TR1
-#  undef _GLIBCXX_END_NAMESPACE_TR1
-#  undef _GLIBCXX_BEGIN_NAMESPACE_TR1
-#  undef _GLIBCXX_INCLUDE_AS_CXX0X
-#endif
-
-=======
 #endif
 
 #ifdef _GLIBCXX_USE_C99_STDINT_TR1
@@ -128,5 +103,4 @@
 
 #endif // __GXX_EXPERIMENTAL_CXX0X__
 
->>>>>>> 3082eeb7
 #endif // _GLIBCXX_CSTDINT