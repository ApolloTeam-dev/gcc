// Safe sequence/iterator base implementation  -*- C++ -*-

// Copyright (C) 2003, 2004, 2005, 2006, 2009, 2010
// Free Software Foundation, Inc.
//
// This file is part of the GNU ISO C++ Library.  This library is free
// software; you can redistribute it and/or modify it under the
// terms of the GNU General Public License as published by the
// Free Software Foundation; either version 3, or (at your option)
// any later version.

// This library is distributed in the hope that it will be useful,
// but WITHOUT ANY WARRANTY; without even the implied warranty of
// MERCHANTABILITY or FITNESS FOR A PARTICULAR PURPOSE.  See the
// GNU General Public License for more details.

// Under Section 7 of GPL version 3, you are granted additional
// permissions described in the GCC Runtime Library Exception, version
// 3.1, as published by the Free Software Foundation.

// You should have received a copy of the GNU General Public License and
// a copy of the GCC Runtime Library Exception along with this program;
// see the files COPYING3 and COPYING.RUNTIME respectively.  If not, see
// <http://www.gnu.org/licenses/>.

/** @file debug/safe_base.h
 *  This file is a GNU debug extension to the Standard C++ Library.
 */

#ifndef _GLIBCXX_DEBUG_SAFE_BASE_H
#define _GLIBCXX_DEBUG_SAFE_BASE_H 1

#include <ext/concurrence.h>

namespace __gnu_debug
{
  class _Safe_sequence_base;

  /** \brief Basic functionality for a @a safe iterator.
   *
   *  The %_Safe_iterator_base base class implements the functionality
   *  of a safe iterator that is not specific to a particular iterator
   *  type. It contains a pointer back to the sequence it references
   *  along with iterator version information and pointers to form a
   *  doubly-linked list of iterators referenced by the container.
   *
   *  This class must not perform any operations that can throw an
   *  exception, or the exception guarantees of derived iterators will
   *  be broken.
   */
  class _Safe_iterator_base
  {
  public:
    /** The sequence this iterator references; may be NULL to indicate
	a singular iterator. */
    _Safe_sequence_base* _M_sequence;

    /** The version number of this iterator. The sentinel value 0 is
     *  used to indicate an invalidated iterator (i.e., one that is
     *  singular because of an operation on the container). This
     *  version number must equal the version number in the sequence
     *  referenced by _M_sequence for the iterator to be
     *  non-singular.
     */
    unsigned int         _M_version;

    /** Pointer to the previous iterator in the sequence's list of
	iterators. Only valid when _M_sequence != NULL. */
    _Safe_iterator_base* _M_prior;

    /** Pointer to the next iterator in the sequence's list of
	iterators. Only valid when _M_sequence != NULL. */
    _Safe_iterator_base* _M_next;

  protected:
    /** Initializes the iterator and makes it singular. */
    _Safe_iterator_base()
    : _M_sequence(0), _M_version(0), _M_prior(0), _M_next(0)
    { }

    /** Initialize the iterator to reference the sequence pointed to
     *  by @p__seq. @p __constant is true when we are initializing a
     *  constant iterator, and false if it is a mutable iterator. Note
     *  that @p __seq may be NULL, in which case the iterator will be
     *  singular. Otherwise, the iterator will reference @p __seq and
     *  be nonsingular.
     */
    _Safe_iterator_base(const _Safe_sequence_base* __seq, bool __constant)
    : _M_sequence(0), _M_version(0), _M_prior(0), _M_next(0)
    { this->_M_attach(const_cast<_Safe_sequence_base*>(__seq), __constant); }

    /** Initializes the iterator to reference the same sequence that
	@p __x does. @p __constant is true if this is a constant
	iterator, and false if it is mutable. */
    _Safe_iterator_base(const _Safe_iterator_base& __x, bool __constant)
    : _M_sequence(0), _M_version(0), _M_prior(0), _M_next(0)
    { this->_M_attach(__x._M_sequence, __constant); }

    _Safe_iterator_base&
    operator=(const _Safe_iterator_base&);

    explicit
    _Safe_iterator_base(const _Safe_iterator_base&);

    ~_Safe_iterator_base() { this->_M_detach(); }

    /** For use in _Safe_iterator. */
    __gnu_cxx::__mutex& _M_get_mutex() throw ();

  public:
    /** Attaches this iterator to the given sequence, detaching it
     *	from whatever sequence it was attached to originally. If the
     *	new sequence is the NULL pointer, the iterator is left
     *	unattached.
     */
    void _M_attach(_Safe_sequence_base* __seq, bool __constant);

    /** Likewise, but not thread-safe. */
    void _M_attach_single(_Safe_sequence_base* __seq, bool __constant) throw ();

    /** Detach the iterator for whatever sequence it is attached to,
     *	if any.
    */
    void _M_detach();

    /** Likewise, but not thread-safe. */
    void _M_detach_single() throw ();

    /** Determines if we are attached to the given sequence. */
    bool _M_attached_to(const _Safe_sequence_base* __seq) const
    { return _M_sequence == __seq; }

    /** Is this iterator singular? */
    _GLIBCXX_PURE bool _M_singular() const throw ();

    /** Can we compare this iterator to the given iterator @p __x?
	Returns true if both iterators are nonsingular and reference
	the same sequence. */
    _GLIBCXX_PURE bool _M_can_compare(const _Safe_iterator_base& __x) const throw ();
<<<<<<< HEAD
=======

    /** Invalidate the iterator, making it singular. */
    void
    _M_invalidate()
    { _M_version = 0; }

    /** Reset all member variables */
    void
    _M_reset() throw ();

    /** Unlink itself */
    void
    _M_unlink() throw ()
    {
      if (_M_prior)
	_M_prior->_M_next = _M_next;
      if (_M_next)
	_M_next->_M_prior = _M_prior;
    }
>>>>>>> 3082eeb7
  };

  /**
   * @brief Base class that supports tracking of iterators that
   * reference a sequence.
   *
   * The %_Safe_sequence_base class provides basic support for
   * tracking iterators into a sequence. Sequences that track
   * iterators must derived from %_Safe_sequence_base publicly, so
   * that safe iterators (which inherit _Safe_iterator_base) can
   * attach to them. This class contains two linked lists of
   * iterators, one for constant iterators and one for mutable
   * iterators, and a version number that allows very fast
   * invalidation of all iterators that reference the container.
   *
   * This class must ensure that no operation on it may throw an
   * exception, otherwise @a safe sequences may fail to provide the
   * exception-safety guarantees required by the C++ standard.
   */
  class _Safe_sequence_base
  {
  public:
    /// The list of mutable iterators that reference this container
    _Safe_iterator_base* _M_iterators;

    /// The list of constant iterators that reference this container
    _Safe_iterator_base* _M_const_iterators;

    /// The container version number. This number may never be 0.
    mutable unsigned int _M_version;

  protected:
    // Initialize with a version number of 1 and no iterators
    _Safe_sequence_base()
    : _M_iterators(0), _M_const_iterators(0), _M_version(1)
    { }

    /** Notify all iterators that reference this sequence that the
	sequence is being destroyed. */
    ~_Safe_sequence_base()
    { this->_M_detach_all(); }

    /** Detach all iterators, leaving them singular. */
    void
    _M_detach_all();

    /** Detach all singular iterators.
     *  @post for all iterators i attached to this sequence,
     *   i->_M_version == _M_version.
     */
    void
    _M_detach_singular();

    /** Revalidates all attached singular iterators.  This method may
     *  be used to validate iterators that were invalidated before
     *  (but for some reason, such as an exception, need to become
     *  valid again).
     */
    void
    _M_revalidate_singular();

    /** Swap this sequence with the given sequence. This operation
     *  also swaps ownership of the iterators, so that when the
     *  operation is complete all iterators that originally referenced
     *  one container now reference the other container.
     */
    void
    _M_swap(_Safe_sequence_base& __x);

    /** For use in _Safe_sequence. */
    __gnu_cxx::__mutex& _M_get_mutex() throw ();

  public:
    /** Invalidates all iterators. */
    void
    _M_invalidate_all() const
    { if (++_M_version == 0) _M_version = 1; }

    /** Attach an iterator to this sequence. */
    void
    _M_attach(_Safe_iterator_base* __it, bool __constant);

    /** Likewise but not thread safe. */
    void
    _M_attach_single(_Safe_iterator_base* __it, bool __constant) throw ();

    /** Detach an iterator from this sequence */
    void
    _M_detach(_Safe_iterator_base* __it);

    /** Likewise but not thread safe. */
    void
    _M_detach_single(_Safe_iterator_base* __it) throw ();
  };
} // namespace __gnu_debug

#endif<|MERGE_RESOLUTION|>--- conflicted
+++ resolved
@@ -137,8 +137,6 @@
 	Returns true if both iterators are nonsingular and reference
 	the same sequence. */
     _GLIBCXX_PURE bool _M_can_compare(const _Safe_iterator_base& __x) const throw ();
-<<<<<<< HEAD
-=======
 
     /** Invalidate the iterator, making it singular. */
     void
@@ -158,7 +156,6 @@
       if (_M_next)
 	_M_next->_M_prior = _M_prior;
     }
->>>>>>> 3082eeb7
   };
 
   /**
