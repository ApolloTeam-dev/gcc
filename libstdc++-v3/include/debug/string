--- conflicted
+++ resolved
@@ -1,10 +1,6 @@
 // Debugging string implementation -*- C++ -*-
 
-<<<<<<< HEAD
-// Copyright (C) 2003, 2004, 2005, 2006, 2007, 2008, 2009, 2010
-=======
 // Copyright (C) 2003, 2004, 2005, 2006, 2007, 2008, 2009, 2010, 2011
->>>>>>> 3082eeb7
 // Free Software Foundation, Inc.
 //
 // This file is part of the GNU ISO C++ Library.  This library is free
@@ -118,13 +114,8 @@
       { }
 
 #ifdef __GXX_EXPERIMENTAL_CXX0X__
-<<<<<<< HEAD
-    basic_string(basic_string&& __str)
-    : _Base(std::forward<_Base>(__str))
-=======
     basic_string(basic_string&& __str) noexcept
     : _Base(std::move(__str))
->>>>>>> 3082eeb7
     { }
 
     basic_string(std::initializer_list<_CharT> __l,
@@ -164,11 +155,7 @@
     basic_string&
     operator=(basic_string&& __str)
     {
-<<<<<<< HEAD
-      *static_cast<_Base*>(this) = std::forward<_Base>(__str);
-=======
       *static_cast<_Base*>(this) = std::move(__str);
->>>>>>> 3082eeb7
       this->_M_invalidate_all();
       return *this;
     }
@@ -250,9 +237,6 @@
     { this->resize(__n, _CharT()); }
 
 #ifdef __GXX_EXPERIMENTAL_CXX0X__
-<<<<<<< HEAD
-    using _Base::shrink_to_fit;
-=======
     void
     shrink_to_fit()
     {
@@ -267,7 +251,6 @@
 	    { }
 	}
     }
->>>>>>> 3082eeb7
 #endif
 
     using _Base::capacity;
@@ -427,11 +410,7 @@
     basic_string&
     assign(basic_string&& __x)
     {
-<<<<<<< HEAD
-      _Base::assign(std::forward<_Base>(__x));
-=======
       _Base::assign(std::move(__x));
->>>>>>> 3082eeb7
       this->_M_invalidate_all();
       return *this;
     }
