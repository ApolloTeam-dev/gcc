// Debugging string implementation -*- C++ -*-

<<<<<<< HEAD
// Copyright (C) 2003, 2004, 2005, 2006, 2007, 2008, 2009, 2010
=======
// Copyright (C) 2003, 2005, 2006, 2009
>>>>>>> e33a1692
// Free Software Foundation, Inc.
//
// This file is part of the GNU ISO C++ Library.  This library is free
// software; you can redistribute it and/or modify it under the
// terms of the GNU General Public License as published by the
// Free Software Foundation; either version 3, or (at your option)
// any later version.

// This library is distributed in the hope that it will be useful,
// but WITHOUT ANY WARRANTY; without even the implied warranty of
// MERCHANTABILITY or FITNESS FOR A PARTICULAR PURPOSE.  See the
// GNU General Public License for more details.

// Under Section 7 of GPL version 3, you are granted additional
// permissions described in the GCC Runtime Library Exception, version
// 3.1, as published by the Free Software Foundation.

// You should have received a copy of the GNU General Public License and
// a copy of the GCC Runtime Library Exception along with this program;
// see the files COPYING3 and COPYING.RUNTIME respectively.  If not, see
// <http://www.gnu.org/licenses/>.

/** @file debug/string
 *  This file is a GNU debug extension to the Standard C++ Library.
 */

#ifndef _GLIBCXX_DEBUG_STRING
#define _GLIBCXX_DEBUG_STRING 1

#include <string>
#include <debug/safe_sequence.h>
#include <debug/safe_iterator.h>

namespace __gnu_debug
{
  /// Class std::basic_string with safety/checking/debug instrumentation.
  template<typename _CharT, typename _Traits = std::char_traits<_CharT>,
            typename _Allocator = std::allocator<_CharT> >
    class basic_string
    : public std::basic_string<_CharT, _Traits, _Allocator>,
      public __gnu_debug::_Safe_sequence<basic_string<_CharT, _Traits,
						      _Allocator> >
    {
      typedef std::basic_string<_CharT, _Traits, _Allocator> _Base;
      typedef __gnu_debug::_Safe_sequence<basic_string>     _Safe_base;

  public:
    // types:
    typedef _Traits				       traits_type;
    typedef typename _Traits::char_type		       value_type;
    typedef _Allocator				       allocator_type;
    typedef typename _Base::size_type                  size_type;
    typedef typename _Base::difference_type            difference_type;
    typedef typename _Base::reference                  reference;
    typedef typename _Base::const_reference            const_reference;
    typedef typename _Base::pointer                    pointer;
    typedef typename _Base::const_pointer              const_pointer;

    typedef __gnu_debug::_Safe_iterator<typename _Base::iterator, basic_string>
                                                       iterator;
    typedef __gnu_debug::_Safe_iterator<typename _Base::const_iterator,
                                         basic_string> const_iterator;

    typedef std::reverse_iterator<iterator>            reverse_iterator;
    typedef std::reverse_iterator<const_iterator>      const_reverse_iterator;

    using _Base::npos;

    // 21.3.1 construct/copy/destroy:
    explicit basic_string(const _Allocator& __a = _Allocator())
    : _Base(__a)
    { }

    // Provides conversion from a release-mode string to a debug-mode string
    basic_string(const _Base& __base) : _Base(__base), _Safe_base() { }

    // _GLIBCXX_RESOLVE_LIB_DEFECTS
    // 42. string ctors specify wrong default allocator
    basic_string(const basic_string& __str)
    : _Base(__str, 0, _Base::npos, __str.get_allocator()), _Safe_base()
    { }

    // _GLIBCXX_RESOLVE_LIB_DEFECTS
    // 42. string ctors specify wrong default allocator
    basic_string(const basic_string& __str, size_type __pos,
		   size_type __n = _Base::npos,
		   const _Allocator& __a = _Allocator())
    : _Base(__str, __pos, __n, __a)
    { }

    basic_string(const _CharT* __s, size_type __n,
		   const _Allocator& __a = _Allocator())
    : _Base(__gnu_debug::__check_string(__s, __n), __n, __a)
    { }

    basic_string(const _CharT* __s, const _Allocator& __a = _Allocator())
    : _Base(__gnu_debug::__check_string(__s), __a)
    { this->assign(__s); }

    basic_string(size_type __n, _CharT __c,
		   const _Allocator& __a = _Allocator())
    : _Base(__n, __c, __a)
    { }

    template<typename _InputIterator>
      basic_string(_InputIterator __begin, _InputIterator __end,
		     const _Allocator& __a = _Allocator())
      : _Base(__gnu_debug::__check_valid_range(__begin, __end), __end, __a)
      { }

#ifdef __GXX_EXPERIMENTAL_CXX0X__
<<<<<<< HEAD
    basic_string(basic_string&& __str)
    : _Base(std::forward<_Base>(__str))
    { }

    basic_string(std::initializer_list<_CharT> __l,
		 const _Allocator& __a = _Allocator())
=======
    basic_string(initializer_list<_CharT> __l, const _Alloc& __a = _Alloc())
>>>>>>> e33a1692
    : _Base(__l, __a)
    { }
#endif // __GXX_EXPERIMENTAL_CXX0X__

    ~basic_string() { }

    basic_string&
    operator=(const basic_string& __str)
    {
      *static_cast<_Base*>(this) = __str;
      this->_M_invalidate_all();
      return *this;
    }

    basic_string&
    operator=(const _CharT* __s)
    {
      __glibcxx_check_string(__s);
      *static_cast<_Base*>(this) = __s;
      this->_M_invalidate_all();
      return *this;
    }

    basic_string&
    operator=(_CharT __c)
    {
      *static_cast<_Base*>(this) = __c;
      this->_M_invalidate_all();
      return *this;
    }

#ifdef __GXX_EXPERIMENTAL_CXX0X__
    basic_string&
<<<<<<< HEAD
    operator=(basic_string&& __str)
    {
      *static_cast<_Base*>(this) = std::forward<_Base>(__str);
      this->_M_invalidate_all();
      return *this;
    }

    basic_string&
    operator=(std::initializer_list<_CharT> __l)
=======
    operator=(initializer_list<_CharT> __l)
>>>>>>> e33a1692
    {
      *static_cast<_Base*>(this) = __l;
      this->_M_invalidate_all();
      return *this;
    }
#endif // __GXX_EXPERIMENTAL_CXX0X__

    // 21.3.2 iterators:
    iterator
    begin()
    { return iterator(_Base::begin(), this); }

    const_iterator
    begin() const
    { return const_iterator(_Base::begin(), this); }

    iterator
    end()
    { return iterator(_Base::end(), this); }

    const_iterator
    end() const
    { return const_iterator(_Base::end(), this); }

    reverse_iterator
    rbegin()
    { return reverse_iterator(end()); }

    const_reverse_iterator
    rbegin() const
    { return const_reverse_iterator(end()); }

    reverse_iterator
    rend()
    { return reverse_iterator(begin()); }

    const_reverse_iterator
    rend() const
    { return const_reverse_iterator(begin()); }

    // 21.3.3 capacity:
    using _Base::size;
    using _Base::length;
    using _Base::max_size;

    void
    resize(size_type __n, _CharT __c)
    {
      _Base::resize(__n, __c);
      this->_M_invalidate_all();
    }

    void
    resize(size_type __n)
    { this->resize(__n, _CharT()); }

#ifdef __GXX_EXPERIMENTAL_CXX0X__
    using _Base::shrink_to_fit;
#endif

    using _Base::capacity;
    using _Base::reserve;

    void
    clear()
    {
      _Base::clear();
      this->_M_invalidate_all();
    }

    using _Base::empty;

    // 21.3.4 element access:
    const_reference
    operator[](size_type __pos) const
    {
      _GLIBCXX_DEBUG_VERIFY(__pos <= this->size(),
			    _M_message(__gnu_debug::__msg_subscript_oob)
			    ._M_sequence(*this, "this")
			    ._M_integer(__pos, "__pos")
			    ._M_integer(this->size(), "size"));
      return _M_base()[__pos];
    }

    reference
    operator[](size_type __pos)
    {
#ifdef _GLIBCXX_DEBUG_PEDANTIC
      __glibcxx_check_subscript(__pos);
#else
      // as an extension v3 allows s[s.size()] when s is non-const.
      _GLIBCXX_DEBUG_VERIFY(__pos <= this->size(),
			    _M_message(__gnu_debug::__msg_subscript_oob)
			    ._M_sequence(*this, "this")
			    ._M_integer(__pos, "__pos")
			    ._M_integer(this->size(), "size"));
#endif
      return _M_base()[__pos];
    }

    using _Base::at;

#ifdef __GXX_EXPERIMENTAL_CXX0X__
    using _Base::front;
    using _Base::back;
#endif

    // 21.3.5 modifiers:
    basic_string&
    operator+=(const basic_string& __str)
    {
      _M_base() += __str;
      this->_M_invalidate_all();
      return *this;
    }

    basic_string&
    operator+=(const _CharT* __s)
    {
      __glibcxx_check_string(__s);
      _M_base() += __s;
      this->_M_invalidate_all();
      return *this;
    }

    basic_string&
    operator+=(_CharT __c)
    {
      _M_base() += __c;
      this->_M_invalidate_all();
      return *this;
    }

#ifdef __GXX_EXPERIMENTAL_CXX0X__
    basic_string&
<<<<<<< HEAD
    operator+=(std::initializer_list<_CharT> __l)
=======
    operator+=(initializer_list<_CharT> __l)
>>>>>>> e33a1692
    {
      _M_base() += __l;
      this->_M_invalidate_all();
      return *this;
    }
#endif // __GXX_EXPERIMENTAL_CXX0X__

    basic_string&
    append(const basic_string& __str)
    {
      _Base::append(__str);
      this->_M_invalidate_all();
      return *this;
    }

    basic_string&
    append(const basic_string& __str, size_type __pos, size_type __n)
    {
      _Base::append(__str, __pos, __n);
      this->_M_invalidate_all();
      return *this;
    }

    basic_string&
    append(const _CharT* __s, size_type __n)
    {
      __glibcxx_check_string_len(__s, __n);
      _Base::append(__s, __n);
      this->_M_invalidate_all();
      return *this;
    }

    basic_string&
    append(const _CharT* __s)
    {
      __glibcxx_check_string(__s);
      _Base::append(__s);
      this->_M_invalidate_all();
      return *this;
    }

    basic_string&
    append(size_type __n, _CharT __c)
    {
      _Base::append(__n, __c);
      this->_M_invalidate_all();
      return *this;
    }

    template<typename _InputIterator>
      basic_string&
      append(_InputIterator __first, _InputIterator __last)
      {
	__glibcxx_check_valid_range(__first, __last);
	_Base::append(__first, __last);
	this->_M_invalidate_all();
	return *this;
      }

    // _GLIBCXX_RESOLVE_LIB_DEFECTS
    // 7. string clause minor problems
    void
    push_back(_CharT __c)
    {
      _Base::push_back(__c);
      this->_M_invalidate_all();
    }

    basic_string&
    assign(const basic_string& __x)
    {
      _Base::assign(__x);
      this->_M_invalidate_all();
      return *this;
    }

#ifdef __GXX_EXPERIMENTAL_CXX0X__
    basic_string&
    assign(basic_string&& __x)
    {
      _Base::assign(std::forward<_Base>(__x));
      this->_M_invalidate_all();
      return *this;
    }
#endif // __GXX_EXPERIMENTAL_CXX0X__

    basic_string&
    assign(const basic_string& __str, size_type __pos, size_type __n)
    {
      _Base::assign(__str, __pos, __n);
      this->_M_invalidate_all();
      return *this;
    }

    basic_string&
    assign(const _CharT* __s, size_type __n)
    {
      __glibcxx_check_string_len(__s, __n);
      _Base::assign(__s, __n);
      this->_M_invalidate_all();
      return *this;
    }

    basic_string&
    assign(const _CharT* __s)
    {
      __glibcxx_check_string(__s);
      _Base::assign(__s);
      this->_M_invalidate_all();
      return *this;
    }

    basic_string&
    assign(size_type __n, _CharT __c)
    {
      _Base::assign(__n, __c);
      this->_M_invalidate_all();
      return *this;
    }

    template<typename _InputIterator>
      basic_string&
      assign(_InputIterator __first, _InputIterator __last)
      {
	__glibcxx_check_valid_range(__first, __last);
	_Base::assign(__first, __last);
	this->_M_invalidate_all();
	return *this;
      }

#ifdef __GXX_EXPERIMENTAL_CXX0X__
    basic_string&
<<<<<<< HEAD
    assign(std::initializer_list<_CharT> __l)
=======
    assign(initializer_list<_CharT> __l)
>>>>>>> e33a1692
    {
      _Base::assign(__l);
      this->_M_invalidate_all();
      return *this;
    }
#endif // __GXX_EXPERIMENTAL_CXX0X__

    basic_string&
    insert(size_type __pos1, const basic_string& __str)
    {
      _Base::insert(__pos1, __str);
      this->_M_invalidate_all();
      return *this;
    }

    basic_string&
    insert(size_type __pos1, const basic_string& __str,
	   size_type __pos2, size_type __n)
    {
      _Base::insert(__pos1, __str, __pos2, __n);
      this->_M_invalidate_all();
      return *this;
    }

    basic_string&
    insert(size_type __pos, const _CharT* __s, size_type __n)
    {
      __glibcxx_check_string(__s);
      _Base::insert(__pos, __s, __n);
      this->_M_invalidate_all();
      return *this;
    }

    basic_string&
    insert(size_type __pos, const _CharT* __s)
    {
      __glibcxx_check_string(__s);
      _Base::insert(__pos, __s);
      this->_M_invalidate_all();
      return *this;
    }

    basic_string&
    insert(size_type __pos, size_type __n, _CharT __c)
    {
      _Base::insert(__pos, __n, __c);
      this->_M_invalidate_all();
      return *this;
    }

    iterator
    insert(iterator __p, _CharT __c)
    {
      __glibcxx_check_insert(__p);
      typename _Base::iterator __res = _Base::insert(__p.base(), __c);
      this->_M_invalidate_all();
      return iterator(__res, this);
    }

    void
    insert(iterator __p, size_type __n, _CharT __c)
    {
      __glibcxx_check_insert(__p);
      _Base::insert(__p.base(), __n, __c);
      this->_M_invalidate_all();
    }

    template<typename _InputIterator>
      void
      insert(iterator __p, _InputIterator __first, _InputIterator __last)
      {
	__glibcxx_check_insert_range(__p, __first, __last);
	_Base::insert(__p.base(), __first, __last);
	this->_M_invalidate_all();
      }

#ifdef __GXX_EXPERIMENTAL_CXX0X__
    void
<<<<<<< HEAD
    insert(iterator __p, std::initializer_list<_CharT> __l)
=======
    insert(iterator __p, initializer_list<_CharT> __l)
>>>>>>> e33a1692
    {
      _Base::insert(__p, __l);
      this->_M_invalidate_all();
    }
#endif // __GXX_EXPERIMENTAL_CXX0X__

    basic_string&
    erase(size_type __pos = 0, size_type __n = _Base::npos)
    {
      _Base::erase(__pos, __n);
      this->_M_invalidate_all();
      return *this;
    }

    iterator
    erase(iterator __position)
    {
      __glibcxx_check_erase(__position);
      typename _Base::iterator __res = _Base::erase(__position.base());
      this->_M_invalidate_all();
      return iterator(__res, this);
    }

    iterator
    erase(iterator __first, iterator __last)
    {
      // _GLIBCXX_RESOLVE_LIB_DEFECTS
      // 151. can't currently clear() empty container
      __glibcxx_check_erase_range(__first, __last);
      typename _Base::iterator __res = _Base::erase(__first.base(),
						       __last.base());
      this->_M_invalidate_all();
      return iterator(__res, this);
    }

    basic_string&
    replace(size_type __pos1, size_type __n1, const basic_string& __str)
    {
      _Base::replace(__pos1, __n1, __str);
      this->_M_invalidate_all();
      return *this;
    }

    basic_string&
    replace(size_type __pos1, size_type __n1, const basic_string& __str,
	    size_type __pos2, size_type __n2)
    {
      _Base::replace(__pos1, __n1, __str, __pos2, __n2);
      this->_M_invalidate_all();
      return *this;
    }

    basic_string&
    replace(size_type __pos, size_type __n1, const _CharT* __s,
	    size_type __n2)
    {
      __glibcxx_check_string_len(__s, __n2);
      _Base::replace(__pos, __n1, __s, __n2);
      this->_M_invalidate_all();
      return *this;
    }

    basic_string&
    replace(size_type __pos, size_type __n1, const _CharT* __s)
    {
      __glibcxx_check_string(__s);
      _Base::replace(__pos, __n1, __s);
      this->_M_invalidate_all();
      return *this;
    }

    basic_string&
    replace(size_type __pos, size_type __n1, size_type __n2, _CharT __c)
    {
      _Base::replace(__pos, __n1, __n2, __c);
      this->_M_invalidate_all();
      return *this;
    }

    basic_string&
    replace(iterator __i1, iterator __i2, const basic_string& __str)
    {
      __glibcxx_check_erase_range(__i1, __i2);
      _Base::replace(__i1.base(), __i2.base(), __str);
      this->_M_invalidate_all();
      return *this;
    }

    basic_string&
    replace(iterator __i1, iterator __i2, const _CharT* __s, size_type __n)
    {
      __glibcxx_check_erase_range(__i1, __i2);
      __glibcxx_check_string_len(__s, __n);
      _Base::replace(__i1.base(), __i2.base(), __s, __n);
      this->_M_invalidate_all();
      return *this;
    }

    basic_string&
    replace(iterator __i1, iterator __i2, const _CharT* __s)
    {
      __glibcxx_check_erase_range(__i1, __i2);
      __glibcxx_check_string(__s);
      _Base::replace(__i1.base(), __i2.base(), __s);
      this->_M_invalidate_all();
      return *this;
    }

    basic_string&
    replace(iterator __i1, iterator __i2, size_type __n, _CharT __c)
    {
      __glibcxx_check_erase_range(__i1, __i2);
      _Base::replace(__i1.base(), __i2.base(), __n, __c);
      this->_M_invalidate_all();
      return *this;
    }

    template<typename _InputIterator>
      basic_string&
      replace(iterator __i1, iterator __i2,
	      _InputIterator __j1, _InputIterator __j2)
      {
	__glibcxx_check_erase_range(__i1, __i2);
	__glibcxx_check_valid_range(__j1, __j2);
	_Base::replace(__i1.base(), __i2.base(), __j1, __j2);
	this->_M_invalidate_all();
	return *this;
      }

#ifdef __GXX_EXPERIMENTAL_CXX0X__
      basic_string& replace(iterator __i1, iterator __i2,
<<<<<<< HEAD
			    std::initializer_list<_CharT> __l)
=======
			    initializer_list<_CharT> __l)
>>>>>>> e33a1692
      {
	__glibcxx_check_erase_range(__i1, __i2);
	_Base::replace(__i1.base(), __i2.base(), __l);
	this->_M_invalidate_all();
	return *this;
      }
#endif // __GXX_EXPERIMENTAL_CXX0X__

    size_type
    copy(_CharT* __s, size_type __n, size_type __pos = 0) const
    {
      __glibcxx_check_string_len(__s, __n);
      return _Base::copy(__s, __n, __pos);
    }

    void
    swap(basic_string<_CharT,_Traits,_Allocator>& __x)
    {
      _Base::swap(__x);
      this->_M_swap(__x);
      this->_M_invalidate_all();
      __x._M_invalidate_all();
    }

    // 21.3.6 string operations:
    const _CharT*
    c_str() const
    {
      const _CharT* __res = _Base::c_str();
      this->_M_invalidate_all();
      return __res;
    }

    const _CharT*
    data() const
    {
      const _CharT* __res = _Base::data();
      this->_M_invalidate_all();
      return __res;
    }

    using _Base::get_allocator;

    size_type
    find(const basic_string& __str, size_type __pos = 0) const
    { return _Base::find(__str, __pos); }

    size_type
    find(const _CharT* __s, size_type __pos, size_type __n) const
    {
      __glibcxx_check_string(__s);
      return _Base::find(__s, __pos, __n);
    }

    size_type
    find(const _CharT* __s, size_type __pos = 0) const
    {
      __glibcxx_check_string(__s);
      return _Base::find(__s, __pos);
    }

    size_type
    find(_CharT __c, size_type __pos = 0) const
    { return _Base::find(__c, __pos); }

    size_type
    rfind(const basic_string& __str, size_type __pos = _Base::npos) const
    { return _Base::rfind(__str, __pos); }

    size_type
    rfind(const _CharT* __s, size_type __pos, size_type __n) const
    {
      __glibcxx_check_string_len(__s, __n);
      return _Base::rfind(__s, __pos, __n);
    }

    size_type
    rfind(const _CharT* __s, size_type __pos = _Base::npos) const
    {
      __glibcxx_check_string(__s);
      return _Base::rfind(__s, __pos);
    }

    size_type
    rfind(_CharT __c, size_type __pos = _Base::npos) const
    { return _Base::rfind(__c, __pos); }

    size_type
    find_first_of(const basic_string& __str, size_type __pos = 0) const
    { return _Base::find_first_of(__str, __pos); }

    size_type
    find_first_of(const _CharT* __s, size_type __pos, size_type __n) const
    {
      __glibcxx_check_string(__s);
      return _Base::find_first_of(__s, __pos, __n);
    }

    size_type
    find_first_of(const _CharT* __s, size_type __pos = 0) const
    {
      __glibcxx_check_string(__s);
      return _Base::find_first_of(__s, __pos);
    }

    size_type
    find_first_of(_CharT __c, size_type __pos = 0) const
    { return _Base::find_first_of(__c, __pos); }

    size_type
    find_last_of(const basic_string& __str, 
		 size_type __pos = _Base::npos) const
    { return _Base::find_last_of(__str, __pos); }

    size_type
    find_last_of(const _CharT* __s, size_type __pos, size_type __n) const
    {
      __glibcxx_check_string(__s);
      return _Base::find_last_of(__s, __pos, __n);
    }

    size_type
    find_last_of(const _CharT* __s, size_type __pos = _Base::npos) const
    {
      __glibcxx_check_string(__s);
      return _Base::find_last_of(__s, __pos);
    }

    size_type
    find_last_of(_CharT __c, size_type __pos = _Base::npos) const
    { return _Base::find_last_of(__c, __pos); }

    size_type
    find_first_not_of(const basic_string& __str, size_type __pos = 0) const
    { return _Base::find_first_not_of(__str, __pos); }

    size_type
    find_first_not_of(const _CharT* __s, size_type __pos, size_type __n) const
    {
      __glibcxx_check_string_len(__s, __n);
      return _Base::find_first_not_of(__s, __pos, __n);
    }

    size_type
    find_first_not_of(const _CharT* __s, size_type __pos = 0) const
    {
      __glibcxx_check_string(__s);
      return _Base::find_first_not_of(__s, __pos);
    }

    size_type
    find_first_not_of(_CharT __c, size_type __pos = 0) const
    { return _Base::find_first_not_of(__c, __pos); }

    size_type
    find_last_not_of(const basic_string& __str,
				  size_type __pos = _Base::npos) const
    { return _Base::find_last_not_of(__str, __pos); }

    size_type
    find_last_not_of(const _CharT* __s, size_type __pos, size_type __n) const
    {
      __glibcxx_check_string(__s);
      return _Base::find_last_not_of(__s, __pos, __n);
    }

    size_type
    find_last_not_of(const _CharT* __s, size_type __pos = _Base::npos) const
    {
      __glibcxx_check_string(__s);
      return _Base::find_last_not_of(__s, __pos);
    }

    size_type
    find_last_not_of(_CharT __c, size_type __pos = _Base::npos) const
    { return _Base::find_last_not_of(__c, __pos); }

    basic_string
    substr(size_type __pos = 0, size_type __n = _Base::npos) const
    { return basic_string(_Base::substr(__pos, __n)); }

    int
    compare(const basic_string& __str) const
    { return _Base::compare(__str); }

    int
    compare(size_type __pos1, size_type __n1,
		  const basic_string& __str) const
    { return _Base::compare(__pos1, __n1, __str); }

    int
    compare(size_type __pos1, size_type __n1, const basic_string& __str,
	      size_type __pos2, size_type __n2) const
    { return _Base::compare(__pos1, __n1, __str, __pos2, __n2); }

    int
    compare(const _CharT* __s) const
    {
      __glibcxx_check_string(__s);
      return _Base::compare(__s);
    }

    //  _GLIBCXX_RESOLVE_LIB_DEFECTS
    //  5. string::compare specification questionable
    int
    compare(size_type __pos1, size_type __n1, const _CharT* __s) const
    {
      __glibcxx_check_string(__s);
      return _Base::compare(__pos1, __n1, __s);
    }

    //  _GLIBCXX_RESOLVE_LIB_DEFECTS
    //  5. string::compare specification questionable
    int
    compare(size_type __pos1, size_type __n1,const _CharT* __s,
	      size_type __n2) const
    {
      __glibcxx_check_string_len(__s, __n2);
      return _Base::compare(__pos1, __n1, __s, __n2);
    }

    _Base&
    _M_base() { return *this; }

    const _Base&
    _M_base() const { return *this; }

    using _Safe_base::_M_invalidate_all;
  };

  template<typename _CharT, typename _Traits, typename _Allocator>
    inline basic_string<_CharT,_Traits,_Allocator>
    operator+(const basic_string<_CharT,_Traits,_Allocator>& __lhs,
	      const basic_string<_CharT,_Traits,_Allocator>& __rhs)
    { return basic_string<_CharT,_Traits,_Allocator>(__lhs) += __rhs; }

  template<typename _CharT, typename _Traits, typename _Allocator>
    inline basic_string<_CharT,_Traits,_Allocator>
    operator+(const _CharT* __lhs,
	      const basic_string<_CharT,_Traits,_Allocator>& __rhs)
    {
      __glibcxx_check_string(__lhs);
      return basic_string<_CharT,_Traits,_Allocator>(__lhs) += __rhs;
    }

  template<typename _CharT, typename _Traits, typename _Allocator>
    inline basic_string<_CharT,_Traits,_Allocator>
    operator+(_CharT __lhs,
	      const basic_string<_CharT,_Traits,_Allocator>& __rhs)
    { return basic_string<_CharT,_Traits,_Allocator>(1, __lhs) += __rhs; }

  template<typename _CharT, typename _Traits, typename _Allocator>
    inline basic_string<_CharT,_Traits,_Allocator>
    operator+(const basic_string<_CharT,_Traits,_Allocator>& __lhs,
	      const _CharT* __rhs)
    {
      __glibcxx_check_string(__rhs);
      return basic_string<_CharT,_Traits,_Allocator>(__lhs) += __rhs;
    }

  template<typename _CharT, typename _Traits, typename _Allocator>
    inline basic_string<_CharT,_Traits,_Allocator>
    operator+(const basic_string<_CharT,_Traits,_Allocator>& __lhs,
	      _CharT __rhs)
    { return basic_string<_CharT,_Traits,_Allocator>(__lhs) += __rhs; }

  template<typename _CharT, typename _Traits, typename _Allocator>
    inline bool
    operator==(const basic_string<_CharT,_Traits,_Allocator>& __lhs,
	       const basic_string<_CharT,_Traits,_Allocator>& __rhs)
    { return __lhs._M_base() == __rhs._M_base(); }

  template<typename _CharT, typename _Traits, typename _Allocator>
    inline bool
    operator==(const _CharT* __lhs,
	       const basic_string<_CharT,_Traits,_Allocator>& __rhs)
    {
      __glibcxx_check_string(__lhs);
      return __lhs == __rhs._M_base();
    }

  template<typename _CharT, typename _Traits, typename _Allocator>
    inline bool
    operator==(const basic_string<_CharT,_Traits,_Allocator>& __lhs,
	       const _CharT* __rhs)
    {
      __glibcxx_check_string(__rhs);
      return __lhs._M_base() == __rhs;
    }

  template<typename _CharT, typename _Traits, typename _Allocator>
    inline bool
    operator!=(const basic_string<_CharT,_Traits,_Allocator>& __lhs,
	       const basic_string<_CharT,_Traits,_Allocator>& __rhs)
    { return __lhs._M_base() != __rhs._M_base(); }

  template<typename _CharT, typename _Traits, typename _Allocator>
    inline bool
    operator!=(const _CharT* __lhs,
	       const basic_string<_CharT,_Traits,_Allocator>& __rhs)
    {
      __glibcxx_check_string(__lhs);
      return __lhs != __rhs._M_base();
    }

  template<typename _CharT, typename _Traits, typename _Allocator>
    inline bool
    operator!=(const basic_string<_CharT,_Traits,_Allocator>& __lhs,
	       const _CharT* __rhs)
    {
      __glibcxx_check_string(__rhs);
      return __lhs._M_base() != __rhs;
    }

  template<typename _CharT, typename _Traits, typename _Allocator>
    inline bool
    operator<(const basic_string<_CharT,_Traits,_Allocator>& __lhs,
	      const basic_string<_CharT,_Traits,_Allocator>& __rhs)
    { return __lhs._M_base() < __rhs._M_base(); }

  template<typename _CharT, typename _Traits, typename _Allocator>
    inline bool
    operator<(const _CharT* __lhs,
	      const basic_string<_CharT,_Traits,_Allocator>& __rhs)
    {
      __glibcxx_check_string(__lhs);
      return __lhs < __rhs._M_base();
    }

  template<typename _CharT, typename _Traits, typename _Allocator>
    inline bool
    operator<(const basic_string<_CharT,_Traits,_Allocator>& __lhs,
	      const _CharT* __rhs)
    {
      __glibcxx_check_string(__rhs);
      return __lhs._M_base() < __rhs;
    }

  template<typename _CharT, typename _Traits, typename _Allocator>
    inline bool
    operator<=(const basic_string<_CharT,_Traits,_Allocator>& __lhs,
	       const basic_string<_CharT,_Traits,_Allocator>& __rhs)
    { return __lhs._M_base() <= __rhs._M_base(); }

  template<typename _CharT, typename _Traits, typename _Allocator>
    inline bool
    operator<=(const _CharT* __lhs,
	       const basic_string<_CharT,_Traits,_Allocator>& __rhs)
    {
      __glibcxx_check_string(__lhs);
      return __lhs <= __rhs._M_base();
    }

  template<typename _CharT, typename _Traits, typename _Allocator>
    inline bool
    operator<=(const basic_string<_CharT,_Traits,_Allocator>& __lhs,
	       const _CharT* __rhs)
    {
      __glibcxx_check_string(__rhs);
      return __lhs._M_base() <= __rhs;
    }

  template<typename _CharT, typename _Traits, typename _Allocator>
    inline bool
    operator>=(const basic_string<_CharT,_Traits,_Allocator>& __lhs,
	       const basic_string<_CharT,_Traits,_Allocator>& __rhs)
    { return __lhs._M_base() >= __rhs._M_base(); }

  template<typename _CharT, typename _Traits, typename _Allocator>
    inline bool
    operator>=(const _CharT* __lhs,
	       const basic_string<_CharT,_Traits,_Allocator>& __rhs)
    {
      __glibcxx_check_string(__lhs);
      return __lhs >= __rhs._M_base();
    }

  template<typename _CharT, typename _Traits, typename _Allocator>
    inline bool
    operator>=(const basic_string<_CharT,_Traits,_Allocator>& __lhs,
	       const _CharT* __rhs)
    {
      __glibcxx_check_string(__rhs);
      return __lhs._M_base() >= __rhs;
    }

  template<typename _CharT, typename _Traits, typename _Allocator>
    inline bool
    operator>(const basic_string<_CharT,_Traits,_Allocator>& __lhs,
	      const basic_string<_CharT,_Traits,_Allocator>& __rhs)
    { return __lhs._M_base() > __rhs._M_base(); }

  template<typename _CharT, typename _Traits, typename _Allocator>
    inline bool
    operator>(const _CharT* __lhs,
	      const basic_string<_CharT,_Traits,_Allocator>& __rhs)
    {
      __glibcxx_check_string(__lhs);
      return __lhs > __rhs._M_base();
    }

  template<typename _CharT, typename _Traits, typename _Allocator>
    inline bool
    operator>(const basic_string<_CharT,_Traits,_Allocator>& __lhs,
	      const _CharT* __rhs)
    {
      __glibcxx_check_string(__rhs);
      return __lhs._M_base() > __rhs;
    }

  // 21.3.7.8:
  template<typename _CharT, typename _Traits, typename _Allocator>
    inline void
    swap(basic_string<_CharT,_Traits,_Allocator>& __lhs,
	 basic_string<_CharT,_Traits,_Allocator>& __rhs)
    { __lhs.swap(__rhs); }

  template<typename _CharT, typename _Traits, typename _Allocator>
    std::basic_ostream<_CharT, _Traits>&
    operator<<(std::basic_ostream<_CharT, _Traits>& __os,
	       const basic_string<_CharT, _Traits, _Allocator>& __str)
    { return __os << __str._M_base(); }

  template<typename _CharT, typename _Traits, typename _Allocator>
    std::basic_istream<_CharT,_Traits>&
    operator>>(std::basic_istream<_CharT,_Traits>& __is,
	       basic_string<_CharT,_Traits,_Allocator>& __str)
    {
      std::basic_istream<_CharT,_Traits>& __res = __is >> __str._M_base();
      __str._M_invalidate_all();
      return __res;
    }

  template<typename _CharT, typename _Traits, typename _Allocator>
    std::basic_istream<_CharT,_Traits>&
    getline(std::basic_istream<_CharT,_Traits>& __is,
	    basic_string<_CharT,_Traits,_Allocator>& __str, _CharT __delim)
    {
      std::basic_istream<_CharT,_Traits>& __res = getline(__is,
							  __str._M_base(),
							__delim);
      __str._M_invalidate_all();
      return __res;
    }

  template<typename _CharT, typename _Traits, typename _Allocator>
    std::basic_istream<_CharT,_Traits>&
    getline(std::basic_istream<_CharT,_Traits>& __is,
	    basic_string<_CharT,_Traits,_Allocator>& __str)
    {
      std::basic_istream<_CharT,_Traits>& __res = getline(__is,
							  __str._M_base());
      __str._M_invalidate_all();
      return __res;
    }

  typedef basic_string<char>    string;

#ifdef _GLIBCXX_USE_WCHAR_T
  typedef basic_string<wchar_t> wstring;
#endif

} // namespace __gnu_debug

#endif<|MERGE_RESOLUTION|>--- conflicted
+++ resolved
@@ -1,10 +1,6 @@
 // Debugging string implementation -*- C++ -*-
 
-<<<<<<< HEAD
 // Copyright (C) 2003, 2004, 2005, 2006, 2007, 2008, 2009, 2010
-=======
-// Copyright (C) 2003, 2005, 2006, 2009
->>>>>>> e33a1692
 // Free Software Foundation, Inc.
 //
 // This file is part of the GNU ISO C++ Library.  This library is free
@@ -116,16 +112,12 @@
       { }
 
 #ifdef __GXX_EXPERIMENTAL_CXX0X__
-<<<<<<< HEAD
     basic_string(basic_string&& __str)
-    : _Base(std::forward<_Base>(__str))
+    : _Base(std::move(__str))
     { }
 
     basic_string(std::initializer_list<_CharT> __l,
 		 const _Allocator& __a = _Allocator())
-=======
-    basic_string(initializer_list<_CharT> __l, const _Alloc& __a = _Alloc())
->>>>>>> e33a1692
     : _Base(__l, __a)
     { }
 #endif // __GXX_EXPERIMENTAL_CXX0X__
@@ -159,19 +151,15 @@
 
 #ifdef __GXX_EXPERIMENTAL_CXX0X__
     basic_string&
-<<<<<<< HEAD
     operator=(basic_string&& __str)
     {
-      *static_cast<_Base*>(this) = std::forward<_Base>(__str);
+      *static_cast<_Base*>(this) = std::move(__str);
       this->_M_invalidate_all();
       return *this;
     }
 
     basic_string&
     operator=(std::initializer_list<_CharT> __l)
-=======
-    operator=(initializer_list<_CharT> __l)
->>>>>>> e33a1692
     {
       *static_cast<_Base*>(this) = __l;
       this->_M_invalidate_all();
@@ -307,11 +295,7 @@
 
 #ifdef __GXX_EXPERIMENTAL_CXX0X__
     basic_string&
-<<<<<<< HEAD
     operator+=(std::initializer_list<_CharT> __l)
-=======
-    operator+=(initializer_list<_CharT> __l)
->>>>>>> e33a1692
     {
       _M_base() += __l;
       this->_M_invalidate_all();
@@ -392,7 +376,7 @@
     basic_string&
     assign(basic_string&& __x)
     {
-      _Base::assign(std::forward<_Base>(__x));
+      _Base::assign(std::move(__x));
       this->_M_invalidate_all();
       return *this;
     }
@@ -444,11 +428,7 @@
 
 #ifdef __GXX_EXPERIMENTAL_CXX0X__
     basic_string&
-<<<<<<< HEAD
     assign(std::initializer_list<_CharT> __l)
-=======
-    assign(initializer_list<_CharT> __l)
->>>>>>> e33a1692
     {
       _Base::assign(__l);
       this->_M_invalidate_all();
@@ -527,11 +507,7 @@
 
 #ifdef __GXX_EXPERIMENTAL_CXX0X__
     void
-<<<<<<< HEAD
     insert(iterator __p, std::initializer_list<_CharT> __l)
-=======
-    insert(iterator __p, initializer_list<_CharT> __l)
->>>>>>> e33a1692
     {
       _Base::insert(__p, __l);
       this->_M_invalidate_all();
@@ -663,11 +639,7 @@
 
 #ifdef __GXX_EXPERIMENTAL_CXX0X__
       basic_string& replace(iterator __i1, iterator __i2,
-<<<<<<< HEAD
 			    std::initializer_list<_CharT> __l)
-=======
-			    initializer_list<_CharT> __l)
->>>>>>> e33a1692
       {
 	__glibcxx_check_erase_range(__i1, __i2);
 	_Base::replace(__i1.base(), __i2.base(), __l);
