// Pair implementation -*- C++ -*-

// Copyright (C) 2001, 2002, 2003, 2004, 2005, 2006, 2007, 2008, 2009, 2010
// Free Software Foundation, Inc.
//
// This file is part of the GNU ISO C++ Library.  This library is free
// software; you can redistribute it and/or modify it under the
// terms of the GNU General Public License as published by the
// Free Software Foundation; either version 3, or (at your option)
// any later version.

// This library is distributed in the hope that it will be useful,
// but WITHOUT ANY WARRANTY; without even the implied warranty of
// MERCHANTABILITY or FITNESS FOR A PARTICULAR PURPOSE.  See the
// GNU General Public License for more details.

// Under Section 7 of GPL version 3, you are granted additional
// permissions described in the GCC Runtime Library Exception, version
// 3.1, as published by the Free Software Foundation.

// You should have received a copy of the GNU General Public License and
// a copy of the GCC Runtime Library Exception along with this program;
// see the files COPYING3 and COPYING.RUNTIME respectively.  If not, see
// <http://www.gnu.org/licenses/>.

/*
 *
 * Copyright (c) 1994
 * Hewlett-Packard Company
 *
 * Permission to use, copy, modify, distribute and sell this software
 * and its documentation for any purpose is hereby granted without fee,
 * provided that the above copyright notice appear in all copies and
 * that both that copyright notice and this permission notice appear
 * in supporting documentation.  Hewlett-Packard Company makes no
 * representations about the suitability of this software for any
 * purpose.  It is provided "as is" without express or implied warranty.
 *
 *
 * Copyright (c) 1996,1997
 * Silicon Graphics Computer Systems, Inc.
 *
 * Permission to use, copy, modify, distribute and sell this software
 * and its documentation for any purpose is hereby granted without fee,
 * provided that the above copyright notice appear in all copies and
 * that both that copyright notice and this permission notice appear
 * in supporting documentation.  Silicon Graphics makes no
 * representations about the suitability of this software for any
 * purpose.  It is provided "as is" without express or implied warranty.
 */

/** @file bits/stl_pair.h
 *  This is an internal header file, included by other library headers.
 *  Do not attempt to use it directly. @headername{utility}
 */

#ifndef _STL_PAIR_H
#define _STL_PAIR_H 1

#include <bits/move.h> // for std::move / std::forward, and std::swap

#ifdef __GXX_EXPERIMENTAL_CXX0X__
#include <type_traits> // for std::__decay_and_strip too
#endif

_GLIBCXX_BEGIN_NAMESPACE(std)

#ifdef __GXX_EXPERIMENTAL_CXX0X__
<<<<<<< HEAD
  struct piecewise_construct_t { };

  // forward declarations
=======
  /// piecewise_construct_t
  struct piecewise_construct_t { };

  /// piecewise_construct
  constexpr piecewise_construct_t piecewise_construct = piecewise_construct_t();

  // Forward declarations.
>>>>>>> b56a5220
  template<typename...>
    class tuple;

  template<int...>
    struct _Index_tuple;
#endif

<<<<<<< HEAD
  /// pair holds two objects of arbitrary type.
=======
  /// Struct holding two objects of arbitrary type.
>>>>>>> b56a5220
  template<class _T1, class _T2>
    struct pair
    {
      typedef _T1 first_type;    /// @c first_type is the first bound type
      typedef _T2 second_type;   /// @c second_type is the second bound type

      _T1 first;                 /// @c first is a copy of the first object
      _T2 second;                /// @c second is a copy of the second object

      // _GLIBCXX_RESOLVE_LIB_DEFECTS
      // 265.  std::pair::pair() effects overly restrictive
      /** The default constructor creates @c first and @c second using their
       *  respective default constructors.  */
      _GLIBCXX_CONSTEXPR pair()
      : first(), second() { }

      /** Two objects may be passed to a @c pair constructor to be copied.  */
      _GLIBCXX_CONSTEXPR pair(const _T1& __a, const _T2& __b)
      : first(__a), second(__b) { }

<<<<<<< HEAD
#ifdef __GXX_EXPERIMENTAL_CXX0X__
      pair(const pair&) = default;

      // DR 811.
      template<class _U1, class = typename
	       std::enable_if<std::is_convertible<_U1, _T1>::value>::type>
        pair(_U1&& __x, const _T2& __y)
	: first(std::forward<_U1>(__x)),
	  second(__y) { }

      template<class _U2, class = typename
	       std::enable_if<std::is_convertible<_U2, _T2>::value>::type>
        pair(const _T1& __x, _U2&& __y)
	: first(__x),
	  second(std::forward<_U2>(__y)) { }

      template<class _U1, class _U2, class = typename
	       std::enable_if<std::is_convertible<_U1, _T1>::value
			      && std::is_convertible<_U2, _T2>::value>::type>
        pair(_U1&& __x, _U2&& __y)
	: first(std::forward<_U1>(__x)),
	  second(std::forward<_U2>(__y)) { }

      pair(pair&& __p)
      : first(std::move(__p.first)),
	second(std::move(__p.second)) { }

      template<class... _Args1, class... _Args2>
        pair(piecewise_construct_t,
	     tuple<_Args1...> __first_args,
	     tuple<_Args2...> __second_args)
	: first(__cons<first_type>(std::move(__first_args))),
	  second(__cons<second_type>(std::move(__second_args))) { }
#endif

=======
>>>>>>> b56a5220
      /** There is also a templated copy ctor for the @c pair class itself.  */
      template<class _U1, class _U2>
	_GLIBCXX_CONSTEXPR pair(const pair<_U1, _U2>& __p)
	: first(__p.first), second(__p.second) { }

#ifdef __GXX_EXPERIMENTAL_CXX0X__
      constexpr pair(const pair&) = default;

      // Implicit.
      // pair(pair&&) = default;

      // DR 811.
      template<class _U1, class = typename
	       std::enable_if<std::is_convertible<_U1, _T1>::value>::type>
	pair(_U1&& __x, const _T2& __y)
	: first(std::forward<_U1>(__x)), second(__y) { }

      template<class _U2, class = typename
	       std::enable_if<std::is_convertible<_U2, _T2>::value>::type>
	pair(const _T1& __x, _U2&& __y)
	: first(__x), second(std::forward<_U2>(__y)) { }

      template<class _U1, class _U2, class = typename
	       std::enable_if<std::is_convertible<_U1, _T1>::value
			      && std::is_convertible<_U2, _T2>::value>::type>
	pair(_U1&& __x, _U2&& __y)
	: first(std::forward<_U1>(__x)), second(std::forward<_U2>(__y)) { }

      template<class _U1, class _U2>
	pair(pair<_U1, _U2>&& __p)
	: first(std::forward<_U1>(__p.first)),
	  second(std::forward<_U2>(__p.second)) { }

      template<class... _Args1, class... _Args2>
	pair(piecewise_construct_t,
	     tuple<_Args1...> __first, tuple<_Args2...> __second)
	: first(__cons<first_type>(std::move(__first))),
	  second(__cons<second_type>(std::move(__second))) { }

<<<<<<< HEAD
=======
      pair&
      operator=(const pair& __p)
      {
	first = __p.first;
	second = __p.second;
	return *this;
      }

>>>>>>> b56a5220
      pair&
      operator=(pair&& __p)
      {
	first = std::move(__p.first);
	second = std::move(__p.second);
	return *this;
      }

      template<class _U1, class _U2>
<<<<<<< HEAD
        pair&
        operator=(const pair<_U1, _U2>& __p)
=======
	pair&
	operator=(const pair<_U1, _U2>& __p)
>>>>>>> b56a5220
	{
	  first = __p.first;
	  second = __p.second;
	  return *this;
	}

      template<class _U1, class _U2>
<<<<<<< HEAD
        pair&
        operator=(pair<_U1, _U2>&& __p)
=======
	pair&
	operator=(pair<_U1, _U2>&& __p)
>>>>>>> b56a5220
	{
	  first = std::move(__p.first);
	  second = std::move(__p.second);
	  return *this;
	}

      void
      swap(pair& __p)
      {
	using std::swap;
	swap(first, __p.first);
	swap(second, __p.second);
      }

    private:
      template<typename _Tp, typename... _Args>
<<<<<<< HEAD
        static _Tp
        __cons(tuple<_Args...>&&);

      template<typename _Tp, typename... _Args, int... _Indexes>
        static _Tp
        __do_cons(tuple<_Args...>&&, const _Index_tuple<_Indexes...>&);
=======
	static _Tp
	__cons(tuple<_Args...>&&);

      template<typename _Tp, typename... _Args, int... _Indexes>
	static _Tp
	__do_cons(tuple<_Args...>&&, const _Index_tuple<_Indexes...>&);
>>>>>>> b56a5220
#endif
    };

  /// Two pairs of the same type are equal iff their members are equal.
  template<class _T1, class _T2>
    inline _GLIBCXX_CONSTEXPR bool
    operator==(const pair<_T1, _T2>& __x, const pair<_T1, _T2>& __y)
    { return __x.first == __y.first && __x.second == __y.second; }

  /// <http://gcc.gnu.org/onlinedocs/libstdc++/manual/utilities.html>
  template<class _T1, class _T2>
    inline _GLIBCXX_CONSTEXPR bool
    operator<(const pair<_T1, _T2>& __x, const pair<_T1, _T2>& __y)
    { return __x.first < __y.first
	     || (!(__y.first < __x.first) && __x.second < __y.second); }

  /// Uses @c operator== to find the result.
  template<class _T1, class _T2>
    inline _GLIBCXX_CONSTEXPR bool
    operator!=(const pair<_T1, _T2>& __x, const pair<_T1, _T2>& __y)
    { return !(__x == __y); }

  /// Uses @c operator< to find the result.
  template<class _T1, class _T2>
    inline _GLIBCXX_CONSTEXPR bool
    operator>(const pair<_T1, _T2>& __x, const pair<_T1, _T2>& __y)
    { return __y < __x; }

  /// Uses @c operator< to find the result.
  template<class _T1, class _T2>
    inline _GLIBCXX_CONSTEXPR bool
    operator<=(const pair<_T1, _T2>& __x, const pair<_T1, _T2>& __y)
    { return !(__y < __x); }

  /// Uses @c operator< to find the result.
  template<class _T1, class _T2>
    inline _GLIBCXX_CONSTEXPR bool
    operator>=(const pair<_T1, _T2>& __x, const pair<_T1, _T2>& __y)
    { return !(__x < __y); }

#ifdef __GXX_EXPERIMENTAL_CXX0X__
  /// See std::pair::swap().
  // Note:  no std::swap overloads in C++03 mode, this has performance
  //        implications, see, eg, libstdc++/38466.
  template<class _T1, class _T2>
    inline void
    swap(pair<_T1, _T2>& __x, pair<_T1, _T2>& __y)
    { __x.swap(__y); }
#endif

  /**
   *  @brief A convenience wrapper for creating a pair from two objects.
   *  @param  x  The first object.
   *  @param  y  The second object.
   *  @return   A newly-constructed pair<> object of the appropriate type.
   *
   *  The standard requires that the objects be passed by reference-to-const,
   *  but LWG issue #181 says they should be passed by const value.  We follow
   *  the LWG by default.
   */
  // _GLIBCXX_RESOLVE_LIB_DEFECTS
  // 181.  make_pair() unintended behavior
<<<<<<< HEAD
#ifndef __GXX_EXPERIMENTAL_CXX0X__
  template<class _T1, class _T2>
    inline pair<_T1, _T2>
    make_pair(_T1 __x, _T2 __y)
    { return pair<_T1, _T2>(__x, __y); }
#else
=======
#ifdef __GXX_EXPERIMENTAL_CXX0X__
>>>>>>> b56a5220
  // NB: DR 706.
  template<class _T1, class _T2>
    inline pair<typename __decay_and_strip<_T1>::__type,
		typename __decay_and_strip<_T2>::__type>
    make_pair(_T1&& __x, _T2&& __y)
    {
      typedef typename __decay_and_strip<_T1>::__type __ds_type1;
      typedef typename __decay_and_strip<_T2>::__type __ds_type2;
      typedef pair<__ds_type1, __ds_type2> 	      __pair_type;
      return __pair_type(std::forward<_T1>(__x), std::forward<_T2>(__y));
    }
#else
  template<class _T1, class _T2>
    inline pair<_T1, _T2>
    make_pair(_T1 __x, _T2 __y)
    { return pair<_T1, _T2>(__x, __y); }
#endif

_GLIBCXX_END_NAMESPACE

#endif /* _STL_PAIR_H */<|MERGE_RESOLUTION|>--- conflicted
+++ resolved
@@ -66,11 +66,6 @@
 _GLIBCXX_BEGIN_NAMESPACE(std)
 
 #ifdef __GXX_EXPERIMENTAL_CXX0X__
-<<<<<<< HEAD
-  struct piecewise_construct_t { };
-
-  // forward declarations
-=======
   /// piecewise_construct_t
   struct piecewise_construct_t { };
 
@@ -78,7 +73,6 @@
   constexpr piecewise_construct_t piecewise_construct = piecewise_construct_t();
 
   // Forward declarations.
->>>>>>> b56a5220
   template<typename...>
     class tuple;
 
@@ -86,11 +80,7 @@
     struct _Index_tuple;
 #endif
 
-<<<<<<< HEAD
-  /// pair holds two objects of arbitrary type.
-=======
   /// Struct holding two objects of arbitrary type.
->>>>>>> b56a5220
   template<class _T1, class _T2>
     struct pair
     {
@@ -111,44 +101,6 @@
       _GLIBCXX_CONSTEXPR pair(const _T1& __a, const _T2& __b)
       : first(__a), second(__b) { }
 
-<<<<<<< HEAD
-#ifdef __GXX_EXPERIMENTAL_CXX0X__
-      pair(const pair&) = default;
-
-      // DR 811.
-      template<class _U1, class = typename
-	       std::enable_if<std::is_convertible<_U1, _T1>::value>::type>
-        pair(_U1&& __x, const _T2& __y)
-	: first(std::forward<_U1>(__x)),
-	  second(__y) { }
-
-      template<class _U2, class = typename
-	       std::enable_if<std::is_convertible<_U2, _T2>::value>::type>
-        pair(const _T1& __x, _U2&& __y)
-	: first(__x),
-	  second(std::forward<_U2>(__y)) { }
-
-      template<class _U1, class _U2, class = typename
-	       std::enable_if<std::is_convertible<_U1, _T1>::value
-			      && std::is_convertible<_U2, _T2>::value>::type>
-        pair(_U1&& __x, _U2&& __y)
-	: first(std::forward<_U1>(__x)),
-	  second(std::forward<_U2>(__y)) { }
-
-      pair(pair&& __p)
-      : first(std::move(__p.first)),
-	second(std::move(__p.second)) { }
-
-      template<class... _Args1, class... _Args2>
-        pair(piecewise_construct_t,
-	     tuple<_Args1...> __first_args,
-	     tuple<_Args2...> __second_args)
-	: first(__cons<first_type>(std::move(__first_args))),
-	  second(__cons<second_type>(std::move(__second_args))) { }
-#endif
-
-=======
->>>>>>> b56a5220
       /** There is also a templated copy ctor for the @c pair class itself.  */
       template<class _U1, class _U2>
 	_GLIBCXX_CONSTEXPR pair(const pair<_U1, _U2>& __p)
@@ -188,8 +140,6 @@
 	: first(__cons<first_type>(std::move(__first))),
 	  second(__cons<second_type>(std::move(__second))) { }
 
-<<<<<<< HEAD
-=======
       pair&
       operator=(const pair& __p)
       {
@@ -198,7 +148,6 @@
 	return *this;
       }
 
->>>>>>> b56a5220
       pair&
       operator=(pair&& __p)
       {
@@ -208,13 +157,8 @@
       }
 
       template<class _U1, class _U2>
-<<<<<<< HEAD
-        pair&
-        operator=(const pair<_U1, _U2>& __p)
-=======
 	pair&
 	operator=(const pair<_U1, _U2>& __p)
->>>>>>> b56a5220
 	{
 	  first = __p.first;
 	  second = __p.second;
@@ -222,13 +166,8 @@
 	}
 
       template<class _U1, class _U2>
-<<<<<<< HEAD
-        pair&
-        operator=(pair<_U1, _U2>&& __p)
-=======
 	pair&
 	operator=(pair<_U1, _U2>&& __p)
->>>>>>> b56a5220
 	{
 	  first = std::move(__p.first);
 	  second = std::move(__p.second);
@@ -245,21 +184,12 @@
 
     private:
       template<typename _Tp, typename... _Args>
-<<<<<<< HEAD
-        static _Tp
-        __cons(tuple<_Args...>&&);
-
-      template<typename _Tp, typename... _Args, int... _Indexes>
-        static _Tp
-        __do_cons(tuple<_Args...>&&, const _Index_tuple<_Indexes...>&);
-=======
 	static _Tp
 	__cons(tuple<_Args...>&&);
 
       template<typename _Tp, typename... _Args, int... _Indexes>
 	static _Tp
 	__do_cons(tuple<_Args...>&&, const _Index_tuple<_Indexes...>&);
->>>>>>> b56a5220
 #endif
     };
 
@@ -322,16 +252,7 @@
    */
   // _GLIBCXX_RESOLVE_LIB_DEFECTS
   // 181.  make_pair() unintended behavior
-<<<<<<< HEAD
-#ifndef __GXX_EXPERIMENTAL_CXX0X__
-  template<class _T1, class _T2>
-    inline pair<_T1, _T2>
-    make_pair(_T1 __x, _T2 __y)
-    { return pair<_T1, _T2>(__x, __y); }
-#else
-=======
-#ifdef __GXX_EXPERIMENTAL_CXX0X__
->>>>>>> b56a5220
+#ifdef __GXX_EXPERIMENTAL_CXX0X__
   // NB: DR 706.
   template<class _T1, class _T2>
     inline pair<typename __decay_and_strip<_T1>::__type,
