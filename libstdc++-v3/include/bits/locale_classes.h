--- conflicted
+++ resolved
@@ -1,11 +1,7 @@
 // Locale support -*- C++ -*-
 
 // Copyright (C) 1997, 1998, 1999, 2000, 2001, 2002, 2003, 2004, 2005,
-<<<<<<< HEAD
-// 2006, 2007, 2008, 2009, 2010
-=======
 // 2006, 2007, 2008, 2009, 2010, 2011
->>>>>>> 3082eeb7
 // Free Software Foundation, Inc.
 //
 // This file is part of the GNU ISO C++ Library.  This library is free
@@ -28,11 +24,7 @@
 // see the files COPYING3 and COPYING.RUNTIME respectively.  If not, see
 // <http://www.gnu.org/licenses/>.
 
-<<<<<<< HEAD
-/** @file locale_classes.h
-=======
 /** @file bits/locale_classes.h
->>>>>>> 3082eeb7
  *  This is an internal header file, included by other library headers.
  *  Do not attempt to use it directly. @headername{locale}
  */
@@ -417,10 +409,7 @@
       _GLIBCXX_SYNCHRONIZATION_HAPPENS_BEFORE(&_M_refcount);
       if (__gnu_cxx::__exchange_and_add_dispatch(&_M_refcount, -1) == 1)
 	{
-<<<<<<< HEAD
-=======
           _GLIBCXX_SYNCHRONIZATION_HAPPENS_AFTER(&_M_refcount);
->>>>>>> 3082eeb7
 	  __try
 	    { delete this; }
 	  __catch(...)
@@ -529,10 +518,7 @@
       _GLIBCXX_SYNCHRONIZATION_HAPPENS_BEFORE(&_M_refcount);
       if (__gnu_cxx::__exchange_and_add_dispatch(&_M_refcount, -1) == 1)
 	{
-<<<<<<< HEAD
-=======
           _GLIBCXX_SYNCHRONIZATION_HAPPENS_AFTER(&_M_refcount);
->>>>>>> 3082eeb7
 	  __try
 	    { delete this; }
 	  __catch(...)
@@ -667,13 +653,8 @@
        *  This is a constructor for use by the library itself to set up new
        *  locales.
        *
-<<<<<<< HEAD
-       *  @param cloc  The C locale.
-       *  @param refs  Passed to the base facet class.
-=======
        *  @param __cloc  The C locale.
        *  @param __refs  Passed to the base facet class.
->>>>>>> 3082eeb7
       */
       explicit
       collate(__c_locale __cloc, size_t __refs = 0)
