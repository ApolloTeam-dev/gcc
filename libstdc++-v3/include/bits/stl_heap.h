// Heap implementation -*- C++ -*-

// Copyright (C) 2001-2013 Free Software Foundation, Inc.
//
// This file is part of the GNU ISO C++ Library.  This library is free
// software; you can redistribute it and/or modify it under the
// terms of the GNU General Public License as published by the
// Free Software Foundation; either version 3, or (at your option)
// any later version.

// This library is distributed in the hope that it will be useful,
// but WITHOUT ANY WARRANTY; without even the implied warranty of
// MERCHANTABILITY or FITNESS FOR A PARTICULAR PURPOSE.  See the
// GNU General Public License for more details.

// Under Section 7 of GPL version 3, you are granted additional
// permissions described in the GCC Runtime Library Exception, version
// 3.1, as published by the Free Software Foundation.

// You should have received a copy of the GNU General Public License and
// a copy of the GCC Runtime Library Exception along with this program;
// see the files COPYING3 and COPYING.RUNTIME respectively.  If not, see
// <http://www.gnu.org/licenses/>.

/*
 *
 * Copyright (c) 1994
 * Hewlett-Packard Company
 *
 * Permission to use, copy, modify, distribute and sell this software
 * and its documentation for any purpose is hereby granted without fee,
 * provided that the above copyright notice appear in all copies and
 * that both that copyright notice and this permission notice appear
 * in supporting documentation.  Hewlett-Packard Company makes no
 * representations about the suitability of this software for any
 * purpose.  It is provided "as is" without express or implied warranty.
 *
 * Copyright (c) 1997
 * Silicon Graphics Computer Systems, Inc.
 *
 * Permission to use, copy, modify, distribute and sell this software
 * and its documentation for any purpose is hereby granted without fee,
 * provided that the above copyright notice appear in all copies and
 * that both that copyright notice and this permission notice appear
 * in supporting documentation.  Silicon Graphics makes no
 * representations about the suitability of this software for any
 * purpose.  It is provided "as is" without express or implied warranty.
 */

/** @file bits/stl_heap.h
 *  This is an internal header file, included by other library headers.
 *  Do not attempt to use it directly. @headername{queue}
 */

#ifndef _STL_HEAP_H
#define _STL_HEAP_H 1

#include <debug/debug.h>
#include <bits/move.h>
#include <bits/predefined_ops.h>

namespace std _GLIBCXX_VISIBILITY(default)
{
_GLIBCXX_BEGIN_NAMESPACE_VERSION

  /**
   * @defgroup heap_algorithms Heap
   * @ingroup sorting_algorithms
   */

  template<typename _RandomAccessIterator, typename _Distance,
	   typename _Compare>
    _Distance
    __is_heap_until(_RandomAccessIterator __first, _Distance __n,
		    _Compare __comp)
    {
      _Distance __parent = 0;
      for (_Distance __child = 1; __child < __n; ++__child)
	{
	  if (__comp(__first + __parent, __first + __child))
	    return __child;
	  if ((__child & 1) == 0)
	    ++__parent;
	}
      return __n;
    }

  // __is_heap, a predicate testing whether or not a range is a heap.
  // This function is an extension, not part of the C++ standard.
  template<typename _RandomAccessIterator, typename _Distance>
    inline bool
    __is_heap(_RandomAccessIterator __first, _Distance __n)
    {
      return std::__is_heap_until(__first, __n,
			__gnu_cxx::__ops::__iter_less_iter()) == __n;
    }

  template<typename _RandomAccessIterator, typename _Compare,
	   typename _Distance>
    inline bool
    __is_heap(_RandomAccessIterator __first, _Compare __comp, _Distance __n)
    {
      return std::__is_heap_until(__first, __n,
	__gnu_cxx::__ops::__iter_comp_iter(__comp)) == __n;
    }

  template<typename _RandomAccessIterator>
    inline bool
    __is_heap(_RandomAccessIterator __first, _RandomAccessIterator __last)
    { return std::__is_heap(__first, std::distance(__first, __last)); }

  template<typename _RandomAccessIterator, typename _Compare>
    inline bool
    __is_heap(_RandomAccessIterator __first, _RandomAccessIterator __last,
	      _Compare __comp)
    { return std::__is_heap(__first, __comp, std::distance(__first, __last)); }

  // Heap-manipulation functions: push_heap, pop_heap, make_heap, sort_heap,
  // + is_heap and is_heap_until in C++0x.

  template<typename _RandomAccessIterator, typename _Distance, typename _Tp,
	   typename _Compare>
    void
    __push_heap(_RandomAccessIterator __first,
		_Distance __holeIndex, _Distance __topIndex, _Tp __value,
		_Compare __comp)
    {
      _Distance __parent = (__holeIndex - 1) / 2;
      while (__holeIndex > __topIndex && __comp(__first + __parent, __value))
	{
	  *(__first + __holeIndex) = _GLIBCXX_MOVE(*(__first + __parent));
	  __holeIndex = __parent;
	  __parent = (__holeIndex - 1) / 2;
	}
      *(__first + __holeIndex) = _GLIBCXX_MOVE(__value);
    }

  /**
   *  @brief  Push an element onto a heap.
   *  @param  __first  Start of heap.
   *  @param  __last   End of heap + element.
   *  @ingroup heap_algorithms
   *
   *  This operation pushes the element at last-1 onto the valid heap
   *  over the range [__first,__last-1).  After completion,
   *  [__first,__last) is a valid heap.
  */
  template<typename _RandomAccessIterator>
    inline void
    push_heap(_RandomAccessIterator __first, _RandomAccessIterator __last)
    {
      typedef typename iterator_traits<_RandomAccessIterator>::value_type
	  _ValueType;
      typedef typename iterator_traits<_RandomAccessIterator>::difference_type
	  _DistanceType;

      // concept requirements
      __glibcxx_function_requires(_Mutable_RandomAccessIteratorConcept<
	    _RandomAccessIterator>)
      __glibcxx_function_requires(_LessThanComparableConcept<_ValueType>)
      __glibcxx_requires_valid_range(__first, __last);
      __glibcxx_requires_heap(__first, __last - 1);

      _ValueType __value = _GLIBCXX_MOVE(*(__last - 1));
      std::__push_heap(__first, _DistanceType((__last - __first) - 1),
		       _DistanceType(0), _GLIBCXX_MOVE(__value),
		       __gnu_cxx::__ops::__iter_less_val());
    }

  /**
   *  @brief  Push an element onto a heap using comparison functor.
   *  @param  __first  Start of heap.
   *  @param  __last   End of heap + element.
   *  @param  __comp   Comparison functor.
   *  @ingroup heap_algorithms
   *
   *  This operation pushes the element at __last-1 onto the valid
   *  heap over the range [__first,__last-1).  After completion,
   *  [__first,__last) is a valid heap.  Compare operations are
   *  performed using comp.
  */
  template<typename _RandomAccessIterator, typename _Compare>
    inline void
    push_heap(_RandomAccessIterator __first, _RandomAccessIterator __last,
	      _Compare __comp)
    {
      typedef typename iterator_traits<_RandomAccessIterator>::value_type
	  _ValueType;
      typedef typename iterator_traits<_RandomAccessIterator>::difference_type
	  _DistanceType;

      // concept requirements
      __glibcxx_function_requires(_Mutable_RandomAccessIteratorConcept<
	    _RandomAccessIterator>)
      __glibcxx_requires_valid_range(__first, __last);
      __glibcxx_requires_heap_pred(__first, __last - 1, __comp);

      _ValueType __value = _GLIBCXX_MOVE(*(__last - 1));
      std::__push_heap(__first, _DistanceType((__last - __first) - 1),
		       _DistanceType(0), _GLIBCXX_MOVE(__value),
		       __gnu_cxx::__ops::__iter_comp_val(__comp));
    }

  template<typename _RandomAccessIterator, typename _Distance,
	   typename _Tp, typename _Compare>
    void
    __adjust_heap(_RandomAccessIterator __first, _Distance __holeIndex,
		  _Distance __len, _Tp __value, _Compare __comp)
    {
      const _Distance __topIndex = __holeIndex;
      _Distance __secondChild = __holeIndex;
      while (__secondChild < (__len - 1) / 2)
	{
	  __secondChild = 2 * (__secondChild + 1);
	  if (__comp(__first + __secondChild,
		     __first + (__secondChild - 1)))
	    __secondChild--;
	  *(__first + __holeIndex) = _GLIBCXX_MOVE(*(__first + __secondChild));
	  __holeIndex = __secondChild;
	}
      if ((__len & 1) == 0 && __secondChild == (__len - 2) / 2)
	{
	  __secondChild = 2 * (__secondChild + 1);
	  *(__first + __holeIndex) = _GLIBCXX_MOVE(*(__first
						     + (__secondChild - 1)));
	  __holeIndex = __secondChild - 1;
	}
      std::__push_heap(__first, __holeIndex, __topIndex, 
		       _GLIBCXX_MOVE(__value),
		       __gnu_cxx::__ops::__iter_comp_val(__comp));
    }

  template<typename _RandomAccessIterator, typename _Compare>
    inline void
    __pop_heap(_RandomAccessIterator __first, _RandomAccessIterator __last,
	       _RandomAccessIterator __result, _Compare __comp)
    {
      typedef typename iterator_traits<_RandomAccessIterator>::value_type
	_ValueType;
      typedef typename iterator_traits<_RandomAccessIterator>::difference_type
	_DistanceType;

      _ValueType __value = _GLIBCXX_MOVE(*__result);
      *__result = _GLIBCXX_MOVE(*__first);
      std::__adjust_heap(__first, _DistanceType(0),
			 _DistanceType(__last - __first),
			 _GLIBCXX_MOVE(__value), __comp);
    }

  /**
   *  @brief  Pop an element off a heap.
   *  @param  __first  Start of heap.
   *  @param  __last   End of heap.
   *  @pre    [__first, __last) is a valid, non-empty range.
   *  @ingroup heap_algorithms
   *
   *  This operation pops the top of the heap.  The elements __first
   *  and __last-1 are swapped and [__first,__last-1) is made into a
   *  heap.
  */
  template<typename _RandomAccessIterator>
    inline void
    pop_heap(_RandomAccessIterator __first, _RandomAccessIterator __last)
    {
      typedef typename iterator_traits<_RandomAccessIterator>::value_type
	_ValueType;

      // concept requirements
      __glibcxx_function_requires(_Mutable_RandomAccessIteratorConcept<
	    _RandomAccessIterator>)
      __glibcxx_function_requires(_LessThanComparableConcept<_ValueType>)
      __glibcxx_requires_non_empty_range(__first, __last);
      __glibcxx_requires_valid_range(__first, __last);
      __glibcxx_requires_heap(__first, __last);

      if (__last - __first > 1)
<<<<<<< HEAD
	{
	  --__last;
	  std::__pop_heap(__first, __last, __last);
	}
    }

  template<typename _RandomAccessIterator, typename _Distance,
	   typename _Tp, typename _Compare>
    void
    __adjust_heap(_RandomAccessIterator __first, _Distance __holeIndex,
		  _Distance __len, _Tp __value, _Compare __comp)
    {
      const _Distance __topIndex = __holeIndex;
      _Distance __secondChild = __holeIndex;
      while (__secondChild < (__len - 1) / 2)
=======
>>>>>>> 4d0aec87
	{
	  --__last;
	  std::__pop_heap(__first, __last, __last,
			  __gnu_cxx::__ops::__iter_less_iter());
	}
    }

  /**
   *  @brief  Pop an element off a heap using comparison functor.
   *  @param  __first  Start of heap.
   *  @param  __last   End of heap.
   *  @param  __comp   Comparison functor to use.
   *  @ingroup heap_algorithms
   *
   *  This operation pops the top of the heap.  The elements __first
   *  and __last-1 are swapped and [__first,__last-1) is made into a
   *  heap.  Comparisons are made using comp.
  */
  template<typename _RandomAccessIterator, typename _Compare>
    inline void
    pop_heap(_RandomAccessIterator __first,
	     _RandomAccessIterator __last, _Compare __comp)
    {
      // concept requirements
      __glibcxx_function_requires(_Mutable_RandomAccessIteratorConcept<
	    _RandomAccessIterator>)
      __glibcxx_requires_valid_range(__first, __last);
      __glibcxx_requires_non_empty_range(__first, __last);
      __glibcxx_requires_heap_pred(__first, __last, __comp);

      if (__last - __first > 1)
	{
	  --__last;
<<<<<<< HEAD
	  std::__pop_heap(__first, __last, __last, __comp);
=======
	  std::__pop_heap(__first, __last, __last,
			  __gnu_cxx::__ops::__iter_comp_iter(__comp));
>>>>>>> 4d0aec87
	}
    }

  template<typename _RandomAccessIterator, typename _Compare>
    void
    __make_heap(_RandomAccessIterator __first, _RandomAccessIterator __last,
		_Compare __comp)
    {
      typedef typename iterator_traits<_RandomAccessIterator>::value_type
	  _ValueType;
      typedef typename iterator_traits<_RandomAccessIterator>::difference_type
	  _DistanceType;

      if (__last - __first < 2)
	return;

      const _DistanceType __len = __last - __first;
      _DistanceType __parent = (__len - 2) / 2;
      while (true)
	{
	  _ValueType __value = _GLIBCXX_MOVE(*(__first + __parent));
	  std::__adjust_heap(__first, __parent, __len, _GLIBCXX_MOVE(__value),
			     __comp);
	  if (__parent == 0)
	    return;
	  __parent--;
	}
    }
  
  /**
   *  @brief  Construct a heap over a range.
   *  @param  __first  Start of heap.
   *  @param  __last   End of heap.
   *  @ingroup heap_algorithms
   *
   *  This operation makes the elements in [__first,__last) into a heap.
  */
  template<typename _RandomAccessIterator>
    inline void
    make_heap(_RandomAccessIterator __first, _RandomAccessIterator __last)
    {
      // concept requirements
      __glibcxx_function_requires(_Mutable_RandomAccessIteratorConcept<
	    _RandomAccessIterator>)
      __glibcxx_function_requires(_LessThanComparableConcept<
	    typename iterator_traits<_RandomAccessIterator>::value_type>)
      __glibcxx_requires_valid_range(__first, __last);

      std::__make_heap(__first, __last,
		       __gnu_cxx::__ops::__iter_less_iter());
    }

  /**
   *  @brief  Construct a heap over a range using comparison functor.
   *  @param  __first  Start of heap.
   *  @param  __last   End of heap.
   *  @param  __comp   Comparison functor to use.
   *  @ingroup heap_algorithms
   *
   *  This operation makes the elements in [__first,__last) into a heap.
   *  Comparisons are made using __comp.
  */
  template<typename _RandomAccessIterator, typename _Compare>
    inline void
    make_heap(_RandomAccessIterator __first, _RandomAccessIterator __last,
	      _Compare __comp)
    {
      // concept requirements
      __glibcxx_function_requires(_Mutable_RandomAccessIteratorConcept<
	    _RandomAccessIterator>)
      __glibcxx_requires_valid_range(__first, __last);

      std::__make_heap(__first, __last,
		       __gnu_cxx::__ops::__iter_comp_iter(__comp));
    }

  template<typename _RandomAccessIterator, typename _Compare>
    void
    __sort_heap(_RandomAccessIterator __first, _RandomAccessIterator __last,
		_Compare __comp)
    {
      while (__last - __first > 1)
	{
	  --__last;
	  std::__pop_heap(__first, __last, __last, __comp);
	}
    }

  /**
   *  @brief  Sort a heap.
   *  @param  __first  Start of heap.
   *  @param  __last   End of heap.
   *  @ingroup heap_algorithms
   *
   *  This operation sorts the valid heap in the range [__first,__last).
  */
  template<typename _RandomAccessIterator>
    inline void
    sort_heap(_RandomAccessIterator __first, _RandomAccessIterator __last)
    {
      // concept requirements
      __glibcxx_function_requires(_Mutable_RandomAccessIteratorConcept<
	    _RandomAccessIterator>)
      __glibcxx_function_requires(_LessThanComparableConcept<
	    typename iterator_traits<_RandomAccessIterator>::value_type>)
      __glibcxx_requires_valid_range(__first, __last);
      __glibcxx_requires_heap(__first, __last);

      std::__sort_heap(__first, __last,
		       __gnu_cxx::__ops::__iter_less_iter());
    }

  /**
   *  @brief  Sort a heap using comparison functor.
   *  @param  __first  Start of heap.
   *  @param  __last   End of heap.
   *  @param  __comp   Comparison functor to use.
   *  @ingroup heap_algorithms
   *
   *  This operation sorts the valid heap in the range [__first,__last).
   *  Comparisons are made using __comp.
  */
  template<typename _RandomAccessIterator, typename _Compare>
    inline void
    sort_heap(_RandomAccessIterator __first, _RandomAccessIterator __last,
	      _Compare __comp)
    {
      // concept requirements
      __glibcxx_function_requires(_Mutable_RandomAccessIteratorConcept<
	    _RandomAccessIterator>)
      __glibcxx_requires_valid_range(__first, __last);
      __glibcxx_requires_heap_pred(__first, __last, __comp);

      std::__sort_heap(__first, __last,
		       __gnu_cxx::__ops::__iter_comp_iter(__comp));
    }

#if __cplusplus >= 201103L
  /**
   *  @brief  Search the end of a heap.
   *  @param  __first  Start of range.
   *  @param  __last   End of range.
   *  @return  An iterator pointing to the first element not in the heap.
   *  @ingroup heap_algorithms
   *
   *  This operation returns the last iterator i in [__first, __last) for which
   *  the range [__first, i) is a heap.
  */
  template<typename _RandomAccessIterator>
    inline _RandomAccessIterator
    is_heap_until(_RandomAccessIterator __first, _RandomAccessIterator __last)
    {
      // concept requirements
      __glibcxx_function_requires(_RandomAccessIteratorConcept<
	    _RandomAccessIterator>)
      __glibcxx_function_requires(_LessThanComparableConcept<
	    typename iterator_traits<_RandomAccessIterator>::value_type>)
      __glibcxx_requires_valid_range(__first, __last);

      return __first + 
	std::__is_heap_until(__first, std::distance(__first, __last),
			     __gnu_cxx::__ops::__iter_less_iter());
    }

  /**
   *  @brief  Search the end of a heap using comparison functor.
   *  @param  __first  Start of range.
   *  @param  __last   End of range.
   *  @param  __comp   Comparison functor to use.
   *  @return  An iterator pointing to the first element not in the heap.
   *  @ingroup heap_algorithms
   *
   *  This operation returns the last iterator i in [__first, __last) for which
   *  the range [__first, i) is a heap.  Comparisons are made using __comp.
  */
  template<typename _RandomAccessIterator, typename _Compare>
    inline _RandomAccessIterator
    is_heap_until(_RandomAccessIterator __first, _RandomAccessIterator __last,
		  _Compare __comp)
    {
      // concept requirements
      __glibcxx_function_requires(_RandomAccessIteratorConcept<
	    _RandomAccessIterator>)
      __glibcxx_requires_valid_range(__first, __last);

      return __first
	+ std::__is_heap_until(__first, std::distance(__first, __last),
			       __gnu_cxx::__ops::__iter_comp_iter(__comp));
    }

  /**
   *  @brief  Determines whether a range is a heap.
   *  @param  __first  Start of range.
   *  @param  __last   End of range.
   *  @return  True if range is a heap, false otherwise.
   *  @ingroup heap_algorithms
  */
  template<typename _RandomAccessIterator>
    inline bool
    is_heap(_RandomAccessIterator __first, _RandomAccessIterator __last)
    { return std::is_heap_until(__first, __last) == __last; }

  /**
   *  @brief  Determines whether a range is a heap using comparison functor.
   *  @param  __first  Start of range.
   *  @param  __last   End of range.
   *  @param  __comp   Comparison functor to use.
   *  @return  True if range is a heap, false otherwise.
   *  @ingroup heap_algorithms
  */
  template<typename _RandomAccessIterator, typename _Compare>
    inline bool
    is_heap(_RandomAccessIterator __first, _RandomAccessIterator __last,
	    _Compare __comp)
    { return std::is_heap_until(__first, __last, __comp) == __last; }
#endif

_GLIBCXX_END_NAMESPACE_VERSION
} // namespace

#endif /* _STL_HEAP_H */<|MERGE_RESOLUTION|>--- conflicted
+++ resolved
@@ -274,24 +274,6 @@
       __glibcxx_requires_heap(__first, __last);
 
       if (__last - __first > 1)
-<<<<<<< HEAD
-	{
-	  --__last;
-	  std::__pop_heap(__first, __last, __last);
-	}
-    }
-
-  template<typename _RandomAccessIterator, typename _Distance,
-	   typename _Tp, typename _Compare>
-    void
-    __adjust_heap(_RandomAccessIterator __first, _Distance __holeIndex,
-		  _Distance __len, _Tp __value, _Compare __comp)
-    {
-      const _Distance __topIndex = __holeIndex;
-      _Distance __secondChild = __holeIndex;
-      while (__secondChild < (__len - 1) / 2)
-=======
->>>>>>> 4d0aec87
 	{
 	  --__last;
 	  std::__pop_heap(__first, __last, __last,
@@ -325,12 +307,8 @@
       if (__last - __first > 1)
 	{
 	  --__last;
-<<<<<<< HEAD
-	  std::__pop_heap(__first, __last, __last, __comp);
-=======
 	  std::__pop_heap(__first, __last, __last,
 			  __gnu_cxx::__ops::__iter_comp_iter(__comp));
->>>>>>> 4d0aec87
 	}
     }
 
