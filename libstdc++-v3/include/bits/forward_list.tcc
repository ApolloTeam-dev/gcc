// <forward_list.tcc> -*- C++ -*-

// Copyright (C) 2008, 2009, 2010 Free Software Foundation, Inc.
//
// This file is part of the GNU ISO C++ Library.  This library is free
// software; you can redistribute it and/or modify it under the
// terms of the GNU General Public License as published by the
// Free Software Foundation; either version 3, or (at your option)
// any later version.

// This library is distributed in the hope that it will be useful,
// but WITHOUT ANY WARRANTY; without even the implied warranty of
// MERCHANTABILITY or FITNESS FOR A PARTICULAR PURPOSE.  See the
// GNU General Public License for more details.

// Under Section 7 of GPL version 3, you are granted additional
// permissions described in the GCC Runtime Library Exception, version
// 3.1, as published by the Free Software Foundation.

// You should have received a copy of the GNU General Public License and
// a copy of the GCC Runtime Library Exception along with this program;
// see the files COPYING3 and COPYING.RUNTIME respectively.  If not, see
// <http://www.gnu.org/licenses/>.

/** @file bits/forward_list.tcc
 *  This is an internal header file, included by other library headers.
 *  Do not attempt to use it directly. @headername{forward_list}
 */

#ifndef _FORWARD_LIST_TCC
#define _FORWARD_LIST_TCC 1

_GLIBCXX_BEGIN_NESTED_NAMESPACE(std, _GLIBCXX_STD_D)

  template<typename _Tp, typename _Alloc>
    _Fwd_list_base<_Tp, _Alloc>::
    _Fwd_list_base(const _Fwd_list_base& __lst, const _Alloc& __a)
    : _M_impl(__a)
    {
      this->_M_impl._M_head._M_next = 0;
      _Fwd_list_node_base* __to = &this->_M_impl._M_head;
      _Node* __curr = static_cast<_Node*>(__lst._M_impl._M_head._M_next);

      while (__curr)
        {
          __to->_M_next = _M_create_node(__curr->_M_value);
          __to = __to->_M_next;
          __curr = static_cast<_Node*>(__curr->_M_next);
        }
    }

  template<typename _Tp, typename _Alloc>
    template<typename... _Args>
      _Fwd_list_node_base*
      _Fwd_list_base<_Tp, _Alloc>::
      _M_insert_after(const_iterator __pos, _Args&&... __args)
      {
        _Fwd_list_node_base* __to
	  = const_cast<_Fwd_list_node_base*>(__pos._M_node);
	_Node* __thing = _M_create_node(std::forward<_Args>(__args)...);
        __thing->_M_next = __to->_M_next;
        __to->_M_next = __thing;
        return __to->_M_next;
      }

  template<typename _Tp, typename _Alloc>
<<<<<<< HEAD
    void
=======
    _Fwd_list_node_base*
>>>>>>> b56a5220
    _Fwd_list_base<_Tp, _Alloc>::
    _M_erase_after(_Fwd_list_node_base* __pos)
    {
      _Node* __curr = static_cast<_Node*>(__pos->_M_next);
      __pos->_M_next = __curr->_M_next;
      _M_get_Node_allocator().destroy(__curr);
      _M_put_node(__curr);
<<<<<<< HEAD
    }

  template<typename _Tp, typename _Alloc>
    void
=======
      return __pos->_M_next;
    }

  template<typename _Tp, typename _Alloc>
    _Fwd_list_node_base*
>>>>>>> b56a5220
    _Fwd_list_base<_Tp, _Alloc>::
    _M_erase_after(_Fwd_list_node_base* __pos, 
                   _Fwd_list_node_base* __last)
    {
      _Node* __curr = static_cast<_Node*>(__pos->_M_next);
      while (__curr != __last)
        {
          _Node* __temp = __curr;
          __curr = static_cast<_Node*>(__curr->_M_next);
          _M_get_Node_allocator().destroy(__temp);
          _M_put_node(__temp);
        }
      __pos->_M_next = __last;
<<<<<<< HEAD
=======
      return __last;
>>>>>>> b56a5220
    }

  // Called by the range constructor to implement [23.1.1]/9
  template<typename _Tp, typename _Alloc>
    template<typename _InputIterator>
      void
      forward_list<_Tp, _Alloc>::
      _M_initialize_dispatch(_InputIterator __first, _InputIterator __last,
                             __false_type)
      {
        _Node_base* __to = &this->_M_impl._M_head;
        for (; __first != __last; ++__first)
          {
            __to->_M_next = this->_M_create_node(*__first);
            __to = __to->_M_next;
          }
      }

  // Called by forward_list(n,v,a), and the range constructor
  // when it turns out to be the same thing.
  template<typename _Tp, typename _Alloc>
    void
    forward_list<_Tp, _Alloc>::
    _M_fill_initialize(size_type __n, const value_type& __value)
    {
      _Node_base* __to = &this->_M_impl._M_head;
<<<<<<< HEAD
      for (; __n > 0; --__n)
=======
      for (; __n; --__n)
>>>>>>> b56a5220
        {
          __to->_M_next = this->_M_create_node(__value);
          __to = __to->_M_next;
        }
    }

  template<typename _Tp, typename _Alloc>
<<<<<<< HEAD
    forward_list<_Tp, _Alloc>::
    forward_list(size_type __n)
    : _Base()
    {
      _Node_base* __to = &this->_M_impl._M_head;
      for (; __n > 0; --__n)
=======
    void
    forward_list<_Tp, _Alloc>::
    _M_default_initialize(size_type __n)
    {
      _Node_base* __to = &this->_M_impl._M_head;
      for (; __n; --__n)
>>>>>>> b56a5220
        {
          __to->_M_next = this->_M_create_node();
          __to = __to->_M_next;
        }
    }

  template<typename _Tp, typename _Alloc>
    forward_list<_Tp, _Alloc>&
    forward_list<_Tp, _Alloc>::
    operator=(const forward_list& __list)
    {
      if (&__list != this)
        {
          iterator __prev1 = before_begin();
          iterator __curr1 = begin();
          iterator __last1 = end();
          const_iterator __first2 = __list.cbegin();
          const_iterator __last2 = __list.cend();
          while (__curr1 != __last1 && __first2 != __last2)
            {
              *__curr1 = *__first2;
              ++__prev1;
              ++__curr1;
              ++__first2;
            }
          if (__first2 == __last2)
            erase_after(__prev1, __last1);
          else
            insert_after(__prev1, __first2, __last2);
        }
      return *this;
    }

  template<typename _Tp, typename _Alloc>
    void
    forward_list<_Tp, _Alloc>::
<<<<<<< HEAD
=======
    _M_default_insert_after(const_iterator __pos, size_type __n)
    {
      const_iterator __saved_pos = __pos;
      __try
	{
	  for (; __n; --__n)
	    __pos = emplace_after(__pos);
	}
      __catch(...)
	{
	  erase_after(__saved_pos, ++__pos);
	  __throw_exception_again;
	}
    }

  template<typename _Tp, typename _Alloc>
    void
    forward_list<_Tp, _Alloc>::
>>>>>>> b56a5220
    resize(size_type __sz)
    {
      iterator __k = before_begin();

      size_type __len = 0;
      while (__k._M_next() != end() && __len < __sz)
        {
          ++__k;
          ++__len;
        }
      if (__len == __sz)
        erase_after(__k, end());
      else
<<<<<<< HEAD
	{
	  forward_list __tmp(__sz - __len);
	  splice_after(__k, std::move(__tmp));
	}
=======
	_M_default_insert_after(__k, __sz - __len);
>>>>>>> b56a5220
    }

  template<typename _Tp, typename _Alloc>
    void
    forward_list<_Tp, _Alloc>::
<<<<<<< HEAD
    resize(size_type __sz, value_type __val)
=======
    resize(size_type __sz, const value_type& __val)
>>>>>>> b56a5220
    {
      iterator __k = before_begin();

      size_type __len = 0;
      while (__k._M_next() != end() && __len < __sz)
        {
          ++__k;
          ++__len;
        }
      if (__len == __sz)
        erase_after(__k, end());
      else
        insert_after(__k, __sz - __len, __val);
    }

  template<typename _Tp, typename _Alloc>
    typename forward_list<_Tp, _Alloc>::iterator
    forward_list<_Tp, _Alloc>::
    _M_splice_after(const_iterator __pos, forward_list&& __list)
    {
      _Node_base* __tmp = const_cast<_Node_base*>(__pos._M_node);
      iterator __before = __list.before_begin();
      return iterator(__tmp->_M_transfer_after(__before._M_node));
    }

  template<typename _Tp, typename _Alloc>
    void
    forward_list<_Tp, _Alloc>::
    splice_after(const_iterator __pos, forward_list&&,
                 const_iterator __before, const_iterator __last)
    {
      _Node_base* __tmp = const_cast<_Node_base*>(__pos._M_node);
      __tmp->_M_transfer_after(const_cast<_Node_base*>(__before._M_node),
                               const_cast<_Node_base*>(__last._M_node));
    }

  template<typename _Tp, typename _Alloc>
    typename forward_list<_Tp, _Alloc>::iterator
    forward_list<_Tp, _Alloc>::
    insert_after(const_iterator __pos, size_type __n, const _Tp& __val)
    {
      if (__n)
	{
	  forward_list __tmp(__n, __val, this->_M_get_Node_allocator());
	  return _M_splice_after(__pos, std::move(__tmp));
	}
      else
	return iterator(const_cast<_Node_base*>(__pos._M_node));
    }

  template<typename _Tp, typename _Alloc>
    template<typename _InputIterator>
      typename forward_list<_Tp, _Alloc>::iterator
      forward_list<_Tp, _Alloc>::
      insert_after(const_iterator __pos,
		   _InputIterator __first, _InputIterator __last)
      {
	forward_list __tmp(__first, __last, this->_M_get_Node_allocator());
	if (!__tmp.empty())
	  return _M_splice_after(__pos, std::move(__tmp));
	else
	  return iterator(const_cast<_Node_base*>(__pos._M_node));
      }

  template<typename _Tp, typename _Alloc>
    typename forward_list<_Tp, _Alloc>::iterator
    forward_list<_Tp, _Alloc>::
    insert_after(const_iterator __pos, std::initializer_list<_Tp> __il)
    {
      if (__il.size())
	{
	  forward_list __tmp(__il, this->_M_get_Node_allocator());
	  return _M_splice_after(__pos, std::move(__tmp));
	}
      else
	return iterator(const_cast<_Node_base*>(__pos._M_node));
    }

  template<typename _Tp, typename _Alloc>
    void
    forward_list<_Tp, _Alloc>::
    remove(const _Tp& __val)
    {
      _Node* __curr = static_cast<_Node*>(&this->_M_impl._M_head);
<<<<<<< HEAD
      while (_Node* __temp = static_cast<_Node*>(__curr->_M_next))
        {
          if (__temp->_M_value == __val)
            this->_M_erase_after(__curr);
          else
            __curr = static_cast<_Node*>(__curr->_M_next);
=======
      _Node* __extra = 0;

      while (_Node* __tmp = static_cast<_Node*>(__curr->_M_next))
        {
          if (__tmp->_M_value == __val)
	    {
	      if (std::__addressof(__tmp->_M_value)
		  != std::__addressof(__val))
		{
		  this->_M_erase_after(__curr);
		  continue;
		}
	      else
		__extra = __curr;
	    }
	  __curr = static_cast<_Node*>(__curr->_M_next);
>>>>>>> b56a5220
        }

      if (__extra)
	this->_M_erase_after(__extra);
    }

  template<typename _Tp, typename _Alloc>
    template<typename _Pred>
      void
      forward_list<_Tp, _Alloc>::
      remove_if(_Pred __pred)
      {
	_Node* __curr = static_cast<_Node*>(&this->_M_impl._M_head);
<<<<<<< HEAD
        while (_Node* __temp = static_cast<_Node*>(__curr->_M_next))
=======
        while (_Node* __tmp = static_cast<_Node*>(__curr->_M_next))
>>>>>>> b56a5220
          {
            if (__pred(__tmp->_M_value))
              this->_M_erase_after(__curr);
            else
              __curr = static_cast<_Node*>(__curr->_M_next);
          }
      }

  template<typename _Tp, typename _Alloc>
    template<typename _BinPred>
      void
      forward_list<_Tp, _Alloc>::
      unique(_BinPred __binary_pred)
      {
        iterator __first = begin();
        iterator __last = end();
        if (__first == __last)
          return;
        iterator __next = __first;
        while (++__next != __last)
        {
          if (__binary_pred(*__first, *__next))
            erase_after(__first);
          else
            __first = __next;
          __next = __first;
        }
      }

  template<typename _Tp, typename _Alloc>
    template<typename _Comp>
      void
      forward_list<_Tp, _Alloc>::
      merge(forward_list&& __list, _Comp __comp)
      {
        _Node_base* __node = &this->_M_impl._M_head;
        while (__node->_M_next && __list._M_impl._M_head._M_next)
          {
            if (__comp(static_cast<_Node*>
                       (__list._M_impl._M_head._M_next)->_M_value,
                       static_cast<_Node*>
                       (__node->_M_next)->_M_value))
              __node->_M_transfer_after(&__list._M_impl._M_head,
                                        __list._M_impl._M_head._M_next);
            __node = __node->_M_next;
          }
        if (__list._M_impl._M_head._M_next)
          {
            __node->_M_next = __list._M_impl._M_head._M_next;
            __list._M_impl._M_head._M_next = 0;
          }
      }

  template<typename _Tp, typename _Alloc>
    bool
    operator==(const forward_list<_Tp, _Alloc>& __lx,
               const forward_list<_Tp, _Alloc>& __ly)
    {
      //  We don't have size() so we need to walk through both lists
      //  making sure both iterators are valid.
      auto __ix = __lx.cbegin();
      auto __iy = __ly.cbegin();
      while (__ix != __lx.cend() && __iy != __ly.cend())
        {
          if (*__ix != *__iy)
            return false;
          ++__ix;
          ++__iy;
        }
      if (__ix == __lx.cend() && __iy == __ly.cend())
        return true;
      else
        return false;
    }

  template<typename _Tp, class _Alloc>
    template<typename _Comp>
      void
      forward_list<_Tp, _Alloc>::
      sort(_Comp __comp)
      {
        // If `next' is 0, return immediately.
        _Node* __list = static_cast<_Node*>(this->_M_impl._M_head._M_next);
        if (!__list)
          return;

        unsigned long __insize = 1;

        while (1)
          {
            _Node* __p = __list;
            __list = 0;
            _Node* __tail = 0;

            // Count number of merges we do in this pass.
            unsigned long __nmerges = 0;

            while (__p)
              {
                ++__nmerges;
                // There exists a merge to be done.
                // Step `insize' places along from p.
                _Node* __q = __p;
                unsigned long __psize = 0;
                for (unsigned long __i = 0; __i < __insize; ++__i)
                  {
                    ++__psize;
                    __q = static_cast<_Node*>(__q->_M_next);
                    if (!__q)
                      break;
                  }

                // If q hasn't fallen off end, we have two lists to merge.
                unsigned long __qsize = __insize;

                // Now we have two lists; merge them.
                while (__psize > 0 || (__qsize > 0 && __q))
                  {
                    // Decide whether next node of merge comes from p or q.
                    _Node* __e;
                    if (__psize == 0)
                      {
                        // p is empty; e must come from q.
                        __e = __q;
                        __q = static_cast<_Node*>(__q->_M_next);
                        --__qsize;
                      }
                    else if (__qsize == 0 || !__q)
                      {
                        // q is empty; e must come from p.
                        __e = __p;
                        __p = static_cast<_Node*>(__p->_M_next);
                        --__psize;
                      }
                    else if (__comp(__p->_M_value, __q->_M_value))
                      {
                        // First node of p is lower; e must come from p.
                        __e = __p;
                        __p = static_cast<_Node*>(__p->_M_next);
                        --__psize;
                      }
                    else
                      {
                        // First node of q is lower; e must come from q.
                        __e = __q;
                        __q = static_cast<_Node*>(__q->_M_next);
                        --__qsize;
                      }

                    // Add the next node to the merged list.
                    if (__tail)
                      __tail->_M_next = __e;
                    else
                      __list = __e;
                    __tail = __e;
                  }

                // Now p has stepped `insize' places along, and q has too.
                __p = __q;
              }
            __tail->_M_next = 0;

            // If we have done only one merge, we're finished.
            // Allow for nmerges == 0, the empty list case.
            if (__nmerges <= 1)
              {
                this->_M_impl._M_head._M_next = __list;
                return;
              }

            // Otherwise repeat, merging lists twice the size.
            __insize *= 2;
          }
      }
 
<<<<<<< HEAD
_GLIBCXX_END_NAMESPACE // namespace std
=======
_GLIBCXX_END_NESTED_NAMESPACE // namespace std
>>>>>>> b56a5220

#endif /* _FORWARD_LIST_TCC */
<|MERGE_RESOLUTION|>--- conflicted
+++ resolved
@@ -64,11 +64,7 @@
       }
 
   template<typename _Tp, typename _Alloc>
-<<<<<<< HEAD
-    void
-=======
     _Fwd_list_node_base*
->>>>>>> b56a5220
     _Fwd_list_base<_Tp, _Alloc>::
     _M_erase_after(_Fwd_list_node_base* __pos)
     {
@@ -76,18 +72,11 @@
       __pos->_M_next = __curr->_M_next;
       _M_get_Node_allocator().destroy(__curr);
       _M_put_node(__curr);
-<<<<<<< HEAD
-    }
-
-  template<typename _Tp, typename _Alloc>
-    void
-=======
       return __pos->_M_next;
     }
 
   template<typename _Tp, typename _Alloc>
     _Fwd_list_node_base*
->>>>>>> b56a5220
     _Fwd_list_base<_Tp, _Alloc>::
     _M_erase_after(_Fwd_list_node_base* __pos, 
                    _Fwd_list_node_base* __last)
@@ -101,10 +90,7 @@
           _M_put_node(__temp);
         }
       __pos->_M_next = __last;
-<<<<<<< HEAD
-=======
       return __last;
->>>>>>> b56a5220
     }
 
   // Called by the range constructor to implement [23.1.1]/9
@@ -131,11 +117,7 @@
     _M_fill_initialize(size_type __n, const value_type& __value)
     {
       _Node_base* __to = &this->_M_impl._M_head;
-<<<<<<< HEAD
-      for (; __n > 0; --__n)
-=======
       for (; __n; --__n)
->>>>>>> b56a5220
         {
           __to->_M_next = this->_M_create_node(__value);
           __to = __to->_M_next;
@@ -143,21 +125,12 @@
     }
 
   template<typename _Tp, typename _Alloc>
-<<<<<<< HEAD
-    forward_list<_Tp, _Alloc>::
-    forward_list(size_type __n)
-    : _Base()
-    {
-      _Node_base* __to = &this->_M_impl._M_head;
-      for (; __n > 0; --__n)
-=======
     void
     forward_list<_Tp, _Alloc>::
     _M_default_initialize(size_type __n)
     {
       _Node_base* __to = &this->_M_impl._M_head;
       for (; __n; --__n)
->>>>>>> b56a5220
         {
           __to->_M_next = this->_M_create_node();
           __to = __to->_M_next;
@@ -194,8 +167,6 @@
   template<typename _Tp, typename _Alloc>
     void
     forward_list<_Tp, _Alloc>::
-<<<<<<< HEAD
-=======
     _M_default_insert_after(const_iterator __pos, size_type __n)
     {
       const_iterator __saved_pos = __pos;
@@ -214,7 +185,6 @@
   template<typename _Tp, typename _Alloc>
     void
     forward_list<_Tp, _Alloc>::
->>>>>>> b56a5220
     resize(size_type __sz)
     {
       iterator __k = before_begin();
@@ -228,24 +198,13 @@
       if (__len == __sz)
         erase_after(__k, end());
       else
-<<<<<<< HEAD
-	{
-	  forward_list __tmp(__sz - __len);
-	  splice_after(__k, std::move(__tmp));
-	}
-=======
 	_M_default_insert_after(__k, __sz - __len);
->>>>>>> b56a5220
-    }
-
-  template<typename _Tp, typename _Alloc>
-    void
-    forward_list<_Tp, _Alloc>::
-<<<<<<< HEAD
-    resize(size_type __sz, value_type __val)
-=======
+    }
+
+  template<typename _Tp, typename _Alloc>
+    void
+    forward_list<_Tp, _Alloc>::
     resize(size_type __sz, const value_type& __val)
->>>>>>> b56a5220
     {
       iterator __k = before_begin();
 
@@ -330,14 +289,6 @@
     remove(const _Tp& __val)
     {
       _Node* __curr = static_cast<_Node*>(&this->_M_impl._M_head);
-<<<<<<< HEAD
-      while (_Node* __temp = static_cast<_Node*>(__curr->_M_next))
-        {
-          if (__temp->_M_value == __val)
-            this->_M_erase_after(__curr);
-          else
-            __curr = static_cast<_Node*>(__curr->_M_next);
-=======
       _Node* __extra = 0;
 
       while (_Node* __tmp = static_cast<_Node*>(__curr->_M_next))
@@ -354,7 +305,6 @@
 		__extra = __curr;
 	    }
 	  __curr = static_cast<_Node*>(__curr->_M_next);
->>>>>>> b56a5220
         }
 
       if (__extra)
@@ -368,11 +318,7 @@
       remove_if(_Pred __pred)
       {
 	_Node* __curr = static_cast<_Node*>(&this->_M_impl._M_head);
-<<<<<<< HEAD
-        while (_Node* __temp = static_cast<_Node*>(__curr->_M_next))
-=======
         while (_Node* __tmp = static_cast<_Node*>(__curr->_M_next))
->>>>>>> b56a5220
           {
             if (__pred(__tmp->_M_value))
               this->_M_erase_after(__curr);
@@ -548,10 +494,6 @@
           }
       }
  
-<<<<<<< HEAD
-_GLIBCXX_END_NAMESPACE // namespace std
-=======
 _GLIBCXX_END_NESTED_NAMESPACE // namespace std
->>>>>>> b56a5220
 
 #endif /* _FORWARD_LIST_TCC */
