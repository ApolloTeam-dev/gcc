// <functional> -*- C++ -*-

<<<<<<< HEAD
// Copyright (C) 2001, 2002, 2003, 2004, 2005, 2006, 2007, 2008, 2009, 2010
=======
// Copyright (C) 2001, 2002, 2003, 2004, 2005, 2006, 2007, 2009
>>>>>>> e33a1692
// Free Software Foundation, Inc.
//
// This file is part of the GNU ISO C++ Library.  This library is free
// software; you can redistribute it and/or modify it under the
// terms of the GNU General Public License as published by the
// Free Software Foundation; either version 3, or (at your option)
// any later version.

// This library is distributed in the hope that it will be useful,
// but WITHOUT ANY WARRANTY; without even the implied warranty of
// MERCHANTABILITY or FITNESS FOR A PARTICULAR PURPOSE.  See the
// GNU General Public License for more details.

// Under Section 7 of GPL version 3, you are granted additional
// permissions described in the GCC Runtime Library Exception, version
// 3.1, as published by the Free Software Foundation.

// You should have received a copy of the GNU General Public License and
// a copy of the GCC Runtime Library Exception along with this program;
// see the files COPYING3 and COPYING.RUNTIME respectively.  If not, see
// <http://www.gnu.org/licenses/>.

/*
 * Copyright (c) 1997
 * Silicon Graphics Computer Systems, Inc.
 *
 * Permission to use, copy, modify, distribute and sell this software
 * and its documentation for any purpose is hereby granted without fee,
 * provided that the above copyright notice appear in all copies and
 * that both that copyright notice and this permission notice appear
 * in supporting documentation.  Silicon Graphics makes no
 * representations about the suitability of this software for any
 * purpose.  It is provided "as is" without express or implied warranty.
 *
 */

/** @file include/functional
 *  This is a Standard C++ Library header.
 */

#ifndef _GLIBCXX_FUNCTIONAL
#define _GLIBCXX_FUNCTIONAL 1

#pragma GCC system_header

#include <bits/c++config.h>
#include <bits/stl_function.h>

#ifdef __GXX_EXPERIMENTAL_CXX0X__

#include <typeinfo>
#include <new>
#include <tuple>
#include <type_traits>
#include <bits/functexcept.h>
#include <bits/functional_hash.h>

namespace std
{
  template<typename _MemberPointer>
    class _Mem_fn;

  /**
   *  Actual implementation of _Has_result_type, which uses SFINAE to
   *  determine if the type _Tp has a publicly-accessible member type
   *  result_type.
  */
  template<typename _Tp>
    class _Has_result_type_helper : __sfinae_types
    {
      template<typename _Up>
        struct _Wrap_type
	{ };

      template<typename _Up>
        static __one __test(_Wrap_type<typename _Up::result_type>*);

      template<typename _Up>
        static __two __test(...);

    public:
      static const bool value = sizeof(__test<_Tp>(0)) == 1;
    };

  template<typename _Tp>
    struct _Has_result_type
    : integral_constant<bool,
	      _Has_result_type_helper<typename remove_cv<_Tp>::type>::value>
    { };

  /// If we have found a result_type, extract it.
  template<bool _Has_result_type, typename _Functor>
    struct _Maybe_get_result_type
    { };

  template<typename _Functor>
    struct _Maybe_get_result_type<true, _Functor>
    {
      typedef typename _Functor::result_type result_type;
    };

  /**
   *  Base class for any function object that has a weak result type, as
   *  defined in 3.3/3 of TR1.
  */
  template<typename _Functor>
    struct _Weak_result_type_impl
    : _Maybe_get_result_type<_Has_result_type<_Functor>::value, _Functor>
    { };

  /// Retrieve the result type for a function type.
  template<typename _Res, typename... _ArgTypes> 
    struct _Weak_result_type_impl<_Res(_ArgTypes...)>
    {
      typedef _Res result_type;
    };

  /// Retrieve the result type for a function reference.
  template<typename _Res, typename... _ArgTypes> 
    struct _Weak_result_type_impl<_Res(&)(_ArgTypes...)>
    {
      typedef _Res result_type;
    };

  /// Retrieve the result type for a function pointer.
  template<typename _Res, typename... _ArgTypes> 
    struct _Weak_result_type_impl<_Res(*)(_ArgTypes...)>
    {
      typedef _Res result_type;
    };

  /// Retrieve result type for a member function pointer. 
  template<typename _Res, typename _Class, typename... _ArgTypes> 
    struct _Weak_result_type_impl<_Res (_Class::*)(_ArgTypes...)>
    {
      typedef _Res result_type;
    };

  /// Retrieve result type for a const member function pointer. 
  template<typename _Res, typename _Class, typename... _ArgTypes> 
    struct _Weak_result_type_impl<_Res (_Class::*)(_ArgTypes...) const>
    {
      typedef _Res result_type;
    };

  /// Retrieve result type for a volatile member function pointer. 
  template<typename _Res, typename _Class, typename... _ArgTypes> 
    struct _Weak_result_type_impl<_Res (_Class::*)(_ArgTypes...) volatile>
    {
      typedef _Res result_type;
    };

  /// Retrieve result type for a const volatile member function pointer. 
  template<typename _Res, typename _Class, typename... _ArgTypes> 
    struct _Weak_result_type_impl<_Res (_Class::*)(_ArgTypes...)const volatile>
    {
      typedef _Res result_type;
    };

  /**
   *  Strip top-level cv-qualifiers from the function object and let
   *  _Weak_result_type_impl perform the real work.
  */
  template<typename _Functor>
    struct _Weak_result_type
    : _Weak_result_type_impl<typename remove_cv<_Functor>::type>
    { };

  /// Determines if the type _Tp derives from unary_function.
  template<typename _Tp>
    struct _Derives_from_unary_function : __sfinae_types
    {
    private:
      template<typename _T1, typename _Res>
        static __one __test(const volatile unary_function<_T1, _Res>*);

      // It's tempting to change "..." to const volatile void*, but
      // that fails when _Tp is a function type.
      static __two __test(...);

    public:
      static const bool value = sizeof(__test((_Tp*)0)) == 1;
    };

  /// Determines if the type _Tp derives from binary_function.
  template<typename _Tp>
    struct _Derives_from_binary_function : __sfinae_types
    {
    private:
      template<typename _T1, typename _T2, typename _Res>
        static __one __test(const volatile binary_function<_T1, _T2, _Res>*);

      // It's tempting to change "..." to const volatile void*, but
      // that fails when _Tp is a function type.
      static __two __test(...);

    public:
      static const bool value = sizeof(__test((_Tp*)0)) == 1;
    };

  /// Turns a function type into a function pointer type
  template<typename _Tp, bool _IsFunctionType = is_function<_Tp>::value>
    struct _Function_to_function_pointer
    {
      typedef _Tp type;
    };

  template<typename _Tp>
    struct _Function_to_function_pointer<_Tp, true>
    {
      typedef _Tp* type;
    };

  /**
   * Invoke a function object, which may be either a member pointer or a
   * function object. The first parameter will tell which.
   */
  template<typename _Functor, typename... _Args>
    inline
    typename enable_if<
             (!is_member_pointer<_Functor>::value
              && !is_function<_Functor>::value
              && !is_function<typename remove_pointer<_Functor>::type>::value),
             typename result_of<_Functor(_Args...)>::type
           >::type
    __invoke(_Functor& __f, _Args&&... __args)
    {
      return __f(std::forward<_Args>(__args)...);
    }

  // To pick up function references (that will become function pointers)
  template<typename _Functor, typename... _Args>
    inline
    typename enable_if<
             (is_pointer<_Functor>::value
              && is_function<typename remove_pointer<_Functor>::type>::value),
             typename result_of<_Functor(_Args...)>::type
           >::type
    __invoke(_Functor __f, _Args&&... __args)
    {
      return __f(std::forward<_Args>(__args)...);
    }

  /**
   *  Knowing which of unary_function and binary_function _Tp derives
   *  from, derives from the same and ensures that reference_wrapper
   *  will have a weak result type. See cases below.
   */
  template<bool _Unary, bool _Binary, typename _Tp>
    struct _Reference_wrapper_base_impl;

  // Not a unary_function or binary_function, so try a weak result type.
  template<typename _Tp>
    struct _Reference_wrapper_base_impl<false, false, _Tp>
    : _Weak_result_type<_Tp>
    { };

  // unary_function but not binary_function
  template<typename _Tp>
    struct _Reference_wrapper_base_impl<true, false, _Tp>
    : unary_function<typename _Tp::argument_type,
		     typename _Tp::result_type>
    { };

  // binary_function but not unary_function
  template<typename _Tp>
    struct _Reference_wrapper_base_impl<false, true, _Tp>
    : binary_function<typename _Tp::first_argument_type,
		      typename _Tp::second_argument_type,
		      typename _Tp::result_type>
    { };

  // Both unary_function and binary_function. Import result_type to
  // avoid conflicts.
   template<typename _Tp>
    struct _Reference_wrapper_base_impl<true, true, _Tp>
    : unary_function<typename _Tp::argument_type,
		     typename _Tp::result_type>,
      binary_function<typename _Tp::first_argument_type,
		      typename _Tp::second_argument_type,
		      typename _Tp::result_type>
    {
      typedef typename _Tp::result_type result_type;
    };

  /**
   *  Derives from unary_function or binary_function when it
   *  can. Specializations handle all of the easy cases. The primary
   *  template determines what to do with a class type, which may
   *  derive from both unary_function and binary_function.
  */
  template<typename _Tp>
    struct _Reference_wrapper_base
    : _Reference_wrapper_base_impl<
      _Derives_from_unary_function<_Tp>::value,
      _Derives_from_binary_function<_Tp>::value,
      _Tp>
    { };

  // - a function type (unary)
  template<typename _Res, typename _T1>
    struct _Reference_wrapper_base<_Res(_T1)>
    : unary_function<_T1, _Res>
    { };

  // - a function type (binary)
  template<typename _Res, typename _T1, typename _T2>
    struct _Reference_wrapper_base<_Res(_T1, _T2)>
    : binary_function<_T1, _T2, _Res>
    { };

  // - a function pointer type (unary)
  template<typename _Res, typename _T1>
    struct _Reference_wrapper_base<_Res(*)(_T1)>
    : unary_function<_T1, _Res>
    { };

  // - a function pointer type (binary)
  template<typename _Res, typename _T1, typename _T2>
    struct _Reference_wrapper_base<_Res(*)(_T1, _T2)>
    : binary_function<_T1, _T2, _Res>
    { };

  // - a pointer to member function type (unary, no qualifiers)
  template<typename _Res, typename _T1>
    struct _Reference_wrapper_base<_Res (_T1::*)()>
    : unary_function<_T1*, _Res>
    { };

  // - a pointer to member function type (binary, no qualifiers)
  template<typename _Res, typename _T1, typename _T2>
    struct _Reference_wrapper_base<_Res (_T1::*)(_T2)>
    : binary_function<_T1*, _T2, _Res>
    { };

  // - a pointer to member function type (unary, const)
  template<typename _Res, typename _T1>
    struct _Reference_wrapper_base<_Res (_T1::*)() const>
    : unary_function<const _T1*, _Res>
    { };

  // - a pointer to member function type (binary, const)
  template<typename _Res, typename _T1, typename _T2>
    struct _Reference_wrapper_base<_Res (_T1::*)(_T2) const>
    : binary_function<const _T1*, _T2, _Res>
    { };

  // - a pointer to member function type (unary, volatile)
  template<typename _Res, typename _T1>
    struct _Reference_wrapper_base<_Res (_T1::*)() volatile>
    : unary_function<volatile _T1*, _Res>
    { };

  // - a pointer to member function type (binary, volatile)
  template<typename _Res, typename _T1, typename _T2>
    struct _Reference_wrapper_base<_Res (_T1::*)(_T2) volatile>
    : binary_function<volatile _T1*, _T2, _Res>
    { };

  // - a pointer to member function type (unary, const volatile)
  template<typename _Res, typename _T1>
    struct _Reference_wrapper_base<_Res (_T1::*)() const volatile>
    : unary_function<const volatile _T1*, _Res>
    { };

  // - a pointer to member function type (binary, const volatile)
  template<typename _Res, typename _T1, typename _T2>
    struct _Reference_wrapper_base<_Res (_T1::*)(_T2) const volatile>
    : binary_function<const volatile _T1*, _T2, _Res>
    { };

  /**
   *  @brief Primary class template for reference_wrapper.
   *  @ingroup functors
   *  @{
   */
  template<typename _Tp>
    class reference_wrapper
    : public _Reference_wrapper_base<typename remove_cv<_Tp>::type>
    {
      // If _Tp is a function type, we can't form result_of<_Tp(...)>,
      // so turn it into a function pointer type.
      typedef typename _Function_to_function_pointer<_Tp>::type
        _M_func_type;

      _Tp* _M_data;
    public:
      typedef _Tp type;

      reference_wrapper(_Tp& __indata)
      : _M_data(std::__addressof(__indata))
      { }

      reference_wrapper(_Tp&&) = delete;

      reference_wrapper(const reference_wrapper<_Tp>& __inref):
      _M_data(__inref._M_data)
      { }

      reference_wrapper&
      operator=(const reference_wrapper<_Tp>& __inref)
      {
        _M_data = __inref._M_data;
        return *this;
      }

      operator _Tp&() const
      { return this->get(); }

      _Tp&
      get() const
      { return *_M_data; }

      template<typename... _Args>
        typename result_of<_M_func_type(_Args...)>::type
        operator()(_Args&&... __args) const
        {
	  return __invoke(get(), std::forward<_Args>(__args)...);
	}
    };


  /// Denotes a reference should be taken to a variable.
  template<typename _Tp>
    inline reference_wrapper<_Tp>
    ref(_Tp& __t)
    { return reference_wrapper<_Tp>(__t); }

  /// Denotes a const reference should be taken to a variable.
  template<typename _Tp>
    inline reference_wrapper<const _Tp>
    cref(const _Tp& __t)
    { return reference_wrapper<const _Tp>(__t); }

  /// Partial specialization.
  template<typename _Tp>
    inline reference_wrapper<_Tp>
    ref(reference_wrapper<_Tp> __t)
    { return ref(__t.get()); }

  /// Partial specialization.
  template<typename _Tp>
    inline reference_wrapper<const _Tp>
    cref(reference_wrapper<_Tp> __t)
    { return cref(__t.get()); }

  // @} group functors

  template<typename _Tp, bool>
    struct _Mem_fn_const_or_non
    {
      typedef const _Tp& type;
    };

  template<typename _Tp>
    struct _Mem_fn_const_or_non<_Tp, false>
    {
      typedef _Tp& type;
    };

  /**
   * Derives from @c unary_function or @c binary_function, or perhaps
   * nothing, depending on the number of arguments provided. The
   * primary template is the basis case, which derives nothing.
   */
  template<typename _Res, typename... _ArgTypes> 
    struct _Maybe_unary_or_binary_function { };

  /// Derives from @c unary_function, as appropriate. 
  template<typename _Res, typename _T1> 
    struct _Maybe_unary_or_binary_function<_Res, _T1>
    : std::unary_function<_T1, _Res> { };

  /// Derives from @c binary_function, as appropriate. 
  template<typename _Res, typename _T1, typename _T2> 
    struct _Maybe_unary_or_binary_function<_Res, _T1, _T2>
    : std::binary_function<_T1, _T2, _Res> { };

  /// Implementation of @c mem_fn for member function pointers.
  template<typename _Res, typename _Class, typename... _ArgTypes>
    class _Mem_fn<_Res (_Class::*)(_ArgTypes...)>
    : public _Maybe_unary_or_binary_function<_Res, _Class*, _ArgTypes...>
    {
      typedef _Res (_Class::*_Functor)(_ArgTypes...);

      template<typename _Tp>
        _Res
        _M_call(_Tp& __object, const volatile _Class *, 
                _ArgTypes... __args) const
        { return (__object.*__pmf)(std::forward<_ArgTypes>(__args)...); }

      template<typename _Tp>
        _Res
        _M_call(_Tp& __ptr, const volatile void *, _ArgTypes... __args) const
        { return ((*__ptr).*__pmf)(std::forward<_ArgTypes>(__args)...); }

    public:
      typedef _Res result_type;

      explicit _Mem_fn(_Functor __pmf) : __pmf(__pmf) { }

      // Handle objects
      _Res
      operator()(_Class& __object, _ArgTypes... __args) const
      { return (__object.*__pmf)(std::forward<_ArgTypes>(__args)...); }

      // Handle pointers
      _Res
      operator()(_Class* __object, _ArgTypes... __args) const
      { return (__object->*__pmf)(std::forward<_ArgTypes>(__args)...); }

      // Handle smart pointers, references and pointers to derived
      template<typename _Tp>
        _Res
	operator()(_Tp& __object, _ArgTypes... __args) const
        {
          return _M_call(__object, &__object,
              std::forward<_ArgTypes>(__args)...);
        }

    private:
      _Functor __pmf;
    };

  /// Implementation of @c mem_fn for const member function pointers.
  template<typename _Res, typename _Class, typename... _ArgTypes>
    class _Mem_fn<_Res (_Class::*)(_ArgTypes...) const>
    : public _Maybe_unary_or_binary_function<_Res, const _Class*, 
					     _ArgTypes...>
    {
      typedef _Res (_Class::*_Functor)(_ArgTypes...) const;

      template<typename _Tp>
        _Res
        _M_call(_Tp& __object, const volatile _Class *, 
                _ArgTypes... __args) const
        { return (__object.*__pmf)(std::forward<_ArgTypes>(__args)...); }

      template<typename _Tp>
        _Res
        _M_call(_Tp& __ptr, const volatile void *, _ArgTypes... __args) const
        { return ((*__ptr).*__pmf)(std::forward<_ArgTypes>(__args)...); }

    public:
      typedef _Res result_type;

      explicit _Mem_fn(_Functor __pmf) : __pmf(__pmf) { }

      // Handle objects
      _Res
      operator()(const _Class& __object, _ArgTypes... __args) const
      { return (__object.*__pmf)(std::forward<_ArgTypes>(__args)...); }

      // Handle pointers
      _Res
      operator()(const _Class* __object, _ArgTypes... __args) const
      { return (__object->*__pmf)(std::forward<_ArgTypes>(__args)...); }

      // Handle smart pointers, references and pointers to derived
      template<typename _Tp>
        _Res operator()(_Tp& __object, _ArgTypes... __args) const
        {
          return _M_call(__object, &__object,
              std::forward<_ArgTypes>(__args)...);
        }

    private:
      _Functor __pmf;
    };

  /// Implementation of @c mem_fn for volatile member function pointers.
  template<typename _Res, typename _Class, typename... _ArgTypes>
    class _Mem_fn<_Res (_Class::*)(_ArgTypes...) volatile>
    : public _Maybe_unary_or_binary_function<_Res, volatile _Class*, 
					     _ArgTypes...>
    {
      typedef _Res (_Class::*_Functor)(_ArgTypes...) volatile;

      template<typename _Tp>
        _Res
        _M_call(_Tp& __object, const volatile _Class *, 
                _ArgTypes... __args) const
        { return (__object.*__pmf)(std::forward<_ArgTypes>(__args)...); }

      template<typename _Tp>
        _Res
        _M_call(_Tp& __ptr, const volatile void *, _ArgTypes... __args) const
        { return ((*__ptr).*__pmf)(std::forward<_ArgTypes>(__args)...); }

    public:
      typedef _Res result_type;

      explicit _Mem_fn(_Functor __pmf) : __pmf(__pmf) { }

      // Handle objects
      _Res
      operator()(volatile _Class& __object, _ArgTypes... __args) const
      { return (__object.*__pmf)(std::forward<_ArgTypes>(__args)...); }

      // Handle pointers
      _Res
      operator()(volatile _Class* __object, _ArgTypes... __args) const
      { return (__object->*__pmf)(std::forward<_ArgTypes>(__args)...); }

      // Handle smart pointers, references and pointers to derived
      template<typename _Tp>
        _Res
	operator()(_Tp& __object, _ArgTypes... __args) const
        {
          return _M_call(__object, &__object,
              std::forward<_ArgTypes>(__args)...);
        }

    private:
      _Functor __pmf;
    };

  /// Implementation of @c mem_fn for const volatile member function pointers.
  template<typename _Res, typename _Class, typename... _ArgTypes>
    class _Mem_fn<_Res (_Class::*)(_ArgTypes...) const volatile>
    : public _Maybe_unary_or_binary_function<_Res, const volatile _Class*, 
					     _ArgTypes...>
    {
      typedef _Res (_Class::*_Functor)(_ArgTypes...) const volatile;

      template<typename _Tp>
        _Res
        _M_call(_Tp& __object, const volatile _Class *, 
                _ArgTypes... __args) const
        { return (__object.*__pmf)(std::forward<_ArgTypes>(__args)...); }

      template<typename _Tp>
        _Res
        _M_call(_Tp& __ptr, const volatile void *, _ArgTypes... __args) const
        { return ((*__ptr).*__pmf)(std::forward<_ArgTypes>(__args)...); }

    public:
      typedef _Res result_type;

      explicit _Mem_fn(_Functor __pmf) : __pmf(__pmf) { }

      // Handle objects
      _Res 
      operator()(const volatile _Class& __object, _ArgTypes... __args) const
      { return (__object.*__pmf)(std::forward<_ArgTypes>(__args)...); }

      // Handle pointers
      _Res 
      operator()(const volatile _Class* __object, _ArgTypes... __args) const
      { return (__object->*__pmf)(std::forward<_ArgTypes>(__args)...); }

      // Handle smart pointers, references and pointers to derived
      template<typename _Tp>
        _Res operator()(_Tp& __object, _ArgTypes... __args) const
        {
          return _M_call(__object, &__object,
              std::forward<_ArgTypes>(__args)...);
        }

    private:
      _Functor __pmf;
    };


  template<typename _Res, typename _Class>
    class _Mem_fn<_Res _Class::*>
    {
      // This bit of genius is due to Peter Dimov, improved slightly by
      // Douglas Gregor.
      template<typename _Tp>
        _Res&
        _M_call(_Tp& __object, _Class *) const
        { return __object.*__pm; }

      template<typename _Tp, typename _Up>
        _Res&
        _M_call(_Tp& __object, _Up * const *) const
        { return (*__object).*__pm; }

      template<typename _Tp, typename _Up>
        const _Res&
        _M_call(_Tp& __object, const _Up * const *) const
        { return (*__object).*__pm; }

      template<typename _Tp>
        const _Res&
        _M_call(_Tp& __object, const _Class *) const
        { return __object.*__pm; }

      template<typename _Tp>
        const _Res&
        _M_call(_Tp& __ptr, const volatile void*) const
        { return (*__ptr).*__pm; }

      template<typename _Tp> static _Tp& __get_ref();

      template<typename _Tp>
        static __sfinae_types::__one __check_const(_Tp&, _Class*);
      template<typename _Tp, typename _Up>
        static __sfinae_types::__one __check_const(_Tp&, _Up * const *);
      template<typename _Tp, typename _Up>
        static __sfinae_types::__two __check_const(_Tp&, const _Up * const *);
      template<typename _Tp>
        static __sfinae_types::__two __check_const(_Tp&, const _Class*);
      template<typename _Tp>
        static __sfinae_types::__two __check_const(_Tp&, const volatile void*);

    public:
      template<typename _Tp>
        struct _Result_type
	: _Mem_fn_const_or_non<_Res,
	  (sizeof(__sfinae_types::__two)
	   == sizeof(__check_const<_Tp>(__get_ref<_Tp>(), (_Tp*)0)))>
        { };

      template<typename _Signature>
        struct result;

      template<typename _CVMem, typename _Tp>
        struct result<_CVMem(_Tp)>
	: public _Result_type<_Tp> { };

      template<typename _CVMem, typename _Tp>
        struct result<_CVMem(_Tp&)>
	: public _Result_type<_Tp> { };

      explicit
      _Mem_fn(_Res _Class::*__pm) : __pm(__pm) { }

      // Handle objects
      _Res&
      operator()(_Class& __object) const
      { return __object.*__pm; }

      const _Res&
      operator()(const _Class& __object) const
      { return __object.*__pm; }

      // Handle pointers
      _Res&
      operator()(_Class* __object) const
      { return __object->*__pm; }

      const _Res&
      operator()(const _Class* __object) const
      { return __object->*__pm; }

      // Handle smart pointers and derived
      template<typename _Tp>
        typename _Result_type<_Tp>::type
        operator()(_Tp& __unknown) const
        { return _M_call(__unknown, &__unknown); }

    private:
      _Res _Class::*__pm;
    };

  /**
   *  @brief Returns a function object that forwards to the member
   *  pointer @a pm.
   *  @ingroup functors
   */
  template<typename _Tp, typename _Class>
    inline _Mem_fn<_Tp _Class::*>
    mem_fn(_Tp _Class::* __pm)
    {
      return _Mem_fn<_Tp _Class::*>(__pm);
    }

  /**
   *  @brief Determines if the given type _Tp is a function object
   *  should be treated as a subexpression when evaluating calls to
   *  function objects returned by bind(). [TR1 3.6.1]
   *  @ingroup binders
   */
  template<typename _Tp>
    struct is_bind_expression
    : public false_type { };

  /**
   *  @brief Determines if the given type _Tp is a placeholder in a
   *  bind() expression and, if so, which placeholder it is. [TR1 3.6.2]
   *  @ingroup binders
   */
  template<typename _Tp>
    struct is_placeholder
    : public integral_constant<int, 0>
    { };

  /// The type of placeholder objects defined by libstdc++.
  template<int _Num> struct _Placeholder { };

  /** @namespace std::placeholders
   *  @brief ISO C++ 0x entities sub namespace for functional.
   *  @ingroup binders
   *
   *  Define a large number of placeholders. There is no way to
   *  simplify this with variadic templates, because we're introducing
   *  unique names for each.
   */
  namespace placeholders 
  { 
    namespace 
    {
      _Placeholder<1> _1;
      _Placeholder<2> _2;
      _Placeholder<3> _3;
      _Placeholder<4> _4;
      _Placeholder<5> _5;
      _Placeholder<6> _6;
      _Placeholder<7> _7;
      _Placeholder<8> _8;
      _Placeholder<9> _9;
      _Placeholder<10> _10;
      _Placeholder<11> _11;
      _Placeholder<12> _12;
      _Placeholder<13> _13;
      _Placeholder<14> _14;
      _Placeholder<15> _15;
      _Placeholder<16> _16;
      _Placeholder<17> _17;
      _Placeholder<18> _18;
      _Placeholder<19> _19;
      _Placeholder<20> _20;
      _Placeholder<21> _21;
      _Placeholder<22> _22;
      _Placeholder<23> _23;
      _Placeholder<24> _24;
      _Placeholder<25> _25;
      _Placeholder<26> _26;
      _Placeholder<27> _27;
      _Placeholder<28> _28;
      _Placeholder<29> _29;
    } 
  }

  /**
   *  Partial specialization of is_placeholder that provides the placeholder
   *  number for the placeholder objects defined by libstdc++.
   *  @ingroup binders
   */
  template<int _Num>
    struct is_placeholder<_Placeholder<_Num> >
    : public integral_constant<int, _Num>
    { };

  /** 
   * Used by _Safe_tuple_element to indicate that there is no tuple
   * element at this position.
   */
  struct _No_tuple_element;

  /**
   * Implementation helper for _Safe_tuple_element. This primary
   * template handles the case where it is safe to use @c
   * tuple_element.
   */
  template<int __i, typename _Tuple, bool _IsSafe>
    struct _Safe_tuple_element_impl
    : tuple_element<__i, _Tuple> { };

  /**
   * Implementation helper for _Safe_tuple_element. This partial
   * specialization handles the case where it is not safe to use @c
   * tuple_element. We just return @c _No_tuple_element.
   */
  template<int __i, typename _Tuple>
    struct _Safe_tuple_element_impl<__i, _Tuple, false>
    {
      typedef _No_tuple_element type;
    };

  /**
   * Like tuple_element, but returns @c _No_tuple_element when
   * tuple_element would return an error.
   */
 template<int __i, typename _Tuple>
   struct _Safe_tuple_element
   : _Safe_tuple_element_impl<__i, _Tuple, 
                              (__i >= 0 && __i < tuple_size<_Tuple>::value)>
   { };

  /**
   *  Maps an argument to bind() into an actual argument to the bound
   *  function object [TR1 3.6.3/5]. Only the first parameter should
   *  be specified: the rest are used to determine among the various
   *  implementations. Note that, although this class is a function
   *  object, it isn't entirely normal because it takes only two
   *  parameters regardless of the number of parameters passed to the
   *  bind expression. The first parameter is the bound argument and
   *  the second parameter is a tuple containing references to the
   *  rest of the arguments.
   */
  template<typename _Arg,
           bool _IsBindExp = is_bind_expression<_Arg>::value,
           bool _IsPlaceholder = (is_placeholder<_Arg>::value > 0)>
    class _Mu;

  /**
   *  If the argument is reference_wrapper<_Tp>, returns the
   *  underlying reference. [TR1 3.6.3/5 bullet 1]
   */
  template<typename _Tp>
    class _Mu<reference_wrapper<_Tp>, false, false>
    {
    public:
      typedef _Tp& result_type;

      /* Note: This won't actually work for const volatile
       * reference_wrappers, because reference_wrapper::get() is const
       * but not volatile-qualified. This might be a defect in the TR.
       */
      template<typename _CVRef, typename _Tuple>
        result_type
        operator()(_CVRef& __arg, _Tuple&&) const volatile
        { return __arg.get(); }
    };

  /**
   *  If the argument is a bind expression, we invoke the underlying
   *  function object with the same cv-qualifiers as we are given and
   *  pass along all of our arguments (unwrapped). [TR1 3.6.3/5 bullet 2]
   */
  template<typename _Arg>
    class _Mu<_Arg, true, false>
    {
    public:
      template<typename _Signature> class result;

      // Determine the result type when we pass the arguments along. This
      // involves passing along the cv-qualifiers placed on _Mu and
      // unwrapping the argument bundle.
      template<typename _CVMu, typename _CVArg, typename... _Args>
        class result<_CVMu(_CVArg, tuple<_Args...>)>
	: public result_of<_CVArg(_Args...)> { };

      template<typename _CVArg, typename... _Args>
        typename result_of<_CVArg(_Args...)>::type
        operator()(_CVArg& __arg,
		   tuple<_Args...>&& __tuple) const volatile
        {
	  // Construct an index tuple and forward to __call
	  typedef typename _Build_index_tuple<sizeof...(_Args)>::__type
	    _Indexes;
	  return this->__call(__arg, std::move(__tuple), _Indexes());
	}

    private:
      // Invokes the underlying function object __arg by unpacking all
      // of the arguments in the tuple. 
      template<typename _CVArg, typename... _Args, int... _Indexes>
        typename result_of<_CVArg(_Args...)>::type
        __call(_CVArg& __arg, tuple<_Args...>&& __tuple,
	       const _Index_tuple<_Indexes...>&) const volatile
        {
	  return __arg(std::forward<_Args>(get<_Indexes>(__tuple))...);
	}
    };

  /**
   *  If the argument is a placeholder for the Nth argument, returns
   *  a reference to the Nth argument to the bind function object.
   *  [TR1 3.6.3/5 bullet 3]
   */
  template<typename _Arg>
    class _Mu<_Arg, false, true>
    {
    public:
      template<typename _Signature> class result;

      template<typename _CVMu, typename _CVArg, typename _Tuple>
        class result<_CVMu(_CVArg, _Tuple)>
        {
	  // Add a reference, if it hasn't already been done for us.
	  // This allows us to be a little bit sloppy in constructing
	  // the tuple that we pass to result_of<...>.
	  typedef typename _Safe_tuple_element<(is_placeholder<_Arg>::value
						- 1), _Tuple>::type
	    __base_type;

	public:
	  typedef typename add_rvalue_reference<__base_type>::type type;
	};

      template<typename _Tuple>
        typename result<_Mu(_Arg, _Tuple)>::type
        operator()(const volatile _Arg&, _Tuple&& __tuple) const volatile
        {
	  return std::forward<typename result<_Mu(_Arg, _Tuple)>::type>(
              ::std::get<(is_placeholder<_Arg>::value - 1)>(__tuple));
	}
    };

  /**
   *  If the argument is just a value, returns a reference to that
   *  value. The cv-qualifiers on the reference are the same as the
   *  cv-qualifiers on the _Mu object. [TR1 3.6.3/5 bullet 4]
   */
  template<typename _Arg>
    class _Mu<_Arg, false, false>
    {
    public:
      template<typename _Signature> struct result;

      template<typename _CVMu, typename _CVArg, typename _Tuple>
        struct result<_CVMu(_CVArg, _Tuple)>
        {
	  typedef typename add_lvalue_reference<_CVArg>::type type;
	};

      // Pick up the cv-qualifiers of the argument
      template<typename _CVArg, typename _Tuple>
        _CVArg&&
        operator()(_CVArg&& __arg, _Tuple&&) const volatile
        { return std::forward<_CVArg>(__arg); }
    };

  /**
   *  Maps member pointers into instances of _Mem_fn but leaves all
   *  other function objects untouched. Used by tr1::bind(). The
   *  primary template handles the non--member-pointer case.
   */
  template<typename _Tp>
    struct _Maybe_wrap_member_pointer
    {
      typedef _Tp type;
      
      static const _Tp&
      __do_wrap(const _Tp& __x)
      { return __x; }
    };

  /**
   *  Maps member pointers into instances of _Mem_fn but leaves all
   *  other function objects untouched. Used by tr1::bind(). This
   *  partial specialization handles the member pointer case.
   */
  template<typename _Tp, typename _Class>
    struct _Maybe_wrap_member_pointer<_Tp _Class::*>
    {
      typedef _Mem_fn<_Tp _Class::*> type;
      
      static type
      __do_wrap(_Tp _Class::* __pm)
      { return type(__pm); }
    };

  // Specialization needed to prevent "forming reference to void" errors when
  // bind<void>() is called, because argument deduction instantiates
  // _Maybe_wrap_member_pointer<void> outside the immediate context where
  // SFINAE applies.
  template<>
    struct _Maybe_wrap_member_pointer<void>
    {
      typedef void type;
    };

  /// Type of the function object returned from bind().
  template<typename _Signature>
    struct _Bind;

   template<typename _Functor, typename... _Bound_args>
    class _Bind<_Functor(_Bound_args...)>
    : public _Weak_result_type<_Functor>
    {
      typedef _Bind __self_type;
      typedef typename _Build_index_tuple<sizeof...(_Bound_args)>::__type 
        _Bound_indexes;

      _Functor _M_f;
      tuple<_Bound_args...> _M_bound_args;

      // Call unqualified
      template<typename _Result, typename... _Args, int... _Indexes>
        _Result
        __call(tuple<_Args...>&& __args, _Index_tuple<_Indexes...>)
        {
          return _M_f(_Mu<_Bound_args>()
                      (get<_Indexes>(_M_bound_args), std::move(__args))...);
        }

      // Call as const
      template<typename _Result, typename... _Args, int... _Indexes>
        _Result
        __call_c(tuple<_Args...>&& __args, _Index_tuple<_Indexes...>) const
        {
          return _M_f(_Mu<_Bound_args>()
                      (get<_Indexes>(_M_bound_args), std::move(__args))...);
        }

#if 0
      // Call as volatile
      template<typename _Result, typename... _Args, int... _Indexes>
        _Result
        __call_v(tuple<_Args...>&& __args, 
		 _Index_tuple<_Indexes...>) volatile
        {
          return _M_f(_Mu<_Bound_args>()
                      (get<_Indexes>(_M_bound_args), std::move(__args))...);
        }

      // Call as const volatile
      template<typename _Result, typename... _Args, int... _Indexes>
        _Result
        __call_c_v(tuple<_Args...>&& __args, 
		   _Index_tuple<_Indexes...>) const volatile
        {
          return _M_f(_Mu<_Bound_args>()
                      (get<_Indexes>(_M_bound_args), std::move(__args))...);
        }
#endif

     public:
      explicit _Bind(_Functor __f, _Bound_args... __bound_args)
      : _M_f(std::forward<_Functor>(__f)),
	_M_bound_args(std::forward<_Bound_args>(__bound_args)...)
      { }

      // Call unqualified
      template<typename... _Args, typename _Result
        = decltype( std::declval<_Functor>()(
              _Mu<_Bound_args>()( std::declval<_Bound_args&>(),
				  std::declval<tuple<_Args...>&&>() )... ) )>
        _Result
        operator()(_Args&&... __args)
        {
          return this->__call<_Result>(tuple<_Args...>
				       (std::forward<_Args>(__args)...),
                                       _Bound_indexes());
        }

      // Call as const
      template<typename... _Args, typename _Result
        = decltype( std::declval<const _Functor>()(
	      _Mu<_Bound_args>()( std::declval<const _Bound_args&>(),
				  std::declval<tuple<_Args...>&&>() )... ) )>
        _Result
        operator()(_Args&&... __args) const
        {
          return this->__call_c<_Result>(tuple<_Args...>
                                         (std::forward<_Args>(__args)...),
                                         _Bound_indexes());
        }

#if 0
      // Call as volatile
      template<typename... _Args, typename _Result
        = decltype( std::declval<volatile _Functor>()(
              _Mu<_Bound_args>()( std::declval<volatile _Bound_args&>(),
                                  std::declval<tuple<_Args...>&&>() )... ) )>
        _Result
        operator()(_Args&&... __args) volatile
        {
          return this->__call_v<_Result>(tuple<_Args...>
                                         (std::forward<_Args>(__args)...),
                                         _Bound_indexes());
        }

      // Call as const volatile
      template<typename... _Args, typename _Result
        = decltype( std::declval<const volatile _Functor>()(
              _Mu<_Bound_args>()( std::declval<const volatile _Bound_args&>(),
                                  std::declval<tuple<_Args...>&&>() )... ) )>
        _Result
        operator()(_Args&&... __args) const volatile
        {
          return this->__call_c_v<_Result>(tuple<_Args...>
                                           (std::forward<_Args>(__args)...),
                                           _Bound_indexes());
        }
#endif
    };

  /// Type of the function object returned from bind<R>().
  template<typename _Result, typename _Signature>
    struct _Bind_result;

  template<typename _Result, typename _Functor, typename... _Bound_args>
    class _Bind_result<_Result, _Functor(_Bound_args...)>
    {
      typedef _Bind_result __self_type;
      typedef typename _Build_index_tuple<sizeof...(_Bound_args)>::__type 
        _Bound_indexes;

      _Functor _M_f;
      tuple<_Bound_args...> _M_bound_args;

      // sfinae types
      template<typename _Res>
        struct __enable_if_void : enable_if<is_void<_Res>::value, int> { };
      template<typename _Res>
        struct __disable_if_void : enable_if<!is_void<_Res>::value, int> { };

      // Call unqualified
      template<typename _Res, typename... _Args, int... _Indexes>
        _Result
        __call(tuple<_Args...>&& __args, _Index_tuple<_Indexes...>,
            typename __disable_if_void<_Res>::type = 0)
        {
          return _M_f(_Mu<_Bound_args>()
                      (get<_Indexes>(_M_bound_args), std::move(__args))...);
        }

      // Call unqualified, return void
      template<typename _Res, typename... _Args, int... _Indexes>
        void
        __call(tuple<_Args...>&& __args, _Index_tuple<_Indexes...>,
            typename __enable_if_void<_Res>::type = 0)
        {
          _M_f(_Mu<_Bound_args>()
	       (get<_Indexes>(_M_bound_args), std::move(__args))...);
        }

      // Call as const
      template<typename _Res, typename... _Args, int... _Indexes>
        _Result
        __call(tuple<_Args...>&& __args, _Index_tuple<_Indexes...>,
            typename __disable_if_void<_Res>::type = 0) const
        {
          return _M_f(_Mu<_Bound_args>()
                      (get<_Indexes>(_M_bound_args), std::move(__args))...);
        }

      // Call as const, return void
      template<typename _Res, typename... _Args, int... _Indexes>
        void
        __call(tuple<_Args...>&& __args, _Index_tuple<_Indexes...>,
            typename __enable_if_void<_Res>::type = 0) const
        {
          _M_f(_Mu<_Bound_args>()
	       (get<_Indexes>(_M_bound_args),  std::move(__args))...);
        }

      // Call as volatile
      template<typename _Res, typename... _Args, int... _Indexes>
        _Result
        __call(tuple<_Args...>&& __args, _Index_tuple<_Indexes...>,
            typename __disable_if_void<_Res>::type = 0) volatile
        {
          return _M_f(_Mu<_Bound_args>()
                      (get<_Indexes>(_M_bound_args), std::move(__args))...);
        }

      // Call as volatile, return void
      template<typename _Res, typename... _Args, int... _Indexes>
        void
        __call(tuple<_Args...>&& __args, _Index_tuple<_Indexes...>,
            typename __enable_if_void<_Res>::type = 0) volatile
        {
          _M_f(_Mu<_Bound_args>()
	       (get<_Indexes>(_M_bound_args), std::move(__args))...);
        }

      // Call as const volatile
      template<typename _Res, typename... _Args, int... _Indexes>
        _Result
        __call(tuple<_Args...>&& __args, _Index_tuple<_Indexes...>,
            typename __disable_if_void<_Res>::type = 0) const volatile
        {
          return _M_f(_Mu<_Bound_args>()
                      (get<_Indexes>(_M_bound_args), std::move(__args))...);
        }

      // Call as const volatile, return void
      template<typename _Res, typename... _Args, int... _Indexes>
        void
        __call(tuple<_Args...>&& __args, 
               _Index_tuple<_Indexes...>,
            typename __enable_if_void<_Res>::type = 0) const volatile
        {
          _M_f(_Mu<_Bound_args>()
	       (get<_Indexes>(_M_bound_args), std::move(__args))...);
        }

    public:
      typedef _Result result_type;

      explicit
      _Bind_result(_Functor __f, _Bound_args... __bound_args)
      : _M_f(std::forward<_Functor>(__f)),
	_M_bound_args(std::forward<_Bound_args>(__bound_args)...)
      { }

      // Call unqualified
      template<typename... _Args>
        result_type
        operator()(_Args&&... __args)
        {
          return this->__call<_Result>(
              tuple<_Args...>(std::forward<_Args...>(__args)...),
              _Bound_indexes());
        }

      // Call as const
      template<typename... _Args>
        result_type
        operator()(_Args&&... __args) const
        {
          return this->__call<_Result>(
              tuple<_Args...>(std::forward<_Args...>(__args)...),
              _Bound_indexes());
        }

      // Call as volatile
      template<typename... _Args>
        result_type
        operator()(_Args&&... __args) volatile
        {
          return this->__call<_Result>(
              tuple<_Args...>(std::forward<_Args...>(__args)...),
              _Bound_indexes());
        }

      // Call as const volatile
      template<typename... _Args>
        result_type
        operator()(_Args&&... __args) const volatile
        {
          return this->__call<_Result>(
              tuple<_Args...>(std::forward<_Args...>(__args)...),
              _Bound_indexes());
        }
    };

  /**
   *  @brief Class template _Bind is always a bind expression.
   *  @ingroup binders
   */
  template<typename _Signature>
    struct is_bind_expression<_Bind<_Signature> >
    : public true_type { };

  /**
   *  @brief Class template _Bind is always a bind expression.
   *  @ingroup binders
   */
  template<typename _Result, typename _Signature>
    struct is_bind_expression<_Bind_result<_Result, _Signature> >
    : public true_type { };

  /**
   *  @brief Function template for std::bind.
   *  @ingroup binders
   */
  template<typename _Functor, typename... _ArgTypes>
    inline
    _Bind<typename _Maybe_wrap_member_pointer<_Functor>::type(_ArgTypes...)>
    bind(_Functor __f, _ArgTypes... __args)
    {
      typedef _Maybe_wrap_member_pointer<_Functor> __maybe_type;
      typedef typename __maybe_type::type __functor_type;
      typedef _Bind<__functor_type(_ArgTypes...)> __result_type;
      return __result_type(__maybe_type::__do_wrap(__f),
                           std::forward<_ArgTypes>(__args)...);
    } 

  /**
   *  @brief Function template for std::bind.
   *  @ingroup binders
   */
  template<typename _Result, typename _Functor, typename... _ArgTypes>
    inline
    _Bind_result<_Result,
		 typename _Maybe_wrap_member_pointer<_Functor>::type
                            (_ArgTypes...)>
    bind(_Functor __f, _ArgTypes... __args)
    {
      typedef _Maybe_wrap_member_pointer<_Functor> __maybe_type;
      typedef typename __maybe_type::type __functor_type;
      typedef _Bind_result<_Result, __functor_type(_ArgTypes...)>
	__result_type;
      return __result_type(__maybe_type::__do_wrap(__f),
                           std::forward<_ArgTypes>(__args)...);
    }

  /**
   *  @brief Exception class thrown when class template function's
   *  operator() is called with an empty target.
   *  @ingroup exceptions
   */
  class bad_function_call : public std::exception { };

  /**
   *  Trait identifying "location-invariant" types, meaning that the
   *  address of the object (or any of its members) will not escape.
   *  Also implies a trivial copy constructor and assignment operator.
   */
  template<typename _Tp>
    struct __is_location_invariant
    : integral_constant<bool, (is_pointer<_Tp>::value
			       || is_member_pointer<_Tp>::value)>
    { };

  class _Undefined_class;

  union _Nocopy_types
  {
    void*       _M_object;
    const void* _M_const_object;
    void (*_M_function_pointer)();
    void (_Undefined_class::*_M_member_pointer)();
  };

  union _Any_data
  {
    void*       _M_access()       { return &_M_pod_data[0]; }
    const void* _M_access() const { return &_M_pod_data[0]; }

    template<typename _Tp>
      _Tp&
      _M_access()
      { return *static_cast<_Tp*>(_M_access()); }

    template<typename _Tp>
      const _Tp&
      _M_access() const
      { return *static_cast<const _Tp*>(_M_access()); }

    _Nocopy_types _M_unused;
    char _M_pod_data[sizeof(_Nocopy_types)];
  };

  enum _Manager_operation
  {
    __get_type_info,
    __get_functor_ptr,
    __clone_functor,
    __destroy_functor
  };

  // Simple type wrapper that helps avoid annoying const problems
  // when casting between void pointers and pointers-to-pointers.
  template<typename _Tp>
    struct _Simple_type_wrapper
    {
      _Simple_type_wrapper(_Tp __value) : __value(__value) { }

      _Tp __value;
    };

  template<typename _Tp>
    struct __is_location_invariant<_Simple_type_wrapper<_Tp> >
    : __is_location_invariant<_Tp>
    { };

  // Converts a reference to a function object into a callable
  // function object.
  template<typename _Functor>
    inline _Functor&
    __callable_functor(_Functor& __f)
    { return __f; }

  template<typename _Member, typename _Class>
    inline _Mem_fn<_Member _Class::*>
    __callable_functor(_Member _Class::* &__p)
    { return mem_fn(__p); }

  template<typename _Member, typename _Class>
    inline _Mem_fn<_Member _Class::*>
    __callable_functor(_Member _Class::* const &__p)
    { return mem_fn(__p); }

  template<typename _Signature>
    class function;

  /// Base class of all polymorphic function object wrappers.
  class _Function_base
  {
  public:
    static const std::size_t _M_max_size = sizeof(_Nocopy_types);
    static const std::size_t _M_max_align = __alignof__(_Nocopy_types);

    template<typename _Functor>
      class _Base_manager
      {
      protected:
	static const bool __stored_locally =
        (__is_location_invariant<_Functor>::value
         && sizeof(_Functor) <= _M_max_size
         && __alignof__(_Functor) <= _M_max_align
         && (_M_max_align % __alignof__(_Functor) == 0));
	
	typedef integral_constant<bool, __stored_locally> _Local_storage;

	// Retrieve a pointer to the function object
	static _Functor*
	_M_get_pointer(const _Any_data& __source)
	{
	  const _Functor* __ptr =
	    __stored_locally? &__source._M_access<_Functor>()
	    /* have stored a pointer */ : __source._M_access<_Functor*>();
	  return const_cast<_Functor*>(__ptr);
	}

	// Clone a location-invariant function object that fits within
	// an _Any_data structure.
	static void
	_M_clone(_Any_data& __dest, const _Any_data& __source, true_type)
	{
	  new (__dest._M_access()) _Functor(__source._M_access<_Functor>());
	}

	// Clone a function object that is not location-invariant or
	// that cannot fit into an _Any_data structure.
	static void
	_M_clone(_Any_data& __dest, const _Any_data& __source, false_type)
	{
	  __dest._M_access<_Functor*>() =
	    new _Functor(*__source._M_access<_Functor*>());
	}

	// Destroying a location-invariant object may still require
	// destruction.
	static void
	_M_destroy(_Any_data& __victim, true_type)
	{
	  __victim._M_access<_Functor>().~_Functor();
	}
	
	// Destroying an object located on the heap.
	static void
	_M_destroy(_Any_data& __victim, false_type)
	{
	  delete __victim._M_access<_Functor*>();
	}
	
      public:
	static bool
	_M_manager(_Any_data& __dest, const _Any_data& __source,
		   _Manager_operation __op)
	{
	  switch (__op)
	    {
#ifdef __GXX_RTTI
	    case __get_type_info:
	      __dest._M_access<const type_info*>() = &typeid(_Functor);
	      break;
#endif
	    case __get_functor_ptr:
	      __dest._M_access<_Functor*>() = _M_get_pointer(__source);
	      break;
	      
	    case __clone_functor:
	      _M_clone(__dest, __source, _Local_storage());
	      break;

	    case __destroy_functor:
	      _M_destroy(__dest, _Local_storage());
	      break;
	    }
	  return false;
	}

	static void
	_M_init_functor(_Any_data& __functor, _Functor&& __f)
	{ _M_init_functor(__functor, std::move(__f), _Local_storage()); }
	
	template<typename _Signature>
	  static bool
	  _M_not_empty_function(const function<_Signature>& __f)
          { return static_cast<bool>(__f); }

	template<typename _Tp>
	  static bool
	  _M_not_empty_function(const _Tp*& __fp)
	  { return __fp; }

	template<typename _Class, typename _Tp>
	  static bool
	  _M_not_empty_function(_Tp _Class::* const& __mp)
	  { return __mp; }

	template<typename _Tp>
	  static bool
	  _M_not_empty_function(const _Tp&)
	  { return true; }

      private:
        static void
	_M_init_functor(_Any_data& __functor, _Functor&& __f, true_type)
	{ new (__functor._M_access()) _Functor(std::move(__f)); }

	static void
	_M_init_functor(_Any_data& __functor, _Functor&& __f, false_type)
	{ __functor._M_access<_Functor*>() = new _Functor(std::move(__f)); }
      };

    template<typename _Functor>
      class _Ref_manager : public _Base_manager<_Functor*>
      {
	typedef _Function_base::_Base_manager<_Functor*> _Base;

    public:
	static bool
	_M_manager(_Any_data& __dest, const _Any_data& __source,
		   _Manager_operation __op)
	{
	  switch (__op)
	    {
#ifdef __GXX_RTTI
	    case __get_type_info:
	      __dest._M_access<const type_info*>() = &typeid(_Functor);
	      break;
#endif
	    case __get_functor_ptr:
	      __dest._M_access<_Functor*>() = *_Base::_M_get_pointer(__source);
	      return is_const<_Functor>::value;
	      break;
	      
	    default:
	      _Base::_M_manager(__dest, __source, __op);
	    }
	  return false;
	}

	static void
	_M_init_functor(_Any_data& __functor, reference_wrapper<_Functor> __f)
	{
	  // TBD: Use address_of function instead.
	  _Base::_M_init_functor(__functor, &__f.get());
	}
      };

    _Function_base() : _M_manager(0) { }
    
    ~_Function_base()
    {
      if (_M_manager)
	_M_manager(_M_functor, _M_functor, __destroy_functor);
    }


    bool _M_empty() const { return !_M_manager; }

    typedef bool (*_Manager_type)(_Any_data&, const _Any_data&,
                                  _Manager_operation);

    _Any_data     _M_functor;
    _Manager_type _M_manager;
  };

  template<typename _Signature, typename _Functor>
    class _Function_handler;

  template<typename _Res, typename _Functor, typename... _ArgTypes>
    class _Function_handler<_Res(_ArgTypes...), _Functor>
    : public _Function_base::_Base_manager<_Functor>
    {
      typedef _Function_base::_Base_manager<_Functor> _Base;

    public:
      static _Res
      _M_invoke(const _Any_data& __functor, _ArgTypes... __args)
      {
        return (*_Base::_M_get_pointer(__functor))(
            std::forward<_ArgTypes>(__args)...);
      }
    };

  template<typename _Functor, typename... _ArgTypes>
    class _Function_handler<void(_ArgTypes...), _Functor>
    : public _Function_base::_Base_manager<_Functor>
    {
      typedef _Function_base::_Base_manager<_Functor> _Base;

     public:
      static void
      _M_invoke(const _Any_data& __functor, _ArgTypes... __args)
      {
        (*_Base::_M_get_pointer(__functor))(
            std::forward<_ArgTypes>(__args)...);
      }
    };

  template<typename _Res, typename _Functor, typename... _ArgTypes>
    class _Function_handler<_Res(_ArgTypes...), reference_wrapper<_Functor> >
    : public _Function_base::_Ref_manager<_Functor>
    {
      typedef _Function_base::_Ref_manager<_Functor> _Base;

     public:
      static _Res
      _M_invoke(const _Any_data& __functor, _ArgTypes... __args)
      {
        return __callable_functor(**_Base::_M_get_pointer(__functor))(
              std::forward<_ArgTypes>(__args)...);
      }
    };

  template<typename _Functor, typename... _ArgTypes>
    class _Function_handler<void(_ArgTypes...), reference_wrapper<_Functor> >
    : public _Function_base::_Ref_manager<_Functor>
    {
      typedef _Function_base::_Ref_manager<_Functor> _Base;

     public:
      static void
      _M_invoke(const _Any_data& __functor, _ArgTypes... __args)
      {
        __callable_functor(**_Base::_M_get_pointer(__functor))(
            std::forward<_ArgTypes>(__args)...);
      }
    };

  template<typename _Class, typename _Member, typename _Res, 
           typename... _ArgTypes>
    class _Function_handler<_Res(_ArgTypes...), _Member _Class::*>
    : public _Function_handler<void(_ArgTypes...), _Member _Class::*>
    {
      typedef _Function_handler<void(_ArgTypes...), _Member _Class::*>
        _Base;

     public:
      static _Res
      _M_invoke(const _Any_data& __functor, _ArgTypes... __args)
      {
        return mem_fn(_Base::_M_get_pointer(__functor)->__value)(
            std::forward<_ArgTypes>(__args)...);
      }
    };

  template<typename _Class, typename _Member, typename... _ArgTypes>
    class _Function_handler<void(_ArgTypes...), _Member _Class::*>
    : public _Function_base::_Base_manager<
                 _Simple_type_wrapper< _Member _Class::* > >
    {
      typedef _Member _Class::* _Functor;
      typedef _Simple_type_wrapper<_Functor> _Wrapper;
      typedef _Function_base::_Base_manager<_Wrapper> _Base;

     public:
      static bool
      _M_manager(_Any_data& __dest, const _Any_data& __source,
                 _Manager_operation __op)
      {
        switch (__op)
	  {
#ifdef __GXX_RTTI
	  case __get_type_info:
	    __dest._M_access<const type_info*>() = &typeid(_Functor);
	    break;
#endif	    
	  case __get_functor_ptr:
	    __dest._M_access<_Functor*>() =
	      &_Base::_M_get_pointer(__source)->__value;
	    break;
	    
	  default:
	    _Base::_M_manager(__dest, __source, __op);
	  }
        return false;
      }

      static void
      _M_invoke(const _Any_data& __functor, _ArgTypes... __args)
      {
	mem_fn(_Base::_M_get_pointer(__functor)->__value)(
            std::forward<_ArgTypes>(__args)...);
      }
    };

  /**
   *  @brief Primary class template for std::function.
   *  @ingroup functors
   *
   *  Polymorphic function wrapper.
   */
  template<typename _Res, typename... _ArgTypes>
    class function<_Res(_ArgTypes...)>
    : public _Maybe_unary_or_binary_function<_Res, _ArgTypes...>,
      private _Function_base
    {
      typedef _Res _Signature_type(_ArgTypes...);
      
      struct _Useless { };
      
    public:
      typedef _Res result_type;
      
      // [3.7.2.1] construct/copy/destroy
      
      /**
       *  @brief Default construct creates an empty function call wrapper.
       *  @post @c !(bool)*this
       */
      explicit
      function() : _Function_base() { }
      
      /**
       *  @brief Creates an empty function call wrapper.
       *  @post @c !(bool)*this
       */
      function(nullptr_t) : _Function_base() { }
      
      /**
       *  @brief %Function copy constructor.
       *  @param x A %function object with identical call signature.
       *  @post @c (bool)*this == (bool)x
       *
       *  The newly-created %function contains a copy of the target of @a
       *  x (if it has one).
       */
      function(const function& __x);

      /**
       *  @brief %Function move constructor.
       *  @param x A %function object rvalue with identical call signature.
       *
       *  The newly-created %function contains the target of @a x
       *  (if it has one).
       */
      function(function&& __x) : _Function_base()
      {
        __x.swap(*this);
      }

      // TODO: needs allocator_arg_t
      
      /**
       *  @brief Builds a %function that targets a copy of the incoming
       *  function object.
       *  @param f A %function object that is callable with parameters of
       *  type @c T1, @c T2, ..., @c TN and returns a value convertible
       *  to @c Res.
       *
       *  The newly-created %function object will target a copy of @a
       *  f. If @a f is @c reference_wrapper<F>, then this function
       *  object will contain a reference to the function object @c
       *  f.get(). If @a f is a NULL function pointer or NULL
       *  pointer-to-member, the newly-created object will be empty.
       *
       *  If @a f is a non-NULL function pointer or an object of type @c
       *  reference_wrapper<F>, this function will not throw.
       */
      template<typename _Functor>
        function(_Functor __f,
                 typename enable_if<
                           !is_integral<_Functor>::value, _Useless>::type
                   = _Useless());

      /**
       *  @brief %Function assignment operator.
       *  @param x A %function with identical call signature.
       *  @post @c (bool)*this == (bool)x
       *  @returns @c *this
       *
       *  The target of @a x is copied to @c *this. If @a x has no
       *  target, then @c *this will be empty.
       *
       *  If @a x targets a function pointer or a reference to a function
       *  object, then this operation will not throw an %exception.
       */
      function&
      operator=(const function& __x)
      {
        function(__x).swap(*this);
        return *this;
      }

      /**
       *  @brief %Function move-assignment operator.
       *  @param x A %function rvalue with identical call signature.
       *  @returns @c *this
       *
       *  The target of @a x is moved to @c *this. If @a x has no
       *  target, then @c *this will be empty.
       *
       *  If @a x targets a function pointer or a reference to a function
       *  object, then this operation will not throw an %exception.
       */
      function&
      operator=(function&& __x)
      {
        function(std::move(__x)).swap(*this);
        return *this;
      }

      /**
       *  @brief %Function assignment to zero.
       *  @post @c !(bool)*this
       *  @returns @c *this
       *
       *  The target of @c *this is deallocated, leaving it empty.
       */
      function&
      operator=(nullptr_t)
      {
        if (_M_manager)
	  {
	    _M_manager(_M_functor, _M_functor, __destroy_functor);
	    _M_manager = 0;
	    _M_invoker = 0;
	  }
        return *this;
      }

      /**
       *  @brief %Function assignment to a new target.
       *  @param f A %function object that is callable with parameters of
       *  type @c T1, @c T2, ..., @c TN and returns a value convertible
       *  to @c Res.
       *  @return @c *this
       *
       *  This  %function object wrapper will target a copy of @a
       *  f. If @a f is @c reference_wrapper<F>, then this function
       *  object will contain a reference to the function object @c
       *  f.get(). If @a f is a NULL function pointer or NULL
       *  pointer-to-member, @c this object will be empty.
       *
       *  If @a f is a non-NULL function pointer or an object of type @c
       *  reference_wrapper<F>, this function will not throw.
       */
      template<typename _Functor>
        typename enable_if<!is_integral<_Functor>::value, function&>::type
	operator=(_Functor&& __f)
	{
	  function(std::forward<_Functor>(__f)).swap(*this);
	  return *this;
	}

      /// @overload
      template<typename _Functor>
        typename enable_if<!is_integral<_Functor>::value, function&>::type
	operator=(reference_wrapper<_Functor> __f)
	{
	  function(__f).swap(*this);
	  return *this;
	}

      // [3.7.2.2] function modifiers
      
      /**
       *  @brief Swap the targets of two %function objects.
       *  @param f A %function with identical call signature.
       *
       *  Swap the targets of @c this function object and @a f. This
       *  function will not throw an %exception.
       */
      void swap(function& __x)
      {
	_Any_data __old_functor = _M_functor;
	_M_functor = __x._M_functor;
	__x._M_functor = __old_functor;
	_Manager_type __old_manager = _M_manager;
	_M_manager = __x._M_manager;
	__x._M_manager = __old_manager;
	_Invoker_type __old_invoker = _M_invoker;
	_M_invoker = __x._M_invoker;
	__x._M_invoker = __old_invoker;
      }

      // TODO: needs allocator_arg_t
      /*
      template<typename _Functor, typename _Alloc>
        void
        assign(_Functor&& __f, const _Alloc& __a)
        {
          function(allocator_arg, __a,
                   std::forward<_Functor>(__f)).swap(*this);
        }
      */
      
      // [3.7.2.3] function capacity

      /**
       *  @brief Determine if the %function wrapper has a target.
       *
       *  @return @c true when this %function object contains a target,
       *  or @c false when it is empty.
       *
       *  This function will not throw an %exception.
       */
      explicit operator bool() const
      { return !_M_empty(); }

      // [3.7.2.4] function invocation

      /**
       *  @brief Invokes the function targeted by @c *this.
       *  @returns the result of the target.
       *  @throws bad_function_call when @c !(bool)*this
       *
       *  The function call operator invokes the target function object
       *  stored by @c this.
       */
      _Res operator()(_ArgTypes... __args) const;

#ifdef __GXX_RTTI
      // [3.7.2.5] function target access
      /**
       *  @brief Determine the type of the target of this function object
       *  wrapper.
       *
       *  @returns the type identifier of the target function object, or
       *  @c typeid(void) if @c !(bool)*this.
       *
       *  This function will not throw an %exception.
       */
      const type_info& target_type() const;
      
      /**
       *  @brief Access the stored target function object.
       *
       *  @return Returns a pointer to the stored target function object,
       *  if @c typeid(Functor).equals(target_type()); otherwise, a NULL
       *  pointer.
       *
       * This function will not throw an %exception.
       */
      template<typename _Functor>       _Functor* target();
      
      /// @overload
      template<typename _Functor> const _Functor* target() const;
#endif

      // deleted overloads
      template<typename _Res2, typename... _ArgTypes2>
	void operator==(const function<_Res2(_ArgTypes2...)>&) const = delete;
      template<typename _Res2, typename... _ArgTypes2>
	void operator!=(const function<_Res2(_ArgTypes2...)>&) const = delete;

    private:
      typedef _Res (*_Invoker_type)(const _Any_data&, _ArgTypes...);
      _Invoker_type _M_invoker;
  };

  // Out-of-line member definitions.
  template<typename _Res, typename... _ArgTypes>
    function<_Res(_ArgTypes...)>::
    function(const function& __x)
    : _Function_base()
    {
      if (static_cast<bool>(__x))
	{
	  _M_invoker = __x._M_invoker;
	  _M_manager = __x._M_manager;
	  __x._M_manager(_M_functor, __x._M_functor, __clone_functor);
	}
    }

  template<typename _Res, typename... _ArgTypes>
    template<typename _Functor>
      function<_Res(_ArgTypes...)>::
      function(_Functor __f,
	       typename enable_if<
	                !is_integral<_Functor>::value, _Useless>::type)
      : _Function_base()
      {
	typedef _Function_handler<_Signature_type, _Functor> _My_handler;

	if (_My_handler::_M_not_empty_function(__f))
	  {
	    _M_invoker = &_My_handler::_M_invoke;
	    _M_manager = &_My_handler::_M_manager;
	    _My_handler::_M_init_functor(_M_functor, std::move(__f));
	  }
      }

  template<typename _Res, typename... _ArgTypes>
    _Res
    function<_Res(_ArgTypes...)>::
    operator()(_ArgTypes... __args) const
    {
      if (_M_empty())
        __throw_bad_function_call();
      return _M_invoker(_M_functor, std::forward<_ArgTypes>(__args)...);
    }

#ifdef __GXX_RTTI
  template<typename _Res, typename... _ArgTypes>
    const type_info&
    function<_Res(_ArgTypes...)>::
    target_type() const
    {
      if (_M_manager)
        {
          _Any_data __typeinfo_result;
          _M_manager(__typeinfo_result, _M_functor, __get_type_info);
          return *__typeinfo_result._M_access<const type_info*>();
        }
      else
	return typeid(void);
    }

  template<typename _Res, typename... _ArgTypes>
    template<typename _Functor>
      _Functor*
      function<_Res(_ArgTypes...)>::
      target()
      {
	if (typeid(_Functor) == target_type() && _M_manager)
	  {
	    _Any_data __ptr;
	    if (_M_manager(__ptr, _M_functor, __get_functor_ptr)
		&& !is_const<_Functor>::value)
	      return 0;
	    else
	      return __ptr._M_access<_Functor*>();
	  }
	else
	  return 0;
      }

  template<typename _Res, typename... _ArgTypes>
    template<typename _Functor>
      const _Functor*
      function<_Res(_ArgTypes...)>::
      target() const
      {
	if (typeid(_Functor) == target_type() && _M_manager)
	  {
	    _Any_data __ptr;
	    _M_manager(__ptr, _M_functor, __get_functor_ptr);
	    return __ptr._M_access<const _Functor*>();
	  }
	else
	  return 0;
      }
#endif

  // [20.7.15.2.6] null pointer comparisons

  /**
   *  @brief Compares a polymorphic function object wrapper against 0
   *  (the NULL pointer).
   *  @returns @c true if the wrapper has no target, @c false otherwise
   *
   *  This function will not throw an %exception.
   */
  template<typename _Res, typename... _Args>
    inline bool
    operator==(const function<_Res(_Args...)>& __f, nullptr_t)
    { return !static_cast<bool>(__f); }

  /// @overload
  template<typename _Res, typename... _Args>
    inline bool
    operator==(nullptr_t, const function<_Res(_Args...)>& __f)
    { return !static_cast<bool>(__f); }

  /**
   *  @brief Compares a polymorphic function object wrapper against 0
   *  (the NULL pointer).
   *  @returns @c false if the wrapper has no target, @c true otherwise
   *
   *  This function will not throw an %exception.
   */
  template<typename _Res, typename... _Args>
    inline bool
    operator!=(const function<_Res(_Args...)>& __f, nullptr_t)
    { return static_cast<bool>(__f); }

  /// @overload
  template<typename _Res, typename... _Args>
    inline bool
    operator!=(nullptr_t, const function<_Res(_Args...)>& __f)
    { return static_cast<bool>(__f); }

  // [20.7.15.2.7] specialized algorithms

  /**
   *  @brief Swap the targets of two polymorphic function object wrappers.
   *
   *  This function will not throw an %exception.
   */
  template<typename _Res, typename... _Args>
    inline void
    swap(function<_Res(_Args...)>& __x, function<_Res(_Args...)>& __y)
    { __x.swap(__y); }
}

#endif // __GXX_EXPERIMENTAL_CXX0X__

#endif // _GLIBCXX_FUNCTIONAL<|MERGE_RESOLUTION|>--- conflicted
+++ resolved
@@ -1,10 +1,6 @@
 // <functional> -*- C++ -*-
 
-<<<<<<< HEAD
 // Copyright (C) 2001, 2002, 2003, 2004, 2005, 2006, 2007, 2008, 2009, 2010
-=======
-// Copyright (C) 2001, 2002, 2003, 2004, 2005, 2006, 2007, 2009
->>>>>>> e33a1692
 // Free Software Foundation, Inc.
 //
 // This file is part of the GNU ISO C++ Library.  This library is free
@@ -1790,7 +1786,6 @@
        *  @brief Default construct creates an empty function call wrapper.
        *  @post @c !(bool)*this
        */
-      explicit
       function() : _Function_base() { }
       
       /**
