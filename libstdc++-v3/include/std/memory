// <memory> -*- C++ -*-

<<<<<<< HEAD
// Copyright (C) 2001, 2002, 2003, 2004, 2005, 2006, 2007, 2008, 2009
=======
// Copyright (C) 2001, 2002, 2003, 2004, 2005, 2006, 2007, 2008,
// 2009, 2010, 2011
>>>>>>> 3082eeb7
// Free Software Foundation, Inc.
//
// This file is part of the GNU ISO C++ Library.  This library is free
// software; you can redistribute it and/or modify it under the
// terms of the GNU General Public License as published by the
// Free Software Foundation; either version 3, or (at your option)
// any later version.

// This library is distributed in the hope that it will be useful,
// but WITHOUT ANY WARRANTY; without even the implied warranty of
// MERCHANTABILITY or FITNESS FOR A PARTICULAR PURPOSE.  See the
// GNU General Public License for more details.

// Under Section 7 of GPL version 3, you are granted additional
// permissions described in the GCC Runtime Library Exception, version
// 3.1, as published by the Free Software Foundation.

// You should have received a copy of the GNU General Public License and
// a copy of the GCC Runtime Library Exception along with this program;
// see the files COPYING3 and COPYING.RUNTIME respectively.  If not, see
// <http://www.gnu.org/licenses/>.

/*
 * Copyright (c) 1997-1999
 * Silicon Graphics Computer Systems, Inc.
 *
 * Permission to use, copy, modify, distribute and sell this software
 * and its documentation for any purpose is hereby granted without fee,
 * provided that the above copyright notice appear in all copies and
 * that both that copyright notice and this permission notice appear
 * in supporting documentation.  Silicon Graphics makes no
 * representations about the suitability of this software for any
 * purpose.  It is provided "as is" without express or implied warranty.
 *
 */

/** @file include/memory
 *  This is a Standard C++ Library header.
 */

#ifndef _GLIBCXX_MEMORY
#define _GLIBCXX_MEMORY 1

#pragma GCC system_header

/**
 * @defgroup memory Memory
 * @ingroup utilities
 *
 * Components for memory allocation, deallocation, and management.
 */

/**
 * @defgroup pointer_abstractions Pointer Abstractions
 * @ingroup memory
 *
 * Smart pointers, etc.
 */

#include <bits/stl_algobase.h>
#include <bits/allocator.h>
#include <bits/stl_construct.h>
#include <bits/stl_uninitialized.h>
#include <bits/stl_tempbuf.h>
#include <bits/stl_raw_storage_iter.h>

#ifdef __GXX_EXPERIMENTAL_CXX0X__
#  include <exception>        	  // std::exception
#  include <typeinfo>         	  // std::type_info in get_deleter
#  include <iosfwd>           	  // std::basic_ostream
#  include <ext/atomicity.h>
#  include <ext/concurrence.h>
#  include <bits/functexcept.h>
#  include <bits/stl_function.h>  // std::less
<<<<<<< HEAD
#  include <type_traits>
#  include <functional>
#  include <debug/debug.h>
#  include <bits/unique_ptr.h>
#  if _GLIBCXX_DEPRECATED
#    include <backward/auto_ptr.h>
#  endif
#  if defined(_GLIBCXX_INCLUDE_AS_CXX0X)
#    include <tr1_impl/boost_sp_counted_base.h>
#  else
#    define _GLIBCXX_INCLUDE_AS_CXX0X
#    define _GLIBCXX_BEGIN_NAMESPACE_TR1
#    define _GLIBCXX_END_NAMESPACE_TR1
#    define _GLIBCXX_TR1
#    include <tr1_impl/boost_sp_counted_base.h>
#    undef _GLIBCXX_TR1
#    undef _GLIBCXX_END_NAMESPACE_TR1
#    undef _GLIBCXX_BEGIN_NAMESPACE_TR1
#    undef _GLIBCXX_INCLUDE_AS_CXX0X
#  endif
=======
#  include <bits/uses_allocator.h>
#  include <type_traits>
#  include <functional>
#  include <debug/debug.h>
#  if _GLIBCXX_USE_DEPRECATED
#    include <backward/auto_ptr.h>
#  endif
#  include <bits/unique_ptr.h>
>>>>>>> 3082eeb7
#  include <bits/shared_ptr.h>
#else
#  include <backward/auto_ptr.h>
#endif

#endif /* _GLIBCXX_MEMORY */<|MERGE_RESOLUTION|>--- conflicted
+++ resolved
@@ -1,11 +1,7 @@
 // <memory> -*- C++ -*-
 
-<<<<<<< HEAD
-// Copyright (C) 2001, 2002, 2003, 2004, 2005, 2006, 2007, 2008, 2009
-=======
 // Copyright (C) 2001, 2002, 2003, 2004, 2005, 2006, 2007, 2008,
 // 2009, 2010, 2011
->>>>>>> 3082eeb7
 // Free Software Foundation, Inc.
 //
 // This file is part of the GNU ISO C++ Library.  This library is free
@@ -80,28 +76,6 @@
 #  include <ext/concurrence.h>
 #  include <bits/functexcept.h>
 #  include <bits/stl_function.h>  // std::less
-<<<<<<< HEAD
-#  include <type_traits>
-#  include <functional>
-#  include <debug/debug.h>
-#  include <bits/unique_ptr.h>
-#  if _GLIBCXX_DEPRECATED
-#    include <backward/auto_ptr.h>
-#  endif
-#  if defined(_GLIBCXX_INCLUDE_AS_CXX0X)
-#    include <tr1_impl/boost_sp_counted_base.h>
-#  else
-#    define _GLIBCXX_INCLUDE_AS_CXX0X
-#    define _GLIBCXX_BEGIN_NAMESPACE_TR1
-#    define _GLIBCXX_END_NAMESPACE_TR1
-#    define _GLIBCXX_TR1
-#    include <tr1_impl/boost_sp_counted_base.h>
-#    undef _GLIBCXX_TR1
-#    undef _GLIBCXX_END_NAMESPACE_TR1
-#    undef _GLIBCXX_BEGIN_NAMESPACE_TR1
-#    undef _GLIBCXX_INCLUDE_AS_CXX0X
-#  endif
-=======
 #  include <bits/uses_allocator.h>
 #  include <type_traits>
 #  include <functional>
@@ -110,7 +84,6 @@
 #    include <backward/auto_ptr.h>
 #  endif
 #  include <bits/unique_ptr.h>
->>>>>>> 3082eeb7
 #  include <bits/shared_ptr.h>
 #else
 #  include <backward/auto_ptr.h>
