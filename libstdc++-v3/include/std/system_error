--- conflicted
+++ resolved
@@ -353,22 +353,13 @@
   /// std::hash specialization for error_code.
   template<>
     struct hash<error_code>
-<<<<<<< HEAD
-    : public std::unary_function<error_code, size_t>
-=======
     : public __hash_base<size_t, error_code>
->>>>>>> b56a5220
     {
       size_t
       operator()(const error_code& __e) const
       {
-<<<<<<< HEAD
-	const size_t __tmp = std::_Fnv_hash::hash(__e._M_value);
-	return std::_Fnv_hash::__hash_combine(__e._M_cat, __tmp);
-=======
 	const size_t __tmp = std::_Hash_impl::hash(__e._M_value);
 	return std::_Hash_impl::__hash_combine(__e._M_cat, __tmp);
->>>>>>> b56a5220
       }
     };
 
