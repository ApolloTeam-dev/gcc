--- conflicted
+++ resolved
@@ -1,9 +1,5 @@
 /* NamingServicePersistent.java -- The persistent naming service.
-<<<<<<< HEAD
-   Copyright (C) 2006, 2008, 2009, 2010 Free Software Foundation, Inc.
-=======
    Copyright (C) 2006, 2008, 2009, 2010, 2011 Free Software Foundation, Inc.
->>>>>>> 3082eeb7
 
 This file is part of GNU Classpath.
 
@@ -183,11 +179,7 @@
         System.out.println("GNU Classpath persistent naming service "
                            + "started at " + iorr.Internet.host + ":"
                            + iorr.Internet.port + " key 'NameService'.\n\n"
-<<<<<<< HEAD
-                           + "Copyright (C) 2010 Free Software Foundation\n"
-=======
                            + "Copyright (C) 2011 Free Software Foundation\n"
->>>>>>> 3082eeb7
                            + "This tool comes with ABSOLUTELY NO WARRANTY. "
                            + "This is free software, and you are\nwelcome to "
                            + "redistribute it under conditions, defined in "
