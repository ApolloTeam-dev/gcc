/* ResourceBundle -- aids in loading resource bundles
   Copyright (C) 1998, 1999, 2001, 2002, 2003, 2004, 2005, 2006
   Free Software Foundation, Inc.

This file is part of GNU Classpath.

GNU Classpath is free software; you can redistribute it and/or modify
it under the terms of the GNU General Public License as published by
the Free Software Foundation; either version 2, or (at your option)
any later version.

GNU Classpath is distributed in the hope that it will be useful, but
WITHOUT ANY WARRANTY; without even the implied warranty of
MERCHANTABILITY or FITNESS FOR A PARTICULAR PURPOSE.  See the GNU
General Public License for more details.

You should have received a copy of the GNU General Public License
along with GNU Classpath; see the file COPYING.  If not, write to the
Free Software Foundation, Inc., 51 Franklin Street, Fifth Floor, Boston, MA
02110-1301 USA.

Linking this library statically or dynamically with other modules is
making a combined work based on this library.  Thus, the terms and
conditions of the GNU General Public License cover the whole
combination.

As a special exception, the copyright holders of this library give you
permission to link this library with independent modules to produce an
executable, regardless of the license terms of these independent
modules, and to copy and distribute the resulting executable under
terms of your choice, provided that you also meet, for each linked
independent module, the terms and conditions of the license of that
module.  An independent module is a module which is not derived from
or based on this library.  If you modify this library, you may extend
this exception to your version of the library, but you are not
obligated to do so.  If you do not wish to do so, delete this
exception statement from your version. */


package java.util;

import gnu.classpath.VMStackWalker;

import gnu.java.lang.CPStringBuilder;

import java.io.IOException;
import java.io.InputStream;

/**
 * A resource bundle contains locale-specific data. If you need localized
 * data, you can load a resource bundle that matches the locale with
 * <code>getBundle</code>. Now you can get your object by calling
 * <code>getObject</code> or <code>getString</code> on that bundle.
 *
 * <p>When a bundle is demanded for a specific locale, the ResourceBundle
 * is searched in following order (<i>def. language</i> stands for the
 * two letter ISO language code of the default locale (see
 * <code>Locale.getDefault()</code>).
 *
<pre>baseName_<i>language code</i>_<i>country code</i>_<i>variant</i>
baseName_<i>language code</i>_<i>country code</i>
baseName_<i>language code</i>
baseName_<i>def. language</i>_<i>def. country</i>_<i>def. variant</i>
baseName_<i>def. language</i>_<i>def. country</i>
baseName_<i>def. language</i>
baseName</pre>
 *
 * <p>A bundle is backed up by less specific bundles (omitting variant, country
 * or language). But it is not backed up by the default language locale.
 *
 * <p>If you provide a bundle for a given locale, say
 * <code>Bundle_en_UK_POSIX</code>, you must also provide a bundle for
 * all sub locales, ie. <code>Bundle_en_UK</code>, <code>Bundle_en</code>, and
 * <code>Bundle</code>.
 *
 * <p>When a bundle is searched, we look first for a class with the given
 * name, then for a file with <code>.properties</code> extension in the
 * classpath. The name must be a fully qualified classname (with dots as
 * path separators).
 *
 * <p>(Note: This implementation always backs up the class with a properties
 * file if that is existing, but you shouldn't rely on this, if you want to
 * be compatible to the standard JDK.)
 *
 * @author Jochen Hoenicke
 * @author Eric Blake (ebb9@email.byu.edu)
 * @see Locale
 * @see ListResourceBundle
 * @see PropertyResourceBundle
 * @since 1.1
 * @status updated to 1.4
 */
public abstract class ResourceBundle
{
  /**
   * Maximum size of our cache of <code>ResourceBundle</code>s keyed by
   * {@link BundleKey} instances.
   *
   * @see BundleKey
   */
  private static final int CACHE_SIZE = 100;

  /**
   * The parent bundle. This is consulted when you call getObject and there
   * is no such resource in the current bundle. This field may be null.
   */
  protected ResourceBundle parent;

  /**
   * The locale of this resource bundle. You can read this with
   * <code>getLocale</code> and it is automatically set in
   * <code>getBundle</code>.
   */
  private Locale locale;

  /**
   * A VM-wide cache of resource bundles already fetched.
   * <p>
   * This {@link Map} is a Least Recently Used (LRU) cache, of the last
   * {@link #CACHE_SIZE} accessed <code>ResourceBundle</code>s keyed by the
   * tuple: default locale, resource-bundle name, resource-bundle locale, and
   * classloader.
   *
   * @see BundleKey
   */
  private static Map<BundleKey,Object> bundleCache =
    new LinkedHashMap<BundleKey,Object>(CACHE_SIZE + 1, 0.75F, true)
  {
    public boolean removeEldestEntry(Map.Entry<BundleKey,Object> entry)
    {
      return size() > CACHE_SIZE;
    }
  };

  /**
   * The constructor. It does nothing special.
   */
  public ResourceBundle()
  {
  }

  /**
   * Get a String from this resource bundle. Since most localized Objects
   * are Strings, this method provides a convenient way to get them without
   * casting.
   *
   * @param key the name of the resource
   * @throws MissingResourceException if the resource can't be found
   * @throws NullPointerException if key is null
   * @throws ClassCastException if resource is not a string
   */
  public final String getString(String key)
  {
    return (String) getObject(key);
  }

  /**
   * Get an array of Strings from this resource bundle. This method
   * provides a convenient way to get it without casting.
   *
   * @param key the name of the resource
   * @throws MissingResourceException if the resource can't be found
   * @throws NullPointerException if key is null
   * @throws ClassCastException if resource is not a string
   */
  public final String[] getStringArray(String key)
  {
    return (String[]) getObject(key);
  }

  /**
   * Get an object from this resource bundle. This will call
   * <code>handleGetObject</code> for this resource and all of its parents,
   * until it finds a non-null resource.
   *
   * @param key the name of the resource
   * @throws MissingResourceException if the resource can't be found
   * @throws NullPointerException if key is null
   */
  public final Object getObject(String key)
  {
    for (ResourceBundle bundle = this; bundle != null; bundle = bundle.parent)
      {
        Object o = bundle.handleGetObject(key);
        if (o != null)
          return o;
      }

    String className = getClass().getName();
    throw new MissingResourceException("Key '" + key
                                       + "'not found in Bundle: "
                                       + className, className, key);
  }

  /**
   * Return the actual locale of this bundle. You can use it after calling
   * getBundle, to know if the bundle for the desired locale was loaded or
   * if the fall back was used.
   *
   * @return the bundle's locale
   */
  public Locale getLocale()
  {
    return locale;
  }

  /**
   * Set the parent of this bundle. The parent is consulted when you call
   * getObject and there is no such resource in the current bundle.
   *
   * @param parent the parent of this bundle
   */
  protected void setParent(ResourceBundle parent)
  {
    this.parent = parent;
  }

  /**
   * Get the appropriate ResourceBundle for the default locale. This is like
   * calling <code>getBundle(baseName, Locale.getDefault(),
   * getClass().getClassLoader()</code>, except that any security check of
   * getClassLoader won't fail.
   *
   * @param baseName the name of the ResourceBundle
   * @return the desired resource bundle
   * @throws MissingResourceException if the resource bundle can't be found
   * @throws NullPointerException if baseName is null
   */
  public static ResourceBundle getBundle(String baseName)
  {
    ClassLoader cl = VMStackWalker.getCallingClassLoader();
    if (cl == null)
      cl = ClassLoader.getSystemClassLoader();
    return getBundle(baseName, Locale.getDefault(), cl);
  }

  /**
   * Get the appropriate ResourceBundle for the given locale. This is like
   * calling <code>getBundle(baseName, locale,
   * getClass().getClassLoader()</code>, except that any security check of
   * getClassLoader won't fail.
   *
   * @param baseName the name of the ResourceBundle
   * @param locale A locale
   * @return the desired resource bundle
   * @throws MissingResourceException if the resource bundle can't be found
   * @throws NullPointerException if baseName or locale is null
   */
  public static ResourceBundle getBundle(String baseName, Locale locale)
  {
    ClassLoader cl = VMStackWalker.getCallingClassLoader();
    if (cl == null)
      cl = ClassLoader.getSystemClassLoader();
    return getBundle(baseName, locale, cl);
  }

  /** Cache key for the ResourceBundle cache.  Resource bundles are keyed
      by the combination of bundle name, locale, and class loader. */
  private static class BundleKey
  {
    Locale defaultLocale;
    String baseName;
    Locale locale;
    ClassLoader classLoader;
    int hashcode;

    BundleKey() {}

    BundleKey(Locale dl, String s, Locale l, ClassLoader cl)
    {
      set(dl, s, l, cl);
    }

    void set(Locale dl, String s, Locale l, ClassLoader cl)
    {
      defaultLocale = dl;
      baseName = s;
      locale = l;
      classLoader = cl;
      hashcode = defaultLocale.hashCode() ^ baseName.hashCode()
          ^ locale.hashCode() ^ classLoader.hashCode();
    }

    public int hashCode()
    {
      return hashcode;
    }

    public boolean equals(Object o)
    {
      if (! (o instanceof BundleKey))
        return false;
      BundleKey key = (BundleKey) o;
      return hashcode == key.hashcode
          && defaultLocale.equals(key.defaultLocale)
          && baseName.equals(key.baseName)
          && locale.equals(key.locale)
          && classLoader.equals(key.classLoader);
<<<<<<< HEAD
    }    
=======
    }
>>>>>>> 3082eeb7

    public String toString()
    {
      CPStringBuilder builder = new CPStringBuilder(getClass().getName());
      builder.append("[defaultLocale=");
      builder.append(defaultLocale);
      builder.append(",baseName=");
      builder.append(baseName);
      builder.append(",locale=");
      builder.append(locale);
      builder.append(",classLoader=");
      builder.append(classLoader);
      builder.append("]");
      return builder.toString();
    }
  }

  /** A cache lookup key. This avoids having to a new one for every
   *  getBundle() call. */
  private static final BundleKey lookupKey = new BundleKey();
<<<<<<< HEAD
  
=======

>>>>>>> 3082eeb7
  /** Singleton cache entry to represent previous failed lookups. */
  private static final Object nullEntry = new Object();

  /**
   * Get the appropriate ResourceBundle for the given locale. The following
   * strategy is used:
   *
   * <p>A sequence of candidate bundle names are generated, and tested in
   * this order, where the suffix 1 means the string from the specified
   * locale, and the suffix 2 means the string from the default locale:</p>
   *
   * <ul>
   * <li>baseName + "_" + language1 + "_" + country1 + "_" + variant1</li>
   * <li>baseName + "_" + language1 + "_" + country1</li>
   * <li>baseName + "_" + language1</li>
   * <li>baseName + "_" + language2 + "_" + country2 + "_" + variant2</li>
   * <li>baseName + "_" + language2 + "_" + country2</li>
   * <li>baseName + "_" + language2</li>
   * <li>baseName</li>
   * </ul>
   *
   * <p>In the sequence, entries with an empty string are ignored. Next,
   * <code>getBundle</code> tries to instantiate the resource bundle:</p>
   *
   * <ul>
   * <li>First, an attempt is made to load a class in the specified classloader
   * which is a subclass of ResourceBundle, and which has a public constructor
   * with no arguments, via reflection.</li>
   * <li>Next, a search is made for a property resource file, by replacing
   * '.' with '/' and appending ".properties", and using
   * ClassLoader.getResource(). If a file is found, then a
   * PropertyResourceBundle is created from the file's contents.</li>
   * </ul>
   * If no resource bundle was found, a MissingResourceException is thrown.
   *
   * <p>Next, the parent chain is implemented. The remaining candidate names
   * in the above sequence are tested in a similar manner, and if any results
   * in a resource bundle, it is assigned as the parent of the first bundle
   * using the <code>setParent</code> method (unless the first bundle already
   * has a parent).</p>
   *
   * <p>For example, suppose the following class and property files are
   * provided: MyResources.class, MyResources_fr_CH.properties,
   * MyResources_fr_CH.class, MyResources_fr.properties,
   * MyResources_en.properties, and MyResources_es_ES.class. The contents of
   * all files are valid (that is, public non-abstract subclasses of
   * ResourceBundle with public nullary constructors for the ".class" files,
   * syntactically correct ".properties" files). The default locale is
   * Locale("en", "UK").</p>
   *
   * <p>Calling getBundle with the shown locale argument values instantiates
   * resource bundles from the following sources:</p>
   *
   * <ul>
   * <li>Locale("fr", "CH"): result MyResources_fr_CH.class, parent
   *   MyResources_fr.properties, parent MyResources.class</li>
   * <li>Locale("fr", "FR"): result MyResources_fr.properties, parent
   *   MyResources.class</li>
   * <li>Locale("de", "DE"): result MyResources_en.properties, parent
   *   MyResources.class</li>
   * <li>Locale("en", "US"): result MyResources_en.properties, parent
   *   MyResources.class</li>
   * <li>Locale("es", "ES"): result MyResources_es_ES.class, parent
   *   MyResources.class</li>
   * </ul>
   *
   * <p>The file MyResources_fr_CH.properties is never used because it is hidden
   * by MyResources_fr_CH.class.</p>
   *
   * @param baseName the name of the ResourceBundle
   * @param locale A locale
   * @param classLoader a ClassLoader
   * @return the desired resource bundle
   * @throws MissingResourceException if the resource bundle can't be found
   * @throws NullPointerException if any argument is null
   * @since 1.2
   */
  // This method is synchronized so that the cache is properly
  // handled.
  public static synchronized ResourceBundle getBundle
    (String baseName, Locale locale, ClassLoader classLoader)
  {
    Locale defaultLocale = Locale.getDefault();
    // This will throw NullPointerException if any arguments are null.
    lookupKey.set(defaultLocale, baseName, locale, classLoader);
    Object obj = bundleCache.get(lookupKey);
    if (obj instanceof ResourceBundle)
      return (ResourceBundle) obj;

    if (obj == nullEntry)
      throw new MissingResourceException("Bundle " + baseName
                                         + " not found for locale " + locale
                                         + " by classloader " + classLoader,
                                         baseName, "");
    // First, look for a bundle for the specified locale. We don't want
    // the base bundle this time.
    boolean wantBase = locale.equals(defaultLocale);
    ResourceBundle bundle = tryBundle(baseName, locale, classLoader, wantBase);
    // Try the default locale if neccessary.
    if (bundle == null && ! wantBase)
      bundle = tryBundle(baseName, defaultLocale, classLoader, true);

    BundleKey key = new BundleKey(defaultLocale, baseName, locale, classLoader);
    if (bundle == null)
      {
        // Cache the fact that this lookup has previously failed.
        bundleCache.put(key, nullEntry);
        throw new MissingResourceException("Bundle " + baseName
                                           + " not found for locale " + locale
                                           + " by classloader " + classLoader,
                                           baseName, "");
      }
    // Cache the result and return it.
    bundleCache.put(key, bundle);
    return bundle;
  }

  /**
   * Override this method to provide the resource for a keys. This gets
   * called by <code>getObject</code>. If you don't have a resource
   * for the given key, you should return null instead throwing a
   * MissingResourceException. You don't have to ask the parent, getObject()
   * already does this; nor should you throw a MissingResourceException.
   *
   * @param key the key of the resource
   * @return the resource for the key, or null if not in bundle
   * @throws NullPointerException if key is null
   */
  protected abstract Object handleGetObject(String key);

  /**
   * This method should return all keys for which a resource exists; you
   * should include the enumeration of any parent's keys, after filtering out
   * duplicates.
   *
   * @return an enumeration of the keys
   */
  public abstract Enumeration<String> getKeys();

  /**
   * Tries to load a class or a property file with the specified name.
   *
   * @param localizedName the name
   * @param classloader the classloader
   * @return the resource bundle if it was loaded, otherwise the backup
   */
  private static ResourceBundle tryBundle(String localizedName,
                                          ClassLoader classloader)
  {
    ResourceBundle bundle = null;
    try
      {
        Class<?> rbClass;
        if (classloader == null)
          rbClass = Class.forName(localizedName);
        else
          rbClass = classloader.loadClass(localizedName);
        // Note that we do the check up front instead of catching
        // ClassCastException.  The reason for this is that some crazy
        // programs (Eclipse) have classes that do not extend
        // ResourceBundle but that have the same name as a property
        // bundle; in fact Eclipse relies on ResourceBundle not
        // instantiating these classes.
        if (ResourceBundle.class.isAssignableFrom(rbClass))
          bundle = (ResourceBundle) rbClass.newInstance();
      }
    catch (Exception ex) {}

    if (bundle == null)
      {
        try
          {
            InputStream is;
            String resourceName
              = localizedName.replace('.', '/') + ".properties";
            if (classloader == null)
              is = ClassLoader.getSystemResourceAsStream(resourceName);
            else
              is = classloader.getResourceAsStream(resourceName);
            if (is != null)
              bundle = new PropertyResourceBundle(is);
          }
        catch (IOException ex)
          {
            MissingResourceException mre = new MissingResourceException
              ("Failed to load bundle: " + localizedName, localizedName, "");
            mre.initCause(ex);
            throw mre;
          }
      }

    return bundle;
  }

  /**
   * Tries to load the bundle for a given locale, also loads the backup
   * locales with the same language.
   *
   * @param baseName the raw bundle name, without locale qualifiers
   * @param locale the locale
   * @param classLoader the classloader
   * @param wantBase whether a resource bundle made only from the base name
   *        (with no locale information attached) should be returned.
   * @return the resource bundle if it was loaded, otherwise the backup
   */
  private static ResourceBundle tryBundle(String baseName, Locale locale,
                                          ClassLoader classLoader,
                                          boolean wantBase)
  {
    String language = locale.getLanguage();
    String country = locale.getCountry();
    String variant = locale.getVariant();

    int baseLen = baseName.length();

    // Build up a CPStringBuilder containing the complete bundle name, fully
    // qualified by locale.
    CPStringBuilder sb = new CPStringBuilder(baseLen + variant.length() + 7);

    sb.append(baseName);

    if (language.length() > 0)
      {
        sb.append('_');
        sb.append(language);

        if (country.length() > 0)
          {
            sb.append('_');
            sb.append(country);

            if (variant.length() > 0)
              {
                sb.append('_');
                sb.append(variant);
              }
          }
      }

    // Now try to load bundles, starting with the most specialized name.
    // Build up the parent chain as we go.
    String bundleName = sb.toString();
    ResourceBundle first = null; // The most specialized bundle.
    ResourceBundle last = null; // The least specialized bundle.

    while (true)
      {
        ResourceBundle foundBundle = tryBundle(bundleName, classLoader);
        if (foundBundle != null)
          {
            if (first == null)
              first = foundBundle;
            if (last != null)
              last.parent = foundBundle;
            foundBundle.locale = locale;
            last = foundBundle;
          }
        int idx = bundleName.lastIndexOf('_');
        // Try the non-localized base name only if we already have a
        // localized child bundle, or wantBase is true.
        if (idx > baseLen || (idx == baseLen && (first != null || wantBase)))
          bundleName = bundleName.substring(0, idx);
        else
          break;
      }

    return first;
  }

  /**
   * Remove all resources from the cache that were loaded
   * using the class loader of the calling class.
   *
   * @since 1.6
   */
  public static final void clearCache()
  {
    clearCache(VMStackWalker.getCallingClassLoader());
  }

  /**
   * Remove all resources from the cache that were loaded
   * using the specified class loader.
   *
   * @param loader the loader used for the bundles that will be removed.
   * @throws NullPointerException if {@code loader} is {@code null}.
   * @since 1.6
   */
  public static final void clearCache(ClassLoader loader)
  {
    if (loader == null)
      throw new NullPointerException("The loader can not be null.");
    synchronized (ResourceBundle.class)
<<<<<<< HEAD
      {    
	Iterator<BundleKey> iter = bundleCache.keySet().iterator();
	while (iter.hasNext())
	  {
	    BundleKey key = iter.next();
	    if (key.classLoader == loader)
	      iter.remove();
	  }
=======
      {
        Iterator<BundleKey> iter = bundleCache.keySet().iterator();
        while (iter.hasNext())
          {
            BundleKey key = iter.next();
            if (key.classLoader == loader)
              iter.remove();
          }
>>>>>>> 3082eeb7
      }
  }

}<|MERGE_RESOLUTION|>--- conflicted
+++ resolved
@@ -296,11 +296,7 @@
           && baseName.equals(key.baseName)
           && locale.equals(key.locale)
           && classLoader.equals(key.classLoader);
-<<<<<<< HEAD
-    }    
-=======
     }
->>>>>>> 3082eeb7
 
     public String toString()
     {
@@ -321,11 +317,7 @@
   /** A cache lookup key. This avoids having to a new one for every
    *  getBundle() call. */
   private static final BundleKey lookupKey = new BundleKey();
-<<<<<<< HEAD
-  
-=======
-
->>>>>>> 3082eeb7
+
   /** Singleton cache entry to represent previous failed lookups. */
   private static final Object nullEntry = new Object();
 
@@ -619,16 +611,6 @@
     if (loader == null)
       throw new NullPointerException("The loader can not be null.");
     synchronized (ResourceBundle.class)
-<<<<<<< HEAD
-      {    
-	Iterator<BundleKey> iter = bundleCache.keySet().iterator();
-	while (iter.hasNext())
-	  {
-	    BundleKey key = iter.next();
-	    if (key.classLoader == loader)
-	      iter.remove();
-	  }
-=======
       {
         Iterator<BundleKey> iter = bundleCache.keySet().iterator();
         while (iter.hasNext())
@@ -637,7 +619,6 @@
             if (key.classLoader == loader)
               iter.remove();
           }
->>>>>>> 3082eeb7
       }
   }
 
