--- conflicted
+++ resolved
@@ -159,13 +159,8 @@
   {
     Display d = device.getDisplay();
     Screen screen = d.default_screen;
-<<<<<<< HEAD
-    
-    return new Rectangle(0, 0, screen.width, screen.height); 
-=======
 
     return new Rectangle(0, 0, screen.width, screen.height);
->>>>>>> 3082eeb7
   }
 
   /**
