/* XEventPump.java -- Pumps events from X to AWT
   Copyright (C) 2006 Free Software Foundation, Inc.

This file is part of GNU Classpath.

GNU Classpath is free software; you can redistribute it and/or modify
it under the terms of the GNU General Public License as published by
the Free Software Foundation; either version 2, or (at your option)
any later version.

GNU Classpath is distributed in the hope that it will be useful, but
WITHOUT ANY WARRANTY; without even the implied warranty of
MERCHANTABILITY or FITNESS FOR A PARTICULAR PURPOSE.  See the GNU
General Public License for more details.

You should have received a copy of the GNU General Public License
along with GNU Classpath; see the file COPYING.  If not, write to the
Free Software Foundation, Inc., 51 Franklin Street, Fifth Floor, Boston, MA
02110-1301 USA.

Linking this library statically or dynamically with other modules is
making a combined work based on this library.  Thus, the terms and
conditions of the GNU General Public License cover the whole
combination.

As a special exception, the copyright holders of this library give you
permission to link this library with independent modules to produce an
executable, regardless of the license terms of these independent
modules, and to copy and distribute the resulting executable under
terms of your choice, provided that you also meet, for each linked
independent module, the terms and conditions of the license of that
module.  An independent module is a module which is not derived from
or based on this library.  If you modify this library, you may extend
this exception to your version of the library, but you are not
obligated to do so.  If you do not wish to do so, delete this
exception statement from your version. */


package gnu.java.awt.peer.x;

import java.awt.AWTEvent;
import java.awt.Component;
import java.awt.Container;
import java.awt.Graphics;
import java.awt.Insets;
import java.awt.Rectangle;
import java.awt.Toolkit;
import java.awt.Window;
import java.awt.event.ComponentEvent;
import java.awt.event.KeyEvent;
import java.awt.event.MouseEvent;
import java.awt.event.PaintEvent;
import java.awt.event.WindowEvent;
import java.util.HashMap;

import gnu.java.awt.ComponentReshapeEvent;
import gnu.x11.Atom;
import gnu.x11.Display;
import gnu.x11.event.ButtonPress;
import gnu.x11.event.ButtonRelease;
import gnu.x11.event.ClientMessage;
import gnu.x11.event.ConfigureNotify;
import gnu.x11.event.DestroyNotify;
import gnu.x11.event.Event;
import gnu.x11.event.Expose;
import gnu.x11.event.Input;
import gnu.x11.event.KeyPress;
import gnu.x11.event.KeyRelease;
import gnu.x11.event.MotionNotify;
import gnu.x11.event.PropertyNotify;
import gnu.x11.event.ResizeRequest;
import gnu.x11.event.UnmapNotify;

/**
 * Fetches events from X, translates them to AWT events and pumps them up
 * into the AWT event queue.
 *
 * @author Roman Kennke (kennke@aicas.com)
 */
public class XEventPump
  implements Runnable
{

  /**
   * The X Display from which we fetch and pump up events.
   */
  private Display display;

  /**
   * Maps X Windows to AWT Windows to be able to correctly determine the
   * event targets.
   */
  private HashMap windows;

  /**
   * Indicates if we are currently inside a drag operation. This is
   * set to the button ID when a button is pressed and to -1 (indicating
   * that no drag is active) when the mouse is released.
   */
  private int drag;

  /**
   * Creates a new XEventPump for the specified X Display.
   *
   * @param d the X Display
   */
  XEventPump(Display d)
  {
    display = d;
    windows = new HashMap();
    drag = -1;
    Thread thread = new Thread(this, "X Event Pump");
    thread.setDaemon(true);
    thread.start();
  }

  /**
   * The main event pump loop. This basically fetches events from the
   * X Display and pumps them into the system event queue.
   */
  public void run()
  {
    while (display.connected)
      {
        try
          {
            Event xEvent = display.next_event();
            handleEvent(xEvent);
          }
        catch (ThreadDeath death)
          {
            // If someone wants to kill us, let them.
            return;
          }
        catch (Throwable x)
          {
            System.err.println("Exception during event dispatch:");
            x.printStackTrace(System.err);
          }
      }
  }

  /**
   * Adds an X Window to AWT Window mapping. This is required so that the
   * event pump can correctly determine the event targets.
   *
   * @param xWindow the X Window
   * @param awtWindow the AWT Window
   */
  void registerWindow(gnu.x11.Window xWindow, Window awtWindow)
  {
    if (XToolkit.DEBUG)
      System.err.println("registering window id: " + xWindow.id);
    windows.put(new Integer(xWindow.id), awtWindow);
  }

  void unregisterWindow(gnu.x11.Window xWindow)
  {
    windows.remove(new Integer(xWindow.id));
  }

  private void handleButtonPress(ButtonPress event)
  {
    Integer key = new Integer(event.getEventWindowID());
    Window awtWindow = (Window) windows.get(key);

    // Create and post the mouse event.
    int button = event.detail();

    // AWT cannot handle more than 3 buttons and expects 0 instead.
    if (button >= gnu.x11.Input.BUTTON3)
      button = 0;
    drag = button;

    Component target =
      findMouseEventTarget(awtWindow, event.getEventX(), event.getEventY());
    if(target == null)
      {
        target = awtWindow;
      }
<<<<<<< HEAD
    
=======

>>>>>>> 3082eeb7
    MouseEvent mp = new MouseEvent(target, MouseEvent.MOUSE_PRESSED,
                                   System.currentTimeMillis(),
                                   KeyboardMapping.mapModifiers(event.getState())
                                     | buttonToModifier(button),
                                   event.getEventX(), event.getEventY(),
                                   1, false, button);
    Toolkit.getDefaultToolkit().getSystemEventQueue().postEvent(mp);
  }
<<<<<<< HEAD
  
  private void handleButtonRelease(ButtonRelease event)
  {
    Integer key = new Integer(event.getEventWindowID());
    Window awtWindow = (Window) windows.get(key);

    int button = event.detail();
    
    // AWT cannot handle more than 3 buttons and expects 0 instead.
    if (button >= gnu.x11.Input.BUTTON3)
      button = 0;
    drag = -1;
    
    Component target =
      findMouseEventTarget(awtWindow, event.getEventX(), event.getEventY());
    if(target == null)
      {
        target = awtWindow;
      }
    
    MouseEvent mr = new MouseEvent(target, MouseEvent.MOUSE_RELEASED,
                                   System.currentTimeMillis(),
                                   KeyboardMapping.mapModifiers(event.getState())
                                     | buttonToModifier(button),
                                   event.getEventX(), event.getEventY(),
                                   1, false, button);
    Toolkit.getDefaultToolkit().getSystemEventQueue().postEvent(mr);
  }
  
  
  private void handleMotionNotify(MotionNotify event)
  {
    Integer key = new Integer(event.getEventWindowID());
    Window awtWindow = (Window) windows.get(key);

    int button = event.detail();
    
    // AWT cannot handle more than 3 buttons and expects 0 instead.
    if (button >= gnu.x11.Input.BUTTON3)
      button = 0;

    MouseEvent mm = null;
    if (drag == -1)
      {
        mm = new MouseEvent(awtWindow, MouseEvent.MOUSE_MOVED,
                            System.currentTimeMillis(),
                            KeyboardMapping.mapModifiers(event.getState())
                              | buttonToModifier(button),
                            event.getEventX(), event.getEventY(),
                            1, false);

      }
    else
      {
        mm = new MouseEvent(awtWindow, MouseEvent.MOUSE_DRAGGED,
                            System.currentTimeMillis(),
                            KeyboardMapping.mapModifiers(event.getState())
                              | buttonToModifier(drag),
                            event.getEventX(), event.getEventY(),
                            1, false);
      }
    Toolkit.getDefaultToolkit().getSystemEventQueue().postEvent(mm);
  }
   
  // FIME: refactor and make faster, maybe caching the event and handle
  // and/or check timing (timing is generated for PropertyChange)?
  private void handleExpose(Expose event)
  {
    Integer key = new Integer(event.window_id);
    Window awtWindow = (Window) windows.get(key);
    
    if (XToolkit.DEBUG)
      System.err.println("expose request for window id: " + key);
    
    Rectangle r = new Rectangle(event.x(), event.y(), event.width(),
                                event.height());
    // We need to clear the background of the exposed rectangle.
    assert awtWindow != null : "awtWindow == null for window ID: " + key;
     
    Graphics g = awtWindow.getGraphics();
    g.clearRect(r.x, r.y, r.width, r.height);
    g.dispose();
    
    XWindowPeer xwindow = (XWindowPeer) awtWindow.getPeer();
    Insets i = xwindow.insets();
    if (event.width() != awtWindow.getWidth() - i.left - i.right
        || event.height() != awtWindow.getHeight() - i.top - i.bottom)
      {
        int w = event.width();
        int h = event.height();
        int x = xwindow.xwindow.x;
        int y = xwindow.xwindow.y;
        
        if (XToolkit.DEBUG)
          System.err.println("Setting size on AWT window: " + w
                           + ", " + h + ", " + awtWindow.getWidth()
                           + ", " + awtWindow.getHeight());
        
        // new width and height
        xwindow.xwindow.width = w;
        xwindow.xwindow.height = h;
        
        // reshape the window
        ComponentReshapeEvent cre =
          new ComponentReshapeEvent(awtWindow, x, y, w, h);
        awtWindow.dispatchEvent(cre);
      }
  
    ComponentEvent ce =
      new ComponentEvent(awtWindow, ComponentEvent.COMPONENT_RESIZED);
    awtWindow.dispatchEvent(ce);
    
    PaintEvent pev = new PaintEvent(awtWindow, PaintEvent.UPDATE, r);
    Toolkit.getDefaultToolkit().getSystemEventQueue().postEvent(pev);
  }
    
  private void handleDestroyNotify(DestroyNotify destroyNotify)
  {
    if (XToolkit.DEBUG)
      System.err.println("DestroyNotify event: " + destroyNotify);
    
    Integer key = new Integer(destroyNotify.event_window_id);
    Window awtWindow = (Window) windows.get(key);
    
    AWTEvent event = new WindowEvent(awtWindow, WindowEvent.WINDOW_CLOSED);
    Toolkit.getDefaultToolkit().getSystemEventQueue().postEvent(event);
  }
  
=======

  private void handleButtonRelease(ButtonRelease event)
  {
    Integer key = new Integer(event.getEventWindowID());
    Window awtWindow = (Window) windows.get(key);

    int button = event.detail();

    // AWT cannot handle more than 3 buttons and expects 0 instead.
    if (button >= gnu.x11.Input.BUTTON3)
      button = 0;
    drag = -1;

    Component target =
      findMouseEventTarget(awtWindow, event.getEventX(), event.getEventY());
    if(target == null)
      {
        target = awtWindow;
      }

    MouseEvent mr = new MouseEvent(target, MouseEvent.MOUSE_RELEASED,
                                   System.currentTimeMillis(),
                                   KeyboardMapping.mapModifiers(event.getState())
                                     | buttonToModifier(button),
                                   event.getEventX(), event.getEventY(),
                                   1, false, button);
    Toolkit.getDefaultToolkit().getSystemEventQueue().postEvent(mr);
  }


  private void handleMotionNotify(MotionNotify event)
  {
    Integer key = new Integer(event.getEventWindowID());
    Window awtWindow = (Window) windows.get(key);

    int button = event.detail();

    // AWT cannot handle more than 3 buttons and expects 0 instead.
    if (button >= gnu.x11.Input.BUTTON3)
      button = 0;

    MouseEvent mm = null;
    if (drag == -1)
      {
        mm = new MouseEvent(awtWindow, MouseEvent.MOUSE_MOVED,
                            System.currentTimeMillis(),
                            KeyboardMapping.mapModifiers(event.getState())
                              | buttonToModifier(button),
                            event.getEventX(), event.getEventY(),
                            1, false);

      }
    else
      {
        mm = new MouseEvent(awtWindow, MouseEvent.MOUSE_DRAGGED,
                            System.currentTimeMillis(),
                            KeyboardMapping.mapModifiers(event.getState())
                              | buttonToModifier(drag),
                            event.getEventX(), event.getEventY(),
                            1, false);
      }
    Toolkit.getDefaultToolkit().getSystemEventQueue().postEvent(mm);
  }

  // FIME: refactor and make faster, maybe caching the event and handle
  // and/or check timing (timing is generated for PropertyChange)?
  private void handleExpose(Expose event)
  {
    Integer key = new Integer(event.window_id);
    Window awtWindow = (Window) windows.get(key);

    if (XToolkit.DEBUG)
      System.err.println("expose request for window id: " + key);

    Rectangle r = new Rectangle(event.x(), event.y(), event.width(),
                                event.height());
    // We need to clear the background of the exposed rectangle.
    assert awtWindow != null : "awtWindow == null for window ID: " + key;

    Graphics g = awtWindow.getGraphics();
    g.clearRect(r.x, r.y, r.width, r.height);
    g.dispose();

    XWindowPeer xwindow = (XWindowPeer) awtWindow.getPeer();
    Insets i = xwindow.insets();
    if (event.width() != awtWindow.getWidth() - i.left - i.right
        || event.height() != awtWindow.getHeight() - i.top - i.bottom)
      {
        int w = event.width();
        int h = event.height();
        int x = xwindow.xwindow.x;
        int y = xwindow.xwindow.y;

        if (XToolkit.DEBUG)
          System.err.println("Setting size on AWT window: " + w
                           + ", " + h + ", " + awtWindow.getWidth()
                           + ", " + awtWindow.getHeight());

        // new width and height
        xwindow.xwindow.width = w;
        xwindow.xwindow.height = h;

        // reshape the window
        ComponentReshapeEvent cre =
          new ComponentReshapeEvent(awtWindow, x, y, w, h);
        awtWindow.dispatchEvent(cre);
      }

    ComponentEvent ce =
      new ComponentEvent(awtWindow, ComponentEvent.COMPONENT_RESIZED);
    awtWindow.dispatchEvent(ce);

    PaintEvent pev = new PaintEvent(awtWindow, PaintEvent.UPDATE, r);
    Toolkit.getDefaultToolkit().getSystemEventQueue().postEvent(pev);
  }

  private void handleDestroyNotify(DestroyNotify destroyNotify)
  {
    if (XToolkit.DEBUG)
      System.err.println("DestroyNotify event: " + destroyNotify);

    Integer key = new Integer(destroyNotify.event_window_id);
    Window awtWindow = (Window) windows.get(key);

    AWTEvent event = new WindowEvent(awtWindow, WindowEvent.WINDOW_CLOSED);
    Toolkit.getDefaultToolkit().getSystemEventQueue().postEvent(event);
  }

>>>>>>> 3082eeb7
  private void handleClientMessage(ClientMessage clientMessage)
  {
    if (XToolkit.DEBUG)
      System.err.println("ClientMessage event: " + clientMessage);
<<<<<<< HEAD
    
=======

>>>>>>> 3082eeb7
    if (clientMessage.delete_window())
      {
        if (XToolkit.DEBUG)
          System.err.println("ClientMessage is a delete_window event");
<<<<<<< HEAD
        
        Integer key = new Integer(clientMessage.window_id);
        Window awtWindow = (Window) windows.get(key);
        
=======

        Integer key = new Integer(clientMessage.window_id);
        Window awtWindow = (Window) windows.get(key);

>>>>>>> 3082eeb7
        AWTEvent event = new WindowEvent(awtWindow, WindowEvent.WINDOW_CLOSING);
        Toolkit.getDefaultToolkit().getSystemEventQueue().postEvent(event);
      }
  }
<<<<<<< HEAD
  
=======

>>>>>>> 3082eeb7
  private void handleEvent(Event xEvent)
  {
    if (XToolkit.DEBUG)
      System.err.println("fetched event: " + xEvent);
<<<<<<< HEAD
    
=======

>>>>>>> 3082eeb7
    switch (xEvent.code() & 0x7f)
    {
    case ButtonPress.CODE:
      this.handleButtonPress((ButtonPress) xEvent);
      break;
    case ButtonRelease.CODE:
<<<<<<< HEAD
      this.handleButtonRelease((ButtonRelease) xEvent); 
      break;
    case MotionNotify.CODE:
      this.handleMotionNotify((MotionNotify) xEvent); 
=======
      this.handleButtonRelease((ButtonRelease) xEvent);
      break;
    case MotionNotify.CODE:
      this.handleMotionNotify((MotionNotify) xEvent);
>>>>>>> 3082eeb7
      break;
    case Expose.CODE:
      this.handleExpose((Expose) xEvent);
      break;
    case KeyPress.CODE:
    case KeyRelease.CODE:
      Integer key = new Integer(((Input) xEvent).getEventWindowID());
      Window awtWindow = (Window) windows.get(key);
      handleKeyEvent(xEvent, awtWindow);
      break;
    case DestroyNotify.CODE:
      this.handleDestroyNotify((DestroyNotify) xEvent);
      break;
    case ClientMessage.CODE:
      this.handleClientMessage((ClientMessage) xEvent);
      break;
    case PropertyNotify.CODE:
      key = new Integer (((PropertyNotify) xEvent).getWindowID());
      awtWindow = (Window) windows.get(key);
      AWTEvent event = new WindowEvent(awtWindow, WindowEvent.WINDOW_STATE_CHANGED);
      Toolkit.getDefaultToolkit().getSystemEventQueue().postEvent(event);
      break;
    default:
      if (XToolkit.DEBUG)
        System.err.println("Unhandled X event: " + xEvent);
    }
  }

  /**
   * Handles key events from X.
   *
   * @param xEvent the X event
   * @param awtWindow the AWT window to which the event gets posted
   */
  private void handleKeyEvent(Event xEvent, Window awtWindow)
  {
    Input keyEvent = (Input) xEvent;
    int xKeyCode = keyEvent.detail();
    int xMods = keyEvent.getState();
    int keyCode = KeyboardMapping.mapToKeyCode(xEvent.display.input, xKeyCode,
                                               xMods);
    char keyChar = KeyboardMapping.mapToKeyChar(xEvent.display.input, xKeyCode,
                                                xMods);
    if (XToolkit.DEBUG)
      System.err.println("XEventPump.handleKeyEvent: " + xKeyCode + ", "
                         + xMods + ": " + ((int) keyChar) + ", " + keyCode);
    int awtMods = KeyboardMapping.mapModifiers(xMods);
    long when = System.currentTimeMillis();
    KeyEvent ke;
    if (keyEvent.code() == KeyPress.CODE)
      {
        ke = new KeyEvent(awtWindow, KeyEvent.KEY_PRESSED, when,
                          awtMods, keyCode,
                          KeyEvent.CHAR_UNDEFINED);
        Toolkit.getDefaultToolkit().getSystemEventQueue().postEvent(ke);
        if (keyChar != KeyEvent.CHAR_UNDEFINED)
          {
            ke = new KeyEvent(awtWindow, KeyEvent.KEY_TYPED, when,
                              awtMods, KeyEvent.VK_UNDEFINED,
                              keyChar);
            Toolkit.getDefaultToolkit().getSystemEventQueue().postEvent(ke);
          }

      }
    else
      {
        ke = new KeyEvent(awtWindow, KeyEvent.KEY_RELEASED, when,
                          awtMods, keyCode,
                          KeyEvent.CHAR_UNDEFINED);
        Toolkit.getDefaultToolkit().getSystemEventQueue().postEvent(ke);
      }

  }

  /** Translates an X button identifier to the AWT's MouseEvent modifier
   *  mask. As the AWT cannot handle more than 3 buttons those return
   *  <code>0</code>.
   */
  static int buttonToModifier(int button)
  {
    switch (button)
    {
      case gnu.x11.Input.BUTTON1:
        return MouseEvent.BUTTON1_DOWN_MASK | MouseEvent.BUTTON1_MASK;
      case gnu.x11.Input.BUTTON2:
        return MouseEvent.BUTTON2_DOWN_MASK | MouseEvent.BUTTON2_MASK;
      case gnu.x11.Input.BUTTON3:
        return MouseEvent.BUTTON3_DOWN_MASK | MouseEvent.BUTTON3_MASK;
    }

    return 0;
  }
  
  /**
   * Finds the heavyweight mouse event target.
   *
   * @param src the original source of the event
   *
   * @param pt the event coordinates
   *
   * @return the real mouse event target
   */
  private Component findMouseEventTarget(Component src, int x, int y)
  {
    Component found = null;
    if (src instanceof Container)
      {
        Container cont = (Container) src;
        int numChildren = cont.getComponentCount();
        for (int i = 0; i < numChildren && found == null; i++)
          {
            Component child = cont.getComponent(i);
            if (child != null && child.isVisible()
                && child.contains(x - child.getX(), y - child.getY()))
              {
                if (child instanceof Container)
                  {
                    Component deeper = findMouseEventTarget(child,
                                                            x - child.getX(),
                                                            y - child.getY());
                    if (deeper != null)
                      found = deeper;
                  }
                else if (! child.isLightweight())
                  found = child;
              }
          }
      }

    // Consider the source itself.
    if (found == null && src.contains(x, y) && ! src.isLightweight())
      found = src;

<<<<<<< HEAD
=======
  /**
   * Finds the heavyweight mouse event target.
   *
   * @param src the original source of the event
   *
   * @param pt the event coordinates
   *
   * @return the real mouse event target
   */
  private Component findMouseEventTarget(Component src, int x, int y)
  {
    Component found = null;
    if (src instanceof Container)
      {
        Container cont = (Container) src;
        int numChildren = cont.getComponentCount();
        for (int i = 0; i < numChildren && found == null; i++)
          {
            Component child = cont.getComponent(i);
            if (child != null && child.isVisible()
                && child.contains(x - child.getX(), y - child.getY()))
              {
                if (child instanceof Container)
                  {
                    Component deeper = findMouseEventTarget(child,
                                                            x - child.getX(),
                                                            y - child.getY());
                    if (deeper != null)
                      found = deeper;
                  }
                else if (! child.isLightweight())
                  found = child;
              }
          }
      }

    // Consider the source itself.
    if (found == null && src.contains(x, y) && ! src.isLightweight())
      found = src;

>>>>>>> 3082eeb7
    return found;
  }
}<|MERGE_RESOLUTION|>--- conflicted
+++ resolved
@@ -178,11 +178,7 @@
       {
         target = awtWindow;
       }
-<<<<<<< HEAD
-    
-=======
-
->>>>>>> 3082eeb7
+
     MouseEvent mp = new MouseEvent(target, MouseEvent.MOUSE_PRESSED,
                                    System.currentTimeMillis(),
                                    KeyboardMapping.mapModifiers(event.getState())
@@ -191,27 +187,26 @@
                                    1, false, button);
     Toolkit.getDefaultToolkit().getSystemEventQueue().postEvent(mp);
   }
-<<<<<<< HEAD
-  
+
   private void handleButtonRelease(ButtonRelease event)
   {
     Integer key = new Integer(event.getEventWindowID());
     Window awtWindow = (Window) windows.get(key);
 
     int button = event.detail();
-    
+
     // AWT cannot handle more than 3 buttons and expects 0 instead.
     if (button >= gnu.x11.Input.BUTTON3)
       button = 0;
     drag = -1;
-    
+
     Component target =
       findMouseEventTarget(awtWindow, event.getEventX(), event.getEventY());
     if(target == null)
       {
         target = awtWindow;
       }
-    
+
     MouseEvent mr = new MouseEvent(target, MouseEvent.MOUSE_RELEASED,
                                    System.currentTimeMillis(),
                                    KeyboardMapping.mapModifiers(event.getState())
@@ -220,15 +215,15 @@
                                    1, false, button);
     Toolkit.getDefaultToolkit().getSystemEventQueue().postEvent(mr);
   }
-  
-  
+
+
   private void handleMotionNotify(MotionNotify event)
   {
     Integer key = new Integer(event.getEventWindowID());
     Window awtWindow = (Window) windows.get(key);
 
     int button = event.detail();
-    
+
     // AWT cannot handle more than 3 buttons and expects 0 instead.
     if (button >= gnu.x11.Input.BUTTON3)
       button = 0;
@@ -255,26 +250,26 @@
       }
     Toolkit.getDefaultToolkit().getSystemEventQueue().postEvent(mm);
   }
-   
+
   // FIME: refactor and make faster, maybe caching the event and handle
   // and/or check timing (timing is generated for PropertyChange)?
   private void handleExpose(Expose event)
   {
     Integer key = new Integer(event.window_id);
     Window awtWindow = (Window) windows.get(key);
-    
+
     if (XToolkit.DEBUG)
       System.err.println("expose request for window id: " + key);
-    
+
     Rectangle r = new Rectangle(event.x(), event.y(), event.width(),
                                 event.height());
     // We need to clear the background of the exposed rectangle.
     assert awtWindow != null : "awtWindow == null for window ID: " + key;
-     
+
     Graphics g = awtWindow.getGraphics();
     g.clearRect(r.x, r.y, r.width, r.height);
     g.dispose();
-    
+
     XWindowPeer xwindow = (XWindowPeer) awtWindow.getPeer();
     Insets i = xwindow.insets();
     if (event.width() != awtWindow.getWidth() - i.left - i.right
@@ -284,231 +279,75 @@
         int h = event.height();
         int x = xwindow.xwindow.x;
         int y = xwindow.xwindow.y;
-        
+
         if (XToolkit.DEBUG)
           System.err.println("Setting size on AWT window: " + w
                            + ", " + h + ", " + awtWindow.getWidth()
                            + ", " + awtWindow.getHeight());
-        
+
         // new width and height
         xwindow.xwindow.width = w;
         xwindow.xwindow.height = h;
-        
+
         // reshape the window
         ComponentReshapeEvent cre =
           new ComponentReshapeEvent(awtWindow, x, y, w, h);
         awtWindow.dispatchEvent(cre);
       }
-  
+
     ComponentEvent ce =
       new ComponentEvent(awtWindow, ComponentEvent.COMPONENT_RESIZED);
     awtWindow.dispatchEvent(ce);
-    
+
     PaintEvent pev = new PaintEvent(awtWindow, PaintEvent.UPDATE, r);
     Toolkit.getDefaultToolkit().getSystemEventQueue().postEvent(pev);
   }
-    
+
   private void handleDestroyNotify(DestroyNotify destroyNotify)
   {
     if (XToolkit.DEBUG)
       System.err.println("DestroyNotify event: " + destroyNotify);
-    
+
     Integer key = new Integer(destroyNotify.event_window_id);
     Window awtWindow = (Window) windows.get(key);
-    
+
     AWTEvent event = new WindowEvent(awtWindow, WindowEvent.WINDOW_CLOSED);
     Toolkit.getDefaultToolkit().getSystemEventQueue().postEvent(event);
   }
-  
-=======
-
-  private void handleButtonRelease(ButtonRelease event)
-  {
-    Integer key = new Integer(event.getEventWindowID());
-    Window awtWindow = (Window) windows.get(key);
-
-    int button = event.detail();
-
-    // AWT cannot handle more than 3 buttons and expects 0 instead.
-    if (button >= gnu.x11.Input.BUTTON3)
-      button = 0;
-    drag = -1;
-
-    Component target =
-      findMouseEventTarget(awtWindow, event.getEventX(), event.getEventY());
-    if(target == null)
-      {
-        target = awtWindow;
-      }
-
-    MouseEvent mr = new MouseEvent(target, MouseEvent.MOUSE_RELEASED,
-                                   System.currentTimeMillis(),
-                                   KeyboardMapping.mapModifiers(event.getState())
-                                     | buttonToModifier(button),
-                                   event.getEventX(), event.getEventY(),
-                                   1, false, button);
-    Toolkit.getDefaultToolkit().getSystemEventQueue().postEvent(mr);
-  }
-
-
-  private void handleMotionNotify(MotionNotify event)
-  {
-    Integer key = new Integer(event.getEventWindowID());
-    Window awtWindow = (Window) windows.get(key);
-
-    int button = event.detail();
-
-    // AWT cannot handle more than 3 buttons and expects 0 instead.
-    if (button >= gnu.x11.Input.BUTTON3)
-      button = 0;
-
-    MouseEvent mm = null;
-    if (drag == -1)
-      {
-        mm = new MouseEvent(awtWindow, MouseEvent.MOUSE_MOVED,
-                            System.currentTimeMillis(),
-                            KeyboardMapping.mapModifiers(event.getState())
-                              | buttonToModifier(button),
-                            event.getEventX(), event.getEventY(),
-                            1, false);
-
-      }
-    else
-      {
-        mm = new MouseEvent(awtWindow, MouseEvent.MOUSE_DRAGGED,
-                            System.currentTimeMillis(),
-                            KeyboardMapping.mapModifiers(event.getState())
-                              | buttonToModifier(drag),
-                            event.getEventX(), event.getEventY(),
-                            1, false);
-      }
-    Toolkit.getDefaultToolkit().getSystemEventQueue().postEvent(mm);
-  }
-
-  // FIME: refactor and make faster, maybe caching the event and handle
-  // and/or check timing (timing is generated for PropertyChange)?
-  private void handleExpose(Expose event)
-  {
-    Integer key = new Integer(event.window_id);
-    Window awtWindow = (Window) windows.get(key);
-
-    if (XToolkit.DEBUG)
-      System.err.println("expose request for window id: " + key);
-
-    Rectangle r = new Rectangle(event.x(), event.y(), event.width(),
-                                event.height());
-    // We need to clear the background of the exposed rectangle.
-    assert awtWindow != null : "awtWindow == null for window ID: " + key;
-
-    Graphics g = awtWindow.getGraphics();
-    g.clearRect(r.x, r.y, r.width, r.height);
-    g.dispose();
-
-    XWindowPeer xwindow = (XWindowPeer) awtWindow.getPeer();
-    Insets i = xwindow.insets();
-    if (event.width() != awtWindow.getWidth() - i.left - i.right
-        || event.height() != awtWindow.getHeight() - i.top - i.bottom)
-      {
-        int w = event.width();
-        int h = event.height();
-        int x = xwindow.xwindow.x;
-        int y = xwindow.xwindow.y;
-
-        if (XToolkit.DEBUG)
-          System.err.println("Setting size on AWT window: " + w
-                           + ", " + h + ", " + awtWindow.getWidth()
-                           + ", " + awtWindow.getHeight());
-
-        // new width and height
-        xwindow.xwindow.width = w;
-        xwindow.xwindow.height = h;
-
-        // reshape the window
-        ComponentReshapeEvent cre =
-          new ComponentReshapeEvent(awtWindow, x, y, w, h);
-        awtWindow.dispatchEvent(cre);
-      }
-
-    ComponentEvent ce =
-      new ComponentEvent(awtWindow, ComponentEvent.COMPONENT_RESIZED);
-    awtWindow.dispatchEvent(ce);
-
-    PaintEvent pev = new PaintEvent(awtWindow, PaintEvent.UPDATE, r);
-    Toolkit.getDefaultToolkit().getSystemEventQueue().postEvent(pev);
-  }
-
-  private void handleDestroyNotify(DestroyNotify destroyNotify)
-  {
-    if (XToolkit.DEBUG)
-      System.err.println("DestroyNotify event: " + destroyNotify);
-
-    Integer key = new Integer(destroyNotify.event_window_id);
-    Window awtWindow = (Window) windows.get(key);
-
-    AWTEvent event = new WindowEvent(awtWindow, WindowEvent.WINDOW_CLOSED);
-    Toolkit.getDefaultToolkit().getSystemEventQueue().postEvent(event);
-  }
-
->>>>>>> 3082eeb7
+
   private void handleClientMessage(ClientMessage clientMessage)
   {
     if (XToolkit.DEBUG)
       System.err.println("ClientMessage event: " + clientMessage);
-<<<<<<< HEAD
-    
-=======
-
->>>>>>> 3082eeb7
+
     if (clientMessage.delete_window())
       {
         if (XToolkit.DEBUG)
           System.err.println("ClientMessage is a delete_window event");
-<<<<<<< HEAD
-        
+
         Integer key = new Integer(clientMessage.window_id);
         Window awtWindow = (Window) windows.get(key);
-        
-=======
-
-        Integer key = new Integer(clientMessage.window_id);
-        Window awtWindow = (Window) windows.get(key);
-
->>>>>>> 3082eeb7
+
         AWTEvent event = new WindowEvent(awtWindow, WindowEvent.WINDOW_CLOSING);
         Toolkit.getDefaultToolkit().getSystemEventQueue().postEvent(event);
       }
   }
-<<<<<<< HEAD
-  
-=======
-
->>>>>>> 3082eeb7
+
   private void handleEvent(Event xEvent)
   {
     if (XToolkit.DEBUG)
       System.err.println("fetched event: " + xEvent);
-<<<<<<< HEAD
-    
-=======
-
->>>>>>> 3082eeb7
+
     switch (xEvent.code() & 0x7f)
     {
     case ButtonPress.CODE:
       this.handleButtonPress((ButtonPress) xEvent);
       break;
     case ButtonRelease.CODE:
-<<<<<<< HEAD
-      this.handleButtonRelease((ButtonRelease) xEvent); 
-      break;
-    case MotionNotify.CODE:
-      this.handleMotionNotify((MotionNotify) xEvent); 
-=======
       this.handleButtonRelease((ButtonRelease) xEvent);
       break;
     case MotionNotify.CODE:
       this.handleMotionNotify((MotionNotify) xEvent);
->>>>>>> 3082eeb7
       break;
     case Expose.CODE:
       this.handleExpose((Expose) xEvent);
@@ -601,7 +440,7 @@
 
     return 0;
   }
-  
+
   /**
    * Finds the heavyweight mouse event target.
    *
@@ -642,49 +481,6 @@
     if (found == null && src.contains(x, y) && ! src.isLightweight())
       found = src;
 
-<<<<<<< HEAD
-=======
-  /**
-   * Finds the heavyweight mouse event target.
-   *
-   * @param src the original source of the event
-   *
-   * @param pt the event coordinates
-   *
-   * @return the real mouse event target
-   */
-  private Component findMouseEventTarget(Component src, int x, int y)
-  {
-    Component found = null;
-    if (src instanceof Container)
-      {
-        Container cont = (Container) src;
-        int numChildren = cont.getComponentCount();
-        for (int i = 0; i < numChildren && found == null; i++)
-          {
-            Component child = cont.getComponent(i);
-            if (child != null && child.isVisible()
-                && child.contains(x - child.getX(), y - child.getY()))
-              {
-                if (child instanceof Container)
-                  {
-                    Component deeper = findMouseEventTarget(child,
-                                                            x - child.getX(),
-                                                            y - child.getY());
-                    if (deeper != null)
-                      found = deeper;
-                  }
-                else if (! child.isLightweight())
-                  found = child;
-              }
-          }
-      }
-
-    // Consider the source itself.
-    if (found == null && src.contains(x, y) && ! src.isLightweight())
-      found = src;
-
->>>>>>> 3082eeb7
     return found;
   }
 }