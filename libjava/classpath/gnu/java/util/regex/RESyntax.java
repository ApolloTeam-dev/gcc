--- conflicted
+++ resolved
@@ -123,11 +123,7 @@
   /**
    * Syntax bit. Newline is an alternation operator.
    */
-<<<<<<< HEAD
-  public static final int RE_NEWLINE_ALT = 10;	// impl.
-=======
   public static final int RE_NEWLINE_ALT = 10;  // impl.
->>>>>>> 3082eeb7
 
   /**
    * Syntax bit. Intervals use { } instead of \{ \}
@@ -321,11 +317,7 @@
    * Emulates regular expression support in Larry Wall's perl, version 4,
    * using single line mode (/s modifier).
    */
-<<<<<<< HEAD
-  public static final RESyntax RE_SYNTAX_PERL4_S;	// single line mode (/s)
-=======
   public static final RESyntax RE_SYNTAX_PERL4_S;       // single line mode (/s)
->>>>>>> 3082eeb7
 
   /**
    * Predefined syntax.
@@ -411,30 +403,13 @@
 
     /* There is no official Perl spec, but here's a "best guess" */
 
-<<<<<<< HEAD
-      RE_SYNTAX_PERL4 = new RESyntax ().set (RE_BACKSLASH_ESCAPE_IN_LISTS).set (RE_CONTEXT_INDEP_ANCHORS).set (RE_CONTEXT_INDEP_OPS)	// except for '{', apparently
-      .set (RE_INTERVALS).set (RE_NO_BK_BRACES).set (RE_NO_BK_PARENS).set (RE_NO_BK_VBAR).set (RE_NO_EMPTY_RANGES).set (RE_CHAR_CLASS_ESCAPES)	// \d,\D,\w,\W,\s,\S
-=======
       RE_SYNTAX_PERL4 = new RESyntax ().set (RE_BACKSLASH_ESCAPE_IN_LISTS).set (RE_CONTEXT_INDEP_ANCHORS).set (RE_CONTEXT_INDEP_OPS)    // except for '{', apparently
       .set (RE_INTERVALS).set (RE_NO_BK_BRACES).set (RE_NO_BK_PARENS).set (RE_NO_BK_VBAR).set (RE_NO_EMPTY_RANGES).set (RE_CHAR_CLASS_ESCAPES)  // \d,\D,\w,\W,\s,\S
->>>>>>> 3082eeb7
       .makeFinal ();
 
       RE_SYNTAX_PERL4_S =
       new RESyntax (RE_SYNTAX_PERL4).set (RE_DOT_NEWLINE).makeFinal ();
 
-<<<<<<< HEAD
-      RE_SYNTAX_PERL5 = new RESyntax (RE_SYNTAX_PERL4).set (RE_PURE_GROUPING)	// (?:)
-      .set (RE_STINGY_OPS)	// *?,??,+?,{}?
-      .set (RE_LOOKAHEAD)	// (?=)(?!)
-      .set (RE_STRING_ANCHORS)	// \A,\Z
-      .set (RE_CHAR_CLASS_ESC_IN_LISTS)	// \d,\D,\w,\W,\s,\S within []
-      .set (RE_COMMENTS)	// (?#)
-      .set (RE_EMBEDDED_FLAGS)	// (?imsx-imsx)
-      .set (RE_OCTAL_CHAR)	// \0377
-      .set (RE_HEX_CHAR)	// \x1b
-      .set (RE_NAMED_PROPERTY)	// \p{prop}, \P{prop}
-=======
       RE_SYNTAX_PERL5 = new RESyntax (RE_SYNTAX_PERL4).set (RE_PURE_GROUPING)   // (?:)
       .set (RE_STINGY_OPS)      // *?,??,+?,{}?
       .set (RE_LOOKAHEAD)       // (?=)(?!)
@@ -445,7 +420,6 @@
       .set (RE_OCTAL_CHAR)      // \0377
       .set (RE_HEX_CHAR)        // \x1b
       .set (RE_NAMED_PROPERTY)  // \p{prop}, \P{prop}
->>>>>>> 3082eeb7
       .makeFinal ();
 
       RE_SYNTAX_PERL5_S =
@@ -453,15 +427,9 @@
 
       RE_SYNTAX_JAVA_1_4 = new RESyntax (RE_SYNTAX_PERL5)
       // XXX
-<<<<<<< HEAD
-      .set (RE_POSSESSIVE_OPS)	// *+,?+,++,{}+
-      .set (RE_UNICODE_CHAR)	// \u1234
-      .set (RE_NESTED_CHARCLASS)	// [a-z&&[^p-r]]
-=======
       .set (RE_POSSESSIVE_OPS)  // *+,?+,++,{}+
       .set (RE_UNICODE_CHAR)    // \u1234
       .set (RE_NESTED_CHARCLASS)        // [a-z&&[^p-r]]
->>>>>>> 3082eeb7
       .makeFinal ();
   }
 
