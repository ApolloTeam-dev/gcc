/* gnu/regexp/RETokenPOSIX.java
   Copyright (C) 2006 Free Software Foundation, Inc.

This file is part of GNU Classpath.

GNU Classpath is free software; you can redistribute it and/or modify
it under the terms of the GNU General Public License as published by
the Free Software Foundation; either version 2, or (at your option)
any later version.

GNU Classpath is distributed in the hope that it will be useful, but
WITHOUT ANY WARRANTY; without even the implied warranty of
MERCHANTABILITY or FITNESS FOR A PARTICULAR PURPOSE.  See the GNU
General Public License for more details.

You should have received a copy of the GNU General Public License
along with GNU Classpath; see the file COPYING.  If not, write to the
Free Software Foundation, Inc., 51 Franklin Street, Fifth Floor, Boston, MA
02110-1301 USA.

Linking this library statically or dynamically with other modules is
making a combined work based on this library.  Thus, the terms and
conditions of the GNU General Public License cover the whole
combination.

As a special exception, the copyright holders of this library give you
permission to link this library with independent modules to produce an
executable, regardless of the license terms of these independent
modules, and to copy and distribute the resulting executable under
terms of your choice, provided that you also meet, for each linked
independent module, the terms and conditions of the license of that
module.  An independent module is a module which is not derived from
or based on this library.  If you modify this library, you may extend
this exception to your version of the library, but you are not
obligated to do so.  If you do not wish to do so, delete this
exception statement from your version. */


package gnu.java.util.regex;

import gnu.java.lang.CPStringBuilder;

final class RETokenPOSIX extends REToken
{
  int type;
  boolean insens;
  boolean negated;

  static final int ALNUM = 0;
  static final int ALPHA = 1;
  static final int BLANK = 2;
  static final int CNTRL = 3;
  static final int DIGIT = 4;
  static final int GRAPH = 5;
  static final int LOWER = 6;
  static final int PRINT = 7;
  static final int PUNCT = 8;
  static final int SPACE = 9;
  static final int UPPER = 10;
  static final int XDIGIT = 11;

  // Array indices correspond to constants defined above.
  static final String[] s_nameTable = {
    "alnum", "alpha", "blank", "cntrl", "digit", "graph", "lower",
    "print", "punct", "space", "upper", "xdigit"
  };

  // The RE constructor uses this to look up the constant for a string
  static int intValue (String key)
  {
    for (int i = 0; i < s_nameTable.length; i++)
      {
<<<<<<< HEAD
	if (s_nameTable[i].equals (key))
	  return i;
=======
        if (s_nameTable[i].equals (key))
          return i;
>>>>>>> 3082eeb7
      }
    return -1;
  }

  RETokenPOSIX (int subIndex, int type, boolean insens, boolean negated)
  {
    super (subIndex);
    this.type = type;
    this.insens = insens;
    this.negated = negated;
  }

  int getMinimumLength ()
  {
    return 1;
  }

  int getMaximumLength ()
  {
    return 1;
  }

  REMatch matchThis (CharIndexed input, REMatch mymatch)
  {
    char ch = input.charAt (mymatch.index);
    boolean retval = matchOneChar (ch);
    if (retval)
      {
<<<<<<< HEAD
	++mymatch.index;
	return mymatch;
=======
        ++mymatch.index;
        return mymatch;
>>>>>>> 3082eeb7
      }
    return null;
  }

  boolean matchOneChar (char ch)
  {
    if (ch == CharIndexed.OUT_OF_BOUNDS)
      return false;

    boolean retval = false;
    switch (type)
      {
      case ALNUM:
<<<<<<< HEAD
	// Note that there is some debate over whether '_' should be included
	retval = Character.isLetterOrDigit (ch) || (ch == '_');
	break;
      case ALPHA:
	retval = Character.isLetter (ch);
	break;
      case BLANK:
	retval = ((ch == ' ') || (ch == '\t'));
	break;
      case CNTRL:
	retval = Character.isISOControl (ch);
	break;
      case DIGIT:
	retval = Character.isDigit (ch);
	break;
      case GRAPH:
	retval =
	  (!(Character.isWhitespace (ch) || Character.isISOControl (ch)));
	break;
      case LOWER:
	retval = ((insens && Character.isLetter (ch))
		  || Character.isLowerCase (ch));
	break;
      case PRINT:
	retval =
	  (!(Character.isWhitespace (ch) || Character.isISOControl (ch)))
	  || (ch == ' ');
	break;
      case PUNCT:
	// This feels sloppy, especially for non-U.S. locales.
	retval = ("`~!@#$%^&*()-_=+[]{}\\|;:'\"/?,.<>".indexOf (ch) != -1);
	break;
      case SPACE:
	retval = Character.isWhitespace (ch);
	break;
      case UPPER:
	retval = ((insens && Character.isLetter (ch))
		  || Character.isUpperCase (ch));
	break;
      case XDIGIT:
	retval = (Character.isDigit (ch)
		  || ("abcdefABCDEF".indexOf (ch) != -1));
	break;
=======
        // Note that there is some debate over whether '_' should be included
        retval = Character.isLetterOrDigit (ch) || (ch == '_');
        break;
      case ALPHA:
        retval = Character.isLetter (ch);
        break;
      case BLANK:
        retval = ((ch == ' ') || (ch == '\t'));
        break;
      case CNTRL:
        retval = Character.isISOControl (ch);
        break;
      case DIGIT:
        retval = Character.isDigit (ch);
        break;
      case GRAPH:
        retval =
          (!(Character.isWhitespace (ch) || Character.isISOControl (ch)));
        break;
      case LOWER:
        retval = ((insens && Character.isLetter (ch))
                  || Character.isLowerCase (ch));
        break;
      case PRINT:
        retval =
          (!(Character.isWhitespace (ch) || Character.isISOControl (ch)))
          || (ch == ' ');
        break;
      case PUNCT:
        // This feels sloppy, especially for non-U.S. locales.
        retval = ("`~!@#$%^&*()-_=+[]{}\\|;:'\"/?,.<>".indexOf (ch) != -1);
        break;
      case SPACE:
        retval = Character.isWhitespace (ch);
        break;
      case UPPER:
        retval = ((insens && Character.isLetter (ch))
                  || Character.isUpperCase (ch));
        break;
      case XDIGIT:
        retval = (Character.isDigit (ch)
                  || ("abcdefABCDEF".indexOf (ch) != -1));
        break;
>>>>>>> 3082eeb7
      }

    if (negated)
      retval = !retval;
    return retval;
  }

  boolean returnsFixedLengthMatches ()
  {
    return true;
  }

  int findFixedLengthMatches (CharIndexed input, REMatch mymatch, int max)
  {
    int index = mymatch.index;
    int numRepeats = 0;
    while (true)
      {
<<<<<<< HEAD
	if (numRepeats >= max)
	  break;
	char ch = input.charAt (index++);
	if (!matchOneChar (ch))
	  break;
	numRepeats++;
=======
        if (numRepeats >= max)
          break;
        char ch = input.charAt (index++);
        if (!matchOneChar (ch))
          break;
        numRepeats++;
>>>>>>> 3082eeb7
      }
    return numRepeats;
  }

  void dump (CPStringBuilder os)
  {
    if (negated)
      os.append ('^');
    os.append ("[:" + s_nameTable[type] + ":]");
  }
}<|MERGE_RESOLUTION|>--- conflicted
+++ resolved
@@ -70,13 +70,8 @@
   {
     for (int i = 0; i < s_nameTable.length; i++)
       {
-<<<<<<< HEAD
-	if (s_nameTable[i].equals (key))
-	  return i;
-=======
         if (s_nameTable[i].equals (key))
           return i;
->>>>>>> 3082eeb7
       }
     return -1;
   }
@@ -105,13 +100,8 @@
     boolean retval = matchOneChar (ch);
     if (retval)
       {
-<<<<<<< HEAD
-	++mymatch.index;
-	return mymatch;
-=======
         ++mymatch.index;
         return mymatch;
->>>>>>> 3082eeb7
       }
     return null;
   }
@@ -125,51 +115,6 @@
     switch (type)
       {
       case ALNUM:
-<<<<<<< HEAD
-	// Note that there is some debate over whether '_' should be included
-	retval = Character.isLetterOrDigit (ch) || (ch == '_');
-	break;
-      case ALPHA:
-	retval = Character.isLetter (ch);
-	break;
-      case BLANK:
-	retval = ((ch == ' ') || (ch == '\t'));
-	break;
-      case CNTRL:
-	retval = Character.isISOControl (ch);
-	break;
-      case DIGIT:
-	retval = Character.isDigit (ch);
-	break;
-      case GRAPH:
-	retval =
-	  (!(Character.isWhitespace (ch) || Character.isISOControl (ch)));
-	break;
-      case LOWER:
-	retval = ((insens && Character.isLetter (ch))
-		  || Character.isLowerCase (ch));
-	break;
-      case PRINT:
-	retval =
-	  (!(Character.isWhitespace (ch) || Character.isISOControl (ch)))
-	  || (ch == ' ');
-	break;
-      case PUNCT:
-	// This feels sloppy, especially for non-U.S. locales.
-	retval = ("`~!@#$%^&*()-_=+[]{}\\|;:'\"/?,.<>".indexOf (ch) != -1);
-	break;
-      case SPACE:
-	retval = Character.isWhitespace (ch);
-	break;
-      case UPPER:
-	retval = ((insens && Character.isLetter (ch))
-		  || Character.isUpperCase (ch));
-	break;
-      case XDIGIT:
-	retval = (Character.isDigit (ch)
-		  || ("abcdefABCDEF".indexOf (ch) != -1));
-	break;
-=======
         // Note that there is some debate over whether '_' should be included
         retval = Character.isLetterOrDigit (ch) || (ch == '_');
         break;
@@ -213,7 +158,6 @@
         retval = (Character.isDigit (ch)
                   || ("abcdefABCDEF".indexOf (ch) != -1));
         break;
->>>>>>> 3082eeb7
       }
 
     if (negated)
@@ -232,21 +176,12 @@
     int numRepeats = 0;
     while (true)
       {
-<<<<<<< HEAD
-	if (numRepeats >= max)
-	  break;
-	char ch = input.charAt (index++);
-	if (!matchOneChar (ch))
-	  break;
-	numRepeats++;
-=======
         if (numRepeats >= max)
           break;
         char ch = input.charAt (index++);
         if (!matchOneChar (ch))
           break;
         numRepeats++;
->>>>>>> 3082eeb7
       }
     return numRepeats;
   }
