--- conflicted
+++ resolved
@@ -165,11 +165,7 @@
 
     GConfBasedPreferences preferenceNode
       = new GConfBasedPreferences(this, name, this.isUser);
-<<<<<<< HEAD
-        
-=======
-
->>>>>>> 3082eeb7
+
     return preferenceNode;
   }
 
