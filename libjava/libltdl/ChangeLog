<<<<<<< HEAD
2013-10-16  Release Manager

	* GCC 4.8.2 released.

2013-05-31  Release Manager

	* GCC 4.8.1 released.

2013-03-22  Release Manager

	* GCC 4.8.0 released.
=======
2013-09-20  Alan Modra  <amodra@gmail.com>

	* acinclude.m4 (_LT_ENABLE_LOCK <ld -m flags>): Remove non-canonical
	ppc host match.  Support little-endian powerpc linux hosts.
	* configure: Regenerate.
>>>>>>> 4d0aec87

2011-11-21  Andreas Tobler  <andreast@fgznet.ch>

	* acinclude.m4: Additional FreeBSD 10 fixes.
	* configure: Regenerate.

2011-02-13  Ralf Wildenhues  <Ralf.Wildenhues@gmx.de>

	* acinclude.m4 (AC_LIBTOOL_PROG_LD_SHLIBS)
	(AC_LIBTOOL_SYS_DYNAMIC_LINKER): Remove handling
	of freebsd1* which soon would incorrectly match FreeBSD 10.0.
	* configure: Regenerate.

2010-05-04  Ralf Wildenhues  <Ralf.Wildenhues@gmx.de>

	PR other/43620
	* Makefile.am (AUTOMAKE_OPTIONS): Add no-dist.
	* Makefile.in: Regenerate.

2010-04-02  Ralf Wildenhues  <Ralf.Wildenhues@gmx.de>

	* Makefile.in: Regenerate.
	* aclocal.m4: Regenerate.

2009-12-22  Ralf Wildenhues  <Ralf.Wildenhues@gmx.de>

	* configure.ac: Disable libtool support for unused languages,
	to avoid precious FFLAGS recheck cache consistency failure.
	* aclocal.m4: Regenerate.
	* configure: Regenerate.
	* Makefile.in: Regenerate.

2009-12-07  Jakub Jelinek  <jakub@redhat.com>

	* acinclude.m4: Regenerated to pick:
	2007-06-22 Ralf Wildenhues <Ralf.Wildenhues@gmx.de>

	* libtool.m4 (AC_LIBTOOL_SYS_DYNAMIC_LINKER) [linux]:
	Ignore lines in ld.so.conf starting with 'hwcap '.

	* configure: Regenerated.

	2009-11-24  Peter O'Gorman  <peter@pogma.com>

	Backport of libltdl changes from the 2.2.6b release.
	* ltdl.c: Backport changes.

2009-09-22  Dave Korn  <dave.korn.cygwin@gmail.com>

	* ltdl.h (LT_SCOPE): Change conditional to avoid breaking
	auto-export during libgcj DLL linking.
	* Makefile.am (libltdl_la_LDFLAGS): Remove -bindir switch.
	* Makefile.in: Regenerate.

2009-08-24  Ralf Wildenhues  <Ralf.Wildenhues@gmx.de>

	* configure.ac (AC_PREREQ): Bump to 2.64.  Remove FIXME.

2009-08-22  Ralf Wildenhues  <Ralf.Wildenhues@gmx.de>

	* Makefile.in: Regenerate.
	* aclocal.m4: Regenerate.
	* config-h.in: Regenerate.
	* configure: Regenerate.

2009-08-20  Dave Korn  <dave.korn.cygwin@gmail.com>

	* Makefile.am (libltdl_la_LDFLAGS): Add -bindir flag.
	* Makefile.in: Regenerate.

2008-06-17  Ralf Wildenhues  <Ralf.Wildenhues@gmx.de>

	* Makefile.in: Regenerate.
	* configure: Regenerate.

2008-04-18  Paolo Bonzini  <bonzini@gnu.org>

	PR bootstrap/35457
	* aclocal.m4: Regenerate.
	* configure: Regenerate.

2007-01-16  Jack Howarth  <howarth@bromo.med.uc.edu>

	* Makefile.am: Add ACLOCAL_AMFLAGS to use multi.m4.
	* configure.ac: Use multi.m4 from aclocal rather than
	custom code.
	* aclocal.m4: Regenerate.
	* configure: Regenerate.
	* Makefile.in: Regenerate.

2006-06-05  Tom Tromey  <tromey@redhat.com>

	PR gcc/27818:
	* Makefile.in: Rebuilt.
	* Makefile.am (install-data-local): Define conditionally.

2006-04-08  Andreas Tobler  <a.tobler@schweiz.ch>

	* configure: Rebuilt.

2006-04-06  Andreas Tobler  <a.tobler@schweiz.ch>

	* acinclude.m4 (AC_LTDL_SHLIBEXT): Add GCJ LOCAL marker to indicate
	GCJ specific stuff.

2006-03-30  Tom Tromey  <tromey@redhat.com>

	* aclocal.m4, configure, Makefile.in: Rebuilt.
	* configure.ac: Use AM_MAINTAINER_MODE.

2006-03-29  Andreas Tobler  <a.tobler@schweiz.ch>

	* acinclude.m4: Restore the situation that we don't build modules on
	darwin.
	* configure: Regenerated.

2006-03-28  Tom Tromey  <tromey@redhat.com>

	PR libgcj/26441:
	* Merged libltdl 1.5.16 from vendor branch.

2004-11-24  Kelley Cook  <kcook@gcc.gnu.org>

	* Makefile.in: Regenrate with Automake 1.9.3.
	* aclocal.m4: Likewise.
	* configure: Regenerate.

2004-06-15  Paolo Bonzini  <bonzini@gnu.org>

	* Makefile.in: Regenerate with Automake 1.8.5.
	* aclocal.m4: Likewise.
	* configure: Regenerate.

2004-05-03  Andreas Tobler  <a.tobler@schweiz.ch>

	* acinclude.m4: Replace -W with more speaking -Wextra.
	* aclocal.m4: Regenerate.
	* configure: Regenerate.

2004-03-10  Kelley Cook  <kcook@gcc.gnu.org>

	* configure.ac: Bump AC_PREREQ to 2.59.
	* configure: Regenerate.
	* config-h.in: Regenerate.

2004-02-22  Zack Weinberg <zack@codesourcery.com>
	    Nathanael Nerode <neroden@twcny.rr.com>
	    Alexandre Oliva <aoliva@redhat.com>

	* config.sub, config.guess: Replace with forwarding scripts
	which invoke the master copies in the top level.

2004-02-20  Andrew Cagney  <cagney@redhat.com>

	* config.guess: Update from version 2003-10-07 to 2004-02-16.
	* config.sub: Update from version 2003-10-07 to 2004-02-16.

2003-08-07  Rainer Orth  <ro@TechFak.Uni-Bielefeld.DE>

	* configure.in: Don't initialize GCINCS to boehm-gc/include.
	* Regenerate.

2002-04-28  Mark Mitchell  <mark@codesourcery.com>

	* .cvsignore: Remove files that are present in CVS.

2001-07-02  Tom Tromey  <tromey@redhat.com>

	* configure: Rebuilt.
	* configure.in: Added aux-dir hacks to satisfy automake and
	in-tree builds.

2001-05-21  Bryce McKinlay  <bryce@waitaki.otago.ac.nz>

	* configure.in: Use correct include dir for new Boehm GC.
	* configure: Rebuilt.

2000-09-10  Alexandre Oliva  <aoliva@redhat.com>

	* Updated from libtool multi-language branch.

2000-02-14  Tom Tromey  <tromey@cygnus.com>

	* ltdl.c: If HAVE_BOEHM_GC defined, includ gc.h.
	* Makefile.in: Rebuilt.
	* Makefile.am (INCLUDES): New macro.
	* config.h.in, configure: Rebuilt.
	* acconfig.h (HAVE_BOEHM_GC): Define.
	* configure.in: Handle --enable-java-gc.
<|MERGE_RESOLUTION|>--- conflicted
+++ resolved
@@ -1,22 +1,8 @@
-<<<<<<< HEAD
-2013-10-16  Release Manager
-
-	* GCC 4.8.2 released.
-
-2013-05-31  Release Manager
-
-	* GCC 4.8.1 released.
-
-2013-03-22  Release Manager
-
-	* GCC 4.8.0 released.
-=======
 2013-09-20  Alan Modra  <amodra@gmail.com>
 
 	* acinclude.m4 (_LT_ENABLE_LOCK <ld -m flags>): Remove non-canonical
 	ppc host match.  Support little-endian powerpc linux hosts.
 	* configure: Regenerate.
->>>>>>> 4d0aec87
 
 2011-11-21  Andreas Tobler  <andreast@fgznet.ch>
 
