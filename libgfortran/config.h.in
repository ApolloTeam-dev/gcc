/* config.h.in.  Generated from configure.ac by autoheader.  */

/* Define to 0 if the target shouldn't use #pragma weak */
#undef GTHREAD_USE_WEAK

/* Define to 1 if you have the `access' function. */
#undef HAVE_ACCESS

/* libm includes acos */
#undef HAVE_ACOS

/* libm includes acosf */
#undef HAVE_ACOSF

/* libm includes acosh */
#undef HAVE_ACOSH

/* libm includes acoshf */
#undef HAVE_ACOSHF

/* libm includes acoshl */
#undef HAVE_ACOSHL

/* libm includes acosl */
#undef HAVE_ACOSL

/* Define to 1 if you have the `alarm' function. */
#undef HAVE_ALARM

/* libm includes asin */
#undef HAVE_ASIN

/* libm includes asinf */
#undef HAVE_ASINF

/* libm includes asinh */
#undef HAVE_ASINH

/* libm includes asinhf */
#undef HAVE_ASINHF

/* libm includes asinhl */
#undef HAVE_ASINHL

/* libm includes asinl */
#undef HAVE_ASINL

/* libm includes atan */
#undef HAVE_ATAN

/* libm includes atan2 */
#undef HAVE_ATAN2

/* libm includes atan2f */
#undef HAVE_ATAN2F

/* libm includes atan2l */
#undef HAVE_ATAN2L

/* libm includes atanf */
#undef HAVE_ATANF

/* libm includes atanh */
#undef HAVE_ATANH

/* libm includes atanhf */
#undef HAVE_ATANHF

/* libm includes atanhl */
#undef HAVE_ATANHL

/* libm includes atanl */
#undef HAVE_ATANL

/* Define to 1 if the target supports __attribute__((alias(...))). */
#undef HAVE_ATTRIBUTE_ALIAS

/* Define to 1 if the target supports __attribute__((dllexport)). */
#undef HAVE_ATTRIBUTE_DLLEXPORT

/* Define to 1 if the target supports __attribute__((visibility(...))). */
#undef HAVE_ATTRIBUTE_VISIBILITY

/* Define to 1 if you have the `backtrace' function. */
#undef HAVE_BACKTRACE

/* Define to 1 if you have the `backtrace_symbols_fd' function. */
#undef HAVE_BACKTRACE_SYMBOLS_FD

/* Define if powf is broken. */
#undef HAVE_BROKEN_POWF

/* Define if powf is broken. */
#undef HAVE_BROKEN_POWF

/* libm includes cabs */
#undef HAVE_CABS

/* libm includes cabsf */
#undef HAVE_CABSF

/* libm includes cabsl */
#undef HAVE_CABSL

/* libm includes cacos */
#undef HAVE_CACOS

/* libm includes cacosf */
#undef HAVE_CACOSF

/* libm includes cacosh */
#undef HAVE_CACOSH

/* libm includes cacoshf */
#undef HAVE_CACOSHF

/* libm includes cacoshl */
#undef HAVE_CACOSHL

/* libm includes cacosl */
#undef HAVE_CACOSL

/* libm includes carg */
#undef HAVE_CARG

/* libm includes cargf */
#undef HAVE_CARGF

/* libm includes cargl */
#undef HAVE_CARGL

/* libm includes casin */
#undef HAVE_CASIN

/* libm includes casinf */
#undef HAVE_CASINF

/* libm includes casinh */
#undef HAVE_CASINH

/* libm includes casinhf */
#undef HAVE_CASINHF

/* libm includes casinhl */
#undef HAVE_CASINHL

/* libm includes casinl */
#undef HAVE_CASINL

/* libm includes catan */
#undef HAVE_CATAN

/* libm includes catanf */
#undef HAVE_CATANF

/* libm includes catanh */
#undef HAVE_CATANH

/* libm includes catanhf */
#undef HAVE_CATANHF

/* libm includes catanhl */
#undef HAVE_CATANHL

/* libm includes catanl */
#undef HAVE_CATANL

/* libm includes ccos */
#undef HAVE_CCOS

/* libm includes ccosf */
#undef HAVE_CCOSF

/* libm includes ccosh */
#undef HAVE_CCOSH

/* libm includes ccoshf */
#undef HAVE_CCOSHF

/* libm includes ccoshl */
#undef HAVE_CCOSHL

/* libm includes ccosl */
#undef HAVE_CCOSL

/* libm includes ceil */
#undef HAVE_CEIL

/* libm includes ceilf */
#undef HAVE_CEILF

/* libm includes ceill */
#undef HAVE_CEILL

/* libm includes cexp */
#undef HAVE_CEXP

/* libm includes cexpf */
#undef HAVE_CEXPF

/* libm includes cexpl */
#undef HAVE_CEXPL

/* Define to 1 if you have the `chdir' function. */
#undef HAVE_CHDIR

/* Define to 1 if you have the `chsize' function. */
#undef HAVE_CHSIZE

/* Define to 1 if you have the `clock' function. */
#undef HAVE_CLOCK

/* Define to 1 if you have the `clock_gettime' function. */
#undef HAVE_CLOCK_GETTIME

/* Define to 1 if you have the `clock_gettime' function in librt. */
#undef HAVE_CLOCK_GETTIME_LIBRT

/* libm includes clog */
#undef HAVE_CLOG

/* libm includes clog10 */
#undef HAVE_CLOG10

/* libm includes clog10f */
#undef HAVE_CLOG10F

/* libm includes clog10l */
#undef HAVE_CLOG10L

/* libm includes clogf */
#undef HAVE_CLOGF

/* libm includes clogl */
#undef HAVE_CLOGL

/* Define to 1 if you have the `close' function. */
#undef HAVE_CLOSE

/* complex.h exists */
#undef HAVE_COMPLEX_H

/* libm includes copysign */
#undef HAVE_COPYSIGN

/* libm includes copysignf */
#undef HAVE_COPYSIGNF

/* libm includes copysignl */
#undef HAVE_COPYSIGNL

/* libm includes cos */
#undef HAVE_COS

/* libm includes cosf */
#undef HAVE_COSF

/* libm includes cosh */
#undef HAVE_COSH

/* libm includes coshf */
#undef HAVE_COSHF

/* libm includes coshl */
#undef HAVE_COSHL

/* libm includes cosl */
#undef HAVE_COSL

/* libm includes cpow */
#undef HAVE_CPOW

/* libm includes cpowf */
#undef HAVE_CPOWF

/* libm includes cpowl */
#undef HAVE_CPOWL

/* Define if CRLF is line terminator. */
#undef HAVE_CRLF

/* libm includes csin */
#undef HAVE_CSIN

/* libm includes csinf */
#undef HAVE_CSINF

/* libm includes csinh */
#undef HAVE_CSINH

/* libm includes csinhf */
#undef HAVE_CSINHF

/* libm includes csinhl */
#undef HAVE_CSINHL

/* libm includes csinl */
#undef HAVE_CSINL

/* libm includes csqrt */
#undef HAVE_CSQRT

/* libm includes csqrtf */
#undef HAVE_CSQRTF

/* libm includes csqrtl */
#undef HAVE_CSQRTL

/* libm includes ctan */
#undef HAVE_CTAN

/* libm includes ctanf */
#undef HAVE_CTANF

/* libm includes ctanh */
#undef HAVE_CTANH

/* libm includes ctanhf */
#undef HAVE_CTANHF

/* libm includes ctanhl */
#undef HAVE_CTANHL

/* libm includes ctanl */
#undef HAVE_CTANL

/* Define to 1 if you have the <dlfcn.h> header file. */
#undef HAVE_DLFCN_H

/* Define to 1 if you have the `dup' function. */
#undef HAVE_DUP

/* Define to 1 if you have the `dup2' function. */
#undef HAVE_DUP2

/* libm includes erf */
#undef HAVE_ERF

/* libm includes erfc */
#undef HAVE_ERFC

/* libm includes erfcf */
#undef HAVE_ERFCF

/* libm includes erfcl */
#undef HAVE_ERFCL

/* libm includes erff */
#undef HAVE_ERFF

/* libm includes erfl */
#undef HAVE_ERFL

/* Define to 1 if you have the <execinfo.h> header file. */
#undef HAVE_EXECINFO_H

/* Define to 1 if you have the `execl' function. */
#undef HAVE_EXECL

/* Define to 1 if you have the `execvp' function. */
#undef HAVE_EXECVP

/* libm includes exp */
#undef HAVE_EXP

/* libm includes expf */
#undef HAVE_EXPF

/* libm includes expl */
#undef HAVE_EXPL

/* libm includes fabs */
#undef HAVE_FABS

/* libm includes fabsf */
#undef HAVE_FABSF

/* libm includes fabsl */
#undef HAVE_FABSL

/* Define to 1 if you have the `fdopen' function. */
#undef HAVE_FDOPEN

/* libm includes feenableexcept */
#undef HAVE_FEENABLEEXCEPT

/* Define to 1 if you have the <fenv.h> header file. */
#undef HAVE_FENV_H

/* Define if have a usable __float128 type. */
#undef HAVE_FLOAT128

/* Define to 1 if you have the <floatingpoint.h> header file. */
#undef HAVE_FLOATINGPOINT_H

/* Define to 1 if you have the <float.h> header file. */
#undef HAVE_FLOAT_H

/* libm includes floor */
#undef HAVE_FLOOR

/* libm includes floorf */
#undef HAVE_FLOORF

/* libm includes floorl */
#undef HAVE_FLOORL

/* libm includes fmod */
#undef HAVE_FMOD

/* libm includes fmodf */
#undef HAVE_FMODF

/* libm includes fmodl */
#undef HAVE_FMODL

/* Define to 1 if you have the `fork' function. */
#undef HAVE_FORK

/* Define if you have fpsetmask. */
#undef HAVE_FPSETMASK

/* Define to 1 if you have the <fptrap.h> header file. */
#undef HAVE_FPTRAP_H

/* fp_enable is present */
#undef HAVE_FP_ENABLE

/* fp_trap is present */
#undef HAVE_FP_TRAP

/* libm includes frexp */
#undef HAVE_FREXP

/* libm includes frexpf */
#undef HAVE_FREXPF

/* libm includes frexpl */
#undef HAVE_FREXPL

/* Define to 1 if you have the `fstat' function. */
#undef HAVE_FSTAT

/* Define to 1 if you have the `ftruncate' function. */
#undef HAVE_FTRUNCATE

/* Define to 1 if you have the `getcwd' function. */
#undef HAVE_GETCWD

/* libc includes geteuid */
#undef HAVE_GETEUID

/* libc includes getgid */
#undef HAVE_GETGID

/* Define to 1 if you have the `gethostname' function. */
#undef HAVE_GETHOSTNAME

/* Define to 1 if you have the `getlogin' function. */
#undef HAVE_GETLOGIN

/* libc includes getpid */
#undef HAVE_GETPID

/* libc includes getppid */
#undef HAVE_GETPPID

/* Define to 1 if you have the `getpwuid' function. */
#undef HAVE_GETPWUID

/* Define to 1 if you have the `getpwuid_r' function. */
#undef HAVE_GETPWUID_R

/* Define to 1 if you have the `getrlimit' function. */
#undef HAVE_GETRLIMIT

/* Define to 1 if you have the `getrusage' function. */
#undef HAVE_GETRUSAGE

/* Define to 1 if you have the `gettimeofday' function. */
#undef HAVE_GETTIMEOFDAY

/* libc includes getuid */
#undef HAVE_GETUID

/* Define to 1 if you have the `gmtime_r' function. */
#undef HAVE_GMTIME_R

/* Define if the compiler has a thread header that is non single. */
#undef HAVE_GTHR_DEFAULT

/* libm includes hypot */
#undef HAVE_HYPOT

/* libm includes hypotf */
#undef HAVE_HYPOTF

/* libm includes hypotl */
#undef HAVE_HYPOTL

/* Define to 1 if you have the <ieeefp.h> header file. */
#undef HAVE_IEEEFP_H

/* Define to 1 if the system has the type `intptr_t'. */
#undef HAVE_INTPTR_T

/* Define to 1 if you have the <inttypes.h> header file. */
#undef HAVE_INTTYPES_H

/* libm includes j0 */
#undef HAVE_J0

/* libm includes j0f */
#undef HAVE_J0F

/* libm includes j0l */
#undef HAVE_J0L

/* libm includes j1 */
#undef HAVE_J1

/* libm includes j1f */
#undef HAVE_J1F

/* libm includes j1l */
#undef HAVE_J1L

/* libm includes jn */
#undef HAVE_JN

/* libm includes jnf */
#undef HAVE_JNF

/* libm includes jnl */
#undef HAVE_JNL

/* Define to 1 if you have the `kill' function. */
#undef HAVE_KILL

/* libm includes ldexp */
#undef HAVE_LDEXP

/* libm includes ldexpf */
#undef HAVE_LDEXPF

/* libm includes ldexpl */
#undef HAVE_LDEXPL

/* libm includes lgamma */
#undef HAVE_LGAMMA

/* libm includes lgammaf */
#undef HAVE_LGAMMAF

/* libm includes lgammal */
#undef HAVE_LGAMMAL

/* Define to 1 if you have the `link' function. */
#undef HAVE_LINK

/* libm includes llround */
#undef HAVE_LLROUND

/* libm includes llroundf */
#undef HAVE_LLROUNDF

/* libm includes llroundl */
#undef HAVE_LLROUNDL

/* Define to 1 if you have the `localtime_r' function. */
#undef HAVE_LOCALTIME_R

/* libm includes log */
#undef HAVE_LOG

/* libm includes log10 */
#undef HAVE_LOG10

/* libm includes log10f */
#undef HAVE_LOG10F

/* libm includes log10l */
#undef HAVE_LOG10L

/* libm includes logf */
#undef HAVE_LOGF

/* libm includes logl */
#undef HAVE_LOGL

/* libm includes lround */
#undef HAVE_LROUND

/* libm includes lroundf */
#undef HAVE_LROUNDF

/* libm includes lroundl */
#undef HAVE_LROUNDL

/* Define to 1 if you have the `lstat' function. */
#undef HAVE_LSTAT

/* Define to 1 if you have the <memory.h> header file. */
#undef HAVE_MEMORY_H

/* Define if you have __mingw_snprintf. */
#undef HAVE_MINGW_SNPRINTF

/* Define to 1 if you have the `mkstemp' function. */
#undef HAVE_MKSTEMP

/* libm includes nextafter */
#undef HAVE_NEXTAFTER

/* libm includes nextafterf */
#undef HAVE_NEXTAFTERF

/* libm includes nextafterl */
#undef HAVE_NEXTAFTERL

/* Define to 1 if you have the `perror' function. */
#undef HAVE_PERROR

/* Define to 1 if you have the `pipe' function. */
#undef HAVE_PIPE

/* Define to 1 if we have POSIX getpwuid_r which takes 5 arguments. */
#undef HAVE_POSIX_GETPWUID_R

/* libm includes pow */
#undef HAVE_POW

/* libm includes powf */
#undef HAVE_POWF

/* libm includes powl */
#undef HAVE_POWL

/* Define to 1 if the system has the type `ptrdiff_t'. */
#undef HAVE_PTRDIFF_T

/* Define to 1 if you have the <pwd.h> header file. */
#undef HAVE_PWD_H

/* Define to 1 if you have the `readlink' function. */
#undef HAVE_READLINK

/* libm includes round */
#undef HAVE_ROUND

/* libm includes roundf */
#undef HAVE_ROUNDF

/* libm includes roundl */
#undef HAVE_ROUNDL

/* libm includes scalbn */
#undef HAVE_SCALBN

/* libm includes scalbnf */
#undef HAVE_SCALBNF

/* libm includes scalbnl */
#undef HAVE_SCALBNL

/* Define to 1 if you have the `setmode' function. */
#undef HAVE_SETMODE

/* Define to 1 if you have the `signal' function. */
#undef HAVE_SIGNAL

/* Define to 1 if you have the <signal.h> header file. */
#undef HAVE_SIGNAL_H

/* libm includes sin */
#undef HAVE_SIN

/* libm includes sinf */
#undef HAVE_SINF

/* libm includes sinh */
#undef HAVE_SINH

/* libm includes sinhf */
#undef HAVE_SINHF

/* libm includes sinhl */
#undef HAVE_SINHL

/* libm includes sinl */
#undef HAVE_SINL

/* Define to 1 if you have the `sleep' function. */
#undef HAVE_SLEEP

/* Define to 1 if you have the `snprintf' function. */
#undef HAVE_SNPRINTF

/* libm includes sqrt */
#undef HAVE_SQRT

/* libm includes sqrtf */
#undef HAVE_SQRTF

/* libm includes sqrtl */
#undef HAVE_SQRTL

/* Define to 1 if you have the `stat' function. */
#undef HAVE_STAT

/* Define to 1 if you have the <stdarg.h> header file. */
#undef HAVE_STDARG_H

/* Define to 1 if you have the <stdint.h> header file. */
#undef HAVE_STDINT_H

/* Define to 1 if you have the <stdio.h> header file. */
#undef HAVE_STDIO_H

/* Define to 1 if you have the <stdlib.h> header file. */
#undef HAVE_STDLIB_H

/* Define to 1 if you have the `strcasestr' function. */
#undef HAVE_STRCASESTR

/* Define to 1 if you have the `strerror' function. */
#undef HAVE_STRERROR

/* Define to 1 if you have the `strerror_r' function. */
#undef HAVE_STRERROR_R

/* Define to 1 if you have the `strftime' function. */
#undef HAVE_STRFTIME

/* Define to 1 if you have the <strings.h> header file. */
#undef HAVE_STRINGS_H

/* Define to 1 if you have the <string.h> header file. */
#undef HAVE_STRING_H

/* Define to 1 if you have the `strtof' function. */
#undef HAVE_STRTOF

/* Define to 1 if you have the `strtold' function. */
#undef HAVE_STRTOLD

/* Define to 1 if `struct stat' is a member of `st_blksize'. */
#undef HAVE_STRUCT_STAT_ST_BLKSIZE

/* Define to 1 if `struct stat' is a member of `st_blocks'. */
#undef HAVE_STRUCT_STAT_ST_BLOCKS

/* Define to 1 if `struct stat' is a member of `st_rdev'. */
#undef HAVE_STRUCT_STAT_ST_RDEV

/* Define to 1 if you have the `symlink' function. */
#undef HAVE_SYMLINK

/* Define to 1 if the target supports __sync_fetch_and_add */
#undef HAVE_SYNC_FETCH_AND_ADD

/* Define to 1 if you have the <sys/resource.h> header file. */
#undef HAVE_SYS_RESOURCE_H

/* Define to 1 if you have the <sys/stat.h> header file. */
#undef HAVE_SYS_STAT_H

/* Define to 1 if you have the <sys/times.h> header file. */
#undef HAVE_SYS_TIMES_H

/* Define to 1 if you have the <sys/time.h> header file. */
#undef HAVE_SYS_TIME_H

/* Define to 1 if you have the <sys/types.h> header file. */
#undef HAVE_SYS_TYPES_H

/* Define to 1 if you have the <sys/wait.h> header file. */
#undef HAVE_SYS_WAIT_H

/* libm includes tan */
#undef HAVE_TAN

/* libm includes tanf */
#undef HAVE_TANF

/* libm includes tanh */
#undef HAVE_TANH

/* libm includes tanhf */
#undef HAVE_TANHF

/* libm includes tanhl */
#undef HAVE_TANHL

/* libm includes tanl */
#undef HAVE_TANL

/* libm includes tgamma */
#undef HAVE_TGAMMA

/* libm includes tgammaf */
#undef HAVE_TGAMMAF

/* libm includes tgammal */
#undef HAVE_TGAMMAL

/* Define to 1 if you have the `time' function. */
#undef HAVE_TIME

/* Define to 1 if you have the `times' function. */
#undef HAVE_TIMES

/* Define to 1 if you have the <time.h> header file. */
#undef HAVE_TIME_H

/* libm includes trunc */
#undef HAVE_TRUNC

/* libm includes truncf */
#undef HAVE_TRUNCF

/* libm includes truncl */
#undef HAVE_TRUNCL

/* Define to 1 if you have the `ttyname' function. */
#undef HAVE_TTYNAME

/* Define to 1 if you have the `ttyname_r' function. */
#undef HAVE_TTYNAME_R

/* Define to 1 if the system has the type `uintptr_t'. */
#undef HAVE_UINTPTR_T

/* Define to 1 if you have the <unistd.h> header file. */
#undef HAVE_UNISTD_H

/* Define if target can unlink open files. */
#undef HAVE_UNLINK_OPEN_FILE

/* Define to 1 if you have the `vsnprintf' function. */
#undef HAVE_VSNPRINTF

/* Define to 1 if you have the `wait' function. */
#undef HAVE_WAIT

/* Define if target has a reliable stat. */
#undef HAVE_WORKING_STAT

/* libm includes y0 */
#undef HAVE_Y0

/* libm includes y0f */
#undef HAVE_Y0F

/* libm includes y0l */
#undef HAVE_Y0L

/* libm includes y1 */
#undef HAVE_Y1

/* libm includes y1f */
#undef HAVE_Y1F

/* libm includes y1l */
#undef HAVE_Y1L

/* libm includes yn */
#undef HAVE_YN

/* libm includes ynf */
#undef HAVE_YNF

/* libm includes ynl */
#undef HAVE_YNL

/* Define to the sub-directory in which libtool stores uninstalled libraries.
   */
#undef LT_OBJDIR

/* Define to the address where bug reports for this package should be sent. */
#undef PACKAGE_BUGREPORT

/* Define to the full name of this package. */
#undef PACKAGE_NAME

/* Define to the full name and version of this package. */
#undef PACKAGE_STRING

/* Define to the one symbol short name of this package. */
#undef PACKAGE_TARNAME

/* Define to the home page for this package. */
#undef PACKAGE_URL

/* Define to the version of this package. */
#undef PACKAGE_VERSION

/* The size of `char', as computed by sizeof. */
#undef SIZEOF_CHAR

/* The size of `int', as computed by sizeof. */
#undef SIZEOF_INT

/* The size of `long', as computed by sizeof. */
#undef SIZEOF_LONG

/* The size of `short', as computed by sizeof. */
#undef SIZEOF_SHORT

/* The size of `void *', as computed by sizeof. */
#undef SIZEOF_VOID_P

/* Define to 1 if you have the ANSI C header files. */
#undef STDC_HEADERS

/* Define to 1 if the target supports #pragma weak */
#undef SUPPORTS_WEAK

/* Define to 1 if you can safely include both <sys/time.h> and <time.h>. */
#undef TIME_WITH_SYS_TIME

/* Enable extensions on AIX 3, Interix.  */
#ifndef _ALL_SOURCE
# undef _ALL_SOURCE
#endif
/* Enable GNU extensions on systems that have them.  */
#ifndef _GNU_SOURCE
# undef _GNU_SOURCE
#endif
/* Enable threading extensions on Solaris.  */
#ifndef _POSIX_PTHREAD_SEMANTICS
# undef _POSIX_PTHREAD_SEMANTICS
#endif
/* Enable extensions on HP NonStop.  */
#ifndef _TANDEM_SOURCE
# undef _TANDEM_SOURCE
#endif
/* Enable general extensions on Solaris.  */
#ifndef __EXTENSIONS__
# undef __EXTENSIONS__
#endif


/* Number of bits in a file offset, on hosts where this is settable. */
#undef _FILE_OFFSET_BITS

/* Define for large files, on AIX-style hosts. */
#undef _LARGE_FILES

<<<<<<< HEAD
/* Define to `long int' if <sys/types.h> does not define. */
#undef off_t
=======
/* Define to 1 if on MINIX. */
#undef _MINIX

/* Define to 2 if the system does not provide POSIX.1 features except with
   this defined. */
#undef _POSIX_1_SOURCE

/* Define to 1 if you need to in order for `stat' and other things to work. */
#undef _POSIX_SOURCE

/* Define to the type of a signed integer type wide enough to hold a pointer,
   if such a type exists, and if the system does not define it. */
#undef intptr_t

/* Define to `long int' if <sys/types.h> does not define. */
#undef off_t

/* Define to the type of an unsigned integer type wide enough to hold a
   pointer, if such a type exists, and if the system does not define it. */
#undef uintptr_t
>>>>>>> 3082eeb7
<|MERGE_RESOLUTION|>--- conflicted
+++ resolved
@@ -86,9 +86,6 @@
 
 /* Define to 1 if you have the `backtrace_symbols_fd' function. */
 #undef HAVE_BACKTRACE_SYMBOLS_FD
-
-/* Define if powf is broken. */
-#undef HAVE_BROKEN_POWF
 
 /* Define if powf is broken. */
 #undef HAVE_BROKEN_POWF
@@ -947,10 +944,6 @@
 /* Define for large files, on AIX-style hosts. */
 #undef _LARGE_FILES
 
-<<<<<<< HEAD
-/* Define to `long int' if <sys/types.h> does not define. */
-#undef off_t
-=======
 /* Define to 1 if on MINIX. */
 #undef _MINIX
 
@@ -970,5 +963,4 @@
 
 /* Define to the type of an unsigned integer type wide enough to hold a
    pointer, if such a type exists, and if the system does not define it. */
-#undef uintptr_t
->>>>>>> 3082eeb7
+#undef uintptr_t