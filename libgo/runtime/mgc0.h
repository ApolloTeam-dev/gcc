// Copyright 2012 The Go Authors. All rights reserved.
// Use of this source code is governed by a BSD-style
// license that can be found in the LICENSE file.

// Garbage collector (GC)

// GC instruction opcodes.
//
// The opcode of an instruction is followed by zero or more
// arguments to the instruction.
//
// Meaning of arguments:
//   off      Offset (in bytes) from the start of the current object
//   objgc    Pointer to GC info of an object
//   objgcrel Offset to GC info of an object
//   len      Length of an array
//   elemsize Size (in bytes) of an element
//   size     Size (in bytes)
//
// NOTE: There is a copy of these in ../reflect/type.go.
// They must be kept in sync.
enum {
	GC_END,         // End of object, loop or subroutine. Args: none
	GC_PTR,         // A typed pointer. Args: (off, objgc)
	GC_APTR,        // Pointer to an arbitrary object. Args: (off)
	GC_ARRAY_START, // Start an array with a fixed length. Args: (off, len, elemsize)
	GC_ARRAY_NEXT,  // The next element of an array. Args: none
	GC_CALL,        // Call a subroutine. Args: (off, objgcrel)
<<<<<<< HEAD
	GC_MAP_PTR,     // Go map. Args: (off, MapType*)
=======
>>>>>>> 4d0aec87
	GC_CHAN_PTR,    // Go channel. Args: (off, ChanType*)
	GC_STRING,      // Go string. Args: (off)
	GC_EFACE,       // interface{}. Args: (off)
	GC_IFACE,       // interface{...}. Args: (off)
	GC_SLICE,       // Go slice. Args: (off, objgc)
	GC_REGION,      // A region/part of the current object. Args: (off, size, objgc)

	GC_NUM_INSTR,   // Number of instruction opcodes
};

enum {
	// Size of GC's fixed stack.
	//
	// The current GC implementation permits:
	//  - at most 1 stack allocation because of GC_CALL
	//  - at most GC_STACK_CAPACITY allocations because of GC_ARRAY_START
	GC_STACK_CAPACITY = 8,	
};<|MERGE_RESOLUTION|>--- conflicted
+++ resolved
@@ -26,10 +26,6 @@
 	GC_ARRAY_START, // Start an array with a fixed length. Args: (off, len, elemsize)
 	GC_ARRAY_NEXT,  // The next element of an array. Args: none
 	GC_CALL,        // Call a subroutine. Args: (off, objgcrel)
-<<<<<<< HEAD
-	GC_MAP_PTR,     // Go map. Args: (off, MapType*)
-=======
->>>>>>> 4d0aec87
 	GC_CHAN_PTR,    // Go channel. Args: (off, ChanType*)
 	GC_STRING,      // Go string. Args: (off)
 	GC_EFACE,       // interface{}. Args: (off)
