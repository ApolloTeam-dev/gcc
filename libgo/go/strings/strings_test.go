// Copyright 2009 The Go Authors. All rights reserved.
// Use of this source code is governed by a BSD-style
// license that can be found in the LICENSE file.

package strings_test

import (
	"bytes"
	"io"
	"math/rand"
	"reflect"
	. "strings"
	"testing"
	"unicode"
	"unicode/utf8"
	"unsafe"
)

func eq(a, b []string) bool {
	if len(a) != len(b) {
		return false
	}
	for i := 0; i < len(a); i++ {
		if a[i] != b[i] {
			return false
		}
	}
	return true
}

var abcd = "abcd"
var faces = "☺☻☹"
var commas = "1,2,3,4"
var dots = "1....2....3....4"

type IndexTest struct {
	s   string
	sep string
	out int
}

var indexTests = []IndexTest{
	{"", "", 0},
	{"", "a", -1},
	{"", "foo", -1},
	{"fo", "foo", -1},
	{"foo", "foo", 0},
	{"oofofoofooo", "f", 2},
	{"oofofoofooo", "foo", 4},
	{"barfoobarfoo", "foo", 3},
	{"foo", "", 0},
	{"foo", "o", 1},
	{"abcABCabc", "A", 3},
	// cases with one byte strings - test special case in Index()
	{"", "a", -1},
	{"x", "a", -1},
	{"x", "x", 0},
	{"abc", "a", 0},
	{"abc", "b", 1},
	{"abc", "c", 2},
	{"abc", "x", -1},
}

var lastIndexTests = []IndexTest{
	{"", "", 0},
	{"", "a", -1},
	{"", "foo", -1},
	{"fo", "foo", -1},
	{"foo", "foo", 0},
	{"foo", "f", 0},
	{"oofofoofooo", "f", 7},
	{"oofofoofooo", "foo", 7},
	{"barfoobarfoo", "foo", 9},
	{"foo", "", 3},
	{"foo", "o", 2},
	{"abcABCabc", "A", 3},
	{"abcABCabc", "a", 6},
}

var indexAnyTests = []IndexTest{
	{"", "", -1},
	{"", "a", -1},
	{"", "abc", -1},
	{"a", "", -1},
	{"a", "a", 0},
	{"aaa", "a", 0},
	{"abc", "xyz", -1},
	{"abc", "xcz", 2},
	{"a☺b☻c☹d", "uvw☻xyz", 2 + len("☺")},
	{"aRegExp*", ".(|)*+?^$[]", 7},
	{dots + dots + dots, " ", -1},
}
var lastIndexAnyTests = []IndexTest{
	{"", "", -1},
	{"", "a", -1},
	{"", "abc", -1},
	{"a", "", -1},
	{"a", "a", 0},
	{"aaa", "a", 2},
	{"abc", "xyz", -1},
	{"abc", "ab", 1},
	{"a☺b☻c☹d", "uvw☻xyz", 2 + len("☺")},
	{"a.RegExp*", ".(|)*+?^$[]", 8},
	{dots + dots + dots, " ", -1},
}

// Execute f on each test case.  funcName should be the name of f; it's used
// in failure reports.
func runIndexTests(t *testing.T, f func(s, sep string) int, funcName string, testCases []IndexTest) {
	for _, test := range testCases {
		actual := f(test.s, test.sep)
		if actual != test.out {
			t.Errorf("%s(%q,%q) = %v; want %v", funcName, test.s, test.sep, actual, test.out)
		}
	}
}

func TestIndex(t *testing.T)        { runIndexTests(t, Index, "Index", indexTests) }
func TestLastIndex(t *testing.T)    { runIndexTests(t, LastIndex, "LastIndex", lastIndexTests) }
func TestIndexAny(t *testing.T)     { runIndexTests(t, IndexAny, "IndexAny", indexAnyTests) }
func TestLastIndexAny(t *testing.T) { runIndexTests(t, LastIndexAny, "LastIndexAny", lastIndexAnyTests) }

var indexRuneTests = []struct {
	s    string
	rune rune
	out  int
}{
	{"a A x", 'A', 2},
	{"some_text=some_value", '=', 9},
	{"☺a", 'a', 3},
	{"a☻☺b", '☺', 4},
}

func TestIndexRune(t *testing.T) {
	for _, test := range indexRuneTests {
		if actual := IndexRune(test.s, test.rune); actual != test.out {
			t.Errorf("IndexRune(%q,%d)= %v; want %v", test.s, test.rune, actual, test.out)
		}
	}
}

const benchmarkString = "some_text=some☺value"

func BenchmarkIndexRune(b *testing.B) {
	if got := IndexRune(benchmarkString, '☺'); got != 14 {
		b.Fatalf("wrong index: expected 14, got=%d", got)
	}
	for i := 0; i < b.N; i++ {
		IndexRune(benchmarkString, '☺')
	}
}

func BenchmarkIndexRuneFastPath(b *testing.B) {
	if got := IndexRune(benchmarkString, 'v'); got != 17 {
		b.Fatalf("wrong index: expected 17, got=%d", got)
	}
	for i := 0; i < b.N; i++ {
		IndexRune(benchmarkString, 'v')
	}
}

func BenchmarkIndex(b *testing.B) {
	if got := Index(benchmarkString, "v"); got != 17 {
		b.Fatalf("wrong index: expected 17, got=%d", got)
	}
	for i := 0; i < b.N; i++ {
		Index(benchmarkString, "v")
	}
}

func BenchmarkIndexByte(b *testing.B) {
	if got := IndexByte(benchmarkString, 'v'); got != 17 {
		b.Fatalf("wrong index: expected 17, got=%d", got)
	}
	for i := 0; i < b.N; i++ {
		IndexByte(benchmarkString, 'v')
	}
}

var explodetests = []struct {
	s string
	n int
	a []string
}{
	{"", -1, []string{}},
	{abcd, 4, []string{"a", "b", "c", "d"}},
	{faces, 3, []string{"☺", "☻", "☹"}},
	{abcd, 2, []string{"a", "bcd"}},
}

func TestExplode(t *testing.T) {
	for _, tt := range explodetests {
		a := SplitN(tt.s, "", tt.n)
		if !eq(a, tt.a) {
			t.Errorf("explode(%q, %d) = %v; want %v", tt.s, tt.n, a, tt.a)
			continue
		}
		s := Join(a, "")
		if s != tt.s {
			t.Errorf(`Join(explode(%q, %d), "") = %q`, tt.s, tt.n, s)
		}
	}
}

type SplitTest struct {
	s   string
	sep string
	n   int
	a   []string
}

var splittests = []SplitTest{
	{abcd, "a", 0, nil},
	{abcd, "a", -1, []string{"", "bcd"}},
	{abcd, "z", -1, []string{"abcd"}},
	{abcd, "", -1, []string{"a", "b", "c", "d"}},
	{commas, ",", -1, []string{"1", "2", "3", "4"}},
	{dots, "...", -1, []string{"1", ".2", ".3", ".4"}},
	{faces, "☹", -1, []string{"☺☻", ""}},
	{faces, "~", -1, []string{faces}},
	{faces, "", -1, []string{"☺", "☻", "☹"}},
	{"1 2 3 4", " ", 3, []string{"1", "2", "3 4"}},
	{"1 2", " ", 3, []string{"1", "2"}},
	{"123", "", 2, []string{"1", "23"}},
	{"123", "", 17, []string{"1", "2", "3"}},
}

func TestSplit(t *testing.T) {
	for _, tt := range splittests {
		a := SplitN(tt.s, tt.sep, tt.n)
		if !eq(a, tt.a) {
			t.Errorf("Split(%q, %q, %d) = %v; want %v", tt.s, tt.sep, tt.n, a, tt.a)
			continue
		}
		if tt.n == 0 {
			continue
		}
		s := Join(a, tt.sep)
		if s != tt.s {
			t.Errorf("Join(Split(%q, %q, %d), %q) = %q", tt.s, tt.sep, tt.n, tt.sep, s)
		}
		if tt.n < 0 {
			b := Split(tt.s, tt.sep)
			if !reflect.DeepEqual(a, b) {
				t.Errorf("Split disagrees with SplitN(%q, %q, %d) = %v; want %v", tt.s, tt.sep, tt.n, b, a)
			}
		}
	}
}

var splitaftertests = []SplitTest{
	{abcd, "a", -1, []string{"a", "bcd"}},
	{abcd, "z", -1, []string{"abcd"}},
	{abcd, "", -1, []string{"a", "b", "c", "d"}},
	{commas, ",", -1, []string{"1,", "2,", "3,", "4"}},
	{dots, "...", -1, []string{"1...", ".2...", ".3...", ".4"}},
	{faces, "☹", -1, []string{"☺☻☹", ""}},
	{faces, "~", -1, []string{faces}},
	{faces, "", -1, []string{"☺", "☻", "☹"}},
	{"1 2 3 4", " ", 3, []string{"1 ", "2 ", "3 4"}},
	{"1 2 3", " ", 3, []string{"1 ", "2 ", "3"}},
	{"1 2", " ", 3, []string{"1 ", "2"}},
	{"123", "", 2, []string{"1", "23"}},
	{"123", "", 17, []string{"1", "2", "3"}},
}

func TestSplitAfter(t *testing.T) {
	for _, tt := range splitaftertests {
		a := SplitAfterN(tt.s, tt.sep, tt.n)
		if !eq(a, tt.a) {
			t.Errorf(`Split(%q, %q, %d) = %v; want %v`, tt.s, tt.sep, tt.n, a, tt.a)
			continue
		}
		s := Join(a, "")
		if s != tt.s {
			t.Errorf(`Join(Split(%q, %q, %d), %q) = %q`, tt.s, tt.sep, tt.n, tt.sep, s)
		}
		if tt.n < 0 {
			b := SplitAfter(tt.s, tt.sep)
			if !reflect.DeepEqual(a, b) {
				t.Errorf("SplitAfter disagrees with SplitAfterN(%q, %q, %d) = %v; want %v", tt.s, tt.sep, tt.n, b, a)
			}
		}
	}
}

type FieldsTest struct {
	s string
	a []string
}

var fieldstests = []FieldsTest{
	{"", []string{}},
	{" ", []string{}},
	{" \t ", []string{}},
	{"  abc  ", []string{"abc"}},
	{"1 2 3 4", []string{"1", "2", "3", "4"}},
	{"1  2  3  4", []string{"1", "2", "3", "4"}},
	{"1\t\t2\t\t3\t4", []string{"1", "2", "3", "4"}},
	{"1\u20002\u20013\u20024", []string{"1", "2", "3", "4"}},
	{"\u2000\u2001\u2002", []string{}},
	{"\n™\t™\n", []string{"™", "™"}},
	{faces, []string{faces}},
}

func TestFields(t *testing.T) {
	for _, tt := range fieldstests {
		a := Fields(tt.s)
		if !eq(a, tt.a) {
			t.Errorf("Fields(%q) = %v; want %v", tt.s, a, tt.a)
			continue
		}
	}
}

var FieldsFuncTests = []FieldsTest{
	{"", []string{}},
	{"XX", []string{}},
	{"XXhiXXX", []string{"hi"}},
	{"aXXbXXXcX", []string{"a", "b", "c"}},
}

func TestFieldsFunc(t *testing.T) {
	for _, tt := range fieldstests {
		a := FieldsFunc(tt.s, unicode.IsSpace)
		if !eq(a, tt.a) {
			t.Errorf("FieldsFunc(%q, unicode.IsSpace) = %v; want %v", tt.s, a, tt.a)
			continue
		}
	}
	pred := func(c rune) bool { return c == 'X' }
	for _, tt := range FieldsFuncTests {
		a := FieldsFunc(tt.s, pred)
		if !eq(a, tt.a) {
			t.Errorf("FieldsFunc(%q) = %v, want %v", tt.s, a, tt.a)
		}
	}
}

// Test case for any function which accepts and returns a single string.
type StringTest struct {
	in, out string
}

// Execute f on each test case.  funcName should be the name of f; it's used
// in failure reports.
func runStringTests(t *testing.T, f func(string) string, funcName string, testCases []StringTest) {
	for _, tc := range testCases {
		actual := f(tc.in)
		if actual != tc.out {
			t.Errorf("%s(%q) = %q; want %q", funcName, tc.in, actual, tc.out)
		}
	}
}

var upperTests = []StringTest{
	{"", ""},
	{"abc", "ABC"},
	{"AbC123", "ABC123"},
	{"azAZ09_", "AZAZ09_"},
	{"\u0250\u0250\u0250\u0250\u0250", "\u2C6F\u2C6F\u2C6F\u2C6F\u2C6F"}, // grows one byte per char
}

var lowerTests = []StringTest{
	{"", ""},
	{"abc", "abc"},
	{"AbC123", "abc123"},
	{"azAZ09_", "azaz09_"},
	{"\u2C6D\u2C6D\u2C6D\u2C6D\u2C6D", "\u0251\u0251\u0251\u0251\u0251"}, // shrinks one byte per char
}

const space = "\t\v\r\f\n\u0085\u00a0\u2000\u3000"

var trimSpaceTests = []StringTest{
	{"", ""},
	{"abc", "abc"},
	{space + "abc" + space, "abc"},
	{" ", ""},
	{" \t\r\n \t\t\r\r\n\n ", ""},
	{" \t\r\n x\t\t\r\r\n\n ", "x"},
	{" \u2000\t\r\n x\t\t\r\r\ny\n \u3000", "x\t\t\r\r\ny"},
	{"1 \t\r\n2", "1 \t\r\n2"},
	{" x\x80", "x\x80"},
	{" x\xc0", "x\xc0"},
	{"x \xc0\xc0 ", "x \xc0\xc0"},
	{"x \xc0", "x \xc0"},
	{"x \xc0 ", "x \xc0"},
	{"x \xc0\xc0 ", "x \xc0\xc0"},
	{"x ☺\xc0\xc0 ", "x ☺\xc0\xc0"},
	{"x ☺ ", "x ☺"},
}

func tenRunes(ch rune) string {
	r := make([]rune, 10)
	for i := range r {
		r[i] = ch
	}
	return string(r)
}

// User-defined self-inverse mapping function
func rot13(r rune) rune {
	step := rune(13)
	if r >= 'a' && r <= 'z' {
		return ((r - 'a' + step) % 26) + 'a'
	}
	if r >= 'A' && r <= 'Z' {
		return ((r - 'A' + step) % 26) + 'A'
	}
	return r
}

func TestMap(t *testing.T) {
	// Run a couple of awful growth/shrinkage tests
	a := tenRunes('a')
	// 1.  Grow.  This triggers two reallocations in Map.
	maxRune := func(rune) rune { return unicode.MaxRune }
	m := Map(maxRune, a)
	expect := tenRunes(unicode.MaxRune)
	if m != expect {
		t.Errorf("growing: expected %q got %q", expect, m)
	}

	// 2. Shrink
	minRune := func(rune) rune { return 'a' }
	m = Map(minRune, tenRunes(unicode.MaxRune))
	expect = a
	if m != expect {
		t.Errorf("shrinking: expected %q got %q", expect, m)
	}

	// 3. Rot13
	m = Map(rot13, "a to zed")
	expect = "n gb mrq"
	if m != expect {
		t.Errorf("rot13: expected %q got %q", expect, m)
	}

	// 4. Rot13^2
	m = Map(rot13, Map(rot13, "a to zed"))
	expect = "a to zed"
	if m != expect {
		t.Errorf("rot13: expected %q got %q", expect, m)
	}

	// 5. Drop
	dropNotLatin := func(r rune) rune {
		if unicode.Is(unicode.Latin, r) {
			return r
		}
		return -1
	}
	m = Map(dropNotLatin, "Hello, 세계")
	expect = "Hello"
	if m != expect {
		t.Errorf("drop: expected %q got %q", expect, m)
	}

	// 6. Identity
	identity := func(r rune) rune {
		return r
	}
	orig := "Input string that we expect not to be copied."
	m = Map(identity, orig)
	if (*reflect.StringHeader)(unsafe.Pointer(&orig)).Data !=
		(*reflect.StringHeader)(unsafe.Pointer(&m)).Data {
		t.Error("unexpected copy during identity map")
	}
}

func TestToUpper(t *testing.T) { runStringTests(t, ToUpper, "ToUpper", upperTests) }

func TestToLower(t *testing.T) { runStringTests(t, ToLower, "ToLower", lowerTests) }

func BenchmarkMapNoChanges(b *testing.B) {
	identity := func(r rune) rune {
		return r
	}
	for i := 0; i < b.N; i++ {
		Map(identity, "Some string that won't be modified.")
	}
}

func TestSpecialCase(t *testing.T) {
	lower := "abcçdefgğhıijklmnoöprsştuüvyz"
	upper := "ABCÇDEFGĞHIİJKLMNOÖPRSŞTUÜVYZ"
	u := ToUpperSpecial(unicode.TurkishCase, upper)
	if u != upper {
		t.Errorf("Upper(upper) is %s not %s", u, upper)
	}
	u = ToUpperSpecial(unicode.TurkishCase, lower)
	if u != upper {
		t.Errorf("Upper(lower) is %s not %s", u, upper)
	}
	l := ToLowerSpecial(unicode.TurkishCase, lower)
	if l != lower {
		t.Errorf("Lower(lower) is %s not %s", l, lower)
	}
	l = ToLowerSpecial(unicode.TurkishCase, upper)
	if l != lower {
		t.Errorf("Lower(upper) is %s not %s", l, lower)
	}
}

func TestTrimSpace(t *testing.T) { runStringTests(t, TrimSpace, "TrimSpace", trimSpaceTests) }

var trimTests = []struct {
	f            string
	in, arg, out string
}{
	{"Trim", "abba", "a", "bb"},
	{"Trim", "abba", "ab", ""},
	{"TrimLeft", "abba", "ab", ""},
	{"TrimRight", "abba", "ab", ""},
	{"TrimLeft", "abba", "a", "bba"},
	{"TrimRight", "abba", "a", "abb"},
	{"Trim", "<tag>", "<>", "tag"},
	{"Trim", "* listitem", " *", "listitem"},
	{"Trim", `"quote"`, `"`, "quote"},
	{"Trim", "\u2C6F\u2C6F\u0250\u0250\u2C6F\u2C6F", "\u2C6F", "\u0250\u0250"},
	//empty string tests
	{"Trim", "abba", "", "abba"},
	{"Trim", "", "123", ""},
	{"Trim", "", "", ""},
	{"TrimLeft", "abba", "", "abba"},
	{"TrimLeft", "", "123", ""},
	{"TrimLeft", "", "", ""},
	{"TrimRight", "abba", "", "abba"},
	{"TrimRight", "", "123", ""},
	{"TrimRight", "", "", ""},
	{"TrimRight", "☺\xc0", "☺", "☺\xc0"},
	{"TrimPrefix", "aabb", "a", "abb"},
	{"TrimPrefix", "aabb", "b", "aabb"},
	{"TrimSuffix", "aabb", "a", "aabb"},
	{"TrimSuffix", "aabb", "b", "aab"},
}

func TestTrim(t *testing.T) {
	for _, tc := range trimTests {
		name := tc.f
		var f func(string, string) string
		switch name {
		case "Trim":
			f = Trim
		case "TrimLeft":
			f = TrimLeft
		case "TrimRight":
			f = TrimRight
		case "TrimPrefix":
			f = TrimPrefix
		case "TrimSuffix":
			f = TrimSuffix
		default:
			t.Errorf("Undefined trim function %s", name)
		}
		actual := f(tc.in, tc.arg)
		if actual != tc.out {
			t.Errorf("%s(%q, %q) = %q; want %q", name, tc.in, tc.arg, actual, tc.out)
		}
	}
}

type predicate struct {
	f    func(rune) bool
	name string
}

var isSpace = predicate{unicode.IsSpace, "IsSpace"}
var isDigit = predicate{unicode.IsDigit, "IsDigit"}
var isUpper = predicate{unicode.IsUpper, "IsUpper"}
var isValidRune = predicate{
	func(r rune) bool {
		return r != utf8.RuneError
	},
	"IsValidRune",
}

func not(p predicate) predicate {
	return predicate{
		func(r rune) bool {
			return !p.f(r)
		},
		"not " + p.name,
	}
}

var trimFuncTests = []struct {
	f       predicate
	in, out string
}{
	{isSpace, space + " hello " + space, "hello"},
	{isDigit, "\u0e50\u0e5212hello34\u0e50\u0e51", "hello"},
	{isUpper, "\u2C6F\u2C6F\u2C6F\u2C6FABCDhelloEF\u2C6F\u2C6FGH\u2C6F\u2C6F", "hello"},
	{not(isSpace), "hello" + space + "hello", space},
	{not(isDigit), "hello\u0e50\u0e521234\u0e50\u0e51helo", "\u0e50\u0e521234\u0e50\u0e51"},
	{isValidRune, "ab\xc0a\xc0cd", "\xc0a\xc0"},
	{not(isValidRune), "\xc0a\xc0", "a"},
}

func TestTrimFunc(t *testing.T) {
	for _, tc := range trimFuncTests {
		actual := TrimFunc(tc.in, tc.f.f)
		if actual != tc.out {
			t.Errorf("TrimFunc(%q, %q) = %q; want %q", tc.in, tc.f.name, actual, tc.out)
		}
	}
}

var indexFuncTests = []struct {
	in          string
	f           predicate
	first, last int
}{
	{"", isValidRune, -1, -1},
	{"abc", isDigit, -1, -1},
	{"0123", isDigit, 0, 3},
	{"a1b", isDigit, 1, 1},
	{space, isSpace, 0, len(space) - 3}, // last rune in space is 3 bytes
	{"\u0e50\u0e5212hello34\u0e50\u0e51", isDigit, 0, 18},
	{"\u2C6F\u2C6F\u2C6F\u2C6FABCDhelloEF\u2C6F\u2C6FGH\u2C6F\u2C6F", isUpper, 0, 34},
	{"12\u0e50\u0e52hello34\u0e50\u0e51", not(isDigit), 8, 12},

	// tests of invalid UTF-8
	{"\x801", isDigit, 1, 1},
	{"\x80abc", isDigit, -1, -1},
	{"\xc0a\xc0", isValidRune, 1, 1},
	{"\xc0a\xc0", not(isValidRune), 0, 2},
	{"\xc0☺\xc0", not(isValidRune), 0, 4},
	{"\xc0☺\xc0\xc0", not(isValidRune), 0, 5},
	{"ab\xc0a\xc0cd", not(isValidRune), 2, 4},
	{"a\xe0\x80cd", not(isValidRune), 1, 2},
	{"\x80\x80\x80\x80", not(isValidRune), 0, 3},
}

func TestIndexFunc(t *testing.T) {
	for _, tc := range indexFuncTests {
		first := IndexFunc(tc.in, tc.f.f)
		if first != tc.first {
			t.Errorf("IndexFunc(%q, %s) = %d; want %d", tc.in, tc.f.name, first, tc.first)
		}
		last := LastIndexFunc(tc.in, tc.f.f)
		if last != tc.last {
			t.Errorf("LastIndexFunc(%q, %s) = %d; want %d", tc.in, tc.f.name, last, tc.last)
		}
	}
}

func equal(m string, s1, s2 string, t *testing.T) bool {
	if s1 == s2 {
		return true
	}
	e1 := Split(s1, "")
	e2 := Split(s2, "")
	for i, c1 := range e1 {
		if i > len(e2) {
			break
		}
		r1, _ := utf8.DecodeRuneInString(c1)
		r2, _ := utf8.DecodeRuneInString(e2[i])
		if r1 != r2 {
			t.Errorf("%s diff at %d: U+%04X U+%04X", m, i, r1, r2)
		}
	}
	return false
}

func TestCaseConsistency(t *testing.T) {
	// Make a string of all the runes.
	numRunes := int(unicode.MaxRune + 1)
	if testing.Short() {
		numRunes = 1000
	}
	a := make([]rune, numRunes)
	for i := range a {
		a[i] = rune(i)
	}
	s := string(a)
	// convert the cases.
	upper := ToUpper(s)
	lower := ToLower(s)

	// Consistency checks
	if n := utf8.RuneCountInString(upper); n != numRunes {
		t.Error("rune count wrong in upper:", n)
	}
	if n := utf8.RuneCountInString(lower); n != numRunes {
		t.Error("rune count wrong in lower:", n)
	}
	if !equal("ToUpper(upper)", ToUpper(upper), upper, t) {
		t.Error("ToUpper(upper) consistency fail")
	}
	if !equal("ToLower(lower)", ToLower(lower), lower, t) {
		t.Error("ToLower(lower) consistency fail")
	}
	/*
		  These fail because of non-one-to-oneness of the data, such as multiple
		  upper case 'I' mapping to 'i'.  We comment them out but keep them for
		  interest.
		  For instance: CAPITAL LETTER I WITH DOT ABOVE:
			unicode.ToUpper(unicode.ToLower('\u0130')) != '\u0130'

		if !equal("ToUpper(lower)", ToUpper(lower), upper, t) {
			t.Error("ToUpper(lower) consistency fail");
		}
		if !equal("ToLower(upper)", ToLower(upper), lower, t) {
			t.Error("ToLower(upper) consistency fail");
		}
	*/
}

var RepeatTests = []struct {
	in, out string
	count   int
}{
	{"", "", 0},
	{"", "", 1},
	{"", "", 2},
	{"-", "", 0},
	{"-", "-", 1},
	{"-", "----------", 10},
	{"abc ", "abc abc abc ", 3},
}

func TestRepeat(t *testing.T) {
	for _, tt := range RepeatTests {
		a := Repeat(tt.in, tt.count)
		if !equal("Repeat(s)", a, tt.out, t) {
			t.Errorf("Repeat(%v, %d) = %v; want %v", tt.in, tt.count, a, tt.out)
			continue
		}
	}
}

func runesEqual(a, b []rune) bool {
	if len(a) != len(b) {
		return false
	}
	for i, r := range a {
		if r != b[i] {
			return false
		}
	}
	return true
}

var RunesTests = []struct {
	in    string
	out   []rune
	lossy bool
}{
	{"", []rune{}, false},
	{" ", []rune{32}, false},
	{"ABC", []rune{65, 66, 67}, false},
	{"abc", []rune{97, 98, 99}, false},
	{"\u65e5\u672c\u8a9e", []rune{26085, 26412, 35486}, false},
	{"ab\x80c", []rune{97, 98, 0xFFFD, 99}, true},
	{"ab\xc0c", []rune{97, 98, 0xFFFD, 99}, true},
}

func TestRunes(t *testing.T) {
	for _, tt := range RunesTests {
		a := []rune(tt.in)
		if !runesEqual(a, tt.out) {
			t.Errorf("[]rune(%q) = %v; want %v", tt.in, a, tt.out)
			continue
		}
		if !tt.lossy {
			// can only test reassembly if we didn't lose information
			s := string(a)
			if s != tt.in {
				t.Errorf("string([]rune(%q)) = %x; want %x", tt.in, s, tt.in)
			}
		}
	}
}

func TestReadByte(t *testing.T) {
	testStrings := []string{"", abcd, faces, commas}
	for _, s := range testStrings {
		reader := NewReader(s)
		if e := reader.UnreadByte(); e == nil {
			t.Errorf("Unreading %q at beginning: expected error", s)
		}
		var res bytes.Buffer
		for {
			b, e := reader.ReadByte()
			if e == io.EOF {
				break
			}
			if e != nil {
				t.Errorf("Reading %q: %s", s, e)
				break
			}
			res.WriteByte(b)
			// unread and read again
			e = reader.UnreadByte()
			if e != nil {
				t.Errorf("Unreading %q: %s", s, e)
				break
			}
			b1, e := reader.ReadByte()
			if e != nil {
				t.Errorf("Reading %q after unreading: %s", s, e)
				break
			}
			if b1 != b {
				t.Errorf("Reading %q after unreading: want byte %q, got %q", s, b, b1)
				break
			}
		}
		if res.String() != s {
			t.Errorf("Reader(%q).ReadByte() produced %q", s, res.String())
		}
	}
}

func TestReadRune(t *testing.T) {
	testStrings := []string{"", abcd, faces, commas}
	for _, s := range testStrings {
		reader := NewReader(s)
		if e := reader.UnreadRune(); e == nil {
			t.Errorf("Unreading %q at beginning: expected error", s)
		}
		res := ""
		for {
			r, z, e := reader.ReadRune()
			if e == io.EOF {
				break
			}
			if e != nil {
				t.Errorf("Reading %q: %s", s, e)
				break
			}
			res += string(r)
			// unread and read again
			e = reader.UnreadRune()
			if e != nil {
				t.Errorf("Unreading %q: %s", s, e)
				break
			}
			r1, z1, e := reader.ReadRune()
			if e != nil {
				t.Errorf("Reading %q after unreading: %s", s, e)
				break
			}
			if r1 != r {
				t.Errorf("Reading %q after unreading: want rune %q, got %q", s, r, r1)
				break
			}
			if z1 != z {
				t.Errorf("Reading %q after unreading: want size %d, got %d", s, z, z1)
				break
			}
		}
		if res != s {
			t.Errorf("Reader(%q).ReadRune() produced %q", s, res)
		}
	}
}

var ReplaceTests = []struct {
	in       string
	old, new string
	n        int
	out      string
}{
	{"hello", "l", "L", 0, "hello"},
	{"hello", "l", "L", -1, "heLLo"},
	{"hello", "x", "X", -1, "hello"},
	{"", "x", "X", -1, ""},
	{"radar", "r", "<r>", -1, "<r>ada<r>"},
	{"", "", "<>", -1, "<>"},
	{"banana", "a", "<>", -1, "b<>n<>n<>"},
	{"banana", "a", "<>", 1, "b<>nana"},
	{"banana", "a", "<>", 1000, "b<>n<>n<>"},
	{"banana", "an", "<>", -1, "b<><>a"},
	{"banana", "ana", "<>", -1, "b<>na"},
	{"banana", "", "<>", -1, "<>b<>a<>n<>a<>n<>a<>"},
	{"banana", "", "<>", 10, "<>b<>a<>n<>a<>n<>a<>"},
	{"banana", "", "<>", 6, "<>b<>a<>n<>a<>n<>a"},
	{"banana", "", "<>", 5, "<>b<>a<>n<>a<>na"},
	{"banana", "", "<>", 1, "<>banana"},
	{"banana", "a", "a", -1, "banana"},
	{"banana", "a", "a", 1, "banana"},
	{"☺☻☹", "", "<>", -1, "<>☺<>☻<>☹<>"},
}

func TestReplace(t *testing.T) {
	for _, tt := range ReplaceTests {
		if s := Replace(tt.in, tt.old, tt.new, tt.n); s != tt.out {
			t.Errorf("Replace(%q, %q, %q, %d) = %q, want %q", tt.in, tt.old, tt.new, tt.n, s, tt.out)
		}
	}
}

var TitleTests = []struct {
	in, out string
}{
	{"", ""},
	{"a", "A"},
	{" aaa aaa aaa ", " Aaa Aaa Aaa "},
	{" Aaa Aaa Aaa ", " Aaa Aaa Aaa "},
	{"123a456", "123a456"},
	{"double-blind", "Double-Blind"},
	{"ÿøû", "Ÿøû"},
}

func TestTitle(t *testing.T) {
	for _, tt := range TitleTests {
		if s := Title(tt.in); s != tt.out {
			t.Errorf("Title(%q) = %q, want %q", tt.in, s, tt.out)
		}
	}
}

var ContainsTests = []struct {
	str, substr string
	expected    bool
}{
	{"abc", "bc", true},
	{"abc", "bcd", false},
	{"abc", "", true},
	{"", "a", false},
}

func TestContains(t *testing.T) {
	for _, ct := range ContainsTests {
		if Contains(ct.str, ct.substr) != ct.expected {
			t.Errorf("Contains(%s, %s) = %v, want %v",
				ct.str, ct.substr, !ct.expected, ct.expected)
		}
	}
}

var ContainsAnyTests = []struct {
	str, substr string
	expected    bool
}{
	{"", "", false},
	{"", "a", false},
	{"", "abc", false},
	{"a", "", false},
	{"a", "a", true},
	{"aaa", "a", true},
	{"abc", "xyz", false},
	{"abc", "xcz", true},
	{"a☺b☻c☹d", "uvw☻xyz", true},
	{"aRegExp*", ".(|)*+?^$[]", true},
	{dots + dots + dots, " ", false},
}

func TestContainsAny(t *testing.T) {
	for _, ct := range ContainsAnyTests {
		if ContainsAny(ct.str, ct.substr) != ct.expected {
			t.Errorf("ContainsAny(%s, %s) = %v, want %v",
				ct.str, ct.substr, !ct.expected, ct.expected)
		}
	}
}

var ContainsRuneTests = []struct {
	str      string
	r        rune
	expected bool
}{
	{"", 'a', false},
	{"a", 'a', true},
	{"aaa", 'a', true},
	{"abc", 'y', false},
	{"abc", 'c', true},
	{"a☺b☻c☹d", 'x', false},
	{"a☺b☻c☹d", '☻', true},
	{"aRegExp*", '*', true},
}

func TestContainsRune(t *testing.T) {
	for _, ct := range ContainsRuneTests {
		if ContainsRune(ct.str, ct.r) != ct.expected {
			t.Errorf("ContainsRune(%q, %q) = %v, want %v",
				ct.str, ct.r, !ct.expected, ct.expected)
		}
	}
}

var EqualFoldTests = []struct {
	s, t string
	out  bool
}{
	{"abc", "abc", true},
	{"ABcd", "ABcd", true},
	{"123abc", "123ABC", true},
	{"αβδ", "ΑΒΔ", true},
	{"abc", "xyz", false},
	{"abc", "XYZ", false},
	{"abcdefghijk", "abcdefghijX", false},
	{"abcdefghijk", "abcdefghij\u212A", true},
	{"abcdefghijK", "abcdefghij\u212A", true},
	{"abcdefghijkz", "abcdefghij\u212Ay", false},
	{"abcdefghijKz", "abcdefghij\u212Ay", false},
}

func TestEqualFold(t *testing.T) {
	for _, tt := range EqualFoldTests {
		if out := EqualFold(tt.s, tt.t); out != tt.out {
			t.Errorf("EqualFold(%#q, %#q) = %v, want %v", tt.s, tt.t, out, tt.out)
		}
		if out := EqualFold(tt.t, tt.s); out != tt.out {
			t.Errorf("EqualFold(%#q, %#q) = %v, want %v", tt.t, tt.s, out, tt.out)
		}
	}
}

<<<<<<< HEAD
=======
var CountTests = []struct {
	s, sep string
	num    int
}{
	{"", "", 1},
	{"", "notempty", 0},
	{"notempty", "", 9},
	{"smaller", "not smaller", 0},
	{"12345678987654321", "6", 2},
	{"611161116", "6", 3},
	{"notequal", "NotEqual", 0},
	{"equal", "equal", 1},
	{"abc1231231123q", "123", 3},
	{"11111", "11", 2},
}

func TestCount(t *testing.T) {
	for _, tt := range CountTests {
		if num := Count(tt.s, tt.sep); num != tt.num {
			t.Errorf("Count(\"%s\", \"%s\") = %d, want %d", tt.s, tt.sep, num, tt.num)
		}
	}
}

>>>>>>> 4d0aec87
func makeBenchInputHard() string {
	tokens := [...]string{
		"<a>", "<p>", "<b>", "<strong>",
		"</a>", "</p>", "</b>", "</strong>",
		"hello", "world",
	}
	x := make([]byte, 0, 1<<20)
	for len(x) < 1<<20 {
		i := rand.Intn(len(tokens))
		x = append(x, tokens[i]...)
	}
	return string(x)
}

var benchInputHard = makeBenchInputHard()

func benchmarkIndexHard(b *testing.B, sep string) {
	for i := 0; i < b.N; i++ {
		Index(benchInputHard, sep)
	}
}

func benchmarkCountHard(b *testing.B, sep string) {
	for i := 0; i < b.N; i++ {
		Count(benchInputHard, sep)
	}
}

func BenchmarkIndexHard1(b *testing.B) { benchmarkIndexHard(b, "<>") }
func BenchmarkIndexHard2(b *testing.B) { benchmarkIndexHard(b, "</pre>") }
func BenchmarkIndexHard3(b *testing.B) { benchmarkIndexHard(b, "<b>hello world</b>") }

func BenchmarkCountHard1(b *testing.B) { benchmarkCountHard(b, "<>") }
func BenchmarkCountHard2(b *testing.B) { benchmarkCountHard(b, "</pre>") }
func BenchmarkCountHard3(b *testing.B) { benchmarkCountHard(b, "<b>hello world</b>") }

var benchInputTorture = Repeat("ABC", 1<<10) + "123" + Repeat("ABC", 1<<10)
var benchNeedleTorture = Repeat("ABC", 1<<10+1)

func BenchmarkIndexTorture(b *testing.B) {
	for i := 0; i < b.N; i++ {
		Index(benchInputTorture, benchNeedleTorture)
	}
}

func BenchmarkCountTorture(b *testing.B) {
	for i := 0; i < b.N; i++ {
		Count(benchInputTorture, benchNeedleTorture)
	}
}

func BenchmarkCountTortureOverlapping(b *testing.B) {
	A := Repeat("ABC", 1<<20)
	B := Repeat("ABC", 1<<10)
	for i := 0; i < b.N; i++ {
		Count(A, B)
	}
}

var makeFieldsInput = func() string {
	x := make([]byte, 1<<20)
	// Input is ~10% space, ~10% 2-byte UTF-8, rest ASCII non-space.
	for i := range x {
		switch rand.Intn(10) {
		case 0:
			x[i] = ' '
		case 1:
			if i > 0 && x[i-1] == 'x' {
				copy(x[i-1:], "χ")
				break
			}
			fallthrough
		default:
			x[i] = 'x'
		}
	}
	return string(x)
}

var fieldsInput = makeFieldsInput()

func BenchmarkFields(b *testing.B) {
	b.SetBytes(int64(len(fieldsInput)))
	for i := 0; i < b.N; i++ {
		Fields(fieldsInput)
	}
}

func BenchmarkFieldsFunc(b *testing.B) {
	b.SetBytes(int64(len(fieldsInput)))
	for i := 0; i < b.N; i++ {
		FieldsFunc(fieldsInput, unicode.IsSpace)
	}
}

func BenchmarkSplit1(b *testing.B) {
	for i := 0; i < b.N; i++ {
		Split(benchInputHard, "")
	}
}

func BenchmarkSplit2(b *testing.B) {
	for i := 0; i < b.N; i++ {
		Split(benchInputHard, "/")
	}
}

func BenchmarkSplit3(b *testing.B) {
	for i := 0; i < b.N; i++ {
		Split(benchInputHard, "hello")
	}
}<|MERGE_RESOLUTION|>--- conflicted
+++ resolved
@@ -1010,8 +1010,6 @@
 	}
 }
 
-<<<<<<< HEAD
-=======
 var CountTests = []struct {
 	s, sep string
 	num    int
@@ -1036,7 +1034,6 @@
 	}
 }
 
->>>>>>> 4d0aec87
 func makeBenchInputHard() string {
 	tokens := [...]string{
 		"<a>", "<p>", "<b>", "<strong>",
