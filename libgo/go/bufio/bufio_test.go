// Copyright 2009 The Go Authors. All rights reserved.
// Use of this source code is governed by a BSD-style
// license that can be found in the LICENSE file.

package bufio_test

import (
	. "bufio"
	"bytes"
	"errors"
	"fmt"
	"io"
	"io/ioutil"
	"strings"
	"testing"
	"testing/iotest"
	"unicode/utf8"
)

// Reads from a reader and rot13s the result.
type rot13Reader struct {
	r io.Reader
}

func newRot13Reader(r io.Reader) *rot13Reader {
	r13 := new(rot13Reader)
	r13.r = r
	return r13
}

func (r13 *rot13Reader) Read(p []byte) (int, error) {
	n, err := r13.r.Read(p)
	if err != nil {
		return n, err
	}
	for i := 0; i < n; i++ {
		c := p[i] | 0x20 // lowercase byte
		if 'a' <= c && c <= 'm' {
			p[i] += 13
		} else if 'n' <= c && c <= 'z' {
			p[i] -= 13
		}
	}
	return n, nil
}

// Call ReadByte to accumulate the text of a file
func readBytes(buf *Reader) string {
	var b [1000]byte
	nb := 0
	for {
		c, err := buf.ReadByte()
		if err == io.EOF {
			break
		}
		if err == nil {
			b[nb] = c
			nb++
		} else if err != iotest.ErrTimeout {
			panic("Data: " + err.Error())
		}
	}
	return string(b[0:nb])
}

func TestReaderSimple(t *testing.T) {
	data := "hello world"
	b := NewReader(bytes.NewBufferString(data))
	if s := readBytes(b); s != "hello world" {
		t.Errorf("simple hello world test failed: got %q", s)
	}

	b = NewReader(newRot13Reader(bytes.NewBufferString(data)))
	if s := readBytes(b); s != "uryyb jbeyq" {
		t.Errorf("rot13 hello world test failed: got %q", s)
	}
}

type readMaker struct {
	name string
	fn   func(io.Reader) io.Reader
}

var readMakers = []readMaker{
	{"full", func(r io.Reader) io.Reader { return r }},
	{"byte", iotest.OneByteReader},
	{"half", iotest.HalfReader},
	{"data+err", iotest.DataErrReader},
	{"timeout", iotest.TimeoutReader},
}

// Call ReadString (which ends up calling everything else)
// to accumulate the text of a file.
func readLines(b *Reader) string {
	s := ""
	for {
		s1, err := b.ReadString('\n')
		if err == io.EOF {
			break
		}
		if err != nil && err != iotest.ErrTimeout {
			panic("GetLines: " + err.Error())
		}
		s += s1
	}
	return s
}

// Call Read to accumulate the text of a file
func reads(buf *Reader, m int) string {
	var b [1000]byte
	nb := 0
	for {
		n, err := buf.Read(b[nb : nb+m])
		nb += n
		if err == io.EOF {
			break
		}
	}
	return string(b[0:nb])
}

type bufReader struct {
	name string
	fn   func(*Reader) string
}

var bufreaders = []bufReader{
	{"1", func(b *Reader) string { return reads(b, 1) }},
	{"2", func(b *Reader) string { return reads(b, 2) }},
	{"3", func(b *Reader) string { return reads(b, 3) }},
	{"4", func(b *Reader) string { return reads(b, 4) }},
	{"5", func(b *Reader) string { return reads(b, 5) }},
	{"7", func(b *Reader) string { return reads(b, 7) }},
	{"bytes", readBytes},
	{"lines", readLines},
}

const minReadBufferSize = 16

var bufsizes = []int{
	minReadBufferSize, 23, 32, 46, 64, 93, 128, 1024, 4096,
}

func TestReader(t *testing.T) {
	var texts [31]string
	str := ""
	all := ""
	for i := 0; i < len(texts)-1; i++ {
		texts[i] = str + "\n"
		all += texts[i]
		str += string(i%26 + 'a')
	}
	texts[len(texts)-1] = all

	for h := 0; h < len(texts); h++ {
		text := texts[h]
		for i := 0; i < len(readMakers); i++ {
			for j := 0; j < len(bufreaders); j++ {
				for k := 0; k < len(bufsizes); k++ {
					readmaker := readMakers[i]
					bufreader := bufreaders[j]
					bufsize := bufsizes[k]
					read := readmaker.fn(bytes.NewBufferString(text))
					buf := NewReaderSize(read, bufsize)
					s := bufreader.fn(buf)
					if s != text {
						t.Errorf("reader=%s fn=%s bufsize=%d want=%q got=%q",
							readmaker.name, bufreader.name, bufsize, text, s)
					}
				}
			}
		}
	}
}

// A StringReader delivers its data one string segment at a time via Read.
type StringReader struct {
	data []string
	step int
}

func (r *StringReader) Read(p []byte) (n int, err error) {
	if r.step < len(r.data) {
		s := r.data[r.step]
		n = copy(p, s)
		r.step++
	} else {
		err = io.EOF
	}
	return
}

func readRuneSegments(t *testing.T, segments []string) {
	got := ""
	want := strings.Join(segments, "")
	r := NewReader(&StringReader{data: segments})
	for {
		r, _, err := r.ReadRune()
		if err != nil {
			if err != io.EOF {
				return
			}
			break
		}
		got += string(r)
	}
	if got != want {
		t.Errorf("segments=%v got=%s want=%s", segments, got, want)
	}
}

var segmentList = [][]string{
	{},
	{""},
	{"日", "本語"},
	{"\u65e5", "\u672c", "\u8a9e"},
	{"\U000065e5", "\U0000672c", "\U00008a9e"},
	{"\xe6", "\x97\xa5\xe6", "\x9c\xac\xe8\xaa\x9e"},
	{"Hello", ", ", "World", "!"},
	{"Hello", ", ", "", "World", "!"},
}

func TestReadRune(t *testing.T) {
	for _, s := range segmentList {
		readRuneSegments(t, s)
	}
}

func TestUnreadRune(t *testing.T) {
	got := ""
	segments := []string{"Hello, world:", "日本語"}
	data := strings.Join(segments, "")
	r := NewReader(&StringReader{data: segments})
	// Normal execution.
	for {
		r1, _, err := r.ReadRune()
		if err != nil {
			if err != io.EOF {
				t.Error("unexpected EOF")
			}
			break
		}
		got += string(r1)
		// Put it back and read it again
		if err = r.UnreadRune(); err != nil {
			t.Error("unexpected error on UnreadRune:", err)
		}
		r2, _, err := r.ReadRune()
		if err != nil {
			t.Error("unexpected error reading after unreading:", err)
		}
		if r1 != r2 {
			t.Errorf("incorrect rune after unread: got %c wanted %c", r1, r2)
		}
	}
	if got != data {
		t.Errorf("want=%q got=%q", data, got)
	}
}

// Test that UnreadRune fails if the preceding operation was not a ReadRune.
func TestUnreadRuneError(t *testing.T) {
	buf := make([]byte, 3) // All runes in this test are 3 bytes long
	r := NewReader(&StringReader{data: []string{"日本語日本語日本語"}})
	if r.UnreadRune() == nil {
		t.Error("expected error on UnreadRune from fresh buffer")
	}
	_, _, err := r.ReadRune()
	if err != nil {
		t.Error("unexpected error on ReadRune (1):", err)
	}
	if err = r.UnreadRune(); err != nil {
		t.Error("unexpected error on UnreadRune (1):", err)
	}
	if r.UnreadRune() == nil {
		t.Error("expected error after UnreadRune (1)")
	}
	// Test error after Read.
	_, _, err = r.ReadRune() // reset state
	if err != nil {
		t.Error("unexpected error on ReadRune (2):", err)
	}
	_, err = r.Read(buf)
	if err != nil {
		t.Error("unexpected error on Read (2):", err)
	}
	if r.UnreadRune() == nil {
		t.Error("expected error after Read (2)")
	}
	// Test error after ReadByte.
	_, _, err = r.ReadRune() // reset state
	if err != nil {
		t.Error("unexpected error on ReadRune (2):", err)
	}
	for _ = range buf {
		_, err = r.ReadByte()
		if err != nil {
			t.Error("unexpected error on ReadByte (2):", err)
		}
	}
	if r.UnreadRune() == nil {
		t.Error("expected error after ReadByte")
	}
	// Test error after UnreadByte.
	_, _, err = r.ReadRune() // reset state
	if err != nil {
		t.Error("unexpected error on ReadRune (3):", err)
	}
	_, err = r.ReadByte()
	if err != nil {
		t.Error("unexpected error on ReadByte (3):", err)
	}
	err = r.UnreadByte()
	if err != nil {
		t.Error("unexpected error on UnreadByte (3):", err)
	}
	if r.UnreadRune() == nil {
		t.Error("expected error after UnreadByte (3)")
	}
}

func TestUnreadRuneAtEOF(t *testing.T) {
	// UnreadRune/ReadRune should error at EOF (was a bug; used to panic)
	r := NewReader(strings.NewReader("x"))
	r.ReadRune()
	r.ReadRune()
	r.UnreadRune()
	_, _, err := r.ReadRune()
	if err == nil {
		t.Error("expected error at EOF")
	} else if err != io.EOF {
		t.Error("expected EOF; got", err)
	}
}

func TestReadWriteRune(t *testing.T) {
	const NRune = 1000
	byteBuf := new(bytes.Buffer)
	w := NewWriter(byteBuf)
	// Write the runes out using WriteRune
	buf := make([]byte, utf8.UTFMax)
	for r := rune(0); r < NRune; r++ {
		size := utf8.EncodeRune(buf, r)
		nbytes, err := w.WriteRune(r)
		if err != nil {
			t.Fatalf("WriteRune(0x%x) error: %s", r, err)
		}
		if nbytes != size {
			t.Fatalf("WriteRune(0x%x) expected %d, got %d", r, size, nbytes)
		}
	}
	w.Flush()

	r := NewReader(byteBuf)
	// Read them back with ReadRune
	for r1 := rune(0); r1 < NRune; r1++ {
		size := utf8.EncodeRune(buf, r1)
		nr, nbytes, err := r.ReadRune()
		if nr != r1 || nbytes != size || err != nil {
			t.Fatalf("ReadRune(0x%x) got 0x%x,%d not 0x%x,%d (err=%s)", r1, nr, nbytes, r1, size, err)
		}
	}
}

func TestWriter(t *testing.T) {
	var data [8192]byte

	for i := 0; i < len(data); i++ {
		data[i] = byte(' ' + i%('~'-' '))
	}
	w := new(bytes.Buffer)
	for i := 0; i < len(bufsizes); i++ {
		for j := 0; j < len(bufsizes); j++ {
			nwrite := bufsizes[i]
			bs := bufsizes[j]

			// Write nwrite bytes using buffer size bs.
			// Check that the right amount makes it out
			// and that the data is correct.

			w.Reset()
			buf := NewWriterSize(w, bs)
			context := fmt.Sprintf("nwrite=%d bufsize=%d", nwrite, bs)
			n, e1 := buf.Write(data[0:nwrite])
			if e1 != nil || n != nwrite {
				t.Errorf("%s: buf.Write %d = %d, %v", context, nwrite, n, e1)
				continue
			}
			if e := buf.Flush(); e != nil {
				t.Errorf("%s: buf.Flush = %v", context, e)
			}

			written := w.Bytes()
			if len(written) != nwrite {
				t.Errorf("%s: %d bytes written", context, len(written))
			}
			for l := 0; l < len(written); l++ {
				if written[i] != data[i] {
					t.Errorf("wrong bytes written")
					t.Errorf("want=%q", data[0:len(written)])
					t.Errorf("have=%q", written)
				}
			}
		}
	}
}

// Check that write errors are returned properly.

type errorWriterTest struct {
	n, m   int
	err    error
	expect error
}

func (w errorWriterTest) Write(p []byte) (int, error) {
	return len(p) * w.n / w.m, w.err
}

var errorWriterTests = []errorWriterTest{
	{0, 1, nil, io.ErrShortWrite},
	{1, 2, nil, io.ErrShortWrite},
	{1, 1, nil, nil},
	{0, 1, io.ErrClosedPipe, io.ErrClosedPipe},
	{1, 2, io.ErrClosedPipe, io.ErrClosedPipe},
	{1, 1, io.ErrClosedPipe, io.ErrClosedPipe},
}

func TestWriteErrors(t *testing.T) {
	for _, w := range errorWriterTests {
		buf := NewWriter(w)
		_, e := buf.Write([]byte("hello world"))
		if e != nil {
			t.Errorf("Write hello to %v: %v", w, e)
			continue
		}
		// Two flushes, to verify the error is sticky.
		for i := 0; i < 2; i++ {
			e = buf.Flush()
			if e != w.expect {
				t.Errorf("Flush %d/2 %v: got %v, wanted %v", i+1, w, e, w.expect)
			}
		}
	}
}

func TestNewReaderSizeIdempotent(t *testing.T) {
	const BufSize = 1000
	b := NewReaderSize(bytes.NewBufferString("hello world"), BufSize)
	// Does it recognize itself?
	b1 := NewReaderSize(b, BufSize)
	if b1 != b {
		t.Error("NewReaderSize did not detect underlying Reader")
	}
	// Does it wrap if existing buffer is too small?
	b2 := NewReaderSize(b, 2*BufSize)
	if b2 == b {
		t.Error("NewReaderSize did not enlarge buffer")
	}
}

func TestNewWriterSizeIdempotent(t *testing.T) {
	const BufSize = 1000
	b := NewWriterSize(new(bytes.Buffer), BufSize)
	// Does it recognize itself?
	b1 := NewWriterSize(b, BufSize)
	if b1 != b {
		t.Error("NewWriterSize did not detect underlying Writer")
	}
	// Does it wrap if existing buffer is too small?
	b2 := NewWriterSize(b, 2*BufSize)
	if b2 == b {
		t.Error("NewWriterSize did not enlarge buffer")
	}
}

func TestWriteString(t *testing.T) {
	const BufSize = 8
	buf := new(bytes.Buffer)
	b := NewWriterSize(buf, BufSize)
	b.WriteString("0")                         // easy
	b.WriteString("123456")                    // still easy
	b.WriteString("7890")                      // easy after flush
	b.WriteString("abcdefghijklmnopqrstuvwxy") // hard
	b.WriteString("z")
	if err := b.Flush(); err != nil {
		t.Error("WriteString", err)
	}
	s := "01234567890abcdefghijklmnopqrstuvwxyz"
	if string(buf.Bytes()) != s {
		t.Errorf("WriteString wants %q gets %q", s, string(buf.Bytes()))
	}
}

func TestBufferFull(t *testing.T) {
	const longString = "And now, hello, world! It is the time for all good men to come to the aid of their party"
	buf := NewReaderSize(strings.NewReader(longString), minReadBufferSize)
	line, err := buf.ReadSlice('!')
	if string(line) != "And now, hello, " || err != ErrBufferFull {
		t.Errorf("first ReadSlice(,) = %q, %v", line, err)
	}
	line, err = buf.ReadSlice('!')
	if string(line) != "world!" || err != nil {
		t.Errorf("second ReadSlice(,) = %q, %v", line, err)
	}
}

func TestPeek(t *testing.T) {
	p := make([]byte, 10)
	// string is 16 (minReadBufferSize) long.
	buf := NewReaderSize(strings.NewReader("abcdefghijklmnop"), minReadBufferSize)
	if s, err := buf.Peek(1); string(s) != "a" || err != nil {
		t.Fatalf("want %q got %q, err=%v", "a", string(s), err)
	}
	if s, err := buf.Peek(4); string(s) != "abcd" || err != nil {
		t.Fatalf("want %q got %q, err=%v", "abcd", string(s), err)
	}
	if _, err := buf.Peek(32); err != ErrBufferFull {
		t.Fatalf("want ErrBufFull got %v", err)
	}
	if _, err := buf.Read(p[0:3]); string(p[0:3]) != "abc" || err != nil {
		t.Fatalf("want %q got %q, err=%v", "abc", string(p[0:3]), err)
	}
	if s, err := buf.Peek(1); string(s) != "d" || err != nil {
		t.Fatalf("want %q got %q, err=%v", "d", string(s), err)
	}
	if s, err := buf.Peek(2); string(s) != "de" || err != nil {
		t.Fatalf("want %q got %q, err=%v", "de", string(s), err)
	}
	if _, err := buf.Read(p[0:3]); string(p[0:3]) != "def" || err != nil {
		t.Fatalf("want %q got %q, err=%v", "def", string(p[0:3]), err)
	}
	if s, err := buf.Peek(4); string(s) != "ghij" || err != nil {
		t.Fatalf("want %q got %q, err=%v", "ghij", string(s), err)
	}
	if _, err := buf.Read(p[0:]); string(p[0:]) != "ghijklmnop" || err != nil {
		t.Fatalf("want %q got %q, err=%v", "ghijklmnop", string(p[0:minReadBufferSize]), err)
	}
	if s, err := buf.Peek(0); string(s) != "" || err != nil {
		t.Fatalf("want %q got %q, err=%v", "", string(s), err)
	}
	if _, err := buf.Peek(1); err != io.EOF {
		t.Fatalf("want EOF got %v", err)
	}

	// Test for issue 3022, not exposing a reader's error on a successful Peek.
	buf = NewReaderSize(dataAndEOFReader("abcd"), 32)
	if s, err := buf.Peek(2); string(s) != "ab" || err != nil {
		t.Errorf(`Peek(2) on "abcd", EOF = %q, %v; want "ab", nil`, string(s), err)
	}
	if s, err := buf.Peek(4); string(s) != "abcd" || err != nil {
		t.Errorf(`Peek(4) on "abcd", EOF = %q, %v; want "abcd", nil`, string(s), err)
	}
	if n, err := buf.Read(p[0:5]); string(p[0:n]) != "abcd" || err != nil {
		t.Fatalf("Read after peek = %q, %v; want abcd, EOF", p[0:n], err)
	}
	if n, err := buf.Read(p[0:1]); string(p[0:n]) != "" || err != io.EOF {
		t.Fatalf(`second Read after peek = %q, %v; want "", EOF`, p[0:n], err)
	}
}

type dataAndEOFReader string

func (r dataAndEOFReader) Read(p []byte) (int, error) {
	return copy(p, r), io.EOF
}

func TestPeekThenUnreadRune(t *testing.T) {
	// This sequence used to cause a crash.
	r := NewReader(strings.NewReader("x"))
	r.ReadRune()
	r.Peek(1)
	r.UnreadRune()
	r.ReadRune() // Used to panic here
}

var testOutput = []byte("0123456789abcdefghijklmnopqrstuvwxy")
var testInput = []byte("012\n345\n678\n9ab\ncde\nfgh\nijk\nlmn\nopq\nrst\nuvw\nxy")
var testInputrn = []byte("012\r\n345\r\n678\r\n9ab\r\ncde\r\nfgh\r\nijk\r\nlmn\r\nopq\r\nrst\r\nuvw\r\nxy\r\n\n\r\n")

// TestReader wraps a []byte and returns reads of a specific length.
type testReader struct {
	data   []byte
	stride int
}

func (t *testReader) Read(buf []byte) (n int, err error) {
	n = t.stride
	if n > len(t.data) {
		n = len(t.data)
	}
	if n > len(buf) {
		n = len(buf)
	}
	copy(buf, t.data)
	t.data = t.data[n:]
	if len(t.data) == 0 {
		err = io.EOF
	}
	return
}

func testReadLine(t *testing.T, input []byte) {
	//for stride := 1; stride < len(input); stride++ {
	for stride := 1; stride < 2; stride++ {
		done := 0
		reader := testReader{input, stride}
		l := NewReaderSize(&reader, len(input)+1)
		for {
			line, isPrefix, err := l.ReadLine()
			if len(line) > 0 && err != nil {
				t.Errorf("ReadLine returned both data and error: %s", err)
			}
			if isPrefix {
				t.Errorf("ReadLine returned prefix")
			}
			if err != nil {
				if err != io.EOF {
					t.Fatalf("Got unknown error: %s", err)
				}
				break
			}
			if want := testOutput[done : done+len(line)]; !bytes.Equal(want, line) {
				t.Errorf("Bad line at stride %d: want: %x got: %x", stride, want, line)
			}
			done += len(line)
		}
		if done != len(testOutput) {
			t.Errorf("ReadLine didn't return everything: got: %d, want: %d (stride: %d)", done, len(testOutput), stride)
		}
	}
}

func TestReadLine(t *testing.T) {
	testReadLine(t, testInput)
	testReadLine(t, testInputrn)
}

func TestLineTooLong(t *testing.T) {
	data := make([]byte, 0)
	for i := 0; i < minReadBufferSize*5/2; i++ {
		data = append(data, '0'+byte(i%10))
	}
	buf := bytes.NewBuffer(data)
	l := NewReaderSize(buf, minReadBufferSize)
	line, isPrefix, err := l.ReadLine()
	if !isPrefix || !bytes.Equal(line, data[:minReadBufferSize]) || err != nil {
		t.Errorf("bad result for first line: got %q want %q %v", line, data[:minReadBufferSize], err)
	}
	data = data[len(line):]
	line, isPrefix, err = l.ReadLine()
	if !isPrefix || !bytes.Equal(line, data[:minReadBufferSize]) || err != nil {
		t.Errorf("bad result for second line: got %q want %q %v", line, data[:minReadBufferSize], err)
	}
	data = data[len(line):]
	line, isPrefix, err = l.ReadLine()
	if isPrefix || !bytes.Equal(line, data[:minReadBufferSize/2]) || err != nil {
		t.Errorf("bad result for third line: got %q want %q %v", line, data[:minReadBufferSize/2], err)
	}
	line, isPrefix, err = l.ReadLine()
	if isPrefix || err == nil {
		t.Errorf("expected no more lines: %x %s", line, err)
	}
}

func TestReadAfterLines(t *testing.T) {
	line1 := "this is line1"
	restData := "this is line2\nthis is line 3\n"
	inbuf := bytes.NewBuffer([]byte(line1 + "\n" + restData))
	outbuf := new(bytes.Buffer)
	maxLineLength := len(line1) + len(restData)/2
	l := NewReaderSize(inbuf, maxLineLength)
	line, isPrefix, err := l.ReadLine()
	if isPrefix || err != nil || string(line) != line1 {
		t.Errorf("bad result for first line: isPrefix=%v err=%v line=%q", isPrefix, err, string(line))
	}
	n, err := io.Copy(outbuf, l)
	if int(n) != len(restData) || err != nil {
		t.Errorf("bad result for Read: n=%d err=%v", n, err)
	}
	if outbuf.String() != restData {
		t.Errorf("bad result for Read: got %q; expected %q", outbuf.String(), restData)
	}
}

func TestReadEmptyBuffer(t *testing.T) {
	l := NewReaderSize(new(bytes.Buffer), minReadBufferSize)
	line, isPrefix, err := l.ReadLine()
	if err != io.EOF {
		t.Errorf("expected EOF from ReadLine, got '%s' %t %s", line, isPrefix, err)
	}
}

func TestLinesAfterRead(t *testing.T) {
	l := NewReaderSize(bytes.NewBuffer([]byte("foo")), minReadBufferSize)
	_, err := ioutil.ReadAll(l)
	if err != nil {
		t.Error(err)
		return
	}

	line, isPrefix, err := l.ReadLine()
	if err != io.EOF {
		t.Errorf("expected EOF from ReadLine, got '%s' %t %s", line, isPrefix, err)
	}
}

func TestReadLineNonNilLineOrError(t *testing.T) {
	r := NewReader(strings.NewReader("line 1\n"))
	for i := 0; i < 2; i++ {
		l, _, err := r.ReadLine()
		if l != nil && err != nil {
			t.Fatalf("on line %d/2; ReadLine=%#v, %v; want non-nil line or Error, but not both",
				i+1, l, err)
		}
	}
}

type readLineResult struct {
	line     []byte
	isPrefix bool
	err      error
}

var readLineNewlinesTests = []struct {
	input  string
	expect []readLineResult
}{
	{"012345678901234\r\n012345678901234\r\n", []readLineResult{
		{[]byte("012345678901234"), true, nil},
		{nil, false, nil},
		{[]byte("012345678901234"), true, nil},
		{nil, false, nil},
		{nil, false, io.EOF},
	}},
	{"0123456789012345\r012345678901234\r", []readLineResult{
		{[]byte("0123456789012345"), true, nil},
		{[]byte("\r012345678901234"), true, nil},
		{[]byte("\r"), false, nil},
		{nil, false, io.EOF},
	}},
}

func TestReadLineNewlines(t *testing.T) {
	for _, e := range readLineNewlinesTests {
		testReadLineNewlines(t, e.input, e.expect)
	}
}

func testReadLineNewlines(t *testing.T, input string, expect []readLineResult) {
	b := NewReaderSize(strings.NewReader(input), minReadBufferSize)
	for i, e := range expect {
		line, isPrefix, err := b.ReadLine()
		if !bytes.Equal(line, e.line) {
			t.Errorf("%q call %d, line == %q, want %q", input, i, line, e.line)
			return
		}
		if isPrefix != e.isPrefix {
			t.Errorf("%q call %d, isPrefix == %v, want %v", input, i, isPrefix, e.isPrefix)
			return
		}
		if err != e.err {
			t.Errorf("%q call %d, err == %v, want %v", input, i, err, e.err)
			return
		}
	}
}

func createTestInput(n int) []byte {
	input := make([]byte, n)
	for i := range input {
		// 101 and 251 are arbitrary prime numbers.
		// The idea is to create an input sequence
		// which doesn't repeat too frequently.
		input[i] = byte(i % 251)
		if i%101 == 0 {
			input[i] ^= byte(i / 101)
		}
	}
	return input
}

func TestReaderWriteTo(t *testing.T) {
	input := createTestInput(8192)
	r := NewReader(onlyReader{bytes.NewBuffer(input)})
	w := new(bytes.Buffer)
	if n, err := r.WriteTo(w); err != nil || n != int64(len(input)) {
		t.Fatalf("r.WriteTo(w) = %d, %v, want %d, nil", n, err, len(input))
	}

	for i, val := range w.Bytes() {
		if val != input[i] {
			t.Errorf("after write: out[%d] = %#x, want %#x", i, val, input[i])
		}
	}
}

type errorWriterToTest struct {
	rn, wn     int
	rerr, werr error
	expected   error
}

func (r errorWriterToTest) Read(p []byte) (int, error) {
	return len(p) * r.rn, r.rerr
}

func (w errorWriterToTest) Write(p []byte) (int, error) {
	return len(p) * w.wn, w.werr
}

var errorWriterToTests = []errorWriterToTest{
	{1, 0, nil, io.ErrClosedPipe, io.ErrClosedPipe},
	{0, 1, io.ErrClosedPipe, nil, io.ErrClosedPipe},
	{0, 0, io.ErrUnexpectedEOF, io.ErrClosedPipe, io.ErrClosedPipe},
	{0, 1, io.EOF, nil, nil},
}

func TestReaderWriteToErrors(t *testing.T) {
	for i, rw := range errorWriterToTests {
		r := NewReader(rw)
		if _, err := r.WriteTo(rw); err != rw.expected {
			t.Errorf("r.WriteTo(errorWriterToTests[%d]) = _, %v, want _,%v", i, err, rw.expected)
		}
	}
}

func TestWriterReadFrom(t *testing.T) {
	ws := []func(io.Writer) io.Writer{
		func(w io.Writer) io.Writer { return onlyWriter{w} },
		func(w io.Writer) io.Writer { return w },
	}

	rs := []func(io.Reader) io.Reader{
		iotest.DataErrReader,
		func(r io.Reader) io.Reader { return r },
	}

	for ri, rfunc := range rs {
		for wi, wfunc := range ws {
			input := createTestInput(8192)
			b := new(bytes.Buffer)
			w := NewWriter(wfunc(b))
			r := rfunc(bytes.NewBuffer(input))
			if n, err := w.ReadFrom(r); err != nil || n != int64(len(input)) {
				t.Errorf("ws[%d],rs[%d]: w.ReadFrom(r) = %d, %v, want %d, nil", wi, ri, n, err, len(input))
				continue
			}
			if err := w.Flush(); err != nil {
				t.Errorf("Flush returned %v", err)
				continue
			}
			if got, want := b.String(), string(input); got != want {
				t.Errorf("ws[%d], rs[%d]:\ngot  %q\nwant %q\n", wi, ri, got, want)
			}
		}
	}
}

type errorReaderFromTest struct {
	rn, wn     int
	rerr, werr error
	expected   error
}

func (r errorReaderFromTest) Read(p []byte) (int, error) {
	return len(p) * r.rn, r.rerr
}

func (w errorReaderFromTest) Write(p []byte) (int, error) {
	return len(p) * w.wn, w.werr
}

var errorReaderFromTests = []errorReaderFromTest{
	{0, 1, io.EOF, nil, nil},
	{1, 1, io.EOF, nil, nil},
	{0, 1, io.ErrClosedPipe, nil, io.ErrClosedPipe},
	{0, 0, io.ErrClosedPipe, io.ErrShortWrite, io.ErrClosedPipe},
	{1, 0, nil, io.ErrShortWrite, io.ErrShortWrite},
}

func TestWriterReadFromErrors(t *testing.T) {
	for i, rw := range errorReaderFromTests {
		w := NewWriter(rw)
		if _, err := w.ReadFrom(rw); err != rw.expected {
			t.Errorf("w.ReadFrom(errorReaderFromTests[%d]) = _, %v, want _,%v", i, err, rw.expected)
		}
	}
}

// TestWriterReadFromCounts tests that using io.Copy to copy into a
// bufio.Writer does not prematurely flush the buffer. For example, when
// buffering writes to a network socket, excessive network writes should be
// avoided.
func TestWriterReadFromCounts(t *testing.T) {
	var w0 writeCountingDiscard
	b0 := NewWriterSize(&w0, 1234)
	b0.WriteString(strings.Repeat("x", 1000))
	if w0 != 0 {
		t.Fatalf("write 1000 'x's: got %d writes, want 0", w0)
	}
	b0.WriteString(strings.Repeat("x", 200))
	if w0 != 0 {
		t.Fatalf("write 1200 'x's: got %d writes, want 0", w0)
	}
	io.Copy(b0, onlyReader{strings.NewReader(strings.Repeat("x", 30))})
	if w0 != 0 {
		t.Fatalf("write 1230 'x's: got %d writes, want 0", w0)
	}
	io.Copy(b0, onlyReader{strings.NewReader(strings.Repeat("x", 9))})
	if w0 != 1 {
		t.Fatalf("write 1239 'x's: got %d writes, want 1", w0)
	}

	var w1 writeCountingDiscard
	b1 := NewWriterSize(&w1, 1234)
	b1.WriteString(strings.Repeat("x", 1200))
	b1.Flush()
	if w1 != 1 {
		t.Fatalf("flush 1200 'x's: got %d writes, want 1", w1)
	}
	b1.WriteString(strings.Repeat("x", 89))
	if w1 != 1 {
		t.Fatalf("write 1200 + 89 'x's: got %d writes, want 1", w1)
	}
	io.Copy(b1, onlyReader{strings.NewReader(strings.Repeat("x", 700))})
	if w1 != 1 {
		t.Fatalf("write 1200 + 789 'x's: got %d writes, want 1", w1)
	}
	io.Copy(b1, onlyReader{strings.NewReader(strings.Repeat("x", 600))})
	if w1 != 2 {
		t.Fatalf("write 1200 + 1389 'x's: got %d writes, want 2", w1)
	}
	b1.Flush()
	if w1 != 3 {
		t.Fatalf("flush 1200 + 1389 'x's: got %d writes, want 3", w1)
	}
}

// A writeCountingDiscard is like ioutil.Discard and counts the number of times
// Write is called on it.
type writeCountingDiscard int

func (w *writeCountingDiscard) Write(p []byte) (int, error) {
	*w++
	return len(p), nil
}

type negativeReader int

func (r *negativeReader) Read([]byte) (int, error) { return -1, nil }

func TestNegativeRead(t *testing.T) {
	// should panic with a description pointing at the reader, not at itself.
	// (should NOT panic with slice index error, for example.)
	b := NewReader(new(negativeReader))
	defer func() {
		switch err := recover().(type) {
		case nil:
			t.Fatal("read did not panic")
		case error:
			if !strings.Contains(err.Error(), "reader returned negative count from Read") {
				t.Fatalf("wrong panic: %v", err)
			}
		default:
			t.Fatalf("unexpected panic value: %T(%v)", err, err)
		}
	}()
	b.Read(make([]byte, 100))
}

var errFake = errors.New("fake error")

type errorThenGoodReader struct {
	didErr bool
	nread  int
}

func (r *errorThenGoodReader) Read(p []byte) (int, error) {
	r.nread++
	if !r.didErr {
		r.didErr = true
		return 0, errFake
	}
	return len(p), nil
}

func TestReaderClearError(t *testing.T) {
	r := &errorThenGoodReader{}
	b := NewReader(r)
	buf := make([]byte, 1)
	if _, err := b.Read(nil); err != nil {
		t.Fatalf("1st nil Read = %v; want nil", err)
	}
	if _, err := b.Read(buf); err != errFake {
		t.Fatalf("1st Read = %v; want errFake", err)
	}
	if _, err := b.Read(nil); err != nil {
		t.Fatalf("2nd nil Read = %v; want nil", err)
	}
	if _, err := b.Read(buf); err != nil {
		t.Fatalf("3rd Read with buffer = %v; want nil", err)
	}
	if r.nread != 2 {
		t.Errorf("num reads = %d; want 2", r.nread)
	}
}

<<<<<<< HEAD
=======
// Test for golang.org/issue/5947
func TestWriterReadFromWhileFull(t *testing.T) {
	buf := new(bytes.Buffer)
	w := NewWriterSize(buf, 10)

	// Fill buffer exactly.
	n, err := w.Write([]byte("0123456789"))
	if n != 10 || err != nil {
		t.Fatalf("Write returned (%v, %v), want (10, nil)", n, err)
	}

	// Use ReadFrom to read in some data.
	n2, err := w.ReadFrom(strings.NewReader("abcdef"))
	if n2 != 6 || err != nil {
		t.Fatalf("ReadFrom returned (%v, %v), want (6, nil)", n, err)
	}
}

func TestReaderReset(t *testing.T) {
	r := NewReader(strings.NewReader("foo foo"))
	buf := make([]byte, 3)
	r.Read(buf)
	if string(buf) != "foo" {
		t.Errorf("buf = %q; want foo", buf)
	}
	r.Reset(strings.NewReader("bar bar"))
	all, err := ioutil.ReadAll(r)
	if err != nil {
		t.Fatal(err)
	}
	if string(all) != "bar bar" {
		t.Errorf("ReadAll = %q; want bar bar", all)
	}
}

func TestWriterReset(t *testing.T) {
	var buf1, buf2 bytes.Buffer
	w := NewWriter(&buf1)
	w.WriteString("foo")
	w.Reset(&buf2) // and not flushed
	w.WriteString("bar")
	w.Flush()
	if buf1.String() != "" {
		t.Errorf("buf1 = %q; want empty", buf1.String())
	}
	if buf2.String() != "bar" {
		t.Errorf("buf2 = %q; want bar", buf2.String())
	}
}

>>>>>>> 4d0aec87
// An onlyReader only implements io.Reader, no matter what other methods the underlying implementation may have.
type onlyReader struct {
	r io.Reader
}

func (r onlyReader) Read(b []byte) (int, error) {
	return r.r.Read(b)
}

// An onlyWriter only implements io.Writer, no matter what other methods the underlying implementation may have.
type onlyWriter struct {
	w io.Writer
}

func (w onlyWriter) Write(b []byte) (int, error) {
	return w.w.Write(b)
}

func BenchmarkReaderCopyOptimal(b *testing.B) {
	// Optimal case is where the underlying reader implements io.WriterTo
	for i := 0; i < b.N; i++ {
		b.StopTimer()
		src := NewReader(bytes.NewBuffer(make([]byte, 8192)))
		dst := onlyWriter{new(bytes.Buffer)}
		b.StartTimer()
		io.Copy(dst, src)
	}
}

func BenchmarkReaderCopyUnoptimal(b *testing.B) {
	// Unoptimal case is where the underlying reader doesn't implement io.WriterTo
	for i := 0; i < b.N; i++ {
		b.StopTimer()
		src := NewReader(onlyReader{bytes.NewBuffer(make([]byte, 8192))})
		dst := onlyWriter{new(bytes.Buffer)}
		b.StartTimer()
		io.Copy(dst, src)
	}
}

func BenchmarkReaderCopyNoWriteTo(b *testing.B) {
	for i := 0; i < b.N; i++ {
		b.StopTimer()
		src := onlyReader{NewReader(bytes.NewBuffer(make([]byte, 8192)))}
		dst := onlyWriter{new(bytes.Buffer)}
		b.StartTimer()
		io.Copy(dst, src)
	}
}

func BenchmarkWriterCopyOptimal(b *testing.B) {
	// Optimal case is where the underlying writer implements io.ReaderFrom
	for i := 0; i < b.N; i++ {
		b.StopTimer()
		src := onlyReader{bytes.NewBuffer(make([]byte, 8192))}
		dst := NewWriter(new(bytes.Buffer))
		b.StartTimer()
		io.Copy(dst, src)
	}
}

func BenchmarkWriterCopyUnoptimal(b *testing.B) {
	for i := 0; i < b.N; i++ {
		b.StopTimer()
		src := onlyReader{bytes.NewBuffer(make([]byte, 8192))}
		dst := NewWriter(onlyWriter{new(bytes.Buffer)})
		b.StartTimer()
		io.Copy(dst, src)
	}
}

func BenchmarkWriterCopyNoReadFrom(b *testing.B) {
	for i := 0; i < b.N; i++ {
		b.StopTimer()
		src := onlyReader{bytes.NewBuffer(make([]byte, 8192))}
		dst := onlyWriter{NewWriter(new(bytes.Buffer))}
		b.StartTimer()
		io.Copy(dst, src)
	}
}

func BenchmarkReaderEmpty(b *testing.B) {
	b.ReportAllocs()
	str := strings.Repeat("x", 16<<10)
	for i := 0; i < b.N; i++ {
		br := NewReader(strings.NewReader(str))
		n, err := io.Copy(ioutil.Discard, br)
		if err != nil {
			b.Fatal(err)
		}
		if n != int64(len(str)) {
			b.Fatal("wrong length")
		}
	}
}

func BenchmarkWriterEmpty(b *testing.B) {
	b.ReportAllocs()
	str := strings.Repeat("x", 1<<10)
	bs := []byte(str)
	for i := 0; i < b.N; i++ {
		bw := NewWriter(ioutil.Discard)
		bw.Flush()
		bw.WriteByte('a')
		bw.Flush()
		bw.WriteRune('B')
		bw.Flush()
		bw.Write(bs)
		bw.Flush()
		bw.WriteString(str)
		bw.Flush()
	}
}

func BenchmarkWriterFlush(b *testing.B) {
	b.ReportAllocs()
	bw := NewWriter(ioutil.Discard)
	str := strings.Repeat("x", 50)
	for i := 0; i < b.N; i++ {
		bw.WriteString(str)
		bw.Flush()
	}
}<|MERGE_RESOLUTION|>--- conflicted
+++ resolved
@@ -1007,8 +1007,6 @@
 	}
 }
 
-<<<<<<< HEAD
-=======
 // Test for golang.org/issue/5947
 func TestWriterReadFromWhileFull(t *testing.T) {
 	buf := new(bytes.Buffer)
@@ -1059,7 +1057,6 @@
 	}
 }
 
->>>>>>> 4d0aec87
 // An onlyReader only implements io.Reader, no matter what other methods the underlying implementation may have.
 type onlyReader struct {
 	r io.Reader
