// Copyright 2011 The Go Authors.  All rights reserved.
// Use of this source code is governed by a BSD-style
// license that can be found in the LICENSE file.

// +build darwin dragonfly freebsd netbsd openbsd

// Routing sockets and messages

package syscall

import "unsafe"

// Round the length of a raw sockaddr up to align it properly.
func rsaAlignOf(salen int) int {
	salign := sizeofPtr
	// NOTE: It seems like 64-bit Darwin kernel still requires
	// 32-bit aligned access to BSD subsystem. Also NetBSD 6
	// kernel and beyond require 64-bit aligned access to routing
	// facilities.
	if darwin64Bit {
		salign = 4
	} else if netbsd32Bit {
		salign = 8
	}
	if salen == 0 {
		return salign
	}
	return (salen + salign - 1) & ^(salign - 1)
}

// RouteRIB returns routing information base, as known as RIB,
// which consists of network facility information, states and
// parameters.
func RouteRIB(facility, param int) ([]byte, error) {
	mib := []_C_int{CTL_NET, AF_ROUTE, 0, 0, _C_int(facility), _C_int(param)}
	// Find size.
	n := uintptr(0)
	if err := sysctl(mib, nil, &n, nil, 0); err != nil {
		return nil, err
	}
	if n == 0 {
		return nil, nil
	}
	tab := make([]byte, n)
	if err := sysctl(mib, &tab[0], &n, nil, 0); err != nil {
		return nil, err
	}
	return tab[:n], nil
}

// RoutingMessage represents a routing message.
type RoutingMessage interface {
	sockaddr() []Sockaddr
}

const anyMessageLen = int(unsafe.Sizeof(anyMessage{}))

type anyMessage struct {
	Msglen  uint16
	Version uint8
	Type    uint8
}

// RouteMessage represents a routing message containing routing
// entries.
type RouteMessage struct {
	Header RtMsghdr
	Data   []byte
}

const rtaRtMask = RTA_DST | RTA_GATEWAY | RTA_NETMASK | RTA_GENMASK

func (m *RouteMessage) sockaddr() []Sockaddr {
	var (
		af  int
		sas [4]Sockaddr
	)
	b := m.Data[:]
	for i := uint(0); i < RTAX_MAX; i++ {
		if m.Header.Addrs&rtaRtMask&(1<<i) == 0 {
			continue
		}
		rsa := (*RawSockaddr)(unsafe.Pointer(&b[0]))
		switch i {
		case RTAX_DST, RTAX_GATEWAY:
			sa, err := anyToSockaddr((*RawSockaddrAny)(unsafe.Pointer(rsa)))
			if err != nil {
				return nil
			}
			if i == RTAX_DST {
				af = int(rsa.Family)
			}
			sas[i] = sa
		case RTAX_NETMASK, RTAX_GENMASK:
			switch af {
			case AF_INET:
				rsa4 := (*RawSockaddrInet4)(unsafe.Pointer(&b[0]))
				sa := new(SockaddrInet4)
				for j := 0; rsa4.Len > 0 && j < int(rsa4.Len)-int(unsafe.Offsetof(rsa4.Addr)); j++ {
					sa.Addr[j] = rsa4.Addr[j]
				}
				sas[i] = sa
			case AF_INET6:
				rsa6 := (*RawSockaddrInet6)(unsafe.Pointer(&b[0]))
				sa := new(SockaddrInet6)
				for j := 0; rsa6.Len > 0 && j < int(rsa6.Len)-int(unsafe.Offsetof(rsa6.Addr)); j++ {
					sa.Addr[j] = rsa6.Addr[j]
				}
				sas[i] = sa
			}
		}
		b = b[rsaAlignOf(int(rsa.Len)):]
	}
	return sas[:]
}

// InterfaceMessage represents a routing message containing
// network interface entries.
type InterfaceMessage struct {
	Header IfMsghdr
	Data   []byte
}

func (m *InterfaceMessage) sockaddr() (sas []Sockaddr) {
	if m.Header.Addrs&RTA_IFP == 0 {
		return nil
	}
	sa, err := anyToSockaddr((*RawSockaddrAny)(unsafe.Pointer(&m.Data[0])))
	if err != nil {
		return nil
	}
	return append(sas, sa)
}

// InterfaceAddrMessage represents a routing message containing
// network interface address entries.
type InterfaceAddrMessage struct {
	Header IfaMsghdr
	Data   []byte
}

const rtaIfaMask = RTA_IFA | RTA_NETMASK | RTA_BRD

func (m *InterfaceAddrMessage) sockaddr() (sas []Sockaddr) {
	if m.Header.Addrs&rtaIfaMask == 0 {
		return nil
	}
	b := m.Data[:]
<<<<<<< HEAD
=======
	// We still see AF_UNSPEC in socket addresses on some
	// platforms. To identify each address family correctly, we
	// will use the address family of RTAX_NETMASK as a preferred
	// one on the 32-bit NetBSD kernel, also use the length of
	// RTAX_NETMASK socket address on the FreeBSD kernel.
	preferredFamily := uint8(AF_UNSPEC)
>>>>>>> 4d0aec87
	for i := uint(0); i < RTAX_MAX; i++ {
		if m.Header.Addrs&rtaIfaMask&(1<<i) == 0 {
			continue
		}
		rsa := (*RawSockaddr)(unsafe.Pointer(&b[0]))
		switch i {
		case RTAX_IFA:
			if rsa.Family == AF_UNSPEC {
				rsa.Family = preferredFamily
			}
			sa, err := anyToSockaddr((*RawSockaddrAny)(unsafe.Pointer(rsa)))
			if err != nil {
				return nil
			}
			sas = append(sas, sa)
		case RTAX_NETMASK:
			switch rsa.Family {
			case AF_UNSPEC:
				switch rsa.Len {
				case SizeofSockaddrInet4:
					rsa.Family = AF_INET
				case SizeofSockaddrInet6:
					rsa.Family = AF_INET6
				default:
					rsa.Family = AF_INET // an old fashion, AF_UNSPEC means AF_INET
				}
			case AF_INET, AF_INET6:
				preferredFamily = rsa.Family
			default:
				return nil
			}
			sa, err := anyToSockaddr((*RawSockaddrAny)(unsafe.Pointer(rsa)))
			if err != nil {
				return nil
			}
			sas = append(sas, sa)
		case RTAX_BRD:
			// nothing to do
		}
		b = b[rsaAlignOf(int(rsa.Len)):]
	}
	return sas
}

// ParseRoutingMessage parses b as routing messages and returns the
// slice containing the RoutingMessage interfaces.
func ParseRoutingMessage(b []byte) (msgs []RoutingMessage, err error) {
	for len(b) >= anyMessageLen {
		any := (*anyMessage)(unsafe.Pointer(&b[0]))
		if any.Version != RTM_VERSION {
			return nil, EINVAL
		}
		msgs = append(msgs, any.toRoutingMessage(b))
		b = b[any.Msglen:]
	}
	return msgs, nil
}

// ParseRoutingMessage parses msg's payload as raw sockaddrs and
// returns the slice containing the Sockaddr interfaces.
func ParseRoutingSockaddr(msg RoutingMessage) (sas []Sockaddr, err error) {
	return append(sas, msg.sockaddr()...), nil
}<|MERGE_RESOLUTION|>--- conflicted
+++ resolved
@@ -146,15 +146,12 @@
 		return nil
 	}
 	b := m.Data[:]
-<<<<<<< HEAD
-=======
 	// We still see AF_UNSPEC in socket addresses on some
 	// platforms. To identify each address family correctly, we
 	// will use the address family of RTAX_NETMASK as a preferred
 	// one on the 32-bit NetBSD kernel, also use the length of
 	// RTAX_NETMASK socket address on the FreeBSD kernel.
 	preferredFamily := uint8(AF_UNSPEC)
->>>>>>> 4d0aec87
 	for i := uint(0); i < RTAX_MAX; i++ {
 		if m.Header.Addrs&rtaIfaMask&(1<<i) == 0 {
 			continue
