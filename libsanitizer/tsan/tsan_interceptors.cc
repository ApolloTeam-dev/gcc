//===-- tsan_interceptors.cc ----------------------------------------------===//
//
// This file is distributed under the University of Illinois Open Source
// License. See LICENSE.TXT for details.
//
//===----------------------------------------------------------------------===//
//
// This file is a part of ThreadSanitizer (TSan), a race detector.
//
// FIXME: move as many interceptors as possible into
// sanitizer_common/sanitizer_common_interceptors.inc
//===----------------------------------------------------------------------===//

#include "sanitizer_common/sanitizer_atomic.h"
#include "sanitizer_common/sanitizer_libc.h"
#include "sanitizer_common/sanitizer_linux.h"
#include "sanitizer_common/sanitizer_platform_limits_posix.h"
#include "sanitizer_common/sanitizer_placement_new.h"
#include "sanitizer_common/sanitizer_stacktrace.h"
#include "interception/interception.h"
#include "tsan_interface.h"
#include "tsan_platform.h"
#include "tsan_rtl.h"
#include "tsan_mman.h"
#include "tsan_fd.h"

using namespace __tsan;  // NOLINT

const int kSigCount = 64;

struct my_siginfo_t {
  // The size is determined by looking at sizeof of real siginfo_t on linux.
  u64 opaque[128 / sizeof(u64)];
};

struct ucontext_t {
  // The size is determined by looking at sizeof of real ucontext_t on linux.
  u64 opaque[936 / sizeof(u64) + 1];
};

extern "C" int pthread_attr_init(void *attr);
extern "C" int pthread_attr_destroy(void *attr);
extern "C" int pthread_attr_getdetachstate(void *attr, int *v);
extern "C" int pthread_attr_setstacksize(void *attr, uptr stacksize);
extern "C" int pthread_attr_getstacksize(void *attr, uptr *stacksize);
extern "C" int pthread_key_create(unsigned *key, void (*destructor)(void* v));
extern "C" int pthread_setspecific(unsigned key, const void *v);
extern "C" int pthread_mutexattr_gettype(void *a, int *type);
extern "C" int pthread_yield();
extern "C" int pthread_sigmask(int how, const __sanitizer_sigset_t *set,
                               __sanitizer_sigset_t *oldset);
// REAL(sigfillset) defined in common interceptors.
DECLARE_REAL(int, sigfillset, __sanitizer_sigset_t *set)
extern "C" void *pthread_self();
extern "C" void _exit(int status);
extern "C" int *__errno_location();
extern "C" int fileno_unlocked(void *stream);
extern "C" void *__libc_malloc(uptr size);
extern "C" void *__libc_calloc(uptr size, uptr n);
extern "C" void *__libc_realloc(void *ptr, uptr size);
extern "C" void __libc_free(void *ptr);
<<<<<<< HEAD
=======
extern "C" int mallopt(int param, int value);
>>>>>>> 4d0aec87
const int PTHREAD_MUTEX_RECURSIVE = 1;
const int PTHREAD_MUTEX_RECURSIVE_NP = 1;
const int EINVAL = 22;
const int EBUSY = 16;
const int EPOLL_CTL_ADD = 1;
const int SIGILL = 4;
const int SIGABRT = 6;
const int SIGFPE = 8;
const int SIGSEGV = 11;
const int SIGPIPE = 13;
const int SIGBUS = 7;
const int SIGSYS = 31;
void *const MAP_FAILED = (void*)-1;
const int PTHREAD_BARRIER_SERIAL_THREAD = -1;
const int MAP_FIXED = 0x10;
typedef long long_t;  // NOLINT

// From /usr/include/unistd.h
# define F_ULOCK 0      /* Unlock a previously locked region.  */
# define F_LOCK  1      /* Lock a region for exclusive use.  */
# define F_TLOCK 2      /* Test and lock a region for exclusive use.  */
# define F_TEST  3      /* Test a region for other processes locks.  */

typedef void (*sighandler_t)(int sig);

#define errno (*__errno_location())

struct sigaction_t {
  union {
    sighandler_t sa_handler;
    void (*sa_sigaction)(int sig, my_siginfo_t *siginfo, void *uctx);
  };
  __sanitizer_sigset_t sa_mask;
  int sa_flags;
  void (*sa_restorer)();
};

const sighandler_t SIG_DFL = (sighandler_t)0;
const sighandler_t SIG_IGN = (sighandler_t)1;
const sighandler_t SIG_ERR = (sighandler_t)-1;
const int SA_SIGINFO = 4;
const int SIG_SETMASK = 2;

namespace std {
struct nothrow_t {};
}  // namespace std

static sigaction_t sigactions[kSigCount];

namespace __tsan {
struct SignalDesc {
  bool armed;
  bool sigaction;
  my_siginfo_t siginfo;
  ucontext_t ctx;
};

struct SignalContext {
  int in_blocking_func;
  int int_signal_send;
  int pending_signal_count;
  SignalDesc pending_signals[kSigCount];
};
<<<<<<< HEAD
}  // namespace __tsan
=======

// Used to ignore interceptors coming directly from libjvm.so.
atomic_uintptr_t libjvm_begin;
atomic_uintptr_t libjvm_end;

static bool libjvm_check(uptr pc) {
  uptr begin = atomic_load(&libjvm_begin, memory_order_relaxed);
  if (begin != 0 && pc >= begin) {
    uptr end = atomic_load(&libjvm_end, memory_order_relaxed);
    if (end != 0 && pc < end)
      return true;
  }
  return false;
}
>>>>>>> 4d0aec87

}  // namespace __tsan

static SignalContext *SigCtx(ThreadState *thr) {
  SignalContext *ctx = (SignalContext*)thr->signal_ctx;
  if (ctx == 0 && thr->is_alive) {
    ScopedInRtl in_rtl;
    ctx = (SignalContext*)MmapOrDie(sizeof(*ctx), "SignalContext");
    MemoryResetRange(thr, (uptr)&SigCtx, (uptr)ctx, sizeof(*ctx));
    thr->signal_ctx = ctx;
  }
  return ctx;
}

static unsigned g_thread_finalize_key;

class ScopedInterceptor {
 public:
  ScopedInterceptor(ThreadState *thr, const char *fname, uptr pc);
  ~ScopedInterceptor();
 private:
  ThreadState *const thr_;
  const int in_rtl_;
};

ScopedInterceptor::ScopedInterceptor(ThreadState *thr, const char *fname,
                                     uptr pc)
    : thr_(thr)
    , in_rtl_(thr->in_rtl) {
  if (thr_->in_rtl == 0) {
    Initialize(thr);
    FuncEntry(thr, pc);
    thr_->in_rtl++;
    DPrintf("#%d: intercept %s()\n", thr_->tid, fname);
  } else {
    thr_->in_rtl++;
  }
}

ScopedInterceptor::~ScopedInterceptor() {
  thr_->in_rtl--;
  if (thr_->in_rtl == 0) {
    FuncExit(thr_);
    ProcessPendingSignals(thr_);
  }
  CHECK_EQ(in_rtl_, thr_->in_rtl);
}

#define SCOPED_INTERCEPTOR_RAW(func, ...) \
    ThreadState *thr = cur_thread(); \
    StatInc(thr, StatInterceptor); \
    StatInc(thr, StatInt_##func); \
    const uptr caller_pc = GET_CALLER_PC(); \
    ScopedInterceptor si(thr, #func, caller_pc); \
    const uptr pc = __sanitizer::StackTrace::GetCurrentPc(); \
    (void)pc; \
/**/

#define SCOPED_TSAN_INTERCEPTOR(func, ...) \
    SCOPED_INTERCEPTOR_RAW(func, __VA_ARGS__); \
    if (REAL(func) == 0) { \
      Printf("FATAL: ThreadSanitizer: failed to intercept %s\n", #func); \
      Die(); \
    } \
    if (thr->in_rtl > 1 || libjvm_check(pc)) \
      return REAL(func)(__VA_ARGS__); \
/**/

#define TSAN_INTERCEPTOR(ret, func, ...) INTERCEPTOR(ret, func, __VA_ARGS__)
#define TSAN_INTERCEPT(func) INTERCEPT_FUNCTION(func)

#define BLOCK_REAL(name) (BlockingCall(thr), REAL(name))

struct BlockingCall {
  explicit BlockingCall(ThreadState *thr)
      : ctx(SigCtx(thr)) {
    ctx->in_blocking_func++;
  }

  ~BlockingCall() {
    ctx->in_blocking_func--;
  }

  SignalContext *ctx;
};

TSAN_INTERCEPTOR(unsigned, sleep, unsigned sec) {
  SCOPED_TSAN_INTERCEPTOR(sleep, sec);
  unsigned res = BLOCK_REAL(sleep)(sec);
  AfterSleep(thr, pc);
  return res;
}

TSAN_INTERCEPTOR(int, usleep, long_t usec) {
  SCOPED_TSAN_INTERCEPTOR(usleep, usec);
  int res = BLOCK_REAL(usleep)(usec);
  AfterSleep(thr, pc);
  return res;
}

TSAN_INTERCEPTOR(int, nanosleep, void *req, void *rem) {
  SCOPED_TSAN_INTERCEPTOR(nanosleep, req, rem);
  int res = BLOCK_REAL(nanosleep)(req, rem);
  AfterSleep(thr, pc);
  return res;
}

class AtExitContext {
 public:
  AtExitContext()
    : mtx_(MutexTypeAtExit, StatMtxAtExit)
    , pos_() {
  }

  typedef void(*atexit_t)();

  int atexit(ThreadState *thr, uptr pc, bool is_on_exit,
             atexit_t f, void *arg) {
    Lock l(&mtx_);
    if (pos_ == kMaxAtExit)
      return 1;
    Release(thr, pc, (uptr)this);
    stack_[pos_] = f;
    args_[pos_] = arg;
    is_on_exits_[pos_] = is_on_exit;
    pos_++;
    return 0;
  }

  void exit(ThreadState *thr, uptr pc) {
    CHECK_EQ(thr->in_rtl, 0);
    for (;;) {
      atexit_t f = 0;
      void *arg = 0;
      bool is_on_exit = false;
      {
        Lock l(&mtx_);
        if (pos_) {
          pos_--;
          f = stack_[pos_];
          arg = args_[pos_];
          is_on_exit = is_on_exits_[pos_];
          ScopedInRtl in_rtl;
          Acquire(thr, pc, (uptr)this);
        }
      }
      if (f == 0)
        break;
      DPrintf("#%d: executing atexit func %p\n", thr->tid, f);
      CHECK_EQ(thr->in_rtl, 0);
      if (is_on_exit)
        ((void(*)(int status, void *arg))f)(0, arg);
      else
        ((void(*)(void *arg, void *dso))f)(arg, 0);
    }
  }

 private:
  static const int kMaxAtExit = 128;
  Mutex mtx_;
  atexit_t stack_[kMaxAtExit];
  void *args_[kMaxAtExit];
  bool is_on_exits_[kMaxAtExit];
  int pos_;
};

static AtExitContext *atexit_ctx;

<<<<<<< HEAD
static void finalize(void *arg) {
  ThreadState * thr = cur_thread();
  uptr pc = 0;
  atexit_ctx->exit(thr, pc);
  int status = Finalize(cur_thread());
  if (status)
    _exit(status);
}

TSAN_INTERCEPTOR(int, atexit, void (*f)()) {
  if (cur_thread()->in_symbolizer)
    return 0;
  SCOPED_TSAN_INTERCEPTOR(atexit, f);
  return atexit_ctx->atexit(thr, pc, false, (void(*)())f, 0);
}

TSAN_INTERCEPTOR(int, on_exit, void(*f)(int, void*), void *arg) {
  if (cur_thread()->in_symbolizer)
    return 0;
  SCOPED_TSAN_INTERCEPTOR(on_exit, f, arg);
  return atexit_ctx->atexit(thr, pc, true, (void(*)())f, arg);
}

TSAN_INTERCEPTOR(int, __cxa_atexit, void (*f)(void *a), void *arg, void *dso) {
  if (cur_thread()->in_symbolizer)
    return 0;
  SCOPED_TSAN_INTERCEPTOR(__cxa_atexit, f, arg, dso);
  if (dso)
    return REAL(__cxa_atexit)(f, arg, dso);
  return atexit_ctx->atexit(thr, pc, false, (void(*)())f, arg);
=======
TSAN_INTERCEPTOR(int, atexit, void (*f)()) {
  if (cur_thread()->in_symbolizer)
    return 0;
  SCOPED_TSAN_INTERCEPTOR(atexit, f);
  return atexit_ctx->atexit(thr, pc, false, (void(*)())f, 0);
}

TSAN_INTERCEPTOR(int, on_exit, void(*f)(int, void*), void *arg) {
  if (cur_thread()->in_symbolizer)
    return 0;
  SCOPED_TSAN_INTERCEPTOR(on_exit, f, arg);
  return atexit_ctx->atexit(thr, pc, true, (void(*)())f, arg);
}

TSAN_INTERCEPTOR(int, __cxa_atexit, void (*f)(void *a), void *arg, void *dso) {
  if (cur_thread()->in_symbolizer)
    return 0;
  SCOPED_TSAN_INTERCEPTOR(__cxa_atexit, f, arg, dso);
  if (dso) {
    // Memory allocation in __cxa_atexit will race with free during exit,
    // because we do not see synchronization around atexit callback list.
    ThreadIgnoreBegin(thr);
    int res = REAL(__cxa_atexit)(f, arg, dso);
    ThreadIgnoreEnd(thr);
    return res;
  }
  return atexit_ctx->atexit(thr, pc, false, (void(*)())f, arg);
}

// Cleanup old bufs.
static void JmpBufGarbageCollect(ThreadState *thr, uptr sp) {
  for (uptr i = 0; i < thr->jmp_bufs.Size(); i++) {
    JmpBuf *buf = &thr->jmp_bufs[i];
    if (buf->sp <= sp) {
      uptr sz = thr->jmp_bufs.Size();
      thr->jmp_bufs[i] = thr->jmp_bufs[sz - 1];
      thr->jmp_bufs.PopBack();
      i--;
    }
  }
}

static void SetJmp(ThreadState *thr, uptr sp, uptr mangled_sp) {
  if (thr->shadow_stack_pos == 0)  // called from libc guts during bootstrap
    return;
  // Cleanup old bufs.
  JmpBufGarbageCollect(thr, sp);
  // Remember the buf.
  JmpBuf *buf = thr->jmp_bufs.PushBack();
  buf->sp = sp;
  buf->mangled_sp = mangled_sp;
  buf->shadow_stack_pos = thr->shadow_stack_pos;
}

static void LongJmp(ThreadState *thr, uptr *env) {
  uptr mangled_sp = env[6];
  // Find the saved buf by mangled_sp.
  for (uptr i = 0; i < thr->jmp_bufs.Size(); i++) {
    JmpBuf *buf = &thr->jmp_bufs[i];
    if (buf->mangled_sp == mangled_sp) {
      CHECK_GE(thr->shadow_stack_pos, buf->shadow_stack_pos);
      // Unwind the stack.
      while (thr->shadow_stack_pos > buf->shadow_stack_pos)
        FuncExit(thr);
      JmpBufGarbageCollect(thr, buf->sp - 1);  // do not collect buf->sp
      return;
    }
  }
  Printf("ThreadSanitizer: can't find longjmp buf\n");
  CHECK(0);
>>>>>>> 4d0aec87
}

// FIXME: put everything below into a common extern "C" block?
extern "C" void __tsan_setjmp(uptr sp, uptr mangled_sp) {
  ScopedInRtl in_rtl;
  SetJmp(cur_thread(), sp, mangled_sp);
}

// Not called.  Merely to satisfy TSAN_INTERCEPT().
extern "C" SANITIZER_INTERFACE_ATTRIBUTE
int __interceptor_setjmp(void *env);
extern "C" int __interceptor_setjmp(void *env) {
  CHECK(0);
  return 0;
}

// FIXME: any reason to have a separate declaration?
extern "C" SANITIZER_INTERFACE_ATTRIBUTE
int __interceptor__setjmp(void *env);
extern "C" int __interceptor__setjmp(void *env) {
  CHECK(0);
  return 0;
}

extern "C" SANITIZER_INTERFACE_ATTRIBUTE
int __interceptor_sigsetjmp(void *env);
extern "C" int __interceptor_sigsetjmp(void *env) {
  CHECK(0);
  return 0;
}

extern "C" SANITIZER_INTERFACE_ATTRIBUTE
int __interceptor___sigsetjmp(void *env);
extern "C" int __interceptor___sigsetjmp(void *env) {
  CHECK(0);
  return 0;
}

extern "C" int setjmp(void *env);
extern "C" int _setjmp(void *env);
extern "C" int sigsetjmp(void *env);
extern "C" int __sigsetjmp(void *env);
DEFINE_REAL(int, setjmp, void *env)
DEFINE_REAL(int, _setjmp, void *env)
DEFINE_REAL(int, sigsetjmp, void *env)
DEFINE_REAL(int, __sigsetjmp, void *env)

TSAN_INTERCEPTOR(void, longjmp, uptr *env, int val) {
  {
    SCOPED_TSAN_INTERCEPTOR(longjmp, env, val);
  }
  LongJmp(cur_thread(), env);
  REAL(longjmp)(env, val);
}

TSAN_INTERCEPTOR(void, siglongjmp, uptr *env, int val) {
  {
    SCOPED_TSAN_INTERCEPTOR(siglongjmp, env, val);
  }
  LongJmp(cur_thread(), env);
  REAL(siglongjmp)(env, val);
}

TSAN_INTERCEPTOR(void*, malloc, uptr size) {
<<<<<<< HEAD
  if (cur_thread()->in_symbolizer)
=======
  if (cur_thread()->in_symbolizer || libjvm_check(GET_CALLER_PC()))
>>>>>>> 4d0aec87
    return __libc_malloc(size);
  void *p = 0;
  {
    SCOPED_INTERCEPTOR_RAW(malloc, size);
    p = user_alloc(thr, pc, size);
  }
  invoke_malloc_hook(p, size);
  return p;
}

TSAN_INTERCEPTOR(void*, __libc_memalign, uptr align, uptr sz) {
  SCOPED_TSAN_INTERCEPTOR(__libc_memalign, align, sz);
  return user_alloc(thr, pc, sz, align);
}

TSAN_INTERCEPTOR(void*, calloc, uptr size, uptr n) {
<<<<<<< HEAD
  if (cur_thread()->in_symbolizer)
    return __libc_calloc(size, n);
  if (__sanitizer::CallocShouldReturnNullDueToOverflow(size, n)) return 0;
=======
  if (cur_thread()->in_symbolizer || libjvm_check(GET_CALLER_PC()))
    return __libc_calloc(size, n);
  if (__sanitizer::CallocShouldReturnNullDueToOverflow(size, n))
    return AllocatorReturnNull();
>>>>>>> 4d0aec87
  void *p = 0;
  {
    SCOPED_INTERCEPTOR_RAW(calloc, size, n);
    p = user_alloc(thr, pc, n * size);
    if (p)
      internal_memset(p, 0, n * size);
  }
  invoke_malloc_hook(p, n * size);
  return p;
}

TSAN_INTERCEPTOR(void*, realloc, void *p, uptr size) {
<<<<<<< HEAD
  if (cur_thread()->in_symbolizer)
=======
  if (cur_thread()->in_symbolizer || libjvm_check(GET_CALLER_PC()))
>>>>>>> 4d0aec87
    return __libc_realloc(p, size);
  if (p)
    invoke_free_hook(p);
  {
    SCOPED_INTERCEPTOR_RAW(realloc, p, size);
    p = user_realloc(thr, pc, p, size);
  }
  invoke_malloc_hook(p, size);
  return p;
}

TSAN_INTERCEPTOR(void, free, void *p) {
  if (p == 0)
    return;
<<<<<<< HEAD
  if (cur_thread()->in_symbolizer)
=======
  if (cur_thread()->in_symbolizer || libjvm_check(GET_CALLER_PC()))
>>>>>>> 4d0aec87
    return __libc_free(p);
  invoke_free_hook(p);
  SCOPED_INTERCEPTOR_RAW(free, p);
  user_free(thr, pc, p);
}

TSAN_INTERCEPTOR(void, cfree, void *p) {
  if (p == 0)
    return;
<<<<<<< HEAD
  if (cur_thread()->in_symbolizer)
=======
  if (cur_thread()->in_symbolizer || libjvm_check(GET_CALLER_PC()))
>>>>>>> 4d0aec87
    return __libc_free(p);
  invoke_free_hook(p);
  SCOPED_INTERCEPTOR_RAW(cfree, p);
  user_free(thr, pc, p);
}

TSAN_INTERCEPTOR(uptr, malloc_usable_size, void *p) {
  SCOPED_INTERCEPTOR_RAW(malloc_usable_size, p);
  if (libjvm_check(pc))
    return malloc_usable_size(p);
  return user_alloc_usable_size(thr, pc, p);
}

#define OPERATOR_NEW_BODY(mangled_name) \
<<<<<<< HEAD
  if (cur_thread()->in_symbolizer) \
=======
  if (cur_thread()->in_symbolizer || libjvm_check(GET_CALLER_PC())) \
>>>>>>> 4d0aec87
    return __libc_malloc(size); \
  void *p = 0; \
  {  \
    SCOPED_INTERCEPTOR_RAW(mangled_name, size); \
    p = user_alloc(thr, pc, size); \
  }  \
  invoke_malloc_hook(p, size);  \
  return p;

SANITIZER_INTERFACE_ATTRIBUTE
void *operator new(__sanitizer::uptr size);
void *operator new(__sanitizer::uptr size) {
  OPERATOR_NEW_BODY(_Znwm);
}

SANITIZER_INTERFACE_ATTRIBUTE
void *operator new[](__sanitizer::uptr size);
void *operator new[](__sanitizer::uptr size) {
  OPERATOR_NEW_BODY(_Znam);
}

SANITIZER_INTERFACE_ATTRIBUTE
void *operator new(__sanitizer::uptr size, std::nothrow_t const&);
void *operator new(__sanitizer::uptr size, std::nothrow_t const&) {
  OPERATOR_NEW_BODY(_ZnwmRKSt9nothrow_t);
}

SANITIZER_INTERFACE_ATTRIBUTE
void *operator new[](__sanitizer::uptr size, std::nothrow_t const&);
void *operator new[](__sanitizer::uptr size, std::nothrow_t const&) {
  OPERATOR_NEW_BODY(_ZnamRKSt9nothrow_t);
}

#define OPERATOR_DELETE_BODY(mangled_name) \
  if (ptr == 0) return;  \
<<<<<<< HEAD
  if (cur_thread()->in_symbolizer) \
=======
  if (cur_thread()->in_symbolizer || libjvm_check(GET_CALLER_PC())) \
>>>>>>> 4d0aec87
    return __libc_free(ptr); \
  invoke_free_hook(ptr);  \
  SCOPED_INTERCEPTOR_RAW(mangled_name, ptr);  \
  user_free(thr, pc, ptr);

SANITIZER_INTERFACE_ATTRIBUTE
void operator delete(void *ptr);
void operator delete(void *ptr) {
  OPERATOR_DELETE_BODY(_ZdlPv);
}

SANITIZER_INTERFACE_ATTRIBUTE
void operator delete[](void *ptr);
void operator delete[](void *ptr) {
  OPERATOR_DELETE_BODY(_ZdlPvRKSt9nothrow_t);
}

SANITIZER_INTERFACE_ATTRIBUTE
void operator delete(void *ptr, std::nothrow_t const&);
void operator delete(void *ptr, std::nothrow_t const&) {
  OPERATOR_DELETE_BODY(_ZdaPv);
}

SANITIZER_INTERFACE_ATTRIBUTE
void operator delete[](void *ptr, std::nothrow_t const&);
void operator delete[](void *ptr, std::nothrow_t const&) {
  OPERATOR_DELETE_BODY(_ZdaPvRKSt9nothrow_t);
}

TSAN_INTERCEPTOR(uptr, strlen, const char *s) {
  SCOPED_TSAN_INTERCEPTOR(strlen, s);
  uptr len = internal_strlen(s);
  MemoryAccessRange(thr, pc, (uptr)s, len + 1, false);
  return len;
}

TSAN_INTERCEPTOR(void*, memset, void *dst, int v, uptr size) {
  SCOPED_TSAN_INTERCEPTOR(memset, dst, v, size);
  MemoryAccessRange(thr, pc, (uptr)dst, size, true);
  return internal_memset(dst, v, size);
}

TSAN_INTERCEPTOR(void*, memcpy, void *dst, const void *src, uptr size) {
  SCOPED_TSAN_INTERCEPTOR(memcpy, dst, src, size);
  MemoryAccessRange(thr, pc, (uptr)dst, size, true);
  MemoryAccessRange(thr, pc, (uptr)src, size, false);
  return internal_memcpy(dst, src, size);
}

TSAN_INTERCEPTOR(int, memcmp, const void *s1, const void *s2, uptr n) {
  SCOPED_TSAN_INTERCEPTOR(memcmp, s1, s2, n);
  int res = 0;
  uptr len = 0;
  for (; len < n; len++) {
    if ((res = ((unsigned char*)s1)[len] - ((unsigned char*)s2)[len]))
      break;
  }
  MemoryAccessRange(thr, pc, (uptr)s1, len < n ? len + 1 : n, false);
  MemoryAccessRange(thr, pc, (uptr)s2, len < n ? len + 1 : n, false);
  return res;
}

TSAN_INTERCEPTOR(void*, memchr, void *s, int c, uptr n) {
  SCOPED_TSAN_INTERCEPTOR(memchr, s, c, n);
  void *res = REAL(memchr)(s, c, n);
  uptr len = res ? (char*)res - (char*)s + 1 : n;
  MemoryAccessRange(thr, pc, (uptr)s, len, false);
  return res;
}

TSAN_INTERCEPTOR(void*, memrchr, char *s, int c, uptr n) {
  SCOPED_TSAN_INTERCEPTOR(memrchr, s, c, n);
  MemoryAccessRange(thr, pc, (uptr)s, n, false);
  return REAL(memrchr)(s, c, n);
}

TSAN_INTERCEPTOR(void*, memmove, void *dst, void *src, uptr n) {
  SCOPED_TSAN_INTERCEPTOR(memmove, dst, src, n);
  MemoryAccessRange(thr, pc, (uptr)dst, n, true);
  MemoryAccessRange(thr, pc, (uptr)src, n, false);
  return REAL(memmove)(dst, src, n);
}

TSAN_INTERCEPTOR(char*, strchr, char *s, int c) {
  SCOPED_TSAN_INTERCEPTOR(strchr, s, c);
  char *res = REAL(strchr)(s, c);
  uptr len = res ? (char*)res - (char*)s + 1 : internal_strlen(s) + 1;
  MemoryAccessRange(thr, pc, (uptr)s, len, false);
  return res;
}

TSAN_INTERCEPTOR(char*, strchrnul, char *s, int c) {
  SCOPED_TSAN_INTERCEPTOR(strchrnul, s, c);
  char *res = REAL(strchrnul)(s, c);
  uptr len = (char*)res - (char*)s + 1;
  MemoryAccessRange(thr, pc, (uptr)s, len, false);
  return res;
}

TSAN_INTERCEPTOR(char*, strrchr, char *s, int c) {
  SCOPED_TSAN_INTERCEPTOR(strrchr, s, c);
  MemoryAccessRange(thr, pc, (uptr)s, internal_strlen(s) + 1, false);
  return REAL(strrchr)(s, c);
}

TSAN_INTERCEPTOR(char*, strcpy, char *dst, const char *src) {  // NOLINT
  SCOPED_TSAN_INTERCEPTOR(strcpy, dst, src);  // NOLINT
  uptr srclen = internal_strlen(src);
  MemoryAccessRange(thr, pc, (uptr)dst, srclen + 1, true);
  MemoryAccessRange(thr, pc, (uptr)src, srclen + 1, false);
  return REAL(strcpy)(dst, src);  // NOLINT
}

TSAN_INTERCEPTOR(char*, strncpy, char *dst, char *src, uptr n) {
  SCOPED_TSAN_INTERCEPTOR(strncpy, dst, src, n);
  uptr srclen = internal_strnlen(src, n);
  MemoryAccessRange(thr, pc, (uptr)dst, n, true);
  MemoryAccessRange(thr, pc, (uptr)src, min(srclen + 1, n), false);
  return REAL(strncpy)(dst, src, n);
}

TSAN_INTERCEPTOR(const char*, strstr, const char *s1, const char *s2) {
  SCOPED_TSAN_INTERCEPTOR(strstr, s1, s2);
  const char *res = REAL(strstr)(s1, s2);
  uptr len1 = internal_strlen(s1);
  uptr len2 = internal_strlen(s2);
  MemoryAccessRange(thr, pc, (uptr)s1, len1 + 1, false);
  MemoryAccessRange(thr, pc, (uptr)s2, len2 + 1, false);
  return res;
}

TSAN_INTERCEPTOR(char*, strdup, const char *str) {
  SCOPED_TSAN_INTERCEPTOR(strdup, str);
  if (libjvm_check(pc)) {
    // The memory must come from libc malloc,
    // and we must not instrument accesses in this case.
    uptr n = internal_strlen(str) + 1;
    void *p = __libc_malloc(n);
    if (p == 0)
      return 0;
    return (char*)internal_memcpy(p, str, n);
  }
  // strdup will call malloc, so no instrumentation is required here.
  return REAL(strdup)(str);
}

static bool fix_mmap_addr(void **addr, long_t sz, int flags) {
  if (*addr) {
    if (!IsAppMem((uptr)*addr) || !IsAppMem((uptr)*addr + sz - 1)) {
      if (flags & MAP_FIXED) {
        errno = EINVAL;
        return false;
      } else {
        *addr = 0;
      }
    }
  }
  return true;
}

TSAN_INTERCEPTOR(void*, mmap, void *addr, long_t sz, int prot,
                         int flags, int fd, unsigned off) {
  SCOPED_TSAN_INTERCEPTOR(mmap, addr, sz, prot, flags, fd, off);
  if (!fix_mmap_addr(&addr, sz, flags))
    return MAP_FAILED;
  void *res = REAL(mmap)(addr, sz, prot, flags, fd, off);
  if (res != MAP_FAILED) {
    if (fd > 0)
      FdAccess(thr, pc, fd);
<<<<<<< HEAD
    MemoryResetRange(thr, pc, (uptr)res, sz);
=======
    MemoryRangeImitateWrite(thr, pc, (uptr)res, sz);
>>>>>>> 4d0aec87
  }
  return res;
}

TSAN_INTERCEPTOR(void*, mmap64, void *addr, long_t sz, int prot,
                           int flags, int fd, u64 off) {
  SCOPED_TSAN_INTERCEPTOR(mmap64, addr, sz, prot, flags, fd, off);
  if (!fix_mmap_addr(&addr, sz, flags))
    return MAP_FAILED;
  void *res = REAL(mmap64)(addr, sz, prot, flags, fd, off);
  if (res != MAP_FAILED) {
    if (fd > 0)
      FdAccess(thr, pc, fd);
<<<<<<< HEAD
    MemoryResetRange(thr, pc, (uptr)res, sz);
=======
    MemoryRangeImitateWrite(thr, pc, (uptr)res, sz);
>>>>>>> 4d0aec87
  }
  return res;
}

TSAN_INTERCEPTOR(int, munmap, void *addr, long_t sz) {
  SCOPED_TSAN_INTERCEPTOR(munmap, addr, sz);
  DontNeedShadowFor((uptr)addr, sz);
  int res = REAL(munmap)(addr, sz);
  return res;
}

TSAN_INTERCEPTOR(void*, memalign, uptr align, uptr sz) {
  SCOPED_TSAN_INTERCEPTOR(memalign, align, sz);
  return user_alloc(thr, pc, sz, align);
}

TSAN_INTERCEPTOR(void*, valloc, uptr sz) {
  SCOPED_TSAN_INTERCEPTOR(valloc, sz);
  return user_alloc(thr, pc, sz, GetPageSizeCached());
}

TSAN_INTERCEPTOR(void*, pvalloc, uptr sz) {
  SCOPED_TSAN_INTERCEPTOR(pvalloc, sz);
  sz = RoundUp(sz, GetPageSizeCached());
  return user_alloc(thr, pc, sz, GetPageSizeCached());
}

TSAN_INTERCEPTOR(int, posix_memalign, void **memptr, uptr align, uptr sz) {
  SCOPED_TSAN_INTERCEPTOR(posix_memalign, memptr, align, sz);
  *memptr = user_alloc(thr, pc, sz, align);
  return 0;
}

// Used in thread-safe function static initialization.
extern "C" int INTERFACE_ATTRIBUTE __cxa_guard_acquire(atomic_uint32_t *g) {
  SCOPED_INTERCEPTOR_RAW(__cxa_guard_acquire, g);
  for (;;) {
    u32 cmp = atomic_load(g, memory_order_acquire);
    if (cmp == 0) {
      if (atomic_compare_exchange_strong(g, &cmp, 1<<16, memory_order_relaxed))
        return 1;
    } else if (cmp == 1) {
      Acquire(thr, pc, (uptr)g);
      return 0;
    } else {
      internal_sched_yield();
    }
  }
}

extern "C" void INTERFACE_ATTRIBUTE __cxa_guard_release(atomic_uint32_t *g) {
  SCOPED_INTERCEPTOR_RAW(__cxa_guard_release, g);
  Release(thr, pc, (uptr)g);
  atomic_store(g, 1, memory_order_release);
}

extern "C" void INTERFACE_ATTRIBUTE __cxa_guard_abort(atomic_uint32_t *g) {
  SCOPED_INTERCEPTOR_RAW(__cxa_guard_abort, g);
  atomic_store(g, 0, memory_order_relaxed);
}

static void thread_finalize(void *v) {
  uptr iter = (uptr)v;
  if (iter > 1) {
    if (pthread_setspecific(g_thread_finalize_key, (void*)(iter - 1))) {
      Printf("ThreadSanitizer: failed to set thread key\n");
      Die();
    }
    return;
  }
  {
    ScopedInRtl in_rtl;
    ThreadState *thr = cur_thread();
    ThreadFinish(thr);
    SignalContext *sctx = thr->signal_ctx;
    if (sctx) {
      thr->signal_ctx = 0;
      UnmapOrDie(sctx, sizeof(*sctx));
    }
  }
}


struct ThreadParam {
  void* (*callback)(void *arg);
  void *param;
  atomic_uintptr_t tid;
};

extern "C" void *__tsan_thread_start_func(void *arg) {
  ThreadParam *p = (ThreadParam*)arg;
  void* (*callback)(void *arg) = p->callback;
  void *param = p->param;
  int tid = 0;
  {
    ThreadState *thr = cur_thread();
    ScopedInRtl in_rtl;
    if (pthread_setspecific(g_thread_finalize_key, (void*)4)) {
      Printf("ThreadSanitizer: failed to set thread key\n");
      Die();
    }
    while ((tid = atomic_load(&p->tid, memory_order_acquire)) == 0)
      pthread_yield();
    atomic_store(&p->tid, 0, memory_order_release);
    ThreadStart(thr, tid, GetTid());
    CHECK_EQ(thr->in_rtl, 1);
  }
  void *res = callback(param);
  // Prevent the callback from being tail called,
  // it mixes up stack traces.
  volatile int foo = 42;
  foo++;
  return res;
}

TSAN_INTERCEPTOR(int, pthread_create,
    void *th, void *attr, void *(*callback)(void*), void * param) {
  SCOPED_TSAN_INTERCEPTOR(pthread_create, th, attr, callback, param);
  __sanitizer_pthread_attr_t myattr;
  if (attr == 0) {
    pthread_attr_init(&myattr);
    attr = &myattr;
  }
  int detached = 0;
  pthread_attr_getdetachstate(attr, &detached);

#if defined(TSAN_DEBUG_OUTPUT)
  int verbosity = (TSAN_DEBUG_OUTPUT);
#else
  int verbosity = 0;
#endif
  AdjustStackSizeLinux(attr, verbosity);

  ThreadParam p;
  p.callback = callback;
  p.param = param;
  atomic_store(&p.tid, 0, memory_order_relaxed);
  int res = REAL(pthread_create)(th, attr, __tsan_thread_start_func, &p);
  if (res == 0) {
    int tid = ThreadCreate(thr, pc, *(uptr*)th, detached);
    CHECK_NE(tid, 0);
    atomic_store(&p.tid, tid, memory_order_release);
    while (atomic_load(&p.tid, memory_order_acquire) != 0)
      pthread_yield();
  }
  if (attr == &myattr)
    pthread_attr_destroy(&myattr);
  return res;
}

TSAN_INTERCEPTOR(int, pthread_join, void *th, void **ret) {
  SCOPED_TSAN_INTERCEPTOR(pthread_join, th, ret);
  int tid = ThreadTid(thr, pc, (uptr)th);
  int res = BLOCK_REAL(pthread_join)(th, ret);
  if (res == 0) {
    ThreadJoin(thr, pc, tid);
  }
  return res;
}

TSAN_INTERCEPTOR(int, pthread_detach, void *th) {
  SCOPED_TSAN_INTERCEPTOR(pthread_detach, th);
  int tid = ThreadTid(thr, pc, (uptr)th);
  int res = REAL(pthread_detach)(th);
  if (res == 0) {
    ThreadDetach(thr, pc, tid);
  }
  return res;
}

TSAN_INTERCEPTOR(int, pthread_mutex_init, void *m, void *a) {
  SCOPED_TSAN_INTERCEPTOR(pthread_mutex_init, m, a);
  int res = REAL(pthread_mutex_init)(m, a);
  if (res == 0) {
    bool recursive = false;
    if (a) {
      int type = 0;
      if (pthread_mutexattr_gettype(a, &type) == 0)
        recursive = (type == PTHREAD_MUTEX_RECURSIVE
            || type == PTHREAD_MUTEX_RECURSIVE_NP);
    }
    MutexCreate(thr, pc, (uptr)m, false, recursive, false);
  }
  return res;
}

TSAN_INTERCEPTOR(int, pthread_mutex_destroy, void *m) {
  SCOPED_TSAN_INTERCEPTOR(pthread_mutex_destroy, m);
  int res = REAL(pthread_mutex_destroy)(m);
  if (res == 0 || res == EBUSY) {
    MutexDestroy(thr, pc, (uptr)m);
  }
  return res;
}

TSAN_INTERCEPTOR(int, pthread_mutex_lock, void *m) {
  SCOPED_TSAN_INTERCEPTOR(pthread_mutex_lock, m);
  int res = REAL(pthread_mutex_lock)(m);
  if (res == 0) {
    MutexLock(thr, pc, (uptr)m);
  }
  return res;
}

TSAN_INTERCEPTOR(int, pthread_mutex_trylock, void *m) {
  SCOPED_TSAN_INTERCEPTOR(pthread_mutex_trylock, m);
  int res = REAL(pthread_mutex_trylock)(m);
  if (res == 0) {
    MutexLock(thr, pc, (uptr)m);
  }
  return res;
}

TSAN_INTERCEPTOR(int, pthread_mutex_timedlock, void *m, void *abstime) {
  SCOPED_TSAN_INTERCEPTOR(pthread_mutex_timedlock, m, abstime);
  int res = REAL(pthread_mutex_timedlock)(m, abstime);
  if (res == 0) {
    MutexLock(thr, pc, (uptr)m);
  }
  return res;
}

TSAN_INTERCEPTOR(int, pthread_mutex_unlock, void *m) {
  SCOPED_TSAN_INTERCEPTOR(pthread_mutex_unlock, m);
  MutexUnlock(thr, pc, (uptr)m);
  int res = REAL(pthread_mutex_unlock)(m);
  return res;
}

TSAN_INTERCEPTOR(int, pthread_spin_init, void *m, int pshared) {
  SCOPED_TSAN_INTERCEPTOR(pthread_spin_init, m, pshared);
  int res = REAL(pthread_spin_init)(m, pshared);
  if (res == 0) {
    MutexCreate(thr, pc, (uptr)m, false, false, false);
  }
  return res;
}

TSAN_INTERCEPTOR(int, pthread_spin_destroy, void *m) {
  SCOPED_TSAN_INTERCEPTOR(pthread_spin_destroy, m);
  int res = REAL(pthread_spin_destroy)(m);
  if (res == 0) {
    MutexDestroy(thr, pc, (uptr)m);
  }
  return res;
}

TSAN_INTERCEPTOR(int, pthread_spin_lock, void *m) {
  SCOPED_TSAN_INTERCEPTOR(pthread_spin_lock, m);
  int res = REAL(pthread_spin_lock)(m);
  if (res == 0) {
    MutexLock(thr, pc, (uptr)m);
  }
  return res;
}

TSAN_INTERCEPTOR(int, pthread_spin_trylock, void *m) {
  SCOPED_TSAN_INTERCEPTOR(pthread_spin_trylock, m);
  int res = REAL(pthread_spin_trylock)(m);
  if (res == 0) {
    MutexLock(thr, pc, (uptr)m);
  }
  return res;
}

TSAN_INTERCEPTOR(int, pthread_spin_unlock, void *m) {
  SCOPED_TSAN_INTERCEPTOR(pthread_spin_unlock, m);
  MutexUnlock(thr, pc, (uptr)m);
  int res = REAL(pthread_spin_unlock)(m);
  return res;
}

TSAN_INTERCEPTOR(int, pthread_rwlock_init, void *m, void *a) {
  SCOPED_TSAN_INTERCEPTOR(pthread_rwlock_init, m, a);
  int res = REAL(pthread_rwlock_init)(m, a);
  if (res == 0) {
    MutexCreate(thr, pc, (uptr)m, true, false, false);
  }
  return res;
}

TSAN_INTERCEPTOR(int, pthread_rwlock_destroy, void *m) {
  SCOPED_TSAN_INTERCEPTOR(pthread_rwlock_destroy, m);
  int res = REAL(pthread_rwlock_destroy)(m);
  if (res == 0) {
    MutexDestroy(thr, pc, (uptr)m);
  }
  return res;
}

TSAN_INTERCEPTOR(int, pthread_rwlock_rdlock, void *m) {
  SCOPED_TSAN_INTERCEPTOR(pthread_rwlock_rdlock, m);
  int res = REAL(pthread_rwlock_rdlock)(m);
  if (res == 0) {
    MutexReadLock(thr, pc, (uptr)m);
  }
  return res;
}

TSAN_INTERCEPTOR(int, pthread_rwlock_tryrdlock, void *m) {
  SCOPED_TSAN_INTERCEPTOR(pthread_rwlock_tryrdlock, m);
  int res = REAL(pthread_rwlock_tryrdlock)(m);
  if (res == 0) {
    MutexReadLock(thr, pc, (uptr)m);
  }
  return res;
}

TSAN_INTERCEPTOR(int, pthread_rwlock_timedrdlock, void *m, void *abstime) {
  SCOPED_TSAN_INTERCEPTOR(pthread_rwlock_timedrdlock, m, abstime);
  int res = REAL(pthread_rwlock_timedrdlock)(m, abstime);
  if (res == 0) {
    MutexReadLock(thr, pc, (uptr)m);
  }
  return res;
}

TSAN_INTERCEPTOR(int, pthread_rwlock_wrlock, void *m) {
  SCOPED_TSAN_INTERCEPTOR(pthread_rwlock_wrlock, m);
  int res = REAL(pthread_rwlock_wrlock)(m);
  if (res == 0) {
    MutexLock(thr, pc, (uptr)m);
  }
  return res;
}

TSAN_INTERCEPTOR(int, pthread_rwlock_trywrlock, void *m) {
  SCOPED_TSAN_INTERCEPTOR(pthread_rwlock_trywrlock, m);
  int res = REAL(pthread_rwlock_trywrlock)(m);
  if (res == 0) {
    MutexLock(thr, pc, (uptr)m);
  }
  return res;
}

TSAN_INTERCEPTOR(int, pthread_rwlock_timedwrlock, void *m, void *abstime) {
  SCOPED_TSAN_INTERCEPTOR(pthread_rwlock_timedwrlock, m, abstime);
  int res = REAL(pthread_rwlock_timedwrlock)(m, abstime);
  if (res == 0) {
    MutexLock(thr, pc, (uptr)m);
  }
  return res;
}

TSAN_INTERCEPTOR(int, pthread_rwlock_unlock, void *m) {
  SCOPED_TSAN_INTERCEPTOR(pthread_rwlock_unlock, m);
  MutexReadOrWriteUnlock(thr, pc, (uptr)m);
  int res = REAL(pthread_rwlock_unlock)(m);
  return res;
}

TSAN_INTERCEPTOR(int, pthread_cond_init, void *c, void *a) {
  SCOPED_TSAN_INTERCEPTOR(pthread_cond_init, c, a);
  MemoryWrite(thr, pc, (uptr)c, kSizeLog1);
  int res = REAL(pthread_cond_init)(c, a);
  return res;
}

TSAN_INTERCEPTOR(int, pthread_cond_destroy, void *c) {
  SCOPED_TSAN_INTERCEPTOR(pthread_cond_destroy, c);
  MemoryWrite(thr, pc, (uptr)c, kSizeLog1);
  int res = REAL(pthread_cond_destroy)(c);
  return res;
}

TSAN_INTERCEPTOR(int, pthread_cond_signal, void *c) {
  SCOPED_TSAN_INTERCEPTOR(pthread_cond_signal, c);
  MemoryRead(thr, pc, (uptr)c, kSizeLog1);
  int res = REAL(pthread_cond_signal)(c);
  return res;
}

TSAN_INTERCEPTOR(int, pthread_cond_broadcast, void *c) {
  SCOPED_TSAN_INTERCEPTOR(pthread_cond_broadcast, c);
  MemoryRead(thr, pc, (uptr)c, kSizeLog1);
  int res = REAL(pthread_cond_broadcast)(c);
  return res;
}

TSAN_INTERCEPTOR(int, pthread_cond_wait, void *c, void *m) {
  SCOPED_TSAN_INTERCEPTOR(pthread_cond_wait, c, m);
  MutexUnlock(thr, pc, (uptr)m);
  MemoryRead(thr, pc, (uptr)c, kSizeLog1);
  int res = REAL(pthread_cond_wait)(c, m);
  MutexLock(thr, pc, (uptr)m);
  return res;
}

TSAN_INTERCEPTOR(int, pthread_cond_timedwait, void *c, void *m,
    void *abstime) {
  SCOPED_TSAN_INTERCEPTOR(pthread_cond_timedwait, c, m, abstime);
  MutexUnlock(thr, pc, (uptr)m);
  MemoryRead(thr, pc, (uptr)c, kSizeLog1);
  int res = REAL(pthread_cond_timedwait)(c, m, abstime);
  MutexLock(thr, pc, (uptr)m);
  return res;
}

TSAN_INTERCEPTOR(int, pthread_barrier_init, void *b, void *a, unsigned count) {
  SCOPED_TSAN_INTERCEPTOR(pthread_barrier_init, b, a, count);
  MemoryWrite(thr, pc, (uptr)b, kSizeLog1);
  int res = REAL(pthread_barrier_init)(b, a, count);
  return res;
}

TSAN_INTERCEPTOR(int, pthread_barrier_destroy, void *b) {
  SCOPED_TSAN_INTERCEPTOR(pthread_barrier_destroy, b);
  MemoryWrite(thr, pc, (uptr)b, kSizeLog1);
  int res = REAL(pthread_barrier_destroy)(b);
  return res;
}

TSAN_INTERCEPTOR(int, pthread_barrier_wait, void *b) {
  SCOPED_TSAN_INTERCEPTOR(pthread_barrier_wait, b);
  Release(thr, pc, (uptr)b);
  MemoryRead(thr, pc, (uptr)b, kSizeLog1);
  int res = REAL(pthread_barrier_wait)(b);
  MemoryRead(thr, pc, (uptr)b, kSizeLog1);
  if (res == 0 || res == PTHREAD_BARRIER_SERIAL_THREAD) {
    Acquire(thr, pc, (uptr)b);
  }
  return res;
}

TSAN_INTERCEPTOR(int, pthread_once, void *o, void (*f)()) {
  SCOPED_TSAN_INTERCEPTOR(pthread_once, o, f);
  if (o == 0 || f == 0)
    return EINVAL;
  atomic_uint32_t *a = static_cast<atomic_uint32_t*>(o);
  u32 v = atomic_load(a, memory_order_acquire);
  if (v == 0 && atomic_compare_exchange_strong(a, &v, 1,
                                               memory_order_relaxed)) {
    const int old_in_rtl = thr->in_rtl;
    thr->in_rtl = 0;
    (*f)();
    CHECK_EQ(thr->in_rtl, 0);
    thr->in_rtl = old_in_rtl;
    Release(thr, pc, (uptr)o);
    atomic_store(a, 2, memory_order_release);
  } else {
    while (v != 2) {
      pthread_yield();
      v = atomic_load(a, memory_order_acquire);
    }
    Acquire(thr, pc, (uptr)o);
  }
  return 0;
}

TSAN_INTERCEPTOR(int, sem_init, void *s, int pshared, unsigned value) {
  SCOPED_TSAN_INTERCEPTOR(sem_init, s, pshared, value);
  int res = REAL(sem_init)(s, pshared, value);
  return res;
}

TSAN_INTERCEPTOR(int, sem_destroy, void *s) {
  SCOPED_TSAN_INTERCEPTOR(sem_destroy, s);
  int res = REAL(sem_destroy)(s);
  return res;
}

TSAN_INTERCEPTOR(int, sem_wait, void *s) {
  SCOPED_TSAN_INTERCEPTOR(sem_wait, s);
  int res = BLOCK_REAL(sem_wait)(s);
  if (res == 0) {
    Acquire(thr, pc, (uptr)s);
  }
  return res;
}

TSAN_INTERCEPTOR(int, sem_trywait, void *s) {
  SCOPED_TSAN_INTERCEPTOR(sem_trywait, s);
  int res = BLOCK_REAL(sem_trywait)(s);
  if (res == 0) {
    Acquire(thr, pc, (uptr)s);
  }
  return res;
}

TSAN_INTERCEPTOR(int, sem_timedwait, void *s, void *abstime) {
  SCOPED_TSAN_INTERCEPTOR(sem_timedwait, s, abstime);
  int res = BLOCK_REAL(sem_timedwait)(s, abstime);
  if (res == 0) {
    Acquire(thr, pc, (uptr)s);
  }
  return res;
}

TSAN_INTERCEPTOR(int, sem_post, void *s) {
  SCOPED_TSAN_INTERCEPTOR(sem_post, s);
  Release(thr, pc, (uptr)s);
  int res = REAL(sem_post)(s);
  return res;
}

TSAN_INTERCEPTOR(int, sem_getvalue, void *s, int *sval) {
  SCOPED_TSAN_INTERCEPTOR(sem_getvalue, s, sval);
  int res = REAL(sem_getvalue)(s, sval);
  if (res == 0) {
    Acquire(thr, pc, (uptr)s);
  }
  return res;
}

TSAN_INTERCEPTOR(int, __xstat, int version, const char *path, void *buf) {
  SCOPED_TSAN_INTERCEPTOR(__xstat, version, path, buf);
  return REAL(__xstat)(version, path, buf);
}

TSAN_INTERCEPTOR(int, stat, const char *path, void *buf) {
  SCOPED_TSAN_INTERCEPTOR(__xstat, 0, path, buf);
  return REAL(__xstat)(0, path, buf);
}

TSAN_INTERCEPTOR(int, __xstat64, int version, const char *path, void *buf) {
  SCOPED_TSAN_INTERCEPTOR(__xstat64, version, path, buf);
  return REAL(__xstat64)(version, path, buf);
}

TSAN_INTERCEPTOR(int, stat64, const char *path, void *buf) {
  SCOPED_TSAN_INTERCEPTOR(__xstat64, 0, path, buf);
  return REAL(__xstat64)(0, path, buf);
}

TSAN_INTERCEPTOR(int, __lxstat, int version, const char *path, void *buf) {
  SCOPED_TSAN_INTERCEPTOR(__lxstat, version, path, buf);
  return REAL(__lxstat)(version, path, buf);
}

TSAN_INTERCEPTOR(int, lstat, const char *path, void *buf) {
  SCOPED_TSAN_INTERCEPTOR(__lxstat, 0, path, buf);
  return REAL(__lxstat)(0, path, buf);
}

TSAN_INTERCEPTOR(int, __lxstat64, int version, const char *path, void *buf) {
  SCOPED_TSAN_INTERCEPTOR(__lxstat64, version, path, buf);
  return REAL(__lxstat64)(version, path, buf);
}

TSAN_INTERCEPTOR(int, lstat64, const char *path, void *buf) {
  SCOPED_TSAN_INTERCEPTOR(__lxstat64, 0, path, buf);
  return REAL(__lxstat64)(0, path, buf);
}

TSAN_INTERCEPTOR(int, __fxstat, int version, int fd, void *buf) {
  SCOPED_TSAN_INTERCEPTOR(__fxstat, version, fd, buf);
  if (fd > 0)
    FdAccess(thr, pc, fd);
  return REAL(__fxstat)(version, fd, buf);
}

TSAN_INTERCEPTOR(int, fstat, int fd, void *buf) {
  SCOPED_TSAN_INTERCEPTOR(__fxstat, 0, fd, buf);
  if (fd > 0)
    FdAccess(thr, pc, fd);
  return REAL(__fxstat)(0, fd, buf);
}

TSAN_INTERCEPTOR(int, __fxstat64, int version, int fd, void *buf) {
  SCOPED_TSAN_INTERCEPTOR(__fxstat64, version, fd, buf);
  if (fd > 0)
    FdAccess(thr, pc, fd);
  return REAL(__fxstat64)(version, fd, buf);
}

TSAN_INTERCEPTOR(int, fstat64, int fd, void *buf) {
  SCOPED_TSAN_INTERCEPTOR(__fxstat64, 0, fd, buf);
  if (fd > 0)
    FdAccess(thr, pc, fd);
  return REAL(__fxstat64)(0, fd, buf);
}

TSAN_INTERCEPTOR(int, open, const char *name, int flags, int mode) {
  SCOPED_TSAN_INTERCEPTOR(open, name, flags, mode);
  int fd = REAL(open)(name, flags, mode);
  if (fd >= 0)
    FdFileCreate(thr, pc, fd);
  return fd;
}

TSAN_INTERCEPTOR(int, open64, const char *name, int flags, int mode) {
  SCOPED_TSAN_INTERCEPTOR(open64, name, flags, mode);
  int fd = REAL(open64)(name, flags, mode);
  if (fd >= 0)
    FdFileCreate(thr, pc, fd);
  return fd;
}

TSAN_INTERCEPTOR(int, creat, const char *name, int mode) {
  SCOPED_TSAN_INTERCEPTOR(creat, name, mode);
  int fd = REAL(creat)(name, mode);
  if (fd >= 0)
    FdFileCreate(thr, pc, fd);
  return fd;
}

TSAN_INTERCEPTOR(int, creat64, const char *name, int mode) {
  SCOPED_TSAN_INTERCEPTOR(creat64, name, mode);
  int fd = REAL(creat64)(name, mode);
  if (fd >= 0)
    FdFileCreate(thr, pc, fd);
  return fd;
}

TSAN_INTERCEPTOR(int, dup, int oldfd) {
  SCOPED_TSAN_INTERCEPTOR(dup, oldfd);
  int newfd = REAL(dup)(oldfd);
  if (oldfd >= 0 && newfd >= 0 && newfd != oldfd)
    FdDup(thr, pc, oldfd, newfd);
  return newfd;
}

TSAN_INTERCEPTOR(int, dup2, int oldfd, int newfd) {
  SCOPED_TSAN_INTERCEPTOR(dup2, oldfd, newfd);
  int newfd2 = REAL(dup2)(oldfd, newfd);
  if (oldfd >= 0 && newfd2 >= 0 && newfd2 != oldfd)
    FdDup(thr, pc, oldfd, newfd2);
  return newfd2;
}

TSAN_INTERCEPTOR(int, dup3, int oldfd, int newfd, int flags) {
  SCOPED_TSAN_INTERCEPTOR(dup3, oldfd, newfd, flags);
  int newfd2 = REAL(dup3)(oldfd, newfd, flags);
  if (oldfd >= 0 && newfd2 >= 0 && newfd2 != oldfd)
    FdDup(thr, pc, oldfd, newfd2);
  return newfd2;
}

TSAN_INTERCEPTOR(int, eventfd, unsigned initval, int flags) {
  SCOPED_TSAN_INTERCEPTOR(eventfd, initval, flags);
  int fd = REAL(eventfd)(initval, flags);
  if (fd >= 0)
    FdEventCreate(thr, pc, fd);
  return fd;
}

TSAN_INTERCEPTOR(int, signalfd, int fd, void *mask, int flags) {
  SCOPED_TSAN_INTERCEPTOR(signalfd, fd, mask, flags);
  if (fd >= 0)
    FdClose(thr, pc, fd);
  fd = REAL(signalfd)(fd, mask, flags);
  if (fd >= 0)
    FdSignalCreate(thr, pc, fd);
  return fd;
}

TSAN_INTERCEPTOR(int, inotify_init, int fake) {
  SCOPED_TSAN_INTERCEPTOR(inotify_init, fake);
  int fd = REAL(inotify_init)(fake);
  if (fd >= 0)
    FdInotifyCreate(thr, pc, fd);
  return fd;
}

TSAN_INTERCEPTOR(int, inotify_init1, int flags) {
  SCOPED_TSAN_INTERCEPTOR(inotify_init1, flags);
  int fd = REAL(inotify_init1)(flags);
  if (fd >= 0)
    FdInotifyCreate(thr, pc, fd);
  return fd;
}

TSAN_INTERCEPTOR(int, socket, int domain, int type, int protocol) {
  SCOPED_TSAN_INTERCEPTOR(socket, domain, type, protocol);
  int fd = REAL(socket)(domain, type, protocol);
  if (fd >= 0)
    FdSocketCreate(thr, pc, fd);
  return fd;
}

TSAN_INTERCEPTOR(int, socketpair, int domain, int type, int protocol, int *fd) {
  SCOPED_TSAN_INTERCEPTOR(socketpair, domain, type, protocol, fd);
  int res = REAL(socketpair)(domain, type, protocol, fd);
  if (res == 0 && fd[0] >= 0 && fd[1] >= 0)
    FdPipeCreate(thr, pc, fd[0], fd[1]);
  return res;
}

TSAN_INTERCEPTOR(int, connect, int fd, void *addr, unsigned addrlen) {
  SCOPED_TSAN_INTERCEPTOR(connect, fd, addr, addrlen);
  FdSocketConnecting(thr, pc, fd);
  int res = REAL(connect)(fd, addr, addrlen);
  if (res == 0 && fd >= 0)
    FdSocketConnect(thr, pc, fd);
  return res;
}

TSAN_INTERCEPTOR(int, bind, int fd, void *addr, unsigned addrlen) {
  SCOPED_TSAN_INTERCEPTOR(bind, fd, addr, addrlen);
  int res = REAL(bind)(fd, addr, addrlen);
  if (fd > 0 && res == 0)
    FdAccess(thr, pc, fd);
  return res;
<<<<<<< HEAD
}

TSAN_INTERCEPTOR(int, listen, int fd, int backlog) {
  SCOPED_TSAN_INTERCEPTOR(listen, fd, backlog);
  int res = REAL(listen)(fd, backlog);
  if (fd > 0 && res == 0)
    FdAccess(thr, pc, fd);
  return res;
}

TSAN_INTERCEPTOR(int, accept, int fd, void *addr, unsigned *addrlen) {
  SCOPED_TSAN_INTERCEPTOR(accept, fd, addr, addrlen);
  int fd2 = REAL(accept)(fd, addr, addrlen);
  if (fd >= 0 && fd2 >= 0)
    FdSocketAccept(thr, pc, fd, fd2);
  return fd2;
=======
>>>>>>> 4d0aec87
}

TSAN_INTERCEPTOR(int, listen, int fd, int backlog) {
  SCOPED_TSAN_INTERCEPTOR(listen, fd, backlog);
  int res = REAL(listen)(fd, backlog);
  if (fd > 0 && res == 0)
    FdAccess(thr, pc, fd);
  return res;
}

TSAN_INTERCEPTOR(int, epoll_create, int size) {
  SCOPED_TSAN_INTERCEPTOR(epoll_create, size);
  int fd = REAL(epoll_create)(size);
  if (fd >= 0)
    FdPollCreate(thr, pc, fd);
  return fd;
}

TSAN_INTERCEPTOR(int, epoll_create1, int flags) {
  SCOPED_TSAN_INTERCEPTOR(epoll_create1, flags);
  int fd = REAL(epoll_create1)(flags);
  if (fd >= 0)
    FdPollCreate(thr, pc, fd);
  return fd;
}

TSAN_INTERCEPTOR(int, close, int fd) {
  SCOPED_TSAN_INTERCEPTOR(close, fd);
  if (fd >= 0)
    FdClose(thr, pc, fd);
  return REAL(close)(fd);
}

TSAN_INTERCEPTOR(int, __close, int fd) {
  SCOPED_TSAN_INTERCEPTOR(__close, fd);
  if (fd >= 0)
    FdClose(thr, pc, fd);
  return REAL(__close)(fd);
}

// glibc guts
TSAN_INTERCEPTOR(void, __res_iclose, void *state, bool free_addr) {
  SCOPED_TSAN_INTERCEPTOR(__res_iclose, state, free_addr);
  int fds[64];
  int cnt = ExtractResolvFDs(state, fds, ARRAY_SIZE(fds));
  for (int i = 0; i < cnt; i++) {
    if (fds[i] > 0)
      FdClose(thr, pc, fds[i]);
  }
  REAL(__res_iclose)(state, free_addr);
}

TSAN_INTERCEPTOR(int, pipe, int *pipefd) {
  SCOPED_TSAN_INTERCEPTOR(pipe, pipefd);
  int res = REAL(pipe)(pipefd);
  if (res == 0 && pipefd[0] >= 0 && pipefd[1] >= 0)
    FdPipeCreate(thr, pc, pipefd[0], pipefd[1]);
  return res;
}

TSAN_INTERCEPTOR(int, pipe2, int *pipefd, int flags) {
  SCOPED_TSAN_INTERCEPTOR(pipe2, pipefd, flags);
  int res = REAL(pipe2)(pipefd, flags);
  if (res == 0 && pipefd[0] >= 0 && pipefd[1] >= 0)
    FdPipeCreate(thr, pc, pipefd[0], pipefd[1]);
  return res;
}

TSAN_INTERCEPTOR(long_t, send, int fd, void *buf, long_t len, int flags) {
  SCOPED_TSAN_INTERCEPTOR(send, fd, buf, len, flags);
  if (fd >= 0)
    FdRelease(thr, pc, fd);
  int res = REAL(send)(fd, buf, len, flags);
  return res;
}

TSAN_INTERCEPTOR(long_t, sendmsg, int fd, void *msg, int flags) {
  SCOPED_TSAN_INTERCEPTOR(sendmsg, fd, msg, flags);
  if (fd >= 0)
    FdRelease(thr, pc, fd);
  int res = REAL(sendmsg)(fd, msg, flags);
  return res;
}

TSAN_INTERCEPTOR(long_t, recv, int fd, void *buf, long_t len, int flags) {
  SCOPED_TSAN_INTERCEPTOR(recv, fd, buf, len, flags);
  int res = REAL(recv)(fd, buf, len, flags);
  if (res >= 0 && fd >= 0) {
    FdAcquire(thr, pc, fd);
  }
  return res;
}

TSAN_INTERCEPTOR(int, unlink, char *path) {
  SCOPED_TSAN_INTERCEPTOR(unlink, path);
  Release(thr, pc, File2addr(path));
  int res = REAL(unlink)(path);
  return res;
}

TSAN_INTERCEPTOR(void*, fopen, char *path, char *mode) {
  SCOPED_TSAN_INTERCEPTOR(fopen, path, mode);
  void *res = REAL(fopen)(path, mode);
  Acquire(thr, pc, File2addr(path));
  if (res) {
    int fd = fileno_unlocked(res);
    if (fd >= 0)
      FdFileCreate(thr, pc, fd);
  }
  return res;
}

TSAN_INTERCEPTOR(void*, freopen, char *path, char *mode, void *stream) {
  SCOPED_TSAN_INTERCEPTOR(freopen, path, mode, stream);
  if (stream) {
    int fd = fileno_unlocked(stream);
    if (fd >= 0)
      FdClose(thr, pc, fd);
  }
  void *res = REAL(freopen)(path, mode, stream);
  Acquire(thr, pc, File2addr(path));
  if (res) {
    int fd = fileno_unlocked(res);
    if (fd >= 0)
      FdFileCreate(thr, pc, fd);
  }
  return res;
}

TSAN_INTERCEPTOR(int, fclose, void *stream) {
  {
    SCOPED_TSAN_INTERCEPTOR(fclose, stream);
    if (stream) {
      int fd = fileno_unlocked(stream);
      if (fd >= 0)
        FdClose(thr, pc, fd);
    }
  }
  return REAL(fclose)(stream);
}

TSAN_INTERCEPTOR(uptr, fread, void *ptr, uptr size, uptr nmemb, void *f) {
  {
    SCOPED_TSAN_INTERCEPTOR(fread, ptr, size, nmemb, f);
    MemoryAccessRange(thr, pc, (uptr)ptr, size * nmemb, true);
  }
  return REAL(fread)(ptr, size, nmemb, f);
}

TSAN_INTERCEPTOR(uptr, fwrite, const void *p, uptr size, uptr nmemb, void *f) {
  {
    SCOPED_TSAN_INTERCEPTOR(fwrite, p, size, nmemb, f);
    MemoryAccessRange(thr, pc, (uptr)p, size * nmemb, false);
  }
  return REAL(fwrite)(p, size, nmemb, f);
}

TSAN_INTERCEPTOR(int, fflush, void *stream) {
  SCOPED_TSAN_INTERCEPTOR(fflush, stream);
  return REAL(fflush)(stream);
}

TSAN_INTERCEPTOR(void, abort, int fake) {
  SCOPED_TSAN_INTERCEPTOR(abort, fake);
  REAL(fflush)(0);
  REAL(abort)(fake);
}

TSAN_INTERCEPTOR(int, puts, const char *s) {
  SCOPED_TSAN_INTERCEPTOR(puts, s);
  MemoryAccessRange(thr, pc, (uptr)s, internal_strlen(s), false);
  return REAL(puts)(s);
}

TSAN_INTERCEPTOR(int, rmdir, char *path) {
  SCOPED_TSAN_INTERCEPTOR(rmdir, path);
  Release(thr, pc, Dir2addr(path));
  int res = REAL(rmdir)(path);
  return res;
}

TSAN_INTERCEPTOR(void*, opendir, char *path) {
  SCOPED_TSAN_INTERCEPTOR(opendir, path);
  void *res = REAL(opendir)(path);
  if (res != 0)
    Acquire(thr, pc, Dir2addr(path));
  return res;
}

TSAN_INTERCEPTOR(int, epoll_ctl, int epfd, int op, int fd, void *ev) {
  SCOPED_TSAN_INTERCEPTOR(epoll_ctl, epfd, op, fd, ev);
  if (op == EPOLL_CTL_ADD && epfd >= 0) {
    FdRelease(thr, pc, epfd);
  }
  int res = REAL(epoll_ctl)(epfd, op, fd, ev);
  if (fd >= 0)
    FdAccess(thr, pc, fd);
  return res;
}

TSAN_INTERCEPTOR(int, epoll_wait, int epfd, void *ev, int cnt, int timeout) {
  SCOPED_TSAN_INTERCEPTOR(epoll_wait, epfd, ev, cnt, timeout);
  int res = BLOCK_REAL(epoll_wait)(epfd, ev, cnt, timeout);
  if (res > 0 && epfd >= 0) {
    FdAcquire(thr, pc, epfd);
  }
  return res;
}

void ALWAYS_INLINE rtl_generic_sighandler(bool sigact, int sig,
    my_siginfo_t *info, void *ctx) {
  ThreadState *thr = cur_thread();
  SignalContext *sctx = SigCtx(thr);
  // Don't mess with synchronous signals.
  if (sig == SIGSEGV || sig == SIGBUS || sig == SIGILL ||
      sig == SIGABRT || sig == SIGFPE || sig == SIGPIPE || sig == SIGSYS ||
      // If we are sending signal to ourselves, we must process it now.
      (sctx && sig == sctx->int_signal_send) ||
      // If we are in blocking function, we can safely process it now
      // (but check if we are in a recursive interceptor,
      // i.e. pthread_join()->munmap()).
      (sctx && sctx->in_blocking_func == 1 && thr->in_rtl == 1)) {
    int in_rtl = thr->in_rtl;
    thr->in_rtl = 0;
    CHECK_EQ(thr->in_signal_handler, false);
    thr->in_signal_handler = true;
    if (sigact)
      sigactions[sig].sa_sigaction(sig, info, ctx);
    else
      sigactions[sig].sa_handler(sig);
    CHECK_EQ(thr->in_signal_handler, true);
    thr->in_signal_handler = false;
    thr->in_rtl = in_rtl;
    return;
  }

  if (sctx == 0)
    return;
  SignalDesc *signal = &sctx->pending_signals[sig];
  if (signal->armed == false) {
    signal->armed = true;
    signal->sigaction = sigact;
    if (info)
      internal_memcpy(&signal->siginfo, info, sizeof(*info));
    if (ctx)
      internal_memcpy(&signal->ctx, ctx, sizeof(signal->ctx));
    sctx->pending_signal_count++;
  }
}

static void rtl_sighandler(int sig) {
  rtl_generic_sighandler(false, sig, 0, 0);
}

static void rtl_sigaction(int sig, my_siginfo_t *info, void *ctx) {
  rtl_generic_sighandler(true, sig, info, ctx);
}

TSAN_INTERCEPTOR(int, sigaction, int sig, sigaction_t *act, sigaction_t *old) {
  SCOPED_TSAN_INTERCEPTOR(sigaction, sig, act, old);
  if (old)
    internal_memcpy(old, &sigactions[sig], sizeof(*old));
  if (act == 0)
    return 0;
  internal_memcpy(&sigactions[sig], act, sizeof(*act));
  sigaction_t newact;
  internal_memcpy(&newact, act, sizeof(newact));
  REAL(sigfillset)(&newact.sa_mask);
  if (act->sa_handler != SIG_IGN && act->sa_handler != SIG_DFL) {
    if (newact.sa_flags & SA_SIGINFO)
      newact.sa_sigaction = rtl_sigaction;
    else
      newact.sa_handler = rtl_sighandler;
  }
  int res = REAL(sigaction)(sig, &newact, 0);
  return res;
}

TSAN_INTERCEPTOR(sighandler_t, signal, int sig, sighandler_t h) {
  sigaction_t act;
  act.sa_handler = h;
  REAL(memset)(&act.sa_mask, -1, sizeof(act.sa_mask));
  act.sa_flags = 0;
  sigaction_t old;
  int res = sigaction(sig, &act, &old);
  if (res)
    return SIG_ERR;
  return old.sa_handler;
}

TSAN_INTERCEPTOR(int, sigsuspend, const __sanitizer_sigset_t *mask) {
  SCOPED_TSAN_INTERCEPTOR(sigsuspend, mask);
  return REAL(sigsuspend)(mask);
}

TSAN_INTERCEPTOR(int, raise, int sig) {
  SCOPED_TSAN_INTERCEPTOR(raise, sig);
  SignalContext *sctx = SigCtx(thr);
  CHECK_NE(sctx, 0);
  int prev = sctx->int_signal_send;
  sctx->int_signal_send = sig;
  int res = REAL(raise)(sig);
  CHECK_EQ(sctx->int_signal_send, sig);
  sctx->int_signal_send = prev;
  return res;
}

TSAN_INTERCEPTOR(int, kill, int pid, int sig) {
  SCOPED_TSAN_INTERCEPTOR(kill, pid, sig);
  SignalContext *sctx = SigCtx(thr);
  CHECK_NE(sctx, 0);
  int prev = sctx->int_signal_send;
  if (pid == (int)internal_getpid()) {
    sctx->int_signal_send = sig;
  }
  int res = REAL(kill)(pid, sig);
  if (pid == (int)internal_getpid()) {
    CHECK_EQ(sctx->int_signal_send, sig);
    sctx->int_signal_send = prev;
  }
  return res;
}

TSAN_INTERCEPTOR(int, pthread_kill, void *tid, int sig) {
  SCOPED_TSAN_INTERCEPTOR(pthread_kill, tid, sig);
  SignalContext *sctx = SigCtx(thr);
  CHECK_NE(sctx, 0);
  int prev = sctx->int_signal_send;
  if (tid == pthread_self()) {
    sctx->int_signal_send = sig;
  }
  int res = REAL(pthread_kill)(tid, sig);
  if (tid == pthread_self()) {
    CHECK_EQ(sctx->int_signal_send, sig);
    sctx->int_signal_send = prev;
  }
  return res;
}

TSAN_INTERCEPTOR(int, gettimeofday, void *tv, void *tz) {
  SCOPED_TSAN_INTERCEPTOR(gettimeofday, tv, tz);
  // It's intercepted merely to process pending signals.
  return REAL(gettimeofday)(tv, tz);
}

TSAN_INTERCEPTOR(int, getaddrinfo, void *node, void *service,
    void *hints, void *rv) {
  SCOPED_TSAN_INTERCEPTOR(getaddrinfo, node, service, hints, rv);
  // We miss atomic synchronization in getaddrinfo,
  // and can report false race between malloc and free
  // inside of getaddrinfo. So ignore memory accesses.
  ThreadIgnoreBegin(thr);
  // getaddrinfo calls fopen, which can be intercepted by user.
  thr->in_rtl--;
  CHECK_EQ(thr->in_rtl, 0);
  int res = REAL(getaddrinfo)(node, service, hints, rv);
  thr->in_rtl++;
  ThreadIgnoreEnd(thr);
  return res;
}

// Linux kernel has a bug that leads to kernel deadlock if a process
// maps TBs of memory and then calls mlock().
static void MlockIsUnsupported() {
  static atomic_uint8_t printed;
  if (atomic_exchange(&printed, 1, memory_order_relaxed))
    return;
  if (flags()->verbosity > 0)
    Printf("INFO: ThreadSanitizer ignores mlock/mlockall/munlock/munlockall\n");
}

TSAN_INTERCEPTOR(int, mlock, const void *addr, uptr len) {
  MlockIsUnsupported();
  return 0;
}

TSAN_INTERCEPTOR(int, munlock, const void *addr, uptr len) {
  MlockIsUnsupported();
  return 0;
}

TSAN_INTERCEPTOR(int, mlockall, int flags) {
  MlockIsUnsupported();
  return 0;
}

TSAN_INTERCEPTOR(int, munlockall, void) {
  MlockIsUnsupported();
  return 0;
}

TSAN_INTERCEPTOR(int, fork, int fake) {
  SCOPED_TSAN_INTERCEPTOR(fork, fake);
  int pid = REAL(fork)(fake);
  if (pid == 0) {
    // child
    FdOnFork(thr, pc);
  } else if (pid > 0) {
    // parent
  }
  return pid;
}

struct TsanInterceptorContext {
  ThreadState *thr;
  const uptr caller_pc;
  const uptr pc;
};

#include "sanitizer_common/sanitizer_platform_interceptors.h"
// Causes interceptor recursion (getpwuid_r() calls fopen())
#undef SANITIZER_INTERCEPT_GETPWNAM_AND_FRIENDS
#undef SANITIZER_INTERCEPT_GETPWNAM_R_AND_FRIENDS
// Causes interceptor recursion (getaddrinfo() and fopen())
#undef SANITIZER_INTERCEPT_GETADDRINFO
#undef SANITIZER_INTERCEPT_GETNAMEINFO
// Causes interceptor recursion (glob64() calls lstat64())
#undef SANITIZER_INTERCEPT_GLOB

#define COMMON_INTERCEPTOR_UNPOISON_PARAM(ctx, count) \
  do {                                                \
  } while (false)
#define COMMON_INTERCEPTOR_WRITE_RANGE(ctx, ptr, size)                    \
  MemoryAccessRange(((TsanInterceptorContext *)ctx)->thr,                 \
                    ((TsanInterceptorContext *)ctx)->pc, (uptr)ptr, size, \
                    true)
#define COMMON_INTERCEPTOR_READ_RANGE(ctx, ptr, size)                       \
  MemoryAccessRange(((TsanInterceptorContext *) ctx)->thr,                  \
                    ((TsanInterceptorContext *) ctx)->pc, (uptr) ptr, size, \
                    false)
#define COMMON_INTERCEPTOR_ENTER(ctx, func, ...)      \
  SCOPED_TSAN_INTERCEPTOR(func, __VA_ARGS__);         \
  TsanInterceptorContext _ctx = {thr, caller_pc, pc}; \
  ctx = (void *)&_ctx;                                \
  (void) ctx;
#define COMMON_INTERCEPTOR_FD_ACQUIRE(ctx, fd) \
  FdAcquire(((TsanInterceptorContext *) ctx)->thr, pc, fd)
#define COMMON_INTERCEPTOR_FD_RELEASE(ctx, fd) \
  FdRelease(((TsanInterceptorContext *) ctx)->thr, pc, fd)
#define COMMON_INTERCEPTOR_FD_SOCKET_ACCEPT(ctx, fd, newfd) \
  FdSocketAccept(((TsanInterceptorContext *) ctx)->thr, pc, fd, newfd)
#define COMMON_INTERCEPTOR_SET_THREAD_NAME(ctx, name) \
  ThreadSetName(((TsanInterceptorContext *) ctx)->thr, name)
#define COMMON_INTERCEPTOR_BLOCK_REAL(name) BLOCK_REAL(name)
#include "sanitizer_common/sanitizer_common_interceptors.inc"

#define TSAN_SYSCALL() \
  ThreadState *thr = cur_thread(); \
  ScopedSyscall scoped_syscall(thr) \
/**/

struct ScopedSyscall {
  ThreadState *thr;

  explicit ScopedSyscall(ThreadState *thr)
      : thr(thr) {
    if (thr->in_rtl == 0)
      Initialize(thr);
    thr->in_rtl++;
  }

  ~ScopedSyscall() {
    thr->in_rtl--;
    if (thr->in_rtl == 0)
      ProcessPendingSignals(thr);
  }
};

static void syscall_access_range(uptr pc, uptr p, uptr s, bool write) {
  TSAN_SYSCALL();
  MemoryAccessRange(thr, pc, p, s, write);
}

static void syscall_fd_close(uptr pc, int fd) {
  TSAN_SYSCALL();
  if (fd >= 0)
    FdClose(thr, pc, fd);
}

static void syscall_pre_fork(uptr pc) {
  TSAN_SYSCALL();
}

static void syscall_post_fork(uptr pc, int res) {
  TSAN_SYSCALL();
  if (res == 0) {
    // child
    FdOnFork(thr, pc);
  } else if (res > 0) {
    // parent
  }
}

#define COMMON_SYSCALL_PRE_READ_RANGE(p, s) \
  syscall_access_range(GET_CALLER_PC(), (uptr)(p), (uptr)(s), false)
#define COMMON_SYSCALL_PRE_WRITE_RANGE(p, s) \
  syscall_access_range(GET_CALLER_PC(), (uptr)(p), (uptr)(s), true)
#define COMMON_SYSCALL_POST_READ_RANGE(p, s) \
  do { } while (false)
#define COMMON_SYSCALL_POST_WRITE_RANGE(p, s) \
  do { } while (false)
#define COMMON_SYSCALL_FD_CLOSE(fd) \
  syscall_fd_close(GET_CALLER_PC(), fd)
#define COMMON_SYSCALL_PRE_FORK() \
  syscall_pre_fork(GET_CALLER_PC())
#define COMMON_SYSCALL_POST_FORK(res) \
  syscall_post_fork(GET_CALLER_PC(), res)
#include "sanitizer_common/sanitizer_common_syscalls.inc"

namespace __tsan {

void ProcessPendingSignals(ThreadState *thr) {
  CHECK_EQ(thr->in_rtl, 0);
  SignalContext *sctx = SigCtx(thr);
  if (sctx == 0 || sctx->pending_signal_count == 0 || thr->in_signal_handler)
    return;
  Context *ctx = CTX();
  thr->in_signal_handler = true;
  sctx->pending_signal_count = 0;
  // These are too big for stack.
  static THREADLOCAL __sanitizer_sigset_t emptyset, oldset;
  REAL(sigfillset)(&emptyset);
  pthread_sigmask(SIG_SETMASK, &emptyset, &oldset);
  for (int sig = 0; sig < kSigCount; sig++) {
    SignalDesc *signal = &sctx->pending_signals[sig];
    if (signal->armed) {
      signal->armed = false;
      if (sigactions[sig].sa_handler != SIG_DFL
          && sigactions[sig].sa_handler != SIG_IGN) {
        // Insure that the handler does not spoil errno.
        const int saved_errno = errno;
        errno = 0;
        if (signal->sigaction)
          sigactions[sig].sa_sigaction(sig, &signal->siginfo, &signal->ctx);
        else
          sigactions[sig].sa_handler(sig);
        if (flags()->report_bugs && errno != 0) {
          ScopedInRtl in_rtl;
          __tsan::StackTrace stack;
          uptr pc = signal->sigaction ?
              (uptr)sigactions[sig].sa_sigaction :
              (uptr)sigactions[sig].sa_handler;
          pc += 1;  // return address is expected, OutputReport() will undo this
          stack.Init(&pc, 1);
          ThreadRegistryLock l(ctx->thread_registry);
          ScopedReport rep(ReportTypeErrnoInSignal);
          if (!IsFiredSuppression(ctx, rep, stack)) {
            rep.AddStack(&stack);
            OutputReport(ctx, rep, rep.GetReport()->stacks[0]);
          }
        }
        errno = saved_errno;
      }
    }
  }
  pthread_sigmask(SIG_SETMASK, &oldset, 0);
  CHECK_EQ(thr->in_signal_handler, true);
  thr->in_signal_handler = false;
}

static void finalize(void *arg) {
  ThreadState * thr = cur_thread();
  uptr pc = 0;
  atexit_ctx->exit(thr, pc);
  int status = Finalize(cur_thread());
  REAL(fflush)(0);
  if (status)
    _exit(status);
}

static void unreachable() {
  Printf("FATAL: ThreadSanitizer: unreachable called\n");
  Die();
}

void InitializeInterceptors() {
  CHECK_GT(cur_thread()->in_rtl, 0);

  // We need to setup it early, because functions like dlsym() can call it.
  REAL(memset) = internal_memset;
  REAL(memcpy) = internal_memcpy;
  REAL(memcmp) = internal_memcmp;

  // Instruct libc malloc to consume less memory.
  mallopt(1, 0);  // M_MXFAST
  mallopt(-3, 32*1024);  // M_MMAP_THRESHOLD

  SANITIZER_COMMON_INTERCEPTORS_INIT;

  TSAN_INTERCEPT(setjmp);
  TSAN_INTERCEPT(_setjmp);
  TSAN_INTERCEPT(sigsetjmp);
  TSAN_INTERCEPT(__sigsetjmp);
  TSAN_INTERCEPT(longjmp);
  TSAN_INTERCEPT(siglongjmp);

  TSAN_INTERCEPT(malloc);
  TSAN_INTERCEPT(__libc_memalign);
  TSAN_INTERCEPT(calloc);
  TSAN_INTERCEPT(realloc);
  TSAN_INTERCEPT(free);
  TSAN_INTERCEPT(cfree);
  TSAN_INTERCEPT(mmap);
  TSAN_INTERCEPT(mmap64);
  TSAN_INTERCEPT(munmap);
  TSAN_INTERCEPT(memalign);
  TSAN_INTERCEPT(valloc);
  TSAN_INTERCEPT(pvalloc);
  TSAN_INTERCEPT(posix_memalign);

  TSAN_INTERCEPT(strlen);
  TSAN_INTERCEPT(memset);
  TSAN_INTERCEPT(memcpy);
  TSAN_INTERCEPT(memchr);
  TSAN_INTERCEPT(memrchr);
  TSAN_INTERCEPT(memmove);
  TSAN_INTERCEPT(memcmp);
  TSAN_INTERCEPT(strchr);
  TSAN_INTERCEPT(strchrnul);
  TSAN_INTERCEPT(strrchr);
  TSAN_INTERCEPT(strcpy);  // NOLINT
  TSAN_INTERCEPT(strncpy);
  TSAN_INTERCEPT(strstr);
  TSAN_INTERCEPT(strdup);

  TSAN_INTERCEPT(pthread_create);
  TSAN_INTERCEPT(pthread_join);
  TSAN_INTERCEPT(pthread_detach);

  TSAN_INTERCEPT(pthread_mutex_init);
  TSAN_INTERCEPT(pthread_mutex_destroy);
  TSAN_INTERCEPT(pthread_mutex_lock);
  TSAN_INTERCEPT(pthread_mutex_trylock);
  TSAN_INTERCEPT(pthread_mutex_timedlock);
  TSAN_INTERCEPT(pthread_mutex_unlock);

  TSAN_INTERCEPT(pthread_spin_init);
  TSAN_INTERCEPT(pthread_spin_destroy);
  TSAN_INTERCEPT(pthread_spin_lock);
  TSAN_INTERCEPT(pthread_spin_trylock);
  TSAN_INTERCEPT(pthread_spin_unlock);

  TSAN_INTERCEPT(pthread_rwlock_init);
  TSAN_INTERCEPT(pthread_rwlock_destroy);
  TSAN_INTERCEPT(pthread_rwlock_rdlock);
  TSAN_INTERCEPT(pthread_rwlock_tryrdlock);
  TSAN_INTERCEPT(pthread_rwlock_timedrdlock);
  TSAN_INTERCEPT(pthread_rwlock_wrlock);
  TSAN_INTERCEPT(pthread_rwlock_trywrlock);
  TSAN_INTERCEPT(pthread_rwlock_timedwrlock);
  TSAN_INTERCEPT(pthread_rwlock_unlock);

  INTERCEPT_FUNCTION_VER(pthread_cond_init, GLIBC_2.3.2);
  INTERCEPT_FUNCTION_VER(pthread_cond_destroy, GLIBC_2.3.2);
  INTERCEPT_FUNCTION_VER(pthread_cond_signal, GLIBC_2.3.2);
  INTERCEPT_FUNCTION_VER(pthread_cond_broadcast, GLIBC_2.3.2);
  INTERCEPT_FUNCTION_VER(pthread_cond_wait, GLIBC_2.3.2);
  INTERCEPT_FUNCTION_VER(pthread_cond_timedwait, GLIBC_2.3.2);

  TSAN_INTERCEPT(pthread_barrier_init);
  TSAN_INTERCEPT(pthread_barrier_destroy);
  TSAN_INTERCEPT(pthread_barrier_wait);

  TSAN_INTERCEPT(pthread_once);

  TSAN_INTERCEPT(sem_init);
  TSAN_INTERCEPT(sem_destroy);
  TSAN_INTERCEPT(sem_wait);
  TSAN_INTERCEPT(sem_trywait);
  TSAN_INTERCEPT(sem_timedwait);
  TSAN_INTERCEPT(sem_post);
  TSAN_INTERCEPT(sem_getvalue);

  TSAN_INTERCEPT(stat);
  TSAN_INTERCEPT(__xstat);
  TSAN_INTERCEPT(stat64);
  TSAN_INTERCEPT(__xstat64);
  TSAN_INTERCEPT(lstat);
  TSAN_INTERCEPT(__lxstat);
  TSAN_INTERCEPT(lstat64);
  TSAN_INTERCEPT(__lxstat64);
  TSAN_INTERCEPT(fstat);
  TSAN_INTERCEPT(__fxstat);
  TSAN_INTERCEPT(fstat64);
  TSAN_INTERCEPT(__fxstat64);
  TSAN_INTERCEPT(open);
  TSAN_INTERCEPT(open64);
  TSAN_INTERCEPT(creat);
  TSAN_INTERCEPT(creat64);
  TSAN_INTERCEPT(dup);
  TSAN_INTERCEPT(dup2);
  TSAN_INTERCEPT(dup3);
  TSAN_INTERCEPT(eventfd);
  TSAN_INTERCEPT(signalfd);
  TSAN_INTERCEPT(inotify_init);
  TSAN_INTERCEPT(inotify_init1);
  TSAN_INTERCEPT(socket);
  TSAN_INTERCEPT(socketpair);
  TSAN_INTERCEPT(connect);
  TSAN_INTERCEPT(bind);
  TSAN_INTERCEPT(listen);
<<<<<<< HEAD
  TSAN_INTERCEPT(accept);
  TSAN_INTERCEPT(accept4);
=======
>>>>>>> 4d0aec87
  TSAN_INTERCEPT(epoll_create);
  TSAN_INTERCEPT(epoll_create1);
  TSAN_INTERCEPT(close);
  TSAN_INTERCEPT(__close);
  TSAN_INTERCEPT(__res_iclose);
  TSAN_INTERCEPT(pipe);
  TSAN_INTERCEPT(pipe2);

  TSAN_INTERCEPT(send);
  TSAN_INTERCEPT(sendmsg);
  TSAN_INTERCEPT(recv);

  TSAN_INTERCEPT(unlink);
  TSAN_INTERCEPT(fopen);
  TSAN_INTERCEPT(freopen);
  TSAN_INTERCEPT(fclose);
  TSAN_INTERCEPT(fread);
  TSAN_INTERCEPT(fwrite);
  TSAN_INTERCEPT(fflush);
  TSAN_INTERCEPT(abort);
  TSAN_INTERCEPT(puts);
  TSAN_INTERCEPT(rmdir);
  TSAN_INTERCEPT(opendir);

  TSAN_INTERCEPT(epoll_ctl);
  TSAN_INTERCEPT(epoll_wait);

  TSAN_INTERCEPT(sigaction);
  TSAN_INTERCEPT(signal);
  TSAN_INTERCEPT(sigsuspend);
  TSAN_INTERCEPT(raise);
  TSAN_INTERCEPT(kill);
  TSAN_INTERCEPT(pthread_kill);
  TSAN_INTERCEPT(sleep);
  TSAN_INTERCEPT(usleep);
  TSAN_INTERCEPT(nanosleep);
  TSAN_INTERCEPT(gettimeofday);
  TSAN_INTERCEPT(getaddrinfo);

  TSAN_INTERCEPT(mlock);
  TSAN_INTERCEPT(munlock);
  TSAN_INTERCEPT(mlockall);
  TSAN_INTERCEPT(munlockall);

  TSAN_INTERCEPT(fork);
  TSAN_INTERCEPT(on_exit);
  TSAN_INTERCEPT(__cxa_atexit);

  // Need to setup it, because interceptors check that the function is resolved.
  // But atexit is emitted directly into the module, so can't be resolved.
  REAL(atexit) = (int(*)(void(*)()))unreachable;
  atexit_ctx = new(internal_alloc(MBlockAtExit, sizeof(AtExitContext)))
      AtExitContext();

  if (REAL(__cxa_atexit)(&finalize, 0, 0)) {
    Printf("ThreadSanitizer: failed to setup atexit callback\n");
    Die();
  }

  if (pthread_key_create(&g_thread_finalize_key, &thread_finalize)) {
    Printf("ThreadSanitizer: failed to create thread key\n");
    Die();
  }

  FdInit();
}

void internal_start_thread(void(*func)(void *arg), void *arg) {
  void *th;
  REAL(pthread_create)(&th, 0, (void*(*)(void *arg))func, arg);
  REAL(pthread_detach)(th);
}

}  // namespace __tsan<|MERGE_RESOLUTION|>--- conflicted
+++ resolved
@@ -59,10 +59,7 @@
 extern "C" void *__libc_calloc(uptr size, uptr n);
 extern "C" void *__libc_realloc(void *ptr, uptr size);
 extern "C" void __libc_free(void *ptr);
-<<<<<<< HEAD
-=======
 extern "C" int mallopt(int param, int value);
->>>>>>> 4d0aec87
 const int PTHREAD_MUTEX_RECURSIVE = 1;
 const int PTHREAD_MUTEX_RECURSIVE_NP = 1;
 const int EINVAL = 22;
@@ -126,9 +123,6 @@
   int pending_signal_count;
   SignalDesc pending_signals[kSigCount];
 };
-<<<<<<< HEAD
-}  // namespace __tsan
-=======
 
 // Used to ignore interceptors coming directly from libjvm.so.
 atomic_uintptr_t libjvm_begin;
@@ -143,7 +137,6 @@
   }
   return false;
 }
->>>>>>> 4d0aec87
 
 }  // namespace __tsan
 
@@ -312,38 +305,6 @@
 
 static AtExitContext *atexit_ctx;
 
-<<<<<<< HEAD
-static void finalize(void *arg) {
-  ThreadState * thr = cur_thread();
-  uptr pc = 0;
-  atexit_ctx->exit(thr, pc);
-  int status = Finalize(cur_thread());
-  if (status)
-    _exit(status);
-}
-
-TSAN_INTERCEPTOR(int, atexit, void (*f)()) {
-  if (cur_thread()->in_symbolizer)
-    return 0;
-  SCOPED_TSAN_INTERCEPTOR(atexit, f);
-  return atexit_ctx->atexit(thr, pc, false, (void(*)())f, 0);
-}
-
-TSAN_INTERCEPTOR(int, on_exit, void(*f)(int, void*), void *arg) {
-  if (cur_thread()->in_symbolizer)
-    return 0;
-  SCOPED_TSAN_INTERCEPTOR(on_exit, f, arg);
-  return atexit_ctx->atexit(thr, pc, true, (void(*)())f, arg);
-}
-
-TSAN_INTERCEPTOR(int, __cxa_atexit, void (*f)(void *a), void *arg, void *dso) {
-  if (cur_thread()->in_symbolizer)
-    return 0;
-  SCOPED_TSAN_INTERCEPTOR(__cxa_atexit, f, arg, dso);
-  if (dso)
-    return REAL(__cxa_atexit)(f, arg, dso);
-  return atexit_ctx->atexit(thr, pc, false, (void(*)())f, arg);
-=======
 TSAN_INTERCEPTOR(int, atexit, void (*f)()) {
   if (cur_thread()->in_symbolizer)
     return 0;
@@ -414,7 +375,6 @@
   }
   Printf("ThreadSanitizer: can't find longjmp buf\n");
   CHECK(0);
->>>>>>> 4d0aec87
 }
 
 // FIXME: put everything below into a common extern "C" block?
@@ -479,11 +439,7 @@
 }
 
 TSAN_INTERCEPTOR(void*, malloc, uptr size) {
-<<<<<<< HEAD
-  if (cur_thread()->in_symbolizer)
-=======
   if (cur_thread()->in_symbolizer || libjvm_check(GET_CALLER_PC()))
->>>>>>> 4d0aec87
     return __libc_malloc(size);
   void *p = 0;
   {
@@ -500,16 +456,10 @@
 }
 
 TSAN_INTERCEPTOR(void*, calloc, uptr size, uptr n) {
-<<<<<<< HEAD
-  if (cur_thread()->in_symbolizer)
-    return __libc_calloc(size, n);
-  if (__sanitizer::CallocShouldReturnNullDueToOverflow(size, n)) return 0;
-=======
   if (cur_thread()->in_symbolizer || libjvm_check(GET_CALLER_PC()))
     return __libc_calloc(size, n);
   if (__sanitizer::CallocShouldReturnNullDueToOverflow(size, n))
     return AllocatorReturnNull();
->>>>>>> 4d0aec87
   void *p = 0;
   {
     SCOPED_INTERCEPTOR_RAW(calloc, size, n);
@@ -522,11 +472,7 @@
 }
 
 TSAN_INTERCEPTOR(void*, realloc, void *p, uptr size) {
-<<<<<<< HEAD
-  if (cur_thread()->in_symbolizer)
-=======
   if (cur_thread()->in_symbolizer || libjvm_check(GET_CALLER_PC()))
->>>>>>> 4d0aec87
     return __libc_realloc(p, size);
   if (p)
     invoke_free_hook(p);
@@ -541,11 +487,7 @@
 TSAN_INTERCEPTOR(void, free, void *p) {
   if (p == 0)
     return;
-<<<<<<< HEAD
-  if (cur_thread()->in_symbolizer)
-=======
   if (cur_thread()->in_symbolizer || libjvm_check(GET_CALLER_PC()))
->>>>>>> 4d0aec87
     return __libc_free(p);
   invoke_free_hook(p);
   SCOPED_INTERCEPTOR_RAW(free, p);
@@ -555,11 +497,7 @@
 TSAN_INTERCEPTOR(void, cfree, void *p) {
   if (p == 0)
     return;
-<<<<<<< HEAD
-  if (cur_thread()->in_symbolizer)
-=======
   if (cur_thread()->in_symbolizer || libjvm_check(GET_CALLER_PC()))
->>>>>>> 4d0aec87
     return __libc_free(p);
   invoke_free_hook(p);
   SCOPED_INTERCEPTOR_RAW(cfree, p);
@@ -574,11 +512,7 @@
 }
 
 #define OPERATOR_NEW_BODY(mangled_name) \
-<<<<<<< HEAD
-  if (cur_thread()->in_symbolizer) \
-=======
   if (cur_thread()->in_symbolizer || libjvm_check(GET_CALLER_PC())) \
->>>>>>> 4d0aec87
     return __libc_malloc(size); \
   void *p = 0; \
   {  \
@@ -614,11 +548,7 @@
 
 #define OPERATOR_DELETE_BODY(mangled_name) \
   if (ptr == 0) return;  \
-<<<<<<< HEAD
-  if (cur_thread()->in_symbolizer) \
-=======
   if (cur_thread()->in_symbolizer || libjvm_check(GET_CALLER_PC())) \
->>>>>>> 4d0aec87
     return __libc_free(ptr); \
   invoke_free_hook(ptr);  \
   SCOPED_INTERCEPTOR_RAW(mangled_name, ptr);  \
@@ -788,11 +718,7 @@
   if (res != MAP_FAILED) {
     if (fd > 0)
       FdAccess(thr, pc, fd);
-<<<<<<< HEAD
-    MemoryResetRange(thr, pc, (uptr)res, sz);
-=======
     MemoryRangeImitateWrite(thr, pc, (uptr)res, sz);
->>>>>>> 4d0aec87
   }
   return res;
 }
@@ -806,11 +732,7 @@
   if (res != MAP_FAILED) {
     if (fd > 0)
       FdAccess(thr, pc, fd);
-<<<<<<< HEAD
-    MemoryResetRange(thr, pc, (uptr)res, sz);
-=======
     MemoryRangeImitateWrite(thr, pc, (uptr)res, sz);
->>>>>>> 4d0aec87
   }
   return res;
 }
@@ -1504,25 +1426,6 @@
   if (fd > 0 && res == 0)
     FdAccess(thr, pc, fd);
   return res;
-<<<<<<< HEAD
-}
-
-TSAN_INTERCEPTOR(int, listen, int fd, int backlog) {
-  SCOPED_TSAN_INTERCEPTOR(listen, fd, backlog);
-  int res = REAL(listen)(fd, backlog);
-  if (fd > 0 && res == 0)
-    FdAccess(thr, pc, fd);
-  return res;
-}
-
-TSAN_INTERCEPTOR(int, accept, int fd, void *addr, unsigned *addrlen) {
-  SCOPED_TSAN_INTERCEPTOR(accept, fd, addr, addrlen);
-  int fd2 = REAL(accept)(fd, addr, addrlen);
-  if (fd >= 0 && fd2 >= 0)
-    FdSocketAccept(thr, pc, fd, fd2);
-  return fd2;
-=======
->>>>>>> 4d0aec87
 }
 
 TSAN_INTERCEPTOR(int, listen, int fd, int backlog) {
@@ -2224,11 +2127,6 @@
   TSAN_INTERCEPT(connect);
   TSAN_INTERCEPT(bind);
   TSAN_INTERCEPT(listen);
-<<<<<<< HEAD
-  TSAN_INTERCEPT(accept);
-  TSAN_INTERCEPT(accept4);
-=======
->>>>>>> 4d0aec87
   TSAN_INTERCEPT(epoll_create);
   TSAN_INTERCEPT(epoll_create1);
   TSAN_INTERCEPT(close);
