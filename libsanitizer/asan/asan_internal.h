--- conflicted
+++ resolved
@@ -21,36 +21,6 @@
 
 #define ASAN_DEFAULT_FAILURE_EXITCODE 1
 
-<<<<<<< HEAD
-#if defined(__linux__)
-# define ASAN_LINUX   1
-#else
-# define ASAN_LINUX   0
-#endif
-
-#if defined(__APPLE__)
-# define ASAN_MAC     1
-#else
-# define ASAN_MAC     0
-#endif
-
-#if defined(_WIN32)
-# define ASAN_WINDOWS 1
-#else
-# define ASAN_WINDOWS 0
-#endif
-
-#if defined(__ANDROID__) || defined(ANDROID)
-# define ASAN_ANDROID 1
-#else
-# define ASAN_ANDROID 0
-#endif
-
-
-#define ASAN_POSIX (ASAN_LINUX || ASAN_MAC)
-
-=======
->>>>>>> 4d0aec87
 #if __has_feature(address_sanitizer) || defined(__SANITIZE_ADDRESS__)
 # error "The AddressSanitizer run-time should not be"
         " instrumented by AddressSanitizer"
@@ -89,11 +59,7 @@
 #endif
 
 #ifndef ASAN_USE_PREINIT_ARRAY
-<<<<<<< HEAD
-# define ASAN_USE_PREINIT_ARRAY (ASAN_LINUX && !ASAN_ANDROID)
-=======
 # define ASAN_USE_PREINIT_ARRAY (SANITIZER_LINUX && !SANITIZER_ANDROID)
->>>>>>> 4d0aec87
 #endif
 
 // All internal functions in asan reside inside the __asan namespace
