--- conflicted
+++ resolved
@@ -1,10 +1,6 @@
 # Process this file with autoconf to produce a configure script.
 #   Copyright 1994, 1995, 1996, 1997, 1998, 1999, 2001, 2002, 2003, 2004
-<<<<<<< HEAD
-#   2005, 2006, 2009 Free Software Foundation, Inc.
-=======
 #   2005, 2006, 2009, 2011 Free Software Foundation, Inc.
->>>>>>> 3082eeb7
 #   Originally contributed by Dave Love (d.love@dl.ac.uk).
 #
 #This file is part of GCC.
@@ -179,10 +175,6 @@
   *-cygwin*|*-mingw*)
     # Tell libtool to build DLLs on Windows
     extra_ldflags_libobjc='$(lt_host_flags)'
-    ;;
-  *-cygwin*|*-mingw*)
-    # Tell libtool to build DLLs on Windows
-    extra_ldflags_libobjc='-no-undefined -bindir $(bindir)'
     ;;
 esac
 AC_SUBST(extra_ldflags_libobjc)
