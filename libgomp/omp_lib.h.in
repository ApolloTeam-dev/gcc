--- conflicted
+++ resolved
@@ -121,11 +121,8 @@
 
       external omp_is_initial_device
       logical(4) omp_is_initial_device
-<<<<<<< HEAD
-=======
       external omp_get_initial_device
       integer(4) omp_get_initial_device
->>>>>>> 9c23418f
 
       external omp_get_max_task_priority
       integer(4) omp_get_max_task_priority