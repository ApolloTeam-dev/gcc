--- conflicted
+++ resolved
@@ -5,20 +5,13 @@
 
 program reduction
   integer, parameter    :: n = 40, c = 10
-<<<<<<< HEAD
-  integer               :: i, vsum, gs, ws, vs, cs
-=======
   integer               :: i, vsum, gs, ws, vs, cs, ns
->>>>>>> a050099a
 
   call redsub_gang (gs, n, c)
   call redsub_worker (ws, n, c)
   call redsub_vector (vs, n, c)
   call redsub_combined (cs, n, c)
-<<<<<<< HEAD
-=======
   call redsub_nested (ns, n, c)
->>>>>>> a050099a
 
   vsum = 0
 
@@ -31,10 +24,7 @@
   if (ws .ne. vsum) call abort ()
   if (vs .ne. vsum) call abort ()
   if (cs .ne. vsum) call abort ()
-<<<<<<< HEAD
-=======
   if (ns .ne. vsum) call abort ()
->>>>>>> a050099a
 end program reduction
 
 subroutine redsub_gang(sum, n, c)
@@ -87,9 +77,6 @@
      sum = sum + c
   end do
   !$acc end parallel
-<<<<<<< HEAD
-end subroutine redsub_combined
-=======
 end subroutine redsub_combined
 
 subroutine redsub_nested(sum, n, c)
@@ -109,5 +96,4 @@
      end do
   end do
   !$acc end parallel
-end subroutine redsub_nested
->>>>>>> a050099a
+end subroutine redsub_nested