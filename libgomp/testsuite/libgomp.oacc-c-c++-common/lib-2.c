--- conflicted
+++ resolved
@@ -6,27 +6,10 @@
 int
 main (int argc, char **argv)
 {
-<<<<<<< HEAD
   acc_init (acc_device_default);
   acc_shutdown (acc_device_default);
+  fprintf (stderr, "CheCKpOInT\n");
   acc_shutdown (acc_device_default);
-=======
-  acc_device_t devtype = acc_device_host;
-
-#if ACC_DEVICE_TYPE_nvidia
-  devtype = acc_device_nvidia;
-
-  if (acc_get_num_devices (acc_device_nvidia) == 0)
-    return 0;
-#endif
-
-  acc_init (devtype);
-
-  acc_shutdown (devtype);
-
-  fprintf (stderr, "CheCKpOInT\n");
-  acc_shutdown (devtype);
->>>>>>> b5409c83
 
   return 0;
 }
