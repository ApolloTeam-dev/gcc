/* Copyright (C) 2005-2015 Free Software Foundation, Inc.
   Contributed by Richard Henderson <rth@redhat.com>.

   This file is part of the GNU Offloading and Multi Processing Library
   (libgomp).

   Libgomp is free software; you can redistribute it and/or modify it
   under the terms of the GNU General Public License as published by
   the Free Software Foundation; either version 3, or (at your option)
   any later version.

   Libgomp is distributed in the hope that it will be useful, but WITHOUT ANY
   WARRANTY; without even the implied warranty of MERCHANTABILITY or FITNESS
   FOR A PARTICULAR PURPOSE.  See the GNU General Public License for
   more details.

   Under Section 7 of GPL version 3, you are granted additional
   permissions described in the GCC Runtime Library Exception, version
   3.1, as published by the Free Software Foundation.

   You should have received a copy of the GNU General Public License and
   a copy of the GCC Runtime Library Exception along with this program;
   see the files COPYING3 and COPYING.RUNTIME respectively.  If not, see
   <http://www.gnu.org/licenses/>.  */

/* This file contains data types and function declarations that are not
   part of the official OpenACC or OpenMP user interfaces.  There are
   declarations in here that are part of the GNU Offloading and Multi
   Processing ABI, in that the compiler is required to know about them
   and use them.

   The convention is that the all caps prefix "GOMP" is used group items
   that are part of the external ABI, and the lower case prefix "gomp"
   is used group items that are completely private to the library.  */

#ifndef LIBGOMP_H 
#define LIBGOMP_H 1

#include "config.h"
#include "gstdint.h"
#include "libgomp-plugin.h"

#include <pthread.h>
#include <stdbool.h>
#include <stdlib.h>
#include <stdarg.h>

#ifdef HAVE_ATTRIBUTE_VISIBILITY
# pragma GCC visibility push(hidden)
#endif

/* If we were a C++ library, we'd get this from <std/atomic>.  */
enum memmodel
{
  MEMMODEL_RELAXED = 0,
  MEMMODEL_CONSUME = 1,
  MEMMODEL_ACQUIRE = 2,
  MEMMODEL_RELEASE = 3,
  MEMMODEL_ACQ_REL = 4,
  MEMMODEL_SEQ_CST = 5
};

#include "sem.h"
#include "mutex.h"
#include "bar.h"
#include "ptrlock.h"


/* This structure contains the data to control one work-sharing construct,
   either a LOOP (FOR/DO) or a SECTIONS.  */

enum gomp_schedule_type
{
  GFS_RUNTIME,
  GFS_STATIC,
  GFS_DYNAMIC,
  GFS_GUIDED,
  GFS_AUTO
};

struct gomp_work_share
{
  /* This member records the SCHEDULE clause to be used for this construct.
     The user specification of "runtime" will already have been resolved.
     If this is a SECTIONS construct, this value will always be DYNAMIC.  */
  enum gomp_schedule_type sched;

  int mode;

  union {
    struct {
      /* This is the chunk_size argument to the SCHEDULE clause.  */
      long chunk_size;

      /* This is the iteration end point.  If this is a SECTIONS construct,
	 this is the number of contained sections.  */
      long end;

      /* This is the iteration step.  If this is a SECTIONS construct, this
	 is always 1.  */
      long incr;
    };

    struct {
      /* The same as above, but for the unsigned long long loop variants.  */
      unsigned long long chunk_size_ull;
      unsigned long long end_ull;
      unsigned long long incr_ull;
    };
  };

  /* This is a circular queue that details which threads will be allowed
     into the ordered region and in which order.  When a thread allocates
     iterations on which it is going to work, it also registers itself at
     the end of the array.  When a thread reaches the ordered region, it
     checks to see if it is the one at the head of the queue.  If not, it
     blocks on its RELEASE semaphore.  */
  unsigned *ordered_team_ids;

  /* This is the number of threads that have registered themselves in
     the circular queue ordered_team_ids.  */
  unsigned ordered_num_used;

  /* This is the team_id of the currently acknowledged owner of the ordered
     section, or -1u if the ordered section has not been acknowledged by
     any thread.  This is distinguished from the thread that is *allowed*
     to take the section next.  */
  unsigned ordered_owner;

  /* This is the index into the circular queue ordered_team_ids of the
     current thread that's allowed into the ordered reason.  */
  unsigned ordered_cur;

  /* This is a chain of allocated gomp_work_share blocks, valid only
     in the first gomp_work_share struct in the block.  */
  struct gomp_work_share *next_alloc;

  /* The above fields are written once during workshare initialization,
     or related to ordered worksharing.  Make sure the following fields
     are in a different cache line.  */

  /* This lock protects the update of the following members.  */
  gomp_mutex_t lock __attribute__((aligned (64)));

  /* This is the count of the number of threads that have exited the work
     share construct.  If the construct was marked nowait, they have moved on
     to other work; otherwise they're blocked on a barrier.  The last member
     of the team to exit the work share construct must deallocate it.  */
  unsigned threads_completed;

  union {
    /* This is the next iteration value to be allocated.  In the case of
       GFS_STATIC loops, this the iteration start point and never changes.  */
    long next;

    /* The same, but with unsigned long long type.  */
    unsigned long long next_ull;

    /* This is the returned data structure for SINGLE COPYPRIVATE.  */
    void *copyprivate;
  };

  union {
    /* Link to gomp_work_share struct for next work sharing construct
       encountered after this one.  */
    gomp_ptrlock_t next_ws;

    /* gomp_work_share structs are chained in the free work share cache
       through this.  */
    struct gomp_work_share *next_free;
  };

  /* If only few threads are in the team, ordered_team_ids can point
     to this array which fills the padding at the end of this struct.  */
  unsigned inline_ordered_team_ids[0];
};

/* This structure contains all of the thread-local data associated with 
   a thread team.  This is the data that must be saved when a thread
   encounters a nested PARALLEL construct.  */

struct gomp_team_state
{
  /* This is the team of which the thread is currently a member.  */
  struct gomp_team *team;

  /* This is the work share construct which this thread is currently
     processing.  Recall that with NOWAIT, not all threads may be 
     processing the same construct.  */
  struct gomp_work_share *work_share;

  /* This is the previous work share construct or NULL if there wasn't any.
     When all threads are done with the current work sharing construct,
     the previous one can be freed.  The current one can't, as its
     next_ws field is used.  */
  struct gomp_work_share *last_work_share;

  /* This is the ID of this thread within the team.  This value is
     guaranteed to be between 0 and N-1, where N is the number of
     threads in the team.  */
  unsigned team_id;

  /* Nesting level.  */
  unsigned level;

  /* Active nesting level.  Only active parallel regions are counted.  */
  unsigned active_level;

  /* Place-partition-var, offset and length into gomp_places_list array.  */
  unsigned place_partition_off;
  unsigned place_partition_len;

#ifdef HAVE_SYNC_BUILTINS
  /* Number of single stmts encountered.  */
  unsigned long single_count;
#endif

  /* For GFS_RUNTIME loops that resolved to GFS_STATIC, this is the
     trip number through the loop.  So first time a particular loop
     is encountered this number is 0, the second time through the loop
     is 1, etc.  This is unused when the compiler knows in advance that
     the loop is statically scheduled.  */
  unsigned long static_trip;
};

struct target_mem_desc;
struct gomp_memory_mapping;

/* These are the OpenMP 4.0 Internal Control Variables described in
   section 2.3.1.  Those described as having one copy per task are
   stored within the structure; those described as having one copy
   for the whole program are (naturally) global variables.  */
   
struct gomp_task_icv
{
  unsigned long nthreads_var;
  enum gomp_schedule_type run_sched_var;
  int run_sched_modifier;
  int default_device_var;
  unsigned int thread_limit_var;
  bool dyn_var;
  bool nest_var;
  char bind_var;
  /* Internal ICV.  */
  struct target_mem_desc *target_data;
};

extern struct gomp_task_icv gomp_global_icv;
#ifndef HAVE_SYNC_BUILTINS
extern gomp_mutex_t gomp_managed_threads_lock;
#endif
extern unsigned long gomp_max_active_levels_var;
extern bool gomp_cancel_var;
extern unsigned long long gomp_spin_count_var, gomp_throttled_spin_count_var;
extern unsigned long gomp_available_cpus, gomp_managed_threads;
extern unsigned long *gomp_nthreads_var_list, gomp_nthreads_var_list_len;
extern char *gomp_bind_var_list;
extern unsigned long gomp_bind_var_list_len;
extern void **gomp_places_list;
extern unsigned long gomp_places_list_len;
extern int gomp_debug_var;
extern int goacc_device_num;
<<<<<<< HEAD
extern char* goacc_device_type;
=======
extern char *goacc_device_type;
>>>>>>> ca4c3545

enum gomp_task_kind
{
  GOMP_TASK_IMPLICIT,
  GOMP_TASK_IFFALSE,
  GOMP_TASK_WAITING,
  GOMP_TASK_TIED
};

struct gomp_task;
struct gomp_taskgroup;
struct htab;

struct gomp_task_depend_entry
{
  void *addr;
  struct gomp_task_depend_entry *next;
  struct gomp_task_depend_entry *prev;
  struct gomp_task *task;
  bool is_in;
  bool redundant;
  bool redundant_out;
};

struct gomp_dependers_vec
{
  size_t n_elem;
  size_t allocated;
  struct gomp_task *elem[];
};

/* Used when in GOMP_taskwait or in gomp_task_maybe_wait_for_dependencies.  */

struct gomp_taskwait
{
  bool in_taskwait;
  bool in_depend_wait;
  size_t n_depend;
  struct gomp_task *last_parent_depends_on;
  gomp_sem_t taskwait_sem;
};

/* This structure describes a "task" to be run by a thread.  */

struct gomp_task
{
  struct gomp_task *parent;
  struct gomp_task *children;
  struct gomp_task *next_child;
  struct gomp_task *prev_child;
  struct gomp_task *next_queue;
  struct gomp_task *prev_queue;
  struct gomp_task *next_taskgroup;
  struct gomp_task *prev_taskgroup;
  struct gomp_taskgroup *taskgroup;
  struct gomp_dependers_vec *dependers;
  struct htab *depend_hash;
  struct gomp_taskwait *taskwait;
  size_t depend_count;
  size_t num_dependees;
  struct gomp_task_icv icv;
  void (*fn) (void *);
  void *fn_data;
  enum gomp_task_kind kind;
  bool in_tied_task;
  bool final_task;
  bool copy_ctors_done;
  bool parent_depends_on;
  struct gomp_task_depend_entry depend[];
};

struct gomp_taskgroup
{
  struct gomp_taskgroup *prev;
  struct gomp_task *children;
  bool in_taskgroup_wait;
  bool cancelled;
  gomp_sem_t taskgroup_sem;
  size_t num_children;
};

/* This structure describes a "team" of threads.  These are the threads
   that are spawned by a PARALLEL constructs, as well as the work sharing
   constructs that the team encounters.  */

struct gomp_team
{
  /* This is the number of threads in the current team.  */
  unsigned nthreads;

  /* This is number of gomp_work_share structs that have been allocated
     as a block last time.  */
  unsigned work_share_chunk;

  /* This is the saved team state that applied to a master thread before
     the current thread was created.  */
  struct gomp_team_state prev_ts;

  /* This semaphore should be used by the master thread instead of its
     "native" semaphore in the thread structure.  Required for nested
     parallels, as the master is a member of two teams.  */
  gomp_sem_t master_release;

  /* This points to an array with pointers to the release semaphore
     of the threads in the team.  */
  gomp_sem_t **ordered_release;

  /* List of work shares on which gomp_fini_work_share hasn't been
     called yet.  If the team hasn't been cancelled, this should be
     equal to each thr->ts.work_share, but otherwise it can be a possibly
     long list of workshares.  */
  struct gomp_work_share *work_shares_to_free;

  /* List of gomp_work_share structs chained through next_free fields.
     This is populated and taken off only by the first thread in the
     team encountering a new work sharing construct, in a critical
     section.  */
  struct gomp_work_share *work_share_list_alloc;

  /* List of gomp_work_share structs freed by free_work_share.  New
     entries are atomically added to the start of the list, and
     alloc_work_share can safely only move all but the first entry
     to work_share_list alloc, as free_work_share can happen concurrently
     with alloc_work_share.  */
  struct gomp_work_share *work_share_list_free;

#ifdef HAVE_SYNC_BUILTINS
  /* Number of simple single regions encountered by threads in this
     team.  */
  unsigned long single_count;
#else
  /* Mutex protecting addition of workshares to work_share_list_free.  */
  gomp_mutex_t work_share_list_free_lock;
#endif

  /* This barrier is used for most synchronization of the team.  */
  gomp_barrier_t barrier;

  /* Initial work shares, to avoid allocating any gomp_work_share
     structs in the common case.  */
  struct gomp_work_share work_shares[8];

  gomp_mutex_t task_lock;
  struct gomp_task *task_queue;
  /* Number of all GOMP_TASK_{WAITING,TIED} tasks in the team.  */
  unsigned int task_count;
  /* Number of GOMP_TASK_WAITING tasks currently waiting to be scheduled.  */
  unsigned int task_queued_count;
  /* Number of GOMP_TASK_{WAITING,TIED} tasks currently running
     directly in gomp_barrier_handle_tasks; tasks spawned
     from e.g. GOMP_taskwait or GOMP_taskgroup_end don't count, even when
     that is called from a task run from gomp_barrier_handle_tasks.
     task_running_count should be always <= team->nthreads,
     and if current task isn't in_tied_task, then it will be
     even < team->nthreads.  */
  unsigned int task_running_count;
  int work_share_cancelled;
  int team_cancelled;

  /* This array contains structures for implicit tasks.  */
  struct gomp_task implicit_task[];
};

/* This structure contains all data that is private to libgomp and is
   allocated per thread.  */

struct gomp_thread
{
  /* This is the function that the thread should run upon launch.  */
  void (*fn) (void *data);
  void *data;

  /* This is the current team state for this thread.  The ts.team member
     is NULL only if the thread is idle.  */
  struct gomp_team_state ts;

  /* This is the task that the thread is currently executing.  */
  struct gomp_task *task;

  /* This semaphore is used for ordered loops.  */
  gomp_sem_t release;

  /* Place this thread is bound to plus one, or zero if not bound
     to any place.  */
  unsigned int place;

  /* User pthread thread pool */
  struct gomp_thread_pool *thread_pool;
};


struct gomp_thread_pool
{
  /* This array manages threads spawned from the top level, which will
     return to the idle loop once the current PARALLEL construct ends.  */
  struct gomp_thread **threads;
  unsigned threads_size;
  unsigned threads_used;
  struct gomp_team *last_team;
  /* Number of threads running in this contention group.  */
  unsigned long threads_busy;

  /* This barrier holds and releases threads waiting in threads.  */
  gomp_barrier_t threads_dock;
};

enum gomp_cancel_kind
{
  GOMP_CANCEL_PARALLEL = 1,
  GOMP_CANCEL_LOOP = 2,
  GOMP_CANCEL_FOR = GOMP_CANCEL_LOOP,
  GOMP_CANCEL_DO = GOMP_CANCEL_LOOP,
  GOMP_CANCEL_SECTIONS = 4,
  GOMP_CANCEL_TASKGROUP = 8
};

/* ... and here is that TLS data.  */

#if defined HAVE_TLS || defined USE_EMUTLS
extern __thread struct gomp_thread gomp_tls_data;
static inline struct gomp_thread *gomp_thread (void)
{
  return &gomp_tls_data;
}
#else
extern pthread_key_t gomp_tls_key;
static inline struct gomp_thread *gomp_thread (void)
{
  return pthread_getspecific (gomp_tls_key);
}
#endif

extern struct gomp_task_icv *gomp_new_icv (void);

/* Here's how to access the current copy of the ICVs.  */

static inline struct gomp_task_icv *gomp_icv (bool write)
{
  struct gomp_task *task = gomp_thread ()->task;
  if (task)
    return &task->icv;
  else if (write)
    return gomp_new_icv ();
  else
    return &gomp_global_icv;
}

/* The attributes to be used during thread creation.  */
extern pthread_attr_t gomp_thread_attr;

/* Function prototypes.  */

/* affinity.c */

extern void gomp_init_affinity (void);
extern void gomp_init_thread_affinity (pthread_attr_t *, unsigned int);
extern void **gomp_affinity_alloc (unsigned long, bool);
extern void gomp_affinity_init_place (void *);
extern bool gomp_affinity_add_cpus (void *, unsigned long, unsigned long,
				    long, bool);
extern bool gomp_affinity_remove_cpu (void *, unsigned long);
extern bool gomp_affinity_copy_place (void *, void *, long);
extern bool gomp_affinity_same_place (void *, void *);
extern bool gomp_affinity_finalize_place_list (bool);
extern bool gomp_affinity_init_level (int, unsigned long, bool);
extern void gomp_affinity_print_place (void *);

/* alloc.c */

extern void *gomp_malloc (size_t) __attribute__((malloc));
extern void *gomp_malloc_cleared (size_t) __attribute__((malloc));
extern void *gomp_realloc (void *, size_t);

/* Avoid conflicting prototypes of alloca() in system headers by using
   GCC's builtin alloca().  */
#define gomp_alloca(x)  __builtin_alloca(x)

/* error.c */

extern void gomp_vdebug (int, const char *, va_list);
extern void gomp_debug (int, const char *, ...)
<<<<<<< HEAD
	__attribute__((format (printf, 2, 3)));
=======
	__attribute__ ((format (printf, 2, 3)));
>>>>>>> ca4c3545
#define gomp_vdebug(KIND, FMT, VALIST) \
  do { \
    if (__builtin_expect (gomp_debug_var, 0)) \
      (gomp_vdebug) ((KIND), (FMT), (VALIST)); \
  } while (0)
#define gomp_debug(KIND, ...) \
  do { \
    if (__builtin_expect (gomp_debug_var, 0)) \
      (gomp_debug) ((KIND), __VA_ARGS__); \
  } while (0)
extern void gomp_verror (const char *, va_list);
extern void gomp_error (const char *, ...)
<<<<<<< HEAD
	__attribute__((format (printf, 1, 2)));
extern void gomp_vfatal (const char *, va_list)
	__attribute__((noreturn));
=======
	__attribute__ ((format (printf, 1, 2)));
extern void gomp_vfatal (const char *, va_list)
	__attribute__ ((noreturn));
>>>>>>> ca4c3545
extern void gomp_fatal (const char *, ...)
	__attribute__ ((noreturn, format (printf, 1, 2)));

/* iter.c */

extern int gomp_iter_static_next (long *, long *);
extern bool gomp_iter_dynamic_next_locked (long *, long *);
extern bool gomp_iter_guided_next_locked (long *, long *);

#ifdef HAVE_SYNC_BUILTINS
extern bool gomp_iter_dynamic_next (long *, long *);
extern bool gomp_iter_guided_next (long *, long *);
#endif

/* iter_ull.c */

extern int gomp_iter_ull_static_next (unsigned long long *,
				      unsigned long long *);
extern bool gomp_iter_ull_dynamic_next_locked (unsigned long long *,
					       unsigned long long *);
extern bool gomp_iter_ull_guided_next_locked (unsigned long long *,
					      unsigned long long *);

#if defined HAVE_SYNC_BUILTINS && defined __LP64__
extern bool gomp_iter_ull_dynamic_next (unsigned long long *,
					unsigned long long *);
extern bool gomp_iter_ull_guided_next (unsigned long long *,
				       unsigned long long *);
#endif

/* ordered.c */

extern void gomp_ordered_first (void);
extern void gomp_ordered_last (void);
extern void gomp_ordered_next (void);
extern void gomp_ordered_static_init (void);
extern void gomp_ordered_static_next (void);
extern void gomp_ordered_sync (void);

/* parallel.c */

extern unsigned gomp_resolve_num_threads (unsigned, unsigned);

/* proc.c (in config/) */

extern void gomp_init_num_threads (void);
extern unsigned gomp_dynamic_max_threads (void);

/* task.c */

extern void gomp_init_task (struct gomp_task *, struct gomp_task *,
			    struct gomp_task_icv *);
extern void gomp_end_task (void);
extern void gomp_barrier_handle_tasks (gomp_barrier_state_t);

static void inline
gomp_finish_task (struct gomp_task *task)
{
  if (__builtin_expect (task->depend_hash != NULL, 0))
    free (task->depend_hash);
}

/* team.c */

extern struct gomp_team *gomp_new_team (unsigned);
extern void gomp_team_start (void (*) (void *), void *, unsigned,
			     unsigned, struct gomp_team *);
extern void gomp_team_end (void);
extern void gomp_free_thread (void *);

/* target.c */

extern void gomp_init_targets_once (void);
extern int gomp_get_num_devices (void);

<<<<<<< HEAD
#include "splay-tree.h"
=======
typedef struct splay_tree_node_s *splay_tree_node;
typedef struct splay_tree_s *splay_tree;
typedef struct splay_tree_key_s *splay_tree_key;
>>>>>>> ca4c3545

struct target_mem_desc {
  /* Reference count.  */
  uintptr_t refcount;
  /* All the splay nodes allocated together.  */
  splay_tree_node array;
  /* Start of the target region.  */
  uintptr_t tgt_start;
  /* End of the targer region.  */
  uintptr_t tgt_end;
  /* Handle to free.  */
  void *to_free;
  /* Previous target_mem_desc.  */
  struct target_mem_desc *prev;
  /* Number of items in following list.  */
  size_t list_count;

  /* Corresponding target device descriptor.  */
  struct gomp_device_descr *device_descr;

  /* Memory mapping info for the thread that created this descriptor.  */
  struct gomp_memory_mapping *mem_map;

  /* List of splay keys to remove (or decrease refcount)
     at the end of region.  */
  splay_tree_key list[];
};

<<<<<<< HEAD
=======
struct splay_tree_key_s {
  /* Address of the host object.  */
  uintptr_t host_start;
  /* Address immediately after the host object.  */
  uintptr_t host_end;
  /* Descriptor of the target memory.  */
  struct target_mem_desc *tgt;
  /* Offset from tgt->tgt_start to the start of the target object.  */
  uintptr_t tgt_offset;
  /* Reference count.  */
  uintptr_t refcount;
  /* Asynchronous reference count.  */
  uintptr_t async_refcount;
  /* True if data should be copied from device to host at the end.  */
  bool copy_from;
};

#include "splay-tree.h"

>>>>>>> ca4c3545
/* Information about mapped memory regions (per device/context).  */

struct gomp_memory_mapping
{
<<<<<<< HEAD
  /* Splay tree containing information about mapped memory regions.  */
  struct splay_tree_s splay_tree;

=======
>>>>>>> ca4c3545
  /* Mutex for operating with the splay tree and other shared structures.  */
  gomp_mutex_t lock;

  /* True when tables have been added to this memory map.  */
  bool is_initialized;
<<<<<<< HEAD
=======

  /* Splay tree containing information about mapped memory regions.  */
  struct splay_tree_s splay_tree;
>>>>>>> ca4c3545
};

typedef struct acc_dispatch_t
{
  /* This is a linked list of data mapped using the
<<<<<<< HEAD
     acc_map_data/acc_unmap_data or "acc enter data"/"acc exit data" pragmas
     (TODO).  Unlike mapped_data in the goacc_thread struct, unmapping can
=======
     acc_map_data/acc_unmap_data or "acc enter data"/"acc exit data" pragmas.
     Unlike mapped_data in the goacc_thread struct, unmapping can
>>>>>>> ca4c3545
     happen out-of-order with respect to mapping.  */
  /* This is guarded by the lock in the "outer" struct gomp_device_descr.  */
  struct target_mem_desc *data_environ;

  /* Extra information required for a device instance by a given target.  */
  /* This is guarded by the lock in the "outer" struct gomp_device_descr.  */
  void *target_data;

  /* Open or close a device instance.  */
  void *(*open_device_func) (int n);
  int (*close_device_func) (void *h);

  /* Set or get the device number.  */
  int (*get_device_num_func) (void);
  void (*set_device_num_func) (int);

  /* Execute.  */
  void (*exec_func) (void (*) (void *), size_t, void **, void **, size_t *,
		     unsigned short *, int, int, int, int, void *);

  /* Async cleanup callback registration.  */
  void (*register_async_cleanup_func) (void *);

  /* Asynchronous routines.  */
  int (*async_test_func) (int);
  int (*async_test_all_func) (void);
  void (*async_wait_func) (int);
  void (*async_wait_async_func) (int, int);
  void (*async_wait_all_func) (void);
  void (*async_wait_all_async_func) (int);
  void (*async_set_async_func) (int);

  /* Create/destroy TLS data.  */
  void *(*create_thread_data_func) (void *);
  void (*destroy_thread_data_func) (void *);

  /* NVIDIA target specific routines.  */
  struct {
    void *(*get_current_device_func) (void);
    void *(*get_current_context_func) (void);
    void *(*get_stream_func) (int);
    int (*set_stream_func) (int, void *);
  } cuda;
} acc_dispatch_t;

/* This structure describes accelerator device.
   It contains name of the corresponding libgomp plugin, function handlers for
   interaction with the device, ID-number of the device, and information about
   mapped memory.  */
struct gomp_device_descr
{
  /* Immutable data, which is only set during initialization, and which is not
     guarded by the lock.  */

  /* The name of the device.  */
  const char *name;

  /* Capabilities of device (supports OpenACC, OpenMP).  */
  unsigned int capabilities;

  /* This is the ID number of device among devices of the same type.  */
  int target_id;

  /* This is the TYPE of device.  */
  enum offload_target_type type;

<<<<<<< HEAD
  /* Set to true when device is initialized.  */
  bool is_initialized;

  /* True when offload regions have been registered with this device.  */
  bool offload_regions_registered;

=======
>>>>>>> ca4c3545
  /* Function handlers.  */
  const char *(*get_name_func) (void);
  unsigned int (*get_caps_func) (void);
  int (*get_type_func) (void);
  int (*get_num_devices_func) (void);
  void (*register_image_func) (void *, void *);
  void (*init_device_func) (int);
  void (*fini_device_func) (int);
  int (*get_table_func) (int, struct mapping_table **);
  void *(*alloc_func) (int, size_t);
  void (*free_func) (int, void *);
  void *(*dev2host_func) (int, void *, const void *, size_t);
  void *(*host2dev_func) (int, void *, const void *, size_t);
  void (*run_func) (int, void *, void *);

<<<<<<< HEAD
  /* OpenACC-specific functions.  */
  /* This is mutable because of its mutable data_environ and target_data
     members.  */
  acc_dispatch_t openacc;

=======
>>>>>>> ca4c3545
  /* Memory-mapping info for this device instance.  */
  /* Uses a separate lock.  */
  struct gomp_memory_mapping mem_map;

  /* Mutex for the mutable data.  */
  gomp_mutex_t lock;
<<<<<<< HEAD
=======

  /* Set to true when device is initialized.  */
  bool is_initialized;

  /* True when offload regions have been registered with this device.  */
  bool offload_regions_registered;

  /* OpenACC-specific data and functions.  */
  /* This is mutable because of its mutable data_environ and target_data
     members.  */
  acc_dispatch_t openacc;
>>>>>>> ca4c3545
};

extern void gomp_acc_insert_pointer (size_t, void **, size_t *, void *);
extern void gomp_acc_remove_pointer (void *, bool, int, int);

extern struct target_mem_desc *gomp_map_vars (struct gomp_device_descr *,
					      size_t, void **, void **,
					      size_t *, void *, bool, bool);
<<<<<<< HEAD

extern void gomp_copy_from_async (struct target_mem_desc *);

extern void gomp_unmap_vars (struct target_mem_desc *, bool);

extern void gomp_init_device (struct gomp_device_descr *);

extern void gomp_init_tables (struct gomp_device_descr *,
			      struct gomp_memory_mapping *);

extern void gomp_free_memmap (struct gomp_memory_mapping *);

=======
extern void gomp_copy_from_async (struct target_mem_desc *);
extern void gomp_unmap_vars (struct target_mem_desc *, bool);
extern void gomp_init_device (struct gomp_device_descr *);
extern void gomp_init_tables (struct gomp_device_descr *,
			      struct gomp_memory_mapping *);
extern void gomp_free_memmap (struct gomp_memory_mapping *);
>>>>>>> ca4c3545
extern void gomp_fini_device (struct gomp_device_descr *);

/* work.c */

extern void gomp_init_work_share (struct gomp_work_share *, bool, unsigned);
extern void gomp_fini_work_share (struct gomp_work_share *);
extern bool gomp_work_share_start (bool);
extern void gomp_work_share_end (void);
extern bool gomp_work_share_end_cancel (void);
extern void gomp_work_share_end_nowait (void);

static inline void
gomp_work_share_init_done (void)
{
  struct gomp_thread *thr = gomp_thread ();
  if (__builtin_expect (thr->ts.last_work_share != NULL, 1))
    gomp_ptrlock_set (&thr->ts.last_work_share->next_ws, thr->ts.work_share);
}

#ifdef HAVE_ATTRIBUTE_VISIBILITY
# pragma GCC visibility pop
#endif

/* Now that we're back to default visibility, include the globals.  */
#include "libgomp_g.h"

/* Include omp.h by parts.  */
#include "omp-lock.h"
#define _LIBGOMP_OMP_LOCK_DEFINED 1
#include "omp.h.in"

#if !defined (HAVE_ATTRIBUTE_VISIBILITY) \
    || !defined (HAVE_ATTRIBUTE_ALIAS) \
    || !defined (HAVE_AS_SYMVER_DIRECTIVE) \
    || !defined (PIC) \
    || !defined (HAVE_SYMVER_SYMBOL_RENAMING_RUNTIME_SUPPORT)
# undef LIBGOMP_GNU_SYMBOL_VERSIONING
#endif

#ifdef LIBGOMP_GNU_SYMBOL_VERSIONING
extern void gomp_init_lock_30 (omp_lock_t *) __GOMP_NOTHROW;
extern void gomp_destroy_lock_30 (omp_lock_t *) __GOMP_NOTHROW;
extern void gomp_set_lock_30 (omp_lock_t *) __GOMP_NOTHROW;
extern void gomp_unset_lock_30 (omp_lock_t *) __GOMP_NOTHROW;
extern int gomp_test_lock_30 (omp_lock_t *) __GOMP_NOTHROW;
extern void gomp_init_nest_lock_30 (omp_nest_lock_t *) __GOMP_NOTHROW;
extern void gomp_destroy_nest_lock_30 (omp_nest_lock_t *) __GOMP_NOTHROW;
extern void gomp_set_nest_lock_30 (omp_nest_lock_t *) __GOMP_NOTHROW;
extern void gomp_unset_nest_lock_30 (omp_nest_lock_t *) __GOMP_NOTHROW;
extern int gomp_test_nest_lock_30 (omp_nest_lock_t *) __GOMP_NOTHROW;

extern void gomp_init_lock_25 (omp_lock_25_t *) __GOMP_NOTHROW;
extern void gomp_destroy_lock_25 (omp_lock_25_t *) __GOMP_NOTHROW;
extern void gomp_set_lock_25 (omp_lock_25_t *) __GOMP_NOTHROW;
extern void gomp_unset_lock_25 (omp_lock_25_t *) __GOMP_NOTHROW;
extern int gomp_test_lock_25 (omp_lock_25_t *) __GOMP_NOTHROW;
extern void gomp_init_nest_lock_25 (omp_nest_lock_25_t *) __GOMP_NOTHROW;
extern void gomp_destroy_nest_lock_25 (omp_nest_lock_25_t *) __GOMP_NOTHROW;
extern void gomp_set_nest_lock_25 (omp_nest_lock_25_t *) __GOMP_NOTHROW;
extern void gomp_unset_nest_lock_25 (omp_nest_lock_25_t *) __GOMP_NOTHROW;
extern int gomp_test_nest_lock_25 (omp_nest_lock_25_t *) __GOMP_NOTHROW;

# define strong_alias(fn, al) \
  extern __typeof (fn) al __attribute__ ((alias (#fn)));
# define omp_lock_symver(fn) \
  __asm (".symver g" #fn "_30, " #fn "@@OMP_3.0"); \
  __asm (".symver g" #fn "_25, " #fn "@OMP_1.0");
#else
# define gomp_init_lock_30 omp_init_lock
# define gomp_destroy_lock_30 omp_destroy_lock
# define gomp_set_lock_30 omp_set_lock
# define gomp_unset_lock_30 omp_unset_lock
# define gomp_test_lock_30 omp_test_lock
# define gomp_init_nest_lock_30 omp_init_nest_lock
# define gomp_destroy_nest_lock_30 omp_destroy_nest_lock
# define gomp_set_nest_lock_30 omp_set_nest_lock
# define gomp_unset_nest_lock_30 omp_unset_nest_lock
# define gomp_test_nest_lock_30 omp_test_nest_lock
#endif

#ifdef HAVE_ATTRIBUTE_VISIBILITY
# define attribute_hidden __attribute__ ((visibility ("hidden")))
#else
# define attribute_hidden
#endif

#ifdef HAVE_ATTRIBUTE_ALIAS
# define ialias_ulp	ialias_str1(__USER_LABEL_PREFIX__)
# define ialias_str1(x)	ialias_str2(x)
# define ialias_str2(x)	#x
# define ialias(fn) \
  extern __typeof (fn) gomp_ialias_##fn \
    __attribute__ ((alias (#fn))) attribute_hidden;
# define ialias_redirect(fn) \
  extern __typeof (fn) fn __asm__ (ialias_ulp "gomp_ialias_" #fn) attribute_hidden;
# define ialias_call(fn) gomp_ialias_ ## fn
#else
# define ialias(fn)
# define ialias_redirect(fn)
# define ialias_call(fn) fn
#endif

#endif /* LIBGOMP_H */<|MERGE_RESOLUTION|>--- conflicted
+++ resolved
@@ -260,11 +260,7 @@
 extern unsigned long gomp_places_list_len;
 extern int gomp_debug_var;
 extern int goacc_device_num;
-<<<<<<< HEAD
-extern char* goacc_device_type;
-=======
 extern char *goacc_device_type;
->>>>>>> ca4c3545
 
 enum gomp_task_kind
 {
@@ -546,11 +542,7 @@
 
 extern void gomp_vdebug (int, const char *, va_list);
 extern void gomp_debug (int, const char *, ...)
-<<<<<<< HEAD
-	__attribute__((format (printf, 2, 3)));
-=======
 	__attribute__ ((format (printf, 2, 3)));
->>>>>>> ca4c3545
 #define gomp_vdebug(KIND, FMT, VALIST) \
   do { \
     if (__builtin_expect (gomp_debug_var, 0)) \
@@ -563,15 +555,9 @@
   } while (0)
 extern void gomp_verror (const char *, va_list);
 extern void gomp_error (const char *, ...)
-<<<<<<< HEAD
-	__attribute__((format (printf, 1, 2)));
-extern void gomp_vfatal (const char *, va_list)
-	__attribute__((noreturn));
-=======
 	__attribute__ ((format (printf, 1, 2)));
 extern void gomp_vfatal (const char *, va_list)
 	__attribute__ ((noreturn));
->>>>>>> ca4c3545
 extern void gomp_fatal (const char *, ...)
 	__attribute__ ((noreturn, format (printf, 1, 2)));
 
@@ -647,13 +633,9 @@
 extern void gomp_init_targets_once (void);
 extern int gomp_get_num_devices (void);
 
-<<<<<<< HEAD
-#include "splay-tree.h"
-=======
 typedef struct splay_tree_node_s *splay_tree_node;
 typedef struct splay_tree_s *splay_tree;
 typedef struct splay_tree_key_s *splay_tree_key;
->>>>>>> ca4c3545
 
 struct target_mem_desc {
   /* Reference count.  */
@@ -682,8 +664,6 @@
   splay_tree_key list[];
 };
 
-<<<<<<< HEAD
-=======
 struct splay_tree_key_s {
   /* Address of the host object.  */
   uintptr_t host_start;
@@ -703,40 +683,25 @@
 
 #include "splay-tree.h"
 
->>>>>>> ca4c3545
 /* Information about mapped memory regions (per device/context).  */
 
 struct gomp_memory_mapping
 {
-<<<<<<< HEAD
+  /* Mutex for operating with the splay tree and other shared structures.  */
+  gomp_mutex_t lock;
+
+  /* True when tables have been added to this memory map.  */
+  bool is_initialized;
+
   /* Splay tree containing information about mapped memory regions.  */
   struct splay_tree_s splay_tree;
-
-=======
->>>>>>> ca4c3545
-  /* Mutex for operating with the splay tree and other shared structures.  */
-  gomp_mutex_t lock;
-
-  /* True when tables have been added to this memory map.  */
-  bool is_initialized;
-<<<<<<< HEAD
-=======
-
-  /* Splay tree containing information about mapped memory regions.  */
-  struct splay_tree_s splay_tree;
->>>>>>> ca4c3545
 };
 
 typedef struct acc_dispatch_t
 {
   /* This is a linked list of data mapped using the
-<<<<<<< HEAD
      acc_map_data/acc_unmap_data or "acc enter data"/"acc exit data" pragmas
      (TODO).  Unlike mapped_data in the goacc_thread struct, unmapping can
-=======
-     acc_map_data/acc_unmap_data or "acc enter data"/"acc exit data" pragmas.
-     Unlike mapped_data in the goacc_thread struct, unmapping can
->>>>>>> ca4c3545
      happen out-of-order with respect to mapping.  */
   /* This is guarded by the lock in the "outer" struct gomp_device_descr.  */
   struct target_mem_desc *data_environ;
@@ -803,15 +768,6 @@
   /* This is the TYPE of device.  */
   enum offload_target_type type;
 
-<<<<<<< HEAD
-  /* Set to true when device is initialized.  */
-  bool is_initialized;
-
-  /* True when offload regions have been registered with this device.  */
-  bool offload_regions_registered;
-
-=======
->>>>>>> ca4c3545
   /* Function handlers.  */
   const char *(*get_name_func) (void);
   unsigned int (*get_caps_func) (void);
@@ -827,22 +783,12 @@
   void *(*host2dev_func) (int, void *, const void *, size_t);
   void (*run_func) (int, void *, void *);
 
-<<<<<<< HEAD
-  /* OpenACC-specific functions.  */
-  /* This is mutable because of its mutable data_environ and target_data
-     members.  */
-  acc_dispatch_t openacc;
-
-=======
->>>>>>> ca4c3545
   /* Memory-mapping info for this device instance.  */
   /* Uses a separate lock.  */
   struct gomp_memory_mapping mem_map;
 
   /* Mutex for the mutable data.  */
   gomp_mutex_t lock;
-<<<<<<< HEAD
-=======
 
   /* Set to true when device is initialized.  */
   bool is_initialized;
@@ -854,7 +800,6 @@
   /* This is mutable because of its mutable data_environ and target_data
      members.  */
   acc_dispatch_t openacc;
->>>>>>> ca4c3545
 };
 
 extern void gomp_acc_insert_pointer (size_t, void **, size_t *, void *);
@@ -863,27 +808,12 @@
 extern struct target_mem_desc *gomp_map_vars (struct gomp_device_descr *,
 					      size_t, void **, void **,
 					      size_t *, void *, bool, bool);
-<<<<<<< HEAD
-
-extern void gomp_copy_from_async (struct target_mem_desc *);
-
-extern void gomp_unmap_vars (struct target_mem_desc *, bool);
-
-extern void gomp_init_device (struct gomp_device_descr *);
-
-extern void gomp_init_tables (struct gomp_device_descr *,
-			      struct gomp_memory_mapping *);
-
-extern void gomp_free_memmap (struct gomp_memory_mapping *);
-
-=======
 extern void gomp_copy_from_async (struct target_mem_desc *);
 extern void gomp_unmap_vars (struct target_mem_desc *, bool);
 extern void gomp_init_device (struct gomp_device_descr *);
 extern void gomp_init_tables (struct gomp_device_descr *,
 			      struct gomp_memory_mapping *);
 extern void gomp_free_memmap (struct gomp_memory_mapping *);
->>>>>>> ca4c3545
 extern void gomp_fini_device (struct gomp_device_descr *);
 
 /* work.c */
