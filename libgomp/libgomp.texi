--- conflicted
+++ resolved
@@ -31,22 +31,13 @@
 @ifinfo
 @dircategory GNU Libraries
 @direntry
-<<<<<<< HEAD
-* libgomp: (libgomp).   GNU Offloading and Multi Processing Runtime Library
+* libgomp: (libgomp).          GNU Offloading and Multi Processing Runtime Library.
 @end direntry
 
 This manual documents libgomp, the GNU Offloading and Multi Processing
 Runtime library.  This is the GNU implementation of the OpenMP and
 OpenACC APIs for parallel and accelerator programming in C/C++ and
 Fortran.
-=======
-* libgomp: (libgomp).          GNU Offloading and Multi Processing Runtime Library.
-@end direntry
-
-This manual documents libgomp, the GNU Offloading and Multi Processing
-Runtime library.  This is the GNU implementation of the OpenMP API for
-multi-platform shared-memory parallel programming in C/C++ and Fortran.
->>>>>>> c35c9a62
 
 Published by the Free Software Foundation
 51 Franklin Street, Fifth Floor
@@ -59,12 +50,8 @@
 @setchapternewpage odd
 
 @titlepage
-<<<<<<< HEAD
-@title The GNU OpenACC and OpenMP Implementation
-=======
 @title GNU Offloading and Multi Processing Runtime Library
-@subtitle The GNU OpenMP Implementation
->>>>>>> c35c9a62
+@subtitle The GNU OpenMP and OpenACC Implementation
 @page
 @vskip 0pt plus 1filll
 @comment For the @value{version-GCC} Version*
@@ -86,7 +73,6 @@
 @cindex Introduction
 
 This manual documents the usage of libgomp, the GNU Offloading and
-<<<<<<< HEAD
 Multi Processing Runtime Library.  This includes the GNU
 implementation of the @uref{http://www.openmp.org, OpenMP} Application
 Programming Interface (API) for multi-platform shared-memory parallel
@@ -99,14 +85,7 @@
 on this, support for OpenACC and offloading (both OpenACC and OpenMP
 4's target construct) has been added later on, and the library's name
 changed to GNU Offloading and Multi Processing Runtime Library.
-=======
-Multi Processing Runtime Library.  This is the GNU implementation of the
-@uref{http://www.openmp.org, OpenMP} Application Programming Interface (API)
-for multi-platform shared-memory parallel programming in C/C++ and Fortran.
-
-Originally, libgomp was known as the GNU OpenMP Runtime Library.
-
->>>>>>> c35c9a62
+
 
 
 @comment
@@ -115,7 +94,6 @@
 @comment  better formatting.
 @comment
 @menu
-<<<<<<< HEAD
 * Enabling OpenACC::                 How to enable OpenACC for your
                                      applications.
 * OpenACC Runtime Library Routines:: The OpenACC runtime application
@@ -133,30 +111,14 @@
                                      Influencing OpenMP runtime behavior with
                                      environment variables.
 * The libgomp ABI::                  Notes on the external libgomp ABI.
-* Reporting Bugs::                   How to report bugs.
+* Reporting Bugs::                   How to report bugs in the GNU Offloading
+                                     and Multi Processing Runtime Library.
 * Copying::                          GNU general public license says how you
                                      can copy and share libgomp.
 * GNU Free Documentation License::   How you can copy and share this manual.
 * Funding::                          How to help assure continued work for free
                                      software.
 * Library Index::                    Index of this documentation.
-=======
-* Enabling OpenMP::            How to enable OpenMP for your applications.
-* Runtime Library Routines::   The OpenMP runtime application programming 
-                               interface.
-* Environment Variables::      Influencing runtime behavior with environment 
-                               variables.
-* The libgomp ABI::            Notes on the external ABI presented by libgomp.
-* Reporting Bugs::             How to report bugs in the GNU Offloading and
-                               Multi Processing Runtime Library.
-* Copying::                    GNU general public license says
-                               how you can copy and share libgomp.
-* GNU Free Documentation License::
-                               How you can copy and share this manual.
-* Funding::                    How to help assure continued work for free 
-                               software.
-* Library Index::              Index of this documentation.
->>>>>>> c35c9a62
 @end menu
 
 
@@ -2747,16 +2709,10 @@
 @node Reporting Bugs
 @chapter Reporting Bugs
 
-<<<<<<< HEAD
-Bugs in the GNU OpenACC or OpenMP implementation should be reported via
-@uref{http://gcc.gnu.org/bugzilla/, Bugzilla}.  As appropriate, please
-add "openacc", or "openmp", or both to the keywords field in the bug
-report.
-=======
 Bugs in the GNU Offloading and Multi Processing Runtime Library should
 be reported via @uref{http://gcc.gnu.org/bugzilla/, Bugzilla}.  Please add
-"openmp" to the keywords field in the bug report.
->>>>>>> c35c9a62
+"openacc", or "openmp", or both to the keywords field in the bug
+report, as appropriate.
 
 
 
