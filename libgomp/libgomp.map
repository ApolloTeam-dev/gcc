OMP_1.0 {
  global:
	omp_set_num_threads;
	omp_get_num_threads;
	omp_get_max_threads;
	omp_get_thread_num;
	omp_get_num_procs;
	omp_in_parallel;
	omp_set_dynamic;
	omp_get_dynamic;
	omp_set_nested;
	omp_get_nested;
#ifdef HAVE_SYMVER_SYMBOL_RENAMING_RUNTIME_SUPPORT
        # If the assembler used lacks the .symver directive or the linker
	# doesn't support GNU symbol versioning, we have the same symbol in
	# two versions, which Sun ld chokes on. 
	omp_init_lock;
	omp_init_nest_lock;
	omp_destroy_lock;
	omp_destroy_nest_lock;
	omp_set_lock;
	omp_set_nest_lock;
	omp_unset_lock;
	omp_unset_nest_lock;
	omp_test_lock;
	omp_test_nest_lock;
	omp_destroy_lock_;
	omp_destroy_nest_lock_;
	omp_init_lock_;
	omp_init_nest_lock_;
	omp_set_lock_;
	omp_set_nest_lock_;
	omp_test_lock_;
	omp_test_nest_lock_;
	omp_unset_lock_;
	omp_unset_nest_lock_;
#endif
	omp_get_dynamic_;
	omp_get_max_threads_;
	omp_get_nested_;
	omp_get_num_procs_;
	omp_get_num_threads_;
	omp_get_thread_num_;
	omp_in_parallel_;
	omp_set_dynamic_;
	omp_set_dynamic_8_;
	omp_set_nested_;
	omp_set_nested_8_;
	omp_set_num_threads_;
	omp_set_num_threads_8_;
  local:
	*;
};

OMP_2.0 {
  global:
	omp_get_wtick;
	omp_get_wtime;
	omp_get_wtick_;
	omp_get_wtime_;
} OMP_1.0;

OMP_3.0 {
  global:
	omp_set_schedule;
	omp_set_schedule_;
	omp_set_schedule_8_;
	omp_get_schedule;
	omp_get_schedule_;
	omp_get_schedule_8_;
	omp_get_thread_limit;
	omp_get_thread_limit_;
	omp_set_max_active_levels;
	omp_set_max_active_levels_;
	omp_set_max_active_levels_8_;
	omp_get_max_active_levels;
	omp_get_max_active_levels_;
	omp_get_level;
	omp_get_level_;
	omp_get_ancestor_thread_num;
	omp_get_ancestor_thread_num_;
	omp_get_ancestor_thread_num_8_;
	omp_get_team_size;
	omp_get_team_size_;
	omp_get_team_size_8_;
	omp_get_active_level;
	omp_get_active_level_;
	omp_init_lock;
	omp_init_nest_lock;
	omp_destroy_lock;
	omp_destroy_nest_lock;
	omp_set_lock;
	omp_set_nest_lock;
	omp_unset_lock;
	omp_unset_nest_lock;
	omp_test_lock;
	omp_test_nest_lock;
	omp_destroy_lock_;
	omp_destroy_nest_lock_;
	omp_init_lock_;
	omp_init_nest_lock_;
	omp_set_lock_;
	omp_set_nest_lock_;
	omp_test_lock_;
	omp_test_nest_lock_;
	omp_unset_lock_;
	omp_unset_nest_lock_;
} OMP_2.0;

OMP_3.1 {
  global:
	omp_in_final;
	omp_in_final_;
} OMP_3.0;

OMP_4.0 {
  global:
	omp_get_cancellation;
	omp_get_cancellation_;
	omp_get_proc_bind;
	omp_get_proc_bind_;
	omp_set_default_device;
	omp_set_default_device_;
	omp_set_default_device_8_;
	omp_get_default_device;
	omp_get_default_device_;
	omp_get_num_devices;
	omp_get_num_devices_;
	omp_get_num_teams;
	omp_get_num_teams_;
	omp_get_team_num;
	omp_get_team_num_;
	omp_is_initial_device;
	omp_is_initial_device_;
} OMP_3.1;

GOMP_1.0 {
  global:
	GOMP_atomic_end;
	GOMP_atomic_start;
	GOMP_barrier;
	GOMP_critical_end;
	GOMP_critical_name_end;
	GOMP_critical_name_start;
	GOMP_critical_start;
	GOMP_loop_dynamic_next;
	GOMP_loop_dynamic_start;
	GOMP_loop_end;
	GOMP_loop_end_nowait;
	GOMP_loop_guided_next;
	GOMP_loop_guided_start;
	GOMP_loop_ordered_dynamic_next;
	GOMP_loop_ordered_dynamic_start;
	GOMP_loop_ordered_guided_next;
	GOMP_loop_ordered_guided_start;
	GOMP_loop_ordered_runtime_next;
	GOMP_loop_ordered_runtime_start;
	GOMP_loop_ordered_static_next;
	GOMP_loop_ordered_static_start;
	GOMP_loop_runtime_next;
	GOMP_loop_runtime_start;
	GOMP_loop_static_next;
	GOMP_loop_static_start;
	GOMP_ordered_end;
	GOMP_ordered_start;
	GOMP_parallel_end;
	GOMP_parallel_loop_dynamic_start;
	GOMP_parallel_loop_guided_start;
	GOMP_parallel_loop_runtime_start;
	GOMP_parallel_loop_static_start;
	GOMP_parallel_sections_start;
	GOMP_parallel_start;
	GOMP_sections_end;
	GOMP_sections_end_nowait;
	GOMP_sections_next;
	GOMP_sections_start;
	GOMP_single_copy_end;
	GOMP_single_copy_start;
	GOMP_single_start;
};

GOMP_2.0 {
  global:
	GOMP_task;
	GOMP_taskwait;
	GOMP_loop_ull_dynamic_next;
	GOMP_loop_ull_dynamic_start;
	GOMP_loop_ull_guided_next;
	GOMP_loop_ull_guided_start;
	GOMP_loop_ull_ordered_dynamic_next;
	GOMP_loop_ull_ordered_dynamic_start;
	GOMP_loop_ull_ordered_guided_next;
	GOMP_loop_ull_ordered_guided_start;
	GOMP_loop_ull_ordered_runtime_next;
	GOMP_loop_ull_ordered_runtime_start;
	GOMP_loop_ull_ordered_static_next;
	GOMP_loop_ull_ordered_static_start;
	GOMP_loop_ull_runtime_next;
	GOMP_loop_ull_runtime_start;
	GOMP_loop_ull_static_next;
	GOMP_loop_ull_static_start;
} GOMP_1.0;

GOMP_3.0 {
  global:
	GOMP_taskyield;
} GOMP_2.0;

GOMP_4.0 {
  global:
	GOMP_barrier_cancel;
	GOMP_cancel;
	GOMP_cancellation_point;
	GOMP_loop_end_cancel;
	GOMP_parallel_loop_dynamic;
	GOMP_parallel_loop_guided;
	GOMP_parallel_loop_runtime;
	GOMP_parallel_loop_static;
	GOMP_parallel_sections;
	GOMP_parallel;
	GOMP_sections_end_cancel;
	GOMP_taskgroup_start;
	GOMP_taskgroup_end;
	GOMP_target;
	GOMP_target_data;
	GOMP_target_end_data;
	GOMP_target_update;
	GOMP_teams;
} GOMP_3.0;

GOMP_4.0.1 {
  global:
	GOMP_offload_register;
} GOMP_4.0;

OACC_2.0 {
  global:
	acc_get_num_devices;
	acc_get_num_devices_h_;
	acc_set_device_type;
	acc_set_device_type_h_;
	acc_get_device_type;
	acc_get_device_type_h_;
	acc_set_device_num;
	acc_set_device_num_h_;
	acc_get_device_num;
	acc_get_device_num_h_;
	acc_async_test;
	acc_async_test_h_;
	acc_async_test_all;
	acc_async_test_all_h_;
	acc_wait;
	acc_wait_h_;
	acc_wait_async;
	acc_wait_async_h_;
	acc_wait_all;
	acc_wait_all_h_;
	acc_wait_all_async;
	acc_wait_all_async_h_;
	acc_init;
	acc_init_h_;
	acc_shutdown;
	acc_shutdown_h_;
	acc_on_device;
	acc_on_device_h_;
	acc_malloc;
	acc_free;
	acc_copyin;
	acc_copyin_32_h_;
	acc_copyin_64_h_;
	acc_copyin_array_h_;
	acc_present_or_copyin;
	acc_present_or_copyin_32_h_;
	acc_present_or_copyin_64_h_;
	acc_present_or_copyin_array_h_;
	acc_create;
	acc_create_32_h_;
	acc_create_64_h_;
	acc_create_array_h_;
	acc_present_or_create;
	acc_present_or_create_32_h_;
	acc_present_or_create_64_h_;
	acc_present_or_create_array_h_;
	acc_copyout;
	acc_copyout_32_h_;
	acc_copyout_64_h_;
	acc_copyout_array_h_;
	acc_delete;
	acc_delete_32_h_;
	acc_delete_64_h_;
	acc_delete_array_h_;
	acc_update_device;
	acc_update_device_32_h_;
	acc_update_device_64_h_;
	acc_update_device_array_h_;
	acc_update_self;
	acc_update_self_32_h_;
	acc_update_self_64_h_;
	acc_update_self_array_h_;
	acc_map_data;
	acc_unmap_data;
	acc_deviceptr;
	acc_hostptr;
	acc_is_present;
	acc_is_present_32_h_;
	acc_is_present_64_h_;
	acc_is_present_array_h_;
	acc_memcpy_to_device;
	acc_memcpy_from_device;
	acc_get_current_cuda_device;
	acc_get_current_cuda_context;
	acc_get_cuda_stream;
	acc_set_cuda_stream;
};

GOACC_2.0 {
  global:
	GOACC_data_end;
	GOACC_data_start;
	GOACC_enter_exit_data;
<<<<<<< HEAD
	GOACC_kernels;
=======
>>>>>>> ca4c3545
	GOACC_parallel;
	GOACC_update;
	GOACC_wait;
	GOACC_get_thread_num;
	GOACC_get_num_threads;
};

GOMP_PLUGIN_1.0 {
  global:
	GOMP_PLUGIN_malloc;
	GOMP_PLUGIN_malloc_cleared;
	GOMP_PLUGIN_realloc;
<<<<<<< HEAD
	GOMP_PLUGIN_error;
	GOMP_PLUGIN_debug;
=======
	GOMP_PLUGIN_debug;
	GOMP_PLUGIN_error;
>>>>>>> ca4c3545
	GOMP_PLUGIN_fatal;
	GOMP_PLUGIN_async_unmap_vars;
	GOMP_PLUGIN_acc_thread;
};<|MERGE_RESOLUTION|>--- conflicted
+++ resolved
@@ -318,10 +318,6 @@
 	GOACC_data_end;
 	GOACC_data_start;
 	GOACC_enter_exit_data;
-<<<<<<< HEAD
-	GOACC_kernels;
-=======
->>>>>>> ca4c3545
 	GOACC_parallel;
 	GOACC_update;
 	GOACC_wait;
@@ -329,18 +325,18 @@
 	GOACC_get_num_threads;
 };
 
+GOACC_2.0.GOMP_4_BRANCH {
+  global:
+	GOACC_kernels;
+} GOACC_2.0;
+
 GOMP_PLUGIN_1.0 {
   global:
 	GOMP_PLUGIN_malloc;
 	GOMP_PLUGIN_malloc_cleared;
 	GOMP_PLUGIN_realloc;
-<<<<<<< HEAD
-	GOMP_PLUGIN_error;
-	GOMP_PLUGIN_debug;
-=======
 	GOMP_PLUGIN_debug;
 	GOMP_PLUGIN_error;
->>>>>>> ca4c3545
 	GOMP_PLUGIN_fatal;
 	GOMP_PLUGIN_async_unmap_vars;
 	GOMP_PLUGIN_acc_thread;
