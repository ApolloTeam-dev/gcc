--- conflicted
+++ resolved
@@ -261,7 +261,6 @@
 
   devaddrs = gomp_alloca (sizeof (void *) * mapnum);
   for (i = 0; i < mapnum; i++)
-<<<<<<< HEAD
     {
       if (tgt->list[i].key != NULL)
 	devaddrs[i] = (void *) (tgt->list[i].key->tgt->tgt_start
@@ -269,10 +268,6 @@
       else
 	devaddrs[i] = NULL;
     }
-=======
-    devaddrs[i] = (void *) (tgt->list[i].key->tgt->tgt_start
-			    + tgt->list[i].key->tgt_offset);
->>>>>>> 9c23418f
 
   acc_dev->openacc.exec_func (tgt_fn, mapnum, hostaddrs, devaddrs,
 			      async, dims, tgt);
