--- conflicted
+++ resolved
@@ -9,12 +9,9 @@
 /* Define to 1 if you have the <dlfcn.h> header file. */
 #undef HAVE_DLFCN_H
 
-<<<<<<< HEAD
-=======
 /* Define to 1 if you have the <errno.h> header file. */
 #undef HAVE_ERRNO_H
 
->>>>>>> 67b73e13
 /* libm includes feholdexcept */
 #undef HAVE_FEHOLDEXCEPT
 
@@ -33,12 +30,9 @@
 /* libm includes feupdateenv */
 #undef HAVE_FEUPDATEENV
 
-<<<<<<< HEAD
-=======
 /* __attribute__((visibility ("hidden"))) supported */
 #undef HAVE_HIDDEN_VISIBILITY
 
->>>>>>> 67b73e13
 /* Define to 1 if you have the <inttypes.h> header file. */
 #undef HAVE_INTTYPES_H
 
