--- conflicted
+++ resolved
@@ -1,8 +1,3 @@
-<<<<<<< HEAD
-2014-04-22  Release Manager
-
-	* GCC 4.9.0 released.
-=======
 2014-06-10  Uros Bizjak  <ubizjak@gmail.com>
 
 	* bid128_div.c (BID128_FUNCTION_ARG2): Remove unused variable 'Ql'.
@@ -13,7 +8,6 @@
 	* bid64_div.c (TYPE0_FUNCTION_ARGTYPE1_ARG128): Ditto.
 	(TYPE0_FUNCTION_ARG128_ARGTYPE2): Ditto.
 	(TYPE0_FUNCTION_ARG128_ARG128): Ditto.
->>>>>>> 02d42640
 
 2014-01-02  Richard Sandiford  <rdsandiford@googlemail.com>
 
