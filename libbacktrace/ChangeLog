2014-05-08  Ian Lance Taylor  <iant@google.com>

<<<<<<< HEAD
	Backport from mainline:
=======
>>>>>>> 02d42640
	* mmap.c (backtrace_free): If freeing a large aligned block of
	memory, call munmap rather than holding onto it.
	(backtrace_vector_grow): When growing a vector, double the number
	of pages requested.  When releasing the old version of a grown
	vector, pass the correct size to backtrace_free.

<<<<<<< HEAD
2014-04-22  Release Manager

	* GCC 4.9.0 released.

=======
>>>>>>> 02d42640
2014-03-07  Ian Lance Taylor  <iant@google.com>

	* sort.c (backtrace_qsort): Use middle element as pivot.

2014-03-06  Ian Lance Taylor  <iant@google.com>

	* sort.c: New file.
	* stest.c: New file.
	* internal.h (backtrace_qsort): Declare.
	* dwarf.c (read_abbrevs): Call backtrace_qsort instead of qsort.
	(read_line_info, read_function_entry): Likewise.
	(read_function_info, build_dwarf_data): Likewise.
	* elf.c (elf_initialize_syminfo): Likewise.
	* Makefile.am (libbacktrace_la_SOURCES): Add sort.c.
	(stest_SOURCES, stest_LDADD): Define.
	(check_PROGRAMS): Add stest.

2014-02-07  Misty De Meo  <misty@brew.sh>

	PR target/58710
	* configure.ac: Use AC_LINK_IFELSE in check for
	_Unwind_GetIPInfo.
	* configure: Regenerate.

2014-01-02  Richard Sandiford  <rdsandiford@googlemail.com>

	Update copyright years

2013-12-06  Jakub Jelinek  <jakub@redhat.com>

	* elf.c (ET_DYN): Undefine and define again.
	(elf_add): Add exe argument, if true and ehdr.e_type is ET_DYN,
	return early -1 without closing the descriptor.
	(struct phdr_data): Add exe_descriptor.
	(phdr_callback): If pd->exe_descriptor is not -1, for very first
	call if dlpi_name is NULL just call elf_add with the exe_descriptor,
	otherwise backtrace_close the exe_descriptor if not -1.  Adjust
	call to elf_add.
	(backtrace_initialize): Adjust call to elf_add.  If it returns
	-1, set pd.exe_descriptor to descriptor, otherwise set it to -1.

2013-12-05  Ian Lance Taylor  <iant@google.com>

	* alloc.c (backtrace_vector_finish): Add error_callback and data
	parameters.  Call backtrace_vector_release.  Return address base.
	* mmap.c (backtrace_vector_finish): Add error_callback and data
	parameters.  Return address base.
	* dwarf.c (read_function_info): Get new address base from
	backtrace_vector_finish.
	* internal.h (backtrace_vector_finish): Update declaration.

2013-11-27  Ian Lance Taylor  <iant@google.com>

	* dwarf.c (find_address_ranges): New static function, broken out
	of build_address_map.
	(build_address_map): Call it.
	* btest.c (check): Check for missing filename or function, rather
	than crashing.
	(f3): Check that enough frames were returned.

2013-11-19  Jakub Jelinek  <jakub@redhat.com>

	* backtrace.h (backtrace_syminfo_callback): Add symsize argument.
	* elf.c (elf_syminfo): Pass 0 or sym->size to the callback as
	last argument.
	* btest.c (struct symdata): Add size field.
	(callback_three): Add symsize argument.  Copy it to the data->size
	field.
	(f23): Set symdata.size to 0.
	(test5): Likewise.  If sizeof (int) > 1, lookup address of
	((uintptr_t) &global) + 1.  Verify symdata.val and symdata.size
	values.

	* atomic.c: Include sys/types.h.

2013-11-18  Ian Lance Taylor  <iant@google.com>

	* configure.ac: Check for support of __atomic extensions.
	* internal.h: Declare or #define atomic functions for use in
	backtrace code.
	* atomic.c: New file.
	* dwarf.c (dwarf_lookup_pc): Use atomic functions.
	(dwarf_fileline, backtrace_dwarf_add): Likewise.
	* elf.c (elf_add_syminfo_data, elf_syminfo): Likewise.
	(backtrace_initialize): Likewise.
	* fileline.c (fileline_initialize): Likewise.
	* Makefile.am (libbacktrace_la_SOURCES): Add atomic.c.
	* configure, config.h.in, Makefile.in: Rebuild.

2013-11-18  Jakub Jelinek  <jakub@redhat.com>

	* elf.c (SHN_UNDEF): Define.
	(elf_initialize_syminfo): Add base_address argument.  Ignore symbols
	with st_shndx == SHN_UNDEF.  Add base_address to address fields.
	(elf_add): Adjust caller.

	* elf.c (phdr_callback): Process info->dlpi_addr == 0 normally.

2013-11-16  Ian Lance Taylor  <iant@google.com>

	* backtrace.h (backtrace_create_state): Correct comment about
	threading.

2013-11-15  Ian Lance Taylor  <iant@google.com>

	* backtrace.h (backtrace_syminfo): Update comment and parameter
	name to take any address, not just a PC value.
	* elf.c (STT_OBJECT): Define.
	(elf_nosyms): Rename parameter pc to addr.
	(elf_symbol_search): Rename local variable pc to addr.
	(elf_initialize_syminfo): Add STT_OBJECT symbols to elf_symbols.
	(elf_syminfo): Rename parameter pc to addr.
	* btest.c (global): New global variable.
	(test5): New test.
	(main): Call test5.

2013-10-17  Ian Lance Taylor  <iant@google.com>

	* elf.c (elf_add): Don't get the wrong offsets if a debug section
	is missing.

2013-10-15  David Malcolm  <dmalcolm@redhat.com>

	* configure.ac: Add --enable-host-shared, setting up
	pre-existing PIC_FLAG variable within Makefile.am et al.
	* configure: Regenerate.

2013-09-20  Alan Modra  <amodra@gmail.com>

	* configure: Regenerate.

2013-07-23  Alexander Monakov  <amonakov@ispras.ru>

	* elf.c (elf_syminfo): Loop over the elf_syminfo_data chain.

2013-07-23  Alexander Monakov  <amonakov@ispras.ru>

	* elf.c (backtrace_initialize): Pass elf_fileline_fn to
	dl_iterate_phdr callbacks.

2013-03-25  Ian Lance Taylor  <iant@google.com>

	* alloc.c: #include <sys/types.h>.
	* mmap.c: Likewise.

2013-01-31  Ian Lance Taylor  <iant@google.com>

	* dwarf.c (read_function_info): Permit fvec parameter to be NULL.
	(dwarf_lookup_pc): Don't use ddata->fvec if threaded.

2013-01-25  Jakub Jelinek  <jakub@redhat.com>

	PR other/56076
	* dwarf.c (read_line_header): Don't crash if DW_AT_comp_dir
	attribute was not seen.

2013-01-16  Ian Lance Taylor  <iant@google.com>

	* dwarf.c (struct unit): Add filename and abs_filename fields.
	(build_address_map): Set new fields when reading unit.
	(dwarf_lookup_pc): If we don't find an entry in the line table,
	just return the main file name.

2013-01-14  Richard Sandiford  <rdsandiford@googlemail.com>

	Update copyright years.

2013-01-01  Ian Lance Taylor  <iant@google.com>

	PR bootstrap/54834
	* Makefile.am (AM_CPPFLAGS): Remove -I ../gcc/include and -I
	$(MULTIBUILDTOP)/../../gcc/include.
	* Makefile.in: Rebuild.

2013-01-01  Ian Lance Taylor  <iant@google.com>

	PR other/55536
	* mmap.c (backtrace_alloc): Don't call sync functions if not
	threaded.
	(backtrace_free): Likewise.

2012-12-12  John David Anglin  <dave.anglin@nrc-cnrc.gc.ca>

	* mmapio.c: Define MAP_FAILED if not defined.

2012-12-11  Jakub Jelinek  <jakub@redhat.com>

	PR bootstrap/54926
	* Makefile.am (AM_CFLAGS): Remove -frandom-seed=$@.
	* configure.ac: If --with-target-subdir, add -frandom-seed=$@
	to EXTRA_FLAGS unconditionally, otherwise check whether the compiler
	accepts it.
	* Makefile.in: Regenerated.
	* configure: Regenerated.

2012-12-07  Jakub Jelinek  <jakub@redhat.com>

	PR bootstrap/54926
	* Makefile.am (AM_CFLAGS): Add -frandom-seed=$@.
	* Makefile.in: Regenerated.

2012-11-20  Ian Lance Taylor  <iant@google.com>

	* dwarf.c (read_attribute): Always clear val.

2012-11-13  Ian Lance Taylor  <iant@google.com>

	PR other/55312
	* configure.ac: Only add -Werror if building a target library.
	* configure: Rebuild.

2012-11-12  Ian Lance Taylor  <iant@google.com>
	    Rainer Orth  <ro@CeBiTec.Uni-Bielefeld.DE>
	    Gerald Pfeifer  <gerald@pfeifer.com>

	* configure.ac: Check for getexecname.
	* fileline.c: #include <errno.h>.  Define getexecname if not
	available.
	(fileline_initialize): Try to find the executable in a few
	different ways.
	* print.c (error_callback): Only print the filename if it came
	from the backtrace state.
	* configure, config.h.in: Rebuild.

2012-10-29  Ian Lance Taylor  <iant@google.com>

	* mmap.c (backtrace_vector_release): Correct last patch: add
	aligned, not size.

2012-10-29  Ian Lance Taylor  <iant@google.com>

	* mmap.c (backtrace_vector_release): Make sure freed block is
	aligned on 8-byte boundary.

2012-10-26  Ian Lance Taylor  <iant@google.com>

	PR other/55087
	* posix.c (backtrace_open): Add does_not_exist parameter.
	* elf.c (phdr_callback): Do not warn if shared library could not
	be opened.
	* fileline.c (fileline_initialize): Update calls to
	backtrace_open.
	* internal.h (backtrace_open): Update declaration.

2012-10-26  Jack Howarth  <howarth@bromo.med.uc.edu>

	PR target/55061
	* configure.ac: Check for _Unwind_GetIPInfo function declaration.
	* configure: Regenerate.

2012-10-24  Ian Lance Taylor  <iant@google.com>

	PR target/55061
	* configure.ac: Check whether -funwind-tables option works.
	* configure: Rebuild.

2012-10-11  Ian Lance Taylor  <iant@google.com>

	* configure.ac: Do not use dl_iterate_phdr on Solaris 10.
	* configure: Rebuild.

2012-10-10  Ian Lance Taylor  <iant@google.com>

	* elf.c: Rename all Elf typedefs to start with b_elf, and be all
	lower case.

2012-10-10  Hans-Peter Nilsson  <hp@bitrange.com>

	* elf.c (elf_add_syminfo_data): Add casts to avoid warning.

2012-10-09  Ian Lance Taylor  <iant@google.com>

	* dwarf.c (dwarf_fileline): Add cast to avoid warning.
	(backtrace_dwarf_add): Likewise.

2012-10-09  Ian Lance Taylor  <iant@google.com>

	Add support for tracing through shared libraries.
	* configure.ac: Check for link.h and dl_iterate_phdr.
	* elf.c: #include <link.h> if system has dl_iterate_phdr.  #undef
	ELF macros before #defining them.
	(dl_phdr_info, dl_iterate_phdr): Define if system does not have
	dl_iterate_phdr.
	(struct elf_syminfo_data): Add next field.
	(elf_initialize_syminfo): Initialize next field.
	(elf_add_syminfo_data): New static function.
	(elf_add): New static function, broken out of
	backtrace_initialize.  Call backtrace_dwarf_add instead of
	backtrace_dwarf_initialize.
	(struct phdr_data): Define.
	(phdr_callback): New static function.
	(backtrace_initialize): Call elf_add.
	* dwarf.c (struct dwarf_data): Add next and base_address fields.
	(add_unit_addr): Add base_address parameter.  Change all callers.
	(add_unit_ranges, build_address_map): Likewise.
	(add_line): Add ddata parameter.  Change all callers.
	(read_line_program, add_function_range): Likewise.
	(dwarf_lookup_pc): New static function, broken out of
	dwarf_fileline.
	(dwarf_fileline): Call dwarf_lookup_pc.
	(build_dwarf_data): New static function.
	(backtrace_dwarf_add): New function.
	(backtrace_dwarf_initialize): Remove.
	* internal.h (backtrace_dwarf_initialize): Don't declare.
	(backtrace_dwarf_add): Declare.
	* configure, config.h.in: Rebuild.

2012-10-04  Gerald Pfeifer  <gerald@pfeifer.com>

	* btest.c (f23): Avoid uninitialized variable warning.

2012-10-04  Ian Lance Taylor  <iant@google.com>

	* dwarf.c: If the system header files do not declare strnlen,
	provide our own version.

2012-10-03  Ian Lance Taylor  <iant@google.com>

	* dwarf.c (read_uleb128): Fix overflow test.
	(read_sleb128): Likewise.
	(build_address_map): Don't change unit_buf.start.

2012-10-02  Uros Bizjak  <ubizjak@gmail.com>

	PR other/54761
	* configure.ac (EXTRA_FLAGS): New.
	* Makefile.am (AM_FLAGS): Add $(EXTRA_FLAGS).
	* configure, Makefile.in: Regenerate.

2012-09-29  Ian Lance Taylor  <iant@google.com>

	PR other/54749
	* fileline.c (fileline_initialize): Pass errnum as -1 when
	reporting that we could not read executable information after a
	previous failure.

2012-09-27  Ian Lance Taylor  <iant@google.com>

	PR bootstrap/54732
	* configure.ac: Add no-dependencies to AM_INIT_AUTOMAKE.
	* Makefile.am: Add dependencies for all objects.
	* configure, aclocal.m4, Makefile.in: Rebuild.

2012-09-27  Ian Lance Taylor  <iant@google.com>

	PR other/54726
	* elf.c (backtrace_initialize): Set *fileln_fn, not
	state->fileln_fn.

2012-09-19  Ian Lance Taylor  <iant@google.com>

	* configure.ac: Only use GCC_CHECK_UNWIND_GETIPINFO when compiled
	as a target library.
	* configure: Rebuild.

2012-09-19  Rainer Orth  <ro@CeBiTec.Uni-Bielefeld.DE>
	    Ian Lance Taylor  <iant@google.com>

        * configure.ac (GCC_HEADER_STDINT): Invoke.
        * backtrace.h: If we can't find <stdint.h>, use "gstdint.h".
        * btest.c: Don't include <stdint.h>.
        * dwarf.c: Likewise.
        * configure, aclocal.m4, Makefile.in, config.h.in: Rebuild.

2012-09-18  Ian Lance Taylor  <iant@google.com>

	PR bootstrap/54623
	* Makefile.am (AM_CPPFLAGS): Define.
	(AM_CFLAGS): Remove -I options.
	* Makefile.in: Rebuild.

2012-09-18  Ian Lance Taylor  <iant@google.com>

	* posix.c (O_BINARY): Define if not defined.
	(backtrace_open): Pass O_BINARY to open.  Only call fcntl if
	HAVE_FCNTL is defined.
	* configure.ac: Test for the fcntl function.
	* configure, config.h.in: Rebuild.

2012-09-18  Ian Lance Taylor  <iant@google.com>

	* btest.c (test1, test2, test3, test4): Add the unused attribute.

2012-09-18  Ian Lance Taylor  <iant@google.com>

	* dwarf.c: Correct test of HAVE_DECL_STRNLEN.

2012-09-18  Ian Lance Taylor  <iant@google.com>

	* configure.ac: Add AC_USE_SYSTEM_EXTENSIONS.
	* mmapio.c: Don't define _GNU_SOURCE.
	* configure, config.h.in: Rebuild.

2012-09-18  Ian Lance Taylor  <iant@google.com>

	* configure.ac: Check whether strnlen is declared.
	* dwarf.c: Declare strnlen if not declared.
	* configure, config.h.in: Rebuild.

2012-09-18  Rainer Orth  <ro@CeBiTec.Uni-Bielefeld.DE>

	* fileline.c: Include <stdlib.h>.
	* mmap.c: Likewise.

2012-09-17  Ian Lance Taylor  <iant@google.com>

	PR bootstrap/54611
	* nounwind.c (backtrace_full): Rename from backtrace.  Add state
	parameter.

2012-09-17  Gerald Pfeifer  <gerald@pfeifer.com>

	PR bootstrap/54611
	* nounwind.c (backtrace_simple): Add state parameter.

2012-09-17  Ian Lance Taylor  <iant@google.com>

	PR bootstrap/54609
	* unknown.c (unknown_fileline): Add state parameter, remove
	fileline_data parameter, name error_callback parameter.
	(backtrace_initialize): Add state parameter.

2012-09-17  Ian Lance Taylor  <iant@google.com>

	* Initial implementation.<|MERGE_RESOLUTION|>--- conflicted
+++ resolved
@@ -1,22 +1,11 @@
 2014-05-08  Ian Lance Taylor  <iant@google.com>
 
-<<<<<<< HEAD
-	Backport from mainline:
-=======
->>>>>>> 02d42640
 	* mmap.c (backtrace_free): If freeing a large aligned block of
 	memory, call munmap rather than holding onto it.
 	(backtrace_vector_grow): When growing a vector, double the number
 	of pages requested.  When releasing the old version of a grown
 	vector, pass the correct size to backtrace_free.
 
-<<<<<<< HEAD
-2014-04-22  Release Manager
-
-	* GCC 4.9.0 released.
-
-=======
->>>>>>> 02d42640
 2014-03-07  Ian Lance Taylor  <iant@google.com>
 
 	* sort.c (backtrace_qsort): Use middle element as pivot.
