<<<<<<< HEAD
2013-10-16  Release Manager

	* GCC 4.8.2 released.

2013-05-31  Release Manager

	* GCC 4.8.1 released.

2013-04-03  Jason Merrill  <jason@redhat.com>

=======
2013-10-29  Marc Glisse  <marc.glisse@inria.fr>

	PR tree-optimization/58689
	* concat.c: Remove note about xmalloc.

2013-10-27  Gerald Pfeifer  <gerald@pfeifer.com>

	* testsuite/test-demangle.c: Include unistd.h.
	
2013-10-25  Gary Benson  <gbenson@redhat.com>

	* cp-demangle.c (struct d_saved_scope): New structure.
	(struct d_print_info): New fields saved_scopes and
	num_saved_scopes.
	(d_print_init): Initialize the above.
	(d_print_free): New function.
	(cplus_demangle_print_callback): Call the above.
	(d_copy_templates): New function.
	(d_print_comp): New variables saved_templates and
	need_template_restore.
	[DEMANGLE_COMPONENT_REFERENCE,
	DEMANGLE_COMPONENT_RVALUE_REFERENCE]: Capture scope the first
	time the component is traversed, and use the captured scope for
	subsequent traversals.
	* testsuite/demangle-expected: Add regression test.

2013-10-23  Gerald Pfeifer  <gerald@pfeifer.com>

	* testsuite/test-expandargv.c: Include unistd.h.

2013-10-15  David Malcolm  <dmalcolm@redhat.com>

	* configure.ac: If --enable-host-shared, use -fPIC.
	* configure: Regenerate.

2013-10-11  Paul Pluzhnikov  <ppluzhnikov@google.com>

	* cp-demangle.c (d_name): Demangle local-source-names.
	* testsuite/demangle-expected: New test.

2013-09-10  Paolo Carlini  <paolo.carlini@oracle.com>

	PR bootstrap/58386
	Revert:

	2013-09-10  Gary Benson  <gbenson@redhat.com>

	* cp-demangle.c: Include hashtab.h.
	(struct d_print_info): New field saved_scopes.
	(d_print_init): Initialize the above.
	(d_print_free): New function.
	(cplus_demangle_print_callback): Call the above.
	(struct d_saved_scope): New structure.
	(d_store_scope): New function.
	(d_free_scope) Likewise.
	(d_restore_scope) Likewise.
	(d_hash_saved_scope) Likewise.
	(d_equal_saved_scope) Likewise.
	(d_print_comp): New variable saved_scope.
	[DEMANGLE_COMPONENT_REFERENCE,
	DEMANGLE_COMPONENT_RVALUE_REFERENCE]: Capture scope the first
	time the component is traversed, and use the captured scope for
	subsequent traversals.
	* testsuite/demangle-expected: Add regression test.

2013-09-10  Gary Benson  <gbenson@redhat.com>

	* cp-demangle.c: Include hashtab.h.
	(struct d_print_info): New field saved_scopes.
	(d_print_init): Initialize the above.
	(d_print_free): New function.
	(cplus_demangle_print_callback): Call the above.
	(struct d_saved_scope): New structure.
	(d_store_scope): New function.
	(d_free_scope) Likewise.
	(d_restore_scope) Likewise.
	(d_hash_saved_scope) Likewise.
	(d_equal_saved_scope) Likewise.
	(d_print_comp): New variable saved_scope.
	[DEMANGLE_COMPONENT_REFERENCE,
	DEMANGLE_COMPONENT_RVALUE_REFERENCE]: Capture scope the first
	time the component is traversed, and use the captured scope for
	subsequent traversals.
	* testsuite/demangle-expected: Add regression test.

2013-08-20  Alan Modra  <amodra@gmail.com>

	* floatformat.c (floatformat_ibm_long_double): Rename to..
	(floatformat_ibm_long_double_big): ..this.
	(floatformat_ibm_long_double_little): New.

2013-07-09  Tristan Gingold  <gingold@adacore.com>

	* makefile.vms (OBJS): Add dwarfnames.obj

2013-05-31  Matt Burgess <matthew@linuxfromscratch.org>

	PR other/56780
	* libiberty/configure.ac: Move test for --enable-install-libiberty
	outside of the 'with_target_subdir' test so that it actually gets
	run.  Add output messages to show the test result.
	* libiberty/configure: Regenerate.
	* libiberty/Makefile.in (install_to_libdir): Place the
	installation of the libiberty library in the same guard as that
	used for the headers to prevent it being installed unless
	requested via --enable-install-libiberty.

2013-05-06  David Edelsohn  <dje.gcc@gmail.com>
	    Peter Bergner  <bergner@vnet.ibm.com>
	    Segher Boessenkool  <segher@kernel.crashing.org>
	    Jakub Jelinek  <jakub@redhat.com>

	* hashtab.c (hash_pointer): Remove conditional and avoid
	unexecuted shift equal to wordsize.

2013-04-22  Andi Kleen  <ak@linux.intel.com>

	* hashtab.c (hash_pointer): Move to end of file and reimplement.

2013-04-03  Jason Merrill  <jason@redhat.com>

	* cp-demangle.c (cplus_demangle_type): Fix function quals.
	(d_pointer_to_member_type): Simplify.

>>>>>>> 4d0aec87
	Demangle C++11 ref-qualifier.
	* cp-demangle.c (d_ref_qualifier): New.
	(d_nested_name, d_function_type): Use it.
	(d_parmlist): Don't get confused by a ref-qualifier.
	(cplus_demangle_type): Reorder ref-qualifier.
	(d_pointer_to_member_type): Likewise.
	(d_dump): Handle DEMANGLE_COMPONENT_REFERENCE_THIS and
	DEMANGLE_COMPONENT_RVALUE_REFERENCE_THIS.
	(d_make_comp, has_return_type, d_encoding): Likewise.
	(d_print_comp, d_print_mod_list, d_print_mod): Likewise.
	(d_print_function_type, is_ctor_or_dtor): Likewise.

<<<<<<< HEAD
2013-03-22  Release Manager

	* GCC 4.8.0 released.
=======
2013-03-27  Kai Tietz  <ktietz@redhat.com>

	* configure: Regenerated.
>>>>>>> 4d0aec87

2013-03-06  Tobias Burnus  <burnus@net-b.de>

	* libiberty.texi: Update comment, remove lowersections.
	* obstacks.texi: Regenerate.

2013-03-05  Jakub Jelinek  <jakub@redhat.com>

	PR middle-end/56526
	* simple-object-mach-o.c (simple_object_mach_o_segment): Initialize
	wrapper_sect_offset to avoid a warning.

2013-03-01  Andreas Schwab  <schwab@linux-m68k.org>

	* obstacks.texi (Obstacks): Trim @node to only contain the
	node name.
	* libiberty.texi (Obstacks): Lower section.

2013-02-14  Jason Merrill  <jason@redhat.com>

	* cp-demangle.c (d_dump): Handle DEMANGLE_COMPONENT_DEFAULT_ARG.
	(d_print_comp): Likewise.

2013-02-09  Jakub Jelinek  <jakub@redhat.com>

	PR other/56245
	* regex.c (PTR_INT_TYPE): Define.
	(EXTEND_BUFFER): Change incr type from int to PTR_INT_TYPE.

2013-01-31  Kai Tietz  <ktietz@redhat.com>

	PR other/54620
	* sha1.c (sha1_process_block):  Handle case that size_t is
	a wider-integer-scalar as a 32-bit unsigned integer.

	PR other/53413
	* md5.c (md5_process_block):  Handle case that size_t is
	a wider-integer-scalar a 32-bit unsigned integer.

2013-01-04  Ian Lance Taylor  <iant@google.com>

	PR other/54800
	* simple-object-mach-o.c (simple_object_mach_o_segment): Don't
	bother to zero out a buffer we are about to set anyhow.

2013-01-01  David Edelsohn  <dje.gcc@gmail.com>

	* simple-object-xcoff.c: New file.
	* Makefile.in: Add it to build machinery.
	* simple-object-common.h (simple_object_xcoff_functions): Declare.
	* simple-object.c (format_functions): Add
	simple_object_xcoff_functions.

2012-11-10  Jason Merrill  <jason@redhat.com>

	* cp-demangle.c (d_unqualified_name): Handle abi tags here.
	(d_name): Not here.

2012-11-09  Jason Merrill  <jason@redhat.com>

	* cp-demangle.c (d_dump): Handle DEMANGLE_COMPONENT_TAGGED_NAME.
	(d_make_comp, d_find_pack, d_print_comp): Likewise.
	(d_abi_tags): New.
	(d_name): Call it.

2012-10-08  Jason Merrill  <jason@redhat.com>

	* cp-demangle.c (d_special_name, d_dump): Handle TH and TW.
	(d_make_comp, d_print_comp): Likewise.

2012-09-18  Ian Lance Taylor  <iant@google.com>

	* strnlen.c: New file.
	* configure.ac: Check for strnlen, add it to AC_LIBOBJ if it's not
	present.
	* Makefile.in: Rebuild dependencies.
	(CFILES): Add strnlen.c.
	(CONFIGURED_OFILES): Add ./strnlen.$(objext).
	* configure, config.in, functions.texi: Rebuild.

	* maint-tool: Accept .def files in the include directory.

2012-09-18  Florian Weimer  <fweimer@redhat.com>

	PR other/54411
	* objalloc.c (_objalloc_alloc): Add overflow check covering
	alignment and CHUNK_HEADER_SIZE addition.

2011-08-28  H.J. Lu  <hongjiu.lu@intel.com>

	* argv.c (dupargv): Replace malloc with xmalloc.  Don't check
	xmalloc return.
	(buildargv): Likewise.  Also replace strdup with xstrdup.
	(expandargv): Don't check dupargv return.

2011-08-28  H.J. Lu  <hongjiu.lu@intel.com>

	PR binutils/14526
	* argv.c (buildargv): Replace alloca with xmalloc/free.

2012-08-17  Andreas Schwab  <schwab@linux-m68k.org>

	* floatformat.c (floatformat_to_double): Correctly handle numbers
	between 1 and 2.  Simplify handling of denormal number.
	(main): Test with 1.1.

2012-07-31  Mike Frysinger  <vapier@gentoo.org>

	* md5.c (md5_finish_ctx): Declare swap_bytes.  Assign SWAP() output
	to swap_bytes, and then call memcpy to move it to ctx->buffer.

2012-07-26  Kazu Hirata  <kazu@codesourcery.com>
	    Sandra Loosemore  <sandra@codesourcery.com>

	* pex-win32.c (pex_win32_exec_child): Only close original file
	descriptors if child is launched successfully.

2012-07-18  Jason Merrill  <jason@redhat.com>

	* cp-demangle.c (cplus_demangle_operators): Add *_cast.
	(op_is_new_cast): New.
	(d_expression, d_print_comp): Check it.

2012-07-13  Doug Evans  <dje@google.com>

	* filename_cmp.c (filename_hash, filename_eq): New functions.

2012-06-29  Andreas Schwab  <schwab@linux-m68k.org>

	* copying-lib.texi (Library Copying): Don't use @heading inside
	@enumerate.

2012-05-22  Tom Tromey  <tromey@redhat.com>

	http://sourceware.org/bugzilla/show_bug.cgi?id=14065
	* testsuite/demangle-expected: Add regression test.
	* cp-demangle.c (d_find_pack): Return NULL for
	DEMANGLE_COMPONENT_UNNAMED_TYPE.

2012-04-27  Tom Tromey  <tromey@redhat.com>

	* dwarfnames.c: New file.
	* Makefile.in (CFILES): Add dwarfnames.
	(REQUIRED_OFILES): Add dwarfnames.
	(./dwarfnames.$(objext)): New target.

2012-04-04  Tristan Gingold  <gingold@adacore.com>

	* pex-unix.c (to_ptr32): Fix style.

2012-04-02  Tristan Gingold  <gingold@adacore.com>

	* stack-limit.c: Includes ansidecl.h.
	(stack_limit_increase): Add ATTRIBUTE_UNUSED

2012-03-20  Jason Merrill  <jason@redhat.com>

	* cp-demangle.c (cplus_demangle_type): Handle 'auto'.

2012-03-07  Jason Merrill  <jason@redhat.com>

	* cp-demangle.c (cplus_demangle_operators): Add li.
	(d_unqualified_name): Handle it specially.

2012-01-26  Jakub Jelinek  <jakub@redhat.com>

	* make-relative-prefix.c (make_relative_prefix_1): Avoid warning
	about using preprocessor directives inside of macro arguments.

2012-01-22  Douglas B Rupp  <rupp@gnat.com>

	* configure: Regenerate.

2012-01-10  Jason Merrill  <jason@redhat.com>

	* cp-demangle.c (d_print_comp) [DEMANGLE_COMPONENT_OPERATOR]:
	Omit a trailing space in the operator name.

2012-01-06  Jason Merrill  <jason@redhat.com>

	PR c++/6057
	PR c++/48051
	PR c++/50855
	PR c++/51322
	* cp-demangle.c (d_dump): Handle DEMANGLE_COMPONENT_NULLARY and
	DEMANGLE_COMPONENT_INITIALIZER_LIST.
	(d_make_comp): Likewise.  Allow null right arg for
	DEMANGLE_COMPONENT_TRINARY_ARG2.
	(cplus_demangle_operators): Adjust new/delete; add .*, :: and throw.
	(d_template_args, d_template_arg): Handle 'J' for argument packs.
	(d_exprlist): Add terminator parm.
	(d_expression, d_print_comp): Handle initializer lists, nullary
	expressions, prefix/suffix operators, and new.
	(d_print_subexpr): Avoid parens around DEMANGLE_COMPONENT_QUAL_NAME
	and DEMANGLE_COMPONENT_INITIALIZER_LIST.
	* testsuite/demangle-expected: Add tests.

	* cp-demangle.c (cplus_demangle_type): decltype, pack expansion
	and vector are substitutable.
	(cplus_demangle_operators): Sort.

2012-01-04  Andreas Krebbel  <Andreas.Krebbel@de.ibm.com>

	* configure: Regenerate.

2012-01-02  Jakub Jelinek  <jakub@redhat.com>

	* make-relative-prefix.c (make_relative_prefix_1): Avoid
	stack overflow if PATH contains just a single entry and
	HOST_EXECUTABLE_SUFFIX needs to be used.

	PR driver/48306
	* make-relative-prefix.c: Include sys/stat.h.
	(make_relative_prefix_1): If access succeeds, check also stat
	if nstore is a regular file.

2011-12-20  Andreas Schwab  <schwab@linux-m68k.org>

	* configure: Regenerate.

2011-12-20  Tristan Gingold  <gingold@adacore.com>

	* aclocal.m4: Assume strncmp works in cross case.
	* configure: Regenerate

2011-12-19  Andreas Schwab  <schwab@linux-m68k.org>

	* configure: Regenerate.

2011-11-07  Richard Henderson  <rth@redhat.com>

	Merged from transactional-memory.

	* cp-demangle.c (cplus_demangle_fill_ctor): Accept
	gnu_v3_object_ctor_group.
	(cplus_demangle_fill_dtor): Accept gnu_v3_object_dtor_group.
	(d_ctor_dtor_name): Recognize gnu_v3_object_ctor_group
	and gnu_v3_object_dtor_group.
	(d_dump): Handle DEMANGLE_COMPONENT_TRANSACTION_CLONE
	and DEMANGLE_COMPONENT_NONTRANSACTION_CLONE.
	(d_make_comp, d_print_comp): Likewise.
	(d_special_name): Generate them.

2011-11-04  Jason Merrill  <jason@redhat.com>

	PR c++/48370
	* cp-demangle.c (d_special_name, d_print_comp): Handle a
	discriminator number on DEMANGLE_COMPONENT_REFTEMP.

2011-11-02  Doug Evans  <dje@google.com>

	* Makefile.in (CFILES): Add timeval-utils.c.
	(REQUIRED_OFILES): Add timeval-utils.$(objext).
	(INSTALLED_HEADERS): Add timeval-utils.h.
	(timeval-utils.$(objext)): Add rule.

2011-10-28  Ian Lance Taylor  <iant@google.com>

	* setproctitle.c (setproctitle): Use "GNU/Linux" in comment.

2011-10-26  Iain Sandoe  <iains@gcc.gnu.org>

	PR target/48108
	* simple-object-mach-o.c  (GNU_WRAPPER_SECTS, GNU_WRAPPER_INDEX,
	GNU_WRAPPER_NAMES): New macros.
	(simple_object_mach_o_segment): Handle wrapper scheme.
	(simple_object_mach_o_write_section_header): Allow the segment name
	to be supplied.
	(simple_object_mach_o_write_segment): Handle wrapper scheme.  Ensure
	that the top-level segment name in the load command is empty.
	(simple_object_mach_o_write_to_file): Determine the number of
	sections during segment output, use that in writing the header.

2011-10-10  Ian Lance Taylor  <iant@google.com>

	PR c++/48665
	* cp-demangle.c (d_cv_qualifiers): If qualifiers are applied to a
	function type, change them to apply to the "this" parameter.
	* testsuite/demangle-expected: Add test case.

2011-09-28  Doug Evans  <dje@google.com>

	* timeval-utils.c: New file.

	* argv.c (countargv): New function.

2011-09-23  Cary Coutant  <ccoutant@google.com>

	PR 40831
	* cp-demangle.c (d_make_comp): Add new component type.
	(cplus_demangle_mangled_name): Check for clone suffixes.
	(d_parmlist): Don't error out if we see '.'.
	(d_clone_suffix): New function.
	(d_print_comp): Print info for clone suffixes.
	* testsuite/demangle-expected: Add new testcases.

2011-09-23  Ian Lance Taylor  <iant@google.com>
	    Pierre Vittet  <piervit@pvittet.com>

	* md5.c (md5_process_bytes): Correct handling of unaligned
	buffer.

2011-08-22  Rainer Orth  <ro@CeBiTec.Uni-Bielefeld.DE>

	* aclocal.m4: Include ../config/picflag.m4.
	* configure.ac (GCC_PICFLAG): Call it.
	(enable_shared): Clear PICFLAG unless shared.
	* configure: Regenerate.

2011-08-12  Steve Ellcey  <sje@cup.hp.com>

	* md5.c (md5_read_ctx): Handle mis-aligned resbuf pointer.

2011-08-06  Uros Bizjak  <ubizjak@gmail.com>

	* testsuite/test-expandargv.c (writeout_test): Check result of fwrite.

2011-08-01  Jason Merrill  <jason@redhat.com>

	PR c++/49932
	* cp-demangle.c (d_prefix): Handle decltype.
	* testsuite/demangle-expected: Test it.

2011-07-26  H.J. Lu  <hongjiu.lu@intel.com>

	* testsuite/demangle-expected: Remove an extra line.

2011-07-26  Ian Lance Taylor  <iant@google.com>

	* cp-demangle.c (d_print_init): Initialize pack_index field.
	(d_print_comp): Check for NULL template argument.
	* testsuite/demangle-expected: Add test case.

2011-07-22  Gerald Pfeifer  <gerald@pfeifer.com>

	PR target/49817
	* stack-limit.c: Include <stdint.h>.

2011-07-22  Jakub Jelinek  <jakub@redhat.com>

	PR c++/49756
	* stack-limit.c: New file.
	* Makefile.in: Regenerate deps.
	(CFILES): Add stack-limit.c.
	(REQUIRED_OFILES): Add ./stack-limit.$(objext).
	* configure.ac (checkfuncs): Add getrlimit and setrlimit.
	(AC_CHECK_FUNCS): Likewise.
	* configure: Regenerated.
	* config.in: Regenerated.

2011-07-04  Jason Merrill  <jason@redhat.com>

	* cp-demangle.c (d_expression): Handle 'this'.
	(d_print_comp) [DEMANGLE_COMPONENT_FUNCTION_PARAM]: Likewise.

2011-07-01  Joel Brobecker  <brobecker@adacore.com>

	* filename_cmp.c (filename_cmp, filename_ncmp): Add handling of
	HAVE_CASE_INSENSITIVE_FILE_SYSTEM.

2011-07-01  Jan Kratochvil  <jan.kratochvil@redhat.com>

	PR debug/49408
	* cp-demangle.c (d_print_comp): Suppress argument list for function
	references by the '&' unary operator.  Keep also already processed
	variant without the argument list.  Suppress argument list types for
	function call used in an expression.
	* testsuite/demangle-expected: Fix excessive argument list types in
	`test for typed function in decltype'.  New testcase for no argument
	list types printed.  3 new testcases for function references by the
	'&' unary operator..

2011-06-20  Jason Merrill  <jason@redhat.com>

	PR c++/37089
	* cp-demangle.c (d_print_comp): Handle reference smashing.
	* testsuite/demangle-expected: Test it.

2011-06-13  Jan Kratochvil  <jan.kratochvil@redhat.com>

	* cp-demangle.c (d_print_comp) <DEMANGLE_COMPONENT_FUNCTION_TYPE>:
	Suppress d_print_mod for DMGL_RET_POSTFIX.
	* testsuite/demangle-expected: New testcases for --ret-postfix.

2011-06-13  Jan Kratochvil  <jan.kratochvil@redhat.com>

	* cp-demangle.c (d_print_comp) <DEMANGLE_COMPONENT_FUNCTION_TYPE>: Do
	not pass DMGL_RET_POSTFIX or DMGL_RET_DROP.  Support DMGL_RET_DROP.
	* testsuite/demangle-expected: New testcases for --ret-drop.
	* testsuite/test-demangle.c: Document --ret-drop in a comment.
	(main): New variable ret_drop, fill it, call cplus_demangle with it.

2011-06-13  Jan Kratochvil  <jan.kratochvil@redhat.com>

	* cp-demangle.c (struct d_print_info): Remove field options.
	(d_print_init): Remove parameter options.
	(cplus_demangle_print_callback): Update all the callers.
	(d_print_comp, d_print_mod_list, d_print_mod, d_print_function_type)
	(d_print_array_type, d_print_expr_op, d_print_cast, d_print_subexpr):
	Add parameter options, update all the callers.

2011-04-20  Jim Meyering  <meyering@redhat.com>

	* cp-demint.c (cplus_demangle_v3_components): Remove useless
	if-before-free.
	* cplus-dem.c (squangle_mop_up): Likewise.
	(delete_non_B_K_work_stuff): Likewise.
	* pex-common.c (pex_free): Likewise.
	* pex-msdos.c (pex_msdos_cleanup): Likewise.
	* pex-win32.c (mingw_rootify, msys_rootify): Likewise.
	(win32_spawn): Likewise.
	* regex.c (FREE_VAR, weak_alias): Likewise.
	* spaces.c (spaces): Likewise.

2011-04-10  Jim Meyering  <meyering@redhat.com>

	Avoid memory overrun in a test leading to potential double-free.
	* testsuite/test-expandargv.c (writeout_test): Fix off-by-one error:
	i.e., do copy the trailing NUL byte.

2011-03-31  Tristan Gingold  <gingold@adacore.com>

	* makefile.vms (OBJS): Add filename_cmp.obj

2011-02-28  Kai Tietz  <kai.tietz@onevision.com>

	* filename_cmp.c (filename_ncmp): New function.
	* functions.texi: Regenerated.

2011-02-03  Ralf Wildenhues  <Ralf.Wildenhues@gmx.de>

	* splay-tree.c: Escape wrapping newlines in texinfo markup
	with '@', to fix function declaration output rendering.
	* gather-docs: Relax and improve macro name matching to actually
	match all current names and to allow input line wrapping.
	* bsearch.c, concat.c, crc32.c, fnmatch.txh, fopen_unlocked.c,
	hashtab.c, insque.c, make-relative-prefix.c, memchr.c, memcmp.c,
	memcpy.c, memmem.c, memmove.c, mempcpy.c, memset.c,
	pexecute.txh, random.c, setenv.c, setproctitle.c,
	simple-object.txh, snprintf.c, stpncpy.c, strncmp.c, strtod.c,
	strtol.c, vasprintf.c, vprintf.c, vsnprintf.c, xmemdup.c:
	Wrap long texinfo input lines.
	* functions.texi: Regenerate.

2011-01-18  Mike Frysinger  <vapier@gentoo.org>

	* .gitignore: New file.

2010-12-08  Doug Evans  <dje@google.com>

	* splay-tree.c (splay_tree_foreach_helper): Remove arg `sp',
	all callers updated.  Rewrite to be non-recursive.

2010-11-29  Rainer Orth  <ro@CeBiTec.Uni-Bielefeld.DE>

	* setproctitle.c [HAVE_SYS_PRCTL_H]: Include <sys/types.h>.

2010-11-20  Anthony Green  <green@moxielogic.com>

	* configure.ac: Turn PR_SET_NAME link test into a test for
	sys/prctl.h.
	* configure, config.in: Rebuilt.
	* setproctitle.c: Test for HAVE_SYS_PRCTL_H.
	(setproctitle) Test for PR_SET_NAME definition.

2010-11-20  Ralf Wildenhues  <Ralf.Wildenhues@gmx.de>

	PR other/46202
	* Makefile.in (install-strip): New phony target.
	(install): Also mark as phony.

2010-11-16  Ian Lance Taylor  <iant@google.com>

	* simple-object.c (simple_object_attributes_merge): Rename from
	simple_object_attributes_compare.  Call merge field.
	* simple-object-common.h (struct simple_object_functions): Rename
	attributes_compare field to attribute_merge.
	* simple-object-elf.c (EM_SPARC): Define.
	(EM_SPARC32PLUS): Define.
	(simple_object_elf_attributes_merge): Renamed from
	simple_object_elf_attributes_compare.  Permit EM_SPARC and
	EM_SPARC32PLUS objects to be merged.
	(simple_object_elf_functions): Update function name.
	* simple-object-coff.c (simple_object_coff_attributes_merge):
	Rename from simple_object_coff_attributes_compare.
	(simple_object_coff_functions): Update function name.
	* simple-object-mach-o.c (simple_object_mach_o_attributes_merge):
	Renamed from simple_object_mach_o_attributes_compare.
	(simple_object_mach_o_functions): Update function name.

2010-11-16  H.J. Lu  <hongjiu.lu@intel.com>

	PR other/42670
	PR binutils/11137
	* cp-demangle.c (d_make_demangle_mangled_name): New.
	(d_demangle_callback): Use it on DCT_GLOBAL_XTORS.

	* testsuite/demangle-expected: Updated.

2010-11-14  Kai Tietz  <kai.tietz@onevision.com>

	* simple-object-coff.c (simple_object_coff_read_strtab): Fix reading
	offset.

2010-11-12  Ian Lance Taylor  <iant@google.com>

	PR other/46332
	* cp-demangle.c (d_print_function_type): Don't print parentheses
	if there are no modifiers to print.
	* testsuite/demangle-expected: Tweak one test case, add another.

2010-11-04  Richard Henderson  <rth@redhat.com>

	* configure.ac (AC_CHECK_HEADERS): Add process.h.
	(checkfuncs): Add dup3, spawnve, spawnvpe; sort the list.
	(AC_CHECK_FUNCS): Add dup3, spawnve, spawnvpe.
	* configure, config.in: Rebuild.
	* pex-unix.c [HAVE_SPAWNVE] (pex_unix_exec_child): New function.
	[HAVE_SPAWNVE] (save_and_install_fd, restore_fd): New functions.

2010-11-02  Ian Lance Taylor  <iant@google.com>
	    Dave Korn  <dave.korn.cygwin@gmail.com>
	    Iain Sandoe  <iains@gcc.gnu.org>

	* simple-object.c: New file.
	* simple-object-common.h: New file.
	* simple-object-elf.c: New file.
	* simple-object-mach-o.c: New file.
	* simple-object-coff.c: New file.
	* simple-object.txh: New file.
	* configure.ac: Add AC_TYPE_SSIZE_T.
	* Makefile.in: Rebuild dependencies.
	(CFILES): Add simple-object.c, simple-object-coff,
	simple-object-elf.c, and simple-object-mach-o.c.
	(REQUIRED_OFILES): Add corresponding object files.
	* configure: Rebuild.
	* config.in: Rebuild.
	* functions.texi: Rebuild.

2010-10-29  Ian Lance Taylor  <iant@google.com>

	* setproctitle.c: Add space after function name in @deftypefn
	comment.
	* functions.texi: Rebuild.

2010-10-26  Ralf Wildenhues  <Ralf.Wildenhues@gmx.de>

	* aclocal.m4 (AC_LANG_FUNC_LINK_TRY(C)): Delete.
	* configure: Regenerate.

2010-10-07  Andi Kleen  <ak@linux.intel.com>

	* configure: Regenerate.
	* configure.ac: Turn PR_SET_NAME check into link check.

2010-10-06  Andi Kleen  <ak@linux.intel.com>

	* Makefile.in (CFILES): Add setproctitle.
	(CONFIGURED_OFILES): Add setproctitle.
	(setproctitle): Add rule.
	* config.in: Regenerate.
	* configure: Regenerate.
	* configure.ac: Add checks for prctl PR_SET_NAME and setproctitle.
	* setproctitle.c: Add file.
	* functions.texi: Regenerate.

2010-09-22 Tristan Gingold  <gingold@adacore.com>

	* cplus-dem.c (ada_demangle): Add comments.
	Handle stream and controlled type operations.
	Decoding of some uppercase letters moved before separators.
	* testsuite/demangle-expected: Add tests.

2010-09-10  James Lyon  <jameslyon0@googlemail.com>

	http://sourceware.org/bugzilla/show_bug.cgi?id=11572
	* cp-demangle.c (d_find_pack): Add case for
	DEMANGLE_COMPONENT_LAMBDA.
	* testsuite/demangle-expected: Add regression test.

2010-09-08  Tristan Gingold  <gingold@adacore.com>

	PR 44001
	* maint-tool (missing): Fix pattern for object file.
	(deps): Use $(objext) for object extension.
	* Makefile.in (objext): New variable.
	Replace all occurences of .o with .$(objext)
	Regenerate with maint-deps
	* configure.ac (pexecute): Set to the basename.
	* configure: Regenerate.

2010-08-20  Maciej W. Rozycki  <macro@codesourcery.com>

	* pex-common.c (pex_read_err): Set stderr_pipe to -1 if a
	corresponding stream has been opened.
	(pex_free): Close pipe file descriptors corresponding to child's
	stdout and stderr before waiting.

2010-08-13  Nick Clifton  <nickc@redhat.com>

	* argv.c (expandargv): Limit the number of times that response
	files are opened in order to prevent infinite recursion.

2010-07-21  Pascal Obry  <obry@adacore.com>

	* make-temp-file.c (choose_tmpdir): Append a dot to P_tmpdir if needed.

2010-07-06  Ken Werner  <ken.werner@de.ibm.com>

	* floatformat.c (floatformat_ieee_half_big): New variable.
	(floatformat_ieee_half_little): Likewise.

2010-06-14  Gerald Pfeifer  <gerald@pfeifer.com>

	* libiberty.texi: Remove reference to GCC 3 and 2001 (thrice).
	Update copyright years.
	Move to GFDL 1.3.

2010-06-10  Jakub Jelinek  <jakub@redhat.com>

	PR other/43838
	* cp-demangle.c (struct d_print_info): Add flush_count field.
	(d_print_init): Initialize it to 0.
	(d_print_flush): Increment it.
	(d_print_comp): If needed flush before appending ", ".  Only
	decrement dpi->len if no flushes happened during the recursive
	call.
	* testsuite/demangle-expected: Add a test for this.

2010-06-08  Laurynas Biveinis  <laurynas.biveinis@gmail.com>

	* splay-tree.c: Update copyright years.
	(splay_tree_new_typed_alloc): New.
	(splay_tree_new_with_allocator): Use it.

	* hashtab.c: Update copyright years.
	(htab_create_typed_alloc): New.
	(htab_create_alloc): Use it.

	* functions.texi: Regenerate.

2010-06-03  Joern Rennecke <joern.rennecke@embecosm.com>
	    Ralf Wildenhues  <Ralf.Wildenhues@gmx.de>

	PR bootstrap/42798
	* configure.ac: Check for declaration of 'basename(char *)'.
	* configure: Regenerate.

2010-05-26  Kai Tietz  <kai.tietz@onevision.com>

	* testsuite/demangle-expected: Add tests for __int128
	and unsigned __int128 types.

2010-05-06  Magnus Fromreide  <magfr@lysator.liu.se>
	    Jason Merrill  <jason@redhat.com>

	* cp-demangle.c (cplus_demangle_builtin_types): Add nullptr.
	(cplus_demangle_type): Handle nullptr.
	* testsuite/demangle-expected: Test it.

2010-04-23  Pedro Alves  <pedro@codesourcery.com>

	* lbasename.c (lbasename): Split into ...
	(unix_lbasename, dos_basename): ... these.
	(lbasename): ... and reimplement on top of them.
	* Makefile.in (lbasename.o): Add dependency on
	$(INCDIR)/filenames.h.

2010-04-07  Jakub Jelinek  <jakub@redhat.com>

	* regex.c (byte_re_match_2_internal): Avoid set but not used
	warning.

2010-03-22  Jason Merrill  <jason@redhat.com>

	* cp-demangle.c (d_print_mod): Use () rather than [] for vectors.

2010-03-01  Ralf Wildenhues  <Ralf.Wildenhues@gmx.de>

	* Makefile.in (all): Do not use exec.

2010-02-04  Tom Tromey  <tromey@redhat.com>

	* testsuite/demangle-expected: Add missing --format=gnu-v3.

2010-02-03  Jason Merrill  <jason@redhat.com>

	* cp-demangle.c (d_expression): Handle dependent operator name.

	PR c++/12909
	* cp-demangle.c (d_number_component, d_vector_type): New.
	(cplus_demangle_type, d_print_comp, d_print_mod): Handle vectors.

2010-01-25  Ian Lance Taylor  <iant@google.com>

	* cp-demangle.c (cplus_demangle_type): Check for invalid type
	after "DF".
	* testsuite/demangle-expected: Add test.

2010-01-20  Jason Merrill  <jason@redhat.com>

	PR c++/42338
	* cp-demangle.c (d_print_comp): Fix array index printing.

2010-01-11  Tristan Gingold  <gingold@adacore.com>

	* cplus-dem.c (ada_demangle): Remove prototype.
	(grow_vect): Removed.
	(ada_demangle): Rewritten.
	(cplus_demangle): Fix indentation.
	* testsuite/demangle-expected: Add tests for Ada.

2010-01-09  Ian Lance Taylor  <iant@google.com>

	PR other/42230
	* cp-demangle.c (d_demangle): Return dgs.alc on success.

2010-01-04  Nobuhiro Iwamatsu <iwamatsu@nigauri.org>

	PR target/42316
	* configure.ac (PICFLAG): Use -fPIC on SH hosts.
	* configure: Regenerate.

2009-12-07  Doug Evans  <dje@google.com>

	* pex-unix.c (pex_unix_exec_child): Save/restore environ.

2009-11-26  Ben Elliston  <bje@au.ibm.com>

	* configure.ac (AC_CHECK_FUNCS): Sort into alphabetic order.
	* configure: Regenerate.

2009-11-25  Ben Elliston  <bje@au.ibm.com>

	* functions.texi: Rebuild.

2009-11-25  Manuel Lopez-Ibanez  <manu@gcc.gnu.org>
	    Ben Elliston  <bje@au.ibm.com>

	* README: Mention changes to Makefile.in and functions.texi.
	* gather-docs: Mention 'make stamp-functions' in the header.

2009-11-23  Ben Elliston  <bje@au.ibm.com>
	    Ian Lance Taylor  <iant@google.com>

	* pex-unix.c (pex_child_error): Improve warning avoidance by
	checking the results of write(3) and exiting with -2 if any write
	returns a negative value.

2009-11-22  Steve Ward  <planet36@gmail.com>

	* dyn-string.c (dyn_string_append_char): Fix typo in comment.

2009-11-20  Ben Elliston  <bje@au.ibm.com>

	* pex-unix.c (pex_child_error): Define writeerr macro to avoid
	unused result warnings from write(3) calls.  Undefine writeerr
	after all uses.

2009-10-08  Daniel Gutson  <dgutson@codesourcery.com>
	Daniel Jacobowitz  <dan@codesourcery.com>
	Pedro Alves  <pedro@codesourcery.com>

	libiberty/
	* argv.c (consume_whitespace): New function.
	(only_whitespace): New function.
	(buildargv): Always use ISSPACE by calling consume_whitespace.
	(expandargv): Skip empty files.  Do not stop at the first empty
	argument (calling only_whitespace)..
	* testsuite/test-expandargv.c: (test_data): Test empty lines
	and empty arguments.
	(run_tests): Fix false positives due to shorter arguments.

2009-09-30  Martin Thuresson  <martint@google.com>

	* regex.c (byte_re_match_2_internal): Split declaration and
	assignment to avoid -Wc++-compat warning due to goto.

2009-09-29  Jason Merrill  <jason@redhat.com>

	* Makefile.in: Enable demangle target.
	* cp-demangle.c (d_lambda, d_unnamed_type, d_make_default_arg): New.
	(d_name, d_prefix, d_unqualified_name, d_local_name): Handle lambdas.
	(d_parmlist): Factor out from d_bare_function_type.
	(d_compact_number): Factor out from d_template_param and d_expression.
	(d_append_num): Factor out from d_print_comp.
	(d_print_comp, d_print_mod_list): Handle lambdas.
	* testsuite/demangle-expected: Add lambda tests.

2009-09-23  Matthew Gingell  <gingell@adacore.com>

	* cplus-dem.c (ada_demangle): Ensure demangled is freed.

2009-09-22  Ozkan Sezer  <sezeroz@gmail.com>

	* choose-temp.c: Include unistd.h for mingw targets.

2009-09-16  Rainer Orth  <ro@CeBiTec.Uni-Bielefeld.DE>

	* hashtab.c [HAVE_INTTYPES_H]: Include <inttypes.h>.

2009-09-15  Tristan Gingold  <gingold@adacore.com>

	* config.h-vms (intptr_t): Define to compile hashtab.c

2009-09-04  Ozkan Sezer  <sezeroz@gmail.com>

	PR target/39065
	* configure.ac: Replace AC_CHECK_TYPE() for intptr_t and uintptr_t
	with AC_TYPE_INTPTR_T and AC_TYPE_UINTPTR_T.
	* config.in: Regenerated.
	* configure: Regenerated.

2009-09-03  Ozkan Sezer  <sezeroz@gmail.com>

	PR target/39065
	* configure.ac: Also check for intptr_t.
	* config.h.in: Regenerated.
	* configure: Regenerated.
	* hashtab.c (hash_pointer): Cast the pointer argument to intptr_t
	instead of of long.

2009-09-02  Tristan Gingold  <gingold@adacore.com>

	* vmsbuild.com: Removed as unused and superceeded by makefile.vms.
	* makefile.vms: Ported to Itanium VMS.  Remove useless targets and
	dependencies.  Remove unused FORMAT variable.
	* configure.com: New file to create build.com DCL script for
	Itanium VMS or Alpha VMS.

2009-08-24  Ralf Wildenhues  <Ralf.Wildenhues@gmx.de>

	* configure.ac (AC_PREREQ): Bump to 2.64.

2009-08-23  H.J. Lu  <hongjiu.lu@intel.com>

	 PR ld/10536
	 * Makefile.in (install-html-recursive): Removed.

2009-08-22  Ralf Wildenhues  <Ralf.Wildenhues@gmx.de>

	* config.in: Regenerate.
	* configure: Regenerate.

2009-07-30  Ralf Wildenhues  <Ralf.Wildenhues@gmx.de>

	* Makefile.in (AUTOCONF, configure_deps): New variables.
	($(srcdir)/configure): New rule, active only in maintainer mode.

2009-07-29  Douglas B Rupp  <rupp@gnat.com>

	* make-temp-file.c (choose_tmpdir): Try standard temp logical on VMS.

2009-07-27  Douglas B Rupp  <rupp@gnat.com>

	* pex-unix.c (vfork): Remove VMS specific definition (get from header
	file instead).
	(to_ptr32): New function.
	(pex_unix_exec_child): Use it.

2009-07-24  Ian Lance Taylor  <iant@google.com>

	PR bootstrap/40854
	* crc32.c (xcrc32): Rename from crc32.

2009-07-24  Ian Lance Taylor  <iant@google.com>

	* crc32.c: New file.
	* Makefile.in: Rebuild dependencies.
	(CFILES): Add crc32.c.
	(REQUIRED_OFILES): Add ./crc32.o.
	* functions.texi: Rebuild.

2009-07-17  Jan Kratochvil  <jan.kratochvil@redhat.com>

	* cp-demangle.c (d_print_comp <DEMANGLE_COMPONENT_GLOBAL_CONSTRUCTORS>)
	(d_print_comp <DEMANGLE_COMPONENT_GLOBAL_DESTRUCTORS): New.
	(d_make_comp <DEMANGLE_COMPONENT_GLOBAL_CONSTRUCTORS>)
	(d_make_comp <DEMANGLE_COMPONENT_GLOBAL_DESTRUCTORS): New.
	(d_demangle_callback): The variable type is now declared as enum.
	Replace parser of _GLOBAL_ symbols by a d_make_comp call.

2009-06-21  Jakub Jelinek  <jakub@redhat.com>

	* hashtab.c (htab_traverse): Don't call htab_expand for
	nearly empty hashtabs with sizes 7, 13 or 31.

2009-06-16  Nick Clifton  <nickc@redhat.com>

	PR 10197
	* testsuite/test-demangle.c: Rename getline to get_line to avoid
	conflicts with system function of the same name.

2009-05-30  Eli Zaretskii  <eliz@gnu.org>

	* snprintf.c: Doc fix.

	* vsnprintf.c: Doc fix.

2009-05-29  Kai Tietz  <kai.tietz@onevision.com>

	* pex-win32.c (pex_win32_fdopenr): Set INHERIT to false.

2009-05-29  Michael Matz  <matz@suse.de>

	* fibheap.c (fibheap_replace_key_data): Make sure we don't early
	out when forcing the minimum.
	(fibheap_delete_node): Assert that we managed to force the minimum.

2009-05-25  Tristan Gingold  <gingold@adacore.com>

	* config.h-vms: Rewritten.  Define configure macros.
	Use DEC-C builtin alloca.

	* makefile.vms (OBJS): Update list.
	(OPT): New variable.
	(CFLAGS): Update compilation flags.
	(libiberty.olb): Do not depend on alloca-conf.h anymore.

2009-05-19  Ian Lance Taylor  <iant@google.com>
	    Ben Elliston  <bje@au.ibm.com>

	* cp-demangle.c (cplus_demangle_fill_ctor): Fix logic bug.
	(cplus_demangle_fill_dtor): Likewise.

2009-05-17  Julian Brown  <julian@codesourcery.com>

	* pex-win32.c (pex_win32_exec_child): Fix logic to avoid closing
	standard handles (stdin, stdout, stderr) in parent.

2009-04-29  Julian Brown  <julian@codesourcery.com>

	* pex-win32.c (pex_win32_pipe): Add _O_NOINHERIT.
	(pex_win32_exec_child): Ensure each process has only one handle open
	on pipe endpoints. Close standard input after creating child for
	symmetry with standard output/standard error.

2009-04-25  Eli Zaretskii  <eliz@gnu.org>

	* Makefile.in (needed-list): Target removed (not used in GCC
	3.0 and later).  All references deleted.
	(mostlyclean): Remove references to needed.awk and needed2.awk.

2009-04-14  Eli Zaretskii  <eliz@gnu.org>

	* configure.ac  (setobjs, msdosdjgpp): Move a-priori setting of
	existing and required library functions to with_target_subdir
	section, so that the native build does detect them at configure
	time.
	* configure: Regenerated.

2009-04-13  Ozkan Sezer  <sezeroz@gmail.com>

	PR target/39397
	* pex-common.h (struct pex_obj): Store pid values as pid_t,
	not as long (members *children and (*wait))
	* pex-common.c (pex_run_in_environment): Likewise.
	* pex-win32.c (pex_win32_wait): Return pid_t and properly check
	returned pid value.
	* pex-djgpp.c (pex_djgpp_wait): Return pid_t.
	* pex-msdos.c (pex_msdos_wait): Likewise.

2009-04-07  Arnaud Patard <apatard@mandriva.com>

	* libiberty/configure.ac: Fix Linux/MIPS matching rule.
	* libiberty/configure: Regenerate.

2009-03-27  Ian Lance Taylor  <iant@google.com>

	* memmem.c: New file, from gnulib.
	* configure.ac: Add memmem to list of functions provided if they
	are not available on the host.
	* Makefile.in: Rebuild dependencies.
	(CFILES): Add memmem.c.
	(CONFIGURED_OFILES): Add memmem.o.
	* configure, config.in, functions.texi: Rebuild.

2009-03-23  Jason Merrill  <jason@redhat.com>

	* cp-demangle.c (d_expression): Handle pack expansion.
	(d_find_pack): Handle DEMANGLE_COMPONENT_FUNCTION_PARAM.
	(d_print_subexpr): Don't wrap function parms in ().
	(d_print_comp) [DEMANGLE_COMPONENT_PACK_EXPANSION]: Handle
	not finding a pack.

2009-03-17  Jason Merrill  <jason@redhat.com>

	* cp-demangle.c (d_make_function_param): new fn.
	(cplus_demangle_mangled_name): Work around abi v2 bug.
	(d_expr_primary): Likewise.
	(cplus_demangle_operators): Add alignof ops.
	(d_expression): Handle function parameters and conversions
	with other than 1 operand.
	(d_print_comp): Handle function parameters.  Fix bug with
	function used in type of function.
	* testsuite/demangle-expected: Update tests.

2009-02-21  Mark Mitchell  <mark@codesourcery.com>

	* make-temp-file.c (<windows.h>): Include on Windows.
	(choose_tmpdir): On Windows, use GetTempPath.

2009-01-18  Dave Korn  <dave.korn.cygwin@gmail.com>

	* configure.ac (funcs, vars, checkfuncs):  Don't munge on Cygwin,
	as it no longer shares libiberty object files.
	* configure:  Regenerated.

2009-01-07  Jason Merrill  <jason@redhat.com>

	* cp-demangle.c (d_expression): Remove mangling for zero-op casts.

2009-01-06  Ben Elliston  <bje@au.ibm.com>

	* cp-demangle.c (cplus_demangle_type): Return NULL if the
	character following a 'D' cannot be recognised.

2008-12-18  Jason Merrill  <jason@redhat.com>

	PR c++/38561
	* cp-demangle.c (d_expression, d_print_comp): Revert
	cast changes.

2008-12-17  Jason Merrill  <jason@redhat.com>

	* cp-demangle.c (d_expression): Handle rvalue stubs too.
	[DEMANGLE_COMPONENT_CAST]: Update mangling.
	(d_print_comp): Avoid extra ", " with empty template argument packs.
	Remove handling for obsolete T() mangling.

2008-12-10  Jason Merrill  <jason@redhat.com>

	* cp-demangle.c (cplus_demangle_type): Support fixed-point types.
	(d_print_comp, d_dump): Likewise.

2008-10-22  Daniel Jacobowitz  <dan@codesourcery.com>

	* Makefile.in (CPPFLAGS): Define.
	(FLAGS_TO_PASS, COMPILE.c): Add CPPFLAGS.

2008-10-15  Paolo Bonzini  <bonzini@gnu.org>

	PR bootstrap/37137
	* Makefile.in (LIBCFLAGS): Remove.
	(FLAGS_TO_PASS): Don't mention it.
	(COMPILE.c, MULTIOSDIR): Replace it with CFLAGS.

2008-10-08  David Edelsohn  <edelsohn@gnu.org>

	* xstrdup.c: Include <sys/types.h> after "config.h"

2008-10-07  Jan Kratochvil  <jan.kratochvil@redhat.com>

	* configure.ac: Call AC_SYS_LARGEFILE.
	* config.in: Regenerated.
	* configure: Likewise.

2008-10-06  Jason Merrill  <jason@redhat.com>

	* cp-demangle.c (struct d_print_info): Add pack_index.
	(d_dump): Add DEMANGLE_COMPONENT_PACK_EXPANSION.
	(d_make_comp): Likewise.  DEMANGLE_COMPONENT_ARGLIST and
	DEMANGLE_COMPONENT_TEMPLATE_ARGLIST can have two null args.
	(cplus_demangle_builtin_types): Add char16/32_t.
	(cplus_demangle_type): Recognize them.
	(d_template_args): Handle empty argument packs.
	(d_template_arg): Handle argument packs.
	(d_expression): Handle dependent name.
	(d_index_template_argument): New fn.
	(d_lookup_template_argument): New fn.
	(d_find_pack, d_pack_length): New fn.
	(d_print_subexpr): Split out...
	(d_print_comp): ...from here.  Use d_*_template_argument.
	Handle empty arg lists.  Support pack expansions.
	* cp-demangle.h (D_BUILTIN_TYPE_COUNT): Increase to 32.

2008-09-09  Jason Merrill  <jason@redhat.com>

	* cp-demangle.c (d_dump): Handle DEMANGLE_COMPONENT_DECLTYPE.
	(d_make_comp): Likewise.
	(cplus_demangle_type): Handle decltype and DFP types.
	(cplus_demangle_operators): Call operator takes 2 args.
	(cplus_demangle_builtin_types): Add DFP types.
	(d_exprlist): New fn.
	(d_expression): Handle parm placeholders, T() and calls.
	(d_print_comp): Handle decltype, T() and calls.
	* testsuite/demangle-expected: Test the above.

2008-08-07  Aaron W. LaFramboise  <aaronavay62@aaronwl.com>

	* pex-win32.c (argv_to_argc): New function.
	(spawn_script): Duplicate argv before calling win32_spawn.

2008-07-31  Jakub Jelinek  <jakub@redhat.com>

	* mkstemps.c (mkstemps): Keep looping even for EISDIR.

2008-07-31  Denys Vlasenko  <dvlasenk@redhat.com>

	* mkstemps.c (mkstemps): If open failed with errno other than
	EEXIST, return immediately.
	* make-temp-file.c: Include errno.h.
	(make_temp_file): If mkstemps failed, print an error message
	before aborting.

2008-07-24  Ralf Wildenhues  <Ralf.Wildenhues@gmx.de>

	* maint-tool (deps): Output config.h instead of stamp-h.
	* Makefile.in: Rebuild deps.
	(maintainer-clean-subdir): Depend on stamp-h rather than config.h.
	Reverts 2007-07-11 change.

2008-06-19  Eric Blake  <ebb9@byu.net>

	Adjust strsignal to POSIX 200x prototype.
	* strsignal.c (strsignal): Remove const.

2008-06-17  Ralf Wildenhues  <Ralf.Wildenhues@gmx.de>

	* configure: Regenerate.

2008-06-15  Ralf Wildenhues  <Ralf.Wildenhues@gmx.de>

	* libiberty.texi: Expand TABs, drop indentation outside examples.
	* obstacks.texi: Likewise.

2008-04-21  Aurelien Jarno  <aurelien@aurel32.net>

	* libiberty/configure.ac: use -fPIC on Linux/MIPS hosts.
	* libiberty/configure: Regenerate.

2008-04-18  Kris Van Hees <kris.van.hees@oracle.com>

	* testsuite/demangle-expected: Added tests for char16_t and char32_t.

2008-04-18  Paolo Bonzini  <bonzini@gnu.org>

	PR bootstrap/35457
	* aclocal.m4: Add override.m4.
	* configure: Regenerate.

2008-03-31  Ian Lance Taylor  <iant@google.com>

	* cp-demangle.c (d_substitution): Correct overflow check to avoid
	-fstrict-overflow optimizations.

2008-03-27  Paolo Bonzini  <bonzini@gnu.org>

	* configure.ac (frags): Don't set, use frag instead.
	(PICFLAG): Set here and substitute.
	* Makefile.in (PICFLAG): Substitute from autoconf.
	* configure: Regenerate.

2008-03-24  Ian Lance Taylor  <iant@google.com>

	* sha1.c: New file, from gnulib.
	* Makefile.in: Rebuild dependencies.
	(CFILES): Add sha1.c.
	(REQUIRED_OFILES): Add sha1.o.

2008-03-24  Doug Evans  <dje@google.com>

	* make-relative-prefix.c (make_relative_prefix_1): Handle NULL
	return from strdup.

2008-03-12  Seongbae Park <seongbae.park@gmail.com>

	* cplus-dem.c (malloc, realloc): Use void * instead of char *
	as return type.

2008-03-11  Nick Clifton  <nickc@redhat.com>

	* md5.c (md5_process_bytes): Do not assume that memcpy will
	provide a return value.

2008-02-19  Ben Elliston  <bje@au.ibm.com>

	PR other/12618
	* testsuite/Makefile.in (mostlyclean): Remove any core file.

2008-01-26  David Daney  <ddaney@avtrex.com>

	* cp-demangle.c (d_dump): Handle DEMANGLE_COMPONENT_JAVA_RESOURCE,
	DEMANGLE_COMPONENT_COMPOUND_NAME, and
	DEMANGLE_COMPONENT_CHARACTER cases.
	(d_make_comp): Handle DEMANGLE_COMPONENT_COMPOUND_NAME and
	DEMANGLE_COMPONENT_JAVA_RESOURCE cases.
	(d_make_character): New function.
	(d_java_resource): Same.
	(d_special_name): Handle "Gr" case.
	(d_print_comp): Handle DEMANGLE_COMPONENT_JAVA_RESOURCE,
	DEMANGLE_COMPONENT_COMPOUND_NAME, and
	DEMANGLE_COMPONENT_CHARACTER cases.
	* testsuite/demangle-expected: Add test for java resource name
	mangling.

2008-01-23  Thiago Jung Bauermann  <bauerman@br.ibm.com>

	* cplus-dem.c (demangle_function_name): Changed to return value
	indicating if a name was correctly demangled.
	(iterate_demangle_function): Use demangle_function_name return
	value.

2008-01-19  Manuel Lopez-Ibanez  <manu@gcc.gnu.org>

	PR other/33768
	* splay-tree.c (rotate_left): Fix minor typo in comment.
	(rotate_right): Likewise.

2007-11-12  Joseph Myers  <joseph@codesourcery.com>

	* floatformat.c (floatformat_ibm_long_double_is_valid): Fix
	compiler warnings.
	(floatformat_ibm_long_double): Use
	floatformat_ibm_long_double_is_valid.

2007-11-07  Joseph Myers  <joseph@codesourcery.com>
	    Daniel Jacobowitz  <dan@codesourcery.com>

	* floatformat.c (mant_bits_set): New.
	(floatformat_to_double): Use it.  Note no special handling of
	split formats.
	(floatformat_from_double): Note no special handing of split
	formats.
	(floatformat_ibm_long_double_is_valid,
	floatformat_ibm_long_double): New.
	(floatformat_ieee_single_big, floatformat_ieee_single_little,
	floatformat_ieee_double_big, floatformat_ieee_double_little,
	floatformat_ieee_double_littlebyte_bigword, floatformat_vax_f,
	floatformat_vax_d, floatformat_vax_g, floatformat_i387_ext,
	floatformat_m68881_ext, floatformat_i960_ext,
	floatformat_m88110_ext, floatformat_m88110_harris_ext,
	floatformat_arm_ext_big, floatformat_arm_ext_littlebyte_bigword,
	floatformat_ia64_spill_big, floatformat_ia64_spill_little,
	floatformat_ia64_quad_big, floatformat_ia64_quad_little): Update
	for addition of split_half field.

2007-09-06  Tom Tromey  <tromey@redhat.com>

	* pexecute.txh (pex_free): Document process killing.

2007-08-31  Douglas Gregor  <doug.gregor@gmail.com>

	* cp-demangle.c (d_dump): Handle
	DEMANGLE_COMPONENT_RVALUE_REFERENCE.
	(d_make_comp): Ditto.
	(cplus_demangle_type): Ditto.
	(d_print_comp): Ditto.
	(d_print_mod): Ditto.
	(d_print_function_type): Ditto.

2007-08-24  Kai Tietz  <kai.tietz@onevision.com>

	* pex-common.h: (pex_funcs): Retyped wait and exec_child to pid_t.
	* pex-djgpp.c: Likewise.
	* pex-msdos.c: Likewise.
	* pex-unix.c: Likewise.
	* pex-win32.c: Likewise.

2007-08-17  Michael Snyder  <msnyder@access-company.com>

	* make-relative-prefix.c (make_relative_prefix_1): Resource leaks.

2007-08-03  Michael Snyder  <msnyder@access-company.com>

	* make-relative-prefix.c (make_relative_prefix_1): Fix resource
	leak.

2007-07-31  Michael Snyder  <msnyder@access-company.com>

	* cp-demangle.c (d_print_comp): Guard against null.

2007-07-25  Ben Elliston  <bje@au.ibm.com>

	* Makefile.in (CFILES): Remove ternary.c.
	(REQUIRED_OFILES): Remove ./ternary.o.
	(INSTALLED_HEADERS): Remove ternary.h.
	(ternary.o): Remove.
	* ternary.c: Remove.

2007-07-23  DJ Delorie  <dj@redhat.com>

	* argv.c (writeargv): Fix typo in inline documentation.
	* functions.texi: Regenerate.

2007-07-17  DJ Delorie  <dj@redhat.com>

	* configure.ac (target_header_dir, msdosdjgpp): Remove duplicate
	gettimeofday entry.
	* configure: Likewise.

2007-07-11  Alexandre Oliva  <aoliva@redhat.com>

	* maint-tool (deps): Output stamp-h instead of config.h.
	* Makefile.in: Rebuild deps.
	(maintainer-clean-subdir): Depend on stamp-h rather than config.h.

2007-07-02  Simon Baldwin <simonb@google.com>

	* argv.c (writeargv): Removed declaration of unused variable.

2007-06-14  Paolo Bonzini  <bonzini@gnu.org>

	* configure.ac: Use ACX_PROG_CC_ALMOST_PEDANTIC too.
	* configure: Regenerate.

2007-06-14  Paolo Bonzini  <bonzini@gnu.org>

	* aclocal.m4: Include config/warnings.m4.
	* configure.ac: Use ACX_PROG_CC_WARNING_OPTS.
	* configure: Regenerate.

2007-06-07  Geoffrey Keating  <geoffk@apple.com>

	* configure.ac: Non-default multilibs can be cross compilations.
	* configure: Regenerate

2007-05-07  Nathan Froyd  <froydnj@codesourcery.com>

	* argv.c (writeargv): New function.

2007-05-05  Geoffrey Keating  <geoffk@apple.com>

	* cp-demangle.c (d_name): Detect local-source-name.
	(d_prefix): Likewise.
	(d_unqualified_name): Implement local-source-name.

2007-05-03  Joel Brobecker  <brobecker@adacore.com>

	* filename_cmp.c: Replace include of ctype.h by include of
	safe-ctype.h.
	(filename_cmp): Use TOLOWER instead of tolower for conversions
	that are locale-independent.
	* Makefile.in (filename_cmp.o): Add dependency on safe-ctype.h.

2007-04-11  Thomas Neumann  tneumann@users.sourceforge.net

	* argv.c: Use ANSI C declarations.
	* make-relative-prefix.c: Likewise.

2007-04-06  Joel Brobecker  <brobecker@adacore.com>

	* filename_cmp.c (filename_cmp): Improve documentation.

2007-04-02  Andreas Schwab  <schwab@suse.de>

	* filename_cmp.c: Include "config.h".

2007-03-29  Joel Brobecker  <brobecker@adacore.com>

	* filename_cmp.c: New file.
	* Makefile.in (CFILES): Add filename_cmp.c.
	(REQUIRED_OFILES): Add filename_cmp.o
	(filename_cmp.o): New rule.
	* functions.texi: Regenerate.

2007-03-15  Geoffrey Keating  <geoffk@apple.com>

	* cp-demangle.c (d_encoding): Exit early on error.
	(d_pointer_to_member_type): Exit early if cplus_demangle_type
	returns NULL.
	(cplus_demangle_type): Likewise.
	* testsuite/demangle-expected: New testcase.

2007-03-01  Brooks Moses  <brooks.moses@codesourcery.com>

	* Makefile.in: Add install-pdf target as copied from
	automake v1.10 rules.
	* testsuite/Makefile.in: Add dummy install-pdf target.

2007-03-01  Peter Breitenlohner  <peb@mppmu.mpg.de>
	    Eric Botcazou  <ebotcazou@libertysurf.fr>

	PR other/16513
	* Makefile.in: Install library under $(MULTIOSDIR), not $(MULTISUBDIR).
	Install headers in multilib independent location.

2007-02-26  DJ Delorie  <dj@redhat.com>

	* configure.ac: add djgpp-specific results, so we don't have to
	link during a cross compilation.
	* configure: Regenerated.

2007-01-31  Ralf Wildenhues  <Ralf.Wildenhues@gmx.de>

	* hex.c: Fix typo.
	* choose-temp.c: Likewise.
	* functions.texi: Regenerate.

2007-01-31  Vladimir Prus  <vladimir@codesourcery.com>

	* pex-common.h (struct pex_obj): New fields
	stderr_pipe and read_err.
	* pex-common.c (pex_init_common): Initialize
	stderr_pipe.
	(pex_run_in_environment): Add error checking
	for PEX_STDERR_TO_PIPE.  Create a pipe
	for stderr if necessary.
	(pex_read_err): New.
	(pex_free): Close read_err.
	* pexecute.txh: Document changes.
	* functions.texi: Regenerated.

2007-01-31  Ben Elliston  <bje@au.ibm.com>

	* strsignal.c (psignal): Change type of signo to int.
	* functions.texi: Regenerate.

2007-01-29  Simon Baldwin <simonb@google.com>

	* cp-demangle.h (cplus_demangle_operators): External definition
	suppressed if not building for libstdc++.
	* cp-demangle.c (__gcclibcxx_demangle_callback): Augmented interface
	to demangling, provides a malloc-less version of __cxa_demangle.
	(cplus_demangle_print_callback): Public callback version of
	cplus_demangle_print.
	(struct d_growable_string): New growable string structure.
	(d_growable_string_init): New function, provides support for
	growable strings separate from print info.
	(d_growable_string_resize): Likewise.
	(d_growable_string_append_buffer): Likewise.
	(d_growable_string_callback_adapter):): Likewise.
	(d_print_init): New print info initialization function.
	(d_print_error): Macro replace by inline function.
	(d_print_saw_error): Likewise.
	(d_append_char): Likewise.
	(d_append_buffer): Likewise.
	(d_append_string): New inline function, replaces the
	d_append_string_constant macro.
	(d_flush_buffer): New function, flushes buffer to callback.
	(d_demangle_callback, is_ctor_or_dtor): Malloc-based fallback
	for unsupported dynamic arrays replaced by alloca().
	(d_demangle): Return string length estimating removed.
	(d_dump): Moved error case handling from call site into function.
	(d_print_resize): Function removed.
	(d_print_append_char): Likewise.
	(d_print_append_buffer): Likewise.
	(d_print_error): Likewise.
	(d_print_comp): Added special case handling for Java arrays.
	(java_demangle_v3): Removed string post-processing for Java arrays,
	now replaced by special case handling in d_print_comp.
	(cplus_demangle_v3_callback): Augmented interface to demangling,
	provides a malloc-less version of cplus_demangle_v3.
	(java_demangle_v3_callback): Augmented interface to demangling,
	provides a malloc-less version of java_demangle_v3.

2007-01-12  Ben Elliston  <bje@au.ibm.com>

	* pex-unix.c (writeerr): Cast write result to void.

	* choose-temp.c (choose_temp_base): Check the result of the call
	to mktemp rather than testing the length of the modified string.

2006-12-20  Geoffrey Keating  <geoffk@apple.com>

	* cp-demangle.h: Add comment explaining what to do to avoid
	overrunning string.
	(d_check_char): New.
	(d_next_char): Don't advance past trailing '\0'.
	* cp-demangle.c (cplus_demangle_mangled_name): Use d_check_char.
	(d_nested_name): Likewise.
	(d_special_name): Likewise.
	(d_call_offset): Likewise.
	(d_function_type): Likewise.
	(d_array_type): Likewise.
	(d_pointer_to_member_type): Likewise.
	(d_template_param): Likewise.
	(d_template_args): Likewise.
	(d_template_arg): Likewise.
	(d_expr_primary): Likewise.
	(d_local_name): Likewise.
	(d_substitution): Likewise.
	(d_ctor_dtor_name): Use d_advance rather than d_next_char.
	* testsuite/test-demangle.c: Include sys/mman.h.
	(MAP_ANONYMOUS): Define.
	(protect_end): New.
	(main): Use protect_end.
	* testsuite/demangle-expected: Add testcases for overrunning
	the end of the string.

2006-11-30  Andrew Stubbs  <andrew.stubbs@st.com>
	    J"orn Rennecke <joern.rennecke@st.com>

	PR driver/29931
	* make-relative-prefix.c (make_relative_prefix_1): New function,
	broken out of make_relative_prefix.  Make link resolution dependent
	on new parameter.
	(make_relative_prefix): Use make_relative_prefix_1.
	(make_relative_prefix_ignore_links): New function.

2006-11-08  Vladimir Prus  <vladimir@codesourcery.com>

	* pex-win32.c (no_suffixes): Remove.
	(std_suffixes): Add "" as first element.
	(find_executable): Remove detection of already-present
	extension. Try all suffixes in std_suffixes.

2006-11-07  Julian Brown  <julian@codesourcery.com>

	* floatformat.c (get_field): Fix segfault with little-endian word
	order on 64-bit hosts.
	(put_field): Likewise.
	(min): Move definition.

2006-10-26  Danny Smith  <dannysmith@users.sourceforge.net>

	pex-win32.c (argv_to_cmdline): Replace xmalloc with XNEWVEC.
	(find_executable): Likewise.
	(win32_spawn): Cast alloca return to (char**).
	Replace malloc with XNEWVEC.
	bcopy.c (bcopy): Add explict casts in assignments.

2006-10-25  Ben Elliston  <bje@au.ibm.com>

	* pexecute.txh: Wrap pexecute's "flag" argument with @var {..}.

2006-10-10  Brooks Moses  <bmoses@stanford.edu>

	* Makefile.in: Added "pdf", "libiberty.pdf" target support.
	* testsuite/Makefile.in: Added empty "pdf" target.

2006-09-22  Ian Lance Taylor  <ian@airs.com>

	PR other/29176
	* cp-demangle.c (d_substitution): Check for overflow when
	computing substitution index.

2006-08-30  Corinna Vinschen  <corinna@vinschen.de>

	* configure.ac: Add case for Mingw as host.
	* configure: Regenerate.

2006-08-27  Ian Lance Taylor  <ian@airs.com>

	PR driver/27622
	* pex-common.h (struct pex_funcs): Add toclose parameter to
	exec_child field.
	* pex-common.c (pex_run_in_environment): Pass toclose to
	exec_child.
	* pex-djgpp.c (pex_djgpp_exec_child): Add toclose parameter.
	* pex-unix.c (pex_unix_exec_child): Likewise.
	* pex-msdos.c (pex_msdos_exec_child): Likewise.
	* pex-win32.c (pex_win32_exec_child): Likewise.

	PR other/28797
	* cp-demangle.c (d_pointer_to_member_type): Do add a substitution
	for a qualified member which is not a function.
	* testsuite/demangle-expected: Add test case.

2006-07-27  Jan Hubicka  <jh@suse.cz>

	PR rtl-optimization/28071
	* hashtab.c (htab_empty): Clear out n_deleted/n_elements;
	downsize the hashtable.

2006-07-04  Peter O'Gorman  <peter@pogma.com>

	* Makefile.in: chmod 644 before ranlib during install.

2006-06-02  Mark Shinwell  <shinwell@codesourcery.com>

	* pex-unix.c (pex_unix_exec_child): Insert cast when assigning
	to environ.

2006-06-01  Mark Shinwell  <shinwell@codesourcery.com>

	* pex-common.c: New function pex_run_in_environment.
	* pex-common.h: Add environment parameter to exec_child.
	* pex-msdos.c: Add environment parameter to pex_msdos_exec_child.
	* pex-djgpp.c: Add environment parameter to pex_djgpp_exec_child.
	(pex_djgpp_exec_child): Pass environment to child process.
	* pex-unix.c: Add environment parameter to pex_unix_exec_child.
	(pex_unix_exec_child): Pass environment to child process.
	* pex-win32.c: Add environment parameter to pex_win32_exec_child.
	New function env_compare for comparing VAR=VALUE pairs.
	(win32_spawn): Assemble environment block and pass to CreateProcess.
	(spawn_script): Pass environment through to win32_spawn.
	(pex_win32_exec_child): Pass environment through to spawn_script and
	win32_spawn.
	* functions.texi: Regenerate.
	* pexecute.txh: Document pex_run_in_environment.

2006-05-28  Mark Shinwell  <shinwell@codesourcery.com>

	* mkstemps.c: Open temporary files in binary mode.

2006-05-12  Anton Blanchard  <anton@samba.org>

	* cplus-dem.c (demangle_fund_type): Ensure buf is large enough to
	hold "int%u_t".

2006-04-24  Julian Brown  <julian@codesourcery.com>

	* floatformat.c (floatformat_to_double): Fix (biased) exponent=0 case.

2006-03-29  Jim Blandy  <jimb@codesourcery.com>

	* pex-common.c (pex_input_file, pex_input_pipe): New functions.
	(pex_init_common): Initialize obj->input_file.
	(pex_run): Close any file opened by pex_input_file.
	* pexecute.txh (pex_input_file, pex_input_pipe): New docs.
	* pex-common.h (struct pex_obj): New field input_file.
	(struct pex_funcs): New function ptr fdopenw.
	* pex-unix.c (pex_unix_fdopenw): New function.
	(funcs): List it as our fdopenw function.
	* pex-win32.c (pex_win32_fdopenw): New function.
	(funcs): List it as our fdopenw function.
	* pex-djgpp.c (funcs): Leave fdopenw null.
	* pex-msdos (funcs): Same.
	* functions.texi: Regenerated.

2006-04-10  Jim Blandy  <jimb@codesourcery.com>

	* pex-common.c (temp_file): New function, containing guts of
	pex-style temporary file name generation.
	(pex_run): Use it.

2006-04-06  Carlos O'Donell  <carlos@codesourcery.com>

	* Makefile.in: Add install-html, install-html-am, and
	install-html-recursive targets. Define mkdir_p and
	NORMAL_INSTALL.
	* configure.ac: AC_SUBST datarootdir, docdir, htmldir.
	* configure: Regenerate.
	* testsuite/Makefile.in: Add install-html and html targets.

2006-03-31  Mark Mitchell  <mark@codesourcery.com>

	* pex-win32.c (<errno.h>): Include.
	(fix_argv): Remove.
	(argv_to_cmdline): New function.
	(std_suffixes): New variable.
	(no_suffixes): Likewise.
	(find_executable): New function.
	(win32_spawn): Likewise.
	(spawn_script): Use win32_spawn instead of _spawnv[p].
	(pex_win32_exec_child): Replace MSVCRT calls with Win32 API calls.
	(pex_win32_wait): Likewise.

2006-03-24  Jim Blandy  <jimb@codesourcery.com>

	* pex-common.c (pex_run): Simplify output name handling.

2006-03-12  Jim Blandy  <jimb@red-bean.com>

	* pex-common.h (struct pex_obj): Doc fixes.

2006-03-11  Jim Blandy  <jimb@red-bean.com>

	* functions.texi: Regenerate.

2006-02-21  Ben Elliston  <bje@au.ibm.com>

	* pexecute.c (pwait): Syntax fix for previous change.

2006-02-17  Uttam Pawar  <uttamp@us.ibm.com>

	* pexecute.c (pwait): Free vector pointer.
	* partition.c (partition_print): Free class_elements pointer.

2006-02-11  Roger Sayle  <roger@eyesopen.com>
	    R. Scott Bailey  <scott.bailey@eds.com>
	    Bill Northcott  <w.northcott@unsw.edu.au>

	PR bootstrap/16787
	* floatformat.c: Include <float.h> where available.
	(NAN): Use value of DBL_QNAN if defined, and NAN isn't.

2006-01-29  Gabriel Dos Reis  <gdr@integrable-solutions.net>

	* configure.ac: Add -Wc++-compat to ac_libibety_warn_cflags where
	supported.
	* configure: Regenerated.

2006-01-20  Carlos O'Donell  <carlos@codesourcery.com>

	* testsuite/Makefile.in: Add test-expandargv test.
	* testsuite/test-expandargv.c: New test.
	* argv.c (expandargv): Check for errors with ferror,
	rather than just by looking at return value from fread.

2005-12-17  Gabriel Dos Reis  <gdr@integrable-solutions.net>

	* floatformat.c (floatformat_i387_ext_is_valid): Use explicit cast
	to convert from "from".
	(floatformat_to_double): Likewise.
	(floatformat_from_double): Use explicit cast to convert from "to".

2005-12-10  Terry Laurenzo  <tlaurenzo@gmail.com>

	PR java/9861
	* cp-demangle.c (d_bare_function_type): Recognize new 'J' qualifer
	and include return type when found.
	(d_print_comp)[DEMANGLE_COMPONENT_FUNCTION_TYPE]: Add
	conditional logic to change printing order of return type.when
	the DMGL_RET_POSTFIX option is present.
	(java_demangle_v3): Add DMGL_RET_POSTFIX option to d_demangle
	call.
	* testsuite/test-demangle.c (main): Recognize option --ret-postfix
	* testsuite/demangle-expected: Test cases to verify extended encoding.
	Updated comment to document --ret-postfix option.

2005-11-06  Richard Guenther  <rguenther@suse.de>

	* splay-tree.c (rotate_left): New function.
	(rotate_right): Likewise.
	(splay_tree_splay_helper): Remove.
	(splay_tree_splay): Re-implement.

2005-10-31  Mark Kettenis  <kettenis@gnu.org>

	* floatformat.c (floatformat_vax_aingle, floatformat_vax_double):
	New variables.

2005-10-07  Mark Mitchell  <mark@codesourcery.com>

	* at-file.texi: Fix typo.

2005-10-03  Mark Mitchell  <mark@codesourcery.com>

	* at-file.texi: New file.

2005-09-27  Mark Mitchell  <mark@codesourcery.com>

	* argv.c (expandargv): Do not use xmalloc_failed.

2005-09-26  Mark Mitchell  <mark@codesourcery.com>

	* argv.c (safe-ctype.h): Include it.
	(ISBLANK): Remove.
	(stdio.h): Include.
	(buildargv): Use ISSPACE instead of ISBLANK.
	(expandargv): New function.
	* Makefile.in: Regenerated.

2005-09-14  Christopher Faylor  <cgf@timesys.com>

	* pex-win32.c: Include "windows.h".
	(backslashify): New function.
	(fix_argv): Use backslashify to convert path to windows format.
	Allocate one more place in new argv for potential executable from '#!'
	parsing.
	(tack_on_executable): New function.  Conditional on USE_MINGW_MSYS
	(openkey): Ditto.
	(mingw_rootify): Ditto.
	(msys_rootify): Ditto.
	(spawn_script): New function.
	(pex_win32_exec_child): Save translated argv in newargv.  Pass to
	spawn_script if spawnv* fails.
	(main): New function.  Conditional on MAIN.  Useful for testing.

2005-08-17  Mark Kettenis  <kettenis@gnu.org>

	* floatformat.c (floatformat_always_valid): Change type of last
	argument to `void *'.
	(floatformat_i387_ext_is_valid): Likewise.
	(floatformat_to_double): Change type of second argument to `const
	void *'.
	(floatformat_from_double): Change type of last argument to `void
	*'.
	(floatformat_is_valid): Change type of last argument to `const
	void *'.
	(ieee_test): Remove redundant casts.

2005-08-17  Kelley Cook  <kcook@gcc.gnu.org>

	* strverscmp.c: Update FSF address.
	* testsuite/Makefile.in: Likewise.
	* testsuite/test-demangle.c: Likewise.
	* testsuite/test-pexecute.c: Likewise.

2005-07-23  Kaveh R. Ghazi  <ghazi@caip.rutgers.edu>

	* getopt.c: Include ansidecl.h before system headers.

2005-07-22  Ben Elliston  <bje@gnu.org>

	* getopt.c: Include "ansidecl.h".
	(_getopt_initialize): Mark argc and argv parameters as unused.

2005-07-22  Ben Elliston  <bje@gnu.org>

	* regex.c (regcomp): Change type of `i' from unsigned to int.

2005-07-22  Ben Elliston  <bje@gnu.org>

	Recover patch lost in the sourceware repository:
	2005-07-09  Ben Elliston  <bje@au.ibm.com>
	* memcpy.c: Remove ANSI_PROTOTYPES conditional code.
	* memmove.c: Likewise.
	* objalloc.c: Likewise.

2005-07-22  Ben Elliston  <bje@gnu.org>

	* configure.ac: Check for a getopt(3) declaration.
	* configure, config.in: Regenerate.

2005-07-15  Ben Elliston  <bje@au.ibm.com>

	* regex.c (TRANSLATE): Cast rhs of ternary expression to char.

2005-07-12  Ben Elliston  <bje@au.ibm.com>

	* floatformat.c (floatformat_to_double): Add a comment about a
	potential source of warnings when compiling this file.

2005-07-12  Ben Elliston  <bje@au.ibm.com>

	* pexecute.c (pexecute): Cast string litrals to char *.
	* regex.c (re_comp): Cast a call to gettext() to char *.

2005-07-07  Kelley Cook  <kcook@gcc.gnu.org>

	* config.table: Delete file.  Move former contents into ...
	* configure.ac: ... here and escape any brackets for m4.
	* Makefile.in (config.status): Remove dependency on config.table.
	* configure: Regenerate.

2005-07-07  Kelley Cook  <kcook@gcc.gnu.org>

	* config.in: Regenerate for 6/20 change.

2005-07-03  Steve Ellcey  <sje@cup.hp.com>

	PR other/13906
	* md5.c (md5_process_bytes): Check alignment.

2005-07-01  Ian Lance Taylor  <ian@airs.com>

	PR other/22268
	* cp-demangle.c (d_expr_primary): Don't run off the end of the
	string while looking for the end of a literal value.
	* testsuite/demangle-expected: Add test case.

2005-06-30  Daniel Berlin  <dberlin@dberlin.org>

	* hashtab.c (EMPTY_ENTRY): Moved and renamed.
	(DELETED_ENTRY): Ditto.

2005-06-20  Geoffrey Keating  <geoffk@apple.com>

	* strverscmp.c: New.
	* Makefile.in (CFILES): Add strverscmp.c.
	(CONFIGURED_OFILES): Add strverscmp.o.
	(strverscmp.o): New rule.
	(stamp-functions): Add $(srcdir) to files in source directory.
	* configure.ac (funcs): Add strverscmp.
	(AC_CHECK_FUNCS): Add strverscmp.
	* configure: Regenerate.
	* functions.texi: Regenerate.

2005-05-28  Eli Zaretskii  <eliz@gnu.org>

	* configure.ac: Add snprintf and vsnprintf to AC_CHEK_DECLS.
	* config.in, configure: Regenerate.

2005-05-25  Richard Henderson  <rth@redhat.com>

	* cp-demangle.c (d_dump): Handle DEMANGLE_COMPONENT_HIDDEN_ALIAS.
	(d_make_comp, d_print_comp): Likewise.
	(d_special_name): Generate one.
	* testsuite/demangle-expected: Add a hidden alias test.

2005-05-24  Gabriel Dos Reis  <gdr@integrable-solutions.net>

	* configure.ac: Check declarations for calloc(), getenv(),
	malloc(), realloc() and sbrk().
	* config.in: Regenerate.
	* configure: Likewise.

	* alloca.c (C_alloca): Change "new" to "new_storage".  Use XNEWVEC
	instead of xmalloc.
	* choose-temp.c (choose_temp_base): Use XNEWVEC instea od xmalloc.
	* concat.c (liiberty_concat_ptr): Surround definition with an
	extern "C" block, if __cplusplus.
	(concat): Use XNEWVEC instead of xmalloc.
	(reconcat): Likewise.
	* cp-demangle.c (struct d_print_template): Rename member
	"template" to "template_decl".  Adjust use throughout the file.
	(d_print_resize): Properly cast return value of realloc().
	(cplus_demangle_print): Same for malloc().
	(d_demangle): Likewise.
	* cp-demint.c (cplus_demangle_fill_builtin_type): Rename parameter
	"typename" to "type_name".
	* cplus-dem.c (grow_vect): Use XRESIZEVEC instead of xrealloc().
	(work_stuff_copy_to_from): Use XNEWVEC insteand of xmalloc().
	(demangle_template_value_parm): Likewise.
	(demangle_template): Likewise.
	(recursively_demangle): Likewise.
	(do_hpacc_template_literal): Likewise.
	(do_arg): Likewise.
	(remember_type): Likewise.
	(remember_Ktype): Likewise.
	(register_Btype): Likewise.
	(string_need): Use XRESIZEVEC instead of xrealloc().
	* dyn-string.c (dyn_string_init): Use XNEWVEC.
	(dyn_string_new): Use XNEW.
	(dyn_string_resize): Use XRESIZEVEC.
	* fnmatch.c (fnmatch): Rename local variable "not" to "negate".
	* getopt.c (getenv): Declare only if !__cplusplus and !getenv.
	Otherwise include <stdlib.h>.
	(exchange): Cast return value of malloc().
	* hashtab.c (htab_size): Define as both macro and non-inline
	function.
	(htab_elements): Likewise.
	* getpwd.c (getpwd): Use XNEWVEC.
	(htab_create_alloc_ex): Use C90 prototype-style.
	* lrealpath.c (lrealpath): Appropriately cast return value of
	malloc().
	* make-relative-prefix.c (save_string): Likewise.
	* make-temp-file.c (try_dir): Rename from "try".  Adjust use in
	the file.
	(choose_tmpdir): Use XNEWVEC.
	* mkstemps.c (mkstemps): Rename parameter "template" to "pattern".
	* pex-common.c (pex_init_common): Use XNEW.
	(pex_add_remove): Use XRESIZEVEC.
	(pex_run): Likewise.
	(pex_get_status_and_time): Likewise.
	* pex-djgpp.c (pex_djgpp_exec_child): Likewise.
	* pex-msdos.c (pex_init): Use XNEW.
	(pex_msdos_exec_child): Likewise.
	(pex_msdos_exec_child): Use XRESIZEVEC.
	* pex-unix.c (pex_wait): Use XNEW.
	* pex-win32.c (fix_argv): Use XNEWVEC.
	* pexecute.c (pwait): Likewise.
	* setenv.c (setenv): Properly cast return value of malloc().
	* sigsetmask.c (sigsetmask): Rename local variables "old" and
	"new" to "old_sig" and "new_sig".
	* sort.c (main): Use XNEWVEC.
	* spaces.c (spaces): Cast return value of malloc().
	* strndup.c (strndup): Likewise.
	* ternary.c (ternary_insert): Use XNEW.
	* xmalloc.c (malloc, realloc, calloc, sbrk): Surround declaration
	with an extern "C" block if __cplusplus.
	* xstrdup.c (xstrdup): Cast return value of memcpy().
	* xstrerror.c (strerror): Enclose declaration in an extern "C"
	block if __cplusplus.
	* xstrndup.c (xstrndup): Use XNEW. Cast return value of memcpy().

2005-05-16  Andreas Jaeger  <aj@suse.de>

	* getpwd.c: Remove unneeded prototype getcwd and move getwd so
	that it's only declared if needed.

	* getopt1.c: Change order of includes so that __GNU_LIBRARY__ is
	defined.

2005-05-15  Andreas Jaeger  <aj@suse.de>

	* functions.texi: Regenerated.

2005-05-15  Eli Zaretskii  <eliz@gnu.org>

	* pexecute.txh: Enclose multi-word data types in @deftypefn in
	braces.  Minor wording fixes.  Use --- for em-dash.  Use
	@enumerate in enumerated lists.

	* fopen_unlocked.c: Enclose multi-word data types in @deftypefn in
	braces.

2005-05-11  Eli Zaretskii  <eliz@gnu.org>

	* pex-djgpp.c: Include string.h, fcntl.h, unistd.h, and
	sys/stat.h.
	(pex_init): Fix last argument to pex_init_common.
	(pex_djgpp_exec_child): Remove leading underscore from _open,
	_dup, _dup2, _close, and _spawnv/_spawnvp.  Replace `program',
	which is undeclared, with `executable', which was unused.  Remove
	unused variable `e'.  Fix casting of last arg to spawnv/spawnvp.
	(pex_djgpp_wait): Declare arguments with ATTRIBUTE_UNUSED.

2005-05-11  Paul Brook  <paul@codesourcery.com>

	* Makefile.in: Regenerate dependencies.

2005-05-10  Nick Clifton  <nickc@redhat.com>

	* Update the address and phone number of the FSF organization in
	the GPL notices in the following files:
	COPYING.LIB, Makefile.in, _doprnt.c, argv.c, asprintf.c,
	choose-temp.c, clock.c, concat.c, copying-lib.texi, cp-demangle.c,
	cp-demangle.h, cp-demint.c, cplus-dem.c, dyn-string.c, fdmatch.c,
	fibheap.c, floatformat.c, fnmatch.c, fopen_unlocked.c,
	gather-docs, getopt.c, getopt1.c, getruntime.c, hashtab.c, hex.c,
	lbasename.c, lrealpath.c, maint-tool, make-relative-prefix.c,
	make-temp-file.c, md5.c, mempcpy.c, mkstemps.c, objalloc.c,
	obstack.c, partition.c, pex-common.c, pex-common.h, pex-djgpp.c,
	pex-msdos.c, pex-one.c, pex-unix.c, pex-win32.c, pexecute.c,
	physmem.c, putenv.c, regex.c, safe-ctype.c, setenv.c, snprintf.c,
	sort.c, spaces.c, splay-tree.c, stpcpy.c, stpncpy.c, strndup.c,
	strtod.c, ternary.c, unlink-if-ordinary.c, vasprintf.c,
	vsnprintf.c, vsprintf.c, xexit.c, xmalloc.c, xstrndup.c

2005-05-06  Kelley Cook  <kcook@gcc.gnu.org>

	* aclocal.m4 (AC_DEFINE_NOAUTOHEADER): Remove.
	* configure.ac: Replace any AC_DEFINE_NOAUTOHEADER with AC_DEFINE.
	* configure: Regenerate.

2005-05-06  Kelley Cook  <kcook@gcc.gnu.org>

	* configure.ac: Use AC_C_BIGENDIAN instead of AC_C_BIGENDIAN_CROSS.
	Use AC_CHECK_SIZEOF instead of AC_COMPILE_CHECK_SIZEOF.
	* aclocal.m4: Don't include accross.m4.
	* configure, config.in: Regenerate.

2005-04-25  Kaveh R. Ghazi  <ghazi@caip.rutgers.edu>

	* fopen_unlocked.c (unlock_std_streams): New.

	* functions.texi: Regenerate.

2005-04-16  Kaveh R. Ghazi  <ghazi@caip.rutgers.edu>

	* fopen_unlocked.c (unlock_stream): New.
	Consolidate unlocking code into a helper function.

	* functions.texi: Regenerate.

2005-04-13  Gabriel Dos Reis  <gdr@integrable-solutions.net>

	* asprintf.c: Include config.h.
	* basename.c: Likewise.
	* fdmatch.c: Likewise.
	* hex.c: Likewise.
	* lbasename.c: Likewise.
	* spaces.c: Likewise.
	* xatexit.c:Likewise.
	* configure.ac:  Do check declarations for basename, ffs, asprintf
	and vasprintf for real.
	* configure: Regenerate.

2005-04-13  Gabriel Dos Reis  <gdr@integrable-solutions.net>

	* argv.c (dupargv): Allocate space of argv[argc], not
	sizeof(char *) of that amount.  Cast result to char *.

2005-04-12  Gabriel Dos Reis  <gdr@integrable-solutions.net>

	* regex.c (wcs_re_match_2_internal, byte_re_match_2_internal):
	Replace not with negate.

2005-04-12  Gabriel Dos Reis  <gdr@integrable-solutions.net>

	* configure.ac: Check declarations for basename, ffs, asprintf,
	vasprintf.
	* configure: Regenerate.
	* config.in: Likewise.

2005-04-11  Kaveh R. Ghazi  <ghazi@caip.rutgers.edu>

	* Makefile.in (CFILES): Add fopen_unlocked.c.
	(REQUIRED_OFILES): Add ./fopen_unlocked.o.
	Regenerate dependencies.

	* configure.ac: Check for stdio_ext.h and __fsetlocking.

	* fopen_unlocked.c: New file.

	* functions.texi, configure, config.in: Regenerate.

2005-04-04  Ian Lance Taylor  <ian@airs.com>

	* testsuite/test-pexecute.c (TEST_PEX_RUN): Move variable
	declaration before statement.

2005-04-02  Kaveh R. Ghazi  <ghazi@caip.rutgers.edu>

	* bcmp.c: Fix warnings and implement using memcmp.
	* bcopy.c: Fix warnings.
	* bzero.c: Fix warnings and implement using memset.

	* configure.ac (ac_libiberty_warn_cflags): Add -Wwrite-strings
	-Wstrict-prototypes.
	* configure, config.in: Regenerate.

	* bsearch.c, index.c, rindex.c, strstr.c, strtol.c, waitpid.c: Fix
	warnings and reconcile interfaces with relevant standards.

2005-04-02  Ian Lance Taylor  <ian@airs.com>

	* cp-demangle.c: Update copyright.

2005-03-31  Joseph S. Myers  <joseph@codesourcery.com>

	* gettimeofday.c: Add "Supplemental" to @deftypefn.
	* functions.texi: Regenerate.

2005-03-28  Ian Lance Taylor  <ian@airs.com>

	* pex-common.c: New file.
	* pex-one.c: New file.
	* pexecute.c: New file.
	* pex-common.h: Include <stdio.h>.
	(struct pex_obj): Define.
	(struct pex_funcs): Define.
	(pex_init_common): Declare.
	* pex-unix.c: Rewrite.
	* pex-win32.c: Rewrite.
	* pex-djgpp.c: Rewrite.
	* pex-msdos.c: Rewrite.
	* testsuite/text-pexecute.c: New file.
	* pexecute.txh: Rewrite.
	* configure.ac: Check for wait3 and wait4.  Set CHECK to
	really-check rather than check-cplus-dem.
	* functions.texi: Rebuild.
	* Makefile.in: Rebuild dependencies.
	(CFILES): Add pexecute.c, pex-common.c, pex-one.c.
	(REQUIRED_OFILES): Add pexecute.o, pex-common.o, pex-one.o.
	* testsuite/Makefile.in (really-check): New target.
	(check-pexecute, test-pexecute): New targets.
	* configure: Rebuild.

2005-03-28  Mark Kettenis  <kettenis@gnu.org>

	* unlink-if-ordinary.c: Include <sys/types.h>.

2005-03-27  Gabriel Dos Reis  <gdr@integrable-solutions.net>

	Convert libiberty to use ISO C prototype style 7/n.
	* regex.c (PARAMS): Remove definition.
	(PREFIX): Unconditionaly define using ISO C ## operator.
	(init_syntax_once, extract_number, extract_number_and_incr,
	print_fastmap, print_partial_compiled_pattern,
	print_compiled_pattern, print_double_string, printchar,
	convert_mbs_to_wcs, re_set_syntax, regex_grow_registers,
	regex_compile, store_op1, store_op2, insert_op1, insert_op2,
	at_begline_loc_p, at_endline_p, group_in_compile_stack,
	insert_space, wcs_compile_range, byte_compile_range,
	truncate_wchar, re_compile_fastmap, re_compile_fastmap,
	re_set_registers, re_search, re_search_2, re_search_3, re_match,
	re_match_2, count_mbs_length, wcs_re_match_2_internal,
	byte_re_match_2_internal, group_match_null_string_p,
	alt_match_null_string_p, common_op_match_null_string_p,
	bcmp_translate, re_compile_pattern, re_comp, re_exec, regcomp,
	regexec, regerror, regfree): Use ISO C prototype style.
	* partition.c: (elem_compare): Likewise.
	* cp-demangle.c (print_usage): Likewise.

2005-03-27  Gabriel Dos Reis  <gdr@integrable-solutions.net>

	Convert libiberty to use ISO C prototype style 5/n.
	* random.c (srandom, initstate, setstate, random): Use ISO C
	prototypes.
	* putenv.c (putenv): Likewise.
	* physmem.c (physmem_available, physmem_total, main): Likewise.
	* pex-win32.c (fix_argv, pexecute, pwait): Likewise.
	* pex-unix.c (pexecute, pwait): Likewise.
	* pex-msdos.c (pexecute, pwait): Likewise.
	* pex-djgpp.c (pexecute, pwait): Likewise.
	* partition.c (partition_new, partition_delete, partition_union)
	(elem_compare, partition_print): Likewise.
	* obstack.c (_obstack_begin, _obstack_begin_1, _obstack_newchunk,
	_obstack_allocated_p, _obstack_free, obstack_free,
	_obstack_memory_used, print_and_abort, obstack_next_free,
	obstack_object_size, obstack_base): Likewise.  Remove codes
	predicated on !defined(__STDC__).
	* objalloc.c (objalloc_create, _objalloc_alloc, objalloc_free,
	objalloc_free_block): Use ISO C prototypes.
	* mkstemps.c (mkstemps): Likewise.
	* memset.c (memset): Likewise.
	* mempcpy.c (mempcpy): Likewise.
	* rename.c (rename): Likewise.
	* rindex.c (rindex): Likewise.
	* setenv.c (setenv, unsetenv): Likewise.
	* sigsetmask.c (sigsetmask): Likewise.
	* snprintf.c (snprintf): Likewise.
	* sort.c (sort_pointers, xmalloc): Likewise.
	* spaces.c (spaces): Likewise.
	* splay-tree.c (splay_tree_delete_helper,
	splay_tree_splay_helper, splay_tree_splay,
	splay_tree_foreach_helper, splay_tree_xmalloc_allocate,
	splay_tree_new, splay_tree_xmalloc_allocate,
	splay_tree_new_with_allocator, splay_tree_delete,
	splay_tree_insert, splay_tree_remove, splay_tree_lookup,
	splay_tree_max, splay_tree_min, splay_tree_predecessor,
	splay_tree_successor, splay_tree_foreach,
	splay_tree_compare_ints, splay_tree_compare_pointers): Likewise.
	* stpcpy.c (stpcpy): Likewise.
	* stpncpy.c (stpncpy): Likewise.
	* strcasecmp.c (strcasecmp): Likewise.
	* strchr.c (strchr): Likewise.
	* strdup.c (strdup): Likewise.

2005-03-27  Gabriel Dos Reis  <gdr@integrable-solutions.net>

	Convert libiberty to use ISO C prototype style 6/n.
	* strerror.c (init_error_tables, errno_max, strerror, strerrno,
	strtoerrno, main): Use ISO C prototype style.
	* strncasecmp.c (strncasecmp): Likewise.
	* strncmp.c (strncmp): Likewise.
	* strndup.c (strndup): Likewise.
	* strrchr.c (strrchr): Likewise.
	* strsignal.c (init_signal_tables, signo_max, strsignal,
	strsigno, strtosigno, psignal, main): Likewise.
	* strstr.c (strstr): Likewise.
	* strtod.c (strtod, atof): Likewise.
	* strtol.c (strtol): Likewise.
	* strtoul.c (strtoul): Likewise.
	* ternary.c (ternary_insert, ternary_cleanup, ternary_search,
	ternary_recursivesearch): Likewise.
	* tmpnam.c (tmpnam): Likewise.
	* unlink-if-ordinary.c (unlink_if_ordinary): Likewise.
	* vasprintf.c (int_vasprintf, vasprintf, checkit, main): Likewise.
	* vfork.c (vfork): Likewise.
	* vfprintf.c (vfprintf): Likewise.
	* vprintf.c (vprintf): Likewise.
	* vsnprintf.c (vsnprintf, checkit, main): Likewise.
	* vsprintf.c (vsprintf): Likewise.
	* waitpid.c (waitpid): Likewise.
	* xatexit.c (xatexit, xatexit_cleanup): Likewise.
	* xexit.c (xexit): Likewise.
	* xmalloc.c (xmalloc_set_program_name, xmalloc_failed, xmalloc,
	xcalloc, xrealloc): Likewise.
	* xmemdup.c (xmemdup): Likewise.
	* xstrdup.c (xstrdup): Likewise.
	* xstrerror.c (xstrerror): Likewise.
	* xstrndup.c (xstrndup): Likewise.

2005-03-27  Andreas Jaeger  <aj@suse.de>

	* configure.ac (ac_c_preproc_warn_flag): Remove -Wtraditional
	flags.
	* configure: Regenerated.

2005-03-27  Gabriel Dos Reis  <gdr@integrable-solutions.net>

	* getopt1.c (getopt_long_only): Fix thinko.

2005-03-27  Gabriel Dos Reis  <gdr@integrable-solutions.net>

	Convert libiberty to use ISO C prototype style 4/n.
	* hashtab.c (higher_prime_index, hash_pointer, eq_pointer,
	htab_size, htab_elements, htab_mod_1, htab_mod, htab_mod_m2,
	htab_create_alloc, htab_set_functions_ex, htab_create,
	htab_try_create, htab_delete, htab_empty,
	find_empty_slot_for_expand, htab_expand, htab_find_with_hash,
	htab_find, htab_find_slot_with_hash, htab_find_slot,
	htab_remove_elt, htab_remove_elt_with_hash, htab_clear_slot,
	htab_traverse_noresize, htab_traverse, htab_collisions,
	htab_hash_string, iterative_hash): Use ISO C prototype.
	* hex.c (hex_init): Likewise.
	* index.c (index): Likewise.
	* insque.c (insque, remque): Likewise.
	* lbasename.c (lbasename): Likewise.
	* lrealpath.c (lrealpath): Likewise.
	* make-relative-prefix.c (save_string, split_directories,
	free_split_directories, make_relative_prefix): Likewise.
	* make-temp-file.c (try, choose_tmpdir, make_temp_file): Likewise.
	* md5.c (md5_init_ctx, md5_read_ctx, md5_finish_ctx, md5_stream,
	md5_buffer, md5_process_bytes, md5_process_block): Likewise.
	* memchr.c (memchr): Likewise.
	* memcpy.c (memcpy): Likewise.
	* memmove.c (memmove): Likewise.
	* gettimeofday.c (gettimeofday): Likewise.
	* getruntime.c (get_run_time): Likewise.
	* getpwd.c (getpwd, getpwd): Likewise.
	* getpagesize.c (getpagesize): Likewise.
	* getopt1.c (getopt_long, getopt_long_only, main): Likewise.
	* getopt.c (my_index, exchange, _getopt_initialize,
	_getopt_internal, getopt, main): Likewise.
	* getcwd.c (getcwd): Likewise.
	* fnmatch.c (fnmatch): Likewise.
	* floatformat.c (floatformat_always_valid,
	floatformat_i387_ext_is_valid, get_field, floatformat_to_double,
	put_field, floatformat_from_double, floatformat_is_valid,
	ieee_test, main): Likewise.
	* fibheap.c (fibheap_new, fibnode_new, fibheap_compare,
	fibheap_comp_data, fibheap_insert, fibheap_min, fibheap_min_key,
	fibheap_union, fibheap_extract_min, fibheap_replace_key_data,
	fibheap_replace_key, fibheap_replace_data, fibheap_delete_node,
	fibheap_delete, fibheap_empty, fibheap_extr_min_node,
	fibheap_ins_root, fibheap_rem_root, fibheap_consolidate,
	fibheap_link, fibheap_cut, fibheap_cascading_cut,
	fibnode_insert_after, fibnode_remove): Likewise.
	* ffs.c (ffs): Likewise.
	* fdmatch.c (fdmatch): Likewise.
	* dyn-string.c (dyn_string_init, dyn_string_new,
	dyn_string_delete, dyn_string_release, dyn_string_resize,
	dyn_string_clear, dyn_string_copy, dyn_string_copy_cstr,
	dyn_string_prepend, dyn_string_prepend_cstr, dyn_string_insert,
	dyn_string_insert_cstr, dyn_string_insert_char,
	dyn_string_append, dyn_string_append_cstr,
	dyn_string_append_char, dyn_string_substring, dyn_string_eq):
	Likewise.

2005-03-27  Gabriel Dos Reis  <gdr@integrable-solutions.net>

	Convert libiberty to use ISO C prototype style 3/n.
	* cplus-dem.c (set_cplus_marker_for_demangling, consume_count,
	consume_count_with_underscores, code_for_qualifier,
	qualifier_string, demangle_qualifier, cplus_demangle_opname,
	cplus_mangle_opname, cplus_demangle_set_style,
	cplus_demangle_name_to_style, cplus_demangle, grow_vect,
	ada_demangle, internal_cplus_demangle, squangle_mop_up,
	work_stuff_copy_to_from, delete_non_B_K_work_stuff,
	delete_work_stuff, mop_up, demangle_signature,
	demangle_method_args, demangle_template_template_parm,
	demangle_expression, demangle_integral_value,
	demangle_real_value, demangle_template_value_parm,
	demangle_template, arm_pt, demangle_arm_hp_template,
	demangle_class_name, demangle_class, iterate_demangle_function,
	demangle_prefix, gnu_special, recursively_demangle, arm_special,
	demangle_qualified, get_count, do_type, demangle_fund_type,
	do_hpacc_template_const_value, do_hpacc_template_literal,
	snarf_numeric_literal, do_arg, remember_type, remember_Ktype,
	register_Btype, remember_Btype, forget_B_and_K_types,
	forget_types, demangle_args, demangle_nested_args,
	demangle_function_name, string_need, string_delete, string_init,
	string_clear, string_empty, string_append, string_appends,
	string_appendn, string_prepend, string_prepends, string_prependn,
	string_append_template_idx): Use ISO C prootype style.
	* cp-demint.c (cplus_demangle_fill_component,
	cplus_demangle_fill_builtin_type, cplus_demangle_fill_operator,
	cplus_demangle_v3_components): Likewise.

2005-03-26  Gabriel Dos Reis  <gdr@integrable-solutions.net>

	Convert libiberty to use ISO C prototype style 2/n.
	* cp-demangle.h: Remove uses of PARAMS.
	* cp-demangle.c: Likewise.
	(d_dump, cplus_demangle_fill_name,
	cplus_demangle_fill_extended_operator, cplus_demangle_fill_ctor,
	cplus_demangle_fill_dtor, d_make_empty, d_make_comp, d_make_name,
	d_make_builtin_type, d_make_operator, d_make_extended_operator,
	d_make_ctor, d_make_dtor, d_make_template_param, d_make_sub,
	cplus_demangle_mangled_name, has_return_type,
	is_ctor_dtor_or_conversion, d_encoding, d_name, d_nested_name,
	d_prefix, d_unqualified_name, d_source_name, d_number,
	d_identifier, d_operator_name, d_special_name, d_call_offset,
	d_ctor_dtor_name, cplus_demangle_type, d_cv_qualifiers,
	d_function_type, d_bare_function_type, d_class_enum_type,
	d_array_type, d_pointer_to_member_type, d_template_param,
	d_template_args, d_template_arg, d_expression, d_expr_primary,
	d_local_name, d_discriminator, d_add_substitution,
	d_substitution, d_print_resize, d_print_append_char,
	d_print_append_buffer, d_print_error, cplus_demangle_print,
	d_print_comp, d_print_java_identifier, d_print_mod_list,
	d_print_mod, d_print_function_type, d_print_array_type,
	d_print_expr_op, d_print_cast, cplus_demangle_init_info,
	d_demangle, __cxa_demangle, cplus_demangle_v3, java_demangle_v3,
	is_ctor_or_dtor, is_gnu_v3_mangled_ctor, is_gnu_v3_mangled_dtor,
	print_usage, main):

2005-03-26  Gabriel Dos Reis  <gdr@integrable-solutions.net>

	Convert libiberty to ISO C prototype style 1/n.
	* _doprnt.c: Remove conditional #include <varargs.h> on
	ANSI_PROTOTYPES as the latter is always assumed.
	(_doprnt, checkit, main): Use ISO C prototype.
	* alloca.c (find_stack_direction, C_alloca): Use ISO C prototype.
	* argv.c: Remove conditional #includes on ANSI_PROTOTYPES.
	(dupargv, freeargv, buildargv, main): Use ISO C prototype.
	* atexit.c (atexit): Likewise
	* asprintf.c: Remove conditional include on ANSI_PROTOTYPES.
	(asprintf): Use ISO C prototype.
	* basename.c (basename): Likewise
	* bcmp.c (bcmp): Likewise.
	* bcopy.c (bcopy): Likewise.
	* bzero.c (bzero): Likewise.
	* bsearch.c (bsearch): Likewise.  Improve const-correctness.
	* choose-temp.c (choose_temp_base): Likewise.
	* calloc.c: Remove conditional #include on ANSI_PROTOTYPES.
	(calloc): Use ISO C prototype.
	* clock.c (clock): Likewise.
	* concat.c: Remove conditional #include on ANSI_PROTOTYPES.
	(vconcat_length, vconcat_copy, concat_length, concat_copy,
	concat_copy2, concat, reconcat, main): Use ISO C prototype.
	* copysign.c (copysign): Likewise.

2005-03-24  Kaveh R. Ghazi  <ghazi@caip.rutgers.edu>

	* Makefile.in (CFILES): Add strndup.c and xstrndup.c.
	(REQUIRED_OFILES): Add xstrndup.o.
	(CONFIGURED_OFILES): Add strndup.o.
	Regenerate dependencies.

	* configure.ac (funcs, AC_CHECK_FUNCS): Add strndup.

	* strndup.c, xstrndup.c: New.

	* config.in, configure, functions.texi: Regenerate.

2005-03-24  Kaveh R. Ghazi  <ghazi@caip.rutgers.edu>

	* xmemdup.c, xstrdup.c: Expose the tail call.

2005-03-09  Mark Mitchell  <mark@codesourcery.com>

	* configure.ac (funcs): Add gettimeofday.
	* configure: Regenerated.
	* gettimeofday.c: New file.
	* Makefile.in (CFILES): Add gettimeofday.
	(CONFIGURED_OFILES): Add gettimeofday.o.
	(./gettimeofday.o): New rule.

2005-03-09  Ian Lance Taylor  <ian@airs.com>

	* pex-os2.c: Remove.
	* configure.ac: Remove *-*-os2-emx* case when setting pexecute.
	* Makefile.in (CFILES): Remove pex-os2.c.
	(CONFIGURED_OFILES): Remove pex-os2.o.
	(pex-os2.o): Remove target.
	* configure: Rebuild.

2005-03-07  Ian Lance Taylor  <ian@airs.com>

	* mpw-config.in: Remove.
	* mpw-make.sed: Remove.
	* mpw.c: Remove.
	* Makefile.in (CFILES): Remove pex-mpw.c.
	(CONFIGURED_OFILES): Remove pex-mpw.o.
	(mpw.o, pex-mpw.o): Remove targets.
	* maint-tool (undoc): Remove reference to mpw.c.

2005-03-06  DJ Delorie  <dj@redhat.com>

	* configure.ac (target_header_dir): vfork is a stub under djgpp.
	* configure: Regenerated.

2005-03-01  Jan Beulich  <jbeulich@novell.com>

	* Makefile.in (CFILES): Add unlink-if-ordinary.c
	(REQUIRED_OFILES): Add unlink-if-ordinary.o.
	Add dependencies and rule for unlink-if-ordinary.o.
	* unlink-if-ordinary.c: New.

2005-03-01  Ben Elliston  <bje@au.ibm.com>

	* hashtab.c (htab_find_slot_with_hash): Make function
	documentation clearer.

2005-02-13  Jason Merrill  <jason@redhat.com>

	* cp-demangle.c (__cxa_demangle): Change resolution of ambiguous
	arguments.

2005-01-11  Tobias Schl"uter  <tobias.schlueter@physik.uni-muenchen.de>

	* hex.c (hex_value): Group 'unsigned int' together to get correct
	markup.
	* functions.texi: Regenerated.

2004-12-27  H.J. Lu  <hongjiu.lu@intel.com>

	* Makefile.in: Undo to 2004-12-17.
	* aclocal.m4: Likewise.
	* config.table: Likewise.
	* configure.ac: Likewise.
	* maint-tool: Likewise.
	* configure: Likewise.

2004-12-19  H.J. Lu  <hongjiu.lu@intel.com>

	PR bootstrap/19072
	* Makefile.in (enable_shared): New substitute.
	(LTTARGETLIB): New.
	(PREFIXTARGETLIB): New.
	(LTTESTLIB): New.
	(PREFIXTESTLIB): New.
	(CCLD): New.
	(LINK): New.
	($(TARGETLIB)): Use $(LINK) to create libraries and create
	targets by hand.
	($(TESTLIB)): Likewise.
	(mostlyclean): Don't remove .libs. Remove the libtool object
	directory.

	* config.table (enable_shared): Removed.

	* configure.ac (enable_static): Set to yes.
	(AC_PROG_LIBTOOL): Removed.
	(AM_DISABLE_SHARED): Uncommented.
	(AM_PROG_LIBTOOL): Likewise.
	(LIBOBJS): Add `./' to avoid VPATH.
	(LTLIBOBJS): Likewise.
	(enable_shared): Substitute.
	* configure: Regenerated.

2004-12-18  H.J. Lu  <hongjiu.lu@intel.com>

	* Makefile.in (top_builddir): Set to `.'.
	(OUTPUT_OPTION): Removed.
	(LIBTOOL): New.
	(LTLIBOBJS): New.
	(EXTRA_LTOFILES): New.
	(FLAGS_TO_PASS): Add EXTRA_LTOFILES.
	(all): Remove stamp-picdir.
	(LTCOMPILE): New.
	(.c.lo): New rule.
	(REQUIRED_LTOFILES): New.
	(CONFIGURED_LTOFILES): New.
	($(TARGETLIB)): Check .libs for PIC object files. Depend on
	$(REQUIRED_LTOFILES) $(EXTRA_LTOFILES) $(LTLIBOBJS).
	(stamp-picdir): Completely removed.
	(maint-missing): Pass $(REQUIRED_LTOFILES)
	$(CONFIGURED_LTOFILES) instead of (REQUIRED_OFILES)
	$(CONFIGURED_OFILES)
	(maint-buildall): Depend on $(REQUIRED_LTOFILES)
	$(CONFIGURED_LTOFILES).
	(mostlyclean): Also remove *.lo .libs.
	Run "make maint-deps".

	* aclocal.m4: Include ../libtool.m4.

	* config.table: Don't check --enable-shared.

	* configure.ac (AC_PROG_LIBTOOL): Add.
	(AC_PROG_CC_C_O): Removed.
	(OUTPUT_OPTION): Removed.
	(NO_MINUS_C_MINUS_O): Removed.
	(ltpexecute): New substitute.
	(LIBOBJS): Cleanup.
	* configure: Regenerated.

	* maint-tool: Updated for .lo/libtool.

2004-12-11  Ben Elliston  <bje@au.ibm.com>

	* configure.ac: Invoke AC_CHECK_SIZEOF for sizeof (int).
	* configure: Regenerate.
	* config.in: Likewise.

2004-12-07  DJ Delorie  <dj@redhat.com>

	* splay-tree.c (splay_tree_delete_helper): Redesign the logic so
	that recursion (and thus large stack space) is not needed.

2004-11-29  Matt Kraai  <kraai@alumni.cmu.edu>

	* pex-unix.c: Fix the spelling of longjmp.

2004-11-23  Ian Lance Taylor  <ian@wasabisystems.com>

	PR other/18623
	* cp-demangle.c (d_call_offset): Remove useless local variables
	offset and virtual_offset.
	* cplus-dem.c (ada_demangle): Remove useless local variable
	at_start_name.
	(demangle_template): Remove useless local variable start.

2004-11-19  Roger Sayle  <roger@eyesopen.com>

	* objalloc.c, strsignal.c, xstrerror.c: Include "config.h" before
	"ansidecl.h" to avoid redeclaration errors with native compilers.
	* regex.c: Protect config.h from multiple inclusion.

2004-11-12  Mike Stump  <mrs@apple.com>

	* Makefile.in (libiberty.html): Fix html generation.

2004-09-08  Adam Nemet  <anemet@lnxw.com>

	* vasprintf.c: Accept __va_copy in addition to va_copy.

2004-09-03  Paolo Bonzini  <bonzini@gnu.org>

	* configure: Regenerate.

2004-09-02  Paolo Bonzini  <bonzini@gnu.org>

	* configure.ac: Do not enable multilibs for build-side libiberty.

2004-06-29  Danny Smith  <dannysmith@users.sourceforge.net>

	* lrealpath.c (lrealpath): Add _WIN32 support.

2004-06-28  Zack Weinberg  <zack@codesourcery.com>

	* cp-demangle.h: Declare cplus_demangle_operators,
	cplus_demangle_builtin_types, cplus_demangle_mangled_name, and
	cplus_demangle_type as static if IN_GLIBCPP_V3.

2004-06-28  Ian Lance Taylor  <ian@wasabisystems.com>

	PR other/16240
	* cp-demangle.c (d_expr_primary): Check for a failure return from
	cplus_demangle_type.
	* testsuite/demangle-expected: Add test case.

2004-05-31  Danny Smith  <dannysmith@users.sourceforge.net>

	* pex-win32.c (fix_argv): Expand comment.

2004-05-25  Daniel Jacobowitz  <drow@false.org>

	* Makefile.in: Add .NOEXPORT.

2004-04-29  Douglas B Rupp  <rupp@gnat.com>

	* mkstemps.c (mkstemps) [VMS]: Remove special open option. Update
	copyright.

2004-04-26  Maciej W. Rozycki  <macro@ds2.pg.gda.pl>

	* configure.ac (UNSIGNED_64BIT_TYPE): Unquote the definition.
	* configure: Regenerate.

2004-04-22  Richard Henderson  <rth@redhat.com>

	* hashtab.c: Include limits.h, stdint.h, ansidecl.h.
	(CHAR_BIT): Provide default.
	(struct prime_ent, prime_tab): New.
	(higher_prime_index): Rename from higher_prime_number, return index.
	(htab_mod_1): New.
	(htab_mod, htab_mod_m2): Use it.
	(htab_create_alloc, htab_create_alloc_ex): Store prime index.
	(htab_expand): Likewise.
	* configure.ac: Check for stdint.h.
	(UNSIGNED_64BIT_TYPE): New define and checks to fill it in.
	* config.in, configure: Rebuild.

2004-04-13  Ian Lance Taylor  <ian@wasabisystems.com>

	* strerror.c: Include config.h, and redefine sys_nerr and
	sys_errlist, before including ansidecl.h and libiberty.h.

2004-04-13  Jeff Law  <law@redhat.com>

	* hashtab.c (htab_remove_elt_with_hash): New function.
	(htab_remove_elt): Implement in terms of htab_remove_elt_with_hash.

2004-03-31  Richard Henderson  <rth@redhat.com>

	* hashtab.c (htab_size): Move to top of file; mark inline.
	(htab_elements): Likewise.
	(htab_mod, htab_mod_m2): New.
	(htab_delete): Refactor htab->size and htab->entries.
	(htab_empty): Likewise.
	(find_empty_slot_for_expand): Use htab_size, htab_mod, htab_mod_m2.
	(htab_find_with_hash, htab_find_slot_with_hash): Likewise.
	(htab_clear_slot): Use htab_size, htab_elements.
	(htab_traverse_noresize, htab_traverse): Likewise.

2004-03-17  Ian Lance Taylor  <ian@wasabisystems.com>

	* pex-unix.c (pexecute): Use vfork instead of fork, with
	appropriate changes to make this safe.
	* pex-common.h (STDERR_FILE_NO): Define.

	* Makefile.in: Clean up REQUIRED_OFILES and CONFIGURED_OFILES for
	an 80 column screen.  Run maint-deps.

2004-03-09  Kelley Cook  <kcook@gcc.gnu.org>

	* configure.ac: Bump version to 2.59.  Apply suggested autoupdates.
	* acconfig.h: Delete redundant file.
	* config.in: Regenerate.
	* configure: Regenerate.

2004-03-09  Hans-Peter Nilsson  <hp@axis.com>

	* configure: Regenerate for config/accross.m4 correction.

2004-03-07  Andreas Jaeger  <aj@suse.de>

	* testsuite/test-demangle.c: Include <string.h> and <stdlib.h> for
	prototypes.
	(main): Initialize style.

2004-02-24  Ian Lance Taylor  <ian@wasabisystems.com>

	* cp-demangle.h (enum d_builtin_type_print): Add D_PRINT_UNSIGNED,
	D_PRINT_UNSIGNED_LONG, D_PRINT_LONG_LONG,
	D_PRINT_UNSIGNED_LONG_LONG, D_PRINT_FLOAT.
	* cp-demangle.c (cplus_demangle_builtin_types): Change char and
	short types to D_PRINT_DEFAULT.  Change other integer types to use
	new D_PRINT_* values where appropriate.  Change float types to
	D_PRINT_FLOAT.
	(d_print_comp) [LITERAL, LITERAL_NEG]: Handle new D_PRINT_*
	values.
	* testsuite/demangle-expected: Adjust two test cases.

	* cp-demangle.c (d_print_function_type): Print a space before the
	parenthesis around the function type in more cases.
	* testsuite/demangle-expected: Adjust one test case.

	* cp-demangle.c (d_print_comp) [UNARY]: Don't emit extra
	parentheses around a cast.
	* testsuite/demangle-expected: Adjust two test cases to match new
	output.

	* cp-demangle.c (__cxa_demangle): Pass DMGL_PARAMS to d_demangle.

	* cp-demangle.c (d_print_comp) [RESTRICT, VOLATILE, CONST]: Don't
	push more than one of the same CV-qualifier on the top of the
	stack.
	(d_print_comp) [ARRAY_TYPE]: If the array itself is CV-qualified,
	move the CV-qualifiers to apply to the element type instead.
	(d_print_array_type): When checking the modifiers, keep looking
	past ones which have been printed already.
	* testsuite/demangle-expected: Add three test cases.

2004-02-23  Ian Lance Taylor  <ian@wasabisystems.com>

	* cp-demangle.c (__cxa_demangle): Adjust last patch to handle
	empty string correctly.

	* cp-demangle.c (__cxa_demangle): It is not an error if status is
	not NULL.  It is an error if the mangled name is the same as a
	built-in type name.
	(main): If IN_GLIBCPP_V3 is defined, test __cxa_demangle rather
	than cplus_demangle_v3.

	* dyn-string.c: Remove test of IN_LIBGCC2 and IN_GLIBCPP_V3 and
	the associated #define of RETURN_ON_ALLOCATION_FAILURE.

2004-02-16  Matt Kraai  <kraai@alumni.cmu.edu>

	* regex.c: Include <ansidecl.h>.
	(regcomp): Cast i to int.
	(regerror): Add ATTRIBUTE_UNUSED to parameter preg.

2004-01-25  Ian Lance Taylor  <ian@wasabisystems.com>

	* configure.ac: Add m4_pattern_allow(LIBOBJS).
	* configure: Regenerate.

2004-01-22  DJ Delorie  <dj@redhat.com>

	* Makefile.in: Convert to ./ throughout.  Rebuild dependencies
	with explicit build rules.
	(VPATH): Remove.
	(.c.o): Poison.
	* configure.ac (pexecute, LIBOBJS): Add ./ .
	* maint-tool: Build dependencies with explicit rules.

2004-01-15  Kazu Hirata  <kazu@cs.umass.edu>

	* strdup.c (strdup): Constify the argument.

2004-01-14  Loren J. Rittle  <ljrittle@acm.org>

	* Makefile.in (distclean): Remove config.cache.

2004-01-13  Daniel Jacobowitz  <drow@mvista.com>

	* cp-demangle.c (d_make_comp): DEMANGLE_COMPONENT_CONSTRUCTION_VTABLE
	takes two parameters.
	* cp-demint.c (cplus_demangle_fill_component): Likewise.

2004-01-12  Ian Lance Taylor  <ian@wasabisystems.com>

	* cp-demangle.c: Include "cp-demangle.h".  If IN_GLIBCPP_V3 is
	defined, rename some functions which are to become static via
	#define.
	(CP_STATIC_IF_GLIBCPP_V3): Define.
	(struct d_operator_info): Move definition to cp-demangle.h, and
	rename to demangle_operator_info.  Change all uses.
	(enum d_builtin_type_print): Move definition to cp-demangle.h.
	(struct d_builtin_type_info): Move definition to cp-demangle.h,
	and rename to demangle_builtin_type_info.  Change all uses.
	(enum d_comp_type): Move definition to include/demangle.h, and
	rename to demangle_component_type, and change all enums to start
	with DEMANGLE_COMPONENT_ instead of D_.  Change all uses.
	(struct d_comp): Move definition to include/demangle.h, and rename
	to demangle_component.  Change all uses.
	(struct d_info): Move definition to cp-demangle.h.
	(cplus_demangle_fill_name): New function.
	(cplus_demangle_fill_extended_operator): New function.
	(cplus_demangle_fill_ctor): New function.
	(cplus_demangle_fill_dtor): New function.
	(d_make_empty): Remove type parameter.  Change all callers.
	(d_make_name): Use cplus_demangle_fill_name.
	(d_make_extended_operator): Use
	cplus_demangle_fill_extended_operator.
	(d_make_ctor): Use cplus_demangle_fill_ctor.
	(d_make_dtor): Use cplus_demangle_fill_dtor.
	(cplus_demangle_mangled_name): Rename from d_mangled_name.  Make
	non-static by default.  Change all callers.
	(cplus_demangle_operators): Rename from d_operators.  Change all
	uses.  Make non-static by default.  Add sentinel at end of array.
	(d_operator_name): Adjust initialization of high for new sentinel
	in cplus_demangle_operators.
	(cplus_demangle_builtin_types): Rename from d_builtin_types.
	Change all uses.  Make non-static by default.  Change initializer
	to use D_BUILTIN_TYPE_COUNT instead of magic number 26.
	(cplus_demangle_type): Rename from d_type.  Make non-static by
	default.  Change all callers.
	(cplus_demangle_init_info): Rename from d_init_info.  Make
	non-static by default.  Change all callers.
	* cp-demangle.h: New file.
	* cp-demint.c: New file.
	* Makefile.in: Rebuild dependencies.
	(CFILES): Add cp-demint.c.
	(REQUIRED_OFILES): Add cp-demint.o.

2004-01-09  Kelley Cook  <kcook@gcc.gnu.org>

	* configure.in:  Rename file to ...
	* configure.ac:  ... this.
	* Makefile.in: Update a comment for above change.
	* README: Likewise.
	* config.in: Regenerate.

2004-01-02  Ian Lance Taylor  <ian@wasabisystems.com>

	* cp-demangle.c (d_encoding): When DMGL_PARAMS is not set, strip
	CV-qualifiers from D_COMP_LOCAL_NAME right subtree.
	* cplus-dem.c (demangle_arm_hp_template): Set DMGL_PARAMS when
	demangling template parameters.
	* testsuite/test-demangle.c (fail): New static function.
	(main): Support new options in input file: --no-params,
	--is-v3-ctor, and --is-v3-dtor.
	* testsuite/demangle-expected: Add --no-params to most tests, and
	add the correct result when parameters are not demangled.  Add
	some simple tests for V3 constructor/destructor recognition.

2003-12-25  Kaveh R. Ghazi  <ghazi@caip.rutgers.edu>

	* cp-demangle.c (is_ctor_or_dtor): Fix error in last change.

2003-12-22  Daniel Jacobowitz  <drow@mvista.com>

	PR debug/13272
	* Makefile.in (lbasename.o): Depend on filenames.h.
	* lbasename.c: Include "filenames.h" instead of defining
	its macros locally.

2003-12-22  Ian Lance Taylor  <ian@wasabisystems.com>

	* cp-demangle.c (CP_DYNAMIC_ARRAYS): Define if compiler supports
	dynamic arrays.
	(struct d_operator_info): Add len field.
	(struct d_builtin_type_info): Add len and java_len fields.
	(struct d_standard_sub_info): Add simple_len, full_len, and
	set_last_name_len fields.
	(struct d_comp): Add len field to s_string.
	(struct d_info): Add send, did_subs, and expansion fields.
	(d_append_string_constant): Define.
	(d_append_string): Remove.  Change all users to use
	d_append_string_constant or d_append_buffer instead.
	(d_make_sub): Add len parameter.  Change all callers.
	(d_name): Increase expansion when substituting std::.
	(d_unqualified_name): Increase expansion for an operator.
	(d_number): Don't use multiplication for negative numbers.
	(d_identifier): Make sure there are enough characters in the
	string for the specified length.  Adjust expansion for an
	anonymous namespace.
	(d_operators): Initialize len field.
	(d_special_name, d_ctor_dtor_name): Increase expansion.
	(d_builtin_types): Initialize len and java_len fields.
	(d_type): Increase expansion for a builtin type.
	(d_cv_qualifiers): Increase expansion for each qualifier.
	(d_bare_function_type): Decrease expansion when removing single
	void parameter.
	(d_template_param): Increment did_subs.
	(d_expression): Increase expansion for an operator.
	(d_expr_primary): Decrease expansion for a type we will print
	specially.
	(standard_subs): Initialize new fields.
	(d_substitution): Increment did_subs when doing a normal
	substitution.  Increase expansion for a special substitution.
	(d_print): Add estimate parameter.  Change all callers.
	(d_print_comp) [D_COMP_NAME]: Handle C++ case inline.
	(d_print_comp) [D_COMP_BINARY]: Use length to avoid strcmp call.
	(d_print_java_identifier): Rename from d_print_identifier.  Handle
	only Java case.  Change caller.
	(d_init_info): Change return type to void.  Change all callers.
	Initialize send, did_subs, and expansion fields.  Do not
	initialize comps and subs fields.
	(d_demangle): Ifdef CP_DYNAMIC_ARRAYS, allocate comps and subs
	arrays on stack.  Make an estimate of the length of the demangled
	name.  Ifdef CP_DEMANGLE_DEBUG, print estimation failures.
	(is_ctor_or_dtor): Ifdef CP_DYNAMIC_ARRAYS, allocate comps and
	subs arrays on stack.

2003-12-20  Ian Lance Taylor  <ian@wasabisystems.com>

	* cp-demangle.c (d_identifier): In Java mode, skip an optional '$'
	after the identifier.
	* testsuite/demangle-expected: Add test case.

2003-12-19  Ian Lance Taylor  <ian@wasabisystems.com>

	Fix for PR c++/13447:
	* cp-demangle.c (enum d_comp_type): Add D_COMP_LOCAL_NAME.
	(d_dump, d_make_comp): Handle D_COMP_LOCAL_NAME.
	(is_ctor_dtor_or_conversion): Handle D_COMP_LOCAL_NAME like
	D_COMP_QUAL_NAME.
	(is_ctor_or_dtor): Likewise.
	(d_local_name): Use D_COMP_LOCAL_NAME rather than
	D_COMP_QUAL_NAME.
	(d_print_comp) [D_COMP_LOCAL_NAME]: New.
	(d_prinT_comp) [D_COMP_TYPED_NAME]: If the left tree is
	D_COMP_LOCAL_NAME, pull any qualifiers off its right subtree.
	(d_print_mod_list): Handle D_COMP_LOCAL_NAME.
	* testsuite/demangle-expected: Add two test cases.

	* cp-demangle.c (d_print_function_type): Clear the global modifier
	list when printing the modifiers, not just when printing the
	function parameters.
	* testsuite/demangle-expected: Add two test cases.

2003-12-15  Ian Lance Taylor  <ian@wasabisystems.com>

	* cp-demangle.c (d_print_function_type): Print the function
	parameters with no modifiers.
	* testsuite/demangle-expected: Add test case.

	* cp-demangle.c (d_demangle): If DMGL_PARAMS is not set, don't
	expect that we've read the entire string.
	(is_ctor_or_dtor): Don't expect that we've read the entire
	string--reverse patch of 2003-11-29.

2003-12-15  Brendan Kehoe  <brendan@zen.org>

	* libiberty/Makefile.in (floatformat.o): Add dependency on
	config.h to accompany change of 2003-12-03.

2003-12-15  Ian Lance Taylor  <ian@wasabisystems.com>

	Fix handling of constructor/destructor of standard substitution:
	* cp-demangle.c (struct d_standard_sub_info): Define.
	(d_substitution): Add prefix argument.  Change all callers.
	Rework handling of standard substitutions to print full name when
	qualifying a constructor/destructor, or when DMGL_VERBOSE is set.
	* testsuite/demangle-expected: Add test case.

	Fix handling of negative literal constants:
	* cp-demangle.c (enum d_comp_type): Add D_COMP_LITERAL_NEG.
	(d_dump, d_make_comp): Handle D_COMP_LITERAL_NEG.
	(d_expr_primary): Use D_COMP_LITERAL_NEG for a negative number.
	(d_print_comp): Handle D_COMP_LITERAL_NEG.
	* testsuite/demangle-expected: Add test case.

2003-12-04  Ian Lance Taylor  <ian@wasabisystems.com>

	* cp-demangle.c (IS_UPPER, IS_LOWER): Define.
	(d_last_char): Define new macro.
	(d_make_name): Reject an empty name.
	(d_prefix, d_unqualified_name, d_type): Use new IS_* macros.
	(d_substitution, d_print_identifier): Likewise.
	(d_print_comp) [D_COMP_OPERATOR]: Likewise.
	(d_print_comp) [D_COMP_TEMPLATE]: Use new d_last_char macro.
	(d_print_mod) Use new d_last_char macro.
	(d_print_cast): Use new d_last_char macro.
	(is_ctor_or_dtor): Don't leak memory.

	Fix handling of member function modifiers:
	* cp-demangle.c (enum d_comp_type): Add D_COMP_RESTRICT_THIS,
	D_COMP_VOLATILE_THIS, and D_COMP_CONST_THIS.
	(d_dump): Dump new d_comp_type values.
	(d_make_comp): Accept new d_comp_type values.
	(has_return_type): Only accept _THIS variants of qualifiers.
	(d_encoding): Without DMGL_PARAMS, only remove _THIS variants of
	qualifiers.
	(d_cv_qualifiers): Add member_fn parameter.  Change all callers.
	(d_print_comp) [D_COMP_TYPED_NAME]: Rather than removing
	qualifiers and printing them at the end, add _THIS qualifiers to
	the modifier list.
	(d_print_comp) [D_COMP_*_THIS]: New cases.
	(d_print_comp) [D_COMP_PTRMEM_TYPE]: Remove special handling of
	qualifiers.
	(d_print_mod_list): Add suffix parameter.  Change all callers.
	Keep walking the list even if the current modifier has been
	printed.
	(d_print_mod): Handle new _THIS qualifiers.
	(d_print_function_type): Handle new _THIS qualifiers when deciding
	whether to print a parenthesis.  Put a space before the
	parenthesis in some cases.  Call d_print_mod_list again at the
	end, passing suffix as 1.
	(is_ctor_or_dtor): Look for new _THIS qualifiers.
	* testsuite/demangle-expected: Add test case.

	Fix for PR gcc/13304:
	* cp-demangle.c (d_print_comp) [D_COMP_TEMPLATE]: If the character
	before the '<' is itself a '<', insert a space.
	(d_print_cast): Likewise.
	* testsuite/demangle-expected: Add test case.

	Fix for PR gcc/13244:
	* cp-demangle.c (d_print_comp) [D_COMP_BINARY]: Wrap an expression
	which uses the '>' operator in an extra layer of parens.
	* testsuite/demangle-expected: Add test case.

2003-12-03  Ian Lance Taylor  <ian@wasabisystems.com>

	* floatformat.c: Include "config.h" and <string.h> if available.
	(INFINITY, NAN): Define if not defined by <math.h>.
	(floatformat_to_double): Handle NaN, infinity, and denormalized
	numbers.
	(floatformat_from_double): Likewise.
	(ieee_test): In debugging code, use little endian rather than big
	endian.  Correct tests to handle NaN and to check correct sign of
	zero.  Omit m68k extended test.
	(main): Add more debugging cases.

2003-11-29  Ian Lance Taylor  <ian@wasabisystems.com>

	* cp-demangle.c (d_demangle): Only return success if we consumed
	the entire demangled string.
	(is_ctor_or_dtor): Likewise.

	* testsuite/demangle-expected: Revert one part of 2003-06-26 patch
	to restore expected result of EDG test case to original expected
	result.

2003-11-26  Ian Lance Taylor  <ian@wasabisystems.com>

	* cp-demangle.c (struct d_print_mod): Add templates field.
	(d_make_builtin_type): Check for NULL type.
	(d_make_extended_operator): Check for NULL name.
	(d_make_ctor, d_make_dtor): Likewise.
	(d_mangled_name): Add top_level parameter.  Change all callers.
	(d_encoding): If DMGL_PARAMS is not set, strip off initial
	CV-qualifiers.
	(d_type): Check some return values we rely on.
	(d_bare_function_type, d_array_type): Likewise.
	(d_pointer_to_member_type, d_template_args): Likewise.
	(d_add_substitution): Fail if argument is NULL.
	(d_print_resize): Check whether buf is NULL.
	(d_print_comp): Save current templates list with each modifier.
	Don't pass the modifier list down when printing a template.
	(d_print_cast): Don't pass the modifier list down when printing a
	template.
	(d_print_mod_list): Temporarily set templates list while printing
	a modifier.
	(d_print_mod): Check that buf is not NULL before using it.
	(d_print_function_type): Print parens if there is no modifier.
	(d_init_info): Permit as many substitutions as there are
	characters in the mangled name.
	* testsuite/demangle-expected: Add two new test cases.

2003-11-25  Ian Lance Taylor  <ian@wasabisystems.com>

	* cp-demangle.c (java_demangle_v3): Pass DMGL_PARAMS to
	d_demangle.

2003-11-22  Ian Lance Taylor  <ian@wasabisystems.com>

	* cp-demangle.c (d_encoding): Add top_level parameter.  Change all
	callers.
	(print_usage): Display new -p option.
	(long_options): Add --no-params.
	(main): Accept and handle -p.

2003-11-21  Ian Lance Taylor  <ian@wasabisystems.com>

	* cp-demangle.c (has_return_type): Skip qualifiers when checking
	whether we have a template.
	* testsuite/demangle-expected: Add four new tests.

2003-11-20  Ian Lance Taylor  <ian@wasabisystems.com>

	* testsuite/demangle-expected: Minor changes to match output of
	new demangler: adjust whitespace in four tests, and change order
	of qualifiers in one test.

	* cp-demangle.c: Complete rewrite.

2003-11-19  Mark Mitchell  <mark@codesourcery.com>

	* cp-demangle.c (demangle_type): Correct thinko in substitution
	processing.

2003-11-18  Ian Lance Taylor  <ian@wasabisystems.com>

	* cp-demangle.c (demangle_operator_name): Remove space before
	"sizeof".
	(demangle_type_ptr): Put qualifiers in the right place.  Handle
	qualifiers in pointer to member specially.
	(demangle_type): Handle qualifiers for pointer or reference
	specially.  Handle function type.
	(demangle_local_name): Save and restore caret around demangling of
	initial encoding.

	* testsuite/test-demangle.c (main): Don't pass DMGL_VERBOSE to
	cplus_demangle.

	* testsuite/Makefile.in (test-demangle): Depend upon libiberty.a.

2003-10-31  Andreas Jaeger  <aj@suse.de>

	* floatformat.c (floatformat_always_valid): Add unused attribute.

2003-10-30  Josef Zlomek  <zlomekj@suse.cz>

	Jan Hubicka <jh@suse.cz>
	* vasprintf.c (int_vasprintf): Pass va_list by value.
	Use va_copy for copying va_list.
	(vasprintf): Pass va_list by value.

2003-10-30  Josef Zlomek  <zlomekj@suse.cz>

	* hashtab.c (htab_find_slot_with_hash): Decrease n_deleted
	instead of increasing n_elements when inserting to deleted slot.

2003-10-20  J. Brobecker  <brobecker@gnat.com>

	* cplus-dem.c (demangle_template): Register a new Btype only
	when needed.
	* testsuite/demangle-expected: Add a new test.

2003-10-16  H.J. Lu  <hongjiu.lu@intel.com>

	* testsuite/demangle-expected: Update the expected output of
	_GLOBAL__I__Z2fnv.

2003-10-02  Daniel Jacobowitz  <drow@mvista.com>

	* strerror.c: Revert last change.  Declare static sys_nerr
	and sys_errlist using different names.

2003-10-01  Daniel Jacobowitz  <drow@mvista.com>

	* strerror.c: Don't provide or reference sys_errlist if
	strerror is available.

2003-10-01  H.J. Lu  <hongjiu.lu@intel.com>

	* configure.in: Check if $MAKEINFO is missing.
	* configure: Regenerated.

2003-09-24  Daniel Jacobowitz  <drow@mvista.com>

	* configure.in: Use AC_PROG_CPP_WERROR.
	* configure: Regenerated.

2003-09-22  Andrew Cagney  <cagney@redhat.com>

	* floatformat.c (floatformat_i387_ext_is_valid): New function.
	(floatformat_always_valid): New function.
	(floatformat_i387_ext): Initialize new "is_valid" field to
	"floatformat_i387_ext_is_valid".
	(floatformat_ieee_single_little): Initialize "is_valid" field to
	floatformat_always_valid.
	(floatformat_ieee_double_big): Ditto.
	(floatformat_ieee_double_little): Ditto.
	(floatformat_ieee_double_little): Ditto.
	(floatformat_ieee_double_littlebyte_bigword): Ditto.
	(floatformat_i960_ext): Ditto.
	(floatformat_m88110_ext): Ditto.
	(floatformat_m88110_harris_ext): Ditto.
	(floatformat_arm_ext_big): Ditto.
	(floatformat_arm_ext_littlebyte_bigword): Ditto.
	(floatformat_ia64_spill_big): Ditto.
	(floatformat_ia64_spill_little): Ditto.
	(floatformat_ia64_quad_big): Ditto.
	(floatformat_ia64_quad_little): Ditto.
	(floatformat_ia64_quad_little): Ditto.
	(floatformat_is_valid): Call "is_valid".

2003-09-15  Andrew Cagney  <cagney@redhat.com>

	* floatformat.c (get_field): Make "data" constant.
	(floatformat_is_valid, floatformat_to_double): Make "from"
	constant, fix casts.
	(floatformat_from_double): Make "from" constant.

2003-09-15  Daniel Jacobowitz  <drow@mvista.com>

	* floatformat.c (floatformat_is_valid): New function.
	(get_field, put_field): Correct comments.

2003-09-06  Josef Zlomek  <zlomekj@suse.cz>

	* fibheap.c (fibheap_replace_key_data): Change type of OKEY to
	FIBHEAPKEY_T.

2003-09-02  John David Anglin  <dave.anglin@nrc-cnrc.gc.ca>

	PR bootstrap/12100
	* aclocal.m4 (AC_LANG_FUNC_LINK_TRY): Define.
	* configure: Rebuilt.

2003-08-27  Daniel Jacobowitz  <drow@mvista.com>

	* aclocal.m4: Include acx.m4 and no-executables.m4.
	(libiberty_AC_FUNC_STRNCMP): Use AC_LIBOBJ.
	(LIB_AC_PROG_CC): Remove.
	* configure.in: Update AC_PREREQ to 2.57.  Use GCC_NO_EXECUTABLES.
	Use AC_PROG_CC and set ac_libiberty_warn_cflags instead of using
	LIB_AC_PROG_CC.  Use AC_LIBOBJ.  Call AC_ISC_POSIX later, only if
	performing link tests.
	* configure: Regenerated.

2003-08-12  Nathanael Nerode  <neroden@gcc.gnu.org>

	* cp-demangle.c: Clarify what package(s) this is part of.

2003-07-05  Danny Smith  <dannysmith@users.sourceforge.net>

	* pex-win32.c (pexecute): Mark parameters this_pname and
	temp_base as unused. Remove unused variables retries,
	sleep_interval. Initialize org_stdin, org_stdout.
	(pwait): Mark parameter flags as unused.

2003-07-02  Danny Smith  <dannysmith@users.sourceforge.net>

	* pex-win32.c (fix_argv): Ensure that the executable pathname
	uses Win32 backslashes.
	(pexecute): Cast away constness when assigning *errmsg_arg.

2003-06-26  H.J. Lu <hongjiu.lu@intel.com>

	* testsuite/demangle-expected: Add more GNU V3 testcases.

2003-06-22  Zack Weinberg  <zack@codesourcery.com>

	* safe-ctype.c: Use HOST_CHARSET_ASCII and HOST_CHARSET_EBCDIC,
	not HC_ASCII and HC_EBCDIC.
	Add documentation in form expected by gather-docs.
	* hex.c: Use HOST_CHARSET, not hand-coded check of character set.
	* Makefile.in, functions.texi: Regenerate.

2003-06-21  Zack Weinberg  <zack@codesourcery.com>

	* safe-ctype.c: Separate out EOF==-1 check.  Use HOST_CHARSET
	for charset determination.

2003-06-19  Dara Hazeghi  <dhazeghi@yahoo.com>

	* configure.in: Add check for malloc.h needed by
	m68k for function free().
	* configure: Regenerated.
	* config.in: Add HAVE_MALLOC_H.
	* hashtab.c: include malloc.h were available for
	free().

2003-06-09  Albert Chin-A-Young  <china@thewrittenword.com>

	PR bootstrap/10974
	* physmem.c: Update comment.
	* configure.in: Modify test for _system_configuration for older
	AIX systems.

	* config.in, configure: Regenerated.

2003-06-05  John David Anglin  <dave.anglin@nrc-cnrc.gc.ca>

	PR other/10810
	* test-demangle.c (getline): Fix fence-post error.

2003-06-03  Nick Clifton  <nickc@redhat.com>

	* asprintf.c: Change comment to note that -1 is returned upon
	error.
	* vasprintf.c: Likewise.
	(vasprintf): Return -1 upon error.
	* functions.texi: Document changes to asprintf and vasprintf.

2003-05-19  Kelley Cook  <kelleycook@wideopenwest.com>

	* config.table: Accept i[345867]86 variant.

2003-05-15  Jim Blandy  <jimb@redhat.com>

	* hex.c (_hex_value): Make this unsigned.
	(hex_value): Update documentation for new return type.  hex_value
	now expands to an unsigned int expression, to avoid unexpected
	sign extension when we store it in a bfd_vma, which is larger than
	int on some platforms.
	* functions.texi: Regenerated.

2003-05-07  Josef Zlomek  <zlomekj@suse.cz>

	* splay-tree.c (splay_tree_predecessor): Fix comment.
	(splay_tree_successor): Fix comment.

2003-05-07  Jason Merrill  <jason@redhat.com>

	* hashtab.c (iterative_hash): New fn.
	* configure.in: Add AC_C_BIGENDIAN_CROSS.
	* aclocal.m4: Include accross.m4.
	* configure, config.in: Regenerate.

2003-05-04  Kaveh R. Ghazi  <ghazi@caip.rutgers.edu>

	* configure.in (AC_CHECK_FUNCS): Don't make multiple calls.
	* configure: Regenerate.

2003-05-03  Carlo Wood  <carlo@alinoe.com>

	* cp-demangle.c: Fix typo in "char_traints" string-literal.

2003-04-22  Kaveh R. Ghazi  <ghazi@caip.rutgers.edu>

	* vsnprintf.c (vsnprintf): Don't pad string with extra nulls.
	(main): Test that we don't write too much data.

2003-04-16  Kaveh R. Ghazi  <ghazi@caip.rutgers.edu>

	* configure.in (funcs, AC_CHECK_FUNCS): Add snprintf and
	vsnprintf.
	* snprintf.c, vsnprintf.c: New files.
	* Makefile.in (CFILES): Add snprintf.c and vsnprintf.c.
	(CONFIGURED_OFILES): Add snprintf.o and vsnprintf.o.
	Regenerate dependencies.

	* functions.texi, configure, config.in: Regenerated.

2003-04-15  Kaveh R. Ghazi  <ghazi@caip.rutgers.edu>

	* mempcpy.c, stpcpy.c, stpncpy.c: New files.
	* configure.in (funcs, AC_CHECK_FUNCS): Add mempcpy, stpcpy
	and stpncpy.
	* Makefile.in (CFILES): Add mempcpy.c, stpcpy.c and stpncpy.c.
	(CONFIGURED_OFILES): Add mempcpy.o, stpcpy.o and stpncpy.o.
	Regenerate dependencies.

	* functions.texi, configure, config.in: Regenerated.

2003-04-15  Kaveh R. Ghazi  <ghazi@caip.rutgers.edu>

	* argv.c: Fix comments.
	* calloc.c: Don't unnecessarily include "libiberty.h".
	(bzero): Add prototype.
	* floatformat.c: Include "ansidecl.h", rely on ANSI_PROTOTYPES.
	* getcwd.c (getcwd): Use standard definition to avoid conflicts
	with system headers.
	* hashtab.c (htab_traverse): Delete unused variables.
	* rename.c: Include "ansidecl.h".
	(rename): Use standard definition to avoid conflicts with system
	headers.
	* strsignal.c: Rely on ANSI_PROTOTYPES.
	* strstr.c: Check GNUC >= 2, not GNUC == 2.
	* vfprintf.c: Include "ansidecl.h", rely on ANSI_PROTOTYPES.
	* vprintf.c: Include "ansidecl.h" earlier, rely on
	ANSI_PROTOTYPES.
	* vsprintf.c: Include "ansidecl.h" earlier, rely on
	ANSI_PROTOTYPES and possibly include <stdarg.h>.

	* Makefile.in: Regenerate dependencies.

2003-04-15  DJ Delorie  <dj@redhat.com>

	* maint-tool (deps): Scan for headers in $srcdir also.

2003-04-15  Kaveh R. Ghazi  <ghazi@caip.rutgers.edu>

	PR target/10338
	PR bootstrap/10198
	PR bootstrap/10140
	* getopt.c (exchange, _getopt_initialize): Use mempcpy not
	__mempcpy.
	* regex.c (regerror): Likewise.

2003-04-14  Roger Sayle  <roger@eyesopen.com>

	* argv.c: Use ANSI_PROTOTYPES instead of __STDC__.
	* memchr.c: Likewise.
	* strcasecmp.c: Likewise.
	* strncasecmp.c: Likewise.
	* strncmp.c: Likewise.
	* xatexit.c: Likewise.
	* xmalloc.c: Likewise.

	* copysign.c: Use traditional function declaration instead of DEFUN.
	* sigsetmask.c: Likewise.

	* memcmp.c: Both of the above, ANSI_PROTOTYPES and DEFUN.
	* memset.c: Likewise.

	* memcpy.c: ANSI_PROTOTYPES, DEFUN and prototype bcopy.
	* memmove.c: Likewise.

2003-04-14  Roger Sayle  <roger@eyesopen.com>

	* strdup.c (strdup): Tweak implementation to use memcpy.

2003-04-14  Kaveh R. Ghazi  <ghazi@caip.rutgers.edu>

	* configure.in (HAVE_UINTPTR_T): Always define.
	* configure: Regenerated.

2003-03-23  Alexandre Oliva  <aoliva@redhat.com>

	* Makefile.in (MULTIOSDIR): New macro.  Use $(CC) $(LIBCFLAGS)
	instead of $$CC alone.
	(install_to_tooldir): Use it.

2003-17-03  Jan Hubicka  <jh@suse.cz>

	* hashtab.c (htab_traverse_noresize): Break out from ...
	* hashtab.c (htab_traverse): ... here.

2003-12-03  Jan Hubicka  <jh@suse.cz>

	* hashtab.c (htab_expand): Fix warning.

	* hashtab.c (htab_expand): Compute the size of hashtable based
	on the number of elements actually used.
	(htab_traverse):  Call htab_expand when table is too empty.

2003-03-11  Carlo Wood  <carlo@gnu.org>

	* cplus-dem.c (demangle_integral_value): Correction to reflect
	patch of 2002-01-10 in order to also make negative multi-digits
	without leading underscore work.

2003-03-03  Mark Mitchell  <mark@codesourcery.com>

	* cplus-dem.c: Add license exception to copyright notice.

2003-02-27  Kaveh R. Ghazi  <ghazi@caip.rutgers.edu>

	* physmem.c: Formatting changes from upstream.

2003-02-24  Danny Smith  <dannysmith@users.source.forge.net>

	* physmem.c (physmem_total): Add _WIN32 support.
	(physmem_available): Likewise.

2003-02-24  Rainer Orth  <ro@TechFak.Uni-Bielefeld.DE>

	* physmem.c (physmem_total) [HAVE_GETSYSINFO]: Test for
	GSI_PHYSMEM.
	(physmem_available) [HAVE_TABLE]: Test for TBL_VMSTATS.

2003-02-22  Kaveh R. Ghazi  <ghazi@caip.rutgers.edu>

	* configure.in: Check for sys/systemcfg.h and
	_system_configuration.
	* physmem.c: Add support for AIX.  Tweek formatting as per
	upstream coreutils beta.

2003-02-22  Kaveh R. Ghazi  <ghazi@caip.rutgers.edu>
	    Richard Earnshaw  <rearnsha@arm.com>
	    Geoffrey Keating  <geoffk@apple.com>

	* configure.in: Check for sys/sysctl.h and sysctl.
	* physmem.c: Add support for *bsd and darwin.
	* Makefile.in: Generate depedency for physmem.o.

2003-02-21  Rainer Orth  <ro@TechFak.Uni-Bielefeld.DE>

	* physmem.c (physmem_total) [HAVE_GETSYSINFO]: Use getsysinfo on
	Tru64 UNIX.
	(physmem_available) [HAVE_TABLE && HAVE_SYS_TABLE_H]: Use table on
	Tru64 UNIX.

	* configure.in (AC_CHECK_HEADERS): Check for sys/sysinfo.h,
	machine/hal_sysinfo.h, sys/table.h.
	(checkfuncs, AC_CHECKFUNCS): Check for getsysinfo, table.
	* configure, config.in: Regenerate.

2003-02-21  Kaveh R. Ghazi  <ghazi@caip.rutgers.edu>

	* configure.in: Check for sys/sysmp.h and sysmp.
	* physmem.c: Pull upstream copy, add support for irix6.

	* config.in, configure: Regenerated.

2003-02-21  Kaveh R. Ghazi  <ghazi@caip.rutgers.edu>

	* physmem.c (physmem_total, physmem_available): De-ANSI-fy.
	* configure.in (AC_CHECK_FUNCS): Add pstat_getstatic and
	pstat_getdynamic.

2003-02-20  Kaveh R. Ghazi  <ghazi@caip.rutgers.edu>

	* Makefile.in (CFILES): Add physmem.c.
	(REQUIRED_OFILES): Add physmem.o.
	* configure.in: Check for sys/pstat.h.
	(checkfuncs): Add pstat_getstatic and pstat_getdynamic.
	* physmem.c: New file, copied from textutils.

	* config.in, configure: Regenerated.

2003-02-20  Daniel Jacobowitz  <drow@mvista.com>

	* Makefile.in (CFILES): Add lrealpath.c.
	(REQUIRED_OFILES): Add lrealpath.o.
	(lrealpath.o): Add rule.
	* aclocal.m4 (libiberty_NEED_DECLARATION): Add.
	* configure.in: Add realpath and canonicalize_file_name to
	checkfuncs and AC_CHECK_FUNCS.  Use libiberty_NEED_DECLARATION
	for canonicalize_file_name.
	* lrealpath.c: New file.
	* make-relative-prefix.c: Update documentation.
	(make_relative_prefix): Simplify.  Use lbasename and lrealpath.
	* config.in: Regenerated.
	* configure: Regenerated.
	* functions.texi: Regenerated.

2003-02-20  jmc  <jmc@prioris.mini.pw.edu.pl>

	* cplus_dem.c: Fix typo: intializes -> initializes.

2003-02-20  Alexandre Oliva  <aoliva@redhat.com>

	* configure.in: Propagate ORIGINAL_LD_FOR_MULTILIBS to
	config.status.
	* configure: Rebuilt.

2003-02-13  Daniel Jacobowitz  <drow@mvista.com>

	Fix PR c++/7612.
	* cplus-dem.c (demangle_signature): Call string_delete.
	Remove extra string_init.
	(demangle_arm_hp_template): Call string_delete instead of
	string_clear.  Add missing string_delete call.
	(demangle_qualified): Add missing string_delete call.
	(do_type): Remove unused variable btype.  Add missing string_delete
	call.  Call string_delete instead of string_clear.
	(demangle_fund_type): Move variable btype inside of the switch
	statement.  Add missing string_delete call.
	(do_arg): Call string_delete instead of string_clear.  Remove extra
	string_init.
	(demangle_nested_args): Free work->previous_argument.

2003-02-12  Kaveh R. Ghazi  <ghazi@caip.rutgers.edu>

	* acconfig.h: New file.  Add uintptr_t.
	* config.in: Regenerated.

2003-02-04  Joseph S. Myers  <jsm@polyomino.org.uk>

	* libiberty.texi: Update to GFDL 1.2.

2003-01-30  Christian Cornelssen  <ccorn@cs.tu-berlin.de>

	* Makefile.in (libiberty_topdir): New subst.
	(mkinstalldirs): Redefine in terms of the above.
	* configure.in: AC_SUBST it.
	* configure: Regenerate.

2003-01-28  Christian Cornelssen  <ccorn@cs.tu-berlin.de>

	* Makefile.in (all-subdir, check-subdir, installcheck-subdir)
	(info-subdir, install-info-subdir, clean-info-subdir)
	(dvi-subdir, install-subdir, etags-subdir, mostlyclean-subdir)
	(clean-subdir, distclean-subdir, maintainer-clean-subdir):
	Pass $(FLAGS_TO_PASS).

2003-01-27  Alexandre Oliva  <aoliva@redhat.com>

	* Makefile.in (install_to_tooldir): Instead of $(MULTISUBDIR), use
	/`$$CC -print-multi-os-directory`.

2003-01-26  Daniel Jacobowitz  <drow@mvista.com>

	* hashtab.c (htab_create_alloc_ex): New function.
	(hatab_set_functions_ex): New function.
	(htab_delete, htab_expand): Support alternate allocation functions.

2003-01-24  Christopher Faylor  <cgf@redhat.com>

	* configure.in: Remove special pex-cygwin consideration.
	* configure: Regenerate.
	* pex-cygwin.c: Remove.
	* Makefile.in: Remove pex-cygwin.[co] lines.

2003-01-24  Zack Weinberg  <zack@codesourcery.com>

	* Makefile.in (CFILES): Add pex-*.c.
	(REQUIRED_OFILES): Change pexecute.o to @pexecute@
	(CONFIGURED_OFILES): Add pex-*.o.
	(TEXIFILES): Add pexecute.txh.
	(pexecute.o): Delete rule.
	(pex-cygwin.o, pex-djgpp.o, pex-mpw.o, pex-msdos.o, pex-os2.o,
	pex-unix.o, pex-win32.o): New rules.
	* configure.in: Change AC_INIT argument to xmalloc.c.
	Compute appropriate pexecute implementation and substitute it
	as @pexecute@.

	* pexecute.c: Split up into...
	* pex-cygwin.c, pex-djgpp.c, pex-mpw.c, pex-msdos.c, pex-os2.c,
	pex-unix.c, pex-win32.c, pex-common.h, pexecute.txh: ... these
	new files.

	* functions.texi: Regenerate.
	* configure: Regenerate.

2003-01-20  Josef Zlomek  <zlomekj@suse.cz>

	* hashtab.c (htab_expand): Fix allocation of new entries.

2003-01-09  Christian Cornelssen  <ccorn@cs.tu-berlin.de>

	* Makefile.in (FLAGS_TO_PASS): Also pass DESTDIR.

	* Makefile.in (install_to_libdir, install_to_tooldir): Add a
	mkinstalldirs command.

2002-12-04  Danny Smith  <dannysmith@users.sourceforge.net>

	* make-relative-prefix.c (HAVE_HOST_EXECUTABLE_SUFFIX):
	Define for hosts with HOST_EXECUTABLE_SUFFIX.

2002-11-24  Nick Clifton  <nickc@redhat.com>

	* make-relative-prefix.c (make_relative_prefix): Ensure return
	string is empty before using strcat to construct it.

2002-11-22  Daniel Jacobowitz  <drow@mvista.com>

	* Makefile.in: Add make-relative-prefix.c.
	* make-relative-prefix.c: New file.
	* functions.texi: Rebuilt.

2002-11-16  Jakub Jelinek  <jakub@redhat.com>

	* md5.c (md5_process_block): Avoid `function-like macro "F{G,H,I}" must be
	used with arguments in traditional C' warnings.

2002-10-16  Jakub Jelinek  <jakub@redhat.com>

	* config.table: Use mh-s390pic for s390x too.

2002-10-06  Andreas Jaeger  <aj@suse.de>

	* libiberty/cplus-dem.c (ada_demangle): Get rid of unneeded
	variable and of strict-aliasing warning.
	(grow_vect): Use char as first parameter.

2002-09-22  Kaveh R. Ghazi  <ghazi@caip.rutgers.edu>

	* Makefile.in (all): Fix multilib parallel build.

2002-09-19  John David Anglin  <dave@hiuly1.hia.nrc.ca>

	* cp-demangle.c (demangling_new): Cast 0 to enum.
	(demangle_char): Cast return of strdup to char *.
	(is_gnu_v3_mangled_ctor): Cast 0 to enum.
	(is_gnu_v3_mangled_dtor): Likewise.
	* cplus-dem.c (grow_vect): Cast return of xrealloc to void *.
	(work_stuff_copy_to_from): Cast return of xmalloc to char **.
	* fibheap.c (fibnode_new): Cast return of xcalloc to fibnode_t.
	* md5.c (md5_process_bytes): Cast results back to const void *.
	(md5_process_block): Add cast to const md5_uint32 *.
	* regex.c (re_compile_fastmap): Cast enum to UCHAR_T.
	* safe-ctype.c (L, XL, U, XU, D, P, _, C, Z, M, V, T, S): Add cast to
	unsigned short.
	* splay-tree.c (splay_tree_xmalloc_allocate): Cast return of xmalloc
	to void *.
	* vasprintf.c (int_vasprintf): Cast return of malloc to char *.

2002-09-19  Nick Clifton  <nickc@redhat.com>

	* README: Update email addresses for bugs and patches.

2002-09-10  Mike Stump  <mrs@apple.com>

	* splay-tree.c (splay_tree_successor): Fix comments.

2002-09-11  Zack Weinberg  <zack@codesourcery.com>

	* cplus-dem.c: Code under #ifdef MAIN moved to gcc/cp/cxxfilt.c.
	* testsuite/Makefile.in: Adjust for test-demangle.
	* testsuite/regress-demangle: Deleted.
	* testsuite/test-demangle.c: New file.
	* testsuite/demangle-expected: Change \$ to $ throughout, now that
	this file is not being read by a shell script.

2002-09-05  Roger Sayle  <roger@eyesopen.com>

	* regex.c: Only use "#pragma alloca" on AIX when not using gcc.

2002-08-07  DJ Delorie  <dj@redhat.com>

	* regex.c (re_error_msgid): Just use a simple array of strings.
	(re_compile_pattern): Compensate.
	(re_comp): Likewise.
	(re_comp): Likewise.
	(regerror): Likewise.

2002-07-29  Neil Booth  <neil@daikokuya.co.uk>

	* cplus-dem.c (PREPEND_BLANK): Remove.

2002-07-10  Jason Merrill  <jason@redhat.com>

	* cp-demangle.c (demangle_identifier): Support extended Unicode
	characters.

2002-07-08  Kaveh R. Ghazi  <ghazi@caip.rutgers.edu>

	* cp-demangle.c (demangle_v3_with_details): Wrap in
	!defined IN_GLIBCPP_V3.

2002-07-01  Mark Mitchell  <mark@codesourcery.com>

	* cp-demangle.c (demangle_operator_name): Add type_arg parameter.
	Set it for the "st" operator.
	(demangle_expression): Handle expressions with types as arguments.

2002-06-30  Douglas Rupp  <rupp@gnat.com>

	* configure.in (OUTPUT_OPTION,NO_MINUS_C_MINUS_O): Configure.
	* Makefile.in (OUTPUT_OPTION): Use.

2002-06-22  Peter Breitenlohner <peb@mppmu.mpg.de>

	* Makefile.in (install_to_libdir): Add $(DESTDIR).
	(install_to_tooldir): Likewise.

2002-06-17  Douglas Rupp  <rupp@gnat.com>

	* lbasename.c: Add 2002 to copyright.
	(IS_DIR_SEPARATOR): Remove VMS junk.

2002-06-05  Geoffrey Keating  <geoffk@redhat.com>

	* hashtab.c (htab_create): New stub function for backward
	compatibility.
	(htab_try_create): Likewise.

2002-06-03  Geoffrey Keating  <geoffk@redhat.com>

	* hashtab.c (htab_create): Delete.
	(htab_try_create): Delete.
	(htab_create_alloc): New.
	(htab_delete): Support user-specified memory allocation.
	(htab_expand): Likewise.

2002-05-22  Roman Lechtchinsky  <rl@cs.tu-berlin.de>

	* configure.in: Fix typo in the code checking for sys_errlist.
	* configure: Regenerated.

2002-05-13  Andreas Schwab  <schwab@suse.de>

	* config.table: Use mh-x86pic also for x86-64.

2002-05-08  Alexandre Oliva  <aoliva@redhat.com>

	* configure.in (ORIGINAL_LD_FOR_MULTILIBS): Preserve LD at
	script entry, and set LD to it when configuring multilibs.
	* configure: Rebuilt.

2002-05-07  Mark Mitchell  <mark@codesourcery.com>

	* configure.in (AC_TYPE_PID_T): Use it.
	* configure: Regenerated.
	* getruntime.c: Include <sys/types.h>.
	* waitpid.c: Likewise.  Use pid_t, not int, as the type of "pid".

2002-04-09  Richard Henderson  <rth@redhat.com>

	* hashtab.c (higher_prime_number): Use 7 as minimum.
	(find_empty_slot_for_expand): Don't compute hash2 unless needed.
	(htab_find_slot_with_hash): Likewise.

2002-04-01  Phil Edwards  <pme@gcc.gnu.org>

	* cp-demangle.c (__cxa_demangle):  Also protect with IN_GLIBCPP_V3.
	(is_gnu_v3_mangled_ctor, is_gnu_v3_mangled_ctor):  Conditionally
	not compile if IN_GLIBCPP_V3 defined.
	* dyn-string.c:  Also allow IN_GLIBCPP_V3 to change allocation scheme.

2002-03-30  Bryce McKinlay  <bryce@waitaki.otago.ac.nz>

	* cp-demangle.c (java_demangle_v3): Don't try to release "demangled"
	if it is NULL.

2002-03-27  DJ Delorie  <dj@redhat.com>

	* hex.c: Add documentation.
	(_hex_value): Provide non-ASCII empty table.
	(hex_init): Initialize the non-ASCII table.
	* functions.texi: Regenerate.

2002-03-27  Mark Mitchell  <mark@codesourcery.com>

	* dyn-string.c: Add libgcc exception to copyright notice.

2002-03-26  H.J. Lu  (hjl@gnu.org)

	* config.table: Support --with-build-subdir.
	* configure.in: Likewise.
	* configure: Rebuild.

2002-03-18  Stuart Griffith  <Stuart_Griffith@credence.com>

	* strtod.c (strtod): Increment 8 chars, not 7, when `infinity'
	seen.

2002-03-12  Mark Mitchell  <mark@codesourcery.com>

	* cp-demangle.c: Add libgcc exception to cp-demangle.c copyright
	notice.

2002-03-11  Douglas B Rupp  <rupp@gnat.com>

	* xatexit.c [VMS]: Include stdlib.h and unixlib.h.

2002-03-06  Jim Blandy  <jimb@redhat.com>

	* splay-tree.c (splay_tree_xmalloc_allocate,
	splay_tree_xmalloc_deallocate): Use K&R-style definitions, not
	prototyped definitions.  Mark `data' arguments as unused.

2002-03-06  Andrew Cagney  <ac131313@redhat.com>

	* floatformat.c (floatformat_arm_ext_big): Delete definition.

2002-03-04  Phil Edwards  <pme@gcc.gnu.org>

	* configure.in:  Add --enable-install-libiberty option.
	* Makefile.in (INSTALLED_HEADERS):  New variable.
	(install_to_libdir):  Possibly also copy headers.
	* configure:  Regenerated.

2002-03-04  Neil Booth  <neil@daikokuya.demon.co.uk>

	* xmalloc.c (xmalloc_fail): Clarify error message further.

2002-03-03  Neil Booth  <neil@daikokuya.demon.co.uk>

	* xmalloc.c (xmalloc_fail): Clarify error message.

2002-02-22  Jim Blandy  <jimb@redhat.com>

	* splay-tree.c (splay_tree_xmalloc_allocate,
	splay_tree_xmalloc_deallocate): New functions.
	(splay_tree_new): Call splay_tree_new_with_allocator, passing the
	above functions and a dummy data pointer.
	(splay_tree_new_with_allocator): New function.
	(splay_tree_delete_helper, splay_tree_delete, splay_tree_insert,
	splay_tree_remove): Use the splay tree's allocation and
	deallocation functions.

2002-02-19  Scott Snyder  <snyder@fnal.gov>

	* testsuite/demangle-expected: Add test case for infinite loop in
	demangler.
	* cplus-dem.c (demangle_arm_hp_template): Stop trying to demangle
	if do_type() doesn't make any progress --- prevents an infinite
	loop.

2002-02-18  Carlo Wood  <carlo@gnu.org>

	PR c++/5390
	* cplus-dem.c (demangle_integral_value): Accept multi-digit
	numbers that do not start with an underscore; This is needed
	for integer template parameters. This doesn't break anything
	because multi-digit numbers are never followed by a digit.
	* testsuite/demangle-expected: Corrected all mangled test
	cases with multi-digit template parameters: g++ 2.95.x does
	not generate underscores around these parameters.

2002-02-05  Jason Merrill  <jason@redhat.com>

	* cplus-dem.c (flags): Add DMGL_VERBOSE
	(cplus_demangle_v3_p): Remove.
	(demangle_it): Add DMGL_TYPES to passed flags.
	* cp-demangle.c (cplus_demangle_v3_all): Remove.
	(cplus_demangle_v3_type): Remove.
	(cplus_demangle_v3): Add options parm.

2002-02-02  H.J. Lu  (hjl@gnu.org)

	* cp-demangle.c (cp_demangle_type): Do not protect with
	IN_LIBGCC2.
	(cplus_demangle_v3_all): New.
	(cplus_demangle_v3): Call cplus_demangle_v3_all.
	(cplus_demangle_v3_type): Call cplus_demangle_v3_all.

	* cplus-dem.c (cplus_demangle_v3_p): New function pointer.
	Initialized to cplus_demangle_v3.
	(cplus_demangle_with_style): Call cplus_demangle_v3_p instead
	of cplus_demangle_v3.
	(main): Set cplus_demangle_v3_p to cplus_demangle_v3_type for
	command line symbol.

	* testsuite/regress-demangle: Pass the mangled name at the
	command line.

2002-02-01  H.J. Lu  <hjl@gnu.org>

	* cp-demangle.c (cp_demangle_type): Call demangling_new with
	DMGL_GNU_V3.

2002-01-31  Phil Edwards  <pme@gcc.gnu.org>

	* cp-demangle.c:  Revert yesterday's change.

2002-01-31  Adam Megacz  <adam@xwt.org>

	* gcc/libiberty/configure.in: Treat mingw the same as cywin
	wrt HAVE_SYS_ERRLIST.

2002-01-30  Phil Edwards  <pme@gcc.gnu.org>

	* cp-demangle.c (cp_demangle_type):  Do not protect with IN_LIBGCC2.
	(cplus_demangle_v3):  Mimic __cxa_demangle and fall back on
	cp_demangle_type.
	* testsuite/demangle-expected:  New gnu-v3 test.

2002-01-22  Momchil Velikov  <velco@fadata.bg>

	* configure.in (variable detection): Use arrays of unspecified
	size instead of plain integers.

2002-01-18  DJ Delorie  <dj@redhat.com>

	* Makefile.in (TESTLIB): New.  This library is for future
	testsuites.
	(CFILES, REQUIRED_OFILES, CONFIGURED_OFILES): Re-alphabetize,
	break down by letter.
	(REQUIRED_OFILES): List long-to-compile files first.
	(maint-deps): New, target for updating dependencies.
	(dependencies): Update.
	* maint-tool: Add dependency-generating option.
	* configure.in: Check for _doprnt even if we're not providing it.
	* configure: Regenerate.

	* _doprnt.c: Modifications to allow compiling on any platform.
	* copysign.c: Likewise.
	* putenv.c: Likewise.
	* setenv.c: Likewise.
	* vsprintf.c: Likewise.

2002-01-15  Douglas B Rupp  <rupp@gnat.com>

	* mkstemps.c (mkstemps): On VMS, open temp file with option
	that causes it to be deleted when closed.

2002-01-02  Kaveh R. Ghazi  <ghazi@caip.rutgers.edu>

	* cp-demangle.c (long_options): Const-ify.
	* cplus-dem.c (long_options): Likewise.

	* cplus-dem.c (mystrstr): Delete.  All callers changed to use
	strstr instead.

2001-12-31  Ira Ruben	<ira@apple.com>

	* aclocal.m4 (libiberty_AC_FUNC_STRNCMP): Use anon mmap as 2nd try.
	* configure: Regenerated.

2001-12-24  Douglas B. Rupp  <rupp@gnat.com>

	* configure.in (uintptr_t): Use AC_CHECK_TYPE.
	* configure: Regenerated.

2001-12-12  Craig Rodrigues  <rodrigc@gcc.gnu.org>

	PR other/2719
	* cplus-dem.c (consume_count): Treat negative count as an error.
	* testsuite/demangle-expected: Added testcase.

Tue Dec 11 07:08:57 2001  Douglas B. Rupp  <rupp@gnat.com>

	* configure.in: Hardcode that vfork works on VMS host.
	* configure: Regenerated.

2001-12-06  Richard Henderson  <rth@redhat.com>

	* cplus-dem.c (libiberty_demanglers): Add no_demangling case.
	(cplus_demangle): Support no_demangling.

2001-11-27  Zack Weinberg  <zack@codesourcery.com>

	* _doprnt.c: Moved here from gcc/doprint.c.  Adjust to build
	in libiberty context.  Fix typo in leading comment.
	* configure.in: Fix various AC_DEFINEs so autoheader works.
	If any of vprintf, vsprintf, vfprintf is missing from libc,
	then AC_REPLACE_FUNCS(_doprnt).

2001-11-26  DJ Delorie  <dj@redhat.com>
	    Daniel Jacobowitz  <drow@mvista.com>

	* Makefile.in (stamp-h): Depend on Makefile for proper
	serialization.
	(*-subdir): Depend on config.h for proper serialization.

2001-11-26  DJ Delorie  <dj@redhat.com>

	* configure.in: Check for alloca.h (for regex.c and putenv.c).
	* configure: Regenerate.
	* config.h: Add HAVE_ALLOCA_H.

2001-11-16  Kaveh R. Ghazi  <ghazi@caip.rutgers.edu>

	* regex.c: Check defined(__STDC__) || defined(ALMOST_STDC) ||
	defined(HAVE_STRINGIZE) to determine whether ISO CPP token pasting
	is available.

Thu Nov 15 11:06:25 2001  Jeffrey A Law  (law@cygnus.com)

	* config.in (HAVE_UINTPTR_T): Provide autoconf stub.
	* configure.in (HAVE_UINTPTR_T): Test for system defining
	uintptr_t and define HAVE_UINTPTR_T appropriately.
	* regex.c (uintptr_t): Do not provide a definition if the
	system provided one.

	* regex.c (PREFIX): Provide an alternate definition for
	non-ANSI/ISO compilers.
	(ARG_PREFIX): Likewise.

2001-11-12  Jim Meyering  <meyering@lucent.com>

	* obstack.c (_): Honor the setting of ENABLE_NLS.  Otherwise,
	this code would end up calling gettext even in packages built
	with --disable-nls.
	* getopt.c (_): Likewise.
	* regex.c (_): Likewise.

2001-11-03  Alan Modra  <amodra@bigpond.net.au>

	* configure.in: Cope with missing makeinfo.
	* configure: Regenerate.

2001-10-22  Kaveh R. Ghazi  <ghazi@caip.rutgers.edu>

	* hex.c (hex_init): Provide empty stub.

	* hex.c (hex_init): Delete.
	(_hex_value): Const-ify and initialize at compile-time.

2001-10-19  H.J. Lu <hjl@gnu.org>

	* Makefile.in ($(TARGETLIB)): Also generate pic/$(TARGETLIB) if
	necessary.

2001-10-17  DJ Delorie  <dj@redhat.com>

	* argv.c, asprintf.c, choose-temp.c, concat.c, cplus-dem.c,
	ffs.c, fnmatch.txh, getruntime.c, make-temp-file.c,
	mkstemps.c, pexecute.c, random.c, strsignal.c, vasprintf.c:
	Improve manual formatting.
	* functions.texi: Regenerate.

2001-10-15  DJ Delorie  <dj@redhat.com>

	* Makefile.in (TEXIFILES): Add fnmatch.txh.
	(maint-undoc): New.
	maint-tool: Add "undoc" tool.
	* alloca.c, argv.c, asprintf.c, choose-temp.c, concat.c,
	fdmatch.c, ffs.c, getruntime.c, insque.c, lbasename.c,
	make-temp-file.c, mkstemps.c, pexecute.c, random.c, spaces.c,
	strerror.s, strsignal.c, strtol.c, vasprintf.c: Add or update
	documentation.
	* fnmatch.txh: New.
	* functions.texi: Regenerate.

2001-10-10  Joseph S. Myers  <jsm28@cam.ac.uk>

	* bcmp.c, setenv.c: Use "nonzero" instead of "non-zero".
	* strtod.c: Use "ISO C" instead of "ANSI C".
	* functions.texi: Regenerate.

2001-10-07  Joseph S. Myers  <jsm28@cam.ac.uk>

	* alloca.c, clock.c, getcwd.c, getpagesize.c, getpwd.c, index.c,
	libiberty.texi, memchr.c, putenv.c, rindex.c, strchr.c, strdup.c,
	strerror.c, strrchr.c, strstr.c, strtod.c, tmpnam.c, vfork.c,
	xatexit.c, xmalloc.c, xstrerror.c: Improve manual formatting.  Fix
	spelling.  Give names to function arguments in documentation.  Use
	(void) prototypes in documentation.
	* functions.texi: Regenerate.

2001-10-07  Kaveh R. Ghazi  <ghazi@caip.rutgers.edu>

	* argv.c (buildargv, tests, main): Const-ify.
	* cp-demangle.c (operator_code): Likewise.
	* cplus-dem.c (optable, libiberty_demanglers,
	cplus_demangle_set_style, cplus_demangle_name_to_style,
	print_demangler_list): Likewise.
	* hashtab.c (higher_prime_number): Likewise.
	* strcasecmp.c (charmap): Likewise.
	* strerror.c (error_info, strerror, main): Likewise.
	* strncasecmp.c (charmap): Likewise.
	* strsignal.c (signal_info): Likewise.

2001-09-29  DJ Delorie  <dj@redhat.com>

	* configure: Regenerate.

2001-09-28  Kaveh R. Ghazi  <ghazi@caip.rutgers.edu>

	* concat.c: Include stdlib.h.

2001-09-27  Eli Zaretskii  <eliz@is.elta.co.il>

	* libiberty.texi: (Top level): Add syncodeindex pg.  Add
	@dircategory and @direntry directives.  Add @finalout.
	(many nodes): Lose the next,prev,up pointers on the @nide line.
	(Using, Supplemental Functions, Replacement Functions): Fix
	markup.
	(Functions): Move around, to allow makeinfo to build the manual
	without next,prev,up pointers in thye node lines.
	(Licenses): Fix typos.

	* index.c, rindex.c, strchr.c, strerror.c, strrchr.c, strstr.c,
	strtol.c, xatexit.c, xexit.c, xmalloc.c: Fix spelling and markup.
	* functions.texi: Regenerate.

	* copying-lib.texi: Lose the next,prev,up pointers on the @node
	line.

2001-09-27  DJ Delorie  <dj@redhat.com>

	* configure.in: Don't use in-tree texinfo, because libiberty must
	be built before it.  Check for makeinfo version 4 or higher.
	* functions.texi: Regenerate.

2001-09-20  DJ Delorie  <dj@redhat.com>
	    Phil Edwards  <pedwards@disaster.jaj.com>

	* configure.in (MAKEINFO, PERL): Detect these.
	(--enable-maintainer-mode): Add.
	* configure: Regenerate.
	* Makefile.in (MAKEINFO, PERL): Define.
	(libiberty.info, libiberty.dvi, libiberty.html): New.
	(CFILES): Add bsearch.c.
	(CONFIGURED_OFILES): New, list of objects configure might add.
	(maint-missing, maint-buildall): New, for maintainers only.
	(clean, mostlyclean): Add info/dvi/html files.
	* libiberty.texi, copying-lib.texi, obstacks.texi, functions.texi: New.
	* gather-docs: New, for maintainers.
	* maint-tool: New, for maintainers.
	* alloca.c, atexit.c, basename.c, bcmp.c, bcopy.c, bsearch.c,
	bzero.c, calloc.c, clock.c, configure.in, configure, getcwd.c,
	getpagesize.c, getpwd.c, index.c, memchr.c, memcmp.c, memcpy.c,
	memmove.c, memset.c, putenv.c, rename.c, rindex.c, setenv.c,
	sigsetmask.c, strcasecmp.c, strchr.c, strdup.c, strerror.c,
	strncasecmp.c, strncmp.c, strrchr.c, strstr.c, strtod.c, strtol.c,
	tmpnam.c, vfork.c, vprintf.c, waitpid.c, xatexit.c, xexit.c,
	xmalloc.c, xmemdup.c, xstrdup.c, xstrerror.c: Add or update
	documentation.

2001-09-25  Kaveh R. Ghazi  <ghazi@caip.rutgers.edu>

	* concat.c (reconcat): Fix for traditional C.

2001-09-24  Kaveh R. Ghazi  <ghazi@caip.rutgers.edu>

	* concat.c (reconcat): New function.

2001-09-17  Kaveh R. Ghazi  <ghazi@caip.rutgers.edu>

	* concat.c (vconcat_length, vconcat_copy, concat_length,
	concat_copy, concat_copy2): New functions.
	(concat): Use vconcat_length/vconcat_copy.

	* alloca.c (libiberty_optr, libiberty_nptr, libiberty_len):
	Define.

2001-09-04  Kaveh R. Ghazi  <ghazi@caip.rutgers.edu>

	* asprintf.c: Don't define USE_STDARG.  Use VPARAMS, VA_OPEN,
	VA_FIXEDARG & VA_CLOSE.

	* vasprintf.c: Check HAVE_STRING_H when including string.h.
	(checkit): Delete redundant prototype.  Add ATTRIBUTE_PRINTF_1.
	Use VA_OPEN, VA_FIXEDARG & VA_CLOSE.  Free allocated string.

2001-08-27  Kaveh R. Ghazi  <ghazi@caip.rutgers.edu>

	* concat.c (concat): Use VPARAMS, VA_OPEN, VA_FIXEDARG & VA_CLOSE.

2001-08-23  Ulrich Drepper  <drepper@redhat.com>

	* regex.c (truncate_wchar): Use wcrtomb not wctomb.

2001-08-23  Ulrich Drepper  <drepper@redhat.com>

	* posix/regex.c [_LIBC] (convert_mbs_to_wcs): Use __mbrtowc
	instead of mbrtowc.
	[_LIBC]: Use __iswctype instead of iswctype, __wcslen instead of
	wcslen, and __wcscoll instead of wcscoll.

2001-08-22  Matt Kraai  <kraai@alumni.carnegiemellon.edu>

	* fibheap.c (fibheap_init, fibnode_init): Remove.
	(fibheap_new, fibnode_new): Use xcalloc to allocate and
	initialize memory.
	(fibheap_insert): Remove check for node allocation failure.

2001-08-21  Richard Henderson  <rth@redhat.com>

	* Makefile.in (fibheap.o): Depend on config.h.
	* fibheap.c: Tidy formatting.  Use config.h.` Rearrange some
	functions for inlining.

Tue Aug 21 12:35:04 2001  Christopher Faylor <cgf@cygnus.com>

	* configure.in: Need to set HAVE_SYS_ERRLIST and HAVE_SYS_NERR whenever
	hosting on cygwin.
	* configure: Regenerate.

2001-08-20  Andrew Cagney  <ac131313@redhat.com>

	* floatformat.c (floatformat_m88110_ext): Remove #ifdef
	HARRIS_FLOAT_FORMAT.
	(floatformat_ia64_spill_little, floatformat_ia64_quad_little)
	(floatformat_ia64_spill_big, floatformat_ia64_quad_big)
	(floatformat_arm_ext_big, floatformat_arm_ext_littlebyte_bigword)
	(floatformat_m88110_harris_ext): New float formats.

2001-08-20  Daniel Berlin  <dan@cgsoftware.com>

	* fibheap.c: New file. Fibonacci heap.

	* Makefile.in (CFILES): Add fibheap.c.
	(REQUIRED_OFILES): Add fibheap.o.
	(fibheap.o): Add dependencies for fibheap.o.

2001-08-17  Christopher Faylor <cgf@cygnus.com>

	* configure.in: Always set HAVE_SYS_ERRLIST when targetting cygwin.
	* configure: Regenerate.

2001-08-16  Richard Henderson  <rth@redhat.com>

	* hashtab.c (htab_hash_string): New.

2001-08-13  Andrew Cagney  <ac131313@redhat.com>

	* floatformat.c (floatformat_ieee_double_littlebyte_bigword): Fix
	name.

2001-08-12  Isamu Hasegawa  <isamu@yamato.ibm.com>

	* regex.c (wcs_regex_compile): Use appropriate string
	to compare with collating element.
	Fix the padding for the alignment.

2001-08-10  Andrew Cagney  <ac131313@redhat.com>

	* lbasename.c (lbasename): Change function definition to return a
	const char pointer.

2001-08-07  Jason Merrill  <jason_merrill@redhat.com>

	* cp-demangle.c (demangle_special_name): "GR" -> "reference temporary
	for".

2001-08-03  Richard Henderson  <rth@redhat.com>

	* Makefile.in (concat.o): Depend on config.h.

2001-07-30  Andreas Jaeger  <aj@suse.de>

	* concat.c: Include "config.h".

2001-07-30  Andreas Jaeger  <aj@suse.de>

	* regex.c: Declare wcs functions only if compiling with
	MBS_SUPPORT.
	Don't use #elif for traditional C.

2001-07-23  Ulrich Drepper  <drepper@redhat.com>

	* regex.c: Revamp memory allocation for WCHAR functions to
	not use too much stack.

2001-07-30  Andreas Jaeger  <aj@suse.de>

	* regex.c: Declare wcs functions only if compiling with
	MBS_SUPPORT.
	Don't use #elif for traditional C.

2001-07-25  Daniel Jacobowitz  <drow@mvista.com>

	* Makefile.in (regex.o): Add dependency on config.h.

2001-07-18  Andreas Schwab  <schwab@suse.de>

	* regex.c (WORDCHAR_P) [WCHAR]: Also return true for the
	underscore character.

2001-07-18  Ulrich Drepper  <drepper@redhat.com>

	* regex.c: Limit string length printed in debug messages to 100
	chars.

2001-07-18  Andreas Jaeger  <aj@suse.de>

	* regex.c: Place under LGPL version 2.1.

2001-07-10  Jeff Johnston  <jjohnstn@redhat.com>

	* Makefile.in: Add support for regex code.
	* regex.c: New file.

2001-07-05  Mark Klein  <mklein@dis.com>

	* Makefile.in: Add ffs.c dependency.
	* configure.in: Add ffs.c.
	* ffs.c: New file.

2001-06-18  Richard Henderson  <rth@redhat.com>

	* concat.c: Include <sys/types.h>.

2001-06-11  Loren J. Rittle  <ljrittle@acm.org>

	bootstrap/3106
	* strerror.c (sys_nerr): Hide the OS header version.
	* strsignal.c (sys_nsig): Likewise.

2001-06-10  Richard Henderson  <rth@redhat.com>

	* concat.c: Include string.h.  Fix int vs size_t usage.
	Simplify the iteration loops.  Use memcpy.

2001-05-16  Matt Kraai  <kraai@alumni.carnegiemellon.edu>

	* partition.c: Fix misspelling of `implementation'.

2001-05-09  Thiemo Seufer  <seufer@csv.ica.uni-stuttgart.de>

	* md5.c (md5_init_ctx): Declare constants as unsigned.
	(md5_process_block): Likewise.

2001-05-07  Zack Weinberg  <zackw@stanford.edu>

	* cp-demangle.c (demangle_v3_with_details,
	is_gnu_v3_mangled_ctor, is_gnu_v3_mangled_dtor): Use K+R style
	function definition.
	* ternary.c: Use K+R style function definitions.  Use PTR, not
	void *.  Make arguments constant where possible.

2001-05-07  Mark Mitchell  <mark@codesourcery.com>

	* splay-tree.h (splay_tree_max): New function.
	(splay_tree_min): Likewise.

2001-04-15  Daniel Berlin  <dan@cgsoftware.com>

	* ternary.c: New file - Ternary search tree implementation.

	* Makefile.in: Add ternary.o, and ternary.c dependencies.

2001-04-03  Zack Weinberg  <zackw@stanford.edu>

	* make-temp-file.c (try): Inline.

2001-02-28  Richard Henderson  <rth@redhat.com>

	* Makefile.in (make-temp-file.o): Depend on config.h.

2001-03-27  Kaveh R. Ghazi  <ghazi@caip.rutgers.edu>

	* memchr.c (memchr): Adjust condition to avoid infinite loop.

2001-03-23  Jakub Jelinek  <jakub@redhat.com>

	* cp-demangle.c (demangle_discriminator): `_0' is discriminator #1,
	`_' not followed by a digit is invalid.

2001-03-22  Jim Blandy  <jimb@redhat.com>

	* cp-demangle.c (string_list_delete): Use dyn_string_delete
	instead of free, to free the contents as well as the string
	structure.

2001-03-21  Zack Weinberg  <zackw@stanford.edu>

	* make-temp-file.c: Always default DIR_SEPARATOR to '/'.
	Don't default P_tmpdir to anything.  Try /var/tmp before
	/usr/tmp.

2001-03-20  Zack Weinberg  <zackw@stanford.edu>

	* choose-temp.c: Split off make_temp_file, and the code
	duplicated between it and choose_temp_base, into...
	* make-temp-file.c: ... here; new file.

	* Makefile.in (CFILES): Add make-temp-file.c.
	(REQUIRED_OFILES): Add make-temp-file.o.

2001-03-20  Jim Blandy  <jimb@redhat.com>

	* cp-demangle.c (struct demangling_def): New fields:
	is_constructor and is_destructor.
	(demangling_new): Initialize them.
	(demangle_ctor_dtor_name): Set them, if we detect a constructor
	or destructor.
	(demangle_v3_with_details, is_gnu_v3_mangled_ctor,
	is_gnu_v3_mangled_dtor): New functions.

2001-03-20  Jason Merrill  <jason@redhat.com>

	* cplus-dem.c (main): Skip initial $.

2001-03-15  Michael Meissner  <meissner@redhat.com>

	* hashtab.c (higher_prime_number): Silence warning that 4294967291
	might be a signed integer under pre-ISO C systems.

2001-03-10  Neil Booth  <neil@daikokuya.demon.co.uk>
	    John David Anglin  <dave@hiauly1.hia.nrc.ca>

	* libiberty/lbasename.c: New file.
	* libiberty/Makefile.in: Update for lbasename.

2001-03-06  Zack Weinberg  <zackw@stanford.edu>

	* aclocal.m4 (libiberty_AC_FUNC_C_ALLOCA): New.
	* configure.in: Replace all alloca logic with a simple use of
	the above new macro.
	* config.table: Kill *-*-beos* entry.
	* config/mh-beos: Delete.
	* configure, config.in: Regenerate.

	* Makefile.in (ALLOCA, HFILES): Kill.
	(REQUIRED_OFILES): Add alloca.o.
	(alloca.o): Depend on libiberty.h.
	(argv.o): Don't depend on alloca-conf.h.
	* alloca-conf.h: Delete.
	* alloca.c: Include libiberty.h.  Kill all #ifdef emacs
	blocks.  Provide the C alloca unconditionally.  Use PTR where
	appropriate.  Make i00afunc static.
	* argv.c: Don't include alloca-conf.h.

2001-03-04  John David Anglin  <dave@hiauly1.hia.nrc.ca>

	* cplus-dem.c (main): Cast enum style to int.

2001-02-16  Loren J. Rittle  <ljrittle@acm.org>

	* cplus-dem.c (main): Initialize style.

2001-02-02  Phil Edwards  <pme@sources.redhat.com>

	* COPYING.LIB:  Update to LGPL 2.1 from the FSF.

2001-01-31  Bryce McKinlay  <bryce@albatross.co.nz>

	Add support for Java demangling under the v3 ABI:
	* cp-demangle.c (NAMESPACE_SEPARATOR): New define.
	(struct demangling_def): Add `style' field.
	(demangling_new): New parameter `style'. Set it in demangling_t.
	(demangle_prefix): Use NAMESPACE_SEPARATOR.
	(demangle_type_ptr): Don't emit pointer symbol if doing Java output.
	(cp_demangle): New parameter `style'. Pass it to demangling_new().
	(main): Call cp_demangle with extra parameter.
	(java_demangle_v3): New function.
	(java_builtin_type_names): New. Table of primitive type names used
	for Java demangling.
	(demangle_builtin_type): Look up in java_builtin_type_names if doing
	Java output.
	* cplus-dem.c (cplus_demangle): Use java_demangle_v3 to do Java
	demangling.
	(long_options): Remove obsolete `java' option.
	(main): Remove explicit handling of `java' option. Instead, pass style
	parameter in cplus_demangle flags as gdb does.
	* testsuite/demangle.expected: Add some Java test cases.

2000-12-29  DJ Delorie  <dj@redhat.com>

	* fnmatch.c: Make the note about the origins of this file more
	accurate, at least until we can sync with glibc.
	* getopt.c: Ditto.
	* getopt1.c: Ditto.
	* md5.c: Ditto.
	* obstack.c: Ditto.

2000-12-26  Michael Sokolov  <msokolov@ivan.Harhan.ORG>

	* bsearch.c: New file.
	* configure.in (funcs): Add bsearch.
	(AC_CHECK_FUNCS): Likewise.
	* configure, config.in: Regenerate.

2000-12-13  Michael Sokolov  <msokolov@ivan.Harhan.ORG>

	* safe-ctype.c: #include "ansidecl.h".
	* strtod.c: Likewise.

2000-12-13  Michael Sokolov  <msokolov@ivan.Harhan.ORG>

	* strtoul.c: Include safe-ctype.h, not ctype.h.

2000-12-07  Zack Weinberg  <zack@wolery.stanford.edu>

	* safe-ctype.c: New file.
	* Makefile.in (CFILES): Add safe-ctype.c.
	(REQUIRED_OFILES): Add safe-ctype.o.

	* argv.c: Define ISBLANK and use it, not isspace.
	* basename.c, cplus-dem.c, fnmatch.c, pexecute.c, strtod.c,
	strtol.c, strtoul.c: Include safe-ctype.h, not ctype.h.  Use
	uppercase ctype macros.  Don't test ISUPPER(c)/ISLOWER(c)
	before calling TOLOWER(c)/TOUPPER(c).

2000-12-07  Mike Stump  <mrs@wrs.com>

	* Makefile.in (distclean): When cleaning, remove testsuite.

2000-12-05  Jason Merrill  <jason@redhat.com>

	* cp-demangle.c (cplus_demangle_v3): Check that it's a v3 mangled
	name before allocating the dyn_string.

2000-12-04  Jason Merrill  <jason@redhat.com>

	* cp-demangle.c: s/new_abi/v3/.
	* cplus-dem.c: Likewise.
	(current_demangling_style): Now auto_demangling.
	(cplus_demangle): Try v3 demangling if AUTO_DEMANGLING.
	(main): Use standard symbol chars for auto_demangling.

2000-11-26  Mark Mitchell  <mark@codesourcery.com>

	* hashtab.c (higher_prime_number): Use a table, rather than a
	seive, to find the next prime.

2000-11-22  H.J. Lu  <hjl@gnu.org>

	* cplus-dem.c (main): Handle gnat_demangling.

2000-11-22  Zack Weinberg  <zack@wolery.stanford.edu>

	* aclocal.m4 (LIB_AC_PROG_CC): Moved here from configure.in.
	(AC_DEFINE_NOAUTOHEADER): New - work around bug in autoheader.
	* configure.in: Call AC_C_INLINE and AC_C_CONST.  Use three
	argument form of AC_DEFINE in dummy definitions block.  Use
	AC_DEFINE_NOAUTOHEADER for real definitions of things defined
	in dummy block.  Preload cache variables instead of bypassing
	tests, where possible.
	* acconfig.h: Removed.

	* xmalloc.c (xmalloc_failed): New function, does error
	reporting on failed allocation.
	(xmalloc, xcalloc, xrealloc): Use it.

2000-11-21  Hans-Peter Nilsson  <hp@bitrange.com>

	* cplus-dem.c (cplus_demangle): Fix formatting.
	(grow_vect): Ditto.
	(ada_demangle): Ditto.
	(internal_cplus_demangle): Ditto.
	(mop_up): Ditto.

2000-11-21  H.J. Lu  <hjl@gnu.org>

	* cplus-dem.c (main): Handle java_demangling.

2000-11-19  Kaveh R. Ghazi  <ghazi@caip.rutgers.edu>

	* cplus-dem.c (grow_vect): Prototype.
	(ada_demangle): Cast the arg of ctype macros to unsigned char.

2000-11-15  Hans-Peter Nilsson  <hp@bitrange.com>

	* cplus-dem.c (ada_demangle): Add back ATTRIBUTE_UNUSED for
	parameter `option'.

2000-11-15  Kenneth Block  <kenneth.block@compaq.com>

	* cplus-dem.c: Eliminate use of DEFUN, it is obsolete and cannot
	be used in GCC.

2000-11-15  Kenneth Block  <kenneth.block@compaq.com>

	* cplus-dem.c: Add gnat demangler.  Add java to demangle style
	list.

2000-11-04  Hans-Peter Nilsson  <hp@bitrange.com>

	* hashtab.c (htab_expand): Change to return int.  Use calloc or
	xcalloc depending on htab->return_allocation_failure.  Return zero
	if calloc fails.
	(htab_create): Update comment to cover memory allocation.
	(htab_try_create): New.
	(htab_find_slot_with_hash): Return NULL if htab_expand fails.
	Update comment to cover this.

2000-11-03  Hans-Peter Nilsson  <hp@bitrange.com>

	* hashtab.c: Change void * to PTR where necessary.
	(htab_create, htab_expand): Correct formatting of comment before
	function.

2000-10-22  Alex Samuel  <samuel@codesourcery.com>

	* cp-demangle.c (string_list_def): Add caret_position and comments.
	(result_caret_pos): New macro.
	(result_append_string): Rename to...
	(result_add_string): ... this, and insert at caret position.
	Rename throughout.
	(result_append): Rename to...
	(result_add): ... this, and insert at caret position.  Rename
	throughout.
	(result_append_char): Rename to...
	(result_add_char): ... this, and insert at caret position.  Rename
	throughout.
	(result_append_space): Remove.
	(string_list_new): Initialize caret position.
	(result_add_separated_char): Use caret position.
	(result_get_caret): New funtion.
	(result_set_caret): Likewise.
	(result_shift_caret): Likewise.
	(result_previous_char_is_space): Likewise.
	(substitution_start): Use caret position.
	(substitution_add): Likewise.
	(demangling_new): Initialize caret position.
	(demangle_encoding): Use caret position.
	(demanglin_nested_name): Put CV qualifiers after name.
	(demangle_type_ptr): Use switch statement.  Handle pointers to
	arrays.  Don't use result_append_space.  Use caret position.
	(demangle_type): Emit CV qualifiers after underlying type.  Adjust
	call to demangle_array_type.
	(demangle_array_type): Add parameter to handle pointers to arrays.

2000-10-01  Mark Mitchell  <mark@codesourcery.com>

	* splay-tree.c (splay_tree_insert): Fix formatting.

2000-09-16  Mark Mitchell  <mark@codesourcery.com>

	* splay-tree.c (splay_tree_predecessor): Fix typo in comment.

2000-09-14  Michael Sokolov  <msokolov@ivan.Harhan.ORG>

	* splay-tree.c: #include <stdio.h>.

2000-09-14  Hans-Peter Nilsson  <hp@axis.com>

	* testsuite/demangle-expected: Add two tests for anonymous
	namespaces.
	* cplus-dem.c (gnu_special): Handle anonymous namespaces.

2000-09-10  Mark Mitchell  <mark@codesourcery.com>

	* splay-tree.c (splay_tree_predecessor): New function.
	(splay_tree_successor): Likewise.

2000-09-10  Hans-Peter Nilsson  <hp@axis.com>

	* testsuite/demangle-expected: Add four tests for type_info
	mangling.
	* cplus-dem.c (gnu_special): Use do_type, not demangle_fund_type,
	for a non-template non-qualified type_info function or node.

2000-09-08  Alex Samuel  <samuel@codesourcery.com>

	* cp-demangle.c: Fix copyright banner.

2000-09-07  Michael Sokolov  <msokolov@ivan.Harhan.ORG>

	* md5.c: #include "ansidecl.h".

2000-09-06  Alex Samuel  <samuel@codesourcery.com>

	* cp-demangle.c (status_allocation_failed): Rearrange whitespace.
	(demangle_type): Handle substitution candidates correctly in the
	face of special substitutions.

2000-09-05  Alex Samuel  <samuel@codesourcery.com>

	* cp-demangle.c (demangle_encoding): Rename variable.
	(demangle_name): Rename parameter.  Handle return type
	suppression.
	(demangle_nested_name): Rename parameter.
	(demangle_prefix): Likewise.  Change return type suppression.
	(demangle_unqualified_name): Add parameter.  Flag constructors and
	conversion operators.
	(demangle_special_name): Fix comment.
	(demangle_type): Rename variable.
	(demangle_bare_function_type): Check for missing return type and
	parameter.
	(demangle_class_enum_type): Rename parameter.
	(demangle_discriminator): Fix misspelling in comment.

2000-08-31  DJ Delorie  <dj@redhat.com>

	* configure.in (Cygwin): special case cygwin only when we're
	building cygwin, not when we're hosting cygwin.

2000-09-04  Alex Samuel  <samuel@codesourcery.com>

	* cp-demangle.c (demangle_template_arg): Eat an `E' after an
	<expression>.

2000-09-04  Alex Samuel  <samuel@codesourcery.com>

	* cp-demangle.c (demangle_type_ptr): Increment position past
	pointer and reference characters.

2000-09-04  Alex Samuel  <samuel@codesourcery.com>

	* cp-demangle.c (demangle_nv_offset): New function.
	(demangle_v_offset): Likewise.
	(demangle_call_offset): Likewise.
	(demangle_special_name): Update thunk demangling to comply with
	ABI changes.

2000-09-03  Alex Samuel  <samuel@codesourcery.com>

	* cp-demangle.c (ANONYMOUS_NAMESPACE_PREFIX): New macro.
	(substitution_def): Remove template_parm_number.
	(NOT_TEMPLATE_PARM): Remove.
	(result_insert_string): New macro.
	(result_insert): Likewise.
	(result_insert_char): Likewise.
	(substitution_add): Remove last parameter.  Don't store template
	parm number.
	(BFT_NO_RETURN_TYPE): Define as NULL.
	(demangle_encoding): Adjust call to demangle_bare_function_type.
	(demangle_name): Adjust substitution.  Adjust call to
	substitution_add.
	(demangle_prefix): Adjust call to substitution_add.
	(demangle_identifier): Handle anonymous namespaces.
	(demangle_operator_name): Change demangling of vendor-extended
	operator to match ABI changes.
	(demangle_type_ptr): Change parameters.  Make recursive.  Handle
	substitutions here.
	(demangle_type): Adjust calls to demangle_template_param,
	substitution_add, and demangle_type_ptr.  Fix substitution of
	templated types.
	(demangle_function_type): Change parameter to a pointer.
	(demangle_bare_function_type): Likewise.  Adjust insertion point.
	(demangle_template_param): Remove last parameter.
	(demangle_expr_primary): Remove unused variable.  Adjust call to
	demangle_template_param.
	(is_mangled_char): Accept `$' and `.'.
	* cplus-dem.c (gnu_new_abi_symbol_characters): Add '$' and '.'.
	* dyn-string.c (dyn_string_insert_char): New function.

2000-08-31  Hans-Peter Nilsson  <hp@axis.com>

	* testsuite/demangle-expected: Add nine tests for
	underscore-after-number followed by five tests for name-signature
	delimiter.

2000-08-28  Richard Henderson  <rth@cygnus.com>

	* Makefile.in (md5.o): Depend on config.h.

2000-08-28  Jason Merrill  <jason@redhat.com>

	* Makefile.in (REQUIRED_OFILES): Add md5.o.
	(CFILES): Add md5.c.
	* md5.c: New file.

2000-08-27  Alex Samuel  <samuel@codesourcery.com>

	* cp-demangle.c (demangle_name): Initialize template_p in local
	name case.  Don't re-add substitutions as candidates.
	(demangle_nested_name): Use <unqualified-name>.
	(demangle_prefix): Likewise.  Don't add template names as
	substitution candidates twice, or re-add a substitution or the
	last prefix component.
	(demangle_local_name): Adjust output format.

2000-08-25  Alex Samuel  <samuel@codesourcery.com>

	* cp-demangle.c (result_add_separated_char): Change parameter to
	int.
	(substitution_add): Don't check for duplicates.  Check if
	previously allocated size is zero.
	(demangle_name): Remove duplicate check for std substitution.
	Clear template flag appropriately.
	(demangle_prefix): Remove argument to demangle_substitution.
	Don't check that template flag is already set.
	(demangle_operator_name): Add pt operator.
	(demangle_type): Don't treat r as built-in type.  Remove argument
	to demangle_substitution.  Fix substitution candidate mechanics.
	Handle <template-template-parm>s.  Improve comments.
	(demangle_template_param): Don't handle template arg lists here.
	(demangle_substitution): Remove parameter.
	(print_usage): Remove extra fprintf option.

2000-08-24  Greg McGary  <greg@mcgary.org>

	* libiberty/random.c (end_ptr): Revert previous change.

2000-08-24  Greg McGary  <greg@mcgary.org>

	* libiberty/cplus-dem.c (cplus_demangle_opname, cplus_mangle_opname,
	demangle_expression, demangle_function_name): Use ARRAY_SIZE.
	* libiberty/random.c (end_ptr): Likewise.

2000-08-23  Alex Samuel  <samuel@codesourcery.com>

	* cp-demangle.c (result_close_template_list): Remove function.
	(result_add_separated_char): New function.
	(result_open_template_list): New macro.
	(result_close_template_list): Likewise.
	(demangle_prefix): Don't set template_p if the
	prefix ends with a ctor name.
	(demangle_type_ptr): Remove duplicate RETURN_IF_ERROR.
	(demangle_type): Check for template args after substitution.
	(demangle_template_args): Use result_open_template_list.

2000-08-02  Zack Weinberg  <zack@wolery.cumb.org>

	* pexecute.c:  Don't use vfork.  Initialize 'pid' before retry loop.

2000-07-26  Dave Pitts  <dpitts@cozx.com>

	* config/mh-openedition.h: Added -DLE370 definition.

2000-07-26 Mark Elbrecht <snowball3@bigfoot.com>

	* pexecute.c (pexecute) [__MSDOS__]: Change __GO32__ to
	__DJGPP__. Use P_WAIT instead of constant in the spawnv* call.
	Cast program to 'char *' in errmsg_arg assignment.
	(PWAIT_ERROR): Define.
	(pwait): Use PWAIT_ERROR.  Adjust DJGPP's status code to conform
	to DJGPP's WIF* macros.

2000-07-27  RodneyBrown  <RodneyBrown@pmsc.com>
	    Jeff Law <law@cygnus.com>

	* getcwd.c: Include string.h, stdlib.h for prototypes

	* Makefile.in (rename.o, waitpid.o): Depend on config.h
	* rename.c: Include config.h, unistd.h
	* waitpid.c: Include config.h, sys/wait.h

2000-07-24  Hans-Peter Nilsson  <hp@axis.com>

	* cplus-dem.c (work_stuff_copy_to_from): New.
	(delete_non_B_K_work_stuff): New.
	(delete_work_stuff): New.
	(mop_up): Break out work_stuff partly destruction to
	delete_non_B_K_work_stuff.
	(iterate_demangle_function): New.
	(demangle_prefix): Call iterate_demangle_function instead of
	demangle_function_name.  Leave handling of name-signature
	__-delimiters to iterate_demangle_function.
	(demangle_integral_value): Strip an optional
	following underscore cautiously.  Handle negative numbers.

2000-07-24  Daniel Berlin <dberlin@redhat.com>

	* cplus-dem.c (demangle_signature): Change if (GNU_DEMANGLING) to
	if (AUTO_DEMANGLING || GNU_DEMANGLING)

2000-07-21  Alex Samuel  <samuel@codesourcery.com>

	* cp-demangle.c (demangle_ctor_dtor_name): Remove not-in-charge
	allocating ctor mangling.
	(demangle_array_type): Handle empty and non-constant array length.

2000-07-23  Michael Sokolov  <msokolov@ivan.Harhan.ORG>
	    Jeff Law <law@cygnus.com>

	* configure.in (AC_CHECK_HEADERS): Add time.h.
	(AC_HEADER_TIME): Add check.
	* configure, config.in: Regenerate.
	* getruntime.c: Portably #include <sys/time.h> and/or <time.h>.

	* configure.in (AC_CHECK_HEADERS): Add limits.h.
	* configure, config.in: Regenerate.
	* sort.c: Portably #include <limits.h> and/or <sys/param.h>.
	* strtol.c, strtoul.c: #include "config.h". Portably #include
	<limits.h> and/or <sys/param.h>.
	* Makefile.in (strtol.o, strtoul.o): Update dependencies.

	* aclocal.m4 (libiberty_AC_DECLARE_ERRNO): New macro.
	* configure.in (libiberty_AC_DECLARE_ERRNO): Add check.
	* configure, config.in: Regenerate.
	* pexecute.c, strtol.c, strtoul.c: Declare errno if necessary.

	* cp-demangle.c, mkstemps.c: #include <sys/types.h>.

2000-07-21  Mike Stump  <mrs@wrs.com>

	* Makefile.in (xexit.o): Add dependency for config.h in xexit.c.
	* (vasprintf.o): Add dependency for config.h in vasprintf.c.

2000-07-21  Kaveh R. Ghazi  <ghazi@caip.rutgers.edu>

	* cp-demangle.c (cp_demangle_type): Wrap in IN_LIBGCC2.

	* setenv.c (setenv): Initialize variable `ep'.

	* sigsetmask.c (abort): Prototype.

	* vasprintf.c: Include config.h.  Check ANSI_PROTOTYPES, not
	__STDC__ for stdarg.h include.
	(int_vasprintf): Prototype.
	(checkit): Prototype.  Use VPARAMS/ANSI_PROTOTYPES/VA_START in
	definition.  Cast `global_total_width' in comparison.
	(main): Prototype.  Return a value.

	* vfork.c (fork): Prototype.

	* xexit.c: Include config.h.

2000-07-20  Joseph S. Myers  <jsm28@cam.ac.uk>

	* cplus-dem.c (demangle_fund_type): Make 'dec' an unsigned int,
	and print it with %u.

2000-07-17  Hans-Peter Nilsson  <hp@axis.com>

	* testsuite/regress-demangle (failed test): Show result and
	expected output.

2000-07-07  Andrew Haley  <aph@cygnus.com>

	* cplus-dem.c (main): fflush() after emitting last char before
	waiting for input.

2000-06-28  Alex Samuel  <samuel@codesourcery.com>

	* cp-demangle.c (demangle_encoding): Accept no substitutions.
	(demangle_name): Handle <substitution> followed by
	<unqualified-template-name>.
	(demangle_type): Follow special substitutions with
	<class-enum-type>
	(demangle_subtitution): Set template_p for special substitutions.
	(main): Fix typos.

2000-06-27  Alex Samuel  <samuel@codesourcery.com>

	* cp-demangle.c (demangle_special_name): Swap base and derived
	class when demangling construction vtables.

2000-06-21  Alex Samuel  <samuel@codesourcery.com>

	* cp-demangle.c: Don't include ctype.h.
	(IS_DIGIT): New macro.
	(IS_ALPHA): Likewise.  Use IS_DIGIT and IS_ALPHA throughout
	instead of isdigit and isalpanum.
	(demangling_def): Make name and next const pointers.
	(STATUS_ALLOCATION_FAILED): New status code.
	(dyn_string_append_space): Handle failure in
	dyn_string_append_char.
	(int_to_dyn_string): Likewise.  Change return value to status_t.
	(string_list_new): Handle failure of dyn_string_init.
	(result_close_template_list): Change return type to status_t.
	Handle failure in dyn_string_append.
	(result_push): Change return value to status_t.  Handle failure in
	string_list_new.  Handle failure of result_push throughout.
	(substitution_add): Change return value to status_t.  Handle
	dyn_string failures.  Handle failure of substitution_add
	throughout.
	(template_arg_list_new): Return NULL on allocation failure.
	(result_append_string): Return STATUS_ALLOCATION_FAILED on error.
	Handle error result throughout.
	(result_append): Likewise.
	(result_append_char): Likewise.
	(result_append_space): Likewise.
	(demangling_new): Make argument a const pointer.  Handle
	allocation failures.
	(demangle_template_args): Handle failure in template_arg_list_new
	and result_close_template_list.
	(demangle_discriminator): Return if int_to_dyn_string fails.
	(cp_demangle): Likewise.
	(cp_demangle_type): New function.
	(cplus_demangle_new_abi): Don't call dyn_string_delete.  Abort on
	memory allocation failure.
	(main): Likewise.
	* dyn-string.c (RETURN_ON_ALLOCATION_FAILURE): Define if
	IN_LIBGCC2.
	(dyn_string_init): Change return value to int.  Handle
	RETURN_ON_ALLOCATION_FAILURE case.
	(dyn_string_new): Handle RETURN_ON_ALLOCATION_FAILURE case.
	(dyn_string_release): Delete the dyn_string.
	(dyn_string_resize): Handle RETURN_ON_ALLOCATION_FAILURE case.
	(dyn_string_copy): Change return type to int.
	(dyn_string_copy_cstr): Likewise.
	(dyn_string_prepend): Likewise.
	(dyn_string_prepend_cstr): Likewise.
	(dyn_string_insert): Likewise.
	(dyn_string_insert_cstr): Likewise.
	(dyn_string_append): Likewise.
	(dyn_string_append_cstr): Likewise.
	(dyn_string_append_char): Likewise.
	(dyn_string_substring): Likewise.

2000-06-09  Zack Weinberg  <zack@wolery.cumb.org>

	* cp-demangle.c (demangle_operator_name): Add spaces before
	names beginning with a letter: delete, delete[], new, new[],
	sizeof.
	(demangle_special_name): Handle TF <type> and TJ <type>.

Thu Jun  8 18:52:24 2000  Philippe De Muyter  <phdm@macqel.be>

	* cp-demangle.c (template_arg_list_new): Revert previous PARAMS patch.

Thu Jun  8 09:25:54 2000  Philippe De Muyter  <phdm@macqel.be>

	* cp-demangle.c (stdio.h): File included unconditionaly.
	(template_arg_list_new): Parameter list is PARAMS ((void)), not ().
	* dyn-string.c (stdio.h): File included.
	* partition.c (partition_print): No `&' needed to take the address of
	a function.

2000-06-07  Kaveh R. Ghazi  <ghazi@caip.rutgers.edu>

	* configure.in (ac_libiberty_warn_cflags): Add -pedantic.

	* choose-temp.c (try, choose_temp_base, make_temp_file): Constify.

	* cp-demangle.c (demangle_char): Change parameter from char to int.
	(demangle_expression, demangle_expr_primary): Remove extra
	semi-colon in prototype.

	* dyn-string.c (dyn_string_append_char): Change parameter from
	char to int.

	* memcmp.c (memcmp): Constify.

	* mkstemps.c (gcc_uint64_t): Mark GNUC `long long' case with
	__extension__.

	* partition.c (elem_compare): Prototype.  Don't cast away
	const-ness.

	* setenv.c (setenv): Use braces to avoid ambiguous `else'.

2000-06-07  Kaveh R. Ghazi  <ghazi@caip.rutgers.edu>

	* Makefile.in (cp-demangle.o): Depend on $(INCDIR)/demangle.h.

	* cp-demangle.c: Include demangle.h.
	(template_arg_list_new): DeANSIfy.
	(cp_demangle): Make static and add prototype.
	(operator_code, operators): Constify.
	(demangle_operator_name): Likewise for variables `p1', `p2' and `p'.

2000-06-05  Alex Samuel  <samuel@codesourcery.com>

	* cp-demangle.c (demangle_prefix): Cast argument to isdigit to
	unsigned char.
	(demangle_unqualified_name): Likewise.
	(demangle_number_literally): Likewise.
	(demangle_type): Likewise.
	(demangle_substitution): Likewise.
	(is_mangled_char): Likewise, for isalnum.

2000-06-04  Alex Samuel  <samuel@codesourcery.com>

	* Makefile.in (CFILES): Add cp-demangle.c and dyn-string.c.
	(REQUIRED_OFILES): Add cp-demangle.o and dyn-string.o.
	(cp-demangle.o): New dependency.
	(dyn-string.o): Likewise.

	* dyn-string.c: Move here from gcc/dyn-string.c.  Add new functions.

	* cplus-dem.c (libiberty_demanglers): Add initializer for new-ABI
	demangler.
	(cplus_demangle): Call cplus_demangle_new_abi if in new-ABI
	demangling mode.
	(gnu_new_abi_symbol_characters): New function.
	(main): Use gnu_new_abi_symbol_characters.  * cp-demangle.c: New
	file.
	* cp-demangle.c: New file.

Tue May 30 16:45:25 2000  Andrew Cagney  <cagney@b1.cygnus.com>

	* floatformat.c: Add name to each floatformat field.

Tue May 30 15:07:52 2000  Jeffrey A Law  (law@cygnus.com)

	* Makefile.in (objalloc.o): Depend on config.h

2000-05-29  Zack Weinberg  <zack@wolery.cumb.org>

	* hashtab.c, partition.c, sort.c, xmemdup.c: Include string.h
	if HAVE_STRING_H.
	* pexecute.c, xexit.c: Include stdlib.h if HAVE_STDLIB_H.
	* objalloc.c: Include config.h.  Include stdlib.h and don't
	declare malloc or free if HAVE_STDLIB_H.
	* strerror.c, strsignal.c: Include stdlib.h if HAVE_STDLIB_H,
	else declare malloc without prototype.  Include string.h if
	HAVE_STRING_H, else declare memset without prototype.  Don't
	include stddef.h.

2000-05-23  Mike Stump  <mrs@wrs.com>

	* Makefile.in (xmalloc.o): Add dependency for config.h, fixes make
	-j3.

2000-05-18  J. David Anglin  <dave@hiauly1.hia.nrc.ca>

	* xmalloc.c: Include config.h for HAVE_SBRK definition.

2000-05-16  Horst von Brand <vonbrand@sleipnir.valparaiso.cl>

	* hashtab.c (hash_pointer): Delete low-order bits which are
	probably zero, also eliminate a warning on alpha.

2000-05-15  David Edelsohn  <edelsohn@gnu.org>

	* Makefile.in: Change "pic" to depend on $(PICFLAG), not
	on $(enable_shared).

2000-05-10  Jakub Jelinek  <jakub@redhat.com>

	* config.table: Use mh-sparcpic for sparc*-*-*.

2000-05-08  Nick Clifton  <nickc@cygnus.com>

	* Makefile.in (CFILES): Add strncmp.c.
	(NEEDED): Add strncmp.

2000-05-04  Kaveh R. Ghazi  <ghazi@caip.rutgers.edu>

	* cplus-dem.c (cplus_demangle_opname, demangle_function_name):
	Cast the arguments to `islower' to `unsigned char'.
	(print_demangler_list): Prototype.

Thu May  4 17:14:41 2000  Philippe De Muyter  <phdm@macqel.be>

	* sort.c (UCHAR_MAX): Provide fallback definition.

2000-04-29  Alexandre Oliva  <aoliva@cygnus.com>

	* Makefile.in (maintainer-clean-subdir): Fix handling of empty
	SUBDIRS.

2000-04-28  Kenneth Block  <block@zk3.dec.com>
	    Jason Merrill  <jason@casey.cygnus.com>

	* cplus-dem.c (libiberty_demanglers): New table for demangle styles.
	(cplus_demangle_set_style): New function for setting style.
	(cplus_demangle_name_to_style): New function to translate name.

2000-04-27  Kaveh R. Ghazi  <ghazi@caip.rutgers.edu>

	* aclocal.m4: New file with new test libiberty_AC_FUNC_STRNCMP.

	* configure.in (AC_CHECK_HEADERS): Add sys/mman.h fcntl.h.
	(libiberty_AC_FUNC_STRNCMP): Invoke.

	* strncmp.c: New file.

Thu Apr 27 16:58:43 MET DST 2000  Jan Hubicka  <jh@suse.cz>

	* hashtab.c (htab_expand): Add prototype.
	(find_empty_slot_for_expand): Likewise.

2000-04-24  Kaveh R. Ghazi  <ghazi@caip.rutgers.edu>

	* hashtab.c (hash_pointer, eq_pointer): Make definition static to
	match prototype.
	(htab_expand): Cast the return value of xcalloc.

2000-04-24  Mark Mitchell  <mark@codesourcery.com>

	* hashtab.c (hash_pointer): New function.
	(eq_pointer): Likewise.
	(htab_hash_pointer): New variable.
	(htab_eq_pointer): Likewise.

2000-04-23  Mark Mitchell  <mark@codesourcery.com>

	* sort.c (sort_pointers): Fix endianness bugs.

	* sort.c: New file.
	* Makefile.in (CFILES): Add sort.c
	(REQUIRED_OFILES): Add sort.o.
	(sort.o): New target.

2000-04-21  Michael Sokolov  <msokolov@ivan.Harhan.ORG>

	* Makefile.in (*-subdir): Revamp slightly to avoid losing on
	4.3BSD systems.

Tue Apr 18 16:23:31 2000  Richard Kenner  <kenner@vlsi1.ultra.nyu.edu>

	* hashtab.c: Various minor cleanups.
	(htab_find_slot_with_hash): INSERT is now enum insert_option.
	(htab_find_slot): Likewise.

2000-04-16  Dave Pitts  <dpitts@cozx.com>

	* cplus-dem.c (cplus_demangle_opname): Changed to use islower.

2000-04-05  Richard Henderson  <rth@cygnus.com>

	* splay-tree.c (splay_tree_remove): New.

2000-03-30  Mark Mitchell  <mark@codesourcery.com>

	* hashtab.c (find_empty_slot_for_expand): Use hashval_t for hash
	codes.
	(htab_find_with_hash): Likewise.
	(htab_find_slot_with_hash): Likewise.

2000-03-29  Zack Weinberg  <zack@wolery.cumb.org>

	* hashtab.c (htab_find_with_hash): Avoid calculating hash2
	unless it will be used.  Rearrange loop for better
	optimization.
	(higher_prime_number): Add static prototype.

Thu Mar 16 01:33:58 2000  Jeffrey A Law  (law@cygnus.com)

	* Makefile.in (partition.o): Depend on config.h

2000-03-14  Bernd Schmidt  <bernds@cygnus.co.uk>

	* hashtab.c (find_empty_slot_for_expand): New function.
	(htab_expand): Use it instead of htab_find_slot.
	(htab_find_with_hash): Renamed from htab_find; now accepts extra
	argument HASH.
	(htab_find_slot_with_hash): Likewise for htab_find_slot.
	(htab_find): New wrapper function.
	(htab_find_slot): Likewise.
	(htab_traverse): Pass slot, not entry, to called function.

2000-03-09  Alex Samuel  <samuel@codesourcery.com>

	* Makefile.in (CFILES): Add partition.c.
	(REQUIRED_OFILES): Add partition.o.
	(partition.o): New rule.
	* partition.c: New file.

2000-03-09  Zack Weinberg  <zack@wolery.cumb.org>

	* hashtab.c (htab_create): Set del_f.
	(htab_delete, htab_empty, htab_remove_elt, htab_clear_slot):
	Use it.

2000-03-08  Zack Weinberg  <zack@wolery.cumb.org>

	* hashtab.c: Remove debugging variables (all_searches,
	all_collisions, all_expansions). Delete
	all_hash_table_collisions.
	(create_hash_table, delete_hash_table, empty_hash_table,
	find_hash_table_entry, remove_element_from_hash_table_entry,
	clear_hash_table_slot, traverse_hash_table, hash_table_size,
	hash_table_elements_number, hash_table_collisions): Rename to:
	htab_create, htab_delete, htab_empty, htab_find_slot,
	htab_remove_elt, htab_clear_slot, htab_traverse, htab_size,
	htab_elements, htab_collisions.
	(htab_find): New function, handles common case where you don't
	plan to add or delete an entry.
	(htab_expand): Don't create a whole new table, just a new
	entry vector.
	(htab_find_slot): Simplify logic.

1999-08-03  Ian Lance Taylor  <ian@zembu.com>

	* floatformat.c: Add casts to avoid signed/unsigned warnings.
	* pexecute.c: Add ATTRIBUTE_UNUSED as needed on Unix.

	* Makefile.in (install_to_libdir): Change $(TARGETLIB).n to
	$(TARGETLIB)n so it works on MSDOS.
	(install_to_tooldir): Likewise.

1999-07-21  Ian Lance Taylor  <ian@zembu.com>

	From Mark Elbrecht:
	* makefile.dos: Remove; obsolete.
	* configure.bat: Remove; obsolete.

1999-07-11  Ian Lance Taylor  <ian@zembu.com>

	* splay-tree.c (splay_tree_insert): Add initialization to avoid
	warning.

2000-01-04  Mumit Khan  <khan@xraylith.wisc.edu>

	* pexecute.c: Conditionally include string.h.
	(fix_argv): Handle embedded whitespace in args for Mingw32.

2000-01-04  Kaveh R. Ghazi  <ghazi@caip.rutgers.edu>

	* configure.in (ac_libiberty_warn_cflags): Turn on warnings if
	we're using gcc.

	* Makefile.in (COMPILE.c): Add @ac_libiberty_warn_cflags@

1999-12-27  Geoff Keating  <geoffk@cygnus.com>

	* vasprintf.c (int_vasprintf): Don't re-read the format character
	as this mishandles strings like '%%s'.

1999-12-05  Mark Mitchell  <mark@codesourcery.com>

	* splay-tree.c (splay_tree_new): Use struct splay_tree_node_s
	rather than struct splay_tree_node.
	(splay_tree_insert): Use struct splay_tree_s rather than struct
	splay_tree.

Sun Nov 28 00:59:39 1999  Philippe De Muyter  <phdm@macqel.be>

	* hashtab.c (sys/types.h): File included.

1999-11-22  Jason Merrill  <jason@casey.cygnus.com>

	* strtoul.c, strtol.c, random.c: Remove advertising clause from
	BSD license, pursuant with

	  ftp://ftp.cs.berkeley.edu/pub/4bsd/README.Impt.License.Change

Wed Nov 10 09:42:39 1999  Jeffrey A Law  (law@cygnus.com)

	* hashtab.c: Include stdio.h.

Mon Nov  8 09:23:41 1999  Jeffrey A Law  (law@cygnus.com)

	* hashtab.c (traverse_hash_table): Protect prototype with PARAMS.

Tue Nov  2 03:23:13 1999  Philippe De Muyter  <phdm@macqel.be>

	* xstrdup (sys/types.h): Include this file.

1999-10-28  Nathan Sidwell  <nathan@acm.org>

	* Makefile.in (SUBDIRS): New macro.
	(mostlyclean, clean, distclean, maintainer-clean): Adjust to
	avoid multiple subdirectory cleaning.
	(*-subdir): Use SUBDIRS.

1999-10-25  Jim Kingdon  <http://developer.redhat.com/>

	* cplus-dem.c: Move declarations of standard_symbol_characters and
	hp_symbol_characters inside #ifdef MAIN to avoid compiler
	warnings.

1999-10-23 08:51 -0700  Zack Weinberg  <zack@bitmover.com>

	* hashtab.c (find_hash_table_entry): When returning a
	DELETED_ENTRY slot, change it to EMPTY_ENTRY first.
	(clear_hash_table_slot): New function which deletes an entry
	by its position in the table, not its value.
	(traverse_hash_table): New function which calls a hook
	function for every live entry in the table.

1999-10-19  Mark Mitchell  <mark@codesourcery.com>

	* cplus-dem.c (INTBUF_SIZE): New macro.
	(string_append_template_idx): New function.
	(demangle_expression): Likewise.
	(demangle_integral_value): Use it.
	(demangle_real_value): New function, split out from ...
	(demangle_template_value_parm): ... here.  Use
	string_append_template_idx.  Use demangle_real_value.
	(demangle_template): Use string_append_template_idx.
	(demangle_qualified): Use consume_count_with_underscores.
	(get_count): Tweak formatting.
	(do_type): Use string_append_template_idx.

1999-10-18  Kaveh R. Ghazi  <ghazi@caip.rutgers.edu>

	* calloc.c: Add a public domain notice.

Mon Oct 18 02:30:47 1999  Philippe De Muyter  <phdm@macqel.be>

	* setenv.c (sys/types.h, stdio.h): Include those files unconditionaly.

Fri Oct 15 01:47:51 1999  Vladimir Makarov  <vmakarov@loony.cygnus.com>

	* Makefile.in (CFILES): Add hashtab.c
	(REQUIRED_OFILES): Add hashtab.o
	(hashtab.o): Add dependencies.
	* hashtab.c: New file

Wed Oct 13 01:16:47 1999  Mumit Khan  <khan@xraylith.wisc.edu>

	* basename.c (DIR_SEPARATOR): New macro.
	(DIR_SEPARATOR_2): Likewise.
	(HAVE_DOS_BASED_FILESYSTEM): Likewise.
	(IS_DIR_SEPARATOR): Likewise.
	(main): Handle MSDOS style pathname.

1999-10-11  Mark Mitchell  <mark@codesourcery.com>

	* cplus-dem.c (do_type): Handle pointer to member types whose
	enclosing classes have namespace scope.

Sun Oct 10 01:23:50 1999  Marc Espie <espie@cvs.openbsd.org>

	* config.table:  Provide a backup shell for executing move-if-change.

1999-10-02  Mark Mitchell  <mark@codesourcery.com>

	* xmalloc.c (xmalloc): Fix spelling error.
	(xcalloc, xrealloc): Likewise.

1999-10-02  Kaveh R. Ghazi  <ghazi@caip.rutgers.edu>

	* cplus-dem.c (fancy_abort, demangle_integral_value,
	demangle_arm_hp_template, recursively_demangle,
	standard_symbol_characters, hp_symbol_characters, main): Add prototype.
	(program_name, program_version, fatal): Constify a char*.
	(usage, fatal): Mark with ATTRIBUTE_NORETURN.
	(main): Call return, not exit.

1999-09-25  Kaveh R. Ghazi  <ghazi@caip.rutgers.edu>

	* choose-temp.c: Remove obsolete comment about gcc.
	(make_temp_file): Constify a char*.

Wed Sep  8 20:03:28 1999  Kaveh R. Ghazi  <ghazi@caip.rutgers.edu>

	* xmemdup.c: Include sys/types.h.

1999-09-07  Jeff Garzik  <jgarzik@pobox.com>

	* xmemdup.c: New xmemdup function.
	* Makefile.in, makefile.vms, vmsbuild.com:  Use xmemdup.[co].

Tue Sep  7 23:32:18 1999  Linas Vepstas  <linas@linas.org>

	* config.table: Add openedition target.
	* config/mh-openedition: New file.

Thu Sep  2 01:36:12 1999  Marc Espie <espie@cvs.openbsd.org>

	* pexecute.c (pexecute):  Fill in temp_base when needed.

1999-08-31  Richard Henderson  <rth@cygnus.com>

	* getpwd.c: Check HAVE_GETCWD before defining it away.

1999-08-30  Kaveh R. Ghazi  <ghazi@caip.rutgers.edu>

	* Makefile.in (CFILES): Add calloc.c and getpwd.c.
	(REQUIRED_OFILES): Add getpwd.o.
	(getpwd.o): Add target.

	* configure.in (AC_PREREQ): Bump to 2.13.
	(AC_CHECK_HEADERS): Add check for <sys/stat.h>.

	* getpwd.c: New file, moved here from gcc.

1999-08-25  Kaveh R. Ghazi  <ghazi@caip.rutgers.edu>

	* cplus-dem.c (gnu_special): Cast a `size_t' to `long' when
	comparing against a signed quantity.
	(arm_special): Likewise.
	(demangle_fund_type): Likewise.
	(do_hpacc_template_const_value): Mark parameter `work' with
	ATTRIBUTE_UNUSED.
	(main): Constify variable `valid_symbols'.

Tue Aug 24 02:50:45 1999  Philippe De Muyter  <phdm@macqel.be>

	* strtoul.c (strtoul): Add parentheses around && within ||.

Fri Aug  6 23:32:29 1999  Daniel Jacobowitz <drow@drow.them.org>

	* Makefile.in (FLAGS_TO_PASS): Include prefix, exec_prefix,
	libdir, libsubdir and tooldir.

1999-08-01  Mark Mitchell  <mark@codesourcery.com>

	* splay-tree.c (splay_tree_insert): Return the new node.

1999-07-14  Richard Henderson  <rth@cygnus.com>

	* argv.c: Include stdlib.h and string.h instead of
	prototyping directly.
	* choose-temp.c: Conditionally include string.h.

1999-07-12  Jason Merrill  <jason@yorick.cygnus.com>

	* Makefile.in (NEEDED): Add bcmp, bcopy, bzero.

1999-07-11  Ian Lance Taylor  <ian@zembu.com>

	* splay-tree.c (splay_tree_insert): Add initialization to avoid
	warning.

1999-07-07  Jason Merrill  <jason@yorick.cygnus.com>

	* Makefile.in (needed-list): Only include stuff we actually need
	for libstdc++.

1999-06-21  Andreas Schwab  <schwab@issan.cs.uni-dortmund.de>

	* configure.in (checkfuncs): Add gettimeofday.
	* config.in, configure: Regenerated.

Mon Jun 21 05:56:01 1999  Mumit Khan  <khan@xraylith.wisc.edu>

	* configure.in (*-*-uwin*): UWIN has sys_{errlist,nerr} even if
	the test fails.
	* configure: Regenerate.

1999-06-10  Mike Stump  <mrs@wrs.com>

	* Makefile.in (setenv.o): Add config.h dep for setenv.o to fix
	parallel builds.

1999-05-28  Kaveh R. Ghazi  <ghazi@caip.rutgers.edu>

	* putenv.c: Include ansidecl.h to define `const'.
	* setenv.c: Likewise.

Wed May 26 03:58:20 1999  "Melissa O'Neill" <oneill@cs.sfu.ca>

	* Makefile.in (CFILES): Add putenv.c and setenv.c.
	* configure.in (funcs): Add putenv and setenv.
	(AC_CHECK_FUNCS): Check for putenv and setenv.
	* configure: Rebuilt.
	* putenv.c setenv.c: New files.

	* getcwd.c (getcwd): If pathname is NULL, then obtain SIZE
	bytes of space using malloc.

Mon May 17 01:42:34 1999  Stu Grossman  <grossman@babylon-5.cygnus.com>

	* cplus-dem.c (demangle_fund_type (near 'I' case)): Don't advance
	the *mangled pointer beyond the end of the string.  Clean up code to
	match prevailing coding style.

1999-05-13  Michael Hayes  <m.hayes@elec.canterbury.ac.nz>

	* tmpnam.c (L_tmpnam): Fix typo.

Thu May 13 01:14:46 1999 Marc Espie <espie@cvs.openbsd.org>

	* cplus-dem.c (standard_symbol_characters): Renamed from
	standard_symbol_alphabet.  No longer modify TABLE.
	(hp_symbol_characters): Renamed from hp_symbol_alphabet.  No longer
	modify TABLE.
	(main): Corresponding changes.  Use strchr to determine if a
	character is valid.

1999-05-11  Jim Blandy  <jimb@zwingli.cygnus.com>

	* cplus-dem.c (main): Use table lookup to distinguish identifier
	characters from non-identifier characters.
	(standard_symbol_alphabet, hp_symbol_alphabet): New functions.

Thu May  6 20:34:42 1999  Fred Fish  <fnf@be.com>

	* configure.in (sys/resource.h): Add to AC_CHECK_HEADERS list.
	* getruntime.c: Only attempt to include sys/resource.h and
	use getrusage if both HAVE_GETRUSAGE and HAVE_SYS_RESOURCE_H
	are defined.

Mon Apr 26 01:36:06 1999  Donn Terry (donn@interix.com)

	* configure.in (alloca detection): Handle alloca directly for interix.
	* configure: Rebuilt.

Sun Apr 25 01:18:21 1999  Mumit Khan  <khan@xraylith.wisc.edu>

	* choose-temp.c (DIR_SEPARATOR): Use '\\' only for native windows32.

1999-04-20  Jim Blandy  <jimb@zwingli.cygnus.com>

	Fix from Dale Hawkins:
	* cplus-dem.c (mop_up): Set typevec_size to zero, so it'll be
	reallocated properly if we use it again.

	* cplus-dem.c (demangle_fund_type): Check for buffer overrun.  Be
	stricter about syntax.  Always null-terminate string.

Thu Apr 15 23:00:55 1999  Mumit Khan  <khan@xraylith.wisc.edu>

	* configure.in (checkfuncs): Check for sbrk.
	* config.in: Rebuilt.
	* configure: Likewise.
	* xmalloc.c: Use HAVE_SBRK instead of the host specific definitions.

1999-04-12  Jim Blandy  <jimb@zwingli.cygnus.com>

	Fix from Marcus Daniels:
	* cplus-dem.c (demangle_fund_type): Don't run off the end of the
	identifier looking for another underscore.

Sun Apr 11 23:20:59 1999  Mumit Khan  <khan@xraylith.wisc.edu>

	* pexecute.c: Change all references to __UWIN__ to _UWIN.
	* xmalloc.c: Likewise.
	(xcalloc): UWIN has sbrk.
	(xrealloc): Fix guard macro.

1999-04-11  Richard Henderson  <rth@cygnus.com>

	* alloca-conf.h (alloca) [C_ALLOCA]: Don't use Gcc builtin
	or <alloca.h>.
	* clock.c (GNU_HZ): New definition.
	(clock): Use it.
	* getruntime.c: Likewise.

	* config.table: Use mh-beos.
	* config/mh-beos: New file.

1999-04-11  Mark Mitchell  <mark@codesourcery.com>

	* cplus-dem.c (demangle_template_value_parm): Handle
	pointers-to-members.
	(do_type): Handle template parameters as qualifiers.

1999-04-01  Jim Blandy  <jimb@zwingli.cygnus.com>

	* cplus-dem.c: Attempt to handle overflows in counts with some
	semblance of grace.
	(consume_count): Detect overflows.  Return -1 to indicate errors,
	instead of zero.
	(demangle_template_value_parm, demangle_template): Handle change
	to consume_count's return convention.

1999-04-05  Tom Tromey  <tromey@cygnus.com>

	* testsuite/regress-demangle: New file.
	* testsuite/demangle-expected: New file.

	* Makefile.in (all, check, installcheck, info, install-info,
	clean-info, dvi, install, etags, tags, mostlyclean, clean,
	distclean, maintainer-clean, realclean): Depend on corresponding
	`-subdir' target.
	(all-subdir check-subdir installcheck-subdir info-subdir
	install-info-subdir clean-info-subdir dvi-subdir
	install-info-subdir etags-subdir mostlyclean-subdir clean-subdir
	distclean-subdir maintainer-clean-subdir): New target.
	* testsuite/Makefile.in: New file.
	* configure: Rebuilt.
	* configure.in: Create testsuite/Makefile.

1999-04-02  Mark Mitchell  <mark@codesourcery.com>

	* splay-tree.h (splay_tree_compare_pointers): Define.

1999-03-30  Mark Mitchell  <mark@codesourcery.com>

	* splay-tree.c (splay_tree_compare_ints): Define.

1999-03-30  Tom Tromey  <tromey@cygnus.com>

	* cplus-dem.c (consume_count): If `count' wraps, return 0 and
	don't advance input pointer.
	(demangle_class_name): If consume_count didn't find a count, do
	nothing.  Don't bother with `strlen' sanity check; consume_count
	does it for us.

1999-03-16  Stan Shebs  <shebs@andros.cygnus.com>

	From Art Haas  <ahaas@neosoft.com>:
	* cplus-dem.c (demangle_prefix): Don't grab all the '__' strings
	when doing arm or hp style.
	(demangle_nested_args): Decr forgetting_types field when done.

Thu Mar 11 01:22:58 1999  Mumit Khan  <khan@xraylith.wisc.edu>

	* pexecute.c (__CYGWIN32__): Rename to
	(__CYGWIN__): this.
	* xmalloc.c: Likewise.

	Changes to support i386-pc-uwin.
	* configure.in (*-*-uwin*): Workaround for vfork bug.
	* configure: Regenerate.
	* pexecute.c (pexecute): Be like standard Unix.
	(pwait): Likewise.
	* xmalloc.c (first_break): Define.
	(xmalloc_set_program_name): Use.
	(xmalloc): Use.

Thu Mar 11 01:07:55 1999  Franz Sirl <Franz.Sirl-kernel@lauterbach.com>

	* config.table: Cleanup and add mh-*pic handling for alpha, arm, powerpc

Sun Feb 28 22:30:44 1999  Geoffrey Noer  <noer@cygnus.com>

	* config.table: Check cygwin*, not cygwin32*.

Tue Feb  9 16:39:01 1999  Dave Brolley  <brolley@cygnus.com>

	* Makefile.in: Change mkstemp -> mkstemps.

Tue Feb  9 01:12:27 1999  Marc Espie <Marc.Espie@liafa.jussieu.fr>

	* Makefile.in (REQUIRED_OFILES): remove mkstemp.o
	* configure.in (funcs): Check for and conditionally add mkstemps to
	the list of functions libiberty will provide.
	* configure: Rebuilt.

Wed Feb  3 00:01:15 1999  Mumit Khan  <khan@xraylith.wisc.edu>

	* clock.c (HZ): Define in terms of (ISO C) CLOCKS_PER_SEC on
	platforms that don't have HZ.
	* getruntime.c (HZ): Likewise.

Sat Jan 30 13:28:04 1999  Richard Henderson  <rth@cygnus.com>

	* Makefile.in (xstrdup.o): Depend on config.h.

Wed Jan 13 07:26:44 1999  H.J. Lu  (hjl@gnu.org)

	* cplus-dem.c (mop_up): Set work->previous_argument to NULL after
	freeing it.

Wed Jan 13 14:16:36 1999  Kaveh R. Ghazi  <ghazi@caip.rutgers.edu>

	* xstrdup.c (xstrdup): Switch from strcpy to memcpy for speed.

Tue Jan  5 15:58:29 1999  Elena Zannoni  <ezannoni@kwikemart.cygnus.com>

	* Makefile.in (CFILES): fix typo, splay-tree.c instead of
	splay-tree.o.

1999-01-04  Jason Molenda  (jsm@bugshack.cygnus.com)

	* configure.in: Require autoconf 2.12.1 or higher.

1998-12-30  Michael Meissner  <meissner@cygnus.com>

	* random.c (NULL): Don't redefine NULL if it is already defined.

Tue Dec 22 09:43:35 1998  Kaveh R. Ghazi  <ghazi@caip.rutgers.edu>

	* argv.c (buildargv): Cast the result of alloca in assignment.

	* choose-temp.c: Include stdlib.h.

	* cplus-dem.c (demangle_arm_pt): Remove unused prototype.
	(snarf_numeric_literal): Constify first parameter.
	(code_for_qualifier): Avoid a gcc extension, make the parameter an
	int, not a char.
	(demangle_qualifier): Likewise.
	(demangle_signature): Cast the argument of a ctype function to
	unsigned char.
	(arm_pt): Add parens around assignment used as truth value.
	(demangle_arm_hp_template): Constify variable `args'.
	(do_hpacc_template_const_value): Cast the argument of a ctype
	function to unsigned char.
	(do_hpacc_template_literal): Remove unused variable `i'.
	(snarf_numeric_literal): Constify parameter `args'.
	Cast the argument of a ctype function to unsigned char.

	* floatformat.c (floatformat_to_double): Add explicit braces to
	avoid ambiguous `else'.

	* fnmatch.c (fnmatch): Change type of variables `c', `c1',
	`cstart' and `cend' to unsigned char.  Cast the argument of macro
	`FOLD', which uses ctype functions, to unsigned char.

	* objalloc.c (free): Add prototype.

Sun Dec 20 16:03:46 1998  Hans-Peter Nilsson  <hp@axis.se>

	* Makefile.in (CFILES): Fix typo: splay-tree.c, not splay-tree.o

Fri Dec 18 17:50:18 1998  David Taylor  <taylor@texas.cygnus.com>

	* cplus-dem.c (demangle_arm_pt): remove declaration -- function
	doesn't exist.
	(do_hpacc_template_literal): remove unused variable `i'.

Fri Dec 18 16:11:43 EST 1998  Andrew MacLeod  <amacleod@cygnus.com>

	* cplus-dem.c (demangle_fund_type): Process CV and u codes before
	bumping the pointer we read from. Also prepend these codes,
	as we do in other places.

1998-12-18  Nick Clifton  <nickc@cygnus.com>

	* cplus-dem.c (demangle_arm_hp_template): Make variable 'args' be
	'const char *' in order to match its usage when calling siblings.
	(snarf_numeric_literal): Make first arg 'const char **' in order
	to match usage.

Mon Dec 14 09:55:50 1998  Kaveh R. Ghazi  <ghazi@caip.rutgers.edu>

	* choose-temp.c: Don't check IN_GCC anymore.

	* floatformat.c (floatformat_from_double): Use `const', not `CONST'.
	* memchr.c (memchr): Likewise.
	* memcpy.c (memcpy): Likewise.
	* memmove.c (memmove): Likewise.

	* mkstemp.c: Don't check IN_GCC anymore.
	* pexecute.c: Likewise.
	* splay-tree.c: Likewise.

	* strchr.c (strchr): Use `const', not `CONST'.
	* strrchr.c (strrchr): Likewise.
	* strtol.c (strtol): Likewise.
	* strtoul.c (strtoul): Likewise.

Fri Dec  4 13:51:04 1998  David Taylor   <taylor@texas.cygnus.com>
			  Elena Zannoni  <ezannoni@cygnus.com>
			  Stan Shebs     <shebs@cygnus.com>
			  Edith Epstein  <eepstein@cygnus.com>
			  Andres MacLeod <amacleod@cygnus.com>
			  Satish Pai	 <pai@apollo.hp.com>

	* HP aCC demangling support.
	* cplus-dem.c
	(main): Remove default to HP style demangling, set to EDG
	demangling correctly when -edg specified; set the demangling style
	when user specifies 'edg'. Set strip_underscore to
	prepends_underscore, if not HPUXHPPA.  Set
	current_demangling_style to hp_demangling if HPUXHPPA.  Set
	current demangling style correctly if the switch is hp.  Read
	label correctly also in the HP style case.
	(work_stuff): add temp_start field; add field for volatile member
	function.
	(arm_pt): handle ARM_DEMANGLING and EDG_DEMANGLING styles; HP
	style for this case is the same as ARM.
	(demangle_args): handle EDG_DEMANGLING style; support HP style.
	(demangle_arm_hp_template): new function. (It was
	demangle_arm_pt.); check and set value of temp_start field in
	multiple places. Also, when ceching for end of template args,
	check to see if at end of static member of template class.
	(demangle_class): new local variable : save_class_name_end Don't
	include template args in string defining class.
	(demangle_class_name): use demangel_arm_hp_template.
	(demangle_function_name): handle case where demangling style is
	HP_DEMANGLING and currently point at an 'X' in the mangled name.
	Handle EDG_DEMANGLING style.  Handle constructor and destructor
	ops for HP style.
	(demangle_prefix): handle EDG_DEMANGLING and ARM_DEMANGLING
	styles.  global destructor and constructor for HP style are same
	as for ARM style. Same for local variables.
	(demangle_qualified): handle EDG_DEMANGLING style.
	(demangle_signature): add case for volatile member function.  For
	cases '1' - '9' : initialize the temp_start field to -1 and handle
	the EDG_DEMANGLING style.  for case 'F' : handle EDG_DEMANGLING
	and AUTO_DEMANGLING styles.  If expecting a function and managed
	to demangle the funct args, then handle the LUCID_DEMANGLING,
	ARM_DEMANGLING, and EDG_DEMANGLING styles.  Add case for local
	class name after "Lnnn_ in HP style case. HP style too needs to
	forget types.  _nnn is OK for HP style, so don't report failure.
	(do_hpacc_template_const_value): new function. Handle template's
	value param for HP/aCC.
	(do_hpacc_template_literal): new function.  Handle a template's
	literal parameter for HP aCC.
	(recursively_demangle): new function
	(snarf_numeric_literal): new function.
	(usage): add 'edg' to the list of demangling styles; add hp switch
	to message.

Sat Nov 28 17:25:22 1998  Christopher Faylor <cgf@cygnus.com>

	* pexecute.c: Remove obsolete ifdefed cygwin code.

Fri Nov 27 13:26:06 1998  Kaveh R. Ghazi  <ghazi@caip.rutgers.edu>

	* choose-temp.c: Always include libiberty.h.  Avoid redundancies.
	* cplus-dem.c: Likewise.  Conform to libiberty.h.
	* pexecute.c: Likewise.
	* splay-tree.c: Likewise.

1998-11-25  Mike Stump  <mrs@wrs.com>

	* Makefile.in (splay-tree.o): Add config.h dependency.

Mon Nov 23 16:59:49 1998  Kaveh R. Ghazi  <ghazi@caip.rutgers.edu>

	*  configure.in: Use AC_PREREQ(2.12.1).

1998-11-16  Benjamin Kosnik  <bkoz@haight.constant.com>

	* cplus-dem.c (demangle_fund_type): Add demangling for C9x types.

Thu Nov 19 22:15:50 1998  Jeffrey A Law  (law@cygnus.com)

	* mpw.c (mpw_access): Add missing parens.

Thu Nov 19 12:59:21 1998  Kaveh R. Ghazi  <ghazi@caip.rutgers.edu>

	* configure.in: Call AC_HEADER_SYS_WAIT.

	* pexecute.c: Include sys/wait.h when !IN_GCC.

Thu Nov 19 14:38:20 1998  Geoffrey Noer  <noer@cygnus.com>

	* pexecute.c: revert back to checking old Cygwin
	preprocessor symbol until some time has passed.

Wed Nov 18 08:52:26 1998  Christopher Faylor <cgf@cygnus.com>

	* pexecute.c: Reorganize WIN32 case to accomodate Cygwin
	since it will now support similar constructs.

Fri Nov 13 19:18:05 1998  Kaveh R. Ghazi  <ghazi@caip.rutgers.edu>

	* configure.in: Check for calloc.

	* calloc.c: New	file.

	* xmalloc.c (xcalloc): New function.

Fri Nov 13 08:51:46 EST 1998  Andrew MacLeod  <amacleod@cygnus.com>

	*cplus-dem.c (demangle_prefix): Use the last "__"
	in the mangled name when looking for the signature. This allows
	template names to begin with "__".

1998-11-08  Mark Mitchell  <mark@markmitchell.com>

	* cplus-dem.c (type_kind_t): Add tk_reference.
	(demangle_template_value_parm): Handle it.
	(do_type): Use it for references, instead of tk_pointer.

	* cplus-dem.c (demangle_template_value_parm): Use cplus_demangle,
	not internal_cplus_demangle.

Sat Nov  7 16:02:10 1998  Kaveh R. Ghazi  <ghazi@caip.rutgers.edu>

	* choose-temp.c: Don't include gansidecl.h.
	* mkstemp.c: Likewise.
	* pexecute.c: Likewise.

Mon Nov  2 15:05:33 1998  Geoffrey Noer  <noer@cygnus.com>

	* configure.in: detect cygwin* instead of cygwin32*
	* configure: regenerate

Mon Nov  2 10:22:01 1998  Kaveh R. Ghazi  <ghazi@caip.rutgers.edu>

	* pexecute.c: Check HAVE_CONFIG_H, not IN_GCC, when determining
	whether to include config.h.  Possibly include unistd.h in the
	!IN_GCC case.  Define VFORK_STRING as a printable function call
	for error messages (either "vfork" or "fork".)  If HAVE_VFORK_H is
	defined, include vfork.h.  If VMS is defined, define vfork()
	appropriately.  Remove vfork check on USG, we're using autoconf.
	(pexecute): Set `errmsg_fmt' to VFORK_STRING instead of checking
	locally what string to use.

1998-10-26  Mark Mitchell  <mark@markmitchell.com>

	* splay-tree.c: Tweak include directives to make sure declarations of
	xmalloc and free are available.

1998-10-25  Mark Mitchell  <mark@markmitchell.com>

	* cplus-dem.c (gnu_special): Fix handling of virtual tables in
	anonymous namespaces.

1998-10-23  Mark Mitchell  <mark@markmitchell.com>

	* cplus-dem.c (work_stuff): Replace const_type and volatile_type
	with type_quals.
	(TYPE_UNQUALIFIED): New macro.
	(TYPE_QUAL_CONST): Likewise.
	(TYPE_QUAL_VOLATILE): Likewise.
	(TYPE_QUAL_RESTRICT): Likewise.
	(code_for_qualifier): New function.
	(qualifier_string): Likewise.
	(demangle_qualifier): Likewise.
	(internal_cplus_demangle): Use them.
	(demangle_signature): Likewise.
	(demangle_template_value_parm): Likewise.
	(do_type): Likewise.
	(demangle_fund_type)): Likewise.

Thu Oct 22 19:58:43 1998  Kaveh R. Ghazi  <ghazi@caip.rutgers.edu>

	* splay-tree.c (splay_tree_foreach_helper): Make definition static
	to match prototype.

1998-10-21  Mark Mitchell  <mark@markmitchell.com>

	* splay-tree.c: New file.
	* Makefile.in (CFILES): Add it.
	(REQUIRED_OFILES): Likewise.
	(splay-tree.o): Add dependencies.

Tue Oct 20 12:29:02 1998  Andreas Schwab  <schwab@issan.cs.uni-dortmund.de>

	* cplus-dem.c (demangle_qualified): Fix off-by-one when checking
	range of 'K' index.

Thu Oct 15 18:51:12 1998  Kaveh R. Ghazi  <ghazi@caip.rutgers.edu>

	* choose-temp.c: Prototype mkstemps() when IN_GCC.

	* cplus-dem.c (consume_count): Cast argument of ctype macro to
	`unsigned char'.
	(cplus_demangle_opname): Cast the result of `strlen' to (int) when
	comparing against one.
	(cplus_mangle_opname): Likewise.
	(demangle_integral_value): Cast argument of ctype macro to
	`unsigned char'.
	(demangle_template_value_parm): Likewise.
	(demangle_template): Initialize variable `bindex'.  Cast the
	result of `strlen' to (int) when comparing against one.  Remove
	unused variable `start_of_value_parm'.
	(demangle_class_name): Cast the result of `strlen' to (int) when
	comparing against one.
	(demangle_prefix): Cast argument of ctype macro to `unsigned char'.
	(gnu_special): Likewise.  Cast the result of `strlen' to (int)
	when comparing against one.
	(demangle_qualified): Cast argument of ctype macro to `unsigned char'.
	(get_count): Likewise.
	(do_type): Likewise.  Cast the result of `strlen' to (int) when
	comparing against one.
	(demangle_fund_type): Cast argument of ctype macro to `unsigned char'.
	(demangle_function_name): Cast the result of `strlen' to (int)
	when comparing against one.

	* mkstemp.c (mkstemps): Cast variable `len' to (int) when
	comparing against one.

Tue Oct 13 23:51:51 1998  Jeffrey A Law  (law@cygnus.com)

	* mkstemp.c: Check HAVE_SYS_TIME_H before including sys/time.h
	* configure.in (AC_CHECK_HEADERS): Check for sys/time.h too.
	* config.in, configure: Rebuilt.

	* getopt.c: Check HAVE_STRINGS_H before including strings.h.
	* configure.in (AC_CHECK_HEADERS): Check for strings.h too.
	* config.in, configure: Rebuilt.

Mon Oct 12 19:15:59 1998  Geoffrey Noer  <noer@cygnus.com>

	* configure.in: in comment, call AC_EXEEXT instead of AM_EXEEXT

Sun Oct 11 17:36:06 1998  Michael Tiemann  <tiemann@holodeck.cygnus.com>

	* Makefile.in (cplus-dem.o, obstack.o): Depend upon config.h.

Thu Oct  8 23:42:08 1998  Jeffrey A Law  (law@cygnus.com)

	* Merge egcs & devo libiberty.

1998-09-08  Martin von Löwis  <loewis@informatik.hu-berlin.de>

	* cplus-dem.c (demangle_arm_pt): Demangle anonymous namespaces.

Mon Sep  7 23:29:01 1998  Kaveh R. Ghazi  <ghazi@caip.rutgers.edu>

	* mkstemp.c: Include config.h even when not IN_GCC.  Wrap header
	inclusions inside HAVE_*_H macros.  Include ansidecl.h when not
	IN_GCC.

	* vasprintf.c: Include stdarg.h/varargs.h first.

	* vprintf.c: Likewise.

Sat Sep  5 03:24:49 1998  Jeffrey A Law  (law@cygnus.com)

	* pexecute.c: Updates from gcc.  Copy in gcc has been removed.  This
	is the canonical copy.  Define ISSPACE if !IN_GCC.
	* alloca.c, vfprintf.c, choose-temp.c, mkstemp.c, getopt.c: Similarly.
	* getopt1.c, obstack.c: Similarly.
	* Makefile.in: Build mkstemp.o

Tue Sep  1 23:12:47 1998  Christopher Faylor <cgf@cygnus.com>

	* configure.in: Include asprintf in list of functions known not
	to be in newlib.
	* configure: Rebuild.

Wed Aug 19 14:05:01 1998  Mumit Khan  <khan@xraylith.wisc.edu>

	* cplus-dem.c (work_stuff): Add dllimported.
	(demangled_prefix): Mark symbols imported from PE DLL.
	(internal_cplus_demangled): Handle.

1998-08-17  Jason Merrill  <jason@yorick.cygnus.com>

	* cplus-dem.c (do_type): Fix simple array handling.  If we fail,
	stay failed.

Mon Aug 17 10:40:34 1998  Kaveh R. Ghazi  <ghazi@caip.rutgers.edu>

	* cplus-dem.c: Include config.h if it exists.  Also, only
	prototype malloc/realloc if we can't get stdlib.h.

Sat Aug 15 16:15:01 1998  Ian Lance Taylor  <ian@cygnus.com>

	* configure.in: Switch back to checking --with-target-subdir when
	deciding whether to check for newlib, undoing part of July 15
	change.
	* configure: Rebuild.

Thu Aug 13 16:47:38 1998  Mark Mitchell  <mark@markmitchell.com>

	* cplus-dem.c (type_kind_t): New type.
	(demangle_template_value_parm): Add type_kind_t parameter.  Rely
	on this paramter, rather than demangling the type again.
	(demangle_integral_value): Pass tk_integral.
	(demangle_template_: Pass the value returned from do_type.
	(do_type): Return a type_kind_t.  Pass tk_integral to
	demangle_template_value_parm for array bounds.
	(demangle_fund_type): Likewise.

	Also incorporate from GCC version:

	Tue Jul 21 13:28:19 1998  Jason Merrill  <jason@yorick.cygnus.com>

	* cplus-dem.c (do_type): Use demangle_template_value_parm for arrays.

Thu Aug 13 16:47:38 1998  Kaveh R. Ghazi  <ghazi@caip.rutgers.edu>

	* cplus-dem.c (demangle_nested_args): Make function definition
	static to match the prototype.

Tue Jul 28 11:33:09 1998  Mark Mitchell  <mark@markmitchell.com>

	* cplus-dem.c (type_kind_t): New type.
	(demangle_template_value_parm): Add type_kind_t parameter.  Rely
	on this paramter, rather than demangling the type again.
	(demangle_integral_value): Pass tk_integral.
	(demangle_template_: Pass the value returned from do_type.
	(do_type): Return a type_kind_t.  Pass tk_integral to
	demangle_template_value_parm for array bounds.
	(demangle_fund_type): Likewise.

	Also incorporate from GCC version:

	Tue Jul 21 13:28:19 1998  Jason Merrill  <jason@yorick.cygnus.com>

	* cplus-dem.c (do_type): Use demangle_template_value_parm for arrays.

Mon Jul 27 12:16:08 1998  Ian Lance Taylor  <ian@cygnus.com>

	* Makefile.in (ALLOCA): New variable.
	($(TARGETLIB)): Add $(ALLOCA) to library.
	(needed-list): Add $(ALLOCA).
	($(ALLOCA)): Depend upon stamp-picdir.

Sun Jul 19 08:23:17 1998  Kaveh R. Ghazi  <ghazi@caip.rutgers.edu>

	* cplus-dem.c (demangle_nested_args): Make function definition
	static to match the prototype.

Wed Jul 15 00:12:58 1998  Ian Lance Taylor  <ian@cygnus.com>

	* configure.in: Check --with-cross-host rather than
	--with-target-subdir when deciding whether build uses a cross
	compiler, and when deciding where to install the library.
	* configure: Rebuild.

Sun Jul 12 01:27:05 1998  Jason Merrill  <jason@yorick.cygnus.com>

	* cplus-dem.c (demangle_nested_args): Return a value.

Sat Jul 11 16:19:48 1998  Mark Mitchell  <mark@markmitchell.com>

	* cplus-dem.c (string): Move definition before work_stuff.
	(work_stuff): Add volatile_type, forgetting_types,
	previous_argument, and nrepeats fields.
	(SCOPE_STRING): New macro.
	(demangle_template): Add `remember' parameter.  Add comment.
	Register the `B' code type here, if remembering.  Tidy.  Fix crash
	on NULL tmpl_argvec.  Be consistent with use of tname/trawname.
	(demangle_nested_args): New function.
	(internal_cplus_demangle): Handle volatile-qualified member
	functions.
	(mop_up): Delete the previous_argument string if present.
	(demangle_signature): Tidy.  Handle volatile-qualified member
	functions.  Handle back-references using the `B' code.  Use extra
	parameter to demangle_template and SCOPE_STRING where appropriate.
	(demangle_template_value_parm): Fix thinko; 'B' is not an integral
	code.
	(demangle_class): Use SCOPE_STRING.
	(gnu_special): Pass additional argument to demangle_template.
	Use SCOPE_STRING.
	(demangle_qualified): Save qualified types for later
	back-references.  Handle constructors and destructors for template
	types correctly.
	(do_type): Tidy.  Use SCOPE_STRING.  Pass extra argument to
	demangle_template.  Use demangled_nested_args.  Don't remember
	qualified types here; that's now done in demangle_qualified.
	Similarly for templates.
	(do_arg): Improve commment.  Handle 'n' repeat code.
	(remember_type): Check forgetting_types.
	(demangle_args): Deal with 'n' repeat codes.  Tidy.

Thu Jul  2 16:26:24 1998  Ian Lance Taylor  <ian@cygnus.com>

	* config.table: Only use mh-fbsd21 on *-*-freebsd2.2.[012], not on
	*-*-freebsd2.2.*.  From Dmitrij Tejblum <tejblum@arc.hq.cti.ru>.

Mon Jun 15 16:29:01 1998  Ian Lance Taylor  <ian@cygnus.com>

	* configure.in (setobjs): Correct quoting error in cygwin32 case.
	From Chris Faylor <cgf@cygnus.com>.

Mon Jun  1 13:47:55 1998  Jason Molenda  (crash@bugshack.cygnus.com)

	* obstack.c: Update to latest FSF version.

Mon Jun  1 14:17:36 1998  Mike Stump  <mrs@wrs.com>

	* Makefile.in: Add a dependency on stamp-picdir for the
	objects, so that we can do a parallel build.

Sat May 30 22:17:13 1998  Mumit Khan  <khan@xraylith.wisc.edu>

	* configure.in (checkfuncs): Add missing "'".

Fri May 29 12:40:41 1998  Jason Molenda  (crash@bugshack.cygnus.com)

	* obstack.c (_obstack_memory_used):  Elide this function if we're
	on a system with GNU libc.

Tue May 26 18:28:43 1998  Ian Lance Taylor  <ian@cygnus.com>

	* Makefile.in (distclean): Remove config.log.

Tue May 26 15:01:52 1998  Andreas Schwab  <schwab@issan.informatik.uni-dortmund.de>

	* Makefile.in (distclean): Don't remove alloca-conf.h.

Fri May 22 01:38:07 1998  Hans-Peter Nilsson  <hp@axis.se>

	* cplus-dem.c (MBUF_SIZE): Bumped from 512 to 32767.

1998-05-21  Mark Mitchell  <mmitchell@usa.net>

	* cplus-dem.c (do_type): Handle volatile qualification.

1998-05-21  Manfred Hollstein  <manfred@s-direktnet.de>

	* configure.in: Check for unistd.h as well.
	* configure: Rebuild.
	* config.in: Rebuild.
	* getpagesize.c (GNU_OUR_PAGESIZE): Use sysconf only if _SC_PAGESIZE
	is defined in unistd.h. Reformat conditional block for easier reading.

	* config.table (shared): Default to no if ${enable_shared}
	is unset or empty; this logic is used by the toplevel
	configure scripts, too.

Sat May 16 14:01:26 1998  Jeffrey A Law  (law@cygnus.com)

	* config.table: Add line to set enable_shared in the Makefile
	as needed.

Wed May 13 14:24:38 1998  Kaveh R. Ghazi  <ghazi@caip.rutgers.edu>

	* cplus-dem.c (squangle_mop_up): Change return type to void.
	(internal_cplus_demangle): Remove unused parameter `options'.
	All callers changed.
	(cplus_demangle_opname): Remove function wide variable `int i' and
	replace with `size_t i' at each location where it is used.
	(cplus_mangle_opname): change type of `i' from int to size_t.

Wed May 13 13:39:38 1998  Ian Lance Taylor  <ian@cygnus.com>

	* alloca-conf.h: Include config.h.  Check HAVE_ALLOCA_H rather
	than sparc or sun.
	* Makefile.in (argv.o): Depend upon config.h and alloca-conf.h.

Fri May  8 00:23:51 1998  Ian Lance Taylor  <ian@cygnus.com>

	* configure.in: Set libiberty_topdir correctly when srcdir is
	"." and with_target_subdir is not set.
	* configure: Rebuild.

Thu May  7 13:01:44 1998  Ian Lance Taylor  <ian@cygnus.com>

	* configure.in: Add *-*-mingw32* case.
	* configure: Rebuild.

Wed May  6 11:33:51 1998  Ian Lance Taylor  <ian@cygnus.com>

	* config.table: Never use a PIC file for *-*-cygwin32*.

	* Makefile.in (config.status): Depend upon config.table.

	* configure.in: On a cygwin32 host, always compile random, and
	don't test for sys_siglist, strsignal, or psignal.
	* configure: Rebuild.

	* clock.c: Check HAVE_SYS_PARAM_H rather than NO_SYS_PARAM_H.
	* getcwd.c: Likewise.
	* getpagesize.c: Likewise.
	* getruntime.c: Likewise.

Tue May  5 18:08:32 1998  Ian Lance Taylor  <ian@cygnus.com>

	Use autoconf tests rather than the old dummy.c test:
	* configure.in: Add AC_ARG_WITH calls for --with-target-subdir and
	--with-newlib.  Add AC_CONFIG_HEADER.  Use AC_REPLACE_FUNCS for
	most functions.  Add special cases to handle newlib and VxWorks.
	Remove target_makefile_frag.  Create stamp-h in AC_OUTPUT if
	CONFIG_HEADERS is set.  Only call config-ml.in in AC_OUTPUT if
	CONFIG_FILES is set; set ac_file before calling it.
	* config.table (arm-*-riscix*, *-*-cygwin32): Remove.
	(*-*-hpux*, *-*-hiux*, *-*-irix4*, *-*-solaris2*): Remove.
	(*-*-sysv4*, *-*-go32, *-*-vxworks5*, *-*-vxworks): Remove
	(i[3456]-*-mingw32*): Remove.
	* Makefile.in (ERRORS_CC, CONFIG_H, NEEDED_LIST): Remove.
	(LIBOBJS): New variable.
	(HOST_OFILES, DO_ALSO, STAGESTUFF): Remove.
	(all): Depend upon needed-list.  Don't check RULE1.
	(@target_makefile_frag@): Remove.
	(COMPILE.c): Include @DEFS@.
	(HFILES): Add alloca-conf.h.
	(REQUIRED_OFILES): Remove basename.o.
	($(TARGETLIB)): New target.
	(stamp-needed, lneeded-list, needed.awk, stamp-config): Remove.
	(lconfig.h, needed2.awk, dummy.o, errors): Remove.
	(needed-list, config.h): Rewrite.
	(RULE1, $(RULE1), RULE2, $(RULE2)): Remove.
	(.always.): Remove.
	(Makefile): Set CONFIG_FILES and CONFIG_HEADERS.
	(stamp-h): New target.
	(atexit.o, clock.o, getcwd.o, getpagesize.o): New targets.
	(basename.o): Don't depend upon config.h.
	(getruntime.o): Depend upon config.h.
	* atexit.c: Include config.h.  Check HAVE_ON_EXIT rather than
	NEED_on_exit.
	* basename.c: Don't include config.h.  Don't check NEED_basename.
	* clock.c: Include config.h.
	* getcwd.c: Likewise.
	* getpagesize.c: Likewise.
	* getruntime.c: Likewise.  Fix checks which set HAVE_GETRUSAGE and
	HAVE_TIMES.
	* strerror.c: Change uses of NEED_sys_errlist to
	HAVE_SYS_ERRLIST.  Likewise for NEED_strerror and HAVE_STRERROR.
	* strsignal.c: Likewise for NEED_sys_siglist and HAVE_SYS_SIGLIST,
	and for NEED_strsignal and HAVE_STRSIGNAL and for NEED_psignal and
	HAVE_PSIGNAL.
	* acconfig.h: New file.
	* dummy.c: Remove.
	* functions.def: Remove.
	* config/mh-cxux7 (HDEFINES): Remove -DHAVE_SYSCONF.
	* config/mh-windows (HDEFINES): Remove.
	* config/mh-cygwin32: Remove.
	* config/mh-go32: Remove.
	* config/mh-irix4: Remove.
	* config/mh-riscix: Remove.
	* config/mh-sysv4: Remove.
	* config/mt-mingw32: Remove.
	* config/mt-vxworks5: Remove.
	* config.in: New file, generated using autoheader.
	* configure: Rebuild.

Mon May  4 13:00:28 1998  Ian Lance Taylor  <ian@cygnus.com>

	* configure.in: Rewrite to use autoconf.
	* configure: Generate using autoconf.
	* config/mh-a68bsd: Remove.
	* config/mh-apollo68: Remove.
	* config/mh-hpbsd: Remove.
	* config/mh-ncr3000: Remove.
	* config/mh-sysv: Remove.
	* config/mh-aix (RANLIB, INSTALL): Don't define.
	* config/mh-cxux7 (RANLIB, INSTALL): Don't define.
	* config/mh-irix4 (CC, RANLIB, INSTALL): Don't define.
	* config/mh-sysv4 (RANLIB, INSTALL): Don't define.
	* config.table: Change config_shell to CONFIG_SHELL, and use
	libiberty_topdir to find move-if-change.
	(m68k-apollo-bsd*, m68k-apollo-sysv*): Remove.
	(i[3456]86-ncr-sysv4*, *-*-dgux*, hppa*-hp-bsd*): Remove.
	(*-*-irix*, *-*-m88kbcs*, *-*-sysv*): Remove.
	* Makefile.in (srcdir): Set to @srcdir@.
	(VPATH): Likewise.
	(prefix, exec_prefix, bindir, libdir): Set to autoconf variables.
	(SHELL, INSTALL, INSTALL_PROGRAM, INSTALL_DATA): Likewise.
	(CC, CFLAGS, RANLIB)): Likewise.
	(datadir, man*dir, infodir, includedir, MAKEINFO): Remove.
	(target_makefile_frag, host_makefile_frag): Add substitutions.
	(INSTALL_DEST): Set to @INSTALL_DEST@.
	(Makefile): Depend upon config.status.  Don't depend upon
	$(host_makefile_frag) or $(target_makefile_frag).
	(config.status): New target.

Sun May  3 17:58:49 1998  Ian Lance Taylor  <ian@cygnus.com>

	* config/mt-sunos4: Remove.  Should be handled by --with-headers
	and --with-libraries options at top level.
	* config.table: Never use mt-sunos4.

	* alloca-conf.h: New file, combining alloca-norm.h and
	alloca-botch.h.
	* alloca-norm.h: Remove.
	* alloca-botch.h: Remove.
	* configure.in: Set shell variables files and links to empty.
	* config.table: Don't set shell variable files.
	* configure.bat: Don't create alloca-conf.h.
	* makefile.vms: Likewise.
	* mpw-config.in: Likewise.
	* vmsbuild.com: Likewise.

Fri May  1 11:41:42 1998  Ian Lance Taylor  <ian@cygnus.com>

	* Makefile.in ($(HOST_OFILES) $(REQUIRED_OFILES)): Remove old
	target depending upon config.h.
	(alloca.o): Add target depending upon config.h
	(basename.o, choose-temp.o, fnmatch.o): Likewise.
	(getopt.o, getopt1.o, pexecute.o, strerror.o): Likewise.
	(strsignal.o, xstrerror.o): Likewise.

Fri May  1 04:26:25 1998  Peter Schauer <pes@regent.e-technik.tu-muenchen.de>

	* cplus-dem.c (cplus_demangle_opname):  Initialize work.

Mon Apr 27 15:53:30 EDT 1998 Andrew MacLeod <amacleod@cygnus.com>

	* cplus-dem.c (demangle_qualified): Replace missing else.

Sun Apr 26 15:38:50 1998  Andreas Schwab  <schwab@issan.informatik.uni-dortmund.de>

	* cplus-dem.c (gnu_special): Fix off-by-one bug when checking the
	length in the name of a virtual table.

Wed Apr 22 10:53:49 EDT 1998 Andrew MacLeod  <amacleod@cygnus.com>

	* cplus-dem.c (struct work stuff): Add field for B and K mangle codes.
	(cplus_demangle_opname): Call mop_up_squangle.
	(cplus_demangle): Initialize squangle info, then call
	internal_cplus_demangle. (Most code moved there as well)
	(internal_cplus_demangle): New function, performs most of what use
	to be done in cplus_demangle, but is only called with this file.
	(squangle_mop_up): New function to clean up B and K code data.
	(mop_up): set pointers to NULL after freeing.
	(demangle_signature, demangle_template, demangle_class): Add
	switch elements to handle K and B codes.
	(demangle_prefix, gnu_special, demangle_qualified): Add
	code to handle K and B codes.
	(do_type, demangle_fund_type): Handle B and K codes.
	(remember_Ktype): New function to store K info.
	(register_Btype, remember_Btype): New functions for B codes.
	(forget_B_and_K_types): New function to destroy B and K info.

Fri Apr 10 01:49:10 1998  Jeffrey A Law  (law@cygnus.com)

	* COPYING.LIB, choose-temp.c, cplus-dem.c: Sync with egcs & gcc.

Thu Mar  5 09:23:28 1998  Manfred Hollstein  <manfred@s-direktnet.de>

	* config.table: Make locating frag files failsafe even for the
	special case if configuring and building in srcdir.

Mon Feb 23 14:33:15 1998  Ian Lance Taylor  <ian@cygnus.com>

	* choose-temp.c: Fix handling of sys/file.h to work in libiberty.

Sun Feb 22 18:03:23 1998  Jeffrey A Law  (law@cygnus.com)

	* choose-temp.c: Sync with copy in gcc.

Thu Feb 12 16:29:49 1998  Ian Lance Taylor  <ian@cygnus.com>

	* getopt.c: Update to latest FSF version.
	* getopt1.c: Likewise.

Tue Feb 10 16:58:33 1998  Stan Shebs  <shebs@andros.cygnus.com>

	* cplus-dem.c (gnu_special): Don't get confused by .<digits>
	strings that are not actually lengths.

Fri Feb  6 01:35:17 1998  Manfred Hollstein  <manfred@s-direktnet.de>

	* Makefile.in (FLAGS_TO_PASS): Don't pass PICFLAG.
	(.c.o): Check value of enable_shared, not PICFLAG.
	(stamp-picdir): Dito.

Thu Feb  5 18:48:56 1998  Geoffrey Noer  <noer@cygnus.com>

	* config/mh-cygwin32: remove vasprintf.o from EXTRA_OFILES
	since it gets built automatically

Sun Feb  1 02:52:32 1998  Mike Stump  <mrs@wrs.com>

	* config.table (vxworks configs): Default to VxWorks 5.x, as that is
	the currently shipping OS.

Tue Jan 27 16:08:20 1998  Pat Rankin  <rankin@eql.caltech.edu>

	* vmsbuild.com [REQUIRE_OFILES]: Synchronized with Makefile.in:
	Add fnmatch.o and objalloc.o; remove vasprintf.o.
	[config.h]: Define NEED_strsignal.

Mon Jan 19 12:20:01 1998  Ian Lance Taylor  <ian@cygnus.com>

	* functions.def: Correct argument types for strerror and
	strsignal.  Reported by Alex Gutman <agutman@emc.com>.

Sun Jan 18 15:57:28 1998  Michael Snyder  <msnyder@cleaver.cygnus.com>

	* vasprintf.c (int_vasprintf): Increase buffer size for float/double
	values.

Sat Jan 17 22:28:38 1998  Mumit Khan  <khan@xraylith.wisc.edu>
			  J.J. VanderHeijden <J.J.vanderHeijden@student.utwente.nl>

	Add mingw32 support.
	* pexecute.c (pexecute): New function for mingw32. Supports pipes.
	(pwait): New function for mingw32.

	* config.table (i[3456]86-*-mingw32*): Support for i386-mingw32.
	* config/mt-mingw32: New file.
	* xmalloc.c (first_break): Not used for mingw32.
	(xmalloc_set_program_name): Don't use sbrk on mingw32.
	(xmalloc): Likewise.
	(xrealloc): Likewise.

Sat Jan 17 22:28:05 1998  Jeffrey A Law  (law@cygnus.com)

	* choose-temp.c: Sync with gcc version.

Tue Jan 13 18:34:39 1998  Jim Wilson  <wilson@cygnus.com>

	* Makefile.in (install_to_libdir, install_to_tooldir): Add MULTISUBDIR
	to all filenames in libdir and tooldir.
	(distclean): Do MULTICLEAN before deleting Makefile.
	(stamp-needed, stamp-config): Add MULTISRCTOP to
	pathname for move-if-change.

Thu Dec  4 17:25:19 1997  Jeffrey A Law  (law@cygnus.com)

	* strsignal.c (sys_nsig): Try NSIG and _NSIG.

Wed Nov 19 13:37:06 1997  Michael Meissner  <meissner@cygnus.com>

	* alloca-norm.h (alloca, GCC case): Don't redefine alloca if it
	was already defined previously.

Mon Nov 10 12:48:03 1997  Philippe De Muyter  <phdm@macqel.be>

	* Makefile.in (INSTALL): Use ../install-sh, not install.

Tue Oct 28 23:41:15 1997  Judy Goldberg  <jodyg@idt.net>

	* Makefile.in (CFILES): Add pexecute.c.

Wed Oct 15 19:13:48 1997  Ian Lance Taylor  <ian@cygnus.com>

	* asprintf.c: Consistently use either stdarg or varargs.

Tue Oct 14 12:01:00 1997  Mark Mitchell  <mmitchell@usa.net>

	* cplus-dem.c (demangle_signature): Don't look for return types on
	constructors.  Handle member template constructors.

Fri Oct  3 17:53:30 1997  Ian Lance Taylor  <ian@cygnus.com>

	* README: Fix configuration instructions.

Mon Sep 29 12:28:41 1997  Ian Lance Taylor  <ian@cygnus.com>

	* pexecute.c: Update to current version from /gd/gnu/lib:

	Mon Sep 29 12:27:59 1997  Ian Lance Taylor  <ian@cygnus.com>

	* pexecute.c: Use spawn if __CYGWIN32__.

	1997-08-08  Paul Eggert  <eggert@twinsun.com>

	* pexecute.c: Include "config.h" first, as per autoconf manual.

	Fri Jun 27 15:20:29 1997  Scott Christley <scottc@net-community.com>

	* pexecute.c (fix_argv): New function.
	(pexecute): Win32 but not Cygwin32 needs its arguments fixed.
	Add underscore to cwait function call.

Sun Sep 28 12:00:52 1997  Mark Mitchell  <mmitchell@usa.net>

	* cplus-dem.c (demangle_template): Add new parameter.  Handle new
	template-function mangling.
	(consume_count_with_underscores): New function.
	(demangle_signature): Handle new name-mangling scheme.

Wed Sep 24 00:31:59 1997  Felix Lee  <flee@yin.cygnus.com>

	* asprintf.c: stdarg.h when ALMOST_STDC
	* config/mh-windows (EXTRA_OFILES): add asprintf.o and
	strncasecmp.o.

Thu Aug 28 14:27:15 1997  Andrew Cagney  <cagney@b1.cygnus.com>

	* vasprintf.c (vasprintf): Allow for _BSD_VA_LIST_.

	* config.table: Add case for FreeBSD 2.1 and 2.2, needs mh-fbsd21.

	* config/mh-fbsd21 (EXTRA_OFILES): Force vasprintf.o

Wed Sep 10 12:43:10 1997  Jason Merrill  <jason@yorick.cygnus.com>

	* cplus-dem.c (demangle_fund_type): Change "complex" to "__complex".

Fri Sep  5 16:34:42 1997  Andrew Cagney  <cagney@b1.cygnus.com>

	* asprintf.c (asprintf): New file.
	* Makefile.in (CFILES): Add asprintf.c
	* functions.def: Ditto.

Thu Aug 28 18:53:34 1997  Andrew Cagney  <cagney@b1.cygnus.com>

	* argv.c (dupargv): New function, duplicate an argument vector.

Tue Aug 19 20:28:45 1997  Geoffrey Noer  <noer@cygnus.com>

	* config/mh-cygwin32: also build random.o

Tue Aug 19 17:10:56 1997  Jason Merrill  <jason@yorick.cygnus.com>

	* cplus-dem.c: Add 'extern' to prepends_underscore.

Wed Jul 30 11:42:19 1997  Per Bothner  <bothner@cygnus.com>

	* cplus-dem.c: Various changes to produce Java output when passed
	DMGL_JAVA.  Thus "::" becomes "." and "JArray<Foo>" becomes "Foo[]".
	(main): Support --java and -j flags to set DMGL_JAVA.

Tue Jul 22 19:05:23 1997  Robert Hoehne <robert.hoehne@Mathematik.TU-Chemnitz.DE>

	* config/mh-go32 (CC, AR, RANLIB): Don't define.

Tue Jul 22 17:49:54 1997  Ian Lance Taylor  <ian@cygnus.com>

	* Makefile.in (REQUIRED_OFILES): Add pexecute.o.
	(pexecute.o): New target.

	* Makefile.in (stamp-needed): New target, replacing needed-list.
	(needed-list): Just depend upon stamp-needed.
	(stamp-config): New target, replacing config.h.
	(config.h): Just depend upon stamp-config.
	(mostlyclean): Remove stamp-*.

Thu Jun 12 11:00:18 1997  Angela Marie Thomas (angela@cygnus.com)

	* Makefile.in (FLAGS_TO_PASS): pass INSTALL, INSTALL_PROGRAM and
	INSTALL_DATA for multilibbed installs

Tue Jun  3 13:21:05 1997  Doug Evans  <dje@canuck.cygnus.com>

	Tue Dec 10 09:44:57 1996  Paul Eggert  <eggert@twinsun.com>

	* choose-temp.c (choose_temp_base): Don't dump core if TMPDIR is empty.

	* choose-temp.c (try): Insist that temp dir be searchable.

	Wed Oct 23 17:36:39 1996  Doug Rupp  (rupp@gnat.com)

	* choose-temp.c (choose_temp_base): On VMS, use proper syntax
	for current directory.

	Sat Feb 15 19:03:48 1997  Geoffrey Noer  (noer@cygnus.com)

	* pexecute.c: Remove special cases for cygwin32.
	(pwait): Remove local definition of `pid'.

	Tue Nov 12 18:26:15 1996  Doug Rupp  (rupp@gnat.com)

	* pexecute.c (vfork): Supply new definition for VMS.
	(pwait): Use waitpid instead of wait for VMS.

Tue May 20 14:02:20 1997  Brendan Kehoe  <brendan@lisa.cygnus.com>

	* cplus-dem.c (do_type): Handle `J'.
	(demangle_fund_type): Print "complex" for it.

Wed Apr 30 12:15:45 1997  Jason Merrill  <jason@yorick.cygnus.com>

	* configure.in: Don't turn on multilib here.

Mon Apr 28 19:04:31 1997  Michael Snyder  <msnyder@cleaver.cygnus.com>

	* obstack.c: move _obstack_memory_used outside of ifdef.  Cannot be
	elided; needed by gdb and not present in libc.

Thu Apr 24 19:33:47 1997  Ian Lance Taylor  <ian@cygnus.com>

	* Makefile.in (clean): Remove tmpmulti.out.

Tue Apr 22 10:25:15 1997  Fred Fish  <fnf@cygnus.com>

	* floatformat.c (floatformat_ieee_double_littlebyte_bigword):
	Add new floatformat, mainly for ARM doubles.

Mon Apr 14 12:11:16 1997  Ian Lance Taylor  <ian@cygnus.com>

	* config.table: Use ${config_shell} with ${moveifchange}.  From
	Thomas Graichen <graichen@rzpd.de>.

Fri Apr  4 03:09:24 1997  Ulrich Drepper  <drepper@cygnus.com>

	* configure.in: Enable multilibing by default.
	Update multilib template to read config-ml.in.

Tue Apr  1 16:26:39 1997  Klaus Kaempf  <kkaempf@progis.de>

	* makefile.vms: Add objalloc.

Mon Mar 31 23:57:51 1997  H.J. Lu  <hjl@gnu.ai.mit.edu>

	* cplus-dem.c (demangle_it): Add prototype declaration.
	(usage, fatal): Likewise.

	* xexit.c (_xexit_cleanup): Add prototype.

	* strerror.c (init_error_tables): Declare.

Fri Mar 28 11:43:20 1997  H.J. Lu  <hjl@lucon.org>

	* functions.def: Add DEF of vasprintf, and DEFFUNC of strsignal.
	* strsignal.c: Only define strsignal if NEED_strsignal.
	* Makefile.in (REQUIRED_OFILES): Remove vasprintf.o.
	* configure.in: Add NEED_strsignal to xconfig.h.  Add vasprintf.o
	to xneeded-list.
	* config/mh-cygwin32 (HDEFINES): Add -DNEED_strsignal.
	(EXTRA_OFILES): Define to vasprintf.o.
	* config/mh-windows (HDEFINES): Add -DNEED_strsignal.
	(EXTRA_OFILES): Add vasprintf.o.
	* config/mt-vxworks5 (vxconfig.h): Define NEED_strsignal.
	(vxneeded-list): Add vasprintf.o.

Thu Mar 20 17:02:09 1997  Ian Lance Taylor  <ian@cygnus.com>

	* objalloc.c: Include <stdio.h>.

Mon Mar 17 19:23:11 1997  Ian Lance Taylor  <ian@cygnus.com>

	* objalloc.c: New file.
	* Makefile.in (CFILES): Add objalloc.c
	(REQUIRED_OFILES): Add objalloc.o.
	(objalloc.o): New target.

Sat Mar 15 18:49:41 1997  Ian Lance Taylor  <ian@cygnus.com>

	* obstack.c: Update to current FSF version.

Fri Mar 14 14:18:47 1997  Ian Lance Taylor  <ian@cygnus.com>

	* cplus-dem.c: Add prototypes for all static functions.
	(mystrstr): Make static.  Make arguments and result const.
	(cplus_match): Remove; not used.

Tue Mar 11 14:20:31 1997  Brendan Kehoe  <brendan@lisa.cygnus.com>

	* cplus-dem.c (gnu_special): Call demangled_fund_type for other
	__t* symbols.

Tue Mar 11 15:41:21 1997  H.J. Lu  <hjl@lucon.org>

	* spaces.c: Declare malloc and free properly.
	* strsignal.c (init_signal_tables): Add prototype.
	* xatexit.c (_xexit_cleanup): Add parameter declarations.

Wed Feb 19 15:43:24 1997  Brendan Kehoe  <brendan@lisa.cygnus.com>

	* Makefile.in (lneeded-list): If alloca.o is needed, xexit.o is
	also required because of xmalloc.o.

Fri Feb 14 13:43:38 1997  Ian Lance Taylor  <ian@cygnus.com>

	* strsignal.c: Unconditionally redefine sys_siglist around the
	inclusion of the system header files.

Thu Feb 13 22:01:04 1997  Klaus Kaempf  <kkaempf@progis.de>

	* makefile.vms: Remove 8 bit characters.  Update to latest
	gcc release.

Tue Feb  4 11:52:19 1997  Ian Lance Taylor  <ian@cygnus.com>

	* strsignal.c: Use NEED_sys_siglist instead of
	LOSING_SYS_SIGLIST.
	* config.table: Don't use mh-lynxos.
	* config/mh-lynxos: Remove.

Thu Jan 16 14:51:03 1997  Bob Manson  <manson@charmed.cygnus.com>

	* cplus-dem.c: Fix indenting; make identical to the copy
	in GCC.
	(do_type, case 'M'): Check for a template as well as a class.

Thu Dec 19 13:51:33 1996  Brendan Kehoe  <brendan@lisa.cygnus.com>

	* config/mt-vxworks5 (vxneeded-list): Remove sigsetmask.o, since
	vxworks 5.[0-3] all have sigsetmask in them; the one provided by
	libiberty is incorrect, as well.

Mon Dec  2 15:03:42 1996  Michael Meissner  <meissner@tiktok.cygnus.com>

	* alloca.c (alloca): When compiled with an ANSI/ISO compiler,
	alloca takes a size_t argument, not just unsigned.

Mon Nov 18 15:42:08 1996  Jason Merrill  <jason@yorick.cygnus.com>

	* cplus-dem.c: Note that this file also lives in GCC.

Mon Nov 18 15:19:00 1996  Dawn Perchik  <dawn@critters.cygnus.com>

	* alloca.c: Remove include of libiberty.h for hpux.
	* argv.c:  Replace defs from libiberty.h.
	* spaces.c: Put back externs from removed from libiberty.h.
	* vasprintf.c: Remove include of libiberty.h for hpux.

Mon Nov 18 14:08:00 1996  Dawn Perchik  <dawn@critters.cygnus.com>

	* cplus-dem.c: Checking in again; last checkin filed due to sticky tag.

Wed Nov 13 08:22:00 1996  Dawn Perchik  <dawn@critters.cygnus.com>

	* cplus-dem.c: Revert last two commits due to conflicts with
	hpux system headers.

Wed Nov 13 08:22:00 1996  Dawn Perchik  <dawn@critters.cygnus.com>

	* alloca.c, argv.c, spaces.c, strcasecmp.c, vasprintf.c, vprintf.c:
	Revert last commit due to conflicts with hpux system headers.

Wed Nov 13 10:36:50 1996  Michael Meissner  <meissner@tiktok.cygnus.com>

	* cplus-dem.c (x{m,re}alloc): Make declarations compatibile with
	libiberty.h when compiled with a standard compiler.

Tue Nov 12 16:31:00 1996  Dawn Perchik  <dawn@critters.cygnus.com>

	* alloca.c: Include libiberty.h for definition of xmalloc.
	Don't redefine NULL.
	* argv.c: Move prototypes to libiberty.h.
	* cplus-dem.c: Include libiberty.h for definition of xmalloc.
	Don't redefine NULL.
	Use casts to eliminate compiler warnings.
	* spaces.c: Remove prototypes for malloc and free which are
	already in libibrty.h.
	* strcasecmp.c: Use casts to eliminate compiler warnings.
	* vasprintf.c: Include libiberty.h for definition of malloc.
	Don't redefine NULL.
	* vprintf.c: Include stdarg.h if __STDC__.

Fri Oct 11 15:42:12 1996  Stu Grossman  (grossman@critters.cygnus.com)

	* config/mh-windows:  Add strcasecmp.o to EXTRA_OFILES.

Fri Oct 11 11:16:31 1996  Stan Shebs  <shebs@andros.cygnus.com>

	* mpw.c (mpwify_filename): Rewrite to simplify, and to handle
	upward components correctly.

Tue Oct  8 08:55:34 1996  Stu Grossman  (grossman@critters.cygnus.com)

	* config.table, config/mh-windows:  Add support for building under
	MSVC (the Microsoft build environment).

Mon Oct  7 10:50:27 1996  Ian Lance Taylor  <ian@cygnus.com>

	* fnmatch.c: Undef const if not __STDC__.

Thu Oct  3 13:46:39 1996  Ian Lance Taylor  <ian@cygnus.com>

	* fnmatch.c: New file.
	* Makefile.in (CFILES): Add fnmatch.c.
	(REQUIRED_OFILES): Add fnmatch.o.
	(fnmatch.o): New target.

Wed Sep 18 14:49:13 1996  Jason Merrill  <jason@yorick.cygnus.com>

	* cplus-dem.c (demangle_template): Fix handling of address args.
	(gnu_special): Handle type_info stuff.

Fri Sep 13 17:52:55 1996  Stan Shebs  <shebs@andros.cygnus.com>

	* mpw.c (DebugPI): Make settable from the env var DEBUG_PATHNAMES.
	(mpwify_filename): Handle "::/" case.

Thu Sep 12 13:30:40 1996  Geoffrey Noer  <noer@cygnus.com>

	* config/mh-cygwin32: new file (need -DNEED_basename and
		-DNEED_sys_siglist for native NT rebuilding)
	* config.table (*-*-cygwin32): new entry
	* choose-temp.c: bring in sync with gcc (revert Aug 17 change)

Thu Aug 29 16:48:45 1996  Michael Meissner  <meissner@tiktok.cygnus.com>

	* config.table (i[345]86-*-*): Recognize i686 for pentium pro.

Tue Aug 27 13:47:58 1996  Stan Shebs  <shebs@andros.cygnus.com>

	* pexecute.c (pexecute) [MPW]: Remove old bogus code that
	messed with arguments that included a '/', add escape chars
	to double quotes, remove const decl from arg that Mac
	compilers don't seem to like.

Sat Aug 17 04:44:27 1996  Geoffrey Noer  <noer@cygnus.com>

	* pexecute.c: Update test for win32 (&& ! cygwin32).
	* choose-temp.c: fix WIN32 preprocessor defines

Thu Aug 15 12:26:48 1996  Stan Shebs  <shebs@andros.cygnus.com>

	* mpw-make.sed: Add @DASH_C_FLAG@ and @SEGMENT_FLAG({Default})@
	to editing of default makefile rule.

Sun Aug 11 21:03:27 1996  Stu Grossman  (grossman@critters.cygnus.com)

	* alloca-norm.h:  Include <malloc.h> if _WIN32.
	* argv.c:  Include non-prototyped decls for malloc and string
	functions if ! _WIN32 or if __GNUC__.

Thu Aug  8 12:42:40 1996  Klaus Kaempf  <kkaempf@progis.de>

	* config.h-vms: New file.
	* makefile.vms: Use it.

Wed Aug  7 17:16:12 1996  Stu Grossman  (grossman@critters.cygnus.com)

	* getopt.c (_getopt_internal):  If argc is 0, just return (before
	we reference *argv and segfault).

Mon Aug  5 01:29:08 1996  Jason Merrill  <jason@yorick.cygnus.com>

	* Makefile.in (distclean): Add multilib.out.

Thu Jul 18 17:40:55 1996  Ian Lance Taylor  <ian@cygnus.com>

	* alloca-norm.h: Change #ifdef sparc to #if defined (sparc) &&
	defined (sun).  From Andrew Gierth <ANDREWG@microlise.co.uk>.

Mon Jul  1 13:40:44 1996  Ken Raeburn  <raeburn@cygnus.com>

	Tue May 28 15:29:03 1996  Pat Rankin  <rankin@eql.caltech.edu>

	* vmsbuild.com (REQUIRD_OFILES): Add choose-temp.o and xstrdup.o.

	Thu Jan 25 18:20:04 1996  Pat Rankin  <rankin@eql.caltech.edu>

	* vmsbuild.com: Changes to handle DEFFUNC(on_exit).
	(do_ofiles): Allow nonexistent source file in pass 3.
	(chk_deffunc): New routine.

Tue Jun 25 19:24:43 1996  Doug Evans  <dje@canuck.cygnus.com>

	* pexecute.c (PEXECUTE_VERBOSE): Define.
	(MPW pexecute): Check flags & PEXECUTE_VERBOSE instead of verbose_flag.

Tue Jun 25 23:11:48 1996  Jason Molenda  (crash@godzilla.cygnus.co.jp)

	* Makefile.in (docdir): Removed.

Tue Jun 25 23:01:07 1996  Jason Molenda  (crash@godzilla.cygnus.co.jp)

	* Makefile.in (oldincludedir): Removed.

Tue Jun 25 22:50:07 1996  Jason Molenda  (crash@godzilla.cygnus.co.jp)

	* Makefile.in (datadir): Set to $(prefix)/share.

Thu Jun 20 21:17:52 1996  Ian Lance Taylor  <ian@cygnus.com>

	* cplus-dem.c (demangle_arm_pt): Reindent.  Avoid endless loop by
	checking for errors from do_type.

Tue Jun 18 14:36:19 1996  Klaus Kaempf  <kkaempf@progis.de>

	* makefile.vms: New file.
	* xmalloc.c: If VMS, include <stdlib.h> and <unixlib.h> rather
	than declaring malloc, realloc, and sbrk.

Mon Jun 10 13:17:17 1996  Doug Evans  <dje@canuck.cygnus.com>

	* pexecute.c: New file.

Wed Jun  5 16:57:45 1996  Richard Henderson  <rth@tamu.edu>

	* xmalloc.c: Declare sbrk.

Sat May  4 05:08:45 1996  Peter Schauer  (pes@regent.e-technik.tu-muenchen.de)

	* alloca-norm.h:  Add SPARCworks cc compatible __builtin_alloca
	declaration.

Mon Apr 22 18:41:49 1996  Ian Lance Taylor  <ian@cygnus.com>

	* xstrerror.c: Include <stdio.h>.

Sun Apr 21 11:55:12 1996  Doug Evans  <dje@canuck.cygnus.com>

	* Makefile.in (CFILES): Add atexit.c.

Sun Apr 21 09:50:09 1996  Stephen L Moshier  (moshier@world.std.com)

	* choose-temp.c: Include sys/types.h before sys/file.h for sco3.2v5.

Wed Apr 17 11:17:55 1996  Doug Evans  <dje@canuck.cygnus.com>

	* choose-temp.c: Don't #include sys/file.h ifdef NO_SYS_FILE_H.
	#include <stdio.h>
	* config/mt-vxworks5 (HDEFINES): Define NO_SYS_FILE_H.

Tue Apr 16 11:27:16 1996  Jeffrey A Law  (law@cygnus.com)

	* Makefile.in (lneeded-list): If alloca.o is needed, so is xmalloc.o.
	Reverts Feb 8, 1995 change.

Mon Apr 15 12:53:26 1996  Doug Evans  <dje@canuck.cygnus.com>

	* choose-temp.c: New file.
	* Makefile.in (CFILES): Add choose-temp.c.
	(REQUIRED_OFILES): Add choose-temp.o.

Sat Apr 13 14:19:30 1996  Stu Grossman  (grossman@critters.cygnus.com)

	* floatformat.c (floatformat_to_double):  Don't bias exponent when
	handling zero's, denorms or NaNs.

Thu Apr 11 13:36:56 1996  Stu Grossman  (grossman@critters.cygnus.com)

	* floatformat.c (floatformat_to_double):  Fix bugs with handling
	numbers with fractions < 32 bits.

Mon Apr  8 14:48:34 1996  Ian Lance Taylor  <ian@cygnus.com>

	* config.table: Permit --enable-shared to specify a list of
	directories.

Tue Mar 19 22:02:07 1996  Jason Merrill  <jason@yorick.cygnus.com>

	* cplus-dem.c (demangle_template): Fix for non-mangled pointer
	arguments.

Fri Mar  8 17:24:18 1996  Ian Lance Taylor  <ian@cygnus.com>

	* configure.in: If srcdir is `.' and with_target_subdir is not
	`.', then set MULTISRCTOP before calling config-ml.in.

Thu Mar  7 13:37:10 1996  Stan Shebs  <shebs@andros.cygnus.com>

	* mpw.c (mpw_open): Add debugging output option.

Wed Mar  6 17:36:03 1996  Jason Merrill  <jason@yorick.cygnus.com>

	* cplus-dem.c (demangle_template): Fix for address-of-extern arguments.

Tue Feb 27 12:00:50 1996  Raymond Jou  <rjou@mexican.cygnus.com>

	* mpw.c (mpwify_filename): Change 6 to 5 in
	strncmp (unixname, "/tmp/", 5).

Tue Feb 20 10:55:53 1996  Ian Lance Taylor  <ian@cygnus.com>

	* cplus-dem.c (demangle_template): Initialize is_bool.  Correctly
	handle 0 as a pointer value parameter.

Mon Feb  5 16:41:44 1996  Ian Lance Taylor  <ian@cygnus.com>

	* Makefile.in (all): Depend upon required-list.
	(required-list): New target.
	(clean): Remove required-list.

Wed Jan 31 10:19:41 1996  Steve Chamberlain  <sac@slash.cygnus.com>

	* win32.c: Deleted.
	* config.table (i386-*-win32): Deleted.
	* config/mh-i386win32: Deleted.

Thu Jan 18 11:34:17 1996  Ian Lance Taylor  <ian@cygnus.com>

	* cplus-dem.c (cplus_demangle_opname): Change opname parameter to
	const char *.
	(cplus_mangle_opname): Change return type and opname parameter to
	const char *.  Don't cast return value.

Tue Jan 16 12:13:11 1996  Stan Shebs  <shebs@andros.cygnus.com>

	* mpw.c: Include Timer.h, in order to get m68k Microseconds trap
	definition.

Wed Jan  3 13:15:04 1996  Fred Fish  <fnf@cygnus.com>

	* obstack.c: Update copyright to 1996.
	(_obstack_memory_used): Define new function.  Called via
	obstack_memory_used macro.

Thu Dec 28 11:39:40 1995  Ian Lance Taylor  <ian@cygnus.com>

	* xstrdup.c: New file.
	* Makefile.in (CFILES): Add xstrdup.c.
	(REQUIRED_OFILES): Add xstrdup.o.
	(xstrdup.o): New target.

Mon Dec 11 18:18:52 1995  Mike Stump  <mrs@cygnus.com>

	* atexit.c: New stub to provide atexit on systems that have
	on_exit, like SunOS 4.1.x systems.
	* functions.def (on_exit, atexit): Ditto.

Mon Dec 11 15:42:14 1995  Stan Shebs  <shebs@andros.cygnus.com>

	* mpw.c (mpw_abort): Remove decl.
	(mpw_access): Move debugging printf.

Sat Dec  2 01:25:23 1995  Ian Lance Taylor  <ian@cygnus.com>

	* config.table: Consistently use ${host} rather than ${xhost} or
	${target}.
	* configure.in: Don't bother to set ${xhost} before calling
	config.table.

Tue Nov 28 14:16:57 1995  Brendan Kehoe  <brendan@lisa.cygnus.com>

	* Makefile.in (.c.o): Use test instead of the left bracket, to
	avoid problems with some versions of make.

Tue Nov 28 11:45:17 1995  Stan Shebs  <shebs@andros.cygnus.com>

	* mpw-make.sed: Fix INCDIR edit to work with Nov 14 change.

Tue Nov 21 11:26:34 1995  Fred Fish  <fnf@rtl.cygnus.com>

	* config/mh-hpux: Remove.  It was only used to define EXTRA_OFILES,
	which was set to just alloca.o, which is now automatically marked
	as needed by the autoconfiguration process.

Tue Nov 21 14:15:06 1995  Ian Lance Taylor  <ian@cygnus.com>

	* config.table: Check ${with_cross_host} rather than comparing
	${host} and ${target}.

Thu Nov 16 14:34:42 1995  Ian Lance Taylor  <ian@cygnus.com>

	* configure.in: If with_target_subdir is empty, set xhost to
	${host} rather than ${target} before calling config.table.

Tue Nov 14 01:38:30 1995  Doug Evans  <dje@canuck.cygnus.com>

	* Makefile.in (MULTITOP): Deleted.
	(MULTISRCTOP, MULTIBUILDTOP): New.
	(FLAGS_TO_PASS): Delete INCDIR.
	(INCDIR): Add $(MULTISRCTOP).
	(install_to_libdir): Add $(MULTISUBDIR).  Call $(MULTIDO).
	* configure.in: Delete call to cfg-ml-com.in.  Call config-ml.in
	instead of cfg-ml-pos.in.
	(cross-compile check): Change to test for with_target_subdir.
	(EXTRA_LINKS): Delete.

Sun Nov 12 12:13:04 1995  Stan Shebs  <shebs@andros.cygnus.com>

	* mpw-make.sed: Add getpagesize.c.o to needed-list.
	* mpw.c [USE_MW_HEADERS]: Conditionalize compiling of
	functions that are supplied by Metrowerks libraries.
	(fstat): Clean up descriptor->pointer conversion code.
	(InstallConsole, etc): Empty definitions, for when linking
	with SIOUX.

Sun Nov  5 19:25:27 1995  Per Bothner  <bothner@kalessin.cygnus.com>

	* Makefile.in (FLAGS_TO_PASS):  Also pass PICFLAGS.
	(.c.o):  Stylistic change.

Thu Nov  2 12:06:29 1995  Ian Lance Taylor  <ian@cygnus.com>

	* strtol.c, strtoul.c: Don't include <stdlib.h>.  From
	phdm@info.ucl.ac.be (Philippe De Muyter).

Wed Nov  1 11:59:36 1995  Ian Lance Taylor  <ian@cygnus.com>

	* configure.in: Correct sed call.

Mon Oct 30 13:03:45 1995  Per Bothner  <bothner@kalessin.cygnus.com>

	* configure.in:  Clean up / simplify for native.

	* configure.in:  Merge in stuff from ../xiberty/configure.in.
	* Makefile.in (CC):  Add definition (so it can be overrridden
	by ../configure).

Tue Oct 24 17:57:27 1995  Stan Shebs  <shebs@andros.cygnus.com>

	* mpw-make.sed: Leave strerror.c.o in standard list of functions.
	* mpw.c (R_OK, ENOENT, EACCESS, ENOSYS): Remove.
	(link): Remove useless definition with error return.
	(last_microseconds, warn_if_spin_delay, record_for_spin_delay):
	Use UnsignedWide type for microsecond counts.

Thu Oct 19 10:52:07 1995  Michael Meissner  <meissner@wogglebug.tiac.net>

	* memcmp.c (memcmp): Argument types are const void *, not void
	*const.

	* strncasecmp.c (strncasecmp): Include ansidecl.h/stdarg.h, not
	sys/types.h.
	* strcasecmp.c (strcasecmp): Ditto.

Tue Oct 10 11:03:24 1995  Fred Fish  <fnf@cygnus.com>

	* Makefile.in (BISON):  Remove macro.

Tue Sep 26 15:06:46 1995  Stan Shebs  <shebs@andros.cygnus.com>

	* Makefile.in (HFILES): Add default empty definition.
	* mpw-config.in (config.h): Only update if changed.
	* mpw-make.in: Remove.
	* mpw-make.sed: New file, edits Makefile.in into MPW makefile.
	* mpw.c: Remove semi-clone of strerror code.
	(sys_nerr, sys_errlist): Define here.
	(Microseconds): Only define as A-line trap if m68k Mac.

Wed Sep 20 12:53:32 1995  Ian Lance Taylor  <ian@cygnus.com>

	* Makefile.in (maintainer-clean): New synonym for distclean.

Mon Aug 28 19:47:52 1995  Per Bothner  <bothner@kalessin.cygnus.com>

	* config.table:  For host, generalize rs6000-ibm-aix*
	to *-ibm-aix* so we also include powerpc.

Tue Aug 22 03:18:05 1995  Ken Raeburn  <raeburn@kr-laptop.cygnus.com>

	Fri Jun 16 18:35:40 1995  Pat Rankin  (rankin@eql.caltech.edu)

	* xstrerror.c: New file.
	* Makefile.in, vmsbuild.com: Compile it.

Mon Jul 31 12:16:32 1995  steve chamberlain  <sac@slash.cygnus.com>

	* config.table (i386-*-win32): New.

Fri Jul 21 11:35:52 1995  Doug Evans  <dje@canuck.cygnus.com>

	* Makefile.in (MULTITOP): New variable.
	(MULTIDIRS, MULTISUBDIR, MULTIDO, MULTICLEAN): Likewise.
	(all): Add multilib support.
	(install_to_tooldir, *clean): Likewise.

Mon Jul 10 11:47:27 1995  Ken Raeburn  <raeburn@cygnus.com>

	* makefile.dos (OBJS): Add hex.o.  From DJ Delorie.

Fri Jun 30 17:28:59 1995  Pat Rankin  (rankin@eql.caltech.edu)

	* vmsbuild.com:  create "new-lib.olb", build libiberty under that
	name, and then make it become "liberty.olb" when done, so that an
	incomplete build attempt never leaves behind something which looks
	like a complete library.

Thu Jun 29 00:22:02 1995  Steve Chamberlain  <sac@slash.cygnus.com>

	* config/mh-i386pe: New file for PE hosts.
	* config.table: Understand PE hosts.

Wed Jun 28 19:13:23 1995  Jason Merrill  <jason@phydeaux.cygnus.com>

	* cplus-dem.c: Update from gcc.

	* argv.c, dummy.c: If __STDC__, #include "alloca-conf.h" after
	<stddef.h>.
	* alloca-norm.h: If __STDC__, declare alloca with its parameter.

Thu Jun 22 18:57:47 1995  Stan Shebs  <shebs@andros.cygnus.com>

	* mpw-make.in (ALL_CFLAGS): Define NEED_basename.
	* mpw.c: Only test DebugPI once whenever printing debug info.
	(mpwify_filename): If filename is /tmp/foo, change it into :_foo,
	also fix to not write on input filename buffer.
	(mpw_access): Use stat() instead of open(), works for directories
	as well as files.

Mon Jun 19 00:33:22 1995  Jason Merrill  <jason@phydeaux.cygnus.com>

	* Makefile.in: Massage broken shells that require 'else true'.

Sat Jun 17 23:21:58 1995  Fred Fish  <fnf@cygnus.com>

	* alloca-norm.h: Declare alloca as type "PTR" to match functions.def.
	Declare __builtin_alloca in the sparc case, as argv.c did.
	* argv.c: Replace inline version of alloca-norm.h at start of file with
	a #include of alloca-conf.h.  Precede it with an include of ansidecl.h
	because alloca-norm.h needs to declare alloca as "PTR".

Mon Jun 12 14:24:26 1995  Steve Chamberlain  <sac@slash.cygnus.com>

	* win32.c: New file.

Fri Jun  9 15:16:14 1995  Jason Merrill  <jason@phydeaux.cygnus.com>

	* dummy.c: #include "alloca-conf.h".

Wed Jun  7 11:46:23 1995  Jason Merrill  <jason@phydeaux.cygnus.com>

	* Makefile.in (mostlyclean): Remove stamp-picdir.
	(clean): Don't.

Mon Jun  5 18:46:06 1995  Jason Merrill  <jason@phydeaux.cygnus.com>

	* config.table (frags): Use toplevel pic frags.

	* Makefile.in (PICFLAG): New macro.
	(all): Depend on stamp-picdir.
	(needed-list): Ditto.
	(.c.o): Also build pic object.
	(stamp-picdir): New rule.
	(mostlyclean): Remove pic.
	(clean): Remove stamp-picdir.

Fri Mar 24 16:55:48 1995  Pat Rankin  (rankin@eql.caltech.edu)

	* vmsbuild.com (config.h): Add `#define NEED_basename'.

Tue May 23 10:12:46 1995  Per Bothner  <bothner@kalessin.cygnus.com>

	* clock.c, getopt.c, strtod.c, vsprintf.c:  Change from using LGPL
	to libio-style copyright.
	* getpagesize.c:  Remove FSF copyright.

Sat May 20 12:30:23 1995  Ken Raeburn  <raeburn@kr-laptop.cygnus.com>

	Added improved VMS support from Pat Rankin:

	Fri Mar 17 18:40:36 1995  Pat Rankin  (rankin@eql.caltech.edu)

	* vmsbuild.com:  new file.

	* getpagesize.c (getpagesize):  implement for VMS;
	* strerror.c (strerror, strerrno, strtoerrno):  add rudimentary
	support for EVMSERR.

Thu May 18 17:01:42 1995  Ken Raeburn  <raeburn@kr-laptop.cygnus.com>

	Wed May 10 14:28:16 1995 Richard Earnshaw (rearnsha@armltd.co.uk)

	* floatformat.c (floatformat_arm_ext): Define.

Tue May 16 13:30:59 1995  Per Bothner  <bothner@kalessin.cygnus.com>

	* basename.c, bcmp.c, getcwd.c, insque.c, rename.c, sigsetmask.c,
	strerror.c, strsignal.c:  Remove FSF copyright.
	* sigsetmask.c: #include <sys/types.h> - seems to be needed by ISC.

Mon May 15 19:53:17 1995  Per Bothner  <bothner@kalessin.cygnus.com>

	* bcopy.c, bzero.c, memcmp.c, memcpy.c, memset.c, strchr.c,
	strrchr.c, strstr.c, vfork.c:  Remove FSF Copyright, because this
	might contaminate libstdc++ with the LGPL.  (OK'd by RMS 11 Oct 94.)
	* strchr.c, strrchr.c:  Add cast to suppress const warning.

Thu May  4 14:36:42 1995  Jason Merrill  <jason@phydeaux.cygnus.com>

	* cplus-dem.c: Use const instead of CONST.  Don't include
	ansidecl.h directly.

Wed Apr 19 01:30:27 1995  Jason Merrill  <jason@phydeaux.cygnus.com>

	* cplus-dem.c: Don't include libiberty.h.  Do declare xmalloc and
	xrealloc.
	(-DMAIN): Don't rely on an externally-defined version number;
	instead, require the version number to be defined as a
	preprocessor macro.  Handle the RS/6000 leading dot.  Define
	xmalloc, xrealloc and fatal.  Don't strip a leading underscore
	if we couldn't demangle the word.

Tue Apr  4 13:03:51 1995  Stan Shebs  <shebs@andros.cygnus.com>

	(Old mpw.c change descriptions retained for informational value.)
	* mpw.c (warning_threshold): Default to .4 sec.
	(overflow_count, current_progress): New globals.
	(warn_if_spin_delay): Include current progress type,
	such as program name, in message.
	(mpw_start_progress): Set current_progress variable from arg.
	(mpw_end_progress): Report spin delays by power-of-two-size
	buckets instead of constant-size buckets.

	* mpw.c: Clean up formatting, types, returns, etc.
	(ENOSYS): Define.
	(mpw_fread, mpw_fwrite): Define.
	(sleep): Define correctly.

	* mpw.c: New code to implement cursor spinning support.
	(umask): New function.
	(mpw_fopen, mpw_fseek, stat, fstat): Call PROGRESS.

	* mpw.c (mpw_basename, mpw_mixed_basename): New functions, find
	basenames for MPW and MPW/Unix filenames.
	(mpw_special_init): New function, calls Macsbug if desired.

	* mpw.c: Add GPL notice.
	(mpwify_filename): Add more transformations.
	(mpw_fopen): Call mpwify_filename on file names.
	(rename): Remove.
	(chdir, getcwd): Add simple definitions.

	* mpw.c: Random cleanups, remove unused code bits.
	Added copy of strerror.c for gcc's use.
	(stat, fstat, _stat): New versions based on Guido van Rossum code.

	* mpw.c (mpw_fseek): Make it work correctly when doing SEEK_CUR.

	* mpw.c (stat): Remove hack definition, get from sys/stat.h.
	(fork, vfork, etc): Print error messages if called.
	(getrusage, sbrk, environ, isatty, link, utime, mkdir, rmdir,
	rename, chown): Define.

	* mpw-config.in: New file, MPW version of configure.in.
	* mpw-make.in: New file, MPW version of Makefile.in.
	* mpw.c: New file, MPW compatibility routines.

Fri Mar 24 14:10:30 1995  Jim Kingdon  (kingdon@lioth.cygnus.com)

	* basename.c: Include config.h before checking for NEED_basename.

Thu Mar 23 19:09:54 1995  Jason Merrill  <jason@phydeaux.cygnus.com>

	* functions.def: Add DEFFUNC for basename.

	* basename.c: Only define basename if NEED_basename.

Thu Mar 16 13:36:05 1995  Jason Merrill  <jason@phydeaux.cygnus.com>

	* config.table: Fix --enable-shared logic for native builds.

Mon Mar 13 11:05:11 1995  Jason Merrill  <jason@phydeaux.cygnus.com>

	* cplus-dem.c (demangle_template): Demangle bool literals properly.

Mon Mar  6 23:57:28 1995  Stu Grossman  (grossman@cygnus.com)

	* strtol.c strtoul.c:  Replace these with less buggy versions from
	NetBSD.  (strtoul in particular couldn't handle base 16.)

Wed Mar  1 15:59:01 1995  Ian Lance Taylor  <ian@cygnus.com>

	* config/mt-vxworks5 (HDEFINES): Define NO_SYS_PARAM_H.

	* clock.c: If NO_SYS_PARAM_H is defined, don't include
	<sys/param.h>.
	* getcwd.c, getpagesize.c, getruntime.c: Likewise.

Fri Feb 17 15:40:55 1995  Ian Lance Taylor  <ian@cygnus.com>

	* getruntime.c (get_run_time): Don't assume that CLOCKS_PER_SEC is
	a number; ANSI appears to permit any expression, including a
	function call.

	* config.table (*-*-vxworks5*): Use mt-vxworks5 when configuring
	xiberty.
	* config/mt-vxworks5: New file.

Thu Feb  9 14:19:45 1995  Ian Lance Taylor  <ian@cygnus.com>

	* basename.c (basename): Change argument to be const.

Wed Feb  8 18:06:52 1995  Jason Merrill  <jason@phydeaux.cygnus.com>

	* Makefile.in (lneeded-list): Don't worry about xmalloc.

Sun Jan 15 00:40:36 1995  Jeff Law  (law@snake.cs.utah.edu)

	* Makefile.in (distclean): Delete xhost-mkfrag.

Thu Jan 12 16:54:18 1995  Jason Merrill  <jason@phydeaux.cygnus.com>

	* Makefile.in (lneeded-list): If alloca.o is needed, so is xmalloc.o.

Wed Jan 11 22:39:56 1995  Ken Raeburn  <raeburn@cujo.cygnus.com>

	* hex.c: New file.
	* Makefile.in (REQUIRED_OFILES, CFILES): List it.
	(hex.o): Add dependencies.

	* cplus-dem.c (demangle_prefix): For GNU style constructor and
	destructor names, try demangling the remainder of the string.

Wed Dec 28 00:49:15 1994  Ian Lance Taylor  <ian@tweedledumb.cygnus.com>

	* vasprintf.c (int_vasprintf): New static function.
	(vasprintf): Use int_vasprintf.  Removes assumption that va_list
	is assignment compatible.

Sat Nov  5 19:29:12 1994  Jason Merrill  (jason@phydeaux.cygnus.com)

	* Makefile.in (LIBCFLAGS): New variable.
	(FLAGS_TO_PASS): Pass it.
	(.c.o): Use it.

Thu Nov  3 19:09:47 1994  Ken Raeburn  <raeburn@cujo.cygnus.com>

	* getopt.c, getopt1.c: Do compile these functions under Linux,
	since many native versions are based on glibc but are buggy.

Mon Oct 24 15:16:46 1994  Per Bothner  <bothner@kalessin.cygnus.com>

	* vasprintf.c:  Make 'format' arg be const, to avoid a mismatch
	with prototype in GNU libc.  Support stdarg.h as well as varargs.h.

Tue Oct 11 17:48:27 1994  Jason Merrill  (jason@phydeaux.cygnus.com)

	* Makefile.in (REQUIRED_OFILES): Add vasprintf.o.
	* functions.def: Remove vasprintf.

Wed Sep 14 17:04:55 1994  Ian Lance Taylor  (ian@sanguine.cygnus.com)

	* xmalloc.c (first_break): New static variable.
	(xmalloc_set_program_name): Record sbrk (0) in first_break.
	(xmalloc): If memory allocation fails, try to report how much
	memory was allocated by the program up to this point.
	(xrealloc): Likewise.

Sun Sep 04 17:58:10 1994  Richard Earnshaw (rwe@pegasus.esprit.ec.org)

	* Makefile.in (ERRORS_CC): New variable, defaulted to $(CC).  Use it
	when linking dummy.
	* config.table: Add host RISCiX Makefile frag.
	* config/mh-riscix: New file.

Thu Aug 25 17:29:44 1994  Ian Lance Taylor  (ian@sanguine.cygnus.com)

	* Makefile.in (FLAGS_TO_PASS): Define.
	($(RULE1)): Use $(FLAGS_TO_PASS).

Wed Aug 24 17:08:47 1994  Ian Lance Taylor  (ian@sanguine.cygnus.com)

	* vasprintf.c: Include <string.h>.
	(vasprintf): Add casts to void for va_arg to avoid gcc warnings.
	* xatexit.c: Declare malloc.

Fri Aug 19 15:29:12 1994  Kung Hsu  (kung@mexican.cygnus.com)

	* cplus-dem.c (demangle_args): Fix a bug in previous patch (the
	one below).

Thu Aug 18 14:37:14 1994  Kung Hsu  (kung@mexican.cygnus.com)

	* cplus-dem.c (demangle args): Handle ARM repeat encoding where
	the type index is greater than 9.

Wed Aug 17 16:13:49 1994  Kung Hsu  (kung@mexican.cygnus.com)

	* cplus-dem.c (demangle_qualified): accept optional '_' between
	qualified name. This is baecause the template name may end with
	numeric and can mixed up with the length of next qualified name.

Wed Aug  3 05:52:14 1994  D. V. Henkel-Wallace  (gumby@cygnus.com)

	* config/mt-sunos4: Use our standard location for cross-includes
	and cross-libs when the target is also a "host" environment (ie no
	newlib; includes and such don't belong to us).  This is specific
	to the Cygnus Support environment.

Tue Aug  2 15:25:12 1994  Kung Hsu  (kung@mexican.cygnus.com)

	* cplus-dem.c (demangle_template): demangle as xxx<'Q'> not
	xxx<ch=81>.

Mon Aug  1 17:02:48 1994  Kung Hsu  (kung@mexican.cygnus.com)

	* cplus-dem.c (main): flush stdout to make pipe work.

Sat Jul 16 12:56:32 1994  Stan Shebs  (shebs@andros.cygnus.com)

	* config.table (*-*-cxux7*):  Recognize.
	* floatformat.c (floatformat_m88110_ext) [HARRIS_FLOAT_FORMAT]:
	Harris-specific float format.
	* config/mh-cxux7: New file.

Wed Jun 29 00:26:17 1994  Peter Schauer  (pes@regent.e-technik.tu-muenchen.de)

	* cplus-dem.c (demangle_template):  Make sure that the result of
	consume_count doesn't index beyond the end of the string.

Mon Jun 20 23:54:37 1994  Peter Schauer  (pes@regent.e-technik.tu-muenchen.de)

	* cplus-dem.c (gnu_special):  Handle vtable mangling of gcc-2.4.5 and
	earlier. Improve test for new vtable mangling. Change output back
	to `virtual table'.

Mon Jun 20 11:37:30 1994  Ian Lance Taylor  (ian@sanguine.cygnus.com)

	* obstack.c: Always compile this code, even if using the GNU
	library.  Avoids problems with relatively recent binary
	incompatibility.

Thu Jun 16 17:54:01 1994  Ian Lance Taylor  (ian@tweedledumb.cygnus.com)

	* cplus-dem.c: Include libiberty.h.
	(xmalloc, xrealloc, free): Don't declare.
	(strstr): Don't declare parameters.
	(xmalloc, xrealloc): Don't define.
	(long_options): Add no-strip-underscores.
	(main): Call xmalloc_set_program_name.  Pass n in short options to
	getopt_long.  Handle option 'n' to not strip underscores.
	(usage): Mention -n and --no-strip-underscores.

Sun Jun 12 01:37:09 1994  Jason Merrill  (jason@deneb.cygnus.com)

	* cplus-dem.c (demangle_template): Separate consecutive >'s with a
	space.
	(gnu_special): Demangle template and qualified names in a vtable name.

Fri May 27 12:27:52 1994  Ken Raeburn  (raeburn@cujo.cygnus.com)

	From gas-2.3 and binutils-2.4 net releases:

	Wed May 11 22:32:00 1994  DJ Delorie (dj@ctron.com)

	* makefile.dos: [new] Makefile for dos/go32
	* configure.bat: update for latest files
	* msdos.c: remove some functions now in libc.a

Fri May 20 18:53:32 1994  Per Bothner  (bothner@kalessin.cygnus.com)

	* cplus-dem.c (gnu_special):  Recognize thunks, as well as
	the new naming style for vtables (when -fvtable-thunks).

Wed May 18 13:34:06 1994  Ian Lance Taylor  (ian@tweedledumb.cygnus.com)

	* Makefile.in (XTRAFLAGS): Don't define.
	(.c.o, dummy.o): Don't use XTRAFLAGS.
	($(RULE1)): Don't pass XTRAFLAGS down in recursive call.

Fri May 13 16:02:12 1994  Jim Kingdon  (kingdon@lioth.cygnus.com)

	* vasprintf.c: New file.
	* Makefile.in, functions.def: Add it.

Fri May 13 16:20:28 1994  Jason Merrill  (jason@deneb.cygnus.com)

	* cplus-dem.c (demangle_fund_type): Grok bool.

Fri May  6 14:44:21 1994  Steve Chamberlain  (sac@cygnus.com)

	* config.table: Add go32
	* config/mh-go32: New template.

Fri May  6 11:01:59 1994  D. V. Henkel-Wallace  (gumby@rtl.cygnus.com)

	* config.table, config/mt-sunos4: config for when sun4 is cross target.

Mon Apr 11 00:54:33 1994  Richard Stallman  (rms@mole.gnu.ai.mit.edu)

	* getopt.c [not __GNU_LIBRARY__] [__GCC__] [not __STDC__]:
	Declare strlen to return int.  Don't include stddef.h.

Fri Apr  1 00:38:17 1994  Jim Wilson  (wilson@mole.gnu.ai.mit.edu)

	* getopt.c: Delete use of IN_GCC to control whether
	stddef.h or gstddef.h is included.

Thu Apr 14 14:00:56 1994  Kung Hsu  (kung@mexican.cygnus.com)

	* cplus-dem.c (demangle_signature): Fix a bug in template function
	type numbering.

Wed Apr 13 17:23:03 1994  Kung Hsu  (kung@mexican.cygnus.com)

	* cplus-dem.c (demangle_signature): Fix template function with arm
	style argument type number, Tn.

Wed Apr 13 17:11:15 1994  Jason Merrill  (jason@deneb.cygnus.com)

	* cplus-dem.c (optable): Add new[] and delete[].

Fri Apr  8 11:21:42 1994  Jim Kingdon  (kingdon@deneb.cygnus.com)

	* argv.c (buildargv): Don't produce empty argument just because
	there is trailing whitespace.

Wed Apr  6 11:42:14 1994  Kung Hsu  (kung@mexican.cygnus.com)

	* cplus-dem.c (demangle_template): fix 'Q' qualified name bug.
	Handle 'p' same as 'P'.
	* cplus-dem.c (do_type): Handle 'p' same as 'P'.

Sat Mar 26 12:00:13 1994  Peter Schauer  (pes@regent.e-technik.tu-muenchen.de)

	* floatformat.c (get_field, put_field):  Fix off by one error in
	little endian case.

Thu Mar 24 10:40:19 1994  Jim Kingdon  (kingdon@lioth.cygnus.com)

	* floatformat.c (floatformat_from_double): Pass unsigned char *,
	not char *, to put_field.

Fri Mar 18 12:34:33 1994  Per Bothner  (bothner@kalessin.cygnus.com)

	* memmove.c:  Re-wrote;  placed in public domain.

Wed Mar 16 10:33:07 1994  Jim Kingdon  (kingdon@lioth.cygnus.com)

	* cplus-dem.c (demangle_prefix): If ARM demangling, don't treat
	__Q* as a constructor.

Mon Mar 14 12:26:02 1994  Ian Lance Taylor  (ian@cygnus.com)

	* ieee-float.c: Removed; no longer used.
	* Makefile.in: Changed accordingly.

Mon Mar  7 12:28:17 1994  Ian Lance Taylor  (ian@tweedledumb.cygnus.com)

	* floatformat.c (get_field): Removed unused local variable i.
	(put_field): Removed unused local variable i.

Sun Feb 27 21:50:11 1994  Jim Kingdon  (kingdon@deneb.cygnus.com)

	* floatformat.c: New file, intended to replace ieee-float.c.
	* Makefile.in: Change accordingly.

Thu Feb 24 11:51:12 1994  David J. Mackenzie  (djm@rtl.cygnus.com)

	* getopt.c: Remove #ifdef GETOPT_COMPAT and #if 0 code.
	 (_getopt_initialize): New function, broken out of _getopt_internal.
	 (_getopt_internal):
	 If long_only and the ARGV-element has the form "-f", where f is
	 a valid short option, don't consider it an abbreviated form of
	 a long option that starts with f.  Otherwise there would be no
	 way to give the -f short option.

Thu Feb 10 14:44:16 1994  Richard Stallman  (rms@mole.gnu.ai.mit.edu)

	* getopt.c [not __GNU_LIBRARY__] [__GNUC__] [not IN_GCC]:
	Test just __STDC__, not emacs.

Wed Feb  9 00:14:00 1994  Richard Stallman  (rms@mole.gnu.ai.mit.edu)

	* getopt.c [not __GNU_LIBRARY__] [__GNUC__] [not IN_GCC]
	[emacs] [not __STDC__]: Don't include stddef.h.  Don't declare strlen.

Fri Dec 24 19:43:00 1993  Noah Friedman  (friedman@nutrimat.gnu.ai.mit.edu)

	* getopt.c (_NO_PROTO): Define before config.h is included.

Mon Sep 20 15:59:03 1993  Roland McGrath  (roland@churchy.gnu.ai.mit.edu)

	* getopt.c, getopt1.c [emacs || CONFIG_BROKETS]: Include
	<config.h> only under these, else "config.h".

Thu Aug 12 18:16:49 1993  Roland McGrath  (roland@churchy.gnu.ai.mit.edu)

	* getopt.c, getopt1.c [HAVE_CONFIG_H]: Include
	<config.h> instead of "config.h".

Sun Feb 20 17:17:01 1994  Ian Lance Taylor  (ian@lisa.cygnus.com)

	* concat.c: Check ANSI_PROTOTYPES rather than __STDC__ to decide
	whether to use prototypes or not.
	* strerror.c (const): Never undefine; let ansidecl.h handle it.
	* strsignal.c (const): Likewise.

Thu Feb 17 13:27:35 1994  Ian Lance Taylor  (ian@tweedledumb.cygnus.com)

	* xatexit.c (_xexit_cleanup): Declare as extern; don't initialize.
	Merging common and initialized variables need not be supported by
	ANSI C compilers.
	(xatexit): Initialize _xexit_cleanup if not already set.
	* xexit.c: Comment fix.

Wed Feb 16 01:15:36 1994  Ian Lance Taylor  (ian@tweedledumb.cygnus.com)

	* xmalloc.c: Don't declare xexit; it's declared in libiberty.h.
	(xrealloc): If oldmem is NULL, allocate with malloc, rather than
	assuming that realloc works correctly.

Tue Feb 15 09:26:16 1994  Peter Schauer  (pes@regent.e-technik.tu-muenchen.de)

	* concat.c, ieee-float.c:  Replace inclusion of <string.h>
	with explicit function declarations, as recommended by Ian Taylor.

Sat Feb 12 10:31:11 1994  David J. Mackenzie  (djm@rtl.cygnus.com)

	* xmalloc.c (xmalloc, xrealloc): Use PTR and size_t throughout.
	(malloc, realloc): Declare.

Thu Feb 10 17:08:19 1994  Ian Lance Taylor  (ian@tweedledumb.cygnus.com)

	* argv.c, basename.c: Include ansidecl.h and libiberty.h.
	* concat.c, fdmatch.c, getruntime.c, spaces.c: Likewise.
	* strerror.c, strsignal.c, xatexit.c, xexit.c: Likewise.
	* xmalloc.c: Likewise.
	* concat.c: Don't declare xmalloc.  If __STDC__, use <stdarg.h>
	macros, not <varargs.h> macros.
	* spaces.c (spaces): Make return type const.  Don't crash if
	malloc returns NULL.
	* strerror.c (struct error_info): Make name and msg fields const.
	(error_names): Make const.
	(strerrno): Make const.
	(strtoerrno): Make argument const.
	* strsignal.c (struct signal_info): Make name and msg fields
	const.
	(signal_names, sys_siglist): Make const.
	(strsignal, strsigno): Make const.
	(strtosigno): Make argument const.
	* xatexit.c: Declare parameter types.
	* xmalloc.c (name): Make const.
	(xmalloc_set_program_name): Make argument const.
	* Makefile.in (INCDIR): Define.
	(.c.o): Use $(INCDIR).
	(dummy.o): Likewise.
	(argv.o, basename.o): New targets; depend on libiberty.h.
	(concat.o, fdmatch.o, getruntime.o, spaces.o): Likewise.
	(strerror.o, strsignal.o, xatexit.o, xexit.o): Likewise.
	(xmalloc.o): Likewise.
	(cplus-dem.o): New target; depend on demangle.h.
	(getopt.o, getopt1.o): New targets; depend on getopt.h.
	(ieee-float.o): New target; depend on ieee-float.h.
	(obstack.o): New target; depend on obstack.h.

Tue Feb  8 05:29:08 1994  David J. Mackenzie  (djm@thepub.cygnus.com)

	Handle obstack_chunk_alloc returning NULL.  This allows
	obstacks to be used by libraries, without forcing them
	to call exit or longjmp.
	* obstack.c (_obstack_begin, _obstack_begin_1, _obstack_newchunk):
	If CALL_CHUNKFUN returns NULL, set alloc_failed, else clear it.
	(_obstack_begin, _obstack_begin_1): Return 1 if successful, 0 if not.

Tue Feb  8 00:32:28 1994  Peter Schauer  (pes@regent.e-technik.tu-muenchen.de)

	* concat.c, ieee-float.c:  Include <string.h>.

Sun Feb  6 21:28:46 1994  David J. Mackenzie  (djm@thepub.cygnus.com)

	* xmalloc.c (xmalloc_set_program_name): New function.
	(xmalloc, xrealloc): Include the name in the error message, if set.

	* Replace atexit.c with xatexit.c.
	* Makefile.in (CFILES), functions.def: Change references.

Sat Feb  5 14:02:32 1994  Stan Shebs  (shebs@andros.cygnus.com)

	* getruntime.c (get_run_time): Use getrusage or times if
	HAVE_GETRUSAGE or HAVE_TIMES are defined.

Fri Feb  4 15:49:38 1994  David J. Mackenzie  (djm@thepub.cygnus.com)

	* atexit.c: New file.
	* Makefile.in (CFILES), functions.def: Add it.
	* xexit.c: New file.
	* Makefile.in (CFILES, REQUIRED_OFILES): Add it.
	* xmalloc.c (xmalloc, xrealloc): Call xexit instead of exit.
	Change request for 0 bytes into request for 1 byte.

Wed Feb  2 11:36:49 1994  Ian Lance Taylor  (ian@tweedledumb.cygnus.com)

	* xmalloc.c (xmalloc, xrealloc): Print size using %lu, and cast to
	unsigned long, to avoid warnings.

Fri Jan 28 17:49:06 1994  Ken Raeburn  (raeburn@cujo.cygnus.com)

	* dummy.c: Don't include time.h ever; always define clock_t as
	"unsigned long".  Until gcc/fixincludes ensures that clock_t
	exists, __STDC__ isn't a sufficient test.  And if clock() doesn't
	exist, clock_t probably doesn't either.

Mon Jan 24 11:52:31 1994  Stan Shebs  (shebs@andros.cygnus.com)

	* clock.c, getruntime.c: New files.
	* Makefile.in: Add to file lists.
	* functions.def (clock): Add to list.
	* dummy.c (time.h): Add if __STDC__.
	(clock_t): #define as "unsigned long" if not __STDC__.

Tue Jan 11 11:27:44 1994  Ian Lance Taylor  (ian@tweedledumb.cygnus.com)

	* strtod.c: Declare atof.  From edler@jan.ultra.nyu.edu (Jan
	Edler).

Tue Dec 28 14:17:30 1993  Ian Lance Taylor  (ian@tweedledumb.cygnus.com)

	* Makefile.in (errors): Use CFLAGS as well as LDFLAGS when
	linking.

Fri Dec 17 12:26:07 1993  Kung Hsu  (kung@cirdan.cygnus.com)

	* cplus-dem.c (demangle_arm_pt): New function.  Common code
	for ARM template demangling.
	* cplus-dem.c (demangle_class_name): Use demangle_arm_pt.
	* cplus-dem.c (demangle_prefix): Likewise.

Tue Nov 30 15:47:48 1993  Jason Merrill  (jason@deneb.cygnus.com)

	* cplus-dem.c (cplus_demangle_opname): Add CONST to please gcc.

Sat Nov 27 11:05:50 1993  Fred Fish  (fnf@cygnus.com)

	Merge changes from tom@basil.icce.rug.nl (Tom R.Hageman)
	* strerror.c, strsignal.c:  As a small space optimization, don't
	include messages when they aren't actually used.

	Merge changes from takefive.co.at!joe (Josef Leherbauer)
	* cplus-dem.c (demangle_prefix, demangle_function_name,
	cplus_demangle_opname):  Fixes for systems where cplus_marker
	is something other than '$'.

Fri Nov 26 13:51:11 1993  Per Bothner  (bothner@kalessin.cygnus.com)

	* waitpid.c:  Simple-minded approcimation to waitpid
	using vanilla wait.
	* functions.def, Makefile.in:  Update accordingly,

Thu Nov 18 18:01:15 1993  Kung Hsu  (kung@cirdan.cygnus.com)

	* cplus-dem.c(demangle_template): fix bug template instantiation
	with value of user defined type.

Wed Nov 17 18:30:21 1993  Kung Hsu  (kung@cirdan.cygnus.com)

	* cplus-dem.c(cplus_demangle_opname): add the subject new function
	to support unified search of operator in class.

Wed Nov 10 09:47:22 1993  Jim Kingdon  (kingdon@lioth.cygnus.com)

	gcc -Wall lint:
	* strtoul.c (strtoul): use "(digit = *s) != '\0'" not just
	"digit = *s" as condition in while loop.

Tue Nov  9 15:52:22 1993  Mark Eichin  (eichin@cygnus.com)

	* Makefile.in: pass SHELL to recursive make

Thu Nov  4 12:09:26 1993  Per Bothner  (bothner@kalessin.cygnus.com)

	* vfprintf.c, vprintf.c, vsprintf.c:  Make format arg
	be (const char*), for ANSI (and gcc w/fixproto) consistency.

Thu Nov  4 08:29:04 1993  Jim Kingdon  (kingdon@lioth.cygnus.com)

	* config.table: Make *-*-hiux* use mh-hpux.

Fri Oct 22 07:53:15 1993  Jim Kingdon  (kingdon@lioth.cygnus.com)

	* config.table: Add * to end of all OS names.

Tue Oct 19 17:12:01 1993  david d `zoo' zuhn  (zoo@rtl.cygnus.com)

	* Makefile.in (lneeded-list): ensure that object file names are
	  not duplicated, as multiple instances of the same object file in
	  a library causes problems on some machines

Mon Oct 18 21:59:28 1993  Jim Kingdon  (kingdon@lioth.cygnus.com)

	* strcasecmp.c, strncasecmp.c: Change u_char to unsigned char.

Fri Oct 15 22:17:11 1993  david d `zoo' zuhn  (zoo@rtl.cygnus.com)

	* strncasecmp.c: new file, implements strncasecmp
	* strcasecmp.c: new file, implement strcasecmp

	* Makefile.in (CFILES): list these two new source files

	* functions.def: add strcasecmp and strncasecmp entries

Fri Oct 15 14:53:05 1993  Ian Lance Taylor  (ian@tweedledumb.cygnus.com)

	* strtoul.c (strtoul), strtol.c (strtol): Handle overflow
	according to ANSI C.

Thu Oct 14 16:34:19 1993  Kung Hsu  (kung@cirdan.cygnus.com)

	* cplus-dem.c: add support of ARM global constructor/destructor,
	and 'G' for passing record or union in parameter.

Wed Oct 13 13:36:19 1993  Jim Kingdon  (kingdon@lioth.cygnus.com)

	* Makefile.in: Fix comment to clarify that stuff in REQUIRED_OFILES
	should not be in functions.def.

Wed Oct 13 13:13:38 1993  Ian Lance Taylor  (ian@tweedledumb.cygnus.com)

	* functions.def: Removed xmalloc.  Stuff in REQUIRED_OFILES should
	not be in functions.def.

Mon Oct  4 18:26:39 1993  Kung Hsu  (kung@cirdan.cygnus.com)

	* cplus-dem.c: change globl constructor/destructor to proper name

Tue Sep 28 18:11:07 1993  Kung Hsu  (kung@cirdan.cygnus.com)

	* cplus-dem.c: fix bug in constructor/destructor

Tue Sep 28 16:20:49 1993  Kung Hsu  (kung@cirdan.cygnus.com)

	* cplus-dem.c: support both old and new _vt$... vtbl mangled names

Fri Sep 24 19:07:16 1993  Jason Merrill  (jason@deneb.cygnus.com)

	* cplus-dem.c: Fix demangle_template prototype

Fri Sep 24 17:32:55 1993  Kung Hsu  (kung@cirdan.cygnus.com)

	* cplus-dem.c: fix template demangling
	* cplus-dem.c: fix const type demangling
	* cplus-dem.c: fix constructor/destructor, virtual table,
	qualifier, global constructor/destructor demangling

Wed Sep  1 23:13:11 1993  Jim Kingdon  (kingdon@lioth.cygnus.com)

	* strsignal.c, strerror.c: Use fully-bracketed initializer to
	keep gcc -Wall happy.

Fri Aug 27 10:30:09 1993  Jason Merrill  (jason@deneb.cygnus.com)

	* cplus-dem.c (do_type): Add CONSTS to make gcc happy with last
	patch.

Fri Aug 27 11:24:54 1993  Jim Kingdon  (kingdon@lioth.cygnus.com)

	Patch from Paul Flinders:
	* cplus-dem.c (do_type): Deal with arrays.

Tue Aug 24 14:23:50 1993  Jim Kingdon  (kingdon@lioth.cygnus.com)

	* cplus-dem.c (demangle_qualified: Deal with GNU format for more
	than 9 classes.

Wed Aug 18 19:50:29 1993  Jason Merrill  (jason@deneb.cygnus.com)

	* Makefile.in (dummy.o): Redirect to /dev/null to avoid "variable
	not initialized" warnings under HP/UX

Sun Aug 15 20:42:40 1993  Jim Kingdon  (kingdon@lioth.cygnus.com)

	* strerror.c: Move include of stdio.h after sys_errlist #define.
	Also remove NULL definition (stdio.h always defines NULL, so it
	never did anything but clutter up the code).

Sat Aug 14 14:21:49 1993  david d `zoo' zuhn  (zoo@rtl.cygnus.com)

	* Makefile.in, functions.def: handle xmalloc.c

	* xmalloc.c: provide xmalloc and xrealloc functions

Thu Aug 12 17:38:57 1993  David J. Mackenzie  (djm@thepub.cygnus.com)

	* cplus-dem.c: Fix a comment.

Sat Aug  7 13:56:35 1993  David J. Mackenzie  (djm@thepub.cygnus.com)

	* getopt1.c: Declare const the way getopt.c does.

Fri Aug  6 17:03:13 1993  David J. Mackenzie  (djm@thepub.cygnus.com)

	* obstack.c, alloca.c: Update from FSF.
	* getopt.c, getopt1.c: Update to current FSF version, which
	doesn't use alloca.

Tue Jul 27 14:03:57 1993  Brendan Kehoe  (brendan@lisa.cygnus.com)

	* Makefile.in (demangle): Add the target with a message saying
	where demangle went.

Mon Jul 26 15:49:54 1993  Jim Kingdon  (kingdon@lioth.cygnus.com)

	* Makefile.in: Remove obsolete `demangle' target.

Thu Jul 22 08:31:01 1993  Fred Fish  (fnf@deneb.cygnus.com)

	* cplus-dem.c (arm_special):  Apply patch from arg@lucid.com to
	avoid infinite loop on vtbl symbols with disambiguating "junk"
	tacked on the end.

Mon Jul 19 14:10:37 1993  david d `zoo' zuhn  (zoo@rtl.cygnus.com)

	* strsignal.c: work around some systems losing definitions of
	sys_siglist

	* config/mh-lynxos: this system has a losing definition of
	sys_siglist

	* config.table: use mh-lynxos for *-*-lynxos

Mon Jul 19 17:08:52 1993  Ken Raeburn  (raeburn@rtl.cygnus.com)

	* config.table: Add support for HPPA BSD hosts.

	* config/mh-hpbsd: New file.

Mon Jul 12 18:00:40 1993  K. Richard Pixley  (rich@cygnus.com)

	* Makefile.in (TAGS): make work when srcdir != objdir.

Sun Jun 27 15:35:31 1993  David J. Mackenzie  (djm@thepub.cygnus.com)

	* cplus-dem.c (main): Add long options, including --help and
	--version.
	(usage): New function from code in main.

Tue Jun 22 11:37:38 1993  Per Bothner  (bothner@deneb.cygnus.com)

	* config.table:  New shell scipt, sourced by both ./configure,in
	and ../xiberty/configure.in, to avoid maintainance lossages.
	* configure.in and ../xiberty/configure.in:  Use config.table.

	* configure.in: Don't use mh-aix for AIX 3.2, only for 3.1.
	* configure.in: Map *-*-irix* (except irix4) to mh-sysv.
	* ../xiberty/configure.in:  Update from ./configure.in.

Tue Jun 15 17:05:31 1993  david d `zoo' zuhn  (zoo at cirdan.cygnus.com)

	* Makefile.in: remove parentdir support

Wed May 26 12:59:09 1993  Peter Schauer  (pes@regent.e-technik.tu-muenchen.de)

	* cplus-dem.c (xrealloc):  Match definition with prototype.

Tue May 25 14:27:51 1993  Peter Schauer  (pes@regent.e-technik.tu-muenchen.de)

	* cplus-dem.c (demangle_prefix):  Demangle cfront
	local variables as an extension to ARM demangling.

Fri May 21 09:53:57 1993  Jim Kingdon  (kingdon@lioth.cygnus.com)

	* ieee-float.c: Don't require pointers to double to be aligned.

Tue May 18 17:12:10 1993  Fred Fish  (fnf@cygnus.com)

	(merge changes from dlong@cse.ucsc.edu)
	* cplus-dem.c (consume_count):  Simplify.
	* cplus-dem.c (arm_pt, demangle_class_name):  New functions.
	* cplus-dem.c (various):  Calls to arm_pt, demangle_class_name.

	* cplus-dem.c (xmalloc, xrealloc, strstr):  Make extern decls into
	full prototypes.
	* cplus-dem.c (free):  Add prototype.
	* cplus-dem.c (optable):  Fully bracketize initializer.

Fri May 14 17:13:05 1993  Per Bothner  (bothner@cygnus.com)

	* cplus-dem.c:  Whether initial underscores are stripped
	depends on the external variable prepends_underscore
	(which is generated by the binutils Makefile).

Fri May 14 07:32:20 1993  Ken Raeburn  (raeburn@deneb.cygnus.com)

	* cplus-dem.c (mop_up, arm_special): Remove some unused variables.

Tue May  4 20:31:59 1993  Fred Fish  (fnf@cygnus.com)

	* cplus-dem.c (consume_count):  Return zero if arg does not
	start with digit, and don't consume any input.

Tue May  4 08:10:28 1993  Jim Kingdon  (kingdon@cygnus.com)

	* Makefile.in (demangle): Use ${srcdir} not $^.

	* strtod.c: New file, needed at least for BSD 4.3.

Sun May  2 11:30:42 1993  Fred Fish  (fnf@cygnus.com)

	* strsignal.c (sys_siglist):  For ANSI compilations, type is
	"const char *const".  Also remove conditionalization on __STDC__
	since const is defined away for non-ANSI.

Wed Apr 28 19:29:55 1993  Ken Raeburn  (raeburn@deneb.cygnus.com)

	* configure.in: Recognize *-*-hpux.
	* config/mh-hpux: New file.

Tue Apr 27 15:22:19 1993  Per Bothner  (bothner@cygnus.com)

	* tmpnam.c:  Added ANSI tmpnam() function.
	* functions.def, Makefile.in:  Update accordingly.

Tue Apr 27 13:38:38 1993  Peter Schauer  (pes@regent.e-technik.tu-muenchen.de)

	* cplus-dem.c (demangle_function_name): Get the demangling of
	stop__1A right.

Fri Apr 16 23:48:24 1993  Jim Kingdon  (kingdon at calvin)

	* cplus-dem.c: Declare strstr return type.

Fri Mar 26 12:01:26 1993  Jim Kingdon  (kingdon@cygnus.com)

	* strsignal.c: Add some AIX signals.

Thu Mar 25 15:17:23 1993  Ian Lance Taylor  (ian@cygnus.com)

	* Makefile.in (MAKEOVERRIDES): Define to be empty.

Wed Mar 24 01:59:25 1993  david d `zoo' zuhn  (zoo at poseidon.cygnus.com)

	* Makefile.in: add installcheck & dvi targets

Thu Mar 18 14:05:44 1993  Per Bothner  (bothner@rtl.cygnus.com)

	* ieee-float.c:  New file, moved from ../gdb (since it is
	needed by ../opcode/m68k-dis.c).

Tue Mar  2 17:47:31 1993  Fred Fish  (fnf@cygnus.com)

	* cplus-dem.c:  Replace all references to cfront with ARM.

Fri Feb 26 00:17:07 1993  Per Bothner  (bothner@rtl.cygnus.com)

	* cplus-dem.c:  Fix main program (when compiled with -DMAIN)
	to be more useful as a filter.

Sat Feb 20 21:41:39 1993  Brendan Kehoe  (brendan@lisa.cygnus.com)

	* Makefile.in (install_to_libdir, install_to_tooldir): Go into the
	destination directory before running $(RANLIB), in case that
	program tries to create a file in the current directory as part of
	its work.

Thu Feb 18 23:00:19 1993  John Gilmore  (gnu@cygnus.com)

	* strsignal.c (sys_siglist):  Remove yet another *%^&%&$# "const"
	because BSD 4.4 lacks one.  Isn't this fun?

Thu Feb 18 11:24:25 1993  Fred Fish  (fnf@cygnus.com)

	* cplus-dem.c (demangle_signature):  Set func_done after
	demangling a template.
	* cplus-dem.c (demangle_template):  Fix several small bugs
	in demangling GNU style templates.
	* cplus-dem.c (demangle_prefix):  Fix for templates in GNU
	style constructors.
	* cplus-dem.c (gnu_special):  Fix for templates in GNU style
	static data members.

Tue Feb 16 17:28:35 1993  Fred Fish  (fnf@cygnus.com)

	* cplus-dem.c (demangle_signature):  Modify to include type
	modifiers like static and const in remembered types.

Thu Feb 11 22:20:47 1993  Fred Fish  (fnf@cygnus.com)

	* cplus-dem.c (demangled_qualified):  Add new parameter that tells
	whether to prepend or append the qualifiers.
	* cplus-dem.c (string_prepends):  Used now, remove #if 0.
	* cplus-dem.c (demangle_signature):  Call demangle_qualified
	with prepending.
	* cplus-dem.c (gnu_special):  Recognize static data members that
	use qualified names.
	* cplus-dem.c (demangle_qualified):  Accumulate qualifiers in a
	temporary buffer and the prepend or append them to the result,
	as specified by the new "append" flag.
	* cplus-dem.c (do_type):  Call demangled_qualified with
	appending.

Mon Dec 28 10:47:19 1992  Ken Raeburn  (raeburn@cygnus.com)

	* strsignal.c (signal_table): Now const.
	(init_signal_tables): Variable eip now points to const.

	* strerror.c (error_table): Now const.
	(init_error_tables): Variable eip now points to const.

Tue Dec 15 15:36:50 1992  Per Bothner  (bothner@cygnus.com)

	* memchr.c (memchr):  New (ANSI standard) function.
	* Makefile.in, functions.def:  Added memchr.
	* Makefile.in (AR_FLAGS): Use rc instad of non-standard cq.

Wed Dec  2 22:49:10 1992  david d `zoo' zuhn  (zoo at cirdan.cygnus.com)

	* getopt.c: remove use of USG around <alloca.h>, which never meant
	anything anyway

	* config/mh-{aix,apollo68,ncr3000,sysv,sysv4}: removed definitions
	of USG and USGr4

Thu Nov 19 03:09:33 1992  Brendan Kehoe  (brendan@lisa.cygnus.com)

	* cplus-dem.c (demangle_fund_type): Recognize `w', a wide character;
	it's now a type according to the ANSI X3J16 working paper; output
	"wchar_t" for it.
	(demangle_template): Accept `w' as an integral type.
	(xmalloc, xrealloc): Use `char *', not `PTR'.  Cast calls to their
	counterparts malloc and realloc to `char *'.
	(main): Exit with a 0 status.
	* Makefile.in (demangle): Don't expect the user to define
	DEMANGLE, instead force to be cplus-dem.c.  Look in $(srcdir)/../include
	for demangle.h.  Pass it any HDEFINES or XTRAFLAGS.

Wed Nov 18 18:56:20 1992  John Gilmore  (gnu@cygnus.com)

	* Makefile.in (AR_FLAGS):  Avoid verbosity.
	* config/mh-sysv4:  Remove AR_FLAGS override, use INSTALL=cp,
	replace USGr4 with HAVE_SYSCONF.
	* config/mh-solaris:  Remove; mh-sysv4 works now.
	* getpagesize.c:  Replace USGr4 with HAVE_SYSCONF.
	* configure.in:  Simplify host matching table, remove separate
	solaris config file.

Sun Nov 15 09:35:16 1992  Fred Fish  (fnf@cygnus.com)

	* configure.in (i[34]86-*-solaris2*):  Add, use mh-sysv4.

Tue Nov  3 21:27:03 1992  Brendan Kehoe  (brendan@cygnus.com)

	* cplus-dem.c (xmalloc, xrealloc): Add decls.
	(remember_type): Don't cast xmalloc.
	(string_need): Likewise; don't cast xrealloc either.

Fri Oct 23 08:52:01 1992  Ian Lance Taylor  (ian@cygnus.com)

	* Makefile.in, functions.defs, rename.c: added simple
	implementation of rename, since some binutils programs use it.

Thu Oct 15 15:18:22 1992  Per Bothner  (bothner@cygnus.com)

	* strsignal.c:  Add appropriate 'const' to sys_siglist
	extern declaration (if __STDC__).  (Needed for Linux.)
	* strsignal.c (strsignal): Add cast to remove const-ness.

Fri Oct  9 03:22:55 1992  John Gilmore  (gnu@cygnus.com)

	* Makefile.in (needed.awk, needed2.awk):  Remove erroneous \'s
	before "'s, diagnosed by BSD 4.4 awk.

Thu Oct  8 15:25:12 1992  Ian Lance Taylor  (ian@cygnus.com)

	* Makefile.in: create config.h and needed-list through $(CONFIG_H)
	and $(NEEDED_LIST), to give some hooks for xiberty.

Thu Oct  1 23:31:42 1992  david d `zoo' zuhn  (zoo at cirdan.cygnus.com)

	* configure.in: use cpu-vendor-triple instead of nested cases

Wed Sep 30 11:26:59 1992  Per Bothner  (bothner@rtl.cygnus.com)

	* Makefile.in, argv.c, basename.c, bcmp.c, bcopy.c, bzero.c,
	concat.c, cplus-dem.c, fdmatch.c, getcwd.c, getopt.c, getopt1.c,
	getpagesize.c, insque.c, memcmp.c, memcpy.c, memmove.c, memset.c,
	obstack.c, sigsetmask.c, spaces.c, strchr.c, strerror.c,
	strrchr.c, strsignal.c, strstr.c, vfork.c, vsprintf.c:
	Convert from using GPL to LGPL.

Sat Sep 26 04:01:30 1992  John Gilmore  (gnu@cygnus.com)

	* Makefile.in (errors):  Leave dummy.o and dummy around so that
	we can see how the needed list was generated (it's sometimes wrong).
	(mostlyclean):  Remove them.

Mon Sep 21 14:50:42 1992  Ian Lance Taylor  (ian@cygnus.com)

	* getcwd.c: supply a default if MAXPATHLEN is not defined.

	* config/mh-irix4: set EXTRA_OFILES to alloca.o, from WRS.

Wed Sep  9 12:41:48 1992  Ian Lance Taylor  (ian@cygnus.com)

	* Makefile.in: Use XTRAFLAGS when compiling, so that xiberty works
	when cross-compiling.

Thu Sep  3 13:29:39 1992  K. Richard Pixley  (rich@sendai.cygnus.com)

	* cplus-dem.c: (demangle_prefix): reduction in strength of strstr
	  as a time optimization.

	* cplus-dem.c (cplus_demangle): remove strpbrk test.  Appears to
	  be more expensive than simply demangling.

	* cplus-dem.c (cplus_match): new function.

Tue Sep  1 15:24:04 1992  Per Bothner  (bothner@rtl.cygnus.com)

	* cplus-dem.c:  #include <stdio.h>, to define NULL.
	Define current_demangling_style.

Sun Aug 30 17:58:19 1992  Per Bothner  (bothner@rtl.cygnus.com)

	* cplus-dem.c:  New file, moved from ../gdb.
	* cplus-dem.c (set_cplus_marker_for_demangling):  New exported
	function, to avoid compiling in target-dependency for CPLUS_MARKER.
	* cplus-dem.c (cplus_demangle):  Allow demangling style option
	to be passed as a parameter, but using the global variable
	current_demangling_style as a default.
	* Makefile.in:  Update for cplus-dem.c

Sat Aug 29 10:44:09 1992  Fred Fish  (fnf@cygnus.com)

	* obstack.c:  Merge in comment changes from FSF version.  Now
	matches the FSF version exactly.

Fri Aug 28 18:39:08 1992  John Gilmore  (gnu@cygnus.com)

	* obstack.c (CALL_FREEFUN):  Can't use ?: with void values (at
	least on losing DECstations!); use if-then-else instead.

Wed Aug 19 14:40:34 1992  Ian Lance Taylor  (ian@cygnus.com)

	* Makefile.in: always create installation directories.

Mon Aug 10 17:33:40 1992  david d `zoo' zuhn  (zoo at cirdan.cygnus.com)

	* Makefile.in: clean up definition of CFILES, more comments

Sat Aug  8 23:10:59 1992  Fred Fish  (fnf@cygnus.com)

	* getopt.c (my_index):  Make first arg const to match strchr,
	which it sometimes is remapped to.

Sat Aug  1 13:48:50 1992  Fred Fish  (fnf@cygnus.com)

	* obstack.c (DEFAULT_ALIGNMENT):  Update to match FSF version.
	* obstack.c (_obstack_begin):  Initialize use_extra_arg.
	* obstack.c (_obstack_begin_1):  New, from FSF version.

Mon Jul 20 21:07:58 1992  Fred Fish  (fnf@cygnus.com)

	* obstack.c (CALL_CHECKFUN, CALL_FREEFUN):  Use use_extra_arg and
	extra_arg.
	* obstack.c (_obstack_begin):  Remove area_id and flags arguments
	(previously added for mmalloc support, interface has changed).
	Also convert flags usage to use use_extra_arg and maybe_empty_object.

Fri Jul 10 00:41:53 1992  Fred Fish  (fnf@cygnus.com)

	* argv.c:  Move expandargv inline and eliminate static variables.
	Rewrite to always allocate in powers of two.  Fix to return an
	argv with a single null string arg if passed a null string.

Fri Jul  3 20:27:29 1992  Fred Fish  (fnf@cygnus.com)

	* random.c, sigsetmask.c, strerror.c, strsignal.c:  Remove
	"(void)" casts from function calls where the return value is
	ignored, in accordance with GNU coding standards.

Mon Jun 29 10:54:19 1992  Fred Fish  (fnf at cygnus.com)

	* bcopy.c, strerror.c, strsignal.c:  Lint.

Thu Jun 25 09:18:41 1992  K. Richard Pixley  (rich@rtl.cygnus.com)

	* getopt.c: merge changes from make.

Thu Jun 25 04:43:22 1992  John Gilmore  (gnu at cygnus.com)

	* alloca.c:  Incorporate fixes from gdb/alloca.c.
	FIXME:  Eventually move gdb's alloca configuration files here,
	and remove gdb/alloca.c and its Makefile.in support.

Tue Jun 23 21:56:30 1992  Fred Fish  (fnf@cygnus.com)

	* dummy.c:  Define NOTHING to /*nothing*/, change return type
	of main to int and return zero.
	* functions.def:  Supply NOTHING as the fourth arg to macros
	that don't have an explicit arg, to satisfy picky preprocessors.

Wed Jun 17 18:13:58 1992  Per Bothner  (bothner@rtl.cygnus.com)

	* Makefile.in:  Clean up *clean rules, as per standards.texi.

Tue Jun 16 16:11:59 1992  K. Richard Pixley  (rich@rtl.cygnus.com)

	* getopt.c, getopt1.c: merged largely gratuitous, mostly
	  whitespace diffs from other prep distributions.

Mon Jun 15 12:25:46 1992  Fred Fish  (fnf@cygnus.com)

	* config/mh-ncr3000 (INSTALL):  Don't use /usr/ucb/install,
	it is broken on ncr 3000's.

Mon Jun 15 01:03:26 1992  John Gilmore  (gnu at cygnus.com)

	* sigsetmask.c:  Rewrite.  Old one was very confused about its
	arguments and result.  New one can't do much, but at least knows
	what it can't do, and it's good enough for GDB's use.

Sun Jun 14 15:17:40 1992  Stu Grossman  (grossman at cygnus.com)

	* functions.def:  Use proper prototype for strtoul.

Fri Jun 12 19:22:40 1992  John Gilmore  (gnu at cygnus.com)

	* Makefile.in:  Add random.c.
	* config/mh-*:  Use "true" rather than "echo >/dev/null" for ranlib.
	* configure.in:  update solaris2 config.

Wed Jun 10 16:31:29 1992  Fred Fish  (fnf@cygnus.com)

	* random.c:  Add for random() and srandom().
	* functions.def:  Add random

Tue Jun  9 17:27:18 1992  Fred Fish  (fnf@cygnus.com)

	* config/{mh-ncr3000, mh-sysv4}:  Add definition for INSTALL
	using /usr/ucb/install.

Mon Jun  1 13:20:17 1992  Per Bothner  (bothner@rtl.cygnus.com)

	* strerror.c:  Kludge to guard against a conflict with
	possible declaration of sys_errlist in errno.h.

Sun May 31 15:07:47 1992  Mark Eichin  (eichin at cygnus.com)

	* configure.in, config/mh-solaris: add solaris2 config support.

Fri May 29 17:23:23 1992  Per Bothner  (bothner@rtl.cygnus.com)

	* sigsetmask.c:  #ifdef out sigsetmask if SIG_SETMASK
	is not defined (should be defined in signal.h, says Posix.).

Mon May 18 17:35:04 1992  K. Richard Pixley  (rich@cygnus.com)

	* getopt.c: merged changes from make-3.62.11.

Fri May  8 14:53:07 1992  K. Richard Pixley  (rich@cygnus.com)

	* getopt.c: merged changes from bison-1.18.

Tue May  5 11:51:40 1992  Per Bothner  (bothner@rtl.cygnus.com)

	* Makefile.in:  Don't have $(EXTRA_OFILES) depend on config.h,
	since that introduces a circular dependency.
	($(EXTRA_OFILES) are used to build config.h.)

	* strtoul.c:  Fixes to handle non-decimal bases better.

Wed Apr 22 09:27:51 1992  Fred Fish  (fnf@cygnus.com)

	* config/mh-ncr3000:  Replace MINUS_G with CFLAGS.
	* Makefile.dos:  Finish MINUS_G eradication.
	* Makefile.in (CFILES):  Add strsignal.c.
	* Makefile.in (REQUIRED_OFILES):  Add strerror.o strsignal.o
	* Makefile.in (needed-list):  Split creation of errors file to
	separate make target.
	* Makefile.in (config.h, needed2.awk, errors):  New targets.
	* Makefile.in (clean):  Split to multiple lines, add needed2.awk
	and config.h.
	* dummy.c (DEFFUNC, DEFVAR):  Add defines and undefs.
	* functions.def (strerror):  Remove from optional list.
	* functions.def (sys_nerr, sys_errlist, sys_siglist):  DEFVAR's
	* functions.def (strerror, psignal):  DEFFUNC's
	* strerror.c:  Rewrite from scratch to use sys_errlist only if
	available, add errno_max(), add strerrno(), add strtoerrno(),
	add test driver.
	* strsignal.c:  New file, signal equivalent to strerror.c.
	Uses sys_siglist if available, defines signo_max(), strsignal(),
	strsigno(), strtosigno(), psignal(), and test driver.

Mon Apr 20 20:49:32 1992  K. Richard Pixley  (rich@cygnus.com)

	* Makefile.in: do not print recursion line.

	* Makefile.in: allow CFLAGS to be passed in from command line.
	  Removed MINUS_G.  Default CFLAGS to -g.

Mon Apr 20 12:57:46 1992  Per Bothner  (bothner@rtl.cygnus.com)

	* config/mh-aix:  New.  EXTRA_OFILES lists copysign.o,
	so libg++ users don't have to be inconvenienced by a
	libc.a bug (libc.a needs copysign, but doesn't define it!).
	* configure.in:  Use config/mh-aix.
	* strtoul.c:  Handle '-' as required by ANSI.
	Clean up radix handling.
	* strstr.c:  Fix buggy algorithm.
	* Makefile.in:  Change so that ${EXTRA_OFILES} is
	appended to needed-list (which is used by libg++).

Fri Apr 10 22:51:41 1992  Fred Fish  (fnf@cygnus.com)

	* configure.in:  Recognize new ncr3000 config.
	* config/mh-ncr3000:  New config file.

Wed Apr  1 23:31:43 1992  John Gilmore  (gnu at cygnus.com)

	* argv.c, dummy.c:  Lint.

Tue Mar 31 18:46:44 1992  Fred Fish  (fnf@cygnus.com)

	* config/mh-sysv4:  New config file.
	* configure.in (host_makefile_frag):  Set to config/mh-sysv4 for
	host_os == sysv4.
	* getpagesize.c:  For SVR4, use sysconf(_SC_PAGESIZE) to get
	pagesize.

Sun Mar 29 12:26:42 1992  John Gilmore  (gnu at cygnus.com)

	* getopt.c:  Lint.

Fri Mar 27 08:32:55 1992  Fred Fish  (fnf@cygnus.com)

	* functions.def (alloca):  Fix return type and args to avoid
	type clash with gcc's builtin alloca.

Tue Mar 24 23:33:42 1992  K. Richard Pixley  (rich@cygnus.com)

	* configure.in, config/mh-irix4: irix4 support.

	* Makefile.in, functions.def, alloca.c: added alloca.

Tue Mar 24 17:34:46 1992  Stu Grossman  (grossman at cygnus.com)

	* obstack.c (CALL_FREEFUN):  Make it compile on DECstations.

Thu Mar 19 13:57:42 1992  Fred Fish  (fnf@cygnus.com)

	* argv.c:  Fix various external function definitions to be
	correct in an ANSI compilation environment.

Sat Mar 14 17:28:17 1992  Fred Fish  (fnf@cygnus.com)

	* obstack.c:  Changes to support calling mmalloc functions,
	which take an additional argument over malloc functions.

Fri Mar  6 22:01:10 1992  K. Richard Pixley  (rich@cygnus.com)

	* added check target.

Thu Feb 27 22:19:39 1992  Per Bothner  (bothner@cygnus.com)

	* argv.c:  #include alloca-conf.h (needed by AIX).

Wed Feb 26 18:04:40 1992  K. Richard Pixley  (rich@cygnus.com)

	* Makefile.in, configure.in: removed traces of namesubdir,
	  -subdirs, $(subdir), $(unsubdir), some rcs triggers.  Forced
	  copyrights to '92, changed some from Cygnus to FSF.

Sat Feb 22 01:09:21 1992  Stu Grossman  (grossman at cygnus.com)

	* argv.c:  Check in Fred's version which fixes problems with
	alloca().

Fri Feb  7 21:46:08 1992  Stu Grossman  (grossman at cygnus.com)

	* makefile.dos:  Remove NUL to keep patch from failing.

Thu Jan 30 22:48:41 1992  Stu Grossman  (grossman at cygnus.com)

	* getopt.c (_getopt_internal):  Fix usage of enum has_arg.

Mon Jan 20 18:53:23 1992  Stu Grossman  (grossman at cygnus.com)

	* getopt.c, getopt1.c, ../include/getopt.h:  Get latest versions.

Sat Jan 18 16:53:01 1992  Fred Fish  (fnf at cygnus.com)

	* argv.c:  New file to build and destroy standard argument
	vectors from a command string.

	* Makefile.in:  Add argv.c and argv.o to appropriate macros.

Fri Dec 20 12:12:57 1991  Fred Fish  (fnf at cygnus.com)

	* configure.in:  Change svr4 references to sysv4.

	* rindex.c:  Declare return type of externally used function
	strrchr().

Thu Dec 19 18:35:03 1991  John Gilmore  (gnu at cygnus.com)

	* Makefile.in:  Remove "***" in normal output, since Make produces
	this on errors, and it's convenient to search for.

Tue Dec 17 23:21:30 1991  Per Bothner  (bothner at cygnus.com)

	* memcmp.c, memcpy.c, memmove.c, memset.c, strchr.c, strrchr.c:
	New ANSI functions.  The old non-ANSI functions (such as bcopy)
	should be avoided.
	* bcopy.c:  Fix to correctly handle overlapping regions.
	* index.c, rindex.c:  Re-write in terms of strchr() and strrchr().
	* functions.def:  Add the new functions.
	* functions.def:  Add 4th parameter to DEF macro,
	an ansidecl.h-style prototype.
	* dummy.c:  Use expanded DEF macro to create a dummy function
	call, with correct parameter types.  (This avoids some
	complaints from gcc about predefined builtins.)

	Move the functionality of config/mh-default into Makefile.in.
	This avoid duplication, and simplifies things slightly.
	* Makefile.in:  Tweak so we don't need config/mh-default.
	* README:  Update.
	* configure.in:  No longer need config/mh-default.
	* config/mh-default:  Deleted.
	* config/mh-sysv:  Remove lines copied from old mh-default.

Tue Dec 17 05:46:46 1991  John Gilmore  (gnu at cygnus.com)

	* fdmatch.c (fdmatch):  Don't compare st_rdev, which is for
	'mknod' device numbers.

Mon Dec 16 12:25:34 1991  Fred Fish  (fnf at cygnus.com)

	* fdmatch.c, Makefile.in:  Add new function that takes two
	open file descriptors and returns nonzero if they refer to
	the same file, zero otherwise.  (used in gdb)

Wed Dec 11 17:40:39 1991  Steve Chamberlain  (sac at rtl.cygnus.com)
	From DJ:
	* msdos.c: stub functions for dos.
	* makefile.dos, configdj.bat: new.
	* getopt.c: Don't include alloca-conf.h in a GO32 world.


Tue Dec 10 04:14:49 1991  K. Richard Pixley  (rich at rtl.cygnus.com)

	* Makefile.in: infodir belongs in datadir.

Fri Dec  6 23:26:45 1991  K. Richard Pixley  (rich at rtl.cygnus.com)

	* Makefile.in: remove spaces following hyphens because bsd make
	  can't cope.  added standards.text support.  install using
	  INSTALL_DATA.

	* configure.in: remove commontargets as it is no longer a
	  recognized hook.

Thu Dec  5 22:46:46 1991  K. Richard Pixley  (rich at rtl.cygnus.com)

	* Makefile.in: idestdir and ddestdir go away.  Added copyrights
	  and shift gpl to v2.  Added ChangeLog if it didn't exist. docdir
	  and mandir now keyed off datadir by default.

Fri Nov 22 19:15:29 1991  John Gilmore  (gnu at cygnus.com)

	* Makefile.in:  find-needed.awk does not fit in 14 chars.

	* Makefile.in:  Suppress error checking when compiling the test
	program, because Ultrix make/sh aborts there due to a bug.

Fri Nov 22 12:23:17 1991  Per Bothner  (bothner at cygnus.com)

	* Makefile.in:  Re-did how EXTRA_OFILES is used to be more useful.
	* README:  Explained how the auto-configuration works,
	and how to add new files and/or configurations.

Fri Nov 22 09:45:23 1991  John Gilmore  (gnu at cygnus.com)

	* strtoul.c:  Avoid defining ULONG_MAX if already defined;
	cast a const char * to char * for pedants.

	* getopt.c:  Only define "const" after local include files get to,
	and only if they haven't defined it.

Thu Nov 21 16:58:53 1991  John Gilmore  (gnu at cygnus.com)

	* getcwd.c (remove getwd.c): GNU code should call getcwd().  We
	emulate it with getwd() if available.  This avoids callers having
	to find a MAXPATHLEN or PATH_MAX value from somewhere.
	* Makefile.in, functions.def:  getwd->getcwd.
	* configure.in:  Use generic case for every system.
	* config/mh-{delta88,mach,rs6000,svr4}:  Remove.
	* config/mh-sysv:  Use default handling, just add -DUSG.

Thu Nov 14 10:58:05 1991  Per Bothner  (bothner at cygnus.com)

	* Makefile.in, config/mh-default: Re-do make magic
	so that for the default ("automatic") mode we only
	compile the files we actually need.  Do this using
	a recursive make:  The top-level generates the list
	of needed files (loosely, the ones missing in libc),
	and then passes that list to the recursive make.
	* config/mh-mach:  Remove obsolete STRERROR-{C,O} macros.

Tue Nov 12 19:10:57 1991  John Gilmore  (gnu at cygnus.com)

	RS/6000 host support (grumble).

	* configure.in:  Build alloca-conf.h file from alloca-norm.h
	(everything else) or alloca-botch.h (rs/6000).
	* Makefile.in:  Include . on the include path.
	* getopt.c:  Use alloca-conf.h.
	* alloca-norm.h:  How to declare alloca on reasonable machines.
	* alloca-botch.h: How to declare alloca on braindead machines.

Tue Nov 12 09:21:48 1991  Fred Fish  (fnf at cygnus.com)

	* concat.c :  New file, like concat() in gdb but can take a
	variable number of arguments rather than fixed at 3 args.  For
	now, client applications must supply an xmalloc(), which is a
	front end function to malloc() that deals with out-of-memory
	conditions.

	* Makefile.in:  Add concat.c and concat.o to appropriate macros.

Sat Nov  9 13:29:59 1991  Fred Fish  (fnf at cygnus.com)

	* config/mh-svr4:  Add sigsetmask to list of required functions.

Sun Nov  3 11:57:56 1991  Per Bothner  (bothner at cygnus.com)

	* vsprintf.c:  New file.
	* functions.def, Makefile.in:  Add vsprintf.

Sun Oct 27 16:31:22 1991  John Gilmore  (gnu at cygnus.com)

	* configure.in, config/mh-rs6000:  Add rs/6000 host support.
	* Makefile.in:  Compile with debug info.

Fri Oct 25 17:01:12 1991  Per Bothner  (bothner at cygnus.com)

	* Makefile.in, configure.in, and new files: dummy.c, functions.def,
	config/mf-default:  Added a default configuration mode,
	which includes into libiberty.a functions that are "missing" in libc.
	* strdup.c, vprintf.c, vfprintf.c: New files.

Thu Oct 24 02:29:26 1991  Fred Fish  (fnf at cygnus.com)

	* config/hmake-svr4: New file.

	* config/hmake-sysv: Add HOST_CFILES and HOST_OFILES.

	* basename.c, bcmp.c, bcopy.c, bzero.c, getpagesize.c getwd.c,
	index.c, insque.c, rindex.c, spaces.c, strstr.c, vfork.c: New
	files containing either portable C versions or emulations using
	native library calls.

	* strerror.c:  Add copyright, internal documentation, etc.

	* strtol.c:  Replace hardwired hex constants with some more
	portable macros.  Remove illegal (according to gcc) cast.

	* strtoul.c: Replace hardwired hex constant with more portable
	macro.

	* Makefile.in: Move TARGETLIB and CFLAGS where makefile fragments
	can override them.  Add new source and object file names to CFILES
	and OFILES respectively.

	* configure.in: Add support for SVR4 makefile fragments.

Tue Oct 22 19:00:23 1991  Steve Chamberlain  (steve at cygnus.com)

	* Makefile.in: Move RANLIB, AR and AR_FLAGS to where they can be
	over-ridden by config/hmake-*
	* configure.in: added m88kcvs to sysv list

Fri Oct  4 01:29:08 1991  John Gilmore  (gnu at cygnus.com)

	* Makefile.in:  Most hosts need strerror, but one or two don't,
	and they override these definitions in the host-dependent makefile
	fragment.
	* config/hmake-mach:  The odd man out on strerror -- it's supplied.
	* strerror.c:  New file.

	* strtol.c, strtoul.c:  Add strtol to libiberty, since Mach lacks
	it and bfd uses it.
	* configure.in, Makefile.in, config/hmake-mach:  Only configure
	strtol & strotoul in on Mach.

Tue Sep  3 06:36:23 1991  John Gilmore  (gnu at cygint.cygnus.com)

	* obstack.c:  Merge with latest FSF version.


Local Variables:
version-control: never
End:<|MERGE_RESOLUTION|>--- conflicted
+++ resolved
@@ -1,15 +1,3 @@
-<<<<<<< HEAD
-2013-10-16  Release Manager
-
-	* GCC 4.8.2 released.
-
-2013-05-31  Release Manager
-
-	* GCC 4.8.1 released.
-
-2013-04-03  Jason Merrill  <jason@redhat.com>
-
-=======
 2013-10-29  Marc Glisse  <marc.glisse@inria.fr>
 
 	PR tree-optimization/58689
@@ -134,7 +122,6 @@
 	* cp-demangle.c (cplus_demangle_type): Fix function quals.
 	(d_pointer_to_member_type): Simplify.
 
->>>>>>> 4d0aec87
 	Demangle C++11 ref-qualifier.
 	* cp-demangle.c (d_ref_qualifier): New.
 	(d_nested_name, d_function_type): Use it.
@@ -147,15 +134,9 @@
 	(d_print_comp, d_print_mod_list, d_print_mod): Likewise.
 	(d_print_function_type, is_ctor_or_dtor): Likewise.
 
-<<<<<<< HEAD
-2013-03-22  Release Manager
-
-	* GCC 4.8.0 released.
-=======
 2013-03-27  Kai Tietz  <ktietz@redhat.com>
 
 	* configure: Regenerated.
->>>>>>> 4d0aec87
 
 2013-03-06  Tobias Burnus  <burnus@net-b.de>
 
