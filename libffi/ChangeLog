--- conflicted
+++ resolved
@@ -1,12 +1,6 @@
-<<<<<<< HEAD
-2013-10-16  Release Manager
-
-	* GCC 4.8.2 released.
-=======
 2013-09-20  Alan Modra  <amodra@gmail.com>
 
 	* configure: Regenerate.
->>>>>>> 4d0aec87
 
 2013-06-25  Alan Modra  <amodra@gmail.com>
 
@@ -17,13 +11,6 @@
 	* src/powerpc/linux64_closure.S (ffi_closure_LINUX64): Likewise.
 	* src/powerpc/ppc_closure.S (ffi_closure_SYSV): Likewise.
 
-<<<<<<< HEAD
-2013-05-31  Release Manager
-
-	* GCC 4.8.1 released.
-
-=======
->>>>>>> 4d0aec87
 2013-05-22  Dominique d'Humieres  <dominiq@lps.ens.fr>
 	    Rainer Orth  <ro@CeBiTec.Uni-Bielefeld.DE>
 
@@ -34,25 +21,10 @@
 	* testsuite/libffi.call/va_1.c (main): Change res to ffi_arg.
 	* testsuite/libffi.call/va_struct1.c (main): Likewise.
 
-<<<<<<< HEAD
-2013-03-22  Jakub Jelinek  <jakub@redhat.com>
-
-	PR other/43620
-	* configure.ac (AM_INIT_AUTOMAKE): Add no-dist.
-	* Makefile.in: Regenerated.
-	* include/Makefile.in: Regenerated.
-	* man/Makefile.in: Regenerated.
-	* testsuite/Makefile.in: Regenerated.
-
-2013-03-22  Release Manager
-
-	* GCC 4.8.0 released.
-=======
 2013-03-22  Kai Tietz  <ktietz@redhat.com>
 
 	* src/x86/win64.S: Make use of ffi_closure_win64_inner
 	symbol pc-relative.
->>>>>>> 4d0aec87
 
 2013-03-07  Dave Korn  <dave.korn.cygwin@gmail.com>
 
