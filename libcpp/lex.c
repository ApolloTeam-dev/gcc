/* CPP Library - lexical analysis.
   Copyright (C) 2000-2013 Free Software Foundation, Inc.
   Contributed by Per Bothner, 1994-95.
   Based on CCCP program by Paul Rubin, June 1986
   Adapted to ANSI C, Richard Stallman, Jan 1987
   Broken out to separate file, Zack Weinberg, Mar 2000

This program is free software; you can redistribute it and/or modify it
under the terms of the GNU General Public License as published by the
Free Software Foundation; either version 3, or (at your option) any
later version.

This program is distributed in the hope that it will be useful,
but WITHOUT ANY WARRANTY; without even the implied warranty of
MERCHANTABILITY or FITNESS FOR A PARTICULAR PURPOSE.  See the
GNU General Public License for more details.

You should have received a copy of the GNU General Public License
along with this program; see the file COPYING3.  If not see
<http://www.gnu.org/licenses/>.  */

#include "config.h"
#include "system.h"
#include "cpplib.h"
#include "internal.h"

enum spell_type
{
  SPELL_OPERATOR = 0,
  SPELL_IDENT,
  SPELL_LITERAL,
  SPELL_NONE
};

struct token_spelling
{
  enum spell_type category;
  const unsigned char *name;
};

static const unsigned char *const digraph_spellings[] =
{ UC"%:", UC"%:%:", UC"<:", UC":>", UC"<%", UC"%>" };

#define OP(e, s) { SPELL_OPERATOR, UC s  },
#define TK(e, s) { SPELL_ ## s,    UC #e },
static const struct token_spelling token_spellings[N_TTYPES] = { TTYPE_TABLE };
#undef OP
#undef TK

#define TOKEN_SPELL(token) (token_spellings[(token)->type].category)
#define TOKEN_NAME(token) (token_spellings[(token)->type].name)

static void add_line_note (cpp_buffer *, const uchar *, unsigned int);
static int skip_line_comment (cpp_reader *);
static void skip_whitespace (cpp_reader *, cppchar_t);
static void lex_string (cpp_reader *, cpp_token *, const uchar *);
static void save_comment (cpp_reader *, cpp_token *, const uchar *, cppchar_t);
static void store_comment (cpp_reader *, cpp_token *);
static void create_literal (cpp_reader *, cpp_token *, const uchar *,
			    unsigned int, enum cpp_ttype);
static bool warn_in_comment (cpp_reader *, _cpp_line_note *);
static int name_p (cpp_reader *, const cpp_string *);
static tokenrun *next_tokenrun (tokenrun *);

static _cpp_buff *new_buff (size_t);


/* Utility routine:

   Compares, the token TOKEN to the NUL-terminated string STRING.
   TOKEN must be a CPP_NAME.  Returns 1 for equal, 0 for unequal.  */
int
cpp_ideq (const cpp_token *token, const char *string)
{
  if (token->type != CPP_NAME)
    return 0;

  return !ustrcmp (NODE_NAME (token->val.node.node), (const uchar *) string);
}

/* Record a note TYPE at byte POS into the current cleaned logical
   line.  */
static void
add_line_note (cpp_buffer *buffer, const uchar *pos, unsigned int type)
{
  if (buffer->notes_used == buffer->notes_cap)
    {
      buffer->notes_cap = buffer->notes_cap * 2 + 200;
      buffer->notes = XRESIZEVEC (_cpp_line_note, buffer->notes,
                                  buffer->notes_cap);
    }

  buffer->notes[buffer->notes_used].pos = pos;
  buffer->notes[buffer->notes_used].type = type;
  buffer->notes_used++;
}


/* Fast path to find line special characters using optimized character
   scanning algorithms.  Anything complicated falls back to the slow
   path below.  Since this loop is very hot it's worth doing these kinds
   of optimizations.

   One of the paths through the ifdefs should provide 

     const uchar *search_line_fast (const uchar *s, const uchar *end);

   Between S and END, search for \n, \r, \\, ?.  Return a pointer to
   the found character.

   Note that the last character of the buffer is *always* a newline,
   as forced by _cpp_convert_input.  This fact can be used to avoid
   explicitly looking for the end of the buffer.  */

/* Configure gives us an ifdef test.  */
#ifndef WORDS_BIGENDIAN
#define WORDS_BIGENDIAN 0
#endif

/* We'd like the largest integer that fits into a register.  There's nothing
   in <stdint.h> that gives us that.  For most hosts this is unsigned long,
   but MS decided on an LLP64 model.  Thankfully when building with GCC we
   can get the "real" word size.  */
#ifdef __GNUC__
typedef unsigned int word_type __attribute__((__mode__(__word__)));
#else
typedef unsigned long word_type;
#endif

/* The code below is only expecting sizes 4 or 8.
   Die at compile-time if this expectation is violated.  */
typedef char check_word_type_size
  [(sizeof(word_type) == 8 || sizeof(word_type) == 4) * 2 - 1];

/* Return X with the first N bytes forced to values that won't match one
   of the interesting characters.  Note that NUL is not interesting.  */

static inline word_type
acc_char_mask_misalign (word_type val, unsigned int n)
{
  word_type mask = -1;
  if (WORDS_BIGENDIAN)
    mask >>= n * 8;
  else
    mask <<= n * 8;
  return val & mask;
}

/* Return X replicated to all byte positions within WORD_TYPE.  */

static inline word_type
acc_char_replicate (uchar x)
{
  word_type ret;

  ret = (x << 24) | (x << 16) | (x << 8) | x;
  if (sizeof(word_type) == 8)
    ret = (ret << 16 << 16) | ret;
  return ret;
}

/* Return non-zero if some byte of VAL is (probably) C.  */

static inline word_type
acc_char_cmp (word_type val, word_type c)
{
#if defined(__GNUC__) && defined(__alpha__)
  /* We can get exact results using a compare-bytes instruction.  
     Get (val == c) via (0 >= (val ^ c)).  */
  return __builtin_alpha_cmpbge (0, val ^ c);
#else
  word_type magic = 0x7efefefeU;
  if (sizeof(word_type) == 8)
    magic = (magic << 16 << 16) | 0xfefefefeU;
  magic |= 1;

  val ^= c;
  return ((val + magic) ^ ~val) & ~magic;
#endif
}

/* Given the result of acc_char_cmp is non-zero, return the index of
   the found character.  If this was a false positive, return -1.  */

static inline int
acc_char_index (word_type cmp ATTRIBUTE_UNUSED,
		word_type val ATTRIBUTE_UNUSED)
{
#if defined(__GNUC__) && defined(__alpha__) && !WORDS_BIGENDIAN
  /* The cmpbge instruction sets *bits* of the result corresponding to
     matches in the bytes with no false positives.  */
  return __builtin_ctzl (cmp);
#else
  unsigned int i;

  /* ??? It would be nice to force unrolling here,
     and have all of these constants folded.  */
  for (i = 0; i < sizeof(word_type); ++i)
    {
      uchar c;
      if (WORDS_BIGENDIAN)
	c = (val >> (sizeof(word_type) - i - 1) * 8) & 0xff;
      else
	c = (val >> i * 8) & 0xff;

      if (c == '\n' || c == '\r' || c == '\\' || c == '?')
	return i;
    }

  return -1;
#endif
}

/* A version of the fast scanner using bit fiddling techniques.
 
   For 32-bit words, one would normally perform 16 comparisons and
   16 branches.  With this algorithm one performs 24 arithmetic
   operations and one branch.  Whether this is faster with a 32-bit
   word size is going to be somewhat system dependent.

   For 64-bit words, we eliminate twice the number of comparisons
   and branches without increasing the number of arithmetic operations.
   It's almost certainly going to be a win with 64-bit word size.  */

static const uchar * search_line_acc_char (const uchar *, const uchar *)
  ATTRIBUTE_UNUSED;

static const uchar *
search_line_acc_char (const uchar *s, const uchar *end ATTRIBUTE_UNUSED)
{
  const word_type repl_nl = acc_char_replicate ('\n');
  const word_type repl_cr = acc_char_replicate ('\r');
  const word_type repl_bs = acc_char_replicate ('\\');
  const word_type repl_qm = acc_char_replicate ('?');

  unsigned int misalign;
  const word_type *p;
  word_type val, t;
  
  /* Align the buffer.  Mask out any bytes from before the beginning.  */
  p = (word_type *)((uintptr_t)s & -sizeof(word_type));
  val = *p;
  misalign = (uintptr_t)s & (sizeof(word_type) - 1);
  if (misalign)
    val = acc_char_mask_misalign (val, misalign);

  /* Main loop.  */
  while (1)
    {
      t  = acc_char_cmp (val, repl_nl);
      t |= acc_char_cmp (val, repl_cr);
      t |= acc_char_cmp (val, repl_bs);
      t |= acc_char_cmp (val, repl_qm);

      if (__builtin_expect (t != 0, 0))
	{
	  int i = acc_char_index (t, val);
	  if (i >= 0)
	    return (const uchar *)p + i;
	}

      val = *++p;
    }
}

/* Disable on Solaris 2/x86 until the following problems can be properly
   autoconfed:

   The Solaris 9 assembler cannot assemble SSE4.2 insns.
   Before Solaris 9 Update 6, SSE insns cannot be executed.
   The Solaris 10+ assembler tags objects with the instruction set
   extensions used, so SSE4.2 executables cannot run on machines that
   don't support that extension.  */

#if (GCC_VERSION >= 4005) && (defined(__i386__) || defined(__x86_64__)) && !(defined(__sun__) && defined(__svr4__))

/* Replicated character data to be shared between implementations.
   Recall that outside of a context with vector support we can't
   define compatible vector types, therefore these are all defined
   in terms of raw characters.  */
static const char repl_chars[4][16] __attribute__((aligned(16))) = {
  { '\n', '\n', '\n', '\n', '\n', '\n', '\n', '\n',
    '\n', '\n', '\n', '\n', '\n', '\n', '\n', '\n' },
  { '\r', '\r', '\r', '\r', '\r', '\r', '\r', '\r',
    '\r', '\r', '\r', '\r', '\r', '\r', '\r', '\r' },
  { '\\', '\\', '\\', '\\', '\\', '\\', '\\', '\\',
    '\\', '\\', '\\', '\\', '\\', '\\', '\\', '\\' },
  { '?', '?', '?', '?', '?', '?', '?', '?',
    '?', '?', '?', '?', '?', '?', '?', '?' },
};

/* A version of the fast scanner using MMX vectorized byte compare insns.

   This uses the PMOVMSKB instruction which was introduced with "MMX2",
   which was packaged into SSE1; it is also present in the AMD MMX
   extension.  Mark the function as using "sse" so that we emit a real
   "emms" instruction, rather than the 3dNOW "femms" instruction.  */

static const uchar *
#ifndef __SSE__
__attribute__((__target__("sse")))
#endif
search_line_mmx (const uchar *s, const uchar *end ATTRIBUTE_UNUSED)
{
  typedef char v8qi __attribute__ ((__vector_size__ (8)));
  typedef int __m64 __attribute__ ((__vector_size__ (8), __may_alias__));

  const v8qi repl_nl = *(const v8qi *)repl_chars[0];
  const v8qi repl_cr = *(const v8qi *)repl_chars[1];
  const v8qi repl_bs = *(const v8qi *)repl_chars[2];
  const v8qi repl_qm = *(const v8qi *)repl_chars[3];

  unsigned int misalign, found, mask;
  const v8qi *p;
  v8qi data, t, c;

  /* Align the source pointer.  While MMX doesn't generate unaligned data
     faults, this allows us to safely scan to the end of the buffer without
     reading beyond the end of the last page.  */
  misalign = (uintptr_t)s & 7;
  p = (const v8qi *)((uintptr_t)s & -8);
  data = *p;

  /* Create a mask for the bytes that are valid within the first
     16-byte block.  The Idea here is that the AND with the mask
     within the loop is "free", since we need some AND or TEST
     insn in order to set the flags for the branch anyway.  */
  mask = -1u << misalign;

  /* Main loop processing 8 bytes at a time.  */
  goto start;
  do
    {
      data = *++p;
      mask = -1;

    start:
      t = __builtin_ia32_pcmpeqb(data, repl_nl);
      c = __builtin_ia32_pcmpeqb(data, repl_cr);
      t = (v8qi) __builtin_ia32_por ((__m64)t, (__m64)c);
      c = __builtin_ia32_pcmpeqb(data, repl_bs);
      t = (v8qi) __builtin_ia32_por ((__m64)t, (__m64)c);
      c = __builtin_ia32_pcmpeqb(data, repl_qm);
      t = (v8qi) __builtin_ia32_por ((__m64)t, (__m64)c);
      found = __builtin_ia32_pmovmskb (t);
      found &= mask;
    }
  while (!found);

  __builtin_ia32_emms ();

  /* FOUND contains 1 in bits for which we matched a relevant
     character.  Conversion to the byte index is trivial.  */
  found = __builtin_ctz(found);
  return (const uchar *)p + found;
}

/* A version of the fast scanner using SSE2 vectorized byte compare insns.  */

static const uchar *
#ifndef __SSE2__
__attribute__((__target__("sse2")))
#endif
search_line_sse2 (const uchar *s, const uchar *end ATTRIBUTE_UNUSED)
{
  typedef char v16qi __attribute__ ((__vector_size__ (16)));

  const v16qi repl_nl = *(const v16qi *)repl_chars[0];
  const v16qi repl_cr = *(const v16qi *)repl_chars[1];
  const v16qi repl_bs = *(const v16qi *)repl_chars[2];
  const v16qi repl_qm = *(const v16qi *)repl_chars[3];

  unsigned int misalign, found, mask;
  const v16qi *p;
  v16qi data, t;

  /* Align the source pointer.  */
  misalign = (uintptr_t)s & 15;
  p = (const v16qi *)((uintptr_t)s & -16);
  data = *p;

  /* Create a mask for the bytes that are valid within the first
     16-byte block.  The Idea here is that the AND with the mask
     within the loop is "free", since we need some AND or TEST
     insn in order to set the flags for the branch anyway.  */
  mask = -1u << misalign;

  /* Main loop processing 16 bytes at a time.  */
  goto start;
  do
    {
      data = *++p;
      mask = -1;

    start:
      t  = __builtin_ia32_pcmpeqb128(data, repl_nl);
      t |= __builtin_ia32_pcmpeqb128(data, repl_cr);
      t |= __builtin_ia32_pcmpeqb128(data, repl_bs);
      t |= __builtin_ia32_pcmpeqb128(data, repl_qm);
      found = __builtin_ia32_pmovmskb128 (t);
      found &= mask;
    }
  while (!found);

  /* FOUND contains 1 in bits for which we matched a relevant
     character.  Conversion to the byte index is trivial.  */
  found = __builtin_ctz(found);
  return (const uchar *)p + found;
}

#ifdef HAVE_SSE4
/* A version of the fast scanner using SSE 4.2 vectorized string insns.  */

static const uchar *
#ifndef __SSE4_2__
__attribute__((__target__("sse4.2")))
#endif
search_line_sse42 (const uchar *s, const uchar *end)
{
  typedef char v16qi __attribute__ ((__vector_size__ (16)));
  static const v16qi search = { '\n', '\r', '?', '\\' };

  uintptr_t si = (uintptr_t)s;
  uintptr_t index;

  /* Check for unaligned input.  */
  if (si & 15)
    {
      v16qi sv;

      if (__builtin_expect (end - s < 16, 0)
	  && __builtin_expect ((si & 0xfff) > 0xff0, 0))
	{
	  /* There are less than 16 bytes left in the buffer, and less
	     than 16 bytes left on the page.  Reading 16 bytes at this
	     point might generate a spurious page fault.  Defer to the
	     SSE2 implementation, which already handles alignment.  */
	  return search_line_sse2 (s, end);
	}

      /* ??? The builtin doesn't understand that the PCMPESTRI read from
	 memory need not be aligned.  */
      sv = __builtin_ia32_loaddqu ((const char *) s);
      index = __builtin_ia32_pcmpestri128 (search, 4, sv, 16, 0);

      if (__builtin_expect (index < 16, 0))
	goto found;

      /* Advance the pointer to an aligned address.  We will re-scan a
	 few bytes, but we no longer need care for reading past the
	 end of a page, since we're guaranteed a match.  */
      s = (const uchar *)((si + 16) & -16);
    }

  /* Main loop, processing 16 bytes at a time.  By doing the whole loop
     in inline assembly, we can make proper use of the flags set.  */
  __asm (      "sub $16, %1\n"
	"	.balign 16\n"
	"0:	add $16, %1\n"
	"	%vpcmpestri $0, (%1), %2\n"
	"	jnc 0b"
	: "=&c"(index), "+r"(s)
	: "x"(search), "a"(4), "d"(16));

 found:
  return s + index;
}

#else
/* Work around out-dated assemblers without sse4 support.  */
#define search_line_sse42 search_line_sse2
#endif

/* Check the CPU capabilities.  */

#include "../gcc/config/i386/cpuid.h"

typedef const uchar * (*search_line_fast_type) (const uchar *, const uchar *);
static search_line_fast_type search_line_fast;

#define HAVE_init_vectorized_lexer 1
static inline void
init_vectorized_lexer (void)
{
  unsigned dummy, ecx = 0, edx = 0;
  search_line_fast_type impl = search_line_acc_char;
  int minimum = 0;

#if defined(__SSE4_2__)
  minimum = 3;
#elif defined(__SSE2__)
  minimum = 2;
#elif defined(__SSE__)
  minimum = 1;
#endif

  if (minimum == 3)
    impl = search_line_sse42;
  else if (__get_cpuid (1, &dummy, &dummy, &ecx, &edx) || minimum == 2)
    {
      if (minimum == 3 || (ecx & bit_SSE4_2))
        impl = search_line_sse42;
      else if (minimum == 2 || (edx & bit_SSE2))
	impl = search_line_sse2;
      else if (minimum == 1 || (edx & bit_SSE))
	impl = search_line_mmx;
    }
  else if (__get_cpuid (0x80000001, &dummy, &dummy, &dummy, &edx))
    {
      if (minimum == 1
	  || (edx & (bit_MMXEXT | bit_CMOV)) == (bit_MMXEXT | bit_CMOV))
	impl = search_line_mmx;
    }

  search_line_fast = impl;
}

#elif (GCC_VERSION >= 4005) && defined(__ALTIVEC__)

/* A vection of the fast scanner using AltiVec vectorized byte compares.  */
/* ??? Unfortunately, attribute(target("altivec")) is not yet supported,
   so we can't compile this function without -maltivec on the command line
   (or implied by some other switch).  */

static const uchar *
search_line_fast (const uchar *s, const uchar *end ATTRIBUTE_UNUSED)
{
  typedef __attribute__((altivec(vector))) unsigned char vc;

  const vc repl_nl = {
    '\n', '\n', '\n', '\n', '\n', '\n', '\n', '\n', 
    '\n', '\n', '\n', '\n', '\n', '\n', '\n', '\n'
  };
  const vc repl_cr = {
    '\r', '\r', '\r', '\r', '\r', '\r', '\r', '\r', 
    '\r', '\r', '\r', '\r', '\r', '\r', '\r', '\r'
  };
  const vc repl_bs = {
    '\\', '\\', '\\', '\\', '\\', '\\', '\\', '\\', 
    '\\', '\\', '\\', '\\', '\\', '\\', '\\', '\\'
  };
  const vc repl_qm = {
    '?', '?', '?', '?', '?', '?', '?', '?', 
    '?', '?', '?', '?', '?', '?', '?', '?', 
  };
  const vc ones = {
    -1, -1, -1, -1, -1, -1, -1, -1,
    -1, -1, -1, -1, -1, -1, -1, -1,
  };
  const vc zero = { 0 };

  vc data, mask, t;

  /* Altivec loads automatically mask addresses with -16.  This lets us
     issue the first load as early as possible.  */
  data = __builtin_vec_ld(0, (const vc *)s);

  /* Discard bytes before the beginning of the buffer.  Do this by
     beginning with all ones and shifting in zeros according to the
     mis-alignment.  The LVSR instruction pulls the exact shift we
     want from the address.  */
  mask = __builtin_vec_lvsr(0, s);
  mask = __builtin_vec_perm(zero, ones, mask);
  data &= mask;

  /* While altivec loads mask addresses, we still need to align S so
     that the offset we compute at the end is correct.  */
  s = (const uchar *)((uintptr_t)s & -16);

  /* Main loop processing 16 bytes at a time.  */
  goto start;
  do
    {
      vc m_nl, m_cr, m_bs, m_qm;

      s += 16;
      data = __builtin_vec_ld(0, (const vc *)s);

    start:
      m_nl = (vc) __builtin_vec_cmpeq(data, repl_nl);
      m_cr = (vc) __builtin_vec_cmpeq(data, repl_cr);
      m_bs = (vc) __builtin_vec_cmpeq(data, repl_bs);
      m_qm = (vc) __builtin_vec_cmpeq(data, repl_qm);
      t = (m_nl | m_cr) | (m_bs | m_qm);

      /* T now contains 0xff in bytes for which we matched one of the relevant
	 characters.  We want to exit the loop if any byte in T is non-zero.
	 Below is the expansion of vec_any_ne(t, zero).  */
    }
  while (!__builtin_vec_vcmpeq_p(/*__CR6_LT_REV*/3, t, zero));

  {
#define N  (sizeof(vc) / sizeof(long))

    union {
      vc v;
      /* Statically assert that N is 2 or 4.  */
      unsigned long l[(N == 2 || N == 4) ? N : -1];
    } u;
    unsigned long l, i = 0;

    u.v = t;

    /* Find the first word of T that is non-zero.  */
    switch (N)
      {
      case 4:
	l = u.l[i++];
	if (l != 0)
	  break;
	s += sizeof(unsigned long);
	l = u.l[i++];
	if (l != 0)
	  break;
	s += sizeof(unsigned long);
      case 2:
	l = u.l[i++];
	if (l != 0)
	  break;
	s += sizeof(unsigned long);
	l = u.l[i];
      }

    /* L now contains 0xff in bytes for which we matched one of the
       relevant characters.  We can find the byte index by finding
       its bit index and dividing by 8.  */
    l = __builtin_clzl(l) >> 3;
    return s + l;

#undef N
  }
}

#elif defined (__ARM_NEON__)
#include "arm_neon.h"

static const uchar *
search_line_fast (const uchar *s, const uchar *end ATTRIBUTE_UNUSED)
{
  const uint8x16_t repl_nl = vdupq_n_u8 ('\n');
  const uint8x16_t repl_cr = vdupq_n_u8 ('\r');
  const uint8x16_t repl_bs = vdupq_n_u8 ('\\');
  const uint8x16_t repl_qm = vdupq_n_u8 ('?');
  const uint8x16_t xmask = (uint8x16_t) vdupq_n_u64 (0x8040201008040201ULL);

  unsigned int misalign, found, mask;
  const uint8_t *p;
  uint8x16_t data;

  /* Align the source pointer.  */
  misalign = (uintptr_t)s & 15;
  p = (const uint8_t *)((uintptr_t)s & -16);
  data = vld1q_u8 (p);

  /* Create a mask for the bytes that are valid within the first
     16-byte block.  The Idea here is that the AND with the mask
     within the loop is "free", since we need some AND or TEST
     insn in order to set the flags for the branch anyway.  */
  mask = (-1u << misalign) & 0xffff;

  /* Main loop, processing 16 bytes at a time.  */
  goto start;

  do
    {
      uint8x8_t l;
      uint16x4_t m;
      uint32x2_t n;
      uint8x16_t t, u, v, w;

      p += 16;
      data = vld1q_u8 (p);
      mask = 0xffff;

    start:
      t = vceqq_u8 (data, repl_nl);
      u = vceqq_u8 (data, repl_cr);
      v = vorrq_u8 (t, vceqq_u8 (data, repl_bs));
      w = vorrq_u8 (u, vceqq_u8 (data, repl_qm));
      t = vandq_u8 (vorrq_u8 (v, w), xmask);
      l = vpadd_u8 (vget_low_u8 (t), vget_high_u8 (t));
      m = vpaddl_u8 (l);
      n = vpaddl_u16 (m);
      
      found = vget_lane_u32 ((uint32x2_t) vorr_u64 ((uint64x1_t) n, 
	      vshr_n_u64 ((uint64x1_t) n, 24)), 0);
      found &= mask;
    }
  while (!found);

  /* FOUND contains 1 in bits for which we matched a relevant
     character.  Conversion to the byte index is trivial.  */
  found = __builtin_ctz (found);
  return (const uchar *)p + found;
}

#else

/* We only have one accellerated alternative.  Use a direct call so that
   we encourage inlining.  */

#define search_line_fast  search_line_acc_char

#endif

/* Initialize the lexer if needed.  */

void
_cpp_init_lexer (void)
{
#ifdef HAVE_init_vectorized_lexer
  init_vectorized_lexer ();
#endif
}

/* Returns with a logical line that contains no escaped newlines or
   trigraphs.  This is a time-critical inner loop.  */
void
_cpp_clean_line (cpp_reader *pfile)
{
  cpp_buffer *buffer;
  const uchar *s;
  uchar c, *d, *p;

  buffer = pfile->buffer;
  buffer->cur_note = buffer->notes_used = 0;
  buffer->cur = buffer->line_base = buffer->next_line;
  buffer->need_line = false;
  s = buffer->next_line;

  if (!buffer->from_stage3)
    {
      const uchar *pbackslash = NULL;

      /* Fast path.  This is the common case of an un-escaped line with
	 no trigraphs.  The primary win here is by not writing any
	 data back to memory until we have to.  */
      while (1)
	{
	  /* Perform an optimized search for \n, \r, \\, ?.  */
	  s = search_line_fast (s, buffer->rlimit);

	  c = *s;
	  if (c == '\\')
	    {
	      /* Record the location of the backslash and continue.  */
	      pbackslash = s++;
	    }
	  else if (__builtin_expect (c == '?', 0))
	    {
	      if (__builtin_expect (s[1] == '?', false)
		   && _cpp_trigraph_map[s[2]])
		{
		  /* Have a trigraph.  We may or may not have to convert
		     it.  Add a line note regardless, for -Wtrigraphs.  */
		  add_line_note (buffer, s, s[2]);
		  if (CPP_OPTION (pfile, trigraphs))
		    {
		      /* We do, and that means we have to switch to the
		         slow path.  */
		      d = (uchar *) s;
		      *d = _cpp_trigraph_map[s[2]];
		      s += 2;
		      goto slow_path;
		    }
		}
	      /* Not a trigraph.  Continue on fast-path.  */
	      s++;
	    }
	  else
	    break;
	}

      /* This must be \r or \n.  We're either done, or we'll be forced
	 to write back to the buffer and continue on the slow path.  */
      d = (uchar *) s;

      if (__builtin_expect (s == buffer->rlimit, false))
	goto done;

      /* DOS line ending? */
      if (__builtin_expect (c == '\r', false) && s[1] == '\n')
	{
	  s++;
	  if (s == buffer->rlimit)
	    goto done;
	}

      if (__builtin_expect (pbackslash == NULL, true))
	goto done;

      /* Check for escaped newline.  */
      p = d;
      while (is_nvspace (p[-1]))
	p--;
      if (p - 1 != pbackslash)
	goto done;

      /* Have an escaped newline; process it and proceed to
	 the slow path.  */
      add_line_note (buffer, p - 1, p != d ? ' ' : '\\');
      d = p - 2;
      buffer->next_line = p - 1;

    slow_path:
      while (1)
	{
	  c = *++s;
	  *++d = c;

	  if (c == '\n' || c == '\r')
	    {
	      /* Handle DOS line endings.  */
	      if (c == '\r' && s != buffer->rlimit && s[1] == '\n')
		s++;
	      if (s == buffer->rlimit)
		break;

	      /* Escaped?  */
	      p = d;
	      while (p != buffer->next_line && is_nvspace (p[-1]))
		p--;
	      if (p == buffer->next_line || p[-1] != '\\')
		break;

	      add_line_note (buffer, p - 1, p != d ? ' ': '\\');
	      d = p - 2;
	      buffer->next_line = p - 1;
	    }
	  else if (c == '?' && s[1] == '?' && _cpp_trigraph_map[s[2]])
	    {
	      /* Add a note regardless, for the benefit of -Wtrigraphs.  */
	      add_line_note (buffer, d, s[2]);
	      if (CPP_OPTION (pfile, trigraphs))
		{
		  *d = _cpp_trigraph_map[s[2]];
		  s += 2;
		}
	    }
	}
    }
  else
    {
      while (*s != '\n' && *s != '\r')
	s++;
      d = (uchar *) s;

      /* Handle DOS line endings.  */
      if (*s == '\r' && s != buffer->rlimit && s[1] == '\n')
	s++;
    }

 done:
  *d = '\n';
  /* A sentinel note that should never be processed.  */
  add_line_note (buffer, d + 1, '\n');
  buffer->next_line = s + 1;
}

/* Return true if the trigraph indicated by NOTE should be warned
   about in a comment.  */
static bool
warn_in_comment (cpp_reader *pfile, _cpp_line_note *note)
{
  const uchar *p;

  /* Within comments we don't warn about trigraphs, unless the
     trigraph forms an escaped newline, as that may change
     behavior.  */
  if (note->type != '/')
    return false;

  /* If -trigraphs, then this was an escaped newline iff the next note
     is coincident.  */
  if (CPP_OPTION (pfile, trigraphs))
    return note[1].pos == note->pos;

  /* Otherwise, see if this forms an escaped newline.  */
  p = note->pos + 3;
  while (is_nvspace (*p))
    p++;

  /* There might have been escaped newlines between the trigraph and the
     newline we found.  Hence the position test.  */
  return (*p == '\n' && p < note[1].pos);
}

/* Process the notes created by add_line_note as far as the current
   location.  */
void
_cpp_process_line_notes (cpp_reader *pfile, int in_comment)
{
  cpp_buffer *buffer = pfile->buffer;

  for (;;)
    {
      _cpp_line_note *note = &buffer->notes[buffer->cur_note];
      unsigned int col;

      if (note->pos > buffer->cur)
	break;

      buffer->cur_note++;
      col = CPP_BUF_COLUMN (buffer, note->pos + 1);

      if (note->type == '\\' || note->type == ' ')
	{
	  if (note->type == ' ' && !in_comment)
	    cpp_error_with_line (pfile, CPP_DL_WARNING, pfile->line_table->highest_line, col,
				 "backslash and newline separated by space");

	  if (buffer->next_line > buffer->rlimit)
	    {
	      cpp_error_with_line (pfile, CPP_DL_PEDWARN, pfile->line_table->highest_line, col,
				   "backslash-newline at end of file");
	      /* Prevent "no newline at end of file" warning.  */
	      buffer->next_line = buffer->rlimit;
	    }

	  buffer->line_base = note->pos;
	  CPP_INCREMENT_LINE (pfile, 0);
	}
      else if (_cpp_trigraph_map[note->type])
	{
	  if (CPP_OPTION (pfile, warn_trigraphs)
	      && (!in_comment || warn_in_comment (pfile, note)))
	    {
	      if (CPP_OPTION (pfile, trigraphs))
		cpp_warning_with_line (pfile, CPP_W_TRIGRAPHS,
                                       pfile->line_table->highest_line, col,
				       "trigraph ??%c converted to %c",
				       note->type,
				       (int) _cpp_trigraph_map[note->type]);
	      else
		{
		  cpp_warning_with_line 
		    (pfile, CPP_W_TRIGRAPHS,
                     pfile->line_table->highest_line, col,
		     "trigraph ??%c ignored, use -trigraphs to enable",
		     note->type);
		}
	    }
	}
      else if (note->type == 0)
	/* Already processed in lex_raw_string.  */;
      else
	abort ();
    }
}

/* Skip a C-style block comment.  We find the end of the comment by
   seeing if an asterisk is before every '/' we encounter.  Returns
   nonzero if comment terminated by EOF, zero otherwise.

   Buffer->cur points to the initial asterisk of the comment.  */
bool
_cpp_skip_block_comment (cpp_reader *pfile)
{
  cpp_buffer *buffer = pfile->buffer;
  const uchar *cur = buffer->cur;
  uchar c;

  cur++;
  if (*cur == '/')
    cur++;

  for (;;)
    {
      /* People like decorating comments with '*', so check for '/'
	 instead for efficiency.  */
      c = *cur++;

      if (c == '/')
	{
	  if (cur[-2] == '*')
	    break;

	  /* Warn about potential nested comments, but not if the '/'
	     comes immediately before the true comment delimiter.
	     Don't bother to get it right across escaped newlines.  */
	  if (CPP_OPTION (pfile, warn_comments)
	      && cur[0] == '*' && cur[1] != '/')
	    {
	      buffer->cur = cur;
	      cpp_warning_with_line (pfile, CPP_W_COMMENTS,
				     pfile->line_table->highest_line,
				     CPP_BUF_COL (buffer),
				     "\"/*\" within comment");
	    }
	}
      else if (c == '\n')
	{
	  unsigned int cols;
	  buffer->cur = cur - 1;
	  _cpp_process_line_notes (pfile, true);
	  if (buffer->next_line >= buffer->rlimit)
	    return true;
	  _cpp_clean_line (pfile);

	  cols = buffer->next_line - buffer->line_base;
	  CPP_INCREMENT_LINE (pfile, cols);

	  cur = buffer->cur;
	}
    }

  buffer->cur = cur;
  _cpp_process_line_notes (pfile, true);
  return false;
}

/* Skip a C++ line comment, leaving buffer->cur pointing to the
   terminating newline.  Handles escaped newlines.  Returns nonzero
   if a multiline comment.  */
static int
skip_line_comment (cpp_reader *pfile)
{
  cpp_buffer *buffer = pfile->buffer;
  source_location orig_line = pfile->line_table->highest_line;

  while (*buffer->cur != '\n')
    buffer->cur++;

  _cpp_process_line_notes (pfile, true);
  return orig_line != pfile->line_table->highest_line;
}

/* Skips whitespace, saving the next non-whitespace character.  */
static void
skip_whitespace (cpp_reader *pfile, cppchar_t c)
{
  cpp_buffer *buffer = pfile->buffer;
  bool saw_NUL = false;

  do
    {
      /* Horizontal space always OK.  */
      if (c == ' ' || c == '\t')
	;
      /* Just \f \v or \0 left.  */
      else if (c == '\0')
	saw_NUL = true;
      else if (pfile->state.in_directive && CPP_PEDANTIC (pfile))
	cpp_error_with_line (pfile, CPP_DL_PEDWARN, pfile->line_table->highest_line,
			     CPP_BUF_COL (buffer),
			     "%s in preprocessing directive",
			     c == '\f' ? "form feed" : "vertical tab");

      c = *buffer->cur++;
    }
  /* We only want non-vertical space, i.e. ' ' \t \f \v \0.  */
  while (is_nvspace (c));

  if (saw_NUL)
    cpp_error (pfile, CPP_DL_WARNING, "null character(s) ignored");

  buffer->cur--;
}

/* See if the characters of a number token are valid in a name (no
   '.', '+' or '-').  */
static int
name_p (cpp_reader *pfile, const cpp_string *string)
{
  unsigned int i;

  for (i = 0; i < string->len; i++)
    if (!is_idchar (string->text[i]))
      return 0;

  return 1;
}

/* After parsing an identifier or other sequence, produce a warning about
   sequences not in NFC/NFKC.  */
static void
warn_about_normalization (cpp_reader *pfile, 
			  const cpp_token *token,
			  const struct normalize_state *s)
{
  if (CPP_OPTION (pfile, warn_normalize) < NORMALIZE_STATE_RESULT (s)
      && !pfile->state.skipping)
    {
      /* Make sure that the token is printed using UCNs, even
	 if we'd otherwise happily print UTF-8.  */
      unsigned char *buf = XNEWVEC (unsigned char, cpp_token_len (token));
      size_t sz;

      sz = cpp_spell_token (pfile, token, buf, false) - buf;
      if (NORMALIZE_STATE_RESULT (s) == normalized_C)
	cpp_warning_with_line (pfile, CPP_W_NORMALIZE, token->src_loc, 0,
			       "`%.*s' is not in NFKC", (int) sz, buf);
      else
	cpp_warning_with_line (pfile, CPP_W_NORMALIZE, token->src_loc, 0,
			       "`%.*s' is not in NFC", (int) sz, buf);
      free (buf);
    }
}

/* Returns TRUE if the sequence starting at buffer->cur is invalid in
   an identifier.  FIRST is TRUE if this starts an identifier.  */
static bool
forms_identifier_p (cpp_reader *pfile, int first,
		    struct normalize_state *state)
{
  cpp_buffer *buffer = pfile->buffer;

  if (*buffer->cur == '$')
    {
      if (!CPP_OPTION (pfile, dollars_in_ident))
	return false;

      buffer->cur++;
      if (CPP_OPTION (pfile, warn_dollars) && !pfile->state.skipping)
	{
	  CPP_OPTION (pfile, warn_dollars) = 0;
	  cpp_error (pfile, CPP_DL_PEDWARN, "'$' in identifier or number");
	}

      return true;
    }

  /* Is this a syntactically valid UCN?  */
  if (CPP_OPTION (pfile, extended_identifiers)
      && *buffer->cur == '\\'
      && (buffer->cur[1] == 'u' || buffer->cur[1] == 'U'))
    {
      buffer->cur += 2;
      if (_cpp_valid_ucn (pfile, &buffer->cur, buffer->rlimit, 1 + !first,
			  state))
	return true;
      buffer->cur -= 2;
    }

  return false;
}

/* Helper function to get the cpp_hashnode of the identifier BASE.  */
static cpp_hashnode *
lex_identifier_intern (cpp_reader *pfile, const uchar *base)
{
  cpp_hashnode *result;
  const uchar *cur;
  unsigned int len;
  unsigned int hash = HT_HASHSTEP (0, *base);

  cur = base + 1;
  while (ISIDNUM (*cur))
    {
      hash = HT_HASHSTEP (hash, *cur);
      cur++;
    }
  len = cur - base;
  hash = HT_HASHFINISH (hash, len);
  result = CPP_HASHNODE (ht_lookup_with_hash (pfile->hash_table,
					      base, len, hash, HT_ALLOC));

  /* Rarely, identifiers require diagnostics when lexed.  */
  if (__builtin_expect ((result->flags & NODE_DIAGNOSTIC)
			&& !pfile->state.skipping, 0))
    {
      /* It is allowed to poison the same identifier twice.  */
      if ((result->flags & NODE_POISONED) && !pfile->state.poisoned_ok)
	cpp_error (pfile, CPP_DL_ERROR, "attempt to use poisoned \"%s\"",
		   NODE_NAME (result));

      /* Constraint 6.10.3.5: __VA_ARGS__ should only appear in the
	 replacement list of a variadic macro.  */
      if (result == pfile->spec_nodes.n__VA_ARGS__
	  && !pfile->state.va_args_ok)
	cpp_error (pfile, CPP_DL_PEDWARN,
		   "__VA_ARGS__ can only appear in the expansion"
		   " of a C99 variadic macro");

      /* For -Wc++-compat, warn about use of C++ named operators.  */
      if (result->flags & NODE_WARN_OPERATOR)
	cpp_warning (pfile, CPP_W_CXX_OPERATOR_NAMES,
		     "identifier \"%s\" is a special operator name in C++",
		     NODE_NAME (result));
    }

  return result;
}

/* Get the cpp_hashnode of an identifier specified by NAME in
   the current cpp_reader object.  If none is found, NULL is returned.  */
cpp_hashnode *
_cpp_lex_identifier (cpp_reader *pfile, const char *name)
{
  cpp_hashnode *result;
  result = lex_identifier_intern (pfile, (uchar *) name);
  return result;
}

/* Lex an identifier starting at BUFFER->CUR - 1.  */
static cpp_hashnode *
lex_identifier (cpp_reader *pfile, const uchar *base, bool starts_ucn,
		struct normalize_state *nst)
{
  cpp_hashnode *result;
  const uchar *cur;
  unsigned int len;
  unsigned int hash = HT_HASHSTEP (0, *base);

  cur = pfile->buffer->cur;
  if (! starts_ucn)
    while (ISIDNUM (*cur))
      {
	hash = HT_HASHSTEP (hash, *cur);
	cur++;
      }
  pfile->buffer->cur = cur;
  if (starts_ucn || forms_identifier_p (pfile, false, nst))
    {
      /* Slower version for identifiers containing UCNs (or $).  */
      do {
	while (ISIDNUM (*pfile->buffer->cur))
	  {
	    pfile->buffer->cur++;
	    NORMALIZE_STATE_UPDATE_IDNUM (nst);
	  }
      } while (forms_identifier_p (pfile, false, nst));
      result = _cpp_interpret_identifier (pfile, base,
					  pfile->buffer->cur - base);
    }
  else
    {
      len = cur - base;
      hash = HT_HASHFINISH (hash, len);

      result = CPP_HASHNODE (ht_lookup_with_hash (pfile->hash_table,
						  base, len, hash, HT_ALLOC));
    }

  /* Rarely, identifiers require diagnostics when lexed.  */
  if (__builtin_expect ((result->flags & NODE_DIAGNOSTIC)
			&& !pfile->state.skipping, 0))
    {
      /* It is allowed to poison the same identifier twice.  */
      if ((result->flags & NODE_POISONED) && !pfile->state.poisoned_ok)
	cpp_error (pfile, CPP_DL_ERROR, "attempt to use poisoned \"%s\"",
		   NODE_NAME (result));

      /* Constraint 6.10.3.5: __VA_ARGS__ should only appear in the
	 replacement list of a variadic macro.  */
      if (result == pfile->spec_nodes.n__VA_ARGS__
	  && !pfile->state.va_args_ok)
	cpp_error (pfile, CPP_DL_PEDWARN,
		   "__VA_ARGS__ can only appear in the expansion"
		   " of a C99 variadic macro");

      /* For -Wc++-compat, warn about use of C++ named operators.  */
      if (result->flags & NODE_WARN_OPERATOR)
	cpp_warning (pfile, CPP_W_CXX_OPERATOR_NAMES,
		     "identifier \"%s\" is a special operator name in C++",
		     NODE_NAME (result));
    }

  return result;
}

/* Lex a number to NUMBER starting at BUFFER->CUR - 1.  */
static void
lex_number (cpp_reader *pfile, cpp_string *number,
	    struct normalize_state *nst)
{
  const uchar *cur;
  const uchar *base;
  uchar *dest;

  base = pfile->buffer->cur - 1;
  do
    {
      cur = pfile->buffer->cur;

      /* N.B. ISIDNUM does not include $.  */
      while (ISIDNUM (*cur) || *cur == '.' || DIGIT_SEP (*cur)
	     || VALID_SIGN (*cur, cur[-1]))
	{
	  cur++;
	  NORMALIZE_STATE_UPDATE_IDNUM (nst);
	}

      pfile->buffer->cur = cur;
    }
  while (forms_identifier_p (pfile, false, nst));

  number->len = cur - base;
  dest = _cpp_unaligned_alloc (pfile, number->len + 1);
  memcpy (dest, base, number->len);
  dest[number->len] = '\0';
  number->text = dest;
}

/* Create a token of type TYPE with a literal spelling.  */
static void
create_literal (cpp_reader *pfile, cpp_token *token, const uchar *base,
		unsigned int len, enum cpp_ttype type)
{
  uchar *dest = _cpp_unaligned_alloc (pfile, len + 1);

  memcpy (dest, base, len);
  dest[len] = '\0';
  token->type = type;
  token->val.str.len = len;
  token->val.str.text = dest;
}

/* Subroutine of lex_raw_string: Append LEN chars from BASE to the buffer
   sequence from *FIRST_BUFF_P to LAST_BUFF_P.  */

static void
bufring_append (cpp_reader *pfile, const uchar *base, size_t len,
		_cpp_buff **first_buff_p, _cpp_buff **last_buff_p)
{
  _cpp_buff *first_buff = *first_buff_p;
  _cpp_buff *last_buff = *last_buff_p;

  if (first_buff == NULL)
    first_buff = last_buff = _cpp_get_buff (pfile, len);
  else if (len > BUFF_ROOM (last_buff))
    {
      size_t room = BUFF_ROOM (last_buff);
      memcpy (BUFF_FRONT (last_buff), base, room);
      BUFF_FRONT (last_buff) += room;
      base += room;
      len -= room;
      last_buff = _cpp_append_extend_buff (pfile, last_buff, len);
    }

  memcpy (BUFF_FRONT (last_buff), base, len);
  BUFF_FRONT (last_buff) += len;

  *first_buff_p = first_buff;
  *last_buff_p = last_buff;
}


/* Returns true if a macro has been defined.
   This might not work if compile with -save-temps,
   or preprocess separately from compilation.  */

static bool
is_macro(cpp_reader *pfile, const uchar *base)
{
  const uchar *cur = base;
  if (! ISIDST (*cur))
    return false;
  unsigned int hash = HT_HASHSTEP (0, *cur);
  ++cur;
  while (ISIDNUM (*cur))
    {
      hash = HT_HASHSTEP (hash, *cur);
      ++cur;
    }
  hash = HT_HASHFINISH (hash, cur - base);

  cpp_hashnode *result = CPP_HASHNODE (ht_lookup_with_hash (pfile->hash_table,
					base, cur - base, hash, HT_NO_INSERT));

  return !result ? false : (result->type == NT_MACRO);
}


/* Lexes a raw string.  The stored string contains the spelling, including
   double quotes, delimiter string, '(' and ')', any leading
   'L', 'u', 'U' or 'u8' and 'R' modifier.  It returns the type of the
   literal, or CPP_OTHER if it was not properly terminated.

   The spelling is NUL-terminated, but it is not guaranteed that this
   is the first NUL since embedded NULs are preserved.  */

static void
lex_raw_string (cpp_reader *pfile, cpp_token *token, const uchar *base,
		const uchar *cur)
{
  uchar raw_prefix[17];
  uchar temp_buffer[18];
  const uchar *orig_base;
  unsigned int raw_prefix_len = 0, raw_suffix_len = 0;
  enum raw_str_phase { RAW_STR_PREFIX, RAW_STR, RAW_STR_SUFFIX };
  raw_str_phase phase = RAW_STR_PREFIX;
  enum cpp_ttype type;
  size_t total_len = 0;
  /* Index into temp_buffer during phases other than RAW_STR,
     during RAW_STR phase 17 to tell BUF_APPEND that nothing should
     be appended to temp_buffer.  */
  size_t temp_buffer_len = 0;
  _cpp_buff *first_buff = NULL, *last_buff = NULL;
  size_t raw_prefix_start;
  _cpp_line_note *note = &pfile->buffer->notes[pfile->buffer->cur_note];

  type = (*base == 'L' ? CPP_WSTRING :
	  *base == 'U' ? CPP_STRING32 :
	  *base == 'u' ? (base[1] == '8' ? CPP_UTF8STRING : CPP_STRING16)
	  : CPP_STRING);

#define BUF_APPEND(STR,LEN)					\
      do {							\
	bufring_append (pfile, (const uchar *)(STR), (LEN),	\
			&first_buff, &last_buff);		\
	total_len += (LEN);					\
	if (__builtin_expect (temp_buffer_len < 17, 0)		\
	    && (const uchar *)(STR) != base			\
	    && (LEN) <= 2)					\
	  {							\
	    memcpy (temp_buffer + temp_buffer_len,		\
		    (const uchar *)(STR), (LEN));		\
	    temp_buffer_len += (LEN);				\
	  }							\
      } while (0);

  orig_base = base;
  ++cur;
  raw_prefix_start = cur - base;
  for (;;)
    {
      cppchar_t c;

      /* If we previously performed any trigraph or line splicing
	 transformations, undo them in between the opening and closing
	 double quote.  */
      while (note->pos < cur)
	++note;
      for (; note->pos == cur; ++note)
	{
	  switch (note->type)
	    {
	    case '\\':
	    case ' ':
	      /* Restore backslash followed by newline.  */
	      BUF_APPEND (base, cur - base);
	      base = cur;
	      BUF_APPEND ("\\", 1);
	    after_backslash:
	      if (note->type == ' ')
		{
		  /* GNU backslash whitespace newline extension.  FIXME
		     could be any sequence of non-vertical space.  When we
		     can properly restore any such sequence, we should mark
		     this note as handled so _cpp_process_line_notes
		     doesn't warn.  */
		  BUF_APPEND (" ", 1);
		}

	      BUF_APPEND ("\n", 1);
	      break;

	    case 0:
	      /* Already handled.  */
	      break;

	    default:
	      if (_cpp_trigraph_map[note->type])
		{
		  /* Don't warn about this trigraph in
		     _cpp_process_line_notes, since trigraphs show up as
		     trigraphs in raw strings.  */
		  uchar type = note->type;
		  note->type = 0;

		  if (!CPP_OPTION (pfile, trigraphs))
		    /* If we didn't convert the trigraph in the first
		       place, don't do anything now either.  */
		    break;

		  BUF_APPEND (base, cur - base);
		  base = cur;
		  BUF_APPEND ("??", 2);

		  /* ??/ followed by newline gets two line notes, one for
		     the trigraph and one for the backslash/newline.  */
		  if (type == '/' && note[1].pos == cur)
		    {
		      if (note[1].type != '\\'
			  && note[1].type != ' ')
			abort ();
		      BUF_APPEND ("/", 1);
		      ++note;
		      goto after_backslash;
		    }
		  else
		    {
		      /* Skip the replacement character.  */
		      base = ++cur;
		      BUF_APPEND (&type, 1);
		      c = type;
		      goto check_c;
		    }
		}
	      else
		abort ();
	      break;
	    }
	}
      c = *cur++;
      if (__builtin_expect (temp_buffer_len < 17, 0))
	temp_buffer[temp_buffer_len++] = c;

     check_c:
      if (phase == RAW_STR_PREFIX)
	{
	  while (raw_prefix_len < temp_buffer_len)
	    {
	      raw_prefix[raw_prefix_len] = temp_buffer[raw_prefix_len];
	      switch (raw_prefix[raw_prefix_len])
		{
		case ' ': case '(': case ')': case '\\': case '\t':
		case '\v': case '\f': case '\n': default:
		  break;
		/* Basic source charset except the above chars.  */
		case 'a': case 'b': case 'c': case 'd': case 'e': case 'f':
		case 'g': case 'h': case 'i': case 'j': case 'k': case 'l':
		case 'm': case 'n': case 'o': case 'p': case 'q': case 'r':
		case 's': case 't': case 'u': case 'v': case 'w': case 'x':
		case 'y': case 'z':
		case 'A': case 'B': case 'C': case 'D': case 'E': case 'F':
		case 'G': case 'H': case 'I': case 'J': case 'K': case 'L':
		case 'M': case 'N': case 'O': case 'P': case 'Q': case 'R':
		case 'S': case 'T': case 'U': case 'V': case 'W': case 'X':
		case 'Y': case 'Z':
		case '0': case '1': case '2': case '3': case '4': case '5':
		case '6': case '7': case '8': case '9':
		case '_': case '{': case '}': case '#': case '[': case ']':
		case '<': case '>': case '%': case ':': case ';': case '.':
		case '?': case '*': case '+': case '-': case '/': case '^':
		case '&': case '|': case '~': case '!': case '=': case ',':
		case '"': case '\'':
		  if (raw_prefix_len < 16)
		    {
		      raw_prefix_len++;
		      continue;
		    }
		  break;
		}

	      if (raw_prefix[raw_prefix_len] != '(')
		{
		  int col = CPP_BUF_COLUMN (pfile->buffer, cur) + 1;
		  if (raw_prefix_len == 16)
		    cpp_error_with_line (pfile, CPP_DL_ERROR, token->src_loc,
					 col, "raw string delimiter longer "
					      "than 16 characters");
		  else if (raw_prefix[raw_prefix_len] == '\n')
		    cpp_error_with_line (pfile, CPP_DL_ERROR, token->src_loc,
					 col, "invalid new-line in raw "
					      "string delimiter");
		  else
		    cpp_error_with_line (pfile, CPP_DL_ERROR, token->src_loc,
					 col, "invalid character '%c' in "
					      "raw string delimiter",
					 (int) raw_prefix[raw_prefix_len]);
		  pfile->buffer->cur = orig_base + raw_prefix_start - 1;
		  create_literal (pfile, token, orig_base,
				  raw_prefix_start - 1, CPP_OTHER);
		  if (first_buff)
		    _cpp_release_buff (pfile, first_buff);
		  return;
		}
	      raw_prefix[raw_prefix_len] = '"';
	      phase = RAW_STR;
	      /* Nothing should be appended to temp_buffer during
		 RAW_STR phase.  */
	      temp_buffer_len = 17;
	      break;
	    }
	  continue;
	}
      else if (phase == RAW_STR_SUFFIX)
	{
	  while (raw_suffix_len <= raw_prefix_len
		 && raw_suffix_len < temp_buffer_len
		 && temp_buffer[raw_suffix_len] == raw_prefix[raw_suffix_len])
	    raw_suffix_len++;
	  if (raw_suffix_len > raw_prefix_len)
	    break;
	  if (raw_suffix_len == temp_buffer_len)
	    continue;
	  phase = RAW_STR;
	  /* Nothing should be appended to temp_buffer during
	     RAW_STR phase.  */
	  temp_buffer_len = 17;
	}
      if (c == ')')
	{
	  phase = RAW_STR_SUFFIX;
	  raw_suffix_len = 0;
	  temp_buffer_len = 0;
	}
      else if (c == '\n')
	{
	  if (pfile->state.in_directive
	      || (pfile->state.parsing_args
		  && pfile->buffer->next_line >= pfile->buffer->rlimit))
	    {
	      cur--;
	      type = CPP_OTHER;
	      cpp_error_with_line (pfile, CPP_DL_ERROR, token->src_loc, 0,
				   "unterminated raw string");
	      break;
	    }

	  BUF_APPEND (base, cur - base);

	  if (pfile->buffer->cur < pfile->buffer->rlimit)
	    CPP_INCREMENT_LINE (pfile, 0);
	  pfile->buffer->need_line = true;

	  pfile->buffer->cur = cur-1;
	  _cpp_process_line_notes (pfile, false);
	  if (!_cpp_get_fresh_line (pfile))
	    {
	      source_location src_loc = token->src_loc;
	      token->type = CPP_EOF;
	      /* Tell the compiler the line number of the EOF token.  */
	      token->src_loc = pfile->line_table->highest_line;
	      token->flags = BOL;
	      if (first_buff != NULL)
		_cpp_release_buff (pfile, first_buff);
	      cpp_error_with_line (pfile, CPP_DL_ERROR, src_loc, 0,
				   "unterminated raw string");
	      return;
	    }

	  cur = base = pfile->buffer->cur;
	  note = &pfile->buffer->notes[pfile->buffer->cur_note];
	}
    }

  if (CPP_OPTION (pfile, user_literals))
    {
<<<<<<< HEAD
      /* According to C++11 [lex.ext]p10, a ud-suffix not starting with an
	 underscore is ill-formed.  Since this breaks programs using macros
	 from inttypes.h, we generate a warning and treat the ud-suffix as a
	 separate preprocessing token.  This approach is under discussion by
	 the standards committee, and has been adopted as a conforming
	 extension by other front ends such as clang.
         A special exception is made for the suffix 's' which will be
	 standardized as a user-defined literal suffix for strings.  */
      if (ISALPHA (*cur) && *cur != 's')
=======
      /* If a string format macro, say from inttypes.h, is placed touching
	 a string literal it could be parsed as a C++11 user-defined string
	 literal thus breaking the program.
	 Try to identify macros with is_macro. A warning is issued. */
      if (is_macro (pfile, cur))
>>>>>>> 4d0aec87
	{
	  /* Raise a warning, but do not consume subsequent tokens.  */
	  if (CPP_OPTION (pfile, warn_literal_suffix))
	    cpp_warning_with_line (pfile, CPP_W_LITERAL_SUFFIX,
				   token->src_loc, 0,
				   "invalid suffix on literal; C++11 requires "
				   "a space between literal and string macro");
	}
      /* Grab user defined literal suffix.  */
      else if (ISIDST (*cur))
	{
	  type = cpp_userdef_string_add_type (type);
	  ++cur;

	  while (ISIDNUM (*cur))
	    ++cur;
	}
    }

  pfile->buffer->cur = cur;
  if (first_buff == NULL)
    create_literal (pfile, token, base, cur - base, type);
  else
    {
      uchar *dest = _cpp_unaligned_alloc (pfile, total_len + (cur - base) + 1);

      token->type = type;
      token->val.str.len = total_len + (cur - base);
      token->val.str.text = dest;
      last_buff = first_buff;
      while (last_buff != NULL)
	{
	  memcpy (dest, last_buff->base,
		  BUFF_FRONT (last_buff) - last_buff->base);
	  dest += BUFF_FRONT (last_buff) - last_buff->base;
	  last_buff = last_buff->next;
	}
      _cpp_release_buff (pfile, first_buff);
      memcpy (dest, base, cur - base);
      dest[cur - base] = '\0';
    }
}

/* Lexes a string, character constant, or angle-bracketed header file
   name.  The stored string contains the spelling, including opening
   quote and any leading 'L', 'u', 'U' or 'u8' and optional
   'R' modifier.  It returns the type of the literal, or CPP_OTHER
   if it was not properly terminated, or CPP_LESS for an unterminated
   header name which must be relexed as normal tokens.

   The spelling is NUL-terminated, but it is not guaranteed that this
   is the first NUL since embedded NULs are preserved.  */
static void
lex_string (cpp_reader *pfile, cpp_token *token, const uchar *base)
{
  bool saw_NUL = false;
  const uchar *cur;
  cppchar_t terminator;
  enum cpp_ttype type;

  cur = base;
  terminator = *cur++;
  if (terminator == 'L' || terminator == 'U')
    terminator = *cur++;
  else if (terminator == 'u')
    {
      terminator = *cur++;
      if (terminator == '8')
	terminator = *cur++;
    }
  if (terminator == 'R')
    {
      lex_raw_string (pfile, token, base, cur);
      return;
    }
  if (terminator == '"')
    type = (*base == 'L' ? CPP_WSTRING :
	    *base == 'U' ? CPP_STRING32 :
	    *base == 'u' ? (base[1] == '8' ? CPP_UTF8STRING : CPP_STRING16)
			 : CPP_STRING);
  else if (terminator == '\'')
    type = (*base == 'L' ? CPP_WCHAR :
	    *base == 'U' ? CPP_CHAR32 :
	    *base == 'u' ? CPP_CHAR16 : CPP_CHAR);
  else
    terminator = '>', type = CPP_HEADER_NAME;

  for (;;)
    {
      cppchar_t c = *cur++;

      /* In #include-style directives, terminators are not escapable.  */
      if (c == '\\' && !pfile->state.angled_headers && *cur != '\n')
	cur++;
      else if (c == terminator)
	break;
      else if (c == '\n')
	{
	  cur--;
	  /* Unmatched quotes always yield undefined behavior, but
	     greedy lexing means that what appears to be an unterminated
	     header name may actually be a legitimate sequence of tokens.  */
	  if (terminator == '>')
	    {
	      token->type = CPP_LESS;
	      return;
	    }
	  type = CPP_OTHER;
	  break;
	}
      else if (c == '\0')
	saw_NUL = true;
    }

  if (saw_NUL && !pfile->state.skipping)
    cpp_error (pfile, CPP_DL_WARNING,
	       "null character(s) preserved in literal");

  if (type == CPP_OTHER && CPP_OPTION (pfile, lang) != CLK_ASM)
    cpp_error (pfile, CPP_DL_PEDWARN, "missing terminating %c character",
	       (int) terminator);

  if (CPP_OPTION (pfile, user_literals))
    {
<<<<<<< HEAD
      /* According to C++11 [lex.ext]p10, a ud-suffix not starting with an
	 underscore is ill-formed.  Since this breaks programs using macros
	 from inttypes.h, we generate a warning and treat the ud-suffix as a
	 separate preprocessing token.  This approach is under discussion by
	 the standards committee, and has been adopted as a conforming
	 extension by other front ends such as clang.
         A special exception is made for the suffix 's' which will be
	 standardized as a user-defined literal suffix for strings.  */
      if (ISALPHA (*cur) && *cur != 's')
=======
      /* If a string format macro, say from inttypes.h, is placed touching
	 a string literal it could be parsed as a C++11 user-defined string
	 literal thus breaking the program.
	 Try to identify macros with is_macro. A warning is issued. */
      if (is_macro (pfile, cur))
>>>>>>> 4d0aec87
	{
	  /* Raise a warning, but do not consume subsequent tokens.  */
	  if (CPP_OPTION (pfile, warn_literal_suffix))
	    cpp_warning_with_line (pfile, CPP_W_LITERAL_SUFFIX,
				   token->src_loc, 0,
				   "invalid suffix on literal; C++11 requires "
				   "a space between literal and string macro");
	}
      /* Grab user defined literal suffix.  */
      else if (ISIDST (*cur))
	{
	  type = cpp_userdef_char_add_type (type);
	  type = cpp_userdef_string_add_type (type);
          ++cur;

	  while (ISIDNUM (*cur))
	    ++cur;
	}
    }

  pfile->buffer->cur = cur;
  create_literal (pfile, token, base, cur - base, type);
}

/* Return the comment table. The client may not make any assumption
   about the ordering of the table.  */
cpp_comment_table *
cpp_get_comments (cpp_reader *pfile)
{
  return &pfile->comments;
}

/* Append a comment to the end of the comment table. */
static void 
store_comment (cpp_reader *pfile, cpp_token *token) 
{
  int len;

  if (pfile->comments.allocated == 0)
    {
      pfile->comments.allocated = 256; 
      pfile->comments.entries = (cpp_comment *) xmalloc
	(pfile->comments.allocated * sizeof (cpp_comment));
    }

  if (pfile->comments.count == pfile->comments.allocated)
    {
      pfile->comments.allocated *= 2;
      pfile->comments.entries = (cpp_comment *) xrealloc
	(pfile->comments.entries,
	 pfile->comments.allocated * sizeof (cpp_comment));
    }

  len = token->val.str.len;

  /* Copy comment. Note, token may not be NULL terminated. */
  pfile->comments.entries[pfile->comments.count].comment = 
    (char *) xmalloc (sizeof (char) * (len + 1));
  memcpy (pfile->comments.entries[pfile->comments.count].comment,
	  token->val.str.text, len);
  pfile->comments.entries[pfile->comments.count].comment[len] = '\0';

  /* Set source location. */
  pfile->comments.entries[pfile->comments.count].sloc = token->src_loc;

  /* Increment the count of entries in the comment table. */
  pfile->comments.count++;
}

/* The stored comment includes the comment start and any terminator.  */
static void
save_comment (cpp_reader *pfile, cpp_token *token, const unsigned char *from,
	      cppchar_t type)
{
  unsigned char *buffer;
  unsigned int len, clen, i;

  len = pfile->buffer->cur - from + 1; /* + 1 for the initial '/'.  */

  /* C++ comments probably (not definitely) have moved past a new
     line, which we don't want to save in the comment.  */
  if (is_vspace (pfile->buffer->cur[-1]))
    len--;

  /* If we are currently in a directive or in argument parsing, then
     we need to store all C++ comments as C comments internally, and
     so we need to allocate a little extra space in that case.

     Note that the only time we encounter a directive here is
     when we are saving comments in a "#define".  */
  clen = ((pfile->state.in_directive || pfile->state.parsing_args)
	  && type == '/') ? len + 2 : len;

  buffer = _cpp_unaligned_alloc (pfile, clen);

  token->type = CPP_COMMENT;
  token->val.str.len = clen;
  token->val.str.text = buffer;

  buffer[0] = '/';
  memcpy (buffer + 1, from, len - 1);

  /* Finish conversion to a C comment, if necessary.  */
  if ((pfile->state.in_directive || pfile->state.parsing_args) && type == '/')
    {
      buffer[1] = '*';
      buffer[clen - 2] = '*';
      buffer[clen - 1] = '/';
      /* As there can be in a C++ comments illegal sequences for C comments
         we need to filter them out.  */
      for (i = 2; i < (clen - 2); i++)
        if (buffer[i] == '/' && (buffer[i - 1] == '*' || buffer[i + 1] == '*'))
          buffer[i] = '|';
    }

  /* Finally store this comment for use by clients of libcpp. */
  store_comment (pfile, token);
}

/* Allocate COUNT tokens for RUN.  */
void
_cpp_init_tokenrun (tokenrun *run, unsigned int count)
{
  run->base = XNEWVEC (cpp_token, count);
  run->limit = run->base + count;
  run->next = NULL;
}

/* Returns the next tokenrun, or creates one if there is none.  */
static tokenrun *
next_tokenrun (tokenrun *run)
{
  if (run->next == NULL)
    {
      run->next = XNEW (tokenrun);
      run->next->prev = run;
      _cpp_init_tokenrun (run->next, 250);
    }

  return run->next;
}

/* Return the number of not yet processed token in a given
   context.  */
int
_cpp_remaining_tokens_num_in_context (cpp_context *context)
{
  if (context->tokens_kind == TOKENS_KIND_DIRECT)
    return (LAST (context).token - FIRST (context).token);
  else if (context->tokens_kind == TOKENS_KIND_INDIRECT
	   || context->tokens_kind == TOKENS_KIND_EXTENDED)
    return (LAST (context).ptoken - FIRST (context).ptoken);
  else
      abort ();
}

/* Returns the token present at index INDEX in a given context.  If
   INDEX is zero, the next token to be processed is returned.  */
static const cpp_token*
_cpp_token_from_context_at (cpp_context *context, int index)
{
  if (context->tokens_kind == TOKENS_KIND_DIRECT)
    return &(FIRST (context).token[index]);
  else if (context->tokens_kind == TOKENS_KIND_INDIRECT
	   || context->tokens_kind == TOKENS_KIND_EXTENDED)
    return FIRST (context).ptoken[index];
 else
   abort ();
}

/* Look ahead in the input stream.  */
const cpp_token *
cpp_peek_token (cpp_reader *pfile, int index)
{
  cpp_context *context = pfile->context;
  const cpp_token *peektok;
  int count;

  /* First, scan through any pending cpp_context objects.  */
  while (context->prev)
    {
      ptrdiff_t sz = _cpp_remaining_tokens_num_in_context (context);

      if (index < (int) sz)
        return _cpp_token_from_context_at (context, index);
      index -= (int) sz;
      context = context->prev;
    }

  /* We will have to read some new tokens after all (and do so
     without invalidating preceding tokens).  */
  count = index;
  pfile->keep_tokens++;

  do
    {
      peektok = _cpp_lex_token (pfile);
      if (peektok->type == CPP_EOF)
	return peektok;
    }
  while (index--);

  _cpp_backup_tokens_direct (pfile, count + 1);
  pfile->keep_tokens--;

  return peektok;
}

/* Allocate a single token that is invalidated at the same time as the
   rest of the tokens on the line.  Has its line and col set to the
   same as the last lexed token, so that diagnostics appear in the
   right place.  */
cpp_token *
_cpp_temp_token (cpp_reader *pfile)
{
  cpp_token *old, *result;
  ptrdiff_t sz = pfile->cur_run->limit - pfile->cur_token;
  ptrdiff_t la = (ptrdiff_t) pfile->lookaheads;

  old = pfile->cur_token - 1;
  /* Any pre-existing lookaheads must not be clobbered.  */
  if (la)
    {
      if (sz <= la)
        {
          tokenrun *next = next_tokenrun (pfile->cur_run);

          if (sz < la)
            memmove (next->base + 1, next->base,
                     (la - sz) * sizeof (cpp_token));

          next->base[0] = pfile->cur_run->limit[-1];
        }

      if (sz > 1)
        memmove (pfile->cur_token + 1, pfile->cur_token,
                 MIN (la, sz - 1) * sizeof (cpp_token));
    }

  if (!sz && pfile->cur_token == pfile->cur_run->limit)
    {
      pfile->cur_run = next_tokenrun (pfile->cur_run);
      pfile->cur_token = pfile->cur_run->base;
    }

  result = pfile->cur_token++;
  result->src_loc = old->src_loc;
  return result;
}

/* Lex a token into RESULT (external interface).  Takes care of issues
   like directive handling, token lookahead, multiple include
   optimization and skipping.  */
const cpp_token *
_cpp_lex_token (cpp_reader *pfile)
{
  cpp_token *result;

  for (;;)
    {
      if (pfile->cur_token == pfile->cur_run->limit)
	{
	  pfile->cur_run = next_tokenrun (pfile->cur_run);
	  pfile->cur_token = pfile->cur_run->base;
	}
      /* We assume that the current token is somewhere in the current
	 run.  */
      if (pfile->cur_token < pfile->cur_run->base
	  || pfile->cur_token >= pfile->cur_run->limit)
	abort ();

      if (pfile->lookaheads)
	{
	  pfile->lookaheads--;
	  result = pfile->cur_token++;
	}
      else
	result = _cpp_lex_direct (pfile);

      if (result->flags & BOL)
	{
	  /* Is this a directive.  If _cpp_handle_directive returns
	     false, it is an assembler #.  */
	  if (result->type == CPP_HASH
	      /* 6.10.3 p 11: Directives in a list of macro arguments
		 gives undefined behavior.  This implementation
		 handles the directive as normal.  */
	      && pfile->state.parsing_args != 1)
	    {
	      if (_cpp_handle_directive (pfile, result->flags & PREV_WHITE))
		{
		  if (pfile->directive_result.type == CPP_PADDING)
		    continue;
		  result = &pfile->directive_result;
		}
	    }
	  else if (pfile->state.in_deferred_pragma)
	    result = &pfile->directive_result;

	  if (pfile->cb.line_change && !pfile->state.skipping)
	    pfile->cb.line_change (pfile, result, pfile->state.parsing_args);
	}

      /* We don't skip tokens in directives.  */
      if (pfile->state.in_directive || pfile->state.in_deferred_pragma)
	break;

      /* Outside a directive, invalidate controlling macros.  At file
	 EOF, _cpp_lex_direct takes care of popping the buffer, so we never
	 get here and MI optimization works.  */
      pfile->mi_valid = false;

      if (!pfile->state.skipping || result->type == CPP_EOF)
	break;
    }

  return result;
}

/* Returns true if a fresh line has been loaded.  */
bool
_cpp_get_fresh_line (cpp_reader *pfile)
{
  int return_at_eof;

  /* We can't get a new line until we leave the current directive.  */
  if (pfile->state.in_directive)
    return false;

  for (;;)
    {
      cpp_buffer *buffer = pfile->buffer;

      if (!buffer->need_line)
	return true;

      if (buffer->next_line < buffer->rlimit)
	{
	  _cpp_clean_line (pfile);
	  return true;
	}

      /* First, get out of parsing arguments state.  */
      if (pfile->state.parsing_args)
	return false;

      /* End of buffer.  Non-empty files should end in a newline.  */
      if (buffer->buf != buffer->rlimit
	  && buffer->next_line > buffer->rlimit
	  && !buffer->from_stage3)
	{
	  /* Clip to buffer size.  */
	  buffer->next_line = buffer->rlimit;
	}

      return_at_eof = buffer->return_at_eof;
      _cpp_pop_buffer (pfile);
      if (pfile->buffer == NULL || return_at_eof)
	return false;
    }
}

#define IF_NEXT_IS(CHAR, THEN_TYPE, ELSE_TYPE)		\
  do							\
    {							\
      result->type = ELSE_TYPE;				\
      if (*buffer->cur == CHAR)				\
	buffer->cur++, result->type = THEN_TYPE;	\
    }							\
  while (0)

/* Lex a token into pfile->cur_token, which is also incremented, to
   get diagnostics pointing to the correct location.

   Does not handle issues such as token lookahead, multiple-include
   optimization, directives, skipping etc.  This function is only
   suitable for use by _cpp_lex_token, and in special cases like
   lex_expansion_token which doesn't care for any of these issues.

   When meeting a newline, returns CPP_EOF if parsing a directive,
   otherwise returns to the start of the token buffer if permissible.
   Returns the location of the lexed token.  */
cpp_token *
_cpp_lex_direct (cpp_reader *pfile)
{
  cppchar_t c;
  cpp_buffer *buffer;
  const unsigned char *comment_start;
  cpp_token *result = pfile->cur_token++;

 fresh_line:
  result->flags = 0;
  buffer = pfile->buffer;
  if (buffer->need_line)
    {
      if (pfile->state.in_deferred_pragma)
	{
	  result->type = CPP_PRAGMA_EOL;
	  pfile->state.in_deferred_pragma = false;
	  if (!pfile->state.pragma_allow_expansion)
	    pfile->state.prevent_expansion--;
	  return result;
	}
      if (!_cpp_get_fresh_line (pfile))
	{
	  result->type = CPP_EOF;
	  if (!pfile->state.in_directive)
	    {
	      /* Tell the compiler the line number of the EOF token.  */
	      result->src_loc = pfile->line_table->highest_line;
	      result->flags = BOL;
	    }
	  return result;
	}
      if (!pfile->keep_tokens)
	{
	  pfile->cur_run = &pfile->base_run;
	  result = pfile->base_run.base;
	  pfile->cur_token = result + 1;
	}
      result->flags = BOL;
      if (pfile->state.parsing_args == 2)
	result->flags |= PREV_WHITE;
    }
  buffer = pfile->buffer;
 update_tokens_line:
  result->src_loc = pfile->line_table->highest_line;

 skipped_white:
  if (buffer->cur >= buffer->notes[buffer->cur_note].pos
      && !pfile->overlaid_buffer)
    {
      _cpp_process_line_notes (pfile, false);
      result->src_loc = pfile->line_table->highest_line;
    }
  c = *buffer->cur++;

  if (pfile->forced_token_location_p)
    result->src_loc = *pfile->forced_token_location_p;
  else
    result->src_loc = linemap_position_for_column (pfile->line_table,
					  CPP_BUF_COLUMN (buffer, buffer->cur));

  switch (c)
    {
    case ' ': case '\t': case '\f': case '\v': case '\0':
      result->flags |= PREV_WHITE;
      skip_whitespace (pfile, c);
      goto skipped_white;

    case '\n':
      if (buffer->cur < buffer->rlimit)
	CPP_INCREMENT_LINE (pfile, 0);
      buffer->need_line = true;
      goto fresh_line;

    case '0': case '1': case '2': case '3': case '4':
    case '5': case '6': case '7': case '8': case '9':
      {
	struct normalize_state nst = INITIAL_NORMALIZE_STATE;
	result->type = CPP_NUMBER;
	lex_number (pfile, &result->val.str, &nst);
	warn_about_normalization (pfile, result, &nst);
	break;
      }

    case 'L':
    case 'u':
    case 'U':
    case 'R':
      /* 'L', 'u', 'U', 'u8' or 'R' may introduce wide characters,
	 wide strings or raw strings.  */
      if (c == 'L' || CPP_OPTION (pfile, rliterals)
	  || (c != 'R' && CPP_OPTION (pfile, uliterals)))
	{
	  if ((*buffer->cur == '\'' && c != 'R')
	      || *buffer->cur == '"'
	      || (*buffer->cur == 'R'
		  && c != 'R'
		  && buffer->cur[1] == '"'
		  && CPP_OPTION (pfile, rliterals))
	      || (*buffer->cur == '8'
		  && c == 'u'
		  && (buffer->cur[1] == '"'
		      || (buffer->cur[1] == 'R' && buffer->cur[2] == '"'
			  && CPP_OPTION (pfile, rliterals)))))
	    {
	      lex_string (pfile, result, buffer->cur - 1);
	      break;
	    }
	}
      /* Fall through.  */

    case '_':
    case 'a': case 'b': case 'c': case 'd': case 'e': case 'f':
    case 'g': case 'h': case 'i': case 'j': case 'k': case 'l':
    case 'm': case 'n': case 'o': case 'p': case 'q': case 'r':
    case 's': case 't':           case 'v': case 'w': case 'x':
    case 'y': case 'z':
    case 'A': case 'B': case 'C': case 'D': case 'E': case 'F':
    case 'G': case 'H': case 'I': case 'J': case 'K':
    case 'M': case 'N': case 'O': case 'P': case 'Q':
    case 'S': case 'T':           case 'V': case 'W': case 'X':
    case 'Y': case 'Z':
      result->type = CPP_NAME;
      {
	struct normalize_state nst = INITIAL_NORMALIZE_STATE;
	result->val.node.node = lex_identifier (pfile, buffer->cur - 1, false,
						&nst);
	warn_about_normalization (pfile, result, &nst);
      }

      /* Convert named operators to their proper types.  */
      if (result->val.node.node->flags & NODE_OPERATOR)
	{
	  result->flags |= NAMED_OP;
	  result->type = (enum cpp_ttype) result->val.node.node->directive_index;
	}
      break;

    case '\'':
    case '"':
      lex_string (pfile, result, buffer->cur - 1);
      break;

    case '/':
      /* A potential block or line comment.  */
      comment_start = buffer->cur;
      c = *buffer->cur;
      
      if (c == '*')
	{
	  if (_cpp_skip_block_comment (pfile))
	    cpp_error (pfile, CPP_DL_ERROR, "unterminated comment");
	}
      else if (c == '/' && (CPP_OPTION (pfile, cplusplus_comments)
			    || cpp_in_system_header (pfile)))
	{
	  /* Warn about comments only if pedantically GNUC89, and not
	     in system headers.  */
	  if (CPP_OPTION (pfile, lang) == CLK_GNUC89 && CPP_PEDANTIC (pfile)
	      && ! buffer->warned_cplusplus_comments)
	    {
	      cpp_error (pfile, CPP_DL_PEDWARN,
			 "C++ style comments are not allowed in ISO C90");
	      cpp_error (pfile, CPP_DL_PEDWARN,
			 "(this will be reported only once per input file)");
	      buffer->warned_cplusplus_comments = 1;
	    }

	  if (skip_line_comment (pfile) && CPP_OPTION (pfile, warn_comments))
	    cpp_warning (pfile, CPP_W_COMMENTS, "multi-line comment");
	}
      else if (c == '=')
	{
	  buffer->cur++;
	  result->type = CPP_DIV_EQ;
	  break;
	}
      else
	{
	  result->type = CPP_DIV;
	  break;
	}

      if (!pfile->state.save_comments)
	{
	  result->flags |= PREV_WHITE;
	  goto update_tokens_line;
	}

      /* Save the comment as a token in its own right.  */
      save_comment (pfile, result, comment_start, c);
      break;

    case '<':
      if (pfile->state.angled_headers)
	{
	  lex_string (pfile, result, buffer->cur - 1);
	  if (result->type != CPP_LESS)
	    break;
	}

      result->type = CPP_LESS;
      if (*buffer->cur == '=')
	buffer->cur++, result->type = CPP_LESS_EQ;
      else if (*buffer->cur == '<')
	{
	  buffer->cur++;
	  IF_NEXT_IS ('=', CPP_LSHIFT_EQ, CPP_LSHIFT);
	}
      else if (CPP_OPTION (pfile, digraphs))
	{
	  if (*buffer->cur == ':')
	    {
	      /* C++11 [2.5/3 lex.pptoken], "Otherwise, if the next
		 three characters are <:: and the subsequent character
		 is neither : nor >, the < is treated as a preprocessor
		 token by itself".  */
	      if (CPP_OPTION (pfile, cplusplus)
		  && CPP_OPTION (pfile, lang) != CLK_CXX98
		  && CPP_OPTION (pfile, lang) != CLK_GNUCXX
		  && buffer->cur[1] == ':'
		  && buffer->cur[2] != ':' && buffer->cur[2] != '>')
		break;

	      buffer->cur++;
	      result->flags |= DIGRAPH;
	      result->type = CPP_OPEN_SQUARE;
	    }
	  else if (*buffer->cur == '%')
	    {
	      buffer->cur++;
	      result->flags |= DIGRAPH;
	      result->type = CPP_OPEN_BRACE;
	    }
	}
      break;

    case '>':
      result->type = CPP_GREATER;
      if (*buffer->cur == '=')
	buffer->cur++, result->type = CPP_GREATER_EQ;
      else if (*buffer->cur == '>')
	{
	  buffer->cur++;
	  IF_NEXT_IS ('=', CPP_RSHIFT_EQ, CPP_RSHIFT);
	}
      break;

    case '%':
      result->type = CPP_MOD;
      if (*buffer->cur == '=')
	buffer->cur++, result->type = CPP_MOD_EQ;
      else if (CPP_OPTION (pfile, digraphs))
	{
	  if (*buffer->cur == ':')
	    {
	      buffer->cur++;
	      result->flags |= DIGRAPH;
	      result->type = CPP_HASH;
	      if (*buffer->cur == '%' && buffer->cur[1] == ':')
		buffer->cur += 2, result->type = CPP_PASTE, result->val.token_no = 0;
	    }
	  else if (*buffer->cur == '>')
	    {
	      buffer->cur++;
	      result->flags |= DIGRAPH;
	      result->type = CPP_CLOSE_BRACE;
	    }
	}
      break;

    case '.':
      result->type = CPP_DOT;
      if (ISDIGIT (*buffer->cur))
	{
	  struct normalize_state nst = INITIAL_NORMALIZE_STATE;
	  result->type = CPP_NUMBER;
	  lex_number (pfile, &result->val.str, &nst);
	  warn_about_normalization (pfile, result, &nst);
	}
      else if (*buffer->cur == '.' && buffer->cur[1] == '.')
	buffer->cur += 2, result->type = CPP_ELLIPSIS;
      else if (*buffer->cur == '*' && CPP_OPTION (pfile, cplusplus))
	buffer->cur++, result->type = CPP_DOT_STAR;
      break;

    case '+':
      result->type = CPP_PLUS;
      if (*buffer->cur == '+')
	buffer->cur++, result->type = CPP_PLUS_PLUS;
      else if (*buffer->cur == '=')
	buffer->cur++, result->type = CPP_PLUS_EQ;
      break;

    case '-':
      result->type = CPP_MINUS;
      if (*buffer->cur == '>')
	{
	  buffer->cur++;
	  result->type = CPP_DEREF;
	  if (*buffer->cur == '*' && CPP_OPTION (pfile, cplusplus))
	    buffer->cur++, result->type = CPP_DEREF_STAR;
	}
      else if (*buffer->cur == '-')
	buffer->cur++, result->type = CPP_MINUS_MINUS;
      else if (*buffer->cur == '=')
	buffer->cur++, result->type = CPP_MINUS_EQ;
      break;

    case '&':
      result->type = CPP_AND;
      if (*buffer->cur == '&')
	buffer->cur++, result->type = CPP_AND_AND;
      else if (*buffer->cur == '=')
	buffer->cur++, result->type = CPP_AND_EQ;
      break;

    case '|':
      result->type = CPP_OR;
      if (*buffer->cur == '|')
	buffer->cur++, result->type = CPP_OR_OR;
      else if (*buffer->cur == '=')
	buffer->cur++, result->type = CPP_OR_EQ;
      break;

    case ':':
      result->type = CPP_COLON;
      if (*buffer->cur == ':' && CPP_OPTION (pfile, cplusplus))
	buffer->cur++, result->type = CPP_SCOPE;
      else if (*buffer->cur == '>' && CPP_OPTION (pfile, digraphs))
	{
	  buffer->cur++;
	  result->flags |= DIGRAPH;
	  result->type = CPP_CLOSE_SQUARE;
	}
      break;

    case '*': IF_NEXT_IS ('=', CPP_MULT_EQ, CPP_MULT); break;
    case '=': IF_NEXT_IS ('=', CPP_EQ_EQ, CPP_EQ); break;
    case '!': IF_NEXT_IS ('=', CPP_NOT_EQ, CPP_NOT); break;
    case '^': IF_NEXT_IS ('=', CPP_XOR_EQ, CPP_XOR); break;
    case '#': IF_NEXT_IS ('#', CPP_PASTE, CPP_HASH); result->val.token_no = 0; break;

    case '?': result->type = CPP_QUERY; break;
    case '~': result->type = CPP_COMPL; break;
    case ',': result->type = CPP_COMMA; break;
    case '(': result->type = CPP_OPEN_PAREN; break;
    case ')': result->type = CPP_CLOSE_PAREN; break;
    case '[': result->type = CPP_OPEN_SQUARE; break;
    case ']': result->type = CPP_CLOSE_SQUARE; break;
    case '{': result->type = CPP_OPEN_BRACE; break;
    case '}': result->type = CPP_CLOSE_BRACE; break;
    case ';': result->type = CPP_SEMICOLON; break;

      /* @ is a punctuator in Objective-C.  */
    case '@': result->type = CPP_ATSIGN; break;

    case '$':
    case '\\':
      {
	const uchar *base = --buffer->cur;
	struct normalize_state nst = INITIAL_NORMALIZE_STATE;

	if (forms_identifier_p (pfile, true, &nst))
	  {
	    result->type = CPP_NAME;
	    result->val.node.node = lex_identifier (pfile, base, true, &nst);
	    warn_about_normalization (pfile, result, &nst);
	    break;
	  }
	buffer->cur++;
      }

    default:
      create_literal (pfile, result, buffer->cur - 1, 1, CPP_OTHER);
      break;
    }

  return result;
}

/* An upper bound on the number of bytes needed to spell TOKEN.
   Does not include preceding whitespace.  */
unsigned int
cpp_token_len (const cpp_token *token)
{
  unsigned int len;

  switch (TOKEN_SPELL (token))
    {
    default:		len = 6;				break;
    case SPELL_LITERAL:	len = token->val.str.len;		break;
    case SPELL_IDENT:	len = NODE_LEN (token->val.node.node) * 10;	break;
    }

  return len;
}

/* Parse UTF-8 out of NAMEP and place a \U escape in BUFFER.
   Return the number of bytes read out of NAME.  (There are always
   10 bytes written to BUFFER.)  */

static size_t
utf8_to_ucn (unsigned char *buffer, const unsigned char *name)
{
  int j;
  int ucn_len = 0;
  int ucn_len_c;
  unsigned t;
  unsigned long utf32;
  
  /* Compute the length of the UTF-8 sequence.  */
  for (t = *name; t & 0x80; t <<= 1)
    ucn_len++;
  
  utf32 = *name & (0x7F >> ucn_len);
  for (ucn_len_c = 1; ucn_len_c < ucn_len; ucn_len_c++)
    {
      utf32 = (utf32 << 6) | (*++name & 0x3F);
      
      /* Ill-formed UTF-8.  */
      if ((*name & ~0x3F) != 0x80)
	abort ();
    }
  
  *buffer++ = '\\';
  *buffer++ = 'U';
  for (j = 7; j >= 0; j--)
    *buffer++ = "0123456789abcdef"[(utf32 >> (4 * j)) & 0xF];
  return ucn_len;
}

/* Given a token TYPE corresponding to a digraph, return a pointer to
   the spelling of the digraph.  */
static const unsigned char *
cpp_digraph2name (enum cpp_ttype type)
{
  return digraph_spellings[(int) type - (int) CPP_FIRST_DIGRAPH];
}

/* Write the spelling of a token TOKEN to BUFFER.  The buffer must
   already contain the enough space to hold the token's spelling.
   Returns a pointer to the character after the last character written.
   FORSTRING is true if this is to be the spelling after translation
   phase 1 (this is different for UCNs).
   FIXME: Would be nice if we didn't need the PFILE argument.  */
unsigned char *
cpp_spell_token (cpp_reader *pfile, const cpp_token *token,
		 unsigned char *buffer, bool forstring)
{
  switch (TOKEN_SPELL (token))
    {
    case SPELL_OPERATOR:
      {
	const unsigned char *spelling;
	unsigned char c;

	if (token->flags & DIGRAPH)
	  spelling = cpp_digraph2name (token->type);
	else if (token->flags & NAMED_OP)
	  goto spell_ident;
	else
	  spelling = TOKEN_NAME (token);

	while ((c = *spelling++) != '\0')
	  *buffer++ = c;
      }
      break;

    spell_ident:
    case SPELL_IDENT:
      if (forstring)
	{
	  memcpy (buffer, NODE_NAME (token->val.node.node),
		  NODE_LEN (token->val.node.node));
	  buffer += NODE_LEN (token->val.node.node);
	}
      else
	{
	  size_t i;
	  const unsigned char * name = NODE_NAME (token->val.node.node);
	  
	  for (i = 0; i < NODE_LEN (token->val.node.node); i++)
	    if (name[i] & ~0x7F)
	      {
		i += utf8_to_ucn (buffer, name + i) - 1;
		buffer += 10;
	      }
	    else
	      *buffer++ = NODE_NAME (token->val.node.node)[i];
	}
      break;

    case SPELL_LITERAL:
      memcpy (buffer, token->val.str.text, token->val.str.len);
      buffer += token->val.str.len;
      break;

    case SPELL_NONE:
      cpp_error (pfile, CPP_DL_ICE,
		 "unspellable token %s", TOKEN_NAME (token));
      break;
    }

  return buffer;
}

/* Returns TOKEN spelt as a null-terminated string.  The string is
   freed when the reader is destroyed.  Useful for diagnostics.  */
unsigned char *
cpp_token_as_text (cpp_reader *pfile, const cpp_token *token)
{ 
  unsigned int len = cpp_token_len (token) + 1;
  unsigned char *start = _cpp_unaligned_alloc (pfile, len), *end;

  end = cpp_spell_token (pfile, token, start, false);
  end[0] = '\0';

  return start;
}

/* Returns a pointer to a string which spells the token defined by
   TYPE and FLAGS.  Used by C front ends, which really should move to
   using cpp_token_as_text.  */
const char *
cpp_type2name (enum cpp_ttype type, unsigned char flags)
{
  if (flags & DIGRAPH)
    return (const char *) cpp_digraph2name (type);
  else if (flags & NAMED_OP)
    return cpp_named_operator2name (type);

  return (const char *) token_spellings[type].name;
}

/* Writes the spelling of token to FP, without any preceding space.
   Separated from cpp_spell_token for efficiency - to avoid stdio
   double-buffering.  */
void
cpp_output_token (const cpp_token *token, FILE *fp)
{
  switch (TOKEN_SPELL (token))
    {
    case SPELL_OPERATOR:
      {
	const unsigned char *spelling;
	int c;

	if (token->flags & DIGRAPH)
	  spelling = cpp_digraph2name (token->type);
	else if (token->flags & NAMED_OP)
	  goto spell_ident;
	else
	  spelling = TOKEN_NAME (token);

	c = *spelling;
	do
	  putc (c, fp);
	while ((c = *++spelling) != '\0');
      }
      break;

    spell_ident:
    case SPELL_IDENT:
      {
	size_t i;
	const unsigned char * name = NODE_NAME (token->val.node.node);
	
	for (i = 0; i < NODE_LEN (token->val.node.node); i++)
	  if (name[i] & ~0x7F)
	    {
	      unsigned char buffer[10];
	      i += utf8_to_ucn (buffer, name + i) - 1;
	      fwrite (buffer, 1, 10, fp);
	    }
	  else
	    fputc (NODE_NAME (token->val.node.node)[i], fp);
      }
      break;

    case SPELL_LITERAL:
      fwrite (token->val.str.text, 1, token->val.str.len, fp);
      break;

    case SPELL_NONE:
      /* An error, most probably.  */
      break;
    }
}

/* Compare two tokens.  */
int
_cpp_equiv_tokens (const cpp_token *a, const cpp_token *b)
{
  if (a->type == b->type && a->flags == b->flags)
    switch (TOKEN_SPELL (a))
      {
      default:			/* Keep compiler happy.  */
      case SPELL_OPERATOR:
	/* token_no is used to track where multiple consecutive ##
	   tokens were originally located.  */
	return (a->type != CPP_PASTE || a->val.token_no == b->val.token_no);
      case SPELL_NONE:
	return (a->type != CPP_MACRO_ARG
		|| a->val.macro_arg.arg_no == b->val.macro_arg.arg_no);
      case SPELL_IDENT:
	return a->val.node.node == b->val.node.node;
      case SPELL_LITERAL:
	return (a->val.str.len == b->val.str.len
		&& !memcmp (a->val.str.text, b->val.str.text,
			    a->val.str.len));
      }

  return 0;
}

/* Returns nonzero if a space should be inserted to avoid an
   accidental token paste for output.  For simplicity, it is
   conservative, and occasionally advises a space where one is not
   needed, e.g. "." and ".2".  */
int
cpp_avoid_paste (cpp_reader *pfile, const cpp_token *token1,
		 const cpp_token *token2)
{
  enum cpp_ttype a = token1->type, b = token2->type;
  cppchar_t c;

  if (token1->flags & NAMED_OP)
    a = CPP_NAME;
  if (token2->flags & NAMED_OP)
    b = CPP_NAME;

  c = EOF;
  if (token2->flags & DIGRAPH)
    c = digraph_spellings[(int) b - (int) CPP_FIRST_DIGRAPH][0];
  else if (token_spellings[b].category == SPELL_OPERATOR)
    c = token_spellings[b].name[0];

  /* Quickly get everything that can paste with an '='.  */
  if ((int) a <= (int) CPP_LAST_EQ && c == '=')
    return 1;

  switch (a)
    {
    case CPP_GREATER:	return c == '>';
    case CPP_LESS:	return c == '<' || c == '%' || c == ':';
    case CPP_PLUS:	return c == '+';
    case CPP_MINUS:	return c == '-' || c == '>';
    case CPP_DIV:	return c == '/' || c == '*'; /* Comments.  */
    case CPP_MOD:	return c == ':' || c == '>';
    case CPP_AND:	return c == '&';
    case CPP_OR:	return c == '|';
    case CPP_COLON:	return c == ':' || c == '>';
    case CPP_DEREF:	return c == '*';
    case CPP_DOT:	return c == '.' || c == '%' || b == CPP_NUMBER;
    case CPP_HASH:	return c == '#' || c == '%'; /* Digraph form.  */
    case CPP_NAME:	return ((b == CPP_NUMBER
				 && name_p (pfile, &token2->val.str))
				|| b == CPP_NAME
				|| b == CPP_CHAR || b == CPP_STRING); /* L */
    case CPP_NUMBER:	return (b == CPP_NUMBER || b == CPP_NAME
				|| c == '.' || c == '+' || c == '-');
				      /* UCNs */
    case CPP_OTHER:	return ((token1->val.str.text[0] == '\\'
				 && b == CPP_NAME)
				|| (CPP_OPTION (pfile, objc)
				    && token1->val.str.text[0] == '@'
				    && (b == CPP_NAME || b == CPP_STRING)));
    case CPP_STRING:
    case CPP_WSTRING:
    case CPP_UTF8STRING:
    case CPP_STRING16:
    case CPP_STRING32:	return (CPP_OPTION (pfile, user_literals)
				&& (b == CPP_NAME
				    || (TOKEN_SPELL (token2) == SPELL_LITERAL
					&& ISIDST (token2->val.str.text[0]))));

    default:		break;
    }

  return 0;
}

/* Output all the remaining tokens on the current line, and a newline
   character, to FP.  Leading whitespace is removed.  If there are
   macros, special token padding is not performed.  */
void
cpp_output_line (cpp_reader *pfile, FILE *fp)
{
  const cpp_token *token;

  token = cpp_get_token (pfile);
  while (token->type != CPP_EOF)
    {
      cpp_output_token (token, fp);
      token = cpp_get_token (pfile);
      if (token->flags & PREV_WHITE)
	putc (' ', fp);
    }

  putc ('\n', fp);
}

/* Return a string representation of all the remaining tokens on the
   current line.  The result is allocated using xmalloc and must be
   freed by the caller.  */
unsigned char *
cpp_output_line_to_string (cpp_reader *pfile, const unsigned char *dir_name)
{
  const cpp_token *token;
  unsigned int out = dir_name ? ustrlen (dir_name) : 0;
  unsigned int alloced = 120 + out;
  unsigned char *result = (unsigned char *) xmalloc (alloced);

  /* If DIR_NAME is empty, there are no initial contents.  */
  if (dir_name)
    {
      sprintf ((char *) result, "#%s ", dir_name);
      out += 2;
    }

  token = cpp_get_token (pfile);
  while (token->type != CPP_EOF)
    {
      unsigned char *last;
      /* Include room for a possible space and the terminating nul.  */
      unsigned int len = cpp_token_len (token) + 2;

      if (out + len > alloced)
	{
	  alloced *= 2;
	  if (out + len > alloced)
	    alloced = out + len;
	  result = (unsigned char *) xrealloc (result, alloced);
	}

      last = cpp_spell_token (pfile, token, &result[out], 0);
      out = last - result;

      token = cpp_get_token (pfile);
      if (token->flags & PREV_WHITE)
	result[out++] = ' ';
    }

  result[out] = '\0';
  return result;
}

/* Memory buffers.  Changing these three constants can have a dramatic
   effect on performance.  The values here are reasonable defaults,
   but might be tuned.  If you adjust them, be sure to test across a
   range of uses of cpplib, including heavy nested function-like macro
   expansion.  Also check the change in peak memory usage (NJAMD is a
   good tool for this).  */
#define MIN_BUFF_SIZE 8000
#define BUFF_SIZE_UPPER_BOUND(MIN_SIZE) (MIN_BUFF_SIZE + (MIN_SIZE) * 3 / 2)
#define EXTENDED_BUFF_SIZE(BUFF, MIN_EXTRA) \
	(MIN_EXTRA + ((BUFF)->limit - (BUFF)->cur) * 2)

#if MIN_BUFF_SIZE > BUFF_SIZE_UPPER_BOUND (0)
  #error BUFF_SIZE_UPPER_BOUND must be at least as large as MIN_BUFF_SIZE!
#endif

/* Create a new allocation buffer.  Place the control block at the end
   of the buffer, so that buffer overflows will cause immediate chaos.  */
static _cpp_buff *
new_buff (size_t len)
{
  _cpp_buff *result;
  unsigned char *base;

  if (len < MIN_BUFF_SIZE)
    len = MIN_BUFF_SIZE;
  len = CPP_ALIGN (len);

#ifdef ENABLE_VALGRIND_CHECKING
  /* Valgrind warns about uses of interior pointers, so put _cpp_buff
     struct first.  */
  size_t slen = CPP_ALIGN2 (sizeof (_cpp_buff), 2 * DEFAULT_ALIGNMENT);
  base = XNEWVEC (unsigned char, len + slen);
  result = (_cpp_buff *) base;
  base += slen;
#else
  base = XNEWVEC (unsigned char, len + sizeof (_cpp_buff));
  result = (_cpp_buff *) (base + len);
#endif
  result->base = base;
  result->cur = base;
  result->limit = base + len;
  result->next = NULL;
  return result;
}

/* Place a chain of unwanted allocation buffers on the free list.  */
void
_cpp_release_buff (cpp_reader *pfile, _cpp_buff *buff)
{
  _cpp_buff *end = buff;

  while (end->next)
    end = end->next;
  end->next = pfile->free_buffs;
  pfile->free_buffs = buff;
}

/* Return a free buffer of size at least MIN_SIZE.  */
_cpp_buff *
_cpp_get_buff (cpp_reader *pfile, size_t min_size)
{
  _cpp_buff *result, **p;

  for (p = &pfile->free_buffs;; p = &(*p)->next)
    {
      size_t size;

      if (*p == NULL)
	return new_buff (min_size);
      result = *p;
      size = result->limit - result->base;
      /* Return a buffer that's big enough, but don't waste one that's
         way too big.  */
      if (size >= min_size && size <= BUFF_SIZE_UPPER_BOUND (min_size))
	break;
    }

  *p = result->next;
  result->next = NULL;
  result->cur = result->base;
  return result;
}

/* Creates a new buffer with enough space to hold the uncommitted
   remaining bytes of BUFF, and at least MIN_EXTRA more bytes.  Copies
   the excess bytes to the new buffer.  Chains the new buffer after
   BUFF, and returns the new buffer.  */
_cpp_buff *
_cpp_append_extend_buff (cpp_reader *pfile, _cpp_buff *buff, size_t min_extra)
{
  size_t size = EXTENDED_BUFF_SIZE (buff, min_extra);
  _cpp_buff *new_buff = _cpp_get_buff (pfile, size);

  buff->next = new_buff;
  memcpy (new_buff->base, buff->cur, BUFF_ROOM (buff));
  return new_buff;
}

/* Creates a new buffer with enough space to hold the uncommitted
   remaining bytes of the buffer pointed to by BUFF, and at least
   MIN_EXTRA more bytes.  Copies the excess bytes to the new buffer.
   Chains the new buffer before the buffer pointed to by BUFF, and
   updates the pointer to point to the new buffer.  */
void
_cpp_extend_buff (cpp_reader *pfile, _cpp_buff **pbuff, size_t min_extra)
{
  _cpp_buff *new_buff, *old_buff = *pbuff;
  size_t size = EXTENDED_BUFF_SIZE (old_buff, min_extra);

  new_buff = _cpp_get_buff (pfile, size);
  memcpy (new_buff->base, old_buff->cur, BUFF_ROOM (old_buff));
  new_buff->next = old_buff;
  *pbuff = new_buff;
}

/* Free a chain of buffers starting at BUFF.  */
void
_cpp_free_buff (_cpp_buff *buff)
{
  _cpp_buff *next;

  for (; buff; buff = next)
    {
      next = buff->next;
#ifdef ENABLE_VALGRIND_CHECKING
      free (buff);
#else
      free (buff->base);
#endif
    }
}

/* Allocate permanent, unaligned storage of length LEN.  */
unsigned char *
_cpp_unaligned_alloc (cpp_reader *pfile, size_t len)
{
  _cpp_buff *buff = pfile->u_buff;
  unsigned char *result = buff->cur;

  if (len > (size_t) (buff->limit - result))
    {
      buff = _cpp_get_buff (pfile, len);
      buff->next = pfile->u_buff;
      pfile->u_buff = buff;
      result = buff->cur;
    }

  buff->cur = result + len;
  return result;
}

/* Allocate permanent, unaligned storage of length LEN from a_buff.
   That buffer is used for growing allocations when saving macro
   replacement lists in a #define, and when parsing an answer to an
   assertion in #assert, #unassert or #if (and therefore possibly
   whilst expanding macros).  It therefore must not be used by any
   code that they might call: specifically the lexer and the guts of
   the macro expander.

   All existing other uses clearly fit this restriction: storing
   registered pragmas during initialization.  */
unsigned char *
_cpp_aligned_alloc (cpp_reader *pfile, size_t len)
{
  _cpp_buff *buff = pfile->a_buff;
  unsigned char *result = buff->cur;

  if (len > (size_t) (buff->limit - result))
    {
      buff = _cpp_get_buff (pfile, len);
      buff->next = pfile->a_buff;
      pfile->a_buff = buff;
      result = buff->cur;
    }

  buff->cur = result + len;
  return result;
}

/* Say which field of TOK is in use.  */

enum cpp_token_fld_kind
cpp_token_val_index (const cpp_token *tok)
{
  switch (TOKEN_SPELL (tok))
    {
    case SPELL_IDENT:
      return CPP_TOKEN_FLD_NODE;
    case SPELL_LITERAL:
      return CPP_TOKEN_FLD_STR;
    case SPELL_OPERATOR:
      if (tok->type == CPP_PASTE)
	return CPP_TOKEN_FLD_TOKEN_NO;
      else
	return CPP_TOKEN_FLD_NONE;
    case SPELL_NONE:
      if (tok->type == CPP_MACRO_ARG)
	return CPP_TOKEN_FLD_ARG_NO;
      else if (tok->type == CPP_PADDING)
	return CPP_TOKEN_FLD_SOURCE;
      else if (tok->type == CPP_PRAGMA)
	return CPP_TOKEN_FLD_PRAGMA;
      /* else fall through */
    default:
      return CPP_TOKEN_FLD_NONE;
    }
}

/* All tokens lexed in R after calling this function will be forced to have
   their source_location the same as the location referenced by P, until
   cpp_stop_forcing_token_locations is called for R.  */

void
cpp_force_token_locations (cpp_reader *r, source_location *p)
{
  r->forced_token_location_p = p;
}

/* Go back to assigning locations naturally for lexed tokens.  */

void
cpp_stop_forcing_token_locations (cpp_reader *r)
{
  r->forced_token_location_p = NULL;
}<|MERGE_RESOLUTION|>--- conflicted
+++ resolved
@@ -1630,23 +1630,11 @@
 
   if (CPP_OPTION (pfile, user_literals))
     {
-<<<<<<< HEAD
-      /* According to C++11 [lex.ext]p10, a ud-suffix not starting with an
-	 underscore is ill-formed.  Since this breaks programs using macros
-	 from inttypes.h, we generate a warning and treat the ud-suffix as a
-	 separate preprocessing token.  This approach is under discussion by
-	 the standards committee, and has been adopted as a conforming
-	 extension by other front ends such as clang.
-         A special exception is made for the suffix 's' which will be
-	 standardized as a user-defined literal suffix for strings.  */
-      if (ISALPHA (*cur) && *cur != 's')
-=======
       /* If a string format macro, say from inttypes.h, is placed touching
 	 a string literal it could be parsed as a C++11 user-defined string
 	 literal thus breaking the program.
 	 Try to identify macros with is_macro. A warning is issued. */
       if (is_macro (pfile, cur))
->>>>>>> 4d0aec87
 	{
 	  /* Raise a warning, but do not consume subsequent tokens.  */
 	  if (CPP_OPTION (pfile, warn_literal_suffix))
@@ -1771,23 +1759,11 @@
 
   if (CPP_OPTION (pfile, user_literals))
     {
-<<<<<<< HEAD
-      /* According to C++11 [lex.ext]p10, a ud-suffix not starting with an
-	 underscore is ill-formed.  Since this breaks programs using macros
-	 from inttypes.h, we generate a warning and treat the ud-suffix as a
-	 separate preprocessing token.  This approach is under discussion by
-	 the standards committee, and has been adopted as a conforming
-	 extension by other front ends such as clang.
-         A special exception is made for the suffix 's' which will be
-	 standardized as a user-defined literal suffix for strings.  */
-      if (ISALPHA (*cur) && *cur != 's')
-=======
       /* If a string format macro, say from inttypes.h, is placed touching
 	 a string literal it could be parsed as a C++11 user-defined string
 	 literal thus breaking the program.
 	 Try to identify macros with is_macro. A warning is issued. */
       if (is_macro (pfile, cur))
->>>>>>> 4d0aec87
 	{
 	  /* Raise a warning, but do not consume subsequent tokens.  */
 	  if (CPP_OPTION (pfile, warn_literal_suffix))
