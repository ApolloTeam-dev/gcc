#                                               -*- Autoconf -*-
# Process this file with autoconf to produce a configure script.

AC_PREREQ(2.64)
AC_INIT(cpplib, [ ], gcc-bugs@gcc.gnu.org, cpplib)
AC_CONFIG_SRCDIR(ucnid.h)
AC_CONFIG_MACRO_DIR(../config)
AC_CANONICAL_SYSTEM

# Checks for programs.
AC_PROG_MAKE_SET
AC_PROG_INSTALL
AC_PROG_CC
AC_PROG_CXX
AC_PROG_RANLIB

AC_USE_SYSTEM_EXTENSIONS
AC_SYS_LARGEFILE

MISSING=`cd $ac_aux_dir && ${PWDCMD-pwd}`/missing
AC_CHECK_PROGS([ACLOCAL], [aclocal], [$MISSING aclocal])
AC_CHECK_PROGS([AUTOCONF], [autoconf], [$MISSING autoconf])
AC_CHECK_PROGS([AUTOHEADER], [autoheader], [$MISSING autoheader])

# Figure out what compiler warnings we can enable.
# See config/warnings.m4 for details.

ACX_PROG_CC_WARNING_OPTS([-W -Wall -Wno-narrowing -Wwrite-strings \
			  -Wmissing-format-attribute], [warn])
ACX_PROG_CC_WARNING_OPTS([-Wstrict-prototypes -Wmissing-prototypes \
			  -Wold-style-definition -Wc++-compat], [c_warn])
ACX_PROG_CC_WARNING_ALMOST_PEDANTIC([-Wno-long-long])

# Disable exceptions and RTTI if building with g++
ACX_PROG_CC_WARNING_OPTS(
       m4_quote(m4_do([-fno-exceptions -fno-rtti])), [noexception_flags])

# Only enable with --enable-werror-always until existing warnings are
# corrected.
ACX_PROG_CC_WARNINGS_ARE_ERRORS([manual])

# Dependency checking.
ZW_CREATE_DEPDIR
AC_LANG_PUSH([C++])
AC_COMPILE_IFELSE([[int i;]], [],
		  [AC_MSG_ERROR([C++ compiler missing or inoperational])])
AC_LANG_POP([C++])
ZW_PROG_COMPILER_DEPENDENCIES([CXX])

# Checks for header files.
AC_HEADER_TIME
ACX_HEADER_STRING

AC_CHECK_HEADERS(locale.h fcntl.h limits.h stddef.h \
	stdlib.h strings.h string.h sys/file.h unistd.h)

# Checks for typedefs, structures, and compiler characteristics.
AC_C_BIGENDIAN
AC_C_CONST
AC_C_INLINE
AC_FUNC_OBSTACK
AC_TYPE_OFF_T
AC_TYPE_SIZE_T
AC_TYPE_SSIZE_T
AC_TYPE_UINTPTR_T
AC_CHECK_TYPE(ptrdiff_t, int)
AC_STRUCT_TM
AC_CHECK_SIZEOF(int)
AC_CHECK_SIZEOF(long)
define(libcpp_UNLOCKED_FUNCS, clearerr_unlocked feof_unlocked dnl
  ferror_unlocked fflush_unlocked fgetc_unlocked fgets_unlocked dnl
  fileno_unlocked fprintf_unlocked fputc_unlocked fputs_unlocked dnl
  fread_unlocked fwrite_unlocked getchar_unlocked getc_unlocked dnl
  putchar_unlocked putc_unlocked)
AC_CHECK_FUNCS(libcpp_UNLOCKED_FUNCS)
AC_CHECK_DECLS([abort, asprintf, basename(char *), errno, getopt, vasprintf])
AC_CHECK_DECLS(m4_split(m4_normalize(libcpp_UNLOCKED_FUNCS)))

# Checks for library functions.
AC_FUNC_ALLOCA
AC_HEADER_STDC
AM_LANGINFO_CODESET
ZW_GNU_GETTEXT_SISTER_DIR

AC_CACHE_CHECK(for uchar, gcc_cv_type_uchar,
[AC_TRY_COMPILE([
#include <sys/types.h>
],
[if ((uchar *)0) return 0;
 if (sizeof(uchar)) return 0;],
ac_cv_type_uchar=yes, ac_cv_type_uchar=no)])
if test $ac_cv_type_uchar = yes; then
  AC_DEFINE(HAVE_UCHAR, 1,
  [Define if <sys/types.h> defines \`uchar'.])
fi

# g++ on Solaris 10+ defines _XOPEN_SOURCE=600, which exposes a different
# iconv() prototype.
AC_LANG_PUSH([C++])
AM_ICONV
AC_LANG_POP([C++])

# More defines and substitutions.
PACKAGE="$PACKAGE_TARNAME"
AC_DEFINE_UNQUOTED(PACKAGE, "$PACKAGE", [Define to the name of this package.])
AC_SUBST(PACKAGE)

if test "x$enable_nls" != xno; then
  USED_CATALOGS='$(CATALOGS)'
else
  USED_CATALOGS=
fi
AC_SUBST(USED_CATALOGS)

AC_ARG_ENABLE(maintainer-mode,
[  --enable-maintainer-mode enable rules only needed by maintainers],,
enable_maintainer_mode=no)

if test "x$enable_maintainer_mode" = xno; then
  MAINT='#'
else
  MAINT=
fi
AC_SUBST(MAINT)

# Enable expensive internal checks
is_release=
if test -f $srcdir/../gcc/DEV-PHASE \
   && test x"`cat $srcdir/../gcc/DEV-PHASE`" != xexperimental; then
  is_release=yes
fi

AC_ARG_ENABLE(checking,
[AS_HELP_STRING([[--enable-checking[=LIST]]],
		[enable expensive run-time checks.  With LIST,
		 enable only specific categories of checks.
		 Categories are: yes,no,all,none,release.
		 Flags are: misc,valgrind or other strings])],
[ac_checking_flags="${enableval}"],[
# Determine the default checks.
if test x$is_release = x ; then
  ac_checking_flags=yes
else
  ac_checking_flags=release
fi])
IFS="${IFS= 	}"; ac_save_IFS="$IFS"; IFS="$IFS,"
for check in release $ac_checking_flags
do
	case $check in
	# these set all the flags to specific states
	yes|all) ac_checking=1 ; ac_valgrind_checking= ;;
	no|none|release) ac_checking= ; ac_valgrind_checking= ;;
	# these enable particular checks
	misc) ac_checking=1 ;;
	valgrind) ac_valgrind_checking=1 ;;
	# accept
	*) ;;
	esac
done
IFS="$ac_save_IFS"
                
if test x$ac_checking != x ; then
  AC_DEFINE(ENABLE_CHECKING, 1,
[Define if you want more run-time sanity checks.])
fi

if test x$ac_valgrind_checking != x ; then
  AC_DEFINE(ENABLE_VALGRIND_CHECKING, 1,
[Define if you want to workaround valgrind (a memory checker) warnings about
 possible memory leaks because of libcpp use of interior pointers.])
fi

AC_ARG_ENABLE(canonical-system-headers,
[  --enable-canonical-system-headers
                          enable or disable system headers canonicalization],
[],
enable_canonical_system_headers=yes)
if test $enable_canonical_system_headers != no; then
  AC_DEFINE(ENABLE_CANONICAL_SYSTEM_HEADERS,
            1, [Define to enable system headers canonicalization.])
fi

m4_changequote(,)
case $target in
	aarch64*-*-* | \
	alpha*-*-* | \
<<<<<<< HEAD
	arm*-*-*eabi* | \
	arm*-*-rtems* | \
	arm*-*-symbianelf* | \
=======
	arm*-*-* | \
>>>>>>> 4d0aec87
	x86_64-*-* | \
	ia64-*-* | \
	hppa*64*-*-* | \
	i[34567]86-*-* | x86_64-*-solaris2.1[0-9]* | \
	mips*-*-* | \
	mmix-*-* | \
	powerpc*-*-* | \
	rs6000*-*-* | \
	s390*-*-* | \
	sparc*-*-* | \
	spu-*-* | \
	sh[123456789lbe]*-*-* | sh-*-* | \
	tilegx-*-* | tilepro-*-* )
		need_64bit_hwint=yes ;;
	*)
		need_64bit_hwint=no ;;
esac

case $need_64bit_hwint:$ac_cv_sizeof_long in
	*:8 | no:*) host_wide_int=long ;;
	*) host_wide_int='long long' ;;
esac
m4_changequote([,])

AC_DEFINE_UNQUOTED(HOST_WIDE_INT, $host_wide_int,
[Define to the widest efficient host integer type at least
   as wide as the target's size_t type.])

case $target in
  i?86-* | x86_64-*)
    AC_TRY_COMPILE([], [asm ("pcmpestri %0, %%xmm0, %%xmm1" : : "i"(0))],
      [AC_DEFINE([HAVE_SSE4], [1],
		 [Define to 1 if you can assemble SSE4 insns.])])
esac

# Enable --enable-host-shared.
AC_ARG_ENABLE(host-shared,
[AS_HELP_STRING([--enable-host-shared],
		[build host code as shared libraries])],
[PICFLAG=-fPIC], [PICFLAG=])
AC_SUBST(PICFLAG)

# Output.

AC_CONFIG_HEADERS(config.h:config.in, [echo timestamp > stamp-h1])
AC_CONFIG_FILES(Makefile)
AC_OUTPUT<|MERGE_RESOLUTION|>--- conflicted
+++ resolved
@@ -184,13 +184,7 @@
 case $target in
 	aarch64*-*-* | \
 	alpha*-*-* | \
-<<<<<<< HEAD
-	arm*-*-*eabi* | \
-	arm*-*-rtems* | \
-	arm*-*-symbianelf* | \
-=======
 	arm*-*-* | \
->>>>>>> 4d0aec87
 	x86_64-*-* | \
 	ia64-*-* | \
 	hppa*64*-*-* | \
