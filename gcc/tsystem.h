/* Get common system includes and various definitions and declarations
   based on target macros.
<<<<<<< HEAD
   Copyright (C) 2000, 2001, 2004, 2005, 2009 Free Software Foundation, Inc.
=======
   Copyright (C) 2000, 2001, 2004, 2005, 2009, 2011
   Free Software Foundation, Inc.
>>>>>>> 3082eeb7

This file is part of GCC.

GCC is free software; you can redistribute it and/or modify it under
the terms of the GNU General Public License as published by the Free
Software Foundation; either version 3, or (at your option) any later
version.

GCC is distributed in the hope that it will be useful, but WITHOUT ANY
WARRANTY; without even the implied warranty of MERCHANTABILITY or
FITNESS FOR A PARTICULAR PURPOSE.  See the GNU General Public License
for more details.

Under Section 7 of GPL version 3, you are granted additional
permissions described in the GCC Runtime Library Exception, version
3.1, as published by the Free Software Foundation.

You should have received a copy of the GNU General Public License and
a copy of the GCC Runtime Library Exception along with this program;
see the files COPYING3 and COPYING.RUNTIME respectively.  If not, see
<http://www.gnu.org/licenses/>.  */

#ifndef GCC_TSYSTEM_H
#define GCC_TSYSTEM_H

/* System headers (e.g. stdio.h, stdlib.h, unistd.h) sometimes
   indirectly include getopt.h.  Our -I flags will cause gcc's gnu
   getopt.h to be included, not the platform's copy.  In the default
   case, gnu getopt.h will provide us with a no-argument prototype
   which will generate -Wstrict-prototypes warnings.  None of the
   target files actually use getopt, so it is safe to tell gnu
   getopt.h we never need this prototype.  */
#ifndef HAVE_DECL_GETOPT
#define HAVE_DECL_GETOPT 1
#endif

/* We want everything from the glibc headers.  */
#define _GNU_SOURCE 1

/* GCC supplies these headers.  */
#include <stddef.h>
#include <float.h>

#ifdef inhibit_libc

#ifndef malloc
extern void *malloc (size_t);
#endif

#ifndef free
extern void free (void *);
#endif

#ifndef atexit
extern int atexit (void (*)(void));
#endif

#ifndef abort
extern void abort (void) __attribute__ ((__noreturn__));
#endif

#ifndef strlen
extern size_t strlen (const char *);
#endif

#ifndef memcpy
extern void *memcpy (void *, const void *, size_t);
#endif

#ifndef memset
extern void *memset (void *, int, size_t);
#endif

#else /* ! inhibit_libc */
/* We disable this when inhibit_libc, so that gcc can still be built without
   needing header files first.  */
/* ??? This is not a good solution, since prototypes may be required in
   some cases for correct code.  */

/* GCC supplies this header.  */
#include <stdarg.h>

/* All systems have this header.  */
#include <stdio.h>

/* All systems have this header.  */
#include <sys/types.h>

/* All systems have this header.  */
#include <errno.h>

#ifndef errno
extern int errno;
#endif

/* If these system headers do not exist, fixincludes must create them.  */
#include <string.h>
#include <stdlib.h>
#include <unistd.h>

/* GCC supplies this header.  */
#include <limits.h>

/* If these system headers do not exist, fixincludes must create them.  */
#include <time.h>

#endif /* inhibit_libc */

/* Define a generic NULL if one hasn't already been defined.  */
#ifndef NULL
#define NULL 0
#endif

/* GCC always provides __builtin_alloca(x).  */
#undef alloca
#define alloca(x) __builtin_alloca(x)

#ifdef ENABLE_RUNTIME_CHECKING
#define gcc_assert(EXPR) ((void)(!(EXPR) ? abort (), 0 : 0))
#else
/* Include EXPR, so that unused variable warnings do not occur.  */
#define gcc_assert(EXPR) ((void)(0 && (EXPR)))
#endif
/* Use gcc_unreachable() to mark unreachable locations (like an
   unreachable default case of a switch.  Do not use gcc_assert(0).  */
#define gcc_unreachable() (abort ())

#define CONST_CAST2(TOTYPE,FROMTYPE,X) ((__extension__(union {FROMTYPE _q; TOTYPE _nq;})(X))._nq)
#define CONST_CAST(TYPE,X) CONST_CAST2(TYPE, const TYPE, (X))

/* Filename handling macros.  */
#include "filenames.h"

#endif /* ! GCC_TSYSTEM_H */<|MERGE_RESOLUTION|>--- conflicted
+++ resolved
@@ -1,11 +1,7 @@
 /* Get common system includes and various definitions and declarations
    based on target macros.
-<<<<<<< HEAD
-   Copyright (C) 2000, 2001, 2004, 2005, 2009 Free Software Foundation, Inc.
-=======
    Copyright (C) 2000, 2001, 2004, 2005, 2009, 2011
    Free Software Foundation, Inc.
->>>>>>> 3082eeb7
 
 This file is part of GCC.
 
