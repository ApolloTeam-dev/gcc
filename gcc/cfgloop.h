--- conflicted
+++ resolved
@@ -21,11 +21,7 @@
 #define GCC_CFGLOOP_H
 
 #include "double-int.h"
-<<<<<<< HEAD
 #include "wide-int.h"
-
-=======
->>>>>>> fc1ce0cf
 #include "bitmap.h"
 #include "sbitmap.h"
 #include "function.h"
@@ -309,19 +305,6 @@
 extern unsigned expected_loop_iterations (const struct loop *);
 extern rtx doloop_condition_get (rtx);
 
-<<<<<<< HEAD
-void estimate_numbers_of_iterations_loop (struct loop *);
-void record_niter_bound (struct loop *, const max_wide_int &, bool, bool);
-bool estimated_loop_iterations (struct loop *, max_wide_int *);
-bool max_loop_iterations (struct loop *, max_wide_int *);
-HOST_WIDE_INT estimated_loop_iterations_int (struct loop *);
-HOST_WIDE_INT max_loop_iterations_int (struct loop *);
-bool max_stmt_executions (struct loop *, max_wide_int *);
-bool estimated_stmt_executions (struct loop *, max_wide_int *);
-HOST_WIDE_INT max_stmt_executions_int (struct loop *);
-HOST_WIDE_INT estimated_stmt_executions_int (struct loop *);
-=======
->>>>>>> fc1ce0cf
 
 /* Loop manipulation.  */
 extern bool can_duplicate_loop_p (const struct loop *loop);
@@ -748,27 +731,27 @@
   return (*loop->superloops)[1];
 }
 
-extern void record_niter_bound (struct loop *, double_int, bool, bool);
+extern void record_niter_bound (struct loop *, const max_wide_int &, bool, bool);
 extern HOST_WIDE_INT get_estimated_loop_iterations_int (struct loop *);
 extern HOST_WIDE_INT get_max_loop_iterations_int (struct loop *);
-extern bool get_estimated_loop_iterations (struct loop *loop, double_int *nit);
-extern bool get_max_loop_iterations (struct loop *loop, double_int *nit);
+extern bool get_estimated_loop_iterations (struct loop *loop, max_wide_int *nit);
+extern bool get_max_loop_iterations (struct loop *loop, max_wide_int *nit);
 extern int bb_loop_depth (const_basic_block);
 
-/* Converts VAL to double_int.  */
-
-static inline double_int
-gcov_type_to_double_int (gcov_type val)
-{
-  double_int ret;
-
-  ret.low = (unsigned HOST_WIDE_INT) val;
+/* Converts VAL to max_wide_int.  */
+
+static inline max_wide_int
+gcov_type_to_wide_int (gcov_type val)
+{
+  HOST_WIDE_INT a[2];
+
+  a[0] = (unsigned HOST_WIDE_INT) val;
   /* If HOST_BITS_PER_WIDE_INT == HOST_BITS_PER_WIDEST_INT, avoid shifting by
      the size of type.  */
   val >>= HOST_BITS_PER_WIDE_INT - 1;
   val >>= 1;
-  ret.high = (unsigned HOST_WIDE_INT) val;
-
-  return ret;
+  a[1] = (unsigned HOST_WIDE_INT) val;
+
+  return max_wide_int::from_array (a, 2);
 }
 #endif /* GCC_CFGLOOP_H */