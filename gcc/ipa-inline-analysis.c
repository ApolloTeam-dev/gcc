--- conflicted
+++ resolved
@@ -2523,12 +2523,7 @@
 				     es->param, i).change_prob;
 	      int prob2 = VEC_index
 			     (inline_param_summary_t,
-<<<<<<< HEAD
-			     inlined_es->param,
-			     jfunc->value.pass_through.formal_id).change_prob;
-=======
-			     inlined_es->param, jf_formal_id)->change_prob;
->>>>>>> dff12c10
+			     inlined_es->param, jf_formal_id).change_prob;
 	      int prob = ((prob1 * prob2 + REG_BR_PROB_BASE / 2)
 			  / REG_BR_PROB_BASE);
 
