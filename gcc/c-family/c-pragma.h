--- conflicted
+++ resolved
@@ -80,11 +80,7 @@
 };
 
 
-<<<<<<< HEAD
-/* All clauses defined by OpenACC 2.0, and OpenMP 2.5, 3.0, 3.1, 4.0 and 4.1.
-=======
 /* All clauses defined by OpenACC 2.0, and OpenMP 2.5, 3.0, 3.1, 4.0 and 4.5.
->>>>>>> 0254f5ca
    Used internally by both C and C++ parsers.  */
 enum pragma_omp_clause {
   PRAGMA_OMP_CLAUSE_NONE = 0,
