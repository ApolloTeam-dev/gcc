--- conflicted
+++ resolved
@@ -1047,7 +1047,6 @@
 
 #define gfc_get_namelist() XCNEW (gfc_namelist)
 
-<<<<<<< HEAD
 /* Likewise to gfc_namelist, but contains expressions.  */
 typedef struct gfc_expr_list
 {
@@ -1057,7 +1056,7 @@
 gfc_expr_list;
 
 #define gfc_get_expr_list() XCNEW (gfc_expr_list)
-=======
+
 typedef enum
 {
   OMP_REDUCTION_NONE = -1,
@@ -1076,7 +1075,6 @@
   OMP_REDUCTION_USER
 }
 gfc_omp_reduction_op;
->>>>>>> 1153fb2a
 
 /* For use in OpenMP clauses in case we need extra information
    (aligned clause alignment, linear clause step, etc.).  */
@@ -1106,7 +1104,7 @@
   OMP_LIST_LINEAR,
   OMP_LIST_DEPEND_IN,
   OMP_LIST_DEPEND_OUT,
-<<<<<<< HEAD
+  OMP_LIST_REDUCTION,
   OMP_LIST_COPY,
   OMP_LIST_DATA_CLAUSE_FIRST = OMP_LIST_COPY,
   OMP_LIST_OACC_COPYIN,
@@ -1125,23 +1123,6 @@
   OMP_LIST_HOST,
   OMP_LIST_DEVICE,
   OMP_LIST_CACHE,
-  OMP_LIST_PLUS,
-  OMP_LIST_REDUCTION_FIRST = OMP_LIST_PLUS,
-  OMP_LIST_MULT,
-  OMP_LIST_SUB,
-  OMP_LIST_AND,
-  OMP_LIST_OR,
-  OMP_LIST_EQV,
-  OMP_LIST_NEQV,
-  OMP_LIST_MAX,
-  OMP_LIST_MIN,
-  OMP_LIST_IAND,
-  OMP_LIST_IOR,
-  OMP_LIST_IEOR,
-  OMP_LIST_REDUCTION_LAST = OMP_LIST_IEOR,
-=======
-  OMP_LIST_REDUCTION,
->>>>>>> 1153fb2a
   OMP_LIST_NUM
 };
 
