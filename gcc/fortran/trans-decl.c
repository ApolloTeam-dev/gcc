/* Backend function setup
   Copyright (C) 2002-2015 Free Software Foundation, Inc.
   Contributed by Paul Brook

This file is part of GCC.

GCC is free software; you can redistribute it and/or modify it under
the terms of the GNU General Public License as published by the Free
Software Foundation; either version 3, or (at your option) any later
version.

GCC is distributed in the hope that it will be useful, but WITHOUT ANY
WARRANTY; without even the implied warranty of MERCHANTABILITY or
FITNESS FOR A PARTICULAR PURPOSE.  See the GNU General Public License
for more details.

You should have received a copy of the GNU General Public License
along with GCC; see the file COPYING3.  If not see
<http://www.gnu.org/licenses/>.  */

/* trans-decl.c -- Handling of backend function and variable decls, etc */

#include "config.h"
#include "system.h"
#include "coretypes.h"
#include "tm.h"
#include "gfortran.h"
#include "hash-set.h"
#include "machmode.h"
#include "vec.h"
#include "double-int.h"
#include "input.h"
#include "alias.h"
#include "symtab.h"
#include "wide-int.h"
#include "inchash.h"
#include "tree.h"
#include "fold-const.h"
#include "stringpool.h"
#include "stor-layout.h"
#include "varasm.h"
#include "attribs.h"
#include "tree-dump.h"
#include "gimple-expr.h"	/* For create_tmp_var_raw.  */
#include "ggc.h"
#include "diagnostic-core.h"	/* For internal_error.  */
#include "toplev.h"	/* For announce_function.  */
#include "target.h"
#include "hard-reg-set.h"
#include "input.h"
#include "function.h"
#include "flags.h"
#include "hash-map.h"
#include "is-a.h"
#include "plugin-api.h"
#include "ipa-ref.h"
#include "cgraph.h"
#include "debug.h"
#include "constructor.h"
#include "trans.h"
#include "trans-types.h"
#include "trans-array.h"
#include "trans-const.h"
/* Only for gfc_trans_code.  Shouldn't need to include this.  */
#include "trans-stmt.h"

#define MAX_LABEL_VALUE 99999


/* Holds the result of the function if no result variable specified.  */

static GTY(()) tree current_fake_result_decl;
static GTY(()) tree parent_fake_result_decl;


/* Holds the variable DECLs for the current function.  */

static GTY(()) tree saved_function_decls;
static GTY(()) tree saved_parent_function_decls;

static hash_set<tree> *nonlocal_dummy_decl_pset;
static GTY(()) tree nonlocal_dummy_decls;

/* Holds the variable DECLs that are locals.  */

static GTY(()) tree saved_local_decls;

/* The namespace of the module we're currently generating.  Only used while
   outputting decls for module variables.  Do not rely on this being set.  */

static gfc_namespace *module_namespace;

/* The currently processed procedure symbol.  */
static gfc_symbol* current_procedure_symbol = NULL;

/* The currently processed module.  */
static struct module_htab_entry *cur_module;

/* With -fcoarray=lib: For generating the registering call
   of static coarrays.  */
static bool has_coarray_vars;
static stmtblock_t caf_init_block;


/* List of static constructor functions.  */

tree gfc_static_ctors;


/* Whether we've seen a symbol from an IEEE module in the namespace.  */
static int seen_ieee_symbol;

/* Function declarations for builtin library functions.  */

tree gfor_fndecl_pause_numeric;
tree gfor_fndecl_pause_string;
tree gfor_fndecl_stop_numeric;
tree gfor_fndecl_stop_numeric_f08;
tree gfor_fndecl_stop_string;
tree gfor_fndecl_error_stop_numeric;
tree gfor_fndecl_error_stop_string;
tree gfor_fndecl_runtime_error;
tree gfor_fndecl_runtime_error_at;
tree gfor_fndecl_runtime_warning_at;
tree gfor_fndecl_os_error;
tree gfor_fndecl_generate_error;
tree gfor_fndecl_set_args;
tree gfor_fndecl_set_fpe;
tree gfor_fndecl_set_options;
tree gfor_fndecl_set_convert;
tree gfor_fndecl_set_record_marker;
tree gfor_fndecl_set_max_subrecord_length;
tree gfor_fndecl_ctime;
tree gfor_fndecl_fdate;
tree gfor_fndecl_ttynam;
tree gfor_fndecl_in_pack;
tree gfor_fndecl_in_unpack;
tree gfor_fndecl_associated;
tree gfor_fndecl_system_clock4;
tree gfor_fndecl_system_clock8;
tree gfor_fndecl_ieee_procedure_entry;
tree gfor_fndecl_ieee_procedure_exit;


/* Coarray run-time library function decls.  */
tree gfor_fndecl_caf_init;
tree gfor_fndecl_caf_finalize;
tree gfor_fndecl_caf_this_image;
tree gfor_fndecl_caf_num_images;
tree gfor_fndecl_caf_register;
tree gfor_fndecl_caf_deregister;
tree gfor_fndecl_caf_get;
tree gfor_fndecl_caf_send;
tree gfor_fndecl_caf_sendget;
tree gfor_fndecl_caf_sync_all;
tree gfor_fndecl_caf_sync_memory;
tree gfor_fndecl_caf_sync_images;
tree gfor_fndecl_caf_error_stop;
tree gfor_fndecl_caf_error_stop_str;
tree gfor_fndecl_caf_atomic_def;
tree gfor_fndecl_caf_atomic_ref;
tree gfor_fndecl_caf_atomic_cas;
tree gfor_fndecl_caf_atomic_op;
tree gfor_fndecl_caf_lock;
tree gfor_fndecl_caf_unlock;
tree gfor_fndecl_co_broadcast;
tree gfor_fndecl_co_max;
tree gfor_fndecl_co_min;
tree gfor_fndecl_co_reduce;
tree gfor_fndecl_co_sum;


/* Math functions.  Many other math functions are handled in
   trans-intrinsic.c.  */

gfc_powdecl_list gfor_fndecl_math_powi[4][3];
tree gfor_fndecl_math_ishftc4;
tree gfor_fndecl_math_ishftc8;
tree gfor_fndecl_math_ishftc16;


/* String functions.  */

tree gfor_fndecl_compare_string;
tree gfor_fndecl_concat_string;
tree gfor_fndecl_string_len_trim;
tree gfor_fndecl_string_index;
tree gfor_fndecl_string_scan;
tree gfor_fndecl_string_verify;
tree gfor_fndecl_string_trim;
tree gfor_fndecl_string_minmax;
tree gfor_fndecl_adjustl;
tree gfor_fndecl_adjustr;
tree gfor_fndecl_select_string;
tree gfor_fndecl_compare_string_char4;
tree gfor_fndecl_concat_string_char4;
tree gfor_fndecl_string_len_trim_char4;
tree gfor_fndecl_string_index_char4;
tree gfor_fndecl_string_scan_char4;
tree gfor_fndecl_string_verify_char4;
tree gfor_fndecl_string_trim_char4;
tree gfor_fndecl_string_minmax_char4;
tree gfor_fndecl_adjustl_char4;
tree gfor_fndecl_adjustr_char4;
tree gfor_fndecl_select_string_char4;


/* Conversion between character kinds.  */
tree gfor_fndecl_convert_char1_to_char4;
tree gfor_fndecl_convert_char4_to_char1;


/* Other misc. runtime library functions.  */
tree gfor_fndecl_size0;
tree gfor_fndecl_size1;
tree gfor_fndecl_iargc;

/* Intrinsic functions implemented in Fortran.  */
tree gfor_fndecl_sc_kind;
tree gfor_fndecl_si_kind;
tree gfor_fndecl_sr_kind;

/* BLAS gemm functions.  */
tree gfor_fndecl_sgemm;
tree gfor_fndecl_dgemm;
tree gfor_fndecl_cgemm;
tree gfor_fndecl_zgemm;


static void
gfc_add_decl_to_parent_function (tree decl)
{
  gcc_assert (decl);
  DECL_CONTEXT (decl) = DECL_CONTEXT (current_function_decl);
  DECL_NONLOCAL (decl) = 1;
  DECL_CHAIN (decl) = saved_parent_function_decls;
  saved_parent_function_decls = decl;
}

void
gfc_add_decl_to_function (tree decl)
{
  gcc_assert (decl);
  TREE_USED (decl) = 1;
  DECL_CONTEXT (decl) = current_function_decl;
  DECL_CHAIN (decl) = saved_function_decls;
  saved_function_decls = decl;
}

static void
add_decl_as_local (tree decl)
{
  gcc_assert (decl);
  TREE_USED (decl) = 1;
  DECL_CONTEXT (decl) = current_function_decl;
  DECL_CHAIN (decl) = saved_local_decls;
  saved_local_decls = decl;
}


/* Build a  backend label declaration.  Set TREE_USED for named labels.
   The context of the label is always the current_function_decl.  All
   labels are marked artificial.  */

tree
gfc_build_label_decl (tree label_id)
{
  /* 2^32 temporaries should be enough.  */
  static unsigned int tmp_num = 1;
  tree label_decl;
  char *label_name;

  if (label_id == NULL_TREE)
    {
      /* Build an internal label name.  */
      ASM_FORMAT_PRIVATE_NAME (label_name, "L", tmp_num++);
      label_id = get_identifier (label_name);
    }
  else
    label_name = NULL;

  /* Build the LABEL_DECL node. Labels have no type.  */
  label_decl = build_decl (input_location,
			   LABEL_DECL, label_id, void_type_node);
  DECL_CONTEXT (label_decl) = current_function_decl;
  DECL_MODE (label_decl) = VOIDmode;

  /* We always define the label as used, even if the original source
     file never references the label.  We don't want all kinds of
     spurious warnings for old-style Fortran code with too many
     labels.  */
  TREE_USED (label_decl) = 1;

  DECL_ARTIFICIAL (label_decl) = 1;
  return label_decl;
}


/* Set the backend source location of a decl.  */

void
gfc_set_decl_location (tree decl, locus * loc)
{
  DECL_SOURCE_LOCATION (decl) = loc->lb->location;
}


/* Return the backend label declaration for a given label structure,
   or create it if it doesn't exist yet.  */

tree
gfc_get_label_decl (gfc_st_label * lp)
{
  if (lp->backend_decl)
    return lp->backend_decl;
  else
    {
      char label_name[GFC_MAX_SYMBOL_LEN + 1];
      tree label_decl;

      /* Validate the label declaration from the front end.  */
      gcc_assert (lp != NULL && lp->value <= MAX_LABEL_VALUE);

      /* Build a mangled name for the label.  */
      sprintf (label_name, "__label_%.6d", lp->value);

      /* Build the LABEL_DECL node.  */
      label_decl = gfc_build_label_decl (get_identifier (label_name));

      /* Tell the debugger where the label came from.  */
      if (lp->value <= MAX_LABEL_VALUE)	/* An internal label.  */
	gfc_set_decl_location (label_decl, &lp->where);
      else
	DECL_ARTIFICIAL (label_decl) = 1;

      /* Store the label in the label list and return the LABEL_DECL.  */
      lp->backend_decl = label_decl;
      return label_decl;
    }
}


/* Convert a gfc_symbol to an identifier of the same name.  */

static tree
gfc_sym_identifier (gfc_symbol * sym)
{
  if (sym->attr.is_main_program && strcmp (sym->name, "main") == 0)
    return (get_identifier ("MAIN__"));
  else
    return (get_identifier (sym->name));
}


/* Construct mangled name from symbol name.  */

static tree
gfc_sym_mangled_identifier (gfc_symbol * sym)
{
  char name[GFC_MAX_MANGLED_SYMBOL_LEN + 1];

  /* Prevent the mangling of identifiers that have an assigned
     binding label (mainly those that are bind(c)).  */
  if (sym->attr.is_bind_c == 1 && sym->binding_label)
    return get_identifier (sym->binding_label);

  if (sym->module == NULL)
    return gfc_sym_identifier (sym);
  else
    {
      snprintf (name, sizeof name, "__%s_MOD_%s", sym->module, sym->name);
      return get_identifier (name);
    }
}


/* Construct mangled function name from symbol name.  */

static tree
gfc_sym_mangled_function_id (gfc_symbol * sym)
{
  int has_underscore;
  char name[GFC_MAX_MANGLED_SYMBOL_LEN + 1];

  /* It may be possible to simply use the binding label if it's
     provided, and remove the other checks.  Then we could use it
     for other things if we wished.  */
  if ((sym->attr.is_bind_c == 1 || sym->attr.is_iso_c == 1) &&
      sym->binding_label)
    /* use the binding label rather than the mangled name */
    return get_identifier (sym->binding_label);

  if (sym->module == NULL || sym->attr.proc == PROC_EXTERNAL
      || (sym->module != NULL && (sym->attr.external
	    || sym->attr.if_source == IFSRC_IFBODY)))
    {
      /* Main program is mangled into MAIN__.  */
      if (sym->attr.is_main_program)
	return get_identifier ("MAIN__");

      /* Intrinsic procedures are never mangled.  */
      if (sym->attr.proc == PROC_INTRINSIC)
	return get_identifier (sym->name);

      if (flag_underscoring)
	{
	  has_underscore = strchr (sym->name, '_') != 0;
	  if (flag_second_underscore && has_underscore)
	    snprintf (name, sizeof name, "%s__", sym->name);
	  else
	    snprintf (name, sizeof name, "%s_", sym->name);
	  return get_identifier (name);
	}
      else
	return get_identifier (sym->name);
    }
  else
    {
      snprintf (name, sizeof name, "__%s_MOD_%s", sym->module, sym->name);
      return get_identifier (name);
    }
}


void
gfc_set_decl_assembler_name (tree decl, tree name)
{
  tree target_mangled = targetm.mangle_decl_assembler_name (decl, name);
  SET_DECL_ASSEMBLER_NAME (decl, target_mangled);
}


/* Returns true if a variable of specified size should go on the stack.  */

int
gfc_can_put_var_on_stack (tree size)
{
  unsigned HOST_WIDE_INT low;

  if (!INTEGER_CST_P (size))
    return 0;

  if (flag_max_stack_var_size < 0)
    return 1;

  if (!tree_fits_uhwi_p (size))
    return 0;

  low = TREE_INT_CST_LOW (size);
  if (low > (unsigned HOST_WIDE_INT) flag_max_stack_var_size)
    return 0;

/* TODO: Set a per-function stack size limit.  */

  return 1;
}


/* gfc_finish_cray_pointee sets DECL_VALUE_EXPR for a Cray pointee to
   an expression involving its corresponding pointer.  There are
   2 cases; one for variable size arrays, and one for everything else,
   because variable-sized arrays require one fewer level of
   indirection.  */

static void
gfc_finish_cray_pointee (tree decl, gfc_symbol *sym)
{
  tree ptr_decl = gfc_get_symbol_decl (sym->cp_pointer);
  tree value;

  /* Parameters need to be dereferenced.  */
  if (sym->cp_pointer->attr.dummy)
    ptr_decl = build_fold_indirect_ref_loc (input_location,
					ptr_decl);

  /* Check to see if we're dealing with a variable-sized array.  */
  if (sym->attr.dimension
      && TREE_CODE (TREE_TYPE (decl)) == POINTER_TYPE)
    {
      /* These decls will be dereferenced later, so we don't dereference
	 them here.  */
      value = convert (TREE_TYPE (decl), ptr_decl);
    }
  else
    {
      ptr_decl = convert (build_pointer_type (TREE_TYPE (decl)),
			  ptr_decl);
      value = build_fold_indirect_ref_loc (input_location,
				       ptr_decl);
    }

  SET_DECL_VALUE_EXPR (decl, value);
  DECL_HAS_VALUE_EXPR_P (decl) = 1;
  GFC_DECL_CRAY_POINTEE (decl) = 1;
}


/* Finish processing of a declaration without an initial value.  */

static void
gfc_finish_decl (tree decl)
{
  gcc_assert (TREE_CODE (decl) == PARM_DECL
	      || DECL_INITIAL (decl) == NULL_TREE);

  if (TREE_CODE (decl) != VAR_DECL)
    return;

  if (DECL_SIZE (decl) == NULL_TREE
      && TYPE_SIZE (TREE_TYPE (decl)) != NULL_TREE)
    layout_decl (decl, 0);

  /* A few consistency checks.  */
  /* A static variable with an incomplete type is an error if it is
     initialized. Also if it is not file scope. Otherwise, let it
     through, but if it is not `extern' then it may cause an error
     message later.  */
  /* An automatic variable with an incomplete type is an error.  */

  /* We should know the storage size.  */
  gcc_assert (DECL_SIZE (decl) != NULL_TREE
	      || (TREE_STATIC (decl)
		  ? (!DECL_INITIAL (decl) || !DECL_CONTEXT (decl))
		  : DECL_EXTERNAL (decl)));

  /* The storage size should be constant.  */
  gcc_assert ((!DECL_EXTERNAL (decl) && !TREE_STATIC (decl))
	      || !DECL_SIZE (decl)
	      || TREE_CODE (DECL_SIZE (decl)) == INTEGER_CST);
}


/* Handle setting of GFC_DECL_SCALAR* on DECL.  */

void
gfc_finish_decl_attrs (tree decl, symbol_attribute *attr)
{
  if (!attr->dimension && !attr->codimension)
    {
      /* Handle scalar allocatable variables.  */
      if (attr->allocatable)
	{
	  gfc_allocate_lang_decl (decl);
	  GFC_DECL_SCALAR_ALLOCATABLE (decl) = 1;
	}
      /* Handle scalar pointer variables.  */
      if (attr->pointer)
	{
	  gfc_allocate_lang_decl (decl);
	  GFC_DECL_SCALAR_POINTER (decl) = 1;
	}
    }
}


/* Apply symbol attributes to a variable, and add it to the function scope.  */

static void
gfc_finish_var_decl (tree decl, gfc_symbol * sym)
{
  tree new_type;

  /* Set DECL_VALUE_EXPR for Cray Pointees.  */
  if (sym->attr.cray_pointee)
    gfc_finish_cray_pointee (decl, sym);

  /* TREE_ADDRESSABLE means the address of this variable is actually needed.
     This is the equivalent of the TARGET variables.
     We also need to set this if the variable is passed by reference in a
     CALL statement.  */
  if (sym->attr.target)
    TREE_ADDRESSABLE (decl) = 1;

  /* If it wasn't used we wouldn't be getting it.  */
  TREE_USED (decl) = 1;

  if (sym->attr.flavor == FL_PARAMETER
      && (sym->attr.dimension || sym->ts.type == BT_DERIVED))
    TREE_READONLY (decl) = 1;

  /* Chain this decl to the pending declarations.  Don't do pushdecl()
     because this would add them to the current scope rather than the
     function scope.  */
  if (current_function_decl != NULL_TREE)
    {
      if (sym->ns->proc_name->backend_decl == current_function_decl
	  || sym->result == sym)
	gfc_add_decl_to_function (decl);
      else if (sym->ns->proc_name->attr.flavor == FL_LABEL)
	/* This is a BLOCK construct.  */
	add_decl_as_local (decl);
      else
	gfc_add_decl_to_parent_function (decl);
    }

  if (sym->attr.cray_pointee)
    return;

  if(sym->attr.is_bind_c == 1 && sym->binding_label)
    {
      /* We need to put variables that are bind(c) into the common
	 segment of the object file, because this is what C would do.
	 gfortran would typically put them in either the BSS or
	 initialized data segments, and only mark them as common if
	 they were part of common blocks.  However, if they are not put
	 into common space, then C cannot initialize global Fortran
	 variables that it interoperates with and the draft says that
	 either Fortran or C should be able to initialize it (but not
	 both, of course.) (J3/04-007, section 15.3).  */
      TREE_PUBLIC(decl) = 1;
      DECL_COMMON(decl) = 1;
    }

  /* If a variable is USE associated, it's always external.  */
  if (sym->attr.use_assoc)
    {
      DECL_EXTERNAL (decl) = 1;
      TREE_PUBLIC (decl) = 1;
    }
  else if (sym->module && !sym->attr.result && !sym->attr.dummy)
    {
      /* TODO: Don't set sym->module for result or dummy variables.  */
      gcc_assert (current_function_decl == NULL_TREE || sym->result == sym);

      if (sym->attr.access != ACCESS_PRIVATE || sym->attr.public_used)
	TREE_PUBLIC (decl) = 1;
      TREE_STATIC (decl) = 1;
    }

  /* Derived types are a bit peculiar because of the possibility of
     a default initializer; this must be applied each time the variable
     comes into scope it therefore need not be static.  These variables
     are SAVE_NONE but have an initializer.  Otherwise explicitly
     initialized variables are SAVE_IMPLICIT and explicitly saved are
     SAVE_EXPLICIT.  */
  if (!sym->attr.use_assoc
	&& (sym->attr.save != SAVE_NONE || sym->attr.data
	    || (sym->value && sym->ns->proc_name->attr.is_main_program)
	    || (flag_coarray == GFC_FCOARRAY_LIB
		&& sym->attr.codimension && !sym->attr.allocatable)))
    TREE_STATIC (decl) = 1;

  if (sym->attr.volatile_)
    {
      TREE_THIS_VOLATILE (decl) = 1;
      TREE_SIDE_EFFECTS (decl) = 1;
      new_type = build_qualified_type (TREE_TYPE (decl), TYPE_QUAL_VOLATILE);
      TREE_TYPE (decl) = new_type;
    }

  /* Keep variables larger than max-stack-var-size off stack.  */
  if (!sym->ns->proc_name->attr.recursive
      && INTEGER_CST_P (DECL_SIZE_UNIT (decl))
      && !gfc_can_put_var_on_stack (DECL_SIZE_UNIT (decl))
	 /* Put variable length auto array pointers always into stack.  */
      && (TREE_CODE (TREE_TYPE (decl)) != POINTER_TYPE
	  || sym->attr.dimension == 0
	  || sym->as->type != AS_EXPLICIT
	  || sym->attr.pointer
	  || sym->attr.allocatable)
      && !DECL_ARTIFICIAL (decl))
    TREE_STATIC (decl) = 1;

  /* Handle threadprivate variables.  */
  if (sym->attr.threadprivate
      && (TREE_STATIC (decl) || DECL_EXTERNAL (decl)))
    set_decl_tls_model (decl, decl_default_tls_model (decl));

  gfc_finish_decl_attrs (decl, &sym->attr);
}


/* Allocate the lang-specific part of a decl.  */

void
gfc_allocate_lang_decl (tree decl)
{
  if (DECL_LANG_SPECIFIC (decl) == NULL)
    DECL_LANG_SPECIFIC (decl) = ggc_cleared_alloc<struct lang_decl> ();
}

/* Remember a symbol to generate initialization/cleanup code at function
   entry/exit.  */

static void
gfc_defer_symbol_init (gfc_symbol * sym)
{
  gfc_symbol *p;
  gfc_symbol *last;
  gfc_symbol *head;

  /* Don't add a symbol twice.  */
  if (sym->tlink)
    return;

  last = head = sym->ns->proc_name;
  p = last->tlink;

  /* Make sure that setup code for dummy variables which are used in the
     setup of other variables is generated first.  */
  if (sym->attr.dummy)
    {
      /* Find the first dummy arg seen after us, or the first non-dummy arg.
         This is a circular list, so don't go past the head.  */
      while (p != head
             && (!p->attr.dummy || p->dummy_order > sym->dummy_order))
        {
          last = p;
          p = p->tlink;
        }
    }
  /* Insert in between last and p.  */
  last->tlink = sym;
  sym->tlink = p;
}


/* Used in gfc_get_symbol_decl and gfc_get_derived_type to obtain the
   backend_decl for a module symbol, if it all ready exists.  If the
   module gsymbol does not exist, it is created.  If the symbol does
   not exist, it is added to the gsymbol namespace.  Returns true if
   an existing backend_decl is found.  */

bool
gfc_get_module_backend_decl (gfc_symbol *sym)
{
  gfc_gsymbol *gsym;
  gfc_symbol *s;
  gfc_symtree *st;

  gsym =  gfc_find_gsymbol (gfc_gsym_root, sym->module);

  if (!gsym || (gsym->ns && gsym->type == GSYM_MODULE))
    {
      st = NULL;
      s = NULL;

      if (gsym)
	gfc_find_symbol (sym->name, gsym->ns, 0, &s);

      if (!s)
	{
	  if (!gsym)
	    {
	      gsym = gfc_get_gsymbol (sym->module);
	      gsym->type = GSYM_MODULE;
	      gsym->ns = gfc_get_namespace (NULL, 0);
	    }

	  st = gfc_new_symtree (&gsym->ns->sym_root, sym->name);
	  st->n.sym = sym;
	  sym->refs++;
	}
      else if (sym->attr.flavor == FL_DERIVED)
	{
	  if (s && s->attr.flavor == FL_PROCEDURE)
	    {
	      gfc_interface *intr;
	      gcc_assert (s->attr.generic);
	      for (intr = s->generic; intr; intr = intr->next)
		if (intr->sym->attr.flavor == FL_DERIVED)
		  {
		    s = intr->sym;
		    break;
		  }
    	    }

	  if (!s->backend_decl)
	    s->backend_decl = gfc_get_derived_type (s);
	  gfc_copy_dt_decls_ifequal (s, sym, true);
	  return true;
	}
      else if (s->backend_decl)
	{
	  if (sym->ts.type == BT_DERIVED || sym->ts.type == BT_CLASS)
	    gfc_copy_dt_decls_ifequal (s->ts.u.derived, sym->ts.u.derived,
				       true);
	  else if (sym->ts.type == BT_CHARACTER)
	    sym->ts.u.cl->backend_decl = s->ts.u.cl->backend_decl;
	  sym->backend_decl = s->backend_decl;
	  return true;
	}
    }
  return false;
}


/* Create an array index type variable with function scope.  */

static tree
create_index_var (const char * pfx, int nest)
{
  tree decl;

  decl = gfc_create_var_np (gfc_array_index_type, pfx);
  if (nest)
    gfc_add_decl_to_parent_function (decl);
  else
    gfc_add_decl_to_function (decl);
  return decl;
}


/* Create variables to hold all the non-constant bits of info for a
   descriptorless array.  Remember these in the lang-specific part of the
   type.  */

static void
gfc_build_qualified_array (tree decl, gfc_symbol * sym)
{
  tree type;
  int dim;
  int nest;
  gfc_namespace* procns;

  type = TREE_TYPE (decl);

  /* We just use the descriptor, if there is one.  */
  if (GFC_DESCRIPTOR_TYPE_P (type))
    return;

  gcc_assert (GFC_ARRAY_TYPE_P (type));
  procns = gfc_find_proc_namespace (sym->ns);
  nest = (procns->proc_name->backend_decl != current_function_decl)
	 && !sym->attr.contained;

  if (sym->attr.codimension && flag_coarray == GFC_FCOARRAY_LIB
      && sym->as->type != AS_ASSUMED_SHAPE
      && GFC_TYPE_ARRAY_CAF_TOKEN (type) == NULL_TREE)
    {
      tree token;
      tree token_type = build_qualified_type (pvoid_type_node,
					      TYPE_QUAL_RESTRICT);

      if (sym->module && (sym->attr.use_assoc
			  || sym->ns->proc_name->attr.flavor == FL_MODULE))
	{
	  tree token_name
		= get_identifier (gfc_get_string (GFC_PREFIX ("caf_token%s"),
			IDENTIFIER_POINTER (gfc_sym_mangled_identifier (sym))));
	  token = build_decl (DECL_SOURCE_LOCATION (decl), VAR_DECL, token_name,
			      token_type);
	  if (sym->attr.use_assoc)
	    DECL_EXTERNAL (token) = 1;
	  else
	    TREE_STATIC (token) = 1;

	  if (sym->attr.use_assoc || sym->attr.access != ACCESS_PRIVATE ||
	      sym->attr.public_used)
	    TREE_PUBLIC (token) = 1;
	}
      else
	{
	  token = gfc_create_var_np (token_type, "caf_token");
	  TREE_STATIC (token) = 1;
	}

      GFC_TYPE_ARRAY_CAF_TOKEN (type) = token;
      DECL_ARTIFICIAL (token) = 1;
      DECL_NONALIASED (token) = 1;

      if (sym->module && !sym->attr.use_assoc)
	{
	  pushdecl (token);
	  DECL_CONTEXT (token) = sym->ns->proc_name->backend_decl;
	  gfc_module_add_decl (cur_module, token);
	}
      else
	gfc_add_decl_to_function (token);
    }

  for (dim = 0; dim < GFC_TYPE_ARRAY_RANK (type); dim++)
    {
      if (GFC_TYPE_ARRAY_LBOUND (type, dim) == NULL_TREE)
	{
	  GFC_TYPE_ARRAY_LBOUND (type, dim) = create_index_var ("lbound", nest);
	  TREE_NO_WARNING (GFC_TYPE_ARRAY_LBOUND (type, dim)) = 1;
	}
      /* Don't try to use the unknown bound for assumed shape arrays.  */
      if (GFC_TYPE_ARRAY_UBOUND (type, dim) == NULL_TREE
          && (sym->as->type != AS_ASSUMED_SIZE
              || dim < GFC_TYPE_ARRAY_RANK (type) - 1))
	{
	  GFC_TYPE_ARRAY_UBOUND (type, dim) = create_index_var ("ubound", nest);
	  TREE_NO_WARNING (GFC_TYPE_ARRAY_UBOUND (type, dim)) = 1;
	}

      if (GFC_TYPE_ARRAY_STRIDE (type, dim) == NULL_TREE)
	{
	  GFC_TYPE_ARRAY_STRIDE (type, dim) = create_index_var ("stride", nest);
	  TREE_NO_WARNING (GFC_TYPE_ARRAY_STRIDE (type, dim)) = 1;
	}
    }
  for (dim = GFC_TYPE_ARRAY_RANK (type);
       dim < GFC_TYPE_ARRAY_RANK (type) + GFC_TYPE_ARRAY_CORANK (type); dim++)
    {
      if (GFC_TYPE_ARRAY_LBOUND (type, dim) == NULL_TREE)
	{
	  GFC_TYPE_ARRAY_LBOUND (type, dim) = create_index_var ("lbound", nest);
	  TREE_NO_WARNING (GFC_TYPE_ARRAY_LBOUND (type, dim)) = 1;
	}
      /* Don't try to use the unknown ubound for the last coarray dimension.  */
      if (GFC_TYPE_ARRAY_UBOUND (type, dim) == NULL_TREE
          && dim < GFC_TYPE_ARRAY_RANK (type) + GFC_TYPE_ARRAY_CORANK (type) - 1)
	{
	  GFC_TYPE_ARRAY_UBOUND (type, dim) = create_index_var ("ubound", nest);
	  TREE_NO_WARNING (GFC_TYPE_ARRAY_UBOUND (type, dim)) = 1;
	}
    }
  if (GFC_TYPE_ARRAY_OFFSET (type) == NULL_TREE)
    {
      GFC_TYPE_ARRAY_OFFSET (type) = gfc_create_var_np (gfc_array_index_type,
							"offset");
      TREE_NO_WARNING (GFC_TYPE_ARRAY_OFFSET (type)) = 1;

      if (nest)
	gfc_add_decl_to_parent_function (GFC_TYPE_ARRAY_OFFSET (type));
      else
	gfc_add_decl_to_function (GFC_TYPE_ARRAY_OFFSET (type));
    }

  if (GFC_TYPE_ARRAY_SIZE (type) == NULL_TREE
      && sym->as->type != AS_ASSUMED_SIZE)
    {
      GFC_TYPE_ARRAY_SIZE (type) = create_index_var ("size", nest);
      TREE_NO_WARNING (GFC_TYPE_ARRAY_SIZE (type)) = 1;
    }

  if (POINTER_TYPE_P (type))
    {
      gcc_assert (GFC_ARRAY_TYPE_P (TREE_TYPE (type)));
      gcc_assert (TYPE_LANG_SPECIFIC (type)
		  == TYPE_LANG_SPECIFIC (TREE_TYPE (type)));
      type = TREE_TYPE (type);
    }

  if (! COMPLETE_TYPE_P (type) && GFC_TYPE_ARRAY_SIZE (type))
    {
      tree size, range;

      size = fold_build2_loc (input_location, MINUS_EXPR, gfc_array_index_type,
			      GFC_TYPE_ARRAY_SIZE (type), gfc_index_one_node);
      range = build_range_type (gfc_array_index_type, gfc_index_zero_node,
				size);
      TYPE_DOMAIN (type) = range;
      layout_type (type);
    }

  if (TYPE_NAME (type) != NULL_TREE
      && GFC_TYPE_ARRAY_UBOUND (type, sym->as->rank - 1) != NULL_TREE
      && TREE_CODE (GFC_TYPE_ARRAY_UBOUND (type, sym->as->rank - 1)) == VAR_DECL)
    {
      tree gtype = DECL_ORIGINAL_TYPE (TYPE_NAME (type));

      for (dim = 0; dim < sym->as->rank - 1; dim++)
	{
	  gcc_assert (TREE_CODE (gtype) == ARRAY_TYPE);
	  gtype = TREE_TYPE (gtype);
	}
      gcc_assert (TREE_CODE (gtype) == ARRAY_TYPE);
      if (TYPE_MAX_VALUE (TYPE_DOMAIN (gtype)) == NULL)
	TYPE_NAME (type) = NULL_TREE;
    }

  if (TYPE_NAME (type) == NULL_TREE)
    {
      tree gtype = TREE_TYPE (type), rtype, type_decl;

      for (dim = sym->as->rank - 1; dim >= 0; dim--)
	{
	  tree lbound, ubound;
	  lbound = GFC_TYPE_ARRAY_LBOUND (type, dim);
	  ubound = GFC_TYPE_ARRAY_UBOUND (type, dim);
	  rtype = build_range_type (gfc_array_index_type, lbound, ubound);
	  gtype = build_array_type (gtype, rtype);
	  /* Ensure the bound variables aren't optimized out at -O0.
	     For -O1 and above they often will be optimized out, but
	     can be tracked by VTA.  Also set DECL_NAMELESS, so that
	     the artificial lbound.N or ubound.N DECL_NAME doesn't
	     end up in debug info.  */
	  if (lbound && TREE_CODE (lbound) == VAR_DECL
	      && DECL_ARTIFICIAL (lbound) && DECL_IGNORED_P (lbound))
	    {
	      if (DECL_NAME (lbound)
		  && strstr (IDENTIFIER_POINTER (DECL_NAME (lbound)),
			     "lbound") != 0)
		DECL_NAMELESS (lbound) = 1;
	      DECL_IGNORED_P (lbound) = 0;
	    }
	  if (ubound && TREE_CODE (ubound) == VAR_DECL
	      && DECL_ARTIFICIAL (ubound) && DECL_IGNORED_P (ubound))
	    {
	      if (DECL_NAME (ubound)
		  && strstr (IDENTIFIER_POINTER (DECL_NAME (ubound)),
			     "ubound") != 0)
		DECL_NAMELESS (ubound) = 1;
	      DECL_IGNORED_P (ubound) = 0;
	    }
	}
      TYPE_NAME (type) = type_decl = build_decl (input_location,
						 TYPE_DECL, NULL, gtype);
      DECL_ORIGINAL_TYPE (type_decl) = gtype;
    }
}


/* For some dummy arguments we don't use the actual argument directly.
   Instead we create a local decl and use that.  This allows us to perform
   initialization, and construct full type information.  */

static tree
gfc_build_dummy_array_decl (gfc_symbol * sym, tree dummy)
{
  tree decl;
  tree type;
  gfc_array_spec *as;
  char *name;
  gfc_packed packed;
  int n;
  bool known_size;

  if (sym->attr.pointer || sym->attr.allocatable
      || (sym->as && sym->as->type == AS_ASSUMED_RANK))
    return dummy;

  /* Add to list of variables if not a fake result variable.  */
  if (sym->attr.result || sym->attr.dummy)
    gfc_defer_symbol_init (sym);

  type = TREE_TYPE (dummy);
  gcc_assert (TREE_CODE (dummy) == PARM_DECL
	  && POINTER_TYPE_P (type));

  /* Do we know the element size?  */
  known_size = sym->ts.type != BT_CHARACTER
	  || INTEGER_CST_P (sym->ts.u.cl->backend_decl);

  if (known_size && !GFC_DESCRIPTOR_TYPE_P (TREE_TYPE (type)))
    {
      /* For descriptorless arrays with known element size the actual
         argument is sufficient.  */
      gcc_assert (GFC_ARRAY_TYPE_P (type));
      gfc_build_qualified_array (dummy, sym);
      return dummy;
    }

  type = TREE_TYPE (type);
  if (GFC_DESCRIPTOR_TYPE_P (type))
    {
      /* Create a descriptorless array pointer.  */
      as = sym->as;
      packed = PACKED_NO;

      /* Even when -frepack-arrays is used, symbols with TARGET attribute
	 are not repacked.  */
      if (!flag_repack_arrays || sym->attr.target)
	{
	  if (as->type == AS_ASSUMED_SIZE)
	    packed = PACKED_FULL;
	}
      else
	{
	  if (as->type == AS_EXPLICIT)
	    {
	      packed = PACKED_FULL;
	      for (n = 0; n < as->rank; n++)
		{
		  if (!(as->upper[n]
			&& as->lower[n]
			&& as->upper[n]->expr_type == EXPR_CONSTANT
			&& as->lower[n]->expr_type == EXPR_CONSTANT))
		    {
		      packed = PACKED_PARTIAL;
		      break;
		    }
		}
	    }
	  else
	    packed = PACKED_PARTIAL;
	}

      type = gfc_typenode_for_spec (&sym->ts);
      type = gfc_get_nodesc_array_type (type, sym->as, packed,
					!sym->attr.target);
    }
  else
    {
      /* We now have an expression for the element size, so create a fully
	 qualified type.  Reset sym->backend decl or this will just return the
	 old type.  */
      DECL_ARTIFICIAL (sym->backend_decl) = 1;
      sym->backend_decl = NULL_TREE;
      type = gfc_sym_type (sym);
      packed = PACKED_FULL;
    }

  ASM_FORMAT_PRIVATE_NAME (name, IDENTIFIER_POINTER (DECL_NAME (dummy)), 0);
  decl = build_decl (input_location,
		     VAR_DECL, get_identifier (name), type);

  DECL_ARTIFICIAL (decl) = 1;
  DECL_NAMELESS (decl) = 1;
  TREE_PUBLIC (decl) = 0;
  TREE_STATIC (decl) = 0;
  DECL_EXTERNAL (decl) = 0;

  /* Avoid uninitialized warnings for optional dummy arguments.  */
  if (sym->attr.optional)
    TREE_NO_WARNING (decl) = 1;

  /* We should never get deferred shape arrays here.  We used to because of
     frontend bugs.  */
  gcc_assert (sym->as->type != AS_DEFERRED);

  if (packed == PACKED_PARTIAL)
    GFC_DECL_PARTIAL_PACKED_ARRAY (decl) = 1;
  else if (packed == PACKED_FULL)
    GFC_DECL_PACKED_ARRAY (decl) = 1;

  gfc_build_qualified_array (decl, sym);

  if (DECL_LANG_SPECIFIC (dummy))
    DECL_LANG_SPECIFIC (decl) = DECL_LANG_SPECIFIC (dummy);
  else
    gfc_allocate_lang_decl (decl);

  GFC_DECL_SAVED_DESCRIPTOR (decl) = dummy;

  if (sym->ns->proc_name->backend_decl == current_function_decl
      || sym->attr.contained)
    gfc_add_decl_to_function (decl);
  else
    gfc_add_decl_to_parent_function (decl);

  return decl;
}

/* For symbol SYM with GFC_DECL_SAVED_DESCRIPTOR used in contained
   function add a VAR_DECL to the current function with DECL_VALUE_EXPR
   pointing to the artificial variable for debug info purposes.  */

static void
gfc_nonlocal_dummy_array_decl (gfc_symbol *sym)
{
  tree decl, dummy;

  if (! nonlocal_dummy_decl_pset)
    nonlocal_dummy_decl_pset = new hash_set<tree>;

  if (nonlocal_dummy_decl_pset->add (sym->backend_decl))
    return;

  dummy = GFC_DECL_SAVED_DESCRIPTOR (sym->backend_decl);
  decl = build_decl (input_location, VAR_DECL, DECL_NAME (dummy),
		     TREE_TYPE (sym->backend_decl));
  DECL_ARTIFICIAL (decl) = 0;
  TREE_USED (decl) = 1;
  TREE_PUBLIC (decl) = 0;
  TREE_STATIC (decl) = 0;
  DECL_EXTERNAL (decl) = 0;
  if (DECL_BY_REFERENCE (dummy))
    DECL_BY_REFERENCE (decl) = 1;
  DECL_LANG_SPECIFIC (decl) = DECL_LANG_SPECIFIC (sym->backend_decl);
  SET_DECL_VALUE_EXPR (decl, sym->backend_decl);
  DECL_HAS_VALUE_EXPR_P (decl) = 1;
  DECL_CONTEXT (decl) = DECL_CONTEXT (sym->backend_decl);
  DECL_CHAIN (decl) = nonlocal_dummy_decls;
  nonlocal_dummy_decls = decl;
}

/* Return a constant or a variable to use as a string length.  Does not
   add the decl to the current scope.  */

static tree
gfc_create_string_length (gfc_symbol * sym)
{
  gcc_assert (sym->ts.u.cl);
  gfc_conv_const_charlen (sym->ts.u.cl);

  if (sym->ts.u.cl->backend_decl == NULL_TREE)
    {
      tree length;
      const char *name;

      /* The string length variable shall be in static memory if it is either
	 explicitly SAVED, a module variable or with -fno-automatic. Only
	 relevant is "len=:" - otherwise, it is either a constant length or
	 it is an automatic variable.  */
      bool static_length = sym->attr.save
			   || sym->ns->proc_name->attr.flavor == FL_MODULE
			   || (flag_max_stack_var_size == 0
			       && sym->ts.deferred && !sym->attr.dummy
			       && !sym->attr.result && !sym->attr.function);

      /* Also prefix the mangled name. We need to call GFC_PREFIX for static
	 variables as some systems do not support the "." in the assembler name.
	 For nonstatic variables, the "." does not appear in assembler.  */
      if (static_length)
	{
	  if (sym->module)
	    name = gfc_get_string (GFC_PREFIX ("%s_MOD_%s"), sym->module,
				   sym->name);
	  else
	    name = gfc_get_string (GFC_PREFIX ("%s"), sym->name);
	}
      else if (sym->module)
	name = gfc_get_string (".__%s_MOD_%s", sym->module, sym->name);
      else
	name = gfc_get_string (".%s", sym->name);

      length = build_decl (input_location,
			   VAR_DECL, get_identifier (name),
			   gfc_charlen_type_node);
      DECL_ARTIFICIAL (length) = 1;
      TREE_USED (length) = 1;
      if (sym->ns->proc_name->tlink != NULL)
	gfc_defer_symbol_init (sym);

      sym->ts.u.cl->backend_decl = length;

      if (static_length)
	TREE_STATIC (length) = 1;

      if (sym->ns->proc_name->attr.flavor == FL_MODULE
	  && (sym->attr.access != ACCESS_PRIVATE || sym->attr.public_used))
	TREE_PUBLIC (length) = 1;
    }

  gcc_assert (sym->ts.u.cl->backend_decl != NULL_TREE);
  return sym->ts.u.cl->backend_decl;
}

/* If a variable is assigned a label, we add another two auxiliary
   variables.  */

static void
gfc_add_assign_aux_vars (gfc_symbol * sym)
{
  tree addr;
  tree length;
  tree decl;

  gcc_assert (sym->backend_decl);

  decl = sym->backend_decl;
  gfc_allocate_lang_decl (decl);
  GFC_DECL_ASSIGN (decl) = 1;
  length = build_decl (input_location,
		       VAR_DECL, create_tmp_var_name (sym->name),
		       gfc_charlen_type_node);
  addr = build_decl (input_location,
		     VAR_DECL, create_tmp_var_name (sym->name),
		     pvoid_type_node);
  gfc_finish_var_decl (length, sym);
  gfc_finish_var_decl (addr, sym);
  /*  STRING_LENGTH is also used as flag. Less than -1 means that
      ASSIGN_ADDR can not be used. Equal -1 means that ASSIGN_ADDR is the
      target label's address. Otherwise, value is the length of a format string
      and ASSIGN_ADDR is its address.  */
  if (TREE_STATIC (length))
    DECL_INITIAL (length) = build_int_cst (gfc_charlen_type_node, -2);
  else
    gfc_defer_symbol_init (sym);

  GFC_DECL_STRING_LEN (decl) = length;
  GFC_DECL_ASSIGN_ADDR (decl) = addr;
}


static tree
add_attributes_to_decl (symbol_attribute sym_attr, tree list)
{
  unsigned id;
  tree attr;

  for (id = 0; id < EXT_ATTR_NUM; id++)
    if (sym_attr.ext_attr & (1 << id))
      {
	attr = build_tree_list (
		 get_identifier (ext_attr_list[id].middle_end_name),
				 NULL_TREE);
	list = chainon (list, attr);
      }

  if (sym_attr.omp_declare_target)
    list = tree_cons (get_identifier ("omp declare target"),
		      NULL_TREE, list);

  return list;
}


static void build_function_decl (gfc_symbol * sym, bool global);


/* Return the decl for a gfc_symbol, create it if it doesn't already
   exist.  */

tree
gfc_get_symbol_decl (gfc_symbol * sym)
{
  tree decl;
  tree length = NULL_TREE;
  tree attributes;
  int byref;
  bool intrinsic_array_parameter = false;
  bool fun_or_res;

  gcc_assert (sym->attr.referenced
	      || sym->attr.flavor == FL_PROCEDURE
	      || sym->attr.use_assoc
	      || sym->ns->proc_name->attr.if_source == IFSRC_IFBODY
	      || (sym->module && sym->attr.if_source != IFSRC_DECL
		  && sym->backend_decl));

  if (sym->ns && sym->ns->proc_name && sym->ns->proc_name->attr.function)
    byref = gfc_return_by_reference (sym->ns->proc_name);
  else
    byref = 0;

  /* Make sure that the vtab for the declared type is completed.  */
  if (sym->ts.type == BT_CLASS)
    {
      gfc_component *c = CLASS_DATA (sym);
      if (!c->ts.u.derived->backend_decl)
	{
	  gfc_find_derived_vtab (c->ts.u.derived);
	  gfc_get_derived_type (sym->ts.u.derived);
	}
    }

  /* All deferred character length procedures need to retain the backend
     decl, which is a pointer to the character length in the caller's
     namespace and to declare a local character length.  */
  if (!byref && sym->attr.function
	&& sym->ts.type == BT_CHARACTER
	&& sym->ts.deferred
	&& sym->ts.u.cl->passed_length == NULL
	&& sym->ts.u.cl->backend_decl
	&& TREE_CODE (sym->ts.u.cl->backend_decl) == PARM_DECL)
    {
      sym->ts.u.cl->passed_length = sym->ts.u.cl->backend_decl;
      sym->ts.u.cl->backend_decl = NULL_TREE;
      length = gfc_create_string_length (sym);
    }

  fun_or_res = byref && (sym->attr.result
			 || (sym->attr.function && sym->ts.deferred));
  if ((sym->attr.dummy && ! sym->attr.function) || fun_or_res)
    {
      /* Return via extra parameter.  */
      if (sym->attr.result && byref
	  && !sym->backend_decl)
	{
	  sym->backend_decl =
	    DECL_ARGUMENTS (sym->ns->proc_name->backend_decl);
	  /* For entry master function skip over the __entry
	     argument.  */
	  if (sym->ns->proc_name->attr.entry_master)
	    sym->backend_decl = DECL_CHAIN (sym->backend_decl);
	}

      /* Dummy variables should already have been created.  */
      gcc_assert (sym->backend_decl);

      /* Create a character length variable.  */
      if (sym->ts.type == BT_CHARACTER)
	{
	  /* For a deferred dummy, make a new string length variable.  */
	  if (sym->ts.deferred
		&&
	     (sym->ts.u.cl->passed_length == sym->ts.u.cl->backend_decl))
	    sym->ts.u.cl->backend_decl = NULL_TREE;

	  if (sym->ts.deferred && byref)
	    {
	      /* The string length of a deferred char array is stored in the
		 parameter at sym->ts.u.cl->backend_decl as a reference and
		 marked as a result.  Exempt this variable from generating a
		 temporary for it.  */
	      if (sym->attr.result)
		{
		  /* We need to insert a indirect ref for param decls.  */
		  if (sym->ts.u.cl->backend_decl
		      && TREE_CODE (sym->ts.u.cl->backend_decl) == PARM_DECL)
		    sym->ts.u.cl->backend_decl =
			build_fold_indirect_ref (sym->ts.u.cl->backend_decl);
		}
	      /* For all other parameters make sure, that they are copied so
		 that the value and any modifications are local to the routine
		 by generating a temporary variable.  */
	      else if (sym->attr.function
		       && sym->ts.u.cl->passed_length == NULL
		       && sym->ts.u.cl->backend_decl)
		{
		  sym->ts.u.cl->passed_length = sym->ts.u.cl->backend_decl;
		  sym->ts.u.cl->backend_decl = NULL_TREE;
		}
	    }

	  if (sym->ts.u.cl->backend_decl == NULL_TREE)
	    length = gfc_create_string_length (sym);
	  else
	    length = sym->ts.u.cl->backend_decl;
	  if (TREE_CODE (length) == VAR_DECL
	      && DECL_FILE_SCOPE_P (length))
	    {
	      /* Add the string length to the same context as the symbol.  */
	      if (DECL_CONTEXT (sym->backend_decl) == current_function_decl)
	        gfc_add_decl_to_function (length);
	      else
		gfc_add_decl_to_parent_function (length);

	      gcc_assert (DECL_CONTEXT (sym->backend_decl) ==
			    DECL_CONTEXT (length));

	      gfc_defer_symbol_init (sym);
	    }
	}

      /* Use a copy of the descriptor for dummy arrays.  */
      if ((sym->attr.dimension || sym->attr.codimension)
         && !TREE_USED (sym->backend_decl))
        {
	  decl = gfc_build_dummy_array_decl (sym, sym->backend_decl);
	  /* Prevent the dummy from being detected as unused if it is copied.  */
	  if (sym->backend_decl != NULL && decl != sym->backend_decl)
	    DECL_ARTIFICIAL (sym->backend_decl) = 1;
	  sym->backend_decl = decl;
	}

      TREE_USED (sym->backend_decl) = 1;
      if (sym->attr.assign && GFC_DECL_ASSIGN (sym->backend_decl) == 0)
	{
	  gfc_add_assign_aux_vars (sym);
	}

      if (sym->attr.dimension
	  && DECL_LANG_SPECIFIC (sym->backend_decl)
	  && GFC_DECL_SAVED_DESCRIPTOR (sym->backend_decl)
	  && DECL_CONTEXT (sym->backend_decl) != current_function_decl)
	gfc_nonlocal_dummy_array_decl (sym);

      if (sym->ts.type == BT_CLASS && sym->backend_decl)
	GFC_DECL_CLASS(sym->backend_decl) = 1;

     return sym->backend_decl;
    }

  if (sym->backend_decl)
    return sym->backend_decl;

  /* Special case for array-valued named constants from intrinsic
     procedures; those are inlined.  */
  if (sym->attr.use_assoc && sym->attr.flavor == FL_PARAMETER
      && (sym->from_intmod == INTMOD_ISO_FORTRAN_ENV
	  || sym->from_intmod == INTMOD_ISO_C_BINDING))
    intrinsic_array_parameter = true;

  /* If use associated compilation, use the module
     declaration.  */
  if ((sym->attr.flavor == FL_VARIABLE
       || sym->attr.flavor == FL_PARAMETER)
      && sym->attr.use_assoc
      && !intrinsic_array_parameter
      && sym->module
      && gfc_get_module_backend_decl (sym))
    {
      if (sym->ts.type == BT_CLASS && sym->backend_decl)
	GFC_DECL_CLASS(sym->backend_decl) = 1;
      return sym->backend_decl;
    }

  if (sym->attr.flavor == FL_PROCEDURE)
    {
      /* Catch functions. Only used for actual parameters,
	 procedure pointers and procptr initialization targets.  */
      if (sym->attr.use_assoc || sym->attr.intrinsic
	  || sym->attr.if_source != IFSRC_DECL)
	{
	  decl = gfc_get_extern_function_decl (sym);
	  gfc_set_decl_location (decl, &sym->declared_at);
	}
      else
	{
	  if (!sym->backend_decl)
	    build_function_decl (sym, false);
	  decl = sym->backend_decl;
	}
      return decl;
    }

  if (sym->attr.intrinsic)
    gfc_internal_error ("intrinsic variable which isn't a procedure");

  /* Create string length decl first so that they can be used in the
     type declaration.  For associate names, the target character
     length is used. Set 'length' to a constant so that if the
     string lenght is a variable, it is not finished a second time.  */
  if (sym->ts.type == BT_CHARACTER)
    {
      if (sym->attr.associate_var
	  && sym->ts.u.cl->backend_decl
	  && TREE_CODE (sym->ts.u.cl->backend_decl) == VAR_DECL)
	length = gfc_index_zero_node;
      else
	length = gfc_create_string_length (sym);
    }

  /* Create the decl for the variable.  */
  decl = build_decl (sym->declared_at.lb->location,
		     VAR_DECL, gfc_sym_identifier (sym), gfc_sym_type (sym));

  /* Add attributes to variables.  Functions are handled elsewhere.  */
  attributes = add_attributes_to_decl (sym->attr, NULL_TREE);
  decl_attributes (&decl, attributes, 0);

  /* Symbols from modules should have their assembler names mangled.
     This is done here rather than in gfc_finish_var_decl because it
     is different for string length variables.  */
  if (sym->module)
    {
      gfc_set_decl_assembler_name (decl, gfc_sym_mangled_identifier (sym));
      if (sym->attr.use_assoc && !intrinsic_array_parameter)
	DECL_IGNORED_P (decl) = 1;
    }

  if (sym->attr.select_type_temporary)
    {
      DECL_ARTIFICIAL (decl) = 1;
      DECL_IGNORED_P (decl) = 1;
    }

  if (sym->attr.dimension || sym->attr.codimension)
    {
      /* Create variables to hold the non-constant bits of array info.  */
      gfc_build_qualified_array (decl, sym);

      if (sym->attr.contiguous
	  || ((sym->attr.allocatable || !sym->attr.dummy) && !sym->attr.pointer))
	GFC_DECL_PACKED_ARRAY (decl) = 1;
    }

  /* Remember this variable for allocation/cleanup.  */
  if (sym->attr.dimension || sym->attr.allocatable || sym->attr.codimension
      || (sym->ts.type == BT_CLASS &&
	  (CLASS_DATA (sym)->attr.dimension
	   || CLASS_DATA (sym)->attr.allocatable))
      || (sym->ts.type == BT_DERIVED
	  && (sym->ts.u.derived->attr.alloc_comp
	      || (!sym->attr.pointer && !sym->attr.artificial && !sym->attr.save
		  && !sym->ns->proc_name->attr.is_main_program
		  && gfc_is_finalizable (sym->ts.u.derived, NULL))))
      /* This applies a derived type default initializer.  */
      || (sym->ts.type == BT_DERIVED
	  && sym->attr.save == SAVE_NONE
	  && !sym->attr.data
	  && !sym->attr.allocatable
	  && (sym->value && !sym->ns->proc_name->attr.is_main_program)
	  && !(sym->attr.use_assoc && !intrinsic_array_parameter)))
    gfc_defer_symbol_init (sym);

  gfc_finish_var_decl (decl, sym);

  if (sym->ts.type == BT_CHARACTER)
    {
      /* Character variables need special handling.  */
      gfc_allocate_lang_decl (decl);

      /* Associate names can use the hidden string length variable
	 of their associated target.  */
      if (TREE_CODE (length) != INTEGER_CST)
	{
	  gfc_finish_var_decl (length, sym);
	  gcc_assert (!sym->value);
	}
    }
  else if (sym->attr.subref_array_pointer)
    {
      /* We need the span for these beasts.  */
      gfc_allocate_lang_decl (decl);
    }

  if (sym->attr.subref_array_pointer)
    {
      tree span;
      GFC_DECL_SUBREF_ARRAY_P (decl) = 1;
      span = build_decl (input_location,
			 VAR_DECL, create_tmp_var_name ("span"),
			 gfc_array_index_type);
      gfc_finish_var_decl (span, sym);
      TREE_STATIC (span) = TREE_STATIC (decl);
      DECL_ARTIFICIAL (span) = 1;

      GFC_DECL_SPAN (decl) = span;
      GFC_TYPE_ARRAY_SPAN (TREE_TYPE (decl)) = span;
    }

  if (sym->ts.type == BT_CLASS)
	GFC_DECL_CLASS(decl) = 1;

  sym->backend_decl = decl;

  if (sym->attr.assign)
    gfc_add_assign_aux_vars (sym);

  if (intrinsic_array_parameter)
    {
      TREE_STATIC (decl) = 1;
      DECL_EXTERNAL (decl) = 0;
    }

  if (TREE_STATIC (decl)
      && !(sym->attr.use_assoc && !intrinsic_array_parameter)
      && (sym->attr.save || sym->ns->proc_name->attr.is_main_program
	  || flag_max_stack_var_size == 0
	  || sym->attr.data || sym->ns->proc_name->attr.flavor == FL_MODULE)
      && (flag_coarray != GFC_FCOARRAY_LIB
	  || !sym->attr.codimension || sym->attr.allocatable))
    {
      /* Add static initializer. For procedures, it is only needed if
	 SAVE is specified otherwise they need to be reinitialized
	 every time the procedure is entered. The TREE_STATIC is
	 in this case due to -fmax-stack-var-size=.  */

      DECL_INITIAL (decl) = gfc_conv_initializer (sym->value, &sym->ts,
				    TREE_TYPE (decl), sym->attr.dimension
				    || (sym->attr.codimension
					&& sym->attr.allocatable),
				    sym->attr.pointer || sym->attr.allocatable
				    || sym->ts.type == BT_CLASS,
				    sym->attr.proc_pointer,
				    sym->as ? sym->as->rank : 0);
    }

  if (!TREE_STATIC (decl)
      && POINTER_TYPE_P (TREE_TYPE (decl))
      && !sym->attr.pointer
      && !sym->attr.allocatable
      && !sym->attr.proc_pointer
      && !sym->attr.select_type_temporary)
    DECL_BY_REFERENCE (decl) = 1;

  if (sym->attr.associate_var)
    GFC_DECL_ASSOCIATE_VAR_P (decl) = 1;

  if (sym->attr.vtab
      || (sym->name[0] == '_' && strncmp ("__def_init", sym->name, 10) == 0))
    TREE_READONLY (decl) = 1;

  return decl;
}


/* Substitute a temporary variable in place of the real one.  */

void
gfc_shadow_sym (gfc_symbol * sym, tree decl, gfc_saved_var * save)
{
  save->attr = sym->attr;
  save->decl = sym->backend_decl;

  gfc_clear_attr (&sym->attr);
  sym->attr.referenced = 1;
  sym->attr.flavor = FL_VARIABLE;

  sym->backend_decl = decl;
}


/* Restore the original variable.  */

void
gfc_restore_sym (gfc_symbol * sym, gfc_saved_var * save)
{
  sym->attr = save->attr;
  sym->backend_decl = save->decl;
}


/* Declare a procedure pointer.  */

static tree
get_proc_pointer_decl (gfc_symbol *sym)
{
  tree decl;
  tree attributes;

  decl = sym->backend_decl;
  if (decl)
    return decl;

  decl = build_decl (input_location,
		     VAR_DECL, get_identifier (sym->name),
		     build_pointer_type (gfc_get_function_type (sym)));

  if (sym->module)
    {
      /* Apply name mangling.  */
      gfc_set_decl_assembler_name (decl, gfc_sym_mangled_identifier (sym));
      if (sym->attr.use_assoc)
	DECL_IGNORED_P (decl) = 1;
    }

  if ((sym->ns->proc_name
      && sym->ns->proc_name->backend_decl == current_function_decl)
      || sym->attr.contained)
    gfc_add_decl_to_function (decl);
  else if (sym->ns->proc_name->attr.flavor != FL_MODULE)
    gfc_add_decl_to_parent_function (decl);

  sym->backend_decl = decl;

  /* If a variable is USE associated, it's always external.  */
  if (sym->attr.use_assoc)
    {
      DECL_EXTERNAL (decl) = 1;
      TREE_PUBLIC (decl) = 1;
    }
  else if (sym->module && sym->ns->proc_name->attr.flavor == FL_MODULE)
    {
      /* This is the declaration of a module variable.  */
      if (sym->ns->proc_name->attr.flavor == FL_MODULE
	  && (sym->attr.access != ACCESS_PRIVATE || sym->attr.public_used))
	TREE_PUBLIC (decl) = 1;
      TREE_STATIC (decl) = 1;
    }

  if (!sym->attr.use_assoc
	&& (sym->attr.save != SAVE_NONE || sym->attr.data
	      || (sym->value && sym->ns->proc_name->attr.is_main_program)))
    TREE_STATIC (decl) = 1;

  if (TREE_STATIC (decl) && sym->value)
    {
      /* Add static initializer.  */
      DECL_INITIAL (decl) = gfc_conv_initializer (sym->value, &sym->ts,
						  TREE_TYPE (decl),
						  sym->attr.dimension,
						  false, true,
						  sym->as ? sym->as->rank : 0);
    }

  /* Handle threadprivate procedure pointers.  */
  if (sym->attr.threadprivate
      && (TREE_STATIC (decl) || DECL_EXTERNAL (decl)))
    set_decl_tls_model (decl, decl_default_tls_model (decl));

  attributes = add_attributes_to_decl (sym->attr, NULL_TREE);
  decl_attributes (&decl, attributes, 0);

  return decl;
}


/* Get a basic decl for an external function.  */

tree
gfc_get_extern_function_decl (gfc_symbol * sym)
{
  tree type;
  tree fndecl;
  tree attributes;
  gfc_expr e;
  gfc_intrinsic_sym *isym;
  gfc_expr argexpr;
  char s[GFC_MAX_SYMBOL_LEN + 23]; /* "_gfortran_f2c_specific" and '\0'.  */
  tree name;
  tree mangled_name;
  gfc_gsymbol *gsym;

  if (sym->backend_decl)
    return sym->backend_decl;

  /* We should never be creating external decls for alternate entry points.
     The procedure may be an alternate entry point, but we don't want/need
     to know that.  */
  gcc_assert (!(sym->attr.entry || sym->attr.entry_master));

  if (sym->attr.proc_pointer)
    return get_proc_pointer_decl (sym);

  /* See if this is an external procedure from the same file.  If so,
     return the backend_decl.  */
  gsym =  gfc_find_gsymbol (gfc_gsym_root, sym->binding_label
					   ? sym->binding_label : sym->name);

  if (gsym && !gsym->defined)
    gsym = NULL;

  /* This can happen because of C binding.  */
  if (gsym && gsym->ns && gsym->ns->proc_name
      && gsym->ns->proc_name->attr.flavor == FL_MODULE)
    goto module_sym;

  if ((!sym->attr.use_assoc || sym->attr.if_source != IFSRC_DECL)
      && !sym->backend_decl
      && gsym && gsym->ns
      && ((gsym->type == GSYM_SUBROUTINE) || (gsym->type == GSYM_FUNCTION))
      && (gsym->ns->proc_name->backend_decl || !sym->attr.intrinsic))
    {
      if (!gsym->ns->proc_name->backend_decl)
	{
	  /* By construction, the external function cannot be
	     a contained procedure.  */
	  locus old_loc;

	  gfc_save_backend_locus (&old_loc);
	  push_cfun (NULL);

	  gfc_create_function_decl (gsym->ns, true);

	  pop_cfun ();
	  gfc_restore_backend_locus (&old_loc);
	}

      /* If the namespace has entries, the proc_name is the
	 entry master.  Find the entry and use its backend_decl.
	 otherwise, use the proc_name backend_decl.  */
      if (gsym->ns->entries)
	{
	  gfc_entry_list *entry = gsym->ns->entries;

	  for (; entry; entry = entry->next)
	    {
	      if (strcmp (gsym->name, entry->sym->name) == 0)
		{
	          sym->backend_decl = entry->sym->backend_decl;
		  break;
		}
	    }
	}
      else
	sym->backend_decl = gsym->ns->proc_name->backend_decl;

      if (sym->backend_decl)
	{
	  /* Avoid problems of double deallocation of the backend declaration
	     later in gfc_trans_use_stmts; cf. PR 45087.  */
	  if (sym->attr.if_source != IFSRC_DECL && sym->attr.use_assoc)
	    sym->attr.use_assoc = 0;

	  return sym->backend_decl;
	}
    }

  /* See if this is a module procedure from the same file.  If so,
     return the backend_decl.  */
  if (sym->module)
    gsym =  gfc_find_gsymbol (gfc_gsym_root, sym->module);

module_sym:
  if (gsym && gsym->ns
      && (gsym->type == GSYM_MODULE
	  || (gsym->ns->proc_name && gsym->ns->proc_name->attr.flavor == FL_MODULE)))
    {
      gfc_symbol *s;

      s = NULL;
      if (gsym->type == GSYM_MODULE)
	gfc_find_symbol (sym->name, gsym->ns, 0, &s);
      else
	gfc_find_symbol (gsym->sym_name, gsym->ns, 0, &s);

      if (s && s->backend_decl)
	{
	  if (sym->ts.type == BT_DERIVED || sym->ts.type == BT_CLASS)
	    gfc_copy_dt_decls_ifequal (s->ts.u.derived, sym->ts.u.derived,
				       true);
	  else if (sym->ts.type == BT_CHARACTER)
	    sym->ts.u.cl->backend_decl = s->ts.u.cl->backend_decl;
	  sym->backend_decl = s->backend_decl;
	  return sym->backend_decl;
	}
    }

  if (sym->attr.intrinsic)
    {
      /* Call the resolution function to get the actual name.  This is
         a nasty hack which relies on the resolution functions only looking
	 at the first argument.  We pass NULL for the second argument
	 otherwise things like AINT get confused.  */
      isym = gfc_find_function (sym->name);
      gcc_assert (isym->resolve.f0 != NULL);

      memset (&e, 0, sizeof (e));
      e.expr_type = EXPR_FUNCTION;

      memset (&argexpr, 0, sizeof (argexpr));
      gcc_assert (isym->formal);
      argexpr.ts = isym->formal->ts;

      if (isym->formal->next == NULL)
	isym->resolve.f1 (&e, &argexpr);
      else
	{
	  if (isym->formal->next->next == NULL)
	    isym->resolve.f2 (&e, &argexpr, NULL);
	  else
	    {
	      if (isym->formal->next->next->next == NULL)
		isym->resolve.f3 (&e, &argexpr, NULL, NULL);
	      else
		{
		  /* All specific intrinsics take less than 5 arguments.  */
		  gcc_assert (isym->formal->next->next->next->next == NULL);
		  isym->resolve.f4 (&e, &argexpr, NULL, NULL, NULL);
		}
	    }
	}

      if (flag_f2c
	  && ((e.ts.type == BT_REAL && e.ts.kind == gfc_default_real_kind)
	      || e.ts.type == BT_COMPLEX))
	{
	  /* Specific which needs a different implementation if f2c
	     calling conventions are used.  */
	  sprintf (s, "_gfortran_f2c_specific%s", e.value.function.name);
	}
      else
	sprintf (s, "_gfortran_specific%s", e.value.function.name);

      name = get_identifier (s);
      mangled_name = name;
    }
  else
    {
      name = gfc_sym_identifier (sym);
      mangled_name = gfc_sym_mangled_function_id (sym);
    }

  type = gfc_get_function_type (sym);
  fndecl = build_decl (input_location,
		       FUNCTION_DECL, name, type);

  /* Initialize DECL_EXTERNAL and TREE_PUBLIC before calling decl_attributes;
     TREE_PUBLIC specifies whether a function is globally addressable (i.e.
     the opposite of declaring a function as static in C).  */
  DECL_EXTERNAL (fndecl) = 1;
  TREE_PUBLIC (fndecl) = 1;

  attributes = add_attributes_to_decl (sym->attr, NULL_TREE);
  decl_attributes (&fndecl, attributes, 0);

  gfc_set_decl_assembler_name (fndecl, mangled_name);

  /* Set the context of this decl.  */
  if (0 && sym->ns && sym->ns->proc_name)
    {
      /* TODO: Add external decls to the appropriate scope.  */
      DECL_CONTEXT (fndecl) = sym->ns->proc_name->backend_decl;
    }
  else
    {
      /* Global declaration, e.g. intrinsic subroutine.  */
      DECL_CONTEXT (fndecl) = NULL_TREE;
    }

  /* Set attributes for PURE functions. A call to PURE function in the
     Fortran 95 sense is both pure and without side effects in the C
     sense.  */
  if (sym->attr.pure || sym->attr.implicit_pure)
    {
      if (sym->attr.function && !gfc_return_by_reference (sym))
	DECL_PURE_P (fndecl) = 1;
      /* TODO: check if pure SUBROUTINEs don't have INTENT(OUT)
	 parameters and don't use alternate returns (is this
	 allowed?). In that case, calls to them are meaningless, and
	 can be optimized away. See also in build_function_decl().  */
      TREE_SIDE_EFFECTS (fndecl) = 0;
    }

  /* Mark non-returning functions.  */
  if (sym->attr.noreturn)
      TREE_THIS_VOLATILE(fndecl) = 1;

  sym->backend_decl = fndecl;

  if (DECL_CONTEXT (fndecl) == NULL_TREE)
    pushdecl_top_level (fndecl);

  if (sym->formal_ns
      && sym->formal_ns->proc_name == sym
      && sym->formal_ns->omp_declare_simd)
    gfc_trans_omp_declare_simd (sym->formal_ns);

  return fndecl;
}


/* Create a declaration for a procedure.  For external functions (in the C
   sense) use gfc_get_extern_function_decl.  HAS_ENTRIES is true if this is
   a master function with alternate entry points.  */

static void
build_function_decl (gfc_symbol * sym, bool global)
{
  tree fndecl, type, attributes;
  symbol_attribute attr;
  tree result_decl;
  gfc_formal_arglist *f;

  gcc_assert (!sym->attr.external);

  if (sym->backend_decl)
    return;

  /* Set the line and filename.  sym->declared_at seems to point to the
     last statement for subroutines, but it'll do for now.  */
  gfc_set_backend_locus (&sym->declared_at);

  /* Allow only one nesting level.  Allow public declarations.  */
  gcc_assert (current_function_decl == NULL_TREE
	      || DECL_FILE_SCOPE_P (current_function_decl)
	      || (TREE_CODE (DECL_CONTEXT (current_function_decl))
		  == NAMESPACE_DECL));

  type = gfc_get_function_type (sym);
  fndecl = build_decl (input_location,
		       FUNCTION_DECL, gfc_sym_identifier (sym), type);

  attr = sym->attr;

  /* Initialize DECL_EXTERNAL and TREE_PUBLIC before calling decl_attributes;
     TREE_PUBLIC specifies whether a function is globally addressable (i.e.
     the opposite of declaring a function as static in C).  */
  DECL_EXTERNAL (fndecl) = 0;

  if (sym->attr.access == ACCESS_UNKNOWN && sym->module
      && (sym->ns->default_access == ACCESS_PRIVATE
	  || (sym->ns->default_access == ACCESS_UNKNOWN
	      && flag_module_private)))
    sym->attr.access = ACCESS_PRIVATE;

  if (!current_function_decl
      && !sym->attr.entry_master && !sym->attr.is_main_program
      && (sym->attr.access != ACCESS_PRIVATE || sym->binding_label
	  || sym->attr.public_used))
    TREE_PUBLIC (fndecl) = 1;

  if (sym->attr.referenced || sym->attr.entry_master)
    TREE_USED (fndecl) = 1;

  attributes = add_attributes_to_decl (attr, NULL_TREE);
  decl_attributes (&fndecl, attributes, 0);

  /* Figure out the return type of the declared function, and build a
     RESULT_DECL for it.  If this is a subroutine with alternate
     returns, build a RESULT_DECL for it.  */
  result_decl = NULL_TREE;
  /* TODO: Shouldn't this just be TREE_TYPE (TREE_TYPE (fndecl)).  */
  if (attr.function)
    {
      if (gfc_return_by_reference (sym))
	type = void_type_node;
      else
	{
	  if (sym->result != sym)
	    result_decl = gfc_sym_identifier (sym->result);

	  type = TREE_TYPE (TREE_TYPE (fndecl));
	}
    }
  else
    {
      /* Look for alternate return placeholders.  */
      int has_alternate_returns = 0;
      for (f = gfc_sym_get_dummy_args (sym); f; f = f->next)
	{
	  if (f->sym == NULL)
	    {
	      has_alternate_returns = 1;
	      break;
	    }
	}

      if (has_alternate_returns)
	type = integer_type_node;
      else
	type = void_type_node;
    }

  result_decl = build_decl (input_location,
			    RESULT_DECL, result_decl, type);
  DECL_ARTIFICIAL (result_decl) = 1;
  DECL_IGNORED_P (result_decl) = 1;
  DECL_CONTEXT (result_decl) = fndecl;
  DECL_RESULT (fndecl) = result_decl;

  /* Don't call layout_decl for a RESULT_DECL.
     layout_decl (result_decl, 0);  */

  /* TREE_STATIC means the function body is defined here.  */
  TREE_STATIC (fndecl) = 1;

  /* Set attributes for PURE functions. A call to a PURE function in the
     Fortran 95 sense is both pure and without side effects in the C
     sense.  */
  if (attr.pure || attr.implicit_pure)
    {
      /* TODO: check if a pure SUBROUTINE has no INTENT(OUT) arguments
	 including an alternate return. In that case it can also be
	 marked as PURE. See also in gfc_get_extern_function_decl().  */
      if (attr.function && !gfc_return_by_reference (sym))
	DECL_PURE_P (fndecl) = 1;
      TREE_SIDE_EFFECTS (fndecl) = 0;
    }


  /* Layout the function declaration and put it in the binding level
     of the current function.  */

  if (global)
    pushdecl_top_level (fndecl);
  else
    pushdecl (fndecl);

  /* Perform name mangling if this is a top level or module procedure.  */
  if (current_function_decl == NULL_TREE)
    gfc_set_decl_assembler_name (fndecl, gfc_sym_mangled_function_id (sym));

  sym->backend_decl = fndecl;
}


/* Create the DECL_ARGUMENTS for a procedure.  */

static void
create_function_arglist (gfc_symbol * sym)
{
  tree fndecl;
  gfc_formal_arglist *f;
  tree typelist, hidden_typelist;
  tree arglist, hidden_arglist;
  tree type;
  tree parm;

  fndecl = sym->backend_decl;

  /* Build formal argument list. Make sure that their TREE_CONTEXT is
     the new FUNCTION_DECL node.  */
  arglist = NULL_TREE;
  hidden_arglist = NULL_TREE;
  typelist = TYPE_ARG_TYPES (TREE_TYPE (fndecl));

  if (sym->attr.entry_master)
    {
      type = TREE_VALUE (typelist);
      parm = build_decl (input_location,
			 PARM_DECL, get_identifier ("__entry"), type);

      DECL_CONTEXT (parm) = fndecl;
      DECL_ARG_TYPE (parm) = type;
      TREE_READONLY (parm) = 1;
      gfc_finish_decl (parm);
      DECL_ARTIFICIAL (parm) = 1;

      arglist = chainon (arglist, parm);
      typelist = TREE_CHAIN (typelist);
    }

  if (gfc_return_by_reference (sym))
    {
      tree type = TREE_VALUE (typelist), length = NULL;

      if (sym->ts.type == BT_CHARACTER)
	{
	  /* Length of character result.  */
	  tree len_type = TREE_VALUE (TREE_CHAIN (typelist));

	  length = build_decl (input_location,
			       PARM_DECL,
			       get_identifier (".__result"),
			       len_type);
	  if (!sym->ts.u.cl->length)
	    {
	      sym->ts.u.cl->backend_decl = length;
	      TREE_USED (length) = 1;
	    }
	  gcc_assert (TREE_CODE (length) == PARM_DECL);
	  DECL_CONTEXT (length) = fndecl;
	  DECL_ARG_TYPE (length) = len_type;
	  TREE_READONLY (length) = 1;
	  DECL_ARTIFICIAL (length) = 1;
	  gfc_finish_decl (length);
	  if (sym->ts.u.cl->backend_decl == NULL
	      || sym->ts.u.cl->backend_decl == length)
	    {
	      gfc_symbol *arg;
	      tree backend_decl;

	      if (sym->ts.u.cl->backend_decl == NULL)
		{
		  tree len = build_decl (input_location,
					 VAR_DECL,
					 get_identifier ("..__result"),
					 gfc_charlen_type_node);
		  DECL_ARTIFICIAL (len) = 1;
		  TREE_USED (len) = 1;
		  sym->ts.u.cl->backend_decl = len;
		}

	      /* Make sure PARM_DECL type doesn't point to incomplete type.  */
	      arg = sym->result ? sym->result : sym;
	      backend_decl = arg->backend_decl;
	      /* Temporary clear it, so that gfc_sym_type creates complete
		 type.  */
	      arg->backend_decl = NULL;
	      type = gfc_sym_type (arg);
	      arg->backend_decl = backend_decl;
	      type = build_reference_type (type);
	    }
	}

      parm = build_decl (input_location,
			 PARM_DECL, get_identifier ("__result"), type);

      DECL_CONTEXT (parm) = fndecl;
      DECL_ARG_TYPE (parm) = TREE_VALUE (typelist);
      TREE_READONLY (parm) = 1;
      DECL_ARTIFICIAL (parm) = 1;
      gfc_finish_decl (parm);

      arglist = chainon (arglist, parm);
      typelist = TREE_CHAIN (typelist);

      if (sym->ts.type == BT_CHARACTER)
	{
	  gfc_allocate_lang_decl (parm);
	  arglist = chainon (arglist, length);
	  typelist = TREE_CHAIN (typelist);
	}
    }

  hidden_typelist = typelist;
  for (f = gfc_sym_get_dummy_args (sym); f; f = f->next)
    if (f->sym != NULL)	/* Ignore alternate returns.  */
      hidden_typelist = TREE_CHAIN (hidden_typelist);

  for (f = gfc_sym_get_dummy_args (sym); f; f = f->next)
    {
      char name[GFC_MAX_SYMBOL_LEN + 2];

      /* Ignore alternate returns.  */
      if (f->sym == NULL)
	continue;

      type = TREE_VALUE (typelist);

      if (f->sym->ts.type == BT_CHARACTER
	  && (!sym->attr.is_bind_c || sym->attr.entry_master))
	{
	  tree len_type = TREE_VALUE (hidden_typelist);
	  tree length = NULL_TREE;
	  if (!f->sym->ts.deferred)
	    gcc_assert (len_type == gfc_charlen_type_node);
	  else
	    gcc_assert (POINTER_TYPE_P (len_type));

	  strcpy (&name[1], f->sym->name);
	  name[0] = '_';
	  length = build_decl (input_location,
			       PARM_DECL, get_identifier (name), len_type);

	  hidden_arglist = chainon (hidden_arglist, length);
	  DECL_CONTEXT (length) = fndecl;
	  DECL_ARTIFICIAL (length) = 1;
	  DECL_ARG_TYPE (length) = len_type;
	  TREE_READONLY (length) = 1;
	  gfc_finish_decl (length);

	  /* Remember the passed value.  */
          if (!f->sym->ts.u.cl ||  f->sym->ts.u.cl->passed_length)
            {
	      /* This can happen if the same type is used for multiple
		 arguments. We need to copy cl as otherwise
		 cl->passed_length gets overwritten.  */
	      f->sym->ts.u.cl = gfc_new_charlen (f->sym->ns, f->sym->ts.u.cl);
            }
	  f->sym->ts.u.cl->passed_length = length;

	  /* Use the passed value for assumed length variables.  */
	  if (!f->sym->ts.u.cl->length)
	    {
	      TREE_USED (length) = 1;
	      gcc_assert (!f->sym->ts.u.cl->backend_decl);
	      f->sym->ts.u.cl->backend_decl = length;
	    }

	  hidden_typelist = TREE_CHAIN (hidden_typelist);

	  if (f->sym->ts.u.cl->backend_decl == NULL
	      || f->sym->ts.u.cl->backend_decl == length)
	    {
	      if (f->sym->ts.u.cl->backend_decl == NULL)
		gfc_create_string_length (f->sym);

	      /* Make sure PARM_DECL type doesn't point to incomplete type.  */
	      if (f->sym->attr.flavor == FL_PROCEDURE)
		type = build_pointer_type (gfc_get_function_type (f->sym));
	      else
		type = gfc_sym_type (f->sym);
	    }
	}
      /* For noncharacter scalar intrinsic types, VALUE passes the value,
	 hence, the optional status cannot be transferred via a NULL pointer.
	 Thus, we will use a hidden argument in that case.  */
      else if (f->sym->attr.optional && f->sym->attr.value
	       && !f->sym->attr.dimension && f->sym->ts.type != BT_CLASS
	       && f->sym->ts.type != BT_DERIVED)
	{
          tree tmp;
          strcpy (&name[1], f->sym->name);
          name[0] = '_';
          tmp = build_decl (input_location,
			    PARM_DECL, get_identifier (name),
			    boolean_type_node);

          hidden_arglist = chainon (hidden_arglist, tmp);
          DECL_CONTEXT (tmp) = fndecl;
          DECL_ARTIFICIAL (tmp) = 1;
          DECL_ARG_TYPE (tmp) = boolean_type_node;
          TREE_READONLY (tmp) = 1;
          gfc_finish_decl (tmp);
	}

      /* For non-constant length array arguments, make sure they use
	 a different type node from TYPE_ARG_TYPES type.  */
      if (f->sym->attr.dimension
	  && type == TREE_VALUE (typelist)
	  && TREE_CODE (type) == POINTER_TYPE
	  && GFC_ARRAY_TYPE_P (type)
	  && f->sym->as->type != AS_ASSUMED_SIZE
	  && ! COMPLETE_TYPE_P (TREE_TYPE (type)))
	{
	  if (f->sym->attr.flavor == FL_PROCEDURE)
	    type = build_pointer_type (gfc_get_function_type (f->sym));
	  else
	    type = gfc_sym_type (f->sym);
	}

      if (f->sym->attr.proc_pointer)
        type = build_pointer_type (type);

      if (f->sym->attr.volatile_)
	type = build_qualified_type (type, TYPE_QUAL_VOLATILE);

      /* Build the argument declaration.  */
      parm = build_decl (input_location,
			 PARM_DECL, gfc_sym_identifier (f->sym), type);

      if (f->sym->attr.volatile_)
	{
	  TREE_THIS_VOLATILE (parm) = 1;
	  TREE_SIDE_EFFECTS (parm) = 1;
	}

      /* Fill in arg stuff.  */
      DECL_CONTEXT (parm) = fndecl;
      DECL_ARG_TYPE (parm) = TREE_VALUE (typelist);
      /* All implementation args except for VALUE are read-only.  */
      if (!f->sym->attr.value)
	TREE_READONLY (parm) = 1;
      if (POINTER_TYPE_P (type)
	  && (!f->sym->attr.proc_pointer
	      && f->sym->attr.flavor != FL_PROCEDURE))
	DECL_BY_REFERENCE (parm) = 1;

      gfc_finish_decl (parm);
      gfc_finish_decl_attrs (parm, &f->sym->attr);

      f->sym->backend_decl = parm;

      /* Coarrays which are descriptorless or assumed-shape pass with
	 -fcoarray=lib the token and the offset as hidden arguments.  */
      if (flag_coarray == GFC_FCOARRAY_LIB
	  && ((f->sym->ts.type != BT_CLASS && f->sym->attr.codimension
	       && !f->sym->attr.allocatable)
	      || (f->sym->ts.type == BT_CLASS
		  && CLASS_DATA (f->sym)->attr.codimension
		  && !CLASS_DATA (f->sym)->attr.allocatable)))
	{
	  tree caf_type;
	  tree token;
	  tree offset;

	  gcc_assert (f->sym->backend_decl != NULL_TREE
		      && !sym->attr.is_bind_c);
	  caf_type = f->sym->ts.type == BT_CLASS
		     ? TREE_TYPE (CLASS_DATA (f->sym)->backend_decl)
		     : TREE_TYPE (f->sym->backend_decl);

	  token = build_decl (input_location, PARM_DECL,
			      create_tmp_var_name ("caf_token"),
			      build_qualified_type (pvoid_type_node,
						    TYPE_QUAL_RESTRICT));
	  if ((f->sym->ts.type != BT_CLASS
	       && f->sym->as->type != AS_DEFERRED)
	      || (f->sym->ts.type == BT_CLASS
		  && CLASS_DATA (f->sym)->as->type != AS_DEFERRED))
	    {
	      gcc_assert (DECL_LANG_SPECIFIC (f->sym->backend_decl) == NULL
			  || GFC_DECL_TOKEN (f->sym->backend_decl) == NULL_TREE);
	      if (DECL_LANG_SPECIFIC (f->sym->backend_decl) == NULL)
		gfc_allocate_lang_decl (f->sym->backend_decl);
	      GFC_DECL_TOKEN (f->sym->backend_decl) = token;
	    }
          else
	    {
	      gcc_assert (GFC_TYPE_ARRAY_CAF_TOKEN (caf_type) == NULL_TREE);
	      GFC_TYPE_ARRAY_CAF_TOKEN (caf_type) = token;
	    }

	  DECL_CONTEXT (token) = fndecl;
	  DECL_ARTIFICIAL (token) = 1;
	  DECL_ARG_TYPE (token) = TREE_VALUE (typelist);
	  TREE_READONLY (token) = 1;
	  hidden_arglist = chainon (hidden_arglist, token);
	  gfc_finish_decl (token);

	  offset = build_decl (input_location, PARM_DECL,
			       create_tmp_var_name ("caf_offset"),
			       gfc_array_index_type);

	  if ((f->sym->ts.type != BT_CLASS
	       && f->sym->as->type != AS_DEFERRED)
	      || (f->sym->ts.type == BT_CLASS
		  && CLASS_DATA (f->sym)->as->type != AS_DEFERRED))
	    {
	      gcc_assert (GFC_DECL_CAF_OFFSET (f->sym->backend_decl)
					       == NULL_TREE);
	      GFC_DECL_CAF_OFFSET (f->sym->backend_decl) = offset;
	    }
	  else
	    {
	      gcc_assert (GFC_TYPE_ARRAY_CAF_OFFSET (caf_type) == NULL_TREE);
	      GFC_TYPE_ARRAY_CAF_OFFSET (caf_type) = offset;
	    }
	  DECL_CONTEXT (offset) = fndecl;
	  DECL_ARTIFICIAL (offset) = 1;
	  DECL_ARG_TYPE (offset) = TREE_VALUE (typelist);
	  TREE_READONLY (offset) = 1;
	  hidden_arglist = chainon (hidden_arglist, offset);
	  gfc_finish_decl (offset);
	}

      arglist = chainon (arglist, parm);
      typelist = TREE_CHAIN (typelist);
    }

  /* Add the hidden string length parameters, unless the procedure
     is bind(C).  */
  if (!sym->attr.is_bind_c)
    arglist = chainon (arglist, hidden_arglist);

  gcc_assert (hidden_typelist == NULL_TREE
              || TREE_VALUE (hidden_typelist) == void_type_node);
  DECL_ARGUMENTS (fndecl) = arglist;
}

/* Do the setup necessary before generating the body of a function.  */

static void
trans_function_start (gfc_symbol * sym)
{
  tree fndecl;

  fndecl = sym->backend_decl;

  /* Let GCC know the current scope is this function.  */
  current_function_decl = fndecl;

  /* Let the world know what we're about to do.  */
  announce_function (fndecl);

  if (DECL_FILE_SCOPE_P (fndecl))
    {
      /* Create RTL for function declaration.  */
      rest_of_decl_compilation (fndecl, 1, 0);
    }

  /* Create RTL for function definition.  */
  make_decl_rtl (fndecl);

  allocate_struct_function (fndecl, false);

  /* function.c requires a push at the start of the function.  */
  pushlevel ();
}

/* Create thunks for alternate entry points.  */

static void
build_entry_thunks (gfc_namespace * ns, bool global)
{
  gfc_formal_arglist *formal;
  gfc_formal_arglist *thunk_formal;
  gfc_entry_list *el;
  gfc_symbol *thunk_sym;
  stmtblock_t body;
  tree thunk_fndecl;
  tree tmp;
  locus old_loc;

  /* This should always be a toplevel function.  */
  gcc_assert (current_function_decl == NULL_TREE);

  gfc_save_backend_locus (&old_loc);
  for (el = ns->entries; el; el = el->next)
    {
      vec<tree, va_gc> *args = NULL;
      vec<tree, va_gc> *string_args = NULL;

      thunk_sym = el->sym;

      build_function_decl (thunk_sym, global);
      create_function_arglist (thunk_sym);

      trans_function_start (thunk_sym);

      thunk_fndecl = thunk_sym->backend_decl;

      gfc_init_block (&body);

      /* Pass extra parameter identifying this entry point.  */
      tmp = build_int_cst (gfc_array_index_type, el->id);
      vec_safe_push (args, tmp);

      if (thunk_sym->attr.function)
	{
	  if (gfc_return_by_reference (ns->proc_name))
	    {
	      tree ref = DECL_ARGUMENTS (current_function_decl);
	      vec_safe_push (args, ref);
	      if (ns->proc_name->ts.type == BT_CHARACTER)
		vec_safe_push (args, DECL_CHAIN (ref));
	    }
	}

      for (formal = gfc_sym_get_dummy_args (ns->proc_name); formal;
	   formal = formal->next)
	{
	  /* Ignore alternate returns.  */
	  if (formal->sym == NULL)
	    continue;

	  /* We don't have a clever way of identifying arguments, so resort to
	     a brute-force search.  */
	  for (thunk_formal = gfc_sym_get_dummy_args (thunk_sym);
	       thunk_formal;
	       thunk_formal = thunk_formal->next)
	    {
	      if (thunk_formal->sym == formal->sym)
		break;
	    }

	  if (thunk_formal)
	    {
	      /* Pass the argument.  */
	      DECL_ARTIFICIAL (thunk_formal->sym->backend_decl) = 1;
	      vec_safe_push (args, thunk_formal->sym->backend_decl);
	      if (formal->sym->ts.type == BT_CHARACTER)
		{
		  tmp = thunk_formal->sym->ts.u.cl->backend_decl;
		  vec_safe_push (string_args, tmp);
		}
	    }
	  else
	    {
	      /* Pass NULL for a missing argument.  */
	      vec_safe_push (args, null_pointer_node);
	      if (formal->sym->ts.type == BT_CHARACTER)
		{
		  tmp = build_int_cst (gfc_charlen_type_node, 0);
		  vec_safe_push (string_args, tmp);
		}
	    }
	}

      /* Call the master function.  */
      vec_safe_splice (args, string_args);
      tmp = ns->proc_name->backend_decl;
      tmp = build_call_expr_loc_vec (input_location, tmp, args);
      if (ns->proc_name->attr.mixed_entry_master)
	{
	  tree union_decl, field;
	  tree master_type = TREE_TYPE (ns->proc_name->backend_decl);

	  union_decl = build_decl (input_location,
				   VAR_DECL, get_identifier ("__result"),
				   TREE_TYPE (master_type));
	  DECL_ARTIFICIAL (union_decl) = 1;
	  DECL_EXTERNAL (union_decl) = 0;
	  TREE_PUBLIC (union_decl) = 0;
	  TREE_USED (union_decl) = 1;
	  layout_decl (union_decl, 0);
	  pushdecl (union_decl);

	  DECL_CONTEXT (union_decl) = current_function_decl;
	  tmp = fold_build2_loc (input_location, MODIFY_EXPR,
				 TREE_TYPE (union_decl), union_decl, tmp);
	  gfc_add_expr_to_block (&body, tmp);

	  for (field = TYPE_FIELDS (TREE_TYPE (union_decl));
	       field; field = DECL_CHAIN (field))
	    if (strcmp (IDENTIFIER_POINTER (DECL_NAME (field)),
		thunk_sym->result->name) == 0)
	      break;
	  gcc_assert (field != NULL_TREE);
	  tmp = fold_build3_loc (input_location, COMPONENT_REF,
				 TREE_TYPE (field), union_decl, field,
				 NULL_TREE);
	  tmp = fold_build2_loc (input_location, MODIFY_EXPR,
			     TREE_TYPE (DECL_RESULT (current_function_decl)),
			     DECL_RESULT (current_function_decl), tmp);
	  tmp = build1_v (RETURN_EXPR, tmp);
	}
      else if (TREE_TYPE (DECL_RESULT (current_function_decl))
	       != void_type_node)
	{
	  tmp = fold_build2_loc (input_location, MODIFY_EXPR,
			     TREE_TYPE (DECL_RESULT (current_function_decl)),
			     DECL_RESULT (current_function_decl), tmp);
	  tmp = build1_v (RETURN_EXPR, tmp);
	}
      gfc_add_expr_to_block (&body, tmp);

      /* Finish off this function and send it for code generation.  */
      DECL_SAVED_TREE (thunk_fndecl) = gfc_finish_block (&body);
      tmp = getdecls ();
      poplevel (1, 1);
      BLOCK_SUPERCONTEXT (DECL_INITIAL (thunk_fndecl)) = thunk_fndecl;
      DECL_SAVED_TREE (thunk_fndecl)
	= build3_v (BIND_EXPR, tmp, DECL_SAVED_TREE (thunk_fndecl),
		    DECL_INITIAL (thunk_fndecl));

      /* Output the GENERIC tree.  */
      dump_function (TDI_original, thunk_fndecl);

      /* Store the end of the function, so that we get good line number
	 info for the epilogue.  */
      cfun->function_end_locus = input_location;

      /* We're leaving the context of this function, so zap cfun.
	 It's still in DECL_STRUCT_FUNCTION, and we'll restore it in
	 tree_rest_of_compilation.  */
      set_cfun (NULL);

      current_function_decl = NULL_TREE;

      cgraph_node::finalize_function (thunk_fndecl, true);

      /* We share the symbols in the formal argument list with other entry
	 points and the master function.  Clear them so that they are
	 recreated for each function.  */
      for (formal = gfc_sym_get_dummy_args (thunk_sym); formal;
	   formal = formal->next)
	if (formal->sym != NULL)  /* Ignore alternate returns.  */
	  {
	    formal->sym->backend_decl = NULL_TREE;
	    if (formal->sym->ts.type == BT_CHARACTER)
	      formal->sym->ts.u.cl->backend_decl = NULL_TREE;
	  }

      if (thunk_sym->attr.function)
	{
	  if (thunk_sym->ts.type == BT_CHARACTER)
	    thunk_sym->ts.u.cl->backend_decl = NULL_TREE;
	  if (thunk_sym->result->ts.type == BT_CHARACTER)
	    thunk_sym->result->ts.u.cl->backend_decl = NULL_TREE;
	}
    }

  gfc_restore_backend_locus (&old_loc);
}


/* Create a decl for a function, and create any thunks for alternate entry
   points. If global is true, generate the function in the global binding
   level, otherwise in the current binding level (which can be global).  */

void
gfc_create_function_decl (gfc_namespace * ns, bool global)
{
  /* Create a declaration for the master function.  */
  build_function_decl (ns->proc_name, global);

  /* Compile the entry thunks.  */
  if (ns->entries)
    build_entry_thunks (ns, global);

  /* Now create the read argument list.  */
  create_function_arglist (ns->proc_name);

  if (ns->omp_declare_simd)
    gfc_trans_omp_declare_simd (ns);
}

/* Return the decl used to hold the function return value.  If
   parent_flag is set, the context is the parent_scope.  */

tree
gfc_get_fake_result_decl (gfc_symbol * sym, int parent_flag)
{
  tree decl;
  tree length;
  tree this_fake_result_decl;
  tree this_function_decl;

  char name[GFC_MAX_SYMBOL_LEN + 10];

  if (parent_flag)
    {
      this_fake_result_decl = parent_fake_result_decl;
      this_function_decl = DECL_CONTEXT (current_function_decl);
    }
  else
    {
      this_fake_result_decl = current_fake_result_decl;
      this_function_decl = current_function_decl;
    }

  if (sym
      && sym->ns->proc_name->backend_decl == this_function_decl
      && sym->ns->proc_name->attr.entry_master
      && sym != sym->ns->proc_name)
    {
      tree t = NULL, var;
      if (this_fake_result_decl != NULL)
	for (t = TREE_CHAIN (this_fake_result_decl); t; t = TREE_CHAIN (t))
	  if (strcmp (IDENTIFIER_POINTER (TREE_PURPOSE (t)), sym->name) == 0)
	    break;
      if (t)
	return TREE_VALUE (t);
      decl = gfc_get_fake_result_decl (sym->ns->proc_name, parent_flag);

      if (parent_flag)
	this_fake_result_decl = parent_fake_result_decl;
      else
	this_fake_result_decl = current_fake_result_decl;

      if (decl && sym->ns->proc_name->attr.mixed_entry_master)
	{
	  tree field;

	  for (field = TYPE_FIELDS (TREE_TYPE (decl));
	       field; field = DECL_CHAIN (field))
	    if (strcmp (IDENTIFIER_POINTER (DECL_NAME (field)),
		sym->name) == 0)
	      break;

	  gcc_assert (field != NULL_TREE);
	  decl = fold_build3_loc (input_location, COMPONENT_REF,
				  TREE_TYPE (field), decl, field, NULL_TREE);
	}

      var = create_tmp_var_raw (TREE_TYPE (decl), sym->name);
      if (parent_flag)
	gfc_add_decl_to_parent_function (var);
      else
	gfc_add_decl_to_function (var);

      SET_DECL_VALUE_EXPR (var, decl);
      DECL_HAS_VALUE_EXPR_P (var) = 1;
      GFC_DECL_RESULT (var) = 1;

      TREE_CHAIN (this_fake_result_decl)
	  = tree_cons (get_identifier (sym->name), var,
		       TREE_CHAIN (this_fake_result_decl));
      return var;
    }

  if (this_fake_result_decl != NULL_TREE)
    return TREE_VALUE (this_fake_result_decl);

  /* Only when gfc_get_fake_result_decl is called by gfc_trans_return,
     sym is NULL.  */
  if (!sym)
    return NULL_TREE;

  if (sym->ts.type == BT_CHARACTER)
    {
      if (sym->ts.u.cl->backend_decl == NULL_TREE)
	length = gfc_create_string_length (sym);
      else
	length = sym->ts.u.cl->backend_decl;
      if (TREE_CODE (length) == VAR_DECL
	  && DECL_CONTEXT (length) == NULL_TREE)
	gfc_add_decl_to_function (length);
    }

  if (gfc_return_by_reference (sym))
    {
      decl = DECL_ARGUMENTS (this_function_decl);

      if (sym->ns->proc_name->backend_decl == this_function_decl
	  && sym->ns->proc_name->attr.entry_master)
	decl = DECL_CHAIN (decl);

      TREE_USED (decl) = 1;
      if (sym->as)
	decl = gfc_build_dummy_array_decl (sym, decl);
    }
  else
    {
      sprintf (name, "__result_%.20s",
	       IDENTIFIER_POINTER (DECL_NAME (this_function_decl)));

      if (!sym->attr.mixed_entry_master && sym->attr.function)
	decl = build_decl (DECL_SOURCE_LOCATION (this_function_decl),
			   VAR_DECL, get_identifier (name),
			   gfc_sym_type (sym));
      else
	decl = build_decl (DECL_SOURCE_LOCATION (this_function_decl),
			   VAR_DECL, get_identifier (name),
			   TREE_TYPE (TREE_TYPE (this_function_decl)));
      DECL_ARTIFICIAL (decl) = 1;
      DECL_EXTERNAL (decl) = 0;
      TREE_PUBLIC (decl) = 0;
      TREE_USED (decl) = 1;
      GFC_DECL_RESULT (decl) = 1;
      TREE_ADDRESSABLE (decl) = 1;

      layout_decl (decl, 0);
      gfc_finish_decl_attrs (decl, &sym->attr);

      if (parent_flag)
	gfc_add_decl_to_parent_function (decl);
      else
	gfc_add_decl_to_function (decl);
    }

  if (parent_flag)
    parent_fake_result_decl = build_tree_list (NULL, decl);
  else
    current_fake_result_decl = build_tree_list (NULL, decl);

  return decl;
}


/* Builds a function decl.  The remaining parameters are the types of the
   function arguments.  Negative nargs indicates a varargs function.  */

static tree
build_library_function_decl_1 (tree name, const char *spec,
			       tree rettype, int nargs, va_list p)
{
  vec<tree, va_gc> *arglist;
  tree fntype;
  tree fndecl;
  int n;

  /* Library functions must be declared with global scope.  */
  gcc_assert (current_function_decl == NULL_TREE);

  /* Create a list of the argument types.  */
  vec_alloc (arglist, abs (nargs));
  for (n = abs (nargs); n > 0; n--)
    {
      tree argtype = va_arg (p, tree);
      arglist->quick_push (argtype);
    }

  /* Build the function type and decl.  */
  if (nargs >= 0)
    fntype = build_function_type_vec (rettype, arglist);
  else
    fntype = build_varargs_function_type_vec (rettype, arglist);
  if (spec)
    {
      tree attr_args = build_tree_list (NULL_TREE,
					build_string (strlen (spec), spec));
      tree attrs = tree_cons (get_identifier ("fn spec"),
			      attr_args, TYPE_ATTRIBUTES (fntype));
      fntype = build_type_attribute_variant (fntype, attrs);
    }
  fndecl = build_decl (input_location,
		       FUNCTION_DECL, name, fntype);

  /* Mark this decl as external.  */
  DECL_EXTERNAL (fndecl) = 1;
  TREE_PUBLIC (fndecl) = 1;

  pushdecl (fndecl);

  rest_of_decl_compilation (fndecl, 1, 0);

  return fndecl;
}

/* Builds a function decl.  The remaining parameters are the types of the
   function arguments.  Negative nargs indicates a varargs function.  */

tree
gfc_build_library_function_decl (tree name, tree rettype, int nargs, ...)
{
  tree ret;
  va_list args;
  va_start (args, nargs);
  ret = build_library_function_decl_1 (name, NULL, rettype, nargs, args);
  va_end (args);
  return ret;
}

/* Builds a function decl.  The remaining parameters are the types of the
   function arguments.  Negative nargs indicates a varargs function.
   The SPEC parameter specifies the function argument and return type
   specification according to the fnspec function type attribute.  */

tree
gfc_build_library_function_decl_with_spec (tree name, const char *spec,
					   tree rettype, int nargs, ...)
{
  tree ret;
  va_list args;
  va_start (args, nargs);
  ret = build_library_function_decl_1 (name, spec, rettype, nargs, args);
  va_end (args);
  return ret;
}

static void
gfc_build_intrinsic_function_decls (void)
{
  tree gfc_int4_type_node = gfc_get_int_type (4);
  tree gfc_pint4_type_node = build_pointer_type (gfc_int4_type_node);
  tree gfc_int8_type_node = gfc_get_int_type (8);
  tree gfc_pint8_type_node = build_pointer_type (gfc_int8_type_node);
  tree gfc_int16_type_node = gfc_get_int_type (16);
  tree gfc_logical4_type_node = gfc_get_logical_type (4);
  tree pchar1_type_node = gfc_get_pchar_type (1);
  tree pchar4_type_node = gfc_get_pchar_type (4);

  /* String functions.  */
  gfor_fndecl_compare_string = gfc_build_library_function_decl_with_spec (
	get_identifier (PREFIX("compare_string")), "..R.R",
	integer_type_node, 4, gfc_charlen_type_node, pchar1_type_node,
	gfc_charlen_type_node, pchar1_type_node);
  DECL_PURE_P (gfor_fndecl_compare_string) = 1;
  TREE_NOTHROW (gfor_fndecl_compare_string) = 1;

  gfor_fndecl_concat_string = gfc_build_library_function_decl_with_spec (
	get_identifier (PREFIX("concat_string")), "..W.R.R",
	void_type_node, 6, gfc_charlen_type_node, pchar1_type_node,
	gfc_charlen_type_node, pchar1_type_node,
	gfc_charlen_type_node, pchar1_type_node);
  TREE_NOTHROW (gfor_fndecl_concat_string) = 1;

  gfor_fndecl_string_len_trim = gfc_build_library_function_decl_with_spec (
	get_identifier (PREFIX("string_len_trim")), "..R",
	gfc_charlen_type_node, 2, gfc_charlen_type_node, pchar1_type_node);
  DECL_PURE_P (gfor_fndecl_string_len_trim) = 1;
  TREE_NOTHROW (gfor_fndecl_string_len_trim) = 1;

  gfor_fndecl_string_index = gfc_build_library_function_decl_with_spec (
	get_identifier (PREFIX("string_index")), "..R.R.",
	gfc_charlen_type_node, 5, gfc_charlen_type_node, pchar1_type_node,
	gfc_charlen_type_node, pchar1_type_node, gfc_logical4_type_node);
  DECL_PURE_P (gfor_fndecl_string_index) = 1;
  TREE_NOTHROW (gfor_fndecl_string_index) = 1;

  gfor_fndecl_string_scan = gfc_build_library_function_decl_with_spec (
	get_identifier (PREFIX("string_scan")), "..R.R.",
	gfc_charlen_type_node, 5, gfc_charlen_type_node, pchar1_type_node,
	gfc_charlen_type_node, pchar1_type_node, gfc_logical4_type_node);
  DECL_PURE_P (gfor_fndecl_string_scan) = 1;
  TREE_NOTHROW (gfor_fndecl_string_scan) = 1;

  gfor_fndecl_string_verify = gfc_build_library_function_decl_with_spec (
	get_identifier (PREFIX("string_verify")), "..R.R.",
	gfc_charlen_type_node, 5, gfc_charlen_type_node, pchar1_type_node,
	gfc_charlen_type_node, pchar1_type_node, gfc_logical4_type_node);
  DECL_PURE_P (gfor_fndecl_string_verify) = 1;
  TREE_NOTHROW (gfor_fndecl_string_verify) = 1;

  gfor_fndecl_string_trim = gfc_build_library_function_decl_with_spec (
	get_identifier (PREFIX("string_trim")), ".Ww.R",
	void_type_node, 4, build_pointer_type (gfc_charlen_type_node),
	build_pointer_type (pchar1_type_node), gfc_charlen_type_node,
	pchar1_type_node);

  gfor_fndecl_string_minmax = gfc_build_library_function_decl_with_spec (
	get_identifier (PREFIX("string_minmax")), ".Ww.R",
	void_type_node, -4, build_pointer_type (gfc_charlen_type_node),
	build_pointer_type (pchar1_type_node), integer_type_node,
	integer_type_node);

  gfor_fndecl_adjustl = gfc_build_library_function_decl_with_spec (
	get_identifier (PREFIX("adjustl")), ".W.R",
	void_type_node, 3, pchar1_type_node, gfc_charlen_type_node,
	pchar1_type_node);
  TREE_NOTHROW (gfor_fndecl_adjustl) = 1;

  gfor_fndecl_adjustr = gfc_build_library_function_decl_with_spec (
	get_identifier (PREFIX("adjustr")), ".W.R",
	void_type_node, 3, pchar1_type_node, gfc_charlen_type_node,
	pchar1_type_node);
  TREE_NOTHROW (gfor_fndecl_adjustr) = 1;

  gfor_fndecl_select_string =  gfc_build_library_function_decl_with_spec (
	get_identifier (PREFIX("select_string")), ".R.R.",
	integer_type_node, 4, pvoid_type_node, integer_type_node,
	pchar1_type_node, gfc_charlen_type_node);
  DECL_PURE_P (gfor_fndecl_select_string) = 1;
  TREE_NOTHROW (gfor_fndecl_select_string) = 1;

  gfor_fndecl_compare_string_char4 = gfc_build_library_function_decl_with_spec (
	get_identifier (PREFIX("compare_string_char4")), "..R.R",
	integer_type_node, 4, gfc_charlen_type_node, pchar4_type_node,
	gfc_charlen_type_node, pchar4_type_node);
  DECL_PURE_P (gfor_fndecl_compare_string_char4) = 1;
  TREE_NOTHROW (gfor_fndecl_compare_string_char4) = 1;

  gfor_fndecl_concat_string_char4 = gfc_build_library_function_decl_with_spec (
	get_identifier (PREFIX("concat_string_char4")), "..W.R.R",
	void_type_node, 6, gfc_charlen_type_node, pchar4_type_node,
	gfc_charlen_type_node, pchar4_type_node, gfc_charlen_type_node,
	pchar4_type_node);
  TREE_NOTHROW (gfor_fndecl_concat_string_char4) = 1;

  gfor_fndecl_string_len_trim_char4 = gfc_build_library_function_decl_with_spec (
	get_identifier (PREFIX("string_len_trim_char4")), "..R",
	gfc_charlen_type_node, 2, gfc_charlen_type_node, pchar4_type_node);
  DECL_PURE_P (gfor_fndecl_string_len_trim_char4) = 1;
  TREE_NOTHROW (gfor_fndecl_string_len_trim_char4) = 1;

  gfor_fndecl_string_index_char4 = gfc_build_library_function_decl_with_spec (
	get_identifier (PREFIX("string_index_char4")), "..R.R.",
	gfc_charlen_type_node, 5, gfc_charlen_type_node, pchar4_type_node,
	gfc_charlen_type_node, pchar4_type_node, gfc_logical4_type_node);
  DECL_PURE_P (gfor_fndecl_string_index_char4) = 1;
  TREE_NOTHROW (gfor_fndecl_string_index_char4) = 1;

  gfor_fndecl_string_scan_char4 = gfc_build_library_function_decl_with_spec (
	get_identifier (PREFIX("string_scan_char4")), "..R.R.",
	gfc_charlen_type_node, 5, gfc_charlen_type_node, pchar4_type_node,
	gfc_charlen_type_node, pchar4_type_node, gfc_logical4_type_node);
  DECL_PURE_P (gfor_fndecl_string_scan_char4) = 1;
  TREE_NOTHROW (gfor_fndecl_string_scan_char4) = 1;

  gfor_fndecl_string_verify_char4 = gfc_build_library_function_decl_with_spec (
	get_identifier (PREFIX("string_verify_char4")), "..R.R.",
	gfc_charlen_type_node, 5, gfc_charlen_type_node, pchar4_type_node,
	gfc_charlen_type_node, pchar4_type_node, gfc_logical4_type_node);
  DECL_PURE_P (gfor_fndecl_string_verify_char4) = 1;
  TREE_NOTHROW (gfor_fndecl_string_verify_char4) = 1;

  gfor_fndecl_string_trim_char4 = gfc_build_library_function_decl_with_spec (
	get_identifier (PREFIX("string_trim_char4")), ".Ww.R",
	void_type_node, 4, build_pointer_type (gfc_charlen_type_node),
	build_pointer_type (pchar4_type_node), gfc_charlen_type_node,
	pchar4_type_node);

  gfor_fndecl_string_minmax_char4 = gfc_build_library_function_decl_with_spec (
	get_identifier (PREFIX("string_minmax_char4")), ".Ww.R",
	void_type_node, -4, build_pointer_type (gfc_charlen_type_node),
	build_pointer_type (pchar4_type_node), integer_type_node,
	integer_type_node);

  gfor_fndecl_adjustl_char4 = gfc_build_library_function_decl_with_spec (
	get_identifier (PREFIX("adjustl_char4")), ".W.R",
	void_type_node, 3, pchar4_type_node, gfc_charlen_type_node,
	pchar4_type_node);
  TREE_NOTHROW (gfor_fndecl_adjustl_char4) = 1;

  gfor_fndecl_adjustr_char4 = gfc_build_library_function_decl_with_spec (
	get_identifier (PREFIX("adjustr_char4")), ".W.R",
	void_type_node, 3, pchar4_type_node, gfc_charlen_type_node,
	pchar4_type_node);
  TREE_NOTHROW (gfor_fndecl_adjustr_char4) = 1;

  gfor_fndecl_select_string_char4 = gfc_build_library_function_decl_with_spec (
	get_identifier (PREFIX("select_string_char4")), ".R.R.",
	integer_type_node, 4, pvoid_type_node, integer_type_node,
	pvoid_type_node, gfc_charlen_type_node);
  DECL_PURE_P (gfor_fndecl_select_string_char4) = 1;
  TREE_NOTHROW (gfor_fndecl_select_string_char4) = 1;


  /* Conversion between character kinds.  */

  gfor_fndecl_convert_char1_to_char4 = gfc_build_library_function_decl_with_spec (
	get_identifier (PREFIX("convert_char1_to_char4")), ".w.R",
	void_type_node, 3, build_pointer_type (pchar4_type_node),
	gfc_charlen_type_node, pchar1_type_node);

  gfor_fndecl_convert_char4_to_char1 = gfc_build_library_function_decl_with_spec (
	get_identifier (PREFIX("convert_char4_to_char1")), ".w.R",
	void_type_node, 3, build_pointer_type (pchar1_type_node),
	gfc_charlen_type_node, pchar4_type_node);

  /* Misc. functions.  */

  gfor_fndecl_ttynam = gfc_build_library_function_decl_with_spec (
	get_identifier (PREFIX("ttynam")), ".W",
	void_type_node, 3, pchar_type_node, gfc_charlen_type_node,
	integer_type_node);

  gfor_fndecl_fdate = gfc_build_library_function_decl_with_spec (
	get_identifier (PREFIX("fdate")), ".W",
	void_type_node, 2, pchar_type_node, gfc_charlen_type_node);

  gfor_fndecl_ctime = gfc_build_library_function_decl_with_spec (
	get_identifier (PREFIX("ctime")), ".W",
	void_type_node, 3, pchar_type_node, gfc_charlen_type_node,
	gfc_int8_type_node);

  gfor_fndecl_sc_kind = gfc_build_library_function_decl_with_spec (
	get_identifier (PREFIX("selected_char_kind")), "..R",
	gfc_int4_type_node, 2, gfc_charlen_type_node, pchar_type_node);
  DECL_PURE_P (gfor_fndecl_sc_kind) = 1;
  TREE_NOTHROW (gfor_fndecl_sc_kind) = 1;

  gfor_fndecl_si_kind = gfc_build_library_function_decl_with_spec (
	get_identifier (PREFIX("selected_int_kind")), ".R",
	gfc_int4_type_node, 1, pvoid_type_node);
  DECL_PURE_P (gfor_fndecl_si_kind) = 1;
  TREE_NOTHROW (gfor_fndecl_si_kind) = 1;

  gfor_fndecl_sr_kind = gfc_build_library_function_decl_with_spec (
	get_identifier (PREFIX("selected_real_kind2008")), ".RR",
	gfc_int4_type_node, 3, pvoid_type_node, pvoid_type_node,
	pvoid_type_node);
  DECL_PURE_P (gfor_fndecl_sr_kind) = 1;
  TREE_NOTHROW (gfor_fndecl_sr_kind) = 1;

  gfor_fndecl_system_clock4 = gfc_build_library_function_decl (
	get_identifier (PREFIX("system_clock_4")),
	void_type_node, 3, gfc_pint4_type_node, gfc_pint4_type_node,
	gfc_pint4_type_node);

  gfor_fndecl_system_clock8 = gfc_build_library_function_decl (
	get_identifier (PREFIX("system_clock_8")),
	void_type_node, 3, gfc_pint8_type_node, gfc_pint8_type_node,
	gfc_pint8_type_node);

  /* Power functions.  */
  {
    tree ctype, rtype, itype, jtype;
    int rkind, ikind, jkind;
#define NIKINDS 3
#define NRKINDS 4
    static int ikinds[NIKINDS] = {4, 8, 16};
    static int rkinds[NRKINDS] = {4, 8, 10, 16};
    char name[PREFIX_LEN + 12]; /* _gfortran_pow_?n_?n */

    for (ikind=0; ikind < NIKINDS; ikind++)
      {
	itype = gfc_get_int_type (ikinds[ikind]);

	for (jkind=0; jkind < NIKINDS; jkind++)
	  {
	    jtype = gfc_get_int_type (ikinds[jkind]);
	    if (itype && jtype)
	      {
		sprintf(name, PREFIX("pow_i%d_i%d"), ikinds[ikind],
			ikinds[jkind]);
		gfor_fndecl_math_powi[jkind][ikind].integer =
		  gfc_build_library_function_decl (get_identifier (name),
		    jtype, 2, jtype, itype);
		TREE_READONLY (gfor_fndecl_math_powi[jkind][ikind].integer) = 1;
		TREE_NOTHROW (gfor_fndecl_math_powi[jkind][ikind].integer) = 1;
	      }
	  }

	for (rkind = 0; rkind < NRKINDS; rkind ++)
	  {
	    rtype = gfc_get_real_type (rkinds[rkind]);
	    if (rtype && itype)
	      {
		sprintf(name, PREFIX("pow_r%d_i%d"), rkinds[rkind],
			ikinds[ikind]);
		gfor_fndecl_math_powi[rkind][ikind].real =
		  gfc_build_library_function_decl (get_identifier (name),
		    rtype, 2, rtype, itype);
		TREE_READONLY (gfor_fndecl_math_powi[rkind][ikind].real) = 1;
		TREE_NOTHROW (gfor_fndecl_math_powi[rkind][ikind].real) = 1;
	      }

	    ctype = gfc_get_complex_type (rkinds[rkind]);
	    if (ctype && itype)
	      {
		sprintf(name, PREFIX("pow_c%d_i%d"), rkinds[rkind],
			ikinds[ikind]);
		gfor_fndecl_math_powi[rkind][ikind].cmplx =
		  gfc_build_library_function_decl (get_identifier (name),
		    ctype, 2,ctype, itype);
		TREE_READONLY (gfor_fndecl_math_powi[rkind][ikind].cmplx) = 1;
		TREE_NOTHROW (gfor_fndecl_math_powi[rkind][ikind].cmplx) = 1;
	      }
	  }
      }
#undef NIKINDS
#undef NRKINDS
  }

  gfor_fndecl_math_ishftc4 = gfc_build_library_function_decl (
	get_identifier (PREFIX("ishftc4")),
	gfc_int4_type_node, 3, gfc_int4_type_node, gfc_int4_type_node,
	gfc_int4_type_node);
  TREE_READONLY (gfor_fndecl_math_ishftc4) = 1;
  TREE_NOTHROW (gfor_fndecl_math_ishftc4) = 1;

  gfor_fndecl_math_ishftc8 = gfc_build_library_function_decl (
	get_identifier (PREFIX("ishftc8")),
	gfc_int8_type_node, 3, gfc_int8_type_node, gfc_int4_type_node,
	gfc_int4_type_node);
  TREE_READONLY (gfor_fndecl_math_ishftc8) = 1;
  TREE_NOTHROW (gfor_fndecl_math_ishftc8) = 1;

  if (gfc_int16_type_node)
    {
      gfor_fndecl_math_ishftc16 = gfc_build_library_function_decl (
	get_identifier (PREFIX("ishftc16")),
	gfc_int16_type_node, 3, gfc_int16_type_node, gfc_int4_type_node,
	gfc_int4_type_node);
      TREE_READONLY (gfor_fndecl_math_ishftc16) = 1;
      TREE_NOTHROW (gfor_fndecl_math_ishftc16) = 1;
    }

  /* BLAS functions.  */
  {
    tree pint = build_pointer_type (integer_type_node);
    tree ps = build_pointer_type (gfc_get_real_type (gfc_default_real_kind));
    tree pd = build_pointer_type (gfc_get_real_type (gfc_default_double_kind));
    tree pc = build_pointer_type (gfc_get_complex_type (gfc_default_real_kind));
    tree pz = build_pointer_type
		(gfc_get_complex_type (gfc_default_double_kind));

    gfor_fndecl_sgemm = gfc_build_library_function_decl
			  (get_identifier
			     (flag_underscoring ? "sgemm_" : "sgemm"),
			   void_type_node, 15, pchar_type_node,
			   pchar_type_node, pint, pint, pint, ps, ps, pint,
			   ps, pint, ps, ps, pint, integer_type_node,
			   integer_type_node);
    gfor_fndecl_dgemm = gfc_build_library_function_decl
			  (get_identifier
			     (flag_underscoring ? "dgemm_" : "dgemm"),
			   void_type_node, 15, pchar_type_node,
			   pchar_type_node, pint, pint, pint, pd, pd, pint,
			   pd, pint, pd, pd, pint, integer_type_node,
			   integer_type_node);
    gfor_fndecl_cgemm = gfc_build_library_function_decl
			  (get_identifier
			     (flag_underscoring ? "cgemm_" : "cgemm"),
			   void_type_node, 15, pchar_type_node,
			   pchar_type_node, pint, pint, pint, pc, pc, pint,
			   pc, pint, pc, pc, pint, integer_type_node,
			   integer_type_node);
    gfor_fndecl_zgemm = gfc_build_library_function_decl
			  (get_identifier
			     (flag_underscoring ? "zgemm_" : "zgemm"),
			   void_type_node, 15, pchar_type_node,
			   pchar_type_node, pint, pint, pint, pz, pz, pint,
			   pz, pint, pz, pz, pint, integer_type_node,
			   integer_type_node);
  }

  /* Other functions.  */
  gfor_fndecl_size0 = gfc_build_library_function_decl_with_spec (
	get_identifier (PREFIX("size0")), ".R",
	gfc_array_index_type, 1, pvoid_type_node);
  DECL_PURE_P (gfor_fndecl_size0) = 1;
  TREE_NOTHROW (gfor_fndecl_size0) = 1;

  gfor_fndecl_size1 = gfc_build_library_function_decl_with_spec (
	get_identifier (PREFIX("size1")), ".R",
	gfc_array_index_type, 2, pvoid_type_node, gfc_array_index_type);
  DECL_PURE_P (gfor_fndecl_size1) = 1;
  TREE_NOTHROW (gfor_fndecl_size1) = 1;

  gfor_fndecl_iargc = gfc_build_library_function_decl (
	get_identifier (PREFIX ("iargc")), gfc_int4_type_node, 0);
  TREE_NOTHROW (gfor_fndecl_iargc) = 1;
}


/* Make prototypes for runtime library functions.  */

void
gfc_build_builtin_function_decls (void)
{
  tree gfc_int4_type_node = gfc_get_int_type (4);

  gfor_fndecl_stop_numeric = gfc_build_library_function_decl (
	get_identifier (PREFIX("stop_numeric")),
	void_type_node, 1, gfc_int4_type_node);
  /* STOP doesn't return.  */
  TREE_THIS_VOLATILE (gfor_fndecl_stop_numeric) = 1;

  gfor_fndecl_stop_numeric_f08 = gfc_build_library_function_decl (
	get_identifier (PREFIX("stop_numeric_f08")),
	void_type_node, 1, gfc_int4_type_node);
  /* STOP doesn't return.  */
  TREE_THIS_VOLATILE (gfor_fndecl_stop_numeric_f08) = 1;

  gfor_fndecl_stop_string = gfc_build_library_function_decl_with_spec (
	get_identifier (PREFIX("stop_string")), ".R.",
	void_type_node, 2, pchar_type_node, gfc_int4_type_node);
  /* STOP doesn't return.  */
  TREE_THIS_VOLATILE (gfor_fndecl_stop_string) = 1;

  gfor_fndecl_error_stop_numeric = gfc_build_library_function_decl (
        get_identifier (PREFIX("error_stop_numeric")),
        void_type_node, 1, gfc_int4_type_node);
  /* ERROR STOP doesn't return.  */
  TREE_THIS_VOLATILE (gfor_fndecl_error_stop_numeric) = 1;

  gfor_fndecl_error_stop_string = gfc_build_library_function_decl_with_spec (
	get_identifier (PREFIX("error_stop_string")), ".R.",
	void_type_node, 2, pchar_type_node, gfc_int4_type_node);
  /* ERROR STOP doesn't return.  */
  TREE_THIS_VOLATILE (gfor_fndecl_error_stop_string) = 1;

  gfor_fndecl_pause_numeric = gfc_build_library_function_decl (
	get_identifier (PREFIX("pause_numeric")),
	void_type_node, 1, gfc_int4_type_node);

  gfor_fndecl_pause_string = gfc_build_library_function_decl_with_spec (
	get_identifier (PREFIX("pause_string")), ".R.",
	void_type_node, 2, pchar_type_node, gfc_int4_type_node);

  gfor_fndecl_runtime_error = gfc_build_library_function_decl_with_spec (
	get_identifier (PREFIX("runtime_error")), ".R",
	void_type_node, -1, pchar_type_node);
  /* The runtime_error function does not return.  */
  TREE_THIS_VOLATILE (gfor_fndecl_runtime_error) = 1;

  gfor_fndecl_runtime_error_at = gfc_build_library_function_decl_with_spec (
	get_identifier (PREFIX("runtime_error_at")), ".RR",
	void_type_node, -2, pchar_type_node, pchar_type_node);
  /* The runtime_error_at function does not return.  */
  TREE_THIS_VOLATILE (gfor_fndecl_runtime_error_at) = 1;

  gfor_fndecl_runtime_warning_at = gfc_build_library_function_decl_with_spec (
	get_identifier (PREFIX("runtime_warning_at")), ".RR",
	void_type_node, -2, pchar_type_node, pchar_type_node);

  gfor_fndecl_generate_error = gfc_build_library_function_decl_with_spec (
	get_identifier (PREFIX("generate_error")), ".R.R",
	void_type_node, 3, pvoid_type_node, integer_type_node,
	pchar_type_node);

  gfor_fndecl_os_error = gfc_build_library_function_decl_with_spec (
	get_identifier (PREFIX("os_error")), ".R",
	void_type_node, 1, pchar_type_node);
  /* The runtime_error function does not return.  */
  TREE_THIS_VOLATILE (gfor_fndecl_os_error) = 1;

  gfor_fndecl_set_args = gfc_build_library_function_decl (
	get_identifier (PREFIX("set_args")),
	void_type_node, 2, integer_type_node,
	build_pointer_type (pchar_type_node));

  gfor_fndecl_set_fpe = gfc_build_library_function_decl (
	get_identifier (PREFIX("set_fpe")),
	void_type_node, 1, integer_type_node);

  gfor_fndecl_ieee_procedure_entry = gfc_build_library_function_decl (
	get_identifier (PREFIX("ieee_procedure_entry")),
	void_type_node, 1, pvoid_type_node);

  gfor_fndecl_ieee_procedure_exit = gfc_build_library_function_decl (
	get_identifier (PREFIX("ieee_procedure_exit")),
	void_type_node, 1, pvoid_type_node);

  /* Keep the array dimension in sync with the call, later in this file.  */
  gfor_fndecl_set_options = gfc_build_library_function_decl_with_spec (
	get_identifier (PREFIX("set_options")), "..R",
	void_type_node, 2, integer_type_node,
	build_pointer_type (integer_type_node));

  gfor_fndecl_set_convert = gfc_build_library_function_decl (
	get_identifier (PREFIX("set_convert")),
	void_type_node, 1, integer_type_node);

  gfor_fndecl_set_record_marker = gfc_build_library_function_decl (
	get_identifier (PREFIX("set_record_marker")),
	void_type_node, 1, integer_type_node);

  gfor_fndecl_set_max_subrecord_length = gfc_build_library_function_decl (
	get_identifier (PREFIX("set_max_subrecord_length")),
	void_type_node, 1, integer_type_node);

  gfor_fndecl_in_pack = gfc_build_library_function_decl_with_spec (
	get_identifier (PREFIX("internal_pack")), ".r",
	pvoid_type_node, 1, pvoid_type_node);

  gfor_fndecl_in_unpack = gfc_build_library_function_decl_with_spec (
	get_identifier (PREFIX("internal_unpack")), ".wR",
	void_type_node, 2, pvoid_type_node, pvoid_type_node);

  gfor_fndecl_associated = gfc_build_library_function_decl_with_spec (
	get_identifier (PREFIX("associated")), ".RR",
	integer_type_node, 2, ppvoid_type_node, ppvoid_type_node);
  DECL_PURE_P (gfor_fndecl_associated) = 1;
  TREE_NOTHROW (gfor_fndecl_associated) = 1;

  /* Coarray library calls.  */
  if (flag_coarray == GFC_FCOARRAY_LIB)
    {
      tree pint_type, pppchar_type;

      pint_type = build_pointer_type (integer_type_node);
      pppchar_type
	= build_pointer_type (build_pointer_type (pchar_type_node));

      gfor_fndecl_caf_init = gfc_build_library_function_decl (
		   get_identifier (PREFIX("caf_init")),  void_type_node,
		   2, pint_type, pppchar_type);

      gfor_fndecl_caf_finalize = gfc_build_library_function_decl (
	get_identifier (PREFIX("caf_finalize")), void_type_node, 0);

      gfor_fndecl_caf_this_image = gfc_build_library_function_decl (
		   get_identifier (PREFIX("caf_this_image")), integer_type_node,
		   1, integer_type_node);

      gfor_fndecl_caf_num_images = gfc_build_library_function_decl (
		   get_identifier (PREFIX("caf_num_images")), integer_type_node,
		   2, integer_type_node, integer_type_node);

      gfor_fndecl_caf_register = gfc_build_library_function_decl_with_spec (
	get_identifier (PREFIX("caf_register")), "...WWW", pvoid_type_node, 6,
        size_type_node, integer_type_node, ppvoid_type_node, pint_type,
        pchar_type_node, integer_type_node);

      gfor_fndecl_caf_deregister = gfc_build_library_function_decl_with_spec (
	get_identifier (PREFIX("caf_deregister")), ".WWW", void_type_node, 4,
        ppvoid_type_node, pint_type, pchar_type_node, integer_type_node);

      gfor_fndecl_caf_get = gfc_build_library_function_decl_with_spec (
	get_identifier (PREFIX("caf_get")), ".R.RRRW", void_type_node, 9,
        pvoid_type_node, size_type_node, integer_type_node, pvoid_type_node,
	pvoid_type_node, pvoid_type_node, integer_type_node, integer_type_node,
	boolean_type_node);

      gfor_fndecl_caf_send = gfc_build_library_function_decl_with_spec (
	get_identifier (PREFIX("caf_send")), ".R.RRRR", void_type_node, 9,
        pvoid_type_node, size_type_node, integer_type_node, pvoid_type_node,
	pvoid_type_node, pvoid_type_node, integer_type_node, integer_type_node,
	boolean_type_node);

      gfor_fndecl_caf_sendget = gfc_build_library_function_decl_with_spec (
	get_identifier (PREFIX("caf_sendget")), ".R.RRRR.RRR", void_type_node,
	13, pvoid_type_node, size_type_node, integer_type_node, pvoid_type_node,
	pvoid_type_node, pvoid_type_node, size_type_node, integer_type_node,
	pvoid_type_node, pvoid_type_node, integer_type_node, integer_type_node,
	boolean_type_node);

      gfor_fndecl_caf_sync_all = gfc_build_library_function_decl_with_spec (
	get_identifier (PREFIX("caf_sync_all")), ".WW", void_type_node,
	3, pint_type, pchar_type_node, integer_type_node);

      gfor_fndecl_caf_sync_memory = gfc_build_library_function_decl_with_spec (
	get_identifier (PREFIX("caf_sync_memory")), ".WW", void_type_node,
	3, pint_type, pchar_type_node, integer_type_node);

      gfor_fndecl_caf_sync_images = gfc_build_library_function_decl_with_spec (
	get_identifier (PREFIX("caf_sync_images")), ".RRWW", void_type_node,
	5, integer_type_node, pint_type, pint_type,
	pchar_type_node, integer_type_node);

      gfor_fndecl_caf_error_stop = gfc_build_library_function_decl (
	get_identifier (PREFIX("caf_error_stop")),
	void_type_node, 1, gfc_int4_type_node);
      /* CAF's ERROR STOP doesn't return.  */
      TREE_THIS_VOLATILE (gfor_fndecl_caf_error_stop) = 1;

      gfor_fndecl_caf_error_stop_str = gfc_build_library_function_decl_with_spec (
	get_identifier (PREFIX("caf_error_stop_str")), ".R.",
	void_type_node, 2, pchar_type_node, gfc_int4_type_node);
      /* CAF's ERROR STOP doesn't return.  */
      TREE_THIS_VOLATILE (gfor_fndecl_caf_error_stop_str) = 1;

      gfor_fndecl_caf_atomic_def = gfc_build_library_function_decl_with_spec (
	get_identifier (PREFIX("caf_atomic_define")), "R..RW",
	void_type_node, 7, pvoid_type_node, size_type_node, integer_type_node,
        pvoid_type_node, pint_type, integer_type_node, integer_type_node);

      gfor_fndecl_caf_atomic_ref = gfc_build_library_function_decl_with_spec (
	get_identifier (PREFIX("caf_atomic_ref")), "R..WW",
	void_type_node, 7, pvoid_type_node, size_type_node, integer_type_node,
        pvoid_type_node, pint_type, integer_type_node, integer_type_node);

      gfor_fndecl_caf_atomic_cas = gfc_build_library_function_decl_with_spec (
	get_identifier (PREFIX("caf_atomic_cas")), "R..WRRW",
	void_type_node, 9, pvoid_type_node, size_type_node, integer_type_node,
        pvoid_type_node, pvoid_type_node, pvoid_type_node, pint_type,
	integer_type_node, integer_type_node);

      gfor_fndecl_caf_atomic_op = gfc_build_library_function_decl_with_spec (
	get_identifier (PREFIX("caf_atomic_op")), ".R..RWW",
	void_type_node, 9, integer_type_node, pvoid_type_node, size_type_node,
	integer_type_node, pvoid_type_node, pvoid_type_node, pint_type,
	integer_type_node, integer_type_node);

      gfor_fndecl_caf_lock = gfc_build_library_function_decl_with_spec (
	get_identifier (PREFIX("caf_lock")), "R..WWW",
	void_type_node, 7, pvoid_type_node, size_type_node, integer_type_node,
	pint_type, pint_type, pchar_type_node, integer_type_node);

      gfor_fndecl_caf_unlock = gfc_build_library_function_decl_with_spec (
	get_identifier (PREFIX("caf_unlock")), "R..WW",
	void_type_node, 6, pvoid_type_node, size_type_node, integer_type_node,
	pint_type, pchar_type_node, integer_type_node);

      gfor_fndecl_co_broadcast = gfc_build_library_function_decl_with_spec (
	get_identifier (PREFIX("caf_co_broadcast")), "W.WW",
	void_type_node, 5, pvoid_type_node, integer_type_node,
	pint_type, pchar_type_node, integer_type_node);

      gfor_fndecl_co_max = gfc_build_library_function_decl_with_spec (
	get_identifier (PREFIX("caf_co_max")), "W.WW",
	void_type_node, 6, pvoid_type_node, integer_type_node,
	pint_type, pchar_type_node, integer_type_node, integer_type_node);

      gfor_fndecl_co_min = gfc_build_library_function_decl_with_spec (
	get_identifier (PREFIX("caf_co_min")), "W.WW",
	void_type_node, 6, pvoid_type_node, integer_type_node,
	pint_type, pchar_type_node, integer_type_node, integer_type_node);

      gfor_fndecl_co_reduce = gfc_build_library_function_decl_with_spec (
	get_identifier (PREFIX("caf_co_reduce")), "W.R.WW",
	void_type_node, 8, pvoid_type_node,
        build_pointer_type (build_varargs_function_type_list (void_type_node,
							      NULL_TREE)),
	integer_type_node, integer_type_node, pint_type, pchar_type_node,
	integer_type_node, integer_type_node);

      gfor_fndecl_co_sum = gfc_build_library_function_decl_with_spec (
	get_identifier (PREFIX("caf_co_sum")), "W.WW",
	void_type_node, 5, pvoid_type_node, integer_type_node,
	pint_type, pchar_type_node, integer_type_node);
    }

  gfc_build_intrinsic_function_decls ();
  gfc_build_intrinsic_lib_fndecls ();
  gfc_build_io_library_fndecls ();
}


/* Evaluate the length of dummy character variables.  */

static void
gfc_trans_dummy_character (gfc_symbol *sym, gfc_charlen *cl,
			   gfc_wrapped_block *block)
{
  stmtblock_t init;

  gfc_finish_decl (cl->backend_decl);

  gfc_start_block (&init);

  /* Evaluate the string length expression.  */
  gfc_conv_string_length (cl, NULL, &init);

  gfc_trans_vla_type_sizes (sym, &init);

  gfc_add_init_cleanup (block, gfc_finish_block (&init), NULL_TREE);
}


/* Allocate and cleanup an automatic character variable.  */

static void
gfc_trans_auto_character_variable (gfc_symbol * sym, gfc_wrapped_block * block)
{
  stmtblock_t init;
  tree decl;
  tree tmp;

  gcc_assert (sym->backend_decl);
  gcc_assert (sym->ts.u.cl && sym->ts.u.cl->length);

  gfc_init_block (&init);

  /* Evaluate the string length expression.  */
  gfc_conv_string_length (sym->ts.u.cl, NULL, &init);

  gfc_trans_vla_type_sizes (sym, &init);

  decl = sym->backend_decl;

  /* Emit a DECL_EXPR for this variable, which will cause the
     gimplifier to allocate storage, and all that good stuff.  */
  tmp = fold_build1_loc (input_location, DECL_EXPR, TREE_TYPE (decl), decl);
  gfc_add_expr_to_block (&init, tmp);

  gfc_add_init_cleanup (block, gfc_finish_block (&init), NULL_TREE);
}

/* Set the initial value of ASSIGN statement auxiliary variable explicitly.  */

static void
gfc_trans_assign_aux_var (gfc_symbol * sym, gfc_wrapped_block * block)
{
  stmtblock_t init;

  gcc_assert (sym->backend_decl);
  gfc_start_block (&init);

  /* Set the initial value to length. See the comments in
     function gfc_add_assign_aux_vars in this file.  */
  gfc_add_modify (&init, GFC_DECL_STRING_LEN (sym->backend_decl),
		  build_int_cst (gfc_charlen_type_node, -2));

  gfc_add_init_cleanup (block, gfc_finish_block (&init), NULL_TREE);
}

static void
gfc_trans_vla_one_sizepos (tree *tp, stmtblock_t *body)
{
  tree t = *tp, var, val;

  if (t == NULL || t == error_mark_node)
    return;
  if (TREE_CONSTANT (t) || DECL_P (t))
    return;

  if (TREE_CODE (t) == SAVE_EXPR)
    {
      if (SAVE_EXPR_RESOLVED_P (t))
	{
	  *tp = TREE_OPERAND (t, 0);
	  return;
	}
      val = TREE_OPERAND (t, 0);
    }
  else
    val = t;

  var = gfc_create_var_np (TREE_TYPE (t), NULL);
  gfc_add_decl_to_function (var);
  gfc_add_modify (body, var, val);
  if (TREE_CODE (t) == SAVE_EXPR)
    TREE_OPERAND (t, 0) = var;
  *tp = var;
}

static void
gfc_trans_vla_type_sizes_1 (tree type, stmtblock_t *body)
{
  tree t;

  if (type == NULL || type == error_mark_node)
    return;

  type = TYPE_MAIN_VARIANT (type);

  if (TREE_CODE (type) == INTEGER_TYPE)
    {
      gfc_trans_vla_one_sizepos (&TYPE_MIN_VALUE (type), body);
      gfc_trans_vla_one_sizepos (&TYPE_MAX_VALUE (type), body);

      for (t = TYPE_NEXT_VARIANT (type); t; t = TYPE_NEXT_VARIANT (t))
	{
	  TYPE_MIN_VALUE (t) = TYPE_MIN_VALUE (type);
	  TYPE_MAX_VALUE (t) = TYPE_MAX_VALUE (type);
	}
    }
  else if (TREE_CODE (type) == ARRAY_TYPE)
    {
      gfc_trans_vla_type_sizes_1 (TREE_TYPE (type), body);
      gfc_trans_vla_type_sizes_1 (TYPE_DOMAIN (type), body);
      gfc_trans_vla_one_sizepos (&TYPE_SIZE (type), body);
      gfc_trans_vla_one_sizepos (&TYPE_SIZE_UNIT (type), body);

      for (t = TYPE_NEXT_VARIANT (type); t; t = TYPE_NEXT_VARIANT (t))
	{
	  TYPE_SIZE (t) = TYPE_SIZE (type);
	  TYPE_SIZE_UNIT (t) = TYPE_SIZE_UNIT (type);
	}
    }
}

/* Make sure all type sizes and array domains are either constant,
   or variable or parameter decls.  This is a simplified variant
   of gimplify_type_sizes, but we can't use it here, as none of the
   variables in the expressions have been gimplified yet.
   As type sizes and domains for various variable length arrays
   contain VAR_DECLs that are only initialized at gfc_trans_deferred_vars
   time, without this routine gimplify_type_sizes in the middle-end
   could result in the type sizes being gimplified earlier than where
   those variables are initialized.  */

void
gfc_trans_vla_type_sizes (gfc_symbol *sym, stmtblock_t *body)
{
  tree type = TREE_TYPE (sym->backend_decl);

  if (TREE_CODE (type) == FUNCTION_TYPE
      && (sym->attr.function || sym->attr.result || sym->attr.entry))
    {
      if (! current_fake_result_decl)
	return;

      type = TREE_TYPE (TREE_VALUE (current_fake_result_decl));
    }

  while (POINTER_TYPE_P (type))
    type = TREE_TYPE (type);

  if (GFC_DESCRIPTOR_TYPE_P (type))
    {
      tree etype = GFC_TYPE_ARRAY_DATAPTR_TYPE (type);

      while (POINTER_TYPE_P (etype))
	etype = TREE_TYPE (etype);

      gfc_trans_vla_type_sizes_1 (etype, body);
    }

  gfc_trans_vla_type_sizes_1 (type, body);
}


/* Initialize a derived type by building an lvalue from the symbol
   and using trans_assignment to do the work. Set dealloc to false
   if no deallocation prior the assignment is needed.  */
void
gfc_init_default_dt (gfc_symbol * sym, stmtblock_t * block, bool dealloc)
{
  gfc_expr *e;
  tree tmp;
  tree present;

  gcc_assert (block);

  gcc_assert (!sym->attr.allocatable);
  gfc_set_sym_referenced (sym);
  e = gfc_lval_expr_from_sym (sym);
  tmp = gfc_trans_assignment (e, sym->value, false, dealloc);
  if (sym->attr.dummy && (sym->attr.optional
			  || sym->ns->proc_name->attr.entry_master))
    {
      present = gfc_conv_expr_present (sym);
      tmp = build3_loc (input_location, COND_EXPR, TREE_TYPE (tmp), present,
			tmp, build_empty_stmt (input_location));
    }
  gfc_add_expr_to_block (block, tmp);
  gfc_free_expr (e);
}


/* Initialize INTENT(OUT) derived type dummies.  As well as giving
   them their default initializer, if they do not have allocatable
   components, they have their allocatable components deallocated.  */

static void
init_intent_out_dt (gfc_symbol * proc_sym, gfc_wrapped_block * block)
{
  stmtblock_t init;
  gfc_formal_arglist *f;
  tree tmp;
  tree present;

  gfc_init_block (&init);
  for (f = gfc_sym_get_dummy_args (proc_sym); f; f = f->next)
    if (f->sym && f->sym->attr.intent == INTENT_OUT
	&& !f->sym->attr.pointer
	&& f->sym->ts.type == BT_DERIVED)
      {
	tmp = NULL_TREE;

	/* Note: Allocatables are excluded as they are already handled
	   by the caller.  */
	if (!f->sym->attr.allocatable
	    && gfc_is_finalizable (f->sym->ts.u.derived, NULL))
	  {
	    stmtblock_t block;
	    gfc_expr *e;

	    gfc_init_block (&block);
	    f->sym->attr.referenced = 1;
	    e = gfc_lval_expr_from_sym (f->sym);
	    gfc_add_finalizer_call (&block, e);
	    gfc_free_expr (e);
	    tmp = gfc_finish_block (&block);
	  }

	if (tmp == NULL_TREE && !f->sym->attr.allocatable
	    && f->sym->ts.u.derived->attr.alloc_comp && !f->sym->value)
	  tmp = gfc_deallocate_alloc_comp (f->sym->ts.u.derived,
					   f->sym->backend_decl,
					   f->sym->as ? f->sym->as->rank : 0);

	if (tmp != NULL_TREE && (f->sym->attr.optional
				 || f->sym->ns->proc_name->attr.entry_master))
	  {
	    present = gfc_conv_expr_present (f->sym);
	    tmp = build3_loc (input_location, COND_EXPR, TREE_TYPE (tmp),
			      present, tmp, build_empty_stmt (input_location));
	  }

	if (tmp != NULL_TREE)
	  gfc_add_expr_to_block (&init, tmp);
	else if (f->sym->value && !f->sym->attr.allocatable)
	  gfc_init_default_dt (f->sym, &init, true);
      }
    else if (f->sym && f->sym->attr.intent == INTENT_OUT
	     && f->sym->ts.type == BT_CLASS
	     && !CLASS_DATA (f->sym)->attr.class_pointer
	     && !CLASS_DATA (f->sym)->attr.allocatable)
      {
	stmtblock_t block;
	gfc_expr *e;

	gfc_init_block (&block);
	f->sym->attr.referenced = 1;
	e = gfc_lval_expr_from_sym (f->sym);
	gfc_add_finalizer_call (&block, e);
	gfc_free_expr (e);
	tmp = gfc_finish_block (&block);

	if (f->sym->attr.optional || f->sym->ns->proc_name->attr.entry_master)
	  {
	    present = gfc_conv_expr_present (f->sym);
	    tmp = build3_loc (input_location, COND_EXPR, TREE_TYPE (tmp),
			      present, tmp,
			      build_empty_stmt (input_location));
	  }

	gfc_add_expr_to_block (&init, tmp);
      }

  gfc_add_init_cleanup (block, gfc_finish_block (&init), NULL_TREE);
}


/* Generate function entry and exit code, and add it to the function body.
   This includes:
    Allocation and initialization of array variables.
    Allocation of character string variables.
    Initialization and possibly repacking of dummy arrays.
    Initialization of ASSIGN statement auxiliary variable.
    Initialization of ASSOCIATE names.
    Automatic deallocation.  */

void
gfc_trans_deferred_vars (gfc_symbol * proc_sym, gfc_wrapped_block * block)
{
  locus loc;
  gfc_symbol *sym;
  gfc_formal_arglist *f;
  stmtblock_t tmpblock;
  bool seen_trans_deferred_array = false;
  tree tmp = NULL;
  gfc_expr *e;
  gfc_se se;
  stmtblock_t init;

  /* Deal with implicit return variables.  Explicit return variables will
     already have been added.  */
  if (gfc_return_by_reference (proc_sym) && proc_sym->result == proc_sym)
    {
      if (!current_fake_result_decl)
	{
	  gfc_entry_list *el = NULL;
	  if (proc_sym->attr.entry_master)
	    {
	      for (el = proc_sym->ns->entries; el; el = el->next)
		if (el->sym != el->sym->result)
		  break;
	    }
	  /* TODO: move to the appropriate place in resolve.c.  */
	  if (warn_return_type && el == NULL)
	    gfc_warning (OPT_Wreturn_type,
			 "Return value of function %qs at %L not set",
			 proc_sym->name, &proc_sym->declared_at);
	}
      else if (proc_sym->as)
	{
	  tree result = TREE_VALUE (current_fake_result_decl);
	  gfc_trans_dummy_array_bias (proc_sym, result, block);

	  /* An automatic character length, pointer array result.  */
	  if (proc_sym->ts.type == BT_CHARACTER
		&& TREE_CODE (proc_sym->ts.u.cl->backend_decl) == VAR_DECL)
	    gfc_trans_dummy_character (proc_sym, proc_sym->ts.u.cl, block);
	}
      else if (proc_sym->ts.type == BT_CHARACTER)
	{
	  if (proc_sym->ts.deferred)
	    {
	      tmp = NULL;
	      gfc_save_backend_locus (&loc);
	      gfc_set_backend_locus (&proc_sym->declared_at);
	      gfc_start_block (&init);
	      /* Zero the string length on entry.  */
	      gfc_add_modify (&init, proc_sym->ts.u.cl->backend_decl,
			      build_int_cst (gfc_charlen_type_node, 0));
	      /* Null the pointer.  */
	      e = gfc_lval_expr_from_sym (proc_sym);
	      gfc_init_se (&se, NULL);
	      se.want_pointer = 1;
	      gfc_conv_expr (&se, e);
	      gfc_free_expr (e);
	      tmp = se.expr;
	      gfc_add_modify (&init, tmp,
			      fold_convert (TREE_TYPE (se.expr),
					    null_pointer_node));
	      gfc_restore_backend_locus (&loc);

	      /* Pass back the string length on exit.  */
	      tmp = proc_sym->ts.u.cl->passed_length;
	      tmp = build_fold_indirect_ref_loc (input_location, tmp);
	      tmp = fold_convert (gfc_charlen_type_node, tmp);
	      tmp = fold_build2_loc (input_location, MODIFY_EXPR,
				     gfc_charlen_type_node, tmp,
				     proc_sym->ts.u.cl->backend_decl);
	      gfc_add_init_cleanup (block, gfc_finish_block (&init), tmp);
	    }
	  else if (TREE_CODE (proc_sym->ts.u.cl->backend_decl) == VAR_DECL)
	    gfc_trans_dummy_character (proc_sym, proc_sym->ts.u.cl, block);
	}
      else
	gcc_assert (flag_f2c && proc_sym->ts.type == BT_COMPLEX);
    }

  /* Initialize the INTENT(OUT) derived type dummy arguments.  This
     should be done here so that the offsets and lbounds of arrays
     are available.  */
  gfc_save_backend_locus (&loc);
  gfc_set_backend_locus (&proc_sym->declared_at);
  init_intent_out_dt (proc_sym, block);
  gfc_restore_backend_locus (&loc);

  for (sym = proc_sym->tlink; sym != proc_sym; sym = sym->tlink)
    {
      bool alloc_comp_or_fini = (sym->ts.type == BT_DERIVED)
				&& (sym->ts.u.derived->attr.alloc_comp
				    || gfc_is_finalizable (sym->ts.u.derived,
							   NULL));
      if (sym->assoc)
	continue;

      if (sym->attr.subref_array_pointer
	  && GFC_DECL_SPAN (sym->backend_decl)
	  && !TREE_STATIC (GFC_DECL_SPAN (sym->backend_decl)))
	{
	  gfc_init_block (&tmpblock);
	  gfc_add_modify (&tmpblock, GFC_DECL_SPAN (sym->backend_decl),
			  build_int_cst (gfc_array_index_type, 0));
	  gfc_add_init_cleanup (block, gfc_finish_block (&tmpblock),
				NULL_TREE);
	}

<<<<<<< HEAD
      if (sym->ts.type == BT_CLASS && !sym->attr.dummy
	  && (sym->attr.save || gfc_option.flag_max_stack_var_size == 0)
	  && (CLASS_DATA (sym)->attr.allocatable
	      || CLASS_DATA (sym)->attr.dimension
              || (CLASS_DATA (sym)->attr.codimension
                  && gfc_option.coarray != GFC_FCOARRAY_LIB)))
=======
      if (sym->ts.type == BT_CLASS
	  && (sym->attr.save || flag_max_stack_var_size == 0)
	  && CLASS_DATA (sym)->attr.allocatable)
>>>>>>> 2c0afffd
	{
	  tree vptr;

          if (UNLIMITED_POLY (sym))
	    vptr = null_pointer_node;
	  else
	    {
	      gfc_symbol *vsym;
	      vsym = gfc_find_derived_vtab (sym->ts.u.derived);
	      vptr = gfc_get_symbol_decl (vsym);
	      vptr = gfc_build_addr_expr (NULL, vptr);
	    }

	  if (CLASS_DATA (sym)->attr.dimension
	      || (CLASS_DATA (sym)->attr.codimension
		  && flag_coarray != GFC_FCOARRAY_LIB))
	    {
	      int attr;

	      if (CLASS_DATA (sym)->attr.class_pointer)
		attr = GFC_ATTRIBUTE_POINTER;
	      else if (CLASS_DATA (sym)->attr.allocatable)
		attr = GFC_ATTRIBUTE_ALLOCATABLE;
	      else
		gcc_unreachable ();

	      tmp = gfc_class_data_get (sym->backend_decl);
	      tmp = gfc_build_null_descriptor (TREE_TYPE (tmp),
					       CLASS_DATA (sym)->as->rank,
					       attr, &sym->ts);
	    }
	  else
	    tmp = null_pointer_node;

	  DECL_INITIAL (sym->backend_decl)
		= gfc_class_set_static_fields (sym->backend_decl, vptr, tmp);
	  TREE_CONSTANT (DECL_INITIAL (sym->backend_decl)) = 1;
	}
      else if (sym->attr.dimension || sym->attr.codimension)
	{
          /* Assumed-size Cray pointees need to be treated as AS_EXPLICIT.  */
          array_type tmp = sym->as->type;
          if (tmp == AS_ASSUMED_SIZE && sym->as->cp_was_assumed)
            tmp = AS_EXPLICIT;
          switch (tmp)
	    {
	    case AS_EXPLICIT:
	      if (sym->attr.dummy || sym->attr.result)
		gfc_trans_dummy_array_bias (sym, sym->backend_decl, block);
	      else if (sym->attr.pointer || sym->attr.allocatable)
		{
		  if (TREE_STATIC (sym->backend_decl))
		    {
		      gfc_save_backend_locus (&loc);
		      gfc_set_backend_locus (&sym->declared_at);
		      gfc_trans_static_array_pointer (sym);
		      gfc_restore_backend_locus (&loc);
		    }
		  else
		    {
		      seen_trans_deferred_array = true;
		      gfc_trans_deferred_array (sym, block);
		    }
		}
	      else if (sym->attr.codimension && TREE_STATIC (sym->backend_decl))
		{
		  gfc_init_block (&tmpblock);
		  gfc_trans_array_cobounds (TREE_TYPE (sym->backend_decl),
					    &tmpblock, sym);
		  gfc_add_init_cleanup (block, gfc_finish_block (&tmpblock),
					NULL_TREE);
		  continue;
		}
	      else
		{
		  gfc_save_backend_locus (&loc);
		  gfc_set_backend_locus (&sym->declared_at);

		  if (alloc_comp_or_fini)
		    {
		      seen_trans_deferred_array = true;
		      gfc_trans_deferred_array (sym, block);
		    }
		  else if (sym->ts.type == BT_DERIVED
			     && sym->value
			     && !sym->attr.data
			     && sym->attr.save == SAVE_NONE)
		    {
		      gfc_start_block (&tmpblock);
		      gfc_init_default_dt (sym, &tmpblock, false);
		      gfc_add_init_cleanup (block,
					    gfc_finish_block (&tmpblock),
					    NULL_TREE);
		    }

		  gfc_trans_auto_array_allocation (sym->backend_decl,
						   sym, block);
		  gfc_restore_backend_locus (&loc);
		}
	      break;

	    case AS_ASSUMED_SIZE:
	      /* Must be a dummy parameter.  */
	      gcc_assert (sym->attr.dummy || sym->as->cp_was_assumed);

	      /* We should always pass assumed size arrays the g77 way.  */
	      if (sym->attr.dummy)
		gfc_trans_g77_array (sym, block);
	      break;

	    case AS_ASSUMED_SHAPE:
	      /* Must be a dummy parameter.  */
	      gcc_assert (sym->attr.dummy);

	      gfc_trans_dummy_array_bias (sym, sym->backend_decl, block);
	      break;

	    case AS_ASSUMED_RANK:
	    case AS_DEFERRED:
	      seen_trans_deferred_array = true;
	      gfc_trans_deferred_array (sym, block);
	      break;

	    default:
	      gcc_unreachable ();
	    }
	  if (alloc_comp_or_fini && !seen_trans_deferred_array)
	    gfc_trans_deferred_array (sym, block);
	}
      else if ((!sym->attr.dummy || sym->ts.deferred)
		&& (sym->ts.type == BT_CLASS
		&& CLASS_DATA (sym)->attr.class_pointer))
	continue;
      else if ((!sym->attr.dummy || sym->ts.deferred)
		&& (sym->attr.allocatable
		    || (sym->ts.type == BT_CLASS
			&& CLASS_DATA (sym)->attr.allocatable)))
	{
	  if (!sym->attr.save && flag_max_stack_var_size != 0)
	    {
	      tree descriptor = NULL_TREE;

	      /* Nullify and automatic deallocation of allocatable
		 scalars.  */
	      e = gfc_lval_expr_from_sym (sym);
	      if (sym->ts.type == BT_CLASS)
		gfc_add_data_component (e);

	      gfc_init_se (&se, NULL);
	      if (sym->ts.type != BT_CLASS
		  || sym->ts.u.derived->attr.dimension
		  || sym->ts.u.derived->attr.codimension)
		{
		  se.want_pointer = 1;
		  gfc_conv_expr (&se, e);
		}
	      else if (sym->ts.type == BT_CLASS
		       && !CLASS_DATA (sym)->attr.dimension
		       && !CLASS_DATA (sym)->attr.codimension)
		{
		  se.want_pointer = 1;
		  gfc_conv_expr (&se, e);
		}
	      else
		{
		  gfc_conv_expr (&se, e);
		  descriptor = se.expr;
		  se.expr = gfc_conv_descriptor_data_addr (se.expr);
		  se.expr = build_fold_indirect_ref_loc (input_location, se.expr);
		}
	      gfc_free_expr (e);

	      gfc_save_backend_locus (&loc);
	      gfc_set_backend_locus (&sym->declared_at);
	      gfc_start_block (&init);

	      if (!sym->attr.dummy && descriptor != NULL_TREE)
		{
                  tree type = TREE_TYPE (CLASS_DATA (sym)->backend_decl);
		  gcc_assert (sym->ts.type == BT_CLASS && CLASS_DATA (sym)->as);
		  gfc_conv_descriptor_elem_len_set (&init, descriptor,
				  TYPE_SIZE_UNIT (gfc_get_element_type (type)));
		  gfc_conv_descriptor_version_set (&init, descriptor);
		  gfc_conv_descriptor_rank_set (&init, descriptor,
						CLASS_DATA (sym)->as->rank);
		  tmp = gfc_conv_descriptor_dtype (descriptor);
		  gfc_add_modify (&init, tmp, gfc_get_dtype (&sym->ts));
		  gfc_conv_descriptor_attr_set (&init, descriptor,
                                     CLASS_DATA (sym)->attr.allocatable
                                     ? GFC_ATTRIBUTE_ALLOCATABLE
                                     : GFC_ATTRIBUTE_POINTER);
		}
	      if (!sym->attr.dummy || sym->attr.intent == INTENT_OUT)
		{
		  /* Nullify when entering the scope.  */
		  tmp = fold_build2_loc (input_location, MODIFY_EXPR,
					 TREE_TYPE (se.expr), se.expr,
					 fold_convert (TREE_TYPE (se.expr),
						       null_pointer_node));
		  if (sym->attr.optional)
		    {
		      tree present = gfc_conv_expr_present (sym);
		      tmp = build3_loc (input_location, COND_EXPR,
					void_type_node, present, tmp,
					build_empty_stmt (input_location));
		    }
		  gfc_add_expr_to_block (&init, tmp);
		}

	      if ((sym->attr.dummy || sym->attr.result)
		    && sym->ts.type == BT_CHARACTER
		    && sym->ts.deferred)
		{
		  /* Character length passed by reference.  */
		  tmp = sym->ts.u.cl->passed_length;
		  tmp = build_fold_indirect_ref_loc (input_location, tmp);
		  tmp = fold_convert (gfc_charlen_type_node, tmp);

		  if (!sym->attr.dummy || sym->attr.intent == INTENT_OUT)
		    /* Zero the string length when entering the scope.  */
		    gfc_add_modify (&init, sym->ts.u.cl->backend_decl,
				build_int_cst (gfc_charlen_type_node, 0));
		  else
		    {
		      tree tmp2;

		      tmp2 = fold_build2_loc (input_location, MODIFY_EXPR,
					      gfc_charlen_type_node,
					      sym->ts.u.cl->backend_decl, tmp);
		      if (sym->attr.optional)
			{
			  tree present = gfc_conv_expr_present (sym);
			  tmp2 = build3_loc (input_location, COND_EXPR,
					     void_type_node, present, tmp2,
					     build_empty_stmt (input_location));
			}
		      gfc_add_expr_to_block (&init, tmp2);
		    }

		  gfc_restore_backend_locus (&loc);

		  /* Pass the final character length back.  */
		  if (sym->attr.intent != INTENT_IN)
		    {
		      tmp = fold_build2_loc (input_location, MODIFY_EXPR,
					     gfc_charlen_type_node, tmp,
					     sym->ts.u.cl->backend_decl);
		      if (sym->attr.optional)
			{
			  tree present = gfc_conv_expr_present (sym);
			  tmp = build3_loc (input_location, COND_EXPR,
					    void_type_node, present, tmp,
					    build_empty_stmt (input_location));
			}
		    }
		  else
		    tmp = NULL_TREE;
		}
	      else
		gfc_restore_backend_locus (&loc);

	      /* Deallocate when leaving the scope. Nullifying is not
		 needed.  */
	      if (!sym->attr.result && !sym->attr.dummy
		  && !sym->ns->proc_name->attr.is_main_program)
		{
		  if (sym->ts.type == BT_CLASS
		      && CLASS_DATA (sym)->attr.codimension)
		    tmp = gfc_deallocate_with_status (descriptor, NULL_TREE,
						      NULL_TREE, NULL_TREE,
						      NULL_TREE, true, NULL,
						      true);
		  else
		    {
		      gfc_expr *expr = gfc_lval_expr_from_sym (sym);
		      tmp = gfc_deallocate_scalar_with_status (se.expr, NULL_TREE,
						   true, expr, sym->ts);
		      gfc_free_expr (expr);
		    }
		}
	      if (sym->ts.type == BT_CLASS)
		{
		  /* Initialize _vptr to declared type.  */
		  gfc_symbol *vtab;
		  tree rhs;

		  gfc_save_backend_locus (&loc);
		  gfc_set_backend_locus (&sym->declared_at);
		  e = gfc_lval_expr_from_sym (sym);
		  gfc_add_vptr_component (e);
		  gfc_init_se (&se, NULL);
		  se.want_pointer = 1;
		  gfc_conv_expr (&se, e);
		  gfc_free_expr (e);
		  if (UNLIMITED_POLY (sym))
		    rhs = build_int_cst (TREE_TYPE (se.expr), 0);
		  else
		    {
		      vtab = gfc_find_derived_vtab (sym->ts.u.derived);
		      rhs = gfc_build_addr_expr (TREE_TYPE (se.expr),
						gfc_get_symbol_decl (vtab));
		    }
		  gfc_add_modify (&init, se.expr, rhs);
		  gfc_restore_backend_locus (&loc);
		}

	      gfc_add_init_cleanup (block, gfc_finish_block (&init), tmp);
	    }
	}
      else if (sym->ts.type == BT_CHARACTER && sym->ts.deferred)
	{
	  tree tmp = NULL;
	  stmtblock_t init;

	  /* If we get to here, all that should be left are pointers.  */
	  gcc_assert (sym->attr.pointer);

	  if (sym->attr.dummy)
	    {
	      gfc_start_block (&init);

	      /* Character length passed by reference.  */
	      tmp = sym->ts.u.cl->passed_length;
	      tmp = build_fold_indirect_ref_loc (input_location, tmp);
	      tmp = fold_convert (gfc_charlen_type_node, tmp);
	      gfc_add_modify (&init, sym->ts.u.cl->backend_decl, tmp);
	      /* Pass the final character length back.  */
	      if (sym->attr.intent != INTENT_IN)
		tmp = fold_build2_loc (input_location, MODIFY_EXPR,
				       gfc_charlen_type_node, tmp,
				       sym->ts.u.cl->backend_decl);
	      else
		tmp = NULL_TREE;
	      gfc_add_init_cleanup (block, gfc_finish_block (&init), tmp);
	    }
	}
      else if (sym->ts.deferred)
	gfc_fatal_error ("Deferred type parameter not yet supported");
      else if (alloc_comp_or_fini)
	gfc_trans_deferred_array (sym, block);
      else if (sym->ts.type == BT_CHARACTER)
	{
	  gfc_save_backend_locus (&loc);
	  gfc_set_backend_locus (&sym->declared_at);
	  if (sym->attr.dummy || sym->attr.result)
	    gfc_trans_dummy_character (sym, sym->ts.u.cl, block);
	  else
	    gfc_trans_auto_character_variable (sym, block);
	  gfc_restore_backend_locus (&loc);
	}
      else if (sym->attr.assign)
	{
	  gfc_save_backend_locus (&loc);
	  gfc_set_backend_locus (&sym->declared_at);
	  gfc_trans_assign_aux_var (sym, block);
	  gfc_restore_backend_locus (&loc);
	}
      else if (sym->ts.type == BT_DERIVED
		 && sym->value
		 && !sym->attr.data
		 && sym->attr.save == SAVE_NONE)
	{
	  gfc_start_block (&tmpblock);
	  gfc_init_default_dt (sym, &tmpblock, false);
	  gfc_add_init_cleanup (block, gfc_finish_block (&tmpblock),
				NULL_TREE);
	}
      else if (!(UNLIMITED_POLY(sym)))
	gcc_unreachable ();
    }

  gfc_init_block (&tmpblock);

  for (f = gfc_sym_get_dummy_args (proc_sym); f; f = f->next)
    {
      if (f->sym && f->sym->tlink == NULL && f->sym->ts.type == BT_CHARACTER)
	{
	  gcc_assert (f->sym->ts.u.cl->backend_decl != NULL);
	  if (TREE_CODE (f->sym->ts.u.cl->backend_decl) == PARM_DECL)
	    gfc_trans_vla_type_sizes (f->sym, &tmpblock);
	}
    }

  if (gfc_return_by_reference (proc_sym) && proc_sym->ts.type == BT_CHARACTER
      && current_fake_result_decl != NULL)
    {
      gcc_assert (proc_sym->ts.u.cl->backend_decl != NULL);
      if (TREE_CODE (proc_sym->ts.u.cl->backend_decl) == PARM_DECL)
	gfc_trans_vla_type_sizes (proc_sym, &tmpblock);
    }

  gfc_add_init_cleanup (block, gfc_finish_block (&tmpblock), NULL_TREE);
}

struct module_hasher : ggc_hasher<module_htab_entry *>
{
  typedef const char *compare_type;

  static hashval_t hash (module_htab_entry *s) { return htab_hash_string (s); }
  static bool
  equal (module_htab_entry *a, const char *b)
  {
    return !strcmp (a->name, b);
  }
};

static GTY (()) hash_table<module_hasher> *module_htab;

/* Hash and equality functions for module_htab's decls.  */

hashval_t
module_decl_hasher::hash (tree t)
{
  const_tree n = DECL_NAME (t);
  if (n == NULL_TREE)
    n = TYPE_NAME (TREE_TYPE (t));
  return htab_hash_string (IDENTIFIER_POINTER (n));
}

bool
module_decl_hasher::equal (tree t1, const char *x2)
{
  const_tree n1 = DECL_NAME (t1);
  if (n1 == NULL_TREE)
    n1 = TYPE_NAME (TREE_TYPE (t1));
  return strcmp (IDENTIFIER_POINTER (n1), x2) == 0;
}

struct module_htab_entry *
gfc_find_module (const char *name)
{
  if (! module_htab)
    module_htab = hash_table<module_hasher>::create_ggc (10);

  module_htab_entry **slot
    = module_htab->find_slot_with_hash (name, htab_hash_string (name), INSERT);
  if (*slot == NULL)
    {
      module_htab_entry *entry = ggc_cleared_alloc<module_htab_entry> ();

      entry->name = gfc_get_string (name);
      entry->decls = hash_table<module_decl_hasher>::create_ggc (10);
      *slot = entry;
    }
  return *slot;
}

void
gfc_module_add_decl (struct module_htab_entry *entry, tree decl)
{
  const char *name;

  if (DECL_NAME (decl))
    name = IDENTIFIER_POINTER (DECL_NAME (decl));
  else
    {
      gcc_assert (TREE_CODE (decl) == TYPE_DECL);
      name = IDENTIFIER_POINTER (TYPE_NAME (TREE_TYPE (decl)));
    }
  tree *slot
    = entry->decls->find_slot_with_hash (name, htab_hash_string (name),
					 INSERT);
  if (*slot == NULL)
    *slot = decl;
}


/* Generate debugging symbols for namelists. This function must come after
   generate_local_decl to ensure that the variables in the namelist are
   already declared.  */

static tree
generate_namelist_decl (gfc_symbol * sym)
{
  gfc_namelist *nml;
  tree decl;
  vec<constructor_elt, va_gc> *nml_decls = NULL;

  gcc_assert (sym->attr.flavor == FL_NAMELIST);
  for (nml = sym->namelist; nml; nml = nml->next)
    {
      if (nml->sym->backend_decl == NULL_TREE)
	{
	  nml->sym->attr.referenced = 1;
	  nml->sym->backend_decl = gfc_get_symbol_decl (nml->sym);
	}
      DECL_IGNORED_P (nml->sym->backend_decl) = 0;
      CONSTRUCTOR_APPEND_ELT (nml_decls, NULL_TREE, nml->sym->backend_decl);
    }

  decl = make_node (NAMELIST_DECL);
  TREE_TYPE (decl) = void_type_node;
  NAMELIST_DECL_ASSOCIATED_DECL (decl) = build_constructor (NULL_TREE, nml_decls);
  DECL_NAME (decl) = get_identifier (sym->name);
  return decl;
}


/* Output an initialized decl for a module variable.  */

static void
gfc_create_module_variable (gfc_symbol * sym)
{
  tree decl;

  /* Module functions with alternate entries are dealt with later and
     would get caught by the next condition.  */
  if (sym->attr.entry)
    return;

  /* Make sure we convert the types of the derived types from iso_c_binding
     into (void *).  */
  if (sym->attr.flavor != FL_PROCEDURE && sym->attr.is_iso_c
      && sym->ts.type == BT_DERIVED)
    sym->backend_decl = gfc_typenode_for_spec (&(sym->ts));

  if (sym->attr.flavor == FL_DERIVED
      && sym->backend_decl
      && TREE_CODE (sym->backend_decl) == RECORD_TYPE)
    {
      decl = sym->backend_decl;
      gcc_assert (sym->ns->proc_name->attr.flavor == FL_MODULE);

      if (!sym->attr.use_assoc)
	{
	  gcc_assert (TYPE_CONTEXT (decl) == NULL_TREE
		      || TYPE_CONTEXT (decl) == sym->ns->proc_name->backend_decl);
	  gcc_assert (DECL_CONTEXT (TYPE_STUB_DECL (decl)) == NULL_TREE
		      || DECL_CONTEXT (TYPE_STUB_DECL (decl))
			   == sym->ns->proc_name->backend_decl);
	}
      TYPE_CONTEXT (decl) = sym->ns->proc_name->backend_decl;
      DECL_CONTEXT (TYPE_STUB_DECL (decl)) = sym->ns->proc_name->backend_decl;
      gfc_module_add_decl (cur_module, TYPE_STUB_DECL (decl));
    }

  /* Only output variables, procedure pointers and array valued,
     or derived type, parameters.  */
  if (sym->attr.flavor != FL_VARIABLE
	&& !(sym->attr.flavor == FL_PARAMETER
	       && (sym->attr.dimension || sym->ts.type == BT_DERIVED))
	&& !(sym->attr.flavor == FL_PROCEDURE && sym->attr.proc_pointer))
    return;

  if ((sym->attr.in_common || sym->attr.in_equivalence) && sym->backend_decl)
    {
      decl = sym->backend_decl;
      gcc_assert (DECL_FILE_SCOPE_P (decl));
      gcc_assert (sym->ns->proc_name->attr.flavor == FL_MODULE);
      DECL_CONTEXT (decl) = sym->ns->proc_name->backend_decl;
      gfc_module_add_decl (cur_module, decl);
    }

  /* Don't generate variables from other modules. Variables from
     COMMONs and Cray pointees will already have been generated.  */
  if (sym->attr.use_assoc || sym->attr.in_common || sym->attr.cray_pointee)
    return;

  /* Equivalenced variables arrive here after creation.  */
  if (sym->backend_decl
      && (sym->equiv_built || sym->attr.in_equivalence))
    return;

  if (sym->backend_decl && !sym->attr.vtab && !sym->attr.target)
    gfc_internal_error ("backend decl for module variable %qs already exists",
			sym->name);

  if (sym->module && !sym->attr.result && !sym->attr.dummy
      && (sym->attr.access == ACCESS_UNKNOWN
	  && (sym->ns->default_access == ACCESS_PRIVATE
	      || (sym->ns->default_access == ACCESS_UNKNOWN
		  && flag_module_private))))
    sym->attr.access = ACCESS_PRIVATE;

  if (warn_unused_variable && !sym->attr.referenced
      && sym->attr.access == ACCESS_PRIVATE)
    gfc_warning (OPT_Wunused_value,
		 "Unused PRIVATE module variable %qs declared at %L",
		 sym->name, &sym->declared_at);

  /* We always want module variables to be created.  */
  sym->attr.referenced = 1;
  /* Create the decl.  */
  decl = gfc_get_symbol_decl (sym);

  /* Create the variable.  */
  pushdecl (decl);
  gcc_assert (sym->ns->proc_name->attr.flavor == FL_MODULE);
  DECL_CONTEXT (decl) = sym->ns->proc_name->backend_decl;
  rest_of_decl_compilation (decl, 1, 0);
  gfc_module_add_decl (cur_module, decl);

  /* Also add length of strings.  */
  if (sym->ts.type == BT_CHARACTER)
    {
      tree length;

      length = sym->ts.u.cl->backend_decl;
      gcc_assert (length || sym->attr.proc_pointer);
      if (length && !INTEGER_CST_P (length))
        {
          pushdecl (length);
          rest_of_decl_compilation (length, 1, 0);
        }
    }

  if (sym->attr.codimension && !sym->attr.dummy && !sym->attr.allocatable
      && sym->attr.referenced && !sym->attr.use_assoc)
    has_coarray_vars = true;
}

/* Emit debug information for USE statements.  */

static void
gfc_trans_use_stmts (gfc_namespace * ns)
{
  gfc_use_list *use_stmt;
  for (use_stmt = ns->use_stmts; use_stmt; use_stmt = use_stmt->next)
    {
      struct module_htab_entry *entry
	= gfc_find_module (use_stmt->module_name);
      gfc_use_rename *rent;

      if (entry->namespace_decl == NULL)
	{
	  entry->namespace_decl
	    = build_decl (input_location,
			  NAMESPACE_DECL,
			  get_identifier (use_stmt->module_name),
			  void_type_node);
	  DECL_EXTERNAL (entry->namespace_decl) = 1;
	}
      gfc_set_backend_locus (&use_stmt->where);
      if (!use_stmt->only_flag)
	(*debug_hooks->imported_module_or_decl) (entry->namespace_decl,
						 NULL_TREE,
						 ns->proc_name->backend_decl,
						 false);
      for (rent = use_stmt->rename; rent; rent = rent->next)
	{
	  tree decl, local_name;

	  if (rent->op != INTRINSIC_NONE)
	    continue;

						 hashval_t hash = htab_hash_string (rent->use_name);
	  tree *slot = entry->decls->find_slot_with_hash (rent->use_name, hash,
							  INSERT);
	  if (*slot == NULL)
	    {
	      gfc_symtree *st;

	      st = gfc_find_symtree (ns->sym_root,
				     rent->local_name[0]
				     ? rent->local_name : rent->use_name);

	      /* The following can happen if a derived type is renamed.  */
	      if (!st)
		{
		  char *name;
		  name = xstrdup (rent->local_name[0]
				  ? rent->local_name : rent->use_name);
		  name[0] = (char) TOUPPER ((unsigned char) name[0]);
		  st = gfc_find_symtree (ns->sym_root, name);
		  free (name);
		  gcc_assert (st);
		}

	      /* Sometimes, generic interfaces wind up being over-ruled by a
		 local symbol (see PR41062).  */
	      if (!st->n.sym->attr.use_assoc)
		continue;

	      if (st->n.sym->backend_decl
		  && DECL_P (st->n.sym->backend_decl)
		  && st->n.sym->module
		  && strcmp (st->n.sym->module, use_stmt->module_name) == 0)
		{
		  gcc_assert (DECL_EXTERNAL (entry->namespace_decl)
			      || (TREE_CODE (st->n.sym->backend_decl)
				  != VAR_DECL));
		  decl = copy_node (st->n.sym->backend_decl);
		  DECL_CONTEXT (decl) = entry->namespace_decl;
		  DECL_EXTERNAL (decl) = 1;
		  DECL_IGNORED_P (decl) = 0;
		  DECL_INITIAL (decl) = NULL_TREE;
		}
	      else if (st->n.sym->attr.flavor == FL_NAMELIST
		       && st->n.sym->attr.use_only
		       && st->n.sym->module
		       && strcmp (st->n.sym->module, use_stmt->module_name)
			  == 0)
		{
		  decl = generate_namelist_decl (st->n.sym);
		  DECL_CONTEXT (decl) = entry->namespace_decl;
		  DECL_EXTERNAL (decl) = 1;
		  DECL_IGNORED_P (decl) = 0;
		  DECL_INITIAL (decl) = NULL_TREE;
		}
	      else
		{
		  *slot = error_mark_node;
		  entry->decls->clear_slot (slot);
		  continue;
		}
	      *slot = decl;
	    }
	  decl = (tree) *slot;
	  if (rent->local_name[0])
	    local_name = get_identifier (rent->local_name);
	  else
	    local_name = NULL_TREE;
	  gfc_set_backend_locus (&rent->where);
	  (*debug_hooks->imported_module_or_decl) (decl, local_name,
						   ns->proc_name->backend_decl,
						   !use_stmt->only_flag);
	}
    }
}


/* Return true if expr is a constant initializer that gfc_conv_initializer
   will handle.  */

static bool
check_constant_initializer (gfc_expr *expr, gfc_typespec *ts, bool array,
			    bool pointer)
{
  gfc_constructor *c;
  gfc_component *cm;

  if (pointer)
    return true;
  else if (array)
    {
      if (expr->expr_type == EXPR_CONSTANT || expr->expr_type == EXPR_NULL)
	return true;
      else if (expr->expr_type == EXPR_STRUCTURE)
	return check_constant_initializer (expr, ts, false, false);
      else if (expr->expr_type != EXPR_ARRAY)
	return false;
      for (c = gfc_constructor_first (expr->value.constructor);
	   c; c = gfc_constructor_next (c))
	{
	  if (c->iterator)
	    return false;
	  if (c->expr->expr_type == EXPR_STRUCTURE)
	    {
	      if (!check_constant_initializer (c->expr, ts, false, false))
		return false;
	    }
	  else if (c->expr->expr_type != EXPR_CONSTANT)
	    return false;
	}
      return true;
    }
  else switch (ts->type)
    {
    case BT_DERIVED:
      if (expr->expr_type != EXPR_STRUCTURE)
	return false;
      cm = expr->ts.u.derived->components;
      for (c = gfc_constructor_first (expr->value.constructor);
	   c; c = gfc_constructor_next (c), cm = cm->next)
	{
	  if (!c->expr || cm->attr.allocatable)
	    continue;
	  if (!check_constant_initializer (c->expr, &cm->ts,
					   cm->attr.dimension,
					   cm->attr.pointer))
	    return false;
	}
      return true;
    default:
      return expr->expr_type == EXPR_CONSTANT;
    }
}

/* Emit debug info for parameters and unreferenced variables with
   initializers.  */

static void
gfc_emit_parameter_debug_info (gfc_symbol *sym)
{
  tree decl;

  if (sym->attr.flavor != FL_PARAMETER
      && (sym->attr.flavor != FL_VARIABLE || sym->attr.referenced))
    return;

  if (sym->backend_decl != NULL
      || sym->value == NULL
      || sym->attr.use_assoc
      || sym->attr.dummy
      || sym->attr.result
      || sym->attr.function
      || sym->attr.intrinsic
      || sym->attr.pointer
      || sym->attr.allocatable
      || sym->attr.cray_pointee
      || sym->attr.threadprivate
      || sym->attr.is_bind_c
      || sym->attr.subref_array_pointer
      || sym->attr.assign)
    return;

  if (sym->ts.type == BT_CHARACTER)
    {
      gfc_conv_const_charlen (sym->ts.u.cl);
      if (sym->ts.u.cl->backend_decl == NULL
	  || TREE_CODE (sym->ts.u.cl->backend_decl) != INTEGER_CST)
	return;
    }
  else if (sym->ts.type == BT_DERIVED && sym->ts.u.derived->attr.alloc_comp)
    return;

  if (sym->as)
    {
      int n;

      if (sym->as->type != AS_EXPLICIT)
	return;
      for (n = 0; n < sym->as->rank; n++)
	if (sym->as->lower[n]->expr_type != EXPR_CONSTANT
	    || sym->as->upper[n] == NULL
	    || sym->as->upper[n]->expr_type != EXPR_CONSTANT)
	  return;
    }

  if (!check_constant_initializer (sym->value, &sym->ts,
				   sym->attr.dimension, false))
    return;

  if (flag_coarray == GFC_FCOARRAY_LIB && sym->attr.codimension)
    return;

  /* Create the decl for the variable or constant.  */
  decl = build_decl (input_location,
		     sym->attr.flavor == FL_PARAMETER ? CONST_DECL : VAR_DECL,
		     gfc_sym_identifier (sym), gfc_sym_type (sym));
  if (sym->attr.flavor == FL_PARAMETER)
    TREE_READONLY (decl) = 1;
  gfc_set_decl_location (decl, &sym->declared_at);
  if (sym->attr.dimension)
    GFC_DECL_PACKED_ARRAY (decl) = 1;
  DECL_CONTEXT (decl) = sym->ns->proc_name->backend_decl;
  TREE_STATIC (decl) = 1;
  TREE_USED (decl) = 1;
  if (DECL_CONTEXT (decl) && TREE_CODE (DECL_CONTEXT (decl)) == NAMESPACE_DECL)
    TREE_PUBLIC (decl) = 1;
  DECL_INITIAL (decl) = gfc_conv_initializer (sym->value, &sym->ts,
					      TREE_TYPE (decl),
					      sym->attr.dimension,
					      false, false,
					      sym->as ? sym->as->rank : 0);
  debug_hooks->global_decl (decl);
}


static void
generate_coarray_sym_init (gfc_symbol *sym)
{
  tree tmp, size, decl, token;
  bool is_lock_type;
  int reg_type;

  if (sym->attr.dummy || sym->attr.allocatable || !sym->attr.codimension
      || sym->attr.use_assoc || !sym->attr.referenced
      || sym->attr.select_type_temporary)
    return;

  decl = sym->backend_decl;
  TREE_USED(decl) = 1;
  gcc_assert (GFC_ARRAY_TYPE_P (TREE_TYPE (decl)));

  is_lock_type = sym->ts.type == BT_DERIVED
		 && sym->ts.u.derived->from_intmod == INTMOD_ISO_FORTRAN_ENV
		 && sym->ts.u.derived->intmod_sym_id == ISOFORTRAN_LOCK_TYPE;

  /* FIXME: Workaround for PR middle-end/49106, cf. also PR middle-end/49108
     to make sure the variable is not optimized away.  */
  DECL_PRESERVE_P (DECL_CONTEXT (decl)) = 1;

  /* For lock types, we pass the array size as only the library knows the
     size of the variable.  */
  if (is_lock_type)
    size = gfc_index_one_node;
  else
    size = TYPE_SIZE_UNIT (gfc_get_element_type (TREE_TYPE (decl)));

  /* Ensure that we do not have size=0 for zero-sized arrays.  */
  size = fold_build2_loc (input_location, MAX_EXPR, size_type_node,
			  fold_convert (size_type_node, size),
			  build_int_cst (size_type_node, 1));

  if (GFC_TYPE_ARRAY_RANK (TREE_TYPE (decl)))
    {
      tmp = GFC_TYPE_ARRAY_SIZE (TREE_TYPE (decl));
      size = fold_build2_loc (input_location, MULT_EXPR, size_type_node,
			      fold_convert (size_type_node, tmp), size);
    }

  gcc_assert (GFC_TYPE_ARRAY_CAF_TOKEN (TREE_TYPE (decl)) != NULL_TREE);
  token = gfc_build_addr_expr (ppvoid_type_node,
			       GFC_TYPE_ARRAY_CAF_TOKEN (TREE_TYPE(decl)));
  if (is_lock_type)
    reg_type = sym->attr.artificial ? GFC_CAF_CRITICAL : GFC_CAF_LOCK_STATIC;
  else
    reg_type = GFC_CAF_COARRAY_STATIC;
  tmp = build_call_expr_loc (input_location, gfor_fndecl_caf_register, 6, size,
			     build_int_cst (integer_type_node, reg_type),
			     token, null_pointer_node, /* token, stat.  */
			     null_pointer_node, /* errgmsg, errmsg_len.  */
			     build_int_cst (integer_type_node, 0));
  gfc_add_modify (&caf_init_block, decl, fold_convert (TREE_TYPE (decl), tmp));

  /* Handle "static" initializer.  */
  if (sym->value)
    {
      sym->attr.pointer = 1;
      tmp = gfc_trans_assignment (gfc_lval_expr_from_sym (sym), sym->value,
				  true, false);
      sym->attr.pointer = 0;
      gfc_add_expr_to_block (&caf_init_block, tmp);
    }
}


/* Generate constructor function to initialize static, nonallocatable
   coarrays.  */

static void
generate_coarray_init (gfc_namespace * ns __attribute((unused)))
{
  tree fndecl, tmp, decl, save_fn_decl;

  save_fn_decl = current_function_decl;
  push_function_context ();

  tmp = build_function_type_list (void_type_node, NULL_TREE);
  fndecl = build_decl (input_location, FUNCTION_DECL,
		       create_tmp_var_name ("_caf_init"), tmp);

  DECL_STATIC_CONSTRUCTOR (fndecl) = 1;
  SET_DECL_INIT_PRIORITY (fndecl, DEFAULT_INIT_PRIORITY);

  decl = build_decl (input_location, RESULT_DECL, NULL_TREE, void_type_node);
  DECL_ARTIFICIAL (decl) = 1;
  DECL_IGNORED_P (decl) = 1;
  DECL_CONTEXT (decl) = fndecl;
  DECL_RESULT (fndecl) = decl;

  pushdecl (fndecl);
  current_function_decl = fndecl;
  announce_function (fndecl);

  rest_of_decl_compilation (fndecl, 0, 0);
  make_decl_rtl (fndecl);
  allocate_struct_function (fndecl, false);

  pushlevel ();
  gfc_init_block (&caf_init_block);

  gfc_traverse_ns (ns, generate_coarray_sym_init);

  DECL_SAVED_TREE (fndecl) = gfc_finish_block (&caf_init_block);
  decl = getdecls ();

  poplevel (1, 1);
  BLOCK_SUPERCONTEXT (DECL_INITIAL (fndecl)) = fndecl;

  DECL_SAVED_TREE (fndecl)
    = build3_v (BIND_EXPR, decl, DECL_SAVED_TREE (fndecl),
                DECL_INITIAL (fndecl));
  dump_function (TDI_original, fndecl);

  cfun->function_end_locus = input_location;
  set_cfun (NULL);

  if (decl_function_context (fndecl))
    (void) cgraph_node::create (fndecl);
  else
    cgraph_node::finalize_function (fndecl, true);

  pop_function_context ();
  current_function_decl = save_fn_decl;
}


static void
create_module_nml_decl (gfc_symbol *sym)
{
  if (sym->attr.flavor == FL_NAMELIST)
    {
      tree decl = generate_namelist_decl (sym);
      pushdecl (decl);
      gcc_assert (sym->ns->proc_name->attr.flavor == FL_MODULE);
      DECL_CONTEXT (decl) = sym->ns->proc_name->backend_decl;
      rest_of_decl_compilation (decl, 1, 0);
      gfc_module_add_decl (cur_module, decl);
    }
}


/* Generate all the required code for module variables.  */

void
gfc_generate_module_vars (gfc_namespace * ns)
{
  module_namespace = ns;
  cur_module = gfc_find_module (ns->proc_name->name);

  /* Check if the frontend left the namespace in a reasonable state.  */
  gcc_assert (ns->proc_name && !ns->proc_name->tlink);

  /* Generate COMMON blocks.  */
  gfc_trans_common (ns);

  has_coarray_vars = false;

  /* Create decls for all the module variables.  */
  gfc_traverse_ns (ns, gfc_create_module_variable);
  gfc_traverse_ns (ns, create_module_nml_decl);

  if (flag_coarray == GFC_FCOARRAY_LIB && has_coarray_vars)
    generate_coarray_init (ns);

  cur_module = NULL;

  gfc_trans_use_stmts (ns);
  gfc_traverse_ns (ns, gfc_emit_parameter_debug_info);
}


static void
gfc_generate_contained_functions (gfc_namespace * parent)
{
  gfc_namespace *ns;

  /* We create all the prototypes before generating any code.  */
  for (ns = parent->contained; ns; ns = ns->sibling)
    {
      /* Skip namespaces from used modules.  */
      if (ns->parent != parent)
	continue;

      gfc_create_function_decl (ns, false);
    }

  for (ns = parent->contained; ns; ns = ns->sibling)
    {
      /* Skip namespaces from used modules.  */
      if (ns->parent != parent)
	continue;

      gfc_generate_function_code (ns);
    }
}


/* Drill down through expressions for the array specification bounds and
   character length calling generate_local_decl for all those variables
   that have not already been declared.  */

static void
generate_local_decl (gfc_symbol *);

/* Traverse expr, marking all EXPR_VARIABLE symbols referenced.  */

static bool
expr_decls (gfc_expr *e, gfc_symbol *sym,
	    int *f ATTRIBUTE_UNUSED)
{
  if (e->expr_type != EXPR_VARIABLE
	    || sym == e->symtree->n.sym
	    || e->symtree->n.sym->mark
	    || e->symtree->n.sym->ns != sym->ns)
	return false;

  generate_local_decl (e->symtree->n.sym);
  return false;
}

static void
generate_expr_decls (gfc_symbol *sym, gfc_expr *e)
{
  gfc_traverse_expr (e, sym, expr_decls, 0);
}


/* Check for dependencies in the character length and array spec.  */

static void
generate_dependency_declarations (gfc_symbol *sym)
{
  int i;

  if (sym->ts.type == BT_CHARACTER
      && sym->ts.u.cl
      && sym->ts.u.cl->length
      && sym->ts.u.cl->length->expr_type != EXPR_CONSTANT)
    generate_expr_decls (sym, sym->ts.u.cl->length);

  if (sym->as && sym->as->rank)
    {
      for (i = 0; i < sym->as->rank; i++)
	{
          generate_expr_decls (sym, sym->as->lower[i]);
          generate_expr_decls (sym, sym->as->upper[i]);
	}
    }
}


/* Generate decls for all local variables.  We do this to ensure correct
   handling of expressions which only appear in the specification of
   other functions.  */

static void
generate_local_decl (gfc_symbol * sym)
{
  if (sym->attr.flavor == FL_VARIABLE)
    {
      if (sym->attr.codimension && !sym->attr.dummy && !sym->attr.allocatable
	  && sym->attr.referenced && !sym->attr.use_assoc)
	has_coarray_vars = true;

      if (!sym->attr.dummy && !sym->ns->proc_name->attr.entry_master)
	generate_dependency_declarations (sym);

      if (sym->attr.referenced)
	gfc_get_symbol_decl (sym);

      /* Warnings for unused dummy arguments.  */
      else if (sym->attr.dummy && !sym->attr.in_namelist)
	{
	  /* INTENT(out) dummy arguments are likely meant to be set.  */
	  if (warn_unused_dummy_argument && sym->attr.intent == INTENT_OUT)
	    {
	      if (sym->ts.type != BT_DERIVED)
		gfc_warning (OPT_Wunused_dummy_argument,
			     "Dummy argument %qs at %L was declared "
			     "INTENT(OUT) but was not set",  sym->name,
			     &sym->declared_at);
	      else if (!gfc_has_default_initializer (sym->ts.u.derived)
		       && !sym->ts.u.derived->attr.zero_comp)
		gfc_warning (OPT_Wunused_dummy_argument,
			     "Derived-type dummy argument %qs at %L was "
			     "declared INTENT(OUT) but was not set and "
			     "does not have a default initializer",
			     sym->name, &sym->declared_at);
	      if (sym->backend_decl != NULL_TREE)
		TREE_NO_WARNING(sym->backend_decl) = 1;
	    }
	  else if (warn_unused_dummy_argument)
	    {
	      gfc_warning (OPT_Wunused_dummy_argument,
			   "Unused dummy argument %qs at %L", sym->name,
			   &sym->declared_at);
	      if (sym->backend_decl != NULL_TREE)
		TREE_NO_WARNING(sym->backend_decl) = 1;
	    }
	}

      /* Warn for unused variables, but not if they're inside a common
	 block or a namelist.  */
      else if (warn_unused_variable
	       && !(sym->attr.in_common || sym->mark || sym->attr.in_namelist))
	{
	  if (sym->attr.use_only)
	    {
	      gfc_warning (OPT_Wunused_variable,
			   "Unused module variable %qs which has been "
			   "explicitly imported at %L", sym->name,
			   &sym->declared_at);
	      if (sym->backend_decl != NULL_TREE)
		TREE_NO_WARNING(sym->backend_decl) = 1;
	    }
	  else if (!sym->attr.use_assoc)
	    {
	      gfc_warning (OPT_Wunused_variable,
			   "Unused variable %qs declared at %L",
			   sym->name, &sym->declared_at);
	      if (sym->backend_decl != NULL_TREE)
		TREE_NO_WARNING(sym->backend_decl) = 1;
	    }
	}

      /* For variable length CHARACTER parameters, the PARM_DECL already
	 references the length variable, so force gfc_get_symbol_decl
	 even when not referenced.  If optimize > 0, it will be optimized
	 away anyway.  But do this only after emitting -Wunused-parameter
	 warning if requested.  */
      if (sym->attr.dummy && !sym->attr.referenced
	    && sym->ts.type == BT_CHARACTER
	    && sym->ts.u.cl->backend_decl != NULL
	    && TREE_CODE (sym->ts.u.cl->backend_decl) == VAR_DECL)
	{
	  sym->attr.referenced = 1;
	  gfc_get_symbol_decl (sym);
	}

      /* INTENT(out) dummy arguments and result variables with allocatable
	 components are reset by default and need to be set referenced to
	 generate the code for nullification and automatic lengths.  */
      if (!sym->attr.referenced
	    && sym->ts.type == BT_DERIVED
	    && sym->ts.u.derived->attr.alloc_comp
	    && !sym->attr.pointer
	    && ((sym->attr.dummy && sym->attr.intent == INTENT_OUT)
		  ||
		(sym->attr.result && sym != sym->result)))
	{
	  sym->attr.referenced = 1;
	  gfc_get_symbol_decl (sym);
	}

      /* Check for dependencies in the array specification and string
	length, adding the necessary declarations to the function.  We
	mark the symbol now, as well as in traverse_ns, to prevent
	getting stuck in a circular dependency.  */
      sym->mark = 1;
    }
  else if (sym->attr.flavor == FL_PARAMETER)
    {
      if (warn_unused_parameter
           && !sym->attr.referenced)
	{
           if (!sym->attr.use_assoc)
	     gfc_warning (OPT_Wunused_parameter,
			  "Unused parameter %qs declared at %L", sym->name,
			  &sym->declared_at);
	   else if (sym->attr.use_only)
	     gfc_warning (OPT_Wunused_parameter,
			  "Unused parameter %qs which has been explicitly "
			  "imported at %L", sym->name, &sym->declared_at);
	}
    }
  else if (sym->attr.flavor == FL_PROCEDURE)
    {
      /* TODO: move to the appropriate place in resolve.c.  */
      if (warn_return_type
	  && sym->attr.function
	  && sym->result
	  && sym != sym->result
	  && !sym->result->attr.referenced
	  && !sym->attr.use_assoc
	  && sym->attr.if_source != IFSRC_IFBODY)
	{
	  gfc_warning (OPT_Wreturn_type,
		       "Return value %qs of function %qs declared at "
		       "%L not set", sym->result->name, sym->name,
		        &sym->result->declared_at);

	  /* Prevents "Unused variable" warning for RESULT variables.  */
	  sym->result->mark = 1;
	}
    }

  if (sym->attr.dummy == 1)
    {
      /* Modify the tree type for scalar character dummy arguments of bind(c)
	 procedures if they are passed by value.  The tree type for them will
	 be promoted to INTEGER_TYPE for the middle end, which appears to be
	 what C would do with characters passed by-value.  The value attribute
         implies the dummy is a scalar.  */
      if (sym->attr.value == 1 && sym->backend_decl != NULL
	  && sym->ts.type == BT_CHARACTER && sym->ts.is_c_interop
	  && sym->ns->proc_name != NULL && sym->ns->proc_name->attr.is_bind_c)
	gfc_conv_scalar_char_value (sym, NULL, NULL);

      /* Unused procedure passed as dummy argument.  */
      if (sym->attr.flavor == FL_PROCEDURE)
	{
	  if (!sym->attr.referenced)
	    {
	      if (warn_unused_dummy_argument)
		gfc_warning (OPT_Wunused_dummy_argument,
			     "Unused dummy argument %qs at %L", sym->name,
			     &sym->declared_at);
	    }

	  /* Silence bogus "unused parameter" warnings from the
	     middle end.  */
	  if (sym->backend_decl != NULL_TREE)
		TREE_NO_WARNING (sym->backend_decl) = 1;
	}
    }

  /* Make sure we convert the types of the derived types from iso_c_binding
     into (void *).  */
  if (sym->attr.flavor != FL_PROCEDURE && sym->attr.is_iso_c
      && sym->ts.type == BT_DERIVED)
    sym->backend_decl = gfc_typenode_for_spec (&(sym->ts));
}


static void
generate_local_nml_decl (gfc_symbol * sym)
{
  if (sym->attr.flavor == FL_NAMELIST && !sym->attr.use_assoc)
    {
      tree decl = generate_namelist_decl (sym);
      pushdecl (decl);
    }
}


static void
generate_local_vars (gfc_namespace * ns)
{
  gfc_traverse_ns (ns, generate_local_decl);
  gfc_traverse_ns (ns, generate_local_nml_decl);
}


/* Generate a switch statement to jump to the correct entry point.  Also
   creates the label decls for the entry points.  */

static tree
gfc_trans_entry_master_switch (gfc_entry_list * el)
{
  stmtblock_t block;
  tree label;
  tree tmp;
  tree val;

  gfc_init_block (&block);
  for (; el; el = el->next)
    {
      /* Add the case label.  */
      label = gfc_build_label_decl (NULL_TREE);
      val = build_int_cst (gfc_array_index_type, el->id);
      tmp = build_case_label (val, NULL_TREE, label);
      gfc_add_expr_to_block (&block, tmp);

      /* And jump to the actual entry point.  */
      label = gfc_build_label_decl (NULL_TREE);
      tmp = build1_v (GOTO_EXPR, label);
      gfc_add_expr_to_block (&block, tmp);

      /* Save the label decl.  */
      el->label = label;
    }
  tmp = gfc_finish_block (&block);
  /* The first argument selects the entry point.  */
  val = DECL_ARGUMENTS (current_function_decl);
  tmp = fold_build3_loc (input_location, SWITCH_EXPR, NULL_TREE,
			 val, tmp, NULL_TREE);
  return tmp;
}


/* Add code to string lengths of actual arguments passed to a function against
   the expected lengths of the dummy arguments.  */

static void
add_argument_checking (stmtblock_t *block, gfc_symbol *sym)
{
  gfc_formal_arglist *formal;

  for (formal = gfc_sym_get_dummy_args (sym); formal; formal = formal->next)
    if (formal->sym && formal->sym->ts.type == BT_CHARACTER
	&& !formal->sym->ts.deferred)
      {
	enum tree_code comparison;
	tree cond;
	tree argname;
	gfc_symbol *fsym;
	gfc_charlen *cl;
	const char *message;

	fsym = formal->sym;
	cl = fsym->ts.u.cl;

	gcc_assert (cl);
	gcc_assert (cl->passed_length != NULL_TREE);
	gcc_assert (cl->backend_decl != NULL_TREE);

	/* For POINTER, ALLOCATABLE and assumed-shape dummy arguments, the
	   string lengths must match exactly.  Otherwise, it is only required
	   that the actual string length is *at least* the expected one.
	   Sequence association allows for a mismatch of the string length
	   if the actual argument is (part of) an array, but only if the
	   dummy argument is an array. (See "Sequence association" in
	   Section 12.4.1.4 for F95 and 12.4.1.5 for F2003.)  */
	if (fsym->attr.pointer || fsym->attr.allocatable
	    || (fsym->as && (fsym->as->type == AS_ASSUMED_SHAPE
			     || fsym->as->type == AS_ASSUMED_RANK)))
	  {
	    comparison = NE_EXPR;
	    message = _("Actual string length does not match the declared one"
			" for dummy argument '%s' (%ld/%ld)");
	  }
	else if (fsym->as && fsym->as->rank != 0)
	  continue;
	else
	  {
	    comparison = LT_EXPR;
	    message = _("Actual string length is shorter than the declared one"
			" for dummy argument '%s' (%ld/%ld)");
	  }

	/* Build the condition.  For optional arguments, an actual length
	   of 0 is also acceptable if the associated string is NULL, which
	   means the argument was not passed.  */
	cond = fold_build2_loc (input_location, comparison, boolean_type_node,
				cl->passed_length, cl->backend_decl);
	if (fsym->attr.optional)
	  {
	    tree not_absent;
	    tree not_0length;
	    tree absent_failed;

	    not_0length = fold_build2_loc (input_location, NE_EXPR,
					   boolean_type_node,
					   cl->passed_length,
					   build_zero_cst (gfc_charlen_type_node));
	    /* The symbol needs to be referenced for gfc_get_symbol_decl.  */
	    fsym->attr.referenced = 1;
	    not_absent = gfc_conv_expr_present (fsym);

	    absent_failed = fold_build2_loc (input_location, TRUTH_OR_EXPR,
					     boolean_type_node, not_0length,
					     not_absent);

	    cond = fold_build2_loc (input_location, TRUTH_AND_EXPR,
				    boolean_type_node, cond, absent_failed);
	  }

	/* Build the runtime check.  */
	argname = gfc_build_cstring_const (fsym->name);
	argname = gfc_build_addr_expr (pchar_type_node, argname);
	gfc_trans_runtime_check (true, false, cond, block, &fsym->declared_at,
				 message, argname,
				 fold_convert (long_integer_type_node,
					       cl->passed_length),
				 fold_convert (long_integer_type_node,
					       cl->backend_decl));
      }
}


static void
create_main_function (tree fndecl)
{
  tree old_context;
  tree ftn_main;
  tree tmp, decl, result_decl, argc, argv, typelist, arglist;
  stmtblock_t body;

  old_context = current_function_decl;

  if (old_context)
    {
      push_function_context ();
      saved_parent_function_decls = saved_function_decls;
      saved_function_decls = NULL_TREE;
    }

  /* main() function must be declared with global scope.  */
  gcc_assert (current_function_decl == NULL_TREE);

  /* Declare the function.  */
  tmp =  build_function_type_list (integer_type_node, integer_type_node,
				   build_pointer_type (pchar_type_node),
				   NULL_TREE);
  main_identifier_node = get_identifier ("main");
  ftn_main = build_decl (input_location, FUNCTION_DECL,
      			 main_identifier_node, tmp);
  DECL_EXTERNAL (ftn_main) = 0;
  TREE_PUBLIC (ftn_main) = 1;
  TREE_STATIC (ftn_main) = 1;
  DECL_ATTRIBUTES (ftn_main)
      = tree_cons (get_identifier("externally_visible"), NULL_TREE, NULL_TREE);

  /* Setup the result declaration (for "return 0").  */
  result_decl = build_decl (input_location,
			    RESULT_DECL, NULL_TREE, integer_type_node);
  DECL_ARTIFICIAL (result_decl) = 1;
  DECL_IGNORED_P (result_decl) = 1;
  DECL_CONTEXT (result_decl) = ftn_main;
  DECL_RESULT (ftn_main) = result_decl;

  pushdecl (ftn_main);

  /* Get the arguments.  */

  arglist = NULL_TREE;
  typelist = TYPE_ARG_TYPES (TREE_TYPE (ftn_main));

  tmp = TREE_VALUE (typelist);
  argc = build_decl (input_location, PARM_DECL, get_identifier ("argc"), tmp);
  DECL_CONTEXT (argc) = ftn_main;
  DECL_ARG_TYPE (argc) = TREE_VALUE (typelist);
  TREE_READONLY (argc) = 1;
  gfc_finish_decl (argc);
  arglist = chainon (arglist, argc);

  typelist = TREE_CHAIN (typelist);
  tmp = TREE_VALUE (typelist);
  argv = build_decl (input_location, PARM_DECL, get_identifier ("argv"), tmp);
  DECL_CONTEXT (argv) = ftn_main;
  DECL_ARG_TYPE (argv) = TREE_VALUE (typelist);
  TREE_READONLY (argv) = 1;
  DECL_BY_REFERENCE (argv) = 1;
  gfc_finish_decl (argv);
  arglist = chainon (arglist, argv);

  DECL_ARGUMENTS (ftn_main) = arglist;
  current_function_decl = ftn_main;
  announce_function (ftn_main);

  rest_of_decl_compilation (ftn_main, 1, 0);
  make_decl_rtl (ftn_main);
  allocate_struct_function (ftn_main, false);
  pushlevel ();

  gfc_init_block (&body);

  /* Call some libgfortran initialization routines, call then MAIN__().  */

  /* Call _gfortran_caf_init (*argc, ***argv).  */
  if (flag_coarray == GFC_FCOARRAY_LIB)
    {
      tree pint_type, pppchar_type;
      pint_type = build_pointer_type (integer_type_node);
      pppchar_type
	= build_pointer_type (build_pointer_type (pchar_type_node));

      tmp = build_call_expr_loc (input_location, gfor_fndecl_caf_init, 2,
		gfc_build_addr_expr (pint_type, argc),
		gfc_build_addr_expr (pppchar_type, argv));
      gfc_add_expr_to_block (&body, tmp);
    }

  /* Call _gfortran_set_args (argc, argv).  */
  TREE_USED (argc) = 1;
  TREE_USED (argv) = 1;
  tmp = build_call_expr_loc (input_location,
			 gfor_fndecl_set_args, 2, argc, argv);
  gfc_add_expr_to_block (&body, tmp);

  /* Add a call to set_options to set up the runtime library Fortran
     language standard parameters.  */
  {
    tree array_type, array, var;
    vec<constructor_elt, va_gc> *v = NULL;

    /* Passing a new option to the library requires four modifications:
     + add it to the tree_cons list below
          + change the array size in the call to build_array_type
          + change the first argument to the library call
            gfor_fndecl_set_options
          + modify the library (runtime/compile_options.c)!  */

    CONSTRUCTOR_APPEND_ELT (v, NULL_TREE,
                            build_int_cst (integer_type_node,
                                           gfc_option.warn_std));
    CONSTRUCTOR_APPEND_ELT (v, NULL_TREE,
                            build_int_cst (integer_type_node,
                                           gfc_option.allow_std));
    CONSTRUCTOR_APPEND_ELT (v, NULL_TREE,
                            build_int_cst (integer_type_node, pedantic));
    /* TODO: This is the old -fdump-core option, which is unused but
       passed due to ABI compatibility; remove when bumping the
       library ABI.  */
    CONSTRUCTOR_APPEND_ELT (v, NULL_TREE,
                            build_int_cst (integer_type_node,
                                           0));
    CONSTRUCTOR_APPEND_ELT (v, NULL_TREE,
                            build_int_cst (integer_type_node, flag_backtrace));
    CONSTRUCTOR_APPEND_ELT (v, NULL_TREE,
                            build_int_cst (integer_type_node, flag_sign_zero));
    CONSTRUCTOR_APPEND_ELT (v, NULL_TREE,
                            build_int_cst (integer_type_node,
                                           (gfc_option.rtcheck
                                            & GFC_RTCHECK_BOUNDS)));
    /* TODO: This is the -frange-check option, which no longer affects
       library behavior; when bumping the library ABI this slot can be
       reused for something else. As it is the last element in the
       array, we can instead leave it out altogether.  */
    CONSTRUCTOR_APPEND_ELT (v, NULL_TREE,
                            build_int_cst (integer_type_node, 0));
    CONSTRUCTOR_APPEND_ELT (v, NULL_TREE,
                            build_int_cst (integer_type_node,
                                           gfc_option.fpe_summary));

    array_type = build_array_type (integer_type_node,
				   build_index_type (size_int (8)));
    array = build_constructor (array_type, v);
    TREE_CONSTANT (array) = 1;
    TREE_STATIC (array) = 1;

    /* Create a static variable to hold the jump table.  */
    var = build_decl (input_location, VAR_DECL,
		      create_tmp_var_name ("options"),
		      array_type);
    DECL_ARTIFICIAL (var) = 1;
    DECL_IGNORED_P (var) = 1;
    TREE_CONSTANT (var) = 1;
    TREE_STATIC (var) = 1;
    TREE_READONLY (var) = 1;
    DECL_INITIAL (var) = array;
    pushdecl (var);
    var = gfc_build_addr_expr (build_pointer_type (integer_type_node), var);

    tmp = build_call_expr_loc (input_location,
			   gfor_fndecl_set_options, 2,
			   build_int_cst (integer_type_node, 9), var);
    gfc_add_expr_to_block (&body, tmp);
  }

  /* If -ffpe-trap option was provided, add a call to set_fpe so that
     the library will raise a FPE when needed.  */
  if (gfc_option.fpe != 0)
    {
      tmp = build_call_expr_loc (input_location,
			     gfor_fndecl_set_fpe, 1,
			     build_int_cst (integer_type_node,
					    gfc_option.fpe));
      gfc_add_expr_to_block (&body, tmp);
    }

  /* If this is the main program and an -fconvert option was provided,
     add a call to set_convert.  */

  if (flag_convert != GFC_FLAG_CONVERT_NATIVE)
    {
      tmp = build_call_expr_loc (input_location,
			     gfor_fndecl_set_convert, 1,
			     build_int_cst (integer_type_node, flag_convert));
      gfc_add_expr_to_block (&body, tmp);
    }

  /* If this is the main program and an -frecord-marker option was provided,
     add a call to set_record_marker.  */

  if (flag_record_marker != 0)
    {
      tmp = build_call_expr_loc (input_location,
			     gfor_fndecl_set_record_marker, 1,
			     build_int_cst (integer_type_node,
					    flag_record_marker));
      gfc_add_expr_to_block (&body, tmp);
    }

  if (flag_max_subrecord_length != 0)
    {
      tmp = build_call_expr_loc (input_location,
			     gfor_fndecl_set_max_subrecord_length, 1,
			     build_int_cst (integer_type_node,
					    flag_max_subrecord_length));
      gfc_add_expr_to_block (&body, tmp);
    }

  /* Call MAIN__().  */
  tmp = build_call_expr_loc (input_location,
			 fndecl, 0);
  gfc_add_expr_to_block (&body, tmp);

  /* Mark MAIN__ as used.  */
  TREE_USED (fndecl) = 1;

  /* Coarray: Call _gfortran_caf_finalize(void).  */
  if (flag_coarray == GFC_FCOARRAY_LIB)
    {
      tmp = build_call_expr_loc (input_location, gfor_fndecl_caf_finalize, 0);
      gfc_add_expr_to_block (&body, tmp);
    }

  /* "return 0".  */
  tmp = fold_build2_loc (input_location, MODIFY_EXPR, integer_type_node,
			 DECL_RESULT (ftn_main),
			 build_int_cst (integer_type_node, 0));
  tmp = build1_v (RETURN_EXPR, tmp);
  gfc_add_expr_to_block (&body, tmp);


  DECL_SAVED_TREE (ftn_main) = gfc_finish_block (&body);
  decl = getdecls ();

  /* Finish off this function and send it for code generation.  */
  poplevel (1, 1);
  BLOCK_SUPERCONTEXT (DECL_INITIAL (ftn_main)) = ftn_main;

  DECL_SAVED_TREE (ftn_main)
    = build3_v (BIND_EXPR, decl, DECL_SAVED_TREE (ftn_main),
		DECL_INITIAL (ftn_main));

  /* Output the GENERIC tree.  */
  dump_function (TDI_original, ftn_main);

  cgraph_node::finalize_function (ftn_main, true);

  if (old_context)
    {
      pop_function_context ();
      saved_function_decls = saved_parent_function_decls;
    }
  current_function_decl = old_context;
}


/* Get the result expression for a procedure.  */

static tree
get_proc_result (gfc_symbol* sym)
{
  if (sym->attr.subroutine || sym == sym->result)
    {
      if (current_fake_result_decl != NULL)
	return TREE_VALUE (current_fake_result_decl);

      return NULL_TREE;
    }

  return sym->result->backend_decl;
}


/* Generate an appropriate return-statement for a procedure.  */

tree
gfc_generate_return (void)
{
  gfc_symbol* sym;
  tree result;
  tree fndecl;

  sym = current_procedure_symbol;
  fndecl = sym->backend_decl;

  if (TREE_TYPE (DECL_RESULT (fndecl)) == void_type_node)
    result = NULL_TREE;
  else
    {
      result = get_proc_result (sym);

      /* Set the return value to the dummy result variable.  The
	 types may be different for scalar default REAL functions
	 with -ff2c, therefore we have to convert.  */
      if (result != NULL_TREE)
	{
	  result = convert (TREE_TYPE (DECL_RESULT (fndecl)), result);
	  result = fold_build2_loc (input_location, MODIFY_EXPR,
				    TREE_TYPE (result), DECL_RESULT (fndecl),
				    result);
	}
    }

  return build1_v (RETURN_EXPR, result);
}


static void
is_from_ieee_module (gfc_symbol *sym)
{
  if (sym->from_intmod == INTMOD_IEEE_FEATURES
      || sym->from_intmod == INTMOD_IEEE_EXCEPTIONS
      || sym->from_intmod == INTMOD_IEEE_ARITHMETIC)
    seen_ieee_symbol = 1;
}


static int
is_ieee_module_used (gfc_namespace *ns)
{
  seen_ieee_symbol = 0;
  gfc_traverse_ns (ns, is_from_ieee_module);
  return seen_ieee_symbol;
}


/* Generate code for a function.  */

void
gfc_generate_function_code (gfc_namespace * ns)
{
  tree fndecl;
  tree old_context;
  tree decl;
  tree tmp;
  tree fpstate = NULL_TREE;
  stmtblock_t init, cleanup;
  stmtblock_t body;
  gfc_wrapped_block try_block;
  tree recurcheckvar = NULL_TREE;
  gfc_symbol *sym;
  gfc_symbol *previous_procedure_symbol;
  int rank, ieee;
  bool is_recursive;

  sym = ns->proc_name;
  previous_procedure_symbol = current_procedure_symbol;
  current_procedure_symbol = sym;

  /* Check that the frontend isn't still using this.  */
  gcc_assert (sym->tlink == NULL);
  sym->tlink = sym;

  /* Create the declaration for functions with global scope.  */
  if (!sym->backend_decl)
    gfc_create_function_decl (ns, false);

  fndecl = sym->backend_decl;
  old_context = current_function_decl;

  if (old_context)
    {
      push_function_context ();
      saved_parent_function_decls = saved_function_decls;
      saved_function_decls = NULL_TREE;
    }

  trans_function_start (sym);

  gfc_init_block (&init);

  if (ns->entries && ns->proc_name->ts.type == BT_CHARACTER)
    {
      /* Copy length backend_decls to all entry point result
	 symbols.  */
      gfc_entry_list *el;
      tree backend_decl;

      gfc_conv_const_charlen (ns->proc_name->ts.u.cl);
      backend_decl = ns->proc_name->result->ts.u.cl->backend_decl;
      for (el = ns->entries; el; el = el->next)
	el->sym->result->ts.u.cl->backend_decl = backend_decl;
    }

  /* Translate COMMON blocks.  */
  gfc_trans_common (ns);

  /* Null the parent fake result declaration if this namespace is
     a module function or an external procedures.  */
  if ((ns->parent && ns->parent->proc_name->attr.flavor == FL_MODULE)
	|| ns->parent == NULL)
    parent_fake_result_decl = NULL_TREE;

  gfc_generate_contained_functions (ns);

  nonlocal_dummy_decls = NULL;
  nonlocal_dummy_decl_pset = NULL;

  has_coarray_vars = false;
  generate_local_vars (ns);

  if (flag_coarray == GFC_FCOARRAY_LIB && has_coarray_vars)
    generate_coarray_init (ns);

  /* Keep the parent fake result declaration in module functions
     or external procedures.  */
  if ((ns->parent && ns->parent->proc_name->attr.flavor == FL_MODULE)
	|| ns->parent == NULL)
    current_fake_result_decl = parent_fake_result_decl;
  else
    current_fake_result_decl = NULL_TREE;

  is_recursive = sym->attr.recursive
		 || (sym->attr.entry_master
		     && sym->ns->entries->sym->attr.recursive);
  if ((gfc_option.rtcheck & GFC_RTCHECK_RECURSION)
      && !is_recursive && !flag_recursive)
    {
      char * msg;

      msg = xasprintf ("Recursive call to nonrecursive procedure '%s'",
		       sym->name);
      recurcheckvar = gfc_create_var (boolean_type_node, "is_recursive");
      TREE_STATIC (recurcheckvar) = 1;
      DECL_INITIAL (recurcheckvar) = boolean_false_node;
      gfc_add_expr_to_block (&init, recurcheckvar);
      gfc_trans_runtime_check (true, false, recurcheckvar, &init,
			       &sym->declared_at, msg);
      gfc_add_modify (&init, recurcheckvar, boolean_true_node);
      free (msg);
    }

  /* Check if an IEEE module is used in the procedure.  If so, save
     the floating point state.  */
  ieee = is_ieee_module_used (ns);
  if (ieee)
    fpstate = gfc_save_fp_state (&init);

  /* Now generate the code for the body of this function.  */
  gfc_init_block (&body);

  if (TREE_TYPE (DECL_RESULT (fndecl)) != void_type_node
	&& sym->attr.subroutine)
    {
      tree alternate_return;
      alternate_return = gfc_get_fake_result_decl (sym, 0);
      gfc_add_modify (&body, alternate_return, integer_zero_node);
    }

  if (ns->entries)
    {
      /* Jump to the correct entry point.  */
      tmp = gfc_trans_entry_master_switch (ns->entries);
      gfc_add_expr_to_block (&body, tmp);
    }

  /* If bounds-checking is enabled, generate code to check passed in actual
     arguments against the expected dummy argument attributes (e.g. string
     lengths).  */
  if ((gfc_option.rtcheck & GFC_RTCHECK_BOUNDS) && !sym->attr.is_bind_c)
    add_argument_checking (&body, sym);

  /* Generate !$ACC DECLARE directive. */
  if (ns->oacc_declare_clauses)
    {
      tree tmp = gfc_trans_oacc_declare (&body, ns);
      gfc_add_expr_to_block (&body, tmp);
    }

  tmp = gfc_trans_code (ns->code);
  gfc_add_expr_to_block (&body, tmp);

  if (TREE_TYPE (DECL_RESULT (fndecl)) != void_type_node)
    {
      tree result = get_proc_result (sym);

      if (result != NULL_TREE && sym->attr.function && !sym->attr.pointer)
	{
	  if (sym->attr.allocatable && sym->attr.dimension == 0
	      && sym->result == sym)
	    gfc_add_modify (&init, result, fold_convert (TREE_TYPE (result),
							 null_pointer_node));
	  else if (sym->ts.type == BT_CLASS
		   && CLASS_DATA (sym)->attr.allocatable
		   && CLASS_DATA (sym)->attr.dimension == 0
		   && sym->result == sym)
	    {
	      tmp = CLASS_DATA (sym)->backend_decl;
	      tmp = fold_build3_loc (input_location, COMPONENT_REF,
				     TREE_TYPE (tmp), result, tmp, NULL_TREE);
	      gfc_add_modify (&init, tmp, fold_convert (TREE_TYPE (tmp),
							null_pointer_node));
	    }
	  else if (sym->ts.type == BT_DERIVED
		   && sym->ts.u.derived->attr.alloc_comp
		   && !sym->attr.allocatable)
	    {
	      rank = sym->as ? sym->as->rank : 0;
	      tmp = gfc_nullify_alloc_comp (sym->ts.u.derived, result, rank);
	      gfc_add_expr_to_block (&init, tmp);
	    }
	}

      if (result == NULL_TREE)
	{
	  /* TODO: move to the appropriate place in resolve.c.  */
	  if (warn_return_type && sym == sym->result)
	    gfc_warning (OPT_Wreturn_type,
			 "Return value of function %qs at %L not set",
			 sym->name, &sym->declared_at);
	  if (warn_return_type)
	    TREE_NO_WARNING(sym->backend_decl) = 1;
	}
      else
	gfc_add_expr_to_block (&body, gfc_generate_return ());
    }

  gfc_init_block (&cleanup);

  /* Reset recursion-check variable.  */
  if ((gfc_option.rtcheck & GFC_RTCHECK_RECURSION)
      && !is_recursive && !flag_openmp && recurcheckvar != NULL_TREE)
    {
      gfc_add_modify (&cleanup, recurcheckvar, boolean_false_node);
      recurcheckvar = NULL;
    }

  /* If IEEE modules are loaded, restore the floating-point state.  */
  if (ieee)
    gfc_restore_fp_state (&cleanup, fpstate);

  /* Finish the function body and add init and cleanup code.  */
  tmp = gfc_finish_block (&body);
  gfc_start_wrapped_block (&try_block, tmp);
  /* Add code to create and cleanup arrays.  */
  gfc_trans_deferred_vars (sym, &try_block);
  gfc_add_init_cleanup (&try_block, gfc_finish_block (&init),
			gfc_finish_block (&cleanup));

  /* Add all the decls we created during processing.  */
  decl = saved_function_decls;
  while (decl)
    {
      tree next;

      next = DECL_CHAIN (decl);
      DECL_CHAIN (decl) = NULL_TREE;
      pushdecl (decl);
      decl = next;
    }
  saved_function_decls = NULL_TREE;

  DECL_SAVED_TREE (fndecl) = gfc_finish_wrapped_block (&try_block);
  decl = getdecls ();

  /* Finish off this function and send it for code generation.  */
  poplevel (1, 1);
  BLOCK_SUPERCONTEXT (DECL_INITIAL (fndecl)) = fndecl;

  DECL_SAVED_TREE (fndecl)
    = build3_v (BIND_EXPR, decl, DECL_SAVED_TREE (fndecl),
		DECL_INITIAL (fndecl));

  if (nonlocal_dummy_decls)
    {
      BLOCK_VARS (DECL_INITIAL (fndecl))
	= chainon (BLOCK_VARS (DECL_INITIAL (fndecl)), nonlocal_dummy_decls);
      delete nonlocal_dummy_decl_pset;
      nonlocal_dummy_decls = NULL;
      nonlocal_dummy_decl_pset = NULL;
    }

  /* Output the GENERIC tree.  */
  dump_function (TDI_original, fndecl);

  /* Store the end of the function, so that we get good line number
     info for the epilogue.  */
  cfun->function_end_locus = input_location;

  /* We're leaving the context of this function, so zap cfun.
     It's still in DECL_STRUCT_FUNCTION, and we'll restore it in
     tree_rest_of_compilation.  */
  set_cfun (NULL);

  if (old_context)
    {
      pop_function_context ();
      saved_function_decls = saved_parent_function_decls;
    }
  current_function_decl = old_context;

  if (decl_function_context (fndecl))
    {
      /* Register this function with cgraph just far enough to get it
	 added to our parent's nested function list.
	 If there are static coarrays in this function, the nested _caf_init
	 function has already called cgraph_create_node, which also created
	 the cgraph node for this function.  */
      if (!has_coarray_vars || flag_coarray != GFC_FCOARRAY_LIB)
	(void) cgraph_node::create (fndecl);
    }
  else
    cgraph_node::finalize_function (fndecl, true);

  gfc_trans_use_stmts (ns);
  gfc_traverse_ns (ns, gfc_emit_parameter_debug_info);

  if (sym->attr.is_main_program)
    create_main_function (fndecl);

  current_procedure_symbol = previous_procedure_symbol;
}


void
gfc_generate_constructors (void)
{
  gcc_assert (gfc_static_ctors == NULL_TREE);
#if 0
  tree fnname;
  tree type;
  tree fndecl;
  tree decl;
  tree tmp;

  if (gfc_static_ctors == NULL_TREE)
    return;

  fnname = get_file_function_name ("I");
  type = build_function_type_list (void_type_node, NULL_TREE);

  fndecl = build_decl (input_location,
		       FUNCTION_DECL, fnname, type);
  TREE_PUBLIC (fndecl) = 1;

  decl = build_decl (input_location,
		     RESULT_DECL, NULL_TREE, void_type_node);
  DECL_ARTIFICIAL (decl) = 1;
  DECL_IGNORED_P (decl) = 1;
  DECL_CONTEXT (decl) = fndecl;
  DECL_RESULT (fndecl) = decl;

  pushdecl (fndecl);

  current_function_decl = fndecl;

  rest_of_decl_compilation (fndecl, 1, 0);

  make_decl_rtl (fndecl);

  allocate_struct_function (fndecl, false);

  pushlevel ();

  for (; gfc_static_ctors; gfc_static_ctors = TREE_CHAIN (gfc_static_ctors))
    {
      tmp = build_call_expr_loc (input_location,
			     TREE_VALUE (gfc_static_ctors), 0);
      DECL_SAVED_TREE (fndecl) = build_stmt (input_location, EXPR_STMT, tmp);
    }

  decl = getdecls ();
  poplevel (1, 1);

  BLOCK_SUPERCONTEXT (DECL_INITIAL (fndecl)) = fndecl;
  DECL_SAVED_TREE (fndecl)
    = build3_v (BIND_EXPR, decl, DECL_SAVED_TREE (fndecl),
		DECL_INITIAL (fndecl));

  free_after_parsing (cfun);
  free_after_compilation (cfun);

  tree_rest_of_compilation (fndecl);

  current_function_decl = NULL_TREE;
#endif
}

/* Translates a BLOCK DATA program unit. This means emitting the
   commons contained therein plus their initializations. We also emit
   a globally visible symbol to make sure that each BLOCK DATA program
   unit remains unique.  */

void
gfc_generate_block_data (gfc_namespace * ns)
{
  tree decl;
  tree id;

  /* Tell the backend the source location of the block data.  */
  if (ns->proc_name)
    gfc_set_backend_locus (&ns->proc_name->declared_at);
  else
    gfc_set_backend_locus (&gfc_current_locus);

  /* Process the DATA statements.  */
  gfc_trans_common (ns);

  /* Create a global symbol with the mane of the block data.  This is to
     generate linker errors if the same name is used twice.  It is never
     really used.  */
  if (ns->proc_name)
    id = gfc_sym_mangled_function_id (ns->proc_name);
  else
    id = get_identifier ("__BLOCK_DATA__");

  decl = build_decl (input_location,
		     VAR_DECL, id, gfc_array_index_type);
  TREE_PUBLIC (decl) = 1;
  TREE_STATIC (decl) = 1;
  DECL_IGNORED_P (decl) = 1;

  pushdecl (decl);
  rest_of_decl_compilation (decl, 1, 0);
}


/* Process the local variables of a BLOCK construct.  */

void
gfc_process_block_locals (gfc_namespace* ns)
{
  tree decl;

  gcc_assert (saved_local_decls == NULL_TREE);
  has_coarray_vars = false;

  generate_local_vars (ns);

  if (flag_coarray == GFC_FCOARRAY_LIB && has_coarray_vars)
    generate_coarray_init (ns);

  decl = saved_local_decls;
  while (decl)
    {
      tree next;

      next = DECL_CHAIN (decl);
      DECL_CHAIN (decl) = NULL_TREE;
      pushdecl (decl);
      decl = next;
    }
  saved_local_decls = NULL_TREE;
}


#include "gt-fortran-trans-decl.h"<|MERGE_RESOLUTION|>--- conflicted
+++ resolved
@@ -3948,18 +3948,12 @@
 				NULL_TREE);
 	}
 
-<<<<<<< HEAD
       if (sym->ts.type == BT_CLASS && !sym->attr.dummy
-	  && (sym->attr.save || gfc_option.flag_max_stack_var_size == 0)
+	  && (sym->attr.save || flag_max_stack_var_size == 0)
 	  && (CLASS_DATA (sym)->attr.allocatable
 	      || CLASS_DATA (sym)->attr.dimension
               || (CLASS_DATA (sym)->attr.codimension
                   && gfc_option.coarray != GFC_FCOARRAY_LIB)))
-=======
-      if (sym->ts.type == BT_CLASS
-	  && (sym->attr.save || flag_max_stack_var_size == 0)
-	  && CLASS_DATA (sym)->attr.allocatable)
->>>>>>> 2c0afffd
 	{
 	  tree vptr;
 
