--- conflicted
+++ resolved
@@ -1,12 +1,7 @@
 /* Matching subroutines in all sizes, shapes and colors.
    Copyright (C) 2000, 2001, 2002, 2003, 2004, 2005, 2006, 2007, 2008,
-<<<<<<< HEAD
-   2009, 2010
-   2010 Free Software Foundation, Inc.
-=======
    2009, 2010, 2011
    Free Software Foundation, Inc.
->>>>>>> b56a5220
    Contributed by Andy Vaught
 
 This file is part of GCC.
@@ -974,15 +969,6 @@
 
   /* F2008, C617 & C565.  */
   if (var->symtree->n.sym->attr.codimension)
-<<<<<<< HEAD
-    {
-      gfc_error ("Loop variable at %C cannot be a coarray");
-      goto cleanup;
-    }
-
-  if (var->ref != NULL)
-=======
->>>>>>> b56a5220
     {
       gfc_error ("Loop variable at %C cannot be a coarray");
       goto cleanup;
@@ -1760,12 +1746,9 @@
       return MATCH_ERROR;
     }
 
-<<<<<<< HEAD
-=======
   if (gfc_implicit_pure (NULL))
     gfc_current_ns->proc_name->attr.implicit_pure = 0;
 
->>>>>>> b56a5220
   if (gfc_notify_std (GFC_STD_F2008, "Fortran 2008: CRITICAL statement at %C")
       == FAILURE)
     return MATCH_ERROR;
@@ -1816,8 +1799,6 @@
 }
 
 
-<<<<<<< HEAD
-=======
 /* Match an ASSOCIATE statement.  */
 
 match
@@ -1910,7 +1891,6 @@
 }
 
 
->>>>>>> b56a5220
 /* Match a DO statement.  */
 
 match
@@ -2070,11 +2050,8 @@
 		  gfc_ascii_statement (st));
 	return MATCH_ERROR;
       }
-<<<<<<< HEAD
-=======
     else if ((sym && sym == p->sym) || (!sym && p->state == COMP_DO))
       break;
->>>>>>> b56a5220
 
   if (p == NULL)
     {
@@ -2215,12 +2192,9 @@
       goto cleanup;
     }
 
-<<<<<<< HEAD
-=======
   if (gfc_implicit_pure (NULL))
     gfc_current_ns->proc_name->attr.implicit_pure = 0;
 
->>>>>>> b56a5220
   if (st == ST_STOP && gfc_find_state (COMP_CRITICAL) == SUCCESS)
     {
       gfc_error ("Image control statement STOP at %C in CRITICAL block");
@@ -2319,7 +2293,6 @@
 
 
 /* Match the ERROR STOP statement.  */
-<<<<<<< HEAD
 
 match
 gfc_match_error_stop (void)
@@ -2353,6 +2326,9 @@
       gfc_error ("Image control statement SYNC at %C in PURE procedure");
       return MATCH_ERROR;
     }
+
+  if (gfc_implicit_pure (NULL))
+    gfc_current_ns->proc_name->attr.implicit_pure = 0;
 
   if (gfc_notify_std (GFC_STD_F2008, "Fortran 2008: SYNC statement at %C")
       == FAILURE)
@@ -2513,221 +2489,6 @@
 
 
 /* Match a CONTINUE statement.  */
-=======
->>>>>>> b56a5220
-
-match
-gfc_match_error_stop (void)
-{
-  if (gfc_notify_std (GFC_STD_F2008, "Fortran 2008: ERROR STOP statement at %C")
-      == FAILURE)
-    return MATCH_ERROR;
-
-  return gfc_match_stopcode (ST_ERROR_STOP);
-}
-
-
-/* Match SYNC ALL/IMAGES/MEMORY statement. Syntax:
-     SYNC ALL [(sync-stat-list)]
-     SYNC MEMORY [(sync-stat-list)]
-     SYNC IMAGES (image-set [, sync-stat-list] )
-   with sync-stat is int-expr or *.  */
-
-static match
-sync_statement (gfc_statement st)
-{
-  match m;
-  gfc_expr *tmp, *imageset, *stat, *errmsg;
-  bool saw_stat, saw_errmsg;
-
-  tmp = imageset = stat = errmsg = NULL;
-  saw_stat = saw_errmsg = false;
-
-<<<<<<< HEAD
-	  new_st.op = EXEC_LABEL_ASSIGN;
-	  new_st.label1 = label;
-	  new_st.expr1 = expr;
-	  return MATCH_YES;
-	}
-=======
-  if (gfc_pure (NULL))
-    {
-      gfc_error ("Image control statement SYNC at %C in PURE procedure");
-      return MATCH_ERROR;
->>>>>>> b56a5220
-    }
-
-  if (gfc_implicit_pure (NULL))
-    gfc_current_ns->proc_name->attr.implicit_pure = 0;
-
-  if (gfc_notify_std (GFC_STD_F2008, "Fortran 2008: SYNC statement at %C")
-      == FAILURE)
-    return MATCH_ERROR;
-
-  if (gfc_option.coarray == GFC_FCOARRAY_NONE)
-    {
-<<<<<<< HEAD
-      if (gfc_reference_st_label (label, ST_LABEL_TARGET) == FAILURE)
-	return MATCH_ERROR;
-
-      new_st.op = EXEC_GOTO;
-      new_st.label1 = label;
-      return MATCH_YES;
-=======
-       gfc_fatal_error ("Coarrays disabled at %C, use -fcoarray= to enable");
-       return MATCH_ERROR;
->>>>>>> b56a5220
-    }
-
-  if (gfc_find_state (COMP_CRITICAL) == SUCCESS)
-    {
-      gfc_error ("Image control statement SYNC at %C in CRITICAL block");
-      return MATCH_ERROR;
-    }
-	
-  if (gfc_match_eos () == MATCH_YES)
-    {
-      if (st == ST_SYNC_IMAGES)
-	goto syntax;
-      goto done;
-    }
-
-  if (gfc_match_char ('(') != MATCH_YES)
-    goto syntax;
-
-  if (st == ST_SYNC_IMAGES)
-    {
-      /* Denote '*' as imageset == NULL.  */
-      m = gfc_match_char ('*');
-      if (m == MATCH_ERROR)
-	goto syntax;
-      if (m == MATCH_NO)
-	{
-	  if (gfc_match ("%e", &imageset) != MATCH_YES)
-	    goto syntax;
-	}
-      m = gfc_match_char (',');
-      if (m == MATCH_ERROR)
-	goto syntax;
-      if (m == MATCH_NO)
-	{
-	  m = gfc_match_char (')');
-	  if (m == MATCH_YES)
-	    goto done;
-	  goto syntax;
-	}
-    }
-
-  for (;;)
-    {
-      m = gfc_match (" stat = %v", &tmp);
-      if (m == MATCH_ERROR)
-	goto syntax;
-      if (m == MATCH_YES)
-	{
-	  if (saw_stat)
-	    {
-	      gfc_error ("Redundant STAT tag found at %L ", &tmp->where);
-	      goto cleanup;
-	    }
-	  stat = tmp;
-	  saw_stat = true;
-
-	  if (gfc_match_char (',') == MATCH_YES)
-	    continue;
-	}
-
-      m = gfc_match (" errmsg = %v", &tmp);
-      if (m == MATCH_ERROR)
-	goto syntax;
-      if (m == MATCH_YES)
-	{
-	  if (saw_errmsg)
-	    {
-	      gfc_error ("Redundant ERRMSG tag found at %L ", &tmp->where);
-	      goto cleanup;
-	    }
-	  errmsg = tmp;
-	  saw_errmsg = true;
-
-	  if (gfc_match_char (',') == MATCH_YES)
-	    continue;
-	}
-
-      gfc_gobble_whitespace ();
-
-      if (gfc_peek_char () == ')')
-	break;
-
-      goto syntax;
-    }
-
-  if (gfc_match (" )%t") != MATCH_YES)
-    goto syntax;
-
-done:
-  switch (st)
-    {
-    case ST_SYNC_ALL:
-      new_st.op = EXEC_SYNC_ALL;
-      break;
-    case ST_SYNC_IMAGES:
-      new_st.op = EXEC_SYNC_IMAGES;
-      break;
-    case ST_SYNC_MEMORY:
-      new_st.op = EXEC_SYNC_MEMORY;
-      break;
-    default:
-      gcc_unreachable ();
-    }
-
-  new_st.expr1 = imageset;
-  new_st.expr2 = stat;
-  new_st.expr3 = errmsg;
-
-  return MATCH_YES;
-
-syntax:
-  gfc_syntax_error (st);
-
-cleanup:
-  gfc_free_expr (tmp);
-  gfc_free_expr (imageset);
-  gfc_free_expr (stat);
-  gfc_free_expr (errmsg);
-
-  return MATCH_ERROR;
-}
-
-
-/* Match SYNC ALL statement.  */
-
-match
-gfc_match_sync_all (void)
-{
-  return sync_statement (ST_SYNC_ALL);
-}
-
-
-/* Match SYNC IMAGES statement.  */
-
-match
-gfc_match_sync_images (void)
-{
-  return sync_statement (ST_SYNC_IMAGES);
-}
-
-
-/* Match SYNC MEMORY statement.  */
-
-match
-gfc_match_sync_memory (void)
-{
-  return sync_statement (ST_SYNC_MEMORY);
-}
-
-
-/* Match a CONTINUE statement.  */
 
 match
 gfc_match_continue (void)
@@ -2956,8 +2717,6 @@
 
 /* Match a Fortran 2003 derived-type-spec (F03:R455), which is just the name of
    an accessible derived type.  */
-<<<<<<< HEAD
-=======
 
 static match
 match_derived_type_spec (gfc_typespec *ts)
@@ -3087,163 +2846,11 @@
 
 
 /* Match an ALLOCATE statement.  */
->>>>>>> b56a5220
-
-static match
-match_derived_type_spec (gfc_typespec *ts)
-{
-  locus old_locus; 
-  gfc_symbol *derived;
-
-  old_locus = gfc_current_locus; 
-
-  if (gfc_match_symbol (&derived, 1) == MATCH_YES)
-    {
-      if (derived->attr.flavor == FL_DERIVED)
-	{
-	  ts->type = BT_DERIVED;
-	  ts->u.derived = derived;
-	  return MATCH_YES;
-	}
-      else
-	{
-	  /* Enforce F03:C476.  */
-	  gfc_error ("'%s' at %L is not an accessible derived type",
-		     derived->name, &gfc_current_locus);
-	  return MATCH_ERROR;
-	}
-    }
-
-  gfc_current_locus = old_locus; 
-  return MATCH_NO;
-}
-
-
-/* Match a Fortran 2003 type-spec (F03:R401).  This is similar to
-   gfc_match_decl_type_spec() from decl.c, with the following exceptions:
-   It only includes the intrinsic types from the Fortran 2003 standard
-   (thus, neither BYTE nor forms like REAL*4 are allowed). Additionally,
-   the implicit_flag is not needed, so it was removed.  Derived types are
-   identified by their name alone.  */
-
-static match
-match_type_spec (gfc_typespec *ts)
-{
-  match m;
-  locus old_locus;
-
-  gfc_clear_ts (ts);
-  old_locus = gfc_current_locus;
-
-  if (gfc_match ("integer") == MATCH_YES)
-    {
-      ts->type = BT_INTEGER;
-      ts->kind = gfc_default_integer_kind;
-      goto kind_selector;
-    }
-
-  if (gfc_match ("real") == MATCH_YES)
-    {
-      ts->type = BT_REAL;
-      ts->kind = gfc_default_real_kind;
-      goto kind_selector;
-    }
-
-  if (gfc_match ("double precision") == MATCH_YES)
-    {
-      ts->type = BT_REAL;
-      ts->kind = gfc_default_double_kind;
-      return MATCH_YES;
-    }
-
-  if (gfc_match ("complex") == MATCH_YES)
-    {
-      ts->type = BT_COMPLEX;
-      ts->kind = gfc_default_complex_kind;
-      goto kind_selector;
-    }
-
-  if (gfc_match ("character") == MATCH_YES)
-    {
-      ts->type = BT_CHARACTER;
-      goto char_selector;
-    }
-
-  if (gfc_match ("logical") == MATCH_YES)
-    {
-      ts->type = BT_LOGICAL;
-      ts->kind = gfc_default_logical_kind;
-      goto kind_selector;
-    }
-
-  m = match_derived_type_spec (ts);
-  if (m == MATCH_YES)
-    {
-      old_locus = gfc_current_locus;
-      if (gfc_match (" :: ") != MATCH_YES)
-	return MATCH_ERROR;
-      gfc_current_locus = old_locus;
-      /* Enfore F03:C401.  */
-      if (ts->u.derived->attr.abstract)
-	{
-	  gfc_error ("Derived type '%s' at %L may not be ABSTRACT",
-		     ts->u.derived->name, &old_locus);
-	  return MATCH_ERROR;
-	}
-      return MATCH_YES;
-    }
-  else if (m == MATCH_ERROR && gfc_match (" :: ") == MATCH_YES)
-    return MATCH_ERROR;
-
-  /* If a type is not matched, simply return MATCH_NO.  */
-  gfc_current_locus = old_locus;
-  return MATCH_NO;
-
-kind_selector:
-
-  gfc_gobble_whitespace ();
-  if (gfc_peek_ascii_char () == '*')
-    {
-      gfc_error ("Invalid type-spec at %C");
-      return MATCH_ERROR;
-    }
-
-  m = gfc_match_kind_spec (ts, false);
-
-  if (m == MATCH_NO)
-    m = MATCH_YES;		/* No kind specifier found.  */
-
-  return m;
-
-char_selector:
-
-  m = gfc_match_char_spec (ts);
-
-  if (m == MATCH_NO)
-    m = MATCH_YES;		/* No kind specifier found.  */
-
-  return m;
-}
-
-
-/* Match an ALLOCATE statement.  */
 
 match
 gfc_match_allocate (void)
 {
   gfc_alloc *head, *tail;
-<<<<<<< HEAD
-  gfc_expr *stat, *errmsg, *tmp, *source;
-  gfc_typespec ts;
-  gfc_symbol *sym;
-  match m;
-  locus old_locus;
-  bool saw_stat, saw_errmsg, saw_source, b1, b2, b3;
-
-  head = tail = NULL;
-  stat = errmsg = source = tmp = NULL;
-  saw_stat = saw_errmsg = saw_source = false;
-=======
   gfc_expr *stat, *errmsg, *tmp, *source, *mold;
   gfc_typespec ts;
   gfc_symbol *sym;
@@ -3254,7 +2861,6 @@
   head = tail = NULL;
   stat = errmsg = source = mold = tmp = NULL;
   saw_stat = saw_errmsg = saw_source = saw_mold = saw_deferred = false;
->>>>>>> b56a5220
 
   if (gfc_match_char ('(') != MATCH_YES)
     goto syntax;
@@ -3265,9 +2871,6 @@
   if (m == MATCH_ERROR)
     goto cleanup;
   else if (m == MATCH_NO)
-<<<<<<< HEAD
-    ts.type = BT_UNKNOWN;
-=======
     {
       char name[GFC_MAX_SYMBOL_LEN + 3];
 
@@ -3279,7 +2882,6 @@
 
       ts.type = BT_UNKNOWN;
     }
->>>>>>> b56a5220
   else
     {
       if (gfc_match (" :: ") == MATCH_YES)
@@ -3287,8 +2889,6 @@
 	  if (gfc_notify_std (GFC_STD_F2003, "Fortran 2003: typespec in "
 			      "ALLOCATE at %L", &old_locus) == FAILURE)
 	    goto cleanup;
-<<<<<<< HEAD
-=======
 
 	  if (ts.deferred)
 	    {
@@ -3296,7 +2896,6 @@
 			 "type parameter", &old_locus);
 	      goto cleanup;
 	    }
->>>>>>> b56a5220
 	}
       else
 	{
@@ -3330,8 +2929,6 @@
 	  goto cleanup;
 	}
 
-<<<<<<< HEAD
-=======
       if (gfc_implicit_pure (NULL)
 	    && gfc_impure_variable (tail->expr->symtree->n.sym))
 	gfc_current_ns->proc_name->attr.implicit_pure = 0;
@@ -3342,7 +2939,6 @@
 	  deferred_locus = tail->expr->where;
 	}
 
->>>>>>> b56a5220
       /* The ALLOCATE statement had an optional typespec.  Check the
 	 constraints.  */
       if (ts.type != BT_UNKNOWN)
@@ -3373,15 +2969,9 @@
       b1 = !(tail->expr->ref
 	   && (tail->expr->ref->type == REF_COMPONENT
 		|| tail->expr->ref->type == REF_ARRAY));
-<<<<<<< HEAD
-      if (sym && sym->ts.type == BT_CLASS)
-	b2 = !(CLASS_DATA (sym)->attr.allocatable
-	       || CLASS_DATA (sym)->attr.pointer);
-=======
       if (sym && sym->ts.type == BT_CLASS && sym->attr.class_ok)
 	b2 = !(CLASS_DATA (sym)->attr.allocatable
 	       || CLASS_DATA (sym)->attr.class_pointer);
->>>>>>> b56a5220
       else
 	b2 = sym && !(sym->attr.allocatable || sym->attr.pointer
 		      || sym->attr.proc_pointer);
@@ -3402,12 +2992,6 @@
 	  goto cleanup;
 	}
 
-      if (gfc_peek_ascii_char () == '(' && !sym->attr.dimension)
-	{
-	  gfc_error ("Shape specification for allocatable scalar at %C");
-	  goto cleanup;
-	}
-
       if (gfc_match_char (',') != MATCH_YES)
 	break;
 
@@ -3492,18 +3076,13 @@
             }
 
 	  source = tmp;
-<<<<<<< HEAD
-=======
 	  tmp = NULL;
->>>>>>> b56a5220
 	  saw_source = true;
 
 	  if (gfc_match_char (',') == MATCH_YES)
 	    goto alloc_opt_list;
 	}
 
-<<<<<<< HEAD
-=======
       m = gfc_match (" mold = %e", &tmp);
       if (m == MATCH_ERROR)
 	goto cleanup;
@@ -3537,7 +3116,6 @@
 	    goto alloc_opt_list;
 	}
 
->>>>>>> b56a5220
 	gfc_gobble_whitespace ();
 
 	if (gfc_peek_char () == ')')
@@ -3566,14 +3144,10 @@
   new_st.op = EXEC_ALLOCATE;
   new_st.expr1 = stat;
   new_st.expr2 = errmsg;
-<<<<<<< HEAD
-  new_st.expr3 = source;
-=======
   if (source)
     new_st.expr3 = source;
   else
     new_st.expr3 = mold;
->>>>>>> b56a5220
   new_st.ext.alloc.list = head;
   new_st.ext.alloc.ts = ts;
 
@@ -3586,12 +3160,8 @@
   gfc_free_expr (errmsg);
   gfc_free_expr (source);
   gfc_free_expr (stat);
-<<<<<<< HEAD
-  gfc_free_expr (tmp);
-=======
   gfc_free_expr (mold);
   if (tmp && tmp->expr_type) gfc_free_expr (tmp);
->>>>>>> b56a5220
   gfc_free_alloc_list (head);
   return MATCH_ERROR;
 }
@@ -3715,11 +3285,7 @@
 	       || tail->expr->ref->type == REF_ARRAY));
       if (sym && sym->ts.type == BT_CLASS)
 	b2 = !(CLASS_DATA (sym)->attr.allocatable
-<<<<<<< HEAD
-	       || CLASS_DATA (sym)->attr.pointer);
-=======
 	       || CLASS_DATA (sym)->attr.class_pointer);
->>>>>>> b56a5220
       else
 	b2 = sym && !(sym->attr.allocatable || sym->attr.pointer
 		      || sym->attr.proc_pointer);
@@ -4041,11 +3607,7 @@
 	  new_case = gfc_get_case ();
 	  new_case->high = gfc_get_int_expr (gfc_default_integer_kind, NULL, i);
 	  new_case->low = new_case->high;
-<<<<<<< HEAD
-	  c->ext.case_list = new_case;
-=======
 	  c->ext.block.case_list = new_case;
->>>>>>> b56a5220
 
 	  c->next = gfc_get_code ();
 	  c->next->op = EXEC_GOTO;
@@ -4961,28 +4523,19 @@
   char name[GFC_MAX_SYMBOL_LEN];
   gfc_symtree *tmp;
   
-<<<<<<< HEAD
-=======
   if (!ts)
     {
       select_type_stack->tmp = NULL;
       return;
     }
   
->>>>>>> b56a5220
   if (!gfc_type_is_extensible (ts->u.derived))
     return;
 
   if (ts->type == BT_CLASS)
-<<<<<<< HEAD
-    sprintf (name, "tmp$class$%s", ts->u.derived->name);
-  else
-    sprintf (name, "tmp$type$%s", ts->u.derived->name);
-=======
     sprintf (name, "__tmp_class_%s", ts->u.derived->name);
   else
     sprintf (name, "__tmp_type_%s", ts->u.derived->name);
->>>>>>> b56a5220
   gfc_get_sym_tree (name, gfc_current_ns, &tmp, false);
   gfc_add_type (tmp->n.sym, ts, NULL);
   gfc_set_sym_referenced (tmp->n.sym);
@@ -4994,8 +4547,6 @@
 			      &tmp->n.sym->as, false);
       tmp->n.sym->attr.class_ok = 1;
     }
-<<<<<<< HEAD
-=======
   tmp->n.sym->attr.select_type_temporary = 1;
 
   /* Add an association for it, so the rest of the parser knows it is
@@ -5003,7 +4554,6 @@
   tmp->n.sym->assoc = gfc_get_association_list ();
   tmp->n.sym->assoc->dangling = 1;
   tmp->n.sym->assoc->st = tmp;
->>>>>>> b56a5220
 
   select_type_stack->tmp = tmp;
 }
@@ -5042,10 +4592,7 @@
 	expr1->symtree->n.sym->attr.untyped = 1;
       else
 	expr1->symtree->n.sym->ts = expr2->ts;
-<<<<<<< HEAD
-=======
       expr1->symtree->n.sym->attr.flavor = FL_VARIABLE;
->>>>>>> b56a5220
       expr1->symtree->n.sym->attr.referenced = 1;
       expr1->symtree->n.sym->attr.class_ok = 1;
     }
@@ -5072,11 +4619,7 @@
   new_st.op = EXEC_SELECT_TYPE;
   new_st.expr1 = expr1;
   new_st.expr2 = expr2;
-<<<<<<< HEAD
-  new_st.ext.ns = gfc_current_ns;
-=======
   new_st.ext.block.ns = gfc_current_ns;
->>>>>>> b56a5220
 
   select_type_push (expr1->symtree->n.sym);
 
@@ -5195,11 +4738,7 @@
     goto cleanup;
 
   new_st.op = EXEC_SELECT_TYPE;
-<<<<<<< HEAD
-  new_st.ext.case_list = c;
-=======
   new_st.ext.block.case_list = c;
->>>>>>> b56a5220
 
   /* Create temporary variable.  */
   select_type_set_tmp (&c->ts);
@@ -5239,12 +4778,8 @@
       c = gfc_get_case ();
       c->where = gfc_current_locus;
       c->ts.type = BT_UNKNOWN;
-<<<<<<< HEAD
-      new_st.ext.case_list = c;
-=======
       new_st.ext.block.case_list = c;
       select_type_set_tmp (NULL);
->>>>>>> b56a5220
       return MATCH_YES;
     }
 
@@ -5276,11 +4811,7 @@
     goto cleanup;
 
   new_st.op = EXEC_SELECT_TYPE;
-<<<<<<< HEAD
-  new_st.ext.case_list = c;
-=======
   new_st.ext.block.case_list = c;
->>>>>>> b56a5220
   
   /* Create temporary variable.  */
   select_type_set_tmp (&c->ts);
