/* OpenMP directive translation -- generate GCC trees from gfc_code.
   Copyright (C) 2005-2014 Free Software Foundation, Inc.
   Contributed by Jakub Jelinek <jakub@redhat.com>

This file is part of GCC.

GCC is free software; you can redistribute it and/or modify it under
the terms of the GNU General Public License as published by the Free
Software Foundation; either version 3, or (at your option) any later
version.

GCC is distributed in the hope that it will be useful, but WITHOUT ANY
WARRANTY; without even the implied warranty of MERCHANTABILITY or
FITNESS FOR A PARTICULAR PURPOSE.  See the GNU General Public License
for more details.

You should have received a copy of the GNU General Public License
along with GCC; see the file COPYING3.  If not see
<http://www.gnu.org/licenses/>.  */


#include "config.h"
#include "system.h"
#include "coretypes.h"
#include "tree.h"
#include "gimple-expr.h"
#include "gimplify.h"	/* For create_tmp_var_raw.  */
#include "stringpool.h"
#include "diagnostic-core.h"	/* For internal_error.  */
#include "gfortran.h"
#include "trans.h"
#include "trans-stmt.h"
#include "trans-types.h"
#include "trans-array.h"
#include "trans-const.h"
#include "arith.h"
#include "omp-low.h"

int ompws_flags;

/* True if OpenMP should privatize what this DECL points to rather
   than the DECL itself.  */

bool
gfc_omp_privatize_by_reference (const_tree decl)
{
  tree type = TREE_TYPE (decl);

  if (TREE_CODE (type) == REFERENCE_TYPE
      && (!DECL_ARTIFICIAL (decl) || TREE_CODE (decl) == PARM_DECL))
    return true;

  if (TREE_CODE (type) == POINTER_TYPE)
    {
      /* Array POINTER/ALLOCATABLE have aggregate types, all user variables
	 that have POINTER_TYPE type and don't have GFC_POINTER_TYPE_P
	 set are supposed to be privatized by reference.  */
      if (GFC_POINTER_TYPE_P (type))
	return false;

      if (!DECL_ARTIFICIAL (decl)
	  && TREE_CODE (TREE_TYPE (type)) != FUNCTION_TYPE)
	return true;

      /* Some arrays are expanded as DECL_ARTIFICIAL pointers
	 by the frontend.  */
      if (DECL_LANG_SPECIFIC (decl)
	  && GFC_DECL_SAVED_DESCRIPTOR (decl))
	return true;
    }

  return false;
}

/* True if OpenMP sharing attribute of DECL is predetermined.  */

enum omp_clause_default_kind
gfc_omp_predetermined_sharing (tree decl)
{
  if (DECL_ARTIFICIAL (decl)
      && ! GFC_DECL_RESULT (decl)
      && ! (DECL_LANG_SPECIFIC (decl)
	    && GFC_DECL_SAVED_DESCRIPTOR (decl)))
    return OMP_CLAUSE_DEFAULT_SHARED;

  /* Cray pointees shouldn't be listed in any clauses and should be
     gimplified to dereference of the corresponding Cray pointer.
     Make them all private, so that they are emitted in the debug
     information.  */
  if (GFC_DECL_CRAY_POINTEE (decl))
    return OMP_CLAUSE_DEFAULT_PRIVATE;

  /* Assumed-size arrays are predetermined shared.  */
  if (TREE_CODE (decl) == PARM_DECL
      && GFC_ARRAY_TYPE_P (TREE_TYPE (decl))
      && GFC_TYPE_ARRAY_AKIND (TREE_TYPE (decl)) == GFC_ARRAY_UNKNOWN
      && GFC_TYPE_ARRAY_UBOUND (TREE_TYPE (decl),
				GFC_TYPE_ARRAY_RANK (TREE_TYPE (decl)) - 1)
	 == NULL)
    return OMP_CLAUSE_DEFAULT_SHARED;

  /* Dummy procedures aren't considered variables by OpenMP, thus are
     disallowed in OpenMP clauses.  They are represented as PARM_DECLs
     in the middle-end, so return OMP_CLAUSE_DEFAULT_FIRSTPRIVATE here
     to avoid complaining about their uses with default(none).  */
  if (TREE_CODE (decl) == PARM_DECL
      && TREE_CODE (TREE_TYPE (decl)) == POINTER_TYPE
      && TREE_CODE (TREE_TYPE (TREE_TYPE (decl))) == FUNCTION_TYPE)
    return OMP_CLAUSE_DEFAULT_FIRSTPRIVATE;

  /* COMMON and EQUIVALENCE decls are shared.  They
     are only referenced through DECL_VALUE_EXPR of the variables
     contained in them.  If those are privatized, they will not be
     gimplified to the COMMON or EQUIVALENCE decls.  */
  if (GFC_DECL_COMMON_OR_EQUIV (decl) && ! DECL_HAS_VALUE_EXPR_P (decl))
    return OMP_CLAUSE_DEFAULT_SHARED;

  if (GFC_DECL_RESULT (decl) && ! DECL_HAS_VALUE_EXPR_P (decl))
    return OMP_CLAUSE_DEFAULT_SHARED;

  return OMP_CLAUSE_DEFAULT_UNSPECIFIED;
}

/* Return decl that should be used when reporting DEFAULT(NONE)
   diagnostics.  */

tree
gfc_omp_report_decl (tree decl)
{
  if (DECL_ARTIFICIAL (decl)
      && DECL_LANG_SPECIFIC (decl)
      && GFC_DECL_SAVED_DESCRIPTOR (decl))
    return GFC_DECL_SAVED_DESCRIPTOR (decl);

  return decl;
}

/* Return true if DECL in private clause needs
   OMP_CLAUSE_PRIVATE_OUTER_REF on the private clause.  */
bool
gfc_omp_private_outer_ref (tree decl)
{
  tree type = TREE_TYPE (decl);

  if (GFC_DESCRIPTOR_TYPE_P (type)
      && GFC_TYPE_ARRAY_AKIND (type) == GFC_ARRAY_ALLOCATABLE)
    return true;

  return false;
}

/* Return code to initialize DECL with its default constructor, or
   NULL if there's nothing to do.  */

tree
gfc_omp_clause_default_ctor (tree clause, tree decl, tree outer)
{
  tree type = TREE_TYPE (decl), rank, size, esize, ptr, cond, then_b, else_b;
  stmtblock_t block, cond_block;

  if (! GFC_DESCRIPTOR_TYPE_P (type)
      || GFC_TYPE_ARRAY_AKIND (type) != GFC_ARRAY_ALLOCATABLE)
    return NULL;

  if (OMP_CLAUSE_CODE (clause) == OMP_CLAUSE_REDUCTION)
    return NULL;

  gcc_assert (outer != NULL);
  gcc_assert (OMP_CLAUSE_CODE (clause) == OMP_CLAUSE_PRIVATE
	      || OMP_CLAUSE_CODE (clause) == OMP_CLAUSE_LASTPRIVATE);

  /* Allocatable arrays in PRIVATE clauses need to be set to
     "not currently allocated" allocation status if outer
     array is "not currently allocated", otherwise should be allocated.  */
  gfc_start_block (&block);

  gfc_init_block (&cond_block);

  gfc_add_modify (&cond_block, decl, outer);
  rank = gfc_rank_cst[GFC_TYPE_ARRAY_RANK (type) - 1];
  size = gfc_conv_descriptor_ubound_get (decl, rank);
  size = fold_build2_loc (input_location, MINUS_EXPR, gfc_array_index_type,
			  size, gfc_conv_descriptor_lbound_get (decl, rank));
  size = fold_build2_loc (input_location, PLUS_EXPR, gfc_array_index_type,
			  size, gfc_index_one_node);
  if (GFC_TYPE_ARRAY_RANK (type) > 1)
    size = fold_build2_loc (input_location, MULT_EXPR, gfc_array_index_type,
			    size, gfc_conv_descriptor_stride_get (decl, rank));
  esize = fold_convert (gfc_array_index_type,
			TYPE_SIZE_UNIT (gfc_get_element_type (type)));
  size = fold_build2_loc (input_location, MULT_EXPR, gfc_array_index_type,
			  size, esize);
  size = gfc_evaluate_now (fold_convert (size_type_node, size), &cond_block);

  ptr = gfc_create_var (pvoid_type_node, NULL);
  gfc_allocate_using_malloc (&cond_block, ptr, size, NULL_TREE);
  gfc_conv_descriptor_data_set (&cond_block, decl, ptr);

  then_b = gfc_finish_block (&cond_block);

  gfc_init_block (&cond_block);
  gfc_conv_descriptor_data_set (&cond_block, decl, null_pointer_node);
  else_b = gfc_finish_block (&cond_block);

  cond = fold_build2_loc (input_location, NE_EXPR, boolean_type_node,
			  fold_convert (pvoid_type_node,
					gfc_conv_descriptor_data_get (outer)),
			  null_pointer_node);
  gfc_add_expr_to_block (&block, build3_loc (input_location, COND_EXPR,
			 void_type_node, cond, then_b, else_b));

  return gfc_finish_block (&block);
}

/* Build and return code for a copy constructor from SRC to DEST.  */

tree
gfc_omp_clause_copy_ctor (tree clause, tree dest, tree src)
{
  tree type = TREE_TYPE (dest), ptr, size, esize, rank, call;
  tree cond, then_b, else_b;
  stmtblock_t block, cond_block;

  if (! GFC_DESCRIPTOR_TYPE_P (type)
      || GFC_TYPE_ARRAY_AKIND (type) != GFC_ARRAY_ALLOCATABLE)
    return build2_v (MODIFY_EXPR, dest, src);

  gcc_assert (OMP_CLAUSE_CODE (clause) == OMP_CLAUSE_FIRSTPRIVATE);

  /* Allocatable arrays in FIRSTPRIVATE clauses need to be allocated
     and copied from SRC.  */
  gfc_start_block (&block);

  gfc_init_block (&cond_block);

  gfc_add_modify (&cond_block, dest, src);
  rank = gfc_rank_cst[GFC_TYPE_ARRAY_RANK (type) - 1];
  size = gfc_conv_descriptor_ubound_get (dest, rank);
  size = fold_build2_loc (input_location, MINUS_EXPR, gfc_array_index_type,
			  size, gfc_conv_descriptor_lbound_get (dest, rank));
  size = fold_build2_loc (input_location, PLUS_EXPR, gfc_array_index_type,
			  size, gfc_index_one_node);
  if (GFC_TYPE_ARRAY_RANK (type) > 1)
    size = fold_build2_loc (input_location, MULT_EXPR, gfc_array_index_type,
			    size, gfc_conv_descriptor_stride_get (dest, rank));
  esize = fold_convert (gfc_array_index_type,
			TYPE_SIZE_UNIT (gfc_get_element_type (type)));
  size = fold_build2_loc (input_location, MULT_EXPR, gfc_array_index_type,
			  size, esize);
  size = gfc_evaluate_now (fold_convert (size_type_node, size), &cond_block);

  ptr = gfc_create_var (pvoid_type_node, NULL);
  gfc_allocate_using_malloc (&cond_block, ptr, size, NULL_TREE);
  gfc_conv_descriptor_data_set (&cond_block, dest, ptr);

  call = build_call_expr_loc (input_location,
			  builtin_decl_explicit (BUILT_IN_MEMCPY),
			  3, ptr,
			  fold_convert (pvoid_type_node,
					gfc_conv_descriptor_data_get (src)),
			  size);
  gfc_add_expr_to_block (&cond_block, fold_convert (void_type_node, call));
  then_b = gfc_finish_block (&cond_block);

  gfc_init_block (&cond_block);
  gfc_conv_descriptor_data_set (&cond_block, dest, null_pointer_node);
  else_b = gfc_finish_block (&cond_block);

  cond = fold_build2_loc (input_location, NE_EXPR, boolean_type_node,
			  fold_convert (pvoid_type_node,
					gfc_conv_descriptor_data_get (src)),
			  null_pointer_node);
  gfc_add_expr_to_block (&block, build3_loc (input_location, COND_EXPR,
			 void_type_node, cond, then_b, else_b));

  return gfc_finish_block (&block);
}

/* Similarly, except use an assignment operator instead.  */

tree
gfc_omp_clause_assign_op (tree clause ATTRIBUTE_UNUSED, tree dest, tree src)
{
  tree type = TREE_TYPE (dest), rank, size, esize, call;
  stmtblock_t block;

  if (! GFC_DESCRIPTOR_TYPE_P (type)
      || GFC_TYPE_ARRAY_AKIND (type) != GFC_ARRAY_ALLOCATABLE)
    return build2_v (MODIFY_EXPR, dest, src);

  /* Handle copying allocatable arrays.  */
  gfc_start_block (&block);

  rank = gfc_rank_cst[GFC_TYPE_ARRAY_RANK (type) - 1];
  size = gfc_conv_descriptor_ubound_get (dest, rank);
  size = fold_build2_loc (input_location, MINUS_EXPR, gfc_array_index_type,
			  size, gfc_conv_descriptor_lbound_get (dest, rank));
  size = fold_build2_loc (input_location, PLUS_EXPR, gfc_array_index_type,
			  size, gfc_index_one_node);
  if (GFC_TYPE_ARRAY_RANK (type) > 1)
    size = fold_build2_loc (input_location, MULT_EXPR, gfc_array_index_type,
			    size, gfc_conv_descriptor_stride_get (dest, rank));
  esize = fold_convert (gfc_array_index_type,
			TYPE_SIZE_UNIT (gfc_get_element_type (type)));
  size = fold_build2_loc (input_location, MULT_EXPR, gfc_array_index_type,
			  size, esize);
  size = gfc_evaluate_now (fold_convert (size_type_node, size), &block);
  call = build_call_expr_loc (input_location,
			  builtin_decl_explicit (BUILT_IN_MEMCPY), 3,
			  fold_convert (pvoid_type_node,
					gfc_conv_descriptor_data_get (dest)),
			  fold_convert (pvoid_type_node,
					gfc_conv_descriptor_data_get (src)),
			  size);
  gfc_add_expr_to_block (&block, fold_convert (void_type_node, call));

  return gfc_finish_block (&block);
}

/* Build and return code destructing DECL.  Return NULL if nothing
   to be done.  */

tree
gfc_omp_clause_dtor (tree clause ATTRIBUTE_UNUSED, tree decl)
{
  tree type = TREE_TYPE (decl);

  if (! GFC_DESCRIPTOR_TYPE_P (type)
      || GFC_TYPE_ARRAY_AKIND (type) != GFC_ARRAY_ALLOCATABLE)
    return NULL;

  if (OMP_CLAUSE_CODE (clause) == OMP_CLAUSE_REDUCTION)
    return NULL;

  /* Allocatable arrays in FIRSTPRIVATE/LASTPRIVATE etc. clauses need
     to be deallocated if they were allocated.  */
  return gfc_trans_dealloc_allocated (decl, false, NULL);
}


/* Return true if DECL's DECL_VALUE_EXPR (if any) should be
   disregarded in OpenMP construct, because it is going to be
   remapped during OpenMP lowering.  SHARED is true if DECL
   is going to be shared, false if it is going to be privatized.  */

bool
gfc_omp_disregard_value_expr (tree decl, bool shared)
{
  if (GFC_DECL_COMMON_OR_EQUIV (decl)
      && DECL_HAS_VALUE_EXPR_P (decl))
    {
      tree value = DECL_VALUE_EXPR (decl);

      if (TREE_CODE (value) == COMPONENT_REF
	  && TREE_CODE (TREE_OPERAND (value, 0)) == VAR_DECL
	  && GFC_DECL_COMMON_OR_EQUIV (TREE_OPERAND (value, 0)))
	{
	  /* If variable in COMMON or EQUIVALENCE is privatized, return
	     true, as just that variable is supposed to be privatized,
	     not the whole COMMON or whole EQUIVALENCE.
	     For shared variables in COMMON or EQUIVALENCE, let them be
	     gimplified to DECL_VALUE_EXPR, so that for multiple shared vars
	     from the same COMMON or EQUIVALENCE just one sharing of the
	     whole COMMON or EQUIVALENCE is enough.  */
	  return ! shared;
	}
    }

  if (GFC_DECL_RESULT (decl) && DECL_HAS_VALUE_EXPR_P (decl))
    return ! shared;

  return false;
}

/* Return true if DECL that is shared iff SHARED is true should
   be put into OMP_CLAUSE_PRIVATE with OMP_CLAUSE_PRIVATE_DEBUG
   flag set.  */

bool
gfc_omp_private_debug_clause (tree decl, bool shared)
{
  if (GFC_DECL_CRAY_POINTEE (decl))
    return true;

  if (GFC_DECL_COMMON_OR_EQUIV (decl)
      && DECL_HAS_VALUE_EXPR_P (decl))
    {
      tree value = DECL_VALUE_EXPR (decl);

      if (TREE_CODE (value) == COMPONENT_REF
	  && TREE_CODE (TREE_OPERAND (value, 0)) == VAR_DECL
	  && GFC_DECL_COMMON_OR_EQUIV (TREE_OPERAND (value, 0)))
	return shared;
    }

  return false;
}

/* Register language specific type size variables as potentially OpenMP
   firstprivate variables.  */

void
gfc_omp_firstprivatize_type_sizes (struct gimplify_omp_ctx *ctx, tree type)
{
  if (GFC_ARRAY_TYPE_P (type) || GFC_DESCRIPTOR_TYPE_P (type))
    {
      int r;

      gcc_assert (TYPE_LANG_SPECIFIC (type) != NULL);
      for (r = 0; r < GFC_TYPE_ARRAY_RANK (type); r++)
	{
	  omp_firstprivatize_variable (ctx, GFC_TYPE_ARRAY_LBOUND (type, r));
	  omp_firstprivatize_variable (ctx, GFC_TYPE_ARRAY_UBOUND (type, r));
	  omp_firstprivatize_variable (ctx, GFC_TYPE_ARRAY_STRIDE (type, r));
	}
      omp_firstprivatize_variable (ctx, GFC_TYPE_ARRAY_SIZE (type));
      omp_firstprivatize_variable (ctx, GFC_TYPE_ARRAY_OFFSET (type));
    }
}


static inline tree
gfc_trans_add_clause (tree node, tree tail)
{
  OMP_CLAUSE_CHAIN (node) = tail;
  return node;
}

static tree
gfc_trans_omp_variable (gfc_symbol *sym, bool declare_simd)
{
  if (declare_simd)
    {
      int cnt = 0;
      gfc_symbol *proc_sym;
      gfc_formal_arglist *f;

      gcc_assert (sym->attr.dummy);
      proc_sym = sym->ns->proc_name;
      if (proc_sym->attr.entry_master)
	++cnt;
      if (gfc_return_by_reference (proc_sym))
	{
	  ++cnt;
	  if (proc_sym->ts.type == BT_CHARACTER)
	    ++cnt;
	}
      for (f = gfc_sym_get_dummy_args (proc_sym); f; f = f->next)
	if (f->sym == sym)
	  break;
	else if (f->sym)
	  ++cnt;
      gcc_assert (f);
      return build_int_cst (integer_type_node, cnt);
    }

  tree t = gfc_get_symbol_decl (sym);
  tree parent_decl;
  int parent_flag;
  bool return_value;
  bool alternate_entry;
  bool entry_master;

  return_value = sym->attr.function && sym->result == sym;
  alternate_entry = sym->attr.function && sym->attr.entry
		    && sym->result == sym;
  entry_master = sym->attr.result
		 && sym->ns->proc_name->attr.entry_master
		 && !gfc_return_by_reference (sym->ns->proc_name);
  parent_decl = current_function_decl
		? DECL_CONTEXT (current_function_decl) : NULL_TREE;

  if ((t == parent_decl && return_value)
       || (sym->ns && sym->ns->proc_name
	   && sym->ns->proc_name->backend_decl == parent_decl
	   && (alternate_entry || entry_master)))
    parent_flag = 1;
  else
    parent_flag = 0;

  /* Special case for assigning the return value of a function.
     Self recursive functions must have an explicit return value.  */
  if (return_value && (t == current_function_decl || parent_flag))
    t = gfc_get_fake_result_decl (sym, parent_flag);

  /* Similarly for alternate entry points.  */
  else if (alternate_entry
	   && (sym->ns->proc_name->backend_decl == current_function_decl
	       || parent_flag))
    {
      gfc_entry_list *el = NULL;

      for (el = sym->ns->entries; el; el = el->next)
	if (sym == el->sym)
	  {
	    t = gfc_get_fake_result_decl (sym, parent_flag);
	    break;
	  }
    }

  else if (entry_master
	   && (sym->ns->proc_name->backend_decl == current_function_decl
	       || parent_flag))
    t = gfc_get_fake_result_decl (sym, parent_flag);

  return t;
}

static tree
gfc_trans_omp_variable_list (enum omp_clause_code code,
			     gfc_omp_namelist *namelist, tree list,
			     bool declare_simd)
{
  for (; namelist != NULL; namelist = namelist->next)
    if (namelist->sym->attr.referenced || declare_simd)
      {
	tree t = gfc_trans_omp_variable (namelist->sym, declare_simd);
	if (t != error_mark_node)
	  {
	    tree node = build_omp_clause (input_location, code);
	    OMP_CLAUSE_DECL (node) = t;
	    list = gfc_trans_add_clause (node, list);
	  }
      }
  return list;
}

static void
gfc_trans_omp_array_reduction (tree c, gfc_symbol *sym, locus where)
{
  gfc_symtree *root1 = NULL, *root2 = NULL, *root3 = NULL, *root4 = NULL;
  gfc_symtree *symtree1, *symtree2, *symtree3, *symtree4 = NULL;
  gfc_symbol init_val_sym, outer_sym, intrinsic_sym;
  gfc_expr *e1, *e2, *e3, *e4;
  gfc_ref *ref;
  tree decl, backend_decl, stmt, type, outer_decl;
  locus old_loc = gfc_current_locus;
  const char *iname;
  bool t;

  decl = OMP_CLAUSE_DECL (c);
  gfc_current_locus = where;
  type = TREE_TYPE (decl);
  outer_decl = create_tmp_var_raw (type, NULL);
  if (TREE_CODE (decl) == PARM_DECL
      && TREE_CODE (type) == REFERENCE_TYPE
      && GFC_DESCRIPTOR_TYPE_P (TREE_TYPE (type))
      && GFC_TYPE_ARRAY_AKIND (TREE_TYPE (type)) == GFC_ARRAY_ALLOCATABLE)
    {
      decl = build_fold_indirect_ref (decl);
      type = TREE_TYPE (type);
    }

  /* Create a fake symbol for init value.  */
  memset (&init_val_sym, 0, sizeof (init_val_sym));
  init_val_sym.ns = sym->ns;
  init_val_sym.name = sym->name;
  init_val_sym.ts = sym->ts;
  init_val_sym.attr.referenced = 1;
  init_val_sym.declared_at = where;
  init_val_sym.attr.flavor = FL_VARIABLE;
  backend_decl = omp_reduction_init (c, gfc_sym_type (&init_val_sym));
  init_val_sym.backend_decl = backend_decl;

  /* Create a fake symbol for the outer array reference.  */
  outer_sym = *sym;
  outer_sym.as = gfc_copy_array_spec (sym->as);
  outer_sym.attr.dummy = 0;
  outer_sym.attr.result = 0;
  outer_sym.attr.flavor = FL_VARIABLE;
  outer_sym.backend_decl = outer_decl;
  if (decl != OMP_CLAUSE_DECL (c))
    outer_sym.backend_decl = build_fold_indirect_ref (outer_decl);

  /* Create fake symtrees for it.  */
  symtree1 = gfc_new_symtree (&root1, sym->name);
  symtree1->n.sym = sym;
  gcc_assert (symtree1 == root1);

  symtree2 = gfc_new_symtree (&root2, sym->name);
  symtree2->n.sym = &init_val_sym;
  gcc_assert (symtree2 == root2);

  symtree3 = gfc_new_symtree (&root3, sym->name);
  symtree3->n.sym = &outer_sym;
  gcc_assert (symtree3 == root3);

  /* Create expressions.  */
  e1 = gfc_get_expr ();
  e1->expr_type = EXPR_VARIABLE;
  e1->where = where;
  e1->symtree = symtree1;
  e1->ts = sym->ts;
  e1->ref = ref = gfc_get_ref ();
  ref->type = REF_ARRAY;
  ref->u.ar.where = where;
  ref->u.ar.as = sym->as;
  ref->u.ar.type = AR_FULL;
  ref->u.ar.dimen = 0;
  t = gfc_resolve_expr (e1);
  gcc_assert (t);

  e2 = gfc_get_expr ();
  e2->expr_type = EXPR_VARIABLE;
  e2->where = where;
  e2->symtree = symtree2;
  e2->ts = sym->ts;
  t = gfc_resolve_expr (e2);
  gcc_assert (t);

  e3 = gfc_copy_expr (e1);
  e3->symtree = symtree3;
  t = gfc_resolve_expr (e3);
  gcc_assert (t);

  iname = NULL;
  switch (OMP_CLAUSE_REDUCTION_CODE (c))
    {
    case PLUS_EXPR:
    case MINUS_EXPR:
      e4 = gfc_add (e3, e1);
      break;
    case MULT_EXPR:
      e4 = gfc_multiply (e3, e1);
      break;
    case TRUTH_ANDIF_EXPR:
      e4 = gfc_and (e3, e1);
      break;
    case TRUTH_ORIF_EXPR:
      e4 = gfc_or (e3, e1);
      break;
    case EQ_EXPR:
      e4 = gfc_eqv (e3, e1);
      break;
    case NE_EXPR:
      e4 = gfc_neqv (e3, e1);
      break;
    case MIN_EXPR:
      iname = "min";
      break;
    case MAX_EXPR:
      iname = "max";
      break;
    case BIT_AND_EXPR:
      iname = "iand";
      break;
    case BIT_IOR_EXPR:
      iname = "ior";
      break;
    case BIT_XOR_EXPR:
      iname = "ieor";
      break;
    default:
      gcc_unreachable ();
    }
  if (iname != NULL)
    {
      memset (&intrinsic_sym, 0, sizeof (intrinsic_sym));
      intrinsic_sym.ns = sym->ns;
      intrinsic_sym.name = iname;
      intrinsic_sym.ts = sym->ts;
      intrinsic_sym.attr.referenced = 1;
      intrinsic_sym.attr.intrinsic = 1;
      intrinsic_sym.attr.function = 1;
      intrinsic_sym.result = &intrinsic_sym;
      intrinsic_sym.declared_at = where;

      symtree4 = gfc_new_symtree (&root4, iname);
      symtree4->n.sym = &intrinsic_sym;
      gcc_assert (symtree4 == root4);

      e4 = gfc_get_expr ();
      e4->expr_type = EXPR_FUNCTION;
      e4->where = where;
      e4->symtree = symtree4;
      e4->value.function.isym = gfc_find_function (iname);
      e4->value.function.actual = gfc_get_actual_arglist ();
      e4->value.function.actual->expr = e3;
      e4->value.function.actual->next = gfc_get_actual_arglist ();
      e4->value.function.actual->next->expr = e1;
    }
  /* e1 and e3 have been stored as arguments of e4, avoid sharing.  */
  e1 = gfc_copy_expr (e1);
  e3 = gfc_copy_expr (e3);
  t = gfc_resolve_expr (e4);
  gcc_assert (t);

  /* Create the init statement list.  */
  pushlevel ();
  if (GFC_DESCRIPTOR_TYPE_P (type)
      && GFC_TYPE_ARRAY_AKIND (type) == GFC_ARRAY_ALLOCATABLE)
    {
      /* If decl is an allocatable array, it needs to be allocated
	 with the same bounds as the outer var.  */
      tree rank, size, esize, ptr;
      stmtblock_t block;

      gfc_start_block (&block);

      gfc_add_modify (&block, decl, outer_sym.backend_decl);
      rank = gfc_rank_cst[GFC_TYPE_ARRAY_RANK (type) - 1];
      size = gfc_conv_descriptor_ubound_get (decl, rank);
      size = fold_build2_loc (input_location, MINUS_EXPR,
			      gfc_array_index_type, size,
			      gfc_conv_descriptor_lbound_get (decl, rank));
      size = fold_build2_loc (input_location, PLUS_EXPR, gfc_array_index_type,
			      size, gfc_index_one_node);
      if (GFC_TYPE_ARRAY_RANK (type) > 1)
	size = fold_build2_loc (input_location, MULT_EXPR,
				gfc_array_index_type, size,
				gfc_conv_descriptor_stride_get (decl, rank));
      esize = fold_convert (gfc_array_index_type,
			    TYPE_SIZE_UNIT (gfc_get_element_type (type)));
      size = fold_build2_loc (input_location, MULT_EXPR, gfc_array_index_type,
			      size, esize);
      size = gfc_evaluate_now (fold_convert (size_type_node, size), &block);

      ptr = gfc_create_var (pvoid_type_node, NULL);
      gfc_allocate_using_malloc (&block, ptr, size, NULL_TREE);
      gfc_conv_descriptor_data_set (&block, decl, ptr);

      gfc_add_expr_to_block (&block, gfc_trans_assignment (e1, e2, false,
			     false));
      stmt = gfc_finish_block (&block);
    }
  else
    stmt = gfc_trans_assignment (e1, e2, false, false);
  if (TREE_CODE (stmt) != BIND_EXPR)
    stmt = build3_v (BIND_EXPR, NULL, stmt, poplevel (1, 0));
  else
    poplevel (0, 0);
  OMP_CLAUSE_REDUCTION_INIT (c) = stmt;

  /* Create the merge statement list.  */
  pushlevel ();
  if (GFC_DESCRIPTOR_TYPE_P (type)
      && GFC_TYPE_ARRAY_AKIND (type) == GFC_ARRAY_ALLOCATABLE)
    {
      /* If decl is an allocatable array, it needs to be deallocated
	 afterwards.  */
      stmtblock_t block;

      gfc_start_block (&block);
      gfc_add_expr_to_block (&block, gfc_trans_assignment (e3, e4, false,
			     true));
      gfc_add_expr_to_block (&block, gfc_trans_dealloc_allocated (decl, false,
								  NULL));
      stmt = gfc_finish_block (&block);
    }
  else
    stmt = gfc_trans_assignment (e3, e4, false, true);
  if (TREE_CODE (stmt) != BIND_EXPR)
    stmt = build3_v (BIND_EXPR, NULL, stmt, poplevel (1, 0));
  else
    poplevel (0, 0);
  OMP_CLAUSE_REDUCTION_MERGE (c) = stmt;

  /* And stick the placeholder VAR_DECL into the clause as well.  */
  OMP_CLAUSE_REDUCTION_PLACEHOLDER (c) = outer_decl;

  gfc_current_locus = old_loc;

  gfc_free_expr (e1);
  gfc_free_expr (e2);
  gfc_free_expr (e3);
  gfc_free_expr (e4);
  free (symtree1);
  free (symtree2);
  free (symtree3);
  free (symtree4);
  gfc_free_array_spec (outer_sym.as);
}

static tree
gfc_trans_omp_reduction_list (gfc_omp_namelist *namelist, tree list,
			      enum tree_code reduction_code, locus where)
{
  for (; namelist != NULL; namelist = namelist->next)
    if (namelist->sym->attr.referenced)
      {
	tree t = gfc_trans_omp_variable (namelist->sym, false);
	if (t != error_mark_node)
	  {
	    tree node = build_omp_clause (where.lb->location,
					  OMP_CLAUSE_REDUCTION);
	    OMP_CLAUSE_DECL (node) = t;
	    OMP_CLAUSE_REDUCTION_CODE (node) = reduction_code;
	    if (namelist->sym->attr.dimension)
	      gfc_trans_omp_array_reduction (node, namelist->sym, where);
	    list = gfc_trans_add_clause (node, list);
	  }
      }
  return list;
}

static tree
gfc_trans_omp_map_clause_list (enum omp_clause_map_kind kind, 
			       gfc_namelist *namelist, tree list)
{
  for (; namelist != NULL; namelist = namelist->next)
    if (namelist->sym->attr.referenced)
      {
	tree t = gfc_trans_omp_variable (namelist->sym);
	if (t != error_mark_node)
	  {
	    tree node = build_omp_clause (input_location, OMP_CLAUSE_MAP);
	    OMP_CLAUSE_DECL (node) = t;
	    OMP_CLAUSE_MAP_KIND (node) = kind;
	    list = gfc_trans_add_clause (node, list);
	  }
      }
  return list;
}

static inline tree
gfc_convert_expr_to_tree (stmtblock_t *block, gfc_expr *expr)
{
  gfc_se se;
  tree result;

  gfc_init_se (&se, NULL );
  gfc_conv_expr (&se, expr);
  gfc_add_block_to_block (block, &se.pre);
  result = gfc_evaluate_now (se.expr, block);
  gfc_add_block_to_block (block, &se.post);

  return result;
}

static tree
gfc_trans_omp_clauses (stmtblock_t *block, gfc_omp_clauses *clauses,
		       locus where, bool declare_simd = false)
{
  tree omp_clauses = NULL_TREE, chunk_size, c;
  int list;
  enum omp_clause_code clause_code;
  gfc_se se;

  if (clauses == NULL)
    return NULL_TREE;

  for (list = 0; list < OMP_LIST_NUM; list++)
    {
      gfc_omp_namelist *n = clauses->lists[list];

      if (n == NULL)
	continue;
      if (list >= OMP_LIST_REDUCTION_FIRST
	  && list <= OMP_LIST_REDUCTION_LAST)
	{
	  enum tree_code reduction_code;
	  switch (list)
	    {
	    case OMP_LIST_PLUS:
	      reduction_code = PLUS_EXPR;
	      break;
	    case OMP_LIST_MULT:
	      reduction_code = MULT_EXPR;
	      break;
	    case OMP_LIST_SUB:
	      reduction_code = MINUS_EXPR;
	      break;
	    case OMP_LIST_AND:
	      reduction_code = TRUTH_ANDIF_EXPR;
	      break;
	    case OMP_LIST_OR:
	      reduction_code = TRUTH_ORIF_EXPR;
	      break;
	    case OMP_LIST_EQV:
	      reduction_code = EQ_EXPR;
	      break;
	    case OMP_LIST_NEQV:
	      reduction_code = NE_EXPR;
	      break;
	    case OMP_LIST_MAX:
	      reduction_code = MAX_EXPR;
	      break;
	    case OMP_LIST_MIN:
	      reduction_code = MIN_EXPR;
	      break;
	    case OMP_LIST_IAND:
	      reduction_code = BIT_AND_EXPR;
	      break;
	    case OMP_LIST_IOR:
	      reduction_code = BIT_IOR_EXPR;
	      break;
	    case OMP_LIST_IEOR:
	      reduction_code = BIT_XOR_EXPR;
	      break;
	    default:
	      gcc_unreachable ();
	    }
	  omp_clauses
	    = gfc_trans_omp_reduction_list (n, omp_clauses, reduction_code,
					    where);
	  continue;
	}
      if (list >= OMP_LIST_DATA_CLAUSE_FIRST
	  && list <= OMP_LIST_DATA_CLAUSE_LAST)
	{
	  enum omp_clause_map_kind kind;
	  switch (list) 
	    {
	    case OMP_LIST_COPY:
	      kind = OMP_CLAUSE_MAP_FORCE_TOFROM;
	      break;
	    case OMP_LIST_OACC_COPYIN:
	      kind = OMP_CLAUSE_MAP_FORCE_TO;
	      break;
	    case OMP_LIST_COPYOUT:
	      kind = OMP_CLAUSE_MAP_FORCE_FROM;
	      break;
	    case OMP_LIST_CREATE:
	      kind = OMP_CLAUSE_MAP_FORCE_ALLOC;
	      break;
	    case OMP_LIST_DELETE:
	      kind = OMP_CLAUSE_MAP_FORCE_DEALLOC;
	      break;
	    case OMP_LIST_PRESENT:
	      kind = OMP_CLAUSE_MAP_FORCE_PRESENT;
	      break;
	    case OMP_LIST_PRESENT_OR_COPY:
	      kind = OMP_CLAUSE_MAP_TOFROM;
	      break;
	    case OMP_LIST_PRESENT_OR_COPYIN:
	      kind = OMP_CLAUSE_MAP_TO;
	      break;
	    case OMP_LIST_PRESENT_OR_COPYOUT:
	      kind = OMP_CLAUSE_MAP_FROM;
	      break;
	    case OMP_LIST_PRESENT_OR_CREATE:
	      kind = OMP_CLAUSE_MAP_ALLOC;
	      break;
	    case OMP_LIST_DEVICEPTR:
	      kind = OMP_CLAUSE_MAP_FORCE_DEVICEPTR;
	      break;
	    default:
	      gcc_unreachable ();
	    }
	  omp_clauses = gfc_trans_omp_map_clause_list (kind, n, omp_clauses);
	  continue;
	}
      switch (list)
	{
	case OMP_LIST_PRIVATE:
	  clause_code = OMP_CLAUSE_PRIVATE;
	  goto add_clause;
	case OMP_LIST_SHARED:
	  clause_code = OMP_CLAUSE_SHARED;
	  goto add_clause;
	case OMP_LIST_FIRSTPRIVATE:
	  clause_code = OMP_CLAUSE_FIRSTPRIVATE;
	  goto add_clause;
	case OMP_LIST_LASTPRIVATE:
	  clause_code = OMP_CLAUSE_LASTPRIVATE;
	  goto add_clause;
	case OMP_LIST_COPYIN:
	  clause_code = OMP_CLAUSE_COPYIN;
	  goto add_clause;
	case OMP_LIST_COPYPRIVATE:
	  clause_code = OMP_CLAUSE_COPYPRIVATE;
	  goto add_clause;
<<<<<<< HEAD
	case OMP_LIST_USE_DEVICE:
	  clause_code = OMP_CLAUSE_USE_DEVICE;
	  goto add_clause;
	case OMP_LIST_DEVICE_RESIDENT:
	  clause_code = OMP_CLAUSE_DEVICE_RESIDENT;
	  goto add_clause;
	case OMP_LIST_HOST:
	  clause_code = OMP_CLAUSE_HOST;
	  goto add_clause;
	case OMP_LIST_DEVICE:
	  clause_code = OMP_CLAUSE_OACC_DEVICE;
	  goto add_clause;
	case OMP_LIST_CACHE:
	  clause_code = OMP_NO_CLAUSE_CACHE;
=======
	case OMP_LIST_UNIFORM:
	  clause_code = OMP_CLAUSE_UNIFORM;
>>>>>>> 4206bfac
	  /* FALLTHROUGH */
	add_clause:
	  omp_clauses
	    = gfc_trans_omp_variable_list (clause_code, n, omp_clauses,
					   declare_simd);
	  break;
	case OMP_LIST_ALIGNED:
	  for (; n != NULL; n = n->next)
	    if (n->sym->attr.referenced || declare_simd)
	      {
		tree t = gfc_trans_omp_variable (n->sym, declare_simd);
		if (t != error_mark_node)
		  {
		    tree node = build_omp_clause (input_location,
						  OMP_CLAUSE_ALIGNED);
		    OMP_CLAUSE_DECL (node) = t;
		    if (n->expr)
		      {
			tree alignment_var;

			if (block == NULL)
			  alignment_var = gfc_conv_constant_to_tree (n->expr);
			else
			  {
			    gfc_init_se (&se, NULL);
			    gfc_conv_expr (&se, n->expr);
			    gfc_add_block_to_block (block, &se.pre);
			    alignment_var = gfc_evaluate_now (se.expr, block);
			    gfc_add_block_to_block (block, &se.post);
			  }
			OMP_CLAUSE_ALIGNED_ALIGNMENT (node) = alignment_var;
		      }
		    omp_clauses = gfc_trans_add_clause (node, omp_clauses);
		  }
	      }
	  break;
	case OMP_LIST_LINEAR:
	  {
	    gfc_expr *last_step_expr = NULL;
	    tree last_step = NULL_TREE;

	    for (; n != NULL; n = n->next)
	      {
		if (n->expr)
		  {
		    last_step_expr = n->expr;
		    last_step = NULL_TREE;
		  }
		if (n->sym->attr.referenced || declare_simd)
		  {
		    tree t = gfc_trans_omp_variable (n->sym, declare_simd);
		    if (t != error_mark_node)
		      {
			tree node = build_omp_clause (input_location,
						      OMP_CLAUSE_LINEAR);
			OMP_CLAUSE_DECL (node) = t;
			if (last_step_expr && last_step == NULL_TREE)
			  {
			    if (block == NULL)
			      last_step
				= gfc_conv_constant_to_tree (last_step_expr);
			    else
			      {
				gfc_init_se (&se, NULL);
				gfc_conv_expr (&se, last_step_expr);
				gfc_add_block_to_block (block, &se.pre);
				last_step = gfc_evaluate_now (se.expr, block);
				gfc_add_block_to_block (block, &se.post);
			      }
			  }
			OMP_CLAUSE_LINEAR_STEP (node) = last_step;
			omp_clauses = gfc_trans_add_clause (node, omp_clauses);
		      }
		  }
	      }
	  }
	  break;
	case OMP_LIST_DEPEND_IN:
	case OMP_LIST_DEPEND_OUT:
	  for (; n != NULL; n = n->next)
	    {
	      if (!n->sym->attr.referenced)
		continue;

	      tree node = build_omp_clause (input_location, OMP_CLAUSE_DEPEND);
	      if (n->expr == NULL || n->expr->ref->u.ar.type == AR_FULL)
		{
		  OMP_CLAUSE_DECL (node) = gfc_get_symbol_decl (n->sym);
		  if (DECL_P (OMP_CLAUSE_DECL (node)))
		    TREE_ADDRESSABLE (OMP_CLAUSE_DECL (node)) = 1;
		}
	      else
		{
		  tree ptr;
		  gfc_init_se (&se, NULL);
		  if (n->expr->ref->u.ar.type == AR_ELEMENT)
		    {
		      gfc_conv_expr_reference (&se, n->expr);
		      ptr = se.expr;
		    }
		  else
		    {
		      gfc_conv_expr_descriptor (&se, n->expr);
		      ptr = gfc_conv_array_data (se.expr);
		    }
		  gfc_add_block_to_block (block, &se.pre);
		  gfc_add_block_to_block (block, &se.post);
		  OMP_CLAUSE_DECL (node)
		    = fold_build1_loc (input_location, INDIRECT_REF,
				       TREE_TYPE (TREE_TYPE (ptr)), ptr);
		}
	      OMP_CLAUSE_DEPEND_KIND (node)
		= ((list == OMP_LIST_DEPEND_IN)
		   ? OMP_CLAUSE_DEPEND_IN : OMP_CLAUSE_DEPEND_OUT);
	      omp_clauses = gfc_trans_add_clause (node, omp_clauses);
	    }
	  break;
	default:
	  break;
	}
    }

  if (clauses->if_expr)
    {
      tree if_var;

      gfc_init_se (&se, NULL);
      gfc_conv_expr (&se, clauses->if_expr);
      gfc_add_block_to_block (block, &se.pre);
      if_var = gfc_evaluate_now (se.expr, block);
      gfc_add_block_to_block (block, &se.post);

      c = build_omp_clause (where.lb->location, OMP_CLAUSE_IF);
      OMP_CLAUSE_IF_EXPR (c) = if_var;
      omp_clauses = gfc_trans_add_clause (c, omp_clauses);
    }

  if (clauses->final_expr)
    {
      tree final_var;

      gfc_init_se (&se, NULL);
      gfc_conv_expr (&se, clauses->final_expr);
      gfc_add_block_to_block (block, &se.pre);
      final_var = gfc_evaluate_now (se.expr, block);
      gfc_add_block_to_block (block, &se.post);

      c = build_omp_clause (where.lb->location, OMP_CLAUSE_FINAL);
      OMP_CLAUSE_FINAL_EXPR (c) = final_var;
      omp_clauses = gfc_trans_add_clause (c, omp_clauses);
    }

  if (clauses->num_threads)
    {
      tree num_threads;

      gfc_init_se (&se, NULL);
      gfc_conv_expr (&se, clauses->num_threads);
      gfc_add_block_to_block (block, &se.pre);
      num_threads = gfc_evaluate_now (se.expr, block);
      gfc_add_block_to_block (block, &se.post);

      c = build_omp_clause (where.lb->location, OMP_CLAUSE_NUM_THREADS);
      OMP_CLAUSE_NUM_THREADS_EXPR (c) = num_threads;
      omp_clauses = gfc_trans_add_clause (c, omp_clauses);
    }

  chunk_size = NULL_TREE;
  if (clauses->chunk_size)
    {
      gfc_init_se (&se, NULL);
      gfc_conv_expr (&se, clauses->chunk_size);
      gfc_add_block_to_block (block, &se.pre);
      chunk_size = gfc_evaluate_now (se.expr, block);
      gfc_add_block_to_block (block, &se.post);
    }

  if (clauses->sched_kind != OMP_SCHED_NONE)
    {
      c = build_omp_clause (where.lb->location, OMP_CLAUSE_SCHEDULE);
      OMP_CLAUSE_SCHEDULE_CHUNK_EXPR (c) = chunk_size;
      switch (clauses->sched_kind)
	{
	case OMP_SCHED_STATIC:
	  OMP_CLAUSE_SCHEDULE_KIND (c) = OMP_CLAUSE_SCHEDULE_STATIC;
	  break;
	case OMP_SCHED_DYNAMIC:
	  OMP_CLAUSE_SCHEDULE_KIND (c) = OMP_CLAUSE_SCHEDULE_DYNAMIC;
	  break;
	case OMP_SCHED_GUIDED:
	  OMP_CLAUSE_SCHEDULE_KIND (c) = OMP_CLAUSE_SCHEDULE_GUIDED;
	  break;
	case OMP_SCHED_RUNTIME:
	  OMP_CLAUSE_SCHEDULE_KIND (c) = OMP_CLAUSE_SCHEDULE_RUNTIME;
	  break;
	case OMP_SCHED_AUTO:
	  OMP_CLAUSE_SCHEDULE_KIND (c) = OMP_CLAUSE_SCHEDULE_AUTO;
	  break;
	default:
	  gcc_unreachable ();
	}
      omp_clauses = gfc_trans_add_clause (c, omp_clauses);
    }

  if (clauses->default_sharing != OMP_DEFAULT_UNKNOWN)
    {
      c = build_omp_clause (where.lb->location, OMP_CLAUSE_DEFAULT);
      switch (clauses->default_sharing)
	{
	case OMP_DEFAULT_NONE:
	  OMP_CLAUSE_DEFAULT_KIND (c) = OMP_CLAUSE_DEFAULT_NONE;
	  break;
	case OMP_DEFAULT_SHARED:
	  OMP_CLAUSE_DEFAULT_KIND (c) = OMP_CLAUSE_DEFAULT_SHARED;
	  break;
	case OMP_DEFAULT_PRIVATE:
	  OMP_CLAUSE_DEFAULT_KIND (c) = OMP_CLAUSE_DEFAULT_PRIVATE;
	  break;
	case OMP_DEFAULT_FIRSTPRIVATE:
	  OMP_CLAUSE_DEFAULT_KIND (c) = OMP_CLAUSE_DEFAULT_FIRSTPRIVATE;
	  break;
	default:
	  gcc_unreachable ();
	}
      omp_clauses = gfc_trans_add_clause (c, omp_clauses);
    }

  if (clauses->nowait)
    {
      c = build_omp_clause (where.lb->location, OMP_CLAUSE_NOWAIT);
      omp_clauses = gfc_trans_add_clause (c, omp_clauses);
    }

  if (clauses->ordered)
    {
      c = build_omp_clause (where.lb->location, OMP_CLAUSE_ORDERED);
      omp_clauses = gfc_trans_add_clause (c, omp_clauses);
    }

  if (clauses->untied)
    {
      c = build_omp_clause (where.lb->location, OMP_CLAUSE_UNTIED);
      omp_clauses = gfc_trans_add_clause (c, omp_clauses);
    }

  if (clauses->mergeable)
    {
      c = build_omp_clause (where.lb->location, OMP_CLAUSE_MERGEABLE);
      omp_clauses = gfc_trans_add_clause (c, omp_clauses);
    }

  if (clauses->collapse)
    {
      c = build_omp_clause (where.lb->location, OMP_CLAUSE_COLLAPSE);
      OMP_CLAUSE_COLLAPSE_EXPR (c)
	= build_int_cst (integer_type_node, clauses->collapse);
      omp_clauses = gfc_trans_add_clause (c, omp_clauses);
    }

<<<<<<< HEAD
  if (clauses->async)
    {
      c = build_omp_clause (where.lb->location, OMP_CLAUSE_ASYNC);
      if (clauses->async_expr)
	OMP_CLAUSE_ASYNC_EXPR (c) =
	    gfc_convert_expr_to_tree (block, clauses->async_expr);
      else
	OMP_CLAUSE_ASYNC_EXPR (c) = NULL;
      omp_clauses = gfc_trans_add_clause (c, omp_clauses);
    }
  if (clauses->seq)
    {
      c = build_omp_clause (where.lb->location, OMP_CLAUSE_ORDERED);
      omp_clauses = gfc_trans_add_clause (c, omp_clauses);
    }
  if (clauses->independent)
    {
      c = build_omp_clause (where.lb->location, OMP_CLAUSE_INDEPENDENT);
      omp_clauses = gfc_trans_add_clause (c, omp_clauses);
    }
  if (clauses->num_gangs_expr)
    {
      tree num_gangs_var = 
	  gfc_convert_expr_to_tree (block, clauses->num_gangs_expr);
      c = build_omp_clause (where.lb->location, OMP_CLAUSE_NUM_GANGS);
      OMP_CLAUSE_NUM_GANGS_EXPR (c) = num_gangs_var;
      omp_clauses = gfc_trans_add_clause (c, omp_clauses);
    }
  if (clauses->num_workers_expr)
    {
      tree num_workers_var = 
	  gfc_convert_expr_to_tree (block, clauses->num_workers_expr);
      c = build_omp_clause (where.lb->location, OMP_CLAUSE_NUM_WORKERS);
      OMP_CLAUSE_NUM_WORKERS_EXPR (c)= num_workers_var;
      omp_clauses = gfc_trans_add_clause (c, omp_clauses);
    }
  if (clauses->vector_length_expr)
    {
      tree vector_length_var = 
	  gfc_convert_expr_to_tree (block, clauses->vector_length_expr);
      c = build_omp_clause (where.lb->location, OMP_CLAUSE_VECTOR_LENGTH);
      OMP_CLAUSE_VECTOR_LENGTH_EXPR (c)= vector_length_var;
      omp_clauses = gfc_trans_add_clause (c, omp_clauses);
    }
  if (clauses->vector)
    {
      if (clauses->vector_expr)
	{
	  tree vector_var = 
	      gfc_convert_expr_to_tree (block, clauses->vector_expr);
	  c = build_omp_clause (where.lb->location, OMP_CLAUSE_VECTOR);
	  OMP_CLAUSE_VECTOR_EXPR (c)= vector_var;
	  omp_clauses = gfc_trans_add_clause (c, omp_clauses);
	}
      else
	{
	  c = build_omp_clause (where.lb->location, OMP_CLAUSE_VECTOR);
	  omp_clauses = gfc_trans_add_clause (c, omp_clauses);
	}
    }
  if (clauses->worker)
    {
      if (clauses->worker_expr)
	{
	  tree worker_var = 
	      gfc_convert_expr_to_tree (block, clauses->worker_expr);
	  c = build_omp_clause (where.lb->location, OMP_CLAUSE_WORKER);
	  OMP_CLAUSE_WORKER_EXPR (c)= worker_var;
	  omp_clauses = gfc_trans_add_clause (c, omp_clauses);
	}
      else
	{
	  c = build_omp_clause (where.lb->location, OMP_CLAUSE_WORKER);
	  omp_clauses = gfc_trans_add_clause (c, omp_clauses);
	}
    }
  if (clauses->gang)
    {
      if (clauses->gang_expr)
	{
	  tree gang_var = 
	      gfc_convert_expr_to_tree (block, clauses->gang_expr);
	  c = build_omp_clause (where.lb->location, OMP_CLAUSE_GANG);
	  OMP_CLAUSE_GANG_EXPR (c)= gang_var;
	  omp_clauses = gfc_trans_add_clause (c, omp_clauses);
	}
      else
	{
	  c = build_omp_clause (where.lb->location, OMP_CLAUSE_GANG);
	  omp_clauses = gfc_trans_add_clause (c, omp_clauses);
	}
    }
  if (clauses->non_clause_wait_expr)
    {
      tree wait_var = 
	  gfc_convert_expr_to_tree (block, clauses->non_clause_wait_expr);
      c = build_omp_clause (where.lb->location, OMP_CLAUSE_WAIT);
      OMP_CLAUSE_WAIT_EXPR (c)= wait_var;
=======
  if (clauses->inbranch)
    {
      c = build_omp_clause (where.lb->location, OMP_CLAUSE_INBRANCH);
      omp_clauses = gfc_trans_add_clause (c, omp_clauses);
    }

  if (clauses->notinbranch)
    {
      c = build_omp_clause (where.lb->location, OMP_CLAUSE_NOTINBRANCH);
      omp_clauses = gfc_trans_add_clause (c, omp_clauses);
    }

  switch (clauses->cancel)
    {
    case OMP_CANCEL_UNKNOWN:
      break;
    case OMP_CANCEL_PARALLEL:
      c = build_omp_clause (where.lb->location, OMP_CLAUSE_PARALLEL);
      omp_clauses = gfc_trans_add_clause (c, omp_clauses);
      break;
    case OMP_CANCEL_SECTIONS:
      c = build_omp_clause (where.lb->location, OMP_CLAUSE_SECTIONS);
      omp_clauses = gfc_trans_add_clause (c, omp_clauses);
      break;
    case OMP_CANCEL_DO:
      c = build_omp_clause (where.lb->location, OMP_CLAUSE_FOR);
      omp_clauses = gfc_trans_add_clause (c, omp_clauses);
      break;
    case OMP_CANCEL_TASKGROUP:
      c = build_omp_clause (where.lb->location, OMP_CLAUSE_TASKGROUP);
      omp_clauses = gfc_trans_add_clause (c, omp_clauses);
      break;
    }

  if (clauses->proc_bind != OMP_PROC_BIND_UNKNOWN)
    {
      c = build_omp_clause (where.lb->location, OMP_CLAUSE_PROC_BIND);
      switch (clauses->proc_bind)
	{
	case OMP_PROC_BIND_MASTER:
	  OMP_CLAUSE_PROC_BIND_KIND (c) = OMP_CLAUSE_PROC_BIND_MASTER;
	  break;
	case OMP_PROC_BIND_SPREAD:
	  OMP_CLAUSE_PROC_BIND_KIND (c) = OMP_CLAUSE_PROC_BIND_SPREAD;
	  break;
	case OMP_PROC_BIND_CLOSE:
	  OMP_CLAUSE_PROC_BIND_KIND (c) = OMP_CLAUSE_PROC_BIND_CLOSE;
	  break;
	default:
	  gcc_unreachable ();
	}
      omp_clauses = gfc_trans_add_clause (c, omp_clauses);
    }

  if (clauses->safelen_expr)
    {
      tree safelen_var;

      gfc_init_se (&se, NULL);
      gfc_conv_expr (&se, clauses->safelen_expr);
      gfc_add_block_to_block (block, &se.pre);
      safelen_var = gfc_evaluate_now (se.expr, block);
      gfc_add_block_to_block (block, &se.post);

      c = build_omp_clause (where.lb->location, OMP_CLAUSE_SAFELEN);
      OMP_CLAUSE_SAFELEN_EXPR (c) = safelen_var;
      omp_clauses = gfc_trans_add_clause (c, omp_clauses);
    }

  if (clauses->simdlen_expr)
    {
      c = build_omp_clause (where.lb->location, OMP_CLAUSE_SIMDLEN);
      OMP_CLAUSE_SIMDLEN_EXPR (c)
	= gfc_conv_constant_to_tree (clauses->simdlen_expr);
>>>>>>> 4206bfac
      omp_clauses = gfc_trans_add_clause (c, omp_clauses);
    }

  return omp_clauses;
}

/* Like gfc_trans_code, but force creation of a BIND_EXPR around it.  */

static tree
gfc_trans_omp_code (gfc_code *code, bool force_empty)
{
  tree stmt;

  pushlevel ();
  stmt = gfc_trans_code (code);
  if (TREE_CODE (stmt) != BIND_EXPR)
    {
      if (!IS_EMPTY_STMT (stmt) || force_empty)
	{
	  tree block = poplevel (1, 0);
	  stmt = build3_v (BIND_EXPR, NULL, stmt, block);
	}
      else
	poplevel (0, 0);
    }
  else
    poplevel (0, 0);
  return stmt;
}

/* Trans OpenACC directives. */
/* parallel, kernels, data and host_data. */
static tree
gfc_trans_oacc_construct (gfc_code *code)
{
  stmtblock_t block;
  tree stmt, oacc_clauses;
  enum tree_code construct_code;

  switch (code->op)
    {
      case EXEC_OACC_PARALLEL:
	construct_code = OACC_PARALLEL;
	break;
      case EXEC_OACC_KERNELS:
	construct_code = OACC_KERNELS;
	break;
      case EXEC_OACC_DATA:
	construct_code = OACC_DATA;
	break;
      case EXEC_OACC_HOST_DATA:
	construct_code = OACC_HOST_DATA;
	break;
      default:
	gcc_unreachable ();
    }

  gfc_start_block (&block);
  oacc_clauses = gfc_trans_omp_clauses (&block, code->ext.omp_clauses,
					code->loc);
  stmt = gfc_trans_omp_code (code->block->next, true);
  stmt = build2_loc (input_location, construct_code, void_type_node, stmt,
		     oacc_clauses);
  gfc_add_expr_to_block (&block, stmt);
  return gfc_finish_block (&block);
}

/* update, enter_data, exit_data, wait, cache. */
static tree 
gfc_trans_oacc_executable_directive (gfc_code *code)
{
  stmtblock_t block;
  tree stmt, oacc_clauses;
  enum tree_code construct_code;

  switch (code->op)
    {
      case EXEC_OACC_UPDATE:
	construct_code = OACC_UPDATE;
	break;
      case EXEC_OACC_ENTER_DATA:
	construct_code = OACC_ENTER_DATA;
	break;
      case EXEC_OACC_EXIT_DATA:
	construct_code = OACC_EXIT_DATA;
	break;
      case EXEC_OACC_WAIT:
	construct_code = OACC_WAIT;
	break;
      case EXEC_OACC_CACHE:
	construct_code = OACC_CACHE;
	break;
      default:
	gcc_unreachable ();
    }

  gfc_start_block (&block);
  oacc_clauses = gfc_trans_omp_clauses (&block, code->ext.omp_clauses,
					code->loc);
  stmt = build1_loc (input_location, construct_code, void_type_node, 
		     oacc_clauses);
  gfc_add_expr_to_block (&block, stmt);
  return gfc_finish_block (&block);
}

static tree gfc_trans_omp_sections (gfc_code *, gfc_omp_clauses *);
static tree gfc_trans_omp_workshare (gfc_code *, gfc_omp_clauses *);

static tree
gfc_trans_omp_atomic (gfc_code *code)
{
  gfc_code *atomic_code = code;
  gfc_se lse;
  gfc_se rse;
  gfc_se vse;
  gfc_expr *expr2, *e;
  gfc_symbol *var;
  stmtblock_t block;
  tree lhsaddr, type, rhs, x;
  enum tree_code op = ERROR_MARK;
  enum tree_code aop = OMP_ATOMIC;
  bool var_on_left = false;
  bool seq_cst = (atomic_code->ext.omp_atomic & GFC_OMP_ATOMIC_SEQ_CST) != 0;

  code = code->block->next;
  gcc_assert (code->op == EXEC_ASSIGN);
  var = code->expr1->symtree->n.sym;

  gfc_init_se (&lse, NULL);
  gfc_init_se (&rse, NULL);
  gfc_init_se (&vse, NULL);
  gfc_start_block (&block);

  expr2 = code->expr2;
  if (expr2->expr_type == EXPR_FUNCTION
      && expr2->value.function.isym->id == GFC_ISYM_CONVERSION)
    expr2 = expr2->value.function.actual->expr;

  switch (atomic_code->ext.omp_atomic & GFC_OMP_ATOMIC_MASK)
    {
    case GFC_OMP_ATOMIC_READ:
      gfc_conv_expr (&vse, code->expr1);
      gfc_add_block_to_block (&block, &vse.pre);

      gfc_conv_expr (&lse, expr2);
      gfc_add_block_to_block (&block, &lse.pre);
      type = TREE_TYPE (lse.expr);
      lhsaddr = gfc_build_addr_expr (NULL, lse.expr);

      x = build1 (OMP_ATOMIC_READ, type, lhsaddr);
      OMP_ATOMIC_SEQ_CST (x) = seq_cst;
      x = convert (TREE_TYPE (vse.expr), x);
      gfc_add_modify (&block, vse.expr, x);

      gfc_add_block_to_block (&block, &lse.pre);
      gfc_add_block_to_block (&block, &rse.pre);

      return gfc_finish_block (&block);
    case GFC_OMP_ATOMIC_CAPTURE:
      aop = OMP_ATOMIC_CAPTURE_NEW;
      if (expr2->expr_type == EXPR_VARIABLE)
	{
	  aop = OMP_ATOMIC_CAPTURE_OLD;
	  gfc_conv_expr (&vse, code->expr1);
	  gfc_add_block_to_block (&block, &vse.pre);

	  gfc_conv_expr (&lse, expr2);
	  gfc_add_block_to_block (&block, &lse.pre);
	  gfc_init_se (&lse, NULL);
	  code = code->next;
	  var = code->expr1->symtree->n.sym;
	  expr2 = code->expr2;
	  if (expr2->expr_type == EXPR_FUNCTION
	      && expr2->value.function.isym->id == GFC_ISYM_CONVERSION)
	    expr2 = expr2->value.function.actual->expr;
	}
      break;
    default:
      break;
    }

  gfc_conv_expr (&lse, code->expr1);
  gfc_add_block_to_block (&block, &lse.pre);
  type = TREE_TYPE (lse.expr);
  lhsaddr = gfc_build_addr_expr (NULL, lse.expr);

  if (((atomic_code->ext.omp_atomic & GFC_OMP_ATOMIC_MASK)
       == GFC_OMP_ATOMIC_WRITE)
      || (atomic_code->ext.omp_atomic & GFC_OMP_ATOMIC_SWAP))
    {
      gfc_conv_expr (&rse, expr2);
      gfc_add_block_to_block (&block, &rse.pre);
    }
  else if (expr2->expr_type == EXPR_OP)
    {
      gfc_expr *e;
      switch (expr2->value.op.op)
	{
	case INTRINSIC_PLUS:
	  op = PLUS_EXPR;
	  break;
	case INTRINSIC_TIMES:
	  op = MULT_EXPR;
	  break;
	case INTRINSIC_MINUS:
	  op = MINUS_EXPR;
	  break;
	case INTRINSIC_DIVIDE:
	  if (expr2->ts.type == BT_INTEGER)
	    op = TRUNC_DIV_EXPR;
	  else
	    op = RDIV_EXPR;
	  break;
	case INTRINSIC_AND:
	  op = TRUTH_ANDIF_EXPR;
	  break;
	case INTRINSIC_OR:
	  op = TRUTH_ORIF_EXPR;
	  break;
	case INTRINSIC_EQV:
	  op = EQ_EXPR;
	  break;
	case INTRINSIC_NEQV:
	  op = NE_EXPR;
	  break;
	default:
	  gcc_unreachable ();
	}
      e = expr2->value.op.op1;
      if (e->expr_type == EXPR_FUNCTION
	  && e->value.function.isym->id == GFC_ISYM_CONVERSION)
	e = e->value.function.actual->expr;
      if (e->expr_type == EXPR_VARIABLE
	  && e->symtree != NULL
	  && e->symtree->n.sym == var)
	{
	  expr2 = expr2->value.op.op2;
	  var_on_left = true;
	}
      else
	{
	  e = expr2->value.op.op2;
	  if (e->expr_type == EXPR_FUNCTION
	      && e->value.function.isym->id == GFC_ISYM_CONVERSION)
	    e = e->value.function.actual->expr;
	  gcc_assert (e->expr_type == EXPR_VARIABLE
		      && e->symtree != NULL
		      && e->symtree->n.sym == var);
	  expr2 = expr2->value.op.op1;
	  var_on_left = false;
	}
      gfc_conv_expr (&rse, expr2);
      gfc_add_block_to_block (&block, &rse.pre);
    }
  else
    {
      gcc_assert (expr2->expr_type == EXPR_FUNCTION);
      switch (expr2->value.function.isym->id)
	{
	case GFC_ISYM_MIN:
	  op = MIN_EXPR;
	  break;
	case GFC_ISYM_MAX:
	  op = MAX_EXPR;
	  break;
	case GFC_ISYM_IAND:
	  op = BIT_AND_EXPR;
	  break;
	case GFC_ISYM_IOR:
	  op = BIT_IOR_EXPR;
	  break;
	case GFC_ISYM_IEOR:
	  op = BIT_XOR_EXPR;
	  break;
	default:
	  gcc_unreachable ();
	}
      e = expr2->value.function.actual->expr;
      gcc_assert (e->expr_type == EXPR_VARIABLE
		  && e->symtree != NULL
		  && e->symtree->n.sym == var);

      gfc_conv_expr (&rse, expr2->value.function.actual->next->expr);
      gfc_add_block_to_block (&block, &rse.pre);
      if (expr2->value.function.actual->next->next != NULL)
	{
	  tree accum = gfc_create_var (TREE_TYPE (rse.expr), NULL);
	  gfc_actual_arglist *arg;

	  gfc_add_modify (&block, accum, rse.expr);
	  for (arg = expr2->value.function.actual->next->next; arg;
	       arg = arg->next)
	    {
	      gfc_init_block (&rse.pre);
	      gfc_conv_expr (&rse, arg->expr);
	      gfc_add_block_to_block (&block, &rse.pre);
	      x = fold_build2_loc (input_location, op, TREE_TYPE (accum),
				   accum, rse.expr);
	      gfc_add_modify (&block, accum, x);
	    }

	  rse.expr = accum;
	}

      expr2 = expr2->value.function.actual->next->expr;
    }

  lhsaddr = save_expr (lhsaddr);
  rhs = gfc_evaluate_now (rse.expr, &block);

  if (((atomic_code->ext.omp_atomic & GFC_OMP_ATOMIC_MASK)
       == GFC_OMP_ATOMIC_WRITE)
      || (atomic_code->ext.omp_atomic & GFC_OMP_ATOMIC_SWAP))
    x = rhs;
  else
    {
      x = convert (TREE_TYPE (rhs),
		   build_fold_indirect_ref_loc (input_location, lhsaddr));
      if (var_on_left)
	x = fold_build2_loc (input_location, op, TREE_TYPE (rhs), x, rhs);
      else
	x = fold_build2_loc (input_location, op, TREE_TYPE (rhs), rhs, x);
    }

  if (TREE_CODE (TREE_TYPE (rhs)) == COMPLEX_TYPE
      && TREE_CODE (type) != COMPLEX_TYPE)
    x = fold_build1_loc (input_location, REALPART_EXPR,
			 TREE_TYPE (TREE_TYPE (rhs)), x);

  gfc_add_block_to_block (&block, &lse.pre);
  gfc_add_block_to_block (&block, &rse.pre);

  if (aop == OMP_ATOMIC)
    {
      x = build2_v (OMP_ATOMIC, lhsaddr, convert (type, x));
      OMP_ATOMIC_SEQ_CST (x) = seq_cst;
      gfc_add_expr_to_block (&block, x);
    }
  else
    {
      if (aop == OMP_ATOMIC_CAPTURE_NEW)
	{
	  code = code->next;
	  expr2 = code->expr2;
	  if (expr2->expr_type == EXPR_FUNCTION
	      && expr2->value.function.isym->id == GFC_ISYM_CONVERSION)
	    expr2 = expr2->value.function.actual->expr;

	  gcc_assert (expr2->expr_type == EXPR_VARIABLE);
	  gfc_conv_expr (&vse, code->expr1);
	  gfc_add_block_to_block (&block, &vse.pre);

	  gfc_init_se (&lse, NULL);
	  gfc_conv_expr (&lse, expr2);
	  gfc_add_block_to_block (&block, &lse.pre);
	}
      x = build2 (aop, type, lhsaddr, convert (type, x));
      OMP_ATOMIC_SEQ_CST (x) = seq_cst;
      x = convert (TREE_TYPE (vse.expr), x);
      gfc_add_modify (&block, vse.expr, x);
    }

  return gfc_finish_block (&block);
}

static tree
gfc_trans_omp_barrier (void)
{
  tree decl = builtin_decl_explicit (BUILT_IN_GOMP_BARRIER);
  return build_call_expr_loc (input_location, decl, 0);
}

static tree
gfc_trans_omp_cancel (gfc_code *code)
{
  int mask = 0;
  tree ifc = boolean_true_node;
  stmtblock_t block;
  switch (code->ext.omp_clauses->cancel)
    {
    case OMP_CANCEL_PARALLEL: mask = 1; break;
    case OMP_CANCEL_DO: mask = 2; break;
    case OMP_CANCEL_SECTIONS: mask = 4; break;
    case OMP_CANCEL_TASKGROUP: mask = 8; break;
    default: gcc_unreachable ();
    }
  gfc_start_block (&block);
  if (code->ext.omp_clauses->if_expr)
    {
      gfc_se se;
      tree if_var;

      gfc_init_se (&se, NULL);
      gfc_conv_expr (&se, code->ext.omp_clauses->if_expr);
      gfc_add_block_to_block (&block, &se.pre);
      if_var = gfc_evaluate_now (se.expr, &block);
      gfc_add_block_to_block (&block, &se.post);
      tree type = TREE_TYPE (if_var);
      ifc = fold_build2_loc (input_location, NE_EXPR,
			     boolean_type_node, if_var,
			     build_zero_cst (type));
    }
  tree decl = builtin_decl_explicit (BUILT_IN_GOMP_CANCEL);
  tree c_bool_type = TREE_TYPE (TREE_TYPE (decl));
  ifc = fold_convert (c_bool_type, ifc);
  gfc_add_expr_to_block (&block,
			 build_call_expr_loc (input_location, decl, 2,
					      build_int_cst (integer_type_node,
							     mask), ifc));
  return gfc_finish_block (&block);
}

static tree
gfc_trans_omp_cancellation_point (gfc_code *code)
{
  int mask = 0;
  switch (code->ext.omp_clauses->cancel)
    {
    case OMP_CANCEL_PARALLEL: mask = 1; break;
    case OMP_CANCEL_DO: mask = 2; break;
    case OMP_CANCEL_SECTIONS: mask = 4; break;
    case OMP_CANCEL_TASKGROUP: mask = 8; break;
    default: gcc_unreachable ();
    }
  tree decl = builtin_decl_explicit (BUILT_IN_GOMP_CANCELLATION_POINT);
  return build_call_expr_loc (input_location, decl, 1,
			      build_int_cst (integer_type_node, mask));
}

static tree
gfc_trans_omp_critical (gfc_code *code)
{
  tree name = NULL_TREE, stmt;
  if (code->ext.omp_name != NULL)
    name = get_identifier (code->ext.omp_name);
  stmt = gfc_trans_code (code->block->next);
  return build2_loc (input_location, OMP_CRITICAL, void_type_node, stmt, name);
}

typedef struct dovar_init_d {
  tree var;
  tree init;
} dovar_init;

/* parallel loop and kernels loop. */
static tree
gfc_trans_oacc_combined_directive (gfc_code *code)
{
  stmtblock_t block;
  gfc_omp_clauses construct_clauses, loop_clauses;
  tree stmt, oacc_clauses = NULL_TREE;
  enum tree_code construct_code;

  switch (code->op)
    {
      case EXEC_OACC_PARALLEL_LOOP:
	construct_code = OACC_PARALLEL;
	break;
      case EXEC_OACC_KERNELS_LOOP:
	construct_code = OACC_KERNELS;
	break;
      default:
	gcc_unreachable ();
    }

  gfc_start_block (&block);

  memset (&loop_clauses, 0, sizeof (loop_clauses));
  if (code->ext.omp_clauses != NULL)
    {
      memcpy (&construct_clauses, code->ext.omp_clauses,
	      sizeof (construct_clauses));
      loop_clauses.collapse = construct_clauses.collapse;
      loop_clauses.gang = construct_clauses.gang;
      loop_clauses.vector = construct_clauses.vector;
      loop_clauses.worker = construct_clauses.worker;
      loop_clauses.seq = construct_clauses.seq;
      loop_clauses.independent = construct_clauses.independent;
      construct_clauses.collapse = 0;
      construct_clauses.gang = false;
      construct_clauses.vector = false;
      construct_clauses.worker = false;
      construct_clauses.seq = false;
      construct_clauses.independent = false;
      oacc_clauses = gfc_trans_omp_clauses (&block, &construct_clauses,
					    code->loc);
    }
    
  gfc_error ("!$ACC LOOP directive not implemented yet %L", &code->loc);
  stmt = gfc_trans_omp_code (code->block->next, true);
  stmt = build2_loc (input_location, construct_code, void_type_node, stmt,
		     oacc_clauses);
  gfc_add_expr_to_block (&block, stmt);
  return gfc_finish_block (&block);
}

static tree
gfc_trans_omp_do (gfc_code *code, gfc_exec_op op, stmtblock_t *pblock,
		  gfc_omp_clauses *do_clauses, tree par_clauses)
{
  gfc_se se;
  tree dovar, stmt, from, to, step, type, init, cond, incr;
  tree count = NULL_TREE, cycle_label, tmp, omp_clauses;
  stmtblock_t block;
  stmtblock_t body;
  gfc_omp_clauses *clauses = code->ext.omp_clauses;
  int i, collapse = clauses->collapse;
  vec<dovar_init> inits = vNULL;
  dovar_init *di;
  unsigned ix;

  if (collapse <= 0)
    collapse = 1;

  code = code->block->next;
  gcc_assert (code->op == EXEC_DO);

  init = make_tree_vec (collapse);
  cond = make_tree_vec (collapse);
  incr = make_tree_vec (collapse);

  if (pblock == NULL)
    {
      gfc_start_block (&block);
      pblock = &block;
    }

  omp_clauses = gfc_trans_omp_clauses (pblock, do_clauses, code->loc);

  for (i = 0; i < collapse; i++)
    {
      int simple = 0;
      int dovar_found = 0;
      tree dovar_decl;

      if (clauses)
	{
	  gfc_omp_namelist *n;
	  for (n = clauses->lists[(op == EXEC_OMP_SIMD && collapse == 1)
				  ? OMP_LIST_LINEAR : OMP_LIST_LASTPRIVATE];
	       n != NULL; n = n->next)
	    if (code->ext.iterator->var->symtree->n.sym == n->sym)
	      break;
	  if (n != NULL)
	    dovar_found = 1;
	  else if (n == NULL && op != EXEC_OMP_SIMD)
	    for (n = clauses->lists[OMP_LIST_PRIVATE]; n != NULL; n = n->next)
	      if (code->ext.iterator->var->symtree->n.sym == n->sym)
		break;
	  if (n != NULL)
	    dovar_found++;
	}

      /* Evaluate all the expressions in the iterator.  */
      gfc_init_se (&se, NULL);
      gfc_conv_expr_lhs (&se, code->ext.iterator->var);
      gfc_add_block_to_block (pblock, &se.pre);
      dovar = se.expr;
      type = TREE_TYPE (dovar);
      gcc_assert (TREE_CODE (type) == INTEGER_TYPE);

      gfc_init_se (&se, NULL);
      gfc_conv_expr_val (&se, code->ext.iterator->start);
      gfc_add_block_to_block (pblock, &se.pre);
      from = gfc_evaluate_now (se.expr, pblock);

      gfc_init_se (&se, NULL);
      gfc_conv_expr_val (&se, code->ext.iterator->end);
      gfc_add_block_to_block (pblock, &se.pre);
      to = gfc_evaluate_now (se.expr, pblock);

      gfc_init_se (&se, NULL);
      gfc_conv_expr_val (&se, code->ext.iterator->step);
      gfc_add_block_to_block (pblock, &se.pre);
      step = gfc_evaluate_now (se.expr, pblock);
      dovar_decl = dovar;

      /* Special case simple loops.  */
      if (TREE_CODE (dovar) == VAR_DECL)
	{
	  if (integer_onep (step))
	    simple = 1;
	  else if (tree_int_cst_equal (step, integer_minus_one_node))
	    simple = -1;
	}
      else
	dovar_decl
	  = gfc_trans_omp_variable (code->ext.iterator->var->symtree->n.sym,
				    false);

      /* Loop body.  */
      if (simple)
	{
	  TREE_VEC_ELT (init, i) = build2_v (MODIFY_EXPR, dovar, from);
	  /* The condition should not be folded.  */
	  TREE_VEC_ELT (cond, i) = build2_loc (input_location, simple > 0
					       ? LE_EXPR : GE_EXPR,
					       boolean_type_node, dovar, to);
	  TREE_VEC_ELT (incr, i) = fold_build2_loc (input_location, PLUS_EXPR,
						    type, dovar, step);
	  TREE_VEC_ELT (incr, i) = fold_build2_loc (input_location,
						    MODIFY_EXPR,
						    type, dovar,
						    TREE_VEC_ELT (incr, i));
	}
      else
	{
	  /* STEP is not 1 or -1.  Use:
	     for (count = 0; count < (to + step - from) / step; count++)
	       {
		 dovar = from + count * step;
		 body;
	       cycle_label:;
	       }  */
	  tmp = fold_build2_loc (input_location, MINUS_EXPR, type, step, from);
	  tmp = fold_build2_loc (input_location, PLUS_EXPR, type, to, tmp);
	  tmp = fold_build2_loc (input_location, TRUNC_DIV_EXPR, type, tmp,
				 step);
	  tmp = gfc_evaluate_now (tmp, pblock);
	  count = gfc_create_var (type, "count");
	  TREE_VEC_ELT (init, i) = build2_v (MODIFY_EXPR, count,
					     build_int_cst (type, 0));
	  /* The condition should not be folded.  */
	  TREE_VEC_ELT (cond, i) = build2_loc (input_location, LT_EXPR,
					       boolean_type_node,
					       count, tmp);
	  TREE_VEC_ELT (incr, i) = fold_build2_loc (input_location, PLUS_EXPR,
						    type, count,
						    build_int_cst (type, 1));
	  TREE_VEC_ELT (incr, i) = fold_build2_loc (input_location,
						    MODIFY_EXPR, type, count,
						    TREE_VEC_ELT (incr, i));

	  /* Initialize DOVAR.  */
	  tmp = fold_build2_loc (input_location, MULT_EXPR, type, count, step);
	  tmp = fold_build2_loc (input_location, PLUS_EXPR, type, from, tmp);
	  dovar_init e = {dovar, tmp};
	  inits.safe_push (e);
	}

      if (!dovar_found)
	{
	  if (op == EXEC_OMP_SIMD)
	    {
	      if (collapse == 1)
		{
		  tmp = build_omp_clause (input_location, OMP_CLAUSE_LINEAR);
		  OMP_CLAUSE_LINEAR_STEP (tmp) = step;
		}
	      else
		tmp = build_omp_clause (input_location, OMP_CLAUSE_LASTPRIVATE);
	      if (!simple)
		dovar_found = 2;
	    }
	  else
	    tmp = build_omp_clause (input_location, OMP_CLAUSE_PRIVATE);
	  OMP_CLAUSE_DECL (tmp) = dovar_decl;
	  omp_clauses = gfc_trans_add_clause (tmp, omp_clauses);
	}
      if (dovar_found == 2)
	{
	  tree c = NULL;

	  tmp = NULL;
	  if (!simple)
	    {
	      /* If dovar is lastprivate, but different counter is used,
		 dovar += step needs to be added to
		 OMP_CLAUSE_LASTPRIVATE_STMT, otherwise the copied dovar
		 will have the value on entry of the last loop, rather
		 than value after iterator increment.  */
	      tmp = gfc_evaluate_now (step, pblock);
	      tmp = fold_build2_loc (input_location, PLUS_EXPR, type, dovar,
				     tmp);
	      tmp = fold_build2_loc (input_location, MODIFY_EXPR, type,
				     dovar, tmp);
	      for (c = omp_clauses; c ; c = OMP_CLAUSE_CHAIN (c))
		if (OMP_CLAUSE_CODE (c) == OMP_CLAUSE_LASTPRIVATE
		    && OMP_CLAUSE_DECL (c) == dovar_decl)
		  {
		    OMP_CLAUSE_LASTPRIVATE_STMT (c) = tmp;
		    break;
		  }
		else if (OMP_CLAUSE_CODE (c) == OMP_CLAUSE_LINEAR
			 && OMP_CLAUSE_DECL (c) == dovar_decl)
		  {
		    OMP_CLAUSE_LINEAR_STMT (c) = tmp;
		    break;
		  }
	    }
	  if (c == NULL && op == EXEC_OMP_DO && par_clauses != NULL)
	    {
	      for (c = par_clauses; c ; c = OMP_CLAUSE_CHAIN (c))
		if (OMP_CLAUSE_CODE (c) == OMP_CLAUSE_LASTPRIVATE
		    && OMP_CLAUSE_DECL (c) == dovar_decl)
		  {
		    tree l = build_omp_clause (input_location,
					       OMP_CLAUSE_LASTPRIVATE);
		    OMP_CLAUSE_DECL (l) = dovar_decl;
		    OMP_CLAUSE_CHAIN (l) = omp_clauses;
		    OMP_CLAUSE_LASTPRIVATE_STMT (l) = tmp;
		    omp_clauses = l;
		    OMP_CLAUSE_SET_CODE (c, OMP_CLAUSE_SHARED);
		    break;
		  }
	    }
	  gcc_assert (simple || c != NULL);
	}
      if (!simple)
	{
	  if (op != EXEC_OMP_SIMD)
	    tmp = build_omp_clause (input_location, OMP_CLAUSE_PRIVATE);
	  else if (collapse == 1)
	    {
	      tmp = build_omp_clause (input_location, OMP_CLAUSE_LINEAR);
	      OMP_CLAUSE_LINEAR_STEP (tmp) = step;
	      OMP_CLAUSE_LINEAR_NO_COPYIN (tmp) = 1;
	      OMP_CLAUSE_LINEAR_NO_COPYOUT (tmp) = 1;
	    }
	  else
	    tmp = build_omp_clause (input_location, OMP_CLAUSE_LASTPRIVATE);
	  OMP_CLAUSE_DECL (tmp) = count;
	  omp_clauses = gfc_trans_add_clause (tmp, omp_clauses);
	}

      if (i + 1 < collapse)
	code = code->block->next;
    }

  if (pblock != &block)
    {
      pushlevel ();
      gfc_start_block (&block);
    }

  gfc_start_block (&body);

  FOR_EACH_VEC_ELT (inits, ix, di)
    gfc_add_modify (&body, di->var, di->init);
  inits.release ();

  /* Cycle statement is implemented with a goto.  Exit statement must not be
     present for this loop.  */
  cycle_label = gfc_build_label_decl (NULL_TREE);

  /* Put these labels where they can be found later.  */

  code->cycle_label = cycle_label;
  code->exit_label = NULL_TREE;

  /* Main loop body.  */
  tmp = gfc_trans_omp_code (code->block->next, true);
  gfc_add_expr_to_block (&body, tmp);

  /* Label for cycle statements (if needed).  */
  if (TREE_USED (cycle_label))
    {
      tmp = build1_v (LABEL_EXPR, cycle_label);
      gfc_add_expr_to_block (&body, tmp);
    }

  /* End of loop body.  */
  stmt = make_node (op == EXEC_OMP_SIMD ? OMP_SIMD : OMP_FOR);

  TREE_TYPE (stmt) = void_type_node;
  OMP_FOR_BODY (stmt) = gfc_finish_block (&body);
  OMP_FOR_CLAUSES (stmt) = omp_clauses;
  OMP_FOR_INIT (stmt) = init;
  OMP_FOR_COND (stmt) = cond;
  OMP_FOR_INCR (stmt) = incr;
  gfc_add_expr_to_block (&block, stmt);

  return gfc_finish_block (&block);
}

static tree
gfc_trans_omp_flush (void)
{
  tree decl = builtin_decl_explicit (BUILT_IN_SYNC_SYNCHRONIZE);
  return build_call_expr_loc (input_location, decl, 0);
}

static tree
gfc_trans_omp_master (gfc_code *code)
{
  tree stmt = gfc_trans_code (code->block->next);
  if (IS_EMPTY_STMT (stmt))
    return stmt;
  return build1_v (OMP_MASTER, stmt);
}

static tree
gfc_trans_omp_ordered (gfc_code *code)
{
  return build1_v (OMP_ORDERED, gfc_trans_code (code->block->next));
}

static tree
gfc_trans_omp_parallel (gfc_code *code)
{
  stmtblock_t block;
  tree stmt, omp_clauses;

  gfc_start_block (&block);
  omp_clauses = gfc_trans_omp_clauses (&block, code->ext.omp_clauses,
				       code->loc);
  stmt = gfc_trans_omp_code (code->block->next, true);
  stmt = build2_loc (input_location, OMP_PARALLEL, void_type_node, stmt,
		     omp_clauses);
  gfc_add_expr_to_block (&block, stmt);
  return gfc_finish_block (&block);
}

enum
{
  GFC_OMP_SPLIT_SIMD,
  GFC_OMP_SPLIT_DO,
  GFC_OMP_SPLIT_PARALLEL,
  GFC_OMP_SPLIT_NUM
};

enum
{
  GFC_OMP_MASK_SIMD = (1 << GFC_OMP_SPLIT_SIMD),
  GFC_OMP_MASK_DO = (1 << GFC_OMP_SPLIT_DO),
  GFC_OMP_MASK_PARALLEL = (1 << GFC_OMP_SPLIT_PARALLEL)
};

static void
gfc_split_omp_clauses (gfc_code *code,
		       gfc_omp_clauses clausesa[GFC_OMP_SPLIT_NUM])
{
  int mask = 0, innermost = 0, i;
  memset (clausesa, 0, GFC_OMP_SPLIT_NUM * sizeof (gfc_omp_clauses));
  switch (code->op)
    {
    case EXEC_OMP_DO_SIMD:
      mask = GFC_OMP_MASK_DO | GFC_OMP_MASK_SIMD;
      innermost = GFC_OMP_SPLIT_SIMD;
      break;
    case EXEC_OMP_PARALLEL_DO:
      mask = GFC_OMP_MASK_PARALLEL | GFC_OMP_MASK_DO;
      innermost = GFC_OMP_SPLIT_DO;
      break;
    case EXEC_OMP_PARALLEL_DO_SIMD:
      mask = GFC_OMP_MASK_PARALLEL | GFC_OMP_MASK_DO | GFC_OMP_MASK_SIMD;
      innermost = GFC_OMP_SPLIT_SIMD;
      break;
    default:
      gcc_unreachable ();
    }
  if (code->ext.omp_clauses != NULL)
    {
      if (mask & GFC_OMP_MASK_PARALLEL)
	{
	  /* First the clauses that are unique to some constructs.  */
	  clausesa[GFC_OMP_SPLIT_PARALLEL].lists[OMP_LIST_COPYIN]
	    = code->ext.omp_clauses->lists[OMP_LIST_COPYIN];
	  clausesa[GFC_OMP_SPLIT_PARALLEL].num_threads
	    = code->ext.omp_clauses->num_threads;
	  clausesa[GFC_OMP_SPLIT_PARALLEL].proc_bind
	    = code->ext.omp_clauses->proc_bind;
	  /* Shared and default clauses are allowed on parallel and teams.  */
	  clausesa[GFC_OMP_SPLIT_PARALLEL].lists[OMP_LIST_SHARED]
	    = code->ext.omp_clauses->lists[OMP_LIST_SHARED];
	  clausesa[GFC_OMP_SPLIT_PARALLEL].default_sharing
	    = code->ext.omp_clauses->default_sharing;
	  /* FIXME: This is currently being discussed.  */
	  clausesa[GFC_OMP_SPLIT_PARALLEL].if_expr
	    = code->ext.omp_clauses->if_expr;
	}
      if (mask & GFC_OMP_MASK_DO)
	{
	  /* First the clauses that are unique to some constructs.  */
	  clausesa[GFC_OMP_SPLIT_DO].ordered
	    = code->ext.omp_clauses->ordered;
	  clausesa[GFC_OMP_SPLIT_DO].sched_kind
	    = code->ext.omp_clauses->sched_kind;
	  clausesa[GFC_OMP_SPLIT_DO].chunk_size
	    = code->ext.omp_clauses->chunk_size;
	  clausesa[GFC_OMP_SPLIT_DO].nowait
	    = code->ext.omp_clauses->nowait;
	  /* Duplicate collapse.  */
	  clausesa[GFC_OMP_SPLIT_DO].collapse
	    = code->ext.omp_clauses->collapse;
	}
      if (mask & GFC_OMP_MASK_SIMD)
	{
	  clausesa[GFC_OMP_SPLIT_SIMD].safelen_expr
	    = code->ext.omp_clauses->safelen_expr;
	  clausesa[GFC_OMP_SPLIT_SIMD].lists[OMP_LIST_LINEAR]
	    = code->ext.omp_clauses->lists[OMP_LIST_LINEAR];
	  clausesa[GFC_OMP_SPLIT_SIMD].lists[OMP_LIST_ALIGNED]
	    = code->ext.omp_clauses->lists[OMP_LIST_ALIGNED];
	  /* Duplicate collapse.  */
	  clausesa[GFC_OMP_SPLIT_SIMD].collapse
	    = code->ext.omp_clauses->collapse;
	}
      /* Private clause is supported on all constructs but target,
	 it is enough to put it on the innermost one.  For
	 !$ omp do put it on parallel though,
	 as that's what we did for OpenMP 3.1.  */
      clausesa[innermost == GFC_OMP_SPLIT_DO
	       ? (int) GFC_OMP_SPLIT_PARALLEL
	       : innermost].lists[OMP_LIST_PRIVATE]
	= code->ext.omp_clauses->lists[OMP_LIST_PRIVATE];
      /* Firstprivate clause is supported on all constructs but
	 target and simd.  Put it on the outermost of those and
	 duplicate on parallel.  */
      if (mask & GFC_OMP_MASK_PARALLEL)
	clausesa[GFC_OMP_SPLIT_PARALLEL].lists[OMP_LIST_FIRSTPRIVATE]
	  = code->ext.omp_clauses->lists[OMP_LIST_FIRSTPRIVATE];
      else if (mask & GFC_OMP_MASK_DO)
	clausesa[GFC_OMP_SPLIT_DO].lists[OMP_LIST_FIRSTPRIVATE]
	  = code->ext.omp_clauses->lists[OMP_LIST_FIRSTPRIVATE];
      /* Lastprivate is allowed on do and simd.  In
	 parallel do{, simd} we actually want to put it on
	 parallel rather than do.  */
      if (mask & GFC_OMP_MASK_PARALLEL)
	clausesa[GFC_OMP_SPLIT_PARALLEL].lists[OMP_LIST_LASTPRIVATE]
	  = code->ext.omp_clauses->lists[OMP_LIST_LASTPRIVATE];
      else if (mask & GFC_OMP_MASK_DO)
	clausesa[GFC_OMP_SPLIT_DO].lists[OMP_LIST_LASTPRIVATE]
	  = code->ext.omp_clauses->lists[OMP_LIST_LASTPRIVATE];
      if (mask & GFC_OMP_MASK_SIMD)
	clausesa[GFC_OMP_SPLIT_SIMD].lists[OMP_LIST_LASTPRIVATE]
	  = code->ext.omp_clauses->lists[OMP_LIST_LASTPRIVATE];
      /* Reduction is allowed on simd, do, parallel and teams.
	 Duplicate it on all of them, but omit on do if
	 parallel is present.  */
      for (i = OMP_LIST_REDUCTION_FIRST; i <= OMP_LIST_REDUCTION_LAST; i++)
	{
	  if (mask & GFC_OMP_MASK_PARALLEL)
	    clausesa[GFC_OMP_SPLIT_PARALLEL].lists[i]
	      = code->ext.omp_clauses->lists[i];
	  else if (mask & GFC_OMP_MASK_DO)
	    clausesa[GFC_OMP_SPLIT_DO].lists[i]
	      = code->ext.omp_clauses->lists[i];
	  if (mask & GFC_OMP_MASK_SIMD)
	    clausesa[GFC_OMP_SPLIT_SIMD].lists[i]
	      = code->ext.omp_clauses->lists[i];
	}
    }
  if ((mask & (GFC_OMP_MASK_PARALLEL | GFC_OMP_MASK_DO))
      == (GFC_OMP_MASK_PARALLEL | GFC_OMP_MASK_DO))
    clausesa[GFC_OMP_SPLIT_DO].nowait = true;
}

static tree
gfc_trans_omp_do_simd (gfc_code *code, gfc_omp_clauses *clausesa,
		       tree omp_clauses)
{
  stmtblock_t block, *pblock = NULL;
  gfc_omp_clauses clausesa_buf[GFC_OMP_SPLIT_NUM];
  tree stmt, body, omp_do_clauses = NULL_TREE;

  gfc_start_block (&block);

  if (clausesa == NULL)
    {
      clausesa = clausesa_buf;
      gfc_split_omp_clauses (code, clausesa);
    }
  omp_do_clauses
    = gfc_trans_omp_clauses (&block, &clausesa[GFC_OMP_SPLIT_DO], code->loc);
  pblock = &block;
  body = gfc_trans_omp_do (code, EXEC_OMP_SIMD, pblock,
			   &clausesa[GFC_OMP_SPLIT_SIMD], omp_clauses);
  if (TREE_CODE (body) != BIND_EXPR)
    body = build3_v (BIND_EXPR, NULL, body, poplevel (1, 0));
  else
    poplevel (0, 0);
  stmt = make_node (OMP_FOR);
  TREE_TYPE (stmt) = void_type_node;
  OMP_FOR_BODY (stmt) = body;
  OMP_FOR_CLAUSES (stmt) = omp_do_clauses;
  gfc_add_expr_to_block (&block, stmt);
  return gfc_finish_block (&block);
}

static tree
gfc_trans_omp_parallel_do (gfc_code *code)
{
  stmtblock_t block, *pblock = NULL;
  gfc_omp_clauses clausesa[GFC_OMP_SPLIT_NUM];
  tree stmt, omp_clauses = NULL_TREE;

  gfc_start_block (&block);

  gfc_split_omp_clauses (code, clausesa);
  omp_clauses
    = gfc_trans_omp_clauses (&block, &clausesa[GFC_OMP_SPLIT_PARALLEL],
			     code->loc);
  if (!clausesa[GFC_OMP_SPLIT_DO].ordered
      && clausesa[GFC_OMP_SPLIT_DO].sched_kind != OMP_SCHED_STATIC)
    pblock = &block;
  else
    pushlevel ();
  stmt = gfc_trans_omp_do (code, EXEC_OMP_DO, pblock,
			   &clausesa[GFC_OMP_SPLIT_DO], omp_clauses);
  if (TREE_CODE (stmt) != BIND_EXPR)
    stmt = build3_v (BIND_EXPR, NULL, stmt, poplevel (1, 0));
  else
    poplevel (0, 0);
  stmt = build2_loc (input_location, OMP_PARALLEL, void_type_node, stmt,
		     omp_clauses);
  OMP_PARALLEL_COMBINED (stmt) = 1;
  gfc_add_expr_to_block (&block, stmt);
  return gfc_finish_block (&block);
}

static tree
gfc_trans_omp_parallel_do_simd (gfc_code *code)
{
  stmtblock_t block;
  gfc_omp_clauses clausesa[GFC_OMP_SPLIT_NUM];
  tree stmt, omp_clauses = NULL_TREE;

  gfc_start_block (&block);

  gfc_split_omp_clauses (code, clausesa);
  omp_clauses
    = gfc_trans_omp_clauses (&block, &clausesa[GFC_OMP_SPLIT_PARALLEL],
			     code->loc);
  pushlevel ();
  stmt = gfc_trans_omp_do_simd (code, clausesa, omp_clauses);
  if (TREE_CODE (stmt) != BIND_EXPR)
    stmt = build3_v (BIND_EXPR, NULL, stmt, poplevel (1, 0));
  else
    poplevel (0, 0);
  stmt = build2_loc (input_location, OMP_PARALLEL, void_type_node, stmt,
		     omp_clauses);
  OMP_PARALLEL_COMBINED (stmt) = 1;
  gfc_add_expr_to_block (&block, stmt);
  return gfc_finish_block (&block);
}

static tree
gfc_trans_omp_parallel_sections (gfc_code *code)
{
  stmtblock_t block;
  gfc_omp_clauses section_clauses;
  tree stmt, omp_clauses;

  memset (&section_clauses, 0, sizeof (section_clauses));
  section_clauses.nowait = true;

  gfc_start_block (&block);
  omp_clauses = gfc_trans_omp_clauses (&block, code->ext.omp_clauses,
				       code->loc);
  pushlevel ();
  stmt = gfc_trans_omp_sections (code, &section_clauses);
  if (TREE_CODE (stmt) != BIND_EXPR)
    stmt = build3_v (BIND_EXPR, NULL, stmt, poplevel (1, 0));
  else
    poplevel (0, 0);
  stmt = build2_loc (input_location, OMP_PARALLEL, void_type_node, stmt,
		     omp_clauses);
  OMP_PARALLEL_COMBINED (stmt) = 1;
  gfc_add_expr_to_block (&block, stmt);
  return gfc_finish_block (&block);
}

static tree
gfc_trans_omp_parallel_workshare (gfc_code *code)
{
  stmtblock_t block;
  gfc_omp_clauses workshare_clauses;
  tree stmt, omp_clauses;

  memset (&workshare_clauses, 0, sizeof (workshare_clauses));
  workshare_clauses.nowait = true;

  gfc_start_block (&block);
  omp_clauses = gfc_trans_omp_clauses (&block, code->ext.omp_clauses,
				       code->loc);
  pushlevel ();
  stmt = gfc_trans_omp_workshare (code, &workshare_clauses);
  if (TREE_CODE (stmt) != BIND_EXPR)
    stmt = build3_v (BIND_EXPR, NULL, stmt, poplevel (1, 0));
  else
    poplevel (0, 0);
  stmt = build2_loc (input_location, OMP_PARALLEL, void_type_node, stmt,
		     omp_clauses);
  OMP_PARALLEL_COMBINED (stmt) = 1;
  gfc_add_expr_to_block (&block, stmt);
  return gfc_finish_block (&block);
}

static tree
gfc_trans_omp_sections (gfc_code *code, gfc_omp_clauses *clauses)
{
  stmtblock_t block, body;
  tree omp_clauses, stmt;
  bool has_lastprivate = clauses->lists[OMP_LIST_LASTPRIVATE] != NULL;

  gfc_start_block (&block);

  omp_clauses = gfc_trans_omp_clauses (&block, clauses, code->loc);

  gfc_init_block (&body);
  for (code = code->block; code; code = code->block)
    {
      /* Last section is special because of lastprivate, so even if it
	 is empty, chain it in.  */
      stmt = gfc_trans_omp_code (code->next,
				 has_lastprivate && code->block == NULL);
      if (! IS_EMPTY_STMT (stmt))
	{
	  stmt = build1_v (OMP_SECTION, stmt);
	  gfc_add_expr_to_block (&body, stmt);
	}
    }
  stmt = gfc_finish_block (&body);

  stmt = build2_loc (input_location, OMP_SECTIONS, void_type_node, stmt,
		     omp_clauses);
  gfc_add_expr_to_block (&block, stmt);

  return gfc_finish_block (&block);
}

static tree
gfc_trans_omp_single (gfc_code *code, gfc_omp_clauses *clauses)
{
  tree omp_clauses = gfc_trans_omp_clauses (NULL, clauses, code->loc);
  tree stmt = gfc_trans_omp_code (code->block->next, true);
  stmt = build2_loc (input_location, OMP_SINGLE, void_type_node, stmt,
		     omp_clauses);
  return stmt;
}

static tree
gfc_trans_omp_task (gfc_code *code)
{
  stmtblock_t block;
  tree stmt, omp_clauses;

  gfc_start_block (&block);
  omp_clauses = gfc_trans_omp_clauses (&block, code->ext.omp_clauses,
				       code->loc);
  stmt = gfc_trans_omp_code (code->block->next, true);
  stmt = build2_loc (input_location, OMP_TASK, void_type_node, stmt,
		     omp_clauses);
  gfc_add_expr_to_block (&block, stmt);
  return gfc_finish_block (&block);
}

static tree
gfc_trans_omp_taskgroup (gfc_code *code)
{
  tree stmt = gfc_trans_code (code->block->next);
  return build1_loc (input_location, OMP_TASKGROUP, void_type_node, stmt);
}

static tree
gfc_trans_omp_taskwait (void)
{
  tree decl = builtin_decl_explicit (BUILT_IN_GOMP_TASKWAIT);
  return build_call_expr_loc (input_location, decl, 0);
}

static tree
gfc_trans_omp_taskyield (void)
{
  tree decl = builtin_decl_explicit (BUILT_IN_GOMP_TASKYIELD);
  return build_call_expr_loc (input_location, decl, 0);
}

static tree
gfc_trans_omp_workshare (gfc_code *code, gfc_omp_clauses *clauses)
{
  tree res, tmp, stmt;
  stmtblock_t block, *pblock = NULL;
  stmtblock_t singleblock;
  int saved_ompws_flags;
  bool singleblock_in_progress = false;
  /* True if previous gfc_code in workshare construct is not workshared.  */
  bool prev_singleunit;

  code = code->block->next;

  pushlevel ();

  gfc_start_block (&block);
  pblock = &block;

  ompws_flags = OMPWS_WORKSHARE_FLAG;
  prev_singleunit = false;

  /* Translate statements one by one to trees until we reach
     the end of the workshare construct.  Adjacent gfc_codes that
     are a single unit of work are clustered and encapsulated in a
     single OMP_SINGLE construct.  */
  for (; code; code = code->next)
    {
      if (code->here != 0)
	{
	  res = gfc_trans_label_here (code);
	  gfc_add_expr_to_block (pblock, res);
	}

      /* No dependence analysis, use for clauses with wait.
	 If this is the last gfc_code, use default omp_clauses.  */
      if (code->next == NULL && clauses->nowait)
	ompws_flags |= OMPWS_NOWAIT;

      /* By default, every gfc_code is a single unit of work.  */
      ompws_flags |= OMPWS_CURR_SINGLEUNIT;
      ompws_flags &= ~OMPWS_SCALARIZER_WS;

      switch (code->op)
	{
	case EXEC_NOP:
	  res = NULL_TREE;
	  break;

	case EXEC_ASSIGN:
	  res = gfc_trans_assign (code);
	  break;

	case EXEC_POINTER_ASSIGN:
	  res = gfc_trans_pointer_assign (code);
	  break;

	case EXEC_INIT_ASSIGN:
	  res = gfc_trans_init_assign (code);
	  break;

	case EXEC_FORALL:
	  res = gfc_trans_forall (code);
	  break;

	case EXEC_WHERE:
	  res = gfc_trans_where (code);
	  break;

	case EXEC_OMP_ATOMIC:
	  res = gfc_trans_omp_directive (code);
	  break;

	case EXEC_OMP_PARALLEL:
	case EXEC_OMP_PARALLEL_DO:
	case EXEC_OMP_PARALLEL_SECTIONS:
	case EXEC_OMP_PARALLEL_WORKSHARE:
	case EXEC_OMP_CRITICAL:
	  saved_ompws_flags = ompws_flags;
	  ompws_flags = 0;
	  res = gfc_trans_omp_directive (code);
	  ompws_flags = saved_ompws_flags;
	  break;
	
	default:
	  internal_error ("gfc_trans_omp_workshare(): Bad statement code");
	}

      gfc_set_backend_locus (&code->loc);

      if (res != NULL_TREE && ! IS_EMPTY_STMT (res))
	{
	  if (prev_singleunit)
	    {
	      if (ompws_flags & OMPWS_CURR_SINGLEUNIT)
		/* Add current gfc_code to single block.  */
		gfc_add_expr_to_block (&singleblock, res);
	      else
		{
		  /* Finish single block and add it to pblock.  */
		  tmp = gfc_finish_block (&singleblock);
		  tmp = build2_loc (input_location, OMP_SINGLE,
				    void_type_node, tmp, NULL_TREE);
		  gfc_add_expr_to_block (pblock, tmp);
		  /* Add current gfc_code to pblock.  */
		  gfc_add_expr_to_block (pblock, res);
		  singleblock_in_progress = false;
		}
	    }
	  else
	    {
	      if (ompws_flags & OMPWS_CURR_SINGLEUNIT)
		{
		  /* Start single block.  */
		  gfc_init_block (&singleblock);
		  gfc_add_expr_to_block (&singleblock, res);
		  singleblock_in_progress = true;
		}
	      else
		/* Add the new statement to the block.  */
		gfc_add_expr_to_block (pblock, res);
	    }
	  prev_singleunit = (ompws_flags & OMPWS_CURR_SINGLEUNIT) != 0;
	}
    }

  /* Finish remaining SINGLE block, if we were in the middle of one.  */
  if (singleblock_in_progress)
    {
      /* Finish single block and add it to pblock.  */
      tmp = gfc_finish_block (&singleblock);
      tmp = build2_loc (input_location, OMP_SINGLE, void_type_node, tmp,
			clauses->nowait
			? build_omp_clause (input_location, OMP_CLAUSE_NOWAIT)
			: NULL_TREE);
      gfc_add_expr_to_block (pblock, tmp);
    }

  stmt = gfc_finish_block (pblock);
  if (TREE_CODE (stmt) != BIND_EXPR)
    {
      if (!IS_EMPTY_STMT (stmt))
	{
	  tree bindblock = poplevel (1, 0);
	  stmt = build3_v (BIND_EXPR, NULL, stmt, bindblock);
	}
      else
	poplevel (0, 0);
    }
  else
    poplevel (0, 0);

  if (IS_EMPTY_STMT (stmt) && !clauses->nowait)
    stmt = gfc_trans_omp_barrier ();

  ompws_flags = 0;
  return stmt;
}

tree
gfc_trans_oacc_declare (stmtblock_t *block, gfc_namespace *ns)
{
  tree oacc_clauses;
  oacc_clauses = gfc_trans_omp_clauses (block, ns->oacc_declare_clauses,
					ns->oacc_declare_clauses->ext.loc);
  return build1_loc (ns->oacc_declare_clauses->ext.loc.lb->location, 
		     OACC_DECLARE, void_type_node, oacc_clauses);
}

tree
gfc_trans_oacc_directive (gfc_code *code)
{
  switch (code->op)
    {
    case EXEC_OACC_PARALLEL_LOOP:
    case EXEC_OACC_KERNELS_LOOP:
      return gfc_trans_oacc_combined_directive (code);
    case EXEC_OACC_PARALLEL:
    case EXEC_OACC_KERNELS:
    case EXEC_OACC_DATA:
    case EXEC_OACC_HOST_DATA:
      return gfc_trans_oacc_construct (code);
    case EXEC_OACC_LOOP:
      gfc_error ("!$ACC LOOP directive not implemented yet %L", &code->loc);
      return NULL_TREE;
    case EXEC_OACC_UPDATE:
    case EXEC_OACC_WAIT:
    case EXEC_OACC_CACHE:
    case EXEC_OACC_ENTER_DATA:
    case EXEC_OACC_EXIT_DATA:
      return gfc_trans_oacc_executable_directive (code);
    default:
      gcc_unreachable ();
    }
}

tree
gfc_trans_omp_directive (gfc_code *code)
{
  switch (code->op)
    {
    case EXEC_OMP_ATOMIC:
      return gfc_trans_omp_atomic (code);
    case EXEC_OMP_BARRIER:
      return gfc_trans_omp_barrier ();
    case EXEC_OMP_CANCEL:
      return gfc_trans_omp_cancel (code);
    case EXEC_OMP_CANCELLATION_POINT:
      return gfc_trans_omp_cancellation_point (code);
    case EXEC_OMP_CRITICAL:
      return gfc_trans_omp_critical (code);
    case EXEC_OMP_DO:
    case EXEC_OMP_SIMD:
      return gfc_trans_omp_do (code, code->op, NULL, code->ext.omp_clauses,
			       NULL);
    case EXEC_OMP_DO_SIMD:
      return gfc_trans_omp_do_simd (code, NULL, NULL_TREE);
    case EXEC_OMP_FLUSH:
      return gfc_trans_omp_flush ();
    case EXEC_OMP_MASTER:
      return gfc_trans_omp_master (code);
    case EXEC_OMP_ORDERED:
      return gfc_trans_omp_ordered (code);
    case EXEC_OMP_PARALLEL:
      return gfc_trans_omp_parallel (code);
    case EXEC_OMP_PARALLEL_DO:
      return gfc_trans_omp_parallel_do (code);
    case EXEC_OMP_PARALLEL_DO_SIMD:
      return gfc_trans_omp_parallel_do_simd (code);
    case EXEC_OMP_PARALLEL_SECTIONS:
      return gfc_trans_omp_parallel_sections (code);
    case EXEC_OMP_PARALLEL_WORKSHARE:
      return gfc_trans_omp_parallel_workshare (code);
    case EXEC_OMP_SECTIONS:
      return gfc_trans_omp_sections (code, code->ext.omp_clauses);
    case EXEC_OMP_SINGLE:
      return gfc_trans_omp_single (code, code->ext.omp_clauses);
    case EXEC_OMP_TASK:
      return gfc_trans_omp_task (code);
    case EXEC_OMP_TASKGROUP:
      return gfc_trans_omp_taskgroup (code);
    case EXEC_OMP_TASKWAIT:
      return gfc_trans_omp_taskwait ();
    case EXEC_OMP_TASKYIELD:
      return gfc_trans_omp_taskyield ();
    case EXEC_OMP_WORKSHARE:
      return gfc_trans_omp_workshare (code, code->ext.omp_clauses);
    default:
      gcc_unreachable ();
    }
}

void
gfc_trans_omp_declare_simd (gfc_namespace *ns)
{
  if (ns->entries)
    return;

  gfc_omp_declare_simd *ods;
  for (ods = ns->omp_declare_simd; ods; ods = ods->next)
    {
      tree c = gfc_trans_omp_clauses (NULL, ods->clauses, ods->where, true);
      tree fndecl = ns->proc_name->backend_decl;
      if (c != NULL_TREE)
	c = tree_cons (NULL_TREE, c, NULL_TREE);
      c = build_tree_list (get_identifier ("omp declare simd"), c);
      TREE_CHAIN (c) = DECL_ATTRIBUTES (fndecl);
      DECL_ATTRIBUTES (fndecl) = c;
    }
}<|MERGE_RESOLUTION|>--- conflicted
+++ resolved
@@ -795,12 +795,12 @@
 
 static tree
 gfc_trans_omp_map_clause_list (enum omp_clause_map_kind kind, 
-			       gfc_namelist *namelist, tree list)
+			       gfc_omp_namelist *namelist, tree list)
 {
   for (; namelist != NULL; namelist = namelist->next)
     if (namelist->sym->attr.referenced)
       {
-	tree t = gfc_trans_omp_variable (namelist->sym);
+	tree t = gfc_trans_omp_variable (namelist->sym, false);
 	if (t != error_mark_node)
 	  {
 	    tree node = build_omp_clause (input_location, OMP_CLAUSE_MAP);
@@ -960,7 +960,9 @@
 	case OMP_LIST_COPYPRIVATE:
 	  clause_code = OMP_CLAUSE_COPYPRIVATE;
 	  goto add_clause;
-<<<<<<< HEAD
+	case OMP_LIST_UNIFORM:
+	  clause_code = OMP_CLAUSE_UNIFORM;
+	  goto add_clause;
 	case OMP_LIST_USE_DEVICE:
 	  clause_code = OMP_CLAUSE_USE_DEVICE;
 	  goto add_clause;
@@ -975,11 +977,8 @@
 	  goto add_clause;
 	case OMP_LIST_CACHE:
 	  clause_code = OMP_NO_CLAUSE_CACHE;
-=======
-	case OMP_LIST_UNIFORM:
-	  clause_code = OMP_CLAUSE_UNIFORM;
->>>>>>> 4206bfac
-	  /* FALLTHROUGH */
+	  goto add_clause;
+
 	add_clause:
 	  omp_clauses
 	    = gfc_trans_omp_variable_list (clause_code, n, omp_clauses,
@@ -1238,106 +1237,6 @@
       omp_clauses = gfc_trans_add_clause (c, omp_clauses);
     }
 
-<<<<<<< HEAD
-  if (clauses->async)
-    {
-      c = build_omp_clause (where.lb->location, OMP_CLAUSE_ASYNC);
-      if (clauses->async_expr)
-	OMP_CLAUSE_ASYNC_EXPR (c) =
-	    gfc_convert_expr_to_tree (block, clauses->async_expr);
-      else
-	OMP_CLAUSE_ASYNC_EXPR (c) = NULL;
-      omp_clauses = gfc_trans_add_clause (c, omp_clauses);
-    }
-  if (clauses->seq)
-    {
-      c = build_omp_clause (where.lb->location, OMP_CLAUSE_ORDERED);
-      omp_clauses = gfc_trans_add_clause (c, omp_clauses);
-    }
-  if (clauses->independent)
-    {
-      c = build_omp_clause (where.lb->location, OMP_CLAUSE_INDEPENDENT);
-      omp_clauses = gfc_trans_add_clause (c, omp_clauses);
-    }
-  if (clauses->num_gangs_expr)
-    {
-      tree num_gangs_var = 
-	  gfc_convert_expr_to_tree (block, clauses->num_gangs_expr);
-      c = build_omp_clause (where.lb->location, OMP_CLAUSE_NUM_GANGS);
-      OMP_CLAUSE_NUM_GANGS_EXPR (c) = num_gangs_var;
-      omp_clauses = gfc_trans_add_clause (c, omp_clauses);
-    }
-  if (clauses->num_workers_expr)
-    {
-      tree num_workers_var = 
-	  gfc_convert_expr_to_tree (block, clauses->num_workers_expr);
-      c = build_omp_clause (where.lb->location, OMP_CLAUSE_NUM_WORKERS);
-      OMP_CLAUSE_NUM_WORKERS_EXPR (c)= num_workers_var;
-      omp_clauses = gfc_trans_add_clause (c, omp_clauses);
-    }
-  if (clauses->vector_length_expr)
-    {
-      tree vector_length_var = 
-	  gfc_convert_expr_to_tree (block, clauses->vector_length_expr);
-      c = build_omp_clause (where.lb->location, OMP_CLAUSE_VECTOR_LENGTH);
-      OMP_CLAUSE_VECTOR_LENGTH_EXPR (c)= vector_length_var;
-      omp_clauses = gfc_trans_add_clause (c, omp_clauses);
-    }
-  if (clauses->vector)
-    {
-      if (clauses->vector_expr)
-	{
-	  tree vector_var = 
-	      gfc_convert_expr_to_tree (block, clauses->vector_expr);
-	  c = build_omp_clause (where.lb->location, OMP_CLAUSE_VECTOR);
-	  OMP_CLAUSE_VECTOR_EXPR (c)= vector_var;
-	  omp_clauses = gfc_trans_add_clause (c, omp_clauses);
-	}
-      else
-	{
-	  c = build_omp_clause (where.lb->location, OMP_CLAUSE_VECTOR);
-	  omp_clauses = gfc_trans_add_clause (c, omp_clauses);
-	}
-    }
-  if (clauses->worker)
-    {
-      if (clauses->worker_expr)
-	{
-	  tree worker_var = 
-	      gfc_convert_expr_to_tree (block, clauses->worker_expr);
-	  c = build_omp_clause (where.lb->location, OMP_CLAUSE_WORKER);
-	  OMP_CLAUSE_WORKER_EXPR (c)= worker_var;
-	  omp_clauses = gfc_trans_add_clause (c, omp_clauses);
-	}
-      else
-	{
-	  c = build_omp_clause (where.lb->location, OMP_CLAUSE_WORKER);
-	  omp_clauses = gfc_trans_add_clause (c, omp_clauses);
-	}
-    }
-  if (clauses->gang)
-    {
-      if (clauses->gang_expr)
-	{
-	  tree gang_var = 
-	      gfc_convert_expr_to_tree (block, clauses->gang_expr);
-	  c = build_omp_clause (where.lb->location, OMP_CLAUSE_GANG);
-	  OMP_CLAUSE_GANG_EXPR (c)= gang_var;
-	  omp_clauses = gfc_trans_add_clause (c, omp_clauses);
-	}
-      else
-	{
-	  c = build_omp_clause (where.lb->location, OMP_CLAUSE_GANG);
-	  omp_clauses = gfc_trans_add_clause (c, omp_clauses);
-	}
-    }
-  if (clauses->non_clause_wait_expr)
-    {
-      tree wait_var = 
-	  gfc_convert_expr_to_tree (block, clauses->non_clause_wait_expr);
-      c = build_omp_clause (where.lb->location, OMP_CLAUSE_WAIT);
-      OMP_CLAUSE_WAIT_EXPR (c)= wait_var;
-=======
   if (clauses->inbranch)
     {
       c = build_omp_clause (where.lb->location, OMP_CLAUSE_INBRANCH);
@@ -1412,7 +1311,107 @@
       c = build_omp_clause (where.lb->location, OMP_CLAUSE_SIMDLEN);
       OMP_CLAUSE_SIMDLEN_EXPR (c)
 	= gfc_conv_constant_to_tree (clauses->simdlen_expr);
->>>>>>> 4206bfac
+      omp_clauses = gfc_trans_add_clause (c, omp_clauses);
+    }
+
+  if (clauses->async)
+    {
+      c = build_omp_clause (where.lb->location, OMP_CLAUSE_ASYNC);
+      if (clauses->async_expr)
+	OMP_CLAUSE_ASYNC_EXPR (c) =
+	    gfc_convert_expr_to_tree (block, clauses->async_expr);
+      else
+	OMP_CLAUSE_ASYNC_EXPR (c) = NULL;
+      omp_clauses = gfc_trans_add_clause (c, omp_clauses);
+    }
+  if (clauses->seq)
+    {
+      c = build_omp_clause (where.lb->location, OMP_CLAUSE_ORDERED);
+      omp_clauses = gfc_trans_add_clause (c, omp_clauses);
+    }
+  if (clauses->independent)
+    {
+      c = build_omp_clause (where.lb->location, OMP_CLAUSE_INDEPENDENT);
+      omp_clauses = gfc_trans_add_clause (c, omp_clauses);
+    }
+  if (clauses->num_gangs_expr)
+    {
+      tree num_gangs_var = 
+	  gfc_convert_expr_to_tree (block, clauses->num_gangs_expr);
+      c = build_omp_clause (where.lb->location, OMP_CLAUSE_NUM_GANGS);
+      OMP_CLAUSE_NUM_GANGS_EXPR (c) = num_gangs_var;
+      omp_clauses = gfc_trans_add_clause (c, omp_clauses);
+    }
+  if (clauses->num_workers_expr)
+    {
+      tree num_workers_var = 
+	  gfc_convert_expr_to_tree (block, clauses->num_workers_expr);
+      c = build_omp_clause (where.lb->location, OMP_CLAUSE_NUM_WORKERS);
+      OMP_CLAUSE_NUM_WORKERS_EXPR (c)= num_workers_var;
+      omp_clauses = gfc_trans_add_clause (c, omp_clauses);
+    }
+  if (clauses->vector_length_expr)
+    {
+      tree vector_length_var = 
+	  gfc_convert_expr_to_tree (block, clauses->vector_length_expr);
+      c = build_omp_clause (where.lb->location, OMP_CLAUSE_VECTOR_LENGTH);
+      OMP_CLAUSE_VECTOR_LENGTH_EXPR (c)= vector_length_var;
+      omp_clauses = gfc_trans_add_clause (c, omp_clauses);
+    }
+  if (clauses->vector)
+    {
+      if (clauses->vector_expr)
+	{
+	  tree vector_var = 
+	      gfc_convert_expr_to_tree (block, clauses->vector_expr);
+	  c = build_omp_clause (where.lb->location, OMP_CLAUSE_VECTOR);
+	  OMP_CLAUSE_VECTOR_EXPR (c)= vector_var;
+	  omp_clauses = gfc_trans_add_clause (c, omp_clauses);
+	}
+      else
+	{
+	  c = build_omp_clause (where.lb->location, OMP_CLAUSE_VECTOR);
+	  omp_clauses = gfc_trans_add_clause (c, omp_clauses);
+	}
+    }
+  if (clauses->worker)
+    {
+      if (clauses->worker_expr)
+	{
+	  tree worker_var = 
+	      gfc_convert_expr_to_tree (block, clauses->worker_expr);
+	  c = build_omp_clause (where.lb->location, OMP_CLAUSE_WORKER);
+	  OMP_CLAUSE_WORKER_EXPR (c)= worker_var;
+	  omp_clauses = gfc_trans_add_clause (c, omp_clauses);
+	}
+      else
+	{
+	  c = build_omp_clause (where.lb->location, OMP_CLAUSE_WORKER);
+	  omp_clauses = gfc_trans_add_clause (c, omp_clauses);
+	}
+    }
+  if (clauses->gang)
+    {
+      if (clauses->gang_expr)
+	{
+	  tree gang_var = 
+	      gfc_convert_expr_to_tree (block, clauses->gang_expr);
+	  c = build_omp_clause (where.lb->location, OMP_CLAUSE_GANG);
+	  OMP_CLAUSE_GANG_EXPR (c)= gang_var;
+	  omp_clauses = gfc_trans_add_clause (c, omp_clauses);
+	}
+      else
+	{
+	  c = build_omp_clause (where.lb->location, OMP_CLAUSE_GANG);
+	  omp_clauses = gfc_trans_add_clause (c, omp_clauses);
+	}
+    }
+  if (clauses->non_clause_wait_expr)
+    {
+      tree wait_var = 
+	  gfc_convert_expr_to_tree (block, clauses->non_clause_wait_expr);
+      c = build_omp_clause (where.lb->location, OMP_CLAUSE_WAIT);
+      OMP_CLAUSE_WAIT_EXPR (c)= wait_var;
       omp_clauses = gfc_trans_add_clause (c, omp_clauses);
     }
 
