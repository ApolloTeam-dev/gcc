/* OpenMP directive translation -- generate GCC trees from gfc_code.
   Copyright (C) 2005-2015 Free Software Foundation, Inc.
   Contributed by Jakub Jelinek <jakub@redhat.com>

This file is part of GCC.

GCC is free software; you can redistribute it and/or modify it under
the terms of the GNU General Public License as published by the Free
Software Foundation; either version 3, or (at your option) any later
version.

GCC is distributed in the hope that it will be useful, but WITHOUT ANY
WARRANTY; without even the implied warranty of MERCHANTABILITY or
FITNESS FOR A PARTICULAR PURPOSE.  See the GNU General Public License
for more details.

You should have received a copy of the GNU General Public License
along with GCC; see the file COPYING3.  If not see
<http://www.gnu.org/licenses/>.  */


#include "config.h"
#include "system.h"
#include "coretypes.h"
#include "options.h"
#include "tree.h"
#include "gfortran.h"
#include "gimple-expr.h"
#include "trans.h"
#include "stringpool.h"
#include "fold-const.h"
#include "gimplify.h"	/* For create_tmp_var_raw.  */
#include "trans-stmt.h"
#include "trans-types.h"
#include "trans-array.h"
#include "trans-const.h"
#include "arith.h"
#include "omp-low.h"
#include "gomp-constants.h"
#include "hash-set.h"
#include "tree-iterator.h"

int ompws_flags;

/* True if OpenMP should privatize what this DECL points to rather
   than the DECL itself.  */

bool
gfc_omp_privatize_by_reference (const_tree decl)
{
  tree type = TREE_TYPE (decl);

  if (TREE_CODE (type) == REFERENCE_TYPE
      && (!DECL_ARTIFICIAL (decl) || TREE_CODE (decl) == PARM_DECL))
    return true;

  if (TREE_CODE (type) == POINTER_TYPE)
    {
      /* Array POINTER/ALLOCATABLE have aggregate types, all user variables
	 that have POINTER_TYPE type and aren't scalar pointers, scalar
	 allocatables, Cray pointees or C pointers are supposed to be
	 privatized by reference.  */
      if (GFC_DECL_GET_SCALAR_POINTER (decl)
	  || GFC_DECL_GET_SCALAR_ALLOCATABLE (decl)
	  || GFC_DECL_CRAY_POINTEE (decl)
	  || VOID_TYPE_P (TREE_TYPE (TREE_TYPE (decl))))
	return false;

      if (!DECL_ARTIFICIAL (decl)
	  && TREE_CODE (TREE_TYPE (type)) != FUNCTION_TYPE)
	return true;

      /* Some arrays are expanded as DECL_ARTIFICIAL pointers
	 by the frontend.  */
      if (DECL_LANG_SPECIFIC (decl)
	  && GFC_DECL_SAVED_DESCRIPTOR (decl))
	return true;
    }

  return false;
}

/* True if OpenMP sharing attribute of DECL is predetermined.  */

enum omp_clause_default_kind
gfc_omp_predetermined_sharing (tree decl)
{
  /* Associate names preserve the association established during ASSOCIATE.
     As they are implemented either as pointers to the selector or array
     descriptor and shouldn't really change in the ASSOCIATE region,
     this decl can be either shared or firstprivate.  If it is a pointer,
     use firstprivate, as it is cheaper that way, otherwise make it shared.  */
  if (GFC_DECL_ASSOCIATE_VAR_P (decl))
    {
      if (TREE_CODE (TREE_TYPE (decl)) == POINTER_TYPE)
	return OMP_CLAUSE_DEFAULT_FIRSTPRIVATE;
      else
	return OMP_CLAUSE_DEFAULT_SHARED;
    }

  if (DECL_ARTIFICIAL (decl)
      && ! GFC_DECL_RESULT (decl)
      && ! (DECL_LANG_SPECIFIC (decl)
	    && GFC_DECL_SAVED_DESCRIPTOR (decl)))
    return OMP_CLAUSE_DEFAULT_SHARED;

  /* Cray pointees shouldn't be listed in any clauses and should be
     gimplified to dereference of the corresponding Cray pointer.
     Make them all private, so that they are emitted in the debug
     information.  */
  if (GFC_DECL_CRAY_POINTEE (decl))
    return OMP_CLAUSE_DEFAULT_PRIVATE;

  /* Assumed-size arrays are predetermined shared.  */
  if (TREE_CODE (decl) == PARM_DECL
      && GFC_ARRAY_TYPE_P (TREE_TYPE (decl))
      && GFC_TYPE_ARRAY_AKIND (TREE_TYPE (decl)) == GFC_ARRAY_UNKNOWN
      && GFC_TYPE_ARRAY_UBOUND (TREE_TYPE (decl),
				GFC_TYPE_ARRAY_RANK (TREE_TYPE (decl)) - 1)
	 == NULL)
    return OMP_CLAUSE_DEFAULT_SHARED;

  /* Dummy procedures aren't considered variables by OpenMP, thus are
     disallowed in OpenMP clauses.  They are represented as PARM_DECLs
     in the middle-end, so return OMP_CLAUSE_DEFAULT_FIRSTPRIVATE here
     to avoid complaining about their uses with default(none).  */
  if (TREE_CODE (decl) == PARM_DECL
      && TREE_CODE (TREE_TYPE (decl)) == POINTER_TYPE
      && TREE_CODE (TREE_TYPE (TREE_TYPE (decl))) == FUNCTION_TYPE)
    return OMP_CLAUSE_DEFAULT_FIRSTPRIVATE;

  /* COMMON and EQUIVALENCE decls are shared.  They
     are only referenced through DECL_VALUE_EXPR of the variables
     contained in them.  If those are privatized, they will not be
     gimplified to the COMMON or EQUIVALENCE decls.  */
  if (GFC_DECL_COMMON_OR_EQUIV (decl) && ! DECL_HAS_VALUE_EXPR_P (decl))
    return OMP_CLAUSE_DEFAULT_SHARED;

  if (GFC_DECL_RESULT (decl) && ! DECL_HAS_VALUE_EXPR_P (decl))
    return OMP_CLAUSE_DEFAULT_SHARED;

  /* These are either array or derived parameters, or vtables.
     In the former cases, the OpenMP standard doesn't consider them to be
     variables at all (they can't be redefined), but they can nevertheless appear
     in parallel/task regions and for default(none) purposes treat them as shared.
     For vtables likely the same handling is desirable.  */
  if (TREE_CODE (decl) == VAR_DECL
      && TREE_READONLY (decl)
      && TREE_STATIC (decl))
    return OMP_CLAUSE_DEFAULT_SHARED;

  return OMP_CLAUSE_DEFAULT_UNSPECIFIED;
}

/* Return decl that should be used when reporting DEFAULT(NONE)
   diagnostics.  */

tree
gfc_omp_report_decl (tree decl)
{
  if (DECL_ARTIFICIAL (decl)
      && DECL_LANG_SPECIFIC (decl)
      && GFC_DECL_SAVED_DESCRIPTOR (decl))
    return GFC_DECL_SAVED_DESCRIPTOR (decl);

  return decl;
}

/* Return true if TYPE has any allocatable components.  */

static bool
gfc_has_alloc_comps (tree type, tree decl)
{
  tree field, ftype;

  if (POINTER_TYPE_P (type))
    {
      if (GFC_DECL_GET_SCALAR_ALLOCATABLE (decl))
	type = TREE_TYPE (type);
      else if (GFC_DECL_GET_SCALAR_POINTER (decl))
	return false;
    }

  if (GFC_DESCRIPTOR_TYPE_P (type) || GFC_ARRAY_TYPE_P (type))
    type = gfc_get_element_type (type);

  if (TREE_CODE (type) != RECORD_TYPE)
    return false;

  for (field = TYPE_FIELDS (type); field; field = DECL_CHAIN (field))
    {
      ftype = TREE_TYPE (field);
      if (GFC_DECL_GET_SCALAR_ALLOCATABLE (field))
	return true;
      if (GFC_DESCRIPTOR_TYPE_P (ftype)
	  && GFC_TYPE_ARRAY_AKIND (ftype) == GFC_ARRAY_ALLOCATABLE)
	return true;
      if (gfc_has_alloc_comps (ftype, field))
	return true;
    }
  return false;
}

/* Return true if DECL in private clause needs
   OMP_CLAUSE_PRIVATE_OUTER_REF on the private clause.  */
bool
gfc_omp_private_outer_ref (tree decl)
{
  tree type = TREE_TYPE (decl);

  if (GFC_DESCRIPTOR_TYPE_P (type)
      && GFC_TYPE_ARRAY_AKIND (type) == GFC_ARRAY_ALLOCATABLE)
    return true;

  if (GFC_DECL_GET_SCALAR_ALLOCATABLE (decl))
    return true;

  if (gfc_omp_privatize_by_reference (decl))
    type = TREE_TYPE (type);

  if (gfc_has_alloc_comps (type, decl))
    return true;

  return false;
}

/* Callback for gfc_omp_unshare_expr.  */

static tree
gfc_omp_unshare_expr_r (tree *tp, int *walk_subtrees, void *)
{
  tree t = *tp;
  enum tree_code code = TREE_CODE (t);

  /* Stop at types, decls, constants like copy_tree_r.  */
  if (TREE_CODE_CLASS (code) == tcc_type
      || TREE_CODE_CLASS (code) == tcc_declaration
      || TREE_CODE_CLASS (code) == tcc_constant
      || code == BLOCK)
    *walk_subtrees = 0;
  else if (handled_component_p (t)
	   || TREE_CODE (t) == MEM_REF)
    {
      *tp = unshare_expr (t);
      *walk_subtrees = 0;
    }

  return NULL_TREE;
}

/* Unshare in expr anything that the FE which normally doesn't
   care much about tree sharing (because during gimplification
   everything is unshared) could cause problems with tree sharing
   at omp-low.c time.  */

static tree
gfc_omp_unshare_expr (tree expr)
{
  walk_tree (&expr, gfc_omp_unshare_expr_r, NULL, NULL);
  return expr;
}

enum walk_alloc_comps
{
  WALK_ALLOC_COMPS_DTOR,
  WALK_ALLOC_COMPS_DEFAULT_CTOR,
  WALK_ALLOC_COMPS_COPY_CTOR
};

/* Handle allocatable components in OpenMP clauses.  */

static tree
gfc_walk_alloc_comps (tree decl, tree dest, tree var,
		      enum walk_alloc_comps kind)
{
  stmtblock_t block, tmpblock;
  tree type = TREE_TYPE (decl), then_b, tem, field;
  gfc_init_block (&block);

  if (GFC_ARRAY_TYPE_P (type) || GFC_DESCRIPTOR_TYPE_P (type))
    {
      if (GFC_DESCRIPTOR_TYPE_P (type))
	{
	  gfc_init_block (&tmpblock);
	  tem = gfc_full_array_size (&tmpblock, decl,
				     GFC_TYPE_ARRAY_RANK (type));
	  then_b = gfc_finish_block (&tmpblock);
	  gfc_add_expr_to_block (&block, gfc_omp_unshare_expr (then_b));
	  tem = gfc_omp_unshare_expr (tem);
	  tem = fold_build2_loc (input_location, MINUS_EXPR,
				 gfc_array_index_type, tem,
				 gfc_index_one_node);
	}
      else
	{
	  if (!TYPE_DOMAIN (type)
	      || TYPE_MAX_VALUE (TYPE_DOMAIN (type)) == NULL_TREE
	      || TYPE_MIN_VALUE (TYPE_DOMAIN (type)) == error_mark_node
	      || TYPE_MAX_VALUE (TYPE_DOMAIN (type)) == error_mark_node)
	    {
	      tem = fold_build2 (EXACT_DIV_EXPR, sizetype,
				 TYPE_SIZE_UNIT (type),
				 TYPE_SIZE_UNIT (TREE_TYPE (type)));
	      tem = size_binop (MINUS_EXPR, tem, size_one_node);
	    }
	  else
	    tem = array_type_nelts (type);
	  tem = fold_convert (gfc_array_index_type, tem);
	}

      tree nelems = gfc_evaluate_now (tem, &block);
      tree index = gfc_create_var (gfc_array_index_type, "S");

      gfc_init_block (&tmpblock);
      tem = gfc_conv_array_data (decl);
      tree declvar = build_fold_indirect_ref_loc (input_location, tem);
      tree declvref = gfc_build_array_ref (declvar, index, NULL);
      tree destvar, destvref = NULL_TREE;
      if (dest)
	{
	  tem = gfc_conv_array_data (dest);
	  destvar = build_fold_indirect_ref_loc (input_location, tem);
	  destvref = gfc_build_array_ref (destvar, index, NULL);
	}
      gfc_add_expr_to_block (&tmpblock,
			     gfc_walk_alloc_comps (declvref, destvref,
						   var, kind));

      gfc_loopinfo loop;
      gfc_init_loopinfo (&loop);
      loop.dimen = 1;
      loop.from[0] = gfc_index_zero_node;
      loop.loopvar[0] = index;
      loop.to[0] = nelems;
      gfc_trans_scalarizing_loops (&loop, &tmpblock);
      gfc_add_block_to_block (&block, &loop.pre);
      return gfc_finish_block (&block);
    }
  else if (GFC_DECL_GET_SCALAR_ALLOCATABLE (var))
    {
      decl = build_fold_indirect_ref_loc (input_location, decl);
      if (dest)
	dest = build_fold_indirect_ref_loc (input_location, dest);
      type = TREE_TYPE (decl);
    }

  gcc_assert (TREE_CODE (type) == RECORD_TYPE);
  for (field = TYPE_FIELDS (type); field; field = DECL_CHAIN (field))
    {
      tree ftype = TREE_TYPE (field);
      tree declf, destf = NULL_TREE;
      bool has_alloc_comps = gfc_has_alloc_comps (ftype, field);
      if ((!GFC_DESCRIPTOR_TYPE_P (ftype)
	   || GFC_TYPE_ARRAY_AKIND (ftype) != GFC_ARRAY_ALLOCATABLE)
	  && !GFC_DECL_GET_SCALAR_ALLOCATABLE (field)
	  && !has_alloc_comps)
	continue;
      declf = fold_build3_loc (input_location, COMPONENT_REF, ftype,
			       decl, field, NULL_TREE);
      if (dest)
	destf = fold_build3_loc (input_location, COMPONENT_REF, ftype,
				 dest, field, NULL_TREE);

      tem = NULL_TREE;
      switch (kind)
	{
	case WALK_ALLOC_COMPS_DTOR:
	  break;
	case WALK_ALLOC_COMPS_DEFAULT_CTOR:
	  if (GFC_DESCRIPTOR_TYPE_P (ftype)
	      && GFC_TYPE_ARRAY_AKIND (ftype) == GFC_ARRAY_ALLOCATABLE)
	    {
	      gfc_add_modify (&block, unshare_expr (destf),
			      unshare_expr (declf));
	      tem = gfc_duplicate_allocatable_nocopy
					(destf, declf, ftype,
					 GFC_TYPE_ARRAY_RANK (ftype));
	    }
	  else if (GFC_DECL_GET_SCALAR_ALLOCATABLE (field))
	    tem = gfc_duplicate_allocatable_nocopy (destf, declf, ftype, 0);
	  break;
	case WALK_ALLOC_COMPS_COPY_CTOR:
	  if (GFC_DESCRIPTOR_TYPE_P (ftype)
	      && GFC_TYPE_ARRAY_AKIND (ftype) == GFC_ARRAY_ALLOCATABLE)
	    tem = gfc_duplicate_allocatable (destf, declf, ftype,
					     GFC_TYPE_ARRAY_RANK (ftype),
					     NULL_TREE);
	  else if (GFC_DECL_GET_SCALAR_ALLOCATABLE (field))
	    tem = gfc_duplicate_allocatable (destf, declf, ftype, 0,
					     NULL_TREE);
	  break;
	}
      if (tem)
	gfc_add_expr_to_block (&block, gfc_omp_unshare_expr (tem));
      if (has_alloc_comps)
	{
	  gfc_init_block (&tmpblock);
	  gfc_add_expr_to_block (&tmpblock,
				 gfc_walk_alloc_comps (declf, destf,
						       field, kind));
	  then_b = gfc_finish_block (&tmpblock);
	  if (GFC_DESCRIPTOR_TYPE_P (ftype)
	      && GFC_TYPE_ARRAY_AKIND (ftype) == GFC_ARRAY_ALLOCATABLE)
	    tem = gfc_conv_descriptor_data_get (unshare_expr (declf));
	  else if (GFC_DECL_GET_SCALAR_ALLOCATABLE (field))
	    tem = unshare_expr (declf);
	  else
	    tem = NULL_TREE;
	  if (tem)
	    {
	      tem = fold_convert (pvoid_type_node, tem);
	      tem = fold_build2_loc (input_location, NE_EXPR,
				     boolean_type_node, tem,
				     null_pointer_node);
	      then_b = build3_loc (input_location, COND_EXPR, void_type_node,
				   tem, then_b,
				   build_empty_stmt (input_location));
	    }
	  gfc_add_expr_to_block (&block, then_b);
	}
      if (kind == WALK_ALLOC_COMPS_DTOR)
	{
	  if (GFC_DESCRIPTOR_TYPE_P (ftype)
	      && GFC_TYPE_ARRAY_AKIND (ftype) == GFC_ARRAY_ALLOCATABLE)
	    {
	      tem = gfc_trans_dealloc_allocated (unshare_expr (declf),
						 false, NULL);
	      gfc_add_expr_to_block (&block, gfc_omp_unshare_expr (tem));
	    }
	  else if (GFC_DECL_GET_SCALAR_ALLOCATABLE (field))
	    {
	      tem = gfc_call_free (unshare_expr (declf));
	      gfc_add_expr_to_block (&block, gfc_omp_unshare_expr (tem));
	    }
	}
    }

  return gfc_finish_block (&block);
}

/* Return code to initialize DECL with its default constructor, or
   NULL if there's nothing to do.  */

tree
gfc_omp_clause_default_ctor (tree clause, tree decl, tree outer)
{
  tree type = TREE_TYPE (decl), size, ptr, cond, then_b, else_b;
  stmtblock_t block, cond_block;

  gcc_assert (OMP_CLAUSE_CODE (clause) == OMP_CLAUSE_PRIVATE
	      || OMP_CLAUSE_CODE (clause) == OMP_CLAUSE_LASTPRIVATE
	      || OMP_CLAUSE_CODE (clause) == OMP_CLAUSE_LINEAR
	      || OMP_CLAUSE_CODE (clause) == OMP_CLAUSE_REDUCTION);

  if ((! GFC_DESCRIPTOR_TYPE_P (type)
       || GFC_TYPE_ARRAY_AKIND (type) != GFC_ARRAY_ALLOCATABLE)
      && !GFC_DECL_GET_SCALAR_ALLOCATABLE (OMP_CLAUSE_DECL (clause)))
    {
      if (gfc_has_alloc_comps (type, OMP_CLAUSE_DECL (clause)))
	{
	  gcc_assert (outer);
	  gfc_start_block (&block);
	  tree tem = gfc_walk_alloc_comps (outer, decl,
					   OMP_CLAUSE_DECL (clause),
					   WALK_ALLOC_COMPS_DEFAULT_CTOR);
	  gfc_add_expr_to_block (&block, tem);
	  return gfc_finish_block (&block);
	}
      return NULL_TREE;
    }

  gcc_assert (outer != NULL_TREE);

  /* Allocatable arrays and scalars in PRIVATE clauses need to be set to
     "not currently allocated" allocation status if outer
     array is "not currently allocated", otherwise should be allocated.  */
  gfc_start_block (&block);

  gfc_init_block (&cond_block);

  if (GFC_DESCRIPTOR_TYPE_P (type))
    {
      gfc_add_modify (&cond_block, decl, outer);
      tree rank = gfc_rank_cst[GFC_TYPE_ARRAY_RANK (type) - 1];
      size = gfc_conv_descriptor_ubound_get (decl, rank);
      size = fold_build2_loc (input_location, MINUS_EXPR, gfc_array_index_type,
			      size,
			      gfc_conv_descriptor_lbound_get (decl, rank));
      size = fold_build2_loc (input_location, PLUS_EXPR, gfc_array_index_type,
			      size, gfc_index_one_node);
      if (GFC_TYPE_ARRAY_RANK (type) > 1)
	size = fold_build2_loc (input_location, MULT_EXPR,
				gfc_array_index_type, size,
				gfc_conv_descriptor_stride_get (decl, rank));
      tree esize = fold_convert (gfc_array_index_type,
				 TYPE_SIZE_UNIT (gfc_get_element_type (type)));
      size = fold_build2_loc (input_location, MULT_EXPR, gfc_array_index_type,
			      size, esize);
      size = unshare_expr (size);
      size = gfc_evaluate_now (fold_convert (size_type_node, size),
			       &cond_block);
    }
  else
    size = fold_convert (size_type_node, TYPE_SIZE_UNIT (TREE_TYPE (type)));
  ptr = gfc_create_var (pvoid_type_node, NULL);
  gfc_allocate_using_malloc (&cond_block, ptr, size, NULL_TREE);
  if (GFC_DESCRIPTOR_TYPE_P (type))
    gfc_conv_descriptor_data_set (&cond_block, unshare_expr (decl), ptr);
  else
    gfc_add_modify (&cond_block, unshare_expr (decl),
		    fold_convert (TREE_TYPE (decl), ptr));
  if (gfc_has_alloc_comps (type, OMP_CLAUSE_DECL (clause)))
    {
      tree tem = gfc_walk_alloc_comps (outer, decl,
				       OMP_CLAUSE_DECL (clause),
				       WALK_ALLOC_COMPS_DEFAULT_CTOR);
      gfc_add_expr_to_block (&cond_block, tem);
    }
  then_b = gfc_finish_block (&cond_block);

  /* Reduction clause requires allocated ALLOCATABLE.  */
  if (OMP_CLAUSE_CODE (clause) != OMP_CLAUSE_REDUCTION)
    {
      gfc_init_block (&cond_block);
      if (GFC_DESCRIPTOR_TYPE_P (type))
	gfc_conv_descriptor_data_set (&cond_block, unshare_expr (decl),
				      null_pointer_node);
      else
	gfc_add_modify (&cond_block, unshare_expr (decl),
			build_zero_cst (TREE_TYPE (decl)));
      else_b = gfc_finish_block (&cond_block);

      tree tem = fold_convert (pvoid_type_node,
			       GFC_DESCRIPTOR_TYPE_P (type)
			       ? gfc_conv_descriptor_data_get (outer) : outer);
      tem = unshare_expr (tem);
      cond = fold_build2_loc (input_location, NE_EXPR, boolean_type_node,
			      tem, null_pointer_node);
      gfc_add_expr_to_block (&block,
			     build3_loc (input_location, COND_EXPR,
					 void_type_node, cond, then_b,
					 else_b));
    }
  else
    gfc_add_expr_to_block (&block, then_b);

  return gfc_finish_block (&block);
}

/* Build and return code for a copy constructor from SRC to DEST.  */

tree
gfc_omp_clause_copy_ctor (tree clause, tree dest, tree src)
{
  tree type = TREE_TYPE (dest), ptr, size, call;
  tree cond, then_b, else_b;
  stmtblock_t block, cond_block;

  gcc_assert (OMP_CLAUSE_CODE (clause) == OMP_CLAUSE_FIRSTPRIVATE
	      || OMP_CLAUSE_CODE (clause) == OMP_CLAUSE_LINEAR
	      || OMP_CLAUSE_CODE (clause) == OMP_CLAUSE_REDUCTION);

  if ((! GFC_DESCRIPTOR_TYPE_P (type)
       || GFC_TYPE_ARRAY_AKIND (type) != GFC_ARRAY_ALLOCATABLE)
      && !GFC_DECL_GET_SCALAR_ALLOCATABLE (OMP_CLAUSE_DECL (clause)))
    {
      if (gfc_has_alloc_comps (type, OMP_CLAUSE_DECL (clause)))
	{
	  gfc_start_block (&block);
	  gfc_add_modify (&block, dest, src);
	  tree tem = gfc_walk_alloc_comps (src, dest, OMP_CLAUSE_DECL (clause),
					   WALK_ALLOC_COMPS_COPY_CTOR);
	  gfc_add_expr_to_block (&block, tem);
	  return gfc_finish_block (&block);
	}
      else
	return build2_v (MODIFY_EXPR, dest, src);
    }

  /* Allocatable arrays in FIRSTPRIVATE clauses need to be allocated
     and copied from SRC.  */
  gfc_start_block (&block);

  gfc_init_block (&cond_block);

  gfc_add_modify (&cond_block, dest, src);
  if (GFC_DESCRIPTOR_TYPE_P (type))
    {
      tree rank = gfc_rank_cst[GFC_TYPE_ARRAY_RANK (type) - 1];
      size = gfc_conv_descriptor_ubound_get (dest, rank);
      size = fold_build2_loc (input_location, MINUS_EXPR, gfc_array_index_type,
			      size,
			      gfc_conv_descriptor_lbound_get (dest, rank));
      size = fold_build2_loc (input_location, PLUS_EXPR, gfc_array_index_type,
			      size, gfc_index_one_node);
      if (GFC_TYPE_ARRAY_RANK (type) > 1)
	size = fold_build2_loc (input_location, MULT_EXPR,
				gfc_array_index_type, size,
				gfc_conv_descriptor_stride_get (dest, rank));
      tree esize = fold_convert (gfc_array_index_type,
				 TYPE_SIZE_UNIT (gfc_get_element_type (type)));
      size = fold_build2_loc (input_location, MULT_EXPR, gfc_array_index_type,
			      size, esize);
      size = unshare_expr (size);
      size = gfc_evaluate_now (fold_convert (size_type_node, size),
			       &cond_block);
    }
  else
    size = fold_convert (size_type_node, TYPE_SIZE_UNIT (TREE_TYPE (type)));
  ptr = gfc_create_var (pvoid_type_node, NULL);
  gfc_allocate_using_malloc (&cond_block, ptr, size, NULL_TREE);
  if (GFC_DESCRIPTOR_TYPE_P (type))
    gfc_conv_descriptor_data_set (&cond_block, unshare_expr (dest), ptr);
  else
    gfc_add_modify (&cond_block, unshare_expr (dest),
		    fold_convert (TREE_TYPE (dest), ptr));

  tree srcptr = GFC_DESCRIPTOR_TYPE_P (type)
		? gfc_conv_descriptor_data_get (src) : src;
  srcptr = unshare_expr (srcptr);
  srcptr = fold_convert (pvoid_type_node, srcptr);
  call = build_call_expr_loc (input_location,
			      builtin_decl_explicit (BUILT_IN_MEMCPY), 3, ptr,
			      srcptr, size);
  gfc_add_expr_to_block (&cond_block, fold_convert (void_type_node, call));
  if (gfc_has_alloc_comps (type, OMP_CLAUSE_DECL (clause)))
    {
      tree tem = gfc_walk_alloc_comps (src, dest,
				       OMP_CLAUSE_DECL (clause),
				       WALK_ALLOC_COMPS_COPY_CTOR);
      gfc_add_expr_to_block (&cond_block, tem);
    }
  then_b = gfc_finish_block (&cond_block);

  gfc_init_block (&cond_block);
  if (GFC_DESCRIPTOR_TYPE_P (type))
    gfc_conv_descriptor_data_set (&cond_block, unshare_expr (dest),
				  null_pointer_node);
  else
    gfc_add_modify (&cond_block, unshare_expr (dest),
		    build_zero_cst (TREE_TYPE (dest)));
  else_b = gfc_finish_block (&cond_block);

  cond = fold_build2_loc (input_location, NE_EXPR, boolean_type_node,
			  unshare_expr (srcptr), null_pointer_node);
  gfc_add_expr_to_block (&block,
			 build3_loc (input_location, COND_EXPR,
				     void_type_node, cond, then_b, else_b));

  return gfc_finish_block (&block);
}

/* Similarly, except use an intrinsic or pointer assignment operator
   instead.  */

tree
gfc_omp_clause_assign_op (tree clause, tree dest, tree src)
{
  tree type = TREE_TYPE (dest), ptr, size, call, nonalloc;
  tree cond, then_b, else_b;
  stmtblock_t block, cond_block, cond_block2, inner_block;

  if ((! GFC_DESCRIPTOR_TYPE_P (type)
       || GFC_TYPE_ARRAY_AKIND (type) != GFC_ARRAY_ALLOCATABLE)
      && !GFC_DECL_GET_SCALAR_ALLOCATABLE (OMP_CLAUSE_DECL (clause)))
    {
      if (gfc_has_alloc_comps (type, OMP_CLAUSE_DECL (clause)))
	{
	  gfc_start_block (&block);
	  /* First dealloc any allocatable components in DEST.  */
	  tree tem = gfc_walk_alloc_comps (dest, NULL_TREE,
					   OMP_CLAUSE_DECL (clause),
					   WALK_ALLOC_COMPS_DTOR);
	  gfc_add_expr_to_block (&block, tem);
	  /* Then copy over toplevel data.  */
	  gfc_add_modify (&block, dest, src);
	  /* Finally allocate any allocatable components and copy.  */
	  tem = gfc_walk_alloc_comps (src, dest, OMP_CLAUSE_DECL (clause),
					   WALK_ALLOC_COMPS_COPY_CTOR);
	  gfc_add_expr_to_block (&block, tem);
	  return gfc_finish_block (&block);
	}
      else
	return build2_v (MODIFY_EXPR, dest, src);
    }

  gfc_start_block (&block);

  if (gfc_has_alloc_comps (type, OMP_CLAUSE_DECL (clause)))
    {
      then_b = gfc_walk_alloc_comps (dest, NULL_TREE, OMP_CLAUSE_DECL (clause),
				     WALK_ALLOC_COMPS_DTOR);
      tree tem = fold_convert (pvoid_type_node,
			       GFC_DESCRIPTOR_TYPE_P (type)
			       ? gfc_conv_descriptor_data_get (dest) : dest);
      tem = unshare_expr (tem);
      cond = fold_build2_loc (input_location, NE_EXPR, boolean_type_node,
			      tem, null_pointer_node);
      tem = build3_loc (input_location, COND_EXPR, void_type_node, cond,
			then_b, build_empty_stmt (input_location));
      gfc_add_expr_to_block (&block, tem);
    }

  gfc_init_block (&cond_block);

  if (GFC_DESCRIPTOR_TYPE_P (type))
    {
      tree rank = gfc_rank_cst[GFC_TYPE_ARRAY_RANK (type) - 1];
      size = gfc_conv_descriptor_ubound_get (src, rank);
      size = fold_build2_loc (input_location, MINUS_EXPR, gfc_array_index_type,
			      size,
			      gfc_conv_descriptor_lbound_get (src, rank));
      size = fold_build2_loc (input_location, PLUS_EXPR, gfc_array_index_type,
			      size, gfc_index_one_node);
      if (GFC_TYPE_ARRAY_RANK (type) > 1)
	size = fold_build2_loc (input_location, MULT_EXPR,
				gfc_array_index_type, size,
				gfc_conv_descriptor_stride_get (src, rank));
      tree esize = fold_convert (gfc_array_index_type,
				 TYPE_SIZE_UNIT (gfc_get_element_type (type)));
      size = fold_build2_loc (input_location, MULT_EXPR, gfc_array_index_type,
			      size, esize);
      size = unshare_expr (size);
      size = gfc_evaluate_now (fold_convert (size_type_node, size),
			       &cond_block);
    }
  else
    size = fold_convert (size_type_node, TYPE_SIZE_UNIT (TREE_TYPE (type)));
  ptr = gfc_create_var (pvoid_type_node, NULL);

  tree destptr = GFC_DESCRIPTOR_TYPE_P (type)
		 ? gfc_conv_descriptor_data_get (dest) : dest;
  destptr = unshare_expr (destptr);
  destptr = fold_convert (pvoid_type_node, destptr);
  gfc_add_modify (&cond_block, ptr, destptr);

  nonalloc = fold_build2_loc (input_location, EQ_EXPR, boolean_type_node,
			      destptr, null_pointer_node);
  cond = nonalloc;
  if (GFC_DESCRIPTOR_TYPE_P (type))
    {
      int i;
      for (i = 0; i < GFC_TYPE_ARRAY_RANK (type); i++)
	{
	  tree rank = gfc_rank_cst[i];
	  tree tem = gfc_conv_descriptor_ubound_get (src, rank);
	  tem = fold_build2_loc (input_location, MINUS_EXPR,
				 gfc_array_index_type, tem,
				 gfc_conv_descriptor_lbound_get (src, rank));
	  tem = fold_build2_loc (input_location, PLUS_EXPR,
				 gfc_array_index_type, tem,
				 gfc_conv_descriptor_lbound_get (dest, rank));
	  tem = fold_build2_loc (input_location, NE_EXPR, boolean_type_node,
				 tem, gfc_conv_descriptor_ubound_get (dest,
								      rank));
	  cond = fold_build2_loc (input_location, TRUTH_ORIF_EXPR,
				  boolean_type_node, cond, tem);
	}
    }

  gfc_init_block (&cond_block2);

  if (GFC_DESCRIPTOR_TYPE_P (type))
    {
      gfc_init_block (&inner_block);
      gfc_allocate_using_malloc (&inner_block, ptr, size, NULL_TREE);
      then_b = gfc_finish_block (&inner_block);

      gfc_init_block (&inner_block);
      gfc_add_modify (&inner_block, ptr,
		      gfc_call_realloc (&inner_block, ptr, size));
      else_b = gfc_finish_block (&inner_block);

      gfc_add_expr_to_block (&cond_block2,
			     build3_loc (input_location, COND_EXPR,
					 void_type_node,
					 unshare_expr (nonalloc),
					 then_b, else_b));
      gfc_add_modify (&cond_block2, dest, src);
      gfc_conv_descriptor_data_set (&cond_block2, unshare_expr (dest), ptr);
    }
  else
    {
      gfc_allocate_using_malloc (&cond_block2, ptr, size, NULL_TREE);
      gfc_add_modify (&cond_block2, unshare_expr (dest),
		      fold_convert (type, ptr));
    }
  then_b = gfc_finish_block (&cond_block2);
  else_b = build_empty_stmt (input_location);

  gfc_add_expr_to_block (&cond_block,
			 build3_loc (input_location, COND_EXPR,
				     void_type_node, unshare_expr (cond),
				     then_b, else_b));

  tree srcptr = GFC_DESCRIPTOR_TYPE_P (type)
		? gfc_conv_descriptor_data_get (src) : src;
  srcptr = unshare_expr (srcptr);
  srcptr = fold_convert (pvoid_type_node, srcptr);
  call = build_call_expr_loc (input_location,
			      builtin_decl_explicit (BUILT_IN_MEMCPY), 3, ptr,
			      srcptr, size);
  gfc_add_expr_to_block (&cond_block, fold_convert (void_type_node, call));
  if (gfc_has_alloc_comps (type, OMP_CLAUSE_DECL (clause)))
    {
      tree tem = gfc_walk_alloc_comps (src, dest,
				       OMP_CLAUSE_DECL (clause),
				       WALK_ALLOC_COMPS_COPY_CTOR);
      gfc_add_expr_to_block (&cond_block, tem);
    }
  then_b = gfc_finish_block (&cond_block);

  if (OMP_CLAUSE_CODE (clause) == OMP_CLAUSE_COPYIN)
    {
      gfc_init_block (&cond_block);
      if (GFC_DESCRIPTOR_TYPE_P (type))
	gfc_add_expr_to_block (&cond_block,
			       gfc_trans_dealloc_allocated (unshare_expr (dest),
							    false, NULL));
      else
	{
	  destptr = gfc_evaluate_now (destptr, &cond_block);
	  gfc_add_expr_to_block (&cond_block, gfc_call_free (destptr));
	  gfc_add_modify (&cond_block, unshare_expr (dest),
			  build_zero_cst (TREE_TYPE (dest)));
	}
      else_b = gfc_finish_block (&cond_block);

      cond = fold_build2_loc (input_location, NE_EXPR, boolean_type_node,
			      unshare_expr (srcptr), null_pointer_node);
      gfc_add_expr_to_block (&block,
			     build3_loc (input_location, COND_EXPR,
					 void_type_node, cond,
					 then_b, else_b));
    }
  else
    gfc_add_expr_to_block (&block, then_b);

  return gfc_finish_block (&block);
}

static void
gfc_omp_linear_clause_add_loop (stmtblock_t *block, tree dest, tree src,
				tree add, tree nelems)
{
  stmtblock_t tmpblock;
  tree desta, srca, index = gfc_create_var (gfc_array_index_type, "S");
  nelems = gfc_evaluate_now (nelems, block);

  gfc_init_block (&tmpblock);
  if (TREE_CODE (TREE_TYPE (dest)) == ARRAY_TYPE)
    {
      desta = gfc_build_array_ref (dest, index, NULL);
      srca = gfc_build_array_ref (src, index, NULL);
    }
  else
    {
      gcc_assert (POINTER_TYPE_P (TREE_TYPE (dest)));
      tree idx = fold_build2 (MULT_EXPR, sizetype,
			      fold_convert (sizetype, index),
			      TYPE_SIZE_UNIT (TREE_TYPE (TREE_TYPE (dest))));
      desta = build_fold_indirect_ref (fold_build2 (POINTER_PLUS_EXPR,
						    TREE_TYPE (dest), dest,
						    idx));
      srca = build_fold_indirect_ref (fold_build2 (POINTER_PLUS_EXPR,
						   TREE_TYPE (src), src,
						    idx));
    }
  gfc_add_modify (&tmpblock, desta,
		  fold_build2 (PLUS_EXPR, TREE_TYPE (desta),
			       srca, add));

  gfc_loopinfo loop;
  gfc_init_loopinfo (&loop);
  loop.dimen = 1;
  loop.from[0] = gfc_index_zero_node;
  loop.loopvar[0] = index;
  loop.to[0] = nelems;
  gfc_trans_scalarizing_loops (&loop, &tmpblock);
  gfc_add_block_to_block (block, &loop.pre);
}

/* Build and return code for a constructor of DEST that initializes
   it to SRC plus ADD (ADD is scalar integer).  */

tree
gfc_omp_clause_linear_ctor (tree clause, tree dest, tree src, tree add)
{
  tree type = TREE_TYPE (dest), ptr, size, nelems = NULL_TREE;
  stmtblock_t block;

  gcc_assert (OMP_CLAUSE_CODE (clause) == OMP_CLAUSE_LINEAR);

  gfc_start_block (&block);
  add = gfc_evaluate_now (add, &block);

  if ((! GFC_DESCRIPTOR_TYPE_P (type)
       || GFC_TYPE_ARRAY_AKIND (type) != GFC_ARRAY_ALLOCATABLE)
      && !GFC_DECL_GET_SCALAR_ALLOCATABLE (OMP_CLAUSE_DECL (clause)))
    {
      gcc_assert (TREE_CODE (type) == ARRAY_TYPE);
      if (!TYPE_DOMAIN (type)
	  || TYPE_MAX_VALUE (TYPE_DOMAIN (type)) == NULL_TREE
	  || TYPE_MIN_VALUE (TYPE_DOMAIN (type)) == error_mark_node
	  || TYPE_MAX_VALUE (TYPE_DOMAIN (type)) == error_mark_node)
	{
	  nelems = fold_build2 (EXACT_DIV_EXPR, sizetype,
				TYPE_SIZE_UNIT (type),
				TYPE_SIZE_UNIT (TREE_TYPE (type)));
	  nelems = size_binop (MINUS_EXPR, nelems, size_one_node);
	}
      else
	nelems = array_type_nelts (type);
      nelems = fold_convert (gfc_array_index_type, nelems);

      gfc_omp_linear_clause_add_loop (&block, dest, src, add, nelems);
      return gfc_finish_block (&block);
    }

  /* Allocatable arrays in LINEAR clauses need to be allocated
     and copied from SRC.  */
  gfc_add_modify (&block, dest, src);
  if (GFC_DESCRIPTOR_TYPE_P (type))
    {
      tree rank = gfc_rank_cst[GFC_TYPE_ARRAY_RANK (type) - 1];
      size = gfc_conv_descriptor_ubound_get (dest, rank);
      size = fold_build2_loc (input_location, MINUS_EXPR, gfc_array_index_type,
			      size,
			      gfc_conv_descriptor_lbound_get (dest, rank));
      size = fold_build2_loc (input_location, PLUS_EXPR, gfc_array_index_type,
			      size, gfc_index_one_node);
      if (GFC_TYPE_ARRAY_RANK (type) > 1)
	size = fold_build2_loc (input_location, MULT_EXPR,
				gfc_array_index_type, size,
				gfc_conv_descriptor_stride_get (dest, rank));
      tree esize = fold_convert (gfc_array_index_type,
				 TYPE_SIZE_UNIT (gfc_get_element_type (type)));
      nelems = gfc_evaluate_now (unshare_expr (size), &block);
      size = fold_build2_loc (input_location, MULT_EXPR, gfc_array_index_type,
			      nelems, unshare_expr (esize));
      size = gfc_evaluate_now (fold_convert (size_type_node, size),
			       &block);
      nelems = fold_build2_loc (input_location, MINUS_EXPR,
				gfc_array_index_type, nelems,
				gfc_index_one_node);
    }
  else
    size = fold_convert (size_type_node, TYPE_SIZE_UNIT (TREE_TYPE (type)));
  ptr = gfc_create_var (pvoid_type_node, NULL);
  gfc_allocate_using_malloc (&block, ptr, size, NULL_TREE);
  if (GFC_DESCRIPTOR_TYPE_P (type))
    {
      gfc_conv_descriptor_data_set (&block, unshare_expr (dest), ptr);
      tree etype = gfc_get_element_type (type);
      ptr = fold_convert (build_pointer_type (etype), ptr);
      tree srcptr = gfc_conv_descriptor_data_get (unshare_expr (src));
      srcptr = fold_convert (build_pointer_type (etype), srcptr);
      gfc_omp_linear_clause_add_loop (&block, ptr, srcptr, add, nelems);
    }
  else
    {
      gfc_add_modify (&block, unshare_expr (dest),
		      fold_convert (TREE_TYPE (dest), ptr));
      ptr = fold_convert (TREE_TYPE (dest), ptr);
      tree dstm = build_fold_indirect_ref (ptr);
      tree srcm = build_fold_indirect_ref (unshare_expr (src));
      gfc_add_modify (&block, dstm,
		      fold_build2 (PLUS_EXPR, TREE_TYPE (add), srcm, add));
    }
  return gfc_finish_block (&block);
}

/* Build and return code destructing DECL.  Return NULL if nothing
   to be done.  */

tree
gfc_omp_clause_dtor (tree clause, tree decl)
{
  tree type = TREE_TYPE (decl), tem;

  if ((! GFC_DESCRIPTOR_TYPE_P (type)
       || GFC_TYPE_ARRAY_AKIND (type) != GFC_ARRAY_ALLOCATABLE)
      && !GFC_DECL_GET_SCALAR_ALLOCATABLE (OMP_CLAUSE_DECL (clause)))
    {
      if (gfc_has_alloc_comps (type, OMP_CLAUSE_DECL (clause)))
	return gfc_walk_alloc_comps (decl, NULL_TREE,
				     OMP_CLAUSE_DECL (clause),
				     WALK_ALLOC_COMPS_DTOR);
      return NULL_TREE;
    }

  if (GFC_DESCRIPTOR_TYPE_P (type))
    /* Allocatable arrays in FIRSTPRIVATE/LASTPRIVATE etc. clauses need
       to be deallocated if they were allocated.  */
    tem = gfc_trans_dealloc_allocated (decl, false, NULL);
  else
    tem = gfc_call_free (decl);
  tem = gfc_omp_unshare_expr (tem);

  if (gfc_has_alloc_comps (type, OMP_CLAUSE_DECL (clause)))
    {
      stmtblock_t block;
      tree then_b;

      gfc_init_block (&block);
      gfc_add_expr_to_block (&block,
			     gfc_walk_alloc_comps (decl, NULL_TREE,
						   OMP_CLAUSE_DECL (clause),
						   WALK_ALLOC_COMPS_DTOR));
      gfc_add_expr_to_block (&block, tem);
      then_b = gfc_finish_block (&block);

      tem = fold_convert (pvoid_type_node,
			  GFC_DESCRIPTOR_TYPE_P (type)
			  ? gfc_conv_descriptor_data_get (decl) : decl);
      tem = unshare_expr (tem);
      tree cond = fold_build2_loc (input_location, NE_EXPR, boolean_type_node,
				   tem, null_pointer_node);
      tem = build3_loc (input_location, COND_EXPR, void_type_node, cond,
			then_b, build_empty_stmt (input_location));
    }
  return tem;
}


void
gfc_omp_finish_clause (tree c, gimple_seq *pre_p)
{
  if (OMP_CLAUSE_CODE (c) != OMP_CLAUSE_MAP)
    return;

  tree decl = OMP_CLAUSE_DECL (c);
  tree c2 = NULL_TREE, c3 = NULL_TREE, c4 = NULL_TREE;
  if (POINTER_TYPE_P (TREE_TYPE (decl)))
    {
      if (!gfc_omp_privatize_by_reference (decl)
	  && !GFC_DECL_GET_SCALAR_POINTER (decl)
	  && !GFC_DECL_GET_SCALAR_ALLOCATABLE (decl)
	  && !GFC_DECL_CRAY_POINTEE (decl)
	  && !GFC_DESCRIPTOR_TYPE_P (TREE_TYPE (TREE_TYPE (decl))))
	return;
      tree orig_decl = decl;
      c4 = build_omp_clause (OMP_CLAUSE_LOCATION (c), OMP_CLAUSE_MAP);
      OMP_CLAUSE_SET_MAP_KIND (c4, GOMP_MAP_POINTER);
      OMP_CLAUSE_DECL (c4) = decl;
      OMP_CLAUSE_SIZE (c4) = size_int (0);
      decl = build_fold_indirect_ref (decl);
      OMP_CLAUSE_DECL (c) = decl;
      OMP_CLAUSE_SIZE (c) = NULL_TREE;
      if (TREE_CODE (TREE_TYPE (orig_decl)) == REFERENCE_TYPE
	  && (GFC_DECL_GET_SCALAR_POINTER (orig_decl)
	      || GFC_DECL_GET_SCALAR_ALLOCATABLE (orig_decl)))
	{
	  c3 = build_omp_clause (OMP_CLAUSE_LOCATION (c), OMP_CLAUSE_MAP);
	  OMP_CLAUSE_SET_MAP_KIND (c3, GOMP_MAP_POINTER);
	  OMP_CLAUSE_DECL (c3) = unshare_expr (decl);
	  OMP_CLAUSE_SIZE (c3) = size_int (0);
	  decl = build_fold_indirect_ref (decl);
	  OMP_CLAUSE_DECL (c) = decl;
	}
    }
  if (GFC_DESCRIPTOR_TYPE_P (TREE_TYPE (decl)))
    {
      stmtblock_t block;
      gfc_start_block (&block);
      tree type = TREE_TYPE (decl);
      tree ptr = gfc_conv_descriptor_data_get (decl);
      ptr = build_fold_indirect_ref (ptr);
      OMP_CLAUSE_DECL (c) = ptr;
      c2 = build_omp_clause (input_location, OMP_CLAUSE_MAP);
      OMP_CLAUSE_SET_MAP_KIND (c2, GOMP_MAP_TO_PSET);
      OMP_CLAUSE_DECL (c2) = decl;
      OMP_CLAUSE_SIZE (c2) = TYPE_SIZE_UNIT (type);
      c3 = build_omp_clause (OMP_CLAUSE_LOCATION (c), OMP_CLAUSE_MAP);
      OMP_CLAUSE_SET_MAP_KIND (c3, GOMP_MAP_POINTER);
      OMP_CLAUSE_DECL (c3) = gfc_conv_descriptor_data_get (decl);
      OMP_CLAUSE_SIZE (c3) = size_int (0);
      tree size = create_tmp_var (gfc_array_index_type);
      tree elemsz = TYPE_SIZE_UNIT (gfc_get_element_type (type));
      elemsz = fold_convert (gfc_array_index_type, elemsz);
      if (GFC_TYPE_ARRAY_AKIND (type) == GFC_ARRAY_POINTER
	  || GFC_TYPE_ARRAY_AKIND (type) == GFC_ARRAY_POINTER_CONT)
	{
	  stmtblock_t cond_block;
	  tree tem, then_b, else_b, zero, cond;

	  gfc_init_block (&cond_block);
	  tem = gfc_full_array_size (&cond_block, decl,
				     GFC_TYPE_ARRAY_RANK (type));
	  gfc_add_modify (&cond_block, size, tem);
	  gfc_add_modify (&cond_block, size,
			  fold_build2 (MULT_EXPR, gfc_array_index_type,
				       size, elemsz));
	  then_b = gfc_finish_block (&cond_block);
	  gfc_init_block (&cond_block);
	  zero = build_int_cst (gfc_array_index_type, 0);
	  gfc_add_modify (&cond_block, size, zero);
	  else_b = gfc_finish_block (&cond_block);
	  tem = gfc_conv_descriptor_data_get (decl);
	  tem = fold_convert (pvoid_type_node, tem);
	  cond = fold_build2_loc (input_location, NE_EXPR,
				  boolean_type_node, tem, null_pointer_node);
	  gfc_add_expr_to_block (&block, build3_loc (input_location, COND_EXPR,
						     void_type_node, cond,
						     then_b, else_b));
	}
      else
	{
	  gfc_add_modify (&block, size,
			  gfc_full_array_size (&block, decl,
					       GFC_TYPE_ARRAY_RANK (type)));
	  gfc_add_modify (&block, size,
			  fold_build2 (MULT_EXPR, gfc_array_index_type,
				       size, elemsz));
	}
      OMP_CLAUSE_SIZE (c) = size;
      tree stmt = gfc_finish_block (&block);
      gimplify_and_add (stmt, pre_p);
    }
  tree last = c;
  if (OMP_CLAUSE_SIZE (c) == NULL_TREE)
    OMP_CLAUSE_SIZE (c)
      = DECL_P (decl) ? DECL_SIZE_UNIT (decl)
		      : TYPE_SIZE_UNIT (TREE_TYPE (decl));
  if (c2)
    {
      OMP_CLAUSE_CHAIN (c2) = OMP_CLAUSE_CHAIN (last);
      OMP_CLAUSE_CHAIN (last) = c2;
      last = c2;
    }
  if (c3)
    {
      OMP_CLAUSE_CHAIN (c3) = OMP_CLAUSE_CHAIN (last);
      OMP_CLAUSE_CHAIN (last) = c3;
      last = c3;
    }
  if (c4)
    {
      OMP_CLAUSE_CHAIN (c4) = OMP_CLAUSE_CHAIN (last);
      OMP_CLAUSE_CHAIN (last) = c4;
      last = c4;
    }
}


/* Return true if DECL's DECL_VALUE_EXPR (if any) should be
   disregarded in OpenMP construct, because it is going to be
   remapped during OpenMP lowering.  SHARED is true if DECL
   is going to be shared, false if it is going to be privatized.  */

bool
gfc_omp_disregard_value_expr (tree decl, bool shared)
{
  if (GFC_DECL_COMMON_OR_EQUIV (decl)
      && DECL_HAS_VALUE_EXPR_P (decl))
    {
      tree value = DECL_VALUE_EXPR (decl);

      if (TREE_CODE (value) == COMPONENT_REF
	  && TREE_CODE (TREE_OPERAND (value, 0)) == VAR_DECL
	  && GFC_DECL_COMMON_OR_EQUIV (TREE_OPERAND (value, 0)))
	{
	  /* If variable in COMMON or EQUIVALENCE is privatized, return
	     true, as just that variable is supposed to be privatized,
	     not the whole COMMON or whole EQUIVALENCE.
	     For shared variables in COMMON or EQUIVALENCE, let them be
	     gimplified to DECL_VALUE_EXPR, so that for multiple shared vars
	     from the same COMMON or EQUIVALENCE just one sharing of the
	     whole COMMON or EQUIVALENCE is enough.  */
	  return ! shared;
	}
    }

  if (GFC_DECL_RESULT (decl) && DECL_HAS_VALUE_EXPR_P (decl))
    return ! shared;

  return false;
}

/* Return true if DECL that is shared iff SHARED is true should
   be put into OMP_CLAUSE_PRIVATE with OMP_CLAUSE_PRIVATE_DEBUG
   flag set.  */

bool
gfc_omp_private_debug_clause (tree decl, bool shared)
{
  if (GFC_DECL_CRAY_POINTEE (decl))
    return true;

  if (GFC_DECL_COMMON_OR_EQUIV (decl)
      && DECL_HAS_VALUE_EXPR_P (decl))
    {
      tree value = DECL_VALUE_EXPR (decl);

      if (TREE_CODE (value) == COMPONENT_REF
	  && TREE_CODE (TREE_OPERAND (value, 0)) == VAR_DECL
	  && GFC_DECL_COMMON_OR_EQUIV (TREE_OPERAND (value, 0)))
	return shared;
    }

  return false;
}

/* Register language specific type size variables as potentially OpenMP
   firstprivate variables.  */

void
gfc_omp_firstprivatize_type_sizes (struct gimplify_omp_ctx *ctx, tree type)
{
  if (GFC_ARRAY_TYPE_P (type) || GFC_DESCRIPTOR_TYPE_P (type))
    {
      int r;

      gcc_assert (TYPE_LANG_SPECIFIC (type) != NULL);
      for (r = 0; r < GFC_TYPE_ARRAY_RANK (type); r++)
	{
	  omp_firstprivatize_variable (ctx, GFC_TYPE_ARRAY_LBOUND (type, r));
	  omp_firstprivatize_variable (ctx, GFC_TYPE_ARRAY_UBOUND (type, r));
	  omp_firstprivatize_variable (ctx, GFC_TYPE_ARRAY_STRIDE (type, r));
	}
      omp_firstprivatize_variable (ctx, GFC_TYPE_ARRAY_SIZE (type));
      omp_firstprivatize_variable (ctx, GFC_TYPE_ARRAY_OFFSET (type));
    }
}


static inline tree
gfc_trans_add_clause (tree node, tree tail)
{
  OMP_CLAUSE_CHAIN (node) = tail;
  return node;
}

static tree
gfc_trans_omp_variable (gfc_symbol *sym, bool declare_simd)
{
  if (declare_simd)
    {
      int cnt = 0;
      gfc_symbol *proc_sym;
      gfc_formal_arglist *f;

      gcc_assert (sym->attr.dummy);
      proc_sym = sym->ns->proc_name;
      if (proc_sym->attr.entry_master)
	++cnt;
      if (gfc_return_by_reference (proc_sym))
	{
	  ++cnt;
	  if (proc_sym->ts.type == BT_CHARACTER)
	    ++cnt;
	}
      for (f = gfc_sym_get_dummy_args (proc_sym); f; f = f->next)
	if (f->sym == sym)
	  break;
	else if (f->sym)
	  ++cnt;
      gcc_assert (f);
      return build_int_cst (integer_type_node, cnt);
    }

  tree t = gfc_get_symbol_decl (sym);
  tree parent_decl;
  int parent_flag;
  bool return_value;
  bool alternate_entry;
  bool entry_master;

  return_value = sym->attr.function && sym->result == sym;
  alternate_entry = sym->attr.function && sym->attr.entry
		    && sym->result == sym;
  entry_master = sym->attr.result
		 && sym->ns->proc_name->attr.entry_master
		 && !gfc_return_by_reference (sym->ns->proc_name);
  parent_decl = current_function_decl
		? DECL_CONTEXT (current_function_decl) : NULL_TREE;

  if ((t == parent_decl && return_value)
       || (sym->ns && sym->ns->proc_name
	   && sym->ns->proc_name->backend_decl == parent_decl
	   && (alternate_entry || entry_master)))
    parent_flag = 1;
  else
    parent_flag = 0;

  /* Special case for assigning the return value of a function.
     Self recursive functions must have an explicit return value.  */
  if (return_value && (t == current_function_decl || parent_flag))
    t = gfc_get_fake_result_decl (sym, parent_flag);

  /* Similarly for alternate entry points.  */
  else if (alternate_entry
	   && (sym->ns->proc_name->backend_decl == current_function_decl
	       || parent_flag))
    {
      gfc_entry_list *el = NULL;

      for (el = sym->ns->entries; el; el = el->next)
	if (sym == el->sym)
	  {
	    t = gfc_get_fake_result_decl (sym, parent_flag);
	    break;
	  }
    }

  else if (entry_master
	   && (sym->ns->proc_name->backend_decl == current_function_decl
	       || parent_flag))
    t = gfc_get_fake_result_decl (sym, parent_flag);

  return t;
}

static tree
gfc_trans_omp_variable_list (enum omp_clause_code code,
			     gfc_omp_namelist *namelist, tree list,
			     bool declare_simd)
{
  for (; namelist != NULL; namelist = namelist->next)
    if (namelist->sym->attr.referenced || declare_simd)
      {
	tree t = gfc_trans_omp_variable (namelist->sym, declare_simd);
	if (t != error_mark_node)
	  {
	    tree node = build_omp_clause (input_location, code);
	    OMP_CLAUSE_DECL (node) = t;
	    list = gfc_trans_add_clause (node, list);
	  }
      }
  return list;
}

struct omp_udr_find_orig_data
{
  gfc_omp_udr *omp_udr;
  bool omp_orig_seen;
};

static int
omp_udr_find_orig (gfc_expr **e, int *walk_subtrees ATTRIBUTE_UNUSED,
		   void *data)
{
  struct omp_udr_find_orig_data *cd = (struct omp_udr_find_orig_data *) data;
  if ((*e)->expr_type == EXPR_VARIABLE
      && (*e)->symtree->n.sym == cd->omp_udr->omp_orig)
    cd->omp_orig_seen = true;

  return 0;
}

static void
gfc_trans_omp_array_reduction_or_udr (tree c, gfc_omp_namelist *n, locus where)
{
  gfc_symbol *sym = n->sym;
  gfc_symtree *root1 = NULL, *root2 = NULL, *root3 = NULL, *root4 = NULL;
  gfc_symtree *symtree1, *symtree2, *symtree3, *symtree4 = NULL;
  gfc_symbol init_val_sym, outer_sym, intrinsic_sym;
  gfc_symbol omp_var_copy[4];
  gfc_expr *e1, *e2, *e3, *e4;
  gfc_ref *ref;
  tree decl, backend_decl, stmt, type, outer_decl;
  locus old_loc = gfc_current_locus;
  const char *iname;
  bool t;
  gfc_omp_udr *udr = n->udr ? n->udr->udr : NULL;

  decl = OMP_CLAUSE_DECL (c);
  gfc_current_locus = where;
  type = TREE_TYPE (decl);
  outer_decl = create_tmp_var_raw (type);
  if (TREE_CODE (decl) == PARM_DECL
      && TREE_CODE (type) == REFERENCE_TYPE
      && GFC_DESCRIPTOR_TYPE_P (TREE_TYPE (type))
      && GFC_TYPE_ARRAY_AKIND (TREE_TYPE (type)) == GFC_ARRAY_ALLOCATABLE)
    {
      decl = build_fold_indirect_ref (decl);
      type = TREE_TYPE (type);
    }

  /* Create a fake symbol for init value.  */
  memset (&init_val_sym, 0, sizeof (init_val_sym));
  init_val_sym.ns = sym->ns;
  init_val_sym.name = sym->name;
  init_val_sym.ts = sym->ts;
  init_val_sym.attr.referenced = 1;
  init_val_sym.declared_at = where;
  init_val_sym.attr.flavor = FL_VARIABLE;
  if (OMP_CLAUSE_REDUCTION_CODE (c) != ERROR_MARK)
    backend_decl = omp_reduction_init (c, gfc_sym_type (&init_val_sym));
  else if (udr->initializer_ns)
    backend_decl = NULL;
  else
    switch (sym->ts.type)
      {
      case BT_LOGICAL:
      case BT_INTEGER:
      case BT_REAL:
      case BT_COMPLEX:
	backend_decl = build_zero_cst (gfc_sym_type (&init_val_sym));
	break;
      default:
	backend_decl = NULL_TREE;
	break;
      }
  init_val_sym.backend_decl = backend_decl;

  /* Create a fake symbol for the outer array reference.  */
  outer_sym = *sym;
  if (sym->as)
    outer_sym.as = gfc_copy_array_spec (sym->as);
  outer_sym.attr.dummy = 0;
  outer_sym.attr.result = 0;
  outer_sym.attr.flavor = FL_VARIABLE;
  outer_sym.backend_decl = outer_decl;
  if (decl != OMP_CLAUSE_DECL (c))
    outer_sym.backend_decl = build_fold_indirect_ref (outer_decl);

  /* Create fake symtrees for it.  */
  symtree1 = gfc_new_symtree (&root1, sym->name);
  symtree1->n.sym = sym;
  gcc_assert (symtree1 == root1);

  symtree2 = gfc_new_symtree (&root2, sym->name);
  symtree2->n.sym = &init_val_sym;
  gcc_assert (symtree2 == root2);

  symtree3 = gfc_new_symtree (&root3, sym->name);
  symtree3->n.sym = &outer_sym;
  gcc_assert (symtree3 == root3);

  memset (omp_var_copy, 0, sizeof omp_var_copy);
  if (udr)
    {
      omp_var_copy[0] = *udr->omp_out;
      omp_var_copy[1] = *udr->omp_in;
      *udr->omp_out = outer_sym;
      *udr->omp_in = *sym;
      if (udr->initializer_ns)
	{
	  omp_var_copy[2] = *udr->omp_priv;
	  omp_var_copy[3] = *udr->omp_orig;
	  *udr->omp_priv = *sym;
	  *udr->omp_orig = outer_sym;
	}
    }

  /* Create expressions.  */
  e1 = gfc_get_expr ();
  e1->expr_type = EXPR_VARIABLE;
  e1->where = where;
  e1->symtree = symtree1;
  e1->ts = sym->ts;
  if (sym->attr.dimension)
    {
      e1->ref = ref = gfc_get_ref ();
      ref->type = REF_ARRAY;
      ref->u.ar.where = where;
      ref->u.ar.as = sym->as;
      ref->u.ar.type = AR_FULL;
      ref->u.ar.dimen = 0;
    }
  t = gfc_resolve_expr (e1);
  gcc_assert (t);

  e2 = NULL;
  if (backend_decl != NULL_TREE)
    {
      e2 = gfc_get_expr ();
      e2->expr_type = EXPR_VARIABLE;
      e2->where = where;
      e2->symtree = symtree2;
      e2->ts = sym->ts;
      t = gfc_resolve_expr (e2);
      gcc_assert (t);
    }
  else if (udr->initializer_ns == NULL)
    {
      gcc_assert (sym->ts.type == BT_DERIVED);
      e2 = gfc_default_initializer (&sym->ts);
      gcc_assert (e2);
      t = gfc_resolve_expr (e2);
      gcc_assert (t);
    }
  else if (n->udr->initializer->op == EXEC_ASSIGN)
    {
      e2 = gfc_copy_expr (n->udr->initializer->expr2);
      t = gfc_resolve_expr (e2);
      gcc_assert (t);
    }
  if (udr && udr->initializer_ns)
    {
      struct omp_udr_find_orig_data cd;
      cd.omp_udr = udr;
      cd.omp_orig_seen = false;
      gfc_code_walker (&n->udr->initializer,
		       gfc_dummy_code_callback, omp_udr_find_orig, &cd);
      if (cd.omp_orig_seen)
	OMP_CLAUSE_REDUCTION_OMP_ORIG_REF (c) = 1;
    }

  e3 = gfc_copy_expr (e1);
  e3->symtree = symtree3;
  t = gfc_resolve_expr (e3);
  gcc_assert (t);

  iname = NULL;
  e4 = NULL;
  switch (OMP_CLAUSE_REDUCTION_CODE (c))
    {
    case PLUS_EXPR:
    case MINUS_EXPR:
      e4 = gfc_add (e3, e1);
      break;
    case MULT_EXPR:
      e4 = gfc_multiply (e3, e1);
      break;
    case TRUTH_ANDIF_EXPR:
      e4 = gfc_and (e3, e1);
      break;
    case TRUTH_ORIF_EXPR:
      e4 = gfc_or (e3, e1);
      break;
    case EQ_EXPR:
      e4 = gfc_eqv (e3, e1);
      break;
    case NE_EXPR:
      e4 = gfc_neqv (e3, e1);
      break;
    case MIN_EXPR:
      iname = "min";
      break;
    case MAX_EXPR:
      iname = "max";
      break;
    case BIT_AND_EXPR:
      iname = "iand";
      break;
    case BIT_IOR_EXPR:
      iname = "ior";
      break;
    case BIT_XOR_EXPR:
      iname = "ieor";
      break;
    case ERROR_MARK:
      if (n->udr->combiner->op == EXEC_ASSIGN)
	{
	  gfc_free_expr (e3);
	  e3 = gfc_copy_expr (n->udr->combiner->expr1);
	  e4 = gfc_copy_expr (n->udr->combiner->expr2);
	  t = gfc_resolve_expr (e3);
	  gcc_assert (t);
	  t = gfc_resolve_expr (e4);
	  gcc_assert (t);
	}
      break;
    default:
      gcc_unreachable ();
    }
  if (iname != NULL)
    {
      memset (&intrinsic_sym, 0, sizeof (intrinsic_sym));
      intrinsic_sym.ns = sym->ns;
      intrinsic_sym.name = iname;
      intrinsic_sym.ts = sym->ts;
      intrinsic_sym.attr.referenced = 1;
      intrinsic_sym.attr.intrinsic = 1;
      intrinsic_sym.attr.function = 1;
      intrinsic_sym.result = &intrinsic_sym;
      intrinsic_sym.declared_at = where;

      symtree4 = gfc_new_symtree (&root4, iname);
      symtree4->n.sym = &intrinsic_sym;
      gcc_assert (symtree4 == root4);

      e4 = gfc_get_expr ();
      e4->expr_type = EXPR_FUNCTION;
      e4->where = where;
      e4->symtree = symtree4;
      e4->value.function.actual = gfc_get_actual_arglist ();
      e4->value.function.actual->expr = e3;
      e4->value.function.actual->next = gfc_get_actual_arglist ();
      e4->value.function.actual->next->expr = e1;
    }
  if (OMP_CLAUSE_REDUCTION_CODE (c) != ERROR_MARK)
    {
      /* e1 and e3 have been stored as arguments of e4, avoid sharing.  */
      e1 = gfc_copy_expr (e1);
      e3 = gfc_copy_expr (e3);
      t = gfc_resolve_expr (e4);
      gcc_assert (t);
    }

  /* Create the init statement list.  */
  pushlevel ();
  if (e2)
    stmt = gfc_trans_assignment (e1, e2, false, false);
  else
    stmt = gfc_trans_call (n->udr->initializer, false,
			   NULL_TREE, NULL_TREE, false);
  if (TREE_CODE (stmt) != BIND_EXPR)
    stmt = build3_v (BIND_EXPR, NULL, stmt, poplevel (1, 0));
  else
    poplevel (0, 0);
  OMP_CLAUSE_REDUCTION_INIT (c) = stmt;

  /* Create the merge statement list.  */
  pushlevel ();
  if (e4)
    stmt = gfc_trans_assignment (e3, e4, false, true);
  else
    stmt = gfc_trans_call (n->udr->combiner, false,
			   NULL_TREE, NULL_TREE, false);
  if (TREE_CODE (stmt) != BIND_EXPR)
    stmt = build3_v (BIND_EXPR, NULL, stmt, poplevel (1, 0));
  else
    poplevel (0, 0);
  OMP_CLAUSE_REDUCTION_MERGE (c) = stmt;

  /* And stick the placeholder VAR_DECL into the clause as well.  */
  OMP_CLAUSE_REDUCTION_PLACEHOLDER (c) = outer_decl;

  gfc_current_locus = old_loc;

  gfc_free_expr (e1);
  if (e2)
    gfc_free_expr (e2);
  gfc_free_expr (e3);
  if (e4)
    gfc_free_expr (e4);
  free (symtree1);
  free (symtree2);
  free (symtree3);
  free (symtree4);
  if (outer_sym.as)
    gfc_free_array_spec (outer_sym.as);

  if (udr)
    {
      *udr->omp_out = omp_var_copy[0];
      *udr->omp_in = omp_var_copy[1];
      if (udr->initializer_ns)
	{
	  *udr->omp_priv = omp_var_copy[2];
	  *udr->omp_orig = omp_var_copy[3];
	}
    }
}

static tree
gfc_trans_omp_reduction_list (gfc_omp_namelist *namelist, tree list,
			      locus where)
{
  for (; namelist != NULL; namelist = namelist->next)
    if (namelist->sym->attr.referenced)
      {
	tree t = gfc_trans_omp_variable (namelist->sym, false);
	if (t != error_mark_node)
	  {
	    tree node = build_omp_clause (where.lb->location,
					  OMP_CLAUSE_REDUCTION);
	    OMP_CLAUSE_DECL (node) = t;
	    switch (namelist->u.reduction_op)
	      {
	      case OMP_REDUCTION_PLUS:
		OMP_CLAUSE_REDUCTION_CODE (node) = PLUS_EXPR;
		break;
	      case OMP_REDUCTION_MINUS:
		OMP_CLAUSE_REDUCTION_CODE (node) = MINUS_EXPR;
		break;
	      case OMP_REDUCTION_TIMES:
		OMP_CLAUSE_REDUCTION_CODE (node) = MULT_EXPR;
		break;
	      case OMP_REDUCTION_AND:
		OMP_CLAUSE_REDUCTION_CODE (node) = TRUTH_ANDIF_EXPR;
		break;
	      case OMP_REDUCTION_OR:
		OMP_CLAUSE_REDUCTION_CODE (node) = TRUTH_ORIF_EXPR;
		break;
	      case OMP_REDUCTION_EQV:
		OMP_CLAUSE_REDUCTION_CODE (node) = EQ_EXPR;
		break;
	      case OMP_REDUCTION_NEQV:
		OMP_CLAUSE_REDUCTION_CODE (node) = NE_EXPR;
		break;
	      case OMP_REDUCTION_MAX:
		OMP_CLAUSE_REDUCTION_CODE (node) = MAX_EXPR;
		break;
	      case OMP_REDUCTION_MIN:
		OMP_CLAUSE_REDUCTION_CODE (node) = MIN_EXPR;
		break;
 	      case OMP_REDUCTION_IAND:
		OMP_CLAUSE_REDUCTION_CODE (node) = BIT_AND_EXPR;
		break;
 	      case OMP_REDUCTION_IOR:
		OMP_CLAUSE_REDUCTION_CODE (node) = BIT_IOR_EXPR;
		break;
 	      case OMP_REDUCTION_IEOR:
		OMP_CLAUSE_REDUCTION_CODE (node) = BIT_XOR_EXPR;
		break;
	      case OMP_REDUCTION_USER:
		OMP_CLAUSE_REDUCTION_CODE (node) = ERROR_MARK;
		break;
	      default:
		gcc_unreachable ();
	      }
	    if (namelist->sym->attr.dimension
		|| namelist->u.reduction_op == OMP_REDUCTION_USER
		|| namelist->sym->attr.allocatable)
	      gfc_trans_omp_array_reduction_or_udr (node, namelist, where);
	    list = gfc_trans_add_clause (node, list);
	  }
      }
  return list;
}

static inline tree
gfc_convert_expr_to_tree (stmtblock_t *block, gfc_expr *expr)
{
  gfc_se se;
  tree result;

  gfc_init_se (&se, NULL);
  gfc_conv_expr (&se, expr);
  gfc_add_block_to_block (block, &se.pre);
  result = gfc_evaluate_now (se.expr, block);
  gfc_add_block_to_block (block, &se.post);

  return result;
}

static tree
gfc_trans_omp_clauses_1 (stmtblock_t *block, gfc_omp_clauses *clauses,
			 locus where, bool declare_simd = false)
{
  tree omp_clauses = NULL_TREE, chunk_size, c;
  int list;
  enum omp_clause_code clause_code;
  gfc_se se;

  if (clauses == NULL)
    return NULL_TREE;

  for (list = 0; list < OMP_LIST_NUM; list++)
    {
      gfc_omp_namelist *n = clauses->lists[list];

      if (n == NULL)
	continue;
      switch (list)
	{
	case OMP_LIST_REDUCTION:
	  omp_clauses = gfc_trans_omp_reduction_list (n, omp_clauses, where);
	  break;
	case OMP_LIST_PRIVATE:
	  clause_code = OMP_CLAUSE_PRIVATE;
	  goto add_clause;
	case OMP_LIST_SHARED:
	  clause_code = OMP_CLAUSE_SHARED;
	  goto add_clause;
	case OMP_LIST_FIRSTPRIVATE:
	  clause_code = OMP_CLAUSE_FIRSTPRIVATE;
	  goto add_clause;
	case OMP_LIST_LASTPRIVATE:
	  clause_code = OMP_CLAUSE_LASTPRIVATE;
	  goto add_clause;
	case OMP_LIST_COPYIN:
	  clause_code = OMP_CLAUSE_COPYIN;
	  goto add_clause;
	case OMP_LIST_COPYPRIVATE:
	  clause_code = OMP_CLAUSE_COPYPRIVATE;
	  goto add_clause;
	case OMP_LIST_UNIFORM:
	  clause_code = OMP_CLAUSE_UNIFORM;
	  goto add_clause;
	case OMP_LIST_USE_DEVICE:
	  clause_code = OMP_CLAUSE_USE_DEVICE;
	  goto add_clause;
	case OMP_LIST_DEVICE_RESIDENT:
	case OMP_LIST_LINK:
	  continue;

	add_clause:
	  omp_clauses
	    = gfc_trans_omp_variable_list (clause_code, n, omp_clauses,
					   declare_simd);
	  break;
	case OMP_LIST_ALIGNED:
	  for (; n != NULL; n = n->next)
	    if (n->sym->attr.referenced || declare_simd)
	      {
		tree t = gfc_trans_omp_variable (n->sym, declare_simd);
		if (t != error_mark_node)
		  {
		    tree node = build_omp_clause (input_location,
						  OMP_CLAUSE_ALIGNED);
		    OMP_CLAUSE_DECL (node) = t;
		    if (n->expr)
		      {
			tree alignment_var;

			if (block == NULL)
			  alignment_var = gfc_conv_constant_to_tree (n->expr);
			else
			  {
			    gfc_init_se (&se, NULL);
			    gfc_conv_expr (&se, n->expr);
			    gfc_add_block_to_block (block, &se.pre);
			    alignment_var = gfc_evaluate_now (se.expr, block);
			    gfc_add_block_to_block (block, &se.post);
			  }
			OMP_CLAUSE_ALIGNED_ALIGNMENT (node) = alignment_var;
		      }
		    omp_clauses = gfc_trans_add_clause (node, omp_clauses);
		  }
	      }
	  break;
	case OMP_LIST_LINEAR:
	  {
	    gfc_expr *last_step_expr = NULL;
	    tree last_step = NULL_TREE;

	    for (; n != NULL; n = n->next)
	      {
		if (n->expr)
		  {
		    last_step_expr = n->expr;
		    last_step = NULL_TREE;
		  }
		if (n->sym->attr.referenced || declare_simd)
		  {
		    tree t = gfc_trans_omp_variable (n->sym, declare_simd);
		    if (t != error_mark_node)
		      {
			tree node = build_omp_clause (input_location,
						      OMP_CLAUSE_LINEAR);
			OMP_CLAUSE_DECL (node) = t;
			if (last_step_expr && last_step == NULL_TREE)
			  {
			    if (block == NULL)
			      last_step
				= gfc_conv_constant_to_tree (last_step_expr);
			    else
			      {
				gfc_init_se (&se, NULL);
				gfc_conv_expr (&se, last_step_expr);
				gfc_add_block_to_block (block, &se.pre);
				last_step = gfc_evaluate_now (se.expr, block);
				gfc_add_block_to_block (block, &se.post);
			      }
			  }
			OMP_CLAUSE_LINEAR_STEP (node)
			  = fold_convert (gfc_typenode_for_spec (&n->sym->ts),
					  last_step);
			if (n->sym->attr.dimension || n->sym->attr.allocatable)
			  OMP_CLAUSE_LINEAR_ARRAY (node) = 1;
			omp_clauses = gfc_trans_add_clause (node, omp_clauses);
		      }
		  }
	      }
	  }
	  break;
	case OMP_LIST_DEPEND:
	  for (; n != NULL; n = n->next)
	    {
	      if (!n->sym->attr.referenced)
		continue;

	      tree node = build_omp_clause (input_location, OMP_CLAUSE_DEPEND);
	      if (n->expr == NULL || n->expr->ref->u.ar.type == AR_FULL)
		{
		  tree decl = gfc_get_symbol_decl (n->sym);
		  if (gfc_omp_privatize_by_reference (decl))
		    decl = build_fold_indirect_ref (decl);
		  if (GFC_DESCRIPTOR_TYPE_P (TREE_TYPE (decl)))
		    {
		      decl = gfc_conv_descriptor_data_get (decl);
		      decl = fold_convert (build_pointer_type (char_type_node),
					   decl);
		      decl = build_fold_indirect_ref (decl);
		    }
		  else if (DECL_P (decl))
		    TREE_ADDRESSABLE (decl) = 1;
		  OMP_CLAUSE_DECL (node) = decl;
		}
	      else
		{
		  tree ptr;
		  gfc_init_se (&se, NULL);
		  if (n->expr->ref->u.ar.type == AR_ELEMENT)
		    {
		      gfc_conv_expr_reference (&se, n->expr);
		      ptr = se.expr;
		    }
		  else
		    {
		      gfc_conv_expr_descriptor (&se, n->expr);
		      ptr = gfc_conv_array_data (se.expr);
		    }
		  gfc_add_block_to_block (block, &se.pre);
		  gfc_add_block_to_block (block, &se.post);
		  ptr = fold_convert (build_pointer_type (char_type_node),
				      ptr);
		  OMP_CLAUSE_DECL (node) = build_fold_indirect_ref (ptr);
		}
	      switch (n->u.depend_op)
		{
		case OMP_DEPEND_IN:
		  OMP_CLAUSE_DEPEND_KIND (node) = OMP_CLAUSE_DEPEND_IN;
		  break;
		case OMP_DEPEND_OUT:
		  OMP_CLAUSE_DEPEND_KIND (node) = OMP_CLAUSE_DEPEND_OUT;
		  break;
		case OMP_DEPEND_INOUT:
		  OMP_CLAUSE_DEPEND_KIND (node) = OMP_CLAUSE_DEPEND_INOUT;
		  break;
		default:
		  gcc_unreachable ();
		}
	      omp_clauses = gfc_trans_add_clause (node, omp_clauses);
	    }
	  break;
	case OMP_LIST_MAP:
	  for (; n != NULL; n = n->next)
	    {
	      if (!n->sym->attr.referenced)
		continue;

	      if (n->sym->attr.use_assoc && n->sym->attr.oacc_declare_link)
		continue;

	      tree node = build_omp_clause (input_location, OMP_CLAUSE_MAP);
	      tree node2 = NULL_TREE;
	      tree node3 = NULL_TREE;
	      tree node4 = NULL_TREE;
	      tree decl = gfc_get_symbol_decl (n->sym);
	      if (DECL_P (decl))
		TREE_ADDRESSABLE (decl) = 1;
	      if (n->expr == NULL || n->expr->ref->u.ar.type == AR_FULL)
		{
		  if (POINTER_TYPE_P (TREE_TYPE (decl))
		      && (gfc_omp_privatize_by_reference (decl)
			  || GFC_DECL_GET_SCALAR_POINTER (decl)
			  || GFC_DECL_GET_SCALAR_ALLOCATABLE (decl)
			  || GFC_DECL_CRAY_POINTEE (decl)
			  || GFC_DESCRIPTOR_TYPE_P
					(TREE_TYPE (TREE_TYPE (decl)))))
		    {
		      tree orig_decl = decl;
		      node4 = build_omp_clause (input_location,
						OMP_CLAUSE_MAP);
		      OMP_CLAUSE_SET_MAP_KIND (node4, GOMP_MAP_POINTER);
		      OMP_CLAUSE_DECL (node4) = decl;
		      OMP_CLAUSE_SIZE (node4) = size_int (0);
		      decl = build_fold_indirect_ref (decl);
		      if (TREE_CODE (TREE_TYPE (orig_decl)) == REFERENCE_TYPE
			  && (GFC_DECL_GET_SCALAR_POINTER (orig_decl)
			      || GFC_DECL_GET_SCALAR_ALLOCATABLE (orig_decl)))
			{
			  node3 = build_omp_clause (input_location,
						    OMP_CLAUSE_MAP);
			  OMP_CLAUSE_SET_MAP_KIND (node3, GOMP_MAP_POINTER);
			  OMP_CLAUSE_DECL (node3) = decl;
			  OMP_CLAUSE_SIZE (node3) = size_int (0);
			  decl = build_fold_indirect_ref (decl);
			}
		    }
		  if (GFC_DESCRIPTOR_TYPE_P (TREE_TYPE (decl)))
		    {
		      tree type = TREE_TYPE (decl);
		      tree ptr = gfc_conv_descriptor_data_get (decl);
		      ptr = build_fold_indirect_ref (ptr);
		      OMP_CLAUSE_DECL (node) = ptr;
		      node2 = build_omp_clause (input_location,
						OMP_CLAUSE_MAP);
		      OMP_CLAUSE_SET_MAP_KIND (node2, GOMP_MAP_TO_PSET);
		      OMP_CLAUSE_DECL (node2) = decl;
		      OMP_CLAUSE_SIZE (node2) = TYPE_SIZE_UNIT (type);
		      node3 = build_omp_clause (input_location,
						OMP_CLAUSE_MAP);
		      OMP_CLAUSE_SET_MAP_KIND (node3, GOMP_MAP_POINTER);
		      OMP_CLAUSE_DECL (node3)
			= gfc_conv_descriptor_data_get (decl);
		      OMP_CLAUSE_SIZE (node3) = size_int (0);

		      /* We have to check for n->sym->attr.dimension because
			 of scalar coarrays.  */
		      if (n->sym->attr.pointer && n->sym->attr.dimension)
			{
			  stmtblock_t cond_block;
			  tree size
			    = gfc_create_var (gfc_array_index_type, NULL);
			  tree tem, then_b, else_b, zero, cond;

			  gfc_init_block (&cond_block);
			  tem
			    = gfc_full_array_size (&cond_block, decl,
						   GFC_TYPE_ARRAY_RANK (type));
			  gfc_add_modify (&cond_block, size, tem);
			  then_b = gfc_finish_block (&cond_block);
			  gfc_init_block (&cond_block);
			  zero = build_int_cst (gfc_array_index_type, 0);
			  gfc_add_modify (&cond_block, size, zero);
			  else_b = gfc_finish_block (&cond_block);
			  tem = gfc_conv_descriptor_data_get (decl);
			  tem = fold_convert (pvoid_type_node, tem);
			  cond = fold_build2_loc (input_location, NE_EXPR,
						  boolean_type_node,
						  tem, null_pointer_node);
			  gfc_add_expr_to_block (block,
						 build3_loc (input_location,
							     COND_EXPR,
							     void_type_node,
							     cond, then_b,
							     else_b));
			  OMP_CLAUSE_SIZE (node) = size;
			}
		      else if (n->sym->attr.dimension)
			OMP_CLAUSE_SIZE (node)
			  = gfc_full_array_size (block, decl,
						 GFC_TYPE_ARRAY_RANK (type));
		      if (n->sym->attr.dimension)
			{
			  tree elemsz
			    = TYPE_SIZE_UNIT (gfc_get_element_type (type));
			  elemsz = fold_convert (gfc_array_index_type, elemsz);
			  OMP_CLAUSE_SIZE (node)
			    = fold_build2 (MULT_EXPR, gfc_array_index_type,
					   OMP_CLAUSE_SIZE (node), elemsz);
			}
		    }
		  else
		    OMP_CLAUSE_DECL (node) = decl;
		}
	      else
		{
		  tree ptr, ptr2;
		  gfc_init_se (&se, NULL);
		  if (n->expr->ref->u.ar.type == AR_ELEMENT)
		    {
		      gfc_conv_expr_reference (&se, n->expr);
		      gfc_add_block_to_block (block, &se.pre);
		      ptr = se.expr;
		      OMP_CLAUSE_SIZE (node)
			= TYPE_SIZE_UNIT (TREE_TYPE (ptr));
		    }
		  else
		    {
		      gfc_conv_expr_descriptor (&se, n->expr);
		      ptr = gfc_conv_array_data (se.expr);
		      tree type = TREE_TYPE (se.expr);
		      gfc_add_block_to_block (block, &se.pre);
		      OMP_CLAUSE_SIZE (node)
			= gfc_full_array_size (block, se.expr,
					       GFC_TYPE_ARRAY_RANK (type));
		      tree elemsz
			= TYPE_SIZE_UNIT (gfc_get_element_type (type));
		      elemsz = fold_convert (gfc_array_index_type, elemsz);
		      OMP_CLAUSE_SIZE (node)
			= fold_build2 (MULT_EXPR, gfc_array_index_type,
				       OMP_CLAUSE_SIZE (node), elemsz);
		    }
		  gfc_add_block_to_block (block, &se.post);
		  OMP_CLAUSE_DECL (node) = build_fold_indirect_ref (ptr);

		  if (POINTER_TYPE_P (TREE_TYPE (decl))
		      && GFC_DESCRIPTOR_TYPE_P (TREE_TYPE (TREE_TYPE (decl))))
		    {
		      node4 = build_omp_clause (input_location,
						OMP_CLAUSE_MAP);
		      OMP_CLAUSE_SET_MAP_KIND (node4, GOMP_MAP_POINTER);
		      OMP_CLAUSE_DECL (node4) = decl;
		      OMP_CLAUSE_SIZE (node4) = size_int (0);
		      decl = build_fold_indirect_ref (decl);
		    }
		  ptr = fold_convert (sizetype, ptr);
		  if (GFC_DESCRIPTOR_TYPE_P (TREE_TYPE (decl)))
		    {
		      tree type = TREE_TYPE (decl);
		      ptr2 = gfc_conv_descriptor_data_get (decl);
		      node2 = build_omp_clause (input_location,
						OMP_CLAUSE_MAP);
		      OMP_CLAUSE_SET_MAP_KIND (node2, GOMP_MAP_TO_PSET);
		      OMP_CLAUSE_DECL (node2) = decl;
		      OMP_CLAUSE_SIZE (node2) = TYPE_SIZE_UNIT (type);
		      node3 = build_omp_clause (input_location,
						OMP_CLAUSE_MAP);
		      OMP_CLAUSE_SET_MAP_KIND (node3, GOMP_MAP_POINTER);
		      OMP_CLAUSE_DECL (node3)
			= gfc_conv_descriptor_data_get (decl);
		    }
		  else
		    {
		      if (TREE_CODE (TREE_TYPE (decl)) == ARRAY_TYPE)
			ptr2 = build_fold_addr_expr (decl);
		      else
			{
			  gcc_assert (POINTER_TYPE_P (TREE_TYPE (decl)));
			  ptr2 = decl;
			}
		      node3 = build_omp_clause (input_location,
						OMP_CLAUSE_MAP);
		      OMP_CLAUSE_SET_MAP_KIND (node3, GOMP_MAP_POINTER);
		      OMP_CLAUSE_DECL (node3) = decl;
		    }
		  ptr2 = fold_convert (sizetype, ptr2);
		  OMP_CLAUSE_SIZE (node3)
		    = fold_build2 (MINUS_EXPR, sizetype, ptr, ptr2);
		}
	      switch (n->u.map_op)
		{
		case OMP_MAP_ALLOC:
		  OMP_CLAUSE_SET_MAP_KIND (node, GOMP_MAP_ALLOC);
		  break;
		case OMP_MAP_TO:
		  OMP_CLAUSE_SET_MAP_KIND (node, GOMP_MAP_TO);
		  break;
		case OMP_MAP_FROM:
		  OMP_CLAUSE_SET_MAP_KIND (node, GOMP_MAP_FROM);
		  break;
		case OMP_MAP_TOFROM:
		  OMP_CLAUSE_SET_MAP_KIND (node, GOMP_MAP_TOFROM);
		  break;
		case OMP_MAP_FORCE_ALLOC:
		  OMP_CLAUSE_SET_MAP_KIND (node, GOMP_MAP_FORCE_ALLOC);
		  break;
		case OMP_MAP_FORCE_DEALLOC:
		  OMP_CLAUSE_SET_MAP_KIND (node, GOMP_MAP_FORCE_DEALLOC);
		  break;
		case OMP_MAP_FORCE_TO:
		  OMP_CLAUSE_SET_MAP_KIND (node, GOMP_MAP_FORCE_TO);
		  break;
		case OMP_MAP_FORCE_FROM:
		  OMP_CLAUSE_SET_MAP_KIND (node, GOMP_MAP_FORCE_FROM);
		  break;
		case OMP_MAP_FORCE_TOFROM:
		  OMP_CLAUSE_SET_MAP_KIND (node, GOMP_MAP_FORCE_TOFROM);
		  break;
		case OMP_MAP_FORCE_PRESENT:
		  OMP_CLAUSE_SET_MAP_KIND (node, GOMP_MAP_FORCE_PRESENT);
		  break;
		case OMP_MAP_FORCE_DEVICEPTR:
		  OMP_CLAUSE_SET_MAP_KIND (node, GOMP_MAP_FORCE_DEVICEPTR);
		  break;
		case OMP_MAP_DEVICE_RESIDENT:
		  OMP_CLAUSE_SET_MAP_KIND (node, GOMP_MAP_DEVICE_RESIDENT);
		  break;
		default:
		  gcc_unreachable ();
		}
	      omp_clauses = gfc_trans_add_clause (node, omp_clauses);
	      if (node2)
		omp_clauses = gfc_trans_add_clause (node2, omp_clauses);
	      if (node3)
		omp_clauses = gfc_trans_add_clause (node3, omp_clauses);
	      if (node4)
		omp_clauses = gfc_trans_add_clause (node4, omp_clauses);
	    }
	  break;
	case OMP_LIST_TO:
	case OMP_LIST_FROM:
	case OMP_LIST_CACHE:
	  for (; n != NULL; n = n->next)
	    {
	      if (!n->sym->attr.referenced)
		continue;

	      switch (list)
		{
		case OMP_LIST_TO:
		  clause_code = OMP_CLAUSE_TO;
		  break;
		case OMP_LIST_FROM:
		  clause_code = OMP_CLAUSE_FROM;
		  break;
		case OMP_LIST_CACHE:
		  clause_code = OMP_CLAUSE__CACHE_;
		  break;
		default:
		  gcc_unreachable ();
		}
	      tree node = build_omp_clause (input_location, clause_code);
	      if (n->expr == NULL || n->expr->ref->u.ar.type == AR_FULL)
		{
		  tree decl = gfc_get_symbol_decl (n->sym);
		  if (gfc_omp_privatize_by_reference (decl))
		    decl = build_fold_indirect_ref (decl);
		  if (GFC_DESCRIPTOR_TYPE_P (TREE_TYPE (decl)))
		    {
		      tree type = TREE_TYPE (decl);
		      tree ptr = gfc_conv_descriptor_data_get (decl);
		      ptr = fold_convert (build_pointer_type (char_type_node),
					  ptr);
		      ptr = build_fold_indirect_ref (ptr);
		      OMP_CLAUSE_DECL (node) = ptr;
		      OMP_CLAUSE_SIZE (node)
			= gfc_full_array_size (block, decl,
					       GFC_TYPE_ARRAY_RANK (type));
		      tree elemsz
			= TYPE_SIZE_UNIT (gfc_get_element_type (type));
		      elemsz = fold_convert (gfc_array_index_type, elemsz);
		      OMP_CLAUSE_SIZE (node)
			= fold_build2 (MULT_EXPR, gfc_array_index_type,
				       OMP_CLAUSE_SIZE (node), elemsz);
		    }
		  else
		    OMP_CLAUSE_DECL (node) = decl;
		}
	      else
		{
		  tree ptr;
		  gfc_init_se (&se, NULL);
		  if (n->expr->ref->u.ar.type == AR_ELEMENT)
		    {
		      gfc_conv_expr_reference (&se, n->expr);
		      ptr = se.expr;
		      gfc_add_block_to_block (block, &se.pre);
		      OMP_CLAUSE_SIZE (node)
			= TYPE_SIZE_UNIT (TREE_TYPE (ptr));
		    }
		  else
		    {
		      gfc_conv_expr_descriptor (&se, n->expr);
		      ptr = gfc_conv_array_data (se.expr);
		      tree type = TREE_TYPE (se.expr);
		      gfc_add_block_to_block (block, &se.pre);
		      OMP_CLAUSE_SIZE (node)
			= gfc_full_array_size (block, se.expr,
					       GFC_TYPE_ARRAY_RANK (type));
		      tree elemsz
			= TYPE_SIZE_UNIT (gfc_get_element_type (type));
		      elemsz = fold_convert (gfc_array_index_type, elemsz);
		      OMP_CLAUSE_SIZE (node)
			= fold_build2 (MULT_EXPR, gfc_array_index_type,
				       OMP_CLAUSE_SIZE (node), elemsz);
		    }
		  gfc_add_block_to_block (block, &se.post);
		  ptr = fold_convert (build_pointer_type (char_type_node),
				      ptr);
		  OMP_CLAUSE_DECL (node) = build_fold_indirect_ref (ptr);
		}
	      omp_clauses = gfc_trans_add_clause (node, omp_clauses);
	    }
	  break;
	default:
	  break;
	}
    }

  if (clauses->if_expr)
    {
      tree if_var;

      gfc_init_se (&se, NULL);
      gfc_conv_expr (&se, clauses->if_expr);
      gfc_add_block_to_block (block, &se.pre);
      if_var = gfc_evaluate_now (se.expr, block);
      gfc_add_block_to_block (block, &se.post);

      c = build_omp_clause (where.lb->location, OMP_CLAUSE_IF);
      OMP_CLAUSE_IF_MODIFIER (c) = ERROR_MARK;
      OMP_CLAUSE_IF_EXPR (c) = if_var;
      omp_clauses = gfc_trans_add_clause (c, omp_clauses);
    }

  if (clauses->final_expr)
    {
      tree final_var;

      gfc_init_se (&se, NULL);
      gfc_conv_expr (&se, clauses->final_expr);
      gfc_add_block_to_block (block, &se.pre);
      final_var = gfc_evaluate_now (se.expr, block);
      gfc_add_block_to_block (block, &se.post);

      c = build_omp_clause (where.lb->location, OMP_CLAUSE_FINAL);
      OMP_CLAUSE_FINAL_EXPR (c) = final_var;
      omp_clauses = gfc_trans_add_clause (c, omp_clauses);
    }

  if (clauses->num_threads)
    {
      tree num_threads;

      gfc_init_se (&se, NULL);
      gfc_conv_expr (&se, clauses->num_threads);
      gfc_add_block_to_block (block, &se.pre);
      num_threads = gfc_evaluate_now (se.expr, block);
      gfc_add_block_to_block (block, &se.post);

      c = build_omp_clause (where.lb->location, OMP_CLAUSE_NUM_THREADS);
      OMP_CLAUSE_NUM_THREADS_EXPR (c) = num_threads;
      omp_clauses = gfc_trans_add_clause (c, omp_clauses);
    }

  chunk_size = NULL_TREE;
  if (clauses->chunk_size)
    {
      gfc_init_se (&se, NULL);
      gfc_conv_expr (&se, clauses->chunk_size);
      gfc_add_block_to_block (block, &se.pre);
      chunk_size = gfc_evaluate_now (se.expr, block);
      gfc_add_block_to_block (block, &se.post);
    }

  if (clauses->sched_kind != OMP_SCHED_NONE)
    {
      c = build_omp_clause (where.lb->location, OMP_CLAUSE_SCHEDULE);
      OMP_CLAUSE_SCHEDULE_CHUNK_EXPR (c) = chunk_size;
      switch (clauses->sched_kind)
	{
	case OMP_SCHED_STATIC:
	  OMP_CLAUSE_SCHEDULE_KIND (c) = OMP_CLAUSE_SCHEDULE_STATIC;
	  break;
	case OMP_SCHED_DYNAMIC:
	  OMP_CLAUSE_SCHEDULE_KIND (c) = OMP_CLAUSE_SCHEDULE_DYNAMIC;
	  break;
	case OMP_SCHED_GUIDED:
	  OMP_CLAUSE_SCHEDULE_KIND (c) = OMP_CLAUSE_SCHEDULE_GUIDED;
	  break;
	case OMP_SCHED_RUNTIME:
	  OMP_CLAUSE_SCHEDULE_KIND (c) = OMP_CLAUSE_SCHEDULE_RUNTIME;
	  break;
	case OMP_SCHED_AUTO:
	  OMP_CLAUSE_SCHEDULE_KIND (c) = OMP_CLAUSE_SCHEDULE_AUTO;
	  break;
	default:
	  gcc_unreachable ();
	}
      omp_clauses = gfc_trans_add_clause (c, omp_clauses);
    }

  if (clauses->default_sharing != OMP_DEFAULT_UNKNOWN)
    {
      c = build_omp_clause (where.lb->location, OMP_CLAUSE_DEFAULT);
      switch (clauses->default_sharing)
	{
	case OMP_DEFAULT_NONE:
	  OMP_CLAUSE_DEFAULT_KIND (c) = OMP_CLAUSE_DEFAULT_NONE;
	  break;
	case OMP_DEFAULT_SHARED:
	  OMP_CLAUSE_DEFAULT_KIND (c) = OMP_CLAUSE_DEFAULT_SHARED;
	  break;
	case OMP_DEFAULT_PRIVATE:
	  OMP_CLAUSE_DEFAULT_KIND (c) = OMP_CLAUSE_DEFAULT_PRIVATE;
	  break;
	case OMP_DEFAULT_FIRSTPRIVATE:
	  OMP_CLAUSE_DEFAULT_KIND (c) = OMP_CLAUSE_DEFAULT_FIRSTPRIVATE;
	  break;
	default:
	  gcc_unreachable ();
	}
      omp_clauses = gfc_trans_add_clause (c, omp_clauses);
    }

  if (clauses->nowait)
    {
      c = build_omp_clause (where.lb->location, OMP_CLAUSE_NOWAIT);
      omp_clauses = gfc_trans_add_clause (c, omp_clauses);
    }

  if (clauses->ordered)
    {
      c = build_omp_clause (where.lb->location, OMP_CLAUSE_ORDERED);
      OMP_CLAUSE_ORDERED_EXPR (c) = NULL_TREE;
      omp_clauses = gfc_trans_add_clause (c, omp_clauses);
    }

  if (clauses->untied)
    {
      c = build_omp_clause (where.lb->location, OMP_CLAUSE_UNTIED);
      omp_clauses = gfc_trans_add_clause (c, omp_clauses);
    }

  if (clauses->mergeable)
    {
      c = build_omp_clause (where.lb->location, OMP_CLAUSE_MERGEABLE);
      omp_clauses = gfc_trans_add_clause (c, omp_clauses);
    }

  if (clauses->collapse)
    {
      c = build_omp_clause (where.lb->location, OMP_CLAUSE_COLLAPSE);
      OMP_CLAUSE_COLLAPSE_EXPR (c)
	= build_int_cst (integer_type_node, clauses->collapse);
      omp_clauses = gfc_trans_add_clause (c, omp_clauses);
    }

  if (clauses->inbranch)
    {
      c = build_omp_clause (where.lb->location, OMP_CLAUSE_INBRANCH);
      omp_clauses = gfc_trans_add_clause (c, omp_clauses);
    }

  if (clauses->notinbranch)
    {
      c = build_omp_clause (where.lb->location, OMP_CLAUSE_NOTINBRANCH);
      omp_clauses = gfc_trans_add_clause (c, omp_clauses);
    }

  switch (clauses->cancel)
    {
    case OMP_CANCEL_UNKNOWN:
      break;
    case OMP_CANCEL_PARALLEL:
      c = build_omp_clause (where.lb->location, OMP_CLAUSE_PARALLEL);
      omp_clauses = gfc_trans_add_clause (c, omp_clauses);
      break;
    case OMP_CANCEL_SECTIONS:
      c = build_omp_clause (where.lb->location, OMP_CLAUSE_SECTIONS);
      omp_clauses = gfc_trans_add_clause (c, omp_clauses);
      break;
    case OMP_CANCEL_DO:
      c = build_omp_clause (where.lb->location, OMP_CLAUSE_FOR);
      omp_clauses = gfc_trans_add_clause (c, omp_clauses);
      break;
    case OMP_CANCEL_TASKGROUP:
      c = build_omp_clause (where.lb->location, OMP_CLAUSE_TASKGROUP);
      omp_clauses = gfc_trans_add_clause (c, omp_clauses);
      break;
    }

  if (clauses->proc_bind != OMP_PROC_BIND_UNKNOWN)
    {
      c = build_omp_clause (where.lb->location, OMP_CLAUSE_PROC_BIND);
      switch (clauses->proc_bind)
	{
	case OMP_PROC_BIND_MASTER:
	  OMP_CLAUSE_PROC_BIND_KIND (c) = OMP_CLAUSE_PROC_BIND_MASTER;
	  break;
	case OMP_PROC_BIND_SPREAD:
	  OMP_CLAUSE_PROC_BIND_KIND (c) = OMP_CLAUSE_PROC_BIND_SPREAD;
	  break;
	case OMP_PROC_BIND_CLOSE:
	  OMP_CLAUSE_PROC_BIND_KIND (c) = OMP_CLAUSE_PROC_BIND_CLOSE;
	  break;
	default:
	  gcc_unreachable ();
	}
      omp_clauses = gfc_trans_add_clause (c, omp_clauses);
    }

  if (clauses->safelen_expr)
    {
      tree safelen_var;

      gfc_init_se (&se, NULL);
      gfc_conv_expr (&se, clauses->safelen_expr);
      gfc_add_block_to_block (block, &se.pre);
      safelen_var = gfc_evaluate_now (se.expr, block);
      gfc_add_block_to_block (block, &se.post);

      c = build_omp_clause (where.lb->location, OMP_CLAUSE_SAFELEN);
      OMP_CLAUSE_SAFELEN_EXPR (c) = safelen_var;
      omp_clauses = gfc_trans_add_clause (c, omp_clauses);
    }

  if (clauses->simdlen_expr)
    {
      c = build_omp_clause (where.lb->location, OMP_CLAUSE_SIMDLEN);
      OMP_CLAUSE_SIMDLEN_EXPR (c)
	= gfc_conv_constant_to_tree (clauses->simdlen_expr);
      omp_clauses = gfc_trans_add_clause (c, omp_clauses);
    }

  if (clauses->num_teams)
    {
      tree num_teams;

      gfc_init_se (&se, NULL);
      gfc_conv_expr (&se, clauses->num_teams);
      gfc_add_block_to_block (block, &se.pre);
      num_teams = gfc_evaluate_now (se.expr, block);
      gfc_add_block_to_block (block, &se.post);

      c = build_omp_clause (where.lb->location, OMP_CLAUSE_NUM_TEAMS);
      OMP_CLAUSE_NUM_TEAMS_EXPR (c) = num_teams;
      omp_clauses = gfc_trans_add_clause (c, omp_clauses);
    }

  if (clauses->device)
    {
      tree device;

      gfc_init_se (&se, NULL);
      gfc_conv_expr (&se, clauses->device);
      gfc_add_block_to_block (block, &se.pre);
      device = gfc_evaluate_now (se.expr, block);
      gfc_add_block_to_block (block, &se.post);

      c = build_omp_clause (where.lb->location, OMP_CLAUSE_DEVICE);
      OMP_CLAUSE_DEVICE_ID (c) = device;
      omp_clauses = gfc_trans_add_clause (c, omp_clauses);
    }

  if (clauses->thread_limit)
    {
      tree thread_limit;

      gfc_init_se (&se, NULL);
      gfc_conv_expr (&se, clauses->thread_limit);
      gfc_add_block_to_block (block, &se.pre);
      thread_limit = gfc_evaluate_now (se.expr, block);
      gfc_add_block_to_block (block, &se.post);

      c = build_omp_clause (where.lb->location, OMP_CLAUSE_THREAD_LIMIT);
      OMP_CLAUSE_THREAD_LIMIT_EXPR (c) = thread_limit;
      omp_clauses = gfc_trans_add_clause (c, omp_clauses);
    }

  chunk_size = NULL_TREE;
  if (clauses->dist_chunk_size)
    {
      gfc_init_se (&se, NULL);
      gfc_conv_expr (&se, clauses->dist_chunk_size);
      gfc_add_block_to_block (block, &se.pre);
      chunk_size = gfc_evaluate_now (se.expr, block);
      gfc_add_block_to_block (block, &se.post);
    }

  if (clauses->dist_sched_kind != OMP_SCHED_NONE)
    {
      c = build_omp_clause (where.lb->location, OMP_CLAUSE_DIST_SCHEDULE);
      OMP_CLAUSE_DIST_SCHEDULE_CHUNK_EXPR (c) = chunk_size;
      omp_clauses = gfc_trans_add_clause (c, omp_clauses);
    }

  if (clauses->async)
    {
      c = build_omp_clause (where.lb->location, OMP_CLAUSE_ASYNC);
      if (clauses->async_expr)
	OMP_CLAUSE_ASYNC_EXPR (c)
	  = gfc_convert_expr_to_tree (block, clauses->async_expr);
      else
	OMP_CLAUSE_ASYNC_EXPR (c) = NULL;
      omp_clauses = gfc_trans_add_clause (c, omp_clauses);
    }
  if (clauses->seq)
    {
      c = build_omp_clause (where.lb->location, OMP_CLAUSE_SEQ);
      omp_clauses = gfc_trans_add_clause (c, omp_clauses);
    }
  if (clauses->par_auto)
    {
      c = build_omp_clause (where.lb->location, OMP_CLAUSE_AUTO);
      omp_clauses = gfc_trans_add_clause (c, omp_clauses);
    }
  if (clauses->independent)
    {
      c = build_omp_clause (where.lb->location, OMP_CLAUSE_INDEPENDENT);
      omp_clauses = gfc_trans_add_clause (c, omp_clauses);
    }
  if (clauses->wait_list)
    {
      gfc_expr_list *el;

      for (el = clauses->wait_list; el; el = el->next)
	{
	  c = build_omp_clause (where.lb->location, OMP_CLAUSE_WAIT);
	  OMP_CLAUSE_DECL (c) = gfc_convert_expr_to_tree (block, el->expr);
	  OMP_CLAUSE_CHAIN (c) = omp_clauses;
	  omp_clauses = c;
	}
    }
  if (clauses->num_gangs_expr)
    {
      tree num_gangs_var
	= gfc_convert_expr_to_tree (block, clauses->num_gangs_expr);
      c = build_omp_clause (where.lb->location, OMP_CLAUSE_NUM_GANGS);
      OMP_CLAUSE_NUM_GANGS_EXPR (c) = num_gangs_var;
      omp_clauses = gfc_trans_add_clause (c, omp_clauses);
    }
  if (clauses->num_workers_expr)
    {
      tree num_workers_var
	= gfc_convert_expr_to_tree (block, clauses->num_workers_expr);
      c = build_omp_clause (where.lb->location, OMP_CLAUSE_NUM_WORKERS);
      OMP_CLAUSE_NUM_WORKERS_EXPR (c) = num_workers_var;
      omp_clauses = gfc_trans_add_clause (c, omp_clauses);
    }
  if (clauses->vector_length_expr)
    {
      tree vector_length_var
	= gfc_convert_expr_to_tree (block, clauses->vector_length_expr);
      c = build_omp_clause (where.lb->location, OMP_CLAUSE_VECTOR_LENGTH);
      OMP_CLAUSE_VECTOR_LENGTH_EXPR (c) = vector_length_var;
      omp_clauses = gfc_trans_add_clause (c, omp_clauses);
    }
  if (clauses->tile_list)
    {
      vec<tree, va_gc> *tvec;
      gfc_expr_list *el;

      vec_alloc (tvec, 4);

      for (el = clauses->tile_list; el; el = el->next)
	vec_safe_push (tvec, gfc_convert_expr_to_tree (block, el->expr));

      c = build_omp_clause (where.lb->location, OMP_CLAUSE_TILE);
      OMP_CLAUSE_TILE_LIST (c) = build_tree_list_vec (tvec);
      omp_clauses = gfc_trans_add_clause (c, omp_clauses);
      tvec->truncate (0);
    }
  if (clauses->vector)
    {
      if (clauses->vector_expr)
	{
	  tree vector_var
	    = gfc_convert_expr_to_tree (block, clauses->vector_expr);
	  c = build_omp_clause (where.lb->location, OMP_CLAUSE_VECTOR);
	  OMP_CLAUSE_VECTOR_EXPR (c) = vector_var;
	  omp_clauses = gfc_trans_add_clause (c, omp_clauses);
	}
      else
	{
	  c = build_omp_clause (where.lb->location, OMP_CLAUSE_VECTOR);
	  omp_clauses = gfc_trans_add_clause (c, omp_clauses);
	}
    }
  if (clauses->worker)
    {
      if (clauses->worker_expr)
	{
	  tree worker_var
	    = gfc_convert_expr_to_tree (block, clauses->worker_expr);
	  c = build_omp_clause (where.lb->location, OMP_CLAUSE_WORKER);
	  OMP_CLAUSE_WORKER_EXPR (c) = worker_var;
	  omp_clauses = gfc_trans_add_clause (c, omp_clauses);
	}
      else
	{
	  c = build_omp_clause (where.lb->location, OMP_CLAUSE_WORKER);
	  omp_clauses = gfc_trans_add_clause (c, omp_clauses);
	}
    }
  if (clauses->gang)
    {
      if (clauses->gang_expr)
	{
	  tree gang_var
	    = gfc_convert_expr_to_tree (block, clauses->gang_expr);
	  c = build_omp_clause (where.lb->location, OMP_CLAUSE_GANG);
	  if (clauses->gang_static)
	    OMP_CLAUSE_GANG_STATIC_EXPR (c) = gang_var;
	  else
	    OMP_CLAUSE_GANG_EXPR (c) = gang_var;
	  omp_clauses = gfc_trans_add_clause (c, omp_clauses);
	}
      else if (clauses->gang_static)
	{
	  /* This corresponds to gang (static: *).  */
	  c = build_omp_clause (where.lb->location, OMP_CLAUSE_GANG);
	  OMP_CLAUSE_GANG_STATIC_EXPR (c) = integer_minus_one_node;
	  omp_clauses = gfc_trans_add_clause (c, omp_clauses);
	}
      else
	{
	  c = build_omp_clause (where.lb->location, OMP_CLAUSE_GANG);
	  omp_clauses = gfc_trans_add_clause (c, omp_clauses);
	}
    }

  return nreverse (omp_clauses);
}

static tree
gfc_trans_omp_clauses (stmtblock_t *block, gfc_omp_clauses *clauses,
		       locus where, bool declare_simd = false)
{
  tree omp_clauses = gfc_trans_omp_clauses_1 (block, clauses, where,
					      declare_simd);

  if (clauses == NULL)
    return NULL_TREE;

  for (; clauses->device_types; clauses = clauses->dtype_clauses)
    {
      tree c, following_clauses = NULL_TREE, dev_list = NULL_TREE;

      if (clauses->dtype_clauses)
        {
	  gfc_expr_list *p;

          following_clauses
	    = gfc_trans_omp_clauses_1 (block, clauses->dtype_clauses,
				       where, declare_simd);

	  for (p = clauses->device_types; p; p = p->next)
	    {
	      tree dev = gfc_conv_constant_to_tree (p->expr);
	      dev = get_identifier (TREE_STRING_POINTER (dev));
	      if (dev_list)
		dev_list = chainon (dev_list, dev);
	      else
	        dev_list = dev;
	    }

	  c = build_omp_clause (where.lb->location, OMP_CLAUSE_DEVICE_TYPE);
	  OMP_CLAUSE_DEVICE_TYPE_CLAUSES (c) = following_clauses;
	  OMP_CLAUSE_DEVICE_TYPE_DEVICES (c) = dev_list;
	  omp_clauses = gfc_trans_add_clause (c, omp_clauses);
	}
    }

  return omp_clauses;
}

/* Like gfc_trans_code, but force creation of a BIND_EXPR around it.  */

static tree
gfc_trans_omp_code (gfc_code *code, bool force_empty)
{
  tree stmt;

  pushlevel ();
  stmt = gfc_trans_code (code);
  if (TREE_CODE (stmt) != BIND_EXPR)
    {
      if (!IS_EMPTY_STMT (stmt) || force_empty)
	{
	  tree block = poplevel (1, 0);
	  stmt = build3_v (BIND_EXPR, NULL, stmt, block);
	}
      else
	poplevel (0, 0);
    }
  else
    poplevel (0, 0);
  return stmt;
}

void gfc_debug_expr (gfc_expr *);

/* Add any array that does not have an array descriptor to the hash_set
   pointed to by DATA.  */

static int
gfc_scan_nodesc_arrays (gfc_expr **e, int *walk_subtrees ATTRIBUTE_UNUSED,
		void *data)
{
  hash_set<gfc_symbol *> *arrays = (hash_set<gfc_symbol *> *)data;

  if ((*e)->expr_type == EXPR_VARIABLE)
    {
      gfc_symbol *sym = (*e)->symtree->n.sym;

      if (sym->attr.dimension && gfc_is_nodesc_array (sym))
	arrays->add (sym);
    }

  return 0;
}

/* Build a set of internal array variables (lbound, ubound, stride, etc.)
   that need privatization.  */

static tree
gfc_privatize_nodesc_arrays_1 (tree *tp, int *walk_subtrees, void *data)
{
  hash_set<tree> *decls = (hash_set<tree> *)data;

  if (TREE_CODE (*tp) == MODIFY_EXPR)
    {
      tree lhs = TREE_OPERAND (*tp, 0);
      if (DECL_P (lhs))
	decls->add (lhs);
    }

  if (IS_TYPE_OR_DECL_P (*tp))
    *walk_subtrees = false;

  return NULL;
}

/* Reinitialize all of the arrays inside ARRAY_SET in BLOCK.  Append private
   clauses for those arrays in CLAUSES.  */

static tree
gfc_privatize_nodesc_arrays (hash_set<gfc_symbol *> *array_set,
			     stmtblock_t *block, tree clauses)
{
  hash_set<gfc_symbol *>::iterator its = array_set->begin ();
  hash_set<tree> *private_decls = new hash_set<tree>;

  for (; its != array_set->end (); ++its)
    {
      gfc_symbol *sym = *its;
      tree parm = sym->backend_decl;
      tree type = TREE_TYPE (parm);
      tree offset, tmp;

      /* Evaluate the bounds of the array.  */
      gfc_trans_array_bounds (type, sym, &offset, block, false);

      /* Set the offset.  */
      if (TREE_CODE (GFC_TYPE_ARRAY_OFFSET (type)) == VAR_DECL)
	gfc_add_modify (block, GFC_TYPE_ARRAY_OFFSET (type), offset);

      /* Set the pointer itself if we aren't using the parameter
	 directly.  */
      if (TREE_CODE (parm) != PARM_DECL && DECL_LANG_SPECIFIC (parm)
	  && GFC_DECL_SAVED_DESCRIPTOR (parm))
	{
	  tmp = convert (TREE_TYPE (parm),
			 GFC_DECL_SAVED_DESCRIPTOR (parm));
	  gfc_add_modify (block, parm, tmp);
	}
    }

  /* Add private clauses for any variables that are used by
     gfc_trans_array_bounds.  */
  walk_tree_without_duplicates (&block->head, gfc_privatize_nodesc_arrays_1,
				private_decls);

  hash_set<tree>::iterator itt = private_decls->begin ();

  for (; itt != private_decls->end (); ++itt)
    {
      tree nc = build_omp_clause (input_location, OMP_CLAUSE_PRIVATE);
      OMP_CLAUSE_DECL (nc) = *itt;
      OMP_CLAUSE_CHAIN (nc) = clauses;
      clauses = nc;
    }

  delete private_decls;

  return clauses;
}

/* Reinitialize any arrays in CLAUSES used inside CODE which do not contain
   array descriptors if SCAN_NODESC_ARRAYS is TRUE.  Place the initialization
   sequences in CODE.  Update CLAUSES to contain OMP_CLAUSE_PRIVATE for any
   arrays which were initialized.  */

static hash_set<gfc_symbol *> *
gfc_init_nodesc_arrays (stmtblock_t *inner, tree *clauses, gfc_code *code,
			bool scan_nodesc_arrays)
{
  hash_set<gfc_symbol *> *array_set = NULL;

  if (!scan_nodesc_arrays)
    return NULL;

  array_set = new hash_set<gfc_symbol *>;
  gfc_code_walker (&code, gfc_dummy_code_callback, gfc_scan_nodesc_arrays,
		   array_set);

  if (array_set->elements ())
    {
      gfc_start_block (inner);
      pushlevel ();
      *clauses = gfc_privatize_nodesc_arrays (array_set, inner, *clauses);
    }
  else
    {
      delete array_set;
      array_set = NULL;
    }

  return array_set;
}

/* Trans OpenACC directives. */
/* parallel, kernels, data and host_data. */
static tree
gfc_trans_oacc_construct (gfc_code *code)
{
  stmtblock_t block, inner;
  tree stmt, oacc_clauses;
  enum tree_code construct_code;
  bool scan_nodesc_arrays = false;
  hash_set<gfc_symbol *> *array_set = NULL;

  switch (code->op)
    {
      case EXEC_OACC_PARALLEL:
	construct_code = OACC_PARALLEL;
	scan_nodesc_arrays = true;
	break;
      case EXEC_OACC_KERNELS:
	construct_code = OACC_KERNELS;
	scan_nodesc_arrays = true;
	break;
      case EXEC_OACC_DATA:
	construct_code = OACC_DATA;
	break;
      case EXEC_OACC_HOST_DATA:
	construct_code = OACC_HOST_DATA;
	break;
      default:
	gcc_unreachable ();
    }

  gfc_start_block (&block);
  oacc_clauses = gfc_trans_omp_clauses (&block, code->ext.omp_clauses,
					code->loc);

  array_set = gfc_init_nodesc_arrays (&inner, &oacc_clauses, code,
				      scan_nodesc_arrays);

  stmt = gfc_trans_omp_code (code->block->next, true);

  if (array_set && array_set->elements ())
    {
      gfc_add_expr_to_block (&inner, stmt);
      stmt = gfc_finish_block (&inner);
      stmt = build3_v (BIND_EXPR, NULL, stmt, poplevel (1, 0));
      delete array_set;
    }

  stmt = build2_loc (input_location, construct_code, void_type_node, stmt,
		     oacc_clauses);

  gfc_add_expr_to_block (&block, stmt);

  return gfc_finish_block (&block);
}

/* update, enter_data, exit_data, cache. */
static tree 
gfc_trans_oacc_executable_directive (gfc_code *code)
{
  stmtblock_t block;
  tree stmt, oacc_clauses;
  enum tree_code construct_code;

  switch (code->op)
    {
      case EXEC_OACC_UPDATE:
	construct_code = OACC_UPDATE;
	break;
      case EXEC_OACC_ENTER_DATA:
	construct_code = OACC_ENTER_DATA;
	break;
      case EXEC_OACC_EXIT_DATA:
	construct_code = OACC_EXIT_DATA;
	break;
      case EXEC_OACC_CACHE:
	construct_code = OACC_CACHE;
	break;
      default:
	gcc_unreachable ();
    }

  gfc_start_block (&block);
  oacc_clauses = gfc_trans_omp_clauses (&block, code->ext.omp_clauses,
					code->loc);
  stmt = build1_loc (input_location, construct_code, void_type_node,
		     oacc_clauses);
  gfc_add_expr_to_block (&block, stmt);
  return gfc_finish_block (&block);
}

static tree
gfc_trans_oacc_wait_directive (gfc_code *code)
{
  stmtblock_t block;
  tree stmt, t;
  vec<tree, va_gc> *args;
  int nparms = 0;
  gfc_expr_list *el;
  gfc_omp_clauses *clauses = code->ext.omp_clauses;
  location_t loc = input_location;

  for (el = clauses->wait_list; el; el = el->next)
    nparms++;

  vec_alloc (args, nparms + 2);
  stmt = builtin_decl_explicit (BUILT_IN_GOACC_WAIT);

  gfc_start_block (&block);

  if (clauses->async_expr)
    t = gfc_convert_expr_to_tree (&block, clauses->async_expr);
  else
    t = build_int_cst (integer_type_node, -2);

  args->quick_push (t);
  args->quick_push (build_int_cst (integer_type_node, nparms));

  for (el = clauses->wait_list; el; el = el->next)
    args->quick_push (gfc_convert_expr_to_tree (&block, el->expr));

  stmt = build_call_expr_loc_vec (loc, stmt, args);
  gfc_add_expr_to_block (&block, stmt);

  vec_free (args);

  return gfc_finish_block (&block);
}

static tree gfc_trans_omp_sections (gfc_code *, gfc_omp_clauses *);
static tree gfc_trans_omp_workshare (gfc_code *, gfc_omp_clauses *);

static tree
gfc_trans_omp_atomic (gfc_code *code)
{
  gfc_code *atomic_code = code;
  gfc_se lse;
  gfc_se rse;
  gfc_se vse;
  gfc_expr *expr2, *e;
  gfc_symbol *var;
  stmtblock_t block;
  tree lhsaddr, type, rhs, x;
  enum tree_code op = ERROR_MARK;
  enum tree_code aop = OMP_ATOMIC;
  bool var_on_left = false;
  bool seq_cst = (atomic_code->ext.omp_atomic & GFC_OMP_ATOMIC_SEQ_CST) != 0;

  code = code->block->next;
  gcc_assert (code->op == EXEC_ASSIGN);
  var = code->expr1->symtree->n.sym;

  gfc_init_se (&lse, NULL);
  gfc_init_se (&rse, NULL);
  gfc_init_se (&vse, NULL);
  gfc_start_block (&block);

  expr2 = code->expr2;
  if (expr2->expr_type == EXPR_FUNCTION
      && expr2->value.function.isym->id == GFC_ISYM_CONVERSION)
    expr2 = expr2->value.function.actual->expr;

  switch (atomic_code->ext.omp_atomic & GFC_OMP_ATOMIC_MASK)
    {
    case GFC_OMP_ATOMIC_READ:
      gfc_conv_expr (&vse, code->expr1);
      gfc_add_block_to_block (&block, &vse.pre);

      gfc_conv_expr (&lse, expr2);
      gfc_add_block_to_block (&block, &lse.pre);
      type = TREE_TYPE (lse.expr);
      lhsaddr = gfc_build_addr_expr (NULL, lse.expr);

      x = build1 (OMP_ATOMIC_READ, type, lhsaddr);
      OMP_ATOMIC_SEQ_CST (x) = seq_cst;
      x = convert (TREE_TYPE (vse.expr), x);
      gfc_add_modify (&block, vse.expr, x);

      gfc_add_block_to_block (&block, &lse.pre);
      gfc_add_block_to_block (&block, &rse.pre);

      return gfc_finish_block (&block);
    case GFC_OMP_ATOMIC_CAPTURE:
      aop = OMP_ATOMIC_CAPTURE_NEW;
      if (expr2->expr_type == EXPR_VARIABLE)
	{
	  aop = OMP_ATOMIC_CAPTURE_OLD;
	  gfc_conv_expr (&vse, code->expr1);
	  gfc_add_block_to_block (&block, &vse.pre);

	  gfc_conv_expr (&lse, expr2);
	  gfc_add_block_to_block (&block, &lse.pre);
	  gfc_init_se (&lse, NULL);
	  code = code->next;
	  var = code->expr1->symtree->n.sym;
	  expr2 = code->expr2;
	  if (expr2->expr_type == EXPR_FUNCTION
	      && expr2->value.function.isym->id == GFC_ISYM_CONVERSION)
	    expr2 = expr2->value.function.actual->expr;
	}
      break;
    default:
      break;
    }

  gfc_conv_expr (&lse, code->expr1);
  gfc_add_block_to_block (&block, &lse.pre);
  type = TREE_TYPE (lse.expr);
  lhsaddr = gfc_build_addr_expr (NULL, lse.expr);

  if (((atomic_code->ext.omp_atomic & GFC_OMP_ATOMIC_MASK)
       == GFC_OMP_ATOMIC_WRITE)
      || (atomic_code->ext.omp_atomic & GFC_OMP_ATOMIC_SWAP))
    {
      gfc_conv_expr (&rse, expr2);
      gfc_add_block_to_block (&block, &rse.pre);
    }
  else if (expr2->expr_type == EXPR_OP)
    {
      gfc_expr *e;
      switch (expr2->value.op.op)
	{
	case INTRINSIC_PLUS:
	  op = PLUS_EXPR;
	  break;
	case INTRINSIC_TIMES:
	  op = MULT_EXPR;
	  break;
	case INTRINSIC_MINUS:
	  op = MINUS_EXPR;
	  break;
	case INTRINSIC_DIVIDE:
	  if (expr2->ts.type == BT_INTEGER)
	    op = TRUNC_DIV_EXPR;
	  else
	    op = RDIV_EXPR;
	  break;
	case INTRINSIC_AND:
	  op = TRUTH_ANDIF_EXPR;
	  break;
	case INTRINSIC_OR:
	  op = TRUTH_ORIF_EXPR;
	  break;
	case INTRINSIC_EQV:
	  op = EQ_EXPR;
	  break;
	case INTRINSIC_NEQV:
	  op = NE_EXPR;
	  break;
	default:
	  gcc_unreachable ();
	}
      e = expr2->value.op.op1;
      if (e->expr_type == EXPR_FUNCTION
	  && e->value.function.isym->id == GFC_ISYM_CONVERSION)
	e = e->value.function.actual->expr;
      if (e->expr_type == EXPR_VARIABLE
	  && e->symtree != NULL
	  && e->symtree->n.sym == var)
	{
	  expr2 = expr2->value.op.op2;
	  var_on_left = true;
	}
      else
	{
	  e = expr2->value.op.op2;
	  if (e->expr_type == EXPR_FUNCTION
	      && e->value.function.isym->id == GFC_ISYM_CONVERSION)
	    e = e->value.function.actual->expr;
	  gcc_assert (e->expr_type == EXPR_VARIABLE
		      && e->symtree != NULL
		      && e->symtree->n.sym == var);
	  expr2 = expr2->value.op.op1;
	  var_on_left = false;
	}
      gfc_conv_expr (&rse, expr2);
      gfc_add_block_to_block (&block, &rse.pre);
    }
  else
    {
      gcc_assert (expr2->expr_type == EXPR_FUNCTION);
      switch (expr2->value.function.isym->id)
	{
	case GFC_ISYM_MIN:
	  op = MIN_EXPR;
	  break;
	case GFC_ISYM_MAX:
	  op = MAX_EXPR;
	  break;
	case GFC_ISYM_IAND:
	  op = BIT_AND_EXPR;
	  break;
	case GFC_ISYM_IOR:
	  op = BIT_IOR_EXPR;
	  break;
	case GFC_ISYM_IEOR:
	  op = BIT_XOR_EXPR;
	  break;
	default:
	  gcc_unreachable ();
	}
      e = expr2->value.function.actual->expr;
      gcc_assert (e->expr_type == EXPR_VARIABLE
		  && e->symtree != NULL
		  && e->symtree->n.sym == var);

      gfc_conv_expr (&rse, expr2->value.function.actual->next->expr);
      gfc_add_block_to_block (&block, &rse.pre);
      if (expr2->value.function.actual->next->next != NULL)
	{
	  tree accum = gfc_create_var (TREE_TYPE (rse.expr), NULL);
	  gfc_actual_arglist *arg;

	  gfc_add_modify (&block, accum, rse.expr);
	  for (arg = expr2->value.function.actual->next->next; arg;
	       arg = arg->next)
	    {
	      gfc_init_block (&rse.pre);
	      gfc_conv_expr (&rse, arg->expr);
	      gfc_add_block_to_block (&block, &rse.pre);
	      x = fold_build2_loc (input_location, op, TREE_TYPE (accum),
				   accum, rse.expr);
	      gfc_add_modify (&block, accum, x);
	    }

	  rse.expr = accum;
	}

      expr2 = expr2->value.function.actual->next->expr;
    }

  lhsaddr = save_expr (lhsaddr);
  if (TREE_CODE (lhsaddr) != SAVE_EXPR
      && (TREE_CODE (lhsaddr) != ADDR_EXPR
	  || TREE_CODE (TREE_OPERAND (lhsaddr, 0)) != VAR_DECL))
    {
      /* Make sure LHS is simple enough so that goa_lhs_expr_p can recognize
	 it even after unsharing function body.  */
      tree var = create_tmp_var_raw (TREE_TYPE (lhsaddr));
      DECL_CONTEXT (var) = current_function_decl;
      lhsaddr = build4 (TARGET_EXPR, TREE_TYPE (lhsaddr), var, lhsaddr,
			NULL_TREE, NULL_TREE);
    }

  rhs = gfc_evaluate_now (rse.expr, &block);

  if (((atomic_code->ext.omp_atomic & GFC_OMP_ATOMIC_MASK)
       == GFC_OMP_ATOMIC_WRITE)
      || (atomic_code->ext.omp_atomic & GFC_OMP_ATOMIC_SWAP))
    x = rhs;
  else
    {
      x = convert (TREE_TYPE (rhs),
		   build_fold_indirect_ref_loc (input_location, lhsaddr));
      if (var_on_left)
	x = fold_build2_loc (input_location, op, TREE_TYPE (rhs), x, rhs);
      else
	x = fold_build2_loc (input_location, op, TREE_TYPE (rhs), rhs, x);
    }

  if (TREE_CODE (TREE_TYPE (rhs)) == COMPLEX_TYPE
      && TREE_CODE (type) != COMPLEX_TYPE)
    x = fold_build1_loc (input_location, REALPART_EXPR,
			 TREE_TYPE (TREE_TYPE (rhs)), x);

  gfc_add_block_to_block (&block, &lse.pre);
  gfc_add_block_to_block (&block, &rse.pre);

  if (aop == OMP_ATOMIC)
    {
      x = build2_v (OMP_ATOMIC, lhsaddr, convert (type, x));
      OMP_ATOMIC_SEQ_CST (x) = seq_cst;
      gfc_add_expr_to_block (&block, x);
    }
  else
    {
      if (aop == OMP_ATOMIC_CAPTURE_NEW)
	{
	  code = code->next;
	  expr2 = code->expr2;
	  if (expr2->expr_type == EXPR_FUNCTION
	      && expr2->value.function.isym->id == GFC_ISYM_CONVERSION)
	    expr2 = expr2->value.function.actual->expr;

	  gcc_assert (expr2->expr_type == EXPR_VARIABLE);
	  gfc_conv_expr (&vse, code->expr1);
	  gfc_add_block_to_block (&block, &vse.pre);

	  gfc_init_se (&lse, NULL);
	  gfc_conv_expr (&lse, expr2);
	  gfc_add_block_to_block (&block, &lse.pre);
	}
      x = build2 (aop, type, lhsaddr, convert (type, x));
      OMP_ATOMIC_SEQ_CST (x) = seq_cst;
      x = convert (TREE_TYPE (vse.expr), x);
      gfc_add_modify (&block, vse.expr, x);
    }

  return gfc_finish_block (&block);
}

static tree
gfc_trans_omp_barrier (void)
{
  tree decl = builtin_decl_explicit (BUILT_IN_GOMP_BARRIER);
  return build_call_expr_loc (input_location, decl, 0);
}

static tree
gfc_trans_omp_cancel (gfc_code *code)
{
  int mask = 0;
  tree ifc = boolean_true_node;
  stmtblock_t block;
  switch (code->ext.omp_clauses->cancel)
    {
    case OMP_CANCEL_PARALLEL: mask = 1; break;
    case OMP_CANCEL_DO: mask = 2; break;
    case OMP_CANCEL_SECTIONS: mask = 4; break;
    case OMP_CANCEL_TASKGROUP: mask = 8; break;
    default: gcc_unreachable ();
    }
  gfc_start_block (&block);
  if (code->ext.omp_clauses->if_expr)
    {
      gfc_se se;
      tree if_var;

      gfc_init_se (&se, NULL);
      gfc_conv_expr (&se, code->ext.omp_clauses->if_expr);
      gfc_add_block_to_block (&block, &se.pre);
      if_var = gfc_evaluate_now (se.expr, &block);
      gfc_add_block_to_block (&block, &se.post);
      tree type = TREE_TYPE (if_var);
      ifc = fold_build2_loc (input_location, NE_EXPR,
			     boolean_type_node, if_var,
			     build_zero_cst (type));
    }
  tree decl = builtin_decl_explicit (BUILT_IN_GOMP_CANCEL);
  tree c_bool_type = TREE_TYPE (TREE_TYPE (decl));
  ifc = fold_convert (c_bool_type, ifc);
  gfc_add_expr_to_block (&block,
			 build_call_expr_loc (input_location, decl, 2,
					      build_int_cst (integer_type_node,
							     mask), ifc));
  return gfc_finish_block (&block);
}

static tree
gfc_trans_omp_cancellation_point (gfc_code *code)
{
  int mask = 0;
  switch (code->ext.omp_clauses->cancel)
    {
    case OMP_CANCEL_PARALLEL: mask = 1; break;
    case OMP_CANCEL_DO: mask = 2; break;
    case OMP_CANCEL_SECTIONS: mask = 4; break;
    case OMP_CANCEL_TASKGROUP: mask = 8; break;
    default: gcc_unreachable ();
    }
  tree decl = builtin_decl_explicit (BUILT_IN_GOMP_CANCELLATION_POINT);
  return build_call_expr_loc (input_location, decl, 1,
			      build_int_cst (integer_type_node, mask));
}

static tree
gfc_trans_omp_critical (gfc_code *code)
{
  tree name = NULL_TREE, stmt;
  if (code->ext.omp_name != NULL)
    name = get_identifier (code->ext.omp_name);
  stmt = gfc_trans_code (code->block->next);
  return build3_loc (input_location, OMP_CRITICAL, void_type_node, stmt,
		     NULL_TREE, name);
}

typedef struct dovar_init_d {
  tree var;
  tree init;
} dovar_init;


static tree
gfc_trans_omp_do (gfc_code *code, gfc_exec_op op, stmtblock_t *pblock,
		  gfc_omp_clauses *do_clauses, tree par_clauses)
{
  gfc_se se;
  tree dovar, stmt, from, to, step, type, init, cond, incr;
  tree count = NULL_TREE, cycle_label, tmp, omp_clauses;
  stmtblock_t block;
  stmtblock_t body;
  gfc_omp_clauses *clauses = code->ext.omp_clauses;
  int i, collapse = clauses->collapse;
  vec<dovar_init> inits = vNULL;
  dovar_init *di;
  unsigned ix;

  if (collapse <= 0)
    collapse = 1;

  code = code->block->next;
  gcc_assert (code->op == EXEC_DO);

  init = make_tree_vec (collapse);
  cond = make_tree_vec (collapse);
  incr = make_tree_vec (collapse);

  if (pblock == NULL)
    {
      gfc_start_block (&block);
      pblock = &block;
    }

  omp_clauses = gfc_trans_omp_clauses (pblock, do_clauses, code->loc);

  for (i = 0; i < collapse; i++)
    {
      int simple = 0;
      int dovar_found = 0;
      tree dovar_decl;

      if (clauses)
	{
	  gfc_omp_namelist *n = NULL;
	  if (op != EXEC_OMP_DISTRIBUTE)
	    for (n = clauses->lists[(op == EXEC_OMP_SIMD && collapse == 1)
				    ? OMP_LIST_LINEAR : OMP_LIST_LASTPRIVATE];
		 n != NULL; n = n->next)
	      if (code->ext.iterator->var->symtree->n.sym == n->sym)
		break;
	  if (n != NULL)
	    dovar_found = 1;
	  else if (n == NULL && op != EXEC_OMP_SIMD)
	    for (n = clauses->lists[OMP_LIST_PRIVATE]; n != NULL; n = n->next)
	      if (code->ext.iterator->var->symtree->n.sym == n->sym)
		break;
	  if (n != NULL)
	    dovar_found++;
	}

      /* Evaluate all the expressions in the iterator.  */
      gfc_init_se (&se, NULL);
      gfc_conv_expr_lhs (&se, code->ext.iterator->var);
      gfc_add_block_to_block (pblock, &se.pre);
      dovar = se.expr;
      type = TREE_TYPE (dovar);
      gcc_assert (TREE_CODE (type) == INTEGER_TYPE);

      gfc_init_se (&se, NULL);
      gfc_conv_expr_val (&se, code->ext.iterator->start);
      gfc_add_block_to_block (pblock, &se.pre);
      from = gfc_evaluate_now (se.expr, pblock);

      gfc_init_se (&se, NULL);
      gfc_conv_expr_val (&se, code->ext.iterator->end);
      gfc_add_block_to_block (pblock, &se.pre);
      to = gfc_evaluate_now (se.expr, pblock);

      gfc_init_se (&se, NULL);
      gfc_conv_expr_val (&se, code->ext.iterator->step);
      gfc_add_block_to_block (pblock, &se.pre);
      step = gfc_evaluate_now (se.expr, pblock);
      dovar_decl = dovar;

      /* Special case simple loops.  */
      if (TREE_CODE (dovar) == VAR_DECL)
	{
	  if (integer_onep (step))
	    simple = 1;
	  else if (tree_int_cst_equal (step, integer_minus_one_node))
	    simple = -1;
	}
      else
	dovar_decl
	  = gfc_trans_omp_variable (code->ext.iterator->var->symtree->n.sym,
				    false);

      /* Loop body.  */
      if (simple)
	{
	  TREE_VEC_ELT (init, i) = build2_v (MODIFY_EXPR, dovar, from);
	  /* The condition should not be folded.  */
	  TREE_VEC_ELT (cond, i) = build2_loc (input_location, simple > 0
					       ? LE_EXPR : GE_EXPR,
					       boolean_type_node, dovar, to);
	  TREE_VEC_ELT (incr, i) = fold_build2_loc (input_location, PLUS_EXPR,
						    type, dovar, step);
	  TREE_VEC_ELT (incr, i) = fold_build2_loc (input_location,
						    MODIFY_EXPR,
						    type, dovar,
						    TREE_VEC_ELT (incr, i));
	}
      else
	{
	  /* STEP is not 1 or -1.  Use:
	     for (count = 0; count < (to + step - from) / step; count++)
	       {
		 dovar = from + count * step;
		 body;
	       cycle_label:;
	       }  */
	  tmp = fold_build2_loc (input_location, MINUS_EXPR, type, step, from);
	  tmp = fold_build2_loc (input_location, PLUS_EXPR, type, to, tmp);
	  tmp = fold_build2_loc (input_location, TRUNC_DIV_EXPR, type, tmp,
				 step);
	  tmp = gfc_evaluate_now (tmp, pblock);
	  count = gfc_create_var (type, "count");
	  TREE_VEC_ELT (init, i) = build2_v (MODIFY_EXPR, count,
					     build_int_cst (type, 0));
	  /* The condition should not be folded.  */
	  TREE_VEC_ELT (cond, i) = build2_loc (input_location, LT_EXPR,
					       boolean_type_node,
					       count, tmp);
	  TREE_VEC_ELT (incr, i) = fold_build2_loc (input_location, PLUS_EXPR,
						    type, count,
						    build_int_cst (type, 1));
	  TREE_VEC_ELT (incr, i) = fold_build2_loc (input_location,
						    MODIFY_EXPR, type, count,
						    TREE_VEC_ELT (incr, i));

	  /* Initialize DOVAR.  */
	  tmp = fold_build2_loc (input_location, MULT_EXPR, type, count, step);
	  tmp = fold_build2_loc (input_location, PLUS_EXPR, type, from, tmp);
	  dovar_init e = {dovar, tmp};
	  inits.safe_push (e);
	}

      if (dovar_found == 2
	  && op == EXEC_OMP_SIMD
	  && collapse == 1
	  && !simple)
	{
	  for (tmp = omp_clauses; tmp; tmp = OMP_CLAUSE_CHAIN (tmp))
	    if (OMP_CLAUSE_CODE (tmp) == OMP_CLAUSE_LINEAR
		&& OMP_CLAUSE_DECL (tmp) == dovar)
	      {
		OMP_CLAUSE_LINEAR_NO_COPYIN (tmp) = 1;
		break;
	      }
	}
      if (!dovar_found)
	{
	  if (op == EXEC_OMP_SIMD)
	    {
	      if (collapse == 1)
		{
		  tmp = build_omp_clause (input_location, OMP_CLAUSE_LINEAR);
		  OMP_CLAUSE_LINEAR_STEP (tmp) = step;
		  OMP_CLAUSE_LINEAR_NO_COPYIN (tmp) = 1;
		}
	      else
		tmp = build_omp_clause (input_location, OMP_CLAUSE_LASTPRIVATE);
	      if (!simple)
		dovar_found = 2;
	    }
	  else
	    tmp = build_omp_clause (input_location, OMP_CLAUSE_PRIVATE);
	  OMP_CLAUSE_DECL (tmp) = dovar_decl;
	  omp_clauses = gfc_trans_add_clause (tmp, omp_clauses);
	}
      if (dovar_found == 2)
	{
	  tree c = NULL;

	  tmp = NULL;
	  if (!simple)
	    {
	      /* If dovar is lastprivate, but different counter is used,
		 dovar += step needs to be added to
		 OMP_CLAUSE_LASTPRIVATE_STMT, otherwise the copied dovar
		 will have the value on entry of the last loop, rather
		 than value after iterator increment.  */
	      tmp = gfc_evaluate_now (step, pblock);
	      tmp = fold_build2_loc (input_location, PLUS_EXPR, type, dovar,
				     tmp);
	      tmp = fold_build2_loc (input_location, MODIFY_EXPR, type,
				     dovar, tmp);
	      for (c = omp_clauses; c ; c = OMP_CLAUSE_CHAIN (c))
		if (OMP_CLAUSE_CODE (c) == OMP_CLAUSE_LASTPRIVATE
		    && OMP_CLAUSE_DECL (c) == dovar_decl)
		  {
		    OMP_CLAUSE_LASTPRIVATE_STMT (c) = tmp;
		    break;
		  }
		else if (OMP_CLAUSE_CODE (c) == OMP_CLAUSE_LINEAR
			 && OMP_CLAUSE_DECL (c) == dovar_decl)
		  {
		    OMP_CLAUSE_LINEAR_STMT (c) = tmp;
		    break;
		  }
	    }
	  if (c == NULL && op == EXEC_OMP_DO && par_clauses != NULL)
	    {
	      for (c = par_clauses; c ; c = OMP_CLAUSE_CHAIN (c))
		if (OMP_CLAUSE_CODE (c) == OMP_CLAUSE_LASTPRIVATE
		    && OMP_CLAUSE_DECL (c) == dovar_decl)
		  {
		    tree l = build_omp_clause (input_location,
					       OMP_CLAUSE_LASTPRIVATE);
		    OMP_CLAUSE_DECL (l) = dovar_decl;
		    OMP_CLAUSE_CHAIN (l) = omp_clauses;
		    OMP_CLAUSE_LASTPRIVATE_STMT (l) = tmp;
		    omp_clauses = l;
		    OMP_CLAUSE_SET_CODE (c, OMP_CLAUSE_SHARED);
		    break;
		  }
	    }
	  gcc_assert (simple || c != NULL);
	}
      if (!simple)
	{
	  if (op != EXEC_OMP_SIMD)
	    tmp = build_omp_clause (input_location, OMP_CLAUSE_PRIVATE);
	  else if (collapse == 1)
	    {
	      tmp = build_omp_clause (input_location, OMP_CLAUSE_LINEAR);
	      OMP_CLAUSE_LINEAR_STEP (tmp) = build_int_cst (type, 1);
	      OMP_CLAUSE_LINEAR_NO_COPYIN (tmp) = 1;
	      OMP_CLAUSE_LINEAR_NO_COPYOUT (tmp) = 1;
	    }
	  else
	    tmp = build_omp_clause (input_location, OMP_CLAUSE_LASTPRIVATE);
	  OMP_CLAUSE_DECL (tmp) = count;
	  omp_clauses = gfc_trans_add_clause (tmp, omp_clauses);
	}

      if (i + 1 < collapse)
	code = code->block->next;
    }

  if (pblock != &block)
    {
      pushlevel ();
      gfc_start_block (&block);
    }

  gfc_start_block (&body);

  FOR_EACH_VEC_ELT (inits, ix, di)
    gfc_add_modify (&body, di->var, di->init);
  inits.release ();

  /* Cycle statement is implemented with a goto.  Exit statement must not be
     present for this loop.  */
  cycle_label = gfc_build_label_decl (NULL_TREE);

  /* Put these labels where they can be found later.  */

  code->cycle_label = cycle_label;
  code->exit_label = NULL_TREE;

  /* Main loop body.  */
  tmp = gfc_trans_omp_code (code->block->next, true);
  gfc_add_expr_to_block (&body, tmp);

  /* Label for cycle statements (if needed).  */
  if (TREE_USED (cycle_label))
    {
      tmp = build1_v (LABEL_EXPR, cycle_label);
      gfc_add_expr_to_block (&body, tmp);
    }

  /* End of loop body.  */
  switch (op)
    {
    case EXEC_OMP_SIMD: stmt = make_node (OMP_SIMD); break;
    case EXEC_OMP_DO: stmt = make_node (OMP_FOR); break;
    case EXEC_OMP_DISTRIBUTE: stmt = make_node (OMP_DISTRIBUTE); break;
    case EXEC_OACC_LOOP: stmt = make_node (OACC_LOOP); break;
    default: gcc_unreachable ();
    }

  TREE_TYPE (stmt) = void_type_node;
  OMP_FOR_BODY (stmt) = gfc_finish_block (&body);
  OMP_FOR_CLAUSES (stmt) = omp_clauses;
  OMP_FOR_INIT (stmt) = init;
  OMP_FOR_COND (stmt) = cond;
  OMP_FOR_INCR (stmt) = incr;
  gfc_add_expr_to_block (&block, stmt);

  return gfc_finish_block (&block);
}

/* Helper function to filter combined oacc constructs.  ORIG_CLAUSES
   contains the unfiltered list of clauses.  LOOP_CLAUSES corresponds to
   the filter list of loop clauses corresponding to the enclosed list.
   This function is called recursively to handle device_type clauses.  */

static void
gfc_filter_oacc_combined_clauses (gfc_omp_clauses **orig_clauses,
				  gfc_omp_clauses **loop_clauses)
{
  if (*orig_clauses == NULL)
    {
      *loop_clauses = NULL;
      return;
    }

  *loop_clauses = gfc_get_omp_clauses ();

  (*loop_clauses)->gang = (*orig_clauses)->gang;
  (*orig_clauses)->gang = false;
  (*loop_clauses)->gang_expr = (*orig_clauses)->gang_expr;
  (*orig_clauses)->gang_expr = NULL;
  (*loop_clauses)->gang_static = (*orig_clauses)->gang_static;
  (*orig_clauses)->gang_static = false;
  (*loop_clauses)->vector = (*orig_clauses)->vector;
  (*orig_clauses)->vector = false;
  (*loop_clauses)->vector_expr = (*orig_clauses)->vector_expr;
  (*orig_clauses)->vector_expr = NULL;
  (*loop_clauses)->worker = (*orig_clauses)->worker;
  (*orig_clauses)->worker = false;
  (*loop_clauses)->worker_expr = (*orig_clauses)->worker_expr;
  (*orig_clauses)->worker_expr = NULL;
  (*loop_clauses)->seq = (*orig_clauses)->seq;
  (*orig_clauses)->seq = false;
  (*loop_clauses)->independent = (*orig_clauses)->independent;
  (*orig_clauses)->independent = false;
  (*loop_clauses)->par_auto = (*orig_clauses)->par_auto;
  (*orig_clauses)->par_auto = false;
  (*loop_clauses)->acc_collapse = (*orig_clauses)->acc_collapse;
  (*orig_clauses)->acc_collapse = false;
  (*loop_clauses)->collapse = (*orig_clauses)->collapse;
  /* Don't reset (*orig_clauses)->collapse.  It should be present on
     both the kernels/parallel and loop constructs, similar to how
     gfc_split_omp_clauses duplicates it in combined OMP constructs.  */
  (*loop_clauses)->tile = (*orig_clauses)->tile;
  (*orig_clauses)->tile = false;
  (*loop_clauses)->tile_list = (*orig_clauses)->tile_list;
  (*orig_clauses)->tile_list = NULL;
#if 0 /* TODO */
  (*loop_clauses)->lists[OMP_LIST_PRIVATE]
    = (*orig_clauses)->lists[OMP_LIST_PRIVATE];
  (*orig_clauses)->lists[OMP_LIST_PRIVATE] = NULL;
  (*loop_clauses)->lists[OMP_LIST_REDUCTION]
    = (*orig_clauses)->lists[OMP_LIST_REDUCTION];
  /* Don't reset (*orig_clauses)->lists[OMP_LIST_REDUCTION].  */
#endif

  (*loop_clauses)->device_types = (*orig_clauses)->device_types;

  gfc_filter_oacc_combined_clauses (&(*orig_clauses)->dtype_clauses,
				    &(*loop_clauses)->dtype_clauses);
}

/* Combined OpenACC parallel loop and kernels loop. */
static tree
gfc_trans_oacc_combined_directive (gfc_code *code)
{
  stmtblock_t block, inner, *pblock = NULL;
  gfc_omp_clauses *loop_clauses;
  tree stmt, oacc_clauses = NULL_TREE;
  enum tree_code construct_code;
  bool scan_nodesc_arrays = false;
  hash_set<gfc_symbol *> *array_set = NULL;

  switch (code->op)
    {
      case EXEC_OACC_PARALLEL_LOOP:
	construct_code = OACC_PARALLEL;
	scan_nodesc_arrays = true;
	break;
      case EXEC_OACC_KERNELS_LOOP:
	construct_code = OACC_KERNELS;
	scan_nodesc_arrays = true;
	break;
      default:
	gcc_unreachable ();
    }

  gfc_start_block (&block);

  gfc_filter_oacc_combined_clauses (&code->ext.omp_clauses, &loop_clauses);
  oacc_clauses = gfc_trans_omp_clauses (&block, code->ext.omp_clauses,
					code->loc);

  array_set = gfc_init_nodesc_arrays (&inner, &oacc_clauses, code,
				      scan_nodesc_arrays);

  if (!loop_clauses->seq)
    pblock = (array_set && array_set->elements ()) ? &inner : &block;
  else
    pushlevel ();
  stmt = gfc_trans_omp_do (code, EXEC_OACC_LOOP, pblock, loop_clauses, NULL);

  if (array_set && array_set->elements ())
    gfc_add_expr_to_block (&inner, stmt);

  if (TREE_CODE (stmt) != BIND_EXPR)
    stmt = build3_v (BIND_EXPR, NULL, stmt, poplevel (1, 0));
  else
    poplevel (0, 0);

  if (array_set && array_set->elements ())
    {
      stmt = gfc_finish_block (&inner);
      stmt = build3_v (BIND_EXPR, NULL, stmt, poplevel (1, 0));
      delete array_set;
    }

  stmt = build2_loc (input_location, construct_code, void_type_node, stmt,
		     oacc_clauses);
  gfc_add_expr_to_block (&block, stmt);

  gfc_free_omp_clauses (loop_clauses);
  code->ext.omp_clauses->device_types = NULL;

  return gfc_finish_block (&block);
}

static tree
gfc_trans_omp_flush (void)
{
  tree decl = builtin_decl_explicit (BUILT_IN_SYNC_SYNCHRONIZE);
  return build_call_expr_loc (input_location, decl, 0);
}

static tree
gfc_trans_omp_master (gfc_code *code)
{
  tree stmt = gfc_trans_code (code->block->next);
  if (IS_EMPTY_STMT (stmt))
    return stmt;
  return build1_v (OMP_MASTER, stmt);
}

static tree
gfc_trans_omp_ordered (gfc_code *code)
{
  return build2_loc (input_location, OMP_ORDERED, void_type_node,
		     gfc_trans_code (code->block->next), NULL_TREE);
}

static tree
gfc_trans_omp_parallel (gfc_code *code)
{
  stmtblock_t block;
  tree stmt, omp_clauses;

  gfc_start_block (&block);
  omp_clauses = gfc_trans_omp_clauses (&block, code->ext.omp_clauses,
				       code->loc);
  stmt = gfc_trans_omp_code (code->block->next, true);
  stmt = build2_loc (input_location, OMP_PARALLEL, void_type_node, stmt,
		     omp_clauses);
  gfc_add_expr_to_block (&block, stmt);
  return gfc_finish_block (&block);
}

enum
{
  GFC_OMP_SPLIT_SIMD,
  GFC_OMP_SPLIT_DO,
  GFC_OMP_SPLIT_PARALLEL,
  GFC_OMP_SPLIT_DISTRIBUTE,
  GFC_OMP_SPLIT_TEAMS,
  GFC_OMP_SPLIT_TARGET,
  GFC_OMP_SPLIT_NUM
};

enum
{
  GFC_OMP_MASK_SIMD = (1 << GFC_OMP_SPLIT_SIMD),
  GFC_OMP_MASK_DO = (1 << GFC_OMP_SPLIT_DO),
  GFC_OMP_MASK_PARALLEL = (1 << GFC_OMP_SPLIT_PARALLEL),
  GFC_OMP_MASK_DISTRIBUTE = (1 << GFC_OMP_SPLIT_DISTRIBUTE),
  GFC_OMP_MASK_TEAMS = (1 << GFC_OMP_SPLIT_TEAMS),
  GFC_OMP_MASK_TARGET = (1 << GFC_OMP_SPLIT_TARGET)
};

static void
gfc_split_omp_clauses (gfc_code *code,
		       gfc_omp_clauses clausesa[GFC_OMP_SPLIT_NUM])
{
  int mask = 0, innermost = 0;
  memset (clausesa, 0, GFC_OMP_SPLIT_NUM * sizeof (gfc_omp_clauses));
  switch (code->op)
    {
    case EXEC_OMP_DISTRIBUTE:
      innermost = GFC_OMP_SPLIT_DISTRIBUTE;
      break;
    case EXEC_OMP_DISTRIBUTE_PARALLEL_DO:
      mask = GFC_OMP_MASK_DISTRIBUTE | GFC_OMP_MASK_PARALLEL | GFC_OMP_MASK_DO;
      innermost = GFC_OMP_SPLIT_DO;
      break;
    case EXEC_OMP_DISTRIBUTE_PARALLEL_DO_SIMD:
      mask = GFC_OMP_MASK_DISTRIBUTE | GFC_OMP_MASK_PARALLEL
	     | GFC_OMP_MASK_DO | GFC_OMP_MASK_SIMD;
      innermost = GFC_OMP_SPLIT_SIMD;
      break;
    case EXEC_OMP_DISTRIBUTE_SIMD:
      mask = GFC_OMP_MASK_DISTRIBUTE | GFC_OMP_MASK_SIMD;
      innermost = GFC_OMP_SPLIT_SIMD;
      break;
    case EXEC_OMP_DO:
      innermost = GFC_OMP_SPLIT_DO;
      break;
    case EXEC_OMP_DO_SIMD:
      mask = GFC_OMP_MASK_DO | GFC_OMP_MASK_SIMD;
      innermost = GFC_OMP_SPLIT_SIMD;
      break;
    case EXEC_OMP_PARALLEL:
      innermost = GFC_OMP_SPLIT_PARALLEL;
      break;
    case EXEC_OMP_PARALLEL_DO:
      mask = GFC_OMP_MASK_PARALLEL | GFC_OMP_MASK_DO;
      innermost = GFC_OMP_SPLIT_DO;
      break;
    case EXEC_OMP_PARALLEL_DO_SIMD:
      mask = GFC_OMP_MASK_PARALLEL | GFC_OMP_MASK_DO | GFC_OMP_MASK_SIMD;
      innermost = GFC_OMP_SPLIT_SIMD;
      break;
    case EXEC_OMP_SIMD:
      innermost = GFC_OMP_SPLIT_SIMD;
      break;
    case EXEC_OMP_TARGET:
      innermost = GFC_OMP_SPLIT_TARGET;
      break;
    case EXEC_OMP_TARGET_TEAMS:
      mask = GFC_OMP_MASK_TARGET | GFC_OMP_MASK_TEAMS;
      innermost = GFC_OMP_SPLIT_TEAMS;
      break;
    case EXEC_OMP_TARGET_TEAMS_DISTRIBUTE:
      mask = GFC_OMP_MASK_TARGET | GFC_OMP_MASK_TEAMS
	     | GFC_OMP_MASK_DISTRIBUTE;
      innermost = GFC_OMP_SPLIT_DISTRIBUTE;
      break;
    case EXEC_OMP_TARGET_TEAMS_DISTRIBUTE_PARALLEL_DO:
      mask = GFC_OMP_MASK_TARGET | GFC_OMP_MASK_TEAMS | GFC_OMP_MASK_DISTRIBUTE
	     | GFC_OMP_MASK_PARALLEL | GFC_OMP_MASK_DO;
      innermost = GFC_OMP_SPLIT_DO;
      break;
    case EXEC_OMP_TARGET_TEAMS_DISTRIBUTE_PARALLEL_DO_SIMD:
      mask = GFC_OMP_MASK_TARGET | GFC_OMP_MASK_TEAMS | GFC_OMP_MASK_DISTRIBUTE
	     | GFC_OMP_MASK_PARALLEL | GFC_OMP_MASK_DO | GFC_OMP_MASK_SIMD;
      innermost = GFC_OMP_SPLIT_SIMD;
      break;
    case EXEC_OMP_TARGET_TEAMS_DISTRIBUTE_SIMD:
      mask = GFC_OMP_MASK_TARGET | GFC_OMP_MASK_TEAMS
	     | GFC_OMP_MASK_DISTRIBUTE | GFC_OMP_MASK_SIMD;
      innermost = GFC_OMP_SPLIT_SIMD;
      break;
    case EXEC_OMP_TEAMS:
      innermost = GFC_OMP_SPLIT_TEAMS;
      break;
    case EXEC_OMP_TEAMS_DISTRIBUTE:
      mask = GFC_OMP_MASK_TEAMS | GFC_OMP_MASK_DISTRIBUTE;
      innermost = GFC_OMP_SPLIT_DISTRIBUTE;
      break;
    case EXEC_OMP_TEAMS_DISTRIBUTE_PARALLEL_DO:
      mask = GFC_OMP_MASK_TEAMS | GFC_OMP_MASK_DISTRIBUTE
	     | GFC_OMP_MASK_PARALLEL | GFC_OMP_MASK_DO;
      innermost = GFC_OMP_SPLIT_DO;
      break;
    case EXEC_OMP_TEAMS_DISTRIBUTE_PARALLEL_DO_SIMD:
      mask = GFC_OMP_MASK_TEAMS | GFC_OMP_MASK_DISTRIBUTE
	     | GFC_OMP_MASK_PARALLEL | GFC_OMP_MASK_DO | GFC_OMP_MASK_SIMD;
      innermost = GFC_OMP_SPLIT_SIMD;
      break;
    case EXEC_OMP_TEAMS_DISTRIBUTE_SIMD:
      mask = GFC_OMP_MASK_TEAMS | GFC_OMP_MASK_DISTRIBUTE | GFC_OMP_MASK_SIMD;
      innermost = GFC_OMP_SPLIT_SIMD;
      break;
    default:
      gcc_unreachable ();
    }
  if (mask == 0)
    {
      clausesa[innermost] = *code->ext.omp_clauses;
      return;
    }
  if (code->ext.omp_clauses != NULL)
    {
      if (mask & GFC_OMP_MASK_TARGET)
	{
	  /* First the clauses that are unique to some constructs.  */
	  clausesa[GFC_OMP_SPLIT_TARGET].lists[OMP_LIST_MAP]
	    = code->ext.omp_clauses->lists[OMP_LIST_MAP];
	  clausesa[GFC_OMP_SPLIT_TARGET].device
	    = code->ext.omp_clauses->device;
	}
      if (mask & GFC_OMP_MASK_TEAMS)
	{
	  /* First the clauses that are unique to some constructs.  */
	  clausesa[GFC_OMP_SPLIT_TEAMS].num_teams
	    = code->ext.omp_clauses->num_teams;
	  clausesa[GFC_OMP_SPLIT_TEAMS].thread_limit
	    = code->ext.omp_clauses->thread_limit;
	  /* Shared and default clauses are allowed on parallel and teams.  */
	  clausesa[GFC_OMP_SPLIT_TEAMS].lists[OMP_LIST_SHARED]
	    = code->ext.omp_clauses->lists[OMP_LIST_SHARED];
	  clausesa[GFC_OMP_SPLIT_TEAMS].default_sharing
	    = code->ext.omp_clauses->default_sharing;
	}
      if (mask & GFC_OMP_MASK_DISTRIBUTE)
	{
	  /* First the clauses that are unique to some constructs.  */
	  clausesa[GFC_OMP_SPLIT_DISTRIBUTE].dist_sched_kind
	    = code->ext.omp_clauses->dist_sched_kind;
	  clausesa[GFC_OMP_SPLIT_DISTRIBUTE].dist_chunk_size
	    = code->ext.omp_clauses->dist_chunk_size;
	  /* Duplicate collapse.  */
	  clausesa[GFC_OMP_SPLIT_DISTRIBUTE].collapse
	    = code->ext.omp_clauses->collapse;
	}
      if (mask & GFC_OMP_MASK_PARALLEL)
	{
	  /* First the clauses that are unique to some constructs.  */
	  clausesa[GFC_OMP_SPLIT_PARALLEL].lists[OMP_LIST_COPYIN]
	    = code->ext.omp_clauses->lists[OMP_LIST_COPYIN];
	  clausesa[GFC_OMP_SPLIT_PARALLEL].num_threads
	    = code->ext.omp_clauses->num_threads;
	  clausesa[GFC_OMP_SPLIT_PARALLEL].proc_bind
	    = code->ext.omp_clauses->proc_bind;
	  /* Shared and default clauses are allowed on parallel and teams.  */
	  clausesa[GFC_OMP_SPLIT_PARALLEL].lists[OMP_LIST_SHARED]
	    = code->ext.omp_clauses->lists[OMP_LIST_SHARED];
	  clausesa[GFC_OMP_SPLIT_PARALLEL].default_sharing
	    = code->ext.omp_clauses->default_sharing;
	}
      if (mask & GFC_OMP_MASK_DO)
	{
	  /* First the clauses that are unique to some constructs.  */
	  clausesa[GFC_OMP_SPLIT_DO].ordered
	    = code->ext.omp_clauses->ordered;
	  clausesa[GFC_OMP_SPLIT_DO].sched_kind
	    = code->ext.omp_clauses->sched_kind;
	  clausesa[GFC_OMP_SPLIT_DO].chunk_size
	    = code->ext.omp_clauses->chunk_size;
	  clausesa[GFC_OMP_SPLIT_DO].nowait
	    = code->ext.omp_clauses->nowait;
	  /* Duplicate collapse.  */
	  clausesa[GFC_OMP_SPLIT_DO].collapse
	    = code->ext.omp_clauses->collapse;
	}
      if (mask & GFC_OMP_MASK_SIMD)
	{
	  clausesa[GFC_OMP_SPLIT_SIMD].safelen_expr
	    = code->ext.omp_clauses->safelen_expr;
	  clausesa[GFC_OMP_SPLIT_SIMD].lists[OMP_LIST_LINEAR]
	    = code->ext.omp_clauses->lists[OMP_LIST_LINEAR];
	  clausesa[GFC_OMP_SPLIT_SIMD].lists[OMP_LIST_ALIGNED]
	    = code->ext.omp_clauses->lists[OMP_LIST_ALIGNED];
	  /* Duplicate collapse.  */
	  clausesa[GFC_OMP_SPLIT_SIMD].collapse
	    = code->ext.omp_clauses->collapse;
	}
      /* Private clause is supported on all constructs but target,
	 it is enough to put it on the innermost one.  For
	 !$ omp do put it on parallel though,
	 as that's what we did for OpenMP 3.1.  */
      clausesa[innermost == GFC_OMP_SPLIT_DO
	       ? (int) GFC_OMP_SPLIT_PARALLEL
	       : innermost].lists[OMP_LIST_PRIVATE]
	= code->ext.omp_clauses->lists[OMP_LIST_PRIVATE];
      /* Firstprivate clause is supported on all constructs but
	 target and simd.  Put it on the outermost of those and
	 duplicate on parallel.  */
      if (mask & GFC_OMP_MASK_TEAMS)
	clausesa[GFC_OMP_SPLIT_TEAMS].lists[OMP_LIST_FIRSTPRIVATE]
	  = code->ext.omp_clauses->lists[OMP_LIST_FIRSTPRIVATE];
      else if (mask & GFC_OMP_MASK_DISTRIBUTE)
	clausesa[GFC_OMP_SPLIT_DISTRIBUTE].lists[OMP_LIST_FIRSTPRIVATE]
	  = code->ext.omp_clauses->lists[OMP_LIST_FIRSTPRIVATE];
      if (mask & GFC_OMP_MASK_PARALLEL)
	clausesa[GFC_OMP_SPLIT_PARALLEL].lists[OMP_LIST_FIRSTPRIVATE]
	  = code->ext.omp_clauses->lists[OMP_LIST_FIRSTPRIVATE];
      else if (mask & GFC_OMP_MASK_DO)
	clausesa[GFC_OMP_SPLIT_DO].lists[OMP_LIST_FIRSTPRIVATE]
	  = code->ext.omp_clauses->lists[OMP_LIST_FIRSTPRIVATE];
      /* Lastprivate is allowed on do and simd.  In
	 parallel do{, simd} we actually want to put it on
	 parallel rather than do.  */
      if (mask & GFC_OMP_MASK_PARALLEL)
	clausesa[GFC_OMP_SPLIT_PARALLEL].lists[OMP_LIST_LASTPRIVATE]
	  = code->ext.omp_clauses->lists[OMP_LIST_LASTPRIVATE];
      else if (mask & GFC_OMP_MASK_DO)
	clausesa[GFC_OMP_SPLIT_DO].lists[OMP_LIST_LASTPRIVATE]
	  = code->ext.omp_clauses->lists[OMP_LIST_LASTPRIVATE];
      if (mask & GFC_OMP_MASK_SIMD)
	clausesa[GFC_OMP_SPLIT_SIMD].lists[OMP_LIST_LASTPRIVATE]
	  = code->ext.omp_clauses->lists[OMP_LIST_LASTPRIVATE];
      /* Reduction is allowed on simd, do, parallel and teams.
	 Duplicate it on all of them, but omit on do if
	 parallel is present.  */
      if (mask & GFC_OMP_MASK_TEAMS)
	clausesa[GFC_OMP_SPLIT_TEAMS].lists[OMP_LIST_REDUCTION]
	  = code->ext.omp_clauses->lists[OMP_LIST_REDUCTION];
      if (mask & GFC_OMP_MASK_PARALLEL)
	clausesa[GFC_OMP_SPLIT_PARALLEL].lists[OMP_LIST_REDUCTION]
	  = code->ext.omp_clauses->lists[OMP_LIST_REDUCTION];
      else if (mask & GFC_OMP_MASK_DO)
	clausesa[GFC_OMP_SPLIT_DO].lists[OMP_LIST_REDUCTION]
	  = code->ext.omp_clauses->lists[OMP_LIST_REDUCTION];
      if (mask & GFC_OMP_MASK_SIMD)
	clausesa[GFC_OMP_SPLIT_SIMD].lists[OMP_LIST_REDUCTION]
	  = code->ext.omp_clauses->lists[OMP_LIST_REDUCTION];
      /* FIXME: This is currently being discussed.  */
      if (mask & GFC_OMP_MASK_PARALLEL)
	clausesa[GFC_OMP_SPLIT_PARALLEL].if_expr
	  = code->ext.omp_clauses->if_expr;
      else
	clausesa[GFC_OMP_SPLIT_TARGET].if_expr
	  = code->ext.omp_clauses->if_expr;
    }
  if ((mask & (GFC_OMP_MASK_PARALLEL | GFC_OMP_MASK_DO))
      == (GFC_OMP_MASK_PARALLEL | GFC_OMP_MASK_DO))
    clausesa[GFC_OMP_SPLIT_DO].nowait = true;
}

static tree
gfc_trans_omp_do_simd (gfc_code *code, stmtblock_t *pblock,
		       gfc_omp_clauses *clausesa, tree omp_clauses)
{
  stmtblock_t block;
  gfc_omp_clauses clausesa_buf[GFC_OMP_SPLIT_NUM];
  tree stmt, body, omp_do_clauses = NULL_TREE;

  if (pblock == NULL)
    gfc_start_block (&block);
  else
    gfc_init_block (&block);

  if (clausesa == NULL)
    {
      clausesa = clausesa_buf;
      gfc_split_omp_clauses (code, clausesa);
    }
  if (flag_openmp)
    omp_do_clauses
      = gfc_trans_omp_clauses (&block, &clausesa[GFC_OMP_SPLIT_DO], code->loc);
  body = gfc_trans_omp_do (code, EXEC_OMP_SIMD, pblock ? pblock : &block,
			   &clausesa[GFC_OMP_SPLIT_SIMD], omp_clauses);
  if (pblock == NULL)
    {
      if (TREE_CODE (body) != BIND_EXPR)
	body = build3_v (BIND_EXPR, NULL, body, poplevel (1, 0));
      else
	poplevel (0, 0);
    }
  else if (TREE_CODE (body) != BIND_EXPR)
    body = build3_v (BIND_EXPR, NULL, body, NULL_TREE);
  if (flag_openmp)
    {
      stmt = make_node (OMP_FOR);
      TREE_TYPE (stmt) = void_type_node;
      OMP_FOR_BODY (stmt) = body;
      OMP_FOR_CLAUSES (stmt) = omp_do_clauses;
    }
  else
    stmt = body;
  gfc_add_expr_to_block (&block, stmt);
  return gfc_finish_block (&block);
}

static tree
gfc_trans_omp_parallel_do (gfc_code *code, stmtblock_t *pblock,
			   gfc_omp_clauses *clausesa)
{
  stmtblock_t block, *new_pblock = pblock;
  gfc_omp_clauses clausesa_buf[GFC_OMP_SPLIT_NUM];
  tree stmt, omp_clauses = NULL_TREE;

  if (pblock == NULL)
    gfc_start_block (&block);
  else
    gfc_init_block (&block);

  if (clausesa == NULL)
    {
      clausesa = clausesa_buf;
      gfc_split_omp_clauses (code, clausesa);
    }
  omp_clauses
    = gfc_trans_omp_clauses (&block, &clausesa[GFC_OMP_SPLIT_PARALLEL],
			     code->loc);
  if (pblock == NULL)
    {
      if (!clausesa[GFC_OMP_SPLIT_DO].ordered
	  && clausesa[GFC_OMP_SPLIT_DO].sched_kind != OMP_SCHED_STATIC)
	new_pblock = &block;
      else
	pushlevel ();
    }
  stmt = gfc_trans_omp_do (code, EXEC_OMP_DO, new_pblock,
			   &clausesa[GFC_OMP_SPLIT_DO], omp_clauses);
  if (pblock == NULL)
    {
      if (TREE_CODE (stmt) != BIND_EXPR)
	stmt = build3_v (BIND_EXPR, NULL, stmt, poplevel (1, 0));
      else
	poplevel (0, 0);
    }
  else if (TREE_CODE (stmt) != BIND_EXPR)
    stmt = build3_v (BIND_EXPR, NULL, stmt, NULL_TREE);
  stmt = build2_loc (input_location, OMP_PARALLEL, void_type_node, stmt,
		     omp_clauses);
  OMP_PARALLEL_COMBINED (stmt) = 1;
  gfc_add_expr_to_block (&block, stmt);
  return gfc_finish_block (&block);
}

static tree
gfc_trans_omp_parallel_do_simd (gfc_code *code, stmtblock_t *pblock,
				gfc_omp_clauses *clausesa)
{
  stmtblock_t block;
  gfc_omp_clauses clausesa_buf[GFC_OMP_SPLIT_NUM];
  tree stmt, omp_clauses = NULL_TREE;

  if (pblock == NULL)
    gfc_start_block (&block);
  else
    gfc_init_block (&block);

  if (clausesa == NULL)
    {
      clausesa = clausesa_buf;
      gfc_split_omp_clauses (code, clausesa);
    }
  if (flag_openmp)
    omp_clauses
      = gfc_trans_omp_clauses (&block, &clausesa[GFC_OMP_SPLIT_PARALLEL],
			       code->loc);
  if (pblock == NULL)
    pushlevel ();
  stmt = gfc_trans_omp_do_simd (code, pblock, clausesa, omp_clauses);
  if (pblock == NULL)
    {
      if (TREE_CODE (stmt) != BIND_EXPR)
	stmt = build3_v (BIND_EXPR, NULL, stmt, poplevel (1, 0));
      else
	poplevel (0, 0);
    }
  else if (TREE_CODE (stmt) != BIND_EXPR)
    stmt = build3_v (BIND_EXPR, NULL, stmt, NULL_TREE);
  if (flag_openmp)
    {
      stmt = build2_loc (input_location, OMP_PARALLEL, void_type_node, stmt,
			 omp_clauses);
      OMP_PARALLEL_COMBINED (stmt) = 1;
    }
  gfc_add_expr_to_block (&block, stmt);
  return gfc_finish_block (&block);
}

static tree
gfc_trans_omp_parallel_sections (gfc_code *code)
{
  stmtblock_t block;
  gfc_omp_clauses section_clauses;
  tree stmt, omp_clauses;

  memset (&section_clauses, 0, sizeof (section_clauses));
  section_clauses.nowait = true;

  gfc_start_block (&block);
  omp_clauses = gfc_trans_omp_clauses (&block, code->ext.omp_clauses,
				       code->loc);
  pushlevel ();
  stmt = gfc_trans_omp_sections (code, &section_clauses);
  if (TREE_CODE (stmt) != BIND_EXPR)
    stmt = build3_v (BIND_EXPR, NULL, stmt, poplevel (1, 0));
  else
    poplevel (0, 0);
  stmt = build2_loc (input_location, OMP_PARALLEL, void_type_node, stmt,
		     omp_clauses);
  OMP_PARALLEL_COMBINED (stmt) = 1;
  gfc_add_expr_to_block (&block, stmt);
  return gfc_finish_block (&block);
}

static tree
gfc_trans_omp_parallel_workshare (gfc_code *code)
{
  stmtblock_t block;
  gfc_omp_clauses workshare_clauses;
  tree stmt, omp_clauses;

  memset (&workshare_clauses, 0, sizeof (workshare_clauses));
  workshare_clauses.nowait = true;

  gfc_start_block (&block);
  omp_clauses = gfc_trans_omp_clauses (&block, code->ext.omp_clauses,
				       code->loc);
  pushlevel ();
  stmt = gfc_trans_omp_workshare (code, &workshare_clauses);
  if (TREE_CODE (stmt) != BIND_EXPR)
    stmt = build3_v (BIND_EXPR, NULL, stmt, poplevel (1, 0));
  else
    poplevel (0, 0);
  stmt = build2_loc (input_location, OMP_PARALLEL, void_type_node, stmt,
		     omp_clauses);
  OMP_PARALLEL_COMBINED (stmt) = 1;
  gfc_add_expr_to_block (&block, stmt);
  return gfc_finish_block (&block);
}

static tree
gfc_trans_omp_sections (gfc_code *code, gfc_omp_clauses *clauses)
{
  stmtblock_t block, body;
  tree omp_clauses, stmt;
  bool has_lastprivate = clauses->lists[OMP_LIST_LASTPRIVATE] != NULL;

  gfc_start_block (&block);

  omp_clauses = gfc_trans_omp_clauses (&block, clauses, code->loc);

  gfc_init_block (&body);
  for (code = code->block; code; code = code->block)
    {
      /* Last section is special because of lastprivate, so even if it
	 is empty, chain it in.  */
      stmt = gfc_trans_omp_code (code->next,
				 has_lastprivate && code->block == NULL);
      if (! IS_EMPTY_STMT (stmt))
	{
	  stmt = build1_v (OMP_SECTION, stmt);
	  gfc_add_expr_to_block (&body, stmt);
	}
    }
  stmt = gfc_finish_block (&body);

  stmt = build2_loc (input_location, OMP_SECTIONS, void_type_node, stmt,
		     omp_clauses);
  gfc_add_expr_to_block (&block, stmt);

  return gfc_finish_block (&block);
}

static tree
gfc_trans_omp_single (gfc_code *code, gfc_omp_clauses *clauses)
{
  tree omp_clauses = gfc_trans_omp_clauses (NULL, clauses, code->loc);
  tree stmt = gfc_trans_omp_code (code->block->next, true);
  stmt = build2_loc (input_location, OMP_SINGLE, void_type_node, stmt,
		     omp_clauses);
  return stmt;
}

static tree
gfc_trans_omp_task (gfc_code *code)
{
  stmtblock_t block;
  tree stmt, omp_clauses;

  gfc_start_block (&block);
  omp_clauses = gfc_trans_omp_clauses (&block, code->ext.omp_clauses,
				       code->loc);
  stmt = gfc_trans_omp_code (code->block->next, true);
  stmt = build2_loc (input_location, OMP_TASK, void_type_node, stmt,
		     omp_clauses);
  gfc_add_expr_to_block (&block, stmt);
  return gfc_finish_block (&block);
}

static tree
gfc_trans_omp_taskgroup (gfc_code *code)
{
  tree stmt = gfc_trans_code (code->block->next);
  return build1_loc (input_location, OMP_TASKGROUP, void_type_node, stmt);
}

static tree
gfc_trans_omp_taskwait (void)
{
  tree decl = builtin_decl_explicit (BUILT_IN_GOMP_TASKWAIT);
  return build_call_expr_loc (input_location, decl, 0);
}

static tree
gfc_trans_omp_taskyield (void)
{
  tree decl = builtin_decl_explicit (BUILT_IN_GOMP_TASKYIELD);
  return build_call_expr_loc (input_location, decl, 0);
}

static tree
gfc_trans_omp_distribute (gfc_code *code, gfc_omp_clauses *clausesa)
{
  stmtblock_t block;
  gfc_omp_clauses clausesa_buf[GFC_OMP_SPLIT_NUM];
  tree stmt, omp_clauses = NULL_TREE;

  gfc_start_block (&block);
  if (clausesa == NULL)
    {
      clausesa = clausesa_buf;
      gfc_split_omp_clauses (code, clausesa);
    }
  if (flag_openmp)
    omp_clauses
      = gfc_trans_omp_clauses (&block, &clausesa[GFC_OMP_SPLIT_DISTRIBUTE],
			       code->loc);
  switch (code->op)
    {
    case EXEC_OMP_DISTRIBUTE:
    case EXEC_OMP_TARGET_TEAMS_DISTRIBUTE:
    case EXEC_OMP_TEAMS_DISTRIBUTE:
      /* This is handled in gfc_trans_omp_do.  */
      gcc_unreachable ();
      break;
    case EXEC_OMP_DISTRIBUTE_PARALLEL_DO:
    case EXEC_OMP_TARGET_TEAMS_DISTRIBUTE_PARALLEL_DO:
    case EXEC_OMP_TEAMS_DISTRIBUTE_PARALLEL_DO:
      stmt = gfc_trans_omp_parallel_do (code, &block, clausesa);
      if (TREE_CODE (stmt) != BIND_EXPR)
	stmt = build3_v (BIND_EXPR, NULL, stmt, poplevel (1, 0));
      else
	poplevel (0, 0);
      break;
    case EXEC_OMP_DISTRIBUTE_PARALLEL_DO_SIMD:
    case EXEC_OMP_TARGET_TEAMS_DISTRIBUTE_PARALLEL_DO_SIMD:
    case EXEC_OMP_TEAMS_DISTRIBUTE_PARALLEL_DO_SIMD:
      stmt = gfc_trans_omp_parallel_do_simd (code, &block, clausesa);
      if (TREE_CODE (stmt) != BIND_EXPR)
	stmt = build3_v (BIND_EXPR, NULL, stmt, poplevel (1, 0));
      else
	poplevel (0, 0);
      break;
    case EXEC_OMP_DISTRIBUTE_SIMD:
    case EXEC_OMP_TARGET_TEAMS_DISTRIBUTE_SIMD:
    case EXEC_OMP_TEAMS_DISTRIBUTE_SIMD:
      stmt = gfc_trans_omp_do (code, EXEC_OMP_SIMD, &block,
			       &clausesa[GFC_OMP_SPLIT_SIMD], NULL_TREE);
      if (TREE_CODE (stmt) != BIND_EXPR)
	stmt = build3_v (BIND_EXPR, NULL, stmt, poplevel (1, 0));
      else
	poplevel (0, 0);
      break;
    default:
      gcc_unreachable ();
    }
  if (flag_openmp)
    {
      tree distribute = make_node (OMP_DISTRIBUTE);
      TREE_TYPE (distribute) = void_type_node;
      OMP_FOR_BODY (distribute) = stmt;
      OMP_FOR_CLAUSES (distribute) = omp_clauses;
      stmt = distribute;
    }
  gfc_add_expr_to_block (&block, stmt);
  return gfc_finish_block (&block);
}

static tree
gfc_trans_omp_teams (gfc_code *code, gfc_omp_clauses *clausesa)
{
  stmtblock_t block;
  gfc_omp_clauses clausesa_buf[GFC_OMP_SPLIT_NUM];
  tree stmt, omp_clauses = NULL_TREE;
  bool combined = true;

  gfc_start_block (&block);
  if (clausesa == NULL)
    {
      clausesa = clausesa_buf;
      gfc_split_omp_clauses (code, clausesa);
    }
  if (flag_openmp)
    omp_clauses
      = gfc_trans_omp_clauses (&block, &clausesa[GFC_OMP_SPLIT_TEAMS],
			       code->loc);
  switch (code->op)
    {
    case EXEC_OMP_TARGET_TEAMS:
    case EXEC_OMP_TEAMS:
      stmt = gfc_trans_omp_code (code->block->next, true);
      combined = false;
      break;
    case EXEC_OMP_TARGET_TEAMS_DISTRIBUTE:
    case EXEC_OMP_TEAMS_DISTRIBUTE:
      stmt = gfc_trans_omp_do (code, EXEC_OMP_DISTRIBUTE, NULL,
			       &clausesa[GFC_OMP_SPLIT_DISTRIBUTE],
			       NULL);
      break;
    default:
      stmt = gfc_trans_omp_distribute (code, clausesa);
      break;
    }
  stmt = build2_loc (input_location, OMP_TEAMS, void_type_node, stmt,
		     omp_clauses);
  if (combined)
    OMP_TEAMS_COMBINED (stmt) = 1;
  gfc_add_expr_to_block (&block, stmt);
  return gfc_finish_block (&block);
}

static tree
gfc_trans_omp_target (gfc_code *code)
{
  stmtblock_t block;
  gfc_omp_clauses clausesa[GFC_OMP_SPLIT_NUM];
  tree stmt, omp_clauses = NULL_TREE;

  gfc_start_block (&block);
  gfc_split_omp_clauses (code, clausesa);
  if (flag_openmp)
    omp_clauses
      = gfc_trans_omp_clauses (&block, &clausesa[GFC_OMP_SPLIT_TARGET],
			       code->loc);
  if (code->op == EXEC_OMP_TARGET)
    stmt = gfc_trans_omp_code (code->block->next, true);
  else
    {
      pushlevel ();
      stmt = gfc_trans_omp_teams (code, clausesa);
      if (TREE_CODE (stmt) != BIND_EXPR)
	stmt = build3_v (BIND_EXPR, NULL, stmt, poplevel (1, 0));
      else
	poplevel (0, 0);
    }
  if (flag_openmp)
    stmt = build2_loc (input_location, OMP_TARGET, void_type_node, stmt,
		       omp_clauses);
  gfc_add_expr_to_block (&block, stmt);
  return gfc_finish_block (&block);
}

static tree
gfc_trans_omp_target_data (gfc_code *code)
{
  stmtblock_t block;
  tree stmt, omp_clauses;

  gfc_start_block (&block);
  omp_clauses = gfc_trans_omp_clauses (&block, code->ext.omp_clauses,
				       code->loc);
  stmt = gfc_trans_omp_code (code->block->next, true);
  stmt = build2_loc (input_location, OMP_TARGET_DATA, void_type_node, stmt,
		     omp_clauses);
  gfc_add_expr_to_block (&block, stmt);
  return gfc_finish_block (&block);
}

static tree
gfc_trans_omp_target_update (gfc_code *code)
{
  stmtblock_t block;
  tree stmt, omp_clauses;

  gfc_start_block (&block);
  omp_clauses = gfc_trans_omp_clauses (&block, code->ext.omp_clauses,
				       code->loc);
  stmt = build1_loc (input_location, OMP_TARGET_UPDATE, void_type_node,
		     omp_clauses);
  gfc_add_expr_to_block (&block, stmt);
  return gfc_finish_block (&block);
}

static tree
gfc_trans_omp_workshare (gfc_code *code, gfc_omp_clauses *clauses)
{
  tree res, tmp, stmt;
  stmtblock_t block, *pblock = NULL;
  stmtblock_t singleblock;
  int saved_ompws_flags;
  bool singleblock_in_progress = false;
  /* True if previous gfc_code in workshare construct is not workshared.  */
  bool prev_singleunit;

  code = code->block->next;

  pushlevel ();

  gfc_start_block (&block);
  pblock = &block;

  ompws_flags = OMPWS_WORKSHARE_FLAG;
  prev_singleunit = false;

  /* Translate statements one by one to trees until we reach
     the end of the workshare construct.  Adjacent gfc_codes that
     are a single unit of work are clustered and encapsulated in a
     single OMP_SINGLE construct.  */
  for (; code; code = code->next)
    {
      if (code->here != 0)
	{
	  res = gfc_trans_label_here (code);
	  gfc_add_expr_to_block (pblock, res);
	}

      /* No dependence analysis, use for clauses with wait.
	 If this is the last gfc_code, use default omp_clauses.  */
      if (code->next == NULL && clauses->nowait)
	ompws_flags |= OMPWS_NOWAIT;

      /* By default, every gfc_code is a single unit of work.  */
      ompws_flags |= OMPWS_CURR_SINGLEUNIT;
      ompws_flags &= ~OMPWS_SCALARIZER_WS;

      switch (code->op)
	{
	case EXEC_NOP:
	  res = NULL_TREE;
	  break;

	case EXEC_ASSIGN:
	  res = gfc_trans_assign (code);
	  break;

	case EXEC_POINTER_ASSIGN:
	  res = gfc_trans_pointer_assign (code);
	  break;

	case EXEC_INIT_ASSIGN:
	  res = gfc_trans_init_assign (code);
	  break;

	case EXEC_FORALL:
	  res = gfc_trans_forall (code);
	  break;

	case EXEC_WHERE:
	  res = gfc_trans_where (code);
	  break;

	case EXEC_OMP_ATOMIC:
	  res = gfc_trans_omp_directive (code);
	  break;

	case EXEC_OMP_PARALLEL:
	case EXEC_OMP_PARALLEL_DO:
	case EXEC_OMP_PARALLEL_SECTIONS:
	case EXEC_OMP_PARALLEL_WORKSHARE:
	case EXEC_OMP_CRITICAL:
	  saved_ompws_flags = ompws_flags;
	  ompws_flags = 0;
	  res = gfc_trans_omp_directive (code);
	  ompws_flags = saved_ompws_flags;
	  break;
	
	default:
	  gfc_internal_error ("gfc_trans_omp_workshare(): Bad statement code");
	}

      gfc_set_backend_locus (&code->loc);

      if (res != NULL_TREE && ! IS_EMPTY_STMT (res))
	{
	  if (prev_singleunit)
	    {
	      if (ompws_flags & OMPWS_CURR_SINGLEUNIT)
		/* Add current gfc_code to single block.  */
		gfc_add_expr_to_block (&singleblock, res);
	      else
		{
		  /* Finish single block and add it to pblock.  */
		  tmp = gfc_finish_block (&singleblock);
		  tmp = build2_loc (input_location, OMP_SINGLE,
				    void_type_node, tmp, NULL_TREE);
		  gfc_add_expr_to_block (pblock, tmp);
		  /* Add current gfc_code to pblock.  */
		  gfc_add_expr_to_block (pblock, res);
		  singleblock_in_progress = false;
		}
	    }
	  else
	    {
	      if (ompws_flags & OMPWS_CURR_SINGLEUNIT)
		{
		  /* Start single block.  */
		  gfc_init_block (&singleblock);
		  gfc_add_expr_to_block (&singleblock, res);
		  singleblock_in_progress = true;
		}
	      else
		/* Add the new statement to the block.  */
		gfc_add_expr_to_block (pblock, res);
	    }
	  prev_singleunit = (ompws_flags & OMPWS_CURR_SINGLEUNIT) != 0;
	}
    }

  /* Finish remaining SINGLE block, if we were in the middle of one.  */
  if (singleblock_in_progress)
    {
      /* Finish single block and add it to pblock.  */
      tmp = gfc_finish_block (&singleblock);
      tmp = build2_loc (input_location, OMP_SINGLE, void_type_node, tmp,
			clauses->nowait
			? build_omp_clause (input_location, OMP_CLAUSE_NOWAIT)
			: NULL_TREE);
      gfc_add_expr_to_block (pblock, tmp);
    }

  stmt = gfc_finish_block (pblock);
  if (TREE_CODE (stmt) != BIND_EXPR)
    {
      if (!IS_EMPTY_STMT (stmt))
	{
	  tree bindblock = poplevel (1, 0);
	  stmt = build3_v (BIND_EXPR, NULL, stmt, bindblock);
	}
      else
	poplevel (0, 0);
    }
  else
    poplevel (0, 0);

  if (IS_EMPTY_STMT (stmt) && !clauses->nowait)
    stmt = gfc_trans_omp_barrier ();

  ompws_flags = 0;
  return stmt;
}

tree
gfc_trans_oacc_declare (gfc_code *code)
{
  stmtblock_t block;
<<<<<<< HEAD
  tree stmt, c1;
  enum tree_code construct_code;

  gfc_start_block (&block);

  construct_code = OACC_DECLARE;

  gfc_start_block (&block);
  c1 = gfc_trans_omp_clauses (&block, code->ext.oacc_declare->clauses,
			      code->loc);

#if 0 /* TODO */
  c2 = gfc_trans_omp_clauses (&block, code->ext.oacc_declare->return_clauses,
			      code->loc);
#endif

  stmt = build1_loc (input_location, construct_code, void_type_node, c1);
=======
  tree stmt, oacc_clauses;
  enum tree_code construct_code;

  construct_code = OACC_DATA;

  gfc_start_block (&block);

  oacc_clauses = gfc_trans_omp_clauses (&block, code->ext.oacc_declare->clauses,
					code->loc);
  stmt = gfc_trans_omp_code (code->block->next, true);
  stmt = build2_loc (input_location, construct_code, void_type_node, stmt,
		     oacc_clauses);
>>>>>>> e18d05ea
  gfc_add_expr_to_block (&block, stmt);

  return gfc_finish_block (&block);
}

tree
gfc_trans_oacc_directive (gfc_code *code)
{
  switch (code->op)
    {
    case EXEC_OACC_PARALLEL_LOOP:
    case EXEC_OACC_KERNELS_LOOP:
      return gfc_trans_oacc_combined_directive (code);
    case EXEC_OACC_PARALLEL:
    case EXEC_OACC_KERNELS:
    case EXEC_OACC_DATA:
    case EXEC_OACC_HOST_DATA:
      return gfc_trans_oacc_construct (code);
    case EXEC_OACC_LOOP:
      return gfc_trans_omp_do (code, code->op, NULL, code->ext.omp_clauses,
			       NULL);
    case EXEC_OACC_UPDATE:
    case EXEC_OACC_CACHE:
    case EXEC_OACC_ENTER_DATA:
    case EXEC_OACC_EXIT_DATA:
      return gfc_trans_oacc_executable_directive (code);
    case EXEC_OACC_WAIT:
      return gfc_trans_oacc_wait_directive (code);
    case EXEC_OACC_ATOMIC:
      return gfc_trans_omp_atomic (code);
    case EXEC_OACC_DECLARE:
      return gfc_trans_oacc_declare (code);
    default:
      gcc_unreachable ();
    }
}

tree
gfc_trans_omp_directive (gfc_code *code)
{
  switch (code->op)
    {
    case EXEC_OMP_ATOMIC:
      return gfc_trans_omp_atomic (code);
    case EXEC_OMP_BARRIER:
      return gfc_trans_omp_barrier ();
    case EXEC_OMP_CANCEL:
      return gfc_trans_omp_cancel (code);
    case EXEC_OMP_CANCELLATION_POINT:
      return gfc_trans_omp_cancellation_point (code);
    case EXEC_OMP_CRITICAL:
      return gfc_trans_omp_critical (code);
    case EXEC_OMP_DISTRIBUTE:
    case EXEC_OMP_DO:
    case EXEC_OMP_SIMD:
      return gfc_trans_omp_do (code, code->op, NULL, code->ext.omp_clauses,
			       NULL);
    case EXEC_OMP_DISTRIBUTE_PARALLEL_DO:
    case EXEC_OMP_DISTRIBUTE_PARALLEL_DO_SIMD:
    case EXEC_OMP_DISTRIBUTE_SIMD:
      return gfc_trans_omp_distribute (code, NULL);
    case EXEC_OMP_DO_SIMD:
      return gfc_trans_omp_do_simd (code, NULL, NULL, NULL_TREE);
    case EXEC_OMP_FLUSH:
      return gfc_trans_omp_flush ();
    case EXEC_OMP_MASTER:
      return gfc_trans_omp_master (code);
    case EXEC_OMP_ORDERED:
      return gfc_trans_omp_ordered (code);
    case EXEC_OMP_PARALLEL:
      return gfc_trans_omp_parallel (code);
    case EXEC_OMP_PARALLEL_DO:
      return gfc_trans_omp_parallel_do (code, NULL, NULL);
    case EXEC_OMP_PARALLEL_DO_SIMD:
      return gfc_trans_omp_parallel_do_simd (code, NULL, NULL);
    case EXEC_OMP_PARALLEL_SECTIONS:
      return gfc_trans_omp_parallel_sections (code);
    case EXEC_OMP_PARALLEL_WORKSHARE:
      return gfc_trans_omp_parallel_workshare (code);
    case EXEC_OMP_SECTIONS:
      return gfc_trans_omp_sections (code, code->ext.omp_clauses);
    case EXEC_OMP_SINGLE:
      return gfc_trans_omp_single (code, code->ext.omp_clauses);
    case EXEC_OMP_TARGET:
    case EXEC_OMP_TARGET_TEAMS:
    case EXEC_OMP_TARGET_TEAMS_DISTRIBUTE:
    case EXEC_OMP_TARGET_TEAMS_DISTRIBUTE_PARALLEL_DO:
    case EXEC_OMP_TARGET_TEAMS_DISTRIBUTE_PARALLEL_DO_SIMD:
    case EXEC_OMP_TARGET_TEAMS_DISTRIBUTE_SIMD:
      return gfc_trans_omp_target (code);
    case EXEC_OMP_TARGET_DATA:
      return gfc_trans_omp_target_data (code);
    case EXEC_OMP_TARGET_UPDATE:
      return gfc_trans_omp_target_update (code);
    case EXEC_OMP_TASK:
      return gfc_trans_omp_task (code);
    case EXEC_OMP_TASKGROUP:
      return gfc_trans_omp_taskgroup (code);
    case EXEC_OMP_TASKWAIT:
      return gfc_trans_omp_taskwait ();
    case EXEC_OMP_TASKYIELD:
      return gfc_trans_omp_taskyield ();
    case EXEC_OMP_TEAMS:
    case EXEC_OMP_TEAMS_DISTRIBUTE:
    case EXEC_OMP_TEAMS_DISTRIBUTE_PARALLEL_DO:
    case EXEC_OMP_TEAMS_DISTRIBUTE_PARALLEL_DO_SIMD:
    case EXEC_OMP_TEAMS_DISTRIBUTE_SIMD:
      return gfc_trans_omp_teams (code, NULL);
    case EXEC_OMP_WORKSHARE:
      return gfc_trans_omp_workshare (code, code->ext.omp_clauses);
    default:
      gcc_unreachable ();
    }
}

void
gfc_trans_omp_declare_simd (gfc_namespace *ns)
{
  if (ns->entries)
    return;

  gfc_omp_declare_simd *ods;
  for (ods = ns->omp_declare_simd; ods; ods = ods->next)
    {
      tree c = gfc_trans_omp_clauses (NULL, ods->clauses, ods->where, true);
      tree fndecl = ns->proc_name->backend_decl;
      if (c != NULL_TREE)
	c = tree_cons (NULL_TREE, c, NULL_TREE);
      c = build_tree_list (get_identifier ("omp declare simd"), c);
      TREE_CHAIN (c) = DECL_ATTRIBUTES (fndecl);
      DECL_ATTRIBUTES (fndecl) = c;
    }
}<|MERGE_RESOLUTION|>--- conflicted
+++ resolved
@@ -1776,8 +1776,8 @@
 	  clause_code = OMP_CLAUSE_USE_DEVICE;
 	  goto add_clause;
 	case OMP_LIST_DEVICE_RESIDENT:
-	case OMP_LIST_LINK:
-	  continue;
+	  clause_code = OMP_CLAUSE_DEVICE_RESIDENT;
+	  goto add_clause;
 
 	add_clause:
 	  omp_clauses
@@ -1923,9 +1923,6 @@
 	  for (; n != NULL; n = n->next)
 	    {
 	      if (!n->sym->attr.referenced)
-		continue;
-
-	      if (n->sym->attr.use_assoc && n->sym->attr.oacc_declare_link)
 		continue;
 
 	      tree node = build_omp_clause (input_location, OMP_CLAUSE_MAP);
@@ -2140,9 +2137,6 @@
 		  break;
 		case OMP_MAP_FORCE_DEVICEPTR:
 		  OMP_CLAUSE_SET_MAP_KIND (node, GOMP_MAP_FORCE_DEVICEPTR);
-		  break;
-		case OMP_MAP_DEVICE_RESIDENT:
-		  OMP_CLAUSE_SET_MAP_KIND (node, GOMP_MAP_DEVICE_RESIDENT);
 		  break;
 		default:
 		  gcc_unreachable ();
@@ -4672,25 +4666,6 @@
 gfc_trans_oacc_declare (gfc_code *code)
 {
   stmtblock_t block;
-<<<<<<< HEAD
-  tree stmt, c1;
-  enum tree_code construct_code;
-
-  gfc_start_block (&block);
-
-  construct_code = OACC_DECLARE;
-
-  gfc_start_block (&block);
-  c1 = gfc_trans_omp_clauses (&block, code->ext.oacc_declare->clauses,
-			      code->loc);
-
-#if 0 /* TODO */
-  c2 = gfc_trans_omp_clauses (&block, code->ext.oacc_declare->return_clauses,
-			      code->loc);
-#endif
-
-  stmt = build1_loc (input_location, construct_code, void_type_node, c1);
-=======
   tree stmt, oacc_clauses;
   enum tree_code construct_code;
 
@@ -4703,7 +4678,6 @@
   stmt = gfc_trans_omp_code (code->block->next, true);
   stmt = build2_loc (input_location, construct_code, void_type_node, stmt,
 		     oacc_clauses);
->>>>>>> e18d05ea
   gfc_add_expr_to_block (&block, stmt);
 
   return gfc_finish_block (&block);
