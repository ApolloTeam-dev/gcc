/* Implementation of Fortran 2003 Polymorphism.
   Copyright (C) 2009-2016 Free Software Foundation, Inc.
   Contributed by Paul Richard Thomas <pault@gcc.gnu.org>
   and Janus Weil <janus@gcc.gnu.org>

This file is part of GCC.

GCC is free software; you can redistribute it and/or modify it under
the terms of the GNU General Public License as published by the Free
Software Foundation; either version 3, or (at your option) any later
version.

GCC is distributed in the hope that it will be useful, but WITHOUT ANY
WARRANTY; without even the implied warranty of MERCHANTABILITY or
FITNESS FOR A PARTICULAR PURPOSE.  See the GNU General Public License
for more details.

You should have received a copy of the GNU General Public License
along with GCC; see the file COPYING3.  If not see
<http://www.gnu.org/licenses/>.  */


/* class.c -- This file contains the front end functions needed to service
              the implementation of Fortran 2003 polymorphism and other
              object-oriented features.  */


/* Outline of the internal representation:

   Each CLASS variable is encapsulated by a class container, which is a
   structure with two fields:
    * _data: A pointer to the actual data of the variable. This field has the
             declared type of the class variable and its attributes
             (pointer/allocatable/dimension/...).
    * _vptr: A pointer to the vtable entry (see below) of the dynamic type.

    Only for unlimited polymorphic classes:
    * _len:  An integer(4) to store the string length when the unlimited
             polymorphic pointer is used to point to a char array.  The '_len'
             component will be zero when no character array is stored in
             '_data'.

   For each derived type we set up a "vtable" entry, i.e. a structure with the
   following fields:
    * _hash:     A hash value serving as a unique identifier for this type.
    * _size:     The size in bytes of the derived type.
    * _extends:  A pointer to the vtable entry of the parent derived type.
    * _def_init: A pointer to a default initialized variable of this type.
    * _copy:     A procedure pointer to a copying procedure.
    * _final:    A procedure pointer to a wrapper function, which frees
		 allocatable components and calls FINAL subroutines.

   After these follow procedure pointer components for the specific
   type-bound procedures.  */


#include "config.h"
#include "system.h"
#include "coretypes.h"
#include "gfortran.h"
#include "constructor.h"
#include "target-memory.h"

/* Inserts a derived type component reference in a data reference chain.
    TS: base type of the ref chain so far, in which we will pick the component
    REF: the address of the GFC_REF pointer to update
    NAME: name of the component to insert
   Note that component insertion makes sense only if we are at the end of
   the chain (*REF == NULL) or if we are adding a missing "_data" component
   to access the actual contents of a class object.  */

static void
insert_component_ref (gfc_typespec *ts, gfc_ref **ref, const char * const name)
{
  gfc_symbol *type_sym;
  gfc_ref *new_ref;

  gcc_assert (ts->type == BT_DERIVED || ts->type == BT_CLASS);
  type_sym = ts->u.derived;

  gfc_find_component (type_sym, name, true, true, &new_ref);
  gcc_assert (new_ref->u.c.component);
  while (new_ref->next)
    new_ref = new_ref->next;
  new_ref->next = *ref;

  if (new_ref->next)
    {
      gfc_ref *next = NULL;

      /* We need to update the base type in the trailing reference chain to
	 that of the new component.  */

      gcc_assert (strcmp (name, "_data") == 0);

      if (new_ref->next->type == REF_COMPONENT)
	next = new_ref->next;
      else if (new_ref->next->type == REF_ARRAY
	       && new_ref->next->next
	       && new_ref->next->next->type == REF_COMPONENT)
	next = new_ref->next->next;

      if (next != NULL)
	{
	  gcc_assert (new_ref->u.c.component->ts.type == BT_CLASS
		      || new_ref->u.c.component->ts.type == BT_DERIVED);
	  next->u.c.sym = new_ref->u.c.component->ts.u.derived;
	}
    }

  *ref = new_ref;
}


/* Tells whether we need to add a "_data" reference to access REF subobject
   from an object of type TS.  If FIRST_REF_IN_CHAIN is set, then the base
   object accessed by REF is a variable; in other words it is a full object,
   not a subobject.  */

static bool
class_data_ref_missing (gfc_typespec *ts, gfc_ref *ref, bool first_ref_in_chain)
{
  /* Only class containers may need the "_data" reference.  */
  if (ts->type != BT_CLASS)
    return false;

  /* Accessing a class container with an array reference is certainly wrong.  */
  if (ref->type != REF_COMPONENT)
    return true;

  /* Accessing the class container's fields is fine.  */
  if (ref->u.c.component->name[0] == '_')
    return false;

  /* At this point we have a class container with a non class container's field
     component reference.  We don't want to add the "_data" component if we are
     at the first reference and the symbol's type is an extended derived type.
     In that case, conv_parent_component_references will do the right thing so
     it is not absolutely necessary.  Omitting it prevents a regression (see
     class_41.f03) in the interface mapping mechanism.  When evaluating string
     lengths depending on dummy arguments, we create a fake symbol with a type
     equal to that of the dummy type.  However, because of type extension,
     the backend type (corresponding to the actual argument) can have a
     different (extended) type.  Adding the "_data" component explicitly, using
     the base type, confuses the gfc_conv_component_ref code which deals with
     the extended type.  */
  if (first_ref_in_chain && ts->u.derived->attr.extension)
    return false;

  /* We have a class container with a non class container's field component
     reference that doesn't fall into the above.  */
  return true;
}


/* Browse through a data reference chain and add the missing "_data" references
   when a subobject of a class object is accessed without it.
   Note that it doesn't add the "_data" reference when the class container
   is the last element in the reference chain.  */

void
gfc_fix_class_refs (gfc_expr *e)
{
  gfc_typespec *ts;
  gfc_ref **ref;

  if ((e->expr_type != EXPR_VARIABLE
       && e->expr_type != EXPR_FUNCTION)
      || (e->expr_type == EXPR_FUNCTION
	  && e->value.function.isym != NULL))
    return;

  if (e->expr_type == EXPR_VARIABLE)
    ts = &e->symtree->n.sym->ts;
  else
    {
      gfc_symbol *func;

      gcc_assert (e->expr_type == EXPR_FUNCTION);
      if (e->value.function.esym != NULL)
	func = e->value.function.esym;
      else
	func = e->symtree->n.sym;

      if (func->result != NULL)
	ts = &func->result->ts;
      else
	ts = &func->ts;
    }

  for (ref = &e->ref; *ref != NULL; ref = &(*ref)->next)
    {
      if (class_data_ref_missing (ts, *ref, ref == &e->ref))
	insert_component_ref (ts, ref, "_data");

      if ((*ref)->type == REF_COMPONENT)
	ts = &(*ref)->u.c.component->ts;
    }
}


/* Insert a reference to the component of the given name.
   Only to be used with CLASS containers and vtables.  */

void
gfc_add_component_ref (gfc_expr *e, const char *name)
{
  gfc_component *c;
  gfc_ref **tail = &(e->ref);
  gfc_ref *ref, *next = NULL;
  gfc_symbol *derived = e->symtree->n.sym->ts.u.derived;
  while (*tail != NULL)
    {
      if ((*tail)->type == REF_COMPONENT)
	{
	  if (strcmp ((*tail)->u.c.component->name, "_data") == 0
		&& (*tail)->next
		&& (*tail)->next->type == REF_ARRAY
		&& (*tail)->next->next == NULL)
	    return;
	  derived = (*tail)->u.c.component->ts.u.derived;
	}
      if ((*tail)->type == REF_ARRAY && (*tail)->next == NULL)
	break;
      tail = &((*tail)->next);
    }
  if (derived->components->next->ts.type == BT_DERIVED &&
      derived->components->next->ts.u.derived == NULL)
    {
      /* Fix up missing vtype.  */
      gfc_symbol *vtab = gfc_find_derived_vtab (derived->components->ts.u.derived);
      gcc_assert (vtab);
      derived->components->next->ts.u.derived = vtab->ts.u.derived;
    }
  if (*tail != NULL && strcmp (name, "_data") == 0)
    next = *tail;
  else
    /* Avoid losing memory.  */
    gfc_free_ref_list (*tail);
  c = gfc_find_component (derived, name, true, true, tail);

  if (c) {
    for (ref = *tail; ref->next; ref = ref->next)
      ;
    ref->next = next;
    if (!next)
      e->ts = c->ts;
  }
}


/* This is used to add both the _data component reference and an array
   reference to class expressions.  Used in translation of intrinsic
   array inquiry functions.  */

void
gfc_add_class_array_ref (gfc_expr *e)
{
  int rank = CLASS_DATA (e)->as->rank;
  gfc_array_spec *as = CLASS_DATA (e)->as;
  gfc_ref *ref = NULL;
  gfc_add_data_component (e);
  e->rank = rank;
  for (ref = e->ref; ref; ref = ref->next)
    if (!ref->next)
      break;
  if (ref->type != REF_ARRAY)
    {
      ref->next = gfc_get_ref ();
      ref = ref->next;
      ref->type = REF_ARRAY;
      ref->u.ar.type = AR_FULL;
      ref->u.ar.as = as;
    }
}


/* Unfortunately, class array expressions can appear in various conditions;
   with and without both _data component and an arrayspec.  This function
   deals with that variability.  The previous reference to 'ref' is to a
   class array.  */

static bool
class_array_ref_detected (gfc_ref *ref, bool *full_array)
{
  bool no_data = false;
  bool with_data = false;

  /* An array reference with no _data component.  */
  if (ref && ref->type == REF_ARRAY
	&& !ref->next
	&& ref->u.ar.type != AR_ELEMENT)
    {
      if (full_array)
        *full_array = ref->u.ar.type == AR_FULL;
      no_data = true;
    }

  /* Cover cases where _data appears, with or without an array ref.  */
  if (ref && ref->type == REF_COMPONENT
	&& strcmp (ref->u.c.component->name, "_data") == 0)
    {
      if (!ref->next)
	{
	  with_data = true;
	  if (full_array)
	    *full_array = true;
	}
      else if (ref->next && ref->next->type == REF_ARRAY
	    && !ref->next->next
	    && ref->type == REF_COMPONENT
	    && ref->next->type == REF_ARRAY
	    && ref->next->u.ar.type != AR_ELEMENT)
	{
	  with_data = true;
	  if (full_array)
	    *full_array = ref->next->u.ar.type == AR_FULL;
	}
    }

  return no_data || with_data;
}


/* Returns true if the expression contains a reference to a class
   array.  Notice that class array elements return false.  */

bool
gfc_is_class_array_ref (gfc_expr *e, bool *full_array)
{
  gfc_ref *ref;

  if (!e->rank)
    return false;

  if (full_array)
    *full_array= false;

  /* Is this a class array object? ie. Is the symbol of type class?  */
  if (e->symtree
	&& e->symtree->n.sym->ts.type == BT_CLASS
	&& CLASS_DATA (e->symtree->n.sym)
	&& CLASS_DATA (e->symtree->n.sym)->attr.dimension
	&& class_array_ref_detected (e->ref, full_array))
    return true;

  /* Or is this a class array component reference?  */
  for (ref = e->ref; ref; ref = ref->next)
    {
      if (ref->type == REF_COMPONENT
	    && ref->u.c.component->ts.type == BT_CLASS
	    && CLASS_DATA (ref->u.c.component)->attr.dimension
	    && class_array_ref_detected (ref->next, full_array))
	return true;
    }

  return false;
}


/* Returns true if the expression is a reference to a class
   scalar.  This function is necessary because such expressions
   can be dressed with a reference to the _data component and so
   have a type other than BT_CLASS.  */

bool
gfc_is_class_scalar_expr (gfc_expr *e)
{
  gfc_ref *ref;

  if (e->rank)
    return false;

  /* Is this a class object?  */
  if (e->symtree
	&& e->symtree->n.sym->ts.type == BT_CLASS
	&& CLASS_DATA (e->symtree->n.sym)
	&& !CLASS_DATA (e->symtree->n.sym)->attr.dimension
	&& (e->ref == NULL
	    || (strcmp (e->ref->u.c.component->name, "_data") == 0
		&& e->ref->next == NULL)))
    return true;

  /* Or is the final reference BT_CLASS or _data?  */
  for (ref = e->ref; ref; ref = ref->next)
    {
      if (ref->type == REF_COMPONENT
	    && ref->u.c.component->ts.type == BT_CLASS
	    && CLASS_DATA (ref->u.c.component)
	    && !CLASS_DATA (ref->u.c.component)->attr.dimension
	    && (ref->next == NULL
		|| (strcmp (ref->next->u.c.component->name, "_data") == 0
		    && ref->next->next == NULL)))
	return true;
    }

  return false;
}


/* Tells whether the expression E is a reference to a (scalar) class container.
   Scalar because array class containers usually have an array reference after
   them, and gfc_fix_class_refs will add the missing "_data" component reference
   in that case.  */

bool
gfc_is_class_container_ref (gfc_expr *e)
{
  gfc_ref *ref;
  bool result;

  if (e->expr_type != EXPR_VARIABLE)
    return e->ts.type == BT_CLASS;

  if (e->symtree->n.sym->ts.type == BT_CLASS)
    result = true;
  else
    result = false;

  for (ref = e->ref; ref; ref = ref->next)
    {
      if (ref->type != REF_COMPONENT)
	result = false;
      else if (ref->u.c.component->ts.type == BT_CLASS)
	result = true;
      else
	result = false;
    }

  return result;
}


/* Build an initializer for CLASS pointers,
   initializing the _data component to the init_expr (or NULL) and the _vptr
   component to the corresponding type (or the declared type, given by ts).  */

gfc_expr *
gfc_class_initializer (gfc_typespec *ts, gfc_expr *init_expr)
{
  gfc_expr *init;
  gfc_component *comp;
  gfc_symbol *vtab = NULL;

  if (init_expr && init_expr->expr_type != EXPR_NULL)
    vtab = gfc_find_vtab (&init_expr->ts);
  else
    vtab = gfc_find_vtab (ts);

  init = gfc_get_structure_constructor_expr (ts->type, ts->kind,
					     &ts->u.derived->declared_at);
  init->ts = *ts;

  for (comp = ts->u.derived->components; comp; comp = comp->next)
    {
      gfc_constructor *ctor = gfc_constructor_get();
      if (strcmp (comp->name, "_vptr") == 0 && vtab)
	ctor->expr = gfc_lval_expr_from_sym (vtab);
      else if (init_expr && init_expr->expr_type != EXPR_NULL)
	  ctor->expr = gfc_copy_expr (init_expr);
      else
	ctor->expr = gfc_get_null_expr (NULL);
      gfc_constructor_append (&init->value.constructor, ctor);
    }

  return init;
}


/* Create a unique string identifier for a derived type, composed of its name
   and module name. This is used to construct unique names for the class
   containers and vtab symbols.  */

static void
get_unique_type_string (char *string, gfc_symbol *derived)
{
  char dt_name[GFC_MAX_SYMBOL_LEN+1];
  if (derived->attr.unlimited_polymorphic)
    strcpy (dt_name, "STAR");
  else
    strcpy (dt_name, gfc_dt_upper_string (derived->name));
  if (derived->attr.unlimited_polymorphic)
    sprintf (string, "_%s", dt_name);
  else if (derived->module)
    sprintf (string, "%s_%s", derived->module, dt_name);
  else if (derived->ns->proc_name)
    sprintf (string, "%s_%s", derived->ns->proc_name->name, dt_name);
  else
    sprintf (string, "_%s", dt_name);
}


/* A relative of 'get_unique_type_string' which makes sure the generated
   string will not be too long (replacing it by a hash string if needed).  */

static void
get_unique_hashed_string (char *string, gfc_symbol *derived)
{
  char tmp[2*GFC_MAX_SYMBOL_LEN+2];
  get_unique_type_string (&tmp[0], derived);
  /* If string is too long, use hash value in hex representation (allow for
     extra decoration, cf. gfc_build_class_symbol & gfc_find_derived_vtab).
     We need space to for 15 characters "__class_" + symbol name + "_%d_%da",
     where %d is the (co)rank which can be up to n = 15.  */
  if (strlen (tmp) > GFC_MAX_SYMBOL_LEN - 15)
    {
      int h = gfc_hash_value (derived);
      sprintf (string, "%X", h);
    }
  else
    strcpy (string, tmp);
}


/* Assign a hash value for a derived type. The algorithm is that of SDBM.  */

unsigned int
gfc_hash_value (gfc_symbol *sym)
{
  unsigned int hash = 0;
  char c[2*(GFC_MAX_SYMBOL_LEN+1)];
  int i, len;

  get_unique_type_string (&c[0], sym);
  len = strlen (c);

  for (i = 0; i < len; i++)
    hash = (hash << 6) + (hash << 16) - hash + c[i];

  /* Return the hash but take the modulus for the sake of module read,
     even though this slightly increases the chance of collision.  */
  return (hash % 100000000);
}


/* Assign a hash value for an intrinsic type. The algorithm is that of SDBM.  */

unsigned int
gfc_intrinsic_hash_value (gfc_typespec *ts)
{
  unsigned int hash = 0;
  const char *c = gfc_typename (ts);
  int i, len;

  len = strlen (c);

  for (i = 0; i < len; i++)
    hash = (hash << 6) + (hash << 16) - hash + c[i];

  /* Return the hash but take the modulus for the sake of module read,
     even though this slightly increases the chance of collision.  */
  return (hash % 100000000);
}


/* Get the _len component from a class/derived object storing a string.
   For unlimited polymorphic entities a ref to the _data component is available
   while a ref to the _len component is needed.  This routine traverese the
   ref-chain and strips the last ref to a _data from it replacing it with a
   ref to the _len component.  */

gfc_expr *
gfc_get_len_component (gfc_expr *e)
{
  gfc_expr *ptr;
  gfc_ref *ref, **last;

  ptr = gfc_copy_expr (e);

  /* We need to remove the last _data component ref from ptr.  */
  last = &(ptr->ref);
  ref = ptr->ref;
  while (ref)
    {
      if (!ref->next
	  && ref->type == REF_COMPONENT
	  && strcmp ("_data", ref->u.c.component->name)== 0)
	{
	  gfc_free_ref_list (ref);
	  *last = NULL;
	  break;
	}
      last = &(ref->next);
      ref = ref->next;
    }
  /* And replace if with a ref to the _len component.  */
  gfc_add_len_component (ptr);
  return ptr;
}


/* Build a polymorphic CLASS entity, using the symbol that comes from
   build_sym. A CLASS entity is represented by an encapsulating type,
   which contains the declared type as '_data' component, plus a pointer
   component '_vptr' which determines the dynamic type.  When this CLASS
   entity is unlimited polymorphic, then also add a component '_len' to
   store the length of string when that is stored in it.  */

bool
gfc_build_class_symbol (gfc_typespec *ts, symbol_attribute *attr,
			gfc_array_spec **as)
{
  char name[GFC_MAX_SYMBOL_LEN+1], tname[GFC_MAX_SYMBOL_LEN+1];
  gfc_symbol *fclass;
  gfc_symbol *vtab;
  gfc_component *c;
  gfc_namespace *ns;
  int rank;

  gcc_assert (as);

  if (*as && (*as)->type == AS_ASSUMED_SIZE)
    {
      gfc_error ("Assumed size polymorphic objects or components, such "
		 "as that at %C, have not yet been implemented");
      return false;
    }

  if (attr->class_ok)
    /* Class container has already been built.  */
    return true;

  attr->class_ok = attr->dummy || attr->pointer || attr->allocatable
		   || attr->select_type_temporary || attr->associate_var;

  if (!attr->class_ok)
    /* We can not build the class container yet.  */
    return true;

  /* Determine the name of the encapsulating type.  */
  rank = !(*as) || (*as)->rank == -1 ? GFC_MAX_DIMENSIONS : (*as)->rank;
  get_unique_hashed_string (tname, ts->u.derived);
  if ((*as) && attr->allocatable)
    sprintf (name, "__class_%s_%d_%da", tname, rank, (*as)->corank);
  else if ((*as) && attr->pointer)
    sprintf (name, "__class_%s_%d_%dp", tname, rank, (*as)->corank);
  else if ((*as))
    sprintf (name, "__class_%s_%d_%dt", tname, rank, (*as)->corank);
  else if (attr->pointer)
    sprintf (name, "__class_%s_p", tname);
  else if (attr->allocatable)
    sprintf (name, "__class_%s_a", tname);
  else
    sprintf (name, "__class_%s_t", tname);

  if (ts->u.derived->attr.unlimited_polymorphic)
    {
      /* Find the top-level namespace.  */
      for (ns = gfc_current_ns; ns; ns = ns->parent)
	if (!ns->parent)
	  break;
    }
  else
    ns = ts->u.derived->ns;

  gfc_find_symbol (name, ns, 0, &fclass);
  if (fclass == NULL)
    {
      gfc_symtree *st;
      /* If not there, create a new symbol.  */
      fclass = gfc_new_symbol (name, ns);
      st = gfc_new_symtree (&ns->sym_root, name);
      st->n.sym = fclass;
      gfc_set_sym_referenced (fclass);
      fclass->refs++;
      fclass->ts.type = BT_UNKNOWN;
      if (!ts->u.derived->attr.unlimited_polymorphic)
	fclass->attr.abstract = ts->u.derived->attr.abstract;
      fclass->f2k_derived = gfc_get_namespace (NULL, 0);
      if (!gfc_add_flavor (&fclass->attr, FL_DERIVED, NULL,
			   &gfc_current_locus))
	return false;

      /* Add component '_data'.  */
      if (!gfc_add_component (fclass, "_data", &c))
	return false;
      c->ts = *ts;
      c->ts.type = BT_DERIVED;
      c->attr.access = ACCESS_PRIVATE;
      c->ts.u.derived = ts->u.derived;
      c->attr.class_pointer = attr->pointer;
      c->attr.pointer = attr->pointer || (attr->dummy && !attr->allocatable)
			|| attr->select_type_temporary;
      c->attr.allocatable = attr->allocatable;
      c->attr.dimension = attr->dimension;
      c->attr.codimension = attr->codimension;
      c->attr.abstract = fclass->attr.abstract;
      c->as = (*as);
      c->initializer = NULL;

      /* Add component '_vptr'.  */
      if (!gfc_add_component (fclass, "_vptr", &c))
	return false;
      c->ts.type = BT_DERIVED;
      c->attr.access = ACCESS_PRIVATE;
      c->attr.pointer = 1;

      if (ts->u.derived->attr.unlimited_polymorphic)
	{
	  vtab = gfc_find_derived_vtab (ts->u.derived);
	  gcc_assert (vtab);
	  c->ts.u.derived = vtab->ts.u.derived;

	  /* Add component '_len'.  Only unlimited polymorphic pointers may
             have a string assigned to them, i.e., only those need the _len
             component.  */
	  if (!gfc_add_component (fclass, "_len", &c))
	    return false;
	  c->ts.type = BT_INTEGER;
	  c->ts.kind = gfc_charlen_int_kind;
	  c->attr.access = ACCESS_PRIVATE;
	  c->attr.artificial = 1;
	}
      else
	/* Build vtab later.  */
	c->ts.u.derived = NULL;
    }

  if (!ts->u.derived->attr.unlimited_polymorphic)
    {
      /* Since the extension field is 8 bit wide, we can only have
	 up to 255 extension levels.  */
      if (ts->u.derived->attr.extension == 255)
	{
	  gfc_error ("Maximum extension level reached with type %qs at %L",
		     ts->u.derived->name, &ts->u.derived->declared_at);
	return false;
	}

      fclass->attr.extension = ts->u.derived->attr.extension + 1;
      fclass->attr.alloc_comp = ts->u.derived->attr.alloc_comp;
      fclass->attr.coarray_comp = ts->u.derived->attr.coarray_comp;
    }

  fclass->attr.is_class = 1;
  ts->u.derived = fclass;
  attr->allocatable = attr->pointer = attr->dimension = attr->codimension = 0;
  (*as) = NULL;
  return true;
}


/* Add a procedure pointer component to the vtype
   to represent a specific type-bound procedure.  */

static void
add_proc_comp (gfc_symbol *vtype, const char *name, gfc_typebound_proc *tb)
{
  gfc_component *c;

  if (tb->non_overridable)
    return;

  c = gfc_find_component (vtype, name, true, true, NULL);

  if (c == NULL)
    {
      /* Add procedure component.  */
      if (!gfc_add_component (vtype, name, &c))
	return;

      if (!c->tb)
	c->tb = XCNEW (gfc_typebound_proc);
      *c->tb = *tb;
      c->tb->ppc = 1;
      c->attr.procedure = 1;
      c->attr.proc_pointer = 1;
      c->attr.flavor = FL_PROCEDURE;
      c->attr.access = ACCESS_PRIVATE;
      c->attr.external = 1;
      c->attr.untyped = 1;
      c->attr.if_source = IFSRC_IFBODY;
    }
  else if (c->attr.proc_pointer && c->tb)
    {
      *c->tb = *tb;
      c->tb->ppc = 1;
    }

  if (tb->u.specific)
    {
      gfc_symbol *ifc = tb->u.specific->n.sym;
      c->ts.interface = ifc;
      if (!tb->deferred)
	c->initializer = gfc_get_variable_expr (tb->u.specific);
      c->attr.pure = ifc->attr.pure;
    }
}


/* Add all specific type-bound procedures in the symtree 'st' to a vtype.  */

static void
add_procs_to_declared_vtab1 (gfc_symtree *st, gfc_symbol *vtype)
{
  if (!st)
    return;

  if (st->left)
    add_procs_to_declared_vtab1 (st->left, vtype);

  if (st->right)
    add_procs_to_declared_vtab1 (st->right, vtype);

  if (st->n.tb && !st->n.tb->error
      && !st->n.tb->is_generic && st->n.tb->u.specific)
    add_proc_comp (vtype, st->name, st->n.tb);
}


/* Copy procedure pointers components from the parent type.  */

static void
copy_vtab_proc_comps (gfc_symbol *declared, gfc_symbol *vtype)
{
  gfc_component *cmp;
  gfc_symbol *vtab;

  vtab = gfc_find_derived_vtab (declared);

  for (cmp = vtab->ts.u.derived->components; cmp; cmp = cmp->next)
    {
      if (gfc_find_component (vtype, cmp->name, true, true, NULL))
	continue;

      add_proc_comp (vtype, cmp->name, cmp->tb);
    }
}


/* Returns true if any of its nonpointer nonallocatable components or
   their nonpointer nonallocatable subcomponents has a finalization
   subroutine.  */

static bool
has_finalizer_component (gfc_symbol *derived)
{
   gfc_component *c;

  for (c = derived->components; c; c = c->next)
    {
      if (c->ts.type == BT_DERIVED && c->ts.u.derived->f2k_derived
	  && c->ts.u.derived->f2k_derived->finalizers)
	return true;

      /* Stop infinite recursion through this function by inhibiting
	 calls when the derived type and that of the component are
	 the same.  */
      if (c->ts.type == BT_DERIVED
	  && !gfc_compare_derived_types (derived, c->ts.u.derived)
	  && !c->attr.pointer && !c->attr.allocatable
	  && has_finalizer_component (c->ts.u.derived))
	return true;
    }
  return false;
}


static bool
comp_is_finalizable (gfc_component *comp)
{
  if (comp->attr.proc_pointer)
    return false;
  else if (comp->attr.allocatable && comp->ts.type != BT_CLASS)
    return true;
  else if (comp->ts.type == BT_DERIVED && !comp->attr.pointer
	   && (comp->ts.u.derived->attr.alloc_comp
	       || has_finalizer_component (comp->ts.u.derived)
	       || (comp->ts.u.derived->f2k_derived
		   && comp->ts.u.derived->f2k_derived->finalizers)))
    return true;
  else if (comp->ts.type == BT_CLASS && CLASS_DATA (comp)
	    && CLASS_DATA (comp)->attr.allocatable)
    return true;
  else
    return false;
}


/* Call DEALLOCATE for the passed component if it is allocatable, if it is
   neither allocatable nor a pointer but has a finalizer, call it. If it
   is a nonpointer component with allocatable components or has finalizers, walk
   them. Either of them is required; other nonallocatables and pointers aren't
   handled gracefully.
   Note: If the component is allocatable, the DEALLOCATE handling takes care
   of calling the appropriate finalizers, coarray deregistering, and
   deallocation of allocatable subcomponents.  */

static void
finalize_component (gfc_expr *expr, gfc_symbol *derived, gfc_component *comp,
		    gfc_symbol *stat, gfc_symbol *fini_coarray, gfc_code **code,
		    gfc_namespace *sub_ns)
{
  gfc_expr *e;
  gfc_ref *ref;

  if (!comp_is_finalizable (comp))
    return;

  e = gfc_copy_expr (expr);
  if (!e->ref)
    e->ref = ref = gfc_get_ref ();
  else
    {
      for (ref = e->ref; ref->next; ref = ref->next)
	;
      ref->next = gfc_get_ref ();
      ref = ref->next;
    }
  ref->type = REF_COMPONENT;
  ref->u.c.sym = derived;
  ref->u.c.component = comp;
  e->ts = comp->ts;

  if (comp->attr.dimension || comp->attr.codimension
      || (comp->ts.type == BT_CLASS && CLASS_DATA (comp)
	  && (CLASS_DATA (comp)->attr.dimension
	      || CLASS_DATA (comp)->attr.codimension)))
    {
      ref->next = gfc_get_ref ();
      ref->next->type = REF_ARRAY;
      ref->next->u.ar.dimen = 0;
      ref->next->u.ar.as = comp->ts.type == BT_CLASS ? CLASS_DATA (comp)->as
							: comp->as;
      e->rank = ref->next->u.ar.as->rank;
      ref->next->u.ar.type = e->rank ? AR_FULL : AR_ELEMENT;
    }

  /* Call DEALLOCATE (comp, stat=ignore).  */
  if (comp->attr.allocatable
      || (comp->ts.type == BT_CLASS && CLASS_DATA (comp)
	  && CLASS_DATA (comp)->attr.allocatable))
    {
      gfc_code *dealloc, *block = NULL;

      /* Add IF (fini_coarray).  */
      if (comp->attr.codimension
	  || (comp->ts.type == BT_CLASS && CLASS_DATA (comp)
	      && CLASS_DATA (comp)->attr.codimension))
	{
	  block = gfc_get_code (EXEC_IF);
	  if (*code)
	    {
	      (*code)->next = block;
	      (*code) = (*code)->next;
	    }
	  else
	      (*code) = block;

	  block->block = gfc_get_code (EXEC_IF);
	  block = block->block;
	  block->expr1 = gfc_lval_expr_from_sym (fini_coarray);
	}

      dealloc = gfc_get_code (EXEC_DEALLOCATE);

      dealloc->ext.alloc.list = gfc_get_alloc ();
      dealloc->ext.alloc.list->expr = e;
      dealloc->expr1 = gfc_lval_expr_from_sym (stat);

      gfc_code *cond = gfc_get_code (EXEC_IF);
      cond->block = gfc_get_code (EXEC_IF);
      cond->block->expr1 = gfc_get_expr ();
      cond->block->expr1->expr_type = EXPR_FUNCTION;
      gfc_get_sym_tree ("associated", sub_ns, &cond->block->expr1->symtree, false);
      cond->block->expr1->symtree->n.sym->attr.flavor = FL_PROCEDURE;
      cond->block->expr1->symtree->n.sym->attr.intrinsic = 1;
      cond->block->expr1->symtree->n.sym->result = cond->block->expr1->symtree->n.sym;
      gfc_commit_symbol (cond->block->expr1->symtree->n.sym);
      cond->block->expr1->ts.type = BT_LOGICAL;
      cond->block->expr1->ts.kind = gfc_default_logical_kind;
      cond->block->expr1->value.function.isym = gfc_intrinsic_function_by_id (GFC_ISYM_ASSOCIATED);
      cond->block->expr1->value.function.actual = gfc_get_actual_arglist ();
      cond->block->expr1->value.function.actual->expr = gfc_copy_expr (expr);
      cond->block->expr1->value.function.actual->next = gfc_get_actual_arglist ();
      cond->block->next = dealloc;

      if (block)
	block->next = cond;
      else if (*code)
	{
	  (*code)->next = cond;
	  (*code) = (*code)->next;
	}
      else
	(*code) = cond;
    }
  else if (comp->ts.type == BT_DERIVED
	    && comp->ts.u.derived->f2k_derived
	    && comp->ts.u.derived->f2k_derived->finalizers)
    {
      /* Call FINAL_WRAPPER (comp);  */
      gfc_code *final_wrap;
      gfc_symbol *vtab;
      gfc_component *c;

      vtab = gfc_find_derived_vtab (comp->ts.u.derived);
      for (c = vtab->ts.u.derived->components; c; c = c->next)
	if (strcmp (c->name, "_final") == 0)
	  break;

      gcc_assert (c);
      final_wrap = gfc_get_code (EXEC_CALL);
      final_wrap->symtree = c->initializer->symtree;
      final_wrap->resolved_sym = c->initializer->symtree->n.sym;
      final_wrap->ext.actual = gfc_get_actual_arglist ();
      final_wrap->ext.actual->expr = e;

      if (*code)
	{
	  (*code)->next = final_wrap;
	  (*code) = (*code)->next;
	}
      else
	(*code) = final_wrap;
    }
  else
    {
      gfc_component *c;

      for (c = comp->ts.u.derived->components; c; c = c->next)
	finalize_component (e, comp->ts.u.derived, c, stat, fini_coarray, code,
			    sub_ns);
      gfc_free_expr (e);
    }
}


/* Generate code equivalent to
   CALL C_F_POINTER (TRANSFER (TRANSFER (C_LOC (array, cptr), c_intptr)
		     + offset, c_ptr), ptr).  */

static gfc_code *
finalization_scalarizer (gfc_symbol *array, gfc_symbol *ptr,
			 gfc_expr *offset, gfc_namespace *sub_ns)
{
  gfc_code *block;
  gfc_expr *expr, *expr2;

  /* C_F_POINTER().  */
  block = gfc_get_code (EXEC_CALL);
  gfc_get_sym_tree ("c_f_pointer", sub_ns, &block->symtree, true);
  block->resolved_sym = block->symtree->n.sym;
  block->resolved_sym->attr.flavor = FL_PROCEDURE;
  block->resolved_sym->attr.intrinsic = 1;
  block->resolved_sym->attr.subroutine = 1;
  block->resolved_sym->from_intmod = INTMOD_ISO_C_BINDING;
  block->resolved_sym->intmod_sym_id = ISOCBINDING_F_POINTER;
  block->resolved_isym = gfc_intrinsic_subroutine_by_id (GFC_ISYM_C_F_POINTER);
  gfc_commit_symbol (block->resolved_sym);

  /* C_F_POINTER's first argument: TRANSFER ( <addr>, c_intptr_t).  */
  block->ext.actual = gfc_get_actual_arglist ();
  block->ext.actual->next = gfc_get_actual_arglist ();
  block->ext.actual->next->expr = gfc_get_int_expr (gfc_index_integer_kind,
						    NULL, 0);
  block->ext.actual->next->next = gfc_get_actual_arglist (); /* SIZE.  */

  /* The <addr> part: TRANSFER (C_LOC (array), c_intptr_t).  */

  /* TRANSFER's first argument: C_LOC (array).  */
  expr = gfc_get_expr ();
  expr->expr_type = EXPR_FUNCTION;
  gfc_get_sym_tree ("c_loc", sub_ns, &expr->symtree, false);
  expr->symtree->n.sym->attr.flavor = FL_PROCEDURE;
  expr->symtree->n.sym->intmod_sym_id = ISOCBINDING_LOC;
  expr->symtree->n.sym->attr.intrinsic = 1;
  expr->symtree->n.sym->from_intmod = INTMOD_ISO_C_BINDING;
  expr->value.function.isym = gfc_intrinsic_function_by_id (GFC_ISYM_C_LOC);
  expr->value.function.actual = gfc_get_actual_arglist ();
  expr->value.function.actual->expr
	    = gfc_lval_expr_from_sym (array);
  expr->symtree->n.sym->result = expr->symtree->n.sym;
  gfc_commit_symbol (expr->symtree->n.sym);
  expr->ts.type = BT_INTEGER;
  expr->ts.kind = gfc_index_integer_kind;

  /* TRANSFER.  */
  expr2 = gfc_build_intrinsic_call (sub_ns, GFC_ISYM_TRANSFER, "transfer",
				    gfc_current_locus, 3, expr,
				    gfc_get_int_expr (gfc_index_integer_kind,
						      NULL, 0), NULL);
  expr2->ts.type = BT_INTEGER;
  expr2->ts.kind = gfc_index_integer_kind;

  /* <array addr> + <offset>.  */
  block->ext.actual->expr = gfc_get_expr ();
  block->ext.actual->expr->expr_type = EXPR_OP;
  block->ext.actual->expr->value.op.op = INTRINSIC_PLUS;
  block->ext.actual->expr->value.op.op1 = expr2;
  block->ext.actual->expr->value.op.op2 = offset;
  block->ext.actual->expr->ts = expr->ts;

  /* C_F_POINTER's 2nd arg: ptr -- and its absent shape=.  */
  block->ext.actual->next = gfc_get_actual_arglist ();
  block->ext.actual->next->expr = gfc_lval_expr_from_sym (ptr);
  block->ext.actual->next->next = gfc_get_actual_arglist ();

  return block;
}


/* Calculates the offset to the (idx+1)th element of an array, taking the
   stride into account. It generates the code:
     offset = 0
     do idx2 = 1, rank
       offset = offset + mod (idx, sizes(idx2)) / sizes(idx2-1) * strides(idx2)
     end do
     offset = offset * byte_stride.  */

static gfc_code*
finalization_get_offset (gfc_symbol *idx, gfc_symbol *idx2, gfc_symbol *offset,
			 gfc_symbol *strides, gfc_symbol *sizes,
			 gfc_symbol *byte_stride, gfc_expr *rank,
			 gfc_code *block, gfc_namespace *sub_ns)
{
  gfc_iterator *iter;
  gfc_expr *expr, *expr2;

  /* offset = 0.  */
  block->next = gfc_get_code (EXEC_ASSIGN);
  block = block->next;
  block->expr1 = gfc_lval_expr_from_sym (offset);
  block->expr2 = gfc_get_int_expr (gfc_index_integer_kind, NULL, 0);

  /* Create loop.  */
  iter = gfc_get_iterator ();
  iter->var = gfc_lval_expr_from_sym (idx2);
  iter->start = gfc_get_int_expr (gfc_index_integer_kind, NULL, 1);
  iter->end = gfc_copy_expr (rank);
  iter->step = gfc_get_int_expr (gfc_index_integer_kind, NULL, 1);
  block->next = gfc_get_code (EXEC_DO);
  block = block->next;
  block->ext.iterator = iter;
  block->block = gfc_get_code (EXEC_DO);

  /* Loop body: offset = offset + mod (idx, sizes(idx2)) / sizes(idx2-1)
				  * strides(idx2).  */

  /* mod (idx, sizes(idx2)).  */
  expr = gfc_lval_expr_from_sym (sizes);
  expr->ref = gfc_get_ref ();
  expr->ref->type = REF_ARRAY;
  expr->ref->u.ar.as = sizes->as;
  expr->ref->u.ar.type = AR_ELEMENT;
  expr->ref->u.ar.dimen = 1;
  expr->ref->u.ar.dimen_type[0] = DIMEN_ELEMENT;
  expr->ref->u.ar.start[0] = gfc_lval_expr_from_sym (idx2);

  expr = gfc_build_intrinsic_call (sub_ns, GFC_ISYM_MOD, "mod",
				   gfc_current_locus, 2,
				   gfc_lval_expr_from_sym (idx), expr);
  expr->ts = idx->ts;

  /* (...) / sizes(idx2-1).  */
  expr2 = gfc_get_expr ();
  expr2->expr_type = EXPR_OP;
  expr2->value.op.op = INTRINSIC_DIVIDE;
  expr2->value.op.op1 = expr;
  expr2->value.op.op2 = gfc_lval_expr_from_sym (sizes);
  expr2->value.op.op2->ref = gfc_get_ref ();
  expr2->value.op.op2->ref->type = REF_ARRAY;
  expr2->value.op.op2->ref->u.ar.as = sizes->as;
  expr2->value.op.op2->ref->u.ar.type = AR_ELEMENT;
  expr2->value.op.op2->ref->u.ar.dimen = 1;
  expr2->value.op.op2->ref->u.ar.dimen_type[0] = DIMEN_ELEMENT;
  expr2->value.op.op2->ref->u.ar.start[0] = gfc_get_expr ();
  expr2->value.op.op2->ref->u.ar.start[0]->expr_type = EXPR_OP;
  expr2->value.op.op2->ref->u.ar.start[0]->value.op.op = INTRINSIC_MINUS;
  expr2->value.op.op2->ref->u.ar.start[0]->value.op.op1
	= gfc_lval_expr_from_sym (idx2);
  expr2->value.op.op2->ref->u.ar.start[0]->value.op.op2
	= gfc_get_int_expr (gfc_index_integer_kind, NULL, 1);
  expr2->value.op.op2->ref->u.ar.start[0]->ts
	= expr2->value.op.op2->ref->u.ar.start[0]->value.op.op1->ts;
  expr2->ts = idx->ts;

  /* ... * strides(idx2).  */
  expr = gfc_get_expr ();
  expr->expr_type = EXPR_OP;
  expr->value.op.op = INTRINSIC_TIMES;
  expr->value.op.op1 = expr2;
  expr->value.op.op2 = gfc_lval_expr_from_sym (strides);
  expr->value.op.op2->ref = gfc_get_ref ();
  expr->value.op.op2->ref->type = REF_ARRAY;
  expr->value.op.op2->ref->u.ar.type = AR_ELEMENT;
  expr->value.op.op2->ref->u.ar.dimen = 1;
  expr->value.op.op2->ref->u.ar.dimen_type[0] = DIMEN_ELEMENT;
  expr->value.op.op2->ref->u.ar.start[0] = gfc_lval_expr_from_sym (idx2);
  expr->value.op.op2->ref->u.ar.as = strides->as;
  expr->ts = idx->ts;

  /* offset = offset + ...  */
  block->block->next = gfc_get_code (EXEC_ASSIGN);
  block->block->next->expr1 = gfc_lval_expr_from_sym (offset);
  block->block->next->expr2 = gfc_get_expr ();
  block->block->next->expr2->expr_type = EXPR_OP;
  block->block->next->expr2->value.op.op = INTRINSIC_PLUS;
  block->block->next->expr2->value.op.op1 = gfc_lval_expr_from_sym (offset);
  block->block->next->expr2->value.op.op2 = expr;
  block->block->next->expr2->ts = idx->ts;

  /* After the loop:  offset = offset * byte_stride.  */
  block->next = gfc_get_code (EXEC_ASSIGN);
  block = block->next;
  block->expr1 = gfc_lval_expr_from_sym (offset);
  block->expr2 = gfc_get_expr ();
  block->expr2->expr_type = EXPR_OP;
  block->expr2->value.op.op = INTRINSIC_TIMES;
  block->expr2->value.op.op1 = gfc_lval_expr_from_sym (offset);
  block->expr2->value.op.op2 = gfc_lval_expr_from_sym (byte_stride);
  block->expr2->ts = block->expr2->value.op.op1->ts;
  return block;
}


/* Insert code of the following form:

   block
     integer(c_intptr_t) :: i

     if ((byte_stride == STORAGE_SIZE (array)/NUMERIC_STORAGE_SIZE
	  && (is_contiguous || !final_rank3->attr.contiguous
	      || final_rank3->as->type != AS_ASSUMED_SHAPE))
         || 0 == STORAGE_SIZE (array)) then
       call final_rank3 (array)
     else
       block
         integer(c_intptr_t) :: offset, j
         type(t) :: tmp(shape (array))

         do i = 0, size (array)-1
	   offset = obtain_offset(i, strides, sizes, byte_stride)
	   addr = transfer (c_loc (array), addr) + offset
	   call c_f_pointer (transfer (addr, cptr), ptr)

	   addr = transfer (c_loc (tmp), addr)
			    + i * STORAGE_SIZE (array)/NUMERIC_STORAGE_SIZE
	   call c_f_pointer (transfer (addr, cptr), ptr2)
	   ptr2 = ptr
         end do
         call final_rank3 (tmp)
       end block
     end if
   block  */

static void
finalizer_insert_packed_call (gfc_code *block, gfc_finalizer *fini,
			      gfc_symbol *array, gfc_symbol *byte_stride,
			      gfc_symbol *idx, gfc_symbol *ptr,
			      gfc_symbol *nelem,
			      gfc_symbol *strides, gfc_symbol *sizes,
			      gfc_symbol *idx2, gfc_symbol *offset,
			      gfc_symbol *is_contiguous, gfc_expr *rank,
			      gfc_namespace *sub_ns)
{
  gfc_symbol *tmp_array, *ptr2;
  gfc_expr *size_expr, *offset2, *expr;
  gfc_namespace *ns;
  gfc_iterator *iter;
  gfc_code *block2;
  int i;

  block->next = gfc_get_code (EXEC_IF);
  block = block->next;

  block->block = gfc_get_code (EXEC_IF);
  block = block->block;

  /* size_expr = STORAGE_SIZE (...) / NUMERIC_STORAGE_SIZE.  */
  size_expr = gfc_get_expr ();
  size_expr->where = gfc_current_locus;
  size_expr->expr_type = EXPR_OP;
  size_expr->value.op.op = INTRINSIC_DIVIDE;

  /* STORAGE_SIZE (array,kind=c_intptr_t).  */
  size_expr->value.op.op1
	= gfc_build_intrinsic_call (sub_ns, GFC_ISYM_STORAGE_SIZE,
				    "storage_size", gfc_current_locus, 2,
				    gfc_lval_expr_from_sym (array),
				    gfc_get_int_expr (gfc_index_integer_kind,
						      NULL, 0));

  /* NUMERIC_STORAGE_SIZE.  */
  size_expr->value.op.op2 = gfc_get_int_expr (gfc_index_integer_kind, NULL,
					      gfc_character_storage_size);
  size_expr->value.op.op1->ts = size_expr->value.op.op2->ts;
  size_expr->ts = size_expr->value.op.op1->ts;

  /* IF condition: (stride == size_expr
		    && ((fini's as->ASSUMED_SIZE && !fini's attr.contiguous)
			|| is_contiguous)
		   || 0 == size_expr.  */
  block->expr1 = gfc_get_expr ();
  block->expr1->ts.type = BT_LOGICAL;
  block->expr1->ts.kind = gfc_default_logical_kind;
  block->expr1->expr_type = EXPR_OP;
  block->expr1->where = gfc_current_locus;

  block->expr1->value.op.op = INTRINSIC_OR;

  /* byte_stride == size_expr */
  expr = gfc_get_expr ();
  expr->ts.type = BT_LOGICAL;
  expr->ts.kind = gfc_default_logical_kind;
  expr->expr_type = EXPR_OP;
  expr->where = gfc_current_locus;
  expr->value.op.op = INTRINSIC_EQ;
  expr->value.op.op1
	= gfc_lval_expr_from_sym (byte_stride);
  expr->value.op.op2 = size_expr;

  /* If strides aren't allowed (not assumed shape or CONTIGUOUS),
     add is_contiguous check.  */

  if (fini->proc_tree->n.sym->formal->sym->as->type != AS_ASSUMED_SHAPE
      || fini->proc_tree->n.sym->formal->sym->attr.contiguous)
    {
      gfc_expr *expr2;
      expr2 = gfc_get_expr ();
      expr2->ts.type = BT_LOGICAL;
      expr2->ts.kind = gfc_default_logical_kind;
      expr2->expr_type = EXPR_OP;
      expr2->where = gfc_current_locus;
      expr2->value.op.op = INTRINSIC_AND;
      expr2->value.op.op1 = expr;
      expr2->value.op.op2 = gfc_lval_expr_from_sym (is_contiguous);
      expr = expr2;
    }

  block->expr1->value.op.op1 = expr;

  /* 0 == size_expr */
  block->expr1->value.op.op2 = gfc_get_expr ();
  block->expr1->value.op.op2->ts.type = BT_LOGICAL;
  block->expr1->value.op.op2->ts.kind = gfc_default_logical_kind;
  block->expr1->value.op.op2->expr_type = EXPR_OP;
  block->expr1->value.op.op2->where = gfc_current_locus;
  block->expr1->value.op.op2->value.op.op = INTRINSIC_EQ;
  block->expr1->value.op.op2->value.op.op1 =
			gfc_get_int_expr (gfc_index_integer_kind, NULL, 0);
  block->expr1->value.op.op2->value.op.op2 = gfc_copy_expr (size_expr);

  /* IF body: call final subroutine.  */
  block->next = gfc_get_code (EXEC_CALL);
  block->next->symtree = fini->proc_tree;
  block->next->resolved_sym = fini->proc_tree->n.sym;
  block->next->ext.actual = gfc_get_actual_arglist ();
  block->next->ext.actual->expr = gfc_lval_expr_from_sym (array);
  block->next->ext.actual->next = gfc_get_actual_arglist ();
  block->next->ext.actual->next->expr = gfc_copy_expr (size_expr);

  /* ELSE.  */

  block->block = gfc_get_code (EXEC_IF);
  block = block->block;

  /* BLOCK ... END BLOCK.  */
  block->next = gfc_get_code (EXEC_BLOCK);
  block = block->next;

  ns = gfc_build_block_ns (sub_ns);
  block->ext.block.ns = ns;
  block->ext.block.assoc = NULL;

  gfc_get_symbol ("ptr2", ns, &ptr2);
  ptr2->ts.type = BT_DERIVED;
  ptr2->ts.u.derived = array->ts.u.derived;
  ptr2->attr.flavor = FL_VARIABLE;
  ptr2->attr.pointer = 1;
  ptr2->attr.artificial = 1;
  gfc_set_sym_referenced (ptr2);
  gfc_commit_symbol (ptr2);

  gfc_get_symbol ("tmp_array", ns, &tmp_array);
  tmp_array->ts.type = BT_DERIVED;
  tmp_array->ts.u.derived = array->ts.u.derived;
  tmp_array->attr.flavor = FL_VARIABLE;
  tmp_array->attr.dimension = 1;
  tmp_array->attr.artificial = 1;
  tmp_array->as = gfc_get_array_spec();
  tmp_array->attr.intent = INTENT_INOUT;
  tmp_array->as->type = AS_EXPLICIT;
  tmp_array->as->rank = fini->proc_tree->n.sym->formal->sym->as->rank;

  for (i = 0; i < tmp_array->as->rank; i++)
    {
      gfc_expr *shape_expr;
      tmp_array->as->lower[i] = gfc_get_int_expr (gfc_default_integer_kind,
						  NULL, 1);
      /* SIZE (array, dim=i+1, kind=gfc_index_integer_kind).  */
      shape_expr
	= gfc_build_intrinsic_call (sub_ns, GFC_ISYM_SIZE, "size",
				    gfc_current_locus, 3,
				    gfc_lval_expr_from_sym (array),
				    gfc_get_int_expr (gfc_default_integer_kind,
						      NULL, i+1),
				    gfc_get_int_expr (gfc_default_integer_kind,
						      NULL,
						      gfc_index_integer_kind));
      shape_expr->ts.kind = gfc_index_integer_kind;
      tmp_array->as->upper[i] = shape_expr;
    }
  gfc_set_sym_referenced (tmp_array);
  gfc_commit_symbol (tmp_array);

  /* Create loop.  */
  iter = gfc_get_iterator ();
  iter->var = gfc_lval_expr_from_sym (idx);
  iter->start = gfc_get_int_expr (gfc_index_integer_kind, NULL, 0);
  iter->end = gfc_lval_expr_from_sym (nelem);
  iter->step = gfc_get_int_expr (gfc_index_integer_kind, NULL, 1);

  block = gfc_get_code (EXEC_DO);
  ns->code = block;
  block->ext.iterator = iter;
  block->block = gfc_get_code (EXEC_DO);

  /* Offset calculation for the new array: idx * size of type (in bytes).  */
  offset2 = gfc_get_expr ();
  offset2->expr_type = EXPR_OP;
  offset2->value.op.op = INTRINSIC_TIMES;
  offset2->value.op.op1 = gfc_lval_expr_from_sym (idx);
  offset2->value.op.op2 = gfc_copy_expr (size_expr);
  offset2->ts = byte_stride->ts;

  /* Offset calculation of "array".  */
  block2 = finalization_get_offset (idx, idx2, offset, strides, sizes,
				    byte_stride, rank, block->block, sub_ns);

  /* Create code for
     CALL C_F_POINTER (TRANSFER (TRANSFER (C_LOC (array, cptr), c_intptr)
		       + idx * stride, c_ptr), ptr).  */
  block2->next = finalization_scalarizer (array, ptr,
					  gfc_lval_expr_from_sym (offset),
					  sub_ns);
  block2 = block2->next;
  block2->next = finalization_scalarizer (tmp_array, ptr2, offset2, sub_ns);
  block2 = block2->next;

  /* ptr2 = ptr.  */
  block2->next = gfc_get_code (EXEC_ASSIGN);
  block2 = block2->next;
  block2->expr1 = gfc_lval_expr_from_sym (ptr2);
  block2->expr2 = gfc_lval_expr_from_sym (ptr);

  /* Call now the user's final subroutine.  */
  block->next  = gfc_get_code (EXEC_CALL);
  block = block->next;
  block->symtree = fini->proc_tree;
  block->resolved_sym = fini->proc_tree->n.sym;
  block->ext.actual = gfc_get_actual_arglist ();
  block->ext.actual->expr = gfc_lval_expr_from_sym (tmp_array);

  if (fini->proc_tree->n.sym->formal->sym->attr.intent == INTENT_IN)
    return;

  /* Copy back.  */

  /* Loop.  */
  iter = gfc_get_iterator ();
  iter->var = gfc_lval_expr_from_sym (idx);
  iter->start = gfc_get_int_expr (gfc_index_integer_kind, NULL, 0);
  iter->end = gfc_lval_expr_from_sym (nelem);
  iter->step = gfc_get_int_expr (gfc_index_integer_kind, NULL, 1);

  block->next = gfc_get_code (EXEC_DO);
  block = block->next;
  block->ext.iterator = iter;
  block->block = gfc_get_code (EXEC_DO);

  /* Offset calculation of "array".  */
  block2 = finalization_get_offset (idx, idx2, offset, strides, sizes,
				    byte_stride, rank, block->block, sub_ns);

  /* Create code for
     CALL C_F_POINTER (TRANSFER (TRANSFER (C_LOC (array, cptr), c_intptr)
		       + offset, c_ptr), ptr).  */
  block2->next = finalization_scalarizer (array, ptr,
					  gfc_lval_expr_from_sym (offset),
					  sub_ns);
  block2 = block2->next;
  block2->next = finalization_scalarizer (tmp_array, ptr2,
					  gfc_copy_expr (offset2), sub_ns);
  block2 = block2->next;

  /* ptr = ptr2.  */
  block2->next = gfc_get_code (EXEC_ASSIGN);
  block2->next->expr1 = gfc_lval_expr_from_sym (ptr);
  block2->next->expr2 = gfc_lval_expr_from_sym (ptr2);
}


/* Generate the finalization/polymorphic freeing wrapper subroutine for the
   derived type "derived". The function first calls the approriate FINAL
   subroutine, then it DEALLOCATEs (finalizes/frees) the allocatable
   components (but not the inherited ones). Last, it calls the wrapper
   subroutine of the parent. The generated wrapper procedure takes as argument
   an assumed-rank array.
   If neither allocatable components nor FINAL subroutines exists, the vtab
   will contain a NULL pointer.
   The generated function has the form
     _final(assumed-rank array, stride, skip_corarray)
   where the array has to be contiguous (except of the lowest dimension). The
   stride (in bytes) is used to allow different sizes for ancestor types by
   skipping over the additionally added components in the scalarizer. If
   "fini_coarray" is false, coarray components are not finalized to allow for
   the correct semantic with intrinsic assignment.  */

static void
generate_finalization_wrapper (gfc_symbol *derived, gfc_namespace *ns,
			       const char *tname, gfc_component *vtab_final)
{
  gfc_symbol *final, *array, *fini_coarray, *byte_stride, *sizes, *strides;
  gfc_symbol *ptr = NULL, *idx, *idx2, *is_contiguous, *offset, *nelem;
  gfc_component *comp;
  gfc_namespace *sub_ns;
  gfc_code *last_code, *block;
  char name[GFC_MAX_SYMBOL_LEN+1];
  bool finalizable_comp = false;
  bool expr_null_wrapper = false;
  gfc_expr *ancestor_wrapper = NULL, *rank;
  gfc_iterator *iter;

  if (derived->attr.unlimited_polymorphic)
    {
      vtab_final->initializer = gfc_get_null_expr (NULL);
      return;
    }

  /* Search for the ancestor's finalizers.  */
  if (derived->attr.extension && derived->components
      && (!derived->components->ts.u.derived->attr.abstract
	  || has_finalizer_component (derived)))
    {
      gfc_symbol *vtab;
      gfc_component *comp;

      vtab = gfc_find_derived_vtab (derived->components->ts.u.derived);
      for (comp = vtab->ts.u.derived->components; comp; comp = comp->next)
	if (comp->name[0] == '_' && comp->name[1] == 'f')
	  {
	    ancestor_wrapper = comp->initializer;
	    break;
	  }
    }

  /* No wrapper of the ancestor and no own FINAL subroutines and allocatable
     components: Return a NULL() expression; we defer this a bit to have have
     an interface declaration.  */
  if ((!ancestor_wrapper || ancestor_wrapper->expr_type == EXPR_NULL)
      && !derived->attr.alloc_comp
      && (!derived->f2k_derived || !derived->f2k_derived->finalizers)
      && !has_finalizer_component (derived))
    expr_null_wrapper = true;
  else
    /* Check whether there are new allocatable components.  */
    for (comp = derived->components; comp; comp = comp->next)
      {
	if (comp == derived->components && derived->attr.extension
	    && ancestor_wrapper && ancestor_wrapper->expr_type != EXPR_NULL)
	continue;

	finalizable_comp |= comp_is_finalizable (comp);
      }

  /* If there is no new finalizer and no new allocatable, return with
     an expr to the ancestor's one.  */
  if (!expr_null_wrapper && !finalizable_comp
      && (!derived->f2k_derived || !derived->f2k_derived->finalizers))
    {
      gcc_assert (ancestor_wrapper && ancestor_wrapper->ref == NULL
	          && ancestor_wrapper->expr_type == EXPR_VARIABLE);
      vtab_final->initializer = gfc_copy_expr (ancestor_wrapper);
      vtab_final->ts.interface = vtab_final->initializer->symtree->n.sym;
      return;
    }

  /* We now create a wrapper, which does the following:
     1. Call the suitable finalization subroutine for this type
     2. Loop over all noninherited allocatable components and noninherited
	components with allocatable components and DEALLOCATE those; this will
	take care of finalizers, coarray deregistering and allocatable
	nested components.
     3. Call the ancestor's finalizer.  */

  /* Declare the wrapper function; it takes an assumed-rank array
     and a VALUE logical as arguments.  */

  /* Set up the namespace.  */
  sub_ns = gfc_get_namespace (ns, 0);
  sub_ns->sibling = ns->contained;
  if (!expr_null_wrapper)
    ns->contained = sub_ns;
  sub_ns->resolved = 1;

  /* Set up the procedure symbol.  */
  sprintf (name, "__final_%s", tname);
  gfc_get_symbol (name, sub_ns, &final);
  sub_ns->proc_name = final;
  final->attr.flavor = FL_PROCEDURE;
  final->attr.function = 1;
  final->attr.pure = 0;
  final->result = final;
  final->ts.type = BT_INTEGER;
  final->ts.kind = 4;
  final->attr.artificial = 1;
  final->attr.always_explicit = 1;
  final->attr.if_source = expr_null_wrapper ? IFSRC_IFBODY : IFSRC_DECL;
  if (ns->proc_name->attr.flavor == FL_MODULE)
    final->module = ns->proc_name->name;
  gfc_set_sym_referenced (final);
  gfc_commit_symbol (final);

  /* Set up formal argument.  */
  gfc_get_symbol ("array", sub_ns, &array);
  array->ts.type = BT_DERIVED;
  array->ts.u.derived = derived;
  array->attr.flavor = FL_VARIABLE;
  array->attr.dummy = 1;
  array->attr.contiguous = 1;
  array->attr.dimension = 1;
  array->attr.artificial = 1;
  array->as = gfc_get_array_spec();
  array->as->type = AS_ASSUMED_RANK;
  array->as->rank = -1;
  array->attr.intent = INTENT_INOUT;
  gfc_set_sym_referenced (array);
  final->formal = gfc_get_formal_arglist ();
  final->formal->sym = array;
  gfc_commit_symbol (array);

  /* Set up formal argument.  */
  gfc_get_symbol ("byte_stride", sub_ns, &byte_stride);
  byte_stride->ts.type = BT_INTEGER;
  byte_stride->ts.kind = gfc_index_integer_kind;
  byte_stride->attr.flavor = FL_VARIABLE;
  byte_stride->attr.dummy = 1;
  byte_stride->attr.value = 1;
  byte_stride->attr.artificial = 1;
  gfc_set_sym_referenced (byte_stride);
  final->formal->next = gfc_get_formal_arglist ();
  final->formal->next->sym = byte_stride;
  gfc_commit_symbol (byte_stride);

  /* Set up formal argument.  */
  gfc_get_symbol ("fini_coarray", sub_ns, &fini_coarray);
  fini_coarray->ts.type = BT_LOGICAL;
  fini_coarray->ts.kind = 1;
  fini_coarray->attr.flavor = FL_VARIABLE;
  fini_coarray->attr.dummy = 1;
  fini_coarray->attr.value = 1;
  fini_coarray->attr.artificial = 1;
  gfc_set_sym_referenced (fini_coarray);
  final->formal->next->next = gfc_get_formal_arglist ();
  final->formal->next->next->sym = fini_coarray;
  gfc_commit_symbol (fini_coarray);

  /* Return with a NULL() expression but with an interface which has
     the formal arguments.  */
  if (expr_null_wrapper)
    {
      vtab_final->initializer = gfc_get_null_expr (NULL);
      vtab_final->ts.interface = final;
      return;
    }

  /* Local variables.  */

  gfc_get_symbol ("idx", sub_ns, &idx);
  idx->ts.type = BT_INTEGER;
  idx->ts.kind = gfc_index_integer_kind;
  idx->attr.flavor = FL_VARIABLE;
  idx->attr.artificial = 1;
  gfc_set_sym_referenced (idx);
  gfc_commit_symbol (idx);

  gfc_get_symbol ("idx2", sub_ns, &idx2);
  idx2->ts.type = BT_INTEGER;
  idx2->ts.kind = gfc_index_integer_kind;
  idx2->attr.flavor = FL_VARIABLE;
  idx2->attr.artificial = 1;
  gfc_set_sym_referenced (idx2);
  gfc_commit_symbol (idx2);

  gfc_get_symbol ("offset", sub_ns, &offset);
  offset->ts.type = BT_INTEGER;
  offset->ts.kind = gfc_index_integer_kind;
  offset->attr.flavor = FL_VARIABLE;
  offset->attr.artificial = 1;
  gfc_set_sym_referenced (offset);
  gfc_commit_symbol (offset);

  /* Create RANK expression.  */
  rank = gfc_build_intrinsic_call (sub_ns, GFC_ISYM_RANK, "rank",
				   gfc_current_locus, 1,
				   gfc_lval_expr_from_sym (array));
  if (rank->ts.kind != idx->ts.kind)
    gfc_convert_type_warn (rank, &idx->ts, 2, 0);

  /* Create is_contiguous variable.  */
  gfc_get_symbol ("is_contiguous", sub_ns, &is_contiguous);
  is_contiguous->ts.type = BT_LOGICAL;
  is_contiguous->ts.kind = gfc_default_logical_kind;
  is_contiguous->attr.flavor = FL_VARIABLE;
  is_contiguous->attr.artificial = 1;
  gfc_set_sym_referenced (is_contiguous);
  gfc_commit_symbol (is_contiguous);

  /* Create "sizes(0..rank)" variable, which contains the multiplied
     up extent of the dimensions, i.e. sizes(0) = 1, sizes(1) = extent(dim=1),
     sizes(2) = sizes(1) * extent(dim=2) etc.  */
  gfc_get_symbol ("sizes", sub_ns, &sizes);
  sizes->ts.type = BT_INTEGER;
  sizes->ts.kind = gfc_index_integer_kind;
  sizes->attr.flavor = FL_VARIABLE;
  sizes->attr.dimension = 1;
  sizes->attr.artificial = 1;
  sizes->as = gfc_get_array_spec();
  sizes->attr.intent = INTENT_INOUT;
  sizes->as->type = AS_EXPLICIT;
  sizes->as->rank = 1;
  sizes->as->lower[0] = gfc_get_int_expr (gfc_index_integer_kind, NULL, 0);
  sizes->as->upper[0] = gfc_copy_expr (rank);
  gfc_set_sym_referenced (sizes);
  gfc_commit_symbol (sizes);

  /* Create "strides(1..rank)" variable, which contains the strides per
     dimension.  */
  gfc_get_symbol ("strides", sub_ns, &strides);
  strides->ts.type = BT_INTEGER;
  strides->ts.kind = gfc_index_integer_kind;
  strides->attr.flavor = FL_VARIABLE;
  strides->attr.dimension = 1;
  strides->attr.artificial = 1;
  strides->as = gfc_get_array_spec();
  strides->attr.intent = INTENT_INOUT;
  strides->as->type = AS_EXPLICIT;
  strides->as->rank = 1;
  strides->as->lower[0] = gfc_get_int_expr (gfc_index_integer_kind, NULL, 1);
  strides->as->upper[0] = gfc_copy_expr (rank);
  gfc_set_sym_referenced (strides);
  gfc_commit_symbol (strides);


  /* Set return value to 0.  */
  last_code = gfc_get_code (EXEC_ASSIGN);
  last_code->expr1 = gfc_lval_expr_from_sym (final);
  last_code->expr2 = gfc_get_int_expr (4, NULL, 0);
  sub_ns->code = last_code;

  /* Set:  is_contiguous = .true.  */
  last_code->next = gfc_get_code (EXEC_ASSIGN);
  last_code = last_code->next;
  last_code->expr1 = gfc_lval_expr_from_sym (is_contiguous);
  last_code->expr2 = gfc_get_logical_expr (gfc_default_logical_kind,
					   &gfc_current_locus, true);

  /* Set:  sizes(0) = 1.  */
  last_code->next = gfc_get_code (EXEC_ASSIGN);
  last_code = last_code->next;
  last_code->expr1 = gfc_lval_expr_from_sym (sizes);
  last_code->expr1->ref = gfc_get_ref ();
  last_code->expr1->ref->type = REF_ARRAY;
  last_code->expr1->ref->u.ar.type = AR_ELEMENT;
  last_code->expr1->ref->u.ar.dimen = 1;
  last_code->expr1->ref->u.ar.dimen_type[0] = DIMEN_ELEMENT;
  last_code->expr1->ref->u.ar.start[0]
		= gfc_get_int_expr (gfc_index_integer_kind, NULL, 0);
  last_code->expr1->ref->u.ar.as = sizes->as;
  last_code->expr2 = gfc_get_int_expr (gfc_default_integer_kind, NULL, 1);

  /* Create:
     DO idx = 1, rank
       strides(idx) = _F._stride (array, dim=idx)
       sizes(idx) = sizes(i-1) * size(array, dim=idx, kind=index_kind)
       if (strides (idx) /= sizes(i-1)) is_contiguous = .false.
     END DO.  */

  /* Create loop.  */
  iter = gfc_get_iterator ();
  iter->var = gfc_lval_expr_from_sym (idx);
  iter->start = gfc_get_int_expr (gfc_index_integer_kind, NULL, 1);
  iter->end = gfc_copy_expr (rank);
  iter->step = gfc_get_int_expr (gfc_index_integer_kind, NULL, 1);
  last_code->next = gfc_get_code (EXEC_DO);
  last_code = last_code->next;
  last_code->ext.iterator = iter;
  last_code->block = gfc_get_code (EXEC_DO);

  /* strides(idx) = _F._stride(array,dim=idx).  */
  last_code->block->next = gfc_get_code (EXEC_ASSIGN);
  block = last_code->block->next;

  block->expr1 = gfc_lval_expr_from_sym (strides);
  block->expr1->ref = gfc_get_ref ();
  block->expr1->ref->type = REF_ARRAY;
  block->expr1->ref->u.ar.type = AR_ELEMENT;
  block->expr1->ref->u.ar.dimen = 1;
  block->expr1->ref->u.ar.dimen_type[0] = DIMEN_ELEMENT;
  block->expr1->ref->u.ar.start[0] = gfc_lval_expr_from_sym (idx);
  block->expr1->ref->u.ar.as = strides->as;

  block->expr2 = gfc_build_intrinsic_call (sub_ns, GFC_ISYM_STRIDE, "stride",
					   gfc_current_locus, 2,
					   gfc_lval_expr_from_sym (array),
					   gfc_lval_expr_from_sym (idx));

  /* sizes(idx) = sizes(idx-1) * size(array,dim=idx, kind=index_kind).  */
  block->next = gfc_get_code (EXEC_ASSIGN);
  block = block->next;

  /* sizes(idx) = ...  */
  block->expr1 = gfc_lval_expr_from_sym (sizes);
  block->expr1->ref = gfc_get_ref ();
  block->expr1->ref->type = REF_ARRAY;
  block->expr1->ref->u.ar.type = AR_ELEMENT;
  block->expr1->ref->u.ar.dimen = 1;
  block->expr1->ref->u.ar.dimen_type[0] = DIMEN_ELEMENT;
  block->expr1->ref->u.ar.start[0] = gfc_lval_expr_from_sym (idx);
  block->expr1->ref->u.ar.as = sizes->as;

  block->expr2 = gfc_get_expr ();
  block->expr2->expr_type = EXPR_OP;
  block->expr2->value.op.op = INTRINSIC_TIMES;

  /* sizes(idx-1).  */
  block->expr2->value.op.op1 = gfc_lval_expr_from_sym (sizes);
  block->expr2->value.op.op1->ref = gfc_get_ref ();
  block->expr2->value.op.op1->ref->type = REF_ARRAY;
  block->expr2->value.op.op1->ref->u.ar.as = sizes->as;
  block->expr2->value.op.op1->ref->u.ar.type = AR_ELEMENT;
  block->expr2->value.op.op1->ref->u.ar.dimen = 1;
  block->expr2->value.op.op1->ref->u.ar.dimen_type[0] = DIMEN_ELEMENT;
  block->expr2->value.op.op1->ref->u.ar.start[0] = gfc_get_expr ();
  block->expr2->value.op.op1->ref->u.ar.start[0]->expr_type = EXPR_OP;
  block->expr2->value.op.op1->ref->u.ar.start[0]->value.op.op = INTRINSIC_MINUS;
  block->expr2->value.op.op1->ref->u.ar.start[0]->value.op.op1
	= gfc_lval_expr_from_sym (idx);
  block->expr2->value.op.op1->ref->u.ar.start[0]->value.op.op2
	= gfc_get_int_expr (gfc_index_integer_kind, NULL, 1);
  block->expr2->value.op.op1->ref->u.ar.start[0]->ts
	= block->expr2->value.op.op1->ref->u.ar.start[0]->value.op.op1->ts;

  /* size(array, dim=idx, kind=index_kind).  */
  block->expr2->value.op.op2
	= gfc_build_intrinsic_call (sub_ns, GFC_ISYM_SIZE, "size",
				    gfc_current_locus, 3,
				    gfc_lval_expr_from_sym (array),
				    gfc_lval_expr_from_sym (idx),
				    gfc_get_int_expr (gfc_index_integer_kind,
						      NULL,
						      gfc_index_integer_kind));
  block->expr2->value.op.op2->ts.kind = gfc_index_integer_kind;
  block->expr2->ts = idx->ts;

  /* if (strides (idx) /= sizes(idx-1)) is_contiguous = .false.  */
  block->next = gfc_get_code (EXEC_IF);
  block = block->next;

  block->block = gfc_get_code (EXEC_IF);
  block = block->block;

  /* if condition: strides(idx) /= sizes(idx-1).  */
  block->expr1 = gfc_get_expr ();
  block->expr1->ts.type = BT_LOGICAL;
  block->expr1->ts.kind = gfc_default_logical_kind;
  block->expr1->expr_type = EXPR_OP;
  block->expr1->where = gfc_current_locus;
  block->expr1->value.op.op = INTRINSIC_NE;

  block->expr1->value.op.op1 = gfc_lval_expr_from_sym (strides);
  block->expr1->value.op.op1->ref = gfc_get_ref ();
  block->expr1->value.op.op1->ref->type = REF_ARRAY;
  block->expr1->value.op.op1->ref->u.ar.type = AR_ELEMENT;
  block->expr1->value.op.op1->ref->u.ar.dimen = 1;
  block->expr1->value.op.op1->ref->u.ar.dimen_type[0] = DIMEN_ELEMENT;
  block->expr1->value.op.op1->ref->u.ar.start[0] = gfc_lval_expr_from_sym (idx);
  block->expr1->value.op.op1->ref->u.ar.as = strides->as;

  block->expr1->value.op.op2 = gfc_lval_expr_from_sym (sizes);
  block->expr1->value.op.op2->ref = gfc_get_ref ();
  block->expr1->value.op.op2->ref->type = REF_ARRAY;
  block->expr1->value.op.op2->ref->u.ar.as = sizes->as;
  block->expr1->value.op.op2->ref->u.ar.type = AR_ELEMENT;
  block->expr1->value.op.op2->ref->u.ar.dimen = 1;
  block->expr1->value.op.op2->ref->u.ar.dimen_type[0] = DIMEN_ELEMENT;
  block->expr1->value.op.op2->ref->u.ar.start[0] = gfc_get_expr ();
  block->expr1->value.op.op2->ref->u.ar.start[0]->expr_type = EXPR_OP;
  block->expr1->value.op.op2->ref->u.ar.start[0]->value.op.op = INTRINSIC_MINUS;
  block->expr1->value.op.op2->ref->u.ar.start[0]->value.op.op1
	= gfc_lval_expr_from_sym (idx);
  block->expr1->value.op.op2->ref->u.ar.start[0]->value.op.op2
	= gfc_get_int_expr (gfc_index_integer_kind, NULL, 1);
  block->expr1->value.op.op2->ref->u.ar.start[0]->ts
	= block->expr1->value.op.op2->ref->u.ar.start[0]->value.op.op1->ts;

  /* if body: is_contiguous = .false.  */
  block->next = gfc_get_code (EXEC_ASSIGN);
  block = block->next;
  block->expr1 = gfc_lval_expr_from_sym (is_contiguous);
  block->expr2 = gfc_get_logical_expr (gfc_default_logical_kind,
				       &gfc_current_locus, false);

  /* Obtain the size (number of elements) of "array" MINUS ONE,
     which is used in the scalarization.  */
  gfc_get_symbol ("nelem", sub_ns, &nelem);
  nelem->ts.type = BT_INTEGER;
  nelem->ts.kind = gfc_index_integer_kind;
  nelem->attr.flavor = FL_VARIABLE;
  nelem->attr.artificial = 1;
  gfc_set_sym_referenced (nelem);
  gfc_commit_symbol (nelem);

  /* nelem = sizes (rank) - 1.  */
  last_code->next = gfc_get_code (EXEC_ASSIGN);
  last_code = last_code->next;

  last_code->expr1 = gfc_lval_expr_from_sym (nelem);

  last_code->expr2 = gfc_get_expr ();
  last_code->expr2->expr_type = EXPR_OP;
  last_code->expr2->value.op.op = INTRINSIC_MINUS;
  last_code->expr2->value.op.op2
	= gfc_get_int_expr (gfc_index_integer_kind, NULL, 1);
  last_code->expr2->ts = last_code->expr2->value.op.op2->ts;

  last_code->expr2->value.op.op1 = gfc_lval_expr_from_sym (sizes);
  last_code->expr2->value.op.op1->ref = gfc_get_ref ();
  last_code->expr2->value.op.op1->ref->type = REF_ARRAY;
  last_code->expr2->value.op.op1->ref->u.ar.type = AR_ELEMENT;
  last_code->expr2->value.op.op1->ref->u.ar.dimen = 1;
  last_code->expr2->value.op.op1->ref->u.ar.dimen_type[0] = DIMEN_ELEMENT;
  last_code->expr2->value.op.op1->ref->u.ar.start[0] = gfc_copy_expr (rank);
  last_code->expr2->value.op.op1->ref->u.ar.as = sizes->as;

  /* Call final subroutines. We now generate code like:
     use iso_c_binding
     integer, pointer :: ptr
     type(c_ptr) :: cptr
     integer(c_intptr_t) :: i, addr

     select case (rank (array))
       case (3)
         ! If needed, the array is packed
	 call final_rank3 (array)
       case default:
	 do i = 0, size (array)-1
	   addr = transfer (c_loc (array), addr) + i * stride
	   call c_f_pointer (transfer (addr, cptr), ptr)
	   call elemental_final (ptr)
	 end do
     end select */

  if (derived->f2k_derived && derived->f2k_derived->finalizers)
    {
      gfc_finalizer *fini, *fini_elem = NULL;

      gfc_get_symbol ("ptr1", sub_ns, &ptr);
      ptr->ts.type = BT_DERIVED;
      ptr->ts.u.derived = derived;
      ptr->attr.flavor = FL_VARIABLE;
      ptr->attr.pointer = 1;
      ptr->attr.artificial = 1;
      gfc_set_sym_referenced (ptr);
      gfc_commit_symbol (ptr);

      /* SELECT CASE (RANK (array)).  */
      last_code->next = gfc_get_code (EXEC_SELECT);
      last_code = last_code->next;
      last_code->expr1 = gfc_copy_expr (rank);
      block = NULL;

      for (fini = derived->f2k_derived->finalizers; fini; fini = fini->next)
	{
	  gcc_assert (fini->proc_tree);   /* Should have been set in gfc_resolve_finalizers.  */
	  if (fini->proc_tree->n.sym->attr.elemental)
	    {
	      fini_elem = fini;
	      continue;
	    }

	  /* CASE (fini_rank).  */
	  if (block)
	    {
	      block->block = gfc_get_code (EXEC_SELECT);
	      block = block->block;
	    }
	  else
	    {
	      block = gfc_get_code (EXEC_SELECT);
	      last_code->block = block;
	    }
	  block->ext.block.case_list = gfc_get_case ();
	  block->ext.block.case_list->where = gfc_current_locus;
	  if (fini->proc_tree->n.sym->formal->sym->attr.dimension)
	    block->ext.block.case_list->low
	     = gfc_get_int_expr (gfc_default_integer_kind, NULL,
				 fini->proc_tree->n.sym->formal->sym->as->rank);
	  else
	    block->ext.block.case_list->low
		= gfc_get_int_expr (gfc_default_integer_kind, NULL, 0);
	  block->ext.block.case_list->high
		= gfc_copy_expr (block->ext.block.case_list->low);

	  /* CALL fini_rank (array) - possibly with packing.  */
          if (fini->proc_tree->n.sym->formal->sym->attr.dimension)
	    finalizer_insert_packed_call (block, fini, array, byte_stride,
					  idx, ptr, nelem, strides,
					  sizes, idx2, offset, is_contiguous,
					  rank, sub_ns);
	  else
	    {
	      block->next = gfc_get_code (EXEC_CALL);
	      block->next->symtree = fini->proc_tree;
	      block->next->resolved_sym = fini->proc_tree->n.sym;
	      block->next->ext.actual = gfc_get_actual_arglist ();
	      block->next->ext.actual->expr = gfc_lval_expr_from_sym (array);
	    }
	}

      /* Elemental call - scalarized.  */
      if (fini_elem)
	{
	  /* CASE DEFAULT.  */
	  if (block)
	    {
	      block->block = gfc_get_code (EXEC_SELECT);
	      block = block->block;
	    }
	  else
	    {
	      block = gfc_get_code (EXEC_SELECT);
	      last_code->block = block;
	    }
	  block->ext.block.case_list = gfc_get_case ();

	  /* Create loop.  */
	  iter = gfc_get_iterator ();
	  iter->var = gfc_lval_expr_from_sym (idx);
	  iter->start = gfc_get_int_expr (gfc_index_integer_kind, NULL, 0);
	  iter->end = gfc_lval_expr_from_sym (nelem);
	  iter->step = gfc_get_int_expr (gfc_index_integer_kind, NULL, 1);
	  block->next = gfc_get_code (EXEC_DO);
	  block = block->next;
	  block->ext.iterator = iter;
	  block->block = gfc_get_code (EXEC_DO);

	  /* Offset calculation.  */
	  block = finalization_get_offset (idx, idx2, offset, strides, sizes,
					   byte_stride, rank, block->block,
					   sub_ns);

	  /* Create code for
	     CALL C_F_POINTER (TRANSFER (TRANSFER (C_LOC (array, cptr), c_intptr)
			       + offset, c_ptr), ptr).  */
	  block->next
		= finalization_scalarizer (array, ptr,
					   gfc_lval_expr_from_sym (offset),
					   sub_ns);
	  block = block->next;

	  /* CALL final_elemental (array).  */
	  block->next = gfc_get_code (EXEC_CALL);
	  block = block->next;
	  block->symtree = fini_elem->proc_tree;
	  block->resolved_sym = fini_elem->proc_sym;
	  block->ext.actual = gfc_get_actual_arglist ();
	  block->ext.actual->expr = gfc_lval_expr_from_sym (ptr);
	}
    }

  /* Finalize and deallocate allocatable components. The same manual
     scalarization is used as above.  */

  if (finalizable_comp)
    {
      gfc_symbol *stat;
      gfc_code *block = NULL;

      if (!ptr)
	{
	  gfc_get_symbol ("ptr2", sub_ns, &ptr);
	  ptr->ts.type = BT_DERIVED;
	  ptr->ts.u.derived = derived;
	  ptr->attr.flavor = FL_VARIABLE;
	  ptr->attr.pointer = 1;
	  ptr->attr.artificial = 1;
	  gfc_set_sym_referenced (ptr);
	  gfc_commit_symbol (ptr);
	}

      gfc_get_symbol ("ignore", sub_ns, &stat);
      stat->attr.flavor = FL_VARIABLE;
      stat->attr.artificial = 1;
      stat->ts.type = BT_INTEGER;
      stat->ts.kind = gfc_default_integer_kind;
      gfc_set_sym_referenced (stat);
      gfc_commit_symbol (stat);

      /* Create loop.  */
      iter = gfc_get_iterator ();
      iter->var = gfc_lval_expr_from_sym (idx);
      iter->start = gfc_get_int_expr (gfc_index_integer_kind, NULL, 0);
      iter->end = gfc_lval_expr_from_sym (nelem);
      iter->step = gfc_get_int_expr (gfc_index_integer_kind, NULL, 1);
      last_code->next = gfc_get_code (EXEC_DO);
      last_code = last_code->next;
      last_code->ext.iterator = iter;
      last_code->block = gfc_get_code (EXEC_DO);

      /* Offset calculation.  */
      block = finalization_get_offset (idx, idx2, offset, strides, sizes,
				       byte_stride, rank, last_code->block,
				       sub_ns);

      /* Create code for
	 CALL C_F_POINTER (TRANSFER (TRANSFER (C_LOC (array, cptr), c_intptr)
			   + idx * stride, c_ptr), ptr).  */
      block->next = finalization_scalarizer (array, ptr,
					     gfc_lval_expr_from_sym(offset),
					     sub_ns);
      block = block->next;

      for (comp = derived->components; comp; comp = comp->next)
	{
	  if (comp == derived->components && derived->attr.extension
	      && ancestor_wrapper && ancestor_wrapper->expr_type != EXPR_NULL)
	    continue;

	  finalize_component (gfc_lval_expr_from_sym (ptr), derived, comp,
			      stat, fini_coarray, &block, sub_ns);
	  if (!last_code->block->next)
	    last_code->block->next = block;
	}

    }

  /* Call the finalizer of the ancestor.  */
  if (ancestor_wrapper && ancestor_wrapper->expr_type != EXPR_NULL)
    {
      last_code->next = gfc_get_code (EXEC_CALL);
      last_code = last_code->next;
      last_code->symtree = ancestor_wrapper->symtree;
      last_code->resolved_sym = ancestor_wrapper->symtree->n.sym;

      last_code->ext.actual = gfc_get_actual_arglist ();
      last_code->ext.actual->expr = gfc_lval_expr_from_sym (array);
      last_code->ext.actual->next = gfc_get_actual_arglist ();
      last_code->ext.actual->next->expr = gfc_lval_expr_from_sym (byte_stride);
      last_code->ext.actual->next->next = gfc_get_actual_arglist ();
      last_code->ext.actual->next->next->expr
			= gfc_lval_expr_from_sym (fini_coarray);
    }

  gfc_free_expr (rank);
  vtab_final->initializer = gfc_lval_expr_from_sym (final);
  vtab_final->ts.interface = final;
}


/* Add procedure pointers for all type-bound procedures to a vtab.  */

static void
add_procs_to_declared_vtab (gfc_symbol *derived, gfc_symbol *vtype)
{
  gfc_symbol* super_type;

  super_type = gfc_get_derived_super_type (derived);

  if (super_type && (super_type != derived))
    {
      /* Make sure that the PPCs appear in the same order as in the parent.  */
      copy_vtab_proc_comps (super_type, vtype);
      /* Only needed to get the PPC initializers right.  */
      add_procs_to_declared_vtab (super_type, vtype);
    }

  if (derived->f2k_derived && derived->f2k_derived->tb_sym_root)
    add_procs_to_declared_vtab1 (derived->f2k_derived->tb_sym_root, vtype);

  if (derived->f2k_derived && derived->f2k_derived->tb_uop_root)
    add_procs_to_declared_vtab1 (derived->f2k_derived->tb_uop_root, vtype);
}


/* Find or generate the symbol for a derived type's vtab.  */

gfc_symbol *
gfc_find_derived_vtab (gfc_symbol *derived)
{
  gfc_namespace *ns;
  gfc_symbol *vtab = NULL, *vtype = NULL, *found_sym = NULL, *def_init = NULL;
  gfc_symbol *copy = NULL, *src = NULL, *dst = NULL;
  gfc_gsymbol *gsym = NULL;
  gfc_symbol *dealloc = NULL, *arg = NULL;

  /* Find the top-level namespace.  */
  for (ns = gfc_current_ns; ns; ns = ns->parent)
    if (!ns->parent)
      break;

  /* If the type is a class container, use the underlying derived type.  */
  if (!derived->attr.unlimited_polymorphic && derived->attr.is_class)
    derived = gfc_get_derived_super_type (derived);

  /* Find the gsymbol for the module of use associated derived types.  */
  if ((derived->attr.use_assoc || derived->attr.used_in_submodule)
       && !derived->attr.vtype && !derived->attr.is_class)
    gsym =  gfc_find_gsymbol (gfc_gsym_root, derived->module);
  else
    gsym = NULL;

  /* Work in the gsymbol namespace if the top-level namespace is a module.
     This ensures that the vtable is unique, which is required since we use
     its address in SELECT TYPE.  */
  if (gsym && gsym->ns && ns && ns->proc_name
      && ns->proc_name->attr.flavor == FL_MODULE)
    ns = gsym->ns;

  if (ns)
    {
      char name[GFC_MAX_SYMBOL_LEN+1], tname[GFC_MAX_SYMBOL_LEN+1];

      get_unique_hashed_string (tname, derived);
      sprintf (name, "__vtab_%s", tname);

      /* Look for the vtab symbol in various namespaces.  */
      if (gsym && gsym->ns)
	{
	  gfc_find_symbol (name, gsym->ns, 0, &vtab);
	  if (vtab)
	    ns = gsym->ns;
	}
      if (vtab == NULL)
	gfc_find_symbol (name, gfc_current_ns, 0, &vtab);
      if (vtab == NULL)
	gfc_find_symbol (name, ns, 0, &vtab);
      if (vtab == NULL)
	gfc_find_symbol (name, derived->ns, 0, &vtab);

      if (vtab == NULL)
	{
	  gfc_get_symbol (name, ns, &vtab);
	  vtab->ts.type = BT_DERIVED;
	  if (!gfc_add_flavor (&vtab->attr, FL_VARIABLE, NULL,
			       &gfc_current_locus))
	    goto cleanup;
	  vtab->attr.target = 1;
	  vtab->attr.save = SAVE_IMPLICIT;
	  vtab->attr.vtab = 1;
	  vtab->attr.access = ACCESS_PUBLIC;
	  gfc_set_sym_referenced (vtab);
	  sprintf (name, "__vtype_%s", tname);

	  gfc_find_symbol (name, ns, 0, &vtype);
	  if (vtype == NULL)
	    {
	      gfc_component *c;
	      gfc_symbol *parent = NULL, *parent_vtab = NULL;
	      bool rdt = false;

	      /* Is this a derived type with recursive allocatable
		 components?  */
	      c = (derived->attr.unlimited_polymorphic
		   || derived->attr.abstract) ?
		  NULL : derived->components;
	      for (; c; c= c->next)
		if (c->ts.type == BT_DERIVED
		    && c->ts.u.derived == derived)
		  {
		    rdt = true;
		    break;
		  }

	      gfc_get_symbol (name, ns, &vtype);
	      if (!gfc_add_flavor (&vtype->attr, FL_DERIVED, NULL,
				   &gfc_current_locus))
		goto cleanup;
	      vtype->attr.access = ACCESS_PUBLIC;
	      vtype->attr.vtype = 1;
	      gfc_set_sym_referenced (vtype);

	      /* Add component '_hash'.  */
	      if (!gfc_add_component (vtype, "_hash", &c))
		goto cleanup;
	      c->ts.type = BT_INTEGER;
	      c->ts.kind = 4;
	      c->attr.access = ACCESS_PRIVATE;
	      c->initializer = gfc_get_int_expr (gfc_default_integer_kind,
						 NULL, derived->hash_value);

	      /* Add component '_size'.  */
	      if (!gfc_add_component (vtype, "_size", &c))
		goto cleanup;
	      c->ts.type = BT_INTEGER;
	      c->ts.kind = 4;
	      c->attr.access = ACCESS_PRIVATE;
	      /* Remember the derived type in ts.u.derived,
		 so that the correct initializer can be set later on
		 (in gfc_conv_structure).  */
	      c->ts.u.derived = derived;
	      c->initializer = gfc_get_int_expr (gfc_default_integer_kind,
						 NULL, 0);

	      /* Add component _extends.  */
	      if (!gfc_add_component (vtype, "_extends", &c))
		goto cleanup;
	      c->attr.pointer = 1;
	      c->attr.access = ACCESS_PRIVATE;
	      if (!derived->attr.unlimited_polymorphic)
		parent = gfc_get_derived_super_type (derived);
	      else
		parent = NULL;

	      if (parent)
		{
		  parent_vtab = gfc_find_derived_vtab (parent);
		  c->ts.type = BT_DERIVED;
		  c->ts.u.derived = parent_vtab->ts.u.derived;
		  c->initializer = gfc_get_expr ();
		  c->initializer->expr_type = EXPR_VARIABLE;
		  gfc_find_sym_tree (parent_vtab->name, parent_vtab->ns,
				     0, &c->initializer->symtree);
		}
	      else
		{
		  c->ts.type = BT_DERIVED;
		  c->ts.u.derived = vtype;
		  c->initializer = gfc_get_null_expr (NULL);
		}

	      if (!derived->attr.unlimited_polymorphic
		  && derived->components == NULL
		  && !derived->attr.zero_comp)
		{
		  /* At this point an error must have occurred.
		     Prevent further errors on the vtype components.  */
		  found_sym = vtab;
		  goto have_vtype;
		}

	      /* Add component _def_init.  */
	      if (!gfc_add_component (vtype, "_def_init", &c))
		goto cleanup;
	      c->attr.pointer = 1;
	      c->attr.artificial = 1;
	      c->attr.access = ACCESS_PRIVATE;
	      c->ts.type = BT_DERIVED;
	      c->ts.u.derived = derived;
	      if (derived->attr.unlimited_polymorphic
		  || derived->attr.abstract)
		c->initializer = gfc_get_null_expr (NULL);
	      else
		{
		  /* Construct default initialization variable.  */
		  sprintf (name, "__def_init_%s", tname);
		  gfc_get_symbol (name, ns, &def_init);
		  def_init->attr.target = 1;
		  def_init->attr.artificial = 1;
		  def_init->attr.save = SAVE_IMPLICIT;
		  def_init->attr.access = ACCESS_PUBLIC;
		  def_init->attr.flavor = FL_VARIABLE;
		  gfc_set_sym_referenced (def_init);
		  def_init->ts.type = BT_DERIVED;
		  def_init->ts.u.derived = derived;
		  def_init->value = gfc_default_initializer (&def_init->ts);

		  c->initializer = gfc_lval_expr_from_sym (def_init);
		}

	      /* Add component _copy.  */
	      if (!gfc_add_component (vtype, "_copy", &c))
		goto cleanup;
	      c->attr.proc_pointer = 1;
	      c->attr.access = ACCESS_PRIVATE;
	      c->tb = XCNEW (gfc_typebound_proc);
	      c->tb->ppc = 1;
	      if (derived->attr.unlimited_polymorphic
		  || derived->attr.abstract)
		c->initializer = gfc_get_null_expr (NULL);
	      else
		{
		  /* Set up namespace.  */
		  gfc_namespace *sub_ns = gfc_get_namespace (ns, 0);
		  sub_ns->sibling = ns->contained;
		  ns->contained = sub_ns;
		  sub_ns->resolved = 1;
		  /* Set up procedure symbol.  */
		  sprintf (name, "__copy_%s", tname);
		  gfc_get_symbol (name, sub_ns, &copy);
		  sub_ns->proc_name = copy;
		  copy->attr.flavor = FL_PROCEDURE;
		  copy->attr.subroutine = 1;
		  copy->attr.pure = 1;
		  copy->attr.artificial = 1;
		  copy->attr.if_source = IFSRC_DECL;
		  /* This is elemental so that arrays are automatically
		     treated correctly by the scalarizer.  */
		  copy->attr.elemental = 1;
		  if (ns->proc_name->attr.flavor == FL_MODULE)
		    copy->module = ns->proc_name->name;
		  gfc_set_sym_referenced (copy);
		  /* Set up formal arguments.  */
		  gfc_get_symbol ("src", sub_ns, &src);
		  src->ts.type = BT_DERIVED;
		  src->ts.u.derived = derived;
		  src->attr.flavor = FL_VARIABLE;
		  src->attr.dummy = 1;
		  src->attr.artificial = 1;
     		  src->attr.intent = INTENT_IN;
		  gfc_set_sym_referenced (src);
		  copy->formal = gfc_get_formal_arglist ();
		  copy->formal->sym = src;
		  gfc_get_symbol ("dst", sub_ns, &dst);
		  dst->ts.type = BT_DERIVED;
		  dst->ts.u.derived = derived;
		  dst->attr.flavor = FL_VARIABLE;
		  dst->attr.dummy = 1;
		  dst->attr.artificial = 1;
		  dst->attr.intent = INTENT_INOUT;
		  gfc_set_sym_referenced (dst);
		  copy->formal->next = gfc_get_formal_arglist ();
		  copy->formal->next->sym = dst;
		  /* Set up code.  */
		  sub_ns->code = gfc_get_code (EXEC_INIT_ASSIGN);
		  sub_ns->code->expr1 = gfc_lval_expr_from_sym (dst);
		  sub_ns->code->expr2 = gfc_lval_expr_from_sym (src);
		  /* Set initializer.  */
		  c->initializer = gfc_lval_expr_from_sym (copy);
		  c->ts.interface = copy;
		}

	      /* Add component _final, which contains a procedure pointer to
		 a wrapper which handles both the freeing of allocatable
		 components and the calls to finalization subroutines.
		 Note: The actual wrapper function can only be generated
		 at resolution time.  */
	      if (!gfc_add_component (vtype, "_final", &c))
		goto cleanup;
	      c->attr.proc_pointer = 1;
	      c->attr.access = ACCESS_PRIVATE;
	      c->tb = XCNEW (gfc_typebound_proc);
	      c->tb->ppc = 1;
	      generate_finalization_wrapper (derived, ns, tname, c);

	      /* Add component _deallocate.  */
	      if (!gfc_add_component (vtype, "_deallocate", &c))
		goto cleanup;
	      c->attr.proc_pointer = 1;
	      c->attr.access = ACCESS_PRIVATE;
	      c->tb = XCNEW (gfc_typebound_proc);
	      c->tb->ppc = 1;
	      if (derived->attr.unlimited_polymorphic
		  || derived->attr.abstract
		  || !rdt)
		c->initializer = gfc_get_null_expr (NULL);
	      else
		{
		  /* Set up namespace.  */
		  gfc_namespace *sub_ns = gfc_get_namespace (ns, 0);

		  sub_ns->sibling = ns->contained;
		  ns->contained = sub_ns;
		  sub_ns->resolved = 1;
		  /* Set up procedure symbol.  */
		  sprintf (name, "__deallocate_%s", tname);
		  gfc_get_symbol (name, sub_ns, &dealloc);
		  sub_ns->proc_name = dealloc;
		  dealloc->attr.flavor = FL_PROCEDURE;
		  dealloc->attr.subroutine = 1;
		  dealloc->attr.pure = 1;
		  dealloc->attr.artificial = 1;
		  dealloc->attr.if_source = IFSRC_DECL;

		  if (ns->proc_name->attr.flavor == FL_MODULE)
		    dealloc->module = ns->proc_name->name;
		  gfc_set_sym_referenced (dealloc);
		  /* Set up formal argument.  */
		  gfc_get_symbol ("arg", sub_ns, &arg);
		  arg->ts.type = BT_DERIVED;
		  arg->ts.u.derived = derived;
		  arg->attr.flavor = FL_VARIABLE;
		  arg->attr.dummy = 1;
		  arg->attr.artificial = 1;
		  arg->attr.intent = INTENT_INOUT;
		  arg->attr.dimension = 1;
		  arg->attr.allocatable = 1;
		  arg->as = gfc_get_array_spec();
		  arg->as->type = AS_ASSUMED_SHAPE;
		  arg->as->rank = 1;
		  arg->as->lower[0] = gfc_get_int_expr (gfc_default_integer_kind,
							NULL, 1);
		  gfc_set_sym_referenced (arg);
		  dealloc->formal = gfc_get_formal_arglist ();
		  dealloc->formal->sym = arg;
		  /* Set up code.  */
		  sub_ns->code = gfc_get_code (EXEC_DEALLOCATE);
		  sub_ns->code->ext.alloc.list = gfc_get_alloc ();
		  sub_ns->code->ext.alloc.list->expr
				= gfc_lval_expr_from_sym (arg);
		  /* Set initializer.  */
		  c->initializer = gfc_lval_expr_from_sym (dealloc);
		  c->ts.interface = dealloc;
		}

	      /* Add procedure pointers for type-bound procedures.  */
	      if (!derived->attr.unlimited_polymorphic)
		add_procs_to_declared_vtab (derived, vtype);
	  }

have_vtype:
	  vtab->ts.u.derived = vtype;
	  vtab->value = gfc_default_initializer (&vtab->ts);
	}
    }

  found_sym = vtab;

cleanup:
  /* It is unexpected to have some symbols added at resolution or code
     generation time. We commit the changes in order to keep a clean state.  */
  if (found_sym)
    {
      gfc_commit_symbol (vtab);
      if (vtype)
	gfc_commit_symbol (vtype);
      if (def_init)
	gfc_commit_symbol (def_init);
      if (copy)
	gfc_commit_symbol (copy);
      if (src)
	gfc_commit_symbol (src);
      if (dst)
	gfc_commit_symbol (dst);
      if (dealloc)
	gfc_commit_symbol (dealloc);
      if (arg)
	gfc_commit_symbol (arg);
    }
  else
    gfc_undo_symbols ();

  return found_sym;
}


/* Check if a derived type is finalizable. That is the case if it
   (1) has a FINAL subroutine or
   (2) has a nonpointer nonallocatable component of finalizable type.
   If it is finalizable, return an expression containing the
   finalization wrapper.  */

bool
gfc_is_finalizable (gfc_symbol *derived, gfc_expr **final_expr)
{
  gfc_symbol *vtab;
  gfc_component *c;

  /* (1) Check for FINAL subroutines.  */
  if (derived->f2k_derived && derived->f2k_derived->finalizers)
    goto yes;

  /* (2) Check for components of finalizable type.  */
  for (c = derived->components; c; c = c->next)
    if (c->ts.type == BT_DERIVED
	&& !c->attr.pointer && !c->attr.proc_pointer && !c->attr.allocatable
	&& gfc_is_finalizable (c->ts.u.derived, NULL))
      goto yes;

  return false;

yes:
  /* Make sure vtab is generated.  */
  vtab = gfc_find_derived_vtab (derived);
  if (final_expr)
    {
      /* Return finalizer expression.  */
      gfc_component *final;
      final = vtab->ts.u.derived->components->next->next->next->next->next;
      gcc_assert (strcmp (final->name, "_final") == 0);
      gcc_assert (final->initializer
		  && final->initializer->expr_type != EXPR_NULL);
      *final_expr = final->initializer;
    }
  return true;
}


/* Find (or generate) the symbol for an intrinsic type's vtab.  This is
   needed to support unlimited polymorphism.  */

static gfc_symbol *
find_intrinsic_vtab (gfc_typespec *ts)
{
  gfc_namespace *ns;
  gfc_symbol *vtab = NULL, *vtype = NULL, *found_sym = NULL;
  gfc_symbol *copy = NULL, *src = NULL, *dst = NULL;

  /* Find the top-level namespace.  */
  for (ns = gfc_current_ns; ns; ns = ns->parent)
    if (!ns->parent)
      break;

  if (ns)
    {
      char name[GFC_MAX_SYMBOL_LEN+1], tname[GFC_MAX_SYMBOL_LEN+1];

<<<<<<< HEAD
      /* Encode all type as TYPENAME_KIND_ including especially character
	 arrays, whose length is no consistently stored in the _len component
=======
      /* Encode all types as TYPENAME_KIND_ including especially character
	 arrays, whose length is now consistently stored in the _len component
>>>>>>> d9cf6533
	 of the class-variable.  */
      sprintf (tname, "%s_%d_", gfc_basic_typename (ts->type), ts->kind);
      sprintf (name, "__vtab_%s", tname);

      /* Look for the vtab symbol in the top-level namespace only.  */
      gfc_find_symbol (name, ns, 0, &vtab);

      if (vtab == NULL)
	{
	  gfc_get_symbol (name, ns, &vtab);
	  vtab->ts.type = BT_DERIVED;
	  if (!gfc_add_flavor (&vtab->attr, FL_VARIABLE, NULL,
			       &gfc_current_locus))
	    goto cleanup;
	  vtab->attr.target = 1;
	  vtab->attr.save = SAVE_IMPLICIT;
	  vtab->attr.vtab = 1;
	  vtab->attr.access = ACCESS_PUBLIC;
	  gfc_set_sym_referenced (vtab);
	  sprintf (name, "__vtype_%s", tname);

	  gfc_find_symbol (name, ns, 0, &vtype);
	  if (vtype == NULL)
	    {
	      gfc_component *c;
	      int hash;
	      gfc_namespace *sub_ns;
	      gfc_namespace *contained;
	      gfc_expr *e;

	      gfc_get_symbol (name, ns, &vtype);
	      if (!gfc_add_flavor (&vtype->attr, FL_DERIVED, NULL,
				   &gfc_current_locus))
		goto cleanup;
	      vtype->attr.access = ACCESS_PUBLIC;
	      vtype->attr.vtype = 1;
	      gfc_set_sym_referenced (vtype);

	      /* Add component '_hash'.  */
	      if (!gfc_add_component (vtype, "_hash", &c))
		goto cleanup;
	      c->ts.type = BT_INTEGER;
	      c->ts.kind = 4;
	      c->attr.access = ACCESS_PRIVATE;
	      hash = gfc_intrinsic_hash_value (ts);
	      c->initializer = gfc_get_int_expr (gfc_default_integer_kind,
						 NULL, hash);

	      /* Add component '_size'.  */
	      if (!gfc_add_component (vtype, "_size", &c))
		goto cleanup;
	      c->ts.type = BT_INTEGER;
	      c->ts.kind = 4;
	      c->attr.access = ACCESS_PRIVATE;

	      /* Build a minimal expression to make use of
		 target-memory.c/gfc_element_size for 'size'.  Special handling
		 for character arrays, that are not constant sized: to support
		 len (str) * kind, only the kind information is stored in the
		 vtab.  */
	      e = gfc_get_expr ();
	      e->ts = *ts;
	      e->expr_type = EXPR_VARIABLE;
	      c->initializer = gfc_get_int_expr (gfc_default_integer_kind,
						 NULL,
						 ts->type == BT_CHARACTER
						 ? ts->kind
						 : (int)gfc_element_size (e));
	      gfc_free_expr (e);

	      /* Add component _extends.  */
	      if (!gfc_add_component (vtype, "_extends", &c))
		goto cleanup;
	      c->attr.pointer = 1;
	      c->attr.access = ACCESS_PRIVATE;
	      c->ts.type = BT_VOID;
	      c->initializer = gfc_get_null_expr (NULL);

	      /* Add component _def_init.  */
	      if (!gfc_add_component (vtype, "_def_init", &c))
		goto cleanup;
	      c->attr.pointer = 1;
	      c->attr.access = ACCESS_PRIVATE;
	      c->ts.type = BT_VOID;
	      c->initializer = gfc_get_null_expr (NULL);

	      /* Add component _copy.  */
	      if (!gfc_add_component (vtype, "_copy", &c))
		goto cleanup;
	      c->attr.proc_pointer = 1;
	      c->attr.access = ACCESS_PRIVATE;
	      c->tb = XCNEW (gfc_typebound_proc);
	      c->tb->ppc = 1;

	      if (ts->type != BT_CHARACTER)
		sprintf (name, "__copy_%s", tname);
	      else
		{
		  /* __copy is always the same for characters.
		     Check to see if copy function already exists.  */
		  sprintf (name, "__copy_character_%d", ts->kind);
		  contained = ns->contained;
		  for (; contained; contained = contained->sibling)
		    if (contained->proc_name
			&& strcmp (name, contained->proc_name->name) == 0)
		      {
			copy = contained->proc_name;
			goto got_char_copy;
		      }
		}

	      /* Set up namespace.  */
	      sub_ns = gfc_get_namespace (ns, 0);
	      sub_ns->sibling = ns->contained;
	      ns->contained = sub_ns;
	      sub_ns->resolved = 1;
	      /* Set up procedure symbol.  */
	      gfc_get_symbol (name, sub_ns, &copy);
	      sub_ns->proc_name = copy;
	      copy->attr.flavor = FL_PROCEDURE;
	      copy->attr.subroutine = 1;
	      copy->attr.pure = 1;
	      copy->attr.if_source = IFSRC_DECL;
	      /* This is elemental so that arrays are automatically
		 treated correctly by the scalarizer.  */
	      copy->attr.elemental = 1;
	      if (ns->proc_name->attr.flavor == FL_MODULE)
		copy->module = ns->proc_name->name;
		  gfc_set_sym_referenced (copy);
	      /* Set up formal arguments.  */
	      gfc_get_symbol ("src", sub_ns, &src);
	      src->ts.type = ts->type;
	      src->ts.kind = ts->kind;
	      src->attr.flavor = FL_VARIABLE;
	      src->attr.dummy = 1;
	      src->attr.intent = INTENT_IN;
	      gfc_set_sym_referenced (src);
	      copy->formal = gfc_get_formal_arglist ();
	      copy->formal->sym = src;
	      gfc_get_symbol ("dst", sub_ns, &dst);
	      dst->ts.type = ts->type;
	      dst->ts.kind = ts->kind;
	      dst->attr.flavor = FL_VARIABLE;
	      dst->attr.dummy = 1;
	      dst->attr.intent = INTENT_INOUT;
	      gfc_set_sym_referenced (dst);
	      copy->formal->next = gfc_get_formal_arglist ();
	      copy->formal->next->sym = dst;
	      /* Set up code.  */
	      sub_ns->code = gfc_get_code (EXEC_INIT_ASSIGN);
	      sub_ns->code->expr1 = gfc_lval_expr_from_sym (dst);
	      sub_ns->code->expr2 = gfc_lval_expr_from_sym (src);
	    got_char_copy:
	      /* Set initializer.  */
	      c->initializer = gfc_lval_expr_from_sym (copy);
	      c->ts.interface = copy;

	      /* Add component _final.  */
	      if (!gfc_add_component (vtype, "_final", &c))
		goto cleanup;
	      c->attr.proc_pointer = 1;
	      c->attr.access = ACCESS_PRIVATE;
	      c->tb = XCNEW (gfc_typebound_proc);
	      c->tb->ppc = 1;
	      c->initializer = gfc_get_null_expr (NULL);
	    }
	  vtab->ts.u.derived = vtype;
	  vtab->value = gfc_default_initializer (&vtab->ts);
	}
    }

  found_sym = vtab;

cleanup:
  /* It is unexpected to have some symbols added at resolution or code
     generation time. We commit the changes in order to keep a clean state.  */
  if (found_sym)
    {
      gfc_commit_symbol (vtab);
      if (vtype)
	gfc_commit_symbol (vtype);
      if (copy)
	gfc_commit_symbol (copy);
      if (src)
	gfc_commit_symbol (src);
      if (dst)
	gfc_commit_symbol (dst);
    }
  else
    gfc_undo_symbols ();

  return found_sym;
}


/*  Find (or generate) a vtab for an arbitrary type (derived or intrinsic).  */

gfc_symbol *
gfc_find_vtab (gfc_typespec *ts)
{
  switch (ts->type)
    {
    case BT_UNKNOWN:
      return NULL;
    case BT_DERIVED:
      return gfc_find_derived_vtab (ts->u.derived);
    case BT_CLASS:
      return gfc_find_derived_vtab (ts->u.derived->components->ts.u.derived);
    default:
      return find_intrinsic_vtab (ts);
    }
}


/* General worker function to find either a type-bound procedure or a
   type-bound user operator.  */

static gfc_symtree*
find_typebound_proc_uop (gfc_symbol* derived, bool* t,
			 const char* name, bool noaccess, bool uop,
			 locus* where)
{
  gfc_symtree* res;
  gfc_symtree* root;

  /* Set default to failure.  */
  if (t)
    *t = false;

  if (derived->f2k_derived)
    /* Set correct symbol-root.  */
    root = (uop ? derived->f2k_derived->tb_uop_root
		: derived->f2k_derived->tb_sym_root);
  else
    return NULL;

  /* Try to find it in the current type's namespace.  */
  res = gfc_find_symtree (root, name);
  if (res && res->n.tb && !res->n.tb->error)
    {
      /* We found one.  */
      if (t)
	*t = true;

      if (!noaccess && derived->attr.use_assoc
	  && res->n.tb->access == ACCESS_PRIVATE)
	{
	  if (where)
	    gfc_error ("%qs of %qs is PRIVATE at %L",
		       name, derived->name, where);
	  if (t)
	    *t = false;
	}

      return res;
    }

  /* Otherwise, recurse on parent type if derived is an extension.  */
  if (derived->attr.extension)
    {
      gfc_symbol* super_type;
      super_type = gfc_get_derived_super_type (derived);
      gcc_assert (super_type);

      return find_typebound_proc_uop (super_type, t, name,
				      noaccess, uop, where);
    }

  /* Nothing found.  */
  return NULL;
}


/* Find a type-bound procedure or user operator by name for a derived-type
   (looking recursively through the super-types).  */

gfc_symtree*
gfc_find_typebound_proc (gfc_symbol* derived, bool* t,
			 const char* name, bool noaccess, locus* where)
{
  return find_typebound_proc_uop (derived, t, name, noaccess, false, where);
}

gfc_symtree*
gfc_find_typebound_user_op (gfc_symbol* derived, bool* t,
			    const char* name, bool noaccess, locus* where)
{
  return find_typebound_proc_uop (derived, t, name, noaccess, true, where);
}


/* Find a type-bound intrinsic operator looking recursively through the
   super-type hierarchy.  */

gfc_typebound_proc*
gfc_find_typebound_intrinsic_op (gfc_symbol* derived, bool* t,
				 gfc_intrinsic_op op, bool noaccess,
				 locus* where)
{
  gfc_typebound_proc* res;

  /* Set default to failure.  */
  if (t)
    *t = false;

  /* Try to find it in the current type's namespace.  */
  if (derived->f2k_derived)
    res = derived->f2k_derived->tb_op[op];
  else
    res = NULL;

  /* Check access.  */
  if (res && !res->error)
    {
      /* We found one.  */
      if (t)
	*t = true;

      if (!noaccess && derived->attr.use_assoc
	  && res->access == ACCESS_PRIVATE)
	{
	  if (where)
	    gfc_error ("%qs of %qs is PRIVATE at %L",
		       gfc_op2string (op), derived->name, where);
	  if (t)
	    *t = false;
	}

      return res;
    }

  /* Otherwise, recurse on parent type if derived is an extension.  */
  if (derived->attr.extension)
    {
      gfc_symbol* super_type;
      super_type = gfc_get_derived_super_type (derived);
      gcc_assert (super_type);

      return gfc_find_typebound_intrinsic_op (super_type, t, op,
					      noaccess, where);
    }

  /* Nothing found.  */
  return NULL;
}


/* Get a typebound-procedure symtree or create and insert it if not yet
   present.  This is like a very simplified version of gfc_get_sym_tree for
   tbp-symtrees rather than regular ones.  */

gfc_symtree*
gfc_get_tbp_symtree (gfc_symtree **root, const char *name)
{
  gfc_symtree *result;

  result = gfc_find_symtree (*root, name);
  if (!result)
    {
      result = gfc_new_symtree (root, name);
      gcc_assert (result);
      result->n.tb = NULL;
    }

  return result;
}<|MERGE_RESOLUTION|>--- conflicted
+++ resolved
@@ -2606,13 +2606,8 @@
     {
       char name[GFC_MAX_SYMBOL_LEN+1], tname[GFC_MAX_SYMBOL_LEN+1];
 
-<<<<<<< HEAD
-      /* Encode all type as TYPENAME_KIND_ including especially character
-	 arrays, whose length is no consistently stored in the _len component
-=======
       /* Encode all types as TYPENAME_KIND_ including especially character
 	 arrays, whose length is now consistently stored in the _len component
->>>>>>> d9cf6533
 	 of the class-variable.  */
       sprintf (tname, "%s_%d_", gfc_basic_typename (ts->type), ts->kind);
       sprintf (name, "__vtab_%s", tname);
