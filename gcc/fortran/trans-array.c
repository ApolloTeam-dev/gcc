--- conflicted
+++ resolved
@@ -7147,11 +7147,8 @@
 		  gfc_conv_expr (&classse, class_expr);
 		  gfc_free_expr (class_expr);
 
-<<<<<<< HEAD
-=======
 		  gcc_assert (classse.pre.head == NULL_TREE
 			      && classse.post.head == NULL_TREE);
->>>>>>> 760cf13a
 		  gfc_allocate_lang_decl (parm);
 		  GFC_DECL_SAVED_DESCRIPTOR (parm) = classse.expr;
 		}
