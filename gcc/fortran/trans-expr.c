/* Expression translation
   Copyright (C) 2002-2015 Free Software Foundation, Inc.
   Contributed by Paul Brook <paul@nowt.org>
   and Steven Bosscher <s.bosscher@student.tudelft.nl>

This file is part of GCC.

GCC is free software; you can redistribute it and/or modify it under
the terms of the GNU General Public License as published by the Free
Software Foundation; either version 3, or (at your option) any later
version.

GCC is distributed in the hope that it will be useful, but WITHOUT ANY
WARRANTY; without even the implied warranty of MERCHANTABILITY or
FITNESS FOR A PARTICULAR PURPOSE.  See the GNU General Public License
for more details.

You should have received a copy of the GNU General Public License
along with GCC; see the file COPYING3.  If not see
<http://www.gnu.org/licenses/>.  */

/* trans-expr.c-- generate GENERIC trees for gfc_expr.  */

#include "config.h"
#include "system.h"
#include "coretypes.h"
#include "gfortran.h"
#include "hash-set.h"
#include "machmode.h"
#include "vec.h"
#include "double-int.h"
#include "input.h"
#include "alias.h"
#include "symtab.h"
#include "options.h"
#include "wide-int.h"
#include "inchash.h"
#include "tree.h"
#include "fold-const.h"
#include "stringpool.h"
#include "diagnostic-core.h"	/* For fatal_error.  */
#include "langhooks.h"
#include "flags.h"
#include "arith.h"
#include "constructor.h"
#include "trans.h"
#include "trans-const.h"
#include "trans-types.h"
#include "trans-array.h"
/* Only for gfc_trans_assign and gfc_trans_pointer_assign.  */
#include "trans-stmt.h"
#include "dependency.h"
#include "gimplify.h"

/* Convert a scalar to an array descriptor. To be used for assumed-rank
   arrays.  */

static tree
get_scalar_to_descriptor_type (tree scalar, symbol_attribute attr)
{
  enum gfc_array_kind akind;

  if (attr.pointer)
    akind = GFC_ARRAY_POINTER_CONT;
  else if (attr.allocatable)
    akind = GFC_ARRAY_ALLOCATABLE;
  else
    akind = GFC_ARRAY_ASSUMED_SHAPE_CONT;

  if (POINTER_TYPE_P (TREE_TYPE (scalar)))
    scalar = TREE_TYPE (scalar);
  return gfc_get_array_type_bounds (TREE_TYPE (scalar), 0, 0, NULL, NULL, 1,
				    akind, !(attr.pointer || attr.target));
}

tree
gfc_conv_scalar_to_descriptor (gfc_se *se, tree scalar, symbol_attribute attr)
{
  tree desc, type;

  type = get_scalar_to_descriptor_type (scalar, attr);
  desc = gfc_create_var (type, "desc");
  DECL_ARTIFICIAL (desc) = 1;

  if (!POINTER_TYPE_P (TREE_TYPE (scalar)))
    scalar = gfc_build_addr_expr (NULL_TREE, scalar);
  gfc_add_modify (&se->pre, gfc_conv_descriptor_dtype (desc),
		  gfc_get_dtype (type));
  gfc_conv_descriptor_data_set (&se->pre, desc, scalar);

  /* Copy pointer address back - but only if it could have changed and
     if the actual argument is a pointer and not, e.g., NULL().  */
  if ((attr.pointer || attr.allocatable) && attr.intent != INTENT_IN)
    gfc_add_modify (&se->post, scalar,
		    fold_convert (TREE_TYPE (scalar),
				  gfc_conv_descriptor_data_get (desc)));
  return desc;
}


/* This is the seed for an eventual trans-class.c

   The following parameters should not be used directly since they might
   in future implementations.  Use the corresponding APIs.  */
#define CLASS_DATA_FIELD 0
#define CLASS_VPTR_FIELD 1
#define CLASS_LEN_FIELD 2
#define VTABLE_HASH_FIELD 0
#define VTABLE_SIZE_FIELD 1
#define VTABLE_EXTENDS_FIELD 2
#define VTABLE_DEF_INIT_FIELD 3
#define VTABLE_COPY_FIELD 4
#define VTABLE_FINAL_FIELD 5


tree
gfc_class_set_static_fields (tree decl, tree vptr, tree data)
{
  tree tmp;
  tree field;
  vec<constructor_elt, va_gc> *init = NULL;

  field = TYPE_FIELDS (TREE_TYPE (decl));
  tmp = gfc_advance_chain (field, CLASS_DATA_FIELD);
  CONSTRUCTOR_APPEND_ELT (init, tmp, data);

  tmp = gfc_advance_chain (field, CLASS_VPTR_FIELD);
  CONSTRUCTOR_APPEND_ELT (init, tmp, vptr);

  return build_constructor (TREE_TYPE (decl), init);
}


tree
gfc_class_data_get (tree decl)
{
  tree data;
  if (POINTER_TYPE_P (TREE_TYPE (decl)))
    decl = build_fold_indirect_ref_loc (input_location, decl);
  data = gfc_advance_chain (TYPE_FIELDS (TREE_TYPE (decl)),
			    CLASS_DATA_FIELD);
  return fold_build3_loc (input_location, COMPONENT_REF,
			  TREE_TYPE (data), decl, data,
			  NULL_TREE);
}


tree
gfc_class_vptr_get (tree decl)
{
  tree vptr;
  /* For class arrays decl may be a temporary descriptor handle, the vptr is
     then available through the saved descriptor.  */
  if (TREE_CODE (decl) == VAR_DECL && DECL_LANG_SPECIFIC (decl)
      && GFC_DECL_SAVED_DESCRIPTOR (decl))
    decl = GFC_DECL_SAVED_DESCRIPTOR (decl);
  if (POINTER_TYPE_P (TREE_TYPE (decl)))
    decl = build_fold_indirect_ref_loc (input_location, decl);
  vptr = gfc_advance_chain (TYPE_FIELDS (TREE_TYPE (decl)),
			    CLASS_VPTR_FIELD);
  return fold_build3_loc (input_location, COMPONENT_REF,
			  TREE_TYPE (vptr), decl, vptr,
			  NULL_TREE);
}


tree
gfc_class_len_get (tree decl)
{
  tree len;
  /* For class arrays decl may be a temporary descriptor handle, the len is
     then available through the saved descriptor.  */
  if (TREE_CODE (decl) == VAR_DECL && DECL_LANG_SPECIFIC (decl)
      && GFC_DECL_SAVED_DESCRIPTOR (decl))
    decl = GFC_DECL_SAVED_DESCRIPTOR (decl);
  if (POINTER_TYPE_P (TREE_TYPE (decl)))
    decl = build_fold_indirect_ref_loc (input_location, decl);
  len = gfc_advance_chain (TYPE_FIELDS (TREE_TYPE (decl)),
			   CLASS_LEN_FIELD);
  return fold_build3_loc (input_location, COMPONENT_REF,
			  TREE_TYPE (len), decl, len,
			  NULL_TREE);
}


/* Get the specified FIELD from the VPTR.  */

static tree
vptr_field_get (tree vptr, int fieldno)
{
  tree field;
  vptr = build_fold_indirect_ref_loc (input_location, vptr);
  field = gfc_advance_chain (TYPE_FIELDS (TREE_TYPE (vptr)),
			     fieldno);
  field = fold_build3_loc (input_location, COMPONENT_REF,
			   TREE_TYPE (field), vptr, field,
			   NULL_TREE);
  gcc_assert (field);
  return field;
}


/* Get the field from the class' vptr.  */

static tree
class_vtab_field_get (tree decl, int fieldno)
{
  tree vptr;
  vptr = gfc_class_vptr_get (decl);
  return vptr_field_get (vptr, fieldno);
}


/* Define a macro for creating the class_vtab_* and vptr_* accessors in
   unison.  */
#define VTAB_GET_FIELD_GEN(name, field) tree \
gfc_class_vtab_## name ##_get (tree cl) \
{ \
  return class_vtab_field_get (cl, field); \
} \
 \
tree \
gfc_vptr_## name ##_get (tree vptr) \
{ \
  return vptr_field_get (vptr, field); \
}

VTAB_GET_FIELD_GEN (hash, VTABLE_HASH_FIELD)
VTAB_GET_FIELD_GEN (extends, VTABLE_EXTENDS_FIELD)
VTAB_GET_FIELD_GEN (def_init, VTABLE_DEF_INIT_FIELD)
VTAB_GET_FIELD_GEN (copy, VTABLE_COPY_FIELD)
VTAB_GET_FIELD_GEN (final, VTABLE_FINAL_FIELD)


/* The size field is returned as an array index type.  Therefore treat
   it and only it specially.  */

tree
gfc_class_vtab_size_get (tree cl)
{
  tree size;
  size = class_vtab_field_get (cl, VTABLE_SIZE_FIELD);
  /* Always return size as an array index type.  */
  size = fold_convert (gfc_array_index_type, size);
  gcc_assert (size);
  return size;
}

tree
gfc_vptr_size_get (tree vptr)
{
  tree size;
  size = vptr_field_get (vptr, VTABLE_SIZE_FIELD);
  /* Always return size as an array index type.  */
  size = fold_convert (gfc_array_index_type, size);
  gcc_assert (size);
  return size;
}


#undef CLASS_DATA_FIELD
#undef CLASS_VPTR_FIELD
#undef VTABLE_HASH_FIELD
#undef VTABLE_SIZE_FIELD
#undef VTABLE_EXTENDS_FIELD
#undef VTABLE_DEF_INIT_FIELD
#undef VTABLE_COPY_FIELD
#undef VTABLE_FINAL_FIELD


/* Search for the last _class ref in the chain of references of this
   expression and cut the chain there.  Albeit this routine is similiar
   to class.c::gfc_add_component_ref (), is there a significant
   difference: gfc_add_component_ref () concentrates on an array ref to
   be the last ref in the chain.  This routine is oblivious to the kind
   of refs following.  */

gfc_expr *
gfc_find_and_cut_at_last_class_ref (gfc_expr *e)
{
  gfc_expr *base_expr;
  gfc_ref *ref, *class_ref, *tail;

  /* Find the last class reference.  */
  class_ref = NULL;
  for (ref = e->ref; ref; ref = ref->next)
    {
      if (ref->type == REF_COMPONENT
	  && ref->u.c.component->ts.type == BT_CLASS)
	class_ref = ref;

      if (ref->next == NULL)
	break;
    }

  /* Remove and store all subsequent references after the
     CLASS reference.  */
  if (class_ref)
    {
      tail = class_ref->next;
      class_ref->next = NULL;
    }
  else
    {
      tail = e->ref;
      e->ref = NULL;
    }

  base_expr = gfc_expr_to_initialize (e);

  /* Restore the original tail expression.  */
  if (class_ref)
    {
      gfc_free_ref_list (class_ref->next);
      class_ref->next = tail;
    }
  else
    {
      gfc_free_ref_list (e->ref);
      e->ref = tail;
    }
  return base_expr;
}


/* Reset the vptr to the declared type, e.g. after deallocation.  */

void
gfc_reset_vptr (stmtblock_t *block, gfc_expr *e)
{
  gfc_expr *rhs, *lhs = gfc_copy_expr (e);
  gfc_symbol *vtab;
  tree tmp;
  gfc_ref *ref;

  /* If we have a class array, we need go back to the class
     container.  */
  if (lhs->ref && lhs->ref->next && !lhs->ref->next->next
      && lhs->ref->next->type == REF_ARRAY
      && lhs->ref->next->u.ar.type == AR_FULL
      && lhs->ref->type == REF_COMPONENT
      && strcmp (lhs->ref->u.c.component->name, "_data") == 0)
    {
      gfc_free_ref_list (lhs->ref);
      lhs->ref = NULL;
    }
  else
    for (ref = lhs->ref; ref; ref = ref->next)
      if (ref->next && ref->next->next && !ref->next->next->next
	  && ref->next->next->type == REF_ARRAY
	  && ref->next->next->u.ar.type == AR_FULL
	  && ref->next->type == REF_COMPONENT
	  && strcmp (ref->next->u.c.component->name, "_data") == 0)
	{
	  gfc_free_ref_list (ref->next);
	  ref->next = NULL;
	}

  gfc_add_vptr_component (lhs);

  if (UNLIMITED_POLY (e))
    rhs = gfc_get_null_expr (NULL);
  else
    {
      vtab = gfc_find_derived_vtab (e->ts.u.derived);
      rhs = gfc_lval_expr_from_sym (vtab);
    }
  tmp = gfc_trans_pointer_assignment (lhs, rhs);
  gfc_add_expr_to_block (block, tmp);
  gfc_free_expr (lhs);
  gfc_free_expr (rhs);
}


/* Reset the len for unlimited polymorphic objects.  */

void
gfc_reset_len (stmtblock_t *block, gfc_expr *expr)
{
  gfc_expr *e;
  gfc_se se_len;
  e = gfc_find_and_cut_at_last_class_ref (expr);
  gfc_add_len_component (e);
  gfc_init_se (&se_len, NULL);
  gfc_conv_expr (&se_len, e);
  gfc_add_modify (block, se_len.expr,
		  fold_convert (TREE_TYPE (se_len.expr), integer_zero_node));
  gfc_free_expr (e);
}


/* Obtain the vptr of the last class reference in an expression.
   Return NULL_TREE if no class reference is found.  */

tree
gfc_get_vptr_from_expr (tree expr)
{
  tree tmp;
  tree type;

  for (tmp = expr; tmp; tmp = TREE_OPERAND (tmp, 0))
    {
      type = TREE_TYPE (tmp);
      while (type)
	{
	  if (GFC_CLASS_TYPE_P (type))
	    return gfc_class_vptr_get (tmp);
	  if (type != TYPE_CANONICAL (type))
	    type = TYPE_CANONICAL (type);
	  else
	    type = NULL_TREE;
	}
      if (TREE_CODE (tmp) == VAR_DECL)
	break;
    }
  return NULL_TREE;
}


static void
class_array_data_assign (stmtblock_t *block, tree lhs_desc, tree rhs_desc,
			 bool lhs_type)
{
  tree tmp, tmp2, type;

  gfc_conv_descriptor_data_set (block, lhs_desc,
				gfc_conv_descriptor_data_get (rhs_desc));
  gfc_conv_descriptor_offset_set (block, lhs_desc,
				  gfc_conv_descriptor_offset_get (rhs_desc));

  gfc_add_modify (block, gfc_conv_descriptor_dtype (lhs_desc),
		  gfc_conv_descriptor_dtype (rhs_desc));

  /* Assign the dimension as range-ref.  */
  tmp = gfc_get_descriptor_dimension (lhs_desc);
  tmp2 = gfc_get_descriptor_dimension (rhs_desc);

  type = lhs_type ? TREE_TYPE (tmp) : TREE_TYPE (tmp2);
  tmp = build4_loc (input_location, ARRAY_RANGE_REF, type, tmp,
		    gfc_index_zero_node, NULL_TREE, NULL_TREE);
  tmp2 = build4_loc (input_location, ARRAY_RANGE_REF, type, tmp2,
		     gfc_index_zero_node, NULL_TREE, NULL_TREE);
  gfc_add_modify (block, tmp, tmp2);
}


/* Takes a derived type expression and returns the address of a temporary
   class object of the 'declared' type.  If vptr is not NULL, this is
   used for the temporary class object.
   optional_alloc_ptr is false when the dummy is neither allocatable
   nor a pointer; that's only relevant for the optional handling.  */
void
gfc_conv_derived_to_class (gfc_se *parmse, gfc_expr *e,
			   gfc_typespec class_ts, tree vptr, bool optional,
			   bool optional_alloc_ptr)
{
  gfc_symbol *vtab;
  tree cond_optional = NULL_TREE;
  gfc_ss *ss;
  tree ctree;
  tree var;
  tree tmp;

  /* The derived type needs to be converted to a temporary
     CLASS object.  */
  tmp = gfc_typenode_for_spec (&class_ts);
  var = gfc_create_var (tmp, "class");

  /* Set the vptr.  */
  ctree =  gfc_class_vptr_get (var);

  if (vptr != NULL_TREE)
    {
      /* Use the dynamic vptr.  */
      tmp = vptr;
    }
  else
    {
      /* In this case the vtab corresponds to the derived type and the
	 vptr must point to it.  */
      vtab = gfc_find_derived_vtab (e->ts.u.derived);
      gcc_assert (vtab);
      tmp = gfc_build_addr_expr (NULL_TREE, gfc_get_symbol_decl (vtab));
    }
  gfc_add_modify (&parmse->pre, ctree,
		  fold_convert (TREE_TYPE (ctree), tmp));

  /* Now set the data field.  */
  ctree =  gfc_class_data_get (var);

  if (optional)
    cond_optional = gfc_conv_expr_present (e->symtree->n.sym);

  if (parmse->ss && parmse->ss->info->useflags)
    {
      /* For an array reference in an elemental procedure call we need
	 to retain the ss to provide the scalarized array reference.  */
      gfc_conv_expr_reference (parmse, e);
      tmp = fold_convert (TREE_TYPE (ctree), parmse->expr);
      if (optional)
	tmp = build3_loc (input_location, COND_EXPR, TREE_TYPE (tmp),
			  cond_optional, tmp,
			  fold_convert (TREE_TYPE (tmp), null_pointer_node));
      gfc_add_modify (&parmse->pre, ctree, tmp);

    }
  else
    {
      ss = gfc_walk_expr (e);
      if (ss == gfc_ss_terminator)
	{
	  parmse->ss = NULL;
	  gfc_conv_expr_reference (parmse, e);

	  /* Scalar to an assumed-rank array.  */
	  if (class_ts.u.derived->components->as)
	    {
	      tree type;
	      type = get_scalar_to_descriptor_type (parmse->expr,
						    gfc_expr_attr (e));
	      gfc_add_modify (&parmse->pre, gfc_conv_descriptor_dtype (ctree),
			      gfc_get_dtype (type));
	      if (optional)
		parmse->expr = build3_loc (input_location, COND_EXPR,
					   TREE_TYPE (parmse->expr),
					   cond_optional, parmse->expr,
					   fold_convert (TREE_TYPE (parmse->expr),
							 null_pointer_node));
	      gfc_conv_descriptor_data_set (&parmse->pre, ctree, parmse->expr);
	    }
          else
	    {
	      tmp = fold_convert (TREE_TYPE (ctree), parmse->expr);
	      if (optional)
		tmp = build3_loc (input_location, COND_EXPR, TREE_TYPE (tmp),
				  cond_optional, tmp,
				  fold_convert (TREE_TYPE (tmp),
						null_pointer_node));
	      gfc_add_modify (&parmse->pre, ctree, tmp);
	    }
	}
      else
	{
	  stmtblock_t block;
	  gfc_init_block (&block);

	  parmse->ss = ss;
	  gfc_conv_expr_descriptor (parmse, e);

	  if (e->rank != class_ts.u.derived->components->as->rank)
	    {
	      gcc_assert (class_ts.u.derived->components->as->type
			  == AS_ASSUMED_RANK);
	      class_array_data_assign (&block, ctree, parmse->expr, false);
	    }
	  else
	    {
	      if (gfc_expr_attr (e).codimension)
		parmse->expr = fold_build1_loc (input_location,
						VIEW_CONVERT_EXPR,
						TREE_TYPE (ctree),
						parmse->expr);
	      gfc_add_modify (&block, ctree, parmse->expr);
	    }

	  if (optional)
	    {
	      tmp = gfc_finish_block (&block);

	      gfc_init_block (&block);
	      gfc_conv_descriptor_data_set (&block, ctree, null_pointer_node);

	      tmp = build3_v (COND_EXPR, cond_optional, tmp,
			      gfc_finish_block (&block));
	      gfc_add_expr_to_block (&parmse->pre, tmp);
	    }
	  else
	    gfc_add_block_to_block (&parmse->pre, &block);
	}
    }

  /* Pass the address of the class object.  */
  parmse->expr = gfc_build_addr_expr (NULL_TREE, var);

  if (optional && optional_alloc_ptr)
    parmse->expr = build3_loc (input_location, COND_EXPR,
			       TREE_TYPE (parmse->expr),
			       cond_optional, parmse->expr,
			       fold_convert (TREE_TYPE (parmse->expr),
					     null_pointer_node));
}


/* Create a new class container, which is required as scalar coarrays
   have an array descriptor while normal scalars haven't. Optionally,
   NULL pointer checks are added if the argument is OPTIONAL.  */

static void
class_scalar_coarray_to_class (gfc_se *parmse, gfc_expr *e,
			       gfc_typespec class_ts, bool optional)
{
  tree var, ctree, tmp;
  stmtblock_t block;
  gfc_ref *ref;
  gfc_ref *class_ref;

  gfc_init_block (&block);

  class_ref = NULL;
  for (ref = e->ref; ref; ref = ref->next)
    {
      if (ref->type == REF_COMPONENT
	    && ref->u.c.component->ts.type == BT_CLASS)
	class_ref = ref;
    }

  if (class_ref == NULL
	&& e->symtree && e->symtree->n.sym->ts.type == BT_CLASS)
    tmp = e->symtree->n.sym->backend_decl;
  else
    {
      /* Remove everything after the last class reference, convert the
	 expression and then recover its tailend once more.  */
      gfc_se tmpse;
      ref = class_ref->next;
      class_ref->next = NULL;
      gfc_init_se (&tmpse, NULL);
      gfc_conv_expr (&tmpse, e);
      class_ref->next = ref;
      tmp = tmpse.expr;
    }

  var = gfc_typenode_for_spec (&class_ts);
  var = gfc_create_var (var, "class");

  ctree = gfc_class_vptr_get (var);
  gfc_add_modify (&block, ctree,
		  fold_convert (TREE_TYPE (ctree), gfc_class_vptr_get (tmp)));

  ctree = gfc_class_data_get (var);
  tmp = gfc_conv_descriptor_data_get (gfc_class_data_get (tmp));
  gfc_add_modify (&block, ctree, fold_convert (TREE_TYPE (ctree), tmp));

  /* Pass the address of the class object.  */
  parmse->expr = gfc_build_addr_expr (NULL_TREE, var);

  if (optional)
    {
      tree cond = gfc_conv_expr_present (e->symtree->n.sym);
      tree tmp2;

      tmp = gfc_finish_block (&block);

      gfc_init_block (&block);
      tmp2 = gfc_class_data_get (var);
      gfc_add_modify (&block, tmp2, fold_convert (TREE_TYPE (tmp2),
						  null_pointer_node));
      tmp2 = gfc_finish_block (&block);

      tmp = build3_loc (input_location, COND_EXPR, void_type_node,
			cond, tmp, tmp2);
      gfc_add_expr_to_block (&parmse->pre, tmp);
    }
  else
    gfc_add_block_to_block (&parmse->pre, &block);
}


/* Takes an intrinsic type expression and returns the address of a temporary
   class object of the 'declared' type.  */
void
gfc_conv_intrinsic_to_class (gfc_se *parmse, gfc_expr *e,
			     gfc_typespec class_ts)
{
  gfc_symbol *vtab;
  gfc_ss *ss;
  tree ctree;
  tree var;
  tree tmp;

  /* The intrinsic type needs to be converted to a temporary
     CLASS object.  */
  tmp = gfc_typenode_for_spec (&class_ts);
  var = gfc_create_var (tmp, "class");

  /* Set the vptr.  */
  ctree = gfc_class_vptr_get (var);

  vtab = gfc_find_vtab (&e->ts);
  gcc_assert (vtab);
  tmp = gfc_build_addr_expr (NULL_TREE, gfc_get_symbol_decl (vtab));
  gfc_add_modify (&parmse->pre, ctree,
		  fold_convert (TREE_TYPE (ctree), tmp));

  /* Now set the data field.  */
  ctree = gfc_class_data_get (var);
  if (parmse->ss && parmse->ss->info->useflags)
    {
      /* For an array reference in an elemental procedure call we need
	 to retain the ss to provide the scalarized array reference.  */
      gfc_conv_expr_reference (parmse, e);
      tmp = fold_convert (TREE_TYPE (ctree), parmse->expr);
      gfc_add_modify (&parmse->pre, ctree, tmp);
    }
  else
    {
      ss = gfc_walk_expr (e);
      if (ss == gfc_ss_terminator)
	{
	  parmse->ss = NULL;
	  gfc_conv_expr_reference (parmse, e);
	  if (class_ts.u.derived->components->as
	      && class_ts.u.derived->components->as->type == AS_ASSUMED_RANK)
	    {
	      tmp = gfc_conv_scalar_to_descriptor (parmse, parmse->expr,
						   gfc_expr_attr (e));
	      tmp = fold_build1_loc (input_location, VIEW_CONVERT_EXPR,
				     TREE_TYPE (ctree), tmp);
	    }
	  else
	      tmp = fold_convert (TREE_TYPE (ctree), parmse->expr);
	  gfc_add_modify (&parmse->pre, ctree, tmp);
	}
      else
	{
	  parmse->ss = ss;
	  parmse->use_offset = 1;
	  gfc_conv_expr_descriptor (parmse, e);
	  if (class_ts.u.derived->components->as->rank != e->rank)
	    {
	      tmp = fold_build1_loc (input_location, VIEW_CONVERT_EXPR,
				     TREE_TYPE (ctree), parmse->expr);
	      gfc_add_modify (&parmse->pre, ctree, tmp);
	    }
	  else
	    gfc_add_modify (&parmse->pre, ctree, parmse->expr);
	}
    }

  /* When the actual arg is a char array, then set the _len component of the
     unlimited polymorphic entity, too.  */
  if (e->ts.type == BT_CHARACTER)
    {
      ctree = gfc_class_len_get (var);
      /* Start with parmse->string_length because this seems to be set to a
	 correct value more often.  */
      if (parmse->string_length)
	  gfc_add_modify (&parmse->pre, ctree, parmse->string_length);
      /* When the string_length is not yet set, then try the backend_decl of
	 the cl.  */
      else if (e->ts.u.cl->backend_decl)
          gfc_add_modify (&parmse->pre, ctree, e->ts.u.cl->backend_decl);
      /* If both of the above approaches fail, then try to generate an
	 expression from the input, which is only feasible currently, when the
	 expression can be evaluated to a constant one.  */
      else
        {
	  /* Try to simplify the expression.  */
	  gfc_simplify_expr (e, 0);
	  if (e->expr_type == EXPR_CONSTANT && !e->ts.u.cl->resolved)
	    {
	      /* Amazingly all data is present to compute the length of a
		 constant string, but the expression is not yet there.  */
	      e->ts.u.cl->length = gfc_get_constant_expr (BT_INTEGER, 4,
							  &e->where);
	      mpz_set_ui (e->ts.u.cl->length->value.integer,
			  e->value.character.length);
	      gfc_conv_const_charlen (e->ts.u.cl);
	      e->ts.u.cl->resolved = 1;
	      gfc_add_modify (&parmse->pre, ctree, e->ts.u.cl->backend_decl);
	    }
	  else
	    {
	      gfc_error ("Can't compute the length of the char array at %L.",
			 &e->where);
	    }
	}
    }
  /* Pass the address of the class object.  */
  parmse->expr = gfc_build_addr_expr (NULL_TREE, var);
}


/* Takes a scalarized class array expression and returns the
   address of a temporary scalar class object of the 'declared'
   type.
   OOP-TODO: This could be improved by adding code that branched on
   the dynamic type being the same as the declared type. In this case
   the original class expression can be passed directly.
   optional_alloc_ptr is false when the dummy is neither allocatable
   nor a pointer; that's relevant for the optional handling.
   Set copyback to true if class container's _data and _vtab pointers
   might get modified.  */

void
gfc_conv_class_to_class (gfc_se *parmse, gfc_expr *e, gfc_typespec class_ts,
			 bool elemental, bool copyback, bool optional,
		         bool optional_alloc_ptr)
{
  tree ctree;
  tree var;
  tree tmp;
  tree vptr;
  tree cond = NULL_TREE;
  gfc_ref *ref;
  gfc_ref *class_ref;
  stmtblock_t block;
  bool full_array = false;

  gfc_init_block (&block);

  class_ref = NULL;
  for (ref = e->ref; ref; ref = ref->next)
    {
      if (ref->type == REF_COMPONENT
	    && ref->u.c.component->ts.type == BT_CLASS)
	class_ref = ref;

      if (ref->next == NULL)
	break;
    }

  if ((ref == NULL || class_ref == ref)
      && (!class_ts.u.derived->components->as
	  || class_ts.u.derived->components->as->rank != -1))
    return;

  /* Test for FULL_ARRAY.  */
  if (e->rank == 0 && gfc_expr_attr (e).codimension
      && gfc_expr_attr (e).dimension)
    full_array = true;
  else
    gfc_is_class_array_ref (e, &full_array);

  /* The derived type needs to be converted to a temporary
     CLASS object.  */
  tmp = gfc_typenode_for_spec (&class_ts);
  var = gfc_create_var (tmp, "class");

  /* Set the data.  */
  ctree = gfc_class_data_get (var);
  if (class_ts.u.derived->components->as
      && e->rank != class_ts.u.derived->components->as->rank)
    {
      if (e->rank == 0)
	{
	  tree type = get_scalar_to_descriptor_type (parmse->expr,
						     gfc_expr_attr (e));
	  gfc_add_modify (&block, gfc_conv_descriptor_dtype (ctree),
			  gfc_get_dtype (type));

	  tmp = gfc_class_data_get (parmse->expr);
	  if (!POINTER_TYPE_P (TREE_TYPE (tmp)))
	    tmp = gfc_build_addr_expr (NULL_TREE, tmp);

	  gfc_conv_descriptor_data_set (&block, ctree, tmp);
	}
      else
	class_array_data_assign (&block, ctree, parmse->expr, false);
    }
  else
    {
      if (TREE_TYPE (parmse->expr) != TREE_TYPE (ctree))
	parmse->expr = fold_build1_loc (input_location, VIEW_CONVERT_EXPR,
					TREE_TYPE (ctree), parmse->expr);
      gfc_add_modify (&block, ctree, parmse->expr);
    }

  /* Return the data component, except in the case of scalarized array
     references, where nullification of the cannot occur and so there
     is no need.  */
  if (!elemental && full_array && copyback)
    {
      if (class_ts.u.derived->components->as
	  && e->rank != class_ts.u.derived->components->as->rank)
	{
	  if (e->rank == 0)
	    gfc_add_modify (&parmse->post, gfc_class_data_get (parmse->expr),
			    gfc_conv_descriptor_data_get (ctree));
	  else
	    class_array_data_assign (&parmse->post, parmse->expr, ctree, true);
	}
      else
	gfc_add_modify (&parmse->post, parmse->expr, ctree);
    }

  /* Set the vptr.  */
  ctree = gfc_class_vptr_get (var);

  /* The vptr is the second field of the actual argument.
     First we have to find the corresponding class reference.  */

  tmp = NULL_TREE;
  if (class_ref == NULL
	&& e->symtree && e->symtree->n.sym->ts.type == BT_CLASS)
    {
      tmp = e->symtree->n.sym->backend_decl;
      if (DECL_LANG_SPECIFIC (tmp) && GFC_DECL_SAVED_DESCRIPTOR (tmp))
	tmp = GFC_DECL_SAVED_DESCRIPTOR (tmp);
    }
  else
    {
      /* Remove everything after the last class reference, convert the
	 expression and then recover its tailend once more.  */
      gfc_se tmpse;
      ref = class_ref->next;
      class_ref->next = NULL;
      gfc_init_se (&tmpse, NULL);
      gfc_conv_expr (&tmpse, e);
      class_ref->next = ref;
      tmp = tmpse.expr;
    }

  gcc_assert (tmp != NULL_TREE);

  /* Dereference if needs be.  */
  if (TREE_CODE (TREE_TYPE (tmp)) == REFERENCE_TYPE)
    tmp = build_fold_indirect_ref_loc (input_location, tmp);

  vptr = gfc_class_vptr_get (tmp);
  gfc_add_modify (&block, ctree,
		  fold_convert (TREE_TYPE (ctree), vptr));

  /* Return the vptr component, except in the case of scalarized array
     references, where the dynamic type cannot change.  */
  if (!elemental && full_array && copyback)
    gfc_add_modify (&parmse->post, vptr,
		    fold_convert (TREE_TYPE (vptr), ctree));

  if (optional)
    {
      tree tmp2;

      cond = gfc_conv_expr_present (e->symtree->n.sym);
      /* parmse->pre may contain some preparatory instructions for the
 	 temporary array descriptor.  Those may only be executed when the
	 optional argument is set, therefore add parmse->pre's instructions
	 to block, which is later guarded by an if (optional_arg_given).  */
      gfc_add_block_to_block (&parmse->pre, &block);
      block.head = parmse->pre.head;
      parmse->pre.head = NULL_TREE;
      tmp = gfc_finish_block (&block);

      if (optional_alloc_ptr)
	tmp2 = build_empty_stmt (input_location);
      else
	{
	  gfc_init_block (&block);

	  tmp2 = gfc_conv_descriptor_data_get (gfc_class_data_get (var));
	  gfc_add_modify (&block, tmp2, fold_convert (TREE_TYPE (tmp2),
						      null_pointer_node));
	  tmp2 = gfc_finish_block (&block);
	}

      tmp = build3_loc (input_location, COND_EXPR, void_type_node,
			cond, tmp, tmp2);
      gfc_add_expr_to_block (&parmse->pre, tmp);
    }
  else
    gfc_add_block_to_block (&parmse->pre, &block);

  /* Pass the address of the class object.  */
  parmse->expr = gfc_build_addr_expr (NULL_TREE, var);

  if (optional && optional_alloc_ptr)
    parmse->expr = build3_loc (input_location, COND_EXPR,
			       TREE_TYPE (parmse->expr),
			       cond, parmse->expr,
			       fold_convert (TREE_TYPE (parmse->expr),
					     null_pointer_node));
}


/* Given a class array declaration and an index, returns the address
   of the referenced element.  */

tree
gfc_get_class_array_ref (tree index, tree class_decl)
{
  tree data = gfc_class_data_get (class_decl);
  tree size = gfc_class_vtab_size_get (class_decl);
  tree offset = fold_build2_loc (input_location, MULT_EXPR,
				 gfc_array_index_type,
				 index, size);
  tree ptr;
  data = gfc_conv_descriptor_data_get (data);
  ptr = fold_convert (pvoid_type_node, data);
  ptr = fold_build_pointer_plus_loc (input_location, ptr, offset);
  return fold_convert (TREE_TYPE (data), ptr);
}


/* Copies one class expression to another, assuming that if either
   'to' or 'from' are arrays they are packed.  Should 'from' be
   NULL_TREE, the initialization expression for 'to' is used, assuming
   that the _vptr is set.  */

tree
gfc_copy_class_to_class (tree from, tree to, tree nelems, bool unlimited)
{
  tree fcn;
  tree fcn_type;
  tree from_data;
  tree from_len;
  tree to_data;
  tree to_len;
  tree to_ref;
  tree from_ref;
  vec<tree, va_gc> *args;
  tree tmp;
  tree stdcopy;
  tree extcopy;
  tree index;

  args = NULL;
  /* To prevent warnings on uninitialized variables.  */
  from_len = to_len = NULL_TREE;

  if (from != NULL_TREE)
    fcn = gfc_class_vtab_copy_get (from);
  else
    fcn = gfc_class_vtab_copy_get (to);

  fcn_type = TREE_TYPE (TREE_TYPE (fcn));

  if (from != NULL_TREE)
      from_data = gfc_class_data_get (from);
  else
    from_data = gfc_class_vtab_def_init_get (to);
<<<<<<< HEAD
=======

  if (unlimited)
    {
      if (from != NULL_TREE && unlimited)
	from_len = gfc_class_len_get (from);
      else
	from_len = integer_zero_node;
    }
>>>>>>> e41e50aa

  to_data = gfc_class_data_get (to);
  if (unlimited)
    to_len = gfc_class_len_get (to);

  if (GFC_DESCRIPTOR_TYPE_P (TREE_TYPE (to_data)))
    {
      stmtblock_t loopbody;
      stmtblock_t body;
      stmtblock_t ifbody;
      gfc_loopinfo loop;

      gfc_init_block (&body);
      tmp = fold_build2_loc (input_location, MINUS_EXPR,
			     gfc_array_index_type, nelems,
			     gfc_index_one_node);
      nelems = gfc_evaluate_now (tmp, &body);
      index = gfc_create_var (gfc_array_index_type, "S");

      if (GFC_DESCRIPTOR_TYPE_P (TREE_TYPE (from_data)))
	{
	  from_ref = gfc_get_class_array_ref (index, from);
	  vec_safe_push (args, from_ref);
	}
      else
        vec_safe_push (args, from_data);

      to_ref = gfc_get_class_array_ref (index, to);
      vec_safe_push (args, to_ref);

      tmp = build_call_vec (fcn_type, fcn, args);

      /* Build the body of the loop.  */
      gfc_init_block (&loopbody);
      gfc_add_expr_to_block (&loopbody, tmp);

      /* Build the loop and return.  */
      gfc_init_loopinfo (&loop);
      loop.dimen = 1;
      loop.from[0] = gfc_index_zero_node;
      loop.loopvar[0] = index;
      loop.to[0] = nelems;
      gfc_trans_scalarizing_loops (&loop, &loopbody);
      gfc_init_block (&ifbody);
      gfc_add_block_to_block (&ifbody, &loop.pre);
      stdcopy = gfc_finish_block (&ifbody);
      if (unlimited)
	{
	  vec_safe_push (args, from_len);
	  vec_safe_push (args, to_len);
	  tmp = build_call_vec (fcn_type, fcn, args);
	  /* Build the body of the loop.  */
	  gfc_init_block (&loopbody);
	  gfc_add_expr_to_block (&loopbody, tmp);

	  /* Build the loop and return.  */
	  gfc_init_loopinfo (&loop);
	  loop.dimen = 1;
	  loop.from[0] = gfc_index_zero_node;
	  loop.loopvar[0] = index;
	  loop.to[0] = nelems;
	  gfc_trans_scalarizing_loops (&loop, &loopbody);
	  gfc_init_block (&ifbody);
	  gfc_add_block_to_block (&ifbody, &loop.pre);
	  extcopy = gfc_finish_block (&ifbody);

	  tmp = fold_build2_loc (input_location, GT_EXPR,
				 boolean_type_node, from_len,
				 integer_zero_node);
	  tmp = fold_build3_loc (input_location, COND_EXPR,
				 void_type_node, tmp, extcopy, stdcopy);
	  gfc_add_expr_to_block (&body, tmp);
	  tmp = gfc_finish_block (&body);
	}
      else
	{
	  gfc_add_expr_to_block (&body, stdcopy);
	  tmp = gfc_finish_block (&body);
	}
      gfc_cleanup_loop (&loop);
    }
  else
    {
      gcc_assert (!GFC_DESCRIPTOR_TYPE_P (TREE_TYPE (from_data)));
      vec_safe_push (args, from_data);
      vec_safe_push (args, to_data);
      stdcopy = build_call_vec (fcn_type, fcn, args);

      if (unlimited)
	{
	  vec_safe_push (args, from_len);
	  vec_safe_push (args, to_len);
	  extcopy = build_call_vec (fcn_type, fcn, args);
	  tmp = fold_build2_loc (input_location, GT_EXPR,
				 boolean_type_node, from_len,
				 integer_zero_node);
	  tmp = fold_build3_loc (input_location, COND_EXPR,
				 void_type_node, tmp, extcopy, stdcopy);
	}
      else
	tmp = stdcopy;
    }

  return tmp;
}


static tree
gfc_trans_class_array_init_assign (gfc_expr *rhs, gfc_expr *lhs, gfc_expr *obj)
{
  gfc_actual_arglist *actual;
  gfc_expr *ppc;
  gfc_code *ppc_code;
  tree res;

  actual = gfc_get_actual_arglist ();
  actual->expr = gfc_copy_expr (rhs);
  actual->next = gfc_get_actual_arglist ();
  actual->next->expr = gfc_copy_expr (lhs);
  ppc = gfc_copy_expr (obj);
  gfc_add_vptr_component (ppc);
  gfc_add_component_ref (ppc, "_copy");
  ppc_code = gfc_get_code (EXEC_CALL);
  ppc_code->resolved_sym = ppc->symtree->n.sym;
  /* Although '_copy' is set to be elemental in class.c, it is
     not staying that way.  Find out why, sometime....  */
  ppc_code->resolved_sym->attr.elemental = 1;
  ppc_code->ext.actual = actual;
  ppc_code->expr1 = ppc;
  /* Since '_copy' is elemental, the scalarizer will take care
     of arrays in gfc_trans_call.  */
  res = gfc_trans_call (ppc_code, false, NULL, NULL, false);
  gfc_free_statements (ppc_code);

  if (UNLIMITED_POLY(obj))
    {
      /* Check if rhs is non-NULL. */
      gfc_se src;
      gfc_init_se (&src, NULL);
      gfc_conv_expr (&src, rhs);
      src.expr = gfc_build_addr_expr (NULL_TREE, src.expr);
      tree cond = fold_build2_loc (input_location, NE_EXPR, boolean_type_node,
				   src.expr, fold_convert (TREE_TYPE (src.expr),
							   null_pointer_node));
      res = build3_loc (input_location, COND_EXPR, TREE_TYPE (res), cond, res,
			build_empty_stmt (input_location));
    }

  return res;
}

/* Special case for initializing a polymorphic dummy with INTENT(OUT).
   A MEMCPY is needed to copy the full data from the default initializer
   of the dynamic type.  */

tree
gfc_trans_class_init_assign (gfc_code *code)
{
  stmtblock_t block;
  tree tmp;
  gfc_se dst,src,memsz;
  gfc_expr *lhs, *rhs, *sz;

  gfc_start_block (&block);

  lhs = gfc_copy_expr (code->expr1);
  gfc_add_data_component (lhs);

  rhs = gfc_copy_expr (code->expr1);
  gfc_add_vptr_component (rhs);

  /* Make sure that the component backend_decls have been built, which
     will not have happened if the derived types concerned have not
     been referenced.  */
  gfc_get_derived_type (rhs->ts.u.derived);
  gfc_add_def_init_component (rhs);
  /* The _def_init is always scalar.  */
  rhs->rank = 0;

  if (code->expr1->ts.type == BT_CLASS
	&& CLASS_DATA (code->expr1)->attr.dimension)
    tmp = gfc_trans_class_array_init_assign (rhs, lhs, code->expr1);
  else
    {
      sz = gfc_copy_expr (code->expr1);
      gfc_add_vptr_component (sz);
      gfc_add_size_component (sz);

      gfc_init_se (&dst, NULL);
      gfc_init_se (&src, NULL);
      gfc_init_se (&memsz, NULL);
      gfc_conv_expr (&dst, lhs);
      gfc_conv_expr (&src, rhs);
      gfc_conv_expr (&memsz, sz);
      gfc_add_block_to_block (&block, &src.pre);
      src.expr = gfc_build_addr_expr (NULL_TREE, src.expr);

      tmp = gfc_build_memcpy_call (dst.expr, src.expr, memsz.expr);

      if (UNLIMITED_POLY(code->expr1))
	{
	  /* Check if _def_init is non-NULL. */
	  tree cond = fold_build2_loc (input_location, NE_EXPR,
				       boolean_type_node, src.expr,
				       fold_convert (TREE_TYPE (src.expr),
						     null_pointer_node));
	  tmp = build3_loc (input_location, COND_EXPR, TREE_TYPE (tmp), cond,
			    tmp, build_empty_stmt (input_location));
	}
    }

  if (code->expr1->symtree->n.sym->attr.optional
      || code->expr1->symtree->n.sym->ns->proc_name->attr.entry_master)
    {
      tree present = gfc_conv_expr_present (code->expr1->symtree->n.sym);
      tmp = build3_loc (input_location, COND_EXPR, TREE_TYPE (tmp),
			present, tmp,
			build_empty_stmt (input_location));
    }

  gfc_add_expr_to_block (&block, tmp);

  return gfc_finish_block (&block);
}


/* Translate an assignment to a CLASS object
   (pointer or ordinary assignment).  */

tree
gfc_trans_class_assign (gfc_expr *expr1, gfc_expr *expr2, gfc_exec_op op)
{
  stmtblock_t block;
  tree tmp;
  gfc_expr *lhs;
  gfc_expr *rhs;
  gfc_ref *ref;

  gfc_start_block (&block);

  ref = expr1->ref;
  while (ref && ref->next)
     ref = ref->next;

  /* Class valued proc_pointer assignments do not need any further
     preparation.  */
  if (ref && ref->type == REF_COMPONENT
	&& ref->u.c.component->attr.proc_pointer
	&& expr2->expr_type == EXPR_VARIABLE
	&& expr2->symtree->n.sym->attr.flavor == FL_PROCEDURE
	&& op == EXEC_POINTER_ASSIGN)
    goto assign;

  if (expr2->ts.type != BT_CLASS)
    {
      /* Insert an additional assignment which sets the '_vptr' field.  */
      gfc_symbol *vtab = NULL;
      gfc_symtree *st;

      lhs = gfc_copy_expr (expr1);
      gfc_add_vptr_component (lhs);

      if (UNLIMITED_POLY (expr1)
	  && expr2->expr_type == EXPR_NULL && expr2->ts.type == BT_UNKNOWN)
	{
	  rhs = gfc_get_null_expr (&expr2->where);
 	  goto assign_vptr;
	}

      if (expr2->expr_type == EXPR_NULL)
	vtab = gfc_find_vtab (&expr1->ts);
      else
	vtab = gfc_find_vtab (&expr2->ts);
      gcc_assert (vtab);

      rhs = gfc_get_expr ();
      rhs->expr_type = EXPR_VARIABLE;
      gfc_find_sym_tree (vtab->name, vtab->ns, 1, &st);
      rhs->symtree = st;
      rhs->ts = vtab->ts;
assign_vptr:
      tmp = gfc_trans_pointer_assignment (lhs, rhs);
      gfc_add_expr_to_block (&block, tmp);

      gfc_free_expr (lhs);
      gfc_free_expr (rhs);
    }
  else if (expr1->ts.type == BT_DERIVED && UNLIMITED_POLY (expr2))
    {
      /* F2003:C717 only sequence and bind-C types can come here.  */
      gcc_assert (expr1->ts.u.derived->attr.sequence
		  || expr1->ts.u.derived->attr.is_bind_c);
      gfc_add_data_component (expr2);
      goto assign;
    }
  else if (CLASS_DATA (expr2)->attr.dimension && expr2->expr_type != EXPR_FUNCTION)
    {
      /* Insert an additional assignment which sets the '_vptr' field.  */
      lhs = gfc_copy_expr (expr1);
      gfc_add_vptr_component (lhs);

      rhs = gfc_copy_expr (expr2);
      gfc_add_vptr_component (rhs);

      tmp = gfc_trans_pointer_assignment (lhs, rhs);
      gfc_add_expr_to_block (&block, tmp);

      gfc_free_expr (lhs);
      gfc_free_expr (rhs);
    }

  /* Do the actual CLASS assignment.  */
  if (expr2->ts.type == BT_CLASS
      && !CLASS_DATA (expr2)->attr.dimension)
    op = EXEC_ASSIGN;
  else if (expr2->expr_type != EXPR_FUNCTION || expr2->ts.type != BT_CLASS
	   || !CLASS_DATA (expr2)->attr.dimension)
    gfc_add_data_component (expr1);

assign:

  if (op == EXEC_ASSIGN)
    tmp = gfc_trans_assignment (expr1, expr2, false, true);
  else if (op == EXEC_POINTER_ASSIGN)
    tmp = gfc_trans_pointer_assignment (expr1, expr2);
  else
    gcc_unreachable();

  gfc_add_expr_to_block (&block, tmp);

  return gfc_finish_block (&block);
}


/* End of prototype trans-class.c  */


static void
realloc_lhs_warning (bt type, bool array, locus *where)
{
  if (array && type != BT_CLASS && type != BT_DERIVED && warn_realloc_lhs)
    gfc_warning (OPT_Wrealloc_lhs,
		 "Code for reallocating the allocatable array at %L will "
		 "be added", where);
  else if (warn_realloc_lhs_all)
    gfc_warning (OPT_Wrealloc_lhs_all,
		 "Code for reallocating the allocatable variable at %L "
		 "will be added", where);
}


static tree gfc_trans_structure_assign (tree dest, gfc_expr * expr, bool init);
static void gfc_apply_interface_mapping_to_expr (gfc_interface_mapping *,
						 gfc_expr *);

/* Copy the scalarization loop variables.  */

static void
gfc_copy_se_loopvars (gfc_se * dest, gfc_se * src)
{
  dest->ss = src->ss;
  dest->loop = src->loop;
}


/* Initialize a simple expression holder.

   Care must be taken when multiple se are created with the same parent.
   The child se must be kept in sync.  The easiest way is to delay creation
   of a child se until after after the previous se has been translated.  */

void
gfc_init_se (gfc_se * se, gfc_se * parent)
{
  memset (se, 0, sizeof (gfc_se));
  gfc_init_block (&se->pre);
  gfc_init_block (&se->post);

  se->parent = parent;

  if (parent)
    gfc_copy_se_loopvars (se, parent);
}


/* Advances to the next SS in the chain.  Use this rather than setting
   se->ss = se->ss->next because all the parents needs to be kept in sync.
   See gfc_init_se.  */

void
gfc_advance_se_ss_chain (gfc_se * se)
{
  gfc_se *p;
  gfc_ss *ss;

  gcc_assert (se != NULL && se->ss != NULL && se->ss != gfc_ss_terminator);

  p = se;
  /* Walk down the parent chain.  */
  while (p != NULL)
    {
      /* Simple consistency check.  */
      gcc_assert (p->parent == NULL || p->parent->ss == p->ss
		  || p->parent->ss->nested_ss == p->ss);

      /* If we were in a nested loop, the next scalarized expression can be
	 on the parent ss' next pointer.  Thus we should not take the next
	 pointer blindly, but rather go up one nest level as long as next
	 is the end of chain.  */
      ss = p->ss;
      while (ss->next == gfc_ss_terminator && ss->parent != NULL)
	ss = ss->parent;

      p->ss = ss->next;

      p = p->parent;
    }
}


/* Ensures the result of the expression as either a temporary variable
   or a constant so that it can be used repeatedly.  */

void
gfc_make_safe_expr (gfc_se * se)
{
  tree var;

  if (CONSTANT_CLASS_P (se->expr))
    return;

  /* We need a temporary for this result.  */
  var = gfc_create_var (TREE_TYPE (se->expr), NULL);
  gfc_add_modify (&se->pre, var, se->expr);
  se->expr = var;
}


/* Return an expression which determines if a dummy parameter is present.
   Also used for arguments to procedures with multiple entry points.  */

tree
gfc_conv_expr_present (gfc_symbol * sym)
{
  tree decl, cond;

  gcc_assert (sym->attr.dummy);
  decl = gfc_get_symbol_decl (sym);

  /* Intrinsic scalars with VALUE attribute which are passed by value
     use a hidden argument to denote the present status.  */
  if (sym->attr.value && sym->ts.type != BT_CHARACTER
      && sym->ts.type != BT_CLASS && sym->ts.type != BT_DERIVED
      && !sym->attr.dimension)
    {
      char name[GFC_MAX_SYMBOL_LEN + 2];
      tree tree_name;

      gcc_assert (TREE_CODE (decl) == PARM_DECL);
      name[0] = '_';
      strcpy (&name[1], sym->name);
      tree_name = get_identifier (name);

      /* Walk function argument list to find hidden arg.  */
      cond = DECL_ARGUMENTS (DECL_CONTEXT (decl));
      for ( ; cond != NULL_TREE; cond = TREE_CHAIN (cond))
	if (DECL_NAME (cond) == tree_name)
	  break;

      gcc_assert (cond);
      return cond;
    }

  if (TREE_CODE (decl) != PARM_DECL)
    {
      /* Array parameters use a temporary descriptor, we want the real
         parameter.  */
      gcc_assert (GFC_DESCRIPTOR_TYPE_P (TREE_TYPE (decl))
             || GFC_ARRAY_TYPE_P (TREE_TYPE (decl)));
      decl = GFC_DECL_SAVED_DESCRIPTOR (decl);
    }

  cond = fold_build2_loc (input_location, NE_EXPR, boolean_type_node, decl,
			  fold_convert (TREE_TYPE (decl), null_pointer_node));

  /* Fortran 2008 allows to pass null pointers and non-associated pointers
     as actual argument to denote absent dummies. For array descriptors,
     we thus also need to check the array descriptor.  For BT_CLASS, it
     can also occur for scalars and F2003 due to type->class wrapping and
     class->class wrapping.  Note further that BT_CLASS always uses an
     array descriptor for arrays, also for explicit-shape/assumed-size.  */

  if (!sym->attr.allocatable
      && ((sym->ts.type != BT_CLASS && !sym->attr.pointer)
	  || (sym->ts.type == BT_CLASS
	      && !CLASS_DATA (sym)->attr.allocatable
	      && !CLASS_DATA (sym)->attr.class_pointer))
      && ((gfc_option.allow_std & GFC_STD_F2008) != 0
	  || sym->ts.type == BT_CLASS))
    {
      tree tmp;

      if ((sym->as && (sym->as->type == AS_ASSUMED_SHAPE
		       || sym->as->type == AS_ASSUMED_RANK
		       || sym->attr.codimension))
	  || (sym->ts.type == BT_CLASS && CLASS_DATA (sym)->as))
	{
	  tmp = build_fold_indirect_ref_loc (input_location, decl);
	  if (sym->ts.type == BT_CLASS)
	    tmp = gfc_class_data_get (tmp);
	  tmp = gfc_conv_array_data (tmp);
	}
      else if (sym->ts.type == BT_CLASS)
	tmp = gfc_class_data_get (decl);
      else
	tmp = NULL_TREE;

      if (tmp != NULL_TREE)
	{
	  tmp = fold_build2_loc (input_location, NE_EXPR, boolean_type_node, tmp,
				 fold_convert (TREE_TYPE (tmp), null_pointer_node));
	  cond = fold_build2_loc (input_location, TRUTH_ANDIF_EXPR,
				  boolean_type_node, cond, tmp);
	}
    }

  return cond;
}


/* Converts a missing, dummy argument into a null or zero.  */

void
gfc_conv_missing_dummy (gfc_se * se, gfc_expr * arg, gfc_typespec ts, int kind)
{
  tree present;
  tree tmp;

  present = gfc_conv_expr_present (arg->symtree->n.sym);

  if (kind > 0)
    {
      /* Create a temporary and convert it to the correct type.  */
      tmp = gfc_get_int_type (kind);
      tmp = fold_convert (tmp, build_fold_indirect_ref_loc (input_location,
							se->expr));

      /* Test for a NULL value.  */
      tmp = build3_loc (input_location, COND_EXPR, TREE_TYPE (tmp), present,
			tmp, fold_convert (TREE_TYPE (tmp), integer_one_node));
      tmp = gfc_evaluate_now (tmp, &se->pre);
      se->expr = gfc_build_addr_expr (NULL_TREE, tmp);
    }
  else
    {
      tmp = build3_loc (input_location, COND_EXPR, TREE_TYPE (se->expr),
			present, se->expr,
			build_zero_cst (TREE_TYPE (se->expr)));
      tmp = gfc_evaluate_now (tmp, &se->pre);
      se->expr = tmp;
    }

  if (ts.type == BT_CHARACTER)
    {
      tmp = build_int_cst (gfc_charlen_type_node, 0);
      tmp = fold_build3_loc (input_location, COND_EXPR, gfc_charlen_type_node,
			     present, se->string_length, tmp);
      tmp = gfc_evaluate_now (tmp, &se->pre);
      se->string_length = tmp;
    }
  return;
}


/* Get the character length of an expression, looking through gfc_refs
   if necessary.  */

tree
gfc_get_expr_charlen (gfc_expr *e)
{
  gfc_ref *r;
  tree length;

  gcc_assert (e->expr_type == EXPR_VARIABLE
	      && e->ts.type == BT_CHARACTER);

  length = NULL; /* To silence compiler warning.  */

  if (is_subref_array (e) && e->ts.u.cl->length)
    {
      gfc_se tmpse;
      gfc_init_se (&tmpse, NULL);
      gfc_conv_expr_type (&tmpse, e->ts.u.cl->length, gfc_charlen_type_node);
      e->ts.u.cl->backend_decl = tmpse.expr;
      return tmpse.expr;
    }

  /* First candidate: if the variable is of type CHARACTER, the
     expression's length could be the length of the character
     variable.  */
  if (e->symtree->n.sym->ts.type == BT_CHARACTER)
    length = e->symtree->n.sym->ts.u.cl->backend_decl;

  /* Look through the reference chain for component references.  */
  for (r = e->ref; r; r = r->next)
    {
      switch (r->type)
	{
	case REF_COMPONENT:
	  if (r->u.c.component->ts.type == BT_CHARACTER)
	    length = r->u.c.component->ts.u.cl->backend_decl;
	  break;

	case REF_ARRAY:
	  /* Do nothing.  */
	  break;

	default:
	  /* We should never got substring references here.  These will be
	     broken down by the scalarizer.  */
	  gcc_unreachable ();
	  break;
	}
    }

  gcc_assert (length != NULL);
  return length;
}


/* Return for an expression the backend decl of the coarray.  */

tree
gfc_get_tree_for_caf_expr (gfc_expr *expr)
{
  tree caf_decl;
  bool found = false;
  gfc_ref *ref, *comp_ref = NULL;

  gcc_assert (expr && expr->expr_type == EXPR_VARIABLE);

  /* Not-implemented diagnostic.  */
  for (ref = expr->ref; ref; ref = ref->next)
    if (ref->type == REF_COMPONENT)
      {
        comp_ref = ref;
	if ((ref->u.c.component->ts.type == BT_CLASS
	     && !CLASS_DATA (ref->u.c.component)->attr.codimension
	     && (CLASS_DATA (ref->u.c.component)->attr.pointer
		 || CLASS_DATA (ref->u.c.component)->attr.allocatable))
	    || (ref->u.c.component->ts.type != BT_CLASS
		&& !ref->u.c.component->attr.codimension
		&& (ref->u.c.component->attr.pointer
		    || ref->u.c.component->attr.allocatable)))
	  gfc_error ("Sorry, coindexed access to a pointer or allocatable "
		     "component of the coindexed coarray at %L is not yet "
		     "supported", &expr->where);
      }
  if ((!comp_ref
       && ((expr->symtree->n.sym->ts.type == BT_CLASS
	    && CLASS_DATA (expr->symtree->n.sym)->attr.alloc_comp)
	   || (expr->symtree->n.sym->ts.type == BT_DERIVED
	       && expr->symtree->n.sym->ts.u.derived->attr.alloc_comp)))
      || (comp_ref
	  && ((comp_ref->u.c.component->ts.type == BT_CLASS
	       && CLASS_DATA (comp_ref->u.c.component)->attr.alloc_comp)
	      || (comp_ref->u.c.component->ts.type == BT_DERIVED
		  && comp_ref->u.c.component->ts.u.derived->attr.alloc_comp))))
    gfc_error ("Sorry, coindexed coarray at %L with allocatable component is "
	       "not yet supported", &expr->where);

  if (expr->rank)
    {
      /* Without the new array descriptor, access like "caf[i]%a(:)%b" is in
	 general not possible as the required stride multiplier might be not
	 a multiple of c_sizeof(b). In case of noncoindexed access, the
	 scalarizer often takes care of it - for coarrays, it always fails.  */
      for (ref = expr->ref; ref; ref = ref->next)
        if (ref->type == REF_COMPONENT
	    && ((ref->u.c.component->ts.type == BT_CLASS
		 && CLASS_DATA (ref->u.c.component)->attr.codimension)
	        || (ref->u.c.component->ts.type != BT_CLASS
		    && ref->u.c.component->attr.codimension)))
	  break;
      if (ref == NULL)
	ref = expr->ref;
      for ( ; ref; ref = ref->next)
	if (ref->type == REF_ARRAY && ref->u.ar.dimen)
	  break;
      for ( ; ref; ref = ref->next)
	if (ref->type == REF_COMPONENT)
	  gfc_error ("Sorry, coindexed access at %L to a scalar component "
		     "with an array partref is not yet supported",
		     &expr->where);
    }

  caf_decl = expr->symtree->n.sym->backend_decl;
  gcc_assert (caf_decl);
  if (expr->symtree->n.sym->ts.type == BT_CLASS)
    caf_decl = gfc_class_data_get (caf_decl);
  if (expr->symtree->n.sym->attr.codimension)
    return caf_decl;

  /* The following code assumes that the coarray is a component reachable via
     only scalar components/variables; the Fortran standard guarantees this.  */

  for (ref = expr->ref; ref; ref = ref->next)
    if (ref->type == REF_COMPONENT)
      {
	gfc_component *comp = ref->u.c.component;

	if (POINTER_TYPE_P (TREE_TYPE (caf_decl)))
	  caf_decl = build_fold_indirect_ref_loc (input_location, caf_decl);
	caf_decl = fold_build3_loc (input_location, COMPONENT_REF,
				    TREE_TYPE (comp->backend_decl), caf_decl,
				    comp->backend_decl, NULL_TREE);
	if (comp->ts.type == BT_CLASS)
	  caf_decl = gfc_class_data_get (caf_decl);
	if (comp->attr.codimension)
	  {
	    found = true;
	    break;
	  }
      }
  gcc_assert (found && caf_decl);
  return caf_decl;
}


/* Obtain the Coarray token - and optionally also the offset.  */

void
gfc_get_caf_token_offset (tree *token, tree *offset, tree caf_decl, tree se_expr,
			  gfc_expr *expr)
{
  tree tmp;

  /* Coarray token.  */
  if (GFC_DESCRIPTOR_TYPE_P (TREE_TYPE (caf_decl)))
    {
      gcc_assert (GFC_TYPE_ARRAY_AKIND (TREE_TYPE (caf_decl))
		    == GFC_ARRAY_ALLOCATABLE
		  || expr->symtree->n.sym->attr.select_type_temporary);
      *token = gfc_conv_descriptor_token (caf_decl);
    }
  else if (DECL_LANG_SPECIFIC (caf_decl)
	   && GFC_DECL_TOKEN (caf_decl) != NULL_TREE)
    *token = GFC_DECL_TOKEN (caf_decl);
  else
    {
      gcc_assert (GFC_ARRAY_TYPE_P (TREE_TYPE (caf_decl))
		  && GFC_TYPE_ARRAY_CAF_TOKEN (TREE_TYPE (caf_decl)) != NULL_TREE);
      *token = GFC_TYPE_ARRAY_CAF_TOKEN (TREE_TYPE (caf_decl));
    }

  if (offset == NULL)
    return;

  /* Offset between the coarray base address and the address wanted.  */
  if (GFC_DESCRIPTOR_TYPE_P (TREE_TYPE (caf_decl))
      && (GFC_TYPE_ARRAY_AKIND (TREE_TYPE (caf_decl)) == GFC_ARRAY_ALLOCATABLE
	  || GFC_TYPE_ARRAY_AKIND (TREE_TYPE (caf_decl)) == GFC_ARRAY_POINTER))
    *offset = build_int_cst (gfc_array_index_type, 0);
  else if (DECL_LANG_SPECIFIC (caf_decl)
	   && GFC_DECL_CAF_OFFSET (caf_decl) != NULL_TREE)
    *offset = GFC_DECL_CAF_OFFSET (caf_decl);
  else if (GFC_TYPE_ARRAY_CAF_OFFSET (TREE_TYPE (caf_decl)) != NULL_TREE)
    *offset = GFC_TYPE_ARRAY_CAF_OFFSET (TREE_TYPE (caf_decl));
  else
    *offset = build_int_cst (gfc_array_index_type, 0);

  if (POINTER_TYPE_P (TREE_TYPE (se_expr))
      && GFC_DESCRIPTOR_TYPE_P (TREE_TYPE (TREE_TYPE (se_expr))))
    {
      tmp = build_fold_indirect_ref_loc (input_location, se_expr);
      tmp = gfc_conv_descriptor_data_get (tmp);
    }
  else if (GFC_DESCRIPTOR_TYPE_P (TREE_TYPE (se_expr)))
    tmp = gfc_conv_descriptor_data_get (se_expr);
  else
    {
      gcc_assert (POINTER_TYPE_P (TREE_TYPE (se_expr)));
      tmp = se_expr;
    }

  *offset = fold_build2_loc (input_location, PLUS_EXPR, gfc_array_index_type,
			     *offset, fold_convert (gfc_array_index_type, tmp));

  if (GFC_DESCRIPTOR_TYPE_P (TREE_TYPE (caf_decl)))
    tmp = gfc_conv_descriptor_data_get (caf_decl);
  else
   {
     gcc_assert (POINTER_TYPE_P (TREE_TYPE (caf_decl)));
     tmp = caf_decl;
   }

  *offset = fold_build2_loc (input_location, MINUS_EXPR, gfc_array_index_type,
			    fold_convert (gfc_array_index_type, *offset),
			    fold_convert (gfc_array_index_type, tmp));
}


/* Convert the coindex of a coarray into an image index; the result is
   image_num =  (idx(1)-lcobound(1)+1) + (idx(2)-lcobound(2))*extent(1)
              + (idx(3)-lcobound(3))*extend(1)*extent(2) + ...  */

tree
gfc_caf_get_image_index (stmtblock_t *block, gfc_expr *e, tree desc)
{
  gfc_ref *ref;
  tree lbound, ubound, extent, tmp, img_idx;
  gfc_se se;
  int i;

  for (ref = e->ref; ref; ref = ref->next)
    if (ref->type == REF_ARRAY && ref->u.ar.codimen > 0)
      break;
  gcc_assert (ref != NULL);

  img_idx = integer_zero_node;
  extent = integer_one_node;
  if (GFC_DESCRIPTOR_TYPE_P (TREE_TYPE (desc)))
    for (i = ref->u.ar.dimen; i < ref->u.ar.dimen + ref->u.ar.codimen; i++)
      {
	gfc_init_se (&se, NULL);
	gfc_conv_expr_type (&se, ref->u.ar.start[i], integer_type_node);
	gfc_add_block_to_block (block, &se.pre);
	lbound = gfc_conv_descriptor_lbound_get (desc, gfc_rank_cst[i]);
	tmp = fold_build2_loc (input_location, MINUS_EXPR,
			       integer_type_node, se.expr,
			       fold_convert(integer_type_node, lbound));
	tmp = fold_build2_loc (input_location, MULT_EXPR, integer_type_node,
			       extent, tmp);
	img_idx = fold_build2_loc (input_location, PLUS_EXPR, integer_type_node,
				   img_idx, tmp);
	if (i < ref->u.ar.dimen + ref->u.ar.codimen - 1)
	  {
	    ubound = gfc_conv_descriptor_ubound_get (desc, gfc_rank_cst[i]);
	    tmp = gfc_conv_array_extent_dim (lbound, ubound, NULL);
	    tmp = fold_convert (integer_type_node, tmp);
	    extent = fold_build2_loc (input_location, MULT_EXPR,
				      integer_type_node, extent, tmp);
	  }
      }
  else
    for (i = ref->u.ar.dimen; i < ref->u.ar.dimen + ref->u.ar.codimen; i++)
      {
	gfc_init_se (&se, NULL);
	gfc_conv_expr_type (&se, ref->u.ar.start[i], integer_type_node);
	gfc_add_block_to_block (block, &se.pre);
	lbound = GFC_TYPE_ARRAY_LBOUND (TREE_TYPE (desc), i);
	lbound = fold_convert (integer_type_node, lbound);
	tmp = fold_build2_loc (input_location, MINUS_EXPR,
			       integer_type_node, se.expr, lbound);
	tmp = fold_build2_loc (input_location, MULT_EXPR, integer_type_node,
			       extent, tmp);
	img_idx = fold_build2_loc (input_location, PLUS_EXPR, integer_type_node,
				   img_idx, tmp);
	if (i < ref->u.ar.dimen + ref->u.ar.codimen - 1)
	  {
	    ubound = GFC_TYPE_ARRAY_UBOUND (TREE_TYPE (desc), i);
	    ubound = fold_convert (integer_type_node, ubound);
	    tmp = fold_build2_loc (input_location, MINUS_EXPR,
				      integer_type_node, ubound, lbound);
	    tmp = fold_build2_loc (input_location, PLUS_EXPR, integer_type_node,
				   tmp, integer_one_node);
	    extent = fold_build2_loc (input_location, MULT_EXPR,
				      integer_type_node, extent, tmp);
	  }
      }
  img_idx = fold_build2_loc (input_location, PLUS_EXPR, integer_type_node,
			     img_idx, integer_one_node);
  return img_idx;
}


/* For each character array constructor subexpression without a ts.u.cl->length,
   replace it by its first element (if there aren't any elements, the length
   should already be set to zero).  */

static void
flatten_array_ctors_without_strlen (gfc_expr* e)
{
  gfc_actual_arglist* arg;
  gfc_constructor* c;

  if (!e)
    return;

  switch (e->expr_type)
    {

    case EXPR_OP:
      flatten_array_ctors_without_strlen (e->value.op.op1);
      flatten_array_ctors_without_strlen (e->value.op.op2);
      break;

    case EXPR_COMPCALL:
      /* TODO: Implement as with EXPR_FUNCTION when needed.  */
      gcc_unreachable ();

    case EXPR_FUNCTION:
      for (arg = e->value.function.actual; arg; arg = arg->next)
	flatten_array_ctors_without_strlen (arg->expr);
      break;

    case EXPR_ARRAY:

      /* We've found what we're looking for.  */
      if (e->ts.type == BT_CHARACTER && !e->ts.u.cl->length)
	{
	  gfc_constructor *c;
	  gfc_expr* new_expr;

	  gcc_assert (e->value.constructor);

	  c = gfc_constructor_first (e->value.constructor);
	  new_expr = c->expr;
	  c->expr = NULL;

	  flatten_array_ctors_without_strlen (new_expr);
	  gfc_replace_expr (e, new_expr);
	  break;
	}

      /* Otherwise, fall through to handle constructor elements.  */
    case EXPR_STRUCTURE:
      for (c = gfc_constructor_first (e->value.constructor);
	   c; c = gfc_constructor_next (c))
	flatten_array_ctors_without_strlen (c->expr);
      break;

    default:
      break;

    }
}


/* Generate code to initialize a string length variable. Returns the
   value.  For array constructors, cl->length might be NULL and in this case,
   the first element of the constructor is needed.  expr is the original
   expression so we can access it but can be NULL if this is not needed.  */

void
gfc_conv_string_length (gfc_charlen * cl, gfc_expr * expr, stmtblock_t * pblock)
{
  gfc_se se;

  gfc_init_se (&se, NULL);

  if (!cl->length
	&& cl->backend_decl
	&& TREE_CODE (cl->backend_decl) == VAR_DECL)
    return;

  /* If cl->length is NULL, use gfc_conv_expr to obtain the string length but
     "flatten" array constructors by taking their first element; all elements
     should be the same length or a cl->length should be present.  */
  if (!cl->length)
    {
      gfc_expr* expr_flat;
      gcc_assert (expr);
      expr_flat = gfc_copy_expr (expr);
      flatten_array_ctors_without_strlen (expr_flat);
      gfc_resolve_expr (expr_flat);

      gfc_conv_expr (&se, expr_flat);
      gfc_add_block_to_block (pblock, &se.pre);
      cl->backend_decl = convert (gfc_charlen_type_node, se.string_length);

      gfc_free_expr (expr_flat);
      return;
    }

  /* Convert cl->length.  */

  gcc_assert (cl->length);

  gfc_conv_expr_type (&se, cl->length, gfc_charlen_type_node);
  se.expr = fold_build2_loc (input_location, MAX_EXPR, gfc_charlen_type_node,
			     se.expr, build_int_cst (gfc_charlen_type_node, 0));
  gfc_add_block_to_block (pblock, &se.pre);

  if (cl->backend_decl)
    gfc_add_modify (pblock, cl->backend_decl, se.expr);
  else
    cl->backend_decl = gfc_evaluate_now (se.expr, pblock);
}


static void
gfc_conv_substring (gfc_se * se, gfc_ref * ref, int kind,
		    const char *name, locus *where)
{
  tree tmp;
  tree type;
  tree fault;
  gfc_se start;
  gfc_se end;
  char *msg;
  mpz_t length;

  type = gfc_get_character_type (kind, ref->u.ss.length);
  type = build_pointer_type (type);

  gfc_init_se (&start, se);
  gfc_conv_expr_type (&start, ref->u.ss.start, gfc_charlen_type_node);
  gfc_add_block_to_block (&se->pre, &start.pre);

  if (integer_onep (start.expr))
    gfc_conv_string_parameter (se);
  else
    {
      tmp = start.expr;
      STRIP_NOPS (tmp);
      /* Avoid multiple evaluation of substring start.  */
      if (!CONSTANT_CLASS_P (tmp) && !DECL_P (tmp))
	start.expr = gfc_evaluate_now (start.expr, &se->pre);

      /* Change the start of the string.  */
      if (TYPE_STRING_FLAG (TREE_TYPE (se->expr)))
	tmp = se->expr;
      else
	tmp = build_fold_indirect_ref_loc (input_location,
				       se->expr);
      tmp = gfc_build_array_ref (tmp, start.expr, NULL);
      se->expr = gfc_build_addr_expr (type, tmp);
    }

  /* Length = end + 1 - start.  */
  gfc_init_se (&end, se);
  if (ref->u.ss.end == NULL)
    end.expr = se->string_length;
  else
    {
      gfc_conv_expr_type (&end, ref->u.ss.end, gfc_charlen_type_node);
      gfc_add_block_to_block (&se->pre, &end.pre);
    }
  tmp = end.expr;
  STRIP_NOPS (tmp);
  if (!CONSTANT_CLASS_P (tmp) && !DECL_P (tmp))
    end.expr = gfc_evaluate_now (end.expr, &se->pre);

  if (gfc_option.rtcheck & GFC_RTCHECK_BOUNDS)
    {
      tree nonempty = fold_build2_loc (input_location, LE_EXPR,
				       boolean_type_node, start.expr,
				       end.expr);

      /* Check lower bound.  */
      fault = fold_build2_loc (input_location, LT_EXPR, boolean_type_node,
			       start.expr,
			       build_int_cst (gfc_charlen_type_node, 1));
      fault = fold_build2_loc (input_location, TRUTH_ANDIF_EXPR,
			       boolean_type_node, nonempty, fault);
      if (name)
	msg = xasprintf ("Substring out of bounds: lower bound (%%ld) of '%s' "
			 "is less than one", name);
      else
	msg = xasprintf ("Substring out of bounds: lower bound (%%ld)"
			 "is less than one");
      gfc_trans_runtime_check (true, false, fault, &se->pre, where, msg,
			       fold_convert (long_integer_type_node,
					     start.expr));
      free (msg);

      /* Check upper bound.  */
      fault = fold_build2_loc (input_location, GT_EXPR, boolean_type_node,
			       end.expr, se->string_length);
      fault = fold_build2_loc (input_location, TRUTH_ANDIF_EXPR,
			       boolean_type_node, nonempty, fault);
      if (name)
	msg = xasprintf ("Substring out of bounds: upper bound (%%ld) of '%s' "
			 "exceeds string length (%%ld)", name);
      else
	msg = xasprintf ("Substring out of bounds: upper bound (%%ld) "
			 "exceeds string length (%%ld)");
      gfc_trans_runtime_check (true, false, fault, &se->pre, where, msg,
			       fold_convert (long_integer_type_node, end.expr),
			       fold_convert (long_integer_type_node,
					     se->string_length));
      free (msg);
    }

  /* Try to calculate the length from the start and end expressions.  */
  if (ref->u.ss.end
      && gfc_dep_difference (ref->u.ss.end, ref->u.ss.start, &length))
    {
      int i_len;

      i_len = mpz_get_si (length) + 1;
      if (i_len < 0)
	i_len = 0;

      tmp = build_int_cst (gfc_charlen_type_node, i_len);
      mpz_clear (length);  /* Was initialized by gfc_dep_difference.  */
    }
  else
    {
      tmp = fold_build2_loc (input_location, MINUS_EXPR, gfc_charlen_type_node,
			     end.expr, start.expr);
      tmp = fold_build2_loc (input_location, PLUS_EXPR, gfc_charlen_type_node,
			     build_int_cst (gfc_charlen_type_node, 1), tmp);
      tmp = fold_build2_loc (input_location, MAX_EXPR, gfc_charlen_type_node,
			     tmp, build_int_cst (gfc_charlen_type_node, 0));
    }

  se->string_length = tmp;
}


/* Convert a derived type component reference.  */

static void
gfc_conv_component_ref (gfc_se * se, gfc_ref * ref)
{
  gfc_component *c;
  tree tmp;
  tree decl;
  tree field;

  c = ref->u.c.component;

  if (c->backend_decl == NULL_TREE
      && ref->u.c.sym != NULL)
    gfc_get_derived_type (ref->u.c.sym);

  field = c->backend_decl;
  gcc_assert (field && TREE_CODE (field) == FIELD_DECL);
  decl = se->expr;

  /* Components can correspond to fields of different containing
     types, as components are created without context, whereas
     a concrete use of a component has the type of decl as context.
     So, if the type doesn't match, we search the corresponding
     FIELD_DECL in the parent type.  To not waste too much time
     we cache this result in norestrict_decl.  */

  if (DECL_FIELD_CONTEXT (field) != TREE_TYPE (decl))
    {
      tree f2 = c->norestrict_decl;
      if (!f2 || DECL_FIELD_CONTEXT (f2) != TREE_TYPE (decl))
	for (f2 = TYPE_FIELDS (TREE_TYPE (decl)); f2; f2 = DECL_CHAIN (f2))
	  if (TREE_CODE (f2) == FIELD_DECL
	      && DECL_NAME (f2) == DECL_NAME (field))
	    break;
      gcc_assert (f2);
      c->norestrict_decl = f2;
      field = f2;
    }

  tmp = fold_build3_loc (input_location, COMPONENT_REF, TREE_TYPE (field),
			 decl, field, NULL_TREE);

  se->expr = tmp;

  /* Allocatable deferred char arrays are to be handled by the gfc_deferred_
     strlen () conditional below.  */
  if (c->ts.type == BT_CHARACTER && !c->attr.proc_pointer
      && !(c->attr.allocatable && c->ts.deferred))
    {
      tmp = c->ts.u.cl->backend_decl;
      /* Components must always be constant length.  */
      gcc_assert (tmp && INTEGER_CST_P (tmp));
      se->string_length = tmp;
    }

  if (gfc_deferred_strlen (c, &field))
    {
      tmp = fold_build3_loc (input_location, COMPONENT_REF,
			     TREE_TYPE (field),
			     decl, field, NULL_TREE);
      se->string_length = tmp;
    }

  if (((c->attr.pointer || c->attr.allocatable)
       && (!c->attr.dimension && !c->attr.codimension)
       && c->ts.type != BT_CHARACTER)
      || c->attr.proc_pointer)
    se->expr = build_fold_indirect_ref_loc (input_location,
					se->expr);
}


/* This function deals with component references to components of the
   parent type for derived type extensions.  */
static void
conv_parent_component_references (gfc_se * se, gfc_ref * ref)
{
  gfc_component *c;
  gfc_component *cmp;
  gfc_symbol *dt;
  gfc_ref parent;

  dt = ref->u.c.sym;
  c = ref->u.c.component;

  /* Return if the component is in the parent type.  */
  for (cmp = dt->components; cmp; cmp = cmp->next)
    if (strcmp (c->name, cmp->name) == 0)
      return;

  /* Build a gfc_ref to recursively call gfc_conv_component_ref.  */
  parent.type = REF_COMPONENT;
  parent.next = NULL;
  parent.u.c.sym = dt;
  parent.u.c.component = dt->components;

  if (dt->backend_decl == NULL)
    gfc_get_derived_type (dt);

  /* Build the reference and call self.  */
  gfc_conv_component_ref (se, &parent);
  parent.u.c.sym = dt->components->ts.u.derived;
  parent.u.c.component = c;
  conv_parent_component_references (se, &parent);
}

/* Return the contents of a variable. Also handles reference/pointer
   variables (all Fortran pointer references are implicit).  */

static void
gfc_conv_variable (gfc_se * se, gfc_expr * expr)
{
  gfc_ss *ss;
  gfc_ref *ref;
  gfc_symbol *sym;
  tree parent_decl = NULL_TREE;
  int parent_flag;
  bool return_value;
  bool alternate_entry;
  bool entry_master;
  bool is_classarray;
  bool first_time = true;

  sym = expr->symtree->n.sym;
  is_classarray = IS_CLASS_ARRAY (sym);
  ss = se->ss;
  if (ss != NULL)
    {
      gfc_ss_info *ss_info = ss->info;

      /* Check that something hasn't gone horribly wrong.  */
      gcc_assert (ss != gfc_ss_terminator);
      gcc_assert (ss_info->expr == expr);

      /* A scalarized term.  We already know the descriptor.  */
      se->expr = ss_info->data.array.descriptor;
      se->string_length = ss_info->string_length;
      ref = ss_info->data.array.ref;
      if (ref)
	gcc_assert (ref->type == REF_ARRAY
		    && ref->u.ar.type != AR_ELEMENT);
      else
	gfc_conv_tmp_array_ref (se);
    }
  else
    {
      tree se_expr = NULL_TREE;

      se->expr = gfc_get_symbol_decl (sym);

      /* Deal with references to a parent results or entries by storing
	 the current_function_decl and moving to the parent_decl.  */
      return_value = sym->attr.function && sym->result == sym;
      alternate_entry = sym->attr.function && sym->attr.entry
			&& sym->result == sym;
      entry_master = sym->attr.result
		     && sym->ns->proc_name->attr.entry_master
		     && !gfc_return_by_reference (sym->ns->proc_name);
      if (current_function_decl)
	parent_decl = DECL_CONTEXT (current_function_decl);

      if ((se->expr == parent_decl && return_value)
	   || (sym->ns && sym->ns->proc_name
	       && parent_decl
	       && sym->ns->proc_name->backend_decl == parent_decl
	       && (alternate_entry || entry_master)))
	parent_flag = 1;
      else
	parent_flag = 0;

      /* Special case for assigning the return value of a function.
	 Self recursive functions must have an explicit return value.  */
      if (return_value && (se->expr == current_function_decl || parent_flag))
	se_expr = gfc_get_fake_result_decl (sym, parent_flag);

      /* Similarly for alternate entry points.  */
      else if (alternate_entry
	       && (sym->ns->proc_name->backend_decl == current_function_decl
		   || parent_flag))
	{
	  gfc_entry_list *el = NULL;

	  for (el = sym->ns->entries; el; el = el->next)
	    if (sym == el->sym)
	      {
		se_expr = gfc_get_fake_result_decl (sym, parent_flag);
		break;
	      }
	}

      else if (entry_master
	       && (sym->ns->proc_name->backend_decl == current_function_decl
		   || parent_flag))
	se_expr = gfc_get_fake_result_decl (sym, parent_flag);

      if (se_expr)
	se->expr = se_expr;

      /* Procedure actual arguments.  */
      else if (sym->attr.flavor == FL_PROCEDURE
	       && se->expr != current_function_decl)
	{
	  if (!sym->attr.dummy && !sym->attr.proc_pointer)
	    {
	      gcc_assert (TREE_CODE (se->expr) == FUNCTION_DECL);
	      se->expr = gfc_build_addr_expr (NULL_TREE, se->expr);
	    }
	  return;
	}


      /* Dereference the expression, where needed. Since characters
	 are entirely different from other types, they are treated
	 separately.  */
      if (sym->ts.type == BT_CHARACTER)
	{
	  /* Dereference character pointer dummy arguments
	     or results.  */
	  if ((sym->attr.pointer || sym->attr.allocatable)
	      && (sym->attr.dummy
		  || sym->attr.function
		  || sym->attr.result))
	    se->expr = build_fold_indirect_ref_loc (input_location,
						se->expr);

	}
      else if (!sym->attr.value)
	{
	  /* Dereference temporaries for class array dummy arguments.  */
	  if (sym->attr.dummy && is_classarray
	      && GFC_ARRAY_TYPE_P (TREE_TYPE (se->expr)))
	    {
	      if (!se->descriptor_only)
		se->expr = GFC_DECL_SAVED_DESCRIPTOR (se->expr);

	      se->expr = build_fold_indirect_ref_loc (input_location,
						      se->expr);
	    }

	  /* Dereference non-character scalar dummy arguments.  */
	  if (sym->attr.dummy && !sym->attr.dimension
	      && !(sym->attr.codimension && sym->attr.allocatable)
	      && (sym->ts.type != BT_CLASS
		  || (!CLASS_DATA (sym)->attr.dimension
		      && !(CLASS_DATA (sym)->attr.codimension
			   && CLASS_DATA (sym)->attr.allocatable))))
	    se->expr = build_fold_indirect_ref_loc (input_location,
						se->expr);

          /* Dereference scalar hidden result.  */
	  if (flag_f2c && sym->ts.type == BT_COMPLEX
	      && (sym->attr.function || sym->attr.result)
	      && !sym->attr.dimension && !sym->attr.pointer
	      && !sym->attr.always_explicit)
	    se->expr = build_fold_indirect_ref_loc (input_location,
						se->expr);

	  /* Dereference non-character, non-class pointer variables.
	     These must be dummies, results, or scalars.  */
	  if (!is_classarray
	      && (sym->attr.pointer || sym->attr.allocatable
		  || gfc_is_associate_pointer (sym)
		  || (sym->as && sym->as->type == AS_ASSUMED_RANK))
	      && (sym->attr.dummy
		  || sym->attr.function
		  || sym->attr.result
		  || (!sym->attr.dimension
		      && (!sym->attr.codimension || !sym->attr.allocatable))))
	    se->expr = build_fold_indirect_ref_loc (input_location,
						se->expr);
	  /* Now treat the class array pointer variables accordingly.  */
	  else if (sym->ts.type == BT_CLASS
		   && sym->attr.dummy
		   && (CLASS_DATA (sym)->attr.dimension
		       || CLASS_DATA (sym)->attr.codimension)
		   && ((CLASS_DATA (sym)->as
			&& CLASS_DATA (sym)->as->type == AS_ASSUMED_RANK)
		       || CLASS_DATA (sym)->attr.allocatable
		       || CLASS_DATA (sym)->attr.class_pointer))
	    se->expr = build_fold_indirect_ref_loc (input_location,
						se->expr);
	  /* And the case where a non-dummy, non-result, non-function,
	     non-allotable and non-pointer classarray is present.  This case was
	     previously covered by the first if, but with introducing the
	     condition !is_classarray there, that case has to be covered
	     explicitly.  */
	  else if (sym->ts.type == BT_CLASS
		   && !sym->attr.dummy
		   && !sym->attr.function
		   && !sym->attr.result
		   && (CLASS_DATA (sym)->attr.dimension
		       || CLASS_DATA (sym)->attr.codimension)
		   && !CLASS_DATA (sym)->attr.allocatable
		   && !CLASS_DATA (sym)->attr.class_pointer)
	    se->expr = build_fold_indirect_ref_loc (input_location,
						se->expr);
	}

      ref = expr->ref;
    }

  /* For character variables, also get the length.  */
  if (sym->ts.type == BT_CHARACTER)
    {
      /* If the character length of an entry isn't set, get the length from
         the master function instead.  */
      if (sym->attr.entry && !sym->ts.u.cl->backend_decl)
        se->string_length = sym->ns->proc_name->ts.u.cl->backend_decl;
      else
        se->string_length = sym->ts.u.cl->backend_decl;
      gcc_assert (se->string_length);
    }

  while (ref)
    {
      switch (ref->type)
	{
	case REF_ARRAY:
	  /* Return the descriptor if that's what we want and this is an array
	     section reference.  */
	  if (se->descriptor_only && ref->u.ar.type != AR_ELEMENT)
	    return;
/* TODO: Pointers to single elements of array sections, eg elemental subs.  */
	  /* Return the descriptor for array pointers and allocations.  */
	  if (se->want_pointer
	      && ref->next == NULL && (se->descriptor_only))
	    return;

	  gfc_conv_array_ref (se, &ref->u.ar, expr, &expr->where);
	  /* Return a pointer to an element.  */
	  break;

	case REF_COMPONENT:
	  if (first_time && is_classarray && sym->attr.dummy
	      && se->descriptor_only
	      && !CLASS_DATA (sym)->attr.allocatable
	      && !CLASS_DATA (sym)->attr.class_pointer
	      && CLASS_DATA (sym)->as
	      && CLASS_DATA (sym)->as->type != AS_ASSUMED_RANK
	      && strcmp ("_data", ref->u.c.component->name) == 0)
	    /* Skip the first ref of a _data component, because for class
	       arrays that one is already done by introducing a temporary
	       array descriptor.  */
	    break;

	  if (ref->u.c.sym->attr.extension)
	    conv_parent_component_references (se, ref);

	  gfc_conv_component_ref (se, ref);
	  if (!ref->next && ref->u.c.sym->attr.codimension
	      && se->want_pointer && se->descriptor_only)
	    return;

	  break;

	case REF_SUBSTRING:
	  gfc_conv_substring (se, ref, expr->ts.kind,
			      expr->symtree->name, &expr->where);
	  break;

	default:
	  gcc_unreachable ();
	  break;
	}
      first_time = false;
      ref = ref->next;
    }
  /* Pointer assignment, allocation or pass by reference.  Arrays are handled
     separately.  */
  if (se->want_pointer)
    {
      if (expr->ts.type == BT_CHARACTER && !gfc_is_proc_ptr_comp (expr))
	gfc_conv_string_parameter (se);
      else
	se->expr = gfc_build_addr_expr (NULL_TREE, se->expr);
    }
}


/* Unary ops are easy... Or they would be if ! was a valid op.  */

static void
gfc_conv_unary_op (enum tree_code code, gfc_se * se, gfc_expr * expr)
{
  gfc_se operand;
  tree type;

  gcc_assert (expr->ts.type != BT_CHARACTER);
  /* Initialize the operand.  */
  gfc_init_se (&operand, se);
  gfc_conv_expr_val (&operand, expr->value.op.op1);
  gfc_add_block_to_block (&se->pre, &operand.pre);

  type = gfc_typenode_for_spec (&expr->ts);

  /* TRUTH_NOT_EXPR is not a "true" unary operator in GCC.
     We must convert it to a compare to 0 (e.g. EQ_EXPR (op1, 0)).
     All other unary operators have an equivalent GIMPLE unary operator.  */
  if (code == TRUTH_NOT_EXPR)
    se->expr = fold_build2_loc (input_location, EQ_EXPR, type, operand.expr,
				build_int_cst (type, 0));
  else
    se->expr = fold_build1_loc (input_location, code, type, operand.expr);

}

/* Expand power operator to optimal multiplications when a value is raised
   to a constant integer n. See section 4.6.3, "Evaluation of Powers" of
   Donald E. Knuth, "Seminumerical Algorithms", Vol. 2, "The Art of Computer
   Programming", 3rd Edition, 1998.  */

/* This code is mostly duplicated from expand_powi in the backend.
   We establish the "optimal power tree" lookup table with the defined size.
   The items in the table are the exponents used to calculate the index
   exponents. Any integer n less than the value can get an "addition chain",
   with the first node being one.  */
#define POWI_TABLE_SIZE 256

/* The table is from builtins.c.  */
static const unsigned char powi_table[POWI_TABLE_SIZE] =
  {
      0,   1,   1,   2,   2,   3,   3,   4,  /*   0 -   7 */
      4,   6,   5,   6,   6,  10,   7,   9,  /*   8 -  15 */
      8,  16,   9,  16,  10,  12,  11,  13,  /*  16 -  23 */
     12,  17,  13,  18,  14,  24,  15,  26,  /*  24 -  31 */
     16,  17,  17,  19,  18,  33,  19,  26,  /*  32 -  39 */
     20,  25,  21,  40,  22,  27,  23,  44,  /*  40 -  47 */
     24,  32,  25,  34,  26,  29,  27,  44,  /*  48 -  55 */
     28,  31,  29,  34,  30,  60,  31,  36,  /*  56 -  63 */
     32,  64,  33,  34,  34,  46,  35,  37,  /*  64 -  71 */
     36,  65,  37,  50,  38,  48,  39,  69,  /*  72 -  79 */
     40,  49,  41,  43,  42,  51,  43,  58,  /*  80 -  87 */
     44,  64,  45,  47,  46,  59,  47,  76,  /*  88 -  95 */
     48,  65,  49,  66,  50,  67,  51,  66,  /*  96 - 103 */
     52,  70,  53,  74,  54, 104,  55,  74,  /* 104 - 111 */
     56,  64,  57,  69,  58,  78,  59,  68,  /* 112 - 119 */
     60,  61,  61,  80,  62,  75,  63,  68,  /* 120 - 127 */
     64,  65,  65, 128,  66, 129,  67,  90,  /* 128 - 135 */
     68,  73,  69, 131,  70,  94,  71,  88,  /* 136 - 143 */
     72, 128,  73,  98,  74, 132,  75, 121,  /* 144 - 151 */
     76, 102,  77, 124,  78, 132,  79, 106,  /* 152 - 159 */
     80,  97,  81, 160,  82,  99,  83, 134,  /* 160 - 167 */
     84,  86,  85,  95,  86, 160,  87, 100,  /* 168 - 175 */
     88, 113,  89,  98,  90, 107,  91, 122,  /* 176 - 183 */
     92, 111,  93, 102,  94, 126,  95, 150,  /* 184 - 191 */
     96, 128,  97, 130,  98, 133,  99, 195,  /* 192 - 199 */
    100, 128, 101, 123, 102, 164, 103, 138,  /* 200 - 207 */
    104, 145, 105, 146, 106, 109, 107, 149,  /* 208 - 215 */
    108, 200, 109, 146, 110, 170, 111, 157,  /* 216 - 223 */
    112, 128, 113, 130, 114, 182, 115, 132,  /* 224 - 231 */
    116, 200, 117, 132, 118, 158, 119, 206,  /* 232 - 239 */
    120, 240, 121, 162, 122, 147, 123, 152,  /* 240 - 247 */
    124, 166, 125, 214, 126, 138, 127, 153,  /* 248 - 255 */
  };

/* If n is larger than lookup table's max index, we use the "window
   method".  */
#define POWI_WINDOW_SIZE 3

/* Recursive function to expand the power operator. The temporary
   values are put in tmpvar. The function returns tmpvar[1] ** n.  */
static tree
gfc_conv_powi (gfc_se * se, unsigned HOST_WIDE_INT n, tree * tmpvar)
{
  tree op0;
  tree op1;
  tree tmp;
  int digit;

  if (n < POWI_TABLE_SIZE)
    {
      if (tmpvar[n])
        return tmpvar[n];

      op0 = gfc_conv_powi (se, n - powi_table[n], tmpvar);
      op1 = gfc_conv_powi (se, powi_table[n], tmpvar);
    }
  else if (n & 1)
    {
      digit = n & ((1 << POWI_WINDOW_SIZE) - 1);
      op0 = gfc_conv_powi (se, n - digit, tmpvar);
      op1 = gfc_conv_powi (se, digit, tmpvar);
    }
  else
    {
      op0 = gfc_conv_powi (se, n >> 1, tmpvar);
      op1 = op0;
    }

  tmp = fold_build2_loc (input_location, MULT_EXPR, TREE_TYPE (op0), op0, op1);
  tmp = gfc_evaluate_now (tmp, &se->pre);

  if (n < POWI_TABLE_SIZE)
    tmpvar[n] = tmp;

  return tmp;
}


/* Expand lhs ** rhs. rhs is a constant integer. If it expands successfully,
   return 1. Else return 0 and a call to runtime library functions
   will have to be built.  */
static int
gfc_conv_cst_int_power (gfc_se * se, tree lhs, tree rhs)
{
  tree cond;
  tree tmp;
  tree type;
  tree vartmp[POWI_TABLE_SIZE];
  HOST_WIDE_INT m;
  unsigned HOST_WIDE_INT n;
  int sgn;
  wide_int wrhs = rhs;

  /* If exponent is too large, we won't expand it anyway, so don't bother
     with large integer values.  */
  if (!wi::fits_shwi_p (wrhs))
    return 0;

  m = wrhs.to_shwi ();
  /* There's no ABS for HOST_WIDE_INT, so here we go. It also takes care
     of the asymmetric range of the integer type.  */
  n = (unsigned HOST_WIDE_INT) (m < 0 ? -m : m);

  type = TREE_TYPE (lhs);
  sgn = tree_int_cst_sgn (rhs);

  if (((FLOAT_TYPE_P (type) && !flag_unsafe_math_optimizations)
       || optimize_size) && (m > 2 || m < -1))
    return 0;

  /* rhs == 0  */
  if (sgn == 0)
    {
      se->expr = gfc_build_const (type, integer_one_node);
      return 1;
    }

  /* If rhs < 0 and lhs is an integer, the result is -1, 0 or 1.  */
  if ((sgn == -1) && (TREE_CODE (type) == INTEGER_TYPE))
    {
      tmp = fold_build2_loc (input_location, EQ_EXPR, boolean_type_node,
			     lhs, build_int_cst (TREE_TYPE (lhs), -1));
      cond = fold_build2_loc (input_location, EQ_EXPR, boolean_type_node,
			      lhs, build_int_cst (TREE_TYPE (lhs), 1));

      /* If rhs is even,
	 result = (lhs == 1 || lhs == -1) ? 1 : 0.  */
      if ((n & 1) == 0)
        {
	  tmp = fold_build2_loc (input_location, TRUTH_OR_EXPR,
				 boolean_type_node, tmp, cond);
	  se->expr = fold_build3_loc (input_location, COND_EXPR, type,
				      tmp, build_int_cst (type, 1),
				      build_int_cst (type, 0));
	  return 1;
	}
      /* If rhs is odd,
	 result = (lhs == 1) ? 1 : (lhs == -1) ? -1 : 0.  */
      tmp = fold_build3_loc (input_location, COND_EXPR, type, tmp,
			     build_int_cst (type, -1),
			     build_int_cst (type, 0));
      se->expr = fold_build3_loc (input_location, COND_EXPR, type,
				  cond, build_int_cst (type, 1), tmp);
      return 1;
    }

  memset (vartmp, 0, sizeof (vartmp));
  vartmp[1] = lhs;
  if (sgn == -1)
    {
      tmp = gfc_build_const (type, integer_one_node);
      vartmp[1] = fold_build2_loc (input_location, RDIV_EXPR, type, tmp,
				   vartmp[1]);
    }

  se->expr = gfc_conv_powi (se, n, vartmp);

  return 1;
}


/* Power op (**).  Constant integer exponent has special handling.  */

static void
gfc_conv_power_op (gfc_se * se, gfc_expr * expr)
{
  tree gfc_int4_type_node;
  int kind;
  int ikind;
  int res_ikind_1, res_ikind_2;
  gfc_se lse;
  gfc_se rse;
  tree fndecl = NULL;

  gfc_init_se (&lse, se);
  gfc_conv_expr_val (&lse, expr->value.op.op1);
  lse.expr = gfc_evaluate_now (lse.expr, &lse.pre);
  gfc_add_block_to_block (&se->pre, &lse.pre);

  gfc_init_se (&rse, se);
  gfc_conv_expr_val (&rse, expr->value.op.op2);
  gfc_add_block_to_block (&se->pre, &rse.pre);

  if (expr->value.op.op2->ts.type == BT_INTEGER
      && expr->value.op.op2->expr_type == EXPR_CONSTANT)
    if (gfc_conv_cst_int_power (se, lse.expr, rse.expr))
      return;

  gfc_int4_type_node = gfc_get_int_type (4);

  /* In case of integer operands with kinds 1 or 2, we call the integer kind 4
     library routine.  But in the end, we have to convert the result back
     if this case applies -- with res_ikind_K, we keep track whether operand K
     falls into this case.  */
  res_ikind_1 = -1;
  res_ikind_2 = -1;

  kind = expr->value.op.op1->ts.kind;
  switch (expr->value.op.op2->ts.type)
    {
    case BT_INTEGER:
      ikind = expr->value.op.op2->ts.kind;
      switch (ikind)
	{
	case 1:
	case 2:
	  rse.expr = convert (gfc_int4_type_node, rse.expr);
	  res_ikind_2 = ikind;
	  /* Fall through.  */

	case 4:
	  ikind = 0;
	  break;

	case 8:
	  ikind = 1;
	  break;

	case 16:
	  ikind = 2;
	  break;

	default:
	  gcc_unreachable ();
	}
      switch (kind)
	{
	case 1:
	case 2:
	  if (expr->value.op.op1->ts.type == BT_INTEGER)
	    {
	      lse.expr = convert (gfc_int4_type_node, lse.expr);
	      res_ikind_1 = kind;
	    }
	  else
	    gcc_unreachable ();
	  /* Fall through.  */

	case 4:
	  kind = 0;
	  break;

	case 8:
	  kind = 1;
	  break;

	case 10:
	  kind = 2;
	  break;

	case 16:
	  kind = 3;
	  break;

	default:
	  gcc_unreachable ();
	}

      switch (expr->value.op.op1->ts.type)
	{
	case BT_INTEGER:
	  if (kind == 3) /* Case 16 was not handled properly above.  */
	    kind = 2;
	  fndecl = gfor_fndecl_math_powi[kind][ikind].integer;
	  break;

	case BT_REAL:
	  /* Use builtins for real ** int4.  */
	  if (ikind == 0)
	    {
	      switch (kind)
		{
		case 0:
		  fndecl = builtin_decl_explicit (BUILT_IN_POWIF);
		  break;

		case 1:
		  fndecl = builtin_decl_explicit (BUILT_IN_POWI);
		  break;

		case 2:
		  fndecl = builtin_decl_explicit (BUILT_IN_POWIL);
		  break;

		case 3:
		  /* Use the __builtin_powil() only if real(kind=16) is
		     actually the C long double type.  */
		  if (!gfc_real16_is_float128)
		    fndecl = builtin_decl_explicit (BUILT_IN_POWIL);
		  break;

		default:
		  gcc_unreachable ();
		}
	    }

	  /* If we don't have a good builtin for this, go for the
	     library function.  */
	  if (!fndecl)
	    fndecl = gfor_fndecl_math_powi[kind][ikind].real;
	  break;

	case BT_COMPLEX:
	  fndecl = gfor_fndecl_math_powi[kind][ikind].cmplx;
	  break;

	default:
	  gcc_unreachable ();
 	}
      break;

    case BT_REAL:
      fndecl = gfc_builtin_decl_for_float_kind (BUILT_IN_POW, kind);
      break;

    case BT_COMPLEX:
      fndecl = gfc_builtin_decl_for_float_kind (BUILT_IN_CPOW, kind);
      break;

    default:
      gcc_unreachable ();
      break;
    }

  se->expr = build_call_expr_loc (input_location,
			      fndecl, 2, lse.expr, rse.expr);

  /* Convert the result back if it is of wrong integer kind.  */
  if (res_ikind_1 != -1 && res_ikind_2 != -1)
    {
      /* We want the maximum of both operand kinds as result.  */
      if (res_ikind_1 < res_ikind_2)
	res_ikind_1 = res_ikind_2;
      se->expr = convert (gfc_get_int_type (res_ikind_1), se->expr);
    }
}


/* Generate code to allocate a string temporary.  */

tree
gfc_conv_string_tmp (gfc_se * se, tree type, tree len)
{
  tree var;
  tree tmp;

  if (gfc_can_put_var_on_stack (len))
    {
      /* Create a temporary variable to hold the result.  */
      tmp = fold_build2_loc (input_location, MINUS_EXPR,
			     gfc_charlen_type_node, len,
			     build_int_cst (gfc_charlen_type_node, 1));
      tmp = build_range_type (gfc_array_index_type, gfc_index_zero_node, tmp);

      if (TREE_CODE (TREE_TYPE (type)) == ARRAY_TYPE)
	tmp = build_array_type (TREE_TYPE (TREE_TYPE (type)), tmp);
      else
	tmp = build_array_type (TREE_TYPE (type), tmp);

      var = gfc_create_var (tmp, "str");
      var = gfc_build_addr_expr (type, var);
    }
  else
    {
      /* Allocate a temporary to hold the result.  */
      var = gfc_create_var (type, "pstr");
      gcc_assert (POINTER_TYPE_P (type));
      tmp = TREE_TYPE (type);
      if (TREE_CODE (tmp) == ARRAY_TYPE)
        tmp = TREE_TYPE (tmp);
      tmp = TYPE_SIZE_UNIT (tmp);
      tmp = fold_build2_loc (input_location, MULT_EXPR, size_type_node,
			    fold_convert (size_type_node, len),
			    fold_convert (size_type_node, tmp));
      tmp = gfc_call_malloc (&se->pre, type, tmp);
      gfc_add_modify (&se->pre, var, tmp);

      /* Free the temporary afterwards.  */
      tmp = gfc_call_free (convert (pvoid_type_node, var));
      gfc_add_expr_to_block (&se->post, tmp);
    }

  return var;
}


/* Handle a string concatenation operation.  A temporary will be allocated to
   hold the result.  */

static void
gfc_conv_concat_op (gfc_se * se, gfc_expr * expr)
{
  gfc_se lse, rse;
  tree len, type, var, tmp, fndecl;

  gcc_assert (expr->value.op.op1->ts.type == BT_CHARACTER
	      && expr->value.op.op2->ts.type == BT_CHARACTER);
  gcc_assert (expr->value.op.op1->ts.kind == expr->value.op.op2->ts.kind);

  gfc_init_se (&lse, se);
  gfc_conv_expr (&lse, expr->value.op.op1);
  gfc_conv_string_parameter (&lse);
  gfc_init_se (&rse, se);
  gfc_conv_expr (&rse, expr->value.op.op2);
  gfc_conv_string_parameter (&rse);

  gfc_add_block_to_block (&se->pre, &lse.pre);
  gfc_add_block_to_block (&se->pre, &rse.pre);

  type = gfc_get_character_type (expr->ts.kind, expr->ts.u.cl);
  len = TYPE_MAX_VALUE (TYPE_DOMAIN (type));
  if (len == NULL_TREE)
    {
      len = fold_build2_loc (input_location, PLUS_EXPR,
			     TREE_TYPE (lse.string_length),
			     lse.string_length, rse.string_length);
    }

  type = build_pointer_type (type);

  var = gfc_conv_string_tmp (se, type, len);

  /* Do the actual concatenation.  */
  if (expr->ts.kind == 1)
    fndecl = gfor_fndecl_concat_string;
  else if (expr->ts.kind == 4)
    fndecl = gfor_fndecl_concat_string_char4;
  else
    gcc_unreachable ();

  tmp = build_call_expr_loc (input_location,
			 fndecl, 6, len, var, lse.string_length, lse.expr,
			 rse.string_length, rse.expr);
  gfc_add_expr_to_block (&se->pre, tmp);

  /* Add the cleanup for the operands.  */
  gfc_add_block_to_block (&se->pre, &rse.post);
  gfc_add_block_to_block (&se->pre, &lse.post);

  se->expr = var;
  se->string_length = len;
}

/* Translates an op expression. Common (binary) cases are handled by this
   function, others are passed on. Recursion is used in either case.
   We use the fact that (op1.ts == op2.ts) (except for the power
   operator **).
   Operators need no special handling for scalarized expressions as long as
   they call gfc_conv_simple_val to get their operands.
   Character strings get special handling.  */

static void
gfc_conv_expr_op (gfc_se * se, gfc_expr * expr)
{
  enum tree_code code;
  gfc_se lse;
  gfc_se rse;
  tree tmp, type;
  int lop;
  int checkstring;

  checkstring = 0;
  lop = 0;
  switch (expr->value.op.op)
    {
    case INTRINSIC_PARENTHESES:
      if ((expr->ts.type == BT_REAL || expr->ts.type == BT_COMPLEX)
	  && flag_protect_parens)
	{
	  gfc_conv_unary_op (PAREN_EXPR, se, expr);
	  gcc_assert (FLOAT_TYPE_P (TREE_TYPE (se->expr)));
	  return;
	}

      /* Fallthrough.  */
    case INTRINSIC_UPLUS:
      gfc_conv_expr (se, expr->value.op.op1);
      return;

    case INTRINSIC_UMINUS:
      gfc_conv_unary_op (NEGATE_EXPR, se, expr);
      return;

    case INTRINSIC_NOT:
      gfc_conv_unary_op (TRUTH_NOT_EXPR, se, expr);
      return;

    case INTRINSIC_PLUS:
      code = PLUS_EXPR;
      break;

    case INTRINSIC_MINUS:
      code = MINUS_EXPR;
      break;

    case INTRINSIC_TIMES:
      code = MULT_EXPR;
      break;

    case INTRINSIC_DIVIDE:
      /* If expr is a real or complex expr, use an RDIV_EXPR. If op1 is
         an integer, we must round towards zero, so we use a
         TRUNC_DIV_EXPR.  */
      if (expr->ts.type == BT_INTEGER)
	code = TRUNC_DIV_EXPR;
      else
	code = RDIV_EXPR;
      break;

    case INTRINSIC_POWER:
      gfc_conv_power_op (se, expr);
      return;

    case INTRINSIC_CONCAT:
      gfc_conv_concat_op (se, expr);
      return;

    case INTRINSIC_AND:
      code = TRUTH_ANDIF_EXPR;
      lop = 1;
      break;

    case INTRINSIC_OR:
      code = TRUTH_ORIF_EXPR;
      lop = 1;
      break;

      /* EQV and NEQV only work on logicals, but since we represent them
         as integers, we can use EQ_EXPR and NE_EXPR for them in GIMPLE.  */
    case INTRINSIC_EQ:
    case INTRINSIC_EQ_OS:
    case INTRINSIC_EQV:
      code = EQ_EXPR;
      checkstring = 1;
      lop = 1;
      break;

    case INTRINSIC_NE:
    case INTRINSIC_NE_OS:
    case INTRINSIC_NEQV:
      code = NE_EXPR;
      checkstring = 1;
      lop = 1;
      break;

    case INTRINSIC_GT:
    case INTRINSIC_GT_OS:
      code = GT_EXPR;
      checkstring = 1;
      lop = 1;
      break;

    case INTRINSIC_GE:
    case INTRINSIC_GE_OS:
      code = GE_EXPR;
      checkstring = 1;
      lop = 1;
      break;

    case INTRINSIC_LT:
    case INTRINSIC_LT_OS:
      code = LT_EXPR;
      checkstring = 1;
      lop = 1;
      break;

    case INTRINSIC_LE:
    case INTRINSIC_LE_OS:
      code = LE_EXPR;
      checkstring = 1;
      lop = 1;
      break;

    case INTRINSIC_USER:
    case INTRINSIC_ASSIGN:
      /* These should be converted into function calls by the frontend.  */
      gcc_unreachable ();

    default:
      fatal_error (input_location, "Unknown intrinsic op");
      return;
    }

  /* The only exception to this is **, which is handled separately anyway.  */
  gcc_assert (expr->value.op.op1->ts.type == expr->value.op.op2->ts.type);

  if (checkstring && expr->value.op.op1->ts.type != BT_CHARACTER)
    checkstring = 0;

  /* lhs */
  gfc_init_se (&lse, se);
  gfc_conv_expr (&lse, expr->value.op.op1);
  gfc_add_block_to_block (&se->pre, &lse.pre);

  /* rhs */
  gfc_init_se (&rse, se);
  gfc_conv_expr (&rse, expr->value.op.op2);
  gfc_add_block_to_block (&se->pre, &rse.pre);

  if (checkstring)
    {
      gfc_conv_string_parameter (&lse);
      gfc_conv_string_parameter (&rse);

      lse.expr = gfc_build_compare_string (lse.string_length, lse.expr,
					   rse.string_length, rse.expr,
					   expr->value.op.op1->ts.kind,
					   code);
      rse.expr = build_int_cst (TREE_TYPE (lse.expr), 0);
      gfc_add_block_to_block (&lse.post, &rse.post);
    }

  type = gfc_typenode_for_spec (&expr->ts);

  if (lop)
    {
      /* The result of logical ops is always boolean_type_node.  */
      tmp = fold_build2_loc (input_location, code, boolean_type_node,
			     lse.expr, rse.expr);
      se->expr = convert (type, tmp);
    }
  else
    se->expr = fold_build2_loc (input_location, code, type, lse.expr, rse.expr);

  /* Add the post blocks.  */
  gfc_add_block_to_block (&se->post, &rse.post);
  gfc_add_block_to_block (&se->post, &lse.post);
}

/* If a string's length is one, we convert it to a single character.  */

tree
gfc_string_to_single_character (tree len, tree str, int kind)
{

  if (len == NULL
      || !tree_fits_uhwi_p (len)
      || !POINTER_TYPE_P (TREE_TYPE (str)))
    return NULL_TREE;

  if (TREE_INT_CST_LOW (len) == 1)
    {
      str = fold_convert (gfc_get_pchar_type (kind), str);
      return build_fold_indirect_ref_loc (input_location, str);
    }

  if (kind == 1
      && TREE_CODE (str) == ADDR_EXPR
      && TREE_CODE (TREE_OPERAND (str, 0)) == ARRAY_REF
      && TREE_CODE (TREE_OPERAND (TREE_OPERAND (str, 0), 0)) == STRING_CST
      && array_ref_low_bound (TREE_OPERAND (str, 0))
	 == TREE_OPERAND (TREE_OPERAND (str, 0), 1)
      && TREE_INT_CST_LOW (len) > 1
      && TREE_INT_CST_LOW (len)
	 == (unsigned HOST_WIDE_INT)
	    TREE_STRING_LENGTH (TREE_OPERAND (TREE_OPERAND (str, 0), 0)))
    {
      tree ret = fold_convert (gfc_get_pchar_type (kind), str);
      ret = build_fold_indirect_ref_loc (input_location, ret);
      if (TREE_CODE (ret) == INTEGER_CST)
	{
	  tree string_cst = TREE_OPERAND (TREE_OPERAND (str, 0), 0);
	  int i, length = TREE_STRING_LENGTH (string_cst);
	  const char *ptr = TREE_STRING_POINTER (string_cst);

	  for (i = 1; i < length; i++)
	    if (ptr[i] != ' ')
	      return NULL_TREE;

	  return ret;
	}
    }

  return NULL_TREE;
}


void
gfc_conv_scalar_char_value (gfc_symbol *sym, gfc_se *se, gfc_expr **expr)
{

  if (sym->backend_decl)
    {
      /* This becomes the nominal_type in
	 function.c:assign_parm_find_data_types.  */
      TREE_TYPE (sym->backend_decl) = unsigned_char_type_node;
      /* This becomes the passed_type in
	 function.c:assign_parm_find_data_types.  C promotes char to
	 integer for argument passing.  */
      DECL_ARG_TYPE (sym->backend_decl) = unsigned_type_node;

      DECL_BY_REFERENCE (sym->backend_decl) = 0;
    }

  if (expr != NULL)
    {
      /* If we have a constant character expression, make it into an
	 integer.  */
      if ((*expr)->expr_type == EXPR_CONSTANT)
        {
	  gfc_typespec ts;
          gfc_clear_ts (&ts);

	  *expr = gfc_get_int_expr (gfc_default_integer_kind, NULL,
				    (int)(*expr)->value.character.string[0]);
	  if ((*expr)->ts.kind != gfc_c_int_kind)
	    {
  	      /* The expr needs to be compatible with a C int.  If the
		 conversion fails, then the 2 causes an ICE.  */
	      ts.type = BT_INTEGER;
	      ts.kind = gfc_c_int_kind;
	      gfc_convert_type (*expr, &ts, 2);
	    }
	}
      else if (se != NULL && (*expr)->expr_type == EXPR_VARIABLE)
        {
	  if ((*expr)->ref == NULL)
	    {
	      se->expr = gfc_string_to_single_character
		(build_int_cst (integer_type_node, 1),
		 gfc_build_addr_expr (gfc_get_pchar_type ((*expr)->ts.kind),
				      gfc_get_symbol_decl
				      ((*expr)->symtree->n.sym)),
		 (*expr)->ts.kind);
	    }
	  else
	    {
	      gfc_conv_variable (se, *expr);
	      se->expr = gfc_string_to_single_character
		(build_int_cst (integer_type_node, 1),
		 gfc_build_addr_expr (gfc_get_pchar_type ((*expr)->ts.kind),
				      se->expr),
		 (*expr)->ts.kind);
	    }
	}
    }
}

/* Helper function for gfc_build_compare_string.  Return LEN_TRIM value
   if STR is a string literal, otherwise return -1.  */

static int
gfc_optimize_len_trim (tree len, tree str, int kind)
{
  if (kind == 1
      && TREE_CODE (str) == ADDR_EXPR
      && TREE_CODE (TREE_OPERAND (str, 0)) == ARRAY_REF
      && TREE_CODE (TREE_OPERAND (TREE_OPERAND (str, 0), 0)) == STRING_CST
      && array_ref_low_bound (TREE_OPERAND (str, 0))
	 == TREE_OPERAND (TREE_OPERAND (str, 0), 1)
      && tree_fits_uhwi_p (len)
      && tree_to_uhwi (len) >= 1
      && tree_to_uhwi (len)
	 == (unsigned HOST_WIDE_INT)
	    TREE_STRING_LENGTH (TREE_OPERAND (TREE_OPERAND (str, 0), 0)))
    {
      tree folded = fold_convert (gfc_get_pchar_type (kind), str);
      folded = build_fold_indirect_ref_loc (input_location, folded);
      if (TREE_CODE (folded) == INTEGER_CST)
	{
	  tree string_cst = TREE_OPERAND (TREE_OPERAND (str, 0), 0);
	  int length = TREE_STRING_LENGTH (string_cst);
	  const char *ptr = TREE_STRING_POINTER (string_cst);

	  for (; length > 0; length--)
	    if (ptr[length - 1] != ' ')
	      break;

	  return length;
	}
    }
  return -1;
}

/* Helper to build a call to memcmp.  */

static tree
build_memcmp_call (tree s1, tree s2, tree n)
{
  tree tmp;

  if (!POINTER_TYPE_P (TREE_TYPE (s1)))
    s1 = gfc_build_addr_expr (pvoid_type_node, s1);
  else
    s1 = fold_convert (pvoid_type_node, s1);

  if (!POINTER_TYPE_P (TREE_TYPE (s2)))
    s2 = gfc_build_addr_expr (pvoid_type_node, s2);
  else
    s2 = fold_convert (pvoid_type_node, s2);

  n = fold_convert (size_type_node, n);

  tmp = build_call_expr_loc (input_location,
			     builtin_decl_explicit (BUILT_IN_MEMCMP),
			     3, s1, s2, n);

  return fold_convert (integer_type_node, tmp);
}

/* Compare two strings. If they are all single characters, the result is the
   subtraction of them. Otherwise, we build a library call.  */

tree
gfc_build_compare_string (tree len1, tree str1, tree len2, tree str2, int kind,
			  enum tree_code code)
{
  tree sc1;
  tree sc2;
  tree fndecl;

  gcc_assert (POINTER_TYPE_P (TREE_TYPE (str1)));
  gcc_assert (POINTER_TYPE_P (TREE_TYPE (str2)));

  sc1 = gfc_string_to_single_character (len1, str1, kind);
  sc2 = gfc_string_to_single_character (len2, str2, kind);

  if (sc1 != NULL_TREE && sc2 != NULL_TREE)
    {
      /* Deal with single character specially.  */
      sc1 = fold_convert (integer_type_node, sc1);
      sc2 = fold_convert (integer_type_node, sc2);
      return fold_build2_loc (input_location, MINUS_EXPR, integer_type_node,
			      sc1, sc2);
    }

  if ((code == EQ_EXPR || code == NE_EXPR)
      && optimize
      && INTEGER_CST_P (len1) && INTEGER_CST_P (len2))
    {
      /* If one string is a string literal with LEN_TRIM longer
	 than the length of the second string, the strings
	 compare unequal.  */
      int len = gfc_optimize_len_trim (len1, str1, kind);
      if (len > 0 && compare_tree_int (len2, len) < 0)
	return integer_one_node;
      len = gfc_optimize_len_trim (len2, str2, kind);
      if (len > 0 && compare_tree_int (len1, len) < 0)
	return integer_one_node;
    }

  /* We can compare via memcpy if the strings are known to be equal
     in length and they are
     - kind=1
     - kind=4 and the comparison is for (in)equality.  */

  if (INTEGER_CST_P (len1) && INTEGER_CST_P (len2)
      && tree_int_cst_equal (len1, len2)
      && (kind == 1 || code == EQ_EXPR || code == NE_EXPR))
    {
      tree tmp;
      tree chartype;

      chartype = gfc_get_char_type (kind);
      tmp = fold_build2_loc (input_location, MULT_EXPR, TREE_TYPE(len1),
			     fold_convert (TREE_TYPE(len1),
					   TYPE_SIZE_UNIT(chartype)),
			     len1);
      return build_memcmp_call (str1, str2, tmp);
    }

  /* Build a call for the comparison.  */
  if (kind == 1)
    fndecl = gfor_fndecl_compare_string;
  else if (kind == 4)
    fndecl = gfor_fndecl_compare_string_char4;
  else
    gcc_unreachable ();

  return build_call_expr_loc (input_location, fndecl, 4,
			      len1, str1, len2, str2);
}


/* Return the backend_decl for a procedure pointer component.  */

static tree
get_proc_ptr_comp (gfc_expr *e)
{
  gfc_se comp_se;
  gfc_expr *e2;
  expr_t old_type;

  gfc_init_se (&comp_se, NULL);
  e2 = gfc_copy_expr (e);
  /* We have to restore the expr type later so that gfc_free_expr frees
     the exact same thing that was allocated.
     TODO: This is ugly.  */
  old_type = e2->expr_type;
  e2->expr_type = EXPR_VARIABLE;
  gfc_conv_expr (&comp_se, e2);
  e2->expr_type = old_type;
  gfc_free_expr (e2);
  return build_fold_addr_expr_loc (input_location, comp_se.expr);
}


/* Convert a typebound function reference from a class object.  */
static void
conv_base_obj_fcn_val (gfc_se * se, tree base_object, gfc_expr * expr)
{
  gfc_ref *ref;
  tree var;

  if (TREE_CODE (base_object) != VAR_DECL)
    {
      var = gfc_create_var (TREE_TYPE (base_object), NULL);
      gfc_add_modify (&se->pre, var, base_object);
    }
  se->expr = gfc_class_vptr_get (base_object);
  se->expr = build_fold_indirect_ref_loc (input_location, se->expr);
  ref = expr->ref;
  while (ref && ref->next)
    ref = ref->next;
  gcc_assert (ref && ref->type == REF_COMPONENT);
  if (ref->u.c.sym->attr.extension)
    conv_parent_component_references (se, ref);
  gfc_conv_component_ref (se, ref);
  se->expr = build_fold_addr_expr_loc (input_location, se->expr);
}


static void
conv_function_val (gfc_se * se, gfc_symbol * sym, gfc_expr * expr)
{
  tree tmp;

  if (gfc_is_proc_ptr_comp (expr))
    tmp = get_proc_ptr_comp (expr);
  else if (sym->attr.dummy)
    {
      tmp = gfc_get_symbol_decl (sym);
      if (sym->attr.proc_pointer)
        tmp = build_fold_indirect_ref_loc (input_location,
				       tmp);
      gcc_assert (TREE_CODE (TREE_TYPE (tmp)) == POINTER_TYPE
	      && TREE_CODE (TREE_TYPE (TREE_TYPE (tmp))) == FUNCTION_TYPE);
    }
  else
    {
      if (!sym->backend_decl)
	sym->backend_decl = gfc_get_extern_function_decl (sym);

      TREE_USED (sym->backend_decl) = 1;

      tmp = sym->backend_decl;

      if (sym->attr.cray_pointee)
	{
	  /* TODO - make the cray pointee a pointer to a procedure,
	     assign the pointer to it and use it for the call.  This
	     will do for now!  */
	  tmp = convert (build_pointer_type (TREE_TYPE (tmp)),
			 gfc_get_symbol_decl (sym->cp_pointer));
	  tmp = gfc_evaluate_now (tmp, &se->pre);
	}

      if (!POINTER_TYPE_P (TREE_TYPE (tmp)))
	{
	  gcc_assert (TREE_CODE (tmp) == FUNCTION_DECL);
	  tmp = gfc_build_addr_expr (NULL_TREE, tmp);
	}
    }
  se->expr = tmp;
}


/* Initialize MAPPING.  */

void
gfc_init_interface_mapping (gfc_interface_mapping * mapping)
{
  mapping->syms = NULL;
  mapping->charlens = NULL;
}


/* Free all memory held by MAPPING (but not MAPPING itself).  */

void
gfc_free_interface_mapping (gfc_interface_mapping * mapping)
{
  gfc_interface_sym_mapping *sym;
  gfc_interface_sym_mapping *nextsym;
  gfc_charlen *cl;
  gfc_charlen *nextcl;

  for (sym = mapping->syms; sym; sym = nextsym)
    {
      nextsym = sym->next;
      sym->new_sym->n.sym->formal = NULL;
      gfc_free_symbol (sym->new_sym->n.sym);
      gfc_free_expr (sym->expr);
      free (sym->new_sym);
      free (sym);
    }
  for (cl = mapping->charlens; cl; cl = nextcl)
    {
      nextcl = cl->next;
      gfc_free_expr (cl->length);
      free (cl);
    }
}


/* Return a copy of gfc_charlen CL.  Add the returned structure to
   MAPPING so that it will be freed by gfc_free_interface_mapping.  */

static gfc_charlen *
gfc_get_interface_mapping_charlen (gfc_interface_mapping * mapping,
				   gfc_charlen * cl)
{
  gfc_charlen *new_charlen;

  new_charlen = gfc_get_charlen ();
  new_charlen->next = mapping->charlens;
  new_charlen->length = gfc_copy_expr (cl->length);

  mapping->charlens = new_charlen;
  return new_charlen;
}


/* A subroutine of gfc_add_interface_mapping.  Return a descriptorless
   array variable that can be used as the actual argument for dummy
   argument SYM.  Add any initialization code to BLOCK.  PACKED is as
   for gfc_get_nodesc_array_type and DATA points to the first element
   in the passed array.  */

static tree
gfc_get_interface_mapping_array (stmtblock_t * block, gfc_symbol * sym,
				 gfc_packed packed, tree data)
{
  tree type;
  tree var;

  type = gfc_typenode_for_spec (&sym->ts);
  type = gfc_get_nodesc_array_type (type, sym->as, packed,
				    !sym->attr.target && !sym->attr.pointer
				    && !sym->attr.proc_pointer);

  var = gfc_create_var (type, "ifm");
  gfc_add_modify (block, var, fold_convert (type, data));

  return var;
}


/* A subroutine of gfc_add_interface_mapping.  Set the stride, upper bounds
   and offset of descriptorless array type TYPE given that it has the same
   size as DESC.  Add any set-up code to BLOCK.  */

static void
gfc_set_interface_mapping_bounds (stmtblock_t * block, tree type, tree desc)
{
  int n;
  tree dim;
  tree offset;
  tree tmp;

  offset = gfc_index_zero_node;
  for (n = 0; n < GFC_TYPE_ARRAY_RANK (type); n++)
    {
      dim = gfc_rank_cst[n];
      GFC_TYPE_ARRAY_STRIDE (type, n) = gfc_conv_array_stride (desc, n);
      if (GFC_TYPE_ARRAY_LBOUND (type, n) == NULL_TREE)
	{
	  GFC_TYPE_ARRAY_LBOUND (type, n)
		= gfc_conv_descriptor_lbound_get (desc, dim);
	  GFC_TYPE_ARRAY_UBOUND (type, n)
		= gfc_conv_descriptor_ubound_get (desc, dim);
	}
      else if (GFC_TYPE_ARRAY_UBOUND (type, n) == NULL_TREE)
	{
	  tmp = fold_build2_loc (input_location, MINUS_EXPR,
				 gfc_array_index_type,
				 gfc_conv_descriptor_ubound_get (desc, dim),
				 gfc_conv_descriptor_lbound_get (desc, dim));
	  tmp = fold_build2_loc (input_location, PLUS_EXPR,
				 gfc_array_index_type,
				 GFC_TYPE_ARRAY_LBOUND (type, n), tmp);
	  tmp = gfc_evaluate_now (tmp, block);
	  GFC_TYPE_ARRAY_UBOUND (type, n) = tmp;
	}
      tmp = fold_build2_loc (input_location, MULT_EXPR, gfc_array_index_type,
			     GFC_TYPE_ARRAY_LBOUND (type, n),
			     GFC_TYPE_ARRAY_STRIDE (type, n));
      offset = fold_build2_loc (input_location, MINUS_EXPR,
				gfc_array_index_type, offset, tmp);
    }
  offset = gfc_evaluate_now (offset, block);
  GFC_TYPE_ARRAY_OFFSET (type) = offset;
}


/* Extend MAPPING so that it maps dummy argument SYM to the value stored
   in SE.  The caller may still use se->expr and se->string_length after
   calling this function.  */

void
gfc_add_interface_mapping (gfc_interface_mapping * mapping,
			   gfc_symbol * sym, gfc_se * se,
			   gfc_expr *expr)
{
  gfc_interface_sym_mapping *sm;
  tree desc;
  tree tmp;
  tree value;
  gfc_symbol *new_sym;
  gfc_symtree *root;
  gfc_symtree *new_symtree;

  /* Create a new symbol to represent the actual argument.  */
  new_sym = gfc_new_symbol (sym->name, NULL);
  new_sym->ts = sym->ts;
  new_sym->as = gfc_copy_array_spec (sym->as);
  new_sym->attr.referenced = 1;
  new_sym->attr.dimension = sym->attr.dimension;
  new_sym->attr.contiguous = sym->attr.contiguous;
  new_sym->attr.codimension = sym->attr.codimension;
  new_sym->attr.pointer = sym->attr.pointer;
  new_sym->attr.allocatable = sym->attr.allocatable;
  new_sym->attr.flavor = sym->attr.flavor;
  new_sym->attr.function = sym->attr.function;

  /* Ensure that the interface is available and that
     descriptors are passed for array actual arguments.  */
  if (sym->attr.flavor == FL_PROCEDURE)
    {
      new_sym->formal = expr->symtree->n.sym->formal;
      new_sym->attr.always_explicit
	    = expr->symtree->n.sym->attr.always_explicit;
    }

  /* Create a fake symtree for it.  */
  root = NULL;
  new_symtree = gfc_new_symtree (&root, sym->name);
  new_symtree->n.sym = new_sym;
  gcc_assert (new_symtree == root);

  /* Create a dummy->actual mapping.  */
  sm = XCNEW (gfc_interface_sym_mapping);
  sm->next = mapping->syms;
  sm->old = sym;
  sm->new_sym = new_symtree;
  sm->expr = gfc_copy_expr (expr);
  mapping->syms = sm;

  /* Stabilize the argument's value.  */
  if (!sym->attr.function && se)
    se->expr = gfc_evaluate_now (se->expr, &se->pre);

  if (sym->ts.type == BT_CHARACTER)
    {
      /* Create a copy of the dummy argument's length.  */
      new_sym->ts.u.cl = gfc_get_interface_mapping_charlen (mapping, sym->ts.u.cl);
      sm->expr->ts.u.cl = new_sym->ts.u.cl;

      /* If the length is specified as "*", record the length that
	 the caller is passing.  We should use the callee's length
	 in all other cases.  */
      if (!new_sym->ts.u.cl->length && se)
	{
	  se->string_length = gfc_evaluate_now (se->string_length, &se->pre);
	  new_sym->ts.u.cl->backend_decl = se->string_length;
	}
    }

  if (!se)
    return;

  /* Use the passed value as-is if the argument is a function.  */
  if (sym->attr.flavor == FL_PROCEDURE)
    value = se->expr;

  /* If the argument is either a string or a pointer to a string,
     convert it to a boundless character type.  */
  else if (!sym->attr.dimension && sym->ts.type == BT_CHARACTER)
    {
      tmp = gfc_get_character_type_len (sym->ts.kind, NULL);
      tmp = build_pointer_type (tmp);
      if (sym->attr.pointer)
        value = build_fold_indirect_ref_loc (input_location,
					 se->expr);
      else
        value = se->expr;
      value = fold_convert (tmp, value);
    }

  /* If the argument is a scalar, a pointer to an array or an allocatable,
     dereference it.  */
  else if (!sym->attr.dimension || sym->attr.pointer || sym->attr.allocatable)
    value = build_fold_indirect_ref_loc (input_location,
				     se->expr);

  /* For character(*), use the actual argument's descriptor.  */
  else if (sym->ts.type == BT_CHARACTER && !new_sym->ts.u.cl->length)
    value = build_fold_indirect_ref_loc (input_location,
				     se->expr);

  /* If the argument is an array descriptor, use it to determine
     information about the actual argument's shape.  */
  else if (POINTER_TYPE_P (TREE_TYPE (se->expr))
	   && GFC_DESCRIPTOR_TYPE_P (TREE_TYPE (TREE_TYPE (se->expr))))
    {
      /* Get the actual argument's descriptor.  */
      desc = build_fold_indirect_ref_loc (input_location,
				      se->expr);

      /* Create the replacement variable.  */
      tmp = gfc_conv_descriptor_data_get (desc);
      value = gfc_get_interface_mapping_array (&se->pre, sym,
					       PACKED_NO, tmp);

      /* Use DESC to work out the upper bounds, strides and offset.  */
      gfc_set_interface_mapping_bounds (&se->pre, TREE_TYPE (value), desc);
    }
  else
    /* Otherwise we have a packed array.  */
    value = gfc_get_interface_mapping_array (&se->pre, sym,
					     PACKED_FULL, se->expr);

  new_sym->backend_decl = value;
}


/* Called once all dummy argument mappings have been added to MAPPING,
   but before the mapping is used to evaluate expressions.  Pre-evaluate
   the length of each argument, adding any initialization code to PRE and
   any finalization code to POST.  */

void
gfc_finish_interface_mapping (gfc_interface_mapping * mapping,
			      stmtblock_t * pre, stmtblock_t * post)
{
  gfc_interface_sym_mapping *sym;
  gfc_expr *expr;
  gfc_se se;

  for (sym = mapping->syms; sym; sym = sym->next)
    if (sym->new_sym->n.sym->ts.type == BT_CHARACTER
	&& !sym->new_sym->n.sym->ts.u.cl->backend_decl)
      {
	expr = sym->new_sym->n.sym->ts.u.cl->length;
	gfc_apply_interface_mapping_to_expr (mapping, expr);
	gfc_init_se (&se, NULL);
	gfc_conv_expr (&se, expr);
	se.expr = fold_convert (gfc_charlen_type_node, se.expr);
	se.expr = gfc_evaluate_now (se.expr, &se.pre);
	gfc_add_block_to_block (pre, &se.pre);
	gfc_add_block_to_block (post, &se.post);

	sym->new_sym->n.sym->ts.u.cl->backend_decl = se.expr;
      }
}


/* Like gfc_apply_interface_mapping_to_expr, but applied to
   constructor C.  */

static void
gfc_apply_interface_mapping_to_cons (gfc_interface_mapping * mapping,
				     gfc_constructor_base base)
{
  gfc_constructor *c;
  for (c = gfc_constructor_first (base); c; c = gfc_constructor_next (c))
    {
      gfc_apply_interface_mapping_to_expr (mapping, c->expr);
      if (c->iterator)
	{
	  gfc_apply_interface_mapping_to_expr (mapping, c->iterator->start);
	  gfc_apply_interface_mapping_to_expr (mapping, c->iterator->end);
	  gfc_apply_interface_mapping_to_expr (mapping, c->iterator->step);
	}
    }
}


/* Like gfc_apply_interface_mapping_to_expr, but applied to
   reference REF.  */

static void
gfc_apply_interface_mapping_to_ref (gfc_interface_mapping * mapping,
				    gfc_ref * ref)
{
  int n;

  for (; ref; ref = ref->next)
    switch (ref->type)
      {
      case REF_ARRAY:
	for (n = 0; n < ref->u.ar.dimen; n++)
	  {
	    gfc_apply_interface_mapping_to_expr (mapping, ref->u.ar.start[n]);
	    gfc_apply_interface_mapping_to_expr (mapping, ref->u.ar.end[n]);
	    gfc_apply_interface_mapping_to_expr (mapping, ref->u.ar.stride[n]);
	  }
	break;

      case REF_COMPONENT:
	break;

      case REF_SUBSTRING:
	gfc_apply_interface_mapping_to_expr (mapping, ref->u.ss.start);
	gfc_apply_interface_mapping_to_expr (mapping, ref->u.ss.end);
	break;
      }
}


/* Convert intrinsic function calls into result expressions.  */

static bool
gfc_map_intrinsic_function (gfc_expr *expr, gfc_interface_mapping *mapping)
{
  gfc_symbol *sym;
  gfc_expr *new_expr;
  gfc_expr *arg1;
  gfc_expr *arg2;
  int d, dup;

  arg1 = expr->value.function.actual->expr;
  if (expr->value.function.actual->next)
    arg2 = expr->value.function.actual->next->expr;
  else
    arg2 = NULL;

  sym = arg1->symtree->n.sym;

  if (sym->attr.dummy)
    return false;

  new_expr = NULL;

  switch (expr->value.function.isym->id)
    {
    case GFC_ISYM_LEN:
      /* TODO figure out why this condition is necessary.  */
      if (sym->attr.function
	  && (arg1->ts.u.cl->length == NULL
	      || (arg1->ts.u.cl->length->expr_type != EXPR_CONSTANT
		  && arg1->ts.u.cl->length->expr_type != EXPR_VARIABLE)))
	return false;

      new_expr = gfc_copy_expr (arg1->ts.u.cl->length);
      break;

    case GFC_ISYM_SIZE:
      if (!sym->as || sym->as->rank == 0)
	return false;

      if (arg2 && arg2->expr_type == EXPR_CONSTANT)
	{
	  dup = mpz_get_si (arg2->value.integer);
	  d = dup - 1;
	}
      else
	{
	  dup = sym->as->rank;
	  d = 0;
	}

      for (; d < dup; d++)
	{
	  gfc_expr *tmp;

	  if (!sym->as->upper[d] || !sym->as->lower[d])
	    {
	      gfc_free_expr (new_expr);
	      return false;
	    }

	  tmp = gfc_add (gfc_copy_expr (sym->as->upper[d]),
					gfc_get_int_expr (gfc_default_integer_kind,
							  NULL, 1));
	  tmp = gfc_subtract (tmp, gfc_copy_expr (sym->as->lower[d]));
	  if (new_expr)
	    new_expr = gfc_multiply (new_expr, tmp);
	  else
	    new_expr = tmp;
	}
      break;

    case GFC_ISYM_LBOUND:
    case GFC_ISYM_UBOUND:
	/* TODO These implementations of lbound and ubound do not limit if
	   the size < 0, according to F95's 13.14.53 and 13.14.113.  */

      if (!sym->as || sym->as->rank == 0)
	return false;

      if (arg2 && arg2->expr_type == EXPR_CONSTANT)
	d = mpz_get_si (arg2->value.integer) - 1;
      else
	/* TODO: If the need arises, this could produce an array of
	   ubound/lbounds.  */
	gcc_unreachable ();

      if (expr->value.function.isym->id == GFC_ISYM_LBOUND)
	{
	  if (sym->as->lower[d])
	    new_expr = gfc_copy_expr (sym->as->lower[d]);
	}
      else
	{
	  if (sym->as->upper[d])
	    new_expr = gfc_copy_expr (sym->as->upper[d]);
	}
      break;

    default:
      break;
    }

  gfc_apply_interface_mapping_to_expr (mapping, new_expr);
  if (!new_expr)
    return false;

  gfc_replace_expr (expr, new_expr);
  return true;
}


static void
gfc_map_fcn_formal_to_actual (gfc_expr *expr, gfc_expr *map_expr,
			      gfc_interface_mapping * mapping)
{
  gfc_formal_arglist *f;
  gfc_actual_arglist *actual;

  actual = expr->value.function.actual;
  f = gfc_sym_get_dummy_args (map_expr->symtree->n.sym);

  for (; f && actual; f = f->next, actual = actual->next)
    {
      if (!actual->expr)
	continue;

      gfc_add_interface_mapping (mapping, f->sym, NULL, actual->expr);
    }

  if (map_expr->symtree->n.sym->attr.dimension)
    {
      int d;
      gfc_array_spec *as;

      as = gfc_copy_array_spec (map_expr->symtree->n.sym->as);

      for (d = 0; d < as->rank; d++)
	{
	  gfc_apply_interface_mapping_to_expr (mapping, as->lower[d]);
	  gfc_apply_interface_mapping_to_expr (mapping, as->upper[d]);
	}

      expr->value.function.esym->as = as;
    }

  if (map_expr->symtree->n.sym->ts.type == BT_CHARACTER)
    {
      expr->value.function.esym->ts.u.cl->length
	= gfc_copy_expr (map_expr->symtree->n.sym->ts.u.cl->length);

      gfc_apply_interface_mapping_to_expr (mapping,
			expr->value.function.esym->ts.u.cl->length);
    }
}


/* EXPR is a copy of an expression that appeared in the interface
   associated with MAPPING.  Walk it recursively looking for references to
   dummy arguments that MAPPING maps to actual arguments.  Replace each such
   reference with a reference to the associated actual argument.  */

static void
gfc_apply_interface_mapping_to_expr (gfc_interface_mapping * mapping,
				     gfc_expr * expr)
{
  gfc_interface_sym_mapping *sym;
  gfc_actual_arglist *actual;

  if (!expr)
    return;

  /* Copying an expression does not copy its length, so do that here.  */
  if (expr->ts.type == BT_CHARACTER && expr->ts.u.cl)
    {
      expr->ts.u.cl = gfc_get_interface_mapping_charlen (mapping, expr->ts.u.cl);
      gfc_apply_interface_mapping_to_expr (mapping, expr->ts.u.cl->length);
    }

  /* Apply the mapping to any references.  */
  gfc_apply_interface_mapping_to_ref (mapping, expr->ref);

  /* ...and to the expression's symbol, if it has one.  */
  /* TODO Find out why the condition on expr->symtree had to be moved into
     the loop rather than being outside it, as originally.  */
  for (sym = mapping->syms; sym; sym = sym->next)
    if (expr->symtree && sym->old == expr->symtree->n.sym)
      {
	if (sym->new_sym->n.sym->backend_decl)
	  expr->symtree = sym->new_sym;
	else if (sym->expr)
	  gfc_replace_expr (expr, gfc_copy_expr (sym->expr));
      }

      /* ...and to subexpressions in expr->value.  */
  switch (expr->expr_type)
    {
    case EXPR_VARIABLE:
    case EXPR_CONSTANT:
    case EXPR_NULL:
    case EXPR_SUBSTRING:
      break;

    case EXPR_OP:
      gfc_apply_interface_mapping_to_expr (mapping, expr->value.op.op1);
      gfc_apply_interface_mapping_to_expr (mapping, expr->value.op.op2);
      break;

    case EXPR_FUNCTION:
      for (actual = expr->value.function.actual; actual; actual = actual->next)
	gfc_apply_interface_mapping_to_expr (mapping, actual->expr);

      if (expr->value.function.esym == NULL
	    && expr->value.function.isym != NULL
	    && expr->value.function.actual->expr->symtree
	    && gfc_map_intrinsic_function (expr, mapping))
	break;

      for (sym = mapping->syms; sym; sym = sym->next)
	if (sym->old == expr->value.function.esym)
	  {
	    expr->value.function.esym = sym->new_sym->n.sym;
	    gfc_map_fcn_formal_to_actual (expr, sym->expr, mapping);
	    expr->value.function.esym->result = sym->new_sym->n.sym;
	  }
      break;

    case EXPR_ARRAY:
    case EXPR_STRUCTURE:
      gfc_apply_interface_mapping_to_cons (mapping, expr->value.constructor);
      break;

    case EXPR_COMPCALL:
    case EXPR_PPC:
      gcc_unreachable ();
      break;
    }

  return;
}


/* Evaluate interface expression EXPR using MAPPING.  Store the result
   in SE.  */

void
gfc_apply_interface_mapping (gfc_interface_mapping * mapping,
			     gfc_se * se, gfc_expr * expr)
{
  expr = gfc_copy_expr (expr);
  gfc_apply_interface_mapping_to_expr (mapping, expr);
  gfc_conv_expr (se, expr);
  se->expr = gfc_evaluate_now (se->expr, &se->pre);
  gfc_free_expr (expr);
}


/* Returns a reference to a temporary array into which a component of
   an actual argument derived type array is copied and then returned
   after the function call.  */
void
gfc_conv_subref_array_arg (gfc_se * parmse, gfc_expr * expr, int g77,
			   sym_intent intent, bool formal_ptr)
{
  gfc_se lse;
  gfc_se rse;
  gfc_ss *lss;
  gfc_ss *rss;
  gfc_loopinfo loop;
  gfc_loopinfo loop2;
  gfc_array_info *info;
  tree offset;
  tree tmp_index;
  tree tmp;
  tree base_type;
  tree size;
  stmtblock_t body;
  int n;
  int dimen;

  gfc_init_se (&lse, NULL);
  gfc_init_se (&rse, NULL);

  /* Walk the argument expression.  */
  rss = gfc_walk_expr (expr);

  gcc_assert (rss != gfc_ss_terminator);

  /* Initialize the scalarizer.  */
  gfc_init_loopinfo (&loop);
  gfc_add_ss_to_loop (&loop, rss);

  /* Calculate the bounds of the scalarization.  */
  gfc_conv_ss_startstride (&loop);

  /* Build an ss for the temporary.  */
  if (expr->ts.type == BT_CHARACTER && !expr->ts.u.cl->backend_decl)
    gfc_conv_string_length (expr->ts.u.cl, expr, &parmse->pre);

  base_type = gfc_typenode_for_spec (&expr->ts);
  if (GFC_ARRAY_TYPE_P (base_type)
		|| GFC_DESCRIPTOR_TYPE_P (base_type))
    base_type = gfc_get_element_type (base_type);

  if (expr->ts.type == BT_CLASS)
    base_type = gfc_typenode_for_spec (&CLASS_DATA (expr)->ts);

  loop.temp_ss = gfc_get_temp_ss (base_type, ((expr->ts.type == BT_CHARACTER)
					      ? expr->ts.u.cl->backend_decl
					      : NULL),
				  loop.dimen);

  parmse->string_length = loop.temp_ss->info->string_length;

  /* Associate the SS with the loop.  */
  gfc_add_ss_to_loop (&loop, loop.temp_ss);

  /* Setup the scalarizing loops.  */
  gfc_conv_loop_setup (&loop, &expr->where);

  /* Pass the temporary descriptor back to the caller.  */
  info = &loop.temp_ss->info->data.array;
  parmse->expr = info->descriptor;

  /* Setup the gfc_se structures.  */
  gfc_copy_loopinfo_to_se (&lse, &loop);
  gfc_copy_loopinfo_to_se (&rse, &loop);

  rse.ss = rss;
  lse.ss = loop.temp_ss;
  gfc_mark_ss_chain_used (rss, 1);
  gfc_mark_ss_chain_used (loop.temp_ss, 1);

  /* Start the scalarized loop body.  */
  gfc_start_scalarized_body (&loop, &body);

  /* Translate the expression.  */
  gfc_conv_expr (&rse, expr);

  /* Reset the offset for the function call since the loop
     is zero based on the data pointer.  Note that the temp
     comes first in the loop chain since it is added second.  */
  if (gfc_is_alloc_class_array_function (expr))
    {
      tmp = loop.ss->loop_chain->info->data.array.descriptor;
      gfc_conv_descriptor_offset_set (&loop.pre, tmp,
				      gfc_index_zero_node);
    }

  gfc_conv_tmp_array_ref (&lse);

  if (intent != INTENT_OUT)
    {
      tmp = gfc_trans_scalar_assign (&lse, &rse, expr->ts, true, false, true);
      gfc_add_expr_to_block (&body, tmp);
      gcc_assert (rse.ss == gfc_ss_terminator);
      gfc_trans_scalarizing_loops (&loop, &body);
    }
  else
    {
      /* Make sure that the temporary declaration survives by merging
       all the loop declarations into the current context.  */
      for (n = 0; n < loop.dimen; n++)
	{
	  gfc_merge_block_scope (&body);
	  body = loop.code[loop.order[n]];
	}
      gfc_merge_block_scope (&body);
    }

  /* Add the post block after the second loop, so that any
     freeing of allocated memory is done at the right time.  */
  gfc_add_block_to_block (&parmse->pre, &loop.pre);

  /**********Copy the temporary back again.*********/

  gfc_init_se (&lse, NULL);
  gfc_init_se (&rse, NULL);

  /* Walk the argument expression.  */
  lss = gfc_walk_expr (expr);
  rse.ss = loop.temp_ss;
  lse.ss = lss;

  /* Initialize the scalarizer.  */
  gfc_init_loopinfo (&loop2);
  gfc_add_ss_to_loop (&loop2, lss);

  dimen = rse.ss->dimen;

  /* Skip the write-out loop for this case.  */
  if (gfc_is_alloc_class_array_function (expr))
    goto class_array_fcn;

  /* Calculate the bounds of the scalarization.  */
  gfc_conv_ss_startstride (&loop2);

  /* Setup the scalarizing loops.  */
  gfc_conv_loop_setup (&loop2, &expr->where);

  gfc_copy_loopinfo_to_se (&lse, &loop2);
  gfc_copy_loopinfo_to_se (&rse, &loop2);

  gfc_mark_ss_chain_used (lss, 1);
  gfc_mark_ss_chain_used (loop.temp_ss, 1);

  /* Declare the variable to hold the temporary offset and start the
     scalarized loop body.  */
  offset = gfc_create_var (gfc_array_index_type, NULL);
  gfc_start_scalarized_body (&loop2, &body);

  /* Build the offsets for the temporary from the loop variables.  The
     temporary array has lbounds of zero and strides of one in all
     dimensions, so this is very simple.  The offset is only computed
     outside the innermost loop, so the overall transfer could be
     optimized further.  */
  info = &rse.ss->info->data.array;

  tmp_index = gfc_index_zero_node;
  for (n = dimen - 1; n > 0; n--)
    {
      tree tmp_str;
      tmp = rse.loop->loopvar[n];
      tmp = fold_build2_loc (input_location, MINUS_EXPR, gfc_array_index_type,
			     tmp, rse.loop->from[n]);
      tmp = fold_build2_loc (input_location, PLUS_EXPR, gfc_array_index_type,
			     tmp, tmp_index);

      tmp_str = fold_build2_loc (input_location, MINUS_EXPR,
				 gfc_array_index_type,
				 rse.loop->to[n-1], rse.loop->from[n-1]);
      tmp_str = fold_build2_loc (input_location, PLUS_EXPR,
				 gfc_array_index_type,
				 tmp_str, gfc_index_one_node);

      tmp_index = fold_build2_loc (input_location, MULT_EXPR,
				   gfc_array_index_type, tmp, tmp_str);
    }

  tmp_index = fold_build2_loc (input_location, MINUS_EXPR,
			       gfc_array_index_type,
			       tmp_index, rse.loop->from[0]);
  gfc_add_modify (&rse.loop->code[0], offset, tmp_index);

  tmp_index = fold_build2_loc (input_location, PLUS_EXPR,
			       gfc_array_index_type,
			       rse.loop->loopvar[0], offset);

  /* Now use the offset for the reference.  */
  tmp = build_fold_indirect_ref_loc (input_location,
				 info->data);
  rse.expr = gfc_build_array_ref (tmp, tmp_index, NULL);

  if (expr->ts.type == BT_CHARACTER)
    rse.string_length = expr->ts.u.cl->backend_decl;

  gfc_conv_expr (&lse, expr);

  gcc_assert (lse.ss == gfc_ss_terminator);

  tmp = gfc_trans_scalar_assign (&lse, &rse, expr->ts, false, false, true);
  gfc_add_expr_to_block (&body, tmp);

  /* Generate the copying loops.  */
  gfc_trans_scalarizing_loops (&loop2, &body);

  /* Wrap the whole thing up by adding the second loop to the post-block
     and following it by the post-block of the first loop.  In this way,
     if the temporary needs freeing, it is done after use!  */
  if (intent != INTENT_IN)
    {
      gfc_add_block_to_block (&parmse->post, &loop2.pre);
      gfc_add_block_to_block (&parmse->post, &loop2.post);
    }

class_array_fcn:

  gfc_add_block_to_block (&parmse->post, &loop.post);

  gfc_cleanup_loop (&loop);
  gfc_cleanup_loop (&loop2);

  /* Pass the string length to the argument expression.  */
  if (expr->ts.type == BT_CHARACTER)
    parmse->string_length = expr->ts.u.cl->backend_decl;

  /* Determine the offset for pointer formal arguments and set the
     lbounds to one.  */
  if (formal_ptr)
    {
      size = gfc_index_one_node;
      offset = gfc_index_zero_node;
      for (n = 0; n < dimen; n++)
	{
	  tmp = gfc_conv_descriptor_ubound_get (parmse->expr,
						gfc_rank_cst[n]);
	  tmp = fold_build2_loc (input_location, PLUS_EXPR,
				 gfc_array_index_type, tmp,
				 gfc_index_one_node);
	  gfc_conv_descriptor_ubound_set (&parmse->pre,
					  parmse->expr,
					  gfc_rank_cst[n],
					  tmp);
	  gfc_conv_descriptor_lbound_set (&parmse->pre,
					  parmse->expr,
					  gfc_rank_cst[n],
					  gfc_index_one_node);
	  size = gfc_evaluate_now (size, &parmse->pre);
	  offset = fold_build2_loc (input_location, MINUS_EXPR,
				    gfc_array_index_type,
				    offset, size);
	  offset = gfc_evaluate_now (offset, &parmse->pre);
	  tmp = fold_build2_loc (input_location, MINUS_EXPR,
				 gfc_array_index_type,
				 rse.loop->to[n], rse.loop->from[n]);
	  tmp = fold_build2_loc (input_location, PLUS_EXPR,
				 gfc_array_index_type,
				 tmp, gfc_index_one_node);
	  size = fold_build2_loc (input_location, MULT_EXPR,
				  gfc_array_index_type, size, tmp);
	}

      gfc_conv_descriptor_offset_set (&parmse->pre, parmse->expr,
				      offset);
    }

  /* We want either the address for the data or the address of the descriptor,
     depending on the mode of passing array arguments.  */
  if (g77)
    parmse->expr = gfc_conv_descriptor_data_get (parmse->expr);
  else
    parmse->expr = gfc_build_addr_expr (NULL_TREE, parmse->expr);

  return;
}


/* Generate the code for argument list functions.  */

static void
conv_arglist_function (gfc_se *se, gfc_expr *expr, const char *name)
{
  /* Pass by value for g77 %VAL(arg), pass the address
     indirectly for %LOC, else by reference.  Thus %REF
     is a "do-nothing" and %LOC is the same as an F95
     pointer.  */
  if (strncmp (name, "%VAL", 4) == 0)
    gfc_conv_expr (se, expr);
  else if (strncmp (name, "%LOC", 4) == 0)
    {
      gfc_conv_expr_reference (se, expr);
      se->expr = gfc_build_addr_expr (NULL, se->expr);
    }
  else if (strncmp (name, "%REF", 4) == 0)
    gfc_conv_expr_reference (se, expr);
  else
    gfc_error ("Unknown argument list function at %L", &expr->where);
}


/* Generate code for a procedure call.  Note can return se->post != NULL.
   If se->direct_byref is set then se->expr contains the return parameter.
   Return nonzero, if the call has alternate specifiers.
   'expr' is only needed for procedure pointer components.  */

int
gfc_conv_procedure_call (gfc_se * se, gfc_symbol * sym,
			 gfc_actual_arglist * args, gfc_expr * expr,
			 vec<tree, va_gc> *append_args)
{
  gfc_interface_mapping mapping;
  vec<tree, va_gc> *arglist;
  vec<tree, va_gc> *retargs;
  tree tmp;
  tree fntype;
  gfc_se parmse;
  gfc_array_info *info;
  int byref;
  int parm_kind;
  tree type;
  tree var;
  tree len;
  tree base_object;
  vec<tree, va_gc> *stringargs;
  vec<tree, va_gc> *optionalargs;
  tree result = NULL;
  gfc_formal_arglist *formal;
  gfc_actual_arglist *arg;
  int has_alternate_specifier = 0;
  bool need_interface_mapping;
  bool callee_alloc;
  gfc_typespec ts;
  gfc_charlen cl;
  gfc_expr *e;
  gfc_symbol *fsym;
  stmtblock_t post;
  enum {MISSING = 0, ELEMENTAL, SCALAR, SCALAR_POINTER, ARRAY};
  gfc_component *comp = NULL;
  int arglen;

  arglist = NULL;
  retargs = NULL;
  stringargs = NULL;
  optionalargs = NULL;
  var = NULL_TREE;
  len = NULL_TREE;
  gfc_clear_ts (&ts);

  comp = gfc_get_proc_ptr_comp (expr);

  if (se->ss != NULL)
    {
      if (!sym->attr.elemental && !(comp && comp->attr.elemental))
	{
	  gcc_assert (se->ss->info->type == GFC_SS_FUNCTION);
	  if (se->ss->info->useflags)
	    {
	      gcc_assert ((!comp && gfc_return_by_reference (sym)
			   && sym->result->attr.dimension)
			  || (comp && comp->attr.dimension)
			  || gfc_is_alloc_class_array_function (expr));
	      gcc_assert (se->loop != NULL);
	      /* Access the previously obtained result.  */
	      gfc_conv_tmp_array_ref (se);
	      return 0;
	    }
	}
      info = &se->ss->info->data.array;
    }
  else
    info = NULL;

  gfc_init_block (&post);
  gfc_init_interface_mapping (&mapping);
  if (!comp)
    {
      formal = gfc_sym_get_dummy_args (sym);
      need_interface_mapping = sym->attr.dimension ||
			       (sym->ts.type == BT_CHARACTER
				&& sym->ts.u.cl->length
				&& sym->ts.u.cl->length->expr_type
				   != EXPR_CONSTANT);
    }
  else
    {
      formal = comp->ts.interface ? comp->ts.interface->formal : NULL;
      need_interface_mapping = comp->attr.dimension ||
			       (comp->ts.type == BT_CHARACTER
				&& comp->ts.u.cl->length
				&& comp->ts.u.cl->length->expr_type
				   != EXPR_CONSTANT);
    }

  base_object = NULL_TREE;

  /* Evaluate the arguments.  */
  for (arg = args; arg != NULL;
       arg = arg->next, formal = formal ? formal->next : NULL)
    {
      e = arg->expr;
      fsym = formal ? formal->sym : NULL;
      parm_kind = MISSING;

      /* Class array expressions are sometimes coming completely unadorned
	 with either arrayspec or _data component.  Correct that here.
	 OOP-TODO: Move this to the frontend.  */
      if (e && e->expr_type == EXPR_VARIABLE
	    && !e->ref
	    && e->ts.type == BT_CLASS
	    && (CLASS_DATA (e)->attr.codimension
		|| CLASS_DATA (e)->attr.dimension))
	{
	  gfc_typespec temp_ts = e->ts;
	  gfc_add_class_array_ref (e);
	  e->ts = temp_ts;
	}

      if (e == NULL)
	{
	  if (se->ignore_optional)
	    {
	      /* Some intrinsics have already been resolved to the correct
	         parameters.  */
	      continue;
	    }
	  else if (arg->label)
	    {
	      has_alternate_specifier = 1;
	      continue;
	    }
	  else
	    {
	      gfc_init_se (&parmse, NULL);

	      /* For scalar arguments with VALUE attribute which are passed by
		 value, pass "0" and a hidden argument gives the optional
		 status.  */
	      if (fsym && fsym->attr.optional && fsym->attr.value
		  && !fsym->attr.dimension && fsym->ts.type != BT_CHARACTER
		  && fsym->ts.type != BT_CLASS && fsym->ts.type != BT_DERIVED)
		{
		  parmse.expr = fold_convert (gfc_sym_type (fsym),
					      integer_zero_node);
		  vec_safe_push (optionalargs, boolean_false_node);
		}
	      else
		{
		  /* Pass a NULL pointer for an absent arg.  */
		  parmse.expr = null_pointer_node;
		  if (arg->missing_arg_type == BT_CHARACTER)
		    parmse.string_length = build_int_cst (gfc_charlen_type_node,
							  0);
		}
	    }
	}
      else if (arg->expr->expr_type == EXPR_NULL
	       && fsym && !fsym->attr.pointer
	       && (fsym->ts.type != BT_CLASS
		   || !CLASS_DATA (fsym)->attr.class_pointer))
	{
	  /* Pass a NULL pointer to denote an absent arg.  */
	  gcc_assert (fsym->attr.optional && !fsym->attr.allocatable
		      && (fsym->ts.type != BT_CLASS
			  || !CLASS_DATA (fsym)->attr.allocatable));
	  gfc_init_se (&parmse, NULL);
	  parmse.expr = null_pointer_node;
	  if (arg->missing_arg_type == BT_CHARACTER)
	    parmse.string_length = build_int_cst (gfc_charlen_type_node, 0);
	}
      else if (fsym && fsym->ts.type == BT_CLASS
		 && e->ts.type == BT_DERIVED)
	{
	  /* The derived type needs to be converted to a temporary
	     CLASS object.  */
	  gfc_init_se (&parmse, se);
	  gfc_conv_derived_to_class (&parmse, e, fsym->ts, NULL,
				     fsym->attr.optional
				     && e->expr_type == EXPR_VARIABLE
				     && e->symtree->n.sym->attr.optional,
				     CLASS_DATA (fsym)->attr.class_pointer
				     || CLASS_DATA (fsym)->attr.allocatable);
	}
      else if (UNLIMITED_POLY (fsym) && e->ts.type != BT_CLASS)
	{
	  /* The intrinsic type needs to be converted to a temporary
	     CLASS object for the unlimited polymorphic formal.  */
	  gfc_init_se (&parmse, se);
	  gfc_conv_intrinsic_to_class (&parmse, e, fsym->ts);
	}
      else if (se->ss && se->ss->info->useflags)
	{
	  gfc_ss *ss;

	  ss = se->ss;

	  /* An elemental function inside a scalarized loop.  */
	  gfc_init_se (&parmse, se);
	  parm_kind = ELEMENTAL;

	  /* For all value functions or polymorphic scalar non-pointer
	     non-allocatable variables use the expression in e directly.  This
	     ensures, that initializers of polymorphic entities are correctly
	     copied.  */
	  if (fsym && (fsym->attr.value
		       || (e->expr_type == EXPR_VARIABLE
			   && fsym->ts.type == BT_DERIVED
			   && e->ts.type == BT_DERIVED
			   && !e->ts.u.derived->attr.dimension
			   && !e->rank
			   && (!e->symtree
			       || (!e->symtree->n.sym->attr.allocatable
				   && !e->symtree->n.sym->attr.pointer)))))
	    gfc_conv_expr (&parmse, e);
	  else
	    gfc_conv_expr_reference (&parmse, e);

	  if (e->ts.type == BT_CHARACTER && !e->rank
	      && e->expr_type == EXPR_FUNCTION)
	    parmse.expr = build_fold_indirect_ref_loc (input_location,
						       parmse.expr);

	  if (fsym && fsym->ts.type == BT_DERIVED
	      && gfc_is_class_container_ref (e))
	    {
	      parmse.expr = gfc_class_data_get (parmse.expr);

	      if (fsym->attr.optional && e->expr_type == EXPR_VARIABLE
		  && e->symtree->n.sym->attr.optional)
		{
		  tree cond = gfc_conv_expr_present (e->symtree->n.sym);
		  parmse.expr = build3_loc (input_location, COND_EXPR,
					TREE_TYPE (parmse.expr),
					cond, parmse.expr,
					fold_convert (TREE_TYPE (parmse.expr),
						      null_pointer_node));
		}
	    }

	  /* If we are passing an absent array as optional dummy to an
	     elemental procedure, make sure that we pass NULL when the data
	     pointer is NULL.  We need this extra conditional because of
	     scalarization which passes arrays elements to the procedure,
	     ignoring the fact that the array can be absent/unallocated/...  */
	  if (ss->info->can_be_null_ref && ss->info->type != GFC_SS_REFERENCE)
	    {
	      tree descriptor_data;

	      descriptor_data = ss->info->data.array.data;
	      tmp = fold_build2_loc (input_location, EQ_EXPR, boolean_type_node,
				     descriptor_data,
				     fold_convert (TREE_TYPE (descriptor_data),
						   null_pointer_node));
	      parmse.expr
		= fold_build3_loc (input_location, COND_EXPR,
				   TREE_TYPE (parmse.expr),
				   gfc_unlikely (tmp, PRED_FORTRAN_ABSENT_DUMMY),
				   fold_convert (TREE_TYPE (parmse.expr),
						 null_pointer_node),
				   parmse.expr);
	    }

	  /* The scalarizer does not repackage the reference to a class
	     array - instead it returns a pointer to the data element.  */
	  if (fsym && fsym->ts.type == BT_CLASS && e->ts.type == BT_CLASS)
	    gfc_conv_class_to_class (&parmse, e, fsym->ts, true,
				     fsym->attr.intent != INTENT_IN
				     && (CLASS_DATA (fsym)->attr.class_pointer
					 || CLASS_DATA (fsym)->attr.allocatable),
				     fsym->attr.optional
				     && e->expr_type == EXPR_VARIABLE
				     && e->symtree->n.sym->attr.optional,
				     CLASS_DATA (fsym)->attr.class_pointer
				     || CLASS_DATA (fsym)->attr.allocatable);
	}
      else
	{
	  bool scalar;
	  gfc_ss *argss;

	  gfc_init_se (&parmse, NULL);

	  /* Check whether the expression is a scalar or not; we cannot use
	     e->rank as it can be nonzero for functions arguments.  */
	  argss = gfc_walk_expr (e);
	  scalar = argss == gfc_ss_terminator;
	  if (!scalar)
	    gfc_free_ss_chain (argss);

	  /* Special handling for passing scalar polymorphic coarrays;
	     otherwise one passes "class->_data.data" instead of "&class".  */
	  if (e->rank == 0 && e->ts.type == BT_CLASS
	      && fsym && fsym->ts.type == BT_CLASS
	      && CLASS_DATA (fsym)->attr.codimension
	      && !CLASS_DATA (fsym)->attr.dimension)
	    {
	      gfc_add_class_array_ref (e);
              parmse.want_coarray = 1;
	      scalar = false;
	    }

	  /* A scalar or transformational function.  */
	  if (scalar)
	    {
	      if (e->expr_type == EXPR_VARIABLE
		    && e->symtree->n.sym->attr.cray_pointee
		    && fsym && fsym->attr.flavor == FL_PROCEDURE)
		{
		    /* The Cray pointer needs to be converted to a pointer to
		       a type given by the expression.  */
		    gfc_conv_expr (&parmse, e);
		    type = build_pointer_type (TREE_TYPE (parmse.expr));
		    tmp = gfc_get_symbol_decl (e->symtree->n.sym->cp_pointer);
		    parmse.expr = convert (type, tmp);
		}
 	      else if (fsym && fsym->attr.value)
		{
		  if (fsym->ts.type == BT_CHARACTER
		      && fsym->ts.is_c_interop
		      && fsym->ns->proc_name != NULL
		      && fsym->ns->proc_name->attr.is_bind_c)
		    {
		      parmse.expr = NULL;
		      gfc_conv_scalar_char_value (fsym, &parmse, &e);
		      if (parmse.expr == NULL)
			gfc_conv_expr (&parmse, e);
		    }
		  else
		    {
		    gfc_conv_expr (&parmse, e);
		    if (fsym->attr.optional
			&& fsym->ts.type != BT_CLASS
			&& fsym->ts.type != BT_DERIVED)
		      {
			if (e->expr_type != EXPR_VARIABLE
			    || !e->symtree->n.sym->attr.optional
			    || e->ref != NULL)
			  vec_safe_push (optionalargs, boolean_true_node);
			else
			  {
			    tmp = gfc_conv_expr_present (e->symtree->n.sym);
			    if (!e->symtree->n.sym->attr.value)
			      parmse.expr
				= fold_build3_loc (input_location, COND_EXPR,
					TREE_TYPE (parmse.expr),
					tmp, parmse.expr,
					fold_convert (TREE_TYPE (parmse.expr),
						      integer_zero_node));

			    vec_safe_push (optionalargs, tmp);
			  }
		      }
		    }
		}
	      else if (arg->name && arg->name[0] == '%')
		/* Argument list functions %VAL, %LOC and %REF are signalled
		   through arg->name.  */
		conv_arglist_function (&parmse, arg->expr, arg->name);
	      else if ((e->expr_type == EXPR_FUNCTION)
			&& ((e->value.function.esym
			     && e->value.function.esym->result->attr.pointer)
			    || (!e->value.function.esym
				&& e->symtree->n.sym->attr.pointer))
			&& fsym && fsym->attr.target)
		{
		  gfc_conv_expr (&parmse, e);
		  parmse.expr = gfc_build_addr_expr (NULL_TREE, parmse.expr);
		}
	      else if (e->expr_type == EXPR_FUNCTION
		       && e->symtree->n.sym->result
		       && e->symtree->n.sym->result != e->symtree->n.sym
		       && e->symtree->n.sym->result->attr.proc_pointer)
		{
		  /* Functions returning procedure pointers.  */
		  gfc_conv_expr (&parmse, e);
		  if (fsym && fsym->attr.proc_pointer)
		    parmse.expr = gfc_build_addr_expr (NULL_TREE, parmse.expr);
		}
	      else
		{
		  if (e->ts.type == BT_CLASS && fsym
		      && fsym->ts.type == BT_CLASS
		      && (!CLASS_DATA (fsym)->as
			  || CLASS_DATA (fsym)->as->type != AS_ASSUMED_RANK)
		      && CLASS_DATA (e)->attr.codimension)
		    {
		      gcc_assert (!CLASS_DATA (fsym)->attr.codimension);
		      gcc_assert (!CLASS_DATA (fsym)->as);
		      gfc_add_class_array_ref (e);
		      parmse.want_coarray = 1;
		      gfc_conv_expr_reference (&parmse, e);
		      class_scalar_coarray_to_class (&parmse, e, fsym->ts,
				     fsym->attr.optional
				     && e->expr_type == EXPR_VARIABLE);
		    }
		  else if (e->ts.type == BT_CLASS && fsym
			   && fsym->ts.type == BT_CLASS
			   && !CLASS_DATA (fsym)->as
			   && !CLASS_DATA (e)->as
			   && strcmp (fsym->ts.u.derived->name,
				      e->ts.u.derived->name))
		    {
		      type = gfc_typenode_for_spec (&fsym->ts);
		      var = gfc_create_var (type, fsym->name);
		      gfc_conv_expr (&parmse, e);
		      if (fsym->attr.optional
			  && e->expr_type == EXPR_VARIABLE
			  && e->symtree->n.sym->attr.optional)
			{
			  stmtblock_t block;
			  tree cond;
			  tmp = gfc_build_addr_expr (NULL_TREE, parmse.expr);
			  cond = fold_build2_loc (input_location, NE_EXPR,
						  boolean_type_node, tmp,
						  fold_convert (TREE_TYPE (tmp),
							    null_pointer_node));
			  gfc_start_block (&block);
			  gfc_add_modify (&block, var,
					  fold_build1_loc (input_location,
							   VIEW_CONVERT_EXPR,
							   type, parmse.expr));
			  gfc_add_expr_to_block (&parmse.pre,
				 fold_build3_loc (input_location,
					 COND_EXPR, void_type_node,
					 cond, gfc_finish_block (&block),
					 build_empty_stmt (input_location)));
			  parmse.expr = gfc_build_addr_expr (NULL_TREE, var);
			  parmse.expr = build3_loc (input_location, COND_EXPR,
					 TREE_TYPE (parmse.expr),
					 cond, parmse.expr,
					 fold_convert (TREE_TYPE (parmse.expr),
						       null_pointer_node));
			}
		      else
			{
			  gfc_add_modify (&parmse.pre, var,
					  fold_build1_loc (input_location,
							   VIEW_CONVERT_EXPR,
							   type, parmse.expr));
			  parmse.expr = gfc_build_addr_expr (NULL_TREE, var);
			}
		    }
		  else
		    gfc_conv_expr_reference (&parmse, e);

		  /* Catch base objects that are not variables.  */
		  if (e->ts.type == BT_CLASS
			&& e->expr_type != EXPR_VARIABLE
			&& expr && e == expr->base_expr)
		    base_object = build_fold_indirect_ref_loc (input_location,
							       parmse.expr);

		  /* A class array element needs converting back to be a
		     class object, if the formal argument is a class object.  */
		  if (fsym && fsym->ts.type == BT_CLASS
			&& e->ts.type == BT_CLASS
			&& ((CLASS_DATA (fsym)->as
			     && CLASS_DATA (fsym)->as->type == AS_ASSUMED_RANK)
			    || CLASS_DATA (e)->attr.dimension))
		    gfc_conv_class_to_class (&parmse, e, fsym->ts, false,
				     fsym->attr.intent != INTENT_IN
				     && (CLASS_DATA (fsym)->attr.class_pointer
					 || CLASS_DATA (fsym)->attr.allocatable),
				     fsym->attr.optional
				     && e->expr_type == EXPR_VARIABLE
				     && e->symtree->n.sym->attr.optional,
				     CLASS_DATA (fsym)->attr.class_pointer
				     || CLASS_DATA (fsym)->attr.allocatable);

		  /* If an ALLOCATABLE dummy argument has INTENT(OUT) and is
		     allocated on entry, it must be deallocated.  */
		  if (fsym && fsym->attr.intent == INTENT_OUT
		      && (fsym->attr.allocatable
			  || (fsym->ts.type == BT_CLASS
			      && CLASS_DATA (fsym)->attr.allocatable)))
		    {
		      stmtblock_t block;
		      tree ptr;

		      gfc_init_block  (&block);
		      ptr = parmse.expr;
		      if (e->ts.type == BT_CLASS)
			ptr = gfc_class_data_get (ptr);

		      tmp = gfc_deallocate_scalar_with_status (ptr, NULL_TREE,
							       true, e, e->ts);
		      gfc_add_expr_to_block (&block, tmp);
		      tmp = fold_build2_loc (input_location, MODIFY_EXPR,
					     void_type_node, ptr,
					     null_pointer_node);
		      gfc_add_expr_to_block (&block, tmp);

		      if (fsym->ts.type == BT_CLASS && UNLIMITED_POLY (fsym))
			{
			  gfc_add_modify (&block, ptr,
					  fold_convert (TREE_TYPE (ptr),
							null_pointer_node));
			  gfc_add_expr_to_block (&block, tmp);
			}
		      else if (fsym->ts.type == BT_CLASS)
			{
			  gfc_symbol *vtab;
			  vtab = gfc_find_derived_vtab (fsym->ts.u.derived);
			  tmp = gfc_get_symbol_decl (vtab);
			  tmp = gfc_build_addr_expr (NULL_TREE, tmp);
			  ptr = gfc_class_vptr_get (parmse.expr);
			  gfc_add_modify (&block, ptr,
					  fold_convert (TREE_TYPE (ptr), tmp));
			  gfc_add_expr_to_block (&block, tmp);
			}

		      if (fsym->attr.optional
			  && e->expr_type == EXPR_VARIABLE
			  && e->symtree->n.sym->attr.optional)
			{
			  tmp = fold_build3_loc (input_location, COND_EXPR,
				     void_type_node,
				     gfc_conv_expr_present (e->symtree->n.sym),
					    gfc_finish_block (&block),
					    build_empty_stmt (input_location));
			}
		      else
			tmp = gfc_finish_block (&block);

		      gfc_add_expr_to_block (&se->pre, tmp);
		    }

		  if (fsym && (fsym->ts.type == BT_DERIVED
			       || fsym->ts.type == BT_ASSUMED)
		      && e->ts.type == BT_CLASS
		      && !CLASS_DATA (e)->attr.dimension
		      && !CLASS_DATA (e)->attr.codimension)
		    parmse.expr = gfc_class_data_get (parmse.expr);

		  /* Wrap scalar variable in a descriptor. We need to convert
		     the address of a pointer back to the pointer itself before,
		     we can assign it to the data field.  */

		  if (fsym && fsym->as && fsym->as->type == AS_ASSUMED_RANK
		      && fsym->ts.type != BT_CLASS && e->expr_type != EXPR_NULL)
		    {
		      tmp = parmse.expr;
		      if (TREE_CODE (tmp) == ADDR_EXPR
			  && POINTER_TYPE_P (TREE_TYPE (TREE_OPERAND (tmp, 0))))
			tmp = TREE_OPERAND (tmp, 0);
		      parmse.expr = gfc_conv_scalar_to_descriptor (&parmse, tmp,
								   fsym->attr);
		      parmse.expr = gfc_build_addr_expr (NULL_TREE,
							 parmse.expr);
		    }
		  else if (fsym && e->expr_type != EXPR_NULL
		      && ((fsym->attr.pointer
			   && fsym->attr.flavor != FL_PROCEDURE)
			  || (fsym->attr.proc_pointer
			      && !(e->expr_type == EXPR_VARIABLE
				   && e->symtree->n.sym->attr.dummy))
			  || (fsym->attr.proc_pointer
			      && e->expr_type == EXPR_VARIABLE
			      && gfc_is_proc_ptr_comp (e))
			  || (fsym->attr.allocatable
			      && fsym->attr.flavor != FL_PROCEDURE)))
		    {
		      /* Scalar pointer dummy args require an extra level of
			 indirection. The null pointer already contains
			 this level of indirection.  */
		      parm_kind = SCALAR_POINTER;
		      parmse.expr = gfc_build_addr_expr (NULL_TREE, parmse.expr);
		    }
		}
	    }
	  else if (e->ts.type == BT_CLASS
		    && fsym && fsym->ts.type == BT_CLASS
		    && (CLASS_DATA (fsym)->attr.dimension
			|| CLASS_DATA (fsym)->attr.codimension))
	    {
	      /* Pass a class array.  */
	      parmse.use_offset = 1;
	      gfc_conv_expr_descriptor (&parmse, e);

	      /* If an ALLOCATABLE dummy argument has INTENT(OUT) and is
		 allocated on entry, it must be deallocated.  */
	      if (fsym->attr.intent == INTENT_OUT
		  && CLASS_DATA (fsym)->attr.allocatable)
		{
		  stmtblock_t block;
		  tree ptr;

		  gfc_init_block  (&block);
		  ptr = parmse.expr;
		  ptr = gfc_class_data_get (ptr);

		  tmp = gfc_deallocate_with_status (ptr, NULL_TREE,
						    NULL_TREE, NULL_TREE,
						    NULL_TREE, true, e,
						    false);
		  gfc_add_expr_to_block (&block, tmp);
		  tmp = fold_build2_loc (input_location, MODIFY_EXPR,
					 void_type_node, ptr,
					 null_pointer_node);
		  gfc_add_expr_to_block (&block, tmp);
		  gfc_reset_vptr (&block, e);

		  if (fsym->attr.optional
		      && e->expr_type == EXPR_VARIABLE
		      && (!e->ref
			  || (e->ref->type == REF_ARRAY
			      && e->ref->u.ar.type != AR_FULL))
		      && e->symtree->n.sym->attr.optional)
		    {
		      tmp = fold_build3_loc (input_location, COND_EXPR,
				    void_type_node,
				    gfc_conv_expr_present (e->symtree->n.sym),
				    gfc_finish_block (&block),
				    build_empty_stmt (input_location));
		    }
		  else
		    tmp = gfc_finish_block (&block);

		  gfc_add_expr_to_block (&se->pre, tmp);
		}

	      /* The conversion does not repackage the reference to a class
	         array - _data descriptor.  */
	      gfc_conv_class_to_class (&parmse, e, fsym->ts, false,
				     fsym->attr.intent != INTENT_IN
				     && (CLASS_DATA (fsym)->attr.class_pointer
					 || CLASS_DATA (fsym)->attr.allocatable),
				     fsym->attr.optional
				     && e->expr_type == EXPR_VARIABLE
				     && e->symtree->n.sym->attr.optional,
				     CLASS_DATA (fsym)->attr.class_pointer
				     || CLASS_DATA (fsym)->attr.allocatable);
	    }
	  else
	    {
              /* If the procedure requires an explicit interface, the actual
                 argument is passed according to the corresponding formal
                 argument.  If the corresponding formal argument is a POINTER,
                 ALLOCATABLE or assumed shape, we do not use g77's calling
                 convention, and pass the address of the array descriptor
                 instead. Otherwise we use g77's calling convention.  */
	      bool f;
	      f = (fsym != NULL)
		  && !(fsym->attr.pointer || fsym->attr.allocatable)
		  && fsym->as && fsym->as->type != AS_ASSUMED_SHAPE
		  && fsym->as->type != AS_ASSUMED_RANK;
	      if (comp)
		f = f || !comp->attr.always_explicit;
	      else
		f = f || !sym->attr.always_explicit;

	      /* If the argument is a function call that may not create
		 a temporary for the result, we have to check that we
		 can do it, i.e. that there is no alias between this
		 argument and another one.  */
	      if (gfc_get_noncopying_intrinsic_argument (e) != NULL)
		{
		  gfc_expr *iarg;
		  sym_intent intent;

		  if (fsym != NULL)
		    intent = fsym->attr.intent;
		  else
		    intent = INTENT_UNKNOWN;

		  if (gfc_check_fncall_dependency (e, intent, sym, args,
						   NOT_ELEMENTAL))
		    parmse.force_tmp = 1;

		  iarg = e->value.function.actual->expr;

		  /* Temporary needed if aliasing due to host association.  */
		  if (sym->attr.contained
			&& !sym->attr.pure
			&& !sym->attr.implicit_pure
			&& !sym->attr.use_assoc
			&& iarg->expr_type == EXPR_VARIABLE
			&& sym->ns == iarg->symtree->n.sym->ns)
		    parmse.force_tmp = 1;

		  /* Ditto within module.  */
		  if (sym->attr.use_assoc
			&& !sym->attr.pure
			&& !sym->attr.implicit_pure
			&& iarg->expr_type == EXPR_VARIABLE
			&& sym->module == iarg->symtree->n.sym->module)
		    parmse.force_tmp = 1;
		}

	      if (e->expr_type == EXPR_VARIABLE
		    && is_subref_array (e))
		/* The actual argument is a component reference to an
		   array of derived types.  In this case, the argument
		   is converted to a temporary, which is passed and then
		   written back after the procedure call.  */
		gfc_conv_subref_array_arg (&parmse, e, f,
				fsym ? fsym->attr.intent : INTENT_INOUT,
				fsym && fsym->attr.pointer);
	      else if (gfc_is_class_array_ref (e, NULL)
			 && fsym && fsym->ts.type == BT_DERIVED)
		/* The actual argument is a component reference to an
		   array of derived types.  In this case, the argument
		   is converted to a temporary, which is passed and then
		   written back after the procedure call.
		   OOP-TODO: Insert code so that if the dynamic type is
		   the same as the declared type, copy-in/copy-out does
		   not occur.  */
		gfc_conv_subref_array_arg (&parmse, e, f,
				fsym ? fsym->attr.intent : INTENT_INOUT,
				fsym && fsym->attr.pointer);

	      else if (gfc_is_alloc_class_array_function (e)
			 && fsym && fsym->ts.type == BT_DERIVED)
		/* See previous comment.  For function actual argument,
		   the write out is not needed so the intent is set as
		   intent in.  */
		{
		  e->must_finalize = 1;
		  gfc_conv_subref_array_arg (&parmse, e, f,
					     INTENT_IN,
					     fsym && fsym->attr.pointer);
		}
	      else
	        gfc_conv_array_parameter (&parmse, e, f, fsym, sym->name, NULL);

	      /* If an ALLOCATABLE dummy argument has INTENT(OUT) and is
		 allocated on entry, it must be deallocated.  */
	      if (fsym && fsym->attr.allocatable
		  && fsym->attr.intent == INTENT_OUT)
		{
		  tmp = build_fold_indirect_ref_loc (input_location,
						     parmse.expr);
		  tmp = gfc_trans_dealloc_allocated (tmp, false, e);
		  if (fsym->attr.optional
		      && e->expr_type == EXPR_VARIABLE
		      && e->symtree->n.sym->attr.optional)
		    tmp = fold_build3_loc (input_location, COND_EXPR,
				     void_type_node,
				     gfc_conv_expr_present (e->symtree->n.sym),
				       tmp, build_empty_stmt (input_location));
		  gfc_add_expr_to_block (&se->pre, tmp);
		}
	    }
	}

      /* The case with fsym->attr.optional is that of a user subroutine
	 with an interface indicating an optional argument.  When we call
	 an intrinsic subroutine, however, fsym is NULL, but we might still
	 have an optional argument, so we proceed to the substitution
	 just in case.  */
      if (e && (fsym == NULL || fsym->attr.optional))
	{
	  /* If an optional argument is itself an optional dummy argument,
	     check its presence and substitute a null if absent.  This is
	     only needed when passing an array to an elemental procedure
	     as then array elements are accessed - or no NULL pointer is
	     allowed and a "1" or "0" should be passed if not present.
	     When passing a non-array-descriptor full array to a
	     non-array-descriptor dummy, no check is needed. For
	     array-descriptor actual to array-descriptor dummy, see
	     PR 41911 for why a check has to be inserted.
	     fsym == NULL is checked as intrinsics required the descriptor
	     but do not always set fsym.  */
	  if (e->expr_type == EXPR_VARIABLE
	      && e->symtree->n.sym->attr.optional
	      && ((e->rank != 0 && sym->attr.elemental)
		  || e->representation.length || e->ts.type == BT_CHARACTER
		  || (e->rank != 0
		      && (fsym == NULL
			  || (fsym-> as
			      && (fsym->as->type == AS_ASSUMED_SHAPE
				  || fsym->as->type == AS_ASSUMED_RANK
			      	  || fsym->as->type == AS_DEFERRED))))))
	    gfc_conv_missing_dummy (&parmse, e, fsym ? fsym->ts : e->ts,
				    e->representation.length);
	}

      if (fsym && e)
	{
	  /* Obtain the character length of an assumed character length
	     length procedure from the typespec.  */
	  if (fsym->ts.type == BT_CHARACTER
	      && parmse.string_length == NULL_TREE
	      && e->ts.type == BT_PROCEDURE
	      && e->symtree->n.sym->ts.type == BT_CHARACTER
	      && e->symtree->n.sym->ts.u.cl->length != NULL
	      && e->symtree->n.sym->ts.u.cl->length->expr_type == EXPR_CONSTANT)
	    {
	      gfc_conv_const_charlen (e->symtree->n.sym->ts.u.cl);
	      parmse.string_length = e->symtree->n.sym->ts.u.cl->backend_decl;
	    }
	}

      if (fsym && need_interface_mapping && e)
	gfc_add_interface_mapping (&mapping, fsym, &parmse, e);

      gfc_add_block_to_block (&se->pre, &parmse.pre);
      gfc_add_block_to_block (&post, &parmse.post);

      /* Allocated allocatable components of derived types must be
	 deallocated for non-variable scalars.  Non-variable arrays are
	 dealt with in trans-array.c(gfc_conv_array_parameter).  */
      if (e && (e->ts.type == BT_DERIVED || e->ts.type == BT_CLASS)
	    && e->ts.u.derived->attr.alloc_comp
	    && !(e->symtree && e->symtree->n.sym->attr.pointer)
	    && (e->expr_type != EXPR_VARIABLE && !e->rank))
        {
	  int parm_rank;
	  tmp = build_fold_indirect_ref_loc (input_location,
					 parmse.expr);
	  parm_rank = e->rank;
	  switch (parm_kind)
	    {
	    case (ELEMENTAL):
	    case (SCALAR):
	      parm_rank = 0;
	      break;

	    case (SCALAR_POINTER):
              tmp = build_fold_indirect_ref_loc (input_location,
					     tmp);
	      break;
	    }

	  if (e->expr_type == EXPR_OP
		&& e->value.op.op == INTRINSIC_PARENTHESES
		&& e->value.op.op1->expr_type == EXPR_VARIABLE)
	    {
	      tree local_tmp;
	      local_tmp = gfc_evaluate_now (tmp, &se->pre);
	      local_tmp = gfc_copy_alloc_comp (e->ts.u.derived, local_tmp, tmp, parm_rank);
	      gfc_add_expr_to_block (&se->post, local_tmp);
	    }

	  if (e->ts.type == BT_DERIVED && fsym && fsym->ts.type == BT_CLASS)
	    {
	      /* The derived type is passed to gfc_deallocate_alloc_comp.
		 Therefore, class actuals can handled correctly but derived
		 types passed to class formals need the _data component.  */
	      tmp = gfc_class_data_get (tmp);
	      if (!CLASS_DATA (fsym)->attr.dimension)
		tmp = build_fold_indirect_ref_loc (input_location, tmp);
	    }

	  tmp = gfc_deallocate_alloc_comp (e->ts.u.derived, tmp, parm_rank);

	  gfc_add_expr_to_block (&se->post, tmp);
        }

      /* Add argument checking of passing an unallocated/NULL actual to
         a nonallocatable/nonpointer dummy.  */

      if (gfc_option.rtcheck & GFC_RTCHECK_POINTER && e != NULL)
        {
	  symbol_attribute attr;
	  char *msg;
	  tree cond;

	  if (e->expr_type == EXPR_VARIABLE || e->expr_type == EXPR_FUNCTION)
	    attr = gfc_expr_attr (e);
	  else
	    goto end_pointer_check;

	  /*  In Fortran 2008 it's allowed to pass a NULL pointer/nonallocated
	      allocatable to an optional dummy, cf. 12.5.2.12.  */
	  if (fsym != NULL && fsym->attr.optional && !attr.proc_pointer
	      && (gfc_option.allow_std & GFC_STD_F2008) != 0)
	    goto end_pointer_check;

          if (attr.optional)
	    {
              /* If the actual argument is an optional pointer/allocatable and
		 the formal argument takes an nonpointer optional value,
		 it is invalid to pass a non-present argument on, even
		 though there is no technical reason for this in gfortran.
		 See Fortran 2003, Section 12.4.1.6 item (7)+(8).  */
	      tree present, null_ptr, type;

	      if (attr.allocatable
		  && (fsym == NULL || !fsym->attr.allocatable))
		msg = xasprintf ("Allocatable actual argument '%s' is not "
				 "allocated or not present",
				 e->symtree->n.sym->name);
	      else if (attr.pointer
		       && (fsym == NULL || !fsym->attr.pointer))
		msg = xasprintf ("Pointer actual argument '%s' is not "
				 "associated or not present",
				 e->symtree->n.sym->name);
	      else if (attr.proc_pointer
		       && (fsym == NULL || !fsym->attr.proc_pointer))
		msg = xasprintf ("Proc-pointer actual argument '%s' is not "
				 "associated or not present",
				 e->symtree->n.sym->name);
	      else
		goto end_pointer_check;

	      present = gfc_conv_expr_present (e->symtree->n.sym);
	      type = TREE_TYPE (present);
	      present = fold_build2_loc (input_location, EQ_EXPR,
					 boolean_type_node, present,
					 fold_convert (type,
						       null_pointer_node));
	      type = TREE_TYPE (parmse.expr);
	      null_ptr = fold_build2_loc (input_location, EQ_EXPR,
					  boolean_type_node, parmse.expr,
					  fold_convert (type,
							null_pointer_node));
	      cond = fold_build2_loc (input_location, TRUTH_ORIF_EXPR,
				      boolean_type_node, present, null_ptr);
	    }
          else
	    {
	      if (attr.allocatable
		  && (fsym == NULL || !fsym->attr.allocatable))
		msg = xasprintf ("Allocatable actual argument '%s' is not "
				 "allocated", e->symtree->n.sym->name);
	      else if (attr.pointer
		       && (fsym == NULL || !fsym->attr.pointer))
		msg = xasprintf ("Pointer actual argument '%s' is not "
				 "associated", e->symtree->n.sym->name);
	      else if (attr.proc_pointer
		       && (fsym == NULL || !fsym->attr.proc_pointer))
		msg = xasprintf ("Proc-pointer actual argument '%s' is not "
				 "associated", e->symtree->n.sym->name);
	      else
		goto end_pointer_check;

	      tmp = parmse.expr;

	      /* If the argument is passed by value, we need to strip the
		 INDIRECT_REF.  */
	      if (!POINTER_TYPE_P (TREE_TYPE (parmse.expr)))
		tmp = gfc_build_addr_expr (NULL_TREE, tmp);

	      cond = fold_build2_loc (input_location, EQ_EXPR,
				      boolean_type_node, tmp,
				      fold_convert (TREE_TYPE (tmp),
						    null_pointer_node));
	    }

	  gfc_trans_runtime_check (true, false, cond, &se->pre, &e->where,
				   msg);
	  free (msg);
        }
      end_pointer_check:

      /* Deferred length dummies pass the character length by reference
	 so that the value can be returned.  */
      if (parmse.string_length && fsym && fsym->ts.deferred)
	{
	  if (INDIRECT_REF_P (parmse.string_length))
	    /* In chains of functions/procedure calls the string_length already
	       is a pointer to the variable holding the length.  Therefore
	       remove the deref on call.  */
	    parmse.string_length = TREE_OPERAND (parmse.string_length, 0);
	  else
	    {
	      tmp = parmse.string_length;
	      if (TREE_CODE (tmp) != VAR_DECL)
		tmp = gfc_evaluate_now (parmse.string_length, &se->pre);
	      parmse.string_length = gfc_build_addr_expr (NULL_TREE, tmp);
	    }
	}

      /* Character strings are passed as two parameters, a length and a
	 pointer - except for Bind(c) which only passes the pointer.
	 An unlimited polymorphic formal argument likewise does not
	 need the length.  */
      if (parmse.string_length != NULL_TREE
	  && !sym->attr.is_bind_c
	  && !(fsym && UNLIMITED_POLY (fsym)))
	vec_safe_push (stringargs, parmse.string_length);

      /* When calling __copy for character expressions to unlimited
	 polymorphic entities, the dst argument needs a string length.  */
      if (sym->name[0] == '_' && e && e->ts.type == BT_CHARACTER
	  && strncmp (sym->name, "__vtab_CHARACTER", 16) == 0
	  && arg->next && arg->next->expr
	  && arg->next->expr->ts.type == BT_DERIVED
	  && arg->next->expr->ts.u.derived->attr.unlimited_polymorphic)
	vec_safe_push (stringargs, parmse.string_length);

      /* For descriptorless coarrays and assumed-shape coarray dummies, we
	 pass the token and the offset as additional arguments.  */
      if (fsym && e == NULL && flag_coarray == GFC_FCOARRAY_LIB
	  && ((fsym->ts.type != BT_CLASS && fsym->attr.codimension
	       && !fsym->attr.allocatable)
	      || (fsym->ts.type == BT_CLASS
		  && CLASS_DATA (fsym)->attr.codimension
		  && !CLASS_DATA (fsym)->attr.allocatable)))
	{
	  /* Token and offset.  */
	  vec_safe_push (stringargs, null_pointer_node);
	  vec_safe_push (stringargs, build_int_cst (gfc_array_index_type, 0));
	  gcc_assert (fsym->attr.optional);
	}
      else if (fsym && flag_coarray == GFC_FCOARRAY_LIB
	       && ((fsym->ts.type != BT_CLASS && fsym->attr.codimension
		    && !fsym->attr.allocatable)
		   || (fsym->ts.type == BT_CLASS
		       && CLASS_DATA (fsym)->attr.codimension
		       && !CLASS_DATA (fsym)->attr.allocatable)))
	{
	  tree caf_decl, caf_type;
	  tree offset, tmp2;

	  caf_decl = gfc_get_tree_for_caf_expr (e);
	  caf_type = TREE_TYPE (caf_decl);

	  if (GFC_DESCRIPTOR_TYPE_P (caf_type)
	      && (GFC_TYPE_ARRAY_AKIND (caf_type) == GFC_ARRAY_ALLOCATABLE
		  || GFC_TYPE_ARRAY_AKIND (caf_type) == GFC_ARRAY_POINTER))
	    tmp = gfc_conv_descriptor_token (caf_decl);
	  else if (DECL_LANG_SPECIFIC (caf_decl)
		   && GFC_DECL_TOKEN (caf_decl) != NULL_TREE)
	    tmp = GFC_DECL_TOKEN (caf_decl);
	  else
	    {
	      gcc_assert (GFC_ARRAY_TYPE_P (caf_type)
			  && GFC_TYPE_ARRAY_CAF_TOKEN (caf_type) != NULL_TREE);
	      tmp = GFC_TYPE_ARRAY_CAF_TOKEN (caf_type);
	    }

	  vec_safe_push (stringargs, tmp);

	  if (GFC_DESCRIPTOR_TYPE_P (caf_type)
	      && GFC_TYPE_ARRAY_AKIND (caf_type) == GFC_ARRAY_ALLOCATABLE)
	    offset = build_int_cst (gfc_array_index_type, 0);
	  else if (DECL_LANG_SPECIFIC (caf_decl)
		   && GFC_DECL_CAF_OFFSET (caf_decl) != NULL_TREE)
	    offset = GFC_DECL_CAF_OFFSET (caf_decl);
	  else if (GFC_TYPE_ARRAY_CAF_OFFSET (caf_type) != NULL_TREE)
	    offset = GFC_TYPE_ARRAY_CAF_OFFSET (caf_type);
	  else
	    offset = build_int_cst (gfc_array_index_type, 0);

	  if (GFC_DESCRIPTOR_TYPE_P (caf_type))
	    tmp = gfc_conv_descriptor_data_get (caf_decl);
	  else
	    {
	      gcc_assert (POINTER_TYPE_P (caf_type));
	      tmp = caf_decl;
	    }

          tmp2 = fsym->ts.type == BT_CLASS
		 ? gfc_class_data_get (parmse.expr) : parmse.expr;
          if ((fsym->ts.type != BT_CLASS
	       && (fsym->as->type == AS_ASSUMED_SHAPE
		   || fsym->as->type == AS_ASSUMED_RANK))
	      || (fsym->ts.type == BT_CLASS
		  && (CLASS_DATA (fsym)->as->type == AS_ASSUMED_SHAPE
		      || CLASS_DATA (fsym)->as->type == AS_ASSUMED_RANK)))
	    {
	      if (fsym->ts.type == BT_CLASS)
		gcc_assert (!POINTER_TYPE_P (TREE_TYPE (tmp2)));
	      else
		{
		  gcc_assert (POINTER_TYPE_P (TREE_TYPE (tmp2)));
		  tmp2 = build_fold_indirect_ref_loc (input_location, tmp2);
		}
	      gcc_assert (GFC_DESCRIPTOR_TYPE_P (TREE_TYPE (tmp2)));
	      tmp2 = gfc_conv_descriptor_data_get (tmp2);
	    }
	  else if (GFC_DESCRIPTOR_TYPE_P (TREE_TYPE (tmp2)))
	    tmp2 = gfc_conv_descriptor_data_get (tmp2);
	  else
	    {
	      gcc_assert (POINTER_TYPE_P (TREE_TYPE (tmp2)));
	    }

	  tmp = fold_build2_loc (input_location, MINUS_EXPR,
                                 gfc_array_index_type,
                                 fold_convert (gfc_array_index_type, tmp2),
                                 fold_convert (gfc_array_index_type, tmp));
	  offset = fold_build2_loc (input_location, PLUS_EXPR,
				    gfc_array_index_type, offset, tmp);

	  vec_safe_push (stringargs, offset);
	}

      vec_safe_push (arglist, parmse.expr);
    }
  gfc_finish_interface_mapping (&mapping, &se->pre, &se->post);

  if (comp)
    ts = comp->ts;
  else
   ts = sym->ts;

  if (ts.type == BT_CHARACTER && sym->attr.is_bind_c)
    se->string_length = build_int_cst (gfc_charlen_type_node, 1);
  else if (ts.type == BT_CHARACTER)
    {
      if (ts.u.cl->length == NULL)
	{
	  /* Assumed character length results are not allowed by 5.1.1.5 of the
	     standard and are trapped in resolve.c; except in the case of SPREAD
	     (and other intrinsics?) and dummy functions.  In the case of SPREAD,
	     we take the character length of the first argument for the result.
	     For dummies, we have to look through the formal argument list for
	     this function and use the character length found there.*/
	  if (ts.deferred)
	    cl.backend_decl = gfc_create_var (gfc_charlen_type_node, "slen");
	  else if (!sym->attr.dummy)
	    cl.backend_decl = (*stringargs)[0];
	  else
	    {
	      formal = gfc_sym_get_dummy_args (sym->ns->proc_name);
	      for (; formal; formal = formal->next)
		if (strcmp (formal->sym->name, sym->name) == 0)
		  cl.backend_decl = formal->sym->ts.u.cl->backend_decl;
	    }
	  len = cl.backend_decl;
        }
      else
        {
	  tree tmp;

	  /* Calculate the length of the returned string.  */
	  gfc_init_se (&parmse, NULL);
	  if (need_interface_mapping)
	    gfc_apply_interface_mapping (&mapping, &parmse, ts.u.cl->length);
	  else
	    gfc_conv_expr (&parmse, ts.u.cl->length);
	  gfc_add_block_to_block (&se->pre, &parmse.pre);
	  gfc_add_block_to_block (&se->post, &parmse.post);

	  tmp = fold_convert (gfc_charlen_type_node, parmse.expr);
	  tmp = fold_build2_loc (input_location, MAX_EXPR,
				 gfc_charlen_type_node, tmp,
				 build_int_cst (gfc_charlen_type_node, 0));
	  cl.backend_decl = tmp;
	}

      /* Set up a charlen structure for it.  */
      cl.next = NULL;
      cl.length = NULL;
      ts.u.cl = &cl;

      len = cl.backend_decl;
    }

  byref = (comp && (comp->attr.dimension || comp->ts.type == BT_CHARACTER))
	  || (!comp && gfc_return_by_reference (sym));
  if (byref)
    {
      if (se->direct_byref)
	{
	  /* Sometimes, too much indirection can be applied; e.g. for
	     function_result = array_valued_recursive_function.  */
	  if (TREE_TYPE (TREE_TYPE (se->expr))
		&& TREE_TYPE (TREE_TYPE (TREE_TYPE (se->expr)))
		&& GFC_DESCRIPTOR_TYPE_P
			(TREE_TYPE (TREE_TYPE (TREE_TYPE (se->expr)))))
	    se->expr = build_fold_indirect_ref_loc (input_location,
						se->expr);

	  /* If the lhs of an assignment x = f(..) is allocatable and
	     f2003 is allowed, we must do the automatic reallocation.
	     TODO - deal with intrinsics, without using a temporary.  */
	  if (flag_realloc_lhs
		&& se->ss && se->ss->loop_chain
		&& se->ss->loop_chain->is_alloc_lhs
		&& !expr->value.function.isym
		&& sym->result->as != NULL)
	    {
	      /* Evaluate the bounds of the result, if known.  */
	      gfc_set_loop_bounds_from_array_spec (&mapping, se,
						   sym->result->as);

	      /* Perform the automatic reallocation.  */
	      tmp = gfc_alloc_allocatable_for_assignment (se->loop,
							  expr, NULL);
	      gfc_add_expr_to_block (&se->pre, tmp);

	      /* Pass the temporary as the first argument.  */
	      result = info->descriptor;
	    }
	  else
	    result = build_fold_indirect_ref_loc (input_location,
						  se->expr);
	  vec_safe_push (retargs, se->expr);
	}
      else if (comp && comp->attr.dimension)
	{
	  gcc_assert (se->loop && info);

	  /* Set the type of the array.  */
	  tmp = gfc_typenode_for_spec (&comp->ts);
	  gcc_assert (se->ss->dimen == se->loop->dimen);

	  /* Evaluate the bounds of the result, if known.  */
	  gfc_set_loop_bounds_from_array_spec (&mapping, se, comp->as);

	  /* If the lhs of an assignment x = f(..) is allocatable and
	     f2003 is allowed, we must not generate the function call
	     here but should just send back the results of the mapping.
	     This is signalled by the function ss being flagged.  */
	  if (flag_realloc_lhs && se->ss && se->ss->is_alloc_lhs)
	    {
	      gfc_free_interface_mapping (&mapping);
	      return has_alternate_specifier;
	    }

	  /* Create a temporary to store the result.  In case the function
	     returns a pointer, the temporary will be a shallow copy and
	     mustn't be deallocated.  */
	  callee_alloc = comp->attr.allocatable || comp->attr.pointer;
	  gfc_trans_create_temp_array (&se->pre, &se->post, se->ss,
				       tmp, NULL_TREE, false,
				       !comp->attr.pointer, callee_alloc,
				       &se->ss->info->expr->where);

	  /* Pass the temporary as the first argument.  */
	  result = info->descriptor;
	  tmp = gfc_build_addr_expr (NULL_TREE, result);
	  vec_safe_push (retargs, tmp);
	}
      else if (!comp && sym->result->attr.dimension)
	{
	  gcc_assert (se->loop && info);

	  /* Set the type of the array.  */
	  tmp = gfc_typenode_for_spec (&ts);
	  gcc_assert (se->ss->dimen == se->loop->dimen);

	  /* Evaluate the bounds of the result, if known.  */
	  gfc_set_loop_bounds_from_array_spec (&mapping, se, sym->result->as);

	  /* If the lhs of an assignment x = f(..) is allocatable and
	     f2003 is allowed, we must not generate the function call
	     here but should just send back the results of the mapping.
	     This is signalled by the function ss being flagged.  */
	  if (flag_realloc_lhs && se->ss && se->ss->is_alloc_lhs)
	    {
	      gfc_free_interface_mapping (&mapping);
	      return has_alternate_specifier;
	    }

	  /* Create a temporary to store the result.  In case the function
	     returns a pointer, the temporary will be a shallow copy and
	     mustn't be deallocated.  */
	  callee_alloc = sym->attr.allocatable || sym->attr.pointer;
	  gfc_trans_create_temp_array (&se->pre, &se->post, se->ss,
				       tmp, NULL_TREE, false,
				       !sym->attr.pointer, callee_alloc,
				       &se->ss->info->expr->where);

	  /* Pass the temporary as the first argument.  */
	  result = info->descriptor;
	  tmp = gfc_build_addr_expr (NULL_TREE, result);
	  vec_safe_push (retargs, tmp);
	}
      else if (ts.type == BT_CHARACTER)
	{
	  /* Pass the string length.  */
	  type = gfc_get_character_type (ts.kind, ts.u.cl);
	  type = build_pointer_type (type);

	  /* Return an address to a char[0:len-1]* temporary for
	     character pointers.  */
	  if ((!comp && (sym->attr.pointer || sym->attr.allocatable))
	       || (comp && (comp->attr.pointer || comp->attr.allocatable)))
	    {
	      var = gfc_create_var (type, "pstr");

	      if ((!comp && sym->attr.allocatable)
		  || (comp && comp->attr.allocatable))
		{
		  gfc_add_modify (&se->pre, var,
				  fold_convert (TREE_TYPE (var),
						null_pointer_node));
		  tmp = gfc_call_free (convert (pvoid_type_node, var));
		  gfc_add_expr_to_block (&se->post, tmp);
		}

	      /* Provide an address expression for the function arguments.  */
	      var = gfc_build_addr_expr (NULL_TREE, var);
	    }
	  else
	    var = gfc_conv_string_tmp (se, type, len);

	  vec_safe_push (retargs, var);
	}
      else
	{
	  gcc_assert (flag_f2c && ts.type == BT_COMPLEX);

	  type = gfc_get_complex_type (ts.kind);
	  var = gfc_build_addr_expr (NULL_TREE, gfc_create_var (type, "cmplx"));
	  vec_safe_push (retargs, var);
	}

      /* Add the string length to the argument list.  */
      if (ts.type == BT_CHARACTER && ts.deferred)
	{
	  tmp = len;
	  if (TREE_CODE (tmp) != VAR_DECL)
	    tmp = gfc_evaluate_now (len, &se->pre);
	  tmp = gfc_build_addr_expr (NULL_TREE, tmp);
	  vec_safe_push (retargs, tmp);
	}
      else if (ts.type == BT_CHARACTER)
	vec_safe_push (retargs, len);
    }
  gfc_free_interface_mapping (&mapping);

  /* We need to glom RETARGS + ARGLIST + STRINGARGS + APPEND_ARGS.  */
  arglen = (vec_safe_length (arglist) + vec_safe_length (optionalargs)
	    + vec_safe_length (stringargs) + vec_safe_length (append_args));
  vec_safe_reserve (retargs, arglen);

  /* Add the return arguments.  */
  retargs->splice (arglist);

  /* Add the hidden present status for optional+value to the arguments.  */
  retargs->splice (optionalargs);

  /* Add the hidden string length parameters to the arguments.  */
  retargs->splice (stringargs);

  /* We may want to append extra arguments here.  This is used e.g. for
     calls to libgfortran_matmul_??, which need extra information.  */
  if (!vec_safe_is_empty (append_args))
    retargs->splice (append_args);
  arglist = retargs;

  /* Generate the actual call.  */
  if (base_object == NULL_TREE)
    conv_function_val (se, sym, expr);
  else
    conv_base_obj_fcn_val (se, base_object, expr);

  /* If there are alternate return labels, function type should be
     integer.  Can't modify the type in place though, since it can be shared
     with other functions.  For dummy arguments, the typing is done to
     this result, even if it has to be repeated for each call.  */
  if (has_alternate_specifier
      && TREE_TYPE (TREE_TYPE (TREE_TYPE (se->expr))) != integer_type_node)
    {
      if (!sym->attr.dummy)
	{
	  TREE_TYPE (sym->backend_decl)
		= build_function_type (integer_type_node,
		      TYPE_ARG_TYPES (TREE_TYPE (sym->backend_decl)));
	  se->expr = gfc_build_addr_expr (NULL_TREE, sym->backend_decl);
	}
      else
	TREE_TYPE (TREE_TYPE (TREE_TYPE (se->expr))) = integer_type_node;
    }

  fntype = TREE_TYPE (TREE_TYPE (se->expr));
  se->expr = build_call_vec (TREE_TYPE (fntype), se->expr, arglist);

  /* If we have a pointer function, but we don't want a pointer, e.g.
     something like
        x = f()
     where f is pointer valued, we have to dereference the result.  */
  if (!se->want_pointer && !byref
      && ((!comp && (sym->attr.pointer || sym->attr.allocatable))
	  || (comp && (comp->attr.pointer || comp->attr.allocatable))))
    se->expr = build_fold_indirect_ref_loc (input_location, se->expr);

  /* f2c calling conventions require a scalar default real function to
     return a double precision result.  Convert this back to default
     real.  We only care about the cases that can happen in Fortran 77.
  */
  if (flag_f2c && sym->ts.type == BT_REAL
      && sym->ts.kind == gfc_default_real_kind
      && !sym->attr.always_explicit)
    se->expr = fold_convert (gfc_get_real_type (sym->ts.kind), se->expr);

  /* A pure function may still have side-effects - it may modify its
     parameters.  */
  TREE_SIDE_EFFECTS (se->expr) = 1;
#if 0
  if (!sym->attr.pure)
    TREE_SIDE_EFFECTS (se->expr) = 1;
#endif

  if (byref)
    {
      /* Add the function call to the pre chain.  There is no expression.  */
      gfc_add_expr_to_block (&se->pre, se->expr);
      se->expr = NULL_TREE;

      if (!se->direct_byref)
	{
	  if ((sym->attr.dimension && !comp) || (comp && comp->attr.dimension))
	    {
	      if (gfc_option.rtcheck & GFC_RTCHECK_BOUNDS)
		{
		  /* Check the data pointer hasn't been modified.  This would
		     happen in a function returning a pointer.  */
		  tmp = gfc_conv_descriptor_data_get (info->descriptor);
		  tmp = fold_build2_loc (input_location, NE_EXPR,
					 boolean_type_node,
					 tmp, info->data);
		  gfc_trans_runtime_check (true, false, tmp, &se->pre, NULL,
					   gfc_msg_fault);
		}
	      se->expr = info->descriptor;
	      /* Bundle in the string length.  */
	      se->string_length = len;
	    }
	  else if (ts.type == BT_CHARACTER)
	    {
	      /* Dereference for character pointer results.  */
	      if ((!comp && (sym->attr.pointer || sym->attr.allocatable))
		  || (comp && (comp->attr.pointer || comp->attr.allocatable)))
		se->expr = build_fold_indirect_ref_loc (input_location, var);
	      else
	        se->expr = var;

	      se->string_length = len;
	    }
	  else
	    {
	      gcc_assert (ts.type == BT_COMPLEX && flag_f2c);
	      se->expr = build_fold_indirect_ref_loc (input_location, var);
	    }
	}
    }

  /* Follow the function call with the argument post block.  */
  if (byref)
    {
      gfc_add_block_to_block (&se->pre, &post);

      /* Transformational functions of derived types with allocatable
         components must have the result allocatable components copied.  */
      arg = expr->value.function.actual;
      if (result && arg && expr->rank
	    && expr->value.function.isym
	    && expr->value.function.isym->transformational
	    && arg->expr->ts.type == BT_DERIVED
	    && arg->expr->ts.u.derived->attr.alloc_comp)
	{
	  tree tmp2;
	  /* Copy the allocatable components.  We have to use a
	     temporary here to prevent source allocatable components
	     from being corrupted.  */
	  tmp2 = gfc_evaluate_now (result, &se->pre);
	  tmp = gfc_copy_alloc_comp (arg->expr->ts.u.derived,
				     result, tmp2, expr->rank);
	  gfc_add_expr_to_block (&se->pre, tmp);
	  tmp = gfc_copy_allocatable_data (result, tmp2, TREE_TYPE(tmp2),
				           expr->rank);
	  gfc_add_expr_to_block (&se->pre, tmp);

	  /* Finally free the temporary's data field.  */
	  tmp = gfc_conv_descriptor_data_get (tmp2);
	  tmp = gfc_deallocate_with_status (tmp, NULL_TREE, NULL_TREE,
					    NULL_TREE, NULL_TREE, true,
					    NULL, false);
	  gfc_add_expr_to_block (&se->pre, tmp);
	}
    }
  else
    {
      /* For a function with a class array result, save the result as
	 a temporary, set the info fields needed by the scalarizer and
	 call the finalization function of the temporary. Note that the
	 nullification of allocatable components needed by the result
	 is done in gfc_trans_assignment_1.  */
      if (expr && ((gfc_is_alloc_class_array_function (expr)
		    && se->ss && se->ss->loop)
		   || gfc_is_alloc_class_scalar_function (expr))
	  && se->expr && GFC_CLASS_TYPE_P (TREE_TYPE (se->expr))
	  && expr->must_finalize)
	{
	  tree final_fndecl;
	  tree is_final;
	  int n;
	  if (se->ss && se->ss->loop)
	    {
	      se->expr = gfc_evaluate_now (se->expr, &se->ss->loop->pre);
	      tmp = gfc_class_data_get (se->expr);
	      info->descriptor = tmp;
	      info->data = gfc_conv_descriptor_data_get (tmp);
	      info->offset = gfc_conv_descriptor_offset_get (tmp);
	      for (n = 0; n < se->ss->loop->dimen; n++)
		{
		  tree dim = gfc_rank_cst[n];
		  se->ss->loop->to[n] = gfc_conv_descriptor_ubound_get (tmp, dim);
		  se->ss->loop->from[n] = gfc_conv_descriptor_lbound_get (tmp, dim);
		}
	    }
	  else
	    {
	      /* TODO Eliminate the doubling of temporaries. This
		 one is necessary to ensure no memory leakage.  */
	      se->expr = gfc_evaluate_now (se->expr, &se->pre);
	      tmp = gfc_class_data_get (se->expr);
	      tmp = gfc_conv_scalar_to_descriptor (se, tmp,
			CLASS_DATA (expr->value.function.esym->result)->attr);
	    }

	  final_fndecl = gfc_class_vtab_final_get (se->expr);
	  is_final = fold_build2_loc (input_location, NE_EXPR,
				      boolean_type_node,
 			    	      final_fndecl,
				      fold_convert (TREE_TYPE (final_fndecl),
					   	    null_pointer_node));
	  final_fndecl = build_fold_indirect_ref_loc (input_location,
						      final_fndecl);
 	  tmp = build_call_expr_loc (input_location,
				     final_fndecl, 3,
				     gfc_build_addr_expr (NULL, tmp),
				     gfc_class_vtab_size_get (se->expr),
				     boolean_false_node);
 	  tmp = fold_build3_loc (input_location, COND_EXPR,
				 void_type_node, is_final, tmp,
				 build_empty_stmt (input_location));

	  if (se->ss && se->ss->loop)
	    {
	      gfc_add_expr_to_block (&se->ss->loop->post, tmp);
	      tmp = gfc_call_free (convert (pvoid_type_node, info->data));
	      gfc_add_expr_to_block (&se->ss->loop->post, tmp);
	    }
	  else
	    {
	      gfc_add_expr_to_block (&se->post, tmp);
	      tmp = gfc_class_data_get (se->expr);
	      tmp = gfc_call_free (convert (pvoid_type_node, tmp));
	      gfc_add_expr_to_block (&se->post, tmp);
	    }
	  expr->must_finalize = 0;
	}

      gfc_add_block_to_block (&se->post, &post);
    }

  return has_alternate_specifier;
}


/* Fill a character string with spaces.  */

static tree
fill_with_spaces (tree start, tree type, tree size)
{
  stmtblock_t block, loop;
  tree i, el, exit_label, cond, tmp;

  /* For a simple char type, we can call memset().  */
  if (compare_tree_int (TYPE_SIZE_UNIT (type), 1) == 0)
    return build_call_expr_loc (input_location,
			    builtin_decl_explicit (BUILT_IN_MEMSET),
			    3, start,
			    build_int_cst (gfc_get_int_type (gfc_c_int_kind),
					   lang_hooks.to_target_charset (' ')),
			    size);

  /* Otherwise, we use a loop:
	for (el = start, i = size; i > 0; el--, i+= TYPE_SIZE_UNIT (type))
	  *el = (type) ' ';
   */

  /* Initialize variables.  */
  gfc_init_block (&block);
  i = gfc_create_var (sizetype, "i");
  gfc_add_modify (&block, i, fold_convert (sizetype, size));
  el = gfc_create_var (build_pointer_type (type), "el");
  gfc_add_modify (&block, el, fold_convert (TREE_TYPE (el), start));
  exit_label = gfc_build_label_decl (NULL_TREE);
  TREE_USED (exit_label) = 1;


  /* Loop body.  */
  gfc_init_block (&loop);

  /* Exit condition.  */
  cond = fold_build2_loc (input_location, LE_EXPR, boolean_type_node, i,
			  build_zero_cst (sizetype));
  tmp = build1_v (GOTO_EXPR, exit_label);
  tmp = fold_build3_loc (input_location, COND_EXPR, void_type_node, cond, tmp,
			 build_empty_stmt (input_location));
  gfc_add_expr_to_block (&loop, tmp);

  /* Assignment.  */
  gfc_add_modify (&loop,
		  fold_build1_loc (input_location, INDIRECT_REF, type, el),
		  build_int_cst (type, lang_hooks.to_target_charset (' ')));

  /* Increment loop variables.  */
  gfc_add_modify (&loop, i,
		  fold_build2_loc (input_location, MINUS_EXPR, sizetype, i,
				   TYPE_SIZE_UNIT (type)));
  gfc_add_modify (&loop, el,
		  fold_build_pointer_plus_loc (input_location,
					       el, TYPE_SIZE_UNIT (type)));

  /* Making the loop... actually loop!  */
  tmp = gfc_finish_block (&loop);
  tmp = build1_v (LOOP_EXPR, tmp);
  gfc_add_expr_to_block (&block, tmp);

  /* The exit label.  */
  tmp = build1_v (LABEL_EXPR, exit_label);
  gfc_add_expr_to_block (&block, tmp);


  return gfc_finish_block (&block);
}


/* Generate code to copy a string.  */

void
gfc_trans_string_copy (stmtblock_t * block, tree dlength, tree dest,
		       int dkind, tree slength, tree src, int skind)
{
  tree tmp, dlen, slen;
  tree dsc;
  tree ssc;
  tree cond;
  tree cond2;
  tree tmp2;
  tree tmp3;
  tree tmp4;
  tree chartype;
  stmtblock_t tempblock;

  gcc_assert (dkind == skind);

  if (slength != NULL_TREE)
    {
      slen = fold_convert (size_type_node, gfc_evaluate_now (slength, block));
      ssc = gfc_string_to_single_character (slen, src, skind);
    }
  else
    {
      slen = build_int_cst (size_type_node, 1);
      ssc =  src;
    }

  if (dlength != NULL_TREE)
    {
      dlen = fold_convert (size_type_node, gfc_evaluate_now (dlength, block));
      dsc = gfc_string_to_single_character (dlen, dest, dkind);
    }
  else
    {
      dlen = build_int_cst (size_type_node, 1);
      dsc =  dest;
    }

  /* Assign directly if the types are compatible.  */
  if (dsc != NULL_TREE && ssc != NULL_TREE
      && TREE_TYPE (dsc) == TREE_TYPE (ssc))
    {
      gfc_add_modify (block, dsc, ssc);
      return;
    }

  /* Do nothing if the destination length is zero.  */
  cond = fold_build2_loc (input_location, GT_EXPR, boolean_type_node, dlen,
			  build_int_cst (size_type_node, 0));

  /* The following code was previously in _gfortran_copy_string:

       // The two strings may overlap so we use memmove.
       void
       copy_string (GFC_INTEGER_4 destlen, char * dest,
                    GFC_INTEGER_4 srclen, const char * src)
       {
         if (srclen >= destlen)
           {
             // This will truncate if too long.
             memmove (dest, src, destlen);
           }
         else
           {
             memmove (dest, src, srclen);
             // Pad with spaces.
             memset (&dest[srclen], ' ', destlen - srclen);
           }
       }

     We're now doing it here for better optimization, but the logic
     is the same.  */

  /* For non-default character kinds, we have to multiply the string
     length by the base type size.  */
  chartype = gfc_get_char_type (dkind);
  slen = fold_build2_loc (input_location, MULT_EXPR, size_type_node,
			  fold_convert (size_type_node, slen),
			  fold_convert (size_type_node,
					TYPE_SIZE_UNIT (chartype)));
  dlen = fold_build2_loc (input_location, MULT_EXPR, size_type_node,
			  fold_convert (size_type_node, dlen),
			  fold_convert (size_type_node,
					TYPE_SIZE_UNIT (chartype)));

  if (dlength && POINTER_TYPE_P (TREE_TYPE (dest)))
    dest = fold_convert (pvoid_type_node, dest);
  else
    dest = gfc_build_addr_expr (pvoid_type_node, dest);

  if (slength && POINTER_TYPE_P (TREE_TYPE (src)))
    src = fold_convert (pvoid_type_node, src);
  else
    src = gfc_build_addr_expr (pvoid_type_node, src);

  /* Truncate string if source is too long.  */
  cond2 = fold_build2_loc (input_location, GE_EXPR, boolean_type_node, slen,
			   dlen);
  tmp2 = build_call_expr_loc (input_location,
			      builtin_decl_explicit (BUILT_IN_MEMMOVE),
			      3, dest, src, dlen);

  /* Else copy and pad with spaces.  */
  tmp3 = build_call_expr_loc (input_location,
			      builtin_decl_explicit (BUILT_IN_MEMMOVE),
			      3, dest, src, slen);

  tmp4 = fold_build_pointer_plus_loc (input_location, dest, slen);
  tmp4 = fill_with_spaces (tmp4, chartype,
			   fold_build2_loc (input_location, MINUS_EXPR,
					    TREE_TYPE(dlen), dlen, slen));

  gfc_init_block (&tempblock);
  gfc_add_expr_to_block (&tempblock, tmp3);
  gfc_add_expr_to_block (&tempblock, tmp4);
  tmp3 = gfc_finish_block (&tempblock);

  /* The whole copy_string function is there.  */
  tmp = fold_build3_loc (input_location, COND_EXPR, void_type_node, cond2,
			 tmp2, tmp3);
  tmp = fold_build3_loc (input_location, COND_EXPR, void_type_node, cond, tmp,
			 build_empty_stmt (input_location));
  gfc_add_expr_to_block (block, tmp);
}


/* Translate a statement function.
   The value of a statement function reference is obtained by evaluating the
   expression using the values of the actual arguments for the values of the
   corresponding dummy arguments.  */

static void
gfc_conv_statement_function (gfc_se * se, gfc_expr * expr)
{
  gfc_symbol *sym;
  gfc_symbol *fsym;
  gfc_formal_arglist *fargs;
  gfc_actual_arglist *args;
  gfc_se lse;
  gfc_se rse;
  gfc_saved_var *saved_vars;
  tree *temp_vars;
  tree type;
  tree tmp;
  int n;

  sym = expr->symtree->n.sym;
  args = expr->value.function.actual;
  gfc_init_se (&lse, NULL);
  gfc_init_se (&rse, NULL);

  n = 0;
  for (fargs = gfc_sym_get_dummy_args (sym); fargs; fargs = fargs->next)
    n++;
  saved_vars = XCNEWVEC (gfc_saved_var, n);
  temp_vars = XCNEWVEC (tree, n);

  for (fargs = gfc_sym_get_dummy_args (sym), n = 0; fargs;
       fargs = fargs->next, n++)
    {
      /* Each dummy shall be specified, explicitly or implicitly, to be
         scalar.  */
      gcc_assert (fargs->sym->attr.dimension == 0);
      fsym = fargs->sym;

      if (fsym->ts.type == BT_CHARACTER)
        {
	  /* Copy string arguments.  */
	  tree arglen;

	  gcc_assert (fsym->ts.u.cl && fsym->ts.u.cl->length
		      && fsym->ts.u.cl->length->expr_type == EXPR_CONSTANT);

	  /* Create a temporary to hold the value.  */
          if (fsym->ts.u.cl->backend_decl == NULL_TREE)
	     fsym->ts.u.cl->backend_decl
		= gfc_conv_constant_to_tree (fsym->ts.u.cl->length);

	  type = gfc_get_character_type (fsym->ts.kind, fsym->ts.u.cl);
	  temp_vars[n] = gfc_create_var (type, fsym->name);

	  arglen = TYPE_MAX_VALUE (TYPE_DOMAIN (type));

	  gfc_conv_expr (&rse, args->expr);
	  gfc_conv_string_parameter (&rse);
	  gfc_add_block_to_block (&se->pre, &lse.pre);
	  gfc_add_block_to_block (&se->pre, &rse.pre);

	  gfc_trans_string_copy (&se->pre, arglen, temp_vars[n], fsym->ts.kind,
				 rse.string_length, rse.expr, fsym->ts.kind);
	  gfc_add_block_to_block (&se->pre, &lse.post);
	  gfc_add_block_to_block (&se->pre, &rse.post);
        }
      else
        {
          /* For everything else, just evaluate the expression.  */

	  /* Create a temporary to hold the value.  */
	  type = gfc_typenode_for_spec (&fsym->ts);
	  temp_vars[n] = gfc_create_var (type, fsym->name);

          gfc_conv_expr (&lse, args->expr);

          gfc_add_block_to_block (&se->pre, &lse.pre);
          gfc_add_modify (&se->pre, temp_vars[n], lse.expr);
          gfc_add_block_to_block (&se->pre, &lse.post);
        }

      args = args->next;
    }

  /* Use the temporary variables in place of the real ones.  */
  for (fargs = gfc_sym_get_dummy_args (sym), n = 0; fargs;
       fargs = fargs->next, n++)
    gfc_shadow_sym (fargs->sym, temp_vars[n], &saved_vars[n]);

  gfc_conv_expr (se, sym->value);

  if (sym->ts.type == BT_CHARACTER)
    {
      gfc_conv_const_charlen (sym->ts.u.cl);

      /* Force the expression to the correct length.  */
      if (!INTEGER_CST_P (se->string_length)
	  || tree_int_cst_lt (se->string_length,
			      sym->ts.u.cl->backend_decl))
	{
	  type = gfc_get_character_type (sym->ts.kind, sym->ts.u.cl);
	  tmp = gfc_create_var (type, sym->name);
	  tmp = gfc_build_addr_expr (build_pointer_type (type), tmp);
	  gfc_trans_string_copy (&se->pre, sym->ts.u.cl->backend_decl, tmp,
				 sym->ts.kind, se->string_length, se->expr,
				 sym->ts.kind);
	  se->expr = tmp;
	}
      se->string_length = sym->ts.u.cl->backend_decl;
    }

  /* Restore the original variables.  */
  for (fargs = gfc_sym_get_dummy_args (sym), n = 0; fargs;
       fargs = fargs->next, n++)
    gfc_restore_sym (fargs->sym, &saved_vars[n]);
  free (temp_vars);
  free (saved_vars);
}


/* Translate a function expression.  */

static void
gfc_conv_function_expr (gfc_se * se, gfc_expr * expr)
{
  gfc_symbol *sym;

  if (expr->value.function.isym)
    {
      gfc_conv_intrinsic_function (se, expr);
      return;
    }

  /* expr.value.function.esym is the resolved (specific) function symbol for
     most functions.  However this isn't set for dummy procedures.  */
  sym = expr->value.function.esym;
  if (!sym)
    sym = expr->symtree->n.sym;

  /* The IEEE_ARITHMETIC functions are caught here. */
  if (sym->from_intmod == INTMOD_IEEE_ARITHMETIC)
    if (gfc_conv_ieee_arithmetic_function (se, expr))
      return;

  /* We distinguish statement functions from general functions to improve
     runtime performance.  */
  if (sym->attr.proc == PROC_ST_FUNCTION)
    {
      gfc_conv_statement_function (se, expr);
      return;
    }

  gfc_conv_procedure_call (se, sym, expr->value.function.actual, expr,
			   NULL);
}


/* Determine whether the given EXPR_CONSTANT is a zero initializer.  */

static bool
is_zero_initializer_p (gfc_expr * expr)
{
  if (expr->expr_type != EXPR_CONSTANT)
    return false;

  /* We ignore constants with prescribed memory representations for now.  */
  if (expr->representation.string)
    return false;

  switch (expr->ts.type)
    {
    case BT_INTEGER:
      return mpz_cmp_si (expr->value.integer, 0) == 0;

    case BT_REAL:
      return mpfr_zero_p (expr->value.real)
	     && MPFR_SIGN (expr->value.real) >= 0;

    case BT_LOGICAL:
      return expr->value.logical == 0;

    case BT_COMPLEX:
      return mpfr_zero_p (mpc_realref (expr->value.complex))
	     && MPFR_SIGN (mpc_realref (expr->value.complex)) >= 0
             && mpfr_zero_p (mpc_imagref (expr->value.complex))
	     && MPFR_SIGN (mpc_imagref (expr->value.complex)) >= 0;

    default:
      break;
    }
  return false;
}


static void
gfc_conv_array_constructor_expr (gfc_se * se, gfc_expr * expr)
{
  gfc_ss *ss;

  ss = se->ss;
  gcc_assert (ss != NULL && ss != gfc_ss_terminator);
  gcc_assert (ss->info->expr == expr && ss->info->type == GFC_SS_CONSTRUCTOR);

  gfc_conv_tmp_array_ref (se);
}


/* Build a static initializer.  EXPR is the expression for the initial value.
   The other parameters describe the variable of the component being
   initialized. EXPR may be null.  */

tree
gfc_conv_initializer (gfc_expr * expr, gfc_typespec * ts, tree type,
		      bool array, bool pointer, bool procptr)
{
  gfc_se se;

  if (!(expr || pointer || procptr))
    return NULL_TREE;

  /* Check if we have ISOCBINDING_NULL_PTR or ISOCBINDING_NULL_FUNPTR
     (these are the only two iso_c_binding derived types that can be
     used as initialization expressions).  If so, we need to modify
     the 'expr' to be that for a (void *).  */
  if (expr != NULL && expr->ts.type == BT_DERIVED
      && expr->ts.is_iso_c && expr->ts.u.derived)
    {
      gfc_symbol *derived = expr->ts.u.derived;

      /* The derived symbol has already been converted to a (void *).  Use
	 its kind.  */
      expr = gfc_get_int_expr (derived->ts.kind, NULL, 0);
      expr->ts.f90_type = derived->ts.f90_type;

      gfc_init_se (&se, NULL);
      gfc_conv_constant (&se, expr);
      gcc_assert (TREE_CODE (se.expr) != CONSTRUCTOR);
      return se.expr;
    }

  if (array && !procptr)
    {
      tree ctor;
      /* Arrays need special handling.  */
      if (pointer)
	ctor = gfc_build_null_descriptor (type);
      /* Special case assigning an array to zero.  */
      else if (is_zero_initializer_p (expr))
        ctor = build_constructor (type, NULL);
      else
	ctor = gfc_conv_array_initializer (type, expr);
      TREE_STATIC (ctor) = 1;
      return ctor;
    }
  else if (pointer || procptr)
    {
      if (ts->type == BT_CLASS && !procptr)
	{
	  gfc_init_se (&se, NULL);
	  gfc_conv_structure (&se, gfc_class_initializer (ts, expr), 1);
	  gcc_assert (TREE_CODE (se.expr) == CONSTRUCTOR);
	  TREE_STATIC (se.expr) = 1;
	  return se.expr;
	}
      else if (!expr || expr->expr_type == EXPR_NULL)
	return fold_convert (type, null_pointer_node);
      else
	{
	  gfc_init_se (&se, NULL);
	  se.want_pointer = 1;
	  gfc_conv_expr (&se, expr);
          gcc_assert (TREE_CODE (se.expr) != CONSTRUCTOR);
	  return se.expr;
	}
    }
  else
    {
      switch (ts->type)
	{
	case BT_DERIVED:
	case BT_CLASS:
	  gfc_init_se (&se, NULL);
	  if (ts->type == BT_CLASS && expr->expr_type == EXPR_NULL)
	    gfc_conv_structure (&se, gfc_class_initializer (ts, expr), 1);
	  else
	    gfc_conv_structure (&se, expr, 1);
	  gcc_assert (TREE_CODE (se.expr) == CONSTRUCTOR);
	  TREE_STATIC (se.expr) = 1;
	  return se.expr;

	case BT_CHARACTER:
	  {
	    tree ctor = gfc_conv_string_init (ts->u.cl->backend_decl,expr);
	    TREE_STATIC (ctor) = 1;
	    return ctor;
	  }

	default:
	  gfc_init_se (&se, NULL);
	  gfc_conv_constant (&se, expr);
	  gcc_assert (TREE_CODE (se.expr) != CONSTRUCTOR);
	  return se.expr;
	}
    }
}

static tree
gfc_trans_subarray_assign (tree dest, gfc_component * cm, gfc_expr * expr)
{
  gfc_se rse;
  gfc_se lse;
  gfc_ss *rss;
  gfc_ss *lss;
  gfc_array_info *lss_array;
  stmtblock_t body;
  stmtblock_t block;
  gfc_loopinfo loop;
  int n;
  tree tmp;

  gfc_start_block (&block);

  /* Initialize the scalarizer.  */
  gfc_init_loopinfo (&loop);

  gfc_init_se (&lse, NULL);
  gfc_init_se (&rse, NULL);

  /* Walk the rhs.  */
  rss = gfc_walk_expr (expr);
  if (rss == gfc_ss_terminator)
    /* The rhs is scalar.  Add a ss for the expression.  */
    rss = gfc_get_scalar_ss (gfc_ss_terminator, expr);

  /* Create a SS for the destination.  */
  lss = gfc_get_array_ss (gfc_ss_terminator, NULL, cm->as->rank,
			  GFC_SS_COMPONENT);
  lss_array = &lss->info->data.array;
  lss_array->shape = gfc_get_shape (cm->as->rank);
  lss_array->descriptor = dest;
  lss_array->data = gfc_conv_array_data (dest);
  lss_array->offset = gfc_conv_array_offset (dest);
  for (n = 0; n < cm->as->rank; n++)
    {
      lss_array->start[n] = gfc_conv_array_lbound (dest, n);
      lss_array->stride[n] = gfc_index_one_node;

      mpz_init (lss_array->shape[n]);
      mpz_sub (lss_array->shape[n], cm->as->upper[n]->value.integer,
	       cm->as->lower[n]->value.integer);
      mpz_add_ui (lss_array->shape[n], lss_array->shape[n], 1);
    }

  /* Associate the SS with the loop.  */
  gfc_add_ss_to_loop (&loop, lss);
  gfc_add_ss_to_loop (&loop, rss);

  /* Calculate the bounds of the scalarization.  */
  gfc_conv_ss_startstride (&loop);

  /* Setup the scalarizing loops.  */
  gfc_conv_loop_setup (&loop, &expr->where);

  /* Setup the gfc_se structures.  */
  gfc_copy_loopinfo_to_se (&lse, &loop);
  gfc_copy_loopinfo_to_se (&rse, &loop);

  rse.ss = rss;
  gfc_mark_ss_chain_used (rss, 1);
  lse.ss = lss;
  gfc_mark_ss_chain_used (lss, 1);

  /* Start the scalarized loop body.  */
  gfc_start_scalarized_body (&loop, &body);

  gfc_conv_tmp_array_ref (&lse);
  if (cm->ts.type == BT_CHARACTER)
    lse.string_length = cm->ts.u.cl->backend_decl;

  gfc_conv_expr (&rse, expr);

  tmp = gfc_trans_scalar_assign (&lse, &rse, cm->ts, true, false, true);
  gfc_add_expr_to_block (&body, tmp);

  gcc_assert (rse.ss == gfc_ss_terminator);

  /* Generate the copying loops.  */
  gfc_trans_scalarizing_loops (&loop, &body);

  /* Wrap the whole thing up.  */
  gfc_add_block_to_block (&block, &loop.pre);
  gfc_add_block_to_block (&block, &loop.post);

  gcc_assert (lss_array->shape != NULL);
  gfc_free_shape (&lss_array->shape, cm->as->rank);
  gfc_cleanup_loop (&loop);

  return gfc_finish_block (&block);
}


static tree
gfc_trans_alloc_subarray_assign (tree dest, gfc_component * cm,
				 gfc_expr * expr)
{
  gfc_se se;
  stmtblock_t block;
  tree offset;
  int n;
  tree tmp;
  tree tmp2;
  gfc_array_spec *as;
  gfc_expr *arg = NULL;

  gfc_start_block (&block);
  gfc_init_se (&se, NULL);

  /* Get the descriptor for the expressions.  */
  se.want_pointer = 0;
  gfc_conv_expr_descriptor (&se, expr);
  gfc_add_block_to_block (&block, &se.pre);
  gfc_add_modify (&block, dest, se.expr);

  /* Deal with arrays of derived types with allocatable components.  */
  if (cm->ts.type == BT_DERIVED
	&& cm->ts.u.derived->attr.alloc_comp)
    tmp = gfc_copy_alloc_comp (cm->ts.u.derived,
			       se.expr, dest,
			       cm->as->rank);
  else if (cm->ts.type == BT_CLASS && expr->ts.type == BT_DERIVED
	   && CLASS_DATA(cm)->attr.allocatable)
    {
      if (cm->ts.u.derived->attr.alloc_comp)
	tmp = gfc_copy_alloc_comp (expr->ts.u.derived,
				   se.expr, dest,
				   expr->rank);
      else
	{
	  tmp = TREE_TYPE (dest);
	  tmp = gfc_duplicate_allocatable (dest, se.expr,
					   tmp, expr->rank);
	}
    }
  else
    tmp = gfc_duplicate_allocatable (dest, se.expr,
				     TREE_TYPE(cm->backend_decl),
				     cm->as->rank);

  gfc_add_expr_to_block (&block, tmp);
  gfc_add_block_to_block (&block, &se.post);

  if (expr->expr_type != EXPR_VARIABLE)
    gfc_conv_descriptor_data_set (&block, se.expr,
				  null_pointer_node);

  /* We need to know if the argument of a conversion function is a
     variable, so that the correct lower bound can be used.  */
  if (expr->expr_type == EXPR_FUNCTION
	&& expr->value.function.isym
	&& expr->value.function.isym->conversion
	&& expr->value.function.actual->expr
	&& expr->value.function.actual->expr->expr_type == EXPR_VARIABLE)
    arg = expr->value.function.actual->expr;

  /* Obtain the array spec of full array references.  */
  if (arg)
    as = gfc_get_full_arrayspec_from_expr (arg);
  else
    as = gfc_get_full_arrayspec_from_expr (expr);

  /* Shift the lbound and ubound of temporaries to being unity,
     rather than zero, based. Always calculate the offset.  */
  offset = gfc_conv_descriptor_offset_get (dest);
  gfc_add_modify (&block, offset, gfc_index_zero_node);
  tmp2 =gfc_create_var (gfc_array_index_type, NULL);

  for (n = 0; n < expr->rank; n++)
    {
      tree span;
      tree lbound;

      /* Obtain the correct lbound - ISO/IEC TR 15581:2001 page 9.
	 TODO It looks as if gfc_conv_expr_descriptor should return
	 the correct bounds and that the following should not be
	 necessary.  This would simplify gfc_conv_intrinsic_bound
	 as well.  */
      if (as && as->lower[n])
	{
	  gfc_se lbse;
	  gfc_init_se (&lbse, NULL);
	  gfc_conv_expr (&lbse, as->lower[n]);
	  gfc_add_block_to_block (&block, &lbse.pre);
	  lbound = gfc_evaluate_now (lbse.expr, &block);
	}
      else if (as && arg)
	{
	  tmp = gfc_get_symbol_decl (arg->symtree->n.sym);
	  lbound = gfc_conv_descriptor_lbound_get (tmp,
					gfc_rank_cst[n]);
	}
      else if (as)
	lbound = gfc_conv_descriptor_lbound_get (dest,
						gfc_rank_cst[n]);
      else
	lbound = gfc_index_one_node;

      lbound = fold_convert (gfc_array_index_type, lbound);

      /* Shift the bounds and set the offset accordingly.  */
      tmp = gfc_conv_descriptor_ubound_get (dest, gfc_rank_cst[n]);
      span = fold_build2_loc (input_location, MINUS_EXPR, gfc_array_index_type,
		tmp, gfc_conv_descriptor_lbound_get (dest, gfc_rank_cst[n]));
      tmp = fold_build2_loc (input_location, PLUS_EXPR, gfc_array_index_type,
			     span, lbound);
      gfc_conv_descriptor_ubound_set (&block, dest,
				      gfc_rank_cst[n], tmp);
      gfc_conv_descriptor_lbound_set (&block, dest,
				      gfc_rank_cst[n], lbound);

      tmp = fold_build2_loc (input_location, MULT_EXPR, gfc_array_index_type,
			 gfc_conv_descriptor_lbound_get (dest,
							 gfc_rank_cst[n]),
			 gfc_conv_descriptor_stride_get (dest,
							 gfc_rank_cst[n]));
      gfc_add_modify (&block, tmp2, tmp);
      tmp = fold_build2_loc (input_location, MINUS_EXPR, gfc_array_index_type,
			     offset, tmp2);
      gfc_conv_descriptor_offset_set (&block, dest, tmp);
    }

  if (arg)
    {
      /* If a conversion expression has a null data pointer
	 argument, nullify the allocatable component.  */
      tree non_null_expr;
      tree null_expr;

      if (arg->symtree->n.sym->attr.allocatable
	    || arg->symtree->n.sym->attr.pointer)
	{
	  non_null_expr = gfc_finish_block (&block);
	  gfc_start_block (&block);
	  gfc_conv_descriptor_data_set (&block, dest,
					null_pointer_node);
	  null_expr = gfc_finish_block (&block);
	  tmp = gfc_conv_descriptor_data_get (arg->symtree->n.sym->backend_decl);
	  tmp = build2_loc (input_location, EQ_EXPR, boolean_type_node, tmp,
			    fold_convert (TREE_TYPE (tmp), null_pointer_node));
	  return build3_v (COND_EXPR, tmp,
			   null_expr, non_null_expr);
	}
    }

  return gfc_finish_block (&block);
}


/* Allocate or reallocate scalar component, as necessary.  */

static void
alloc_scalar_allocatable_for_subcomponent_assignment (stmtblock_t *block,
						      tree comp,
						      gfc_component *cm,
						      gfc_expr *expr2,
						      gfc_symbol *sym)
{
  tree tmp;
  tree ptr;
  tree size;
  tree size_in_bytes;
  tree lhs_cl_size = NULL_TREE;

  if (!comp)
    return;

  if (!expr2 || expr2->rank)
    return;

  realloc_lhs_warning (expr2->ts.type, false, &expr2->where);

  if (cm->ts.type == BT_CHARACTER && cm->ts.deferred)
    {
      char name[GFC_MAX_SYMBOL_LEN+9];
      gfc_component *strlen;
      /* Use the rhs string length and the lhs element size.  */
      gcc_assert (expr2->ts.type == BT_CHARACTER);
      if (!expr2->ts.u.cl->backend_decl)
	{
	  gfc_conv_string_length (expr2->ts.u.cl, expr2, block);
	  gcc_assert (expr2->ts.u.cl->backend_decl);
	}

      size = expr2->ts.u.cl->backend_decl;

      /* Ensure that cm->ts.u.cl->backend_decl is a componentref to _%s_length
	 component.  */
      sprintf (name, "_%s_length", cm->name);
      strlen = gfc_find_component (sym, name, true, true);
      lhs_cl_size = fold_build3_loc (input_location, COMPONENT_REF,
				     gfc_charlen_type_node,
				     TREE_OPERAND (comp, 0),
				     strlen->backend_decl, NULL_TREE);

      tmp = TREE_TYPE (gfc_typenode_for_spec (&cm->ts));
      tmp = TYPE_SIZE_UNIT (tmp);
      size_in_bytes = fold_build2_loc (input_location, MULT_EXPR,
				       TREE_TYPE (tmp), tmp,
				       fold_convert (TREE_TYPE (tmp), size));
    }
  else
    {
      /* Otherwise use the length in bytes of the rhs.  */
      size = TYPE_SIZE_UNIT (gfc_typenode_for_spec (&cm->ts));
      size_in_bytes = size;
    }

  size_in_bytes = fold_build2_loc (input_location, MAX_EXPR, size_type_node,
				   size_in_bytes, size_one_node);

  if (cm->ts.type == BT_DERIVED && cm->ts.u.derived->attr.alloc_comp)
    {
      tmp = build_call_expr_loc (input_location,
				 builtin_decl_explicit (BUILT_IN_CALLOC),
				 2, build_one_cst (size_type_node),
				 size_in_bytes);
      tmp = fold_convert (TREE_TYPE (comp), tmp);
      gfc_add_modify (block, comp, tmp);
    }
  else
    {
      tmp = build_call_expr_loc (input_location,
				 builtin_decl_explicit (BUILT_IN_MALLOC),
				 1, size_in_bytes);
      if (GFC_CLASS_TYPE_P (TREE_TYPE (comp)))
	ptr = gfc_class_data_get (comp);
      else
	ptr = comp;
      tmp = fold_convert (TREE_TYPE (ptr), tmp);
      gfc_add_modify (block, ptr, tmp);
    }

  if (cm->ts.type == BT_CHARACTER && cm->ts.deferred)
    /* Update the lhs character length.  */
    gfc_add_modify (block, lhs_cl_size, size);
}


/* Assign a single component of a derived type constructor.  */

static tree
gfc_trans_subcomponent_assign (tree dest, gfc_component * cm, gfc_expr * expr,
			       gfc_symbol *sym, bool init)
{
  gfc_se se;
  gfc_se lse;
  stmtblock_t block;
  tree tmp;
  tree vtab;

  gfc_start_block (&block);

  if (cm->attr.pointer || cm->attr.proc_pointer)
    {
      /* Only care about pointers here, not about allocatables.  */
      gfc_init_se (&se, NULL);
      /* Pointer component.  */
      if ((cm->attr.dimension || cm->attr.codimension)
	  && !cm->attr.proc_pointer)
	{
	  /* Array pointer.  */
	  if (expr->expr_type == EXPR_NULL)
	    gfc_conv_descriptor_data_set (&block, dest, null_pointer_node);
	  else
	    {
	      se.direct_byref = 1;
	      se.expr = dest;
	      gfc_conv_expr_descriptor (&se, expr);
	      gfc_add_block_to_block (&block, &se.pre);
	      gfc_add_block_to_block (&block, &se.post);
	    }
	}
      else
	{
	  /* Scalar pointers.  */
	  se.want_pointer = 1;
	  gfc_conv_expr (&se, expr);
	  gfc_add_block_to_block (&block, &se.pre);

	  if (expr->symtree && expr->symtree->n.sym->attr.proc_pointer
	      && expr->symtree->n.sym->attr.dummy)
	    se.expr = build_fold_indirect_ref_loc (input_location, se.expr);

	  gfc_add_modify (&block, dest,
			       fold_convert (TREE_TYPE (dest), se.expr));
	  gfc_add_block_to_block (&block, &se.post);
	}
    }
  else if (cm->ts.type == BT_CLASS && expr->expr_type == EXPR_NULL)
    {
      /* NULL initialization for CLASS components.  */
      tmp = gfc_trans_structure_assign (dest,
					gfc_class_initializer (&cm->ts, expr),
					false);
      gfc_add_expr_to_block (&block, tmp);
    }
  else if ((cm->attr.dimension || cm->attr.codimension)
	   && !cm->attr.proc_pointer)
    {
      if (cm->attr.allocatable && expr->expr_type == EXPR_NULL)
 	gfc_conv_descriptor_data_set (&block, dest, null_pointer_node);
      else if (cm->attr.allocatable)
	{
	  tmp = gfc_trans_alloc_subarray_assign (dest, cm, expr);
	  gfc_add_expr_to_block (&block, tmp);
	}
      else
	{
	  tmp = gfc_trans_subarray_assign (dest, cm, expr);
	  gfc_add_expr_to_block (&block, tmp);
	}
    }
  else if (cm->ts.type == BT_CLASS
	   && CLASS_DATA (cm)->attr.dimension
	   && CLASS_DATA (cm)->attr.allocatable
	   && expr->ts.type == BT_DERIVED)
    {
      vtab = gfc_get_symbol_decl (gfc_find_vtab (&expr->ts));
      vtab = gfc_build_addr_expr (NULL_TREE, vtab);
      tmp = gfc_class_vptr_get (dest);
      gfc_add_modify (&block, tmp,
		      fold_convert (TREE_TYPE (tmp), vtab));
      tmp = gfc_class_data_get (dest);
      tmp = gfc_trans_alloc_subarray_assign (tmp, cm, expr);
      gfc_add_expr_to_block (&block, tmp);
    }
  else if (init && (cm->attr.allocatable
	   || (cm->ts.type == BT_CLASS && CLASS_DATA (cm)->attr.allocatable)))
    {
      /* Take care about non-array allocatable components here.  The alloc_*
	 routine below is motivated by the alloc_scalar_allocatable_for_
	 assignment() routine, but with the realloc portions removed and
	 different input.  */
      alloc_scalar_allocatable_for_subcomponent_assignment (&block,
							    dest,
							    cm,
							    expr,
							    sym);
      /* The remainder of these instructions follow the if (cm->attr.pointer)
	 if (!cm->attr.dimension) part above.  */
      gfc_init_se (&se, NULL);
      gfc_conv_expr (&se, expr);
      gfc_add_block_to_block (&block, &se.pre);

      if (expr->symtree && expr->symtree->n.sym->attr.proc_pointer
	  && expr->symtree->n.sym->attr.dummy)
	se.expr = build_fold_indirect_ref_loc (input_location, se.expr);

      if (cm->ts.type == BT_CLASS && expr->ts.type == BT_DERIVED)
	{
	  tmp = gfc_class_data_get (dest);
	  tmp = build_fold_indirect_ref_loc (input_location, tmp);
	  vtab = gfc_get_symbol_decl (gfc_find_vtab (&expr->ts));
	  vtab = gfc_build_addr_expr (NULL_TREE, vtab);
	  gfc_add_modify (&block, gfc_class_vptr_get (dest),
		 fold_convert (TREE_TYPE (gfc_class_vptr_get (dest)), vtab));
	}
      else
	tmp = build_fold_indirect_ref_loc (input_location, dest);

      /* For deferred strings insert a memcpy.  */
      if (cm->ts.type == BT_CHARACTER && cm->ts.deferred)
	{
	  tree size;
	  gcc_assert (se.string_length || expr->ts.u.cl->backend_decl);
	  size = size_of_string_in_bytes (cm->ts.kind, se.string_length
						? se.string_length
						: expr->ts.u.cl->backend_decl);
	  tmp = gfc_build_memcpy_call (tmp, se.expr, size);
	  gfc_add_expr_to_block (&block, tmp);
	}
      else
	gfc_add_modify (&block, tmp,
			fold_convert (TREE_TYPE (tmp), se.expr));
      gfc_add_block_to_block (&block, &se.post);
    }
  else if (expr->ts.type == BT_DERIVED && expr->ts.f90_type != BT_VOID)
    {
      if (expr->expr_type != EXPR_STRUCTURE)
	{
	  gfc_init_se (&se, NULL);
	  gfc_conv_expr (&se, expr);
	  gfc_add_block_to_block (&block, &se.pre);
	  if (cm->ts.u.derived->attr.alloc_comp
	      && expr->expr_type == EXPR_VARIABLE)
	    {
	      tmp = gfc_copy_alloc_comp (cm->ts.u.derived, se.expr,
					 dest, expr->rank);
	      gfc_add_expr_to_block (&block, tmp);
	    }
	  else
	    gfc_add_modify (&block, dest,
			    fold_convert (TREE_TYPE (dest), se.expr));
	  gfc_add_block_to_block (&block, &se.post);
	}
      else
	{
	  /* Nested constructors.  */
	  tmp = gfc_trans_structure_assign (dest, expr, expr->symtree != NULL);
	  gfc_add_expr_to_block (&block, tmp);
	}
    }
  else if (gfc_deferred_strlen (cm, &tmp))
    {
      tree strlen;
      strlen = tmp;
      gcc_assert (strlen);
      strlen = fold_build3_loc (input_location, COMPONENT_REF,
				TREE_TYPE (strlen),
				TREE_OPERAND (dest, 0),
				strlen, NULL_TREE);

      if (expr->expr_type == EXPR_NULL)
	{
	  tmp = build_int_cst (TREE_TYPE (cm->backend_decl), 0);
	  gfc_add_modify (&block, dest, tmp);
	  tmp = build_int_cst (TREE_TYPE (strlen), 0);
	  gfc_add_modify (&block, strlen, tmp);
	}
      else
	{
	  tree size;
	  gfc_init_se (&se, NULL);
	  gfc_conv_expr (&se, expr);
	  size = size_of_string_in_bytes (cm->ts.kind, se.string_length);
	  tmp = build_call_expr_loc (input_location,
				     builtin_decl_explicit (BUILT_IN_MALLOC),
				     1, size);
	  gfc_add_modify (&block, dest,
			  fold_convert (TREE_TYPE (dest), tmp));
	  gfc_add_modify (&block, strlen, se.string_length);
	  tmp = gfc_build_memcpy_call (dest, se.expr, size);
	  gfc_add_expr_to_block (&block, tmp);
	}
    }
  else if (!cm->attr.artificial)
    {
      /* Scalar component (excluding deferred parameters).  */
      gfc_init_se (&se, NULL);
      gfc_init_se (&lse, NULL);

      gfc_conv_expr (&se, expr);
      if (cm->ts.type == BT_CHARACTER)
	lse.string_length = cm->ts.u.cl->backend_decl;
      lse.expr = dest;
      tmp = gfc_trans_scalar_assign (&lse, &se, cm->ts, true, false, true);
      gfc_add_expr_to_block (&block, tmp);
    }
  return gfc_finish_block (&block);
}

/* Assign a derived type constructor to a variable.  */

static tree
gfc_trans_structure_assign (tree dest, gfc_expr * expr, bool init)
{
  gfc_constructor *c;
  gfc_component *cm;
  stmtblock_t block;
  tree field;
  tree tmp;

  gfc_start_block (&block);
  cm = expr->ts.u.derived->components;

  if (expr->ts.u.derived->from_intmod == INTMOD_ISO_C_BINDING
      && (expr->ts.u.derived->intmod_sym_id == ISOCBINDING_PTR
          || expr->ts.u.derived->intmod_sym_id == ISOCBINDING_FUNPTR))
    {
      gfc_se se, lse;

      gcc_assert (cm->backend_decl == NULL);
      gfc_init_se (&se, NULL);
      gfc_init_se (&lse, NULL);
      gfc_conv_expr (&se, gfc_constructor_first (expr->value.constructor)->expr);
      lse.expr = dest;
      gfc_add_modify (&block, lse.expr,
		      fold_convert (TREE_TYPE (lse.expr), se.expr));

      return gfc_finish_block (&block);
    }

  for (c = gfc_constructor_first (expr->value.constructor);
       c; c = gfc_constructor_next (c), cm = cm->next)
    {
      /* Skip absent members in default initializers.  */
      if (!c->expr && !cm->attr.allocatable)
	continue;

      field = cm->backend_decl;
      tmp = fold_build3_loc (input_location, COMPONENT_REF, TREE_TYPE (field),
			     dest, field, NULL_TREE);
      if (!c->expr)
	{
	  gfc_expr *e = gfc_get_null_expr (NULL);
	  tmp = gfc_trans_subcomponent_assign (tmp, cm, e, expr->ts.u.derived,
					       init);
	  gfc_free_expr (e);
	}
      else
        tmp = gfc_trans_subcomponent_assign (tmp, cm, c->expr,
                                             expr->ts.u.derived, init);
      gfc_add_expr_to_block (&block, tmp);
    }
  return gfc_finish_block (&block);
}

/* Build an expression for a constructor. If init is nonzero then
   this is part of a static variable initializer.  */

void
gfc_conv_structure (gfc_se * se, gfc_expr * expr, int init)
{
  gfc_constructor *c;
  gfc_component *cm;
  tree val;
  tree type;
  tree tmp;
  vec<constructor_elt, va_gc> *v = NULL;

  gcc_assert (se->ss == NULL);
  gcc_assert (expr->expr_type == EXPR_STRUCTURE);
  type = gfc_typenode_for_spec (&expr->ts);

  if (!init)
    {
      /* Create a temporary variable and fill it in.  */
      se->expr = gfc_create_var (type, expr->ts.u.derived->name);
      /* The symtree in expr is NULL, if the code to generate is for
	 initializing the static members only.  */
      tmp = gfc_trans_structure_assign (se->expr, expr, expr->symtree != NULL);
      gfc_add_expr_to_block (&se->pre, tmp);
      return;
    }

  cm = expr->ts.u.derived->components;

  for (c = gfc_constructor_first (expr->value.constructor);
       c; c = gfc_constructor_next (c), cm = cm->next)
    {
      /* Skip absent members in default initializers and allocatable
	 components.  Although the latter have a default initializer
	 of EXPR_NULL,... by default, the static nullify is not needed
	 since this is done every time we come into scope.  */
      if (!c->expr || (cm->attr.allocatable && cm->attr.flavor != FL_PROCEDURE))
        continue;

      if (cm->initializer && cm->initializer->expr_type != EXPR_NULL
	  && strcmp (cm->name, "_extends") == 0
	  && cm->initializer->symtree)
	{
	  tree vtab;
	  gfc_symbol *vtabs;
	  vtabs = cm->initializer->symtree->n.sym;
	  vtab = gfc_build_addr_expr (NULL_TREE, gfc_get_symbol_decl (vtabs));
	  vtab = unshare_expr_without_location (vtab);
	  CONSTRUCTOR_APPEND_ELT (v, cm->backend_decl, vtab);
	}
      else if (cm->ts.u.derived && strcmp (cm->name, "_size") == 0)
	{
	  val = TYPE_SIZE_UNIT (gfc_get_derived_type (cm->ts.u.derived));
	  CONSTRUCTOR_APPEND_ELT (v, cm->backend_decl,
				  fold_convert (TREE_TYPE (cm->backend_decl),
						val));
	}
      else if (cm->ts.type == BT_INTEGER && strcmp (cm->name, "_len") == 0)
        {
          gfc_expr *e = gfc_get_int_expr (gfc_default_integer_kind, NULL, 0);
          val = gfc_conv_constant_to_tree (e);
          CONSTRUCTOR_APPEND_ELT (v, cm->backend_decl,
                                  fold_convert (TREE_TYPE (cm->backend_decl),
                                                val));
        }
      else
	{
	  val = gfc_conv_initializer (c->expr, &cm->ts,
				      TREE_TYPE (cm->backend_decl),
				      cm->attr.dimension, cm->attr.pointer,
				      cm->attr.proc_pointer);
	  val = unshare_expr_without_location (val);

	  /* Append it to the constructor list.  */
	  CONSTRUCTOR_APPEND_ELT (v, cm->backend_decl, val);
	}
    }
  se->expr = build_constructor (type, v);
  if (init)
    TREE_CONSTANT (se->expr) = 1;
}


/* Translate a substring expression.  */

static void
gfc_conv_substring_expr (gfc_se * se, gfc_expr * expr)
{
  gfc_ref *ref;

  ref = expr->ref;

  gcc_assert (ref == NULL || ref->type == REF_SUBSTRING);

  se->expr = gfc_build_wide_string_const (expr->ts.kind,
					  expr->value.character.length,
					  expr->value.character.string);

  se->string_length = TYPE_MAX_VALUE (TYPE_DOMAIN (TREE_TYPE (se->expr)));
  TYPE_STRING_FLAG (TREE_TYPE (se->expr)) = 1;

  if (ref)
    gfc_conv_substring (se, ref, expr->ts.kind, NULL, &expr->where);
}


/* Entry point for expression translation.  Evaluates a scalar quantity.
   EXPR is the expression to be translated, and SE is the state structure if
   called from within the scalarized.  */

void
gfc_conv_expr (gfc_se * se, gfc_expr * expr)
{
  gfc_ss *ss;

  ss = se->ss;
  if (ss && ss->info->expr == expr
      && (ss->info->type == GFC_SS_SCALAR
	  || ss->info->type == GFC_SS_REFERENCE))
    {
      gfc_ss_info *ss_info;

      ss_info = ss->info;
      /* Substitute a scalar expression evaluated outside the scalarization
         loop.  */
      se->expr = ss_info->data.scalar.value;
      /* If the reference can be NULL, the value field contains the reference,
	 not the value the reference points to (see gfc_add_loop_ss_code).  */
      if (ss_info->can_be_null_ref)
	se->expr = build_fold_indirect_ref_loc (input_location, se->expr);

      se->string_length = ss_info->string_length;
      gfc_advance_se_ss_chain (se);
      return;
    }

  /* We need to convert the expressions for the iso_c_binding derived types.
     C_NULL_PTR and C_NULL_FUNPTR will be made EXPR_NULL, which evaluates to
     null_pointer_node.  C_PTR and C_FUNPTR are converted to match the
     typespec for the C_PTR and C_FUNPTR symbols, which has already been
     updated to be an integer with a kind equal to the size of a (void *).  */
  if (expr->ts.type == BT_DERIVED && expr->ts.u.derived->ts.f90_type == BT_VOID
      && expr->ts.u.derived->attr.is_bind_c)
    {
      if (expr->expr_type == EXPR_VARIABLE
	  && (expr->symtree->n.sym->intmod_sym_id == ISOCBINDING_NULL_PTR
	      || expr->symtree->n.sym->intmod_sym_id
		 == ISOCBINDING_NULL_FUNPTR))
        {
	  /* Set expr_type to EXPR_NULL, which will result in
	     null_pointer_node being used below.  */
          expr->expr_type = EXPR_NULL;
        }
      else
        {
          /* Update the type/kind of the expression to be what the new
             type/kind are for the updated symbols of C_PTR/C_FUNPTR.  */
          expr->ts.type = BT_INTEGER;
          expr->ts.f90_type = BT_VOID;
          expr->ts.kind = gfc_index_integer_kind;
        }
    }

  gfc_fix_class_refs (expr);

  switch (expr->expr_type)
    {
    case EXPR_OP:
      gfc_conv_expr_op (se, expr);
      break;

    case EXPR_FUNCTION:
      gfc_conv_function_expr (se, expr);
      break;

    case EXPR_CONSTANT:
      gfc_conv_constant (se, expr);
      break;

    case EXPR_VARIABLE:
      gfc_conv_variable (se, expr);
      break;

    case EXPR_NULL:
      se->expr = null_pointer_node;
      break;

    case EXPR_SUBSTRING:
      gfc_conv_substring_expr (se, expr);
      break;

    case EXPR_STRUCTURE:
      gfc_conv_structure (se, expr, 0);
      break;

    case EXPR_ARRAY:
      gfc_conv_array_constructor_expr (se, expr);
      break;

    default:
      gcc_unreachable ();
      break;
    }
}

/* Like gfc_conv_expr_val, but the value is also suitable for use in the lhs
   of an assignment.  */
void
gfc_conv_expr_lhs (gfc_se * se, gfc_expr * expr)
{
  gfc_conv_expr (se, expr);
  /* All numeric lvalues should have empty post chains.  If not we need to
     figure out a way of rewriting an lvalue so that it has no post chain.  */
  gcc_assert (expr->ts.type == BT_CHARACTER || !se->post.head);
}

/* Like gfc_conv_expr, but the POST block is guaranteed to be empty for
   numeric expressions.  Used for scalar values where inserting cleanup code
   is inconvenient.  */
void
gfc_conv_expr_val (gfc_se * se, gfc_expr * expr)
{
  tree val;

  gcc_assert (expr->ts.type != BT_CHARACTER);
  gfc_conv_expr (se, expr);
  if (se->post.head)
    {
      val = gfc_create_var (TREE_TYPE (se->expr), NULL);
      gfc_add_modify (&se->pre, val, se->expr);
      se->expr = val;
      gfc_add_block_to_block (&se->pre, &se->post);
    }
}

/* Helper to translate an expression and convert it to a particular type.  */
void
gfc_conv_expr_type (gfc_se * se, gfc_expr * expr, tree type)
{
  gfc_conv_expr_val (se, expr);
  se->expr = convert (type, se->expr);
}


/* Converts an expression so that it can be passed by reference.  Scalar
   values only.  */

void
gfc_conv_expr_reference (gfc_se * se, gfc_expr * expr)
{
  gfc_ss *ss;
  tree var;

  ss = se->ss;
  if (ss && ss->info->expr == expr
      && ss->info->type == GFC_SS_REFERENCE)
    {
      /* Returns a reference to the scalar evaluated outside the loop
	 for this case.  */
      gfc_conv_expr (se, expr);

      if (expr->ts.type == BT_CHARACTER
	  && expr->expr_type != EXPR_FUNCTION)
	gfc_conv_string_parameter (se);
      else
	se->expr = gfc_build_addr_expr (NULL_TREE, se->expr);

      return;
    }

  if (expr->ts.type == BT_CHARACTER)
    {
      gfc_conv_expr (se, expr);
      gfc_conv_string_parameter (se);
      return;
    }

  if (expr->expr_type == EXPR_VARIABLE)
    {
      se->want_pointer = 1;
      gfc_conv_expr (se, expr);
      if (se->post.head)
	{
	  var = gfc_create_var (TREE_TYPE (se->expr), NULL);
	  gfc_add_modify (&se->pre, var, se->expr);
	  gfc_add_block_to_block (&se->pre, &se->post);
	  se->expr = var;
	}
      return;
    }

  if (expr->expr_type == EXPR_FUNCTION
      && ((expr->value.function.esym
	   && expr->value.function.esym->result->attr.pointer
	   && !expr->value.function.esym->result->attr.dimension)
	  || (!expr->value.function.esym && !expr->ref
	      && expr->symtree->n.sym->attr.pointer
	      && !expr->symtree->n.sym->attr.dimension)))
    {
      se->want_pointer = 1;
      gfc_conv_expr (se, expr);
      var = gfc_create_var (TREE_TYPE (se->expr), NULL);
      gfc_add_modify (&se->pre, var, se->expr);
      se->expr = var;
      return;
    }

  gfc_conv_expr (se, expr);

  /* Create a temporary var to hold the value.  */
  if (TREE_CONSTANT (se->expr))
    {
      tree tmp = se->expr;
      STRIP_TYPE_NOPS (tmp);
      var = build_decl (input_location,
			CONST_DECL, NULL, TREE_TYPE (tmp));
      DECL_INITIAL (var) = tmp;
      TREE_STATIC (var) = 1;
      pushdecl (var);
    }
  else
    {
      var = gfc_create_var (TREE_TYPE (se->expr), NULL);
      gfc_add_modify (&se->pre, var, se->expr);
    }
  gfc_add_block_to_block (&se->pre, &se->post);

  /* Take the address of that value.  */
  se->expr = gfc_build_addr_expr (NULL_TREE, var);
  if (expr->ts.type == BT_DERIVED && expr->rank
      && !gfc_is_finalizable (expr->ts.u.derived, NULL)
      && expr->ts.u.derived->attr.alloc_comp
      && expr->expr_type != EXPR_VARIABLE)
    {
      tree tmp;

      tmp = build_fold_indirect_ref_loc (input_location, se->expr);
      tmp = gfc_deallocate_alloc_comp (expr->ts.u.derived, tmp, expr->rank);

      /* The components shall be deallocated before
         their containing entity.  */
      gfc_prepend_expr_to_block (&se->post, tmp);
    }
}


tree
gfc_trans_pointer_assign (gfc_code * code)
{
  return gfc_trans_pointer_assignment (code->expr1, code->expr2);
}


/* Generate code for a pointer assignment.  */

tree
gfc_trans_pointer_assignment (gfc_expr * expr1, gfc_expr * expr2)
{
  gfc_expr *expr1_vptr = NULL;
  gfc_se lse;
  gfc_se rse;
  stmtblock_t block;
  tree desc;
  tree tmp;
  tree decl;
  bool scalar;
  gfc_ss *ss;

  gfc_start_block (&block);

  gfc_init_se (&lse, NULL);

  /* Check whether the expression is a scalar or not; we cannot use
     expr1->rank as it can be nonzero for proc pointers.  */
  ss = gfc_walk_expr (expr1);
  scalar = ss == gfc_ss_terminator;
  if (!scalar)
    gfc_free_ss_chain (ss);

  if (expr1->ts.type == BT_DERIVED && expr2->ts.type == BT_CLASS
      && expr2->expr_type != EXPR_FUNCTION)
    {
      gfc_add_data_component (expr2);
      /* The following is required as gfc_add_data_component doesn't
	 update ts.type if there is a tailing REF_ARRAY.  */
      expr2->ts.type = BT_DERIVED;
    }

  if (scalar)
    {
      /* Scalar pointers.  */
      lse.want_pointer = 1;
      gfc_conv_expr (&lse, expr1);
      gfc_init_se (&rse, NULL);
      rse.want_pointer = 1;
      gfc_conv_expr (&rse, expr2);

      if (expr1->symtree->n.sym->attr.proc_pointer
	  && expr1->symtree->n.sym->attr.dummy)
	lse.expr = build_fold_indirect_ref_loc (input_location,
					    lse.expr);

      if (expr2->symtree && expr2->symtree->n.sym->attr.proc_pointer
	  && expr2->symtree->n.sym->attr.dummy)
	rse.expr = build_fold_indirect_ref_loc (input_location,
					    rse.expr);

      gfc_add_block_to_block (&block, &lse.pre);
      gfc_add_block_to_block (&block, &rse.pre);

      /* For string assignments to unlimited polymorphic pointers add an
	 assignment of the string_length to the _len component of the
	 pointer.  */
      if ((expr1->ts.type == BT_CLASS || expr1->ts.type == BT_DERIVED)
	  && expr1->ts.u.derived->attr.unlimited_polymorphic
	  && (expr2->ts.type == BT_CHARACTER ||
	      ((expr2->ts.type == BT_DERIVED || expr2->ts.type == BT_CLASS)
	       && expr2->ts.u.derived->attr.unlimited_polymorphic)))
	{
	  gfc_expr *len_comp;
	  gfc_se se;
	  len_comp = gfc_get_len_component (expr1);
	  gfc_init_se (&se, NULL);
	  gfc_conv_expr (&se, len_comp);

	  /* ptr % _len = len (str)  */
	  gfc_add_modify (&block, se.expr, rse.string_length);
	  lse.string_length = se.expr;
	  gfc_free_expr (len_comp);
	}

      /* Check character lengths if character expression.  The test is only
	 really added if -fbounds-check is enabled.  Exclude deferred
	 character length lefthand sides.  */
      if (expr1->ts.type == BT_CHARACTER && expr2->expr_type != EXPR_NULL
	  && !expr1->ts.deferred
	  && !expr1->symtree->n.sym->attr.proc_pointer
	  && !gfc_is_proc_ptr_comp (expr1))
	{
	  gcc_assert (expr2->ts.type == BT_CHARACTER);
	  gcc_assert (lse.string_length && rse.string_length);
	  gfc_trans_same_strlen_check ("pointer assignment", &expr1->where,
				       lse.string_length, rse.string_length,
				       &block);
	}

      /* The assignment to an deferred character length sets the string
	 length to that of the rhs.  */
      if (expr1->ts.deferred)
	{
	  if (expr2->expr_type != EXPR_NULL && lse.string_length != NULL)
	    gfc_add_modify (&block, lse.string_length, rse.string_length);
	  else if (lse.string_length != NULL)
	    gfc_add_modify (&block, lse.string_length,
			    build_int_cst (gfc_charlen_type_node, 0));
	}

      if (expr1->ts.type == BT_DERIVED && expr2->ts.type == BT_CLASS)
	rse.expr = gfc_class_data_get (rse.expr);

      gfc_add_modify (&block, lse.expr,
		      fold_convert (TREE_TYPE (lse.expr), rse.expr));

      gfc_add_block_to_block (&block, &rse.post);
      gfc_add_block_to_block (&block, &lse.post);
    }
  else
    {
      gfc_ref* remap;
      bool rank_remap;
      tree strlen_lhs;
      tree strlen_rhs = NULL_TREE;

      /* Array pointer.  Find the last reference on the LHS and if it is an
	 array section ref, we're dealing with bounds remapping.  In this case,
	 set it to AR_FULL so that gfc_conv_expr_descriptor does
	 not see it and process the bounds remapping afterwards explicitly.  */
      for (remap = expr1->ref; remap; remap = remap->next)
	if (!remap->next && remap->type == REF_ARRAY
	    && remap->u.ar.type == AR_SECTION)
	  break;
      rank_remap = (remap && remap->u.ar.end[0]);

      gfc_init_se (&lse, NULL);
      if (remap)
	lse.descriptor_only = 1;
      if (expr2->expr_type == EXPR_FUNCTION && expr2->ts.type == BT_CLASS
	  && expr1->ts.type == BT_CLASS)
	expr1_vptr = gfc_copy_expr (expr1);
      gfc_conv_expr_descriptor (&lse, expr1);
      strlen_lhs = lse.string_length;
      desc = lse.expr;

      if (expr2->expr_type == EXPR_NULL)
	{
	  /* Just set the data pointer to null.  */
	  gfc_conv_descriptor_data_set (&lse.pre, lse.expr, null_pointer_node);
	}
      else if (rank_remap)
	{
	  /* If we are rank-remapping, just get the RHS's descriptor and
	     process this later on.  */
	  gfc_init_se (&rse, NULL);
	  rse.direct_byref = 1;
	  rse.byref_noassign = 1;

	  if (expr2->expr_type == EXPR_FUNCTION && expr2->ts.type == BT_CLASS)
	    {
	      gfc_conv_function_expr (&rse, expr2);

	      if (expr1->ts.type != BT_CLASS)
		rse.expr = gfc_class_data_get (rse.expr);
	      else
		{
		  gfc_add_block_to_block (&block, &rse.pre);
		  tmp = gfc_create_var (TREE_TYPE (rse.expr), "ptrtemp");
		  gfc_add_modify (&lse.pre, tmp, rse.expr);

		  gfc_add_vptr_component (expr1_vptr);
		  gfc_init_se (&rse, NULL);
		  rse.want_pointer = 1;
		  gfc_conv_expr (&rse, expr1_vptr);
		  gfc_add_modify (&lse.pre, rse.expr,
				  fold_convert (TREE_TYPE (rse.expr),
						gfc_class_vptr_get (tmp)));
		  rse.expr = gfc_class_data_get (tmp);
		}
	    }
	  else if (expr2->expr_type == EXPR_FUNCTION)
	    {
	      tree bound[GFC_MAX_DIMENSIONS];
	      int i;

	      for (i = 0; i < expr2->rank; i++)
		bound[i] = NULL_TREE;
	      tmp = gfc_typenode_for_spec (&expr2->ts);
	      tmp = gfc_get_array_type_bounds (tmp, expr2->rank, 0,
					       bound, bound, 0,
					       GFC_ARRAY_POINTER_CONT, false);
	      tmp = gfc_create_var (tmp, "ptrtemp");
	      lse.descriptor_only = 0;
	      lse.expr = tmp;
	      lse.direct_byref = 1;
	      gfc_conv_expr_descriptor (&lse, expr2);
	      strlen_rhs = lse.string_length;
	      rse.expr = tmp;
	    }
	  else
	    {
	      gfc_conv_expr_descriptor (&rse, expr2);
	      strlen_rhs = rse.string_length;
	    }
	}
      else if (expr2->expr_type == EXPR_VARIABLE)
	{
	  /* Assign directly to the LHS's descriptor.  */
	  lse.descriptor_only = 0;
	  lse.direct_byref = 1;
	  gfc_conv_expr_descriptor (&lse, expr2);
	  strlen_rhs = lse.string_length;

	  /* If this is a subreference array pointer assignment, use the rhs
	     descriptor element size for the lhs span.  */
	  if (expr1->symtree->n.sym->attr.subref_array_pointer)
	    {
	      decl = expr1->symtree->n.sym->backend_decl;
	      gfc_init_se (&rse, NULL);
	      rse.descriptor_only = 1;
	      gfc_conv_expr (&rse, expr2);
	      tmp = gfc_get_element_type (TREE_TYPE (rse.expr));
	      tmp = fold_convert (gfc_array_index_type, size_in_bytes (tmp));
	      if (!INTEGER_CST_P (tmp))
		gfc_add_block_to_block (&lse.post, &rse.pre);
	      gfc_add_modify (&lse.post, GFC_DECL_SPAN(decl), tmp);
	    }
	}
      else if (expr2->expr_type == EXPR_FUNCTION && expr2->ts.type == BT_CLASS)
	{
	  gfc_init_se (&rse, NULL);
	  rse.want_pointer = 1;
	  gfc_conv_function_expr (&rse, expr2);
	  if (expr1->ts.type != BT_CLASS)
	    {
	      rse.expr = gfc_class_data_get (rse.expr);
	      gfc_add_modify (&lse.pre, desc, rse.expr);
	    }
	  else
	    {
	      gfc_add_block_to_block (&block, &rse.pre);
	      tmp = gfc_create_var (TREE_TYPE (rse.expr), "ptrtemp");
	      gfc_add_modify (&lse.pre, tmp, rse.expr);

	      gfc_add_vptr_component (expr1_vptr);
	      gfc_init_se (&rse, NULL);
	      rse.want_pointer = 1;
	      gfc_conv_expr (&rse, expr1_vptr);
	      gfc_add_modify (&lse.pre, rse.expr,
			      fold_convert (TREE_TYPE (rse.expr),
					gfc_class_vptr_get (tmp)));
	      rse.expr = gfc_class_data_get (tmp);
	      gfc_add_modify (&lse.pre, desc, rse.expr);
	    }
	}
      else
	{
	  /* Assign to a temporary descriptor and then copy that
	     temporary to the pointer.  */
	  tmp = gfc_create_var (TREE_TYPE (desc), "ptrtemp");
	  lse.descriptor_only = 0;
	  lse.expr = tmp;
	  lse.direct_byref = 1;
	  gfc_conv_expr_descriptor (&lse, expr2);
	  strlen_rhs = lse.string_length;
	  gfc_add_modify (&lse.pre, desc, tmp);
	}

      if (expr1_vptr)
	gfc_free_expr (expr1_vptr);

      gfc_add_block_to_block (&block, &lse.pre);
      if (rank_remap)
	gfc_add_block_to_block (&block, &rse.pre);

      /* If we do bounds remapping, update LHS descriptor accordingly.  */
      if (remap)
	{
	  int dim;
	  gcc_assert (remap->u.ar.dimen == expr1->rank);

	  if (rank_remap)
	    {
	      /* Do rank remapping.  We already have the RHS's descriptor
		 converted in rse and now have to build the correct LHS
		 descriptor for it.  */

	      tree dtype, data;
	      tree offs, stride;
	      tree lbound, ubound;

	      /* Set dtype.  */
	      dtype = gfc_conv_descriptor_dtype (desc);
	      tmp = gfc_get_dtype (TREE_TYPE (desc));
	      gfc_add_modify (&block, dtype, tmp);

	      /* Copy data pointer.  */
	      data = gfc_conv_descriptor_data_get (rse.expr);
	      gfc_conv_descriptor_data_set (&block, desc, data);

	      /* Copy offset but adjust it such that it would correspond
		 to a lbound of zero.  */
	      offs = gfc_conv_descriptor_offset_get (rse.expr);
	      for (dim = 0; dim < expr2->rank; ++dim)
		{
		  stride = gfc_conv_descriptor_stride_get (rse.expr,
							   gfc_rank_cst[dim]);
		  lbound = gfc_conv_descriptor_lbound_get (rse.expr,
							   gfc_rank_cst[dim]);
		  tmp = fold_build2_loc (input_location, MULT_EXPR,
					 gfc_array_index_type, stride, lbound);
		  offs = fold_build2_loc (input_location, PLUS_EXPR,
					  gfc_array_index_type, offs, tmp);
		}
	      gfc_conv_descriptor_offset_set (&block, desc, offs);

	      /* Set the bounds as declared for the LHS and calculate strides as
		 well as another offset update accordingly.  */
	      stride = gfc_conv_descriptor_stride_get (rse.expr,
						       gfc_rank_cst[0]);
	      for (dim = 0; dim < expr1->rank; ++dim)
		{
		  gfc_se lower_se;
		  gfc_se upper_se;

		  gcc_assert (remap->u.ar.start[dim] && remap->u.ar.end[dim]);

		  /* Convert declared bounds.  */
		  gfc_init_se (&lower_se, NULL);
		  gfc_init_se (&upper_se, NULL);
		  gfc_conv_expr (&lower_se, remap->u.ar.start[dim]);
		  gfc_conv_expr (&upper_se, remap->u.ar.end[dim]);

		  gfc_add_block_to_block (&block, &lower_se.pre);
		  gfc_add_block_to_block (&block, &upper_se.pre);

		  lbound = fold_convert (gfc_array_index_type, lower_se.expr);
		  ubound = fold_convert (gfc_array_index_type, upper_se.expr);

		  lbound = gfc_evaluate_now (lbound, &block);
		  ubound = gfc_evaluate_now (ubound, &block);

		  gfc_add_block_to_block (&block, &lower_se.post);
		  gfc_add_block_to_block (&block, &upper_se.post);

		  /* Set bounds in descriptor.  */
		  gfc_conv_descriptor_lbound_set (&block, desc,
						  gfc_rank_cst[dim], lbound);
		  gfc_conv_descriptor_ubound_set (&block, desc,
						  gfc_rank_cst[dim], ubound);

		  /* Set stride.  */
		  stride = gfc_evaluate_now (stride, &block);
		  gfc_conv_descriptor_stride_set (&block, desc,
						  gfc_rank_cst[dim], stride);

		  /* Update offset.  */
		  offs = gfc_conv_descriptor_offset_get (desc);
		  tmp = fold_build2_loc (input_location, MULT_EXPR,
					 gfc_array_index_type, lbound, stride);
		  offs = fold_build2_loc (input_location, MINUS_EXPR,
					  gfc_array_index_type, offs, tmp);
		  offs = gfc_evaluate_now (offs, &block);
		  gfc_conv_descriptor_offset_set (&block, desc, offs);

		  /* Update stride.  */
		  tmp = gfc_conv_array_extent_dim (lbound, ubound, NULL);
		  stride = fold_build2_loc (input_location, MULT_EXPR,
					    gfc_array_index_type, stride, tmp);
		}
	    }
	  else
	    {
	      /* Bounds remapping.  Just shift the lower bounds.  */

	      gcc_assert (expr1->rank == expr2->rank);

	      for (dim = 0; dim < remap->u.ar.dimen; ++dim)
		{
		  gfc_se lbound_se;

		  gcc_assert (remap->u.ar.start[dim]);
		  gcc_assert (!remap->u.ar.end[dim]);
		  gfc_init_se (&lbound_se, NULL);
		  gfc_conv_expr (&lbound_se, remap->u.ar.start[dim]);

		  gfc_add_block_to_block (&block, &lbound_se.pre);
		  gfc_conv_shift_descriptor_lbound (&block, desc,
						    dim, lbound_se.expr);
		  gfc_add_block_to_block (&block, &lbound_se.post);
		}
	    }
	}

      /* Check string lengths if applicable.  The check is only really added
	 to the output code if -fbounds-check is enabled.  */
      if (expr1->ts.type == BT_CHARACTER && expr2->expr_type != EXPR_NULL)
	{
	  gcc_assert (expr2->ts.type == BT_CHARACTER);
	  gcc_assert (strlen_lhs && strlen_rhs);
	  gfc_trans_same_strlen_check ("pointer assignment", &expr1->where,
				       strlen_lhs, strlen_rhs, &block);
	}

      /* If rank remapping was done, check with -fcheck=bounds that
	 the target is at least as large as the pointer.  */
      if (rank_remap && (gfc_option.rtcheck & GFC_RTCHECK_BOUNDS))
	{
	  tree lsize, rsize;
	  tree fault;
	  const char* msg;

	  lsize = gfc_conv_descriptor_size (lse.expr, expr1->rank);
	  rsize = gfc_conv_descriptor_size (rse.expr, expr2->rank);

	  lsize = gfc_evaluate_now (lsize, &block);
	  rsize = gfc_evaluate_now (rsize, &block);
	  fault = fold_build2_loc (input_location, LT_EXPR, boolean_type_node,
				   rsize, lsize);

	  msg = _("Target of rank remapping is too small (%ld < %ld)");
	  gfc_trans_runtime_check (true, false, fault, &block, &expr2->where,
				   msg, rsize, lsize);
	}

      gfc_add_block_to_block (&block, &lse.post);
      if (rank_remap)
	gfc_add_block_to_block (&block, &rse.post);
    }

  return gfc_finish_block (&block);
}


/* Makes sure se is suitable for passing as a function string parameter.  */
/* TODO: Need to check all callers of this function.  It may be abused.  */

void
gfc_conv_string_parameter (gfc_se * se)
{
  tree type;

  if (TREE_CODE (se->expr) == STRING_CST)
    {
      type = TREE_TYPE (TREE_TYPE (se->expr));
      se->expr = gfc_build_addr_expr (build_pointer_type (type), se->expr);
      return;
    }

  if (TYPE_STRING_FLAG (TREE_TYPE (se->expr)))
    {
      if (TREE_CODE (se->expr) != INDIRECT_REF)
	{
	  type = TREE_TYPE (se->expr);
          se->expr = gfc_build_addr_expr (build_pointer_type (type), se->expr);
	}
      else
	{
	  type = gfc_get_character_type_len (gfc_default_character_kind,
					     se->string_length);
	  type = build_pointer_type (type);
	  se->expr = gfc_build_addr_expr (type, se->expr);
	}
    }

  gcc_assert (POINTER_TYPE_P (TREE_TYPE (se->expr)));
}


/* Generate code for assignment of scalar variables.  Includes character
   strings and derived types with allocatable components.
   If you know that the LHS has no allocations, set dealloc to false.

   DEEP_COPY has no effect if the typespec TS is not a derived type with
   allocatable components.  Otherwise, if it is set, an explicit copy of each
   allocatable component is made.  This is necessary as a simple copy of the
   whole object would copy array descriptors as is, so that the lhs's
   allocatable components would point to the rhs's after the assignment.
   Typically, setting DEEP_COPY is necessary if the rhs is a variable, and not
   necessary if the rhs is a non-pointer function, as the allocatable components
   are not accessible by other means than the function's result after the
   function has returned.  It is even more subtle when temporaries are involved,
   as the two following examples show:
    1.  When we evaluate an array constructor, a temporary is created.  Thus
      there is theoretically no alias possible.  However, no deep copy is
      made for this temporary, so that if the constructor is made of one or
      more variable with allocatable components, those components still point
      to the variable's: DEEP_COPY should be set for the assignment from the
      temporary to the lhs in that case.
    2.  When assigning a scalar to an array, we evaluate the scalar value out
      of the loop, store it into a temporary variable, and assign from that.
      In that case, deep copying when assigning to the temporary would be a
      waste of resources; however deep copies should happen when assigning from
      the temporary to each array element: again DEEP_COPY should be set for
      the assignment from the temporary to the lhs.  */

tree
gfc_trans_scalar_assign (gfc_se * lse, gfc_se * rse, gfc_typespec ts,
			 bool l_is_temp, bool deep_copy, bool dealloc)
{
  stmtblock_t block;
  tree tmp;
  tree cond;

  gfc_init_block (&block);

  if (ts.type == BT_CHARACTER)
    {
      tree rlen = NULL;
      tree llen = NULL;

      if (lse->string_length != NULL_TREE)
	{
	  gfc_conv_string_parameter (lse);
	  gfc_add_block_to_block (&block, &lse->pre);
	  llen = lse->string_length;
	}

      if (rse->string_length != NULL_TREE)
	{
	  gcc_assert (rse->string_length != NULL_TREE);
	  gfc_conv_string_parameter (rse);
	  gfc_add_block_to_block (&block, &rse->pre);
	  rlen = rse->string_length;
	}

      gfc_trans_string_copy (&block, llen, lse->expr, ts.kind, rlen,
			     rse->expr, ts.kind);
    }
  else if (ts.type == BT_DERIVED && ts.u.derived->attr.alloc_comp)
    {
      tree tmp_var = NULL_TREE;
      cond = NULL_TREE;

      /* Are the rhs and the lhs the same?  */
      if (deep_copy)
	{
	  cond = fold_build2_loc (input_location, EQ_EXPR, boolean_type_node,
				  gfc_build_addr_expr (NULL_TREE, lse->expr),
				  gfc_build_addr_expr (NULL_TREE, rse->expr));
	  cond = gfc_evaluate_now (cond, &lse->pre);
	}

      /* Deallocate the lhs allocated components as long as it is not
	 the same as the rhs.  This must be done following the assignment
	 to prevent deallocating data that could be used in the rhs
	 expression.  */
      if (!l_is_temp && dealloc)
	{
	  tmp_var = gfc_evaluate_now (lse->expr, &lse->pre);
	  tmp = gfc_deallocate_alloc_comp_no_caf (ts.u.derived, tmp_var, 0);
	  if (deep_copy)
	    tmp = build3_v (COND_EXPR, cond, build_empty_stmt (input_location),
			    tmp);
	  gfc_add_expr_to_block (&lse->post, tmp);
	}

      gfc_add_block_to_block (&block, &rse->pre);
      gfc_add_block_to_block (&block, &lse->pre);

      gfc_add_modify (&block, lse->expr,
			   fold_convert (TREE_TYPE (lse->expr), rse->expr));

      /* Restore pointer address of coarray components.  */
      if (ts.u.derived->attr.coarray_comp && deep_copy && tmp_var != NULL_TREE)
	{
	  tmp = gfc_reassign_alloc_comp_caf (ts.u.derived, tmp_var, lse->expr);
	  tmp = build3_v (COND_EXPR, cond, build_empty_stmt (input_location),
			  tmp);
	  gfc_add_expr_to_block (&block, tmp);
	}

      /* Do a deep copy if the rhs is a variable, if it is not the
	 same as the lhs.  */
      if (deep_copy)
	{
	  tmp = gfc_copy_alloc_comp (ts.u.derived, rse->expr, lse->expr, 0);
	  tmp = build3_v (COND_EXPR, cond, build_empty_stmt (input_location),
			  tmp);
	  gfc_add_expr_to_block (&block, tmp);
	}
    }
  else if (ts.type == BT_DERIVED || ts.type == BT_CLASS)
    {
      gfc_add_block_to_block (&block, &lse->pre);
      gfc_add_block_to_block (&block, &rse->pre);
      tmp = fold_build1_loc (input_location, VIEW_CONVERT_EXPR,
			     TREE_TYPE (lse->expr), rse->expr);
      gfc_add_modify (&block, lse->expr, tmp);
    }
  else
    {
      gfc_add_block_to_block (&block, &lse->pre);
      gfc_add_block_to_block (&block, &rse->pre);

      gfc_add_modify (&block, lse->expr,
		      fold_convert (TREE_TYPE (lse->expr), rse->expr));
    }

  gfc_add_block_to_block (&block, &lse->post);
  gfc_add_block_to_block (&block, &rse->post);

  return gfc_finish_block (&block);
}


/* There are quite a lot of restrictions on the optimisation in using an
   array function assign without a temporary.  */

static bool
arrayfunc_assign_needs_temporary (gfc_expr * expr1, gfc_expr * expr2)
{
  gfc_ref * ref;
  bool seen_array_ref;
  bool c = false;
  gfc_symbol *sym = expr1->symtree->n.sym;

  /* Play it safe with class functions assigned to a derived type.  */
  if (gfc_is_alloc_class_array_function (expr2)
      && expr1->ts.type == BT_DERIVED)
    return true;

  /* The caller has already checked rank>0 and expr_type == EXPR_FUNCTION.  */
  if (expr2->value.function.isym && !gfc_is_intrinsic_libcall (expr2))
    return true;

  /* Elemental functions are scalarized so that they don't need a
     temporary in gfc_trans_assignment_1, so return a true.  Otherwise,
     they would need special treatment in gfc_trans_arrayfunc_assign.  */
  if (expr2->value.function.esym != NULL
      && expr2->value.function.esym->attr.elemental)
    return true;

  /* Need a temporary if rhs is not FULL or a contiguous section.  */
  if (expr1->ref && !(gfc_full_array_ref_p (expr1->ref, &c) || c))
    return true;

  /* Need a temporary if EXPR1 can't be expressed as a descriptor.  */
  if (gfc_ref_needs_temporary_p (expr1->ref))
    return true;

  /* Functions returning pointers or allocatables need temporaries.  */
  c = expr2->value.function.esym
      ? (expr2->value.function.esym->attr.pointer
	 || expr2->value.function.esym->attr.allocatable)
      : (expr2->symtree->n.sym->attr.pointer
	 || expr2->symtree->n.sym->attr.allocatable);
  if (c)
    return true;

  /* Character array functions need temporaries unless the
     character lengths are the same.  */
  if (expr2->ts.type == BT_CHARACTER && expr2->rank > 0)
    {
      if (expr1->ts.u.cl->length == NULL
	    || expr1->ts.u.cl->length->expr_type != EXPR_CONSTANT)
	return true;

      if (expr2->ts.u.cl->length == NULL
	    || expr2->ts.u.cl->length->expr_type != EXPR_CONSTANT)
	return true;

      if (mpz_cmp (expr1->ts.u.cl->length->value.integer,
		     expr2->ts.u.cl->length->value.integer) != 0)
	return true;
    }

  /* Check that no LHS component references appear during an array
     reference. This is needed because we do not have the means to
     span any arbitrary stride with an array descriptor. This check
     is not needed for the rhs because the function result has to be
     a complete type.  */
  seen_array_ref = false;
  for (ref = expr1->ref; ref; ref = ref->next)
    {
      if (ref->type == REF_ARRAY)
	seen_array_ref= true;
      else if (ref->type == REF_COMPONENT && seen_array_ref)
	return true;
    }

  /* Check for a dependency.  */
  if (gfc_check_fncall_dependency (expr1, INTENT_OUT,
				   expr2->value.function.esym,
				   expr2->value.function.actual,
				   NOT_ELEMENTAL))
    return true;

  /* If we have reached here with an intrinsic function, we do not
     need a temporary except in the particular case that reallocation
     on assignment is active and the lhs is allocatable and a target.  */
  if (expr2->value.function.isym)
    return (flag_realloc_lhs && sym->attr.allocatable && sym->attr.target);

  /* If the LHS is a dummy, we need a temporary if it is not
     INTENT(OUT).  */
  if (sym->attr.dummy && sym->attr.intent != INTENT_OUT)
    return true;

  /* If the lhs has been host_associated, is in common, a pointer or is
     a target and the function is not using a RESULT variable, aliasing
     can occur and a temporary is needed.  */
  if ((sym->attr.host_assoc
	   || sym->attr.in_common
	   || sym->attr.pointer
	   || sym->attr.cray_pointee
	   || sym->attr.target)
	&& expr2->symtree != NULL
	&& expr2->symtree->n.sym == expr2->symtree->n.sym->result)
    return true;

  /* A PURE function can unconditionally be called without a temporary.  */
  if (expr2->value.function.esym != NULL
      && expr2->value.function.esym->attr.pure)
    return false;

  /* Implicit_pure functions are those which could legally be declared
     to be PURE.  */
  if (expr2->value.function.esym != NULL
      && expr2->value.function.esym->attr.implicit_pure)
    return false;

  if (!sym->attr.use_assoc
	&& !sym->attr.in_common
	&& !sym->attr.pointer
	&& !sym->attr.target
	&& !sym->attr.cray_pointee
	&& expr2->value.function.esym)
    {
      /* A temporary is not needed if the function is not contained and
	 the variable is local or host associated and not a pointer or
	 a target.  */
      if (!expr2->value.function.esym->attr.contained)
	return false;

      /* A temporary is not needed if the lhs has never been host
	 associated and the procedure is contained.  */
      else if (!sym->attr.host_assoc)
	return false;

      /* A temporary is not needed if the variable is local and not
	 a pointer, a target or a result.  */
      if (sym->ns->parent
	    && expr2->value.function.esym->ns == sym->ns->parent)
	return false;
    }

  /* Default to temporary use.  */
  return true;
}


/* Provide the loop info so that the lhs descriptor can be built for
   reallocatable assignments from extrinsic function calls.  */

static void
realloc_lhs_loop_for_fcn_call (gfc_se *se, locus *where, gfc_ss **ss,
			       gfc_loopinfo *loop)
{
  /* Signal that the function call should not be made by
     gfc_conv_loop_setup.  */
  se->ss->is_alloc_lhs = 1;
  gfc_init_loopinfo (loop);
  gfc_add_ss_to_loop (loop, *ss);
  gfc_add_ss_to_loop (loop, se->ss);
  gfc_conv_ss_startstride (loop);
  gfc_conv_loop_setup (loop, where);
  gfc_copy_loopinfo_to_se (se, loop);
  gfc_add_block_to_block (&se->pre, &loop->pre);
  gfc_add_block_to_block (&se->pre, &loop->post);
  se->ss->is_alloc_lhs = 0;
}


/* For assignment to a reallocatable lhs from intrinsic functions,
   replace the se.expr (ie. the result) with a temporary descriptor.
   Null the data field so that the library allocates space for the
   result. Free the data of the original descriptor after the function,
   in case it appears in an argument expression and transfer the
   result to the original descriptor.  */

static void
fcncall_realloc_result (gfc_se *se, int rank)
{
  tree desc;
  tree res_desc;
  tree tmp;
  tree offset;
  tree zero_cond;
  int n;

  /* Use the allocation done by the library.  Substitute the lhs
     descriptor with a copy, whose data field is nulled.*/
  desc = build_fold_indirect_ref_loc (input_location, se->expr);
  if (POINTER_TYPE_P (TREE_TYPE (desc)))
    desc = build_fold_indirect_ref_loc (input_location, desc);

  /* Unallocated, the descriptor does not have a dtype.  */
  tmp = gfc_conv_descriptor_dtype (desc);
  gfc_add_modify (&se->pre, tmp, gfc_get_dtype (TREE_TYPE (desc)));

  res_desc = gfc_evaluate_now (desc, &se->pre);
  gfc_conv_descriptor_data_set (&se->pre, res_desc, null_pointer_node);
  se->expr = gfc_build_addr_expr (NULL_TREE, res_desc);

  /* Free the lhs after the function call and copy the result data to
     the lhs descriptor.  */
  tmp = gfc_conv_descriptor_data_get (desc);
  zero_cond = fold_build2_loc (input_location, EQ_EXPR,
			       boolean_type_node, tmp,
			       build_int_cst (TREE_TYPE (tmp), 0));
  zero_cond = gfc_evaluate_now (zero_cond, &se->post);
  tmp = gfc_call_free (fold_convert (pvoid_type_node, tmp));
  gfc_add_expr_to_block (&se->post, tmp);

  tmp = gfc_conv_descriptor_data_get (res_desc);
  gfc_conv_descriptor_data_set (&se->post, desc, tmp);

  /* Check that the shapes are the same between lhs and expression.  */
  for (n = 0 ; n < rank; n++)
    {
      tree tmp1;
      tmp = gfc_conv_descriptor_lbound_get (desc, gfc_rank_cst[n]);
      tmp1 = gfc_conv_descriptor_lbound_get (res_desc, gfc_rank_cst[n]);
      tmp = fold_build2_loc (input_location, MINUS_EXPR,
			     gfc_array_index_type, tmp, tmp1);
      tmp1 = gfc_conv_descriptor_ubound_get (desc, gfc_rank_cst[n]);
      tmp = fold_build2_loc (input_location, MINUS_EXPR,
			     gfc_array_index_type, tmp, tmp1);
      tmp1 = gfc_conv_descriptor_ubound_get (res_desc, gfc_rank_cst[n]);
      tmp = fold_build2_loc (input_location, PLUS_EXPR,
			     gfc_array_index_type, tmp, tmp1);
      tmp = fold_build2_loc (input_location, NE_EXPR,
			     boolean_type_node, tmp,
			     gfc_index_zero_node);
      tmp = gfc_evaluate_now (tmp, &se->post);
      zero_cond = fold_build2_loc (input_location, TRUTH_OR_EXPR,
				   boolean_type_node, tmp,
				   zero_cond);
    }

  /* 'zero_cond' being true is equal to lhs not being allocated or the
     shapes being different.  */
  zero_cond = gfc_evaluate_now (zero_cond, &se->post);

  /* Now reset the bounds returned from the function call to bounds based
     on the lhs lbounds, except where the lhs is not allocated or the shapes
     of 'variable and 'expr' are different. Set the offset accordingly.  */
  offset = gfc_index_zero_node;
  for (n = 0 ; n < rank; n++)
    {
      tree lbound;

      lbound = gfc_conv_descriptor_lbound_get (desc, gfc_rank_cst[n]);
      lbound = fold_build3_loc (input_location, COND_EXPR,
				gfc_array_index_type, zero_cond,
				gfc_index_one_node, lbound);
      lbound = gfc_evaluate_now (lbound, &se->post);

      tmp = gfc_conv_descriptor_ubound_get (res_desc, gfc_rank_cst[n]);
      tmp = fold_build2_loc (input_location, PLUS_EXPR,
			     gfc_array_index_type, tmp, lbound);
      gfc_conv_descriptor_lbound_set (&se->post, desc,
				      gfc_rank_cst[n], lbound);
      gfc_conv_descriptor_ubound_set (&se->post, desc,
				      gfc_rank_cst[n], tmp);

      /* Set stride and accumulate the offset.  */
      tmp = gfc_conv_descriptor_stride_get (res_desc, gfc_rank_cst[n]);
      gfc_conv_descriptor_stride_set (&se->post, desc,
				      gfc_rank_cst[n], tmp);
      tmp = fold_build2_loc (input_location, MULT_EXPR,
			     gfc_array_index_type, lbound, tmp);
      offset = fold_build2_loc (input_location, MINUS_EXPR,
				gfc_array_index_type, offset, tmp);
      offset = gfc_evaluate_now (offset, &se->post);
    }

  gfc_conv_descriptor_offset_set (&se->post, desc, offset);
}



/* Try to translate array(:) = func (...), where func is a transformational
   array function, without using a temporary.  Returns NULL if this isn't the
   case.  */

static tree
gfc_trans_arrayfunc_assign (gfc_expr * expr1, gfc_expr * expr2)
{
  gfc_se se;
  gfc_ss *ss = NULL;
  gfc_component *comp = NULL;
  gfc_loopinfo loop;

  if (arrayfunc_assign_needs_temporary (expr1, expr2))
    return NULL;

  /* The frontend doesn't seem to bother filling in expr->symtree for intrinsic
     functions.  */
  comp = gfc_get_proc_ptr_comp (expr2);
  gcc_assert (expr2->value.function.isym
	      || (comp && comp->attr.dimension)
	      || (!comp && gfc_return_by_reference (expr2->value.function.esym)
		  && expr2->value.function.esym->result->attr.dimension));

  gfc_init_se (&se, NULL);
  gfc_start_block (&se.pre);
  se.want_pointer = 1;

  gfc_conv_array_parameter (&se, expr1, false, NULL, NULL, NULL);

  if (expr1->ts.type == BT_DERIVED
	&& expr1->ts.u.derived->attr.alloc_comp)
    {
      tree tmp;
      tmp = gfc_deallocate_alloc_comp_no_caf (expr1->ts.u.derived, se.expr,
					      expr1->rank);
      gfc_add_expr_to_block (&se.pre, tmp);
    }

  se.direct_byref = 1;
  se.ss = gfc_walk_expr (expr2);
  gcc_assert (se.ss != gfc_ss_terminator);

  /* Reallocate on assignment needs the loopinfo for extrinsic functions.
     This is signalled to gfc_conv_procedure_call by setting is_alloc_lhs.
     Clearly, this cannot be done for an allocatable function result, since
     the shape of the result is unknown and, in any case, the function must
     correctly take care of the reallocation internally. For intrinsic
     calls, the array data is freed and the library takes care of allocation.
     TODO: Add logic of trans-array.c: gfc_alloc_allocatable_for_assignment
     to the library.  */
  if (flag_realloc_lhs
	&& gfc_is_reallocatable_lhs (expr1)
	&& !gfc_expr_attr (expr1).codimension
	&& !gfc_is_coindexed (expr1)
	&& !(expr2->value.function.esym
	    && expr2->value.function.esym->result->attr.allocatable))
    {
      realloc_lhs_warning (expr1->ts.type, true, &expr1->where);

      if (!expr2->value.function.isym)
	{
	  ss = gfc_walk_expr (expr1);
	  gcc_assert (ss != gfc_ss_terminator);

	  realloc_lhs_loop_for_fcn_call (&se, &expr1->where, &ss, &loop);
	  ss->is_alloc_lhs = 1;
	}
      else
	fcncall_realloc_result (&se, expr1->rank);
    }

  gfc_conv_function_expr (&se, expr2);
  gfc_add_block_to_block (&se.pre, &se.post);

  if (ss)
    gfc_cleanup_loop (&loop);
  else
    gfc_free_ss_chain (se.ss);

  return gfc_finish_block (&se.pre);
}


/* Try to efficiently translate array(:) = 0.  Return NULL if this
   can't be done.  */

static tree
gfc_trans_zero_assign (gfc_expr * expr)
{
  tree dest, len, type;
  tree tmp;
  gfc_symbol *sym;

  sym = expr->symtree->n.sym;
  dest = gfc_get_symbol_decl (sym);

  type = TREE_TYPE (dest);
  if (POINTER_TYPE_P (type))
    type = TREE_TYPE (type);
  if (!GFC_ARRAY_TYPE_P (type))
    return NULL_TREE;

  /* Determine the length of the array.  */
  len = GFC_TYPE_ARRAY_SIZE (type);
  if (!len || TREE_CODE (len) != INTEGER_CST)
    return NULL_TREE;

  tmp = TYPE_SIZE_UNIT (gfc_get_element_type (type));
  len = fold_build2_loc (input_location, MULT_EXPR, gfc_array_index_type, len,
			 fold_convert (gfc_array_index_type, tmp));

  /* If we are zeroing a local array avoid taking its address by emitting
     a = {} instead.  */
  if (!POINTER_TYPE_P (TREE_TYPE (dest)))
    return build2_loc (input_location, MODIFY_EXPR, void_type_node,
		       dest, build_constructor (TREE_TYPE (dest),
					      NULL));

  /* Convert arguments to the correct types.  */
  dest = fold_convert (pvoid_type_node, dest);
  len = fold_convert (size_type_node, len);

  /* Construct call to __builtin_memset.  */
  tmp = build_call_expr_loc (input_location,
			     builtin_decl_explicit (BUILT_IN_MEMSET),
			     3, dest, integer_zero_node, len);
  return fold_convert (void_type_node, tmp);
}


/* Helper for gfc_trans_array_copy and gfc_trans_array_constructor_copy
   that constructs the call to __builtin_memcpy.  */

tree
gfc_build_memcpy_call (tree dst, tree src, tree len)
{
  tree tmp;

  /* Convert arguments to the correct types.  */
  if (!POINTER_TYPE_P (TREE_TYPE (dst)))
    dst = gfc_build_addr_expr (pvoid_type_node, dst);
  else
    dst = fold_convert (pvoid_type_node, dst);

  if (!POINTER_TYPE_P (TREE_TYPE (src)))
    src = gfc_build_addr_expr (pvoid_type_node, src);
  else
    src = fold_convert (pvoid_type_node, src);

  len = fold_convert (size_type_node, len);

  /* Construct call to __builtin_memcpy.  */
  tmp = build_call_expr_loc (input_location,
			     builtin_decl_explicit (BUILT_IN_MEMCPY),
			     3, dst, src, len);
  return fold_convert (void_type_node, tmp);
}


/* Try to efficiently translate dst(:) = src(:).  Return NULL if this
   can't be done.  EXPR1 is the destination/lhs and EXPR2 is the
   source/rhs, both are gfc_full_array_ref_p which have been checked for
   dependencies.  */

static tree
gfc_trans_array_copy (gfc_expr * expr1, gfc_expr * expr2)
{
  tree dst, dlen, dtype;
  tree src, slen, stype;
  tree tmp;

  dst = gfc_get_symbol_decl (expr1->symtree->n.sym);
  src = gfc_get_symbol_decl (expr2->symtree->n.sym);

  dtype = TREE_TYPE (dst);
  if (POINTER_TYPE_P (dtype))
    dtype = TREE_TYPE (dtype);
  stype = TREE_TYPE (src);
  if (POINTER_TYPE_P (stype))
    stype = TREE_TYPE (stype);

  if (!GFC_ARRAY_TYPE_P (dtype) || !GFC_ARRAY_TYPE_P (stype))
    return NULL_TREE;

  /* Determine the lengths of the arrays.  */
  dlen = GFC_TYPE_ARRAY_SIZE (dtype);
  if (!dlen || TREE_CODE (dlen) != INTEGER_CST)
    return NULL_TREE;
  tmp = TYPE_SIZE_UNIT (gfc_get_element_type (dtype));
  dlen = fold_build2_loc (input_location, MULT_EXPR, gfc_array_index_type,
			  dlen, fold_convert (gfc_array_index_type, tmp));

  slen = GFC_TYPE_ARRAY_SIZE (stype);
  if (!slen || TREE_CODE (slen) != INTEGER_CST)
    return NULL_TREE;
  tmp = TYPE_SIZE_UNIT (gfc_get_element_type (stype));
  slen = fold_build2_loc (input_location, MULT_EXPR, gfc_array_index_type,
			  slen, fold_convert (gfc_array_index_type, tmp));

  /* Sanity check that they are the same.  This should always be
     the case, as we should already have checked for conformance.  */
  if (!tree_int_cst_equal (slen, dlen))
    return NULL_TREE;

  return gfc_build_memcpy_call (dst, src, dlen);
}


/* Try to efficiently translate array(:) = (/ ... /).  Return NULL if
   this can't be done.  EXPR1 is the destination/lhs for which
   gfc_full_array_ref_p is true, and EXPR2 is the source/rhs.  */

static tree
gfc_trans_array_constructor_copy (gfc_expr * expr1, gfc_expr * expr2)
{
  unsigned HOST_WIDE_INT nelem;
  tree dst, dtype;
  tree src, stype;
  tree len;
  tree tmp;

  nelem = gfc_constant_array_constructor_p (expr2->value.constructor);
  if (nelem == 0)
    return NULL_TREE;

  dst = gfc_get_symbol_decl (expr1->symtree->n.sym);
  dtype = TREE_TYPE (dst);
  if (POINTER_TYPE_P (dtype))
    dtype = TREE_TYPE (dtype);
  if (!GFC_ARRAY_TYPE_P (dtype))
    return NULL_TREE;

  /* Determine the lengths of the array.  */
  len = GFC_TYPE_ARRAY_SIZE (dtype);
  if (!len || TREE_CODE (len) != INTEGER_CST)
    return NULL_TREE;

  /* Confirm that the constructor is the same size.  */
  if (compare_tree_int (len, nelem) != 0)
    return NULL_TREE;

  tmp = TYPE_SIZE_UNIT (gfc_get_element_type (dtype));
  len = fold_build2_loc (input_location, MULT_EXPR, gfc_array_index_type, len,
			 fold_convert (gfc_array_index_type, tmp));

  stype = gfc_typenode_for_spec (&expr2->ts);
  src = gfc_build_constant_array_constructor (expr2, stype);

  stype = TREE_TYPE (src);
  if (POINTER_TYPE_P (stype))
    stype = TREE_TYPE (stype);

  return gfc_build_memcpy_call (dst, src, len);
}


/* Tells whether the expression is to be treated as a variable reference.  */

static bool
expr_is_variable (gfc_expr *expr)
{
  gfc_expr *arg;
  gfc_component *comp;
  gfc_symbol *func_ifc;

  if (expr->expr_type == EXPR_VARIABLE)
    return true;

  arg = gfc_get_noncopying_intrinsic_argument (expr);
  if (arg)
    {
      gcc_assert (expr->value.function.isym->id == GFC_ISYM_TRANSPOSE);
      return expr_is_variable (arg);
    }

  /* A data-pointer-returning function should be considered as a variable
     too.  */
  if (expr->expr_type == EXPR_FUNCTION
      && expr->ref == NULL)
    {
      if (expr->value.function.isym != NULL)
	return false;

      if (expr->value.function.esym != NULL)
	{
	  func_ifc = expr->value.function.esym;
	  goto found_ifc;
	}
      else
	{
	  gcc_assert (expr->symtree);
	  func_ifc = expr->symtree->n.sym;
	  goto found_ifc;
	}

      gcc_unreachable ();
    }

  comp = gfc_get_proc_ptr_comp (expr);
  if ((expr->expr_type == EXPR_PPC || expr->expr_type == EXPR_FUNCTION)
      && comp)
    {
      func_ifc = comp->ts.interface;
      goto found_ifc;
    }

  if (expr->expr_type == EXPR_COMPCALL)
    {
      gcc_assert (!expr->value.compcall.tbp->is_generic);
      func_ifc = expr->value.compcall.tbp->u.specific->n.sym;
      goto found_ifc;
    }

  return false;

found_ifc:
  gcc_assert (func_ifc->attr.function
	      && func_ifc->result != NULL);
  return func_ifc->result->attr.pointer;
}


/* Is the lhs OK for automatic reallocation?  */

static bool
is_scalar_reallocatable_lhs (gfc_expr *expr)
{
  gfc_ref * ref;

  /* An allocatable variable with no reference.  */
  if (expr->symtree->n.sym->attr.allocatable
	&& !expr->ref)
    return true;

  /* All that can be left are allocatable components.  */
  if ((expr->symtree->n.sym->ts.type != BT_DERIVED
	&& expr->symtree->n.sym->ts.type != BT_CLASS)
	|| !expr->symtree->n.sym->ts.u.derived->attr.alloc_comp)
    return false;

  /* Find an allocatable component ref last.  */
  for (ref = expr->ref; ref; ref = ref->next)
    if (ref->type == REF_COMPONENT
	  && !ref->next
	  && ref->u.c.component->attr.allocatable)
      return true;

  return false;
}


/* Allocate or reallocate scalar lhs, as necessary.  */

static void
alloc_scalar_allocatable_for_assignment (stmtblock_t *block,
					 tree string_length,
					 gfc_expr *expr1,
					 gfc_expr *expr2)

{
  tree cond;
  tree tmp;
  tree size;
  tree size_in_bytes;
  tree jump_label1;
  tree jump_label2;
  gfc_se lse;

  if (!expr1 || expr1->rank)
    return;

  if (!expr2 || expr2->rank)
    return;

  realloc_lhs_warning (expr2->ts.type, false, &expr2->where);

  /* Since this is a scalar lhs, we can afford to do this.  That is,
     there is no risk of side effects being repeated.  */
  gfc_init_se (&lse, NULL);
  lse.want_pointer = 1;
  gfc_conv_expr (&lse, expr1);

  jump_label1 = gfc_build_label_decl (NULL_TREE);
  jump_label2 = gfc_build_label_decl (NULL_TREE);

  /* Do the allocation if the lhs is NULL. Otherwise go to label 1.  */
  tmp = build_int_cst (TREE_TYPE (lse.expr), 0);
  cond = fold_build2_loc (input_location, NE_EXPR, boolean_type_node,
			  lse.expr, tmp);
  tmp = build3_v (COND_EXPR, cond,
		  build1_v (GOTO_EXPR, jump_label1),
		  build_empty_stmt (input_location));
  gfc_add_expr_to_block (block, tmp);

  if (expr1->ts.type == BT_CHARACTER && expr1->ts.deferred)
    {
      /* Use the rhs string length and the lhs element size.  */
      size = string_length;
      tmp = TREE_TYPE (gfc_typenode_for_spec (&expr1->ts));
      tmp = TYPE_SIZE_UNIT (tmp);
      size_in_bytes = fold_build2_loc (input_location, MULT_EXPR,
				       TREE_TYPE (tmp), tmp,
				       fold_convert (TREE_TYPE (tmp), size));
    }
  else
    {
      /* Otherwise use the length in bytes of the rhs.  */
      size = TYPE_SIZE_UNIT (gfc_typenode_for_spec (&expr1->ts));
      size_in_bytes = size;
    }

  size_in_bytes = fold_build2_loc (input_location, MAX_EXPR, size_type_node,
				   size_in_bytes, size_one_node);

  if (expr1->ts.type == BT_DERIVED && expr1->ts.u.derived->attr.alloc_comp)
    {
      tmp = build_call_expr_loc (input_location,
				 builtin_decl_explicit (BUILT_IN_CALLOC),
				 2, build_one_cst (size_type_node),
				 size_in_bytes);
      tmp = fold_convert (TREE_TYPE (lse.expr), tmp);
      gfc_add_modify (block, lse.expr, tmp);
    }
  else
    {
      tmp = build_call_expr_loc (input_location,
				 builtin_decl_explicit (BUILT_IN_MALLOC),
				 1, size_in_bytes);
      tmp = fold_convert (TREE_TYPE (lse.expr), tmp);
      gfc_add_modify (block, lse.expr, tmp);
    }

  if (expr1->ts.type == BT_CHARACTER && expr1->ts.deferred)
    {
      /* Deferred characters need checking for lhs and rhs string
	 length.  Other deferred parameter variables will have to
	 come here too.  */
      tmp = build1_v (GOTO_EXPR, jump_label2);
      gfc_add_expr_to_block (block, tmp);
    }
  tmp = build1_v (LABEL_EXPR, jump_label1);
  gfc_add_expr_to_block (block, tmp);

  /* For a deferred length character, reallocate if lengths of lhs and
     rhs are different.  */
  if (expr1->ts.type == BT_CHARACTER && expr1->ts.deferred)
    {
      cond = fold_build2_loc (input_location, EQ_EXPR, boolean_type_node,
			      lse.string_length, size);
      /* Jump past the realloc if the lengths are the same.  */
      tmp = build3_v (COND_EXPR, cond,
		      build1_v (GOTO_EXPR, jump_label2),
		      build_empty_stmt (input_location));
      gfc_add_expr_to_block (block, tmp);
      tmp = build_call_expr_loc (input_location,
				 builtin_decl_explicit (BUILT_IN_REALLOC),
				 2, fold_convert (pvoid_type_node, lse.expr),
				 size_in_bytes);
      tmp = fold_convert (TREE_TYPE (lse.expr), tmp);
      gfc_add_modify (block, lse.expr, tmp);
      tmp = build1_v (LABEL_EXPR, jump_label2);
      gfc_add_expr_to_block (block, tmp);

      /* Update the lhs character length.  */
      size = string_length;
      gfc_add_modify (block, lse.string_length, size);
    }
}

/* Check for assignments of the type

   a = a + 4

   to make sure we do not check for reallocation unneccessarily.  */


static bool
is_runtime_conformable (gfc_expr *expr1, gfc_expr *expr2)
{
  gfc_actual_arglist *a;
  gfc_expr *e1, *e2;

  switch (expr2->expr_type)
    {
    case EXPR_VARIABLE:
      return gfc_dep_compare_expr (expr1, expr2) == 0;

    case EXPR_FUNCTION:
      if (expr2->value.function.esym
	  && expr2->value.function.esym->attr.elemental)
	{
	  for (a = expr2->value.function.actual; a != NULL; a = a->next)
	    {
	      e1 = a->expr;
	      if (e1 && e1->rank > 0 && !is_runtime_conformable (expr1, e1))
		return false;
	    }
	  return true;
	}
      else if (expr2->value.function.isym
	       && expr2->value.function.isym->elemental)
	{
	  for (a = expr2->value.function.actual; a != NULL; a = a->next)
	    {
	      e1 = a->expr;
	      if (e1 && e1->rank > 0 && !is_runtime_conformable (expr1, e1))
		return false;
	    }
	  return true;
	}

      break;

    case EXPR_OP:
      switch (expr2->value.op.op)
	{
	case INTRINSIC_NOT:
	case INTRINSIC_UPLUS:
	case INTRINSIC_UMINUS:
	case INTRINSIC_PARENTHESES:
	  return is_runtime_conformable (expr1, expr2->value.op.op1);

	case INTRINSIC_PLUS:
	case INTRINSIC_MINUS:
	case INTRINSIC_TIMES:
	case INTRINSIC_DIVIDE:
	case INTRINSIC_POWER:
	case INTRINSIC_AND:
	case INTRINSIC_OR:
	case INTRINSIC_EQV:
	case INTRINSIC_NEQV:
	case INTRINSIC_EQ:
	case INTRINSIC_NE:
	case INTRINSIC_GT:
	case INTRINSIC_GE:
	case INTRINSIC_LT:
	case INTRINSIC_LE:
	case INTRINSIC_EQ_OS:
	case INTRINSIC_NE_OS:
	case INTRINSIC_GT_OS:
	case INTRINSIC_GE_OS:
	case INTRINSIC_LT_OS:
	case INTRINSIC_LE_OS:

	  e1 = expr2->value.op.op1;
	  e2 = expr2->value.op.op2;

	  if (e1->rank == 0 && e2->rank > 0)
	    return is_runtime_conformable (expr1, e2);
	  else if (e1->rank > 0 && e2->rank == 0)
	    return is_runtime_conformable (expr1, e1);
	  else if (e1->rank > 0 && e2->rank > 0)
	    return is_runtime_conformable (expr1, e1)
	      && is_runtime_conformable (expr1, e2);
	  break;

	default:
	  break;

	}

      break;

    default:
      break;
    }
  return false;
}

/* Subroutine of gfc_trans_assignment that actually scalarizes the
   assignment.  EXPR1 is the destination/LHS and EXPR2 is the source/RHS.
   init_flag indicates initialization expressions and dealloc that no
   deallocate prior assignment is needed (if in doubt, set true).  */

static tree
gfc_trans_assignment_1 (gfc_expr * expr1, gfc_expr * expr2, bool init_flag,
			bool dealloc)
{
  gfc_se lse;
  gfc_se rse;
  gfc_ss *lss;
  gfc_ss *lss_section;
  gfc_ss *rss;
  gfc_loopinfo loop;
  tree tmp;
  stmtblock_t block;
  stmtblock_t body;
  bool l_is_temp;
  bool scalar_to_array;
  tree string_length;
  int n;

  /* Assignment of the form lhs = rhs.  */
  gfc_start_block (&block);

  gfc_init_se (&lse, NULL);
  gfc_init_se (&rse, NULL);

  /* Walk the lhs.  */
  lss = gfc_walk_expr (expr1);
  if (gfc_is_reallocatable_lhs (expr1)
	&& !(expr2->expr_type == EXPR_FUNCTION
	     && expr2->value.function.isym != NULL))
    lss->is_alloc_lhs = 1;
  rss = NULL;

  if ((expr1->ts.type == BT_DERIVED)
      && (gfc_is_alloc_class_array_function (expr2)
	  || gfc_is_alloc_class_scalar_function (expr2)))
    expr2->must_finalize = 1;

  if (lss != gfc_ss_terminator)
    {
      /* The assignment needs scalarization.  */
      lss_section = lss;

      /* Find a non-scalar SS from the lhs.  */
      while (lss_section != gfc_ss_terminator
	     && lss_section->info->type != GFC_SS_SECTION)
	lss_section = lss_section->next;

      gcc_assert (lss_section != gfc_ss_terminator);

      /* Initialize the scalarizer.  */
      gfc_init_loopinfo (&loop);

      /* Walk the rhs.  */
      rss = gfc_walk_expr (expr2);
      if (rss == gfc_ss_terminator)
	/* The rhs is scalar.  Add a ss for the expression.  */
	rss = gfc_get_scalar_ss (gfc_ss_terminator, expr2);

      /* Associate the SS with the loop.  */
      gfc_add_ss_to_loop (&loop, lss);
      gfc_add_ss_to_loop (&loop, rss);

      /* Calculate the bounds of the scalarization.  */
      gfc_conv_ss_startstride (&loop);
      /* Enable loop reversal.  */
      for (n = 0; n < GFC_MAX_DIMENSIONS; n++)
	loop.reverse[n] = GFC_ENABLE_REVERSE;
      /* Resolve any data dependencies in the statement.  */
      gfc_conv_resolve_dependencies (&loop, lss, rss);
      /* Setup the scalarizing loops.  */
      gfc_conv_loop_setup (&loop, &expr2->where);

      /* Setup the gfc_se structures.  */
      gfc_copy_loopinfo_to_se (&lse, &loop);
      gfc_copy_loopinfo_to_se (&rse, &loop);

      rse.ss = rss;
      gfc_mark_ss_chain_used (rss, 1);
      if (loop.temp_ss == NULL)
	{
	  lse.ss = lss;
	  gfc_mark_ss_chain_used (lss, 1);
	}
      else
	{
	  lse.ss = loop.temp_ss;
	  gfc_mark_ss_chain_used (lss, 3);
	  gfc_mark_ss_chain_used (loop.temp_ss, 3);
	}

      /* Allow the scalarizer to workshare array assignments.  */
      if ((ompws_flags & OMPWS_WORKSHARE_FLAG) && loop.temp_ss == NULL)
	ompws_flags |= OMPWS_SCALARIZER_WS;

      /* Start the scalarized loop body.  */
      gfc_start_scalarized_body (&loop, &body);
    }
  else
    gfc_init_block (&body);

  l_is_temp = (lss != gfc_ss_terminator && loop.temp_ss != NULL);

  /* Translate the expression.  */
  gfc_conv_expr (&rse, expr2);

  /* Deal with the case of a scalar class function assigned to a derived type.  */
  if (gfc_is_alloc_class_scalar_function (expr2)
      && expr1->ts.type == BT_DERIVED)
    {
      rse.expr = gfc_class_data_get (rse.expr);
      rse.expr = build_fold_indirect_ref_loc (input_location, rse.expr);
    }

  /* Stabilize a string length for temporaries.  */
  if (expr2->ts.type == BT_CHARACTER)
    string_length = gfc_evaluate_now (rse.string_length, &rse.pre);
  else
    string_length = NULL_TREE;

  if (l_is_temp)
    {
      gfc_conv_tmp_array_ref (&lse);
      if (expr2->ts.type == BT_CHARACTER)
	lse.string_length = string_length;
    }
  else
    gfc_conv_expr (&lse, expr1);

  /* Assignments of scalar derived types with allocatable components
     to arrays must be done with a deep copy and the rhs temporary
     must have its components deallocated afterwards.  */
  scalar_to_array = (expr2->ts.type == BT_DERIVED
		       && expr2->ts.u.derived->attr.alloc_comp
		       && !expr_is_variable (expr2)
		       && !gfc_is_constant_expr (expr2)
		       && expr1->rank && !expr2->rank);
  scalar_to_array |= (expr1->ts.type == BT_DERIVED
				    && expr1->rank
				    && expr1->ts.u.derived->attr.alloc_comp
				    && gfc_is_alloc_class_scalar_function (expr2));
  if (scalar_to_array && dealloc)
    {
      tmp = gfc_deallocate_alloc_comp_no_caf (expr2->ts.u.derived, rse.expr, 0);
      gfc_add_expr_to_block (&loop.post, tmp);
    }

  /* When assigning a character function result to a deferred-length variable,
     the function call must happen before the (re)allocation of the lhs -
     otherwise the character length of the result is not known.
     NOTE: This relies on having the exact dependence of the length type
     parameter available to the caller; gfortran saves it in the .mod files.  */
  if (flag_realloc_lhs && expr2->ts.type == BT_CHARACTER && expr1->ts.deferred)
    gfc_add_block_to_block (&block, &rse.pre);

  /* Nullify the allocatable components corresponding to those of the lhs
     derived type, so that the finalization of the function result does not
     affect the lhs of the assignment. Prepend is used to ensure that the
     nullification occurs before the call to the finalizer. In the case of
     a scalar to array assignment, this is done in gfc_trans_scalar_assign
     as part of the deep copy.  */
  if (!scalar_to_array && (expr1->ts.type == BT_DERIVED)
					      && (gfc_is_alloc_class_array_function (expr2)
						      || gfc_is_alloc_class_scalar_function (expr2)))
    {
      tmp = rse.expr;
      tmp = gfc_nullify_alloc_comp (expr1->ts.u.derived, rse.expr, 0);
      gfc_prepend_expr_to_block (&rse.post, tmp);
      if (lss != gfc_ss_terminator && rss == gfc_ss_terminator)
	gfc_add_block_to_block (&loop.post, &rse.post);
    }

  tmp = gfc_trans_scalar_assign (&lse, &rse, expr1->ts,
				 l_is_temp || init_flag,
				 expr_is_variable (expr2) || scalar_to_array
				 || expr2->expr_type == EXPR_ARRAY, dealloc);
  gfc_add_expr_to_block (&body, tmp);

  if (lss == gfc_ss_terminator)
    {
      /* F2003: Add the code for reallocation on assignment.  */
      if (flag_realloc_lhs && is_scalar_reallocatable_lhs (expr1))
	alloc_scalar_allocatable_for_assignment (&block, string_length,
						 expr1, expr2);

      /* Use the scalar assignment as is.  */
      gfc_add_block_to_block (&block, &body);
    }
  else
    {
      gcc_assert (lse.ss == gfc_ss_terminator
		  && rse.ss == gfc_ss_terminator);

      if (l_is_temp)
	{
	  gfc_trans_scalarized_loop_boundary (&loop, &body);

	  /* We need to copy the temporary to the actual lhs.  */
	  gfc_init_se (&lse, NULL);
	  gfc_init_se (&rse, NULL);
	  gfc_copy_loopinfo_to_se (&lse, &loop);
	  gfc_copy_loopinfo_to_se (&rse, &loop);

	  rse.ss = loop.temp_ss;
	  lse.ss = lss;

	  gfc_conv_tmp_array_ref (&rse);
	  gfc_conv_expr (&lse, expr1);

	  gcc_assert (lse.ss == gfc_ss_terminator
		      && rse.ss == gfc_ss_terminator);

	  if (expr2->ts.type == BT_CHARACTER)
	    rse.string_length = string_length;

	  tmp = gfc_trans_scalar_assign (&lse, &rse, expr1->ts,
					 false, false, dealloc);
	  gfc_add_expr_to_block (&body, tmp);
	}

      /* F2003: Allocate or reallocate lhs of allocatable array.  */
      if (flag_realloc_lhs
	    && gfc_is_reallocatable_lhs (expr1)
	    && !gfc_expr_attr (expr1).codimension
	    && !gfc_is_coindexed (expr1)
	    && expr2->rank
	    && !is_runtime_conformable (expr1, expr2))
	{
	  realloc_lhs_warning (expr1->ts.type, true, &expr1->where);
	  ompws_flags &= ~OMPWS_SCALARIZER_WS;
	  tmp = gfc_alloc_allocatable_for_assignment (&loop, expr1, expr2);
	  if (tmp != NULL_TREE)
	    gfc_add_expr_to_block (&loop.code[expr1->rank - 1], tmp);
	}

      /* Generate the copying loops.  */
      gfc_trans_scalarizing_loops (&loop, &body);

      /* Wrap the whole thing up.  */
      gfc_add_block_to_block (&block, &loop.pre);
      gfc_add_block_to_block (&block, &loop.post);

      gfc_cleanup_loop (&loop);
    }

  return gfc_finish_block (&block);
}


/* Check whether EXPR is a copyable array.  */

static bool
copyable_array_p (gfc_expr * expr)
{
  if (expr->expr_type != EXPR_VARIABLE)
    return false;

  /* First check it's an array.  */
  if (expr->rank < 1 || !expr->ref || expr->ref->next)
    return false;

  if (!gfc_full_array_ref_p (expr->ref, NULL))
    return false;

  /* Next check that it's of a simple enough type.  */
  switch (expr->ts.type)
    {
    case BT_INTEGER:
    case BT_REAL:
    case BT_COMPLEX:
    case BT_LOGICAL:
      return true;

    case BT_CHARACTER:
      return false;

    case BT_DERIVED:
      return !expr->ts.u.derived->attr.alloc_comp;

    default:
      break;
    }

  return false;
}

/* Translate an assignment.  */

tree
gfc_trans_assignment (gfc_expr * expr1, gfc_expr * expr2, bool init_flag,
		      bool dealloc)
{
  tree tmp;

  /* Special case a single function returning an array.  */
  if (expr2->expr_type == EXPR_FUNCTION && expr2->rank > 0)
    {
      tmp = gfc_trans_arrayfunc_assign (expr1, expr2);
      if (tmp)
	return tmp;
    }

  /* Special case assigning an array to zero.  */
  if (copyable_array_p (expr1)
      && is_zero_initializer_p (expr2))
    {
      tmp = gfc_trans_zero_assign (expr1);
      if (tmp)
        return tmp;
    }

  /* Special case copying one array to another.  */
  if (copyable_array_p (expr1)
      && copyable_array_p (expr2)
      && gfc_compare_types (&expr1->ts, &expr2->ts)
      && !gfc_check_dependency (expr1, expr2, 0))
    {
      tmp = gfc_trans_array_copy (expr1, expr2);
      if (tmp)
        return tmp;
    }

  /* Special case initializing an array from a constant array constructor.  */
  if (copyable_array_p (expr1)
      && expr2->expr_type == EXPR_ARRAY
      && gfc_compare_types (&expr1->ts, &expr2->ts))
    {
      tmp = gfc_trans_array_constructor_copy (expr1, expr2);
      if (tmp)
	return tmp;
    }

  /* Fallback to the scalarizer to generate explicit loops.  */
  return gfc_trans_assignment_1 (expr1, expr2, init_flag, dealloc);
}

tree
gfc_trans_init_assign (gfc_code * code)
{
  return gfc_trans_assignment (code->expr1, code->expr2, true, false);
}

tree
gfc_trans_assign (gfc_code * code)
{
  return gfc_trans_assignment (code->expr1, code->expr2, false, true);
}<|MERGE_RESOLUTION|>--- conflicted
+++ resolved
@@ -1028,8 +1028,6 @@
       from_data = gfc_class_data_get (from);
   else
     from_data = gfc_class_vtab_def_init_get (to);
-<<<<<<< HEAD
-=======
 
   if (unlimited)
     {
@@ -1038,7 +1036,6 @@
       else
 	from_len = integer_zero_node;
     }
->>>>>>> e41e50aa
 
   to_data = gfc_class_data_get (to);
   if (unlimited)
