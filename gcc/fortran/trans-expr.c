--- conflicted
+++ resolved
@@ -9583,7 +9583,6 @@
 	gfc_add_block_to_block (&loop.post, &rse.post);
     }
 
-<<<<<<< HEAD
   if (((gfc_is_class_array_ref (expr1, NULL)
 	|| gfc_is_class_scalar_expr (expr1))
        && !GFC_CLASS_TYPE_P (TREE_TYPE (lse.expr)))
@@ -9646,11 +9645,7 @@
       gfc_add_block_to_block (&body, &rse.post);
       gfc_add_block_to_block (&body, &lse.post);
     }
-  else
-    tmp = gfc_trans_scalar_assign (&lse, &rse, expr1->ts,
-				   gfc_expr_is_variable (expr2) || scalar_to_array
-=======
-  if (flag_coarray == GFC_FCOARRAY_LIB
+  else if (flag_coarray == GFC_FCOARRAY_LIB
       && lhs_caf_attr.codimension && rhs_caf_attr.codimension
       && lhs_caf_attr.alloc_comp && rhs_caf_attr.alloc_comp)
     {
@@ -9668,7 +9663,6 @@
     tmp = gfc_trans_scalar_assign (&lse, &rse, expr1->ts,
 				   gfc_expr_is_variable (expr2)
 				   || scalar_to_array
->>>>>>> 92684095
 				   || expr2->expr_type == EXPR_ARRAY,
 				   !(l_is_temp || init_flag) && dealloc);
   gfc_add_expr_to_block (&body, tmp);
