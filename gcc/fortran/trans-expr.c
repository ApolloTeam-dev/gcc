/* Expression translation
   Copyright (C) 2002-2015 Free Software Foundation, Inc.
   Contributed by Paul Brook <paul@nowt.org>
   and Steven Bosscher <s.bosscher@student.tudelft.nl>

This file is part of GCC.

GCC is free software; you can redistribute it and/or modify it under
the terms of the GNU General Public License as published by the Free
Software Foundation; either version 3, or (at your option) any later
version.

GCC is distributed in the hope that it will be useful, but WITHOUT ANY
WARRANTY; without even the implied warranty of MERCHANTABILITY or
FITNESS FOR A PARTICULAR PURPOSE.  See the GNU General Public License
for more details.

You should have received a copy of the GNU General Public License
along with GCC; see the file COPYING3.  If not see
<http://www.gnu.org/licenses/>.  */

/* trans-expr.c-- generate GENERIC trees for gfc_expr.  */

#include "config.h"
#include "system.h"
#include "coretypes.h"
#include "gfortran.h"
#include "hash-set.h"
#include "machmode.h"
#include "vec.h"
#include "double-int.h"
#include "input.h"
#include "alias.h"
#include "symtab.h"
#include "options.h"
#include "wide-int.h"
#include "inchash.h"
#include "tree.h"
#include "fold-const.h"
#include "stringpool.h"
#include "diagnostic-core.h"	/* For fatal_error.  */
#include "langhooks.h"
#include "flags.h"
#include "arith.h"
#include "constructor.h"
#include "trans.h"
#include "trans-const.h"
#include "trans-types.h"
#include "trans-array.h"
/* Only for gfc_trans_assign and gfc_trans_pointer_assign.  */
#include "trans-stmt.h"
#include "dependency.h"
#include "gimplify.h"

/* Convert a scalar to an array descriptor. To be used for assumed-rank
   arrays.  */

static tree
get_scalar_to_descriptor_type (tree scalar, symbol_attribute attr)
{
  enum gfc_array_kind akind;

  if (attr.pointer)
    akind = GFC_ARRAY_POINTER_CONT;
  else if (attr.allocatable)
    akind = GFC_ARRAY_ALLOCATABLE;
  else
    akind = GFC_ARRAY_ASSUMED_SHAPE_CONT;

  if (POINTER_TYPE_P (TREE_TYPE (scalar)))
    scalar = TREE_TYPE (scalar);
  return gfc_get_array_type_bounds (TREE_TYPE (scalar), 0, 0, NULL, NULL, 1,
				    akind, !(attr.pointer || attr.target));
}

tree
gfc_conv_scalar_to_descriptor (gfc_se *se, tree scalar, symbol_attribute attr)
{
  tree desc, type;

  type = get_scalar_to_descriptor_type (scalar, attr);
  desc = gfc_create_var (type, "desc");
  DECL_ARTIFICIAL (desc) = 1;

  if (!POINTER_TYPE_P (TREE_TYPE (scalar)))
    scalar = gfc_build_addr_expr (NULL_TREE, scalar);
  gfc_add_modify (&se->pre, gfc_conv_descriptor_dtype (desc),
		  gfc_get_dtype (type));
  gfc_conv_descriptor_data_set (&se->pre, desc, scalar);

  /* Copy pointer address back - but only if it could have changed and
     if the actual argument is a pointer and not, e.g., NULL().  */
  if ((attr.pointer || attr.allocatable) && attr.intent != INTENT_IN)
    gfc_add_modify (&se->post, scalar,
		    fold_convert (TREE_TYPE (scalar),
				  gfc_conv_descriptor_data_get (desc)));
  return desc;
}


/* This is the seed for an eventual trans-class.c

   The following parameters should not be used directly since they might
   in future implementations.  Use the corresponding APIs.  */
#define CLASS_DATA_FIELD 0
#define CLASS_VPTR_FIELD 1
#define CLASS_LEN_FIELD 2
#define VTABLE_HASH_FIELD 0
#define VTABLE_SIZE_FIELD 1
#define VTABLE_EXTENDS_FIELD 2
#define VTABLE_DEF_INIT_FIELD 3
#define VTABLE_COPY_FIELD 4
#define VTABLE_FINAL_FIELD 5


tree
gfc_class_set_static_fields (tree decl, tree vptr, tree data)
{
  tree tmp;
  tree field;
  vec<constructor_elt, va_gc> *init = NULL;

  field = TYPE_FIELDS (TREE_TYPE (decl));
  tmp = gfc_advance_chain (field, CLASS_DATA_FIELD);
  CONSTRUCTOR_APPEND_ELT (init, tmp, data);

  tmp = gfc_advance_chain (field, CLASS_VPTR_FIELD);
  CONSTRUCTOR_APPEND_ELT (init, tmp, vptr);

  return build_constructor (TREE_TYPE (decl), init);
}


tree
gfc_class_data_get (tree decl)
{
  tree data;
  if (POINTER_TYPE_P (TREE_TYPE (decl)))
    decl = build_fold_indirect_ref_loc (input_location, decl);
  data = gfc_advance_chain (TYPE_FIELDS (TREE_TYPE (decl)),
			    CLASS_DATA_FIELD);
  return fold_build3_loc (input_location, COMPONENT_REF,
			  TREE_TYPE (data), decl, data,
			  NULL_TREE);
}


tree
gfc_class_vptr_get (tree decl)
{
  tree vptr;
  /* For class arrays decl may be a temporary descriptor handle, the vptr is
     then available through the saved descriptor.  */
  if (TREE_CODE (decl) == VAR_DECL && DECL_LANG_SPECIFIC (decl)
      && GFC_DECL_SAVED_DESCRIPTOR (decl))
    decl = GFC_DECL_SAVED_DESCRIPTOR (decl);
  if (POINTER_TYPE_P (TREE_TYPE (decl)))
    decl = build_fold_indirect_ref_loc (input_location, decl);
  vptr = gfc_advance_chain (TYPE_FIELDS (TREE_TYPE (decl)),
			    CLASS_VPTR_FIELD);
  return fold_build3_loc (input_location, COMPONENT_REF,
			  TREE_TYPE (vptr), decl, vptr,
			  NULL_TREE);
}


tree
gfc_class_len_get (tree decl)
{
  tree len;
<<<<<<< HEAD
  /* For class arrays decl may be a temporary array handle, the len then is
     available through the saved descriptor.  */
=======
  /* For class arrays decl may be a temporary descriptor handle, the len is 
     then available through the saved descriptor.  */
>>>>>>> dab6ddbb
  if (TREE_CODE (decl) == VAR_DECL && DECL_LANG_SPECIFIC (decl)
      && GFC_DECL_SAVED_DESCRIPTOR (decl))
    decl = GFC_DECL_SAVED_DESCRIPTOR (decl);
  if (POINTER_TYPE_P (TREE_TYPE (decl)))
    decl = build_fold_indirect_ref_loc (input_location, decl);
  len = gfc_advance_chain (TYPE_FIELDS (TREE_TYPE (decl)),
			    CLASS_LEN_FIELD);
  return fold_build3_loc (input_location, COMPONENT_REF,
			  TREE_TYPE (len), decl, len,
			  NULL_TREE);
}


static tree
gfc_vtable_field_get (tree decl, int field)
{
  tree size;
  tree vptr;
  vptr = gfc_class_vptr_get (decl);
  vptr = build_fold_indirect_ref_loc (input_location, vptr);
  size = gfc_advance_chain (TYPE_FIELDS (TREE_TYPE (vptr)),
			    field);
  size = fold_build3_loc (input_location, COMPONENT_REF,
			  TREE_TYPE (size), vptr, size,
			  NULL_TREE);
  /* Always return size as an array index type.  */
  if (field == VTABLE_SIZE_FIELD)
    size = fold_convert (gfc_array_index_type, size);
  gcc_assert (size);
  return size;
}


tree
gfc_vtable_hash_get (tree decl)
{
  return gfc_vtable_field_get (decl, VTABLE_HASH_FIELD);
}


tree
gfc_vtable_size_get (tree decl)
{
  return gfc_vtable_field_get (decl, VTABLE_SIZE_FIELD);
}


tree
gfc_vtable_extends_get (tree decl)
{
  return gfc_vtable_field_get (decl, VTABLE_EXTENDS_FIELD);
}


tree
gfc_vtable_def_init_get (tree decl)
{
  return gfc_vtable_field_get (decl, VTABLE_DEF_INIT_FIELD);
}


tree
gfc_vtable_copy_get (tree decl)
{
  return gfc_vtable_field_get (decl, VTABLE_COPY_FIELD);
}


tree
gfc_vtable_final_get (tree decl)
{
  return gfc_vtable_field_get (decl, VTABLE_FINAL_FIELD);
}


#undef CLASS_DATA_FIELD
#undef CLASS_VPTR_FIELD
#undef VTABLE_HASH_FIELD
#undef VTABLE_SIZE_FIELD
#undef VTABLE_EXTENDS_FIELD
#undef VTABLE_DEF_INIT_FIELD
#undef VTABLE_COPY_FIELD
#undef VTABLE_FINAL_FIELD


/* Reset the vptr to the declared type, e.g. after deallocation.  */

void
gfc_reset_vptr (stmtblock_t *block, gfc_expr *e)
{
  gfc_expr *rhs, *lhs = gfc_copy_expr (e);
  gfc_symbol *vtab;
  tree tmp;
  gfc_ref *ref;

  /* If we have a class array, we need go back to the class
     container.  */
  if (lhs->ref && lhs->ref->next && !lhs->ref->next->next
      && lhs->ref->next->type == REF_ARRAY
      && lhs->ref->next->u.ar.type == AR_FULL
      && lhs->ref->type == REF_COMPONENT
      && strcmp (lhs->ref->u.c.component->name, "_data") == 0)
    {
      gfc_free_ref_list (lhs->ref);
      lhs->ref = NULL;
    }
  else
    for (ref = lhs->ref; ref; ref = ref->next)
      if (ref->next && ref->next->next && !ref->next->next->next
	  && ref->next->next->type == REF_ARRAY
	  && ref->next->next->u.ar.type == AR_FULL
	  && ref->next->type == REF_COMPONENT
	  && strcmp (ref->next->u.c.component->name, "_data") == 0)
	{
	  gfc_free_ref_list (ref->next);
	  ref->next = NULL;
	}

  gfc_add_vptr_component (lhs);

  if (UNLIMITED_POLY (e))
    rhs = gfc_get_null_expr (NULL);
  else
    {
      vtab = gfc_find_derived_vtab (e->ts.u.derived);
      rhs = gfc_lval_expr_from_sym (vtab);
    }
  tmp = gfc_trans_pointer_assignment (lhs, rhs);
  gfc_add_expr_to_block (block, tmp);
  gfc_free_expr (lhs);
  gfc_free_expr (rhs);
}


/* Obtain the vptr of the last class reference in an expression.
   Return NULL_TREE if no class reference is found.  */

tree
gfc_get_vptr_from_expr (tree expr)
{
  tree tmp;
  tree type;

  for (tmp = expr; tmp; tmp = TREE_OPERAND (tmp, 0))
    {
      type = TREE_TYPE (tmp);
      while (type)
	{
	  if (GFC_CLASS_TYPE_P (type))
	    return gfc_class_vptr_get (tmp);
	  if (type != TYPE_CANONICAL (type))
	    type = TYPE_CANONICAL (type);
	  else
	    type = NULL_TREE;
	}
      if (TREE_CODE (tmp) == VAR_DECL)
	break;
    }
  return NULL_TREE;
}


static void
class_array_data_assign (stmtblock_t *block, tree lhs_desc, tree rhs_desc,
			 bool lhs_type)
{
  tree tmp, tmp2, type;

  gfc_conv_descriptor_data_set (block, lhs_desc,
				gfc_conv_descriptor_data_get (rhs_desc));
  gfc_conv_descriptor_offset_set (block, lhs_desc,
				  gfc_conv_descriptor_offset_get (rhs_desc));

  gfc_add_modify (block, gfc_conv_descriptor_dtype (lhs_desc),
		  gfc_conv_descriptor_dtype (rhs_desc));

  /* Assign the dimension as range-ref.  */
  tmp = gfc_get_descriptor_dimension (lhs_desc);
  tmp2 = gfc_get_descriptor_dimension (rhs_desc);

  type = lhs_type ? TREE_TYPE (tmp) : TREE_TYPE (tmp2);
  tmp = build4_loc (input_location, ARRAY_RANGE_REF, type, tmp,
		    gfc_index_zero_node, NULL_TREE, NULL_TREE);
  tmp2 = build4_loc (input_location, ARRAY_RANGE_REF, type, tmp2,
		     gfc_index_zero_node, NULL_TREE, NULL_TREE);
  gfc_add_modify (block, tmp, tmp2);
}


/* Takes a derived type expression and returns the address of a temporary
   class object of the 'declared' type.  If vptr is not NULL, this is
   used for the temporary class object.
   optional_alloc_ptr is false when the dummy is neither allocatable
   nor a pointer; that's only relevant for the optional handling.  */
void
gfc_conv_derived_to_class (gfc_se *parmse, gfc_expr *e,
			   gfc_typespec class_ts, tree vptr, bool optional,
			   bool optional_alloc_ptr)
{
  gfc_symbol *vtab;
  tree cond_optional = NULL_TREE;
  gfc_ss *ss;
  tree ctree;
  tree var;
  tree tmp;

  /* The derived type needs to be converted to a temporary
     CLASS object.  */
  tmp = gfc_typenode_for_spec (&class_ts);
  var = gfc_create_var (tmp, "class");

  /* Set the vptr.  */
  ctree =  gfc_class_vptr_get (var);

  if (vptr != NULL_TREE)
    {
      /* Use the dynamic vptr.  */
      tmp = vptr;
    }
  else
    {
      /* In this case the vtab corresponds to the derived type and the
	 vptr must point to it.  */
      vtab = gfc_find_derived_vtab (e->ts.u.derived);
      gcc_assert (vtab);
      tmp = gfc_build_addr_expr (NULL_TREE, gfc_get_symbol_decl (vtab));
    }
  gfc_add_modify (&parmse->pre, ctree,
		  fold_convert (TREE_TYPE (ctree), tmp));

  /* Now set the data field.  */
  ctree =  gfc_class_data_get (var);

  if (optional)
    cond_optional = gfc_conv_expr_present (e->symtree->n.sym);

  if (parmse->ss && parmse->ss->info->useflags)
    {
      /* For an array reference in an elemental procedure call we need
	 to retain the ss to provide the scalarized array reference.  */
      gfc_conv_expr_reference (parmse, e);
      tmp = fold_convert (TREE_TYPE (ctree), parmse->expr);
      if (optional)
	tmp = build3_loc (input_location, COND_EXPR, TREE_TYPE (tmp),
			  cond_optional, tmp,
			  fold_convert (TREE_TYPE (tmp), null_pointer_node));
      gfc_add_modify (&parmse->pre, ctree, tmp);

    }
  else
    {
      ss = gfc_walk_expr (e);
      if (ss == gfc_ss_terminator)
	{
	  parmse->ss = NULL;
	  gfc_conv_expr_reference (parmse, e);

	  /* Scalar to an assumed-rank array.  */
	  if (class_ts.u.derived->components->as)
	    {
	      tree type;
	      type = get_scalar_to_descriptor_type (parmse->expr,
						    gfc_expr_attr (e));
	      gfc_add_modify (&parmse->pre, gfc_conv_descriptor_dtype (ctree),
			      gfc_get_dtype (type));
	      if (optional)
		parmse->expr = build3_loc (input_location, COND_EXPR,
					   TREE_TYPE (parmse->expr),
					   cond_optional, parmse->expr,
					   fold_convert (TREE_TYPE (parmse->expr),
							 null_pointer_node));
	      gfc_conv_descriptor_data_set (&parmse->pre, ctree, parmse->expr);
	    }
          else
	    {
	      tmp = fold_convert (TREE_TYPE (ctree), parmse->expr);
	      if (optional)
		tmp = build3_loc (input_location, COND_EXPR, TREE_TYPE (tmp),
				  cond_optional, tmp,
				  fold_convert (TREE_TYPE (tmp),
						null_pointer_node));
	      gfc_add_modify (&parmse->pre, ctree, tmp);
	    }
	}
      else
	{
	  stmtblock_t block;
	  gfc_init_block (&block);

	  parmse->ss = ss;
	  gfc_conv_expr_descriptor (parmse, e);

	  if (e->rank != class_ts.u.derived->components->as->rank)
	    {
	      gcc_assert (class_ts.u.derived->components->as->type
			  == AS_ASSUMED_RANK);
	      class_array_data_assign (&block, ctree, parmse->expr, false);
	    }
	  else
	    {
	      if (gfc_expr_attr (e).codimension)
		parmse->expr = fold_build1_loc (input_location,
						VIEW_CONVERT_EXPR,
						TREE_TYPE (ctree),
						parmse->expr);
	      gfc_add_modify (&block, ctree, parmse->expr);
	    }

	  if (optional)
	    {
	      tmp = gfc_finish_block (&block);

	      gfc_init_block (&block);
	      gfc_conv_descriptor_data_set (&block, ctree, null_pointer_node);

	      tmp = build3_v (COND_EXPR, cond_optional, tmp,
			      gfc_finish_block (&block));
	      gfc_add_expr_to_block (&parmse->pre, tmp);
	    }
	  else
	    gfc_add_block_to_block (&parmse->pre, &block);
	}
    }

  /* Pass the address of the class object.  */
  parmse->expr = gfc_build_addr_expr (NULL_TREE, var);

  if (optional && optional_alloc_ptr)
    parmse->expr = build3_loc (input_location, COND_EXPR,
			       TREE_TYPE (parmse->expr),
			       cond_optional, parmse->expr,
			       fold_convert (TREE_TYPE (parmse->expr),
					     null_pointer_node));
}


/* Create a new class container, which is required as scalar coarrays
   have an array descriptor while normal scalars haven't. Optionally,
   NULL pointer checks are added if the argument is OPTIONAL.  */

static void
class_scalar_coarray_to_class (gfc_se *parmse, gfc_expr *e,
			       gfc_typespec class_ts, bool optional)
{
  tree var, ctree, tmp;
  stmtblock_t block;
  gfc_ref *ref;
  gfc_ref *class_ref;

  gfc_init_block (&block);

  class_ref = NULL;
  for (ref = e->ref; ref; ref = ref->next)
    {
      if (ref->type == REF_COMPONENT
	    && ref->u.c.component->ts.type == BT_CLASS)
	class_ref = ref;
    }

  if (class_ref == NULL
	&& e->symtree && e->symtree->n.sym->ts.type == BT_CLASS)
    tmp = e->symtree->n.sym->backend_decl;
  else
    {
      /* Remove everything after the last class reference, convert the
	 expression and then recover its tailend once more.  */
      gfc_se tmpse;
      ref = class_ref->next;
      class_ref->next = NULL;
      gfc_init_se (&tmpse, NULL);
      gfc_conv_expr (&tmpse, e);
      class_ref->next = ref;
      tmp = tmpse.expr;
    }

  var = gfc_typenode_for_spec (&class_ts);
  var = gfc_create_var (var, "class");

  ctree = gfc_class_vptr_get (var);
  gfc_add_modify (&block, ctree,
		  fold_convert (TREE_TYPE (ctree), gfc_class_vptr_get (tmp)));

  ctree = gfc_class_data_get (var);
  tmp = gfc_conv_descriptor_data_get (gfc_class_data_get (tmp));
  gfc_add_modify (&block, ctree, fold_convert (TREE_TYPE (ctree), tmp));

  /* Pass the address of the class object.  */
  parmse->expr = gfc_build_addr_expr (NULL_TREE, var);

  if (optional)
    {
      tree cond = gfc_conv_expr_present (e->symtree->n.sym);
      tree tmp2;

      tmp = gfc_finish_block (&block);

      gfc_init_block (&block);
      tmp2 = gfc_class_data_get (var);
      gfc_add_modify (&block, tmp2, fold_convert (TREE_TYPE (tmp2),
						  null_pointer_node));
      tmp2 = gfc_finish_block (&block);

      tmp = build3_loc (input_location, COND_EXPR, void_type_node,
			cond, tmp, tmp2);
      gfc_add_expr_to_block (&parmse->pre, tmp);
    }
  else
    gfc_add_block_to_block (&parmse->pre, &block);
}


/* Takes an intrinsic type expression and returns the address of a temporary
   class object of the 'declared' type.  */
void
gfc_conv_intrinsic_to_class (gfc_se *parmse, gfc_expr *e,
			     gfc_typespec class_ts)
{
  gfc_symbol *vtab;
  gfc_ss *ss;
  tree ctree;
  tree var;
  tree tmp;

  /* The intrinsic type needs to be converted to a temporary
     CLASS object.  */
  tmp = gfc_typenode_for_spec (&class_ts);
  var = gfc_create_var (tmp, "class");

  /* Set the vptr.  */
  ctree = gfc_class_vptr_get (var);

  vtab = gfc_find_vtab (&e->ts);
  gcc_assert (vtab);
  tmp = gfc_build_addr_expr (NULL_TREE, gfc_get_symbol_decl (vtab));
  gfc_add_modify (&parmse->pre, ctree,
		  fold_convert (TREE_TYPE (ctree), tmp));

  /* Now set the data field.  */
  ctree = gfc_class_data_get (var);
  if (parmse->ss && parmse->ss->info->useflags)
    {
      /* For an array reference in an elemental procedure call we need
	 to retain the ss to provide the scalarized array reference.  */
      gfc_conv_expr_reference (parmse, e);
      tmp = fold_convert (TREE_TYPE (ctree), parmse->expr);
      gfc_add_modify (&parmse->pre, ctree, tmp);
    }
  else
    {
      ss = gfc_walk_expr (e);
      if (ss == gfc_ss_terminator)
	{
	  parmse->ss = NULL;
	  gfc_conv_expr_reference (parmse, e);
	  if (class_ts.u.derived->components->as
	      && class_ts.u.derived->components->as->type == AS_ASSUMED_RANK)
	    {
	      tmp = gfc_conv_scalar_to_descriptor (parmse, parmse->expr,
						   gfc_expr_attr (e));
	      tmp = fold_build1_loc (input_location, VIEW_CONVERT_EXPR,
				     TREE_TYPE (ctree), tmp);
	    }
	  else
	      tmp = fold_convert (TREE_TYPE (ctree), parmse->expr);
	  gfc_add_modify (&parmse->pre, ctree, tmp);
	}
      else
	{
	  parmse->ss = ss;
	  parmse->use_offset = 1;
	  gfc_conv_expr_descriptor (parmse, e);
	  if (class_ts.u.derived->components->as->rank != e->rank)
	    {
	      tmp = fold_build1_loc (input_location, VIEW_CONVERT_EXPR,
				     TREE_TYPE (ctree), parmse->expr);
	      gfc_add_modify (&parmse->pre, ctree, tmp);
	    }
	  else
	    gfc_add_modify (&parmse->pre, ctree, parmse->expr);
	}
    }

  /* When the actual arg is a char array, then set the _len component of the
     unlimited polymorphic entity, too.  */
  if (e->ts.type == BT_CHARACTER)
    {
      ctree = gfc_class_len_get (var);
      /* Start with parmse->string_length because this seems to be set to a
	 correct value more often.  */
      if (parmse->string_length)
	  gfc_add_modify (&parmse->pre, ctree, parmse->string_length);
      /* When the string_length is not yet set, then try the backend_decl of
	 the cl.  */
      else if (e->ts.u.cl->backend_decl)
          gfc_add_modify (&parmse->pre, ctree, e->ts.u.cl->backend_decl);
      /* If both of the above approaches fail, then try to generate an
	 expression from the input, which is only feasible currently, when the
	 expression can be evaluated to a constant one.  */
      else
        {
	  /* Try to simplify the expression.  */
	  gfc_simplify_expr (e, 0);
	  if (e->expr_type == EXPR_CONSTANT && !e->ts.u.cl->resolved)
	    {
	      /* Amazingly all data is present to compute the length of a
		 constant string, but the expression is not yet there.  */
	      e->ts.u.cl->length = gfc_get_constant_expr (BT_INTEGER, 4,
							  &e->where);
	      mpz_set_ui (e->ts.u.cl->length->value.integer,
			  e->value.character.length);
	      gfc_conv_const_charlen (e->ts.u.cl);
	      e->ts.u.cl->resolved = 1;
	      gfc_add_modify (&parmse->pre, ctree, e->ts.u.cl->backend_decl);
	    }
	  else
	    {
	      gfc_error ("Can't compute the length of the char array at %L.",
			 &e->where);
	    }
	}
    }
  /* Pass the address of the class object.  */
  parmse->expr = gfc_build_addr_expr (NULL_TREE, var);
}


/* Takes a scalarized class array expression and returns the
   address of a temporary scalar class object of the 'declared'
   type.
   OOP-TODO: This could be improved by adding code that branched on
   the dynamic type being the same as the declared type. In this case
   the original class expression can be passed directly.
   optional_alloc_ptr is false when the dummy is neither allocatable
   nor a pointer; that's relevant for the optional handling.
   Set copyback to true if class container's _data and _vtab pointers
   might get modified.  */

void
gfc_conv_class_to_class (gfc_se *parmse, gfc_expr *e, gfc_typespec class_ts,
			 bool elemental, bool copyback, bool optional,
		         bool optional_alloc_ptr)
{
  tree ctree;
  tree var;
  tree tmp;
  tree vptr;
  tree cond = NULL_TREE;
  gfc_ref *ref;
  gfc_ref *class_ref;
  stmtblock_t block;
  bool full_array = false;

  gfc_init_block (&block);

  class_ref = NULL;
  for (ref = e->ref; ref; ref = ref->next)
    {
      if (ref->type == REF_COMPONENT
	    && ref->u.c.component->ts.type == BT_CLASS)
	class_ref = ref;

      if (ref->next == NULL)
	break;
    }

  if ((ref == NULL || class_ref == ref)
      && (!class_ts.u.derived->components->as
	  || class_ts.u.derived->components->as->rank != -1))
    return;

  /* Test for FULL_ARRAY.  */
  if (e->rank == 0 && gfc_expr_attr (e).codimension
      && gfc_expr_attr (e).dimension)
    full_array = true;
  else
    gfc_is_class_array_ref (e, &full_array);

  /* The derived type needs to be converted to a temporary
     CLASS object.  */
  tmp = gfc_typenode_for_spec (&class_ts);
  var = gfc_create_var (tmp, "class");

  /* Set the data.  */
  ctree = gfc_class_data_get (var);
  if (class_ts.u.derived->components->as
      && e->rank != class_ts.u.derived->components->as->rank)
    {
      if (e->rank == 0)
	{
	  tree type = get_scalar_to_descriptor_type (parmse->expr,
						     gfc_expr_attr (e));
	  gfc_add_modify (&block, gfc_conv_descriptor_dtype (ctree),
			  gfc_get_dtype (type));

	  tmp = gfc_class_data_get (parmse->expr);
	  if (!POINTER_TYPE_P (TREE_TYPE (tmp)))
	    tmp = gfc_build_addr_expr (NULL_TREE, tmp);

	  gfc_conv_descriptor_data_set (&block, ctree, tmp);
	}
      else
	class_array_data_assign (&block, ctree, parmse->expr, false);
    }
  else
    {
      if (TREE_TYPE (parmse->expr) != TREE_TYPE (ctree))
	parmse->expr = fold_build1_loc (input_location, VIEW_CONVERT_EXPR,
					TREE_TYPE (ctree), parmse->expr);
      gfc_add_modify (&block, ctree, parmse->expr);
    }

  /* Return the data component, except in the case of scalarized array
     references, where nullification of the cannot occur and so there
     is no need.  */
  if (!elemental && full_array && copyback)
    {
      if (class_ts.u.derived->components->as
	  && e->rank != class_ts.u.derived->components->as->rank)
	{
	  if (e->rank == 0)
	    gfc_add_modify (&parmse->post, gfc_class_data_get (parmse->expr),
			    gfc_conv_descriptor_data_get (ctree));
	  else
	    class_array_data_assign (&parmse->post, parmse->expr, ctree, true);
	}
      else
	gfc_add_modify (&parmse->post, parmse->expr, ctree);
    }

  /* Set the vptr.  */
  ctree = gfc_class_vptr_get (var);

  /* The vptr is the second field of the actual argument.
     First we have to find the corresponding class reference.  */

  tmp = NULL_TREE;
  if (class_ref == NULL
	&& e->symtree && e->symtree->n.sym->ts.type == BT_CLASS)
    {
      tmp = e->symtree->n.sym->backend_decl;
      if (DECL_LANG_SPECIFIC (tmp) && GFC_DECL_SAVED_DESCRIPTOR (tmp))
	tmp = GFC_DECL_SAVED_DESCRIPTOR (tmp);
    }
  else
    {
      /* Remove everything after the last class reference, convert the
	 expression and then recover its tailend once more.  */
      gfc_se tmpse;
      ref = class_ref->next;
      class_ref->next = NULL;
      gfc_init_se (&tmpse, NULL);
      gfc_conv_expr (&tmpse, e);
      class_ref->next = ref;
      tmp = tmpse.expr;
    }

  gcc_assert (tmp != NULL_TREE);

  /* Dereference if needs be.  */
  if (TREE_CODE (TREE_TYPE (tmp)) == REFERENCE_TYPE)
    tmp = build_fold_indirect_ref_loc (input_location, tmp);

  vptr = gfc_class_vptr_get (tmp);
  gfc_add_modify (&block, ctree,
		  fold_convert (TREE_TYPE (ctree), vptr));

  /* Return the vptr component, except in the case of scalarized array
     references, where the dynamic type cannot change.  */
  if (!elemental && full_array && copyback)
    gfc_add_modify (&parmse->post, vptr,
		    fold_convert (TREE_TYPE (vptr), ctree));

  if (optional)
    {
      tree tmp2;

      cond = gfc_conv_expr_present (e->symtree->n.sym);
      /* parmse->pre may contain some preparatory instructions for the
 	 temporary array descriptor.  Those may only be executed when the
	 optional argument is set, therefore add parmse->pre's instructions
	 to block, which is later guarded by an if (optional_arg_given).  */
      gfc_add_block_to_block (&parmse->pre, &block);
      block.head = parmse->pre.head;
      parmse->pre.head = NULL_TREE;
      tmp = gfc_finish_block (&block);

      if (optional_alloc_ptr)
	tmp2 = build_empty_stmt (input_location);
      else
	{
	  gfc_init_block (&block);

	  tmp2 = gfc_conv_descriptor_data_get (gfc_class_data_get (var));
	  gfc_add_modify (&block, tmp2, fold_convert (TREE_TYPE (tmp2),
						      null_pointer_node));
	  tmp2 = gfc_finish_block (&block);
	}

      tmp = build3_loc (input_location, COND_EXPR, void_type_node,
			cond, tmp, tmp2);
      gfc_add_expr_to_block (&parmse->pre, tmp);
    }
  else
    gfc_add_block_to_block (&parmse->pre, &block);

  /* Pass the address of the class object.  */
  parmse->expr = gfc_build_addr_expr (NULL_TREE, var);

  if (optional && optional_alloc_ptr)
    parmse->expr = build3_loc (input_location, COND_EXPR,
			       TREE_TYPE (parmse->expr),
			       cond, parmse->expr,
			       fold_convert (TREE_TYPE (parmse->expr),
					     null_pointer_node));
}


/* Given a class array declaration and an index, returns the address
   of the referenced element.  */

tree
gfc_get_class_array_ref (tree index, tree class_decl)
{
  tree data = gfc_class_data_get (class_decl);
  tree size = gfc_vtable_size_get (class_decl);
  tree offset = fold_build2_loc (input_location, MULT_EXPR,
				 gfc_array_index_type,
				 index, size);
  tree ptr;
  data = gfc_conv_descriptor_data_get (data);
  ptr = fold_convert (pvoid_type_node, data);
  ptr = fold_build_pointer_plus_loc (input_location, ptr, offset);
  return fold_convert (TREE_TYPE (data), ptr);
}


/* Copies one class expression to another, assuming that if either
   'to' or 'from' are arrays they are packed.  Should 'from' be
   NULL_TREE, the initialization expression for 'to' is used, assuming
   that the _vptr is set.  */

tree
gfc_copy_class_to_class (tree from, tree to, tree nelems)
{
  tree fcn;
  tree fcn_type;
  tree from_data;
  tree to_data;
  tree to_ref;
  tree from_ref;
  vec<tree, va_gc> *args;
  tree tmp;
  tree index;
  stmtblock_t loopbody;
  stmtblock_t body;
  gfc_loopinfo loop;

  args = NULL;

  if (from != NULL_TREE)
    fcn = gfc_vtable_copy_get (from);
  else
    fcn = gfc_vtable_copy_get (to);

  fcn_type = TREE_TYPE (TREE_TYPE (fcn));

  if (from != NULL_TREE)
    from_data = gfc_class_data_get (from);
  else
    from_data = gfc_vtable_def_init_get (to);

  to_data = gfc_class_data_get (to);

  if (GFC_DESCRIPTOR_TYPE_P (TREE_TYPE (to_data)))
    {
      gfc_init_block (&body);
      tmp = fold_build2_loc (input_location, MINUS_EXPR,
			     gfc_array_index_type, nelems,
			     gfc_index_one_node);
      nelems = gfc_evaluate_now (tmp, &body);
      index = gfc_create_var (gfc_array_index_type, "S");

      if (GFC_DESCRIPTOR_TYPE_P (TREE_TYPE (from_data)))
	{
	  from_ref = gfc_get_class_array_ref (index, from);
	  vec_safe_push (args, from_ref);
	}
      else
        vec_safe_push (args, from_data);

      to_ref = gfc_get_class_array_ref (index, to);
      vec_safe_push (args, to_ref);

      tmp = build_call_vec (fcn_type, fcn, args);

      /* Build the body of the loop.  */
      gfc_init_block (&loopbody);
      gfc_add_expr_to_block (&loopbody, tmp);

      /* Build the loop and return.  */
      gfc_init_loopinfo (&loop);
      loop.dimen = 1;
      loop.from[0] = gfc_index_zero_node;
      loop.loopvar[0] = index;
      loop.to[0] = nelems;
      gfc_trans_scalarizing_loops (&loop, &loopbody);
      gfc_add_block_to_block (&body, &loop.pre);
      tmp = gfc_finish_block (&body);
      gfc_cleanup_loop (&loop);
    }
  else
    {
      gcc_assert (!GFC_DESCRIPTOR_TYPE_P (TREE_TYPE (from_data)));
      vec_safe_push (args, from_data);
      vec_safe_push (args, to_data);
      tmp = build_call_vec (fcn_type, fcn, args);
    }

  return tmp;
}

static tree
gfc_trans_class_array_init_assign (gfc_expr *rhs, gfc_expr *lhs, gfc_expr *obj)
{
  gfc_actual_arglist *actual;
  gfc_expr *ppc;
  gfc_code *ppc_code;
  tree res;

  actual = gfc_get_actual_arglist ();
  actual->expr = gfc_copy_expr (rhs);
  actual->next = gfc_get_actual_arglist ();
  actual->next->expr = gfc_copy_expr (lhs);
  ppc = gfc_copy_expr (obj);
  gfc_add_vptr_component (ppc);
  gfc_add_component_ref (ppc, "_copy");
  ppc_code = gfc_get_code (EXEC_CALL);
  ppc_code->resolved_sym = ppc->symtree->n.sym;
  /* Although '_copy' is set to be elemental in class.c, it is
     not staying that way.  Find out why, sometime....  */
  ppc_code->resolved_sym->attr.elemental = 1;
  ppc_code->ext.actual = actual;
  ppc_code->expr1 = ppc;
  /* Since '_copy' is elemental, the scalarizer will take care
     of arrays in gfc_trans_call.  */
  res = gfc_trans_call (ppc_code, false, NULL, NULL, false);
  gfc_free_statements (ppc_code);

  if (UNLIMITED_POLY(obj))
    {
      /* Check if rhs is non-NULL. */
      gfc_se src;
      gfc_init_se (&src, NULL);
      gfc_conv_expr (&src, rhs);
      src.expr = gfc_build_addr_expr (NULL_TREE, src.expr);
      tree cond = fold_build2_loc (input_location, NE_EXPR, boolean_type_node,
				   src.expr, fold_convert (TREE_TYPE (src.expr),
							   null_pointer_node));
      res = build3_loc (input_location, COND_EXPR, TREE_TYPE (res), cond, res,
			build_empty_stmt (input_location));
    }

  return res;
}

/* Special case for initializing a polymorphic dummy with INTENT(OUT).
   A MEMCPY is needed to copy the full data from the default initializer
   of the dynamic type.  */

tree
gfc_trans_class_init_assign (gfc_code *code)
{
  stmtblock_t block;
  tree tmp;
  gfc_se dst,src,memsz;
  gfc_expr *lhs, *rhs, *sz;

  gfc_start_block (&block);

  lhs = gfc_copy_expr (code->expr1);
  gfc_add_data_component (lhs);

  rhs = gfc_copy_expr (code->expr1);
  gfc_add_vptr_component (rhs);

  /* Make sure that the component backend_decls have been built, which
     will not have happened if the derived types concerned have not
     been referenced.  */
  gfc_get_derived_type (rhs->ts.u.derived);
  gfc_add_def_init_component (rhs);
  /* The _def_init is always scalar.  */
  rhs->rank = 0;

  if (code->expr1->ts.type == BT_CLASS
	&& CLASS_DATA (code->expr1)->attr.dimension)
    tmp = gfc_trans_class_array_init_assign (rhs, lhs, code->expr1);
  else
    {
      sz = gfc_copy_expr (code->expr1);
      gfc_add_vptr_component (sz);
      gfc_add_size_component (sz);

      gfc_init_se (&dst, NULL);
      gfc_init_se (&src, NULL);
      gfc_init_se (&memsz, NULL);
      gfc_conv_expr (&dst, lhs);
      gfc_conv_expr (&src, rhs);
      gfc_conv_expr (&memsz, sz);
      gfc_add_block_to_block (&block, &src.pre);
      src.expr = gfc_build_addr_expr (NULL_TREE, src.expr);

      tmp = gfc_build_memcpy_call (dst.expr, src.expr, memsz.expr);

      if (UNLIMITED_POLY(code->expr1))
	{
	  /* Check if _def_init is non-NULL. */
	  tree cond = fold_build2_loc (input_location, NE_EXPR,
				       boolean_type_node, src.expr,
				       fold_convert (TREE_TYPE (src.expr),
						     null_pointer_node));
	  tmp = build3_loc (input_location, COND_EXPR, TREE_TYPE (tmp), cond,
			    tmp, build_empty_stmt (input_location));
	}
    }

  if (code->expr1->symtree->n.sym->attr.optional
      || code->expr1->symtree->n.sym->ns->proc_name->attr.entry_master)
    {
      tree present = gfc_conv_expr_present (code->expr1->symtree->n.sym);
      tmp = build3_loc (input_location, COND_EXPR, TREE_TYPE (tmp),
			present, tmp,
			build_empty_stmt (input_location));
    }

  gfc_add_expr_to_block (&block, tmp);

  return gfc_finish_block (&block);
}


/* Translate an assignment to a CLASS object
   (pointer or ordinary assignment).  */

tree
gfc_trans_class_assign (gfc_expr *expr1, gfc_expr *expr2, gfc_exec_op op)
{
  stmtblock_t block;
  tree tmp;
  gfc_expr *lhs;
  gfc_expr *rhs;
  gfc_ref *ref;

  gfc_start_block (&block);

  ref = expr1->ref;
  while (ref && ref->next)
     ref = ref->next;

  /* Class valued proc_pointer assignments do not need any further
     preparation.  */
  if (ref && ref->type == REF_COMPONENT
	&& ref->u.c.component->attr.proc_pointer
	&& expr2->expr_type == EXPR_VARIABLE
	&& expr2->symtree->n.sym->attr.flavor == FL_PROCEDURE
	&& op == EXEC_POINTER_ASSIGN)
    goto assign;

  if (expr2->ts.type != BT_CLASS)
    {
      /* Insert an additional assignment which sets the '_vptr' field.  */
      gfc_symbol *vtab = NULL;
      gfc_symtree *st;

      lhs = gfc_copy_expr (expr1);
      gfc_add_vptr_component (lhs);

      if (UNLIMITED_POLY (expr1)
	  && expr2->expr_type == EXPR_NULL && expr2->ts.type == BT_UNKNOWN)
	{
	  rhs = gfc_get_null_expr (&expr2->where);
 	  goto assign_vptr;
	}

      if (expr2->expr_type == EXPR_NULL)
	vtab = gfc_find_vtab (&expr1->ts);
      else
	vtab = gfc_find_vtab (&expr2->ts);
      gcc_assert (vtab);

      rhs = gfc_get_expr ();
      rhs->expr_type = EXPR_VARIABLE;
      gfc_find_sym_tree (vtab->name, vtab->ns, 1, &st);
      rhs->symtree = st;
      rhs->ts = vtab->ts;
assign_vptr:
      tmp = gfc_trans_pointer_assignment (lhs, rhs);
      gfc_add_expr_to_block (&block, tmp);

      gfc_free_expr (lhs);
      gfc_free_expr (rhs);
    }
  else if (expr1->ts.type == BT_DERIVED && UNLIMITED_POLY (expr2))
    {
      /* F2003:C717 only sequence and bind-C types can come here.  */
      gcc_assert (expr1->ts.u.derived->attr.sequence
		  || expr1->ts.u.derived->attr.is_bind_c);
      gfc_add_data_component (expr2);
      goto assign;
    }
  else if (CLASS_DATA (expr2)->attr.dimension && expr2->expr_type != EXPR_FUNCTION)
    {
      /* Insert an additional assignment which sets the '_vptr' field.  */
      lhs = gfc_copy_expr (expr1);
      gfc_add_vptr_component (lhs);

      rhs = gfc_copy_expr (expr2);
      gfc_add_vptr_component (rhs);

      tmp = gfc_trans_pointer_assignment (lhs, rhs);
      gfc_add_expr_to_block (&block, tmp);

      gfc_free_expr (lhs);
      gfc_free_expr (rhs);
    }

  /* Do the actual CLASS assignment.  */
  if (expr2->ts.type == BT_CLASS
      && !CLASS_DATA (expr2)->attr.dimension)
    op = EXEC_ASSIGN;
  else if (expr2->expr_type != EXPR_FUNCTION || expr2->ts.type != BT_CLASS
	   || !CLASS_DATA (expr2)->attr.dimension)
    gfc_add_data_component (expr1);

assign:

  if (op == EXEC_ASSIGN)
    tmp = gfc_trans_assignment (expr1, expr2, false, true);
  else if (op == EXEC_POINTER_ASSIGN)
    tmp = gfc_trans_pointer_assignment (expr1, expr2);
  else
    gcc_unreachable();

  gfc_add_expr_to_block (&block, tmp);

  return gfc_finish_block (&block);
}


/* End of prototype trans-class.c  */


static void
realloc_lhs_warning (bt type, bool array, locus *where)
{
  if (array && type != BT_CLASS && type != BT_DERIVED && warn_realloc_lhs)
    gfc_warning (OPT_Wrealloc_lhs,
		 "Code for reallocating the allocatable array at %L will "
		 "be added", where);
  else if (warn_realloc_lhs_all)
    gfc_warning (OPT_Wrealloc_lhs_all,
		 "Code for reallocating the allocatable variable at %L "
		 "will be added", where);
}


static tree gfc_trans_structure_assign (tree dest, gfc_expr * expr, bool init);
static void gfc_apply_interface_mapping_to_expr (gfc_interface_mapping *,
						 gfc_expr *);

/* Copy the scalarization loop variables.  */

static void
gfc_copy_se_loopvars (gfc_se * dest, gfc_se * src)
{
  dest->ss = src->ss;
  dest->loop = src->loop;
}


/* Initialize a simple expression holder.

   Care must be taken when multiple se are created with the same parent.
   The child se must be kept in sync.  The easiest way is to delay creation
   of a child se until after after the previous se has been translated.  */

void
gfc_init_se (gfc_se * se, gfc_se * parent)
{
  memset (se, 0, sizeof (gfc_se));
  gfc_init_block (&se->pre);
  gfc_init_block (&se->post);

  se->parent = parent;

  if (parent)
    gfc_copy_se_loopvars (se, parent);
}


/* Advances to the next SS in the chain.  Use this rather than setting
   se->ss = se->ss->next because all the parents needs to be kept in sync.
   See gfc_init_se.  */

void
gfc_advance_se_ss_chain (gfc_se * se)
{
  gfc_se *p;
  gfc_ss *ss;

  gcc_assert (se != NULL && se->ss != NULL && se->ss != gfc_ss_terminator);

  p = se;
  /* Walk down the parent chain.  */
  while (p != NULL)
    {
      /* Simple consistency check.  */
      gcc_assert (p->parent == NULL || p->parent->ss == p->ss
		  || p->parent->ss->nested_ss == p->ss);

      /* If we were in a nested loop, the next scalarized expression can be
	 on the parent ss' next pointer.  Thus we should not take the next
	 pointer blindly, but rather go up one nest level as long as next
	 is the end of chain.  */
      ss = p->ss;
      while (ss->next == gfc_ss_terminator && ss->parent != NULL)
	ss = ss->parent;

      p->ss = ss->next;

      p = p->parent;
    }
}


/* Ensures the result of the expression as either a temporary variable
   or a constant so that it can be used repeatedly.  */

void
gfc_make_safe_expr (gfc_se * se)
{
  tree var;

  if (CONSTANT_CLASS_P (se->expr))
    return;

  /* We need a temporary for this result.  */
  var = gfc_create_var (TREE_TYPE (se->expr), NULL);
  gfc_add_modify (&se->pre, var, se->expr);
  se->expr = var;
}


/* Return an expression which determines if a dummy parameter is present.
   Also used for arguments to procedures with multiple entry points.  */

tree
gfc_conv_expr_present (gfc_symbol * sym)
{
  tree decl, cond;

  gcc_assert (sym->attr.dummy);
  decl = gfc_get_symbol_decl (sym);

  /* Intrinsic scalars with VALUE attribute which are passed by value
     use a hidden argument to denote the present status.  */
  if (sym->attr.value && sym->ts.type != BT_CHARACTER
      && sym->ts.type != BT_CLASS && sym->ts.type != BT_DERIVED
      && !sym->attr.dimension)
    {
      char name[GFC_MAX_SYMBOL_LEN + 2];
      tree tree_name;

      gcc_assert (TREE_CODE (decl) == PARM_DECL);
      name[0] = '_';
      strcpy (&name[1], sym->name);
      tree_name = get_identifier (name);

      /* Walk function argument list to find hidden arg.  */
      cond = DECL_ARGUMENTS (DECL_CONTEXT (decl));
      for ( ; cond != NULL_TREE; cond = TREE_CHAIN (cond))
	if (DECL_NAME (cond) == tree_name)
	  break;

      gcc_assert (cond);
      return cond;
    }

  if (TREE_CODE (decl) != PARM_DECL)
    {
      /* Array parameters use a temporary descriptor, we want the real
         parameter.  */
      gcc_assert (GFC_DESCRIPTOR_TYPE_P (TREE_TYPE (decl))
             || GFC_ARRAY_TYPE_P (TREE_TYPE (decl)));
      decl = GFC_DECL_SAVED_DESCRIPTOR (decl);
    }

  cond = fold_build2_loc (input_location, NE_EXPR, boolean_type_node, decl,
			  fold_convert (TREE_TYPE (decl), null_pointer_node));

  /* Fortran 2008 allows to pass null pointers and non-associated pointers
     as actual argument to denote absent dummies. For array descriptors,
     we thus also need to check the array descriptor.  For BT_CLASS, it
     can also occur for scalars and F2003 due to type->class wrapping and
     class->class wrapping.  Note further that BT_CLASS always uses an
     array descriptor for arrays, also for explicit-shape/assumed-size.  */

  if (!sym->attr.allocatable
      && ((sym->ts.type != BT_CLASS && !sym->attr.pointer)
	  || (sym->ts.type == BT_CLASS
	      && !CLASS_DATA (sym)->attr.allocatable
	      && !CLASS_DATA (sym)->attr.class_pointer))
      && ((gfc_option.allow_std & GFC_STD_F2008) != 0
	  || sym->ts.type == BT_CLASS))
    {
      tree tmp;

      if ((sym->as && (sym->as->type == AS_ASSUMED_SHAPE
		       || sym->as->type == AS_ASSUMED_RANK
		       || sym->attr.codimension))
	  || (sym->ts.type == BT_CLASS && CLASS_DATA (sym)->as))
	{
	  tmp = build_fold_indirect_ref_loc (input_location, decl);
	  if (sym->ts.type == BT_CLASS)
	    tmp = gfc_class_data_get (tmp);
	  tmp = gfc_conv_array_data (tmp);
	}
      else if (sym->ts.type == BT_CLASS)
	tmp = gfc_class_data_get (decl);
      else
	tmp = NULL_TREE;

      if (tmp != NULL_TREE)
	{
	  tmp = fold_build2_loc (input_location, NE_EXPR, boolean_type_node, tmp,
				 fold_convert (TREE_TYPE (tmp), null_pointer_node));
	  cond = fold_build2_loc (input_location, TRUTH_ANDIF_EXPR,
				  boolean_type_node, cond, tmp);
	}
    }

  return cond;
}


/* Converts a missing, dummy argument into a null or zero.  */

void
gfc_conv_missing_dummy (gfc_se * se, gfc_expr * arg, gfc_typespec ts, int kind)
{
  tree present;
  tree tmp;

  present = gfc_conv_expr_present (arg->symtree->n.sym);

  if (kind > 0)
    {
      /* Create a temporary and convert it to the correct type.  */
      tmp = gfc_get_int_type (kind);
      tmp = fold_convert (tmp, build_fold_indirect_ref_loc (input_location,
							se->expr));

      /* Test for a NULL value.  */
      tmp = build3_loc (input_location, COND_EXPR, TREE_TYPE (tmp), present,
			tmp, fold_convert (TREE_TYPE (tmp), integer_one_node));
      tmp = gfc_evaluate_now (tmp, &se->pre);
      se->expr = gfc_build_addr_expr (NULL_TREE, tmp);
    }
  else
    {
      tmp = build3_loc (input_location, COND_EXPR, TREE_TYPE (se->expr),
			present, se->expr,
			build_zero_cst (TREE_TYPE (se->expr)));
      tmp = gfc_evaluate_now (tmp, &se->pre);
      se->expr = tmp;
    }

  if (ts.type == BT_CHARACTER)
    {
      tmp = build_int_cst (gfc_charlen_type_node, 0);
      tmp = fold_build3_loc (input_location, COND_EXPR, gfc_charlen_type_node,
			     present, se->string_length, tmp);
      tmp = gfc_evaluate_now (tmp, &se->pre);
      se->string_length = tmp;
    }
  return;
}


/* Get the character length of an expression, looking through gfc_refs
   if necessary.  */

tree
gfc_get_expr_charlen (gfc_expr *e)
{
  gfc_ref *r;
  tree length;

  gcc_assert (e->expr_type == EXPR_VARIABLE
	      && e->ts.type == BT_CHARACTER);

  length = NULL; /* To silence compiler warning.  */

  if (is_subref_array (e) && e->ts.u.cl->length)
    {
      gfc_se tmpse;
      gfc_init_se (&tmpse, NULL);
      gfc_conv_expr_type (&tmpse, e->ts.u.cl->length, gfc_charlen_type_node);
      e->ts.u.cl->backend_decl = tmpse.expr;
      return tmpse.expr;
    }

  /* First candidate: if the variable is of type CHARACTER, the
     expression's length could be the length of the character
     variable.  */
  if (e->symtree->n.sym->ts.type == BT_CHARACTER)
    length = e->symtree->n.sym->ts.u.cl->backend_decl;

  /* Look through the reference chain for component references.  */
  for (r = e->ref; r; r = r->next)
    {
      switch (r->type)
	{
	case REF_COMPONENT:
	  if (r->u.c.component->ts.type == BT_CHARACTER)
	    length = r->u.c.component->ts.u.cl->backend_decl;
	  break;

	case REF_ARRAY:
	  /* Do nothing.  */
	  break;

	default:
	  /* We should never got substring references here.  These will be
	     broken down by the scalarizer.  */
	  gcc_unreachable ();
	  break;
	}
    }

  gcc_assert (length != NULL);
  return length;
}


/* Return for an expression the backend decl of the coarray.  */

tree
gfc_get_tree_for_caf_expr (gfc_expr *expr)
{
  tree caf_decl;
  bool found = false;
  gfc_ref *ref;

  gcc_assert (expr && expr->expr_type == EXPR_VARIABLE);

  caf_decl = expr->symtree->n.sym->backend_decl;
  gcc_assert (caf_decl);
  if (expr->symtree->n.sym->ts.type == BT_CLASS)
    caf_decl = gfc_class_data_get (caf_decl);
  if (expr->symtree->n.sym->attr.codimension)
    return caf_decl;

  /* The following code assumes that the coarray is a component reachable via
     only scalar components/variables; the Fortran standard guarantees this.  */

  for (ref = expr->ref; ref; ref = ref->next)
    if (ref->type == REF_COMPONENT)
      {
	gfc_component *comp = ref->u.c.component;

	if (POINTER_TYPE_P (TREE_TYPE (caf_decl)))
	  caf_decl = build_fold_indirect_ref_loc (input_location, caf_decl);
	caf_decl = fold_build3_loc (input_location, COMPONENT_REF,
				    TREE_TYPE (comp->backend_decl), caf_decl,
				    comp->backend_decl, NULL_TREE);
	if (comp->ts.type == BT_CLASS)
	  caf_decl = gfc_class_data_get (caf_decl);
	if (comp->attr.codimension)
	  {
	    found = true;
	    break;
	  }
      }
  gcc_assert (found && caf_decl);
  return caf_decl;
}


/* Obtain the Coarray token - and optionally also the offset.  */

void
gfc_get_caf_token_offset (tree *token, tree *offset, tree caf_decl, tree se_expr,
			  gfc_expr *expr)
{
  tree tmp;

  /* Coarray token.  */
  if (GFC_DESCRIPTOR_TYPE_P (TREE_TYPE (caf_decl)))
    {
      gcc_assert (GFC_TYPE_ARRAY_AKIND (TREE_TYPE (caf_decl))
		    == GFC_ARRAY_ALLOCATABLE
		  || expr->symtree->n.sym->attr.select_type_temporary);
      *token = gfc_conv_descriptor_token (caf_decl);
    }
  else if (DECL_LANG_SPECIFIC (caf_decl)
	   && GFC_DECL_TOKEN (caf_decl) != NULL_TREE)
    *token = GFC_DECL_TOKEN (caf_decl);
  else
    {
      gcc_assert (GFC_ARRAY_TYPE_P (TREE_TYPE (caf_decl))
		  && GFC_TYPE_ARRAY_CAF_TOKEN (TREE_TYPE (caf_decl)) != NULL_TREE);
      *token = GFC_TYPE_ARRAY_CAF_TOKEN (TREE_TYPE (caf_decl));
    }

  if (offset == NULL)
    return;

  /* Offset between the coarray base address and the address wanted.  */
  if (GFC_DESCRIPTOR_TYPE_P (TREE_TYPE (caf_decl))
      && (GFC_TYPE_ARRAY_AKIND (TREE_TYPE (caf_decl)) == GFC_ARRAY_ALLOCATABLE
	  || GFC_TYPE_ARRAY_AKIND (TREE_TYPE (caf_decl)) == GFC_ARRAY_POINTER))
    *offset = build_int_cst (gfc_array_index_type, 0);
  else if (DECL_LANG_SPECIFIC (caf_decl)
	   && GFC_DECL_CAF_OFFSET (caf_decl) != NULL_TREE)
    *offset = GFC_DECL_CAF_OFFSET (caf_decl);
  else if (GFC_TYPE_ARRAY_CAF_OFFSET (TREE_TYPE (caf_decl)) != NULL_TREE)
    *offset = GFC_TYPE_ARRAY_CAF_OFFSET (TREE_TYPE (caf_decl));
  else
    *offset = build_int_cst (gfc_array_index_type, 0);

  if (POINTER_TYPE_P (TREE_TYPE (se_expr))
      && GFC_DESCRIPTOR_TYPE_P (TREE_TYPE (TREE_TYPE (se_expr))))
    {
      tmp = build_fold_indirect_ref_loc (input_location, se_expr);
      tmp = gfc_conv_descriptor_data_get (tmp);
    }
  else if (GFC_DESCRIPTOR_TYPE_P (TREE_TYPE (se_expr)))
    tmp = gfc_conv_descriptor_data_get (se_expr);
  else
    {
      gcc_assert (POINTER_TYPE_P (TREE_TYPE (se_expr)));
      tmp = se_expr;
    }

  *offset = fold_build2_loc (input_location, PLUS_EXPR, gfc_array_index_type,
			     *offset, fold_convert (gfc_array_index_type, tmp));

  if (GFC_DESCRIPTOR_TYPE_P (TREE_TYPE (caf_decl)))
    tmp = gfc_conv_descriptor_data_get (caf_decl);
  else
   {
     gcc_assert (POINTER_TYPE_P (TREE_TYPE (caf_decl)));
     tmp = caf_decl;
   }

  *offset = fold_build2_loc (input_location, MINUS_EXPR, gfc_array_index_type,
			    fold_convert (gfc_array_index_type, *offset),
			    fold_convert (gfc_array_index_type, tmp));
}


/* Convert the coindex of a coarray into an image index; the result is
   image_num =  (idx(1)-lcobound(1)+1) + (idx(2)-lcobound(2))*extent(1)
              + (idx(3)-lcobound(3))*extend(1)*extent(2) + ...  */

tree
gfc_caf_get_image_index (stmtblock_t *block, gfc_expr *e, tree desc)
{
  gfc_ref *ref;
  tree lbound, ubound, extent, tmp, img_idx;
  gfc_se se;
  int i;

  for (ref = e->ref; ref; ref = ref->next)
    if (ref->type == REF_ARRAY && ref->u.ar.codimen > 0)
      break;
  gcc_assert (ref != NULL);

  img_idx = integer_zero_node;
  extent = integer_one_node;
  if (GFC_DESCRIPTOR_TYPE_P (TREE_TYPE (desc)))
    for (i = ref->u.ar.dimen; i < ref->u.ar.dimen + ref->u.ar.codimen; i++)
      {
	gfc_init_se (&se, NULL);
	gfc_conv_expr_type (&se, ref->u.ar.start[i], integer_type_node);
	gfc_add_block_to_block (block, &se.pre);
	lbound = gfc_conv_descriptor_lbound_get (desc, gfc_rank_cst[i]);
	tmp = fold_build2_loc (input_location, MINUS_EXPR,
			       integer_type_node, se.expr,
			       fold_convert(integer_type_node, lbound));
	tmp = fold_build2_loc (input_location, MULT_EXPR, integer_type_node,
			       extent, tmp);
	img_idx = fold_build2_loc (input_location, PLUS_EXPR, integer_type_node,
				   img_idx, tmp);
	if (i < ref->u.ar.dimen + ref->u.ar.codimen - 1)
	  {
	    ubound = gfc_conv_descriptor_ubound_get (desc, gfc_rank_cst[i]);
	    tmp = gfc_conv_array_extent_dim (lbound, ubound, NULL);
	    tmp = fold_convert (integer_type_node, tmp);
	    extent = fold_build2_loc (input_location, MULT_EXPR,
				      integer_type_node, extent, tmp);
	  }
      }
  else
    for (i = ref->u.ar.dimen; i < ref->u.ar.dimen + ref->u.ar.codimen; i++)
      {
	gfc_init_se (&se, NULL);
	gfc_conv_expr_type (&se, ref->u.ar.start[i], integer_type_node);
	gfc_add_block_to_block (block, &se.pre);
	lbound = GFC_TYPE_ARRAY_LBOUND (TREE_TYPE (desc), i);
	lbound = fold_convert (integer_type_node, lbound);
	tmp = fold_build2_loc (input_location, MINUS_EXPR,
			       integer_type_node, se.expr, lbound);
	tmp = fold_build2_loc (input_location, MULT_EXPR, integer_type_node,
			       extent, tmp);
	img_idx = fold_build2_loc (input_location, PLUS_EXPR, integer_type_node,
				   img_idx, tmp);
	if (i < ref->u.ar.dimen + ref->u.ar.codimen - 1)
	  {
	    ubound = GFC_TYPE_ARRAY_UBOUND (TREE_TYPE (desc), i);
	    ubound = fold_convert (integer_type_node, ubound);
	    tmp = fold_build2_loc (input_location, MINUS_EXPR,
				      integer_type_node, ubound, lbound);
	    tmp = fold_build2_loc (input_location, PLUS_EXPR, integer_type_node,
				   tmp, integer_one_node);
	    extent = fold_build2_loc (input_location, MULT_EXPR,
				      integer_type_node, extent, tmp);
	  }
      }
  img_idx = fold_build2_loc (input_location, PLUS_EXPR, integer_type_node,
			     img_idx, integer_one_node);
  return img_idx;
}


/* For each character array constructor subexpression without a ts.u.cl->length,
   replace it by its first element (if there aren't any elements, the length
   should already be set to zero).  */

static void
flatten_array_ctors_without_strlen (gfc_expr* e)
{
  gfc_actual_arglist* arg;
  gfc_constructor* c;

  if (!e)
    return;

  switch (e->expr_type)
    {

    case EXPR_OP:
      flatten_array_ctors_without_strlen (e->value.op.op1);
      flatten_array_ctors_without_strlen (e->value.op.op2);
      break;

    case EXPR_COMPCALL:
      /* TODO: Implement as with EXPR_FUNCTION when needed.  */
      gcc_unreachable ();

    case EXPR_FUNCTION:
      for (arg = e->value.function.actual; arg; arg = arg->next)
	flatten_array_ctors_without_strlen (arg->expr);
      break;

    case EXPR_ARRAY:

      /* We've found what we're looking for.  */
      if (e->ts.type == BT_CHARACTER && !e->ts.u.cl->length)
	{
	  gfc_constructor *c;
	  gfc_expr* new_expr;

	  gcc_assert (e->value.constructor);

	  c = gfc_constructor_first (e->value.constructor);
	  new_expr = c->expr;
	  c->expr = NULL;

	  flatten_array_ctors_without_strlen (new_expr);
	  gfc_replace_expr (e, new_expr);
	  break;
	}

      /* Otherwise, fall through to handle constructor elements.  */
    case EXPR_STRUCTURE:
      for (c = gfc_constructor_first (e->value.constructor);
	   c; c = gfc_constructor_next (c))
	flatten_array_ctors_without_strlen (c->expr);
      break;

    default:
      break;

    }
}


/* Generate code to initialize a string length variable. Returns the
   value.  For array constructors, cl->length might be NULL and in this case,
   the first element of the constructor is needed.  expr is the original
   expression so we can access it but can be NULL if this is not needed.  */

void
gfc_conv_string_length (gfc_charlen * cl, gfc_expr * expr, stmtblock_t * pblock)
{
  gfc_se se;

  gfc_init_se (&se, NULL);

  if (!cl->length
	&& cl->backend_decl
	&& TREE_CODE (cl->backend_decl) == VAR_DECL)
    return;

  /* If cl->length is NULL, use gfc_conv_expr to obtain the string length but
     "flatten" array constructors by taking their first element; all elements
     should be the same length or a cl->length should be present.  */
  if (!cl->length)
    {
      gfc_expr* expr_flat;
      gcc_assert (expr);
      expr_flat = gfc_copy_expr (expr);
      flatten_array_ctors_without_strlen (expr_flat);
      gfc_resolve_expr (expr_flat);

      gfc_conv_expr (&se, expr_flat);
      gfc_add_block_to_block (pblock, &se.pre);
      cl->backend_decl = convert (gfc_charlen_type_node, se.string_length);

      gfc_free_expr (expr_flat);
      return;
    }

  /* Convert cl->length.  */

  gcc_assert (cl->length);

  gfc_conv_expr_type (&se, cl->length, gfc_charlen_type_node);
  se.expr = fold_build2_loc (input_location, MAX_EXPR, gfc_charlen_type_node,
			     se.expr, build_int_cst (gfc_charlen_type_node, 0));
  gfc_add_block_to_block (pblock, &se.pre);

  if (cl->backend_decl)
    gfc_add_modify (pblock, cl->backend_decl, se.expr);
  else
    cl->backend_decl = gfc_evaluate_now (se.expr, pblock);
}


static void
gfc_conv_substring (gfc_se * se, gfc_ref * ref, int kind,
		    const char *name, locus *where)
{
  tree tmp;
  tree type;
  tree fault;
  gfc_se start;
  gfc_se end;
  char *msg;
  mpz_t length;

  type = gfc_get_character_type (kind, ref->u.ss.length);
  type = build_pointer_type (type);

  gfc_init_se (&start, se);
  gfc_conv_expr_type (&start, ref->u.ss.start, gfc_charlen_type_node);
  gfc_add_block_to_block (&se->pre, &start.pre);

  if (integer_onep (start.expr))
    gfc_conv_string_parameter (se);
  else
    {
      tmp = start.expr;
      STRIP_NOPS (tmp);
      /* Avoid multiple evaluation of substring start.  */
      if (!CONSTANT_CLASS_P (tmp) && !DECL_P (tmp))
	start.expr = gfc_evaluate_now (start.expr, &se->pre);

      /* Change the start of the string.  */
      if (TYPE_STRING_FLAG (TREE_TYPE (se->expr)))
	tmp = se->expr;
      else
	tmp = build_fold_indirect_ref_loc (input_location,
				       se->expr);
      tmp = gfc_build_array_ref (tmp, start.expr, NULL);
      se->expr = gfc_build_addr_expr (type, tmp);
    }

  /* Length = end + 1 - start.  */
  gfc_init_se (&end, se);
  if (ref->u.ss.end == NULL)
    end.expr = se->string_length;
  else
    {
      gfc_conv_expr_type (&end, ref->u.ss.end, gfc_charlen_type_node);
      gfc_add_block_to_block (&se->pre, &end.pre);
    }
  tmp = end.expr;
  STRIP_NOPS (tmp);
  if (!CONSTANT_CLASS_P (tmp) && !DECL_P (tmp))
    end.expr = gfc_evaluate_now (end.expr, &se->pre);

  if (gfc_option.rtcheck & GFC_RTCHECK_BOUNDS)
    {
      tree nonempty = fold_build2_loc (input_location, LE_EXPR,
				       boolean_type_node, start.expr,
				       end.expr);

      /* Check lower bound.  */
      fault = fold_build2_loc (input_location, LT_EXPR, boolean_type_node,
			       start.expr,
			       build_int_cst (gfc_charlen_type_node, 1));
      fault = fold_build2_loc (input_location, TRUTH_ANDIF_EXPR,
			       boolean_type_node, nonempty, fault);
      if (name)
	msg = xasprintf ("Substring out of bounds: lower bound (%%ld) of '%s' "
			 "is less than one", name);
      else
	msg = xasprintf ("Substring out of bounds: lower bound (%%ld)"
			 "is less than one");
      gfc_trans_runtime_check (true, false, fault, &se->pre, where, msg,
			       fold_convert (long_integer_type_node,
					     start.expr));
      free (msg);

      /* Check upper bound.  */
      fault = fold_build2_loc (input_location, GT_EXPR, boolean_type_node,
			       end.expr, se->string_length);
      fault = fold_build2_loc (input_location, TRUTH_ANDIF_EXPR,
			       boolean_type_node, nonempty, fault);
      if (name)
	msg = xasprintf ("Substring out of bounds: upper bound (%%ld) of '%s' "
			 "exceeds string length (%%ld)", name);
      else
	msg = xasprintf ("Substring out of bounds: upper bound (%%ld) "
			 "exceeds string length (%%ld)");
      gfc_trans_runtime_check (true, false, fault, &se->pre, where, msg,
			       fold_convert (long_integer_type_node, end.expr),
			       fold_convert (long_integer_type_node,
					     se->string_length));
      free (msg);
    }

  /* Try to calculate the length from the start and end expressions.  */
  if (ref->u.ss.end
      && gfc_dep_difference (ref->u.ss.end, ref->u.ss.start, &length))
    {
      int i_len;

      i_len = mpz_get_si (length) + 1;
      if (i_len < 0)
	i_len = 0;

      tmp = build_int_cst (gfc_charlen_type_node, i_len);
      mpz_clear (length);  /* Was initialized by gfc_dep_difference.  */
    }
  else
    {
      tmp = fold_build2_loc (input_location, MINUS_EXPR, gfc_charlen_type_node,
			     end.expr, start.expr);
      tmp = fold_build2_loc (input_location, PLUS_EXPR, gfc_charlen_type_node,
			     build_int_cst (gfc_charlen_type_node, 1), tmp);
      tmp = fold_build2_loc (input_location, MAX_EXPR, gfc_charlen_type_node,
			     tmp, build_int_cst (gfc_charlen_type_node, 0));
    }

  se->string_length = tmp;
}


/* Convert a derived type component reference.  */

static void
gfc_conv_component_ref (gfc_se * se, gfc_ref * ref)
{
  gfc_component *c;
  tree tmp;
  tree decl;
  tree field;

  c = ref->u.c.component;

  gcc_assert (c->backend_decl);

  field = c->backend_decl;
  gcc_assert (TREE_CODE (field) == FIELD_DECL);
  decl = se->expr;

  /* Components can correspond to fields of different containing
     types, as components are created without context, whereas
     a concrete use of a component has the type of decl as context.
     So, if the type doesn't match, we search the corresponding
     FIELD_DECL in the parent type.  To not waste too much time
     we cache this result in norestrict_decl.  */

  if (DECL_FIELD_CONTEXT (field) != TREE_TYPE (decl))
    {
      tree f2 = c->norestrict_decl;
      if (!f2 || DECL_FIELD_CONTEXT (f2) != TREE_TYPE (decl))
	for (f2 = TYPE_FIELDS (TREE_TYPE (decl)); f2; f2 = DECL_CHAIN (f2))
	  if (TREE_CODE (f2) == FIELD_DECL
	      && DECL_NAME (f2) == DECL_NAME (field))
	    break;
      gcc_assert (f2);
      c->norestrict_decl = f2;
      field = f2;
    }

  tmp = fold_build3_loc (input_location, COMPONENT_REF, TREE_TYPE (field),
			 decl, field, NULL_TREE);

  se->expr = tmp;

  /* Allocatable deferred char arrays are to be handled by the gfc_deferred_
     strlen () conditional below.  */
  if (c->ts.type == BT_CHARACTER && !c->attr.proc_pointer
      && !(c->attr.allocatable && c->ts.deferred))
    {
      tmp = c->ts.u.cl->backend_decl;
      /* Components must always be constant length.  */
      gcc_assert (tmp && INTEGER_CST_P (tmp));
      se->string_length = tmp;
    }

  if (gfc_deferred_strlen (c, &field))
    {
      tmp = fold_build3_loc (input_location, COMPONENT_REF,
			     TREE_TYPE (field),
			     decl, field, NULL_TREE);
      se->string_length = tmp;
    }

  if (((c->attr.pointer || c->attr.allocatable)
       && (!c->attr.dimension && !c->attr.codimension)
       && c->ts.type != BT_CHARACTER)
      || c->attr.proc_pointer)
    se->expr = build_fold_indirect_ref_loc (input_location,
					se->expr);
}


/* This function deals with component references to components of the
   parent type for derived type extensions.  */
static void
conv_parent_component_references (gfc_se * se, gfc_ref * ref)
{
  gfc_component *c;
  gfc_component *cmp;
  gfc_symbol *dt;
  gfc_ref parent;

  dt = ref->u.c.sym;
  c = ref->u.c.component;

  /* Return if the component is in the parent type.  */
  for (cmp = dt->components; cmp; cmp = cmp->next)
    if (strcmp (c->name, cmp->name) == 0)
      return;

  /* Build a gfc_ref to recursively call gfc_conv_component_ref.  */
  parent.type = REF_COMPONENT;
  parent.next = NULL;
  parent.u.c.sym = dt;
  parent.u.c.component = dt->components;

  if (dt->backend_decl == NULL)
    gfc_get_derived_type (dt);

  /* Build the reference and call self.  */
  gfc_conv_component_ref (se, &parent);
  parent.u.c.sym = dt->components->ts.u.derived;
  parent.u.c.component = c;
  conv_parent_component_references (se, &parent);
}

/* Return the contents of a variable. Also handles reference/pointer
   variables (all Fortran pointer references are implicit).  */

static void
gfc_conv_variable (gfc_se * se, gfc_expr * expr)
{
  gfc_ss *ss;
  gfc_ref *ref;
  gfc_symbol *sym;
  tree parent_decl = NULL_TREE;
  int parent_flag;
  bool return_value;
  bool alternate_entry;
  bool entry_master;
  bool is_classarray;
  bool first_time = true;

  sym = expr->symtree->n.sym;
  is_classarray = IS_CLASS_ARRAY (sym);
  ss = se->ss;
  if (ss != NULL)
    {
      gfc_ss_info *ss_info = ss->info;

      /* Check that something hasn't gone horribly wrong.  */
      gcc_assert (ss != gfc_ss_terminator);
      gcc_assert (ss_info->expr == expr);

      /* A scalarized term.  We already know the descriptor.  */
      se->expr = ss_info->data.array.descriptor;
      se->string_length = ss_info->string_length;
      ref = ss_info->data.array.ref;
      if (ref)
	gcc_assert (ref->type == REF_ARRAY
		    && ref->u.ar.type != AR_ELEMENT);
      else
	gfc_conv_tmp_array_ref (se);
    }
  else
    {
      tree se_expr = NULL_TREE;

      se->expr = gfc_get_symbol_decl (sym);

      /* Deal with references to a parent results or entries by storing
	 the current_function_decl and moving to the parent_decl.  */
      return_value = sym->attr.function && sym->result == sym;
      alternate_entry = sym->attr.function && sym->attr.entry
			&& sym->result == sym;
      entry_master = sym->attr.result
		     && sym->ns->proc_name->attr.entry_master
		     && !gfc_return_by_reference (sym->ns->proc_name);
      if (current_function_decl)
	parent_decl = DECL_CONTEXT (current_function_decl);

      if ((se->expr == parent_decl && return_value)
	   || (sym->ns && sym->ns->proc_name
	       && parent_decl
	       && sym->ns->proc_name->backend_decl == parent_decl
	       && (alternate_entry || entry_master)))
	parent_flag = 1;
      else
	parent_flag = 0;

      /* Special case for assigning the return value of a function.
	 Self recursive functions must have an explicit return value.  */
      if (return_value && (se->expr == current_function_decl || parent_flag))
	se_expr = gfc_get_fake_result_decl (sym, parent_flag);

      /* Similarly for alternate entry points.  */
      else if (alternate_entry
	       && (sym->ns->proc_name->backend_decl == current_function_decl
		   || parent_flag))
	{
	  gfc_entry_list *el = NULL;

	  for (el = sym->ns->entries; el; el = el->next)
	    if (sym == el->sym)
	      {
		se_expr = gfc_get_fake_result_decl (sym, parent_flag);
		break;
	      }
	}

      else if (entry_master
	       && (sym->ns->proc_name->backend_decl == current_function_decl
		   || parent_flag))
	se_expr = gfc_get_fake_result_decl (sym, parent_flag);

      if (se_expr)
	se->expr = se_expr;

      /* Procedure actual arguments.  */
      else if (sym->attr.flavor == FL_PROCEDURE
	       && se->expr != current_function_decl)
	{
	  if (!sym->attr.dummy && !sym->attr.proc_pointer)
	    {
	      gcc_assert (TREE_CODE (se->expr) == FUNCTION_DECL);
	      se->expr = gfc_build_addr_expr (NULL_TREE, se->expr);
	    }
	  return;
	}


      /* Dereference the expression, where needed. Since characters
	 are entirely different from other types, they are treated
	 separately.  */
      if (sym->ts.type == BT_CHARACTER)
	{
	  /* Dereference character pointer dummy arguments
	     or results.  */
	  if ((sym->attr.pointer || sym->attr.allocatable)
	      && (sym->attr.dummy
		  || sym->attr.function
		  || sym->attr.result))
	    se->expr = build_fold_indirect_ref_loc (input_location,
						se->expr);

	}
      else if (!sym->attr.value)
	{
	  /* Dereference temporaries for class array dummy arguments.  */
	  if (sym->attr.dummy && is_classarray
	      && GFC_ARRAY_TYPE_P (TREE_TYPE (se->expr)))
	    {
	      if (!se->descriptor_only)
		se->expr = GFC_DECL_SAVED_DESCRIPTOR (se->expr);

	      se->expr = build_fold_indirect_ref_loc (input_location,
						      se->expr);
	    }

	  /* Dereference non-character scalar dummy arguments.  */
	  if (sym->attr.dummy && !sym->attr.dimension
	      && !(sym->attr.codimension && sym->attr.allocatable)
	      && (sym->ts.type != BT_CLASS
		  || (!CLASS_DATA (sym)->attr.dimension
		      && !(CLASS_DATA (sym)->attr.codimension
			   && CLASS_DATA (sym)->attr.allocatable))))
	    se->expr = build_fold_indirect_ref_loc (input_location,
						se->expr);

          /* Dereference scalar hidden result.  */
	  if (flag_f2c && sym->ts.type == BT_COMPLEX
	      && (sym->attr.function || sym->attr.result)
	      && !sym->attr.dimension && !sym->attr.pointer
	      && !sym->attr.always_explicit)
	    se->expr = build_fold_indirect_ref_loc (input_location,
						se->expr);

	  /* Dereference non-character, non-class pointer variables.
	     These must be dummies, results, or scalars.  */
	  if (!is_classarray
	      && (sym->attr.pointer || sym->attr.allocatable
		  || gfc_is_associate_pointer (sym)
		  || (sym->as && sym->as->type == AS_ASSUMED_RANK))
	      && (sym->attr.dummy
		  || sym->attr.function
		  || sym->attr.result
		  || (!sym->attr.dimension
		      && (!sym->attr.codimension || !sym->attr.allocatable))))
	    se->expr = build_fold_indirect_ref_loc (input_location,
						se->expr);
	  /* Now treat the class array pointer variables accordingly.  */
	  else if (sym->ts.type == BT_CLASS
		   && sym->attr.dummy
		   && (CLASS_DATA (sym)->attr.dimension
		       || CLASS_DATA (sym)->attr.codimension)
		   && ((CLASS_DATA (sym)->as
			&& CLASS_DATA (sym)->as->type == AS_ASSUMED_RANK)
		       || CLASS_DATA (sym)->attr.allocatable
		       || CLASS_DATA (sym)->attr.class_pointer))
	    se->expr = build_fold_indirect_ref_loc (input_location,
						se->expr);
	  /* And the case where a non-dummy, non-result, non-function,
	     non-allotable and non-pointer classarray is present.  This case was
	     previously covered by the first if, but with introducing the
	     condition !is_classarray there, that case has to be covered
	     explicitly.  */
	  else if (sym->ts.type == BT_CLASS
		   && !sym->attr.dummy
		   && !sym->attr.function
		   && !sym->attr.result
		   && (CLASS_DATA (sym)->attr.dimension
		       || CLASS_DATA (sym)->attr.codimension)
		   && !CLASS_DATA (sym)->attr.allocatable
		   && !CLASS_DATA (sym)->attr.class_pointer)
	    se->expr = build_fold_indirect_ref_loc (input_location,
						se->expr);
	}

      ref = expr->ref;
    }

  /* For character variables, also get the length.  */
  if (sym->ts.type == BT_CHARACTER)
    {
      /* If the character length of an entry isn't set, get the length from
         the master function instead.  */
      if (sym->attr.entry && !sym->ts.u.cl->backend_decl)
        se->string_length = sym->ns->proc_name->ts.u.cl->backend_decl;
      else
        se->string_length = sym->ts.u.cl->backend_decl;
      gcc_assert (se->string_length);
    }

  while (ref)
    {
      switch (ref->type)
	{
	case REF_ARRAY:
	  /* Return the descriptor if that's what we want and this is an array
	     section reference.  */
	  if (se->descriptor_only && ref->u.ar.type != AR_ELEMENT)
	    return;
/* TODO: Pointers to single elements of array sections, eg elemental subs.  */
	  /* Return the descriptor for array pointers and allocations.  */
	  if (se->want_pointer
	      && ref->next == NULL && (se->descriptor_only))
	    return;

	  gfc_conv_array_ref (se, &ref->u.ar, expr, &expr->where);
	  /* Return a pointer to an element.  */
	  break;

	case REF_COMPONENT:
	  if (first_time && is_classarray && sym->attr.dummy
	      && se->descriptor_only
	      && !CLASS_DATA (sym)->attr.allocatable
	      && !CLASS_DATA (sym)->attr.class_pointer
	      && CLASS_DATA (sym)->as
	      && CLASS_DATA (sym)->as->type != AS_ASSUMED_RANK
	      && strcmp ("_data", ref->u.c.component->name) == 0)
	    /* Skip the first ref of a _data component, because for class
	       arrays that one is already done by introducing a temporary
	       array descriptor.  */
	    break;

	  if (ref->u.c.sym->attr.extension)
	    conv_parent_component_references (se, ref);

	  gfc_conv_component_ref (se, ref);
	  if (!ref->next && ref->u.c.sym->attr.codimension
	      && se->want_pointer && se->descriptor_only)
	    return;

	  break;

	case REF_SUBSTRING:
	  gfc_conv_substring (se, ref, expr->ts.kind,
			      expr->symtree->name, &expr->where);
	  break;

	default:
	  gcc_unreachable ();
	  break;
	}
      first_time = false;
      ref = ref->next;
    }
  /* Pointer assignment, allocation or pass by reference.  Arrays are handled
     separately.  */
  if (se->want_pointer)
    {
      if (expr->ts.type == BT_CHARACTER && !gfc_is_proc_ptr_comp (expr))
	gfc_conv_string_parameter (se);
      else
	se->expr = gfc_build_addr_expr (NULL_TREE, se->expr);
    }
}


/* Unary ops are easy... Or they would be if ! was a valid op.  */

static void
gfc_conv_unary_op (enum tree_code code, gfc_se * se, gfc_expr * expr)
{
  gfc_se operand;
  tree type;

  gcc_assert (expr->ts.type != BT_CHARACTER);
  /* Initialize the operand.  */
  gfc_init_se (&operand, se);
  gfc_conv_expr_val (&operand, expr->value.op.op1);
  gfc_add_block_to_block (&se->pre, &operand.pre);

  type = gfc_typenode_for_spec (&expr->ts);

  /* TRUTH_NOT_EXPR is not a "true" unary operator in GCC.
     We must convert it to a compare to 0 (e.g. EQ_EXPR (op1, 0)).
     All other unary operators have an equivalent GIMPLE unary operator.  */
  if (code == TRUTH_NOT_EXPR)
    se->expr = fold_build2_loc (input_location, EQ_EXPR, type, operand.expr,
				build_int_cst (type, 0));
  else
    se->expr = fold_build1_loc (input_location, code, type, operand.expr);

}

/* Expand power operator to optimal multiplications when a value is raised
   to a constant integer n. See section 4.6.3, "Evaluation of Powers" of
   Donald E. Knuth, "Seminumerical Algorithms", Vol. 2, "The Art of Computer
   Programming", 3rd Edition, 1998.  */

/* This code is mostly duplicated from expand_powi in the backend.
   We establish the "optimal power tree" lookup table with the defined size.
   The items in the table are the exponents used to calculate the index
   exponents. Any integer n less than the value can get an "addition chain",
   with the first node being one.  */
#define POWI_TABLE_SIZE 256

/* The table is from builtins.c.  */
static const unsigned char powi_table[POWI_TABLE_SIZE] =
  {
      0,   1,   1,   2,   2,   3,   3,   4,  /*   0 -   7 */
      4,   6,   5,   6,   6,  10,   7,   9,  /*   8 -  15 */
      8,  16,   9,  16,  10,  12,  11,  13,  /*  16 -  23 */
     12,  17,  13,  18,  14,  24,  15,  26,  /*  24 -  31 */
     16,  17,  17,  19,  18,  33,  19,  26,  /*  32 -  39 */
     20,  25,  21,  40,  22,  27,  23,  44,  /*  40 -  47 */
     24,  32,  25,  34,  26,  29,  27,  44,  /*  48 -  55 */
     28,  31,  29,  34,  30,  60,  31,  36,  /*  56 -  63 */
     32,  64,  33,  34,  34,  46,  35,  37,  /*  64 -  71 */
     36,  65,  37,  50,  38,  48,  39,  69,  /*  72 -  79 */
     40,  49,  41,  43,  42,  51,  43,  58,  /*  80 -  87 */
     44,  64,  45,  47,  46,  59,  47,  76,  /*  88 -  95 */
     48,  65,  49,  66,  50,  67,  51,  66,  /*  96 - 103 */
     52,  70,  53,  74,  54, 104,  55,  74,  /* 104 - 111 */
     56,  64,  57,  69,  58,  78,  59,  68,  /* 112 - 119 */
     60,  61,  61,  80,  62,  75,  63,  68,  /* 120 - 127 */
     64,  65,  65, 128,  66, 129,  67,  90,  /* 128 - 135 */
     68,  73,  69, 131,  70,  94,  71,  88,  /* 136 - 143 */
     72, 128,  73,  98,  74, 132,  75, 121,  /* 144 - 151 */
     76, 102,  77, 124,  78, 132,  79, 106,  /* 152 - 159 */
     80,  97,  81, 160,  82,  99,  83, 134,  /* 160 - 167 */
     84,  86,  85,  95,  86, 160,  87, 100,  /* 168 - 175 */
     88, 113,  89,  98,  90, 107,  91, 122,  /* 176 - 183 */
     92, 111,  93, 102,  94, 126,  95, 150,  /* 184 - 191 */
     96, 128,  97, 130,  98, 133,  99, 195,  /* 192 - 199 */
    100, 128, 101, 123, 102, 164, 103, 138,  /* 200 - 207 */
    104, 145, 105, 146, 106, 109, 107, 149,  /* 208 - 215 */
    108, 200, 109, 146, 110, 170, 111, 157,  /* 216 - 223 */
    112, 128, 113, 130, 114, 182, 115, 132,  /* 224 - 231 */
    116, 200, 117, 132, 118, 158, 119, 206,  /* 232 - 239 */
    120, 240, 121, 162, 122, 147, 123, 152,  /* 240 - 247 */
    124, 166, 125, 214, 126, 138, 127, 153,  /* 248 - 255 */
  };

/* If n is larger than lookup table's max index, we use the "window
   method".  */
#define POWI_WINDOW_SIZE 3

/* Recursive function to expand the power operator. The temporary
   values are put in tmpvar. The function returns tmpvar[1] ** n.  */
static tree
gfc_conv_powi (gfc_se * se, unsigned HOST_WIDE_INT n, tree * tmpvar)
{
  tree op0;
  tree op1;
  tree tmp;
  int digit;

  if (n < POWI_TABLE_SIZE)
    {
      if (tmpvar[n])
        return tmpvar[n];

      op0 = gfc_conv_powi (se, n - powi_table[n], tmpvar);
      op1 = gfc_conv_powi (se, powi_table[n], tmpvar);
    }
  else if (n & 1)
    {
      digit = n & ((1 << POWI_WINDOW_SIZE) - 1);
      op0 = gfc_conv_powi (se, n - digit, tmpvar);
      op1 = gfc_conv_powi (se, digit, tmpvar);
    }
  else
    {
      op0 = gfc_conv_powi (se, n >> 1, tmpvar);
      op1 = op0;
    }

  tmp = fold_build2_loc (input_location, MULT_EXPR, TREE_TYPE (op0), op0, op1);
  tmp = gfc_evaluate_now (tmp, &se->pre);

  if (n < POWI_TABLE_SIZE)
    tmpvar[n] = tmp;

  return tmp;
}


/* Expand lhs ** rhs. rhs is a constant integer. If it expands successfully,
   return 1. Else return 0 and a call to runtime library functions
   will have to be built.  */
static int
gfc_conv_cst_int_power (gfc_se * se, tree lhs, tree rhs)
{
  tree cond;
  tree tmp;
  tree type;
  tree vartmp[POWI_TABLE_SIZE];
  HOST_WIDE_INT m;
  unsigned HOST_WIDE_INT n;
  int sgn;
  wide_int wrhs = rhs;

  /* If exponent is too large, we won't expand it anyway, so don't bother
     with large integer values.  */
  if (!wi::fits_shwi_p (wrhs))
    return 0;

  m = wrhs.to_shwi ();
  /* There's no ABS for HOST_WIDE_INT, so here we go. It also takes care
     of the asymmetric range of the integer type.  */
  n = (unsigned HOST_WIDE_INT) (m < 0 ? -m : m);

  type = TREE_TYPE (lhs);
  sgn = tree_int_cst_sgn (rhs);

  if (((FLOAT_TYPE_P (type) && !flag_unsafe_math_optimizations)
       || optimize_size) && (m > 2 || m < -1))
    return 0;

  /* rhs == 0  */
  if (sgn == 0)
    {
      se->expr = gfc_build_const (type, integer_one_node);
      return 1;
    }

  /* If rhs < 0 and lhs is an integer, the result is -1, 0 or 1.  */
  if ((sgn == -1) && (TREE_CODE (type) == INTEGER_TYPE))
    {
      tmp = fold_build2_loc (input_location, EQ_EXPR, boolean_type_node,
			     lhs, build_int_cst (TREE_TYPE (lhs), -1));
      cond = fold_build2_loc (input_location, EQ_EXPR, boolean_type_node,
			      lhs, build_int_cst (TREE_TYPE (lhs), 1));

      /* If rhs is even,
	 result = (lhs == 1 || lhs == -1) ? 1 : 0.  */
      if ((n & 1) == 0)
        {
	  tmp = fold_build2_loc (input_location, TRUTH_OR_EXPR,
				 boolean_type_node, tmp, cond);
	  se->expr = fold_build3_loc (input_location, COND_EXPR, type,
				      tmp, build_int_cst (type, 1),
				      build_int_cst (type, 0));
	  return 1;
	}
      /* If rhs is odd,
	 result = (lhs == 1) ? 1 : (lhs == -1) ? -1 : 0.  */
      tmp = fold_build3_loc (input_location, COND_EXPR, type, tmp,
			     build_int_cst (type, -1),
			     build_int_cst (type, 0));
      se->expr = fold_build3_loc (input_location, COND_EXPR, type,
				  cond, build_int_cst (type, 1), tmp);
      return 1;
    }

  memset (vartmp, 0, sizeof (vartmp));
  vartmp[1] = lhs;
  if (sgn == -1)
    {
      tmp = gfc_build_const (type, integer_one_node);
      vartmp[1] = fold_build2_loc (input_location, RDIV_EXPR, type, tmp,
				   vartmp[1]);
    }

  se->expr = gfc_conv_powi (se, n, vartmp);

  return 1;
}


/* Power op (**).  Constant integer exponent has special handling.  */

static void
gfc_conv_power_op (gfc_se * se, gfc_expr * expr)
{
  tree gfc_int4_type_node;
  int kind;
  int ikind;
  int res_ikind_1, res_ikind_2;
  gfc_se lse;
  gfc_se rse;
  tree fndecl = NULL;

  gfc_init_se (&lse, se);
  gfc_conv_expr_val (&lse, expr->value.op.op1);
  lse.expr = gfc_evaluate_now (lse.expr, &lse.pre);
  gfc_add_block_to_block (&se->pre, &lse.pre);

  gfc_init_se (&rse, se);
  gfc_conv_expr_val (&rse, expr->value.op.op2);
  gfc_add_block_to_block (&se->pre, &rse.pre);

  if (expr->value.op.op2->ts.type == BT_INTEGER
      && expr->value.op.op2->expr_type == EXPR_CONSTANT)
    if (gfc_conv_cst_int_power (se, lse.expr, rse.expr))
      return;

  gfc_int4_type_node = gfc_get_int_type (4);

  /* In case of integer operands with kinds 1 or 2, we call the integer kind 4
     library routine.  But in the end, we have to convert the result back
     if this case applies -- with res_ikind_K, we keep track whether operand K
     falls into this case.  */
  res_ikind_1 = -1;
  res_ikind_2 = -1;

  kind = expr->value.op.op1->ts.kind;
  switch (expr->value.op.op2->ts.type)
    {
    case BT_INTEGER:
      ikind = expr->value.op.op2->ts.kind;
      switch (ikind)
	{
	case 1:
	case 2:
	  rse.expr = convert (gfc_int4_type_node, rse.expr);
	  res_ikind_2 = ikind;
	  /* Fall through.  */

	case 4:
	  ikind = 0;
	  break;

	case 8:
	  ikind = 1;
	  break;

	case 16:
	  ikind = 2;
	  break;

	default:
	  gcc_unreachable ();
	}
      switch (kind)
	{
	case 1:
	case 2:
	  if (expr->value.op.op1->ts.type == BT_INTEGER)
	    {
	      lse.expr = convert (gfc_int4_type_node, lse.expr);
	      res_ikind_1 = kind;
	    }
	  else
	    gcc_unreachable ();
	  /* Fall through.  */

	case 4:
	  kind = 0;
	  break;

	case 8:
	  kind = 1;
	  break;

	case 10:
	  kind = 2;
	  break;

	case 16:
	  kind = 3;
	  break;

	default:
	  gcc_unreachable ();
	}

      switch (expr->value.op.op1->ts.type)
	{
	case BT_INTEGER:
	  if (kind == 3) /* Case 16 was not handled properly above.  */
	    kind = 2;
	  fndecl = gfor_fndecl_math_powi[kind][ikind].integer;
	  break;

	case BT_REAL:
	  /* Use builtins for real ** int4.  */
	  if (ikind == 0)
	    {
	      switch (kind)
		{
		case 0:
		  fndecl = builtin_decl_explicit (BUILT_IN_POWIF);
		  break;

		case 1:
		  fndecl = builtin_decl_explicit (BUILT_IN_POWI);
		  break;

		case 2:
		  fndecl = builtin_decl_explicit (BUILT_IN_POWIL);
		  break;

		case 3:
		  /* Use the __builtin_powil() only if real(kind=16) is
		     actually the C long double type.  */
		  if (!gfc_real16_is_float128)
		    fndecl = builtin_decl_explicit (BUILT_IN_POWIL);
		  break;

		default:
		  gcc_unreachable ();
		}
	    }

	  /* If we don't have a good builtin for this, go for the
	     library function.  */
	  if (!fndecl)
	    fndecl = gfor_fndecl_math_powi[kind][ikind].real;
	  break;

	case BT_COMPLEX:
	  fndecl = gfor_fndecl_math_powi[kind][ikind].cmplx;
	  break;

	default:
	  gcc_unreachable ();
 	}
      break;

    case BT_REAL:
      fndecl = gfc_builtin_decl_for_float_kind (BUILT_IN_POW, kind);
      break;

    case BT_COMPLEX:
      fndecl = gfc_builtin_decl_for_float_kind (BUILT_IN_CPOW, kind);
      break;

    default:
      gcc_unreachable ();
      break;
    }

  se->expr = build_call_expr_loc (input_location,
			      fndecl, 2, lse.expr, rse.expr);

  /* Convert the result back if it is of wrong integer kind.  */
  if (res_ikind_1 != -1 && res_ikind_2 != -1)
    {
      /* We want the maximum of both operand kinds as result.  */
      if (res_ikind_1 < res_ikind_2)
	res_ikind_1 = res_ikind_2;
      se->expr = convert (gfc_get_int_type (res_ikind_1), se->expr);
    }
}


/* Generate code to allocate a string temporary.  */

tree
gfc_conv_string_tmp (gfc_se * se, tree type, tree len)
{
  tree var;
  tree tmp;

  if (gfc_can_put_var_on_stack (len))
    {
      /* Create a temporary variable to hold the result.  */
      tmp = fold_build2_loc (input_location, MINUS_EXPR,
			     gfc_charlen_type_node, len,
			     build_int_cst (gfc_charlen_type_node, 1));
      tmp = build_range_type (gfc_array_index_type, gfc_index_zero_node, tmp);

      if (TREE_CODE (TREE_TYPE (type)) == ARRAY_TYPE)
	tmp = build_array_type (TREE_TYPE (TREE_TYPE (type)), tmp);
      else
	tmp = build_array_type (TREE_TYPE (type), tmp);

      var = gfc_create_var (tmp, "str");
      var = gfc_build_addr_expr (type, var);
    }
  else
    {
      /* Allocate a temporary to hold the result.  */
      var = gfc_create_var (type, "pstr");
      gcc_assert (POINTER_TYPE_P (type));
      tmp = TREE_TYPE (type);
      if (TREE_CODE (tmp) == ARRAY_TYPE)
        tmp = TREE_TYPE (tmp);
      tmp = TYPE_SIZE_UNIT (tmp);
      tmp = fold_build2_loc (input_location, MULT_EXPR, size_type_node,
			    fold_convert (size_type_node, len),
			    fold_convert (size_type_node, tmp));
      tmp = gfc_call_malloc (&se->pre, type, tmp);
      gfc_add_modify (&se->pre, var, tmp);

      /* Free the temporary afterwards.  */
      tmp = gfc_call_free (convert (pvoid_type_node, var));
      gfc_add_expr_to_block (&se->post, tmp);
    }

  return var;
}


/* Handle a string concatenation operation.  A temporary will be allocated to
   hold the result.  */

static void
gfc_conv_concat_op (gfc_se * se, gfc_expr * expr)
{
  gfc_se lse, rse;
  tree len, type, var, tmp, fndecl;

  gcc_assert (expr->value.op.op1->ts.type == BT_CHARACTER
	      && expr->value.op.op2->ts.type == BT_CHARACTER);
  gcc_assert (expr->value.op.op1->ts.kind == expr->value.op.op2->ts.kind);

  gfc_init_se (&lse, se);
  gfc_conv_expr (&lse, expr->value.op.op1);
  gfc_conv_string_parameter (&lse);
  gfc_init_se (&rse, se);
  gfc_conv_expr (&rse, expr->value.op.op2);
  gfc_conv_string_parameter (&rse);

  gfc_add_block_to_block (&se->pre, &lse.pre);
  gfc_add_block_to_block (&se->pre, &rse.pre);

  type = gfc_get_character_type (expr->ts.kind, expr->ts.u.cl);
  len = TYPE_MAX_VALUE (TYPE_DOMAIN (type));
  if (len == NULL_TREE)
    {
      len = fold_build2_loc (input_location, PLUS_EXPR,
			     TREE_TYPE (lse.string_length),
			     lse.string_length, rse.string_length);
    }

  type = build_pointer_type (type);

  var = gfc_conv_string_tmp (se, type, len);

  /* Do the actual concatenation.  */
  if (expr->ts.kind == 1)
    fndecl = gfor_fndecl_concat_string;
  else if (expr->ts.kind == 4)
    fndecl = gfor_fndecl_concat_string_char4;
  else
    gcc_unreachable ();

  tmp = build_call_expr_loc (input_location,
			 fndecl, 6, len, var, lse.string_length, lse.expr,
			 rse.string_length, rse.expr);
  gfc_add_expr_to_block (&se->pre, tmp);

  /* Add the cleanup for the operands.  */
  gfc_add_block_to_block (&se->pre, &rse.post);
  gfc_add_block_to_block (&se->pre, &lse.post);

  se->expr = var;
  se->string_length = len;
}

/* Translates an op expression. Common (binary) cases are handled by this
   function, others are passed on. Recursion is used in either case.
   We use the fact that (op1.ts == op2.ts) (except for the power
   operator **).
   Operators need no special handling for scalarized expressions as long as
   they call gfc_conv_simple_val to get their operands.
   Character strings get special handling.  */

static void
gfc_conv_expr_op (gfc_se * se, gfc_expr * expr)
{
  enum tree_code code;
  gfc_se lse;
  gfc_se rse;
  tree tmp, type;
  int lop;
  int checkstring;

  checkstring = 0;
  lop = 0;
  switch (expr->value.op.op)
    {
    case INTRINSIC_PARENTHESES:
      if ((expr->ts.type == BT_REAL || expr->ts.type == BT_COMPLEX)
	  && flag_protect_parens)
	{
	  gfc_conv_unary_op (PAREN_EXPR, se, expr);
	  gcc_assert (FLOAT_TYPE_P (TREE_TYPE (se->expr)));
	  return;
	}

      /* Fallthrough.  */
    case INTRINSIC_UPLUS:
      gfc_conv_expr (se, expr->value.op.op1);
      return;

    case INTRINSIC_UMINUS:
      gfc_conv_unary_op (NEGATE_EXPR, se, expr);
      return;

    case INTRINSIC_NOT:
      gfc_conv_unary_op (TRUTH_NOT_EXPR, se, expr);
      return;

    case INTRINSIC_PLUS:
      code = PLUS_EXPR;
      break;

    case INTRINSIC_MINUS:
      code = MINUS_EXPR;
      break;

    case INTRINSIC_TIMES:
      code = MULT_EXPR;
      break;

    case INTRINSIC_DIVIDE:
      /* If expr is a real or complex expr, use an RDIV_EXPR. If op1 is
         an integer, we must round towards zero, so we use a
         TRUNC_DIV_EXPR.  */
      if (expr->ts.type == BT_INTEGER)
	code = TRUNC_DIV_EXPR;
      else
	code = RDIV_EXPR;
      break;

    case INTRINSIC_POWER:
      gfc_conv_power_op (se, expr);
      return;

    case INTRINSIC_CONCAT:
      gfc_conv_concat_op (se, expr);
      return;

    case INTRINSIC_AND:
      code = TRUTH_ANDIF_EXPR;
      lop = 1;
      break;

    case INTRINSIC_OR:
      code = TRUTH_ORIF_EXPR;
      lop = 1;
      break;

      /* EQV and NEQV only work on logicals, but since we represent them
         as integers, we can use EQ_EXPR and NE_EXPR for them in GIMPLE.  */
    case INTRINSIC_EQ:
    case INTRINSIC_EQ_OS:
    case INTRINSIC_EQV:
      code = EQ_EXPR;
      checkstring = 1;
      lop = 1;
      break;

    case INTRINSIC_NE:
    case INTRINSIC_NE_OS:
    case INTRINSIC_NEQV:
      code = NE_EXPR;
      checkstring = 1;
      lop = 1;
      break;

    case INTRINSIC_GT:
    case INTRINSIC_GT_OS:
      code = GT_EXPR;
      checkstring = 1;
      lop = 1;
      break;

    case INTRINSIC_GE:
    case INTRINSIC_GE_OS:
      code = GE_EXPR;
      checkstring = 1;
      lop = 1;
      break;

    case INTRINSIC_LT:
    case INTRINSIC_LT_OS:
      code = LT_EXPR;
      checkstring = 1;
      lop = 1;
      break;

    case INTRINSIC_LE:
    case INTRINSIC_LE_OS:
      code = LE_EXPR;
      checkstring = 1;
      lop = 1;
      break;

    case INTRINSIC_USER:
    case INTRINSIC_ASSIGN:
      /* These should be converted into function calls by the frontend.  */
      gcc_unreachable ();

    default:
      fatal_error (input_location, "Unknown intrinsic op");
      return;
    }

  /* The only exception to this is **, which is handled separately anyway.  */
  gcc_assert (expr->value.op.op1->ts.type == expr->value.op.op2->ts.type);

  if (checkstring && expr->value.op.op1->ts.type != BT_CHARACTER)
    checkstring = 0;

  /* lhs */
  gfc_init_se (&lse, se);
  gfc_conv_expr (&lse, expr->value.op.op1);
  gfc_add_block_to_block (&se->pre, &lse.pre);

  /* rhs */
  gfc_init_se (&rse, se);
  gfc_conv_expr (&rse, expr->value.op.op2);
  gfc_add_block_to_block (&se->pre, &rse.pre);

  if (checkstring)
    {
      gfc_conv_string_parameter (&lse);
      gfc_conv_string_parameter (&rse);

      lse.expr = gfc_build_compare_string (lse.string_length, lse.expr,
					   rse.string_length, rse.expr,
					   expr->value.op.op1->ts.kind,
					   code);
      rse.expr = build_int_cst (TREE_TYPE (lse.expr), 0);
      gfc_add_block_to_block (&lse.post, &rse.post);
    }

  type = gfc_typenode_for_spec (&expr->ts);

  if (lop)
    {
      /* The result of logical ops is always boolean_type_node.  */
      tmp = fold_build2_loc (input_location, code, boolean_type_node,
			     lse.expr, rse.expr);
      se->expr = convert (type, tmp);
    }
  else
    se->expr = fold_build2_loc (input_location, code, type, lse.expr, rse.expr);

  /* Add the post blocks.  */
  gfc_add_block_to_block (&se->post, &rse.post);
  gfc_add_block_to_block (&se->post, &lse.post);
}

/* If a string's length is one, we convert it to a single character.  */

tree
gfc_string_to_single_character (tree len, tree str, int kind)
{

  if (len == NULL
      || !tree_fits_uhwi_p (len)
      || !POINTER_TYPE_P (TREE_TYPE (str)))
    return NULL_TREE;

  if (TREE_INT_CST_LOW (len) == 1)
    {
      str = fold_convert (gfc_get_pchar_type (kind), str);
      return build_fold_indirect_ref_loc (input_location, str);
    }

  if (kind == 1
      && TREE_CODE (str) == ADDR_EXPR
      && TREE_CODE (TREE_OPERAND (str, 0)) == ARRAY_REF
      && TREE_CODE (TREE_OPERAND (TREE_OPERAND (str, 0), 0)) == STRING_CST
      && array_ref_low_bound (TREE_OPERAND (str, 0))
	 == TREE_OPERAND (TREE_OPERAND (str, 0), 1)
      && TREE_INT_CST_LOW (len) > 1
      && TREE_INT_CST_LOW (len)
	 == (unsigned HOST_WIDE_INT)
	    TREE_STRING_LENGTH (TREE_OPERAND (TREE_OPERAND (str, 0), 0)))
    {
      tree ret = fold_convert (gfc_get_pchar_type (kind), str);
      ret = build_fold_indirect_ref_loc (input_location, ret);
      if (TREE_CODE (ret) == INTEGER_CST)
	{
	  tree string_cst = TREE_OPERAND (TREE_OPERAND (str, 0), 0);
	  int i, length = TREE_STRING_LENGTH (string_cst);
	  const char *ptr = TREE_STRING_POINTER (string_cst);

	  for (i = 1; i < length; i++)
	    if (ptr[i] != ' ')
	      return NULL_TREE;

	  return ret;
	}
    }

  return NULL_TREE;
}


void
gfc_conv_scalar_char_value (gfc_symbol *sym, gfc_se *se, gfc_expr **expr)
{

  if (sym->backend_decl)
    {
      /* This becomes the nominal_type in
	 function.c:assign_parm_find_data_types.  */
      TREE_TYPE (sym->backend_decl) = unsigned_char_type_node;
      /* This becomes the passed_type in
	 function.c:assign_parm_find_data_types.  C promotes char to
	 integer for argument passing.  */
      DECL_ARG_TYPE (sym->backend_decl) = unsigned_type_node;

      DECL_BY_REFERENCE (sym->backend_decl) = 0;
    }

  if (expr != NULL)
    {
      /* If we have a constant character expression, make it into an
	 integer.  */
      if ((*expr)->expr_type == EXPR_CONSTANT)
        {
	  gfc_typespec ts;
          gfc_clear_ts (&ts);

	  *expr = gfc_get_int_expr (gfc_default_integer_kind, NULL,
				    (int)(*expr)->value.character.string[0]);
	  if ((*expr)->ts.kind != gfc_c_int_kind)
	    {
  	      /* The expr needs to be compatible with a C int.  If the
		 conversion fails, then the 2 causes an ICE.  */
	      ts.type = BT_INTEGER;
	      ts.kind = gfc_c_int_kind;
	      gfc_convert_type (*expr, &ts, 2);
	    }
	}
      else if (se != NULL && (*expr)->expr_type == EXPR_VARIABLE)
        {
	  if ((*expr)->ref == NULL)
	    {
	      se->expr = gfc_string_to_single_character
		(build_int_cst (integer_type_node, 1),
		 gfc_build_addr_expr (gfc_get_pchar_type ((*expr)->ts.kind),
				      gfc_get_symbol_decl
				      ((*expr)->symtree->n.sym)),
		 (*expr)->ts.kind);
	    }
	  else
	    {
	      gfc_conv_variable (se, *expr);
	      se->expr = gfc_string_to_single_character
		(build_int_cst (integer_type_node, 1),
		 gfc_build_addr_expr (gfc_get_pchar_type ((*expr)->ts.kind),
				      se->expr),
		 (*expr)->ts.kind);
	    }
	}
    }
}

/* Helper function for gfc_build_compare_string.  Return LEN_TRIM value
   if STR is a string literal, otherwise return -1.  */

static int
gfc_optimize_len_trim (tree len, tree str, int kind)
{
  if (kind == 1
      && TREE_CODE (str) == ADDR_EXPR
      && TREE_CODE (TREE_OPERAND (str, 0)) == ARRAY_REF
      && TREE_CODE (TREE_OPERAND (TREE_OPERAND (str, 0), 0)) == STRING_CST
      && array_ref_low_bound (TREE_OPERAND (str, 0))
	 == TREE_OPERAND (TREE_OPERAND (str, 0), 1)
      && tree_fits_uhwi_p (len)
      && tree_to_uhwi (len) >= 1
      && tree_to_uhwi (len)
	 == (unsigned HOST_WIDE_INT)
	    TREE_STRING_LENGTH (TREE_OPERAND (TREE_OPERAND (str, 0), 0)))
    {
      tree folded = fold_convert (gfc_get_pchar_type (kind), str);
      folded = build_fold_indirect_ref_loc (input_location, folded);
      if (TREE_CODE (folded) == INTEGER_CST)
	{
	  tree string_cst = TREE_OPERAND (TREE_OPERAND (str, 0), 0);
	  int length = TREE_STRING_LENGTH (string_cst);
	  const char *ptr = TREE_STRING_POINTER (string_cst);

	  for (; length > 0; length--)
	    if (ptr[length - 1] != ' ')
	      break;

	  return length;
	}
    }
  return -1;
}

/* Helper to build a call to memcmp.  */

static tree
build_memcmp_call (tree s1, tree s2, tree n)
{
  tree tmp;

  if (!POINTER_TYPE_P (TREE_TYPE (s1)))
    s1 = gfc_build_addr_expr (pvoid_type_node, s1);
  else
    s1 = fold_convert (pvoid_type_node, s1);

  if (!POINTER_TYPE_P (TREE_TYPE (s2)))
    s2 = gfc_build_addr_expr (pvoid_type_node, s2);
  else
    s2 = fold_convert (pvoid_type_node, s2);

  n = fold_convert (size_type_node, n);

  tmp = build_call_expr_loc (input_location,
			     builtin_decl_explicit (BUILT_IN_MEMCMP),
			     3, s1, s2, n);

  return fold_convert (integer_type_node, tmp);
}

/* Compare two strings. If they are all single characters, the result is the
   subtraction of them. Otherwise, we build a library call.  */

tree
gfc_build_compare_string (tree len1, tree str1, tree len2, tree str2, int kind,
			  enum tree_code code)
{
  tree sc1;
  tree sc2;
  tree fndecl;

  gcc_assert (POINTER_TYPE_P (TREE_TYPE (str1)));
  gcc_assert (POINTER_TYPE_P (TREE_TYPE (str2)));

  sc1 = gfc_string_to_single_character (len1, str1, kind);
  sc2 = gfc_string_to_single_character (len2, str2, kind);

  if (sc1 != NULL_TREE && sc2 != NULL_TREE)
    {
      /* Deal with single character specially.  */
      sc1 = fold_convert (integer_type_node, sc1);
      sc2 = fold_convert (integer_type_node, sc2);
      return fold_build2_loc (input_location, MINUS_EXPR, integer_type_node,
			      sc1, sc2);
    }

  if ((code == EQ_EXPR || code == NE_EXPR)
      && optimize
      && INTEGER_CST_P (len1) && INTEGER_CST_P (len2))
    {
      /* If one string is a string literal with LEN_TRIM longer
	 than the length of the second string, the strings
	 compare unequal.  */
      int len = gfc_optimize_len_trim (len1, str1, kind);
      if (len > 0 && compare_tree_int (len2, len) < 0)
	return integer_one_node;
      len = gfc_optimize_len_trim (len2, str2, kind);
      if (len > 0 && compare_tree_int (len1, len) < 0)
	return integer_one_node;
    }

  /* We can compare via memcpy if the strings are known to be equal
     in length and they are
     - kind=1
     - kind=4 and the comparison is for (in)equality.  */

  if (INTEGER_CST_P (len1) && INTEGER_CST_P (len2)
      && tree_int_cst_equal (len1, len2)
      && (kind == 1 || code == EQ_EXPR || code == NE_EXPR))
    {
      tree tmp;
      tree chartype;

      chartype = gfc_get_char_type (kind);
      tmp = fold_build2_loc (input_location, MULT_EXPR, TREE_TYPE(len1),
			     fold_convert (TREE_TYPE(len1),
					   TYPE_SIZE_UNIT(chartype)),
			     len1);
      return build_memcmp_call (str1, str2, tmp);
    }

  /* Build a call for the comparison.  */
  if (kind == 1)
    fndecl = gfor_fndecl_compare_string;
  else if (kind == 4)
    fndecl = gfor_fndecl_compare_string_char4;
  else
    gcc_unreachable ();

  return build_call_expr_loc (input_location, fndecl, 4,
			      len1, str1, len2, str2);
}


/* Return the backend_decl for a procedure pointer component.  */

static tree
get_proc_ptr_comp (gfc_expr *e)
{
  gfc_se comp_se;
  gfc_expr *e2;
  expr_t old_type;

  gfc_init_se (&comp_se, NULL);
  e2 = gfc_copy_expr (e);
  /* We have to restore the expr type later so that gfc_free_expr frees
     the exact same thing that was allocated.
     TODO: This is ugly.  */
  old_type = e2->expr_type;
  e2->expr_type = EXPR_VARIABLE;
  gfc_conv_expr (&comp_se, e2);
  e2->expr_type = old_type;
  gfc_free_expr (e2);
  return build_fold_addr_expr_loc (input_location, comp_se.expr);
}


/* Convert a typebound function reference from a class object.  */
static void
conv_base_obj_fcn_val (gfc_se * se, tree base_object, gfc_expr * expr)
{
  gfc_ref *ref;
  tree var;

  if (TREE_CODE (base_object) != VAR_DECL)
    {
      var = gfc_create_var (TREE_TYPE (base_object), NULL);
      gfc_add_modify (&se->pre, var, base_object);
    }
  se->expr = gfc_class_vptr_get (base_object);
  se->expr = build_fold_indirect_ref_loc (input_location, se->expr);
  ref = expr->ref;
  while (ref && ref->next)
    ref = ref->next;
  gcc_assert (ref && ref->type == REF_COMPONENT);
  if (ref->u.c.sym->attr.extension)
    conv_parent_component_references (se, ref);
  gfc_conv_component_ref (se, ref);
  se->expr = build_fold_addr_expr_loc (input_location, se->expr);
}


static void
conv_function_val (gfc_se * se, gfc_symbol * sym, gfc_expr * expr)
{
  tree tmp;

  if (gfc_is_proc_ptr_comp (expr))
    tmp = get_proc_ptr_comp (expr);
  else if (sym->attr.dummy)
    {
      tmp = gfc_get_symbol_decl (sym);
      if (sym->attr.proc_pointer)
        tmp = build_fold_indirect_ref_loc (input_location,
				       tmp);
      gcc_assert (TREE_CODE (TREE_TYPE (tmp)) == POINTER_TYPE
	      && TREE_CODE (TREE_TYPE (TREE_TYPE (tmp))) == FUNCTION_TYPE);
    }
  else
    {
      if (!sym->backend_decl)
	sym->backend_decl = gfc_get_extern_function_decl (sym);

      TREE_USED (sym->backend_decl) = 1;

      tmp = sym->backend_decl;

      if (sym->attr.cray_pointee)
	{
	  /* TODO - make the cray pointee a pointer to a procedure,
	     assign the pointer to it and use it for the call.  This
	     will do for now!  */
	  tmp = convert (build_pointer_type (TREE_TYPE (tmp)),
			 gfc_get_symbol_decl (sym->cp_pointer));
	  tmp = gfc_evaluate_now (tmp, &se->pre);
	}

      if (!POINTER_TYPE_P (TREE_TYPE (tmp)))
	{
	  gcc_assert (TREE_CODE (tmp) == FUNCTION_DECL);
	  tmp = gfc_build_addr_expr (NULL_TREE, tmp);
	}
    }
  se->expr = tmp;
}


/* Initialize MAPPING.  */

void
gfc_init_interface_mapping (gfc_interface_mapping * mapping)
{
  mapping->syms = NULL;
  mapping->charlens = NULL;
}


/* Free all memory held by MAPPING (but not MAPPING itself).  */

void
gfc_free_interface_mapping (gfc_interface_mapping * mapping)
{
  gfc_interface_sym_mapping *sym;
  gfc_interface_sym_mapping *nextsym;
  gfc_charlen *cl;
  gfc_charlen *nextcl;

  for (sym = mapping->syms; sym; sym = nextsym)
    {
      nextsym = sym->next;
      sym->new_sym->n.sym->formal = NULL;
      gfc_free_symbol (sym->new_sym->n.sym);
      gfc_free_expr (sym->expr);
      free (sym->new_sym);
      free (sym);
    }
  for (cl = mapping->charlens; cl; cl = nextcl)
    {
      nextcl = cl->next;
      gfc_free_expr (cl->length);
      free (cl);
    }
}


/* Return a copy of gfc_charlen CL.  Add the returned structure to
   MAPPING so that it will be freed by gfc_free_interface_mapping.  */

static gfc_charlen *
gfc_get_interface_mapping_charlen (gfc_interface_mapping * mapping,
				   gfc_charlen * cl)
{
  gfc_charlen *new_charlen;

  new_charlen = gfc_get_charlen ();
  new_charlen->next = mapping->charlens;
  new_charlen->length = gfc_copy_expr (cl->length);

  mapping->charlens = new_charlen;
  return new_charlen;
}


/* A subroutine of gfc_add_interface_mapping.  Return a descriptorless
   array variable that can be used as the actual argument for dummy
   argument SYM.  Add any initialization code to BLOCK.  PACKED is as
   for gfc_get_nodesc_array_type and DATA points to the first element
   in the passed array.  */

static tree
gfc_get_interface_mapping_array (stmtblock_t * block, gfc_symbol * sym,
				 gfc_packed packed, tree data)
{
  tree type;
  tree var;

  type = gfc_typenode_for_spec (&sym->ts);
  type = gfc_get_nodesc_array_type (type, sym->as, packed,
				    !sym->attr.target && !sym->attr.pointer
				    && !sym->attr.proc_pointer);

  var = gfc_create_var (type, "ifm");
  gfc_add_modify (block, var, fold_convert (type, data));

  return var;
}


/* A subroutine of gfc_add_interface_mapping.  Set the stride, upper bounds
   and offset of descriptorless array type TYPE given that it has the same
   size as DESC.  Add any set-up code to BLOCK.  */

static void
gfc_set_interface_mapping_bounds (stmtblock_t * block, tree type, tree desc)
{
  int n;
  tree dim;
  tree offset;
  tree tmp;

  offset = gfc_index_zero_node;
  for (n = 0; n < GFC_TYPE_ARRAY_RANK (type); n++)
    {
      dim = gfc_rank_cst[n];
      GFC_TYPE_ARRAY_STRIDE (type, n) = gfc_conv_array_stride (desc, n);
      if (GFC_TYPE_ARRAY_LBOUND (type, n) == NULL_TREE)
	{
	  GFC_TYPE_ARRAY_LBOUND (type, n)
		= gfc_conv_descriptor_lbound_get (desc, dim);
	  GFC_TYPE_ARRAY_UBOUND (type, n)
		= gfc_conv_descriptor_ubound_get (desc, dim);
	}
      else if (GFC_TYPE_ARRAY_UBOUND (type, n) == NULL_TREE)
	{
	  tmp = fold_build2_loc (input_location, MINUS_EXPR,
				 gfc_array_index_type,
				 gfc_conv_descriptor_ubound_get (desc, dim),
				 gfc_conv_descriptor_lbound_get (desc, dim));
	  tmp = fold_build2_loc (input_location, PLUS_EXPR,
				 gfc_array_index_type,
				 GFC_TYPE_ARRAY_LBOUND (type, n), tmp);
	  tmp = gfc_evaluate_now (tmp, block);
	  GFC_TYPE_ARRAY_UBOUND (type, n) = tmp;
	}
      tmp = fold_build2_loc (input_location, MULT_EXPR, gfc_array_index_type,
			     GFC_TYPE_ARRAY_LBOUND (type, n),
			     GFC_TYPE_ARRAY_STRIDE (type, n));
      offset = fold_build2_loc (input_location, MINUS_EXPR,
				gfc_array_index_type, offset, tmp);
    }
  offset = gfc_evaluate_now (offset, block);
  GFC_TYPE_ARRAY_OFFSET (type) = offset;
}


/* Extend MAPPING so that it maps dummy argument SYM to the value stored
   in SE.  The caller may still use se->expr and se->string_length after
   calling this function.  */

void
gfc_add_interface_mapping (gfc_interface_mapping * mapping,
			   gfc_symbol * sym, gfc_se * se,
			   gfc_expr *expr)
{
  gfc_interface_sym_mapping *sm;
  tree desc;
  tree tmp;
  tree value;
  gfc_symbol *new_sym;
  gfc_symtree *root;
  gfc_symtree *new_symtree;

  /* Create a new symbol to represent the actual argument.  */
  new_sym = gfc_new_symbol (sym->name, NULL);
  new_sym->ts = sym->ts;
  new_sym->as = gfc_copy_array_spec (sym->as);
  new_sym->attr.referenced = 1;
  new_sym->attr.dimension = sym->attr.dimension;
  new_sym->attr.contiguous = sym->attr.contiguous;
  new_sym->attr.codimension = sym->attr.codimension;
  new_sym->attr.pointer = sym->attr.pointer;
  new_sym->attr.allocatable = sym->attr.allocatable;
  new_sym->attr.flavor = sym->attr.flavor;
  new_sym->attr.function = sym->attr.function;

  /* Ensure that the interface is available and that
     descriptors are passed for array actual arguments.  */
  if (sym->attr.flavor == FL_PROCEDURE)
    {
      new_sym->formal = expr->symtree->n.sym->formal;
      new_sym->attr.always_explicit
	    = expr->symtree->n.sym->attr.always_explicit;
    }

  /* Create a fake symtree for it.  */
  root = NULL;
  new_symtree = gfc_new_symtree (&root, sym->name);
  new_symtree->n.sym = new_sym;
  gcc_assert (new_symtree == root);

  /* Create a dummy->actual mapping.  */
  sm = XCNEW (gfc_interface_sym_mapping);
  sm->next = mapping->syms;
  sm->old = sym;
  sm->new_sym = new_symtree;
  sm->expr = gfc_copy_expr (expr);
  mapping->syms = sm;

  /* Stabilize the argument's value.  */
  if (!sym->attr.function && se)
    se->expr = gfc_evaluate_now (se->expr, &se->pre);

  if (sym->ts.type == BT_CHARACTER)
    {
      /* Create a copy of the dummy argument's length.  */
      new_sym->ts.u.cl = gfc_get_interface_mapping_charlen (mapping, sym->ts.u.cl);
      sm->expr->ts.u.cl = new_sym->ts.u.cl;

      /* If the length is specified as "*", record the length that
	 the caller is passing.  We should use the callee's length
	 in all other cases.  */
      if (!new_sym->ts.u.cl->length && se)
	{
	  se->string_length = gfc_evaluate_now (se->string_length, &se->pre);
	  new_sym->ts.u.cl->backend_decl = se->string_length;
	}
    }

  if (!se)
    return;

  /* Use the passed value as-is if the argument is a function.  */
  if (sym->attr.flavor == FL_PROCEDURE)
    value = se->expr;

  /* If the argument is either a string or a pointer to a string,
     convert it to a boundless character type.  */
  else if (!sym->attr.dimension && sym->ts.type == BT_CHARACTER)
    {
      tmp = gfc_get_character_type_len (sym->ts.kind, NULL);
      tmp = build_pointer_type (tmp);
      if (sym->attr.pointer)
        value = build_fold_indirect_ref_loc (input_location,
					 se->expr);
      else
        value = se->expr;
      value = fold_convert (tmp, value);
    }

  /* If the argument is a scalar, a pointer to an array or an allocatable,
     dereference it.  */
  else if (!sym->attr.dimension || sym->attr.pointer || sym->attr.allocatable)
    value = build_fold_indirect_ref_loc (input_location,
				     se->expr);

  /* For character(*), use the actual argument's descriptor.  */
  else if (sym->ts.type == BT_CHARACTER && !new_sym->ts.u.cl->length)
    value = build_fold_indirect_ref_loc (input_location,
				     se->expr);

  /* If the argument is an array descriptor, use it to determine
     information about the actual argument's shape.  */
  else if (POINTER_TYPE_P (TREE_TYPE (se->expr))
	   && GFC_DESCRIPTOR_TYPE_P (TREE_TYPE (TREE_TYPE (se->expr))))
    {
      /* Get the actual argument's descriptor.  */
      desc = build_fold_indirect_ref_loc (input_location,
				      se->expr);

      /* Create the replacement variable.  */
      tmp = gfc_conv_descriptor_data_get (desc);
      value = gfc_get_interface_mapping_array (&se->pre, sym,
					       PACKED_NO, tmp);

      /* Use DESC to work out the upper bounds, strides and offset.  */
      gfc_set_interface_mapping_bounds (&se->pre, TREE_TYPE (value), desc);
    }
  else
    /* Otherwise we have a packed array.  */
    value = gfc_get_interface_mapping_array (&se->pre, sym,
					     PACKED_FULL, se->expr);

  new_sym->backend_decl = value;
}


/* Called once all dummy argument mappings have been added to MAPPING,
   but before the mapping is used to evaluate expressions.  Pre-evaluate
   the length of each argument, adding any initialization code to PRE and
   any finalization code to POST.  */

void
gfc_finish_interface_mapping (gfc_interface_mapping * mapping,
			      stmtblock_t * pre, stmtblock_t * post)
{
  gfc_interface_sym_mapping *sym;
  gfc_expr *expr;
  gfc_se se;

  for (sym = mapping->syms; sym; sym = sym->next)
    if (sym->new_sym->n.sym->ts.type == BT_CHARACTER
	&& !sym->new_sym->n.sym->ts.u.cl->backend_decl)
      {
	expr = sym->new_sym->n.sym->ts.u.cl->length;
	gfc_apply_interface_mapping_to_expr (mapping, expr);
	gfc_init_se (&se, NULL);
	gfc_conv_expr (&se, expr);
	se.expr = fold_convert (gfc_charlen_type_node, se.expr);
	se.expr = gfc_evaluate_now (se.expr, &se.pre);
	gfc_add_block_to_block (pre, &se.pre);
	gfc_add_block_to_block (post, &se.post);

	sym->new_sym->n.sym->ts.u.cl->backend_decl = se.expr;
      }
}


/* Like gfc_apply_interface_mapping_to_expr, but applied to
   constructor C.  */

static void
gfc_apply_interface_mapping_to_cons (gfc_interface_mapping * mapping,
				     gfc_constructor_base base)
{
  gfc_constructor *c;
  for (c = gfc_constructor_first (base); c; c = gfc_constructor_next (c))
    {
      gfc_apply_interface_mapping_to_expr (mapping, c->expr);
      if (c->iterator)
	{
	  gfc_apply_interface_mapping_to_expr (mapping, c->iterator->start);
	  gfc_apply_interface_mapping_to_expr (mapping, c->iterator->end);
	  gfc_apply_interface_mapping_to_expr (mapping, c->iterator->step);
	}
    }
}


/* Like gfc_apply_interface_mapping_to_expr, but applied to
   reference REF.  */

static void
gfc_apply_interface_mapping_to_ref (gfc_interface_mapping * mapping,
				    gfc_ref * ref)
{
  int n;

  for (; ref; ref = ref->next)
    switch (ref->type)
      {
      case REF_ARRAY:
	for (n = 0; n < ref->u.ar.dimen; n++)
	  {
	    gfc_apply_interface_mapping_to_expr (mapping, ref->u.ar.start[n]);
	    gfc_apply_interface_mapping_to_expr (mapping, ref->u.ar.end[n]);
	    gfc_apply_interface_mapping_to_expr (mapping, ref->u.ar.stride[n]);
	  }
	break;

      case REF_COMPONENT:
	break;

      case REF_SUBSTRING:
	gfc_apply_interface_mapping_to_expr (mapping, ref->u.ss.start);
	gfc_apply_interface_mapping_to_expr (mapping, ref->u.ss.end);
	break;
      }
}


/* Convert intrinsic function calls into result expressions.  */

static bool
gfc_map_intrinsic_function (gfc_expr *expr, gfc_interface_mapping *mapping)
{
  gfc_symbol *sym;
  gfc_expr *new_expr;
  gfc_expr *arg1;
  gfc_expr *arg2;
  int d, dup;

  arg1 = expr->value.function.actual->expr;
  if (expr->value.function.actual->next)
    arg2 = expr->value.function.actual->next->expr;
  else
    arg2 = NULL;

  sym = arg1->symtree->n.sym;

  if (sym->attr.dummy)
    return false;

  new_expr = NULL;

  switch (expr->value.function.isym->id)
    {
    case GFC_ISYM_LEN:
      /* TODO figure out why this condition is necessary.  */
      if (sym->attr.function
	  && (arg1->ts.u.cl->length == NULL
	      || (arg1->ts.u.cl->length->expr_type != EXPR_CONSTANT
		  && arg1->ts.u.cl->length->expr_type != EXPR_VARIABLE)))
	return false;

      new_expr = gfc_copy_expr (arg1->ts.u.cl->length);
      break;

    case GFC_ISYM_SIZE:
      if (!sym->as || sym->as->rank == 0)
	return false;

      if (arg2 && arg2->expr_type == EXPR_CONSTANT)
	{
	  dup = mpz_get_si (arg2->value.integer);
	  d = dup - 1;
	}
      else
	{
	  dup = sym->as->rank;
	  d = 0;
	}

      for (; d < dup; d++)
	{
	  gfc_expr *tmp;

	  if (!sym->as->upper[d] || !sym->as->lower[d])
	    {
	      gfc_free_expr (new_expr);
	      return false;
	    }

	  tmp = gfc_add (gfc_copy_expr (sym->as->upper[d]),
					gfc_get_int_expr (gfc_default_integer_kind,
							  NULL, 1));
	  tmp = gfc_subtract (tmp, gfc_copy_expr (sym->as->lower[d]));
	  if (new_expr)
	    new_expr = gfc_multiply (new_expr, tmp);
	  else
	    new_expr = tmp;
	}
      break;

    case GFC_ISYM_LBOUND:
    case GFC_ISYM_UBOUND:
	/* TODO These implementations of lbound and ubound do not limit if
	   the size < 0, according to F95's 13.14.53 and 13.14.113.  */

      if (!sym->as || sym->as->rank == 0)
	return false;

      if (arg2 && arg2->expr_type == EXPR_CONSTANT)
	d = mpz_get_si (arg2->value.integer) - 1;
      else
	/* TODO: If the need arises, this could produce an array of
	   ubound/lbounds.  */
	gcc_unreachable ();

      if (expr->value.function.isym->id == GFC_ISYM_LBOUND)
	{
	  if (sym->as->lower[d])
	    new_expr = gfc_copy_expr (sym->as->lower[d]);
	}
      else
	{
	  if (sym->as->upper[d])
	    new_expr = gfc_copy_expr (sym->as->upper[d]);
	}
      break;

    default:
      break;
    }

  gfc_apply_interface_mapping_to_expr (mapping, new_expr);
  if (!new_expr)
    return false;

  gfc_replace_expr (expr, new_expr);
  return true;
}


static void
gfc_map_fcn_formal_to_actual (gfc_expr *expr, gfc_expr *map_expr,
			      gfc_interface_mapping * mapping)
{
  gfc_formal_arglist *f;
  gfc_actual_arglist *actual;

  actual = expr->value.function.actual;
  f = gfc_sym_get_dummy_args (map_expr->symtree->n.sym);

  for (; f && actual; f = f->next, actual = actual->next)
    {
      if (!actual->expr)
	continue;

      gfc_add_interface_mapping (mapping, f->sym, NULL, actual->expr);
    }

  if (map_expr->symtree->n.sym->attr.dimension)
    {
      int d;
      gfc_array_spec *as;

      as = gfc_copy_array_spec (map_expr->symtree->n.sym->as);

      for (d = 0; d < as->rank; d++)
	{
	  gfc_apply_interface_mapping_to_expr (mapping, as->lower[d]);
	  gfc_apply_interface_mapping_to_expr (mapping, as->upper[d]);
	}

      expr->value.function.esym->as = as;
    }

  if (map_expr->symtree->n.sym->ts.type == BT_CHARACTER)
    {
      expr->value.function.esym->ts.u.cl->length
	= gfc_copy_expr (map_expr->symtree->n.sym->ts.u.cl->length);

      gfc_apply_interface_mapping_to_expr (mapping,
			expr->value.function.esym->ts.u.cl->length);
    }
}


/* EXPR is a copy of an expression that appeared in the interface
   associated with MAPPING.  Walk it recursively looking for references to
   dummy arguments that MAPPING maps to actual arguments.  Replace each such
   reference with a reference to the associated actual argument.  */

static void
gfc_apply_interface_mapping_to_expr (gfc_interface_mapping * mapping,
				     gfc_expr * expr)
{
  gfc_interface_sym_mapping *sym;
  gfc_actual_arglist *actual;

  if (!expr)
    return;

  /* Copying an expression does not copy its length, so do that here.  */
  if (expr->ts.type == BT_CHARACTER && expr->ts.u.cl)
    {
      expr->ts.u.cl = gfc_get_interface_mapping_charlen (mapping, expr->ts.u.cl);
      gfc_apply_interface_mapping_to_expr (mapping, expr->ts.u.cl->length);
    }

  /* Apply the mapping to any references.  */
  gfc_apply_interface_mapping_to_ref (mapping, expr->ref);

  /* ...and to the expression's symbol, if it has one.  */
  /* TODO Find out why the condition on expr->symtree had to be moved into
     the loop rather than being outside it, as originally.  */
  for (sym = mapping->syms; sym; sym = sym->next)
    if (expr->symtree && sym->old == expr->symtree->n.sym)
      {
	if (sym->new_sym->n.sym->backend_decl)
	  expr->symtree = sym->new_sym;
	else if (sym->expr)
	  gfc_replace_expr (expr, gfc_copy_expr (sym->expr));
      }

      /* ...and to subexpressions in expr->value.  */
  switch (expr->expr_type)
    {
    case EXPR_VARIABLE:
    case EXPR_CONSTANT:
    case EXPR_NULL:
    case EXPR_SUBSTRING:
      break;

    case EXPR_OP:
      gfc_apply_interface_mapping_to_expr (mapping, expr->value.op.op1);
      gfc_apply_interface_mapping_to_expr (mapping, expr->value.op.op2);
      break;

    case EXPR_FUNCTION:
      for (actual = expr->value.function.actual; actual; actual = actual->next)
	gfc_apply_interface_mapping_to_expr (mapping, actual->expr);

      if (expr->value.function.esym == NULL
	    && expr->value.function.isym != NULL
	    && expr->value.function.actual->expr->symtree
	    && gfc_map_intrinsic_function (expr, mapping))
	break;

      for (sym = mapping->syms; sym; sym = sym->next)
	if (sym->old == expr->value.function.esym)
	  {
	    expr->value.function.esym = sym->new_sym->n.sym;
	    gfc_map_fcn_formal_to_actual (expr, sym->expr, mapping);
	    expr->value.function.esym->result = sym->new_sym->n.sym;
	  }
      break;

    case EXPR_ARRAY:
    case EXPR_STRUCTURE:
      gfc_apply_interface_mapping_to_cons (mapping, expr->value.constructor);
      break;

    case EXPR_COMPCALL:
    case EXPR_PPC:
      gcc_unreachable ();
      break;
    }

  return;
}


/* Evaluate interface expression EXPR using MAPPING.  Store the result
   in SE.  */

void
gfc_apply_interface_mapping (gfc_interface_mapping * mapping,
			     gfc_se * se, gfc_expr * expr)
{
  expr = gfc_copy_expr (expr);
  gfc_apply_interface_mapping_to_expr (mapping, expr);
  gfc_conv_expr (se, expr);
  se->expr = gfc_evaluate_now (se->expr, &se->pre);
  gfc_free_expr (expr);
}


/* Returns a reference to a temporary array into which a component of
   an actual argument derived type array is copied and then returned
   after the function call.  */
void
gfc_conv_subref_array_arg (gfc_se * parmse, gfc_expr * expr, int g77,
			   sym_intent intent, bool formal_ptr)
{
  gfc_se lse;
  gfc_se rse;
  gfc_ss *lss;
  gfc_ss *rss;
  gfc_loopinfo loop;
  gfc_loopinfo loop2;
  gfc_array_info *info;
  tree offset;
  tree tmp_index;
  tree tmp;
  tree base_type;
  tree size;
  stmtblock_t body;
  int n;
  int dimen;

  gfc_init_se (&lse, NULL);
  gfc_init_se (&rse, NULL);

  /* Walk the argument expression.  */
  rss = gfc_walk_expr (expr);

  gcc_assert (rss != gfc_ss_terminator);

  /* Initialize the scalarizer.  */
  gfc_init_loopinfo (&loop);
  gfc_add_ss_to_loop (&loop, rss);

  /* Calculate the bounds of the scalarization.  */
  gfc_conv_ss_startstride (&loop);

  /* Build an ss for the temporary.  */
  if (expr->ts.type == BT_CHARACTER && !expr->ts.u.cl->backend_decl)
    gfc_conv_string_length (expr->ts.u.cl, expr, &parmse->pre);

  base_type = gfc_typenode_for_spec (&expr->ts);
  if (GFC_ARRAY_TYPE_P (base_type)
		|| GFC_DESCRIPTOR_TYPE_P (base_type))
    base_type = gfc_get_element_type (base_type);

  if (expr->ts.type == BT_CLASS)
    base_type = gfc_typenode_for_spec (&CLASS_DATA (expr)->ts);

  loop.temp_ss = gfc_get_temp_ss (base_type, ((expr->ts.type == BT_CHARACTER)
					      ? expr->ts.u.cl->backend_decl
					      : NULL),
				  loop.dimen);

  parmse->string_length = loop.temp_ss->info->string_length;

  /* Associate the SS with the loop.  */
  gfc_add_ss_to_loop (&loop, loop.temp_ss);

  /* Setup the scalarizing loops.  */
  gfc_conv_loop_setup (&loop, &expr->where);

  /* Pass the temporary descriptor back to the caller.  */
  info = &loop.temp_ss->info->data.array;
  parmse->expr = info->descriptor;

  /* Setup the gfc_se structures.  */
  gfc_copy_loopinfo_to_se (&lse, &loop);
  gfc_copy_loopinfo_to_se (&rse, &loop);

  rse.ss = rss;
  lse.ss = loop.temp_ss;
  gfc_mark_ss_chain_used (rss, 1);
  gfc_mark_ss_chain_used (loop.temp_ss, 1);

  /* Start the scalarized loop body.  */
  gfc_start_scalarized_body (&loop, &body);

  /* Translate the expression.  */
  gfc_conv_expr (&rse, expr);

  /* Reset the offset for the function call since the loop
     is zero based on the data pointer.  Note that the temp
     comes first in the loop chain since it is added second.  */
  if (gfc_is_alloc_class_array_function (expr))
    {
      tmp = loop.ss->loop_chain->info->data.array.descriptor;
      gfc_conv_descriptor_offset_set (&loop.pre, tmp,
				      gfc_index_zero_node);
    }

  gfc_conv_tmp_array_ref (&lse);

  if (intent != INTENT_OUT)
    {
      tmp = gfc_trans_scalar_assign (&lse, &rse, expr->ts, true, false, true);
      gfc_add_expr_to_block (&body, tmp);
      gcc_assert (rse.ss == gfc_ss_terminator);
      gfc_trans_scalarizing_loops (&loop, &body);
    }
  else
    {
      /* Make sure that the temporary declaration survives by merging
       all the loop declarations into the current context.  */
      for (n = 0; n < loop.dimen; n++)
	{
	  gfc_merge_block_scope (&body);
	  body = loop.code[loop.order[n]];
	}
      gfc_merge_block_scope (&body);
    }

  /* Add the post block after the second loop, so that any
     freeing of allocated memory is done at the right time.  */
  gfc_add_block_to_block (&parmse->pre, &loop.pre);

  /**********Copy the temporary back again.*********/

  gfc_init_se (&lse, NULL);
  gfc_init_se (&rse, NULL);

  /* Walk the argument expression.  */
  lss = gfc_walk_expr (expr);
  rse.ss = loop.temp_ss;
  lse.ss = lss;

  /* Initialize the scalarizer.  */
  gfc_init_loopinfo (&loop2);
  gfc_add_ss_to_loop (&loop2, lss);

  dimen = rse.ss->dimen;

  /* Skip the write-out loop for this case.  */
  if (gfc_is_alloc_class_array_function (expr))
    goto class_array_fcn;

  /* Calculate the bounds of the scalarization.  */
  gfc_conv_ss_startstride (&loop2);

  /* Setup the scalarizing loops.  */
  gfc_conv_loop_setup (&loop2, &expr->where);

  gfc_copy_loopinfo_to_se (&lse, &loop2);
  gfc_copy_loopinfo_to_se (&rse, &loop2);

  gfc_mark_ss_chain_used (lss, 1);
  gfc_mark_ss_chain_used (loop.temp_ss, 1);

  /* Declare the variable to hold the temporary offset and start the
     scalarized loop body.  */
  offset = gfc_create_var (gfc_array_index_type, NULL);
  gfc_start_scalarized_body (&loop2, &body);

  /* Build the offsets for the temporary from the loop variables.  The
     temporary array has lbounds of zero and strides of one in all
     dimensions, so this is very simple.  The offset is only computed
     outside the innermost loop, so the overall transfer could be
     optimized further.  */
  info = &rse.ss->info->data.array;

  tmp_index = gfc_index_zero_node;
  for (n = dimen - 1; n > 0; n--)
    {
      tree tmp_str;
      tmp = rse.loop->loopvar[n];
      tmp = fold_build2_loc (input_location, MINUS_EXPR, gfc_array_index_type,
			     tmp, rse.loop->from[n]);
      tmp = fold_build2_loc (input_location, PLUS_EXPR, gfc_array_index_type,
			     tmp, tmp_index);

      tmp_str = fold_build2_loc (input_location, MINUS_EXPR,
				 gfc_array_index_type,
				 rse.loop->to[n-1], rse.loop->from[n-1]);
      tmp_str = fold_build2_loc (input_location, PLUS_EXPR,
				 gfc_array_index_type,
				 tmp_str, gfc_index_one_node);

      tmp_index = fold_build2_loc (input_location, MULT_EXPR,
				   gfc_array_index_type, tmp, tmp_str);
    }

  tmp_index = fold_build2_loc (input_location, MINUS_EXPR,
			       gfc_array_index_type,
			       tmp_index, rse.loop->from[0]);
  gfc_add_modify (&rse.loop->code[0], offset, tmp_index);

  tmp_index = fold_build2_loc (input_location, PLUS_EXPR,
			       gfc_array_index_type,
			       rse.loop->loopvar[0], offset);

  /* Now use the offset for the reference.  */
  tmp = build_fold_indirect_ref_loc (input_location,
				 info->data);
  rse.expr = gfc_build_array_ref (tmp, tmp_index, NULL);

  if (expr->ts.type == BT_CHARACTER)
    rse.string_length = expr->ts.u.cl->backend_decl;

  gfc_conv_expr (&lse, expr);

  gcc_assert (lse.ss == gfc_ss_terminator);

  tmp = gfc_trans_scalar_assign (&lse, &rse, expr->ts, false, false, true);
  gfc_add_expr_to_block (&body, tmp);

  /* Generate the copying loops.  */
  gfc_trans_scalarizing_loops (&loop2, &body);

  /* Wrap the whole thing up by adding the second loop to the post-block
     and following it by the post-block of the first loop.  In this way,
     if the temporary needs freeing, it is done after use!  */
  if (intent != INTENT_IN)
    {
      gfc_add_block_to_block (&parmse->post, &loop2.pre);
      gfc_add_block_to_block (&parmse->post, &loop2.post);
    }

class_array_fcn:

  gfc_add_block_to_block (&parmse->post, &loop.post);

  gfc_cleanup_loop (&loop);
  gfc_cleanup_loop (&loop2);

  /* Pass the string length to the argument expression.  */
  if (expr->ts.type == BT_CHARACTER)
    parmse->string_length = expr->ts.u.cl->backend_decl;

  /* Determine the offset for pointer formal arguments and set the
     lbounds to one.  */
  if (formal_ptr)
    {
      size = gfc_index_one_node;
      offset = gfc_index_zero_node;
      for (n = 0; n < dimen; n++)
	{
	  tmp = gfc_conv_descriptor_ubound_get (parmse->expr,
						gfc_rank_cst[n]);
	  tmp = fold_build2_loc (input_location, PLUS_EXPR,
				 gfc_array_index_type, tmp,
				 gfc_index_one_node);
	  gfc_conv_descriptor_ubound_set (&parmse->pre,
					  parmse->expr,
					  gfc_rank_cst[n],
					  tmp);
	  gfc_conv_descriptor_lbound_set (&parmse->pre,
					  parmse->expr,
					  gfc_rank_cst[n],
					  gfc_index_one_node);
	  size = gfc_evaluate_now (size, &parmse->pre);
	  offset = fold_build2_loc (input_location, MINUS_EXPR,
				    gfc_array_index_type,
				    offset, size);
	  offset = gfc_evaluate_now (offset, &parmse->pre);
	  tmp = fold_build2_loc (input_location, MINUS_EXPR,
				 gfc_array_index_type,
				 rse.loop->to[n], rse.loop->from[n]);
	  tmp = fold_build2_loc (input_location, PLUS_EXPR,
				 gfc_array_index_type,
				 tmp, gfc_index_one_node);
	  size = fold_build2_loc (input_location, MULT_EXPR,
				  gfc_array_index_type, size, tmp);
	}

      gfc_conv_descriptor_offset_set (&parmse->pre, parmse->expr,
				      offset);
    }

  /* We want either the address for the data or the address of the descriptor,
     depending on the mode of passing array arguments.  */
  if (g77)
    parmse->expr = gfc_conv_descriptor_data_get (parmse->expr);
  else
    parmse->expr = gfc_build_addr_expr (NULL_TREE, parmse->expr);

  return;
}


/* Generate the code for argument list functions.  */

static void
conv_arglist_function (gfc_se *se, gfc_expr *expr, const char *name)
{
  /* Pass by value for g77 %VAL(arg), pass the address
     indirectly for %LOC, else by reference.  Thus %REF
     is a "do-nothing" and %LOC is the same as an F95
     pointer.  */
  if (strncmp (name, "%VAL", 4) == 0)
    gfc_conv_expr (se, expr);
  else if (strncmp (name, "%LOC", 4) == 0)
    {
      gfc_conv_expr_reference (se, expr);
      se->expr = gfc_build_addr_expr (NULL, se->expr);
    }
  else if (strncmp (name, "%REF", 4) == 0)
    gfc_conv_expr_reference (se, expr);
  else
    gfc_error ("Unknown argument list function at %L", &expr->where);
}


/* Generate code for a procedure call.  Note can return se->post != NULL.
   If se->direct_byref is set then se->expr contains the return parameter.
   Return nonzero, if the call has alternate specifiers.
   'expr' is only needed for procedure pointer components.  */

int
gfc_conv_procedure_call (gfc_se * se, gfc_symbol * sym,
			 gfc_actual_arglist * args, gfc_expr * expr,
			 vec<tree, va_gc> *append_args)
{
  gfc_interface_mapping mapping;
  vec<tree, va_gc> *arglist;
  vec<tree, va_gc> *retargs;
  tree tmp;
  tree fntype;
  gfc_se parmse;
  gfc_array_info *info;
  int byref;
  int parm_kind;
  tree type;
  tree var;
  tree len;
  tree base_object;
  vec<tree, va_gc> *stringargs;
  vec<tree, va_gc> *optionalargs;
  tree result = NULL;
  gfc_formal_arglist *formal;
  gfc_actual_arglist *arg;
  int has_alternate_specifier = 0;
  bool need_interface_mapping;
  bool callee_alloc;
  gfc_typespec ts;
  gfc_charlen cl;
  gfc_expr *e;
  gfc_symbol *fsym;
  stmtblock_t post;
  enum {MISSING = 0, ELEMENTAL, SCALAR, SCALAR_POINTER, ARRAY};
  gfc_component *comp = NULL;
  int arglen;

  arglist = NULL;
  retargs = NULL;
  stringargs = NULL;
  optionalargs = NULL;
  var = NULL_TREE;
  len = NULL_TREE;
  gfc_clear_ts (&ts);

  comp = gfc_get_proc_ptr_comp (expr);

  if (se->ss != NULL)
    {
      if (!sym->attr.elemental && !(comp && comp->attr.elemental))
	{
	  gcc_assert (se->ss->info->type == GFC_SS_FUNCTION);
	  if (se->ss->info->useflags)
	    {
	      gcc_assert ((!comp && gfc_return_by_reference (sym)
			   && sym->result->attr.dimension)
			  || (comp && comp->attr.dimension)
			  || gfc_is_alloc_class_array_function (expr));
	      gcc_assert (se->loop != NULL);
	      /* Access the previously obtained result.  */
	      gfc_conv_tmp_array_ref (se);
	      return 0;
	    }
	}
      info = &se->ss->info->data.array;
    }
  else
    info = NULL;

  gfc_init_block (&post);
  gfc_init_interface_mapping (&mapping);
  if (!comp)
    {
      formal = gfc_sym_get_dummy_args (sym);
      need_interface_mapping = sym->attr.dimension ||
			       (sym->ts.type == BT_CHARACTER
				&& sym->ts.u.cl->length
				&& sym->ts.u.cl->length->expr_type
				   != EXPR_CONSTANT);
    }
  else
    {
      formal = comp->ts.interface ? comp->ts.interface->formal : NULL;
      need_interface_mapping = comp->attr.dimension ||
			       (comp->ts.type == BT_CHARACTER
				&& comp->ts.u.cl->length
				&& comp->ts.u.cl->length->expr_type
				   != EXPR_CONSTANT);
    }

  base_object = NULL_TREE;

  /* Evaluate the arguments.  */
  for (arg = args; arg != NULL;
       arg = arg->next, formal = formal ? formal->next : NULL)
    {
      e = arg->expr;
      fsym = formal ? formal->sym : NULL;
      parm_kind = MISSING;

      /* Class array expressions are sometimes coming completely unadorned
	 with either arrayspec or _data component.  Correct that here.
	 OOP-TODO: Move this to the frontend.  */
      if (e && e->expr_type == EXPR_VARIABLE
	    && !e->ref
	    && e->ts.type == BT_CLASS
	    && (CLASS_DATA (e)->attr.codimension
		|| CLASS_DATA (e)->attr.dimension))
	{
	  gfc_typespec temp_ts = e->ts;
	  gfc_add_class_array_ref (e);
	  e->ts = temp_ts;
	}

      if (e == NULL)
	{
	  if (se->ignore_optional)
	    {
	      /* Some intrinsics have already been resolved to the correct
	         parameters.  */
	      continue;
	    }
	  else if (arg->label)
	    {
	      has_alternate_specifier = 1;
	      continue;
	    }
	  else
	    {
	      gfc_init_se (&parmse, NULL);

	      /* For scalar arguments with VALUE attribute which are passed by
		 value, pass "0" and a hidden argument gives the optional
		 status.  */
	      if (fsym && fsym->attr.optional && fsym->attr.value
		  && !fsym->attr.dimension && fsym->ts.type != BT_CHARACTER
		  && fsym->ts.type != BT_CLASS && fsym->ts.type != BT_DERIVED)
		{
		  parmse.expr = fold_convert (gfc_sym_type (fsym),
					      integer_zero_node);
		  vec_safe_push (optionalargs, boolean_false_node);
		}
	      else
		{
		  /* Pass a NULL pointer for an absent arg.  */
		  parmse.expr = null_pointer_node;
		  if (arg->missing_arg_type == BT_CHARACTER)
		    parmse.string_length = build_int_cst (gfc_charlen_type_node,
							  0);
		}
	    }
	}
      else if (arg->expr->expr_type == EXPR_NULL
	       && fsym && !fsym->attr.pointer
	       && (fsym->ts.type != BT_CLASS
		   || !CLASS_DATA (fsym)->attr.class_pointer))
	{
	  /* Pass a NULL pointer to denote an absent arg.  */
	  gcc_assert (fsym->attr.optional && !fsym->attr.allocatable
		      && (fsym->ts.type != BT_CLASS
			  || !CLASS_DATA (fsym)->attr.allocatable));
	  gfc_init_se (&parmse, NULL);
	  parmse.expr = null_pointer_node;
	  if (arg->missing_arg_type == BT_CHARACTER)
	    parmse.string_length = build_int_cst (gfc_charlen_type_node, 0);
	}
      else if (fsym && fsym->ts.type == BT_CLASS
		 && e->ts.type == BT_DERIVED)
	{
	  /* The derived type needs to be converted to a temporary
	     CLASS object.  */
	  gfc_init_se (&parmse, se);
	  gfc_conv_derived_to_class (&parmse, e, fsym->ts, NULL,
				     fsym->attr.optional
				     && e->expr_type == EXPR_VARIABLE
				     && e->symtree->n.sym->attr.optional,
				     CLASS_DATA (fsym)->attr.class_pointer
				     || CLASS_DATA (fsym)->attr.allocatable);
	}
      else if (UNLIMITED_POLY (fsym) && e->ts.type != BT_CLASS)
	{
	  /* The intrinsic type needs to be converted to a temporary
	     CLASS object for the unlimited polymorphic formal.  */
	  gfc_init_se (&parmse, se);
	  gfc_conv_intrinsic_to_class (&parmse, e, fsym->ts);
	}
      else if (se->ss && se->ss->info->useflags)
	{
	  gfc_ss *ss;

	  ss = se->ss;

	  /* An elemental function inside a scalarized loop.  */
	  gfc_init_se (&parmse, se);
	  parm_kind = ELEMENTAL;

	  /* For all value functions or polymorphic scalar non-pointer
	     non-allocatable variables use the expression in e directly.  This
	     ensures, that initializers of polymorphic entities are correctly
	     copied.  */
	  if (fsym && (fsym->attr.value
		       || (e->expr_type == EXPR_VARIABLE
			   && fsym->ts.type == BT_DERIVED
			   && e->ts.type == BT_DERIVED
			   && !e->ts.u.derived->attr.dimension
			   && !e->rank
			   && (!e->symtree
			       || (!e->symtree->n.sym->attr.allocatable
				   && !e->symtree->n.sym->attr.pointer)))))
	    gfc_conv_expr (&parmse, e);
	  else
	    gfc_conv_expr_reference (&parmse, e);

	  if (e->ts.type == BT_CHARACTER && !e->rank
	      && e->expr_type == EXPR_FUNCTION)
	    parmse.expr = build_fold_indirect_ref_loc (input_location,
						       parmse.expr);

	  if (fsym && fsym->ts.type == BT_DERIVED
	      && gfc_is_class_container_ref (e))
	    {
	      parmse.expr = gfc_class_data_get (parmse.expr);

	      if (fsym->attr.optional && e->expr_type == EXPR_VARIABLE
		  && e->symtree->n.sym->attr.optional)
		{
		  tree cond = gfc_conv_expr_present (e->symtree->n.sym);
		  parmse.expr = build3_loc (input_location, COND_EXPR,
					TREE_TYPE (parmse.expr),
					cond, parmse.expr,
					fold_convert (TREE_TYPE (parmse.expr),
						      null_pointer_node));
		}
	    }

	  /* If we are passing an absent array as optional dummy to an
	     elemental procedure, make sure that we pass NULL when the data
	     pointer is NULL.  We need this extra conditional because of
	     scalarization which passes arrays elements to the procedure,
	     ignoring the fact that the array can be absent/unallocated/...  */
	  if (ss->info->can_be_null_ref && ss->info->type != GFC_SS_REFERENCE)
	    {
	      tree descriptor_data;

	      descriptor_data = ss->info->data.array.data;
	      tmp = fold_build2_loc (input_location, EQ_EXPR, boolean_type_node,
				     descriptor_data,
				     fold_convert (TREE_TYPE (descriptor_data),
						   null_pointer_node));
	      parmse.expr
		= fold_build3_loc (input_location, COND_EXPR,
				   TREE_TYPE (parmse.expr),
				   gfc_unlikely (tmp, PRED_FORTRAN_ABSENT_DUMMY),
				   fold_convert (TREE_TYPE (parmse.expr),
						 null_pointer_node),
				   parmse.expr);
	    }

	  /* The scalarizer does not repackage the reference to a class
	     array - instead it returns a pointer to the data element.  */
	  if (fsym && fsym->ts.type == BT_CLASS && e->ts.type == BT_CLASS)
	    gfc_conv_class_to_class (&parmse, e, fsym->ts, true,
				     fsym->attr.intent != INTENT_IN
				     && (CLASS_DATA (fsym)->attr.class_pointer
					 || CLASS_DATA (fsym)->attr.allocatable),
				     fsym->attr.optional
				     && e->expr_type == EXPR_VARIABLE
				     && e->symtree->n.sym->attr.optional,
				     CLASS_DATA (fsym)->attr.class_pointer
				     || CLASS_DATA (fsym)->attr.allocatable);
	}
      else
	{
	  bool scalar;
	  gfc_ss *argss;

	  gfc_init_se (&parmse, NULL);

	  /* Check whether the expression is a scalar or not; we cannot use
	     e->rank as it can be nonzero for functions arguments.  */
	  argss = gfc_walk_expr (e);
	  scalar = argss == gfc_ss_terminator;
	  if (!scalar)
	    gfc_free_ss_chain (argss);

	  /* Special handling for passing scalar polymorphic coarrays;
	     otherwise one passes "class->_data.data" instead of "&class".  */
	  if (e->rank == 0 && e->ts.type == BT_CLASS
	      && fsym && fsym->ts.type == BT_CLASS
	      && CLASS_DATA (fsym)->attr.codimension
	      && !CLASS_DATA (fsym)->attr.dimension)
	    {
	      gfc_add_class_array_ref (e);
              parmse.want_coarray = 1;
	      scalar = false;
	    }

	  /* A scalar or transformational function.  */
	  if (scalar)
	    {
	      if (e->expr_type == EXPR_VARIABLE
		    && e->symtree->n.sym->attr.cray_pointee
		    && fsym && fsym->attr.flavor == FL_PROCEDURE)
		{
		    /* The Cray pointer needs to be converted to a pointer to
		       a type given by the expression.  */
		    gfc_conv_expr (&parmse, e);
		    type = build_pointer_type (TREE_TYPE (parmse.expr));
		    tmp = gfc_get_symbol_decl (e->symtree->n.sym->cp_pointer);
		    parmse.expr = convert (type, tmp);
		}
 	      else if (fsym && fsym->attr.value)
		{
		  if (fsym->ts.type == BT_CHARACTER
		      && fsym->ts.is_c_interop
		      && fsym->ns->proc_name != NULL
		      && fsym->ns->proc_name->attr.is_bind_c)
		    {
		      parmse.expr = NULL;
		      gfc_conv_scalar_char_value (fsym, &parmse, &e);
		      if (parmse.expr == NULL)
			gfc_conv_expr (&parmse, e);
		    }
		  else
		    {
		    gfc_conv_expr (&parmse, e);
		    if (fsym->attr.optional
			&& fsym->ts.type != BT_CLASS
			&& fsym->ts.type != BT_DERIVED)
		      {
			if (e->expr_type != EXPR_VARIABLE
			    || !e->symtree->n.sym->attr.optional
			    || e->ref != NULL)
			  vec_safe_push (optionalargs, boolean_true_node);
			else
			  {
			    tmp = gfc_conv_expr_present (e->symtree->n.sym);
			    if (!e->symtree->n.sym->attr.value)
			      parmse.expr
				= fold_build3_loc (input_location, COND_EXPR,
					TREE_TYPE (parmse.expr),
					tmp, parmse.expr,
					fold_convert (TREE_TYPE (parmse.expr),
						      integer_zero_node));

			    vec_safe_push (optionalargs, tmp);
			  }
		      }
		    }
		}
	      else if (arg->name && arg->name[0] == '%')
		/* Argument list functions %VAL, %LOC and %REF are signalled
		   through arg->name.  */
		conv_arglist_function (&parmse, arg->expr, arg->name);
	      else if ((e->expr_type == EXPR_FUNCTION)
			&& ((e->value.function.esym
			     && e->value.function.esym->result->attr.pointer)
			    || (!e->value.function.esym
				&& e->symtree->n.sym->attr.pointer))
			&& fsym && fsym->attr.target)
		{
		  gfc_conv_expr (&parmse, e);
		  parmse.expr = gfc_build_addr_expr (NULL_TREE, parmse.expr);
		}
	      else if (e->expr_type == EXPR_FUNCTION
		       && e->symtree->n.sym->result
		       && e->symtree->n.sym->result != e->symtree->n.sym
		       && e->symtree->n.sym->result->attr.proc_pointer)
		{
		  /* Functions returning procedure pointers.  */
		  gfc_conv_expr (&parmse, e);
		  if (fsym && fsym->attr.proc_pointer)
		    parmse.expr = gfc_build_addr_expr (NULL_TREE, parmse.expr);
		}
	      else
		{
		  if (e->ts.type == BT_CLASS && fsym
		      && fsym->ts.type == BT_CLASS
		      && (!CLASS_DATA (fsym)->as
			  || CLASS_DATA (fsym)->as->type != AS_ASSUMED_RANK)
		      && CLASS_DATA (e)->attr.codimension)
		    {
		      gcc_assert (!CLASS_DATA (fsym)->attr.codimension);
		      gcc_assert (!CLASS_DATA (fsym)->as);
		      gfc_add_class_array_ref (e);
		      parmse.want_coarray = 1;
		      gfc_conv_expr_reference (&parmse, e);
		      class_scalar_coarray_to_class (&parmse, e, fsym->ts,
				     fsym->attr.optional
				     && e->expr_type == EXPR_VARIABLE);
		    }
		  else if (e->ts.type == BT_CLASS && fsym
			   && fsym->ts.type == BT_CLASS
			   && !CLASS_DATA (fsym)->as
			   && !CLASS_DATA (e)->as
			   && strcmp (fsym->ts.u.derived->name,
				      e->ts.u.derived->name))
		    {
		      type = gfc_typenode_for_spec (&fsym->ts);
		      var = gfc_create_var (type, fsym->name);
		      gfc_conv_expr (&parmse, e);
		      if (fsym->attr.optional
			  && e->expr_type == EXPR_VARIABLE
			  && e->symtree->n.sym->attr.optional)
			{
			  stmtblock_t block;
			  tree cond;
			  tmp = gfc_build_addr_expr (NULL_TREE, parmse.expr);
			  cond = fold_build2_loc (input_location, NE_EXPR,
						  boolean_type_node, tmp,
						  fold_convert (TREE_TYPE (tmp),
							    null_pointer_node));
			  gfc_start_block (&block);
			  gfc_add_modify (&block, var,
					  fold_build1_loc (input_location,
							   VIEW_CONVERT_EXPR,
							   type, parmse.expr));
			  gfc_add_expr_to_block (&parmse.pre,
				 fold_build3_loc (input_location,
					 COND_EXPR, void_type_node,
					 cond, gfc_finish_block (&block),
					 build_empty_stmt (input_location)));
			  parmse.expr = gfc_build_addr_expr (NULL_TREE, var);
			  parmse.expr = build3_loc (input_location, COND_EXPR,
					 TREE_TYPE (parmse.expr),
					 cond, parmse.expr,
					 fold_convert (TREE_TYPE (parmse.expr),
						       null_pointer_node));
			}
		      else
			{
			  gfc_add_modify (&parmse.pre, var,
					  fold_build1_loc (input_location,
							   VIEW_CONVERT_EXPR,
							   type, parmse.expr));
			  parmse.expr = gfc_build_addr_expr (NULL_TREE, var);
			}
		    }
		  else
		    gfc_conv_expr_reference (&parmse, e);

		  /* Catch base objects that are not variables.  */
		  if (e->ts.type == BT_CLASS
			&& e->expr_type != EXPR_VARIABLE
			&& expr && e == expr->base_expr)
		    base_object = build_fold_indirect_ref_loc (input_location,
							       parmse.expr);

		  /* A class array element needs converting back to be a
		     class object, if the formal argument is a class object.  */
		  if (fsym && fsym->ts.type == BT_CLASS
			&& e->ts.type == BT_CLASS
			&& ((CLASS_DATA (fsym)->as
			     && CLASS_DATA (fsym)->as->type == AS_ASSUMED_RANK)
			    || CLASS_DATA (e)->attr.dimension))
		    gfc_conv_class_to_class (&parmse, e, fsym->ts, false,
				     fsym->attr.intent != INTENT_IN
				     && (CLASS_DATA (fsym)->attr.class_pointer
					 || CLASS_DATA (fsym)->attr.allocatable),
				     fsym->attr.optional
				     && e->expr_type == EXPR_VARIABLE
				     && e->symtree->n.sym->attr.optional,
				     CLASS_DATA (fsym)->attr.class_pointer
				     || CLASS_DATA (fsym)->attr.allocatable);

		  /* If an ALLOCATABLE dummy argument has INTENT(OUT) and is
		     allocated on entry, it must be deallocated.  */
		  if (fsym && fsym->attr.intent == INTENT_OUT
		      && (fsym->attr.allocatable
			  || (fsym->ts.type == BT_CLASS
			      && CLASS_DATA (fsym)->attr.allocatable)))
		    {
		      stmtblock_t block;
		      tree ptr;

		      gfc_init_block  (&block);
		      ptr = parmse.expr;
		      if (e->ts.type == BT_CLASS)
			ptr = gfc_class_data_get (ptr);

		      tmp = gfc_deallocate_scalar_with_status (ptr, NULL_TREE,
							       true, e, e->ts);
		      gfc_add_expr_to_block (&block, tmp);
		      tmp = fold_build2_loc (input_location, MODIFY_EXPR,
					     void_type_node, ptr,
					     null_pointer_node);
		      gfc_add_expr_to_block (&block, tmp);

		      if (fsym->ts.type == BT_CLASS && UNLIMITED_POLY (fsym))
			{
			  gfc_add_modify (&block, ptr,
					  fold_convert (TREE_TYPE (ptr),
							null_pointer_node));
			  gfc_add_expr_to_block (&block, tmp);
			}
		      else if (fsym->ts.type == BT_CLASS)
			{
			  gfc_symbol *vtab;
			  vtab = gfc_find_derived_vtab (fsym->ts.u.derived);
			  tmp = gfc_get_symbol_decl (vtab);
			  tmp = gfc_build_addr_expr (NULL_TREE, tmp);
			  ptr = gfc_class_vptr_get (parmse.expr);
			  gfc_add_modify (&block, ptr,
					  fold_convert (TREE_TYPE (ptr), tmp));
			  gfc_add_expr_to_block (&block, tmp);
			}

		      if (fsym->attr.optional
			  && e->expr_type == EXPR_VARIABLE
			  && e->symtree->n.sym->attr.optional)
			{
			  tmp = fold_build3_loc (input_location, COND_EXPR,
				     void_type_node,
				     gfc_conv_expr_present (e->symtree->n.sym),
					    gfc_finish_block (&block),
					    build_empty_stmt (input_location));
			}
		      else
			tmp = gfc_finish_block (&block);

		      gfc_add_expr_to_block (&se->pre, tmp);
		    }

		  if (fsym && (fsym->ts.type == BT_DERIVED
			       || fsym->ts.type == BT_ASSUMED)
		      && e->ts.type == BT_CLASS
		      && !CLASS_DATA (e)->attr.dimension
		      && !CLASS_DATA (e)->attr.codimension)
		    parmse.expr = gfc_class_data_get (parmse.expr);

		  /* Wrap scalar variable in a descriptor. We need to convert
		     the address of a pointer back to the pointer itself before,
		     we can assign it to the data field.  */

		  if (fsym && fsym->as && fsym->as->type == AS_ASSUMED_RANK
		      && fsym->ts.type != BT_CLASS && e->expr_type != EXPR_NULL)
		    {
		      tmp = parmse.expr;
		      if (TREE_CODE (tmp) == ADDR_EXPR
			  && POINTER_TYPE_P (TREE_TYPE (TREE_OPERAND (tmp, 0))))
			tmp = TREE_OPERAND (tmp, 0);
		      parmse.expr = gfc_conv_scalar_to_descriptor (&parmse, tmp,
								   fsym->attr);
		      parmse.expr = gfc_build_addr_expr (NULL_TREE,
							 parmse.expr);
		    }
		  else if (fsym && e->expr_type != EXPR_NULL
		      && ((fsym->attr.pointer
			   && fsym->attr.flavor != FL_PROCEDURE)
			  || (fsym->attr.proc_pointer
			      && !(e->expr_type == EXPR_VARIABLE
				   && e->symtree->n.sym->attr.dummy))
			  || (fsym->attr.proc_pointer
			      && e->expr_type == EXPR_VARIABLE
			      && gfc_is_proc_ptr_comp (e))
			  || (fsym->attr.allocatable
			      && fsym->attr.flavor != FL_PROCEDURE)))
		    {
		      /* Scalar pointer dummy args require an extra level of
			 indirection. The null pointer already contains
			 this level of indirection.  */
		      parm_kind = SCALAR_POINTER;
		      parmse.expr = gfc_build_addr_expr (NULL_TREE, parmse.expr);
		    }
		}
	    }
	  else if (e->ts.type == BT_CLASS
		    && fsym && fsym->ts.type == BT_CLASS
		    && (CLASS_DATA (fsym)->attr.dimension
			|| CLASS_DATA (fsym)->attr.codimension))
	    {
	      /* Pass a class array.  */
	      parmse.use_offset = 1;
	      gfc_conv_expr_descriptor (&parmse, e);

	      /* If an ALLOCATABLE dummy argument has INTENT(OUT) and is
		 allocated on entry, it must be deallocated.  */
	      if (fsym->attr.intent == INTENT_OUT
		  && CLASS_DATA (fsym)->attr.allocatable)
		{
		  stmtblock_t block;
		  tree ptr;

		  gfc_init_block  (&block);
		  ptr = parmse.expr;
		  ptr = gfc_class_data_get (ptr);

		  tmp = gfc_deallocate_with_status (ptr, NULL_TREE,
						    NULL_TREE, NULL_TREE,
						    NULL_TREE, true, e,
						    false);
		  gfc_add_expr_to_block (&block, tmp);
		  tmp = fold_build2_loc (input_location, MODIFY_EXPR,
					 void_type_node, ptr,
					 null_pointer_node);
		  gfc_add_expr_to_block (&block, tmp);
		  gfc_reset_vptr (&block, e);

		  if (fsym->attr.optional
		      && e->expr_type == EXPR_VARIABLE
		      && (!e->ref
			  || (e->ref->type == REF_ARRAY
			      && e->ref->u.ar.type != AR_FULL))
		      && e->symtree->n.sym->attr.optional)
		    {
		      tmp = fold_build3_loc (input_location, COND_EXPR,
				    void_type_node,
				    gfc_conv_expr_present (e->symtree->n.sym),
				    gfc_finish_block (&block),
				    build_empty_stmt (input_location));
		    }
		  else
		    tmp = gfc_finish_block (&block);

		  gfc_add_expr_to_block (&se->pre, tmp);
		}

	      /* The conversion does not repackage the reference to a class
	         array - _data descriptor.  */
	      gfc_conv_class_to_class (&parmse, e, fsym->ts, false,
				     fsym->attr.intent != INTENT_IN
				     && (CLASS_DATA (fsym)->attr.class_pointer
					 || CLASS_DATA (fsym)->attr.allocatable),
				     fsym->attr.optional
				     && e->expr_type == EXPR_VARIABLE
				     && e->symtree->n.sym->attr.optional,
				     CLASS_DATA (fsym)->attr.class_pointer
				     || CLASS_DATA (fsym)->attr.allocatable);
	    }
	  else
	    {
              /* If the procedure requires an explicit interface, the actual
                 argument is passed according to the corresponding formal
                 argument.  If the corresponding formal argument is a POINTER,
                 ALLOCATABLE or assumed shape, we do not use g77's calling
                 convention, and pass the address of the array descriptor
                 instead. Otherwise we use g77's calling convention.  */
	      bool f;
	      f = (fsym != NULL)
		  && !(fsym->attr.pointer || fsym->attr.allocatable)
		  && fsym->as && fsym->as->type != AS_ASSUMED_SHAPE
		  && fsym->as->type != AS_ASSUMED_RANK;
	      if (comp)
		f = f || !comp->attr.always_explicit;
	      else
		f = f || !sym->attr.always_explicit;

	      /* If the argument is a function call that may not create
		 a temporary for the result, we have to check that we
		 can do it, i.e. that there is no alias between this
		 argument and another one.  */
	      if (gfc_get_noncopying_intrinsic_argument (e) != NULL)
		{
		  gfc_expr *iarg;
		  sym_intent intent;

		  if (fsym != NULL)
		    intent = fsym->attr.intent;
		  else
		    intent = INTENT_UNKNOWN;

		  if (gfc_check_fncall_dependency (e, intent, sym, args,
						   NOT_ELEMENTAL))
		    parmse.force_tmp = 1;

		  iarg = e->value.function.actual->expr;

		  /* Temporary needed if aliasing due to host association.  */
		  if (sym->attr.contained
			&& !sym->attr.pure
			&& !sym->attr.implicit_pure
			&& !sym->attr.use_assoc
			&& iarg->expr_type == EXPR_VARIABLE
			&& sym->ns == iarg->symtree->n.sym->ns)
		    parmse.force_tmp = 1;

		  /* Ditto within module.  */
		  if (sym->attr.use_assoc
			&& !sym->attr.pure
			&& !sym->attr.implicit_pure
			&& iarg->expr_type == EXPR_VARIABLE
			&& sym->module == iarg->symtree->n.sym->module)
		    parmse.force_tmp = 1;
		}

	      if (e->expr_type == EXPR_VARIABLE
		    && is_subref_array (e))
		/* The actual argument is a component reference to an
		   array of derived types.  In this case, the argument
		   is converted to a temporary, which is passed and then
		   written back after the procedure call.  */
		gfc_conv_subref_array_arg (&parmse, e, f,
				fsym ? fsym->attr.intent : INTENT_INOUT,
				fsym && fsym->attr.pointer);
	      else if (gfc_is_class_array_ref (e, NULL)
			 && fsym && fsym->ts.type == BT_DERIVED)
		/* The actual argument is a component reference to an
		   array of derived types.  In this case, the argument
		   is converted to a temporary, which is passed and then
		   written back after the procedure call.
		   OOP-TODO: Insert code so that if the dynamic type is
		   the same as the declared type, copy-in/copy-out does
		   not occur.  */
		gfc_conv_subref_array_arg (&parmse, e, f,
				fsym ? fsym->attr.intent : INTENT_INOUT,
				fsym && fsym->attr.pointer);

	      else if (gfc_is_alloc_class_array_function (e)
			 && fsym && fsym->ts.type == BT_DERIVED)
		/* See previous comment.  For function actual argument,
		   the write out is not needed so the intent is set as
		   intent in.  */
		{
		  e->must_finalize = 1;
		  gfc_conv_subref_array_arg (&parmse, e, f,
					     INTENT_IN,
					     fsym && fsym->attr.pointer);
		}
	      else
	        gfc_conv_array_parameter (&parmse, e, f, fsym, sym->name, NULL);

	      /* If an ALLOCATABLE dummy argument has INTENT(OUT) and is
		 allocated on entry, it must be deallocated.  */
	      if (fsym && fsym->attr.allocatable
		  && fsym->attr.intent == INTENT_OUT)
		{
		  tmp = build_fold_indirect_ref_loc (input_location,
						     parmse.expr);
		  tmp = gfc_trans_dealloc_allocated (tmp, false, e);
		  if (fsym->attr.optional
		      && e->expr_type == EXPR_VARIABLE
		      && e->symtree->n.sym->attr.optional)
		    tmp = fold_build3_loc (input_location, COND_EXPR,
				     void_type_node,
				     gfc_conv_expr_present (e->symtree->n.sym),
				       tmp, build_empty_stmt (input_location));
		  gfc_add_expr_to_block (&se->pre, tmp);
		}
	    }
	}

      /* The case with fsym->attr.optional is that of a user subroutine
	 with an interface indicating an optional argument.  When we call
	 an intrinsic subroutine, however, fsym is NULL, but we might still
	 have an optional argument, so we proceed to the substitution
	 just in case.  */
      if (e && (fsym == NULL || fsym->attr.optional))
	{
	  /* If an optional argument is itself an optional dummy argument,
	     check its presence and substitute a null if absent.  This is
	     only needed when passing an array to an elemental procedure
	     as then array elements are accessed - or no NULL pointer is
	     allowed and a "1" or "0" should be passed if not present.
	     When passing a non-array-descriptor full array to a
	     non-array-descriptor dummy, no check is needed. For
	     array-descriptor actual to array-descriptor dummy, see
	     PR 41911 for why a check has to be inserted.
	     fsym == NULL is checked as intrinsics required the descriptor
	     but do not always set fsym.  */
	  if (e->expr_type == EXPR_VARIABLE
	      && e->symtree->n.sym->attr.optional
	      && ((e->rank != 0 && sym->attr.elemental)
		  || e->representation.length || e->ts.type == BT_CHARACTER
		  || (e->rank != 0
		      && (fsym == NULL
			  || (fsym-> as
			      && (fsym->as->type == AS_ASSUMED_SHAPE
				  || fsym->as->type == AS_ASSUMED_RANK
			      	  || fsym->as->type == AS_DEFERRED))))))
	    gfc_conv_missing_dummy (&parmse, e, fsym ? fsym->ts : e->ts,
				    e->representation.length);
	}

      if (fsym && e)
	{
	  /* Obtain the character length of an assumed character length
	     length procedure from the typespec.  */
	  if (fsym->ts.type == BT_CHARACTER
	      && parmse.string_length == NULL_TREE
	      && e->ts.type == BT_PROCEDURE
	      && e->symtree->n.sym->ts.type == BT_CHARACTER
	      && e->symtree->n.sym->ts.u.cl->length != NULL
	      && e->symtree->n.sym->ts.u.cl->length->expr_type == EXPR_CONSTANT)
	    {
	      gfc_conv_const_charlen (e->symtree->n.sym->ts.u.cl);
	      parmse.string_length = e->symtree->n.sym->ts.u.cl->backend_decl;
	    }
	}

      if (fsym && need_interface_mapping && e)
	gfc_add_interface_mapping (&mapping, fsym, &parmse, e);

      gfc_add_block_to_block (&se->pre, &parmse.pre);
      gfc_add_block_to_block (&post, &parmse.post);

      /* Allocated allocatable components of derived types must be
	 deallocated for non-variable scalars.  Non-variable arrays are
	 dealt with in trans-array.c(gfc_conv_array_parameter).  */
      if (e && (e->ts.type == BT_DERIVED || e->ts.type == BT_CLASS)
	    && e->ts.u.derived->attr.alloc_comp
	    && !(e->symtree && e->symtree->n.sym->attr.pointer)
	    && (e->expr_type != EXPR_VARIABLE && !e->rank))
        {
	  int parm_rank;
	  tmp = build_fold_indirect_ref_loc (input_location,
					 parmse.expr);
	  parm_rank = e->rank;
	  switch (parm_kind)
	    {
	    case (ELEMENTAL):
	    case (SCALAR):
	      parm_rank = 0;
	      break;

	    case (SCALAR_POINTER):
              tmp = build_fold_indirect_ref_loc (input_location,
					     tmp);
	      break;
	    }

	  if (e->expr_type == EXPR_OP
		&& e->value.op.op == INTRINSIC_PARENTHESES
		&& e->value.op.op1->expr_type == EXPR_VARIABLE)
	    {
	      tree local_tmp;
	      local_tmp = gfc_evaluate_now (tmp, &se->pre);
	      local_tmp = gfc_copy_alloc_comp (e->ts.u.derived, local_tmp, tmp, parm_rank);
	      gfc_add_expr_to_block (&se->post, local_tmp);
	    }

	  if (e->ts.type == BT_DERIVED && fsym && fsym->ts.type == BT_CLASS)
	    {
	      /* The derived type is passed to gfc_deallocate_alloc_comp.
		 Therefore, class actuals can handled correctly but derived
		 types passed to class formals need the _data component.  */
	      tmp = gfc_class_data_get (tmp);
	      if (!CLASS_DATA (fsym)->attr.dimension)
		tmp = build_fold_indirect_ref_loc (input_location, tmp);
	    }

	  tmp = gfc_deallocate_alloc_comp (e->ts.u.derived, tmp, parm_rank);

	  gfc_add_expr_to_block (&se->post, tmp);
        }

      /* Add argument checking of passing an unallocated/NULL actual to
         a nonallocatable/nonpointer dummy.  */

      if (gfc_option.rtcheck & GFC_RTCHECK_POINTER && e != NULL)
        {
	  symbol_attribute attr;
	  char *msg;
	  tree cond;

	  if (e->expr_type == EXPR_VARIABLE || e->expr_type == EXPR_FUNCTION)
	    attr = gfc_expr_attr (e);
	  else
	    goto end_pointer_check;

	  /*  In Fortran 2008 it's allowed to pass a NULL pointer/nonallocated
	      allocatable to an optional dummy, cf. 12.5.2.12.  */
	  if (fsym != NULL && fsym->attr.optional && !attr.proc_pointer
	      && (gfc_option.allow_std & GFC_STD_F2008) != 0)
	    goto end_pointer_check;

          if (attr.optional)
	    {
              /* If the actual argument is an optional pointer/allocatable and
		 the formal argument takes an nonpointer optional value,
		 it is invalid to pass a non-present argument on, even
		 though there is no technical reason for this in gfortran.
		 See Fortran 2003, Section 12.4.1.6 item (7)+(8).  */
	      tree present, null_ptr, type;

	      if (attr.allocatable
		  && (fsym == NULL || !fsym->attr.allocatable))
		msg = xasprintf ("Allocatable actual argument '%s' is not "
				 "allocated or not present",
				 e->symtree->n.sym->name);
	      else if (attr.pointer
		       && (fsym == NULL || !fsym->attr.pointer))
		msg = xasprintf ("Pointer actual argument '%s' is not "
				 "associated or not present",
				 e->symtree->n.sym->name);
	      else if (attr.proc_pointer
		       && (fsym == NULL || !fsym->attr.proc_pointer))
		msg = xasprintf ("Proc-pointer actual argument '%s' is not "
				 "associated or not present",
				 e->symtree->n.sym->name);
	      else
		goto end_pointer_check;

	      present = gfc_conv_expr_present (e->symtree->n.sym);
	      type = TREE_TYPE (present);
	      present = fold_build2_loc (input_location, EQ_EXPR,
					 boolean_type_node, present,
					 fold_convert (type,
						       null_pointer_node));
	      type = TREE_TYPE (parmse.expr);
	      null_ptr = fold_build2_loc (input_location, EQ_EXPR,
					  boolean_type_node, parmse.expr,
					  fold_convert (type,
							null_pointer_node));
	      cond = fold_build2_loc (input_location, TRUTH_ORIF_EXPR,
				      boolean_type_node, present, null_ptr);
	    }
          else
	    {
	      if (attr.allocatable
		  && (fsym == NULL || !fsym->attr.allocatable))
		msg = xasprintf ("Allocatable actual argument '%s' is not "
				 "allocated", e->symtree->n.sym->name);
	      else if (attr.pointer
		       && (fsym == NULL || !fsym->attr.pointer))
		msg = xasprintf ("Pointer actual argument '%s' is not "
				 "associated", e->symtree->n.sym->name);
	      else if (attr.proc_pointer
		       && (fsym == NULL || !fsym->attr.proc_pointer))
		msg = xasprintf ("Proc-pointer actual argument '%s' is not "
				 "associated", e->symtree->n.sym->name);
	      else
		goto end_pointer_check;

	      tmp = parmse.expr;

	      /* If the argument is passed by value, we need to strip the
		 INDIRECT_REF.  */
	      if (!POINTER_TYPE_P (TREE_TYPE (parmse.expr)))
		tmp = gfc_build_addr_expr (NULL_TREE, tmp);

	      cond = fold_build2_loc (input_location, EQ_EXPR,
				      boolean_type_node, tmp,
				      fold_convert (TREE_TYPE (tmp),
						    null_pointer_node));
	    }

	  gfc_trans_runtime_check (true, false, cond, &se->pre, &e->where,
				   msg);
	  free (msg);
        }
      end_pointer_check:

      /* Deferred length dummies pass the character length by reference
	 so that the value can be returned.  */
      if (parmse.string_length && fsym && fsym->ts.deferred)
	{
	  if (INDIRECT_REF_P (parmse.string_length))
	    /* In chains of functions/procedure calls the string_length already
	       is a pointer to the variable holding the length.  Therefore
	       remove the deref on call.  */
	    parmse.string_length = TREE_OPERAND (parmse.string_length, 0);
	  else
	    {
	      tmp = parmse.string_length;
	      if (TREE_CODE (tmp) != VAR_DECL)
		tmp = gfc_evaluate_now (parmse.string_length, &se->pre);
	      parmse.string_length = gfc_build_addr_expr (NULL_TREE, tmp);
	    }
	}

      /* Character strings are passed as two parameters, a length and a
	 pointer - except for Bind(c) which only passes the pointer.
	 An unlimited polymorphic formal argument likewise does not
	 need the length.  */
      if (parmse.string_length != NULL_TREE
	  && !sym->attr.is_bind_c
	  && !(fsym && UNLIMITED_POLY (fsym)))
	vec_safe_push (stringargs, parmse.string_length);

      /* When calling __copy for character expressions to unlimited
	 polymorphic entities, the dst argument needs a string length.  */
      if (sym->name[0] == '_' && e && e->ts.type == BT_CHARACTER
	  && strncmp (sym->name, "__vtab_CHARACTER", 16) == 0
	  && arg->next && arg->next->expr
	  && arg->next->expr->ts.type == BT_DERIVED
	  && arg->next->expr->ts.u.derived->attr.unlimited_polymorphic)
	vec_safe_push (stringargs, parmse.string_length);

      /* For descriptorless coarrays and assumed-shape coarray dummies, we
	 pass the token and the offset as additional arguments.  */
      if (fsym && e == NULL && flag_coarray == GFC_FCOARRAY_LIB
	  && ((fsym->ts.type != BT_CLASS && fsym->attr.codimension
	       && !fsym->attr.allocatable)
	      || (fsym->ts.type == BT_CLASS
		  && CLASS_DATA (fsym)->attr.codimension
		  && !CLASS_DATA (fsym)->attr.allocatable)))
	{
	  /* Token and offset.  */
	  vec_safe_push (stringargs, null_pointer_node);
	  vec_safe_push (stringargs, build_int_cst (gfc_array_index_type, 0));
	  gcc_assert (fsym->attr.optional);
	}
      else if (fsym && flag_coarray == GFC_FCOARRAY_LIB
	       && ((fsym->ts.type != BT_CLASS && fsym->attr.codimension
		    && !fsym->attr.allocatable)
		   || (fsym->ts.type == BT_CLASS
		       && CLASS_DATA (fsym)->attr.codimension
		       && !CLASS_DATA (fsym)->attr.allocatable)))
	{
	  tree caf_decl, caf_type;
	  tree offset, tmp2;

	  caf_decl = gfc_get_tree_for_caf_expr (e);
	  caf_type = TREE_TYPE (caf_decl);

	  if (GFC_DESCRIPTOR_TYPE_P (caf_type)
	      && (GFC_TYPE_ARRAY_AKIND (caf_type) == GFC_ARRAY_ALLOCATABLE
		  || GFC_TYPE_ARRAY_AKIND (caf_type) == GFC_ARRAY_POINTER))
	    tmp = gfc_conv_descriptor_token (caf_decl);
	  else if (DECL_LANG_SPECIFIC (caf_decl)
		   && GFC_DECL_TOKEN (caf_decl) != NULL_TREE)
	    tmp = GFC_DECL_TOKEN (caf_decl);
	  else
	    {
	      gcc_assert (GFC_ARRAY_TYPE_P (caf_type)
			  && GFC_TYPE_ARRAY_CAF_TOKEN (caf_type) != NULL_TREE);
	      tmp = GFC_TYPE_ARRAY_CAF_TOKEN (caf_type);
	    }

	  vec_safe_push (stringargs, tmp);

	  if (GFC_DESCRIPTOR_TYPE_P (caf_type)
	      && GFC_TYPE_ARRAY_AKIND (caf_type) == GFC_ARRAY_ALLOCATABLE)
	    offset = build_int_cst (gfc_array_index_type, 0);
	  else if (DECL_LANG_SPECIFIC (caf_decl)
		   && GFC_DECL_CAF_OFFSET (caf_decl) != NULL_TREE)
	    offset = GFC_DECL_CAF_OFFSET (caf_decl);
	  else if (GFC_TYPE_ARRAY_CAF_OFFSET (caf_type) != NULL_TREE)
	    offset = GFC_TYPE_ARRAY_CAF_OFFSET (caf_type);
	  else
	    offset = build_int_cst (gfc_array_index_type, 0);

	  if (GFC_DESCRIPTOR_TYPE_P (caf_type))
	    tmp = gfc_conv_descriptor_data_get (caf_decl);
	  else
	    {
	      gcc_assert (POINTER_TYPE_P (caf_type));
	      tmp = caf_decl;
	    }

          tmp2 = fsym->ts.type == BT_CLASS
		 ? gfc_class_data_get (parmse.expr) : parmse.expr;
          if ((fsym->ts.type != BT_CLASS
	       && (fsym->as->type == AS_ASSUMED_SHAPE
		   || fsym->as->type == AS_ASSUMED_RANK))
	      || (fsym->ts.type == BT_CLASS
		  && (CLASS_DATA (fsym)->as->type == AS_ASSUMED_SHAPE
		      || CLASS_DATA (fsym)->as->type == AS_ASSUMED_RANK)))
	    {
	      if (fsym->ts.type == BT_CLASS)
		gcc_assert (!POINTER_TYPE_P (TREE_TYPE (tmp2)));
	      else
		{
		  gcc_assert (POINTER_TYPE_P (TREE_TYPE (tmp2)));
		  tmp2 = build_fold_indirect_ref_loc (input_location, tmp2);
		}
	      gcc_assert (GFC_DESCRIPTOR_TYPE_P (TREE_TYPE (tmp2)));
	      tmp2 = gfc_conv_descriptor_data_get (tmp2);
	    }
	  else if (GFC_DESCRIPTOR_TYPE_P (TREE_TYPE (tmp2)))
	    tmp2 = gfc_conv_descriptor_data_get (tmp2);
	  else
	    {
	      gcc_assert (POINTER_TYPE_P (TREE_TYPE (tmp2)));
	    }

	  tmp = fold_build2_loc (input_location, MINUS_EXPR,
                                 gfc_array_index_type,
                                 fold_convert (gfc_array_index_type, tmp2),
                                 fold_convert (gfc_array_index_type, tmp));
	  offset = fold_build2_loc (input_location, PLUS_EXPR,
				    gfc_array_index_type, offset, tmp);

	  vec_safe_push (stringargs, offset);
	}

      vec_safe_push (arglist, parmse.expr);
    }
  gfc_finish_interface_mapping (&mapping, &se->pre, &se->post);

  if (comp)
    ts = comp->ts;
  else
   ts = sym->ts;

  if (ts.type == BT_CHARACTER && sym->attr.is_bind_c)
    se->string_length = build_int_cst (gfc_charlen_type_node, 1);
  else if (ts.type == BT_CHARACTER)
    {
      if (ts.u.cl->length == NULL)
	{
	  /* Assumed character length results are not allowed by 5.1.1.5 of the
	     standard and are trapped in resolve.c; except in the case of SPREAD
	     (and other intrinsics?) and dummy functions.  In the case of SPREAD,
	     we take the character length of the first argument for the result.
	     For dummies, we have to look through the formal argument list for
	     this function and use the character length found there.*/
	  if (ts.deferred)
	    cl.backend_decl = gfc_create_var (gfc_charlen_type_node, "slen");
	  else if (!sym->attr.dummy)
	    cl.backend_decl = (*stringargs)[0];
	  else
	    {
	      formal = gfc_sym_get_dummy_args (sym->ns->proc_name);
	      for (; formal; formal = formal->next)
		if (strcmp (formal->sym->name, sym->name) == 0)
		  cl.backend_decl = formal->sym->ts.u.cl->backend_decl;
	    }
	  len = cl.backend_decl;
        }
      else
        {
	  tree tmp;

	  /* Calculate the length of the returned string.  */
	  gfc_init_se (&parmse, NULL);
	  if (need_interface_mapping)
	    gfc_apply_interface_mapping (&mapping, &parmse, ts.u.cl->length);
	  else
	    gfc_conv_expr (&parmse, ts.u.cl->length);
	  gfc_add_block_to_block (&se->pre, &parmse.pre);
	  gfc_add_block_to_block (&se->post, &parmse.post);

	  tmp = fold_convert (gfc_charlen_type_node, parmse.expr);
	  tmp = fold_build2_loc (input_location, MAX_EXPR,
				 gfc_charlen_type_node, tmp,
				 build_int_cst (gfc_charlen_type_node, 0));
	  cl.backend_decl = tmp;
	}

      /* Set up a charlen structure for it.  */
      cl.next = NULL;
      cl.length = NULL;
      ts.u.cl = &cl;

      len = cl.backend_decl;
    }

  byref = (comp && (comp->attr.dimension || comp->ts.type == BT_CHARACTER))
	  || (!comp && gfc_return_by_reference (sym));
  if (byref)
    {
      if (se->direct_byref)
	{
	  /* Sometimes, too much indirection can be applied; e.g. for
	     function_result = array_valued_recursive_function.  */
	  if (TREE_TYPE (TREE_TYPE (se->expr))
		&& TREE_TYPE (TREE_TYPE (TREE_TYPE (se->expr)))
		&& GFC_DESCRIPTOR_TYPE_P
			(TREE_TYPE (TREE_TYPE (TREE_TYPE (se->expr)))))
	    se->expr = build_fold_indirect_ref_loc (input_location,
						se->expr);

	  /* If the lhs of an assignment x = f(..) is allocatable and
	     f2003 is allowed, we must do the automatic reallocation.
	     TODO - deal with intrinsics, without using a temporary.  */
	  if (flag_realloc_lhs
		&& se->ss && se->ss->loop_chain
		&& se->ss->loop_chain->is_alloc_lhs
		&& !expr->value.function.isym
		&& sym->result->as != NULL)
	    {
	      /* Evaluate the bounds of the result, if known.  */
	      gfc_set_loop_bounds_from_array_spec (&mapping, se,
						   sym->result->as);

	      /* Perform the automatic reallocation.  */
	      tmp = gfc_alloc_allocatable_for_assignment (se->loop,
							  expr, NULL);
	      gfc_add_expr_to_block (&se->pre, tmp);

	      /* Pass the temporary as the first argument.  */
	      result = info->descriptor;
	    }
	  else
	    result = build_fold_indirect_ref_loc (input_location,
						  se->expr);
	  vec_safe_push (retargs, se->expr);
	}
      else if (comp && comp->attr.dimension)
	{
	  gcc_assert (se->loop && info);

	  /* Set the type of the array.  */
	  tmp = gfc_typenode_for_spec (&comp->ts);
	  gcc_assert (se->ss->dimen == se->loop->dimen);

	  /* Evaluate the bounds of the result, if known.  */
	  gfc_set_loop_bounds_from_array_spec (&mapping, se, comp->as);

	  /* If the lhs of an assignment x = f(..) is allocatable and
	     f2003 is allowed, we must not generate the function call
	     here but should just send back the results of the mapping.
	     This is signalled by the function ss being flagged.  */
	  if (flag_realloc_lhs && se->ss && se->ss->is_alloc_lhs)
	    {
	      gfc_free_interface_mapping (&mapping);
	      return has_alternate_specifier;
	    }

	  /* Create a temporary to store the result.  In case the function
	     returns a pointer, the temporary will be a shallow copy and
	     mustn't be deallocated.  */
	  callee_alloc = comp->attr.allocatable || comp->attr.pointer;
	  gfc_trans_create_temp_array (&se->pre, &se->post, se->ss,
				       tmp, NULL_TREE, false,
				       !comp->attr.pointer, callee_alloc,
				       &se->ss->info->expr->where);

	  /* Pass the temporary as the first argument.  */
	  result = info->descriptor;
	  tmp = gfc_build_addr_expr (NULL_TREE, result);
	  vec_safe_push (retargs, tmp);
	}
      else if (!comp && sym->result->attr.dimension)
	{
	  gcc_assert (se->loop && info);

	  /* Set the type of the array.  */
	  tmp = gfc_typenode_for_spec (&ts);
	  gcc_assert (se->ss->dimen == se->loop->dimen);

	  /* Evaluate the bounds of the result, if known.  */
	  gfc_set_loop_bounds_from_array_spec (&mapping, se, sym->result->as);

	  /* If the lhs of an assignment x = f(..) is allocatable and
	     f2003 is allowed, we must not generate the function call
	     here but should just send back the results of the mapping.
	     This is signalled by the function ss being flagged.  */
	  if (flag_realloc_lhs && se->ss && se->ss->is_alloc_lhs)
	    {
	      gfc_free_interface_mapping (&mapping);
	      return has_alternate_specifier;
	    }

	  /* Create a temporary to store the result.  In case the function
	     returns a pointer, the temporary will be a shallow copy and
	     mustn't be deallocated.  */
	  callee_alloc = sym->attr.allocatable || sym->attr.pointer;
	  gfc_trans_create_temp_array (&se->pre, &se->post, se->ss,
				       tmp, NULL_TREE, false,
				       !sym->attr.pointer, callee_alloc,
				       &se->ss->info->expr->where);

	  /* Pass the temporary as the first argument.  */
	  result = info->descriptor;
	  tmp = gfc_build_addr_expr (NULL_TREE, result);
	  vec_safe_push (retargs, tmp);
	}
      else if (ts.type == BT_CHARACTER)
	{
	  /* Pass the string length.  */
	  type = gfc_get_character_type (ts.kind, ts.u.cl);
	  type = build_pointer_type (type);

	  /* Return an address to a char[0:len-1]* temporary for
	     character pointers.  */
	  if ((!comp && (sym->attr.pointer || sym->attr.allocatable))
	       || (comp && (comp->attr.pointer || comp->attr.allocatable)))
	    {
	      var = gfc_create_var (type, "pstr");

	      if ((!comp && sym->attr.allocatable)
		  || (comp && comp->attr.allocatable))
		{
		  gfc_add_modify (&se->pre, var,
				  fold_convert (TREE_TYPE (var),
						null_pointer_node));
		  tmp = gfc_call_free (convert (pvoid_type_node, var));
		  gfc_add_expr_to_block (&se->post, tmp);
		}

	      /* Provide an address expression for the function arguments.  */
	      var = gfc_build_addr_expr (NULL_TREE, var);
	    }
	  else
	    var = gfc_conv_string_tmp (se, type, len);

	  vec_safe_push (retargs, var);
	}
      else
	{
	  gcc_assert (flag_f2c && ts.type == BT_COMPLEX);

	  type = gfc_get_complex_type (ts.kind);
	  var = gfc_build_addr_expr (NULL_TREE, gfc_create_var (type, "cmplx"));
	  vec_safe_push (retargs, var);
	}

      /* Add the string length to the argument list.  */
      if (ts.type == BT_CHARACTER && ts.deferred)
	{
	  tmp = len;
	  if (TREE_CODE (tmp) != VAR_DECL)
	    tmp = gfc_evaluate_now (len, &se->pre);
	  tmp = gfc_build_addr_expr (NULL_TREE, tmp);
	  vec_safe_push (retargs, tmp);
	}
      else if (ts.type == BT_CHARACTER)
	vec_safe_push (retargs, len);
    }
  gfc_free_interface_mapping (&mapping);

  /* We need to glom RETARGS + ARGLIST + STRINGARGS + APPEND_ARGS.  */
  arglen = (vec_safe_length (arglist) + vec_safe_length (optionalargs)
	    + vec_safe_length (stringargs) + vec_safe_length (append_args));
  vec_safe_reserve (retargs, arglen);

  /* Add the return arguments.  */
  retargs->splice (arglist);

  /* Add the hidden present status for optional+value to the arguments.  */
  retargs->splice (optionalargs);

  /* Add the hidden string length parameters to the arguments.  */
  retargs->splice (stringargs);

  /* We may want to append extra arguments here.  This is used e.g. for
     calls to libgfortran_matmul_??, which need extra information.  */
  if (!vec_safe_is_empty (append_args))
    retargs->splice (append_args);
  arglist = retargs;

  /* Generate the actual call.  */
  if (base_object == NULL_TREE)
    conv_function_val (se, sym, expr);
  else
    conv_base_obj_fcn_val (se, base_object, expr);

  /* If there are alternate return labels, function type should be
     integer.  Can't modify the type in place though, since it can be shared
     with other functions.  For dummy arguments, the typing is done to
     this result, even if it has to be repeated for each call.  */
  if (has_alternate_specifier
      && TREE_TYPE (TREE_TYPE (TREE_TYPE (se->expr))) != integer_type_node)
    {
      if (!sym->attr.dummy)
	{
	  TREE_TYPE (sym->backend_decl)
		= build_function_type (integer_type_node,
		      TYPE_ARG_TYPES (TREE_TYPE (sym->backend_decl)));
	  se->expr = gfc_build_addr_expr (NULL_TREE, sym->backend_decl);
	}
      else
	TREE_TYPE (TREE_TYPE (TREE_TYPE (se->expr))) = integer_type_node;
    }

  fntype = TREE_TYPE (TREE_TYPE (se->expr));
  se->expr = build_call_vec (TREE_TYPE (fntype), se->expr, arglist);

  /* If we have a pointer function, but we don't want a pointer, e.g.
     something like
        x = f()
     where f is pointer valued, we have to dereference the result.  */
  if (!se->want_pointer && !byref
      && ((!comp && (sym->attr.pointer || sym->attr.allocatable))
	  || (comp && (comp->attr.pointer || comp->attr.allocatable))))
    se->expr = build_fold_indirect_ref_loc (input_location, se->expr);

  /* f2c calling conventions require a scalar default real function to
     return a double precision result.  Convert this back to default
     real.  We only care about the cases that can happen in Fortran 77.
  */
  if (flag_f2c && sym->ts.type == BT_REAL
      && sym->ts.kind == gfc_default_real_kind
      && !sym->attr.always_explicit)
    se->expr = fold_convert (gfc_get_real_type (sym->ts.kind), se->expr);

  /* A pure function may still have side-effects - it may modify its
     parameters.  */
  TREE_SIDE_EFFECTS (se->expr) = 1;
#if 0
  if (!sym->attr.pure)
    TREE_SIDE_EFFECTS (se->expr) = 1;
#endif

  if (byref)
    {
      /* Add the function call to the pre chain.  There is no expression.  */
      gfc_add_expr_to_block (&se->pre, se->expr);
      se->expr = NULL_TREE;

      if (!se->direct_byref)
	{
	  if ((sym->attr.dimension && !comp) || (comp && comp->attr.dimension))
	    {
	      if (gfc_option.rtcheck & GFC_RTCHECK_BOUNDS)
		{
		  /* Check the data pointer hasn't been modified.  This would
		     happen in a function returning a pointer.  */
		  tmp = gfc_conv_descriptor_data_get (info->descriptor);
		  tmp = fold_build2_loc (input_location, NE_EXPR,
					 boolean_type_node,
					 tmp, info->data);
		  gfc_trans_runtime_check (true, false, tmp, &se->pre, NULL,
					   gfc_msg_fault);
		}
	      se->expr = info->descriptor;
	      /* Bundle in the string length.  */
	      se->string_length = len;
	    }
	  else if (ts.type == BT_CHARACTER)
	    {
	      /* Dereference for character pointer results.  */
	      if ((!comp && (sym->attr.pointer || sym->attr.allocatable))
		  || (comp && (comp->attr.pointer || comp->attr.allocatable)))
		se->expr = build_fold_indirect_ref_loc (input_location, var);
	      else
	        se->expr = var;

	      se->string_length = len;
	    }
	  else
	    {
	      gcc_assert (ts.type == BT_COMPLEX && flag_f2c);
	      se->expr = build_fold_indirect_ref_loc (input_location, var);
	    }
	}
    }

  /* Follow the function call with the argument post block.  */
  if (byref)
    {
      gfc_add_block_to_block (&se->pre, &post);

      /* Transformational functions of derived types with allocatable
         components must have the result allocatable components copied.  */
      arg = expr->value.function.actual;
      if (result && arg && expr->rank
	    && expr->value.function.isym
	    && expr->value.function.isym->transformational
	    && arg->expr->ts.type == BT_DERIVED
	    && arg->expr->ts.u.derived->attr.alloc_comp)
	{
	  tree tmp2;
	  /* Copy the allocatable components.  We have to use a
	     temporary here to prevent source allocatable components
	     from being corrupted.  */
	  tmp2 = gfc_evaluate_now (result, &se->pre);
	  tmp = gfc_copy_alloc_comp (arg->expr->ts.u.derived,
				     result, tmp2, expr->rank);
	  gfc_add_expr_to_block (&se->pre, tmp);
	  tmp = gfc_copy_allocatable_data (result, tmp2, TREE_TYPE(tmp2),
				           expr->rank);
	  gfc_add_expr_to_block (&se->pre, tmp);

	  /* Finally free the temporary's data field.  */
	  tmp = gfc_conv_descriptor_data_get (tmp2);
	  tmp = gfc_deallocate_with_status (tmp, NULL_TREE, NULL_TREE,
					    NULL_TREE, NULL_TREE, true,
					    NULL, false);
	  gfc_add_expr_to_block (&se->pre, tmp);
	}
    }
  else
    {
      /* For a function with a class array result, save the result as
	 a temporary, set the info fields needed by the scalarizer and
	 call the finalization function of the temporary. Note that the
	 nullification of allocatable components needed by the result
	 is done in gfc_trans_assignment_1.  */
      if (expr && ((gfc_is_alloc_class_array_function (expr)
		    && se->ss && se->ss->loop)
		   || gfc_is_alloc_class_scalar_function (expr))
	  && se->expr && GFC_CLASS_TYPE_P (TREE_TYPE (se->expr))
	  && expr->must_finalize)
	{
	  tree final_fndecl;
	  tree is_final;
	  int n;
	  if (se->ss && se->ss->loop)
	    {
	      se->expr = gfc_evaluate_now (se->expr, &se->ss->loop->pre);
	      tmp = gfc_class_data_get (se->expr);
	      info->descriptor = tmp;
	      info->data = gfc_conv_descriptor_data_get (tmp);
	      info->offset = gfc_conv_descriptor_offset_get (tmp);
	      for (n = 0; n < se->ss->loop->dimen; n++)
		{
		  tree dim = gfc_rank_cst[n];
		  se->ss->loop->to[n] = gfc_conv_descriptor_ubound_get (tmp, dim);
		  se->ss->loop->from[n] = gfc_conv_descriptor_lbound_get (tmp, dim);
		}
	    }
	  else
	    {
	      /* TODO Eliminate the doubling of temporaries. This
		 one is necessary to ensure no memory leakage.  */
	      se->expr = gfc_evaluate_now (se->expr, &se->pre);
	      tmp = gfc_class_data_get (se->expr);
	      tmp = gfc_conv_scalar_to_descriptor (se, tmp,
			CLASS_DATA (expr->value.function.esym->result)->attr);
	    }

	  final_fndecl = gfc_vtable_final_get (se->expr);
	  is_final = fold_build2_loc (input_location, NE_EXPR,
				      boolean_type_node,
 			    	      final_fndecl,
				      fold_convert (TREE_TYPE (final_fndecl),
					   	    null_pointer_node));
	  final_fndecl = build_fold_indirect_ref_loc (input_location,
						      final_fndecl);
 	  tmp = build_call_expr_loc (input_location,
				     final_fndecl, 3,
				     gfc_build_addr_expr (NULL, tmp),
				     gfc_vtable_size_get (se->expr),
				     boolean_false_node);
 	  tmp = fold_build3_loc (input_location, COND_EXPR,
				 void_type_node, is_final, tmp,
				 build_empty_stmt (input_location));

	  if (se->ss && se->ss->loop)
	    {
	      gfc_add_expr_to_block (&se->ss->loop->post, tmp);
	      tmp = gfc_call_free (convert (pvoid_type_node, info->data));
	      gfc_add_expr_to_block (&se->ss->loop->post, tmp);
	    }
	  else
	    {
	      gfc_add_expr_to_block (&se->post, tmp);
	      tmp = gfc_class_data_get (se->expr);
	      tmp = gfc_call_free (convert (pvoid_type_node, tmp));
	      gfc_add_expr_to_block (&se->post, tmp);
	    }
	  expr->must_finalize = 0;
	}

      gfc_add_block_to_block (&se->post, &post);
    }

  return has_alternate_specifier;
}


/* Fill a character string with spaces.  */

static tree
fill_with_spaces (tree start, tree type, tree size)
{
  stmtblock_t block, loop;
  tree i, el, exit_label, cond, tmp;

  /* For a simple char type, we can call memset().  */
  if (compare_tree_int (TYPE_SIZE_UNIT (type), 1) == 0)
    return build_call_expr_loc (input_location,
			    builtin_decl_explicit (BUILT_IN_MEMSET),
			    3, start,
			    build_int_cst (gfc_get_int_type (gfc_c_int_kind),
					   lang_hooks.to_target_charset (' ')),
			    size);

  /* Otherwise, we use a loop:
	for (el = start, i = size; i > 0; el--, i+= TYPE_SIZE_UNIT (type))
	  *el = (type) ' ';
   */

  /* Initialize variables.  */
  gfc_init_block (&block);
  i = gfc_create_var (sizetype, "i");
  gfc_add_modify (&block, i, fold_convert (sizetype, size));
  el = gfc_create_var (build_pointer_type (type), "el");
  gfc_add_modify (&block, el, fold_convert (TREE_TYPE (el), start));
  exit_label = gfc_build_label_decl (NULL_TREE);
  TREE_USED (exit_label) = 1;


  /* Loop body.  */
  gfc_init_block (&loop);

  /* Exit condition.  */
  cond = fold_build2_loc (input_location, LE_EXPR, boolean_type_node, i,
			  build_zero_cst (sizetype));
  tmp = build1_v (GOTO_EXPR, exit_label);
  tmp = fold_build3_loc (input_location, COND_EXPR, void_type_node, cond, tmp,
			 build_empty_stmt (input_location));
  gfc_add_expr_to_block (&loop, tmp);

  /* Assignment.  */
  gfc_add_modify (&loop,
		  fold_build1_loc (input_location, INDIRECT_REF, type, el),
		  build_int_cst (type, lang_hooks.to_target_charset (' ')));

  /* Increment loop variables.  */
  gfc_add_modify (&loop, i,
		  fold_build2_loc (input_location, MINUS_EXPR, sizetype, i,
				   TYPE_SIZE_UNIT (type)));
  gfc_add_modify (&loop, el,
		  fold_build_pointer_plus_loc (input_location,
					       el, TYPE_SIZE_UNIT (type)));

  /* Making the loop... actually loop!  */
  tmp = gfc_finish_block (&loop);
  tmp = build1_v (LOOP_EXPR, tmp);
  gfc_add_expr_to_block (&block, tmp);

  /* The exit label.  */
  tmp = build1_v (LABEL_EXPR, exit_label);
  gfc_add_expr_to_block (&block, tmp);


  return gfc_finish_block (&block);
}


/* Generate code to copy a string.  */

void
gfc_trans_string_copy (stmtblock_t * block, tree dlength, tree dest,
		       int dkind, tree slength, tree src, int skind)
{
  tree tmp, dlen, slen;
  tree dsc;
  tree ssc;
  tree cond;
  tree cond2;
  tree tmp2;
  tree tmp3;
  tree tmp4;
  tree chartype;
  stmtblock_t tempblock;

  gcc_assert (dkind == skind);

  if (slength != NULL_TREE)
    {
      slen = fold_convert (size_type_node, gfc_evaluate_now (slength, block));
      ssc = gfc_string_to_single_character (slen, src, skind);
    }
  else
    {
      slen = build_int_cst (size_type_node, 1);
      ssc =  src;
    }

  if (dlength != NULL_TREE)
    {
      dlen = fold_convert (size_type_node, gfc_evaluate_now (dlength, block));
      dsc = gfc_string_to_single_character (dlen, dest, dkind);
    }
  else
    {
      dlen = build_int_cst (size_type_node, 1);
      dsc =  dest;
    }

  /* Assign directly if the types are compatible.  */
  if (dsc != NULL_TREE && ssc != NULL_TREE
      && TREE_TYPE (dsc) == TREE_TYPE (ssc))
    {
      gfc_add_modify (block, dsc, ssc);
      return;
    }

  /* Do nothing if the destination length is zero.  */
  cond = fold_build2_loc (input_location, GT_EXPR, boolean_type_node, dlen,
			  build_int_cst (size_type_node, 0));

  /* The following code was previously in _gfortran_copy_string:

       // The two strings may overlap so we use memmove.
       void
       copy_string (GFC_INTEGER_4 destlen, char * dest,
                    GFC_INTEGER_4 srclen, const char * src)
       {
         if (srclen >= destlen)
           {
             // This will truncate if too long.
             memmove (dest, src, destlen);
           }
         else
           {
             memmove (dest, src, srclen);
             // Pad with spaces.
             memset (&dest[srclen], ' ', destlen - srclen);
           }
       }

     We're now doing it here for better optimization, but the logic
     is the same.  */

  /* For non-default character kinds, we have to multiply the string
     length by the base type size.  */
  chartype = gfc_get_char_type (dkind);
  slen = fold_build2_loc (input_location, MULT_EXPR, size_type_node,
			  fold_convert (size_type_node, slen),
			  fold_convert (size_type_node,
					TYPE_SIZE_UNIT (chartype)));
  dlen = fold_build2_loc (input_location, MULT_EXPR, size_type_node,
			  fold_convert (size_type_node, dlen),
			  fold_convert (size_type_node,
					TYPE_SIZE_UNIT (chartype)));

  if (dlength && POINTER_TYPE_P (TREE_TYPE (dest)))
    dest = fold_convert (pvoid_type_node, dest);
  else
    dest = gfc_build_addr_expr (pvoid_type_node, dest);

  if (slength && POINTER_TYPE_P (TREE_TYPE (src)))
    src = fold_convert (pvoid_type_node, src);
  else
    src = gfc_build_addr_expr (pvoid_type_node, src);

  /* Truncate string if source is too long.  */
  cond2 = fold_build2_loc (input_location, GE_EXPR, boolean_type_node, slen,
			   dlen);
  tmp2 = build_call_expr_loc (input_location,
			      builtin_decl_explicit (BUILT_IN_MEMMOVE),
			      3, dest, src, dlen);

  /* Else copy and pad with spaces.  */
  tmp3 = build_call_expr_loc (input_location,
			      builtin_decl_explicit (BUILT_IN_MEMMOVE),
			      3, dest, src, slen);

  tmp4 = fold_build_pointer_plus_loc (input_location, dest, slen);
  tmp4 = fill_with_spaces (tmp4, chartype,
			   fold_build2_loc (input_location, MINUS_EXPR,
					    TREE_TYPE(dlen), dlen, slen));

  gfc_init_block (&tempblock);
  gfc_add_expr_to_block (&tempblock, tmp3);
  gfc_add_expr_to_block (&tempblock, tmp4);
  tmp3 = gfc_finish_block (&tempblock);

  /* The whole copy_string function is there.  */
  tmp = fold_build3_loc (input_location, COND_EXPR, void_type_node, cond2,
			 tmp2, tmp3);
  tmp = fold_build3_loc (input_location, COND_EXPR, void_type_node, cond, tmp,
			 build_empty_stmt (input_location));
  gfc_add_expr_to_block (block, tmp);
}


/* Translate a statement function.
   The value of a statement function reference is obtained by evaluating the
   expression using the values of the actual arguments for the values of the
   corresponding dummy arguments.  */

static void
gfc_conv_statement_function (gfc_se * se, gfc_expr * expr)
{
  gfc_symbol *sym;
  gfc_symbol *fsym;
  gfc_formal_arglist *fargs;
  gfc_actual_arglist *args;
  gfc_se lse;
  gfc_se rse;
  gfc_saved_var *saved_vars;
  tree *temp_vars;
  tree type;
  tree tmp;
  int n;

  sym = expr->symtree->n.sym;
  args = expr->value.function.actual;
  gfc_init_se (&lse, NULL);
  gfc_init_se (&rse, NULL);

  n = 0;
  for (fargs = gfc_sym_get_dummy_args (sym); fargs; fargs = fargs->next)
    n++;
  saved_vars = XCNEWVEC (gfc_saved_var, n);
  temp_vars = XCNEWVEC (tree, n);

  for (fargs = gfc_sym_get_dummy_args (sym), n = 0; fargs;
       fargs = fargs->next, n++)
    {
      /* Each dummy shall be specified, explicitly or implicitly, to be
         scalar.  */
      gcc_assert (fargs->sym->attr.dimension == 0);
      fsym = fargs->sym;

      if (fsym->ts.type == BT_CHARACTER)
        {
	  /* Copy string arguments.  */
	  tree arglen;

	  gcc_assert (fsym->ts.u.cl && fsym->ts.u.cl->length
		      && fsym->ts.u.cl->length->expr_type == EXPR_CONSTANT);

	  /* Create a temporary to hold the value.  */
          if (fsym->ts.u.cl->backend_decl == NULL_TREE)
	     fsym->ts.u.cl->backend_decl
		= gfc_conv_constant_to_tree (fsym->ts.u.cl->length);

	  type = gfc_get_character_type (fsym->ts.kind, fsym->ts.u.cl);
	  temp_vars[n] = gfc_create_var (type, fsym->name);

	  arglen = TYPE_MAX_VALUE (TYPE_DOMAIN (type));

	  gfc_conv_expr (&rse, args->expr);
	  gfc_conv_string_parameter (&rse);
	  gfc_add_block_to_block (&se->pre, &lse.pre);
	  gfc_add_block_to_block (&se->pre, &rse.pre);

	  gfc_trans_string_copy (&se->pre, arglen, temp_vars[n], fsym->ts.kind,
				 rse.string_length, rse.expr, fsym->ts.kind);
	  gfc_add_block_to_block (&se->pre, &lse.post);
	  gfc_add_block_to_block (&se->pre, &rse.post);
        }
      else
        {
          /* For everything else, just evaluate the expression.  */

	  /* Create a temporary to hold the value.  */
	  type = gfc_typenode_for_spec (&fsym->ts);
	  temp_vars[n] = gfc_create_var (type, fsym->name);

          gfc_conv_expr (&lse, args->expr);

          gfc_add_block_to_block (&se->pre, &lse.pre);
          gfc_add_modify (&se->pre, temp_vars[n], lse.expr);
          gfc_add_block_to_block (&se->pre, &lse.post);
        }

      args = args->next;
    }

  /* Use the temporary variables in place of the real ones.  */
  for (fargs = gfc_sym_get_dummy_args (sym), n = 0; fargs;
       fargs = fargs->next, n++)
    gfc_shadow_sym (fargs->sym, temp_vars[n], &saved_vars[n]);

  gfc_conv_expr (se, sym->value);

  if (sym->ts.type == BT_CHARACTER)
    {
      gfc_conv_const_charlen (sym->ts.u.cl);

      /* Force the expression to the correct length.  */
      if (!INTEGER_CST_P (se->string_length)
	  || tree_int_cst_lt (se->string_length,
			      sym->ts.u.cl->backend_decl))
	{
	  type = gfc_get_character_type (sym->ts.kind, sym->ts.u.cl);
	  tmp = gfc_create_var (type, sym->name);
	  tmp = gfc_build_addr_expr (build_pointer_type (type), tmp);
	  gfc_trans_string_copy (&se->pre, sym->ts.u.cl->backend_decl, tmp,
				 sym->ts.kind, se->string_length, se->expr,
				 sym->ts.kind);
	  se->expr = tmp;
	}
      se->string_length = sym->ts.u.cl->backend_decl;
    }

  /* Restore the original variables.  */
  for (fargs = gfc_sym_get_dummy_args (sym), n = 0; fargs;
       fargs = fargs->next, n++)
    gfc_restore_sym (fargs->sym, &saved_vars[n]);
  free (temp_vars);
  free (saved_vars);
}


/* Translate a function expression.  */

static void
gfc_conv_function_expr (gfc_se * se, gfc_expr * expr)
{
  gfc_symbol *sym;

  if (expr->value.function.isym)
    {
      gfc_conv_intrinsic_function (se, expr);
      return;
    }

  /* expr.value.function.esym is the resolved (specific) function symbol for
     most functions.  However this isn't set for dummy procedures.  */
  sym = expr->value.function.esym;
  if (!sym)
    sym = expr->symtree->n.sym;

  /* The IEEE_ARITHMETIC functions are caught here. */
  if (sym->from_intmod == INTMOD_IEEE_ARITHMETIC)
    if (gfc_conv_ieee_arithmetic_function (se, expr))
      return;

  /* We distinguish statement functions from general functions to improve
     runtime performance.  */
  if (sym->attr.proc == PROC_ST_FUNCTION)
    {
      gfc_conv_statement_function (se, expr);
      return;
    }

  gfc_conv_procedure_call (se, sym, expr->value.function.actual, expr,
			   NULL);
}


/* Determine whether the given EXPR_CONSTANT is a zero initializer.  */

static bool
is_zero_initializer_p (gfc_expr * expr)
{
  if (expr->expr_type != EXPR_CONSTANT)
    return false;

  /* We ignore constants with prescribed memory representations for now.  */
  if (expr->representation.string)
    return false;

  switch (expr->ts.type)
    {
    case BT_INTEGER:
      return mpz_cmp_si (expr->value.integer, 0) == 0;

    case BT_REAL:
      return mpfr_zero_p (expr->value.real)
	     && MPFR_SIGN (expr->value.real) >= 0;

    case BT_LOGICAL:
      return expr->value.logical == 0;

    case BT_COMPLEX:
      return mpfr_zero_p (mpc_realref (expr->value.complex))
	     && MPFR_SIGN (mpc_realref (expr->value.complex)) >= 0
             && mpfr_zero_p (mpc_imagref (expr->value.complex))
	     && MPFR_SIGN (mpc_imagref (expr->value.complex)) >= 0;

    default:
      break;
    }
  return false;
}


static void
gfc_conv_array_constructor_expr (gfc_se * se, gfc_expr * expr)
{
  gfc_ss *ss;

  ss = se->ss;
  gcc_assert (ss != NULL && ss != gfc_ss_terminator);
  gcc_assert (ss->info->expr == expr && ss->info->type == GFC_SS_CONSTRUCTOR);

  gfc_conv_tmp_array_ref (se);
}


/* Build a static initializer.  EXPR is the expression for the initial value.
   The other parameters describe the variable of the component being
   initialized. EXPR may be null.  */

tree
gfc_conv_initializer (gfc_expr * expr, gfc_typespec * ts, tree type,
		      bool array, bool pointer, bool procptr)
{
  gfc_se se;

  if (!(expr || pointer || procptr))
    return NULL_TREE;

  /* Check if we have ISOCBINDING_NULL_PTR or ISOCBINDING_NULL_FUNPTR
     (these are the only two iso_c_binding derived types that can be
     used as initialization expressions).  If so, we need to modify
     the 'expr' to be that for a (void *).  */
  if (expr != NULL && expr->ts.type == BT_DERIVED
      && expr->ts.is_iso_c && expr->ts.u.derived)
    {
      gfc_symbol *derived = expr->ts.u.derived;

      /* The derived symbol has already been converted to a (void *).  Use
	 its kind.  */
      expr = gfc_get_int_expr (derived->ts.kind, NULL, 0);
      expr->ts.f90_type = derived->ts.f90_type;

      gfc_init_se (&se, NULL);
      gfc_conv_constant (&se, expr);
      gcc_assert (TREE_CODE (se.expr) != CONSTRUCTOR);
      return se.expr;
    }

  if (array && !procptr)
    {
      tree ctor;
      /* Arrays need special handling.  */
      if (pointer)
	ctor = gfc_build_null_descriptor (type);
      /* Special case assigning an array to zero.  */
      else if (is_zero_initializer_p (expr))
        ctor = build_constructor (type, NULL);
      else
	ctor = gfc_conv_array_initializer (type, expr);
      TREE_STATIC (ctor) = 1;
      return ctor;
    }
  else if (pointer || procptr)
    {
      if (ts->type == BT_CLASS && !procptr)
	{
	  gfc_init_se (&se, NULL);
	  gfc_conv_structure (&se, gfc_class_initializer (ts, expr), 1);
	  gcc_assert (TREE_CODE (se.expr) == CONSTRUCTOR);
	  TREE_STATIC (se.expr) = 1;
	  return se.expr;
	}
      else if (!expr || expr->expr_type == EXPR_NULL)
	return fold_convert (type, null_pointer_node);
      else
	{
	  gfc_init_se (&se, NULL);
	  se.want_pointer = 1;
	  gfc_conv_expr (&se, expr);
          gcc_assert (TREE_CODE (se.expr) != CONSTRUCTOR);
	  return se.expr;
	}
    }
  else
    {
      switch (ts->type)
	{
	case BT_DERIVED:
	case BT_CLASS:
	  gfc_init_se (&se, NULL);
	  if (ts->type == BT_CLASS && expr->expr_type == EXPR_NULL)
	    gfc_conv_structure (&se, gfc_class_initializer (ts, expr), 1);
	  else
	    gfc_conv_structure (&se, expr, 1);
	  gcc_assert (TREE_CODE (se.expr) == CONSTRUCTOR);
	  TREE_STATIC (se.expr) = 1;
	  return se.expr;

	case BT_CHARACTER:
	  {
	    tree ctor = gfc_conv_string_init (ts->u.cl->backend_decl,expr);
	    TREE_STATIC (ctor) = 1;
	    return ctor;
	  }

	default:
	  gfc_init_se (&se, NULL);
	  gfc_conv_constant (&se, expr);
	  gcc_assert (TREE_CODE (se.expr) != CONSTRUCTOR);
	  return se.expr;
	}
    }
}

static tree
gfc_trans_subarray_assign (tree dest, gfc_component * cm, gfc_expr * expr)
{
  gfc_se rse;
  gfc_se lse;
  gfc_ss *rss;
  gfc_ss *lss;
  gfc_array_info *lss_array;
  stmtblock_t body;
  stmtblock_t block;
  gfc_loopinfo loop;
  int n;
  tree tmp;

  gfc_start_block (&block);

  /* Initialize the scalarizer.  */
  gfc_init_loopinfo (&loop);

  gfc_init_se (&lse, NULL);
  gfc_init_se (&rse, NULL);

  /* Walk the rhs.  */
  rss = gfc_walk_expr (expr);
  if (rss == gfc_ss_terminator)
    /* The rhs is scalar.  Add a ss for the expression.  */
    rss = gfc_get_scalar_ss (gfc_ss_terminator, expr);

  /* Create a SS for the destination.  */
  lss = gfc_get_array_ss (gfc_ss_terminator, NULL, cm->as->rank,
			  GFC_SS_COMPONENT);
  lss_array = &lss->info->data.array;
  lss_array->shape = gfc_get_shape (cm->as->rank);
  lss_array->descriptor = dest;
  lss_array->data = gfc_conv_array_data (dest);
  lss_array->offset = gfc_conv_array_offset (dest);
  for (n = 0; n < cm->as->rank; n++)
    {
      lss_array->start[n] = gfc_conv_array_lbound (dest, n);
      lss_array->stride[n] = gfc_index_one_node;

      mpz_init (lss_array->shape[n]);
      mpz_sub (lss_array->shape[n], cm->as->upper[n]->value.integer,
	       cm->as->lower[n]->value.integer);
      mpz_add_ui (lss_array->shape[n], lss_array->shape[n], 1);
    }

  /* Associate the SS with the loop.  */
  gfc_add_ss_to_loop (&loop, lss);
  gfc_add_ss_to_loop (&loop, rss);

  /* Calculate the bounds of the scalarization.  */
  gfc_conv_ss_startstride (&loop);

  /* Setup the scalarizing loops.  */
  gfc_conv_loop_setup (&loop, &expr->where);

  /* Setup the gfc_se structures.  */
  gfc_copy_loopinfo_to_se (&lse, &loop);
  gfc_copy_loopinfo_to_se (&rse, &loop);

  rse.ss = rss;
  gfc_mark_ss_chain_used (rss, 1);
  lse.ss = lss;
  gfc_mark_ss_chain_used (lss, 1);

  /* Start the scalarized loop body.  */
  gfc_start_scalarized_body (&loop, &body);

  gfc_conv_tmp_array_ref (&lse);
  if (cm->ts.type == BT_CHARACTER)
    lse.string_length = cm->ts.u.cl->backend_decl;

  gfc_conv_expr (&rse, expr);

  tmp = gfc_trans_scalar_assign (&lse, &rse, cm->ts, true, false, true);
  gfc_add_expr_to_block (&body, tmp);

  gcc_assert (rse.ss == gfc_ss_terminator);

  /* Generate the copying loops.  */
  gfc_trans_scalarizing_loops (&loop, &body);

  /* Wrap the whole thing up.  */
  gfc_add_block_to_block (&block, &loop.pre);
  gfc_add_block_to_block (&block, &loop.post);

  gcc_assert (lss_array->shape != NULL);
  gfc_free_shape (&lss_array->shape, cm->as->rank);
  gfc_cleanup_loop (&loop);

  return gfc_finish_block (&block);
}


static tree
gfc_trans_alloc_subarray_assign (tree dest, gfc_component * cm,
				 gfc_expr * expr)
{
  gfc_se se;
  stmtblock_t block;
  tree offset;
  int n;
  tree tmp;
  tree tmp2;
  gfc_array_spec *as;
  gfc_expr *arg = NULL;

  gfc_start_block (&block);
  gfc_init_se (&se, NULL);

  /* Get the descriptor for the expressions.  */
  se.want_pointer = 0;
  gfc_conv_expr_descriptor (&se, expr);
  gfc_add_block_to_block (&block, &se.pre);
  gfc_add_modify (&block, dest, se.expr);

  /* Deal with arrays of derived types with allocatable components.  */
  if (cm->ts.type == BT_DERIVED
	&& cm->ts.u.derived->attr.alloc_comp)
    tmp = gfc_copy_alloc_comp (cm->ts.u.derived,
			       se.expr, dest,
			       cm->as->rank);
  else if (cm->ts.type == BT_CLASS && expr->ts.type == BT_DERIVED
	   && CLASS_DATA(cm)->attr.allocatable)
    {
      if (cm->ts.u.derived->attr.alloc_comp)
	tmp = gfc_copy_alloc_comp (expr->ts.u.derived,
				   se.expr, dest,
				   expr->rank);
      else
	{
	  tmp = TREE_TYPE (dest);
	  tmp = gfc_duplicate_allocatable (dest, se.expr,
					   tmp, expr->rank);
	}
    }
  else
    tmp = gfc_duplicate_allocatable (dest, se.expr,
				     TREE_TYPE(cm->backend_decl),
				     cm->as->rank);

  gfc_add_expr_to_block (&block, tmp);
  gfc_add_block_to_block (&block, &se.post);

  if (expr->expr_type != EXPR_VARIABLE)
    gfc_conv_descriptor_data_set (&block, se.expr,
				  null_pointer_node);

  /* We need to know if the argument of a conversion function is a
     variable, so that the correct lower bound can be used.  */
  if (expr->expr_type == EXPR_FUNCTION
	&& expr->value.function.isym
	&& expr->value.function.isym->conversion
	&& expr->value.function.actual->expr
	&& expr->value.function.actual->expr->expr_type == EXPR_VARIABLE)
    arg = expr->value.function.actual->expr;

  /* Obtain the array spec of full array references.  */
  if (arg)
    as = gfc_get_full_arrayspec_from_expr (arg);
  else
    as = gfc_get_full_arrayspec_from_expr (expr);

  /* Shift the lbound and ubound of temporaries to being unity,
     rather than zero, based. Always calculate the offset.  */
  offset = gfc_conv_descriptor_offset_get (dest);
  gfc_add_modify (&block, offset, gfc_index_zero_node);
  tmp2 =gfc_create_var (gfc_array_index_type, NULL);

  for (n = 0; n < expr->rank; n++)
    {
      tree span;
      tree lbound;

      /* Obtain the correct lbound - ISO/IEC TR 15581:2001 page 9.
	 TODO It looks as if gfc_conv_expr_descriptor should return
	 the correct bounds and that the following should not be
	 necessary.  This would simplify gfc_conv_intrinsic_bound
	 as well.  */
      if (as && as->lower[n])
	{
	  gfc_se lbse;
	  gfc_init_se (&lbse, NULL);
	  gfc_conv_expr (&lbse, as->lower[n]);
	  gfc_add_block_to_block (&block, &lbse.pre);
	  lbound = gfc_evaluate_now (lbse.expr, &block);
	}
      else if (as && arg)
	{
	  tmp = gfc_get_symbol_decl (arg->symtree->n.sym);
	  lbound = gfc_conv_descriptor_lbound_get (tmp,
					gfc_rank_cst[n]);
	}
      else if (as)
	lbound = gfc_conv_descriptor_lbound_get (dest,
						gfc_rank_cst[n]);
      else
	lbound = gfc_index_one_node;

      lbound = fold_convert (gfc_array_index_type, lbound);

      /* Shift the bounds and set the offset accordingly.  */
      tmp = gfc_conv_descriptor_ubound_get (dest, gfc_rank_cst[n]);
      span = fold_build2_loc (input_location, MINUS_EXPR, gfc_array_index_type,
		tmp, gfc_conv_descriptor_lbound_get (dest, gfc_rank_cst[n]));
      tmp = fold_build2_loc (input_location, PLUS_EXPR, gfc_array_index_type,
			     span, lbound);
      gfc_conv_descriptor_ubound_set (&block, dest,
				      gfc_rank_cst[n], tmp);
      gfc_conv_descriptor_lbound_set (&block, dest,
				      gfc_rank_cst[n], lbound);

      tmp = fold_build2_loc (input_location, MULT_EXPR, gfc_array_index_type,
			 gfc_conv_descriptor_lbound_get (dest,
							 gfc_rank_cst[n]),
			 gfc_conv_descriptor_stride_get (dest,
							 gfc_rank_cst[n]));
      gfc_add_modify (&block, tmp2, tmp);
      tmp = fold_build2_loc (input_location, MINUS_EXPR, gfc_array_index_type,
			     offset, tmp2);
      gfc_conv_descriptor_offset_set (&block, dest, tmp);
    }

  if (arg)
    {
      /* If a conversion expression has a null data pointer
	 argument, nullify the allocatable component.  */
      tree non_null_expr;
      tree null_expr;

      if (arg->symtree->n.sym->attr.allocatable
	    || arg->symtree->n.sym->attr.pointer)
	{
	  non_null_expr = gfc_finish_block (&block);
	  gfc_start_block (&block);
	  gfc_conv_descriptor_data_set (&block, dest,
					null_pointer_node);
	  null_expr = gfc_finish_block (&block);
	  tmp = gfc_conv_descriptor_data_get (arg->symtree->n.sym->backend_decl);
	  tmp = build2_loc (input_location, EQ_EXPR, boolean_type_node, tmp,
			    fold_convert (TREE_TYPE (tmp), null_pointer_node));
	  return build3_v (COND_EXPR, tmp,
			   null_expr, non_null_expr);
	}
    }

  return gfc_finish_block (&block);
}


/* Allocate or reallocate scalar component, as necessary.  */

static void
alloc_scalar_allocatable_for_subcomponent_assignment (stmtblock_t *block,
						      tree comp,
						      gfc_component *cm,
						      gfc_expr *expr2,
						      gfc_symbol *sym)
{
  tree tmp;
  tree ptr;
  tree size;
  tree size_in_bytes;
  tree lhs_cl_size = NULL_TREE;

  if (!comp)
    return;

  if (!expr2 || expr2->rank)
    return;

  realloc_lhs_warning (expr2->ts.type, false, &expr2->where);

  if (cm->ts.type == BT_CHARACTER && cm->ts.deferred)
    {
      char name[GFC_MAX_SYMBOL_LEN+9];
      gfc_component *strlen;
      /* Use the rhs string length and the lhs element size.  */
      gcc_assert (expr2->ts.type == BT_CHARACTER);
      if (!expr2->ts.u.cl->backend_decl)
	{
	  gfc_conv_string_length (expr2->ts.u.cl, expr2, block);
	  gcc_assert (expr2->ts.u.cl->backend_decl);
	}

      size = expr2->ts.u.cl->backend_decl;

      /* Ensure that cm->ts.u.cl->backend_decl is a componentref to _%s_length
	 component.  */
      sprintf (name, "_%s_length", cm->name);
      strlen = gfc_find_component (sym, name, true, true);
      lhs_cl_size = fold_build3_loc (input_location, COMPONENT_REF,
				     gfc_charlen_type_node,
				     TREE_OPERAND (comp, 0),
				     strlen->backend_decl, NULL_TREE);

      tmp = TREE_TYPE (gfc_typenode_for_spec (&cm->ts));
      tmp = TYPE_SIZE_UNIT (tmp);
      size_in_bytes = fold_build2_loc (input_location, MULT_EXPR,
				       TREE_TYPE (tmp), tmp,
				       fold_convert (TREE_TYPE (tmp), size));
    }
  else
    {
      /* Otherwise use the length in bytes of the rhs.  */
      size = TYPE_SIZE_UNIT (gfc_typenode_for_spec (&cm->ts));
      size_in_bytes = size;
    }

  size_in_bytes = fold_build2_loc (input_location, MAX_EXPR, size_type_node,
				   size_in_bytes, size_one_node);

  if (cm->ts.type == BT_DERIVED && cm->ts.u.derived->attr.alloc_comp)
    {
      tmp = build_call_expr_loc (input_location,
				 builtin_decl_explicit (BUILT_IN_CALLOC),
				 2, build_one_cst (size_type_node),
				 size_in_bytes);
      tmp = fold_convert (TREE_TYPE (comp), tmp);
      gfc_add_modify (block, comp, tmp);
    }
  else
    {
      tmp = build_call_expr_loc (input_location,
				 builtin_decl_explicit (BUILT_IN_MALLOC),
				 1, size_in_bytes);
      if (GFC_CLASS_TYPE_P (TREE_TYPE (comp)))
	ptr = gfc_class_data_get (comp);
      else
	ptr = comp;
      tmp = fold_convert (TREE_TYPE (ptr), tmp);
      gfc_add_modify (block, ptr, tmp);
    }

  if (cm->ts.type == BT_CHARACTER && cm->ts.deferred)
    /* Update the lhs character length.  */
    gfc_add_modify (block, lhs_cl_size, size);
}


/* Assign a single component of a derived type constructor.  */

static tree
gfc_trans_subcomponent_assign (tree dest, gfc_component * cm, gfc_expr * expr,
			       gfc_symbol *sym, bool init)
{
  gfc_se se;
  gfc_se lse;
  stmtblock_t block;
  tree tmp;
  tree vtab;

  gfc_start_block (&block);

  if (cm->attr.pointer || cm->attr.proc_pointer)
    {
      /* Only care about pointers here, not about allocatables.  */
      gfc_init_se (&se, NULL);
      /* Pointer component.  */
      if ((cm->attr.dimension || cm->attr.codimension)
	  && !cm->attr.proc_pointer)
	{
	  /* Array pointer.  */
	  if (expr->expr_type == EXPR_NULL)
	    gfc_conv_descriptor_data_set (&block, dest, null_pointer_node);
	  else
	    {
	      se.direct_byref = 1;
	      se.expr = dest;
	      gfc_conv_expr_descriptor (&se, expr);
	      gfc_add_block_to_block (&block, &se.pre);
	      gfc_add_block_to_block (&block, &se.post);
	    }
	}
      else
	{
	  /* Scalar pointers.  */
	  se.want_pointer = 1;
	  gfc_conv_expr (&se, expr);
	  gfc_add_block_to_block (&block, &se.pre);

	  if (expr->symtree && expr->symtree->n.sym->attr.proc_pointer
	      && expr->symtree->n.sym->attr.dummy)
	    se.expr = build_fold_indirect_ref_loc (input_location, se.expr);

	  gfc_add_modify (&block, dest,
			       fold_convert (TREE_TYPE (dest), se.expr));
	  gfc_add_block_to_block (&block, &se.post);
	}
    }
  else if (cm->ts.type == BT_CLASS && expr->expr_type == EXPR_NULL)
    {
      /* NULL initialization for CLASS components.  */
      tmp = gfc_trans_structure_assign (dest,
					gfc_class_initializer (&cm->ts, expr),
					false);
      gfc_add_expr_to_block (&block, tmp);
    }
  else if ((cm->attr.dimension || cm->attr.codimension)
	   && !cm->attr.proc_pointer)
    {
      if (cm->attr.allocatable && expr->expr_type == EXPR_NULL)
 	gfc_conv_descriptor_data_set (&block, dest, null_pointer_node);
      else if (cm->attr.allocatable)
	{
	  tmp = gfc_trans_alloc_subarray_assign (dest, cm, expr);
	  gfc_add_expr_to_block (&block, tmp);
	}
      else
	{
	  tmp = gfc_trans_subarray_assign (dest, cm, expr);
	  gfc_add_expr_to_block (&block, tmp);
	}
    }
  else if (cm->ts.type == BT_CLASS
	   && CLASS_DATA (cm)->attr.dimension
	   && CLASS_DATA (cm)->attr.allocatable
	   && expr->ts.type == BT_DERIVED)
    {
      vtab = gfc_get_symbol_decl (gfc_find_vtab (&expr->ts));
      vtab = gfc_build_addr_expr (NULL_TREE, vtab);
      tmp = gfc_class_vptr_get (dest);
      gfc_add_modify (&block, tmp,
		      fold_convert (TREE_TYPE (tmp), vtab));
      tmp = gfc_class_data_get (dest);
      tmp = gfc_trans_alloc_subarray_assign (tmp, cm, expr);
      gfc_add_expr_to_block (&block, tmp);
    }
  else if (init && (cm->attr.allocatable
	   || (cm->ts.type == BT_CLASS && CLASS_DATA (cm)->attr.allocatable)))
    {
      /* Take care about non-array allocatable components here.  The alloc_*
	 routine below is motivated by the alloc_scalar_allocatable_for_
	 assignment() routine, but with the realloc portions removed and
	 different input.  */
      alloc_scalar_allocatable_for_subcomponent_assignment (&block,
							    dest,
							    cm,
							    expr,
							    sym);
      /* The remainder of these instructions follow the if (cm->attr.pointer)
	 if (!cm->attr.dimension) part above.  */
      gfc_init_se (&se, NULL);
      gfc_conv_expr (&se, expr);
      gfc_add_block_to_block (&block, &se.pre);

      if (expr->symtree && expr->symtree->n.sym->attr.proc_pointer
	  && expr->symtree->n.sym->attr.dummy)
	se.expr = build_fold_indirect_ref_loc (input_location, se.expr);

      if (cm->ts.type == BT_CLASS && expr->ts.type == BT_DERIVED)
	{
	  tmp = gfc_class_data_get (dest);
	  tmp = build_fold_indirect_ref_loc (input_location, tmp);
	  vtab = gfc_get_symbol_decl (gfc_find_vtab (&expr->ts));
	  vtab = gfc_build_addr_expr (NULL_TREE, vtab);
	  gfc_add_modify (&block, gfc_class_vptr_get (dest),
		 fold_convert (TREE_TYPE (gfc_class_vptr_get (dest)), vtab));
	}
      else
	tmp = build_fold_indirect_ref_loc (input_location, dest);

      /* For deferred strings insert a memcpy.  */
      if (cm->ts.type == BT_CHARACTER && cm->ts.deferred)
	{
	  tree size;
	  gcc_assert (se.string_length || expr->ts.u.cl->backend_decl);
	  size = size_of_string_in_bytes (cm->ts.kind, se.string_length
						? se.string_length
						: expr->ts.u.cl->backend_decl);
	  tmp = gfc_build_memcpy_call (tmp, se.expr, size);
	  gfc_add_expr_to_block (&block, tmp);
	}
      else
	gfc_add_modify (&block, tmp,
			fold_convert (TREE_TYPE (tmp), se.expr));
      gfc_add_block_to_block (&block, &se.post);
    }
  else if (expr->ts.type == BT_DERIVED && expr->ts.f90_type != BT_VOID)
    {
      if (expr->expr_type != EXPR_STRUCTURE)
	{
	  gfc_init_se (&se, NULL);
	  gfc_conv_expr (&se, expr);
	  gfc_add_block_to_block (&block, &se.pre);
	  if (cm->ts.u.derived->attr.alloc_comp
	      && expr->expr_type == EXPR_VARIABLE)
	    {
	      tmp = gfc_copy_alloc_comp (cm->ts.u.derived, se.expr,
					 dest, expr->rank);
	      gfc_add_expr_to_block (&block, tmp);
	    }
	  else
	    gfc_add_modify (&block, dest,
			    fold_convert (TREE_TYPE (dest), se.expr));
	  gfc_add_block_to_block (&block, &se.post);
	}
      else
	{
	  /* Nested constructors.  */
	  tmp = gfc_trans_structure_assign (dest, expr, expr->symtree != NULL);
	  gfc_add_expr_to_block (&block, tmp);
	}
    }
  else if (gfc_deferred_strlen (cm, &tmp))
    {
      tree strlen;
      strlen = tmp;
      gcc_assert (strlen);
      strlen = fold_build3_loc (input_location, COMPONENT_REF,
				TREE_TYPE (strlen),
				TREE_OPERAND (dest, 0),
				strlen, NULL_TREE);

      if (expr->expr_type == EXPR_NULL)
	{
	  tmp = build_int_cst (TREE_TYPE (cm->backend_decl), 0);
	  gfc_add_modify (&block, dest, tmp);
	  tmp = build_int_cst (TREE_TYPE (strlen), 0);
	  gfc_add_modify (&block, strlen, tmp);
	}
      else
	{
	  tree size;
	  gfc_init_se (&se, NULL);
	  gfc_conv_expr (&se, expr);
	  size = size_of_string_in_bytes (cm->ts.kind, se.string_length);
	  tmp = build_call_expr_loc (input_location,
				     builtin_decl_explicit (BUILT_IN_MALLOC),
				     1, size);
	  gfc_add_modify (&block, dest,
			  fold_convert (TREE_TYPE (dest), tmp));
	  gfc_add_modify (&block, strlen, se.string_length);
	  tmp = gfc_build_memcpy_call (dest, se.expr, size);
	  gfc_add_expr_to_block (&block, tmp);
	}
    }
  else if (!cm->attr.artificial)
    {
      /* Scalar component (excluding deferred parameters).  */
      gfc_init_se (&se, NULL);
      gfc_init_se (&lse, NULL);

      gfc_conv_expr (&se, expr);
      if (cm->ts.type == BT_CHARACTER)
	lse.string_length = cm->ts.u.cl->backend_decl;
      lse.expr = dest;
      tmp = gfc_trans_scalar_assign (&lse, &se, cm->ts, true, false, true);
      gfc_add_expr_to_block (&block, tmp);
    }
  return gfc_finish_block (&block);
}

/* Assign a derived type constructor to a variable.  */

static tree
gfc_trans_structure_assign (tree dest, gfc_expr * expr, bool init)
{
  gfc_constructor *c;
  gfc_component *cm;
  stmtblock_t block;
  tree field;
  tree tmp;

  gfc_start_block (&block);
  cm = expr->ts.u.derived->components;

  if (expr->ts.u.derived->from_intmod == INTMOD_ISO_C_BINDING
      && (expr->ts.u.derived->intmod_sym_id == ISOCBINDING_PTR
          || expr->ts.u.derived->intmod_sym_id == ISOCBINDING_FUNPTR))
    {
      gfc_se se, lse;

      gcc_assert (cm->backend_decl == NULL);
      gfc_init_se (&se, NULL);
      gfc_init_se (&lse, NULL);
      gfc_conv_expr (&se, gfc_constructor_first (expr->value.constructor)->expr);
      lse.expr = dest;
      gfc_add_modify (&block, lse.expr,
		      fold_convert (TREE_TYPE (lse.expr), se.expr));

      return gfc_finish_block (&block);
    }

  for (c = gfc_constructor_first (expr->value.constructor);
       c; c = gfc_constructor_next (c), cm = cm->next)
    {
      /* Skip absent members in default initializers.  */
      if (!c->expr && !cm->attr.allocatable)
	continue;

      field = cm->backend_decl;
      tmp = fold_build3_loc (input_location, COMPONENT_REF, TREE_TYPE (field),
			     dest, field, NULL_TREE);
      if (!c->expr)
	{
	  gfc_expr *e = gfc_get_null_expr (NULL);
	  tmp = gfc_trans_subcomponent_assign (tmp, cm, e, expr->ts.u.derived,
					       init);
	  gfc_free_expr (e);
	}
      else
        tmp = gfc_trans_subcomponent_assign (tmp, cm, c->expr,
                                             expr->ts.u.derived, init);
      gfc_add_expr_to_block (&block, tmp);
    }
  return gfc_finish_block (&block);
}

/* Build an expression for a constructor. If init is nonzero then
   this is part of a static variable initializer.  */

void
gfc_conv_structure (gfc_se * se, gfc_expr * expr, int init)
{
  gfc_constructor *c;
  gfc_component *cm;
  tree val;
  tree type;
  tree tmp;
  vec<constructor_elt, va_gc> *v = NULL;

  gcc_assert (se->ss == NULL);
  gcc_assert (expr->expr_type == EXPR_STRUCTURE);
  type = gfc_typenode_for_spec (&expr->ts);

  if (!init)
    {
      /* Create a temporary variable and fill it in.  */
      se->expr = gfc_create_var (type, expr->ts.u.derived->name);
      /* The symtree in expr is NULL, if the code to generate is for
	 initializing the static members only.  */
      tmp = gfc_trans_structure_assign (se->expr, expr, expr->symtree != NULL);
      gfc_add_expr_to_block (&se->pre, tmp);
      return;
    }

  cm = expr->ts.u.derived->components;

  for (c = gfc_constructor_first (expr->value.constructor);
       c; c = gfc_constructor_next (c), cm = cm->next)
    {
      /* Skip absent members in default initializers and allocatable
	 components.  Although the latter have a default initializer
	 of EXPR_NULL,... by default, the static nullify is not needed
	 since this is done every time we come into scope.  */
      if (!c->expr || (cm->attr.allocatable && cm->attr.flavor != FL_PROCEDURE))
        continue;

      if (cm->initializer && cm->initializer->expr_type != EXPR_NULL
	  && strcmp (cm->name, "_extends") == 0
	  && cm->initializer->symtree)
	{
	  tree vtab;
	  gfc_symbol *vtabs;
	  vtabs = cm->initializer->symtree->n.sym;
	  vtab = gfc_build_addr_expr (NULL_TREE, gfc_get_symbol_decl (vtabs));
	  vtab = unshare_expr_without_location (vtab);
	  CONSTRUCTOR_APPEND_ELT (v, cm->backend_decl, vtab);
	}
      else if (cm->ts.u.derived && strcmp (cm->name, "_size") == 0)
	{
	  val = TYPE_SIZE_UNIT (gfc_get_derived_type (cm->ts.u.derived));
	  CONSTRUCTOR_APPEND_ELT (v, cm->backend_decl,
				  fold_convert (TREE_TYPE (cm->backend_decl),
						val));
	}
      else if (cm->ts.type == BT_INTEGER && strcmp (cm->name, "_len") == 0)
        {
          gfc_expr *e = gfc_get_int_expr (gfc_default_integer_kind, NULL, 0);
          val = gfc_conv_constant_to_tree (e);
          CONSTRUCTOR_APPEND_ELT (v, cm->backend_decl,
                                  fold_convert (TREE_TYPE (cm->backend_decl),
                                                val));
        }
      else
	{
	  val = gfc_conv_initializer (c->expr, &cm->ts,
				      TREE_TYPE (cm->backend_decl),
				      cm->attr.dimension, cm->attr.pointer,
				      cm->attr.proc_pointer);
	  val = unshare_expr_without_location (val);

	  /* Append it to the constructor list.  */
	  CONSTRUCTOR_APPEND_ELT (v, cm->backend_decl, val);
	}
    }
  se->expr = build_constructor (type, v);
  if (init)
    TREE_CONSTANT (se->expr) = 1;
}


/* Translate a substring expression.  */

static void
gfc_conv_substring_expr (gfc_se * se, gfc_expr * expr)
{
  gfc_ref *ref;

  ref = expr->ref;

  gcc_assert (ref == NULL || ref->type == REF_SUBSTRING);

  se->expr = gfc_build_wide_string_const (expr->ts.kind,
					  expr->value.character.length,
					  expr->value.character.string);

  se->string_length = TYPE_MAX_VALUE (TYPE_DOMAIN (TREE_TYPE (se->expr)));
  TYPE_STRING_FLAG (TREE_TYPE (se->expr)) = 1;

  if (ref)
    gfc_conv_substring (se, ref, expr->ts.kind, NULL, &expr->where);
}


/* Entry point for expression translation.  Evaluates a scalar quantity.
   EXPR is the expression to be translated, and SE is the state structure if
   called from within the scalarized.  */

void
gfc_conv_expr (gfc_se * se, gfc_expr * expr)
{
  gfc_ss *ss;

  ss = se->ss;
  if (ss && ss->info->expr == expr
      && (ss->info->type == GFC_SS_SCALAR
	  || ss->info->type == GFC_SS_REFERENCE))
    {
      gfc_ss_info *ss_info;

      ss_info = ss->info;
      /* Substitute a scalar expression evaluated outside the scalarization
         loop.  */
      se->expr = ss_info->data.scalar.value;
      /* If the reference can be NULL, the value field contains the reference,
	 not the value the reference points to (see gfc_add_loop_ss_code).  */
      if (ss_info->can_be_null_ref)
	se->expr = build_fold_indirect_ref_loc (input_location, se->expr);

      se->string_length = ss_info->string_length;
      gfc_advance_se_ss_chain (se);
      return;
    }

  /* We need to convert the expressions for the iso_c_binding derived types.
     C_NULL_PTR and C_NULL_FUNPTR will be made EXPR_NULL, which evaluates to
     null_pointer_node.  C_PTR and C_FUNPTR are converted to match the
     typespec for the C_PTR and C_FUNPTR symbols, which has already been
     updated to be an integer with a kind equal to the size of a (void *).  */
  if (expr->ts.type == BT_DERIVED && expr->ts.u.derived->ts.f90_type == BT_VOID
      && expr->ts.u.derived->attr.is_bind_c)
    {
      if (expr->expr_type == EXPR_VARIABLE
	  && (expr->symtree->n.sym->intmod_sym_id == ISOCBINDING_NULL_PTR
	      || expr->symtree->n.sym->intmod_sym_id
		 == ISOCBINDING_NULL_FUNPTR))
        {
	  /* Set expr_type to EXPR_NULL, which will result in
	     null_pointer_node being used below.  */
          expr->expr_type = EXPR_NULL;
        }
      else
        {
          /* Update the type/kind of the expression to be what the new
             type/kind are for the updated symbols of C_PTR/C_FUNPTR.  */
          expr->ts.type = BT_INTEGER;
          expr->ts.f90_type = BT_VOID;
          expr->ts.kind = gfc_index_integer_kind;
        }
    }

  gfc_fix_class_refs (expr);

  switch (expr->expr_type)
    {
    case EXPR_OP:
      gfc_conv_expr_op (se, expr);
      break;

    case EXPR_FUNCTION:
      gfc_conv_function_expr (se, expr);
      break;

    case EXPR_CONSTANT:
      gfc_conv_constant (se, expr);
      break;

    case EXPR_VARIABLE:
      gfc_conv_variable (se, expr);
      break;

    case EXPR_NULL:
      se->expr = null_pointer_node;
      break;

    case EXPR_SUBSTRING:
      gfc_conv_substring_expr (se, expr);
      break;

    case EXPR_STRUCTURE:
      gfc_conv_structure (se, expr, 0);
      break;

    case EXPR_ARRAY:
      gfc_conv_array_constructor_expr (se, expr);
      break;

    default:
      gcc_unreachable ();
      break;
    }
}

/* Like gfc_conv_expr_val, but the value is also suitable for use in the lhs
   of an assignment.  */
void
gfc_conv_expr_lhs (gfc_se * se, gfc_expr * expr)
{
  gfc_conv_expr (se, expr);
  /* All numeric lvalues should have empty post chains.  If not we need to
     figure out a way of rewriting an lvalue so that it has no post chain.  */
  gcc_assert (expr->ts.type == BT_CHARACTER || !se->post.head);
}

/* Like gfc_conv_expr, but the POST block is guaranteed to be empty for
   numeric expressions.  Used for scalar values where inserting cleanup code
   is inconvenient.  */
void
gfc_conv_expr_val (gfc_se * se, gfc_expr * expr)
{
  tree val;

  gcc_assert (expr->ts.type != BT_CHARACTER);
  gfc_conv_expr (se, expr);
  if (se->post.head)
    {
      val = gfc_create_var (TREE_TYPE (se->expr), NULL);
      gfc_add_modify (&se->pre, val, se->expr);
      se->expr = val;
      gfc_add_block_to_block (&se->pre, &se->post);
    }
}

/* Helper to translate an expression and convert it to a particular type.  */
void
gfc_conv_expr_type (gfc_se * se, gfc_expr * expr, tree type)
{
  gfc_conv_expr_val (se, expr);
  se->expr = convert (type, se->expr);
}


/* Converts an expression so that it can be passed by reference.  Scalar
   values only.  */

void
gfc_conv_expr_reference (gfc_se * se, gfc_expr * expr)
{
  gfc_ss *ss;
  tree var;

  ss = se->ss;
  if (ss && ss->info->expr == expr
      && ss->info->type == GFC_SS_REFERENCE)
    {
      /* Returns a reference to the scalar evaluated outside the loop
	 for this case.  */
      gfc_conv_expr (se, expr);

      if (expr->ts.type == BT_CHARACTER
	  && expr->expr_type != EXPR_FUNCTION)
	gfc_conv_string_parameter (se);
      else
	se->expr = gfc_build_addr_expr (NULL_TREE, se->expr);

      return;
    }

  if (expr->ts.type == BT_CHARACTER)
    {
      gfc_conv_expr (se, expr);
      gfc_conv_string_parameter (se);
      return;
    }

  if (expr->expr_type == EXPR_VARIABLE)
    {
      se->want_pointer = 1;
      gfc_conv_expr (se, expr);
      if (se->post.head)
	{
	  var = gfc_create_var (TREE_TYPE (se->expr), NULL);
	  gfc_add_modify (&se->pre, var, se->expr);
	  gfc_add_block_to_block (&se->pre, &se->post);
	  se->expr = var;
	}
      return;
    }

  if (expr->expr_type == EXPR_FUNCTION
      && ((expr->value.function.esym
	   && expr->value.function.esym->result->attr.pointer
	   && !expr->value.function.esym->result->attr.dimension)
	  || (!expr->value.function.esym && !expr->ref
	      && expr->symtree->n.sym->attr.pointer
	      && !expr->symtree->n.sym->attr.dimension)))
    {
      se->want_pointer = 1;
      gfc_conv_expr (se, expr);
      var = gfc_create_var (TREE_TYPE (se->expr), NULL);
      gfc_add_modify (&se->pre, var, se->expr);
      se->expr = var;
      return;
    }

  gfc_conv_expr (se, expr);

  /* Create a temporary var to hold the value.  */
  if (TREE_CONSTANT (se->expr))
    {
      tree tmp = se->expr;
      STRIP_TYPE_NOPS (tmp);
      var = build_decl (input_location,
			CONST_DECL, NULL, TREE_TYPE (tmp));
      DECL_INITIAL (var) = tmp;
      TREE_STATIC (var) = 1;
      pushdecl (var);
    }
  else
    {
      var = gfc_create_var (TREE_TYPE (se->expr), NULL);
      gfc_add_modify (&se->pre, var, se->expr);
    }
  gfc_add_block_to_block (&se->pre, &se->post);

  /* Take the address of that value.  */
  se->expr = gfc_build_addr_expr (NULL_TREE, var);
  if (expr->ts.type == BT_DERIVED && expr->rank
      && !gfc_is_finalizable (expr->ts.u.derived, NULL)
      && expr->ts.u.derived->attr.alloc_comp
      && expr->expr_type != EXPR_VARIABLE)
    {
      tree tmp;

      tmp = build_fold_indirect_ref_loc (input_location, se->expr);
      tmp = gfc_deallocate_alloc_comp (expr->ts.u.derived, tmp, expr->rank);

      /* The components shall be deallocated before
         their containing entity.  */
      gfc_prepend_expr_to_block (&se->post, tmp);
    }
}


tree
gfc_trans_pointer_assign (gfc_code * code)
{
  return gfc_trans_pointer_assignment (code->expr1, code->expr2);
}


/* Generate code for a pointer assignment.  */

tree
gfc_trans_pointer_assignment (gfc_expr * expr1, gfc_expr * expr2)
{
  gfc_expr *expr1_vptr = NULL;
  gfc_se lse;
  gfc_se rse;
  stmtblock_t block;
  tree desc;
  tree tmp;
  tree decl;
  bool scalar;
  gfc_ss *ss;

  gfc_start_block (&block);

  gfc_init_se (&lse, NULL);

  /* Check whether the expression is a scalar or not; we cannot use
     expr1->rank as it can be nonzero for proc pointers.  */
  ss = gfc_walk_expr (expr1);
  scalar = ss == gfc_ss_terminator;
  if (!scalar)
    gfc_free_ss_chain (ss);

  if (expr1->ts.type == BT_DERIVED && expr2->ts.type == BT_CLASS
      && expr2->expr_type != EXPR_FUNCTION)
    {
      gfc_add_data_component (expr2);
      /* The following is required as gfc_add_data_component doesn't
	 update ts.type if there is a tailing REF_ARRAY.  */
      expr2->ts.type = BT_DERIVED;
    }

  if (scalar)
    {
      /* Scalar pointers.  */
      lse.want_pointer = 1;
      gfc_conv_expr (&lse, expr1);
      gfc_init_se (&rse, NULL);
      rse.want_pointer = 1;
      gfc_conv_expr (&rse, expr2);

      if (expr1->symtree->n.sym->attr.proc_pointer
	  && expr1->symtree->n.sym->attr.dummy)
	lse.expr = build_fold_indirect_ref_loc (input_location,
					    lse.expr);

      if (expr2->symtree && expr2->symtree->n.sym->attr.proc_pointer
	  && expr2->symtree->n.sym->attr.dummy)
	rse.expr = build_fold_indirect_ref_loc (input_location,
					    rse.expr);

      gfc_add_block_to_block (&block, &lse.pre);
      gfc_add_block_to_block (&block, &rse.pre);

      /* For string assignments to unlimited polymorphic pointers add an
	 assignment of the string_length to the _len component of the
	 pointer.  */
      if ((expr1->ts.type == BT_CLASS || expr1->ts.type == BT_DERIVED)
	  && expr1->ts.u.derived->attr.unlimited_polymorphic
	  && (expr2->ts.type == BT_CHARACTER ||
	      ((expr2->ts.type == BT_DERIVED || expr2->ts.type == BT_CLASS)
	       && expr2->ts.u.derived->attr.unlimited_polymorphic)))
	{
	  gfc_expr *len_comp;
	  gfc_se se;
	  len_comp = gfc_get_len_component (expr1);
	  gfc_init_se (&se, NULL);
	  gfc_conv_expr (&se, len_comp);

	  /* ptr % _len = len (str)  */
	  gfc_add_modify (&block, se.expr, rse.string_length);
	  lse.string_length = se.expr;
	  gfc_free_expr (len_comp);
	}

      /* Check character lengths if character expression.  The test is only
	 really added if -fbounds-check is enabled.  Exclude deferred
	 character length lefthand sides.  */
      if (expr1->ts.type == BT_CHARACTER && expr2->expr_type != EXPR_NULL
	  && !expr1->ts.deferred
	  && !expr1->symtree->n.sym->attr.proc_pointer
	  && !gfc_is_proc_ptr_comp (expr1))
	{
	  gcc_assert (expr2->ts.type == BT_CHARACTER);
	  gcc_assert (lse.string_length && rse.string_length);
	  gfc_trans_same_strlen_check ("pointer assignment", &expr1->where,
				       lse.string_length, rse.string_length,
				       &block);
	}

      /* The assignment to an deferred character length sets the string
	 length to that of the rhs.  */
      if (expr1->ts.deferred)
	{
	  if (expr2->expr_type != EXPR_NULL && lse.string_length != NULL)
	    gfc_add_modify (&block, lse.string_length, rse.string_length);
	  else if (lse.string_length != NULL)
	    gfc_add_modify (&block, lse.string_length,
			    build_int_cst (gfc_charlen_type_node, 0));
	}

      if (expr1->ts.type == BT_DERIVED && expr2->ts.type == BT_CLASS)
	rse.expr = gfc_class_data_get (rse.expr);

      gfc_add_modify (&block, lse.expr,
		      fold_convert (TREE_TYPE (lse.expr), rse.expr));

      gfc_add_block_to_block (&block, &rse.post);
      gfc_add_block_to_block (&block, &lse.post);
    }
  else
    {
      gfc_ref* remap;
      bool rank_remap;
      tree strlen_lhs;
      tree strlen_rhs = NULL_TREE;

      /* Array pointer.  Find the last reference on the LHS and if it is an
	 array section ref, we're dealing with bounds remapping.  In this case,
	 set it to AR_FULL so that gfc_conv_expr_descriptor does
	 not see it and process the bounds remapping afterwards explicitly.  */
      for (remap = expr1->ref; remap; remap = remap->next)
	if (!remap->next && remap->type == REF_ARRAY
	    && remap->u.ar.type == AR_SECTION)
	  break;
      rank_remap = (remap && remap->u.ar.end[0]);

      gfc_init_se (&lse, NULL);
      if (remap)
	lse.descriptor_only = 1;
      if (expr2->expr_type == EXPR_FUNCTION && expr2->ts.type == BT_CLASS
	  && expr1->ts.type == BT_CLASS)
	expr1_vptr = gfc_copy_expr (expr1);
      gfc_conv_expr_descriptor (&lse, expr1);
      strlen_lhs = lse.string_length;
      desc = lse.expr;

      if (expr2->expr_type == EXPR_NULL)
	{
	  /* Just set the data pointer to null.  */
	  gfc_conv_descriptor_data_set (&lse.pre, lse.expr, null_pointer_node);
	}
      else if (rank_remap)
	{
	  /* If we are rank-remapping, just get the RHS's descriptor and
	     process this later on.  */
	  gfc_init_se (&rse, NULL);
	  rse.direct_byref = 1;
	  rse.byref_noassign = 1;

	  if (expr2->expr_type == EXPR_FUNCTION && expr2->ts.type == BT_CLASS)
	    {
	      gfc_conv_function_expr (&rse, expr2);

	      if (expr1->ts.type != BT_CLASS)
		rse.expr = gfc_class_data_get (rse.expr);
	      else
		{
		  gfc_add_block_to_block (&block, &rse.pre);
		  tmp = gfc_create_var (TREE_TYPE (rse.expr), "ptrtemp");
		  gfc_add_modify (&lse.pre, tmp, rse.expr);

		  gfc_add_vptr_component (expr1_vptr);
		  gfc_init_se (&rse, NULL);
		  rse.want_pointer = 1;
		  gfc_conv_expr (&rse, expr1_vptr);
		  gfc_add_modify (&lse.pre, rse.expr,
				  fold_convert (TREE_TYPE (rse.expr),
						gfc_class_vptr_get (tmp)));
		  rse.expr = gfc_class_data_get (tmp);
		}
	    }
	  else if (expr2->expr_type == EXPR_FUNCTION)
	    {
	      tree bound[GFC_MAX_DIMENSIONS];
	      int i;

	      for (i = 0; i < expr2->rank; i++)
		bound[i] = NULL_TREE;
	      tmp = gfc_typenode_for_spec (&expr2->ts);
	      tmp = gfc_get_array_type_bounds (tmp, expr2->rank, 0,
					       bound, bound, 0,
					       GFC_ARRAY_POINTER_CONT, false);
	      tmp = gfc_create_var (tmp, "ptrtemp");
	      lse.expr = tmp;
	      lse.direct_byref = 1;
	      gfc_conv_expr_descriptor (&lse, expr2);
	      strlen_rhs = lse.string_length;
	      rse.expr = tmp;
	    }
	  else
	    {
	      gfc_conv_expr_descriptor (&rse, expr2);
	      strlen_rhs = rse.string_length;
	    }
	}
      else if (expr2->expr_type == EXPR_VARIABLE)
	{
	  /* Assign directly to the LHS's descriptor.  */
	  lse.direct_byref = 1;
	  gfc_conv_expr_descriptor (&lse, expr2);
	  strlen_rhs = lse.string_length;

	  /* If this is a subreference array pointer assignment, use the rhs
	     descriptor element size for the lhs span.  */
	  if (expr1->symtree->n.sym->attr.subref_array_pointer)
	    {
	      decl = expr1->symtree->n.sym->backend_decl;
	      gfc_init_se (&rse, NULL);
	      rse.descriptor_only = 1;
	      gfc_conv_expr (&rse, expr2);
	      tmp = gfc_get_element_type (TREE_TYPE (rse.expr));
	      tmp = fold_convert (gfc_array_index_type, size_in_bytes (tmp));
	      if (!INTEGER_CST_P (tmp))
		gfc_add_block_to_block (&lse.post, &rse.pre);
	      gfc_add_modify (&lse.post, GFC_DECL_SPAN(decl), tmp);
	    }
	}
      else if (expr2->expr_type == EXPR_FUNCTION && expr2->ts.type == BT_CLASS)
	{
	  gfc_init_se (&rse, NULL);
	  rse.want_pointer = 1;
	  gfc_conv_function_expr (&rse, expr2);
	  if (expr1->ts.type != BT_CLASS)
	    {
	      rse.expr = gfc_class_data_get (rse.expr);
	      gfc_add_modify (&lse.pre, desc, rse.expr);
	    }
	  else
	    {
	      gfc_add_block_to_block (&block, &rse.pre);
	      tmp = gfc_create_var (TREE_TYPE (rse.expr), "ptrtemp");
	      gfc_add_modify (&lse.pre, tmp, rse.expr);

	      gfc_add_vptr_component (expr1_vptr);
	      gfc_init_se (&rse, NULL);
	      rse.want_pointer = 1;
	      gfc_conv_expr (&rse, expr1_vptr);
	      gfc_add_modify (&lse.pre, rse.expr,
			      fold_convert (TREE_TYPE (rse.expr),
					gfc_class_vptr_get (tmp)));
	      rse.expr = gfc_class_data_get (tmp);
	      gfc_add_modify (&lse.pre, desc, rse.expr);
	    }
	}
      else
	{
	  /* Assign to a temporary descriptor and then copy that
	     temporary to the pointer.  */
	  tmp = gfc_create_var (TREE_TYPE (desc), "ptrtemp");
	  lse.expr = tmp;
	  lse.direct_byref = 1;
	  gfc_conv_expr_descriptor (&lse, expr2);
	  strlen_rhs = lse.string_length;
	  gfc_add_modify (&lse.pre, desc, tmp);
	}

      if (expr1_vptr)
	gfc_free_expr (expr1_vptr);

      gfc_add_block_to_block (&block, &lse.pre);
      if (rank_remap)
	gfc_add_block_to_block (&block, &rse.pre);

      /* If we do bounds remapping, update LHS descriptor accordingly.  */
      if (remap)
	{
	  int dim;
	  gcc_assert (remap->u.ar.dimen == expr1->rank);

	  if (rank_remap)
	    {
	      /* Do rank remapping.  We already have the RHS's descriptor
		 converted in rse and now have to build the correct LHS
		 descriptor for it.  */

	      tree dtype, data;
	      tree offs, stride;
	      tree lbound, ubound;

	      /* Set dtype.  */
	      dtype = gfc_conv_descriptor_dtype (desc);
	      tmp = gfc_get_dtype (TREE_TYPE (desc));
	      gfc_add_modify (&block, dtype, tmp);

	      /* Copy data pointer.  */
	      data = gfc_conv_descriptor_data_get (rse.expr);
	      gfc_conv_descriptor_data_set (&block, desc, data);

	      /* Copy offset but adjust it such that it would correspond
		 to a lbound of zero.  */
	      offs = gfc_conv_descriptor_offset_get (rse.expr);
	      for (dim = 0; dim < expr2->rank; ++dim)
		{
		  stride = gfc_conv_descriptor_stride_get (rse.expr,
							   gfc_rank_cst[dim]);
		  lbound = gfc_conv_descriptor_lbound_get (rse.expr,
							   gfc_rank_cst[dim]);
		  tmp = fold_build2_loc (input_location, MULT_EXPR,
					 gfc_array_index_type, stride, lbound);
		  offs = fold_build2_loc (input_location, PLUS_EXPR,
					  gfc_array_index_type, offs, tmp);
		}
	      gfc_conv_descriptor_offset_set (&block, desc, offs);

	      /* Set the bounds as declared for the LHS and calculate strides as
		 well as another offset update accordingly.  */
	      stride = gfc_conv_descriptor_stride_get (rse.expr,
						       gfc_rank_cst[0]);
	      for (dim = 0; dim < expr1->rank; ++dim)
		{
		  gfc_se lower_se;
		  gfc_se upper_se;

		  gcc_assert (remap->u.ar.start[dim] && remap->u.ar.end[dim]);

		  /* Convert declared bounds.  */
		  gfc_init_se (&lower_se, NULL);
		  gfc_init_se (&upper_se, NULL);
		  gfc_conv_expr (&lower_se, remap->u.ar.start[dim]);
		  gfc_conv_expr (&upper_se, remap->u.ar.end[dim]);

		  gfc_add_block_to_block (&block, &lower_se.pre);
		  gfc_add_block_to_block (&block, &upper_se.pre);

		  lbound = fold_convert (gfc_array_index_type, lower_se.expr);
		  ubound = fold_convert (gfc_array_index_type, upper_se.expr);

		  lbound = gfc_evaluate_now (lbound, &block);
		  ubound = gfc_evaluate_now (ubound, &block);

		  gfc_add_block_to_block (&block, &lower_se.post);
		  gfc_add_block_to_block (&block, &upper_se.post);

		  /* Set bounds in descriptor.  */
		  gfc_conv_descriptor_lbound_set (&block, desc,
						  gfc_rank_cst[dim], lbound);
		  gfc_conv_descriptor_ubound_set (&block, desc,
						  gfc_rank_cst[dim], ubound);

		  /* Set stride.  */
		  stride = gfc_evaluate_now (stride, &block);
		  gfc_conv_descriptor_stride_set (&block, desc,
						  gfc_rank_cst[dim], stride);

		  /* Update offset.  */
		  offs = gfc_conv_descriptor_offset_get (desc);
		  tmp = fold_build2_loc (input_location, MULT_EXPR,
					 gfc_array_index_type, lbound, stride);
		  offs = fold_build2_loc (input_location, MINUS_EXPR,
					  gfc_array_index_type, offs, tmp);
		  offs = gfc_evaluate_now (offs, &block);
		  gfc_conv_descriptor_offset_set (&block, desc, offs);

		  /* Update stride.  */
		  tmp = gfc_conv_array_extent_dim (lbound, ubound, NULL);
		  stride = fold_build2_loc (input_location, MULT_EXPR,
					    gfc_array_index_type, stride, tmp);
		}
	    }
	  else
	    {
	      /* Bounds remapping.  Just shift the lower bounds.  */

	      gcc_assert (expr1->rank == expr2->rank);

	      for (dim = 0; dim < remap->u.ar.dimen; ++dim)
		{
		  gfc_se lbound_se;

		  gcc_assert (remap->u.ar.start[dim]);
		  gcc_assert (!remap->u.ar.end[dim]);
		  gfc_init_se (&lbound_se, NULL);
		  gfc_conv_expr (&lbound_se, remap->u.ar.start[dim]);

		  gfc_add_block_to_block (&block, &lbound_se.pre);
		  gfc_conv_shift_descriptor_lbound (&block, desc,
						    dim, lbound_se.expr);
		  gfc_add_block_to_block (&block, &lbound_se.post);
		}
	    }
	}

      /* Check string lengths if applicable.  The check is only really added
	 to the output code if -fbounds-check is enabled.  */
      if (expr1->ts.type == BT_CHARACTER && expr2->expr_type != EXPR_NULL)
	{
	  gcc_assert (expr2->ts.type == BT_CHARACTER);
	  gcc_assert (strlen_lhs && strlen_rhs);
	  gfc_trans_same_strlen_check ("pointer assignment", &expr1->where,
				       strlen_lhs, strlen_rhs, &block);
	}

      /* If rank remapping was done, check with -fcheck=bounds that
	 the target is at least as large as the pointer.  */
      if (rank_remap && (gfc_option.rtcheck & GFC_RTCHECK_BOUNDS))
	{
	  tree lsize, rsize;
	  tree fault;
	  const char* msg;

	  lsize = gfc_conv_descriptor_size (lse.expr, expr1->rank);
	  rsize = gfc_conv_descriptor_size (rse.expr, expr2->rank);

	  lsize = gfc_evaluate_now (lsize, &block);
	  rsize = gfc_evaluate_now (rsize, &block);
	  fault = fold_build2_loc (input_location, LT_EXPR, boolean_type_node,
				   rsize, lsize);

	  msg = _("Target of rank remapping is too small (%ld < %ld)");
	  gfc_trans_runtime_check (true, false, fault, &block, &expr2->where,
				   msg, rsize, lsize);
	}

      gfc_add_block_to_block (&block, &lse.post);
      if (rank_remap)
	gfc_add_block_to_block (&block, &rse.post);
    }

  return gfc_finish_block (&block);
}


/* Makes sure se is suitable for passing as a function string parameter.  */
/* TODO: Need to check all callers of this function.  It may be abused.  */

void
gfc_conv_string_parameter (gfc_se * se)
{
  tree type;

  if (TREE_CODE (se->expr) == STRING_CST)
    {
      type = TREE_TYPE (TREE_TYPE (se->expr));
      se->expr = gfc_build_addr_expr (build_pointer_type (type), se->expr);
      return;
    }

  if (TYPE_STRING_FLAG (TREE_TYPE (se->expr)))
    {
      if (TREE_CODE (se->expr) != INDIRECT_REF)
	{
	  type = TREE_TYPE (se->expr);
          se->expr = gfc_build_addr_expr (build_pointer_type (type), se->expr);
	}
      else
	{
	  type = gfc_get_character_type_len (gfc_default_character_kind,
					     se->string_length);
	  type = build_pointer_type (type);
	  se->expr = gfc_build_addr_expr (type, se->expr);
	}
    }

  gcc_assert (POINTER_TYPE_P (TREE_TYPE (se->expr)));
}


/* Generate code for assignment of scalar variables.  Includes character
   strings and derived types with allocatable components.
   If you know that the LHS has no allocations, set dealloc to false.

   DEEP_COPY has no effect if the typespec TS is not a derived type with
   allocatable components.  Otherwise, if it is set, an explicit copy of each
   allocatable component is made.  This is necessary as a simple copy of the
   whole object would copy array descriptors as is, so that the lhs's
   allocatable components would point to the rhs's after the assignment.
   Typically, setting DEEP_COPY is necessary if the rhs is a variable, and not
   necessary if the rhs is a non-pointer function, as the allocatable components
   are not accessible by other means than the function's result after the
   function has returned.  It is even more subtle when temporaries are involved,
   as the two following examples show:
    1.  When we evaluate an array constructor, a temporary is created.  Thus
      there is theoretically no alias possible.  However, no deep copy is
      made for this temporary, so that if the constructor is made of one or
      more variable with allocatable components, those components still point
      to the variable's: DEEP_COPY should be set for the assignment from the
      temporary to the lhs in that case.
    2.  When assigning a scalar to an array, we evaluate the scalar value out
      of the loop, store it into a temporary variable, and assign from that.
      In that case, deep copying when assigning to the temporary would be a
      waste of resources; however deep copies should happen when assigning from
      the temporary to each array element: again DEEP_COPY should be set for
      the assignment from the temporary to the lhs.  */

tree
gfc_trans_scalar_assign (gfc_se * lse, gfc_se * rse, gfc_typespec ts,
			 bool l_is_temp, bool deep_copy, bool dealloc)
{
  stmtblock_t block;
  tree tmp;
  tree cond;

  gfc_init_block (&block);

  if (ts.type == BT_CHARACTER)
    {
      tree rlen = NULL;
      tree llen = NULL;

      if (lse->string_length != NULL_TREE)
	{
	  gfc_conv_string_parameter (lse);
	  gfc_add_block_to_block (&block, &lse->pre);
	  llen = lse->string_length;
	}

      if (rse->string_length != NULL_TREE)
	{
	  gcc_assert (rse->string_length != NULL_TREE);
	  gfc_conv_string_parameter (rse);
	  gfc_add_block_to_block (&block, &rse->pre);
	  rlen = rse->string_length;
	}

      gfc_trans_string_copy (&block, llen, lse->expr, ts.kind, rlen,
			     rse->expr, ts.kind);
    }
  else if (ts.type == BT_DERIVED && ts.u.derived->attr.alloc_comp)
    {
      tree tmp_var = NULL_TREE;
      cond = NULL_TREE;

      /* Are the rhs and the lhs the same?  */
      if (deep_copy)
	{
	  cond = fold_build2_loc (input_location, EQ_EXPR, boolean_type_node,
				  gfc_build_addr_expr (NULL_TREE, lse->expr),
				  gfc_build_addr_expr (NULL_TREE, rse->expr));
	  cond = gfc_evaluate_now (cond, &lse->pre);
	}

      /* Deallocate the lhs allocated components as long as it is not
	 the same as the rhs.  This must be done following the assignment
	 to prevent deallocating data that could be used in the rhs
	 expression.  */
      if (!l_is_temp && dealloc)
	{
	  tmp_var = gfc_evaluate_now (lse->expr, &lse->pre);
	  tmp = gfc_deallocate_alloc_comp_no_caf (ts.u.derived, tmp_var, 0);
	  if (deep_copy)
	    tmp = build3_v (COND_EXPR, cond, build_empty_stmt (input_location),
			    tmp);
	  gfc_add_expr_to_block (&lse->post, tmp);
	}

      gfc_add_block_to_block (&block, &rse->pre);
      gfc_add_block_to_block (&block, &lse->pre);

      gfc_add_modify (&block, lse->expr,
			   fold_convert (TREE_TYPE (lse->expr), rse->expr));

      /* Restore pointer address of coarray components.  */
      if (ts.u.derived->attr.coarray_comp && deep_copy && tmp_var != NULL_TREE)
	{
	  tmp = gfc_reassign_alloc_comp_caf (ts.u.derived, tmp_var, lse->expr);
	  tmp = build3_v (COND_EXPR, cond, build_empty_stmt (input_location),
			  tmp);
	  gfc_add_expr_to_block (&block, tmp);
	}

      /* Do a deep copy if the rhs is a variable, if it is not the
	 same as the lhs.  */
      if (deep_copy)
	{
	  tmp = gfc_copy_alloc_comp (ts.u.derived, rse->expr, lse->expr, 0);
	  tmp = build3_v (COND_EXPR, cond, build_empty_stmt (input_location),
			  tmp);
	  gfc_add_expr_to_block (&block, tmp);
	}
    }
  else if (ts.type == BT_DERIVED || ts.type == BT_CLASS)
    {
      gfc_add_block_to_block (&block, &lse->pre);
      gfc_add_block_to_block (&block, &rse->pre);
      tmp = fold_build1_loc (input_location, VIEW_CONVERT_EXPR,
			     TREE_TYPE (lse->expr), rse->expr);
      gfc_add_modify (&block, lse->expr, tmp);
    }
  else
    {
      gfc_add_block_to_block (&block, &lse->pre);
      gfc_add_block_to_block (&block, &rse->pre);

      gfc_add_modify (&block, lse->expr,
		      fold_convert (TREE_TYPE (lse->expr), rse->expr));
    }

  gfc_add_block_to_block (&block, &lse->post);
  gfc_add_block_to_block (&block, &rse->post);

  return gfc_finish_block (&block);
}


/* There are quite a lot of restrictions on the optimisation in using an
   array function assign without a temporary.  */

static bool
arrayfunc_assign_needs_temporary (gfc_expr * expr1, gfc_expr * expr2)
{
  gfc_ref * ref;
  bool seen_array_ref;
  bool c = false;
  gfc_symbol *sym = expr1->symtree->n.sym;

  /* Play it safe with class functions assigned to a derived type.  */
  if (gfc_is_alloc_class_array_function (expr2)
      && expr1->ts.type == BT_DERIVED)
    return true;

  /* The caller has already checked rank>0 and expr_type == EXPR_FUNCTION.  */
  if (expr2->value.function.isym && !gfc_is_intrinsic_libcall (expr2))
    return true;

  /* Elemental functions are scalarized so that they don't need a
     temporary in gfc_trans_assignment_1, so return a true.  Otherwise,
     they would need special treatment in gfc_trans_arrayfunc_assign.  */
  if (expr2->value.function.esym != NULL
      && expr2->value.function.esym->attr.elemental)
    return true;

  /* Need a temporary if rhs is not FULL or a contiguous section.  */
  if (expr1->ref && !(gfc_full_array_ref_p (expr1->ref, &c) || c))
    return true;

  /* Need a temporary if EXPR1 can't be expressed as a descriptor.  */
  if (gfc_ref_needs_temporary_p (expr1->ref))
    return true;

  /* Functions returning pointers or allocatables need temporaries.  */
  c = expr2->value.function.esym
      ? (expr2->value.function.esym->attr.pointer
	 || expr2->value.function.esym->attr.allocatable)
      : (expr2->symtree->n.sym->attr.pointer
	 || expr2->symtree->n.sym->attr.allocatable);
  if (c)
    return true;

  /* Character array functions need temporaries unless the
     character lengths are the same.  */
  if (expr2->ts.type == BT_CHARACTER && expr2->rank > 0)
    {
      if (expr1->ts.u.cl->length == NULL
	    || expr1->ts.u.cl->length->expr_type != EXPR_CONSTANT)
	return true;

      if (expr2->ts.u.cl->length == NULL
	    || expr2->ts.u.cl->length->expr_type != EXPR_CONSTANT)
	return true;

      if (mpz_cmp (expr1->ts.u.cl->length->value.integer,
		     expr2->ts.u.cl->length->value.integer) != 0)
	return true;
    }

  /* Check that no LHS component references appear during an array
     reference. This is needed because we do not have the means to
     span any arbitrary stride with an array descriptor. This check
     is not needed for the rhs because the function result has to be
     a complete type.  */
  seen_array_ref = false;
  for (ref = expr1->ref; ref; ref = ref->next)
    {
      if (ref->type == REF_ARRAY)
	seen_array_ref= true;
      else if (ref->type == REF_COMPONENT && seen_array_ref)
	return true;
    }

  /* Check for a dependency.  */
  if (gfc_check_fncall_dependency (expr1, INTENT_OUT,
				   expr2->value.function.esym,
				   expr2->value.function.actual,
				   NOT_ELEMENTAL))
    return true;

  /* If we have reached here with an intrinsic function, we do not
     need a temporary except in the particular case that reallocation
     on assignment is active and the lhs is allocatable and a target.  */
  if (expr2->value.function.isym)
    return (flag_realloc_lhs && sym->attr.allocatable && sym->attr.target);

  /* If the LHS is a dummy, we need a temporary if it is not
     INTENT(OUT).  */
  if (sym->attr.dummy && sym->attr.intent != INTENT_OUT)
    return true;

  /* If the lhs has been host_associated, is in common, a pointer or is
     a target and the function is not using a RESULT variable, aliasing
     can occur and a temporary is needed.  */
  if ((sym->attr.host_assoc
	   || sym->attr.in_common
	   || sym->attr.pointer
	   || sym->attr.cray_pointee
	   || sym->attr.target)
	&& expr2->symtree != NULL
	&& expr2->symtree->n.sym == expr2->symtree->n.sym->result)
    return true;

  /* A PURE function can unconditionally be called without a temporary.  */
  if (expr2->value.function.esym != NULL
      && expr2->value.function.esym->attr.pure)
    return false;

  /* Implicit_pure functions are those which could legally be declared
     to be PURE.  */
  if (expr2->value.function.esym != NULL
      && expr2->value.function.esym->attr.implicit_pure)
    return false;

  if (!sym->attr.use_assoc
	&& !sym->attr.in_common
	&& !sym->attr.pointer
	&& !sym->attr.target
	&& !sym->attr.cray_pointee
	&& expr2->value.function.esym)
    {
      /* A temporary is not needed if the function is not contained and
	 the variable is local or host associated and not a pointer or
	 a target.  */
      if (!expr2->value.function.esym->attr.contained)
	return false;

      /* A temporary is not needed if the lhs has never been host
	 associated and the procedure is contained.  */
      else if (!sym->attr.host_assoc)
	return false;

      /* A temporary is not needed if the variable is local and not
	 a pointer, a target or a result.  */
      if (sym->ns->parent
	    && expr2->value.function.esym->ns == sym->ns->parent)
	return false;
    }

  /* Default to temporary use.  */
  return true;
}


/* Provide the loop info so that the lhs descriptor can be built for
   reallocatable assignments from extrinsic function calls.  */

static void
realloc_lhs_loop_for_fcn_call (gfc_se *se, locus *where, gfc_ss **ss,
			       gfc_loopinfo *loop)
{
  /* Signal that the function call should not be made by
     gfc_conv_loop_setup.  */
  se->ss->is_alloc_lhs = 1;
  gfc_init_loopinfo (loop);
  gfc_add_ss_to_loop (loop, *ss);
  gfc_add_ss_to_loop (loop, se->ss);
  gfc_conv_ss_startstride (loop);
  gfc_conv_loop_setup (loop, where);
  gfc_copy_loopinfo_to_se (se, loop);
  gfc_add_block_to_block (&se->pre, &loop->pre);
  gfc_add_block_to_block (&se->pre, &loop->post);
  se->ss->is_alloc_lhs = 0;
}


/* For assignment to a reallocatable lhs from intrinsic functions,
   replace the se.expr (ie. the result) with a temporary descriptor.
   Null the data field so that the library allocates space for the
   result. Free the data of the original descriptor after the function,
   in case it appears in an argument expression and transfer the
   result to the original descriptor.  */

static void
fcncall_realloc_result (gfc_se *se, int rank)
{
  tree desc;
  tree res_desc;
  tree tmp;
  tree offset;
  tree zero_cond;
  int n;

  /* Use the allocation done by the library.  Substitute the lhs
     descriptor with a copy, whose data field is nulled.*/
  desc = build_fold_indirect_ref_loc (input_location, se->expr);
  if (POINTER_TYPE_P (TREE_TYPE (desc)))
    desc = build_fold_indirect_ref_loc (input_location, desc);

  /* Unallocated, the descriptor does not have a dtype.  */
  tmp = gfc_conv_descriptor_dtype (desc);
  gfc_add_modify (&se->pre, tmp, gfc_get_dtype (TREE_TYPE (desc)));

  res_desc = gfc_evaluate_now (desc, &se->pre);
  gfc_conv_descriptor_data_set (&se->pre, res_desc, null_pointer_node);
  se->expr = gfc_build_addr_expr (NULL_TREE, res_desc);

  /* Free the lhs after the function call and copy the result data to
     the lhs descriptor.  */
  tmp = gfc_conv_descriptor_data_get (desc);
  zero_cond = fold_build2_loc (input_location, EQ_EXPR,
			       boolean_type_node, tmp,
			       build_int_cst (TREE_TYPE (tmp), 0));
  zero_cond = gfc_evaluate_now (zero_cond, &se->post);
  tmp = gfc_call_free (fold_convert (pvoid_type_node, tmp));
  gfc_add_expr_to_block (&se->post, tmp);

  tmp = gfc_conv_descriptor_data_get (res_desc);
  gfc_conv_descriptor_data_set (&se->post, desc, tmp);

  /* Check that the shapes are the same between lhs and expression.  */
  for (n = 0 ; n < rank; n++)
    {
      tree tmp1;
      tmp = gfc_conv_descriptor_lbound_get (desc, gfc_rank_cst[n]);
      tmp1 = gfc_conv_descriptor_lbound_get (res_desc, gfc_rank_cst[n]);
      tmp = fold_build2_loc (input_location, MINUS_EXPR,
			     gfc_array_index_type, tmp, tmp1);
      tmp1 = gfc_conv_descriptor_ubound_get (desc, gfc_rank_cst[n]);
      tmp = fold_build2_loc (input_location, MINUS_EXPR,
			     gfc_array_index_type, tmp, tmp1);
      tmp1 = gfc_conv_descriptor_ubound_get (res_desc, gfc_rank_cst[n]);
      tmp = fold_build2_loc (input_location, PLUS_EXPR,
			     gfc_array_index_type, tmp, tmp1);
      tmp = fold_build2_loc (input_location, NE_EXPR,
			     boolean_type_node, tmp,
			     gfc_index_zero_node);
      tmp = gfc_evaluate_now (tmp, &se->post);
      zero_cond = fold_build2_loc (input_location, TRUTH_OR_EXPR,
				   boolean_type_node, tmp,
				   zero_cond);
    }

  /* 'zero_cond' being true is equal to lhs not being allocated or the
     shapes being different.  */
  zero_cond = gfc_evaluate_now (zero_cond, &se->post);

  /* Now reset the bounds returned from the function call to bounds based
     on the lhs lbounds, except where the lhs is not allocated or the shapes
     of 'variable and 'expr' are different. Set the offset accordingly.  */
  offset = gfc_index_zero_node;
  for (n = 0 ; n < rank; n++)
    {
      tree lbound;

      lbound = gfc_conv_descriptor_lbound_get (desc, gfc_rank_cst[n]);
      lbound = fold_build3_loc (input_location, COND_EXPR,
				gfc_array_index_type, zero_cond,
				gfc_index_one_node, lbound);
      lbound = gfc_evaluate_now (lbound, &se->post);

      tmp = gfc_conv_descriptor_ubound_get (res_desc, gfc_rank_cst[n]);
      tmp = fold_build2_loc (input_location, PLUS_EXPR,
			     gfc_array_index_type, tmp, lbound);
      gfc_conv_descriptor_lbound_set (&se->post, desc,
				      gfc_rank_cst[n], lbound);
      gfc_conv_descriptor_ubound_set (&se->post, desc,
				      gfc_rank_cst[n], tmp);

      /* Set stride and accumulate the offset.  */
      tmp = gfc_conv_descriptor_stride_get (res_desc, gfc_rank_cst[n]);
      gfc_conv_descriptor_stride_set (&se->post, desc,
				      gfc_rank_cst[n], tmp);
      tmp = fold_build2_loc (input_location, MULT_EXPR,
			     gfc_array_index_type, lbound, tmp);
      offset = fold_build2_loc (input_location, MINUS_EXPR,
				gfc_array_index_type, offset, tmp);
      offset = gfc_evaluate_now (offset, &se->post);
    }

  gfc_conv_descriptor_offset_set (&se->post, desc, offset);
}



/* Try to translate array(:) = func (...), where func is a transformational
   array function, without using a temporary.  Returns NULL if this isn't the
   case.  */

static tree
gfc_trans_arrayfunc_assign (gfc_expr * expr1, gfc_expr * expr2)
{
  gfc_se se;
  gfc_ss *ss = NULL;
  gfc_component *comp = NULL;
  gfc_loopinfo loop;

  if (arrayfunc_assign_needs_temporary (expr1, expr2))
    return NULL;

  /* The frontend doesn't seem to bother filling in expr->symtree for intrinsic
     functions.  */
  comp = gfc_get_proc_ptr_comp (expr2);
  gcc_assert (expr2->value.function.isym
	      || (comp && comp->attr.dimension)
	      || (!comp && gfc_return_by_reference (expr2->value.function.esym)
		  && expr2->value.function.esym->result->attr.dimension));

  gfc_init_se (&se, NULL);
  gfc_start_block (&se.pre);
  se.want_pointer = 1;

  gfc_conv_array_parameter (&se, expr1, false, NULL, NULL, NULL);

  if (expr1->ts.type == BT_DERIVED
	&& expr1->ts.u.derived->attr.alloc_comp)
    {
      tree tmp;
      tmp = gfc_deallocate_alloc_comp_no_caf (expr1->ts.u.derived, se.expr,
					      expr1->rank);
      gfc_add_expr_to_block (&se.pre, tmp);
    }

  se.direct_byref = 1;
  se.ss = gfc_walk_expr (expr2);
  gcc_assert (se.ss != gfc_ss_terminator);

  /* Reallocate on assignment needs the loopinfo for extrinsic functions.
     This is signalled to gfc_conv_procedure_call by setting is_alloc_lhs.
     Clearly, this cannot be done for an allocatable function result, since
     the shape of the result is unknown and, in any case, the function must
     correctly take care of the reallocation internally. For intrinsic
     calls, the array data is freed and the library takes care of allocation.
     TODO: Add logic of trans-array.c: gfc_alloc_allocatable_for_assignment
     to the library.  */
  if (flag_realloc_lhs
	&& gfc_is_reallocatable_lhs (expr1)
	&& !gfc_expr_attr (expr1).codimension
	&& !gfc_is_coindexed (expr1)
	&& !(expr2->value.function.esym
	    && expr2->value.function.esym->result->attr.allocatable))
    {
      realloc_lhs_warning (expr1->ts.type, true, &expr1->where);

      if (!expr2->value.function.isym)
	{
	  ss = gfc_walk_expr (expr1);
	  gcc_assert (ss != gfc_ss_terminator);

	  realloc_lhs_loop_for_fcn_call (&se, &expr1->where, &ss, &loop);
	  ss->is_alloc_lhs = 1;
	}
      else
	fcncall_realloc_result (&se, expr1->rank);
    }

  gfc_conv_function_expr (&se, expr2);
  gfc_add_block_to_block (&se.pre, &se.post);

  if (ss)
    gfc_cleanup_loop (&loop);
  else
    gfc_free_ss_chain (se.ss);

  return gfc_finish_block (&se.pre);
}


/* Try to efficiently translate array(:) = 0.  Return NULL if this
   can't be done.  */

static tree
gfc_trans_zero_assign (gfc_expr * expr)
{
  tree dest, len, type;
  tree tmp;
  gfc_symbol *sym;

  sym = expr->symtree->n.sym;
  dest = gfc_get_symbol_decl (sym);

  type = TREE_TYPE (dest);
  if (POINTER_TYPE_P (type))
    type = TREE_TYPE (type);
  if (!GFC_ARRAY_TYPE_P (type))
    return NULL_TREE;

  /* Determine the length of the array.  */
  len = GFC_TYPE_ARRAY_SIZE (type);
  if (!len || TREE_CODE (len) != INTEGER_CST)
    return NULL_TREE;

  tmp = TYPE_SIZE_UNIT (gfc_get_element_type (type));
  len = fold_build2_loc (input_location, MULT_EXPR, gfc_array_index_type, len,
			 fold_convert (gfc_array_index_type, tmp));

  /* If we are zeroing a local array avoid taking its address by emitting
     a = {} instead.  */
  if (!POINTER_TYPE_P (TREE_TYPE (dest)))
    return build2_loc (input_location, MODIFY_EXPR, void_type_node,
		       dest, build_constructor (TREE_TYPE (dest),
					      NULL));

  /* Convert arguments to the correct types.  */
  dest = fold_convert (pvoid_type_node, dest);
  len = fold_convert (size_type_node, len);

  /* Construct call to __builtin_memset.  */
  tmp = build_call_expr_loc (input_location,
			     builtin_decl_explicit (BUILT_IN_MEMSET),
			     3, dest, integer_zero_node, len);
  return fold_convert (void_type_node, tmp);
}


/* Helper for gfc_trans_array_copy and gfc_trans_array_constructor_copy
   that constructs the call to __builtin_memcpy.  */

tree
gfc_build_memcpy_call (tree dst, tree src, tree len)
{
  tree tmp;

  /* Convert arguments to the correct types.  */
  if (!POINTER_TYPE_P (TREE_TYPE (dst)))
    dst = gfc_build_addr_expr (pvoid_type_node, dst);
  else
    dst = fold_convert (pvoid_type_node, dst);

  if (!POINTER_TYPE_P (TREE_TYPE (src)))
    src = gfc_build_addr_expr (pvoid_type_node, src);
  else
    src = fold_convert (pvoid_type_node, src);

  len = fold_convert (size_type_node, len);

  /* Construct call to __builtin_memcpy.  */
  tmp = build_call_expr_loc (input_location,
			     builtin_decl_explicit (BUILT_IN_MEMCPY),
			     3, dst, src, len);
  return fold_convert (void_type_node, tmp);
}


/* Try to efficiently translate dst(:) = src(:).  Return NULL if this
   can't be done.  EXPR1 is the destination/lhs and EXPR2 is the
   source/rhs, both are gfc_full_array_ref_p which have been checked for
   dependencies.  */

static tree
gfc_trans_array_copy (gfc_expr * expr1, gfc_expr * expr2)
{
  tree dst, dlen, dtype;
  tree src, slen, stype;
  tree tmp;

  dst = gfc_get_symbol_decl (expr1->symtree->n.sym);
  src = gfc_get_symbol_decl (expr2->symtree->n.sym);

  dtype = TREE_TYPE (dst);
  if (POINTER_TYPE_P (dtype))
    dtype = TREE_TYPE (dtype);
  stype = TREE_TYPE (src);
  if (POINTER_TYPE_P (stype))
    stype = TREE_TYPE (stype);

  if (!GFC_ARRAY_TYPE_P (dtype) || !GFC_ARRAY_TYPE_P (stype))
    return NULL_TREE;

  /* Determine the lengths of the arrays.  */
  dlen = GFC_TYPE_ARRAY_SIZE (dtype);
  if (!dlen || TREE_CODE (dlen) != INTEGER_CST)
    return NULL_TREE;
  tmp = TYPE_SIZE_UNIT (gfc_get_element_type (dtype));
  dlen = fold_build2_loc (input_location, MULT_EXPR, gfc_array_index_type,
			  dlen, fold_convert (gfc_array_index_type, tmp));

  slen = GFC_TYPE_ARRAY_SIZE (stype);
  if (!slen || TREE_CODE (slen) != INTEGER_CST)
    return NULL_TREE;
  tmp = TYPE_SIZE_UNIT (gfc_get_element_type (stype));
  slen = fold_build2_loc (input_location, MULT_EXPR, gfc_array_index_type,
			  slen, fold_convert (gfc_array_index_type, tmp));

  /* Sanity check that they are the same.  This should always be
     the case, as we should already have checked for conformance.  */
  if (!tree_int_cst_equal (slen, dlen))
    return NULL_TREE;

  return gfc_build_memcpy_call (dst, src, dlen);
}


/* Try to efficiently translate array(:) = (/ ... /).  Return NULL if
   this can't be done.  EXPR1 is the destination/lhs for which
   gfc_full_array_ref_p is true, and EXPR2 is the source/rhs.  */

static tree
gfc_trans_array_constructor_copy (gfc_expr * expr1, gfc_expr * expr2)
{
  unsigned HOST_WIDE_INT nelem;
  tree dst, dtype;
  tree src, stype;
  tree len;
  tree tmp;

  nelem = gfc_constant_array_constructor_p (expr2->value.constructor);
  if (nelem == 0)
    return NULL_TREE;

  dst = gfc_get_symbol_decl (expr1->symtree->n.sym);
  dtype = TREE_TYPE (dst);
  if (POINTER_TYPE_P (dtype))
    dtype = TREE_TYPE (dtype);
  if (!GFC_ARRAY_TYPE_P (dtype))
    return NULL_TREE;

  /* Determine the lengths of the array.  */
  len = GFC_TYPE_ARRAY_SIZE (dtype);
  if (!len || TREE_CODE (len) != INTEGER_CST)
    return NULL_TREE;

  /* Confirm that the constructor is the same size.  */
  if (compare_tree_int (len, nelem) != 0)
    return NULL_TREE;

  tmp = TYPE_SIZE_UNIT (gfc_get_element_type (dtype));
  len = fold_build2_loc (input_location, MULT_EXPR, gfc_array_index_type, len,
			 fold_convert (gfc_array_index_type, tmp));

  stype = gfc_typenode_for_spec (&expr2->ts);
  src = gfc_build_constant_array_constructor (expr2, stype);

  stype = TREE_TYPE (src);
  if (POINTER_TYPE_P (stype))
    stype = TREE_TYPE (stype);

  return gfc_build_memcpy_call (dst, src, len);
}


/* Tells whether the expression is to be treated as a variable reference.  */

static bool
expr_is_variable (gfc_expr *expr)
{
  gfc_expr *arg;
  gfc_component *comp;
  gfc_symbol *func_ifc;

  if (expr->expr_type == EXPR_VARIABLE)
    return true;

  arg = gfc_get_noncopying_intrinsic_argument (expr);
  if (arg)
    {
      gcc_assert (expr->value.function.isym->id == GFC_ISYM_TRANSPOSE);
      return expr_is_variable (arg);
    }

  /* A data-pointer-returning function should be considered as a variable
     too.  */
  if (expr->expr_type == EXPR_FUNCTION
      && expr->ref == NULL)
    {
      if (expr->value.function.isym != NULL)
	return false;

      if (expr->value.function.esym != NULL)
	{
	  func_ifc = expr->value.function.esym;
	  goto found_ifc;
	}
      else
	{
	  gcc_assert (expr->symtree);
	  func_ifc = expr->symtree->n.sym;
	  goto found_ifc;
	}

      gcc_unreachable ();
    }

  comp = gfc_get_proc_ptr_comp (expr);
  if ((expr->expr_type == EXPR_PPC || expr->expr_type == EXPR_FUNCTION)
      && comp)
    {
      func_ifc = comp->ts.interface;
      goto found_ifc;
    }

  if (expr->expr_type == EXPR_COMPCALL)
    {
      gcc_assert (!expr->value.compcall.tbp->is_generic);
      func_ifc = expr->value.compcall.tbp->u.specific->n.sym;
      goto found_ifc;
    }

  return false;

found_ifc:
  gcc_assert (func_ifc->attr.function
	      && func_ifc->result != NULL);
  return func_ifc->result->attr.pointer;
}


/* Is the lhs OK for automatic reallocation?  */

static bool
is_scalar_reallocatable_lhs (gfc_expr *expr)
{
  gfc_ref * ref;

  /* An allocatable variable with no reference.  */
  if (expr->symtree->n.sym->attr.allocatable
	&& !expr->ref)
    return true;

  /* All that can be left are allocatable components.  */
  if ((expr->symtree->n.sym->ts.type != BT_DERIVED
	&& expr->symtree->n.sym->ts.type != BT_CLASS)
	|| !expr->symtree->n.sym->ts.u.derived->attr.alloc_comp)
    return false;

  /* Find an allocatable component ref last.  */
  for (ref = expr->ref; ref; ref = ref->next)
    if (ref->type == REF_COMPONENT
	  && !ref->next
	  && ref->u.c.component->attr.allocatable)
      return true;

  return false;
}


/* Allocate or reallocate scalar lhs, as necessary.  */

static void
alloc_scalar_allocatable_for_assignment (stmtblock_t *block,
					 tree string_length,
					 gfc_expr *expr1,
					 gfc_expr *expr2)

{
  tree cond;
  tree tmp;
  tree size;
  tree size_in_bytes;
  tree jump_label1;
  tree jump_label2;
  gfc_se lse;

  if (!expr1 || expr1->rank)
    return;

  if (!expr2 || expr2->rank)
    return;

  realloc_lhs_warning (expr2->ts.type, false, &expr2->where);

  /* Since this is a scalar lhs, we can afford to do this.  That is,
     there is no risk of side effects being repeated.  */
  gfc_init_se (&lse, NULL);
  lse.want_pointer = 1;
  gfc_conv_expr (&lse, expr1);

  jump_label1 = gfc_build_label_decl (NULL_TREE);
  jump_label2 = gfc_build_label_decl (NULL_TREE);

  /* Do the allocation if the lhs is NULL. Otherwise go to label 1.  */
  tmp = build_int_cst (TREE_TYPE (lse.expr), 0);
  cond = fold_build2_loc (input_location, NE_EXPR, boolean_type_node,
			  lse.expr, tmp);
  tmp = build3_v (COND_EXPR, cond,
		  build1_v (GOTO_EXPR, jump_label1),
		  build_empty_stmt (input_location));
  gfc_add_expr_to_block (block, tmp);

  if (expr1->ts.type == BT_CHARACTER && expr1->ts.deferred)
    {
      /* Use the rhs string length and the lhs element size.  */
      size = string_length;
      tmp = TREE_TYPE (gfc_typenode_for_spec (&expr1->ts));
      tmp = TYPE_SIZE_UNIT (tmp);
      size_in_bytes = fold_build2_loc (input_location, MULT_EXPR,
				       TREE_TYPE (tmp), tmp,
				       fold_convert (TREE_TYPE (tmp), size));
    }
  else
    {
      /* Otherwise use the length in bytes of the rhs.  */
      size = TYPE_SIZE_UNIT (gfc_typenode_for_spec (&expr1->ts));
      size_in_bytes = size;
    }

  size_in_bytes = fold_build2_loc (input_location, MAX_EXPR, size_type_node,
				   size_in_bytes, size_one_node);

  if (expr1->ts.type == BT_DERIVED && expr1->ts.u.derived->attr.alloc_comp)
    {
      tmp = build_call_expr_loc (input_location,
				 builtin_decl_explicit (BUILT_IN_CALLOC),
				 2, build_one_cst (size_type_node),
				 size_in_bytes);
      tmp = fold_convert (TREE_TYPE (lse.expr), tmp);
      gfc_add_modify (block, lse.expr, tmp);
    }
  else
    {
      tmp = build_call_expr_loc (input_location,
				 builtin_decl_explicit (BUILT_IN_MALLOC),
				 1, size_in_bytes);
      tmp = fold_convert (TREE_TYPE (lse.expr), tmp);
      gfc_add_modify (block, lse.expr, tmp);
    }

  if (expr1->ts.type == BT_CHARACTER && expr1->ts.deferred)
    {
      /* Deferred characters need checking for lhs and rhs string
	 length.  Other deferred parameter variables will have to
	 come here too.  */
      tmp = build1_v (GOTO_EXPR, jump_label2);
      gfc_add_expr_to_block (block, tmp);
    }
  tmp = build1_v (LABEL_EXPR, jump_label1);
  gfc_add_expr_to_block (block, tmp);

  /* For a deferred length character, reallocate if lengths of lhs and
     rhs are different.  */
  if (expr1->ts.type == BT_CHARACTER && expr1->ts.deferred)
    {
      cond = fold_build2_loc (input_location, EQ_EXPR, boolean_type_node,
			      expr1->ts.u.cl->backend_decl, size);
      /* Jump past the realloc if the lengths are the same.  */
      tmp = build3_v (COND_EXPR, cond,
		      build1_v (GOTO_EXPR, jump_label2),
		      build_empty_stmt (input_location));
      gfc_add_expr_to_block (block, tmp);
      tmp = build_call_expr_loc (input_location,
				 builtin_decl_explicit (BUILT_IN_REALLOC),
				 2, fold_convert (pvoid_type_node, lse.expr),
				 size_in_bytes);
      tmp = fold_convert (TREE_TYPE (lse.expr), tmp);
      gfc_add_modify (block, lse.expr, tmp);
      tmp = build1_v (LABEL_EXPR, jump_label2);
      gfc_add_expr_to_block (block, tmp);

      /* Update the lhs character length.  */
      size = string_length;
      if (TREE_CODE (expr1->ts.u.cl->backend_decl) == VAR_DECL)
	gfc_add_modify (block, expr1->ts.u.cl->backend_decl, size);
      else
	gfc_add_modify (block, lse.string_length, size);
    }
}

/* Check for assignments of the type

   a = a + 4

   to make sure we do not check for reallocation unneccessarily.  */


static bool
is_runtime_conformable (gfc_expr *expr1, gfc_expr *expr2)
{
  gfc_actual_arglist *a;
  gfc_expr *e1, *e2;

  switch (expr2->expr_type)
    {
    case EXPR_VARIABLE:
      return gfc_dep_compare_expr (expr1, expr2) == 0;

    case EXPR_FUNCTION:
      if (expr2->value.function.esym
	  && expr2->value.function.esym->attr.elemental)
	{
	  for (a = expr2->value.function.actual; a != NULL; a = a->next)
	    {
	      e1 = a->expr;
	      if (e1 && e1->rank > 0 && !is_runtime_conformable (expr1, e1))
		return false;
	    }
	  return true;
	}
      else if (expr2->value.function.isym
	       && expr2->value.function.isym->elemental)
	{
	  for (a = expr2->value.function.actual; a != NULL; a = a->next)
	    {
	      e1 = a->expr;
	      if (e1 && e1->rank > 0 && !is_runtime_conformable (expr1, e1))
		return false;
	    }
	  return true;
	}

      break;

    case EXPR_OP:
      switch (expr2->value.op.op)
	{
	case INTRINSIC_NOT:
	case INTRINSIC_UPLUS:
	case INTRINSIC_UMINUS:
	case INTRINSIC_PARENTHESES:
	  return is_runtime_conformable (expr1, expr2->value.op.op1);

	case INTRINSIC_PLUS:
	case INTRINSIC_MINUS:
	case INTRINSIC_TIMES:
	case INTRINSIC_DIVIDE:
	case INTRINSIC_POWER:
	case INTRINSIC_AND:
	case INTRINSIC_OR:
	case INTRINSIC_EQV:
	case INTRINSIC_NEQV:
	case INTRINSIC_EQ:
	case INTRINSIC_NE:
	case INTRINSIC_GT:
	case INTRINSIC_GE:
	case INTRINSIC_LT:
	case INTRINSIC_LE:
	case INTRINSIC_EQ_OS:
	case INTRINSIC_NE_OS:
	case INTRINSIC_GT_OS:
	case INTRINSIC_GE_OS:
	case INTRINSIC_LT_OS:
	case INTRINSIC_LE_OS:

	  e1 = expr2->value.op.op1;
	  e2 = expr2->value.op.op2;

	  if (e1->rank == 0 && e2->rank > 0)
	    return is_runtime_conformable (expr1, e2);
	  else if (e1->rank > 0 && e2->rank == 0)
	    return is_runtime_conformable (expr1, e1);
	  else if (e1->rank > 0 && e2->rank > 0)
	    return is_runtime_conformable (expr1, e1)
	      && is_runtime_conformable (expr1, e2);
	  break;

	default:
	  break;

	}

      break;

    default:
      break;
    }
  return false;
}

/* Subroutine of gfc_trans_assignment that actually scalarizes the
   assignment.  EXPR1 is the destination/LHS and EXPR2 is the source/RHS.
   init_flag indicates initialization expressions and dealloc that no
   deallocate prior assignment is needed (if in doubt, set true).  */

static tree
gfc_trans_assignment_1 (gfc_expr * expr1, gfc_expr * expr2, bool init_flag,
			bool dealloc)
{
  gfc_se lse;
  gfc_se rse;
  gfc_ss *lss;
  gfc_ss *lss_section;
  gfc_ss *rss;
  gfc_loopinfo loop;
  tree tmp;
  stmtblock_t block;
  stmtblock_t body;
  bool l_is_temp;
  bool scalar_to_array;
  tree string_length;
  int n;

  /* Assignment of the form lhs = rhs.  */
  gfc_start_block (&block);

  gfc_init_se (&lse, NULL);
  gfc_init_se (&rse, NULL);

  /* Walk the lhs.  */
  lss = gfc_walk_expr (expr1);
  if (gfc_is_reallocatable_lhs (expr1)
	&& !(expr2->expr_type == EXPR_FUNCTION
	     && expr2->value.function.isym != NULL))
    lss->is_alloc_lhs = 1;
  rss = NULL;

  if ((expr1->ts.type == BT_DERIVED)
      && (gfc_is_alloc_class_array_function (expr2)
	  || gfc_is_alloc_class_scalar_function (expr2)))
    expr2->must_finalize = 1;

  if (lss != gfc_ss_terminator)
    {
      /* The assignment needs scalarization.  */
      lss_section = lss;

      /* Find a non-scalar SS from the lhs.  */
      while (lss_section != gfc_ss_terminator
	     && lss_section->info->type != GFC_SS_SECTION)
	lss_section = lss_section->next;

      gcc_assert (lss_section != gfc_ss_terminator);

      /* Initialize the scalarizer.  */
      gfc_init_loopinfo (&loop);

      /* Walk the rhs.  */
      rss = gfc_walk_expr (expr2);
      if (rss == gfc_ss_terminator)
	/* The rhs is scalar.  Add a ss for the expression.  */
	rss = gfc_get_scalar_ss (gfc_ss_terminator, expr2);

      /* Associate the SS with the loop.  */
      gfc_add_ss_to_loop (&loop, lss);
      gfc_add_ss_to_loop (&loop, rss);

      /* Calculate the bounds of the scalarization.  */
      gfc_conv_ss_startstride (&loop);
      /* Enable loop reversal.  */
      for (n = 0; n < GFC_MAX_DIMENSIONS; n++)
	loop.reverse[n] = GFC_ENABLE_REVERSE;
      /* Resolve any data dependencies in the statement.  */
      gfc_conv_resolve_dependencies (&loop, lss, rss);
      /* Setup the scalarizing loops.  */
      gfc_conv_loop_setup (&loop, &expr2->where);

      /* Setup the gfc_se structures.  */
      gfc_copy_loopinfo_to_se (&lse, &loop);
      gfc_copy_loopinfo_to_se (&rse, &loop);

      rse.ss = rss;
      gfc_mark_ss_chain_used (rss, 1);
      if (loop.temp_ss == NULL)
	{
	  lse.ss = lss;
	  gfc_mark_ss_chain_used (lss, 1);
	}
      else
	{
	  lse.ss = loop.temp_ss;
	  gfc_mark_ss_chain_used (lss, 3);
	  gfc_mark_ss_chain_used (loop.temp_ss, 3);
	}

      /* Allow the scalarizer to workshare array assignments.  */
      if ((ompws_flags & OMPWS_WORKSHARE_FLAG) && loop.temp_ss == NULL)
	ompws_flags |= OMPWS_SCALARIZER_WS;

      /* Start the scalarized loop body.  */
      gfc_start_scalarized_body (&loop, &body);
    }
  else
    gfc_init_block (&body);

  l_is_temp = (lss != gfc_ss_terminator && loop.temp_ss != NULL);

  /* Translate the expression.  */
  gfc_conv_expr (&rse, expr2);

  /* Deal with the case of a scalar class function assigned to a derived type.  */
  if (gfc_is_alloc_class_scalar_function (expr2)
      && expr1->ts.type == BT_DERIVED)
    {
      rse.expr = gfc_class_data_get (rse.expr);
      rse.expr = build_fold_indirect_ref_loc (input_location, rse.expr);
    }

  /* Stabilize a string length for temporaries.  */
  if (expr2->ts.type == BT_CHARACTER)
    string_length = gfc_evaluate_now (rse.string_length, &rse.pre);
  else
    string_length = NULL_TREE;

  if (l_is_temp)
    {
      gfc_conv_tmp_array_ref (&lse);
      if (expr2->ts.type == BT_CHARACTER)
	lse.string_length = string_length;
    }
  else
    gfc_conv_expr (&lse, expr1);

  /* Assignments of scalar derived types with allocatable components
     to arrays must be done with a deep copy and the rhs temporary
     must have its components deallocated afterwards.  */
  scalar_to_array = (expr2->ts.type == BT_DERIVED
		       && expr2->ts.u.derived->attr.alloc_comp
		       && !expr_is_variable (expr2)
		       && !gfc_is_constant_expr (expr2)
		       && expr1->rank && !expr2->rank);
  scalar_to_array |= (expr1->ts.type == BT_DERIVED
				    && expr1->rank
				    && expr1->ts.u.derived->attr.alloc_comp
				    && gfc_is_alloc_class_scalar_function (expr2));
  if (scalar_to_array && dealloc)
    {
      tmp = gfc_deallocate_alloc_comp_no_caf (expr2->ts.u.derived, rse.expr, 0);
      gfc_add_expr_to_block (&loop.post, tmp);
    }

  /* When assigning a character function result to a deferred-length variable,
     the function call must happen before the (re)allocation of the lhs -
     otherwise the character length of the result is not known.
     NOTE: This relies on having the exact dependence of the length type
     parameter available to the caller; gfortran saves it in the .mod files.  */
  if (flag_realloc_lhs && expr2->ts.type == BT_CHARACTER && expr1->ts.deferred)
    gfc_add_block_to_block (&block, &rse.pre);

  /* Nullify the allocatable components corresponding to those of the lhs
     derived type, so that the finalization of the function result does not
     affect the lhs of the assignment. Prepend is used to ensure that the
     nullification occurs before the call to the finalizer. In the case of
     a scalar to array assignment, this is done in gfc_trans_scalar_assign
     as part of the deep copy.  */
  if (!scalar_to_array && (expr1->ts.type == BT_DERIVED)
					      && (gfc_is_alloc_class_array_function (expr2)
						      || gfc_is_alloc_class_scalar_function (expr2)))
    {
      tmp = rse.expr;
      tmp = gfc_nullify_alloc_comp (expr1->ts.u.derived, rse.expr, 0);
      gfc_prepend_expr_to_block (&rse.post, tmp);
      if (lss != gfc_ss_terminator && rss == gfc_ss_terminator)
	gfc_add_block_to_block (&loop.post, &rse.post);
    }

  tmp = gfc_trans_scalar_assign (&lse, &rse, expr1->ts,
				 l_is_temp || init_flag,
				 expr_is_variable (expr2) || scalar_to_array
				 || expr2->expr_type == EXPR_ARRAY, dealloc);
  gfc_add_expr_to_block (&body, tmp);

  if (lss == gfc_ss_terminator)
    {
      /* F2003: Add the code for reallocation on assignment.  */
      if (flag_realloc_lhs && is_scalar_reallocatable_lhs (expr1))
	alloc_scalar_allocatable_for_assignment (&block, rse.string_length,
						 expr1, expr2);

      /* Use the scalar assignment as is.  */
      gfc_add_block_to_block (&block, &body);
    }
  else
    {
      gcc_assert (lse.ss == gfc_ss_terminator
		  && rse.ss == gfc_ss_terminator);

      if (l_is_temp)
	{
	  gfc_trans_scalarized_loop_boundary (&loop, &body);

	  /* We need to copy the temporary to the actual lhs.  */
	  gfc_init_se (&lse, NULL);
	  gfc_init_se (&rse, NULL);
	  gfc_copy_loopinfo_to_se (&lse, &loop);
	  gfc_copy_loopinfo_to_se (&rse, &loop);

	  rse.ss = loop.temp_ss;
	  lse.ss = lss;

	  gfc_conv_tmp_array_ref (&rse);
	  gfc_conv_expr (&lse, expr1);

	  gcc_assert (lse.ss == gfc_ss_terminator
		      && rse.ss == gfc_ss_terminator);

	  if (expr2->ts.type == BT_CHARACTER)
	    rse.string_length = string_length;

	  tmp = gfc_trans_scalar_assign (&lse, &rse, expr1->ts,
					 false, false, dealloc);
	  gfc_add_expr_to_block (&body, tmp);
	}

      /* F2003: Allocate or reallocate lhs of allocatable array.  */
      if (flag_realloc_lhs
	    && gfc_is_reallocatable_lhs (expr1)
	    && !gfc_expr_attr (expr1).codimension
	    && !gfc_is_coindexed (expr1)
	    && expr2->rank
	    && !is_runtime_conformable (expr1, expr2))
	{
	  realloc_lhs_warning (expr1->ts.type, true, &expr1->where);
	  ompws_flags &= ~OMPWS_SCALARIZER_WS;
	  tmp = gfc_alloc_allocatable_for_assignment (&loop, expr1, expr2);
	  if (tmp != NULL_TREE)
	    gfc_add_expr_to_block (&loop.code[expr1->rank - 1], tmp);
	}

      /* Generate the copying loops.  */
      gfc_trans_scalarizing_loops (&loop, &body);

      /* Wrap the whole thing up.  */
      gfc_add_block_to_block (&block, &loop.pre);
      gfc_add_block_to_block (&block, &loop.post);

      gfc_cleanup_loop (&loop);
    }

  return gfc_finish_block (&block);
}


/* Check whether EXPR is a copyable array.  */

static bool
copyable_array_p (gfc_expr * expr)
{
  if (expr->expr_type != EXPR_VARIABLE)
    return false;

  /* First check it's an array.  */
  if (expr->rank < 1 || !expr->ref || expr->ref->next)
    return false;

  if (!gfc_full_array_ref_p (expr->ref, NULL))
    return false;

  /* Next check that it's of a simple enough type.  */
  switch (expr->ts.type)
    {
    case BT_INTEGER:
    case BT_REAL:
    case BT_COMPLEX:
    case BT_LOGICAL:
      return true;

    case BT_CHARACTER:
      return false;

    case BT_DERIVED:
      return !expr->ts.u.derived->attr.alloc_comp;

    default:
      break;
    }

  return false;
}

/* Translate an assignment.  */

tree
gfc_trans_assignment (gfc_expr * expr1, gfc_expr * expr2, bool init_flag,
		      bool dealloc)
{
  tree tmp;

  /* Special case a single function returning an array.  */
  if (expr2->expr_type == EXPR_FUNCTION && expr2->rank > 0)
    {
      tmp = gfc_trans_arrayfunc_assign (expr1, expr2);
      if (tmp)
	return tmp;
    }

  /* Special case assigning an array to zero.  */
  if (copyable_array_p (expr1)
      && is_zero_initializer_p (expr2))
    {
      tmp = gfc_trans_zero_assign (expr1);
      if (tmp)
        return tmp;
    }

  /* Special case copying one array to another.  */
  if (copyable_array_p (expr1)
      && copyable_array_p (expr2)
      && gfc_compare_types (&expr1->ts, &expr2->ts)
      && !gfc_check_dependency (expr1, expr2, 0))
    {
      tmp = gfc_trans_array_copy (expr1, expr2);
      if (tmp)
        return tmp;
    }

  /* Special case initializing an array from a constant array constructor.  */
  if (copyable_array_p (expr1)
      && expr2->expr_type == EXPR_ARRAY
      && gfc_compare_types (&expr1->ts, &expr2->ts))
    {
      tmp = gfc_trans_array_constructor_copy (expr1, expr2);
      if (tmp)
	return tmp;
    }

  /* Fallback to the scalarizer to generate explicit loops.  */
  return gfc_trans_assignment_1 (expr1, expr2, init_flag, dealloc);
}

tree
gfc_trans_init_assign (gfc_code * code)
{
  return gfc_trans_assignment (code->expr1, code->expr2, true, false);
}

tree
gfc_trans_assign (gfc_code * code)
{
  return gfc_trans_assignment (code->expr1, code->expr2, false, true);
}<|MERGE_RESOLUTION|>--- conflicted
+++ resolved
@@ -168,13 +168,8 @@
 gfc_class_len_get (tree decl)
 {
   tree len;
-<<<<<<< HEAD
-  /* For class arrays decl may be a temporary array handle, the len then is
-     available through the saved descriptor.  */
-=======
   /* For class arrays decl may be a temporary descriptor handle, the len is 
      then available through the saved descriptor.  */
->>>>>>> dab6ddbb
   if (TREE_CODE (decl) == VAR_DECL && DECL_LANG_SPECIFIC (decl)
       && GFC_DECL_SAVED_DESCRIPTOR (decl))
     decl = GFC_DECL_SAVED_DESCRIPTOR (decl);
