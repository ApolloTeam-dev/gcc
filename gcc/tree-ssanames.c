/* Generic routines for manipulating SSA_NAME expressions
   Copyright (C) 2003-2013 Free Software Foundation, Inc.

This file is part of GCC.

GCC is free software; you can redistribute it and/or modify
it under the terms of the GNU General Public License as published by
the Free Software Foundation; either version 3, or (at your option)
any later version.

GCC is distributed in the hope that it will be useful,
but WITHOUT ANY WARRANTY; without even the implied warranty of
MERCHANTABILITY or FITNESS FOR A PARTICULAR PURPOSE.  See the
GNU General Public License for more details.

You should have received a copy of the GNU General Public License
along with GCC; see the file COPYING3.  If not see
<http://www.gnu.org/licenses/>.  */

#include "config.h"
#include "system.h"
#include "coretypes.h"
#include "tm.h"
#include "tree.h"
#include "gimple.h"
#include "gimple-ssa.h"
#include "tree-phinodes.h"
#include "ssa-iterators.h"
#include "tree-ssanames.h"
#include "tree-into-ssa.h"
#include "tree-ssa.h"
#include "tree-pass.h"

/* Rewriting a function into SSA form can create a huge number of SSA_NAMEs,
   many of which may be thrown away shortly after their creation if jumps
   were threaded through PHI nodes.

   While our garbage collection mechanisms will handle this situation, it
   is extremely wasteful to create nodes and throw them away, especially
   when the nodes can be reused.

   For PR 8361, we can significantly reduce the number of nodes allocated
   and thus the total amount of memory allocated by managing SSA_NAMEs a
   little.  This additionally helps reduce the amount of work done by the
   garbage collector.  Similar results have been seen on a wider variety
   of tests (such as the compiler itself).

   Right now we maintain our free list on a per-function basis.  It may
   or may not make sense to maintain the free list for the duration of
   a compilation unit.

   External code should rely solely upon HIGHEST_SSA_VERSION and the
   externally defined functions.  External code should not know about
   the details of the free list management.

   External code should also not assume the version number on nodes is
   monotonically increasing.  We reuse the version number when we
   reuse an SSA_NAME expression.  This helps keep arrays and bitmaps
   more compact.  */


/* Version numbers with special meanings.  We start allocating new version
   numbers after the special ones.  */
#define UNUSED_NAME_VERSION 0

unsigned int ssa_name_nodes_reused;
unsigned int ssa_name_nodes_created;

#define FREE_SSANAMES(fun) (fun)->gimple_df->free_ssanames


/* Initialize management of SSA_NAMEs to default SIZE.  If SIZE is
   zero use default.  */

void
init_ssanames (struct function *fn, int size)
{
  if (size < 50)
    size = 50;

  vec_alloc (SSANAMES (fn), size);

  /* Version 0 is special, so reserve the first slot in the table.  Though
     currently unused, we may use version 0 in alias analysis as part of
     the heuristics used to group aliases when the alias sets are too
     large.

     We use vec::quick_push here because we know that SSA_NAMES has at
     least 50 elements reserved in it.  */
  SSANAMES (fn)->quick_push (NULL_TREE);
  FREE_SSANAMES (fn) = NULL;

  fn->gimple_df->ssa_renaming_needed = 0;
  fn->gimple_df->rename_vops = 0;
}

/* Finalize management of SSA_NAMEs.  */

void
fini_ssanames (void)
{
  vec_free (SSANAMES (cfun));
  vec_free (FREE_SSANAMES (cfun));
}

/* Dump some simple statistics regarding the re-use of SSA_NAME nodes.  */

void
ssanames_print_statistics (void)
{
  fprintf (stderr, "SSA_NAME nodes allocated: %u\n", ssa_name_nodes_created);
  fprintf (stderr, "SSA_NAME nodes reused: %u\n", ssa_name_nodes_reused);
}

/* Return an SSA_NAME node for variable VAR defined in statement STMT
   in function FN.  STMT may be an empty statement for artificial
   references (e.g., default definitions created when a variable is
   used without a preceding definition).  */

tree
make_ssa_name_fn (struct function *fn, tree var, gimple stmt)
{
  tree t;
  use_operand_p imm;

  gcc_assert (TREE_CODE (var) == VAR_DECL
	      || TREE_CODE (var) == PARM_DECL
	      || TREE_CODE (var) == RESULT_DECL
	      || (TYPE_P (var) && is_gimple_reg_type (var)));

  /* If our free list has an element, then use it.  */
  if (!vec_safe_is_empty (FREE_SSANAMES (fn)))
    {
      t = FREE_SSANAMES (fn)->pop ();
      if (GATHER_STATISTICS)
	ssa_name_nodes_reused++;

      /* The node was cleared out when we put it on the free list, so
	 there is no need to do so again here.  */
      gcc_assert (ssa_name (SSA_NAME_VERSION (t)) == NULL);
      (*SSANAMES (fn))[SSA_NAME_VERSION (t)] = t;
    }
  else
    {
      t = make_node (SSA_NAME);
      SSA_NAME_VERSION (t) = SSANAMES (fn)->length ();
      vec_safe_push (SSANAMES (fn), t);
      if (GATHER_STATISTICS)
	ssa_name_nodes_created++;
    }

  if (TYPE_P (var))
    {
      TREE_TYPE (t) = var;
      SET_SSA_NAME_VAR_OR_IDENTIFIER (t, NULL_TREE);
    }
  else
    {
      TREE_TYPE (t) = TREE_TYPE (var);
      SET_SSA_NAME_VAR_OR_IDENTIFIER (t, var);
    }
  SSA_NAME_DEF_STMT (t) = stmt;
  if (POINTER_TYPE_P (TREE_TYPE (t)))
    SSA_NAME_PTR_INFO (t) = NULL;
  else
    SSA_NAME_RANGE_INFO (t) = NULL;

  SSA_NAME_IN_FREE_LIST (t) = 0;
  SSA_NAME_IS_DEFAULT_DEF (t) = 0;
  imm = &(SSA_NAME_IMM_USE_NODE (t));
  imm->use = NULL;
  imm->prev = imm;
  imm->next = imm;
  imm->loc.ssa_name = t;

  return t;
}

/* Store range information MIN, and MAX to tree ssa_name NAME.  */

void
set_range_info (tree name, double_int min, double_int max)
{
  gcc_assert (!POINTER_TYPE_P (TREE_TYPE (name)));
  range_info_def *ri = SSA_NAME_RANGE_INFO (name);

  /* Allocate if not available.  */
  if (ri == NULL)
    {
      ri = ggc_alloc_cleared_range_info_def ();
      SSA_NAME_RANGE_INFO (name) = ri;
      ri->nonzero_bits = double_int::mask (TYPE_PRECISION (TREE_TYPE (name)));
    }

  /* Set the values.  */
  ri->min = min;
  ri->max = max;

  /* If it is a range, try to improve nonzero_bits from the min/max.  */
  if (min.cmp (max, TYPE_UNSIGNED (TREE_TYPE (name))) != 1)
    {
      int prec = TYPE_PRECISION (TREE_TYPE (name));
      double_int xorv;

      min = min.zext (prec);
      max = max.zext (prec);
      xorv = min ^ max;
      if (xorv.high)
	xorv = double_int::mask (2 * HOST_BITS_PER_WIDE_INT
				 - clz_hwi (xorv.high));
      else if (xorv.low)
	xorv = double_int::mask (HOST_BITS_PER_WIDE_INT
				 - clz_hwi (xorv.low));
      ri->nonzero_bits = ri->nonzero_bits & (min | xorv);
    }
}


/* Gets range information MIN, MAX and returns enum value_range_type
   corresponding to tree ssa_name NAME.  enum value_range_type returned
   is used to determine if MIN and MAX are valid values.  */

enum value_range_type
get_range_info (const_tree name, double_int *min, double_int *max)
{
  enum value_range_type range_type;
  gcc_assert (!POINTER_TYPE_P (TREE_TYPE (name)));
  gcc_assert (min && max);
  range_info_def *ri = SSA_NAME_RANGE_INFO (name);

  /* Return VR_VARYING for SSA_NAMEs with NULL RANGE_INFO or SSA_NAMEs
     with integral types width > 2 * HOST_BITS_PER_WIDE_INT precision.  */
  if (!ri || (GET_MODE_PRECISION (TYPE_MODE (TREE_TYPE (name)))
	      > 2 * HOST_BITS_PER_WIDE_INT))
    return VR_VARYING;

  /* If min > max, it is VR_ANTI_RANGE.  */
  if (ri->min.cmp (ri->max, TYPE_UNSIGNED (TREE_TYPE (name))) == 1)
    {
      /* VR_ANTI_RANGE ~[min, max] is encoded as [max + 1, min - 1].  */
      range_type = VR_ANTI_RANGE;
      *min = ri->max + double_int_one;
      *max = ri->min - double_int_one;
    }
  else
  {
    /* Otherwise (when min <= max), it is VR_RANGE.  */
    range_type = VR_RANGE;
    *min = ri->min;
    *max = ri->max;
  }
  return range_type;
}

/* Change non-zero bits bitmask of NAME.  */

void
set_nonzero_bits (tree name, double_int mask)
{
  gcc_assert (!POINTER_TYPE_P (TREE_TYPE (name)));
  if (SSA_NAME_RANGE_INFO (name) == NULL)
    set_range_info (name,
		    tree_to_double_int (TYPE_MIN_VALUE (TREE_TYPE (name))),
		    tree_to_double_int (TYPE_MAX_VALUE (TREE_TYPE (name))));
  range_info_def *ri = SSA_NAME_RANGE_INFO (name);
  ri->nonzero_bits
    = mask & double_int::mask (TYPE_PRECISION (TREE_TYPE (name)));
}

/* Return a double_int with potentially non-zero bits in SSA_NAME
   NAME, or double_int_minus_one if unknown.  */

double_int
get_nonzero_bits (const_tree name)
{
  if (POINTER_TYPE_P (TREE_TYPE (name)))
    {
      struct ptr_info_def *pi = SSA_NAME_PTR_INFO (name);
      if (pi && pi->align)
	{
	  double_int al = double_int::from_uhwi (pi->align - 1);
	  return ((double_int::mask (TYPE_PRECISION (TREE_TYPE (name))) & ~al)
		  | double_int::from_uhwi (pi->misalign));
	}
      return double_int_minus_one;
    }

  range_info_def *ri = SSA_NAME_RANGE_INFO (name);
  if (!ri || (GET_MODE_PRECISION (TYPE_MODE (TREE_TYPE (name)))
	      > 2 * HOST_BITS_PER_WIDE_INT))
    return double_int_minus_one;

  return ri->nonzero_bits;
}

/* We no longer need the SSA_NAME expression VAR, release it so that
   it may be reused.

   Note it is assumed that no calls to make_ssa_name will be made
   until all uses of the ssa name are released and that the only
   use of the SSA_NAME expression is to check its SSA_NAME_VAR.  All
   other fields must be assumed clobbered.  */

void
release_ssa_name (tree var)
{
  if (!var)
    return;

  /* Never release the default definition for a symbol.  It's a
     special SSA name that should always exist once it's created.  */
  if (SSA_NAME_IS_DEFAULT_DEF (var))
    return;

  /* If VAR has been registered for SSA updating, don't remove it.
     After update_ssa has run, the name will be released.  */
  if (name_registered_for_update_p (var))
    {
      release_ssa_name_after_update_ssa (var);
      return;
    }

  /* release_ssa_name can be called multiple times on a single SSA_NAME.
     However, it should only end up on our free list one time.   We
     keep a status bit in the SSA_NAME node itself to indicate it has
     been put on the free list.

     Note that once on the freelist you can not reference the SSA_NAME's
     defining statement.  */
  if (! SSA_NAME_IN_FREE_LIST (var))
    {
      tree saved_ssa_name_var = SSA_NAME_VAR (var);
      int saved_ssa_name_version = SSA_NAME_VERSION (var);
      use_operand_p imm = &(SSA_NAME_IMM_USE_NODE (var));

      if (MAY_HAVE_DEBUG_STMTS)
	insert_debug_temp_for_var_def (NULL, var);

#ifdef ENABLE_CHECKING
      verify_imm_links (stderr, var);
#endif
      while (imm->next != imm)
	delink_imm_use (imm->next);

      (*SSANAMES (cfun))[SSA_NAME_VERSION (var)] = NULL_TREE;
      memset (var, 0, tree_size (var));

      imm->prev = imm;
      imm->next = imm;
      imm->loc.ssa_name = var;

      /* First put back the right tree node so that the tree checking
	 macros do not complain.  */
      TREE_SET_CODE (var, SSA_NAME);

      /* Restore the version number.  */
      SSA_NAME_VERSION (var) = saved_ssa_name_version;

      /* Hopefully this can go away once we have the new incremental
         SSA updating code installed.  */
      SET_SSA_NAME_VAR_OR_IDENTIFIER (var, saved_ssa_name_var);

      /* Note this SSA_NAME is now in the first list.  */
      SSA_NAME_IN_FREE_LIST (var) = 1;

      /* And finally put it on the free list.  */
      vec_safe_push (FREE_SSANAMES (cfun), var);
    }
}

/* If the alignment of the pointer described by PI is known, return true and
   store the alignment and the deviation from it into *ALIGNP and *MISALIGNP
   respectively.  Otherwise return false.  */

bool
get_ptr_info_alignment (struct ptr_info_def *pi, unsigned int *alignp,
			unsigned int *misalignp)
{
  if (pi->align)
    {
      *alignp = pi->align;
      *misalignp = pi->misalign;
      return true;
    }
  else
    return false;
}

/* State that the pointer described by PI has unknown alignment.  */

void
mark_ptr_info_alignment_unknown (struct ptr_info_def *pi)
{
  pi->align = 0;
  pi->misalign = 0;
}

/* Store the the power-of-two byte alignment and the deviation from that
   alignment of pointer described by PI to ALIOGN and MISALIGN
   respectively.  */

void
set_ptr_info_alignment (struct ptr_info_def *pi, unsigned int align,
			    unsigned int misalign)
{
  gcc_checking_assert (align != 0);
  gcc_assert ((align & (align - 1)) == 0);
  gcc_assert ((misalign & ~(align - 1)) == 0);

  pi->align = align;
  pi->misalign = misalign;
}

/* If pointer described by PI has known alignment, increase its known
   misalignment by INCREMENT modulo its current alignment.  */

void
adjust_ptr_info_misalignment (struct ptr_info_def *pi,
			      unsigned int increment)
{
  if (pi->align != 0)
    {
      pi->misalign += increment;
      pi->misalign &= (pi->align - 1);
    }
}

/* Return the alias information associated with pointer T.  It creates a
   new instance if none existed.  */

struct ptr_info_def *
get_ptr_info (tree t)
{
  struct ptr_info_def *pi;

  gcc_assert (POINTER_TYPE_P (TREE_TYPE (t)));

  pi = SSA_NAME_PTR_INFO (t);
  if (pi == NULL)
    {
      pi = ggc_alloc_cleared_ptr_info_def ();
      pt_solution_reset (&pi->pt);
      mark_ptr_info_alignment_unknown (pi);
      SSA_NAME_PTR_INFO (t) = pi;
    }

  return pi;
}


/* Creates a new SSA name using the template NAME tobe defined by
   statement STMT in function FN.  */

tree
copy_ssa_name_fn (struct function *fn, tree name, gimple stmt)
{
  tree new_name;

  if (SSA_NAME_VAR (name))
    new_name = make_ssa_name_fn (fn, SSA_NAME_VAR (name), stmt);
  else
    {
      new_name = make_ssa_name_fn (fn, TREE_TYPE (name), stmt);
      SET_SSA_NAME_VAR_OR_IDENTIFIER (new_name, SSA_NAME_IDENTIFIER (name));
    }

  return new_name;
}


/* Creates a duplicate of the ptr_info_def at PTR_INFO for use by
   the SSA name NAME.  */

void
duplicate_ssa_name_ptr_info (tree name, struct ptr_info_def *ptr_info)
{
  struct ptr_info_def *new_ptr_info;

  gcc_assert (POINTER_TYPE_P (TREE_TYPE (name)));
  gcc_assert (!SSA_NAME_PTR_INFO (name));

  if (!ptr_info)
    return;

  new_ptr_info = ggc_alloc_ptr_info_def ();
  *new_ptr_info = *ptr_info;

  SSA_NAME_PTR_INFO (name) = new_ptr_info;
}

/* Creates a duplicate of the range_info_def at RANGE_INFO for use by
   the SSA name NAME.  */
void
duplicate_ssa_name_range_info (tree name, struct range_info_def *range_info)
{
  struct range_info_def *new_range_info;

  gcc_assert (!POINTER_TYPE_P (TREE_TYPE (name)));
  gcc_assert (!SSA_NAME_RANGE_INFO (name));

  if (!range_info)
    return;

  new_range_info = ggc_alloc_range_info_def ();
  *new_range_info = *range_info;

  SSA_NAME_RANGE_INFO (name) = new_range_info;
}



/* Creates a duplicate of a ssa name NAME tobe defined by statement STMT
   in function FN.  */

tree
duplicate_ssa_name_fn (struct function *fn, tree name, gimple stmt)
{
  tree new_name = copy_ssa_name_fn (fn, name, stmt);
  if (POINTER_TYPE_P (TREE_TYPE (name)))
    {
      struct ptr_info_def *old_ptr_info = SSA_NAME_PTR_INFO (name);

      if (old_ptr_info)
	duplicate_ssa_name_ptr_info (new_name, old_ptr_info);
    }
  else
    {
      struct range_info_def *old_range_info = SSA_NAME_RANGE_INFO (name);

      if (old_range_info)
	duplicate_ssa_name_range_info (new_name, old_range_info);
    }

  return new_name;
}


/* Release all the SSA_NAMEs created by STMT.  */

void
release_defs (gimple stmt)
{
  tree def;
  ssa_op_iter iter;

  /* Make sure that we are in SSA.  Otherwise, operand cache may point
     to garbage.  */
  gcc_assert (gimple_in_ssa_p (cfun));

  FOR_EACH_SSA_TREE_OPERAND (def, stmt, iter, SSA_OP_ALL_DEFS)
    if (TREE_CODE (def) == SSA_NAME)
      release_ssa_name (def);
}


/* Replace the symbol associated with SSA_NAME with SYM.  */

void
replace_ssa_name_symbol (tree ssa_name, tree sym)
{
  SET_SSA_NAME_VAR_OR_IDENTIFIER (ssa_name, sym);
  TREE_TYPE (ssa_name) = TREE_TYPE (sym);
}

/* Return SSA names that are unused to GGC memory and compact the SSA
   version namespace.  This is used to keep footprint of compiler during
   interprocedural optimization.  */
static unsigned int
release_dead_ssa_names (void)
{
  unsigned i, j;
  int n = vec_safe_length (FREE_SSANAMES (cfun));

  /* Now release the freelist.  */
  vec_free (FREE_SSANAMES (cfun));

  /* And compact the SSA number space.  We make sure to not change the
     relative order of SSA versions.  */
  for (i = 1, j = 1; i < cfun->gimple_df->ssa_names->length (); ++i)
    {
      tree name = ssa_name (i);
      if (name)
	{
	  if (i != j)
	    {
	      SSA_NAME_VERSION (name) = j;
	      (*cfun->gimple_df->ssa_names)[j] = name;
	    }
	  j++;
	}
    }
  cfun->gimple_df->ssa_names->truncate (j);

  statistics_counter_event (cfun, "SSA names released", n);
  statistics_counter_event (cfun, "SSA name holes removed", i - j);
  if (dump_file)
    fprintf (dump_file, "Released %i names, %.2f%%, removed %i holes\n",
	     n, n * 100.0 / num_ssa_names, i - j);
  return 0;
}

namespace {

const pass_data pass_data_release_ssa_names =
{
  GIMPLE_PASS, /* type */
  "release_ssa", /* name */
  OPTGROUP_NONE, /* optinfo_flags */
  false, /* has_gate */
  true, /* has_execute */
  TV_TREE_SSA_OTHER, /* tv_id */
  PROP_ssa, /* properties_required */
  0, /* properties_provided */
  0, /* properties_destroyed */
  TODO_remove_unused_locals, /* todo_flags_start */
  0, /* todo_flags_finish */
};

class pass_release_ssa_names : public gimple_opt_pass
{
public:
  pass_release_ssa_names (gcc::context *ctxt)
    : gimple_opt_pass (pass_data_release_ssa_names, ctxt)
  {}

  /* opt_pass methods: */
  unsigned int execute () { return release_dead_ssa_names (); }

}; // class pass_release_ssa_names

} // anon namespace

gimple_opt_pass *
make_pass_release_ssa_names (gcc::context *ctxt)
{
<<<<<<< HEAD
 {
  GIMPLE_PASS,
  "release_ssa",			/* name */
  OPTGROUP_NONE,                        /* optinfo_flags */
  NULL,					/* gate */
  release_dead_ssa_names,		/* execute */
  NULL,					/* sub */
  NULL,					/* next */
  0,					/* static_pass_number */
  TV_TREE_SSA_OTHER,			/* tv_id */
  PROP_ssa,				/* properties_required */
  0,					/* properties_provided */
  0,					/* properties_destroyed */
  TODO_remove_unused_locals,		/* todo_flags_start */
  0					/* todo_flags_finish */
 }
};
=======
  return new pass_release_ssa_names (ctxt);
}
>>>>>>> 4d0aec87
<|MERGE_RESOLUTION|>--- conflicted
+++ resolved
@@ -633,25 +633,5 @@
 gimple_opt_pass *
 make_pass_release_ssa_names (gcc::context *ctxt)
 {
-<<<<<<< HEAD
- {
-  GIMPLE_PASS,
-  "release_ssa",			/* name */
-  OPTGROUP_NONE,                        /* optinfo_flags */
-  NULL,					/* gate */
-  release_dead_ssa_names,		/* execute */
-  NULL,					/* sub */
-  NULL,					/* next */
-  0,					/* static_pass_number */
-  TV_TREE_SSA_OTHER,			/* tv_id */
-  PROP_ssa,				/* properties_required */
-  0,					/* properties_provided */
-  0,					/* properties_destroyed */
-  TODO_remove_unused_locals,		/* todo_flags_start */
-  0					/* todo_flags_finish */
- }
-};
-=======
   return new pass_release_ssa_names (ctxt);
-}
->>>>>>> 4d0aec87
+}