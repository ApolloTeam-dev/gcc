/* Convert function calls to rtl insns, for GNU C compiler.
   Copyright (C) 1989-2013 Free Software Foundation, Inc.

This file is part of GCC.

GCC is free software; you can redistribute it and/or modify it under
the terms of the GNU General Public License as published by the Free
Software Foundation; either version 3, or (at your option) any later
version.

GCC is distributed in the hope that it will be useful, but WITHOUT ANY
WARRANTY; without even the implied warranty of MERCHANTABILITY or
FITNESS FOR A PARTICULAR PURPOSE.  See the GNU General Public License
for more details.

You should have received a copy of the GNU General Public License
along with GCC; see the file COPYING3.  If not see
<http://www.gnu.org/licenses/>.  */

#include "config.h"
#include "system.h"
#include "coretypes.h"
#include "tm.h"
#include "rtl.h"
#include "tree.h"
#include "gimple.h"
#include "flags.h"
#include "expr.h"
#include "optabs.h"
#include "libfuncs.h"
#include "function.h"
#include "regs.h"
#include "diagnostic-core.h"
#include "output.h"
#include "tm_p.h"
#include "timevar.h"
#include "sbitmap.h"
#include "langhooks.h"
#include "target.h"
#include "cgraph.h"
#include "except.h"
#include "dbgcnt.h"

/* Like PREFERRED_STACK_BOUNDARY but in units of bytes, not bits.  */
#define STACK_BYTES (PREFERRED_STACK_BOUNDARY / BITS_PER_UNIT)

/* Data structure and subroutines used within expand_call.  */

struct arg_data
{
  /* Tree node for this argument.  */
  tree tree_value;
  /* Bounds tree node for this argument.  */
  tree bounds_value;
  /* Bounds RTL for this argument.  */
  rtx bounds;
  /* Slot to be used to pass bounds.  */
  rtx bounds_slot;
  /* Mode for value; TYPE_MODE unless promoted.  */
  enum machine_mode mode;
  /* Current RTL value for argument, or 0 if it isn't precomputed.  */
  rtx value;
  /* Initially-compute RTL value for argument; only for const functions.  */
  rtx initial_value;
  /* Pushed value.  */
  rtx pushed_value;
  /* Register to pass this argument in, 0 if passed on stack, or an
     PARALLEL if the arg is to be copied into multiple non-contiguous
     registers.  */
  rtx reg;
  /* Register to pass this argument in when generating tail call sequence.
     This is not the same register as for normal calls on machines with
     register windows.  */
  rtx tail_call_reg;
  /* If REG is a PARALLEL, this is a copy of VALUE pulled into the correct
     form for emit_group_move.  */
  rtx parallel_value;
  /* If REG was promoted from the actual mode of the argument expression,
     indicates whether the promotion is sign- or zero-extended.  */
  int unsignedp;
  /* Number of bytes to put in registers.  0 means put the whole arg
     in registers.  Also 0 if not passed in registers.  */
  int partial;
  /* Nonzero if argument must be passed on stack.
     Note that some arguments may be passed on the stack
     even though pass_on_stack is zero, just because FUNCTION_ARG says so.
     pass_on_stack identifies arguments that *cannot* go in registers.  */
  int pass_on_stack;
  /* Some fields packaged up for locate_and_pad_parm.  */
  struct locate_and_pad_arg_data locate;
  /* Location on the stack at which parameter should be stored.  The store
     has already been done if STACK == VALUE.  */
  rtx stack;
  /* Location on the stack of the start of this argument slot.  This can
     differ from STACK if this arg pads downward.  This location is known
     to be aligned to TARGET_FUNCTION_ARG_BOUNDARY.  */
  rtx stack_slot;
  /* Place that this stack area has been saved, if needed.  */
  rtx save_area;
  /* If an argument's alignment does not permit direct copying into registers,
     copy in smaller-sized pieces into pseudos.  These are stored in a
     block pointed to by this field.  The next field says how many
     word-sized pseudos we made.  */
  rtx *aligned_regs;
  int n_aligned_regs;
};

/* A vector of one char per byte of stack space.  A byte if nonzero if
   the corresponding stack location has been used.
   This vector is used to prevent a function call within an argument from
   clobbering any stack already set up.  */
static char *stack_usage_map;

/* Size of STACK_USAGE_MAP.  */
static int highest_outgoing_arg_in_use;

/* A bitmap of virtual-incoming stack space.  Bit is set if the corresponding
   stack location's tail call argument has been already stored into the stack.
   This bitmap is used to prevent sibling call optimization if function tries
   to use parent's incoming argument slots when they have been already
   overwritten with tail call arguments.  */
static sbitmap stored_args_map;

/* stack_arg_under_construction is nonzero when an argument may be
   initialized with a constructor call (including a C function that
   returns a BLKmode struct) and expand_call must take special action
   to make sure the object being constructed does not overlap the
   argument list for the constructor call.  */
static int stack_arg_under_construction;

static void emit_call_1 (rtx, tree, tree, tree, HOST_WIDE_INT, HOST_WIDE_INT,
			 HOST_WIDE_INT, rtx, rtx, int, rtx, int,
			 cumulative_args_t);
static void precompute_register_parameters (int, struct arg_data *, int *);
static int store_one_arg (struct arg_data *, rtx, int, int, int);
static void store_unaligned_arguments_into_pseudos (struct arg_data *, int);
static int finalize_must_preallocate (int, int, struct arg_data *,
				      struct args_size *);
static void precompute_arguments (int, struct arg_data *);
static int compute_argument_block_size (int, struct args_size *, tree, tree, int);
static void initialize_argument_information (int, struct arg_data *,
					     struct args_size *, int,
					     tree, tree,
					     tree, tree, cumulative_args_t, int,
					     rtx *, int *, int *, int *,
					     bool *, bool);
static void compute_argument_addresses (struct arg_data *, rtx, int);
static rtx rtx_for_function_call (tree, tree);
static void load_register_parameters (struct arg_data *, int, rtx *, int,
				      int, int *);
static rtx emit_library_call_value_1 (int, rtx, rtx, enum libcall_type,
				      enum machine_mode, int, va_list);
static int special_function_p (const_tree, int);
static int check_sibcall_argument_overlap_1 (rtx);
static int check_sibcall_argument_overlap (rtx, struct arg_data *, int);

static int combine_pending_stack_adjustment_and_call (int, struct args_size *,
						      unsigned int);
static tree split_complex_types (tree);

#ifdef REG_PARM_STACK_SPACE
static rtx save_fixed_argument_area (int, rtx, int *, int *);
static void restore_fixed_argument_area (rtx, rtx, int, int);
#endif

/* Force FUNEXP into a form suitable for the address of a CALL,
   and return that as an rtx.  Also load the static chain register
   if FNDECL is a nested function.

   CALL_FUSAGE points to a variable holding the prospective
   CALL_INSN_FUNCTION_USAGE information.  */

rtx
prepare_call_address (tree fndecl, rtx funexp, rtx static_chain_value,
		      rtx *call_fusage, int reg_parm_seen, int sibcallp)
{
  /* Make a valid memory address and copy constants through pseudo-regs,
     but not for a constant address if -fno-function-cse.  */
  if (GET_CODE (funexp) != SYMBOL_REF)
    /* If we are using registers for parameters, force the
       function address into a register now.  */
    funexp = ((reg_parm_seen
	       && targetm.small_register_classes_for_mode_p (FUNCTION_MODE))
	      ? force_not_mem (memory_address (FUNCTION_MODE, funexp))
	      : memory_address (FUNCTION_MODE, funexp));
  else if (! sibcallp)
    {
#ifndef NO_FUNCTION_CSE
      if (optimize && ! flag_no_function_cse)
	funexp = force_reg (Pmode, funexp);
#endif
    }

  if (static_chain_value != 0)
    {
      rtx chain;

      gcc_assert (fndecl);
      chain = targetm.calls.static_chain (fndecl, false);
      static_chain_value = convert_memory_address (Pmode, static_chain_value);

      emit_move_insn (chain, static_chain_value);
      if (REG_P (chain))
	use_reg (call_fusage, chain);
    }

  return funexp;
}

/* Generate instructions to call function FUNEXP,
   and optionally pop the results.
   The CALL_INSN is the first insn generated.

   FNDECL is the declaration node of the function.  This is given to the
   hook TARGET_RETURN_POPS_ARGS to determine whether this function pops
   its own args.

   FUNTYPE is the data type of the function.  This is given to the hook
   TARGET_RETURN_POPS_ARGS to determine whether this function pops its
   own args.  We used to allow an identifier for library functions, but
   that doesn't work when the return type is an aggregate type and the
   calling convention says that the pointer to this aggregate is to be
   popped by the callee.

   STACK_SIZE is the number of bytes of arguments on the stack,
   ROUNDED_STACK_SIZE is that number rounded up to
   PREFERRED_STACK_BOUNDARY; zero if the size is variable.  This is
   both to put into the call insn and to generate explicit popping
   code if necessary.

   STRUCT_VALUE_SIZE is the number of bytes wanted in a structure value.
   It is zero if this call doesn't want a structure value.

   NEXT_ARG_REG is the rtx that results from executing
     targetm.calls.function_arg (&args_so_far, VOIDmode, void_type_node, true)
   just after all the args have had their registers assigned.
   This could be whatever you like, but normally it is the first
   arg-register beyond those used for args in this call,
   or 0 if all the arg-registers are used in this call.
   It is passed on to `gen_call' so you can put this info in the call insn.

   VALREG is a hard register in which a value is returned,
   or 0 if the call does not return a value.

   OLD_INHIBIT_DEFER_POP is the value that `inhibit_defer_pop' had before
   the args to this call were processed.
   We restore `inhibit_defer_pop' to that value.

   CALL_FUSAGE is either empty or an EXPR_LIST of USE expressions that
   denote registers used by the called function.  */

static void
emit_call_1 (rtx funexp, tree fntree ATTRIBUTE_UNUSED, tree fndecl ATTRIBUTE_UNUSED,
	     tree funtype ATTRIBUTE_UNUSED,
	     HOST_WIDE_INT stack_size ATTRIBUTE_UNUSED,
	     HOST_WIDE_INT rounded_stack_size,
	     HOST_WIDE_INT struct_value_size ATTRIBUTE_UNUSED,
	     rtx next_arg_reg ATTRIBUTE_UNUSED, rtx valreg,
	     int old_inhibit_defer_pop, rtx call_fusage, int ecf_flags,
	     cumulative_args_t args_so_far ATTRIBUTE_UNUSED)
{
  rtx rounded_stack_size_rtx = GEN_INT (rounded_stack_size);
  rtx call_insn, call, funmem;
  int already_popped = 0;
  HOST_WIDE_INT n_popped
    = targetm.calls.return_pops_args (fndecl, funtype, stack_size);

#ifdef CALL_POPS_ARGS
  n_popped += CALL_POPS_ARGS (*get_cumulative_args (args_so_far));
#endif

  /* Ensure address is valid.  SYMBOL_REF is already valid, so no need,
     and we don't want to load it into a register as an optimization,
     because prepare_call_address already did it if it should be done.  */
  if (GET_CODE (funexp) != SYMBOL_REF)
    funexp = memory_address (FUNCTION_MODE, funexp);

  funmem = gen_rtx_MEM (FUNCTION_MODE, funexp);
  if (fndecl && TREE_CODE (fndecl) == FUNCTION_DECL)
    {
      tree t = fndecl;

      /* Although a built-in FUNCTION_DECL and its non-__builtin
	 counterpart compare equal and get a shared mem_attrs, they
	 produce different dump output in compare-debug compilations,
	 if an entry gets garbage collected in one compilation, then
	 adds a different (but equivalent) entry, while the other
	 doesn't run the garbage collector at the same spot and then
	 shares the mem_attr with the equivalent entry. */
      if (DECL_BUILT_IN_CLASS (t) == BUILT_IN_NORMAL)
	{
	  tree t2 = builtin_decl_explicit (DECL_FUNCTION_CODE (t));
	  if (t2)
	    t = t2;
	}

	set_mem_expr (funmem, t);
    }
  else if (fntree)
    set_mem_expr (funmem, build_simple_mem_ref (CALL_EXPR_FN (fntree)));

#if defined (HAVE_sibcall_pop) && defined (HAVE_sibcall_value_pop)
  if ((ecf_flags & ECF_SIBCALL)
      && HAVE_sibcall_pop && HAVE_sibcall_value_pop
      && (n_popped > 0 || stack_size == 0))
    {
      rtx n_pop = GEN_INT (n_popped);
      rtx pat;

      /* If this subroutine pops its own args, record that in the call insn
	 if possible, for the sake of frame pointer elimination.  */

      if (valreg)
	pat = GEN_SIBCALL_VALUE_POP (valreg, funmem, rounded_stack_size_rtx,
				     next_arg_reg, n_pop);
      else
	pat = GEN_SIBCALL_POP (funmem, rounded_stack_size_rtx, next_arg_reg,
			       n_pop);

      emit_call_insn (pat);
      already_popped = 1;
    }
  else
#endif

#if defined (HAVE_call_pop) && defined (HAVE_call_value_pop)
  /* If the target has "call" or "call_value" insns, then prefer them
     if no arguments are actually popped.  If the target does not have
     "call" or "call_value" insns, then we must use the popping versions
     even if the call has no arguments to pop.  */
#if defined (HAVE_call) && defined (HAVE_call_value)
  if (HAVE_call && HAVE_call_value && HAVE_call_pop && HAVE_call_value_pop
      && n_popped > 0)
#else
  if (HAVE_call_pop && HAVE_call_value_pop)
#endif
    {
      rtx n_pop = GEN_INT (n_popped);
      rtx pat;

      /* If this subroutine pops its own args, record that in the call insn
	 if possible, for the sake of frame pointer elimination.  */

      if (valreg)
	pat = GEN_CALL_VALUE_POP (valreg, funmem, rounded_stack_size_rtx,
				  next_arg_reg, n_pop);
      else
	pat = GEN_CALL_POP (funmem, rounded_stack_size_rtx, next_arg_reg,
			    n_pop);

      emit_call_insn (pat);
      already_popped = 1;
    }
  else
#endif

#if defined (HAVE_sibcall) && defined (HAVE_sibcall_value)
  if ((ecf_flags & ECF_SIBCALL)
      && HAVE_sibcall && HAVE_sibcall_value)
    {
      if (valreg)
	emit_call_insn (GEN_SIBCALL_VALUE (valreg, funmem,
					   rounded_stack_size_rtx,
					   next_arg_reg, NULL_RTX));
      else
	emit_call_insn (GEN_SIBCALL (funmem, rounded_stack_size_rtx,
				     next_arg_reg,
				     GEN_INT (struct_value_size)));
    }
  else
#endif

#if defined (HAVE_call) && defined (HAVE_call_value)
  if (HAVE_call && HAVE_call_value)
    {
      if (valreg)
	emit_call_insn (GEN_CALL_VALUE (valreg, funmem, rounded_stack_size_rtx,
					next_arg_reg, NULL_RTX));
      else
	emit_call_insn (GEN_CALL (funmem, rounded_stack_size_rtx, next_arg_reg,
				  GEN_INT (struct_value_size)));
    }
  else
#endif
    gcc_unreachable ();

  /* Find the call we just emitted.  */
  call_insn = last_call_insn ();

  /* Some target create a fresh MEM instead of reusing the one provided
     above.  Set its MEM_EXPR.  */
  call = get_call_rtx_from (call_insn);
  if (call
      && MEM_EXPR (XEXP (call, 0)) == NULL_TREE
      && MEM_EXPR (funmem) != NULL_TREE)
    set_mem_expr (XEXP (call, 0), MEM_EXPR (funmem));

  /* Put the register usage information there.  */
  add_function_usage_to (call_insn, call_fusage);

  /* If this is a const call, then set the insn's unchanging bit.  */
  if (ecf_flags & ECF_CONST)
    RTL_CONST_CALL_P (call_insn) = 1;

  /* If this is a pure call, then set the insn's unchanging bit.  */
  if (ecf_flags & ECF_PURE)
    RTL_PURE_CALL_P (call_insn) = 1;

  /* If this is a const call, then set the insn's unchanging bit.  */
  if (ecf_flags & ECF_LOOPING_CONST_OR_PURE)
    RTL_LOOPING_CONST_OR_PURE_CALL_P (call_insn) = 1;

  /* Create a nothrow REG_EH_REGION note, if needed.  */
  make_reg_eh_region_note (call_insn, ecf_flags, 0);

  if (ecf_flags & ECF_NORETURN)
    add_reg_note (call_insn, REG_NORETURN, const0_rtx);

  if (ecf_flags & ECF_RETURNS_TWICE)
    {
      add_reg_note (call_insn, REG_SETJMP, const0_rtx);
      cfun->calls_setjmp = 1;
    }

  SIBLING_CALL_P (call_insn) = ((ecf_flags & ECF_SIBCALL) != 0);

  /* Restore this now, so that we do defer pops for this call's args
     if the context of the call as a whole permits.  */
  inhibit_defer_pop = old_inhibit_defer_pop;

  if (n_popped > 0)
    {
      if (!already_popped)
	CALL_INSN_FUNCTION_USAGE (call_insn)
	  = gen_rtx_EXPR_LIST (VOIDmode,
			       gen_rtx_CLOBBER (VOIDmode, stack_pointer_rtx),
			       CALL_INSN_FUNCTION_USAGE (call_insn));
      rounded_stack_size -= n_popped;
      rounded_stack_size_rtx = GEN_INT (rounded_stack_size);
      stack_pointer_delta -= n_popped;

      add_reg_note (call_insn, REG_ARGS_SIZE, GEN_INT (stack_pointer_delta));

      /* If popup is needed, stack realign must use DRAP  */
      if (SUPPORTS_STACK_ALIGNMENT)
        crtl->need_drap = true;
    }
  /* For noreturn calls when not accumulating outgoing args force
     REG_ARGS_SIZE note to prevent crossjumping of calls with different
     args sizes.  */
  else if (!ACCUMULATE_OUTGOING_ARGS && (ecf_flags & ECF_NORETURN) != 0)
    add_reg_note (call_insn, REG_ARGS_SIZE, GEN_INT (stack_pointer_delta));

  if (!ACCUMULATE_OUTGOING_ARGS)
    {
      /* If returning from the subroutine does not automatically pop the args,
	 we need an instruction to pop them sooner or later.
	 Perhaps do it now; perhaps just record how much space to pop later.

	 If returning from the subroutine does pop the args, indicate that the
	 stack pointer will be changed.  */

      if (rounded_stack_size != 0)
	{
	  if (ecf_flags & ECF_NORETURN)
	    /* Just pretend we did the pop.  */
	    stack_pointer_delta -= rounded_stack_size;
	  else if (flag_defer_pop && inhibit_defer_pop == 0
	      && ! (ecf_flags & (ECF_CONST | ECF_PURE)))
	    pending_stack_adjust += rounded_stack_size;
	  else
	    adjust_stack (rounded_stack_size_rtx);
	}
    }
  /* When we accumulate outgoing args, we must avoid any stack manipulations.
     Restore the stack pointer to its original value now.  Usually
     ACCUMULATE_OUTGOING_ARGS targets don't get here, but there are exceptions.
     On  i386 ACCUMULATE_OUTGOING_ARGS can be enabled on demand, and
     popping variants of functions exist as well.

     ??? We may optimize similar to defer_pop above, but it is
     probably not worthwhile.

     ??? It will be worthwhile to enable combine_stack_adjustments even for
     such machines.  */
  else if (n_popped)
    anti_adjust_stack (GEN_INT (n_popped));
}

/* Determine if the function identified by NAME and FNDECL is one with
   special properties we wish to know about.

   For example, if the function might return more than one time (setjmp), then
   set RETURNS_TWICE to a nonzero value.

   Similarly set NORETURN if the function is in the longjmp family.

   Set MAY_BE_ALLOCA for any memory allocation function that might allocate
   space from the stack such as alloca.  */

static int
special_function_p (const_tree fndecl, int flags)
{
  if (fndecl && DECL_NAME (fndecl)
      && IDENTIFIER_LENGTH (DECL_NAME (fndecl)) <= 17
      /* Exclude functions not at the file scope, or not `extern',
	 since they are not the magic functions we would otherwise
	 think they are.
	 FIXME: this should be handled with attributes, not with this
	 hacky imitation of DECL_ASSEMBLER_NAME.  It's (also) wrong
	 because you can declare fork() inside a function if you
	 wish.  */
      && (DECL_CONTEXT (fndecl) == NULL_TREE
	  || TREE_CODE (DECL_CONTEXT (fndecl)) == TRANSLATION_UNIT_DECL)
      && TREE_PUBLIC (fndecl))
    {
      const char *name = IDENTIFIER_POINTER (DECL_NAME (fndecl));
      const char *tname = name;

      /* We assume that alloca will always be called by name.  It
	 makes no sense to pass it as a pointer-to-function to
	 anything that does not understand its behavior.  */
      if (((IDENTIFIER_LENGTH (DECL_NAME (fndecl)) == 6
	    && name[0] == 'a'
	    && ! strcmp (name, "alloca"))
	   || (IDENTIFIER_LENGTH (DECL_NAME (fndecl)) == 16
	       && name[0] == '_'
	       && ! strcmp (name, "__builtin_alloca"))))
	flags |= ECF_MAY_BE_ALLOCA;

      /* Disregard prefix _, __, __x or __builtin_.  */
      if (name[0] == '_')
	{
	  if (name[1] == '_'
	      && name[2] == 'b'
	      && !strncmp (name + 3, "uiltin_", 7))
	    tname += 10;
	  else if (name[1] == '_' && name[2] == 'x')
	    tname += 3;
	  else if (name[1] == '_')
	    tname += 2;
	  else
	    tname += 1;
	}

      if (tname[0] == 's')
	{
	  if ((tname[1] == 'e'
	       && (! strcmp (tname, "setjmp")
		   || ! strcmp (tname, "setjmp_syscall")))
	      || (tname[1] == 'i'
		  && ! strcmp (tname, "sigsetjmp"))
	      || (tname[1] == 'a'
		  && ! strcmp (tname, "savectx")))
	    flags |= ECF_RETURNS_TWICE | ECF_LEAF;

	  if (tname[1] == 'i'
	      && ! strcmp (tname, "siglongjmp"))
	    flags |= ECF_NORETURN;
	}
      else if ((tname[0] == 'q' && tname[1] == 's'
		&& ! strcmp (tname, "qsetjmp"))
	       || (tname[0] == 'v' && tname[1] == 'f'
		   && ! strcmp (tname, "vfork"))
	       || (tname[0] == 'g' && tname[1] == 'e'
		   && !strcmp (tname, "getcontext")))
	flags |= ECF_RETURNS_TWICE | ECF_LEAF;

      else if (tname[0] == 'l' && tname[1] == 'o'
	       && ! strcmp (tname, "longjmp"))
	flags |= ECF_NORETURN;
    }

  return flags;
}

/* Similar to special_function_p; return a set of ERF_ flags for the
   function FNDECL.  */
static int
decl_return_flags (tree fndecl)
{
  tree attr;
  tree type = TREE_TYPE (fndecl);
  if (!type)
    return 0;

  attr = lookup_attribute ("fn spec", TYPE_ATTRIBUTES (type));
  if (!attr)
    return 0;

  attr = TREE_VALUE (TREE_VALUE (attr));
  if (!attr || TREE_STRING_LENGTH (attr) < 1)
    return 0;

  switch (TREE_STRING_POINTER (attr)[0])
    {
    case '1':
    case '2':
    case '3':
    case '4':
      return ERF_RETURNS_ARG | (TREE_STRING_POINTER (attr)[0] - '1');

    case 'm':
      return ERF_NOALIAS;

    case '.':
    default:
      return 0;
    }
}

/* Return nonzero when FNDECL represents a call to setjmp.  */

int
setjmp_call_p (const_tree fndecl)
{
  if (DECL_IS_RETURNS_TWICE (fndecl))
    return ECF_RETURNS_TWICE;
  return special_function_p (fndecl, 0) & ECF_RETURNS_TWICE;
}


/* Return true if STMT is an alloca call.  */

bool
gimple_alloca_call_p (const_gimple stmt)
{
  tree fndecl;

  if (!is_gimple_call (stmt))
    return false;

  fndecl = gimple_call_fndecl (stmt);
  if (fndecl && (special_function_p (fndecl, 0) & ECF_MAY_BE_ALLOCA))
    return true;

  return false;
}

/* Return true when exp contains alloca call.  */

bool
alloca_call_p (const_tree exp)
{
  tree fndecl;
  if (TREE_CODE (exp) == CALL_EXPR
      && (fndecl = get_callee_fndecl (exp))
      && (special_function_p (fndecl, 0) & ECF_MAY_BE_ALLOCA))
    return true;
  return false;
}

/* Return TRUE if FNDECL is either a TM builtin or a TM cloned
   function.  Return FALSE otherwise.  */

static bool
is_tm_builtin (const_tree fndecl)
{
  if (fndecl == NULL)
    return false;

  if (decl_is_tm_clone (fndecl))
    return true;

  if (DECL_BUILT_IN_CLASS (fndecl) == BUILT_IN_NORMAL)
    {
      switch (DECL_FUNCTION_CODE (fndecl))
	{
	case BUILT_IN_TM_COMMIT:
	case BUILT_IN_TM_COMMIT_EH:
	case BUILT_IN_TM_ABORT:
	case BUILT_IN_TM_IRREVOCABLE:
	case BUILT_IN_TM_GETTMCLONE_IRR:
	case BUILT_IN_TM_MEMCPY:
	case BUILT_IN_TM_MEMMOVE:
	case BUILT_IN_TM_MEMSET:
	CASE_BUILT_IN_TM_STORE (1):
	CASE_BUILT_IN_TM_STORE (2):
	CASE_BUILT_IN_TM_STORE (4):
	CASE_BUILT_IN_TM_STORE (8):
	CASE_BUILT_IN_TM_STORE (FLOAT):
	CASE_BUILT_IN_TM_STORE (DOUBLE):
	CASE_BUILT_IN_TM_STORE (LDOUBLE):
	CASE_BUILT_IN_TM_STORE (M64):
	CASE_BUILT_IN_TM_STORE (M128):
	CASE_BUILT_IN_TM_STORE (M256):
	CASE_BUILT_IN_TM_LOAD (1):
	CASE_BUILT_IN_TM_LOAD (2):
	CASE_BUILT_IN_TM_LOAD (4):
	CASE_BUILT_IN_TM_LOAD (8):
	CASE_BUILT_IN_TM_LOAD (FLOAT):
	CASE_BUILT_IN_TM_LOAD (DOUBLE):
	CASE_BUILT_IN_TM_LOAD (LDOUBLE):
	CASE_BUILT_IN_TM_LOAD (M64):
	CASE_BUILT_IN_TM_LOAD (M128):
	CASE_BUILT_IN_TM_LOAD (M256):
	case BUILT_IN_TM_LOG:
	case BUILT_IN_TM_LOG_1:
	case BUILT_IN_TM_LOG_2:
	case BUILT_IN_TM_LOG_4:
	case BUILT_IN_TM_LOG_8:
	case BUILT_IN_TM_LOG_FLOAT:
	case BUILT_IN_TM_LOG_DOUBLE:
	case BUILT_IN_TM_LOG_LDOUBLE:
	case BUILT_IN_TM_LOG_M64:
	case BUILT_IN_TM_LOG_M128:
	case BUILT_IN_TM_LOG_M256:
	  return true;
	default:
	  break;
	}
    }
  return false;
}

/* Detect flags (function attributes) from the function decl or type node.  */

int
flags_from_decl_or_type (const_tree exp)
{
  int flags = 0;

  if (DECL_P (exp))
    {
      /* The function exp may have the `malloc' attribute.  */
      if (DECL_IS_MALLOC (exp))
	flags |= ECF_MALLOC;

      /* The function exp may have the `returns_twice' attribute.  */
      if (DECL_IS_RETURNS_TWICE (exp))
	flags |= ECF_RETURNS_TWICE;

      /* Process the pure and const attributes.  */
      if (TREE_READONLY (exp))
	flags |= ECF_CONST;
      if (DECL_PURE_P (exp))
	flags |= ECF_PURE;
      if (DECL_LOOPING_CONST_OR_PURE_P (exp))
	flags |= ECF_LOOPING_CONST_OR_PURE;

      if (DECL_IS_NOVOPS (exp))
	flags |= ECF_NOVOPS;
      if (lookup_attribute ("leaf", DECL_ATTRIBUTES (exp)))
	flags |= ECF_LEAF;

      if (TREE_NOTHROW (exp))
	flags |= ECF_NOTHROW;

      if (flag_tm)
	{
	  if (is_tm_builtin (exp))
	    flags |= ECF_TM_BUILTIN;
	  else if ((flags & (ECF_CONST|ECF_NOVOPS)) != 0
		   || lookup_attribute ("transaction_pure",
					TYPE_ATTRIBUTES (TREE_TYPE (exp))))
	    flags |= ECF_TM_PURE;
	}

      flags = special_function_p (exp, flags);
    }
  else if (TYPE_P (exp))
    {
      if (TYPE_READONLY (exp))
	flags |= ECF_CONST;

      if (flag_tm
	  && ((flags & ECF_CONST) != 0
	      || lookup_attribute ("transaction_pure", TYPE_ATTRIBUTES (exp))))
	flags |= ECF_TM_PURE;
    }

  if (TREE_THIS_VOLATILE (exp))
    {
      flags |= ECF_NORETURN;
      if (flags & (ECF_CONST|ECF_PURE))
	flags |= ECF_LOOPING_CONST_OR_PURE;
    }

  return flags;
}

/* Detect flags from a CALL_EXPR.  */

int
call_expr_flags (const_tree t)
{
  int flags;
  tree decl = get_callee_fndecl (t);

  if (decl)
    flags = flags_from_decl_or_type (decl);
  else
    {
      t = TREE_TYPE (CALL_EXPR_FN (t));
      if (t && TREE_CODE (t) == POINTER_TYPE)
	flags = flags_from_decl_or_type (TREE_TYPE (t));
      else
	flags = 0;
    }

  return flags;
}

/* Precompute all register parameters as described by ARGS, storing values
   into fields within the ARGS array.

   NUM_ACTUALS indicates the total number elements in the ARGS array.

   Set REG_PARM_SEEN if we encounter a register parameter.  */

static void
precompute_register_parameters (int num_actuals, struct arg_data *args,
				int *reg_parm_seen)
{
  int i;

  *reg_parm_seen = 0;

  for (i = 0; i < num_actuals; i++)
    if (args[i].reg != 0 && ! args[i].pass_on_stack)
      {
	*reg_parm_seen = 1;

	if (args[i].value == 0)
	  {
	    push_temp_slots ();
	    args[i].value = expand_normal (args[i].tree_value);
	    preserve_temp_slots (args[i].value);
	    pop_temp_slots ();
	  }

	/* If we are to promote the function arg to a wider mode,
	   do it now.  */

	if (args[i].mode != TYPE_MODE (TREE_TYPE (args[i].tree_value)))
	  args[i].value
	    = convert_modes (args[i].mode,
			     TYPE_MODE (TREE_TYPE (args[i].tree_value)),
			     args[i].value, args[i].unsignedp);

	/* If the value is a non-legitimate constant, force it into a
	   pseudo now.  TLS symbols sometimes need a call to resolve.  */
	if (CONSTANT_P (args[i].value)
	    && !targetm.legitimate_constant_p (args[i].mode, args[i].value))
	  args[i].value = force_reg (args[i].mode, args[i].value);

	/* If we're going to have to load the value by parts, pull the
	   parts into pseudos.  The part extraction process can involve
	   non-trivial computation.  */
	if (GET_CODE (args[i].reg) == PARALLEL)
	  {
	    tree type = TREE_TYPE (args[i].tree_value);
	    args[i].parallel_value
	      = emit_group_load_into_temps (args[i].reg, args[i].value,
					    type, int_size_in_bytes (type));
	  }

	/* If the value is expensive, and we are inside an appropriately
	   short loop, put the value into a pseudo and then put the pseudo
	   into the hard reg.

	   For small register classes, also do this if this call uses
	   register parameters.  This is to avoid reload conflicts while
	   loading the parameters registers.  */

	else if ((! (REG_P (args[i].value)
		     || (GET_CODE (args[i].value) == SUBREG
			 && REG_P (SUBREG_REG (args[i].value)))))
		 && args[i].mode != BLKmode
		 && set_src_cost (args[i].value, optimize_insn_for_speed_p ())
		    > COSTS_N_INSNS (1)
		 && ((*reg_parm_seen
		      && targetm.small_register_classes_for_mode_p (args[i].mode))
		     || optimize))
	  args[i].value = copy_to_mode_reg (args[i].mode, args[i].value);

	/* Expand argument bounds if any.  */
	if (args[i].bounds_value)
	  {
	    /* If bounds_value is a list then we pass bounds
	       for a structure.  TREE_VALUE of each node holds
	       bounds value and TREE_PURPOSE holds corresponding
	       offset of the pointer field in structure.  */
	    if (TREE_CODE (args[i].bounds_value) == TREE_LIST)
	      {
		tree node = args[i].bounds_value;
		unsigned bnd_num = list_length (args[i].bounds_value);
		rtx *bounds = XALLOCAVEC (rtx, bnd_num);
		unsigned bnd_no = 0;

		/* Expand all nodes in the list.  */
		while (node)
		  {
		    tree bnd_val = TREE_VALUE (node);
		    tree bnd_offs = TREE_PURPOSE (node);
		    HOST_WIDE_INT offs = TREE_INT_CST_LOW (bnd_offs);
		    rtx bnd_expr;

		    /* We have to make a temporary for bounds if there
		       is a bndmk.  */
		    if (TREE_CODE (args[i].bounds_value) == CALL_EXPR)
		      {
			bnd_expr = gen_reg_rtx (targetm.chkp_bound_mode ());
			expand_expr_real (bnd_val, bnd_expr,
					  VOIDmode, EXPAND_NORMAL, 0);
		      }
		    else
		      bnd_expr = expand_normal (bnd_val);

		    bounds[bnd_no] = gen_rtx_EXPR_LIST (VOIDmode,
							bnd_expr,
							GEN_INT (offs));

		    node = TREE_CHAIN (node);
		    bnd_no++;
		  }

		/* Make PARALLEL holding all expanded bounds.  */
		args[i].bounds = gen_rtx_PARALLEL (VOIDmode,
						   gen_rtvec_v (bnd_num,
								bounds));
	      }
	    /* We have to make a temporary for bounds if there is a bndmk.  */
	    else if (TREE_CODE (args[i].bounds_value) == CALL_EXPR)
	      {
		args[i].bounds = gen_reg_rtx (targetm.chkp_bound_mode ());
		expand_expr_real (args[i].bounds_value, args[i].bounds,
				  VOIDmode, EXPAND_NORMAL, 0);
	      }
	    else
	      args[i].bounds = expand_normal (args[i].bounds_value);
	  }
	else
	  args[i].bounds = NULL;
      }
}

#ifdef REG_PARM_STACK_SPACE

  /* The argument list is the property of the called routine and it
     may clobber it.  If the fixed area has been used for previous
     parameters, we must save and restore it.  */

static rtx
save_fixed_argument_area (int reg_parm_stack_space, rtx argblock, int *low_to_save, int *high_to_save)
{
  int low;
  int high;

  /* Compute the boundary of the area that needs to be saved, if any.  */
  high = reg_parm_stack_space;
#ifdef ARGS_GROW_DOWNWARD
  high += 1;
#endif
  if (high > highest_outgoing_arg_in_use)
    high = highest_outgoing_arg_in_use;

  for (low = 0; low < high; low++)
    if (stack_usage_map[low] != 0)
      {
	int num_to_save;
	enum machine_mode save_mode;
	int delta;
	rtx addr;
	rtx stack_area;
	rtx save_area;

	while (stack_usage_map[--high] == 0)
	  ;

	*low_to_save = low;
	*high_to_save = high;

	num_to_save = high - low + 1;
	save_mode = mode_for_size (num_to_save * BITS_PER_UNIT, MODE_INT, 1);

	/* If we don't have the required alignment, must do this
	   in BLKmode.  */
	if ((low & (MIN (GET_MODE_SIZE (save_mode),
			 BIGGEST_ALIGNMENT / UNITS_PER_WORD) - 1)))
	  save_mode = BLKmode;

#ifdef ARGS_GROW_DOWNWARD
	delta = -high;
#else
	delta = low;
#endif
	addr = plus_constant (Pmode, argblock, delta);
	stack_area = gen_rtx_MEM (save_mode, memory_address (save_mode, addr));

	set_mem_align (stack_area, PARM_BOUNDARY);
	if (save_mode == BLKmode)
	  {
	    save_area = assign_stack_temp (BLKmode, num_to_save);
	    emit_block_move (validize_mem (save_area), stack_area,
			     GEN_INT (num_to_save), BLOCK_OP_CALL_PARM);
	  }
	else
	  {
	    save_area = gen_reg_rtx (save_mode);
	    emit_move_insn (save_area, stack_area);
	  }

	return save_area;
      }

  return NULL_RTX;
}

static void
restore_fixed_argument_area (rtx save_area, rtx argblock, int high_to_save, int low_to_save)
{
  enum machine_mode save_mode = GET_MODE (save_area);
  int delta;
  rtx addr, stack_area;

#ifdef ARGS_GROW_DOWNWARD
  delta = -high_to_save;
#else
  delta = low_to_save;
#endif
  addr = plus_constant (Pmode, argblock, delta);
  stack_area = gen_rtx_MEM (save_mode, memory_address (save_mode, addr));
  set_mem_align (stack_area, PARM_BOUNDARY);

  if (save_mode != BLKmode)
    emit_move_insn (stack_area, save_area);
  else
    emit_block_move (stack_area, validize_mem (save_area),
		     GEN_INT (high_to_save - low_to_save + 1),
		     BLOCK_OP_CALL_PARM);
}
#endif /* REG_PARM_STACK_SPACE */

/* If any elements in ARGS refer to parameters that are to be passed in
   registers, but not in memory, and whose alignment does not permit a
   direct copy into registers.  Copy the values into a group of pseudos
   which we will later copy into the appropriate hard registers.

   Pseudos for each unaligned argument will be stored into the array
   args[argnum].aligned_regs.  The caller is responsible for deallocating
   the aligned_regs array if it is nonzero.  */

static void
store_unaligned_arguments_into_pseudos (struct arg_data *args, int num_actuals)
{
  int i, j;

  for (i = 0; i < num_actuals; i++)
    if (args[i].reg != 0 && ! args[i].pass_on_stack
	&& args[i].mode == BLKmode
	&& MEM_P (args[i].value)
	&& (MEM_ALIGN (args[i].value)
	    < (unsigned int) MIN (BIGGEST_ALIGNMENT, BITS_PER_WORD)))
      {
	int bytes = int_size_in_bytes (TREE_TYPE (args[i].tree_value));
	int endian_correction = 0;

	if (args[i].partial)
	  {
	    gcc_assert (args[i].partial % UNITS_PER_WORD == 0);
	    args[i].n_aligned_regs = args[i].partial / UNITS_PER_WORD;
	  }
	else
	  {
	    args[i].n_aligned_regs
	      = (bytes + UNITS_PER_WORD - 1) / UNITS_PER_WORD;
	  }

	args[i].aligned_regs = XNEWVEC (rtx, args[i].n_aligned_regs);

	/* Structures smaller than a word are normally aligned to the
	   least significant byte.  On a BYTES_BIG_ENDIAN machine,
	   this means we must skip the empty high order bytes when
	   calculating the bit offset.  */
	if (bytes < UNITS_PER_WORD
#ifdef BLOCK_REG_PADDING
	    && (BLOCK_REG_PADDING (args[i].mode,
				   TREE_TYPE (args[i].tree_value), 1)
		== downward)
#else
	    && BYTES_BIG_ENDIAN
#endif
	    )
	  endian_correction = BITS_PER_WORD - bytes * BITS_PER_UNIT;

	for (j = 0; j < args[i].n_aligned_regs; j++)
	  {
	    rtx reg = gen_reg_rtx (word_mode);
	    rtx word = operand_subword_force (args[i].value, j, BLKmode);
	    int bitsize = MIN (bytes * BITS_PER_UNIT, BITS_PER_WORD);

	    args[i].aligned_regs[j] = reg;
	    word = extract_bit_field (word, bitsize, 0, 1, NULL_RTX,
				      word_mode, word_mode);

	    /* There is no need to restrict this code to loading items
	       in TYPE_ALIGN sized hunks.  The bitfield instructions can
	       load up entire word sized registers efficiently.

	       ??? This may not be needed anymore.
	       We use to emit a clobber here but that doesn't let later
	       passes optimize the instructions we emit.  By storing 0 into
	       the register later passes know the first AND to zero out the
	       bitfield being set in the register is unnecessary.  The store
	       of 0 will be deleted as will at least the first AND.  */

	    emit_move_insn (reg, const0_rtx);

	    bytes -= bitsize / BITS_PER_UNIT;
	    store_bit_field (reg, bitsize, endian_correction, 0, 0,
			     word_mode, word);
	  }
      }
}

/* Fill in ARGS_SIZE and ARGS array based on the parameters found in
   CALL_EXPR EXP.

   NUM_ACTUALS is the total number of parameters.

   N_NAMED_ARGS is the total number of named arguments.

   STRUCT_VALUE_ADDR_VALUE is the implicit argument for a struct return
   value, or null.

   FNDECL is the tree code for the target of this call (if known)

   ARGS_SO_FAR holds state needed by the target to know where to place
   the next argument.

   REG_PARM_STACK_SPACE is the number of bytes of stack space reserved
   for arguments which are passed in registers.

   OLD_STACK_LEVEL is a pointer to an rtx which olds the old stack level
   and may be modified by this routine.

   OLD_PENDING_ADJ, MUST_PREALLOCATE and FLAGS are pointers to integer
   flags which may may be modified by this routine.

   MAY_TAILCALL is cleared if we encounter an invisible pass-by-reference
   that requires allocation of stack space.

   CALL_FROM_THUNK_P is true if this call is the jump from a thunk to
   the thunked-to function.  */

static void
initialize_argument_information (int num_actuals ATTRIBUTE_UNUSED,
				 struct arg_data *args,
				 struct args_size *args_size,
				 int n_named_args ATTRIBUTE_UNUSED,
				 tree exp, tree struct_value_addr_value,
				 tree fndecl, tree fntype,
				 cumulative_args_t args_so_far,
				 int reg_parm_stack_space,
				 rtx *old_stack_level, int *old_pending_adj,
				 int *must_preallocate, int *ecf_flags,
				 bool *may_tailcall, bool call_from_thunk_p)
{
  CUMULATIVE_ARGS *args_so_far_pnt = get_cumulative_args (args_so_far);
  location_t loc = EXPR_LOCATION (exp);
  /* 1 if scanning parms front to back, -1 if scanning back to front.  */
  int inc;

  /* Count arg position in order args appear.  */
  int argpos;

  int i;

  args_size->constant = 0;
  args_size->var = 0;

  /* In this loop, we consider args in the order they are written.
     We fill up ARGS from the front or from the back if necessary
     so that in any case the first arg to be pushed ends up at the front.  */

  if (PUSH_ARGS_REVERSED)
    {
      i = num_actuals - 1, inc = -1;
      /* In this case, must reverse order of args
	 so that we compute and push the last arg first.  */
    }
  else
    {
      i = 0, inc = 1;
    }

  /* First fill in the actual arguments in the ARGS array, splitting
     complex arguments if necessary.  */
  {
    int j = i;
    call_expr_arg_iterator iter;
    tree arg;
    vec<bool> struct_bounds = vNULL;

    if (struct_value_addr_value)
      {
	args[j].tree_value = struct_value_addr_value;

	/* If we pass structure address then we need to
	   create bounds for it.  */
<<<<<<< HEAD
	if (flag_check_pointers)
=======
	if (flag_check_pointer_bounds)
>>>>>>> aeece40d
	  args[j].bounds_value
	    = chkp_make_bounds_for_struct_addr (struct_value_addr_value);

	j += inc;
      }
    FOR_EACH_CALL_EXPR_ARG (arg, iter, exp)
      {
	tree argtype = TREE_TYPE (arg);

	/* If we see bounds as argument then we need to
	   assign it to the previous arg.  */
<<<<<<< HEAD
	if (BOUND_TYPE_P (argtype))
=======
	if (POINTER_BOUNDS_TYPE_P (argtype))
>>>>>>> aeece40d
	  {
	    tree bounds_val = arg;

	    if (struct_bounds.exists ())
	      {
		HOST_WIDE_INT offs;

		for (offs = 0; offs < struct_bounds.length (); offs++)
		  if (struct_bounds[offs])
		    {
		      struct_bounds[offs] = false;
		      break;
		    }
		offs *= POINTER_SIZE / BITS_PER_UNIT;

		bounds_val = tree_cons (build_int_cst (NULL, offs),
					arg,
					args[j - inc].bounds_value);
	      }

	    args[j - inc].bounds_value = bounds_val;
	    continue;
	  }
	else
	  args[j].bounds_value = NULL_TREE;

	if (targetm.calls.split_complex_arg
	    && argtype
	    && TREE_CODE (argtype) == COMPLEX_TYPE
	    && targetm.calls.split_complex_arg (argtype))
	  {
	    tree subtype = TREE_TYPE (argtype);
	    args[j].tree_value = build1 (REALPART_EXPR, subtype, arg);
	    j += inc;
	    args[j].tree_value = build1 (IMAGPART_EXPR, subtype, arg);
	  }
	else
	  args[j].tree_value = arg;

<<<<<<< HEAD
	/* If pointers checker is on and we pass structure with
	   pointers then we determine here how many bounds should
	   follow.  */
	if (flag_check_pointers
=======
	/* If Pointer Bounds Checker is on and we pass structure with
	   pointers then we determine here how many bounds should
	   follow.  */
	if (flag_check_pointer_bounds
>>>>>>> aeece40d
	    && !BOUNDED_P (arg)
	    && chkp_type_has_pointer (argtype))
	  struct_bounds = chkp_find_bound_slots (argtype);
	else if (struct_bounds.exists ())
	  struct_bounds.release ();

	j += inc;
      }

    if (struct_bounds.exists ())
      struct_bounds.release ();
  }

  /* I counts args in order (to be) pushed; ARGPOS counts in order written.  */
  for (argpos = 0; argpos < num_actuals; i += inc, argpos++)
    {
      tree type = TREE_TYPE (args[i].tree_value);
      int unsignedp;
      enum machine_mode mode;

      /* Replace erroneous argument with constant zero.  */
      if (type == error_mark_node || !COMPLETE_TYPE_P (type))
	args[i].tree_value = integer_zero_node, type = integer_type_node;

      /* If TYPE is a transparent union or record, pass things the way
	 we would pass the first field of the union or record.  We have
	 already verified that the modes are the same.  */
      if ((TREE_CODE (type) == UNION_TYPE || TREE_CODE (type) == RECORD_TYPE)
	   && TYPE_TRANSPARENT_AGGR (type))
	type = TREE_TYPE (first_field (type));

      /* Decide where to pass this arg.

	 args[i].reg is nonzero if all or part is passed in registers.

	 args[i].partial is nonzero if part but not all is passed in registers,
	 and the exact value says how many bytes are passed in registers.

	 args[i].pass_on_stack is nonzero if the argument must at least be
	 computed on the stack.  It may then be loaded back into registers
	 if args[i].reg is nonzero.

	 These decisions are driven by the FUNCTION_... macros and must agree
	 with those made by function.c.  */

      /* See if this argument should be passed by invisible reference.  */
      if (pass_by_reference (args_so_far_pnt, TYPE_MODE (type),
			     type, argpos < n_named_args))
	{
	  bool callee_copies;
	  tree base = NULL_TREE;

	  callee_copies
	    = reference_callee_copied (args_so_far_pnt, TYPE_MODE (type),
				       type, argpos < n_named_args);

	  /* If we're compiling a thunk, pass through invisible references
	     instead of making a copy.  */
	  if (call_from_thunk_p
	      || (callee_copies
		  && !TREE_ADDRESSABLE (type)
		  && (base = get_base_address (args[i].tree_value))
		  && TREE_CODE (base) != SSA_NAME
		  && (!DECL_P (base) || MEM_P (DECL_RTL (base)))))
	    {
	      mark_addressable (args[i].tree_value);

	      /* We can't use sibcalls if a callee-copied argument is
		 stored in the current function's frame.  */
	      if (!call_from_thunk_p && DECL_P (base) && !TREE_STATIC (base))
		*may_tailcall = false;

	      args[i].tree_value = build_fold_addr_expr_loc (loc,
							 args[i].tree_value);
	      type = TREE_TYPE (args[i].tree_value);

	      if (*ecf_flags & ECF_CONST)
		*ecf_flags &= ~(ECF_CONST | ECF_LOOPING_CONST_OR_PURE);
	    }
	  else
	    {
	      /* We make a copy of the object and pass the address to the
		 function being called.  */
	      rtx copy;

	      if (!COMPLETE_TYPE_P (type)
		  || TREE_CODE (TYPE_SIZE_UNIT (type)) != INTEGER_CST
		  || (flag_stack_check == GENERIC_STACK_CHECK
		      && compare_tree_int (TYPE_SIZE_UNIT (type),
					   STACK_CHECK_MAX_VAR_SIZE) > 0))
		{
		  /* This is a variable-sized object.  Make space on the stack
		     for it.  */
		  rtx size_rtx = expr_size (args[i].tree_value);

		  if (*old_stack_level == 0)
		    {
		      emit_stack_save (SAVE_BLOCK, old_stack_level);
		      *old_pending_adj = pending_stack_adjust;
		      pending_stack_adjust = 0;
		    }

		  /* We can pass TRUE as the 4th argument because we just
		     saved the stack pointer and will restore it right after
		     the call.  */
		  copy = allocate_dynamic_stack_space (size_rtx,
						       TYPE_ALIGN (type),
						       TYPE_ALIGN (type),
						       true);
		  copy = gen_rtx_MEM (BLKmode, copy);
		  set_mem_attributes (copy, type, 1);
		}
	      else
		copy = assign_temp (type, 1, 0);

	      store_expr (args[i].tree_value, copy, 0, false, NULL);

	      /* Just change the const function to pure and then let
		 the next test clear the pure based on
		 callee_copies.  */
	      if (*ecf_flags & ECF_CONST)
		{
		  *ecf_flags &= ~ECF_CONST;
		  *ecf_flags |= ECF_PURE;
		}

	      if (!callee_copies && *ecf_flags & ECF_PURE)
		*ecf_flags &= ~(ECF_PURE | ECF_LOOPING_CONST_OR_PURE);

	      args[i].tree_value
		= build_fold_addr_expr_loc (loc, make_tree (type, copy));
	      type = TREE_TYPE (args[i].tree_value);
	      *may_tailcall = false;
	    }
	}

      unsignedp = TYPE_UNSIGNED (type);
      mode = promote_function_mode (type, TYPE_MODE (type), &unsignedp,
				    fndecl ? TREE_TYPE (fndecl) : fntype, 0);

      args[i].unsignedp = unsignedp;
      args[i].mode = mode;

      args[i].reg = targetm.calls.function_arg (args_so_far, mode, type,
						argpos < n_named_args);
      chkp_split_slot (args[i].reg, &args[i].reg, &args[i].bounds_slot);

      /* If this is a sibling call and the machine has register windows, the
	 register window has to be unwinded before calling the routine, so
	 arguments have to go into the incoming registers.  */
      if (targetm.calls.function_incoming_arg != targetm.calls.function_arg)
	args[i].tail_call_reg
	  = targetm.calls.function_incoming_arg (args_so_far, mode, type,
						 argpos < n_named_args);
      else
	args[i].tail_call_reg = args[i].reg;

      if (args[i].reg)
	args[i].partial
	  = targetm.calls.arg_partial_bytes (args_so_far, mode, type,
					     argpos < n_named_args);

      args[i].pass_on_stack = targetm.calls.must_pass_in_stack (mode, type);

      /* If FUNCTION_ARG returned a (parallel [(expr_list (nil) ...) ...]),
	 it means that we are to pass this arg in the register(s) designated
	 by the PARALLEL, but also to pass it in the stack.  */
      if (args[i].reg && GET_CODE (args[i].reg) == PARALLEL
	  && XEXP (XVECEXP (args[i].reg, 0, 0), 0) == 0)
	args[i].pass_on_stack = 1;

      /* If this is an addressable type, we must preallocate the stack
	 since we must evaluate the object into its final location.

	 If this is to be passed in both registers and the stack, it is simpler
	 to preallocate.  */
      if (TREE_ADDRESSABLE (type)
	  || (args[i].pass_on_stack && args[i].reg != 0))
	*must_preallocate = 1;

      /* Compute the stack-size of this argument.  */
      if ((args[i].reg == 0 || args[i].partial != 0
	   || reg_parm_stack_space > 0
	   || args[i].pass_on_stack)
	  && !BOUND_TYPE_P (type))
	locate_and_pad_parm (mode, type,
#ifdef STACK_PARMS_IN_REG_PARM_AREA
			     1,
#else
			     args[i].reg != 0,
#endif
			     args[i].pass_on_stack ? 0 : args[i].partial,
			     fndecl, args_size, &args[i].locate);
#ifdef BLOCK_REG_PADDING
      else
	/* The argument is passed entirely in registers.  See at which
	   end it should be padded.  */
	args[i].locate.where_pad =
	  BLOCK_REG_PADDING (mode, type,
			     int_size_in_bytes (type) <= UNITS_PER_WORD);
#endif

      /* Update ARGS_SIZE, the total stack space for args so far.  */

      args_size->constant += args[i].locate.size.constant;
      if (args[i].locate.size.var)
	ADD_PARM_SIZE (*args_size, args[i].locate.size.var);

      /* Increment ARGS_SO_FAR, which has info about which arg-registers
	 have been used, etc.  */

      targetm.calls.function_arg_advance (args_so_far, TYPE_MODE (type),
					  type, argpos < n_named_args);
    }
}

/* Update ARGS_SIZE to contain the total size for the argument block.
   Return the original constant component of the argument block's size.

   REG_PARM_STACK_SPACE holds the number of bytes of stack space reserved
   for arguments passed in registers.  */

static int
compute_argument_block_size (int reg_parm_stack_space,
			     struct args_size *args_size,
			     tree fndecl ATTRIBUTE_UNUSED,
			     tree fntype ATTRIBUTE_UNUSED,
			     int preferred_stack_boundary ATTRIBUTE_UNUSED)
{
  int unadjusted_args_size = args_size->constant;

  /* For accumulate outgoing args mode we don't need to align, since the frame
     will be already aligned.  Align to STACK_BOUNDARY in order to prevent
     backends from generating misaligned frame sizes.  */
  if (ACCUMULATE_OUTGOING_ARGS && preferred_stack_boundary > STACK_BOUNDARY)
    preferred_stack_boundary = STACK_BOUNDARY;

  /* Compute the actual size of the argument block required.  The variable
     and constant sizes must be combined, the size may have to be rounded,
     and there may be a minimum required size.  */

  if (args_size->var)
    {
      args_size->var = ARGS_SIZE_TREE (*args_size);
      args_size->constant = 0;

      preferred_stack_boundary /= BITS_PER_UNIT;
      if (preferred_stack_boundary > 1)
	{
	  /* We don't handle this case yet.  To handle it correctly we have
	     to add the delta, round and subtract the delta.
	     Currently no machine description requires this support.  */
	  gcc_assert (!(stack_pointer_delta & (preferred_stack_boundary - 1)));
	  args_size->var = round_up (args_size->var, preferred_stack_boundary);
	}

      if (reg_parm_stack_space > 0)
	{
	  args_size->var
	    = size_binop (MAX_EXPR, args_size->var,
			  ssize_int (reg_parm_stack_space));

	  /* The area corresponding to register parameters is not to count in
	     the size of the block we need.  So make the adjustment.  */
	  if (! OUTGOING_REG_PARM_STACK_SPACE ((!fndecl ? fntype : TREE_TYPE (fndecl))))
	    args_size->var
	      = size_binop (MINUS_EXPR, args_size->var,
			    ssize_int (reg_parm_stack_space));
	}
    }
  else
    {
      preferred_stack_boundary /= BITS_PER_UNIT;
      if (preferred_stack_boundary < 1)
	preferred_stack_boundary = 1;
      args_size->constant = (((args_size->constant
			       + stack_pointer_delta
			       + preferred_stack_boundary - 1)
			      / preferred_stack_boundary
			      * preferred_stack_boundary)
			     - stack_pointer_delta);

      args_size->constant = MAX (args_size->constant,
				 reg_parm_stack_space);

      if (! OUTGOING_REG_PARM_STACK_SPACE ((!fndecl ? fntype : TREE_TYPE (fndecl))))
	args_size->constant -= reg_parm_stack_space;
    }
  return unadjusted_args_size;
}

/* Precompute parameters as needed for a function call.

   FLAGS is mask of ECF_* constants.

   NUM_ACTUALS is the number of arguments.

   ARGS is an array containing information for each argument; this
   routine fills in the INITIAL_VALUE and VALUE fields for each
   precomputed argument.  */

static void
precompute_arguments (int num_actuals, struct arg_data *args)
{
  int i;

  /* If this is a libcall, then precompute all arguments so that we do not
     get extraneous instructions emitted as part of the libcall sequence.  */

  /* If we preallocated the stack space, and some arguments must be passed
     on the stack, then we must precompute any parameter which contains a
     function call which will store arguments on the stack.
     Otherwise, evaluating the parameter may clobber previous parameters
     which have already been stored into the stack.  (we have code to avoid
     such case by saving the outgoing stack arguments, but it results in
     worse code)  */
  if (!ACCUMULATE_OUTGOING_ARGS)
    return;

  for (i = 0; i < num_actuals; i++)
    {
      tree type;
      enum machine_mode mode;

      if (TREE_CODE (args[i].tree_value) != CALL_EXPR)
	continue;

      /* If this is an addressable type, we cannot pre-evaluate it.  */
      type = TREE_TYPE (args[i].tree_value);
      gcc_assert (!TREE_ADDRESSABLE (type));

      args[i].initial_value = args[i].value
	= expand_normal (args[i].tree_value);

      mode = TYPE_MODE (type);
      if (mode != args[i].mode)
	{
	  int unsignedp = args[i].unsignedp;
	  args[i].value
	    = convert_modes (args[i].mode, mode,
			     args[i].value, args[i].unsignedp);

	  /* CSE will replace this only if it contains args[i].value
	     pseudo, so convert it down to the declared mode using
	     a SUBREG.  */
	  if (REG_P (args[i].value)
	      && GET_MODE_CLASS (args[i].mode) == MODE_INT
	      && promote_mode (type, mode, &unsignedp) != args[i].mode)
	    {
	      args[i].initial_value
		= gen_lowpart_SUBREG (mode, args[i].value);
	      SUBREG_PROMOTED_VAR_P (args[i].initial_value) = 1;
	      SUBREG_PROMOTED_UNSIGNED_SET (args[i].initial_value,
					    args[i].unsignedp);
	    }
	}
    }
}

/* Given the current state of MUST_PREALLOCATE and information about
   arguments to a function call in NUM_ACTUALS, ARGS and ARGS_SIZE,
   compute and return the final value for MUST_PREALLOCATE.  */

static int
finalize_must_preallocate (int must_preallocate, int num_actuals,
			   struct arg_data *args, struct args_size *args_size)
{
  /* See if we have or want to preallocate stack space.

     If we would have to push a partially-in-regs parm
     before other stack parms, preallocate stack space instead.

     If the size of some parm is not a multiple of the required stack
     alignment, we must preallocate.

     If the total size of arguments that would otherwise create a copy in
     a temporary (such as a CALL) is more than half the total argument list
     size, preallocation is faster.

     Another reason to preallocate is if we have a machine (like the m88k)
     where stack alignment is required to be maintained between every
     pair of insns, not just when the call is made.  However, we assume here
     that such machines either do not have push insns (and hence preallocation
     would occur anyway) or the problem is taken care of with
     PUSH_ROUNDING.  */

  if (! must_preallocate)
    {
      int partial_seen = 0;
      int copy_to_evaluate_size = 0;
      int i;

      for (i = 0; i < num_actuals && ! must_preallocate; i++)
	{
	  if (args[i].partial > 0 && ! args[i].pass_on_stack)
	    partial_seen = 1;
	  else if (partial_seen && args[i].reg == 0)
	    must_preallocate = 1;

	  if (TYPE_MODE (TREE_TYPE (args[i].tree_value)) == BLKmode
	      && (TREE_CODE (args[i].tree_value) == CALL_EXPR
		  || TREE_CODE (args[i].tree_value) == TARGET_EXPR
		  || TREE_CODE (args[i].tree_value) == COND_EXPR
		  || TREE_ADDRESSABLE (TREE_TYPE (args[i].tree_value))))
	    copy_to_evaluate_size
	      += int_size_in_bytes (TREE_TYPE (args[i].tree_value));
	}

      if (copy_to_evaluate_size * 2 >= args_size->constant
	  && args_size->constant > 0)
	must_preallocate = 1;
    }
  return must_preallocate;
}

/* If we preallocated stack space, compute the address of each argument
   and store it into the ARGS array.

   We need not ensure it is a valid memory address here; it will be
   validized when it is used.

   ARGBLOCK is an rtx for the address of the outgoing arguments.  */

static void
compute_argument_addresses (struct arg_data *args, rtx argblock, int num_actuals)
{
  if (argblock)
    {
      rtx arg_reg = argblock;
      int i, arg_offset = 0;

      if (GET_CODE (argblock) == PLUS)
	arg_reg = XEXP (argblock, 0), arg_offset = INTVAL (XEXP (argblock, 1));

      for (i = 0; i < num_actuals; i++)
	{
	  rtx offset = ARGS_SIZE_RTX (args[i].locate.offset);
	  rtx slot_offset = ARGS_SIZE_RTX (args[i].locate.slot_offset);
	  rtx addr;
	  unsigned int align, boundary;
	  unsigned int units_on_stack = 0;
	  enum machine_mode partial_mode = VOIDmode;

	  /* Skip this parm if it will not be passed on the stack.  */
	  if (! args[i].pass_on_stack
	      && args[i].reg != 0
	      && args[i].partial == 0)
	    continue;

	  if (CONST_INT_P (offset))
	    addr = plus_constant (Pmode, arg_reg, INTVAL (offset));
	  else
	    addr = gen_rtx_PLUS (Pmode, arg_reg, offset);

	  addr = plus_constant (Pmode, addr, arg_offset);

	  if (args[i].partial != 0)
	    {
	      /* Only part of the parameter is being passed on the stack.
		 Generate a simple memory reference of the correct size.  */
	      units_on_stack = args[i].locate.size.constant;
	      partial_mode = mode_for_size (units_on_stack * BITS_PER_UNIT,
					    MODE_INT, 1);
	      args[i].stack = gen_rtx_MEM (partial_mode, addr);
	      set_mem_size (args[i].stack, units_on_stack);
	    }
	  else
	    {
	      args[i].stack = gen_rtx_MEM (args[i].mode, addr);
	      set_mem_attributes (args[i].stack,
				  TREE_TYPE (args[i].tree_value), 1);
	    }
	  align = BITS_PER_UNIT;
	  boundary = args[i].locate.boundary;
	  if (args[i].locate.where_pad != downward)
	    align = boundary;
	  else if (CONST_INT_P (offset))
	    {
	      align = INTVAL (offset) * BITS_PER_UNIT | boundary;
	      align = align & -align;
	    }
	  set_mem_align (args[i].stack, align);

	  if (CONST_INT_P (slot_offset))
	    addr = plus_constant (Pmode, arg_reg, INTVAL (slot_offset));
	  else
	    addr = gen_rtx_PLUS (Pmode, arg_reg, slot_offset);

	  addr = plus_constant (Pmode, addr, arg_offset);

	  if (args[i].partial != 0)
	    {
	      /* Only part of the parameter is being passed on the stack.
		 Generate a simple memory reference of the correct size.
	       */
	      args[i].stack_slot = gen_rtx_MEM (partial_mode, addr);
	      set_mem_size (args[i].stack_slot, units_on_stack);
	    }
	  else
	    {
	      args[i].stack_slot = gen_rtx_MEM (args[i].mode, addr);
	      set_mem_attributes (args[i].stack_slot,
				  TREE_TYPE (args[i].tree_value), 1);
	    }
	  set_mem_align (args[i].stack_slot, args[i].locate.boundary);

	  /* Function incoming arguments may overlap with sibling call
	     outgoing arguments and we cannot allow reordering of reads
	     from function arguments with stores to outgoing arguments
	     of sibling calls.  */
	  set_mem_alias_set (args[i].stack, 0);
	  set_mem_alias_set (args[i].stack_slot, 0);
	}
    }
}

/* Given a FNDECL and EXP, return an rtx suitable for use as a target address
   in a call instruction.

   FNDECL is the tree node for the target function.  For an indirect call
   FNDECL will be NULL_TREE.

   ADDR is the operand 0 of CALL_EXPR for this call.  */

static rtx
rtx_for_function_call (tree fndecl, tree addr)
{
  rtx funexp;

  /* Get the function to call, in the form of RTL.  */
  if (fndecl)
    {
      if (!TREE_USED (fndecl) && fndecl != current_function_decl)
	TREE_USED (fndecl) = 1;

      /* Get a SYMBOL_REF rtx for the function address.  */
      funexp = XEXP (DECL_RTL (fndecl), 0);
    }
  else
    /* Generate an rtx (probably a pseudo-register) for the address.  */
    {
      push_temp_slots ();
      funexp = expand_normal (addr);
      pop_temp_slots ();	/* FUNEXP can't be BLKmode.  */
    }
  return funexp;
}

/* Internal state for internal_arg_pointer_based_exp and its helpers.  */
static struct
{
  /* Last insn that has been scanned by internal_arg_pointer_based_exp_scan,
     or NULL_RTX if none has been scanned yet.  */
  rtx scan_start;
  /* Vector indexed by REGNO - FIRST_PSEUDO_REGISTER, recording if a pseudo is
     based on crtl->args.internal_arg_pointer.  The element is NULL_RTX if the
     pseudo isn't based on it, a CONST_INT offset if the pseudo is based on it
     with fixed offset, or PC if this is with variable or unknown offset.  */
  vec<rtx> cache;
} internal_arg_pointer_exp_state;

static rtx internal_arg_pointer_based_exp (rtx, bool);

/* Helper function for internal_arg_pointer_based_exp.  Scan insns in
   the tail call sequence, starting with first insn that hasn't been
   scanned yet, and note for each pseudo on the LHS whether it is based
   on crtl->args.internal_arg_pointer or not, and what offset from that
   that pointer it has.  */

static void
internal_arg_pointer_based_exp_scan (void)
{
  rtx insn, scan_start = internal_arg_pointer_exp_state.scan_start;

  if (scan_start == NULL_RTX)
    insn = get_insns ();
  else
    insn = NEXT_INSN (scan_start);

  while (insn)
    {
      rtx set = single_set (insn);
      if (set && REG_P (SET_DEST (set)) && !HARD_REGISTER_P (SET_DEST (set)))
	{
	  rtx val = NULL_RTX;
	  unsigned int idx = REGNO (SET_DEST (set)) - FIRST_PSEUDO_REGISTER;
	  /* Punt on pseudos set multiple times.  */
	  if (idx < internal_arg_pointer_exp_state.cache.length ()
	      && (internal_arg_pointer_exp_state.cache[idx]
		  != NULL_RTX))
	    val = pc_rtx;
	  else
	    val = internal_arg_pointer_based_exp (SET_SRC (set), false);
	  if (val != NULL_RTX)
	    {
	      if (idx >= internal_arg_pointer_exp_state.cache.length ())
		internal_arg_pointer_exp_state.cache
		  .safe_grow_cleared (idx + 1);
	      internal_arg_pointer_exp_state.cache[idx] = val;
	    }
	}
      if (NEXT_INSN (insn) == NULL_RTX)
	scan_start = insn;
      insn = NEXT_INSN (insn);
    }

  internal_arg_pointer_exp_state.scan_start = scan_start;
}

/* Helper function for internal_arg_pointer_based_exp, called through
   for_each_rtx.  Return 1 if *LOC is a register based on
   crtl->args.internal_arg_pointer.  Return -1 if *LOC is not based on it
   and the subexpressions need not be examined.  Otherwise return 0.  */

static int
internal_arg_pointer_based_exp_1 (rtx *loc, void *data ATTRIBUTE_UNUSED)
{
  if (REG_P (*loc) && internal_arg_pointer_based_exp (*loc, false) != NULL_RTX)
    return 1;
  if (MEM_P (*loc))
    return -1;
  return 0;
}

/* Compute whether RTL is based on crtl->args.internal_arg_pointer.  Return
   NULL_RTX if RTL isn't based on it, a CONST_INT offset if RTL is based on
   it with fixed offset, or PC if this is with variable or unknown offset.
   TOPLEVEL is true if the function is invoked at the topmost level.  */

static rtx
internal_arg_pointer_based_exp (rtx rtl, bool toplevel)
{
  if (CONSTANT_P (rtl))
    return NULL_RTX;

  if (rtl == crtl->args.internal_arg_pointer)
    return const0_rtx;

  if (REG_P (rtl) && HARD_REGISTER_P (rtl))
    return NULL_RTX;

  if (GET_CODE (rtl) == PLUS && CONST_INT_P (XEXP (rtl, 1)))
    {
      rtx val = internal_arg_pointer_based_exp (XEXP (rtl, 0), toplevel);
      if (val == NULL_RTX || val == pc_rtx)
	return val;
      return plus_constant (Pmode, val, INTVAL (XEXP (rtl, 1)));
    }

  /* When called at the topmost level, scan pseudo assignments in between the
     last scanned instruction in the tail call sequence and the latest insn
     in that sequence.  */
  if (toplevel)
    internal_arg_pointer_based_exp_scan ();

  if (REG_P (rtl))
    {
      unsigned int idx = REGNO (rtl) - FIRST_PSEUDO_REGISTER;
      if (idx < internal_arg_pointer_exp_state.cache.length ())
	return internal_arg_pointer_exp_state.cache[idx];

      return NULL_RTX;
    }

  if (for_each_rtx (&rtl, internal_arg_pointer_based_exp_1, NULL))
    return pc_rtx;

  return NULL_RTX;
}

/* Return true if and only if SIZE storage units (usually bytes)
   starting from address ADDR overlap with already clobbered argument
   area.  This function is used to determine if we should give up a
   sibcall.  */

static bool
mem_overlaps_already_clobbered_arg_p (rtx addr, unsigned HOST_WIDE_INT size)
{
  HOST_WIDE_INT i;
  rtx val;

  if (bitmap_empty_p (stored_args_map))
    return false;
  val = internal_arg_pointer_based_exp (addr, true);
  if (val == NULL_RTX)
    return false;
  else if (val == pc_rtx)
    return true;
  else
    i = INTVAL (val);
#ifdef STACK_GROWS_DOWNWARD
  i -= crtl->args.pretend_args_size;
#else
  i += crtl->args.pretend_args_size;
#endif

#ifdef ARGS_GROW_DOWNWARD
  i = -i - size;
#endif
  if (size > 0)
    {
      unsigned HOST_WIDE_INT k;

      for (k = 0; k < size; k++)
	if (i + k < SBITMAP_SIZE (stored_args_map)
	    && bitmap_bit_p (stored_args_map, i + k))
	  return true;
    }

  return false;
}

/* Do the register loads required for any wholly-register parms or any
   parms which are passed both on the stack and in a register.  Their
   expressions were already evaluated.

   Mark all register-parms as living through the call, putting these USE
   insns in the CALL_INSN_FUNCTION_USAGE field.

   When IS_SIBCALL, perform the check_sibcall_argument_overlap
   checking, setting *SIBCALL_FAILURE if appropriate.  */

static void
load_register_parameters (struct arg_data *args, int num_actuals,
			  rtx *call_fusage, int flags, int is_sibcall,
			  int *sibcall_failure)
{
  int i, j;

  for (i = 0; i < num_actuals; i++)
    {
      rtx reg = ((flags & ECF_SIBCALL)
		 ? args[i].tail_call_reg : args[i].reg);
      if (reg)
	{
	  int partial = args[i].partial;
	  int nregs;
	  int size = 0;
	  rtx before_arg = get_last_insn ();
	  /* Set non-negative if we must move a word at a time, even if
	     just one word (e.g, partial == 4 && mode == DFmode).  Set
	     to -1 if we just use a normal move insn.  This value can be
	     zero if the argument is a zero size structure.  */
	  nregs = -1;
	  if (GET_CODE (reg) == PARALLEL)
	    ;
	  else if (partial)
	    {
	      gcc_assert (partial % UNITS_PER_WORD == 0);
	      nregs = partial / UNITS_PER_WORD;
	    }
	  else if (TYPE_MODE (TREE_TYPE (args[i].tree_value)) == BLKmode)
	    {
	      size = int_size_in_bytes (TREE_TYPE (args[i].tree_value));
	      nregs = (size + (UNITS_PER_WORD - 1)) / UNITS_PER_WORD;
	    }
	  else
	    size = GET_MODE_SIZE (args[i].mode);

	  /* Handle calls that pass values in multiple non-contiguous
	     locations.  The Irix 6 ABI has examples of this.  */

	  if (GET_CODE (reg) == PARALLEL)
	    emit_group_move (reg, args[i].parallel_value);

	  /* If simple case, just do move.  If normal partial, store_one_arg
	     has already loaded the register for us.  In all other cases,
	     load the register(s) from memory.  */

	  else if (nregs == -1)
	    {
	      emit_move_insn (reg, args[i].value);
#ifdef BLOCK_REG_PADDING
	      /* Handle case where we have a value that needs shifting
		 up to the msb.  eg. a QImode value and we're padding
		 upward on a BYTES_BIG_ENDIAN machine.  */
	      if (size < UNITS_PER_WORD
		  && (args[i].locate.where_pad
		      == (BYTES_BIG_ENDIAN ? upward : downward)))
		{
		  rtx x;
		  int shift = (UNITS_PER_WORD - size) * BITS_PER_UNIT;

		  /* Assigning REG here rather than a temp makes CALL_FUSAGE
		     report the whole reg as used.  Strictly speaking, the
		     call only uses SIZE bytes at the msb end, but it doesn't
		     seem worth generating rtl to say that.  */
		  reg = gen_rtx_REG (word_mode, REGNO (reg));
		  x = expand_shift (LSHIFT_EXPR, word_mode, reg, shift, reg, 1);
		  if (x != reg)
		    emit_move_insn (reg, x);
		}
#endif
	    }

	  /* If we have pre-computed the values to put in the registers in
	     the case of non-aligned structures, copy them in now.  */

	  else if (args[i].n_aligned_regs != 0)
	    for (j = 0; j < args[i].n_aligned_regs; j++)
	      emit_move_insn (gen_rtx_REG (word_mode, REGNO (reg) + j),
			      args[i].aligned_regs[j]);

	  else if (partial == 0 || args[i].pass_on_stack)
	    {
	      rtx mem = validize_mem (args[i].value);

	      /* Check for overlap with already clobbered argument area,
	         providing that this has non-zero size.  */
	      if (is_sibcall
		  && (size == 0
		      || mem_overlaps_already_clobbered_arg_p 
					   (XEXP (args[i].value, 0), size)))
		*sibcall_failure = 1;

	      /* Handle a BLKmode that needs shifting.  */
	      if (nregs == 1 && size < UNITS_PER_WORD
#ifdef BLOCK_REG_PADDING
		  && args[i].locate.where_pad == downward
#else
		  && BYTES_BIG_ENDIAN
#endif
		 )
		{
		  rtx tem = operand_subword_force (mem, 0, args[i].mode);
		  rtx ri = gen_rtx_REG (word_mode, REGNO (reg));
		  rtx x = gen_reg_rtx (word_mode);
		  int shift = (UNITS_PER_WORD - size) * BITS_PER_UNIT;
		  enum tree_code dir = BYTES_BIG_ENDIAN ? RSHIFT_EXPR
							: LSHIFT_EXPR;

		  emit_move_insn (x, tem);
		  x = expand_shift (dir, word_mode, x, shift, ri, 1);
		  if (x != ri)
		    emit_move_insn (ri, x);
		}
	      else
		move_block_to_reg (REGNO (reg), mem, nregs, args[i].mode);
	    }

	  /* When a parameter is a block, and perhaps in other cases, it is
	     possible that it did a load from an argument slot that was
	     already clobbered.  */
	  if (is_sibcall
	      && check_sibcall_argument_overlap (before_arg, &args[i], 0))
	    *sibcall_failure = 1;

	  /* Handle calls that pass values in multiple non-contiguous
	     locations.  The Irix 6 ABI has examples of this.  */
	  if (GET_CODE (reg) == PARALLEL)
	    use_group_regs (call_fusage, reg);
	  else if (nregs == -1)
	    use_reg_mode (call_fusage, reg,
			  TYPE_MODE (TREE_TYPE (args[i].tree_value)));
	  else if (nregs > 0)
	    use_regs (call_fusage, REGNO (reg), nregs);

	  /* Handle passed bounds.  */
	  if (args[i].bounds_slot && args[i].bounds)
	    {
	      if (GET_CODE (args[i].bounds_slot) == PARALLEL)
		{
		  HOST_WIDE_INT n;

		  gcc_assert (GET_CODE (args[i].bounds) == PARALLEL);
		  gcc_assert (GET_CODE (args[i].reg) == PARALLEL);

		  for (n = 0; n < XVECLEN (args[i].bounds_slot, 0); n++)
		    {
		      rtx reg = XEXP (XVECEXP (args[i].bounds_slot, 0, n), 0);
		      rtx offs = XEXP (XVECEXP (args[i].bounds_slot, 0, n), 1);
		      rtx bnd = chkp_get_value_with_offs (args[i].bounds, offs);
		      rtx ptr = chkp_get_value_with_offs (args[i].reg, offs);

		      /* For vararg functions it is possible we have
			 slot for bounds but do not have bounds.  */
		      if (bnd)
			{
			  if (REG_P (reg))
			    {
			      emit_move_insn (reg, bnd);
			      use_reg (call_fusage, reg);
			    }
			  else
			    targetm.calls.store_bounds_for_arg (ptr, ptr,
								bnd, reg);
			}
		    }
		}
	      else
		{
		  rtx bnd = args[i].bounds;

		  /* We may have PARALLEL in bounds if handle structure
		     fitting single register.  */
		  if (GET_CODE (bnd) == PARALLEL)
		    {
		      gcc_assert (XVECLEN (bnd, 0) == 1);
		      gcc_assert (INTVAL (XEXP (XVECEXP (bnd, 0, 0), 1)) == 0);
		      bnd = XEXP (XVECEXP (bnd, 0, 0), 0);
		    }

		  gcc_assert (REG_P (args[i].bounds_slot)
			      || CONST_INT_P (args[i].bounds_slot));
		  gcc_assert (REG_P (args[i].reg));

		  if (REG_P (args[i].bounds_slot))
		    {
		      emit_move_insn (args[i].bounds_slot, bnd);
		      use_reg (call_fusage, args[i].bounds_slot);
		    }
		  else
		    targetm.calls.store_bounds_for_arg (args[i].reg,
							args[i].reg,
							bnd,
							args[i].bounds_slot);
		}
	    }
	}
    }
}

/* We need to pop PENDING_STACK_ADJUST bytes.  But, if the arguments
   wouldn't fill up an even multiple of PREFERRED_UNIT_STACK_BOUNDARY
   bytes, then we would need to push some additional bytes to pad the
   arguments.  So, we compute an adjust to the stack pointer for an
   amount that will leave the stack under-aligned by UNADJUSTED_ARGS_SIZE
   bytes.  Then, when the arguments are pushed the stack will be perfectly
   aligned.  ARGS_SIZE->CONSTANT is set to the number of bytes that should
   be popped after the call.  Returns the adjustment.  */

static int
combine_pending_stack_adjustment_and_call (int unadjusted_args_size,
					   struct args_size *args_size,
					   unsigned int preferred_unit_stack_boundary)
{
  /* The number of bytes to pop so that the stack will be
     under-aligned by UNADJUSTED_ARGS_SIZE bytes.  */
  HOST_WIDE_INT adjustment;
  /* The alignment of the stack after the arguments are pushed, if we
     just pushed the arguments without adjust the stack here.  */
  unsigned HOST_WIDE_INT unadjusted_alignment;

  unadjusted_alignment
    = ((stack_pointer_delta + unadjusted_args_size)
       % preferred_unit_stack_boundary);

  /* We want to get rid of as many of the PENDING_STACK_ADJUST bytes
     as possible -- leaving just enough left to cancel out the
     UNADJUSTED_ALIGNMENT.  In other words, we want to ensure that the
     PENDING_STACK_ADJUST is non-negative, and congruent to
     -UNADJUSTED_ALIGNMENT modulo the PREFERRED_UNIT_STACK_BOUNDARY.  */

  /* Begin by trying to pop all the bytes.  */
  unadjusted_alignment
    = (unadjusted_alignment
       - (pending_stack_adjust % preferred_unit_stack_boundary));
  adjustment = pending_stack_adjust;
  /* Push enough additional bytes that the stack will be aligned
     after the arguments are pushed.  */
  if (preferred_unit_stack_boundary > 1)
    {
      if (unadjusted_alignment > 0)
	adjustment -= preferred_unit_stack_boundary - unadjusted_alignment;
      else
	adjustment += unadjusted_alignment;
    }

  /* Now, sets ARGS_SIZE->CONSTANT so that we pop the right number of
     bytes after the call.  The right number is the entire
     PENDING_STACK_ADJUST less our ADJUSTMENT plus the amount required
     by the arguments in the first place.  */
  args_size->constant
    = pending_stack_adjust - adjustment + unadjusted_args_size;

  return adjustment;
}

/* Scan X expression if it does not dereference any argument slots
   we already clobbered by tail call arguments (as noted in stored_args_map
   bitmap).
   Return nonzero if X expression dereferences such argument slots,
   zero otherwise.  */

static int
check_sibcall_argument_overlap_1 (rtx x)
{
  RTX_CODE code;
  int i, j;
  const char *fmt;

  if (x == NULL_RTX)
    return 0;

  code = GET_CODE (x);

  /* We need not check the operands of the CALL expression itself.  */
  if (code == CALL)
    return 0;

  if (code == MEM)
    return mem_overlaps_already_clobbered_arg_p (XEXP (x, 0),
						 GET_MODE_SIZE (GET_MODE (x)));

  /* Scan all subexpressions.  */
  fmt = GET_RTX_FORMAT (code);
  for (i = 0; i < GET_RTX_LENGTH (code); i++, fmt++)
    {
      if (*fmt == 'e')
	{
	  if (check_sibcall_argument_overlap_1 (XEXP (x, i)))
	    return 1;
	}
      else if (*fmt == 'E')
	{
	  for (j = 0; j < XVECLEN (x, i); j++)
	    if (check_sibcall_argument_overlap_1 (XVECEXP (x, i, j)))
	      return 1;
	}
    }
  return 0;
}

/* Scan sequence after INSN if it does not dereference any argument slots
   we already clobbered by tail call arguments (as noted in stored_args_map
   bitmap).  If MARK_STORED_ARGS_MAP, add stack slots for ARG to
   stored_args_map bitmap afterwards (when ARG is a register MARK_STORED_ARGS_MAP
   should be 0).  Return nonzero if sequence after INSN dereferences such argument
   slots, zero otherwise.  */

static int
check_sibcall_argument_overlap (rtx insn, struct arg_data *arg, int mark_stored_args_map)
{
  int low, high;

  if (insn == NULL_RTX)
    insn = get_insns ();
  else
    insn = NEXT_INSN (insn);

  for (; insn; insn = NEXT_INSN (insn))
    if (INSN_P (insn)
	&& check_sibcall_argument_overlap_1 (PATTERN (insn)))
      break;

  if (mark_stored_args_map)
    {
#ifdef ARGS_GROW_DOWNWARD
      low = -arg->locate.slot_offset.constant - arg->locate.size.constant;
#else
      low = arg->locate.slot_offset.constant;
#endif

      for (high = low + arg->locate.size.constant; low < high; low++)
	bitmap_set_bit (stored_args_map, low);
    }
  return insn != NULL_RTX;
}

/* Given that a function returns a value of mode MODE at the most
   significant end of hard register VALUE, shift VALUE left or right
   as specified by LEFT_P.  Return true if some action was needed.  */

bool
shift_return_value (enum machine_mode mode, bool left_p, rtx value)
{
  HOST_WIDE_INT shift;

  gcc_assert (REG_P (value) && HARD_REGISTER_P (value));
  shift = GET_MODE_BITSIZE (GET_MODE (value)) - GET_MODE_BITSIZE (mode);
  if (shift == 0)
    return false;

  /* Use ashr rather than lshr for right shifts.  This is for the benefit
     of the MIPS port, which requires SImode values to be sign-extended
     when stored in 64-bit registers.  */
  if (!force_expand_binop (GET_MODE (value), left_p ? ashl_optab : ashr_optab,
			   value, GEN_INT (shift), value, 1, OPTAB_WIDEN))
    gcc_unreachable ();
  return true;
}

/* If X is a likely-spilled register value, copy it to a pseudo
   register and return that register.  Return X otherwise.  */

static rtx
avoid_likely_spilled_reg (rtx x)
{
  rtx new_rtx;

  if (REG_P (x)
      && HARD_REGISTER_P (x)
      && targetm.class_likely_spilled_p (REGNO_REG_CLASS (REGNO (x))))
    {
      /* Make sure that we generate a REG rather than a CONCAT.
	 Moves into CONCATs can need nontrivial instructions,
	 and the whole point of this function is to avoid
	 using the hard register directly in such a situation.  */
      generating_concat_p = 0;
      new_rtx = gen_reg_rtx (GET_MODE (x));
      generating_concat_p = 1;
      emit_move_insn (new_rtx, x);
      return new_rtx;
    }
  return x;
}

/* Generate all the code for a CALL_EXPR exp
   and return an rtx for its value.
   Store the value in TARGET (specified as an rtx) if convenient.
   If the value is stored in TARGET then TARGET is returned.
   If IGNORE is nonzero, then we ignore the value of the function call.  */

rtx
expand_call (tree exp, rtx target, int ignore)
{
  /* Nonzero if we are currently expanding a call.  */
  static int currently_expanding_call = 0;

  /* RTX for the function to be called.  */
  rtx funexp;
  /* Sequence of insns to perform a normal "call".  */
  rtx normal_call_insns = NULL_RTX;
  /* Sequence of insns to perform a tail "call".  */
  rtx tail_call_insns = NULL_RTX;
  /* Data type of the function.  */
  tree funtype;
  tree type_arg_types;
  tree rettype;
  /* Declaration of the function being called,
     or 0 if the function is computed (not known by name).  */
  tree fndecl = 0;
  /* The type of the function being called.  */
  tree fntype;
  bool try_tail_call = CALL_EXPR_TAILCALL (exp);
  int pass;

  /* Register in which non-BLKmode value will be returned,
     or 0 if no value or if value is BLKmode.  */
  rtx valreg;
  /* Register(s) in which bounds are returned.  */
  rtx valbnd = NULL;
  /* Address where we should return a BLKmode value;
     0 if value not BLKmode.  */
  rtx structure_value_addr = 0;
  /* Nonzero if that address is being passed by treating it as
     an extra, implicit first parameter.  Otherwise,
     it is passed by being copied directly into struct_value_rtx.  */
  int structure_value_addr_parm = 0;
  /* Holds the value of implicit argument for the struct value.  */
  tree structure_value_addr_value = NULL_TREE;
  /* Size of aggregate value wanted, or zero if none wanted
     or if we are using the non-reentrant PCC calling convention
     or expecting the value in registers.  */
  HOST_WIDE_INT struct_value_size = 0;
  /* Nonzero if called function returns an aggregate in memory PCC style,
     by returning the address of where to find it.  */
  int pcc_struct_value = 0;
  rtx struct_value = 0;

  /* Number of actual parameters in this call, including struct value addr.  */
  int num_actuals;
  /* Number of named args.  Args after this are anonymous ones
     and they must all go on the stack.  */
  int n_named_args;
  /* Number of complex actual arguments that need to be split.  */
  int num_complex_actuals = 0;
  /* Number of bound actual arguments.  */
  int num_bound_actuals = 0;

  /* Vector of information about each argument.
     Arguments are numbered in the order they will be pushed,
     not the order they are written.  */
  struct arg_data *args;

  /* Total size in bytes of all the stack-parms scanned so far.  */
  struct args_size args_size;
  struct args_size adjusted_args_size;
  /* Size of arguments before any adjustments (such as rounding).  */
  int unadjusted_args_size;
  /* Data on reg parms scanned so far.  */
  CUMULATIVE_ARGS args_so_far_v;
  cumulative_args_t args_so_far;
  /* Nonzero if a reg parm has been scanned.  */
  int reg_parm_seen;
  /* Nonzero if this is an indirect function call.  */

  /* Nonzero if we must avoid push-insns in the args for this call.
     If stack space is allocated for register parameters, but not by the
     caller, then it is preallocated in the fixed part of the stack frame.
     So the entire argument block must then be preallocated (i.e., we
     ignore PUSH_ROUNDING in that case).  */

  int must_preallocate = !PUSH_ARGS;

  /* Size of the stack reserved for parameter registers.  */
  int reg_parm_stack_space = 0;

  /* Address of space preallocated for stack parms
     (on machines that lack push insns), or 0 if space not preallocated.  */
  rtx argblock = 0;

  /* Mask of ECF_ and ERF_ flags.  */
  int flags = 0;
  int return_flags = 0;
#ifdef REG_PARM_STACK_SPACE
  /* Define the boundary of the register parm stack space that needs to be
     saved, if any.  */
  int low_to_save, high_to_save;
  rtx save_area = 0;		/* Place that it is saved */
#endif

  int initial_highest_arg_in_use = highest_outgoing_arg_in_use;
  char *initial_stack_usage_map = stack_usage_map;
  char *stack_usage_map_buf = NULL;

  int old_stack_allocated;

  /* State variables to track stack modifications.  */
  rtx old_stack_level = 0;
  int old_stack_arg_under_construction = 0;
  int old_pending_adj = 0;
  int old_inhibit_defer_pop = inhibit_defer_pop;

  /* Some stack pointer alterations we make are performed via
     allocate_dynamic_stack_space. This modifies the stack_pointer_delta,
     which we then also need to save/restore along the way.  */
  int old_stack_pointer_delta = 0;

  rtx call_fusage;
  tree addr = CALL_EXPR_FN (exp);
  int i;
  /* The alignment of the stack, in bits.  */
  unsigned HOST_WIDE_INT preferred_stack_boundary;
  /* The alignment of the stack, in bytes.  */
  unsigned HOST_WIDE_INT preferred_unit_stack_boundary;
  /* The static chain value to use for this call.  */
  rtx static_chain_value;
  /* See if this is "nothrow" function call.  */
  if (TREE_NOTHROW (exp))
    flags |= ECF_NOTHROW;

  /* See if we can find a DECL-node for the actual function, and get the
     function attributes (flags) from the function decl or type node.  */
  fndecl = get_callee_fndecl (exp);
  if (fndecl)
    {
      fntype = TREE_TYPE (fndecl);
      flags |= flags_from_decl_or_type (fndecl);
      return_flags |= decl_return_flags (fndecl);
    }
  else
    {
      fntype = TREE_TYPE (TREE_TYPE (addr));
      flags |= flags_from_decl_or_type (fntype);
    }
  rettype = TREE_TYPE (exp);

  struct_value = targetm.calls.struct_value_rtx (fntype, 0);

  /* Warn if this value is an aggregate type,
     regardless of which calling convention we are using for it.  */
  if (AGGREGATE_TYPE_P (rettype))
    warning (OPT_Waggregate_return, "function call has aggregate value");

  /* If the result of a non looping pure or const function call is
     ignored (or void), and none of its arguments are volatile, we can
     avoid expanding the call and just evaluate the arguments for
     side-effects.  */
  if ((flags & (ECF_CONST | ECF_PURE))
      && (!(flags & ECF_LOOPING_CONST_OR_PURE))
      && (ignore || target == const0_rtx
	  || TYPE_MODE (rettype) == VOIDmode))
    {
      bool volatilep = false;
      tree arg;
      call_expr_arg_iterator iter;

      FOR_EACH_CALL_EXPR_ARG (arg, iter, exp)
	if (TREE_THIS_VOLATILE (arg))
	  {
	    volatilep = true;
	    break;
	  }

      if (! volatilep)
	{
	  FOR_EACH_CALL_EXPR_ARG (arg, iter, exp)
	    expand_expr (arg, const0_rtx, VOIDmode, EXPAND_NORMAL);
	  return const0_rtx;
	}
    }

#ifdef REG_PARM_STACK_SPACE
  reg_parm_stack_space = REG_PARM_STACK_SPACE (!fndecl ? fntype : fndecl);
#endif

  if (! OUTGOING_REG_PARM_STACK_SPACE ((!fndecl ? fntype : TREE_TYPE (fndecl)))
      && reg_parm_stack_space > 0 && PUSH_ARGS)
    must_preallocate = 1;

  /* Set up a place to return a structure.  */

  /* Cater to broken compilers.  */
  if (aggregate_value_p (exp, fntype))
    {
      /* This call returns a big structure.  */
      flags &= ~(ECF_CONST | ECF_PURE | ECF_LOOPING_CONST_OR_PURE);

#ifdef PCC_STATIC_STRUCT_RETURN
      {
	pcc_struct_value = 1;
      }
#else /* not PCC_STATIC_STRUCT_RETURN */
      {
	struct_value_size = int_size_in_bytes (rettype);

	if (target && MEM_P (target) && CALL_EXPR_RETURN_SLOT_OPT (exp))
	  structure_value_addr = XEXP (target, 0);
	else
	  {
	    /* For variable-sized objects, we must be called with a target
	       specified.  If we were to allocate space on the stack here,
	       we would have no way of knowing when to free it.  */
	    rtx d = assign_temp (rettype, 1, 1);
	    structure_value_addr = XEXP (d, 0);
	    target = 0;
	  }
      }
#endif /* not PCC_STATIC_STRUCT_RETURN */
    }

  /* Figure out the amount to which the stack should be aligned.  */
  preferred_stack_boundary = PREFERRED_STACK_BOUNDARY;
  if (fndecl)
    {
      struct cgraph_rtl_info *i = cgraph_rtl_info (fndecl);
      /* Without automatic stack alignment, we can't increase preferred
	 stack boundary.  With automatic stack alignment, it is
	 unnecessary since unless we can guarantee that all callers will
	 align the outgoing stack properly, callee has to align its
	 stack anyway.  */
      if (i
	  && i->preferred_incoming_stack_boundary
	  && i->preferred_incoming_stack_boundary < preferred_stack_boundary)
	preferred_stack_boundary = i->preferred_incoming_stack_boundary;
    }

  /* Operand 0 is a pointer-to-function; get the type of the function.  */
  funtype = TREE_TYPE (addr);
  gcc_assert (POINTER_TYPE_P (funtype));
  funtype = TREE_TYPE (funtype);

  /* Count whether there are actual complex arguments that need to be split
     into their real and imaginary parts.  Munge the type_arg_types
     appropriately here as well.  */
  if (targetm.calls.split_complex_arg)
    {
      call_expr_arg_iterator iter;
      tree arg;
      FOR_EACH_CALL_EXPR_ARG (arg, iter, exp)
	{
	  tree type = TREE_TYPE (arg);
	  if (type && TREE_CODE (type) == COMPLEX_TYPE
	      && targetm.calls.split_complex_arg (type))
	    num_complex_actuals++;
	}
      type_arg_types = split_complex_types (TYPE_ARG_TYPES (funtype));
    }
  else
    type_arg_types = TYPE_ARG_TYPES (funtype);

  if (flags & ECF_MAY_BE_ALLOCA)
    cfun->calls_alloca = 1;

  /* If struct_value_rtx is 0, it means pass the address
     as if it were an extra parameter.  Put the argument expression
     in structure_value_addr_value.  */
  if (structure_value_addr && struct_value == 0)
    {
      /* If structure_value_addr is a REG other than
	 virtual_outgoing_args_rtx, we can use always use it.  If it
	 is not a REG, we must always copy it into a register.
	 If it is virtual_outgoing_args_rtx, we must copy it to another
	 register in some cases.  */
      rtx temp = (!REG_P (structure_value_addr)
		  || (ACCUMULATE_OUTGOING_ARGS
		      && stack_arg_under_construction
		      && structure_value_addr == virtual_outgoing_args_rtx)
		  ? copy_addr_to_reg (convert_memory_address
				      (Pmode, structure_value_addr))
		  : structure_value_addr);

      structure_value_addr_value =
	make_tree (build_pointer_type (TREE_TYPE (funtype)), temp);
      structure_value_addr_parm = 1;
    }

  /* Compute number of bound arguments.  */
<<<<<<< HEAD
  if (flag_check_pointers)
=======
  if (flag_check_pointer_bounds)
>>>>>>> aeece40d
    {
      call_expr_arg_iterator iter;
      tree arg;
      FOR_EACH_CALL_EXPR_ARG (arg, iter, exp)
	{
	  tree type = TREE_TYPE (arg);
<<<<<<< HEAD
	  if (type && BOUND_TYPE_P (type))
=======
	  if (type && POINTER_BOUNDS_TYPE_P (type))
>>>>>>> aeece40d
	    num_bound_actuals++;
	}
    }

  /* Count the arguments and set NUM_ACTUALS.  */
  num_actuals =
    call_expr_nargs (exp) + num_complex_actuals + structure_value_addr_parm
    - num_bound_actuals;

  /* Compute number of named args.
     First, do a raw count of the args for INIT_CUMULATIVE_ARGS.  */

  if (type_arg_types != 0)
    n_named_args
      = (list_length (type_arg_types)
	 /* Count the struct value address, if it is passed as a parm.  */
	 + structure_value_addr_parm);
  else
    /* If we know nothing, treat all args as named.  */
    n_named_args = num_actuals;

  /* Start updating where the next arg would go.

     On some machines (such as the PA) indirect calls have a different
     calling convention than normal calls.  The fourth argument in
     INIT_CUMULATIVE_ARGS tells the backend if this is an indirect call
     or not.  */
  INIT_CUMULATIVE_ARGS (args_so_far_v, funtype, NULL_RTX, fndecl, n_named_args);
  args_so_far = pack_cumulative_args (&args_so_far_v);

  /* Now possibly adjust the number of named args.
     Normally, don't include the last named arg if anonymous args follow.
     We do include the last named arg if
     targetm.calls.strict_argument_naming() returns nonzero.
     (If no anonymous args follow, the result of list_length is actually
     one too large.  This is harmless.)

     If targetm.calls.pretend_outgoing_varargs_named() returns
     nonzero, and targetm.calls.strict_argument_naming() returns zero,
     this machine will be able to place unnamed args that were passed
     in registers into the stack.  So treat all args as named.  This
     allows the insns emitting for a specific argument list to be
     independent of the function declaration.

     If targetm.calls.pretend_outgoing_varargs_named() returns zero,
     we do not have any reliable way to pass unnamed args in
     registers, so we must force them into memory.  */

  if (type_arg_types != 0
      && targetm.calls.strict_argument_naming (args_so_far))
    ;
  else if (type_arg_types != 0
	   && ! targetm.calls.pretend_outgoing_varargs_named (args_so_far))
    /* Don't include the last named arg.  */
    --n_named_args;
  else
    /* Treat all args as named.  */
    n_named_args = num_actuals;

  /* Make a vector to hold all the information about each arg.  */
  args = XALLOCAVEC (struct arg_data, num_actuals);
  memset (args, 0, num_actuals * sizeof (struct arg_data));

  /* Build up entries in the ARGS array, compute the size of the
     arguments into ARGS_SIZE, etc.  */
  initialize_argument_information (num_actuals, args, &args_size,
				   n_named_args, exp,
				   structure_value_addr_value, fndecl, fntype,
				   args_so_far, reg_parm_stack_space,
				   &old_stack_level, &old_pending_adj,
				   &must_preallocate, &flags,
				   &try_tail_call, CALL_FROM_THUNK_P (exp));

  if (args_size.var)
    must_preallocate = 1;

  /* Now make final decision about preallocating stack space.  */
  must_preallocate = finalize_must_preallocate (must_preallocate,
						num_actuals, args,
						&args_size);

  /* If the structure value address will reference the stack pointer, we
     must stabilize it.  We don't need to do this if we know that we are
     not going to adjust the stack pointer in processing this call.  */

  if (structure_value_addr
      && (reg_mentioned_p (virtual_stack_dynamic_rtx, structure_value_addr)
	  || reg_mentioned_p (virtual_outgoing_args_rtx,
			      structure_value_addr))
      && (args_size.var
	  || (!ACCUMULATE_OUTGOING_ARGS && args_size.constant)))
    structure_value_addr = copy_to_reg (structure_value_addr);

  /* Tail calls can make things harder to debug, and we've traditionally
     pushed these optimizations into -O2.  Don't try if we're already
     expanding a call, as that means we're an argument.  Don't try if
     there's cleanups, as we know there's code to follow the call.  */

  if (currently_expanding_call++ != 0
      || !flag_optimize_sibling_calls
      || args_size.var
      || dbg_cnt (tail_call) == false)
    try_tail_call = 0;

  /*  Rest of purposes for tail call optimizations to fail.  */
  if (
#ifdef HAVE_sibcall_epilogue
      !HAVE_sibcall_epilogue
#else
      1
#endif
      || !try_tail_call
      /* Doing sibling call optimization needs some work, since
	 structure_value_addr can be allocated on the stack.
	 It does not seem worth the effort since few optimizable
	 sibling calls will return a structure.  */
      || structure_value_addr != NULL_RTX
#ifdef REG_PARM_STACK_SPACE
      /* If outgoing reg parm stack space changes, we can not do sibcall.  */
      || (OUTGOING_REG_PARM_STACK_SPACE (funtype)
	  != OUTGOING_REG_PARM_STACK_SPACE (TREE_TYPE (current_function_decl)))
      || (reg_parm_stack_space != REG_PARM_STACK_SPACE (fndecl))
#endif
      /* Check whether the target is able to optimize the call
	 into a sibcall.  */
      || !targetm.function_ok_for_sibcall (fndecl, exp)
      /* Functions that do not return exactly once may not be sibcall
	 optimized.  */
      || (flags & (ECF_RETURNS_TWICE | ECF_NORETURN))
      || TYPE_VOLATILE (TREE_TYPE (TREE_TYPE (addr)))
      /* If the called function is nested in the current one, it might access
	 some of the caller's arguments, but could clobber them beforehand if
	 the argument areas are shared.  */
      || (fndecl && decl_function_context (fndecl) == current_function_decl)
      /* If this function requires more stack slots than the current
	 function, we cannot change it into a sibling call.
	 crtl->args.pretend_args_size is not part of the
	 stack allocated by our caller.  */
      || args_size.constant > (crtl->args.size
			       - crtl->args.pretend_args_size)
      /* If the callee pops its own arguments, then it must pop exactly
	 the same number of arguments as the current function.  */
      || (targetm.calls.return_pops_args (fndecl, funtype, args_size.constant)
	  != targetm.calls.return_pops_args (current_function_decl,
					     TREE_TYPE (current_function_decl),
					     crtl->args.size))
      || !lang_hooks.decls.ok_for_sibcall (fndecl))
    try_tail_call = 0;

  /* Check if caller and callee disagree in promotion of function
     return value.  */
  if (try_tail_call)
    {
      enum machine_mode caller_mode, caller_promoted_mode;
      enum machine_mode callee_mode, callee_promoted_mode;
      int caller_unsignedp, callee_unsignedp;
      tree caller_res = DECL_RESULT (current_function_decl);

      caller_unsignedp = TYPE_UNSIGNED (TREE_TYPE (caller_res));
      caller_mode = DECL_MODE (caller_res);
      callee_unsignedp = TYPE_UNSIGNED (TREE_TYPE (funtype));
      callee_mode = TYPE_MODE (TREE_TYPE (funtype));
      caller_promoted_mode
	= promote_function_mode (TREE_TYPE (caller_res), caller_mode,
				 &caller_unsignedp,
				 TREE_TYPE (current_function_decl), 1);
      callee_promoted_mode
	= promote_function_mode (TREE_TYPE (funtype), callee_mode,
				 &callee_unsignedp,
				 funtype, 1);
      if (caller_mode != VOIDmode
	  && (caller_promoted_mode != callee_promoted_mode
	      || ((caller_mode != caller_promoted_mode
		   || callee_mode != callee_promoted_mode)
		  && (caller_unsignedp != callee_unsignedp
		      || GET_MODE_BITSIZE (caller_mode)
			 < GET_MODE_BITSIZE (callee_mode)))))
	try_tail_call = 0;
    }

  /* Ensure current function's preferred stack boundary is at least
     what we need.  Stack alignment may also increase preferred stack
     boundary.  */
  if (crtl->preferred_stack_boundary < preferred_stack_boundary)
    crtl->preferred_stack_boundary = preferred_stack_boundary;
  else
    preferred_stack_boundary = crtl->preferred_stack_boundary;

  preferred_unit_stack_boundary = preferred_stack_boundary / BITS_PER_UNIT;

  /* We want to make two insn chains; one for a sibling call, the other
     for a normal call.  We will select one of the two chains after
     initial RTL generation is complete.  */
  for (pass = try_tail_call ? 0 : 1; pass < 2; pass++)
    {
      int sibcall_failure = 0;
      /* We want to emit any pending stack adjustments before the tail
	 recursion "call".  That way we know any adjustment after the tail
	 recursion call can be ignored if we indeed use the tail
	 call expansion.  */
      int save_pending_stack_adjust = 0;
      int save_stack_pointer_delta = 0;
      rtx insns;
      rtx before_call, next_arg_reg, after_args;

      if (pass == 0)
	{
	  /* State variables we need to save and restore between
	     iterations.  */
	  save_pending_stack_adjust = pending_stack_adjust;
	  save_stack_pointer_delta = stack_pointer_delta;
	}
      if (pass)
	flags &= ~ECF_SIBCALL;
      else
	flags |= ECF_SIBCALL;

      /* Other state variables that we must reinitialize each time
	 through the loop (that are not initialized by the loop itself).  */
      argblock = 0;
      call_fusage = 0;

      /* Start a new sequence for the normal call case.

	 From this point on, if the sibling call fails, we want to set
	 sibcall_failure instead of continuing the loop.  */
      start_sequence ();

      /* Don't let pending stack adjusts add up to too much.
	 Also, do all pending adjustments now if there is any chance
	 this might be a call to alloca or if we are expanding a sibling
	 call sequence.
	 Also do the adjustments before a throwing call, otherwise
	 exception handling can fail; PR 19225. */
      if (pending_stack_adjust >= 32
	  || (pending_stack_adjust > 0
	      && (flags & ECF_MAY_BE_ALLOCA))
	  || (pending_stack_adjust > 0
	      && flag_exceptions && !(flags & ECF_NOTHROW))
	  || pass == 0)
	do_pending_stack_adjust ();

      /* Precompute any arguments as needed.  */
      if (pass)
	precompute_arguments (num_actuals, args);

      /* Now we are about to start emitting insns that can be deleted
	 if a libcall is deleted.  */
      if (pass && (flags & ECF_MALLOC))
	start_sequence ();

      if (pass == 0 && crtl->stack_protect_guard)
	stack_protect_epilogue ();

      adjusted_args_size = args_size;
      /* Compute the actual size of the argument block required.  The variable
	 and constant sizes must be combined, the size may have to be rounded,
	 and there may be a minimum required size.  When generating a sibcall
	 pattern, do not round up, since we'll be re-using whatever space our
	 caller provided.  */
      unadjusted_args_size
	= compute_argument_block_size (reg_parm_stack_space,
				       &adjusted_args_size,
				       fndecl, fntype,
				       (pass == 0 ? 0
					: preferred_stack_boundary));

      old_stack_allocated = stack_pointer_delta - pending_stack_adjust;

      /* The argument block when performing a sibling call is the
	 incoming argument block.  */
      if (pass == 0)
	{
	  argblock = crtl->args.internal_arg_pointer;
	  argblock
#ifdef STACK_GROWS_DOWNWARD
	    = plus_constant (Pmode, argblock, crtl->args.pretend_args_size);
#else
	    = plus_constant (Pmode, argblock, -crtl->args.pretend_args_size);
#endif
	  stored_args_map = sbitmap_alloc (args_size.constant);
	  bitmap_clear (stored_args_map);
	}

      /* If we have no actual push instructions, or shouldn't use them,
	 make space for all args right now.  */
      else if (adjusted_args_size.var != 0)
	{
	  if (old_stack_level == 0)
	    {
	      emit_stack_save (SAVE_BLOCK, &old_stack_level);
	      old_stack_pointer_delta = stack_pointer_delta;
	      old_pending_adj = pending_stack_adjust;
	      pending_stack_adjust = 0;
	      /* stack_arg_under_construction says whether a stack arg is
		 being constructed at the old stack level.  Pushing the stack
		 gets a clean outgoing argument block.  */
	      old_stack_arg_under_construction = stack_arg_under_construction;
	      stack_arg_under_construction = 0;
	    }
	  argblock = push_block (ARGS_SIZE_RTX (adjusted_args_size), 0, 0);
	  if (flag_stack_usage_info)
	    current_function_has_unbounded_dynamic_stack_size = 1;
	}
      else
	{
	  /* Note that we must go through the motions of allocating an argument
	     block even if the size is zero because we may be storing args
	     in the area reserved for register arguments, which may be part of
	     the stack frame.  */

	  int needed = adjusted_args_size.constant;

	  /* Store the maximum argument space used.  It will be pushed by
	     the prologue (if ACCUMULATE_OUTGOING_ARGS, or stack overflow
	     checking).  */

	  if (needed > crtl->outgoing_args_size)
	    crtl->outgoing_args_size = needed;

	  if (must_preallocate)
	    {
	      if (ACCUMULATE_OUTGOING_ARGS)
		{
		  /* Since the stack pointer will never be pushed, it is
		     possible for the evaluation of a parm to clobber
		     something we have already written to the stack.
		     Since most function calls on RISC machines do not use
		     the stack, this is uncommon, but must work correctly.

		     Therefore, we save any area of the stack that was already
		     written and that we are using.  Here we set up to do this
		     by making a new stack usage map from the old one.  The
		     actual save will be done by store_one_arg.

		     Another approach might be to try to reorder the argument
		     evaluations to avoid this conflicting stack usage.  */

		  /* Since we will be writing into the entire argument area,
		     the map must be allocated for its entire size, not just
		     the part that is the responsibility of the caller.  */
		  if (! OUTGOING_REG_PARM_STACK_SPACE ((!fndecl ? fntype : TREE_TYPE (fndecl))))
		    needed += reg_parm_stack_space;

#ifdef ARGS_GROW_DOWNWARD
		  highest_outgoing_arg_in_use = MAX (initial_highest_arg_in_use,
						     needed + 1);
#else
		  highest_outgoing_arg_in_use = MAX (initial_highest_arg_in_use,
						     needed);
#endif
		  free (stack_usage_map_buf);
		  stack_usage_map_buf = XNEWVEC (char, highest_outgoing_arg_in_use);
		  stack_usage_map = stack_usage_map_buf;

		  if (initial_highest_arg_in_use)
		    memcpy (stack_usage_map, initial_stack_usage_map,
			    initial_highest_arg_in_use);

		  if (initial_highest_arg_in_use != highest_outgoing_arg_in_use)
		    memset (&stack_usage_map[initial_highest_arg_in_use], 0,
			   (highest_outgoing_arg_in_use
			    - initial_highest_arg_in_use));
		  needed = 0;

		  /* The address of the outgoing argument list must not be
		     copied to a register here, because argblock would be left
		     pointing to the wrong place after the call to
		     allocate_dynamic_stack_space below.  */

		  argblock = virtual_outgoing_args_rtx;
		}
	      else
		{
		  if (inhibit_defer_pop == 0)
		    {
		      /* Try to reuse some or all of the pending_stack_adjust
			 to get this space.  */
		      needed
			= (combine_pending_stack_adjustment_and_call
			   (unadjusted_args_size,
			    &adjusted_args_size,
			    preferred_unit_stack_boundary));

		      /* combine_pending_stack_adjustment_and_call computes
			 an adjustment before the arguments are allocated.
			 Account for them and see whether or not the stack
			 needs to go up or down.  */
		      needed = unadjusted_args_size - needed;

		      if (needed < 0)
			{
			  /* We're releasing stack space.  */
			  /* ??? We can avoid any adjustment at all if we're
			     already aligned.  FIXME.  */
			  pending_stack_adjust = -needed;
			  do_pending_stack_adjust ();
			  needed = 0;
			}
		      else
			/* We need to allocate space.  We'll do that in
			   push_block below.  */
			pending_stack_adjust = 0;
		    }

		  /* Special case this because overhead of `push_block' in
		     this case is non-trivial.  */
		  if (needed == 0)
		    argblock = virtual_outgoing_args_rtx;
		  else
		    {
		      argblock = push_block (GEN_INT (needed), 0, 0);
#ifdef ARGS_GROW_DOWNWARD
		      argblock = plus_constant (Pmode, argblock, needed);
#endif
		    }

		  /* We only really need to call `copy_to_reg' in the case
		     where push insns are going to be used to pass ARGBLOCK
		     to a function call in ARGS.  In that case, the stack
		     pointer changes value from the allocation point to the
		     call point, and hence the value of
		     VIRTUAL_OUTGOING_ARGS_RTX changes as well.  But might
		     as well always do it.  */
		  argblock = copy_to_reg (argblock);
		}
	    }
	}

      if (ACCUMULATE_OUTGOING_ARGS)
	{
	  /* The save/restore code in store_one_arg handles all
	     cases except one: a constructor call (including a C
	     function returning a BLKmode struct) to initialize
	     an argument.  */
	  if (stack_arg_under_construction)
	    {
	      rtx push_size
		= GEN_INT (adjusted_args_size.constant
			   + (OUTGOING_REG_PARM_STACK_SPACE ((!fndecl ? fntype
			   					      : TREE_TYPE (fndecl))) ? 0
			      : reg_parm_stack_space));
	      if (old_stack_level == 0)
		{
		  emit_stack_save (SAVE_BLOCK, &old_stack_level);
		  old_stack_pointer_delta = stack_pointer_delta;
		  old_pending_adj = pending_stack_adjust;
		  pending_stack_adjust = 0;
		  /* stack_arg_under_construction says whether a stack
		     arg is being constructed at the old stack level.
		     Pushing the stack gets a clean outgoing argument
		     block.  */
		  old_stack_arg_under_construction
		    = stack_arg_under_construction;
		  stack_arg_under_construction = 0;
		  /* Make a new map for the new argument list.  */
		  free (stack_usage_map_buf);
		  stack_usage_map_buf = XCNEWVEC (char, highest_outgoing_arg_in_use);
		  stack_usage_map = stack_usage_map_buf;
		  highest_outgoing_arg_in_use = 0;
		}
	      /* We can pass TRUE as the 4th argument because we just
		 saved the stack pointer and will restore it right after
		 the call.  */
	      allocate_dynamic_stack_space (push_size, 0,
					    BIGGEST_ALIGNMENT, true);
	    }

	  /* If argument evaluation might modify the stack pointer,
	     copy the address of the argument list to a register.  */
	  for (i = 0; i < num_actuals; i++)
	    if (args[i].pass_on_stack)
	      {
		argblock = copy_addr_to_reg (argblock);
		break;
	      }
	}

      compute_argument_addresses (args, argblock, num_actuals);

      /* If we push args individually in reverse order, perform stack alignment
	 before the first push (the last arg).  */
      if (PUSH_ARGS_REVERSED && argblock == 0
	  && adjusted_args_size.constant != unadjusted_args_size)
	{
	  /* When the stack adjustment is pending, we get better code
	     by combining the adjustments.  */
	  if (pending_stack_adjust
	      && ! inhibit_defer_pop)
	    {
	      pending_stack_adjust
		= (combine_pending_stack_adjustment_and_call
		   (unadjusted_args_size,
		    &adjusted_args_size,
		    preferred_unit_stack_boundary));
	      do_pending_stack_adjust ();
	    }
	  else if (argblock == 0)
	    anti_adjust_stack (GEN_INT (adjusted_args_size.constant
					- unadjusted_args_size));
	}
      /* Now that the stack is properly aligned, pops can't safely
	 be deferred during the evaluation of the arguments.  */
      NO_DEFER_POP;

      /* Record the maximum pushed stack space size.  We need to delay
	 doing it this far to take into account the optimization done
	 by combine_pending_stack_adjustment_and_call.  */
      if (flag_stack_usage_info
	  && !ACCUMULATE_OUTGOING_ARGS
	  && pass
	  && adjusted_args_size.var == 0)
	{
	  int pushed = adjusted_args_size.constant + pending_stack_adjust;
	  if (pushed > current_function_pushed_stack_size)
	    current_function_pushed_stack_size = pushed;
	}

      funexp = rtx_for_function_call (fndecl, addr);

      /* Figure out the register where the value, if any, will come back.  */
      valreg = 0;
      if (TYPE_MODE (rettype) != VOIDmode
	  && ! structure_value_addr)
	{
	  if (pcc_struct_value)
	    valreg = hard_function_value (build_pointer_type (rettype),
					  fndecl, NULL, (pass == 0));
	  else
	    valreg = hard_function_value (rettype, fndecl, fntype,
					  (pass == 0));

	  /* Returned bound registers are handled later.  Slit them right now and
	     join back before rerurn.  */
	  chkp_split_slot (valreg, &valreg, &valbnd);

	  /* If VALREG is a PARALLEL whose first member has a zero
	     offset, use that.  This is for targets such as m68k that
	     return the same value in multiple places.  */
	  if (GET_CODE (valreg) == PARALLEL)
	    {
	      rtx elem = XVECEXP (valreg, 0, 0);
	      rtx where = XEXP (elem, 0);
	      rtx offset = XEXP (elem, 1);
	      if (offset == const0_rtx
		  && GET_MODE (where) == GET_MODE (valreg))
		valreg = where;
	    }
	}

      /* Precompute all register parameters.  It isn't safe to compute anything
	 once we have started filling any specific hard regs.  */
      precompute_register_parameters (num_actuals, args, &reg_parm_seen);

      if (CALL_EXPR_STATIC_CHAIN (exp))
	static_chain_value = expand_normal (CALL_EXPR_STATIC_CHAIN (exp));
      else
	static_chain_value = 0;

#ifdef REG_PARM_STACK_SPACE
      /* Save the fixed argument area if it's part of the caller's frame and
	 is clobbered by argument setup for this call.  */
      if (ACCUMULATE_OUTGOING_ARGS && pass)
	save_area = save_fixed_argument_area (reg_parm_stack_space, argblock,
					      &low_to_save, &high_to_save);
#endif

      /* Now store (and compute if necessary) all non-register parms.
	 These come before register parms, since they can require block-moves,
	 which could clobber the registers used for register parms.
	 Parms which have partial registers are not stored here,
	 but we do preallocate space here if they want that.  */

      for (i = 0; i < num_actuals; i++)
	{
	  if (args[i].reg == 0 || args[i].pass_on_stack)
	    {
	      rtx before_arg = get_last_insn ();

	      if (store_one_arg (&args[i], argblock, flags,
				 adjusted_args_size.var != 0,
				 reg_parm_stack_space)
		  || (pass == 0
		      && check_sibcall_argument_overlap (before_arg,
							 &args[i], 1)))
		sibcall_failure = 1;
	      }

	  if (args[i].stack)
	    call_fusage
	      = gen_rtx_EXPR_LIST (TYPE_MODE (TREE_TYPE (args[i].tree_value)),
				   gen_rtx_USE (VOIDmode, args[i].stack),
				   call_fusage);
	}

      /* If we have a parm that is passed in registers but not in memory
	 and whose alignment does not permit a direct copy into registers,
	 make a group of pseudos that correspond to each register that we
	 will later fill.  */
      if (STRICT_ALIGNMENT)
	store_unaligned_arguments_into_pseudos (args, num_actuals);

      /* Now store any partially-in-registers parm.
	 This is the last place a block-move can happen.  */
      if (reg_parm_seen)
	for (i = 0; i < num_actuals; i++)
	  if (args[i].partial != 0 && ! args[i].pass_on_stack)
	    {
	      rtx before_arg = get_last_insn ();

	      if (store_one_arg (&args[i], argblock, flags,
				 adjusted_args_size.var != 0,
				 reg_parm_stack_space)
		  || (pass == 0
		      && check_sibcall_argument_overlap (before_arg,
							 &args[i], 1)))
		sibcall_failure = 1;
	    }

      /* If we pushed args in forward order, perform stack alignment
	 after pushing the last arg.  */
      if (!PUSH_ARGS_REVERSED && argblock == 0)
	anti_adjust_stack (GEN_INT (adjusted_args_size.constant
				    - unadjusted_args_size));

      /* If register arguments require space on the stack and stack space
	 was not preallocated, allocate stack space here for arguments
	 passed in registers.  */
      if (OUTGOING_REG_PARM_STACK_SPACE ((!fndecl ? fntype : TREE_TYPE (fndecl)))
          && !ACCUMULATE_OUTGOING_ARGS
	  && must_preallocate == 0 && reg_parm_stack_space > 0)
	anti_adjust_stack (GEN_INT (reg_parm_stack_space));

      /* Pass the function the address in which to return a
	 structure value.  */
      if (pass != 0 && structure_value_addr && ! structure_value_addr_parm)
	{
	  structure_value_addr
	    = convert_memory_address (Pmode, structure_value_addr);
	  emit_move_insn (struct_value,
			  force_reg (Pmode,
				     force_operand (structure_value_addr,
						    NULL_RTX)));

	  if (REG_P (struct_value))
	    use_reg (&call_fusage, struct_value);
	}

      after_args = get_last_insn ();
      funexp = prepare_call_address (fndecl, funexp, static_chain_value,
				     &call_fusage, reg_parm_seen, pass == 0);

      load_register_parameters (args, num_actuals, &call_fusage, flags,
				pass == 0, &sibcall_failure);

      /* Save a pointer to the last insn before the call, so that we can
	 later safely search backwards to find the CALL_INSN.  */
      before_call = get_last_insn ();

      /* Set up next argument register.  For sibling calls on machines
	 with register windows this should be the incoming register.  */
      if (pass == 0)
	next_arg_reg = targetm.calls.function_incoming_arg (args_so_far,
							    VOIDmode,
							    void_type_node,
							    true);
      else
	next_arg_reg = targetm.calls.function_arg (args_so_far,
						   VOIDmode, void_type_node,
						   true);

      if (pass == 1 && (return_flags & ERF_RETURNS_ARG))
	{
	  int arg_nr = return_flags & ERF_RETURN_ARG_MASK;
	  if (PUSH_ARGS_REVERSED)
	    arg_nr = num_actuals - arg_nr - 1;
	  if (arg_nr >= 0
	      && arg_nr < num_actuals
	      && args[arg_nr].reg
	      && valreg
	      && REG_P (valreg)
	      && GET_MODE (args[arg_nr].reg) == GET_MODE (valreg))
	  call_fusage
	    = gen_rtx_EXPR_LIST (TYPE_MODE (TREE_TYPE (args[arg_nr].tree_value)),
				 gen_rtx_SET (VOIDmode, valreg, args[arg_nr].reg),
				 call_fusage);
	}
      /* All arguments and registers used for the call must be set up by
	 now!  */

      /* Stack must be properly aligned now.  */
      gcc_assert (!pass
		  || !(stack_pointer_delta % preferred_unit_stack_boundary));

      /* Generate the actual call instruction.  */
      emit_call_1 (funexp, exp, fndecl, funtype, unadjusted_args_size,
		   adjusted_args_size.constant, struct_value_size,
		   next_arg_reg, valreg, old_inhibit_defer_pop, call_fusage,
		   flags, args_so_far);

      /* If the call setup or the call itself overlaps with anything
	 of the argument setup we probably clobbered our call address.
	 In that case we can't do sibcalls.  */
      if (pass == 0
	  && check_sibcall_argument_overlap (after_args, 0, 0))
	sibcall_failure = 1;

      /* If a non-BLKmode value is returned at the most significant end
	 of a register, shift the register right by the appropriate amount
	 and update VALREG accordingly.  BLKmode values are handled by the
	 group load/store machinery below.  */
      if (!structure_value_addr
	  && !pcc_struct_value
	  && TYPE_MODE (rettype) != VOIDmode
	  && TYPE_MODE (rettype) != BLKmode
	  && REG_P (valreg)
	  && targetm.calls.return_in_msb (rettype))
	{
	  if (shift_return_value (TYPE_MODE (rettype), false, valreg))
	    sibcall_failure = 1;
	  valreg = gen_rtx_REG (TYPE_MODE (rettype), REGNO (valreg));
	}

      if (pass && (flags & ECF_MALLOC))
	{
	  rtx temp = gen_reg_rtx (GET_MODE (valreg));
	  rtx last, insns;

	  /* The return value from a malloc-like function is a pointer.  */
	  if (TREE_CODE (rettype) == POINTER_TYPE)
	    mark_reg_pointer (temp, MALLOC_ABI_ALIGNMENT);

	  emit_move_insn (temp, valreg);

	  /* The return value from a malloc-like function can not alias
	     anything else.  */
	  last = get_last_insn ();
	  add_reg_note (last, REG_NOALIAS, temp);

	  /* Write out the sequence.  */
	  insns = get_insns ();
	  end_sequence ();
	  emit_insn (insns);
	  valreg = temp;
	}

      /* For calls to `setjmp', etc., inform
	 function.c:setjmp_warnings that it should complain if
	 nonvolatile values are live.  For functions that cannot
	 return, inform flow that control does not fall through.  */

      if ((flags & ECF_NORETURN) || pass == 0)
	{
	  /* The barrier must be emitted
	     immediately after the CALL_INSN.  Some ports emit more
	     than just a CALL_INSN above, so we must search for it here.  */

	  rtx last = get_last_insn ();
	  while (!CALL_P (last))
	    {
	      last = PREV_INSN (last);
	      /* There was no CALL_INSN?  */
	      gcc_assert (last != before_call);
	    }

	  emit_barrier_after (last);

	  /* Stack adjustments after a noreturn call are dead code.
	     However when NO_DEFER_POP is in effect, we must preserve
	     stack_pointer_delta.  */
	  if (inhibit_defer_pop == 0)
	    {
	      stack_pointer_delta = old_stack_allocated;
	      pending_stack_adjust = 0;
	    }
	}

      /* If value type not void, return an rtx for the value.  */

      if (TYPE_MODE (rettype) == VOIDmode
	  || ignore)
	target = const0_rtx;
      else if (structure_value_addr)
	{
	  if (target == 0 || !MEM_P (target))
	    {
	      target
		= gen_rtx_MEM (TYPE_MODE (rettype),
			       memory_address (TYPE_MODE (rettype),
					       structure_value_addr));
	      set_mem_attributes (target, rettype, 1);
	    }
	}
      else if (pcc_struct_value)
	{
	  /* This is the special C++ case where we need to
	     know what the true target was.  We take care to
	     never use this value more than once in one expression.  */
	  target = gen_rtx_MEM (TYPE_MODE (rettype),
				copy_to_reg (valreg));
	  set_mem_attributes (target, rettype, 1);
	}
      /* Handle calls that return values in multiple non-contiguous locations.
	 The Irix 6 ABI has examples of this.  */
      else if (GET_CODE (valreg) == PARALLEL)
	{
	  if (target == 0)
	    target = emit_group_move_into_temps (valreg);
	  else if (rtx_equal_p (target, valreg))
	    ;
	  else if (GET_CODE (target) == PARALLEL)
	    /* Handle the result of a emit_group_move_into_temps
	       call in the previous pass.  */
	    emit_group_move (target, valreg);
	  else
	    emit_group_store (target, valreg, rettype,
			      int_size_in_bytes (rettype));
	}
      else if (target
	       && GET_MODE (target) == TYPE_MODE (rettype)
	       && GET_MODE (target) == GET_MODE (valreg))
	{
	  bool may_overlap = false;

	  /* We have to copy a return value in a CLASS_LIKELY_SPILLED hard
	     reg to a plain register.  */
	  if (!REG_P (target) || HARD_REGISTER_P (target))
	    valreg = avoid_likely_spilled_reg (valreg);

	  /* If TARGET is a MEM in the argument area, and we have
	     saved part of the argument area, then we can't store
	     directly into TARGET as it may get overwritten when we
	     restore the argument save area below.  Don't work too
	     hard though and simply force TARGET to a register if it
	     is a MEM; the optimizer is quite likely to sort it out.  */
	  if (ACCUMULATE_OUTGOING_ARGS && pass && MEM_P (target))
	    for (i = 0; i < num_actuals; i++)
	      if (args[i].save_area)
		{
		  may_overlap = true;
		  break;
		}

	  if (may_overlap)
	    target = copy_to_reg (valreg);
	  else
	    {
	      /* TARGET and VALREG cannot be equal at this point
		 because the latter would not have
		 REG_FUNCTION_VALUE_P true, while the former would if
		 it were referring to the same register.

		 If they refer to the same register, this move will be
		 a no-op, except when function inlining is being
		 done.  */
	      emit_move_insn (target, valreg);

	      /* If we are setting a MEM, this code must be executed.
		 Since it is emitted after the call insn, sibcall
		 optimization cannot be performed in that case.  */
	      if (MEM_P (target))
		sibcall_failure = 1;
	    }
	}
      else
	target = copy_to_reg (avoid_likely_spilled_reg (valreg));

      /* If we promoted this return value, make the proper SUBREG.
         TARGET might be const0_rtx here, so be careful.  */
      if (REG_P (target)
	  && TYPE_MODE (rettype) != BLKmode
	  && GET_MODE (target) != TYPE_MODE (rettype))
	{
	  tree type = rettype;
	  int unsignedp = TYPE_UNSIGNED (type);
	  int offset = 0;
	  enum machine_mode pmode;

	  /* Ensure we promote as expected, and get the new unsignedness.  */
	  pmode = promote_function_mode (type, TYPE_MODE (type), &unsignedp,
					 funtype, 1);
	  gcc_assert (GET_MODE (target) == pmode);

	  if ((WORDS_BIG_ENDIAN || BYTES_BIG_ENDIAN)
	      && (GET_MODE_SIZE (GET_MODE (target))
		  > GET_MODE_SIZE (TYPE_MODE (type))))
	    {
	      offset = GET_MODE_SIZE (GET_MODE (target))
	        - GET_MODE_SIZE (TYPE_MODE (type));
	      if (! BYTES_BIG_ENDIAN)
	        offset = (offset / UNITS_PER_WORD) * UNITS_PER_WORD;
	      else if (! WORDS_BIG_ENDIAN)
	        offset %= UNITS_PER_WORD;
	    }

	  target = gen_rtx_SUBREG (TYPE_MODE (type), target, offset);
	  SUBREG_PROMOTED_VAR_P (target) = 1;
	  SUBREG_PROMOTED_UNSIGNED_SET (target, unsignedp);
	}

      /* If size of args is variable or this was a constructor call for a stack
	 argument, restore saved stack-pointer value.  */

      if (old_stack_level)
	{
	  rtx prev = get_last_insn ();

	  emit_stack_restore (SAVE_BLOCK, old_stack_level);
	  stack_pointer_delta = old_stack_pointer_delta;

	  fixup_args_size_notes (prev, get_last_insn (), stack_pointer_delta);

	  pending_stack_adjust = old_pending_adj;
	  old_stack_allocated = stack_pointer_delta - pending_stack_adjust;
	  stack_arg_under_construction = old_stack_arg_under_construction;
	  highest_outgoing_arg_in_use = initial_highest_arg_in_use;
	  stack_usage_map = initial_stack_usage_map;
	  sibcall_failure = 1;
	}
      else if (ACCUMULATE_OUTGOING_ARGS && pass)
	{
#ifdef REG_PARM_STACK_SPACE
	  if (save_area)
	    restore_fixed_argument_area (save_area, argblock,
					 high_to_save, low_to_save);
#endif

	  /* If we saved any argument areas, restore them.  */
	  for (i = 0; i < num_actuals; i++)
	    if (args[i].save_area)
	      {
		enum machine_mode save_mode = GET_MODE (args[i].save_area);
		rtx stack_area
		  = gen_rtx_MEM (save_mode,
				 memory_address (save_mode,
						 XEXP (args[i].stack_slot, 0)));

		if (save_mode != BLKmode)
		  emit_move_insn (stack_area, args[i].save_area);
		else
		  emit_block_move (stack_area, args[i].save_area,
				   GEN_INT (args[i].locate.size.constant),
				   BLOCK_OP_CALL_PARM);
	      }

	  highest_outgoing_arg_in_use = initial_highest_arg_in_use;
	  stack_usage_map = initial_stack_usage_map;
	}

      /* If this was alloca, record the new stack level for nonlocal gotos.
	 Check for the handler slots since we might not have a save area
	 for non-local gotos.  */

      if ((flags & ECF_MAY_BE_ALLOCA) && cfun->nonlocal_goto_save_area != 0)
	update_nonlocal_goto_save_area ();

      /* Free up storage we no longer need.  */
      for (i = 0; i < num_actuals; ++i)
	free (args[i].aligned_regs);

      insns = get_insns ();
      end_sequence ();

      if (pass == 0)
	{
	  tail_call_insns = insns;

	  /* Restore the pending stack adjustment now that we have
	     finished generating the sibling call sequence.  */

	  pending_stack_adjust = save_pending_stack_adjust;
	  stack_pointer_delta = save_stack_pointer_delta;

	  /* Prepare arg structure for next iteration.  */
	  for (i = 0; i < num_actuals; i++)
	    {
	      args[i].value = 0;
	      args[i].aligned_regs = 0;
	      args[i].stack = 0;
	    }

	  sbitmap_free (stored_args_map);
	  internal_arg_pointer_exp_state.scan_start = NULL_RTX;
	  internal_arg_pointer_exp_state.cache.release ();
	}
      else
	{
	  normal_call_insns = insns;

	  /* Verify that we've deallocated all the stack we used.  */
	  gcc_assert ((flags & ECF_NORETURN)
		      || (old_stack_allocated
			  == stack_pointer_delta - pending_stack_adjust));
	}

      /* If something prevents making this a sibling call,
	 zero out the sequence.  */
      if (sibcall_failure)
	tail_call_insns = NULL_RTX;
      else
	break;
    }

  /* If tail call production succeeded, we need to remove REG_EQUIV notes on
     arguments too, as argument area is now clobbered by the call.  */
  if (tail_call_insns)
    {
      emit_insn (tail_call_insns);
      crtl->tail_call_emit = true;
    }
  else
    emit_insn (normal_call_insns);

  currently_expanding_call--;

  free (stack_usage_map_buf);

  /* Join result with returned bounds so caller may use them if needed.  */
  target = chkp_join_splitted_slot (target, valbnd);

  return target;
}

/* A sibling call sequence invalidates any REG_EQUIV notes made for
   this function's incoming arguments.

   At the start of RTL generation we know the only REG_EQUIV notes
   in the rtl chain are those for incoming arguments, so we can look
   for REG_EQUIV notes between the start of the function and the
   NOTE_INSN_FUNCTION_BEG.

   This is (slight) overkill.  We could keep track of the highest
   argument we clobber and be more selective in removing notes, but it
   does not seem to be worth the effort.  */

void
fixup_tail_calls (void)
{
  rtx insn;

  for (insn = get_insns (); insn; insn = NEXT_INSN (insn))
    {
      rtx note;

      /* There are never REG_EQUIV notes for the incoming arguments
	 after the NOTE_INSN_FUNCTION_BEG note, so stop if we see it.  */
      if (NOTE_P (insn)
	  && NOTE_KIND (insn) == NOTE_INSN_FUNCTION_BEG)
	break;

      note = find_reg_note (insn, REG_EQUIV, 0);
      if (note)
	remove_note (insn, note);
      note = find_reg_note (insn, REG_EQUIV, 0);
      gcc_assert (!note);
    }
}

/* Traverse a list of TYPES and expand all complex types into their
   components.  */
static tree
split_complex_types (tree types)
{
  tree p;

  /* Before allocating memory, check for the common case of no complex.  */
  for (p = types; p; p = TREE_CHAIN (p))
    {
      tree type = TREE_VALUE (p);
      if (TREE_CODE (type) == COMPLEX_TYPE
	  && targetm.calls.split_complex_arg (type))
	goto found;
    }
  return types;

 found:
  types = copy_list (types);

  for (p = types; p; p = TREE_CHAIN (p))
    {
      tree complex_type = TREE_VALUE (p);

      if (TREE_CODE (complex_type) == COMPLEX_TYPE
	  && targetm.calls.split_complex_arg (complex_type))
	{
	  tree next, imag;

	  /* Rewrite complex type with component type.  */
	  TREE_VALUE (p) = TREE_TYPE (complex_type);
	  next = TREE_CHAIN (p);

	  /* Add another component type for the imaginary part.  */
	  imag = build_tree_list (NULL_TREE, TREE_VALUE (p));
	  TREE_CHAIN (p) = imag;
	  TREE_CHAIN (imag) = next;

	  /* Skip the newly created node.  */
	  p = TREE_CHAIN (p);
	}
    }

  return types;
}

/* Output a library call to function FUN (a SYMBOL_REF rtx).
   The RETVAL parameter specifies whether return value needs to be saved, other
   parameters are documented in the emit_library_call function below.  */

static rtx
emit_library_call_value_1 (int retval, rtx orgfun, rtx value,
			   enum libcall_type fn_type,
			   enum machine_mode outmode, int nargs, va_list p)
{
  /* Total size in bytes of all the stack-parms scanned so far.  */
  struct args_size args_size;
  /* Size of arguments before any adjustments (such as rounding).  */
  struct args_size original_args_size;
  int argnum;
  rtx fun;
  /* Todo, choose the correct decl type of orgfun. Sadly this information
     isn't present here, so we default to native calling abi here.  */
  tree fndecl ATTRIBUTE_UNUSED = NULL_TREE; /* library calls default to host calling abi ? */
  tree fntype ATTRIBUTE_UNUSED = NULL_TREE; /* library calls default to host calling abi ? */
  int inc;
  int count;
  rtx argblock = 0;
  CUMULATIVE_ARGS args_so_far_v;
  cumulative_args_t args_so_far;
  struct arg
  {
    rtx value;
    enum machine_mode mode;
    rtx reg;
    int partial;
    struct locate_and_pad_arg_data locate;
    rtx save_area;
  };
  struct arg *argvec;
  int old_inhibit_defer_pop = inhibit_defer_pop;
  rtx call_fusage = 0;
  rtx mem_value = 0;
  rtx valreg;
  rtx valbnd;
  int pcc_struct_value = 0;
  int struct_value_size = 0;
  int flags;
  int reg_parm_stack_space = 0;
  int needed;
  rtx before_call;
  tree tfom;			/* type_for_mode (outmode, 0) */

#ifdef REG_PARM_STACK_SPACE
  /* Define the boundary of the register parm stack space that needs to be
     save, if any.  */
  int low_to_save = 0, high_to_save = 0;
  rtx save_area = 0;            /* Place that it is saved.  */
#endif

  /* Size of the stack reserved for parameter registers.  */
  int initial_highest_arg_in_use = highest_outgoing_arg_in_use;
  char *initial_stack_usage_map = stack_usage_map;
  char *stack_usage_map_buf = NULL;

  rtx struct_value = targetm.calls.struct_value_rtx (0, 0);

#ifdef REG_PARM_STACK_SPACE
  reg_parm_stack_space = REG_PARM_STACK_SPACE ((tree) 0);
#endif

  /* By default, library functions can not throw.  */
  flags = ECF_NOTHROW;

  switch (fn_type)
    {
    case LCT_NORMAL:
      break;
    case LCT_CONST:
      flags |= ECF_CONST;
      break;
    case LCT_PURE:
      flags |= ECF_PURE;
      break;
    case LCT_NORETURN:
      flags |= ECF_NORETURN;
      break;
    case LCT_THROW:
      flags = ECF_NORETURN;
      break;
    case LCT_RETURNS_TWICE:
      flags = ECF_RETURNS_TWICE;
      break;
    }
  fun = orgfun;

  /* Ensure current function's preferred stack boundary is at least
     what we need.  */
  if (crtl->preferred_stack_boundary < PREFERRED_STACK_BOUNDARY)
    crtl->preferred_stack_boundary = PREFERRED_STACK_BOUNDARY;

  /* If this kind of value comes back in memory,
     decide where in memory it should come back.  */
  if (outmode != VOIDmode)
    {
      tfom = lang_hooks.types.type_for_mode (outmode, 0);
      if (aggregate_value_p (tfom, 0))
	{
#ifdef PCC_STATIC_STRUCT_RETURN
	  rtx pointer_reg
	    = hard_function_value (build_pointer_type (tfom), 0, 0, 0);
	  mem_value = gen_rtx_MEM (outmode, pointer_reg);
	  pcc_struct_value = 1;
	  if (value == 0)
	    value = gen_reg_rtx (outmode);
#else /* not PCC_STATIC_STRUCT_RETURN */
	  struct_value_size = GET_MODE_SIZE (outmode);
	  if (value != 0 && MEM_P (value))
	    mem_value = value;
	  else
	    mem_value = assign_temp (tfom, 1, 1);
#endif
	  /* This call returns a big structure.  */
	  flags &= ~(ECF_CONST | ECF_PURE | ECF_LOOPING_CONST_OR_PURE);
	}
    }
  else
    tfom = void_type_node;

  /* ??? Unfinished: must pass the memory address as an argument.  */

  /* Copy all the libcall-arguments out of the varargs data
     and into a vector ARGVEC.

     Compute how to pass each argument.  We only support a very small subset
     of the full argument passing conventions to limit complexity here since
     library functions shouldn't have many args.  */

  argvec = XALLOCAVEC (struct arg, nargs + 1);
  memset (argvec, 0, (nargs + 1) * sizeof (struct arg));

#ifdef INIT_CUMULATIVE_LIBCALL_ARGS
  INIT_CUMULATIVE_LIBCALL_ARGS (args_so_far_v, outmode, fun);
#else
  INIT_CUMULATIVE_ARGS (args_so_far_v, NULL_TREE, fun, 0, nargs);
#endif
  args_so_far = pack_cumulative_args (&args_so_far_v);

  args_size.constant = 0;
  args_size.var = 0;

  count = 0;

  push_temp_slots ();

  /* If there's a structure value address to be passed,
     either pass it in the special place, or pass it as an extra argument.  */
  if (mem_value && struct_value == 0 && ! pcc_struct_value)
    {
      rtx addr = XEXP (mem_value, 0);

      nargs++;

      /* Make sure it is a reasonable operand for a move or push insn.  */
      if (!REG_P (addr) && !MEM_P (addr)
	  && !(CONSTANT_P (addr)
	       && targetm.legitimate_constant_p (Pmode, addr)))
	addr = force_operand (addr, NULL_RTX);

      argvec[count].value = addr;
      argvec[count].mode = Pmode;
      argvec[count].partial = 0;

      argvec[count].reg = targetm.calls.function_arg (args_so_far,
						      Pmode, NULL_TREE, true);
      gcc_assert (targetm.calls.arg_partial_bytes (args_so_far, Pmode,
						   NULL_TREE, 1) == 0);

      locate_and_pad_parm (Pmode, NULL_TREE,
#ifdef STACK_PARMS_IN_REG_PARM_AREA
			   1,
#else
			   argvec[count].reg != 0,
#endif
			   0, NULL_TREE, &args_size, &argvec[count].locate);

      if (argvec[count].reg == 0 || argvec[count].partial != 0
	  || reg_parm_stack_space > 0)
	args_size.constant += argvec[count].locate.size.constant;

      targetm.calls.function_arg_advance (args_so_far, Pmode, (tree) 0, true);

      count++;
    }

  for (; count < nargs; count++)
    {
      rtx val = va_arg (p, rtx);
      enum machine_mode mode = (enum machine_mode) va_arg (p, int);
      int unsigned_p = 0;

      /* We cannot convert the arg value to the mode the library wants here;
	 must do it earlier where we know the signedness of the arg.  */
      gcc_assert (mode != BLKmode
		  && (GET_MODE (val) == mode || GET_MODE (val) == VOIDmode));

      /* Make sure it is a reasonable operand for a move or push insn.  */
      if (!REG_P (val) && !MEM_P (val)
	  && !(CONSTANT_P (val) && targetm.legitimate_constant_p (mode, val)))
	val = force_operand (val, NULL_RTX);

      if (pass_by_reference (&args_so_far_v, mode, NULL_TREE, 1))
	{
	  rtx slot;
	  int must_copy
	    = !reference_callee_copied (&args_so_far_v, mode, NULL_TREE, 1);

	  /* If this was a CONST function, it is now PURE since it now
	     reads memory.  */
	  if (flags & ECF_CONST)
	    {
	      flags &= ~ECF_CONST;
	      flags |= ECF_PURE;
	    }

	  if (MEM_P (val) && !must_copy)
	    {
	      tree val_expr = MEM_EXPR (val);
	      if (val_expr)
		mark_addressable (val_expr);
	      slot = val;
	    }
	  else
	    {
	      slot = assign_temp (lang_hooks.types.type_for_mode (mode, 0),
				  1, 1);
	      emit_move_insn (slot, val);
	    }

	  call_fusage = gen_rtx_EXPR_LIST (VOIDmode,
					   gen_rtx_USE (VOIDmode, slot),
					   call_fusage);
	  if (must_copy)
	    call_fusage = gen_rtx_EXPR_LIST (VOIDmode,
					     gen_rtx_CLOBBER (VOIDmode,
							      slot),
					     call_fusage);

	  mode = Pmode;
	  val = force_operand (XEXP (slot, 0), NULL_RTX);
	}

      mode = promote_function_mode (NULL_TREE, mode, &unsigned_p, NULL_TREE, 0);
      argvec[count].mode = mode;
      argvec[count].value = convert_modes (mode, GET_MODE (val), val, unsigned_p);
      argvec[count].reg = targetm.calls.function_arg (args_so_far, mode,
						      NULL_TREE, true);

      argvec[count].partial
	= targetm.calls.arg_partial_bytes (args_so_far, mode, NULL_TREE, 1);

      if (argvec[count].reg == 0
	  || argvec[count].partial != 0
	  || reg_parm_stack_space > 0)
	{
	  locate_and_pad_parm (mode, NULL_TREE,
#ifdef STACK_PARMS_IN_REG_PARM_AREA
			       1,
#else
			       argvec[count].reg != 0,
#endif
			       argvec[count].partial,
			       NULL_TREE, &args_size, &argvec[count].locate);
	  args_size.constant += argvec[count].locate.size.constant;
	  gcc_assert (!argvec[count].locate.size.var);
	}
#ifdef BLOCK_REG_PADDING
      else
	/* The argument is passed entirely in registers.  See at which
	   end it should be padded.  */
	argvec[count].locate.where_pad =
	  BLOCK_REG_PADDING (mode, NULL_TREE,
			     GET_MODE_SIZE (mode) <= UNITS_PER_WORD);
#endif

      targetm.calls.function_arg_advance (args_so_far, mode, (tree) 0, true);
    }

  /* If this machine requires an external definition for library
     functions, write one out.  */
  assemble_external_libcall (fun);

  original_args_size = args_size;
  args_size.constant = (((args_size.constant
			  + stack_pointer_delta
			  + STACK_BYTES - 1)
			  / STACK_BYTES
			  * STACK_BYTES)
			 - stack_pointer_delta);

  args_size.constant = MAX (args_size.constant,
			    reg_parm_stack_space);

  if (! OUTGOING_REG_PARM_STACK_SPACE ((!fndecl ? fntype : TREE_TYPE (fndecl))))
    args_size.constant -= reg_parm_stack_space;

  if (args_size.constant > crtl->outgoing_args_size)
    crtl->outgoing_args_size = args_size.constant;

  if (flag_stack_usage_info && !ACCUMULATE_OUTGOING_ARGS)
    {
      int pushed = args_size.constant + pending_stack_adjust;
      if (pushed > current_function_pushed_stack_size)
	current_function_pushed_stack_size = pushed;
    }

  if (ACCUMULATE_OUTGOING_ARGS)
    {
      /* Since the stack pointer will never be pushed, it is possible for
	 the evaluation of a parm to clobber something we have already
	 written to the stack.  Since most function calls on RISC machines
	 do not use the stack, this is uncommon, but must work correctly.

	 Therefore, we save any area of the stack that was already written
	 and that we are using.  Here we set up to do this by making a new
	 stack usage map from the old one.

	 Another approach might be to try to reorder the argument
	 evaluations to avoid this conflicting stack usage.  */

      needed = args_size.constant;

      /* Since we will be writing into the entire argument area, the
	 map must be allocated for its entire size, not just the part that
	 is the responsibility of the caller.  */
      if (! OUTGOING_REG_PARM_STACK_SPACE ((!fndecl ? fntype : TREE_TYPE (fndecl))))
	needed += reg_parm_stack_space;

#ifdef ARGS_GROW_DOWNWARD
      highest_outgoing_arg_in_use = MAX (initial_highest_arg_in_use,
					 needed + 1);
#else
      highest_outgoing_arg_in_use = MAX (initial_highest_arg_in_use,
					 needed);
#endif
      stack_usage_map_buf = XNEWVEC (char, highest_outgoing_arg_in_use);
      stack_usage_map = stack_usage_map_buf;

      if (initial_highest_arg_in_use)
	memcpy (stack_usage_map, initial_stack_usage_map,
		initial_highest_arg_in_use);

      if (initial_highest_arg_in_use != highest_outgoing_arg_in_use)
	memset (&stack_usage_map[initial_highest_arg_in_use], 0,
	       highest_outgoing_arg_in_use - initial_highest_arg_in_use);
      needed = 0;

      /* We must be careful to use virtual regs before they're instantiated,
	 and real regs afterwards.  Loop optimization, for example, can create
	 new libcalls after we've instantiated the virtual regs, and if we
	 use virtuals anyway, they won't match the rtl patterns.  */

      if (virtuals_instantiated)
	argblock = plus_constant (Pmode, stack_pointer_rtx,
				  STACK_POINTER_OFFSET);
      else
	argblock = virtual_outgoing_args_rtx;
    }
  else
    {
      if (!PUSH_ARGS)
	argblock = push_block (GEN_INT (args_size.constant), 0, 0);
    }

  /* If we push args individually in reverse order, perform stack alignment
     before the first push (the last arg).  */
  if (argblock == 0 && PUSH_ARGS_REVERSED)
    anti_adjust_stack (GEN_INT (args_size.constant
				- original_args_size.constant));

  if (PUSH_ARGS_REVERSED)
    {
      inc = -1;
      argnum = nargs - 1;
    }
  else
    {
      inc = 1;
      argnum = 0;
    }

#ifdef REG_PARM_STACK_SPACE
  if (ACCUMULATE_OUTGOING_ARGS)
    {
      /* The argument list is the property of the called routine and it
	 may clobber it.  If the fixed area has been used for previous
	 parameters, we must save and restore it.  */
      save_area = save_fixed_argument_area (reg_parm_stack_space, argblock,
					    &low_to_save, &high_to_save);
    }
#endif

  /* Push the args that need to be pushed.  */

  /* ARGNUM indexes the ARGVEC array in the order in which the arguments
     are to be pushed.  */
  for (count = 0; count < nargs; count++, argnum += inc)
    {
      enum machine_mode mode = argvec[argnum].mode;
      rtx val = argvec[argnum].value;
      rtx reg = argvec[argnum].reg;
      int partial = argvec[argnum].partial;
      unsigned int parm_align = argvec[argnum].locate.boundary;
      int lower_bound = 0, upper_bound = 0, i;

      if (! (reg != 0 && partial == 0))
	{
	  rtx use;

	  if (ACCUMULATE_OUTGOING_ARGS)
	    {
	      /* If this is being stored into a pre-allocated, fixed-size,
		 stack area, save any previous data at that location.  */

#ifdef ARGS_GROW_DOWNWARD
	      /* stack_slot is negative, but we want to index stack_usage_map
		 with positive values.  */
	      upper_bound = -argvec[argnum].locate.slot_offset.constant + 1;
	      lower_bound = upper_bound - argvec[argnum].locate.size.constant;
#else
	      lower_bound = argvec[argnum].locate.slot_offset.constant;
	      upper_bound = lower_bound + argvec[argnum].locate.size.constant;
#endif

	      i = lower_bound;
	      /* Don't worry about things in the fixed argument area;
		 it has already been saved.  */
	      if (i < reg_parm_stack_space)
		i = reg_parm_stack_space;
	      while (i < upper_bound && stack_usage_map[i] == 0)
		i++;

	      if (i < upper_bound)
		{
		  /* We need to make a save area.  */
		  unsigned int size
		    = argvec[argnum].locate.size.constant * BITS_PER_UNIT;
		  enum machine_mode save_mode
		    = mode_for_size (size, MODE_INT, 1);
		  rtx adr
		    = plus_constant (Pmode, argblock,
				     argvec[argnum].locate.offset.constant);
		  rtx stack_area
		    = gen_rtx_MEM (save_mode, memory_address (save_mode, adr));

		  if (save_mode == BLKmode)
		    {
		      argvec[argnum].save_area
			= assign_stack_temp (BLKmode,
					     argvec[argnum].locate.size.constant
					     );

		      emit_block_move (validize_mem (argvec[argnum].save_area),
				       stack_area,
				       GEN_INT (argvec[argnum].locate.size.constant),
				       BLOCK_OP_CALL_PARM);
		    }
		  else
		    {
		      argvec[argnum].save_area = gen_reg_rtx (save_mode);

		      emit_move_insn (argvec[argnum].save_area, stack_area);
		    }
		}
	    }

	  emit_push_insn (val, mode, NULL_TREE, NULL_RTX, parm_align,
			  partial, reg, 0, argblock,
			  GEN_INT (argvec[argnum].locate.offset.constant),
			  reg_parm_stack_space,
			  ARGS_SIZE_RTX (argvec[argnum].locate.alignment_pad));

	  /* Now mark the segment we just used.  */
	  if (ACCUMULATE_OUTGOING_ARGS)
	    for (i = lower_bound; i < upper_bound; i++)
	      stack_usage_map[i] = 1;

	  NO_DEFER_POP;

	  /* Indicate argument access so that alias.c knows that these
	     values are live.  */
	  if (argblock)
	    use = plus_constant (Pmode, argblock,
				 argvec[argnum].locate.offset.constant);
	  else
	    /* When arguments are pushed, trying to tell alias.c where
	       exactly this argument is won't work, because the
	       auto-increment causes confusion.  So we merely indicate
	       that we access something with a known mode somewhere on
	       the stack.  */
	    use = gen_rtx_PLUS (Pmode, virtual_outgoing_args_rtx,
				gen_rtx_SCRATCH (Pmode));
	  use = gen_rtx_MEM (argvec[argnum].mode, use);
	  use = gen_rtx_USE (VOIDmode, use);
	  call_fusage = gen_rtx_EXPR_LIST (VOIDmode, use, call_fusage);
	}
    }

  /* If we pushed args in forward order, perform stack alignment
     after pushing the last arg.  */
  if (argblock == 0 && !PUSH_ARGS_REVERSED)
    anti_adjust_stack (GEN_INT (args_size.constant
				- original_args_size.constant));

  if (PUSH_ARGS_REVERSED)
    argnum = nargs - 1;
  else
    argnum = 0;

  fun = prepare_call_address (NULL, fun, NULL, &call_fusage, 0, 0);

  /* Now load any reg parms into their regs.  */

  /* ARGNUM indexes the ARGVEC array in the order in which the arguments
     are to be pushed.  */
  for (count = 0; count < nargs; count++, argnum += inc)
    {
      enum machine_mode mode = argvec[argnum].mode;
      rtx val = argvec[argnum].value;
      rtx reg = argvec[argnum].reg;
      int partial = argvec[argnum].partial;
#ifdef BLOCK_REG_PADDING
      int size = 0;
#endif
      
      /* Handle calls that pass values in multiple non-contiguous
	 locations.  The PA64 has examples of this for library calls.  */
      if (reg != 0 && GET_CODE (reg) == PARALLEL)
	emit_group_load (reg, val, NULL_TREE, GET_MODE_SIZE (mode));
      else if (reg != 0 && partial == 0)
        {
	  emit_move_insn (reg, val);
#ifdef BLOCK_REG_PADDING
	  size = GET_MODE_SIZE (argvec[argnum].mode);

	  /* Copied from load_register_parameters.  */

	  /* Handle case where we have a value that needs shifting
	     up to the msb.  eg. a QImode value and we're padding
	     upward on a BYTES_BIG_ENDIAN machine.  */
	  if (size < UNITS_PER_WORD
	      && (argvec[argnum].locate.where_pad
		  == (BYTES_BIG_ENDIAN ? upward : downward)))
	    {
	      rtx x;
	      int shift = (UNITS_PER_WORD - size) * BITS_PER_UNIT;

	      /* Assigning REG here rather than a temp makes CALL_FUSAGE
		 report the whole reg as used.  Strictly speaking, the
		 call only uses SIZE bytes at the msb end, but it doesn't
		 seem worth generating rtl to say that.  */
	      reg = gen_rtx_REG (word_mode, REGNO (reg));
	      x = expand_shift (LSHIFT_EXPR, word_mode, reg, shift, reg, 1);
	      if (x != reg)
		emit_move_insn (reg, x);
	    }
#endif
	}

      NO_DEFER_POP;
    }

  /* Any regs containing parms remain in use through the call.  */
  for (count = 0; count < nargs; count++)
    {
      rtx reg = argvec[count].reg;
      if (reg != 0 && GET_CODE (reg) == PARALLEL)
	use_group_regs (&call_fusage, reg);
      else if (reg != 0)
        {
	  int partial = argvec[count].partial;
	  if (partial)
	    {
	      int nregs;
              gcc_assert (partial % UNITS_PER_WORD == 0);
	      nregs = partial / UNITS_PER_WORD;
	      use_regs (&call_fusage, REGNO (reg), nregs);
	    }
	  else
	    use_reg (&call_fusage, reg);
	}
    }

  /* Pass the function the address in which to return a structure value.  */
  if (mem_value != 0 && struct_value != 0 && ! pcc_struct_value)
    {
      emit_move_insn (struct_value,
		      force_reg (Pmode,
				 force_operand (XEXP (mem_value, 0),
						NULL_RTX)));
      if (REG_P (struct_value))
	use_reg (&call_fusage, struct_value);
    }

  /* Don't allow popping to be deferred, since then
     cse'ing of library calls could delete a call and leave the pop.  */
  NO_DEFER_POP;
  valreg = (mem_value == 0 && outmode != VOIDmode
	    ? hard_libcall_value (outmode, orgfun) : NULL_RTX);

  /* Stack must be properly aligned now.  */
  gcc_assert (!(stack_pointer_delta
		& (PREFERRED_STACK_BOUNDARY / BITS_PER_UNIT - 1)));

  before_call = get_last_insn ();

  /* We pass the old value of inhibit_defer_pop + 1 to emit_call_1, which
     will set inhibit_defer_pop to that value.  */
  /* The return type is needed to decide how many bytes the function pops.
     Signedness plays no role in that, so for simplicity, we pretend it's
     always signed.  We also assume that the list of arguments passed has
     no impact, so we pretend it is unknown.  */

  emit_call_1 (fun, NULL,
	       get_identifier (XSTR (orgfun, 0)),
	       build_function_type (tfom, NULL_TREE),
	       original_args_size.constant, args_size.constant,
	       struct_value_size,
	       targetm.calls.function_arg (args_so_far,
					   VOIDmode, void_type_node, true),
	       valreg,
	       old_inhibit_defer_pop + 1, call_fusage, flags, args_so_far);

  /* Right-shift returned value if necessary.  */
  if (!pcc_struct_value
      && TYPE_MODE (tfom) != BLKmode
      && targetm.calls.return_in_msb (tfom))
    {
      shift_return_value (TYPE_MODE (tfom), false, valreg);
      valreg = gen_rtx_REG (TYPE_MODE (tfom), REGNO (valreg));
    }

  /* For calls to `setjmp', etc., inform function.c:setjmp_warnings
     that it should complain if nonvolatile values are live.  For
     functions that cannot return, inform flow that control does not
     fall through.  */
  if (flags & ECF_NORETURN)
    {
      /* The barrier note must be emitted
	 immediately after the CALL_INSN.  Some ports emit more than
	 just a CALL_INSN above, so we must search for it here.  */
      rtx last = get_last_insn ();
      while (!CALL_P (last))
	{
	  last = PREV_INSN (last);
	  /* There was no CALL_INSN?  */
	  gcc_assert (last != before_call);
	}

      emit_barrier_after (last);
    }

  /* Consider that "regular" libcalls, i.e. all of them except for LCT_THROW
     and LCT_RETURNS_TWICE, cannot perform non-local gotos.  */
  if (flags & ECF_NOTHROW)
    {
      rtx last = get_last_insn ();
      while (!CALL_P (last))
	{
	  last = PREV_INSN (last);
	  /* There was no CALL_INSN?  */
	  gcc_assert (last != before_call);
	}

      make_reg_eh_region_note_nothrow_nononlocal (last);
    }

  /* Now restore inhibit_defer_pop to its actual original value.  */
  OK_DEFER_POP;

  pop_temp_slots ();

<<<<<<< HEAD
  /* Returned bound registers are handled later.  Slit them right now and
     join back before rerurn.  */
=======
  /* Returned bound registers are handled later.  */
>>>>>>> aeece40d
  chkp_split_slot (valreg, &valreg, &valbnd);

  /* Copy the value to the right place.  */
  if (outmode != VOIDmode && retval)
    {
      if (mem_value)
	{
	  if (value == 0)
	    value = mem_value;
	  if (value != mem_value)
	    emit_move_insn (value, mem_value);
	}
      else if (GET_CODE (valreg) == PARALLEL)
	{
	  if (value == 0)
	    value = gen_reg_rtx (outmode);
	  emit_group_store (value, valreg, NULL_TREE, GET_MODE_SIZE (outmode));
	}
      else
	{
	  /* Convert to the proper mode if a promotion has been active.  */
	  if (GET_MODE (valreg) != outmode)
	    {
	      int unsignedp = TYPE_UNSIGNED (tfom);

	      gcc_assert (promote_function_mode (tfom, outmode, &unsignedp,
						 fndecl ? TREE_TYPE (fndecl) : fntype, 1)
			  == GET_MODE (valreg));
	      valreg = convert_modes (outmode, GET_MODE (valreg), valreg, 0);
	    }

	  if (value != 0)
	    emit_move_insn (value, valreg);
	  else
	    value = valreg;
	}
    }

  if (ACCUMULATE_OUTGOING_ARGS)
    {
#ifdef REG_PARM_STACK_SPACE
      if (save_area)
	restore_fixed_argument_area (save_area, argblock,
				     high_to_save, low_to_save);
#endif

      /* If we saved any argument areas, restore them.  */
      for (count = 0; count < nargs; count++)
	if (argvec[count].save_area)
	  {
	    enum machine_mode save_mode = GET_MODE (argvec[count].save_area);
	    rtx adr = plus_constant (Pmode, argblock,
				     argvec[count].locate.offset.constant);
	    rtx stack_area = gen_rtx_MEM (save_mode,
					  memory_address (save_mode, adr));

	    if (save_mode == BLKmode)
	      emit_block_move (stack_area,
			       validize_mem (argvec[count].save_area),
			       GEN_INT (argvec[count].locate.size.constant),
			       BLOCK_OP_CALL_PARM);
	    else
	      emit_move_insn (stack_area, argvec[count].save_area);
	  }

      highest_outgoing_arg_in_use = initial_highest_arg_in_use;
      stack_usage_map = initial_stack_usage_map;
    }

  free (stack_usage_map_buf);

  return value;

}

/* Output a library call to function FUN (a SYMBOL_REF rtx)
   (emitting the queue unless NO_QUEUE is nonzero),
   for a value of mode OUTMODE,
   with NARGS different arguments, passed as alternating rtx values
   and machine_modes to convert them to.

   FN_TYPE should be LCT_NORMAL for `normal' calls, LCT_CONST for
   `const' calls, LCT_PURE for `pure' calls, or other LCT_ value for
   other types of library calls.  */

void
emit_library_call (rtx orgfun, enum libcall_type fn_type,
		   enum machine_mode outmode, int nargs, ...)
{
  va_list p;

  va_start (p, nargs);
  emit_library_call_value_1 (0, orgfun, NULL_RTX, fn_type, outmode, nargs, p);
  va_end (p);
}

/* Like emit_library_call except that an extra argument, VALUE,
   comes second and says where to store the result.
   (If VALUE is zero, this function chooses a convenient way
   to return the value.

   This function returns an rtx for where the value is to be found.
   If VALUE is nonzero, VALUE is returned.  */

rtx
emit_library_call_value (rtx orgfun, rtx value,
			 enum libcall_type fn_type,
			 enum machine_mode outmode, int nargs, ...)
{
  rtx result;
  va_list p;

  va_start (p, nargs);
  result = emit_library_call_value_1 (1, orgfun, value, fn_type, outmode,
				      nargs, p);
  va_end (p);

  return result;
}

/* Store a single argument for a function call
   into the register or memory area where it must be passed.
   *ARG describes the argument value and where to pass it.

   ARGBLOCK is the address of the stack-block for all the arguments,
   or 0 on a machine where arguments are pushed individually.

   MAY_BE_ALLOCA nonzero says this could be a call to `alloca'
   so must be careful about how the stack is used.

   VARIABLE_SIZE nonzero says that this was a variable-sized outgoing
   argument stack.  This is used if ACCUMULATE_OUTGOING_ARGS to indicate
   that we need not worry about saving and restoring the stack.

   FNDECL is the declaration of the function we are calling.

   Return nonzero if this arg should cause sibcall failure,
   zero otherwise.  */

static int
store_one_arg (struct arg_data *arg, rtx argblock, int flags,
	       int variable_size ATTRIBUTE_UNUSED, int reg_parm_stack_space)
{
  tree pval = arg->tree_value;
  rtx reg = 0;
  int partial = 0;
  int used = 0;
  int i, lower_bound = 0, upper_bound = 0;
  int sibcall_failure = 0;

  if (TREE_CODE (pval) == ERROR_MARK)
    return 1;

  /* Push a new temporary level for any temporaries we make for
     this argument.  */
  push_temp_slots ();

  if (ACCUMULATE_OUTGOING_ARGS && !(flags & ECF_SIBCALL))
    {
      /* If this is being stored into a pre-allocated, fixed-size, stack area,
	 save any previous data at that location.  */
      if (argblock && ! variable_size && arg->stack)
	{
#ifdef ARGS_GROW_DOWNWARD
	  /* stack_slot is negative, but we want to index stack_usage_map
	     with positive values.  */
	  if (GET_CODE (XEXP (arg->stack_slot, 0)) == PLUS)
	    upper_bound = -INTVAL (XEXP (XEXP (arg->stack_slot, 0), 1)) + 1;
	  else
	    upper_bound = 0;

	  lower_bound = upper_bound - arg->locate.size.constant;
#else
	  if (GET_CODE (XEXP (arg->stack_slot, 0)) == PLUS)
	    lower_bound = INTVAL (XEXP (XEXP (arg->stack_slot, 0), 1));
	  else
	    lower_bound = 0;

	  upper_bound = lower_bound + arg->locate.size.constant;
#endif

	  i = lower_bound;
	  /* Don't worry about things in the fixed argument area;
	     it has already been saved.  */
	  if (i < reg_parm_stack_space)
	    i = reg_parm_stack_space;
	  while (i < upper_bound && stack_usage_map[i] == 0)
	    i++;

	  if (i < upper_bound)
	    {
	      /* We need to make a save area.  */
	      unsigned int size = arg->locate.size.constant * BITS_PER_UNIT;
	      enum machine_mode save_mode = mode_for_size (size, MODE_INT, 1);
	      rtx adr = memory_address (save_mode, XEXP (arg->stack_slot, 0));
	      rtx stack_area = gen_rtx_MEM (save_mode, adr);

	      if (save_mode == BLKmode)
		{
		  tree ot = TREE_TYPE (arg->tree_value);
		  tree nt = build_qualified_type (ot, (TYPE_QUALS (ot)
						       | TYPE_QUAL_CONST));

		  arg->save_area = assign_temp (nt, 1, 1);
		  preserve_temp_slots (arg->save_area);
		  emit_block_move (validize_mem (arg->save_area), stack_area,
				   GEN_INT (arg->locate.size.constant),
				   BLOCK_OP_CALL_PARM);
		}
	      else
		{
		  arg->save_area = gen_reg_rtx (save_mode);
		  emit_move_insn (arg->save_area, stack_area);
		}
	    }
	}
    }

  /* If this isn't going to be placed on both the stack and in registers,
     set up the register and number of words.  */
  if (! arg->pass_on_stack)
    {
      if (flags & ECF_SIBCALL)
	reg = arg->tail_call_reg;
      else
	reg = arg->reg;
      partial = arg->partial;
    }

  /* Being passed entirely in a register.  We shouldn't be called in
     this case.  */
  gcc_assert (reg == 0 || partial != 0);

  /* If this arg needs special alignment, don't load the registers
     here.  */
  if (arg->n_aligned_regs != 0)
    reg = 0;

  /* If this is being passed partially in a register, we can't evaluate
     it directly into its stack slot.  Otherwise, we can.  */
  if (arg->value == 0)
    {
      /* stack_arg_under_construction is nonzero if a function argument is
	 being evaluated directly into the outgoing argument list and
	 expand_call must take special action to preserve the argument list
	 if it is called recursively.

	 For scalar function arguments stack_usage_map is sufficient to
	 determine which stack slots must be saved and restored.  Scalar
	 arguments in general have pass_on_stack == 0.

	 If this argument is initialized by a function which takes the
	 address of the argument (a C++ constructor or a C function
	 returning a BLKmode structure), then stack_usage_map is
	 insufficient and expand_call must push the stack around the
	 function call.  Such arguments have pass_on_stack == 1.

	 Note that it is always safe to set stack_arg_under_construction,
	 but this generates suboptimal code if set when not needed.  */

      if (arg->pass_on_stack)
	stack_arg_under_construction++;

      arg->value = expand_expr (pval,
				(partial
				 || TYPE_MODE (TREE_TYPE (pval)) != arg->mode)
				? NULL_RTX : arg->stack,
				VOIDmode, EXPAND_STACK_PARM);

      /* If we are promoting object (or for any other reason) the mode
	 doesn't agree, convert the mode.  */

      if (arg->mode != TYPE_MODE (TREE_TYPE (pval)))
	arg->value = convert_modes (arg->mode, TYPE_MODE (TREE_TYPE (pval)),
				    arg->value, arg->unsignedp);

      if (arg->pass_on_stack)
	stack_arg_under_construction--;
    }

  /* Check for overlap with already clobbered argument area.  */
  if ((flags & ECF_SIBCALL)
      && MEM_P (arg->value)
      && mem_overlaps_already_clobbered_arg_p (XEXP (arg->value, 0),
					       arg->locate.size.constant))
    sibcall_failure = 1;

  /* Don't allow anything left on stack from computation
     of argument to alloca.  */
  if (flags & ECF_MAY_BE_ALLOCA)
    do_pending_stack_adjust ();

  if (arg->value == arg->stack)
    /* If the value is already in the stack slot, we are done.  */
    ;
  else if (arg->mode != BLKmode)
    {
      int size;
      unsigned int parm_align;

      /* Argument is a scalar, not entirely passed in registers.
	 (If part is passed in registers, arg->partial says how much
	 and emit_push_insn will take care of putting it there.)

	 Push it, and if its size is less than the
	 amount of space allocated to it,
	 also bump stack pointer by the additional space.
	 Note that in C the default argument promotions
	 will prevent such mismatches.  */

      size = GET_MODE_SIZE (arg->mode);
      /* Compute how much space the push instruction will push.
	 On many machines, pushing a byte will advance the stack
	 pointer by a halfword.  */
#ifdef PUSH_ROUNDING
      size = PUSH_ROUNDING (size);
#endif
      used = size;

      /* Compute how much space the argument should get:
	 round up to a multiple of the alignment for arguments.  */
      if (none != FUNCTION_ARG_PADDING (arg->mode, TREE_TYPE (pval)))
	used = (((size + PARM_BOUNDARY / BITS_PER_UNIT - 1)
		 / (PARM_BOUNDARY / BITS_PER_UNIT))
		* (PARM_BOUNDARY / BITS_PER_UNIT));

      /* Compute the alignment of the pushed argument.  */
      parm_align = arg->locate.boundary;
      if (FUNCTION_ARG_PADDING (arg->mode, TREE_TYPE (pval)) == downward)
	{
	  int pad = used - size;
	  if (pad)
	    {
	      unsigned int pad_align = (pad & -pad) * BITS_PER_UNIT;
	      parm_align = MIN (parm_align, pad_align);
	    }
	}

      /* This isn't already where we want it on the stack, so put it there.
	 This can either be done with push or copy insns.  */
      emit_push_insn (arg->value, arg->mode, TREE_TYPE (pval), NULL_RTX,
		      parm_align, partial, reg, used - size, argblock,
		      ARGS_SIZE_RTX (arg->locate.offset), reg_parm_stack_space,
		      ARGS_SIZE_RTX (arg->locate.alignment_pad));

      /* Unless this is a partially-in-register argument, the argument is now
	 in the stack.  */
      if (partial == 0)
	{
	  arg->pushed_value = arg->value;
	  arg->value = arg->stack;
	}
    }
  else
    {
      /* BLKmode, at least partly to be pushed.  */

      unsigned int parm_align;
      int excess;
      rtx size_rtx;

      /* Pushing a nonscalar.
	 If part is passed in registers, PARTIAL says how much
	 and emit_push_insn will take care of putting it there.  */

      /* Round its size up to a multiple
	 of the allocation unit for arguments.  */

      if (arg->locate.size.var != 0)
	{
	  excess = 0;
	  size_rtx = ARGS_SIZE_RTX (arg->locate.size);
	}
      else
	{
	  /* PUSH_ROUNDING has no effect on us, because emit_push_insn
	     for BLKmode is careful to avoid it.  */
	  excess = (arg->locate.size.constant
		    - int_size_in_bytes (TREE_TYPE (pval))
		    + partial);
	  size_rtx = expand_expr (size_in_bytes (TREE_TYPE (pval)),
				  NULL_RTX, TYPE_MODE (sizetype),
				  EXPAND_NORMAL);
	}

      parm_align = arg->locate.boundary;

      /* When an argument is padded down, the block is aligned to
	 PARM_BOUNDARY, but the actual argument isn't.  */
      if (FUNCTION_ARG_PADDING (arg->mode, TREE_TYPE (pval)) == downward)
	{
	  if (arg->locate.size.var)
	    parm_align = BITS_PER_UNIT;
	  else if (excess)
	    {
	      unsigned int excess_align = (excess & -excess) * BITS_PER_UNIT;
	      parm_align = MIN (parm_align, excess_align);
	    }
	}

      if ((flags & ECF_SIBCALL) && MEM_P (arg->value))
	{
	  /* emit_push_insn might not work properly if arg->value and
	     argblock + arg->locate.offset areas overlap.  */
	  rtx x = arg->value;
	  int i = 0;

	  if (XEXP (x, 0) == crtl->args.internal_arg_pointer
	      || (GET_CODE (XEXP (x, 0)) == PLUS
		  && XEXP (XEXP (x, 0), 0) ==
		     crtl->args.internal_arg_pointer
		  && CONST_INT_P (XEXP (XEXP (x, 0), 1))))
	    {
	      if (XEXP (x, 0) != crtl->args.internal_arg_pointer)
		i = INTVAL (XEXP (XEXP (x, 0), 1));

	      /* expand_call should ensure this.  */
	      gcc_assert (!arg->locate.offset.var
			  && arg->locate.size.var == 0
			  && CONST_INT_P (size_rtx));

	      if (arg->locate.offset.constant > i)
		{
		  if (arg->locate.offset.constant < i + INTVAL (size_rtx))
		    sibcall_failure = 1;
		}
	      else if (arg->locate.offset.constant < i)
		{
		  /* Use arg->locate.size.constant instead of size_rtx
		     because we only care about the part of the argument
		     on the stack.  */
		  if (i < (arg->locate.offset.constant
			   + arg->locate.size.constant))
		    sibcall_failure = 1;
		}
	      else
		{
		  /* Even though they appear to be at the same location,
		     if part of the outgoing argument is in registers,
		     they aren't really at the same location.  Check for
		     this by making sure that the incoming size is the
		     same as the outgoing size.  */
		  if (arg->locate.size.constant != INTVAL (size_rtx))
		    sibcall_failure = 1;
		}
	    }
	}

      emit_push_insn (arg->value, arg->mode, TREE_TYPE (pval), size_rtx,
		      parm_align, partial, reg, excess, argblock,
		      ARGS_SIZE_RTX (arg->locate.offset), reg_parm_stack_space,
		      ARGS_SIZE_RTX (arg->locate.alignment_pad));

      /* Unless this is a partially-in-register argument, the argument is now
	 in the stack.

	 ??? Unlike the case above, in which we want the actual
	 address of the data, so that we can load it directly into a
	 register, here we want the address of the stack slot, so that
	 it's properly aligned for word-by-word copying or something
	 like that.  It's not clear that this is always correct.  */
      if (partial == 0)
	{
	  arg->pushed_value = arg->value;
	  arg->value = arg->stack_slot;
	}
    }

  if (arg->reg && GET_CODE (arg->reg) == PARALLEL)
    {
      tree type = TREE_TYPE (arg->tree_value);
      arg->parallel_value
	= emit_group_load_into_temps (arg->reg, arg->value, type,
				      int_size_in_bytes (type));
    }

  /* Store computed bounds for argument.  */
  if (arg->bounds_value)
    {
      tree bounds = arg->bounds_value;

      if (TREE_CODE (bounds) == TREE_LIST)
	while (bounds)
	  {
	    tree bnd_val = TREE_VALUE (bounds);
	    HOST_WIDE_INT bnd_offs
	      = TREE_INT_CST_LOW (TREE_PURPOSE (bounds));
<<<<<<< HEAD
=======
	    rtx slot = arg->stack_slot
	      ? arg->stack_slot
	      : gen_rtx_MEM (Pmode, stack_pointer_rtx);
>>>>>>> aeece40d
	    rtx bnd, ptr, ptr_slot;

	    /* We have to make a temporary for bounds if
	       there is a bndmk.  */
	    if (TREE_CODE (bnd_val) == CALL_EXPR)
	      {
		bnd = gen_reg_rtx (targetm.chkp_bound_mode ());
		expand_expr_real (bnd_val, bnd, VOIDmode, EXPAND_NORMAL, 0);
	      }
	    else
	      bnd = expand_normal (bnd_val);

	    ptr = arg->pushed_value ? arg->pushed_value : arg->value;
	    ptr = adjust_address (ptr, Pmode, bnd_offs);

<<<<<<< HEAD
	    ptr_slot = arg->stack_slot;
	    ptr_slot = adjust_address (arg->stack_slot, Pmode, bnd_offs);
=======
	    ptr_slot = adjust_address (slot, Pmode, bnd_offs);
>>>>>>> aeece40d

	    targetm.calls.store_bounds_for_arg (ptr, ptr_slot, bnd, NULL_RTX);

	    bounds = TREE_CHAIN (bounds);
	  }
      else
	{
	  rtx ptr = arg->pushed_value ? arg->pushed_value : arg->value;
<<<<<<< HEAD
=======
	  rtx slot = arg->stack_slot
	    ? arg->stack_slot
	    : gen_rtx_MEM (Pmode, stack_pointer_rtx);
>>>>>>> aeece40d
	  rtx bnd;

	  if (TREE_CODE (bounds) == CALL_EXPR)
	    {
	      bnd = gen_reg_rtx (targetm.chkp_bound_mode ());
	      expand_expr_real (bounds, bnd, VOIDmode, EXPAND_NORMAL, 0);
	    }
	  else
	    bnd = expand_normal (bounds);

<<<<<<< HEAD
	  targetm.calls.store_bounds_for_arg (ptr, arg->stack_slot,
=======
	  targetm.calls.store_bounds_for_arg (ptr, slot,
>>>>>>> aeece40d
					      bnd, NULL_RTX);
	}
    }

  /* Mark all slots this store used.  */
  if (ACCUMULATE_OUTGOING_ARGS && !(flags & ECF_SIBCALL)
      && argblock && ! variable_size && arg->stack)
    for (i = lower_bound; i < upper_bound; i++)
      stack_usage_map[i] = 1;

  /* Once we have pushed something, pops can't safely
     be deferred during the rest of the arguments.  */
  NO_DEFER_POP;

  /* Free any temporary slots made in processing this argument.  */
  pop_temp_slots ();

  return sibcall_failure;
}

/* Nonzero if we do not know how to pass TYPE solely in registers.  */

bool
must_pass_in_stack_var_size (enum machine_mode mode ATTRIBUTE_UNUSED,
			     const_tree type)
{
  if (!type)
    return false;

  /* If the type has variable size...  */
  if (TREE_CODE (TYPE_SIZE (type)) != INTEGER_CST)
    return true;

  /* If the type is marked as addressable (it is required
     to be constructed into the stack)...  */
  if (TREE_ADDRESSABLE (type))
    return true;

  return false;
}

/* Another version of the TARGET_MUST_PASS_IN_STACK hook.  This one
   takes trailing padding of a structure into account.  */
/* ??? Should be able to merge these two by examining BLOCK_REG_PADDING.  */

bool
must_pass_in_stack_var_size_or_pad (enum machine_mode mode, const_tree type)
{
  if (!type)
    return false;

  /* If the type has variable size...  */
  if (TREE_CODE (TYPE_SIZE (type)) != INTEGER_CST)
    return true;

  /* If the type is marked as addressable (it is required
     to be constructed into the stack)...  */
  if (TREE_ADDRESSABLE (type))
    return true;

  /* If the padding and mode of the type is such that a copy into
     a register would put it into the wrong part of the register.  */
  if (mode == BLKmode
      && int_size_in_bytes (type) % (PARM_BOUNDARY / BITS_PER_UNIT)
      && (FUNCTION_ARG_PADDING (mode, type)
	  == (BYTES_BIG_ENDIAN ? upward : downward)))
    return true;

  return false;
}<|MERGE_RESOLUTION|>--- conflicted
+++ resolved
@@ -1200,11 +1200,7 @@
 
 	/* If we pass structure address then we need to
 	   create bounds for it.  */
-<<<<<<< HEAD
-	if (flag_check_pointers)
-=======
 	if (flag_check_pointer_bounds)
->>>>>>> aeece40d
 	  args[j].bounds_value
 	    = chkp_make_bounds_for_struct_addr (struct_value_addr_value);
 
@@ -1216,11 +1212,7 @@
 
 	/* If we see bounds as argument then we need to
 	   assign it to the previous arg.  */
-<<<<<<< HEAD
-	if (BOUND_TYPE_P (argtype))
-=======
 	if (POINTER_BOUNDS_TYPE_P (argtype))
->>>>>>> aeece40d
 	  {
 	    tree bounds_val = arg;
 
@@ -1260,17 +1252,10 @@
 	else
 	  args[j].tree_value = arg;
 
-<<<<<<< HEAD
-	/* If pointers checker is on and we pass structure with
-	   pointers then we determine here how many bounds should
-	   follow.  */
-	if (flag_check_pointers
-=======
 	/* If Pointer Bounds Checker is on and we pass structure with
 	   pointers then we determine here how many bounds should
 	   follow.  */
 	if (flag_check_pointer_bounds
->>>>>>> aeece40d
 	    && !BOUNDED_P (arg)
 	    && chkp_type_has_pointer (argtype))
 	  struct_bounds = chkp_find_bound_slots (argtype);
@@ -1452,10 +1437,9 @@
 	*must_preallocate = 1;
 
       /* Compute the stack-size of this argument.  */
-      if ((args[i].reg == 0 || args[i].partial != 0
-	   || reg_parm_stack_space > 0
-	   || args[i].pass_on_stack)
-	  && !BOUND_TYPE_P (type))
+      if (args[i].reg == 0 || args[i].partial != 0
+	  || reg_parm_stack_space > 0
+	  || args[i].pass_on_stack)
 	locate_and_pad_parm (mode, type,
 #ifdef STACK_PARMS_IN_REG_PARM_AREA
 			     1,
@@ -2670,22 +2654,14 @@
     }
 
   /* Compute number of bound arguments.  */
-<<<<<<< HEAD
-  if (flag_check_pointers)
-=======
   if (flag_check_pointer_bounds)
->>>>>>> aeece40d
     {
       call_expr_arg_iterator iter;
       tree arg;
       FOR_EACH_CALL_EXPR_ARG (arg, iter, exp)
 	{
 	  tree type = TREE_TYPE (arg);
-<<<<<<< HEAD
-	  if (type && BOUND_TYPE_P (type))
-=======
 	  if (type && POINTER_BOUNDS_TYPE_P (type))
->>>>>>> aeece40d
 	    num_bound_actuals++;
 	}
     }
@@ -4467,12 +4443,7 @@
 
   pop_temp_slots ();
 
-<<<<<<< HEAD
-  /* Returned bound registers are handled later.  Slit them right now and
-     join back before rerurn.  */
-=======
   /* Returned bound registers are handled later.  */
->>>>>>> aeece40d
   chkp_split_slot (valreg, &valreg, &valbnd);
 
   /* Copy the value to the right place.  */
@@ -4963,12 +4934,9 @@
 	    tree bnd_val = TREE_VALUE (bounds);
 	    HOST_WIDE_INT bnd_offs
 	      = TREE_INT_CST_LOW (TREE_PURPOSE (bounds));
-<<<<<<< HEAD
-=======
 	    rtx slot = arg->stack_slot
 	      ? arg->stack_slot
 	      : gen_rtx_MEM (Pmode, stack_pointer_rtx);
->>>>>>> aeece40d
 	    rtx bnd, ptr, ptr_slot;
 
 	    /* We have to make a temporary for bounds if
@@ -4984,12 +4952,7 @@
 	    ptr = arg->pushed_value ? arg->pushed_value : arg->value;
 	    ptr = adjust_address (ptr, Pmode, bnd_offs);
 
-<<<<<<< HEAD
-	    ptr_slot = arg->stack_slot;
-	    ptr_slot = adjust_address (arg->stack_slot, Pmode, bnd_offs);
-=======
 	    ptr_slot = adjust_address (slot, Pmode, bnd_offs);
->>>>>>> aeece40d
 
 	    targetm.calls.store_bounds_for_arg (ptr, ptr_slot, bnd, NULL_RTX);
 
@@ -4998,12 +4961,9 @@
       else
 	{
 	  rtx ptr = arg->pushed_value ? arg->pushed_value : arg->value;
-<<<<<<< HEAD
-=======
 	  rtx slot = arg->stack_slot
 	    ? arg->stack_slot
 	    : gen_rtx_MEM (Pmode, stack_pointer_rtx);
->>>>>>> aeece40d
 	  rtx bnd;
 
 	  if (TREE_CODE (bounds) == CALL_EXPR)
@@ -5014,11 +4974,7 @@
 	  else
 	    bnd = expand_normal (bounds);
 
-<<<<<<< HEAD
-	  targetm.calls.store_bounds_for_arg (ptr, arg->stack_slot,
-=======
 	  targetm.calls.store_bounds_for_arg (ptr, slot,
->>>>>>> aeece40d
 					      bnd, NULL_RTX);
 	}
     }
