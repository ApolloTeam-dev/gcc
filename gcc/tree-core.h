--- conflicted
+++ resolved
@@ -837,12 +837,9 @@
        OMP_CLAUSE_LINEAR_NO_COPYIN in
 	   OMP_CLAUSE_LINEAR
 
-<<<<<<< HEAD
        OMP_CLAUSE_MAP_ZERO_BIAS_ARRAY_SECTION in
 	   OMP_CLAUSE_MAP
 
-=======
->>>>>>> 3b36c9f7
        TRANSACTION_EXPR_RELAXED in
 	   TRANSACTION_EXPR
 
