/* Core data structures for the 'tree' type.
   Copyright (C) 1989-2015 Free Software Foundation, Inc.

This file is part of GCC.

GCC is free software; you can redistribute it and/or modify it under
the terms of the GNU General Public License as published by the Free
Software Foundation; either version 3, or (at your option) any later
version.

GCC is distributed in the hope that it will be useful, but WITHOUT ANY
WARRANTY; without even the implied warranty of MERCHANTABILITY or
FITNESS FOR A PARTICULAR PURPOSE.  See the GNU General Public License
for more details.

You should have received a copy of the GNU General Public License
along with GCC; see the file COPYING3.  If not see
<http://www.gnu.org/licenses/>.  */

#ifndef GCC_TREE_CORE_H
#define GCC_TREE_CORE_H

<<<<<<< HEAD
#include "hashtab.h"
#include "hash-set.h"
#include "machmode.h"
#include "input.h"
#include "statistics.h"
#include "vec.h"
#include "double-int.h"
#include "real.h"
#include "fixed-value.h"
#include "alias.h"
#include "flags.h"
#include "symtab.h"
#include "gomp-constants.h"

=======
>>>>>>> c35c9a62
/* This file contains all the data structures that define the 'tree' type.
   There are no accessor macros nor functions in this file. Only the
   basic data structures, extern declarations and type definitions.  */

/*---------------------------------------------------------------------------
   Forward type declarations.  Mostly to avoid including unnecessary headers
---------------------------------------------------------------------------*/
struct function;
struct real_value;
struct fixed_value;
struct ptr_info_def;
struct range_info_def;
struct die_struct;


/*---------------------------------------------------------------------------
                              #defined constants
---------------------------------------------------------------------------*/
/* Nonzero if this is a call to a function whose return value depends
   solely on its arguments, has no side effects, and does not read
   global memory.  This corresponds to TREE_READONLY for function
   decls.  */
#define ECF_CONST		  (1 << 0)

/* Nonzero if this is a call to "pure" function (like const function,
   but may read memory.  This corresponds to DECL_PURE_P for function
   decls.  */
#define ECF_PURE		  (1 << 1)

/* Nonzero if this is ECF_CONST or ECF_PURE but cannot be proven to no
   infinite loop.  This corresponds to DECL_LOOPING_CONST_OR_PURE_P
   for function decls.*/
#define ECF_LOOPING_CONST_OR_PURE (1 << 2)

/* Nonzero if this call will never return.  */
#define ECF_NORETURN		  (1 << 3)

/* Nonzero if this is a call to malloc or a related function.  */
#define ECF_MALLOC		  (1 << 4)

/* Nonzero if it is plausible that this is a call to alloca.  */
#define ECF_MAY_BE_ALLOCA	  (1 << 5)

/* Nonzero if this is a call to a function that won't throw an exception.  */
#define ECF_NOTHROW		  (1 << 6)

/* Nonzero if this is a call to setjmp or a related function.  */
#define ECF_RETURNS_TWICE	  (1 << 7)

/* Nonzero if this call replaces the current stack frame.  */
#define ECF_SIBCALL		  (1 << 8)

/* Function does not read or write memory (but may have side effects, so
   it does not necessarily fit ECF_CONST).  */
#define ECF_NOVOPS		  (1 << 9)

/* The function does not lead to calls within current function unit.  */
#define ECF_LEAF		  (1 << 10)

/* Nonzero if this call does not affect transactions.  */
#define ECF_TM_PURE		  (1 << 11)

/* Nonzero if this call is into the transaction runtime library.  */
#define ECF_TM_BUILTIN		  (1 << 12)

/* Call argument flags.  */
/* Nonzero if the argument is not dereferenced recursively, thus only
   directly reachable memory is read or written.  */
#define EAF_DIRECT		(1 << 0)

/* Nonzero if memory reached by the argument is not clobbered.  */
#define EAF_NOCLOBBER		(1 << 1)

/* Nonzero if the argument does not escape.  */
#define EAF_NOESCAPE		(1 << 2)

/* Nonzero if the argument is not used by the function.  */
#define EAF_UNUSED		(1 << 3)

/* Call return flags.  */
/* Mask for the argument number that is returned.  Lower two bits of
   the return flags, encodes argument slots zero to three.  */
#define ERF_RETURN_ARG_MASK	(3)

/* Nonzero if the return value is equal to the argument number
   flags & ERF_RETURN_ARG_MASK.  */
#define ERF_RETURNS_ARG		(1 << 2)

/* Nonzero if the return value does not alias with anything.  Functions
   with the malloc attribute have this set on their return value.  */
#define ERF_NOALIAS		(1 << 3)


/*---------------------------------------------------------------------------
                                  Enumerations
---------------------------------------------------------------------------*/
/* Codes of tree nodes.  */
#define DEFTREECODE(SYM, STRING, TYPE, NARGS)   SYM,
#define END_OF_BASE_TREE_CODES LAST_AND_UNUSED_TREE_CODE,

enum tree_code {
#include "all-tree.def"
MAX_TREE_CODES
};

#undef DEFTREECODE
#undef END_OF_BASE_TREE_CODES

/* Number of language-independent tree codes.  */
#define NUM_TREE_CODES \
  ((int) LAST_AND_UNUSED_TREE_CODE)

#define CODE_CONTAINS_STRUCT(CODE, STRUCT) \
  (tree_contains_struct[(CODE)][(STRUCT)])


/* Classify which part of the compiler has defined a given builtin function.
   Note that we assume below that this is no more than two bits.  */
enum built_in_class {
  NOT_BUILT_IN = 0,
  BUILT_IN_FRONTEND,
  BUILT_IN_MD,
  BUILT_IN_NORMAL
};

/* Last marker used for LTO stremaing of built_in_class.  We can not add it
   to the enum since we need the enumb to fit in 2 bits.  */
#define BUILT_IN_LAST (BUILT_IN_NORMAL + 1)

/* Codes that identify the various built in functions
   so that expand_call can identify them quickly.  */
#define DEF_BUILTIN(ENUM, N, C, T, LT, B, F, NA, AT, IM, COND) ENUM,
enum built_in_function {
#include "builtins.def"

  BEGIN_CHKP_BUILTINS,

#undef DEF_BUILTIN
#define DEF_BUILTIN(ENUM, N, C, T, LT, B, F, NA, AT, IM, COND) ENUM##_CHKP,
#include "builtins.def"

  END_CHKP_BUILTINS,

  /* Complex division routines in libgcc.  These are done via builtins
     because emit_library_call_value can't handle complex values.  */
  BUILT_IN_COMPLEX_MUL_MIN,
  BUILT_IN_COMPLEX_MUL_MAX
    = BUILT_IN_COMPLEX_MUL_MIN
      + MAX_MODE_COMPLEX_FLOAT
      - MIN_MODE_COMPLEX_FLOAT,

  BUILT_IN_COMPLEX_DIV_MIN,
  BUILT_IN_COMPLEX_DIV_MAX
    = BUILT_IN_COMPLEX_DIV_MIN
      + MAX_MODE_COMPLEX_FLOAT
      - MIN_MODE_COMPLEX_FLOAT,

  /* Upper bound on non-language-specific builtins.  */
  END_BUILTINS
};
#undef DEF_BUILTIN

/* Tree code classes.  Each tree_code has an associated code class
   represented by a TREE_CODE_CLASS.  */
enum tree_code_class {
  tcc_exceptional, /* An exceptional code (fits no category).  */
  tcc_constant,    /* A constant.  */
  /* Order of tcc_type and tcc_declaration is important.  */
  tcc_type,        /* A type object code.  */
  tcc_declaration, /* A declaration (also serving as variable refs).  */
  tcc_reference,   /* A reference to storage.  */
  tcc_comparison,  /* A comparison expression.  */
  tcc_unary,       /* A unary arithmetic expression.  */
  tcc_binary,      /* A binary arithmetic expression.  */
  tcc_statement,   /* A statement expression, which have side effects
		      but usually no interesting value.  */
  tcc_vl_exp,      /* A function call or other expression with a
		      variable-length operand vector.  */
  tcc_expression   /* Any other expression.  */
};

/* OMP_CLAUSE codes.  Do not reorder, as this is used to index into
   the tables omp_clause_num_ops and omp_clause_code_name.  */
enum omp_clause_code {
  /* Clause zero is special-cased inside the parser
     (c_parser_omp_variable_list).  */
  OMP_CLAUSE_ERROR = 0,

  /* OpenACC/OpenMP clause: private (variable_list).  */
  OMP_CLAUSE_PRIVATE,

  /* OpenMP clause: shared (variable_list).  */
  OMP_CLAUSE_SHARED,

  /* OpenACC/OpenMP clause: firstprivate (variable_list).  */
  OMP_CLAUSE_FIRSTPRIVATE,

  /* OpenMP clause: lastprivate (variable_list).  */
  OMP_CLAUSE_LASTPRIVATE,

  /* OpenACC/OpenMP clause: reduction (operator:variable_list).
     OMP_CLAUSE_REDUCTION_CODE: The tree_code of the operator.
     Operand 1: OMP_CLAUSE_REDUCTION_INIT: Stmt-list to initialize the var.
     Operand 2: OMP_CLAUSE_REDUCTION_MERGE: Stmt-list to merge private var
                into the shared one.
     Operand 3: OMP_CLAUSE_REDUCTION_PLACEHOLDER: A dummy VAR_DECL
                placeholder used in OMP_CLAUSE_REDUCTION_{INIT,MERGE}.  */
  OMP_CLAUSE_REDUCTION,

  /* OpenMP clause: copyin (variable_list).  */
  OMP_CLAUSE_COPYIN,

  /* OpenMP clause: copyprivate (variable_list).  */
  OMP_CLAUSE_COPYPRIVATE,

  /* OpenMP clause: linear (variable-list[:linear-step]).  */
  OMP_CLAUSE_LINEAR,

  /* OpenMP clause: aligned (variable-list[:alignment]).  */
  OMP_CLAUSE_ALIGNED,

  /* OpenMP clause: depend ({in,out,inout}:variable-list).  */
  OMP_CLAUSE_DEPEND,

  /* OpenMP clause: uniform (argument-list).  */
  OMP_CLAUSE_UNIFORM,

  /* OpenMP clause: from (variable-list).  */
  OMP_CLAUSE_FROM,

  /* OpenMP clause: to (variable-list).  */
  OMP_CLAUSE_TO,

  /* OpenACC clauses: {copy, copyin, copyout, create, delete, deviceptr,
     device, host (self), present, present_or_copy (pcopy), present_or_copyin
     (pcopyin), present_or_copyout (pcopyout), present_or_create (pcreate)}
     (variable-list).

     OpenMP clause: map ({alloc:,to:,from:,tofrom:,}variable-list).  */
  OMP_CLAUSE_MAP,

  /* Internal structure to hold OpenACC cache directive's variable-list.
     #pragma acc cache (variable-list).  */
  OMP_CLAUSE__CACHE_,

  /* OpenACC clause: device_resident (variable_list).  */
  OMP_CLAUSE_DEVICE_RESIDENT,

  /* OpenACC clause: use_device (variable_list).  */
  OMP_CLAUSE_USE_DEVICE,

  /* OpenACC clause: gang [(gang-argument-list)].
     Where
      gang-argument-list: [gang-argument-list, ] gang-argument
      gang-argument: [num:] integer-expression
                   | static: size-expression
      size-expression: * | integer-expression.  */
  OMP_CLAUSE_GANG,

  /* OpenACC clause: async [(integer-expression)].  */
  OMP_CLAUSE_ASYNC,

  /* OpenACC clause: wait [(integer-expression-list)].  */
  OMP_CLAUSE_WAIT,

  /* OpenACC clause: auto.  */
  OMP_CLAUSE_AUTO,

  /* OpenACC clause: seq.  */
  OMP_CLAUSE_SEQ,

  /* Internal clause: temporary for combined loops expansion.  */
  OMP_CLAUSE__LOOPTEMP_,

  /* OpenACC/OpenMP clause: if (scalar-expression).  */
  OMP_CLAUSE_IF,

  /* OpenMP clause: num_threads (integer-expression).  */
  OMP_CLAUSE_NUM_THREADS,

  /* OpenMP clause: schedule.  */
  OMP_CLAUSE_SCHEDULE,

  /* OpenMP clause: nowait.  */
  OMP_CLAUSE_NOWAIT,

  /* OpenMP clause: ordered.  */
  OMP_CLAUSE_ORDERED,

  /* OpenMP clause: default.  */
  OMP_CLAUSE_DEFAULT,

  /* OpenACC/OpenMP clause: collapse (constant-integer-expression).  */
  OMP_CLAUSE_COLLAPSE,

  /* OpenMP clause: untied.  */
  OMP_CLAUSE_UNTIED,

  /* OpenMP clause: final (scalar-expression).  */
  OMP_CLAUSE_FINAL,

  /* OpenMP clause: mergeable.  */
  OMP_CLAUSE_MERGEABLE,

  /* OpenMP clause: device (integer-expression).  */
  OMP_CLAUSE_DEVICE,

  /* OpenMP clause: dist_schedule (static[:chunk-size]).  */
  OMP_CLAUSE_DIST_SCHEDULE,

  /* OpenMP clause: inbranch.  */
  OMP_CLAUSE_INBRANCH,

  /* OpenMP clause: notinbranch.  */
  OMP_CLAUSE_NOTINBRANCH,

  /* OpenMP clause: num_teams(integer-expression).  */
  OMP_CLAUSE_NUM_TEAMS,

  /* OpenMP clause: thread_limit(integer-expression).  */
  OMP_CLAUSE_THREAD_LIMIT,

  /* OpenMP clause: proc_bind ({master,close,spread}).  */
  OMP_CLAUSE_PROC_BIND,

  /* OpenMP clause: safelen (constant-integer-expression).  */
  OMP_CLAUSE_SAFELEN,

  /* OpenMP clause: simdlen (constant-integer-expression).  */
  OMP_CLAUSE_SIMDLEN,

  /* OpenMP clause: for.  */
  OMP_CLAUSE_FOR,

  /* OpenMP clause: parallel.  */
  OMP_CLAUSE_PARALLEL,

  /* OpenMP clause: sections.  */
  OMP_CLAUSE_SECTIONS,

  /* OpenMP clause: taskgroup.  */
  OMP_CLAUSE_TASKGROUP,

  /* Internally used only clause, holding SIMD uid.  */
  OMP_CLAUSE__SIMDUID_,

  /* Internally used only clause, holding _Cilk_for # of iterations
     on OMP_PARALLEL.  */
  OMP_CLAUSE__CILK_FOR_COUNT_,

  /* OpenACC clause: independent.  */
  OMP_CLAUSE_INDEPENDENT,

  /* OpenACC clause: worker [( [num:] integer-expression)].  */
  OMP_CLAUSE_WORKER,

  /* OpenACC clause: vector [( [length:] integer-expression)].  */
  OMP_CLAUSE_VECTOR,

  /* OpenACC clause: num_gangs (integer-expression).  */
  OMP_CLAUSE_NUM_GANGS,

  /* OpenACC clause: num_workers (integer-expression).  */
  OMP_CLAUSE_NUM_WORKERS,

  /* OpenACC clause: vector_length (integer-expression).  */
  OMP_CLAUSE_VECTOR_LENGTH
};

#undef DEFTREESTRUCT
#define DEFTREESTRUCT(ENUM, NAME) ENUM,
enum tree_node_structure_enum {
#include "treestruct.def"
  LAST_TS_ENUM
};
#undef DEFTREESTRUCT

enum omp_clause_schedule_kind {
  OMP_CLAUSE_SCHEDULE_STATIC,
  OMP_CLAUSE_SCHEDULE_DYNAMIC,
  OMP_CLAUSE_SCHEDULE_GUIDED,
  OMP_CLAUSE_SCHEDULE_AUTO,
  OMP_CLAUSE_SCHEDULE_RUNTIME,
  OMP_CLAUSE_SCHEDULE_CILKFOR,
  OMP_CLAUSE_SCHEDULE_LAST
};

enum omp_clause_default_kind {
  OMP_CLAUSE_DEFAULT_UNSPECIFIED,
  OMP_CLAUSE_DEFAULT_SHARED,
  OMP_CLAUSE_DEFAULT_NONE,
  OMP_CLAUSE_DEFAULT_PRIVATE,
  OMP_CLAUSE_DEFAULT_FIRSTPRIVATE,
  OMP_CLAUSE_DEFAULT_LAST
};

/* There is a TYPE_QUAL value for each type qualifier.  They can be
   combined by bitwise-or to form the complete set of qualifiers for a
   type.  */
enum cv_qualifier {
  TYPE_UNQUALIFIED   = 0x0,
  TYPE_QUAL_CONST    = 0x1,
  TYPE_QUAL_VOLATILE = 0x2,
  TYPE_QUAL_RESTRICT = 0x4,
  TYPE_QUAL_ATOMIC   = 0x8
};

/* Enumerate visibility settings.  */
#ifndef SYMBOL_VISIBILITY_DEFINED
#define SYMBOL_VISIBILITY_DEFINED
enum symbol_visibility {
  VISIBILITY_DEFAULT,
  VISIBILITY_PROTECTED,
  VISIBILITY_HIDDEN,
  VISIBILITY_INTERNAL
};
#endif  // SYMBOL_VISIBILITY_DEFINED

/* Standard named or nameless data types of the C compiler.  */
enum tree_index {
  TI_ERROR_MARK,
  TI_INTQI_TYPE,
  TI_INTHI_TYPE,
  TI_INTSI_TYPE,
  TI_INTDI_TYPE,
  TI_INTTI_TYPE,

  TI_UINTQI_TYPE,
  TI_UINTHI_TYPE,
  TI_UINTSI_TYPE,
  TI_UINTDI_TYPE,
  TI_UINTTI_TYPE,

  TI_ATOMICQI_TYPE,
  TI_ATOMICHI_TYPE,
  TI_ATOMICSI_TYPE,
  TI_ATOMICDI_TYPE,
  TI_ATOMICTI_TYPE,

  TI_UINT16_TYPE,
  TI_UINT32_TYPE,
  TI_UINT64_TYPE,

  TI_VOID,

  TI_INTEGER_ZERO,
  TI_INTEGER_ONE,
  TI_INTEGER_THREE,
  TI_INTEGER_MINUS_ONE,
  TI_NULL_POINTER,

  TI_SIZE_ZERO,
  TI_SIZE_ONE,

  TI_BITSIZE_ZERO,
  TI_BITSIZE_ONE,
  TI_BITSIZE_UNIT,

  TI_PUBLIC,
  TI_PROTECTED,
  TI_PRIVATE,

  TI_BOOLEAN_FALSE,
  TI_BOOLEAN_TRUE,

  TI_COMPLEX_INTEGER_TYPE,
  TI_COMPLEX_FLOAT_TYPE,
  TI_COMPLEX_DOUBLE_TYPE,
  TI_COMPLEX_LONG_DOUBLE_TYPE,

  TI_FLOAT_TYPE,
  TI_DOUBLE_TYPE,
  TI_LONG_DOUBLE_TYPE,

  TI_FLOAT_PTR_TYPE,
  TI_DOUBLE_PTR_TYPE,
  TI_LONG_DOUBLE_PTR_TYPE,
  TI_INTEGER_PTR_TYPE,

  TI_VOID_TYPE,
  TI_PTR_TYPE,
  TI_CONST_PTR_TYPE,
  TI_SIZE_TYPE,
  TI_PID_TYPE,
  TI_PTRDIFF_TYPE,
  TI_VA_LIST_TYPE,
  TI_VA_LIST_GPR_COUNTER_FIELD,
  TI_VA_LIST_FPR_COUNTER_FIELD,
  TI_BOOLEAN_TYPE,
  TI_FILEPTR_TYPE,
  TI_POINTER_SIZED_TYPE,

  TI_POINTER_BOUNDS_TYPE,

  TI_DFLOAT32_TYPE,
  TI_DFLOAT64_TYPE,
  TI_DFLOAT128_TYPE,
  TI_DFLOAT32_PTR_TYPE,
  TI_DFLOAT64_PTR_TYPE,
  TI_DFLOAT128_PTR_TYPE,

  TI_VOID_LIST_NODE,

  TI_MAIN_IDENTIFIER,

  TI_SAT_SFRACT_TYPE,
  TI_SAT_FRACT_TYPE,
  TI_SAT_LFRACT_TYPE,
  TI_SAT_LLFRACT_TYPE,
  TI_SAT_USFRACT_TYPE,
  TI_SAT_UFRACT_TYPE,
  TI_SAT_ULFRACT_TYPE,
  TI_SAT_ULLFRACT_TYPE,
  TI_SFRACT_TYPE,
  TI_FRACT_TYPE,
  TI_LFRACT_TYPE,
  TI_LLFRACT_TYPE,
  TI_USFRACT_TYPE,
  TI_UFRACT_TYPE,
  TI_ULFRACT_TYPE,
  TI_ULLFRACT_TYPE,
  TI_SAT_SACCUM_TYPE,
  TI_SAT_ACCUM_TYPE,
  TI_SAT_LACCUM_TYPE,
  TI_SAT_LLACCUM_TYPE,
  TI_SAT_USACCUM_TYPE,
  TI_SAT_UACCUM_TYPE,
  TI_SAT_ULACCUM_TYPE,
  TI_SAT_ULLACCUM_TYPE,
  TI_SACCUM_TYPE,
  TI_ACCUM_TYPE,
  TI_LACCUM_TYPE,
  TI_LLACCUM_TYPE,
  TI_USACCUM_TYPE,
  TI_UACCUM_TYPE,
  TI_ULACCUM_TYPE,
  TI_ULLACCUM_TYPE,
  TI_QQ_TYPE,
  TI_HQ_TYPE,
  TI_SQ_TYPE,
  TI_DQ_TYPE,
  TI_TQ_TYPE,
  TI_UQQ_TYPE,
  TI_UHQ_TYPE,
  TI_USQ_TYPE,
  TI_UDQ_TYPE,
  TI_UTQ_TYPE,
  TI_SAT_QQ_TYPE,
  TI_SAT_HQ_TYPE,
  TI_SAT_SQ_TYPE,
  TI_SAT_DQ_TYPE,
  TI_SAT_TQ_TYPE,
  TI_SAT_UQQ_TYPE,
  TI_SAT_UHQ_TYPE,
  TI_SAT_USQ_TYPE,
  TI_SAT_UDQ_TYPE,
  TI_SAT_UTQ_TYPE,
  TI_HA_TYPE,
  TI_SA_TYPE,
  TI_DA_TYPE,
  TI_TA_TYPE,
  TI_UHA_TYPE,
  TI_USA_TYPE,
  TI_UDA_TYPE,
  TI_UTA_TYPE,
  TI_SAT_HA_TYPE,
  TI_SAT_SA_TYPE,
  TI_SAT_DA_TYPE,
  TI_SAT_TA_TYPE,
  TI_SAT_UHA_TYPE,
  TI_SAT_USA_TYPE,
  TI_SAT_UDA_TYPE,
  TI_SAT_UTA_TYPE,

  TI_OPTIMIZATION_DEFAULT,
  TI_OPTIMIZATION_CURRENT,
  TI_TARGET_OPTION_DEFAULT,
  TI_TARGET_OPTION_CURRENT,
  TI_CURRENT_TARGET_PRAGMA,
  TI_CURRENT_OPTIMIZE_PRAGMA,

  TI_MAX
};

/* An enumeration of the standard C integer types.  These must be
   ordered so that shorter types appear before longer ones, and so
   that signed types appear before unsigned ones, for the correct
   functioning of interpret_integer() in c-lex.c.  */
enum integer_type_kind {
  itk_char,
  itk_signed_char,
  itk_unsigned_char,
  itk_short,
  itk_unsigned_short,
  itk_int,
  itk_unsigned_int,
  itk_long,
  itk_unsigned_long,
  itk_long_long,
  itk_unsigned_long_long,

  itk_intN_0,
  itk_unsigned_intN_0,
  itk_intN_1,
  itk_unsigned_intN_1,
  itk_intN_2,
  itk_unsigned_intN_2,
  itk_intN_3,
  itk_unsigned_intN_3,

  itk_none
};

/* A pointer-to-function member type looks like:

     struct {
       __P __pfn;
       ptrdiff_t __delta;
     };

   If __pfn is NULL, it is a NULL pointer-to-member-function.

   (Because the vtable is always the first thing in the object, we
   don't need its offset.)  If the function is virtual, then PFN is
   one plus twice the index into the vtable; otherwise, it is just a
   pointer to the function.

   Unfortunately, using the lowest bit of PFN doesn't work in
   architectures that don't impose alignment requirements on function
   addresses, or that use the lowest bit to tell one ISA from another,
   for example.  For such architectures, we use the lowest bit of
   DELTA instead of the lowest bit of the PFN, and DELTA will be
   multiplied by 2.  */
enum ptrmemfunc_vbit_where_t {
  ptrmemfunc_vbit_in_pfn,
  ptrmemfunc_vbit_in_delta
};

/* Flags that may be passed in the third argument of decl_attributes, and
   to handler functions for attributes.  */
enum attribute_flags {
  /* The type passed in is the type of a DECL, and any attributes that
     should be passed in again to be applied to the DECL rather than the
     type should be returned.  */
  ATTR_FLAG_DECL_NEXT = 1,
  /* The type passed in is a function return type, and any attributes that
     should be passed in again to be applied to the function type rather
     than the return type should be returned.  */
  ATTR_FLAG_FUNCTION_NEXT = 2,
  /* The type passed in is an array element type, and any attributes that
     should be passed in again to be applied to the array type rather
     than the element type should be returned.  */
  ATTR_FLAG_ARRAY_NEXT = 4,
  /* The type passed in is a structure, union or enumeration type being
     created, and should be modified in place.  */
  ATTR_FLAG_TYPE_IN_PLACE = 8,
  /* The attributes are being applied by default to a library function whose
     name indicates known behavior, and should be silently ignored if they
     are not in fact compatible with the function type.  */
  ATTR_FLAG_BUILT_IN = 16,
  /* A given attribute has been parsed as a C++-11 attribute.  */
  ATTR_FLAG_CXX11 = 32
};

/* Types used to represent sizes.  */
enum size_type_kind {
  stk_sizetype,		/* Normal representation of sizes in bytes.  */
  stk_ssizetype,	/* Signed representation of sizes in bytes.  */
  stk_bitsizetype,	/* Normal representation of sizes in bits.  */
  stk_sbitsizetype,	/* Signed representation of sizes in bits.  */
  stk_type_kind_last
};

enum operand_equal_flag {
  OEP_ONLY_CONST = 1,
  OEP_PURE_SAME = 2,
  OEP_CONSTANT_ADDRESS_OF = 4
};

/* Enum and arrays used for tree allocation stats.
   Keep in sync with tree.c:tree_node_kind_names.  */
enum tree_node_kind {
  d_kind,
  t_kind,
  b_kind,
  s_kind,
  r_kind,
  e_kind,
  c_kind,
  id_kind,
  vec_kind,
  binfo_kind,
  ssa_name_kind,
  constr_kind,
  x_kind,
  lang_decl,
  lang_type,
  omp_clause_kind,
  all_kinds
};

enum annot_expr_kind {
  annot_expr_ivdep_kind,
  annot_expr_no_vector_kind,
  annot_expr_vector_kind,
  annot_expr_kind_last
};

/* Internal functions.  */
enum internal_fn {
#define DEF_INTERNAL_FN(CODE, FLAGS, FNSPEC) IFN_##CODE,
#include "internal-fn.def"
#undef DEF_INTERNAL_FN
  IFN_LAST
};

/*---------------------------------------------------------------------------
                                Type definitions
---------------------------------------------------------------------------*/
/* When processing aliases at the symbol table level, we need the
   declaration of target. For this reason we need to queue aliases and
   process them after all declarations has been produced.  */
struct GTY(()) alias_pair {
  tree decl;
  tree target;
};

/* An initialization priority.  */
typedef unsigned short priority_type;

/* The type of a callback function for walking over tree structure.  */
typedef tree (*walk_tree_fn) (tree *, int *, void *);

/* The type of a callback function that represents a custom walk_tree.  */
typedef tree (*walk_tree_lh) (tree *, int *, tree (*) (tree *, int *, void *),
			      void *, hash_set<tree> *);


/*---------------------------------------------------------------------------
                              Main data structures
---------------------------------------------------------------------------*/
/* A tree node can represent a data type, a variable, an expression
   or a statement.  Each node has a TREE_CODE which says what kind of
   thing it represents.  Some common codes are:
   INTEGER_TYPE -- represents a type of integers.
   ARRAY_TYPE -- represents a type of pointer.
   VAR_DECL -- represents a declared variable.
   INTEGER_CST -- represents a constant integer value.
   PLUS_EXPR -- represents a sum (an expression).

   As for the contents of a tree node: there are some fields
   that all nodes share.  Each TREE_CODE has various special-purpose
   fields as well.  The fields of a node are never accessed directly,
   always through accessor macros.  */

/* Every kind of tree node starts with this structure,
   so all nodes have these fields.

   See the accessor macros, defined below, for documentation of the
   fields, and the table below which connects the fields and the
   accessor macros.  */

struct GTY(()) tree_base {
  ENUM_BITFIELD(tree_code) code : 16;

  unsigned side_effects_flag : 1;
  unsigned constant_flag : 1;
  unsigned addressable_flag : 1;
  unsigned volatile_flag : 1;
  unsigned readonly_flag : 1;
  unsigned asm_written_flag: 1;
  unsigned nowarning_flag : 1;
  unsigned visited : 1;

  unsigned used_flag : 1;
  unsigned nothrow_flag : 1;
  unsigned static_flag : 1;
  unsigned public_flag : 1;
  unsigned private_flag : 1;
  unsigned protected_flag : 1;
  unsigned deprecated_flag : 1;
  unsigned default_def_flag : 1;

  union {
    /* The bits in the following structure should only be used with
       accessor macros that constrain inputs with tree checking.  */
    struct {
      unsigned lang_flag_0 : 1;
      unsigned lang_flag_1 : 1;
      unsigned lang_flag_2 : 1;
      unsigned lang_flag_3 : 1;
      unsigned lang_flag_4 : 1;
      unsigned lang_flag_5 : 1;
      unsigned lang_flag_6 : 1;
      unsigned saturating_flag : 1;

      unsigned unsigned_flag : 1;
      unsigned packed_flag : 1;
      unsigned user_align : 1;
      unsigned nameless_flag : 1;
      unsigned atomic_flag : 1;
      unsigned spare0 : 3;

      unsigned spare1 : 8;

      /* This field is only used with TREE_TYPE nodes; the only reason it is
	 present in tree_base instead of tree_type is to save space.  The size
	 of the field must be large enough to hold addr_space_t values.  */
      unsigned address_space : 8;
    } bits;

    /* The following fields are present in tree_base to save space.  The
       nodes using them do not require any of the flags above and so can
       make better use of the 4-byte sized word.  */

    /* The number of HOST_WIDE_INTs in an INTEGER_CST.  */
    struct {
      /* The number of HOST_WIDE_INTs if the INTEGER_CST is accessed in
	 its native precision.  */
      unsigned char unextended;

      /* The number of HOST_WIDE_INTs if the INTEGER_CST is extended to
	 wider precisions based on its TYPE_SIGN.  */
      unsigned char extended;

      /* The number of HOST_WIDE_INTs if the INTEGER_CST is accessed in
	 offset_int precision, with smaller integers being extended
	 according to their TYPE_SIGN.  This is equal to one of the two
	 fields above but is cached for speed.  */
      unsigned char offset;
    } int_length;

    /* VEC length.  This field is only used with TREE_VEC.  */
    int length;

    /* SSA version number.  This field is only used with SSA_NAME.  */
    unsigned int version;

    /* Internal function code.  */
    enum internal_fn ifn;

    /* The following two fields are used for MEM_REF and TARGET_MEM_REF
       expression trees and specify known data non-dependences.  For
       two memory references in a function they are known to not
       alias if dependence_info.clique are equal and dependence_info.base
       are distinct.  */
    struct {
      unsigned short clique;
      unsigned short base;
    } dependence_info;
  } GTY((skip(""))) u;
};

/* The following table lists the uses of each of the above flags and
   for which types of nodes they are defined.

   addressable_flag:

       TREE_ADDRESSABLE in
           VAR_DECL, PARM_DECL, RESULT_DECL, FUNCTION_DECL, LABEL_DECL
           SSA_NAME
           all types
           CONSTRUCTOR, IDENTIFIER_NODE
           STMT_EXPR

       CALL_EXPR_TAILCALL in
           CALL_EXPR

       CASE_LOW_SEEN in
           CASE_LABEL_EXPR

       PREDICT_EXPR_OUTCOME in
	   PREDICT_EXPR

   static_flag:

       TREE_STATIC in
           VAR_DECL, FUNCTION_DECL
           CONSTRUCTOR

       TREE_NO_TRAMPOLINE in
           ADDR_EXPR

       BINFO_VIRTUAL_P in
           TREE_BINFO

       TREE_SYMBOL_REFERENCED in
           IDENTIFIER_NODE

       CLEANUP_EH_ONLY in
           TARGET_EXPR, WITH_CLEANUP_EXPR

       TRY_CATCH_IS_CLEANUP in
           TRY_CATCH_EXPR

       ASM_INPUT_P in
           ASM_EXPR

       TYPE_REF_CAN_ALIAS_ALL in
           POINTER_TYPE, REFERENCE_TYPE

       CASE_HIGH_SEEN in
           CASE_LABEL_EXPR

       ENUM_IS_SCOPED in
	   ENUMERAL_TYPE

       TRANSACTION_EXPR_OUTER in
	   TRANSACTION_EXPR

       SSA_NAME_ANTI_RANGE_P in
	   SSA_NAME

   public_flag:

       TREE_OVERFLOW in
           INTEGER_CST, REAL_CST, COMPLEX_CST, VECTOR_CST

       TREE_PUBLIC in
           VAR_DECL, FUNCTION_DECL
           IDENTIFIER_NODE

       CONSTRUCTOR_NO_CLEARING in
           CONSTRUCTOR

       ASM_VOLATILE_P in
           ASM_EXPR

       CALL_EXPR_VA_ARG_PACK in
           CALL_EXPR

       TYPE_CACHED_VALUES_P in
           all types

       SAVE_EXPR_RESOLVED_P in
           SAVE_EXPR

       OMP_CLAUSE_LASTPRIVATE_FIRSTPRIVATE in
           OMP_CLAUSE_LASTPRIVATE

       OMP_CLAUSE_PRIVATE_DEBUG in
           OMP_CLAUSE_PRIVATE

       OMP_CLAUSE_LINEAR_NO_COPYIN in
	   OMP_CLAUSE_LINEAR

       OMP_CLAUSE_MAP_ZERO_BIAS_ARRAY_SECTION in
	   OMP_CLAUSE_MAP

       OMP_CLAUSE_REDUCTION_OMP_ORIG_REF in
	   OMP_CLAUSE_REDUCTION

       TRANSACTION_EXPR_RELAXED in
	   TRANSACTION_EXPR

   private_flag:

       TREE_PRIVATE in
           all decls

       CALL_EXPR_RETURN_SLOT_OPT in
           CALL_EXPR

       OMP_SECTION_LAST in
           OMP_SECTION

       OMP_PARALLEL_COMBINED in
           OMP_PARALLEL

       OMP_ATOMIC_SEQ_CST in
	   OMP_ATOMIC*

       OMP_CLAUSE_PRIVATE_OUTER_REF in
	   OMP_CLAUSE_PRIVATE

       OMP_CLAUSE_LINEAR_NO_COPYOUT in
	   OMP_CLAUSE_LINEAR

       TYPE_REF_IS_RVALUE in
	   REFERENCE_TYPE

       ENUM_IS_OPAQUE in
	   ENUMERAL_TYPE

   protected_flag:

       TREE_PROTECTED in
           BLOCK
           all decls

       CALL_FROM_THUNK_P and
       CALL_ALLOCA_FOR_VAR_P in
           CALL_EXPR

       OMP_CLAUSE_LINEAR_VARIABLE_STRIDE in
	   OMP_CLAUSE_LINEAR

   side_effects_flag:

       TREE_SIDE_EFFECTS in
           all expressions
           all decls
           all constants

       FORCED_LABEL in
           LABEL_DECL

   volatile_flag:

       TREE_THIS_VOLATILE in
           all expressions
           all decls

       TYPE_VOLATILE in
           all types

   readonly_flag:

       TREE_READONLY in
           all expressions
           all decls

       TYPE_READONLY in
           all types

   constant_flag:

       TREE_CONSTANT in
           all expressions
           all decls
           all constants

       TYPE_SIZES_GIMPLIFIED in
           all types

   unsigned_flag:

       TYPE_UNSIGNED in
           all types

       DECL_UNSIGNED in
           all decls

   asm_written_flag:

       TREE_ASM_WRITTEN in
           VAR_DECL, FUNCTION_DECL, TYPE_DECL
           RECORD_TYPE, UNION_TYPE, QUAL_UNION_TYPE
           BLOCK, STRING_CST

       SSA_NAME_OCCURS_IN_ABNORMAL_PHI in
           SSA_NAME

   used_flag:

       TREE_USED in
           all expressions
           all decls
           IDENTIFIER_NODE

   nothrow_flag:

       TREE_NOTHROW in
           CALL_EXPR
           FUNCTION_DECL

       TYPE_ALIGN_OK in
           all types

       TREE_THIS_NOTRAP in
          INDIRECT_REF, MEM_REF, TARGET_MEM_REF, ARRAY_REF, ARRAY_RANGE_REF

       SSA_NAME_IN_FREELIST in
          SSA_NAME

       DECL_NONALIASED in
	  VAR_DECL

   deprecated_flag:

       TREE_DEPRECATED in
           all decls
	   all types

       IDENTIFIER_TRANSPARENT_ALIAS in
           IDENTIFIER_NODE

   visited:

       TREE_VISITED in
           all trees (used liberally by many passes)

   saturating_flag:

       TYPE_SATURATING in
           all types

       VAR_DECL_IS_VIRTUAL_OPERAND in
	   VAR_DECL

   nowarning_flag:

       TREE_NO_WARNING in
           all expressions
           all decls

       TYPE_ARTIFICIAL in
           all types

   default_def_flag:

       TYPE_VECTOR_OPAQUE in
	   VECTOR_TYPE

       SSA_NAME_IS_DEFAULT_DEF in
           SSA_NAME

       DECL_NONLOCAL_FRAME in
	   VAR_DECL

       TYPE_FINAL_P in
	   RECORD_TYPE, UNION_TYPE and QUAL_UNION_TYPE
*/

struct GTY(()) tree_typed {
  struct tree_base base;
  tree type;
};

struct GTY(()) tree_common {
  struct tree_typed typed;
  tree chain;
};

struct GTY(()) tree_int_cst {
  struct tree_typed typed;
  HOST_WIDE_INT val[1];
};


struct GTY(()) tree_real_cst {
  struct tree_typed typed;
  struct real_value * real_cst_ptr;
};

struct GTY(()) tree_fixed_cst {
  struct tree_typed typed;
  struct fixed_value * fixed_cst_ptr;
};

struct GTY(()) tree_string {
  struct tree_typed typed;
  int length;
  char str[1];
};

struct GTY(()) tree_complex {
  struct tree_typed typed;
  tree real;
  tree imag;
};

struct GTY(()) tree_vector {
  struct tree_typed typed;
  tree GTY ((length ("TYPE_VECTOR_SUBPARTS (TREE_TYPE ((tree)&%h))"))) elts[1];
};

struct GTY(()) tree_identifier {
  struct tree_common common;
  struct ht_identifier id;
};

struct GTY(()) tree_list {
  struct tree_common common;
  tree purpose;
  tree value;
};

struct GTY(()) tree_vec {
  struct tree_common common;
  tree GTY ((length ("TREE_VEC_LENGTH ((tree)&%h)"))) a[1];
};

/* A single element of a CONSTRUCTOR. VALUE holds the actual value of the
   element. INDEX can optionally design the position of VALUE: in arrays,
   it is the index where VALUE has to be placed; in structures, it is the
   FIELD_DECL of the member.  */
struct GTY(()) constructor_elt {
  tree index;
  tree value;
};

struct GTY(()) tree_constructor {
  struct tree_typed typed;
  vec<constructor_elt, va_gc> *elts;
};

enum omp_clause_depend_kind
{
  OMP_CLAUSE_DEPEND_IN,
  OMP_CLAUSE_DEPEND_OUT,
  OMP_CLAUSE_DEPEND_INOUT,
  OMP_CLAUSE_DEPEND_LAST
};

enum omp_clause_map_kind
{
  /* If not already present, allocate.  */
  OMP_CLAUSE_MAP_ALLOC = GOMP_MAP_ALLOC,
  /* ..., and copy to device.  */
  OMP_CLAUSE_MAP_TO = GOMP_MAP_TO,
  /* ..., and copy from device.  */
  OMP_CLAUSE_MAP_FROM = GOMP_MAP_FROM,
  /* ..., and copy to and from device.  */
  OMP_CLAUSE_MAP_TOFROM = GOMP_MAP_TOFROM,
  /* The following kind is an internal only map kind, used for pointer based
     array sections.  OMP_CLAUSE_SIZE for these is not the pointer size,
     which is implicitly POINTER_SIZE_UNITS, but the bias.  */
  OMP_CLAUSE_MAP_POINTER = GOMP_MAP_POINTER,
  /* Also internal, behaves like OMP_CLAUS_MAP_TO, but additionally any
     OMP_CLAUSE_MAP_POINTER records consecutive after it which have addresses
     falling into that range will not be ignored if OMP_CLAUSE_MAP_TO_PSET
     wasn't mapped already.  */
  OMP_CLAUSE_MAP_TO_PSET = GOMP_MAP_TO_PSET,
  /* The following are only valid for OpenACC.  */
  /* Allocate.  */
  OMP_CLAUSE_MAP_FORCE_ALLOC = GOMP_MAP_FORCE_ALLOC,
  /* ..., and copy to device.  */
  OMP_CLAUSE_MAP_FORCE_TO = GOMP_MAP_FORCE_TO,
  /* ..., and copy from device.  */
  OMP_CLAUSE_MAP_FORCE_FROM = GOMP_MAP_FORCE_FROM,
  /* ..., and copy to and from device.  */
  OMP_CLAUSE_MAP_FORCE_TOFROM = GOMP_MAP_FORCE_TOFROM,
  /* Must already be present.  */
  OMP_CLAUSE_MAP_FORCE_PRESENT = GOMP_MAP_FORCE_PRESENT,
  /* Deallocate a mapping, without copying from device.  */
  OMP_CLAUSE_MAP_FORCE_DEALLOC = GOMP_MAP_FORCE_DEALLOC,
  /* Is a device pointer.  OMP_CLAUSE_SIZE for these is unused; is implicitly
     POINTER_SIZE_UNITS.  */
  OMP_CLAUSE_MAP_FORCE_DEVICEPTR = GOMP_MAP_FORCE_DEVICEPTR,

  /* End marker.  */
  OMP_CLAUSE_MAP_LAST = GOMP_MAP_VALUE_LIMIT
};

enum omp_clause_proc_bind_kind
{
  /* Numbers should match omp_proc_bind_t enum in omp.h.  */
  OMP_CLAUSE_PROC_BIND_FALSE = 0,
  OMP_CLAUSE_PROC_BIND_TRUE = 1,
  OMP_CLAUSE_PROC_BIND_MASTER = 2,
  OMP_CLAUSE_PROC_BIND_CLOSE = 3,
  OMP_CLAUSE_PROC_BIND_SPREAD = 4,
  OMP_CLAUSE_PROC_BIND_LAST
};

struct GTY(()) tree_exp {
  struct tree_typed typed;
  location_t locus;
  tree GTY ((special ("tree_exp"),
	     desc ("TREE_CODE ((tree) &%0)")))
    operands[1];
};

/* Immediate use linking structure.  This structure is used for maintaining
   a doubly linked list of uses of an SSA_NAME.  */
struct GTY(()) ssa_use_operand_t {
  struct ssa_use_operand_t* GTY((skip(""))) prev;
  struct ssa_use_operand_t* GTY((skip(""))) next;
  /* Immediate uses for a given SSA name are maintained as a cyclic
     list.  To recognize the root of this list, the location field
     needs to point to the original SSA name.  Since statements and
     SSA names are of different data types, we need this union.  See
     the explanation in struct imm_use_iterator.  */
  union { gimple stmt; tree ssa_name; } GTY((skip(""))) loc;
  tree *GTY((skip(""))) use;
};

struct GTY(()) tree_ssa_name {
  struct tree_typed typed;

  /* _DECL wrapped by this SSA name.  */
  tree var;

  /* Statement that defines this SSA name.  */
  gimple def_stmt;

  /* Value range information.  */
  union ssa_name_info_type {
    /* Pointer attributes used for alias analysis.  */
    struct GTY ((tag ("0"))) ptr_info_def *ptr_info;
    /* Value range attributes used for zero/sign extension elimination.  */
    struct GTY ((tag ("1"))) range_info_def *range_info;
  } GTY ((desc ("%1.typed.type ?" \
		"!POINTER_TYPE_P (TREE_TYPE ((tree)&%1)) : 2"))) info;

  /* Immediate uses list for this SSA_NAME.  */
  struct ssa_use_operand_t imm_uses;
};

struct GTY(()) phi_arg_d {
  /* imm_use MUST be the first element in struct because we do some
     pointer arithmetic with it.  See phi_arg_index_from_use.  */
  struct ssa_use_operand_t imm_use;
  tree def;
  location_t locus;
};

struct GTY(()) tree_omp_clause {
  struct tree_common common;
  location_t locus;
  enum omp_clause_code code;
  union omp_clause_subcode {
    enum omp_clause_default_kind   default_kind;
    enum omp_clause_schedule_kind  schedule_kind;
    enum omp_clause_depend_kind    depend_kind;
    enum omp_clause_map_kind       map_kind;
    enum omp_clause_proc_bind_kind proc_bind_kind;
    enum tree_code                 reduction_code;
  } GTY ((skip)) subcode;

  /* The gimplification of OMP_CLAUSE_REDUCTION_{INIT,MERGE} for omp-low's
     usage.  */
  gimple_seq gimple_reduction_init;
  gimple_seq gimple_reduction_merge;

  tree GTY ((length ("omp_clause_num_ops[OMP_CLAUSE_CODE ((tree)&%h)]")))
    ops[1];
};

struct GTY(()) tree_block {
  struct tree_base base;
  tree chain;

  unsigned abstract_flag : 1;
  unsigned block_num : 31;

  location_t locus;
  location_t end_locus;

  tree vars;
  vec<tree, va_gc> *nonlocalized_vars;

  tree subblocks;
  tree supercontext;
  tree abstract_origin;
  tree fragment_origin;
  tree fragment_chain;
};

struct GTY(()) tree_type_common {
  struct tree_common common;
  tree size;
  tree size_unit;
  tree attributes;
  unsigned int uid;

  unsigned int precision : 10;
  unsigned no_force_blk_flag : 1;
  unsigned needs_constructing_flag : 1;
  unsigned transparent_aggr_flag : 1;
  unsigned restrict_flag : 1;
  unsigned contains_placeholder_bits : 2;

  ENUM_BITFIELD(machine_mode) mode : 8;

  unsigned string_flag : 1;
  unsigned lang_flag_0 : 1;
  unsigned lang_flag_1 : 1;
  unsigned lang_flag_2 : 1;
  unsigned lang_flag_3 : 1;
  unsigned lang_flag_4 : 1;
  unsigned lang_flag_5 : 1;
  unsigned lang_flag_6 : 1;

  unsigned int align;
  alias_set_type alias_set;
  tree pointer_to;
  tree reference_to;
  union tree_type_symtab {
    int GTY ((tag ("TYPE_SYMTAB_IS_ADDRESS"))) address;
    const char * GTY ((tag ("TYPE_SYMTAB_IS_POINTER"))) pointer;
    struct die_struct * GTY ((tag ("TYPE_SYMTAB_IS_DIE"))) die;
  } GTY ((desc ("debug_hooks->tree_type_symtab_field"))) symtab;
  tree canonical;
  tree next_variant;
  tree main_variant;
  tree context;
  tree name;
};

struct GTY(()) tree_type_with_lang_specific {
  struct tree_type_common common;
  /* Points to a structure whose details depend on the language in use.  */
  struct lang_type *lang_specific;
};

struct GTY(()) tree_type_non_common {
  struct tree_type_with_lang_specific with_lang_specific;
  tree values;
  tree minval;
  tree maxval;
  tree binfo;
};

struct GTY (()) tree_binfo {
  struct tree_common common;

  tree offset;
  tree vtable;
  tree virtuals;
  tree vptr_field;
  vec<tree, va_gc> *base_accesses;
  tree inheritance;

  tree vtt_subvtt;
  tree vtt_vptr;

  vec<tree, va_gc> base_binfos;
};

struct GTY(()) tree_decl_minimal {
  struct tree_common common;
  location_t locus;
  unsigned int uid;
  tree name;
  tree context;
};

struct GTY(()) tree_decl_common {
  struct tree_decl_minimal common;
  tree size;

  ENUM_BITFIELD(machine_mode) mode : 8;

  unsigned nonlocal_flag : 1;
  unsigned virtual_flag : 1;
  unsigned ignored_flag : 1;
  unsigned abstract_flag : 1;
  unsigned artificial_flag : 1;
  unsigned preserve_flag: 1;
  unsigned debug_expr_is_from : 1;

  unsigned lang_flag_0 : 1;
  unsigned lang_flag_1 : 1;
  unsigned lang_flag_2 : 1;
  unsigned lang_flag_3 : 1;
  unsigned lang_flag_4 : 1;
  unsigned lang_flag_5 : 1;
  unsigned lang_flag_6 : 1;
  unsigned lang_flag_7 : 1;
  unsigned lang_flag_8 : 1;

  /* In VAR_DECL and PARM_DECL, this is DECL_REGISTER.  */
  unsigned decl_flag_0 : 1;
  /* In FIELD_DECL, this is DECL_BIT_FIELD
     In VAR_DECL and FUNCTION_DECL, this is DECL_EXTERNAL.
     In TYPE_DECL, this is TYPE_DECL_SUPPRESS_DEBUG.  */
  unsigned decl_flag_1 : 1;
  /* In FIELD_DECL, this is DECL_NONADDRESSABLE_P
     In VAR_DECL, PARM_DECL and RESULT_DECL, this is
     DECL_HAS_VALUE_EXPR_P.  */
  unsigned decl_flag_2 : 1;
  /* 1 bit unused.  */
  unsigned decl_flag_3 : 1;
  /* Logically, these two would go in a theoretical base shared by var and
     parm decl. */
  unsigned gimple_reg_flag : 1;
  /* In VAR_DECL, PARM_DECL and RESULT_DECL, this is DECL_BY_REFERENCE.  */
  unsigned decl_by_reference_flag : 1;
  /* In a VAR_DECL and PARM_DECL, this is DECL_READ_P.  */
  unsigned decl_read_flag : 1;
  /* In a VAR_DECL or RESULT_DECL, this is DECL_NONSHAREABLE.  */
  unsigned decl_nonshareable_flag : 1;

  /* DECL_OFFSET_ALIGN, used only for FIELD_DECLs.  */
  unsigned int off_align : 8;

  /* 24 bits unused.  */

  /* DECL_ALIGN.  It should have the same size as TYPE_ALIGN.  */
  unsigned int align;

  /* UID for points-to sets, stable over copying from inlining.  */
  unsigned int pt_uid;

  tree size_unit;
  tree initial;
  tree attributes;
  tree abstract_origin;

  /* Points to a structure whose details depend on the language in use.  */
  struct lang_decl *lang_specific;
};

struct GTY(()) tree_decl_with_rtl {
  struct tree_decl_common common;
  rtx rtl;
};

struct GTY(()) tree_field_decl {
  struct tree_decl_common common;

  tree offset;
  tree bit_field_type;
  tree qualifier;
  tree bit_offset;
  tree fcontext;
};

struct GTY(()) tree_label_decl {
  struct tree_decl_with_rtl common;
  int label_decl_uid;
  int eh_landing_pad_nr;
};

struct GTY(()) tree_result_decl {
  struct tree_decl_with_rtl common;
};

struct GTY(()) tree_const_decl {
  struct tree_decl_common common;
};

struct GTY(()) tree_parm_decl {
  struct tree_decl_with_rtl common;
  rtx incoming_rtl;
};

struct GTY(()) tree_decl_with_vis {
 struct tree_decl_with_rtl common;
 tree assembler_name;
 struct symtab_node *symtab_node;

 /* Belong to VAR_DECL exclusively.  */
 unsigned defer_output : 1;
 unsigned hard_register : 1;
 unsigned common_flag : 1;
 unsigned in_text_section : 1;
 unsigned in_constant_pool : 1;
 unsigned dllimport_flag : 1;
 /* Don't belong to VAR_DECL exclusively.  */
 unsigned weak_flag : 1;

 unsigned seen_in_bind_expr : 1;
 unsigned comdat_flag : 1;
 /* Used for FUNCTION_DECL, VAR_DECL and in C++ for TYPE_DECL.  */
 ENUM_BITFIELD(symbol_visibility) visibility : 2;
 unsigned visibility_specified : 1;

 /* Belong to FUNCTION_DECL exclusively.  */
 unsigned init_priority_p : 1;
 /* Used by C++ only.  Might become a generic decl flag.  */
 unsigned shadowed_for_var_p : 1;
 /* Belong to FUNCTION_DECL exclusively.  */
 unsigned cxx_constructor : 1;
 /* Belong to FUNCTION_DECL exclusively.  */
 unsigned cxx_destructor : 1;
 /* Belong to FUNCTION_DECL exclusively.  */
 unsigned final : 1;
 /* Belong to FUNCTION_DECL exclusively.  */
 unsigned regdecl_flag : 1;
 /* 14 unused bits. */
};

struct GTY(()) tree_var_decl {
  struct tree_decl_with_vis common;
};

struct GTY(()) tree_decl_non_common {
  struct tree_decl_with_vis common;
  /* Almost all FE's use this.  */
  tree result;
};

/* FUNCTION_DECL inherits from DECL_NON_COMMON because of the use of the
   arguments/result/saved_tree fields by front ends.   It was either inherit
   FUNCTION_DECL from non_common, or inherit non_common from FUNCTION_DECL,
   which seemed a bit strange.  */

struct GTY(()) tree_function_decl {
  struct tree_decl_non_common common;

  struct function *f;

  /* Arguments of the function.  */
  tree arguments;
  /* The personality function. Used for stack unwinding. */
  tree personality;

  /* Function specific options that are used by this function.  */
  tree function_specific_target;	/* target options */
  tree function_specific_optimization;	/* optimization options */

  /* Generic function body.  */
  tree saved_tree;
  /* Index within a virtual table.  */
  tree vindex;

  /* In a FUNCTION_DECL for which DECL_BUILT_IN holds, this is
     DECL_FUNCTION_CODE.  Otherwise unused.
     ???  The bitfield needs to be able to hold all target function
	  codes as well.  */
  ENUM_BITFIELD(built_in_function) function_code : 12;
  ENUM_BITFIELD(built_in_class) built_in_class : 2;

  unsigned static_ctor_flag : 1;
  unsigned static_dtor_flag : 1;

  unsigned uninlinable : 1;
  unsigned possibly_inlined : 1;
  unsigned novops_flag : 1;
  unsigned returns_twice_flag : 1;
  unsigned malloc_flag : 1;
  unsigned operator_new_flag : 1;
  unsigned declared_inline_flag : 1;
  unsigned no_inline_warning_flag : 1;

  unsigned no_instrument_function_entry_exit : 1;
  unsigned no_limit_stack : 1;
  unsigned disregard_inline_limits : 1;
  unsigned pure_flag : 1;
  unsigned looping_const_or_pure_flag : 1;
  unsigned has_debug_args_flag : 1;
  unsigned tm_clone_flag : 1;
  unsigned versioned_function : 1;
  /* No bits left.  */
};

struct GTY(()) tree_translation_unit_decl {
  struct tree_decl_common common;
  /* Source language of this translation unit.  Used for DWARF output.  */
  const char * GTY((skip(""))) language;
  /* TODO: Non-optimization used to build this translation unit.  */
  /* TODO: Root of a partial DWARF tree for global types and decls.  */
};

struct GTY(()) tree_type_decl {
  struct tree_decl_non_common common;

};

struct GTY ((chain_next ("%h.next"), chain_prev ("%h.prev"))) tree_statement_list_node
 {
  struct tree_statement_list_node *prev;
  struct tree_statement_list_node *next;
  tree stmt;
};

struct GTY(()) tree_statement_list
 {
  struct tree_typed typed;
  struct tree_statement_list_node *head;
  struct tree_statement_list_node *tail;
};


/* Optimization options used by a function.  */

struct GTY(()) tree_optimization_option {
  struct tree_common common;

  /* The optimization options used by the user.  */
  struct cl_optimization opts;

  /* Target optabs for this set of optimization options.  This is of
     type `struct target_optabs *'.  */
  void *GTY ((atomic)) optabs;

  /* The value of this_target_optabs against which the optabs above were
     generated.  */
  struct target_optabs *GTY ((skip)) base_optabs;
};

/* Forward declaration, defined in target-globals.h.  */

struct GTY(()) target_globals;

/* Target options used by a function.  */

struct GTY(()) tree_target_option {
  struct tree_common common;

  /* Target globals for the corresponding target option.  */
  struct target_globals *globals;

  /* The optimization options used by the user.  */
  struct cl_target_option opts;
};

/* Define the overall contents of a tree node.
   It may be any of the structures declared above
   for various types of node.  */
union GTY ((ptr_alias (union lang_tree_node),
	    desc ("tree_node_structure (&%h)"), variable_size)) tree_node {
  struct tree_base GTY ((tag ("TS_BASE"))) base;
  struct tree_typed GTY ((tag ("TS_TYPED"))) typed;
  struct tree_common GTY ((tag ("TS_COMMON"))) common;
  struct tree_int_cst GTY ((tag ("TS_INT_CST"))) int_cst;
  struct tree_real_cst GTY ((tag ("TS_REAL_CST"))) real_cst;
  struct tree_fixed_cst GTY ((tag ("TS_FIXED_CST"))) fixed_cst;
  struct tree_vector GTY ((tag ("TS_VECTOR"))) vector;
  struct tree_string GTY ((tag ("TS_STRING"))) string;
  struct tree_complex GTY ((tag ("TS_COMPLEX"))) complex;
  struct tree_identifier GTY ((tag ("TS_IDENTIFIER"))) identifier;
  struct tree_decl_minimal GTY((tag ("TS_DECL_MINIMAL"))) decl_minimal;
  struct tree_decl_common GTY ((tag ("TS_DECL_COMMON"))) decl_common;
  struct tree_decl_with_rtl GTY ((tag ("TS_DECL_WRTL"))) decl_with_rtl;
  struct tree_decl_non_common  GTY ((tag ("TS_DECL_NON_COMMON")))
    decl_non_common;
  struct tree_parm_decl  GTY  ((tag ("TS_PARM_DECL"))) parm_decl;
  struct tree_decl_with_vis GTY ((tag ("TS_DECL_WITH_VIS"))) decl_with_vis;
  struct tree_var_decl GTY ((tag ("TS_VAR_DECL"))) var_decl;
  struct tree_field_decl GTY ((tag ("TS_FIELD_DECL"))) field_decl;
  struct tree_label_decl GTY ((tag ("TS_LABEL_DECL"))) label_decl;
  struct tree_result_decl GTY ((tag ("TS_RESULT_DECL"))) result_decl;
  struct tree_const_decl GTY ((tag ("TS_CONST_DECL"))) const_decl;
  struct tree_type_decl GTY ((tag ("TS_TYPE_DECL"))) type_decl;
  struct tree_function_decl GTY ((tag ("TS_FUNCTION_DECL"))) function_decl;
  struct tree_translation_unit_decl GTY ((tag ("TS_TRANSLATION_UNIT_DECL")))
    translation_unit_decl;
  struct tree_type_common GTY ((tag ("TS_TYPE_COMMON"))) type_common;
  struct tree_type_with_lang_specific GTY ((tag ("TS_TYPE_WITH_LANG_SPECIFIC")))
    type_with_lang_specific;
  struct tree_type_non_common GTY ((tag ("TS_TYPE_NON_COMMON")))
    type_non_common;
  struct tree_list GTY ((tag ("TS_LIST"))) list;
  struct tree_vec GTY ((tag ("TS_VEC"))) vec;
  struct tree_exp GTY ((tag ("TS_EXP"))) exp;
  struct tree_ssa_name GTY ((tag ("TS_SSA_NAME"))) ssa_name;
  struct tree_block GTY ((tag ("TS_BLOCK"))) block;
  struct tree_binfo GTY ((tag ("TS_BINFO"))) binfo;
  struct tree_statement_list GTY ((tag ("TS_STATEMENT_LIST"))) stmt_list;
  struct tree_constructor GTY ((tag ("TS_CONSTRUCTOR"))) constructor;
  struct tree_omp_clause GTY ((tag ("TS_OMP_CLAUSE"))) omp_clause;
  struct tree_optimization_option GTY ((tag ("TS_OPTIMIZATION"))) optimization;
  struct tree_target_option GTY ((tag ("TS_TARGET_OPTION"))) target_option;
};

/* Structure describing an attribute and a function to handle it.  */
struct attribute_spec {
  /* The name of the attribute (without any leading or trailing __),
     or NULL to mark the end of a table of attributes.  */
  const char *name;
  /* The minimum length of the list of arguments of the attribute.  */
  int min_length;
  /* The maximum length of the list of arguments of the attribute
     (-1 for no maximum).  */
  int max_length;
  /* Whether this attribute requires a DECL.  If it does, it will be passed
     from types of DECLs, function return types and array element types to
     the DECLs, function types and array types respectively; but when
     applied to a type in any other circumstances, it will be ignored with
     a warning.  (If greater control is desired for a given attribute,
     this should be false, and the flags argument to the handler may be
     used to gain greater control in that case.)  */
  bool decl_required;
  /* Whether this attribute requires a type.  If it does, it will be passed
     from a DECL to the type of that DECL.  */
  bool type_required;
  /* Whether this attribute requires a function (or method) type.  If it does,
     it will be passed from a function pointer type to the target type,
     and from a function return type (which is not itself a function
     pointer type) to the function type.  */
  bool function_type_required;
  /* Function to handle this attribute.  NODE points to the node to which
     the attribute is to be applied.  If a DECL, it should be modified in
     place; if a TYPE, a copy should be created.  NAME is the name of the
     attribute (possibly with leading or trailing __).  ARGS is the TREE_LIST
     of the arguments (which may be NULL).  FLAGS gives further information
     about the context of the attribute.  Afterwards, the attributes will
     be added to the DECL_ATTRIBUTES or TYPE_ATTRIBUTES, as appropriate,
     unless *NO_ADD_ATTRS is set to true (which should be done on error,
     as well as in any other cases when the attributes should not be added
     to the DECL or TYPE).  Depending on FLAGS, any attributes to be
     applied to another type or DECL later may be returned;
     otherwise the return value should be NULL_TREE.  This pointer may be
     NULL if no special handling is required beyond the checks implied
     by the rest of this structure.  */
  tree (*handler) (tree *node, tree name, tree args,
		   int flags, bool *no_add_attrs);
  /* Specifies if attribute affects type's identity.  */
  bool affects_type_identity;
};

/* These functions allow a front-end to perform a manual layout of a
   RECORD_TYPE.  (For instance, if the placement of subsequent fields
   depends on the placement of fields so far.)  Begin by calling
   start_record_layout.  Then, call place_field for each of the
   fields.  Then, call finish_record_layout.  See layout_type for the
   default way in which these functions are used.  */
typedef struct record_layout_info_s {
  /* The RECORD_TYPE that we are laying out.  */
  tree t;
  /* The offset into the record so far, in bytes, not including bits in
     BITPOS.  */
  tree offset;
  /* The last known alignment of SIZE.  */
  unsigned int offset_align;
  /* The bit position within the last OFFSET_ALIGN bits, in bits.  */
  tree bitpos;
  /* The alignment of the record so far, in bits.  */
  unsigned int record_align;
  /* The alignment of the record so far, ignoring #pragma pack and
     __attribute__ ((packed)), in bits.  */
  unsigned int unpacked_align;
  /* The previous field laid out.  */
  tree prev_field;
  /* The static variables (i.e., class variables, as opposed to
     instance variables) encountered in T.  */
  vec<tree, va_gc> *pending_statics;
  /* Bits remaining in the current alignment group */
  int remaining_in_alignment;
  /* True if we've seen a packed field that didn't have normal
     alignment anyway.  */
  int packed_maybe_necessary;
} *record_layout_info;

/* Iterator for going through the function arguments.  */
struct function_args_iterator {
  tree next;			/* TREE_LIST pointing to the next argument */
};

/* Structures to map from a tree to another tree.  */
struct GTY(()) tree_map_base {
  tree from;
};

/* Map from a tree to another tree.  */

struct GTY((for_user)) tree_map {
  struct tree_map_base base;
  unsigned int hash;
  tree to;
};

/* Map from a decl tree to another tree.  */
struct GTY((for_user)) tree_decl_map {
  struct tree_map_base base;
  tree to;
};

/* Map from a tree to an int.  */
struct GTY((for_user)) tree_int_map {
  struct tree_map_base base;
  unsigned int to;
};

/* Map from a decl tree to a tree vector.  */
struct GTY((for_user)) tree_vec_map {
  struct tree_map_base base;
  vec<tree, va_gc> *to;
};

/* Abstract iterators for CALL_EXPRs.  These static inline definitions
   have to go towards the end of tree.h so that union tree_node is fully
   defined by this point.  */

/* Structure containing iterator state.  */
struct call_expr_arg_iterator {
  tree t;	/* the call_expr */
  int n;	/* argument count */
  int i;	/* next argument index */
};

struct const_call_expr_arg_iterator {
  const_tree t;	/* the call_expr */
  int n;	/* argument count */
  int i;	/* next argument index */
};

/* The builtin_info structure holds the FUNCTION_DECL of the standard builtin
   function, and a flag that says if the function is available implicitly, or
   whether the user has to code explicit calls to __builtin_<xxx>.  */
struct GTY(()) builtin_info_type {
  tree decl[(int)END_BUILTINS];
  bool implicit_p[(int)END_BUILTINS];
};


/*---------------------------------------------------------------------------
                                Global variables
---------------------------------------------------------------------------*/
/* Matrix describing the structures contained in a given tree code.  */
extern unsigned char tree_contains_struct[MAX_TREE_CODES][64];

/* Class of tree given its code.  */
extern const enum tree_code_class tree_code_type[];

/* Each tree code class has an associated string representation.
   These must correspond to the tree_code_class entries.  */
extern const char *const tree_code_class_strings[];

/* Number of argument-words in each kind of tree-node.  */
extern const unsigned char tree_code_length[];

/* Vector of all alias pairs for global symbols.  */
extern GTY(()) vec<alias_pair, va_gc> *alias_pairs;

/* Names of all the built_in classes.  */
extern const char *const built_in_class_names[BUILT_IN_LAST];

/* Names of all the built_in functions.  */
extern const char * built_in_names[(int) END_BUILTINS];

/* Number of operands and names for each OMP_CLAUSE node.  */
extern unsigned const char omp_clause_num_ops[];
extern const char * const omp_clause_code_name[];

/* A vector of all translation-units.  */
extern GTY (()) vec<tree, va_gc> *all_translation_units;

/* Vector of standard trees used by the C compiler.  */
extern GTY(()) tree global_trees[TI_MAX];

/* The standard C integer types.  Use integer_type_kind to index into
   this array.  */
extern GTY(()) tree integer_types[itk_none];

/* Types used to represent sizes.  */
extern GTY(()) tree sizetype_tab[(int) stk_type_kind_last];

/* Arrays for keeping track of tree node statistics.  */
extern int tree_node_counts[];
extern int tree_node_sizes[];

/* True if we are in gimple form and the actions of the folders need to
   be restricted.  False if we are not in gimple form and folding is not
   restricted to creating gimple expressions.  */
extern bool in_gimple_form;

/* Functional interface to the builtin functions.  */
extern GTY(()) builtin_info_type builtin_info;

/* If nonzero, an upper limit on alignment of structure fields, in bits,  */
extern unsigned int maximum_field_alignment;

/* Points to the FUNCTION_DECL of the function whose body we are reading.  */
extern GTY(()) tree current_function_decl;

/* Nonzero means a FUNC_BEGIN label was emitted.  */
extern GTY(()) const char * current_function_func_begin_label;

#endif  // GCC_TREE_CORE_H<|MERGE_RESOLUTION|>--- conflicted
+++ resolved
@@ -20,23 +20,8 @@
 #ifndef GCC_TREE_CORE_H
 #define GCC_TREE_CORE_H
 
-<<<<<<< HEAD
-#include "hashtab.h"
-#include "hash-set.h"
-#include "machmode.h"
-#include "input.h"
-#include "statistics.h"
-#include "vec.h"
-#include "double-int.h"
-#include "real.h"
-#include "fixed-value.h"
-#include "alias.h"
-#include "flags.h"
-#include "symtab.h"
 #include "gomp-constants.h"
 
-=======
->>>>>>> c35c9a62
 /* This file contains all the data structures that define the 'tree' type.
    There are no accessor macros nor functions in this file. Only the
    basic data structures, extern declarations and type definitions.  */
