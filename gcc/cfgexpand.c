--- conflicted
+++ resolved
@@ -1,9 +1,5 @@
 /* A pass for lowering trees to RTL.
-<<<<<<< HEAD
-   Copyright (C) 2004, 2005, 2006, 2007, 2008, 2009, 2010
-=======
    Copyright (C) 2004, 2005, 2006, 2007, 2008, 2009, 2010, 2011
->>>>>>> b56a5220
    Free Software Foundation, Inc.
 
 This file is part of GCC.
@@ -51,10 +47,7 @@
 #include "ssaexpand.h"
 #include "bitmap.h"
 #include "sbitmap.h"
-<<<<<<< HEAD
-=======
 #include "insn-attr.h" /* For INSN_SCHEDULING.  */
->>>>>>> b56a5220
 
 /* This variable holds information helping the rewriting of SSA trees
    into RTL.  */
@@ -218,33 +211,7 @@
 static unsigned int
 get_decl_align_unit (tree decl)
 {
-<<<<<<< HEAD
-  unsigned int align;
-
-  align = LOCAL_DECL_ALIGNMENT (decl);
-
-  if (align > MAX_SUPPORTED_STACK_ALIGNMENT)
-    align = MAX_SUPPORTED_STACK_ALIGNMENT;
-
-  if (SUPPORTS_STACK_ALIGNMENT)
-    {
-      if (crtl->stack_alignment_estimated < align)
-	{
-	  gcc_assert(!crtl->stack_realign_processed);
-          crtl->stack_alignment_estimated = align;
-	}
-    }
-
-  /* stack_alignment_needed > PREFERRED_STACK_BOUNDARY is permitted.
-     So here we only make sure stack_alignment_needed >= align.  */
-  if (crtl->stack_alignment_needed < align)
-    crtl->stack_alignment_needed = align;
-  if (crtl->max_used_stack_slot_alignment < align)
-    crtl->max_used_stack_slot_alignment = align;
-
-=======
   unsigned int align = LOCAL_DECL_ALIGNMENT (decl);
->>>>>>> b56a5220
   return align / BITS_PER_UNIT;
 }
 
@@ -297,12 +264,6 @@
       stack_vars
 	= XRESIZEVEC (struct stack_var, stack_vars, stack_vars_alloc);
     }
-<<<<<<< HEAD
-  stack_vars[stack_vars_num].decl = decl;
-  stack_vars[stack_vars_num].offset = 0;
-  stack_vars[stack_vars_num].size = tree_low_cst (DECL_SIZE_UNIT (SSAVAR (decl)), 1);
-  stack_vars[stack_vars_num].alignb = get_decl_align_unit (SSAVAR (decl));
-=======
   v = &stack_vars[stack_vars_num];
 
   v->decl = decl;
@@ -313,7 +274,6 @@
   if (v->size == 0)
     v->size = 1;
   v->alignb = get_decl_align_unit (SSAVAR (decl));
->>>>>>> b56a5220
 
   /* All variables are initially in their own partition.  */
   v->representative = stack_vars_num;
@@ -321,9 +281,6 @@
 
   /* All variables initially conflict with no other.  */
   v->conflicts = NULL;
-
-  /* All variables initially conflict with no other.  */
-  stack_vars[stack_vars_num].conflicts = NULL;
 
   /* Ensure that this decl doesn't get put onto the list twice.  */
   set_rtl (decl, pc_rtx);
@@ -423,21 +380,11 @@
 }
 
 /* A subroutine of partition_stack_vars.  A comparison function for qsort,
-<<<<<<< HEAD
-   sorting an array of indices by the size and type of the object.  */
-=======
    sorting an array of indices by the properties of the object.  */
->>>>>>> b56a5220
 
 static int
 stack_var_cmp (const void *a, const void *b)
 {
-<<<<<<< HEAD
-  HOST_WIDE_INT sa = stack_vars[*(const size_t *)a].size;
-  HOST_WIDE_INT sb = stack_vars[*(const size_t *)b].size;
-  tree decla, declb;
-  unsigned int uida, uidb;
-=======
   size_t ia = *(const size_t *)a;
   size_t ib = *(const size_t *)b;
   unsigned int aligna = stack_vars[ia].alignb;
@@ -460,7 +407,6 @@
     return -1;
   if (sizea > sizeb)
     return 1;
->>>>>>> b56a5220
 
   /* Tertiary compare on true alignment, decreasing.  */
   if (aligna < alignb)
@@ -480,24 +426,6 @@
     }
   else if (TREE_CODE (declb) == SSA_NAME)
     return 1;
-<<<<<<< HEAD
-  decla = stack_vars[*(const size_t *)a].decl;
-  declb = stack_vars[*(const size_t *)b].decl;
-  /* For stack variables of the same size use and id of the decls
-     to make the sort stable.  Two SSA names are compared by their
-     version, SSA names come before non-SSA names, and two normal
-     decls are compared by their DECL_UID.  */
-  if (TREE_CODE (decla) == SSA_NAME)
-    {
-      if (TREE_CODE (declb) == SSA_NAME)
-	uida = SSA_NAME_VERSION (decla), uidb = SSA_NAME_VERSION (declb);
-      else
-	return -1;
-    }
-  else if (TREE_CODE (declb) == SSA_NAME)
-    return 1;
-=======
->>>>>>> b56a5220
   else
     uida = DECL_UID (decla), uidb = DECL_UID (declb);
   if (uida < uidb)
@@ -588,17 +516,11 @@
 	  unsigned int uid = DECL_PT_UID (decl);
 	  /* We should never end up partitioning SSA names (though they
 	     may end up on the stack).  Neither should we allocate stack
-<<<<<<< HEAD
-	     space to something that is unused and thus unreferenced.  */
-	  gcc_assert (DECL_P (decl)
-		      && referenced_var_lookup (DECL_UID (decl)));
-=======
 	     space to something that is unused and thus unreferenced, except
 	     for -O0 where we are preserving even unreferenced variables.  */
 	  gcc_assert (DECL_P (decl)
 		      && (!optimize
 			  || referenced_var_lookup (DECL_UID (decl))));
->>>>>>> b56a5220
 	  bitmap_set_bit (part, uid);
 	  *((bitmap *) pointer_map_insert (decls_to_partitions,
 					   (void *)(size_t) uid)) = part;
@@ -709,11 +631,7 @@
   if (n == 1)
     return;
 
-<<<<<<< HEAD
-  qsort (stack_vars_sorted, n, sizeof (size_t), stack_var_size_cmp);
-=======
   qsort (stack_vars_sorted, n, sizeof (size_t), stack_var_cmp);
->>>>>>> b56a5220
 
   for (si = 0; si < n; ++si)
     {
@@ -768,12 +686,7 @@
 	}
     }
 
-<<<<<<< HEAD
-  if (optimize)
-    update_alias_info_with_stack_vars ();
-=======
   update_alias_info_with_stack_vars ();
->>>>>>> b56a5220
 }
 
 /* A debugging aid for expand_used_vars.  Dump the generated partitions.  */
@@ -817,11 +730,7 @@
   /* If this fails, we've overflowed the stack frame.  Error nicely?  */
   gcc_assert (offset == trunc_int_for_mode (offset, Pmode));
 
-<<<<<<< HEAD
-  x = plus_constant (virtual_stack_vars_rtx, offset);
-=======
   x = plus_constant (base, offset);
->>>>>>> b56a5220
   x = gen_rtx_MEM (DECL_MODE (SSAVAR (decl)), x);
 
   if (TREE_CODE (decl) != SSA_NAME)
@@ -829,15 +738,6 @@
       /* Set alignment we actually gave this decl if it isn't an SSA name.
          If it is we generate stack slots only accidentally so it isn't as
 	 important, we'll simply use the alignment that is already set.  */
-<<<<<<< HEAD
-      offset -= frame_phase;
-      align = offset & -offset;
-      align *= BITS_PER_UNIT;
-      if (align == 0)
-	align = STACK_BOUNDARY;
-      else if (align > MAX_SUPPORTED_STACK_ALIGNMENT)
-	align = MAX_SUPPORTED_STACK_ALIGNMENT;
-=======
       if (base == virtual_stack_vars_rtx)
 	offset -= frame_phase;
       align = offset & -offset;
@@ -848,7 +748,6 @@
       /* One would think that we could assert that we're not decreasing
 	 alignment here, but (at least) the i386 port does exactly this
 	 via the MINIMUM_ALIGNMENT hook.  */
->>>>>>> b56a5220
 
       DECL_ALIGN (decl) = align;
       DECL_USER_ALIGN (decl) = 0;
@@ -926,16 +825,10 @@
 
       /* Skip variables that have already had rtl assigned.  See also
 	 add_stack_var where we perpetrate this pc_rtx hack.  */
-<<<<<<< HEAD
-      if ((TREE_CODE (stack_vars[i].decl) == SSA_NAME
-	   ? SA.partition_to_pseudo[var_to_partition (SA.map, stack_vars[i].decl)]
-	   : DECL_RTL (stack_vars[i].decl)) != pc_rtx)
-=======
       decl = stack_vars[i].decl;
       if ((TREE_CODE (decl) == SSA_NAME
 	   ? SA.partition_to_pseudo[var_to_partition (SA.map, decl)]
 	   : DECL_RTL (decl)) != pc_rtx)
->>>>>>> b56a5220
 	continue;
 
       /* Check the predicate to see whether this variable should be
@@ -1014,14 +907,8 @@
   size = tree_low_cst (DECL_SIZE_UNIT (SSAVAR (var)), 1);
   byte_align = get_decl_align_unit (SSAVAR (var));
 
-<<<<<<< HEAD
-  size = tree_low_cst (DECL_SIZE_UNIT (SSAVAR (var)), 1);
-  align = get_decl_align_unit (SSAVAR (var));
-  offset = alloc_stack_frame_space (size, align);
-=======
   /* We handle highly aligned variables in expand_stack_vars.  */
   gcc_assert (byte_align * BITS_PER_UNIT <= MAX_SUPPORTED_STACK_ALIGNMENT);
->>>>>>> b56a5220
 
   offset = alloc_stack_frame_space (size, byte_align);
 
@@ -1129,19 +1016,8 @@
 static HOST_WIDE_INT
 expand_one_var (tree var, bool toplevel, bool really_expand)
 {
-<<<<<<< HEAD
-  tree origvar = var;
-  var = SSAVAR (var);
-
-  if (SUPPORTS_STACK_ALIGNMENT
-      && TREE_TYPE (var) != error_mark_node
-      && TREE_CODE (var) == VAR_DECL)
-    {
-      unsigned int align;
-=======
   unsigned int align = BITS_PER_UNIT;
   tree origvar = var;
->>>>>>> b56a5220
 
   var = SSAVAR (var);
 
@@ -1156,20 +1032,6 @@
 	align = MINIMUM_ALIGNMENT (TREE_TYPE (var),
 				   TYPE_MODE (TREE_TYPE (var)),
 				   TYPE_ALIGN (TREE_TYPE (var)));
-<<<<<<< HEAD
-      else
-	align = MINIMUM_ALIGNMENT (var, DECL_MODE (var), DECL_ALIGN (var));
-
-      if (crtl->stack_alignment_estimated < align)
-        {
-          /* stack_alignment_estimated shouldn't change after stack
-             realign decision made */
-          gcc_assert(!crtl->stack_realign_processed);
-	  crtl->stack_alignment_estimated = align;
-	}
-    }
-
-=======
       else if (DECL_HAS_VALUE_EXPR_P (var)
 	       || (DECL_RTL_SET_P (var) && MEM_P (DECL_RTL (var))))
 	/* Don't consider debug only variables with DECL_HAS_VALUE_EXPR_P set
@@ -1202,7 +1064,6 @@
   if (crtl->max_used_stack_slot_alignment < align)
     crtl->max_used_stack_slot_alignment = align;
 
->>>>>>> b56a5220
   if (TREE_CODE (origvar) == SSA_NAME)
     {
       gcc_assert (TREE_CODE (var) != VAR_DECL
@@ -1553,16 +1414,10 @@
 static void
 expand_used_vars (void)
 {
-<<<<<<< HEAD
-  tree t, next, outer_block = DECL_INITIAL (current_function_decl);
-  tree maybe_local_decls = NULL_TREE;
-  unsigned i;
-=======
   tree var, outer_block = DECL_INITIAL (current_function_decl);
   VEC(tree,heap) *maybe_local_decls = NULL;
   unsigned i;
   unsigned len;
->>>>>>> b56a5220
 
   /* Compute the phase of the stack frame for this function.  */
   {
@@ -1574,7 +1429,6 @@
   init_vars_expansion ();
 
   for (i = 0; i < SA.map->num_partitions; i++)
-<<<<<<< HEAD
     {
       tree var = partition_to_var (SA.map, i);
 
@@ -1598,46 +1452,12 @@
 
   /* At this point all variables on the local_decls with TREE_USED
      set are not associated with any block scope.  Lay them out.  */
-  t = cfun->local_decls;
-  cfun->local_decls = NULL_TREE;
-  for (; t; t = next)
-    {
-      tree var = TREE_VALUE (t);
-      bool expand_now = false;
-
-      next = TREE_CHAIN (t);
-
-=======
-    {
-      tree var = partition_to_var (SA.map, i);
-
-      gcc_assert (is_gimple_reg (var));
-      if (TREE_CODE (SSA_NAME_VAR (var)) == VAR_DECL)
-	expand_one_var (var, true, true);
-      else
-	{
-	  /* This is a PARM_DECL or RESULT_DECL.  For those partitions that
-	     contain the default def (representing the parm or result itself)
-	     we don't do anything here.  But those which don't contain the
-	     default def (representing a temporary based on the parm/result)
-	     we need to allocate space just like for normal VAR_DECLs.  */
-	  if (!bitmap_bit_p (SA.partition_has_default_def, i))
-	    {
-	      expand_one_var (var, true, true);
-	      gcc_assert (SA.partition_to_pseudo[i]);
-	    }
-	}
-    }
-
-  /* At this point all variables on the local_decls with TREE_USED
-     set are not associated with any block scope.  Lay them out.  */
 
   len = VEC_length (tree, cfun->local_decls);
   FOR_EACH_LOCAL_DECL (cfun, i, var)
     {
       bool expand_now = false;
 
->>>>>>> b56a5220
       /* Expanded above already.  */
       if (is_gimple_reg (var))
 	{
@@ -1664,31 +1484,6 @@
 
       if (expand_now)
 	expand_one_var (var, true, true);
-<<<<<<< HEAD
-
-    next:
-      if (DECL_ARTIFICIAL (var) && !DECL_IGNORED_P (var))
-	{
-	  rtx rtl = DECL_RTL_IF_SET (var);
-
-	  /* Keep artificial non-ignored vars in cfun->local_decls
-	     chain until instantiate_decls.  */
-	  if (rtl && (MEM_P (rtl) || GET_CODE (rtl) == CONCAT))
-	    {
-	      TREE_CHAIN (t) = cfun->local_decls;
-	      cfun->local_decls = t;
-	      continue;
-	    }
-	  else if (rtl == NULL_RTX)
-	    {
-	      /* If rtl isn't set yet, which can happen e.g. with
-		 -fstack-protector, retry before returning from this
-		 function.  */
-	      TREE_CHAIN (t) = maybe_local_decls;
-	      maybe_local_decls = t;
-	      continue;
-	    }
-=======
 
     next:
       if (DECL_ARTIFICIAL (var) && !DECL_IGNORED_P (var))
@@ -1704,7 +1499,6 @@
 	       -fstack-protector, retry before returning from this
 	       function.  */
 	    VEC_safe_push (tree, heap, maybe_local_decls, var);
->>>>>>> b56a5220
 	}
     }
 
@@ -1778,26 +1572,6 @@
   /* If there were any artificial non-ignored vars without rtl
      found earlier, see if deferred stack allocation hasn't assigned
      rtl to them.  */
-<<<<<<< HEAD
-  for (t = maybe_local_decls; t; t = next)
-    {
-      tree var = TREE_VALUE (t);
-      rtx rtl = DECL_RTL_IF_SET (var);
-
-      next = TREE_CHAIN (t);
-
-      /* Keep artificial non-ignored vars in cfun->local_decls
-	 chain until instantiate_decls.  */
-      if (rtl && (MEM_P (rtl) || GET_CODE (rtl) == CONCAT))
-	{
-	  TREE_CHAIN (t) = cfun->local_decls;
-	  cfun->local_decls = t;
-	  continue;
-	}
-
-      ggc_free (t);
-    }
-=======
   FOR_EACH_VEC_ELT_REVERSE (tree, maybe_local_decls, i, var)
     {
       rtx rtl = DECL_RTL_IF_SET (var);
@@ -1808,7 +1582,6 @@
 	add_local_decl (cfun, var);
     }
   VEC_free (tree, heap, maybe_local_decls);
->>>>>>> b56a5220
 
   /* If the target requires that FRAME_OFFSET be aligned, do it.  */
   if (STACK_ALIGNMENT_NEEDED)
@@ -1921,9 +1694,6 @@
 	{
 	  insn = PREV_INSN (insn);
 	  if (JUMP_P (NEXT_INSN (insn)))
-<<<<<<< HEAD
-	    delete_insn (NEXT_INSN (insn));
-=======
 	    {
 	      if (!any_condjump_p (NEXT_INSN (insn)))
 		{
@@ -1932,7 +1702,6 @@
 		}
 	      delete_insn (NEXT_INSN (insn));
 	    }
->>>>>>> b56a5220
 	}
     }
 }
@@ -2079,1193 +1848,6 @@
     BB_END (new_bb) = PREV_INSN (BB_END (new_bb));
   update_bb_for_insn (new_bb);
 
-  maybe_dump_rtl_for_gimple_stmt (stmt, last2);
-
-  if (true_edge->goto_locus)
-    {
-      set_curr_insn_source_location (true_edge->goto_locus);
-      set_curr_insn_block (true_edge->goto_block);
-      true_edge->goto_locus = curr_insn_locator ();
-    }
-  true_edge->goto_block = NULL;
-
-  return new_bb;
-}
-
-/* A subroutine of expand_gimple_stmt_1, expanding one GIMPLE_CALL
-   statement STMT.  */
-
-static void
-expand_call_stmt (gimple stmt)
-{
-  tree exp;
-  tree lhs = gimple_call_lhs (stmt);
-  size_t i;
-  bool builtin_p;
-  tree decl;
-
-  exp = build_vl_exp (CALL_EXPR, gimple_call_num_args (stmt) + 3);
-
-  CALL_EXPR_FN (exp) = gimple_call_fn (stmt);
-  decl = gimple_call_fndecl (stmt);
-  builtin_p = decl && DECL_BUILT_IN (decl);
-
-  TREE_TYPE (exp) = gimple_call_return_type (stmt);
-  CALL_EXPR_STATIC_CHAIN (exp) = gimple_call_chain (stmt);
-
-  for (i = 0; i < gimple_call_num_args (stmt); i++)
-    {
-      tree arg = gimple_call_arg (stmt, i);
-      gimple def;
-      /* TER addresses into arguments of builtin functions so we have a
-	 chance to infer more correct alignment information.  See PR39954.  */
-      if (builtin_p
-	  && TREE_CODE (arg) == SSA_NAME
-	  && (def = get_gimple_for_ssa_name (arg))
-	  && gimple_assign_rhs_code (def) == ADDR_EXPR)
-	arg = gimple_assign_rhs1 (def);
-      CALL_EXPR_ARG (exp, i) = arg;
-    }
-
-  if (gimple_has_side_effects (stmt))
-    TREE_SIDE_EFFECTS (exp) = 1;
-
-  if (gimple_call_nothrow_p (stmt))
-    TREE_NOTHROW (exp) = 1;
-
-  CALL_EXPR_TAILCALL (exp) = gimple_call_tail_p (stmt);
-  CALL_EXPR_RETURN_SLOT_OPT (exp) = gimple_call_return_slot_opt_p (stmt);
-  CALL_FROM_THUNK_P (exp) = gimple_call_from_thunk_p (stmt);
-  CALL_CANNOT_INLINE_P (exp) = gimple_call_cannot_inline_p (stmt);
-  CALL_EXPR_VA_ARG_PACK (exp) = gimple_call_va_arg_pack_p (stmt);
-  SET_EXPR_LOCATION (exp, gimple_location (stmt));
-  TREE_BLOCK (exp) = gimple_block (stmt);
-
-  if (lhs)
-    expand_assignment (lhs, exp, false);
-  else
-    expand_expr_real_1 (exp, const0_rtx, VOIDmode, EXPAND_NORMAL, NULL);
-}
-
-/* A subroutine of expand_gimple_stmt, expanding one gimple statement
-   STMT that doesn't require special handling for outgoing edges.  That
-   is no tailcalls and no GIMPLE_COND.  */
-
-static void
-expand_gimple_stmt_1 (gimple stmt)
-{
-  tree op0;
-  switch (gimple_code (stmt))
-    {
-    case GIMPLE_GOTO:
-      op0 = gimple_goto_dest (stmt);
-      if (TREE_CODE (op0) == LABEL_DECL)
-	expand_goto (op0);
-      else
-	expand_computed_goto (op0);
-      break;
-    case GIMPLE_LABEL:
-      expand_label (gimple_label_label (stmt));
-      break;
-    case GIMPLE_NOP:
-    case GIMPLE_PREDICT:
-      break;
-    case GIMPLE_SWITCH:
-      expand_case (stmt);
-      break;
-    case GIMPLE_ASM:
-      expand_asm_stmt (stmt);
-      break;
-    case GIMPLE_CALL:
-      expand_call_stmt (stmt);
-      break;
-
-    case GIMPLE_RETURN:
-      op0 = gimple_return_retval (stmt);
-
-      if (op0 && op0 != error_mark_node)
-	{
-	  tree result = DECL_RESULT (current_function_decl);
-
-	  /* If we are not returning the current function's RESULT_DECL,
-	     build an assignment to it.  */
-	  if (op0 != result)
-	    {
-	      /* I believe that a function's RESULT_DECL is unique.  */
-	      gcc_assert (TREE_CODE (op0) != RESULT_DECL);
-
-	      /* ??? We'd like to use simply expand_assignment here,
-	         but this fails if the value is of BLKmode but the return
-		 decl is a register.  expand_return has special handling
-		 for this combination, which eventually should move
-		 to common code.  See comments there.  Until then, let's
-		 build a modify expression :-/  */
-	      op0 = build2 (MODIFY_EXPR, TREE_TYPE (result),
-			    result, op0);
-	    }
-	}
-      if (!op0)
-	expand_null_return ();
-      else
-	expand_return (op0);
-      break;
-
-    case GIMPLE_ASSIGN:
-      {
-	tree lhs = gimple_assign_lhs (stmt);
-
-	/* Tree expand used to fiddle with |= and &= of two bitfield
-	   COMPONENT_REFs here.  This can't happen with gimple, the LHS
-	   of binary assigns must be a gimple reg.  */
-
-	if (TREE_CODE (lhs) != SSA_NAME
-	    || get_gimple_rhs_class (gimple_expr_code (stmt))
-	       == GIMPLE_SINGLE_RHS)
-	  {
-	    tree rhs = gimple_assign_rhs1 (stmt);
-	    gcc_assert (get_gimple_rhs_class (gimple_expr_code (stmt))
-			== GIMPLE_SINGLE_RHS);
-	    if (gimple_has_location (stmt) && CAN_HAVE_LOCATION_P (rhs))
-	      SET_EXPR_LOCATION (rhs, gimple_location (stmt));
-	    expand_assignment (lhs, rhs,
-			       gimple_assign_nontemporal_move_p (stmt));
-	  }
-	else
-	  {
-	    rtx target, temp;
-	    bool nontemporal = gimple_assign_nontemporal_move_p (stmt);
-	    struct separate_ops ops;
-	    bool promoted = false;
-
-	    target = expand_expr (lhs, NULL_RTX, VOIDmode, EXPAND_WRITE);
-	    if (GET_CODE (target) == SUBREG && SUBREG_PROMOTED_VAR_P (target))
-	      promoted = true;
-
-	    ops.code = gimple_assign_rhs_code (stmt);
-	    ops.type = TREE_TYPE (lhs);
-	    switch (get_gimple_rhs_class (gimple_expr_code (stmt)))
-	      {
-		case GIMPLE_BINARY_RHS:
-		  ops.op1 = gimple_assign_rhs2 (stmt);
-		  /* Fallthru */
-		case GIMPLE_UNARY_RHS:
-		  ops.op0 = gimple_assign_rhs1 (stmt);
-		  break;
-		default:
-		  gcc_unreachable ();
-	      }
-	    ops.location = gimple_location (stmt);
-
-	    /* If we want to use a nontemporal store, force the value to
-	       register first.  If we store into a promoted register,
-	       don't directly expand to target.  */
-	    temp = nontemporal || promoted ? NULL_RTX : target;
-	    temp = expand_expr_real_2 (&ops, temp, GET_MODE (target),
-				       EXPAND_NORMAL);
-
-	    if (temp == target)
-	      ;
-	    else if (promoted)
-	      {
-		int unsignedp = SUBREG_PROMOTED_UNSIGNED_P (target);
-		/* If TEMP is a VOIDmode constant, use convert_modes to make
-		   sure that we properly convert it.  */
-		if (CONSTANT_P (temp) && GET_MODE (temp) == VOIDmode)
-		  {
-		    temp = convert_modes (GET_MODE (target),
-					  TYPE_MODE (ops.type),
-					  temp, unsignedp);
-		    temp = convert_modes (GET_MODE (SUBREG_REG (target)),
-					  GET_MODE (target), temp, unsignedp);
-		  }
-
-		convert_move (SUBREG_REG (target), temp, unsignedp);
-	      }
-	    else if (nontemporal && emit_storent_insn (target, temp))
-	      ;
-	    else
-	      {
-		temp = force_operand (temp, target);
-		if (temp != target)
-		  emit_move_insn (target, temp);
-	      }
-	  }
-      }
-      break;
-
-    default:
-      gcc_unreachable ();
-    }
-}
-
-/* Expand one gimple statement STMT and return the last RTL instruction
-   before any of the newly generated ones.
-
-   In addition to generating the necessary RTL instructions this also
-   sets REG_EH_REGION notes if necessary and sets the current source
-   location for diagnostics.  */
-
-static rtx
-expand_gimple_stmt (gimple stmt)
-{
-  int lp_nr = 0;
-  rtx last = NULL;
-  location_t saved_location = input_location;
-
-  last = get_last_insn ();
-
-  /* If this is an expression of some kind and it has an associated line
-     number, then emit the line number before expanding the expression.
-
-     We need to save and restore the file and line information so that
-     errors discovered during expansion are emitted with the right
-     information.  It would be better of the diagnostic routines
-     used the file/line information embedded in the tree nodes rather
-     than globals.  */
-  gcc_assert (cfun);
-
-  if (gimple_has_location (stmt))
-    {
-      input_location = gimple_location (stmt);
-      set_curr_insn_source_location (input_location);
-
-      /* Record where the insns produced belong.  */
-      set_curr_insn_block (gimple_block (stmt));
-    }
-
-  expand_gimple_stmt_1 (stmt);
-  /* Free any temporaries used to evaluate this statement.  */
-  free_temp_slots ();
-
-  input_location = saved_location;
-
-  /* Mark all insns that may trap.  */
-  lp_nr = lookup_stmt_eh_lp (stmt);
-  if (lp_nr)
-    {
-      rtx insn;
-      for (insn = next_real_insn (last); insn;
-	   insn = next_real_insn (insn))
-	{
-	  if (! find_reg_note (insn, REG_EH_REGION, NULL_RTX)
-	      /* If we want exceptions for non-call insns, any
-		 may_trap_p instruction may throw.  */
-	      && GET_CODE (PATTERN (insn)) != CLOBBER
-	      && GET_CODE (PATTERN (insn)) != USE
-	      && insn_could_throw_p (insn))
-	    make_reg_eh_region_note (insn, 0, lp_nr);
-	}
-    }
-
-  return last;
-}
-
-/* A subroutine of expand_gimple_basic_block.  Expand one GIMPLE_CALL
-   that has CALL_EXPR_TAILCALL set.  Returns non-null if we actually
-   generated a tail call (something that might be denied by the ABI
-   rules governing the call; see calls.c).
-
-   Sets CAN_FALLTHRU if we generated a *conditional* tail call, and
-   can still reach the rest of BB.  The case here is __builtin_sqrt,
-   where the NaN result goes through the external function (with a
-   tailcall) and the normal result happens via a sqrt instruction.  */
-
-static basic_block
-expand_gimple_tailcall (basic_block bb, gimple stmt, bool *can_fallthru)
-{
-  rtx last2, last;
-  edge e;
-  edge_iterator ei;
-  int probability;
-  gcov_type count;
-
-  last2 = last = expand_gimple_stmt (stmt);
-
-  for (last = NEXT_INSN (last); last; last = NEXT_INSN (last))
-    if (CALL_P (last) && SIBLING_CALL_P (last))
-      goto found;
-
-  maybe_dump_rtl_for_gimple_stmt (stmt, last2);
-
-  *can_fallthru = true;
-  return NULL;
-
- found:
-  /* ??? Wouldn't it be better to just reset any pending stack adjust?
-     Any instructions emitted here are about to be deleted.  */
-  do_pending_stack_adjust ();
-
-  /* Remove any non-eh, non-abnormal edges that don't go to exit.  */
-  /* ??? I.e. the fallthrough edge.  HOWEVER!  If there were to be
-     EH or abnormal edges, we shouldn't have created a tail call in
-     the first place.  So it seems to me we should just be removing
-     all edges here, or redirecting the existing fallthru edge to
-     the exit block.  */
-
-  probability = 0;
-  count = 0;
-
-  for (ei = ei_start (bb->succs); (e = ei_safe_edge (ei)); )
-    {
-      if (!(e->flags & (EDGE_ABNORMAL | EDGE_EH)))
-	{
-	  if (e->dest != EXIT_BLOCK_PTR)
-	    {
-	      e->dest->count -= e->count;
-	      e->dest->frequency -= EDGE_FREQUENCY (e);
-	      if (e->dest->count < 0)
-		e->dest->count = 0;
-	      if (e->dest->frequency < 0)
-		e->dest->frequency = 0;
-	    }
-	  count += e->count;
-	  probability += e->probability;
-	  remove_edge (e);
-	}
-      else
-	ei_next (&ei);
-    }
-
-  /* This is somewhat ugly: the call_expr expander often emits instructions
-     after the sibcall (to perform the function return).  These confuse the
-     find_many_sub_basic_blocks code, so we need to get rid of these.  */
-  last = NEXT_INSN (last);
-  gcc_assert (BARRIER_P (last));
-
-  *can_fallthru = false;
-  while (NEXT_INSN (last))
-    {
-      /* For instance an sqrt builtin expander expands if with
-	 sibcall in the then and label for `else`.  */
-      if (LABEL_P (NEXT_INSN (last)))
-	{
-	  *can_fallthru = true;
-	  break;
-	}
-      delete_insn (NEXT_INSN (last));
-    }
-
-  e = make_edge (bb, EXIT_BLOCK_PTR, EDGE_ABNORMAL | EDGE_SIBCALL);
-  e->probability += probability;
-  e->count += count;
-  BB_END (bb) = last;
-  update_bb_for_insn (bb);
-
-  if (NEXT_INSN (last))
-    {
-      bb = create_basic_block (NEXT_INSN (last), get_last_insn (), bb);
-
-      last = BB_END (bb);
-      if (BARRIER_P (last))
-	BB_END (bb) = PREV_INSN (last);
-    }
-
-  maybe_dump_rtl_for_gimple_stmt (stmt, last2);
-
-  return bb;
-}
-
-/* Return the difference between the floor and the truncated result of
-   a signed division by OP1 with remainder MOD.  */
-static rtx
-floor_sdiv_adjust (enum machine_mode mode, rtx mod, rtx op1)
-{
-  /* (mod != 0 ? (op1 / mod < 0 ? -1 : 0) : 0) */
-  return gen_rtx_IF_THEN_ELSE
-    (mode, gen_rtx_NE (BImode, mod, const0_rtx),
-     gen_rtx_IF_THEN_ELSE
-     (mode, gen_rtx_LT (BImode,
-			gen_rtx_DIV (mode, op1, mod),
-			const0_rtx),
-      constm1_rtx, const0_rtx),
-     const0_rtx);
-}
-
-/* Return the difference between the ceil and the truncated result of
-   a signed division by OP1 with remainder MOD.  */
-static rtx
-ceil_sdiv_adjust (enum machine_mode mode, rtx mod, rtx op1)
-{
-  /* (mod != 0 ? (op1 / mod > 0 ? 1 : 0) : 0) */
-  return gen_rtx_IF_THEN_ELSE
-    (mode, gen_rtx_NE (BImode, mod, const0_rtx),
-     gen_rtx_IF_THEN_ELSE
-     (mode, gen_rtx_GT (BImode,
-			gen_rtx_DIV (mode, op1, mod),
-			const0_rtx),
-      const1_rtx, const0_rtx),
-     const0_rtx);
-}
-
-/* Return the difference between the ceil and the truncated result of
-   an unsigned division by OP1 with remainder MOD.  */
-static rtx
-ceil_udiv_adjust (enum machine_mode mode, rtx mod, rtx op1 ATTRIBUTE_UNUSED)
-{
-  /* (mod != 0 ? 1 : 0) */
-  return gen_rtx_IF_THEN_ELSE
-    (mode, gen_rtx_NE (BImode, mod, const0_rtx),
-     const1_rtx, const0_rtx);
-}
-
-/* Return the difference between the rounded and the truncated result
-   of a signed division by OP1 with remainder MOD.  Halfway cases are
-   rounded away from zero, rather than to the nearest even number.  */
-static rtx
-round_sdiv_adjust (enum machine_mode mode, rtx mod, rtx op1)
-{
-  /* (abs (mod) >= abs (op1) - abs (mod)
-      ? (op1 / mod > 0 ? 1 : -1)
-      : 0) */
-  return gen_rtx_IF_THEN_ELSE
-    (mode, gen_rtx_GE (BImode, gen_rtx_ABS (mode, mod),
-		       gen_rtx_MINUS (mode,
-				      gen_rtx_ABS (mode, op1),
-				      gen_rtx_ABS (mode, mod))),
-     gen_rtx_IF_THEN_ELSE
-     (mode, gen_rtx_GT (BImode,
-			gen_rtx_DIV (mode, op1, mod),
-			const0_rtx),
-      const1_rtx, constm1_rtx),
-     const0_rtx);
-}
-
-/* Return the difference between the rounded and the truncated result
-   of a unsigned division by OP1 with remainder MOD.  Halfway cases
-   are rounded away from zero, rather than to the nearest even
-   number.  */
-static rtx
-round_udiv_adjust (enum machine_mode mode, rtx mod, rtx op1)
-{
-  /* (mod >= op1 - mod ? 1 : 0) */
-  return gen_rtx_IF_THEN_ELSE
-    (mode, gen_rtx_GE (BImode, mod,
-		       gen_rtx_MINUS (mode, op1, mod)),
-     const1_rtx, const0_rtx);
-}
-
-/* Convert X to MODE, that must be Pmode or ptr_mode, without emitting
-   any rtl.  */
-
-static rtx
-convert_debug_memory_address (enum machine_mode mode, rtx x)
-{
-  enum machine_mode xmode = GET_MODE (x);
-
-#ifndef POINTERS_EXTEND_UNSIGNED
-  gcc_assert (mode == Pmode);
-  gcc_assert (xmode == mode || xmode == VOIDmode);
-#else
-  gcc_assert (mode == Pmode || mode == ptr_mode);
-
-  if (GET_MODE (x) == mode || GET_MODE (x) == VOIDmode)
-    return x;
-
-  if (GET_MODE_BITSIZE (mode) < GET_MODE_BITSIZE (xmode))
-    x = simplify_gen_subreg (mode, x, xmode,
-			     subreg_lowpart_offset
-			     (mode, xmode));
-  else if (POINTERS_EXTEND_UNSIGNED > 0)
-    x = gen_rtx_ZERO_EXTEND (mode, x);
-  else if (!POINTERS_EXTEND_UNSIGNED)
-    x = gen_rtx_SIGN_EXTEND (mode, x);
-  else
-    gcc_unreachable ();
-#endif /* POINTERS_EXTEND_UNSIGNED */
-
-  return x;
-}
-
-/* Return an RTX equivalent to the value of the tree expression
-   EXP.  */
-
-static rtx
-expand_debug_expr (tree exp)
-{
-  rtx op0 = NULL_RTX, op1 = NULL_RTX, op2 = NULL_RTX;
-  enum machine_mode mode = TYPE_MODE (TREE_TYPE (exp));
-  int unsignedp = TYPE_UNSIGNED (TREE_TYPE (exp));
-  addr_space_t as;
-  enum machine_mode address_mode;
-
-  switch (TREE_CODE_CLASS (TREE_CODE (exp)))
-    {
-    case tcc_expression:
-      switch (TREE_CODE (exp))
-	{
-	case COND_EXPR:
-	case DOT_PROD_EXPR:
-	  goto ternary;
-
-	case TRUTH_ANDIF_EXPR:
-	case TRUTH_ORIF_EXPR:
-	case TRUTH_AND_EXPR:
-	case TRUTH_OR_EXPR:
-	case TRUTH_XOR_EXPR:
-	  goto binary;
-
-	case TRUTH_NOT_EXPR:
-	  goto unary;
-
-	default:
-	  break;
-	}
-      break;
-
-    ternary:
-      op2 = expand_debug_expr (TREE_OPERAND (exp, 2));
-      if (!op2)
-	return NULL_RTX;
-      /* Fall through.  */
-
-    binary:
-    case tcc_binary:
-    case tcc_comparison:
-      op1 = expand_debug_expr (TREE_OPERAND (exp, 1));
-      if (!op1)
-	return NULL_RTX;
-      /* Fall through.  */
-
-    unary:
-    case tcc_unary:
-      op0 = expand_debug_expr (TREE_OPERAND (exp, 0));
-      if (!op0)
-	return NULL_RTX;
-      break;
-
-    case tcc_type:
-    case tcc_statement:
-      gcc_unreachable ();
-
-    case tcc_constant:
-    case tcc_exceptional:
-    case tcc_declaration:
-    case tcc_reference:
-    case tcc_vl_exp:
-      break;
-    }
-
-  switch (TREE_CODE (exp))
-    {
-    case STRING_CST:
-      if (!lookup_constant_def (exp))
-	{
-	  if (strlen (TREE_STRING_POINTER (exp)) + 1
-	      != (size_t) TREE_STRING_LENGTH (exp))
-	    return NULL_RTX;
-	  op0 = gen_rtx_CONST_STRING (Pmode, TREE_STRING_POINTER (exp));
-	  op0 = gen_rtx_MEM (BLKmode, op0);
-	  set_mem_attributes (op0, exp, 0);
-	  return op0;
-	}
-      /* Fall through...  */
-
-    case INTEGER_CST:
-    case REAL_CST:
-    case FIXED_CST:
-      op0 = expand_expr (exp, NULL_RTX, mode, EXPAND_INITIALIZER);
-      return op0;
-
-    case COMPLEX_CST:
-      gcc_assert (COMPLEX_MODE_P (mode));
-      op0 = expand_debug_expr (TREE_REALPART (exp));
-      op1 = expand_debug_expr (TREE_IMAGPART (exp));
-      return gen_rtx_CONCAT (mode, op0, op1);
-
-    case DEBUG_EXPR_DECL:
-      op0 = DECL_RTL_IF_SET (exp);
-
-      if (op0)
-	return op0;
-
-      op0 = gen_rtx_DEBUG_EXPR (mode);
-      DEBUG_EXPR_TREE_DECL (op0) = exp;
-      SET_DECL_RTL (exp, op0);
-
-      return op0;
-
-    case VAR_DECL:
-    case PARM_DECL:
-    case FUNCTION_DECL:
-    case LABEL_DECL:
-    case CONST_DECL:
-    case RESULT_DECL:
-      op0 = DECL_RTL_IF_SET (exp);
-
-      /* This decl was probably optimized away.  */
-      if (!op0)
-	{
-	  if (TREE_CODE (exp) != VAR_DECL
-	      || DECL_EXTERNAL (exp)
-	      || !TREE_STATIC (exp)
-	      || !DECL_NAME (exp)
-	      || DECL_HARD_REGISTER (exp)
-	      || mode == VOIDmode)
-	    return NULL;
-
-	  op0 = make_decl_rtl_for_debug (exp);
-	  if (!MEM_P (op0)
-	      || GET_CODE (XEXP (op0, 0)) != SYMBOL_REF
-	      || SYMBOL_REF_DECL (XEXP (op0, 0)) != exp)
-	    return NULL;
-	}
-      else
-	op0 = copy_rtx (op0);
-
-      if (GET_MODE (op0) == BLKmode
-	  /* If op0 is not BLKmode, but BLKmode is, adjust_mode
-	     below would ICE.  While it is likely a FE bug,
-	     try to be robust here.  See PR43166.  */
-	  || mode == BLKmode
-	  || (mode == VOIDmode && GET_MODE (op0) != VOIDmode))
-	{
-	  gcc_assert (MEM_P (op0));
-	  op0 = adjust_address_nv (op0, mode, 0);
-	  return op0;
-	}
-
-      /* Fall through.  */
-
-    adjust_mode:
-    case PAREN_EXPR:
-    case NOP_EXPR:
-    case CONVERT_EXPR:
-      {
-	enum machine_mode inner_mode = GET_MODE (op0);
-
-	if (mode == inner_mode)
-	  return op0;
-
-	if (inner_mode == VOIDmode)
-	  {
-	    if (TREE_CODE (exp) == SSA_NAME)
-	      inner_mode = TYPE_MODE (TREE_TYPE (exp));
-	    else
-	      inner_mode = TYPE_MODE (TREE_TYPE (TREE_OPERAND (exp, 0)));
-	    if (mode == inner_mode)
-	      return op0;
-	  }
-
-	if (FLOAT_MODE_P (mode) && FLOAT_MODE_P (inner_mode))
-	  {
-	    if (GET_MODE_BITSIZE (mode) == GET_MODE_BITSIZE (inner_mode))
-	      op0 = simplify_gen_subreg (mode, op0, inner_mode, 0);
-	    else if (GET_MODE_BITSIZE (mode) < GET_MODE_BITSIZE (inner_mode))
-	      op0 = simplify_gen_unary (FLOAT_TRUNCATE, mode, op0, inner_mode);
-	    else
-	      op0 = simplify_gen_unary (FLOAT_EXTEND, mode, op0, inner_mode);
-	  }
-	else if (FLOAT_MODE_P (mode))
-	  {
-	    gcc_assert (TREE_CODE (exp) != SSA_NAME);
-	    if (TYPE_UNSIGNED (TREE_TYPE (TREE_OPERAND (exp, 0))))
-	      op0 = simplify_gen_unary (UNSIGNED_FLOAT, mode, op0, inner_mode);
-	    else
-	      op0 = simplify_gen_unary (FLOAT, mode, op0, inner_mode);
-	  }
-	else if (FLOAT_MODE_P (inner_mode))
-	  {
-	    if (unsignedp)
-	      op0 = simplify_gen_unary (UNSIGNED_FIX, mode, op0, inner_mode);
-	    else
-	      op0 = simplify_gen_unary (FIX, mode, op0, inner_mode);
-	  }
-	else if (CONSTANT_P (op0)
-		 || GET_MODE_BITSIZE (mode) <= GET_MODE_BITSIZE (inner_mode))
-	  op0 = simplify_gen_subreg (mode, op0, inner_mode,
-				     subreg_lowpart_offset (mode,
-							    inner_mode));
-	else if (unsignedp)
-	  op0 = gen_rtx_ZERO_EXTEND (mode, op0);
-	else
-	  op0 = gen_rtx_SIGN_EXTEND (mode, op0);
-
-	return op0;
-      }
-
-    case INDIRECT_REF:
-    case ALIGN_INDIRECT_REF:
-    case MISALIGNED_INDIRECT_REF:
-      op0 = expand_debug_expr (TREE_OPERAND (exp, 0));
-      if (!op0)
-	return NULL;
-
-      if (POINTER_TYPE_P (TREE_TYPE (exp)))
-	{
-	  as = TYPE_ADDR_SPACE (TREE_TYPE (TREE_TYPE (exp)));
-	  address_mode = targetm.addr_space.address_mode (as);
-	}
-      else
-	{
-	  as = ADDR_SPACE_GENERIC;
-	  address_mode = Pmode;
-	}
-
-      if (TREE_CODE (exp) == ALIGN_INDIRECT_REF)
-	{
-	  int align = TYPE_ALIGN_UNIT (TREE_TYPE (exp));
-	  op0 = gen_rtx_AND (address_mode, op0, GEN_INT (-align));
-	}
-
-      op0 = gen_rtx_MEM (mode, op0);
-
-      set_mem_attributes (op0, exp, 0);
-      set_mem_addr_space (op0, as);
-
-      return op0;
-
-    case TARGET_MEM_REF:
-      if (TMR_SYMBOL (exp) && !DECL_RTL_SET_P (TMR_SYMBOL (exp)))
-	return NULL;
-
-      op0 = expand_debug_expr
-	    (tree_mem_ref_addr (build_pointer_type (TREE_TYPE (exp)), exp));
-      if (!op0)
-	return NULL;
-
-      as = TYPE_ADDR_SPACE (TREE_TYPE (exp));
-
-      op0 = gen_rtx_MEM (mode, op0);
-
-      set_mem_attributes (op0, exp, 0);
-      set_mem_addr_space (op0, as);
-
-      return op0;
-
-    case ARRAY_REF:
-    case ARRAY_RANGE_REF:
-    case COMPONENT_REF:
-    case BIT_FIELD_REF:
-    case REALPART_EXPR:
-    case IMAGPART_EXPR:
-    case VIEW_CONVERT_EXPR:
-      {
-	enum machine_mode mode1;
-	HOST_WIDE_INT bitsize, bitpos;
-	tree offset;
-	int volatilep = 0;
-	tree tem = get_inner_reference (exp, &bitsize, &bitpos, &offset,
-					&mode1, &unsignedp, &volatilep, false);
-	rtx orig_op0;
-
-	if (bitsize == 0)
-	  return NULL;
-
-	orig_op0 = op0 = expand_debug_expr (tem);
-
-	if (!op0)
-	  return NULL;
-
-	if (offset)
-	  {
-	    enum machine_mode addrmode, offmode;
-
-	    if (!MEM_P (op0))
-	      return NULL;
-
-	    op0 = XEXP (op0, 0);
-	    addrmode = GET_MODE (op0);
-	    if (addrmode == VOIDmode)
-	      addrmode = Pmode;
-
-	    op1 = expand_debug_expr (offset);
-	    if (!op1)
-	      return NULL;
-
-	    offmode = GET_MODE (op1);
-	    if (offmode == VOIDmode)
-	      offmode = TYPE_MODE (TREE_TYPE (offset));
-
-	    if (addrmode != offmode)
-	      op1 = simplify_gen_subreg (addrmode, op1, offmode,
-					 subreg_lowpart_offset (addrmode,
-								offmode));
-
-	    /* Don't use offset_address here, we don't need a
-	       recognizable address, and we don't want to generate
-	       code.  */
-	    op0 = gen_rtx_MEM (mode, gen_rtx_PLUS (addrmode, op0, op1));
-	  }
-
-	if (MEM_P (op0))
-	  {
-	    if (mode1 == VOIDmode)
-	      /* Bitfield.  */
-	      mode1 = smallest_mode_for_size (bitsize, MODE_INT);
-	    if (bitpos >= BITS_PER_UNIT)
-	      {
-		op0 = adjust_address_nv (op0, mode1, bitpos / BITS_PER_UNIT);
-		bitpos %= BITS_PER_UNIT;
-	      }
-	    else if (bitpos < 0)
-	      {
-		HOST_WIDE_INT units
-		  = (-bitpos + BITS_PER_UNIT - 1) / BITS_PER_UNIT;
-		op0 = adjust_address_nv (op0, mode1, units);
-		bitpos += units * BITS_PER_UNIT;
-	      }
-	    else if (bitpos == 0 && bitsize == GET_MODE_BITSIZE (mode))
-	      op0 = adjust_address_nv (op0, mode, 0);
-	    else if (GET_MODE (op0) != mode1)
-	      op0 = adjust_address_nv (op0, mode1, 0);
-	    else
-	      op0 = copy_rtx (op0);
-	    if (op0 == orig_op0)
-	      op0 = shallow_copy_rtx (op0);
-	    set_mem_attributes (op0, exp, 0);
-	  }
-
-	if (bitpos == 0 && mode == GET_MODE (op0))
-	  return op0;
-
-        if (bitpos < 0)
-          return NULL;
-
-	if (GET_MODE (op0) == BLKmode)
-	  return NULL;
-
-	if ((bitpos % BITS_PER_UNIT) == 0
-	    && bitsize == GET_MODE_BITSIZE (mode1))
-	  {
-	    enum machine_mode opmode = GET_MODE (op0);
-
-	    if (opmode == VOIDmode)
-	      opmode = mode1;
-
-	    /* This condition may hold if we're expanding the address
-	       right past the end of an array that turned out not to
-	       be addressable (i.e., the address was only computed in
-	       debug stmts).  The gen_subreg below would rightfully
-	       crash, and the address doesn't really exist, so just
-	       drop it.  */
-	    if (bitpos >= GET_MODE_BITSIZE (opmode))
-	      return NULL;
-
-	    if ((bitpos % GET_MODE_BITSIZE (mode)) == 0)
-	      return simplify_gen_subreg (mode, op0, opmode,
-					  bitpos / BITS_PER_UNIT);
-	  }
-
-	return simplify_gen_ternary (SCALAR_INT_MODE_P (GET_MODE (op0))
-				     && TYPE_UNSIGNED (TREE_TYPE (exp))
-				     ? SIGN_EXTRACT
-				     : ZERO_EXTRACT, mode,
-				     GET_MODE (op0) != VOIDmode
-				     ? GET_MODE (op0) : mode1,
-				     op0, GEN_INT (bitsize), GEN_INT (bitpos));
-      }
-
-    case ABS_EXPR:
-      return gen_rtx_ABS (mode, op0);
-
-    case NEGATE_EXPR:
-      return gen_rtx_NEG (mode, op0);
-
-    case BIT_NOT_EXPR:
-      return gen_rtx_NOT (mode, op0);
-
-    case FLOAT_EXPR:
-      if (unsignedp)
-	return gen_rtx_UNSIGNED_FLOAT (mode, op0);
-      else
-	return gen_rtx_FLOAT (mode, op0);
-
-    case FIX_TRUNC_EXPR:
-      if (unsignedp)
-	return gen_rtx_UNSIGNED_FIX (mode, op0);
-      else
-	return gen_rtx_FIX (mode, op0);
-
-    case POINTER_PLUS_EXPR:
-      /* For the rare target where pointers are not the same size as
-	 size_t, we need to check for mis-matched modes and correct
-	 the addend.  */
-      if (op0 && op1
-	  && GET_MODE (op0) != VOIDmode && GET_MODE (op1) != VOIDmode
-	  && GET_MODE (op0) != GET_MODE (op1))
-	{
-	  if (GET_MODE_BITSIZE (GET_MODE (op0)) < GET_MODE_BITSIZE (GET_MODE (op1)))
-	    op1 = gen_rtx_TRUNCATE (GET_MODE (op0), op1);
-	  else
-	    /* We always sign-extend, regardless of the signedness of
-	       the operand, because the operand is always unsigned
-	       here even if the original C expression is signed.  */
-	    op1 = gen_rtx_SIGN_EXTEND (GET_MODE (op0), op1);
-	}
-      /* Fall through.  */
-    case PLUS_EXPR:
-      return gen_rtx_PLUS (mode, op0, op1);
-
-    case MINUS_EXPR:
-      return gen_rtx_MINUS (mode, op0, op1);
-
-    case MULT_EXPR:
-      return gen_rtx_MULT (mode, op0, op1);
-
-    case RDIV_EXPR:
-    case TRUNC_DIV_EXPR:
-    case EXACT_DIV_EXPR:
-      if (unsignedp)
-	return gen_rtx_UDIV (mode, op0, op1);
-      else
-	return gen_rtx_DIV (mode, op0, op1);
-
-    case TRUNC_MOD_EXPR:
-      if (unsignedp)
-	return gen_rtx_UMOD (mode, op0, op1);
-      else
-	return gen_rtx_MOD (mode, op0, op1);
-
-    case FLOOR_DIV_EXPR:
-      if (unsignedp)
-	return gen_rtx_UDIV (mode, op0, op1);
-      else
-	{
-	  rtx div = gen_rtx_DIV (mode, op0, op1);
-	  rtx mod = gen_rtx_MOD (mode, op0, op1);
-	  rtx adj = floor_sdiv_adjust (mode, mod, op1);
-	  return gen_rtx_PLUS (mode, div, adj);
-	}
-
-    case FLOOR_MOD_EXPR:
-      if (unsignedp)
-	return gen_rtx_UMOD (mode, op0, op1);
-      else
-	{
-	  rtx mod = gen_rtx_MOD (mode, op0, op1);
-	  rtx adj = floor_sdiv_adjust (mode, mod, op1);
-	  adj = gen_rtx_NEG (mode, gen_rtx_MULT (mode, adj, op1));
-	  return gen_rtx_PLUS (mode, mod, adj);
-	}
-
-    case CEIL_DIV_EXPR:
-      if (unsignedp)
-	{
-	  rtx div = gen_rtx_UDIV (mode, op0, op1);
-	  rtx mod = gen_rtx_UMOD (mode, op0, op1);
-	  rtx adj = ceil_udiv_adjust (mode, mod, op1);
-	  return gen_rtx_PLUS (mode, div, adj);
-	}
-      else
-	{
-	  rtx div = gen_rtx_DIV (mode, op0, op1);
-	  rtx mod = gen_rtx_MOD (mode, op0, op1);
-	  rtx adj = ceil_sdiv_adjust (mode, mod, op1);
-	  return gen_rtx_PLUS (mode, div, adj);
-	}
-
-    case CEIL_MOD_EXPR:
-      if (unsignedp)
-	{
-	  rtx mod = gen_rtx_UMOD (mode, op0, op1);
-	  rtx adj = ceil_udiv_adjust (mode, mod, op1);
-	  adj = gen_rtx_NEG (mode, gen_rtx_MULT (mode, adj, op1));
-	  return gen_rtx_PLUS (mode, mod, adj);
-	}
-      else
-	{
-	  rtx mod = gen_rtx_MOD (mode, op0, op1);
-	  rtx adj = ceil_sdiv_adjust (mode, mod, op1);
-	  adj = gen_rtx_NEG (mode, gen_rtx_MULT (mode, adj, op1));
-	  return gen_rtx_PLUS (mode, mod, adj);
-	}
-
-    case ROUND_DIV_EXPR:
-      if (unsignedp)
-	{
-	  rtx div = gen_rtx_UDIV (mode, op0, op1);
-	  rtx mod = gen_rtx_UMOD (mode, op0, op1);
-	  rtx adj = round_udiv_adjust (mode, mod, op1);
-	  return gen_rtx_PLUS (mode, div, adj);
-	}
-      else
-	{
-	  rtx div = gen_rtx_DIV (mode, op0, op1);
-	  rtx mod = gen_rtx_MOD (mode, op0, op1);
-	  rtx adj = round_sdiv_adjust (mode, mod, op1);
-	  return gen_rtx_PLUS (mode, div, adj);
-	}
-
-    case ROUND_MOD_EXPR:
-      if (unsignedp)
-	{
-	  rtx mod = gen_rtx_UMOD (mode, op0, op1);
-	  rtx adj = round_udiv_adjust (mode, mod, op1);
-	  adj = gen_rtx_NEG (mode, gen_rtx_MULT (mode, adj, op1));
-	  return gen_rtx_PLUS (mode, mod, adj);
-	}
-      else
-	{
-	  rtx mod = gen_rtx_MOD (mode, op0, op1);
-	  rtx adj = round_sdiv_adjust (mode, mod, op1);
-	  adj = gen_rtx_NEG (mode, gen_rtx_MULT (mode, adj, op1));
-	  return gen_rtx_PLUS (mode, mod, adj);
-	}
-
-    case LSHIFT_EXPR:
-      return gen_rtx_ASHIFT (mode, op0, op1);
-
-    case RSHIFT_EXPR:
-      if (unsignedp)
-	return gen_rtx_LSHIFTRT (mode, op0, op1);
-      else
-	return gen_rtx_ASHIFTRT (mode, op0, op1);
-
-    case LROTATE_EXPR:
-      return gen_rtx_ROTATE (mode, op0, op1);
-
-    case RROTATE_EXPR:
-      return gen_rtx_ROTATERT (mode, op0, op1);
-
-    case MIN_EXPR:
-      if (unsignedp)
-	return gen_rtx_UMIN (mode, op0, op1);
-      else
-	return gen_rtx_SMIN (mode, op0, op1);
-
-    case MAX_EXPR:
-      if (unsignedp)
-	return gen_rtx_UMAX (mode, op0, op1);
-      else
-	return gen_rtx_SMAX (mode, op0, op1);
-
-    case BIT_AND_EXPR:
-    case TRUTH_AND_EXPR:
-      return gen_rtx_AND (mode, op0, op1);
-
-    case BIT_IOR_EXPR:
-    case TRUTH_OR_EXPR:
-      return gen_rtx_IOR (mode, op0, op1);
-
-    case BIT_XOR_EXPR:
-    case TRUTH_XOR_EXPR:
-      return gen_rtx_XOR (mode, op0, op1);
-
-    case TRUTH_ANDIF_EXPR:
-      return gen_rtx_IF_THEN_ELSE (mode, op0, op1, const0_rtx);
-
-    case TRUTH_ORIF_EXPR:
-      return gen_rtx_IF_THEN_ELSE (mode, op0, const_true_rtx, op1);
-
-    case TRUTH_NOT_EXPR:
-      return gen_rtx_EQ (mode, op0, const0_rtx);
-
-    case LT_EXPR:
-      if (unsignedp)
-	return gen_rtx_LTU (mode, op0, op1);
-      else
-	return gen_rtx_LT (mode, op0, op1);
-
-    case LE_EXPR:
-      if (unsignedp)
-	return gen_rtx_LEU (mode, op0, op1);
-      else
-	return gen_rtx_LE (mode, op0, op1);
-
-    case GT_EXPR:
-      if (unsignedp)
-	return gen_rtx_GTU (mode, op0, op1);
-      else
-	return gen_rtx_GT (mode, op0, op1);
-
-    case GE_EXPR:
-      if (unsignedp)
-	return gen_rtx_GEU (mode, op0, op1);
-      else
-	return gen_rtx_GE (mode, op0, op1);
-
-    case EQ_EXPR:
-      return gen_rtx_EQ (mode, op0, op1);
-
-<<<<<<< HEAD
-    case NE_EXPR:
-      return gen_rtx_NE (mode, op0, op1);
-
-    case UNORDERED_EXPR:
-      return gen_rtx_UNORDERED (mode, op0, op1);
-
-    case ORDERED_EXPR:
-      return gen_rtx_ORDERED (mode, op0, op1);
-
-    case UNLT_EXPR:
-      return gen_rtx_UNLT (mode, op0, op1);
-
-    case UNLE_EXPR:
-      return gen_rtx_UNLE (mode, op0, op1);
-
-    case UNGT_EXPR:
-      return gen_rtx_UNGT (mode, op0, op1);
-
-    case UNGE_EXPR:
-      return gen_rtx_UNGE (mode, op0, op1);
-
-    case UNEQ_EXPR:
-      return gen_rtx_UNEQ (mode, op0, op1);
-
-    case LTGT_EXPR:
-      return gen_rtx_LTGT (mode, op0, op1);
-
-    case COND_EXPR:
-      return gen_rtx_IF_THEN_ELSE (mode, op0, op1, op2);
-
-    case COMPLEX_EXPR:
-      gcc_assert (COMPLEX_MODE_P (mode));
-      if (GET_MODE (op0) == VOIDmode)
-	op0 = gen_rtx_CONST (GET_MODE_INNER (mode), op0);
-      if (GET_MODE (op1) == VOIDmode)
-	op1 = gen_rtx_CONST (GET_MODE_INNER (mode), op1);
-      return gen_rtx_CONCAT (mode, op0, op1);
-
-    case CONJ_EXPR:
-      if (GET_CODE (op0) == CONCAT)
-	return gen_rtx_CONCAT (mode, XEXP (op0, 0),
-			       gen_rtx_NEG (GET_MODE_INNER (mode),
-					    XEXP (op0, 1)));
-      else
-	{
-	  enum machine_mode imode = GET_MODE_INNER (mode);
-	  rtx re, im;
-
-	  if (MEM_P (op0))
-	    {
-	      re = adjust_address_nv (op0, imode, 0);
-	      im = adjust_address_nv (op0, imode, GET_MODE_SIZE (imode));
-	    }
-	  else
-	    {
-	      enum machine_mode ifmode = int_mode_for_mode (mode);
-	      enum machine_mode ihmode = int_mode_for_mode (imode);
-	      rtx halfsize;
-	      if (ifmode == BLKmode || ihmode == BLKmode)
-		return NULL;
-	      halfsize = GEN_INT (GET_MODE_BITSIZE (ihmode));
-	      re = op0;
-	      if (mode != ifmode)
-		re = gen_rtx_SUBREG (ifmode, re, 0);
-	      re = gen_rtx_ZERO_EXTRACT (ihmode, re, halfsize, const0_rtx);
-	      if (imode != ihmode)
-		re = gen_rtx_SUBREG (imode, re, 0);
-	      im = copy_rtx (op0);
-	      if (mode != ifmode)
-		im = gen_rtx_SUBREG (ifmode, im, 0);
-	      im = gen_rtx_ZERO_EXTRACT (ihmode, im, halfsize, halfsize);
-	      if (imode != ihmode)
-		im = gen_rtx_SUBREG (imode, im, 0);
-	    }
-	  im = gen_rtx_NEG (imode, im);
-	  return gen_rtx_CONCAT (mode, re, im);
-	}
-
-    case ADDR_EXPR:
-      op0 = expand_debug_expr (TREE_OPERAND (exp, 0));
-      if (!op0 || !MEM_P (op0))
-	return NULL;
-
-      op0 = convert_debug_memory_address (mode, XEXP (op0, 0));
-
-      return op0;
-
-=======
   maybe_dump_rtl_for_gimple_stmt (stmt, last2);
 
   if (true_edge->goto_locus)
@@ -4481,7 +3063,6 @@
 
       return op0;
 
->>>>>>> b56a5220
     case VECTOR_CST:
       exp = build_constructor_from_list (TREE_TYPE (exp),
 					 TREE_VECTOR_CST_ELTS (exp));
@@ -4507,11 +3088,7 @@
 	  if (i < TYPE_VECTOR_SUBPARTS (TREE_TYPE (exp)))
 	    {
 	      op1 = expand_debug_expr
-<<<<<<< HEAD
-		(fold_convert (TREE_TYPE (TREE_TYPE (exp)), integer_zero_node));
-=======
 		(build_zero_cst (TREE_TYPE (TREE_TYPE (exp))));
->>>>>>> b56a5220
 
 	      if (!op1)
 		return NULL;
@@ -4603,11 +3180,8 @@
       return NULL;
 
     case WIDEN_MULT_EXPR:
-<<<<<<< HEAD
-=======
     case WIDEN_MULT_PLUS_EXPR:
     case WIDEN_MULT_MINUS_EXPR:
->>>>>>> b56a5220
       if (SCALAR_INT_MODE_P (GET_MODE (op0))
 	  && SCALAR_INT_MODE_P (mode))
 	{
@@ -4620,9 +3194,6 @@
 	    op1 = simplify_gen_unary (ZERO_EXTEND, mode, op1, inner_mode);
 	  else
 	    op1 = simplify_gen_unary (SIGN_EXTEND, mode, op1, inner_mode);
-<<<<<<< HEAD
-	  return gen_rtx_MULT (mode, op0, op1);
-=======
 	  op0 = gen_rtx_MULT (mode, op0, op1);
 	  if (TREE_CODE (exp) == WIDEN_MULT_EXPR)
 	    return op0;
@@ -4630,7 +3201,6 @@
 	    return gen_rtx_PLUS (mode, op0, op2);
 	  else
 	    return gen_rtx_MINUS (mode, op2, op0);
->>>>>>> b56a5220
 	}
       return NULL;
 
@@ -4646,12 +3216,9 @@
 	}
       return NULL;
 
-<<<<<<< HEAD
-=======
     case FMA_EXPR:
       return gen_rtx_FMA (mode, op0, op1, op2);
 
->>>>>>> b56a5220
     default:
     flag_unsupported:
 #ifdef ENABLE_CHECKING
@@ -5337,18 +3904,12 @@
   sbitmap blocks;
   edge_iterator ei;
   edge e;
-<<<<<<< HEAD
-  unsigned i;
-
-  rewrite_out_of_ssa (&SA);
-=======
   rtx var_seq;
   unsigned i;
 
   timevar_push (TV_OUT_OF_SSA);
   rewrite_out_of_ssa (&SA);
   timevar_pop (TV_OUT_OF_SSA);
->>>>>>> b56a5220
   SA.partition_to_pseudo = (rtx *)xcalloc (SA.map->num_partitions,
 					   sizeof (rtx));
 
@@ -5422,8 +3983,6 @@
   /* Set up parameters and prepare for return, for the function.  */
   expand_function_start (current_function_decl);
 
-<<<<<<< HEAD
-=======
   /* If we emitted any instructions for setting up the variables,
      emit them before the FUNCTION_START note.  */
   if (var_seq)
@@ -5436,7 +3995,6 @@
       parm_birth_insn = var_seq;
     }
 
->>>>>>> b56a5220
   /* Now that we also have the parameter RTXs, copy them over to our
      partitions.  */
   for (i = 0; i < SA.map->num_partitions; i++)
@@ -5498,16 +4056,11 @@
     expand_debug_locations ();
 
   execute_free_datastructures ();
-<<<<<<< HEAD
-  finish_out_of_ssa (&SA);
-
-=======
   timevar_push (TV_OUT_OF_SSA);
   finish_out_of_ssa (&SA);
   timevar_pop (TV_OUT_OF_SSA);
 
   timevar_push (TV_POST_EXPAND);
->>>>>>> b56a5220
   /* We are no longer in SSA form.  */
   cfun->gimple_df->in_ssa_p = false;
 
@@ -5532,9 +4085,6 @@
       for (ei = ei_start (bb->succs); (e = ei_safe_edge (ei)); )
 	{
 	  if (e->insns.r)
-<<<<<<< HEAD
-	    commit_one_edge_insertion (e);
-=======
 	    {
 	      /* Avoid putting insns before parm_birth_insn.  */
 	      if (e->src == ENTRY_BLOCK_PTR
@@ -5548,7 +4098,6 @@
 	      else
 		commit_one_edge_insertion (e);
 	    }
->>>>>>> b56a5220
 	  else
 	    ei_next (&ei);
 	}
