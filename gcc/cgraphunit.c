--- conflicted
+++ resolved
@@ -1,9 +1,5 @@
 /* Callgraph based interprocedural optimizations.
-<<<<<<< HEAD
    Copyright (C) 2003, 2004, 2005, 2006, 2007, 2008, 2009, 2010
-=======
-   Copyright (C) 2003, 2004, 2005, 2006, 2007, 2008, 2009
->>>>>>> e33a1692
    Free Software Foundation, Inc.
    Contributed by Jan Hubicka
 
@@ -141,19 +137,12 @@
 #include "tree-dump.h"
 #include "output.h"
 #include "coverage.h"
-<<<<<<< HEAD
 #include "plugin.h"
-=======
->>>>>>> e33a1692
 
 static void cgraph_expand_all_functions (void);
 static void cgraph_mark_functions_to_output (void);
 static void cgraph_expand_function (struct cgraph_node *);
 static void cgraph_output_pending_asms (void);
-<<<<<<< HEAD
-=======
-static void cgraph_optimize (void);
->>>>>>> e33a1692
 static void cgraph_analyze_function (struct cgraph_node *);
 
 FILE *cgraph_dump_file;
@@ -221,15 +210,15 @@
       do
 	{
 	  priority_type p;
+	  tree call;
 	  fn = cdtors[i];
 	  p = ctor_p ? DECL_INIT_PRIORITY (fn) : DECL_FINI_PRIORITY (fn);
 	  if (!body)
 	    priority = p;
 	  else if (p != priority)
 	    break;
-	  append_to_statement_list (build_function_call_expr (UNKNOWN_LOCATION,
-							      fn, 0),
-				    &body);
+	  call = build_call_expr (fn, 0);
+	  append_to_statement_list (call, &body);
 	  ++i;
 	}
       while (i < len);
@@ -333,16 +322,6 @@
 bool
 cgraph_decide_is_function_needed (struct cgraph_node *node, tree decl)
 {
-<<<<<<< HEAD
-=======
-  if (MAIN_NAME_P (DECL_NAME (decl))
-      && TREE_PUBLIC (decl))
-    {
-      node->local.externally_visible = true;
-      return true;
-    }
-
->>>>>>> e33a1692
   /* If the user told us it is used, then it must be so.  */
   if (node->local.externally_visible)
     return true;
@@ -463,10 +442,7 @@
 	  break;
 	}
       cgraph_call_function_insertion_hooks (node);
-<<<<<<< HEAD
       varpool_analyze_pending_decls ();
-=======
->>>>>>> e33a1692
     }
   return output;
 }
@@ -550,11 +526,7 @@
   node->finalized_by_frontend = true;
   record_cdtor_fn (node->decl);
 
-<<<<<<< HEAD
   if (cgraph_decide_is_function_needed (node, decl))
-=======
-  if (decide_is_function_needed (node, decl))
->>>>>>> e33a1692
     cgraph_mark_needed_node (node);
 
   /* Since we reclaim unreachable nodes at the end of every language
@@ -573,30 +545,6 @@
 
   if (!nested)
     ggc_collect ();
-<<<<<<< HEAD
-=======
-}
-
-/* C99 extern inline keywords allow changing of declaration after function
-   has been finalized.  We need to re-decide if we want to mark the function as
-   needed then.   */
-
-void
-cgraph_mark_if_needed (tree decl)
-{
-  struct cgraph_node *node = cgraph_node (decl);
-  if (node->local.finalized && decide_is_function_needed (node, decl))
-    cgraph_mark_needed_node (node);
-}
-
-/* Return TRUE if NODE2 is equivalent to NODE or its clone.  */
-static bool
-clone_of_p (struct cgraph_node *node, struct cgraph_node *node2)
-{
-  while (node != node2 && node2)
-    node2 = node2->clone_of;
-  return node2 != NULL;
->>>>>>> e33a1692
 }
 
 /* C99 extern inline keywords allow changing of declaration after function
@@ -621,6 +569,42 @@
   return node2 != NULL;
 }
 #endif
+
+/* Verify edge E count and frequency.  */
+
+static bool
+verify_edge_count_and_frequency (struct cgraph_edge *e)
+{
+  bool error_found = false;
+  if (e->count < 0)
+    {
+      error ("caller edge count is negative");
+      error_found = true;
+    }
+  if (e->frequency < 0)
+    {
+      error ("caller edge frequency is negative");
+      error_found = true;
+    }
+  if (e->frequency > CGRAPH_FREQ_MAX)
+    {
+      error ("caller edge frequency is too large");
+      error_found = true;
+    }
+  if (gimple_has_body_p (e->caller->decl)
+      && !e->caller->global.inlined_to
+      && (e->frequency
+	  != compute_call_stmt_bb_frequency (e->caller->decl,
+					     gimple_bb (e->call_stmt))))
+    {
+      error ("caller edge frequency %i does not match BB freqency %i",
+	     e->frequency,
+	     compute_call_stmt_bb_frequency (e->caller->decl,
+					     gimple_bb (e->call_stmt)));
+      error_found = true;
+    }
+  return error_found;
+}
 
 /* Verify cgraph nodes of given cgraph node.  */
 DEBUG_FUNCTION void
@@ -687,33 +671,8 @@
     }
   for (e = node->callers; e; e = e->next_caller)
     {
-      if (e->count < 0)
-	{
-	  error ("caller edge count is negative");
-	  error_found = true;
-	}
-      if (e->frequency < 0)
-	{
-	  error ("caller edge frequency is negative");
-	  error_found = true;
-	}
-      if (e->frequency > CGRAPH_FREQ_MAX)
-	{
-	  error ("caller edge frequency is too large");
-	  error_found = true;
-	}
-      if (gimple_has_body_p (e->caller->decl)
-          && !e->caller->global.inlined_to
-          && (e->frequency
-	      != compute_call_stmt_bb_frequency (e->caller->decl,
-						 gimple_bb (e->call_stmt))))
-	{
-	  error ("caller edge frequency %i does not match BB freqency %i",
-	  	 e->frequency,
-		 compute_call_stmt_bb_frequency (e->caller->decl,
-						 gimple_bb (e->call_stmt)));
-	  error_found = true;
-	}
+      if (verify_edge_count_and_frequency (e))
+	error_found = true;
       if (!e->inline_failed)
 	{
 	  if (node->global.inlined_to
@@ -736,6 +695,9 @@
 	    error_found = true;
 	  }
     }
+  for (e = node->indirect_calls; e; e = e->next_callee)
+    if (verify_edge_count_and_frequency (e))
+      error_found = true;
   if (!node->callers && node->global.inlined_to)
     {
       error ("inlined_to pointer is set but no predecessors found");
@@ -792,7 +754,6 @@
       error ("double linked list of clones corrupted");
       error_found = true;
     }
-<<<<<<< HEAD
   if (node->same_comdat_group)
     {
       struct cgraph_node *n = node->same_comdat_group;
@@ -824,12 +785,6 @@
       && !TREE_ASM_WRITTEN (node->decl)
       && (!DECL_EXTERNAL (node->decl) || node->global.inlined_to)
       && !flag_wpa)
-=======
-
-  if (node->analyzed && gimple_has_body_p (node->decl)
-      && !TREE_ASM_WRITTEN (node->decl)
-      && (!DECL_EXTERNAL (node->decl) || node->global.inlined_to))
->>>>>>> e33a1692
     {
       if (this_cfun->cfg)
 	{
@@ -844,12 +799,7 @@
                  gsi_next (&gsi))
 	      {
 		gimple stmt = gsi_stmt (gsi);
-<<<<<<< HEAD
 		if (is_gimple_call (stmt))
-=======
-		tree decl;
-		if (is_gimple_call (stmt) && (decl = gimple_call_fndecl (stmt)))
->>>>>>> e33a1692
 		  {
 		    struct cgraph_edge *e = cgraph_edge (node, stmt);
 		    tree decl = gimple_call_fndecl (stmt);
@@ -861,12 +811,7 @@
 			    debug_gimple_stmt (stmt);
 			    error_found = true;
 			  }
-<<<<<<< HEAD
 			if (!e->indirect_unknown_callee)
-=======
-			if (!clone_of_p (cgraph_node (decl), e->callee)
-			    && !e->callee->global.inlined_to)
->>>>>>> e33a1692
 			  {
 			    if (e->callee->same_body_alias)
 			      {
@@ -917,13 +862,12 @@
 
       for (e = node->callees; e; e = e->next_callee)
 	{
-	  if (!e->aux && !e->indirect_call)
+	  if (!e->aux)
 	    {
 	      error ("edge %s->%s has no corresponding call_stmt",
 		     identifier_to_locale (cgraph_node_name (e->caller)),
 		     identifier_to_locale (cgraph_node_name (e->callee)));
 	      debug_gimple_stmt (e->call_stmt);
-<<<<<<< HEAD
 	      error_found = true;
 	    }
 	  e->aux = 0;
@@ -935,8 +879,6 @@
 	      error ("an indirect edge from %s has no corresponding call_stmt",
 		     identifier_to_locale (cgraph_node_name (e->caller)));
 	      debug_gimple_stmt (e->call_stmt);
-=======
->>>>>>> e33a1692
 	      error_found = true;
 	    }
 	  e->aux = 0;
@@ -989,11 +931,8 @@
   current_function_decl = decl;
   push_cfun (DECL_STRUCT_FUNCTION (decl));
 
-<<<<<<< HEAD
   assign_assembler_name_if_neeeded (node->decl);
 
-=======
->>>>>>> e33a1692
   /* Make sure to gimplify bodies only once.  During analyzing a
      function we lower it, which will require gimplified nested
      functions, so we can end up here with an already gimplified
@@ -1051,17 +990,8 @@
 	    warning_at (DECL_SOURCE_LOCATION (node->decl), OPT_Wattributes,
 			"%<externally_visible%>"
 			" attribute have effect only on public objects");
-<<<<<<< HEAD
 	  else if (node->local.finalized)
 	     cgraph_mark_needed_node (node);
-=======
-	  else
-	    {
-	      if (node->local.finalized)
-		cgraph_mark_needed_node (node);
-	      node->local.externally_visible = true;
-	    }
->>>>>>> e33a1692
 	}
     }
   for (vnode = varpool_nodes; vnode != first_var; vnode = vnode->next)
@@ -1079,17 +1009,8 @@
 	    warning_at (DECL_SOURCE_LOCATION (vnode->decl), OPT_Wattributes,
 			"%<externally_visible%>"
 			" attribute have effect only on public objects");
-<<<<<<< HEAD
 	  else if (vnode->finalized)
 	    varpool_mark_needed_node (vnode);
-=======
-	  else
-	    {
-	      if (vnode->finalized)
-		varpool_mark_needed_node (vnode);
-	      vnode->externally_visible = true;
-	    }
->>>>>>> e33a1692
 	}
     }
 }
@@ -1146,19 +1067,13 @@
 	  continue;
 	}
 
-<<<<<<< HEAD
       if (!node->analyzed)
 	cgraph_analyze_function (node);
-=======
-      gcc_assert (!node->analyzed && node->reachable);
-      cgraph_analyze_function (node);
->>>>>>> e33a1692
 
       for (edge = node->callees; edge; edge = edge->next_callee)
 	if (!edge->callee->reachable)
 	  cgraph_mark_reachable_node (edge->callee);
 
-<<<<<<< HEAD
       if (node->same_comdat_group)
 	{
 	  for (next = node->same_comdat_group;
@@ -1167,8 +1082,6 @@
 	    cgraph_mark_reachable_node (next);
 	}
 
-=======
->>>>>>> e33a1692
       /* If decl is a clone of an abstract function, mark that abstract
 	 function so that we don't release its body. The DECL_INITIAL() of that
          abstract function declaration will be later needed to output debug info.  */
@@ -1232,33 +1145,6 @@
 }
 
 
-<<<<<<< HEAD
-=======
-/* Emit thunks for every node in the cgraph.
-   FIXME: We really ought to emit thunks only for functions that are needed.  */
-
-static void
-cgraph_emit_thunks (void)
-{
-  struct cgraph_node *n;
-
-  for (n = cgraph_nodes; n; n = n->next)
-    {
-      /* Only emit thunks on functions defined in this TU.
-	 Note that this may emit more thunks than strictly necessary.
-	 During optimization some nodes may disappear.  It would be
-	 nice to only emit thunks only for the functions that will be
-	 emitted, but we cannot know that until the inliner and other
-	 IPA passes have run (see the sequencing of the call to
-	 cgraph_mark_functions_to_output in cgraph_optimize).  */
-      if (n->reachable
-	  && !DECL_EXTERNAL (n->decl))
-	lang_hooks.callgraph.emit_associated_thunks (n->decl);
-    }
-}
-
-
->>>>>>> e33a1692
 /* Analyze the whole compilation unit once it is parsed completely.  */
 
 void
@@ -1289,13 +1175,6 @@
      remove unreachable nodes.  */
   cgraph_analyze_functions ();
 
-<<<<<<< HEAD
-=======
-  /* Emit thunks for reachable nodes, if needed.  */
-  if (lang_hooks.callgraph.emit_associated_thunks)
-    cgraph_emit_thunks ();
-
->>>>>>> e33a1692
   /* Mark alias targets necessary and emit diagnostics.  */
   finish_aliases_1 ();
 
@@ -1327,13 +1206,9 @@
       tree decl = node->decl;
       struct cgraph_edge *e;
 
-<<<<<<< HEAD
       gcc_assert (!node->process || node->same_comdat_group);
       if (node->process)
 	continue;
-=======
-      gcc_assert (!node->process);
->>>>>>> e33a1692
 
       for (e = node->callers; e; e = e->next_caller)
 	if (e->inline_failed)
@@ -1349,7 +1224,6 @@
 	      || (e && node->reachable))
 	  && !TREE_ASM_WRITTEN (decl)
 	  && !DECL_EXTERNAL (decl))
-<<<<<<< HEAD
 	{
 	  node->process = 1;
 	  if (node->same_comdat_group)
@@ -1367,22 +1241,16 @@
 	  check_same_comdat_groups = true;
 #endif
 	}
-=======
-	node->process = 1;
->>>>>>> e33a1692
       else
 	{
 	  /* We should've reclaimed all functions that are not needed.  */
 #ifdef ENABLE_CHECKING
 	  if (!node->global.inlined_to
 	      && gimple_has_body_p (decl)
-<<<<<<< HEAD
 	      /* FIXME: in ltrans unit when offline copy is outside partition but inline copies
 		 are inside partition, we can end up not removing the body since we no longer
 		 have analyzed node pointing to it.  */
 	      && !node->in_other_partition
-=======
->>>>>>> e33a1692
 	      && !DECL_EXTERNAL (decl))
 	    {
 	      dump_cgraph_node (stderr, node);
@@ -1391,10 +1259,7 @@
 #endif
 	  gcc_assert (node->global.inlined_to
 		      || !gimple_has_body_p (decl)
-<<<<<<< HEAD
 		      || node->in_other_partition
-=======
->>>>>>> e33a1692
 		      || DECL_EXTERNAL (decl));
 
 	}
@@ -1669,14 +1534,14 @@
 	  if (!is_gimple_reg_type (restype))
 	    {
 	      restmp = resdecl;
-	      cfun->local_decls = tree_cons (NULL_TREE, restmp, cfun->local_decls);
+	      add_local_decl (cfun, restmp);
 	      BLOCK_VARS (DECL_INITIAL (current_function_decl)) = restmp;
 	    }
 	  else
             restmp = create_tmp_var_raw (restype, "retval");
 	}
 
-      for (arg = a; arg; arg = TREE_CHAIN (arg))
+      for (arg = a; arg; arg = DECL_CHAIN (arg))
         nargs++;
       vargs = VEC_alloc (tree, heap, nargs);
       if (this_adjusting)
@@ -1686,7 +1551,7 @@
 				      virtual_offset));
       else
         VEC_quick_push (tree, vargs, a);
-      for (i = 1, arg = TREE_CHAIN (a); i < nargs; i++, arg = TREE_CHAIN (arg))
+      for (i = 1, arg = DECL_CHAIN (a); i < nargs; i++, arg = DECL_CHAIN (arg))
         VEC_quick_push (tree, vargs, arg);
       call = gimple_build_call_vec (build_fold_addr_expr_loc (0, alias), vargs);
       VEC_free (tree, heap, vargs);
@@ -1780,7 +1645,6 @@
   /* Make sure that BE didn't give up on compiling.  */
   gcc_assert (TREE_ASM_WRITTEN (decl));
   current_function_decl = NULL;
-<<<<<<< HEAD
   if (node->same_body)
     {
       struct cgraph_node *alias, *next;
@@ -1801,8 +1665,6 @@
 	}
       node->alias = saved_alias;
     }
-=======
->>>>>>> e33a1692
   gcc_assert (!cgraph_preserve_function_body_p (decl));
   cgraph_release_function_body (node);
   /* Eliminate all call edges.  This is important so the GIMPLE_CALL no longer
@@ -1996,7 +1858,6 @@
   current_function_decl = NULL;
   gimple_register_cfg_hooks ();
   bitmap_obstack_initialize (NULL);
-<<<<<<< HEAD
 
   invoke_plugin_callbacks (PLUGIN_ALL_IPA_PASSES_START, NULL);
 
@@ -2037,17 +1898,6 @@
   if (!flag_ltrans)
     execute_ipa_pass_list (all_regular_ipa_passes);
   invoke_plugin_callbacks (PLUGIN_ALL_IPA_PASSES_END, NULL);
-=======
-  execute_ipa_pass_list (all_ipa_passes);
-
-  /* Generate coverage variables and constructors.  */
-  coverage_finish ();
-
-  /* Process new functions added.  */
-  set_cfun (NULL);
-  current_function_decl = NULL;
-  cgraph_process_new_functions ();
->>>>>>> e33a1692
 
   bitmap_obstack_release (NULL);
 }
@@ -2055,7 +1905,7 @@
 
 /* Perform simple optimizations based on callgraph.  */
 
-static void
+void
 cgraph_optimize (void)
 {
   if (seen_error ())
@@ -2084,16 +1934,11 @@
     ipa_passes ();
 
   /* Do nothing else if any IPA pass found errors.  */
-<<<<<<< HEAD
   if (seen_error ())
     {
       timevar_pop (TV_CGRAPHOPT);
       return;
     }
-=======
-  if (errorcount || sorrycount)
-    return;
->>>>>>> e33a1692
 
   /* This pass remove bodies of extern inline functions we never inlined.
      Do this later so other IPA passes see what is really going on.  */
@@ -2147,11 +1992,7 @@
   verify_cgraph ();
   /* Double check that all inline clones are gone and that all
      function bodies have been released from memory.  */
-<<<<<<< HEAD
   if (!seen_error ())
-=======
-  if (!(sorrycount || errorcount))
->>>>>>> e33a1692
     {
       struct cgraph_node *node;
       bool error_found = false;
@@ -2190,7 +2031,7 @@
   name = get_file_function_name (which_buf);
 
   decl = build_decl (input_location, FUNCTION_DECL, name,
-		     build_function_type (void_type_node, void_list_node));
+		     build_function_type_list (void_type_node, NULL_TREE));
   current_function_decl = decl;
 
   resdecl = build_decl (input_location,
@@ -2237,13 +2078,16 @@
 
   cgraph_add_new_function (decl, false);
   cgraph_mark_needed_node (cgraph_node (decl));
+
   set_cfun (NULL);
+  current_function_decl = NULL;
 }
 
 void
 init_cgraph (void)
 {
-  cgraph_dump_file = dump_begin (TDI_cgraph, NULL);
+  if (!cgraph_dump_file)
+    cgraph_dump_file = dump_begin (TDI_cgraph, NULL);
 }
 
 /* The edges representing the callers of the NEW_VERSION node were
@@ -2337,30 +2181,20 @@
     TREE_MAP is a mapping of tree nodes we want to replace with
     new ones (according to results of prior analysis).
     OLD_VERSION_NODE is the node that is versioned.
-<<<<<<< HEAD
     It returns the new version's cgraph node.
     If non-NULL ARGS_TO_SKIP determine function parameters to remove
     from new version.
     If non-NULL BLOCK_TO_COPY determine what basic blocks to copy.
     If non_NULL NEW_ENTRY determine new entry BB of the clone.  */
-=======
-    It returns the new version's cgraph node. 
-    ARGS_TO_SKIP lists arguments to be omitted from functions
-    */
->>>>>>> e33a1692
 
 struct cgraph_node *
 cgraph_function_versioning (struct cgraph_node *old_version_node,
 			    VEC(cgraph_edge_p,heap) *redirect_callers,
 			    VEC (ipa_replace_map_p,gc)* tree_map,
-<<<<<<< HEAD
 			    bitmap args_to_skip,
 			    bitmap bbs_to_copy,
 			    basic_block new_entry_block,
 			    const char *clone_name)
-=======
-			    bitmap args_to_skip)
->>>>>>> e33a1692
 {
   tree old_decl = old_version_node->decl;
   struct cgraph_node *new_version_node = NULL;
@@ -2375,14 +2209,11 @@
     new_decl = copy_node (old_decl);
   else
     new_decl = build_function_decl_skip_args (old_decl, args_to_skip);
-<<<<<<< HEAD
 
   /* Generate a new name for the new version. */
   DECL_NAME (new_decl) = clone_function_name (old_decl, clone_name);
   SET_DECL_ASSEMBLER_NAME (new_decl, DECL_NAME (new_decl));
   SET_DECL_RTL (new_decl, NULL);
-=======
->>>>>>> e33a1692
 
   /* Create the new version's call-graph node.
      and update the edges of the new node. */
@@ -2391,27 +2222,15 @@
 				     redirect_callers, bbs_to_copy);
 
   /* Copy the OLD_VERSION_NODE function tree to the new version.  */
-<<<<<<< HEAD
   tree_function_versioning (old_decl, new_decl, tree_map, false, args_to_skip,
 			    bbs_to_copy, new_entry_block);
-=======
-  tree_function_versioning (old_decl, new_decl, tree_map, false, args_to_skip);
->>>>>>> e33a1692
 
   /* Update the new version's properties.
      Make The new version visible only within this translation unit.  Make sure
      that is not weak also.
      ??? We cannot use COMDAT linkage because there is no
      ABI support for this.  */
-<<<<<<< HEAD
   cgraph_make_decl_local (new_version_node->decl);
-=======
-  DECL_EXTERNAL (new_version_node->decl) = 0;
-  DECL_COMDAT_GROUP (new_version_node->decl) = NULL_TREE;
-  TREE_PUBLIC (new_version_node->decl) = 0;
-  DECL_COMDAT (new_version_node->decl) = 0;
-  DECL_WEAK (new_version_node->decl) = 0;
->>>>>>> e33a1692
   DECL_VIRTUAL_P (new_version_node->decl) = 0;
   new_version_node->local.externally_visible = 0;
   new_version_node->local.local = 1;
@@ -2419,11 +2238,7 @@
 
   /* Update the call_expr on the edges to call the new version node. */
   update_call_expr (new_version_node);
-<<<<<<< HEAD
-
-=======
-  
->>>>>>> e33a1692
+
   cgraph_call_function_insertion_hooks (new_version_node);
   return new_version_node;
 }
@@ -2479,25 +2294,16 @@
       }
 
   /* Copy the OLD_VERSION_NODE function tree to the new version.  */
-<<<<<<< HEAD
   tree_function_versioning (node->decl, first_clone->decl, NULL, true, NULL,
 			    NULL, NULL);
-=======
-  tree_function_versioning (node->decl, first_clone->decl, NULL, true, NULL);
->>>>>>> e33a1692
 
   DECL_EXTERNAL (first_clone->decl) = 0;
   DECL_COMDAT_GROUP (first_clone->decl) = NULL_TREE;
   TREE_PUBLIC (first_clone->decl) = 0;
   DECL_COMDAT (first_clone->decl) = 0;
   VEC_free (ipa_opt_pass, heap,
-<<<<<<< HEAD
             first_clone->ipa_transforms_to_apply);
   first_clone->ipa_transforms_to_apply = NULL;
-=======
-            DECL_STRUCT_FUNCTION (first_clone->decl)->ipa_transforms_to_apply);
-  DECL_STRUCT_FUNCTION (first_clone->decl)->ipa_transforms_to_apply = NULL;
->>>>>>> e33a1692
 
 #ifdef ENABLE_CHECKING
   verify_cgraph_node (first_clone);
@@ -2510,7 +2316,6 @@
 cgraph_materialize_clone (struct cgraph_node *node)
 {
   bitmap_obstack_initialize (NULL);
-<<<<<<< HEAD
 #ifdef ENABLE_CHECKING
   node->former_clone_of = node->clone_of->decl;
   if (node->clone_of->former_clone_of)
@@ -2520,12 +2325,6 @@
   tree_function_versioning (node->clone_of->decl, node->decl,
   			    node->clone.tree_map, true,
 			    node->clone.args_to_skip, NULL, NULL);
-=======
-  /* Copy the OLD_VERSION_NODE function tree to the new version.  */
-  tree_function_versioning (node->clone_of->decl, node->decl,
-  			    node->clone.tree_map, true,
-			    node->clone.args_to_skip);
->>>>>>> e33a1692
   if (cgraph_dump_file)
     {
       dump_function_to_file (node->clone_of->decl, cgraph_dump_file, dump_flags);
@@ -2541,20 +2340,16 @@
     node->clone_of->clones = node->next_sibling_clone;
   node->next_sibling_clone = NULL;
   node->prev_sibling_clone = NULL;
-<<<<<<< HEAD
   if (!node->clone_of->analyzed && !node->clone_of->clones)
     {
       cgraph_release_function_body (node->clone_of);
       cgraph_node_remove_callees (node->clone_of);
       ipa_remove_all_references (&node->clone_of->ref_list);
     }
-=======
->>>>>>> e33a1692
   node->clone_of = NULL;
   bitmap_obstack_release (NULL);
 }
 
-<<<<<<< HEAD
 /* If necessary, change the function declaration in the call statement
    associated with E so that it corresponds to the edge callee.  */
 
@@ -2567,14 +2362,18 @@
   struct cgraph_node *node;
 #endif
 
-  if (!decl || decl == e->callee->decl
+  if (e->indirect_unknown_callee
+      || decl == e->callee->decl
       /* Don't update call from same body alias to the real function.  */
-      || cgraph_get_node (decl) == cgraph_get_node (e->callee->decl))
+      || (decl && cgraph_get_node (decl) == cgraph_get_node (e->callee->decl)))
     return e->call_stmt;
 
 #ifdef ENABLE_CHECKING
-  node = cgraph_get_node (decl);
-  gcc_assert (!node || !node->clone.combined_args_to_skip);
+  if (decl)
+    {
+      node = cgraph_get_node (decl);
+      gcc_assert (!node || !node->clone.combined_args_to_skip);
+    }
 #endif
 
   if (cgraph_dump_file)
@@ -2627,13 +2426,6 @@
    bring all functions to memory prior compilation, but current WHOPR
    implementation does that and it is is bit easier to keep everything right in
    this order.  */
-=======
-/* Once all functions from compilation unit are in memory, produce all clones
-   and update all calls.
-   We might also do this on demand if we don't want to bring all functions to
-   memory prior compilation, but current WHOPR implementation does that and it is
-   is bit easier to keep everything right in this order.  */
->>>>>>> e33a1692
 void
 cgraph_materialize_all_clones (void)
 {
@@ -2697,7 +2489,6 @@
 			}
 		    }
 		  cgraph_materialize_clone (node);
-<<<<<<< HEAD
 		  stabilized = false;
 	        }
 	    }
@@ -2708,76 +2499,6 @@
       cgraph_node_remove_callees (node);
   if (cgraph_dump_file)
     fprintf (cgraph_dump_file, "Materialization Call site updates done.\n");
-=======
-	        }
-	      else
-		stabilized = false;
-	    }
-	}
-    }
-  if (cgraph_dump_file)
-    fprintf (cgraph_dump_file, "Updating call sites\n");
-  for (node = cgraph_nodes; node; node = node->next)
-    if (node->analyzed && gimple_has_body_p (node->decl)
-        && (!node->clone_of || node->clone_of->decl != node->decl))
-      {
-        struct cgraph_edge *e;
-
-	current_function_decl = node->decl;
-        push_cfun (DECL_STRUCT_FUNCTION (node->decl));
-	for (e = node->callees; e; e = e->next_callee)
-	  {
-	    tree decl = gimple_call_fndecl (e->call_stmt);
-	    /* When function gets inlined, indirect inlining might've invented
-	       new edge for orginally indirect stmt.  Since we are not
-	       preserving clones in the original form, we must not update here
-	       since other inline clones don't need to contain call to the same
-	       call.  Inliner will do the substitution for us later.  */
-	    if (decl && decl != e->callee->decl)
-	      {
-		gimple new_stmt;
-		gimple_stmt_iterator gsi;
-		
-		if (cgraph_dump_file)
-		  {
-		    fprintf (cgraph_dump_file, "updating call of %s in %s:",
-		             cgraph_node_name (node),
-			     cgraph_node_name (e->callee));
-      		    print_gimple_stmt (cgraph_dump_file, e->call_stmt, 0, dump_flags);
-		  }
-
-		if (e->callee->clone.combined_args_to_skip)
-		  new_stmt = gimple_call_copy_skip_args (e->call_stmt,
-							 e->callee->clone.combined_args_to_skip);
-		else
-		  new_stmt = e->call_stmt;
-		if (gimple_vdef (new_stmt)
-		    && TREE_CODE (gimple_vdef (new_stmt)) == SSA_NAME)
-		  SSA_NAME_DEF_STMT (gimple_vdef (new_stmt)) = new_stmt;
-                gimple_call_set_fndecl (new_stmt, e->callee->decl);
-
-		gsi = gsi_for_stmt (e->call_stmt);
-		gsi_replace (&gsi, new_stmt, true);
-
-		/* Update EH information too, just in case.  */
-		maybe_clean_or_replace_eh_stmt (e->call_stmt, new_stmt);
-
-		cgraph_set_call_stmt_including_clones (node, e->call_stmt, new_stmt);
-
-		if (cgraph_dump_file)
-		  {
-		    fprintf (cgraph_dump_file, "  updated to:");
-      		    print_gimple_stmt (cgraph_dump_file, e->call_stmt, 0, dump_flags);
-		  }
-	      }
-	  }
-	pop_cfun ();
-	current_function_decl = NULL;
-#ifdef ENABLE_CHECKING
-        verify_cgraph_node (node);
-#endif
-      }
->>>>>>> e33a1692
 #ifdef ENABLE_CHECKING
   verify_cgraph ();
 #endif
