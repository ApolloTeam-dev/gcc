--- conflicted
+++ resolved
@@ -1491,18 +1491,15 @@
 	case OMP_CLAUSE_MERGEABLE:
 	case OMP_CLAUSE_PROC_BIND:
 	case OMP_CLAUSE_SAFELEN:
-	  break;
-
-	case OMP_CLAUSE_ALIGNED:
-<<<<<<< HEAD
 	case OMP_CLAUSE_CILK_ASSERT:
 	case OMP_CLAUSE_CILK_VECTORLENGTH:
-=======
+	  break;
+
+	case OMP_CLAUSE_ALIGNED:
 	  decl = OMP_CLAUSE_DECL (c);
 	  if (is_global_var (decl)
 	      && TREE_CODE (TREE_TYPE (decl)) == ARRAY_TYPE)
 	    install_var_local (decl, ctx);
->>>>>>> 63949300
 	  break;
 
 	default:
