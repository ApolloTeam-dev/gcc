/* Lowering pass for OpenMP directives.  Converts OpenMP directives
   into explicit calls to the runtime library (libgomp) and data
   marshalling to implement data sharing and copying clauses.
   Contributed by Diego Novillo <dnovillo@redhat.com>

   Copyright (C) 2005-2014 Free Software Foundation, Inc.

This file is part of GCC.

GCC is free software; you can redistribute it and/or modify it under
the terms of the GNU General Public License as published by the Free
Software Foundation; either version 3, or (at your option) any later
version.

GCC is distributed in the hope that it will be useful, but WITHOUT ANY
WARRANTY; without even the implied warranty of MERCHANTABILITY or
FITNESS FOR A PARTICULAR PURPOSE.  See the GNU General Public License
for more details.

You should have received a copy of the GNU General Public License
along with GCC; see the file COPYING3.  If not see
<http://www.gnu.org/licenses/>.  */

#include "config.h"
#include "system.h"
#include "coretypes.h"
#include "tm.h"
#include "tree.h"
#include "stringpool.h"
#include "stor-layout.h"
#include "rtl.h"
#include "predict.h"
#include "vec.h"
#include "hashtab.h"
#include "hash-set.h"
#include "machmode.h"
#include "hard-reg-set.h"
#include "input.h"
#include "function.h"
#include "dominance.h"
#include "cfg.h"
#include "cfganal.h"
#include "basic-block.h"
#include "tree-ssa-alias.h"
#include "internal-fn.h"
#include "gimple-fold.h"
#include "gimple-expr.h"
#include "is-a.h"
#include "gimple.h"
#include "gimplify.h"
#include "gimple-iterator.h"
#include "gimplify-me.h"
#include "gimple-walk.h"
#include "tree-iterator.h"
#include "tree-inline.h"
#include "langhooks.h"
#include "diagnostic-core.h"
#include "gimple-ssa.h"
#include "hash-map.h"
#include "plugin-api.h"
#include "ipa-ref.h"
#include "cgraph.h"
#include "tree-cfg.h"
#include "tree-phinodes.h"
#include "ssa-iterators.h"
#include "tree-ssanames.h"
#include "tree-into-ssa.h"
#include "expr.h"
#include "tree-dfa.h"
#include "tree-ssa.h"
#include "flags.h"
#include "expr.h"
#include "tree-pass.h"
#include "except.h"
#include "splay-tree.h"
#include "insn-codes.h"
#include "optabs.h"
#include "cfgloop.h"
#include "target.h"
#include "common/common-target.h"
#include "omp-low.h"
#include "gimple-low.h"
#include "tree-cfgcleanup.h"
#include "pretty-print.h"
#include "alloc-pool.h"
#include "ipa-prop.h"
#include "tree-nested.h"
#include "tree-eh.h"
#include "cilk.h"
#include "context.h"
#include "lto-section-names.h"


/* Lowering of OpenMP parallel and workshare constructs proceeds in two
   phases.  The first phase scans the function looking for OMP statements
   and then for variables that must be replaced to satisfy data sharing
   clauses.  The second phase expands code for the constructs, as well as
   re-gimplifying things when variables have been replaced with complex
   expressions.

   Final code generation is done by pass_expand_omp.  The flowgraph is
   scanned for parallel regions which are then moved to a new
   function, to be invoked by the thread library.  */

/* Parallel region information.  Every parallel and workshare
   directive is enclosed between two markers, the OMP_* directive
   and a corresponding OMP_RETURN statement.  */

struct omp_region
{
  /* The enclosing region.  */
  struct omp_region *outer;

  /* First child region.  */
  struct omp_region *inner;

  /* Next peer region.  */
  struct omp_region *next;

  /* Block containing the omp directive as its last stmt.  */
  basic_block entry;

  /* Block containing the OMP_RETURN as its last stmt.  */
  basic_block exit;

  /* Block containing the OMP_CONTINUE as its last stmt.  */
  basic_block cont;

  /* If this is a combined parallel+workshare region, this is a list
     of additional arguments needed by the combined parallel+workshare
     library call.  */
  vec<tree, va_gc> *ws_args;

  /* The code for the omp directive of this region.  */
  enum gimple_code type;

  /* Schedule kind, only used for OMP_FOR type regions.  */
  enum omp_clause_schedule_kind sched_kind;

  /* True if this is a combined parallel+workshare region.  */
  bool is_combined_parallel;
};

/* Context structure.  Used to store information about each parallel
   directive in the code.  */

typedef struct omp_context
{
  /* This field must be at the beginning, as we do "inheritance": Some
     callback functions for tree-inline.c (e.g., omp_copy_decl)
     receive a copy_body_data pointer that is up-casted to an
     omp_context pointer.  */
  copy_body_data cb;

  /* The tree of contexts corresponding to the encountered constructs.  */
  struct omp_context *outer;
  gimple stmt;

  /* Map variables to fields in a structure that allows communication
     between sending and receiving threads.  */
  splay_tree field_map;
  tree record_type;
  tree sender_decl;
  tree receiver_decl;

  /* These are used just by task contexts, if task firstprivate fn is
     needed.  srecord_type is used to communicate from the thread
     that encountered the task construct to task firstprivate fn,
     record_type is allocated by GOMP_task, initialized by task firstprivate
     fn and passed to the task body fn.  */
  splay_tree sfield_map;
  tree srecord_type;

  /* A chain of variables to add to the top-level block surrounding the
     construct.  In the case of a parallel, this is in the child function.  */
  tree block_vars;

  /* Label to which GOMP_cancel{,llation_point} and explicit and implicit
     barriers should jump to during omplower pass.  */
  tree cancel_label;

  /* What to do with variables with implicitly determined sharing
     attributes.  */
  enum omp_clause_default_kind default_kind;

  /* Nesting depth of this context.  Used to beautify error messages re
     invalid gotos.  The outermost ctx is depth 1, with depth 0 being
     reserved for the main body of the function.  */
  int depth;

  /* True if this parallel directive is nested within another.  */
  bool is_nested;

  /* True if this construct can be cancelled.  */
  bool cancellable;
} omp_context;


struct omp_for_data_loop
{
  tree v, n1, n2, step;
  enum tree_code cond_code;
};

/* A structure describing the main elements of a parallel loop.  */

struct omp_for_data
{
  struct omp_for_data_loop loop;
  tree chunk_size;
  gomp_for *for_stmt;
  tree pre, iter_type;
  int collapse;
  bool have_nowait, have_ordered;
  enum omp_clause_schedule_kind sched_kind;
  struct omp_for_data_loop *loops;
};


static splay_tree all_contexts;
static int taskreg_nesting_level;
static int target_nesting_level;
static struct omp_region *root_omp_region;
static bitmap task_shared_vars;
static vec<omp_context *> taskreg_contexts;

static void scan_omp (gimple_seq *, omp_context *);
static tree scan_omp_1_op (tree *, int *, void *);

#define WALK_SUBSTMTS  \
    case GIMPLE_BIND: \
    case GIMPLE_TRY: \
    case GIMPLE_CATCH: \
    case GIMPLE_EH_FILTER: \
    case GIMPLE_TRANSACTION: \
      /* The sub-statements for these should be walked.  */ \
      *handled_ops_p = false; \
      break;

/* Holds offload tables with decls.  */
vec<tree, va_gc> *offload_funcs, *offload_vars;

/* Convenience function for calling scan_omp_1_op on tree operands.  */

static inline tree
scan_omp_op (tree *tp, omp_context *ctx)
{
  struct walk_stmt_info wi;

  memset (&wi, 0, sizeof (wi));
  wi.info = ctx;
  wi.want_locations = true;

  return walk_tree (tp, scan_omp_1_op, &wi, NULL);
}

static void lower_omp (gimple_seq *, omp_context *);
static tree lookup_decl_in_outer_ctx (tree, omp_context *);
static tree maybe_lookup_decl_in_outer_ctx (tree, omp_context *);

/* Find an OpenMP clause of type KIND within CLAUSES.  */

tree
find_omp_clause (tree clauses, enum omp_clause_code kind)
{
  for (; clauses ; clauses = OMP_CLAUSE_CHAIN (clauses))
    if (OMP_CLAUSE_CODE (clauses) == kind)
      return clauses;

  return NULL_TREE;
}

/* Return true if CTX is for an omp parallel.  */

static inline bool
is_parallel_ctx (omp_context *ctx)
{
  return gimple_code (ctx->stmt) == GIMPLE_OMP_PARALLEL;
}


/* Return true if CTX is for an omp target region.  */

static inline bool
is_targetreg_ctx (omp_context *ctx)
{
  return gimple_code (ctx->stmt) == GIMPLE_OMP_TARGET
	 && gimple_omp_target_kind (ctx->stmt) == GF_OMP_TARGET_KIND_REGION;
}


/* Return true if CTX is for an omp task.  */

static inline bool
is_task_ctx (omp_context *ctx)
{
  return gimple_code (ctx->stmt) == GIMPLE_OMP_TASK;
}


/* Return true if CTX is for an omp parallel or omp task.  */

static inline bool
is_taskreg_ctx (omp_context *ctx)
{
  return gimple_code (ctx->stmt) == GIMPLE_OMP_PARALLEL
	 || gimple_code (ctx->stmt) == GIMPLE_OMP_TASK;
}


/* Return true if REGION is a combined parallel+workshare region.  */

static inline bool
is_combined_parallel (struct omp_region *region)
{
  return region->is_combined_parallel;
}


/* Extract the header elements of parallel loop FOR_STMT and store
   them into *FD.  */

static void
extract_omp_for_data (gomp_for *for_stmt, struct omp_for_data *fd,
		      struct omp_for_data_loop *loops)
{
  tree t, var, *collapse_iter, *collapse_count;
  tree count = NULL_TREE, iter_type = long_integer_type_node;
  struct omp_for_data_loop *loop;
  int i;
  struct omp_for_data_loop dummy_loop;
  location_t loc = gimple_location (for_stmt);
  bool simd = gimple_omp_for_kind (for_stmt) & GF_OMP_FOR_SIMD;
  bool distribute = gimple_omp_for_kind (for_stmt)
		    == GF_OMP_FOR_KIND_DISTRIBUTE;

  fd->for_stmt = for_stmt;
  fd->pre = NULL;
  fd->collapse = gimple_omp_for_collapse (for_stmt);
  if (fd->collapse > 1)
    fd->loops = loops;
  else
    fd->loops = &fd->loop;

  fd->have_nowait = distribute || simd;
  fd->have_ordered = false;
  fd->sched_kind = OMP_CLAUSE_SCHEDULE_STATIC;
  fd->chunk_size = NULL_TREE;
  if (gimple_omp_for_kind (fd->for_stmt) == GF_OMP_FOR_KIND_CILKFOR)
    fd->sched_kind = OMP_CLAUSE_SCHEDULE_CILKFOR;
  collapse_iter = NULL;
  collapse_count = NULL;

  for (t = gimple_omp_for_clauses (for_stmt); t ; t = OMP_CLAUSE_CHAIN (t))
    switch (OMP_CLAUSE_CODE (t))
      {
      case OMP_CLAUSE_NOWAIT:
	fd->have_nowait = true;
	break;
      case OMP_CLAUSE_ORDERED:
	fd->have_ordered = true;
	break;
      case OMP_CLAUSE_SCHEDULE:
	gcc_assert (!distribute);
	fd->sched_kind = OMP_CLAUSE_SCHEDULE_KIND (t);
	fd->chunk_size = OMP_CLAUSE_SCHEDULE_CHUNK_EXPR (t);
	break;
      case OMP_CLAUSE_DIST_SCHEDULE:
	gcc_assert (distribute);
	fd->chunk_size = OMP_CLAUSE_DIST_SCHEDULE_CHUNK_EXPR (t);
	break;
      case OMP_CLAUSE_COLLAPSE:
	if (fd->collapse > 1)
	  {
	    collapse_iter = &OMP_CLAUSE_COLLAPSE_ITERVAR (t);
	    collapse_count = &OMP_CLAUSE_COLLAPSE_COUNT (t);
	  }
	break;
      default:
	break;
      }

  /* FIXME: for now map schedule(auto) to schedule(static).
     There should be analysis to determine whether all iterations
     are approximately the same amount of work (then schedule(static)
     is best) or if it varies (then schedule(dynamic,N) is better).  */
  if (fd->sched_kind == OMP_CLAUSE_SCHEDULE_AUTO)
    {
      fd->sched_kind = OMP_CLAUSE_SCHEDULE_STATIC;
      gcc_assert (fd->chunk_size == NULL);
    }
  gcc_assert (fd->collapse == 1 || collapse_iter != NULL);
  if (fd->sched_kind == OMP_CLAUSE_SCHEDULE_RUNTIME)
    gcc_assert (fd->chunk_size == NULL);
  else if (fd->chunk_size == NULL)
    {
      /* We only need to compute a default chunk size for ordered
	 static loops and dynamic loops.  */
      if (fd->sched_kind != OMP_CLAUSE_SCHEDULE_STATIC
	  || fd->have_ordered)
	fd->chunk_size = (fd->sched_kind == OMP_CLAUSE_SCHEDULE_STATIC)
			 ? integer_zero_node : integer_one_node;
    }

  for (i = 0; i < fd->collapse; i++)
    {
      if (fd->collapse == 1)
	loop = &fd->loop;
      else if (loops != NULL)
	loop = loops + i;
      else
	loop = &dummy_loop;

      loop->v = gimple_omp_for_index (for_stmt, i);
      gcc_assert (SSA_VAR_P (loop->v));
      gcc_assert (TREE_CODE (TREE_TYPE (loop->v)) == INTEGER_TYPE
		  || TREE_CODE (TREE_TYPE (loop->v)) == POINTER_TYPE);
      var = TREE_CODE (loop->v) == SSA_NAME ? SSA_NAME_VAR (loop->v) : loop->v;
      loop->n1 = gimple_omp_for_initial (for_stmt, i);

      loop->cond_code = gimple_omp_for_cond (for_stmt, i);
      loop->n2 = gimple_omp_for_final (for_stmt, i);
      switch (loop->cond_code)
	{
	case LT_EXPR:
	case GT_EXPR:
	  break;
	case NE_EXPR:
	  gcc_assert (gimple_omp_for_kind (for_stmt)
		      == GF_OMP_FOR_KIND_CILKSIMD
		      || (gimple_omp_for_kind (for_stmt)
			  == GF_OMP_FOR_KIND_CILKFOR));
	  break;
	case LE_EXPR:
	  if (POINTER_TYPE_P (TREE_TYPE (loop->n2)))
	    loop->n2 = fold_build_pointer_plus_hwi_loc (loc, loop->n2, 1);
	  else
	    loop->n2 = fold_build2_loc (loc,
				    PLUS_EXPR, TREE_TYPE (loop->n2), loop->n2,
				    build_int_cst (TREE_TYPE (loop->n2), 1));
	  loop->cond_code = LT_EXPR;
	  break;
	case GE_EXPR:
	  if (POINTER_TYPE_P (TREE_TYPE (loop->n2)))
	    loop->n2 = fold_build_pointer_plus_hwi_loc (loc, loop->n2, -1);
	  else
	    loop->n2 = fold_build2_loc (loc,
				    MINUS_EXPR, TREE_TYPE (loop->n2), loop->n2,
				    build_int_cst (TREE_TYPE (loop->n2), 1));
	  loop->cond_code = GT_EXPR;
	  break;
	default:
	  gcc_unreachable ();
	}

      t = gimple_omp_for_incr (for_stmt, i);
      gcc_assert (TREE_OPERAND (t, 0) == var);
      switch (TREE_CODE (t))
	{
	case PLUS_EXPR:
	  loop->step = TREE_OPERAND (t, 1);
	  break;
	case POINTER_PLUS_EXPR:
	  loop->step = fold_convert (ssizetype, TREE_OPERAND (t, 1));
	  break;
	case MINUS_EXPR:
	  loop->step = TREE_OPERAND (t, 1);
	  loop->step = fold_build1_loc (loc,
				    NEGATE_EXPR, TREE_TYPE (loop->step),
				    loop->step);
	  break;
	default:
	  gcc_unreachable ();
	}

      if (simd
	  || (fd->sched_kind == OMP_CLAUSE_SCHEDULE_STATIC
	      && !fd->have_ordered))
	{
	  if (fd->collapse == 1)
	    iter_type = TREE_TYPE (loop->v);
	  else if (i == 0
		   || TYPE_PRECISION (iter_type)
		      < TYPE_PRECISION (TREE_TYPE (loop->v)))
	    iter_type
	      = build_nonstandard_integer_type
		  (TYPE_PRECISION (TREE_TYPE (loop->v)), 1);
	}
      else if (iter_type != long_long_unsigned_type_node)
	{
	  if (POINTER_TYPE_P (TREE_TYPE (loop->v)))
	    iter_type = long_long_unsigned_type_node;
	  else if (TYPE_UNSIGNED (TREE_TYPE (loop->v))
		   && TYPE_PRECISION (TREE_TYPE (loop->v))
		      >= TYPE_PRECISION (iter_type))
	    {
	      tree n;

	      if (loop->cond_code == LT_EXPR)
		n = fold_build2_loc (loc,
				 PLUS_EXPR, TREE_TYPE (loop->v),
				 loop->n2, loop->step);
	      else
		n = loop->n1;
	      if (TREE_CODE (n) != INTEGER_CST
		  || tree_int_cst_lt (TYPE_MAX_VALUE (iter_type), n))
		iter_type = long_long_unsigned_type_node;
	    }
	  else if (TYPE_PRECISION (TREE_TYPE (loop->v))
		   > TYPE_PRECISION (iter_type))
	    {
	      tree n1, n2;

	      if (loop->cond_code == LT_EXPR)
		{
		  n1 = loop->n1;
		  n2 = fold_build2_loc (loc,
				    PLUS_EXPR, TREE_TYPE (loop->v),
				    loop->n2, loop->step);
		}
	      else
		{
		  n1 = fold_build2_loc (loc,
				    MINUS_EXPR, TREE_TYPE (loop->v),
				    loop->n2, loop->step);
		  n2 = loop->n1;
		}
	      if (TREE_CODE (n1) != INTEGER_CST
		  || TREE_CODE (n2) != INTEGER_CST
		  || !tree_int_cst_lt (TYPE_MIN_VALUE (iter_type), n1)
		  || !tree_int_cst_lt (n2, TYPE_MAX_VALUE (iter_type)))
		iter_type = long_long_unsigned_type_node;
	    }
	}

      if (collapse_count && *collapse_count == NULL)
	{
	  t = fold_binary (loop->cond_code, boolean_type_node,
			   fold_convert (TREE_TYPE (loop->v), loop->n1),
			   fold_convert (TREE_TYPE (loop->v), loop->n2));
	  if (t && integer_zerop (t))
	    count = build_zero_cst (long_long_unsigned_type_node);
	  else if ((i == 0 || count != NULL_TREE)
		   && TREE_CODE (TREE_TYPE (loop->v)) == INTEGER_TYPE
		   && TREE_CONSTANT (loop->n1)
		   && TREE_CONSTANT (loop->n2)
		   && TREE_CODE (loop->step) == INTEGER_CST)
	    {
	      tree itype = TREE_TYPE (loop->v);

	      if (POINTER_TYPE_P (itype))
		itype = signed_type_for (itype);
	      t = build_int_cst (itype, (loop->cond_code == LT_EXPR ? -1 : 1));
	      t = fold_build2_loc (loc,
			       PLUS_EXPR, itype,
			       fold_convert_loc (loc, itype, loop->step), t);
	      t = fold_build2_loc (loc, PLUS_EXPR, itype, t,
			       fold_convert_loc (loc, itype, loop->n2));
	      t = fold_build2_loc (loc, MINUS_EXPR, itype, t,
			       fold_convert_loc (loc, itype, loop->n1));
	      if (TYPE_UNSIGNED (itype) && loop->cond_code == GT_EXPR)
		t = fold_build2_loc (loc, TRUNC_DIV_EXPR, itype,
				 fold_build1_loc (loc, NEGATE_EXPR, itype, t),
				 fold_build1_loc (loc, NEGATE_EXPR, itype,
					      fold_convert_loc (loc, itype,
								loop->step)));
	      else
		t = fold_build2_loc (loc, TRUNC_DIV_EXPR, itype, t,
				 fold_convert_loc (loc, itype, loop->step));
	      t = fold_convert_loc (loc, long_long_unsigned_type_node, t);
	      if (count != NULL_TREE)
		count = fold_build2_loc (loc,
				     MULT_EXPR, long_long_unsigned_type_node,
				     count, t);
	      else
		count = t;
	      if (TREE_CODE (count) != INTEGER_CST)
		count = NULL_TREE;
	    }
	  else if (count && !integer_zerop (count))
	    count = NULL_TREE;
	}
    }

  if (count
      && !simd
      && (fd->sched_kind != OMP_CLAUSE_SCHEDULE_STATIC
	  || fd->have_ordered))
    {
      if (!tree_int_cst_lt (count, TYPE_MAX_VALUE (long_integer_type_node)))
	iter_type = long_long_unsigned_type_node;
      else
	iter_type = long_integer_type_node;
    }
  else if (collapse_iter && *collapse_iter != NULL)
    iter_type = TREE_TYPE (*collapse_iter);
  fd->iter_type = iter_type;
  if (collapse_iter && *collapse_iter == NULL)
    *collapse_iter = create_tmp_var (iter_type, ".iter");
  if (collapse_count && *collapse_count == NULL)
    {
      if (count)
	*collapse_count = fold_convert_loc (loc, iter_type, count);
      else
	*collapse_count = create_tmp_var (iter_type, ".count");
    }

  if (fd->collapse > 1)
    {
      fd->loop.v = *collapse_iter;
      fd->loop.n1 = build_int_cst (TREE_TYPE (fd->loop.v), 0);
      fd->loop.n2 = *collapse_count;
      fd->loop.step = build_int_cst (TREE_TYPE (fd->loop.v), 1);
      fd->loop.cond_code = LT_EXPR;
    }
}


/* Given two blocks PAR_ENTRY_BB and WS_ENTRY_BB such that WS_ENTRY_BB
   is the immediate dominator of PAR_ENTRY_BB, return true if there
   are no data dependencies that would prevent expanding the parallel
   directive at PAR_ENTRY_BB as a combined parallel+workshare region.

   When expanding a combined parallel+workshare region, the call to
   the child function may need additional arguments in the case of
   GIMPLE_OMP_FOR regions.  In some cases, these arguments are
   computed out of variables passed in from the parent to the child
   via 'struct .omp_data_s'.  For instance:

	#pragma omp parallel for schedule (guided, i * 4)
	for (j ...)

   Is lowered into:

   	# BLOCK 2 (PAR_ENTRY_BB)
	.omp_data_o.i = i;
	#pragma omp parallel [child fn: bar.omp_fn.0 ( ..., D.1598)

	# BLOCK 3 (WS_ENTRY_BB)
	.omp_data_i = &.omp_data_o;
	D.1667 = .omp_data_i->i;
	D.1598 = D.1667 * 4;
	#pragma omp for schedule (guided, D.1598)

   When we outline the parallel region, the call to the child function
   'bar.omp_fn.0' will need the value D.1598 in its argument list, but
   that value is computed *after* the call site.  So, in principle we
   cannot do the transformation.

   To see whether the code in WS_ENTRY_BB blocks the combined
   parallel+workshare call, we collect all the variables used in the
   GIMPLE_OMP_FOR header check whether they appear on the LHS of any
   statement in WS_ENTRY_BB.  If so, then we cannot emit the combined
   call.

   FIXME.  If we had the SSA form built at this point, we could merely
   hoist the code in block 3 into block 2 and be done with it.  But at
   this point we don't have dataflow information and though we could
   hack something up here, it is really not worth the aggravation.  */

static bool
workshare_safe_to_combine_p (basic_block ws_entry_bb)
{
  struct omp_for_data fd;
  gimple ws_stmt = last_stmt (ws_entry_bb);

  if (gimple_code (ws_stmt) == GIMPLE_OMP_SECTIONS)
    return true;

  gcc_assert (gimple_code (ws_stmt) == GIMPLE_OMP_FOR);

  extract_omp_for_data (as_a <gomp_for *> (ws_stmt), &fd, NULL);

  if (fd.collapse > 1 && TREE_CODE (fd.loop.n2) != INTEGER_CST)
    return false;
  if (fd.iter_type != long_integer_type_node)
    return false;

  /* FIXME.  We give up too easily here.  If any of these arguments
     are not constants, they will likely involve variables that have
     been mapped into fields of .omp_data_s for sharing with the child
     function.  With appropriate data flow, it would be possible to
     see through this.  */
  if (!is_gimple_min_invariant (fd.loop.n1)
      || !is_gimple_min_invariant (fd.loop.n2)
      || !is_gimple_min_invariant (fd.loop.step)
      || (fd.chunk_size && !is_gimple_min_invariant (fd.chunk_size)))
    return false;

  return true;
}


/* Collect additional arguments needed to emit a combined
   parallel+workshare call.  WS_STMT is the workshare directive being
   expanded.  */

static vec<tree, va_gc> *
get_ws_args_for (gimple par_stmt, gimple ws_stmt)
{
  tree t;
  location_t loc = gimple_location (ws_stmt);
  vec<tree, va_gc> *ws_args;

  if (gomp_for *for_stmt = dyn_cast <gomp_for *> (ws_stmt))
    {
      struct omp_for_data fd;
      tree n1, n2;

      extract_omp_for_data (for_stmt, &fd, NULL);
      n1 = fd.loop.n1;
      n2 = fd.loop.n2;

      if (gimple_omp_for_combined_into_p (for_stmt))
	{
	  tree innerc
	    = find_omp_clause (gimple_omp_parallel_clauses (par_stmt),
			       OMP_CLAUSE__LOOPTEMP_);
	  gcc_assert (innerc);
	  n1 = OMP_CLAUSE_DECL (innerc);
	  innerc = find_omp_clause (OMP_CLAUSE_CHAIN (innerc),
				    OMP_CLAUSE__LOOPTEMP_);
	  gcc_assert (innerc);
	  n2 = OMP_CLAUSE_DECL (innerc);
	}

      vec_alloc (ws_args, 3 + (fd.chunk_size != 0));

      t = fold_convert_loc (loc, long_integer_type_node, n1);
      ws_args->quick_push (t);

      t = fold_convert_loc (loc, long_integer_type_node, n2);
      ws_args->quick_push (t);

      t = fold_convert_loc (loc, long_integer_type_node, fd.loop.step);
      ws_args->quick_push (t);

      if (fd.chunk_size)
	{
	  t = fold_convert_loc (loc, long_integer_type_node, fd.chunk_size);
	  ws_args->quick_push (t);
	}

      return ws_args;
    }
  else if (gimple_code (ws_stmt) == GIMPLE_OMP_SECTIONS)
    {
      /* Number of sections is equal to the number of edges from the
	 GIMPLE_OMP_SECTIONS_SWITCH statement, except for the one to
	 the exit of the sections region.  */
      basic_block bb = single_succ (gimple_bb (ws_stmt));
      t = build_int_cst (unsigned_type_node, EDGE_COUNT (bb->succs) - 1);
      vec_alloc (ws_args, 1);
      ws_args->quick_push (t);
      return ws_args;
    }

  gcc_unreachable ();
}


/* Discover whether REGION is a combined parallel+workshare region.  */

static void
determine_parallel_type (struct omp_region *region)
{
  basic_block par_entry_bb, par_exit_bb;
  basic_block ws_entry_bb, ws_exit_bb;

  if (region == NULL || region->inner == NULL
      || region->exit == NULL || region->inner->exit == NULL
      || region->inner->cont == NULL)
    return;

  /* We only support parallel+for and parallel+sections.  */
  if (region->type != GIMPLE_OMP_PARALLEL
      || (region->inner->type != GIMPLE_OMP_FOR
	  && region->inner->type != GIMPLE_OMP_SECTIONS))
    return;

  /* Check for perfect nesting PAR_ENTRY_BB -> WS_ENTRY_BB and
     WS_EXIT_BB -> PAR_EXIT_BB.  */
  par_entry_bb = region->entry;
  par_exit_bb = region->exit;
  ws_entry_bb = region->inner->entry;
  ws_exit_bb = region->inner->exit;

  if (single_succ (par_entry_bb) == ws_entry_bb
      && single_succ (ws_exit_bb) == par_exit_bb
      && workshare_safe_to_combine_p (ws_entry_bb)
      && (gimple_omp_parallel_combined_p (last_stmt (par_entry_bb))
	  || (last_and_only_stmt (ws_entry_bb)
	      && last_and_only_stmt (par_exit_bb))))
    {
      gimple par_stmt = last_stmt (par_entry_bb);
      gimple ws_stmt = last_stmt (ws_entry_bb);

      if (region->inner->type == GIMPLE_OMP_FOR)
	{
	  /* If this is a combined parallel loop, we need to determine
	     whether or not to use the combined library calls.  There
	     are two cases where we do not apply the transformation:
	     static loops and any kind of ordered loop.  In the first
	     case, we already open code the loop so there is no need
	     to do anything else.  In the latter case, the combined
	     parallel loop call would still need extra synchronization
	     to implement ordered semantics, so there would not be any
	     gain in using the combined call.  */
	  tree clauses = gimple_omp_for_clauses (ws_stmt);
	  tree c = find_omp_clause (clauses, OMP_CLAUSE_SCHEDULE);
	  if (c == NULL
	      || OMP_CLAUSE_SCHEDULE_KIND (c) == OMP_CLAUSE_SCHEDULE_STATIC
	      || find_omp_clause (clauses, OMP_CLAUSE_ORDERED))
	    {
	      region->is_combined_parallel = false;
	      region->inner->is_combined_parallel = false;
	      return;
	    }
	}

      region->is_combined_parallel = true;
      region->inner->is_combined_parallel = true;
      region->ws_args = get_ws_args_for (par_stmt, ws_stmt);
    }
}


/* Return true if EXPR is variable sized.  */

static inline bool
is_variable_sized (const_tree expr)
{
  return !TREE_CONSTANT (TYPE_SIZE_UNIT (TREE_TYPE (expr)));
}

/* Return true if DECL is a reference type.  */

static inline bool
is_reference (tree decl)
{
  return lang_hooks.decls.omp_privatize_by_reference (decl);
}

/* Lookup variables in the decl or field splay trees.  The "maybe" form
   allows for the variable form to not have been entered, otherwise we
   assert that the variable must have been entered.  */

static inline tree
lookup_decl (tree var, omp_context *ctx)
{
  tree *n = ctx->cb.decl_map->get (var);
  return *n;
}

static inline tree
maybe_lookup_decl (const_tree var, omp_context *ctx)
{
  tree *n = ctx->cb.decl_map->get (const_cast<tree> (var));
  return n ? *n : NULL_TREE;
}

static inline tree
lookup_field (tree var, omp_context *ctx)
{
  splay_tree_node n;
  n = splay_tree_lookup (ctx->field_map, (splay_tree_key) var);
  return (tree) n->value;
}

static inline tree
lookup_sfield (tree var, omp_context *ctx)
{
  splay_tree_node n;
  n = splay_tree_lookup (ctx->sfield_map
			 ? ctx->sfield_map : ctx->field_map,
			 (splay_tree_key) var);
  return (tree) n->value;
}

static inline tree
maybe_lookup_field (tree var, omp_context *ctx)
{
  splay_tree_node n;
  n = splay_tree_lookup (ctx->field_map, (splay_tree_key) var);
  return n ? (tree) n->value : NULL_TREE;
}

/* Return true if DECL should be copied by pointer.  SHARED_CTX is
   the parallel context if DECL is to be shared.  */

static bool
use_pointer_for_field (tree decl, omp_context *shared_ctx)
{
  if (AGGREGATE_TYPE_P (TREE_TYPE (decl)))
    return true;

  /* We can only use copy-in/copy-out semantics for shared variables
     when we know the value is not accessible from an outer scope.  */
  if (shared_ctx)
    {
      /* ??? Trivially accessible from anywhere.  But why would we even
	 be passing an address in this case?  Should we simply assert
	 this to be false, or should we have a cleanup pass that removes
	 these from the list of mappings?  */
      if (TREE_STATIC (decl) || DECL_EXTERNAL (decl))
	return true;

      /* For variables with DECL_HAS_VALUE_EXPR_P set, we cannot tell
	 without analyzing the expression whether or not its location
	 is accessible to anyone else.  In the case of nested parallel
	 regions it certainly may be.  */
      if (TREE_CODE (decl) != RESULT_DECL && DECL_HAS_VALUE_EXPR_P (decl))
	return true;

      /* Do not use copy-in/copy-out for variables that have their
	 address taken.  */
      if (TREE_ADDRESSABLE (decl))
	return true;

      /* lower_send_shared_vars only uses copy-in, but not copy-out
	 for these.  */
      if (TREE_READONLY (decl)
	  || ((TREE_CODE (decl) == RESULT_DECL
	       || TREE_CODE (decl) == PARM_DECL)
	      && DECL_BY_REFERENCE (decl)))
	return false;

      /* Disallow copy-in/out in nested parallel if
	 decl is shared in outer parallel, otherwise
	 each thread could store the shared variable
	 in its own copy-in location, making the
	 variable no longer really shared.  */
      if (shared_ctx->is_nested)
	{
	  omp_context *up;

	  for (up = shared_ctx->outer; up; up = up->outer)
	    if (is_taskreg_ctx (up) && maybe_lookup_decl (decl, up))
	      break;

	  if (up)
	    {
	      tree c;

	      for (c = gimple_omp_taskreg_clauses (up->stmt);
		   c; c = OMP_CLAUSE_CHAIN (c))
		if (OMP_CLAUSE_CODE (c) == OMP_CLAUSE_SHARED
		    && OMP_CLAUSE_DECL (c) == decl)
		  break;

	      if (c)
		goto maybe_mark_addressable_and_ret;
	    }
	}

      /* For tasks avoid using copy-in/out.  As tasks can be
	 deferred or executed in different thread, when GOMP_task
	 returns, the task hasn't necessarily terminated.  */
      if (is_task_ctx (shared_ctx))
	{
	  tree outer;
	maybe_mark_addressable_and_ret:
	  outer = maybe_lookup_decl_in_outer_ctx (decl, shared_ctx);
	  if (is_gimple_reg (outer))
	    {
	      /* Taking address of OUTER in lower_send_shared_vars
		 might need regimplification of everything that uses the
		 variable.  */
	      if (!task_shared_vars)
		task_shared_vars = BITMAP_ALLOC (NULL);
	      bitmap_set_bit (task_shared_vars, DECL_UID (outer));
	      TREE_ADDRESSABLE (outer) = 1;
	    }
	  return true;
	}
    }

  return false;
}

/* Construct a new automatic decl similar to VAR.  */

static tree
omp_copy_decl_2 (tree var, tree name, tree type, omp_context *ctx)
{
  tree copy = copy_var_decl (var, name, type);

  DECL_CONTEXT (copy) = current_function_decl;
  DECL_CHAIN (copy) = ctx->block_vars;
  ctx->block_vars = copy;

  return copy;
}

static tree
omp_copy_decl_1 (tree var, omp_context *ctx)
{
  return omp_copy_decl_2 (var, DECL_NAME (var), TREE_TYPE (var), ctx);
}

/* Build COMPONENT_REF and set TREE_THIS_VOLATILE and TREE_READONLY on it
   as appropriate.  */
static tree
omp_build_component_ref (tree obj, tree field)
{
  tree ret = build3 (COMPONENT_REF, TREE_TYPE (field), obj, field, NULL);
  if (TREE_THIS_VOLATILE (field))
    TREE_THIS_VOLATILE (ret) |= 1;
  if (TREE_READONLY (field))
    TREE_READONLY (ret) |= 1;
  return ret;
}

/* Build tree nodes to access the field for VAR on the receiver side.  */

static tree
build_receiver_ref (tree var, bool by_ref, omp_context *ctx)
{
  tree x, field = lookup_field (var, ctx);

  /* If the receiver record type was remapped in the child function,
     remap the field into the new record type.  */
  x = maybe_lookup_field (field, ctx);
  if (x != NULL)
    field = x;

  x = build_simple_mem_ref (ctx->receiver_decl);
  x = omp_build_component_ref (x, field);
  if (by_ref)
    x = build_simple_mem_ref (x);

  return x;
}

/* Build tree nodes to access VAR in the scope outer to CTX.  In the case
   of a parallel, this is a component reference; for workshare constructs
   this is some variable.  */

static tree
build_outer_var_ref (tree var, omp_context *ctx)
{
  tree x;

  if (is_global_var (maybe_lookup_decl_in_outer_ctx (var, ctx)))
    x = var;
  else if (is_variable_sized (var))
    {
      x = TREE_OPERAND (DECL_VALUE_EXPR (var), 0);
      x = build_outer_var_ref (x, ctx);
      x = build_simple_mem_ref (x);
    }
  else if (is_taskreg_ctx (ctx))
    {
      bool by_ref = use_pointer_for_field (var, NULL);
      x = build_receiver_ref (var, by_ref, ctx);
    }
  else if (gimple_code (ctx->stmt) == GIMPLE_OMP_FOR
	   && gimple_omp_for_kind (ctx->stmt) & GF_OMP_FOR_SIMD)
    {
      /* #pragma omp simd isn't a worksharing construct, and can reference even
	 private vars in its linear etc. clauses.  */
      x = NULL_TREE;
      if (ctx->outer && is_taskreg_ctx (ctx))
	x = lookup_decl (var, ctx->outer);
      else if (ctx->outer)
	x = maybe_lookup_decl_in_outer_ctx (var, ctx);
      if (x == NULL_TREE)
	x = var;
    }
  else if (ctx->outer)
    x = lookup_decl (var, ctx->outer);
  else if (is_reference (var))
    /* This can happen with orphaned constructs.  If var is reference, it is
       possible it is shared and as such valid.  */
    x = var;
  else
    gcc_unreachable ();

  if (is_reference (var))
    x = build_simple_mem_ref (x);

  return x;
}

/* Build tree nodes to access the field for VAR on the sender side.  */

static tree
build_sender_ref (tree var, omp_context *ctx)
{
  tree field = lookup_sfield (var, ctx);
  return omp_build_component_ref (ctx->sender_decl, field);
}

/* Add a new field for VAR inside the structure CTX->SENDER_DECL.  */

static void
install_var_field (tree var, bool by_ref, int mask, omp_context *ctx)
{
  tree field, type, sfield = NULL_TREE;

  gcc_assert ((mask & 1) == 0
	      || !splay_tree_lookup (ctx->field_map, (splay_tree_key) var));
  gcc_assert ((mask & 2) == 0 || !ctx->sfield_map
	      || !splay_tree_lookup (ctx->sfield_map, (splay_tree_key) var));

  type = TREE_TYPE (var);
  if (mask & 4)
    {
      gcc_assert (TREE_CODE (type) == ARRAY_TYPE);
      type = build_pointer_type (build_pointer_type (type));
    }
  else if (by_ref)
    type = build_pointer_type (type);
  else if ((mask & 3) == 1 && is_reference (var))
    type = TREE_TYPE (type);

  field = build_decl (DECL_SOURCE_LOCATION (var),
		      FIELD_DECL, DECL_NAME (var), type);

  /* Remember what variable this field was created for.  This does have a
     side effect of making dwarf2out ignore this member, so for helpful
     debugging we clear it later in delete_omp_context.  */
  DECL_ABSTRACT_ORIGIN (field) = var;
  if (type == TREE_TYPE (var))
    {
      DECL_ALIGN (field) = DECL_ALIGN (var);
      DECL_USER_ALIGN (field) = DECL_USER_ALIGN (var);
      TREE_THIS_VOLATILE (field) = TREE_THIS_VOLATILE (var);
    }
  else
    DECL_ALIGN (field) = TYPE_ALIGN (type);

  if ((mask & 3) == 3)
    {
      insert_field_into_struct (ctx->record_type, field);
      if (ctx->srecord_type)
	{
	  sfield = build_decl (DECL_SOURCE_LOCATION (var),
			       FIELD_DECL, DECL_NAME (var), type);
	  DECL_ABSTRACT_ORIGIN (sfield) = var;
	  DECL_ALIGN (sfield) = DECL_ALIGN (field);
	  DECL_USER_ALIGN (sfield) = DECL_USER_ALIGN (field);
	  TREE_THIS_VOLATILE (sfield) = TREE_THIS_VOLATILE (field);
	  insert_field_into_struct (ctx->srecord_type, sfield);
	}
    }
  else
    {
      if (ctx->srecord_type == NULL_TREE)
	{
	  tree t;

	  ctx->srecord_type = lang_hooks.types.make_type (RECORD_TYPE);
	  ctx->sfield_map = splay_tree_new (splay_tree_compare_pointers, 0, 0);
	  for (t = TYPE_FIELDS (ctx->record_type); t ; t = TREE_CHAIN (t))
	    {
	      sfield = build_decl (DECL_SOURCE_LOCATION (var),
				   FIELD_DECL, DECL_NAME (t), TREE_TYPE (t));
	      DECL_ABSTRACT_ORIGIN (sfield) = DECL_ABSTRACT_ORIGIN (t);
	      insert_field_into_struct (ctx->srecord_type, sfield);
	      splay_tree_insert (ctx->sfield_map,
				 (splay_tree_key) DECL_ABSTRACT_ORIGIN (t),
				 (splay_tree_value) sfield);
	    }
	}
      sfield = field;
      insert_field_into_struct ((mask & 1) ? ctx->record_type
				: ctx->srecord_type, field);
    }

  if (mask & 1)
    splay_tree_insert (ctx->field_map, (splay_tree_key) var,
		       (splay_tree_value) field);
  if ((mask & 2) && ctx->sfield_map)
    splay_tree_insert (ctx->sfield_map, (splay_tree_key) var,
		       (splay_tree_value) sfield);
}

static tree
install_var_local (tree var, omp_context *ctx)
{
  tree new_var = omp_copy_decl_1 (var, ctx);
  insert_decl_map (&ctx->cb, var, new_var);
  return new_var;
}

/* Adjust the replacement for DECL in CTX for the new context.  This means
   copying the DECL_VALUE_EXPR, and fixing up the type.  */

static void
fixup_remapped_decl (tree decl, omp_context *ctx, bool private_debug)
{
  tree new_decl, size;

  new_decl = lookup_decl (decl, ctx);

  TREE_TYPE (new_decl) = remap_type (TREE_TYPE (decl), &ctx->cb);

  if ((!TREE_CONSTANT (DECL_SIZE (new_decl)) || private_debug)
      && DECL_HAS_VALUE_EXPR_P (decl))
    {
      tree ve = DECL_VALUE_EXPR (decl);
      walk_tree (&ve, copy_tree_body_r, &ctx->cb, NULL);
      SET_DECL_VALUE_EXPR (new_decl, ve);
      DECL_HAS_VALUE_EXPR_P (new_decl) = 1;
    }

  if (!TREE_CONSTANT (DECL_SIZE (new_decl)))
    {
      size = remap_decl (DECL_SIZE (decl), &ctx->cb);
      if (size == error_mark_node)
	size = TYPE_SIZE (TREE_TYPE (new_decl));
      DECL_SIZE (new_decl) = size;

      size = remap_decl (DECL_SIZE_UNIT (decl), &ctx->cb);
      if (size == error_mark_node)
	size = TYPE_SIZE_UNIT (TREE_TYPE (new_decl));
      DECL_SIZE_UNIT (new_decl) = size;
    }
}

/* The callback for remap_decl.  Search all containing contexts for a
   mapping of the variable; this avoids having to duplicate the splay
   tree ahead of time.  We know a mapping doesn't already exist in the
   given context.  Create new mappings to implement default semantics.  */

static tree
omp_copy_decl (tree var, copy_body_data *cb)
{
  omp_context *ctx = (omp_context *) cb;
  tree new_var;

  if (TREE_CODE (var) == LABEL_DECL)
    {
      new_var = create_artificial_label (DECL_SOURCE_LOCATION (var));
      DECL_CONTEXT (new_var) = current_function_decl;
      insert_decl_map (&ctx->cb, var, new_var);
      return new_var;
    }

  while (!is_taskreg_ctx (ctx))
    {
      ctx = ctx->outer;
      if (ctx == NULL)
	return var;
      new_var = maybe_lookup_decl (var, ctx);
      if (new_var)
	return new_var;
    }

  if (is_global_var (var) || decl_function_context (var) != ctx->cb.src_fn)
    return var;

  return error_mark_node;
}


/* Debugging dumps for parallel regions.  */
void dump_omp_region (FILE *, struct omp_region *, int);
void debug_omp_region (struct omp_region *);
void debug_all_omp_regions (void);

/* Dump the parallel region tree rooted at REGION.  */

void
dump_omp_region (FILE *file, struct omp_region *region, int indent)
{
  fprintf (file, "%*sbb %d: %s\n", indent, "", region->entry->index,
	   gimple_code_name[region->type]);

  if (region->inner)
    dump_omp_region (file, region->inner, indent + 4);

  if (region->cont)
    {
      fprintf (file, "%*sbb %d: GIMPLE_OMP_CONTINUE\n", indent, "",
	       region->cont->index);
    }

  if (region->exit)
    fprintf (file, "%*sbb %d: GIMPLE_OMP_RETURN\n", indent, "",
	     region->exit->index);
  else
    fprintf (file, "%*s[no exit marker]\n", indent, "");

  if (region->next)
    dump_omp_region (file, region->next, indent);
}

DEBUG_FUNCTION void
debug_omp_region (struct omp_region *region)
{
  dump_omp_region (stderr, region, 0);
}

DEBUG_FUNCTION void
debug_all_omp_regions (void)
{
  dump_omp_region (stderr, root_omp_region, 0);
}


/* Create a new parallel region starting at STMT inside region PARENT.  */

static struct omp_region *
new_omp_region (basic_block bb, enum gimple_code type,
		struct omp_region *parent)
{
  struct omp_region *region = XCNEW (struct omp_region);

  region->outer = parent;
  region->entry = bb;
  region->type = type;

  if (parent)
    {
      /* This is a nested region.  Add it to the list of inner
	 regions in PARENT.  */
      region->next = parent->inner;
      parent->inner = region;
    }
  else
    {
      /* This is a toplevel region.  Add it to the list of toplevel
	 regions in ROOT_OMP_REGION.  */
      region->next = root_omp_region;
      root_omp_region = region;
    }

  return region;
}

/* Release the memory associated with the region tree rooted at REGION.  */

static void
free_omp_region_1 (struct omp_region *region)
{
  struct omp_region *i, *n;

  for (i = region->inner; i ; i = n)
    {
      n = i->next;
      free_omp_region_1 (i);
    }

  free (region);
}

/* Release the memory for the entire omp region tree.  */

void
free_omp_regions (void)
{
  struct omp_region *r, *n;
  for (r = root_omp_region; r ; r = n)
    {
      n = r->next;
      free_omp_region_1 (r);
    }
  root_omp_region = NULL;
}


/* Create a new context, with OUTER_CTX being the surrounding context.  */

static omp_context *
new_omp_context (gimple stmt, omp_context *outer_ctx)
{
  omp_context *ctx = XCNEW (omp_context);

  splay_tree_insert (all_contexts, (splay_tree_key) stmt,
		     (splay_tree_value) ctx);
  ctx->stmt = stmt;

  if (outer_ctx)
    {
      ctx->outer = outer_ctx;
      ctx->cb = outer_ctx->cb;
      ctx->cb.block = NULL;
      ctx->depth = outer_ctx->depth + 1;
    }
  else
    {
      ctx->cb.src_fn = current_function_decl;
      ctx->cb.dst_fn = current_function_decl;
      ctx->cb.src_node = cgraph_node::get (current_function_decl);
      gcc_checking_assert (ctx->cb.src_node);
      ctx->cb.dst_node = ctx->cb.src_node;
      ctx->cb.src_cfun = cfun;
      ctx->cb.copy_decl = omp_copy_decl;
      ctx->cb.eh_lp_nr = 0;
      ctx->cb.transform_call_graph_edges = CB_CGE_MOVE;
      ctx->depth = 1;
    }

  ctx->cb.decl_map = new hash_map<tree, tree>;

  return ctx;
}

static gimple_seq maybe_catch_exception (gimple_seq);

/* Finalize task copyfn.  */

static void
finalize_task_copyfn (gomp_task *task_stmt)
{
  struct function *child_cfun;
  tree child_fn;
  gimple_seq seq = NULL, new_seq;
  gbind *bind;

  child_fn = gimple_omp_task_copy_fn (task_stmt);
  if (child_fn == NULL_TREE)
    return;

  child_cfun = DECL_STRUCT_FUNCTION (child_fn);
  DECL_STRUCT_FUNCTION (child_fn)->curr_properties = cfun->curr_properties;

  push_cfun (child_cfun);
  bind = gimplify_body (child_fn, false);
  gimple_seq_add_stmt (&seq, bind);
  new_seq = maybe_catch_exception (seq);
  if (new_seq != seq)
    {
      bind = gimple_build_bind (NULL, new_seq, NULL);
      seq = NULL;
      gimple_seq_add_stmt (&seq, bind);
    }
  gimple_set_body (child_fn, seq);
  pop_cfun ();

  /* Inform the callgraph about the new function.  */
  cgraph_node::add_new_function (child_fn, false);
}

/* Destroy a omp_context data structures.  Called through the splay tree
   value delete callback.  */

static void
delete_omp_context (splay_tree_value value)
{
  omp_context *ctx = (omp_context *) value;

  delete ctx->cb.decl_map;

  if (ctx->field_map)
    splay_tree_delete (ctx->field_map);
  if (ctx->sfield_map)
    splay_tree_delete (ctx->sfield_map);

  /* We hijacked DECL_ABSTRACT_ORIGIN earlier.  We need to clear it before
     it produces corrupt debug information.  */
  if (ctx->record_type)
    {
      tree t;
      for (t = TYPE_FIELDS (ctx->record_type); t ; t = DECL_CHAIN (t))
	DECL_ABSTRACT_ORIGIN (t) = NULL;
    }
  if (ctx->srecord_type)
    {
      tree t;
      for (t = TYPE_FIELDS (ctx->srecord_type); t ; t = DECL_CHAIN (t))
	DECL_ABSTRACT_ORIGIN (t) = NULL;
    }

  if (is_task_ctx (ctx))
    finalize_task_copyfn (as_a <gomp_task *> (ctx->stmt));

  XDELETE (ctx);
}

/* Fix up RECEIVER_DECL with a type that has been remapped to the child
   context.  */

static void
fixup_child_record_type (omp_context *ctx)
{
  tree f, type = ctx->record_type;

  /* ??? It isn't sufficient to just call remap_type here, because
     variably_modified_type_p doesn't work the way we expect for
     record types.  Testing each field for whether it needs remapping
     and creating a new record by hand works, however.  */
  for (f = TYPE_FIELDS (type); f ; f = DECL_CHAIN (f))
    if (variably_modified_type_p (TREE_TYPE (f), ctx->cb.src_fn))
      break;
  if (f)
    {
      tree name, new_fields = NULL;

      type = lang_hooks.types.make_type (RECORD_TYPE);
      name = DECL_NAME (TYPE_NAME (ctx->record_type));
      name = build_decl (DECL_SOURCE_LOCATION (ctx->receiver_decl),
			 TYPE_DECL, name, type);
      TYPE_NAME (type) = name;

      for (f = TYPE_FIELDS (ctx->record_type); f ; f = DECL_CHAIN (f))
	{
	  tree new_f = copy_node (f);
	  DECL_CONTEXT (new_f) = type;
	  TREE_TYPE (new_f) = remap_type (TREE_TYPE (f), &ctx->cb);
	  DECL_CHAIN (new_f) = new_fields;
	  walk_tree (&DECL_SIZE (new_f), copy_tree_body_r, &ctx->cb, NULL);
	  walk_tree (&DECL_SIZE_UNIT (new_f), copy_tree_body_r,
		     &ctx->cb, NULL);
	  walk_tree (&DECL_FIELD_OFFSET (new_f), copy_tree_body_r,
		     &ctx->cb, NULL);
	  new_fields = new_f;

	  /* Arrange to be able to look up the receiver field
	     given the sender field.  */
	  splay_tree_insert (ctx->field_map, (splay_tree_key) f,
			     (splay_tree_value) new_f);
	}
      TYPE_FIELDS (type) = nreverse (new_fields);
      layout_type (type);
    }

  TREE_TYPE (ctx->receiver_decl)
    = build_qualified_type (build_reference_type (type), TYPE_QUAL_RESTRICT);
}

/* Instantiate decls as necessary in CTX to satisfy the data sharing
   specified by CLAUSES.  */

static void
scan_sharing_clauses (tree clauses, omp_context *ctx)
{
  tree c, decl;
  bool scan_array_reductions = false;

  for (c = clauses; c; c = OMP_CLAUSE_CHAIN (c))
    {
      bool by_ref;

      switch (OMP_CLAUSE_CODE (c))
	{
	case OMP_CLAUSE_PRIVATE:
	  decl = OMP_CLAUSE_DECL (c);
	  if (OMP_CLAUSE_PRIVATE_OUTER_REF (c))
	    goto do_private;
	  else if (!is_variable_sized (decl))
	    install_var_local (decl, ctx);
	  break;

	case OMP_CLAUSE_SHARED:
	  decl = OMP_CLAUSE_DECL (c);
	  /* Ignore shared directives in teams construct.  */
	  if (gimple_code (ctx->stmt) == GIMPLE_OMP_TEAMS)
	    {
	      /* Global variables don't need to be copied,
		 the receiver side will use them directly.  */
	      tree odecl = maybe_lookup_decl_in_outer_ctx (decl, ctx);
	      if (is_global_var (odecl))
		break;
	      insert_decl_map (&ctx->cb, decl, odecl);
	      break;
	    }
	  gcc_assert (is_taskreg_ctx (ctx));
	  gcc_assert (!COMPLETE_TYPE_P (TREE_TYPE (decl))
		      || !is_variable_sized (decl));
	  /* Global variables don't need to be copied,
	     the receiver side will use them directly.  */
	  if (is_global_var (maybe_lookup_decl_in_outer_ctx (decl, ctx)))
	    break;
	  by_ref = use_pointer_for_field (decl, ctx);
	  if (! TREE_READONLY (decl)
	      || TREE_ADDRESSABLE (decl)
	      || by_ref
	      || is_reference (decl))
	    {
	      install_var_field (decl, by_ref, 3, ctx);
	      install_var_local (decl, ctx);
	      break;
	    }
	  /* We don't need to copy const scalar vars back.  */
	  OMP_CLAUSE_SET_CODE (c, OMP_CLAUSE_FIRSTPRIVATE);
	  goto do_private;

	case OMP_CLAUSE_LASTPRIVATE:
	  /* Let the corresponding firstprivate clause create
	     the variable.  */
	  if (OMP_CLAUSE_LASTPRIVATE_FIRSTPRIVATE (c))
	    break;
	  /* FALLTHRU */

	case OMP_CLAUSE_FIRSTPRIVATE:
	case OMP_CLAUSE_REDUCTION:
	case OMP_CLAUSE_LINEAR:
	  decl = OMP_CLAUSE_DECL (c);
	do_private:
	  if (is_variable_sized (decl))
	    {
	      if (is_task_ctx (ctx))
		install_var_field (decl, false, 1, ctx);
	      break;
	    }
	  else if (is_taskreg_ctx (ctx))
	    {
	      bool global
		= is_global_var (maybe_lookup_decl_in_outer_ctx (decl, ctx));
	      by_ref = use_pointer_for_field (decl, NULL);

	      if (is_task_ctx (ctx)
		  && (global || by_ref || is_reference (decl)))
		{
		  install_var_field (decl, false, 1, ctx);
		  if (!global)
		    install_var_field (decl, by_ref, 2, ctx);
		}
	      else if (!global)
		install_var_field (decl, by_ref, 3, ctx);
	    }
	  install_var_local (decl, ctx);
	  break;

	case OMP_CLAUSE__LOOPTEMP_:
	  gcc_assert (is_parallel_ctx (ctx));
	  decl = OMP_CLAUSE_DECL (c);
	  install_var_field (decl, false, 3, ctx);
	  install_var_local (decl, ctx);
	  break;

	case OMP_CLAUSE_COPYPRIVATE:
	case OMP_CLAUSE_COPYIN:
	  decl = OMP_CLAUSE_DECL (c);
	  by_ref = use_pointer_for_field (decl, NULL);
	  install_var_field (decl, by_ref, 3, ctx);
	  break;

	case OMP_CLAUSE_DEFAULT:
	  ctx->default_kind = OMP_CLAUSE_DEFAULT_KIND (c);
	  break;

	case OMP_CLAUSE_FINAL:
	case OMP_CLAUSE_IF:
	case OMP_CLAUSE_NUM_THREADS:
	case OMP_CLAUSE_NUM_TEAMS:
	case OMP_CLAUSE_THREAD_LIMIT:
	case OMP_CLAUSE_DEVICE:
	case OMP_CLAUSE_SCHEDULE:
	case OMP_CLAUSE_DIST_SCHEDULE:
	case OMP_CLAUSE_DEPEND:
	case OMP_CLAUSE__CILK_FOR_COUNT_:
	  if (ctx->outer)
	    scan_omp_op (&OMP_CLAUSE_OPERAND (c, 0), ctx->outer);
	  break;

	case OMP_CLAUSE_TO:
	case OMP_CLAUSE_FROM:
	case OMP_CLAUSE_MAP:
	  if (ctx->outer)
	    scan_omp_op (&OMP_CLAUSE_SIZE (c), ctx->outer);
	  decl = OMP_CLAUSE_DECL (c);
	  /* Global variables with "omp declare target" attribute
	     don't need to be copied, the receiver side will use them
	     directly.  */
	  if (OMP_CLAUSE_CODE (c) == OMP_CLAUSE_MAP
	      && DECL_P (decl)
	      && is_global_var (maybe_lookup_decl_in_outer_ctx (decl, ctx))
	      && varpool_node::get_create (decl)->offloadable)
	    break;
	  if (OMP_CLAUSE_CODE (c) == OMP_CLAUSE_MAP
	      && OMP_CLAUSE_MAP_KIND (c) == OMP_CLAUSE_MAP_POINTER)
	    {
	      /* Ignore OMP_CLAUSE_MAP_POINTER kind for arrays in
		 #pragma omp target data, there is nothing to map for
		 those.  */
	      if (gimple_omp_target_kind (ctx->stmt) == GF_OMP_TARGET_KIND_DATA
		  && !POINTER_TYPE_P (TREE_TYPE (decl)))
		break;
	    }
	  if (DECL_P (decl))
	    {
	      if (DECL_SIZE (decl)
		  && TREE_CODE (DECL_SIZE (decl)) != INTEGER_CST)
		{
		  tree decl2 = DECL_VALUE_EXPR (decl);
		  gcc_assert (TREE_CODE (decl2) == INDIRECT_REF);
		  decl2 = TREE_OPERAND (decl2, 0);
		  gcc_assert (DECL_P (decl2));
		  install_var_field (decl2, true, 3, ctx);
		  install_var_local (decl2, ctx);
		  install_var_local (decl, ctx);
		}
	      else
		{
		  if (OMP_CLAUSE_CODE (c) == OMP_CLAUSE_MAP
		      && OMP_CLAUSE_MAP_KIND (c) == OMP_CLAUSE_MAP_POINTER
		      && !OMP_CLAUSE_MAP_ZERO_BIAS_ARRAY_SECTION (c)
		      && TREE_CODE (TREE_TYPE (decl)) == ARRAY_TYPE)
		    install_var_field (decl, true, 7, ctx);
		  else
		    install_var_field (decl, true, 3, ctx);
		  if (gimple_omp_target_kind (ctx->stmt)
		      == GF_OMP_TARGET_KIND_REGION)
		    install_var_local (decl, ctx);
		}
	    }
	  else
	    {
	      tree base = get_base_address (decl);
	      tree nc = OMP_CLAUSE_CHAIN (c);
	      if (DECL_P (base)
		  && nc != NULL_TREE
		  && OMP_CLAUSE_CODE (nc) == OMP_CLAUSE_MAP
		  && OMP_CLAUSE_DECL (nc) == base
		  && OMP_CLAUSE_MAP_KIND (nc) == OMP_CLAUSE_MAP_POINTER
		  && integer_zerop (OMP_CLAUSE_SIZE (nc)))
		{
		  OMP_CLAUSE_MAP_ZERO_BIAS_ARRAY_SECTION (c) = 1;
		  OMP_CLAUSE_MAP_ZERO_BIAS_ARRAY_SECTION (nc) = 1;
		}
	      else
		{
		  if (ctx->outer)
		    {
		      scan_omp_op (&OMP_CLAUSE_DECL (c), ctx->outer);
		      decl = OMP_CLAUSE_DECL (c);
		    }
		  gcc_assert (!splay_tree_lookup (ctx->field_map,
						  (splay_tree_key) decl));
		  tree field
		    = build_decl (OMP_CLAUSE_LOCATION (c),
				  FIELD_DECL, NULL_TREE, ptr_type_node);
		  DECL_ALIGN (field) = TYPE_ALIGN (ptr_type_node);
		  insert_field_into_struct (ctx->record_type, field);
		  splay_tree_insert (ctx->field_map, (splay_tree_key) decl,
				     (splay_tree_value) field);
		}
	    }
	  break;

	case OMP_CLAUSE_NOWAIT:
	case OMP_CLAUSE_ORDERED:
	case OMP_CLAUSE_COLLAPSE:
	case OMP_CLAUSE_UNTIED:
	case OMP_CLAUSE_MERGEABLE:
	case OMP_CLAUSE_PROC_BIND:
	case OMP_CLAUSE_SAFELEN:
	  break;

	case OMP_CLAUSE_ALIGNED:
	  decl = OMP_CLAUSE_DECL (c);
	  if (is_global_var (decl)
	      && TREE_CODE (TREE_TYPE (decl)) == ARRAY_TYPE)
	    install_var_local (decl, ctx);
	  break;

	default:
	  gcc_unreachable ();
	}
    }

  for (c = clauses; c; c = OMP_CLAUSE_CHAIN (c))
    {
      switch (OMP_CLAUSE_CODE (c))
	{
	case OMP_CLAUSE_LASTPRIVATE:
	  /* Let the corresponding firstprivate clause create
	     the variable.  */
	  if (OMP_CLAUSE_LASTPRIVATE_GIMPLE_SEQ (c))
	    scan_array_reductions = true;
	  if (OMP_CLAUSE_LASTPRIVATE_FIRSTPRIVATE (c))
	    break;
	  /* FALLTHRU */

	case OMP_CLAUSE_PRIVATE:
	case OMP_CLAUSE_FIRSTPRIVATE:
	case OMP_CLAUSE_REDUCTION:
	case OMP_CLAUSE_LINEAR:
	  decl = OMP_CLAUSE_DECL (c);
	  if (is_variable_sized (decl))
	    install_var_local (decl, ctx);
	  fixup_remapped_decl (decl, ctx,
			       OMP_CLAUSE_CODE (c) == OMP_CLAUSE_PRIVATE
			       && OMP_CLAUSE_PRIVATE_DEBUG (c));
	  if (OMP_CLAUSE_CODE (c) == OMP_CLAUSE_REDUCTION
	      && OMP_CLAUSE_REDUCTION_PLACEHOLDER (c))
	    scan_array_reductions = true;
	  else if (OMP_CLAUSE_CODE (c) == OMP_CLAUSE_LINEAR
		   && OMP_CLAUSE_LINEAR_GIMPLE_SEQ (c))
	    scan_array_reductions = true;
	  break;

	case OMP_CLAUSE_SHARED:
	  /* Ignore shared directives in teams construct.  */
	  if (gimple_code (ctx->stmt) == GIMPLE_OMP_TEAMS)
	    break;
	  decl = OMP_CLAUSE_DECL (c);
	  if (! is_global_var (maybe_lookup_decl_in_outer_ctx (decl, ctx)))
	    fixup_remapped_decl (decl, ctx, false);
	  break;

	case OMP_CLAUSE_MAP:
	  if (gimple_omp_target_kind (ctx->stmt) == GF_OMP_TARGET_KIND_DATA)
	    break;
	  decl = OMP_CLAUSE_DECL (c);
	  if (DECL_P (decl)
	      && is_global_var (maybe_lookup_decl_in_outer_ctx (decl, ctx))
	      && varpool_node::get_create (decl)->offloadable)
	    break;
	  if (DECL_P (decl))
	    {
	      if (OMP_CLAUSE_MAP_KIND (c) == OMP_CLAUSE_MAP_POINTER
		  && TREE_CODE (TREE_TYPE (decl)) == ARRAY_TYPE
		  && !COMPLETE_TYPE_P (TREE_TYPE (decl)))
		{
		  tree new_decl = lookup_decl (decl, ctx);
		  TREE_TYPE (new_decl)
		    = remap_type (TREE_TYPE (decl), &ctx->cb);
		}
	      else if (DECL_SIZE (decl)
		       && TREE_CODE (DECL_SIZE (decl)) != INTEGER_CST)
		{
		  tree decl2 = DECL_VALUE_EXPR (decl);
		  gcc_assert (TREE_CODE (decl2) == INDIRECT_REF);
		  decl2 = TREE_OPERAND (decl2, 0);
		  gcc_assert (DECL_P (decl2));
		  fixup_remapped_decl (decl2, ctx, false);
		  fixup_remapped_decl (decl, ctx, true);
		}
	      else
		fixup_remapped_decl (decl, ctx, false);
	    }
	  break;

	case OMP_CLAUSE_COPYPRIVATE:
	case OMP_CLAUSE_COPYIN:
	case OMP_CLAUSE_DEFAULT:
	case OMP_CLAUSE_IF:
	case OMP_CLAUSE_NUM_THREADS:
	case OMP_CLAUSE_NUM_TEAMS:
	case OMP_CLAUSE_THREAD_LIMIT:
	case OMP_CLAUSE_DEVICE:
	case OMP_CLAUSE_SCHEDULE:
	case OMP_CLAUSE_DIST_SCHEDULE:
	case OMP_CLAUSE_NOWAIT:
	case OMP_CLAUSE_ORDERED:
	case OMP_CLAUSE_COLLAPSE:
	case OMP_CLAUSE_UNTIED:
	case OMP_CLAUSE_FINAL:
	case OMP_CLAUSE_MERGEABLE:
	case OMP_CLAUSE_PROC_BIND:
	case OMP_CLAUSE_SAFELEN:
	case OMP_CLAUSE_ALIGNED:
	case OMP_CLAUSE_DEPEND:
	case OMP_CLAUSE__LOOPTEMP_:
	case OMP_CLAUSE_TO:
	case OMP_CLAUSE_FROM:
	case OMP_CLAUSE__CILK_FOR_COUNT_:
	  break;

	default:
	  gcc_unreachable ();
	}
    }

  if (scan_array_reductions)
    for (c = clauses; c; c = OMP_CLAUSE_CHAIN (c))
      if (OMP_CLAUSE_CODE (c) == OMP_CLAUSE_REDUCTION
	  && OMP_CLAUSE_REDUCTION_PLACEHOLDER (c))
	{
	  scan_omp (&OMP_CLAUSE_REDUCTION_GIMPLE_INIT (c), ctx);
	  scan_omp (&OMP_CLAUSE_REDUCTION_GIMPLE_MERGE (c), ctx);
	}
      else if (OMP_CLAUSE_CODE (c) == OMP_CLAUSE_LASTPRIVATE
	       && OMP_CLAUSE_LASTPRIVATE_GIMPLE_SEQ (c))
	scan_omp (&OMP_CLAUSE_LASTPRIVATE_GIMPLE_SEQ (c), ctx);
      else if (OMP_CLAUSE_CODE (c) == OMP_CLAUSE_LINEAR
	       && OMP_CLAUSE_LINEAR_GIMPLE_SEQ (c))
	scan_omp (&OMP_CLAUSE_LINEAR_GIMPLE_SEQ (c), ctx);
}

/* Create a new name for omp child function.  Returns an identifier.  If
   IS_CILK_FOR is true then the suffix for the child function is
   "_cilk_for_fn."  */

static tree
create_omp_child_function_name (bool task_copy, bool is_cilk_for)
{
  if (is_cilk_for)
    return clone_function_name (current_function_decl, "_cilk_for_fn");
  return clone_function_name (current_function_decl,
			      task_copy ? "_omp_cpyfn" : "_omp_fn");
}

/* Returns the type of the induction variable for the child function for
   _Cilk_for and the types for _high and _low variables based on TYPE.  */

static tree
cilk_for_check_loop_diff_type (tree type)
{
  if (TYPE_PRECISION (type) <= TYPE_PRECISION (uint32_type_node))
    {
      if (TYPE_UNSIGNED (type))
	return uint32_type_node;
      else
	return integer_type_node;
    }
  else
    {
      if (TYPE_UNSIGNED (type))
	return uint64_type_node;
      else
	return long_long_integer_type_node;
    }
}

/* Build a decl for the omp child function.  It'll not contain a body
   yet, just the bare decl.  */

static void
create_omp_child_function (omp_context *ctx, bool task_copy)
{
  tree decl, type, name, t;

  tree cilk_for_count
    = (flag_cilkplus && gimple_code (ctx->stmt) == GIMPLE_OMP_PARALLEL)
      ? find_omp_clause (gimple_omp_parallel_clauses (ctx->stmt),
			 OMP_CLAUSE__CILK_FOR_COUNT_) : NULL_TREE;
  tree cilk_var_type = NULL_TREE;

  name = create_omp_child_function_name (task_copy,
					 cilk_for_count != NULL_TREE);
  if (task_copy)
    type = build_function_type_list (void_type_node, ptr_type_node,
				     ptr_type_node, NULL_TREE);
  else if (cilk_for_count)
    {
      type = TREE_TYPE (OMP_CLAUSE_OPERAND (cilk_for_count, 0));
      cilk_var_type = cilk_for_check_loop_diff_type (type);
      type = build_function_type_list (void_type_node, ptr_type_node,
				       cilk_var_type, cilk_var_type, NULL_TREE);
    }
  else
    type = build_function_type_list (void_type_node, ptr_type_node, NULL_TREE);

  decl = build_decl (gimple_location (ctx->stmt), FUNCTION_DECL, name, type);

  if (!task_copy)
    ctx->cb.dst_fn = decl;
  else
    gimple_omp_task_set_copy_fn (ctx->stmt, decl);

  TREE_STATIC (decl) = 1;
  TREE_USED (decl) = 1;
  DECL_ARTIFICIAL (decl) = 1;
  DECL_IGNORED_P (decl) = 0;
  TREE_PUBLIC (decl) = 0;
  DECL_UNINLINABLE (decl) = 1;
  DECL_EXTERNAL (decl) = 0;
  DECL_CONTEXT (decl) = NULL_TREE;
  DECL_INITIAL (decl) = make_node (BLOCK);
  if (cgraph_node::get (current_function_decl)->offloadable)
    cgraph_node::get_create (decl)->offloadable = 1;
  else
    {
      omp_context *octx;
      for (octx = ctx; octx; octx = octx->outer)
	if (is_targetreg_ctx (octx))
	  {
	    cgraph_node::get_create (decl)->offloadable = 1;
#ifdef ENABLE_OFFLOADING
	    g->have_offload = true;
#endif
	    break;
	  }
    }

  t = build_decl (DECL_SOURCE_LOCATION (decl),
		  RESULT_DECL, NULL_TREE, void_type_node);
  DECL_ARTIFICIAL (t) = 1;
  DECL_IGNORED_P (t) = 1;
  DECL_CONTEXT (t) = decl;
  DECL_RESULT (decl) = t;

  /* _Cilk_for's child function requires two extra parameters called
     __low and __high that are set the by Cilk runtime when it calls this
     function.  */
  if (cilk_for_count)
    {
      t = build_decl (DECL_SOURCE_LOCATION (decl),
		      PARM_DECL, get_identifier ("__high"), cilk_var_type);
      DECL_ARTIFICIAL (t) = 1;
      DECL_NAMELESS (t) = 1;
      DECL_ARG_TYPE (t) = ptr_type_node;
      DECL_CONTEXT (t) = current_function_decl;
      TREE_USED (t) = 1;
      DECL_CHAIN (t) = DECL_ARGUMENTS (decl);
      DECL_ARGUMENTS (decl) = t;

      t = build_decl (DECL_SOURCE_LOCATION (decl),
		      PARM_DECL, get_identifier ("__low"), cilk_var_type);
      DECL_ARTIFICIAL (t) = 1;
      DECL_NAMELESS (t) = 1;
      DECL_ARG_TYPE (t) = ptr_type_node;
      DECL_CONTEXT (t) = current_function_decl;
      TREE_USED (t) = 1;
      DECL_CHAIN (t) = DECL_ARGUMENTS (decl);
      DECL_ARGUMENTS (decl) = t;
    }

  tree data_name = get_identifier (".omp_data_i");
  t = build_decl (DECL_SOURCE_LOCATION (decl), PARM_DECL, data_name,
		  ptr_type_node);
  DECL_ARTIFICIAL (t) = 1;
  DECL_NAMELESS (t) = 1;
  DECL_ARG_TYPE (t) = ptr_type_node;
  DECL_CONTEXT (t) = current_function_decl;
  TREE_USED (t) = 1;
  if (cilk_for_count)
    DECL_CHAIN (t) = DECL_ARGUMENTS (decl);
  DECL_ARGUMENTS (decl) = t;
  if (!task_copy)
    ctx->receiver_decl = t;
  else
    {
      t = build_decl (DECL_SOURCE_LOCATION (decl),
		      PARM_DECL, get_identifier (".omp_data_o"),
		      ptr_type_node);
      DECL_ARTIFICIAL (t) = 1;
      DECL_NAMELESS (t) = 1;
      DECL_ARG_TYPE (t) = ptr_type_node;
      DECL_CONTEXT (t) = current_function_decl;
      TREE_USED (t) = 1;
      TREE_ADDRESSABLE (t) = 1;
      DECL_CHAIN (t) = DECL_ARGUMENTS (decl);
      DECL_ARGUMENTS (decl) = t;
    }

  /* Allocate memory for the function structure.  The call to
     allocate_struct_function clobbers CFUN, so we need to restore
     it afterward.  */
  push_struct_function (decl);
  cfun->function_end_locus = gimple_location (ctx->stmt);
  pop_cfun ();
}

/* Callback for walk_gimple_seq.  Check if combined parallel
   contains gimple_omp_for_combined_into_p OMP_FOR.  */

static tree
find_combined_for (gimple_stmt_iterator *gsi_p,
		   bool *handled_ops_p,
		   struct walk_stmt_info *wi)
{
  gimple stmt = gsi_stmt (*gsi_p);

  *handled_ops_p = true;
  switch (gimple_code (stmt))
    {
    WALK_SUBSTMTS;

    case GIMPLE_OMP_FOR:
      if (gimple_omp_for_combined_into_p (stmt)
	  && gimple_omp_for_kind (stmt) == GF_OMP_FOR_KIND_FOR)
	{
	  wi->info = stmt;
	  return integer_zero_node;
	}
      break;
    default:
      break;
    }
  return NULL;
}

/* Scan an OpenMP parallel directive.  */

static void
scan_omp_parallel (gimple_stmt_iterator *gsi, omp_context *outer_ctx)
{
  omp_context *ctx;
  tree name;
  gomp_parallel *stmt = as_a <gomp_parallel *> (gsi_stmt (*gsi));

  /* Ignore parallel directives with empty bodies, unless there
     are copyin clauses.  */
  if (optimize > 0
      && empty_body_p (gimple_omp_body (stmt))
      && find_omp_clause (gimple_omp_parallel_clauses (stmt),
			  OMP_CLAUSE_COPYIN) == NULL)
    {
      gsi_replace (gsi, gimple_build_nop (), false);
      return;
    }

  if (gimple_omp_parallel_combined_p (stmt))
    {
      struct walk_stmt_info wi;

      memset (&wi, 0, sizeof (wi));
      wi.val_only = true;
      walk_gimple_seq (gimple_omp_body (stmt),
		       find_combined_for, NULL, &wi);
      if (wi.info)
	{
	  gomp_for *for_stmt = as_a <gomp_for *> ((gimple) wi.info);
	  struct omp_for_data fd;
	  extract_omp_for_data (for_stmt, &fd, NULL);
	  /* We need two temporaries with fd.loop.v type (istart/iend)
	     and then (fd.collapse - 1) temporaries with the same
	     type for count2 ... countN-1 vars if not constant.  */
	  size_t count = 2, i;
	  tree type = fd.iter_type;
	  if (fd.collapse > 1
	      && TREE_CODE (fd.loop.n2) != INTEGER_CST)
	    count += fd.collapse - 1;
	  for (i = 0; i < count; i++)
	    {
	      tree temp = create_tmp_var (type, NULL);
	      tree c = build_omp_clause (UNKNOWN_LOCATION,
					 OMP_CLAUSE__LOOPTEMP_);
	      insert_decl_map (&outer_ctx->cb, temp, temp);
	      OMP_CLAUSE_DECL (c) = temp;
	      OMP_CLAUSE_CHAIN (c) = gimple_omp_parallel_clauses (stmt);
	      gimple_omp_parallel_set_clauses (stmt, c);
	    }
	}
    }

  ctx = new_omp_context (stmt, outer_ctx);
  taskreg_contexts.safe_push (ctx);
  if (taskreg_nesting_level > 1)
    ctx->is_nested = true;
  ctx->field_map = splay_tree_new (splay_tree_compare_pointers, 0, 0);
  ctx->default_kind = OMP_CLAUSE_DEFAULT_SHARED;
  ctx->record_type = lang_hooks.types.make_type (RECORD_TYPE);
  name = create_tmp_var_name (".omp_data_s");
  name = build_decl (gimple_location (stmt),
		     TYPE_DECL, name, ctx->record_type);
  DECL_ARTIFICIAL (name) = 1;
  DECL_NAMELESS (name) = 1;
  TYPE_NAME (ctx->record_type) = name;
  create_omp_child_function (ctx, false);
  gimple_omp_parallel_set_child_fn (stmt, ctx->cb.dst_fn);

  scan_sharing_clauses (gimple_omp_parallel_clauses (stmt), ctx);
  scan_omp (gimple_omp_body_ptr (stmt), ctx);

  if (TYPE_FIELDS (ctx->record_type) == NULL)
    ctx->record_type = ctx->receiver_decl = NULL;
}

/* Scan an OpenMP task directive.  */

static void
scan_omp_task (gimple_stmt_iterator *gsi, omp_context *outer_ctx)
{
  omp_context *ctx;
  tree name, t;
  gomp_task *stmt = as_a <gomp_task *> (gsi_stmt (*gsi));

  /* Ignore task directives with empty bodies.  */
  if (optimize > 0
      && empty_body_p (gimple_omp_body (stmt)))
    {
      gsi_replace (gsi, gimple_build_nop (), false);
      return;
    }

  ctx = new_omp_context (stmt, outer_ctx);
  taskreg_contexts.safe_push (ctx);
  if (taskreg_nesting_level > 1)
    ctx->is_nested = true;
  ctx->field_map = splay_tree_new (splay_tree_compare_pointers, 0, 0);
  ctx->default_kind = OMP_CLAUSE_DEFAULT_SHARED;
  ctx->record_type = lang_hooks.types.make_type (RECORD_TYPE);
  name = create_tmp_var_name (".omp_data_s");
  name = build_decl (gimple_location (stmt),
		     TYPE_DECL, name, ctx->record_type);
  DECL_ARTIFICIAL (name) = 1;
  DECL_NAMELESS (name) = 1;
  TYPE_NAME (ctx->record_type) = name;
  create_omp_child_function (ctx, false);
  gimple_omp_task_set_child_fn (stmt, ctx->cb.dst_fn);

  scan_sharing_clauses (gimple_omp_task_clauses (stmt), ctx);

  if (ctx->srecord_type)
    {
      name = create_tmp_var_name (".omp_data_a");
      name = build_decl (gimple_location (stmt),
			 TYPE_DECL, name, ctx->srecord_type);
      DECL_ARTIFICIAL (name) = 1;
      DECL_NAMELESS (name) = 1;
      TYPE_NAME (ctx->srecord_type) = name;
      create_omp_child_function (ctx, true);
    }

  scan_omp (gimple_omp_body_ptr (stmt), ctx);

  if (TYPE_FIELDS (ctx->record_type) == NULL)
    {
      ctx->record_type = ctx->receiver_decl = NULL;
      t = build_int_cst (long_integer_type_node, 0);
      gimple_omp_task_set_arg_size (stmt, t);
      t = build_int_cst (long_integer_type_node, 1);
      gimple_omp_task_set_arg_align (stmt, t);
    }
}


/* If any decls have been made addressable during scan_omp,
   adjust their fields if needed, and layout record types
   of parallel/task constructs.  */

static void
finish_taskreg_scan (omp_context *ctx)
{
  if (ctx->record_type == NULL_TREE)
    return;

  /* If any task_shared_vars were needed, verify all
     OMP_CLAUSE_SHARED clauses on GIMPLE_OMP_{PARALLEL,TASK}
     statements if use_pointer_for_field hasn't changed
     because of that.  If it did, update field types now.  */
  if (task_shared_vars)
    {
      tree c;

      for (c = gimple_omp_taskreg_clauses (ctx->stmt);
	   c; c = OMP_CLAUSE_CHAIN (c))
	if (OMP_CLAUSE_CODE (c) == OMP_CLAUSE_SHARED)
	  {
	    tree decl = OMP_CLAUSE_DECL (c);

	    /* Global variables don't need to be copied,
	       the receiver side will use them directly.  */
	    if (is_global_var (maybe_lookup_decl_in_outer_ctx (decl, ctx)))
	      continue;
	    if (!bitmap_bit_p (task_shared_vars, DECL_UID (decl))
		|| !use_pointer_for_field (decl, ctx))
	      continue;
	    tree field = lookup_field (decl, ctx);
	    if (TREE_CODE (TREE_TYPE (field)) == POINTER_TYPE
		&& TREE_TYPE (TREE_TYPE (field)) == TREE_TYPE (decl))
	      continue;
	    TREE_TYPE (field) = build_pointer_type (TREE_TYPE (decl));
	    TREE_THIS_VOLATILE (field) = 0;
	    DECL_USER_ALIGN (field) = 0;
	    DECL_ALIGN (field) = TYPE_ALIGN (TREE_TYPE (field));
	    if (TYPE_ALIGN (ctx->record_type) < DECL_ALIGN (field))
	      TYPE_ALIGN (ctx->record_type) = DECL_ALIGN (field);
	    if (ctx->srecord_type)
	      {
		tree sfield = lookup_sfield (decl, ctx);
		TREE_TYPE (sfield) = TREE_TYPE (field);
		TREE_THIS_VOLATILE (sfield) = 0;
		DECL_USER_ALIGN (sfield) = 0;
		DECL_ALIGN (sfield) = DECL_ALIGN (field);
		if (TYPE_ALIGN (ctx->srecord_type) < DECL_ALIGN (sfield))
		  TYPE_ALIGN (ctx->srecord_type) = DECL_ALIGN (sfield);
	      }
	  }
    }

  if (gimple_code (ctx->stmt) == GIMPLE_OMP_PARALLEL)
    {
      layout_type (ctx->record_type);
      fixup_child_record_type (ctx);
    }
  else
    {
      location_t loc = gimple_location (ctx->stmt);
      tree *p, vla_fields = NULL_TREE, *q = &vla_fields;
      /* Move VLA fields to the end.  */
      p = &TYPE_FIELDS (ctx->record_type);
      while (*p)
	if (!TYPE_SIZE_UNIT (TREE_TYPE (*p))
	    || ! TREE_CONSTANT (TYPE_SIZE_UNIT (TREE_TYPE (*p))))
	  {
	    *q = *p;
	    *p = TREE_CHAIN (*p);
	    TREE_CHAIN (*q) = NULL_TREE;
	    q = &TREE_CHAIN (*q);
	  }
	else
	  p = &DECL_CHAIN (*p);
      *p = vla_fields;
      layout_type (ctx->record_type);
      fixup_child_record_type (ctx);
      if (ctx->srecord_type)
	layout_type (ctx->srecord_type);
      tree t = fold_convert_loc (loc, long_integer_type_node,
				 TYPE_SIZE_UNIT (ctx->record_type));
      gimple_omp_task_set_arg_size (ctx->stmt, t);
      t = build_int_cst (long_integer_type_node,
			 TYPE_ALIGN_UNIT (ctx->record_type));
      gimple_omp_task_set_arg_align (ctx->stmt, t);
    }
}


/* Scan an OpenMP loop directive.  */

static void
scan_omp_for (gomp_for *stmt, omp_context *outer_ctx)
{
  omp_context *ctx;
  size_t i;

  ctx = new_omp_context (stmt, outer_ctx);

  scan_sharing_clauses (gimple_omp_for_clauses (stmt), ctx);

  scan_omp (gimple_omp_for_pre_body_ptr (stmt), ctx);
  for (i = 0; i < gimple_omp_for_collapse (stmt); i++)
    {
      scan_omp_op (gimple_omp_for_index_ptr (stmt, i), ctx);
      scan_omp_op (gimple_omp_for_initial_ptr (stmt, i), ctx);
      scan_omp_op (gimple_omp_for_final_ptr (stmt, i), ctx);
      scan_omp_op (gimple_omp_for_incr_ptr (stmt, i), ctx);
    }
  scan_omp (gimple_omp_body_ptr (stmt), ctx);
}

/* Scan an OpenMP sections directive.  */

static void
scan_omp_sections (gomp_sections *stmt, omp_context *outer_ctx)
{
  omp_context *ctx;

  ctx = new_omp_context (stmt, outer_ctx);
  scan_sharing_clauses (gimple_omp_sections_clauses (stmt), ctx);
  scan_omp (gimple_omp_body_ptr (stmt), ctx);
}

/* Scan an OpenMP single directive.  */

static void
scan_omp_single (gomp_single *stmt, omp_context *outer_ctx)
{
  omp_context *ctx;
  tree name;

  ctx = new_omp_context (stmt, outer_ctx);
  ctx->field_map = splay_tree_new (splay_tree_compare_pointers, 0, 0);
  ctx->record_type = lang_hooks.types.make_type (RECORD_TYPE);
  name = create_tmp_var_name (".omp_copy_s");
  name = build_decl (gimple_location (stmt),
		     TYPE_DECL, name, ctx->record_type);
  TYPE_NAME (ctx->record_type) = name;

  scan_sharing_clauses (gimple_omp_single_clauses (stmt), ctx);
  scan_omp (gimple_omp_body_ptr (stmt), ctx);

  if (TYPE_FIELDS (ctx->record_type) == NULL)
    ctx->record_type = NULL;
  else
    layout_type (ctx->record_type);
}

/* Scan an OpenMP target{, data, update} directive.  */

static void
scan_omp_target (gomp_target *stmt, omp_context *outer_ctx)
{
  omp_context *ctx;
  tree name;
  int kind = gimple_omp_target_kind (stmt);

  ctx = new_omp_context (stmt, outer_ctx);
  ctx->field_map = splay_tree_new (splay_tree_compare_pointers, 0, 0);
  ctx->default_kind = OMP_CLAUSE_DEFAULT_SHARED;
  ctx->record_type = lang_hooks.types.make_type (RECORD_TYPE);
  name = create_tmp_var_name (".omp_data_t");
  name = build_decl (gimple_location (stmt),
		     TYPE_DECL, name, ctx->record_type);
  DECL_ARTIFICIAL (name) = 1;
  DECL_NAMELESS (name) = 1;
  TYPE_NAME (ctx->record_type) = name;
  if (kind == GF_OMP_TARGET_KIND_REGION)
    {
      create_omp_child_function (ctx, false);
      gimple_omp_target_set_child_fn (stmt, ctx->cb.dst_fn);
    }

  scan_sharing_clauses (gimple_omp_target_clauses (stmt), ctx);
  scan_omp (gimple_omp_body_ptr (stmt), ctx);

  if (TYPE_FIELDS (ctx->record_type) == NULL)
    ctx->record_type = ctx->receiver_decl = NULL;
  else
    {
      TYPE_FIELDS (ctx->record_type)
	= nreverse (TYPE_FIELDS (ctx->record_type));
#ifdef ENABLE_CHECKING
      tree field;
      unsigned int align = DECL_ALIGN (TYPE_FIELDS (ctx->record_type));
      for (field = TYPE_FIELDS (ctx->record_type);
	   field;
	   field = DECL_CHAIN (field))
	gcc_assert (DECL_ALIGN (field) == align);
#endif
      layout_type (ctx->record_type);
      if (kind == GF_OMP_TARGET_KIND_REGION)
	fixup_child_record_type (ctx);
    }
}

/* Scan an OpenMP teams directive.  */

static void
scan_omp_teams (gomp_teams *stmt, omp_context *outer_ctx)
{
  omp_context *ctx = new_omp_context (stmt, outer_ctx);
  scan_sharing_clauses (gimple_omp_teams_clauses (stmt), ctx);
  scan_omp (gimple_omp_body_ptr (stmt), ctx);
}

/* Check OpenMP nesting restrictions.  */
static bool
check_omp_nesting_restrictions (gimple stmt, omp_context *ctx)
{
  if (ctx != NULL)
    {
      if (gimple_code (ctx->stmt) == GIMPLE_OMP_FOR
	  && gimple_omp_for_kind (ctx->stmt) & GF_OMP_FOR_SIMD)
	{
	  error_at (gimple_location (stmt),
		    "OpenMP constructs may not be nested inside simd region");
	  return false;
	}
      else if (gimple_code (ctx->stmt) == GIMPLE_OMP_TEAMS)
	{
	  if ((gimple_code (stmt) != GIMPLE_OMP_FOR
	       || (gimple_omp_for_kind (stmt)
		   != GF_OMP_FOR_KIND_DISTRIBUTE))
	      && gimple_code (stmt) != GIMPLE_OMP_PARALLEL)
	    {
	      error_at (gimple_location (stmt),
			"only distribute or parallel constructs are allowed to "
			"be closely nested inside teams construct");
	      return false;
	    }
	}
    }
  switch (gimple_code (stmt))
    {
    case GIMPLE_OMP_FOR:
      if (gimple_omp_for_kind (stmt) & GF_OMP_FOR_SIMD)
	return true;
      if (gimple_omp_for_kind (stmt) == GF_OMP_FOR_KIND_DISTRIBUTE)
	{
	  if (ctx != NULL && gimple_code (ctx->stmt) != GIMPLE_OMP_TEAMS)
	    {
	      error_at (gimple_location (stmt),
			"distribute construct must be closely nested inside "
			"teams construct");
	      return false;
	    }
	  return true;
	}
      /* FALLTHRU */
    case GIMPLE_CALL:
      if (is_gimple_call (stmt)
	  && (DECL_FUNCTION_CODE (gimple_call_fndecl (stmt))
	      == BUILT_IN_GOMP_CANCEL
	      || DECL_FUNCTION_CODE (gimple_call_fndecl (stmt))
		 == BUILT_IN_GOMP_CANCELLATION_POINT))
	{
	  const char *bad = NULL;
	  const char *kind = NULL;
	  if (ctx == NULL)
	    {
	      error_at (gimple_location (stmt), "orphaned %qs construct",
			DECL_FUNCTION_CODE (gimple_call_fndecl (stmt))
			== BUILT_IN_GOMP_CANCEL
			? "#pragma omp cancel"
			: "#pragma omp cancellation point");
	      return false;
	    }
	  switch (tree_fits_shwi_p (gimple_call_arg (stmt, 0))
		  ? tree_to_shwi (gimple_call_arg (stmt, 0))
		  : 0)
	    {
	    case 1:
	      if (gimple_code (ctx->stmt) != GIMPLE_OMP_PARALLEL)
		bad = "#pragma omp parallel";
	      else if (DECL_FUNCTION_CODE (gimple_call_fndecl (stmt))
		       == BUILT_IN_GOMP_CANCEL
		       && !integer_zerop (gimple_call_arg (stmt, 1)))
		ctx->cancellable = true;
	      kind = "parallel";
	      break;
	    case 2:
	      if (gimple_code (ctx->stmt) != GIMPLE_OMP_FOR
		  || gimple_omp_for_kind (ctx->stmt) != GF_OMP_FOR_KIND_FOR)
		bad = "#pragma omp for";
	      else if (DECL_FUNCTION_CODE (gimple_call_fndecl (stmt))
		       == BUILT_IN_GOMP_CANCEL
		       && !integer_zerop (gimple_call_arg (stmt, 1)))
		{
		  ctx->cancellable = true;
		  if (find_omp_clause (gimple_omp_for_clauses (ctx->stmt),
				       OMP_CLAUSE_NOWAIT))
		    warning_at (gimple_location (stmt), 0,
				"%<#pragma omp cancel for%> inside "
				"%<nowait%> for construct");
		  if (find_omp_clause (gimple_omp_for_clauses (ctx->stmt),
				       OMP_CLAUSE_ORDERED))
		    warning_at (gimple_location (stmt), 0,
				"%<#pragma omp cancel for%> inside "
				"%<ordered%> for construct");
		}
	      kind = "for";
	      break;
	    case 4:
	      if (gimple_code (ctx->stmt) != GIMPLE_OMP_SECTIONS
		  && gimple_code (ctx->stmt) != GIMPLE_OMP_SECTION)
		bad = "#pragma omp sections";
	      else if (DECL_FUNCTION_CODE (gimple_call_fndecl (stmt))
		       == BUILT_IN_GOMP_CANCEL
		       && !integer_zerop (gimple_call_arg (stmt, 1)))
		{
		  if (gimple_code (ctx->stmt) == GIMPLE_OMP_SECTIONS)
		    {
		      ctx->cancellable = true;
		      if (find_omp_clause (gimple_omp_sections_clauses
								(ctx->stmt),
					   OMP_CLAUSE_NOWAIT))
			warning_at (gimple_location (stmt), 0,
				    "%<#pragma omp cancel sections%> inside "
				    "%<nowait%> sections construct");
		    }
		  else
		    {
		      gcc_assert (ctx->outer
				  && gimple_code (ctx->outer->stmt)
				     == GIMPLE_OMP_SECTIONS);
		      ctx->outer->cancellable = true;
		      if (find_omp_clause (gimple_omp_sections_clauses
							(ctx->outer->stmt),
					   OMP_CLAUSE_NOWAIT))
			warning_at (gimple_location (stmt), 0,
				    "%<#pragma omp cancel sections%> inside "
				    "%<nowait%> sections construct");
		    }
		}
	      kind = "sections";
	      break;
	    case 8:
	      if (gimple_code (ctx->stmt) != GIMPLE_OMP_TASK)
		bad = "#pragma omp task";
	      else
		ctx->cancellable = true;
	      kind = "taskgroup";
	      break;
	    default:
	      error_at (gimple_location (stmt), "invalid arguments");
	      return false;
	    }
	  if (bad)
	    {
	      error_at (gimple_location (stmt),
			"%<%s %s%> construct not closely nested inside of %qs",
			DECL_FUNCTION_CODE (gimple_call_fndecl (stmt))
			== BUILT_IN_GOMP_CANCEL
			? "#pragma omp cancel"
			: "#pragma omp cancellation point", kind, bad);
	      return false;
	    }
	}
      /* FALLTHRU */
    case GIMPLE_OMP_SECTIONS:
    case GIMPLE_OMP_SINGLE:
      for (; ctx != NULL; ctx = ctx->outer)
	switch (gimple_code (ctx->stmt))
	  {
	  case GIMPLE_OMP_FOR:
	  case GIMPLE_OMP_SECTIONS:
	  case GIMPLE_OMP_SINGLE:
	  case GIMPLE_OMP_ORDERED:
	  case GIMPLE_OMP_MASTER:
	  case GIMPLE_OMP_TASK:
	  case GIMPLE_OMP_CRITICAL:
	    if (is_gimple_call (stmt))
	      {
		if (DECL_FUNCTION_CODE (gimple_call_fndecl (stmt))
		    != BUILT_IN_GOMP_BARRIER)
		  return true;
		error_at (gimple_location (stmt),
			  "barrier region may not be closely nested inside "
			  "of work-sharing, critical, ordered, master or "
			  "explicit task region");
		return false;
	      }
	    error_at (gimple_location (stmt),
		      "work-sharing region may not be closely nested inside "
		      "of work-sharing, critical, ordered, master or explicit "
		      "task region");
	    return false;
	  case GIMPLE_OMP_PARALLEL:
	    return true;
	  default:
	    break;
	  }
      break;
    case GIMPLE_OMP_MASTER:
      for (; ctx != NULL; ctx = ctx->outer)
	switch (gimple_code (ctx->stmt))
	  {
	  case GIMPLE_OMP_FOR:
	  case GIMPLE_OMP_SECTIONS:
	  case GIMPLE_OMP_SINGLE:
	  case GIMPLE_OMP_TASK:
	    error_at (gimple_location (stmt),
		      "master region may not be closely nested inside "
		      "of work-sharing or explicit task region");
	    return false;
	  case GIMPLE_OMP_PARALLEL:
	    return true;
	  default:
	    break;
	  }
      break;
    case GIMPLE_OMP_ORDERED:
      for (; ctx != NULL; ctx = ctx->outer)
	switch (gimple_code (ctx->stmt))
	  {
	  case GIMPLE_OMP_CRITICAL:
	  case GIMPLE_OMP_TASK:
	    error_at (gimple_location (stmt),
		      "ordered region may not be closely nested inside "
		      "of critical or explicit task region");
	    return false;
	  case GIMPLE_OMP_FOR:
	    if (find_omp_clause (gimple_omp_for_clauses (ctx->stmt),
				 OMP_CLAUSE_ORDERED) == NULL)
	      {
		error_at (gimple_location (stmt),
			  "ordered region must be closely nested inside "
			  "a loop region with an ordered clause");
		return false;
	      }
	    return true;
	  case GIMPLE_OMP_PARALLEL:
	    error_at (gimple_location (stmt),
		      "ordered region must be closely nested inside "
		      "a loop region with an ordered clause");
	    return false;
	  default:
	    break;
	  }
      break;
    case GIMPLE_OMP_CRITICAL:
      {
	tree this_stmt_name
	  = gimple_omp_critical_name (as_a <gomp_critical *> (stmt));
	for (; ctx != NULL; ctx = ctx->outer)
	  if (gomp_critical *other_crit
	        = dyn_cast <gomp_critical *> (ctx->stmt))
	    if (this_stmt_name == gimple_omp_critical_name (other_crit))
	      {
		error_at (gimple_location (stmt),
			  "critical region may not be nested inside a critical "
			  "region with the same name");
		return false;
	      }
      }
      break;
    case GIMPLE_OMP_TEAMS:
      if (ctx == NULL
	  || gimple_code (ctx->stmt) != GIMPLE_OMP_TARGET
	  || gimple_omp_target_kind (ctx->stmt) != GF_OMP_TARGET_KIND_REGION)
	{
	  error_at (gimple_location (stmt),
		    "teams construct not closely nested inside of target "
		    "region");
	  return false;
	}
      break;
    case GIMPLE_OMP_TARGET:
      for (; ctx != NULL; ctx = ctx->outer)
	if (is_targetreg_ctx (ctx))
	  {
	    const char *name;
	    switch (gimple_omp_target_kind (stmt))
	      {
	      case GF_OMP_TARGET_KIND_REGION: name = "target"; break;
	      case GF_OMP_TARGET_KIND_DATA: name = "target data"; break;
	      case GF_OMP_TARGET_KIND_UPDATE: name = "target update"; break;
	      default: gcc_unreachable ();
	      }
	    warning_at (gimple_location (stmt), 0,
			"%s construct inside of target region", name);
	  }
      break;
    default:
      break;
    }
  return true;
}


/* Helper function scan_omp.

   Callback for walk_tree or operators in walk_gimple_stmt used to
   scan for OpenMP directives in TP.  */

static tree
scan_omp_1_op (tree *tp, int *walk_subtrees, void *data)
{
  struct walk_stmt_info *wi = (struct walk_stmt_info *) data;
  omp_context *ctx = (omp_context *) wi->info;
  tree t = *tp;

  switch (TREE_CODE (t))
    {
    case VAR_DECL:
    case PARM_DECL:
    case LABEL_DECL:
    case RESULT_DECL:
      if (ctx)
	*tp = remap_decl (t, &ctx->cb);
      break;

    default:
      if (ctx && TYPE_P (t))
	*tp = remap_type (t, &ctx->cb);
      else if (!DECL_P (t))
	{
	  *walk_subtrees = 1;
	  if (ctx)
	    {
	      tree tem = remap_type (TREE_TYPE (t), &ctx->cb);
	      if (tem != TREE_TYPE (t))
		{
		  if (TREE_CODE (t) == INTEGER_CST)
		    *tp = wide_int_to_tree (tem, t);
		  else
		    TREE_TYPE (t) = tem;
		}
	    }
	}
      break;
    }

  return NULL_TREE;
}

/* Return true if FNDECL is a setjmp or a longjmp.  */

static bool
setjmp_or_longjmp_p (const_tree fndecl)
{
  if (DECL_BUILT_IN_CLASS (fndecl) == BUILT_IN_NORMAL
      && (DECL_FUNCTION_CODE (fndecl) == BUILT_IN_SETJMP
	  || DECL_FUNCTION_CODE (fndecl) == BUILT_IN_LONGJMP))
    return true;

  tree declname = DECL_NAME (fndecl);
  if (!declname)
    return false;
  const char *name = IDENTIFIER_POINTER (declname);
  return !strcmp (name, "setjmp") || !strcmp (name, "longjmp");
}


/* Helper function for scan_omp.

   Callback for walk_gimple_stmt used to scan for OpenMP directives in
   the current statement in GSI.  */

static tree
scan_omp_1_stmt (gimple_stmt_iterator *gsi, bool *handled_ops_p,
		 struct walk_stmt_info *wi)
{
  gimple stmt = gsi_stmt (*gsi);
  omp_context *ctx = (omp_context *) wi->info;

  if (gimple_has_location (stmt))
    input_location = gimple_location (stmt);

  /* Check the OpenMP nesting restrictions.  */
  bool remove = false;
  if (is_gimple_omp (stmt))
    remove = !check_omp_nesting_restrictions (stmt, ctx);
  else if (is_gimple_call (stmt))
    {
      tree fndecl = gimple_call_fndecl (stmt);
      if (fndecl)
	{
	  if (setjmp_or_longjmp_p (fndecl)
	      && ctx
	      && gimple_code (ctx->stmt) == GIMPLE_OMP_FOR
	      && gimple_omp_for_kind (ctx->stmt) & GF_OMP_FOR_SIMD)
	    {
	      remove = true;
	      error_at (gimple_location (stmt),
			"setjmp/longjmp inside simd construct");
	    }
	  else if (DECL_BUILT_IN_CLASS (fndecl) == BUILT_IN_NORMAL)
	    switch (DECL_FUNCTION_CODE (fndecl))
	      {
	      case BUILT_IN_GOMP_BARRIER:
	      case BUILT_IN_GOMP_CANCEL:
	      case BUILT_IN_GOMP_CANCELLATION_POINT:
	      case BUILT_IN_GOMP_TASKYIELD:
	      case BUILT_IN_GOMP_TASKWAIT:
	      case BUILT_IN_GOMP_TASKGROUP_START:
	      case BUILT_IN_GOMP_TASKGROUP_END:
		remove = !check_omp_nesting_restrictions (stmt, ctx);
		break;
	      default:
		break;
	      }
	}
    }
  if (remove)
    {
      stmt = gimple_build_nop ();
      gsi_replace (gsi, stmt, false);
    }

  *handled_ops_p = true;

  switch (gimple_code (stmt))
    {
    case GIMPLE_OMP_PARALLEL:
      taskreg_nesting_level++;
      scan_omp_parallel (gsi, ctx);
      taskreg_nesting_level--;
      break;

    case GIMPLE_OMP_TASK:
      taskreg_nesting_level++;
      scan_omp_task (gsi, ctx);
      taskreg_nesting_level--;
      break;

    case GIMPLE_OMP_FOR:
      scan_omp_for (as_a <gomp_for *> (stmt), ctx);
      break;

    case GIMPLE_OMP_SECTIONS:
      scan_omp_sections (as_a <gomp_sections *> (stmt), ctx);
      break;

    case GIMPLE_OMP_SINGLE:
      scan_omp_single (as_a <gomp_single *> (stmt), ctx);
      break;

    case GIMPLE_OMP_SECTION:
    case GIMPLE_OMP_MASTER:
    case GIMPLE_OMP_TASKGROUP:
    case GIMPLE_OMP_ORDERED:
    case GIMPLE_OMP_CRITICAL:
      ctx = new_omp_context (stmt, ctx);
      scan_omp (gimple_omp_body_ptr (stmt), ctx);
      break;

    case GIMPLE_OMP_TARGET:
      scan_omp_target (as_a <gomp_target *> (stmt), ctx);
      break;

    case GIMPLE_OMP_TEAMS:
      scan_omp_teams (as_a <gomp_teams *> (stmt), ctx);
      break;

    case GIMPLE_BIND:
      {
	tree var;

	*handled_ops_p = false;
	if (ctx)
	  for (var = gimple_bind_vars (as_a <gbind *> (stmt));
	       var ;
	       var = DECL_CHAIN (var))
	    insert_decl_map (&ctx->cb, var, var);
      }
      break;
    default:
      *handled_ops_p = false;
      break;
    }

  return NULL_TREE;
}


/* Scan all the statements starting at the current statement.  CTX
   contains context information about the OpenMP directives and
   clauses found during the scan.  */

static void
scan_omp (gimple_seq *body_p, omp_context *ctx)
{
  location_t saved_location;
  struct walk_stmt_info wi;

  memset (&wi, 0, sizeof (wi));
  wi.info = ctx;
  wi.want_locations = true;

  saved_location = input_location;
  walk_gimple_seq_mod (body_p, scan_omp_1_stmt, scan_omp_1_op, &wi);
  input_location = saved_location;
}

/* Re-gimplification and code generation routines.  */

/* Build a call to GOMP_barrier.  */

static gimple
build_omp_barrier (tree lhs)
{
  tree fndecl = builtin_decl_explicit (lhs ? BUILT_IN_GOMP_BARRIER_CANCEL
					   : BUILT_IN_GOMP_BARRIER);
  gcall *g = gimple_build_call (fndecl, 0);
  if (lhs)
    gimple_call_set_lhs (g, lhs);
  return g;
}

/* If a context was created for STMT when it was scanned, return it.  */

static omp_context *
maybe_lookup_ctx (gimple stmt)
{
  splay_tree_node n;
  n = splay_tree_lookup (all_contexts, (splay_tree_key) stmt);
  return n ? (omp_context *) n->value : NULL;
}


/* Find the mapping for DECL in CTX or the immediately enclosing
   context that has a mapping for DECL.

   If CTX is a nested parallel directive, we may have to use the decl
   mappings created in CTX's parent context.  Suppose that we have the
   following parallel nesting (variable UIDs showed for clarity):

	iD.1562 = 0;
     	#omp parallel shared(iD.1562)		-> outer parallel
	  iD.1562 = iD.1562 + 1;

	  #omp parallel shared (iD.1562)	-> inner parallel
	     iD.1562 = iD.1562 - 1;

   Each parallel structure will create a distinct .omp_data_s structure
   for copying iD.1562 in/out of the directive:

  	outer parallel		.omp_data_s.1.i -> iD.1562
	inner parallel		.omp_data_s.2.i -> iD.1562

   A shared variable mapping will produce a copy-out operation before
   the parallel directive and a copy-in operation after it.  So, in
   this case we would have:

  	iD.1562 = 0;
	.omp_data_o.1.i = iD.1562;
	#omp parallel shared(iD.1562)		-> outer parallel
	  .omp_data_i.1 = &.omp_data_o.1
	  .omp_data_i.1->i = .omp_data_i.1->i + 1;

	  .omp_data_o.2.i = iD.1562;		-> **
	  #omp parallel shared(iD.1562)		-> inner parallel
	    .omp_data_i.2 = &.omp_data_o.2
	    .omp_data_i.2->i = .omp_data_i.2->i - 1;


    ** This is a problem.  The symbol iD.1562 cannot be referenced
       inside the body of the outer parallel region.  But since we are
       emitting this copy operation while expanding the inner parallel
       directive, we need to access the CTX structure of the outer
       parallel directive to get the correct mapping:

	  .omp_data_o.2.i = .omp_data_i.1->i

    Since there may be other workshare or parallel directives enclosing
    the parallel directive, it may be necessary to walk up the context
    parent chain.  This is not a problem in general because nested
    parallelism happens only rarely.  */

static tree
lookup_decl_in_outer_ctx (tree decl, omp_context *ctx)
{
  tree t;
  omp_context *up;

  for (up = ctx->outer, t = NULL; up && t == NULL; up = up->outer)
    t = maybe_lookup_decl (decl, up);

  gcc_assert (!ctx->is_nested || t || is_global_var (decl));

  return t ? t : decl;
}


/* Similar to lookup_decl_in_outer_ctx, but return DECL if not found
   in outer contexts.  */

static tree
maybe_lookup_decl_in_outer_ctx (tree decl, omp_context *ctx)
{
  tree t = NULL;
  omp_context *up;

  for (up = ctx->outer, t = NULL; up && t == NULL; up = up->outer)
    t = maybe_lookup_decl (decl, up);

  return t ? t : decl;
}


/* Construct the initialization value for reduction CLAUSE.  */

tree
omp_reduction_init (tree clause, tree type)
{
  location_t loc = OMP_CLAUSE_LOCATION (clause);
  switch (OMP_CLAUSE_REDUCTION_CODE (clause))
    {
    case PLUS_EXPR:
    case MINUS_EXPR:
    case BIT_IOR_EXPR:
    case BIT_XOR_EXPR:
    case TRUTH_OR_EXPR:
    case TRUTH_ORIF_EXPR:
    case TRUTH_XOR_EXPR:
    case NE_EXPR:
      return build_zero_cst (type);

    case MULT_EXPR:
    case TRUTH_AND_EXPR:
    case TRUTH_ANDIF_EXPR:
    case EQ_EXPR:
      return fold_convert_loc (loc, type, integer_one_node);

    case BIT_AND_EXPR:
      return fold_convert_loc (loc, type, integer_minus_one_node);

    case MAX_EXPR:
      if (SCALAR_FLOAT_TYPE_P (type))
	{
	  REAL_VALUE_TYPE max, min;
	  if (HONOR_INFINITIES (TYPE_MODE (type)))
	    {
	      real_inf (&max);
	      real_arithmetic (&min, NEGATE_EXPR, &max, NULL);
	    }
	  else
	    real_maxval (&min, 1, TYPE_MODE (type));
	  return build_real (type, min);
	}
      else
	{
	  gcc_assert (INTEGRAL_TYPE_P (type));
	  return TYPE_MIN_VALUE (type);
	}

    case MIN_EXPR:
      if (SCALAR_FLOAT_TYPE_P (type))
	{
	  REAL_VALUE_TYPE max;
	  if (HONOR_INFINITIES (TYPE_MODE (type)))
	    real_inf (&max);
	  else
	    real_maxval (&max, 0, TYPE_MODE (type));
	  return build_real (type, max);
	}
      else
	{
	  gcc_assert (INTEGRAL_TYPE_P (type));
	  return TYPE_MAX_VALUE (type);
	}

    default:
      gcc_unreachable ();
    }
}

/* Return alignment to be assumed for var in CLAUSE, which should be
   OMP_CLAUSE_ALIGNED.  */

static tree
omp_clause_aligned_alignment (tree clause)
{
  if (OMP_CLAUSE_ALIGNED_ALIGNMENT (clause))
    return OMP_CLAUSE_ALIGNED_ALIGNMENT (clause);

  /* Otherwise return implementation defined alignment.  */
  unsigned int al = 1;
  machine_mode mode, vmode;
  int vs = targetm.vectorize.autovectorize_vector_sizes ();
  if (vs)
    vs = 1 << floor_log2 (vs);
  static enum mode_class classes[]
    = { MODE_INT, MODE_VECTOR_INT, MODE_FLOAT, MODE_VECTOR_FLOAT };
  for (int i = 0; i < 4; i += 2)
    for (mode = GET_CLASS_NARROWEST_MODE (classes[i]);
	 mode != VOIDmode;
	 mode = GET_MODE_WIDER_MODE (mode))
      {
	vmode = targetm.vectorize.preferred_simd_mode (mode);
	if (GET_MODE_CLASS (vmode) != classes[i + 1])
	  continue;
	while (vs
	       && GET_MODE_SIZE (vmode) < vs
	       && GET_MODE_2XWIDER_MODE (vmode) != VOIDmode)
	  vmode = GET_MODE_2XWIDER_MODE (vmode);
	
	tree type = lang_hooks.types.type_for_mode (mode, 1);
	if (type == NULL_TREE || TYPE_MODE (type) != mode)
	  continue;
	type = build_vector_type (type, GET_MODE_SIZE (vmode)
					/ GET_MODE_SIZE (mode));
	if (TYPE_MODE (type) != vmode)
	  continue;
	if (TYPE_ALIGN_UNIT (type) > al)
	  al = TYPE_ALIGN_UNIT (type);
      }
  return build_int_cst (integer_type_node, al);
}

/* Return maximum possible vectorization factor for the target.  */

static int
omp_max_vf (void)
{
  if (!optimize
      || optimize_debug
      || !flag_tree_loop_optimize
      || (!flag_tree_loop_vectorize
	  && (global_options_set.x_flag_tree_loop_vectorize
              || global_options_set.x_flag_tree_vectorize)))
    return 1;

  int vs = targetm.vectorize.autovectorize_vector_sizes ();
  if (vs)
    {
      vs = 1 << floor_log2 (vs);
      return vs;
    }
  machine_mode vqimode = targetm.vectorize.preferred_simd_mode (QImode);
  if (GET_MODE_CLASS (vqimode) == MODE_VECTOR_INT)
    return GET_MODE_NUNITS (vqimode);
  return 1;
}

/* Helper function of lower_rec_input_clauses, used for #pragma omp simd
   privatization.  */

static bool
lower_rec_simd_input_clauses (tree new_var, omp_context *ctx, int &max_vf,
			      tree &idx, tree &lane, tree &ivar, tree &lvar)
{
  if (max_vf == 0)
    {
      max_vf = omp_max_vf ();
      if (max_vf > 1)
	{
	  tree c = find_omp_clause (gimple_omp_for_clauses (ctx->stmt),
				    OMP_CLAUSE_SAFELEN);
	  if (c && TREE_CODE (OMP_CLAUSE_SAFELEN_EXPR (c)) != INTEGER_CST)
	    max_vf = 1;
	  else if (c && compare_tree_int (OMP_CLAUSE_SAFELEN_EXPR (c),
					  max_vf) == -1)
	    max_vf = tree_to_shwi (OMP_CLAUSE_SAFELEN_EXPR (c));
	}
      if (max_vf > 1)
	{
	  idx = create_tmp_var (unsigned_type_node, NULL);
	  lane = create_tmp_var (unsigned_type_node, NULL);
	}
    }
  if (max_vf == 1)
    return false;

  tree atype = build_array_type_nelts (TREE_TYPE (new_var), max_vf);
  tree avar = create_tmp_var_raw (atype, NULL);
  if (TREE_ADDRESSABLE (new_var))
    TREE_ADDRESSABLE (avar) = 1;
  DECL_ATTRIBUTES (avar)
    = tree_cons (get_identifier ("omp simd array"), NULL,
		 DECL_ATTRIBUTES (avar));
  gimple_add_tmp_var (avar);
  ivar = build4 (ARRAY_REF, TREE_TYPE (new_var), avar, idx,
		 NULL_TREE, NULL_TREE);
  lvar = build4 (ARRAY_REF, TREE_TYPE (new_var), avar, lane,
		 NULL_TREE, NULL_TREE);
  if (DECL_P (new_var))
    {
      SET_DECL_VALUE_EXPR (new_var, lvar);
      DECL_HAS_VALUE_EXPR_P (new_var) = 1;
    }
  return true;
}

/* Helper function of lower_rec_input_clauses.  For a reference
   in simd reduction, add an underlying variable it will reference.  */

static void
handle_simd_reference (location_t loc, tree new_vard, gimple_seq *ilist)
{
  tree z = TYPE_SIZE_UNIT (TREE_TYPE (TREE_TYPE (new_vard)));
  if (TREE_CONSTANT (z))
    {
      const char *name = NULL;
      if (DECL_NAME (new_vard))
	name = IDENTIFIER_POINTER (DECL_NAME (new_vard));

      z = create_tmp_var_raw (TREE_TYPE (TREE_TYPE (new_vard)), name);
      gimple_add_tmp_var (z);
      TREE_ADDRESSABLE (z) = 1;
      z = build_fold_addr_expr_loc (loc, z);
      gimplify_assign (new_vard, z, ilist);
    }
}

/* Generate code to implement the input clauses, FIRSTPRIVATE and COPYIN,
   from the receiver (aka child) side and initializers for REFERENCE_TYPE
   private variables.  Initialization statements go in ILIST, while calls
   to destructors go in DLIST.  */

static void
lower_rec_input_clauses (tree clauses, gimple_seq *ilist, gimple_seq *dlist,
			 omp_context *ctx, struct omp_for_data *fd)
{
  tree c, dtor, copyin_seq, x, ptr;
  bool copyin_by_ref = false;
  bool lastprivate_firstprivate = false;
  bool reduction_omp_orig_ref = false;
  int pass;
  bool is_simd = (gimple_code (ctx->stmt) == GIMPLE_OMP_FOR
		  && gimple_omp_for_kind (ctx->stmt) & GF_OMP_FOR_SIMD);
  int max_vf = 0;
  tree lane = NULL_TREE, idx = NULL_TREE;
  tree ivar = NULL_TREE, lvar = NULL_TREE;
  gimple_seq llist[2] = { NULL, NULL };

  copyin_seq = NULL;

  /* Set max_vf=1 (which will later enforce safelen=1) in simd loops
     with data sharing clauses referencing variable sized vars.  That
     is unnecessarily hard to support and very unlikely to result in
     vectorized code anyway.  */
  if (is_simd)
    for (c = clauses; c ; c = OMP_CLAUSE_CHAIN (c))
      switch (OMP_CLAUSE_CODE (c))
	{
	case OMP_CLAUSE_LINEAR:
	  if (OMP_CLAUSE_LINEAR_ARRAY (c))
	    max_vf = 1;
	  /* FALLTHRU */
	case OMP_CLAUSE_REDUCTION:
	case OMP_CLAUSE_PRIVATE:
	case OMP_CLAUSE_FIRSTPRIVATE:
	case OMP_CLAUSE_LASTPRIVATE:
	  if (is_variable_sized (OMP_CLAUSE_DECL (c)))
	    max_vf = 1;
	  break;
	default:
	  continue;
	}

  /* Do all the fixed sized types in the first pass, and the variable sized
     types in the second pass.  This makes sure that the scalar arguments to
     the variable sized types are processed before we use them in the
     variable sized operations.  */
  for (pass = 0; pass < 2; ++pass)
    {
      for (c = clauses; c ; c = OMP_CLAUSE_CHAIN (c))
	{
	  enum omp_clause_code c_kind = OMP_CLAUSE_CODE (c);
	  tree var, new_var;
	  bool by_ref;
	  location_t clause_loc = OMP_CLAUSE_LOCATION (c);

	  switch (c_kind)
	    {
	    case OMP_CLAUSE_PRIVATE:
	      if (OMP_CLAUSE_PRIVATE_DEBUG (c))
		continue;
	      break;
	    case OMP_CLAUSE_SHARED:
	      /* Ignore shared directives in teams construct.  */
	      if (gimple_code (ctx->stmt) == GIMPLE_OMP_TEAMS)
		continue;
	      if (maybe_lookup_decl (OMP_CLAUSE_DECL (c), ctx) == NULL)
		{
		  gcc_assert (is_global_var (OMP_CLAUSE_DECL (c)));
		  continue;
		}
	    case OMP_CLAUSE_FIRSTPRIVATE:
	    case OMP_CLAUSE_COPYIN:
	    case OMP_CLAUSE_LINEAR:
	      break;
	    case OMP_CLAUSE_REDUCTION:
	      if (OMP_CLAUSE_REDUCTION_OMP_ORIG_REF (c))
		reduction_omp_orig_ref = true;
	      break;
	    case OMP_CLAUSE__LOOPTEMP_:
	      /* Handle _looptemp_ clauses only on parallel.  */
	      if (fd)
		continue;
	      break;
	    case OMP_CLAUSE_LASTPRIVATE:
	      if (OMP_CLAUSE_LASTPRIVATE_FIRSTPRIVATE (c))
		{
		  lastprivate_firstprivate = true;
		  if (pass != 0)
		    continue;
		}
	      /* Even without corresponding firstprivate, if
		 decl is Fortran allocatable, it needs outer var
		 reference.  */
	      else if (pass == 0
		       && lang_hooks.decls.omp_private_outer_ref
							(OMP_CLAUSE_DECL (c)))
		lastprivate_firstprivate = true;
	      break;
	    case OMP_CLAUSE_ALIGNED:
	      if (pass == 0)
		continue;
	      var = OMP_CLAUSE_DECL (c);
	      if (TREE_CODE (TREE_TYPE (var)) == POINTER_TYPE
		  && !is_global_var (var))
		{
		  new_var = maybe_lookup_decl (var, ctx);
		  if (new_var == NULL_TREE)
		    new_var = maybe_lookup_decl_in_outer_ctx (var, ctx);
		  x = builtin_decl_explicit (BUILT_IN_ASSUME_ALIGNED);
		  x = build_call_expr_loc (clause_loc, x, 2, new_var,
					   omp_clause_aligned_alignment (c));
		  x = fold_convert_loc (clause_loc, TREE_TYPE (new_var), x);
		  x = build2 (MODIFY_EXPR, TREE_TYPE (new_var), new_var, x);
		  gimplify_and_add (x, ilist);
		}
	      else if (TREE_CODE (TREE_TYPE (var)) == ARRAY_TYPE
		       && is_global_var (var))
		{
		  tree ptype = build_pointer_type (TREE_TYPE (var)), t, t2;
		  new_var = lookup_decl (var, ctx);
		  t = maybe_lookup_decl_in_outer_ctx (var, ctx);
		  t = build_fold_addr_expr_loc (clause_loc, t);
		  t2 = builtin_decl_explicit (BUILT_IN_ASSUME_ALIGNED);
		  t = build_call_expr_loc (clause_loc, t2, 2, t,
					   omp_clause_aligned_alignment (c));
		  t = fold_convert_loc (clause_loc, ptype, t);
		  x = create_tmp_var (ptype, NULL);
		  t = build2 (MODIFY_EXPR, ptype, x, t);
		  gimplify_and_add (t, ilist);
		  t = build_simple_mem_ref_loc (clause_loc, x);
		  SET_DECL_VALUE_EXPR (new_var, t);
		  DECL_HAS_VALUE_EXPR_P (new_var) = 1;
		}
	      continue;
	    default:
	      continue;
	    }

	  new_var = var = OMP_CLAUSE_DECL (c);
	  if (c_kind != OMP_CLAUSE_COPYIN)
	    new_var = lookup_decl (var, ctx);

	  if (c_kind == OMP_CLAUSE_SHARED || c_kind == OMP_CLAUSE_COPYIN)
	    {
	      if (pass != 0)
		continue;
	    }
	  else if (is_variable_sized (var))
	    {
	      /* For variable sized types, we need to allocate the
		 actual storage here.  Call alloca and store the
		 result in the pointer decl that we created elsewhere.  */
	      if (pass == 0)
		continue;

	      if (c_kind != OMP_CLAUSE_FIRSTPRIVATE || !is_task_ctx (ctx))
		{
		  gcall *stmt;
		  tree tmp, atmp;

		  ptr = DECL_VALUE_EXPR (new_var);
		  gcc_assert (TREE_CODE (ptr) == INDIRECT_REF);
		  ptr = TREE_OPERAND (ptr, 0);
		  gcc_assert (DECL_P (ptr));
		  x = TYPE_SIZE_UNIT (TREE_TYPE (new_var));

		  /* void *tmp = __builtin_alloca */
		  atmp = builtin_decl_explicit (BUILT_IN_ALLOCA);
		  stmt = gimple_build_call (atmp, 1, x);
		  tmp = create_tmp_var_raw (ptr_type_node, NULL);
		  gimple_add_tmp_var (tmp);
		  gimple_call_set_lhs (stmt, tmp);

		  gimple_seq_add_stmt (ilist, stmt);

		  x = fold_convert_loc (clause_loc, TREE_TYPE (ptr), tmp);
		  gimplify_assign (ptr, x, ilist);
		}
	    }
	  else if (is_reference (var))
	    {
	      /* For references that are being privatized for Fortran,
		 allocate new backing storage for the new pointer
		 variable.  This allows us to avoid changing all the
		 code that expects a pointer to something that expects
		 a direct variable.  */
	      if (pass == 0)
		continue;

	      x = TYPE_SIZE_UNIT (TREE_TYPE (TREE_TYPE (new_var)));
	      if (c_kind == OMP_CLAUSE_FIRSTPRIVATE && is_task_ctx (ctx))
		{
		  x = build_receiver_ref (var, false, ctx);
		  x = build_fold_addr_expr_loc (clause_loc, x);
		}
	      else if (TREE_CONSTANT (x))
		{
		  /* For reduction in SIMD loop, defer adding the
		     initialization of the reference, because if we decide
		     to use SIMD array for it, the initilization could cause
		     expansion ICE.  */
		  if (c_kind == OMP_CLAUSE_REDUCTION && is_simd)
		    x = NULL_TREE;
		  else
		    {
		      const char *name = NULL;
		      if (DECL_NAME (var))
			name = IDENTIFIER_POINTER (DECL_NAME (new_var));

		      x = create_tmp_var_raw (TREE_TYPE (TREE_TYPE (new_var)),
					      name);
		      gimple_add_tmp_var (x);
		      TREE_ADDRESSABLE (x) = 1;
		      x = build_fold_addr_expr_loc (clause_loc, x);
		    }
		}
	      else
		{
		  tree atmp = builtin_decl_explicit (BUILT_IN_ALLOCA);
		  x = build_call_expr_loc (clause_loc, atmp, 1, x);
		}

	      if (x)
		{
		  x = fold_convert_loc (clause_loc, TREE_TYPE (new_var), x);
		  gimplify_assign (new_var, x, ilist);
		}

	      new_var = build_simple_mem_ref_loc (clause_loc, new_var);
	    }
	  else if (c_kind == OMP_CLAUSE_REDUCTION
		   && OMP_CLAUSE_REDUCTION_PLACEHOLDER (c))
	    {
	      if (pass == 0)
		continue;
	    }
	  else if (pass != 0)
	    continue;

	  switch (OMP_CLAUSE_CODE (c))
	    {
	    case OMP_CLAUSE_SHARED:
	      /* Ignore shared directives in teams construct.  */
	      if (gimple_code (ctx->stmt) == GIMPLE_OMP_TEAMS)
		continue;
	      /* Shared global vars are just accessed directly.  */
	      if (is_global_var (new_var))
		break;
	      /* Set up the DECL_VALUE_EXPR for shared variables now.  This
		 needs to be delayed until after fixup_child_record_type so
		 that we get the correct type during the dereference.  */
	      by_ref = use_pointer_for_field (var, ctx);
	      x = build_receiver_ref (var, by_ref, ctx);
	      SET_DECL_VALUE_EXPR (new_var, x);
	      DECL_HAS_VALUE_EXPR_P (new_var) = 1;

	      /* ??? If VAR is not passed by reference, and the variable
		 hasn't been initialized yet, then we'll get a warning for
		 the store into the omp_data_s structure.  Ideally, we'd be
		 able to notice this and not store anything at all, but
		 we're generating code too early.  Suppress the warning.  */
	      if (!by_ref)
		TREE_NO_WARNING (var) = 1;
	      break;

	    case OMP_CLAUSE_LASTPRIVATE:
	      if (OMP_CLAUSE_LASTPRIVATE_FIRSTPRIVATE (c))
		break;
	      /* FALLTHRU */

	    case OMP_CLAUSE_PRIVATE:
	      if (OMP_CLAUSE_CODE (c) != OMP_CLAUSE_PRIVATE)
		x = build_outer_var_ref (var, ctx);
	      else if (OMP_CLAUSE_PRIVATE_OUTER_REF (c))
		{
		  if (is_task_ctx (ctx))
		    x = build_receiver_ref (var, false, ctx);
		  else
		    x = build_outer_var_ref (var, ctx);
		}
	      else
		x = NULL;
	    do_private:
	      tree nx;
	      nx = lang_hooks.decls.omp_clause_default_ctor (c, new_var, x);
	      if (is_simd)
		{
		  tree y = lang_hooks.decls.omp_clause_dtor (c, new_var);
		  if ((TREE_ADDRESSABLE (new_var) || nx || y
		       || OMP_CLAUSE_CODE (c) == OMP_CLAUSE_LASTPRIVATE)
		      && lower_rec_simd_input_clauses (new_var, ctx, max_vf,
						       idx, lane, ivar, lvar))
		    {
		      if (nx)
			x = lang_hooks.decls.omp_clause_default_ctor
						(c, unshare_expr (ivar), x);
		      if (nx && x)
			gimplify_and_add (x, &llist[0]);
		      if (y)
			{
			  y = lang_hooks.decls.omp_clause_dtor (c, ivar);
			  if (y)
			    {
			      gimple_seq tseq = NULL;

			      dtor = y;
			      gimplify_stmt (&dtor, &tseq);
			      gimple_seq_add_seq (&llist[1], tseq);
			    }
			}
		      break;
		    }
		}
	      if (nx)
		gimplify_and_add (nx, ilist);
	      /* FALLTHRU */

	    do_dtor:
	      x = lang_hooks.decls.omp_clause_dtor (c, new_var);
	      if (x)
		{
		  gimple_seq tseq = NULL;

		  dtor = x;
		  gimplify_stmt (&dtor, &tseq);
		  gimple_seq_add_seq (dlist, tseq);
		}
	      break;

	    case OMP_CLAUSE_LINEAR:
	      if (!OMP_CLAUSE_LINEAR_NO_COPYIN (c))
		goto do_firstprivate;
	      if (OMP_CLAUSE_LINEAR_NO_COPYOUT (c))
		x = NULL;
	      else
		x = build_outer_var_ref (var, ctx);
	      goto do_private;

	    case OMP_CLAUSE_FIRSTPRIVATE:
	      if (is_task_ctx (ctx))
		{
		  if (is_reference (var) || is_variable_sized (var))
		    goto do_dtor;
		  else if (is_global_var (maybe_lookup_decl_in_outer_ctx (var,
									  ctx))
			   || use_pointer_for_field (var, NULL))
		    {
		      x = build_receiver_ref (var, false, ctx);
		      SET_DECL_VALUE_EXPR (new_var, x);
		      DECL_HAS_VALUE_EXPR_P (new_var) = 1;
		      goto do_dtor;
		    }
		}
	    do_firstprivate:
	      x = build_outer_var_ref (var, ctx);
	      if (is_simd)
		{
		  if (OMP_CLAUSE_CODE (c) == OMP_CLAUSE_LINEAR
		      && gimple_omp_for_combined_into_p (ctx->stmt))
		    {
		      tree t = OMP_CLAUSE_LINEAR_STEP (c);
		      tree stept = TREE_TYPE (t);
		      tree ct = find_omp_clause (clauses,
						 OMP_CLAUSE__LOOPTEMP_);
		      gcc_assert (ct);
		      tree l = OMP_CLAUSE_DECL (ct);
		      tree n1 = fd->loop.n1;
		      tree step = fd->loop.step;
		      tree itype = TREE_TYPE (l);
		      if (POINTER_TYPE_P (itype))
			itype = signed_type_for (itype);
		      l = fold_build2 (MINUS_EXPR, itype, l, n1);
		      if (TYPE_UNSIGNED (itype)
			  && fd->loop.cond_code == GT_EXPR)
			l = fold_build2 (TRUNC_DIV_EXPR, itype,
					 fold_build1 (NEGATE_EXPR, itype, l),
					 fold_build1 (NEGATE_EXPR,
						      itype, step));
		      else
			l = fold_build2 (TRUNC_DIV_EXPR, itype, l, step);
		      t = fold_build2 (MULT_EXPR, stept,
				       fold_convert (stept, l), t);

		      if (OMP_CLAUSE_LINEAR_ARRAY (c))
			{
			  x = lang_hooks.decls.omp_clause_linear_ctor
							(c, new_var, x, t);
			  gimplify_and_add (x, ilist);
			  goto do_dtor;
			}

		      if (POINTER_TYPE_P (TREE_TYPE (x)))
			x = fold_build2 (POINTER_PLUS_EXPR,
					 TREE_TYPE (x), x, t);
		      else
			x = fold_build2 (PLUS_EXPR, TREE_TYPE (x), x, t);
		    }

		  if ((OMP_CLAUSE_CODE (c) != OMP_CLAUSE_LINEAR
		       || TREE_ADDRESSABLE (new_var))
		      && lower_rec_simd_input_clauses (new_var, ctx, max_vf,
						       idx, lane, ivar, lvar))
		    {
		      if (OMP_CLAUSE_CODE (c) == OMP_CLAUSE_LINEAR)
			{
			  tree iv = create_tmp_var (TREE_TYPE (new_var), NULL);
			  x = lang_hooks.decls.omp_clause_copy_ctor (c, iv, x);
			  gimplify_and_add (x, ilist);
			  gimple_stmt_iterator gsi
			    = gsi_start_1 (gimple_omp_body_ptr (ctx->stmt));
			  gassign *g
			    = gimple_build_assign (unshare_expr (lvar), iv);
			  gsi_insert_before_without_update (&gsi, g,
							    GSI_SAME_STMT);
			  tree t = OMP_CLAUSE_LINEAR_STEP (c);
			  enum tree_code code = PLUS_EXPR;
			  if (POINTER_TYPE_P (TREE_TYPE (new_var)))
			    code = POINTER_PLUS_EXPR;
			  g = gimple_build_assign_with_ops (code, iv, iv, t);
			  gsi_insert_before_without_update (&gsi, g,
							    GSI_SAME_STMT);
			  break;
			}
		      x = lang_hooks.decls.omp_clause_copy_ctor
						(c, unshare_expr (ivar), x);
		      gimplify_and_add (x, &llist[0]);
		      x = lang_hooks.decls.omp_clause_dtor (c, ivar);
		      if (x)
			{
			  gimple_seq tseq = NULL;

			  dtor = x;
			  gimplify_stmt (&dtor, &tseq);
			  gimple_seq_add_seq (&llist[1], tseq);
			}
		      break;
		    }
		}
	      x = lang_hooks.decls.omp_clause_copy_ctor (c, new_var, x);
	      gimplify_and_add (x, ilist);
	      goto do_dtor;

	    case OMP_CLAUSE__LOOPTEMP_:
	      gcc_assert (is_parallel_ctx (ctx));
	      x = build_outer_var_ref (var, ctx);
	      x = build2 (MODIFY_EXPR, TREE_TYPE (new_var), new_var, x);
	      gimplify_and_add (x, ilist);
	      break;

	    case OMP_CLAUSE_COPYIN:
	      by_ref = use_pointer_for_field (var, NULL);
	      x = build_receiver_ref (var, by_ref, ctx);
	      x = lang_hooks.decls.omp_clause_assign_op (c, new_var, x);
	      append_to_statement_list (x, &copyin_seq);
	      copyin_by_ref |= by_ref;
	      break;

	    case OMP_CLAUSE_REDUCTION:
	      if (OMP_CLAUSE_REDUCTION_PLACEHOLDER (c))
		{
		  tree placeholder = OMP_CLAUSE_REDUCTION_PLACEHOLDER (c);
		  gimple tseq;
		  x = build_outer_var_ref (var, ctx);

		  if (is_reference (var)
		      && !useless_type_conversion_p (TREE_TYPE (placeholder),
						     TREE_TYPE (x)))
		    x = build_fold_addr_expr_loc (clause_loc, x);
		  SET_DECL_VALUE_EXPR (placeholder, x);
		  DECL_HAS_VALUE_EXPR_P (placeholder) = 1;
		  tree new_vard = new_var;
		  if (is_reference (var))
		    {
		      gcc_assert (TREE_CODE (new_var) == MEM_REF);
		      new_vard = TREE_OPERAND (new_var, 0);
		      gcc_assert (DECL_P (new_vard));
		    }
		  if (is_simd
		      && lower_rec_simd_input_clauses (new_var, ctx, max_vf,
						       idx, lane, ivar, lvar))
		    {
		      if (new_vard == new_var)
			{
			  gcc_assert (DECL_VALUE_EXPR (new_var) == lvar);
			  SET_DECL_VALUE_EXPR (new_var, ivar);
			}
		      else
			{
			  SET_DECL_VALUE_EXPR (new_vard,
					       build_fold_addr_expr (ivar));
			  DECL_HAS_VALUE_EXPR_P (new_vard) = 1;
			}
		      x = lang_hooks.decls.omp_clause_default_ctor
				(c, unshare_expr (ivar),
				 build_outer_var_ref (var, ctx));
		      if (x)
			gimplify_and_add (x, &llist[0]);
		      if (OMP_CLAUSE_REDUCTION_GIMPLE_INIT (c))
			{
			  tseq = OMP_CLAUSE_REDUCTION_GIMPLE_INIT (c);
			  lower_omp (&tseq, ctx);
			  gimple_seq_add_seq (&llist[0], tseq);
			}
		      OMP_CLAUSE_REDUCTION_GIMPLE_INIT (c) = NULL;
		      tseq = OMP_CLAUSE_REDUCTION_GIMPLE_MERGE (c);
		      lower_omp (&tseq, ctx);
		      gimple_seq_add_seq (&llist[1], tseq);
		      OMP_CLAUSE_REDUCTION_GIMPLE_MERGE (c) = NULL;
		      DECL_HAS_VALUE_EXPR_P (placeholder) = 0;
		      if (new_vard == new_var)
			SET_DECL_VALUE_EXPR (new_var, lvar);
		      else
			SET_DECL_VALUE_EXPR (new_vard,
					     build_fold_addr_expr (lvar));
		      x = lang_hooks.decls.omp_clause_dtor (c, ivar);
		      if (x)
			{
			  tseq = NULL;
			  dtor = x;
			  gimplify_stmt (&dtor, &tseq);
			  gimple_seq_add_seq (&llist[1], tseq);
			}
		      break;
		    }
		  /* If this is a reference to constant size reduction var
		     with placeholder, we haven't emitted the initializer
		     for it because it is undesirable if SIMD arrays are used.
		     But if they aren't used, we need to emit the deferred
		     initialization now.  */
		  else if (is_reference (var) && is_simd)
		    handle_simd_reference (clause_loc, new_vard, ilist);
		  x = lang_hooks.decls.omp_clause_default_ctor
				(c, unshare_expr (new_var),
				 build_outer_var_ref (var, ctx));
		  if (x)
		    gimplify_and_add (x, ilist);
		  if (OMP_CLAUSE_REDUCTION_GIMPLE_INIT (c))
		    {
		      tseq = OMP_CLAUSE_REDUCTION_GIMPLE_INIT (c);
		      lower_omp (&tseq, ctx);
		      gimple_seq_add_seq (ilist, tseq);
		    }
		  OMP_CLAUSE_REDUCTION_GIMPLE_INIT (c) = NULL;
		  if (is_simd)
		    {
		      tseq = OMP_CLAUSE_REDUCTION_GIMPLE_MERGE (c);
		      lower_omp (&tseq, ctx);
		      gimple_seq_add_seq (dlist, tseq);
		      OMP_CLAUSE_REDUCTION_GIMPLE_MERGE (c) = NULL;
		    }
		  DECL_HAS_VALUE_EXPR_P (placeholder) = 0;
		  goto do_dtor;
		}
	      else
		{
		  x = omp_reduction_init (c, TREE_TYPE (new_var));
		  gcc_assert (TREE_CODE (TREE_TYPE (new_var)) != ARRAY_TYPE);
		  enum tree_code code = OMP_CLAUSE_REDUCTION_CODE (c);

		  /* reduction(-:var) sums up the partial results, so it
		     acts identically to reduction(+:var).  */
		  if (code == MINUS_EXPR)
		    code = PLUS_EXPR;

		  tree new_vard = new_var;
		  if (is_simd && is_reference (var))
		    {
		      gcc_assert (TREE_CODE (new_var) == MEM_REF);
		      new_vard = TREE_OPERAND (new_var, 0);
		      gcc_assert (DECL_P (new_vard));
		    }
		  if (is_simd
		      && lower_rec_simd_input_clauses (new_var, ctx, max_vf,
						       idx, lane, ivar, lvar))
		    {
		      tree ref = build_outer_var_ref (var, ctx);

		      gimplify_assign (unshare_expr (ivar), x, &llist[0]);

		      x = build2 (code, TREE_TYPE (ref), ref, ivar);
		      ref = build_outer_var_ref (var, ctx);
		      gimplify_assign (ref, x, &llist[1]);

		      if (new_vard != new_var)
			{
			  SET_DECL_VALUE_EXPR (new_vard,
					       build_fold_addr_expr (lvar));
			  DECL_HAS_VALUE_EXPR_P (new_vard) = 1;
			}
		    }
		  else
		    {
		      if (is_reference (var) && is_simd)
			handle_simd_reference (clause_loc, new_vard, ilist);
		      gimplify_assign (new_var, x, ilist);
		      if (is_simd)
			{
			  tree ref = build_outer_var_ref (var, ctx);

			  x = build2 (code, TREE_TYPE (ref), ref, new_var);
			  ref = build_outer_var_ref (var, ctx);
			  gimplify_assign (ref, x, dlist);
			}
		    }
		}
	      break;

	    default:
	      gcc_unreachable ();
	    }
	}
    }

  if (lane)
    {
      tree uid = create_tmp_var (ptr_type_node, "simduid");
      /* Don't want uninit warnings on simduid, it is always uninitialized,
	 but we use it not for the value, but for the DECL_UID only.  */
      TREE_NO_WARNING (uid) = 1;
      gimple g
	= gimple_build_call_internal (IFN_GOMP_SIMD_LANE, 1, uid);
      gimple_call_set_lhs (g, lane);
      gimple_stmt_iterator gsi = gsi_start_1 (gimple_omp_body_ptr (ctx->stmt));
      gsi_insert_before_without_update (&gsi, g, GSI_SAME_STMT);
      c = build_omp_clause (UNKNOWN_LOCATION, OMP_CLAUSE__SIMDUID_);
      OMP_CLAUSE__SIMDUID__DECL (c) = uid;
      OMP_CLAUSE_CHAIN (c) = gimple_omp_for_clauses (ctx->stmt);
      gimple_omp_for_set_clauses (ctx->stmt, c);
      g = gimple_build_assign_with_ops (INTEGER_CST, lane,
					build_int_cst (unsigned_type_node, 0));
      gimple_seq_add_stmt (ilist, g);
      for (int i = 0; i < 2; i++)
	if (llist[i])
	  {
	    tree vf = create_tmp_var (unsigned_type_node, NULL);
	    g = gimple_build_call_internal (IFN_GOMP_SIMD_VF, 1, uid);
	    gimple_call_set_lhs (g, vf);
	    gimple_seq *seq = i == 0 ? ilist : dlist;
	    gimple_seq_add_stmt (seq, g);
	    tree t = build_int_cst (unsigned_type_node, 0);
	    g = gimple_build_assign_with_ops (INTEGER_CST, idx, t);
	    gimple_seq_add_stmt (seq, g);
	    tree body = create_artificial_label (UNKNOWN_LOCATION);
	    tree header = create_artificial_label (UNKNOWN_LOCATION);
	    tree end = create_artificial_label (UNKNOWN_LOCATION);
	    gimple_seq_add_stmt (seq, gimple_build_goto (header));
	    gimple_seq_add_stmt (seq, gimple_build_label (body));
	    gimple_seq_add_seq (seq, llist[i]);
	    t = build_int_cst (unsigned_type_node, 1);
	    g = gimple_build_assign_with_ops (PLUS_EXPR, idx, idx, t);
	    gimple_seq_add_stmt (seq, g);
	    gimple_seq_add_stmt (seq, gimple_build_label (header));
	    g = gimple_build_cond (LT_EXPR, idx, vf, body, end);
	    gimple_seq_add_stmt (seq, g);
	    gimple_seq_add_stmt (seq, gimple_build_label (end));
	  }
    }

  /* The copyin sequence is not to be executed by the main thread, since
     that would result in self-copies.  Perhaps not visible to scalars,
     but it certainly is to C++ operator=.  */
  if (copyin_seq)
    {
      x = build_call_expr (builtin_decl_explicit (BUILT_IN_OMP_GET_THREAD_NUM),
			   0);
      x = build2 (NE_EXPR, boolean_type_node, x,
		  build_int_cst (TREE_TYPE (x), 0));
      x = build3 (COND_EXPR, void_type_node, x, copyin_seq, NULL);
      gimplify_and_add (x, ilist);
    }

  /* If any copyin variable is passed by reference, we must ensure the
     master thread doesn't modify it before it is copied over in all
     threads.  Similarly for variables in both firstprivate and
     lastprivate clauses we need to ensure the lastprivate copying
     happens after firstprivate copying in all threads.  And similarly
     for UDRs if initializer expression refers to omp_orig.  */
  if (copyin_by_ref || lastprivate_firstprivate || reduction_omp_orig_ref)
    {
      /* Don't add any barrier for #pragma omp simd or
	 #pragma omp distribute.  */
      if (gimple_code (ctx->stmt) != GIMPLE_OMP_FOR
	  || gimple_omp_for_kind (ctx->stmt) == GF_OMP_FOR_KIND_FOR)
	gimple_seq_add_stmt (ilist, build_omp_barrier (NULL_TREE));
    }

  /* If max_vf is non-zero, then we can use only a vectorization factor
     up to the max_vf we chose.  So stick it into the safelen clause.  */
  if (max_vf)
    {
      tree c = find_omp_clause (gimple_omp_for_clauses (ctx->stmt),
				OMP_CLAUSE_SAFELEN);
      if (c == NULL_TREE
	  || (TREE_CODE (OMP_CLAUSE_SAFELEN_EXPR (c)) == INTEGER_CST
	      && compare_tree_int (OMP_CLAUSE_SAFELEN_EXPR (c),
				   max_vf) == 1))
	{
	  c = build_omp_clause (UNKNOWN_LOCATION, OMP_CLAUSE_SAFELEN);
	  OMP_CLAUSE_SAFELEN_EXPR (c) = build_int_cst (integer_type_node,
						       max_vf);
	  OMP_CLAUSE_CHAIN (c) = gimple_omp_for_clauses (ctx->stmt);
	  gimple_omp_for_set_clauses (ctx->stmt, c);
	}
    }
}


/* Generate code to implement the LASTPRIVATE clauses.  This is used for
   both parallel and workshare constructs.  PREDICATE may be NULL if it's
   always true.   */

static void
lower_lastprivate_clauses (tree clauses, tree predicate, gimple_seq *stmt_list,
			   omp_context *ctx)
{
  tree x, c, label = NULL, orig_clauses = clauses;
  bool par_clauses = false;
  tree simduid = NULL, lastlane = NULL;

  /* Early exit if there are no lastprivate or linear clauses.  */
  for (; clauses ; clauses = OMP_CLAUSE_CHAIN (clauses))
    if (OMP_CLAUSE_CODE (clauses) == OMP_CLAUSE_LASTPRIVATE
	|| (OMP_CLAUSE_CODE (clauses) == OMP_CLAUSE_LINEAR
	    && !OMP_CLAUSE_LINEAR_NO_COPYOUT (clauses)))
      break;
  if (clauses == NULL)
    {
      /* If this was a workshare clause, see if it had been combined
	 with its parallel.  In that case, look for the clauses on the
	 parallel statement itself.  */
      if (is_parallel_ctx (ctx))
	return;

      ctx = ctx->outer;
      if (ctx == NULL || !is_parallel_ctx (ctx))
	return;

      clauses = find_omp_clause (gimple_omp_parallel_clauses (ctx->stmt),
				 OMP_CLAUSE_LASTPRIVATE);
      if (clauses == NULL)
	return;
      par_clauses = true;
    }

  if (predicate)
    {
      gcond *stmt;
      tree label_true, arm1, arm2;

      label = create_artificial_label (UNKNOWN_LOCATION);
      label_true = create_artificial_label (UNKNOWN_LOCATION);
      arm1 = TREE_OPERAND (predicate, 0);
      arm2 = TREE_OPERAND (predicate, 1);
      gimplify_expr (&arm1, stmt_list, NULL, is_gimple_val, fb_rvalue);
      gimplify_expr (&arm2, stmt_list, NULL, is_gimple_val, fb_rvalue);
      stmt = gimple_build_cond (TREE_CODE (predicate), arm1, arm2,
				label_true, label);
      gimple_seq_add_stmt (stmt_list, stmt);
      gimple_seq_add_stmt (stmt_list, gimple_build_label (label_true));
    }

  if (gimple_code (ctx->stmt) == GIMPLE_OMP_FOR
      && gimple_omp_for_kind (ctx->stmt) & GF_OMP_FOR_SIMD)
    {
      simduid = find_omp_clause (orig_clauses, OMP_CLAUSE__SIMDUID_);
      if (simduid)
	simduid = OMP_CLAUSE__SIMDUID__DECL (simduid);
    }

  for (c = clauses; c ;)
    {
      tree var, new_var;
      location_t clause_loc = OMP_CLAUSE_LOCATION (c);

      if (OMP_CLAUSE_CODE (c) == OMP_CLAUSE_LASTPRIVATE
	  || (OMP_CLAUSE_CODE (c) == OMP_CLAUSE_LINEAR
	      && !OMP_CLAUSE_LINEAR_NO_COPYOUT (c)))
	{
	  var = OMP_CLAUSE_DECL (c);
	  new_var = lookup_decl (var, ctx);

	  if (simduid && DECL_HAS_VALUE_EXPR_P (new_var))
	    {
	      tree val = DECL_VALUE_EXPR (new_var);
	      if (TREE_CODE (val) == ARRAY_REF
		  && VAR_P (TREE_OPERAND (val, 0))
		  && lookup_attribute ("omp simd array",
				       DECL_ATTRIBUTES (TREE_OPERAND (val,
								      0))))
		{
		  if (lastlane == NULL)
		    {
		      lastlane = create_tmp_var (unsigned_type_node, NULL);
		      gcall *g
			= gimple_build_call_internal (IFN_GOMP_SIMD_LAST_LANE,
						      2, simduid,
						      TREE_OPERAND (val, 1));
		      gimple_call_set_lhs (g, lastlane);
		      gimple_seq_add_stmt (stmt_list, g);
		    }
		  new_var = build4 (ARRAY_REF, TREE_TYPE (val),
				    TREE_OPERAND (val, 0), lastlane,
				    NULL_TREE, NULL_TREE);
		}
	    }

	  if (OMP_CLAUSE_CODE (c) == OMP_CLAUSE_LASTPRIVATE
	      && OMP_CLAUSE_LASTPRIVATE_GIMPLE_SEQ (c))
	    {
	      lower_omp (&OMP_CLAUSE_LASTPRIVATE_GIMPLE_SEQ (c), ctx);
	      gimple_seq_add_seq (stmt_list,
				  OMP_CLAUSE_LASTPRIVATE_GIMPLE_SEQ (c));
	      OMP_CLAUSE_LASTPRIVATE_GIMPLE_SEQ (c) = NULL;
	    }
	  else if (OMP_CLAUSE_CODE (c) == OMP_CLAUSE_LINEAR
		   && OMP_CLAUSE_LINEAR_GIMPLE_SEQ (c))
	    {
	      lower_omp (&OMP_CLAUSE_LINEAR_GIMPLE_SEQ (c), ctx);
	      gimple_seq_add_seq (stmt_list,
				  OMP_CLAUSE_LINEAR_GIMPLE_SEQ (c));
	      OMP_CLAUSE_LINEAR_GIMPLE_SEQ (c) = NULL;
	    }

	  x = build_outer_var_ref (var, ctx);
	  if (is_reference (var))
	    new_var = build_simple_mem_ref_loc (clause_loc, new_var);
	  x = lang_hooks.decls.omp_clause_assign_op (c, x, new_var);
	  gimplify_and_add (x, stmt_list);
	}
      c = OMP_CLAUSE_CHAIN (c);
      if (c == NULL && !par_clauses)
	{
	  /* If this was a workshare clause, see if it had been combined
	     with its parallel.  In that case, continue looking for the
	     clauses also on the parallel statement itself.  */
	  if (is_parallel_ctx (ctx))
	    break;

	  ctx = ctx->outer;
	  if (ctx == NULL || !is_parallel_ctx (ctx))
	    break;

	  c = find_omp_clause (gimple_omp_parallel_clauses (ctx->stmt),
			       OMP_CLAUSE_LASTPRIVATE);
	  par_clauses = true;
	}
    }

  if (label)
    gimple_seq_add_stmt (stmt_list, gimple_build_label (label));
}


/* Generate code to implement the REDUCTION clauses.  */

static void
lower_reduction_clauses (tree clauses, gimple_seq *stmt_seqp, omp_context *ctx)
{
  gimple_seq sub_seq = NULL;
  gimple stmt;
  tree x, c;
  int count = 0;

  /* SIMD reductions are handled in lower_rec_input_clauses.  */
  if (gimple_code (ctx->stmt) == GIMPLE_OMP_FOR
      && gimple_omp_for_kind (ctx->stmt) & GF_OMP_FOR_SIMD)
    return;

  /* First see if there is exactly one reduction clause.  Use OMP_ATOMIC
     update in that case, otherwise use a lock.  */
  for (c = clauses; c && count < 2; c = OMP_CLAUSE_CHAIN (c))
    if (OMP_CLAUSE_CODE (c) == OMP_CLAUSE_REDUCTION)
      {
	if (OMP_CLAUSE_REDUCTION_PLACEHOLDER (c))
	  {
	    /* Never use OMP_ATOMIC for array reductions or UDRs.  */
	    count = -1;
	    break;
	  }
	count++;
      }

  if (count == 0)
    return;

  for (c = clauses; c ; c = OMP_CLAUSE_CHAIN (c))
    {
      tree var, ref, new_var;
      enum tree_code code;
      location_t clause_loc = OMP_CLAUSE_LOCATION (c);

      if (OMP_CLAUSE_CODE (c) != OMP_CLAUSE_REDUCTION)
	continue;

      var = OMP_CLAUSE_DECL (c);
      new_var = lookup_decl (var, ctx);
      if (is_reference (var))
	new_var = build_simple_mem_ref_loc (clause_loc, new_var);
      ref = build_outer_var_ref (var, ctx);
      code = OMP_CLAUSE_REDUCTION_CODE (c);

      /* reduction(-:var) sums up the partial results, so it acts
	 identically to reduction(+:var).  */
      if (code == MINUS_EXPR)
        code = PLUS_EXPR;

      if (count == 1)
	{
	  tree addr = build_fold_addr_expr_loc (clause_loc, ref);

	  addr = save_expr (addr);
	  ref = build1 (INDIRECT_REF, TREE_TYPE (TREE_TYPE (addr)), addr);
	  x = fold_build2_loc (clause_loc, code, TREE_TYPE (ref), ref, new_var);
	  x = build2 (OMP_ATOMIC, void_type_node, addr, x);
	  gimplify_and_add (x, stmt_seqp);
	  return;
	}

      if (OMP_CLAUSE_REDUCTION_PLACEHOLDER (c))
	{
	  tree placeholder = OMP_CLAUSE_REDUCTION_PLACEHOLDER (c);

	  if (is_reference (var)
	      && !useless_type_conversion_p (TREE_TYPE (placeholder),
					     TREE_TYPE (ref)))
	    ref = build_fold_addr_expr_loc (clause_loc, ref);
	  SET_DECL_VALUE_EXPR (placeholder, ref);
	  DECL_HAS_VALUE_EXPR_P (placeholder) = 1;
	  lower_omp (&OMP_CLAUSE_REDUCTION_GIMPLE_MERGE (c), ctx);
	  gimple_seq_add_seq (&sub_seq, OMP_CLAUSE_REDUCTION_GIMPLE_MERGE (c));
	  OMP_CLAUSE_REDUCTION_GIMPLE_MERGE (c) = NULL;
	  OMP_CLAUSE_REDUCTION_PLACEHOLDER (c) = NULL;
	}
      else
	{
	  x = build2 (code, TREE_TYPE (ref), ref, new_var);
	  ref = build_outer_var_ref (var, ctx);
	  gimplify_assign (ref, x, &sub_seq);
	}
    }

  stmt = gimple_build_call (builtin_decl_explicit (BUILT_IN_GOMP_ATOMIC_START),
			    0);
  gimple_seq_add_stmt (stmt_seqp, stmt);

  gimple_seq_add_seq (stmt_seqp, sub_seq);

  stmt = gimple_build_call (builtin_decl_explicit (BUILT_IN_GOMP_ATOMIC_END),
			    0);
  gimple_seq_add_stmt (stmt_seqp, stmt);
}


/* Generate code to implement the COPYPRIVATE clauses.  */

static void
lower_copyprivate_clauses (tree clauses, gimple_seq *slist, gimple_seq *rlist,
			    omp_context *ctx)
{
  tree c;

  for (c = clauses; c ; c = OMP_CLAUSE_CHAIN (c))
    {
      tree var, new_var, ref, x;
      bool by_ref;
      location_t clause_loc = OMP_CLAUSE_LOCATION (c);

      if (OMP_CLAUSE_CODE (c) != OMP_CLAUSE_COPYPRIVATE)
	continue;

      var = OMP_CLAUSE_DECL (c);
      by_ref = use_pointer_for_field (var, NULL);

      ref = build_sender_ref (var, ctx);
      x = new_var = lookup_decl_in_outer_ctx (var, ctx);
      if (by_ref)
	{
	  x = build_fold_addr_expr_loc (clause_loc, new_var);
	  x = fold_convert_loc (clause_loc, TREE_TYPE (ref), x);
	}
      gimplify_assign (ref, x, slist);

      ref = build_receiver_ref (var, false, ctx);
      if (by_ref)
	{
	  ref = fold_convert_loc (clause_loc,
				  build_pointer_type (TREE_TYPE (new_var)),
				  ref);
	  ref = build_fold_indirect_ref_loc (clause_loc, ref);
	}
      if (is_reference (var))
	{
	  ref = fold_convert_loc (clause_loc, TREE_TYPE (new_var), ref);
	  ref = build_simple_mem_ref_loc (clause_loc, ref);
	  new_var = build_simple_mem_ref_loc (clause_loc, new_var);
	}
      x = lang_hooks.decls.omp_clause_assign_op (c, new_var, ref);
      gimplify_and_add (x, rlist);
    }
}


/* Generate code to implement the clauses, FIRSTPRIVATE, COPYIN, LASTPRIVATE,
   and REDUCTION from the sender (aka parent) side.  */

static void
lower_send_clauses (tree clauses, gimple_seq *ilist, gimple_seq *olist,
    		    omp_context *ctx)
{
  tree c;

  for (c = clauses; c ; c = OMP_CLAUSE_CHAIN (c))
    {
      tree val, ref, x, var;
      bool by_ref, do_in = false, do_out = false;
      location_t clause_loc = OMP_CLAUSE_LOCATION (c);

      switch (OMP_CLAUSE_CODE (c))
	{
	case OMP_CLAUSE_PRIVATE:
	  if (OMP_CLAUSE_PRIVATE_OUTER_REF (c))
	    break;
	  continue;
	case OMP_CLAUSE_FIRSTPRIVATE:
	case OMP_CLAUSE_COPYIN:
	case OMP_CLAUSE_LASTPRIVATE:
	case OMP_CLAUSE_REDUCTION:
	case OMP_CLAUSE__LOOPTEMP_:
	  break;
	default:
	  continue;
	}

      val = OMP_CLAUSE_DECL (c);
      var = lookup_decl_in_outer_ctx (val, ctx);

      if (OMP_CLAUSE_CODE (c) != OMP_CLAUSE_COPYIN
	  && is_global_var (var))
	continue;
      if (is_variable_sized (val))
	continue;
      by_ref = use_pointer_for_field (val, NULL);

      switch (OMP_CLAUSE_CODE (c))
	{
	case OMP_CLAUSE_PRIVATE:
	case OMP_CLAUSE_FIRSTPRIVATE:
	case OMP_CLAUSE_COPYIN:
	case OMP_CLAUSE__LOOPTEMP_:
	  do_in = true;
	  break;

	case OMP_CLAUSE_LASTPRIVATE:
	  if (by_ref || is_reference (val))
	    {
	      if (OMP_CLAUSE_LASTPRIVATE_FIRSTPRIVATE (c))
		continue;
	      do_in = true;
	    }
	  else
	    {
	      do_out = true;
	      if (lang_hooks.decls.omp_private_outer_ref (val))
		do_in = true;
	    }
	  break;

	case OMP_CLAUSE_REDUCTION:
	  do_in = true;
	  do_out = !(by_ref || is_reference (val));
	  break;

	default:
	  gcc_unreachable ();
	}

      if (do_in)
	{
	  ref = build_sender_ref (val, ctx);
	  x = by_ref ? build_fold_addr_expr_loc (clause_loc, var) : var;
	  gimplify_assign (ref, x, ilist);
	  if (is_task_ctx (ctx))
	    DECL_ABSTRACT_ORIGIN (TREE_OPERAND (ref, 1)) = NULL;
	}

      if (do_out)
	{
	  ref = build_sender_ref (val, ctx);
	  gimplify_assign (var, ref, olist);
	}
    }
}

/* Generate code to implement SHARED from the sender (aka parent)
   side.  This is trickier, since GIMPLE_OMP_PARALLEL_CLAUSES doesn't
   list things that got automatically shared.  */

static void
lower_send_shared_vars (gimple_seq *ilist, gimple_seq *olist, omp_context *ctx)
{
  tree var, ovar, nvar, f, x, record_type;

  if (ctx->record_type == NULL)
    return;

  record_type = ctx->srecord_type ? ctx->srecord_type : ctx->record_type;
  for (f = TYPE_FIELDS (record_type); f ; f = DECL_CHAIN (f))
    {
      ovar = DECL_ABSTRACT_ORIGIN (f);
      nvar = maybe_lookup_decl (ovar, ctx);
      if (!nvar || !DECL_HAS_VALUE_EXPR_P (nvar))
	continue;

      /* If CTX is a nested parallel directive.  Find the immediately
	 enclosing parallel or workshare construct that contains a
	 mapping for OVAR.  */
      var = lookup_decl_in_outer_ctx (ovar, ctx);

      if (use_pointer_for_field (ovar, ctx))
	{
	  x = build_sender_ref (ovar, ctx);
	  var = build_fold_addr_expr (var);
	  gimplify_assign (x, var, ilist);
	}
      else
	{
	  x = build_sender_ref (ovar, ctx);
	  gimplify_assign (x, var, ilist);

	  if (!TREE_READONLY (var)
	      /* We don't need to receive a new reference to a result
	         or parm decl.  In fact we may not store to it as we will
		 invalidate any pending RSO and generate wrong gimple
		 during inlining.  */
	      && !((TREE_CODE (var) == RESULT_DECL
		    || TREE_CODE (var) == PARM_DECL)
		   && DECL_BY_REFERENCE (var)))
	    {
	      x = build_sender_ref (ovar, ctx);
	      gimplify_assign (var, x, olist);
	    }
	}
    }
}


/* A convenience function to build an empty GIMPLE_COND with just the
   condition.  */

static gcond *
gimple_build_cond_empty (tree cond)
{
  enum tree_code pred_code;
  tree lhs, rhs;

  gimple_cond_get_ops_from_tree (cond, &pred_code, &lhs, &rhs);
  return gimple_build_cond (pred_code, lhs, rhs, NULL_TREE, NULL_TREE);
}


/* Build the function calls to GOMP_parallel_start etc to actually
   generate the parallel operation.  REGION is the parallel region
   being expanded.  BB is the block where to insert the code.  WS_ARGS
   will be set if this is a call to a combined parallel+workshare
   construct, it contains the list of additional arguments needed by
   the workshare construct.  */

static void
expand_parallel_call (struct omp_region *region, basic_block bb,
		      gomp_parallel *entry_stmt,
		      vec<tree, va_gc> *ws_args)
{
  tree t, t1, t2, val, cond, c, clauses, flags;
  gimple_stmt_iterator gsi;
  gimple stmt;
  enum built_in_function start_ix;
  int start_ix2;
  location_t clause_loc;
  vec<tree, va_gc> *args;

  clauses = gimple_omp_parallel_clauses (entry_stmt);

  /* Determine what flavor of GOMP_parallel we will be
     emitting.  */
  start_ix = BUILT_IN_GOMP_PARALLEL;
  if (is_combined_parallel (region))
    {
      switch (region->inner->type)
	{
	case GIMPLE_OMP_FOR:
	  gcc_assert (region->inner->sched_kind != OMP_CLAUSE_SCHEDULE_AUTO);
	  start_ix2 = ((int)BUILT_IN_GOMP_PARALLEL_LOOP_STATIC
		       + (region->inner->sched_kind
			  == OMP_CLAUSE_SCHEDULE_RUNTIME
			  ? 3 : region->inner->sched_kind));
	  start_ix = (enum built_in_function)start_ix2;
	  break;
	case GIMPLE_OMP_SECTIONS:
	  start_ix = BUILT_IN_GOMP_PARALLEL_SECTIONS;
	  break;
	default:
	  gcc_unreachable ();
	}
    }

  /* By default, the value of NUM_THREADS is zero (selected at run time)
     and there is no conditional.  */
  cond = NULL_TREE;
  val = build_int_cst (unsigned_type_node, 0);
  flags = build_int_cst (unsigned_type_node, 0);

  c = find_omp_clause (clauses, OMP_CLAUSE_IF);
  if (c)
    cond = OMP_CLAUSE_IF_EXPR (c);

  c = find_omp_clause (clauses, OMP_CLAUSE_NUM_THREADS);
  if (c)
    {
      val = OMP_CLAUSE_NUM_THREADS_EXPR (c);
      clause_loc = OMP_CLAUSE_LOCATION (c);
    }
  else
    clause_loc = gimple_location (entry_stmt);

  c = find_omp_clause (clauses, OMP_CLAUSE_PROC_BIND);
  if (c)
    flags = build_int_cst (unsigned_type_node, OMP_CLAUSE_PROC_BIND_KIND (c));

  /* Ensure 'val' is of the correct type.  */
  val = fold_convert_loc (clause_loc, unsigned_type_node, val);

  /* If we found the clause 'if (cond)', build either
     (cond != 0) or (cond ? val : 1u).  */
  if (cond)
    {
      cond = gimple_boolify (cond);

      if (integer_zerop (val))
	val = fold_build2_loc (clause_loc,
			   EQ_EXPR, unsigned_type_node, cond,
			   build_int_cst (TREE_TYPE (cond), 0));
      else
	{
	  basic_block cond_bb, then_bb, else_bb;
	  edge e, e_then, e_else;
	  tree tmp_then, tmp_else, tmp_join, tmp_var;

	  tmp_var = create_tmp_var (TREE_TYPE (val), NULL);
	  if (gimple_in_ssa_p (cfun))
	    {
	      tmp_then = make_ssa_name (tmp_var, NULL);
	      tmp_else = make_ssa_name (tmp_var, NULL);
	      tmp_join = make_ssa_name (tmp_var, NULL);
	    }
	  else
	    {
	      tmp_then = tmp_var;
	      tmp_else = tmp_var;
	      tmp_join = tmp_var;
	    }

	  e = split_block (bb, NULL);
	  cond_bb = e->src;
	  bb = e->dest;
	  remove_edge (e);

	  then_bb = create_empty_bb (cond_bb);
	  else_bb = create_empty_bb (then_bb);
	  set_immediate_dominator (CDI_DOMINATORS, then_bb, cond_bb);
	  set_immediate_dominator (CDI_DOMINATORS, else_bb, cond_bb);

	  stmt = gimple_build_cond_empty (cond);
	  gsi = gsi_start_bb (cond_bb);
	  gsi_insert_after (&gsi, stmt, GSI_CONTINUE_LINKING);

	  gsi = gsi_start_bb (then_bb);
	  stmt = gimple_build_assign (tmp_then, val);
	  gsi_insert_after (&gsi, stmt, GSI_CONTINUE_LINKING);

	  gsi = gsi_start_bb (else_bb);
	  stmt = gimple_build_assign
	    	   (tmp_else, build_int_cst (unsigned_type_node, 1));
	  gsi_insert_after (&gsi, stmt, GSI_CONTINUE_LINKING);

	  make_edge (cond_bb, then_bb, EDGE_TRUE_VALUE);
	  make_edge (cond_bb, else_bb, EDGE_FALSE_VALUE);
	  add_bb_to_loop (then_bb, cond_bb->loop_father);
	  add_bb_to_loop (else_bb, cond_bb->loop_father);
	  e_then = make_edge (then_bb, bb, EDGE_FALLTHRU);
	  e_else = make_edge (else_bb, bb, EDGE_FALLTHRU);

	  if (gimple_in_ssa_p (cfun))
	    {
	      gphi *phi = create_phi_node (tmp_join, bb);
	      add_phi_arg (phi, tmp_then, e_then, UNKNOWN_LOCATION);
	      add_phi_arg (phi, tmp_else, e_else, UNKNOWN_LOCATION);
	    }

	  val = tmp_join;
	}

      gsi = gsi_start_bb (bb);
      val = force_gimple_operand_gsi (&gsi, val, true, NULL_TREE,
				      false, GSI_CONTINUE_LINKING);
    }

  gsi = gsi_last_bb (bb);
  t = gimple_omp_parallel_data_arg (entry_stmt);
  if (t == NULL)
    t1 = null_pointer_node;
  else
    t1 = build_fold_addr_expr (t);
  t2 = build_fold_addr_expr (gimple_omp_parallel_child_fn (entry_stmt));

  vec_alloc (args, 4 + vec_safe_length (ws_args));
  args->quick_push (t2);
  args->quick_push (t1);
  args->quick_push (val);
  if (ws_args)
    args->splice (*ws_args);
  args->quick_push (flags);

  t = build_call_expr_loc_vec (UNKNOWN_LOCATION,
			       builtin_decl_explicit (start_ix), args);

  force_gimple_operand_gsi (&gsi, t, true, NULL_TREE,
			    false, GSI_CONTINUE_LINKING);
}

/* Insert a function call whose name is FUNC_NAME with the information from
   ENTRY_STMT into the basic_block BB.  */

static void
expand_cilk_for_call (basic_block bb, gomp_parallel *entry_stmt,
		      vec <tree, va_gc> *ws_args)
{
  tree t, t1, t2;
  gimple_stmt_iterator gsi;
  vec <tree, va_gc> *args;

  gcc_assert (vec_safe_length (ws_args) == 2);
  tree func_name = (*ws_args)[0];
  tree grain = (*ws_args)[1];

  tree clauses = gimple_omp_parallel_clauses (entry_stmt);
  tree count = find_omp_clause (clauses, OMP_CLAUSE__CILK_FOR_COUNT_);
  gcc_assert (count != NULL_TREE);
  count = OMP_CLAUSE_OPERAND (count, 0);

  gsi = gsi_last_bb (bb);
  t = gimple_omp_parallel_data_arg (entry_stmt);
  if (t == NULL)
    t1 = null_pointer_node;
  else
    t1 = build_fold_addr_expr (t);
  t2 = build_fold_addr_expr (gimple_omp_parallel_child_fn (entry_stmt));

  vec_alloc (args, 4);
  args->quick_push (t2);
  args->quick_push (t1);
  args->quick_push (count);
  args->quick_push (grain);
  t = build_call_expr_loc_vec (UNKNOWN_LOCATION, func_name, args);

  force_gimple_operand_gsi (&gsi, t, true, NULL_TREE, false,
			    GSI_CONTINUE_LINKING);
}

/* Build the function call to GOMP_task to actually
   generate the task operation.  BB is the block where to insert the code.  */

static void
expand_task_call (basic_block bb, gomp_task *entry_stmt)
{
  tree t, t1, t2, t3, flags, cond, c, c2, clauses, depend;
  gimple_stmt_iterator gsi;
  location_t loc = gimple_location (entry_stmt);

  clauses = gimple_omp_task_clauses (entry_stmt);

  c = find_omp_clause (clauses, OMP_CLAUSE_IF);
  if (c)
    cond = gimple_boolify (OMP_CLAUSE_IF_EXPR (c));
  else
    cond = boolean_true_node;

  c = find_omp_clause (clauses, OMP_CLAUSE_UNTIED);
  c2 = find_omp_clause (clauses, OMP_CLAUSE_MERGEABLE);
  depend = find_omp_clause (clauses, OMP_CLAUSE_DEPEND);
  flags = build_int_cst (unsigned_type_node,
			 (c ? 1 : 0) + (c2 ? 4 : 0) + (depend ? 8 : 0));

  c = find_omp_clause (clauses, OMP_CLAUSE_FINAL);
  if (c)
    {
      c = gimple_boolify (OMP_CLAUSE_FINAL_EXPR (c));
      c = fold_build3_loc (loc, COND_EXPR, unsigned_type_node, c,
			   build_int_cst (unsigned_type_node, 2),
			   build_int_cst (unsigned_type_node, 0));
      flags = fold_build2_loc (loc, PLUS_EXPR, unsigned_type_node, flags, c);
    }
  if (depend)
    depend = OMP_CLAUSE_DECL (depend);
  else
    depend = build_int_cst (ptr_type_node, 0);

  gsi = gsi_last_bb (bb);
  t = gimple_omp_task_data_arg (entry_stmt);
  if (t == NULL)
    t2 = null_pointer_node;
  else
    t2 = build_fold_addr_expr_loc (loc, t);
  t1 = build_fold_addr_expr_loc (loc, gimple_omp_task_child_fn (entry_stmt));
  t = gimple_omp_task_copy_fn (entry_stmt);
  if (t == NULL)
    t3 = null_pointer_node;
  else
    t3 = build_fold_addr_expr_loc (loc, t);

  t = build_call_expr (builtin_decl_explicit (BUILT_IN_GOMP_TASK),
		       8, t1, t2, t3,
		       gimple_omp_task_arg_size (entry_stmt),
		       gimple_omp_task_arg_align (entry_stmt), cond, flags,
		       depend);

  force_gimple_operand_gsi (&gsi, t, true, NULL_TREE,
			    false, GSI_CONTINUE_LINKING);
}


/* If exceptions are enabled, wrap the statements in BODY in a MUST_NOT_THROW
   catch handler and return it.  This prevents programs from violating the
   structured block semantics with throws.  */

static gimple_seq
maybe_catch_exception (gimple_seq body)
{
  gimple g;
  tree decl;

  if (!flag_exceptions)
    return body;

  if (lang_hooks.eh_protect_cleanup_actions != NULL)
    decl = lang_hooks.eh_protect_cleanup_actions ();
  else
    decl = builtin_decl_explicit (BUILT_IN_TRAP);

  g = gimple_build_eh_must_not_throw (decl);
  g = gimple_build_try (body, gimple_seq_alloc_with_stmt (g),
      			GIMPLE_TRY_CATCH);

 return gimple_seq_alloc_with_stmt (g);
}

/* Chain all the DECLs in LIST by their TREE_CHAIN fields.  */

static tree
vec2chain (vec<tree, va_gc> *v)
{
  tree chain = NULL_TREE, t;
  unsigned ix;

  FOR_EACH_VEC_SAFE_ELT_REVERSE (v, ix, t)
    {
      DECL_CHAIN (t) = chain;
      chain = t;
    }

  return chain;
}


/* Remove barriers in REGION->EXIT's block.  Note that this is only
   valid for GIMPLE_OMP_PARALLEL regions.  Since the end of a parallel region
   is an implicit barrier, any workshare inside the GIMPLE_OMP_PARALLEL that
   left a barrier at the end of the GIMPLE_OMP_PARALLEL region can now be
   removed.  */

static void
remove_exit_barrier (struct omp_region *region)
{
  gimple_stmt_iterator gsi;
  basic_block exit_bb;
  edge_iterator ei;
  edge e;
  gimple stmt;
  int any_addressable_vars = -1;

  exit_bb = region->exit;

  /* If the parallel region doesn't return, we don't have REGION->EXIT
     block at all.  */
  if (! exit_bb)
    return;

  /* The last insn in the block will be the parallel's GIMPLE_OMP_RETURN.  The
     workshare's GIMPLE_OMP_RETURN will be in a preceding block.  The kinds of
     statements that can appear in between are extremely limited -- no
     memory operations at all.  Here, we allow nothing at all, so the
     only thing we allow to precede this GIMPLE_OMP_RETURN is a label.  */
  gsi = gsi_last_bb (exit_bb);
  gcc_assert (gimple_code (gsi_stmt (gsi)) == GIMPLE_OMP_RETURN);
  gsi_prev (&gsi);
  if (!gsi_end_p (gsi) && gimple_code (gsi_stmt (gsi)) != GIMPLE_LABEL)
    return;

  FOR_EACH_EDGE (e, ei, exit_bb->preds)
    {
      gsi = gsi_last_bb (e->src);
      if (gsi_end_p (gsi))
	continue;
      stmt = gsi_stmt (gsi);
      if (gimple_code (stmt) == GIMPLE_OMP_RETURN
	  && !gimple_omp_return_nowait_p (stmt))
	{
	  /* OpenMP 3.0 tasks unfortunately prevent this optimization
	     in many cases.  If there could be tasks queued, the barrier
	     might be needed to let the tasks run before some local
	     variable of the parallel that the task uses as shared
	     runs out of scope.  The task can be spawned either
	     from within current function (this would be easy to check)
	     or from some function it calls and gets passed an address
	     of such a variable.  */
	  if (any_addressable_vars < 0)
	    {
	      gomp_parallel *parallel_stmt
		= as_a <gomp_parallel *> (last_stmt (region->entry));
	      tree child_fun = gimple_omp_parallel_child_fn (parallel_stmt);
	      tree local_decls, block, decl;
	      unsigned ix;

	      any_addressable_vars = 0;
	      FOR_EACH_LOCAL_DECL (DECL_STRUCT_FUNCTION (child_fun), ix, decl)
		if (TREE_ADDRESSABLE (decl))
		  {
		    any_addressable_vars = 1;
		    break;
		  }
	      for (block = gimple_block (stmt);
		   !any_addressable_vars
		   && block
		   && TREE_CODE (block) == BLOCK;
		   block = BLOCK_SUPERCONTEXT (block))
		{
		  for (local_decls = BLOCK_VARS (block);
		       local_decls;
		       local_decls = DECL_CHAIN (local_decls))
		    if (TREE_ADDRESSABLE (local_decls))
		      {
			any_addressable_vars = 1;
			break;
		      }
		  if (block == gimple_block (parallel_stmt))
		    break;
		}
	    }
	  if (!any_addressable_vars)
	    gimple_omp_return_set_nowait (stmt);
	}
    }
}

static void
remove_exit_barriers (struct omp_region *region)
{
  if (region->type == GIMPLE_OMP_PARALLEL)
    remove_exit_barrier (region);

  if (region->inner)
    {
      region = region->inner;
      remove_exit_barriers (region);
      while (region->next)
	{
	  region = region->next;
	  remove_exit_barriers (region);
	}
    }
}

/* Optimize omp_get_thread_num () and omp_get_num_threads ()
   calls.  These can't be declared as const functions, but
   within one parallel body they are constant, so they can be
   transformed there into __builtin_omp_get_{thread_num,num_threads} ()
   which are declared const.  Similarly for task body, except
   that in untied task omp_get_thread_num () can change at any task
   scheduling point.  */

static void
optimize_omp_library_calls (gimple entry_stmt)
{
  basic_block bb;
  gimple_stmt_iterator gsi;
  tree thr_num_tree = builtin_decl_explicit (BUILT_IN_OMP_GET_THREAD_NUM);
  tree thr_num_id = DECL_ASSEMBLER_NAME (thr_num_tree);
  tree num_thr_tree = builtin_decl_explicit (BUILT_IN_OMP_GET_NUM_THREADS);
  tree num_thr_id = DECL_ASSEMBLER_NAME (num_thr_tree);
  bool untied_task = (gimple_code (entry_stmt) == GIMPLE_OMP_TASK
		      && find_omp_clause (gimple_omp_task_clauses (entry_stmt),
					  OMP_CLAUSE_UNTIED) != NULL);

  FOR_EACH_BB_FN (bb, cfun)
    for (gsi = gsi_start_bb (bb); !gsi_end_p (gsi); gsi_next (&gsi))
      {
	gimple call = gsi_stmt (gsi);
	tree decl;

	if (is_gimple_call (call)
	    && (decl = gimple_call_fndecl (call))
	    && DECL_EXTERNAL (decl)
	    && TREE_PUBLIC (decl)
	    && DECL_INITIAL (decl) == NULL)
	  {
	    tree built_in;

	    if (DECL_NAME (decl) == thr_num_id)
	      {
		/* In #pragma omp task untied omp_get_thread_num () can change
		   during the execution of the task region.  */
		if (untied_task)
		  continue;
		built_in = builtin_decl_explicit (BUILT_IN_OMP_GET_THREAD_NUM);
	      }
	    else if (DECL_NAME (decl) == num_thr_id)
	      built_in = builtin_decl_explicit (BUILT_IN_OMP_GET_NUM_THREADS);
	    else
	      continue;

	    if (DECL_ASSEMBLER_NAME (decl) != DECL_ASSEMBLER_NAME (built_in)
		|| gimple_call_num_args (call) != 0)
	      continue;

	    if (flag_exceptions && !TREE_NOTHROW (decl))
	      continue;

	    if (TREE_CODE (TREE_TYPE (decl)) != FUNCTION_TYPE
		|| !types_compatible_p (TREE_TYPE (TREE_TYPE (decl)),
					TREE_TYPE (TREE_TYPE (built_in))))
	      continue;

	    gimple_call_set_fndecl (call, built_in);
	  }
      }
}

/* Callback for expand_omp_build_assign.  Return non-NULL if *tp needs to be
   regimplified.  */

static tree
expand_omp_regimplify_p (tree *tp, int *walk_subtrees, void *)
{
  tree t = *tp;

  /* Any variable with DECL_VALUE_EXPR needs to be regimplified.  */
  if (TREE_CODE (t) == VAR_DECL && DECL_HAS_VALUE_EXPR_P (t))
    return t;

  if (TREE_CODE (t) == ADDR_EXPR)
    recompute_tree_invariant_for_addr_expr (t);

  *walk_subtrees = !TYPE_P (t) && !DECL_P (t);
  return NULL_TREE;
}

/* Prepend TO = FROM assignment before *GSI_P.  */

static void
expand_omp_build_assign (gimple_stmt_iterator *gsi_p, tree to, tree from)
{
  bool simple_p = DECL_P (to) && TREE_ADDRESSABLE (to);
  from = force_gimple_operand_gsi (gsi_p, from, simple_p, NULL_TREE,
				   true, GSI_SAME_STMT);
  gimple stmt = gimple_build_assign (to, from);
  gsi_insert_before (gsi_p, stmt, GSI_SAME_STMT);
  if (walk_tree (&from, expand_omp_regimplify_p, NULL, NULL)
      || walk_tree (&to, expand_omp_regimplify_p, NULL, NULL))
    {
      gimple_stmt_iterator gsi = gsi_for_stmt (stmt);
      gimple_regimplify_operands (stmt, &gsi);
    }
}

/* Expand the OpenMP parallel or task directive starting at REGION.  */

static void
expand_omp_taskreg (struct omp_region *region)
{
  basic_block entry_bb, exit_bb, new_bb;
  struct function *child_cfun;
  tree child_fn, block, t;
  gimple_stmt_iterator gsi;
  gimple entry_stmt, stmt;
  edge e;
  vec<tree, va_gc> *ws_args;

  entry_stmt = last_stmt (region->entry);
  child_fn = gimple_omp_taskreg_child_fn (entry_stmt);
  child_cfun = DECL_STRUCT_FUNCTION (child_fn);

  entry_bb = region->entry;
  exit_bb = region->exit;

  bool is_cilk_for
    = (flag_cilkplus
       && gimple_code (entry_stmt) == GIMPLE_OMP_PARALLEL
       && find_omp_clause (gimple_omp_parallel_clauses (entry_stmt),
			   OMP_CLAUSE__CILK_FOR_COUNT_) != NULL_TREE);

  if (is_cilk_for)
    /* If it is a _Cilk_for statement, it is modelled *like* a parallel for,
       and the inner statement contains the name of the built-in function
       and grain.  */
    ws_args = region->inner->ws_args;
  else if (is_combined_parallel (region))
    ws_args = region->ws_args;
  else
    ws_args = NULL;

  if (child_cfun->cfg)
    {
      /* Due to inlining, it may happen that we have already outlined
	 the region, in which case all we need to do is make the
	 sub-graph unreachable and emit the parallel call.  */
      edge entry_succ_e, exit_succ_e;

      entry_succ_e = single_succ_edge (entry_bb);

      gsi = gsi_last_bb (entry_bb);
      gcc_assert (gimple_code (gsi_stmt (gsi)) == GIMPLE_OMP_PARALLEL
		  || gimple_code (gsi_stmt (gsi)) == GIMPLE_OMP_TASK);
      gsi_remove (&gsi, true);

      new_bb = entry_bb;
      if (exit_bb)
	{
	  exit_succ_e = single_succ_edge (exit_bb);
	  make_edge (new_bb, exit_succ_e->dest, EDGE_FALLTHRU);
	}
      remove_edge_and_dominated_blocks (entry_succ_e);
    }
  else
    {
      unsigned srcidx, dstidx, num;

      /* If the parallel region needs data sent from the parent
	 function, then the very first statement (except possible
	 tree profile counter updates) of the parallel body
	 is a copy assignment .OMP_DATA_I = &.OMP_DATA_O.  Since
	 &.OMP_DATA_O is passed as an argument to the child function,
	 we need to replace it with the argument as seen by the child
	 function.

	 In most cases, this will end up being the identity assignment
	 .OMP_DATA_I = .OMP_DATA_I.  However, if the parallel body had
	 a function call that has been inlined, the original PARM_DECL
	 .OMP_DATA_I may have been converted into a different local
	 variable.  In which case, we need to keep the assignment.  */
      if (gimple_omp_taskreg_data_arg (entry_stmt))
	{
	  basic_block entry_succ_bb = single_succ (entry_bb);
	  tree arg, narg;
	  gimple parcopy_stmt = NULL;

	  for (gsi = gsi_start_bb (entry_succ_bb); ; gsi_next (&gsi))
	    {
	      gimple stmt;

	      gcc_assert (!gsi_end_p (gsi));
	      stmt = gsi_stmt (gsi);
	      if (gimple_code (stmt) != GIMPLE_ASSIGN)
		continue;

	      if (gimple_num_ops (stmt) == 2)
		{
		  tree arg = gimple_assign_rhs1 (stmt);

		  /* We're ignore the subcode because we're
		     effectively doing a STRIP_NOPS.  */

		  if (TREE_CODE (arg) == ADDR_EXPR
		      && TREE_OPERAND (arg, 0)
		        == gimple_omp_taskreg_data_arg (entry_stmt))
		    {
		      parcopy_stmt = stmt;
		      break;
		    }
		}
	    }

	  gcc_assert (parcopy_stmt != NULL);
	  arg = DECL_ARGUMENTS (child_fn);

	  if (!gimple_in_ssa_p (cfun))
	    {
	      if (gimple_assign_lhs (parcopy_stmt) == arg)
		gsi_remove (&gsi, true);
	      else
		{
	          /* ?? Is setting the subcode really necessary ??  */
		  gimple_omp_set_subcode (parcopy_stmt, TREE_CODE (arg));
		  gimple_assign_set_rhs1 (parcopy_stmt, arg);
		}
	    }
	  else
	    {
	      /* If we are in ssa form, we must load the value from the default
		 definition of the argument.  That should not be defined now,
		 since the argument is not used uninitialized.  */
	      gcc_assert (ssa_default_def (cfun, arg) == NULL);
	      narg = make_ssa_name (arg, gimple_build_nop ());
	      set_ssa_default_def (cfun, arg, narg);
	      /* ?? Is setting the subcode really necessary ??  */
	      gimple_omp_set_subcode (parcopy_stmt, TREE_CODE (narg));
	      gimple_assign_set_rhs1 (parcopy_stmt, narg);
	      update_stmt (parcopy_stmt);
	    }
	}

      /* Declare local variables needed in CHILD_CFUN.  */
      block = DECL_INITIAL (child_fn);
      BLOCK_VARS (block) = vec2chain (child_cfun->local_decls);
      /* The gimplifier could record temporaries in parallel/task block
	 rather than in containing function's local_decls chain,
	 which would mean cgraph missed finalizing them.  Do it now.  */
      for (t = BLOCK_VARS (block); t; t = DECL_CHAIN (t))
	if (TREE_CODE (t) == VAR_DECL
	    && TREE_STATIC (t)
	    && !DECL_EXTERNAL (t))
	  varpool_node::finalize_decl (t);
      DECL_SAVED_TREE (child_fn) = NULL;
      /* We'll create a CFG for child_fn, so no gimple body is needed.  */
      gimple_set_body (child_fn, NULL);
      TREE_USED (block) = 1;

      /* Reset DECL_CONTEXT on function arguments.  */
      for (t = DECL_ARGUMENTS (child_fn); t; t = DECL_CHAIN (t))
	DECL_CONTEXT (t) = child_fn;

      /* Split ENTRY_BB at GIMPLE_OMP_PARALLEL or GIMPLE_OMP_TASK,
	 so that it can be moved to the child function.  */
      gsi = gsi_last_bb (entry_bb);
      stmt = gsi_stmt (gsi);
      gcc_assert (stmt && (gimple_code (stmt) == GIMPLE_OMP_PARALLEL
			   || gimple_code (stmt) == GIMPLE_OMP_TASK));
      gsi_remove (&gsi, true);
      e = split_block (entry_bb, stmt);
      entry_bb = e->dest;
      single_succ_edge (entry_bb)->flags = EDGE_FALLTHRU;

      /* Convert GIMPLE_OMP_RETURN into a RETURN_EXPR.  */
      if (exit_bb)
	{
	  gsi = gsi_last_bb (exit_bb);
	  gcc_assert (!gsi_end_p (gsi)
		      && gimple_code (gsi_stmt (gsi)) == GIMPLE_OMP_RETURN);
	  stmt = gimple_build_return (NULL);
	  gsi_insert_after (&gsi, stmt, GSI_SAME_STMT);
	  gsi_remove (&gsi, true);
	}

      /* Move the parallel region into CHILD_CFUN.  */

      if (gimple_in_ssa_p (cfun))
	{
	  init_tree_ssa (child_cfun);
	  init_ssa_operands (child_cfun);
	  child_cfun->gimple_df->in_ssa_p = true;
	  block = NULL_TREE;
	}
      else
	block = gimple_block (entry_stmt);

      new_bb = move_sese_region_to_fn (child_cfun, entry_bb, exit_bb, block);
      if (exit_bb)
	single_succ_edge (new_bb)->flags = EDGE_FALLTHRU;
      /* When the OMP expansion process cannot guarantee an up-to-date
         loop tree arrange for the child function to fixup loops.  */
      if (loops_state_satisfies_p (LOOPS_NEED_FIXUP))
	child_cfun->x_current_loops->state |= LOOPS_NEED_FIXUP;

      /* Remove non-local VAR_DECLs from child_cfun->local_decls list.  */
      num = vec_safe_length (child_cfun->local_decls);
      for (srcidx = 0, dstidx = 0; srcidx < num; srcidx++)
	{
	  t = (*child_cfun->local_decls)[srcidx];
	  if (DECL_CONTEXT (t) == cfun->decl)
	    continue;
	  if (srcidx != dstidx)
	    (*child_cfun->local_decls)[dstidx] = t;
	  dstidx++;
	}
      if (dstidx != num)
	vec_safe_truncate (child_cfun->local_decls, dstidx);

      /* Inform the callgraph about the new function.  */
      DECL_STRUCT_FUNCTION (child_fn)->curr_properties = cfun->curr_properties;
      cgraph_node::add_new_function (child_fn, true);

      /* Fix the callgraph edges for child_cfun.  Those for cfun will be
	 fixed in a following pass.  */
      push_cfun (child_cfun);
      if (optimize)
	optimize_omp_library_calls (entry_stmt);
      cgraph_edge::rebuild_edges ();

      /* Some EH regions might become dead, see PR34608.  If
	 pass_cleanup_cfg isn't the first pass to happen with the
	 new child, these dead EH edges might cause problems.
	 Clean them up now.  */
      if (flag_exceptions)
	{
	  basic_block bb;
	  bool changed = false;

	  FOR_EACH_BB_FN (bb, cfun)
	    changed |= gimple_purge_dead_eh_edges (bb);
	  if (changed)
	    cleanup_tree_cfg ();
	}
      if (gimple_in_ssa_p (cfun))
	update_ssa (TODO_update_ssa);
      pop_cfun ();
    }

  /* Emit a library call to launch the children threads.  */
  if (is_cilk_for)
    expand_cilk_for_call (new_bb,
			  as_a <gomp_parallel *> (entry_stmt), ws_args);
  else if (gimple_code (entry_stmt) == GIMPLE_OMP_PARALLEL)
    expand_parallel_call (region, new_bb,
			  as_a <gomp_parallel *> (entry_stmt), ws_args);
  else
    expand_task_call (new_bb, as_a <gomp_task *> (entry_stmt));
  if (gimple_in_ssa_p (cfun))
    update_ssa (TODO_update_ssa_only_virtuals);
}


/* Helper function for expand_omp_{for_*,simd}.  If this is the outermost
   of the combined collapse > 1 loop constructs, generate code like:
	if (__builtin_expect (N32 cond3 N31, 0)) goto ZERO_ITER_BB;
	if (cond3 is <)
	  adj = STEP3 - 1;
	else
	  adj = STEP3 + 1;
	count3 = (adj + N32 - N31) / STEP3;
	if (__builtin_expect (N22 cond2 N21, 0)) goto ZERO_ITER_BB;
	if (cond2 is <)
	  adj = STEP2 - 1;
	else
	  adj = STEP2 + 1;
	count2 = (adj + N22 - N21) / STEP2;
	if (__builtin_expect (N12 cond1 N11, 0)) goto ZERO_ITER_BB;
	if (cond1 is <)
	  adj = STEP1 - 1;
	else
	  adj = STEP1 + 1;
	count1 = (adj + N12 - N11) / STEP1;
	count = count1 * count2 * count3;
   Furthermore, if ZERO_ITER_BB is NULL, create a BB which does:
	count = 0;
   and set ZERO_ITER_BB to that bb.  If this isn't the outermost
   of the combined loop constructs, just initialize COUNTS array
   from the _looptemp_ clauses.  */

/* NOTE: It *could* be better to moosh all of the BBs together,
   creating one larger BB with all the computation and the unexpected
   jump at the end.  I.e.

   bool zero3, zero2, zero1, zero;

   zero3 = N32 c3 N31;
   count3 = (N32 - N31) /[cl] STEP3;
   zero2 = N22 c2 N21;
   count2 = (N22 - N21) /[cl] STEP2;
   zero1 = N12 c1 N11;
   count1 = (N12 - N11) /[cl] STEP1;
   zero = zero3 || zero2 || zero1;
   count = count1 * count2 * count3;
   if (__builtin_expect(zero, false)) goto zero_iter_bb;

   After all, we expect the zero=false, and thus we expect to have to
   evaluate all of the comparison expressions, so short-circuiting
   oughtn't be a win.  Since the condition isn't protecting a
   denominator, we're not concerned about divide-by-zero, so we can
   fully evaluate count even if a numerator turned out to be wrong.

   It seems like putting this all together would create much better
   scheduling opportunities, and less pressure on the chip's branch
   predictor.  */

static void
expand_omp_for_init_counts (struct omp_for_data *fd, gimple_stmt_iterator *gsi,
			    basic_block &entry_bb, tree *counts,
			    basic_block &zero_iter_bb, int &first_zero_iter,
			    basic_block &l2_dom_bb)
{
  tree t, type = TREE_TYPE (fd->loop.v);
  edge e, ne;
  int i;

  /* Collapsed loops need work for expansion into SSA form.  */
  gcc_assert (!gimple_in_ssa_p (cfun));

  if (gimple_omp_for_combined_into_p (fd->for_stmt)
      && TREE_CODE (fd->loop.n2) != INTEGER_CST)
    {
      /* First two _looptemp_ clauses are for istart/iend, counts[0]
	 isn't supposed to be handled, as the inner loop doesn't
	 use it.  */
      tree innerc = find_omp_clause (gimple_omp_for_clauses (fd->for_stmt),
				     OMP_CLAUSE__LOOPTEMP_);
      gcc_assert (innerc);
      for (i = 0; i < fd->collapse; i++)
	{
	  innerc = find_omp_clause (OMP_CLAUSE_CHAIN (innerc),
				    OMP_CLAUSE__LOOPTEMP_);
	  gcc_assert (innerc);
	  if (i)
	    counts[i] = OMP_CLAUSE_DECL (innerc);
	  else
	    counts[0] = NULL_TREE;
	}
      return;
    }

  for (i = 0; i < fd->collapse; i++)
    {
      tree itype = TREE_TYPE (fd->loops[i].v);

      if (SSA_VAR_P (fd->loop.n2)
	  && ((t = fold_binary (fd->loops[i].cond_code, boolean_type_node,
				fold_convert (itype, fd->loops[i].n1),
				fold_convert (itype, fd->loops[i].n2)))
	      == NULL_TREE || !integer_onep (t)))
	{
	  gcond *cond_stmt;
	  tree n1, n2;
	  n1 = fold_convert (itype, unshare_expr (fd->loops[i].n1));
	  n1 = force_gimple_operand_gsi (gsi, n1, true, NULL_TREE,
					 true, GSI_SAME_STMT);
	  n2 = fold_convert (itype, unshare_expr (fd->loops[i].n2));
	  n2 = force_gimple_operand_gsi (gsi, n2, true, NULL_TREE,
					 true, GSI_SAME_STMT);
	  cond_stmt = gimple_build_cond (fd->loops[i].cond_code, n1, n2,
					 NULL_TREE, NULL_TREE);
	  gsi_insert_before (gsi, cond_stmt, GSI_SAME_STMT);
	  if (walk_tree (gimple_cond_lhs_ptr (cond_stmt),
			 expand_omp_regimplify_p, NULL, NULL)
	      || walk_tree (gimple_cond_rhs_ptr (cond_stmt),
			    expand_omp_regimplify_p, NULL, NULL))
	    {
	      *gsi = gsi_for_stmt (cond_stmt);
	      gimple_regimplify_operands (cond_stmt, gsi);
	    }
	  e = split_block (entry_bb, cond_stmt);
	  if (zero_iter_bb == NULL)
	    {
	      gassign *assign_stmt;
	      first_zero_iter = i;
	      zero_iter_bb = create_empty_bb (entry_bb);
	      add_bb_to_loop (zero_iter_bb, entry_bb->loop_father);
	      *gsi = gsi_after_labels (zero_iter_bb);
	      assign_stmt = gimple_build_assign (fd->loop.n2,
						 build_zero_cst (type));
	      gsi_insert_before (gsi, assign_stmt, GSI_SAME_STMT);
	      set_immediate_dominator (CDI_DOMINATORS, zero_iter_bb,
				       entry_bb);
	    }
	  ne = make_edge (entry_bb, zero_iter_bb, EDGE_FALSE_VALUE);
	  ne->probability = REG_BR_PROB_BASE / 2000 - 1;
	  e->flags = EDGE_TRUE_VALUE;
	  e->probability = REG_BR_PROB_BASE - ne->probability;
	  if (l2_dom_bb == NULL)
	    l2_dom_bb = entry_bb;
	  entry_bb = e->dest;
	  *gsi = gsi_last_bb (entry_bb);
	}

      if (POINTER_TYPE_P (itype))
	itype = signed_type_for (itype);
      t = build_int_cst (itype, (fd->loops[i].cond_code == LT_EXPR
				 ? -1 : 1));
      t = fold_build2 (PLUS_EXPR, itype,
		       fold_convert (itype, fd->loops[i].step), t);
      t = fold_build2 (PLUS_EXPR, itype, t,
		       fold_convert (itype, fd->loops[i].n2));
      t = fold_build2 (MINUS_EXPR, itype, t,
		       fold_convert (itype, fd->loops[i].n1));
      /* ?? We could probably use CEIL_DIV_EXPR instead of
	 TRUNC_DIV_EXPR and adjusting by hand.  Unless we can't
	 generate the same code in the end because generically we
	 don't know that the values involved must be negative for
	 GT??  */
      if (TYPE_UNSIGNED (itype) && fd->loops[i].cond_code == GT_EXPR)
	t = fold_build2 (TRUNC_DIV_EXPR, itype,
			 fold_build1 (NEGATE_EXPR, itype, t),
			 fold_build1 (NEGATE_EXPR, itype,
				      fold_convert (itype,
						    fd->loops[i].step)));
      else
	t = fold_build2 (TRUNC_DIV_EXPR, itype, t,
			 fold_convert (itype, fd->loops[i].step));
      t = fold_convert (type, t);
      if (TREE_CODE (t) == INTEGER_CST)
	counts[i] = t;
      else
	{
	  counts[i] = create_tmp_reg (type, ".count");
	  expand_omp_build_assign (gsi, counts[i], t);
	}
      if (SSA_VAR_P (fd->loop.n2))
	{
	  if (i == 0)
	    t = counts[0];
	  else
	    t = fold_build2 (MULT_EXPR, type, fd->loop.n2, counts[i]);
	  expand_omp_build_assign (gsi, fd->loop.n2, t);
	}
    }
}


/* Helper function for expand_omp_{for_*,simd}.  Generate code like:
	T = V;
	V3 = N31 + (T % count3) * STEP3;
	T = T / count3;
	V2 = N21 + (T % count2) * STEP2;
	T = T / count2;
	V1 = N11 + T * STEP1;
   if this loop doesn't have an inner loop construct combined with it.
   If it does have an inner loop construct combined with it and the
   iteration count isn't known constant, store values from counts array
   into its _looptemp_ temporaries instead.  */

static void
expand_omp_for_init_vars (struct omp_for_data *fd, gimple_stmt_iterator *gsi,
			  tree *counts, gimple inner_stmt, tree startvar)
{
  int i;
  if (gimple_omp_for_combined_p (fd->for_stmt))
    {
      /* If fd->loop.n2 is constant, then no propagation of the counts
	 is needed, they are constant.  */
      if (TREE_CODE (fd->loop.n2) == INTEGER_CST)
	return;

      tree clauses = gimple_code (inner_stmt) == GIMPLE_OMP_PARALLEL
		     ? gimple_omp_parallel_clauses (inner_stmt)
		     : gimple_omp_for_clauses (inner_stmt);
      /* First two _looptemp_ clauses are for istart/iend, counts[0]
	 isn't supposed to be handled, as the inner loop doesn't
	 use it.  */
      tree innerc = find_omp_clause (clauses, OMP_CLAUSE__LOOPTEMP_);
      gcc_assert (innerc);
      for (i = 0; i < fd->collapse; i++)
	{
	  innerc = find_omp_clause (OMP_CLAUSE_CHAIN (innerc),
				    OMP_CLAUSE__LOOPTEMP_);
	  gcc_assert (innerc);
	  if (i)
	    {
	      tree tem = OMP_CLAUSE_DECL (innerc);
	      tree t = fold_convert (TREE_TYPE (tem), counts[i]);
	      t = force_gimple_operand_gsi (gsi, t, false, NULL_TREE,
					    false, GSI_CONTINUE_LINKING);
	      gassign *stmt = gimple_build_assign (tem, t);
	      gsi_insert_after (gsi, stmt, GSI_CONTINUE_LINKING);
	    }
	}
      return;
    }

  tree type = TREE_TYPE (fd->loop.v);
  tree tem = create_tmp_reg (type, ".tem");
  gassign *stmt = gimple_build_assign (tem, startvar);
  gsi_insert_after (gsi, stmt, GSI_CONTINUE_LINKING);

  for (i = fd->collapse - 1; i >= 0; i--)
    {
      tree vtype = TREE_TYPE (fd->loops[i].v), itype, t;
      itype = vtype;
      if (POINTER_TYPE_P (vtype))
	itype = signed_type_for (vtype);
      if (i != 0)
	t = fold_build2 (TRUNC_MOD_EXPR, type, tem, counts[i]);
      else
	t = tem;
      t = fold_convert (itype, t);
      t = fold_build2 (MULT_EXPR, itype, t,
		       fold_convert (itype, fd->loops[i].step));
      if (POINTER_TYPE_P (vtype))
	t = fold_build_pointer_plus (fd->loops[i].n1, t);
      else
	t = fold_build2 (PLUS_EXPR, itype, fd->loops[i].n1, t);
      t = force_gimple_operand_gsi (gsi, t,
				    DECL_P (fd->loops[i].v)
				    && TREE_ADDRESSABLE (fd->loops[i].v),
				    NULL_TREE, false,
				    GSI_CONTINUE_LINKING);
      stmt = gimple_build_assign (fd->loops[i].v, t);
      gsi_insert_after (gsi, stmt, GSI_CONTINUE_LINKING);
      if (i != 0)
	{
	  t = fold_build2 (TRUNC_DIV_EXPR, type, tem, counts[i]);
	  t = force_gimple_operand_gsi (gsi, t, false, NULL_TREE,
					false, GSI_CONTINUE_LINKING);
	  stmt = gimple_build_assign (tem, t);
	  gsi_insert_after (gsi, stmt, GSI_CONTINUE_LINKING);
	}
    }
}


/* Helper function for expand_omp_for_*.  Generate code like:
    L10:
	V3 += STEP3;
	if (V3 cond3 N32) goto BODY_BB; else goto L11;
    L11:
	V3 = N31;
	V2 += STEP2;
	if (V2 cond2 N22) goto BODY_BB; else goto L12;
    L12:
	V2 = N21;
	V1 += STEP1;
	goto BODY_BB;  */

static basic_block
extract_omp_for_update_vars (struct omp_for_data *fd, basic_block cont_bb,
			     basic_block body_bb)
{
  basic_block last_bb, bb, collapse_bb = NULL;
  int i;
  gimple_stmt_iterator gsi;
  edge e;
  tree t;
  gimple stmt;

  last_bb = cont_bb;
  for (i = fd->collapse - 1; i >= 0; i--)
    {
      tree vtype = TREE_TYPE (fd->loops[i].v);

      bb = create_empty_bb (last_bb);
      add_bb_to_loop (bb, last_bb->loop_father);
      gsi = gsi_start_bb (bb);

      if (i < fd->collapse - 1)
	{
	  e = make_edge (last_bb, bb, EDGE_FALSE_VALUE);
	  e->probability = REG_BR_PROB_BASE / 8;

	  t = fd->loops[i + 1].n1;
	  t = force_gimple_operand_gsi (&gsi, t,
					DECL_P (fd->loops[i + 1].v)
					&& TREE_ADDRESSABLE (fd->loops[i
								       + 1].v),
					NULL_TREE, false,
					GSI_CONTINUE_LINKING);
	  stmt = gimple_build_assign (fd->loops[i + 1].v, t);
	  gsi_insert_after (&gsi, stmt, GSI_CONTINUE_LINKING);
	}
      else
	collapse_bb = bb;

      set_immediate_dominator (CDI_DOMINATORS, bb, last_bb);

      if (POINTER_TYPE_P (vtype))
	t = fold_build_pointer_plus (fd->loops[i].v, fd->loops[i].step);
      else
	t = fold_build2 (PLUS_EXPR, vtype, fd->loops[i].v, fd->loops[i].step);
      t = force_gimple_operand_gsi (&gsi, t,
				    DECL_P (fd->loops[i].v)
				    && TREE_ADDRESSABLE (fd->loops[i].v),
				    NULL_TREE, false, GSI_CONTINUE_LINKING);
      stmt = gimple_build_assign (fd->loops[i].v, t);
      gsi_insert_after (&gsi, stmt, GSI_CONTINUE_LINKING);

      if (i > 0)
	{
	  t = fd->loops[i].n2;
	  t = force_gimple_operand_gsi (&gsi, t, true, NULL_TREE,
					false, GSI_CONTINUE_LINKING);
	  tree v = fd->loops[i].v;
	  if (DECL_P (v) && TREE_ADDRESSABLE (v))
	    v = force_gimple_operand_gsi (&gsi, v, true, NULL_TREE,
					  false, GSI_CONTINUE_LINKING);
	  t = fold_build2 (fd->loops[i].cond_code, boolean_type_node, v, t);
	  stmt = gimple_build_cond_empty (t);
	  gsi_insert_after (&gsi, stmt, GSI_CONTINUE_LINKING);
	  e = make_edge (bb, body_bb, EDGE_TRUE_VALUE);
	  e->probability = REG_BR_PROB_BASE * 7 / 8;
	}
      else
	make_edge (bb, body_bb, EDGE_FALLTHRU);
      last_bb = bb;
    }

  return collapse_bb;
}


/* A subroutine of expand_omp_for.  Generate code for a parallel
   loop with any schedule.  Given parameters:

	for (V = N1; V cond N2; V += STEP) BODY;

   where COND is "<" or ">", we generate pseudocode

	more = GOMP_loop_foo_start (N1, N2, STEP, CHUNK, &istart0, &iend0);
	if (more) goto L0; else goto L3;
    L0:
	V = istart0;
	iend = iend0;
    L1:
	BODY;
	V += STEP;
	if (V cond iend) goto L1; else goto L2;
    L2:
	if (GOMP_loop_foo_next (&istart0, &iend0)) goto L0; else goto L3;
    L3:

    If this is a combined omp parallel loop, instead of the call to
    GOMP_loop_foo_start, we call GOMP_loop_foo_next.
    If this is gimple_omp_for_combined_p loop, then instead of assigning
    V and iend in L0 we assign the first two _looptemp_ clause decls of the
    inner GIMPLE_OMP_FOR and V += STEP; and
    if (V cond iend) goto L1; else goto L2; are removed.

    For collapsed loops, given parameters:
      collapse(3)
      for (V1 = N11; V1 cond1 N12; V1 += STEP1)
	for (V2 = N21; V2 cond2 N22; V2 += STEP2)
	  for (V3 = N31; V3 cond3 N32; V3 += STEP3)
	    BODY;

    we generate pseudocode

	if (__builtin_expect (N32 cond3 N31, 0)) goto Z0;
	if (cond3 is <)
	  adj = STEP3 - 1;
	else
	  adj = STEP3 + 1;
	count3 = (adj + N32 - N31) / STEP3;
	if (__builtin_expect (N22 cond2 N21, 0)) goto Z0;
	if (cond2 is <)
	  adj = STEP2 - 1;
	else
	  adj = STEP2 + 1;
	count2 = (adj + N22 - N21) / STEP2;
	if (__builtin_expect (N12 cond1 N11, 0)) goto Z0;
	if (cond1 is <)
	  adj = STEP1 - 1;
	else
	  adj = STEP1 + 1;
	count1 = (adj + N12 - N11) / STEP1;
	count = count1 * count2 * count3;
	goto Z1;
    Z0:
	count = 0;
    Z1:
	more = GOMP_loop_foo_start (0, count, 1, CHUNK, &istart0, &iend0);
	if (more) goto L0; else goto L3;
    L0:
	V = istart0;
	T = V;
	V3 = N31 + (T % count3) * STEP3;
	T = T / count3;
	V2 = N21 + (T % count2) * STEP2;
	T = T / count2;
	V1 = N11 + T * STEP1;
	iend = iend0;
    L1:
	BODY;
	V += 1;
	if (V < iend) goto L10; else goto L2;
    L10:
	V3 += STEP3;
	if (V3 cond3 N32) goto L1; else goto L11;
    L11:
	V3 = N31;
	V2 += STEP2;
	if (V2 cond2 N22) goto L1; else goto L12;
    L12:
	V2 = N21;
	V1 += STEP1;
	goto L1;
    L2:
	if (GOMP_loop_foo_next (&istart0, &iend0)) goto L0; else goto L3;
    L3:

      */

static void
expand_omp_for_generic (struct omp_region *region,
			struct omp_for_data *fd,
			enum built_in_function start_fn,
			enum built_in_function next_fn,
			gimple inner_stmt)
{
  tree type, istart0, iend0, iend;
  tree t, vmain, vback, bias = NULL_TREE;
  basic_block entry_bb, cont_bb, exit_bb, l0_bb, l1_bb, collapse_bb;
  basic_block l2_bb = NULL, l3_bb = NULL;
  gimple_stmt_iterator gsi;
  gassign *assign_stmt;
  bool in_combined_parallel = is_combined_parallel (region);
  bool broken_loop = region->cont == NULL;
  edge e, ne;
  tree *counts = NULL;
  int i;

  gcc_assert (!broken_loop || !in_combined_parallel);
  gcc_assert (fd->iter_type == long_integer_type_node
	      || !in_combined_parallel);

  type = TREE_TYPE (fd->loop.v);
  istart0 = create_tmp_var (fd->iter_type, ".istart0");
  iend0 = create_tmp_var (fd->iter_type, ".iend0");
  TREE_ADDRESSABLE (istart0) = 1;
  TREE_ADDRESSABLE (iend0) = 1;

  /* See if we need to bias by LLONG_MIN.  */
  if (fd->iter_type == long_long_unsigned_type_node
      && TREE_CODE (type) == INTEGER_TYPE
      && !TYPE_UNSIGNED (type))
    {
      tree n1, n2;

      if (fd->loop.cond_code == LT_EXPR)
	{
	  n1 = fd->loop.n1;
	  n2 = fold_build2 (PLUS_EXPR, type, fd->loop.n2, fd->loop.step);
	}
      else
	{
	  n1 = fold_build2 (MINUS_EXPR, type, fd->loop.n2, fd->loop.step);
	  n2 = fd->loop.n1;
	}
      if (TREE_CODE (n1) != INTEGER_CST
	  || TREE_CODE (n2) != INTEGER_CST
	  || ((tree_int_cst_sgn (n1) < 0) ^ (tree_int_cst_sgn (n2) < 0)))
	bias = fold_convert (fd->iter_type, TYPE_MIN_VALUE (type));
    }

  entry_bb = region->entry;
  cont_bb = region->cont;
  collapse_bb = NULL;
  gcc_assert (EDGE_COUNT (entry_bb->succs) == 2);
  gcc_assert (broken_loop
	      || BRANCH_EDGE (entry_bb)->dest == FALLTHRU_EDGE (cont_bb)->dest);
  l0_bb = split_edge (FALLTHRU_EDGE (entry_bb));
  l1_bb = single_succ (l0_bb);
  if (!broken_loop)
    {
      l2_bb = create_empty_bb (cont_bb);
      gcc_assert (BRANCH_EDGE (cont_bb)->dest == l1_bb);
      gcc_assert (EDGE_COUNT (cont_bb->succs) == 2);
    }
  else
    l2_bb = NULL;
  l3_bb = BRANCH_EDGE (entry_bb)->dest;
  exit_bb = region->exit;

  gsi = gsi_last_bb (entry_bb);

  gcc_assert (gimple_code (gsi_stmt (gsi)) == GIMPLE_OMP_FOR);
  if (fd->collapse > 1)
    {
      int first_zero_iter = -1;
      basic_block zero_iter_bb = NULL, l2_dom_bb = NULL;

      counts = XALLOCAVEC (tree, fd->collapse);
      expand_omp_for_init_counts (fd, &gsi, entry_bb, counts,
				  zero_iter_bb, first_zero_iter,
				  l2_dom_bb);

      if (zero_iter_bb)
	{
	  /* Some counts[i] vars might be uninitialized if
	     some loop has zero iterations.  But the body shouldn't
	     be executed in that case, so just avoid uninit warnings.  */
	  for (i = first_zero_iter; i < fd->collapse; i++)
	    if (SSA_VAR_P (counts[i]))
	      TREE_NO_WARNING (counts[i]) = 1;
	  gsi_prev (&gsi);
	  e = split_block (entry_bb, gsi_stmt (gsi));
	  entry_bb = e->dest;
	  make_edge (zero_iter_bb, entry_bb, EDGE_FALLTHRU);
	  gsi = gsi_last_bb (entry_bb);
	  set_immediate_dominator (CDI_DOMINATORS, entry_bb,
				   get_immediate_dominator (CDI_DOMINATORS,
							    zero_iter_bb));
	}
    }
  if (in_combined_parallel)
    {
      /* In a combined parallel loop, emit a call to
	 GOMP_loop_foo_next.  */
      t = build_call_expr (builtin_decl_explicit (next_fn), 2,
			   build_fold_addr_expr (istart0),
			   build_fold_addr_expr (iend0));
    }
  else
    {
      tree t0, t1, t2, t3, t4;
      /* If this is not a combined parallel loop, emit a call to
	 GOMP_loop_foo_start in ENTRY_BB.  */
      t4 = build_fold_addr_expr (iend0);
      t3 = build_fold_addr_expr (istart0);
      t2 = fold_convert (fd->iter_type, fd->loop.step);
      t1 = fd->loop.n2;
      t0 = fd->loop.n1;
      if (gimple_omp_for_combined_into_p (fd->for_stmt))
	{
	  tree innerc = find_omp_clause (gimple_omp_for_clauses (fd->for_stmt),
					 OMP_CLAUSE__LOOPTEMP_);
	  gcc_assert (innerc);
	  t0 = OMP_CLAUSE_DECL (innerc);
	  innerc = find_omp_clause (OMP_CLAUSE_CHAIN (innerc),
				    OMP_CLAUSE__LOOPTEMP_);
	  gcc_assert (innerc);
	  t1 = OMP_CLAUSE_DECL (innerc);
	}
      if (POINTER_TYPE_P (TREE_TYPE (t0))
	  && TYPE_PRECISION (TREE_TYPE (t0))
	     != TYPE_PRECISION (fd->iter_type))
	{
	  /* Avoid casting pointers to integer of a different size.  */
	  tree itype = signed_type_for (type);
	  t1 = fold_convert (fd->iter_type, fold_convert (itype, t1));
	  t0 = fold_convert (fd->iter_type, fold_convert (itype, t0));
	}
      else
	{
	  t1 = fold_convert (fd->iter_type, t1);
	  t0 = fold_convert (fd->iter_type, t0);
	}
      if (bias)
	{
	  t1 = fold_build2 (PLUS_EXPR, fd->iter_type, t1, bias);
	  t0 = fold_build2 (PLUS_EXPR, fd->iter_type, t0, bias);
	}
      if (fd->iter_type == long_integer_type_node)
	{
	  if (fd->chunk_size)
	    {
	      t = fold_convert (fd->iter_type, fd->chunk_size);
	      t = build_call_expr (builtin_decl_explicit (start_fn),
				   6, t0, t1, t2, t, t3, t4);
	    }
	  else
	    t = build_call_expr (builtin_decl_explicit (start_fn),
				 5, t0, t1, t2, t3, t4);
	}
      else
	{
	  tree t5;
	  tree c_bool_type;
	  tree bfn_decl;

	  /* The GOMP_loop_ull_*start functions have additional boolean
	     argument, true for < loops and false for > loops.
	     In Fortran, the C bool type can be different from
	     boolean_type_node.  */
	  bfn_decl = builtin_decl_explicit (start_fn);
	  c_bool_type = TREE_TYPE (TREE_TYPE (bfn_decl));
	  t5 = build_int_cst (c_bool_type,
			      fd->loop.cond_code == LT_EXPR ? 1 : 0);
	  if (fd->chunk_size)
	    {
	      tree bfn_decl = builtin_decl_explicit (start_fn);
	      t = fold_convert (fd->iter_type, fd->chunk_size);
	      t = build_call_expr (bfn_decl, 7, t5, t0, t1, t2, t, t3, t4);
	    }
	  else
	    t = build_call_expr (builtin_decl_explicit (start_fn),
				 6, t5, t0, t1, t2, t3, t4);
	}
    }
  if (TREE_TYPE (t) != boolean_type_node)
    t = fold_build2 (NE_EXPR, boolean_type_node,
		     t, build_int_cst (TREE_TYPE (t), 0));
  t = force_gimple_operand_gsi (&gsi, t, true, NULL_TREE,
			       	true, GSI_SAME_STMT);
  gsi_insert_after (&gsi, gimple_build_cond_empty (t), GSI_SAME_STMT);

  /* Remove the GIMPLE_OMP_FOR statement.  */
  gsi_remove (&gsi, true);

  /* Iteration setup for sequential loop goes in L0_BB.  */
  tree startvar = fd->loop.v;
  tree endvar = NULL_TREE;

  if (gimple_omp_for_combined_p (fd->for_stmt))
    {
      gcc_assert (gimple_code (inner_stmt) == GIMPLE_OMP_FOR
		  && gimple_omp_for_kind (inner_stmt)
		     == GF_OMP_FOR_KIND_SIMD);
      tree innerc = find_omp_clause (gimple_omp_for_clauses (inner_stmt),
				     OMP_CLAUSE__LOOPTEMP_);
      gcc_assert (innerc);
      startvar = OMP_CLAUSE_DECL (innerc);
      innerc = find_omp_clause (OMP_CLAUSE_CHAIN (innerc),
				OMP_CLAUSE__LOOPTEMP_);
      gcc_assert (innerc);
      endvar = OMP_CLAUSE_DECL (innerc);
    }

  gsi = gsi_start_bb (l0_bb);
  t = istart0;
  if (bias)
    t = fold_build2 (MINUS_EXPR, fd->iter_type, t, bias);
  if (POINTER_TYPE_P (TREE_TYPE (startvar)))
    t = fold_convert (signed_type_for (TREE_TYPE (startvar)), t);
  t = fold_convert (TREE_TYPE (startvar), t);
  t = force_gimple_operand_gsi (&gsi, t,
				DECL_P (startvar)
				&& TREE_ADDRESSABLE (startvar),
				NULL_TREE, false, GSI_CONTINUE_LINKING);
  assign_stmt = gimple_build_assign (startvar, t);
  gsi_insert_after (&gsi, assign_stmt, GSI_CONTINUE_LINKING);

  t = iend0;
  if (bias)
    t = fold_build2 (MINUS_EXPR, fd->iter_type, t, bias);
  if (POINTER_TYPE_P (TREE_TYPE (startvar)))
    t = fold_convert (signed_type_for (TREE_TYPE (startvar)), t);
  t = fold_convert (TREE_TYPE (startvar), t);
  iend = force_gimple_operand_gsi (&gsi, t, true, NULL_TREE,
				   false, GSI_CONTINUE_LINKING);
  if (endvar)
    {
      assign_stmt = gimple_build_assign (endvar, iend);
      gsi_insert_after (&gsi, assign_stmt, GSI_CONTINUE_LINKING);
      if (useless_type_conversion_p (TREE_TYPE (fd->loop.v), TREE_TYPE (iend)))
	assign_stmt = gimple_build_assign (fd->loop.v, iend);
      else
<<<<<<< HEAD
	assign_stmt = gimple_build_assign_with_ops (NOP_EXPR, fd->loop.v, iend,
					     NULL_TREE);
      gsi_insert_after (&gsi, assign_stmt, GSI_CONTINUE_LINKING);
=======
	stmt = gimple_build_assign_with_ops (NOP_EXPR, fd->loop.v, iend);
      gsi_insert_after (&gsi, stmt, GSI_CONTINUE_LINKING);
>>>>>>> aec08e4d
    }
  if (fd->collapse > 1)
    expand_omp_for_init_vars (fd, &gsi, counts, inner_stmt, startvar);

  if (!broken_loop)
    {
      /* Code to control the increment and predicate for the sequential
	 loop goes in the CONT_BB.  */
      gsi = gsi_last_bb (cont_bb);
      gomp_continue *cont_stmt = as_a <gomp_continue *> (gsi_stmt (gsi));
      gcc_assert (gimple_code (cont_stmt) == GIMPLE_OMP_CONTINUE);
      vmain = gimple_omp_continue_control_use (cont_stmt);
      vback = gimple_omp_continue_control_def (cont_stmt);

      if (!gimple_omp_for_combined_p (fd->for_stmt))
	{
	  if (POINTER_TYPE_P (type))
	    t = fold_build_pointer_plus (vmain, fd->loop.step);
	  else
	    t = fold_build2 (PLUS_EXPR, type, vmain, fd->loop.step);
	  t = force_gimple_operand_gsi (&gsi, t,
					DECL_P (vback)
					&& TREE_ADDRESSABLE (vback),
					NULL_TREE, true, GSI_SAME_STMT);
	  assign_stmt = gimple_build_assign (vback, t);
	  gsi_insert_before (&gsi, assign_stmt, GSI_SAME_STMT);

	  t = build2 (fd->loop.cond_code, boolean_type_node,
		      DECL_P (vback) && TREE_ADDRESSABLE (vback) ? t : vback,
		      iend);
	  gcond *cond_stmt = gimple_build_cond_empty (t);
	  gsi_insert_before (&gsi, cond_stmt, GSI_SAME_STMT);
	}

      /* Remove GIMPLE_OMP_CONTINUE.  */
      gsi_remove (&gsi, true);

      if (fd->collapse > 1 && !gimple_omp_for_combined_p (fd->for_stmt))
	collapse_bb = extract_omp_for_update_vars (fd, cont_bb, l1_bb);

      /* Emit code to get the next parallel iteration in L2_BB.  */
      gsi = gsi_start_bb (l2_bb);

      t = build_call_expr (builtin_decl_explicit (next_fn), 2,
			   build_fold_addr_expr (istart0),
			   build_fold_addr_expr (iend0));
      t = force_gimple_operand_gsi (&gsi, t, true, NULL_TREE,
				    false, GSI_CONTINUE_LINKING);
      if (TREE_TYPE (t) != boolean_type_node)
	t = fold_build2 (NE_EXPR, boolean_type_node,
			 t, build_int_cst (TREE_TYPE (t), 0));
      gcond *cond_stmt = gimple_build_cond_empty (t);
      gsi_insert_after (&gsi, cond_stmt, GSI_CONTINUE_LINKING);
    }

  /* Add the loop cleanup function.  */
  gsi = gsi_last_bb (exit_bb);
  if (gimple_omp_return_nowait_p (gsi_stmt (gsi)))
    t = builtin_decl_explicit (BUILT_IN_GOMP_LOOP_END_NOWAIT);
  else if (gimple_omp_return_lhs (gsi_stmt (gsi)))
    t = builtin_decl_explicit (BUILT_IN_GOMP_LOOP_END_CANCEL);
  else
    t = builtin_decl_explicit (BUILT_IN_GOMP_LOOP_END);
  gcall *call_stmt = gimple_build_call (t, 0);
  if (gimple_omp_return_lhs (gsi_stmt (gsi)))
    gimple_call_set_lhs (call_stmt, gimple_omp_return_lhs (gsi_stmt (gsi)));
  gsi_insert_after (&gsi, call_stmt, GSI_SAME_STMT);
  gsi_remove (&gsi, true);

  /* Connect the new blocks.  */
  find_edge (entry_bb, l0_bb)->flags = EDGE_TRUE_VALUE;
  find_edge (entry_bb, l3_bb)->flags = EDGE_FALSE_VALUE;

  if (!broken_loop)
    {
      gimple_seq phis;

      e = find_edge (cont_bb, l3_bb);
      ne = make_edge (l2_bb, l3_bb, EDGE_FALSE_VALUE);

      phis = phi_nodes (l3_bb);
      for (gsi = gsi_start (phis); !gsi_end_p (gsi); gsi_next (&gsi))
	{
	  gimple phi = gsi_stmt (gsi);
	  SET_USE (PHI_ARG_DEF_PTR_FROM_EDGE (phi, ne),
		   PHI_ARG_DEF_FROM_EDGE (phi, e));
	}
      remove_edge (e);

      make_edge (cont_bb, l2_bb, EDGE_FALSE_VALUE);
      add_bb_to_loop (l2_bb, cont_bb->loop_father);
      e = find_edge (cont_bb, l1_bb);
      if (gimple_omp_for_combined_p (fd->for_stmt))
	{
	  remove_edge (e);
	  e = NULL;
	}
      else if (fd->collapse > 1)
	{
	  remove_edge (e);
	  e = make_edge (cont_bb, collapse_bb, EDGE_TRUE_VALUE);
	}
      else
	e->flags = EDGE_TRUE_VALUE;
      if (e)
	{
	  e->probability = REG_BR_PROB_BASE * 7 / 8;
	  find_edge (cont_bb, l2_bb)->probability = REG_BR_PROB_BASE / 8;
	}
      else
	{
	  e = find_edge (cont_bb, l2_bb);
	  e->flags = EDGE_FALLTHRU;
	}
      make_edge (l2_bb, l0_bb, EDGE_TRUE_VALUE);

      set_immediate_dominator (CDI_DOMINATORS, l2_bb,
			       recompute_dominator (CDI_DOMINATORS, l2_bb));
      set_immediate_dominator (CDI_DOMINATORS, l3_bb,
			       recompute_dominator (CDI_DOMINATORS, l3_bb));
      set_immediate_dominator (CDI_DOMINATORS, l0_bb,
			       recompute_dominator (CDI_DOMINATORS, l0_bb));
      set_immediate_dominator (CDI_DOMINATORS, l1_bb,
			       recompute_dominator (CDI_DOMINATORS, l1_bb));

      struct loop *outer_loop = alloc_loop ();
      outer_loop->header = l0_bb;
      outer_loop->latch = l2_bb;
      add_loop (outer_loop, l0_bb->loop_father);

      if (!gimple_omp_for_combined_p (fd->for_stmt))
	{
	  struct loop *loop = alloc_loop ();
	  loop->header = l1_bb;
	  /* The loop may have multiple latches.  */
	  add_loop (loop, outer_loop);
	}
    }
}


/* A subroutine of expand_omp_for.  Generate code for a parallel
   loop with static schedule and no specified chunk size.  Given
   parameters:

	for (V = N1; V cond N2; V += STEP) BODY;

   where COND is "<" or ">", we generate pseudocode

	if ((__typeof (V)) -1 > 0 && N2 cond N1) goto L2;
	if (cond is <)
	  adj = STEP - 1;
	else
	  adj = STEP + 1;
	if ((__typeof (V)) -1 > 0 && cond is >)
	  n = -(adj + N2 - N1) / -STEP;
	else
	  n = (adj + N2 - N1) / STEP;
	q = n / nthreads;
	tt = n % nthreads;
	if (threadid < tt) goto L3; else goto L4;
    L3:
	tt = 0;
	q = q + 1;
    L4:
	s0 = q * threadid + tt;
	e0 = s0 + q;
	V = s0 * STEP + N1;
	if (s0 >= e0) goto L2; else goto L0;
    L0:
	e = e0 * STEP + N1;
    L1:
	BODY;
	V += STEP;
	if (V cond e) goto L1;
    L2:
*/

static void
expand_omp_for_static_nochunk (struct omp_region *region,
			       struct omp_for_data *fd,
			       gimple inner_stmt)
{
  tree n, q, s0, e0, e, t, tt, nthreads, threadid;
  tree type, itype, vmain, vback;
  basic_block entry_bb, second_bb, third_bb, exit_bb, seq_start_bb;
  basic_block body_bb, cont_bb, collapse_bb = NULL;
  basic_block fin_bb;
  gimple_stmt_iterator gsi;
  edge ep;
  enum built_in_function get_num_threads = BUILT_IN_OMP_GET_NUM_THREADS;
  enum built_in_function get_thread_num = BUILT_IN_OMP_GET_THREAD_NUM;
  bool broken_loop = region->cont == NULL;
  tree *counts = NULL;
  tree n1, n2, step;

  itype = type = TREE_TYPE (fd->loop.v);
  if (POINTER_TYPE_P (type))
    itype = signed_type_for (type);

  entry_bb = region->entry;
  cont_bb = region->cont;
  gcc_assert (EDGE_COUNT (entry_bb->succs) == 2);
  fin_bb = BRANCH_EDGE (entry_bb)->dest;
  gcc_assert (broken_loop
	      || (fin_bb == FALLTHRU_EDGE (cont_bb)->dest));
  seq_start_bb = split_edge (FALLTHRU_EDGE (entry_bb));
  body_bb = single_succ (seq_start_bb);
  if (!broken_loop)
    {
      gcc_assert (BRANCH_EDGE (cont_bb)->dest == body_bb);
      gcc_assert (EDGE_COUNT (cont_bb->succs) == 2);
    }
  exit_bb = region->exit;

  /* Iteration space partitioning goes in ENTRY_BB.  */
  gsi = gsi_last_bb (entry_bb);
  gcc_assert (gimple_code (gsi_stmt (gsi)) == GIMPLE_OMP_FOR);

  if (gimple_omp_for_kind (fd->for_stmt) == GF_OMP_FOR_KIND_DISTRIBUTE)
    {
      get_num_threads = BUILT_IN_OMP_GET_NUM_TEAMS;
      get_thread_num = BUILT_IN_OMP_GET_TEAM_NUM;
    }

  if (fd->collapse > 1)
    {
      int first_zero_iter = -1;
      basic_block l2_dom_bb = NULL;

      counts = XALLOCAVEC (tree, fd->collapse);
      expand_omp_for_init_counts (fd, &gsi, entry_bb, counts,
				  fin_bb, first_zero_iter,
				  l2_dom_bb);
      t = NULL_TREE;
    }
  else if (gimple_omp_for_combined_into_p (fd->for_stmt))
    t = integer_one_node;
  else
    t = fold_binary (fd->loop.cond_code, boolean_type_node,
		     fold_convert (type, fd->loop.n1),
		     fold_convert (type, fd->loop.n2));
  if (fd->collapse == 1
      && TYPE_UNSIGNED (type)
      && (t == NULL_TREE || !integer_onep (t)))
    {
      n1 = fold_convert (type, unshare_expr (fd->loop.n1));
      n1 = force_gimple_operand_gsi (&gsi, n1, true, NULL_TREE,
				     true, GSI_SAME_STMT);
      n2 = fold_convert (type, unshare_expr (fd->loop.n2));
      n2 = force_gimple_operand_gsi (&gsi, n2, true, NULL_TREE,
				     true, GSI_SAME_STMT);
      gcond *cond_stmt = gimple_build_cond (fd->loop.cond_code, n1, n2,
						 NULL_TREE, NULL_TREE);
      gsi_insert_before (&gsi, cond_stmt, GSI_SAME_STMT);
      if (walk_tree (gimple_cond_lhs_ptr (cond_stmt),
		     expand_omp_regimplify_p, NULL, NULL)
	  || walk_tree (gimple_cond_rhs_ptr (cond_stmt),
			expand_omp_regimplify_p, NULL, NULL))
	{
	  gsi = gsi_for_stmt (cond_stmt);
	  gimple_regimplify_operands (cond_stmt, &gsi);
	}
      ep = split_block (entry_bb, cond_stmt);
      ep->flags = EDGE_TRUE_VALUE;
      entry_bb = ep->dest;
      ep->probability = REG_BR_PROB_BASE - (REG_BR_PROB_BASE / 2000 - 1);
      ep = make_edge (ep->src, fin_bb, EDGE_FALSE_VALUE);
      ep->probability = REG_BR_PROB_BASE / 2000 - 1;
      if (gimple_in_ssa_p (cfun))
	{
	  int dest_idx = find_edge (entry_bb, fin_bb)->dest_idx;
	  for (gphi_iterator gpi = gsi_start_phis (fin_bb);
	       !gsi_end_p (gpi); gsi_next (&gpi))
	    {
	      gphi *phi = gpi.phi ();
	      add_phi_arg (phi, gimple_phi_arg_def (phi, dest_idx),
			   ep, UNKNOWN_LOCATION);
	    }
	}
      gsi = gsi_last_bb (entry_bb);
    }

  t = build_call_expr (builtin_decl_explicit (get_num_threads), 0);
  t = fold_convert (itype, t);
  nthreads = force_gimple_operand_gsi (&gsi, t, true, NULL_TREE,
				       true, GSI_SAME_STMT);

  t = build_call_expr (builtin_decl_explicit (get_thread_num), 0);
  t = fold_convert (itype, t);
  threadid = force_gimple_operand_gsi (&gsi, t, true, NULL_TREE,
				       true, GSI_SAME_STMT);

  n1 = fd->loop.n1;
  n2 = fd->loop.n2;
  step = fd->loop.step;
  if (gimple_omp_for_combined_into_p (fd->for_stmt))
    {
      tree innerc = find_omp_clause (gimple_omp_for_clauses (fd->for_stmt),
				     OMP_CLAUSE__LOOPTEMP_);
      gcc_assert (innerc);
      n1 = OMP_CLAUSE_DECL (innerc);
      innerc = find_omp_clause (OMP_CLAUSE_CHAIN (innerc),
				OMP_CLAUSE__LOOPTEMP_);
      gcc_assert (innerc);
      n2 = OMP_CLAUSE_DECL (innerc);
    }
  n1 = force_gimple_operand_gsi (&gsi, fold_convert (type, n1),
				 true, NULL_TREE, true, GSI_SAME_STMT);
  n2 = force_gimple_operand_gsi (&gsi, fold_convert (itype, n2),
				 true, NULL_TREE, true, GSI_SAME_STMT);
  step = force_gimple_operand_gsi (&gsi, fold_convert (itype, step),
				   true, NULL_TREE, true, GSI_SAME_STMT);

  t = build_int_cst (itype, (fd->loop.cond_code == LT_EXPR ? -1 : 1));
  t = fold_build2 (PLUS_EXPR, itype, step, t);
  t = fold_build2 (PLUS_EXPR, itype, t, n2);
  t = fold_build2 (MINUS_EXPR, itype, t, fold_convert (itype, n1));
  if (TYPE_UNSIGNED (itype) && fd->loop.cond_code == GT_EXPR)
    t = fold_build2 (TRUNC_DIV_EXPR, itype,
		     fold_build1 (NEGATE_EXPR, itype, t),
		     fold_build1 (NEGATE_EXPR, itype, step));
  else
    t = fold_build2 (TRUNC_DIV_EXPR, itype, t, step);
  t = fold_convert (itype, t);
  n = force_gimple_operand_gsi (&gsi, t, true, NULL_TREE, true, GSI_SAME_STMT);

  q = create_tmp_reg (itype, "q");
  t = fold_build2 (TRUNC_DIV_EXPR, itype, n, nthreads);
  t = force_gimple_operand_gsi (&gsi, t, false, NULL_TREE, true, GSI_SAME_STMT);
  gsi_insert_before (&gsi, gimple_build_assign (q, t), GSI_SAME_STMT);

  tt = create_tmp_reg (itype, "tt");
  t = fold_build2 (TRUNC_MOD_EXPR, itype, n, nthreads);
  t = force_gimple_operand_gsi (&gsi, t, false, NULL_TREE, true, GSI_SAME_STMT);
  gsi_insert_before (&gsi, gimple_build_assign (tt, t), GSI_SAME_STMT);

  t = build2 (LT_EXPR, boolean_type_node, threadid, tt);
  gcond *cond_stmt = gimple_build_cond_empty (t);
  gsi_insert_before (&gsi, cond_stmt, GSI_SAME_STMT);

  second_bb = split_block (entry_bb, cond_stmt)->dest;
  gsi = gsi_last_bb (second_bb);
  gcc_assert (gimple_code (gsi_stmt (gsi)) == GIMPLE_OMP_FOR);

  gsi_insert_before (&gsi, gimple_build_assign (tt, build_int_cst (itype, 0)),
		     GSI_SAME_STMT);
  gassign *assign_stmt
    = gimple_build_assign_with_ops (PLUS_EXPR, q, q,
				    build_int_cst (itype, 1));
  gsi_insert_before (&gsi, assign_stmt, GSI_SAME_STMT);

  third_bb = split_block (second_bb, assign_stmt)->dest;
  gsi = gsi_last_bb (third_bb);
  gcc_assert (gimple_code (gsi_stmt (gsi)) == GIMPLE_OMP_FOR);

  t = build2 (MULT_EXPR, itype, q, threadid);
  t = build2 (PLUS_EXPR, itype, t, tt);
  s0 = force_gimple_operand_gsi (&gsi, t, true, NULL_TREE, true, GSI_SAME_STMT);

  t = fold_build2 (PLUS_EXPR, itype, s0, q);
  e0 = force_gimple_operand_gsi (&gsi, t, true, NULL_TREE, true, GSI_SAME_STMT);

  t = build2 (GE_EXPR, boolean_type_node, s0, e0);
  gsi_insert_before (&gsi, gimple_build_cond_empty (t), GSI_SAME_STMT);

  /* Remove the GIMPLE_OMP_FOR statement.  */
  gsi_remove (&gsi, true);

  /* Setup code for sequential iteration goes in SEQ_START_BB.  */
  gsi = gsi_start_bb (seq_start_bb);

  tree startvar = fd->loop.v;
  tree endvar = NULL_TREE;

  if (gimple_omp_for_combined_p (fd->for_stmt))
    {
      tree clauses = gimple_code (inner_stmt) == GIMPLE_OMP_PARALLEL
		     ? gimple_omp_parallel_clauses (inner_stmt)
		     : gimple_omp_for_clauses (inner_stmt);
      tree innerc = find_omp_clause (clauses, OMP_CLAUSE__LOOPTEMP_);
      gcc_assert (innerc);
      startvar = OMP_CLAUSE_DECL (innerc);
      innerc = find_omp_clause (OMP_CLAUSE_CHAIN (innerc),
				OMP_CLAUSE__LOOPTEMP_);
      gcc_assert (innerc);
      endvar = OMP_CLAUSE_DECL (innerc);
    }
  t = fold_convert (itype, s0);
  t = fold_build2 (MULT_EXPR, itype, t, step);
  if (POINTER_TYPE_P (type))
    t = fold_build_pointer_plus (n1, t);
  else
    t = fold_build2 (PLUS_EXPR, type, t, n1);
  t = fold_convert (TREE_TYPE (startvar), t);
  t = force_gimple_operand_gsi (&gsi, t,
				DECL_P (startvar)
				&& TREE_ADDRESSABLE (startvar),
				NULL_TREE, false, GSI_CONTINUE_LINKING);
  assign_stmt = gimple_build_assign (startvar, t);
  gsi_insert_after (&gsi, assign_stmt, GSI_CONTINUE_LINKING);

  t = fold_convert (itype, e0);
  t = fold_build2 (MULT_EXPR, itype, t, step);
  if (POINTER_TYPE_P (type))
    t = fold_build_pointer_plus (n1, t);
  else
    t = fold_build2 (PLUS_EXPR, type, t, n1);
  t = fold_convert (TREE_TYPE (startvar), t);
  e = force_gimple_operand_gsi (&gsi, t, true, NULL_TREE,
				false, GSI_CONTINUE_LINKING);
  if (endvar)
    {
      assign_stmt = gimple_build_assign (endvar, e);
      gsi_insert_after (&gsi, assign_stmt, GSI_CONTINUE_LINKING);
      if (useless_type_conversion_p (TREE_TYPE (fd->loop.v), TREE_TYPE (e)))
	assign_stmt = gimple_build_assign (fd->loop.v, e);
      else
<<<<<<< HEAD
	assign_stmt = gimple_build_assign_with_ops (NOP_EXPR, fd->loop.v, e,
					     NULL_TREE);
      gsi_insert_after (&gsi, assign_stmt, GSI_CONTINUE_LINKING);
=======
	stmt = gimple_build_assign_with_ops (NOP_EXPR, fd->loop.v, e);
      gsi_insert_after (&gsi, stmt, GSI_CONTINUE_LINKING);
>>>>>>> aec08e4d
    }
  if (fd->collapse > 1)
    expand_omp_for_init_vars (fd, &gsi, counts, inner_stmt, startvar);

  if (!broken_loop)
    {
      /* The code controlling the sequential loop replaces the
	 GIMPLE_OMP_CONTINUE.  */
      gsi = gsi_last_bb (cont_bb);
      gomp_continue *cont_stmt = as_a <gomp_continue *> (gsi_stmt (gsi));
      gcc_assert (gimple_code (cont_stmt) == GIMPLE_OMP_CONTINUE);
      vmain = gimple_omp_continue_control_use (cont_stmt);
      vback = gimple_omp_continue_control_def (cont_stmt);

      if (!gimple_omp_for_combined_p (fd->for_stmt))
	{
	  if (POINTER_TYPE_P (type))
	    t = fold_build_pointer_plus (vmain, step);
	  else
	    t = fold_build2 (PLUS_EXPR, type, vmain, step);
	  t = force_gimple_operand_gsi (&gsi, t,
					DECL_P (vback)
					&& TREE_ADDRESSABLE (vback),
					NULL_TREE, true, GSI_SAME_STMT);
	  assign_stmt = gimple_build_assign (vback, t);
	  gsi_insert_before (&gsi, assign_stmt, GSI_SAME_STMT);

	  t = build2 (fd->loop.cond_code, boolean_type_node,
		      DECL_P (vback) && TREE_ADDRESSABLE (vback)
		      ? t : vback, e);
	  gsi_insert_before (&gsi, gimple_build_cond_empty (t), GSI_SAME_STMT);
	}

      /* Remove the GIMPLE_OMP_CONTINUE statement.  */
      gsi_remove (&gsi, true);

      if (fd->collapse > 1 && !gimple_omp_for_combined_p (fd->for_stmt))
	collapse_bb = extract_omp_for_update_vars (fd, cont_bb, body_bb);
    }

  /* Replace the GIMPLE_OMP_RETURN with a barrier, or nothing.  */
  gsi = gsi_last_bb (exit_bb);
  if (!gimple_omp_return_nowait_p (gsi_stmt (gsi)))
    {
      t = gimple_omp_return_lhs (gsi_stmt (gsi));
      gsi_insert_after (&gsi, build_omp_barrier (t), GSI_SAME_STMT);
    }
  gsi_remove (&gsi, true);

  /* Connect all the blocks.  */
  ep = make_edge (entry_bb, third_bb, EDGE_FALSE_VALUE);
  ep->probability = REG_BR_PROB_BASE / 4 * 3;
  ep = find_edge (entry_bb, second_bb);
  ep->flags = EDGE_TRUE_VALUE;
  ep->probability = REG_BR_PROB_BASE / 4;
  find_edge (third_bb, seq_start_bb)->flags = EDGE_FALSE_VALUE;
  find_edge (third_bb, fin_bb)->flags = EDGE_TRUE_VALUE;

  if (!broken_loop)
    {
      ep = find_edge (cont_bb, body_bb);
      if (gimple_omp_for_combined_p (fd->for_stmt))
	{
	  remove_edge (ep);
	  ep = NULL;
	}
      else if (fd->collapse > 1)
	{
	  remove_edge (ep);
	  ep = make_edge (cont_bb, collapse_bb, EDGE_TRUE_VALUE);
	}
      else
	ep->flags = EDGE_TRUE_VALUE;
      find_edge (cont_bb, fin_bb)->flags
	= ep ? EDGE_FALSE_VALUE : EDGE_FALLTHRU;
    }

  set_immediate_dominator (CDI_DOMINATORS, second_bb, entry_bb);
  set_immediate_dominator (CDI_DOMINATORS, third_bb, entry_bb);
  set_immediate_dominator (CDI_DOMINATORS, seq_start_bb, third_bb);

  set_immediate_dominator (CDI_DOMINATORS, body_bb,
			   recompute_dominator (CDI_DOMINATORS, body_bb));
  set_immediate_dominator (CDI_DOMINATORS, fin_bb,
			   recompute_dominator (CDI_DOMINATORS, fin_bb));

  if (!broken_loop && !gimple_omp_for_combined_p (fd->for_stmt))
    {
      struct loop *loop = alloc_loop ();
      loop->header = body_bb;
      if (collapse_bb == NULL)
	loop->latch = cont_bb;
      add_loop (loop, body_bb->loop_father);
    }
}


/* A subroutine of expand_omp_for.  Generate code for a parallel
   loop with static schedule and a specified chunk size.  Given
   parameters:

	for (V = N1; V cond N2; V += STEP) BODY;

   where COND is "<" or ">", we generate pseudocode

	if ((__typeof (V)) -1 > 0 && N2 cond N1) goto L2;
	if (cond is <)
	  adj = STEP - 1;
	else
	  adj = STEP + 1;
	if ((__typeof (V)) -1 > 0 && cond is >)
	  n = -(adj + N2 - N1) / -STEP;
	else
	  n = (adj + N2 - N1) / STEP;
	trip = 0;
	V = threadid * CHUNK * STEP + N1;  -- this extra definition of V is
					      here so that V is defined
					      if the loop is not entered
    L0:
	s0 = (trip * nthreads + threadid) * CHUNK;
	e0 = min(s0 + CHUNK, n);
	if (s0 < n) goto L1; else goto L4;
    L1:
	V = s0 * STEP + N1;
	e = e0 * STEP + N1;
    L2:
	BODY;
	V += STEP;
	if (V cond e) goto L2; else goto L3;
    L3:
	trip += 1;
	goto L0;
    L4:
*/

static void
expand_omp_for_static_chunk (struct omp_region *region,
			     struct omp_for_data *fd, gimple inner_stmt)
{
  tree n, s0, e0, e, t;
  tree trip_var, trip_init, trip_main, trip_back, nthreads, threadid;
  tree type, itype, vmain, vback, vextra;
  basic_block entry_bb, exit_bb, body_bb, seq_start_bb, iter_part_bb;
  basic_block trip_update_bb = NULL, cont_bb, collapse_bb = NULL, fin_bb;
  gimple_stmt_iterator gsi;
  edge se;
  enum built_in_function get_num_threads = BUILT_IN_OMP_GET_NUM_THREADS;
  enum built_in_function get_thread_num = BUILT_IN_OMP_GET_THREAD_NUM;
  bool broken_loop = region->cont == NULL;
  tree *counts = NULL;
  tree n1, n2, step;

  itype = type = TREE_TYPE (fd->loop.v);
  if (POINTER_TYPE_P (type))
    itype = signed_type_for (type);

  entry_bb = region->entry;
  se = split_block (entry_bb, last_stmt (entry_bb));
  entry_bb = se->src;
  iter_part_bb = se->dest;
  cont_bb = region->cont;
  gcc_assert (EDGE_COUNT (iter_part_bb->succs) == 2);
  fin_bb = BRANCH_EDGE (iter_part_bb)->dest;
  gcc_assert (broken_loop
	      || fin_bb == FALLTHRU_EDGE (cont_bb)->dest);
  seq_start_bb = split_edge (FALLTHRU_EDGE (iter_part_bb));
  body_bb = single_succ (seq_start_bb);
  if (!broken_loop)
    {
      gcc_assert (BRANCH_EDGE (cont_bb)->dest == body_bb);
      gcc_assert (EDGE_COUNT (cont_bb->succs) == 2);
      trip_update_bb = split_edge (FALLTHRU_EDGE (cont_bb));
    }
  exit_bb = region->exit;

  /* Trip and adjustment setup goes in ENTRY_BB.  */
  gsi = gsi_last_bb (entry_bb);
  gcc_assert (gimple_code (gsi_stmt (gsi)) == GIMPLE_OMP_FOR);

  if (gimple_omp_for_kind (fd->for_stmt) == GF_OMP_FOR_KIND_DISTRIBUTE)
    {
      get_num_threads = BUILT_IN_OMP_GET_NUM_TEAMS;
      get_thread_num = BUILT_IN_OMP_GET_TEAM_NUM;
    }

  if (fd->collapse > 1)
    {
      int first_zero_iter = -1;
      basic_block l2_dom_bb = NULL;

      counts = XALLOCAVEC (tree, fd->collapse);
      expand_omp_for_init_counts (fd, &gsi, entry_bb, counts,
				  fin_bb, first_zero_iter,
				  l2_dom_bb);
      t = NULL_TREE;
    }
  else if (gimple_omp_for_combined_into_p (fd->for_stmt))
    t = integer_one_node;
  else
    t = fold_binary (fd->loop.cond_code, boolean_type_node,
		     fold_convert (type, fd->loop.n1),
		     fold_convert (type, fd->loop.n2));
  if (fd->collapse == 1
      && TYPE_UNSIGNED (type)
      && (t == NULL_TREE || !integer_onep (t)))
    {
      n1 = fold_convert (type, unshare_expr (fd->loop.n1));
      n1 = force_gimple_operand_gsi (&gsi, n1, true, NULL_TREE,
				     true, GSI_SAME_STMT);
      n2 = fold_convert (type, unshare_expr (fd->loop.n2));
      n2 = force_gimple_operand_gsi (&gsi, n2, true, NULL_TREE,
				     true, GSI_SAME_STMT);
      gcond *cond_stmt = gimple_build_cond (fd->loop.cond_code, n1, n2,
						 NULL_TREE, NULL_TREE);
      gsi_insert_before (&gsi, cond_stmt, GSI_SAME_STMT);
      if (walk_tree (gimple_cond_lhs_ptr (cond_stmt),
		     expand_omp_regimplify_p, NULL, NULL)
	  || walk_tree (gimple_cond_rhs_ptr (cond_stmt),
			expand_omp_regimplify_p, NULL, NULL))
	{
	  gsi = gsi_for_stmt (cond_stmt);
	  gimple_regimplify_operands (cond_stmt, &gsi);
	}
      se = split_block (entry_bb, cond_stmt);
      se->flags = EDGE_TRUE_VALUE;
      entry_bb = se->dest;
      se->probability = REG_BR_PROB_BASE - (REG_BR_PROB_BASE / 2000 - 1);
      se = make_edge (se->src, fin_bb, EDGE_FALSE_VALUE);
      se->probability = REG_BR_PROB_BASE / 2000 - 1;
      if (gimple_in_ssa_p (cfun))
	{
	  int dest_idx = find_edge (entry_bb, fin_bb)->dest_idx;
	  for (gphi_iterator gpi = gsi_start_phis (fin_bb);
	       !gsi_end_p (gpi); gsi_next (&gpi))
	    {
	      gphi *phi = gpi.phi ();
	      add_phi_arg (phi, gimple_phi_arg_def (phi, dest_idx),
			   se, UNKNOWN_LOCATION);
	    }
	}
      gsi = gsi_last_bb (entry_bb);
    }

  t = build_call_expr (builtin_decl_explicit (get_num_threads), 0);
  t = fold_convert (itype, t);
  nthreads = force_gimple_operand_gsi (&gsi, t, true, NULL_TREE,
				       true, GSI_SAME_STMT);

  t = build_call_expr (builtin_decl_explicit (get_thread_num), 0);
  t = fold_convert (itype, t);
  threadid = force_gimple_operand_gsi (&gsi, t, true, NULL_TREE,
				       true, GSI_SAME_STMT);

  n1 = fd->loop.n1;
  n2 = fd->loop.n2;
  step = fd->loop.step;
  if (gimple_omp_for_combined_into_p (fd->for_stmt))
    {
      tree innerc = find_omp_clause (gimple_omp_for_clauses (fd->for_stmt),
				     OMP_CLAUSE__LOOPTEMP_);
      gcc_assert (innerc);
      n1 = OMP_CLAUSE_DECL (innerc);
      innerc = find_omp_clause (OMP_CLAUSE_CHAIN (innerc),
				OMP_CLAUSE__LOOPTEMP_);
      gcc_assert (innerc);
      n2 = OMP_CLAUSE_DECL (innerc);
    }
  n1 = force_gimple_operand_gsi (&gsi, fold_convert (type, n1),
				 true, NULL_TREE, true, GSI_SAME_STMT);
  n2 = force_gimple_operand_gsi (&gsi, fold_convert (itype, n2),
				 true, NULL_TREE, true, GSI_SAME_STMT);
  step = force_gimple_operand_gsi (&gsi, fold_convert (itype, step),
				   true, NULL_TREE, true, GSI_SAME_STMT);
  fd->chunk_size
    = force_gimple_operand_gsi (&gsi, fold_convert (itype, fd->chunk_size),
				true, NULL_TREE, true, GSI_SAME_STMT);

  t = build_int_cst (itype, (fd->loop.cond_code == LT_EXPR ? -1 : 1));
  t = fold_build2 (PLUS_EXPR, itype, step, t);
  t = fold_build2 (PLUS_EXPR, itype, t, n2);
  t = fold_build2 (MINUS_EXPR, itype, t, fold_convert (itype, n1));
  if (TYPE_UNSIGNED (itype) && fd->loop.cond_code == GT_EXPR)
    t = fold_build2 (TRUNC_DIV_EXPR, itype,
		     fold_build1 (NEGATE_EXPR, itype, t),
		     fold_build1 (NEGATE_EXPR, itype, step));
  else
    t = fold_build2 (TRUNC_DIV_EXPR, itype, t, step);
  t = fold_convert (itype, t);
  n = force_gimple_operand_gsi (&gsi, t, true, NULL_TREE,
				true, GSI_SAME_STMT);

  trip_var = create_tmp_reg (itype, ".trip");
  if (gimple_in_ssa_p (cfun))
    {
      trip_init = make_ssa_name (trip_var, NULL);
      trip_main = make_ssa_name (trip_var, NULL);
      trip_back = make_ssa_name (trip_var, NULL);
    }
  else
    {
      trip_init = trip_var;
      trip_main = trip_var;
      trip_back = trip_var;
    }

  gassign *assign_stmt
    = gimple_build_assign (trip_init, build_int_cst (itype, 0));
  gsi_insert_before (&gsi, assign_stmt, GSI_SAME_STMT);

  t = fold_build2 (MULT_EXPR, itype, threadid, fd->chunk_size);
  t = fold_build2 (MULT_EXPR, itype, t, step);
  if (POINTER_TYPE_P (type))
    t = fold_build_pointer_plus (n1, t);
  else
    t = fold_build2 (PLUS_EXPR, type, t, n1);
  vextra = force_gimple_operand_gsi (&gsi, t, true, NULL_TREE,
				     true, GSI_SAME_STMT);

  /* Remove the GIMPLE_OMP_FOR.  */
  gsi_remove (&gsi, true);

  /* Iteration space partitioning goes in ITER_PART_BB.  */
  gsi = gsi_last_bb (iter_part_bb);

  t = fold_build2 (MULT_EXPR, itype, trip_main, nthreads);
  t = fold_build2 (PLUS_EXPR, itype, t, threadid);
  t = fold_build2 (MULT_EXPR, itype, t, fd->chunk_size);
  s0 = force_gimple_operand_gsi (&gsi, t, true, NULL_TREE,
				 false, GSI_CONTINUE_LINKING);

  t = fold_build2 (PLUS_EXPR, itype, s0, fd->chunk_size);
  t = fold_build2 (MIN_EXPR, itype, t, n);
  e0 = force_gimple_operand_gsi (&gsi, t, true, NULL_TREE,
				 false, GSI_CONTINUE_LINKING);

  t = build2 (LT_EXPR, boolean_type_node, s0, n);
  gsi_insert_after (&gsi, gimple_build_cond_empty (t), GSI_CONTINUE_LINKING);

  /* Setup code for sequential iteration goes in SEQ_START_BB.  */
  gsi = gsi_start_bb (seq_start_bb);

  tree startvar = fd->loop.v;
  tree endvar = NULL_TREE;

  if (gimple_omp_for_combined_p (fd->for_stmt))
    {
      tree clauses = gimple_code (inner_stmt) == GIMPLE_OMP_PARALLEL
		     ? gimple_omp_parallel_clauses (inner_stmt)
		     : gimple_omp_for_clauses (inner_stmt);
      tree innerc = find_omp_clause (clauses, OMP_CLAUSE__LOOPTEMP_);
      gcc_assert (innerc);
      startvar = OMP_CLAUSE_DECL (innerc);
      innerc = find_omp_clause (OMP_CLAUSE_CHAIN (innerc),
				OMP_CLAUSE__LOOPTEMP_);
      gcc_assert (innerc);
      endvar = OMP_CLAUSE_DECL (innerc);
    }

  t = fold_convert (itype, s0);
  t = fold_build2 (MULT_EXPR, itype, t, step);
  if (POINTER_TYPE_P (type))
    t = fold_build_pointer_plus (n1, t);
  else
    t = fold_build2 (PLUS_EXPR, type, t, n1);
  t = fold_convert (TREE_TYPE (startvar), t);
  t = force_gimple_operand_gsi (&gsi, t,
				DECL_P (startvar)
				&& TREE_ADDRESSABLE (startvar),
				NULL_TREE, false, GSI_CONTINUE_LINKING);
  assign_stmt = gimple_build_assign (startvar, t);
  gsi_insert_after (&gsi, assign_stmt, GSI_CONTINUE_LINKING);

  t = fold_convert (itype, e0);
  t = fold_build2 (MULT_EXPR, itype, t, step);
  if (POINTER_TYPE_P (type))
    t = fold_build_pointer_plus (n1, t);
  else
    t = fold_build2 (PLUS_EXPR, type, t, n1);
  t = fold_convert (TREE_TYPE (startvar), t);
  e = force_gimple_operand_gsi (&gsi, t, true, NULL_TREE,
				false, GSI_CONTINUE_LINKING);
  if (endvar)
    {
      assign_stmt = gimple_build_assign (endvar, e);
      gsi_insert_after (&gsi, assign_stmt, GSI_CONTINUE_LINKING);
      if (useless_type_conversion_p (TREE_TYPE (fd->loop.v), TREE_TYPE (e)))
	assign_stmt = gimple_build_assign (fd->loop.v, e);
      else
<<<<<<< HEAD
	assign_stmt = gimple_build_assign_with_ops (NOP_EXPR, fd->loop.v, e,
						    NULL_TREE);
      gsi_insert_after (&gsi, assign_stmt, GSI_CONTINUE_LINKING);
=======
	stmt = gimple_build_assign_with_ops (NOP_EXPR, fd->loop.v, e);
      gsi_insert_after (&gsi, stmt, GSI_CONTINUE_LINKING);
>>>>>>> aec08e4d
    }
  if (fd->collapse > 1)
    expand_omp_for_init_vars (fd, &gsi, counts, inner_stmt, startvar);

  if (!broken_loop)
    {
      /* The code controlling the sequential loop goes in CONT_BB,
	 replacing the GIMPLE_OMP_CONTINUE.  */
      gsi = gsi_last_bb (cont_bb);
      gomp_continue *cont_stmt = as_a <gomp_continue *> (gsi_stmt (gsi));
      vmain = gimple_omp_continue_control_use (cont_stmt);
      vback = gimple_omp_continue_control_def (cont_stmt);

      if (!gimple_omp_for_combined_p (fd->for_stmt))
	{
	  if (POINTER_TYPE_P (type))
	    t = fold_build_pointer_plus (vmain, step);
	  else
	    t = fold_build2 (PLUS_EXPR, type, vmain, step);
	  if (DECL_P (vback) && TREE_ADDRESSABLE (vback))
	    t = force_gimple_operand_gsi (&gsi, t, true, NULL_TREE,
					  true, GSI_SAME_STMT);
	  assign_stmt = gimple_build_assign (vback, t);
	  gsi_insert_before (&gsi, assign_stmt, GSI_SAME_STMT);

	  t = build2 (fd->loop.cond_code, boolean_type_node,
		      DECL_P (vback) && TREE_ADDRESSABLE (vback)
		      ? t : vback, e);
	  gsi_insert_before (&gsi, gimple_build_cond_empty (t), GSI_SAME_STMT);
	}

      /* Remove GIMPLE_OMP_CONTINUE.  */
      gsi_remove (&gsi, true);

      if (fd->collapse > 1 && !gimple_omp_for_combined_p (fd->for_stmt))
	collapse_bb = extract_omp_for_update_vars (fd, cont_bb, body_bb);

      /* Trip update code goes into TRIP_UPDATE_BB.  */
      gsi = gsi_start_bb (trip_update_bb);

      t = build_int_cst (itype, 1);
      t = build2 (PLUS_EXPR, itype, trip_main, t);
      assign_stmt = gimple_build_assign (trip_back, t);
      gsi_insert_after (&gsi, assign_stmt, GSI_CONTINUE_LINKING);
    }

  /* Replace the GIMPLE_OMP_RETURN with a barrier, or nothing.  */
  gsi = gsi_last_bb (exit_bb);
  if (!gimple_omp_return_nowait_p (gsi_stmt (gsi)))
    {
      t = gimple_omp_return_lhs (gsi_stmt (gsi));
      gsi_insert_after (&gsi, build_omp_barrier (t), GSI_SAME_STMT);
    }
  gsi_remove (&gsi, true);

  /* Connect the new blocks.  */
  find_edge (iter_part_bb, seq_start_bb)->flags = EDGE_TRUE_VALUE;
  find_edge (iter_part_bb, fin_bb)->flags = EDGE_FALSE_VALUE;

  if (!broken_loop)
    {
      se = find_edge (cont_bb, body_bb);
      if (gimple_omp_for_combined_p (fd->for_stmt))
	{
	  remove_edge (se);
	  se = NULL;
	}
      else if (fd->collapse > 1)
	{
	  remove_edge (se);
	  se = make_edge (cont_bb, collapse_bb, EDGE_TRUE_VALUE);
	}
      else
	se->flags = EDGE_TRUE_VALUE;
      find_edge (cont_bb, trip_update_bb)->flags
	= se ? EDGE_FALSE_VALUE : EDGE_FALLTHRU;

      redirect_edge_and_branch (single_succ_edge (trip_update_bb), iter_part_bb);
    }

  if (gimple_in_ssa_p (cfun))
    {
      gphi_iterator psi;
      gphi *phi;
      edge re, ene;
      edge_var_map *vm;
      size_t i;

      gcc_assert (fd->collapse == 1 && !broken_loop);

      /* When we redirect the edge from trip_update_bb to iter_part_bb, we
	 remove arguments of the phi nodes in fin_bb.  We need to create
	 appropriate phi nodes in iter_part_bb instead.  */
      se = single_pred_edge (fin_bb);
      re = single_succ_edge (trip_update_bb);
      vec<edge_var_map> *head = redirect_edge_var_map_vector (re);
      ene = single_succ_edge (entry_bb);

      psi = gsi_start_phis (fin_bb);
      for (i = 0; !gsi_end_p (psi) && head->iterate (i, &vm);
	   gsi_next (&psi), ++i)
	{
	  gphi *nphi;
	  source_location locus;

	  phi = psi.phi ();
	  t = gimple_phi_result (phi);
	  gcc_assert (t == redirect_edge_var_map_result (vm));
	  nphi = create_phi_node (t, iter_part_bb);

	  t = PHI_ARG_DEF_FROM_EDGE (phi, se);
	  locus = gimple_phi_arg_location_from_edge (phi, se);

	  /* A special case -- fd->loop.v is not yet computed in
	     iter_part_bb, we need to use vextra instead.  */
	  if (t == fd->loop.v)
	    t = vextra;
	  add_phi_arg (nphi, t, ene, locus);
	  locus = redirect_edge_var_map_location (vm);
	  add_phi_arg (nphi, redirect_edge_var_map_def (vm), re, locus);
	}
      gcc_assert (!gsi_end_p (psi) && i == head->length ());
      redirect_edge_var_map_clear (re);
      while (1)
	{
	  psi = gsi_start_phis (fin_bb);
	  if (gsi_end_p (psi))
	    break;
	  remove_phi_node (&psi, false);
	}

      /* Make phi node for trip.  */
      phi = create_phi_node (trip_main, iter_part_bb);
      add_phi_arg (phi, trip_back, single_succ_edge (trip_update_bb),
		   UNKNOWN_LOCATION);
      add_phi_arg (phi, trip_init, single_succ_edge (entry_bb),
		   UNKNOWN_LOCATION);
    }

  if (!broken_loop)
    set_immediate_dominator (CDI_DOMINATORS, trip_update_bb, cont_bb);
  set_immediate_dominator (CDI_DOMINATORS, iter_part_bb,
			   recompute_dominator (CDI_DOMINATORS, iter_part_bb));
  set_immediate_dominator (CDI_DOMINATORS, fin_bb,
			   recompute_dominator (CDI_DOMINATORS, fin_bb));
  set_immediate_dominator (CDI_DOMINATORS, seq_start_bb,
			   recompute_dominator (CDI_DOMINATORS, seq_start_bb));
  set_immediate_dominator (CDI_DOMINATORS, body_bb,
			   recompute_dominator (CDI_DOMINATORS, body_bb));

  if (!broken_loop)
    {
      struct loop *trip_loop = alloc_loop ();
      trip_loop->header = iter_part_bb;
      trip_loop->latch = trip_update_bb;
      add_loop (trip_loop, iter_part_bb->loop_father);

      if (!gimple_omp_for_combined_p (fd->for_stmt))
	{
	  struct loop *loop = alloc_loop ();
	  loop->header = body_bb;
	  if (collapse_bb == NULL)
	    loop->latch = cont_bb;
	  add_loop (loop, trip_loop);
	}
    }
}

/* A subroutine of expand_omp_for.  Generate code for _Cilk_for loop.
   Given parameters:
   for (V = N1; V cond N2; V += STEP) BODY;

   where COND is "<" or ">" or "!=", we generate pseudocode

   for (ind_var = low; ind_var < high; ind_var++)
     {
       V = n1 + (ind_var * STEP)

       <BODY>
     }

   In the above pseudocode, low and high are function parameters of the
   child function.  In the function below, we are inserting a temp.
   variable that will be making a call to two OMP functions that will not be
   found in the body of _Cilk_for (since OMP_FOR cannot be mixed
   with _Cilk_for).  These functions are replaced with low and high
   by the function that handles taskreg.  */


static void
expand_cilk_for (struct omp_region *region, struct omp_for_data *fd)
{
  bool broken_loop = region->cont == NULL;
  basic_block entry_bb = region->entry;
  basic_block cont_bb = region->cont;

  gcc_assert (EDGE_COUNT (entry_bb->succs) == 2);
  gcc_assert (broken_loop
	      || BRANCH_EDGE (entry_bb)->dest == FALLTHRU_EDGE (cont_bb)->dest);
  basic_block l0_bb = FALLTHRU_EDGE (entry_bb)->dest;
  basic_block l1_bb, l2_bb;

  if (!broken_loop)
    {
      gcc_assert (BRANCH_EDGE (cont_bb)->dest == l0_bb);
      gcc_assert (EDGE_COUNT (cont_bb->succs) == 2);
      l1_bb = split_block (cont_bb, last_stmt (cont_bb))->dest;
      l2_bb = BRANCH_EDGE (entry_bb)->dest;
    }
  else
    {
      BRANCH_EDGE (entry_bb)->flags &= ~EDGE_ABNORMAL;
      l1_bb = split_edge (BRANCH_EDGE (entry_bb));
      l2_bb = single_succ (l1_bb);
    }
  basic_block exit_bb = region->exit;
  basic_block l2_dom_bb = NULL;

  gimple_stmt_iterator gsi = gsi_last_bb (entry_bb);

  /* Below statements until the "tree high_val = ..." are pseudo statements
     used to pass information to be used by expand_omp_taskreg.
     low_val and high_val will be replaced by the __low and __high
     parameter from the child function.

     The call_exprs part is a place-holder, it is mainly used
     to distinctly identify to the top-level part that this is
     where we should put low and high (reasoning given in header
     comment).  */

  tree child_fndecl
    = gimple_omp_parallel_child_fn (
        as_a <gomp_parallel *> (last_stmt (region->outer->entry)));
  tree t, low_val = NULL_TREE, high_val = NULL_TREE;
  for (t = DECL_ARGUMENTS (child_fndecl); t; t = TREE_CHAIN (t))
    {
      if (!strcmp (IDENTIFIER_POINTER (DECL_NAME (t)), "__high"))
	high_val = t;
      else if (!strcmp (IDENTIFIER_POINTER (DECL_NAME (t)), "__low"))
	low_val = t;
    }
  gcc_assert (low_val && high_val);

  tree type = TREE_TYPE (low_val);
  tree ind_var = create_tmp_reg (type, "__cilk_ind_var");
  gcc_assert (gimple_code (gsi_stmt (gsi)) == GIMPLE_OMP_FOR);

  /* Not needed in SSA form right now.  */
  gcc_assert (!gimple_in_ssa_p (cfun));
  if (l2_dom_bb == NULL)
    l2_dom_bb = l1_bb;

  tree n1 = low_val;
  tree n2 = high_val;

  gimple stmt = gimple_build_assign (ind_var, n1);

  /* Replace the GIMPLE_OMP_FOR statement.  */
  gsi_replace (&gsi, stmt, true);

  if (!broken_loop)
    {
      /* Code to control the increment goes in the CONT_BB.  */
      gsi = gsi_last_bb (cont_bb);
      stmt = gsi_stmt (gsi);
      gcc_assert (gimple_code (stmt) == GIMPLE_OMP_CONTINUE);
      stmt = gimple_build_assign_with_ops (PLUS_EXPR, ind_var, ind_var,
					   build_one_cst (type));

      /* Replace GIMPLE_OMP_CONTINUE.  */
      gsi_replace (&gsi, stmt, true);
    }

  /* Emit the condition in L1_BB.  */
  gsi = gsi_after_labels (l1_bb);
  t = fold_build2 (MULT_EXPR, TREE_TYPE (fd->loop.step),
		   fold_convert (TREE_TYPE (fd->loop.step), ind_var),
		   fd->loop.step);
  if (POINTER_TYPE_P (TREE_TYPE (fd->loop.n1)))
    t = fold_build2 (POINTER_PLUS_EXPR, TREE_TYPE (fd->loop.n1),
		     fd->loop.n1, fold_convert (sizetype, t));
  else
    t = fold_build2 (PLUS_EXPR, TREE_TYPE (fd->loop.n1),
		     fd->loop.n1, fold_convert (TREE_TYPE (fd->loop.n1), t));
  t = fold_convert (TREE_TYPE (fd->loop.v), t);
  expand_omp_build_assign (&gsi, fd->loop.v, t);

  /* The condition is always '<' since the runtime will fill in the low
     and high values.  */
  stmt = gimple_build_cond (LT_EXPR, ind_var, n2, NULL_TREE, NULL_TREE);
  gsi_insert_before (&gsi, stmt, GSI_SAME_STMT);

  /* Remove GIMPLE_OMP_RETURN.  */
  gsi = gsi_last_bb (exit_bb);
  gsi_remove (&gsi, true);

  /* Connect the new blocks.  */
  remove_edge (FALLTHRU_EDGE (entry_bb));

  edge e, ne;
  if (!broken_loop)
    {
      remove_edge (BRANCH_EDGE (entry_bb));
      make_edge (entry_bb, l1_bb, EDGE_FALLTHRU);

      e = BRANCH_EDGE (l1_bb);
      ne = FALLTHRU_EDGE (l1_bb);
      e->flags = EDGE_TRUE_VALUE;
    }
  else
    {
      single_succ_edge (entry_bb)->flags = EDGE_FALLTHRU;

      ne = single_succ_edge (l1_bb);
      e = make_edge (l1_bb, l0_bb, EDGE_TRUE_VALUE);

    }
  ne->flags = EDGE_FALSE_VALUE;
  e->probability = REG_BR_PROB_BASE * 7 / 8;
  ne->probability = REG_BR_PROB_BASE / 8;

  set_immediate_dominator (CDI_DOMINATORS, l1_bb, entry_bb);
  set_immediate_dominator (CDI_DOMINATORS, l2_bb, l2_dom_bb);
  set_immediate_dominator (CDI_DOMINATORS, l0_bb, l1_bb);

  if (!broken_loop)
    {
      struct loop *loop = alloc_loop ();
      loop->header = l1_bb;
      loop->latch = cont_bb;
      add_loop (loop, l1_bb->loop_father);
      loop->safelen = INT_MAX;
    }

  /* Pick the correct library function based on the precision of the
     induction variable type.  */
  tree lib_fun = NULL_TREE;
  if (TYPE_PRECISION (type) == 32)
    lib_fun = cilk_for_32_fndecl;
  else if (TYPE_PRECISION (type) == 64)
    lib_fun = cilk_for_64_fndecl;
  else
    gcc_unreachable ();

  gcc_assert (fd->sched_kind == OMP_CLAUSE_SCHEDULE_CILKFOR);

  /* WS_ARGS contains the library function flavor to call:
     __libcilkrts_cilk_for_64 or __libcilkrts_cilk_for_32), and the
     user-defined grain value.  If the user does not define one, then zero
     is passed in by the parser.  */
  vec_alloc (region->ws_args, 2);
  region->ws_args->quick_push (lib_fun);
  region->ws_args->quick_push (fd->chunk_size);
}

/* A subroutine of expand_omp_for.  Generate code for a simd non-worksharing
   loop.  Given parameters:

	for (V = N1; V cond N2; V += STEP) BODY;

   where COND is "<" or ">", we generate pseudocode

	V = N1;
	goto L1;
    L0:
	BODY;
	V += STEP;
    L1:
	if (V cond N2) goto L0; else goto L2;
    L2:

    For collapsed loops, given parameters:
      collapse(3)
      for (V1 = N11; V1 cond1 N12; V1 += STEP1)
	for (V2 = N21; V2 cond2 N22; V2 += STEP2)
	  for (V3 = N31; V3 cond3 N32; V3 += STEP3)
	    BODY;

    we generate pseudocode

	if (cond3 is <)
	  adj = STEP3 - 1;
	else
	  adj = STEP3 + 1;
	count3 = (adj + N32 - N31) / STEP3;
	if (cond2 is <)
	  adj = STEP2 - 1;
	else
	  adj = STEP2 + 1;
	count2 = (adj + N22 - N21) / STEP2;
	if (cond1 is <)
	  adj = STEP1 - 1;
	else
	  adj = STEP1 + 1;
	count1 = (adj + N12 - N11) / STEP1;
	count = count1 * count2 * count3;
	V = 0;
	V1 = N11;
	V2 = N21;
	V3 = N31;
	goto L1;
    L0:
	BODY;
	V += 1;
	V3 += STEP3;
	V2 += (V3 cond3 N32) ? 0 : STEP2;
	V3 = (V3 cond3 N32) ? V3 : N31;
	V1 += (V2 cond2 N22) ? 0 : STEP1;
	V2 = (V2 cond2 N22) ? V2 : N21;
    L1:
	if (V < count) goto L0; else goto L2;
    L2:

      */

static void
expand_omp_simd (struct omp_region *region, struct omp_for_data *fd)
{
  tree type, t;
  basic_block entry_bb, cont_bb, exit_bb, l0_bb, l1_bb, l2_bb, l2_dom_bb;
  gimple_stmt_iterator gsi;
  gimple stmt;
  gcond *cond_stmt;
  bool broken_loop = region->cont == NULL;
  edge e, ne;
  tree *counts = NULL;
  int i;
  tree safelen = find_omp_clause (gimple_omp_for_clauses (fd->for_stmt),
				  OMP_CLAUSE_SAFELEN);
  tree simduid = find_omp_clause (gimple_omp_for_clauses (fd->for_stmt),
				  OMP_CLAUSE__SIMDUID_);
  tree n1, n2;

  type = TREE_TYPE (fd->loop.v);
  entry_bb = region->entry;
  cont_bb = region->cont;
  gcc_assert (EDGE_COUNT (entry_bb->succs) == 2);
  gcc_assert (broken_loop
	      || BRANCH_EDGE (entry_bb)->dest == FALLTHRU_EDGE (cont_bb)->dest);
  l0_bb = FALLTHRU_EDGE (entry_bb)->dest;
  if (!broken_loop)
    {
      gcc_assert (BRANCH_EDGE (cont_bb)->dest == l0_bb);
      gcc_assert (EDGE_COUNT (cont_bb->succs) == 2);
      l1_bb = split_block (cont_bb, last_stmt (cont_bb))->dest;
      l2_bb = BRANCH_EDGE (entry_bb)->dest;
    }
  else
    {
      BRANCH_EDGE (entry_bb)->flags &= ~EDGE_ABNORMAL;
      l1_bb = split_edge (BRANCH_EDGE (entry_bb));
      l2_bb = single_succ (l1_bb);
    }
  exit_bb = region->exit;
  l2_dom_bb = NULL;

  gsi = gsi_last_bb (entry_bb);

  gcc_assert (gimple_code (gsi_stmt (gsi)) == GIMPLE_OMP_FOR);
  /* Not needed in SSA form right now.  */
  gcc_assert (!gimple_in_ssa_p (cfun));
  if (fd->collapse > 1)
    {
      int first_zero_iter = -1;
      basic_block zero_iter_bb = l2_bb;

      counts = XALLOCAVEC (tree, fd->collapse);
      expand_omp_for_init_counts (fd, &gsi, entry_bb, counts,
				  zero_iter_bb, first_zero_iter,
				  l2_dom_bb);
    }
  if (l2_dom_bb == NULL)
    l2_dom_bb = l1_bb;

  n1 = fd->loop.n1;
  n2 = fd->loop.n2;
  if (gimple_omp_for_combined_into_p (fd->for_stmt))
    {
      tree innerc = find_omp_clause (gimple_omp_for_clauses (fd->for_stmt),
				     OMP_CLAUSE__LOOPTEMP_);
      gcc_assert (innerc);
      n1 = OMP_CLAUSE_DECL (innerc);
      innerc = find_omp_clause (OMP_CLAUSE_CHAIN (innerc),
				OMP_CLAUSE__LOOPTEMP_);
      gcc_assert (innerc);
      n2 = OMP_CLAUSE_DECL (innerc);
      expand_omp_build_assign (&gsi, fd->loop.v,
			       fold_convert (type, n1));
      if (fd->collapse > 1)
	{
	  gsi_prev (&gsi);
	  expand_omp_for_init_vars (fd, &gsi, counts, NULL, n1);
	  gsi_next (&gsi);
	}
    }
  else
    {
      expand_omp_build_assign (&gsi, fd->loop.v,
			       fold_convert (type, fd->loop.n1));
      if (fd->collapse > 1)
	for (i = 0; i < fd->collapse; i++)
	  {
	    tree itype = TREE_TYPE (fd->loops[i].v);
	    if (POINTER_TYPE_P (itype))
	      itype = signed_type_for (itype);
	    t = fold_convert (TREE_TYPE (fd->loops[i].v), fd->loops[i].n1);
	    expand_omp_build_assign (&gsi, fd->loops[i].v, t);
	  }
      }

  /* Remove the GIMPLE_OMP_FOR statement.  */
  gsi_remove (&gsi, true);

  if (!broken_loop)
    {
      /* Code to control the increment goes in the CONT_BB.  */
      gsi = gsi_last_bb (cont_bb);
      stmt = gsi_stmt (gsi);
      gcc_assert (gimple_code (stmt) == GIMPLE_OMP_CONTINUE);

      if (POINTER_TYPE_P (type))
	t = fold_build_pointer_plus (fd->loop.v, fd->loop.step);
      else
	t = fold_build2 (PLUS_EXPR, type, fd->loop.v, fd->loop.step);
      expand_omp_build_assign (&gsi, fd->loop.v, t);

      if (fd->collapse > 1)
	{
	  i = fd->collapse - 1;
	  if (POINTER_TYPE_P (TREE_TYPE (fd->loops[i].v)))
	    {
	      t = fold_convert (sizetype, fd->loops[i].step);
	      t = fold_build_pointer_plus (fd->loops[i].v, t);
	    }
	  else
	    {
	      t = fold_convert (TREE_TYPE (fd->loops[i].v),
				fd->loops[i].step);
	      t = fold_build2 (PLUS_EXPR, TREE_TYPE (fd->loops[i].v),
			       fd->loops[i].v, t);
	    }
	  expand_omp_build_assign (&gsi, fd->loops[i].v, t);

	  for (i = fd->collapse - 1; i > 0; i--)
	    {
	      tree itype = TREE_TYPE (fd->loops[i].v);
	      tree itype2 = TREE_TYPE (fd->loops[i - 1].v);
	      if (POINTER_TYPE_P (itype2))
		itype2 = signed_type_for (itype2);
	      t = build3 (COND_EXPR, itype2,
			  build2 (fd->loops[i].cond_code, boolean_type_node,
				  fd->loops[i].v,
				  fold_convert (itype, fd->loops[i].n2)),
			  build_int_cst (itype2, 0),
			  fold_convert (itype2, fd->loops[i - 1].step));
	      if (POINTER_TYPE_P (TREE_TYPE (fd->loops[i - 1].v)))
		t = fold_build_pointer_plus (fd->loops[i - 1].v, t);
	      else
		t = fold_build2 (PLUS_EXPR, itype2, fd->loops[i - 1].v, t);
	      expand_omp_build_assign (&gsi, fd->loops[i - 1].v, t);

	      t = build3 (COND_EXPR, itype,
			  build2 (fd->loops[i].cond_code, boolean_type_node,
				  fd->loops[i].v,
				  fold_convert (itype, fd->loops[i].n2)),
			  fd->loops[i].v,
			  fold_convert (itype, fd->loops[i].n1));
	      expand_omp_build_assign (&gsi, fd->loops[i].v, t);
	    }
	}

      /* Remove GIMPLE_OMP_CONTINUE.  */
      gsi_remove (&gsi, true);
    }

  /* Emit the condition in L1_BB.  */
  gsi = gsi_start_bb (l1_bb);

  t = fold_convert (type, n2);
  t = force_gimple_operand_gsi (&gsi, t, true, NULL_TREE,
				false, GSI_CONTINUE_LINKING);
  t = build2 (fd->loop.cond_code, boolean_type_node, fd->loop.v, t);
  cond_stmt = gimple_build_cond_empty (t);
  gsi_insert_after (&gsi, cond_stmt, GSI_CONTINUE_LINKING);
  if (walk_tree (gimple_cond_lhs_ptr (cond_stmt), expand_omp_regimplify_p,
		 NULL, NULL)
      || walk_tree (gimple_cond_rhs_ptr (cond_stmt), expand_omp_regimplify_p,
		    NULL, NULL))
    {
      gsi = gsi_for_stmt (cond_stmt);
      gimple_regimplify_operands (cond_stmt, &gsi);
    }

  /* Remove GIMPLE_OMP_RETURN.  */
  gsi = gsi_last_bb (exit_bb);
  gsi_remove (&gsi, true);

  /* Connect the new blocks.  */
  remove_edge (FALLTHRU_EDGE (entry_bb));

  if (!broken_loop)
    {
      remove_edge (BRANCH_EDGE (entry_bb));
      make_edge (entry_bb, l1_bb, EDGE_FALLTHRU);

      e = BRANCH_EDGE (l1_bb);
      ne = FALLTHRU_EDGE (l1_bb);
      e->flags = EDGE_TRUE_VALUE;
    }
  else
    {
      single_succ_edge (entry_bb)->flags = EDGE_FALLTHRU;

      ne = single_succ_edge (l1_bb);
      e = make_edge (l1_bb, l0_bb, EDGE_TRUE_VALUE);

    }
  ne->flags = EDGE_FALSE_VALUE;
  e->probability = REG_BR_PROB_BASE * 7 / 8;
  ne->probability = REG_BR_PROB_BASE / 8;

  set_immediate_dominator (CDI_DOMINATORS, l1_bb, entry_bb);
  set_immediate_dominator (CDI_DOMINATORS, l2_bb, l2_dom_bb);
  set_immediate_dominator (CDI_DOMINATORS, l0_bb, l1_bb);

  if (!broken_loop)
    {
      struct loop *loop = alloc_loop ();
      loop->header = l1_bb;
      loop->latch = cont_bb;
      add_loop (loop, l1_bb->loop_father);
      if (safelen == NULL_TREE)
	loop->safelen = INT_MAX;
      else
	{
	  safelen = OMP_CLAUSE_SAFELEN_EXPR (safelen);
	  if (TREE_CODE (safelen) != INTEGER_CST)
	    loop->safelen = 0;
	  else if (!tree_fits_uhwi_p (safelen)
		   || tree_to_uhwi (safelen) > INT_MAX)
	    loop->safelen = INT_MAX;
	  else
	    loop->safelen = tree_to_uhwi (safelen);
	  if (loop->safelen == 1)
	    loop->safelen = 0;
	}
      if (simduid)
	{
	  loop->simduid = OMP_CLAUSE__SIMDUID__DECL (simduid);
	  cfun->has_simduid_loops = true;
	}
      /* If not -fno-tree-loop-vectorize, hint that we want to vectorize
	 the loop.  */
      if ((flag_tree_loop_vectorize
	   || (!global_options_set.x_flag_tree_loop_vectorize
               && !global_options_set.x_flag_tree_vectorize))
	  && flag_tree_loop_optimize
	  && loop->safelen > 1)
	{
	  loop->force_vectorize = true;
	  cfun->has_force_vectorize_loops = true;
	}
    }
}


/* Expand the OpenMP loop defined by REGION.  */

static void
expand_omp_for (struct omp_region *region, gimple inner_stmt)
{
  struct omp_for_data fd;
  struct omp_for_data_loop *loops;

  loops
    = (struct omp_for_data_loop *)
      alloca (gimple_omp_for_collapse (last_stmt (region->entry))
	      * sizeof (struct omp_for_data_loop));
  extract_omp_for_data (as_a <gomp_for *> (last_stmt (region->entry)),
			&fd, loops);
  region->sched_kind = fd.sched_kind;

  gcc_assert (EDGE_COUNT (region->entry->succs) == 2);
  BRANCH_EDGE (region->entry)->flags &= ~EDGE_ABNORMAL;
  FALLTHRU_EDGE (region->entry)->flags &= ~EDGE_ABNORMAL;
  if (region->cont)
    {
      gcc_assert (EDGE_COUNT (region->cont->succs) == 2);
      BRANCH_EDGE (region->cont)->flags &= ~EDGE_ABNORMAL;
      FALLTHRU_EDGE (region->cont)->flags &= ~EDGE_ABNORMAL;
    }
  else
    /* If there isn't a continue then this is a degerate case where
       the introduction of abnormal edges during lowering will prevent
       original loops from being detected.  Fix that up.  */
    loops_state_set (LOOPS_NEED_FIXUP);

  if (gimple_omp_for_kind (fd.for_stmt) & GF_OMP_FOR_SIMD)
    expand_omp_simd (region, &fd);
  else if (gimple_omp_for_kind (fd.for_stmt) == GF_OMP_FOR_KIND_CILKFOR)
    expand_cilk_for (region, &fd);
  else if (fd.sched_kind == OMP_CLAUSE_SCHEDULE_STATIC
	   && !fd.have_ordered)
    {
      if (fd.chunk_size == NULL)
	expand_omp_for_static_nochunk (region, &fd, inner_stmt);
      else
	expand_omp_for_static_chunk (region, &fd, inner_stmt);
    }
  else
    {
      int fn_index, start_ix, next_ix;

      gcc_assert (gimple_omp_for_kind (fd.for_stmt)
		  == GF_OMP_FOR_KIND_FOR);
      if (fd.chunk_size == NULL
	  && fd.sched_kind == OMP_CLAUSE_SCHEDULE_STATIC)
	fd.chunk_size = integer_zero_node;
      gcc_assert (fd.sched_kind != OMP_CLAUSE_SCHEDULE_AUTO);
      fn_index = (fd.sched_kind == OMP_CLAUSE_SCHEDULE_RUNTIME)
		  ? 3 : fd.sched_kind;
      fn_index += fd.have_ordered * 4;
      start_ix = ((int)BUILT_IN_GOMP_LOOP_STATIC_START) + fn_index;
      next_ix = ((int)BUILT_IN_GOMP_LOOP_STATIC_NEXT) + fn_index;
      if (fd.iter_type == long_long_unsigned_type_node)
	{
	  start_ix += ((int)BUILT_IN_GOMP_LOOP_ULL_STATIC_START
			- (int)BUILT_IN_GOMP_LOOP_STATIC_START);
	  next_ix += ((int)BUILT_IN_GOMP_LOOP_ULL_STATIC_NEXT
		      - (int)BUILT_IN_GOMP_LOOP_STATIC_NEXT);
	}
      expand_omp_for_generic (region, &fd, (enum built_in_function) start_ix,
			      (enum built_in_function) next_ix, inner_stmt);
    }

  if (gimple_in_ssa_p (cfun))
    update_ssa (TODO_update_ssa_only_virtuals);
}


/* Expand code for an OpenMP sections directive.  In pseudo code, we generate

	v = GOMP_sections_start (n);
    L0:
	switch (v)
	  {
	  case 0:
	    goto L2;
	  case 1:
	    section 1;
	    goto L1;
	  case 2:
	    ...
	  case n:
	    ...
	  default:
	    abort ();
	  }
    L1:
	v = GOMP_sections_next ();
	goto L0;
    L2:
	reduction;

    If this is a combined parallel sections, replace the call to
    GOMP_sections_start with call to GOMP_sections_next.  */

static void
expand_omp_sections (struct omp_region *region)
{
  tree t, u, vin = NULL, vmain, vnext, l2;
  unsigned len;
  basic_block entry_bb, l0_bb, l1_bb, l2_bb, default_bb;
  gimple_stmt_iterator si, switch_si;
  gomp_sections *sections_stmt;
  gimple stmt;
  gomp_continue *cont;
  edge_iterator ei;
  edge e;
  struct omp_region *inner;
  unsigned i, casei;
  bool exit_reachable = region->cont != NULL;

  gcc_assert (region->exit != NULL);
  entry_bb = region->entry;
  l0_bb = single_succ (entry_bb);
  l1_bb = region->cont;
  l2_bb = region->exit;
  if (single_pred_p (l2_bb) && single_pred (l2_bb) == l0_bb)
    l2 = gimple_block_label (l2_bb);
  else
    {
      /* This can happen if there are reductions.  */
      len = EDGE_COUNT (l0_bb->succs);
      gcc_assert (len > 0);
      e = EDGE_SUCC (l0_bb, len - 1);
      si = gsi_last_bb (e->dest);
      l2 = NULL_TREE;
      if (gsi_end_p (si)
          || gimple_code (gsi_stmt (si)) != GIMPLE_OMP_SECTION)
	l2 = gimple_block_label (e->dest);
      else
	FOR_EACH_EDGE (e, ei, l0_bb->succs)
	  {
	    si = gsi_last_bb (e->dest);
	    if (gsi_end_p (si)
		|| gimple_code (gsi_stmt (si)) != GIMPLE_OMP_SECTION)
	      {
		l2 = gimple_block_label (e->dest);
		break;
	      }
	  }
    }
  if (exit_reachable)
    default_bb = create_empty_bb (l1_bb->prev_bb);
  else
    default_bb = create_empty_bb (l0_bb);

  /* We will build a switch() with enough cases for all the
     GIMPLE_OMP_SECTION regions, a '0' case to handle the end of more work
     and a default case to abort if something goes wrong.  */
  len = EDGE_COUNT (l0_bb->succs);

  /* Use vec::quick_push on label_vec throughout, since we know the size
     in advance.  */
  auto_vec<tree> label_vec (len);

  /* The call to GOMP_sections_start goes in ENTRY_BB, replacing the
     GIMPLE_OMP_SECTIONS statement.  */
  si = gsi_last_bb (entry_bb);
  sections_stmt = as_a <gomp_sections *> (gsi_stmt (si));
  gcc_assert (gimple_code (sections_stmt) == GIMPLE_OMP_SECTIONS);
  vin = gimple_omp_sections_control (sections_stmt);
  if (!is_combined_parallel (region))
    {
      /* If we are not inside a combined parallel+sections region,
	 call GOMP_sections_start.  */
      t = build_int_cst (unsigned_type_node, len - 1);
      u = builtin_decl_explicit (BUILT_IN_GOMP_SECTIONS_START);
      stmt = gimple_build_call (u, 1, t);
    }
  else
    {
      /* Otherwise, call GOMP_sections_next.  */
      u = builtin_decl_explicit (BUILT_IN_GOMP_SECTIONS_NEXT);
      stmt = gimple_build_call (u, 0);
    }
  gimple_call_set_lhs (stmt, vin);
  gsi_insert_after (&si, stmt, GSI_SAME_STMT);
  gsi_remove (&si, true);

  /* The switch() statement replacing GIMPLE_OMP_SECTIONS_SWITCH goes in
     L0_BB.  */
  switch_si = gsi_last_bb (l0_bb);
  gcc_assert (gimple_code (gsi_stmt (switch_si)) == GIMPLE_OMP_SECTIONS_SWITCH);
  if (exit_reachable)
    {
      cont = as_a <gomp_continue *> (last_stmt (l1_bb));
      gcc_assert (gimple_code (cont) == GIMPLE_OMP_CONTINUE);
      vmain = gimple_omp_continue_control_use (cont);
      vnext = gimple_omp_continue_control_def (cont);
    }
  else
    {
      vmain = vin;
      vnext = NULL_TREE;
    }

  t = build_case_label (build_int_cst (unsigned_type_node, 0), NULL, l2);
  label_vec.quick_push (t);
  i = 1;

  /* Convert each GIMPLE_OMP_SECTION into a CASE_LABEL_EXPR.  */
  for (inner = region->inner, casei = 1;
       inner;
       inner = inner->next, i++, casei++)
    {
      basic_block s_entry_bb, s_exit_bb;

      /* Skip optional reduction region.  */
      if (inner->type == GIMPLE_OMP_ATOMIC_LOAD)
	{
	  --i;
	  --casei;
	  continue;
	}

      s_entry_bb = inner->entry;
      s_exit_bb = inner->exit;

      t = gimple_block_label (s_entry_bb);
      u = build_int_cst (unsigned_type_node, casei);
      u = build_case_label (u, NULL, t);
      label_vec.quick_push (u);

      si = gsi_last_bb (s_entry_bb);
      gcc_assert (gimple_code (gsi_stmt (si)) == GIMPLE_OMP_SECTION);
      gcc_assert (i < len || gimple_omp_section_last_p (gsi_stmt (si)));
      gsi_remove (&si, true);
      single_succ_edge (s_entry_bb)->flags = EDGE_FALLTHRU;

      if (s_exit_bb == NULL)
	continue;

      si = gsi_last_bb (s_exit_bb);
      gcc_assert (gimple_code (gsi_stmt (si)) == GIMPLE_OMP_RETURN);
      gsi_remove (&si, true);

      single_succ_edge (s_exit_bb)->flags = EDGE_FALLTHRU;
    }

  /* Error handling code goes in DEFAULT_BB.  */
  t = gimple_block_label (default_bb);
  u = build_case_label (NULL, NULL, t);
  make_edge (l0_bb, default_bb, 0);
  add_bb_to_loop (default_bb, current_loops->tree_root);

  stmt = gimple_build_switch (vmain, u, label_vec);
  gsi_insert_after (&switch_si, stmt, GSI_SAME_STMT);
  gsi_remove (&switch_si, true);

  si = gsi_start_bb (default_bb);
  stmt = gimple_build_call (builtin_decl_explicit (BUILT_IN_TRAP), 0);
  gsi_insert_after (&si, stmt, GSI_CONTINUE_LINKING);

  if (exit_reachable)
    {
      tree bfn_decl;

      /* Code to get the next section goes in L1_BB.  */
      si = gsi_last_bb (l1_bb);
      gcc_assert (gimple_code (gsi_stmt (si)) == GIMPLE_OMP_CONTINUE);

      bfn_decl = builtin_decl_explicit (BUILT_IN_GOMP_SECTIONS_NEXT);
      stmt = gimple_build_call (bfn_decl, 0);
      gimple_call_set_lhs (stmt, vnext);
      gsi_insert_after (&si, stmt, GSI_SAME_STMT);
      gsi_remove (&si, true);

      single_succ_edge (l1_bb)->flags = EDGE_FALLTHRU;
    }

  /* Cleanup function replaces GIMPLE_OMP_RETURN in EXIT_BB.  */
  si = gsi_last_bb (l2_bb);
  if (gimple_omp_return_nowait_p (gsi_stmt (si)))
    t = builtin_decl_explicit (BUILT_IN_GOMP_SECTIONS_END_NOWAIT);
  else if (gimple_omp_return_lhs (gsi_stmt (si)))
    t = builtin_decl_explicit (BUILT_IN_GOMP_SECTIONS_END_CANCEL);
  else
    t = builtin_decl_explicit (BUILT_IN_GOMP_SECTIONS_END);
  stmt = gimple_build_call (t, 0);
  if (gimple_omp_return_lhs (gsi_stmt (si)))
    gimple_call_set_lhs (stmt, gimple_omp_return_lhs (gsi_stmt (si)));
  gsi_insert_after (&si, stmt, GSI_SAME_STMT);
  gsi_remove (&si, true);

  set_immediate_dominator (CDI_DOMINATORS, default_bb, l0_bb);
}


/* Expand code for an OpenMP single directive.  We've already expanded
   much of the code, here we simply place the GOMP_barrier call.  */

static void
expand_omp_single (struct omp_region *region)
{
  basic_block entry_bb, exit_bb;
  gimple_stmt_iterator si;

  entry_bb = region->entry;
  exit_bb = region->exit;

  si = gsi_last_bb (entry_bb);
  gcc_assert (gimple_code (gsi_stmt (si)) == GIMPLE_OMP_SINGLE);
  gsi_remove (&si, true);
  single_succ_edge (entry_bb)->flags = EDGE_FALLTHRU;

  si = gsi_last_bb (exit_bb);
  if (!gimple_omp_return_nowait_p (gsi_stmt (si)))
    {
      tree t = gimple_omp_return_lhs (gsi_stmt (si));
      gsi_insert_after (&si, build_omp_barrier (t), GSI_SAME_STMT);
    }
  gsi_remove (&si, true);
  single_succ_edge (exit_bb)->flags = EDGE_FALLTHRU;
}


/* Generic expansion for OpenMP synchronization directives: master,
   ordered and critical.  All we need to do here is remove the entry
   and exit markers for REGION.  */

static void
expand_omp_synch (struct omp_region *region)
{
  basic_block entry_bb, exit_bb;
  gimple_stmt_iterator si;

  entry_bb = region->entry;
  exit_bb = region->exit;

  si = gsi_last_bb (entry_bb);
  gcc_assert (gimple_code (gsi_stmt (si)) == GIMPLE_OMP_SINGLE
	      || gimple_code (gsi_stmt (si)) == GIMPLE_OMP_MASTER
	      || gimple_code (gsi_stmt (si)) == GIMPLE_OMP_TASKGROUP
	      || gimple_code (gsi_stmt (si)) == GIMPLE_OMP_ORDERED
	      || gimple_code (gsi_stmt (si)) == GIMPLE_OMP_CRITICAL
	      || gimple_code (gsi_stmt (si)) == GIMPLE_OMP_TEAMS);
  gsi_remove (&si, true);
  single_succ_edge (entry_bb)->flags = EDGE_FALLTHRU;

  if (exit_bb)
    {
      si = gsi_last_bb (exit_bb);
      gcc_assert (gimple_code (gsi_stmt (si)) == GIMPLE_OMP_RETURN);
      gsi_remove (&si, true);
      single_succ_edge (exit_bb)->flags = EDGE_FALLTHRU;
    }
}

/* A subroutine of expand_omp_atomic.  Attempt to implement the atomic
   operation as a normal volatile load.  */

static bool
expand_omp_atomic_load (basic_block load_bb, tree addr,
			tree loaded_val, int index)
{
  enum built_in_function tmpbase;
  gimple_stmt_iterator gsi;
  basic_block store_bb;
  location_t loc;
  gimple stmt;
  tree decl, call, type, itype;

  gsi = gsi_last_bb (load_bb);
  stmt = gsi_stmt (gsi);
  gcc_assert (gimple_code (stmt) == GIMPLE_OMP_ATOMIC_LOAD);
  loc = gimple_location (stmt);

  /* ??? If the target does not implement atomic_load_optab[mode], and mode
     is smaller than word size, then expand_atomic_load assumes that the load
     is atomic.  We could avoid the builtin entirely in this case.  */

  tmpbase = (enum built_in_function) (BUILT_IN_ATOMIC_LOAD_N + index + 1);
  decl = builtin_decl_explicit (tmpbase);
  if (decl == NULL_TREE)
    return false;

  type = TREE_TYPE (loaded_val);
  itype = TREE_TYPE (TREE_TYPE (decl));

  call = build_call_expr_loc (loc, decl, 2, addr,
			      build_int_cst (NULL,
					     gimple_omp_atomic_seq_cst_p (stmt)
					     ? MEMMODEL_SEQ_CST
					     : MEMMODEL_RELAXED));
  if (!useless_type_conversion_p (type, itype))
    call = fold_build1_loc (loc, VIEW_CONVERT_EXPR, type, call);
  call = build2_loc (loc, MODIFY_EXPR, void_type_node, loaded_val, call);

  force_gimple_operand_gsi (&gsi, call, true, NULL_TREE, true, GSI_SAME_STMT);
  gsi_remove (&gsi, true);

  store_bb = single_succ (load_bb);
  gsi = gsi_last_bb (store_bb);
  gcc_assert (gimple_code (gsi_stmt (gsi)) == GIMPLE_OMP_ATOMIC_STORE);
  gsi_remove (&gsi, true);

  if (gimple_in_ssa_p (cfun))
    update_ssa (TODO_update_ssa_no_phi);

  return true;
}

/* A subroutine of expand_omp_atomic.  Attempt to implement the atomic
   operation as a normal volatile store.  */

static bool
expand_omp_atomic_store (basic_block load_bb, tree addr,
			 tree loaded_val, tree stored_val, int index)
{
  enum built_in_function tmpbase;
  gimple_stmt_iterator gsi;
  basic_block store_bb = single_succ (load_bb);
  location_t loc;
  gimple stmt;
  tree decl, call, type, itype;
  machine_mode imode;
  bool exchange;

  gsi = gsi_last_bb (load_bb);
  stmt = gsi_stmt (gsi);
  gcc_assert (gimple_code (stmt) == GIMPLE_OMP_ATOMIC_LOAD);

  /* If the load value is needed, then this isn't a store but an exchange.  */
  exchange = gimple_omp_atomic_need_value_p (stmt);

  gsi = gsi_last_bb (store_bb);
  stmt = gsi_stmt (gsi);
  gcc_assert (gimple_code (stmt) == GIMPLE_OMP_ATOMIC_STORE);
  loc = gimple_location (stmt);

  /* ??? If the target does not implement atomic_store_optab[mode], and mode
     is smaller than word size, then expand_atomic_store assumes that the store
     is atomic.  We could avoid the builtin entirely in this case.  */

  tmpbase = (exchange ? BUILT_IN_ATOMIC_EXCHANGE_N : BUILT_IN_ATOMIC_STORE_N);
  tmpbase = (enum built_in_function) ((int) tmpbase + index + 1);
  decl = builtin_decl_explicit (tmpbase);
  if (decl == NULL_TREE)
    return false;

  type = TREE_TYPE (stored_val);

  /* Dig out the type of the function's second argument.  */
  itype = TREE_TYPE (decl);
  itype = TYPE_ARG_TYPES (itype);
  itype = TREE_CHAIN (itype);
  itype = TREE_VALUE (itype);
  imode = TYPE_MODE (itype);

  if (exchange && !can_atomic_exchange_p (imode, true))
    return false;

  if (!useless_type_conversion_p (itype, type))
    stored_val = fold_build1_loc (loc, VIEW_CONVERT_EXPR, itype, stored_val);
  call = build_call_expr_loc (loc, decl, 3, addr, stored_val,
			      build_int_cst (NULL,
					     gimple_omp_atomic_seq_cst_p (stmt)
					     ? MEMMODEL_SEQ_CST
					     : MEMMODEL_RELAXED));
  if (exchange)
    {
      if (!useless_type_conversion_p (type, itype))
	call = build1_loc (loc, VIEW_CONVERT_EXPR, type, call);
      call = build2_loc (loc, MODIFY_EXPR, void_type_node, loaded_val, call);
    }

  force_gimple_operand_gsi (&gsi, call, true, NULL_TREE, true, GSI_SAME_STMT);
  gsi_remove (&gsi, true);

  /* Remove the GIMPLE_OMP_ATOMIC_LOAD that we verified above.  */
  gsi = gsi_last_bb (load_bb);
  gsi_remove (&gsi, true);

  if (gimple_in_ssa_p (cfun))
    update_ssa (TODO_update_ssa_no_phi);

  return true;
}

/* A subroutine of expand_omp_atomic.  Attempt to implement the atomic
   operation as a __atomic_fetch_op builtin.  INDEX is log2 of the
   size of the data type, and thus usable to find the index of the builtin
   decl.  Returns false if the expression is not of the proper form.  */

static bool
expand_omp_atomic_fetch_op (basic_block load_bb,
			    tree addr, tree loaded_val,
			    tree stored_val, int index)
{
  enum built_in_function oldbase, newbase, tmpbase;
  tree decl, itype, call;
  tree lhs, rhs;
  basic_block store_bb = single_succ (load_bb);
  gimple_stmt_iterator gsi;
  gimple stmt;
  location_t loc;
  enum tree_code code;
  bool need_old, need_new;
  machine_mode imode;
  bool seq_cst;

  /* We expect to find the following sequences:

   load_bb:
       GIMPLE_OMP_ATOMIC_LOAD (tmp, mem)

   store_bb:
       val = tmp OP something; (or: something OP tmp)
       GIMPLE_OMP_STORE (val)

  ???FIXME: Allow a more flexible sequence.
  Perhaps use data flow to pick the statements.

  */

  gsi = gsi_after_labels (store_bb);
  stmt = gsi_stmt (gsi);
  loc = gimple_location (stmt);
  if (!is_gimple_assign (stmt))
    return false;
  gsi_next (&gsi);
  if (gimple_code (gsi_stmt (gsi)) != GIMPLE_OMP_ATOMIC_STORE)
    return false;
  need_new = gimple_omp_atomic_need_value_p (gsi_stmt (gsi));
  need_old = gimple_omp_atomic_need_value_p (last_stmt (load_bb));
  seq_cst = gimple_omp_atomic_seq_cst_p (last_stmt (load_bb));
  gcc_checking_assert (!need_old || !need_new);

  if (!operand_equal_p (gimple_assign_lhs (stmt), stored_val, 0))
    return false;

  /* Check for one of the supported fetch-op operations.  */
  code = gimple_assign_rhs_code (stmt);
  switch (code)
    {
    case PLUS_EXPR:
    case POINTER_PLUS_EXPR:
      oldbase = BUILT_IN_ATOMIC_FETCH_ADD_N;
      newbase = BUILT_IN_ATOMIC_ADD_FETCH_N;
      break;
    case MINUS_EXPR:
      oldbase = BUILT_IN_ATOMIC_FETCH_SUB_N;
      newbase = BUILT_IN_ATOMIC_SUB_FETCH_N;
      break;
    case BIT_AND_EXPR:
      oldbase = BUILT_IN_ATOMIC_FETCH_AND_N;
      newbase = BUILT_IN_ATOMIC_AND_FETCH_N;
      break;
    case BIT_IOR_EXPR:
      oldbase = BUILT_IN_ATOMIC_FETCH_OR_N;
      newbase = BUILT_IN_ATOMIC_OR_FETCH_N;
      break;
    case BIT_XOR_EXPR:
      oldbase = BUILT_IN_ATOMIC_FETCH_XOR_N;
      newbase = BUILT_IN_ATOMIC_XOR_FETCH_N;
      break;
    default:
      return false;
    }

  /* Make sure the expression is of the proper form.  */
  if (operand_equal_p (gimple_assign_rhs1 (stmt), loaded_val, 0))
    rhs = gimple_assign_rhs2 (stmt);
  else if (commutative_tree_code (gimple_assign_rhs_code (stmt))
	   && operand_equal_p (gimple_assign_rhs2 (stmt), loaded_val, 0))
    rhs = gimple_assign_rhs1 (stmt);
  else
    return false;

  tmpbase = ((enum built_in_function)
	     ((need_new ? newbase : oldbase) + index + 1));
  decl = builtin_decl_explicit (tmpbase);
  if (decl == NULL_TREE)
    return false;
  itype = TREE_TYPE (TREE_TYPE (decl));
  imode = TYPE_MODE (itype);

  /* We could test all of the various optabs involved, but the fact of the
     matter is that (with the exception of i486 vs i586 and xadd) all targets
     that support any atomic operaton optab also implements compare-and-swap.
     Let optabs.c take care of expanding any compare-and-swap loop.  */
  if (!can_compare_and_swap_p (imode, true))
    return false;

  gsi = gsi_last_bb (load_bb);
  gcc_assert (gimple_code (gsi_stmt (gsi)) == GIMPLE_OMP_ATOMIC_LOAD);

  /* OpenMP does not imply any barrier-like semantics on its atomic ops.
     It only requires that the operation happen atomically.  Thus we can
     use the RELAXED memory model.  */
  call = build_call_expr_loc (loc, decl, 3, addr,
			      fold_convert_loc (loc, itype, rhs),
			      build_int_cst (NULL,
					     seq_cst ? MEMMODEL_SEQ_CST
						     : MEMMODEL_RELAXED));

  if (need_old || need_new)
    {
      lhs = need_old ? loaded_val : stored_val;
      call = fold_convert_loc (loc, TREE_TYPE (lhs), call);
      call = build2_loc (loc, MODIFY_EXPR, void_type_node, lhs, call);
    }
  else
    call = fold_convert_loc (loc, void_type_node, call);
  force_gimple_operand_gsi (&gsi, call, true, NULL_TREE, true, GSI_SAME_STMT);
  gsi_remove (&gsi, true);

  gsi = gsi_last_bb (store_bb);
  gcc_assert (gimple_code (gsi_stmt (gsi)) == GIMPLE_OMP_ATOMIC_STORE);
  gsi_remove (&gsi, true);
  gsi = gsi_last_bb (store_bb);
  gsi_remove (&gsi, true);

  if (gimple_in_ssa_p (cfun))
    update_ssa (TODO_update_ssa_no_phi);

  return true;
}

/* A subroutine of expand_omp_atomic.  Implement the atomic operation as:

      oldval = *addr;
      repeat:
        newval = rhs;	 // with oldval replacing *addr in rhs
	oldval = __sync_val_compare_and_swap (addr, oldval, newval);
	if (oldval != newval)
	  goto repeat;

   INDEX is log2 of the size of the data type, and thus usable to find the
   index of the builtin decl.  */

static bool
expand_omp_atomic_pipeline (basic_block load_bb, basic_block store_bb,
			    tree addr, tree loaded_val, tree stored_val,
			    int index)
{
  tree loadedi, storedi, initial, new_storedi, old_vali;
  tree type, itype, cmpxchg, iaddr;
  gimple_stmt_iterator si;
  basic_block loop_header = single_succ (load_bb);
  gimple phi, stmt;
  edge e;
  enum built_in_function fncode;

  /* ??? We need a non-pointer interface to __atomic_compare_exchange in
     order to use the RELAXED memory model effectively.  */
  fncode = (enum built_in_function)((int)BUILT_IN_SYNC_VAL_COMPARE_AND_SWAP_N
				    + index + 1);
  cmpxchg = builtin_decl_explicit (fncode);
  if (cmpxchg == NULL_TREE)
    return false;
  type = TYPE_MAIN_VARIANT (TREE_TYPE (TREE_TYPE (addr)));
  itype = TREE_TYPE (TREE_TYPE (cmpxchg));

  if (!can_compare_and_swap_p (TYPE_MODE (itype), true))
    return false;

  /* Load the initial value, replacing the GIMPLE_OMP_ATOMIC_LOAD.  */
  si = gsi_last_bb (load_bb);
  gcc_assert (gimple_code (gsi_stmt (si)) == GIMPLE_OMP_ATOMIC_LOAD);

  /* For floating-point values, we'll need to view-convert them to integers
     so that we can perform the atomic compare and swap.  Simplify the
     following code by always setting up the "i"ntegral variables.  */
  if (!INTEGRAL_TYPE_P (type) && !POINTER_TYPE_P (type))
    {
      tree iaddr_val;

      iaddr = create_tmp_reg (build_pointer_type_for_mode (itype, ptr_mode,
							   true), NULL);
      iaddr_val
	= force_gimple_operand_gsi (&si,
				    fold_convert (TREE_TYPE (iaddr), addr),
				    false, NULL_TREE, true, GSI_SAME_STMT);
      stmt = gimple_build_assign (iaddr, iaddr_val);
      gsi_insert_before (&si, stmt, GSI_SAME_STMT);
      loadedi = create_tmp_var (itype, NULL);
      if (gimple_in_ssa_p (cfun))
	loadedi = make_ssa_name (loadedi, NULL);
    }
  else
    {
      iaddr = addr;
      loadedi = loaded_val;
    }

  fncode = (enum built_in_function) (BUILT_IN_ATOMIC_LOAD_N + index + 1);
  tree loaddecl = builtin_decl_explicit (fncode);
  if (loaddecl)
    initial
      = fold_convert (TREE_TYPE (TREE_TYPE (iaddr)),
		      build_call_expr (loaddecl, 2, iaddr,
				       build_int_cst (NULL_TREE,
						      MEMMODEL_RELAXED)));
  else
    initial = build2 (MEM_REF, TREE_TYPE (TREE_TYPE (iaddr)), iaddr,
		      build_int_cst (TREE_TYPE (iaddr), 0));

  initial
    = force_gimple_operand_gsi (&si, initial, true, NULL_TREE, true,
				GSI_SAME_STMT);

  /* Move the value to the LOADEDI temporary.  */
  if (gimple_in_ssa_p (cfun))
    {
      gcc_assert (gimple_seq_empty_p (phi_nodes (loop_header)));
      phi = create_phi_node (loadedi, loop_header);
      SET_USE (PHI_ARG_DEF_PTR_FROM_EDGE (phi, single_succ_edge (load_bb)),
	       initial);
    }
  else
    gsi_insert_before (&si,
		       gimple_build_assign (loadedi, initial),
		       GSI_SAME_STMT);
  if (loadedi != loaded_val)
    {
      gimple_stmt_iterator gsi2;
      tree x;

      x = build1 (VIEW_CONVERT_EXPR, type, loadedi);
      gsi2 = gsi_start_bb (loop_header);
      if (gimple_in_ssa_p (cfun))
	{
	  gassign *stmt;
	  x = force_gimple_operand_gsi (&gsi2, x, true, NULL_TREE,
					true, GSI_SAME_STMT);
	  stmt = gimple_build_assign (loaded_val, x);
	  gsi_insert_before (&gsi2, stmt, GSI_SAME_STMT);
	}
      else
	{
	  x = build2 (MODIFY_EXPR, TREE_TYPE (loaded_val), loaded_val, x);
	  force_gimple_operand_gsi (&gsi2, x, true, NULL_TREE,
				    true, GSI_SAME_STMT);
	}
    }
  gsi_remove (&si, true);

  si = gsi_last_bb (store_bb);
  gcc_assert (gimple_code (gsi_stmt (si)) == GIMPLE_OMP_ATOMIC_STORE);

  if (iaddr == addr)
    storedi = stored_val;
  else
    storedi =
      force_gimple_operand_gsi (&si,
				build1 (VIEW_CONVERT_EXPR, itype,
					stored_val), true, NULL_TREE, true,
				GSI_SAME_STMT);

  /* Build the compare&swap statement.  */
  new_storedi = build_call_expr (cmpxchg, 3, iaddr, loadedi, storedi);
  new_storedi = force_gimple_operand_gsi (&si,
					  fold_convert (TREE_TYPE (loadedi),
							new_storedi),
					  true, NULL_TREE,
					  true, GSI_SAME_STMT);

  if (gimple_in_ssa_p (cfun))
    old_vali = loadedi;
  else
    {
      old_vali = create_tmp_var (TREE_TYPE (loadedi), NULL);
      stmt = gimple_build_assign (old_vali, loadedi);
      gsi_insert_before (&si, stmt, GSI_SAME_STMT);

      stmt = gimple_build_assign (loadedi, new_storedi);
      gsi_insert_before (&si, stmt, GSI_SAME_STMT);
    }

  /* Note that we always perform the comparison as an integer, even for
     floating point.  This allows the atomic operation to properly
     succeed even with NaNs and -0.0.  */
  stmt = gimple_build_cond_empty
           (build2 (NE_EXPR, boolean_type_node,
		    new_storedi, old_vali));
  gsi_insert_before (&si, stmt, GSI_SAME_STMT);

  /* Update cfg.  */
  e = single_succ_edge (store_bb);
  e->flags &= ~EDGE_FALLTHRU;
  e->flags |= EDGE_FALSE_VALUE;

  e = make_edge (store_bb, loop_header, EDGE_TRUE_VALUE);

  /* Copy the new value to loadedi (we already did that before the condition
     if we are not in SSA).  */
  if (gimple_in_ssa_p (cfun))
    {
      phi = gimple_seq_first_stmt (phi_nodes (loop_header));
      SET_USE (PHI_ARG_DEF_PTR_FROM_EDGE (phi, e), new_storedi);
    }

  /* Remove GIMPLE_OMP_ATOMIC_STORE.  */
  gsi_remove (&si, true);

  struct loop *loop = alloc_loop ();
  loop->header = loop_header;
  loop->latch = store_bb;
  add_loop (loop, loop_header->loop_father);

  if (gimple_in_ssa_p (cfun))
    update_ssa (TODO_update_ssa_no_phi);

  return true;
}

/* A subroutine of expand_omp_atomic.  Implement the atomic operation as:

		 		  GOMP_atomic_start ();
		 		  *addr = rhs;
		 		  GOMP_atomic_end ();

   The result is not globally atomic, but works so long as all parallel
   references are within #pragma omp atomic directives.  According to
   responses received from omp@openmp.org, appears to be within spec.
   Which makes sense, since that's how several other compilers handle
   this situation as well.
   LOADED_VAL and ADDR are the operands of GIMPLE_OMP_ATOMIC_LOAD we're
   expanding.  STORED_VAL is the operand of the matching
   GIMPLE_OMP_ATOMIC_STORE.

   We replace
   GIMPLE_OMP_ATOMIC_LOAD (loaded_val, addr) with
   loaded_val = *addr;

   and replace
   GIMPLE_OMP_ATOMIC_STORE (stored_val)  with
   *addr = stored_val;
*/

static bool
expand_omp_atomic_mutex (basic_block load_bb, basic_block store_bb,
			 tree addr, tree loaded_val, tree stored_val)
{
  gimple_stmt_iterator si;
  gassign *stmt;
  tree t;

  si = gsi_last_bb (load_bb);
  gcc_assert (gimple_code (gsi_stmt (si)) == GIMPLE_OMP_ATOMIC_LOAD);

  t = builtin_decl_explicit (BUILT_IN_GOMP_ATOMIC_START);
  t = build_call_expr (t, 0);
  force_gimple_operand_gsi (&si, t, true, NULL_TREE, true, GSI_SAME_STMT);

  stmt = gimple_build_assign (loaded_val, build_simple_mem_ref (addr));
  gsi_insert_before (&si, stmt, GSI_SAME_STMT);
  gsi_remove (&si, true);

  si = gsi_last_bb (store_bb);
  gcc_assert (gimple_code (gsi_stmt (si)) == GIMPLE_OMP_ATOMIC_STORE);

  stmt = gimple_build_assign (build_simple_mem_ref (unshare_expr (addr)),
			      stored_val);
  gsi_insert_before (&si, stmt, GSI_SAME_STMT);

  t = builtin_decl_explicit (BUILT_IN_GOMP_ATOMIC_END);
  t = build_call_expr (t, 0);
  force_gimple_operand_gsi (&si, t, true, NULL_TREE, true, GSI_SAME_STMT);
  gsi_remove (&si, true);

  if (gimple_in_ssa_p (cfun))
    update_ssa (TODO_update_ssa_no_phi);
  return true;
}

/* Expand an GIMPLE_OMP_ATOMIC statement.  We try to expand
   using expand_omp_atomic_fetch_op. If it failed, we try to
   call expand_omp_atomic_pipeline, and if it fails too, the
   ultimate fallback is wrapping the operation in a mutex
   (expand_omp_atomic_mutex).  REGION is the atomic region built
   by build_omp_regions_1().  */

static void
expand_omp_atomic (struct omp_region *region)
{
  basic_block load_bb = region->entry, store_bb = region->exit;
  gomp_atomic_load *load = as_a <gomp_atomic_load *> (last_stmt (load_bb));
  gomp_atomic_store *store = as_a <gomp_atomic_store *> (last_stmt (store_bb));
  tree loaded_val = gimple_omp_atomic_load_lhs (load);
  tree addr = gimple_omp_atomic_load_rhs (load);
  tree stored_val = gimple_omp_atomic_store_val (store);
  tree type = TYPE_MAIN_VARIANT (TREE_TYPE (TREE_TYPE (addr)));
  HOST_WIDE_INT index;

  /* Make sure the type is one of the supported sizes.  */
  index = tree_to_uhwi (TYPE_SIZE_UNIT (type));
  index = exact_log2 (index);
  if (index >= 0 && index <= 4)
    {
      unsigned int align = TYPE_ALIGN_UNIT (type);

      /* __sync builtins require strict data alignment.  */
      if (exact_log2 (align) >= index)
	{
	  /* Atomic load.  */
	  if (loaded_val == stored_val
	      && (GET_MODE_CLASS (TYPE_MODE (type)) == MODE_INT
		  || GET_MODE_CLASS (TYPE_MODE (type)) == MODE_FLOAT)
	      && GET_MODE_BITSIZE (TYPE_MODE (type)) <= BITS_PER_WORD
	      && expand_omp_atomic_load (load_bb, addr, loaded_val, index))
	    return;

	  /* Atomic store.  */
	  if ((GET_MODE_CLASS (TYPE_MODE (type)) == MODE_INT
	       || GET_MODE_CLASS (TYPE_MODE (type)) == MODE_FLOAT)
	      && GET_MODE_BITSIZE (TYPE_MODE (type)) <= BITS_PER_WORD
	      && store_bb == single_succ (load_bb)
	      && first_stmt (store_bb) == store
	      && expand_omp_atomic_store (load_bb, addr, loaded_val,
					  stored_val, index))
	    return;

	  /* When possible, use specialized atomic update functions.  */
	  if ((INTEGRAL_TYPE_P (type) || POINTER_TYPE_P (type))
	      && store_bb == single_succ (load_bb)
	      && expand_omp_atomic_fetch_op (load_bb, addr,
					     loaded_val, stored_val, index))
	    return;

	  /* If we don't have specialized __sync builtins, try and implement
	     as a compare and swap loop.  */
	  if (expand_omp_atomic_pipeline (load_bb, store_bb, addr,
					  loaded_val, stored_val, index))
	    return;
	}
    }

  /* The ultimate fallback is wrapping the operation in a mutex.  */
  expand_omp_atomic_mutex (load_bb, store_bb, addr, loaded_val, stored_val);
}


/* Expand the OpenMP target{, data, update} directive starting at REGION.  */

static void
expand_omp_target (struct omp_region *region)
{
  basic_block entry_bb, exit_bb, new_bb;
  struct function *child_cfun = NULL;
  tree child_fn = NULL_TREE, block, t;
  gimple_stmt_iterator gsi;
  gomp_target *entry_stmt;
  gimple stmt;
  edge e;

  entry_stmt = as_a <gomp_target *> (last_stmt (region->entry));
  new_bb = region->entry;
  int kind = gimple_omp_target_kind (entry_stmt);
  if (kind == GF_OMP_TARGET_KIND_REGION)
    {
      child_fn = gimple_omp_target_child_fn (entry_stmt);
      child_cfun = DECL_STRUCT_FUNCTION (child_fn);
    }

  entry_bb = region->entry;
  exit_bb = region->exit;

  if (kind == GF_OMP_TARGET_KIND_REGION)
    {
      unsigned srcidx, dstidx, num;

      /* If the target region needs data sent from the parent
	 function, then the very first statement (except possible
	 tree profile counter updates) of the parallel body
	 is a copy assignment .OMP_DATA_I = &.OMP_DATA_O.  Since
	 &.OMP_DATA_O is passed as an argument to the child function,
	 we need to replace it with the argument as seen by the child
	 function.

	 In most cases, this will end up being the identity assignment
	 .OMP_DATA_I = .OMP_DATA_I.  However, if the parallel body had
	 a function call that has been inlined, the original PARM_DECL
	 .OMP_DATA_I may have been converted into a different local
	 variable.  In which case, we need to keep the assignment.  */
      if (gimple_omp_target_data_arg (entry_stmt))
	{
	  basic_block entry_succ_bb = single_succ (entry_bb);
	  gimple_stmt_iterator gsi;
	  tree arg;
	  gimple tgtcopy_stmt = NULL;
	  tree sender
	    = TREE_VEC_ELT (gimple_omp_target_data_arg (entry_stmt), 0);

	  for (gsi = gsi_start_bb (entry_succ_bb); ; gsi_next (&gsi))
	    {
	      gcc_assert (!gsi_end_p (gsi));
	      stmt = gsi_stmt (gsi);
	      if (gimple_code (stmt) != GIMPLE_ASSIGN)
		continue;

	      if (gimple_num_ops (stmt) == 2)
		{
		  tree arg = gimple_assign_rhs1 (stmt);

		  /* We're ignoring the subcode because we're
		     effectively doing a STRIP_NOPS.  */

		  if (TREE_CODE (arg) == ADDR_EXPR
		      && TREE_OPERAND (arg, 0) == sender)
		    {
		      tgtcopy_stmt = stmt;
		      break;
		    }
		}
	    }

	  gcc_assert (tgtcopy_stmt != NULL);
	  arg = DECL_ARGUMENTS (child_fn);

	  gcc_assert (gimple_assign_lhs (tgtcopy_stmt) == arg);
	  gsi_remove (&gsi, true);
	}

      /* Declare local variables needed in CHILD_CFUN.  */
      block = DECL_INITIAL (child_fn);
      BLOCK_VARS (block) = vec2chain (child_cfun->local_decls);
      /* The gimplifier could record temporaries in target block
	 rather than in containing function's local_decls chain,
	 which would mean cgraph missed finalizing them.  Do it now.  */
      for (t = BLOCK_VARS (block); t; t = DECL_CHAIN (t))
	if (TREE_CODE (t) == VAR_DECL
	    && TREE_STATIC (t)
	    && !DECL_EXTERNAL (t))
	  varpool_node::finalize_decl (t);
      DECL_SAVED_TREE (child_fn) = NULL;
      /* We'll create a CFG for child_fn, so no gimple body is needed.  */
      gimple_set_body (child_fn, NULL);
      TREE_USED (block) = 1;

      /* Reset DECL_CONTEXT on function arguments.  */
      for (t = DECL_ARGUMENTS (child_fn); t; t = DECL_CHAIN (t))
	DECL_CONTEXT (t) = child_fn;

      /* Split ENTRY_BB at GIMPLE_OMP_TARGET,
	 so that it can be moved to the child function.  */
      gsi = gsi_last_bb (entry_bb);
      stmt = gsi_stmt (gsi);
      gcc_assert (stmt && gimple_code (stmt) == GIMPLE_OMP_TARGET
		  && gimple_omp_target_kind (stmt)
		     == GF_OMP_TARGET_KIND_REGION);
      gsi_remove (&gsi, true);
      e = split_block (entry_bb, stmt);
      entry_bb = e->dest;
      single_succ_edge (entry_bb)->flags = EDGE_FALLTHRU;

      /* Convert GIMPLE_OMP_RETURN into a RETURN_EXPR.  */
      if (exit_bb)
	{
	  gsi = gsi_last_bb (exit_bb);
	  gcc_assert (!gsi_end_p (gsi)
		      && gimple_code (gsi_stmt (gsi)) == GIMPLE_OMP_RETURN);
	  stmt = gimple_build_return (NULL);
	  gsi_insert_after (&gsi, stmt, GSI_SAME_STMT);
	  gsi_remove (&gsi, true);
	}

      /* Move the target region into CHILD_CFUN.  */

      block = gimple_block (entry_stmt);

      new_bb = move_sese_region_to_fn (child_cfun, entry_bb, exit_bb, block);
      if (exit_bb)
	single_succ_edge (new_bb)->flags = EDGE_FALLTHRU;
      /* When the OMP expansion process cannot guarantee an up-to-date
	 loop tree arrange for the child function to fixup loops.  */
      if (loops_state_satisfies_p (LOOPS_NEED_FIXUP))
	child_cfun->x_current_loops->state |= LOOPS_NEED_FIXUP;

      /* Remove non-local VAR_DECLs from child_cfun->local_decls list.  */
      num = vec_safe_length (child_cfun->local_decls);
      for (srcidx = 0, dstidx = 0; srcidx < num; srcidx++)
	{
	  t = (*child_cfun->local_decls)[srcidx];
	  if (DECL_CONTEXT (t) == cfun->decl)
	    continue;
	  if (srcidx != dstidx)
	    (*child_cfun->local_decls)[dstidx] = t;
	  dstidx++;
	}
      if (dstidx != num)
	vec_safe_truncate (child_cfun->local_decls, dstidx);

      /* Inform the callgraph about the new function.  */
      DECL_STRUCT_FUNCTION (child_fn)->curr_properties = cfun->curr_properties;
      cgraph_node::add_new_function (child_fn, true);

#ifdef ENABLE_OFFLOADING
      /* Add the new function to the offload table.  */
      vec_safe_push (offload_funcs, child_fn);
#endif

      /* Fix the callgraph edges for child_cfun.  Those for cfun will be
	 fixed in a following pass.  */
      push_cfun (child_cfun);
      cgraph_edge::rebuild_edges ();

#ifdef ENABLE_OFFLOADING
      /* Prevent IPA from removing child_fn as unreachable, since there are no
	 refs from the parent function to child_fn in offload LTO mode.  */
      struct cgraph_node *node = cgraph_node::get (child_fn);
      node->mark_force_output ();
#endif

      /* Some EH regions might become dead, see PR34608.  If
	 pass_cleanup_cfg isn't the first pass to happen with the
	 new child, these dead EH edges might cause problems.
	 Clean them up now.  */
      if (flag_exceptions)
	{
	  basic_block bb;
	  bool changed = false;

	  FOR_EACH_BB_FN (bb, cfun)
	    changed |= gimple_purge_dead_eh_edges (bb);
	  if (changed)
	    cleanup_tree_cfg ();
	}
      pop_cfun ();
    }

  /* Emit a library call to launch the target region, or do data
     transfers.  */
  tree t1, t2, t3, t4, device, cond, c, clauses;
  enum built_in_function start_ix;
  location_t clause_loc;

  clauses = gimple_omp_target_clauses (entry_stmt);

  if (kind == GF_OMP_TARGET_KIND_REGION)
    start_ix = BUILT_IN_GOMP_TARGET;
  else if (kind == GF_OMP_TARGET_KIND_DATA)
    start_ix = BUILT_IN_GOMP_TARGET_DATA;
  else
    start_ix = BUILT_IN_GOMP_TARGET_UPDATE;

  /* By default, the value of DEVICE is -1 (let runtime library choose)
     and there is no conditional.  */
  cond = NULL_TREE;
  device = build_int_cst (integer_type_node, -1);

  c = find_omp_clause (clauses, OMP_CLAUSE_IF);
  if (c)
    cond = OMP_CLAUSE_IF_EXPR (c);

  c = find_omp_clause (clauses, OMP_CLAUSE_DEVICE);
  if (c)
    {
      device = OMP_CLAUSE_DEVICE_ID (c);
      clause_loc = OMP_CLAUSE_LOCATION (c);
    }
  else
    clause_loc = gimple_location (entry_stmt);

  /* Ensure 'device' is of the correct type.  */
  device = fold_convert_loc (clause_loc, integer_type_node, device);

  /* If we found the clause 'if (cond)', build
     (cond ? device : -2).  */
  if (cond)
    {
      cond = gimple_boolify (cond);

      basic_block cond_bb, then_bb, else_bb;
      edge e;
      tree tmp_var;

      tmp_var = create_tmp_var (TREE_TYPE (device), NULL);
      if (kind != GF_OMP_TARGET_KIND_REGION)
	{
	  gsi = gsi_last_bb (new_bb);
	  gsi_prev (&gsi);
	  e = split_block (new_bb, gsi_stmt (gsi));
	}
      else
	e = split_block (new_bb, NULL);
      cond_bb = e->src;
      new_bb = e->dest;
      remove_edge (e);

      then_bb = create_empty_bb (cond_bb);
      else_bb = create_empty_bb (then_bb);
      set_immediate_dominator (CDI_DOMINATORS, then_bb, cond_bb);
      set_immediate_dominator (CDI_DOMINATORS, else_bb, cond_bb);

      stmt = gimple_build_cond_empty (cond);
      gsi = gsi_last_bb (cond_bb);
      gsi_insert_after (&gsi, stmt, GSI_CONTINUE_LINKING);

      gsi = gsi_start_bb (then_bb);
      stmt = gimple_build_assign (tmp_var, device);
      gsi_insert_after (&gsi, stmt, GSI_CONTINUE_LINKING);

      gsi = gsi_start_bb (else_bb);
      stmt = gimple_build_assign (tmp_var,
				  build_int_cst (integer_type_node, -2));
      gsi_insert_after (&gsi, stmt, GSI_CONTINUE_LINKING);

      make_edge (cond_bb, then_bb, EDGE_TRUE_VALUE);
      make_edge (cond_bb, else_bb, EDGE_FALSE_VALUE);
      add_bb_to_loop (then_bb, cond_bb->loop_father);
      add_bb_to_loop (else_bb, cond_bb->loop_father);
      make_edge (then_bb, new_bb, EDGE_FALLTHRU);
      make_edge (else_bb, new_bb, EDGE_FALLTHRU);

      device = tmp_var;
    }

  gsi = gsi_last_bb (new_bb);
  t = gimple_omp_target_data_arg (entry_stmt);
  if (t == NULL)
    {
      t1 = size_zero_node;
      t2 = build_zero_cst (ptr_type_node);
      t3 = t2;
      t4 = t2;
    }
  else
    {
      t1 = TYPE_MAX_VALUE (TYPE_DOMAIN (TREE_TYPE (TREE_VEC_ELT (t, 1))));
      t1 = size_binop (PLUS_EXPR, t1, size_int (1));
      t2 = build_fold_addr_expr (TREE_VEC_ELT (t, 0));
      t3 = build_fold_addr_expr (TREE_VEC_ELT (t, 1));
      t4 = build_fold_addr_expr (TREE_VEC_ELT (t, 2));
    }

  gimple g;
  /* FIXME: This will be address of
     extern char __OPENMP_TARGET__[] __attribute__((visibility ("hidden")))
     symbol, as soon as the linker plugin is able to create it for us.  */
  tree openmp_target = build_zero_cst (ptr_type_node);
  if (kind == GF_OMP_TARGET_KIND_REGION)
    {
      tree fnaddr = build_fold_addr_expr (child_fn);
      g = gimple_build_call (builtin_decl_explicit (start_ix), 7,
			     device, fnaddr, openmp_target, t1, t2, t3, t4);
    }
  else
    g = gimple_build_call (builtin_decl_explicit (start_ix), 6,
			   device, openmp_target, t1, t2, t3, t4);
  gimple_set_location (g, gimple_location (entry_stmt));
  gsi_insert_before (&gsi, g, GSI_SAME_STMT);
  if (kind != GF_OMP_TARGET_KIND_REGION)
    {
      g = gsi_stmt (gsi);
      gcc_assert (g && gimple_code (g) == GIMPLE_OMP_TARGET);
      gsi_remove (&gsi, true);
    }
  if (kind == GF_OMP_TARGET_KIND_DATA && region->exit)
    {
      gsi = gsi_last_bb (region->exit);
      g = gsi_stmt (gsi);
      gcc_assert (g && gimple_code (g) == GIMPLE_OMP_RETURN);
      gsi_remove (&gsi, true);
    }
}


/* Expand the parallel region tree rooted at REGION.  Expansion
   proceeds in depth-first order.  Innermost regions are expanded
   first.  This way, parallel regions that require a new function to
   be created (e.g., GIMPLE_OMP_PARALLEL) can be expanded without having any
   internal dependencies in their body.  */

static void
expand_omp (struct omp_region *region)
{
  while (region)
    {
      location_t saved_location;
      gimple inner_stmt = NULL;

      /* First, determine whether this is a combined parallel+workshare
       	 region.  */
      if (region->type == GIMPLE_OMP_PARALLEL)
	determine_parallel_type (region);

      if (region->type == GIMPLE_OMP_FOR
	  && gimple_omp_for_combined_p (last_stmt (region->entry)))
	inner_stmt = last_stmt (region->inner->entry);

      if (region->inner)
	expand_omp (region->inner);

      saved_location = input_location;
      if (gimple_has_location (last_stmt (region->entry)))
	input_location = gimple_location (last_stmt (region->entry));

      switch (region->type)
	{
	case GIMPLE_OMP_PARALLEL:
	case GIMPLE_OMP_TASK:
	  expand_omp_taskreg (region);
	  break;

	case GIMPLE_OMP_FOR:
	  expand_omp_for (region, inner_stmt);
	  break;

	case GIMPLE_OMP_SECTIONS:
	  expand_omp_sections (region);
	  break;

	case GIMPLE_OMP_SECTION:
	  /* Individual omp sections are handled together with their
	     parent GIMPLE_OMP_SECTIONS region.  */
	  break;

	case GIMPLE_OMP_SINGLE:
	  expand_omp_single (region);
	  break;

	case GIMPLE_OMP_MASTER:
	case GIMPLE_OMP_TASKGROUP:
	case GIMPLE_OMP_ORDERED:
	case GIMPLE_OMP_CRITICAL:
	case GIMPLE_OMP_TEAMS:
	  expand_omp_synch (region);
	  break;

	case GIMPLE_OMP_ATOMIC_LOAD:
	  expand_omp_atomic (region);
	  break;

	case GIMPLE_OMP_TARGET:
	  expand_omp_target (region);
	  break;

	default:
	  gcc_unreachable ();
	}

      input_location = saved_location;
      region = region->next;
    }
}


/* Helper for build_omp_regions.  Scan the dominator tree starting at
   block BB.  PARENT is the region that contains BB.  If SINGLE_TREE is
   true, the function ends once a single tree is built (otherwise, whole
   forest of OMP constructs may be built).  */

static void
build_omp_regions_1 (basic_block bb, struct omp_region *parent,
		     bool single_tree)
{
  gimple_stmt_iterator gsi;
  gimple stmt;
  basic_block son;

  gsi = gsi_last_bb (bb);
  if (!gsi_end_p (gsi) && is_gimple_omp (gsi_stmt (gsi)))
    {
      struct omp_region *region;
      enum gimple_code code;

      stmt = gsi_stmt (gsi);
      code = gimple_code (stmt);
      if (code == GIMPLE_OMP_RETURN)
	{
	  /* STMT is the return point out of region PARENT.  Mark it
	     as the exit point and make PARENT the immediately
	     enclosing region.  */
	  gcc_assert (parent);
	  region = parent;
	  region->exit = bb;
	  parent = parent->outer;
	}
      else if (code == GIMPLE_OMP_ATOMIC_STORE)
	{
	  /* GIMPLE_OMP_ATOMIC_STORE is analoguous to
	     GIMPLE_OMP_RETURN, but matches with
	     GIMPLE_OMP_ATOMIC_LOAD.  */
	  gcc_assert (parent);
	  gcc_assert (parent->type == GIMPLE_OMP_ATOMIC_LOAD);
	  region = parent;
	  region->exit = bb;
	  parent = parent->outer;
	}

      else if (code == GIMPLE_OMP_CONTINUE)
	{
	  gcc_assert (parent);
	  parent->cont = bb;
	}
      else if (code == GIMPLE_OMP_SECTIONS_SWITCH)
	{
	  /* GIMPLE_OMP_SECTIONS_SWITCH is part of
	     GIMPLE_OMP_SECTIONS, and we do nothing for it.  */
	  ;
	}
      else if (code == GIMPLE_OMP_TARGET
	       && gimple_omp_target_kind (stmt) == GF_OMP_TARGET_KIND_UPDATE)
	new_omp_region (bb, code, parent);
      else
	{
	  /* Otherwise, this directive becomes the parent for a new
	     region.  */
	  region = new_omp_region (bb, code, parent);
	  parent = region;
	}
    }

  if (single_tree && !parent)
    return;

  for (son = first_dom_son (CDI_DOMINATORS, bb);
       son;
       son = next_dom_son (CDI_DOMINATORS, son))
    build_omp_regions_1 (son, parent, single_tree);
}

/* Builds the tree of OMP regions rooted at ROOT, storing it to
   root_omp_region.  */

static void
build_omp_regions_root (basic_block root)
{
  gcc_assert (root_omp_region == NULL);
  build_omp_regions_1 (root, NULL, true);
  gcc_assert (root_omp_region != NULL);
}

/* Expands omp construct (and its subconstructs) starting in HEAD.  */

void
omp_expand_local (basic_block head)
{
  build_omp_regions_root (head);
  if (dump_file && (dump_flags & TDF_DETAILS))
    {
      fprintf (dump_file, "\nOMP region tree\n\n");
      dump_omp_region (dump_file, root_omp_region, 0);
      fprintf (dump_file, "\n");
    }

  remove_exit_barriers (root_omp_region);
  expand_omp (root_omp_region);

  free_omp_regions ();
}

/* Scan the CFG and build a tree of OMP regions.  Return the root of
   the OMP region tree.  */

static void
build_omp_regions (void)
{
  gcc_assert (root_omp_region == NULL);
  calculate_dominance_info (CDI_DOMINATORS);
  build_omp_regions_1 (ENTRY_BLOCK_PTR_FOR_FN (cfun), NULL, false);
}

/* Main entry point for expanding OMP-GIMPLE into runtime calls.  */

static unsigned int
execute_expand_omp (void)
{
  build_omp_regions ();

  if (!root_omp_region)
    return 0;

  if (dump_file)
    {
      fprintf (dump_file, "\nOMP region tree\n\n");
      dump_omp_region (dump_file, root_omp_region, 0);
      fprintf (dump_file, "\n");
    }

  remove_exit_barriers (root_omp_region);

  expand_omp (root_omp_region);

  cleanup_tree_cfg ();

  free_omp_regions ();

  return 0;
}

/* OMP expansion -- the default pass, run before creation of SSA form.  */

namespace {

const pass_data pass_data_expand_omp =
{
  GIMPLE_PASS, /* type */
  "ompexp", /* name */
  OPTGROUP_NONE, /* optinfo_flags */
  TV_NONE, /* tv_id */
  PROP_gimple_any, /* properties_required */
  PROP_gimple_eomp, /* properties_provided */
  0, /* properties_destroyed */
  0, /* todo_flags_start */
  0, /* todo_flags_finish */
};

class pass_expand_omp : public gimple_opt_pass
{
public:
  pass_expand_omp (gcc::context *ctxt)
    : gimple_opt_pass (pass_data_expand_omp, ctxt)
  {}

  /* opt_pass methods: */
  virtual unsigned int execute (function *)
    {
      bool gate = ((flag_openmp != 0 || flag_openmp_simd != 0
		    || flag_cilkplus != 0) && !seen_error ());

      /* This pass always runs, to provide PROP_gimple_eomp.
	 But there is nothing to do unless -fopenmp is given.  */
      if (!gate)
	return 0;

      return execute_expand_omp ();
    }

}; // class pass_expand_omp

} // anon namespace

gimple_opt_pass *
make_pass_expand_omp (gcc::context *ctxt)
{
  return new pass_expand_omp (ctxt);
}

namespace {

const pass_data pass_data_expand_omp_ssa =
{
  GIMPLE_PASS, /* type */
  "ompexpssa", /* name */
  OPTGROUP_NONE, /* optinfo_flags */
  TV_NONE, /* tv_id */
  PROP_cfg | PROP_ssa, /* properties_required */
  PROP_gimple_eomp, /* properties_provided */
  0, /* properties_destroyed */
  0, /* todo_flags_start */
  TODO_cleanup_cfg | TODO_rebuild_alias, /* todo_flags_finish */
};

class pass_expand_omp_ssa : public gimple_opt_pass
{
public:
  pass_expand_omp_ssa (gcc::context *ctxt)
    : gimple_opt_pass (pass_data_expand_omp_ssa, ctxt)
  {}

  /* opt_pass methods: */
  virtual bool gate (function *fun)
    {
      return !(fun->curr_properties & PROP_gimple_eomp);
    }
  virtual unsigned int execute (function *) { return execute_expand_omp (); }

}; // class pass_expand_omp_ssa

} // anon namespace

gimple_opt_pass *
make_pass_expand_omp_ssa (gcc::context *ctxt)
{
  return new pass_expand_omp_ssa (ctxt);
}

/* Routines to lower OpenMP directives into OMP-GIMPLE.  */

/* If ctx is a worksharing context inside of a cancellable parallel
   region and it isn't nowait, add lhs to its GIMPLE_OMP_RETURN
   and conditional branch to parallel's cancel_label to handle
   cancellation in the implicit barrier.  */

static void
maybe_add_implicit_barrier_cancel (omp_context *ctx, gimple_seq *body)
{
  gimple omp_return = gimple_seq_last_stmt (*body);
  gcc_assert (gimple_code (omp_return) == GIMPLE_OMP_RETURN);
  if (gimple_omp_return_nowait_p (omp_return))
    return;
  if (ctx->outer
      && gimple_code (ctx->outer->stmt) == GIMPLE_OMP_PARALLEL
      && ctx->outer->cancellable)
    {
      tree fndecl = builtin_decl_explicit (BUILT_IN_GOMP_CANCEL);
      tree c_bool_type = TREE_TYPE (TREE_TYPE (fndecl));
      tree lhs = create_tmp_var (c_bool_type, NULL);
      gimple_omp_return_set_lhs (omp_return, lhs);
      tree fallthru_label = create_artificial_label (UNKNOWN_LOCATION);
      gimple g = gimple_build_cond (NE_EXPR, lhs,
				    fold_convert (c_bool_type,
						  boolean_false_node),
				    ctx->outer->cancel_label, fallthru_label);
      gimple_seq_add_stmt (body, g);
      gimple_seq_add_stmt (body, gimple_build_label (fallthru_label));
    }
}

/* Lower the OpenMP sections directive in the current statement in GSI_P.
   CTX is the enclosing OMP context for the current statement.  */

static void
lower_omp_sections (gimple_stmt_iterator *gsi_p, omp_context *ctx)
{
  tree block, control;
  gimple_stmt_iterator tgsi;
  gomp_sections *stmt;
  gimple t;
  gbind *new_stmt, *bind;
  gimple_seq ilist, dlist, olist, new_body;

  stmt = as_a <gomp_sections *> (gsi_stmt (*gsi_p));

  push_gimplify_context ();

  dlist = NULL;
  ilist = NULL;
  lower_rec_input_clauses (gimple_omp_sections_clauses (stmt),
      			   &ilist, &dlist, ctx, NULL);

  new_body = gimple_omp_body (stmt);
  gimple_omp_set_body (stmt, NULL);
  tgsi = gsi_start (new_body);
  for (; !gsi_end_p (tgsi); gsi_next (&tgsi))
    {
      omp_context *sctx;
      gimple sec_start;

      sec_start = gsi_stmt (tgsi);
      sctx = maybe_lookup_ctx (sec_start);
      gcc_assert (sctx);

      lower_omp (gimple_omp_body_ptr (sec_start), sctx);
      gsi_insert_seq_after (&tgsi, gimple_omp_body (sec_start),
			    GSI_CONTINUE_LINKING);
      gimple_omp_set_body (sec_start, NULL);

      if (gsi_one_before_end_p (tgsi))
	{
	  gimple_seq l = NULL;
	  lower_lastprivate_clauses (gimple_omp_sections_clauses (stmt), NULL,
				     &l, ctx);
	  gsi_insert_seq_after (&tgsi, l, GSI_CONTINUE_LINKING);
	  gimple_omp_section_set_last (sec_start);
	}

      gsi_insert_after (&tgsi, gimple_build_omp_return (false),
			GSI_CONTINUE_LINKING);
    }

  block = make_node (BLOCK);
  bind = gimple_build_bind (NULL, new_body, block);

  olist = NULL;
  lower_reduction_clauses (gimple_omp_sections_clauses (stmt), &olist, ctx);

  block = make_node (BLOCK);
  new_stmt = gimple_build_bind (NULL, NULL, block);
  gsi_replace (gsi_p, new_stmt, true);

  pop_gimplify_context (new_stmt);
  gimple_bind_append_vars (new_stmt, ctx->block_vars);
  BLOCK_VARS (block) = gimple_bind_vars (bind);
  if (BLOCK_VARS (block))
    TREE_USED (block) = 1;

  new_body = NULL;
  gimple_seq_add_seq (&new_body, ilist);
  gimple_seq_add_stmt (&new_body, stmt);
  gimple_seq_add_stmt (&new_body, gimple_build_omp_sections_switch ());
  gimple_seq_add_stmt (&new_body, bind);

  control = create_tmp_var (unsigned_type_node, ".section");
  t = gimple_build_omp_continue (control, control);
  gimple_omp_sections_set_control (stmt, control);
  gimple_seq_add_stmt (&new_body, t);

  gimple_seq_add_seq (&new_body, olist);
  if (ctx->cancellable)
    gimple_seq_add_stmt (&new_body, gimple_build_label (ctx->cancel_label));
  gimple_seq_add_seq (&new_body, dlist);

  new_body = maybe_catch_exception (new_body);

  t = gimple_build_omp_return
        (!!find_omp_clause (gimple_omp_sections_clauses (stmt),
			    OMP_CLAUSE_NOWAIT));
  gimple_seq_add_stmt (&new_body, t);
  maybe_add_implicit_barrier_cancel (ctx, &new_body);

  gimple_bind_set_body (new_stmt, new_body);
}


/* A subroutine of lower_omp_single.  Expand the simple form of
   a GIMPLE_OMP_SINGLE, without a copyprivate clause:

     	if (GOMP_single_start ())
	  BODY;
	[ GOMP_barrier (); ]	-> unless 'nowait' is present.

  FIXME.  It may be better to delay expanding the logic of this until
  pass_expand_omp.  The expanded logic may make the job more difficult
  to a synchronization analysis pass.  */

static void
lower_omp_single_simple (gomp_single *single_stmt, gimple_seq *pre_p)
{
  location_t loc = gimple_location (single_stmt);
  tree tlabel = create_artificial_label (loc);
  tree flabel = create_artificial_label (loc);
  gimple call, cond;
  tree lhs, decl;

  decl = builtin_decl_explicit (BUILT_IN_GOMP_SINGLE_START);
  lhs = create_tmp_var (TREE_TYPE (TREE_TYPE (decl)), NULL);
  call = gimple_build_call (decl, 0);
  gimple_call_set_lhs (call, lhs);
  gimple_seq_add_stmt (pre_p, call);

  cond = gimple_build_cond (EQ_EXPR, lhs,
			    fold_convert_loc (loc, TREE_TYPE (lhs),
					      boolean_true_node),
			    tlabel, flabel);
  gimple_seq_add_stmt (pre_p, cond);
  gimple_seq_add_stmt (pre_p, gimple_build_label (tlabel));
  gimple_seq_add_seq (pre_p, gimple_omp_body (single_stmt));
  gimple_seq_add_stmt (pre_p, gimple_build_label (flabel));
}


/* A subroutine of lower_omp_single.  Expand the simple form of
   a GIMPLE_OMP_SINGLE, with a copyprivate clause:

	#pragma omp single copyprivate (a, b, c)

   Create a new structure to hold copies of 'a', 'b' and 'c' and emit:

      {
	if ((copyout_p = GOMP_single_copy_start ()) == NULL)
	  {
	    BODY;
	    copyout.a = a;
	    copyout.b = b;
	    copyout.c = c;
	    GOMP_single_copy_end (&copyout);
	  }
	else
	  {
	    a = copyout_p->a;
	    b = copyout_p->b;
	    c = copyout_p->c;
	  }
	GOMP_barrier ();
      }

  FIXME.  It may be better to delay expanding the logic of this until
  pass_expand_omp.  The expanded logic may make the job more difficult
  to a synchronization analysis pass.  */

static void
lower_omp_single_copy (gomp_single *single_stmt, gimple_seq *pre_p,
		       omp_context *ctx)
{
  tree ptr_type, t, l0, l1, l2, bfn_decl;
  gimple_seq copyin_seq;
  location_t loc = gimple_location (single_stmt);

  ctx->sender_decl = create_tmp_var (ctx->record_type, ".omp_copy_o");

  ptr_type = build_pointer_type (ctx->record_type);
  ctx->receiver_decl = create_tmp_var (ptr_type, ".omp_copy_i");

  l0 = create_artificial_label (loc);
  l1 = create_artificial_label (loc);
  l2 = create_artificial_label (loc);

  bfn_decl = builtin_decl_explicit (BUILT_IN_GOMP_SINGLE_COPY_START);
  t = build_call_expr_loc (loc, bfn_decl, 0);
  t = fold_convert_loc (loc, ptr_type, t);
  gimplify_assign (ctx->receiver_decl, t, pre_p);

  t = build2 (EQ_EXPR, boolean_type_node, ctx->receiver_decl,
	      build_int_cst (ptr_type, 0));
  t = build3 (COND_EXPR, void_type_node, t,
	      build_and_jump (&l0), build_and_jump (&l1));
  gimplify_and_add (t, pre_p);

  gimple_seq_add_stmt (pre_p, gimple_build_label (l0));

  gimple_seq_add_seq (pre_p, gimple_omp_body (single_stmt));

  copyin_seq = NULL;
  lower_copyprivate_clauses (gimple_omp_single_clauses (single_stmt), pre_p,
			      &copyin_seq, ctx);

  t = build_fold_addr_expr_loc (loc, ctx->sender_decl);
  bfn_decl = builtin_decl_explicit (BUILT_IN_GOMP_SINGLE_COPY_END);
  t = build_call_expr_loc (loc, bfn_decl, 1, t);
  gimplify_and_add (t, pre_p);

  t = build_and_jump (&l2);
  gimplify_and_add (t, pre_p);

  gimple_seq_add_stmt (pre_p, gimple_build_label (l1));

  gimple_seq_add_seq (pre_p, copyin_seq);

  gimple_seq_add_stmt (pre_p, gimple_build_label (l2));
}


/* Expand code for an OpenMP single directive.  */

static void
lower_omp_single (gimple_stmt_iterator *gsi_p, omp_context *ctx)
{
  tree block;
  gimple t;
  gomp_single *single_stmt = as_a <gomp_single *> (gsi_stmt (*gsi_p));
  gbind *bind;
  gimple_seq bind_body, bind_body_tail = NULL, dlist;

  push_gimplify_context ();

  block = make_node (BLOCK);
  bind = gimple_build_bind (NULL, NULL, block);
  gsi_replace (gsi_p, bind, true);
  bind_body = NULL;
  dlist = NULL;
  lower_rec_input_clauses (gimple_omp_single_clauses (single_stmt),
			   &bind_body, &dlist, ctx, NULL);
  lower_omp (gimple_omp_body_ptr (single_stmt), ctx);

  gimple_seq_add_stmt (&bind_body, single_stmt);

  if (ctx->record_type)
    lower_omp_single_copy (single_stmt, &bind_body, ctx);
  else
    lower_omp_single_simple (single_stmt, &bind_body);

  gimple_omp_set_body (single_stmt, NULL);

  gimple_seq_add_seq (&bind_body, dlist);

  bind_body = maybe_catch_exception (bind_body);

  t = gimple_build_omp_return
        (!!find_omp_clause (gimple_omp_single_clauses (single_stmt),
			    OMP_CLAUSE_NOWAIT));
  gimple_seq_add_stmt (&bind_body_tail, t);
  maybe_add_implicit_barrier_cancel (ctx, &bind_body_tail);
  if (ctx->record_type)
    {
      gimple_stmt_iterator gsi = gsi_start (bind_body_tail);
      tree clobber = build_constructor (ctx->record_type, NULL);
      TREE_THIS_VOLATILE (clobber) = 1;
      gsi_insert_after (&gsi, gimple_build_assign (ctx->sender_decl,
						   clobber), GSI_SAME_STMT);
    }
  gimple_seq_add_seq (&bind_body, bind_body_tail);
  gimple_bind_set_body (bind, bind_body);

  pop_gimplify_context (bind);

  gimple_bind_append_vars (bind, ctx->block_vars);
  BLOCK_VARS (block) = ctx->block_vars;
  if (BLOCK_VARS (block))
    TREE_USED (block) = 1;
}


/* Expand code for an OpenMP master directive.  */

static void
lower_omp_master (gimple_stmt_iterator *gsi_p, omp_context *ctx)
{
  tree block, lab = NULL, x, bfn_decl;
  gimple stmt = gsi_stmt (*gsi_p);
  gbind *bind;
  location_t loc = gimple_location (stmt);
  gimple_seq tseq;

  push_gimplify_context ();

  block = make_node (BLOCK);
  bind = gimple_build_bind (NULL, NULL, block);
  gsi_replace (gsi_p, bind, true);
  gimple_bind_add_stmt (bind, stmt);

  bfn_decl = builtin_decl_explicit (BUILT_IN_OMP_GET_THREAD_NUM);
  x = build_call_expr_loc (loc, bfn_decl, 0);
  x = build2 (EQ_EXPR, boolean_type_node, x, integer_zero_node);
  x = build3 (COND_EXPR, void_type_node, x, NULL, build_and_jump (&lab));
  tseq = NULL;
  gimplify_and_add (x, &tseq);
  gimple_bind_add_seq (bind, tseq);

  lower_omp (gimple_omp_body_ptr (stmt), ctx);
  gimple_omp_set_body (stmt, maybe_catch_exception (gimple_omp_body (stmt)));
  gimple_bind_add_seq (bind, gimple_omp_body (stmt));
  gimple_omp_set_body (stmt, NULL);

  gimple_bind_add_stmt (bind, gimple_build_label (lab));

  gimple_bind_add_stmt (bind, gimple_build_omp_return (true));

  pop_gimplify_context (bind);

  gimple_bind_append_vars (bind, ctx->block_vars);
  BLOCK_VARS (block) = ctx->block_vars;
}


/* Expand code for an OpenMP taskgroup directive.  */

static void
lower_omp_taskgroup (gimple_stmt_iterator *gsi_p, omp_context *ctx)
{
  gimple stmt = gsi_stmt (*gsi_p);
  gcall *x;
  gbind *bind;
  tree block = make_node (BLOCK);

  bind = gimple_build_bind (NULL, NULL, block);
  gsi_replace (gsi_p, bind, true);
  gimple_bind_add_stmt (bind, stmt);

  x = gimple_build_call (builtin_decl_explicit (BUILT_IN_GOMP_TASKGROUP_START),
			 0);
  gimple_bind_add_stmt (bind, x);

  lower_omp (gimple_omp_body_ptr (stmt), ctx);
  gimple_bind_add_seq (bind, gimple_omp_body (stmt));
  gimple_omp_set_body (stmt, NULL);

  gimple_bind_add_stmt (bind, gimple_build_omp_return (true));

  gimple_bind_append_vars (bind, ctx->block_vars);
  BLOCK_VARS (block) = ctx->block_vars;
}


/* Expand code for an OpenMP ordered directive.  */

static void
lower_omp_ordered (gimple_stmt_iterator *gsi_p, omp_context *ctx)
{
  tree block;
  gimple stmt = gsi_stmt (*gsi_p);
  gcall *x;
  gbind *bind;

  push_gimplify_context ();

  block = make_node (BLOCK);
  bind = gimple_build_bind (NULL, NULL, block);
  gsi_replace (gsi_p, bind, true);
  gimple_bind_add_stmt (bind, stmt);

  x = gimple_build_call (builtin_decl_explicit (BUILT_IN_GOMP_ORDERED_START),
			 0);
  gimple_bind_add_stmt (bind, x);

  lower_omp (gimple_omp_body_ptr (stmt), ctx);
  gimple_omp_set_body (stmt, maybe_catch_exception (gimple_omp_body (stmt)));
  gimple_bind_add_seq (bind, gimple_omp_body (stmt));
  gimple_omp_set_body (stmt, NULL);

  x = gimple_build_call (builtin_decl_explicit (BUILT_IN_GOMP_ORDERED_END), 0);
  gimple_bind_add_stmt (bind, x);

  gimple_bind_add_stmt (bind, gimple_build_omp_return (true));

  pop_gimplify_context (bind);

  gimple_bind_append_vars (bind, ctx->block_vars);
  BLOCK_VARS (block) = gimple_bind_vars (bind);
}


/* Gimplify a GIMPLE_OMP_CRITICAL statement.  This is a relatively simple
   substitution of a couple of function calls.  But in the NAMED case,
   requires that languages coordinate a symbol name.  It is therefore
   best put here in common code.  */

static GTY((param1_is (tree), param2_is (tree)))
  splay_tree critical_name_mutexes;

static void
lower_omp_critical (gimple_stmt_iterator *gsi_p, omp_context *ctx)
{
  tree block;
  tree name, lock, unlock;
  gomp_critical *stmt = as_a <gomp_critical *> (gsi_stmt (*gsi_p));
  gbind *bind;
  location_t loc = gimple_location (stmt);
  gimple_seq tbody;

  name = gimple_omp_critical_name (stmt);
  if (name)
    {
      tree decl;
      splay_tree_node n;

      if (!critical_name_mutexes)
	critical_name_mutexes
	  = splay_tree_new_ggc (splay_tree_compare_pointers,
				ggc_alloc_splay_tree_tree_node_tree_node_splay_tree_s,
				ggc_alloc_splay_tree_tree_node_tree_node_splay_tree_node_s);

      n = splay_tree_lookup (critical_name_mutexes, (splay_tree_key) name);
      if (n == NULL)
	{
	  char *new_str;

	  decl = create_tmp_var_raw (ptr_type_node, NULL);

	  new_str = ACONCAT ((".gomp_critical_user_",
			      IDENTIFIER_POINTER (name), NULL));
	  DECL_NAME (decl) = get_identifier (new_str);
	  TREE_PUBLIC (decl) = 1;
	  TREE_STATIC (decl) = 1;
	  DECL_COMMON (decl) = 1;
	  DECL_ARTIFICIAL (decl) = 1;
	  DECL_IGNORED_P (decl) = 1;

	  /* If '#pragma omp critical' is inside target region, the symbol must
	     be marked for offloading.  */
	  omp_context *octx;
	  for (octx = ctx->outer; octx; octx = octx->outer)
	    if (is_targetreg_ctx (octx))
	      {
		varpool_node::get_create (decl)->offloadable = 1;
		break;
	      }

	  varpool_node::finalize_decl (decl);

	  splay_tree_insert (critical_name_mutexes, (splay_tree_key) name,
			     (splay_tree_value) decl);
	}
      else
	decl = (tree) n->value;

      lock = builtin_decl_explicit (BUILT_IN_GOMP_CRITICAL_NAME_START);
      lock = build_call_expr_loc (loc, lock, 1, build_fold_addr_expr_loc (loc, decl));

      unlock = builtin_decl_explicit (BUILT_IN_GOMP_CRITICAL_NAME_END);
      unlock = build_call_expr_loc (loc, unlock, 1,
				build_fold_addr_expr_loc (loc, decl));
    }
  else
    {
      lock = builtin_decl_explicit (BUILT_IN_GOMP_CRITICAL_START);
      lock = build_call_expr_loc (loc, lock, 0);

      unlock = builtin_decl_explicit (BUILT_IN_GOMP_CRITICAL_END);
      unlock = build_call_expr_loc (loc, unlock, 0);
    }

  push_gimplify_context ();

  block = make_node (BLOCK);
  bind = gimple_build_bind (NULL, NULL, block);
  gsi_replace (gsi_p, bind, true);
  gimple_bind_add_stmt (bind, stmt);

  tbody = gimple_bind_body (bind);
  gimplify_and_add (lock, &tbody);
  gimple_bind_set_body (bind, tbody);

  lower_omp (gimple_omp_body_ptr (stmt), ctx);
  gimple_omp_set_body (stmt, maybe_catch_exception (gimple_omp_body (stmt)));
  gimple_bind_add_seq (bind, gimple_omp_body (stmt));
  gimple_omp_set_body (stmt, NULL);

  tbody = gimple_bind_body (bind);
  gimplify_and_add (unlock, &tbody);
  gimple_bind_set_body (bind, tbody);

  gimple_bind_add_stmt (bind, gimple_build_omp_return (true));

  pop_gimplify_context (bind);
  gimple_bind_append_vars (bind, ctx->block_vars);
  BLOCK_VARS (block) = gimple_bind_vars (bind);
}


/* A subroutine of lower_omp_for.  Generate code to emit the predicate
   for a lastprivate clause.  Given a loop control predicate of (V
   cond N2), we gate the clause on (!(V cond N2)).  The lowered form
   is appended to *DLIST, iterator initialization is appended to
   *BODY_P.  */

static void
lower_omp_for_lastprivate (struct omp_for_data *fd, gimple_seq *body_p,
			   gimple_seq *dlist, struct omp_context *ctx)
{
  tree clauses, cond, vinit;
  enum tree_code cond_code;
  gimple_seq stmts;

  cond_code = fd->loop.cond_code;
  cond_code = cond_code == LT_EXPR ? GE_EXPR : LE_EXPR;

  /* When possible, use a strict equality expression.  This can let VRP
     type optimizations deduce the value and remove a copy.  */
  if (tree_fits_shwi_p (fd->loop.step))
    {
      HOST_WIDE_INT step = tree_to_shwi (fd->loop.step);
      if (step == 1 || step == -1)
	cond_code = EQ_EXPR;
    }

  cond = build2 (cond_code, boolean_type_node, fd->loop.v, fd->loop.n2);

  clauses = gimple_omp_for_clauses (fd->for_stmt);
  stmts = NULL;
  lower_lastprivate_clauses (clauses, cond, &stmts, ctx);
  if (!gimple_seq_empty_p (stmts))
    {
      gimple_seq_add_seq (&stmts, *dlist);
      *dlist = stmts;

      /* Optimize: v = 0; is usually cheaper than v = some_other_constant.  */
      vinit = fd->loop.n1;
      if (cond_code == EQ_EXPR
	  && tree_fits_shwi_p (fd->loop.n2)
	  && ! integer_zerop (fd->loop.n2))
	vinit = build_int_cst (TREE_TYPE (fd->loop.v), 0);
      else
	vinit = unshare_expr (vinit);

      /* Initialize the iterator variable, so that threads that don't execute
	 any iterations don't execute the lastprivate clauses by accident.  */
      gimplify_assign (fd->loop.v, vinit, body_p);
    }
}


/* Lower code for an OpenMP loop directive.  */

static void
lower_omp_for (gimple_stmt_iterator *gsi_p, omp_context *ctx)
{
  tree *rhs_p, block;
  struct omp_for_data fd, *fdp = NULL;
  gomp_for *stmt = as_a <gomp_for *> (gsi_stmt (*gsi_p));
  gbind *new_stmt;
  gimple_seq omp_for_body, body, dlist;
  size_t i;

  push_gimplify_context ();

  lower_omp (gimple_omp_for_pre_body_ptr (stmt), ctx);

  block = make_node (BLOCK);
  new_stmt = gimple_build_bind (NULL, NULL, block);
  /* Replace at gsi right away, so that 'stmt' is no member
     of a sequence anymore as we're going to add to to a different
     one below.  */
  gsi_replace (gsi_p, new_stmt, true);

  /* Move declaration of temporaries in the loop body before we make
     it go away.  */
  omp_for_body = gimple_omp_body (stmt);
  if (!gimple_seq_empty_p (omp_for_body)
      && gimple_code (gimple_seq_first_stmt (omp_for_body)) == GIMPLE_BIND)
    {
      gbind *inner_bind
	= as_a <gbind *> (gimple_seq_first_stmt (omp_for_body));
      tree vars = gimple_bind_vars (inner_bind);
      gimple_bind_append_vars (new_stmt, vars);
      /* bind_vars/BLOCK_VARS are being moved to new_stmt/block, don't
	 keep them on the inner_bind and it's block.  */
      gimple_bind_set_vars (inner_bind, NULL_TREE);
      if (gimple_bind_block (inner_bind))
	BLOCK_VARS (gimple_bind_block (inner_bind)) = NULL_TREE;
    }

  if (gimple_omp_for_combined_into_p (stmt))
    {
      extract_omp_for_data (stmt, &fd, NULL);
      fdp = &fd;

      /* We need two temporaries with fd.loop.v type (istart/iend)
	 and then (fd.collapse - 1) temporaries with the same
	 type for count2 ... countN-1 vars if not constant.  */
      size_t count = 2;
      tree type = fd.iter_type;
      if (fd.collapse > 1
	  && TREE_CODE (fd.loop.n2) != INTEGER_CST)
	count += fd.collapse - 1;
      bool parallel_for = gimple_omp_for_kind (stmt) == GF_OMP_FOR_KIND_FOR;
      tree outerc = NULL, *pc = gimple_omp_for_clauses_ptr (stmt);
      tree clauses = *pc;
      if (parallel_for)
	outerc
	  = find_omp_clause (gimple_omp_parallel_clauses (ctx->outer->stmt),
			     OMP_CLAUSE__LOOPTEMP_);
      for (i = 0; i < count; i++)
	{
	  tree temp;
	  if (parallel_for)
	    {
	      gcc_assert (outerc);
	      temp = lookup_decl (OMP_CLAUSE_DECL (outerc), ctx->outer);
	      outerc = find_omp_clause (OMP_CLAUSE_CHAIN (outerc),
					OMP_CLAUSE__LOOPTEMP_);
	    }
	  else
	    {
	      temp = create_tmp_var (type, NULL);
	      insert_decl_map (&ctx->outer->cb, temp, temp);
	    }
	  *pc = build_omp_clause (UNKNOWN_LOCATION, OMP_CLAUSE__LOOPTEMP_);
	  OMP_CLAUSE_DECL (*pc) = temp;
	  pc = &OMP_CLAUSE_CHAIN (*pc);
	}
      *pc = clauses;
    }

  /* The pre-body and input clauses go before the lowered GIMPLE_OMP_FOR.  */
  dlist = NULL;
  body = NULL;
  lower_rec_input_clauses (gimple_omp_for_clauses (stmt), &body, &dlist, ctx,
			   fdp);
  gimple_seq_add_seq (&body, gimple_omp_for_pre_body (stmt));

  lower_omp (gimple_omp_body_ptr (stmt), ctx);

  /* Lower the header expressions.  At this point, we can assume that
     the header is of the form:

     	#pragma omp for (V = VAL1; V {<|>|<=|>=} VAL2; V = V [+-] VAL3)

     We just need to make sure that VAL1, VAL2 and VAL3 are lowered
     using the .omp_data_s mapping, if needed.  */
  for (i = 0; i < gimple_omp_for_collapse (stmt); i++)
    {
      rhs_p = gimple_omp_for_initial_ptr (stmt, i);
      if (!is_gimple_min_invariant (*rhs_p))
	*rhs_p = get_formal_tmp_var (*rhs_p, &body);

      rhs_p = gimple_omp_for_final_ptr (stmt, i);
      if (!is_gimple_min_invariant (*rhs_p))
	*rhs_p = get_formal_tmp_var (*rhs_p, &body);

      rhs_p = &TREE_OPERAND (gimple_omp_for_incr (stmt, i), 1);
      if (!is_gimple_min_invariant (*rhs_p))
	*rhs_p = get_formal_tmp_var (*rhs_p, &body);
    }

  /* Once lowered, extract the bounds and clauses.  */
  extract_omp_for_data (stmt, &fd, NULL);

  lower_omp_for_lastprivate (&fd, &body, &dlist, ctx);

  gimple_seq_add_stmt (&body, stmt);
  gimple_seq_add_seq (&body, gimple_omp_body (stmt));

  gimple_seq_add_stmt (&body, gimple_build_omp_continue (fd.loop.v,
							 fd.loop.v));

  /* After the loop, add exit clauses.  */
  lower_reduction_clauses (gimple_omp_for_clauses (stmt), &body, ctx);

  if (ctx->cancellable)
    gimple_seq_add_stmt (&body, gimple_build_label (ctx->cancel_label));

  gimple_seq_add_seq (&body, dlist);

  body = maybe_catch_exception (body);

  /* Region exit marker goes at the end of the loop body.  */
  gimple_seq_add_stmt (&body, gimple_build_omp_return (fd.have_nowait));
  maybe_add_implicit_barrier_cancel (ctx, &body);
  pop_gimplify_context (new_stmt);

  gimple_bind_append_vars (new_stmt, ctx->block_vars);
  BLOCK_VARS (block) = gimple_bind_vars (new_stmt);
  if (BLOCK_VARS (block))
    TREE_USED (block) = 1;

  gimple_bind_set_body (new_stmt, body);
  gimple_omp_set_body (stmt, NULL);
  gimple_omp_for_set_pre_body (stmt, NULL);
}

/* Callback for walk_stmts.  Check if the current statement only contains
   GIMPLE_OMP_FOR or GIMPLE_OMP_SECTIONS.  */

static tree
check_combined_parallel (gimple_stmt_iterator *gsi_p,
    			 bool *handled_ops_p,
    			 struct walk_stmt_info *wi)
{
  int *info = (int *) wi->info;
  gimple stmt = gsi_stmt (*gsi_p);

  *handled_ops_p = true;
  switch (gimple_code (stmt))
    {
    WALK_SUBSTMTS;

    case GIMPLE_OMP_FOR:
    case GIMPLE_OMP_SECTIONS:
      *info = *info == 0 ? 1 : -1;
      break;
    default:
      *info = -1;
      break;
    }
  return NULL;
}

struct omp_taskcopy_context
{
  /* This field must be at the beginning, as we do "inheritance": Some
     callback functions for tree-inline.c (e.g., omp_copy_decl)
     receive a copy_body_data pointer that is up-casted to an
     omp_context pointer.  */
  copy_body_data cb;
  omp_context *ctx;
};

static tree
task_copyfn_copy_decl (tree var, copy_body_data *cb)
{
  struct omp_taskcopy_context *tcctx = (struct omp_taskcopy_context *) cb;

  if (splay_tree_lookup (tcctx->ctx->sfield_map, (splay_tree_key) var))
    return create_tmp_var (TREE_TYPE (var), NULL);

  return var;
}

static tree
task_copyfn_remap_type (struct omp_taskcopy_context *tcctx, tree orig_type)
{
  tree name, new_fields = NULL, type, f;

  type = lang_hooks.types.make_type (RECORD_TYPE);
  name = DECL_NAME (TYPE_NAME (orig_type));
  name = build_decl (gimple_location (tcctx->ctx->stmt),
		     TYPE_DECL, name, type);
  TYPE_NAME (type) = name;

  for (f = TYPE_FIELDS (orig_type); f ; f = TREE_CHAIN (f))
    {
      tree new_f = copy_node (f);
      DECL_CONTEXT (new_f) = type;
      TREE_TYPE (new_f) = remap_type (TREE_TYPE (f), &tcctx->cb);
      TREE_CHAIN (new_f) = new_fields;
      walk_tree (&DECL_SIZE (new_f), copy_tree_body_r, &tcctx->cb, NULL);
      walk_tree (&DECL_SIZE_UNIT (new_f), copy_tree_body_r, &tcctx->cb, NULL);
      walk_tree (&DECL_FIELD_OFFSET (new_f), copy_tree_body_r,
		 &tcctx->cb, NULL);
      new_fields = new_f;
      tcctx->cb.decl_map->put (f, new_f);
    }
  TYPE_FIELDS (type) = nreverse (new_fields);
  layout_type (type);
  return type;
}

/* Create task copyfn.  */

static void
create_task_copyfn (gomp_task *task_stmt, omp_context *ctx)
{
  struct function *child_cfun;
  tree child_fn, t, c, src, dst, f, sf, arg, sarg, decl;
  tree record_type, srecord_type, bind, list;
  bool record_needs_remap = false, srecord_needs_remap = false;
  splay_tree_node n;
  struct omp_taskcopy_context tcctx;
  location_t loc = gimple_location (task_stmt);

  child_fn = gimple_omp_task_copy_fn (task_stmt);
  child_cfun = DECL_STRUCT_FUNCTION (child_fn);
  gcc_assert (child_cfun->cfg == NULL);
  DECL_SAVED_TREE (child_fn) = alloc_stmt_list ();

  /* Reset DECL_CONTEXT on function arguments.  */
  for (t = DECL_ARGUMENTS (child_fn); t; t = DECL_CHAIN (t))
    DECL_CONTEXT (t) = child_fn;

  /* Populate the function.  */
  push_gimplify_context ();
  push_cfun (child_cfun);

  bind = build3 (BIND_EXPR, void_type_node, NULL, NULL, NULL);
  TREE_SIDE_EFFECTS (bind) = 1;
  list = NULL;
  DECL_SAVED_TREE (child_fn) = bind;
  DECL_SOURCE_LOCATION (child_fn) = gimple_location (task_stmt);

  /* Remap src and dst argument types if needed.  */
  record_type = ctx->record_type;
  srecord_type = ctx->srecord_type;
  for (f = TYPE_FIELDS (record_type); f ; f = DECL_CHAIN (f))
    if (variably_modified_type_p (TREE_TYPE (f), ctx->cb.src_fn))
      {
	record_needs_remap = true;
	break;
      }
  for (f = TYPE_FIELDS (srecord_type); f ; f = DECL_CHAIN (f))
    if (variably_modified_type_p (TREE_TYPE (f), ctx->cb.src_fn))
      {
	srecord_needs_remap = true;
	break;
      }

  if (record_needs_remap || srecord_needs_remap)
    {
      memset (&tcctx, '\0', sizeof (tcctx));
      tcctx.cb.src_fn = ctx->cb.src_fn;
      tcctx.cb.dst_fn = child_fn;
      tcctx.cb.src_node = cgraph_node::get (tcctx.cb.src_fn);
      gcc_checking_assert (tcctx.cb.src_node);
      tcctx.cb.dst_node = tcctx.cb.src_node;
      tcctx.cb.src_cfun = ctx->cb.src_cfun;
      tcctx.cb.copy_decl = task_copyfn_copy_decl;
      tcctx.cb.eh_lp_nr = 0;
      tcctx.cb.transform_call_graph_edges = CB_CGE_MOVE;
      tcctx.cb.decl_map = new hash_map<tree, tree>;
      tcctx.ctx = ctx;

      if (record_needs_remap)
	record_type = task_copyfn_remap_type (&tcctx, record_type);
      if (srecord_needs_remap)
	srecord_type = task_copyfn_remap_type (&tcctx, srecord_type);
    }
  else
    tcctx.cb.decl_map = NULL;

  arg = DECL_ARGUMENTS (child_fn);
  TREE_TYPE (arg) = build_pointer_type (record_type);
  sarg = DECL_CHAIN (arg);
  TREE_TYPE (sarg) = build_pointer_type (srecord_type);

  /* First pass: initialize temporaries used in record_type and srecord_type
     sizes and field offsets.  */
  if (tcctx.cb.decl_map)
    for (c = gimple_omp_task_clauses (task_stmt); c; c = OMP_CLAUSE_CHAIN (c))
      if (OMP_CLAUSE_CODE (c) == OMP_CLAUSE_FIRSTPRIVATE)
	{
	  tree *p;

	  decl = OMP_CLAUSE_DECL (c);
	  p = tcctx.cb.decl_map->get (decl);
	  if (p == NULL)
	    continue;
	  n = splay_tree_lookup (ctx->sfield_map, (splay_tree_key) decl);
	  sf = (tree) n->value;
	  sf = *tcctx.cb.decl_map->get (sf);
	  src = build_simple_mem_ref_loc (loc, sarg);
	  src = omp_build_component_ref (src, sf);
	  t = build2 (MODIFY_EXPR, TREE_TYPE (*p), *p, src);
	  append_to_statement_list (t, &list);
	}

  /* Second pass: copy shared var pointers and copy construct non-VLA
     firstprivate vars.  */
  for (c = gimple_omp_task_clauses (task_stmt); c; c = OMP_CLAUSE_CHAIN (c))
    switch (OMP_CLAUSE_CODE (c))
      {
      case OMP_CLAUSE_SHARED:
	decl = OMP_CLAUSE_DECL (c);
	n = splay_tree_lookup (ctx->field_map, (splay_tree_key) decl);
	if (n == NULL)
	  break;
	f = (tree) n->value;
	if (tcctx.cb.decl_map)
	  f = *tcctx.cb.decl_map->get (f);
	n = splay_tree_lookup (ctx->sfield_map, (splay_tree_key) decl);
	sf = (tree) n->value;
	if (tcctx.cb.decl_map)
	  sf = *tcctx.cb.decl_map->get (sf);
	src = build_simple_mem_ref_loc (loc, sarg);
	src = omp_build_component_ref (src, sf);
	dst = build_simple_mem_ref_loc (loc, arg);
	dst = omp_build_component_ref (dst, f);
	t = build2 (MODIFY_EXPR, TREE_TYPE (dst), dst, src);
	append_to_statement_list (t, &list);
	break;
      case OMP_CLAUSE_FIRSTPRIVATE:
	decl = OMP_CLAUSE_DECL (c);
	if (is_variable_sized (decl))
	  break;
	n = splay_tree_lookup (ctx->field_map, (splay_tree_key) decl);
	if (n == NULL)
	  break;
	f = (tree) n->value;
	if (tcctx.cb.decl_map)
	  f = *tcctx.cb.decl_map->get (f);
	n = splay_tree_lookup (ctx->sfield_map, (splay_tree_key) decl);
	if (n != NULL)
	  {
	    sf = (tree) n->value;
	    if (tcctx.cb.decl_map)
	      sf = *tcctx.cb.decl_map->get (sf);
	    src = build_simple_mem_ref_loc (loc, sarg);
	    src = omp_build_component_ref (src, sf);
	    if (use_pointer_for_field (decl, NULL) || is_reference (decl))
	      src = build_simple_mem_ref_loc (loc, src);
	  }
	else
	  src = decl;
	dst = build_simple_mem_ref_loc (loc, arg);
	dst = omp_build_component_ref (dst, f);
	t = lang_hooks.decls.omp_clause_copy_ctor (c, dst, src);
	append_to_statement_list (t, &list);
	break;
      case OMP_CLAUSE_PRIVATE:
	if (! OMP_CLAUSE_PRIVATE_OUTER_REF (c))
	  break;
	decl = OMP_CLAUSE_DECL (c);
	n = splay_tree_lookup (ctx->field_map, (splay_tree_key) decl);
	f = (tree) n->value;
	if (tcctx.cb.decl_map)
	  f = *tcctx.cb.decl_map->get (f);
	n = splay_tree_lookup (ctx->sfield_map, (splay_tree_key) decl);
	if (n != NULL)
	  {
	    sf = (tree) n->value;
	    if (tcctx.cb.decl_map)
	      sf = *tcctx.cb.decl_map->get (sf);
	    src = build_simple_mem_ref_loc (loc, sarg);
	    src = omp_build_component_ref (src, sf);
	    if (use_pointer_for_field (decl, NULL))
	      src = build_simple_mem_ref_loc (loc, src);
	  }
	else
	  src = decl;
	dst = build_simple_mem_ref_loc (loc, arg);
	dst = omp_build_component_ref (dst, f);
	t = build2 (MODIFY_EXPR, TREE_TYPE (dst), dst, src);
	append_to_statement_list (t, &list);
	break;
      default:
	break;
      }

  /* Last pass: handle VLA firstprivates.  */
  if (tcctx.cb.decl_map)
    for (c = gimple_omp_task_clauses (task_stmt); c; c = OMP_CLAUSE_CHAIN (c))
      if (OMP_CLAUSE_CODE (c) == OMP_CLAUSE_FIRSTPRIVATE)
	{
	  tree ind, ptr, df;

	  decl = OMP_CLAUSE_DECL (c);
	  if (!is_variable_sized (decl))
	    continue;
	  n = splay_tree_lookup (ctx->field_map, (splay_tree_key) decl);
	  if (n == NULL)
	    continue;
	  f = (tree) n->value;
	  f = *tcctx.cb.decl_map->get (f);
	  gcc_assert (DECL_HAS_VALUE_EXPR_P (decl));
	  ind = DECL_VALUE_EXPR (decl);
	  gcc_assert (TREE_CODE (ind) == INDIRECT_REF);
	  gcc_assert (DECL_P (TREE_OPERAND (ind, 0)));
	  n = splay_tree_lookup (ctx->sfield_map,
				 (splay_tree_key) TREE_OPERAND (ind, 0));
	  sf = (tree) n->value;
	  sf = *tcctx.cb.decl_map->get (sf);
	  src = build_simple_mem_ref_loc (loc, sarg);
	  src = omp_build_component_ref (src, sf);
	  src = build_simple_mem_ref_loc (loc, src);
	  dst = build_simple_mem_ref_loc (loc, arg);
	  dst = omp_build_component_ref (dst, f);
	  t = lang_hooks.decls.omp_clause_copy_ctor (c, dst, src);
	  append_to_statement_list (t, &list);
	  n = splay_tree_lookup (ctx->field_map,
				 (splay_tree_key) TREE_OPERAND (ind, 0));
	  df = (tree) n->value;
	  df = *tcctx.cb.decl_map->get (df);
	  ptr = build_simple_mem_ref_loc (loc, arg);
	  ptr = omp_build_component_ref (ptr, df);
	  t = build2 (MODIFY_EXPR, TREE_TYPE (ptr), ptr,
		      build_fold_addr_expr_loc (loc, dst));
	  append_to_statement_list (t, &list);
	}

  t = build1 (RETURN_EXPR, void_type_node, NULL);
  append_to_statement_list (t, &list);

  if (tcctx.cb.decl_map)
    delete tcctx.cb.decl_map;
  pop_gimplify_context (NULL);
  BIND_EXPR_BODY (bind) = list;
  pop_cfun ();
}

static void
lower_depend_clauses (gimple stmt, gimple_seq *iseq, gimple_seq *oseq)
{
  tree c, clauses;
  gimple g;
  size_t n_in = 0, n_out = 0, idx = 2, i;

  clauses = find_omp_clause (gimple_omp_task_clauses (stmt),
			     OMP_CLAUSE_DEPEND);
  gcc_assert (clauses);
  for (c = clauses; c; c = OMP_CLAUSE_CHAIN (c))
    if (OMP_CLAUSE_CODE (c) == OMP_CLAUSE_DEPEND)
      switch (OMP_CLAUSE_DEPEND_KIND (c))
	{
	case OMP_CLAUSE_DEPEND_IN:
	  n_in++;
	  break;
	case OMP_CLAUSE_DEPEND_OUT:
	case OMP_CLAUSE_DEPEND_INOUT:
	  n_out++;
	  break;
	default:
	  gcc_unreachable ();
	}
  tree type = build_array_type_nelts (ptr_type_node, n_in + n_out + 2);
  tree array = create_tmp_var (type, NULL);
  tree r = build4 (ARRAY_REF, ptr_type_node, array, size_int (0), NULL_TREE,
		   NULL_TREE);
  g = gimple_build_assign (r, build_int_cst (ptr_type_node, n_in + n_out));
  gimple_seq_add_stmt (iseq, g);
  r = build4 (ARRAY_REF, ptr_type_node, array, size_int (1), NULL_TREE,
	      NULL_TREE);
  g = gimple_build_assign (r, build_int_cst (ptr_type_node, n_out));
  gimple_seq_add_stmt (iseq, g);
  for (i = 0; i < 2; i++)
    {
      if ((i ? n_in : n_out) == 0)
	continue;
      for (c = clauses; c; c = OMP_CLAUSE_CHAIN (c))
	if (OMP_CLAUSE_CODE (c) == OMP_CLAUSE_DEPEND
	    && ((OMP_CLAUSE_DEPEND_KIND (c) != OMP_CLAUSE_DEPEND_IN) ^ i))
	  {
	    tree t = OMP_CLAUSE_DECL (c);
	    t = fold_convert (ptr_type_node, t);
	    gimplify_expr (&t, iseq, NULL, is_gimple_val, fb_rvalue);
	    r = build4 (ARRAY_REF, ptr_type_node, array, size_int (idx++),
			NULL_TREE, NULL_TREE);
	    g = gimple_build_assign (r, t);
	    gimple_seq_add_stmt (iseq, g);
	  }
    }
  tree *p = gimple_omp_task_clauses_ptr (stmt);
  c = build_omp_clause (UNKNOWN_LOCATION, OMP_CLAUSE_DEPEND);
  OMP_CLAUSE_DECL (c) = build_fold_addr_expr (array);
  OMP_CLAUSE_CHAIN (c) = *p;
  *p = c;
  tree clobber = build_constructor (type, NULL);
  TREE_THIS_VOLATILE (clobber) = 1;
  g = gimple_build_assign (array, clobber);
  gimple_seq_add_stmt (oseq, g);
}

/* Lower the OpenMP parallel or task directive in the current statement
   in GSI_P.  CTX holds context information for the directive.  */

static void
lower_omp_taskreg (gimple_stmt_iterator *gsi_p, omp_context *ctx)
{
  tree clauses;
  tree child_fn, t;
  gimple stmt = gsi_stmt (*gsi_p);
  gbind *par_bind, *bind, *dep_bind = NULL;
  gimple_seq par_body, olist, ilist, par_olist, par_rlist, par_ilist, new_body;
  location_t loc = gimple_location (stmt);

  clauses = gimple_omp_taskreg_clauses (stmt);
  par_bind
    = as_a <gbind *> (gimple_seq_first_stmt (gimple_omp_body (stmt)));
  par_body = gimple_bind_body (par_bind);
  child_fn = ctx->cb.dst_fn;
  if (gimple_code (stmt) == GIMPLE_OMP_PARALLEL
      && !gimple_omp_parallel_combined_p (stmt))
    {
      struct walk_stmt_info wi;
      int ws_num = 0;

      memset (&wi, 0, sizeof (wi));
      wi.info = &ws_num;
      wi.val_only = true;
      walk_gimple_seq (par_body, check_combined_parallel, NULL, &wi);
      if (ws_num == 1)
	gimple_omp_parallel_set_combined_p (stmt, true);
    }
  gimple_seq dep_ilist = NULL;
  gimple_seq dep_olist = NULL;
  if (gimple_code (stmt) == GIMPLE_OMP_TASK
      && find_omp_clause (clauses, OMP_CLAUSE_DEPEND))
    {
      push_gimplify_context ();
      dep_bind = gimple_build_bind (NULL, NULL, make_node (BLOCK));
      lower_depend_clauses (stmt, &dep_ilist, &dep_olist);
    }

  if (ctx->srecord_type)
    create_task_copyfn (as_a <gomp_task *> (stmt), ctx);

  push_gimplify_context ();

  par_olist = NULL;
  par_ilist = NULL;
  par_rlist = NULL;
  lower_rec_input_clauses (clauses, &par_ilist, &par_olist, ctx, NULL);
  lower_omp (&par_body, ctx);
  if (gimple_code (stmt) == GIMPLE_OMP_PARALLEL)
    lower_reduction_clauses (clauses, &par_rlist, ctx);

  /* Declare all the variables created by mapping and the variables
     declared in the scope of the parallel body.  */
  record_vars_into (ctx->block_vars, child_fn);
  record_vars_into (gimple_bind_vars (par_bind), child_fn);

  if (ctx->record_type)
    {
      ctx->sender_decl
	= create_tmp_var (ctx->srecord_type ? ctx->srecord_type
			  : ctx->record_type, ".omp_data_o");
      DECL_NAMELESS (ctx->sender_decl) = 1;
      TREE_ADDRESSABLE (ctx->sender_decl) = 1;
      gimple_omp_taskreg_set_data_arg (stmt, ctx->sender_decl);
    }

  olist = NULL;
  ilist = NULL;
  lower_send_clauses (clauses, &ilist, &olist, ctx);
  lower_send_shared_vars (&ilist, &olist, ctx);

  if (ctx->record_type)
    {
      tree clobber = build_constructor (TREE_TYPE (ctx->sender_decl), NULL);
      TREE_THIS_VOLATILE (clobber) = 1;
      gimple_seq_add_stmt (&olist, gimple_build_assign (ctx->sender_decl,
							clobber));
    }

  /* Once all the expansions are done, sequence all the different
     fragments inside gimple_omp_body.  */

  new_body = NULL;

  if (ctx->record_type)
    {
      t = build_fold_addr_expr_loc (loc, ctx->sender_decl);
      /* fixup_child_record_type might have changed receiver_decl's type.  */
      t = fold_convert_loc (loc, TREE_TYPE (ctx->receiver_decl), t);
      gimple_seq_add_stmt (&new_body,
	  		   gimple_build_assign (ctx->receiver_decl, t));
    }

  gimple_seq_add_seq (&new_body, par_ilist);
  gimple_seq_add_seq (&new_body, par_body);
  gimple_seq_add_seq (&new_body, par_rlist);
  if (ctx->cancellable)
    gimple_seq_add_stmt (&new_body, gimple_build_label (ctx->cancel_label));
  gimple_seq_add_seq (&new_body, par_olist);
  new_body = maybe_catch_exception (new_body);
  gimple_seq_add_stmt (&new_body, gimple_build_omp_return (false));
  gimple_omp_set_body (stmt, new_body);

  bind = gimple_build_bind (NULL, NULL, gimple_bind_block (par_bind));
  gsi_replace (gsi_p, dep_bind ? dep_bind : bind, true);
  gimple_bind_add_seq (bind, ilist);
  gimple_bind_add_stmt (bind, stmt);
  gimple_bind_add_seq (bind, olist);

  pop_gimplify_context (NULL);

  if (dep_bind)
    {
      gimple_bind_add_seq (dep_bind, dep_ilist);
      gimple_bind_add_stmt (dep_bind, bind);
      gimple_bind_add_seq (dep_bind, dep_olist);
      pop_gimplify_context (dep_bind);
    }
}

/* Lower the OpenMP target directive in the current statement
   in GSI_P.  CTX holds context information for the directive.  */

static void
lower_omp_target (gimple_stmt_iterator *gsi_p, omp_context *ctx)
{
  tree clauses;
  tree child_fn, t, c;
  gomp_target *stmt = as_a <gomp_target *> (gsi_stmt (*gsi_p));
  gbind *tgt_bind = NULL, *bind;
  gimple_seq tgt_body = NULL, olist, ilist, new_body;
  location_t loc = gimple_location (stmt);
  int kind = gimple_omp_target_kind (stmt);
  unsigned int map_cnt = 0;

  clauses = gimple_omp_target_clauses (stmt);
  if (kind == GF_OMP_TARGET_KIND_REGION)
    {
      tgt_bind = gimple_seq_first_stmt_as_a_bind (gimple_omp_body (stmt));
      tgt_body = gimple_bind_body (tgt_bind);
    }
  else if (kind == GF_OMP_TARGET_KIND_DATA)
    tgt_body = gimple_omp_body (stmt);
  child_fn = ctx->cb.dst_fn;

  push_gimplify_context ();

  for (c = clauses; c ; c = OMP_CLAUSE_CHAIN (c))
    switch (OMP_CLAUSE_CODE (c))
      {
	tree var, x;

      default:
	break;
      case OMP_CLAUSE_MAP:
      case OMP_CLAUSE_TO:
      case OMP_CLAUSE_FROM:
	var = OMP_CLAUSE_DECL (c);
	if (!DECL_P (var))
	  {
	    if (OMP_CLAUSE_CODE (c) != OMP_CLAUSE_MAP
		|| !OMP_CLAUSE_MAP_ZERO_BIAS_ARRAY_SECTION (c))
	      map_cnt++;
	    continue;
	  }

	if (DECL_SIZE (var)
	    && TREE_CODE (DECL_SIZE (var)) != INTEGER_CST)
	  {
	    tree var2 = DECL_VALUE_EXPR (var);
	    gcc_assert (TREE_CODE (var2) == INDIRECT_REF);
	    var2 = TREE_OPERAND (var2, 0);
	    gcc_assert (DECL_P (var2));
	    var = var2;
	  }

	if (!maybe_lookup_field (var, ctx))
	  continue;

	if (kind == GF_OMP_TARGET_KIND_REGION)
	  {
	    x = build_receiver_ref (var, true, ctx);
	    tree new_var = lookup_decl (var, ctx);
	    if (OMP_CLAUSE_CODE (c) == OMP_CLAUSE_MAP
		&& OMP_CLAUSE_MAP_KIND (c) == OMP_CLAUSE_MAP_POINTER
		&& !OMP_CLAUSE_MAP_ZERO_BIAS_ARRAY_SECTION (c)
		&& TREE_CODE (TREE_TYPE (var)) == ARRAY_TYPE)
	      x = build_simple_mem_ref (x);
	    SET_DECL_VALUE_EXPR (new_var, x);
	    DECL_HAS_VALUE_EXPR_P (new_var) = 1;
	  }
	map_cnt++;
      }

  if (kind == GF_OMP_TARGET_KIND_REGION)
    {
      target_nesting_level++;
      lower_omp (&tgt_body, ctx);
      target_nesting_level--;
    }
  else if (kind == GF_OMP_TARGET_KIND_DATA)
    lower_omp (&tgt_body, ctx);

  if (kind == GF_OMP_TARGET_KIND_REGION)
    {
      /* Declare all the variables created by mapping and the variables
	 declared in the scope of the target body.  */
      record_vars_into (ctx->block_vars, child_fn);
      record_vars_into (gimple_bind_vars (tgt_bind), child_fn);
    }

  olist = NULL;
  ilist = NULL;
  if (ctx->record_type)
    {
      ctx->sender_decl
	= create_tmp_var (ctx->record_type, ".omp_data_arr");
      DECL_NAMELESS (ctx->sender_decl) = 1;
      TREE_ADDRESSABLE (ctx->sender_decl) = 1;
      t = make_tree_vec (3);
      TREE_VEC_ELT (t, 0) = ctx->sender_decl;
      TREE_VEC_ELT (t, 1)
	= create_tmp_var (build_array_type_nelts (size_type_node, map_cnt),
			  ".omp_data_sizes");
      DECL_NAMELESS (TREE_VEC_ELT (t, 1)) = 1;
      TREE_ADDRESSABLE (TREE_VEC_ELT (t, 1)) = 1;
      TREE_STATIC (TREE_VEC_ELT (t, 1)) = 1;
      TREE_VEC_ELT (t, 2)
	= create_tmp_var (build_array_type_nelts (unsigned_char_type_node,
						  map_cnt),
			  ".omp_data_kinds");
      DECL_NAMELESS (TREE_VEC_ELT (t, 2)) = 1;
      TREE_ADDRESSABLE (TREE_VEC_ELT (t, 2)) = 1;
      TREE_STATIC (TREE_VEC_ELT (t, 2)) = 1;
      gimple_omp_target_set_data_arg (stmt, t);

      vec<constructor_elt, va_gc> *vsize;
      vec<constructor_elt, va_gc> *vkind;
      vec_alloc (vsize, map_cnt);
      vec_alloc (vkind, map_cnt);
      unsigned int map_idx = 0;

      for (c = clauses; c ; c = OMP_CLAUSE_CHAIN (c))
	switch (OMP_CLAUSE_CODE (c))
	  {
	    tree ovar, nc;

	  default:
	    break;
	  case OMP_CLAUSE_MAP:
	  case OMP_CLAUSE_TO:
	  case OMP_CLAUSE_FROM:
	    nc = c;
	    ovar = OMP_CLAUSE_DECL (c);
	    if (!DECL_P (ovar))
	      {
		if (OMP_CLAUSE_CODE (c) == OMP_CLAUSE_MAP
		    && OMP_CLAUSE_MAP_ZERO_BIAS_ARRAY_SECTION (c))
		  {
		    gcc_checking_assert (OMP_CLAUSE_DECL (OMP_CLAUSE_CHAIN (c))
					 == get_base_address (ovar));
		    nc = OMP_CLAUSE_CHAIN (c);
		    ovar = OMP_CLAUSE_DECL (nc);
		  }
		else
		  {
		    tree x = build_sender_ref (ovar, ctx);
		    tree v
		      = build_fold_addr_expr_with_type (ovar, ptr_type_node);
		    gimplify_assign (x, v, &ilist);
		    nc = NULL_TREE;
		  }
	      }
	    else
	      {
		if (DECL_SIZE (ovar)
		    && TREE_CODE (DECL_SIZE (ovar)) != INTEGER_CST)
		  {
		    tree ovar2 = DECL_VALUE_EXPR (ovar);
		    gcc_assert (TREE_CODE (ovar2) == INDIRECT_REF);
		    ovar2 = TREE_OPERAND (ovar2, 0);
		    gcc_assert (DECL_P (ovar2));
		    ovar = ovar2;
		  }
		if (!maybe_lookup_field (ovar, ctx))
		  continue;
	      }

	    unsigned int talign = TYPE_ALIGN_UNIT (TREE_TYPE (ovar));
	    if (DECL_P (ovar) && DECL_ALIGN_UNIT (ovar) > talign)
	      talign = DECL_ALIGN_UNIT (ovar);
	    if (nc)
	      {
		tree var = lookup_decl_in_outer_ctx (ovar, ctx);
		tree x = build_sender_ref (ovar, ctx);
		if (OMP_CLAUSE_CODE (c) == OMP_CLAUSE_MAP
		    && OMP_CLAUSE_MAP_KIND (c) == OMP_CLAUSE_MAP_POINTER
		    && !OMP_CLAUSE_MAP_ZERO_BIAS_ARRAY_SECTION (c)
		    && TREE_CODE (TREE_TYPE (ovar)) == ARRAY_TYPE)
		  {
		    gcc_assert (kind == GF_OMP_TARGET_KIND_REGION);
		    tree avar
		      = create_tmp_var (TREE_TYPE (TREE_TYPE (x)), NULL);
		    mark_addressable (avar);
		    gimplify_assign (avar, build_fold_addr_expr (var), &ilist);
		    talign = DECL_ALIGN_UNIT (avar);
		    avar = build_fold_addr_expr (avar);
		    gimplify_assign (x, avar, &ilist);
		  }
		else if (is_gimple_reg (var))
		  {
		    gcc_assert (kind == GF_OMP_TARGET_KIND_REGION);
		    tree avar = create_tmp_var (TREE_TYPE (var), NULL);
		    mark_addressable (avar);
		    if (OMP_CLAUSE_MAP_KIND (c) != OMP_CLAUSE_MAP_ALLOC
			&& OMP_CLAUSE_MAP_KIND (c) != OMP_CLAUSE_MAP_FROM)
		      gimplify_assign (avar, var, &ilist);
		    avar = build_fold_addr_expr (avar);
		    gimplify_assign (x, avar, &ilist);
		    if ((OMP_CLAUSE_MAP_KIND (c) == OMP_CLAUSE_MAP_FROM
			 || OMP_CLAUSE_MAP_KIND (c) == OMP_CLAUSE_MAP_TOFROM)
			&& !TYPE_READONLY (TREE_TYPE (var)))
		      {
			x = build_sender_ref (ovar, ctx);
			x = build_simple_mem_ref (x);
			gimplify_assign (var, x, &olist);
		      }
		  }
		else
		  {
		    var = build_fold_addr_expr (var);
		    gimplify_assign (x, var, &ilist);
		  }
	      }
	    tree s = OMP_CLAUSE_SIZE (c);
	    if (s == NULL_TREE)
	      s = TYPE_SIZE_UNIT (TREE_TYPE (ovar));
	    s = fold_convert (size_type_node, s);
	    tree purpose = size_int (map_idx++);
	    CONSTRUCTOR_APPEND_ELT (vsize, purpose, s);
	    if (TREE_CODE (s) != INTEGER_CST)
	      TREE_STATIC (TREE_VEC_ELT (t, 1)) = 0;

	    unsigned char tkind = 0;
	    switch (OMP_CLAUSE_CODE (c))
	      {
	      case OMP_CLAUSE_MAP:
		tkind = OMP_CLAUSE_MAP_KIND (c);
		break;
	      case OMP_CLAUSE_TO:
		tkind = OMP_CLAUSE_MAP_TO;
		break;
	      case OMP_CLAUSE_FROM:
		tkind = OMP_CLAUSE_MAP_FROM;
		break;
	      default:
		gcc_unreachable ();
	      }
	    talign = ceil_log2 (talign);
	    tkind |= talign << 3;
	    CONSTRUCTOR_APPEND_ELT (vkind, purpose,
				    build_int_cst (unsigned_char_type_node,
						   tkind));
	    if (nc && nc != c)
	      c = nc;
	  }

      gcc_assert (map_idx == map_cnt);

      DECL_INITIAL (TREE_VEC_ELT (t, 1))
	= build_constructor (TREE_TYPE (TREE_VEC_ELT (t, 1)), vsize);
      DECL_INITIAL (TREE_VEC_ELT (t, 2))
	= build_constructor (TREE_TYPE (TREE_VEC_ELT (t, 2)), vkind);
      if (!TREE_STATIC (TREE_VEC_ELT (t, 1)))
	{
	  gimple_seq initlist = NULL;
	  force_gimple_operand (build1 (DECL_EXPR, void_type_node,
					TREE_VEC_ELT (t, 1)),
				&initlist, true, NULL_TREE);
	  gimple_seq_add_seq (&ilist, initlist);

	  tree clobber = build_constructor (TREE_TYPE (TREE_VEC_ELT (t, 1)),
					    NULL);
	  TREE_THIS_VOLATILE (clobber) = 1;
	  gimple_seq_add_stmt (&olist,
			       gimple_build_assign (TREE_VEC_ELT (t, 1),
						    clobber));
	}

      tree clobber = build_constructor (ctx->record_type, NULL);
      TREE_THIS_VOLATILE (clobber) = 1;
      gimple_seq_add_stmt (&olist, gimple_build_assign (ctx->sender_decl,
							clobber));
    }

  /* Once all the expansions are done, sequence all the different
     fragments inside gimple_omp_body.  */

  new_body = NULL;

  if (ctx->record_type && kind == GF_OMP_TARGET_KIND_REGION)
    {
      t = build_fold_addr_expr_loc (loc, ctx->sender_decl);
      /* fixup_child_record_type might have changed receiver_decl's type.  */
      t = fold_convert_loc (loc, TREE_TYPE (ctx->receiver_decl), t);
      gimple_seq_add_stmt (&new_body,
	  		   gimple_build_assign (ctx->receiver_decl, t));
    }

  if (kind == GF_OMP_TARGET_KIND_REGION)
    {
      gimple_seq_add_seq (&new_body, tgt_body);
      new_body = maybe_catch_exception (new_body);
    }
  else if (kind == GF_OMP_TARGET_KIND_DATA)
    new_body = tgt_body;
  if (kind != GF_OMP_TARGET_KIND_UPDATE)
    {
      gimple_seq_add_stmt (&new_body, gimple_build_omp_return (false));
      gimple_omp_set_body (stmt, new_body);
    }

  bind = gimple_build_bind (NULL, NULL,
			    tgt_bind ? gimple_bind_block (tgt_bind)
				     : NULL_TREE);
  gsi_replace (gsi_p, bind, true);
  gimple_bind_add_seq (bind, ilist);
  gimple_bind_add_stmt (bind, stmt);
  gimple_bind_add_seq (bind, olist);

  pop_gimplify_context (NULL);
}

/* Expand code for an OpenMP teams directive.  */

static void
lower_omp_teams (gimple_stmt_iterator *gsi_p, omp_context *ctx)
{
  gomp_teams *teams_stmt = as_a <gomp_teams *> (gsi_stmt (*gsi_p));
  push_gimplify_context ();

  tree block = make_node (BLOCK);
  gbind *bind = gimple_build_bind (NULL, NULL, block);
  gsi_replace (gsi_p, bind, true);
  gimple_seq bind_body = NULL;
  gimple_seq dlist = NULL;
  gimple_seq olist = NULL;

  tree num_teams = find_omp_clause (gimple_omp_teams_clauses (teams_stmt),
				    OMP_CLAUSE_NUM_TEAMS);
  if (num_teams == NULL_TREE)
    num_teams = build_int_cst (unsigned_type_node, 0);
  else
    {
      num_teams = OMP_CLAUSE_NUM_TEAMS_EXPR (num_teams);
      num_teams = fold_convert (unsigned_type_node, num_teams);
      gimplify_expr (&num_teams, &bind_body, NULL, is_gimple_val, fb_rvalue);
    }
  tree thread_limit = find_omp_clause (gimple_omp_teams_clauses (teams_stmt),
				       OMP_CLAUSE_THREAD_LIMIT);
  if (thread_limit == NULL_TREE)
    thread_limit = build_int_cst (unsigned_type_node, 0);
  else
    {
      thread_limit = OMP_CLAUSE_THREAD_LIMIT_EXPR (thread_limit);
      thread_limit = fold_convert (unsigned_type_node, thread_limit);
      gimplify_expr (&thread_limit, &bind_body, NULL, is_gimple_val,
		     fb_rvalue);
    }

  lower_rec_input_clauses (gimple_omp_teams_clauses (teams_stmt),
			   &bind_body, &dlist, ctx, NULL);
  lower_omp (gimple_omp_body_ptr (teams_stmt), ctx);
  lower_reduction_clauses (gimple_omp_teams_clauses (teams_stmt), &olist, ctx);
  gimple_seq_add_stmt (&bind_body, teams_stmt);

  location_t loc = gimple_location (teams_stmt);
  tree decl = builtin_decl_explicit (BUILT_IN_GOMP_TEAMS);
  gimple call = gimple_build_call (decl, 2, num_teams, thread_limit);
  gimple_set_location (call, loc);
  gimple_seq_add_stmt (&bind_body, call);

  gimple_seq_add_seq (&bind_body, gimple_omp_body (teams_stmt));
  gimple_omp_set_body (teams_stmt, NULL);
  gimple_seq_add_seq (&bind_body, olist);
  gimple_seq_add_seq (&bind_body, dlist);
  gimple_seq_add_stmt (&bind_body, gimple_build_omp_return (true));
  gimple_bind_set_body (bind, bind_body);

  pop_gimplify_context (bind);

  gimple_bind_append_vars (bind, ctx->block_vars);
  BLOCK_VARS (block) = ctx->block_vars;
  if (BLOCK_VARS (block))
    TREE_USED (block) = 1;
}


/* Callback for lower_omp_1.  Return non-NULL if *tp needs to be
   regimplified.  If DATA is non-NULL, lower_omp_1 is outside
   of OpenMP context, but with task_shared_vars set.  */

static tree
lower_omp_regimplify_p (tree *tp, int *walk_subtrees,
    			void *data)
{
  tree t = *tp;

  /* Any variable with DECL_VALUE_EXPR needs to be regimplified.  */
  if (TREE_CODE (t) == VAR_DECL && data == NULL && DECL_HAS_VALUE_EXPR_P (t))
    return t;

  if (task_shared_vars
      && DECL_P (t)
      && bitmap_bit_p (task_shared_vars, DECL_UID (t)))
    return t;

  /* If a global variable has been privatized, TREE_CONSTANT on
     ADDR_EXPR might be wrong.  */
  if (data == NULL && TREE_CODE (t) == ADDR_EXPR)
    recompute_tree_invariant_for_addr_expr (t);

  *walk_subtrees = !TYPE_P (t) && !DECL_P (t);
  return NULL_TREE;
}

static void
lower_omp_1 (gimple_stmt_iterator *gsi_p, omp_context *ctx)
{
  gimple stmt = gsi_stmt (*gsi_p);
  struct walk_stmt_info wi;
  gcall *call_stmt;

  if (gimple_has_location (stmt))
    input_location = gimple_location (stmt);

  if (task_shared_vars)
    memset (&wi, '\0', sizeof (wi));

  /* If we have issued syntax errors, avoid doing any heavy lifting.
     Just replace the OpenMP directives with a NOP to avoid
     confusing RTL expansion.  */
  if (seen_error () && is_gimple_omp (stmt))
    {
      gsi_replace (gsi_p, gimple_build_nop (), true);
      return;
    }

  switch (gimple_code (stmt))
    {
    case GIMPLE_COND:
      {
	gcond *cond_stmt = as_a <gcond *> (stmt);
	if ((ctx || task_shared_vars)
	    && (walk_tree (gimple_cond_lhs_ptr (cond_stmt),
			   lower_omp_regimplify_p,
			   ctx ? NULL : &wi, NULL)
		|| walk_tree (gimple_cond_rhs_ptr (cond_stmt),
			      lower_omp_regimplify_p,
			      ctx ? NULL : &wi, NULL)))
	  gimple_regimplify_operands (cond_stmt, gsi_p);
      }
      break;
    case GIMPLE_CATCH:
      lower_omp (gimple_catch_handler_ptr (as_a <gcatch *> (stmt)), ctx);
      break;
    case GIMPLE_EH_FILTER:
      lower_omp (gimple_eh_filter_failure_ptr (stmt), ctx);
      break;
    case GIMPLE_TRY:
      lower_omp (gimple_try_eval_ptr (stmt), ctx);
      lower_omp (gimple_try_cleanup_ptr (stmt), ctx);
      break;
    case GIMPLE_TRANSACTION:
      lower_omp (gimple_transaction_body_ptr (
                   as_a <gtransaction *> (stmt)),
		 ctx);
      break;
    case GIMPLE_BIND:
      lower_omp (gimple_bind_body_ptr (as_a <gbind *> (stmt)), ctx);
      break;
    case GIMPLE_OMP_PARALLEL:
    case GIMPLE_OMP_TASK:
      ctx = maybe_lookup_ctx (stmt);
      gcc_assert (ctx);
      if (ctx->cancellable)
	ctx->cancel_label = create_artificial_label (UNKNOWN_LOCATION);
      lower_omp_taskreg (gsi_p, ctx);
      break;
    case GIMPLE_OMP_FOR:
      ctx = maybe_lookup_ctx (stmt);
      gcc_assert (ctx);
      if (ctx->cancellable)
	ctx->cancel_label = create_artificial_label (UNKNOWN_LOCATION);
      lower_omp_for (gsi_p, ctx);
      break;
    case GIMPLE_OMP_SECTIONS:
      ctx = maybe_lookup_ctx (stmt);
      gcc_assert (ctx);
      if (ctx->cancellable)
	ctx->cancel_label = create_artificial_label (UNKNOWN_LOCATION);
      lower_omp_sections (gsi_p, ctx);
      break;
    case GIMPLE_OMP_SINGLE:
      ctx = maybe_lookup_ctx (stmt);
      gcc_assert (ctx);
      lower_omp_single (gsi_p, ctx);
      break;
    case GIMPLE_OMP_MASTER:
      ctx = maybe_lookup_ctx (stmt);
      gcc_assert (ctx);
      lower_omp_master (gsi_p, ctx);
      break;
    case GIMPLE_OMP_TASKGROUP:
      ctx = maybe_lookup_ctx (stmt);
      gcc_assert (ctx);
      lower_omp_taskgroup (gsi_p, ctx);
      break;
    case GIMPLE_OMP_ORDERED:
      ctx = maybe_lookup_ctx (stmt);
      gcc_assert (ctx);
      lower_omp_ordered (gsi_p, ctx);
      break;
    case GIMPLE_OMP_CRITICAL:
      ctx = maybe_lookup_ctx (stmt);
      gcc_assert (ctx);
      lower_omp_critical (gsi_p, ctx);
      break;
    case GIMPLE_OMP_ATOMIC_LOAD:
      if ((ctx || task_shared_vars)
	  && walk_tree (gimple_omp_atomic_load_rhs_ptr (
			  as_a <gomp_atomic_load *> (stmt)),
			lower_omp_regimplify_p, ctx ? NULL : &wi, NULL))
	gimple_regimplify_operands (stmt, gsi_p);
      break;
    case GIMPLE_OMP_TARGET:
      ctx = maybe_lookup_ctx (stmt);
      gcc_assert (ctx);
      lower_omp_target (gsi_p, ctx);
      break;
    case GIMPLE_OMP_TEAMS:
      ctx = maybe_lookup_ctx (stmt);
      gcc_assert (ctx);
      lower_omp_teams (gsi_p, ctx);
      break;
    case GIMPLE_CALL:
      tree fndecl;
      call_stmt = as_a <gcall *> (stmt);
      fndecl = gimple_call_fndecl (call_stmt);
      if (fndecl
	  && DECL_BUILT_IN_CLASS (fndecl) == BUILT_IN_NORMAL)
	switch (DECL_FUNCTION_CODE (fndecl))
	  {
	  case BUILT_IN_GOMP_BARRIER:
	    if (ctx == NULL)
	      break;
	    /* FALLTHRU */
	  case BUILT_IN_GOMP_CANCEL:
	  case BUILT_IN_GOMP_CANCELLATION_POINT:
	    omp_context *cctx;
	    cctx = ctx;
	    if (gimple_code (cctx->stmt) == GIMPLE_OMP_SECTION)
	      cctx = cctx->outer;
	    gcc_assert (gimple_call_lhs (call_stmt) == NULL_TREE);
	    if (!cctx->cancellable)
	      {
		if (DECL_FUNCTION_CODE (fndecl)
		    == BUILT_IN_GOMP_CANCELLATION_POINT)
		  {
		    stmt = gimple_build_nop ();
		    gsi_replace (gsi_p, stmt, false);
		  }
		break;
	      }
	    if (DECL_FUNCTION_CODE (fndecl) == BUILT_IN_GOMP_BARRIER)
	      {
		fndecl = builtin_decl_explicit (BUILT_IN_GOMP_BARRIER_CANCEL);
		gimple_call_set_fndecl (call_stmt, fndecl);
		gimple_call_set_fntype (call_stmt, TREE_TYPE (fndecl));
	      }
	    tree lhs;
	    lhs = create_tmp_var (TREE_TYPE (TREE_TYPE (fndecl)), NULL);
	    gimple_call_set_lhs (call_stmt, lhs);
	    tree fallthru_label;
	    fallthru_label = create_artificial_label (UNKNOWN_LOCATION);
	    gimple g;
	    g = gimple_build_label (fallthru_label);
	    gsi_insert_after (gsi_p, g, GSI_SAME_STMT);
	    g = gimple_build_cond (NE_EXPR, lhs,
				   fold_convert (TREE_TYPE (lhs),
						 boolean_false_node),
				   cctx->cancel_label, fallthru_label);
	    gsi_insert_after (gsi_p, g, GSI_SAME_STMT);
	    break;
	  default:
	    break;
	  }
      /* FALLTHRU */
    default:
      if ((ctx || task_shared_vars)
	  && walk_gimple_op (stmt, lower_omp_regimplify_p,
			     ctx ? NULL : &wi))
	{
	  /* Just remove clobbers, this should happen only if we have
	     "privatized" local addressable variables in SIMD regions,
	     the clobber isn't needed in that case and gimplifying address
	     of the ARRAY_REF into a pointer and creating MEM_REF based
	     clobber would create worse code than we get with the clobber
	     dropped.  */
	  if (gimple_clobber_p (stmt))
	    {
	      gsi_replace (gsi_p, gimple_build_nop (), true);
	      break;
	    }
	  gimple_regimplify_operands (stmt, gsi_p);
	}
      break;
    }
}

static void
lower_omp (gimple_seq *body, omp_context *ctx)
{
  location_t saved_location = input_location;
  gimple_stmt_iterator gsi;
  for (gsi = gsi_start (*body); !gsi_end_p (gsi); gsi_next (&gsi))
    lower_omp_1 (&gsi, ctx);
  /* During gimplification, we have not always invoked fold_stmt
     (gimplify.c:maybe_fold_stmt); call it now.  */
  if (target_nesting_level)
    for (gsi = gsi_start (*body); !gsi_end_p (gsi); gsi_next (&gsi))
      fold_stmt (&gsi);
  input_location = saved_location;
}

/* Main entry point.  */

static unsigned int
execute_lower_omp (void)
{
  gimple_seq body;
  int i;
  omp_context *ctx;

  /* This pass always runs, to provide PROP_gimple_lomp.
     But there is nothing to do unless -fopenmp is given.  */
  if (flag_openmp == 0 && flag_openmp_simd == 0 && flag_cilkplus == 0)
    return 0;

  all_contexts = splay_tree_new (splay_tree_compare_pointers, 0,
				 delete_omp_context);

  body = gimple_body (current_function_decl);
  scan_omp (&body, NULL);
  gcc_assert (taskreg_nesting_level == 0);
  FOR_EACH_VEC_ELT (taskreg_contexts, i, ctx)
    finish_taskreg_scan (ctx);
  taskreg_contexts.release ();

  if (all_contexts->root)
    {
      if (task_shared_vars)
	push_gimplify_context ();
      lower_omp (&body, NULL);
      if (task_shared_vars)
	pop_gimplify_context (NULL);
    }

  if (all_contexts)
    {
      splay_tree_delete (all_contexts);
      all_contexts = NULL;
    }
  BITMAP_FREE (task_shared_vars);
  return 0;
}

namespace {

const pass_data pass_data_lower_omp =
{
  GIMPLE_PASS, /* type */
  "omplower", /* name */
  OPTGROUP_NONE, /* optinfo_flags */
  TV_NONE, /* tv_id */
  PROP_gimple_any, /* properties_required */
  PROP_gimple_lomp, /* properties_provided */
  0, /* properties_destroyed */
  0, /* todo_flags_start */
  0, /* todo_flags_finish */
};

class pass_lower_omp : public gimple_opt_pass
{
public:
  pass_lower_omp (gcc::context *ctxt)
    : gimple_opt_pass (pass_data_lower_omp, ctxt)
  {}

  /* opt_pass methods: */
  virtual unsigned int execute (function *) { return execute_lower_omp (); }

}; // class pass_lower_omp

} // anon namespace

gimple_opt_pass *
make_pass_lower_omp (gcc::context *ctxt)
{
  return new pass_lower_omp (ctxt);
}

/* The following is a utility to diagnose OpenMP structured block violations.
   It is not part of the "omplower" pass, as that's invoked too late.  It
   should be invoked by the respective front ends after gimplification.  */

static splay_tree all_labels;

/* Check for mismatched contexts and generate an error if needed.  Return
   true if an error is detected.  */

static bool
diagnose_sb_0 (gimple_stmt_iterator *gsi_p,
    	       gimple branch_ctx, gimple label_ctx)
{
  if (label_ctx == branch_ctx)
    return false;


  /*
     Previously we kept track of the label's entire context in diagnose_sb_[12]
     so we could traverse it and issue a correct "exit" or "enter" error
     message upon a structured block violation.

     We built the context by building a list with tree_cons'ing, but there is
     no easy counterpart in gimple tuples.  It seems like far too much work
     for issuing exit/enter error messages.  If someone really misses the
     distinct error message... patches welcome.
   */

#if 0
  /* Try to avoid confusing the user by producing and error message
     with correct "exit" or "enter" verbiage.  We prefer "exit"
     unless we can show that LABEL_CTX is nested within BRANCH_CTX.  */
  if (branch_ctx == NULL)
    exit_p = false;
  else
    {
      while (label_ctx)
	{
	  if (TREE_VALUE (label_ctx) == branch_ctx)
	    {
	      exit_p = false;
	      break;
	    }
	  label_ctx = TREE_CHAIN (label_ctx);
	}
    }

  if (exit_p)
    error ("invalid exit from OpenMP structured block");
  else
    error ("invalid entry to OpenMP structured block");
#endif

  bool cilkplus_block = false;
  if (flag_cilkplus)
    {
      if ((branch_ctx
	   && gimple_code (branch_ctx) == GIMPLE_OMP_FOR
	   && gimple_omp_for_kind (branch_ctx) == GF_OMP_FOR_KIND_CILKSIMD)
	  || (label_ctx
	      && gimple_code (label_ctx) == GIMPLE_OMP_FOR
	      && gimple_omp_for_kind (label_ctx) == GF_OMP_FOR_KIND_CILKSIMD))
	cilkplus_block = true;
    }

  /* If it's obvious we have an invalid entry, be specific about the error.  */
  if (branch_ctx == NULL)
    {
      if (cilkplus_block)
	error ("invalid entry to Cilk Plus structured block");
      else
	error ("invalid entry to OpenMP structured block");
    }
  else
    {
      /* Otherwise, be vague and lazy, but efficient.  */
      if (cilkplus_block)
	error ("invalid branch to/from a Cilk Plus structured block");
      else
	error ("invalid branch to/from an OpenMP structured block");
    }

  gsi_replace (gsi_p, gimple_build_nop (), false);
  return true;
}

/* Pass 1: Create a minimal tree of OpenMP structured blocks, and record
   where each label is found.  */

static tree
diagnose_sb_1 (gimple_stmt_iterator *gsi_p, bool *handled_ops_p,
    	       struct walk_stmt_info *wi)
{
  gimple context = (gimple) wi->info;
  gimple inner_context;
  gimple stmt = gsi_stmt (*gsi_p);

  *handled_ops_p = true;

 switch (gimple_code (stmt))
    {
    WALK_SUBSTMTS;

    case GIMPLE_OMP_PARALLEL:
    case GIMPLE_OMP_TASK:
    case GIMPLE_OMP_SECTIONS:
    case GIMPLE_OMP_SINGLE:
    case GIMPLE_OMP_SECTION:
    case GIMPLE_OMP_MASTER:
    case GIMPLE_OMP_ORDERED:
    case GIMPLE_OMP_CRITICAL:
    case GIMPLE_OMP_TARGET:
    case GIMPLE_OMP_TEAMS:
    case GIMPLE_OMP_TASKGROUP:
      /* The minimal context here is just the current OMP construct.  */
      inner_context = stmt;
      wi->info = inner_context;
      walk_gimple_seq (gimple_omp_body (stmt), diagnose_sb_1, NULL, wi);
      wi->info = context;
      break;

    case GIMPLE_OMP_FOR:
      inner_context = stmt;
      wi->info = inner_context;
      /* gimple_omp_for_{index,initial,final} are all DECLs; no need to
	 walk them.  */
      walk_gimple_seq (gimple_omp_for_pre_body (stmt),
	  	       diagnose_sb_1, NULL, wi);
      walk_gimple_seq (gimple_omp_body (stmt), diagnose_sb_1, NULL, wi);
      wi->info = context;
      break;

    case GIMPLE_LABEL:
      splay_tree_insert (all_labels,
			 (splay_tree_key) gimple_label_label (
					    as_a <glabel *> (stmt)),
			 (splay_tree_value) context);
      break;

    default:
      break;
    }

  return NULL_TREE;
}

/* Pass 2: Check each branch and see if its context differs from that of
   the destination label's context.  */

static tree
diagnose_sb_2 (gimple_stmt_iterator *gsi_p, bool *handled_ops_p,
    	       struct walk_stmt_info *wi)
{
  gimple context = (gimple) wi->info;
  splay_tree_node n;
  gimple stmt = gsi_stmt (*gsi_p);

  *handled_ops_p = true;

  switch (gimple_code (stmt))
    {
    WALK_SUBSTMTS;

    case GIMPLE_OMP_PARALLEL:
    case GIMPLE_OMP_TASK:
    case GIMPLE_OMP_SECTIONS:
    case GIMPLE_OMP_SINGLE:
    case GIMPLE_OMP_SECTION:
    case GIMPLE_OMP_MASTER:
    case GIMPLE_OMP_ORDERED:
    case GIMPLE_OMP_CRITICAL:
    case GIMPLE_OMP_TARGET:
    case GIMPLE_OMP_TEAMS:
    case GIMPLE_OMP_TASKGROUP:
      wi->info = stmt;
      walk_gimple_seq_mod (gimple_omp_body_ptr (stmt), diagnose_sb_2, NULL, wi);
      wi->info = context;
      break;

    case GIMPLE_OMP_FOR:
      wi->info = stmt;
      /* gimple_omp_for_{index,initial,final} are all DECLs; no need to
	 walk them.  */
      walk_gimple_seq_mod (gimple_omp_for_pre_body_ptr (stmt),
			   diagnose_sb_2, NULL, wi);
      walk_gimple_seq_mod (gimple_omp_body_ptr (stmt), diagnose_sb_2, NULL, wi);
      wi->info = context;
      break;

    case GIMPLE_COND:
	{
	  gcond *cond_stmt = as_a <gcond *> (stmt);
	  tree lab = gimple_cond_true_label (cond_stmt);
	  if (lab)
	    {
	      n = splay_tree_lookup (all_labels,
				     (splay_tree_key) lab);
	      diagnose_sb_0 (gsi_p, context,
			     n ? (gimple) n->value : NULL);
	    }
	  lab = gimple_cond_false_label (cond_stmt);
	  if (lab)
	    {
	      n = splay_tree_lookup (all_labels,
				     (splay_tree_key) lab);
	      diagnose_sb_0 (gsi_p, context,
			     n ? (gimple) n->value : NULL);
	    }
	}
      break;

    case GIMPLE_GOTO:
      {
	tree lab = gimple_goto_dest (stmt);
	if (TREE_CODE (lab) != LABEL_DECL)
	  break;

	n = splay_tree_lookup (all_labels, (splay_tree_key) lab);
	diagnose_sb_0 (gsi_p, context, n ? (gimple) n->value : NULL);
      }
      break;

    case GIMPLE_SWITCH:
      {
	gswitch *switch_stmt = as_a <gswitch *> (stmt);
	unsigned int i;
	for (i = 0; i < gimple_switch_num_labels (switch_stmt); ++i)
	  {
	    tree lab = CASE_LABEL (gimple_switch_label (switch_stmt, i));
	    n = splay_tree_lookup (all_labels, (splay_tree_key) lab);
	    if (n && diagnose_sb_0 (gsi_p, context, (gimple) n->value))
	      break;
	  }
      }
      break;

    case GIMPLE_RETURN:
      diagnose_sb_0 (gsi_p, context, NULL);
      break;

    default:
      break;
    }

  return NULL_TREE;
}

/* Called from tree-cfg.c::make_edges to create cfg edges for all GIMPLE_OMP
   codes.  */
bool
make_gimple_omp_edges (basic_block bb, struct omp_region **region,
		       int *region_idx)
{
  gimple last = last_stmt (bb);
  enum gimple_code code = gimple_code (last);
  struct omp_region *cur_region = *region;
  bool fallthru = false;

  switch (code)
    {
    case GIMPLE_OMP_PARALLEL:
    case GIMPLE_OMP_TASK:
    case GIMPLE_OMP_FOR:
    case GIMPLE_OMP_SINGLE:
    case GIMPLE_OMP_TEAMS:
    case GIMPLE_OMP_MASTER:
    case GIMPLE_OMP_TASKGROUP:
    case GIMPLE_OMP_ORDERED:
    case GIMPLE_OMP_CRITICAL:
    case GIMPLE_OMP_SECTION:
      cur_region = new_omp_region (bb, code, cur_region);
      fallthru = true;
      break;

    case GIMPLE_OMP_TARGET:
      cur_region = new_omp_region (bb, code, cur_region);
      fallthru = true;
      if (gimple_omp_target_kind (last) == GF_OMP_TARGET_KIND_UPDATE)
	cur_region = cur_region->outer;
      break;

    case GIMPLE_OMP_SECTIONS:
      cur_region = new_omp_region (bb, code, cur_region);
      fallthru = true;
      break;

    case GIMPLE_OMP_SECTIONS_SWITCH:
      fallthru = false;
      break;

    case GIMPLE_OMP_ATOMIC_LOAD:
    case GIMPLE_OMP_ATOMIC_STORE:
       fallthru = true;
       break;

    case GIMPLE_OMP_RETURN:
      /* In the case of a GIMPLE_OMP_SECTION, the edge will go
	 somewhere other than the next block.  This will be
	 created later.  */
      cur_region->exit = bb;
      fallthru = cur_region->type != GIMPLE_OMP_SECTION;
      cur_region = cur_region->outer;
      break;

    case GIMPLE_OMP_CONTINUE:
      cur_region->cont = bb;
      switch (cur_region->type)
	{
	case GIMPLE_OMP_FOR:
	  /* Mark all GIMPLE_OMP_FOR and GIMPLE_OMP_CONTINUE
	     succs edges as abnormal to prevent splitting
	     them.  */
	  single_succ_edge (cur_region->entry)->flags |= EDGE_ABNORMAL;
	  /* Make the loopback edge.  */
	  make_edge (bb, single_succ (cur_region->entry),
		     EDGE_ABNORMAL);

	  /* Create an edge from GIMPLE_OMP_FOR to exit, which
	     corresponds to the case that the body of the loop
	     is not executed at all.  */
	  make_edge (cur_region->entry, bb->next_bb, EDGE_ABNORMAL);
	  make_edge (bb, bb->next_bb, EDGE_FALLTHRU | EDGE_ABNORMAL);
	  fallthru = false;
	  break;

	case GIMPLE_OMP_SECTIONS:
	  /* Wire up the edges into and out of the nested sections.  */
	  {
	    basic_block switch_bb = single_succ (cur_region->entry);

	    struct omp_region *i;
	    for (i = cur_region->inner; i ; i = i->next)
	      {
		gcc_assert (i->type == GIMPLE_OMP_SECTION);
		make_edge (switch_bb, i->entry, 0);
		make_edge (i->exit, bb, EDGE_FALLTHRU);
	      }

	    /* Make the loopback edge to the block with
	       GIMPLE_OMP_SECTIONS_SWITCH.  */
	    make_edge (bb, switch_bb, 0);

	    /* Make the edge from the switch to exit.  */
	    make_edge (switch_bb, bb->next_bb, 0);
	    fallthru = false;
	  }
	  break;

	default:
	  gcc_unreachable ();
	}
      break;

    default:
      gcc_unreachable ();
    }

  if (*region != cur_region)
    {
      *region = cur_region;
      if (cur_region)
	*region_idx = cur_region->entry->index;
      else
	*region_idx = 0;
    }

  return fallthru;
}

static unsigned int
diagnose_omp_structured_block_errors (void)
{
  struct walk_stmt_info wi;
  gimple_seq body = gimple_body (current_function_decl);

  all_labels = splay_tree_new (splay_tree_compare_pointers, 0, 0);

  memset (&wi, 0, sizeof (wi));
  walk_gimple_seq (body, diagnose_sb_1, NULL, &wi);

  memset (&wi, 0, sizeof (wi));
  wi.want_locations = true;
  walk_gimple_seq_mod (&body, diagnose_sb_2, NULL, &wi);

  gimple_set_body (current_function_decl, body);

  splay_tree_delete (all_labels);
  all_labels = NULL;

  return 0;
}

namespace {

const pass_data pass_data_diagnose_omp_blocks =
{
  GIMPLE_PASS, /* type */
  "*diagnose_omp_blocks", /* name */
  OPTGROUP_NONE, /* optinfo_flags */
  TV_NONE, /* tv_id */
  PROP_gimple_any, /* properties_required */
  0, /* properties_provided */
  0, /* properties_destroyed */
  0, /* todo_flags_start */
  0, /* todo_flags_finish */
};

class pass_diagnose_omp_blocks : public gimple_opt_pass
{
public:
  pass_diagnose_omp_blocks (gcc::context *ctxt)
    : gimple_opt_pass (pass_data_diagnose_omp_blocks, ctxt)
  {}

  /* opt_pass methods: */
  virtual bool gate (function *) { return flag_openmp || flag_cilkplus; }
  virtual unsigned int execute (function *)
    {
      return diagnose_omp_structured_block_errors ();
    }

}; // class pass_diagnose_omp_blocks

} // anon namespace

gimple_opt_pass *
make_pass_diagnose_omp_blocks (gcc::context *ctxt)
{
  return new pass_diagnose_omp_blocks (ctxt);
}

/* SIMD clone supporting code.  */

/* Allocate a fresh `simd_clone' and return it.  NARGS is the number
   of arguments to reserve space for.  */

static struct cgraph_simd_clone *
simd_clone_struct_alloc (int nargs)
{
  struct cgraph_simd_clone *clone_info;
  size_t len = (sizeof (struct cgraph_simd_clone)
		+ nargs * sizeof (struct cgraph_simd_clone_arg));
  clone_info = (struct cgraph_simd_clone *)
	       ggc_internal_cleared_alloc (len);
  return clone_info;
}

/* Make a copy of the `struct cgraph_simd_clone' in FROM to TO.  */

static inline void
simd_clone_struct_copy (struct cgraph_simd_clone *to,
			struct cgraph_simd_clone *from)
{
  memcpy (to, from, (sizeof (struct cgraph_simd_clone)
		     + ((from->nargs - from->inbranch)
			* sizeof (struct cgraph_simd_clone_arg))));
}

/* Return vector of parameter types of function FNDECL.  This uses
   TYPE_ARG_TYPES if available, otherwise falls back to types of
   DECL_ARGUMENTS types.  */

vec<tree>
simd_clone_vector_of_formal_parm_types (tree fndecl)
{
  if (TYPE_ARG_TYPES (TREE_TYPE (fndecl)))
    return ipa_get_vector_of_formal_parm_types (TREE_TYPE (fndecl));
  vec<tree> args = ipa_get_vector_of_formal_parms (fndecl);
  unsigned int i;
  tree arg;
  FOR_EACH_VEC_ELT (args, i, arg)
    args[i] = TREE_TYPE (args[i]);
  return args;
}

/* Given a simd function in NODE, extract the simd specific
   information from the OMP clauses passed in CLAUSES, and return
   the struct cgraph_simd_clone * if it should be cloned.  *INBRANCH_SPECIFIED
   is set to TRUE if the `inbranch' or `notinbranch' clause specified,
   otherwise set to FALSE.  */

static struct cgraph_simd_clone *
simd_clone_clauses_extract (struct cgraph_node *node, tree clauses,
			    bool *inbranch_specified)
{
  vec<tree> args = simd_clone_vector_of_formal_parm_types (node->decl);
  tree t;
  int n;
  *inbranch_specified = false;

  n = args.length ();
  if (n > 0 && args.last () == void_type_node)
    n--;

  /* To distinguish from an OpenMP simd clone, Cilk Plus functions to
     be cloned have a distinctive artificial label in addition to "omp
     declare simd".  */
  bool cilk_clone
    = (flag_cilkplus
       && lookup_attribute ("cilk simd function",
			    DECL_ATTRIBUTES (node->decl)));

  /* Allocate one more than needed just in case this is an in-branch
     clone which will require a mask argument.  */
  struct cgraph_simd_clone *clone_info = simd_clone_struct_alloc (n + 1);
  clone_info->nargs = n;
  clone_info->cilk_elemental = cilk_clone;

  if (!clauses)
    {
      args.release ();
      return clone_info;
    }
  clauses = TREE_VALUE (clauses);
  if (!clauses || TREE_CODE (clauses) != OMP_CLAUSE)
    return clone_info;

  for (t = clauses; t; t = OMP_CLAUSE_CHAIN (t))
    {
      switch (OMP_CLAUSE_CODE (t))
	{
	case OMP_CLAUSE_INBRANCH:
	  clone_info->inbranch = 1;
	  *inbranch_specified = true;
	  break;
	case OMP_CLAUSE_NOTINBRANCH:
	  clone_info->inbranch = 0;
	  *inbranch_specified = true;
	  break;
	case OMP_CLAUSE_SIMDLEN:
	  clone_info->simdlen
	    = TREE_INT_CST_LOW (OMP_CLAUSE_SIMDLEN_EXPR (t));
	  break;
	case OMP_CLAUSE_LINEAR:
	  {
	    tree decl = OMP_CLAUSE_DECL (t);
	    tree step = OMP_CLAUSE_LINEAR_STEP (t);
	    int argno = TREE_INT_CST_LOW (decl);
	    if (OMP_CLAUSE_LINEAR_VARIABLE_STRIDE (t))
	      {
		clone_info->args[argno].arg_type
		  = SIMD_CLONE_ARG_TYPE_LINEAR_VARIABLE_STEP;
		clone_info->args[argno].linear_step = tree_to_shwi (step);
		gcc_assert (clone_info->args[argno].linear_step >= 0
			    && clone_info->args[argno].linear_step < n);
	      }
	    else
	      {
		if (POINTER_TYPE_P (args[argno]))
		  step = fold_convert (ssizetype, step);
		if (!tree_fits_shwi_p (step))
		  {
		    warning_at (OMP_CLAUSE_LOCATION (t), 0,
				"ignoring large linear step");
		    args.release ();
		    return NULL;
		  }
		else if (integer_zerop (step))
		  {
		    warning_at (OMP_CLAUSE_LOCATION (t), 0,
				"ignoring zero linear step");
		    args.release ();
		    return NULL;
		  }
		else
		  {
		    clone_info->args[argno].arg_type
		      = SIMD_CLONE_ARG_TYPE_LINEAR_CONSTANT_STEP;
		    clone_info->args[argno].linear_step = tree_to_shwi (step);
		  }
	      }
	    break;
	  }
	case OMP_CLAUSE_UNIFORM:
	  {
	    tree decl = OMP_CLAUSE_DECL (t);
	    int argno = tree_to_uhwi (decl);
	    clone_info->args[argno].arg_type
	      = SIMD_CLONE_ARG_TYPE_UNIFORM;
	    break;
	  }
	case OMP_CLAUSE_ALIGNED:
	  {
	    tree decl = OMP_CLAUSE_DECL (t);
	    int argno = tree_to_uhwi (decl);
	    clone_info->args[argno].alignment
	      = TREE_INT_CST_LOW (OMP_CLAUSE_ALIGNED_ALIGNMENT (t));
	    break;
	  }
	default:
	  break;
	}
    }
  args.release ();
  return clone_info;
}

/* Given a SIMD clone in NODE, calculate the characteristic data
   type and return the coresponding type.  The characteristic data
   type is computed as described in the Intel Vector ABI.  */

static tree
simd_clone_compute_base_data_type (struct cgraph_node *node,
				   struct cgraph_simd_clone *clone_info)
{
  tree type = integer_type_node;
  tree fndecl = node->decl;

  /* a) For non-void function, the characteristic data type is the
        return type.  */
  if (TREE_CODE (TREE_TYPE (TREE_TYPE (fndecl))) != VOID_TYPE)
    type = TREE_TYPE (TREE_TYPE (fndecl));

  /* b) If the function has any non-uniform, non-linear parameters,
        then the characteristic data type is the type of the first
        such parameter.  */
  else
    {
      vec<tree> map = simd_clone_vector_of_formal_parm_types (fndecl);
      for (unsigned int i = 0; i < clone_info->nargs; ++i)
	if (clone_info->args[i].arg_type == SIMD_CLONE_ARG_TYPE_VECTOR)
	  {
	    type = map[i];
	    break;
	  }
      map.release ();
    }

  /* c) If the characteristic data type determined by a) or b) above
        is struct, union, or class type which is pass-by-value (except
        for the type that maps to the built-in complex data type), the
        characteristic data type is int.  */
  if (RECORD_OR_UNION_TYPE_P (type)
      && !aggregate_value_p (type, NULL)
      && TREE_CODE (type) != COMPLEX_TYPE)
    return integer_type_node;

  /* d) If none of the above three classes is applicable, the
        characteristic data type is int.  */

  return type;

  /* e) For Intel Xeon Phi native and offload compilation, if the
        resulting characteristic data type is 8-bit or 16-bit integer
        data type, the characteristic data type is int.  */
  /* Well, we don't handle Xeon Phi yet.  */
}

static tree
simd_clone_mangle (struct cgraph_node *node,
		   struct cgraph_simd_clone *clone_info)
{
  char vecsize_mangle = clone_info->vecsize_mangle;
  char mask = clone_info->inbranch ? 'M' : 'N';
  unsigned int simdlen = clone_info->simdlen;
  unsigned int n;
  pretty_printer pp;

  gcc_assert (vecsize_mangle && simdlen);

  pp_string (&pp, "_ZGV");
  pp_character (&pp, vecsize_mangle);
  pp_character (&pp, mask);
  pp_decimal_int (&pp, simdlen);

  for (n = 0; n < clone_info->nargs; ++n)
    {
      struct cgraph_simd_clone_arg arg = clone_info->args[n];

      if (arg.arg_type == SIMD_CLONE_ARG_TYPE_UNIFORM)
	pp_character (&pp, 'u');
      else if (arg.arg_type == SIMD_CLONE_ARG_TYPE_LINEAR_CONSTANT_STEP)
	{
	  gcc_assert (arg.linear_step != 0);
	  pp_character (&pp, 'l');
	  if (arg.linear_step > 1)
	    pp_unsigned_wide_integer (&pp, arg.linear_step);
	  else if (arg.linear_step < 0)
	    {
	      pp_character (&pp, 'n');
	      pp_unsigned_wide_integer (&pp, (-(unsigned HOST_WIDE_INT)
					      arg.linear_step));
	    }
	}
      else if (arg.arg_type == SIMD_CLONE_ARG_TYPE_LINEAR_VARIABLE_STEP)
	{
	  pp_character (&pp, 's');
	  pp_unsigned_wide_integer (&pp, arg.linear_step);
	}
      else
	pp_character (&pp, 'v');
      if (arg.alignment)
	{
	  pp_character (&pp, 'a');
	  pp_decimal_int (&pp, arg.alignment);
	}
    }

  pp_underscore (&pp);
  pp_string (&pp,
	     IDENTIFIER_POINTER (DECL_ASSEMBLER_NAME (node->decl)));
  const char *str = pp_formatted_text (&pp);

  /* If there already is a SIMD clone with the same mangled name, don't
     add another one.  This can happen e.g. for
     #pragma omp declare simd
     #pragma omp declare simd simdlen(8)
     int foo (int, int);
     if the simdlen is assumed to be 8 for the first one, etc.  */
  for (struct cgraph_node *clone = node->simd_clones; clone;
       clone = clone->simdclone->next_clone)
    if (strcmp (IDENTIFIER_POINTER (DECL_ASSEMBLER_NAME (clone->decl)),
		str) == 0)
      return NULL_TREE;

  return get_identifier (str);
}

/* Create a simd clone of OLD_NODE and return it.  */

static struct cgraph_node *
simd_clone_create (struct cgraph_node *old_node)
{
  struct cgraph_node *new_node;
  if (old_node->definition)
    {
      if (!old_node->has_gimple_body_p ())
	return NULL;
      old_node->get_body ();
      new_node = old_node->create_version_clone_with_body (vNULL, NULL, NULL,
							   false, NULL, NULL,
							   "simdclone");
    }
  else
    {
      tree old_decl = old_node->decl;
      tree new_decl = copy_node (old_node->decl);
      DECL_NAME (new_decl) = clone_function_name (old_decl, "simdclone");
      SET_DECL_ASSEMBLER_NAME (new_decl, DECL_NAME (new_decl));
      SET_DECL_RTL (new_decl, NULL);
      DECL_STATIC_CONSTRUCTOR (new_decl) = 0;
      DECL_STATIC_DESTRUCTOR (new_decl) = 0;
      new_node = old_node->create_version_clone (new_decl, vNULL, NULL);
      symtab->call_cgraph_insertion_hooks (new_node);
    }
  if (new_node == NULL)
    return new_node;

  TREE_PUBLIC (new_node->decl) = TREE_PUBLIC (old_node->decl);

  /* The function cgraph_function_versioning () will force the new
     symbol local.  Undo this, and inherit external visability from
     the old node.  */
  new_node->local.local = old_node->local.local;
  new_node->externally_visible = old_node->externally_visible;

  return new_node;
}

/* Adjust the return type of the given function to its appropriate
   vector counterpart.  Returns a simd array to be used throughout the
   function as a return value.  */

static tree
simd_clone_adjust_return_type (struct cgraph_node *node)
{
  tree fndecl = node->decl;
  tree orig_rettype = TREE_TYPE (TREE_TYPE (fndecl));
  unsigned int veclen;
  tree t;

  /* Adjust the function return type.  */
  if (orig_rettype == void_type_node)
    return NULL_TREE;
  TREE_TYPE (fndecl) = build_distinct_type_copy (TREE_TYPE (fndecl));
  if (INTEGRAL_TYPE_P (TREE_TYPE (TREE_TYPE (fndecl)))
      || POINTER_TYPE_P (TREE_TYPE (TREE_TYPE (fndecl))))
    veclen = node->simdclone->vecsize_int;
  else
    veclen = node->simdclone->vecsize_float;
  veclen /= GET_MODE_BITSIZE (TYPE_MODE (TREE_TYPE (TREE_TYPE (fndecl))));
  if (veclen > node->simdclone->simdlen)
    veclen = node->simdclone->simdlen;
  if (veclen == node->simdclone->simdlen)
    TREE_TYPE (TREE_TYPE (fndecl))
      = build_vector_type (TREE_TYPE (TREE_TYPE (fndecl)),
			   node->simdclone->simdlen);
  else
    {
      t = build_vector_type (TREE_TYPE (TREE_TYPE (fndecl)), veclen);
      t = build_array_type_nelts (t, node->simdclone->simdlen / veclen);
      TREE_TYPE (TREE_TYPE (fndecl)) = t;
    }
  if (!node->definition)
    return NULL_TREE;

  t = DECL_RESULT (fndecl);
  /* Adjust the DECL_RESULT.  */
  gcc_assert (TREE_TYPE (t) != void_type_node);
  TREE_TYPE (t) = TREE_TYPE (TREE_TYPE (fndecl));
  relayout_decl (t);

  tree atype = build_array_type_nelts (orig_rettype,
				       node->simdclone->simdlen);
  if (veclen != node->simdclone->simdlen)
    return build1 (VIEW_CONVERT_EXPR, atype, t);

  /* Set up a SIMD array to use as the return value.  */
  tree retval = create_tmp_var_raw (atype, "retval");
  gimple_add_tmp_var (retval);
  return retval;
}

/* Each vector argument has a corresponding array to be used locally
   as part of the eventual loop.  Create such temporary array and
   return it.

   PREFIX is the prefix to be used for the temporary.

   TYPE is the inner element type.

   SIMDLEN is the number of elements.  */

static tree
create_tmp_simd_array (const char *prefix, tree type, int simdlen)
{
  tree atype = build_array_type_nelts (type, simdlen);
  tree avar = create_tmp_var_raw (atype, prefix);
  gimple_add_tmp_var (avar);
  return avar;
}

/* Modify the function argument types to their corresponding vector
   counterparts if appropriate.  Also, create one array for each simd
   argument to be used locally when using the function arguments as
   part of the loop.

   NODE is the function whose arguments are to be adjusted.

   Returns an adjustment vector that will be filled describing how the
   argument types will be adjusted.  */

static ipa_parm_adjustment_vec
simd_clone_adjust_argument_types (struct cgraph_node *node)
{
  vec<tree> args;
  ipa_parm_adjustment_vec adjustments;

  if (node->definition)
    args = ipa_get_vector_of_formal_parms (node->decl);
  else
    args = simd_clone_vector_of_formal_parm_types (node->decl);
  adjustments.create (args.length ());
  unsigned i, j, veclen;
  struct ipa_parm_adjustment adj;
  for (i = 0; i < node->simdclone->nargs; ++i)
    {
      memset (&adj, 0, sizeof (adj));
      tree parm = args[i];
      tree parm_type = node->definition ? TREE_TYPE (parm) : parm;
      adj.base_index = i;
      adj.base = parm;

      node->simdclone->args[i].orig_arg = node->definition ? parm : NULL_TREE;
      node->simdclone->args[i].orig_type = parm_type;

      if (node->simdclone->args[i].arg_type != SIMD_CLONE_ARG_TYPE_VECTOR)
	{
	  /* No adjustment necessary for scalar arguments.  */
	  adj.op = IPA_PARM_OP_COPY;
	}
      else
	{
	  if (INTEGRAL_TYPE_P (parm_type) || POINTER_TYPE_P (parm_type))
	    veclen = node->simdclone->vecsize_int;
	  else
	    veclen = node->simdclone->vecsize_float;
	  veclen /= GET_MODE_BITSIZE (TYPE_MODE (parm_type));
	  if (veclen > node->simdclone->simdlen)
	    veclen = node->simdclone->simdlen;
	  adj.arg_prefix = "simd";
	  adj.type = build_vector_type (parm_type, veclen);
	  node->simdclone->args[i].vector_type = adj.type;
	  for (j = veclen; j < node->simdclone->simdlen; j += veclen)
	    {
	      adjustments.safe_push (adj);
	      if (j == veclen)
		{
		  memset (&adj, 0, sizeof (adj));
		  adj.op = IPA_PARM_OP_NEW;
		  adj.arg_prefix = "simd";
		  adj.base_index = i;
		  adj.type = node->simdclone->args[i].vector_type;
		}
	    }

	  if (node->definition)
	    node->simdclone->args[i].simd_array
	      = create_tmp_simd_array (IDENTIFIER_POINTER (DECL_NAME (parm)),
				       parm_type, node->simdclone->simdlen);
	}
      adjustments.safe_push (adj);
    }

  if (node->simdclone->inbranch)
    {
      tree base_type
	= simd_clone_compute_base_data_type (node->simdclone->origin,
					     node->simdclone);

      memset (&adj, 0, sizeof (adj));
      adj.op = IPA_PARM_OP_NEW;
      adj.arg_prefix = "mask";

      adj.base_index = i;
      if (INTEGRAL_TYPE_P (base_type) || POINTER_TYPE_P (base_type))
	veclen = node->simdclone->vecsize_int;
      else
	veclen = node->simdclone->vecsize_float;
      veclen /= GET_MODE_BITSIZE (TYPE_MODE (base_type));
      if (veclen > node->simdclone->simdlen)
	veclen = node->simdclone->simdlen;
      adj.type = build_vector_type (base_type, veclen);
      adjustments.safe_push (adj);

      for (j = veclen; j < node->simdclone->simdlen; j += veclen)
	adjustments.safe_push (adj);

      /* We have previously allocated one extra entry for the mask.  Use
	 it and fill it.  */
      struct cgraph_simd_clone *sc = node->simdclone;
      sc->nargs++;
      if (node->definition)
	{
	  sc->args[i].orig_arg
	    = build_decl (UNKNOWN_LOCATION, PARM_DECL, NULL, base_type);
	  sc->args[i].simd_array
	    = create_tmp_simd_array ("mask", base_type, sc->simdlen);
	}
      sc->args[i].orig_type = base_type;
      sc->args[i].arg_type = SIMD_CLONE_ARG_TYPE_MASK;
    }

  if (node->definition)
    ipa_modify_formal_parameters (node->decl, adjustments);
  else
    {
      tree new_arg_types = NULL_TREE, new_reversed;
      bool last_parm_void = false;
      if (args.length () > 0 && args.last () == void_type_node)
	last_parm_void = true;

      gcc_assert (TYPE_ARG_TYPES (TREE_TYPE (node->decl)));
      j = adjustments.length ();
      for (i = 0; i < j; i++)
	{
	  struct ipa_parm_adjustment *adj = &adjustments[i];
	  tree ptype;
	  if (adj->op == IPA_PARM_OP_COPY)
	    ptype = args[adj->base_index];
	  else
	    ptype = adj->type;
	  new_arg_types = tree_cons (NULL_TREE, ptype, new_arg_types);
	}
      new_reversed = nreverse (new_arg_types);
      if (last_parm_void)
	{
	  if (new_reversed)
	    TREE_CHAIN (new_arg_types) = void_list_node;
	  else
	    new_reversed = void_list_node;
	}

      tree new_type = build_distinct_type_copy (TREE_TYPE (node->decl));
      TYPE_ARG_TYPES (new_type) = new_reversed;
      TREE_TYPE (node->decl) = new_type;

      adjustments.release ();
    }
  args.release ();
  return adjustments;
}

/* Initialize and copy the function arguments in NODE to their
   corresponding local simd arrays.  Returns a fresh gimple_seq with
   the instruction sequence generated.  */

static gimple_seq
simd_clone_init_simd_arrays (struct cgraph_node *node,
			     ipa_parm_adjustment_vec adjustments)
{
  gimple_seq seq = NULL;
  unsigned i = 0, j = 0, k;

  for (tree arg = DECL_ARGUMENTS (node->decl);
       arg;
       arg = DECL_CHAIN (arg), i++, j++)
    {
      if (adjustments[j].op == IPA_PARM_OP_COPY)
	continue;

      node->simdclone->args[i].vector_arg = arg;

      tree array = node->simdclone->args[i].simd_array;
      if (TYPE_VECTOR_SUBPARTS (TREE_TYPE (arg)) == node->simdclone->simdlen)
	{
	  tree ptype = build_pointer_type (TREE_TYPE (TREE_TYPE (array)));
	  tree ptr = build_fold_addr_expr (array);
	  tree t = build2 (MEM_REF, TREE_TYPE (arg), ptr,
			   build_int_cst (ptype, 0));
	  t = build2 (MODIFY_EXPR, TREE_TYPE (t), t, arg);
	  gimplify_and_add (t, &seq);
	}
      else
	{
	  unsigned int simdlen = TYPE_VECTOR_SUBPARTS (TREE_TYPE (arg));
	  tree ptype = build_pointer_type (TREE_TYPE (TREE_TYPE (array)));
	  for (k = 0; k < node->simdclone->simdlen; k += simdlen)
	    {
	      tree ptr = build_fold_addr_expr (array);
	      int elemsize;
	      if (k)
		{
		  arg = DECL_CHAIN (arg);
		  j++;
		}
	      elemsize
		= GET_MODE_SIZE (TYPE_MODE (TREE_TYPE (TREE_TYPE (arg))));
	      tree t = build2 (MEM_REF, TREE_TYPE (arg), ptr,
			       build_int_cst (ptype, k * elemsize));
	      t = build2 (MODIFY_EXPR, TREE_TYPE (t), t, arg);
	      gimplify_and_add (t, &seq);
	    }
	}
    }
  return seq;
}

/* Callback info for ipa_simd_modify_stmt_ops below.  */

struct modify_stmt_info {
  ipa_parm_adjustment_vec adjustments;
  gimple stmt;
  /* True if the parent statement was modified by
     ipa_simd_modify_stmt_ops.  */
  bool modified;
};

/* Callback for walk_gimple_op.

   Adjust operands from a given statement as specified in the
   adjustments vector in the callback data.  */

static tree
ipa_simd_modify_stmt_ops (tree *tp, int *walk_subtrees, void *data)
{
  struct walk_stmt_info *wi = (struct walk_stmt_info *) data;
  struct modify_stmt_info *info = (struct modify_stmt_info *) wi->info;
  tree *orig_tp = tp;
  if (TREE_CODE (*tp) == ADDR_EXPR)
    tp = &TREE_OPERAND (*tp, 0);
  struct ipa_parm_adjustment *cand = NULL;
  if (TREE_CODE (*tp) == PARM_DECL)
    cand = ipa_get_adjustment_candidate (&tp, NULL, info->adjustments, true);
  else
    {
      if (TYPE_P (*tp))
	*walk_subtrees = 0;
    }

  tree repl = NULL_TREE;
  if (cand)
    repl = unshare_expr (cand->new_decl);
  else
    {
      if (tp != orig_tp)
	{
	  *walk_subtrees = 0;
	  bool modified = info->modified;
	  info->modified = false;
	  walk_tree (tp, ipa_simd_modify_stmt_ops, wi, wi->pset);
	  if (!info->modified)
	    {
	      info->modified = modified;
	      return NULL_TREE;
	    }
	  info->modified = modified;
	  repl = *tp;
	}
      else
	return NULL_TREE;
    }

  if (tp != orig_tp)
    {
      repl = build_fold_addr_expr (repl);
      gimple stmt;
      if (is_gimple_debug (info->stmt))
	{
	  tree vexpr = make_node (DEBUG_EXPR_DECL);
	  stmt = gimple_build_debug_source_bind (vexpr, repl, NULL);
	  DECL_ARTIFICIAL (vexpr) = 1;
	  TREE_TYPE (vexpr) = TREE_TYPE (repl);
	  DECL_MODE (vexpr) = TYPE_MODE (TREE_TYPE (repl));
	  repl = vexpr;
	}
      else
	{
	  stmt = gimple_build_assign (make_ssa_name (TREE_TYPE (repl),
						     NULL), repl);
	  repl = gimple_assign_lhs (stmt);
	}
      gimple_stmt_iterator gsi = gsi_for_stmt (info->stmt);
      gsi_insert_before (&gsi, stmt, GSI_SAME_STMT);
      *orig_tp = repl;
    }
  else if (!useless_type_conversion_p (TREE_TYPE (*tp), TREE_TYPE (repl)))
    {
      tree vce = build1 (VIEW_CONVERT_EXPR, TREE_TYPE (*tp), repl);
      *tp = vce;
    }
  else
    *tp = repl;

  info->modified = true;
  return NULL_TREE;
}

/* Traverse the function body and perform all modifications as
   described in ADJUSTMENTS.  At function return, ADJUSTMENTS will be
   modified such that the replacement/reduction value will now be an
   offset into the corresponding simd_array.

   This function will replace all function argument uses with their
   corresponding simd array elements, and ajust the return values
   accordingly.  */

static void
ipa_simd_modify_function_body (struct cgraph_node *node,
			       ipa_parm_adjustment_vec adjustments,
			       tree retval_array, tree iter)
{
  basic_block bb;
  unsigned int i, j, l;

  /* Re-use the adjustments array, but this time use it to replace
     every function argument use to an offset into the corresponding
     simd_array.  */
  for (i = 0, j = 0; i < node->simdclone->nargs; ++i, ++j)
    {
      if (!node->simdclone->args[i].vector_arg)
	continue;

      tree basetype = TREE_TYPE (node->simdclone->args[i].orig_arg);
      tree vectype = TREE_TYPE (node->simdclone->args[i].vector_arg);
      adjustments[j].new_decl
	= build4 (ARRAY_REF,
		  basetype,
		  node->simdclone->args[i].simd_array,
		  iter,
		  NULL_TREE, NULL_TREE);
      if (adjustments[j].op == IPA_PARM_OP_NONE
	  && TYPE_VECTOR_SUBPARTS (vectype) < node->simdclone->simdlen)
	j += node->simdclone->simdlen / TYPE_VECTOR_SUBPARTS (vectype) - 1;
    }

  l = adjustments.length ();
  for (i = 1; i < num_ssa_names; i++)
    {
      tree name = ssa_name (i);
      if (name
	  && SSA_NAME_VAR (name)
	  && TREE_CODE (SSA_NAME_VAR (name)) == PARM_DECL)
	{
	  for (j = 0; j < l; j++)
	    if (SSA_NAME_VAR (name) == adjustments[j].base
		&& adjustments[j].new_decl)
	      {
		tree base_var;
		if (adjustments[j].new_ssa_base == NULL_TREE)
		  {
		    base_var
		      = copy_var_decl (adjustments[j].base,
				       DECL_NAME (adjustments[j].base),
				       TREE_TYPE (adjustments[j].base));
		    adjustments[j].new_ssa_base = base_var;
		  }
		else
		  base_var = adjustments[j].new_ssa_base;
		if (SSA_NAME_IS_DEFAULT_DEF (name))
		  {
		    bb = single_succ (ENTRY_BLOCK_PTR_FOR_FN (cfun));
		    gimple_stmt_iterator gsi = gsi_after_labels (bb);
		    tree new_decl = unshare_expr (adjustments[j].new_decl);
		    set_ssa_default_def (cfun, adjustments[j].base, NULL_TREE);
		    SET_SSA_NAME_VAR_OR_IDENTIFIER (name, base_var);
		    SSA_NAME_IS_DEFAULT_DEF (name) = 0;
		    gimple stmt = gimple_build_assign (name, new_decl);
		    gsi_insert_before (&gsi, stmt, GSI_SAME_STMT);
		  }
		else
		  SET_SSA_NAME_VAR_OR_IDENTIFIER (name, base_var);
	      }
	}
    }

  struct modify_stmt_info info;
  info.adjustments = adjustments;

  FOR_EACH_BB_FN (bb, DECL_STRUCT_FUNCTION (node->decl))
    {
      gimple_stmt_iterator gsi;

      gsi = gsi_start_bb (bb);
      while (!gsi_end_p (gsi))
	{
	  gimple stmt = gsi_stmt (gsi);
	  info.stmt = stmt;
	  struct walk_stmt_info wi;

	  memset (&wi, 0, sizeof (wi));
	  info.modified = false;
	  wi.info = &info;
	  walk_gimple_op (stmt, ipa_simd_modify_stmt_ops, &wi);

	  if (greturn *return_stmt = dyn_cast <greturn *> (stmt))
	    {
	      tree retval = gimple_return_retval (return_stmt);
	      if (!retval)
		{
		  gsi_remove (&gsi, true);
		  continue;
		}

	      /* Replace `return foo' with `retval_array[iter] = foo'.  */
	      tree ref = build4 (ARRAY_REF, TREE_TYPE (retval),
				 retval_array, iter, NULL, NULL);
	      stmt = gimple_build_assign (ref, retval);
	      gsi_replace (&gsi, stmt, true);
	      info.modified = true;
	    }

	  if (info.modified)
	    {
	      update_stmt (stmt);
	      if (maybe_clean_eh_stmt (stmt))
		gimple_purge_dead_eh_edges (gimple_bb (stmt));
	    }
	  gsi_next (&gsi);
	}
    }
}

/* Adjust the argument types in NODE to their appropriate vector
   counterparts.  */

static void
simd_clone_adjust (struct cgraph_node *node)
{
  push_cfun (DECL_STRUCT_FUNCTION (node->decl));

  targetm.simd_clone.adjust (node);

  tree retval = simd_clone_adjust_return_type (node);
  ipa_parm_adjustment_vec adjustments
    = simd_clone_adjust_argument_types (node);

  push_gimplify_context ();

  gimple_seq seq = simd_clone_init_simd_arrays (node, adjustments);

  /* Adjust all uses of vector arguments accordingly.  Adjust all
     return values accordingly.  */
  tree iter = create_tmp_var (unsigned_type_node, "iter");
  tree iter1 = make_ssa_name (iter, NULL);
  tree iter2 = make_ssa_name (iter, NULL);
  ipa_simd_modify_function_body (node, adjustments, retval, iter1);

  /* Initialize the iteration variable.  */
  basic_block entry_bb = single_succ (ENTRY_BLOCK_PTR_FOR_FN (cfun));
  basic_block body_bb = split_block_after_labels (entry_bb)->dest;
  gimple_stmt_iterator gsi = gsi_after_labels (entry_bb);
  /* Insert the SIMD array and iv initialization at function
     entry.  */
  gsi_insert_seq_before (&gsi, seq, GSI_NEW_STMT);

  pop_gimplify_context (NULL);

  /* Create a new BB right before the original exit BB, to hold the
     iteration increment and the condition/branch.  */
  basic_block orig_exit = EDGE_PRED (EXIT_BLOCK_PTR_FOR_FN (cfun), 0)->src;
  basic_block incr_bb = create_empty_bb (orig_exit);
  add_bb_to_loop (incr_bb, body_bb->loop_father);
  /* The succ of orig_exit was EXIT_BLOCK_PTR_FOR_FN (cfun), with an empty
     flag.  Set it now to be a FALLTHRU_EDGE.  */
  gcc_assert (EDGE_COUNT (orig_exit->succs) == 1);
  EDGE_SUCC (orig_exit, 0)->flags |= EDGE_FALLTHRU;
  for (unsigned i = 0;
       i < EDGE_COUNT (EXIT_BLOCK_PTR_FOR_FN (cfun)->preds); ++i)
    {
      edge e = EDGE_PRED (EXIT_BLOCK_PTR_FOR_FN (cfun), i);
      redirect_edge_succ (e, incr_bb);
    }
  edge e = make_edge (incr_bb, EXIT_BLOCK_PTR_FOR_FN (cfun), 0);
  e->probability = REG_BR_PROB_BASE;
  gsi = gsi_last_bb (incr_bb);
  gimple g = gimple_build_assign_with_ops (PLUS_EXPR, iter2, iter1,
					   build_int_cst (unsigned_type_node,
							  1));
  gsi_insert_after (&gsi, g, GSI_CONTINUE_LINKING);

  /* Mostly annotate the loop for the vectorizer (the rest is done below).  */
  struct loop *loop = alloc_loop ();
  cfun->has_force_vectorize_loops = true;
  loop->safelen = node->simdclone->simdlen;
  loop->force_vectorize = true;
  loop->header = body_bb;

  /* Branch around the body if the mask applies.  */
  if (node->simdclone->inbranch)
    {
      gimple_stmt_iterator gsi = gsi_last_bb (loop->header);
      tree mask_array
	= node->simdclone->args[node->simdclone->nargs - 1].simd_array;
      tree mask = make_ssa_name (TREE_TYPE (TREE_TYPE (mask_array)), NULL);
      tree aref = build4 (ARRAY_REF,
			  TREE_TYPE (TREE_TYPE (mask_array)),
			  mask_array, iter1,
			  NULL, NULL);
      g = gimple_build_assign (mask, aref);
      gsi_insert_after (&gsi, g, GSI_CONTINUE_LINKING);
      int bitsize = GET_MODE_BITSIZE (TYPE_MODE (TREE_TYPE (aref)));
      if (!INTEGRAL_TYPE_P (TREE_TYPE (aref)))
	{
	  aref = build1 (VIEW_CONVERT_EXPR,
			 build_nonstandard_integer_type (bitsize, 0), mask);
	  mask = make_ssa_name (TREE_TYPE (aref), NULL);
	  g = gimple_build_assign (mask, aref);
	  gsi_insert_after (&gsi, g, GSI_CONTINUE_LINKING);
	}

      g = gimple_build_cond (EQ_EXPR, mask, build_zero_cst (TREE_TYPE (mask)),
			     NULL, NULL);
      gsi_insert_after (&gsi, g, GSI_CONTINUE_LINKING);
      make_edge (loop->header, incr_bb, EDGE_TRUE_VALUE);
      FALLTHRU_EDGE (loop->header)->flags = EDGE_FALSE_VALUE;
    }

  /* Generate the condition.  */
  g = gimple_build_cond (LT_EXPR,
			 iter2,
			 build_int_cst (unsigned_type_node,
					node->simdclone->simdlen),
			 NULL, NULL);
  gsi_insert_after (&gsi, g, GSI_CONTINUE_LINKING);
  e = split_block (incr_bb, gsi_stmt (gsi));
  basic_block latch_bb = e->dest;
  basic_block new_exit_bb;
  new_exit_bb = split_block (latch_bb, NULL)->dest;
  loop->latch = latch_bb;

  redirect_edge_succ (FALLTHRU_EDGE (latch_bb), body_bb);

  make_edge (incr_bb, new_exit_bb, EDGE_FALSE_VALUE);
  /* The successor of incr_bb is already pointing to latch_bb; just
     change the flags.
     make_edge (incr_bb, latch_bb, EDGE_TRUE_VALUE);  */
  FALLTHRU_EDGE (incr_bb)->flags = EDGE_TRUE_VALUE;

  gphi *phi = create_phi_node (iter1, body_bb);
  edge preheader_edge = find_edge (entry_bb, body_bb);
  edge latch_edge = single_succ_edge (latch_bb);
  add_phi_arg (phi, build_zero_cst (unsigned_type_node), preheader_edge,
	       UNKNOWN_LOCATION);
  add_phi_arg (phi, iter2, latch_edge, UNKNOWN_LOCATION);

  /* Generate the new return.  */
  gsi = gsi_last_bb (new_exit_bb);
  if (retval
      && TREE_CODE (retval) == VIEW_CONVERT_EXPR
      && TREE_CODE (TREE_OPERAND (retval, 0)) == RESULT_DECL)
    retval = TREE_OPERAND (retval, 0);
  else if (retval)
    {
      retval = build1 (VIEW_CONVERT_EXPR,
		       TREE_TYPE (TREE_TYPE (node->decl)),
		       retval);
      retval = force_gimple_operand_gsi (&gsi, retval, true, NULL,
					 false, GSI_CONTINUE_LINKING);
    }
  g = gimple_build_return (retval);
  gsi_insert_after (&gsi, g, GSI_CONTINUE_LINKING);

  /* Handle aligned clauses by replacing default defs of the aligned
     uniform args with __builtin_assume_aligned (arg_N(D), alignment)
     lhs.  Handle linear by adding PHIs.  */
  for (unsigned i = 0; i < node->simdclone->nargs; i++)
    if (node->simdclone->args[i].alignment
	&& node->simdclone->args[i].arg_type == SIMD_CLONE_ARG_TYPE_UNIFORM
	&& (node->simdclone->args[i].alignment
	    & (node->simdclone->args[i].alignment - 1)) == 0
	&& TREE_CODE (TREE_TYPE (node->simdclone->args[i].orig_arg))
	   == POINTER_TYPE)
      {
	unsigned int alignment = node->simdclone->args[i].alignment;
	tree orig_arg = node->simdclone->args[i].orig_arg;
	tree def = ssa_default_def (cfun, orig_arg);
	if (def && !has_zero_uses (def))
	  {
	    tree fn = builtin_decl_explicit (BUILT_IN_ASSUME_ALIGNED);
	    gimple_seq seq = NULL;
	    bool need_cvt = false;
	    gcall *call
	      = gimple_build_call (fn, 2, def, size_int (alignment));
	    g = call;
	    if (!useless_type_conversion_p (TREE_TYPE (orig_arg),
					    ptr_type_node))
	      need_cvt = true;
	    tree t = make_ssa_name (need_cvt ? ptr_type_node : orig_arg, NULL);
	    gimple_call_set_lhs (g, t);
	    gimple_seq_add_stmt_without_update (&seq, g);
	    if (need_cvt)
	      {
		t = make_ssa_name (orig_arg, NULL);
		g = gimple_build_assign_with_ops (NOP_EXPR, t,
						  gimple_call_lhs (g));
		gimple_seq_add_stmt_without_update (&seq, g);
	      }
	    gsi_insert_seq_on_edge_immediate
	      (single_succ_edge (ENTRY_BLOCK_PTR_FOR_FN (cfun)), seq);

	    entry_bb = single_succ (ENTRY_BLOCK_PTR_FOR_FN (cfun));
	    int freq = compute_call_stmt_bb_frequency (current_function_decl,
						       entry_bb);
	    node->create_edge (cgraph_node::get_create (fn),
			       call, entry_bb->count, freq);

	    imm_use_iterator iter;
	    use_operand_p use_p;
	    gimple use_stmt;
	    tree repl = gimple_get_lhs (g);
	    FOR_EACH_IMM_USE_STMT (use_stmt, iter, def)
	      if (is_gimple_debug (use_stmt) || use_stmt == call)
		continue;
	      else
		FOR_EACH_IMM_USE_ON_STMT (use_p, iter)
		  SET_USE (use_p, repl);
	  }
      }
    else if (node->simdclone->args[i].arg_type
	     == SIMD_CLONE_ARG_TYPE_LINEAR_CONSTANT_STEP)
      {
	tree orig_arg = node->simdclone->args[i].orig_arg;
	tree def = ssa_default_def (cfun, orig_arg);
	gcc_assert (INTEGRAL_TYPE_P (TREE_TYPE (orig_arg))
		    || POINTER_TYPE_P (TREE_TYPE (orig_arg)));
	if (def && !has_zero_uses (def))
	  {
	    iter1 = make_ssa_name (orig_arg, NULL);
	    iter2 = make_ssa_name (orig_arg, NULL);
	    phi = create_phi_node (iter1, body_bb);
	    add_phi_arg (phi, def, preheader_edge, UNKNOWN_LOCATION);
	    add_phi_arg (phi, iter2, latch_edge, UNKNOWN_LOCATION);
	    enum tree_code code = INTEGRAL_TYPE_P (TREE_TYPE (orig_arg))
				  ? PLUS_EXPR : POINTER_PLUS_EXPR;
	    tree addtype = INTEGRAL_TYPE_P (TREE_TYPE (orig_arg))
			   ? TREE_TYPE (orig_arg) : sizetype;
	    tree addcst
	      = build_int_cst (addtype, node->simdclone->args[i].linear_step);
	    g = gimple_build_assign_with_ops (code, iter2, iter1, addcst);
	    gsi = gsi_last_bb (incr_bb);
	    gsi_insert_before (&gsi, g, GSI_SAME_STMT);

	    imm_use_iterator iter;
	    use_operand_p use_p;
	    gimple use_stmt;
	    FOR_EACH_IMM_USE_STMT (use_stmt, iter, def)
	      if (use_stmt == phi)
		continue;
	      else
		FOR_EACH_IMM_USE_ON_STMT (use_p, iter)
		  SET_USE (use_p, iter1);
	  }
      }

  calculate_dominance_info (CDI_DOMINATORS);
  add_loop (loop, loop->header->loop_father);
  update_ssa (TODO_update_ssa);

  pop_cfun ();
}

/* If the function in NODE is tagged as an elemental SIMD function,
   create the appropriate SIMD clones.  */

static void
expand_simd_clones (struct cgraph_node *node)
{
  tree attr = lookup_attribute ("omp declare simd",
				DECL_ATTRIBUTES (node->decl));
  if (attr == NULL_TREE
      || node->global.inlined_to
      || lookup_attribute ("noclone", DECL_ATTRIBUTES (node->decl)))
    return;

  /* Ignore
     #pragma omp declare simd
     extern int foo ();
     in C, there we don't know the argument types at all.  */
  if (!node->definition
      && TYPE_ARG_TYPES (TREE_TYPE (node->decl)) == NULL_TREE)
    return;

  do
    {
      /* Start with parsing the "omp declare simd" attribute(s).  */
      bool inbranch_clause_specified;
      struct cgraph_simd_clone *clone_info
	= simd_clone_clauses_extract (node, TREE_VALUE (attr),
				      &inbranch_clause_specified);
      if (clone_info == NULL)
	continue;

      int orig_simdlen = clone_info->simdlen;
      tree base_type = simd_clone_compute_base_data_type (node, clone_info);
      /* The target can return 0 (no simd clones should be created),
	 1 (just one ISA of simd clones should be created) or higher
	 count of ISA variants.  In that case, clone_info is initialized
	 for the first ISA variant.  */
      int count
	= targetm.simd_clone.compute_vecsize_and_simdlen (node, clone_info,
							  base_type, 0);
      if (count == 0)
	continue;

      /* Loop over all COUNT ISA variants, and if !INBRANCH_CLAUSE_SPECIFIED,
	 also create one inbranch and one !inbranch clone of it.  */
      for (int i = 0; i < count * 2; i++)
	{
	  struct cgraph_simd_clone *clone = clone_info;
	  if (inbranch_clause_specified && (i & 1) != 0)
	    continue;

	  if (i != 0)
	    {
	      clone = simd_clone_struct_alloc (clone_info->nargs
					       + ((i & 1) != 0));
	      simd_clone_struct_copy (clone, clone_info);
	      /* Undo changes targetm.simd_clone.compute_vecsize_and_simdlen
		 and simd_clone_adjust_argument_types did to the first
		 clone's info.  */
	      clone->nargs -= clone_info->inbranch;
	      clone->simdlen = orig_simdlen;
	      /* And call the target hook again to get the right ISA.  */
	      targetm.simd_clone.compute_vecsize_and_simdlen (node, clone,
							      base_type,
							      i / 2);
	      if ((i & 1) != 0)
		clone->inbranch = 1;
	    }

	  /* simd_clone_mangle might fail if such a clone has been created
	     already.  */
	  tree id = simd_clone_mangle (node, clone);
	  if (id == NULL_TREE)
	    continue;

	  /* Only when we are sure we want to create the clone actually
	     clone the function (or definitions) or create another
	     extern FUNCTION_DECL (for prototypes without definitions).  */
	  struct cgraph_node *n = simd_clone_create (node);
	  if (n == NULL)
	    continue;

	  n->simdclone = clone;
	  clone->origin = node;
	  clone->next_clone = NULL;
	  if (node->simd_clones == NULL)
	    {
	      clone->prev_clone = n;
	      node->simd_clones = n;
	    }
	  else
	    {
	      clone->prev_clone = node->simd_clones->simdclone->prev_clone;
	      clone->prev_clone->simdclone->next_clone = n;
	      node->simd_clones->simdclone->prev_clone = n;
	    }
	  symtab->change_decl_assembler_name (n->decl, id);
	  /* And finally adjust the return type, parameters and for
	     definitions also function body.  */
	  if (node->definition)
	    simd_clone_adjust (n);
	  else
	    {
	      simd_clone_adjust_return_type (n);
	      simd_clone_adjust_argument_types (n);
	    }
	}
    }
  while ((attr = lookup_attribute ("omp declare simd", TREE_CHAIN (attr))));
}

/* Entry point for IPA simd clone creation pass.  */

static unsigned int
ipa_omp_simd_clone (void)
{
  struct cgraph_node *node;
  FOR_EACH_FUNCTION (node)
    expand_simd_clones (node);
  return 0;
}

namespace {

const pass_data pass_data_omp_simd_clone =
{
  SIMPLE_IPA_PASS,		/* type */
  "simdclone",			/* name */
  OPTGROUP_NONE,		/* optinfo_flags */
  TV_NONE,			/* tv_id */
  ( PROP_ssa | PROP_cfg ),	/* properties_required */
  0,				/* properties_provided */
  0,				/* properties_destroyed */
  0,				/* todo_flags_start */
  0,				/* todo_flags_finish */
};

class pass_omp_simd_clone : public simple_ipa_opt_pass
{
public:
  pass_omp_simd_clone(gcc::context *ctxt)
    : simple_ipa_opt_pass(pass_data_omp_simd_clone, ctxt)
  {}

  /* opt_pass methods: */
  virtual bool gate (function *);
  virtual unsigned int execute (function *) { return ipa_omp_simd_clone (); }
};

bool
pass_omp_simd_clone::gate (function *)
{
  return ((flag_openmp || flag_openmp_simd
	   || flag_cilkplus
	   || (in_lto_p && !flag_wpa))
	  && (targetm.simd_clone.compute_vecsize_and_simdlen != NULL));
}

} // anon namespace

simple_ipa_opt_pass *
make_pass_omp_simd_clone (gcc::context *ctxt)
{
  return new pass_omp_simd_clone (ctxt);
}

/* Helper function for omp_finish_file routine.  Takes decls from V_DECLS and
   adds their addresses and sizes to constructor-vector V_CTOR.  */
static void
add_decls_addresses_to_decl_constructor (vec<tree, va_gc> *v_decls,
					 vec<constructor_elt, va_gc> *v_ctor)
{
  unsigned len = vec_safe_length (v_decls);
  for (unsigned i = 0; i < len; i++)
    {
      tree it = (*v_decls)[i];
      bool is_function = TREE_CODE (it) != VAR_DECL;

      CONSTRUCTOR_APPEND_ELT (v_ctor, NULL_TREE, build_fold_addr_expr (it));
      if (!is_function)
	CONSTRUCTOR_APPEND_ELT (v_ctor, NULL_TREE,
				fold_convert (const_ptr_type_node,
					      DECL_SIZE_UNIT (it)));
    }
}

/* Create new symbols containing (address, size) pairs for global variables,
   marked with "omp declare target" attribute, as well as addresses for the
   functions, which are outlined target regions.  */
void
omp_finish_file (void)
{
  unsigned num_funcs = vec_safe_length (offload_funcs);
  unsigned num_vars = vec_safe_length (offload_vars);

  if (num_funcs == 0 && num_vars == 0)
    return;

  if (targetm_common.have_named_sections)
    {
      vec<constructor_elt, va_gc> *v_f, *v_v;
      vec_alloc (v_f, num_funcs);
      vec_alloc (v_v, num_vars * 2);

      add_decls_addresses_to_decl_constructor (offload_funcs, v_f);
      add_decls_addresses_to_decl_constructor (offload_vars, v_v);

      tree vars_decl_type = build_array_type_nelts (pointer_sized_int_node,
						    num_vars * 2);
      tree funcs_decl_type = build_array_type_nelts (pointer_sized_int_node,
						     num_funcs);
      TYPE_ALIGN (vars_decl_type) = TYPE_ALIGN (pointer_sized_int_node);
      TYPE_ALIGN (funcs_decl_type) = TYPE_ALIGN (pointer_sized_int_node);
      tree ctor_v = build_constructor (vars_decl_type, v_v);
      tree ctor_f = build_constructor (funcs_decl_type, v_f);
      TREE_CONSTANT (ctor_v) = TREE_CONSTANT (ctor_f) = 1;
      TREE_STATIC (ctor_v) = TREE_STATIC (ctor_f) = 1;
      tree funcs_decl = build_decl (UNKNOWN_LOCATION, VAR_DECL,
				    get_identifier (".offload_func_table"),
				    funcs_decl_type);
      tree vars_decl = build_decl (UNKNOWN_LOCATION, VAR_DECL,
				   get_identifier (".offload_var_table"),
				   vars_decl_type);
      TREE_STATIC (funcs_decl) = TREE_STATIC (vars_decl) = 1;
      /* Do not align tables more than TYPE_ALIGN (pointer_sized_int_node),
	 otherwise a joint table in a binary will contain padding between
	 tables from multiple object files.  */
      DECL_USER_ALIGN (funcs_decl) = DECL_USER_ALIGN (vars_decl) = 1;
      DECL_ALIGN (funcs_decl) = TYPE_ALIGN (funcs_decl_type);
      DECL_ALIGN (vars_decl) = TYPE_ALIGN (vars_decl_type);
      DECL_INITIAL (funcs_decl) = ctor_f;
      DECL_INITIAL (vars_decl) = ctor_v;
      set_decl_section_name (funcs_decl, OFFLOAD_FUNC_TABLE_SECTION_NAME);
      set_decl_section_name (vars_decl, OFFLOAD_VAR_TABLE_SECTION_NAME);

      varpool_node::finalize_decl (vars_decl);
      varpool_node::finalize_decl (funcs_decl);
    }
  else
    {
      for (unsigned i = 0; i < num_funcs; i++)
	{
	  tree it = (*offload_funcs)[i];
	  targetm.record_offload_symbol (it);
	}
      for (unsigned i = 0; i < num_vars; i++)
	{
	  tree it = (*offload_vars)[i];
	  targetm.record_offload_symbol (it);
	}
    }
}

#include "gt-omp-low.h"<|MERGE_RESOLUTION|>--- conflicted
+++ resolved
@@ -5857,14 +5857,8 @@
       if (useless_type_conversion_p (TREE_TYPE (fd->loop.v), TREE_TYPE (iend)))
 	assign_stmt = gimple_build_assign (fd->loop.v, iend);
       else
-<<<<<<< HEAD
-	assign_stmt = gimple_build_assign_with_ops (NOP_EXPR, fd->loop.v, iend,
-					     NULL_TREE);
+	assign_stmt = gimple_build_assign_with_ops (NOP_EXPR, fd->loop.v, iend);
       gsi_insert_after (&gsi, assign_stmt, GSI_CONTINUE_LINKING);
-=======
-	stmt = gimple_build_assign_with_ops (NOP_EXPR, fd->loop.v, iend);
-      gsi_insert_after (&gsi, stmt, GSI_CONTINUE_LINKING);
->>>>>>> aec08e4d
     }
   if (fd->collapse > 1)
     expand_omp_for_init_vars (fd, &gsi, counts, inner_stmt, startvar);
@@ -6283,14 +6277,8 @@
       if (useless_type_conversion_p (TREE_TYPE (fd->loop.v), TREE_TYPE (e)))
 	assign_stmt = gimple_build_assign (fd->loop.v, e);
       else
-<<<<<<< HEAD
-	assign_stmt = gimple_build_assign_with_ops (NOP_EXPR, fd->loop.v, e,
-					     NULL_TREE);
+	assign_stmt = gimple_build_assign_with_ops (NOP_EXPR, fd->loop.v, e);
       gsi_insert_after (&gsi, assign_stmt, GSI_CONTINUE_LINKING);
-=======
-	stmt = gimple_build_assign_with_ops (NOP_EXPR, fd->loop.v, e);
-      gsi_insert_after (&gsi, stmt, GSI_CONTINUE_LINKING);
->>>>>>> aec08e4d
     }
   if (fd->collapse > 1)
     expand_omp_for_init_vars (fd, &gsi, counts, inner_stmt, startvar);
@@ -6679,14 +6667,8 @@
       if (useless_type_conversion_p (TREE_TYPE (fd->loop.v), TREE_TYPE (e)))
 	assign_stmt = gimple_build_assign (fd->loop.v, e);
       else
-<<<<<<< HEAD
-	assign_stmt = gimple_build_assign_with_ops (NOP_EXPR, fd->loop.v, e,
-						    NULL_TREE);
+	assign_stmt = gimple_build_assign_with_ops (NOP_EXPR, fd->loop.v, e);
       gsi_insert_after (&gsi, assign_stmt, GSI_CONTINUE_LINKING);
-=======
-	stmt = gimple_build_assign_with_ops (NOP_EXPR, fd->loop.v, e);
-      gsi_insert_after (&gsi, stmt, GSI_CONTINUE_LINKING);
->>>>>>> aec08e4d
     }
   if (fd->collapse > 1)
     expand_omp_for_init_vars (fd, &gsi, counts, inner_stmt, startvar);
