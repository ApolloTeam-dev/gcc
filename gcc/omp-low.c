--- conflicted
+++ resolved
@@ -1545,11 +1545,8 @@
 	  break;
 
 	case OMP_CLAUSE_SHARED:
-<<<<<<< HEAD
 	  gcc_assert (!is_gimple_omp_oacc_specifically (ctx->stmt));
-=======
 	  decl = OMP_CLAUSE_DECL (c);
->>>>>>> 1153fb2a
 	  /* Ignore shared directives in teams construct.  */
 	  if (gimple_code (ctx->stmt) == GIMPLE_OMP_TEAMS)
 	    {
@@ -5263,11 +5260,8 @@
 
       make_edge (cond_bb, then_bb, EDGE_TRUE_VALUE);
       make_edge (cond_bb, else_bb, EDGE_FALSE_VALUE);
-      if (current_loops)
-	{
-	  add_bb_to_loop (then_bb, cond_bb->loop_father);
-	  add_bb_to_loop (else_bb, cond_bb->loop_father);
-	}
+      add_bb_to_loop (then_bb, cond_bb->loop_father);
+      add_bb_to_loop (else_bb, cond_bb->loop_father);
       make_edge (then_bb, new_bb, EDGE_FALLTHRU);
       make_edge (else_bb, new_bb, EDGE_FALLTHRU);
 
@@ -6966,7 +6960,6 @@
       gsi = gsi_last_bb (entry_bb);
     }
 
-<<<<<<< HEAD
   switch (gimple_omp_for_kind (fd->for_stmt))
     {
     case GF_OMP_FOR_KIND_FOR:
@@ -6985,20 +6978,10 @@
       gcc_unreachable ();
     }
   nthreads = fold_convert (itype, nthreads);
-  nthreads = force_gimple_operand_gsi (&si, nthreads, true, NULL_TREE,
+  nthreads = force_gimple_operand_gsi (&gsi, nthreads, true, NULL_TREE,
 				       true, GSI_SAME_STMT);
   threadid = fold_convert (itype, threadid);
-  threadid = force_gimple_operand_gsi (&si, threadid, true, NULL_TREE,
-=======
-  t = build_call_expr (builtin_decl_explicit (get_num_threads), 0);
-  t = fold_convert (itype, t);
-  nthreads = force_gimple_operand_gsi (&gsi, t, true, NULL_TREE,
-				       true, GSI_SAME_STMT);
-
-  t = build_call_expr (builtin_decl_explicit (get_thread_num), 0);
-  t = fold_convert (itype, t);
-  threadid = force_gimple_operand_gsi (&gsi, t, true, NULL_TREE,
->>>>>>> 1153fb2a
+  threadid = force_gimple_operand_gsi (&gsi, threadid, true, NULL_TREE,
 				       true, GSI_SAME_STMT);
 
   n1 = fd->loop.n1;
@@ -13183,10 +13166,8 @@
       TREE_STATIC (funcs_decl) = TREE_STATIC (vars_decl) = 1;
       DECL_INITIAL (funcs_decl) = ctor_f;
       DECL_INITIAL (vars_decl) = ctor_v;
-      DECL_SECTION_NAME (funcs_decl)
-	= build_string (strlen (funcs_section_name), funcs_section_name);
-      DECL_SECTION_NAME (vars_decl)
-	= build_string (strlen (vars_section_name), vars_section_name);
+      set_decl_section_name (funcs_decl, funcs_section_name);
+      set_decl_section_name (vars_decl, vars_section_name);
  
       varpool_assemble_decl (varpool_node_for_decl (vars_decl));
       varpool_assemble_decl (varpool_node_for_decl (funcs_decl));
