/* Copy propagation and SSA_NAME replacement support routines.
   Copyright (C) 2004, 2005, 2006, 2007, 2008, 2010
   Free Software Foundation, Inc.

This file is part of GCC.

GCC is free software; you can redistribute it and/or modify
it under the terms of the GNU General Public License as published by
the Free Software Foundation; either version 3, or (at your option)
any later version.

GCC is distributed in the hope that it will be useful,
but WITHOUT ANY WARRANTY; without even the implied warranty of
MERCHANTABILITY or FITNESS FOR A PARTICULAR PURPOSE.  See the
GNU General Public License for more details.

You should have received a copy of the GNU General Public License
along with GCC; see the file COPYING3.  If not see
<http://www.gnu.org/licenses/>.  */

#include "config.h"
#include "system.h"
#include "coretypes.h"
#include "tm.h"
#include "tree.h"
#include "flags.h"
#include "tm_p.h"
#include "basic-block.h"
#include "output.h"
#include "function.h"
#include "tree-pretty-print.h"
#include "gimple-pretty-print.h"
#include "timevar.h"
#include "tree-dump.h"
#include "tree-flow.h"
#include "tree-pass.h"
#include "tree-ssa-propagate.h"
#include "langhooks.h"
#include "cfgloop.h"

/* This file implements the copy propagation pass and provides a
   handful of interfaces for performing const/copy propagation and
   simple expression replacement which keep variable annotations
   up-to-date.

   We require that for any copy operation where the RHS and LHS have
   a non-null memory tag the memory tag be the same.   It is OK
   for one or both of the memory tags to be NULL.

   We also require tracking if a variable is dereferenced in a load or
   store operation.

   We enforce these requirements by having all copy propagation and
   replacements of one SSA_NAME with a different SSA_NAME to use the
   APIs defined in this file.  */

/* Return true if we may propagate ORIG into DEST, false otherwise.  */

bool
may_propagate_copy (tree dest, tree orig)
{
  tree type_d = TREE_TYPE (dest);
  tree type_o = TREE_TYPE (orig);

  /* If ORIG flows in from an abnormal edge, it cannot be propagated.  */
  if (TREE_CODE (orig) == SSA_NAME
      && SSA_NAME_OCCURS_IN_ABNORMAL_PHI (orig))
    return false;

  /* If DEST is an SSA_NAME that flows from an abnormal edge, then it
     cannot be replaced.  */
  if (TREE_CODE (dest) == SSA_NAME
      && SSA_NAME_OCCURS_IN_ABNORMAL_PHI (dest))
    return false;

  /* Do not copy between types for which we *do* need a conversion.  */
  if (!useless_type_conversion_p (type_d, type_o))
    return false;

  /* Propagating virtual operands is always ok.  */
  if (TREE_CODE (dest) == SSA_NAME && !is_gimple_reg (dest))
    {
      /* But only between virtual operands.  */
      gcc_assert (TREE_CODE (orig) == SSA_NAME && !is_gimple_reg (orig));

      return true;
    }

  /* Anything else is OK.  */
  return true;
}

/* Like may_propagate_copy, but use as the destination expression
   the principal expression (typically, the RHS) contained in
   statement DEST.  This is more efficient when working with the
   gimple tuples representation.  */

bool
may_propagate_copy_into_stmt (gimple dest, tree orig)
{
  tree type_d;
  tree type_o;

  /* If the statement is a switch or a single-rhs assignment,
     then the expression to be replaced by the propagation may
     be an SSA_NAME.  Fortunately, there is an explicit tree
     for the expression, so we delegate to may_propagate_copy.  */

  if (gimple_assign_single_p (dest))
    return may_propagate_copy (gimple_assign_rhs1 (dest), orig);
  else if (gimple_code (dest) == GIMPLE_SWITCH)
    return may_propagate_copy (gimple_switch_index (dest), orig);

  /* In other cases, the expression is not materialized, so there
     is no destination to pass to may_propagate_copy.  On the other
     hand, the expression cannot be an SSA_NAME, so the analysis
     is much simpler.  */

  if (TREE_CODE (orig) == SSA_NAME
      && SSA_NAME_OCCURS_IN_ABNORMAL_PHI (orig))
    return false;

  if (is_gimple_assign (dest))
    type_d = TREE_TYPE (gimple_assign_lhs (dest));
  else if (gimple_code (dest) == GIMPLE_COND)
    type_d = boolean_type_node;
  else if (is_gimple_call (dest)
           && gimple_call_lhs (dest) != NULL_TREE)
    type_d = TREE_TYPE (gimple_call_lhs (dest));
  else
    gcc_unreachable ();

  type_o = TREE_TYPE (orig);

  if (!useless_type_conversion_p (type_d, type_o))
    return false;

  return true;
}

/* Similarly, but we know that we're propagating into an ASM_EXPR.  */

bool
may_propagate_copy_into_asm (tree dest)
{
  /* Hard register operands of asms are special.  Do not bypass.  */
  return !(TREE_CODE (dest) == SSA_NAME
	   && TREE_CODE (SSA_NAME_VAR (dest)) == VAR_DECL
	   && DECL_HARD_REGISTER (SSA_NAME_VAR (dest)));
}


/* Common code for propagate_value and replace_exp.

   Replace use operand OP_P with VAL.  FOR_PROPAGATION indicates if the
   replacement is done to propagate a value or not.  */

static void
replace_exp_1 (use_operand_p op_p, tree val,
    	       bool for_propagation ATTRIBUTE_UNUSED)
{
#if defined ENABLE_CHECKING
  tree op = USE_FROM_PTR (op_p);

  gcc_assert (!(for_propagation
		&& TREE_CODE (op) == SSA_NAME
		&& TREE_CODE (val) == SSA_NAME
		&& !may_propagate_copy (op, val)));
#endif

  if (TREE_CODE (val) == SSA_NAME)
    SET_USE (op_p, val);
  else
    SET_USE (op_p, unsave_expr_now (val));
}


/* Propagate the value VAL (assumed to be a constant or another SSA_NAME)
   into the operand pointed to by OP_P.

   Use this version for const/copy propagation as it will perform additional
   checks to ensure validity of the const/copy propagation.  */

void
propagate_value (use_operand_p op_p, tree val)
{
  replace_exp_1 (op_p, val, true);
}

/* Replace *OP_P with value VAL (assumed to be a constant or another SSA_NAME).

   Use this version when not const/copy propagating values.  For example,
   PRE uses this version when building expressions as they would appear
   in specific blocks taking into account actions of PHI nodes.

   The statement in which an expression has been replaced should be
   folded using fold_stmt_inplace.  */

void
replace_exp (use_operand_p op_p, tree val)
{
  replace_exp_1 (op_p, val, false);
}


/* Propagate the value VAL (assumed to be a constant or another SSA_NAME)
   into the tree pointed to by OP_P.

   Use this version for const/copy propagation when SSA operands are not
   available.  It will perform the additional checks to ensure validity of
   the const/copy propagation, but will not update any operand information.
   Be sure to mark the stmt as modified.  */

void
propagate_tree_value (tree *op_p, tree val)
{
  gcc_checking_assert (!(TREE_CODE (val) == SSA_NAME
			 && *op_p
			 && TREE_CODE (*op_p) == SSA_NAME
			 && !may_propagate_copy (*op_p, val)));

  if (TREE_CODE (val) == SSA_NAME)
    *op_p = val;
  else
    *op_p = unsave_expr_now (val);
}


/* Like propagate_tree_value, but use as the operand to replace
   the principal expression (typically, the RHS) contained in the
   statement referenced by iterator GSI.  Note that it is not
   always possible to update the statement in-place, so a new
   statement may be created to replace the original.  */

void
propagate_tree_value_into_stmt (gimple_stmt_iterator *gsi, tree val)
{
  gimple stmt = gsi_stmt (*gsi);

  if (is_gimple_assign (stmt))
    {
      tree expr = NULL_TREE;
      if (gimple_assign_single_p (stmt))
        expr = gimple_assign_rhs1 (stmt);
      propagate_tree_value (&expr, val);
      gimple_assign_set_rhs_from_tree (gsi, expr);
    }
  else if (gimple_code (stmt) == GIMPLE_COND)
    {
      tree lhs = NULL_TREE;
      tree rhs = build_zero_cst (TREE_TYPE (val));
      propagate_tree_value (&lhs, val);
      gimple_cond_set_code (stmt, NE_EXPR);
      gimple_cond_set_lhs (stmt, lhs);
      gimple_cond_set_rhs (stmt, rhs);
    }
  else if (is_gimple_call (stmt)
           && gimple_call_lhs (stmt) != NULL_TREE)
    {
      gimple new_stmt;

      tree expr = NULL_TREE;
      propagate_tree_value (&expr, val);
      new_stmt = gimple_build_assign (gimple_call_lhs (stmt), expr);
      move_ssa_defining_stmt_for_defs (new_stmt, stmt);
      gsi_replace (gsi, new_stmt, false);
    }
  else if (gimple_code (stmt) == GIMPLE_SWITCH)
    propagate_tree_value (gimple_switch_index_ptr (stmt), val);
  else
    gcc_unreachable ();
}

/*---------------------------------------------------------------------------
				Copy propagation
---------------------------------------------------------------------------*/
/* Lattice for copy-propagation.  The lattice is initialized to
   UNDEFINED (value == NULL) for SSA names that can become a copy
   of something or VARYING (value == self) if not (see get_copy_of_val
   and stmt_may_generate_copy).  Other values make the name a COPY
   of that value.

   When visiting a statement or PHI node the lattice value for an
   SSA name can transition from UNDEFINED to COPY to VARYING.  */

struct prop_value_d {
    /* Copy-of value.  */
    tree value;
};
typedef struct prop_value_d prop_value_t;

static prop_value_t *copy_of;


/* Return true if this statement may generate a useful copy.  */

static bool
stmt_may_generate_copy (gimple stmt)
{
  if (gimple_code (stmt) == GIMPLE_PHI)
    return !SSA_NAME_OCCURS_IN_ABNORMAL_PHI (gimple_phi_result (stmt));

  if (gimple_code (stmt) != GIMPLE_ASSIGN)
    return false;

  /* If the statement has volatile operands, it won't generate a
     useful copy.  */
  if (gimple_has_volatile_ops (stmt))
    return false;

  /* Statements with loads and/or stores will never generate a useful copy.  */
  if (gimple_vuse (stmt))
    return false;

  /* Otherwise, the only statements that generate useful copies are
     assignments whose RHS is just an SSA name that doesn't flow
     through abnormal edges.  */
  return ((gimple_assign_rhs_code (stmt) == SSA_NAME
	   && !SSA_NAME_OCCURS_IN_ABNORMAL_PHI (gimple_assign_rhs1 (stmt)))
	  || is_gimple_min_invariant (gimple_assign_rhs1 (stmt)));
}


/* Return the copy-of value for VAR.  */

static inline prop_value_t *
get_copy_of_val (tree var)
{
  prop_value_t *val = &copy_of[SSA_NAME_VERSION (var)];

  if (val->value == NULL_TREE
      && !stmt_may_generate_copy (SSA_NAME_DEF_STMT (var)))
    {
      /* If the variable will never generate a useful copy relation,
	 make it its own copy.  */
      val->value = var;
    }

  return val;
}

/* Return the variable VAR is a copy of or VAR if VAR isn't the result
   of a copy.  */

static inline tree
valueize_val (tree var)
{
<<<<<<< HEAD
  tree last;
  int i;

  /* Traverse COPY_OF starting at VAR until we get to the last
     link in the chain.  Since it is possible to have cycles in PHI
     nodes, the copy-of chain may also contain cycles.

     To avoid infinite loops and to avoid traversing lengthy copy-of
     chains, we artificially limit the maximum number of chains we are
     willing to traverse.

     The value 5 was taken from a compiler and runtime library
     bootstrap and a mixture of C and C++ code from various sources.
     More than 82% of all copy-of chains were shorter than 5 links.  */
#define LIMIT	5

  last = var;
  for (i = 0; i < LIMIT; i++)
=======
  if (TREE_CODE (var) == SSA_NAME)
>>>>>>> 3082eeb7
    {
      tree val = get_copy_of_val (var)->value;
      if (val)
	return val;
    }
  return var;
}

/* Set VAL to be the copy of VAR.  If that changed return true.  */

static inline bool
set_copy_of_val (tree var, tree val)
{
<<<<<<< HEAD
  unsigned int dest_ver = SSA_NAME_VERSION (dest);
  tree old_first, old_last, new_last;
=======
  unsigned int ver = SSA_NAME_VERSION (var);
  tree old;
>>>>>>> 3082eeb7

  /* Set FIRST to be the first link in COPY_OF[DEST].  If that
     changed, return true.  */
  old = copy_of[ver].value;
  copy_of[ver].value = val;

  if (old != val
      || (val && !operand_equal_p (old, val, 0)))
    return true;

  return false;
}


/* Dump the copy-of value for variable VAR to FILE.  */

static void
dump_copy_of (FILE *file, tree var)
{
  tree val;

  print_generic_expr (file, var, dump_flags);
  if (TREE_CODE (var) != SSA_NAME)
    return;
<<<<<<< HEAD

  visited = sbitmap_alloc (num_ssa_names);
  sbitmap_zero (visited);
  SET_BIT (visited, SSA_NAME_VERSION (var));

  fprintf (file, " copy-of chain: ");
=======
>>>>>>> 3082eeb7

  val = copy_of[SSA_NAME_VERSION (var)].value;
  fprintf (file, " copy-of chain: ");
  print_generic_expr (file, var, 0);
  fprintf (file, " ");
  if (!val)
    fprintf (file, "[UNDEFINED]");
  else if (val == var)
    fprintf (file, "[NOT A COPY]");
  else
    {
      fprintf (file, "-> ");
      print_generic_expr (file, val, 0);
      fprintf (file, " ");
      fprintf (file, "[COPY]");
    }
<<<<<<< HEAD

  val = get_copy_of_val (var)->value;
  if (val == NULL_TREE)
    fprintf (file, "[UNDEFINED]");
  else if (val != var)
    fprintf (file, "[COPY]");
  else
    fprintf (file, "[NOT A COPY]");

  sbitmap_free (visited);
=======
>>>>>>> 3082eeb7
}


/* Evaluate the RHS of STMT.  If it produces a valid copy, set the LHS
   value and store the LHS into *RESULT_P.  */

static enum ssa_prop_result
copy_prop_visit_assignment (gimple stmt, tree *result_p)
{
  tree lhs, rhs;

  lhs = gimple_assign_lhs (stmt);
<<<<<<< HEAD
  rhs = gimple_assign_rhs1 (stmt);


  gcc_assert (gimple_assign_rhs_code (stmt) == SSA_NAME);

  rhs_val = get_copy_of_val (rhs);
=======
  rhs = valueize_val (gimple_assign_rhs1 (stmt));
>>>>>>> 3082eeb7

  if (TREE_CODE (lhs) == SSA_NAME)
    {
      /* Straight copy between two SSA names.  First, make sure that
	 we can propagate the RHS into uses of LHS.  */
      if (!may_propagate_copy (lhs, rhs))
	return SSA_PROP_VARYING;

<<<<<<< HEAD
      /* Notice that in the case of assignments, we make the LHS be a
	 copy of RHS's value, not of RHS itself.  This avoids keeping
	 unnecessary copy-of chains (assignments cannot be in a cycle
	 like PHI nodes), speeding up the propagation process.
	 This is different from what we do in copy_prop_visit_phi_node.
	 In those cases, we are interested in the copy-of chains.  */
=======
>>>>>>> 3082eeb7
      *result_p = lhs;
      if (set_copy_of_val (*result_p, rhs))
	return SSA_PROP_INTERESTING;
      else
	return SSA_PROP_NOT_INTERESTING;
    }

  return SSA_PROP_VARYING;
}


/* Visit the GIMPLE_COND STMT.  Return SSA_PROP_INTERESTING
   if it can determine which edge will be taken.  Otherwise, return
   SSA_PROP_VARYING.  */

static enum ssa_prop_result
copy_prop_visit_cond_stmt (gimple stmt, edge *taken_edge_p)
{
  enum ssa_prop_result retval = SSA_PROP_VARYING;
  location_t loc = gimple_location (stmt);

  tree op0 = gimple_cond_lhs (stmt);
  tree op1 = gimple_cond_rhs (stmt);

  /* The only conditionals that we may be able to compute statically
     are predicates involving two SSA_NAMEs.  */
  if (TREE_CODE (op0) == SSA_NAME && TREE_CODE (op1) == SSA_NAME)
    {
      op0 = valueize_val (op0);
      op1 = valueize_val (op1);

      /* See if we can determine the predicate's value.  */
      if (dump_file && (dump_flags & TDF_DETAILS))
	{
	  fprintf (dump_file, "Trying to determine truth value of ");
	  fprintf (dump_file, "predicate ");
	  print_gimple_stmt (dump_file, stmt, 0, 0);
	}

      /* We can fold COND and get a useful result only when we have
	 the same SSA_NAME on both sides of a comparison operator.  */
      if (op0 == op1)
	{
	  tree folded_cond = fold_binary_loc (loc, gimple_cond_code (stmt),
                                          boolean_type_node, op0, op1);
	  if (folded_cond)
	    {
	      basic_block bb = gimple_bb (stmt);
	      *taken_edge_p = find_taken_edge (bb, folded_cond);
	      if (*taken_edge_p)
		retval = SSA_PROP_INTERESTING;
	    }
	}
    }

  if (dump_file && (dump_flags & TDF_DETAILS) && *taken_edge_p)
    fprintf (dump_file, "\nConditional will always take edge %d->%d\n",
	     (*taken_edge_p)->src->index, (*taken_edge_p)->dest->index);

  return retval;
}


/* Evaluate statement STMT.  If the statement produces a new output
   value, return SSA_PROP_INTERESTING and store the SSA_NAME holding
   the new value in *RESULT_P.

   If STMT is a conditional branch and we can determine its truth
   value, set *TAKEN_EDGE_P accordingly.

   If the new value produced by STMT is varying, return
   SSA_PROP_VARYING.  */

static enum ssa_prop_result
copy_prop_visit_stmt (gimple stmt, edge *taken_edge_p, tree *result_p)
{
  enum ssa_prop_result retval;

  if (dump_file && (dump_flags & TDF_DETAILS))
    {
      fprintf (dump_file, "\nVisiting statement:\n");
      print_gimple_stmt (dump_file, stmt, 0, dump_flags);
      fprintf (dump_file, "\n");
    }

  if (gimple_assign_single_p (stmt)
      && TREE_CODE (gimple_assign_lhs (stmt)) == SSA_NAME
      && (TREE_CODE (gimple_assign_rhs1 (stmt)) == SSA_NAME
	  || is_gimple_min_invariant (gimple_assign_rhs1 (stmt))))
    {
      /* If the statement is a copy assignment, evaluate its RHS to
	 see if the lattice value of its output has changed.  */
      retval = copy_prop_visit_assignment (stmt, result_p);
    }
  else if (gimple_code (stmt) == GIMPLE_COND)
    {
      /* See if we can determine which edge goes out of a conditional
	 jump.  */
      retval = copy_prop_visit_cond_stmt (stmt, taken_edge_p);
    }
  else
    retval = SSA_PROP_VARYING;

  if (retval == SSA_PROP_VARYING)
    {
      tree def;
      ssa_op_iter i;

      /* Any other kind of statement is not interesting for constant
	 propagation and, therefore, not worth simulating.  */
      if (dump_file && (dump_flags & TDF_DETAILS))
	fprintf (dump_file, "No interesting values produced.\n");

      /* The assignment is not a copy operation.  Don't visit this
	 statement again and mark all the definitions in the statement
	 to be copies of nothing.  */
      FOR_EACH_SSA_TREE_OPERAND (def, stmt, i, SSA_OP_ALL_DEFS)
	set_copy_of_val (def, def);
    }

  return retval;
}


/* Visit PHI node PHI.  If all the arguments produce the same value,
   set it to be the value of the LHS of PHI.  */

static enum ssa_prop_result
copy_prop_visit_phi_node (gimple phi)
{
  enum ssa_prop_result retval;
  unsigned i;
  prop_value_t phi_val = { NULL_TREE };

  tree lhs = gimple_phi_result (phi);

  if (dump_file && (dump_flags & TDF_DETAILS))
    {
      fprintf (dump_file, "\nVisiting PHI node: ");
      print_gimple_stmt (dump_file, phi, 0, dump_flags);
    }

  for (i = 0; i < gimple_phi_num_args (phi); i++)
    {
      prop_value_t *arg_val;
      tree arg_value;
      tree arg = gimple_phi_arg_def (phi, i);
      edge e = gimple_phi_arg_edge (phi, i);

      /* We don't care about values flowing through non-executable
	 edges.  */
      if (!(e->flags & EDGE_EXECUTABLE))
	continue;

      /* Names that flow through abnormal edges cannot be used to
	 derive copies.  */
      if (TREE_CODE (arg) == SSA_NAME && SSA_NAME_OCCURS_IN_ABNORMAL_PHI (arg))
	{
	  phi_val.value = lhs;
	  break;
	}

      if (dump_file && (dump_flags & TDF_DETAILS))
	{
	  fprintf (dump_file, "\tArgument #%d: ", i);
	  dump_copy_of (dump_file, arg);
	  fprintf (dump_file, "\n");
	}

      if (TREE_CODE (arg) == SSA_NAME)
	{
	  arg_val = get_copy_of_val (arg);

	  /* If we didn't visit the definition of arg yet treat it as
	     UNDEFINED.  This also handles PHI arguments that are the
	     same as lhs.  We'll come here again.  */
	  if (!arg_val->value)
	    continue;

	  arg_value = arg_val->value;
	}
      else
	arg_value = valueize_val (arg);

      /* Avoid copy propagation from an inner into an outer loop.
	 Otherwise, this may move loop variant variables outside of
	 their loops and prevent coalescing opportunities.  If the
	 value was loop invariant, it will be hoisted by LICM and
<<<<<<< HEAD
	 exposed for copy propagation.  Not a problem for virtual
	 operands though.  */
      if (is_gimple_reg (lhs)
	  && loop_depth_of_name (arg) > loop_depth_of_name (lhs))
=======
	 exposed for copy propagation.
	 ???  The value will be always loop invariant.
	 In loop-closed SSA form do not copy-propagate through
	 PHI nodes in blocks with a loop exit edge predecessor.  */
      if (current_loops
	  && TREE_CODE (arg_value) == SSA_NAME
	  && (loop_depth_of_name (arg_value) > loop_depth_of_name (lhs)
	      || (loops_state_satisfies_p (LOOP_CLOSED_SSA)
		  && loop_exit_edge_p (e->src->loop_father, e))))
>>>>>>> 3082eeb7
	{
	  phi_val.value = lhs;
	  break;
	}

      /* If the LHS didn't have a value yet, make it a copy of the
	 first argument we find.   */
      if (phi_val.value == NULL_TREE)
	{
<<<<<<< HEAD
	  phi_val.value = arg_val->value ? arg_val->value : arg;
=======
	  phi_val.value = arg_value;
>>>>>>> 3082eeb7
	  continue;
	}

      /* If PHI_VAL and ARG don't have a common copy-of chain, then
	 this PHI node cannot be a copy operation.  */
      if (phi_val.value != arg_value
	  && !operand_equal_p (phi_val.value, arg_value, 0))
	{
	  phi_val.value = lhs;
	  break;
	}
    }

<<<<<<< HEAD
  if (phi_val.value &&  may_propagate_copy (lhs, phi_val.value)
=======
  if (phi_val.value
      && may_propagate_copy (lhs, phi_val.value)
>>>>>>> 3082eeb7
      && set_copy_of_val (lhs, phi_val.value))
    retval = (phi_val.value != lhs) ? SSA_PROP_INTERESTING : SSA_PROP_VARYING;
  else
    retval = SSA_PROP_NOT_INTERESTING;

  if (dump_file && (dump_flags & TDF_DETAILS))
    {
      fprintf (dump_file, "PHI node ");
      dump_copy_of (dump_file, lhs);
      fprintf (dump_file, "\nTelling the propagator to ");
      if (retval == SSA_PROP_INTERESTING)
	fprintf (dump_file, "add SSA edges out of this PHI and continue.");
      else if (retval == SSA_PROP_VARYING)
	fprintf (dump_file, "add SSA edges out of this PHI and never visit again.");
      else
	fprintf (dump_file, "do nothing with SSA edges and keep iterating.");
      fprintf (dump_file, "\n\n");
    }

  return retval;
}


/* Initialize structures used for copy propagation.  */

static void
init_copy_prop (void)
{
  basic_block bb;

  copy_of = XCNEWVEC (prop_value_t, num_ssa_names);

  FOR_EACH_BB (bb)
    {
      gimple_stmt_iterator si;
      int depth = bb->loop_depth;
      bool loop_exit_p = false;

      for (si = gsi_start_bb (bb); !gsi_end_p (si); gsi_next (&si))
	{
	  gimple stmt = gsi_stmt (si);
	  ssa_op_iter iter;
          tree def;

	  /* The only statements that we care about are those that may
	     generate useful copies.  We also need to mark conditional
	     jumps so that their outgoing edges are added to the work
	     lists of the propagator.

	     Avoid copy propagation from an inner into an outer loop.
	     Otherwise, this may move loop variant variables outside of
	     their loops and prevent coalescing opportunities.  If the
	     value was loop invariant, it will be hoisted by LICM and
	     exposed for copy propagation.
	     ???  This doesn't make sense.  */
	  if (stmt_ends_bb_p (stmt))
            prop_set_simulate_again (stmt, true);
	  else if (stmt_may_generate_copy (stmt)
                   /* Since we are iterating over the statements in
                      BB, not the phi nodes, STMT will always be an
                      assignment.  */
                   && loop_depth_of_name (gimple_assign_rhs1 (stmt)) <= depth)
            prop_set_simulate_again (stmt, true);
	  else
            prop_set_simulate_again (stmt, false);

	  /* Mark all the outputs of this statement as not being
	     the copy of anything.  */
	  FOR_EACH_SSA_TREE_OPERAND (def, stmt, iter, SSA_OP_ALL_DEFS)
            if (!prop_simulate_again_p (stmt))
	      set_copy_of_val (def, def);
	}

      /* In loop-closed SSA form do not copy-propagate through
	 PHI nodes in blocks with a loop exit edge predecessor.  */
      if (current_loops
	  && loops_state_satisfies_p (LOOP_CLOSED_SSA))
	{
	  edge_iterator ei;
	  edge e;
	  FOR_EACH_EDGE (e, ei, bb->preds)
	    if (loop_exit_edge_p (e->src->loop_father, e))
	      loop_exit_p = true;
	}

      for (si = gsi_start_phis (bb); !gsi_end_p (si); gsi_next (&si))
	{
          gimple phi = gsi_stmt (si);
          tree def;

	  def = gimple_phi_result (phi);
	  if (!is_gimple_reg (def)
	      || loop_exit_p)
            prop_set_simulate_again (phi, false);
	  else
            prop_set_simulate_again (phi, true);

	  if (!prop_simulate_again_p (phi))
	    set_copy_of_val (def, def);
	}
    }
}

/* Callback for substitute_and_fold to get at the final copy-of values.  */

static tree
get_value (tree name)
{
  tree val = copy_of[SSA_NAME_VERSION (name)].value;
  if (val && val != name)
    return val;
  return NULL_TREE;
}

/* Deallocate memory used in copy propagation and do final
   substitution.  */

static void
fini_copy_prop (void)
{
<<<<<<< HEAD
  size_t i;
  prop_value_t *tmp;
=======
  unsigned i;
>>>>>>> 3082eeb7

  /* Set the final copy-of value for each variable by traversing the
     copy-of chains.  */
  for (i = 1; i < num_ssa_names; i++)
    {
      tree var = ssa_name (i);
      if (!var
	  || !copy_of[i].value
	  || copy_of[i].value == var)
	continue;

<<<<<<< HEAD
      tmp[i].value = get_last_copy_of (var);

=======
>>>>>>> 3082eeb7
      /* In theory the points-to solution of all members of the
         copy chain is their intersection.  For now we do not bother
	 to compute this but only make sure we do not lose points-to
	 information completely by setting the points-to solution
	 of the representative to the first solution we find if
	 it doesn't have one already.  */
<<<<<<< HEAD
      if (tmp[i].value != var
	  && POINTER_TYPE_P (TREE_TYPE (var))
	  && SSA_NAME_PTR_INFO (var)
	  && !SSA_NAME_PTR_INFO (tmp[i].value))
	duplicate_ssa_name_ptr_info (tmp[i].value, SSA_NAME_PTR_INFO (var));
    }

  substitute_and_fold (tmp, NULL);
=======
      if (copy_of[i].value != var
	  && TREE_CODE (copy_of[i].value) == SSA_NAME
	  && POINTER_TYPE_P (TREE_TYPE (var))
	  && SSA_NAME_PTR_INFO (var)
	  && !SSA_NAME_PTR_INFO (copy_of[i].value))
	duplicate_ssa_name_ptr_info (copy_of[i].value, SSA_NAME_PTR_INFO (var));
    }

  /* Don't do DCE if we have loops.  That's the simplest way to not
     destroy the scev cache.  */
  substitute_and_fold (get_value, NULL, !current_loops);
>>>>>>> 3082eeb7

  free (copy_of);
}


/* Main entry point to the copy propagator.

   PHIS_ONLY is true if we should only consider PHI nodes as generating
   copy propagation opportunities.

   The algorithm propagates the value COPY-OF using ssa_propagate.  For
   every variable X_i, COPY-OF(X_i) indicates which variable is X_i created
   from.  The following example shows how the algorithm proceeds at a
   high level:

	    1	a_24 = x_1
	    2	a_2 = PHI <a_24, x_1>
	    3	a_5 = PHI <a_2>
	    4	x_1 = PHI <x_298, a_5, a_2>

   The end result should be that a_2, a_5, a_24 and x_1 are a copy of
   x_298.  Propagation proceeds as follows.

   Visit #1: a_24 is copy-of x_1.  Value changed.
   Visit #2: a_2 is copy-of x_1.  Value changed.
   Visit #3: a_5 is copy-of x_1.  Value changed.
   Visit #4: x_1 is copy-of x_298.  Value changed.
   Visit #1: a_24 is copy-of x_298.  Value changed.
   Visit #2: a_2 is copy-of x_298.  Value changed.
   Visit #3: a_5 is copy-of x_298.  Value changed.
   Visit #4: x_1 is copy-of x_298.  Stable state reached.

   When visiting PHI nodes, we only consider arguments that flow
   through edges marked executable by the propagation engine.  So,
   when visiting statement #2 for the first time, we will only look at
   the first argument (a_24) and optimistically assume that its value
<<<<<<< HEAD
   is the copy of a_24 (x_1).

   The problem with this approach is that it may fail to discover copy
   relations in PHI cycles.  Instead of propagating copy-of
   values, we actually propagate copy-of chains.  For instance:

   		A_3 = B_1;
		C_9 = A_3;
		D_4 = C_9;
		X_i = D_4;

   In this code fragment, COPY-OF (X_i) = { D_4, C_9, A_3, B_1 }.
   Obviously, we are only really interested in the last value of the
   chain, however the propagator needs to access the copy-of chain
   when visiting PHI nodes.

   To represent the copy-of chain, we use the array COPY_CHAINS, which
   holds the first link in the copy-of chain for every variable.
   If variable X_i is a copy of X_j, which in turn is a copy of X_k,
   the array will contain:

		COPY_CHAINS[i] = X_j
		COPY_CHAINS[j] = X_k
		COPY_CHAINS[k] = X_k

   Keeping copy-of chains instead of copy-of values directly becomes
   important when visiting PHI nodes.  Suppose that we had the
   following PHI cycle, such that x_52 is already considered a copy of
   x_53:

	    1	x_54 = PHI <x_53, x_52>
	    2	x_53 = PHI <x_898, x_54>

   Visit #1: x_54 is copy-of x_53 (because x_52 is copy-of x_53)
   Visit #2: x_53 is copy-of x_898 (because x_54 is a copy of x_53,
				    so it is considered irrelevant
				    as a copy).
   Visit #1: x_54 is copy-of nothing (x_53 is a copy-of x_898 and
				      x_52 is a copy of x_53, so
				      they don't match)
   Visit #2: x_53 is copy-of nothing

   This problem is avoided by keeping a chain of copies, instead of
   the final copy-of value.  Propagation will now only keep the first
   element of a variable's copy-of chain.  When visiting PHI nodes,
   arguments are considered equal if their copy-of chains end in the
   same variable.  So, as long as their copy-of chains overlap, we
   know that they will be a copy of the same variable, regardless of
   which variable that may be).

   Propagation would then proceed as follows (the notation a -> b
   means that a is a copy-of b):

   Visit #1: x_54 = PHI <x_53, x_52>
		x_53 -> x_53
		x_52 -> x_53
		Result: x_54 -> x_53.  Value changed.  Add SSA edges.

   Visit #1: x_53 = PHI <x_898, x_54>
   		x_898 -> x_898
		x_54 -> x_53
		Result: x_53 -> x_898.  Value changed.  Add SSA edges.

   Visit #2: x_54 = PHI <x_53, x_52>
   		x_53 -> x_898
		x_52 -> x_53 -> x_898
		Result: x_54 -> x_898.  Value changed.  Add SSA edges.

   Visit #2: x_53 = PHI <x_898, x_54>
   		x_898 -> x_898
		x_54 -> x_898
		Result: x_53 -> x_898.  Value didn't change.  Stable state

   Once the propagator stabilizes, we end up with the desired result
   x_53 and x_54 are both copies of x_898.  */
=======
   is the copy of a_24 (x_1).  */
>>>>>>> 3082eeb7

static unsigned int
execute_copy_prop (void)
{
  init_copy_prop ();
  ssa_propagate (copy_prop_visit_stmt, copy_prop_visit_phi_node);
  fini_copy_prop ();
  return 0;
}

static bool
gate_copy_prop (void)
{
  return flag_tree_copy_prop != 0;
}

struct gimple_opt_pass pass_copy_prop =
{
 {
  GIMPLE_PASS,
  "copyprop",				/* name */
  gate_copy_prop,			/* gate */
  execute_copy_prop,			/* execute */
  NULL,					/* sub */
  NULL,					/* next */
  0,					/* static_pass_number */
  TV_TREE_COPY_PROP,			/* tv_id */
  PROP_ssa | PROP_cfg,			/* properties_required */
  0,					/* properties_provided */
  0,					/* properties_destroyed */
  0,					/* todo_flags_start */
  TODO_cleanup_cfg
    | TODO_ggc_collect
    | TODO_verify_ssa
    | TODO_update_ssa			/* todo_flags_finish */
 }
};<|MERGE_RESOLUTION|>--- conflicted
+++ resolved
@@ -345,28 +345,7 @@
 static inline tree
 valueize_val (tree var)
 {
-<<<<<<< HEAD
-  tree last;
-  int i;
-
-  /* Traverse COPY_OF starting at VAR until we get to the last
-     link in the chain.  Since it is possible to have cycles in PHI
-     nodes, the copy-of chain may also contain cycles.
-
-     To avoid infinite loops and to avoid traversing lengthy copy-of
-     chains, we artificially limit the maximum number of chains we are
-     willing to traverse.
-
-     The value 5 was taken from a compiler and runtime library
-     bootstrap and a mixture of C and C++ code from various sources.
-     More than 82% of all copy-of chains were shorter than 5 links.  */
-#define LIMIT	5
-
-  last = var;
-  for (i = 0; i < LIMIT; i++)
-=======
   if (TREE_CODE (var) == SSA_NAME)
->>>>>>> 3082eeb7
     {
       tree val = get_copy_of_val (var)->value;
       if (val)
@@ -380,13 +359,8 @@
 static inline bool
 set_copy_of_val (tree var, tree val)
 {
-<<<<<<< HEAD
-  unsigned int dest_ver = SSA_NAME_VERSION (dest);
-  tree old_first, old_last, new_last;
-=======
   unsigned int ver = SSA_NAME_VERSION (var);
   tree old;
->>>>>>> 3082eeb7
 
   /* Set FIRST to be the first link in COPY_OF[DEST].  If that
      changed, return true.  */
@@ -411,15 +385,6 @@
   print_generic_expr (file, var, dump_flags);
   if (TREE_CODE (var) != SSA_NAME)
     return;
-<<<<<<< HEAD
-
-  visited = sbitmap_alloc (num_ssa_names);
-  sbitmap_zero (visited);
-  SET_BIT (visited, SSA_NAME_VERSION (var));
-
-  fprintf (file, " copy-of chain: ");
-=======
->>>>>>> 3082eeb7
 
   val = copy_of[SSA_NAME_VERSION (var)].value;
   fprintf (file, " copy-of chain: ");
@@ -436,19 +401,6 @@
       fprintf (file, " ");
       fprintf (file, "[COPY]");
     }
-<<<<<<< HEAD
-
-  val = get_copy_of_val (var)->value;
-  if (val == NULL_TREE)
-    fprintf (file, "[UNDEFINED]");
-  else if (val != var)
-    fprintf (file, "[COPY]");
-  else
-    fprintf (file, "[NOT A COPY]");
-
-  sbitmap_free (visited);
-=======
->>>>>>> 3082eeb7
 }
 
 
@@ -461,16 +413,7 @@
   tree lhs, rhs;
 
   lhs = gimple_assign_lhs (stmt);
-<<<<<<< HEAD
-  rhs = gimple_assign_rhs1 (stmt);
-
-
-  gcc_assert (gimple_assign_rhs_code (stmt) == SSA_NAME);
-
-  rhs_val = get_copy_of_val (rhs);
-=======
   rhs = valueize_val (gimple_assign_rhs1 (stmt));
->>>>>>> 3082eeb7
 
   if (TREE_CODE (lhs) == SSA_NAME)
     {
@@ -479,15 +422,6 @@
       if (!may_propagate_copy (lhs, rhs))
 	return SSA_PROP_VARYING;
 
-<<<<<<< HEAD
-      /* Notice that in the case of assignments, we make the LHS be a
-	 copy of RHS's value, not of RHS itself.  This avoids keeping
-	 unnecessary copy-of chains (assignments cannot be in a cycle
-	 like PHI nodes), speeding up the propagation process.
-	 This is different from what we do in copy_prop_visit_phi_node.
-	 In those cases, we are interested in the copy-of chains.  */
-=======
->>>>>>> 3082eeb7
       *result_p = lhs;
       if (set_copy_of_val (*result_p, rhs))
 	return SSA_PROP_INTERESTING;
@@ -676,12 +610,6 @@
 	 Otherwise, this may move loop variant variables outside of
 	 their loops and prevent coalescing opportunities.  If the
 	 value was loop invariant, it will be hoisted by LICM and
-<<<<<<< HEAD
-	 exposed for copy propagation.  Not a problem for virtual
-	 operands though.  */
-      if (is_gimple_reg (lhs)
-	  && loop_depth_of_name (arg) > loop_depth_of_name (lhs))
-=======
 	 exposed for copy propagation.
 	 ???  The value will be always loop invariant.
 	 In loop-closed SSA form do not copy-propagate through
@@ -691,7 +619,6 @@
 	  && (loop_depth_of_name (arg_value) > loop_depth_of_name (lhs)
 	      || (loops_state_satisfies_p (LOOP_CLOSED_SSA)
 		  && loop_exit_edge_p (e->src->loop_father, e))))
->>>>>>> 3082eeb7
 	{
 	  phi_val.value = lhs;
 	  break;
@@ -701,11 +628,7 @@
 	 first argument we find.   */
       if (phi_val.value == NULL_TREE)
 	{
-<<<<<<< HEAD
-	  phi_val.value = arg_val->value ? arg_val->value : arg;
-=======
 	  phi_val.value = arg_value;
->>>>>>> 3082eeb7
 	  continue;
 	}
 
@@ -719,12 +642,8 @@
 	}
     }
 
-<<<<<<< HEAD
-  if (phi_val.value &&  may_propagate_copy (lhs, phi_val.value)
-=======
   if (phi_val.value
       && may_propagate_copy (lhs, phi_val.value)
->>>>>>> 3082eeb7
       && set_copy_of_val (lhs, phi_val.value))
     retval = (phi_val.value != lhs) ? SSA_PROP_INTERESTING : SSA_PROP_VARYING;
   else
@@ -761,7 +680,6 @@
     {
       gimple_stmt_iterator si;
       int depth = bb->loop_depth;
-      bool loop_exit_p = false;
 
       for (si = gsi_start_bb (bb); !gsi_end_p (si); gsi_next (&si))
 	{
@@ -798,26 +716,13 @@
 	      set_copy_of_val (def, def);
 	}
 
-      /* In loop-closed SSA form do not copy-propagate through
-	 PHI nodes in blocks with a loop exit edge predecessor.  */
-      if (current_loops
-	  && loops_state_satisfies_p (LOOP_CLOSED_SSA))
-	{
-	  edge_iterator ei;
-	  edge e;
-	  FOR_EACH_EDGE (e, ei, bb->preds)
-	    if (loop_exit_edge_p (e->src->loop_father, e))
-	      loop_exit_p = true;
-	}
-
       for (si = gsi_start_phis (bb); !gsi_end_p (si); gsi_next (&si))
 	{
           gimple phi = gsi_stmt (si);
           tree def;
 
 	  def = gimple_phi_result (phi);
-	  if (!is_gimple_reg (def)
-	      || loop_exit_p)
+	  if (!is_gimple_reg (def))
             prop_set_simulate_again (phi, false);
 	  else
             prop_set_simulate_again (phi, true);
@@ -845,12 +750,7 @@
 static void
 fini_copy_prop (void)
 {
-<<<<<<< HEAD
-  size_t i;
-  prop_value_t *tmp;
-=======
   unsigned i;
->>>>>>> 3082eeb7
 
   /* Set the final copy-of value for each variable by traversing the
      copy-of chains.  */
@@ -862,27 +762,12 @@
 	  || copy_of[i].value == var)
 	continue;
 
-<<<<<<< HEAD
-      tmp[i].value = get_last_copy_of (var);
-
-=======
->>>>>>> 3082eeb7
       /* In theory the points-to solution of all members of the
          copy chain is their intersection.  For now we do not bother
 	 to compute this but only make sure we do not lose points-to
 	 information completely by setting the points-to solution
 	 of the representative to the first solution we find if
 	 it doesn't have one already.  */
-<<<<<<< HEAD
-      if (tmp[i].value != var
-	  && POINTER_TYPE_P (TREE_TYPE (var))
-	  && SSA_NAME_PTR_INFO (var)
-	  && !SSA_NAME_PTR_INFO (tmp[i].value))
-	duplicate_ssa_name_ptr_info (tmp[i].value, SSA_NAME_PTR_INFO (var));
-    }
-
-  substitute_and_fold (tmp, NULL);
-=======
       if (copy_of[i].value != var
 	  && TREE_CODE (copy_of[i].value) == SSA_NAME
 	  && POINTER_TYPE_P (TREE_TYPE (var))
@@ -894,7 +779,6 @@
   /* Don't do DCE if we have loops.  That's the simplest way to not
      destroy the scev cache.  */
   substitute_and_fold (get_value, NULL, !current_loops);
->>>>>>> 3082eeb7
 
   free (copy_of);
 }
@@ -931,85 +815,7 @@
    through edges marked executable by the propagation engine.  So,
    when visiting statement #2 for the first time, we will only look at
    the first argument (a_24) and optimistically assume that its value
-<<<<<<< HEAD
-   is the copy of a_24 (x_1).
-
-   The problem with this approach is that it may fail to discover copy
-   relations in PHI cycles.  Instead of propagating copy-of
-   values, we actually propagate copy-of chains.  For instance:
-
-   		A_3 = B_1;
-		C_9 = A_3;
-		D_4 = C_9;
-		X_i = D_4;
-
-   In this code fragment, COPY-OF (X_i) = { D_4, C_9, A_3, B_1 }.
-   Obviously, we are only really interested in the last value of the
-   chain, however the propagator needs to access the copy-of chain
-   when visiting PHI nodes.
-
-   To represent the copy-of chain, we use the array COPY_CHAINS, which
-   holds the first link in the copy-of chain for every variable.
-   If variable X_i is a copy of X_j, which in turn is a copy of X_k,
-   the array will contain:
-
-		COPY_CHAINS[i] = X_j
-		COPY_CHAINS[j] = X_k
-		COPY_CHAINS[k] = X_k
-
-   Keeping copy-of chains instead of copy-of values directly becomes
-   important when visiting PHI nodes.  Suppose that we had the
-   following PHI cycle, such that x_52 is already considered a copy of
-   x_53:
-
-	    1	x_54 = PHI <x_53, x_52>
-	    2	x_53 = PHI <x_898, x_54>
-
-   Visit #1: x_54 is copy-of x_53 (because x_52 is copy-of x_53)
-   Visit #2: x_53 is copy-of x_898 (because x_54 is a copy of x_53,
-				    so it is considered irrelevant
-				    as a copy).
-   Visit #1: x_54 is copy-of nothing (x_53 is a copy-of x_898 and
-				      x_52 is a copy of x_53, so
-				      they don't match)
-   Visit #2: x_53 is copy-of nothing
-
-   This problem is avoided by keeping a chain of copies, instead of
-   the final copy-of value.  Propagation will now only keep the first
-   element of a variable's copy-of chain.  When visiting PHI nodes,
-   arguments are considered equal if their copy-of chains end in the
-   same variable.  So, as long as their copy-of chains overlap, we
-   know that they will be a copy of the same variable, regardless of
-   which variable that may be).
-
-   Propagation would then proceed as follows (the notation a -> b
-   means that a is a copy-of b):
-
-   Visit #1: x_54 = PHI <x_53, x_52>
-		x_53 -> x_53
-		x_52 -> x_53
-		Result: x_54 -> x_53.  Value changed.  Add SSA edges.
-
-   Visit #1: x_53 = PHI <x_898, x_54>
-   		x_898 -> x_898
-		x_54 -> x_53
-		Result: x_53 -> x_898.  Value changed.  Add SSA edges.
-
-   Visit #2: x_54 = PHI <x_53, x_52>
-   		x_53 -> x_898
-		x_52 -> x_53 -> x_898
-		Result: x_54 -> x_898.  Value changed.  Add SSA edges.
-
-   Visit #2: x_53 = PHI <x_898, x_54>
-   		x_898 -> x_898
-		x_54 -> x_898
-		Result: x_53 -> x_898.  Value didn't change.  Stable state
-
-   Once the propagator stabilizes, we end up with the desired result
-   x_53 and x_54 are both copies of x_898.  */
-=======
    is the copy of a_24 (x_1).  */
->>>>>>> 3082eeb7
 
 static unsigned int
 execute_copy_prop (void)
