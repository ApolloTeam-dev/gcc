/* Memory address lowering and addressing mode selection.
<<<<<<< HEAD
   Copyright (C) 2004, 2006, 2007, 2008, 2009, 2010
=======
   Copyright (C) 2004, 2006, 2007, 2008, 2009, 2010, 2011
>>>>>>> 3082eeb7
   Free Software Foundation, Inc.

This file is part of GCC.

GCC is free software; you can redistribute it and/or modify it
under the terms of the GNU General Public License as published by the
Free Software Foundation; either version 3, or (at your option) any
later version.

GCC is distributed in the hope that it will be useful, but WITHOUT
ANY WARRANTY; without even the implied warranty of MERCHANTABILITY or
FITNESS FOR A PARTICULAR PURPOSE.  See the GNU General Public License
for more details.

You should have received a copy of the GNU General Public License
along with GCC; see the file COPYING3.  If not see
<http://www.gnu.org/licenses/>.  */

/* Utility functions for manipulation with TARGET_MEM_REFs -- tree expressions
   that directly map to addressing modes of the target.  */

#include "config.h"
#include "system.h"
#include "coretypes.h"
#include "tm.h"
#include "tree.h"
#include "tm_p.h"
#include "basic-block.h"
#include "output.h"
#include "tree-pretty-print.h"
#include "tree-flow.h"
#include "tree-dump.h"
#include "tree-pass.h"
#include "timevar.h"
#include "flags.h"
#include "tree-inline.h"
#include "tree-affine.h"

/* FIXME: We compute address costs using RTL.  */
#include "insn-config.h"
#include "rtl.h"
#include "recog.h"
#include "expr.h"
#include "ggc.h"
<<<<<<< HEAD
#include "tree-affine.h"
=======
>>>>>>> 3082eeb7
#include "target.h"

/* TODO -- handling of symbols (according to Richard Hendersons
   comments, http://gcc.gnu.org/ml/gcc-patches/2005-04/msg00949.html):

   There are at least 5 different kinds of symbols that we can run up against:

     (1) binds_local_p, small data area.
     (2) binds_local_p, eg local statics
     (3) !binds_local_p, eg global variables
     (4) thread local, local_exec
     (5) thread local, !local_exec

   Now, (1) won't appear often in an array context, but it certainly can.
   All you have to do is set -GN high enough, or explicitly mark any
   random object __attribute__((section (".sdata"))).

   All of these affect whether or not a symbol is in fact a valid address.
   The only one tested here is (3).  And that result may very well
   be incorrect for (4) or (5).

   An incorrect result here does not cause incorrect results out the
   back end, because the expander in expr.c validizes the address.  However
   it would be nice to improve the handling here in order to produce more
   precise results.  */

/* A "template" for memory address, used to determine whether the address is
   valid for mode.  */

typedef struct GTY (()) mem_addr_template {
  rtx ref;			/* The template.  */
  rtx * GTY ((skip)) step_p;	/* The point in template where the step should be
				   filled in.  */
  rtx * GTY ((skip)) off_p;	/* The point in template where the offset should
				   be filled in.  */
} mem_addr_template;

DEF_VEC_O (mem_addr_template);
DEF_VEC_ALLOC_O (mem_addr_template, gc);

/* The templates.  Each of the low five bits of the index corresponds to one
   component of TARGET_MEM_REF being present, while the high bits identify
   the address space.  See TEMPL_IDX.  */

static GTY(()) VEC (mem_addr_template, gc) *mem_addr_template_list;

#define TEMPL_IDX(AS, SYMBOL, BASE, INDEX, STEP, OFFSET) \
  (((int) (AS) << 5) \
   | ((SYMBOL != 0) << 4) \
   | ((BASE != 0) << 3) \
   | ((INDEX != 0) << 2) \
   | ((STEP != 0) << 1) \
   | (OFFSET != 0))

/* Stores address for memory reference with parameters SYMBOL, BASE, INDEX,
   STEP and OFFSET to *ADDR using address mode ADDRESS_MODE.  Stores pointers
   to where step is placed to *STEP_P and offset to *OFFSET_P.  */

static void
gen_addr_rtx (enum machine_mode address_mode,
	      rtx symbol, rtx base, rtx index, rtx step, rtx offset,
	      rtx *addr, rtx **step_p, rtx **offset_p)
{
  rtx act_elem;

  *addr = NULL_RTX;
  if (step_p)
    *step_p = NULL;
  if (offset_p)
    *offset_p = NULL;

  if (index)
    {
      act_elem = index;
      if (step)
	{
	  act_elem = gen_rtx_MULT (address_mode, act_elem, step);

	  if (step_p)
	    *step_p = &XEXP (act_elem, 1);
	}

      *addr = act_elem;
    }

  if (base && base != const0_rtx)
    {
      if (*addr)
	*addr = simplify_gen_binary (PLUS, address_mode, base, *addr);
      else
	*addr = base;
    }

  if (symbol)
    {
      act_elem = symbol;
      if (offset)
	{
	  act_elem = gen_rtx_PLUS (address_mode, act_elem, offset);

	  if (offset_p)
	    *offset_p = &XEXP (act_elem, 1);

	  if (GET_CODE (symbol) == SYMBOL_REF
	      || GET_CODE (symbol) == LABEL_REF
	      || GET_CODE (symbol) == CONST)
	    act_elem = gen_rtx_CONST (address_mode, act_elem);
	}

      if (*addr)
	*addr = gen_rtx_PLUS (address_mode, *addr, act_elem);
      else
	*addr = act_elem;
    }
  else if (offset)
    {
      if (*addr)
	{
	  *addr = gen_rtx_PLUS (address_mode, *addr, offset);
	  if (offset_p)
	    *offset_p = &XEXP (*addr, 1);
	}
      else
	{
	  *addr = offset;
	  if (offset_p)
	    *offset_p = addr;
	}
    }

  if (!*addr)
    *addr = const0_rtx;
}

/* Returns address for TARGET_MEM_REF with parameters given by ADDR
   in address space AS.
   If REALLY_EXPAND is false, just make fake registers instead
   of really expanding the operands, and perform the expansion in-place
   by using one of the "templates".  */

rtx
addr_for_mem_ref (struct mem_address *addr, addr_space_t as,
		  bool really_expand)
{
  enum machine_mode address_mode = targetm.addr_space.address_mode (as);
<<<<<<< HEAD
=======
  enum machine_mode pointer_mode = targetm.addr_space.pointer_mode (as);
>>>>>>> 3082eeb7
  rtx address, sym, bse, idx, st, off;
  struct mem_addr_template *templ;

  if (addr->step && !integer_onep (addr->step))
<<<<<<< HEAD
    st = immed_double_const (TREE_INT_CST_LOW (addr->step),
			     TREE_INT_CST_HIGH (addr->step), address_mode);
=======
    st = immed_double_int_const (tree_to_double_int (addr->step), pointer_mode);
>>>>>>> 3082eeb7
  else
    st = NULL_RTX;

  if (addr->offset && !integer_zerop (addr->offset))
<<<<<<< HEAD
    off = immed_double_const (TREE_INT_CST_LOW (addr->offset),
			      TREE_INT_CST_HIGH (addr->offset), address_mode);
=======
    off = immed_double_int_const
	    (double_int_sext (tree_to_double_int (addr->offset),
			      TYPE_PRECISION (TREE_TYPE (addr->offset))),
	     pointer_mode);
>>>>>>> 3082eeb7
  else
    off = NULL_RTX;

  if (!really_expand)
    {
      unsigned int templ_index
	= TEMPL_IDX (as, addr->symbol, addr->base, addr->index, st, off);

      if (templ_index
	  >= VEC_length (mem_addr_template, mem_addr_template_list))
	VEC_safe_grow_cleared (mem_addr_template, gc, mem_addr_template_list,
			       templ_index + 1);

      /* Reuse the templates for addresses, so that we do not waste memory.  */
      templ = VEC_index (mem_addr_template, mem_addr_template_list, templ_index);
      if (!templ->ref)
	{
	  sym = (addr->symbol ?
<<<<<<< HEAD
		 gen_rtx_SYMBOL_REF (address_mode, ggc_strdup ("test_symbol"))
		 : NULL_RTX);
	  bse = (addr->base ?
		 gen_raw_REG (address_mode, LAST_VIRTUAL_REGISTER + 1)
		 : NULL_RTX);
	  idx = (addr->index ?
		 gen_raw_REG (address_mode, LAST_VIRTUAL_REGISTER + 2)
		 : NULL_RTX);

	  gen_addr_rtx (address_mode, sym, bse, idx,
=======
		 gen_rtx_SYMBOL_REF (pointer_mode, ggc_strdup ("test_symbol"))
		 : NULL_RTX);
	  bse = (addr->base ?
		 gen_raw_REG (pointer_mode, LAST_VIRTUAL_REGISTER + 1)
		 : NULL_RTX);
	  idx = (addr->index ?
		 gen_raw_REG (pointer_mode, LAST_VIRTUAL_REGISTER + 2)
		 : NULL_RTX);

	  gen_addr_rtx (pointer_mode, sym, bse, idx,
>>>>>>> 3082eeb7
			st? const0_rtx : NULL_RTX,
			off? const0_rtx : NULL_RTX,
			&templ->ref,
			&templ->step_p,
			&templ->off_p);
	}

      if (st)
	*templ->step_p = st;
      if (off)
	*templ->off_p = off;

      return templ->ref;
    }

  /* Otherwise really expand the expressions.  */
  sym = (addr->symbol
<<<<<<< HEAD
	 ? expand_expr (build_addr (addr->symbol, current_function_decl),
			NULL_RTX, address_mode, EXPAND_NORMAL)
	 : NULL_RTX);
  bse = (addr->base
	 ? expand_expr (addr->base, NULL_RTX, address_mode, EXPAND_NORMAL)
	 : NULL_RTX);
  idx = (addr->index
	 ? expand_expr (addr->index, NULL_RTX, address_mode, EXPAND_NORMAL)
	 : NULL_RTX);

  gen_addr_rtx (address_mode, sym, bse, idx, st, off, &address, NULL, NULL);
=======
	 ? expand_expr (addr->symbol, NULL_RTX, pointer_mode, EXPAND_NORMAL)
	 : NULL_RTX);
  bse = (addr->base
	 ? expand_expr (addr->base, NULL_RTX, pointer_mode, EXPAND_NORMAL)
	 : NULL_RTX);
  idx = (addr->index
	 ? expand_expr (addr->index, NULL_RTX, pointer_mode, EXPAND_NORMAL)
	 : NULL_RTX);

  gen_addr_rtx (pointer_mode, sym, bse, idx, st, off, &address, NULL, NULL);
  if (pointer_mode != address_mode)
    address = convert_memory_address (address_mode, address);
>>>>>>> 3082eeb7
  return address;
}

/* Returns address of MEM_REF in TYPE.  */

tree
tree_mem_ref_addr (tree type, tree mem_ref)
{
  tree addr;
  tree act_elem;
  tree step = TMR_STEP (mem_ref), offset = TMR_OFFSET (mem_ref);
  tree addr_base = NULL_TREE, addr_off = NULL_TREE;

  addr_base = fold_convert (type, TMR_BASE (mem_ref));

  act_elem = TMR_INDEX (mem_ref);
  if (act_elem)
    {
      if (step)
	act_elem = fold_build2 (MULT_EXPR, TREE_TYPE (act_elem),
				act_elem, step);
      addr_off = act_elem;
    }

  act_elem = TMR_INDEX2 (mem_ref);
  if (act_elem)
    {
      if (addr_off)
	addr_off = fold_build2 (PLUS_EXPR, TREE_TYPE (addr_off),
				addr_off, act_elem);
      else
	addr_off = act_elem;
    }

  if (offset && !integer_zerop (offset))
    {
      if (addr_off)
	addr_off = fold_build2 (PLUS_EXPR, TREE_TYPE (addr_off), addr_off,
				fold_convert (TREE_TYPE (addr_off), offset));
      else
	addr_off = offset;
    }

  if (addr_off)
    addr = fold_build_pointer_plus (addr_base, addr_off);
  else
    addr = addr_base;

  return addr;
}

/* Returns true if a memory reference in MODE and with parameters given by
   ADDR is valid on the current target.  */

static bool
valid_mem_ref_p (enum machine_mode mode, addr_space_t as,
		 struct mem_address *addr)
{
  rtx address;

  address = addr_for_mem_ref (addr, as, false);
  if (!address)
    return false;

  return memory_address_addr_space_p (mode, address, as);
}

/* Checks whether a TARGET_MEM_REF with type TYPE and parameters given by ADDR
   is valid on the current target and if so, creates and returns the
   TARGET_MEM_REF.  If VERIFY is false omit the verification step.  */

static tree
create_mem_ref_raw (tree type, tree alias_ptr_type, struct mem_address *addr,
		    bool verify)
{
<<<<<<< HEAD
  if (!valid_mem_ref_p (TYPE_MODE (type), TYPE_ADDR_SPACE (type), addr))
=======
  tree base, index2;

  if (verify
      && !valid_mem_ref_p (TYPE_MODE (type), TYPE_ADDR_SPACE (type), addr))
>>>>>>> 3082eeb7
    return NULL_TREE;

  if (addr->step && integer_onep (addr->step))
    addr->step = NULL_TREE;

  if (addr->offset)
    addr->offset = fold_convert (alias_ptr_type, addr->offset);
  else
    addr->offset = build_int_cst (alias_ptr_type, 0);

<<<<<<< HEAD
  return build6 (TARGET_MEM_REF, type,
		 addr->symbol, addr->base, addr->index,
		 addr->step, addr->offset, NULL);
=======
  if (addr->symbol)
    {
      base = addr->symbol;
      index2 = addr->base;
    }
  else if (addr->base
	   && POINTER_TYPE_P (TREE_TYPE (addr->base)))
    {
      base = addr->base;
      index2 = NULL_TREE;
    }
  else
    {
      base = build_int_cst (ptr_type_node, 0);
      index2 = addr->base;
    }

  /* If possible use a plain MEM_REF instead of a TARGET_MEM_REF.
     ???  As IVOPTs does not follow restrictions to where the base
     pointer may point to create a MEM_REF only if we know that
     base is valid.  */
  if ((TREE_CODE (base) == ADDR_EXPR || TREE_CODE (base) == INTEGER_CST)
      && (!index2 || integer_zerop (index2))
      && (!addr->index || integer_zerop (addr->index)))
    return fold_build2 (MEM_REF, type, base, addr->offset);

  return build5 (TARGET_MEM_REF, type,
		 base, addr->offset, addr->index, addr->step, index2);
>>>>>>> 3082eeb7
}

/* Returns true if OBJ is an object whose address is a link time constant.  */

static bool
fixed_address_object_p (tree obj)
{
  return (TREE_CODE (obj) == VAR_DECL
	  && (TREE_STATIC (obj)
	      || DECL_EXTERNAL (obj))
	  && ! DECL_DLLIMPORT_P (obj));
}

/* If ADDR contains an address of object that is a link time constant,
   move it to PARTS->symbol.  */

static void
move_fixed_address_to_symbol (struct mem_address *parts, aff_tree *addr)
{
  unsigned i;
  tree val = NULL_TREE;

  for (i = 0; i < addr->n; i++)
    {
      if (!double_int_one_p (addr->elts[i].coef))
	continue;

      val = addr->elts[i].val;
      if (TREE_CODE (val) == ADDR_EXPR
	  && fixed_address_object_p (TREE_OPERAND (val, 0)))
	break;
    }

  if (i == addr->n)
    return;

  parts->symbol = val;
  aff_combination_remove_elt (addr, i);
}

/* If ADDR contains an instance of BASE_HINT, move it to PARTS->base.  */

static void
move_hint_to_base (tree type, struct mem_address *parts, tree base_hint,
		   aff_tree *addr)
{
  unsigned i;
  tree val = NULL_TREE;
  int qual;

  for (i = 0; i < addr->n; i++)
    {
      if (!double_int_one_p (addr->elts[i].coef))
	continue;

      val = addr->elts[i].val;
      if (operand_equal_p (val, base_hint, 0))
	break;
    }

  if (i == addr->n)
    return;

  /* Cast value to appropriate pointer type.  We cannot use a pointer
     to TYPE directly, as the back-end will assume registers of pointer
     type are aligned, and just the base itself may not actually be.
     We use void pointer to the type's address space instead.  */
  qual = ENCODE_QUAL_ADDR_SPACE (TYPE_ADDR_SPACE (type));
  type = build_qualified_type (void_type_node, qual);
  parts->base = fold_convert (build_pointer_type (type), val);
  aff_combination_remove_elt (addr, i);
}

/* If ADDR contains an instance of BASE_HINT, move it to PARTS->base.  */

static void
move_hint_to_base (tree type, struct mem_address *parts, tree base_hint,
		   aff_tree *addr)
{
  unsigned i;
  tree val = NULL_TREE;
  int qual;

  for (i = 0; i < addr->n; i++)
    {
      if (!double_int_one_p (addr->elts[i].coef))
	continue;

      val = addr->elts[i].val;
      if (operand_equal_p (val, base_hint, 0))
	break;
    }

  if (i == addr->n)
    return;

  /* Cast value to appropriate pointer type.  We cannot use a pointer
     to TYPE directly, as the back-end will assume registers of pointer
     type are aligned, and just the base itself may not actually be.
     We use void pointer to the type's address space instead.  */
  qual = ENCODE_QUAL_ADDR_SPACE (TYPE_ADDR_SPACE (type));
  type = build_qualified_type (void_type_node, qual);
  parts->base = fold_convert (build_pointer_type (type), val);
  aff_combination_remove_elt (addr, i);
}

/* If ADDR contains an address of a dereferenced pointer, move it to
   PARTS->base.  */

static void
move_pointer_to_base (struct mem_address *parts, aff_tree *addr)
{
  unsigned i;
  tree val = NULL_TREE;

  for (i = 0; i < addr->n; i++)
    {
      if (!double_int_one_p (addr->elts[i].coef))
	continue;

      val = addr->elts[i].val;
      if (POINTER_TYPE_P (TREE_TYPE (val)))
	break;
    }

  if (i == addr->n)
    return;

  parts->base = val;
  aff_combination_remove_elt (addr, i);
}

/* Moves the loop variant part V in linear address ADDR to be the index
   of PARTS.  */

static void
move_variant_to_index (struct mem_address *parts, aff_tree *addr, tree v)
{
  unsigned i;
  tree val = NULL_TREE;

  gcc_assert (!parts->index);
  for (i = 0; i < addr->n; i++)
    {
      val = addr->elts[i].val;
      if (operand_equal_p (val, v, 0))
	break;
    }

  if (i == addr->n)
    return;

  parts->index = fold_convert (sizetype, val);
  parts->step = double_int_to_tree (sizetype, addr->elts[i].coef);
  aff_combination_remove_elt (addr, i);
}

/* Adds ELT to PARTS.  */

static void
add_to_parts (struct mem_address *parts, tree elt)
{
  tree type;

  if (!parts->index)
    {
      parts->index = fold_convert (sizetype, elt);
      return;
    }

  if (!parts->base)
    {
      parts->base = elt;
      return;
    }

  /* Add ELT to base.  */
  type = TREE_TYPE (parts->base);
  if (POINTER_TYPE_P (type))
    parts->base = fold_build_pointer_plus (parts->base, elt);
  else
    parts->base = fold_build2 (PLUS_EXPR, type,
			       parts->base, elt);
}

/* Finds the most expensive multiplication in ADDR that can be
   expressed in an addressing mode and move the corresponding
   element(s) to PARTS.  */

static void
most_expensive_mult_to_index (tree type, struct mem_address *parts,
			      aff_tree *addr, bool speed)
{
  addr_space_t as = TYPE_ADDR_SPACE (type);
  enum machine_mode address_mode = targetm.addr_space.address_mode (as);
  HOST_WIDE_INT coef;
  double_int best_mult, amult, amult_neg;
  unsigned best_mult_cost = 0, acost;
  tree mult_elt = NULL_TREE, elt;
  unsigned i, j;
  enum tree_code op_code;

  best_mult = double_int_zero;
  for (i = 0; i < addr->n; i++)
    {
      if (!double_int_fits_in_shwi_p (addr->elts[i].coef))
	continue;

      coef = double_int_to_shwi (addr->elts[i].coef);
      if (coef == 1
	  || !multiplier_allowed_in_address_p (coef, TYPE_MODE (type), as))
	continue;

      acost = multiply_by_cost (coef, address_mode, speed);

      if (acost > best_mult_cost)
	{
	  best_mult_cost = acost;
	  best_mult = addr->elts[i].coef;
	}
    }

  if (!best_mult_cost)
    return;

  /* Collect elements multiplied by best_mult.  */
  for (i = j = 0; i < addr->n; i++)
    {
      amult = addr->elts[i].coef;
      amult_neg = double_int_ext_for_comb (double_int_neg (amult), addr);

      if (double_int_equal_p (amult, best_mult))
	op_code = PLUS_EXPR;
      else if (double_int_equal_p (amult_neg, best_mult))
	op_code = MINUS_EXPR;
      else
	{
	  addr->elts[j] = addr->elts[i];
	  j++;
	  continue;
	}

      elt = fold_convert (sizetype, addr->elts[i].val);
      if (mult_elt)
	mult_elt = fold_build2 (op_code, sizetype, mult_elt, elt);
      else if (op_code == PLUS_EXPR)
	mult_elt = elt;
      else
	mult_elt = fold_build1 (NEGATE_EXPR, sizetype, elt);
    }
  addr->n = j;

  parts->index = mult_elt;
  parts->step = double_int_to_tree (sizetype, best_mult);
}

/* Splits address ADDR for a memory access of type TYPE into PARTS.
   If BASE_HINT is non-NULL, it specifies an SSA name to be used
<<<<<<< HEAD
   preferentially as base of the reference.
=======
   preferentially as base of the reference, and IV_CAND is the selected
   iv candidate used in ADDR.
>>>>>>> 3082eeb7

   TODO -- be more clever about the distribution of the elements of ADDR
   to PARTS.  Some architectures do not support anything but single
   register in address, possibly with a small integer offset; while
   create_mem_ref will simplify the address to an acceptable shape
   later, it would be more efficient to know that asking for complicated
   addressing modes is useless.  */

static void
<<<<<<< HEAD
addr_to_parts (tree type, aff_tree *addr, tree base_hint,
	       struct mem_address *parts, bool speed)
=======
addr_to_parts (tree type, aff_tree *addr, tree iv_cand,
	       tree base_hint, struct mem_address *parts,
               bool speed)
>>>>>>> 3082eeb7
{
  tree part;
  unsigned i;

  parts->symbol = NULL_TREE;
  parts->base = NULL_TREE;
  parts->index = NULL_TREE;
  parts->step = NULL_TREE;

  if (!double_int_zero_p (addr->offset))
    parts->offset = double_int_to_tree (sizetype, addr->offset);
  else
    parts->offset = NULL_TREE;

  /* Try to find a symbol.  */
  move_fixed_address_to_symbol (parts, addr);

  /* No need to do address parts reassociation if the number of parts
     is <= 2 -- in that case, no loop invariant code motion can be
     exposed.  */

  if (!base_hint && (addr->n > 2))
    move_variant_to_index (parts, addr, iv_cand);

  /* First move the most expensive feasible multiplication
     to index.  */
<<<<<<< HEAD
  most_expensive_mult_to_index (type, parts, addr, speed);
=======
  if (!parts->index)
    most_expensive_mult_to_index (type, parts, addr, speed);
>>>>>>> 3082eeb7

  /* Try to find a base of the reference.  Since at the moment
     there is no reliable way how to distinguish between pointer and its
     offset, this is just a guess.  */
  if (!parts->symbol && base_hint)
    move_hint_to_base (type, parts, base_hint, addr);
  if (!parts->symbol && !parts->base)
    move_pointer_to_base (parts, addr);

  /* Then try to process the remaining elements.  */
  for (i = 0; i < addr->n; i++)
    {
      part = fold_convert (sizetype, addr->elts[i].val);
      if (!double_int_one_p (addr->elts[i].coef))
	part = fold_build2 (MULT_EXPR, sizetype, part,
			    double_int_to_tree (sizetype, addr->elts[i].coef));
      add_to_parts (parts, part);
    }
  if (addr->rest)
    add_to_parts (parts, fold_convert (sizetype, addr->rest));
}

/* Force the PARTS to register.  */

static void
gimplify_mem_ref_parts (gimple_stmt_iterator *gsi, struct mem_address *parts)
{
  if (parts->base)
    parts->base = force_gimple_operand_gsi_1 (gsi, parts->base,
					    is_gimple_mem_ref_addr, NULL_TREE,
					    true, GSI_SAME_STMT);
  if (parts->index)
    parts->index = force_gimple_operand_gsi (gsi, parts->index,
					     true, NULL_TREE,
					     true, GSI_SAME_STMT);
}

/* Creates and returns a TARGET_MEM_REF for address ADDR.  If necessary
   computations are emitted in front of GSI.  TYPE is the mode
   of created memory reference. IV_CAND is the selected iv candidate in ADDR,
   and BASE_HINT is non NULL if IV_CAND comes from a base address
   object.  */

tree
create_mem_ref (gimple_stmt_iterator *gsi, tree type, aff_tree *addr,
<<<<<<< HEAD
		tree base_hint, bool speed)
=======
		tree alias_ptr_type, tree iv_cand, tree base_hint, bool speed)
>>>>>>> 3082eeb7
{
  tree mem_ref, tmp;
  struct mem_address parts;

<<<<<<< HEAD
  addr_to_parts (type, addr, base_hint, &parts, speed);
=======
  addr_to_parts (type, addr, iv_cand, base_hint, &parts, speed);
>>>>>>> 3082eeb7
  gimplify_mem_ref_parts (gsi, &parts);
  mem_ref = create_mem_ref_raw (type, alias_ptr_type, &parts, true);
  if (mem_ref)
    return mem_ref;

  /* The expression is too complicated.  Try making it simpler.  */

  if (parts.step && !integer_onep (parts.step))
    {
      /* Move the multiplication to index.  */
      gcc_assert (parts.index);
      parts.index = force_gimple_operand_gsi (gsi,
				fold_build2 (MULT_EXPR, sizetype,
					     parts.index, parts.step),
				true, NULL_TREE, true, GSI_SAME_STMT);
      parts.step = NULL_TREE;

<<<<<<< HEAD
      mem_ref = create_mem_ref_raw (type, &parts);
=======
      mem_ref = create_mem_ref_raw (type, alias_ptr_type, &parts, true);
>>>>>>> 3082eeb7
      if (mem_ref)
	return mem_ref;
    }

  if (parts.symbol)
    {
      tmp = parts.symbol;
      gcc_assert (is_gimple_val (tmp));

      /* Add the symbol to base, eventually forcing it to register.  */
      if (parts.base)
	{
	  gcc_assert (useless_type_conversion_p
				(sizetype, TREE_TYPE (parts.base)));

	  if (parts.index)
	    {
<<<<<<< HEAD
	      atype = TREE_TYPE (tmp);
	      parts.base = force_gimple_operand_gsi (gsi,
			fold_build2 (POINTER_PLUS_EXPR, atype,
				     tmp,
				     fold_convert (sizetype, parts.base)),
			true, NULL_TREE, true, GSI_SAME_STMT);
=======
	      parts.base = force_gimple_operand_gsi_1 (gsi,
			fold_build_pointer_plus (tmp, parts.base),
			is_gimple_mem_ref_addr, NULL_TREE, true, GSI_SAME_STMT);
>>>>>>> 3082eeb7
	    }
	  else
	    {
	      parts.index = parts.base;
	      parts.base = tmp;
	    }
	}
      else
	parts.base = tmp;
      parts.symbol = NULL_TREE;

      mem_ref = create_mem_ref_raw (type, alias_ptr_type, &parts, true);
      if (mem_ref)
	return mem_ref;
    }

  if (parts.index)
    {
      /* Add index to base.  */
      if (parts.base)
	{
	  parts.base = force_gimple_operand_gsi_1 (gsi,
			fold_build_pointer_plus (parts.base, parts.index),
			is_gimple_mem_ref_addr, NULL_TREE, true, GSI_SAME_STMT);
	}
      else
	parts.base = parts.index;
      parts.index = NULL_TREE;

      mem_ref = create_mem_ref_raw (type, alias_ptr_type, &parts, true);
      if (mem_ref)
	return mem_ref;
    }

  if (parts.offset && !integer_zerop (parts.offset))
    {
      /* Try adding offset to base.  */
      if (parts.base)
	{
<<<<<<< HEAD
	  atype = TREE_TYPE (parts.base);
	  parts.base = force_gimple_operand_gsi (gsi,
			fold_build2 (POINTER_PLUS_EXPR, atype,
				     parts.base,
				     fold_convert (sizetype, parts.offset)),
			true, NULL_TREE, true, GSI_SAME_STMT);
=======
	  parts.base = force_gimple_operand_gsi_1 (gsi,
			fold_build_pointer_plus (parts.base, parts.offset),
			is_gimple_mem_ref_addr, NULL_TREE, true, GSI_SAME_STMT);
>>>>>>> 3082eeb7
	}
      else
	parts.base = parts.offset;

      parts.offset = NULL_TREE;

      mem_ref = create_mem_ref_raw (type, alias_ptr_type, &parts, true);
      if (mem_ref)
	return mem_ref;
    }

  /* Verify that the address is in the simplest possible shape
     (only a register).  If we cannot create such a memory reference,
     something is really wrong.  */
  gcc_assert (parts.symbol == NULL_TREE);
  gcc_assert (parts.index == NULL_TREE);
  gcc_assert (!parts.step || integer_onep (parts.step));
  gcc_assert (!parts.offset || integer_zerop (parts.offset));
  gcc_unreachable ();
}

/* Copies components of the address from OP to ADDR.  */

void
get_address_description (tree op, struct mem_address *addr)
{
  if (TREE_CODE (TMR_BASE (op)) == ADDR_EXPR)
    {
      addr->symbol = TMR_BASE (op);
      addr->base = TMR_INDEX2 (op);
    }
  else
    {
      addr->symbol = NULL_TREE;
      if (TMR_INDEX2 (op))
	{
	  gcc_assert (integer_zerop (TMR_BASE (op)));
	  addr->base = TMR_INDEX2 (op);
	}
      else
	addr->base = TMR_BASE (op);
    }
  addr->index = TMR_INDEX (op);
  addr->step = TMR_STEP (op);
  addr->offset = TMR_OFFSET (op);
}

/* Copies the additional information attached to target_mem_ref FROM to TO.  */

void
copy_mem_ref_info (tree to, tree from)
{
  /* And the info about the original reference.  */
<<<<<<< HEAD
  TMR_ORIGINAL (to) = TMR_ORIGINAL (from);
=======
>>>>>>> 3082eeb7
  TREE_SIDE_EFFECTS (to) = TREE_SIDE_EFFECTS (from);
  TREE_THIS_VOLATILE (to) = TREE_THIS_VOLATILE (from);
}

/* Move constants in target_mem_ref REF to offset.  Returns the new target
   mem ref if anything changes, NULL_TREE otherwise.  */

tree
maybe_fold_tmr (tree ref)
{
  struct mem_address addr;
  bool changed = false;
  tree ret, off;

  get_address_description (ref, &addr);

  if (addr.base
      && TREE_CODE (addr.base) == INTEGER_CST
      && !integer_zerop (addr.base))
    {
      addr.offset = fold_binary_to_constant (PLUS_EXPR,
					     TREE_TYPE (addr.offset),
					     addr.offset, addr.base);
      addr.base = NULL_TREE;
      changed = true;
    }

  if (addr.symbol
      && TREE_CODE (TREE_OPERAND (addr.symbol, 0)) == MEM_REF)
    {
      addr.offset = fold_binary_to_constant
			(PLUS_EXPR, TREE_TYPE (addr.offset),
			 addr.offset,
			 TREE_OPERAND (TREE_OPERAND (addr.symbol, 0), 1));
      addr.symbol = TREE_OPERAND (TREE_OPERAND (addr.symbol, 0), 0);
      changed = true;
    }
  else if (addr.symbol
	   && handled_component_p (TREE_OPERAND (addr.symbol, 0)))
    {
      HOST_WIDE_INT offset;
      addr.symbol = build_fold_addr_expr
		      (get_addr_base_and_unit_offset
		         (TREE_OPERAND (addr.symbol, 0), &offset));
      addr.offset = int_const_binop (PLUS_EXPR,
				     addr.offset, size_int (offset));
      changed = true;
    }

  if (addr.index && TREE_CODE (addr.index) == INTEGER_CST)
    {
      off = addr.index;
      if (addr.step)
	{
	  off = fold_binary_to_constant (MULT_EXPR, sizetype,
					 off, addr.step);
	  addr.step = NULL_TREE;
	}

      addr.offset = fold_binary_to_constant (PLUS_EXPR,
					     TREE_TYPE (addr.offset),
					     addr.offset, off);
      addr.index = NULL_TREE;
      changed = true;
    }

  if (!changed)
    return NULL_TREE;
<<<<<<< HEAD

  ret = create_mem_ref_raw (TREE_TYPE (ref), &addr);
  if (!ret)
    return NULL_TREE;
=======
>>>>>>> 3082eeb7

  /* If we have propagated something into this TARGET_MEM_REF and thus
     ended up folding it, always create a new TARGET_MEM_REF regardless
     if it is valid in this for on the target - the propagation result
     wouldn't be anyway.  */
  ret = create_mem_ref_raw (TREE_TYPE (ref),
			    TREE_TYPE (addr.offset), &addr, false);
  copy_mem_ref_info (ret, ref);
  return ret;
}

/* Dump PARTS to FILE.  */

extern void dump_mem_address (FILE *, struct mem_address *);
void
dump_mem_address (FILE *file, struct mem_address *parts)
{
  if (parts->symbol)
    {
      fprintf (file, "symbol: ");
      print_generic_expr (file, TREE_OPERAND (parts->symbol, 0), TDF_SLIM);
      fprintf (file, "\n");
    }
  if (parts->base)
    {
      fprintf (file, "base: ");
      print_generic_expr (file, parts->base, TDF_SLIM);
      fprintf (file, "\n");
    }
  if (parts->index)
    {
      fprintf (file, "index: ");
      print_generic_expr (file, parts->index, TDF_SLIM);
      fprintf (file, "\n");
    }
  if (parts->step)
    {
      fprintf (file, "step: ");
      print_generic_expr (file, parts->step, TDF_SLIM);
      fprintf (file, "\n");
    }
  if (parts->offset)
    {
      fprintf (file, "offset: ");
      print_generic_expr (file, parts->offset, TDF_SLIM);
      fprintf (file, "\n");
    }
}

#include "gt-tree-ssa-address.h"<|MERGE_RESOLUTION|>--- conflicted
+++ resolved
@@ -1,9 +1,5 @@
 /* Memory address lowering and addressing mode selection.
-<<<<<<< HEAD
-   Copyright (C) 2004, 2006, 2007, 2008, 2009, 2010
-=======
    Copyright (C) 2004, 2006, 2007, 2008, 2009, 2010, 2011
->>>>>>> 3082eeb7
    Free Software Foundation, Inc.
 
 This file is part of GCC.
@@ -48,10 +44,6 @@
 #include "recog.h"
 #include "expr.h"
 #include "ggc.h"
-<<<<<<< HEAD
-#include "tree-affine.h"
-=======
->>>>>>> 3082eeb7
 #include "target.h"
 
 /* TODO -- handling of symbols (according to Richard Hendersons
@@ -197,33 +189,20 @@
 		  bool really_expand)
 {
   enum machine_mode address_mode = targetm.addr_space.address_mode (as);
-<<<<<<< HEAD
-=======
   enum machine_mode pointer_mode = targetm.addr_space.pointer_mode (as);
->>>>>>> 3082eeb7
   rtx address, sym, bse, idx, st, off;
   struct mem_addr_template *templ;
 
   if (addr->step && !integer_onep (addr->step))
-<<<<<<< HEAD
-    st = immed_double_const (TREE_INT_CST_LOW (addr->step),
-			     TREE_INT_CST_HIGH (addr->step), address_mode);
-=======
     st = immed_double_int_const (tree_to_double_int (addr->step), pointer_mode);
->>>>>>> 3082eeb7
   else
     st = NULL_RTX;
 
   if (addr->offset && !integer_zerop (addr->offset))
-<<<<<<< HEAD
-    off = immed_double_const (TREE_INT_CST_LOW (addr->offset),
-			      TREE_INT_CST_HIGH (addr->offset), address_mode);
-=======
     off = immed_double_int_const
 	    (double_int_sext (tree_to_double_int (addr->offset),
 			      TYPE_PRECISION (TREE_TYPE (addr->offset))),
 	     pointer_mode);
->>>>>>> 3082eeb7
   else
     off = NULL_RTX;
 
@@ -242,18 +221,6 @@
       if (!templ->ref)
 	{
 	  sym = (addr->symbol ?
-<<<<<<< HEAD
-		 gen_rtx_SYMBOL_REF (address_mode, ggc_strdup ("test_symbol"))
-		 : NULL_RTX);
-	  bse = (addr->base ?
-		 gen_raw_REG (address_mode, LAST_VIRTUAL_REGISTER + 1)
-		 : NULL_RTX);
-	  idx = (addr->index ?
-		 gen_raw_REG (address_mode, LAST_VIRTUAL_REGISTER + 2)
-		 : NULL_RTX);
-
-	  gen_addr_rtx (address_mode, sym, bse, idx,
-=======
 		 gen_rtx_SYMBOL_REF (pointer_mode, ggc_strdup ("test_symbol"))
 		 : NULL_RTX);
 	  bse = (addr->base ?
@@ -264,7 +231,6 @@
 		 : NULL_RTX);
 
 	  gen_addr_rtx (pointer_mode, sym, bse, idx,
->>>>>>> 3082eeb7
 			st? const0_rtx : NULL_RTX,
 			off? const0_rtx : NULL_RTX,
 			&templ->ref,
@@ -282,19 +248,6 @@
 
   /* Otherwise really expand the expressions.  */
   sym = (addr->symbol
-<<<<<<< HEAD
-	 ? expand_expr (build_addr (addr->symbol, current_function_decl),
-			NULL_RTX, address_mode, EXPAND_NORMAL)
-	 : NULL_RTX);
-  bse = (addr->base
-	 ? expand_expr (addr->base, NULL_RTX, address_mode, EXPAND_NORMAL)
-	 : NULL_RTX);
-  idx = (addr->index
-	 ? expand_expr (addr->index, NULL_RTX, address_mode, EXPAND_NORMAL)
-	 : NULL_RTX);
-
-  gen_addr_rtx (address_mode, sym, bse, idx, st, off, &address, NULL, NULL);
-=======
 	 ? expand_expr (addr->symbol, NULL_RTX, pointer_mode, EXPAND_NORMAL)
 	 : NULL_RTX);
   bse = (addr->base
@@ -307,7 +260,6 @@
   gen_addr_rtx (pointer_mode, sym, bse, idx, st, off, &address, NULL, NULL);
   if (pointer_mode != address_mode)
     address = convert_memory_address (address_mode, address);
->>>>>>> 3082eeb7
   return address;
 }
 
@@ -383,14 +335,10 @@
 create_mem_ref_raw (tree type, tree alias_ptr_type, struct mem_address *addr,
 		    bool verify)
 {
-<<<<<<< HEAD
-  if (!valid_mem_ref_p (TYPE_MODE (type), TYPE_ADDR_SPACE (type), addr))
-=======
   tree base, index2;
 
   if (verify
       && !valid_mem_ref_p (TYPE_MODE (type), TYPE_ADDR_SPACE (type), addr))
->>>>>>> 3082eeb7
     return NULL_TREE;
 
   if (addr->step && integer_onep (addr->step))
@@ -401,11 +349,6 @@
   else
     addr->offset = build_int_cst (alias_ptr_type, 0);
 
-<<<<<<< HEAD
-  return build6 (TARGET_MEM_REF, type,
-		 addr->symbol, addr->base, addr->index,
-		 addr->step, addr->offset, NULL);
-=======
   if (addr->symbol)
     {
       base = addr->symbol;
@@ -434,7 +377,6 @@
 
   return build5 (TARGET_MEM_REF, type,
 		 base, addr->offset, addr->index, addr->step, index2);
->>>>>>> 3082eeb7
 }
 
 /* Returns true if OBJ is an object whose address is a link time constant.  */
@@ -508,39 +450,6 @@
   aff_combination_remove_elt (addr, i);
 }
 
-/* If ADDR contains an instance of BASE_HINT, move it to PARTS->base.  */
-
-static void
-move_hint_to_base (tree type, struct mem_address *parts, tree base_hint,
-		   aff_tree *addr)
-{
-  unsigned i;
-  tree val = NULL_TREE;
-  int qual;
-
-  for (i = 0; i < addr->n; i++)
-    {
-      if (!double_int_one_p (addr->elts[i].coef))
-	continue;
-
-      val = addr->elts[i].val;
-      if (operand_equal_p (val, base_hint, 0))
-	break;
-    }
-
-  if (i == addr->n)
-    return;
-
-  /* Cast value to appropriate pointer type.  We cannot use a pointer
-     to TYPE directly, as the back-end will assume registers of pointer
-     type are aligned, and just the base itself may not actually be.
-     We use void pointer to the type's address space instead.  */
-  qual = ENCODE_QUAL_ADDR_SPACE (TYPE_ADDR_SPACE (type));
-  type = build_qualified_type (void_type_node, qual);
-  parts->base = fold_convert (build_pointer_type (type), val);
-  aff_combination_remove_elt (addr, i);
-}
-
 /* If ADDR contains an address of a dereferenced pointer, move it to
    PARTS->base.  */
 
@@ -693,12 +602,8 @@
 
 /* Splits address ADDR for a memory access of type TYPE into PARTS.
    If BASE_HINT is non-NULL, it specifies an SSA name to be used
-<<<<<<< HEAD
-   preferentially as base of the reference.
-=======
    preferentially as base of the reference, and IV_CAND is the selected
    iv candidate used in ADDR.
->>>>>>> 3082eeb7
 
    TODO -- be more clever about the distribution of the elements of ADDR
    to PARTS.  Some architectures do not support anything but single
@@ -708,14 +613,9 @@
    addressing modes is useless.  */
 
 static void
-<<<<<<< HEAD
-addr_to_parts (tree type, aff_tree *addr, tree base_hint,
-	       struct mem_address *parts, bool speed)
-=======
 addr_to_parts (tree type, aff_tree *addr, tree iv_cand,
 	       tree base_hint, struct mem_address *parts,
                bool speed)
->>>>>>> 3082eeb7
 {
   tree part;
   unsigned i;
@@ -742,12 +642,8 @@
 
   /* First move the most expensive feasible multiplication
      to index.  */
-<<<<<<< HEAD
-  most_expensive_mult_to_index (type, parts, addr, speed);
-=======
   if (!parts->index)
     most_expensive_mult_to_index (type, parts, addr, speed);
->>>>>>> 3082eeb7
 
   /* Try to find a base of the reference.  Since at the moment
      there is no reliable way how to distinguish between pointer and its
@@ -793,20 +689,12 @@
 
 tree
 create_mem_ref (gimple_stmt_iterator *gsi, tree type, aff_tree *addr,
-<<<<<<< HEAD
-		tree base_hint, bool speed)
-=======
 		tree alias_ptr_type, tree iv_cand, tree base_hint, bool speed)
->>>>>>> 3082eeb7
 {
   tree mem_ref, tmp;
   struct mem_address parts;
 
-<<<<<<< HEAD
-  addr_to_parts (type, addr, base_hint, &parts, speed);
-=======
   addr_to_parts (type, addr, iv_cand, base_hint, &parts, speed);
->>>>>>> 3082eeb7
   gimplify_mem_ref_parts (gsi, &parts);
   mem_ref = create_mem_ref_raw (type, alias_ptr_type, &parts, true);
   if (mem_ref)
@@ -824,11 +712,7 @@
 				true, NULL_TREE, true, GSI_SAME_STMT);
       parts.step = NULL_TREE;
 
-<<<<<<< HEAD
-      mem_ref = create_mem_ref_raw (type, &parts);
-=======
       mem_ref = create_mem_ref_raw (type, alias_ptr_type, &parts, true);
->>>>>>> 3082eeb7
       if (mem_ref)
 	return mem_ref;
     }
@@ -846,18 +730,9 @@
 
 	  if (parts.index)
 	    {
-<<<<<<< HEAD
-	      atype = TREE_TYPE (tmp);
-	      parts.base = force_gimple_operand_gsi (gsi,
-			fold_build2 (POINTER_PLUS_EXPR, atype,
-				     tmp,
-				     fold_convert (sizetype, parts.base)),
-			true, NULL_TREE, true, GSI_SAME_STMT);
-=======
 	      parts.base = force_gimple_operand_gsi_1 (gsi,
 			fold_build_pointer_plus (tmp, parts.base),
 			is_gimple_mem_ref_addr, NULL_TREE, true, GSI_SAME_STMT);
->>>>>>> 3082eeb7
 	    }
 	  else
 	    {
@@ -897,18 +772,9 @@
       /* Try adding offset to base.  */
       if (parts.base)
 	{
-<<<<<<< HEAD
-	  atype = TREE_TYPE (parts.base);
-	  parts.base = force_gimple_operand_gsi (gsi,
-			fold_build2 (POINTER_PLUS_EXPR, atype,
-				     parts.base,
-				     fold_convert (sizetype, parts.offset)),
-			true, NULL_TREE, true, GSI_SAME_STMT);
-=======
 	  parts.base = force_gimple_operand_gsi_1 (gsi,
 			fold_build_pointer_plus (parts.base, parts.offset),
 			is_gimple_mem_ref_addr, NULL_TREE, true, GSI_SAME_STMT);
->>>>>>> 3082eeb7
 	}
       else
 	parts.base = parts.offset;
@@ -962,10 +828,6 @@
 copy_mem_ref_info (tree to, tree from)
 {
   /* And the info about the original reference.  */
-<<<<<<< HEAD
-  TMR_ORIGINAL (to) = TMR_ORIGINAL (from);
-=======
->>>>>>> 3082eeb7
   TREE_SIDE_EFFECTS (to) = TREE_SIDE_EFFECTS (from);
   TREE_THIS_VOLATILE (to) = TREE_THIS_VOLATILE (from);
 }
@@ -1034,13 +896,6 @@
 
   if (!changed)
     return NULL_TREE;
-<<<<<<< HEAD
-
-  ret = create_mem_ref_raw (TREE_TYPE (ref), &addr);
-  if (!ret)
-    return NULL_TREE;
-=======
->>>>>>> 3082eeb7
 
   /* If we have propagated something into this TARGET_MEM_REF and thus
      ended up folding it, always create a new TARGET_MEM_REF regardless
