--- conflicted
+++ resolved
@@ -331,12 +331,6 @@
   enum pass_positioning_ops pos_op; /* how to insert the new pass.  */
 };
 
-<<<<<<< HEAD
-extern gimple_opt_pass *make_pass_chkp (gcc::context *ctxt);
-extern gimple_opt_pass *make_pass_copy_prop_chkp (gcc::context *ctxt);
-extern gimple_opt_pass *make_pass_chkp_opt (gcc::context *ctxt);
-extern gimple_opt_pass *make_pass_dce_chkp (gcc::context *ctxt);
-=======
 /* Registers a new pass.  Either fill out the register_pass_info or specify
    the individual parameters.  The pass object is expected to have been
    allocated using operator new and the pass manager takes the ownership of
@@ -345,7 +339,10 @@
 extern void register_pass (opt_pass* pass, pass_positioning_ops pos,
 			   const char* ref_pass_name, int ref_pass_inst_number);
 
->>>>>>> a919281b
+extern gimple_opt_pass *make_pass_chkp (gcc::context *ctxt);
+extern gimple_opt_pass *make_pass_copy_prop_chkp (gcc::context *ctxt);
+extern gimple_opt_pass *make_pass_chkp_opt (gcc::context *ctxt);
+extern gimple_opt_pass *make_pass_dce_chkp (gcc::context *ctxt);
 extern gimple_opt_pass *make_pass_mudflap_1 (gcc::context *ctxt);
 extern gimple_opt_pass *make_pass_mudflap_2 (gcc::context *ctxt);
 extern gimple_opt_pass *make_pass_asan (gcc::context *ctxt);
