--- conflicted
+++ resolved
@@ -974,10 +974,6 @@
 {
   struct cgraph_edge *edge;
 
-<<<<<<< HEAD
-
-=======
->>>>>>> 779871ac
   /* LTO does not actually have access to the call_stmt since these
      have not been loaded yet.  */
   if (call_stmt)
@@ -1053,29 +1049,6 @@
     caller->callees->prev_callee = edge;
   caller->callees = edge;
   callee->callers = edge;
-<<<<<<< HEAD
-  edge->count = count;
-  gcc_assert (count >= 0);
-  edge->frequency = freq;
-  gcc_assert (freq >= 0);
-  gcc_assert (freq <= CGRAPH_FREQ_MAX);
-  edge->loop_nest = nest;
-  edge->indirect_call = 0;
-  edge->call_stmt_cannot_inline_p =
-    (call_stmt ? gimple_call_cannot_inline_p (call_stmt) : false);
-  if (call_stmt && caller->call_site_hash)
-    {
-      void **slot;
-      slot = htab_find_slot_with_hash (caller->call_site_hash,
-				       edge->call_stmt,
-				       htab_hash_pointer
-					 (edge->call_stmt),
-				       INSERT);
-      gcc_assert (!*slot);
-      *slot = edge;
-    }
-=======
->>>>>>> 779871ac
 
   return edge;
 }
@@ -2111,11 +2084,7 @@
 				   e->loop_nest + loop_nest);
 
   new_edge->inline_failed = e->inline_failed;
-<<<<<<< HEAD
-  new_edge->indirect_call = e->indirect_call;
-=======
   new_edge->indirect_inlining_edge = e->indirect_inlining_edge;
->>>>>>> 779871ac
   new_edge->lto_stmt_uid = stmt_uid;
   if (update_original)
     {
@@ -2136,11 +2105,7 @@
    function's profile to reflect the fact that part of execution is handled
    by node.  */
 struct cgraph_node *
-<<<<<<< HEAD
-cgraph_clone_node (struct cgraph_node *n, gcov_type count, int freq,
-=======
 cgraph_clone_node (struct cgraph_node *n, tree decl, gcov_type count, int freq,
->>>>>>> 779871ac
 		   int loop_nest, bool update_original,
 		   VEC(cgraph_edge_p,heap) *redirect_callers)
 {
@@ -2159,12 +2124,9 @@
   new_node->analyzed = n->analyzed;
   new_node->local = n->local;
   new_node->local.externally_visible = false;
-<<<<<<< HEAD
-=======
   new_node->local.used_from_object_file = false;
   new_node->local.local = true;
   new_node->local.vtable_method = false;
->>>>>>> 779871ac
   new_node->global = n->global;
   new_node->rtl = n->rtl;
   new_node->count = count;
@@ -2187,11 +2149,7 @@
 	n->count = 0;
     }
 
-<<<<<<< HEAD
-  for (i = 0; VEC_iterate (cgraph_edge_p, redirect_callers, i, e); i++)
-=======
   FOR_EACH_VEC_ELT (cgraph_edge_p, redirect_callers, i, e)
->>>>>>> 779871ac
     {
       /* Redirect calls to the old version node to point to its new
 	 version.  */
@@ -2202,14 +2160,11 @@
   for (e = n->callees;e; e=e->next_callee)
     cgraph_clone_edge (e, new_node, e->call_stmt, e->lto_stmt_uid,
 		       count_scale, freq, loop_nest, update_original);
-<<<<<<< HEAD
-=======
 
   for (e = n->indirect_calls; e; e = e->next_callee)
     cgraph_clone_edge (e, new_node, e->call_stmt, e->lto_stmt_uid,
 		       count_scale, freq, loop_nest, update_original);
   ipa_clone_references (new_node, NULL, &n->ref_list);
->>>>>>> 779871ac
 
   new_node->next_sibling_clone = n->clones;
   if (n->clones)
@@ -2280,12 +2235,8 @@
   tree old_decl = old_node->decl;
   struct cgraph_node *new_node = NULL;
   tree new_decl;
-<<<<<<< HEAD
-  struct cgraph_node key, **slot;
-=======
   size_t i;
   struct ipa_replace_map *map;
->>>>>>> 779871ac
 
 #ifdef ENABLE_CHECKING
   if (!flag_wpa)
@@ -2304,16 +2255,9 @@
   SET_DECL_ASSEMBLER_NAME (new_decl, DECL_NAME (new_decl));
   SET_DECL_RTL (new_decl, NULL);
 
-<<<<<<< HEAD
-  new_node = cgraph_clone_node (old_node, old_node->count,
-				CGRAPH_FREQ_BASE, 0, false,
-				redirect_callers);
-  new_node->decl = new_decl;
-=======
   new_node = cgraph_clone_node (old_node, new_decl, old_node->count,
 				CGRAPH_FREQ_BASE, 0, false,
 				redirect_callers);
->>>>>>> 779871ac
   /* Update the properties.
      Make clone visible only within this translation unit.  Make sure
      that is not weak also.
@@ -2380,16 +2324,6 @@
   new_node->reachable = true;
 
 
-<<<<<<< HEAD
-      aslot = htab_find_slot_with_hash (assembler_name_hash, name,
-					decl_assembler_name_hash (name),
-					INSERT);
-      gcc_assert (!*aslot);
-      *aslot = new_node;
-    }
-
-=======
->>>>>>> 779871ac
   return new_node;
 }
 
@@ -2531,10 +2465,6 @@
 bool
 cgraph_node_can_be_local_p (struct cgraph_node *node)
 {
-<<<<<<< HEAD
-  return (!node->needed
-  	  && (DECL_COMDAT (node->decl) || !node->local.externally_visible));
-=======
   return (!node->needed && !node->address_taken
 	  && ((DECL_COMDAT (node->decl) && !node->same_comdat_group)
 	      || !node->local.externally_visible));
@@ -2609,7 +2539,6 @@
     return;
 
   SYMBOL_REF_WEAK (symbol) = DECL_WEAK (decl);
->>>>>>> 779871ac
 }
 
 /* Bring NODE local.  */
