/* Build expressions with type checking for C compiler.
   Copyright (C) 1987, 1988, 1991, 1992, 1993, 1994, 1995, 1996, 1997, 1998,
   1999, 2000, 2001, 2002, 2003, 2004, 2005, 2006, 2007, 2008, 2009, 2010, 2011
   Free Software Foundation, Inc.

   This file is part of GCC.

   GCC is free software; you can redistribute it and/or modify it under
   the terms of the GNU General Public License as published by the Free
   Software Foundation; either version 3, or (at your option) any later
   version.

   GCC is distributed in the hope that it will be useful, but WITHOUT ANY
   WARRANTY; without even the implied warranty of MERCHANTABILITY or
   FITNESS FOR A PARTICULAR PURPOSE.  See the GNU General Public License
   for more details.

   You should have received a copy of the GNU General Public License
   along with GCC; see the file COPYING3.  If not see
   <http://www.gnu.org/licenses/>.  */


/* This file is part of the C front end.
   It contains routines to build C expressions given their operands,
   including computing the types of the result, C-specific error checks,
   and some optimization.  */

#include "config.h"
#include "system.h"
#include "coretypes.h"
#include "tm.h"
#include "tree.h"
#include "langhooks.h"
#include "c-tree.h"
#include "c-lang.h"
#include "flags.h"
#include "output.h"
#include "intl.h"
#include "target.h"
#include "tree-iterator.h"
#include "bitmap.h"
#include "gimple.h"
#include "c-family/c-objc.h"
#include "cilk.h"

/* Possible cases of implicit bad conversions.  Used to select
   diagnostic messages in convert_for_assignment.  */
enum impl_conv {
  ic_argpass,
  ic_assign,
  ic_init,
  ic_return
};

/* Possibe cases of scalar_to_vector conversion.  */
enum stv_conv {
  stv_error,        /* Error occured.  */
  stv_nothing,      /* Nothing happened.  */
  stv_firstarg,     /* First argument must be expanded.  */
  stv_secondarg     /* Second argument must be expanded.  */
};

/* The level of nesting inside "__alignof__".  */
int in_alignof;

/* The level of nesting inside "sizeof".  */
int in_sizeof;

/* The level of nesting inside "typeof".  */
int in_typeof;

/* Nonzero if we've already printed a "missing braces around initializer"
   message within this initializer.  */
static int missing_braces_mentioned;

static int require_constant_value;
static int require_constant_elements;

static bool null_pointer_constant_p (const_tree);
static tree qualify_type (tree, tree);
static int tagged_types_tu_compatible_p (const_tree, const_tree, bool *,
					 bool *);
static int comp_target_types (location_t, tree, tree);
static int function_types_compatible_p (const_tree, const_tree, bool *,
					bool *);
static int type_lists_compatible_p (const_tree, const_tree, bool *, bool *);
static tree lookup_field (tree, tree);
static int convert_arguments (tree, VEC(tree,gc) *, VEC(tree,gc) *, tree,
			      tree);
static tree pointer_diff (location_t, tree, tree);
static tree convert_for_assignment (location_t, tree, tree, tree,
				    enum impl_conv, bool, tree, tree, int);
static tree valid_compound_expr_initializer (tree, tree);
static void push_string (const char *);
static void push_member_name (tree);
static int spelling_length (void);
static char *print_spelling (char *);
static void warning_init (int, const char *);
static tree digest_init (location_t, tree, tree, tree, bool, bool, int);
static void output_init_element (tree, tree, bool, tree, tree, int, bool,
				 struct obstack *);
static void output_pending_init_elements (int, struct obstack *);
static int set_designator (int, struct obstack *);
static void push_range_stack (tree, struct obstack *);
static void add_pending_init (tree, tree, tree, bool, struct obstack *);
static void set_nonincremental_init (struct obstack *);
static void set_nonincremental_init_from_string (tree, struct obstack *);
static tree find_init_member (tree, struct obstack *);
static void readonly_warning (tree, enum lvalue_use);
static int lvalue_or_else (location_t, const_tree, enum lvalue_use);
static void record_maybe_used_decl (tree);
static int comptypes_internal (const_tree, const_tree, bool *, bool *);

/* Return true if EXP is a null pointer constant, false otherwise.  */

static bool
null_pointer_constant_p (const_tree expr)
{
  /* This should really operate on c_expr structures, but they aren't
     yet available everywhere required.  */
  tree type = TREE_TYPE (expr);
  return (TREE_CODE (expr) == INTEGER_CST
	  && !TREE_OVERFLOW (expr)
	  && integer_zerop (expr)
	  && (INTEGRAL_TYPE_P (type)
	      || (TREE_CODE (type) == POINTER_TYPE
		  && VOID_TYPE_P (TREE_TYPE (type))
		  && TYPE_QUALS (TREE_TYPE (type)) == TYPE_UNQUALIFIED)));
}

/* EXPR may appear in an unevaluated part of an integer constant
   expression, but not in an evaluated part.  Wrap it in a
   C_MAYBE_CONST_EXPR, or mark it with TREE_OVERFLOW if it is just an
   INTEGER_CST and we cannot create a C_MAYBE_CONST_EXPR.  */

static tree
note_integer_operands (tree expr)
{
  tree ret;
  if (TREE_CODE (expr) == INTEGER_CST && in_late_binary_op)
  {
    ret = copy_node (expr);
    TREE_OVERFLOW (ret) = 1;
  }
  else
  {
    ret = build2 (C_MAYBE_CONST_EXPR, TREE_TYPE (expr), NULL_TREE, expr);
    C_MAYBE_CONST_EXPR_INT_OPERANDS (ret) = 1;
  }
  return ret;
}

/* Having checked whether EXPR may appear in an unevaluated part of an
   integer constant expression and found that it may, remove any
   C_MAYBE_CONST_EXPR noting this fact and return the resulting
   expression.  */

static inline tree
remove_c_maybe_const_expr (tree expr)
{
  if (TREE_CODE (expr) == C_MAYBE_CONST_EXPR)
    return C_MAYBE_CONST_EXPR_EXPR (expr);
  else
    return expr;
}

/* This is a cache to hold if two types are compatible or not.  */

struct tagged_tu_seen_cache {
  const struct tagged_tu_seen_cache * next;
  const_tree t1;
  const_tree t2;
  /* The return value of tagged_types_tu_compatible_p if we had seen
     these two types already.  */
  int val;
};

static const struct tagged_tu_seen_cache * tagged_tu_seen_base;
static void free_all_tagged_tu_seen_up_to (const struct tagged_tu_seen_cache *);

/* Do `exp = require_complete_type (exp);' to make sure exp
   does not have an incomplete type.  (That includes void types.)  */

tree
require_complete_type (tree value)
{
  tree type = TREE_TYPE (value);

  if (value == error_mark_node || type == error_mark_node)
    return error_mark_node;

  /* First, detect a valid value with a complete type.  */
  if (COMPLETE_TYPE_P (type))
    return value;

  c_incomplete_type_error (value, type);
  return error_mark_node;
}

/* Print an error message for invalid use of an incomplete type.
   VALUE is the expression that was used (or 0 if that isn't known)
   and TYPE is the type that was invalid.  */

void
c_incomplete_type_error (const_tree value, const_tree type)
{
  const char *type_code_string;

  /* Avoid duplicate error message.  */
  if (TREE_CODE (type) == ERROR_MARK)
    return;

  if (value != 0 && (TREE_CODE (value) == VAR_DECL
		     || TREE_CODE (value) == PARM_DECL))
    error ("%qD has an incomplete type", value);
  else
  {
  retry:
    /* We must print an error message.  Be clever about what it says.  */

    switch (TREE_CODE (type))
    {
    case RECORD_TYPE:
      type_code_string = "struct";
      break;

    case UNION_TYPE:
      type_code_string = "union";
      break;

    case ENUMERAL_TYPE:
      type_code_string = "enum";
      break;

    case VOID_TYPE:
      error ("invalid use of void expression");
      return;

    case ARRAY_TYPE:
      if (TYPE_DOMAIN (type))
      {
	if (TYPE_MAX_VALUE (TYPE_DOMAIN (type)) == NULL)
	{
	  error ("invalid use of flexible array member");
	  return;
	}
	type = TREE_TYPE (type);
	goto retry;
      }
      error ("invalid use of array with unspecified bounds");
      return;

    default:
      gcc_unreachable ();
    }

    if (TREE_CODE (TYPE_NAME (type)) == IDENTIFIER_NODE)
      error ("invalid use of undefined type %<%s %E%>",
	     type_code_string, TYPE_NAME (type));
    else
      /* If this type has a typedef-name, the TYPE_NAME is a TYPE_DECL.  */
      error ("invalid use of incomplete typedef %qD", TYPE_NAME (type));
  }
}

/* Given a type, apply default promotions wrt unnamed function
   arguments and return the new type.  */

tree
c_type_promotes_to (tree type)
{
  if (TYPE_MAIN_VARIANT (type) == float_type_node)
    return double_type_node;

  if (c_promoting_integer_type_p (type))
  {
    /* Preserve unsignedness if not really getting any wider.  */
    if (TYPE_UNSIGNED (type)
	&& (TYPE_PRECISION (type) == TYPE_PRECISION (integer_type_node)))
      return unsigned_type_node;
    return integer_type_node;
  }

  return type;
}

/* Return true if between two named address spaces, whether there is a superset
   named address space that encompasses both address spaces.  If there is a
   superset, return which address space is the superset.  */

static bool
addr_space_superset (addr_space_t as1, addr_space_t as2, addr_space_t *common)
{
  if (as1 == as2)
  {
    *common = as1;
    return true;
  }
  else if (targetm.addr_space.subset_p (as1, as2))
  {
    *common = as2;
    return true;
  }
  else if (targetm.addr_space.subset_p (as2, as1))
  {
    *common = as1;
    return true;
  }
  else
    return false;
}

/* Return a variant of TYPE which has all the type qualifiers of LIKE
   as well as those of TYPE.  */

static tree
qualify_type (tree type, tree like)
{
  addr_space_t as_type = TYPE_ADDR_SPACE (type);
  addr_space_t as_like = TYPE_ADDR_SPACE (like);
  addr_space_t as_common;

  /* If the two named address spaces are different, determine the common
     superset address space.  If there isn't one, raise an error.  */
  if (!addr_space_superset (as_type, as_like, &as_common))
  {
    as_common = as_type;
    error ("%qT and %qT are in disjoint named address spaces",
	   type, like);
  }

  return c_build_qualified_type (type,
				 TYPE_QUALS_NO_ADDR_SPACE (type)
				 | TYPE_QUALS_NO_ADDR_SPACE (like)
				 | ENCODE_QUAL_ADDR_SPACE (as_common));
}

/* Return true iff the given tree T is a variable length array.  */

bool
c_vla_type_p (const_tree t)
{
  if (TREE_CODE (t) == ARRAY_TYPE
      && C_TYPE_VARIABLE_SIZE (t))
    return true;
  return false;
}

/* Return the composite type of two compatible types.

   We assume that comptypes has already been done and returned
   nonzero; if that isn't so, this may crash.  In particular, we
   assume that qualifiers match.  */

tree
composite_type (tree t1, tree t2)
{
  enum tree_code code1;
  enum tree_code code2;
  tree attributes;

  /* Save time if the two types are the same.  */

  if (t1 == t2) return t1;

  /* If one type is nonsense, use the other.  */
  if (t1 == error_mark_node)
    return t2;
  if (t2 == error_mark_node)
    return t1;

  code1 = TREE_CODE (t1);
  code2 = TREE_CODE (t2);

  /* Merge the attributes.  */
  attributes = targetm.merge_type_attributes (t1, t2);

  /* If one is an enumerated type and the other is the compatible
     integer type, the composite type might be either of the two
     (DR#013 question 3).  For consistency, use the enumerated type as
     the composite type.  */

  if (code1 == ENUMERAL_TYPE && code2 == INTEGER_TYPE)
    return t1;
  if (code2 == ENUMERAL_TYPE && code1 == INTEGER_TYPE)
    return t2;

  gcc_assert (code1 == code2);

  switch (code1)
  {
  case POINTER_TYPE:
    /* For two pointers, do this recursively on the target type.  */
  {
    tree pointed_to_1 = TREE_TYPE (t1);
    tree pointed_to_2 = TREE_TYPE (t2);
    tree target = composite_type (pointed_to_1, pointed_to_2);
    t1 = build_pointer_type (target);
    t1 = build_type_attribute_variant (t1, attributes);
    return qualify_type (t1, t2);
  }

  case ARRAY_TYPE:
  {
    tree elt = composite_type (TREE_TYPE (t1), TREE_TYPE (t2));
    int quals;
    tree unqual_elt;
    tree d1 = TYPE_DOMAIN (t1);
    tree d2 = TYPE_DOMAIN (t2);
    bool d1_variable, d2_variable;
    bool d1_zero, d2_zero;
    bool t1_complete, t2_complete;

    /* We should not have any type quals on arrays at all.  */
    gcc_assert (!TYPE_QUALS_NO_ADDR_SPACE (t1)
		&& !TYPE_QUALS_NO_ADDR_SPACE (t2));

    t1_complete = COMPLETE_TYPE_P (t1);
    t2_complete = COMPLETE_TYPE_P (t2);

    d1_zero = d1 == 0 || !TYPE_MAX_VALUE (d1);
    d2_zero = d2 == 0 || !TYPE_MAX_VALUE (d2);

    d1_variable = (!d1_zero
		   && (TREE_CODE (TYPE_MIN_VALUE (d1)) != INTEGER_CST
		       || TREE_CODE (TYPE_MAX_VALUE (d1)) != INTEGER_CST));
    d2_variable = (!d2_zero
		   && (TREE_CODE (TYPE_MIN_VALUE (d2)) != INTEGER_CST
		       || TREE_CODE (TYPE_MAX_VALUE (d2)) != INTEGER_CST));
    d1_variable = d1_variable || (d1_zero && c_vla_type_p (t1));
    d2_variable = d2_variable || (d2_zero && c_vla_type_p (t2));

    /* Save space: see if the result is identical to one of the args.  */
    if (elt == TREE_TYPE (t1) && TYPE_DOMAIN (t1)
	&& (d2_variable || d2_zero || !d1_variable))
      return build_type_attribute_variant (t1, attributes);
    if (elt == TREE_TYPE (t2) && TYPE_DOMAIN (t2)
	&& (d1_variable || d1_zero || !d2_variable))
      return build_type_attribute_variant (t2, attributes);

    if (elt == TREE_TYPE (t1) && !TYPE_DOMAIN (t2) && !TYPE_DOMAIN (t1))
      return build_type_attribute_variant (t1, attributes);
    if (elt == TREE_TYPE (t2) && !TYPE_DOMAIN (t2) && !TYPE_DOMAIN (t1))
      return build_type_attribute_variant (t2, attributes);

    /* Merge the element types, and have a size if either arg has
       one.  We may have qualifiers on the element types.  To set
       up TYPE_MAIN_VARIANT correctly, we need to form the
       composite of the unqualified types and add the qualifiers
       back at the end.  */
    quals = TYPE_QUALS (strip_array_types (elt));
    unqual_elt = c_build_qualified_type (elt, TYPE_UNQUALIFIED);
    t1 = build_array_type (unqual_elt,
			   TYPE_DOMAIN ((TYPE_DOMAIN (t1)
					 && (d2_variable
					     || d2_zero
					     || !d1_variable))
					? t1
					: t2));
    /* Ensure a composite type involving a zero-length array type
       is a zero-length type not an incomplete type.  */
    if (d1_zero && d2_zero
	&& (t1_complete || t2_complete)
	&& !COMPLETE_TYPE_P (t1))
    {
      TYPE_SIZE (t1) = bitsize_zero_node;
      TYPE_SIZE_UNIT (t1) = size_zero_node;
    }
    t1 = c_build_qualified_type (t1, quals);
    return build_type_attribute_variant (t1, attributes);
  }

  case ENUMERAL_TYPE:
  case RECORD_TYPE:
  case UNION_TYPE:
    if (attributes != NULL)
    {
      /* Try harder not to create a new aggregate type.  */
      if (attribute_list_equal (TYPE_ATTRIBUTES (t1), attributes))
	return t1;
      if (attribute_list_equal (TYPE_ATTRIBUTES (t2), attributes))
	return t2;
    }
    return build_type_attribute_variant (t1, attributes);

  case FUNCTION_TYPE:
    /* Function types: prefer the one that specified arg types.
       If both do, merge the arg types.  Also merge the return types.  */
  {
    tree valtype = composite_type (TREE_TYPE (t1), TREE_TYPE (t2));
    tree p1 = TYPE_ARG_TYPES (t1);
    tree p2 = TYPE_ARG_TYPES (t2);
    int len;
    tree newargs, n;
    int i;

    /* Save space: see if the result is identical to one of the args.  */
    if (valtype == TREE_TYPE (t1) && !TYPE_ARG_TYPES (t2))
      return build_type_attribute_variant (t1, attributes);
    if (valtype == TREE_TYPE (t2) && !TYPE_ARG_TYPES (t1))
      return build_type_attribute_variant (t2, attributes);

    /* Simple way if one arg fails to specify argument types.  */
    if (TYPE_ARG_TYPES (t1) == 0)
    {
      t1 = build_function_type (valtype, TYPE_ARG_TYPES (t2));
      t1 = build_type_attribute_variant (t1, attributes);
      return qualify_type (t1, t2);
    }
    if (TYPE_ARG_TYPES (t2) == 0)
    {
      t1 = build_function_type (valtype, TYPE_ARG_TYPES (t1));
      t1 = build_type_attribute_variant (t1, attributes);
      return qualify_type (t1, t2);
    }

    /* If both args specify argument types, we must merge the two
       lists, argument by argument.  */

    len = list_length (p1);
    newargs = 0;

    for (i = 0; i < len; i++)
      newargs = tree_cons (NULL_TREE, NULL_TREE, newargs);

    n = newargs;

    for (; p1;
	 p1 = TREE_CHAIN (p1), p2 = TREE_CHAIN (p2), n = TREE_CHAIN (n))
    {
      /* A null type means arg type is not specified.
	 Take whatever the other function type has.  */
      if (TREE_VALUE (p1) == 0)
      {
	TREE_VALUE (n) = TREE_VALUE (p2);
	goto parm_done;
      }
      if (TREE_VALUE (p2) == 0)
      {
	TREE_VALUE (n) = TREE_VALUE (p1);
	goto parm_done;
      }

      /* Given  wait (union {union wait *u; int *i} *)
	 and  wait (union wait *),
	 prefer  union wait *  as type of parm.  */
      if (TREE_CODE (TREE_VALUE (p1)) == UNION_TYPE
	  && TREE_VALUE (p1) != TREE_VALUE (p2))
      {
	tree memb;
	tree mv2 = TREE_VALUE (p2);
	if (mv2 && mv2 != error_mark_node
	    && TREE_CODE (mv2) != ARRAY_TYPE)
	  mv2 = TYPE_MAIN_VARIANT (mv2);
	for (memb = TYPE_FIELDS (TREE_VALUE (p1));
	     memb; memb = DECL_CHAIN (memb))
	{
	  tree mv3 = TREE_TYPE (memb);
	  if (mv3 && mv3 != error_mark_node
	      && TREE_CODE (mv3) != ARRAY_TYPE)
	    mv3 = TYPE_MAIN_VARIANT (mv3);
	  if (comptypes (mv3, mv2))
	  {
	    TREE_VALUE (n) = composite_type (TREE_TYPE (memb),
					     TREE_VALUE (p2));
	    pedwarn (input_location, OPT_pedantic,
		     "function types not truly compatible in ISO C");
	    goto parm_done;
	  }
	}
      }
      if (TREE_CODE (TREE_VALUE (p2)) == UNION_TYPE
	  && TREE_VALUE (p2) != TREE_VALUE (p1))
      {
	tree memb;
	tree mv1 = TREE_VALUE (p1);
	if (mv1 && mv1 != error_mark_node
	    && TREE_CODE (mv1) != ARRAY_TYPE)
	  mv1 = TYPE_MAIN_VARIANT (mv1);
	for (memb = TYPE_FIELDS (TREE_VALUE (p2));
	     memb; memb = DECL_CHAIN (memb))
	{
	  tree mv3 = TREE_TYPE (memb);
	  if (mv3 && mv3 != error_mark_node
	      && TREE_CODE (mv3) != ARRAY_TYPE)
	    mv3 = TYPE_MAIN_VARIANT (mv3);
	  if (comptypes (mv3, mv1))
	  {
	    TREE_VALUE (n) = composite_type (TREE_TYPE (memb),
					     TREE_VALUE (p1));
	    pedwarn (input_location, OPT_pedantic,
		     "function types not truly compatible in ISO C");
	    goto parm_done;
	  }
	}
      }
      TREE_VALUE (n) = composite_type (TREE_VALUE (p1), TREE_VALUE (p2));
    parm_done: ;
    }

    t1 = build_function_type (valtype, newargs);
    t1 = qualify_type (t1, t2);
    /* ... falls through ...  */
  }

  default:
    return build_type_attribute_variant (t1, attributes);
  }

}

/* Return the type of a conditional expression between pointers to
   possibly differently qualified versions of compatible types.

   We assume that comp_target_types has already been done and returned
   nonzero; if that isn't so, this may crash.  */

static tree
common_pointer_type (tree t1, tree t2)
{
  tree attributes;
  tree pointed_to_1, mv1;
  tree pointed_to_2, mv2;
  tree target;
  unsigned target_quals;
  addr_space_t as1, as2, as_common;
  int quals1, quals2;

  /* Save time if the two types are the same.  */

  if (t1 == t2) return t1;

  /* If one type is nonsense, use the other.  */
  if (t1 == error_mark_node)
    return t2;
  if (t2 == error_mark_node)
    return t1;

  gcc_assert (TREE_CODE (t1) == POINTER_TYPE
	      && TREE_CODE (t2) == POINTER_TYPE);

  /* Merge the attributes.  */
  attributes = targetm.merge_type_attributes (t1, t2);

  /* Find the composite type of the target types, and combine the
     qualifiers of the two types' targets.  Do not lose qualifiers on
     array element types by taking the TYPE_MAIN_VARIANT.  */
  mv1 = pointed_to_1 = TREE_TYPE (t1);
  mv2 = pointed_to_2 = TREE_TYPE (t2);
  if (TREE_CODE (mv1) != ARRAY_TYPE)
    mv1 = TYPE_MAIN_VARIANT (pointed_to_1);
  if (TREE_CODE (mv2) != ARRAY_TYPE)
    mv2 = TYPE_MAIN_VARIANT (pointed_to_2);
  target = composite_type (mv1, mv2);

  /* For function types do not merge const qualifiers, but drop them
     if used inconsistently.  The middle-end uses these to mark const
     and noreturn functions.  */
  quals1 = TYPE_QUALS_NO_ADDR_SPACE (pointed_to_1);
  quals2 = TYPE_QUALS_NO_ADDR_SPACE (pointed_to_2);

  if (TREE_CODE (pointed_to_1) == FUNCTION_TYPE)
    target_quals = (quals1 & quals2);
  else
    target_quals = (quals1 | quals2);

  /* If the two named address spaces are different, determine the common
     superset address space.  This is guaranteed to exist due to the
     assumption that comp_target_type returned non-zero.  */
  as1 = TYPE_ADDR_SPACE (pointed_to_1);
  as2 = TYPE_ADDR_SPACE (pointed_to_2);
  if (!addr_space_superset (as1, as2, &as_common))
    gcc_unreachable ();

  target_quals |= ENCODE_QUAL_ADDR_SPACE (as_common);

  t1 = build_pointer_type (c_build_qualified_type (target, target_quals));
  return build_type_attribute_variant (t1, attributes);
}

/* Return the common type for two arithmetic types under the usual
   arithmetic conversions.  The default conversions have already been
   applied, and enumerated types converted to their compatible integer
   types.  The resulting type is unqualified and has no attributes.

   This is the type for the result of most arithmetic operations
   if the operands have the given two types.  */

static tree
c_common_type (tree t1, tree t2)
{
  enum tree_code code1;
  enum tree_code code2;

  /* If one type is nonsense, use the other.  */
  if (t1 == error_mark_node)
    return t2;
  if (t2 == error_mark_node)
    return t1;

  if (TYPE_QUALS (t1) != TYPE_UNQUALIFIED)
    t1 = TYPE_MAIN_VARIANT (t1);

  if (TYPE_QUALS (t2) != TYPE_UNQUALIFIED)
    t2 = TYPE_MAIN_VARIANT (t2);

  if (TYPE_ATTRIBUTES (t1) != NULL_TREE)
    t1 = build_type_attribute_variant (t1, NULL_TREE);

  if (TYPE_ATTRIBUTES (t2) != NULL_TREE)
    t2 = build_type_attribute_variant (t2, NULL_TREE);

  /* Save time if the two types are the same.  */

  if (t1 == t2) return t1;

  code1 = TREE_CODE (t1);
  code2 = TREE_CODE (t2);

  gcc_assert (code1 == VECTOR_TYPE || code1 == COMPLEX_TYPE
	      || code1 == FIXED_POINT_TYPE || code1 == REAL_TYPE
	      || code1 == INTEGER_TYPE);
  gcc_assert (code2 == VECTOR_TYPE || code2 == COMPLEX_TYPE
	      || code2 == FIXED_POINT_TYPE || code2 == REAL_TYPE
	      || code2 == INTEGER_TYPE);

  /* When one operand is a decimal float type, the other operand cannot be
     a generic float type or a complex type.  We also disallow vector types
     here.  */
  if ((DECIMAL_FLOAT_TYPE_P (t1) || DECIMAL_FLOAT_TYPE_P (t2))
      && !(DECIMAL_FLOAT_TYPE_P (t1) && DECIMAL_FLOAT_TYPE_P (t2)))
  {
    if (code1 == VECTOR_TYPE || code2 == VECTOR_TYPE)
    {
      error ("can%'t mix operands of decimal float and vector types");
      return error_mark_node;
    }
    if (code1 == COMPLEX_TYPE || code2 == COMPLEX_TYPE)
    {
      error ("can%'t mix operands of decimal float and complex types");
      return error_mark_node;
    }
    if (code1 == REAL_TYPE && code2 == REAL_TYPE)
    {
      error ("can%'t mix operands of decimal float and other float types");
      return error_mark_node;
    }
  }

  /* If one type is a vector type, return that type.  (How the usual
     arithmetic conversions apply to the vector types extension is not
     precisely specified.)  */
  if (code1 == VECTOR_TYPE)
    return t1;

  if (code2 == VECTOR_TYPE)
    return t2;

  /* If one type is complex, form the common type of the non-complex
     components, then make that complex.  Use T1 or T2 if it is the
     required type.  */
  if (code1 == COMPLEX_TYPE || code2 == COMPLEX_TYPE)
  {
    tree subtype1 = code1 == COMPLEX_TYPE ? TREE_TYPE (t1) : t1;
    tree subtype2 = code2 == COMPLEX_TYPE ? TREE_TYPE (t2) : t2;
    tree subtype = c_common_type (subtype1, subtype2);

    if (code1 == COMPLEX_TYPE && TREE_TYPE (t1) == subtype)
      return t1;
    else if (code2 == COMPLEX_TYPE && TREE_TYPE (t2) == subtype)
      return t2;
    else
      return build_complex_type (subtype);
  }

  /* If only one is real, use it as the result.  */

  if (code1 == REAL_TYPE && code2 != REAL_TYPE)
    return t1;

  if (code2 == REAL_TYPE && code1 != REAL_TYPE)
    return t2;

  /* If both are real and either are decimal floating point types, use
     the decimal floating point type with the greater precision. */

  if (code1 == REAL_TYPE && code2 == REAL_TYPE)
  {
    if (TYPE_MAIN_VARIANT (t1) == dfloat128_type_node
	|| TYPE_MAIN_VARIANT (t2) == dfloat128_type_node)
      return dfloat128_type_node;
    else if (TYPE_MAIN_VARIANT (t1) == dfloat64_type_node
	     || TYPE_MAIN_VARIANT (t2) == dfloat64_type_node)
      return dfloat64_type_node;
    else if (TYPE_MAIN_VARIANT (t1) == dfloat32_type_node
	     || TYPE_MAIN_VARIANT (t2) == dfloat32_type_node)
      return dfloat32_type_node;
  }

  /* Deal with fixed-point types.  */
  if (code1 == FIXED_POINT_TYPE || code2 == FIXED_POINT_TYPE)
  {
    unsigned int unsignedp = 0, satp = 0;
    enum machine_mode m1, m2;
    unsigned int fbit1, ibit1, fbit2, ibit2, max_fbit, max_ibit;

    m1 = TYPE_MODE (t1);
    m2 = TYPE_MODE (t2);

    /* If one input type is saturating, the result type is saturating.  */
    if (TYPE_SATURATING (t1) || TYPE_SATURATING (t2))
      satp = 1;

    /* If both fixed-point types are unsigned, the result type is unsigned.
       When mixing fixed-point and integer types, follow the sign of the
       fixed-point type.
       Otherwise, the result type is signed.  */
    if ((TYPE_UNSIGNED (t1) && TYPE_UNSIGNED (t2)
	 && code1 == FIXED_POINT_TYPE && code2 == FIXED_POINT_TYPE)
	|| (code1 == FIXED_POINT_TYPE && code2 != FIXED_POINT_TYPE
	    && TYPE_UNSIGNED (t1))
	|| (code1 != FIXED_POINT_TYPE && code2 == FIXED_POINT_TYPE
	    && TYPE_UNSIGNED (t2)))
      unsignedp = 1;

    /* The result type is signed.  */
    if (unsignedp == 0)
    {
      /* If the input type is unsigned, we need to convert to the
	 signed type.  */
      if (code1 == FIXED_POINT_TYPE && TYPE_UNSIGNED (t1))
      {
	enum mode_class mclass = (enum mode_class) 0;
	if (GET_MODE_CLASS (m1) == MODE_UFRACT)
	  mclass = MODE_FRACT;
	else if (GET_MODE_CLASS (m1) == MODE_UACCUM)
	  mclass = MODE_ACCUM;
	else
	  gcc_unreachable ();
	m1 = mode_for_size (GET_MODE_PRECISION (m1), mclass, 0);
      }
      if (code2 == FIXED_POINT_TYPE && TYPE_UNSIGNED (t2))
      {
	enum mode_class mclass = (enum mode_class) 0;
	if (GET_MODE_CLASS (m2) == MODE_UFRACT)
	  mclass = MODE_FRACT;
	else if (GET_MODE_CLASS (m2) == MODE_UACCUM)
	  mclass = MODE_ACCUM;
	else
	  gcc_unreachable ();
	m2 = mode_for_size (GET_MODE_PRECISION (m2), mclass, 0);
      }
    }

    if (code1 == FIXED_POINT_TYPE)
    {
      fbit1 = GET_MODE_FBIT (m1);
      ibit1 = GET_MODE_IBIT (m1);
    }
    else
    {
      fbit1 = 0;
      /* Signed integers need to subtract one sign bit.  */
      ibit1 = TYPE_PRECISION (t1) - (!TYPE_UNSIGNED (t1));
    }

    if (code2 == FIXED_POINT_TYPE)
    {
      fbit2 = GET_MODE_FBIT (m2);
      ibit2 = GET_MODE_IBIT (m2);
    }
    else
    {
      fbit2 = 0;
      /* Signed integers need to subtract one sign bit.  */
      ibit2 = TYPE_PRECISION (t2) - (!TYPE_UNSIGNED (t2));
    }

    max_ibit = ibit1 >= ibit2 ?  ibit1 : ibit2;
    max_fbit = fbit1 >= fbit2 ?  fbit1 : fbit2;
    return c_common_fixed_point_type_for_size (max_ibit, max_fbit, unsignedp,
					       satp);
  }

  /* Both real or both integers; use the one with greater precision.  */

  if (TYPE_PRECISION (t1) > TYPE_PRECISION (t2))
    return t1;
  else if (TYPE_PRECISION (t2) > TYPE_PRECISION (t1))
    return t2;

  /* Same precision.  Prefer long longs to longs to ints when the
     same precision, following the C99 rules on integer type rank
     (which are equivalent to the C90 rules for C90 types).  */

  if (TYPE_MAIN_VARIANT (t1) == long_long_unsigned_type_node
      || TYPE_MAIN_VARIANT (t2) == long_long_unsigned_type_node)
    return long_long_unsigned_type_node;

  if (TYPE_MAIN_VARIANT (t1) == long_long_integer_type_node
      || TYPE_MAIN_VARIANT (t2) == long_long_integer_type_node)
  {
    if (TYPE_UNSIGNED (t1) || TYPE_UNSIGNED (t2))
      return long_long_unsigned_type_node;
    else
      return long_long_integer_type_node;
  }

  if (TYPE_MAIN_VARIANT (t1) == long_unsigned_type_node
      || TYPE_MAIN_VARIANT (t2) == long_unsigned_type_node)
    return long_unsigned_type_node;

  if (TYPE_MAIN_VARIANT (t1) == long_integer_type_node
      || TYPE_MAIN_VARIANT (t2) == long_integer_type_node)
  {
    /* But preserve unsignedness from the other type,
       since long cannot hold all the values of an unsigned int.  */
    if (TYPE_UNSIGNED (t1) || TYPE_UNSIGNED (t2))
      return long_unsigned_type_node;
    else
      return long_integer_type_node;
  }

  /* Likewise, prefer long double to double even if same size.  */
  if (TYPE_MAIN_VARIANT (t1) == long_double_type_node
      || TYPE_MAIN_VARIANT (t2) == long_double_type_node)
    return long_double_type_node;

  /* Otherwise prefer the unsigned one.  */

  if (TYPE_UNSIGNED (t1))
    return t1;
  else
    return t2;
}

/* Wrapper around c_common_type that is used by c-common.c and other
   front end optimizations that remove promotions.  ENUMERAL_TYPEs
   are allowed here and are converted to their compatible integer types.
   BOOLEAN_TYPEs are allowed here and return either boolean_type_node or
   preferably a non-Boolean type as the common type.  */
tree
common_type (tree t1, tree t2)
{
  if (TREE_CODE (t1) == ENUMERAL_TYPE)
    t1 = c_common_type_for_size (TYPE_PRECISION (t1), 1);
  if (TREE_CODE (t2) == ENUMERAL_TYPE)
    t2 = c_common_type_for_size (TYPE_PRECISION (t2), 1);

  /* If both types are BOOLEAN_TYPE, then return boolean_type_node.  */
  if (TREE_CODE (t1) == BOOLEAN_TYPE
      && TREE_CODE (t2) == BOOLEAN_TYPE)
    return boolean_type_node;

  /* If either type is BOOLEAN_TYPE, then return the other.  */
  if (TREE_CODE (t1) == BOOLEAN_TYPE)
    return t2;
  if (TREE_CODE (t2) == BOOLEAN_TYPE)
    return t1;

  return c_common_type (t1, t2);
}

/* Return 1 if TYPE1 and TYPE2 are compatible types for assignment
   or various other operations.  Return 2 if they are compatible
   but a warning may be needed if you use them together.  */

int
comptypes (tree type1, tree type2)
{
  const struct tagged_tu_seen_cache * tagged_tu_seen_base1 = tagged_tu_seen_base;
  int val;

  val = comptypes_internal (type1, type2, NULL, NULL);
  free_all_tagged_tu_seen_up_to (tagged_tu_seen_base1);

  return val;
}

/* Like comptypes, but if it returns non-zero because enum and int are
   compatible, it sets *ENUM_AND_INT_P to true.  */

static int
comptypes_check_enum_int (tree type1, tree type2, bool *enum_and_int_p)
{
  const struct tagged_tu_seen_cache * tagged_tu_seen_base1 = tagged_tu_seen_base;
  int val;

  val = comptypes_internal (type1, type2, enum_and_int_p, NULL);
  free_all_tagged_tu_seen_up_to (tagged_tu_seen_base1);

  return val;
}

/* Like comptypes, but if it returns nonzero for different types, it
   sets *DIFFERENT_TYPES_P to true.  */

int
comptypes_check_different_types (tree type1, tree type2,
				 bool *different_types_p)
{
  const struct tagged_tu_seen_cache * tagged_tu_seen_base1 = tagged_tu_seen_base;
  int val;

  val = comptypes_internal (type1, type2, NULL, different_types_p);
  free_all_tagged_tu_seen_up_to (tagged_tu_seen_base1);

  return val;
}

/* Return 1 if TYPE1 and TYPE2 are compatible types for assignment
   or various other operations.  Return 2 if they are compatible
   but a warning may be needed if you use them together.  If
   ENUM_AND_INT_P is not NULL, and one type is an enum and the other a
   compatible integer type, then this sets *ENUM_AND_INT_P to true;
   *ENUM_AND_INT_P is never set to false.  If DIFFERENT_TYPES_P is not
   NULL, and the types are compatible but different enough not to be
   permitted in C1X typedef redeclarations, then this sets
   *DIFFERENT_TYPES_P to true; *DIFFERENT_TYPES_P is never set to
   false, but may or may not be set if the types are incompatible.
   This differs from comptypes, in that we don't free the seen
   types.  */

static int
comptypes_internal (const_tree type1, const_tree type2, bool *enum_and_int_p,
		    bool *different_types_p)
{
  const_tree t1 = type1;
  const_tree t2 = type2;
  int attrval, val;

  /* Suppress errors caused by previously reported errors.  */

  if (t1 == t2 || !t1 || !t2
      || TREE_CODE (t1) == ERROR_MARK || TREE_CODE (t2) == ERROR_MARK)
    return 1;

  /* Enumerated types are compatible with integer types, but this is
     not transitive: two enumerated types in the same translation unit
     are compatible with each other only if they are the same type.  */

  if (TREE_CODE (t1) == ENUMERAL_TYPE && TREE_CODE (t2) != ENUMERAL_TYPE)
  {
    t1 = c_common_type_for_size (TYPE_PRECISION (t1), TYPE_UNSIGNED (t1));
    if (TREE_CODE (t2) != VOID_TYPE)
    {
      if (enum_and_int_p != NULL)
	*enum_and_int_p = true;
      if (different_types_p != NULL)
	*different_types_p = true;
    }
  }
  else if (TREE_CODE (t2) == ENUMERAL_TYPE && TREE_CODE (t1) != ENUMERAL_TYPE)
  {
    t2 = c_common_type_for_size (TYPE_PRECISION (t2), TYPE_UNSIGNED (t2));
    if (TREE_CODE (t1) != VOID_TYPE)
    {
      if (enum_and_int_p != NULL)
	*enum_and_int_p = true;
      if (different_types_p != NULL)
	*different_types_p = true;
    }
  }

  if (t1 == t2)
    return 1;

  /* Different classes of types can't be compatible.  */

  if (TREE_CODE (t1) != TREE_CODE (t2))
    return 0;

  /* Qualifiers must match. C99 6.7.3p9 */

  if (TYPE_QUALS (t1) != TYPE_QUALS (t2))
    return 0;

  /* Allow for two different type nodes which have essentially the same
     definition.  Note that we already checked for equality of the type
     qualifiers (just above).  */

  if (TREE_CODE (t1) != ARRAY_TYPE
      && TYPE_MAIN_VARIANT (t1) == TYPE_MAIN_VARIANT (t2))
    return 1;

  /* 1 if no need for warning yet, 2 if warning cause has been seen.  */
  if (!(attrval = comp_type_attributes (t1, t2)))
    return 0;

  /* 1 if no need for warning yet, 2 if warning cause has been seen.  */
  val = 0;

  switch (TREE_CODE (t1))
  {
  case POINTER_TYPE:
    /* Do not remove mode or aliasing information.  */
    if (TYPE_MODE (t1) != TYPE_MODE (t2)
	|| TYPE_REF_CAN_ALIAS_ALL (t1) != TYPE_REF_CAN_ALIAS_ALL (t2))
      break;
    val = (TREE_TYPE (t1) == TREE_TYPE (t2)
	   ? 1 : comptypes_internal (TREE_TYPE (t1), TREE_TYPE (t2),
				     enum_and_int_p, different_types_p));
    break;

  case FUNCTION_TYPE:
    val = function_types_compatible_p (t1, t2, enum_and_int_p,
				       different_types_p);
    break;

  case ARRAY_TYPE:
  {
    tree d1 = TYPE_DOMAIN (t1);
    tree d2 = TYPE_DOMAIN (t2);
    bool d1_variable, d2_variable;
    bool d1_zero, d2_zero;
    val = 1;

    /* Target types must match incl. qualifiers.  */
    if (TREE_TYPE (t1) != TREE_TYPE (t2)
	&& 0 == (val = comptypes_internal (TREE_TYPE (t1), TREE_TYPE (t2),
					   enum_and_int_p,
					   different_types_p)))
      return 0;

    if (different_types_p != NULL
	&& (d1 == 0) != (d2 == 0))
      *different_types_p = true;
    /* Sizes must match unless one is missing or variable.  */
    if (d1 == 0 || d2 == 0 || d1 == d2)
      break;

    d1_zero = !TYPE_MAX_VALUE (d1);
    d2_zero = !TYPE_MAX_VALUE (d2);

    d1_variable = (!d1_zero
		   && (TREE_CODE (TYPE_MIN_VALUE (d1)) != INTEGER_CST
		       || TREE_CODE (TYPE_MAX_VALUE (d1)) != INTEGER_CST));
    d2_variable = (!d2_zero
		   && (TREE_CODE (TYPE_MIN_VALUE (d2)) != INTEGER_CST
		       || TREE_CODE (TYPE_MAX_VALUE (d2)) != INTEGER_CST));
    d1_variable = d1_variable || (d1_zero && c_vla_type_p (t1));
    d2_variable = d2_variable || (d2_zero && c_vla_type_p (t2));

    if (different_types_p != NULL
	&& d1_variable != d2_variable)
      *different_types_p = true;
    if (d1_variable || d2_variable)
      break;
    if (d1_zero && d2_zero)
      break;
    if (d1_zero || d2_zero
	|| !tree_int_cst_equal (TYPE_MIN_VALUE (d1), TYPE_MIN_VALUE (d2))
	|| !tree_int_cst_equal (TYPE_MAX_VALUE (d1), TYPE_MAX_VALUE (d2)))
      val = 0;

    break;
  }

  case ENUMERAL_TYPE:
  case RECORD_TYPE:
  case UNION_TYPE:
    if (val != 1 && !same_translation_unit_p (t1, t2))
    {
      tree a1 = TYPE_ATTRIBUTES (t1);
      tree a2 = TYPE_ATTRIBUTES (t2);

      if (! attribute_list_contained (a1, a2)
	  && ! attribute_list_contained (a2, a1))
	break;

      if (attrval != 2)
	return tagged_types_tu_compatible_p (t1, t2, enum_and_int_p,
					     different_types_p);
      val = tagged_types_tu_compatible_p (t1, t2, enum_and_int_p,
					  different_types_p);
    }
    break;

  case VECTOR_TYPE:
    val = (TYPE_VECTOR_SUBPARTS (t1) == TYPE_VECTOR_SUBPARTS (t2)
	   && comptypes_internal (TREE_TYPE (t1), TREE_TYPE (t2),
				  enum_and_int_p, different_types_p));
    break;

  default:
    break;
  }
  return attrval == 2 && val == 1 ? 2 : val;
}

/* Return 1 if TTL and TTR are pointers to types that are equivalent, ignoring
   their qualifiers, except for named address spaces.  If the pointers point to
   different named addresses, then we must determine if one address space is a
   subset of the other.  */

static int
comp_target_types (location_t location, tree ttl, tree ttr)
{
  int val;
  tree mvl = TREE_TYPE (ttl);
  tree mvr = TREE_TYPE (ttr);
  addr_space_t asl = TYPE_ADDR_SPACE (mvl);
  addr_space_t asr = TYPE_ADDR_SPACE (mvr);
  addr_space_t as_common;
  bool enum_and_int_p;

  /* Fail if pointers point to incompatible address spaces.  */
  if (!addr_space_superset (asl, asr, &as_common))
    return 0;

  /* Do not lose qualifiers on element types of array types that are
     pointer targets by taking their TYPE_MAIN_VARIANT.  */
  if (TREE_CODE (mvl) != ARRAY_TYPE)
    mvl = TYPE_MAIN_VARIANT (mvl);
  if (TREE_CODE (mvr) != ARRAY_TYPE)
    mvr = TYPE_MAIN_VARIANT (mvr);
  enum_and_int_p = false;
  val = comptypes_check_enum_int (mvl, mvr, &enum_and_int_p);

  if (val == 2)
    pedwarn (location, OPT_pedantic, "types are not quite compatible");

  if (val == 1 && enum_and_int_p && warn_cxx_compat)
    warning_at (location, OPT_Wc___compat,
		"pointer target types incompatible in C++");

  return val;
}

/* Subroutines of `comptypes'.  */

/* Determine whether two trees derive from the same translation unit.
   If the CONTEXT chain ends in a null, that tree's context is still
   being parsed, so if two trees have context chains ending in null,
   they're in the same translation unit.  */
int
same_translation_unit_p (const_tree t1, const_tree t2)
{
  while (t1 && TREE_CODE (t1) != TRANSLATION_UNIT_DECL)
    switch (TREE_CODE_CLASS (TREE_CODE (t1)))
    {
    case tcc_declaration:
      t1 = DECL_CONTEXT (t1); break;
    case tcc_type:
      t1 = TYPE_CONTEXT (t1); break;
    case tcc_exceptional:
      t1 = BLOCK_SUPERCONTEXT (t1); break;  /* assume block */
    default: gcc_unreachable ();
    }

  while (t2 && TREE_CODE (t2) != TRANSLATION_UNIT_DECL)
    switch (TREE_CODE_CLASS (TREE_CODE (t2)))
    {
    case tcc_declaration:
      t2 = DECL_CONTEXT (t2); break;
    case tcc_type:
      t2 = TYPE_CONTEXT (t2); break;
    case tcc_exceptional:
      t2 = BLOCK_SUPERCONTEXT (t2); break;  /* assume block */
    default: gcc_unreachable ();
    }

  return t1 == t2;
}

/* Allocate the seen two types, assuming that they are compatible. */

static struct tagged_tu_seen_cache *
alloc_tagged_tu_seen_cache (const_tree t1, const_tree t2)
{
  struct tagged_tu_seen_cache *tu = XNEW (struct tagged_tu_seen_cache);
  tu->next = tagged_tu_seen_base;
  tu->t1 = t1;
  tu->t2 = t2;

  tagged_tu_seen_base = tu;

  /* The C standard says that two structures in different translation
     units are compatible with each other only if the types of their
     fields are compatible (among other things).  We assume that they
     are compatible until proven otherwise when building the cache.
     An example where this can occur is:
     struct a
     {
     struct a *next;
     };
     If we are comparing this against a similar struct in another TU,
     and did not assume they were compatible, we end up with an infinite
     loop.  */
  tu->val = 1;
  return tu;
}

/* Free the seen types until we get to TU_TIL. */

static void
free_all_tagged_tu_seen_up_to (const struct tagged_tu_seen_cache *tu_til)
{
  const struct tagged_tu_seen_cache *tu = tagged_tu_seen_base;
  while (tu != tu_til)
  {
    const struct tagged_tu_seen_cache *const tu1
      = (const struct tagged_tu_seen_cache *) tu;
    tu = tu1->next;
    free (CONST_CAST (struct tagged_tu_seen_cache *, tu1));
  }
  tagged_tu_seen_base = tu_til;
}

/* Return 1 if two 'struct', 'union', or 'enum' types T1 and T2 are
   compatible.  If the two types are not the same (which has been
   checked earlier), this can only happen when multiple translation
   units are being compiled.  See C99 6.2.7 paragraph 1 for the exact
   rules.  ENUM_AND_INT_P and DIFFERENT_TYPES_P are as in
   comptypes_internal.  */

static int
tagged_types_tu_compatible_p (const_tree t1, const_tree t2,
			      bool *enum_and_int_p, bool *different_types_p)
{
  tree s1, s2;
  bool needs_warning = false;

  /* We have to verify that the tags of the types are the same.  This
     is harder than it looks because this may be a typedef, so we have
     to go look at the original type.  It may even be a typedef of a
     typedef...
     In the case of compiler-created builtin structs the TYPE_DECL
     may be a dummy, with no DECL_ORIGINAL_TYPE.  Don't fault.  */
  while (TYPE_NAME (t1)
	 && TREE_CODE (TYPE_NAME (t1)) == TYPE_DECL
	 && DECL_ORIGINAL_TYPE (TYPE_NAME (t1)))
    t1 = DECL_ORIGINAL_TYPE (TYPE_NAME (t1));

  while (TYPE_NAME (t2)
	 && TREE_CODE (TYPE_NAME (t2)) == TYPE_DECL
	 && DECL_ORIGINAL_TYPE (TYPE_NAME (t2)))
    t2 = DECL_ORIGINAL_TYPE (TYPE_NAME (t2));

  /* C90 didn't have the requirement that the two tags be the same.  */
  if (flag_isoc99 && TYPE_NAME (t1) != TYPE_NAME (t2))
    return 0;

  /* C90 didn't say what happened if one or both of the types were
     incomplete; we choose to follow C99 rules here, which is that they
     are compatible.  */
  if (TYPE_SIZE (t1) == NULL
      || TYPE_SIZE (t2) == NULL)
    return 1;

  {
    const struct tagged_tu_seen_cache * tts_i;
    for (tts_i = tagged_tu_seen_base; tts_i != NULL; tts_i = tts_i->next)
      if (tts_i->t1 == t1 && tts_i->t2 == t2)
	return tts_i->val;
  }

  switch (TREE_CODE (t1))
  {
  case ENUMERAL_TYPE:
  {
    struct tagged_tu_seen_cache *tu = alloc_tagged_tu_seen_cache (t1, t2);
    /* Speed up the case where the type values are in the same order.  */
    tree tv1 = TYPE_VALUES (t1);
    tree tv2 = TYPE_VALUES (t2);

    if (tv1 == tv2)
    {
      return 1;
    }

    for (;tv1 && tv2; tv1 = TREE_CHAIN (tv1), tv2 = TREE_CHAIN (tv2))
    {
      if (TREE_PURPOSE (tv1) != TREE_PURPOSE (tv2))
	break;
      if (simple_cst_equal (TREE_VALUE (tv1), TREE_VALUE (tv2)) != 1)
      {
	tu->val = 0;
	return 0;
      }
    }

    if (tv1 == NULL_TREE && tv2 == NULL_TREE)
    {
      return 1;
    }
    if (tv1 == NULL_TREE || tv2 == NULL_TREE)
    {
      tu->val = 0;
      return 0;
    }

    if (list_length (TYPE_VALUES (t1)) != list_length (TYPE_VALUES (t2)))
    {
      tu->val = 0;
      return 0;
    }

    for (s1 = TYPE_VALUES (t1); s1; s1 = TREE_CHAIN (s1))
    {
      s2 = purpose_member (TREE_PURPOSE (s1), TYPE_VALUES (t2));
      if (s2 == NULL
	  || simple_cst_equal (TREE_VALUE (s1), TREE_VALUE (s2)) != 1)
      {
	tu->val = 0;
	return 0;
      }
    }
    return 1;
  }

  case UNION_TYPE:
  {
    struct tagged_tu_seen_cache *tu = alloc_tagged_tu_seen_cache (t1, t2);
    if (list_length (TYPE_FIELDS (t1)) != list_length (TYPE_FIELDS (t2)))
    {
      tu->val = 0;
      return 0;
    }

    /*  Speed up the common case where the fields are in the same order. */
    for (s1 = TYPE_FIELDS (t1), s2 = TYPE_FIELDS (t2); s1 && s2;
	 s1 = DECL_CHAIN (s1), s2 = DECL_CHAIN (s2))
    {
      int result;

      if (DECL_NAME (s1) != DECL_NAME (s2))
	break;
      result = comptypes_internal (TREE_TYPE (s1), TREE_TYPE (s2),
				   enum_and_int_p, different_types_p);

      if (result != 1 && !DECL_NAME (s1))
	break;
      if (result == 0)
      {
	tu->val = 0;
	return 0;
      }
      if (result == 2)
	needs_warning = true;

      if (TREE_CODE (s1) == FIELD_DECL
	  && simple_cst_equal (DECL_FIELD_BIT_OFFSET (s1),
			       DECL_FIELD_BIT_OFFSET (s2)) != 1)
      {
	tu->val = 0;
	return 0;
      }
    }
    if (!s1 && !s2)
    {
      tu->val = needs_warning ? 2 : 1;
      return tu->val;
    }

    for (s1 = TYPE_FIELDS (t1); s1; s1 = DECL_CHAIN (s1))
    {
      bool ok = false;

      for (s2 = TYPE_FIELDS (t2); s2; s2 = DECL_CHAIN (s2))
	if (DECL_NAME (s1) == DECL_NAME (s2))
	{
	  int result;

	  result = comptypes_internal (TREE_TYPE (s1), TREE_TYPE (s2),
				       enum_and_int_p,
				       different_types_p);

	  if (result != 1 && !DECL_NAME (s1))
	    continue;
	  if (result == 0)
	  {
	    tu->val = 0;
	    return 0;
	  }
	  if (result == 2)
	    needs_warning = true;

	  if (TREE_CODE (s1) == FIELD_DECL
	      && simple_cst_equal (DECL_FIELD_BIT_OFFSET (s1),
				   DECL_FIELD_BIT_OFFSET (s2)) != 1)
	    break;

	  ok = true;
	  break;
	}
      if (!ok)
      {
	tu->val = 0;
	return 0;
      }
    }
    tu->val = needs_warning ? 2 : 10;
    return tu->val;
  }

  case RECORD_TYPE:
  {
    struct tagged_tu_seen_cache *tu = alloc_tagged_tu_seen_cache (t1, t2);

    for (s1 = TYPE_FIELDS (t1), s2 = TYPE_FIELDS (t2);
	 s1 && s2;
	 s1 = DECL_CHAIN (s1), s2 = DECL_CHAIN (s2))
    {
      int result;
      if (TREE_CODE (s1) != TREE_CODE (s2)
	  || DECL_NAME (s1) != DECL_NAME (s2))
	break;
      result = comptypes_internal (TREE_TYPE (s1), TREE_TYPE (s2),
				   enum_and_int_p, different_types_p);
      if (result == 0)
	break;
      if (result == 2)
	needs_warning = true;

      if (TREE_CODE (s1) == FIELD_DECL
	  && simple_cst_equal (DECL_FIELD_BIT_OFFSET (s1),
			       DECL_FIELD_BIT_OFFSET (s2)) != 1)
	break;
    }
    if (s1 && s2)
      tu->val = 0;
    else
      tu->val = needs_warning ? 2 : 1;
    return tu->val;
  }

  default:
    gcc_unreachable ();
  }
}

/* Return 1 if two function types F1 and F2 are compatible.
   If either type specifies no argument types,
   the other must specify a fixed number of self-promoting arg types.
   Otherwise, if one type specifies only the number of arguments,
   the other must specify that number of self-promoting arg types.
   Otherwise, the argument types must match.
   ENUM_AND_INT_P and DIFFERENT_TYPES_P are as in comptypes_internal.  */

static int
function_types_compatible_p (const_tree f1, const_tree f2,
			     bool *enum_and_int_p, bool *different_types_p)
{
  tree args1, args2;
  /* 1 if no need for warning yet, 2 if warning cause has been seen.  */
  int val = 1;
  int val1;
  tree ret1, ret2;

  ret1 = TREE_TYPE (f1);
  ret2 = TREE_TYPE (f2);

  /* 'volatile' qualifiers on a function's return type used to mean
     the function is noreturn.  */
  if (TYPE_VOLATILE (ret1) != TYPE_VOLATILE (ret2))
    pedwarn (input_location, 0, "function return types not compatible due to %<volatile%>");
  if (TYPE_VOLATILE (ret1))
    ret1 = build_qualified_type (TYPE_MAIN_VARIANT (ret1),
				 TYPE_QUALS (ret1) & ~TYPE_QUAL_VOLATILE);
  if (TYPE_VOLATILE (ret2))
    ret2 = build_qualified_type (TYPE_MAIN_VARIANT (ret2),
				 TYPE_QUALS (ret2) & ~TYPE_QUAL_VOLATILE);
  val = comptypes_internal (ret1, ret2, enum_and_int_p, different_types_p);
  if (val == 0)
    return 0;

  args1 = TYPE_ARG_TYPES (f1);
  args2 = TYPE_ARG_TYPES (f2);

  if (different_types_p != NULL
      && (args1 == 0) != (args2 == 0))
    *different_types_p = true;

  /* An unspecified parmlist matches any specified parmlist
     whose argument types don't need default promotions.  */

  if (args1 == 0)
  {
    if (!self_promoting_args_p (args2))
      return 0;
    /* If one of these types comes from a non-prototype fn definition,
       compare that with the other type's arglist.
       If they don't match, ask for a warning (but no error).  */
    if (TYPE_ACTUAL_ARG_TYPES (f1)
	&& 1 != type_lists_compatible_p (args2, TYPE_ACTUAL_ARG_TYPES (f1),
					 enum_and_int_p, different_types_p))
      val = 2;
    return val;
  }
  if (args2 == 0)
  {
    if (!self_promoting_args_p (args1))
      return 0;
    if (TYPE_ACTUAL_ARG_TYPES (f2)
	&& 1 != type_lists_compatible_p (args1, TYPE_ACTUAL_ARG_TYPES (f2),
					 enum_and_int_p, different_types_p))
      val = 2;
    return val;
  }

  /* Both types have argument lists: compare them and propagate results.  */
  val1 = type_lists_compatible_p (args1, args2, enum_and_int_p,
				  different_types_p);
  return val1 != 1 ? val1 : val;
}

/* Check two lists of types for compatibility, returning 0 for
   incompatible, 1 for compatible, or 2 for compatible with
   warning.  ENUM_AND_INT_P and DIFFERENT_TYPES_P are as in
   comptypes_internal.  */

static int
type_lists_compatible_p (const_tree args1, const_tree args2,
			 bool *enum_and_int_p, bool *different_types_p)
{
  /* 1 if no need for warning yet, 2 if warning cause has been seen.  */
  int val = 1;
  int newval = 0;

  while (1)
  {
    tree a1, mv1, a2, mv2;
    if (args1 == 0 && args2 == 0)
      return val;
    /* If one list is shorter than the other,
       they fail to match.  */
    if (args1 == 0 || args2 == 0)
      return 0;
    mv1 = a1 = TREE_VALUE (args1);
    mv2 = a2 = TREE_VALUE (args2);
    if (mv1 && mv1 != error_mark_node && TREE_CODE (mv1) != ARRAY_TYPE)
      mv1 = TYPE_MAIN_VARIANT (mv1);
    if (mv2 && mv2 != error_mark_node && TREE_CODE (mv2) != ARRAY_TYPE)
      mv2 = TYPE_MAIN_VARIANT (mv2);
    /* A null pointer instead of a type
       means there is supposed to be an argument
       but nothing is specified about what type it has.
       So match anything that self-promotes.  */
    if (different_types_p != NULL
	&& (a1 == 0) != (a2 == 0))
      *different_types_p = true;
    if (a1 == 0)
    {
      if (c_type_promotes_to (a2) != a2)
	return 0;
    }
    else if (a2 == 0)
    {
      if (c_type_promotes_to (a1) != a1)
	return 0;
    }
    /* If one of the lists has an error marker, ignore this arg.  */
    else if (TREE_CODE (a1) == ERROR_MARK
	     || TREE_CODE (a2) == ERROR_MARK)
      ;
    else if (!(newval = comptypes_internal (mv1, mv2, enum_and_int_p,
					    different_types_p)))
    {
      if (different_types_p != NULL)
	*different_types_p = true;
      /* Allow  wait (union {union wait *u; int *i} *)
	 and  wait (union wait *)  to be compatible.  */
      if (TREE_CODE (a1) == UNION_TYPE
	  && (TYPE_NAME (a1) == 0
	      || TYPE_TRANSPARENT_AGGR (a1))
	  && TREE_CODE (TYPE_SIZE (a1)) == INTEGER_CST
	  && tree_int_cst_equal (TYPE_SIZE (a1),
				 TYPE_SIZE (a2)))
      {
	tree memb;
	for (memb = TYPE_FIELDS (a1);
	     memb; memb = DECL_CHAIN (memb))
	{
	  tree mv3 = TREE_TYPE (memb);
	  if (mv3 && mv3 != error_mark_node
	      && TREE_CODE (mv3) != ARRAY_TYPE)
	    mv3 = TYPE_MAIN_VARIANT (mv3);
	  if (comptypes_internal (mv3, mv2, enum_and_int_p,
				  different_types_p))
	    break;
	}
	if (memb == 0)
	  return 0;
      }
      else if (TREE_CODE (a2) == UNION_TYPE
	       && (TYPE_NAME (a2) == 0
		   || TYPE_TRANSPARENT_AGGR (a2))
	       && TREE_CODE (TYPE_SIZE (a2)) == INTEGER_CST
	       && tree_int_cst_equal (TYPE_SIZE (a2),
				      TYPE_SIZE (a1)))
      {
	tree memb;
	for (memb = TYPE_FIELDS (a2);
	     memb; memb = DECL_CHAIN (memb))
	{
	  tree mv3 = TREE_TYPE (memb);
	  if (mv3 && mv3 != error_mark_node
	      && TREE_CODE (mv3) != ARRAY_TYPE)
	    mv3 = TYPE_MAIN_VARIANT (mv3);
	  if (comptypes_internal (mv3, mv1, enum_and_int_p,
				  different_types_p))
	    break;
	}
	if (memb == 0)
	  return 0;
      }
      else
	return 0;
    }

    /* comptypes said ok, but record if it said to warn.  */
    if (newval > val)
      val = newval;

    args1 = TREE_CHAIN (args1);
    args2 = TREE_CHAIN (args2);
  }
}

/* Compute the size to increment a pointer by.  */

static tree
c_size_in_bytes (const_tree type)
{
  enum tree_code code = TREE_CODE (type);

  if (code == FUNCTION_TYPE || code == VOID_TYPE || code == ERROR_MARK)
    return size_one_node;

  if (!COMPLETE_OR_VOID_TYPE_P (type))
  {
    error ("arithmetic on pointer to an incomplete type");
    return size_one_node;
  }

  /* Convert in case a char is more than one unit.  */
  return size_binop_loc (input_location, CEIL_DIV_EXPR, TYPE_SIZE_UNIT (type),
			 size_int (TYPE_PRECISION (char_type_node)
				   / BITS_PER_UNIT));
}

/* Return either DECL or its known constant value (if it has one).  */

tree
decl_constant_value (tree decl)
{
  if (/* Don't change a variable array bound or initial value to a constant
	 in a place where a variable is invalid.  Note that DECL_INITIAL
	 isn't valid for a PARM_DECL.  */
    current_function_decl != 0
    && TREE_CODE (decl) != PARM_DECL
    && !TREE_THIS_VOLATILE (decl)
    && TREE_READONLY (decl)
    && DECL_INITIAL (decl) != 0
    && TREE_CODE (DECL_INITIAL (decl)) != ERROR_MARK
    /* This is invalid if initial value is not constant.
       If it has either a function call, a memory reference,
       or a variable, then re-evaluating it could give different results.  */
    && TREE_CONSTANT (DECL_INITIAL (decl))
    /* Check for cases where this is sub-optimal, even though valid.  */
    && TREE_CODE (DECL_INITIAL (decl)) != CONSTRUCTOR)
    return DECL_INITIAL (decl);
  return decl;
}

/* Convert the array expression EXP to a pointer.  */
static tree
array_to_pointer_conversion (location_t loc, tree exp)
{
  tree orig_exp = exp;
  tree type = TREE_TYPE (exp);
  tree adr;
  tree restype = TREE_TYPE (type);
  tree ptrtype;

  gcc_assert (TREE_CODE (type) == ARRAY_TYPE);

  STRIP_TYPE_NOPS (exp);

  if (TREE_NO_WARNING (orig_exp))
    TREE_NO_WARNING (exp) = 1;

  ptrtype = build_pointer_type (restype);

  if (TREE_CODE (exp) == INDIRECT_REF)
    return convert (ptrtype, TREE_OPERAND (exp, 0));

  adr = build_unary_op (loc, ADDR_EXPR, exp, 1);
  return convert (ptrtype, adr);
}

/* Convert the function expression EXP to a pointer.  */
static tree
function_to_pointer_conversion (location_t loc, tree exp)
{
  tree orig_exp = exp;

  gcc_assert (TREE_CODE (TREE_TYPE (exp)) == FUNCTION_TYPE);

  STRIP_TYPE_NOPS (exp);

  if (TREE_NO_WARNING (orig_exp))
    TREE_NO_WARNING (exp) = 1;

  return build_unary_op (loc, ADDR_EXPR, exp, 0);
}

/* Mark EXP as read, not just set, for set but not used -Wunused
   warning purposes.  */

void
mark_exp_read (tree exp)
{
  switch (TREE_CODE (exp))
  {
  case VAR_DECL:
  case PARM_DECL:
    DECL_READ_P (exp) = 1;
    break;
  case ARRAY_REF:
  case COMPONENT_REF:
  case MODIFY_EXPR:
  case REALPART_EXPR:
  case IMAGPART_EXPR:
  CASE_CONVERT:
  case ADDR_EXPR:
    mark_exp_read (TREE_OPERAND (exp, 0));
    break;
  case COMPOUND_EXPR:
  case C_MAYBE_CONST_EXPR:
    mark_exp_read (TREE_OPERAND (exp, 1));
    break;
  default:
    break;
  }
}

/* Perform the default conversion of arrays and functions to pointers.
   Return the result of converting EXP.  For any other expression, just
   return EXP.

   LOC is the location of the expression.  */

struct c_expr
default_function_array_conversion (location_t loc, struct c_expr exp)
{
  tree orig_exp = exp.value;
  tree type = TREE_TYPE (exp.value);
  enum tree_code code = TREE_CODE (type);

  switch (code)
  {
  case ARRAY_TYPE:
  {
    bool not_lvalue = false;
    bool lvalue_array_p;

    while ((TREE_CODE (exp.value) == NON_LVALUE_EXPR
	    || CONVERT_EXPR_P (exp.value))
	   && TREE_TYPE (TREE_OPERAND (exp.value, 0)) == type)
    {
      if (TREE_CODE (exp.value) == NON_LVALUE_EXPR)
	not_lvalue = true;
      exp.value = TREE_OPERAND (exp.value, 0);
    }

    if (TREE_NO_WARNING (orig_exp))
      TREE_NO_WARNING (exp.value) = 1;

    lvalue_array_p = !not_lvalue && lvalue_p (exp.value);
    if (!flag_isoc99 && !lvalue_array_p)
    {
      /* Before C99, non-lvalue arrays do not decay to pointers.
	 Normally, using such an array would be invalid; but it can
	 be used correctly inside sizeof or as a statement expression.
	 Thus, do not give an error here; an error will result later.  */
      return exp;
    }

    exp.value = array_to_pointer_conversion (loc, exp.value);
  }
  break;
  case FUNCTION_TYPE:
    exp.value = function_to_pointer_conversion (loc, exp.value);
    break;
  default:
    break;
  }

  return exp;
}

struct c_expr
default_function_array_read_conversion (location_t loc, struct c_expr exp)
{
  mark_exp_read (exp.value);
  return default_function_array_conversion (loc, exp);
}

/* EXP is an expression of integer type.  Apply the integer promotions
   to it and return the promoted value.  */

tree
perform_integral_promotions (tree exp)
{
  tree type = TREE_TYPE (exp);
  enum tree_code code = TREE_CODE (type);

  gcc_assert (INTEGRAL_TYPE_P (type));

  /* Normally convert enums to int,
     but convert wide enums to something wider.  */
  if (code == ENUMERAL_TYPE)
  {
    type = c_common_type_for_size (MAX (TYPE_PRECISION (type),
					TYPE_PRECISION (integer_type_node)),
				   ((TYPE_PRECISION (type)
				     >= TYPE_PRECISION (integer_type_node))
				    && TYPE_UNSIGNED (type)));

    return convert (type, exp);
  }

  /* ??? This should no longer be needed now bit-fields have their
     proper types.  */
  if (TREE_CODE (exp) == COMPONENT_REF
      && DECL_C_BIT_FIELD (TREE_OPERAND (exp, 1))
      /* If it's thinner than an int, promote it like a
	 c_promoting_integer_type_p, otherwise leave it alone.  */
      && 0 > compare_tree_int (DECL_SIZE (TREE_OPERAND (exp, 1)),
			       TYPE_PRECISION (integer_type_node)))
    return convert (integer_type_node, exp);

  if (c_promoting_integer_type_p (type))
  {
    /* Preserve unsignedness if not really getting any wider.  */
    if (TYPE_UNSIGNED (type)
	&& TYPE_PRECISION (type) == TYPE_PRECISION (integer_type_node))
      return convert (unsigned_type_node, exp);

    return convert (integer_type_node, exp);
  }

  return exp;
}


/* Perform default promotions for C data used in expressions.
   Enumeral types or short or char are converted to int.
   In addition, manifest constants symbols are replaced by their values.  */

tree
default_conversion (tree exp)
{
  tree orig_exp;
  tree type = TREE_TYPE (exp);
  enum tree_code code = TREE_CODE (type);
  tree promoted_type;

  mark_exp_read (exp);

  /* Functions and arrays have been converted during parsing.  */
  gcc_assert (code != FUNCTION_TYPE);
  if (code == ARRAY_TYPE)
    return exp;

  /* Constants can be used directly unless they're not loadable.  */
  if (TREE_CODE (exp) == CONST_DECL)
    exp = DECL_INITIAL (exp);

  /* Strip no-op conversions.  */
  orig_exp = exp;
  STRIP_TYPE_NOPS (exp);

  if (TREE_NO_WARNING (orig_exp))
    TREE_NO_WARNING (exp) = 1;

  if (code == VOID_TYPE)
  {
    error ("void value not ignored as it ought to be");
    return error_mark_node;
  }

  exp = require_complete_type (exp);
  if (exp == error_mark_node)
    return error_mark_node;

  promoted_type = targetm.promoted_type (type);
  if (promoted_type)
    return convert (promoted_type, exp);

  if (INTEGRAL_TYPE_P (type))
    return perform_integral_promotions (exp);

  return exp;
}

/* Look up COMPONENT in a structure or union TYPE.

   If the component name is not found, returns NULL_TREE.  Otherwise,
   the return value is a TREE_LIST, with each TREE_VALUE a FIELD_DECL
   stepping down the chain to the component, which is in the last
   TREE_VALUE of the list.  Normally the list is of length one, but if
   the component is embedded within (nested) anonymous structures or
   unions, the list steps down the chain to the component.  */

static tree
lookup_field (tree type, tree component)
{
  tree field;

  /* If TYPE_LANG_SPECIFIC is set, then it is a sorted array of pointers
     to the field elements.  Use a binary search on this array to quickly
     find the element.  Otherwise, do a linear search.  TYPE_LANG_SPECIFIC
     will always be set for structures which have many elements.  */

  if (TYPE_LANG_SPECIFIC (type) && TYPE_LANG_SPECIFIC (type)->s)
  {
    int bot, top, half;
    tree *field_array = &TYPE_LANG_SPECIFIC (type)->s->elts[0];

    field = TYPE_FIELDS (type);
    bot = 0;
    top = TYPE_LANG_SPECIFIC (type)->s->len;
    while (top - bot > 1)
    {
      half = (top - bot + 1) >> 1;
      field = field_array[bot+half];

      if (DECL_NAME (field) == NULL_TREE)
      {
	/* Step through all anon unions in linear fashion.  */
	while (DECL_NAME (field_array[bot]) == NULL_TREE)
	{
	  field = field_array[bot++];
	  if (TREE_CODE (TREE_TYPE (field)) == RECORD_TYPE
	      || TREE_CODE (TREE_TYPE (field)) == UNION_TYPE)
	  {
	    tree anon = lookup_field (TREE_TYPE (field), component);

	    if (anon)
	      return tree_cons (NULL_TREE, field, anon);

	    /* The Plan 9 compiler permits referring
	       directly to an anonymous struct/union field
	       using a typedef name.  */
	    if (flag_plan9_extensions
		&& TYPE_NAME (TREE_TYPE (field)) != NULL_TREE
		&& (TREE_CODE (TYPE_NAME (TREE_TYPE (field)))
		    == TYPE_DECL)
		&& (DECL_NAME (TYPE_NAME (TREE_TYPE (field)))
		    == component))
	      break;
	  }
	}

	/* Entire record is only anon unions.  */
	if (bot > top)
	  return NULL_TREE;

	/* Restart the binary search, with new lower bound.  */
	continue;
      }

      if (DECL_NAME (field) == component)
	break;
      if (DECL_NAME (field) < component)
	bot += half;
      else
	top = bot + half;
    }

    if (DECL_NAME (field_array[bot]) == component)
      field = field_array[bot];
    else if (DECL_NAME (field) != component)
      return NULL_TREE;
  }
  else
  {
    for (field = TYPE_FIELDS (type); field; field = DECL_CHAIN (field))
    {
      if (DECL_NAME (field) == NULL_TREE
	  && (TREE_CODE (TREE_TYPE (field)) == RECORD_TYPE
	      || TREE_CODE (TREE_TYPE (field)) == UNION_TYPE))
      {
	tree anon = lookup_field (TREE_TYPE (field), component);

	if (anon)
	  return tree_cons (NULL_TREE, field, anon);

	/* The Plan 9 compiler permits referring directly to an
	   anonymous struct/union field using a typedef
	   name.  */
	if (flag_plan9_extensions
	    && TYPE_NAME (TREE_TYPE (field)) != NULL_TREE
	    && TREE_CODE (TYPE_NAME (TREE_TYPE (field))) == TYPE_DECL
	    && (DECL_NAME (TYPE_NAME (TREE_TYPE (field)))
		== component))
	  break;
      }

      if (DECL_NAME (field) == component)
	break;
    }

    if (field == NULL_TREE)
      return NULL_TREE;
  }

  return tree_cons (NULL_TREE, field, NULL_TREE);
}

/* Make an expression to refer to the COMPONENT field of structure or
   union value DATUM.  COMPONENT is an IDENTIFIER_NODE.  LOC is the
   location of the COMPONENT_REF.  */

tree
build_component_ref (location_t loc, tree datum, tree component)
{
  tree type = TREE_TYPE (datum);
  enum tree_code code = TREE_CODE (type);
  tree field = NULL;
  tree ref;
  bool datum_lvalue = lvalue_p (datum);

  if (!objc_is_public (datum, component))
    return error_mark_node;

  /* Detect Objective-C property syntax object.property.  */
  if (c_dialect_objc ()
      && (ref = objc_maybe_build_component_ref (datum, component)))
    return ref;

  /* See if there is a field or component with name COMPONENT.  */

  if (code == RECORD_TYPE || code == UNION_TYPE)
  {
    if (!COMPLETE_TYPE_P (type))
    {
      c_incomplete_type_error (NULL_TREE, type);
      return error_mark_node;
    }

    field = lookup_field (type, component);

    if (!field)
    {
      error_at (loc, "%qT has no member named %qE", type, component);
      return error_mark_node;
    }

    /* Chain the COMPONENT_REFs if necessary down to the FIELD.
       This might be better solved in future the way the C++ front
       end does it - by giving the anonymous entities each a
       separate name and type, and then have build_component_ref
       recursively call itself.  We can't do that here.  */
    do
    {
      tree subdatum = TREE_VALUE (field);
      int quals;
      tree subtype;
      bool use_datum_quals;

      if (TREE_TYPE (subdatum) == error_mark_node)
	return error_mark_node;

      /* If this is an rvalue, it does not have qualifiers in C
	 standard terms and we must avoid propagating such
	 qualifiers down to a non-lvalue array that is then
	 converted to a pointer.  */
      use_datum_quals = (datum_lvalue
			 || TREE_CODE (TREE_TYPE (subdatum)) != ARRAY_TYPE);

      quals = TYPE_QUALS (strip_array_types (TREE_TYPE (subdatum)));
      if (use_datum_quals)
	quals |= TYPE_QUALS (TREE_TYPE (datum));
      subtype = c_build_qualified_type (TREE_TYPE (subdatum), quals);

      ref = build3 (COMPONENT_REF, subtype, datum, subdatum,
		    NULL_TREE);
      SET_EXPR_LOCATION (ref, loc);
      if (TREE_READONLY (subdatum)
	  || (use_datum_quals && TREE_READONLY (datum)))
	TREE_READONLY (ref) = 1;
      if (TREE_THIS_VOLATILE (subdatum)
	  || (use_datum_quals && TREE_THIS_VOLATILE (datum)))
	TREE_THIS_VOLATILE (ref) = 1;

      if (TREE_DEPRECATED (subdatum))
	warn_deprecated_use (subdatum, NULL_TREE);

      datum = ref;

      field = TREE_CHAIN (field);
    }
    while (field);

    return ref;
  }
  else if (code != ERROR_MARK)
    error_at (loc,
	      "request for member %qE in something not a structure or union",
	      component);

  return error_mark_node;
}

/* Given an expression PTR for a pointer, return an expression
   for the value pointed to.
   ERRORSTRING is the name of the operator to appear in error messages.

   LOC is the location to use for the generated tree.  */

tree
build_indirect_ref (location_t loc, tree ptr, ref_operator errstring)
{
  tree pointer = default_conversion (ptr);
  tree type = TREE_TYPE (pointer);
  tree ref;

  if (TREE_CODE (type) == POINTER_TYPE)
  {
    if (CONVERT_EXPR_P (pointer)
	|| TREE_CODE (pointer) == VIEW_CONVERT_EXPR)
    {
      /* If a warning is issued, mark it to avoid duplicates from
	 the backend.  This only needs to be done at
	 warn_strict_aliasing > 2.  */
      if (warn_strict_aliasing > 2)
	if (strict_aliasing_warning (TREE_TYPE (TREE_OPERAND (pointer, 0)),
				     type, TREE_OPERAND (pointer, 0)))
	  TREE_NO_WARNING (pointer) = 1;
    }

    if (TREE_CODE (pointer) == ADDR_EXPR
	&& (TREE_TYPE (TREE_OPERAND (pointer, 0))
	    == TREE_TYPE (type)))
    {
      ref = TREE_OPERAND (pointer, 0);
      protected_set_expr_location (ref, loc);
      return ref;
    }
    else
    {
      tree t = TREE_TYPE (type);

      ref = build1 (INDIRECT_REF, t, pointer);

      if (!COMPLETE_OR_VOID_TYPE_P (t) && TREE_CODE (t) != ARRAY_TYPE)
      {
	error_at (loc, "dereferencing pointer to incomplete type");
	return error_mark_node;
      }
      if (VOID_TYPE_P (t) && c_inhibit_evaluation_warnings == 0)
	warning_at (loc, 0, "dereferencing %<void *%> pointer");

      /* We *must* set TREE_READONLY when dereferencing a pointer to const,
	 so that we get the proper error message if the result is used
	 to assign to.  Also, &* is supposed to be a no-op.
	 And ANSI C seems to specify that the type of the result
	 should be the const type.  */
      /* A de-reference of a pointer to const is not a const.  It is valid
	 to change it via some other pointer.  */
      TREE_READONLY (ref) = TYPE_READONLY (t);
      TREE_SIDE_EFFECTS (ref)
	= TYPE_VOLATILE (t) || TREE_SIDE_EFFECTS (pointer);
      TREE_THIS_VOLATILE (ref) = TYPE_VOLATILE (t);
      protected_set_expr_location (ref, loc);
      return ref;
    }
  }
  else if (TREE_CODE (pointer) != ERROR_MARK)
    invalid_indirection_error (loc, type, errstring);

  return error_mark_node;
}

/* This handles expressions of the form "a[i]", which denotes
   an array reference.

   This is logically equivalent in C to *(a+i), but we may do it differently.
   If A is a variable or a member, we generate a primitive ARRAY_REF.
   This avoids forcing the array out of registers, and can work on
   arrays that are not lvalues (for example, members of structures returned
   by functions).

   For vector types, allow vector[i] but not i[vector], and create
   *(((type*)&vectortype) + i) for the expression.

   LOC is the location to use for the returned expression.  */

tree
build_array_ref (location_t loc, tree array, tree index)
{
  tree ret;
  bool swapped = false;
  if (TREE_TYPE (array) == error_mark_node
      || TREE_TYPE (index) == error_mark_node)
    return error_mark_node;

  if (TREE_CODE (TREE_TYPE (array)) != ARRAY_TYPE
      && TREE_CODE (TREE_TYPE (array)) != POINTER_TYPE
      /* Allow vector[index] but not index[vector].  */
      && TREE_CODE (TREE_TYPE (array)) != VECTOR_TYPE)
  {
    tree temp;
    if (TREE_CODE (TREE_TYPE (index)) != ARRAY_TYPE
	&& TREE_CODE (TREE_TYPE (index)) != POINTER_TYPE)
    {
      error_at (loc, 
		"subscripted value is neither array nor pointer nor vector");

      return error_mark_node;
    }
    temp = array;
    array = index;
    index = temp;
    swapped = true;
  }

  if (!INTEGRAL_TYPE_P (TREE_TYPE (index)))
  {
    error_at (loc, "array subscript is not an integer");
    return error_mark_node;
  }

  if (TREE_CODE (TREE_TYPE (TREE_TYPE (array))) == FUNCTION_TYPE)
  {
    error_at (loc, "subscripted value is pointer to function");
    return error_mark_node;
  }

  /* ??? Existing practice has been to warn only when the char
     index is syntactically the index, not for char[array].  */
  if (!swapped)
    warn_array_subscript_with_type_char (index);

  /* Apply default promotions *after* noticing character types.  */
  index = default_conversion (index);

  gcc_assert (TREE_CODE (TREE_TYPE (index)) == INTEGER_TYPE);
  
  /* For vector[index], convert the vector to a 
     pointer of the underlying type.  */
  if (TREE_CODE (TREE_TYPE (array)) == VECTOR_TYPE)
  {
    tree type = TREE_TYPE (array);
    tree type1;

    if (TREE_CODE (index) == INTEGER_CST)
      if (!host_integerp (index, 1) 
	  || ((unsigned HOST_WIDE_INT) tree_low_cst (index, 1) 
	      >= TYPE_VECTOR_SUBPARTS (TREE_TYPE (array))))
	warning_at (loc, OPT_Warray_bounds, "index value is out of bound");
     
    c_common_mark_addressable_vec (array);
    type = build_qualified_type (TREE_TYPE (type), TYPE_QUALS (type));
    type = build_pointer_type (type);
    type1 = build_pointer_type (TREE_TYPE (array));
    array = build1 (ADDR_EXPR, type1, array);
    array = convert (type, array);
  }

  if (TREE_CODE (TREE_TYPE (array)) == ARRAY_TYPE)
  {
    tree rval, type;

    /* An array that is indexed by a non-constant
       cannot be stored in a register; we must be able to do
       address arithmetic on its address.
       Likewise an array of elements of variable size.  */
    if (TREE_CODE (index) != INTEGER_CST
	|| (COMPLETE_TYPE_P (TREE_TYPE (TREE_TYPE (array)))
	    && TREE_CODE (TYPE_SIZE (TREE_TYPE (TREE_TYPE (array)))) != INTEGER_CST))
    {
      if (!c_mark_addressable (array))
	return error_mark_node;
    }
    /* An array that is indexed by a constant value which is not within
       the array bounds cannot be stored in a register either; because we
       would get a crash in store_bit_field/extract_bit_field when trying
       to access a non-existent part of the register.  */
    if (TREE_CODE (index) == INTEGER_CST
	&& TYPE_DOMAIN (TREE_TYPE (array))
	&& !int_fits_type_p (index, TYPE_DOMAIN (TREE_TYPE (array))))
    {
      if (!c_mark_addressable (array))
	return error_mark_node;
    }

    if (pedantic)
    {
      tree foo = array;
      while (TREE_CODE (foo) == COMPONENT_REF)
	foo = TREE_OPERAND (foo, 0);
      if (TREE_CODE (foo) == VAR_DECL && C_DECL_REGISTER (foo))
	pedwarn (loc, OPT_pedantic,
		 "ISO C forbids subscripting %<register%> array");
      else if (!flag_isoc99 && !lvalue_p (foo))
	pedwarn (loc, OPT_pedantic,
		 "ISO C90 forbids subscripting non-lvalue array");
    }

    type = TREE_TYPE (TREE_TYPE (array));
    rval = build4 (ARRAY_REF, type, array, index, NULL_TREE, NULL_TREE);
    /* Array ref is const/volatile if the array elements are
       or if the array is.  */
    TREE_READONLY (rval)
      |= (TYPE_READONLY (TREE_TYPE (TREE_TYPE (array)))
	  | TREE_READONLY (array));
    TREE_SIDE_EFFECTS (rval)
      |= (TYPE_VOLATILE (TREE_TYPE (TREE_TYPE (array)))
	  | TREE_SIDE_EFFECTS (array));
    TREE_THIS_VOLATILE (rval)
      |= (TYPE_VOLATILE (TREE_TYPE (TREE_TYPE (array)))
	  /* This was added by rms on 16 Nov 91.
	     It fixes  vol struct foo *a;  a->elts[1]
	     in an inline function.
	     Hope it doesn't break something else.  */
	  | TREE_THIS_VOLATILE (array));
    ret = require_complete_type (rval);
    protected_set_expr_location (ret, loc);
    return ret;
  }
  else
  {
    tree ar = default_conversion (array);

    if (ar == error_mark_node)
      return ar;

    gcc_assert (TREE_CODE (TREE_TYPE (ar)) == POINTER_TYPE);
    gcc_assert (TREE_CODE (TREE_TYPE (TREE_TYPE (ar))) != FUNCTION_TYPE);

    return build_indirect_ref
      (loc, build_binary_op (loc, PLUS_EXPR, ar, index, 0),
       RO_ARRAY_INDEXING);
  }
}

/* Build an external reference to identifier ID.  FUN indicates
   whether this will be used for a function call.  LOC is the source
   location of the identifier.  This sets *TYPE to the type of the
   identifier, which is not the same as the type of the returned value
   for CONST_DECLs defined as enum constants.  If the type of the
   identifier is not available, *TYPE is set to NULL.  */
tree
build_external_ref (location_t loc, tree id, int fun, tree *type)
{
  tree ref;
  tree decl = lookup_name (id);

  /* In Objective-C, an instance variable (ivar) may be preferred to
     whatever lookup_name() found.  */
  decl = objc_lookup_ivar (decl, id);

  *type = NULL;
  if (decl && decl != error_mark_node)
  {
    ref = decl;
    *type = TREE_TYPE (ref);
  }
  else if (fun)
    /* Implicit function declaration.  */
    ref = implicitly_declare (loc, id);
  else if (decl == error_mark_node)
    /* Don't complain about something that's already been
       complained about.  */
    return error_mark_node;
  else
  {
    undeclared_variable (loc, id);
    return error_mark_node;
  }

  if (TREE_TYPE (ref) == error_mark_node)
    return error_mark_node;

  if (TREE_DEPRECATED (ref))
    warn_deprecated_use (ref, NULL_TREE);

  /* Recursive call does not count as usage.  */
  if (ref != current_function_decl)
  {
    TREE_USED (ref) = 1;
  }

  if (TREE_CODE (ref) == FUNCTION_DECL && !in_alignof)
  {
    if (!in_sizeof && !in_typeof)
      C_DECL_USED (ref) = 1;
    else if (DECL_INITIAL (ref) == 0
	     && DECL_EXTERNAL (ref)
	     && !TREE_PUBLIC (ref))
      record_maybe_used_decl (ref);
  }

  if (TREE_CODE (ref) == CONST_DECL)
  {
    used_types_insert (TREE_TYPE (ref));

    if (warn_cxx_compat
	&& TREE_CODE (TREE_TYPE (ref)) == ENUMERAL_TYPE
	&& C_TYPE_DEFINED_IN_STRUCT (TREE_TYPE (ref)))
    {
      warning_at (loc, OPT_Wc___compat,
		  ("enum constant defined in struct or union "
		   "is not visible in C++"));
      inform (DECL_SOURCE_LOCATION (ref), "enum constant defined here");
    }

    ref = DECL_INITIAL (ref);
    TREE_CONSTANT (ref) = 1;
  }
  else if (current_function_decl != 0
	   && !DECL_FILE_SCOPE_P (current_function_decl)
	   && (TREE_CODE (ref) == VAR_DECL
	       || TREE_CODE (ref) == PARM_DECL
	       || TREE_CODE (ref) == FUNCTION_DECL))
  {
    tree context = decl_function_context (ref);

    if (context != 0 && context != current_function_decl)
      DECL_NONLOCAL (ref) = 1;
  }
  /* C99 6.7.4p3: An inline definition of a function with external
     linkage ... shall not contain a reference to an identifier with
     internal linkage.  */
  else if (current_function_decl != 0
	   && DECL_DECLARED_INLINE_P (current_function_decl)
	   && DECL_EXTERNAL (current_function_decl)
	   && VAR_OR_FUNCTION_DECL_P (ref)
	   && (TREE_CODE (ref) != VAR_DECL || TREE_STATIC (ref))
	   && ! TREE_PUBLIC (ref)
	   && DECL_CONTEXT (ref) != current_function_decl)
    record_inline_static (loc, current_function_decl, ref,
			  csi_internal);

  return ref;
}

/* Record details of decls possibly used inside sizeof or typeof.  */
struct maybe_used_decl
{
  /* The decl.  */
  tree decl;
  /* The level seen at (in_sizeof + in_typeof).  */
  int level;
  /* The next one at this level or above, or NULL.  */
  struct maybe_used_decl *next;
};

static struct maybe_used_decl *maybe_used_decls;

/* Record that DECL, an undefined static function reference seen
   inside sizeof or typeof, might be used if the operand of sizeof is
   a VLA type or the operand of typeof is a variably modified
   type.  */

static void
record_maybe_used_decl (tree decl)
{
  struct maybe_used_decl *t = XOBNEW (&parser_obstack, struct maybe_used_decl);
  t->decl = decl;
  t->level = in_sizeof + in_typeof;
  t->next = maybe_used_decls;
  maybe_used_decls = t;
}

/* Pop the stack of decls possibly used inside sizeof or typeof.  If
   USED is false, just discard them.  If it is true, mark them used
   (if no longer inside sizeof or typeof) or move them to the next
   level up (if still inside sizeof or typeof).  */

void
pop_maybe_used (bool used)
{
  struct maybe_used_decl *p = maybe_used_decls;
  int cur_level = in_sizeof + in_typeof;
  while (p && p->level > cur_level)
  {
    if (used)
    {
      if (cur_level == 0)
	C_DECL_USED (p->decl) = 1;
      else
	p->level = cur_level;
    }
    p = p->next;
  }
  if (!used || cur_level == 0)
    maybe_used_decls = p;
}

/* Return the result of sizeof applied to EXPR.  */

struct c_expr
c_expr_sizeof_expr (location_t loc, struct c_expr expr)
{
  struct c_expr ret;
  if (expr.value == error_mark_node)
  {
    ret.value = error_mark_node;
    ret.original_code = ERROR_MARK;
    ret.original_type = NULL;
    pop_maybe_used (false);
  }
  else
  {
    bool expr_const_operands = true;
    tree folded_expr = c_fully_fold (expr.value, require_constant_value,
				     &expr_const_operands);
    ret.value = c_sizeof (loc, TREE_TYPE (folded_expr));
    ret.original_code = ERROR_MARK;
    ret.original_type = NULL;
    if (c_vla_type_p (TREE_TYPE (folded_expr)))
    {
      /* sizeof is evaluated when given a vla (C99 6.5.3.4p2).  */
      ret.value = build2 (C_MAYBE_CONST_EXPR, TREE_TYPE (ret.value),
			  folded_expr, ret.value);
      C_MAYBE_CONST_EXPR_NON_CONST (ret.value) = !expr_const_operands;
      SET_EXPR_LOCATION (ret.value, loc);
    }
    pop_maybe_used (C_TYPE_VARIABLE_SIZE (TREE_TYPE (folded_expr)));
  }
  return ret;
}

/* Return the result of sizeof applied to T, a structure for the type
   name passed to sizeof (rather than the type itself).  LOC is the
   location of the original expression.  */

struct c_expr
c_expr_sizeof_type (location_t loc, struct c_type_name *t)
{
  tree type;
  struct c_expr ret;
  tree type_expr = NULL_TREE;
  bool type_expr_const = true;
  type = groktypename (t, &type_expr, &type_expr_const);
  ret.value = c_sizeof (loc, type);
  ret.original_code = ERROR_MARK;
  ret.original_type = NULL;
  if ((type_expr || TREE_CODE (ret.value) == INTEGER_CST)
      && c_vla_type_p (type))
  {
    /* If the type is a [*] array, it is a VLA but is represented as
       having a size of zero.  In such a case we must ensure that
       the result of sizeof does not get folded to a constant by
       c_fully_fold, because if the size is evaluated the result is
       not constant and so constraints on zero or negative size
       arrays must not be applied when this sizeof call is inside
       another array declarator.  */
    if (!type_expr)
      type_expr = integer_zero_node;
    ret.value = build2 (C_MAYBE_CONST_EXPR, TREE_TYPE (ret.value),
			type_expr, ret.value);
    C_MAYBE_CONST_EXPR_NON_CONST (ret.value) = !type_expr_const;
  }
  pop_maybe_used (type != error_mark_node
		  ? C_TYPE_VARIABLE_SIZE (type) : false);
  return ret;
}

/* Build a function call to function FUNCTION with parameters PARAMS.
   The function call is at LOC.
   PARAMS is a list--a chain of TREE_LIST nodes--in which the
   TREE_VALUE of each node is a parameter-expression.
   FUNCTION's data type may be a function type or a pointer-to-function.  */

tree
build_function_call (location_t loc, tree function, tree params)
{
  VEC(tree,gc) *vec;
  tree ret;

  vec = VEC_alloc (tree, gc, list_length (params));
  for (; params; params = TREE_CHAIN (params))
    VEC_quick_push (tree, vec, TREE_VALUE (params));
  ret = build_function_call_vec (loc, function, vec, NULL);
  VEC_free (tree, gc, vec);
  return ret;
}

/* Build a function call to function FUNCTION with parameters PARAMS.
   ORIGTYPES, if not NULL, is a vector of types; each element is
   either NULL or the original type of the corresponding element in
   PARAMS.  The original type may differ from TREE_TYPE of the
   parameter for enums.  FUNCTION's data type may be a function type
   or pointer-to-function.  This function changes the elements of
   PARAMS.  */

tree
build_function_call_vec (location_t loc, tree function, VEC(tree,gc) *params,
			 VEC(tree,gc) *origtypes)
{
  tree fntype, fundecl = 0;
  tree name = NULL_TREE, result;
  tree tem;
  int nargs;
  tree *argarray;


  /* Strip NON_LVALUE_EXPRs, etc., since we aren't using as an lvalue.  */
  STRIP_TYPE_NOPS (function);

  /* Convert anything with function type to a pointer-to-function.  */
  if (TREE_CODE (function) == FUNCTION_DECL)
  {
    /* Implement type-directed function overloading for builtins.
       resolve_overloaded_builtin and targetm.resolve_overloaded_builtin
       handle all the type checking.  The result is a complete expression
       that implements this function call.  */
    tem = resolve_overloaded_builtin (loc, function, params);
    if (tem)
      return tem;

    name = DECL_NAME (function);
    fundecl = function;
  }
  if (TREE_CODE (TREE_TYPE (function)) == FUNCTION_TYPE)
    function = function_to_pointer_conversion (loc, function);

  /* For Objective-C, convert any calls via a cast to OBJC_TYPE_REF
     expressions, like those used for ObjC messenger dispatches.  */
  if (!VEC_empty (tree, params))
    function = objc_rewrite_function_call (function,
					   VEC_index (tree, params, 0));

  function = c_fully_fold (function, false, NULL);

  fntype = TREE_TYPE (function);

  if (TREE_CODE (fntype) == ERROR_MARK)
    return error_mark_node;

  if (!(TREE_CODE (fntype) == POINTER_TYPE
	&& TREE_CODE (TREE_TYPE (fntype)) == FUNCTION_TYPE))
  {
    error_at (loc, "called object %qE is not a function", function);
    return error_mark_node;
  }

  if (fundecl && TREE_THIS_VOLATILE (fundecl))
    current_function_returns_abnormally = 1;

  /* fntype now gets the type of function pointed to.  */
  fntype = TREE_TYPE (fntype);

  /* Convert the parameters to the types declared in the
     function prototype, or apply default promotions.  */

  nargs = convert_arguments (TYPE_ARG_TYPES (fntype), params, origtypes,
			     function, fundecl);
  if (nargs < 0)
    return error_mark_node;

  /* Check that the function is called through a compatible prototype.
     If it is not, replace the call by a trap, wrapped up in a compound
     expression if necessary.  This has the nice side-effect to prevent
     the tree-inliner from generating invalid assignment trees which may
     blow up in the RTL expander later.  */
  if (CONVERT_EXPR_P (function)
      && TREE_CODE (tem = TREE_OPERAND (function, 0)) == ADDR_EXPR
      && TREE_CODE (tem = TREE_OPERAND (tem, 0)) == FUNCTION_DECL
      && !comptypes (fntype, TREE_TYPE (tem)))
  {
    tree return_type = TREE_TYPE (fntype);
    tree trap = build_function_call (loc, built_in_decls[BUILT_IN_TRAP],
				     NULL_TREE);
    int i;

    /* This situation leads to run-time undefined behavior.  We can't,
       therefore, simply error unless we can prove that all possible
       executions of the program must execute the code.  */
    if (warning_at (loc, 0, "function called through a non-compatible type"))
      /* We can, however, treat "undefined" any way we please.
	 Call abort to encourage the user to fix the program.  */
      inform (loc, "if this code is reached, the program will abort");
    /* Before the abort, allow the function arguments to exit or
       call longjmp.  */
    for (i = 0; i < nargs; i++)
      trap = build2 (COMPOUND_EXPR, void_type_node,
		     VEC_index (tree, params, i), trap);

    if (VOID_TYPE_P (return_type))
    {
      if (TYPE_QUALS (return_type) != TYPE_UNQUALIFIED)
	pedwarn (loc, 0,
		 "function with qualified void return type called");
      return trap;
    }
    else
    {
      tree rhs;

      if (AGGREGATE_TYPE_P (return_type))
	rhs = build_compound_literal (loc, return_type,
				      build_constructor (return_type, 0),
				      false);
      else
	rhs = build_zero_cst (return_type);

      return require_complete_type (build2 (COMPOUND_EXPR, return_type,
					    trap, rhs));
    }
  }

  argarray = VEC_address (tree, params);

  /* Check that arguments to builtin functions match the expectations.  */
  if (fundecl
      && DECL_BUILT_IN (fundecl)
      && DECL_BUILT_IN_CLASS (fundecl) == BUILT_IN_NORMAL
      && !check_builtin_function_arguments (fundecl, nargs, argarray))
    return error_mark_node;

  /* Check that the arguments to the function are valid.  */
  check_function_arguments (fntype, nargs, argarray);

  if (name != NULL_TREE
      && !strncmp (IDENTIFIER_POINTER (name), "__builtin_", 10))
  {
    if (require_constant_value)
      result =
	fold_build_call_array_initializer_loc (loc, TREE_TYPE (fntype),
					       function, nargs, argarray);
    else
      result = fold_build_call_array_loc (loc, TREE_TYPE (fntype),
					  function, nargs, argarray);
    if (TREE_CODE (result) == NOP_EXPR
	&& TREE_CODE (TREE_OPERAND (result, 0)) == INTEGER_CST)
      STRIP_TYPE_NOPS (result);
  }
  else
    result = build_call_array_loc (loc, TREE_TYPE (fntype),
				   function, nargs, argarray);

  if (VOID_TYPE_P (TREE_TYPE (result)))
  {
    if (TYPE_QUALS (TREE_TYPE (result)) != TYPE_UNQUALIFIED)
      pedwarn (loc, 0,
	       "function with qualified void return type called");
    return result;
  }
  return require_complete_type (result);
}

/* Convert the argument expressions in the vector VALUES
   to the types in the list TYPELIST.

   If TYPELIST is exhausted, or when an element has NULL as its type,
   perform the default conversions.

   ORIGTYPES is the original types of the expressions in VALUES.  This
   holds the type of enum values which have been converted to integral
   types.  It may be NULL.

   FUNCTION is a tree for the called function.  It is used only for
   error messages, where it is formatted with %qE.

   This is also where warnings about wrong number of args are generated.

   Returns the actual number of arguments processed (which may be less
   than the length of VALUES in some error situations), or -1 on
   failure.  */

static int
convert_arguments (tree typelist, VEC(tree,gc) *values,
		   VEC(tree,gc) *origtypes, tree function, tree fundecl)
{
  tree typetail, val;
  unsigned int parmnum;
  bool error_args = false;
  const bool type_generic = fundecl
    && lookup_attribute ("type generic", TYPE_ATTRIBUTES(TREE_TYPE (fundecl)));
  bool type_generic_remove_excess_precision = false;
  tree selector;

  /* Change pointer to function to the function itself for
     diagnostics.  */
  if (TREE_CODE (function) == ADDR_EXPR
      && TREE_CODE (TREE_OPERAND (function, 0)) == FUNCTION_DECL)
    function = TREE_OPERAND (function, 0);

  /* Handle an ObjC selector specially for diagnostics.  */
  selector = objc_message_selector ();

  /* For type-generic built-in functions, determine whether excess
     precision should be removed (classification) or not
     (comparison).  */
  if (type_generic
      && DECL_BUILT_IN (fundecl)
      && DECL_BUILT_IN_CLASS (fundecl) == BUILT_IN_NORMAL)
  {
    switch (DECL_FUNCTION_CODE (fundecl))
    {
    case BUILT_IN_ISFINITE:
    case BUILT_IN_ISINF:
    case BUILT_IN_ISINF_SIGN:
    case BUILT_IN_ISNAN:
    case BUILT_IN_ISNORMAL:
    case BUILT_IN_FPCLASSIFY:
      type_generic_remove_excess_precision = true;
      break;

    default:
      type_generic_remove_excess_precision = false;
      break;
    }
  }

  /* Scan the given expressions and types, producing individual
     converted arguments.  */

  for (typetail = typelist, parmnum = 0;
       VEC_iterate (tree, values, parmnum, val);
       ++parmnum)
  {
    tree type = typetail ? TREE_VALUE (typetail) : 0;
    tree valtype = TREE_TYPE (val);
    tree rname = function;
    int argnum = parmnum + 1;
    const char *invalid_func_diag;
    bool excess_precision = false;
    bool npc;
    tree parmval;

    if (type == void_type_node)
    {
      if (selector)
	error_at (input_location,
		  "too many arguments to method %qE", selector);
      else
	error_at (input_location,
		  "too many arguments to function %qE", function);

      if (fundecl && !DECL_BUILT_IN (fundecl))
	inform (DECL_SOURCE_LOCATION (fundecl), "declared here");
      return parmnum;
    }

    if (selector && argnum > 2)
    {
      rname = selector;
      argnum -= 2;
    }

    npc = null_pointer_constant_p (val);

    /* If there is excess precision and a prototype, convert once to
       the required type rather than converting via the semantic
       type.  Likewise without a prototype a float value represented
       as long double should be converted once to double.  But for
       type-generic classification functions excess precision must
       be removed here.  */
    if (TREE_CODE (val) == EXCESS_PRECISION_EXPR
	&& (type || !type_generic || !type_generic_remove_excess_precision))
    {
      val = TREE_OPERAND (val, 0);
      excess_precision = true;
    }
    val = c_fully_fold (val, false, NULL);
    STRIP_TYPE_NOPS (val);

    val = require_complete_type (val);

    if (type != 0)
    {
      /* Formal parm type is specified by a function prototype.  */

      if (type == error_mark_node || !COMPLETE_TYPE_P (type))
      {
	error ("type of formal parameter %d is incomplete", parmnum + 1);
	parmval = val;
      }
      else
      {
	tree origtype;

	/* Optionally warn about conversions that
	   differ from the default conversions.  */
	if (warn_traditional_conversion || warn_traditional)
	{
	  unsigned int formal_prec = TYPE_PRECISION (type);

	  if (INTEGRAL_TYPE_P (type)
	      && TREE_CODE (valtype) == REAL_TYPE)
	    warning (0, "passing argument %d of %qE as integer "
		     "rather than floating due to prototype",
		     argnum, rname);
	  if (INTEGRAL_TYPE_P (type)
	      && TREE_CODE (valtype) == COMPLEX_TYPE)
	    warning (0, "passing argument %d of %qE as integer "
		     "rather than complex due to prototype",
		     argnum, rname);
	  else if (TREE_CODE (type) == COMPLEX_TYPE
		   && TREE_CODE (valtype) == REAL_TYPE)
	    warning (0, "passing argument %d of %qE as complex "
		     "rather than floating due to prototype",
		     argnum, rname);
	  else if (TREE_CODE (type) == REAL_TYPE
		   && INTEGRAL_TYPE_P (valtype))
	    warning (0, "passing argument %d of %qE as floating "
		     "rather than integer due to prototype",
		     argnum, rname);
	  else if (TREE_CODE (type) == COMPLEX_TYPE
		   && INTEGRAL_TYPE_P (valtype))
	    warning (0, "passing argument %d of %qE as complex "
		     "rather than integer due to prototype",
		     argnum, rname);
	  else if (TREE_CODE (type) == REAL_TYPE
		   && TREE_CODE (valtype) == COMPLEX_TYPE)
	    warning (0, "passing argument %d of %qE as floating "
		     "rather than complex due to prototype",
		     argnum, rname);
	  /* ??? At some point, messages should be written about
	     conversions between complex types, but that's too messy
	     to do now.  */
	  else if (TREE_CODE (type) == REAL_TYPE
		   && TREE_CODE (valtype) == REAL_TYPE)
	  {
	    /* Warn if any argument is passed as `float',
	       since without a prototype it would be `double'.  */
	    if (formal_prec == TYPE_PRECISION (float_type_node)
		&& type != dfloat32_type_node)
	      warning (0, "passing argument %d of %qE as %<float%> "
		       "rather than %<double%> due to prototype",
		       argnum, rname);

	    /* Warn if mismatch between argument and prototype
	       for decimal float types.  Warn of conversions with
	       binary float types and of precision narrowing due to
	       prototype. */
	    else if (type != valtype
		     && (type == dfloat32_type_node
			 || type == dfloat64_type_node
			 || type == dfloat128_type_node
			 || valtype == dfloat32_type_node
			 || valtype == dfloat64_type_node
			 || valtype == dfloat128_type_node)
		     && (formal_prec
			 <= TYPE_PRECISION (valtype)
			 || (type == dfloat128_type_node
			     && (valtype
				 != dfloat64_type_node
				 && (valtype
				     != dfloat32_type_node)))
			 || (type == dfloat64_type_node
			     && (valtype
				 != dfloat32_type_node))))
	      warning (0, "passing argument %d of %qE as %qT "
		       "rather than %qT due to prototype",
		       argnum, rname, type, valtype);

	  }
	  /* Detect integer changing in width or signedness.
	     These warnings are only activated with
	     -Wtraditional-conversion, not with -Wtraditional.  */
	  else if (warn_traditional_conversion && INTEGRAL_TYPE_P (type)
		   && INTEGRAL_TYPE_P (valtype))
	  {
	    tree would_have_been = default_conversion (val);
	    tree type1 = TREE_TYPE (would_have_been);

	    if (TREE_CODE (type) == ENUMERAL_TYPE
		&& (TYPE_MAIN_VARIANT (type)
		    == TYPE_MAIN_VARIANT (valtype)))
	      /* No warning if function asks for enum
		 and the actual arg is that enum type.  */
	      ;
	    else if (formal_prec != TYPE_PRECISION (type1))
	      warning (OPT_Wtraditional_conversion,
		       "passing argument %d of %qE "
		       "with different width due to prototype",
		       argnum, rname);
	    else if (TYPE_UNSIGNED (type) == TYPE_UNSIGNED (type1))
	      ;
	    /* Don't complain if the formal parameter type
	       is an enum, because we can't tell now whether
	       the value was an enum--even the same enum.  */
	    else if (TREE_CODE (type) == ENUMERAL_TYPE)
	      ;
	    else if (TREE_CODE (val) == INTEGER_CST
		     && int_fits_type_p (val, type))
	      /* Change in signedness doesn't matter
		 if a constant value is unaffected.  */
	      ;
	    /* If the value is extended from a narrower
	       unsigned type, it doesn't matter whether we
	       pass it as signed or unsigned; the value
	       certainly is the same either way.  */
	    else if (TYPE_PRECISION (valtype) < TYPE_PRECISION (type)
		     && TYPE_UNSIGNED (valtype))
	      ;
	    else if (TYPE_UNSIGNED (type))
	      warning (OPT_Wtraditional_conversion,
		       "passing argument %d of %qE "
		       "as unsigned due to prototype",
		       argnum, rname);
	    else
	      warning (OPT_Wtraditional_conversion,
		       "passing argument %d of %qE "
		       "as signed due to prototype", argnum, rname);
	  }
	}

	/* Possibly restore an EXCESS_PRECISION_EXPR for the
	   sake of better warnings from convert_and_check.  */
	if (excess_precision)
	  val = build1 (EXCESS_PRECISION_EXPR, valtype, val);
	origtype = (origtypes == NULL
		    ? NULL_TREE
		    : VEC_index (tree, origtypes, parmnum));
	parmval = convert_for_assignment (input_location, type, val,
					  origtype, ic_argpass, npc,
					  fundecl, function,
					  parmnum + 1);

	if (targetm.calls.promote_prototypes (fundecl ? TREE_TYPE (fundecl) : 0)
	    && INTEGRAL_TYPE_P (type)
	    && (TYPE_PRECISION (type) < TYPE_PRECISION (integer_type_node)))
	  parmval = default_conversion (parmval);
      }
    }
    else if (TREE_CODE (valtype) == REAL_TYPE
	     && (TYPE_PRECISION (valtype)
		 < TYPE_PRECISION (double_type_node))
	     && !DECIMAL_FLOAT_MODE_P (TYPE_MODE (valtype)))
    {
      if (type_generic)
	parmval = val;
      else
      {
	/* Convert `float' to `double'.  */
	if (warn_double_promotion && !c_inhibit_evaluation_warnings)
	  warning (OPT_Wdouble_promotion,
		   "implicit conversion from %qT to %qT when passing "
		   "argument to function",
		   valtype, double_type_node);
	parmval = convert (double_type_node, val);
      }
    }
    else if (excess_precision && !type_generic)
      /* A "double" argument with excess precision being passed
	 without a prototype or in variable arguments.  */
      parmval = convert (valtype, val);
    else if ((invalid_func_diag =
	      targetm.calls.invalid_arg_for_unprototyped_fn (typelist, fundecl, val)))
    {
      error (invalid_func_diag);
      return -1;
    }
    else
      /* Convert `short' and `char' to full-size `int'.  */
      parmval = default_conversion (val);

    VEC_replace (tree, values, parmnum, parmval);
    if (parmval == error_mark_node)
      error_args = true;

    if (typetail)
      typetail = TREE_CHAIN (typetail);
  }

  gcc_assert (parmnum == VEC_length (tree, values));

  if (typetail != 0 && TREE_VALUE (typetail) != void_type_node)
  {
    error_at (input_location, 
	      "too few arguments to function %qE", function);
    if (fundecl && !DECL_BUILT_IN (fundecl))
      inform (DECL_SOURCE_LOCATION (fundecl), "declared here");
    return -1;
  }

  return error_args ? -1 : (int) parmnum;
}

/* This is the entry point used by the parser to build unary operators
   in the input.  CODE, a tree_code, specifies the unary operator, and
   ARG is the operand.  For unary plus, the C parser currently uses
   CONVERT_EXPR for code.

   LOC is the location to use for the tree generated.
*/

struct c_expr
parser_build_unary_op (location_t loc, enum tree_code code, struct c_expr arg)
{
  struct c_expr result;

  result.value = build_unary_op (loc, code, arg.value, 0);
  result.original_code = code;
  result.original_type = NULL;

  if (TREE_OVERFLOW_P (result.value) && !TREE_OVERFLOW_P (arg.value))
    overflow_warning (loc, result.value);

  return result;
}

/* This is the entry point used by the parser to build binary operators
   in the input.  CODE, a tree_code, specifies the binary operator, and
   ARG1 and ARG2 are the operands.  In addition to constructing the
   expression, we check for operands that were written with other binary
   operators in a way that is likely to confuse the user.

   LOCATION is the location of the binary operator.  */

struct c_expr
parser_build_binary_op (location_t location, enum tree_code code,
			struct c_expr arg1, struct c_expr arg2)
{
  struct c_expr result;

  enum tree_code code1 = arg1.original_code;
  enum tree_code code2 = arg2.original_code;
  tree type1 = (arg1.original_type
                ? arg1.original_type
                : TREE_TYPE (arg1.value));
  tree type2 = (arg2.original_type
                ? arg2.original_type
                : TREE_TYPE (arg2.value));

  result.value = build_binary_op (location, code,
				  arg1.value, arg2.value, 1);
  result.original_code = code;
  result.original_type = NULL;

  if (TREE_CODE (result.value) == ERROR_MARK)
    return result;

  if (location != UNKNOWN_LOCATION)
    protected_set_expr_location (result.value, location);

  /* Check for cases such as x+y<<z which users are likely
     to misinterpret.  */
  if (warn_parentheses)
    warn_about_parentheses (code, code1, arg1.value, code2, arg2.value);

  if (warn_logical_op)
    warn_logical_operator (input_location, code, TREE_TYPE (result.value),
			   code1, arg1.value, code2, arg2.value);

  /* Warn about comparisons against string literals, with the exception
     of testing for equality or inequality of a string literal with NULL.  */
  if (code == EQ_EXPR || code == NE_EXPR)
  {
    if ((code1 == STRING_CST && !integer_zerop (arg2.value))
	|| (code2 == STRING_CST && !integer_zerop (arg1.value)))
      warning_at (location, OPT_Waddress,
		  "comparison with string literal results in unspecified behavior");
  }
  else if (TREE_CODE_CLASS (code) == tcc_comparison
	   && (code1 == STRING_CST || code2 == STRING_CST))
    warning_at (location, OPT_Waddress,
		"comparison with string literal results in unspecified behavior");

  if (TREE_OVERFLOW_P (result.value)
      && !TREE_OVERFLOW_P (arg1.value)
      && !TREE_OVERFLOW_P (arg2.value))
    overflow_warning (location, result.value);

  /* Warn about comparisons of different enum types.  */
  if (warn_enum_compare
      && TREE_CODE_CLASS (code) == tcc_comparison
      && TREE_CODE (type1) == ENUMERAL_TYPE
      && TREE_CODE (type2) == ENUMERAL_TYPE
      && TYPE_MAIN_VARIANT (type1) != TYPE_MAIN_VARIANT (type2))
    warning_at (location, OPT_Wenum_compare,
		"comparison between %qT and %qT",
		type1, type2);

  return result;
}

/* Return a tree for the difference of pointers OP0 and OP1.
   The resulting tree has type int.  */

static tree
pointer_diff (location_t loc, tree op0, tree op1)
{
  tree restype = ptrdiff_type_node;
  tree result, inttype;

  addr_space_t as0 = TYPE_ADDR_SPACE (TREE_TYPE (TREE_TYPE (op0)));
  addr_space_t as1 = TYPE_ADDR_SPACE (TREE_TYPE (TREE_TYPE (op1)));
  tree target_type = TREE_TYPE (TREE_TYPE (op0));
  tree con0, con1, lit0, lit1;
  tree orig_op1 = op1;

  /* If the operands point into different address spaces, we need to
     explicitly convert them to pointers into the common address space
     before we can subtract the numerical address values.  */
  if (as0 != as1)
  {
    addr_space_t as_common;
    tree common_type;

    /* Determine the common superset address space.  This is guaranteed
       to exist because the caller verified that comp_target_types
       returned non-zero.  */
    if (!addr_space_superset (as0, as1, &as_common))
      gcc_unreachable ();

    common_type = common_pointer_type (TREE_TYPE (op0), TREE_TYPE (op1));
    op0 = convert (common_type, op0);
    op1 = convert (common_type, op1);
  }

  /* Determine integer type to perform computations in.  This will usually
     be the same as the result type (ptrdiff_t), but may need to be a wider
     type if pointers for the address space are wider than ptrdiff_t.  */
  if (TYPE_PRECISION (restype) < TYPE_PRECISION (TREE_TYPE (op0)))
    inttype = lang_hooks.types.type_for_size
      (TYPE_PRECISION (TREE_TYPE (op0)), 0);
  else
    inttype = restype;


  if (TREE_CODE (target_type) == VOID_TYPE)
    pedwarn (loc, pedantic ? OPT_pedantic : OPT_Wpointer_arith,
	     "pointer of type %<void *%> used in subtraction");
  if (TREE_CODE (target_type) == FUNCTION_TYPE)
    pedwarn (loc, pedantic ? OPT_pedantic : OPT_Wpointer_arith,
	     "pointer to a function used in subtraction");

  /* If the conversion to ptrdiff_type does anything like widening or
     converting a partial to an integral mode, we get a convert_expression
     that is in the way to do any simplifications.
     (fold-const.c doesn't know that the extra bits won't be needed.
     split_tree uses STRIP_SIGN_NOPS, which leaves conversions to a
     different mode in place.)
     So first try to find a common term here 'by hand'; we want to cover
     at least the cases that occur in legal static initializers.  */
  if (CONVERT_EXPR_P (op0)
      && (TYPE_PRECISION (TREE_TYPE (op0))
	  == TYPE_PRECISION (TREE_TYPE (TREE_OPERAND (op0, 0)))))
    con0 = TREE_OPERAND (op0, 0);
  else
    con0 = op0;
  if (CONVERT_EXPR_P (op1)
      && (TYPE_PRECISION (TREE_TYPE (op1))
	  == TYPE_PRECISION (TREE_TYPE (TREE_OPERAND (op1, 0)))))
    con1 = TREE_OPERAND (op1, 0);
  else
    con1 = op1;

  if (TREE_CODE (con0) == PLUS_EXPR)
  {
    lit0 = TREE_OPERAND (con0, 1);
    con0 = TREE_OPERAND (con0, 0);
  }
  else
    lit0 = integer_zero_node;

  if (TREE_CODE (con1) == PLUS_EXPR)
  {
    lit1 = TREE_OPERAND (con1, 1);
    con1 = TREE_OPERAND (con1, 0);
  }
  else
    lit1 = integer_zero_node;

  if (operand_equal_p (con0, con1, 0))
  {
    op0 = lit0;
    op1 = lit1;
  }


  /* First do the subtraction as integers;
     then drop through to build the divide operator.
     Do not do default conversions on the minus operator
     in case restype is a short type.  */

  op0 = build_binary_op (loc,
			 MINUS_EXPR, convert (inttype, op0),
			 convert (inttype, op1), 0);
  /* This generates an error if op1 is pointer to incomplete type.  */
  if (!COMPLETE_OR_VOID_TYPE_P (TREE_TYPE (TREE_TYPE (orig_op1))))
    error_at (loc, "arithmetic on pointer to an incomplete type");

  /* This generates an error if op0 is pointer to incomplete type.  */
  op1 = c_size_in_bytes (target_type);

  /* Divide by the size, in easiest possible way.  */
  result = fold_build2_loc (loc, EXACT_DIV_EXPR, inttype,
			    op0, convert (inttype, op1));

  /* Convert to final result type if necessary.  */
  return convert (restype, result);
}

/* Construct and perhaps optimize a tree representation
   for a unary operation.  CODE, a tree_code, specifies the operation
   and XARG is the operand.
   For any CODE other than ADDR_EXPR, FLAG nonzero suppresses
   the default promotions (such as from short to int).
   For ADDR_EXPR, the default promotions are not applied; FLAG nonzero
   allows non-lvalues; this is only used to handle conversion of non-lvalue
   arrays to pointers in C99.

   LOCATION is the location of the operator.  */

tree
build_unary_op (location_t location,
		enum tree_code code, tree xarg, int flag)
{
  /* No default_conversion here.  It causes trouble for ADDR_EXPR.  */
  tree arg = xarg;
  tree argtype = 0;
  enum tree_code typecode;
  tree val;
  tree ret = error_mark_node;
  tree eptype = NULL_TREE;
  int noconvert = flag;
  const char *invalid_op_diag;
  bool int_operands;

  int_operands = EXPR_INT_CONST_OPERANDS (xarg);
  if (int_operands)
    arg = remove_c_maybe_const_expr (arg);

  if (code != ADDR_EXPR)
    arg = require_complete_type (arg);

  typecode = TREE_CODE (TREE_TYPE (arg));
  if (typecode == ERROR_MARK)
    return error_mark_node;
  if (typecode == ENUMERAL_TYPE || typecode == BOOLEAN_TYPE)
    typecode = INTEGER_TYPE;

  if ((invalid_op_diag
       = targetm.invalid_unary_op (code, TREE_TYPE (xarg))))
  {
    error_at (location, invalid_op_diag);
    return error_mark_node;
  }

  if (TREE_CODE (arg) == EXCESS_PRECISION_EXPR)
  {
    eptype = TREE_TYPE (arg);
    arg = TREE_OPERAND (arg, 0);
  }

  switch (code)
  {
  case CONVERT_EXPR:
    /* This is used for unary plus, because a CONVERT_EXPR
       is enough to prevent anybody from looking inside for
       associativity, but won't generate any code.  */
    if (!(typecode == INTEGER_TYPE || typecode == REAL_TYPE
	  || typecode == FIXED_POINT_TYPE || typecode == COMPLEX_TYPE
	  || typecode == VECTOR_TYPE))
    {
      error_at (location, "wrong type argument to unary plus");
      return error_mark_node;
    }
    else if (!noconvert)
      arg = default_conversion (arg);
    arg = non_lvalue_loc (location, arg);
    break;

  case NEGATE_EXPR:
    if (!(typecode == INTEGER_TYPE || typecode == REAL_TYPE
	  || typecode == FIXED_POINT_TYPE || typecode == COMPLEX_TYPE
	  || typecode == VECTOR_TYPE))
    {
      error_at (location, "wrong type argument to unary minus");
      return error_mark_node;
    }
    else if (!noconvert)
      arg = default_conversion (arg);
    break;

  case BIT_NOT_EXPR:
    /* ~ works on integer types and non float vectors. */
    if (typecode == INTEGER_TYPE
	|| (typecode == VECTOR_TYPE
	    && !VECTOR_FLOAT_TYPE_P (TREE_TYPE (arg))))
    {
      if (!noconvert)
	arg = default_conversion (arg);
    }
    else if (typecode == COMPLEX_TYPE)
    {
      code = CONJ_EXPR;
      pedwarn (location, OPT_pedantic,
	       "ISO C does not support %<~%> for complex conjugation");
      if (!noconvert)
	arg = default_conversion (arg);
    }
    else
    {
      error_at (location, "wrong type argument to bit-complement");
      return error_mark_node;
    }
    break;

  case ABS_EXPR:
    if (!(typecode == INTEGER_TYPE || typecode == REAL_TYPE))
    {
      error_at (location, "wrong type argument to abs");
      return error_mark_node;
    }
    else if (!noconvert)
      arg = default_conversion (arg);
    break;

  case CONJ_EXPR:
    /* Conjugating a real value is a no-op, but allow it anyway.  */
    if (!(typecode == INTEGER_TYPE || typecode == REAL_TYPE
	  || typecode == COMPLEX_TYPE))
    {
      error_at (location, "wrong type argument to conjugation");
      return error_mark_node;
    }
    else if (!noconvert)
      arg = default_conversion (arg);
    break;

  case TRUTH_NOT_EXPR:
    if (typecode != INTEGER_TYPE && typecode != FIXED_POINT_TYPE
	&& typecode != REAL_TYPE && typecode != POINTER_TYPE
	&& typecode != COMPLEX_TYPE)
    {
      error_at (location,
		"wrong type argument to unary exclamation mark");
      return error_mark_node;
    }
    arg = c_objc_common_truthvalue_conversion (location, arg);
    ret = invert_truthvalue_loc (location, arg);
    /* If the TRUTH_NOT_EXPR has been folded, reset the location.  */
    if (EXPR_P (ret) && EXPR_HAS_LOCATION (ret))
      location = EXPR_LOCATION (ret);
    goto return_build_unary_op;

  case REALPART_EXPR:
  case IMAGPART_EXPR:
    ret = build_real_imag_expr (location, code, arg);
    if (ret == error_mark_node)
      return error_mark_node;
    if (eptype && TREE_CODE (eptype) == COMPLEX_TYPE)
      eptype = TREE_TYPE (eptype);
    goto return_build_unary_op;

  case PREINCREMENT_EXPR:
  case POSTINCREMENT_EXPR:
  case PREDECREMENT_EXPR:
  case POSTDECREMENT_EXPR:

    if (TREE_CODE (arg) == C_MAYBE_CONST_EXPR)
    {
      tree inner = build_unary_op (location, code,
				   C_MAYBE_CONST_EXPR_EXPR (arg), flag);
      if (inner == error_mark_node)
	return error_mark_node;
      ret = build2 (C_MAYBE_CONST_EXPR, TREE_TYPE (inner),
		    C_MAYBE_CONST_EXPR_PRE (arg), inner);
      gcc_assert (!C_MAYBE_CONST_EXPR_INT_OPERANDS (arg));
      C_MAYBE_CONST_EXPR_NON_CONST (ret) = 1;
      goto return_build_unary_op;
    }

    /* Complain about anything that is not a true lvalue.  In
       Objective-C, skip this check for property_refs.  */
    if (!objc_is_property_ref (arg) 
	&& !lvalue_or_else (location,
			    arg, ((code == PREINCREMENT_EXPR
				   || code == POSTINCREMENT_EXPR)
				  ? lv_increment
				  : lv_decrement)))
      return error_mark_node;

    if (warn_cxx_compat && TREE_CODE (TREE_TYPE (arg)) == ENUMERAL_TYPE)
    {
      if (code == PREINCREMENT_EXPR || code == POSTINCREMENT_EXPR)
	warning_at (location, OPT_Wc___compat,
		    "increment of enumeration value is invalid in C++");
      else
	warning_at (location, OPT_Wc___compat,
		    "decrement of enumeration value is invalid in C++");
    }

    /* Ensure the argument is fully folded inside any SAVE_EXPR.  */
    arg = c_fully_fold (arg, false, NULL);

    /* Increment or decrement the real part of the value,
       and don't change the imaginary part.  */
    if (typecode == COMPLEX_TYPE)
    {
      tree real, imag;

      pedwarn (location, OPT_pedantic,
	       "ISO C does not support %<++%> and %<--%> on complex types");

      arg = stabilize_reference (arg);
      real = build_unary_op (EXPR_LOCATION (arg), REALPART_EXPR, arg, 1);
      imag = build_unary_op (EXPR_LOCATION (arg), IMAGPART_EXPR, arg, 1);
      real = build_unary_op (EXPR_LOCATION (arg), code, real, 1);
      if (real == error_mark_node || imag == error_mark_node)
	return error_mark_node;
      ret = build2 (COMPLEX_EXPR, TREE_TYPE (arg),
		    real, imag);
      goto return_build_unary_op;
    }

    /* Report invalid types.  */

    if (typecode != POINTER_TYPE && typecode != FIXED_POINT_TYPE
	&& typecode != INTEGER_TYPE && typecode != REAL_TYPE)
    {
      if (code == PREINCREMENT_EXPR || code == POSTINCREMENT_EXPR)
	error_at (location, "wrong type argument to increment");
      else
	error_at (location, "wrong type argument to decrement");

      return error_mark_node;
    }

    {
      tree inc;

      argtype = TREE_TYPE (arg);

      /* Compute the increment.  */

      if (typecode == POINTER_TYPE)
      {
	/* If pointer target is an undefined struct,
	   we just cannot know how to do the arithmetic.  */
	if (!COMPLETE_OR_VOID_TYPE_P (TREE_TYPE (argtype)))
	{
	  if (code == PREINCREMENT_EXPR || code == POSTINCREMENT_EXPR)
	    error_at (location,
		      "increment of pointer to unknown structure");
	  else
	    error_at (location,
		      "decrement of pointer to unknown structure");
	}
	else if (TREE_CODE (TREE_TYPE (argtype)) == FUNCTION_TYPE
		 || TREE_CODE (TREE_TYPE (argtype)) == VOID_TYPE)
	{
	  if (code == PREINCREMENT_EXPR || code == POSTINCREMENT_EXPR)
	    pedwarn (location, pedantic ? OPT_pedantic : OPT_Wpointer_arith,
		     "wrong type argument to increment");
	  else
	    pedwarn (location, pedantic ? OPT_pedantic : OPT_Wpointer_arith,
		     "wrong type argument to decrement");
	}

	inc = c_size_in_bytes (TREE_TYPE (argtype));
	inc = fold_convert_loc (location, sizetype, inc);
      }
      else if (FRACT_MODE_P (TYPE_MODE (argtype)))
      {
<<<<<<< HEAD
	/* For signed fract types, we invert ++ to -- or
	   -- to ++, and change inc from 1 to -1, because
	   it is not possible to represent 1 in signed fract constants.
	   For unsigned fract types, the result always overflows and
	   we get an undefined (original) or the maximum value.  */
	if (code == PREINCREMENT_EXPR)
	  code = PREDECREMENT_EXPR;
	else if (code == PREDECREMENT_EXPR)
	  code = PREINCREMENT_EXPR;
	else if (code == POSTINCREMENT_EXPR)
	  code = POSTDECREMENT_EXPR;
	else /* code == POSTDECREMENT_EXPR  */
	  code = POSTINCREMENT_EXPR;

	inc = integer_minus_one_node;
	inc = convert (argtype, inc);
      }
      else
      {
	inc = integer_one_node;
	inc = convert (argtype, inc);
      }
=======
	tree inc;

	argtype = TREE_TYPE (arg);

	/* Compute the increment.  */

	if (typecode == POINTER_TYPE)
	  {
	    /* If pointer target is an undefined struct,
	       we just cannot know how to do the arithmetic.  */
	    if (!COMPLETE_OR_VOID_TYPE_P (TREE_TYPE (argtype)))
	      {
		if (code == PREINCREMENT_EXPR || code == POSTINCREMENT_EXPR)
		  error_at (location,
			    "increment of pointer to unknown structure");
		else
		  error_at (location,
			    "decrement of pointer to unknown structure");
	      }
	    else if (TREE_CODE (TREE_TYPE (argtype)) == FUNCTION_TYPE
		     || TREE_CODE (TREE_TYPE (argtype)) == VOID_TYPE)
	      {
		if (code == PREINCREMENT_EXPR || code == POSTINCREMENT_EXPR)
		  pedwarn (location, pedantic ? OPT_pedantic : OPT_Wpointer_arith,
			   "wrong type argument to increment");
		else
		  pedwarn (location, pedantic ? OPT_pedantic : OPT_Wpointer_arith,
			   "wrong type argument to decrement");
	      }

	    inc = c_size_in_bytes (TREE_TYPE (argtype));
	    inc = convert_to_ptrofftype_loc (location, inc);
	  }
	else if (FRACT_MODE_P (TYPE_MODE (argtype)))
	  {
	    /* For signed fract types, we invert ++ to -- or
	       -- to ++, and change inc from 1 to -1, because
	       it is not possible to represent 1 in signed fract constants.
	       For unsigned fract types, the result always overflows and
	       we get an undefined (original) or the maximum value.  */
	    if (code == PREINCREMENT_EXPR)
	      code = PREDECREMENT_EXPR;
	    else if (code == PREDECREMENT_EXPR)
	      code = PREINCREMENT_EXPR;
	    else if (code == POSTINCREMENT_EXPR)
	      code = POSTDECREMENT_EXPR;
	    else /* code == POSTDECREMENT_EXPR  */
	      code = POSTINCREMENT_EXPR;

	    inc = integer_minus_one_node;
	    inc = convert (argtype, inc);
	  }
	else
	  {
	    inc = integer_one_node;
	    inc = convert (argtype, inc);
	  }
>>>>>>> f326eb81

      /* If 'arg' is an Objective-C PROPERTY_REF expression, then we
	 need to ask Objective-C to build the increment or decrement
	 expression for it.  */
      if (objc_is_property_ref (arg))
	return objc_build_incr_expr_for_property_ref (location, code, 
						      arg, inc);

      /* Report a read-only lvalue.  */
      if (TYPE_READONLY (argtype))
      {
	readonly_error (arg,
			((code == PREINCREMENT_EXPR
			  || code == POSTINCREMENT_EXPR)
			 ? lv_increment : lv_decrement));
	return error_mark_node;
      }
      else if (TREE_READONLY (arg))
	readonly_warning (arg,
			  ((code == PREINCREMENT_EXPR
			    || code == POSTINCREMENT_EXPR)
			   ? lv_increment : lv_decrement));

      if (TREE_CODE (TREE_TYPE (arg)) == BOOLEAN_TYPE)
	val = boolean_increment (code, arg);
      else
	val = build2 (code, TREE_TYPE (arg), arg, inc);
      TREE_SIDE_EFFECTS (val) = 1;
      if (TREE_CODE (val) != code)
	TREE_NO_WARNING (val) = 1;
      ret = val;
      goto return_build_unary_op;
    }

  case ADDR_EXPR:
    /* Note that this operation never does default_conversion.  */

    /* The operand of unary '&' must be an lvalue (which excludes
       expressions of type void), or, in C99, the result of a [] or
       unary '*' operator.  */
    if (VOID_TYPE_P (TREE_TYPE (arg))
	&& TYPE_QUALS (TREE_TYPE (arg)) == TYPE_UNQUALIFIED
	&& (TREE_CODE (arg) != INDIRECT_REF
	    || !flag_isoc99))
      pedwarn (location, 0, "taking address of expression of type %<void%>");

    /* Let &* cancel out to simplify resulting code.  */
    if (TREE_CODE (arg) == INDIRECT_REF)
    {
      /* Don't let this be an lvalue.  */
      if (lvalue_p (TREE_OPERAND (arg, 0)))
	return non_lvalue_loc (location, TREE_OPERAND (arg, 0));
      ret = TREE_OPERAND (arg, 0);
      goto return_build_unary_op;
    }

    /* For &x[y], return x+y */
    if (TREE_CODE (arg) == ARRAY_REF)
    {
      tree op0 = TREE_OPERAND (arg, 0);
      if (!c_mark_addressable (op0))
	return error_mark_node;
    }

    /* Anything not already handled and not a true memory reference
       or a non-lvalue array is an error.  */
    else if (typecode != FUNCTION_TYPE && !flag
	     && !lvalue_or_else (location, arg, lv_addressof))
      return error_mark_node;

    /* Move address operations inside C_MAYBE_CONST_EXPR to simplify
       folding later.  */
    if (TREE_CODE (arg) == C_MAYBE_CONST_EXPR)
    {
      tree inner = build_unary_op (location, code,
				   C_MAYBE_CONST_EXPR_EXPR (arg), flag);
      ret = build2 (C_MAYBE_CONST_EXPR, TREE_TYPE (inner),
		    C_MAYBE_CONST_EXPR_PRE (arg), inner);
      gcc_assert (!C_MAYBE_CONST_EXPR_INT_OPERANDS (arg));
      C_MAYBE_CONST_EXPR_NON_CONST (ret)
	= C_MAYBE_CONST_EXPR_NON_CONST (arg);
      goto return_build_unary_op;
    }

    /* Ordinary case; arg is a COMPONENT_REF or a decl.  */
    argtype = TREE_TYPE (arg);

    /* If the lvalue is const or volatile, merge that into the type
       to which the address will point.  This is only needed
       for function types.  */
    if ((DECL_P (arg) || REFERENCE_CLASS_P (arg))
	&& (TREE_READONLY (arg) || TREE_THIS_VOLATILE (arg))
	&& TREE_CODE (argtype) == FUNCTION_TYPE)
    {
      int orig_quals = TYPE_QUALS (strip_array_types (argtype));
      int quals = orig_quals;

      if (TREE_READONLY (arg))
	quals |= TYPE_QUAL_CONST;
      if (TREE_THIS_VOLATILE (arg))
	quals |= TYPE_QUAL_VOLATILE;

      argtype = c_build_qualified_type (argtype, quals);
    }

    if (!c_mark_addressable (arg))
      return error_mark_node;

    gcc_assert (TREE_CODE (arg) != COMPONENT_REF
		|| !DECL_C_BIT_FIELD (TREE_OPERAND (arg, 1)));

    argtype = build_pointer_type (argtype);
      /* ??? Cope with user tricks that amount to offsetof.  Delete this
	 when we have proper support for integer constant expressions.  */
      val = get_base_address (arg);
      if (val && TREE_CODE (val) == INDIRECT_REF
          && TREE_CONSTANT (TREE_OPERAND (val, 0)))
	{
	  tree op0 = fold_offsetof (arg, val), op1;

	  op1 = fold_convert_loc (location, argtype, TREE_OPERAND (val, 0));
	  ret = fold_build_pointer_plus_loc (location, op1, op0);
	  goto return_build_unary_op;
	}
    val = build1 (ADDR_EXPR, argtype, arg);

    ret = val;
    goto return_build_unary_op;

  default:
    gcc_unreachable ();
  }

  if (argtype == 0)
    argtype = TREE_TYPE (arg);
  if (TREE_CODE (arg) == INTEGER_CST)
    ret = (require_constant_value
	   ? fold_build1_initializer_loc (location, code, argtype, arg)
	   : fold_build1_loc (location, code, argtype, arg));
  else
    ret = build1 (code, argtype, arg);
return_build_unary_op:
  gcc_assert (ret != error_mark_node);
  if (TREE_CODE (ret) == INTEGER_CST && !TREE_OVERFLOW (ret)
      && !(TREE_CODE (xarg) == INTEGER_CST && !TREE_OVERFLOW (xarg)))
    ret = build1 (NOP_EXPR, TREE_TYPE (ret), ret);
  else if (TREE_CODE (ret) != INTEGER_CST && int_operands)
    ret = note_integer_operands (ret);
  if (eptype)
    ret = build1 (EXCESS_PRECISION_EXPR, eptype, ret);
  protected_set_expr_location (ret, location);
  return ret;
}

/* Return nonzero if REF is an lvalue valid for this language.
   Lvalues can be assigned, unless their type has TYPE_READONLY.
   Lvalues can have their address taken, unless they have C_DECL_REGISTER.  */

bool
lvalue_p (const_tree ref)
{
  const enum tree_code code = TREE_CODE (ref);

  switch (code)
  {
  case REALPART_EXPR:
  case IMAGPART_EXPR:
  case COMPONENT_REF:
    return lvalue_p (TREE_OPERAND (ref, 0));

  case C_MAYBE_CONST_EXPR:
    return lvalue_p (TREE_OPERAND (ref, 1));

  case COMPOUND_LITERAL_EXPR:
  case STRING_CST:
    return 1;

  case INDIRECT_REF:
  case ARRAY_REF:
  case VAR_DECL:
  case PARM_DECL:
  case RESULT_DECL:
  case ERROR_MARK:
    return (TREE_CODE (TREE_TYPE (ref)) != FUNCTION_TYPE
	    && TREE_CODE (TREE_TYPE (ref)) != METHOD_TYPE);

  case BIND_EXPR:
    return TREE_CODE (TREE_TYPE (ref)) == ARRAY_TYPE;

  default:
    return 0;
  }
}

/* Give a warning for storing in something that is read-only in GCC
   terms but not const in ISO C terms.  */

static void
readonly_warning (tree arg, enum lvalue_use use)
{
  switch (use)
  {
  case lv_assign:
    warning (0, "assignment of read-only location %qE", arg);
    break;
  case lv_increment:
    warning (0, "increment of read-only location %qE", arg);
    break;
  case lv_decrement:
    warning (0, "decrement of read-only location %qE", arg);
    break;
  default:
    gcc_unreachable ();
  }
  return;
}


/* Return nonzero if REF is an lvalue valid for this language;
   otherwise, print an error message and return zero.  USE says
   how the lvalue is being used and so selects the error message.
   LOCATION is the location at which any error should be reported.  */

static int
lvalue_or_else (location_t loc, const_tree ref, enum lvalue_use use)
{
  int win = lvalue_p (ref);

  if (!win)
    lvalue_error (loc, use);

  return win;
}

/* Mark EXP saying that we need to be able to take the
   address of it; it should not be allocated in a register.
   Returns true if successful.  */

bool
c_mark_addressable (tree exp)
{
  tree x = exp;

  while (1)
    switch (TREE_CODE (x))
    {
    case COMPONENT_REF:
      if (DECL_C_BIT_FIELD (TREE_OPERAND (x, 1)))
      {
	error
	  ("cannot take address of bit-field %qD", TREE_OPERAND (x, 1));
	return false;
      }

      /* ... fall through ...  */

    case ADDR_EXPR:
    case ARRAY_REF:
    case REALPART_EXPR:
    case IMAGPART_EXPR:
      x = TREE_OPERAND (x, 0);
      break;

    case COMPOUND_LITERAL_EXPR:
    case CONSTRUCTOR:
      TREE_ADDRESSABLE (x) = 1;
      return true;

    case VAR_DECL:
    case CONST_DECL:
    case PARM_DECL:
    case RESULT_DECL:
      if (C_DECL_REGISTER (x)
	  && DECL_NONLOCAL (x))
      {
	if (TREE_PUBLIC (x) || TREE_STATIC (x) || DECL_EXTERNAL (x))
	{
	  error
	    ("global register variable %qD used in nested function", x);
	  return false;
	}
	pedwarn (input_location, 0, "register variable %qD used in nested function", x);
      }
      else if (C_DECL_REGISTER (x))
      {
	if (TREE_PUBLIC (x) || TREE_STATIC (x) || DECL_EXTERNAL (x))
	  error ("address of global register variable %qD requested", x);
	else
	  error ("address of register variable %qD requested", x);
	return false;
      }

      /* drops in */
    case FUNCTION_DECL:
      TREE_ADDRESSABLE (x) = 1;
      /* drops out */
    default:
      return true;
    }
}

/* Convert EXPR to TYPE, warning about conversion problems with
   constants.  SEMANTIC_TYPE is the type this conversion would use
   without excess precision. If SEMANTIC_TYPE is NULL, this function
   is equivalent to convert_and_check. This function is a wrapper that
   handles conversions that may be different than
   the usual ones because of excess precision.  */

static tree
ep_convert_and_check (tree type, tree expr, tree semantic_type)
{
  if (TREE_TYPE (expr) == type)
    return expr;

  if (!semantic_type)
    return convert_and_check (type, expr);

  if (TREE_CODE (TREE_TYPE (expr)) == INTEGER_TYPE
      && TREE_TYPE (expr) != semantic_type)
  {
    /* For integers, we need to check the real conversion, not
       the conversion to the excess precision type.  */
    expr = convert_and_check (semantic_type, expr);
  }
  /* Result type is the excess precision type, which should be
     large enough, so do not check.  */
  return convert (type, expr);
}

/* Build and return a conditional expression IFEXP ? OP1 : OP2.  If
   IFEXP_BCP then the condition is a call to __builtin_constant_p, and
   if folded to an integer constant then the unselected half may
   contain arbitrary operations not normally permitted in constant
   expressions.  Set the location of the expression to LOC.  */

tree
build_conditional_expr (location_t colon_loc, tree ifexp, bool ifexp_bcp,
			tree op1, tree op1_original_type, tree op2,
			tree op2_original_type)
{
  tree type1;
  tree type2;
  enum tree_code code1;
  enum tree_code code2;
  tree result_type = NULL;
  tree semantic_result_type = NULL;
  tree orig_op1 = op1, orig_op2 = op2;
  bool int_const, op1_int_operands, op2_int_operands, int_operands;
  bool ifexp_int_operands;
  tree ret;

  op1_int_operands = EXPR_INT_CONST_OPERANDS (orig_op1);
  if (op1_int_operands)
    op1 = remove_c_maybe_const_expr (op1);
  op2_int_operands = EXPR_INT_CONST_OPERANDS (orig_op2);
  if (op2_int_operands)
    op2 = remove_c_maybe_const_expr (op2);
  ifexp_int_operands = EXPR_INT_CONST_OPERANDS (ifexp);
  if (ifexp_int_operands)
    ifexp = remove_c_maybe_const_expr (ifexp);

  /* Promote both alternatives.  */

  if (TREE_CODE (TREE_TYPE (op1)) != VOID_TYPE)
    op1 = default_conversion (op1);
  if (TREE_CODE (TREE_TYPE (op2)) != VOID_TYPE)
    op2 = default_conversion (op2);

  if (TREE_CODE (ifexp) == ERROR_MARK
      || TREE_CODE (TREE_TYPE (op1)) == ERROR_MARK
      || TREE_CODE (TREE_TYPE (op2)) == ERROR_MARK)
    return error_mark_node;

  type1 = TREE_TYPE (op1);
  code1 = TREE_CODE (type1);
  type2 = TREE_TYPE (op2);
  code2 = TREE_CODE (type2);

  /* C90 does not permit non-lvalue arrays in conditional expressions.
     In C99 they will be pointers by now.  */
  if (code1 == ARRAY_TYPE || code2 == ARRAY_TYPE)
  {
    error_at (colon_loc, "non-lvalue array in conditional expression");
    return error_mark_node;
  }

  if ((TREE_CODE (op1) == EXCESS_PRECISION_EXPR
       || TREE_CODE (op2) == EXCESS_PRECISION_EXPR)
      && (code1 == INTEGER_TYPE || code1 == REAL_TYPE
	  || code1 == COMPLEX_TYPE)
      && (code2 == INTEGER_TYPE || code2 == REAL_TYPE
	  || code2 == COMPLEX_TYPE))
  {
    semantic_result_type = c_common_type (type1, type2);
    if (TREE_CODE (op1) == EXCESS_PRECISION_EXPR)
    {
      op1 = TREE_OPERAND (op1, 0);
      type1 = TREE_TYPE (op1);
      gcc_assert (TREE_CODE (type1) == code1);
    }
    if (TREE_CODE (op2) == EXCESS_PRECISION_EXPR)
    {
      op2 = TREE_OPERAND (op2, 0);
      type2 = TREE_TYPE (op2);
      gcc_assert (TREE_CODE (type2) == code2);
    }
  }

  if (warn_cxx_compat)
  {
    tree t1 = op1_original_type ? op1_original_type : TREE_TYPE (orig_op1);
    tree t2 = op2_original_type ? op2_original_type : TREE_TYPE (orig_op2);

    if (TREE_CODE (t1) == ENUMERAL_TYPE
	&& TREE_CODE (t2) == ENUMERAL_TYPE
	&& TYPE_MAIN_VARIANT (t1) != TYPE_MAIN_VARIANT (t2))
      warning_at (colon_loc, OPT_Wc___compat,
		  ("different enum types in conditional is "
		   "invalid in C++: %qT vs %qT"),
		  t1, t2);
  }

  /* Quickly detect the usual case where op1 and op2 have the same type
     after promotion.  */
  if (TYPE_MAIN_VARIANT (type1) == TYPE_MAIN_VARIANT (type2))
  {
    if (type1 == type2)
      result_type = type1;
    else
      result_type = TYPE_MAIN_VARIANT (type1);
  }
  else if ((code1 == INTEGER_TYPE || code1 == REAL_TYPE
	    || code1 == COMPLEX_TYPE)
	   && (code2 == INTEGER_TYPE || code2 == REAL_TYPE
	       || code2 == COMPLEX_TYPE))
  {
    result_type = c_common_type (type1, type2);
    do_warn_double_promotion (result_type, type1, type2,
			      "implicit conversion from %qT to %qT to "
			      "match other result of conditional",
			      colon_loc);

    /* If -Wsign-compare, warn here if type1 and type2 have
       different signedness.  We'll promote the signed to unsigned
       and later code won't know it used to be different.
       Do this check on the original types, so that explicit casts
       will be considered, but default promotions won't.  */
    if (c_inhibit_evaluation_warnings == 0)
    {
      int unsigned_op1 = TYPE_UNSIGNED (TREE_TYPE (orig_op1));
      int unsigned_op2 = TYPE_UNSIGNED (TREE_TYPE (orig_op2));

      if (unsigned_op1 ^ unsigned_op2)
      {
	bool ovf;

	/* Do not warn if the result type is signed, since the
	   signed type will only be chosen if it can represent
	   all the values of the unsigned type.  */
	if (!TYPE_UNSIGNED (result_type))
	  /* OK */;
	else
	{
	  bool op1_maybe_const = true;
	  bool op2_maybe_const = true;

	  /* Do not warn if the signed quantity is an
	     unsuffixed integer literal (or some static
	     constant expression involving such literals) and
	     it is non-negative.  This warning requires the
	     operands to be folded for best results, so do
	     that folding in this case even without
	     warn_sign_compare to avoid warning options
	     possibly affecting code generation.  */
	  c_inhibit_evaluation_warnings
	    += (ifexp == truthvalue_false_node);
	  op1 = c_fully_fold (op1, require_constant_value,
			      &op1_maybe_const);
	  c_inhibit_evaluation_warnings
	    -= (ifexp == truthvalue_false_node);

	  c_inhibit_evaluation_warnings
	    += (ifexp == truthvalue_true_node);
	  op2 = c_fully_fold (op2, require_constant_value,
			      &op2_maybe_const);
	  c_inhibit_evaluation_warnings
	    -= (ifexp == truthvalue_true_node);

	  if (warn_sign_compare)
	  {
	    if ((unsigned_op2
		 && tree_expr_nonnegative_warnv_p (op1, &ovf))
		|| (unsigned_op1
		    && tree_expr_nonnegative_warnv_p (op2, &ovf)))
	      /* OK */;
	    else
	      warning_at (colon_loc, OPT_Wsign_compare,
			  ("signed and unsigned type in "
			   "conditional expression"));
	  }
	  if (!op1_maybe_const || TREE_CODE (op1) != INTEGER_CST)
	    op1 = c_wrap_maybe_const (op1, !op1_maybe_const);
	  if (!op2_maybe_const || TREE_CODE (op2) != INTEGER_CST)
	    op2 = c_wrap_maybe_const (op2, !op2_maybe_const);
	}
      }
    }
  }
  else if (code1 == VOID_TYPE || code2 == VOID_TYPE)
  {
    if (code1 != VOID_TYPE || code2 != VOID_TYPE)
      pedwarn (colon_loc, OPT_pedantic,
	       "ISO C forbids conditional expr with only one void side");
    result_type = void_type_node;
  }
  else if (code1 == POINTER_TYPE && code2 == POINTER_TYPE)
  {
    addr_space_t as1 = TYPE_ADDR_SPACE (TREE_TYPE (type1));
    addr_space_t as2 = TYPE_ADDR_SPACE (TREE_TYPE (type2));
    addr_space_t as_common;

    if (comp_target_types (colon_loc, type1, type2))
      result_type = common_pointer_type (type1, type2);
    else if (null_pointer_constant_p (orig_op1))
      result_type = type2;
    else if (null_pointer_constant_p (orig_op2))
      result_type = type1;
    else if (!addr_space_superset (as1, as2, &as_common))
    {
      error_at (colon_loc, "pointers to disjoint address spaces "
		"used in conditional expression");
      return error_mark_node;
    }
    else if (VOID_TYPE_P (TREE_TYPE (type1)))
    {
      if (TREE_CODE (TREE_TYPE (type2)) == FUNCTION_TYPE)
	pedwarn (colon_loc, OPT_pedantic,
		 "ISO C forbids conditional expr between "
		 "%<void *%> and function pointer");
      result_type = build_pointer_type (qualify_type (TREE_TYPE (type1),
						      TREE_TYPE (type2)));
    }
    else if (VOID_TYPE_P (TREE_TYPE (type2)))
    {
      if (TREE_CODE (TREE_TYPE (type1)) == FUNCTION_TYPE)
	pedwarn (colon_loc, OPT_pedantic,
		 "ISO C forbids conditional expr between "
		 "%<void *%> and function pointer");
      result_type = build_pointer_type (qualify_type (TREE_TYPE (type2),
						      TREE_TYPE (type1)));
    }
    /* Objective-C pointer comparisons are a bit more lenient.  */
    else if (objc_have_common_type (type1, type2, -3, NULL_TREE))
      result_type = objc_common_type (type1, type2);
    else
    {
      int qual = ENCODE_QUAL_ADDR_SPACE (as_common);

      pedwarn (colon_loc, 0,
	       "pointer type mismatch in conditional expression");
      result_type = build_pointer_type
	(build_qualified_type (void_type_node, qual));
    }
  }
  else if (code1 == POINTER_TYPE && code2 == INTEGER_TYPE)
  {
    if (!null_pointer_constant_p (orig_op2))
      pedwarn (colon_loc, 0,
	       "pointer/integer type mismatch in conditional expression");
    else
    {
      op2 = null_pointer_node;
    }
    result_type = type1;
  }
  else if (code2 == POINTER_TYPE && code1 == INTEGER_TYPE)
  {
    if (!null_pointer_constant_p (orig_op1))
      pedwarn (colon_loc, 0,
	       "pointer/integer type mismatch in conditional expression");
    else
    {
      op1 = null_pointer_node;
    }
    result_type = type2;
  }

  if (!result_type)
  {
    if (flag_cond_mismatch)
      result_type = void_type_node;
    else
    {
      error_at (colon_loc, "type mismatch in conditional expression");
      return error_mark_node;
    }
  }

  /* Merge const and volatile flags of the incoming types.  */
  result_type
    = build_type_variant (result_type,
			  TYPE_READONLY (type1) || TYPE_READONLY (type2),
			  TYPE_VOLATILE (type1) || TYPE_VOLATILE (type2));

  op1 = ep_convert_and_check (result_type, op1, semantic_result_type);
  op2 = ep_convert_and_check (result_type, op2, semantic_result_type);

  if (ifexp_bcp && ifexp == truthvalue_true_node)
  {
    op2_int_operands = true;
    op1 = c_fully_fold (op1, require_constant_value, NULL);
  }
  if (ifexp_bcp && ifexp == truthvalue_false_node)
  {
    op1_int_operands = true;
    op2 = c_fully_fold (op2, require_constant_value, NULL);
  }
  int_const = int_operands = (ifexp_int_operands
			      && op1_int_operands
			      && op2_int_operands);
  if (int_operands)
  {
    int_const = ((ifexp == truthvalue_true_node
		  && TREE_CODE (orig_op1) == INTEGER_CST
		  && !TREE_OVERFLOW (orig_op1))
		 || (ifexp == truthvalue_false_node
		     && TREE_CODE (orig_op2) == INTEGER_CST
		     && !TREE_OVERFLOW (orig_op2)));
  }
  if (int_const || (ifexp_bcp && TREE_CODE (ifexp) == INTEGER_CST))
    ret = fold_build3_loc (colon_loc, COND_EXPR, result_type, ifexp, op1, op2);
  else
  {
    ret = build3 (COND_EXPR, result_type, ifexp, op1, op2);
    if (int_operands)
      ret = note_integer_operands (ret);
  }
  if (semantic_result_type)
    ret = build1 (EXCESS_PRECISION_EXPR, semantic_result_type, ret);

  protected_set_expr_location (ret, colon_loc);
  return ret;
}

/* Return a compound expression that performs two expressions and
   returns the value of the second of them.

   LOC is the location of the COMPOUND_EXPR.  */

tree
build_compound_expr (location_t loc, tree expr1, tree expr2)
{
  bool expr1_int_operands, expr2_int_operands;
  tree eptype = NULL_TREE;
  tree ret;

  expr1_int_operands = EXPR_INT_CONST_OPERANDS (expr1);
  if (expr1_int_operands)
    expr1 = remove_c_maybe_const_expr (expr1);
  expr2_int_operands = EXPR_INT_CONST_OPERANDS (expr2);
  if (expr2_int_operands)
    expr2 = remove_c_maybe_const_expr (expr2);

  if (TREE_CODE (expr1) == EXCESS_PRECISION_EXPR)
    expr1 = TREE_OPERAND (expr1, 0);
  if (TREE_CODE (expr2) == EXCESS_PRECISION_EXPR)
  {
    eptype = TREE_TYPE (expr2);
    expr2 = TREE_OPERAND (expr2, 0);
  }

  if (!TREE_SIDE_EFFECTS (expr1))
  {
    /* The left-hand operand of a comma expression is like an expression
       statement: with -Wunused, we should warn if it doesn't have
       any side-effects, unless it was explicitly cast to (void).  */
    if (warn_unused_value)
    {
      if (VOID_TYPE_P (TREE_TYPE (expr1))
	  && CONVERT_EXPR_P (expr1))
	; /* (void) a, b */
      else if (VOID_TYPE_P (TREE_TYPE (expr1))
	       && TREE_CODE (expr1) == COMPOUND_EXPR
	       && CONVERT_EXPR_P (TREE_OPERAND (expr1, 1)))
	; /* (void) a, (void) b, c */
      else
	warning_at (loc, OPT_Wunused_value,
		    "left-hand operand of comma expression has no effect");
    }
  }

  /* With -Wunused, we should also warn if the left-hand operand does have
     side-effects, but computes a value which is not used.  For example, in
     `foo() + bar(), baz()' the result of the `+' operator is not used,
     so we should issue a warning.  */
  else if (warn_unused_value)
    warn_if_unused_value (expr1, loc);

  if (expr2 == error_mark_node)
    return error_mark_node;

  ret = build2 (COMPOUND_EXPR, TREE_TYPE (expr2), expr1, expr2);

  if (flag_isoc99
      && expr1_int_operands
      && expr2_int_operands)
    ret = note_integer_operands (ret);

  if (eptype)
    ret = build1 (EXCESS_PRECISION_EXPR, eptype, ret);

  protected_set_expr_location (ret, loc);
  return ret;
}

/* Issue -Wcast-qual warnings when appropriate.  TYPE is the type to
   which we are casting.  OTYPE is the type of the expression being
   cast.  Both TYPE and OTYPE are pointer types.  LOC is the location
   of the cast.  -Wcast-qual appeared on the command line.  Named
   address space qualifiers are not handled here, because they result
   in different warnings.  */

static void
handle_warn_cast_qual (location_t loc, tree type, tree otype)
{
  tree in_type = type;
  tree in_otype = otype;
  int added = 0;
  int discarded = 0;
  bool is_const;

  /* Check that the qualifiers on IN_TYPE are a superset of the
     qualifiers of IN_OTYPE.  The outermost level of POINTER_TYPE
     nodes is uninteresting and we stop as soon as we hit a
     non-POINTER_TYPE node on either type.  */
  do
  {
    in_otype = TREE_TYPE (in_otype);
    in_type = TREE_TYPE (in_type);

    /* GNU C allows cv-qualified function types.  'const' means the
       function is very pure, 'volatile' means it can't return.  We
       need to warn when such qualifiers are added, not when they're
       taken away.  */
    if (TREE_CODE (in_otype) == FUNCTION_TYPE
	&& TREE_CODE (in_type) == FUNCTION_TYPE)
      added |= (TYPE_QUALS_NO_ADDR_SPACE (in_type)
		& ~TYPE_QUALS_NO_ADDR_SPACE (in_otype));
    else
      discarded |= (TYPE_QUALS_NO_ADDR_SPACE (in_otype)
		    & ~TYPE_QUALS_NO_ADDR_SPACE (in_type));
  }
  while (TREE_CODE (in_type) == POINTER_TYPE
	 && TREE_CODE (in_otype) == POINTER_TYPE);

  if (added)
    warning_at (loc, OPT_Wcast_qual,
		"cast adds %q#v qualifier to function type", added);

  if (discarded)
    /* There are qualifiers present in IN_OTYPE that are not present
       in IN_TYPE.  */
    warning_at (loc, OPT_Wcast_qual,
		"cast discards %q#v qualifier from pointer target type",
		discarded);

  if (added || discarded)
    return;

  /* A cast from **T to const **T is unsafe, because it can cause a
     const value to be changed with no additional warning.  We only
     issue this warning if T is the same on both sides, and we only
     issue the warning if there are the same number of pointers on
     both sides, as otherwise the cast is clearly unsafe anyhow.  A
     cast is unsafe when a qualifier is added at one level and const
     is not present at all outer levels.

     To issue this warning, we check at each level whether the cast
     adds new qualifiers not already seen.  We don't need to special
     case function types, as they won't have the same
     TYPE_MAIN_VARIANT.  */

  if (TYPE_MAIN_VARIANT (in_type) != TYPE_MAIN_VARIANT (in_otype))
    return;
  if (TREE_CODE (TREE_TYPE (type)) != POINTER_TYPE)
    return;

  in_type = type;
  in_otype = otype;
  is_const = TYPE_READONLY (TREE_TYPE (in_type));
  do
  {
    in_type = TREE_TYPE (in_type);
    in_otype = TREE_TYPE (in_otype);
    if ((TYPE_QUALS (in_type) &~ TYPE_QUALS (in_otype)) != 0
	&& !is_const)
    {
      warning_at (loc, OPT_Wcast_qual,
		  "to be safe all intermediate pointers in cast from "
		  "%qT to %qT must be %<const%> qualified",
		  otype, type);
      break;
    }
    if (is_const)
      is_const = TYPE_READONLY (in_type);
  }
  while (TREE_CODE (in_type) == POINTER_TYPE);
}

/* Build an expression representing a cast to type TYPE of expression EXPR.
   LOC is the location of the cast-- typically the open paren of the cast.  */

tree
build_c_cast (location_t loc, tree type, tree expr)
{
  tree value;

  if (TREE_CODE (expr) == EXCESS_PRECISION_EXPR)
    expr = TREE_OPERAND (expr, 0);

  value = expr;

  if (type == error_mark_node || expr == error_mark_node)
    return error_mark_node;

  /* The ObjC front-end uses TYPE_MAIN_VARIANT to tie together types differing
     only in <protocol> qualifications.  But when constructing cast expressions,
     the protocols do matter and must be kept around.  */
  if (objc_is_object_ptr (type) && objc_is_object_ptr (TREE_TYPE (expr)))
    return build1 (NOP_EXPR, type, expr);

  type = TYPE_MAIN_VARIANT (type);

  if (TREE_CODE (type) == ARRAY_TYPE)
  {
    error_at (loc, "cast specifies array type");
    return error_mark_node;
  }

  if (TREE_CODE (type) == FUNCTION_TYPE)
  {
    error_at (loc, "cast specifies function type");
    return error_mark_node;
  }

  if (!VOID_TYPE_P (type))
  {
    value = require_complete_type (value);
    if (value == error_mark_node)
      return error_mark_node;
  }

  if (type == TYPE_MAIN_VARIANT (TREE_TYPE (value)))
  {
    if (TREE_CODE (type) == RECORD_TYPE
	|| TREE_CODE (type) == UNION_TYPE)
      pedwarn (loc, OPT_pedantic,
	       "ISO C forbids casting nonscalar to the same type");
  }
  else if (TREE_CODE (type) == UNION_TYPE)
  {
    tree field;

    for (field = TYPE_FIELDS (type); field; field = DECL_CHAIN (field))
      if (TREE_TYPE (field) != error_mark_node
	  && comptypes (TYPE_MAIN_VARIANT (TREE_TYPE (field)),
			TYPE_MAIN_VARIANT (TREE_TYPE (value))))
	break;

    if (field)
    {
      tree t;
      bool maybe_const = true;

      pedwarn (loc, OPT_pedantic, "ISO C forbids casts to union type");
      t = c_fully_fold (value, false, &maybe_const);
      t = build_constructor_single (type, field, t);
      if (!maybe_const)
	t = c_wrap_maybe_const (t, true);
      t = digest_init (loc, type, t,
		       NULL_TREE, false, true, 0);
      TREE_CONSTANT (t) = TREE_CONSTANT (value);
      return t;
    }
    error_at (loc, "cast to union type from type not present in union");
    return error_mark_node;
  }
  else
  {
    tree otype, ovalue;

    if (type == void_type_node)
    {
      tree t = build1 (CONVERT_EXPR, type, value);
      SET_EXPR_LOCATION (t, loc);
      return t;
    }

    otype = TREE_TYPE (value);

    /* Optionally warn about potentially worrisome casts.  */
    if (warn_cast_qual
	&& TREE_CODE (type) == POINTER_TYPE
	&& TREE_CODE (otype) == POINTER_TYPE)
      handle_warn_cast_qual (loc, type, otype);

    /* Warn about conversions between pointers to disjoint
       address spaces.  */
    if (TREE_CODE (type) == POINTER_TYPE
	&& TREE_CODE (otype) == POINTER_TYPE
	&& !null_pointer_constant_p (value))
    {
      addr_space_t as_to = TYPE_ADDR_SPACE (TREE_TYPE (type));
      addr_space_t as_from = TYPE_ADDR_SPACE (TREE_TYPE (otype));
      addr_space_t as_common;

      if (!addr_space_superset (as_to, as_from, &as_common))
      {
	if (ADDR_SPACE_GENERIC_P (as_from))
	  warning_at (loc, 0, "cast to %s address space pointer "
		      "from disjoint generic address space pointer",
		      c_addr_space_name (as_to));

	else if (ADDR_SPACE_GENERIC_P (as_to))
	  warning_at (loc, 0, "cast to generic address space pointer "
		      "from disjoint %s address space pointer",
		      c_addr_space_name (as_from));

	else
	  warning_at (loc, 0, "cast to %s address space pointer "
		      "from disjoint %s address space pointer",
		      c_addr_space_name (as_to),
		      c_addr_space_name (as_from));
      }
    }

    /* Warn about possible alignment problems.  */
    if (STRICT_ALIGNMENT
	&& TREE_CODE (type) == POINTER_TYPE
	&& TREE_CODE (otype) == POINTER_TYPE
	&& TREE_CODE (TREE_TYPE (otype)) != VOID_TYPE
	&& TREE_CODE (TREE_TYPE (otype)) != FUNCTION_TYPE
	/* Don't warn about opaque types, where the actual alignment
	   restriction is unknown.  */
	&& !((TREE_CODE (TREE_TYPE (otype)) == UNION_TYPE
	      || TREE_CODE (TREE_TYPE (otype)) == RECORD_TYPE)
	     && TYPE_MODE (TREE_TYPE (otype)) == VOIDmode)
	&& TYPE_ALIGN (TREE_TYPE (type)) > TYPE_ALIGN (TREE_TYPE (otype)))
      warning_at (loc, OPT_Wcast_align,
		  "cast increases required alignment of target type");

    if (TREE_CODE (type) == INTEGER_TYPE
	&& TREE_CODE (otype) == POINTER_TYPE
	&& TYPE_PRECISION (type) != TYPE_PRECISION (otype))
      /* Unlike conversion of integers to pointers, where the
         warning is disabled for converting constants because
         of cases such as SIG_*, warn about converting constant
         pointers to integers. In some cases it may cause unwanted
         sign extension, and a warning is appropriate.  */
      warning_at (loc, OPT_Wpointer_to_int_cast,
		  "cast from pointer to integer of different size");

    if (TREE_CODE (value) == CALL_EXPR
	&& TREE_CODE (type) != TREE_CODE (otype))
      warning_at (loc, OPT_Wbad_function_cast,
		  "cast from function call of type %qT "
		  "to non-matching type %qT", otype, type);

    if (TREE_CODE (type) == POINTER_TYPE
	&& TREE_CODE (otype) == INTEGER_TYPE
	&& TYPE_PRECISION (type) != TYPE_PRECISION (otype)
	/* Don't warn about converting any constant.  */
	&& !TREE_CONSTANT (value))
      warning_at (loc,
		  OPT_Wint_to_pointer_cast, "cast to pointer from integer "
		  "of different size");

    if (warn_strict_aliasing <= 2)
      strict_aliasing_warning (otype, type, expr);

    /* If pedantic, warn for conversions between function and object
       pointer types, except for converting a null pointer constant
       to function pointer type.  */
    if (pedantic
	&& TREE_CODE (type) == POINTER_TYPE
	&& TREE_CODE (otype) == POINTER_TYPE
	&& TREE_CODE (TREE_TYPE (otype)) == FUNCTION_TYPE
	&& TREE_CODE (TREE_TYPE (type)) != FUNCTION_TYPE)
      pedwarn (loc, OPT_pedantic, "ISO C forbids "
	       "conversion of function pointer to object pointer type");

    if (pedantic
	&& TREE_CODE (type) == POINTER_TYPE
	&& TREE_CODE (otype) == POINTER_TYPE
	&& TREE_CODE (TREE_TYPE (type)) == FUNCTION_TYPE
	&& TREE_CODE (TREE_TYPE (otype)) != FUNCTION_TYPE
	&& !null_pointer_constant_p (value))
      pedwarn (loc, OPT_pedantic, "ISO C forbids "
	       "conversion of object pointer to function pointer type");

    ovalue = value;
    value = convert (type, value);

    /* Ignore any integer overflow caused by the cast.  */
    if (TREE_CODE (value) == INTEGER_CST && !FLOAT_TYPE_P (otype))
    {
      if (CONSTANT_CLASS_P (ovalue) && TREE_OVERFLOW (ovalue))
      {
	if (!TREE_OVERFLOW (value))
	{
	  /* Avoid clobbering a shared constant.  */
	  value = copy_node (value);
	  TREE_OVERFLOW (value) = TREE_OVERFLOW (ovalue);
	}
      }
      else if (TREE_OVERFLOW (value))
	/* Reset VALUE's overflow flags, ensuring constant sharing.  */
	value = build_int_cst_wide (TREE_TYPE (value),
				    TREE_INT_CST_LOW (value),
				    TREE_INT_CST_HIGH (value));
    }
  }

  /* Don't let a cast be an lvalue.  */
  if (value == expr)
    value = non_lvalue_loc (loc, value);

  /* Don't allow the results of casting to floating-point or complex
     types be confused with actual constants, or casts involving
     integer and pointer types other than direct integer-to-integer
     and integer-to-pointer be confused with integer constant
     expressions and null pointer constants.  */
  if (TREE_CODE (value) == REAL_CST
      || TREE_CODE (value) == COMPLEX_CST
      || (TREE_CODE (value) == INTEGER_CST
	  && !((TREE_CODE (expr) == INTEGER_CST
		&& INTEGRAL_TYPE_P (TREE_TYPE (expr)))
	       || TREE_CODE (expr) == REAL_CST
	       || TREE_CODE (expr) == COMPLEX_CST)))
    value = build1 (NOP_EXPR, type, value);

  if (CAN_HAVE_LOCATION_P (value))
    SET_EXPR_LOCATION (value, loc);
  return value;
}

/* Interpret a cast of expression EXPR to type TYPE.  LOC is the
   location of the open paren of the cast, or the position of the cast
   expr.  */
tree
c_cast_expr (location_t loc, struct c_type_name *type_name, tree expr)
{
  tree type;
  tree type_expr = NULL_TREE;
  bool type_expr_const = true;
  tree ret;
  int saved_wsp = warn_strict_prototypes;

  /* This avoids warnings about unprototyped casts on
     integers.  E.g. "#define SIG_DFL (void(*)())0".  */
  if (TREE_CODE (expr) == INTEGER_CST)
    warn_strict_prototypes = 0;
  type = groktypename (type_name, &type_expr, &type_expr_const);
  warn_strict_prototypes = saved_wsp;

  ret = build_c_cast (loc, type, expr);
  if (type_expr)
  {
    ret = build2 (C_MAYBE_CONST_EXPR, TREE_TYPE (ret), type_expr, ret);
    C_MAYBE_CONST_EXPR_NON_CONST (ret) = !type_expr_const;
    SET_EXPR_LOCATION (ret, loc);
  }

  if (CAN_HAVE_LOCATION_P (ret) && !EXPR_HAS_LOCATION (ret))
    SET_EXPR_LOCATION (ret, loc);

  /* C++ does not permits types to be defined in a cast, but it
     allows references to incomplete types.  */
  if (warn_cxx_compat && type_name->specs->typespec_kind == ctsk_tagdef)
    warning_at (loc, OPT_Wc___compat,
		"defining a type in a cast is invalid in C++");

  return ret;
}

/* Build an assignment expression of lvalue LHS from value RHS.
   If LHS_ORIGTYPE is not NULL, it is the original type of LHS, which
   may differ from TREE_TYPE (LHS) for an enum bitfield.
   MODIFYCODE is the code for a binary operator that we use
   to combine the old value of LHS with RHS to get the new value.
   Or else MODIFYCODE is NOP_EXPR meaning do a simple assignment.
   If RHS_ORIGTYPE is not NULL_TREE, it is the original type of RHS,
   which may differ from TREE_TYPE (RHS) for an enum value.

   LOCATION is the location of the MODIFYCODE operator.
   RHS_LOC is the location of the RHS.  */

tree
build_modify_expr (location_t location, tree lhs, tree lhs_origtype,
		   enum tree_code modifycode,
		   location_t rhs_loc, tree rhs, tree rhs_origtype)
{
  tree result;
  tree newrhs;
  tree rhs_semantic_type = NULL_TREE;
  tree lhstype = TREE_TYPE (lhs);
  tree olhstype = lhstype;
  bool npc;

  /* Types that aren't fully specified cannot be used in assignments.  */
  lhs = require_complete_type (lhs);

  /* Avoid duplicate error messages from operands that had errors.  */
  if (TREE_CODE (lhs) == ERROR_MARK || TREE_CODE (rhs) == ERROR_MARK)
    return error_mark_node;

  /* For ObjC properties, defer this check.  */
  if (!objc_is_property_ref (lhs) && !lvalue_or_else (location, lhs, lv_assign))
    return error_mark_node;

  if (TREE_CODE (rhs) == EXCESS_PRECISION_EXPR)
  {
    rhs_semantic_type = TREE_TYPE (rhs);
    rhs = TREE_OPERAND (rhs, 0);
  }

  newrhs = rhs;

  if (TREE_CODE (lhs) == C_MAYBE_CONST_EXPR)
  {
    tree inner = build_modify_expr (location, C_MAYBE_CONST_EXPR_EXPR (lhs),
				    lhs_origtype, modifycode, rhs_loc, rhs,
				    rhs_origtype);
    if (inner == error_mark_node)
      return error_mark_node;
    result = build2 (C_MAYBE_CONST_EXPR, TREE_TYPE (inner),
		     C_MAYBE_CONST_EXPR_PRE (lhs), inner);
    gcc_assert (!C_MAYBE_CONST_EXPR_INT_OPERANDS (lhs));
    C_MAYBE_CONST_EXPR_NON_CONST (result) = 1;
    protected_set_expr_location (result, location);
    return result;
  }

  /* If a binary op has been requested, combine the old LHS value with the RHS
     producing the value we should actually store into the LHS.  */

  if (modifycode != NOP_EXPR)
  {
    lhs = c_fully_fold (lhs, false, NULL);
    lhs = stabilize_reference (lhs);
    newrhs = build_binary_op (location,
			      modifycode, lhs, rhs, 1);

    /* The original type of the right hand side is no longer
       meaningful.  */
    rhs_origtype = NULL_TREE;
  }

  if (c_dialect_objc ())
  {
    /* Check if we are modifying an Objective-C property reference;
       if so, we need to generate setter calls.  */
    result = objc_maybe_build_modify_expr (lhs, newrhs);
    if (result)
      return result;

    /* Else, do the check that we postponed for Objective-C.  */
    if (!lvalue_or_else (location, lhs, lv_assign))
      return error_mark_node;
  }

  /* Give an error for storing in something that is 'const'.  */

  if (TYPE_READONLY (lhstype)
      || ((TREE_CODE (lhstype) == RECORD_TYPE
	   || TREE_CODE (lhstype) == UNION_TYPE)
	  && C_TYPE_FIELDS_READONLY (lhstype)))
  {
    readonly_error (lhs, lv_assign);
    return error_mark_node;
  }
  else if (TREE_READONLY (lhs))
    readonly_warning (lhs, lv_assign);

  /* If storing into a structure or union member,
     it has probably been given type `int'.
     Compute the type that would go with
     the actual amount of storage the member occupies.  */

  if (TREE_CODE (lhs) == COMPONENT_REF
      && (TREE_CODE (lhstype) == INTEGER_TYPE
	  || TREE_CODE (lhstype) == BOOLEAN_TYPE
	  || TREE_CODE (lhstype) == REAL_TYPE
	  || TREE_CODE (lhstype) == ENUMERAL_TYPE))
    lhstype = TREE_TYPE (get_unwidened (lhs, 0));

  /* If storing in a field that is in actuality a short or narrower than one,
     we must store in the field in its actual type.  */

  if (lhstype != TREE_TYPE (lhs))
  {
    lhs = copy_node (lhs);
    TREE_TYPE (lhs) = lhstype;
  }

  /* Issue -Wc++-compat warnings about an assignment to an enum type
     when LHS does not have its original type.  This happens for,
     e.g., an enum bitfield in a struct.  */
  if (warn_cxx_compat
      && lhs_origtype != NULL_TREE
      && lhs_origtype != lhstype
      && TREE_CODE (lhs_origtype) == ENUMERAL_TYPE)
  {
    tree checktype = (rhs_origtype != NULL_TREE
		      ? rhs_origtype
		      : TREE_TYPE (rhs));
    if (checktype != error_mark_node
	&& TYPE_MAIN_VARIANT (checktype) != TYPE_MAIN_VARIANT (lhs_origtype))
      warning_at (location, OPT_Wc___compat,
		  "enum conversion in assignment is invalid in C++");
  }

  /* Convert new value to destination type.  Fold it first, then
     restore any excess precision information, for the sake of
     conversion warnings.  */

  npc = null_pointer_constant_p (newrhs);
  newrhs = c_fully_fold (newrhs, false, NULL);
  if (rhs_semantic_type)
    newrhs = build1 (EXCESS_PRECISION_EXPR, rhs_semantic_type, newrhs);
  newrhs = convert_for_assignment (location, lhstype, newrhs, rhs_origtype,
				   ic_assign, npc, NULL_TREE, NULL_TREE, 0);
  if (TREE_CODE (newrhs) == ERROR_MARK)
    return error_mark_node;

  /* Emit ObjC write barrier, if necessary.  */
  if (c_dialect_objc () && flag_objc_gc)
  {
    result = objc_generate_write_barrier (lhs, modifycode, newrhs);
    if (result)
    {
      protected_set_expr_location (result, location);
      return result;
    }
  }

  /* Scan operands.  */

  result = build2 (MODIFY_EXPR, lhstype, lhs, newrhs);
  TREE_SIDE_EFFECTS (result) = 1;
  protected_set_expr_location (result, location);

  /* If we got the LHS in a different type for storing in,
     convert the result back to the nominal type of LHS
     so that the value we return always has the same type
     as the LHS argument.  */

  if (olhstype == TREE_TYPE (result))
    return result;

  result = convert_for_assignment (location, olhstype, result, rhs_origtype,
				   ic_assign, false, NULL_TREE, NULL_TREE, 0);
  protected_set_expr_location (result, location);
  return result;
}

/* Return whether STRUCT_TYPE has an anonymous field with type TYPE.
   This is used to implement -fplan9-extensions.  */

static bool
find_anonymous_field_with_type (tree struct_type, tree type)
{
  tree field;
  bool found;

  gcc_assert (TREE_CODE (struct_type) == RECORD_TYPE
	      || TREE_CODE (struct_type) == UNION_TYPE);
  found = false;
  for (field = TYPE_FIELDS (struct_type);
       field != NULL_TREE;
       field = TREE_CHAIN (field))
  {
    if (DECL_NAME (field) == NULL
	&& comptypes (type, TYPE_MAIN_VARIANT (TREE_TYPE (field))))
    {
      if (found)
	return false;
      found = true;
    }
    else if (DECL_NAME (field) == NULL
	     && (TREE_CODE (TREE_TYPE (field)) == RECORD_TYPE
		 || TREE_CODE (TREE_TYPE (field)) == UNION_TYPE)
	     && find_anonymous_field_with_type (TREE_TYPE (field), type))
    {
      if (found)
	return false;
      found = true;
    }
  }
  return found;
}

/* RHS is an expression whose type is pointer to struct.  If there is
   an anonymous field in RHS with type TYPE, then return a pointer to
   that field in RHS.  This is used with -fplan9-extensions.  This
   returns NULL if no conversion could be found.  */

static tree
convert_to_anonymous_field (location_t location, tree type, tree rhs)
{
  tree rhs_struct_type, lhs_main_type;
  tree field, found_field;
  bool found_sub_field;
  tree ret;

  gcc_assert (POINTER_TYPE_P (TREE_TYPE (rhs)));
  rhs_struct_type = TREE_TYPE (TREE_TYPE (rhs));
  gcc_assert (TREE_CODE (rhs_struct_type) == RECORD_TYPE
	      || TREE_CODE (rhs_struct_type) == UNION_TYPE);

  gcc_assert (POINTER_TYPE_P (type));
  lhs_main_type = TYPE_MAIN_VARIANT (TREE_TYPE (type));

  found_field = NULL_TREE;
  found_sub_field = false;
  for (field = TYPE_FIELDS (rhs_struct_type);
       field != NULL_TREE;
       field = TREE_CHAIN (field))
  {
    if (DECL_NAME (field) != NULL_TREE
	|| (TREE_CODE (TREE_TYPE (field)) != RECORD_TYPE
	    && TREE_CODE (TREE_TYPE (field)) != UNION_TYPE))
      continue;
    if (comptypes (lhs_main_type, TYPE_MAIN_VARIANT (TREE_TYPE (field))))
    {
      if (found_field != NULL_TREE)
	return NULL_TREE;
      found_field = field;
    }
    else if (find_anonymous_field_with_type (TREE_TYPE (field),
					     lhs_main_type))
    {
      if (found_field != NULL_TREE)
	return NULL_TREE;
      found_field = field;
      found_sub_field = true;
    }
  }

  if (found_field == NULL_TREE)
    return NULL_TREE;

  ret = fold_build3_loc (location, COMPONENT_REF, TREE_TYPE (found_field),
			 build_fold_indirect_ref (rhs), found_field,
			 NULL_TREE);
  ret = build_fold_addr_expr_loc (location, ret);

  if (found_sub_field)
  {
    ret = convert_to_anonymous_field (location, type, ret);
    gcc_assert (ret != NULL_TREE);
  }

  return ret;
}

/* Convert value RHS to type TYPE as preparation for an assignment to
   an lvalue of type TYPE.  If ORIGTYPE is not NULL_TREE, it is the
   original type of RHS; this differs from TREE_TYPE (RHS) for enum
   types.  NULL_POINTER_CONSTANT says whether RHS was a null pointer
   constant before any folding.
   The real work of conversion is done by `convert'.
   The purpose of this function is to generate error messages
   for assignments that are not allowed in C.
   ERRTYPE says whether it is argument passing, assignment,
   initialization or return.

   LOCATION is the location of the RHS.
   FUNCTION is a tree for the function being called.
   PARMNUM is the number of the argument, for printing in error messages.  */

static tree
convert_for_assignment (location_t location, tree type, tree rhs,
			tree origtype, enum impl_conv errtype,
			bool null_pointer_constant, tree fundecl,
			tree function, int parmnum)
{
  enum tree_code codel = TREE_CODE (type);
  tree orig_rhs = rhs;
  tree rhstype;
  enum tree_code coder;
  tree rname = NULL_TREE;
  bool objc_ok = false;

  if (errtype == ic_argpass)
  {
    tree selector;
    /* Change pointer to function to the function itself for
       diagnostics.  */
    if (TREE_CODE (function) == ADDR_EXPR
	&& TREE_CODE (TREE_OPERAND (function, 0)) == FUNCTION_DECL)
      function = TREE_OPERAND (function, 0);

    /* Handle an ObjC selector specially for diagnostics.  */
    selector = objc_message_selector ();
    rname = function;
    if (selector && parmnum > 2)
    {
      rname = selector;
      parmnum -= 2;
    }
  }

  /* This macro is used to emit diagnostics to ensure that all format
     strings are complete sentences, visible to gettext and checked at
     compile time.  */
#define WARN_FOR_ASSIGNMENT(LOCATION, OPT, AR, AS, IN, RE)	\
  do {								\
    switch (errtype)						\
    {								\
    case ic_argpass:						\
      if (pedwarn (LOCATION, OPT, AR, parmnum, rname))		\
	inform ((fundecl && !DECL_IS_BUILTIN (fundecl))		\
		? DECL_SOURCE_LOCATION (fundecl) : LOCATION,	\
		"expected %qT but argument is of type %qT",	\
		type, rhstype);					\
      break;							\
    case ic_assign:						\
      pedwarn (LOCATION, OPT, AS);				\
      break;							\
    case ic_init:						\
      pedwarn_init (LOCATION, OPT, IN);				\
      break;							\
    case ic_return:						\
      pedwarn (LOCATION, OPT, RE);				\
      break;							\
    default:							\
      gcc_unreachable ();					\
    }								\
  } while (0)

  /* This macro is used to emit diagnostics to ensure that all format
     strings are complete sentences, visible to gettext and checked at
     compile time.  It is the same as WARN_FOR_ASSIGNMENT but with an
     extra parameter to enumerate qualifiers.  */

#define WARN_FOR_QUALIFIERS(LOCATION, OPT, AR, AS, IN, RE, QUALS)	\
  do {									\
    switch (errtype)							\
    {									\
    case ic_argpass:							\
      if (pedwarn (LOCATION, OPT, AR, parmnum, rname, QUALS))		\
	inform ((fundecl && !DECL_IS_BUILTIN (fundecl))			\
		? DECL_SOURCE_LOCATION (fundecl) : LOCATION,		\
		"expected %qT but argument is of type %qT",		\
		type, rhstype);						\
      break;								\
    case ic_assign:							\
      pedwarn (LOCATION, OPT, AS, QUALS);				\
      break;								\
    case ic_init:							\
      pedwarn (LOCATION, OPT, IN, QUALS);				\
      break;								\
    case ic_return:							\
      pedwarn (LOCATION, OPT, RE, QUALS);				\
      break;								\
    default:								\
      gcc_unreachable ();						\
    }									\
  } while (0)

  if (TREE_CODE (rhs) == EXCESS_PRECISION_EXPR)
    rhs = TREE_OPERAND (rhs, 0);

  rhstype = TREE_TYPE (rhs);
  coder = TREE_CODE (rhstype);

  if (coder == ERROR_MARK)
    return error_mark_node;

  if (c_dialect_objc ())
  {
    int parmno;

    switch (errtype)
    {
    case ic_return:
      parmno = 0;
      break;

    case ic_assign:
      parmno = -1;
      break;

    case ic_init:
      parmno = -2;
      break;

    default:
      parmno = parmnum;
      break;
    }

    objc_ok = objc_compare_types (type, rhstype, parmno, rname);
  }

  if (warn_cxx_compat)
  {
    tree checktype = origtype != NULL_TREE ? origtype : rhstype;
    if (checktype != error_mark_node
	&& TREE_CODE (type) == ENUMERAL_TYPE
	&& TYPE_MAIN_VARIANT (checktype) != TYPE_MAIN_VARIANT (type))
    {
      WARN_FOR_ASSIGNMENT (input_location, OPT_Wc___compat,
			   G_("enum conversion when passing argument "
			      "%d of %qE is invalid in C++"),
			   G_("enum conversion in assignment is "
			      "invalid in C++"),
			   G_("enum conversion in initialization is "
			      "invalid in C++"),
			   G_("enum conversion in return is "
			      "invalid in C++"));
    }
  }

  if (TYPE_MAIN_VARIANT (type) == TYPE_MAIN_VARIANT (rhstype))
    return rhs;

  if (coder == VOID_TYPE)
  {
    /* Except for passing an argument to an unprototyped function,
       this is a constraint violation.  When passing an argument to
       an unprototyped function, it is compile-time undefined;
       making it a constraint in that case was rejected in
       DR#252.  */
    error_at (location, "void value not ignored as it ought to be");
    return error_mark_node;
  }
  rhs = require_complete_type (rhs);
  if (rhs == error_mark_node)
    return error_mark_node;
  /* A type converts to a reference to it.
     This code doesn't fully support references, it's just for the
     special case of va_start and va_copy.  */
  if (codel == REFERENCE_TYPE
      && comptypes (TREE_TYPE (type), TREE_TYPE (rhs)) == 1)
  {
    if (!lvalue_p (rhs))
    {
      error_at (location, "cannot pass rvalue to reference parameter");
      return error_mark_node;
    }
    if (!c_mark_addressable (rhs))
      return error_mark_node;
    rhs = build1 (ADDR_EXPR, build_pointer_type (TREE_TYPE (rhs)), rhs);
    SET_EXPR_LOCATION (rhs, location);

    /* We already know that these two types are compatible, but they
       may not be exactly identical.  In fact, `TREE_TYPE (type)' is
       likely to be __builtin_va_list and `TREE_TYPE (rhs)' is
       likely to be va_list, a typedef to __builtin_va_list, which
       is different enough that it will cause problems later.  */
    if (TREE_TYPE (TREE_TYPE (rhs)) != TREE_TYPE (type))
    {
      rhs = build1 (NOP_EXPR, build_pointer_type (TREE_TYPE (type)), rhs);
      SET_EXPR_LOCATION (rhs, location);
    }

    rhs = build1 (NOP_EXPR, type, rhs);
    SET_EXPR_LOCATION (rhs, location);
    return rhs;
  }
  /* Some types can interconvert without explicit casts.  */
  else if (codel == VECTOR_TYPE && coder == VECTOR_TYPE
	   && vector_types_convertible_p (type, TREE_TYPE (rhs), true))
    return convert (type, rhs);
  /* Arithmetic types all interconvert, and enum is treated like int.  */
  else if ((codel == INTEGER_TYPE || codel == REAL_TYPE
	    || codel == FIXED_POINT_TYPE
	    || codel == ENUMERAL_TYPE || codel == COMPLEX_TYPE
	    || codel == BOOLEAN_TYPE)
	   && (coder == INTEGER_TYPE || coder == REAL_TYPE
	       || coder == FIXED_POINT_TYPE
	       || coder == ENUMERAL_TYPE || coder == COMPLEX_TYPE
	       || coder == BOOLEAN_TYPE))
  {
    tree ret;
    bool save = in_late_binary_op;
    if (codel == BOOLEAN_TYPE || codel == COMPLEX_TYPE)
      in_late_binary_op = true;
    ret = convert_and_check (type, orig_rhs);
    if (codel == BOOLEAN_TYPE || codel == COMPLEX_TYPE)
      in_late_binary_op = save;
    return ret;
  }

  /* Aggregates in different TUs might need conversion.  */
  if ((codel == RECORD_TYPE || codel == UNION_TYPE)
      && codel == coder
      && comptypes (type, rhstype))
    return convert_and_check (type, rhs);

  /* Conversion to a transparent union or record from its member types.
     This applies only to function arguments.  */
  if (((codel == UNION_TYPE || codel == RECORD_TYPE)
       && TYPE_TRANSPARENT_AGGR (type))
      && errtype == ic_argpass)
  {
    tree memb, marginal_memb = NULL_TREE;

    for (memb = TYPE_FIELDS (type); memb ; memb = DECL_CHAIN (memb))
    {
      tree memb_type = TREE_TYPE (memb);

      if (comptypes (TYPE_MAIN_VARIANT (memb_type),
		     TYPE_MAIN_VARIANT (rhstype)))
	break;

      if (TREE_CODE (memb_type) != POINTER_TYPE)
	continue;

      if (coder == POINTER_TYPE)
      {
	tree ttl = TREE_TYPE (memb_type);
	tree ttr = TREE_TYPE (rhstype);

	/* Any non-function converts to a [const][volatile] void *
	   and vice versa; otherwise, targets must be the same.
	   Meanwhile, the lhs target must have all the qualifiers of
	   the rhs.  */
	if (VOID_TYPE_P (ttl) || VOID_TYPE_P (ttr)
	    || comp_target_types (location, memb_type, rhstype))
	{
	  /* If this type won't generate any warnings, use it.  */
	  if (TYPE_QUALS (ttl) == TYPE_QUALS (ttr)
	      || ((TREE_CODE (ttr) == FUNCTION_TYPE
		   && TREE_CODE (ttl) == FUNCTION_TYPE)
		  ? ((TYPE_QUALS (ttl) | TYPE_QUALS (ttr))
		     == TYPE_QUALS (ttr))
		  : ((TYPE_QUALS (ttl) | TYPE_QUALS (ttr))
		     == TYPE_QUALS (ttl))))
	    break;

	  /* Keep looking for a better type, but remember this one.  */
	  if (!marginal_memb)
	    marginal_memb = memb;
	}
      }

      /* Can convert integer zero to any pointer type.  */
      if (null_pointer_constant)
      {
	rhs = null_pointer_node;
	break;
      }
    }

    if (memb || marginal_memb)
    {
      if (!memb)
      {
	/* We have only a marginally acceptable member type;
	   it needs a warning.  */
	tree ttl = TREE_TYPE (TREE_TYPE (marginal_memb));
	tree ttr = TREE_TYPE (rhstype);

	/* Const and volatile mean something different for function
	   types, so the usual warnings are not appropriate.  */
	if (TREE_CODE (ttr) == FUNCTION_TYPE
	    && TREE_CODE (ttl) == FUNCTION_TYPE)
	{
	  /* Because const and volatile on functions are
	     restrictions that say the function will not do
	     certain things, it is okay to use a const or volatile
	     function where an ordinary one is wanted, but not
	     vice-versa.  */
	  if (TYPE_QUALS_NO_ADDR_SPACE (ttl)
	      & ~TYPE_QUALS_NO_ADDR_SPACE (ttr))
	    WARN_FOR_QUALIFIERS (location, 0,
				 G_("passing argument %d of %qE "
				    "makes %q#v qualified function "
				    "pointer from unqualified"),
				 G_("assignment makes %q#v qualified "
				    "function pointer from "
				    "unqualified"),
				 G_("initialization makes %q#v qualified "
				    "function pointer from "
				    "unqualified"),
				 G_("return makes %q#v qualified function "
				    "pointer from unqualified"),
				 TYPE_QUALS (ttl) & ~TYPE_QUALS (ttr));
	}
	else if (TYPE_QUALS_NO_ADDR_SPACE (ttr)
		 & ~TYPE_QUALS_NO_ADDR_SPACE (ttl))
	  WARN_FOR_QUALIFIERS (location, 0,
			       G_("passing argument %d of %qE discards "
				  "%qv qualifier from pointer target type"),
			       G_("assignment discards %qv qualifier "
				  "from pointer target type"),
			       G_("initialization discards %qv qualifier "
				  "from pointer target type"),
			       G_("return discards %qv qualifier from "
				  "pointer target type"),
			       TYPE_QUALS (ttr) & ~TYPE_QUALS (ttl));

	memb = marginal_memb;
      }

      if (!fundecl || !DECL_IN_SYSTEM_HEADER (fundecl))
	pedwarn (location, OPT_pedantic,
		 "ISO C prohibits argument conversion to union type");

      rhs = fold_convert_loc (location, TREE_TYPE (memb), rhs);
      return build_constructor_single (type, memb, rhs);
    }
  }

  /* Conversions among pointers */
  else if ((codel == POINTER_TYPE || codel == REFERENCE_TYPE)
	   && (coder == codel))
  {
    tree ttl = TREE_TYPE (type);
    tree ttr = TREE_TYPE (rhstype);
    tree mvl = ttl;
    tree mvr = ttr;
    bool is_opaque_pointer;
    int target_cmp = 0;   /* Cache comp_target_types () result.  */
    addr_space_t asl;
    addr_space_t asr;

    if (TREE_CODE (mvl) != ARRAY_TYPE)
      mvl = TYPE_MAIN_VARIANT (mvl);
    if (TREE_CODE (mvr) != ARRAY_TYPE)
      mvr = TYPE_MAIN_VARIANT (mvr);
    /* Opaque pointers are treated like void pointers.  */
    is_opaque_pointer = vector_targets_convertible_p (ttl, ttr);

    /* The Plan 9 compiler permits a pointer to a struct to be
       automatically converted into a pointer to an anonymous field
       within the struct.  */
    if (flag_plan9_extensions
	&& (TREE_CODE (mvl) == RECORD_TYPE || TREE_CODE(mvl) == UNION_TYPE)
	&& (TREE_CODE (mvr) == RECORD_TYPE || TREE_CODE(mvr) == UNION_TYPE)
	&& mvl != mvr)
    {
      tree new_rhs = convert_to_anonymous_field (location, type, rhs);
      if (new_rhs != NULL_TREE)
      {
	rhs = new_rhs;
	rhstype = TREE_TYPE (rhs);
	coder = TREE_CODE (rhstype);
	ttr = TREE_TYPE (rhstype);
	mvr = TYPE_MAIN_VARIANT (ttr);
      }
    }

    /* C++ does not allow the implicit conversion void* -> T*.  However,
       for the purpose of reducing the number of false positives, we
       tolerate the special case of

       int *p = NULL;

       where NULL is typically defined in C to be '(void *) 0'.  */
    if (VOID_TYPE_P (ttr) && rhs != null_pointer_node && !VOID_TYPE_P (ttl))
      warning_at (location, OPT_Wc___compat,
		  "request for implicit conversion "
		  "from %qT to %qT not permitted in C++", rhstype, type);

    /* See if the pointers point to incompatible address spaces.  */
    asl = TYPE_ADDR_SPACE (ttl);
    asr = TYPE_ADDR_SPACE (ttr);
    if (!null_pointer_constant_p (rhs)
	&& asr != asl && !targetm.addr_space.subset_p (asr, asl))
    {
      switch (errtype)
      {
      case ic_argpass:
	error_at (location, "passing argument %d of %qE from pointer to "
		  "non-enclosed address space", parmnum, rname);
	break;
      case ic_assign:
	error_at (location, "assignment from pointer to "
		  "non-enclosed address space");
	break;
      case ic_init:
	error_at (location, "initialization from pointer to "
		  "non-enclosed address space");
	break;
      case ic_return:
	error_at (location, "return from pointer to "
		  "non-enclosed address space");
	break;
      default:
	gcc_unreachable ();
      }
      return error_mark_node;
    }

    /* Check if the right-hand side has a format attribute but the
       left-hand side doesn't.  */
    if (warn_missing_format_attribute
	&& check_missing_format_attribute (type, rhstype))
    {
      switch (errtype)
      {
      case ic_argpass:
	warning_at (location, OPT_Wmissing_format_attribute,
		    "argument %d of %qE might be "
		    "a candidate for a format attribute",
		    parmnum, rname);
	break;
      case ic_assign:
	warning_at (location, OPT_Wmissing_format_attribute,
		    "assignment left-hand side might be "
		    "a candidate for a format attribute");
	break;
      case ic_init:
	warning_at (location, OPT_Wmissing_format_attribute,
		    "initialization left-hand side might be "
		    "a candidate for a format attribute");
	break;
      case ic_return:
	warning_at (location, OPT_Wmissing_format_attribute,
		    "return type might be "
		    "a candidate for a format attribute");
	break;
      default:
	gcc_unreachable ();
      }
    }

    /* Any non-function converts to a [const][volatile] void *
       and vice versa; otherwise, targets must be the same.
       Meanwhile, the lhs target must have all the qualifiers of the rhs.  */
    if (VOID_TYPE_P (ttl) || VOID_TYPE_P (ttr)
	|| (target_cmp = comp_target_types (location, type, rhstype))
	|| is_opaque_pointer
	|| (c_common_unsigned_type (mvl)
	    == c_common_unsigned_type (mvr)))
    {
      if (pedantic
	  && ((VOID_TYPE_P (ttl) && TREE_CODE (ttr) == FUNCTION_TYPE)
	      ||
	      (VOID_TYPE_P (ttr)
	       && !null_pointer_constant
	       && TREE_CODE (ttl) == FUNCTION_TYPE)))
	WARN_FOR_ASSIGNMENT (location, OPT_pedantic,
			     G_("ISO C forbids passing argument %d of "
				"%qE between function pointer "
				"and %<void *%>"),
			     G_("ISO C forbids assignment between "
				"function pointer and %<void *%>"),
			     G_("ISO C forbids initialization between "
				"function pointer and %<void *%>"),
			     G_("ISO C forbids return between function "
				"pointer and %<void *%>"));
      /* Const and volatile mean something different for function types,
	 so the usual warnings are not appropriate.  */
      else if (TREE_CODE (ttr) != FUNCTION_TYPE
	       && TREE_CODE (ttl) != FUNCTION_TYPE)
      {
	if (TYPE_QUALS_NO_ADDR_SPACE (ttr)
	    & ~TYPE_QUALS_NO_ADDR_SPACE (ttl))
	{
	  WARN_FOR_QUALIFIERS (location, 0,
			       G_("passing argument %d of %qE discards "
				  "%qv qualifier from pointer target type"),
			       G_("assignment discards %qv qualifier "
				  "from pointer target type"),
			       G_("initialization discards %qv qualifier "
				  "from pointer target type"),
			       G_("return discards %qv qualifier from "
				  "pointer target type"),
			       TYPE_QUALS (ttr) & ~TYPE_QUALS (ttl));
	}
	/* If this is not a case of ignoring a mismatch in signedness,
	   no warning.  */
	else if (VOID_TYPE_P (ttl) || VOID_TYPE_P (ttr)
		 || target_cmp)
	  ;
	/* If there is a mismatch, do warn.  */
	else if (warn_pointer_sign)
	  WARN_FOR_ASSIGNMENT (location, OPT_Wpointer_sign,
			       G_("pointer targets in passing argument "
				  "%d of %qE differ in signedness"),
			       G_("pointer targets in assignment "
				  "differ in signedness"),
			       G_("pointer targets in initialization "
				  "differ in signedness"),
			       G_("pointer targets in return differ "
				  "in signedness"));
      }
      else if (TREE_CODE (ttl) == FUNCTION_TYPE
	       && TREE_CODE (ttr) == FUNCTION_TYPE)
      {
	/* Because const and volatile on functions are restrictions
	   that say the function will not do certain things,
	   it is okay to use a const or volatile function
	   where an ordinary one is wanted, but not vice-versa.  */
	if (TYPE_QUALS_NO_ADDR_SPACE (ttl)
	    & ~TYPE_QUALS_NO_ADDR_SPACE (ttr))
	  WARN_FOR_QUALIFIERS (location, 0,
			       G_("passing argument %d of %qE makes "
				  "%q#v qualified function pointer "
				  "from unqualified"),
			       G_("assignment makes %q#v qualified function "
				  "pointer from unqualified"),
			       G_("initialization makes %q#v qualified "
				  "function pointer from unqualified"),
			       G_("return makes %q#v qualified function "
				  "pointer from unqualified"),
			       TYPE_QUALS (ttl) & ~TYPE_QUALS (ttr));
      }
    }
    else
      /* Avoid warning about the volatile ObjC EH puts on decls.  */
      if (!objc_ok)
	WARN_FOR_ASSIGNMENT (location, 0,
			     G_("passing argument %d of %qE from "
				"incompatible pointer type"),
			     G_("assignment from incompatible pointer type"),
			     G_("initialization from incompatible "
				"pointer type"),
			     G_("return from incompatible pointer type"));

    return convert (type, rhs);
  }
  else if (codel == POINTER_TYPE && coder == ARRAY_TYPE)
  {
    /* ??? This should not be an error when inlining calls to
       unprototyped functions.  */
    error_at (location, "invalid use of non-lvalue array");
    return error_mark_node;
  }
  else if (codel == POINTER_TYPE && coder == INTEGER_TYPE)
  {
    /* An explicit constant 0 can convert to a pointer,
       or one that results from arithmetic, even including
       a cast to integer type.  */
    if (!null_pointer_constant)
      WARN_FOR_ASSIGNMENT (location, 0,
			   G_("passing argument %d of %qE makes "
			      "pointer from integer without a cast"),
			   G_("assignment makes pointer from integer "
			      "without a cast"),
			   G_("initialization makes pointer from "
			      "integer without a cast"),
			   G_("return makes pointer from integer "
			      "without a cast"));

    return convert (type, rhs);
  }
  else if (codel == INTEGER_TYPE && coder == POINTER_TYPE)
  {
    WARN_FOR_ASSIGNMENT (location, 0,
			 G_("passing argument %d of %qE makes integer "
			    "from pointer without a cast"),
			 G_("assignment makes integer from pointer "
			    "without a cast"),
			 G_("initialization makes integer from pointer "
			    "without a cast"),
			 G_("return makes integer from pointer "
			    "without a cast"));
    return convert (type, rhs);
  }
  else if (codel == BOOLEAN_TYPE && coder == POINTER_TYPE)
  {
    tree ret;
    bool save = in_late_binary_op;
    in_late_binary_op = true;
    ret = convert (type, rhs);
    in_late_binary_op = save;
    return ret;
  }

  switch (errtype)
  {
  case ic_argpass:
    error_at (location, "incompatible type for argument %d of %qE", parmnum, rname);
    inform ((fundecl && !DECL_IS_BUILTIN (fundecl))
	    ? DECL_SOURCE_LOCATION (fundecl) : input_location,
	    "expected %qT but argument is of type %qT", type, rhstype);
    break;
  case ic_assign:
    error_at (location, "incompatible types when assigning to type %qT from "
	      "type %qT", type, rhstype);
    break;
  case ic_init:
    error_at (location,
	      "incompatible types when initializing type %qT using type %qT",
	      type, rhstype);
    break;
  case ic_return:
    error_at (location,
	      "incompatible types when returning type %qT but %qT was "
	      "expected", rhstype, type);
    break;
  default:
    gcc_unreachable ();
  }

  return error_mark_node;
}

/* If VALUE is a compound expr all of whose expressions are constant, then
   return its value.  Otherwise, return error_mark_node.

   This is for handling COMPOUND_EXPRs as initializer elements
   which is allowed with a warning when -pedantic is specified.  */

static tree
valid_compound_expr_initializer (tree value, tree endtype)
{
  if (TREE_CODE (value) == COMPOUND_EXPR)
  {
    if (valid_compound_expr_initializer (TREE_OPERAND (value, 0), endtype)
	== error_mark_node)
      return error_mark_node;
    return valid_compound_expr_initializer (TREE_OPERAND (value, 1),
					    endtype);
  }
  else if (!initializer_constant_valid_p (value, endtype))
    return error_mark_node;
  else
    return value;
}

/* Perform appropriate conversions on the initial value of a variable,
   store it in the declaration DECL,
   and print any error messages that are appropriate.
   If ORIGTYPE is not NULL_TREE, it is the original type of INIT.
   If the init is invalid, store an ERROR_MARK.

   INIT_LOC is the location of the initial value.  */

void
store_init_value (location_t init_loc, tree decl, tree init, tree origtype)
{
  tree value, type;
  bool npc = false;

  /* If variable's type was invalidly declared, just ignore it.  */

  type = TREE_TYPE (decl);
  if (TREE_CODE (type) == ERROR_MARK)
    return;

  /* Digest the specified initializer into an expression.  */

  if (init)
    npc = null_pointer_constant_p (init);
  value = digest_init (init_loc, type, init, origtype, npc,
      		       true, TREE_STATIC (decl));

  /* Store the expression if valid; else report error.  */

  if (!in_system_header
      && AGGREGATE_TYPE_P (TREE_TYPE (decl)) && !TREE_STATIC (decl))
    warning (OPT_Wtraditional, "traditional C rejects automatic "
	     "aggregate initialization");

  DECL_INITIAL (decl) = value;

  /* ANSI wants warnings about out-of-range constant initializers.  */
  STRIP_TYPE_NOPS (value);
  if (TREE_STATIC (decl))
    constant_expression_warning (value);

  /* Check if we need to set array size from compound literal size.  */
  if (TREE_CODE (type) == ARRAY_TYPE
      && TYPE_DOMAIN (type) == 0
      && value != error_mark_node)
  {
    tree inside_init = init;

    STRIP_TYPE_NOPS (inside_init);
    inside_init = fold (inside_init);

    if (TREE_CODE (inside_init) == COMPOUND_LITERAL_EXPR)
    {
      tree cldecl = COMPOUND_LITERAL_EXPR_DECL (inside_init);

      if (TYPE_DOMAIN (TREE_TYPE (cldecl)))
      {
	/* For int foo[] = (int [3]){1}; we need to set array size
	   now since later on array initializer will be just the
	   brace enclosed list of the compound literal.  */
	tree etype = strip_array_types (TREE_TYPE (decl));
	type = build_distinct_type_copy (TYPE_MAIN_VARIANT (type));
	TYPE_DOMAIN (type) = TYPE_DOMAIN (TREE_TYPE (cldecl));
	layout_type (type);
	layout_decl (cldecl, 0);
	TREE_TYPE (decl)
	  = c_build_qualified_type (type, TYPE_QUALS (etype));
      }
    }
  }
}

/* Methods for storing and printing names for error messages.  */

/* Implement a spelling stack that allows components of a name to be pushed
   and popped.  Each element on the stack is this structure.  */

struct spelling
{
  int kind;
  union
  {
    unsigned HOST_WIDE_INT i;
    const char *s;
  } u;
};

#define SPELLING_STRING 1
#define SPELLING_MEMBER 2
#define SPELLING_BOUNDS 3

static struct spelling *spelling;	/* Next stack element (unused).  */
static struct spelling *spelling_base;	/* Spelling stack base.  */
static int spelling_size;		/* Size of the spelling stack.  */

/* Macros to save and restore the spelling stack around push_... functions.
   Alternative to SAVE_SPELLING_STACK.  */

#define SPELLING_DEPTH() (spelling - spelling_base)
#define RESTORE_SPELLING_DEPTH(DEPTH) (spelling = spelling_base + (DEPTH))

/* Push an element on the spelling stack with type KIND and assign VALUE
   to MEMBER.  */

#define PUSH_SPELLING(KIND, VALUE, MEMBER)				\
  {									\
    int depth = SPELLING_DEPTH ();					\
									\
    if (depth >= spelling_size)						\
    {									\
      spelling_size += 10;						\
      spelling_base = XRESIZEVEC (struct spelling, spelling_base,	\
				  spelling_size);			\
      RESTORE_SPELLING_DEPTH (depth);					\
    }									\
									\
    spelling->kind = (KIND);						\
    spelling->MEMBER = (VALUE);						\
    spelling++;								\
  }

/* Push STRING on the stack.  Printed literally.  */

static void
push_string (const char *string)
{
  PUSH_SPELLING (SPELLING_STRING, string, u.s);
}

/* Push a member name on the stack.  Printed as '.' STRING.  */

static void
push_member_name (tree decl)
{
  const char *const string
    = (DECL_NAME (decl)
       ? identifier_to_locale (IDENTIFIER_POINTER (DECL_NAME (decl)))
       : _("<anonymous>"));
  PUSH_SPELLING (SPELLING_MEMBER, string, u.s);
}

/* Push an array bounds on the stack.  Printed as [BOUNDS].  */

static void
push_array_bounds (unsigned HOST_WIDE_INT bounds)
{
  PUSH_SPELLING (SPELLING_BOUNDS, bounds, u.i);
}

/* Compute the maximum size in bytes of the printed spelling.  */

static int
spelling_length (void)
{
  int size = 0;
  struct spelling *p;

  for (p = spelling_base; p < spelling; p++)
  {
    if (p->kind == SPELLING_BOUNDS)
      size += 25;
    else
      size += strlen (p->u.s) + 1;
  }

  return size;
}

/* Print the spelling to BUFFER and return it.  */

static char *
print_spelling (char *buffer)
{
  char *d = buffer;
  struct spelling *p;

  for (p = spelling_base; p < spelling; p++)
    if (p->kind == SPELLING_BOUNDS)
    {
      sprintf (d, "[" HOST_WIDE_INT_PRINT_UNSIGNED "]", p->u.i);
      d += strlen (d);
    }
    else
    {
      const char *s;
      if (p->kind == SPELLING_MEMBER)
	*d++ = '.';
      for (s = p->u.s; (*d = *s++); d++)
	;
    }
  *d++ = '\0';
  return buffer;
}

/* Issue an error message for a bad initializer component.
   GMSGID identifies the message.
   The component name is taken from the spelling stack.  */

void
error_init (const char *gmsgid)
{
  char *ofwhat;

  /* The gmsgid may be a format string with %< and %>. */
  error (gmsgid);
  ofwhat = print_spelling ((char *) alloca (spelling_length () + 1));
  if (*ofwhat)
    error ("(near initialization for %qs)", ofwhat);
}

/* Issue a pedantic warning for a bad initializer component.  OPT is
   the option OPT_* (from options.h) controlling this warning or 0 if
   it is unconditionally given.  GMSGID identifies the message.  The
   component name is taken from the spelling stack.  */

void
pedwarn_init (location_t location, int opt, const char *gmsgid)
{
  char *ofwhat;
  
  /* The gmsgid may be a format string with %< and %>. */
  pedwarn (location, opt, gmsgid);
  ofwhat = print_spelling ((char *) alloca (spelling_length () + 1));
  if (*ofwhat)
    pedwarn (location, opt, "(near initialization for %qs)", ofwhat);
}

/* Issue a warning for a bad initializer component.

   OPT is the OPT_W* value corresponding to the warning option that
   controls this warning.  GMSGID identifies the message.  The
   component name is taken from the spelling stack.  */

static void
warning_init (int opt, const char *gmsgid)
{
  char *ofwhat;

  /* The gmsgid may be a format string with %< and %>. */
  warning (opt, gmsgid);
  ofwhat = print_spelling ((char *) alloca (spelling_length () + 1));
  if (*ofwhat)
    warning (opt, "(near initialization for %qs)", ofwhat);
}

/* If TYPE is an array type and EXPR is a parenthesized string
   constant, warn if pedantic that EXPR is being used to initialize an
   object of type TYPE.  */

void
maybe_warn_string_init (tree type, struct c_expr expr)
{
  if (pedantic
      && TREE_CODE (type) == ARRAY_TYPE
      && TREE_CODE (expr.value) == STRING_CST
      && expr.original_code != STRING_CST)
    pedwarn_init (input_location, OPT_pedantic,
		  "array initialized from parenthesized string constant");
}

/* Digest the parser output INIT as an initializer for type TYPE.
   Return a C expression of type TYPE to represent the initial value.

   If ORIGTYPE is not NULL_TREE, it is the original type of INIT.

   NULL_POINTER_CONSTANT is true if INIT is a null pointer constant.

   If INIT is a string constant, STRICT_STRING is true if it is
   unparenthesized or we should not warn here for it being parenthesized.
   For other types of INIT, STRICT_STRING is not used.

   INIT_LOC is the location of the INIT.

   REQUIRE_CONSTANT requests an error if non-constant initializers or
   elements are seen.  */

static tree
digest_init (location_t init_loc, tree type, tree init, tree origtype,
    	     bool null_pointer_constant, bool strict_string,
	     int require_constant)
{
  enum tree_code code = TREE_CODE (type);
  tree inside_init = init;
  tree semantic_type = NULL_TREE;
  bool maybe_const = true;

  if (type == error_mark_node
      || !init
      || init == error_mark_node
      || TREE_TYPE (init) == error_mark_node)
    return error_mark_node;

  STRIP_TYPE_NOPS (inside_init);

  if (TREE_CODE (inside_init) == EXCESS_PRECISION_EXPR)
  {
    semantic_type = TREE_TYPE (inside_init);
    inside_init = TREE_OPERAND (inside_init, 0);
  }
  inside_init = c_fully_fold (inside_init, require_constant, &maybe_const);
  inside_init = decl_constant_value_for_optimization (inside_init);

  /* Initialization of an array of chars from a string constant
     optionally enclosed in braces.  */

  if (code == ARRAY_TYPE && inside_init
      && TREE_CODE (inside_init) == STRING_CST)
  {
    tree typ1 = TYPE_MAIN_VARIANT (TREE_TYPE (type));
    /* Note that an array could be both an array of character type
       and an array of wchar_t if wchar_t is signed char or unsigned
       char.  */
    bool char_array = (typ1 == char_type_node
		       || typ1 == signed_char_type_node
		       || typ1 == unsigned_char_type_node);
    bool wchar_array = !!comptypes (typ1, wchar_type_node);
    bool char16_array = !!comptypes (typ1, char16_type_node);
    bool char32_array = !!comptypes (typ1, char32_type_node);

    if (char_array || wchar_array || char16_array || char32_array)
    {
      struct c_expr expr;
      tree typ2 = TYPE_MAIN_VARIANT (TREE_TYPE (TREE_TYPE (inside_init)));
      expr.value = inside_init;
      expr.original_code = (strict_string ? STRING_CST : ERROR_MARK);
      expr.original_type = NULL;
      maybe_warn_string_init (type, expr);

      if (TYPE_DOMAIN (type) && !TYPE_MAX_VALUE (TYPE_DOMAIN (type)))
	pedwarn_init (init_loc, OPT_pedantic,
		      "initialization of a flexible array member");

      if (comptypes (TYPE_MAIN_VARIANT (TREE_TYPE (inside_init)),
		     TYPE_MAIN_VARIANT (type)))
	return inside_init;

      if (char_array)
      {
	if (typ2 != char_type_node)
	{
	  error_init ("char-array initialized from wide string");
	  return error_mark_node;
	}
      }
      else
      {
	if (typ2 == char_type_node)
	{
	  error_init ("wide character array initialized from non-wide "
		      "string");
	  return error_mark_node;
	}
	else if (!comptypes(typ1, typ2))
	{
	  error_init ("wide character array initialized from "
		      "incompatible wide string");
	  return error_mark_node;
	}
      }

      TREE_TYPE (inside_init) = type;
      if (TYPE_DOMAIN (type) != 0
	  && TYPE_SIZE (type) != 0
	  && TREE_CODE (TYPE_SIZE (type)) == INTEGER_CST)
      {
	unsigned HOST_WIDE_INT len = TREE_STRING_LENGTH (inside_init);

	/* Subtract the size of a single (possibly wide) character
	   because it's ok to ignore the terminating null char
	   that is counted in the length of the constant.  */
	if (0 > compare_tree_int (TYPE_SIZE_UNIT (type),
				  (len
				   - (TYPE_PRECISION (typ1)
				      / BITS_PER_UNIT))))
	  pedwarn_init (init_loc, 0,
			("initializer-string for array of chars "
			 "is too long"));
	else if (warn_cxx_compat
		 && 0 > compare_tree_int (TYPE_SIZE_UNIT (type), len))
	  warning_at (init_loc, OPT_Wc___compat,
		      ("initializer-string for array chars "
		       "is too long for C++"));
      }

      return inside_init;
    }
    else if (INTEGRAL_TYPE_P (typ1))
    {
      error_init ("array of inappropriate type initialized "
		  "from string constant");
      return error_mark_node;
    }
  }

  /* Build a VECTOR_CST from a *constant* vector constructor.  If the
     vector constructor is not constant (e.g. {1,2,3,foo()}) then punt
     below and handle as a constructor.  */
  if (code == VECTOR_TYPE
      && TREE_CODE (TREE_TYPE (inside_init)) == VECTOR_TYPE
      && vector_types_convertible_p (TREE_TYPE (inside_init), type, true)
      && TREE_CONSTANT (inside_init))
  {
    if (TREE_CODE (inside_init) == VECTOR_CST
	&& comptypes (TYPE_MAIN_VARIANT (TREE_TYPE (inside_init)),
		      TYPE_MAIN_VARIANT (type)))
      return inside_init;

    if (TREE_CODE (inside_init) == CONSTRUCTOR)
    {
      unsigned HOST_WIDE_INT ix;
      tree value;
      bool constant_p = true;

      /* Iterate through elements and check if all constructor
	 elements are *_CSTs.  */
      FOR_EACH_CONSTRUCTOR_VALUE (CONSTRUCTOR_ELTS (inside_init), ix, value)
	if (!CONSTANT_CLASS_P (value))
	{
	  constant_p = false;
	  break;
	}

      if (constant_p)
	return build_vector_from_ctor (type,
				       CONSTRUCTOR_ELTS (inside_init));
    }
  }

  if (warn_sequence_point)
    verify_sequence_points (inside_init);

  /* Any type can be initialized
     from an expression of the same type, optionally with braces.  */

  if (inside_init && TREE_TYPE (inside_init) != 0
      && (comptypes (TYPE_MAIN_VARIANT (TREE_TYPE (inside_init)),
		     TYPE_MAIN_VARIANT (type))
	  || (code == ARRAY_TYPE
	      && comptypes (TREE_TYPE (inside_init), type))
	  || (code == VECTOR_TYPE
	      && comptypes (TREE_TYPE (inside_init), type))
	  || (code == POINTER_TYPE
	      && TREE_CODE (TREE_TYPE (inside_init)) == ARRAY_TYPE
	      && comptypes (TREE_TYPE (TREE_TYPE (inside_init)),
			    TREE_TYPE (type)))))
  {
    if (code == POINTER_TYPE)
    {
      if (TREE_CODE (TREE_TYPE (inside_init)) == ARRAY_TYPE)
      {
	if (TREE_CODE (inside_init) == STRING_CST
	    || TREE_CODE (inside_init) == COMPOUND_LITERAL_EXPR)
	  inside_init = array_to_pointer_conversion
	    (init_loc, inside_init);
	else
	{
	  error_init ("invalid use of non-lvalue array");
	  return error_mark_node;
	}
      }
    }

    if (code == VECTOR_TYPE)
      /* Although the types are compatible, we may require a
	 conversion.  */
      inside_init = convert (type, inside_init);

    if (require_constant
	&& (code == VECTOR_TYPE || !flag_isoc99)
	&& TREE_CODE (inside_init) == COMPOUND_LITERAL_EXPR)
    {
      /* As an extension, allow initializing objects with static storage
	 duration with compound literals (which are then treated just as
	 the brace enclosed list they contain).  Also allow this for
	 vectors, as we can only assign them with compound literals.  */
      tree decl = COMPOUND_LITERAL_EXPR_DECL (inside_init);
      inside_init = DECL_INITIAL (decl);
    }

    if (code == ARRAY_TYPE && TREE_CODE (inside_init) != STRING_CST
	&& TREE_CODE (inside_init) != CONSTRUCTOR)
    {
      error_init ("array initialized from non-constant array expression");
      return error_mark_node;
    }

    /* Compound expressions can only occur here if -pedantic or
       -pedantic-errors is specified.  In the later case, we always want
       an error.  In the former case, we simply want a warning.  */
    if (require_constant && pedantic
	&& TREE_CODE (inside_init) == COMPOUND_EXPR)
    {
      inside_init
	= valid_compound_expr_initializer (inside_init,
					   TREE_TYPE (inside_init));
      if (inside_init == error_mark_node)
	error_init ("initializer element is not constant");
      else
	pedwarn_init (init_loc, OPT_pedantic,
		      "initializer element is not constant");
      if (flag_pedantic_errors)
	inside_init = error_mark_node;
    }
    else if (require_constant
	     && !initializer_constant_valid_p (inside_init,
					       TREE_TYPE (inside_init)))
    {
      error_init ("initializer element is not constant");
      inside_init = error_mark_node;
    }
    else if (require_constant && !maybe_const)
      pedwarn_init (init_loc, 0,
		    "initializer element is not a constant expression");

    /* Added to enable additional -Wmissing-format-attribute warnings.  */
    if (TREE_CODE (TREE_TYPE (inside_init)) == POINTER_TYPE)
      inside_init = convert_for_assignment (init_loc, type, inside_init,
					    origtype,
					    ic_init, null_pointer_constant,
					    NULL_TREE, NULL_TREE, 0);
    return inside_init;
  }

  /* Handle scalar types, including conversions.  */

  if (code == INTEGER_TYPE || code == REAL_TYPE || code == FIXED_POINT_TYPE
      || code == POINTER_TYPE || code == ENUMERAL_TYPE || code == BOOLEAN_TYPE
      || code == COMPLEX_TYPE || code == VECTOR_TYPE)
  {
    if (TREE_CODE (TREE_TYPE (init)) == ARRAY_TYPE
	&& (TREE_CODE (init) == STRING_CST
	    || TREE_CODE (init) == COMPOUND_LITERAL_EXPR))
      inside_init = init = array_to_pointer_conversion (init_loc, init);
    if (semantic_type)
      inside_init = build1 (EXCESS_PRECISION_EXPR, semantic_type,
			    inside_init);
    inside_init
      = convert_for_assignment (init_loc, type, inside_init, origtype,
				ic_init, null_pointer_constant,
				NULL_TREE, NULL_TREE, 0);

    /* Check to see if we have already given an error message.  */
    if (inside_init == error_mark_node)
      ;
    else if (require_constant && !TREE_CONSTANT (inside_init))
    {
      error_init ("initializer element is not constant");
      inside_init = error_mark_node;
    }
    else if (require_constant
	     && !initializer_constant_valid_p (inside_init,
					       TREE_TYPE (inside_init)))
    {
      error_init ("initializer element is not computable at load time");
      inside_init = error_mark_node;
    }
    else if (require_constant && !maybe_const)
      pedwarn_init (init_loc, 0,
		    "initializer element is not a constant expression");

    return inside_init;
  }

  /* Come here only for records and arrays.  */

  if (COMPLETE_TYPE_P (type) && TREE_CODE (TYPE_SIZE (type)) != INTEGER_CST)
  {
    error_init ("variable-sized object may not be initialized");
    return error_mark_node;
  }

  error_init ("invalid initializer");
  return error_mark_node;
}

/* Handle initializers that use braces.  */

/* Type of object we are accumulating a constructor for.
   This type is always a RECORD_TYPE, UNION_TYPE or ARRAY_TYPE.  */
static tree constructor_type;

/* For a RECORD_TYPE or UNION_TYPE, this is the chain of fields
   left to fill.  */
static tree constructor_fields;

/* For an ARRAY_TYPE, this is the specified index
   at which to store the next element we get.  */
static tree constructor_index;

/* For an ARRAY_TYPE, this is the maximum index.  */
static tree constructor_max_index;

/* For a RECORD_TYPE, this is the first field not yet written out.  */
static tree constructor_unfilled_fields;

/* For an ARRAY_TYPE, this is the index of the first element
   not yet written out.  */
static tree constructor_unfilled_index;

/* In a RECORD_TYPE, the byte index of the next consecutive field.
   This is so we can generate gaps between fields, when appropriate.  */
static tree constructor_bit_index;

/* If we are saving up the elements rather than allocating them,
   this is the list of elements so far (in reverse order,
   most recent first).  */
static VEC(constructor_elt,gc) *constructor_elements;

/* 1 if constructor should be incrementally stored into a constructor chain,
   0 if all the elements should be kept in AVL tree.  */
			       static int constructor_incremental;

/* 1 if so far this constructor's elements are all compile-time constants.  */
			       static int constructor_constant;

/* 1 if so far this constructor's elements are all valid address constants.  */
			       static int constructor_simple;

/* 1 if this constructor has an element that cannot be part of a
   constant expression.  */
			       static int constructor_nonconst;

/* 1 if this constructor is erroneous so far.  */
			       static int constructor_erroneous;

/* Structure for managing pending initializer elements, organized as an
   AVL tree.  */

			       struct init_node
			       {
				 struct init_node *left, *right;
				 struct init_node *parent;
				 int balance;
				 tree purpose;
				 tree value;
				 tree origtype;
			       };

/* Tree of pending elements at this constructor level.
   These are elements encountered out of order
   which belong at places we haven't reached yet in actually
   writing the output.
   Will never hold tree nodes across GC runs.  */
static struct init_node *constructor_pending_elts;

/* The SPELLING_DEPTH of this constructor.  */
static int constructor_depth;

/* DECL node for which an initializer is being read.
   0 means we are reading a constructor expression
   such as (struct foo) {...}.  */
static tree constructor_decl;

/* Nonzero if this is an initializer for a top-level decl.  */
static int constructor_top_level;

/* Nonzero if there were any member designators in this initializer.  */
static int constructor_designated;

/* Nesting depth of designator list.  */
static int designator_depth;

/* Nonzero if there were diagnosed errors in this designator list.  */
static int designator_erroneous;


/* This stack has a level for each implicit or explicit level of
   structuring in the initializer, including the outermost one.  It
   saves the values of most of the variables above.  */

struct constructor_range_stack;

struct constructor_stack
{
  struct constructor_stack *next;
  tree type;
  tree fields;
  tree index;
  tree max_index;
  tree unfilled_index;
  tree unfilled_fields;
  tree bit_index;
  VEC(constructor_elt,gc) *elements;
  struct init_node *pending_elts;
  int offset;
  int depth;
  /* If value nonzero, this value should replace the entire
     constructor at this level.  */
  struct c_expr replacement_value;
  struct constructor_range_stack *range_stack;
  char constant;
  char simple;
  char nonconst;
  char implicit;
  char erroneous;
  char outer;
  char incremental;
  char designated;
};

static struct constructor_stack *constructor_stack;

/* This stack represents designators from some range designator up to
   the last designator in the list.  */

struct constructor_range_stack
{
  struct constructor_range_stack *next, *prev;
  struct constructor_stack *stack;
  tree range_start;
  tree index;
  tree range_end;
  tree fields;
};

static struct constructor_range_stack *constructor_range_stack;

/* This stack records separate initializers that are nested.
   Nested initializers can't happen in ANSI C, but GNU C allows them
   in cases like { ... (struct foo) { ... } ... }.  */

struct initializer_stack
{
  struct initializer_stack *next;
  tree decl;
  struct constructor_stack *constructor_stack;
  struct constructor_range_stack *constructor_range_stack;
  VEC(constructor_elt,gc) *elements;
  struct spelling *spelling;
  struct spelling *spelling_base;
  int spelling_size;
  char top_level;
  char require_constant_value;
  char require_constant_elements;
};

static struct initializer_stack *initializer_stack;

/* Prepare to parse and output the initializer for variable DECL.  */

void
start_init (tree decl, tree asmspec_tree ATTRIBUTE_UNUSED, int top_level)
{
  const char *locus;
  struct initializer_stack *p = XNEW (struct initializer_stack);

  p->decl = constructor_decl;
  p->require_constant_value = require_constant_value;
  p->require_constant_elements = require_constant_elements;
  p->constructor_stack = constructor_stack;
  p->constructor_range_stack = constructor_range_stack;
  p->elements = constructor_elements;
  p->spelling = spelling;
  p->spelling_base = spelling_base;
  p->spelling_size = spelling_size;
  p->top_level = constructor_top_level;
  p->next = initializer_stack;
  initializer_stack = p;

  constructor_decl = decl;
  constructor_designated = 0;
  constructor_top_level = top_level;

  if (decl != 0 && decl != error_mark_node)
  {
    require_constant_value = TREE_STATIC (decl);
    require_constant_elements
      = ((TREE_STATIC (decl) || (pedantic && !flag_isoc99))
	 /* For a scalar, you can always use any value to initialize,
	    even within braces.  */
	 && (TREE_CODE (TREE_TYPE (decl)) == ARRAY_TYPE
	     || TREE_CODE (TREE_TYPE (decl)) == RECORD_TYPE
	     || TREE_CODE (TREE_TYPE (decl)) == UNION_TYPE
	     || TREE_CODE (TREE_TYPE (decl)) == QUAL_UNION_TYPE));
    locus = identifier_to_locale (IDENTIFIER_POINTER (DECL_NAME (decl)));
  }
  else
  {
    require_constant_value = 0;
    require_constant_elements = 0;
    locus = _("(anonymous)");
  }

  constructor_stack = 0;
  constructor_range_stack = 0;

  missing_braces_mentioned = 0;

  spelling_base = 0;
  spelling_size = 0;
  RESTORE_SPELLING_DEPTH (0);

  if (locus)
    push_string (locus);
}

void
finish_init (void)
{
  struct initializer_stack *p = initializer_stack;

  /* Free the whole constructor stack of this initializer.  */
  while (constructor_stack)
  {
    struct constructor_stack *q = constructor_stack;
    constructor_stack = q->next;
    free (q);
  }

  gcc_assert (!constructor_range_stack);

  /* Pop back to the data of the outer initializer (if any).  */
  free (spelling_base);

  constructor_decl = p->decl;
  require_constant_value = p->require_constant_value;
  require_constant_elements = p->require_constant_elements;
  constructor_stack = p->constructor_stack;
  constructor_range_stack = p->constructor_range_stack;
  constructor_elements = p->elements;
  spelling = p->spelling;
  spelling_base = p->spelling_base;
  spelling_size = p->spelling_size;
  constructor_top_level = p->top_level;
  initializer_stack = p->next;
  free (p);
}

/* Call here when we see the initializer is surrounded by braces.
   This is instead of a call to push_init_level;
   it is matched by a call to pop_init_level.

   TYPE is the type to initialize, for a constructor expression.
   For an initializer for a decl, TYPE is zero.  */

void
really_start_incremental_init (tree type)
{
  struct constructor_stack *p = XNEW (struct constructor_stack);

  if (type == 0)
    type = TREE_TYPE (constructor_decl);

  if (TREE_CODE (type) == VECTOR_TYPE
      && TYPE_VECTOR_OPAQUE (type))
    error ("opaque vector types cannot be initialized");

  p->type = constructor_type;
  p->fields = constructor_fields;
  p->index = constructor_index;
  p->max_index = constructor_max_index;
  p->unfilled_index = constructor_unfilled_index;
  p->unfilled_fields = constructor_unfilled_fields;
  p->bit_index = constructor_bit_index;
  p->elements = constructor_elements;
  p->constant = constructor_constant;
  p->simple = constructor_simple;
  p->nonconst = constructor_nonconst;
  p->erroneous = constructor_erroneous;
  p->pending_elts = constructor_pending_elts;
  p->depth = constructor_depth;
  p->replacement_value.value = 0;
  p->replacement_value.original_code = ERROR_MARK;
  p->replacement_value.original_type = NULL;
  p->implicit = 0;
  p->range_stack = 0;
  p->outer = 0;
  p->incremental = constructor_incremental;
  p->designated = constructor_designated;
  p->next = 0;
  constructor_stack = p;

  constructor_constant = 1;
  constructor_simple = 1;
  constructor_nonconst = 0;
  constructor_depth = SPELLING_DEPTH ();
  constructor_elements = 0;
  constructor_pending_elts = 0;
  constructor_type = type;
  constructor_incremental = 1;
  constructor_designated = 0;
  designator_depth = 0;
  designator_erroneous = 0;

  if (TREE_CODE (constructor_type) == RECORD_TYPE
      || TREE_CODE (constructor_type) == UNION_TYPE)
  {
    constructor_fields = TYPE_FIELDS (constructor_type);
    /* Skip any nameless bit fields at the beginning.  */
    while (constructor_fields != 0 && DECL_C_BIT_FIELD (constructor_fields)
	   && DECL_NAME (constructor_fields) == 0)
      constructor_fields = DECL_CHAIN (constructor_fields);

    constructor_unfilled_fields = constructor_fields;
    constructor_bit_index = bitsize_zero_node;
  }
  else if (TREE_CODE (constructor_type) == ARRAY_TYPE)
  {
    if (TYPE_DOMAIN (constructor_type))
    {
      constructor_max_index
	= TYPE_MAX_VALUE (TYPE_DOMAIN (constructor_type));

      /* Detect non-empty initializations of zero-length arrays.  */
      if (constructor_max_index == NULL_TREE
	  && TYPE_SIZE (constructor_type))
	constructor_max_index = integer_minus_one_node;

      /* constructor_max_index needs to be an INTEGER_CST.  Attempts
	 to initialize VLAs will cause a proper error; avoid tree
	 checking errors as well by setting a safe value.  */
      if (constructor_max_index
	  && TREE_CODE (constructor_max_index) != INTEGER_CST)
	constructor_max_index = integer_minus_one_node;

      constructor_index
	= convert (bitsizetype,
		   TYPE_MIN_VALUE (TYPE_DOMAIN (constructor_type)));
    }
    else
    {
      constructor_index = bitsize_zero_node;
      constructor_max_index = NULL_TREE;
    }

    constructor_unfilled_index = constructor_index;
  }
  else if (TREE_CODE (constructor_type) == VECTOR_TYPE)
  {
    /* Vectors are like simple fixed-size arrays.  */
    constructor_max_index =
      bitsize_int (TYPE_VECTOR_SUBPARTS (constructor_type) - 1);
    constructor_index = bitsize_zero_node;
    constructor_unfilled_index = constructor_index;
  }
  else
  {
    /* Handle the case of int x = {5}; */
    constructor_fields = constructor_type;
    constructor_unfilled_fields = constructor_type;
  }
}

/* Push down into a subobject, for initialization.
   If this is for an explicit set of braces, IMPLICIT is 0.
   If it is because the next element belongs at a lower level,
   IMPLICIT is 1 (or 2 if the push is because of designator list).  */

void
push_init_level (int implicit, struct obstack * braced_init_obstack)
{
  struct constructor_stack *p;
  tree value = NULL_TREE;

  /* If we've exhausted any levels that didn't have braces,
     pop them now.  If implicit == 1, this will have been done in
     process_init_element; do not repeat it here because in the case
     of excess initializers for an empty aggregate this leads to an
     infinite cycle of popping a level and immediately recreating
     it.  */
  if (implicit != 1)
  {
    while (constructor_stack->implicit)
    {
      if ((TREE_CODE (constructor_type) == RECORD_TYPE
	   || TREE_CODE (constructor_type) == UNION_TYPE)
	  && constructor_fields == 0)
	process_init_element (pop_init_level (1, braced_init_obstack),
			      true, braced_init_obstack);
      else if (TREE_CODE (constructor_type) == ARRAY_TYPE
	       && constructor_max_index
	       && tree_int_cst_lt (constructor_max_index,
				   constructor_index))
	process_init_element (pop_init_level (1, braced_init_obstack),
			      true, braced_init_obstack);
      else
	break;
    }
  }

  /* Unless this is an explicit brace, we need to preserve previous
     content if any.  */
  if (implicit)
  {
    if ((TREE_CODE (constructor_type) == RECORD_TYPE
	 || TREE_CODE (constructor_type) == UNION_TYPE)
	&& constructor_fields)
      value = find_init_member (constructor_fields, braced_init_obstack);
    else if (TREE_CODE (constructor_type) == ARRAY_TYPE)
      value = find_init_member (constructor_index, braced_init_obstack);
  }

  p = XNEW (struct constructor_stack);
  p->type = constructor_type;
  p->fields = constructor_fields;
  p->index = constructor_index;
  p->max_index = constructor_max_index;
  p->unfilled_index = constructor_unfilled_index;
  p->unfilled_fields = constructor_unfilled_fields;
  p->bit_index = constructor_bit_index;
  p->elements = constructor_elements;
  p->constant = constructor_constant;
  p->simple = constructor_simple;
  p->nonconst = constructor_nonconst;
  p->erroneous = constructor_erroneous;
  p->pending_elts = constructor_pending_elts;
  p->depth = constructor_depth;
  p->replacement_value.value = 0;
  p->replacement_value.original_code = ERROR_MARK;
  p->replacement_value.original_type = NULL;
  p->implicit = implicit;
  p->outer = 0;
  p->incremental = constructor_incremental;
  p->designated = constructor_designated;
  p->next = constructor_stack;
  p->range_stack = 0;
  constructor_stack = p;

  constructor_constant = 1;
  constructor_simple = 1;
  constructor_nonconst = 0;
  constructor_depth = SPELLING_DEPTH ();
  constructor_elements = 0;
  constructor_incremental = 1;
  constructor_designated = 0;
  constructor_pending_elts = 0;
  if (!implicit)
  {
    p->range_stack = constructor_range_stack;
    constructor_range_stack = 0;
    designator_depth = 0;
    designator_erroneous = 0;
  }

  /* Don't die if an entire brace-pair level is superfluous
     in the containing level.  */
  if (constructor_type == 0)
    ;
  else if (TREE_CODE (constructor_type) == RECORD_TYPE
	   || TREE_CODE (constructor_type) == UNION_TYPE)
  {
    /* Don't die if there are extra init elts at the end.  */
    if (constructor_fields == 0)
      constructor_type = 0;
    else
    {
      constructor_type = TREE_TYPE (constructor_fields);
      push_member_name (constructor_fields);
      constructor_depth++;
    }
  }
  else if (TREE_CODE (constructor_type) == ARRAY_TYPE)
  {
    constructor_type = TREE_TYPE (constructor_type);
    push_array_bounds (tree_low_cst (constructor_index, 1));
    constructor_depth++;
  }

  if (constructor_type == 0)
  {
    error_init ("extra brace group at end of initializer");
    constructor_fields = 0;
    constructor_unfilled_fields = 0;
    return;
  }

  if (value && TREE_CODE (value) == CONSTRUCTOR)
  {
    constructor_constant = TREE_CONSTANT (value);
    constructor_simple = TREE_STATIC (value);
    constructor_nonconst = CONSTRUCTOR_NON_CONST (value);
    constructor_elements = CONSTRUCTOR_ELTS (value);
    if (!VEC_empty (constructor_elt, constructor_elements)
	&& (TREE_CODE (constructor_type) == RECORD_TYPE
	    || TREE_CODE (constructor_type) == ARRAY_TYPE))
      set_nonincremental_init (braced_init_obstack);
  }

  if (implicit == 1 && warn_missing_braces && !missing_braces_mentioned)
  {
    missing_braces_mentioned = 1;
    warning_init (OPT_Wmissing_braces, "missing braces around initializer");
  }

  if (TREE_CODE (constructor_type) == RECORD_TYPE
      || TREE_CODE (constructor_type) == UNION_TYPE)
  {
    constructor_fields = TYPE_FIELDS (constructor_type);
    /* Skip any nameless bit fields at the beginning.  */
    while (constructor_fields != 0 && DECL_C_BIT_FIELD (constructor_fields)
	   && DECL_NAME (constructor_fields) == 0)
      constructor_fields = DECL_CHAIN (constructor_fields);

    constructor_unfilled_fields = constructor_fields;
    constructor_bit_index = bitsize_zero_node;
  }
  else if (TREE_CODE (constructor_type) == VECTOR_TYPE)
  {
    /* Vectors are like simple fixed-size arrays.  */
    constructor_max_index =
      bitsize_int (TYPE_VECTOR_SUBPARTS (constructor_type) - 1);
    constructor_index = bitsize_int (0);
    constructor_unfilled_index = constructor_index;
  }
  else if (TREE_CODE (constructor_type) == ARRAY_TYPE)
  {
    if (TYPE_DOMAIN (constructor_type))
    {
      constructor_max_index
	= TYPE_MAX_VALUE (TYPE_DOMAIN (constructor_type));

      /* Detect non-empty initializations of zero-length arrays.  */
      if (constructor_max_index == NULL_TREE
	  && TYPE_SIZE (constructor_type))
	constructor_max_index = integer_minus_one_node;

      /* constructor_max_index needs to be an INTEGER_CST.  Attempts
	 to initialize VLAs will cause a proper error; avoid tree
	 checking errors as well by setting a safe value.  */
      if (constructor_max_index
	  && TREE_CODE (constructor_max_index) != INTEGER_CST)
	constructor_max_index = integer_minus_one_node;

      constructor_index
	= convert (bitsizetype,
		   TYPE_MIN_VALUE (TYPE_DOMAIN (constructor_type)));
    }
    else
      constructor_index = bitsize_zero_node;

    constructor_unfilled_index = constructor_index;
    if (value && TREE_CODE (value) == STRING_CST)
    {
      /* We need to split the char/wchar array into individual
	 characters, so that we don't have to special case it
	 everywhere.  */
      set_nonincremental_init_from_string (value, braced_init_obstack);
    }
  }
  else
  {
    if (constructor_type != error_mark_node)
      warning_init (0, "braces around scalar initializer");
    constructor_fields = constructor_type;
    constructor_unfilled_fields = constructor_type;
  }
}

/* At the end of an implicit or explicit brace level,
   finish up that level of constructor.  If a single expression
   with redundant braces initialized that level, return the
   c_expr structure for that expression.  Otherwise, the original_code
   element is set to ERROR_MARK.
   If we were outputting the elements as they are read, return 0 as the value
   from inner levels (process_init_element ignores that),
   but return error_mark_node as the value from the outermost level
   (that's what we want to put in DECL_INITIAL).
   Otherwise, return a CONSTRUCTOR expression as the value.  */

struct c_expr
pop_init_level (int implicit, struct obstack * braced_init_obstack)
{
  struct constructor_stack *p;
  struct c_expr ret;
  ret.value = 0;
  ret.original_code = ERROR_MARK;
  ret.original_type = NULL;

  if (implicit == 0)
  {
    /* When we come to an explicit close brace,
       pop any inner levels that didn't have explicit braces.  */
    while (constructor_stack->implicit)
    {
      process_init_element (pop_init_level (1, braced_init_obstack),
			    true, braced_init_obstack);
    }
    gcc_assert (!constructor_range_stack);
  }

  /* Now output all pending elements.  */
  constructor_incremental = 1;
  output_pending_init_elements (1, braced_init_obstack);

  p = constructor_stack;

  /* Error for initializing a flexible array member, or a zero-length
     array member in an inappropriate context.  */
  if (constructor_type && constructor_fields
      && TREE_CODE (constructor_type) == ARRAY_TYPE
      && TYPE_DOMAIN (constructor_type)
      && !TYPE_MAX_VALUE (TYPE_DOMAIN (constructor_type)))
  {
    /* Silently discard empty initializations.  The parser will
       already have pedwarned for empty brackets.  */
    if (integer_zerop (constructor_unfilled_index))
      constructor_type = NULL_TREE;
    else
    {
      gcc_assert (!TYPE_SIZE (constructor_type));

      if (constructor_depth > 2)
	error_init ("initialization of flexible array member in a nested context");
      else
	pedwarn_init (input_location, OPT_pedantic,
		      "initialization of a flexible array member");

      /* We have already issued an error message for the existence
	 of a flexible array member not at the end of the structure.
	 Discard the initializer so that we do not die later.  */
      if (DECL_CHAIN (constructor_fields) != NULL_TREE)
	constructor_type = NULL_TREE;
    }
  }

  /* Warn when some struct elements are implicitly initialized to zero.  */
  if (warn_missing_field_initializers
      && constructor_type
      && TREE_CODE (constructor_type) == RECORD_TYPE
      && constructor_unfilled_fields)
  {
    bool constructor_zeroinit =
      (VEC_length (constructor_elt, constructor_elements) == 1
       && integer_zerop
       (VEC_index (constructor_elt, constructor_elements, 0)->value));

    /* Do not warn for flexible array members or zero-length arrays.  */
    while (constructor_unfilled_fields
	   && (!DECL_SIZE (constructor_unfilled_fields)
	       || integer_zerop (DECL_SIZE (constructor_unfilled_fields))))
      constructor_unfilled_fields = DECL_CHAIN (constructor_unfilled_fields);

    if (constructor_unfilled_fields
	/* Do not warn if this level of the initializer uses member
	   designators; it is likely to be deliberate.  */
	&& !constructor_designated
	/* Do not warn about initializing with ` = {0}'.  */
	&& !constructor_zeroinit)
    {
      push_member_name (constructor_unfilled_fields);
      warning_init (OPT_Wmissing_field_initializers,
		    "missing initializer");
      RESTORE_SPELLING_DEPTH (constructor_depth);
    }
  }

  /* Pad out the end of the structure.  */
  if (p->replacement_value.value)
    /* If this closes a superfluous brace pair,
       just pass out the element between them.  */
    ret = p->replacement_value;
  else if (constructor_type == 0)
    ;
  else if (TREE_CODE (constructor_type) != RECORD_TYPE
	   && TREE_CODE (constructor_type) != UNION_TYPE
	   && TREE_CODE (constructor_type) != ARRAY_TYPE
	   && TREE_CODE (constructor_type) != VECTOR_TYPE)
  {
    /* A nonincremental scalar initializer--just return
       the element, after verifying there is just one.  */
    if (VEC_empty (constructor_elt,constructor_elements))
    {
      if (!constructor_erroneous)
	error_init ("empty scalar initializer");
      ret.value = error_mark_node;
    }
    else if (VEC_length (constructor_elt,constructor_elements) != 1)
    {
      error_init ("extra elements in scalar initializer");
      ret.value = VEC_index (constructor_elt,constructor_elements,0)->value;
    }
    else
      ret.value = VEC_index (constructor_elt,constructor_elements,0)->value;
  }
  else
  {
    if (constructor_erroneous)
      ret.value = error_mark_node;
    else
    {
      ret.value = build_constructor (constructor_type,
				     constructor_elements);
      if (constructor_constant)
	TREE_CONSTANT (ret.value) = 1;
      if (constructor_constant && constructor_simple)
	TREE_STATIC (ret.value) = 1;
      if (constructor_nonconst)
	CONSTRUCTOR_NON_CONST (ret.value) = 1;
    }
  }

  if (ret.value && TREE_CODE (ret.value) != CONSTRUCTOR)
  {
    if (constructor_nonconst)
      ret.original_code = C_MAYBE_CONST_EXPR;
    else if (ret.original_code == C_MAYBE_CONST_EXPR)
      ret.original_code = ERROR_MARK;
  }

  constructor_type = p->type;
  constructor_fields = p->fields;
  constructor_index = p->index;
  constructor_max_index = p->max_index;
  constructor_unfilled_index = p->unfilled_index;
  constructor_unfilled_fields = p->unfilled_fields;
  constructor_bit_index = p->bit_index;
  constructor_elements = p->elements;
  constructor_constant = p->constant;
  constructor_simple = p->simple;
  constructor_nonconst = p->nonconst;
  constructor_erroneous = p->erroneous;
  constructor_incremental = p->incremental;
  constructor_designated = p->designated;
  constructor_pending_elts = p->pending_elts;
  constructor_depth = p->depth;
  if (!p->implicit)
    constructor_range_stack = p->range_stack;
  RESTORE_SPELLING_DEPTH (constructor_depth);

  constructor_stack = p->next;
  free (p);

  if (ret.value == 0 && constructor_stack == 0)
    ret.value = error_mark_node;
  return ret;
}

/* Common handling for both array range and field name designators.
   ARRAY argument is nonzero for array ranges.  Returns zero for success.  */

static int
set_designator (int array, struct obstack * braced_init_obstack)
{
  tree subtype;
  enum tree_code subcode;

  /* Don't die if an entire brace-pair level is superfluous
     in the containing level.  */
  if (constructor_type == 0)
    return 1;

  /* If there were errors in this designator list already, bail out
     silently.  */
  if (designator_erroneous)
    return 1;

  if (!designator_depth)
  {
    gcc_assert (!constructor_range_stack);

    /* Designator list starts at the level of closest explicit
       braces.  */
    while (constructor_stack->implicit)
    {
      process_init_element (pop_init_level (1, braced_init_obstack),
			    true, braced_init_obstack);
    }
    constructor_designated = 1;
    return 0;
  }

  switch (TREE_CODE (constructor_type))
  {
  case  RECORD_TYPE:
  case  UNION_TYPE:
    subtype = TREE_TYPE (constructor_fields);
    if (subtype != error_mark_node)
      subtype = TYPE_MAIN_VARIANT (subtype);
    break;
  case ARRAY_TYPE:
    subtype = TYPE_MAIN_VARIANT (TREE_TYPE (constructor_type));
    break;
  default:
    gcc_unreachable ();
  }

  subcode = TREE_CODE (subtype);
  if (array && subcode != ARRAY_TYPE)
  {
    error_init ("array index in non-array initializer");
    return 1;
  }
  else if (!array && subcode != RECORD_TYPE && subcode != UNION_TYPE)
  {
    error_init ("field name not in record or union initializer");
    return 1;
  }

  constructor_designated = 1;
  push_init_level (2, braced_init_obstack);
  return 0;
}

/* If there are range designators in designator list, push a new designator
   to constructor_range_stack.  RANGE_END is end of such stack range or
   NULL_TREE if there is no range designator at this level.  */

static void
push_range_stack (tree range_end, struct obstack * braced_init_obstack)
{
  struct constructor_range_stack *p;

  p = (struct constructor_range_stack *)
    obstack_alloc (braced_init_obstack,
		   sizeof (struct constructor_range_stack));
  p->prev = constructor_range_stack;
  p->next = 0;
  p->fields = constructor_fields;
  p->range_start = constructor_index;
  p->index = constructor_index;
  p->stack = constructor_stack;
  p->range_end = range_end;
  if (constructor_range_stack)
    constructor_range_stack->next = p;
  constructor_range_stack = p;
}

/* Within an array initializer, specify the next index to be initialized.
   FIRST is that index.  If LAST is nonzero, then initialize a range
   of indices, running from FIRST through LAST.  */

void
set_init_index (tree first, tree last,
		struct obstack * braced_init_obstack)
{
  if (set_designator (1, braced_init_obstack))
    return;

  designator_erroneous = 1;

  if (!INTEGRAL_TYPE_P (TREE_TYPE (first))
      || (last && !INTEGRAL_TYPE_P (TREE_TYPE (last))))
  {
    error_init ("array index in initializer not of integer type");
    return;
  }

  if (TREE_CODE (first) != INTEGER_CST)
  {
    first = c_fully_fold (first, false, NULL);
    if (TREE_CODE (first) == INTEGER_CST)
      pedwarn_init (input_location, OPT_pedantic,
		    "array index in initializer is not "
		    "an integer constant expression");
  }

  if (last && TREE_CODE (last) != INTEGER_CST)
  {
    last = c_fully_fold (last, false, NULL);
    if (TREE_CODE (last) == INTEGER_CST)
      pedwarn_init (input_location, OPT_pedantic,
		    "array index in initializer is not "
		    "an integer constant expression");
  }

  if (TREE_CODE (first) != INTEGER_CST)
    error_init ("nonconstant array index in initializer");
  else if (last != 0 && TREE_CODE (last) != INTEGER_CST)
    error_init ("nonconstant array index in initializer");
  else if (TREE_CODE (constructor_type) != ARRAY_TYPE)
    error_init ("array index in non-array initializer");
  else if (tree_int_cst_sgn (first) == -1)
    error_init ("array index in initializer exceeds array bounds");
  else if (constructor_max_index
	   && tree_int_cst_lt (constructor_max_index, first))
    error_init ("array index in initializer exceeds array bounds");
  else
  {
    constant_expression_warning (first);
    if (last)
      constant_expression_warning (last);
    constructor_index = convert (bitsizetype, first);

    if (last)
    {
      if (tree_int_cst_equal (first, last))
	last = 0;
      else if (tree_int_cst_lt (last, first))
      {
	error_init ("empty index range in initializer");
	last = 0;
      }
      else
      {
	last = convert (bitsizetype, last);
	if (constructor_max_index != 0
	    && tree_int_cst_lt (constructor_max_index, last))
	{
	  error_init ("array index range in initializer exceeds array bounds");
	  last = 0;
	}
      }
    }

    designator_depth++;
    designator_erroneous = 0;
    if (constructor_range_stack || last)
      push_range_stack (last, braced_init_obstack);
  }
}

/* Within a struct initializer, specify the next field to be initialized.  */

void
set_init_label (tree fieldname, struct obstack * braced_init_obstack)
{
  tree field;

  if (set_designator (0, braced_init_obstack))
    return;

  designator_erroneous = 1;

  if (TREE_CODE (constructor_type) != RECORD_TYPE
      && TREE_CODE (constructor_type) != UNION_TYPE)
  {
    error_init ("field name not in record or union initializer");
    return;
  }

  field = lookup_field (constructor_type, fieldname);

  if (field == 0)
    error ("unknown field %qE specified in initializer", fieldname);
  else
    do
    {
      constructor_fields = TREE_VALUE (field);
      designator_depth++;
      designator_erroneous = 0;
      if (constructor_range_stack)
	push_range_stack (NULL_TREE, braced_init_obstack);
      field = TREE_CHAIN (field);
      if (field)
      {
	if (set_designator (0, braced_init_obstack))
	  return;
      }
    }
    while (field != NULL_TREE);
}

/* Add a new initializer to the tree of pending initializers.  PURPOSE
   identifies the initializer, either array index or field in a structure.
   VALUE is the value of that index or field.  If ORIGTYPE is not
   NULL_TREE, it is the original type of VALUE.

   IMPLICIT is true if value comes from pop_init_level (1),
   the new initializer has been merged with the existing one
   and thus no warnings should be emitted about overriding an
   existing initializer.  */

static void
add_pending_init (tree purpose, tree value, tree origtype, bool implicit,
		  struct obstack * braced_init_obstack)
{
  struct init_node *p, **q, *r;

  q = &constructor_pending_elts;
  p = 0;

  if (TREE_CODE (constructor_type) == ARRAY_TYPE)
  {
    while (*q != 0)
    {
      p = *q;
      if (tree_int_cst_lt (purpose, p->purpose))
	q = &p->left;
      else if (tree_int_cst_lt (p->purpose, purpose))
	q = &p->right;
      else
      {
	if (!implicit)
	{
	  if (TREE_SIDE_EFFECTS (p->value))
	    warning_init (0, "initialized field with side-effects overwritten");
	  else if (warn_override_init)
	    warning_init (OPT_Woverride_init, "initialized field overwritten");
	}
	p->value = value;
	p->origtype = origtype;
	return;
      }
    }
  }
  else
  {
    tree bitpos;

    bitpos = bit_position (purpose);
    while (*q != NULL)
    {
      p = *q;
      if (tree_int_cst_lt (bitpos, bit_position (p->purpose)))
	q = &p->left;
      else if (p->purpose != purpose)
	q = &p->right;
      else
      {
	if (!implicit)
	{
	  if (TREE_SIDE_EFFECTS (p->value))
	    warning_init (0, "initialized field with side-effects overwritten");
	  else if (warn_override_init)
	    warning_init (OPT_Woverride_init, "initialized field overwritten");
	}
	p->value = value;
	p->origtype = origtype;
	return;
      }
    }
  }

  r = (struct init_node *) obstack_alloc (braced_init_obstack,
					  sizeof (struct init_node));
  r->purpose = purpose;
  r->value = value;
  r->origtype = origtype;

  *q = r;
  r->parent = p;
  r->left = 0;
  r->right = 0;
  r->balance = 0;

  while (p)
  {
    struct init_node *s;

    if (r == p->left)
    {
      if (p->balance == 0)
	p->balance = -1;
      else if (p->balance < 0)
      {
	if (r->balance < 0)
	{
	  /* L rotation.  */
	  p->left = r->right;
	  if (p->left)
	    p->left->parent = p;
	  r->right = p;

	  p->balance = 0;
	  r->balance = 0;

	  s = p->parent;
	  p->parent = r;
	  r->parent = s;
	  if (s)
	  {
	    if (s->left == p)
	      s->left = r;
	    else
	      s->right = r;
	  }
	  else
	    constructor_pending_elts = r;
	}
	else
	{
	  /* LR rotation.  */
	  struct init_node *t = r->right;

	  r->right = t->left;
	  if (r->right)
	    r->right->parent = r;
	  t->left = r;

	  p->left = t->right;
	  if (p->left)
	    p->left->parent = p;
	  t->right = p;

	  p->balance = t->balance < 0;
	  r->balance = -(t->balance > 0);
	  t->balance = 0;

	  s = p->parent;
	  p->parent = t;
	  r->parent = t;
	  t->parent = s;
	  if (s)
	  {
	    if (s->left == p)
	      s->left = t;
	    else
	      s->right = t;
	  }
	  else
	    constructor_pending_elts = t;
	}
	break;
      }
      else
      {
	/* p->balance == +1; growth of left side balances the node.  */
	p->balance = 0;
	break;
      }
    }
    else /* r == p->right */
    {
      if (p->balance == 0)
	/* Growth propagation from right side.  */
	p->balance++;
      else if (p->balance > 0)
      {
	if (r->balance > 0)
	{
	  /* R rotation.  */
	  p->right = r->left;
	  if (p->right)
	    p->right->parent = p;
	  r->left = p;

	  p->balance = 0;
	  r->balance = 0;

	  s = p->parent;
	  p->parent = r;
	  r->parent = s;
	  if (s)
	  {
	    if (s->left == p)
	      s->left = r;
	    else
	      s->right = r;
	  }
	  else
	    constructor_pending_elts = r;
	}
	else /* r->balance == -1 */
	{
	  /* RL rotation */
	  struct init_node *t = r->left;

	  r->left = t->right;
	  if (r->left)
	    r->left->parent = r;
	  t->right = r;

	  p->right = t->left;
	  if (p->right)
	    p->right->parent = p;
	  t->left = p;

	  r->balance = (t->balance < 0);
	  p->balance = -(t->balance > 0);
	  t->balance = 0;

	  s = p->parent;
	  p->parent = t;
	  r->parent = t;
	  t->parent = s;
	  if (s)
	  {
	    if (s->left == p)
	      s->left = t;
	    else
	      s->right = t;
	  }
	  else
	    constructor_pending_elts = t;
	}
	break;
      }
      else
      {
	/* p->balance == -1; growth of right side balances the node.  */
	p->balance = 0;
	break;
      }
    }

    r = p;
    p = p->parent;
  }
}

/* Build AVL tree from a sorted chain.  */

static void
set_nonincremental_init (struct obstack * braced_init_obstack)
{
  unsigned HOST_WIDE_INT ix;
  tree index, value;

  if (TREE_CODE (constructor_type) != RECORD_TYPE
      && TREE_CODE (constructor_type) != ARRAY_TYPE)
    return;

  FOR_EACH_CONSTRUCTOR_ELT (constructor_elements, ix, index, value)
  {
    add_pending_init (index, value, NULL_TREE, false,
		      braced_init_obstack);
  }
  constructor_elements = 0;
  if (TREE_CODE (constructor_type) == RECORD_TYPE)
  {
    constructor_unfilled_fields = TYPE_FIELDS (constructor_type);
    /* Skip any nameless bit fields at the beginning.  */
    while (constructor_unfilled_fields != 0
	   && DECL_C_BIT_FIELD (constructor_unfilled_fields)
	   && DECL_NAME (constructor_unfilled_fields) == 0)
      constructor_unfilled_fields = TREE_CHAIN (constructor_unfilled_fields);

  }
  else if (TREE_CODE (constructor_type) == ARRAY_TYPE)
  {
    if (TYPE_DOMAIN (constructor_type))
      constructor_unfilled_index
	= convert (bitsizetype,
		   TYPE_MIN_VALUE (TYPE_DOMAIN (constructor_type)));
    else
      constructor_unfilled_index = bitsize_zero_node;
  }
  constructor_incremental = 0;
}

/* Build AVL tree from a string constant.  */

static void
set_nonincremental_init_from_string (tree str,
				     struct obstack * braced_init_obstack)
{
  tree value, purpose, type;
  HOST_WIDE_INT val[2];
  const char *p, *end;
  int byte, wchar_bytes, charwidth, bitpos;

  gcc_assert (TREE_CODE (constructor_type) == ARRAY_TYPE);

  wchar_bytes = TYPE_PRECISION (TREE_TYPE (TREE_TYPE (str))) / BITS_PER_UNIT;
  charwidth = TYPE_PRECISION (char_type_node);
  type = TREE_TYPE (constructor_type);
  p = TREE_STRING_POINTER (str);
  end = p + TREE_STRING_LENGTH (str);

  for (purpose = bitsize_zero_node;
       p < end && !tree_int_cst_lt (constructor_max_index, purpose);
       purpose = size_binop (PLUS_EXPR, purpose, bitsize_one_node))
  {
    if (wchar_bytes == 1)
    {
      val[1] = (unsigned char) *p++;
      val[0] = 0;
    }
    else
    {
      val[0] = 0;
      val[1] = 0;
      for (byte = 0; byte < wchar_bytes; byte++)
      {
	if (BYTES_BIG_ENDIAN)
	  bitpos = (wchar_bytes - byte - 1) * charwidth;
	else
	  bitpos = byte * charwidth;
	val[bitpos < HOST_BITS_PER_WIDE_INT]
	  |= ((unsigned HOST_WIDE_INT) ((unsigned char) *p++))
	  << (bitpos % HOST_BITS_PER_WIDE_INT);
      }
    }

    if (!TYPE_UNSIGNED (type))
    {
      bitpos = ((wchar_bytes - 1) * charwidth) + HOST_BITS_PER_CHAR;
      if (bitpos < HOST_BITS_PER_WIDE_INT)
      {
	if (val[1] & (((HOST_WIDE_INT) 1) << (bitpos - 1)))
	{
	  val[1] |= ((HOST_WIDE_INT) -1) << bitpos;
	  val[0] = -1;
	}
      }
      else if (bitpos == HOST_BITS_PER_WIDE_INT)
      {
	if (val[1] < 0)
	  val[0] = -1;
      }
      else if (val[0] & (((HOST_WIDE_INT) 1)
			 << (bitpos - 1 - HOST_BITS_PER_WIDE_INT)))
	val[0] |= ((HOST_WIDE_INT) -1)
	  << (bitpos - HOST_BITS_PER_WIDE_INT);
    }

    value = build_int_cst_wide (type, val[1], val[0]);
    add_pending_init (purpose, value, NULL_TREE, false,
		      braced_init_obstack);
  }

  constructor_incremental = 0;
}

/* Return value of FIELD in pending initializer or zero if the field was
   not initialized yet.  */

static tree
find_init_member (tree field, struct obstack * braced_init_obstack)
{
  struct init_node *p;

  if (TREE_CODE (constructor_type) == ARRAY_TYPE)
  {
    if (constructor_incremental
	&& tree_int_cst_lt (field, constructor_unfilled_index))
      set_nonincremental_init (braced_init_obstack);

    p = constructor_pending_elts;
    while (p)
    {
      if (tree_int_cst_lt (field, p->purpose))
	p = p->left;
      else if (tree_int_cst_lt (p->purpose, field))
	p = p->right;
      else
	return p->value;
    }
  }
  else if (TREE_CODE (constructor_type) == RECORD_TYPE)
  {
    tree bitpos = bit_position (field);

    if (constructor_incremental
	&& (!constructor_unfilled_fields
	    || tree_int_cst_lt (bitpos,
				bit_position (constructor_unfilled_fields))))
      set_nonincremental_init (braced_init_obstack);

    p = constructor_pending_elts;
    while (p)
    {
      if (field == p->purpose)
	return p->value;
      else if (tree_int_cst_lt (bitpos, bit_position (p->purpose)))
	p = p->left;
      else
	p = p->right;
    }
  }
  else if (TREE_CODE (constructor_type) == UNION_TYPE)
  {
    if (!VEC_empty (constructor_elt, constructor_elements)
	&& (VEC_last (constructor_elt, constructor_elements)->index
	    == field))
      return VEC_last (constructor_elt, constructor_elements)->value;
  }
  return 0;
}

/* "Output" the next constructor element.
   At top level, really output it to assembler code now.
   Otherwise, collect it in a list from which we will make a CONSTRUCTOR.
   If ORIGTYPE is not NULL_TREE, it is the original type of VALUE.
   TYPE is the data type that the containing data type wants here.
   FIELD is the field (a FIELD_DECL) or the index that this element fills.
   If VALUE is a string constant, STRICT_STRING is true if it is
   unparenthesized or we should not warn here for it being parenthesized.
   For other types of VALUE, STRICT_STRING is not used.

   PENDING if non-nil means output pending elements that belong
   right after this element.  (PENDING is normally 1;
   it is 0 while outputting pending elements, to avoid recursion.)

   IMPLICIT is true if value comes from pop_init_level (1),
   the new initializer has been merged with the existing one
   and thus no warnings should be emitted about overriding an
   existing initializer.  */

static void
output_init_element (tree value, tree origtype, bool strict_string, tree type,
		     tree field, int pending, bool implicit,
		     struct obstack * braced_init_obstack)
{
  tree semantic_type = NULL_TREE;
  constructor_elt *celt;
  bool maybe_const = true;
  bool npc;

  if (type == error_mark_node || value == error_mark_node)
  {
    constructor_erroneous = 1;
    return;
  }
  if (TREE_CODE (TREE_TYPE (value)) == ARRAY_TYPE
      && (TREE_CODE (value) == STRING_CST
	  || TREE_CODE (value) == COMPOUND_LITERAL_EXPR)
      && !(TREE_CODE (value) == STRING_CST
	   && TREE_CODE (type) == ARRAY_TYPE
	   && INTEGRAL_TYPE_P (TREE_TYPE (type)))
      && !comptypes (TYPE_MAIN_VARIANT (TREE_TYPE (value)),
		     TYPE_MAIN_VARIANT (type)))
    value = array_to_pointer_conversion (input_location, value);

  if (TREE_CODE (value) == COMPOUND_LITERAL_EXPR
      && require_constant_value && !flag_isoc99 && pending)
  {
    /* As an extension, allow initializing objects with static storage
       duration with compound literals (which are then treated just as
       the brace enclosed list they contain).  */
    tree decl = COMPOUND_LITERAL_EXPR_DECL (value);
    value = DECL_INITIAL (decl);
  }

  npc = null_pointer_constant_p (value);
  if (TREE_CODE (value) == EXCESS_PRECISION_EXPR)
  {
    semantic_type = TREE_TYPE (value);
    value = TREE_OPERAND (value, 0);
  }
  value = c_fully_fold (value, require_constant_value, &maybe_const);

  if (value == error_mark_node)
    constructor_erroneous = 1;
  else if (!TREE_CONSTANT (value))
    constructor_constant = 0;
  else if (!initializer_constant_valid_p (value, TREE_TYPE (value))
	   || ((TREE_CODE (constructor_type) == RECORD_TYPE
		|| TREE_CODE (constructor_type) == UNION_TYPE)
	       && DECL_C_BIT_FIELD (field)
	       && TREE_CODE (value) != INTEGER_CST))
    constructor_simple = 0;
  if (!maybe_const)
    constructor_nonconst = 1;

  if (!initializer_constant_valid_p (value, TREE_TYPE (value)))
  {
    if (require_constant_value)
    {
      error_init ("initializer element is not constant");
      value = error_mark_node;
    }
    else if (require_constant_elements)
      pedwarn (input_location, 0,
	       "initializer element is not computable at load time");
  }
  else if (!maybe_const
	   && (require_constant_value || require_constant_elements))
    pedwarn_init (input_location, 0,
		  "initializer element is not a constant expression");

  /* Issue -Wc++-compat warnings about initializing a bitfield with
     enum type.  */
  if (warn_cxx_compat
      && field != NULL_TREE
      && TREE_CODE (field) == FIELD_DECL
      && DECL_BIT_FIELD_TYPE (field) != NULL_TREE
      && (TYPE_MAIN_VARIANT (DECL_BIT_FIELD_TYPE (field))
	  != TYPE_MAIN_VARIANT (type))
      && TREE_CODE (DECL_BIT_FIELD_TYPE (field)) == ENUMERAL_TYPE)
  {
    tree checktype = origtype != NULL_TREE ? origtype : TREE_TYPE (value);
    if (checktype != error_mark_node
	&& (TYPE_MAIN_VARIANT (checktype)
	    != TYPE_MAIN_VARIANT (DECL_BIT_FIELD_TYPE (field))))
      warning_init (OPT_Wc___compat,
		    "enum conversion in initialization is invalid in C++");
  }

  /* If this field is empty (and not at the end of structure),
     don't do anything other than checking the initializer.  */
  if (field
      && (TREE_TYPE (field) == error_mark_node
	  || (COMPLETE_TYPE_P (TREE_TYPE (field))
	      && integer_zerop (TYPE_SIZE (TREE_TYPE (field)))
	      && (TREE_CODE (constructor_type) == ARRAY_TYPE
		  || DECL_CHAIN (field)))))
    return;

  if (semantic_type)
    value = build1 (EXCESS_PRECISION_EXPR, semantic_type, value);
  value = digest_init (input_location, type, value, origtype, npc,
      		       strict_string, require_constant_value);
  if (value == error_mark_node)
  {
    constructor_erroneous = 1;
    return;
  }
  if (require_constant_value || require_constant_elements)
    constant_expression_warning (value);

  /* If this element doesn't come next in sequence,
     put it on constructor_pending_elts.  */
  if (TREE_CODE (constructor_type) == ARRAY_TYPE
      && (!constructor_incremental
	  || !tree_int_cst_equal (field, constructor_unfilled_index)))
  {
    if (constructor_incremental
	&& tree_int_cst_lt (field, constructor_unfilled_index))
      set_nonincremental_init (braced_init_obstack);

    add_pending_init (field, value, origtype, implicit,
		      braced_init_obstack);
    return;
  }
  else if (TREE_CODE (constructor_type) == RECORD_TYPE
	   && (!constructor_incremental
	       || field != constructor_unfilled_fields))
  {
    /* We do this for records but not for unions.  In a union,
       no matter which field is specified, it can be initialized
       right away since it starts at the beginning of the union.  */
    if (constructor_incremental)
    {
      if (!constructor_unfilled_fields)
	set_nonincremental_init (braced_init_obstack);
      else
      {
	tree bitpos, unfillpos;

	bitpos = bit_position (field);
	unfillpos = bit_position (constructor_unfilled_fields);

	if (tree_int_cst_lt (bitpos, unfillpos))
	  set_nonincremental_init (braced_init_obstack);
      }
    }

    add_pending_init (field, value, origtype, implicit,
		      braced_init_obstack);
    return;
  }
  else if (TREE_CODE (constructor_type) == UNION_TYPE
	   && !VEC_empty (constructor_elt, constructor_elements))
  {
    if (!implicit)
    {
      if (TREE_SIDE_EFFECTS (VEC_last (constructor_elt,
				       constructor_elements)->value))
	warning_init (0,
		      "initialized field with side-effects overwritten");
      else if (warn_override_init)
	warning_init (OPT_Woverride_init, "initialized field overwritten");
    }

    /* We can have just one union field set.  */
    constructor_elements = 0;
  }

  /* Otherwise, output this element either to
     constructor_elements or to the assembler file.  */

  celt = VEC_safe_push (constructor_elt, gc, constructor_elements, NULL);
  celt->index = field;
  celt->value = value;

  /* Advance the variable that indicates sequential elements output.  */
  if (TREE_CODE (constructor_type) == ARRAY_TYPE)
    constructor_unfilled_index
      = size_binop_loc (input_location, PLUS_EXPR, constructor_unfilled_index,
			bitsize_one_node);
  else if (TREE_CODE (constructor_type) == RECORD_TYPE)
  {
    constructor_unfilled_fields
      = DECL_CHAIN (constructor_unfilled_fields);

    /* Skip any nameless bit fields.  */
    while (constructor_unfilled_fields != 0
	   && DECL_C_BIT_FIELD (constructor_unfilled_fields)
	   && DECL_NAME (constructor_unfilled_fields) == 0)
      constructor_unfilled_fields =
	DECL_CHAIN (constructor_unfilled_fields);
  }
  else if (TREE_CODE (constructor_type) == UNION_TYPE)
    constructor_unfilled_fields = 0;

  /* Now output any pending elements which have become next.  */
  if (pending)
    output_pending_init_elements (0, braced_init_obstack);
}

/* Output any pending elements which have become next.
   As we output elements, constructor_unfilled_{fields,index}
   advances, which may cause other elements to become next;
   if so, they too are output.

   If ALL is 0, we return when there are
   no more pending elements to output now.

   If ALL is 1, we output space as necessary so that
   we can output all the pending elements.  */
static void
output_pending_init_elements (int all, struct obstack * braced_init_obstack)
{
  struct init_node *elt = constructor_pending_elts;
  tree next;

retry:

  /* Look through the whole pending tree.
     If we find an element that should be output now,
     output it.  Otherwise, set NEXT to the element
     that comes first among those still pending.  */

  next = 0;
  while (elt)
  {
    if (TREE_CODE (constructor_type) == ARRAY_TYPE)
    {
      if (tree_int_cst_equal (elt->purpose,
			      constructor_unfilled_index))
	output_init_element (elt->value, elt->origtype, true,
			     TREE_TYPE (constructor_type),
			     constructor_unfilled_index, 0, false,
			     braced_init_obstack);
      else if (tree_int_cst_lt (constructor_unfilled_index,
				elt->purpose))
      {
	/* Advance to the next smaller node.  */
	if (elt->left)
	  elt = elt->left;
	else
	{
	  /* We have reached the smallest node bigger than the
	     current unfilled index.  Fill the space first.  */
	  next = elt->purpose;
	  break;
	}
      }
      else
      {
	/* Advance to the next bigger node.  */
	if (elt->right)
	  elt = elt->right;
	else
	{
	  /* We have reached the biggest node in a subtree.  Find
	     the parent of it, which is the next bigger node.  */
	  while (elt->parent && elt->parent->right == elt)
	    elt = elt->parent;
	  elt = elt->parent;
	  if (elt && tree_int_cst_lt (constructor_unfilled_index,
				      elt->purpose))
	  {
	    next = elt->purpose;
	    break;
	  }
	}
      }
    }
    else if (TREE_CODE (constructor_type) == RECORD_TYPE
	     || TREE_CODE (constructor_type) == UNION_TYPE)
    {
      tree ctor_unfilled_bitpos, elt_bitpos;

      /* If the current record is complete we are done.  */
      if (constructor_unfilled_fields == 0)
	break;

      ctor_unfilled_bitpos = bit_position (constructor_unfilled_fields);
      elt_bitpos = bit_position (elt->purpose);
      /* We can't compare fields here because there might be empty
	 fields in between.  */
      if (tree_int_cst_equal (elt_bitpos, ctor_unfilled_bitpos))
      {
	constructor_unfilled_fields = elt->purpose;
	output_init_element (elt->value, elt->origtype, true,
			     TREE_TYPE (elt->purpose),
			     elt->purpose, 0, false,
			     braced_init_obstack);
      }
      else if (tree_int_cst_lt (ctor_unfilled_bitpos, elt_bitpos))
      {
	/* Advance to the next smaller node.  */
	if (elt->left)
	  elt = elt->left;
	else
	{
	  /* We have reached the smallest node bigger than the
	     current unfilled field.  Fill the space first.  */
	  next = elt->purpose;
	  break;
	}
      }
      else
      {
	/* Advance to the next bigger node.  */
	if (elt->right)
	  elt = elt->right;
	else
	{
	  /* We have reached the biggest node in a subtree.  Find
	     the parent of it, which is the next bigger node.  */
	  while (elt->parent && elt->parent->right == elt)
	    elt = elt->parent;
	  elt = elt->parent;
	  if (elt
	      && (tree_int_cst_lt (ctor_unfilled_bitpos,
				   bit_position (elt->purpose))))
	  {
	    next = elt->purpose;
	    break;
	  }
	}
      }
    }
  }

  /* Ordinarily return, but not if we want to output all
     and there are elements left.  */
  if (!(all && next != 0))
    return;

  /* If it's not incremental, just skip over the gap, so that after
     jumping to retry we will output the next successive element.  */
  if (TREE_CODE (constructor_type) == RECORD_TYPE
      || TREE_CODE (constructor_type) == UNION_TYPE)
    constructor_unfilled_fields = next;
  else if (TREE_CODE (constructor_type) == ARRAY_TYPE)
    constructor_unfilled_index = next;

  /* ELT now points to the node in the pending tree with the next
     initializer to output.  */
  goto retry;
}

/* Add one non-braced element to the current constructor level.
   This adjusts the current position within the constructor's type.
   This may also start or terminate implicit levels
   to handle a partly-braced initializer.

   Once this has found the correct level for the new element,
   it calls output_init_element.

   IMPLICIT is true if value comes from pop_init_level (1),
   the new initializer has been merged with the existing one
   and thus no warnings should be emitted about overriding an
   existing initializer.  */

void
process_init_element (struct c_expr value, bool implicit,
		      struct obstack * braced_init_obstack)
{
  tree orig_value = value.value;
  int string_flag = orig_value != 0 && TREE_CODE (orig_value) == STRING_CST;
  bool strict_string = value.original_code == STRING_CST;

  designator_depth = 0;
  designator_erroneous = 0;

  /* Handle superfluous braces around string cst as in
     char x[] = {"foo"}; */
  if (string_flag
      && constructor_type
      && TREE_CODE (constructor_type) == ARRAY_TYPE
      && INTEGRAL_TYPE_P (TREE_TYPE (constructor_type))
      && integer_zerop (constructor_unfilled_index))
  {
    if (constructor_stack->replacement_value.value)
      error_init ("excess elements in char array initializer");
    constructor_stack->replacement_value = value;
    return;
  }

  if (constructor_stack->replacement_value.value != 0)
  {
    error_init ("excess elements in struct initializer");
    return;
  }

  /* Ignore elements of a brace group if it is entirely superfluous
     and has already been diagnosed.  */
  if (constructor_type == 0)
    return;

  /* If we've exhausted any levels that didn't have braces,
     pop them now.  */
  while (constructor_stack->implicit)
  {
    if ((TREE_CODE (constructor_type) == RECORD_TYPE
	 || TREE_CODE (constructor_type) == UNION_TYPE)
	&& constructor_fields == 0)
      process_init_element (pop_init_level (1, braced_init_obstack),
			    true, braced_init_obstack);
    else if ((TREE_CODE (constructor_type) == ARRAY_TYPE
	      || TREE_CODE (constructor_type) == VECTOR_TYPE)
	     && (constructor_max_index == 0
		 || tree_int_cst_lt (constructor_max_index,
				     constructor_index)))
      process_init_element (pop_init_level (1, braced_init_obstack),
			    true, braced_init_obstack);
    else
      break;
  }

  /* In the case of [LO ... HI] = VALUE, only evaluate VALUE once.  */
  if (constructor_range_stack)
  {
    /* If value is a compound literal and we'll be just using its
       content, don't put it into a SAVE_EXPR.  */
    if (TREE_CODE (value.value) != COMPOUND_LITERAL_EXPR
	|| !require_constant_value
	|| flag_isoc99)
    {
      tree semantic_type = NULL_TREE;
      if (TREE_CODE (value.value) == EXCESS_PRECISION_EXPR)
      {
	semantic_type = TREE_TYPE (value.value);
	value.value = TREE_OPERAND (value.value, 0);
      }
      value.value = c_save_expr (value.value);
      if (semantic_type)
	value.value = build1 (EXCESS_PRECISION_EXPR, semantic_type,
			      value.value);
    }
  }

  while (1)
  {
    if (TREE_CODE (constructor_type) == RECORD_TYPE)
    {
      tree fieldtype;
      enum tree_code fieldcode;

      if (constructor_fields == 0)
      {
	pedwarn_init (input_location, 0,
		      "excess elements in struct initializer");
	break;
      }

      fieldtype = TREE_TYPE (constructor_fields);
      if (fieldtype != error_mark_node)
	fieldtype = TYPE_MAIN_VARIANT (fieldtype);
      fieldcode = TREE_CODE (fieldtype);

      /* Error for non-static initialization of a flexible array member.  */
      if (fieldcode == ARRAY_TYPE
	  && !require_constant_value
	  && TYPE_SIZE (fieldtype) == NULL_TREE
	  && DECL_CHAIN (constructor_fields) == NULL_TREE)
      {
	error_init ("non-static initialization of a flexible array member");
	break;
      }

      /* Accept a string constant to initialize a subarray.  */
      if (value.value != 0
	  && fieldcode == ARRAY_TYPE
	  && INTEGRAL_TYPE_P (TREE_TYPE (fieldtype))
	  && string_flag)
	value.value = orig_value;
      /* Otherwise, if we have come to a subaggregate,
	 and we don't have an element of its type, push into it.  */
      else if (value.value != 0
	       && value.value != error_mark_node
	       && TYPE_MAIN_VARIANT (TREE_TYPE (value.value)) != fieldtype
	       && (fieldcode == RECORD_TYPE || fieldcode == ARRAY_TYPE
		   || fieldcode == UNION_TYPE || fieldcode == VECTOR_TYPE))
      {
	push_init_level (1, braced_init_obstack);
	continue;
      }

      if (value.value)
      {
	push_member_name (constructor_fields);
	output_init_element (value.value, value.original_type,
			     strict_string, fieldtype,
			     constructor_fields, 1, implicit,
			     braced_init_obstack);
	RESTORE_SPELLING_DEPTH (constructor_depth);
      }
      else
	/* Do the bookkeeping for an element that was
	   directly output as a constructor.  */
      {
	/* For a record, keep track of end position of last field.  */
	if (DECL_SIZE (constructor_fields))
	  constructor_bit_index
	    = size_binop_loc (input_location, PLUS_EXPR,
			      bit_position (constructor_fields),
			      DECL_SIZE (constructor_fields));

	/* If the current field was the first one not yet written out,
	   it isn't now, so update.  */
	if (constructor_unfilled_fields == constructor_fields)
	{
	  constructor_unfilled_fields = DECL_CHAIN (constructor_fields);
	  /* Skip any nameless bit fields.  */
	  while (constructor_unfilled_fields != 0
		 && DECL_C_BIT_FIELD (constructor_unfilled_fields)
		 && DECL_NAME (constructor_unfilled_fields) == 0)
	    constructor_unfilled_fields =
	      DECL_CHAIN (constructor_unfilled_fields);
	}
      }

      constructor_fields = DECL_CHAIN (constructor_fields);
      /* Skip any nameless bit fields at the beginning.  */
      while (constructor_fields != 0
	     && DECL_C_BIT_FIELD (constructor_fields)
	     && DECL_NAME (constructor_fields) == 0)
	constructor_fields = DECL_CHAIN (constructor_fields);
    }
    else if (TREE_CODE (constructor_type) == UNION_TYPE)
    {
      tree fieldtype;
      enum tree_code fieldcode;

      if (constructor_fields == 0)
      {
	pedwarn_init (input_location, 0,
		      "excess elements in union initializer");
	break;
      }

      fieldtype = TREE_TYPE (constructor_fields);
      if (fieldtype != error_mark_node)
	fieldtype = TYPE_MAIN_VARIANT (fieldtype);
      fieldcode = TREE_CODE (fieldtype);

      /* Warn that traditional C rejects initialization of unions.
	 We skip the warning if the value is zero.  This is done
	 under the assumption that the zero initializer in user
	 code appears conditioned on e.g. __STDC__ to avoid
	 "missing initializer" warnings and relies on default
	 initialization to zero in the traditional C case.
	 We also skip the warning if the initializer is designated,
	 again on the assumption that this must be conditional on
	 __STDC__ anyway (and we've already complained about the
	 member-designator already).  */
      if (!in_system_header && !constructor_designated
	  && !(value.value && (integer_zerop (value.value)
			       || real_zerop (value.value))))
	warning (OPT_Wtraditional, "traditional C rejects initialization "
		 "of unions");

      /* Accept a string constant to initialize a subarray.  */
      if (value.value != 0
	  && fieldcode == ARRAY_TYPE
	  && INTEGRAL_TYPE_P (TREE_TYPE (fieldtype))
	  && string_flag)
	value.value = orig_value;
      /* Otherwise, if we have come to a subaggregate,
	 and we don't have an element of its type, push into it.  */
      else if (value.value != 0
	       && value.value != error_mark_node
	       && TYPE_MAIN_VARIANT (TREE_TYPE (value.value)) != fieldtype
	       && (fieldcode == RECORD_TYPE || fieldcode == ARRAY_TYPE
		   || fieldcode == UNION_TYPE || fieldcode == VECTOR_TYPE))
      {
	push_init_level (1, braced_init_obstack);
	continue;
      }

      if (value.value)
      {
	push_member_name (constructor_fields);
	output_init_element (value.value, value.original_type,
			     strict_string, fieldtype,
			     constructor_fields, 1, implicit,
			     braced_init_obstack);
	RESTORE_SPELLING_DEPTH (constructor_depth);
      }
      else
	/* Do the bookkeeping for an element that was
	   directly output as a constructor.  */
      {
	constructor_bit_index = DECL_SIZE (constructor_fields);
	constructor_unfilled_fields = DECL_CHAIN (constructor_fields);
      }

      constructor_fields = 0;
    }
    else if (TREE_CODE (constructor_type) == ARRAY_TYPE)
    {
      tree elttype = TYPE_MAIN_VARIANT (TREE_TYPE (constructor_type));
      enum tree_code eltcode = TREE_CODE (elttype);

      /* Accept a string constant to initialize a subarray.  */
      if (value.value != 0
	  && eltcode == ARRAY_TYPE
	  && INTEGRAL_TYPE_P (TREE_TYPE (elttype))
	  && string_flag)
	value.value = orig_value;
      /* Otherwise, if we have come to a subaggregate,
	 and we don't have an element of its type, push into it.  */
      else if (value.value != 0
	       && value.value != error_mark_node
	       && TYPE_MAIN_VARIANT (TREE_TYPE (value.value)) != elttype
	       && (eltcode == RECORD_TYPE || eltcode == ARRAY_TYPE
		   || eltcode == UNION_TYPE || eltcode == VECTOR_TYPE))
      {
	push_init_level (1, braced_init_obstack);
	continue;
      }

      if (constructor_max_index != 0
	  && (tree_int_cst_lt (constructor_max_index, constructor_index)
	      || integer_all_onesp (constructor_max_index)))
      {
	pedwarn_init (input_location, 0,
		      "excess elements in array initializer");
	break;
      }

      /* Now output the actual element.  */
      if (value.value)
      {
	push_array_bounds (tree_low_cst (constructor_index, 1));
	output_init_element (value.value, value.original_type,
			     strict_string, elttype,
			     constructor_index, 1, implicit,
			     braced_init_obstack);
	RESTORE_SPELLING_DEPTH (constructor_depth);
      }

      constructor_index
	= size_binop_loc (input_location, PLUS_EXPR,
			  constructor_index, bitsize_one_node);

      if (!value.value)
	/* If we are doing the bookkeeping for an element that was
	   directly output as a constructor, we must update
	   constructor_unfilled_index.  */
	constructor_unfilled_index = constructor_index;
    }
    else if (TREE_CODE (constructor_type) == VECTOR_TYPE)
    {
      tree elttype = TYPE_MAIN_VARIANT (TREE_TYPE (constructor_type));

      /* Do a basic check of initializer size.  Note that vectors
	 always have a fixed size derived from their type.  */
      if (tree_int_cst_lt (constructor_max_index, constructor_index))
      {
	pedwarn_init (input_location, 0,
		      "excess elements in vector initializer");
	break;
      }

      /* Now output the actual element.  */
      if (value.value)
      {
	if (TREE_CODE (value.value) == VECTOR_CST)
	  elttype = TYPE_MAIN_VARIANT (constructor_type);
	output_init_element (value.value, value.original_type,
			     strict_string, elttype,
			     constructor_index, 1, implicit,
			     braced_init_obstack);
      }

      constructor_index
	= size_binop_loc (input_location,
			  PLUS_EXPR, constructor_index, bitsize_one_node);

      if (!value.value)
	/* If we are doing the bookkeeping for an element that was
	   directly output as a constructor, we must update
	   constructor_unfilled_index.  */
	constructor_unfilled_index = constructor_index;
    }

    /* Handle the sole element allowed in a braced initializer
       for a scalar variable.  */
    else if (constructor_type != error_mark_node
	     && constructor_fields == 0)
    {
      pedwarn_init (input_location, 0,
		    "excess elements in scalar initializer");
      break;
    }
    else
    {
      if (value.value)
	output_init_element (value.value, value.original_type,
			     strict_string, constructor_type,
			     NULL_TREE, 1, implicit,
			     braced_init_obstack);
      constructor_fields = 0;
    }

    /* Handle range initializers either at this level or anywhere higher
       in the designator stack.  */
    if (constructor_range_stack)
    {
      struct constructor_range_stack *p, *range_stack;
      int finish = 0;

      range_stack = constructor_range_stack;
      constructor_range_stack = 0;
      while (constructor_stack != range_stack->stack)
      {
	gcc_assert (constructor_stack->implicit);
	process_init_element (pop_init_level (1,
					      braced_init_obstack),
			      true, braced_init_obstack);
      }
      for (p = range_stack;
	   !p->range_end || tree_int_cst_equal (p->index, p->range_end);
	   p = p->prev)
      {
	gcc_assert (constructor_stack->implicit);
	process_init_element (pop_init_level (1, braced_init_obstack),
			      true, braced_init_obstack);
      }

      p->index = size_binop_loc (input_location,
				 PLUS_EXPR, p->index, bitsize_one_node);
      if (tree_int_cst_equal (p->index, p->range_end) && !p->prev)
	finish = 1;

      while (1)
      {
	constructor_index = p->index;
	constructor_fields = p->fields;
	if (finish && p->range_end && p->index == p->range_start)
	{
	  finish = 0;
	  p->prev = 0;
	}
	p = p->next;
	if (!p)
	  break;
	push_init_level (2, braced_init_obstack);
	p->stack = constructor_stack;
	if (p->range_end && tree_int_cst_equal (p->index, p->range_end))
	  p->index = p->range_start;
      }

      if (!finish)
	constructor_range_stack = range_stack;
      continue;
    }

    break;
  }

  constructor_range_stack = 0;
}

/* Build a complete asm-statement, whose components are a CV_QUALIFIER
   (guaranteed to be 'volatile' or null) and ARGS (represented using
   an ASM_EXPR node).  */
tree
build_asm_stmt (tree cv_qualifier, tree args)
{
  if (!ASM_VOLATILE_P (args) && cv_qualifier)
    ASM_VOLATILE_P (args) = 1;
  return add_stmt (args);
}

/* Build an asm-expr, whose components are a STRING, some OUTPUTS,
   some INPUTS, and some CLOBBERS.  The latter three may be NULL.
   SIMPLE indicates whether there was anything at all after the
   string in the asm expression -- asm("blah") and asm("blah" : )
   are subtly different.  We use a ASM_EXPR node to represent this.  */
tree
build_asm_expr (location_t loc, tree string, tree outputs, tree inputs,
		tree clobbers, tree labels, bool simple)
{
  tree tail;
  tree args;
  int i;
  const char *constraint;
  const char **oconstraints;
  bool allows_mem, allows_reg, is_inout;
  int ninputs, noutputs;

  ninputs = list_length (inputs);
  noutputs = list_length (outputs);
  oconstraints = (const char **) alloca (noutputs * sizeof (const char *));

  string = resolve_asm_operand_names (string, outputs, inputs, labels);

  /* Remove output conversions that change the type but not the mode.  */
  for (i = 0, tail = outputs; tail; ++i, tail = TREE_CHAIN (tail))
  {
    tree output = TREE_VALUE (tail);

    /* ??? Really, this should not be here.  Users should be using a
       proper lvalue, dammit.  But there's a long history of using casts
       in the output operands.  In cases like longlong.h, this becomes a
       primitive form of typechecking -- if the cast can be removed, then
       the output operand had a type of the proper width; otherwise we'll
       get an error.  Gross, but ...  */
    STRIP_NOPS (output);

    if (!lvalue_or_else (loc, output, lv_asm))
      output = error_mark_node;

    if (output != error_mark_node
	&& (TREE_READONLY (output)
	    || TYPE_READONLY (TREE_TYPE (output))
	    || ((TREE_CODE (TREE_TYPE (output)) == RECORD_TYPE
		 || TREE_CODE (TREE_TYPE (output)) == UNION_TYPE)
		&& C_TYPE_FIELDS_READONLY (TREE_TYPE (output)))))
      readonly_error (output, lv_asm);

    constraint = TREE_STRING_POINTER (TREE_VALUE (TREE_PURPOSE (tail)));
    oconstraints[i] = constraint;

    if (parse_output_constraint (&constraint, i, ninputs, noutputs,
				 &allows_mem, &allows_reg, &is_inout))
    {
      /* If the operand is going to end up in memory,
	 mark it addressable.  */
      if (!allows_reg && !c_mark_addressable (output))
	output = error_mark_node;
      if (!(!allows_reg && allows_mem)
	  && output != error_mark_node
	  && VOID_TYPE_P (TREE_TYPE (output)))
      {
	error_at (loc, "invalid use of void expression");
	output = error_mark_node;
      }
    }
    else
      output = error_mark_node;

    TREE_VALUE (tail) = output;
  }

  for (i = 0, tail = inputs; tail; ++i, tail = TREE_CHAIN (tail))
  {
    tree input;

    constraint = TREE_STRING_POINTER (TREE_VALUE (TREE_PURPOSE (tail)));
    input = TREE_VALUE (tail);

    if (parse_input_constraint (&constraint, i, ninputs, noutputs, 0,
				oconstraints, &allows_mem, &allows_reg))
    {
      /* If the operand is going to end up in memory,
	 mark it addressable.  */
      if (!allows_reg && allows_mem)
      {
	/* Strip the nops as we allow this case.  FIXME, this really
	   should be rejected or made deprecated.  */
	STRIP_NOPS (input);
	if (!c_mark_addressable (input))
	  input = error_mark_node;
      }
      else if (input != error_mark_node && VOID_TYPE_P (TREE_TYPE (input)))
      {
	error_at (loc, "invalid use of void expression");
	input = error_mark_node;
      }
    }
    else
      input = error_mark_node;

    TREE_VALUE (tail) = input;
  }

  /* ASMs with labels cannot have outputs.  This should have been
     enforced by the parser.  */
  gcc_assert (outputs == NULL || labels == NULL);

  args = build_stmt (loc, ASM_EXPR, string, outputs, inputs, clobbers, labels);

  /* asm statements without outputs, including simple ones, are treated
     as volatile.  */
  ASM_INPUT_P (args) = simple;
  ASM_VOLATILE_P (args) = (noutputs == 0);

  return args;
}

/* Generate a goto statement to LABEL.  LOC is the location of the
   GOTO.  */

tree
c_finish_goto_label (location_t loc, tree label)
{
  tree decl = lookup_label_for_goto (loc, label);
  if (!decl)
    return NULL_TREE;
  TREE_USED (decl) = 1;
  {
    tree t = build1 (GOTO_EXPR, void_type_node, decl);
    SET_EXPR_LOCATION (t, loc);
    return add_stmt (t);
  }
}

/* Generate a computed goto statement to EXPR.  LOC is the location of
   the GOTO.  */

tree
c_finish_goto_ptr (location_t loc, tree expr)
{
  tree t;
  pedwarn (loc, OPT_pedantic, "ISO C forbids %<goto *expr;%>");
  expr = c_fully_fold (expr, false, NULL);
  expr = convert (ptr_type_node, expr);
  t = build1 (GOTO_EXPR, void_type_node, expr);
  SET_EXPR_LOCATION (t, loc);
  return add_stmt (t);
}

/* Generate a C `return' statement.  RETVAL is the expression for what
   to return, or a null pointer for `return;' with no value.  LOC is
   the location of the return statement.  If ORIGTYPE is not NULL_TREE, it
   is the original type of RETVAL.  */

tree
c_finish_return (location_t loc, tree retval, tree origtype)
{
  tree valtype = TREE_TYPE (TREE_TYPE (current_function_decl)), ret_stmt;
  bool no_warning = false;
  bool npc = false;

  if (TREE_THIS_VOLATILE (current_function_decl))
    warning_at (loc, 0,
		"function declared %<noreturn%> has a %<return%> statement");

  if (retval)
  {
    tree semantic_type = NULL_TREE;
    npc = null_pointer_constant_p (retval);
    if (TREE_CODE (retval) == EXCESS_PRECISION_EXPR)
    {
      semantic_type = TREE_TYPE (retval);
      retval = TREE_OPERAND (retval, 0);
    }
    retval = c_fully_fold (retval, false, NULL);
    if (semantic_type)
      retval = build1 (EXCESS_PRECISION_EXPR, semantic_type, retval);
  }

  if (!retval)
  {
    current_function_returns_null = 1;
    if ((warn_return_type || flag_isoc99)
	&& valtype != 0 && TREE_CODE (valtype) != VOID_TYPE)
    {
      pedwarn_c99 (loc, flag_isoc99 ? 0 : OPT_Wreturn_type,
		   "%<return%> with no value, in "
		   "function returning non-void");
      no_warning = true;
    }
  }
  else if (valtype == 0 || TREE_CODE (valtype) == VOID_TYPE)
  {
    current_function_returns_null = 1;
    if (TREE_CODE (TREE_TYPE (retval)) != VOID_TYPE)
      pedwarn (loc, 0,
	       "%<return%> with a value, in function returning void");
    else
      pedwarn (loc, OPT_pedantic, "ISO C forbids "
	       "%<return%> with expression, in function returning void");
  }
  else
  {
    tree t = convert_for_assignment (loc, valtype, retval, origtype,
				     ic_return,
				     npc, NULL_TREE, NULL_TREE, 0);
    tree res = DECL_RESULT (current_function_decl);
    tree inner;

    current_function_returns_value = 1;
    if (t == error_mark_node)
      return NULL_TREE;

    inner = t = convert (TREE_TYPE (res), t);

    /* Strip any conversions, additions, and subtractions, and see if
       we are returning the address of a local variable.  Warn if so.  */
    while (1)
    {
      switch (TREE_CODE (inner))
      {
      CASE_CONVERT:
      case NON_LVALUE_EXPR:
      case PLUS_EXPR:
      case POINTER_PLUS_EXPR:
	inner = TREE_OPERAND (inner, 0);
	continue;

      case MINUS_EXPR:
	/* If the second operand of the MINUS_EXPR has a pointer
	   type (or is converted from it), this may be valid, so
	   don't give a warning.  */
      {
	tree op1 = TREE_OPERAND (inner, 1);

	while (!POINTER_TYPE_P (TREE_TYPE (op1))
	       && (CONVERT_EXPR_P (op1)
		   || TREE_CODE (op1) == NON_LVALUE_EXPR))
	  op1 = TREE_OPERAND (op1, 0);

	if (POINTER_TYPE_P (TREE_TYPE (op1)))
	  break;

	inner = TREE_OPERAND (inner, 0);
	continue;
      }

      case ADDR_EXPR:
	inner = TREE_OPERAND (inner, 0);

	while (REFERENCE_CLASS_P (inner)
	       && TREE_CODE (inner) != INDIRECT_REF)
	  inner = TREE_OPERAND (inner, 0);

	if (DECL_P (inner)
	    && !DECL_EXTERNAL (inner)
	    && !TREE_STATIC (inner)
	    && DECL_CONTEXT (inner) == current_function_decl)
	  warning_at (loc,
		      0, "function returns address of local variable");
	break;

      default:
	break;
      }

      break;
    }

    retval = build2 (MODIFY_EXPR, TREE_TYPE (res), res, t);
    SET_EXPR_LOCATION (retval, loc);

    if (warn_sequence_point)
      verify_sequence_points (retval);
  }

  ret_stmt = build_stmt (loc, RETURN_EXPR, retval);
  TREE_NO_WARNING (ret_stmt) |= no_warning;
  return add_stmt (ret_stmt);
}

struct c_switch {
  /* The SWITCH_EXPR being built.  */
  tree switch_expr;

  /* The original type of the testing expression, i.e. before the
     default conversion is applied.  */
  tree orig_type;

  /* A splay-tree mapping the low element of a case range to the high
     element, or NULL_TREE if there is no high element.  Used to
     determine whether or not a new case label duplicates an old case
     label.  We need a tree, rather than simply a hash table, because
     of the GNU case range extension.  */
  splay_tree cases;

  /* The bindings at the point of the switch.  This is used for
     warnings crossing decls when branching to a case label.  */
  struct c_spot_bindings *bindings;

  /* The next node on the stack.  */
  struct c_switch *next;
};

/* A stack of the currently active switch statements.  The innermost
   switch statement is on the top of the stack.  There is no need to
   mark the stack for garbage collection because it is only active
   during the processing of the body of a function, and we never
   collect at that point.  */

struct c_switch *c_switch_stack;

/* Start a C switch statement, testing expression EXP.  Return the new
   SWITCH_EXPR.  SWITCH_LOC is the location of the `switch'.
   SWITCH_COND_LOC is the location of the switch's condition.  */

tree
c_start_case (location_t switch_loc,
	      location_t switch_cond_loc,
	      tree exp)
{
  tree orig_type = error_mark_node;
  struct c_switch *cs;

  if (exp != error_mark_node)
  {
    orig_type = TREE_TYPE (exp);

    if (!INTEGRAL_TYPE_P (orig_type))
    {
      if (orig_type != error_mark_node)
      {
	error_at (switch_cond_loc, "switch quantity not an integer");
	orig_type = error_mark_node;
      }
      exp = integer_zero_node;
    }
    else
    {
      tree type = TYPE_MAIN_VARIANT (orig_type);

      if (!in_system_header
	  && (type == long_integer_type_node
	      || type == long_unsigned_type_node))
	warning_at (switch_cond_loc,
		    OPT_Wtraditional, "%<long%> switch expression not "
		    "converted to %<int%> in ISO C");

      exp = c_fully_fold (exp, false, NULL);
      exp = default_conversion (exp);

      if (warn_sequence_point)
	verify_sequence_points (exp);
    }
  }

  /* Add this new SWITCH_EXPR to the stack.  */
  cs = XNEW (struct c_switch);
  cs->switch_expr = build3 (SWITCH_EXPR, orig_type, exp, NULL_TREE, NULL_TREE);
  SET_EXPR_LOCATION (cs->switch_expr, switch_loc);
  cs->orig_type = orig_type;
  cs->cases = splay_tree_new (case_compare, NULL, NULL);
  cs->bindings = c_get_switch_bindings ();
  cs->next = c_switch_stack;
  c_switch_stack = cs;

  return add_stmt (cs->switch_expr);
}

/* Process a case label at location LOC.  */

tree
do_case (location_t loc, tree low_value, tree high_value)
{
  tree label = NULL_TREE;

  if (low_value && TREE_CODE (low_value) != INTEGER_CST)
  {
    low_value = c_fully_fold (low_value, false, NULL);
    if (TREE_CODE (low_value) == INTEGER_CST)
      pedwarn (input_location, OPT_pedantic,
	       "case label is not an integer constant expression");
  }

  if (high_value && TREE_CODE (high_value) != INTEGER_CST)
  {
    high_value = c_fully_fold (high_value, false, NULL);
    if (TREE_CODE (high_value) == INTEGER_CST)
      pedwarn (input_location, OPT_pedantic,
	       "case label is not an integer constant expression");
  }

  if (c_switch_stack == NULL)
  {
    if (low_value)
      error_at (loc, "case label not within a switch statement");
    else
      error_at (loc, "%<default%> label not within a switch statement");
    return NULL_TREE;
  }

  if (c_check_switch_jump_warnings (c_switch_stack->bindings,
				    EXPR_LOCATION (c_switch_stack->switch_expr),
				    loc))
    return NULL_TREE;

  label = c_add_case_label (loc, c_switch_stack->cases,
			    SWITCH_COND (c_switch_stack->switch_expr),
			    c_switch_stack->orig_type,
			    low_value, high_value);
  if (label == error_mark_node)
    label = NULL_TREE;
  return label;
}

/* Finish the switch statement.  */

void
c_finish_case (tree body)
{
  struct c_switch *cs = c_switch_stack;
  location_t switch_location;

  SWITCH_BODY (cs->switch_expr) = body;

  /* Emit warnings as needed.  */
  switch_location = EXPR_LOCATION (cs->switch_expr);
  c_do_switch_warnings (cs->cases, switch_location,
			TREE_TYPE (cs->switch_expr),
			SWITCH_COND (cs->switch_expr));

  /* Pop the stack.  */
  c_switch_stack = cs->next;
  splay_tree_delete (cs->cases);
  c_release_switch_bindings (cs->bindings);
  XDELETE (cs);
}

/* Emit an if statement.  IF_LOCUS is the location of the 'if'.  COND,
   THEN_BLOCK and ELSE_BLOCK are expressions to be used; ELSE_BLOCK
   may be null.  NESTED_IF is true if THEN_BLOCK contains another IF
   statement, and was not surrounded with parenthesis.  */

void
c_finish_if_stmt (location_t if_locus, tree cond, tree then_block,
		  tree else_block, bool nested_if)
{
  tree stmt;

  /* Diagnose an ambiguous else if if-then-else is nested inside if-then.  */
  if (warn_parentheses && nested_if && else_block == NULL)
  {
    tree inner_if = then_block;

    /* We know from the grammar productions that there is an IF nested
       within THEN_BLOCK.  Due to labels and c99 conditional declarations,
       it might not be exactly THEN_BLOCK, but should be the last
       non-container statement within.  */
    while (1)
      switch (TREE_CODE (inner_if))
      {
      case COND_EXPR:
	goto found;
      case BIND_EXPR:
	inner_if = BIND_EXPR_BODY (inner_if);
	break;
      case STATEMENT_LIST:
	inner_if = expr_last (then_block);
	break;
      case TRY_FINALLY_EXPR:
      case TRY_CATCH_EXPR:
	inner_if = TREE_OPERAND (inner_if, 0);
	break;
      default:
	gcc_unreachable ();
      }
  found:

    if (COND_EXPR_ELSE (inner_if))
      warning_at (if_locus, OPT_Wparentheses,
		  "suggest explicit braces to avoid ambiguous %<else%>");
  }

  stmt = build3 (COND_EXPR, void_type_node, cond, then_block, else_block);
  SET_EXPR_LOCATION (stmt, if_locus);
  add_stmt (stmt);
}

/* Emit a general-purpose loop construct.  START_LOCUS is the location of
   the beginning of the loop.  COND is the loop condition.  COND_IS_FIRST
   is false for DO loops.  INCR is the FOR increment expression.  BODY is
   the statement controlled by the loop.  BLAB is the break label.  CLAB is
   the continue label.  Everything is allowed to be NULL.  */

void
c_finish_loop (location_t start_locus, tree cond, tree incr, tree body,
	       tree blab, tree clab, struct pragma_simd_values *ps_values,
	       bool cond_is_first)
{
  tree entry = NULL, exit = NULL, t;

  /* If the condition is zero don't generate a loop construct.  */
  if (cond && integer_zerop (cond))
  {
    if (cond_is_first)
    {
      t = build_and_jump (&blab);
      SET_EXPR_LOCATION (t, start_locus);
      add_stmt (t);
    }
  }
  else
  {
    tree top = build1 (LABEL_EXPR, void_type_node, NULL_TREE);

    /* If we have an exit condition, then we build an IF with gotos either
       out of the loop, or to the top of it.  If there's no exit condition,
       then we just build a jump back to the top.  */
    exit = build_and_jump (&LABEL_EXPR_LABEL (top));

    if (cond && !integer_nonzerop (cond))
    {
      /* Canonicalize the loop condition to the end.  This means
	 generating a branch to the loop condition.  Reuse the
	 continue label, if possible.  */
      if (cond_is_first)
      {
	if (incr || !clab)
	{
	  entry = build1 (LABEL_EXPR, void_type_node, NULL_TREE);
	  t = build_and_jump (&LABEL_EXPR_LABEL (entry));
	}
	else
	  t = build1 (GOTO_EXPR, void_type_node, clab);
	SET_EXPR_LOCATION (t, start_locus);
	add_stmt (t);
      }

      t = build_and_jump (&blab);
      if (cond_is_first)
	exit = fold_build3_loc (start_locus,
				COND_EXPR, void_type_node, cond, exit, t);
      else
	exit = fold_build3_loc (input_location,
				COND_EXPR, void_type_node, cond, exit, t);
    }
    if (ps_values != NULL)
    {
      if  (ps_values->pragma_encountered == true)
      {
#if 1
	LABEL_EXPR_PRAGMA_SIMD_INDEX(top) = psv_head_insert(*ps_values);
#else
       
	PRAGMA_SIMD_STRUCT(top)->pragma_encountered =
	  ps_values->pragma_encountered;
	PRAGMA_SIMD_STRUCT(top)->types = ps_values->types;
	PRAGMA_SIMD_STRUCT(top)->vectorlength =
	  copy_list(ps_values->vectorlength);
	PRAGMA_SIMD_STRUCT(top)->private_vars =
	  copy_list(ps_values->private_vars);
	PRAGMA_SIMD_STRUCT(top)->linear_vars =
	  copy_list(ps_values->linear_vars);
	PRAGMA_SIMD_STRUCT(top)->linear_steps =
	  copy_list(ps_values->linear_steps);
	PRAGMA_SIMD_STRUCT(top)->reduction_operator =
	  copy_list(ps_values->reduction_operator);
	PRAGMA_SIMD_STRUCT(top)->reduction_vars =
	  copy_list(ps_values->reduction_vars);
#endif
      }
      else
      {
#if 1
	LABEL_EXPR_PRAGMA_SIMD_INDEX(top) = INVALID_PRAGMA_SIMD_SLOT;
#else 
	/* Otherwise, we make sure nothing is getting asserted */
	PRAGMA_SIMD_STRUCT(top)->types = P_SIMD_NOASSERT;

	PRAGMA_SIMD_INDEX(top) = -1;
#endif
      }
      /* now we initialize them all to zeros */
      ps_values->pragma_encountered = false;
      ps_values->types              = P_SIMD_NOASSERT;
      ps_values->vectorlength       = NULL_TREE;
      ps_values->private_vars       = NULL_TREE;
      ps_values->linear_vars        = NULL_TREE;
      ps_values->linear_steps       = NULL_TREE;
      ps_values->reduction_vals     = NULL;
    }  
      
    add_stmt (top);
  }

  if (body)
    add_stmt (body);
  if (clab)
    add_stmt (build1 (LABEL_EXPR, void_type_node, clab));
  if (incr)
    add_stmt (incr);
  if (entry)
    add_stmt (entry);
  if (exit)
    add_stmt (exit);
  if (blab)
    add_stmt (build1 (LABEL_EXPR, void_type_node, blab));
}

tree
c_finish_bc_stmt (location_t loc, tree *label_p, bool is_break)
{
  bool skip;
  tree label = *label_p;

  /* In switch statements break is sometimes stylistically used after
     a return statement.  This can lead to spurious warnings about
     control reaching the end of a non-void function when it is
     inlined.  Note that we are calling block_may_fallthru with
     language specific tree nodes; this works because
     block_may_fallthru returns true when given something it does not
     understand.  */
  skip = !block_may_fallthru (cur_stmt_list);

  if (!label)
  {
    if (!skip)
      *label_p = label = create_artificial_label (loc);
  }
  else if (TREE_CODE (label) == LABEL_DECL)
    ;
  else switch (TREE_INT_CST_LOW (label))
       {
       case 0:
	 if (is_break)
	   error_at (loc, "break statement not within loop or switch");
	 else
	   error_at (loc, "continue statement not within a loop");
	 return NULL_TREE;

       case 1:
	 gcc_assert (is_break);
	 error_at (loc, "break statement used with OpenMP for loop");
	 return NULL_TREE;
       case 2:
	 if (is_break)
	   error ("break statement within cilk_for loop");
	 else
	   error("Continue statement within cilk_for loop");
	 return NULL_TREE;

       default:
	 gcc_unreachable ();
       }

  if (skip)
    return NULL_TREE;

  if (!is_break)
    add_stmt (build_predict_expr (PRED_CONTINUE, NOT_TAKEN));

  return add_stmt (build1 (GOTO_EXPR, void_type_node, label));
}

/* A helper routine for c_process_expr_stmt and c_finish_stmt_expr.  */

static void
emit_side_effect_warnings (location_t loc, tree expr)
{
  if (expr == error_mark_node)
    ;
  else if (!TREE_SIDE_EFFECTS (expr))
  {
    if (!VOID_TYPE_P (TREE_TYPE (expr)) && !TREE_NO_WARNING (expr))
      warning_at (loc, OPT_Wunused_value, "statement with no effect");
  }
  else
    warn_if_unused_value (expr, loc);
}

/* Process an expression as if it were a complete statement.  Emit
   diagnostics, but do not call ADD_STMT.  LOC is the location of the
   statement.  */

tree
c_process_expr_stmt (location_t loc, tree expr)
{
  tree exprv;

  if (!expr)
    return NULL_TREE;

  expr = c_fully_fold (expr, false, NULL);

  if (warn_sequence_point)
    verify_sequence_points (expr);

  if (TREE_TYPE (expr) != error_mark_node
      && !COMPLETE_OR_VOID_TYPE_P (TREE_TYPE (expr))
      && TREE_CODE (TREE_TYPE (expr)) != ARRAY_TYPE)
    error_at (loc, "expression statement has incomplete type");

  /* If we're not processing a statement expression, warn about unused values.
     Warnings for statement expressions will be emitted later, once we figure
     out which is the result.  */
  if (!STATEMENT_LIST_STMT_EXPR (cur_stmt_list)
      && warn_unused_value)
    emit_side_effect_warnings (loc, expr);

  exprv = expr;
  while (TREE_CODE (exprv) == COMPOUND_EXPR)
    exprv = TREE_OPERAND (exprv, 1);
  if (DECL_P (exprv) || handled_component_p (exprv))
    mark_exp_read (exprv);

  /* If the expression is not of a type to which we cannot assign a line
     number, wrap the thing in a no-op NOP_EXPR.  */
  if (DECL_P (expr) || CONSTANT_CLASS_P (expr))
  {
    expr = build1 (NOP_EXPR, TREE_TYPE (expr), expr);
    SET_EXPR_LOCATION (expr, loc);
  }

  return expr;
}

/* Emit an expression as a statement.  LOC is the location of the
   expression.  */

tree
c_finish_expr_stmt (location_t loc, tree expr)
{
  if (expr)
    return add_stmt (c_process_expr_stmt (loc, expr));
  else
    return NULL;
}

/* Do the opposite and emit a statement as an expression.  To begin,
   create a new binding level and return it.  */

tree
c_begin_stmt_expr (void)
{
  tree ret;

  /* We must force a BLOCK for this level so that, if it is not expanded
     later, there is a way to turn off the entire subtree of blocks that
     are contained in it.  */
  keep_next_level ();
  ret = c_begin_compound_stmt (true);

  c_bindings_start_stmt_expr (c_switch_stack == NULL
			      ? NULL
			      : c_switch_stack->bindings);

  /* Mark the current statement list as belonging to a statement list.  */
  STATEMENT_LIST_STMT_EXPR (ret) = 1;

  return ret;
}

/* LOC is the location of the compound statement to which this body
   belongs.  */

tree
c_finish_stmt_expr (location_t loc, tree body)
{
  tree last, type, tmp, val;
  tree *last_p;

  body = c_end_compound_stmt (loc, body, true);

  c_bindings_end_stmt_expr (c_switch_stack == NULL
			    ? NULL
			    : c_switch_stack->bindings);

  /* Locate the last statement in BODY.  See c_end_compound_stmt
     about always returning a BIND_EXPR.  */
  last_p = &BIND_EXPR_BODY (body);
  last = BIND_EXPR_BODY (body);

continue_searching:
  if (TREE_CODE (last) == STATEMENT_LIST)
  {
    tree_stmt_iterator i;

    /* This can happen with degenerate cases like ({ }).  No value.  */
    if (!TREE_SIDE_EFFECTS (last))
      return body;

    /* If we're supposed to generate side effects warnings, process
       all of the statements except the last.  */
    if (warn_unused_value)
    {
      for (i = tsi_start (last); !tsi_one_before_end_p (i); tsi_next (&i))
      {
	location_t tloc;
	tree t = tsi_stmt (i);

	tloc = EXPR_HAS_LOCATION (t) ? EXPR_LOCATION (t) : loc;
	emit_side_effect_warnings (tloc, t);
      }
    }
    else
      i = tsi_last (last);
    last_p = tsi_stmt_ptr (i);
    last = *last_p;
  }

  /* If the end of the list is exception related, then the list was split
     by a call to push_cleanup.  Continue searching.  */
  if (TREE_CODE (last) == TRY_FINALLY_EXPR
      || TREE_CODE (last) == TRY_CATCH_EXPR)
  {
    last_p = &TREE_OPERAND (last, 0);
    last = *last_p;
    goto continue_searching;
  }

  if (last == error_mark_node)
    return last;

  /* In the case that the BIND_EXPR is not necessary, return the
     expression out from inside it.  */
  if (last == BIND_EXPR_BODY (body)
      && BIND_EXPR_VARS (body) == NULL)
  {
    /* Even if this looks constant, do not allow it in a constant
       expression.  */
    last = c_wrap_maybe_const (last, true);
    /* Do not warn if the return value of a statement expression is
       unused.  */
    TREE_NO_WARNING (last) = 1;
    return last;
  }

  /* Extract the type of said expression.  */
  type = TREE_TYPE (last);

  /* If we're not returning a value at all, then the BIND_EXPR that
     we already have is a fine expression to return.  */
  if (!type || VOID_TYPE_P (type))
    return body;

  /* Now that we've located the expression containing the value, it seems
     silly to make voidify_wrapper_expr repeat the process.  Create a
     temporary of the appropriate type and stick it in a TARGET_EXPR.  */
  tmp = create_tmp_var_raw (type, NULL);

  /* Unwrap a no-op NOP_EXPR as added by c_finish_expr_stmt.  This avoids
     tree_expr_nonnegative_p giving up immediately.  */
  val = last;
  if (TREE_CODE (val) == NOP_EXPR
      && TREE_TYPE (val) == TREE_TYPE (TREE_OPERAND (val, 0)))
    val = TREE_OPERAND (val, 0);

  *last_p = build2 (MODIFY_EXPR, void_type_node, tmp, val);
  SET_EXPR_LOCATION (*last_p, EXPR_LOCATION (last));

  {
    tree t = build4 (TARGET_EXPR, type, tmp, body, NULL_TREE, NULL_TREE);
    SET_EXPR_LOCATION (t, loc);
    return t;
  }
}

/* Begin and end compound statements.  This is as simple as pushing
   and popping new statement lists from the tree.  */

tree
c_begin_compound_stmt (bool do_scope)
{
  tree stmt = push_stmt_list ();
  if (do_scope)
    push_scope ();
  return stmt;
}

/* End a compound statement.  STMT is the statement.  LOC is the
   location of the compound statement-- this is usually the location
   of the opening brace.  */

tree
c_end_compound_stmt (location_t loc, tree stmt, bool do_scope)
{
  tree block = NULL;

  if (do_scope)
  {
    if (c_dialect_objc ())
      objc_clear_super_receiver ();
    block = pop_scope ();
  }

  stmt = pop_stmt_list (stmt);
  stmt = c_build_bind_expr (loc, block, stmt);

  /* If this compound statement is nested immediately inside a statement
     expression, then force a BIND_EXPR to be created.  Otherwise we'll
     do the wrong thing for ({ { 1; } }) or ({ 1; { } }).  In particular,
     STATEMENT_LISTs merge, and thus we can lose track of what statement
     was really last.  */
  if (building_stmt_list_p ()
      && STATEMENT_LIST_STMT_EXPR (cur_stmt_list)
      && TREE_CODE (stmt) != BIND_EXPR)
  {
    stmt = build3 (BIND_EXPR, void_type_node, NULL, stmt, NULL);
    TREE_SIDE_EFFECTS (stmt) = 1;
    SET_EXPR_LOCATION (stmt, loc);
  }

  return stmt;
}

/* Queue a cleanup.  CLEANUP is an expression/statement to be executed
   when the current scope is exited.  EH_ONLY is true when this is not
   meant to apply to normal control flow transfer.  */

void
push_cleanup (tree decl, tree cleanup, bool eh_only)
{
  enum tree_code code;
  tree stmt, list;
  bool stmt_expr;

  code = eh_only ? TRY_CATCH_EXPR : TRY_FINALLY_EXPR;
  stmt = build_stmt (DECL_SOURCE_LOCATION (decl), code, NULL, cleanup);
  add_stmt (stmt);
  stmt_expr = STATEMENT_LIST_STMT_EXPR (cur_stmt_list);
  list = push_stmt_list ();
  TREE_OPERAND (stmt, 0) = list;
  STATEMENT_LIST_STMT_EXPR (list) = stmt_expr;
}

/* Convert scalar to vector for the range of operations.  */
static enum stv_conv
scalar_to_vector (location_t loc, enum tree_code code, tree op0, tree op1)
{
  tree type0 = TREE_TYPE (op0);
  tree type1 = TREE_TYPE (op1);
  bool integer_only_op = false;
  enum stv_conv ret = stv_firstarg;
  
  gcc_assert (TREE_CODE (type0) == VECTOR_TYPE 
	      || TREE_CODE (type1) == VECTOR_TYPE);
  switch (code)
    {
      case RSHIFT_EXPR:
      case LSHIFT_EXPR:
	if (TREE_CODE (type0) == INTEGER_TYPE
	    && TREE_CODE (TREE_TYPE (type1)) == INTEGER_TYPE)
	  {
	    if (unsafe_conversion_p (TREE_TYPE (type1), op0, false))
	      {
		error_at (loc, "conversion of scalar to vector "
			       "involves truncation");
		return stv_error;
	      }
	    else
	      return stv_firstarg;
	  }
	break;

      case BIT_IOR_EXPR:
      case BIT_XOR_EXPR:
      case BIT_AND_EXPR:
	integer_only_op = true;
	/* ... fall through ...  */
      
      case PLUS_EXPR:
      case MINUS_EXPR:
      case MULT_EXPR:
      case TRUNC_DIV_EXPR:
      case TRUNC_MOD_EXPR:
      case RDIV_EXPR:
	if (TREE_CODE (type0) == VECTOR_TYPE)
	  {
	    tree tmp;
	    ret = stv_secondarg;
	    /* Swap TYPE0 with TYPE1 and OP0 with OP1  */
	    tmp = type0; type0 = type1; type1 = tmp;
	    tmp = op0; op0 = op1; op1 = tmp;
	  }

	if (TREE_CODE (type0) == INTEGER_TYPE
	    && TREE_CODE (TREE_TYPE (type1)) == INTEGER_TYPE) 
	  {
	    if (unsafe_conversion_p (TREE_TYPE (type1), op0, false))
	      {
		error_at (loc, "conversion of scalar to vector "
			       "involves truncation");
		return stv_error;
	      }
	    return ret;
	  }
	else if (!integer_only_op
		    /* Allow integer --> real conversion if safe.  */
		 && (TREE_CODE (type0) == REAL_TYPE 
		     || TREE_CODE (type0) == INTEGER_TYPE)
		 && SCALAR_FLOAT_TYPE_P (TREE_TYPE (type1)))
	  {
	    if (unsafe_conversion_p (TREE_TYPE (type1), op0, false))
	      {
		error_at (loc, "conversion of scalar to vector "
			       "involves truncation");
		return stv_error;
	      }
	    return ret;
	  }
      default:
	break;
    }
 
  return stv_nothing;
}

/* Build a binary-operation expression without default conversions.
   CODE is the kind of expression to build.
   LOCATION is the operator's location.
   This function differs from `build' in several ways:
   the data type of the result is computed and recorded in it,
   warnings are generated if arg data types are invalid,
   special handling for addition and subtraction of pointers is known,
   and some optimization is done (operations on narrow ints
   are done in the narrower type when that gives the same result).
   Constant folding is also done before the result is returned.

   Note that the operands will never have enumeral types, or function
   or array types, because either they will have the default conversions
   performed or they have both just been converted to some other type in which
   the arithmetic is to be done.  */

tree
build_binary_op (location_t location, enum tree_code code,
		 tree orig_op0, tree orig_op1, int convert_p)
{
  tree type0, type1, orig_type0, orig_type1;
  tree eptype;
  enum tree_code code0, code1;
  tree op0, op1;
  tree ret = error_mark_node;
  const char *invalid_op_diag;
  bool op0_int_operands, op1_int_operands;
  bool int_const, int_const_or_overflow, int_operands;

  /* Expression code to give to the expression when it is built.
     Normally this is CODE, which is what the caller asked for,
     but in some special cases we change it.  */
  enum tree_code resultcode = code;

  /* Data type in which the computation is to be performed.
     In the simplest cases this is the common type of the arguments.  */
  tree result_type = NULL;

  /* When the computation is in excess precision, the type of the
     final EXCESS_PRECISION_EXPR.  */
  tree semantic_result_type = NULL;

  /* Nonzero means operands have already been type-converted
     in whatever way is necessary.
     Zero means they need to be converted to RESULT_TYPE.  */
  int converted = 0;

  /* Nonzero means create the expression with this type, rather than
     RESULT_TYPE.  */
  tree build_type = 0;

  /* Nonzero means after finally constructing the expression
     convert it to this type.  */
  tree final_type = 0;

  /* Nonzero if this is an operation like MIN or MAX which can
     safely be computed in short if both args are promoted shorts.
     Also implies COMMON.
     -1 indicates a bitwise operation; this makes a difference
     in the exact conditions for when it is safe to do the operation
     in a narrower mode.  */
  int shorten = 0;

  /* Nonzero if this is a comparison operation;
     if both args are promoted shorts, compare the original shorts.
     Also implies COMMON.  */
  int short_compare = 0;

  /* Nonzero if this is a right-shift operation, which can be computed on the
     original short and then promoted if the operand is a promoted short.  */
  int short_shift = 0;

  /* Nonzero means set RESULT_TYPE to the common type of the args.  */
  int common = 0;

  /* True means types are compatible as far as ObjC is concerned.  */
  bool objc_ok;

  /* True means this is an arithmetic operation that may need excess
     precision.  */
  bool may_need_excess_precision;

  /* True means this is a boolean operation that converts both its
     operands to truth-values.  */
  bool boolean_op = false;

  if (location == UNKNOWN_LOCATION)
    location = input_location;

  op0 = orig_op0;
  op1 = orig_op1;

  op0_int_operands = EXPR_INT_CONST_OPERANDS (orig_op0);
  if (op0_int_operands)
    op0 = remove_c_maybe_const_expr (op0);
  op1_int_operands = EXPR_INT_CONST_OPERANDS (orig_op1);
  if (op1_int_operands)
    op1 = remove_c_maybe_const_expr (op1);
  int_operands = (op0_int_operands && op1_int_operands);
  if (int_operands)
  {
    int_const_or_overflow = (TREE_CODE (orig_op0) == INTEGER_CST
			     && TREE_CODE (orig_op1) == INTEGER_CST);
    int_const = (int_const_or_overflow
		 && !TREE_OVERFLOW (orig_op0)
		 && !TREE_OVERFLOW (orig_op1));
  }
  else
    int_const = int_const_or_overflow = false;

<<<<<<< HEAD
  if (convert_p)
  {
    op0 = default_conversion (op0);
    op1 = default_conversion (op1);
  }
=======
  /* Do not apply default conversion in mixed vector/scalar expression.  */
  if (convert_p 
      && !((TREE_CODE (TREE_TYPE (op0)) == VECTOR_TYPE) 
	   != (TREE_CODE (TREE_TYPE (op1)) == VECTOR_TYPE)))
    {
      op0 = default_conversion (op0);
      op1 = default_conversion (op1);
    }
>>>>>>> f326eb81

  orig_type0 = type0 = TREE_TYPE (op0);
  orig_type1 = type1 = TREE_TYPE (op1);

  /* The expression codes of the data types of the arguments tell us
     whether the arguments are integers, floating, pointers, etc.  */
  code0 = TREE_CODE (type0);
  code1 = TREE_CODE (type1);

  /* Strip NON_LVALUE_EXPRs, etc., since we aren't using as an lvalue.  */
  STRIP_TYPE_NOPS (op0);
  STRIP_TYPE_NOPS (op1);

  /* If an error was already reported for one of the arguments,
     avoid reporting another error.  */

  if (code0 == ERROR_MARK || code1 == ERROR_MARK)
    return error_mark_node;

  if ((invalid_op_diag
       = targetm.invalid_binary_op (code, type0, type1)))
  {
    error_at (location, invalid_op_diag);
    return error_mark_node;
  }

  switch (code)
  {
  case PLUS_EXPR:
  case MINUS_EXPR:
  case MULT_EXPR:
  case TRUNC_DIV_EXPR:
  case CEIL_DIV_EXPR:
  case FLOOR_DIV_EXPR:
  case ROUND_DIV_EXPR:
  case EXACT_DIV_EXPR:
    may_need_excess_precision = true;
    break;
  default:
    may_need_excess_precision = false;
    break;
  }
  if (TREE_CODE (op0) == EXCESS_PRECISION_EXPR)
  {
    op0 = TREE_OPERAND (op0, 0);
    type0 = TREE_TYPE (op0);
  }
  else if (may_need_excess_precision
	   && (eptype = excess_precision_type (type0)) != NULL_TREE)
  {
    type0 = eptype;
    op0 = convert (eptype, op0);
  }
  if (TREE_CODE (op1) == EXCESS_PRECISION_EXPR)
  {
    op1 = TREE_OPERAND (op1, 0);
    type1 = TREE_TYPE (op1);
  }
  else if (may_need_excess_precision
	   && (eptype = excess_precision_type (type1)) != NULL_TREE)
  {
    type1 = eptype;
    op1 = convert (eptype, op1);
  }

  objc_ok = objc_compare_types (type0, type1, -3, NULL_TREE);

  /* In case when one of the operands of the binary operation is
     a vector and another is a scalar -- convert scalar to vector.  */
  if ((code0 == VECTOR_TYPE) != (code1 == VECTOR_TYPE))
    {
      enum stv_conv convert_flag = scalar_to_vector (location, code, op0, op1);
      
      switch (convert_flag)
	{
	  case stv_error:
	    return error_mark_node;
	  case stv_firstarg:
	    {
              bool maybe_const = true;
              tree sc;
              sc = c_fully_fold (op0, false, &maybe_const);
              sc = save_expr (sc);
              sc = convert (TREE_TYPE (type1), sc);
              op0 = build_vector_from_val (type1, sc);
              if (!maybe_const)
                op0 = c_wrap_maybe_const (op0, true);
              orig_type0 = type0 = TREE_TYPE (op0);
              code0 = TREE_CODE (type0);
              converted = 1;
              break;
	    }
	  case stv_secondarg:
	    {
	      bool maybe_const = true;
	      tree sc;
	      sc = c_fully_fold (op1, false, &maybe_const);
	      sc = save_expr (sc);
	      sc = convert (TREE_TYPE (type0), sc);
	      op1 = build_vector_from_val (type0, sc);
	      if (!maybe_const)
		op0 = c_wrap_maybe_const (op1, true);
	      orig_type1 = type1 = TREE_TYPE (op1);
	      code1 = TREE_CODE (type1);
	      converted = 1;
	      break;
	    }
	  default:
	    break;
	}
    }

  switch (code)
  {
  case PLUS_EXPR:
    /* Handle the pointer + int case.  */
    if (code0 == POINTER_TYPE && code1 == INTEGER_TYPE)
    {
      ret = pointer_int_sum (location, PLUS_EXPR, op0, op1);
      goto return_build_binary_op;
    }
    else if (code1 == POINTER_TYPE && code0 == INTEGER_TYPE)
    {
      ret = pointer_int_sum (location, PLUS_EXPR, op1, op0);
      goto return_build_binary_op;
    }
    else
      common = 1;
    break;

  case MINUS_EXPR:
    /* Subtraction of two similar pointers.
       We must subtract them as integers, then divide by object size.  */
    if (code0 == POINTER_TYPE && code1 == POINTER_TYPE
	&& comp_target_types (location, type0, type1))
    {
      ret = pointer_diff (location, op0, op1);
      goto return_build_binary_op;
    }
    /* Handle pointer minus int.  Just like pointer plus int.  */
    else if (code0 == POINTER_TYPE && code1 == INTEGER_TYPE)
    {
      ret = pointer_int_sum (location, MINUS_EXPR, op0, op1);
      goto return_build_binary_op;
    }
    else
      common = 1;
    break;

  case MULT_EXPR:
    common = 1;
    break;

  case TRUNC_DIV_EXPR:
  case CEIL_DIV_EXPR:
  case FLOOR_DIV_EXPR:
  case ROUND_DIV_EXPR:
  case EXACT_DIV_EXPR:
    warn_for_div_by_zero (location, op1);

    if ((code0 == INTEGER_TYPE || code0 == REAL_TYPE
	 || code0 == FIXED_POINT_TYPE
	 || code0 == COMPLEX_TYPE || code0 == VECTOR_TYPE)
	&& (code1 == INTEGER_TYPE || code1 == REAL_TYPE
	    || code1 == FIXED_POINT_TYPE
	    || code1 == COMPLEX_TYPE || code1 == VECTOR_TYPE))
    {
      enum tree_code tcode0 = code0, tcode1 = code1;

      if (code0 == COMPLEX_TYPE || code0 == VECTOR_TYPE)
	tcode0 = TREE_CODE (TREE_TYPE (TREE_TYPE (op0)));
      if (code1 == COMPLEX_TYPE || code1 == VECTOR_TYPE)
	tcode1 = TREE_CODE (TREE_TYPE (TREE_TYPE (op1)));

      if (!((tcode0 == INTEGER_TYPE && tcode1 == INTEGER_TYPE)
	    || (tcode0 == FIXED_POINT_TYPE && tcode1 == FIXED_POINT_TYPE)))
	resultcode = RDIV_EXPR;
      else
	/* Although it would be tempting to shorten always here, that
	   loses on some targets, since the modulo instruction is
	   undefined if the quotient can't be represented in the
	   computation mode.  We shorten only if unsigned or if
	   dividing by something we know != -1.  */
	shorten = (TYPE_UNSIGNED (TREE_TYPE (orig_op0))
		   || (TREE_CODE (op1) == INTEGER_CST
		       && !integer_all_onesp (op1)));
      common = 1;
    }
    break;

  case BIT_AND_EXPR:
  case BIT_IOR_EXPR:
  case BIT_XOR_EXPR:
    if (code0 == INTEGER_TYPE && code1 == INTEGER_TYPE)
      shorten = -1;
    /* Allow vector types which are not floating point types.   */
    else if (code0 == VECTOR_TYPE
	     && code1 == VECTOR_TYPE
	     && !VECTOR_FLOAT_TYPE_P (type0)
	     && !VECTOR_FLOAT_TYPE_P (type1))
      common = 1;
    break;

  case TRUNC_MOD_EXPR:
  case FLOOR_MOD_EXPR:
    warn_for_div_by_zero (location, op1);

    if (code0 == VECTOR_TYPE && code1 == VECTOR_TYPE
	&& TREE_CODE (TREE_TYPE (type0)) == INTEGER_TYPE
	&& TREE_CODE (TREE_TYPE (type1)) == INTEGER_TYPE)
      common = 1;
    else if (code0 == INTEGER_TYPE && code1 == INTEGER_TYPE)
    {
      /* Although it would be tempting to shorten always here, that loses
	 on some targets, since the modulo instruction is undefined if the
	 quotient can't be represented in the computation mode.  We shorten
	 only if unsigned or if dividing by something we know != -1.  */
      shorten = (TYPE_UNSIGNED (TREE_TYPE (orig_op0))
		 || (TREE_CODE (op1) == INTEGER_CST
		     && !integer_all_onesp (op1)));
      common = 1;
    }
    break;

  case TRUTH_ANDIF_EXPR:
  case TRUTH_ORIF_EXPR:
  case TRUTH_AND_EXPR:
  case TRUTH_OR_EXPR:
  case TRUTH_XOR_EXPR:
    if ((code0 == INTEGER_TYPE || code0 == POINTER_TYPE
	 || code0 == REAL_TYPE || code0 == COMPLEX_TYPE
	 || code0 == FIXED_POINT_TYPE)
	&& (code1 == INTEGER_TYPE || code1 == POINTER_TYPE
	    || code1 == REAL_TYPE || code1 == COMPLEX_TYPE
	    || code1 == FIXED_POINT_TYPE))
    {
      /* Result of these operations is always an int,
	 but that does not mean the operands should be
	 converted to ints!  */
      result_type = integer_type_node;
      op0 = c_common_truthvalue_conversion (location, op0);
      op1 = c_common_truthvalue_conversion (location, op1);
      converted = 1;
      boolean_op = true;
    }
    if (code == TRUTH_ANDIF_EXPR)
    {
      int_const_or_overflow = (int_operands
			       && TREE_CODE (orig_op0) == INTEGER_CST
			       && (op0 == truthvalue_false_node
				   || TREE_CODE (orig_op1) == INTEGER_CST));
      int_const = (int_const_or_overflow
		   && !TREE_OVERFLOW (orig_op0)
		   && (op0 == truthvalue_false_node
		       || !TREE_OVERFLOW (orig_op1)));
    }
    else if (code == TRUTH_ORIF_EXPR)
    {
      int_const_or_overflow = (int_operands
			       && TREE_CODE (orig_op0) == INTEGER_CST
			       && (op0 == truthvalue_true_node
				   || TREE_CODE (orig_op1) == INTEGER_CST));
      int_const = (int_const_or_overflow
		   && !TREE_OVERFLOW (orig_op0)
		   && (op0 == truthvalue_true_node
		       || !TREE_OVERFLOW (orig_op1)));
    }
    break;

    /* Shift operations: result has same type as first operand;
       always convert second operand to int.
       Also set SHORT_SHIFT if shifting rightward.  */

  case RSHIFT_EXPR:
    if (code0 == VECTOR_TYPE && code1 == INTEGER_TYPE
	&& TREE_CODE (TREE_TYPE (type0)) == INTEGER_TYPE)
    {
      result_type = type0;
      converted = 1;
    }
    else if (code0 == VECTOR_TYPE && code1 == VECTOR_TYPE
	     && TREE_CODE (TREE_TYPE (type0)) == INTEGER_TYPE
	     && TREE_CODE (TREE_TYPE (type1)) == INTEGER_TYPE
	     && TYPE_VECTOR_SUBPARTS (type0) == TYPE_VECTOR_SUBPARTS (type1))
    {
      result_type = type0;
      converted = 1;
    }
    else if ((code0 == INTEGER_TYPE || code0 == FIXED_POINT_TYPE)
	     && code1 == INTEGER_TYPE)
    {
      if (TREE_CODE (op1) == INTEGER_CST)
      {
	if (tree_int_cst_sgn (op1) < 0)
	{
	  int_const = false;
	  if (c_inhibit_evaluation_warnings == 0)
	    warning (0, "right shift count is negative");
	}
	else
	{
	  if (!integer_zerop (op1))
	    short_shift = 1;

	  if (compare_tree_int (op1, TYPE_PRECISION (type0)) >= 0)
	  {
	    int_const = false;
	    if (c_inhibit_evaluation_warnings == 0)
	      warning (0, "right shift count >= width of type");
	  }
	}
      }

      /* Use the type of the value to be shifted.  */
      result_type = type0;
      /* Convert the non vector shift-count to an integer, regardless
	 of size of value being shifted.  */
      if (TREE_CODE (TREE_TYPE (op1)) != VECTOR_TYPE
	  && TYPE_MAIN_VARIANT (TREE_TYPE (op1)) != integer_type_node)
	op1 = convert (integer_type_node, op1);
      /* Avoid converting op1 to result_type later.  */
      converted = 1;
    }
    break;

  case LSHIFT_EXPR:
    if (code0 == VECTOR_TYPE && code1 == INTEGER_TYPE
	&& TREE_CODE (TREE_TYPE (type0)) == INTEGER_TYPE)
    {
      result_type = type0;
      converted = 1;
    }
    else if (code0 == VECTOR_TYPE && code1 == VECTOR_TYPE
	     && TREE_CODE (TREE_TYPE (type0)) == INTEGER_TYPE
	     && TREE_CODE (TREE_TYPE (type1)) == INTEGER_TYPE
	     && TYPE_VECTOR_SUBPARTS (type0) == TYPE_VECTOR_SUBPARTS (type1))
    {
      result_type = type0;
      converted = 1;
    }
    else if ((code0 == INTEGER_TYPE || code0 == FIXED_POINT_TYPE)
	     && code1 == INTEGER_TYPE)
    {
      if (TREE_CODE (op1) == INTEGER_CST)
      {
	if (tree_int_cst_sgn (op1) < 0)
	{
	  int_const = false;
	  if (c_inhibit_evaluation_warnings == 0)
	    warning (0, "left shift count is negative");
	}

	else if (compare_tree_int (op1, TYPE_PRECISION (type0)) >= 0)
	{
	  int_const = false;
	  if (c_inhibit_evaluation_warnings == 0)
	    warning (0, "left shift count >= width of type");
	}
      }

      /* Use the type of the value to be shifted.  */
      result_type = type0;
      /* Convert the non vector shift-count to an integer, regardless
	 of size of value being shifted.  */
      if (TREE_CODE (TREE_TYPE (op1)) != VECTOR_TYPE
	  && TYPE_MAIN_VARIANT (TREE_TYPE (op1)) != integer_type_node)
	op1 = convert (integer_type_node, op1);
      /* Avoid converting op1 to result_type later.  */
      converted = 1;
    }
    break;

  case EQ_EXPR:
  case NE_EXPR:
    if (FLOAT_TYPE_P (type0) || FLOAT_TYPE_P (type1))
      warning_at (location,
		  OPT_Wfloat_equal,
		  "comparing floating point with == or != is unsafe");
    /* Result of comparison is always int,
       but don't convert the args to int!  */
    build_type = integer_type_node;
    if ((code0 == INTEGER_TYPE || code0 == REAL_TYPE
	 || code0 == FIXED_POINT_TYPE || code0 == COMPLEX_TYPE)
	&& (code1 == INTEGER_TYPE || code1 == REAL_TYPE
	    || code1 == FIXED_POINT_TYPE || code1 == COMPLEX_TYPE))
      short_compare = 1;
    else if (code0 == POINTER_TYPE && null_pointer_constant_p (orig_op1))
    {
      if (TREE_CODE (op0) == ADDR_EXPR
	  && decl_with_nonnull_addr_p (TREE_OPERAND (op0, 0)))
      {
	if (code == EQ_EXPR)
	  warning_at (location,
		      OPT_Waddress,
		      "the comparison will always evaluate as %<false%> "
		      "for the address of %qD will never be NULL",
		      TREE_OPERAND (op0, 0));
	else
	  warning_at (location,
		      OPT_Waddress,
		      "the comparison will always evaluate as %<true%> "
		      "for the address of %qD will never be NULL",
		      TREE_OPERAND (op0, 0));
      }
      result_type = type0;
    }
    else if (code1 == POINTER_TYPE && null_pointer_constant_p (orig_op0))
    {
      if (TREE_CODE (op1) == ADDR_EXPR
	  && decl_with_nonnull_addr_p (TREE_OPERAND (op1, 0)))
      {
	if (code == EQ_EXPR)
	  warning_at (location,
		      OPT_Waddress, 
		      "the comparison will always evaluate as %<false%> "
		      "for the address of %qD will never be NULL",
		      TREE_OPERAND (op1, 0));
	else
	  warning_at (location,
		      OPT_Waddress,
		      "the comparison will always evaluate as %<true%> "
		      "for the address of %qD will never be NULL",
		      TREE_OPERAND (op1, 0));
      }
      result_type = type1;
    }
    else if (code0 == POINTER_TYPE && code1 == POINTER_TYPE)
    {
      tree tt0 = TREE_TYPE (type0);
      tree tt1 = TREE_TYPE (type1);
      addr_space_t as0 = TYPE_ADDR_SPACE (tt0);
      addr_space_t as1 = TYPE_ADDR_SPACE (tt1);
      addr_space_t as_common = ADDR_SPACE_GENERIC;

      /* Anything compares with void *.  void * compares with anything.
	 Otherwise, the targets must be compatible
	 and both must be object or both incomplete.  */
      if (comp_target_types (location, type0, type1))
	result_type = common_pointer_type (type0, type1);
      else if (!addr_space_superset (as0, as1, &as_common))
      {
	error_at (location, "comparison of pointers to "
		  "disjoint address spaces");
	return error_mark_node;
      }
      else if (VOID_TYPE_P (tt0))
      {
	if (pedantic && TREE_CODE (tt1) == FUNCTION_TYPE)
	  pedwarn (location, OPT_pedantic, "ISO C forbids "
		   "comparison of %<void *%> with function pointer");
      }
      else if (VOID_TYPE_P (tt1))
      {
	if (pedantic && TREE_CODE (tt0) == FUNCTION_TYPE)
	  pedwarn (location, OPT_pedantic, "ISO C forbids "
		   "comparison of %<void *%> with function pointer");
      }
      else
	/* Avoid warning about the volatile ObjC EH puts on decls.  */
	if (!objc_ok)
	  pedwarn (location, 0,
		   "comparison of distinct pointer types lacks a cast");

      if (result_type == NULL_TREE)
      {
	int qual = ENCODE_QUAL_ADDR_SPACE (as_common);
	result_type = build_pointer_type
	  (build_qualified_type (void_type_node, qual));
      }
    }
    else if (code0 == POINTER_TYPE && code1 == INTEGER_TYPE)
    {
      result_type = type0;
      pedwarn (location, 0, "comparison between pointer and integer");
    }
    else if (code0 == INTEGER_TYPE && code1 == POINTER_TYPE)
    {
      result_type = type1;
      pedwarn (location, 0, "comparison between pointer and integer");
    }
    break;

  case LE_EXPR:
  case GE_EXPR:
  case LT_EXPR:
  case GT_EXPR:
    build_type = integer_type_node;
    if ((code0 == INTEGER_TYPE || code0 == REAL_TYPE
	 || code0 == FIXED_POINT_TYPE)
	&& (code1 == INTEGER_TYPE || code1 == REAL_TYPE
	    || code1 == FIXED_POINT_TYPE))
      short_compare = 1;
    else if (code0 == POINTER_TYPE && code1 == POINTER_TYPE)
    {
      addr_space_t as0 = TYPE_ADDR_SPACE (TREE_TYPE (type0));
      addr_space_t as1 = TYPE_ADDR_SPACE (TREE_TYPE (type1));
      addr_space_t as_common;

      if (comp_target_types (location, type0, type1))
      {
	result_type = common_pointer_type (type0, type1);
	if (!COMPLETE_TYPE_P (TREE_TYPE (type0))
	    != !COMPLETE_TYPE_P (TREE_TYPE (type1)))
	  pedwarn (location, 0,
		   "comparison of complete and incomplete pointers");
	else if (TREE_CODE (TREE_TYPE (type0)) == FUNCTION_TYPE)
	  pedwarn (location, OPT_pedantic, "ISO C forbids "
		   "ordered comparisons of pointers to functions");
	else if (null_pointer_constant_p (orig_op0)
		 || null_pointer_constant_p (orig_op1))
	  warning_at (location, OPT_Wextra,
		      "ordered comparison of pointer with null pointer");

      }
      else if (!addr_space_superset (as0, as1, &as_common))
      {
	error_at (location, "comparison of pointers to "
		  "disjoint address spaces");
	return error_mark_node;
      }
      else
      {
	int qual = ENCODE_QUAL_ADDR_SPACE (as_common);
	result_type = build_pointer_type
	  (build_qualified_type (void_type_node, qual));
	pedwarn (location, 0,
		 "comparison of distinct pointer types lacks a cast");
      }
    }
    else if (code0 == POINTER_TYPE && null_pointer_constant_p (orig_op1))
    {
      result_type = type0;
      if (pedantic)
	pedwarn (location, OPT_pedantic,
		 "ordered comparison of pointer with integer zero");
      else if (extra_warnings)
	warning_at (location, OPT_Wextra,
		    "ordered comparison of pointer with integer zero");
    }
    else if (code1 == POINTER_TYPE && null_pointer_constant_p (orig_op0))
    {
      result_type = type1;
      if (pedantic)
	pedwarn (location, OPT_pedantic,
		 "ordered comparison of pointer with integer zero");
      else if (extra_warnings)
	warning_at (location, OPT_Wextra,
		    "ordered comparison of pointer with integer zero");
    }
    else if (code0 == POINTER_TYPE && code1 == INTEGER_TYPE)
    {
      result_type = type0;
      pedwarn (location, 0, "comparison between pointer and integer");
    }
    else if (code0 == INTEGER_TYPE && code1 == POINTER_TYPE)
    {
      result_type = type1;
      pedwarn (location, 0, "comparison between pointer and integer");
    }
    break;

  default:
    gcc_unreachable ();
  }

  if (code0 == ERROR_MARK || code1 == ERROR_MARK)
    return error_mark_node;

  if (code0 == VECTOR_TYPE && code1 == VECTOR_TYPE
      && (!tree_int_cst_equal (TYPE_SIZE (type0), TYPE_SIZE (type1))
	  || !same_scalar_type_ignoring_signedness (TREE_TYPE (type0),
						    TREE_TYPE (type1))))
  {
    binary_op_error (location, code, type0, type1);
    return error_mark_node;
  }

  if ((code0 == INTEGER_TYPE || code0 == REAL_TYPE || code0 == COMPLEX_TYPE
       || code0 == FIXED_POINT_TYPE || code0 == VECTOR_TYPE)
      &&
      (code1 == INTEGER_TYPE || code1 == REAL_TYPE || code1 == COMPLEX_TYPE
       || code1 == FIXED_POINT_TYPE || code1 == VECTOR_TYPE))
  {
    bool first_complex = (code0 == COMPLEX_TYPE);
    bool second_complex = (code1 == COMPLEX_TYPE);
    int none_complex = (!first_complex && !second_complex);

    if (shorten || common || short_compare)
    {
      result_type = c_common_type (type0, type1);
      do_warn_double_promotion (result_type, type0, type1,
				"implicit conversion from %qT to %qT "
				"to match other operand of binary "
				"expression",
				location);
      if (result_type == error_mark_node)
	return error_mark_node;
    }

    if (first_complex != second_complex
	&& (code == PLUS_EXPR
	    || code == MINUS_EXPR
	    || code == MULT_EXPR
	    || (code == TRUNC_DIV_EXPR && first_complex))
	&& TREE_CODE (TREE_TYPE (result_type)) == REAL_TYPE
	&& flag_signed_zeros)
    {
      /* An operation on mixed real/complex operands must be
	 handled specially, but the language-independent code can
	 more easily optimize the plain complex arithmetic if
	 -fno-signed-zeros.  */
      tree real_type = TREE_TYPE (result_type);
      tree real, imag;
      if (type0 != orig_type0 || type1 != orig_type1)
      {
	gcc_assert (may_need_excess_precision && common);
	semantic_result_type = c_common_type (orig_type0, orig_type1);
      }
      if (first_complex)
      {
	if (TREE_TYPE (op0) != result_type)
	  op0 = convert_and_check (result_type, op0);
	if (TREE_TYPE (op1) != real_type)
	  op1 = convert_and_check (real_type, op1);
      }
      else
      {
	if (TREE_TYPE (op0) != real_type)
	  op0 = convert_and_check (real_type, op0);
	if (TREE_TYPE (op1) != result_type)
	  op1 = convert_and_check (result_type, op1);
      }
      if (TREE_CODE (op0) == ERROR_MARK || TREE_CODE (op1) == ERROR_MARK)
	return error_mark_node;
      if (first_complex)
      {
	op0 = c_save_expr (op0);
	real = build_unary_op (EXPR_LOCATION (orig_op0), REALPART_EXPR,
			       op0, 1);
	imag = build_unary_op (EXPR_LOCATION (orig_op0), IMAGPART_EXPR,
			       op0, 1);
	switch (code)
	{
	case MULT_EXPR:
	case TRUNC_DIV_EXPR:
	  imag = build2 (resultcode, real_type, imag, op1);
	  /* Fall through.  */
	case PLUS_EXPR:
	case MINUS_EXPR:
	  real = build2 (resultcode, real_type, real, op1);
	  break;
	default:
	  gcc_unreachable();
	}
      }
      else
      {
	op1 = c_save_expr (op1);
	real = build_unary_op (EXPR_LOCATION (orig_op1), REALPART_EXPR,
			       op1, 1);
	imag = build_unary_op (EXPR_LOCATION (orig_op1), IMAGPART_EXPR,
			       op1, 1);
	switch (code)
	{
	case MULT_EXPR:
	  imag = build2 (resultcode, real_type, op0, imag);
	  /* Fall through.  */
	case PLUS_EXPR:
	  real = build2 (resultcode, real_type, op0, real);
	  break;
	case MINUS_EXPR:
	  real = build2 (resultcode, real_type, op0, real);
	  imag = build1 (NEGATE_EXPR, real_type, imag);
	  break;
	default:
	  gcc_unreachable();
	}
      }
      ret = build2 (COMPLEX_EXPR, result_type, real, imag);
      goto return_build_binary_op;
    }

    /* For certain operations (which identify themselves by shorten != 0)
       if both args were extended from the same smaller type,
       do the arithmetic in that type and then extend.

       shorten !=0 and !=1 indicates a bitwise operation.
       For them, this optimization is safe only if
       both args are zero-extended or both are sign-extended.
       Otherwise, we might change the result.
       Eg, (short)-1 | (unsigned short)-1 is (int)-1
       but calculated in (unsigned short) it would be (unsigned short)-1.  */

    if (shorten && none_complex)
    {
      final_type = result_type;
      result_type = shorten_binary_op (result_type, op0, op1,
				       shorten == -1);
    }

    /* Shifts can be shortened if shifting right.  */

    if (short_shift)
    {
      int unsigned_arg;
      tree arg0 = get_narrower (op0, &unsigned_arg);

      final_type = result_type;

      if (arg0 == op0 && final_type == TREE_TYPE (op0))
	unsigned_arg = TYPE_UNSIGNED (TREE_TYPE (op0));

      if (TYPE_PRECISION (TREE_TYPE (arg0)) < TYPE_PRECISION (result_type)
	  && tree_int_cst_sgn (op1) > 0
	  /* We can shorten only if the shift count is less than the
	     number of bits in the smaller type size.  */
	  && compare_tree_int (op1, TYPE_PRECISION (TREE_TYPE (arg0))) < 0
	  /* We cannot drop an unsigned shift after sign-extension.  */
	  && (!TYPE_UNSIGNED (final_type) || unsigned_arg))
      {
	/* Do an unsigned shift if the operand was zero-extended.  */
	result_type
	  = c_common_signed_or_unsigned_type (unsigned_arg,
					      TREE_TYPE (arg0));
	/* Convert value-to-be-shifted to that type.  */
	if (TREE_TYPE (op0) != result_type)
	  op0 = convert (result_type, op0);
	converted = 1;
      }
    }

    /* Comparison operations are shortened too but differently.
       They identify themselves by setting short_compare = 1.  */

    if (short_compare)
    {
      /* Don't write &op0, etc., because that would prevent op0
	 from being kept in a register.
	 Instead, make copies of the our local variables and
	 pass the copies by reference, then copy them back afterward.  */
      tree xop0 = op0, xop1 = op1, xresult_type = result_type;
      enum tree_code xresultcode = resultcode;
      tree val
	= shorten_compare (&xop0, &xop1, &xresult_type, &xresultcode);

      if (val != 0)
      {
	ret = val;
	goto return_build_binary_op;
      }

      op0 = xop0, op1 = xop1;
      converted = 1;
      resultcode = xresultcode;

      if (c_inhibit_evaluation_warnings == 0)
      {
	bool op0_maybe_const = true;
	bool op1_maybe_const = true;
	tree orig_op0_folded, orig_op1_folded;

	if (in_late_binary_op)
	{
	  orig_op0_folded = orig_op0;
	  orig_op1_folded = orig_op1;
	}
	else
	{
	  /* Fold for the sake of possible warnings, as in
	     build_conditional_expr.  This requires the
	     "original" values to be folded, not just op0 and
	     op1.  */
	  c_inhibit_evaluation_warnings++;
	  op0 = c_fully_fold (op0, require_constant_value,
			      &op0_maybe_const);
	  op1 = c_fully_fold (op1, require_constant_value,
			      &op1_maybe_const);
	  c_inhibit_evaluation_warnings--;
	  orig_op0_folded = c_fully_fold (orig_op0,
					  require_constant_value,
					  NULL);
	  orig_op1_folded = c_fully_fold (orig_op1,
					  require_constant_value,
					  NULL);
	}

	if (warn_sign_compare)
	  warn_for_sign_compare (location, orig_op0_folded,
				 orig_op1_folded, op0, op1,
				 result_type, resultcode);
	if (!in_late_binary_op && !int_operands)
	{
	  if (!op0_maybe_const || TREE_CODE (op0) != INTEGER_CST)
	    op0 = c_wrap_maybe_const (op0, !op0_maybe_const);
	  if (!op1_maybe_const || TREE_CODE (op1) != INTEGER_CST)
	    op1 = c_wrap_maybe_const (op1, !op1_maybe_const);
	}
      }
    }
  }

  /* At this point, RESULT_TYPE must be nonzero to avoid an error message.
     If CONVERTED is zero, both args will be converted to type RESULT_TYPE.
     Then the expression will be built.
     It will be given type FINAL_TYPE if that is nonzero;
     otherwise, it will be given type RESULT_TYPE.  */

  if (!result_type)
  {
    binary_op_error (location, code, TREE_TYPE (op0), TREE_TYPE (op1));
    return error_mark_node;
  }

  if (build_type == NULL_TREE)
  {
    build_type = result_type;
    if ((type0 != orig_type0 || type1 != orig_type1)
	&& !boolean_op)
    {
      gcc_assert (may_need_excess_precision && common);
      semantic_result_type = c_common_type (orig_type0, orig_type1);
    }
  }

  if (!converted)
  {
    op0 = ep_convert_and_check (result_type, op0, semantic_result_type);
    op1 = ep_convert_and_check (result_type, op1, semantic_result_type);

    /* This can happen if one operand has a vector type, and the other
       has a different type.  */
    if (TREE_CODE (op0) == ERROR_MARK || TREE_CODE (op1) == ERROR_MARK)
      return error_mark_node;
  }

  /* Treat expressions in initializers specially as they can't trap.  */
  if (int_const_or_overflow)
    ret = (require_constant_value
	   ? fold_build2_initializer_loc (location, resultcode, build_type,
					  op0, op1)
	   : fold_build2_loc (location, resultcode, build_type, op0, op1));
  else
    ret = build2 (resultcode, build_type, op0, op1);
  if (final_type != 0)
    ret = convert (final_type, ret);

return_build_binary_op:
  gcc_assert (ret != error_mark_node);
  if (TREE_CODE (ret) == INTEGER_CST && !TREE_OVERFLOW (ret) && !int_const)
    ret = (int_operands
	   ? note_integer_operands (ret)
	   : build1 (NOP_EXPR, TREE_TYPE (ret), ret));
  else if (TREE_CODE (ret) != INTEGER_CST && int_operands
	   && !in_late_binary_op)
    ret = note_integer_operands (ret);
  if (semantic_result_type)
    ret = build1 (EXCESS_PRECISION_EXPR, semantic_result_type, ret);
  protected_set_expr_location (ret, location);
  return ret;
}


/* Convert EXPR to be a truth-value, validating its type for this
   purpose.  LOCATION is the source location for the expression.  */

tree
c_objc_common_truthvalue_conversion (location_t location, tree expr)
{
  bool int_const, int_operands;

  switch (TREE_CODE (TREE_TYPE (expr)))
  {
  case ARRAY_TYPE:
    error_at (location, "used array that cannot be converted to pointer where scalar is required");
    return error_mark_node;

  case RECORD_TYPE:
    error_at (location, "used struct type value where scalar is required");
    return error_mark_node;

  case UNION_TYPE:
    error_at (location, "used union type value where scalar is required");
    return error_mark_node;

  case VOID_TYPE:
    error_at (location, "void value not ignored as it ought to be");
    return error_mark_node;

  case FUNCTION_TYPE:
    gcc_unreachable ();

  default:
    break;
  }

  int_const = (TREE_CODE (expr) == INTEGER_CST && !TREE_OVERFLOW (expr));
  int_operands = EXPR_INT_CONST_OPERANDS (expr);
  if (int_operands)
    expr = remove_c_maybe_const_expr (expr);

  /* ??? Should we also give an error for vectors rather than leaving
     those to give errors later?  */
  expr = c_common_truthvalue_conversion (location, expr);

  if (TREE_CODE (expr) == INTEGER_CST && int_operands && !int_const)
  {
    if (TREE_OVERFLOW (expr))
      return expr;
    else
      return note_integer_operands (expr);
  }
  if (TREE_CODE (expr) == INTEGER_CST && !int_const)
    return build1 (NOP_EXPR, TREE_TYPE (expr), expr);
  return expr;
}


/* Convert EXPR to a contained DECL, updating *TC, *TI and *SE as
   required.  */

tree
c_expr_to_decl (tree expr, bool *tc ATTRIBUTE_UNUSED, bool *se)
{
  if (TREE_CODE (expr) == COMPOUND_LITERAL_EXPR)
  {
    tree decl = COMPOUND_LITERAL_EXPR_DECL (expr);
    /* Executing a compound literal inside a function reinitializes
       it.  */
    if (!TREE_STATIC (decl))
      *se = true;
    return decl;
  }
  else
    return expr;
}

/* Like c_begin_compound_stmt, except force the retention of the BLOCK.  */

tree
c_begin_omp_parallel (void)
{
  tree block;

  keep_next_level ();
  block = c_begin_compound_stmt (true);

  return block;
}

/* Generate OMP_PARALLEL, with CLAUSES and BLOCK as its compound
   statement.  LOC is the location of the OMP_PARALLEL.  */

tree
c_finish_omp_parallel (location_t loc, tree clauses, tree block)
{
  tree stmt;

  block = c_end_compound_stmt (loc, block, true);

  stmt = make_node (OMP_PARALLEL);
  TREE_TYPE (stmt) = void_type_node;
  OMP_PARALLEL_CLAUSES (stmt) = clauses;
  OMP_PARALLEL_BODY (stmt) = block;
  SET_EXPR_LOCATION (stmt, loc);

  return add_stmt (stmt);
}

/* Like c_begin_compound_stmt, except force the retention of the BLOCK.  */

tree
c_begin_omp_task (void)
{
  tree block;

  keep_next_level ();
  block = c_begin_compound_stmt (true);

  return block;
}

/* Generate OMP_TASK, with CLAUSES and BLOCK as its compound
   statement.  LOC is the location of the #pragma.  */

tree
c_finish_omp_task (location_t loc, tree clauses, tree block)
{
  tree stmt;

  block = c_end_compound_stmt (loc, block, true);

  stmt = make_node (OMP_TASK);
  TREE_TYPE (stmt) = void_type_node;
  OMP_TASK_CLAUSES (stmt) = clauses;
  OMP_TASK_BODY (stmt) = block;
  SET_EXPR_LOCATION (stmt, loc);

  return add_stmt (stmt);
}

/* For all elements of CLAUSES, validate them vs OpenMP constraints.
   Remove any elements from the list that are invalid.  */

tree
c_finish_omp_clauses (tree clauses)
{
  bitmap_head generic_head, firstprivate_head, lastprivate_head;
  tree c, t, *pc = &clauses;
  const char *name;

  bitmap_obstack_initialize (NULL);
  bitmap_initialize (&generic_head, &bitmap_default_obstack);
  bitmap_initialize (&firstprivate_head, &bitmap_default_obstack);
  bitmap_initialize (&lastprivate_head, &bitmap_default_obstack);

  for (pc = &clauses, c = clauses; c ; c = *pc)
  {
    bool remove = false;
    bool need_complete = false;
    bool need_implicitly_determined = false;

    switch (OMP_CLAUSE_CODE (c))
    {
    case OMP_CLAUSE_SHARED:
      name = "shared";
      need_implicitly_determined = true;
      goto check_dup_generic;

    case OMP_CLAUSE_PRIVATE:
      name = "private";
      need_complete = true;
      need_implicitly_determined = true;
      goto check_dup_generic;

    case OMP_CLAUSE_REDUCTION:
      name = "reduction";
      need_implicitly_determined = true;
      t = OMP_CLAUSE_DECL (c);
      if (AGGREGATE_TYPE_P (TREE_TYPE (t))
	  || POINTER_TYPE_P (TREE_TYPE (t)))
      {
	error_at (OMP_CLAUSE_LOCATION (c),
		  "%qE has invalid type for %<reduction%>", t);
	remove = true;
      }
      else if (FLOAT_TYPE_P (TREE_TYPE (t)))
      {
	enum tree_code r_code = OMP_CLAUSE_REDUCTION_CODE (c);
	const char *r_name = NULL;

	switch (r_code)
	{
<<<<<<< HEAD
	case PLUS_EXPR:
	case MULT_EXPR:
	case MINUS_EXPR:
=======
	case OMP_CLAUSE_SHARED:
	  name = "shared";
	  need_implicitly_determined = true;
	  goto check_dup_generic;

	case OMP_CLAUSE_PRIVATE:
	  name = "private";
	  need_complete = true;
	  need_implicitly_determined = true;
	  goto check_dup_generic;

	case OMP_CLAUSE_REDUCTION:
	  name = "reduction";
	  need_implicitly_determined = true;
	  t = OMP_CLAUSE_DECL (c);
	  if (AGGREGATE_TYPE_P (TREE_TYPE (t))
	      || POINTER_TYPE_P (TREE_TYPE (t)))
	    {
	      error_at (OMP_CLAUSE_LOCATION (c),
			"%qE has invalid type for %<reduction%>", t);
	      remove = true;
	    }
	  else if (FLOAT_TYPE_P (TREE_TYPE (t)))
	    {
	      enum tree_code r_code = OMP_CLAUSE_REDUCTION_CODE (c);
	      const char *r_name = NULL;

	      switch (r_code)
		{
		case PLUS_EXPR:
		case MULT_EXPR:
		case MINUS_EXPR:
		case MIN_EXPR:
		case MAX_EXPR:
		  break;
		case BIT_AND_EXPR:
		  r_name = "&";
		  break;
		case BIT_XOR_EXPR:
		  r_name = "^";
		  break;
		case BIT_IOR_EXPR:
		  r_name = "|";
		  break;
		case TRUTH_ANDIF_EXPR:
		  r_name = "&&";
		  break;
		case TRUTH_ORIF_EXPR:
		  r_name = "||";
		  break;
		default:
		  gcc_unreachable ();
		}
	      if (r_name)
		{
		  error_at (OMP_CLAUSE_LOCATION (c),
			    "%qE has invalid type for %<reduction(%s)%>",
			    t, r_name);
		  remove = true;
		}
	    }
	  goto check_dup_generic;

	case OMP_CLAUSE_COPYPRIVATE:
	  name = "copyprivate";
	  goto check_dup_generic;

	case OMP_CLAUSE_COPYIN:
	  name = "copyin";
	  t = OMP_CLAUSE_DECL (c);
	  if (TREE_CODE (t) != VAR_DECL || !DECL_THREAD_LOCAL_P (t))
	    {
	      error_at (OMP_CLAUSE_LOCATION (c),
			"%qE must be %<threadprivate%> for %<copyin%>", t);
	      remove = true;
	    }
	  goto check_dup_generic;

	check_dup_generic:
	  t = OMP_CLAUSE_DECL (c);
	  if (TREE_CODE (t) != VAR_DECL && TREE_CODE (t) != PARM_DECL)
	    {
	      error_at (OMP_CLAUSE_LOCATION (c),
			"%qE is not a variable in clause %qs", t, name);
	      remove = true;
	    }
	  else if (bitmap_bit_p (&generic_head, DECL_UID (t))
		   || bitmap_bit_p (&firstprivate_head, DECL_UID (t))
		   || bitmap_bit_p (&lastprivate_head, DECL_UID (t)))
	    {
	      error_at (OMP_CLAUSE_LOCATION (c),
			"%qE appears more than once in data clauses", t);
	      remove = true;
	    }
	  else
	    bitmap_set_bit (&generic_head, DECL_UID (t));
>>>>>>> f326eb81
	  break;
	case BIT_AND_EXPR:
	  r_name = "&";
	  break;
	case BIT_XOR_EXPR:
	  r_name = "^";
	  break;
	case BIT_IOR_EXPR:
	  r_name = "|";
	  break;
	case TRUTH_ANDIF_EXPR:
	  r_name = "&&";
	  break;
	case TRUTH_ORIF_EXPR:
	  r_name = "||";
	  break;
<<<<<<< HEAD
=======

	case OMP_CLAUSE_IF:
	case OMP_CLAUSE_NUM_THREADS:
	case OMP_CLAUSE_SCHEDULE:
	case OMP_CLAUSE_NOWAIT:
	case OMP_CLAUSE_ORDERED:
	case OMP_CLAUSE_DEFAULT:
	case OMP_CLAUSE_UNTIED:
	case OMP_CLAUSE_COLLAPSE:
	case OMP_CLAUSE_FINAL:
	case OMP_CLAUSE_MERGEABLE:
	  pc = &OMP_CLAUSE_CHAIN (c);
	  continue;

>>>>>>> f326eb81
	default:
	  gcc_unreachable ();
	}
	if (r_name)
	{
<<<<<<< HEAD
	  error_at (OMP_CLAUSE_LOCATION (c),
		    "%qE has invalid type for %<reduction(%s)%>",
		    t, r_name);
	  remove = true;
=======
	  t = OMP_CLAUSE_DECL (c);

	  if (need_complete)
	    {
	      t = require_complete_type (t);
	      if (t == error_mark_node)
		remove = true;
	    }

	  if (need_implicitly_determined)
	    {
	      const char *share_name = NULL;

	      if (TREE_CODE (t) == VAR_DECL && DECL_THREAD_LOCAL_P (t))
		share_name = "threadprivate";
	      else switch (c_omp_predetermined_sharing (t))
		{
		case OMP_CLAUSE_DEFAULT_UNSPECIFIED:
		  break;
		case OMP_CLAUSE_DEFAULT_SHARED:
		  /* const vars may be specified in firstprivate clause.  */
		  if (OMP_CLAUSE_CODE (c) == OMP_CLAUSE_FIRSTPRIVATE
		      && TREE_READONLY (t))
		    break;
		  share_name = "shared";
		  break;
		case OMP_CLAUSE_DEFAULT_PRIVATE:
		  share_name = "private";
		  break;
		default:
		  gcc_unreachable ();
		}
	      if (share_name)
		{
		  error_at (OMP_CLAUSE_LOCATION (c),
			    "%qE is predetermined %qs for %qs",
			    t, share_name, name);
		  remove = true;
		}
	    }
>>>>>>> f326eb81
	}
      }
      goto check_dup_generic;

    case OMP_CLAUSE_COPYPRIVATE:
      name = "copyprivate";
      goto check_dup_generic;

    case OMP_CLAUSE_COPYIN:
      name = "copyin";
      t = OMP_CLAUSE_DECL (c);
      if (TREE_CODE (t) != VAR_DECL || !DECL_THREAD_LOCAL_P (t))
      {
	error_at (OMP_CLAUSE_LOCATION (c),
		  "%qE must be %<threadprivate%> for %<copyin%>", t);
	remove = true;
      }
      goto check_dup_generic;

    check_dup_generic:
      t = OMP_CLAUSE_DECL (c);
      if (TREE_CODE (t) != VAR_DECL && TREE_CODE (t) != PARM_DECL)
      {
	error_at (OMP_CLAUSE_LOCATION (c),
		  "%qE is not a variable in clause %qs", t, name);
	remove = true;
      }
      else if (bitmap_bit_p (&generic_head, DECL_UID (t))
	       || bitmap_bit_p (&firstprivate_head, DECL_UID (t))
	       || bitmap_bit_p (&lastprivate_head, DECL_UID (t)))
      {
	error_at (OMP_CLAUSE_LOCATION (c),
		  "%qE appears more than once in data clauses", t);
	remove = true;
      }
      else
	bitmap_set_bit (&generic_head, DECL_UID (t));
      break;

    case OMP_CLAUSE_FIRSTPRIVATE:
      name = "firstprivate";
      t = OMP_CLAUSE_DECL (c);
      need_complete = true;
      need_implicitly_determined = true;
      if (TREE_CODE (t) != VAR_DECL && TREE_CODE (t) != PARM_DECL)
      {
	error_at (OMP_CLAUSE_LOCATION (c),
		  "%qE is not a variable in clause %<firstprivate%>", t);
	remove = true;
      }
      else if (bitmap_bit_p (&generic_head, DECL_UID (t))
	       || bitmap_bit_p (&firstprivate_head, DECL_UID (t)))
      {
	error_at (OMP_CLAUSE_LOCATION (c),
		  "%qE appears more than once in data clauses", t);
	remove = true;
      }
      else
	bitmap_set_bit (&firstprivate_head, DECL_UID (t));
      break;

    case OMP_CLAUSE_LASTPRIVATE:
      name = "lastprivate";
      t = OMP_CLAUSE_DECL (c);
      need_complete = true;
      need_implicitly_determined = true;
      if (TREE_CODE (t) != VAR_DECL && TREE_CODE (t) != PARM_DECL)
      {
	error_at (OMP_CLAUSE_LOCATION (c),
		  "%qE is not a variable in clause %<lastprivate%>", t);
	remove = true;
      }
      else if (bitmap_bit_p (&generic_head, DECL_UID (t))
	       || bitmap_bit_p (&lastprivate_head, DECL_UID (t)))
      {
	error_at (OMP_CLAUSE_LOCATION (c),
		  "%qE appears more than once in data clauses", t);
	remove = true;
      }
      else
	bitmap_set_bit (&lastprivate_head, DECL_UID (t));
      break;

    case OMP_CLAUSE_IF:
    case OMP_CLAUSE_NUM_THREADS:
    case OMP_CLAUSE_SCHEDULE:
    case OMP_CLAUSE_NOWAIT:
    case OMP_CLAUSE_ORDERED:
    case OMP_CLAUSE_DEFAULT:
    case OMP_CLAUSE_UNTIED:
    case OMP_CLAUSE_COLLAPSE:
      pc = &OMP_CLAUSE_CHAIN (c);
      continue;

    default:
      gcc_unreachable ();
    }

    if (!remove)
    {
      t = OMP_CLAUSE_DECL (c);

      if (need_complete)
      {
	t = require_complete_type (t);
	if (t == error_mark_node)
	  remove = true;
      }

      if (need_implicitly_determined)
      {
	const char *share_name = NULL;

	if (TREE_CODE (t) == VAR_DECL && DECL_THREAD_LOCAL_P (t))
	  share_name = "threadprivate";
	else switch (c_omp_predetermined_sharing (t))
	     {
	     case OMP_CLAUSE_DEFAULT_UNSPECIFIED:
	       break;
	     case OMP_CLAUSE_DEFAULT_SHARED:
	       share_name = "shared";
	       break;
	     case OMP_CLAUSE_DEFAULT_PRIVATE:
	       share_name = "private";
	       break;
	     default:
	       gcc_unreachable ();
	     }
	if (share_name)
	{
	  error_at (OMP_CLAUSE_LOCATION (c),
		    "%qE is predetermined %qs for %qs",
		    t, share_name, name);
	  remove = true;
	}
      }
    }

    if (remove)
      *pc = OMP_CLAUSE_CHAIN (c);
    else
      pc = &OMP_CLAUSE_CHAIN (c);
  }

  bitmap_obstack_release (NULL);
  return clauses;
}

/* Make a variant type in the proper way for C/C++, propagating qualifiers
   down to the element type of an array.  */

tree
c_build_qualified_type (tree type, int type_quals)
{
  if (type == error_mark_node)
    return type;

  if (TREE_CODE (type) == ARRAY_TYPE)
  {
    tree t;
    tree element_type = c_build_qualified_type (TREE_TYPE (type),
						type_quals);

    /* See if we already have an identically qualified type.  */
    for (t = TYPE_MAIN_VARIANT (type); t; t = TYPE_NEXT_VARIANT (t))
    {
      if (TYPE_QUALS (strip_array_types (t)) == type_quals
	  && TYPE_NAME (t) == TYPE_NAME (type)
	  && TYPE_CONTEXT (t) == TYPE_CONTEXT (type)
	  && attribute_list_equal (TYPE_ATTRIBUTES (t),
				   TYPE_ATTRIBUTES (type)))
	break;
    }
    if (!t)
    {
      tree domain = TYPE_DOMAIN (type);

      t = build_variant_type_copy (type);
      TREE_TYPE (t) = element_type;

      if (TYPE_STRUCTURAL_EQUALITY_P (element_type)
	  || (domain && TYPE_STRUCTURAL_EQUALITY_P (domain)))
	SET_TYPE_STRUCTURAL_EQUALITY (t);
      else if (TYPE_CANONICAL (element_type) != element_type
	       || (domain && TYPE_CANONICAL (domain) != domain))
      {
	tree unqualified_canon
	  = build_array_type (TYPE_CANONICAL (element_type),
			      domain? TYPE_CANONICAL (domain)
			      : NULL_TREE);
	TYPE_CANONICAL (t)
	  = c_build_qualified_type (unqualified_canon, type_quals);
      }
      else
	TYPE_CANONICAL (t) = t;
    }
    return t;
  }

  /* A restrict-qualified pointer type must be a pointer to object or
     incomplete type.  Note that the use of POINTER_TYPE_P also allows
     REFERENCE_TYPEs, which is appropriate for C++.  */
  if ((type_quals & TYPE_QUAL_RESTRICT)
      && (!POINTER_TYPE_P (type)
	  || !C_TYPE_OBJECT_OR_INCOMPLETE_P (TREE_TYPE (type))))
  {
    error ("invalid use of %<restrict%>");
    type_quals &= ~TYPE_QUAL_RESTRICT;
  }

  return build_qualified_type (type, type_quals);
}

/* Build a VA_ARG_EXPR for the C parser.  */

tree
c_build_va_arg (location_t loc, tree expr, tree type)
{
  if (warn_cxx_compat && TREE_CODE (type) == ENUMERAL_TYPE)
    warning_at (loc, OPT_Wc___compat,
		"C++ requires promoted type, not enum type, in %<va_arg%>");
  return build_va_arg (loc, expr, type);
}

void
c_finish_cilk_loop (location_t start_locus ATTRIBUTE_UNUSED,
                    tree cvar, tree cond,
                    tree incr, tree body, tree clab, tree grain)
{
  tree init;
  tree c_tree;

  if (cvar == error_mark_node || cond == error_mark_node
      || incr == error_mark_node || body == error_mark_node)
    return;

  if (!cond)
  {
    error ("cilk_for missing condition");
    return;
  }

  if (!incr)
  {
    error ("cilk_for missing increment");
    return;
  }

  /* If the condition is zero don't generate a loop construct.  */
  if (TREE_CONSTANT (cond))
  {
    error ("cilk_for has constant condition");
    /* XXX Should be warning */
    return;
  }

  if (!cvar)
  {
    error ("missing control variable");
    return;
  }

  if (clab)
  {
    /* XXX This should be allowed */
    error ("cilk_for has continue");
    return;
  }

  init = DECL_INITIAL (cvar);

#if 0
  if (!TREE_CONSTANT (init))
    init = NULL_TREE;
#endif
  
  c_tree = build_stmt (UNKNOWN_LOCATION, CILK_FOR_STMT, NULL_TREE, NULL_TREE,
		       NULL_TREE, NULL_TREE, NULL_TREE, NULL_TREE, NULL_TREE);
  TREE_TYPE(c_tree) = void_type_node;
  CILK_FOR_VAR(c_tree) = cvar;
  FOR_COND(c_tree) = cond;
  CILK_FOR_INIT(c_tree) = init;
  FOR_EXPR(c_tree) = incr;
  CILK_FOR_GRAIN(c_tree) = grain;
  FOR_BODY(c_tree) = body;
  add_stmt(c_tree);

  return;
}

static bool no_cilk_errored;
tree c_build_sync (tree *x);

tree
c_build_sync (tree *x)
{
  tree sync;
  if (!flag_enable_cilk)
  {
    if (!no_cilk_errored)
    {
      no_cilk_errored = true;
      error ("Cilk is not enabled");
    }
    return error_mark_node;
  }
  /* For now a sync with no spawns converts a function to a Cilk function. */
  /* (void) c_make_cilk_frame (); */
  sync = build0 (SYNC_STMT, void_type_node);
  TREE_SIDE_EFFECTS (sync) = 1;
  *x = sync;
  return sync;
}

void
c_call_spawns (tree call)
{
  if (!flag_enable_cilk)
  {
    if (!no_cilk_errored)
    {
      no_cilk_errored = true;
      error ("Cilk is not enabled");
    }
    return;
  }
  SPAWN_CALL_P (call) = 1;
  (void) c_make_cilk_frame ();
}
<|MERGE_RESOLUTION|>--- conflicted
+++ resolved
@@ -3672,7 +3672,7 @@
       }
       else if (FRACT_MODE_P (TYPE_MODE (argtype)))
       {
-<<<<<<< HEAD
+
 	/* For signed fract types, we invert ++ to -- or
 	   -- to ++, and change inc from 1 to -1, because
 	   it is not possible to represent 1 in signed fract constants.
@@ -3695,65 +3695,6 @@
 	inc = integer_one_node;
 	inc = convert (argtype, inc);
       }
-=======
-	tree inc;
-
-	argtype = TREE_TYPE (arg);
-
-	/* Compute the increment.  */
-
-	if (typecode == POINTER_TYPE)
-	  {
-	    /* If pointer target is an undefined struct,
-	       we just cannot know how to do the arithmetic.  */
-	    if (!COMPLETE_OR_VOID_TYPE_P (TREE_TYPE (argtype)))
-	      {
-		if (code == PREINCREMENT_EXPR || code == POSTINCREMENT_EXPR)
-		  error_at (location,
-			    "increment of pointer to unknown structure");
-		else
-		  error_at (location,
-			    "decrement of pointer to unknown structure");
-	      }
-	    else if (TREE_CODE (TREE_TYPE (argtype)) == FUNCTION_TYPE
-		     || TREE_CODE (TREE_TYPE (argtype)) == VOID_TYPE)
-	      {
-		if (code == PREINCREMENT_EXPR || code == POSTINCREMENT_EXPR)
-		  pedwarn (location, pedantic ? OPT_pedantic : OPT_Wpointer_arith,
-			   "wrong type argument to increment");
-		else
-		  pedwarn (location, pedantic ? OPT_pedantic : OPT_Wpointer_arith,
-			   "wrong type argument to decrement");
-	      }
-
-	    inc = c_size_in_bytes (TREE_TYPE (argtype));
-	    inc = convert_to_ptrofftype_loc (location, inc);
-	  }
-	else if (FRACT_MODE_P (TYPE_MODE (argtype)))
-	  {
-	    /* For signed fract types, we invert ++ to -- or
-	       -- to ++, and change inc from 1 to -1, because
-	       it is not possible to represent 1 in signed fract constants.
-	       For unsigned fract types, the result always overflows and
-	       we get an undefined (original) or the maximum value.  */
-	    if (code == PREINCREMENT_EXPR)
-	      code = PREDECREMENT_EXPR;
-	    else if (code == PREDECREMENT_EXPR)
-	      code = PREINCREMENT_EXPR;
-	    else if (code == POSTINCREMENT_EXPR)
-	      code = POSTDECREMENT_EXPR;
-	    else /* code == POSTDECREMENT_EXPR  */
-	      code = POSTINCREMENT_EXPR;
-
-	    inc = integer_minus_one_node;
-	    inc = convert (argtype, inc);
-	  }
-	else
-	  {
-	    inc = integer_one_node;
-	    inc = convert (argtype, inc);
-	  }
->>>>>>> f326eb81
 
       /* If 'arg' is an Objective-C PROPERTY_REF expression, then we
 	 need to ask Objective-C to build the increment or decrement
@@ -9673,13 +9614,13 @@
   else
     int_const = int_const_or_overflow = false;
 
-<<<<<<< HEAD
+#if 0 /* this is what I had */
   if (convert_p)
   {
     op0 = default_conversion (op0);
     op1 = default_conversion (op1);
   }
-=======
+#else
   /* Do not apply default conversion in mixed vector/scalar expression.  */
   if (convert_p 
       && !((TREE_CODE (TREE_TYPE (op0)) == VECTOR_TYPE) 
@@ -9688,7 +9629,7 @@
       op0 = default_conversion (op0);
       op1 = default_conversion (op1);
     }
->>>>>>> f326eb81
+#endif
 
   orig_type0 = type0 = TREE_TYPE (op0);
   orig_type1 = type1 = TREE_TYPE (op1);
@@ -10743,43 +10684,11 @@
 
 	switch (r_code)
 	{
-<<<<<<< HEAD
+
 	case PLUS_EXPR:
 	case MULT_EXPR:
 	case MINUS_EXPR:
-=======
-	case OMP_CLAUSE_SHARED:
-	  name = "shared";
-	  need_implicitly_determined = true;
-	  goto check_dup_generic;
-
-	case OMP_CLAUSE_PRIVATE:
-	  name = "private";
-	  need_complete = true;
-	  need_implicitly_determined = true;
-	  goto check_dup_generic;
-
-	case OMP_CLAUSE_REDUCTION:
-	  name = "reduction";
-	  need_implicitly_determined = true;
-	  t = OMP_CLAUSE_DECL (c);
-	  if (AGGREGATE_TYPE_P (TREE_TYPE (t))
-	      || POINTER_TYPE_P (TREE_TYPE (t)))
-	    {
-	      error_at (OMP_CLAUSE_LOCATION (c),
-			"%qE has invalid type for %<reduction%>", t);
-	      remove = true;
-	    }
-	  else if (FLOAT_TYPE_P (TREE_TYPE (t)))
-	    {
-	      enum tree_code r_code = OMP_CLAUSE_REDUCTION_CODE (c);
-	      const char *r_name = NULL;
-
-	      switch (r_code)
-		{
-		case PLUS_EXPR:
-		case MULT_EXPR:
-		case MINUS_EXPR:
+
 		case MIN_EXPR:
 		case MAX_EXPR:
 		  break;
@@ -10844,130 +10753,7 @@
 	    }
 	  else
 	    bitmap_set_bit (&generic_head, DECL_UID (t));
->>>>>>> f326eb81
 	  break;
-	case BIT_AND_EXPR:
-	  r_name = "&";
-	  break;
-	case BIT_XOR_EXPR:
-	  r_name = "^";
-	  break;
-	case BIT_IOR_EXPR:
-	  r_name = "|";
-	  break;
-	case TRUTH_ANDIF_EXPR:
-	  r_name = "&&";
-	  break;
-	case TRUTH_ORIF_EXPR:
-	  r_name = "||";
-	  break;
-<<<<<<< HEAD
-=======
-
-	case OMP_CLAUSE_IF:
-	case OMP_CLAUSE_NUM_THREADS:
-	case OMP_CLAUSE_SCHEDULE:
-	case OMP_CLAUSE_NOWAIT:
-	case OMP_CLAUSE_ORDERED:
-	case OMP_CLAUSE_DEFAULT:
-	case OMP_CLAUSE_UNTIED:
-	case OMP_CLAUSE_COLLAPSE:
-	case OMP_CLAUSE_FINAL:
-	case OMP_CLAUSE_MERGEABLE:
-	  pc = &OMP_CLAUSE_CHAIN (c);
-	  continue;
-
->>>>>>> f326eb81
-	default:
-	  gcc_unreachable ();
-	}
-	if (r_name)
-	{
-<<<<<<< HEAD
-	  error_at (OMP_CLAUSE_LOCATION (c),
-		    "%qE has invalid type for %<reduction(%s)%>",
-		    t, r_name);
-	  remove = true;
-=======
-	  t = OMP_CLAUSE_DECL (c);
-
-	  if (need_complete)
-	    {
-	      t = require_complete_type (t);
-	      if (t == error_mark_node)
-		remove = true;
-	    }
-
-	  if (need_implicitly_determined)
-	    {
-	      const char *share_name = NULL;
-
-	      if (TREE_CODE (t) == VAR_DECL && DECL_THREAD_LOCAL_P (t))
-		share_name = "threadprivate";
-	      else switch (c_omp_predetermined_sharing (t))
-		{
-		case OMP_CLAUSE_DEFAULT_UNSPECIFIED:
-		  break;
-		case OMP_CLAUSE_DEFAULT_SHARED:
-		  /* const vars may be specified in firstprivate clause.  */
-		  if (OMP_CLAUSE_CODE (c) == OMP_CLAUSE_FIRSTPRIVATE
-		      && TREE_READONLY (t))
-		    break;
-		  share_name = "shared";
-		  break;
-		case OMP_CLAUSE_DEFAULT_PRIVATE:
-		  share_name = "private";
-		  break;
-		default:
-		  gcc_unreachable ();
-		}
-	      if (share_name)
-		{
-		  error_at (OMP_CLAUSE_LOCATION (c),
-			    "%qE is predetermined %qs for %qs",
-			    t, share_name, name);
-		  remove = true;
-		}
-	    }
->>>>>>> f326eb81
-	}
-      }
-      goto check_dup_generic;
-
-    case OMP_CLAUSE_COPYPRIVATE:
-      name = "copyprivate";
-      goto check_dup_generic;
-
-    case OMP_CLAUSE_COPYIN:
-      name = "copyin";
-      t = OMP_CLAUSE_DECL (c);
-      if (TREE_CODE (t) != VAR_DECL || !DECL_THREAD_LOCAL_P (t))
-      {
-	error_at (OMP_CLAUSE_LOCATION (c),
-		  "%qE must be %<threadprivate%> for %<copyin%>", t);
-	remove = true;
-      }
-      goto check_dup_generic;
-
-    check_dup_generic:
-      t = OMP_CLAUSE_DECL (c);
-      if (TREE_CODE (t) != VAR_DECL && TREE_CODE (t) != PARM_DECL)
-      {
-	error_at (OMP_CLAUSE_LOCATION (c),
-		  "%qE is not a variable in clause %qs", t, name);
-	remove = true;
-      }
-      else if (bitmap_bit_p (&generic_head, DECL_UID (t))
-	       || bitmap_bit_p (&firstprivate_head, DECL_UID (t))
-	       || bitmap_bit_p (&lastprivate_head, DECL_UID (t)))
-      {
-	error_at (OMP_CLAUSE_LOCATION (c),
-		  "%qE appears more than once in data clauses", t);
-	remove = true;
-      }
-      else
-	bitmap_set_bit (&generic_head, DECL_UID (t));
-      break;
 
     case OMP_CLAUSE_FIRSTPRIVATE:
       name = "firstprivate";
