/* Header file for openMP lowering directives.
   Copyright (C) 2013-2015 Free Software Foundation, Inc.

This file is part of GCC.

GCC is free software; you can redistribute it and/or modify it under
the terms of the GNU General Public License as published by the Free
Software Foundation; either version 3, or (at your option) any later
version.

GCC is distributed in the hope that it will be useful, but WITHOUT ANY
WARRANTY; without even the implied warranty of MERCHANTABILITY or
FITNESS FOR A PARTICULAR PURPOSE.  See the GNU General Public License
 for more details.

You should have received a copy of the GNU General Public License
along with GCC; see the file COPYING3.  If not see
<http://www.gnu.org/licenses/>.  */

#ifndef GCC_OMP_LOW_H
#define GCC_OMP_LOW_H

struct omp_region;

extern tree find_omp_clause (tree, enum omp_clause_code);
extern void omp_expand_local (basic_block);
extern void free_omp_regions (void);
extern tree omp_reduction_init_op (location_t, enum tree_code, tree);
extern tree omp_reduction_init (tree, tree);
extern bool make_gimple_omp_edges (basic_block, struct omp_region **, int *);
extern void omp_finish_file (void);
extern tree omp_member_access_dummy_var (tree);
extern void replace_oacc_fn_attrib (tree, tree);
extern tree build_oacc_routine_dims (tree);
extern tree get_oacc_fn_attrib (tree);
<<<<<<< HEAD
extern void set_oacc_fn_attrib (tree, tree, vec<tree> *);
=======
extern int get_oacc_ifn_dim_arg (const gimple *);
extern int get_oacc_fn_dim_size (tree, int);
>>>>>>> e1037942

extern GTY(()) vec<tree, va_gc> *offload_funcs;
extern GTY(()) vec<tree, va_gc> *offload_vars;

#endif /* GCC_OMP_LOW_H */<|MERGE_RESOLUTION|>--- conflicted
+++ resolved
@@ -33,12 +33,9 @@
 extern void replace_oacc_fn_attrib (tree, tree);
 extern tree build_oacc_routine_dims (tree);
 extern tree get_oacc_fn_attrib (tree);
-<<<<<<< HEAD
 extern void set_oacc_fn_attrib (tree, tree, vec<tree> *);
-=======
 extern int get_oacc_ifn_dim_arg (const gimple *);
 extern int get_oacc_fn_dim_size (tree, int);
->>>>>>> e1037942
 
 extern GTY(()) vec<tree, va_gc> *offload_funcs;
 extern GTY(()) vec<tree, va_gc> *offload_vars;
