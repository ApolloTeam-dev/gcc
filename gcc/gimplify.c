/* Tree lowering pass.  This pass converts the GENERIC functions-as-trees
   tree representation into the GIMPLE form.
   Copyright (C) 2002-2015 Free Software Foundation, Inc.
   Major work done by Sebastian Pop <s.pop@laposte.net>,
   Diego Novillo <dnovillo@redhat.com> and Jason Merrill <jason@redhat.com>.

This file is part of GCC.

GCC is free software; you can redistribute it and/or modify it under
the terms of the GNU General Public License as published by the Free
Software Foundation; either version 3, or (at your option) any later
version.

GCC is distributed in the hope that it will be useful, but WITHOUT ANY
WARRANTY; without even the implied warranty of MERCHANTABILITY or
FITNESS FOR A PARTICULAR PURPOSE.  See the GNU General Public License
for more details.

You should have received a copy of the GNU General Public License
along with GCC; see the file COPYING3.  If not see
<http://www.gnu.org/licenses/>.  */

#include "config.h"
#include "system.h"
#include "coretypes.h"
#include "hash-set.h"
#include "machmode.h"
#include "vec.h"
#include "double-int.h"
#include "input.h"
#include "alias.h"
#include "symtab.h"
#include "options.h"
#include "wide-int.h"
#include "inchash.h"
#include "tree.h"
#include "fold-const.h"
#include "hashtab.h"
#include "tm.h"
#include "hard-reg-set.h"
#include "function.h"
#include "rtl.h"
#include "flags.h"
#include "statistics.h"
#include "real.h"
#include "fixed-value.h"
#include "insn-config.h"
#include "expmed.h"
#include "dojump.h"
#include "explow.h"
#include "calls.h"
#include "emit-rtl.h"
#include "varasm.h"
#include "stmt.h"
#include "expr.h"
#include "predict.h"
#include "basic-block.h"
#include "tree-ssa-alias.h"
#include "internal-fn.h"
#include "gimple-fold.h"
#include "tree-eh.h"
#include "gimple-expr.h"
#include "is-a.h"
#include "gimple.h"
#include "gimplify.h"
#include "gimple-iterator.h"
#include "stringpool.h"
#include "stor-layout.h"
#include "print-tree.h"
#include "tree-iterator.h"
#include "tree-inline.h"
#include "tree-pretty-print.h"
#include "langhooks.h"
#include "bitmap.h"
#include "gimple-ssa.h"
#include "hash-map.h"
#include "plugin-api.h"
#include "ipa-ref.h"
#include "cgraph.h"
#include "tree-cfg.h"
#include "tree-ssanames.h"
#include "tree-ssa.h"
#include "diagnostic-core.h"
#include "target.h"
#include "splay-tree.h"
#include "omp-low.h"
#include "gimple-low.h"
#include "cilk.h"
#include "gomp-constants.h"

#include "langhooks-def.h"	/* FIXME: for lhd_set_decl_assembler_name */
#include "tree-pass.h"		/* FIXME: only for PROP_gimple_any */
#include "builtins.h"

enum gimplify_omp_var_data
{
  GOVD_SEEN = 1,
  GOVD_EXPLICIT = 2,
  GOVD_SHARED = 4,
  GOVD_PRIVATE = 8,
  GOVD_FIRSTPRIVATE = 16,
  GOVD_LASTPRIVATE = 32,
  GOVD_REDUCTION = 64,
  GOVD_LOCAL = 128,
  GOVD_MAP = 256,
  GOVD_DEBUG_PRIVATE = 512,
  GOVD_PRIVATE_OUTER_REF = 1024,
  GOVD_LINEAR = 2048,
  GOVD_ALIGNED = 4096,

  /* Flag for GOVD_MAP: don't copy back.  */
  GOVD_MAP_TO_ONLY = 8192,

  /* Flag for GOVD_LINEAR or GOVD_LASTPRIVATE: no outer reference.  */
  GOVD_LINEAR_LASTPRIVATE_NO_OUTER = 16384,

  GOVD_DATA_SHARE_CLASS = (GOVD_SHARED | GOVD_PRIVATE | GOVD_FIRSTPRIVATE
			   | GOVD_LASTPRIVATE | GOVD_REDUCTION | GOVD_LINEAR
			   | GOVD_LOCAL)
};


enum omp_region_type
{
  ORT_WORKSHARE = 0,
  ORT_SIMD = 1,
  ORT_PARALLEL = 2,
  ORT_COMBINED_PARALLEL = 3,
  ORT_TASK = 4,
  ORT_UNTIED_TASK = 5,
  ORT_TEAMS = 8,
  ORT_COMBINED_TEAMS = 9,
  /* Data region.  */
  ORT_TARGET_DATA = 16,
  /* Data region with offloading.  */
  ORT_TARGET = 32
};

/* Gimplify hashtable helper.  */

struct gimplify_hasher : typed_free_remove <elt_t>
{
  typedef elt_t *value_type;
  typedef elt_t *compare_type;
  static inline hashval_t hash (const elt_t *);
  static inline bool equal (const elt_t *, const elt_t *);
};

struct gimplify_ctx
{
  struct gimplify_ctx *prev_context;

  vec<gbind *> bind_expr_stack;
  tree temps;
  gimple_seq conditional_cleanups;
  tree exit_label;
  tree return_temp;

  vec<tree> case_labels;
  /* The formal temporary table.  Should this be persistent?  */
  hash_table<gimplify_hasher> *temp_htab;

  int conditions;
  bool save_stack;
  bool into_ssa;
  bool allow_rhs_cond_expr;
  bool in_cleanup_point_expr;
};

struct gimplify_omp_ctx
{
  struct gimplify_omp_ctx *outer_context;
  splay_tree variables;
  hash_set<tree> *privatized_types;
  location_t location;
  enum omp_clause_default_kind default_kind;
  enum omp_region_type region_type;
  bool combined_loop;
  bool distribute;
};

static struct gimplify_ctx *gimplify_ctxp;
static struct gimplify_omp_ctx *gimplify_omp_ctxp;

/* Forward declaration.  */
static enum gimplify_status gimplify_compound_expr (tree *, gimple_seq *, bool);

/* Shorter alias name for the above function for use in gimplify.c
   only.  */

static inline void
gimplify_seq_add_stmt (gimple_seq *seq_p, gimple gs)
{
  gimple_seq_add_stmt_without_update (seq_p, gs);
}

/* Append sequence SRC to the end of sequence *DST_P.  If *DST_P is
   NULL, a new sequence is allocated.   This function is
   similar to gimple_seq_add_seq, but does not scan the operands.
   During gimplification, we need to manipulate statement sequences
   before the def/use vectors have been constructed.  */

static void
gimplify_seq_add_seq (gimple_seq *dst_p, gimple_seq src)
{
  gimple_stmt_iterator si;

  if (src == NULL)
    return;

  si = gsi_last (*dst_p);
  gsi_insert_seq_after_without_update (&si, src, GSI_NEW_STMT);
}


/* Pointer to a list of allocated gimplify_ctx structs to be used for pushing
   and popping gimplify contexts.  */

static struct gimplify_ctx *ctx_pool = NULL;

/* Return a gimplify context struct from the pool.  */

static inline struct gimplify_ctx *
ctx_alloc (void)
{
  struct gimplify_ctx * c = ctx_pool;

  if (c)
    ctx_pool = c->prev_context;
  else
    c = XNEW (struct gimplify_ctx);

  memset (c, '\0', sizeof (*c));
  return c;
}

/* Put gimplify context C back into the pool.  */

static inline void
ctx_free (struct gimplify_ctx *c)
{
  c->prev_context = ctx_pool;
  ctx_pool = c;
}

/* Free allocated ctx stack memory.  */

void
free_gimplify_stack (void)
{
  struct gimplify_ctx *c;

  while ((c = ctx_pool))
    {
      ctx_pool = c->prev_context;
      free (c);
    }
}


/* Set up a context for the gimplifier.  */

void
push_gimplify_context (bool in_ssa, bool rhs_cond_ok)
{
  struct gimplify_ctx *c = ctx_alloc ();

  c->prev_context = gimplify_ctxp;
  gimplify_ctxp = c;
  gimplify_ctxp->into_ssa = in_ssa;
  gimplify_ctxp->allow_rhs_cond_expr = rhs_cond_ok;
}

/* Tear down a context for the gimplifier.  If BODY is non-null, then
   put the temporaries into the outer BIND_EXPR.  Otherwise, put them
   in the local_decls.

   BODY is not a sequence, but the first tuple in a sequence.  */

void
pop_gimplify_context (gimple body)
{
  struct gimplify_ctx *c = gimplify_ctxp;

  gcc_assert (c
              && (!c->bind_expr_stack.exists ()
		  || c->bind_expr_stack.is_empty ()));
  c->bind_expr_stack.release ();
  gimplify_ctxp = c->prev_context;

  if (body)
    declare_vars (c->temps, body, false);
  else
    record_vars (c->temps);

  delete c->temp_htab;
  c->temp_htab = NULL;
  ctx_free (c);
}

/* Push a GIMPLE_BIND tuple onto the stack of bindings.  */

static void
gimple_push_bind_expr (gbind *bind_stmt)
{
  gimplify_ctxp->bind_expr_stack.reserve (8);
  gimplify_ctxp->bind_expr_stack.safe_push (bind_stmt);
}

/* Pop the first element off the stack of bindings.  */

static void
gimple_pop_bind_expr (void)
{
  gimplify_ctxp->bind_expr_stack.pop ();
}

/* Return the first element of the stack of bindings.  */

gbind *
gimple_current_bind_expr (void)
{
  return gimplify_ctxp->bind_expr_stack.last ();
}

/* Return the stack of bindings created during gimplification.  */

vec<gbind *>
gimple_bind_expr_stack (void)
{
  return gimplify_ctxp->bind_expr_stack;
}

/* Return true iff there is a COND_EXPR between us and the innermost
   CLEANUP_POINT_EXPR.  This info is used by gimple_push_cleanup.  */

static bool
gimple_conditional_context (void)
{
  return gimplify_ctxp->conditions > 0;
}

/* Note that we've entered a COND_EXPR.  */

static void
gimple_push_condition (void)
{
#ifdef ENABLE_GIMPLE_CHECKING
  if (gimplify_ctxp->conditions == 0)
    gcc_assert (gimple_seq_empty_p (gimplify_ctxp->conditional_cleanups));
#endif
  ++(gimplify_ctxp->conditions);
}

/* Note that we've left a COND_EXPR.  If we're back at unconditional scope
   now, add any conditional cleanups we've seen to the prequeue.  */

static void
gimple_pop_condition (gimple_seq *pre_p)
{
  int conds = --(gimplify_ctxp->conditions);

  gcc_assert (conds >= 0);
  if (conds == 0)
    {
      gimplify_seq_add_seq (pre_p, gimplify_ctxp->conditional_cleanups);
      gimplify_ctxp->conditional_cleanups = NULL;
    }
}

/* A stable comparison routine for use with splay trees and DECLs.  */

static int
splay_tree_compare_decl_uid (splay_tree_key xa, splay_tree_key xb)
{
  tree a = (tree) xa;
  tree b = (tree) xb;

  return DECL_UID (a) - DECL_UID (b);
}

/* Create a new omp construct that deals with variable remapping.  */

static struct gimplify_omp_ctx *
new_omp_context (enum omp_region_type region_type)
{
  struct gimplify_omp_ctx *c;

  c = XCNEW (struct gimplify_omp_ctx);
  c->outer_context = gimplify_omp_ctxp;
  c->variables = splay_tree_new (splay_tree_compare_decl_uid, 0, 0);
  c->privatized_types = new hash_set<tree>;
  c->location = input_location;
  c->region_type = region_type;
  if ((region_type & ORT_TASK) == 0)
    c->default_kind = OMP_CLAUSE_DEFAULT_SHARED;
  else
    c->default_kind = OMP_CLAUSE_DEFAULT_UNSPECIFIED;

  return c;
}

/* Destroy an omp construct that deals with variable remapping.  */

static void
delete_omp_context (struct gimplify_omp_ctx *c)
{
  splay_tree_delete (c->variables);
  delete c->privatized_types;
  XDELETE (c);
}

static void omp_add_variable (struct gimplify_omp_ctx *, tree, unsigned int);
static bool omp_notice_variable (struct gimplify_omp_ctx *, tree, bool);

/* Both gimplify the statement T and append it to *SEQ_P.  This function
   behaves exactly as gimplify_stmt, but you don't have to pass T as a
   reference.  */

void
gimplify_and_add (tree t, gimple_seq *seq_p)
{
  gimplify_stmt (&t, seq_p);
}

/* Gimplify statement T into sequence *SEQ_P, and return the first
   tuple in the sequence of generated tuples for this statement.
   Return NULL if gimplifying T produced no tuples.  */

static gimple
gimplify_and_return_first (tree t, gimple_seq *seq_p)
{
  gimple_stmt_iterator last = gsi_last (*seq_p);

  gimplify_and_add (t, seq_p);

  if (!gsi_end_p (last))
    {
      gsi_next (&last);
      return gsi_stmt (last);
    }
  else
    return gimple_seq_first_stmt (*seq_p);
}

/* Returns true iff T is a valid RHS for an assignment to an un-renamed
   LHS, or for a call argument.  */

static bool
is_gimple_mem_rhs (tree t)
{
  /* If we're dealing with a renamable type, either source or dest must be
     a renamed variable.  */
  if (is_gimple_reg_type (TREE_TYPE (t)))
    return is_gimple_val (t);
  else
    return is_gimple_val (t) || is_gimple_lvalue (t);
}

/* Return true if T is a CALL_EXPR or an expression that can be
   assigned to a temporary.  Note that this predicate should only be
   used during gimplification.  See the rationale for this in
   gimplify_modify_expr.  */

static bool
is_gimple_reg_rhs_or_call (tree t)
{
  return (get_gimple_rhs_class (TREE_CODE (t)) != GIMPLE_INVALID_RHS
	  || TREE_CODE (t) == CALL_EXPR);
}

/* Return true if T is a valid memory RHS or a CALL_EXPR.  Note that
   this predicate should only be used during gimplification.  See the
   rationale for this in gimplify_modify_expr.  */

static bool
is_gimple_mem_rhs_or_call (tree t)
{
  /* If we're dealing with a renamable type, either source or dest must be
     a renamed variable.  */
  if (is_gimple_reg_type (TREE_TYPE (t)))
    return is_gimple_val (t);
  else
    return (is_gimple_val (t) || is_gimple_lvalue (t)
	    || TREE_CODE (t) == CALL_EXPR);
}

/* Create a temporary with a name derived from VAL.  Subroutine of
   lookup_tmp_var; nobody else should call this function.  */

static inline tree
create_tmp_from_val (tree val)
{
  /* Drop all qualifiers and address-space information from the value type.  */
  tree type = TYPE_MAIN_VARIANT (TREE_TYPE (val));
  tree var = create_tmp_var (type, get_name (val));
  if (TREE_CODE (TREE_TYPE (var)) == COMPLEX_TYPE
      || TREE_CODE (TREE_TYPE (var)) == VECTOR_TYPE)
    DECL_GIMPLE_REG_P (var) = 1;
  return var;
}

/* Create a temporary to hold the value of VAL.  If IS_FORMAL, try to reuse
   an existing expression temporary.  */

static tree
lookup_tmp_var (tree val, bool is_formal)
{
  tree ret;

  /* If not optimizing, never really reuse a temporary.  local-alloc
     won't allocate any variable that is used in more than one basic
     block, which means it will go into memory, causing much extra
     work in reload and final and poorer code generation, outweighing
     the extra memory allocation here.  */
  if (!optimize || !is_formal || TREE_SIDE_EFFECTS (val))
    ret = create_tmp_from_val (val);
  else
    {
      elt_t elt, *elt_p;
      elt_t **slot;

      elt.val = val;
      if (!gimplify_ctxp->temp_htab)
        gimplify_ctxp->temp_htab = new hash_table<gimplify_hasher> (1000);
      slot = gimplify_ctxp->temp_htab->find_slot (&elt, INSERT);
      if (*slot == NULL)
	{
	  elt_p = XNEW (elt_t);
	  elt_p->val = val;
	  elt_p->temp = ret = create_tmp_from_val (val);
	  *slot = elt_p;
	}
      else
	{
	  elt_p = *slot;
          ret = elt_p->temp;
	}
    }

  return ret;
}

/* Helper for get_formal_tmp_var and get_initialized_tmp_var.  */

static tree
internal_get_tmp_var (tree val, gimple_seq *pre_p, gimple_seq *post_p,
                      bool is_formal)
{
  tree t, mod;

  /* Notice that we explicitly allow VAL to be a CALL_EXPR so that we
     can create an INIT_EXPR and convert it into a GIMPLE_CALL below.  */
  gimplify_expr (&val, pre_p, post_p, is_gimple_reg_rhs_or_call,
		 fb_rvalue);

  if (gimplify_ctxp->into_ssa
      && is_gimple_reg_type (TREE_TYPE (val)))
    t = make_ssa_name (TYPE_MAIN_VARIANT (TREE_TYPE (val)));
  else
    t = lookup_tmp_var (val, is_formal);

  mod = build2 (INIT_EXPR, TREE_TYPE (t), t, unshare_expr (val));

  SET_EXPR_LOCATION (mod, EXPR_LOC_OR_LOC (val, input_location));

  /* gimplify_modify_expr might want to reduce this further.  */
  gimplify_and_add (mod, pre_p);
  ggc_free (mod);

  return t;
}

/* Return a formal temporary variable initialized with VAL.  PRE_P is as
   in gimplify_expr.  Only use this function if:

   1) The value of the unfactored expression represented by VAL will not
      change between the initialization and use of the temporary, and
   2) The temporary will not be otherwise modified.

   For instance, #1 means that this is inappropriate for SAVE_EXPR temps,
   and #2 means it is inappropriate for && temps.

   For other cases, use get_initialized_tmp_var instead.  */

tree
get_formal_tmp_var (tree val, gimple_seq *pre_p)
{
  return internal_get_tmp_var (val, pre_p, NULL, true);
}

/* Return a temporary variable initialized with VAL.  PRE_P and POST_P
   are as in gimplify_expr.  */

tree
get_initialized_tmp_var (tree val, gimple_seq *pre_p, gimple_seq *post_p)
{
  return internal_get_tmp_var (val, pre_p, post_p, false);
}

/* Declare all the variables in VARS in SCOPE.  If DEBUG_INFO is true,
   generate debug info for them; otherwise don't.  */

void
declare_vars (tree vars, gimple gs, bool debug_info)
{
  tree last = vars;
  if (last)
    {
      tree temps, block;

      gbind *scope = as_a <gbind *> (gs);

      temps = nreverse (last);

      block = gimple_bind_block (scope);
      gcc_assert (!block || TREE_CODE (block) == BLOCK);
      if (!block || !debug_info)
	{
	  DECL_CHAIN (last) = gimple_bind_vars (scope);
	  gimple_bind_set_vars (scope, temps);
	}
      else
	{
	  /* We need to attach the nodes both to the BIND_EXPR and to its
	     associated BLOCK for debugging purposes.  The key point here
	     is that the BLOCK_VARS of the BIND_EXPR_BLOCK of a BIND_EXPR
	     is a subchain of the BIND_EXPR_VARS of the BIND_EXPR.  */
	  if (BLOCK_VARS (block))
	    BLOCK_VARS (block) = chainon (BLOCK_VARS (block), temps);
	  else
	    {
	      gimple_bind_set_vars (scope,
	      			    chainon (gimple_bind_vars (scope), temps));
	      BLOCK_VARS (block) = temps;
	    }
	}
    }
}

/* For VAR a VAR_DECL of variable size, try to find a constant upper bound
   for the size and adjust DECL_SIZE/DECL_SIZE_UNIT accordingly.  Abort if
   no such upper bound can be obtained.  */

static void
force_constant_size (tree var)
{
  /* The only attempt we make is by querying the maximum size of objects
     of the variable's type.  */

  HOST_WIDE_INT max_size;

  gcc_assert (TREE_CODE (var) == VAR_DECL);

  max_size = max_int_size_in_bytes (TREE_TYPE (var));

  gcc_assert (max_size >= 0);

  DECL_SIZE_UNIT (var)
    = build_int_cst (TREE_TYPE (DECL_SIZE_UNIT (var)), max_size);
  DECL_SIZE (var)
    = build_int_cst (TREE_TYPE (DECL_SIZE (var)), max_size * BITS_PER_UNIT);
}

/* Push the temporary variable TMP into the current binding.  */

void
gimple_add_tmp_var_fn (struct function *fn, tree tmp)
{
  gcc_assert (!DECL_CHAIN (tmp) && !DECL_SEEN_IN_BIND_EXPR_P (tmp));

  /* Later processing assumes that the object size is constant, which might
     not be true at this point.  Force the use of a constant upper bound in
     this case.  */
  if (!tree_fits_uhwi_p (DECL_SIZE_UNIT (tmp)))
    force_constant_size (tmp);

  DECL_CONTEXT (tmp) = fn->decl;
  DECL_SEEN_IN_BIND_EXPR_P (tmp) = 1;

  record_vars_into (tmp, fn->decl);
}

/* Push the temporary variable TMP into the current binding.  */

void
gimple_add_tmp_var (tree tmp)
{
  gcc_assert (!DECL_CHAIN (tmp) && !DECL_SEEN_IN_BIND_EXPR_P (tmp));

  /* Later processing assumes that the object size is constant, which might
     not be true at this point.  Force the use of a constant upper bound in
     this case.  */
  if (!tree_fits_uhwi_p (DECL_SIZE_UNIT (tmp)))
    force_constant_size (tmp);

  DECL_CONTEXT (tmp) = current_function_decl;
  DECL_SEEN_IN_BIND_EXPR_P (tmp) = 1;

  if (gimplify_ctxp)
    {
      DECL_CHAIN (tmp) = gimplify_ctxp->temps;
      gimplify_ctxp->temps = tmp;

      /* Mark temporaries local within the nearest enclosing parallel.  */
      if (gimplify_omp_ctxp)
	{
	  struct gimplify_omp_ctx *ctx = gimplify_omp_ctxp;
	  while (ctx
		 && (ctx->region_type == ORT_WORKSHARE
		     || ctx->region_type == ORT_SIMD))
	    ctx = ctx->outer_context;
	  if (ctx)
	    omp_add_variable (ctx, tmp, GOVD_LOCAL | GOVD_SEEN);
	}
    }
  else if (cfun)
    record_vars (tmp);
  else
    {
      gimple_seq body_seq;

      /* This case is for nested functions.  We need to expose the locals
	 they create.  */
      body_seq = gimple_body (current_function_decl);
      declare_vars (tmp, gimple_seq_first_stmt (body_seq), false);
    }
}



/* This page contains routines to unshare tree nodes, i.e. to duplicate tree
   nodes that are referenced more than once in GENERIC functions.  This is
   necessary because gimplification (translation into GIMPLE) is performed
   by modifying tree nodes in-place, so gimplication of a shared node in a
   first context could generate an invalid GIMPLE form in a second context.

   This is achieved with a simple mark/copy/unmark algorithm that walks the
   GENERIC representation top-down, marks nodes with TREE_VISITED the first
   time it encounters them, duplicates them if they already have TREE_VISITED
   set, and finally removes the TREE_VISITED marks it has set.

   The algorithm works only at the function level, i.e. it generates a GENERIC
   representation of a function with no nodes shared within the function when
   passed a GENERIC function (except for nodes that are allowed to be shared).

   At the global level, it is also necessary to unshare tree nodes that are
   referenced in more than one function, for the same aforementioned reason.
   This requires some cooperation from the front-end.  There are 2 strategies:

     1. Manual unsharing.  The front-end needs to call unshare_expr on every
        expression that might end up being shared across functions.

     2. Deep unsharing.  This is an extension of regular unsharing.  Instead
        of calling unshare_expr on expressions that might be shared across
        functions, the front-end pre-marks them with TREE_VISITED.  This will
        ensure that they are unshared on the first reference within functions
        when the regular unsharing algorithm runs.  The counterpart is that
        this algorithm must look deeper than for manual unsharing, which is
        specified by LANG_HOOKS_DEEP_UNSHARING.

  If there are only few specific cases of node sharing across functions, it is
  probably easier for a front-end to unshare the expressions manually.  On the
  contrary, if the expressions generated at the global level are as widespread
  as expressions generated within functions, deep unsharing is very likely the
  way to go.  */

/* Similar to copy_tree_r but do not copy SAVE_EXPR or TARGET_EXPR nodes.
   These nodes model computations that must be done once.  If we were to
   unshare something like SAVE_EXPR(i++), the gimplification process would
   create wrong code.  However, if DATA is non-null, it must hold a pointer
   set that is used to unshare the subtrees of these nodes.  */

static tree
mostly_copy_tree_r (tree *tp, int *walk_subtrees, void *data)
{
  tree t = *tp;
  enum tree_code code = TREE_CODE (t);

  /* Do not copy SAVE_EXPR, TARGET_EXPR or BIND_EXPR nodes themselves, but
     copy their subtrees if we can make sure to do it only once.  */
  if (code == SAVE_EXPR || code == TARGET_EXPR || code == BIND_EXPR)
    {
      if (data && !((hash_set<tree> *)data)->add (t))
	;
      else
	*walk_subtrees = 0;
    }

  /* Stop at types, decls, constants like copy_tree_r.  */
  else if (TREE_CODE_CLASS (code) == tcc_type
	   || TREE_CODE_CLASS (code) == tcc_declaration
	   || TREE_CODE_CLASS (code) == tcc_constant
	   /* We can't do anything sensible with a BLOCK used as an
	      expression, but we also can't just die when we see it
	      because of non-expression uses.  So we avert our eyes
	      and cross our fingers.  Silly Java.  */
	   || code == BLOCK)
    *walk_subtrees = 0;

  /* Cope with the statement expression extension.  */
  else if (code == STATEMENT_LIST)
    ;

  /* Leave the bulk of the work to copy_tree_r itself.  */
  else
    copy_tree_r (tp, walk_subtrees, NULL);

  return NULL_TREE;
}

/* Callback for walk_tree to unshare most of the shared trees rooted at *TP.
   If *TP has been visited already, then *TP is deeply copied by calling
   mostly_copy_tree_r.  DATA is passed to mostly_copy_tree_r unmodified.  */

static tree
copy_if_shared_r (tree *tp, int *walk_subtrees, void *data)
{
  tree t = *tp;
  enum tree_code code = TREE_CODE (t);

  /* Skip types, decls, and constants.  But we do want to look at their
     types and the bounds of types.  Mark them as visited so we properly
     unmark their subtrees on the unmark pass.  If we've already seen them,
     don't look down further.  */
  if (TREE_CODE_CLASS (code) == tcc_type
      || TREE_CODE_CLASS (code) == tcc_declaration
      || TREE_CODE_CLASS (code) == tcc_constant)
    {
      if (TREE_VISITED (t))
	*walk_subtrees = 0;
      else
	TREE_VISITED (t) = 1;
    }

  /* If this node has been visited already, unshare it and don't look
     any deeper.  */
  else if (TREE_VISITED (t))
    {
      walk_tree (tp, mostly_copy_tree_r, data, NULL);
      *walk_subtrees = 0;
    }

  /* Otherwise, mark the node as visited and keep looking.  */
  else
    TREE_VISITED (t) = 1;

  return NULL_TREE;
}

/* Unshare most of the shared trees rooted at *TP.  DATA is passed to the
   copy_if_shared_r callback unmodified.  */

static inline void
copy_if_shared (tree *tp, void *data)
{
  walk_tree (tp, copy_if_shared_r, data, NULL);
}

/* Unshare all the trees in the body of FNDECL, as well as in the bodies of
   any nested functions.  */

static void
unshare_body (tree fndecl)
{
  struct cgraph_node *cgn = cgraph_node::get (fndecl);
  /* If the language requires deep unsharing, we need a pointer set to make
     sure we don't repeatedly unshare subtrees of unshareable nodes.  */
  hash_set<tree> *visited
    = lang_hooks.deep_unsharing ? new hash_set<tree> : NULL;

  copy_if_shared (&DECL_SAVED_TREE (fndecl), visited);
  copy_if_shared (&DECL_SIZE (DECL_RESULT (fndecl)), visited);
  copy_if_shared (&DECL_SIZE_UNIT (DECL_RESULT (fndecl)), visited);

  delete visited;

  if (cgn)
    for (cgn = cgn->nested; cgn; cgn = cgn->next_nested)
      unshare_body (cgn->decl);
}

/* Callback for walk_tree to unmark the visited trees rooted at *TP.
   Subtrees are walked until the first unvisited node is encountered.  */

static tree
unmark_visited_r (tree *tp, int *walk_subtrees, void *data ATTRIBUTE_UNUSED)
{
  tree t = *tp;

  /* If this node has been visited, unmark it and keep looking.  */
  if (TREE_VISITED (t))
    TREE_VISITED (t) = 0;

  /* Otherwise, don't look any deeper.  */
  else
    *walk_subtrees = 0;

  return NULL_TREE;
}

/* Unmark the visited trees rooted at *TP.  */

static inline void
unmark_visited (tree *tp)
{
  walk_tree (tp, unmark_visited_r, NULL, NULL);
}

/* Likewise, but mark all trees as not visited.  */

static void
unvisit_body (tree fndecl)
{
  struct cgraph_node *cgn = cgraph_node::get (fndecl);

  unmark_visited (&DECL_SAVED_TREE (fndecl));
  unmark_visited (&DECL_SIZE (DECL_RESULT (fndecl)));
  unmark_visited (&DECL_SIZE_UNIT (DECL_RESULT (fndecl)));

  if (cgn)
    for (cgn = cgn->nested; cgn; cgn = cgn->next_nested)
      unvisit_body (cgn->decl);
}

/* Unconditionally make an unshared copy of EXPR.  This is used when using
   stored expressions which span multiple functions, such as BINFO_VTABLE,
   as the normal unsharing process can't tell that they're shared.  */

tree
unshare_expr (tree expr)
{
  walk_tree (&expr, mostly_copy_tree_r, NULL, NULL);
  return expr;
}

/* Worker for unshare_expr_without_location.  */

static tree
prune_expr_location (tree *tp, int *walk_subtrees, void *)
{
  if (EXPR_P (*tp))
    SET_EXPR_LOCATION (*tp, UNKNOWN_LOCATION);
  else
    *walk_subtrees = 0;
  return NULL_TREE;
}

/* Similar to unshare_expr but also prune all expression locations
   from EXPR.  */

tree
unshare_expr_without_location (tree expr)
{
  walk_tree (&expr, mostly_copy_tree_r, NULL, NULL);
  if (EXPR_P (expr))
    walk_tree (&expr, prune_expr_location, NULL, NULL);
  return expr;
}

/* WRAPPER is a code such as BIND_EXPR or CLEANUP_POINT_EXPR which can both
   contain statements and have a value.  Assign its value to a temporary
   and give it void_type_node.  Return the temporary, or NULL_TREE if
   WRAPPER was already void.  */

tree
voidify_wrapper_expr (tree wrapper, tree temp)
{
  tree type = TREE_TYPE (wrapper);
  if (type && !VOID_TYPE_P (type))
    {
      tree *p;

      /* Set p to point to the body of the wrapper.  Loop until we find
	 something that isn't a wrapper.  */
      for (p = &wrapper; p && *p; )
	{
	  switch (TREE_CODE (*p))
	    {
	    case BIND_EXPR:
	      TREE_SIDE_EFFECTS (*p) = 1;
	      TREE_TYPE (*p) = void_type_node;
	      /* For a BIND_EXPR, the body is operand 1.  */
	      p = &BIND_EXPR_BODY (*p);
	      break;

	    case CLEANUP_POINT_EXPR:
	    case TRY_FINALLY_EXPR:
	    case TRY_CATCH_EXPR:
	      TREE_SIDE_EFFECTS (*p) = 1;
	      TREE_TYPE (*p) = void_type_node;
	      p = &TREE_OPERAND (*p, 0);
	      break;

	    case STATEMENT_LIST:
	      {
		tree_stmt_iterator i = tsi_last (*p);
		TREE_SIDE_EFFECTS (*p) = 1;
		TREE_TYPE (*p) = void_type_node;
		p = tsi_end_p (i) ? NULL : tsi_stmt_ptr (i);
	      }
	      break;

	    case COMPOUND_EXPR:
	      /* Advance to the last statement.  Set all container types to
		 void.  */
	      for (; TREE_CODE (*p) == COMPOUND_EXPR; p = &TREE_OPERAND (*p, 1))
		{
		  TREE_SIDE_EFFECTS (*p) = 1;
		  TREE_TYPE (*p) = void_type_node;
		}
	      break;

	    case TRANSACTION_EXPR:
	      TREE_SIDE_EFFECTS (*p) = 1;
	      TREE_TYPE (*p) = void_type_node;
	      p = &TRANSACTION_EXPR_BODY (*p);
	      break;

	    default:
	      /* Assume that any tree upon which voidify_wrapper_expr is
		 directly called is a wrapper, and that its body is op0.  */
	      if (p == &wrapper)
		{
		  TREE_SIDE_EFFECTS (*p) = 1;
		  TREE_TYPE (*p) = void_type_node;
		  p = &TREE_OPERAND (*p, 0);
		  break;
		}
	      goto out;
	    }
	}

    out:
      if (p == NULL || IS_EMPTY_STMT (*p))
	temp = NULL_TREE;
      else if (temp)
	{
	  /* The wrapper is on the RHS of an assignment that we're pushing
	     down.  */
	  gcc_assert (TREE_CODE (temp) == INIT_EXPR
		      || TREE_CODE (temp) == MODIFY_EXPR);
	  TREE_OPERAND (temp, 1) = *p;
	  *p = temp;
	}
      else
	{
	  temp = create_tmp_var (type, "retval");
	  *p = build2 (INIT_EXPR, type, temp, *p);
	}

      return temp;
    }

  return NULL_TREE;
}

/* Prepare calls to builtins to SAVE and RESTORE the stack as well as
   a temporary through which they communicate.  */

static void
build_stack_save_restore (gcall **save, gcall **restore)
{
  tree tmp_var;

  *save = gimple_build_call (builtin_decl_implicit (BUILT_IN_STACK_SAVE), 0);
  tmp_var = create_tmp_var (ptr_type_node, "saved_stack");
  gimple_call_set_lhs (*save, tmp_var);

  *restore
    = gimple_build_call (builtin_decl_implicit (BUILT_IN_STACK_RESTORE),
			 1, tmp_var);
}

/* Gimplify a BIND_EXPR.  Just voidify and recurse.  */

static enum gimplify_status
gimplify_bind_expr (tree *expr_p, gimple_seq *pre_p)
{
  tree bind_expr = *expr_p;
  bool old_save_stack = gimplify_ctxp->save_stack;
  tree t;
  gbind *bind_stmt;
  gimple_seq body, cleanup;
  gcall *stack_save;
  location_t start_locus = 0, end_locus = 0;

  tree temp = voidify_wrapper_expr (bind_expr, NULL);

  /* Mark variables seen in this bind expr.  */
  for (t = BIND_EXPR_VARS (bind_expr); t ; t = DECL_CHAIN (t))
    {
      if (TREE_CODE (t) == VAR_DECL)
	{
	  struct gimplify_omp_ctx *ctx = gimplify_omp_ctxp;

	  /* Mark variable as local.  */
	  if (ctx && !DECL_EXTERNAL (t)
	      && (! DECL_SEEN_IN_BIND_EXPR_P (t)
		  || splay_tree_lookup (ctx->variables,
					(splay_tree_key) t) == NULL))
	    {
	      if (ctx->region_type == ORT_SIMD
		  && TREE_ADDRESSABLE (t)
		  && !TREE_STATIC (t))
		omp_add_variable (ctx, t, GOVD_PRIVATE | GOVD_SEEN);
	      else
		omp_add_variable (ctx, t, GOVD_LOCAL | GOVD_SEEN);
	    }

	  DECL_SEEN_IN_BIND_EXPR_P (t) = 1;

	  if (DECL_HARD_REGISTER (t) && !is_global_var (t) && cfun)
	    cfun->has_local_explicit_reg_vars = true;
	}

      /* Preliminarily mark non-addressed complex variables as eligible
	 for promotion to gimple registers.  We'll transform their uses
	 as we find them.  */
      if ((TREE_CODE (TREE_TYPE (t)) == COMPLEX_TYPE
	   || TREE_CODE (TREE_TYPE (t)) == VECTOR_TYPE)
	  && !TREE_THIS_VOLATILE (t)
	  && (TREE_CODE (t) == VAR_DECL && !DECL_HARD_REGISTER (t))
	  && !needs_to_live_in_memory (t))
	DECL_GIMPLE_REG_P (t) = 1;
    }

  bind_stmt = gimple_build_bind (BIND_EXPR_VARS (bind_expr), NULL,
                                   BIND_EXPR_BLOCK (bind_expr));
  gimple_push_bind_expr (bind_stmt);

  gimplify_ctxp->save_stack = false;

  /* Gimplify the body into the GIMPLE_BIND tuple's body.  */
  body = NULL;
  gimplify_stmt (&BIND_EXPR_BODY (bind_expr), &body);
  gimple_bind_set_body (bind_stmt, body);

  /* Source location wise, the cleanup code (stack_restore and clobbers)
     belongs to the end of the block, so propagate what we have.  The
     stack_save operation belongs to the beginning of block, which we can
     infer from the bind_expr directly if the block has no explicit
     assignment.  */
  if (BIND_EXPR_BLOCK (bind_expr))
    {
      end_locus = BLOCK_SOURCE_END_LOCATION (BIND_EXPR_BLOCK (bind_expr));
      start_locus = BLOCK_SOURCE_LOCATION (BIND_EXPR_BLOCK (bind_expr));
    }
  if (start_locus == 0)
    start_locus = EXPR_LOCATION (bind_expr);

  cleanup = NULL;
  stack_save = NULL;
  if (gimplify_ctxp->save_stack)
    {
      gcall *stack_restore;

      /* Save stack on entry and restore it on exit.  Add a try_finally
	 block to achieve this.  */
      build_stack_save_restore (&stack_save, &stack_restore);

      gimple_set_location (stack_save, start_locus);
      gimple_set_location (stack_restore, end_locus);

      gimplify_seq_add_stmt (&cleanup, stack_restore);
    }

  /* Add clobbers for all variables that go out of scope.  */
  for (t = BIND_EXPR_VARS (bind_expr); t ; t = DECL_CHAIN (t))
    {
      if (TREE_CODE (t) == VAR_DECL
	  && !is_global_var (t)
	  && DECL_CONTEXT (t) == current_function_decl
	  && !DECL_HARD_REGISTER (t)
	  && !TREE_THIS_VOLATILE (t)
	  && !DECL_HAS_VALUE_EXPR_P (t)
	  /* Only care for variables that have to be in memory.  Others
	     will be rewritten into SSA names, hence moved to the top-level.  */
	  && !is_gimple_reg (t)
	  && flag_stack_reuse != SR_NONE)
	{
	  tree clobber = build_constructor (TREE_TYPE (t), NULL);
	  gimple clobber_stmt;
	  TREE_THIS_VOLATILE (clobber) = 1;
	  clobber_stmt = gimple_build_assign (t, clobber);
	  gimple_set_location (clobber_stmt, end_locus);
	  gimplify_seq_add_stmt (&cleanup, clobber_stmt);
	}
    }

  if (cleanup)
    {
      gtry *gs;
      gimple_seq new_body;

      new_body = NULL;
      gs = gimple_build_try (gimple_bind_body (bind_stmt), cleanup,
	  		     GIMPLE_TRY_FINALLY);

      if (stack_save)
	gimplify_seq_add_stmt (&new_body, stack_save);
      gimplify_seq_add_stmt (&new_body, gs);
      gimple_bind_set_body (bind_stmt, new_body);
    }

  gimplify_ctxp->save_stack = old_save_stack;
  gimple_pop_bind_expr ();

  gimplify_seq_add_stmt (pre_p, bind_stmt);

  if (temp)
    {
      *expr_p = temp;
      return GS_OK;
    }

  *expr_p = NULL_TREE;
  return GS_ALL_DONE;
}

/* Gimplify a RETURN_EXPR.  If the expression to be returned is not a
   GIMPLE value, it is assigned to a new temporary and the statement is
   re-written to return the temporary.

   PRE_P points to the sequence where side effects that must happen before
   STMT should be stored.  */

static enum gimplify_status
gimplify_return_expr (tree stmt, gimple_seq *pre_p)
{
  greturn *ret;
  tree ret_expr = TREE_OPERAND (stmt, 0);
  tree result_decl, result;

  if (ret_expr == error_mark_node)
    return GS_ERROR;

  /* Implicit _Cilk_sync must be inserted right before any return statement 
     if there is a _Cilk_spawn in the function.  If the user has provided a 
     _Cilk_sync, the optimizer should remove this duplicate one.  */
  if (fn_contains_cilk_spawn_p (cfun))
    {
      tree impl_sync = build0 (CILK_SYNC_STMT, void_type_node);
      gimplify_and_add (impl_sync, pre_p);
    }

  if (!ret_expr
      || TREE_CODE (ret_expr) == RESULT_DECL
      || ret_expr == error_mark_node)
    {
      greturn *ret = gimple_build_return (ret_expr);
      gimple_set_no_warning (ret, TREE_NO_WARNING (stmt));
      gimplify_seq_add_stmt (pre_p, ret);
      return GS_ALL_DONE;
    }

  if (VOID_TYPE_P (TREE_TYPE (TREE_TYPE (current_function_decl))))
    result_decl = NULL_TREE;
  else
    {
      result_decl = TREE_OPERAND (ret_expr, 0);

      /* See through a return by reference.  */
      if (TREE_CODE (result_decl) == INDIRECT_REF)
	result_decl = TREE_OPERAND (result_decl, 0);

      gcc_assert ((TREE_CODE (ret_expr) == MODIFY_EXPR
		   || TREE_CODE (ret_expr) == INIT_EXPR)
		  && TREE_CODE (result_decl) == RESULT_DECL);
    }

  /* If aggregate_value_p is true, then we can return the bare RESULT_DECL.
     Recall that aggregate_value_p is FALSE for any aggregate type that is
     returned in registers.  If we're returning values in registers, then
     we don't want to extend the lifetime of the RESULT_DECL, particularly
     across another call.  In addition, for those aggregates for which
     hard_function_value generates a PARALLEL, we'll die during normal
     expansion of structure assignments; there's special code in expand_return
     to handle this case that does not exist in expand_expr.  */
  if (!result_decl)
    result = NULL_TREE;
  else if (aggregate_value_p (result_decl, TREE_TYPE (current_function_decl)))
    {
      if (TREE_CODE (DECL_SIZE (result_decl)) != INTEGER_CST)
	{
	  if (!TYPE_SIZES_GIMPLIFIED (TREE_TYPE (result_decl)))
	    gimplify_type_sizes (TREE_TYPE (result_decl), pre_p);
	  /* Note that we don't use gimplify_vla_decl because the RESULT_DECL
	     should be effectively allocated by the caller, i.e. all calls to
	     this function must be subject to the Return Slot Optimization.  */
	  gimplify_one_sizepos (&DECL_SIZE (result_decl), pre_p);
	  gimplify_one_sizepos (&DECL_SIZE_UNIT (result_decl), pre_p);
	}
      result = result_decl;
    }
  else if (gimplify_ctxp->return_temp)
    result = gimplify_ctxp->return_temp;
  else
    {
      result = create_tmp_reg (TREE_TYPE (result_decl));

      /* ??? With complex control flow (usually involving abnormal edges),
	 we can wind up warning about an uninitialized value for this.  Due
	 to how this variable is constructed and initialized, this is never
	 true.  Give up and never warn.  */
      TREE_NO_WARNING (result) = 1;

      gimplify_ctxp->return_temp = result;
    }

  /* Smash the lhs of the MODIFY_EXPR to the temporary we plan to use.
     Then gimplify the whole thing.  */
  if (result != result_decl)
    TREE_OPERAND (ret_expr, 0) = result;

  gimplify_and_add (TREE_OPERAND (stmt, 0), pre_p);

  ret = gimple_build_return (result);
  gimple_set_no_warning (ret, TREE_NO_WARNING (stmt));
  gimplify_seq_add_stmt (pre_p, ret);

  return GS_ALL_DONE;
}

/* Gimplify a variable-length array DECL.  */

static void
gimplify_vla_decl (tree decl, gimple_seq *seq_p)
{
  /* This is a variable-sized decl.  Simplify its size and mark it
     for deferred expansion.  */
  tree t, addr, ptr_type;

  gimplify_one_sizepos (&DECL_SIZE (decl), seq_p);
  gimplify_one_sizepos (&DECL_SIZE_UNIT (decl), seq_p);

  /* Don't mess with a DECL_VALUE_EXPR set by the front-end.  */
  if (DECL_HAS_VALUE_EXPR_P (decl))
    return;

  /* All occurrences of this decl in final gimplified code will be
     replaced by indirection.  Setting DECL_VALUE_EXPR does two
     things: First, it lets the rest of the gimplifier know what
     replacement to use.  Second, it lets the debug info know
     where to find the value.  */
  ptr_type = build_pointer_type (TREE_TYPE (decl));
  addr = create_tmp_var (ptr_type, get_name (decl));
  DECL_IGNORED_P (addr) = 0;
  t = build_fold_indirect_ref (addr);
  TREE_THIS_NOTRAP (t) = 1;
  SET_DECL_VALUE_EXPR (decl, t);
  DECL_HAS_VALUE_EXPR_P (decl) = 1;

  t = builtin_decl_explicit (BUILT_IN_ALLOCA_WITH_ALIGN);
  t = build_call_expr (t, 2, DECL_SIZE_UNIT (decl),
		       size_int (DECL_ALIGN (decl)));
  /* The call has been built for a variable-sized object.  */
  CALL_ALLOCA_FOR_VAR_P (t) = 1;
  t = fold_convert (ptr_type, t);
  t = build2 (MODIFY_EXPR, TREE_TYPE (addr), addr, t);

  gimplify_and_add (t, seq_p);

  /* Indicate that we need to restore the stack level when the
     enclosing BIND_EXPR is exited.  */
  gimplify_ctxp->save_stack = true;
}

/* A helper function to be called via walk_tree.  Mark all labels under *TP
   as being forced.  To be called for DECL_INITIAL of static variables.  */

static tree
force_labels_r (tree *tp, int *walk_subtrees, void *data ATTRIBUTE_UNUSED)
{
  if (TYPE_P (*tp))
    *walk_subtrees = 0;
  if (TREE_CODE (*tp) == LABEL_DECL)
    FORCED_LABEL (*tp) = 1;

  return NULL_TREE;
}

/* Gimplify a DECL_EXPR node *STMT_P by making any necessary allocation
   and initialization explicit.  */

static enum gimplify_status
gimplify_decl_expr (tree *stmt_p, gimple_seq *seq_p)
{
  tree stmt = *stmt_p;
  tree decl = DECL_EXPR_DECL (stmt);

  *stmt_p = NULL_TREE;

  if (TREE_TYPE (decl) == error_mark_node)
    return GS_ERROR;

  if ((TREE_CODE (decl) == TYPE_DECL
       || TREE_CODE (decl) == VAR_DECL)
      && !TYPE_SIZES_GIMPLIFIED (TREE_TYPE (decl)))
    gimplify_type_sizes (TREE_TYPE (decl), seq_p);

  /* ??? DECL_ORIGINAL_TYPE is streamed for LTO so it needs to be gimplified
     in case its size expressions contain problematic nodes like CALL_EXPR.  */
  if (TREE_CODE (decl) == TYPE_DECL
      && DECL_ORIGINAL_TYPE (decl)
      && !TYPE_SIZES_GIMPLIFIED (DECL_ORIGINAL_TYPE (decl)))
    gimplify_type_sizes (DECL_ORIGINAL_TYPE (decl), seq_p);

  if (TREE_CODE (decl) == VAR_DECL && !DECL_EXTERNAL (decl))
    {
      tree init = DECL_INITIAL (decl);

      if (TREE_CODE (DECL_SIZE_UNIT (decl)) != INTEGER_CST
	  || (!TREE_STATIC (decl)
	      && flag_stack_check == GENERIC_STACK_CHECK
	      && compare_tree_int (DECL_SIZE_UNIT (decl),
				   STACK_CHECK_MAX_VAR_SIZE) > 0))
	gimplify_vla_decl (decl, seq_p);

      /* Some front ends do not explicitly declare all anonymous
	 artificial variables.  We compensate here by declaring the
	 variables, though it would be better if the front ends would
	 explicitly declare them.  */
      if (!DECL_SEEN_IN_BIND_EXPR_P (decl)
	  && DECL_ARTIFICIAL (decl) && DECL_NAME (decl) == NULL_TREE)
	gimple_add_tmp_var (decl);

      if (init && init != error_mark_node)
	{
	  if (!TREE_STATIC (decl))
	    {
	      DECL_INITIAL (decl) = NULL_TREE;
	      init = build2 (INIT_EXPR, void_type_node, decl, init);
	      gimplify_and_add (init, seq_p);
	      ggc_free (init);
	    }
	  else
	    /* We must still examine initializers for static variables
	       as they may contain a label address.  */
	    walk_tree (&init, force_labels_r, NULL, NULL);
	}
    }

  return GS_ALL_DONE;
}

/* Gimplify a LOOP_EXPR.  Normally this just involves gimplifying the body
   and replacing the LOOP_EXPR with goto, but if the loop contains an
   EXIT_EXPR, we need to append a label for it to jump to.  */

static enum gimplify_status
gimplify_loop_expr (tree *expr_p, gimple_seq *pre_p)
{
  tree saved_label = gimplify_ctxp->exit_label;
  tree start_label = create_artificial_label (UNKNOWN_LOCATION);

  gimplify_seq_add_stmt (pre_p, gimple_build_label (start_label));

  gimplify_ctxp->exit_label = NULL_TREE;

  gimplify_and_add (LOOP_EXPR_BODY (*expr_p), pre_p);

  gimplify_seq_add_stmt (pre_p, gimple_build_goto (start_label));

  if (gimplify_ctxp->exit_label)
    gimplify_seq_add_stmt (pre_p,
			   gimple_build_label (gimplify_ctxp->exit_label));

  gimplify_ctxp->exit_label = saved_label;

  *expr_p = NULL;
  return GS_ALL_DONE;
}

/* Gimplify a statement list onto a sequence.  These may be created either
   by an enlightened front-end, or by shortcut_cond_expr.  */

static enum gimplify_status
gimplify_statement_list (tree *expr_p, gimple_seq *pre_p)
{
  tree temp = voidify_wrapper_expr (*expr_p, NULL);

  tree_stmt_iterator i = tsi_start (*expr_p);

  while (!tsi_end_p (i))
    {
      gimplify_stmt (tsi_stmt_ptr (i), pre_p);
      tsi_delink (&i);
    }

  if (temp)
    {
      *expr_p = temp;
      return GS_OK;
    }

  return GS_ALL_DONE;
}


/* Gimplify a SWITCH_EXPR, and collect the vector of labels it can
   branch to.  */

static enum gimplify_status
gimplify_switch_expr (tree *expr_p, gimple_seq *pre_p)
{
  tree switch_expr = *expr_p;
  gimple_seq switch_body_seq = NULL;
  enum gimplify_status ret;
  tree index_type = TREE_TYPE (switch_expr);
  if (index_type == NULL_TREE)
    index_type = TREE_TYPE (SWITCH_COND (switch_expr));

  ret = gimplify_expr (&SWITCH_COND (switch_expr), pre_p, NULL, is_gimple_val,
                       fb_rvalue);
  if (ret == GS_ERROR || ret == GS_UNHANDLED)
    return ret;

  if (SWITCH_BODY (switch_expr))
    {
      vec<tree> labels;
      vec<tree> saved_labels;
      tree default_case = NULL_TREE;
      gswitch *switch_stmt;

      /* If someone can be bothered to fill in the labels, they can
	 be bothered to null out the body too.  */
      gcc_assert (!SWITCH_LABELS (switch_expr));

      /* Save old labels, get new ones from body, then restore the old
         labels.  Save all the things from the switch body to append after.  */
      saved_labels = gimplify_ctxp->case_labels;
      gimplify_ctxp->case_labels.create (8);

      gimplify_stmt (&SWITCH_BODY (switch_expr), &switch_body_seq);
      labels = gimplify_ctxp->case_labels;
      gimplify_ctxp->case_labels = saved_labels;

      preprocess_case_label_vec_for_gimple (labels, index_type,
					    &default_case);

      if (!default_case)
	{
	  glabel *new_default;

	  default_case
	    = build_case_label (NULL_TREE, NULL_TREE,
				create_artificial_label (UNKNOWN_LOCATION));
	  new_default = gimple_build_label (CASE_LABEL (default_case));
	  gimplify_seq_add_stmt (&switch_body_seq, new_default);
	}

      switch_stmt = gimple_build_switch (SWITCH_COND (switch_expr),
					   default_case, labels);
      gimplify_seq_add_stmt (pre_p, switch_stmt);
      gimplify_seq_add_seq (pre_p, switch_body_seq);
      labels.release ();
    }
  else
    gcc_assert (SWITCH_LABELS (switch_expr));

  return GS_ALL_DONE;
}

/* Gimplify the CASE_LABEL_EXPR pointed to by EXPR_P.  */

static enum gimplify_status
gimplify_case_label_expr (tree *expr_p, gimple_seq *pre_p)
{
  struct gimplify_ctx *ctxp;
  glabel *label_stmt;

  /* Invalid programs can play Duff's Device type games with, for example,
     #pragma omp parallel.  At least in the C front end, we don't
     detect such invalid branches until after gimplification, in the
     diagnose_omp_blocks pass.  */
  for (ctxp = gimplify_ctxp; ; ctxp = ctxp->prev_context)
    if (ctxp->case_labels.exists ())
      break;

  label_stmt = gimple_build_label (CASE_LABEL (*expr_p));
  ctxp->case_labels.safe_push (*expr_p);
  gimplify_seq_add_stmt (pre_p, label_stmt);

  return GS_ALL_DONE;
}

/* Build a GOTO to the LABEL_DECL pointed to by LABEL_P, building it first
   if necessary.  */

tree
build_and_jump (tree *label_p)
{
  if (label_p == NULL)
    /* If there's nowhere to jump, just fall through.  */
    return NULL_TREE;

  if (*label_p == NULL_TREE)
    {
      tree label = create_artificial_label (UNKNOWN_LOCATION);
      *label_p = label;
    }

  return build1 (GOTO_EXPR, void_type_node, *label_p);
}

/* Gimplify an EXIT_EXPR by converting to a GOTO_EXPR inside a COND_EXPR.
   This also involves building a label to jump to and communicating it to
   gimplify_loop_expr through gimplify_ctxp->exit_label.  */

static enum gimplify_status
gimplify_exit_expr (tree *expr_p)
{
  tree cond = TREE_OPERAND (*expr_p, 0);
  tree expr;

  expr = build_and_jump (&gimplify_ctxp->exit_label);
  expr = build3 (COND_EXPR, void_type_node, cond, expr, NULL_TREE);
  *expr_p = expr;

  return GS_OK;
}

/* *EXPR_P is a COMPONENT_REF being used as an rvalue.  If its type is
   different from its canonical type, wrap the whole thing inside a
   NOP_EXPR and force the type of the COMPONENT_REF to be the canonical
   type.

   The canonical type of a COMPONENT_REF is the type of the field being
   referenced--unless the field is a bit-field which can be read directly
   in a smaller mode, in which case the canonical type is the
   sign-appropriate type corresponding to that mode.  */

static void
canonicalize_component_ref (tree *expr_p)
{
  tree expr = *expr_p;
  tree type;

  gcc_assert (TREE_CODE (expr) == COMPONENT_REF);

  if (INTEGRAL_TYPE_P (TREE_TYPE (expr)))
    type = TREE_TYPE (get_unwidened (expr, NULL_TREE));
  else
    type = TREE_TYPE (TREE_OPERAND (expr, 1));

  /* One could argue that all the stuff below is not necessary for
     the non-bitfield case and declare it a FE error if type
     adjustment would be needed.  */
  if (TREE_TYPE (expr) != type)
    {
#ifdef ENABLE_TYPES_CHECKING
      tree old_type = TREE_TYPE (expr);
#endif
      int type_quals;

      /* We need to preserve qualifiers and propagate them from
	 operand 0.  */
      type_quals = TYPE_QUALS (type)
	| TYPE_QUALS (TREE_TYPE (TREE_OPERAND (expr, 0)));
      if (TYPE_QUALS (type) != type_quals)
	type = build_qualified_type (TYPE_MAIN_VARIANT (type), type_quals);

      /* Set the type of the COMPONENT_REF to the underlying type.  */
      TREE_TYPE (expr) = type;

#ifdef ENABLE_TYPES_CHECKING
      /* It is now a FE error, if the conversion from the canonical
	 type to the original expression type is not useless.  */
      gcc_assert (useless_type_conversion_p (old_type, type));
#endif
    }
}

/* If a NOP conversion is changing a pointer to array of foo to a pointer
   to foo, embed that change in the ADDR_EXPR by converting
      T array[U];
      (T *)&array
   ==>
      &array[L]
   where L is the lower bound.  For simplicity, only do this for constant
   lower bound.
   The constraint is that the type of &array[L] is trivially convertible
   to T *.  */

static void
canonicalize_addr_expr (tree *expr_p)
{
  tree expr = *expr_p;
  tree addr_expr = TREE_OPERAND (expr, 0);
  tree datype, ddatype, pddatype;

  /* We simplify only conversions from an ADDR_EXPR to a pointer type.  */
  if (!POINTER_TYPE_P (TREE_TYPE (expr))
      || TREE_CODE (addr_expr) != ADDR_EXPR)
    return;

  /* The addr_expr type should be a pointer to an array.  */
  datype = TREE_TYPE (TREE_TYPE (addr_expr));
  if (TREE_CODE (datype) != ARRAY_TYPE)
    return;

  /* The pointer to element type shall be trivially convertible to
     the expression pointer type.  */
  ddatype = TREE_TYPE (datype);
  pddatype = build_pointer_type (ddatype);
  if (!useless_type_conversion_p (TYPE_MAIN_VARIANT (TREE_TYPE (expr)),
				  pddatype))
    return;

  /* The lower bound and element sizes must be constant.  */
  if (!TYPE_SIZE_UNIT (ddatype)
      || TREE_CODE (TYPE_SIZE_UNIT (ddatype)) != INTEGER_CST
      || !TYPE_DOMAIN (datype) || !TYPE_MIN_VALUE (TYPE_DOMAIN (datype))
      || TREE_CODE (TYPE_MIN_VALUE (TYPE_DOMAIN (datype))) != INTEGER_CST)
    return;

  /* All checks succeeded.  Build a new node to merge the cast.  */
  *expr_p = build4 (ARRAY_REF, ddatype, TREE_OPERAND (addr_expr, 0),
		    TYPE_MIN_VALUE (TYPE_DOMAIN (datype)),
		    NULL_TREE, NULL_TREE);
  *expr_p = build1 (ADDR_EXPR, pddatype, *expr_p);

  /* We can have stripped a required restrict qualifier above.  */
  if (!useless_type_conversion_p (TREE_TYPE (expr), TREE_TYPE (*expr_p)))
    *expr_p = fold_convert (TREE_TYPE (expr), *expr_p);
}

/* *EXPR_P is a NOP_EXPR or CONVERT_EXPR.  Remove it and/or other conversions
   underneath as appropriate.  */

static enum gimplify_status
gimplify_conversion (tree *expr_p)
{
  location_t loc = EXPR_LOCATION (*expr_p);
  gcc_assert (CONVERT_EXPR_P (*expr_p));

  /* Then strip away all but the outermost conversion.  */
  STRIP_SIGN_NOPS (TREE_OPERAND (*expr_p, 0));

  /* And remove the outermost conversion if it's useless.  */
  if (tree_ssa_useless_type_conversion (*expr_p))
    *expr_p = TREE_OPERAND (*expr_p, 0);

  /* If we still have a conversion at the toplevel,
     then canonicalize some constructs.  */
  if (CONVERT_EXPR_P (*expr_p))
    {
      tree sub = TREE_OPERAND (*expr_p, 0);

      /* If a NOP conversion is changing the type of a COMPONENT_REF
	 expression, then canonicalize its type now in order to expose more
	 redundant conversions.  */
      if (TREE_CODE (sub) == COMPONENT_REF)
	canonicalize_component_ref (&TREE_OPERAND (*expr_p, 0));

      /* If a NOP conversion is changing a pointer to array of foo
	 to a pointer to foo, embed that change in the ADDR_EXPR.  */
      else if (TREE_CODE (sub) == ADDR_EXPR)
	canonicalize_addr_expr (expr_p);
    }

  /* If we have a conversion to a non-register type force the
     use of a VIEW_CONVERT_EXPR instead.  */
  if (CONVERT_EXPR_P (*expr_p) && !is_gimple_reg_type (TREE_TYPE (*expr_p)))
    *expr_p = fold_build1_loc (loc, VIEW_CONVERT_EXPR, TREE_TYPE (*expr_p),
			       TREE_OPERAND (*expr_p, 0));

  /* Canonicalize CONVERT_EXPR to NOP_EXPR.  */
  if (TREE_CODE (*expr_p) == CONVERT_EXPR)
    TREE_SET_CODE (*expr_p, NOP_EXPR);

  return GS_OK;
}

/* Nonlocal VLAs seen in the current function.  */
static hash_set<tree> *nonlocal_vlas;

/* The VAR_DECLs created for nonlocal VLAs for debug info purposes.  */
static tree nonlocal_vla_vars;

/* Gimplify a VAR_DECL or PARM_DECL.  Return GS_OK if we expanded a
   DECL_VALUE_EXPR, and it's worth re-examining things.  */

static enum gimplify_status
gimplify_var_or_parm_decl (tree *expr_p)
{
  tree decl = *expr_p;

  /* ??? If this is a local variable, and it has not been seen in any
     outer BIND_EXPR, then it's probably the result of a duplicate
     declaration, for which we've already issued an error.  It would
     be really nice if the front end wouldn't leak these at all.
     Currently the only known culprit is C++ destructors, as seen
     in g++.old-deja/g++.jason/binding.C.  */
  if (TREE_CODE (decl) == VAR_DECL
      && !DECL_SEEN_IN_BIND_EXPR_P (decl)
      && !TREE_STATIC (decl) && !DECL_EXTERNAL (decl)
      && decl_function_context (decl) == current_function_decl)
    {
      gcc_assert (seen_error ());
      return GS_ERROR;
    }

  /* When within an OMP context, notice uses of variables.  */
  if (gimplify_omp_ctxp && omp_notice_variable (gimplify_omp_ctxp, decl, true))
    return GS_ALL_DONE;

  /* If the decl is an alias for another expression, substitute it now.  */
  if (DECL_HAS_VALUE_EXPR_P (decl))
    {
      tree value_expr = DECL_VALUE_EXPR (decl);

      /* For referenced nonlocal VLAs add a decl for debugging purposes
	 to the current function.  */
      if (TREE_CODE (decl) == VAR_DECL
	  && TREE_CODE (DECL_SIZE_UNIT (decl)) != INTEGER_CST
	  && nonlocal_vlas != NULL
	  && TREE_CODE (value_expr) == INDIRECT_REF
	  && TREE_CODE (TREE_OPERAND (value_expr, 0)) == VAR_DECL
	  && decl_function_context (decl) != current_function_decl)
	{
	  struct gimplify_omp_ctx *ctx = gimplify_omp_ctxp;
	  while (ctx
		 && (ctx->region_type == ORT_WORKSHARE
		     || ctx->region_type == ORT_SIMD))
	    ctx = ctx->outer_context;
	  if (!ctx && !nonlocal_vlas->add (decl))
	    {
	      tree copy = copy_node (decl);

	      lang_hooks.dup_lang_specific_decl (copy);
	      SET_DECL_RTL (copy, 0);
	      TREE_USED (copy) = 1;
	      DECL_CHAIN (copy) = nonlocal_vla_vars;
	      nonlocal_vla_vars = copy;
	      SET_DECL_VALUE_EXPR (copy, unshare_expr (value_expr));
	      DECL_HAS_VALUE_EXPR_P (copy) = 1;
	    }
	}

      *expr_p = unshare_expr (value_expr);
      return GS_OK;
    }

  return GS_ALL_DONE;
}

/* Recalculate the value of the TREE_SIDE_EFFECTS flag for T.  */

static void
recalculate_side_effects (tree t)
{
  enum tree_code code = TREE_CODE (t);
  int len = TREE_OPERAND_LENGTH (t);
  int i;

  switch (TREE_CODE_CLASS (code))
    {
    case tcc_expression:
      switch (code)
	{
	case INIT_EXPR:
	case MODIFY_EXPR:
	case VA_ARG_EXPR:
	case PREDECREMENT_EXPR:
	case PREINCREMENT_EXPR:
	case POSTDECREMENT_EXPR:
	case POSTINCREMENT_EXPR:
	  /* All of these have side-effects, no matter what their
	     operands are.  */
	  return;

	default:
	  break;
	}
      /* Fall through.  */

    case tcc_comparison:  /* a comparison expression */
    case tcc_unary:       /* a unary arithmetic expression */
    case tcc_binary:      /* a binary arithmetic expression */
    case tcc_reference:   /* a reference */
    case tcc_vl_exp:        /* a function call */
      TREE_SIDE_EFFECTS (t) = TREE_THIS_VOLATILE (t);
      for (i = 0; i < len; ++i)
	{
	  tree op = TREE_OPERAND (t, i);
	  if (op && TREE_SIDE_EFFECTS (op))
	    TREE_SIDE_EFFECTS (t) = 1;
	}
      break;

    case tcc_constant:
      /* No side-effects.  */
      return;

    default:
      gcc_unreachable ();
   }
}

/* Gimplify the COMPONENT_REF, ARRAY_REF, REALPART_EXPR or IMAGPART_EXPR
   node *EXPR_P.

      compound_lval
	      : min_lval '[' val ']'
	      | min_lval '.' ID
	      | compound_lval '[' val ']'
	      | compound_lval '.' ID

   This is not part of the original SIMPLE definition, which separates
   array and member references, but it seems reasonable to handle them
   together.  Also, this way we don't run into problems with union
   aliasing; gcc requires that for accesses through a union to alias, the
   union reference must be explicit, which was not always the case when we
   were splitting up array and member refs.

   PRE_P points to the sequence where side effects that must happen before
     *EXPR_P should be stored.

   POST_P points to the sequence where side effects that must happen after
     *EXPR_P should be stored.  */

static enum gimplify_status
gimplify_compound_lval (tree *expr_p, gimple_seq *pre_p, gimple_seq *post_p,
			fallback_t fallback)
{
  tree *p;
  enum gimplify_status ret = GS_ALL_DONE, tret;
  int i;
  location_t loc = EXPR_LOCATION (*expr_p);
  tree expr = *expr_p;

  /* Create a stack of the subexpressions so later we can walk them in
     order from inner to outer.  */
  auto_vec<tree, 10> expr_stack;

  /* We can handle anything that get_inner_reference can deal with.  */
  for (p = expr_p; ; p = &TREE_OPERAND (*p, 0))
    {
    restart:
      /* Fold INDIRECT_REFs now to turn them into ARRAY_REFs.  */
      if (TREE_CODE (*p) == INDIRECT_REF)
	*p = fold_indirect_ref_loc (loc, *p);

      if (handled_component_p (*p))
	;
      /* Expand DECL_VALUE_EXPR now.  In some cases that may expose
	 additional COMPONENT_REFs.  */
      else if ((TREE_CODE (*p) == VAR_DECL || TREE_CODE (*p) == PARM_DECL)
	       && gimplify_var_or_parm_decl (p) == GS_OK)
	goto restart;
      else
	break;

      expr_stack.safe_push (*p);
    }

  gcc_assert (expr_stack.length ());

  /* Now EXPR_STACK is a stack of pointers to all the refs we've
     walked through and P points to the innermost expression.

     Java requires that we elaborated nodes in source order.  That
     means we must gimplify the inner expression followed by each of
     the indices, in order.  But we can't gimplify the inner
     expression until we deal with any variable bounds, sizes, or
     positions in order to deal with PLACEHOLDER_EXPRs.

     So we do this in three steps.  First we deal with the annotations
     for any variables in the components, then we gimplify the base,
     then we gimplify any indices, from left to right.  */
  for (i = expr_stack.length () - 1; i >= 0; i--)
    {
      tree t = expr_stack[i];

      if (TREE_CODE (t) == ARRAY_REF || TREE_CODE (t) == ARRAY_RANGE_REF)
	{
	  /* Gimplify the low bound and element type size and put them into
	     the ARRAY_REF.  If these values are set, they have already been
	     gimplified.  */
	  if (TREE_OPERAND (t, 2) == NULL_TREE)
	    {
	      tree low = unshare_expr (array_ref_low_bound (t));
	      if (!is_gimple_min_invariant (low))
		{
		  TREE_OPERAND (t, 2) = low;
		  tret = gimplify_expr (&TREE_OPERAND (t, 2), pre_p,
					post_p, is_gimple_reg,
					fb_rvalue);
		  ret = MIN (ret, tret);
		}
	    }
	  else
	    {
	      tret = gimplify_expr (&TREE_OPERAND (t, 2), pre_p, post_p,
				    is_gimple_reg, fb_rvalue);
	      ret = MIN (ret, tret);
	    }

	  if (TREE_OPERAND (t, 3) == NULL_TREE)
	    {
	      tree elmt_type = TREE_TYPE (TREE_TYPE (TREE_OPERAND (t, 0)));
	      tree elmt_size = unshare_expr (array_ref_element_size (t));
	      tree factor = size_int (TYPE_ALIGN_UNIT (elmt_type));

	      /* Divide the element size by the alignment of the element
		 type (above).  */
	      elmt_size
		= size_binop_loc (loc, EXACT_DIV_EXPR, elmt_size, factor);

	      if (!is_gimple_min_invariant (elmt_size))
		{
		  TREE_OPERAND (t, 3) = elmt_size;
		  tret = gimplify_expr (&TREE_OPERAND (t, 3), pre_p,
					post_p, is_gimple_reg,
					fb_rvalue);
		  ret = MIN (ret, tret);
		}
	    }
	  else
	    {
	      tret = gimplify_expr (&TREE_OPERAND (t, 3), pre_p, post_p,
				    is_gimple_reg, fb_rvalue);
	      ret = MIN (ret, tret);
	    }
	}
      else if (TREE_CODE (t) == COMPONENT_REF)
	{
	  /* Set the field offset into T and gimplify it.  */
	  if (TREE_OPERAND (t, 2) == NULL_TREE)
	    {
	      tree offset = unshare_expr (component_ref_field_offset (t));
	      tree field = TREE_OPERAND (t, 1);
	      tree factor
		= size_int (DECL_OFFSET_ALIGN (field) / BITS_PER_UNIT);

	      /* Divide the offset by its alignment.  */
	      offset = size_binop_loc (loc, EXACT_DIV_EXPR, offset, factor);

	      if (!is_gimple_min_invariant (offset))
		{
		  TREE_OPERAND (t, 2) = offset;
		  tret = gimplify_expr (&TREE_OPERAND (t, 2), pre_p,
					post_p, is_gimple_reg,
					fb_rvalue);
		  ret = MIN (ret, tret);
		}
	    }
	  else
	    {
	      tret = gimplify_expr (&TREE_OPERAND (t, 2), pre_p, post_p,
				    is_gimple_reg, fb_rvalue);
	      ret = MIN (ret, tret);
	    }
	}
    }

  /* Step 2 is to gimplify the base expression.  Make sure lvalue is set
     so as to match the min_lval predicate.  Failure to do so may result
     in the creation of large aggregate temporaries.  */
  tret = gimplify_expr (p, pre_p, post_p, is_gimple_min_lval,
			fallback | fb_lvalue);
  ret = MIN (ret, tret);

  /* And finally, the indices and operands of ARRAY_REF.  During this
     loop we also remove any useless conversions.  */
  for (; expr_stack.length () > 0; )
    {
      tree t = expr_stack.pop ();

      if (TREE_CODE (t) == ARRAY_REF || TREE_CODE (t) == ARRAY_RANGE_REF)
	{
	  /* Gimplify the dimension.  */
	  if (!is_gimple_min_invariant (TREE_OPERAND (t, 1)))
	    {
	      tret = gimplify_expr (&TREE_OPERAND (t, 1), pre_p, post_p,
				    is_gimple_val, fb_rvalue);
	      ret = MIN (ret, tret);
	    }
	}

      STRIP_USELESS_TYPE_CONVERSION (TREE_OPERAND (t, 0));

      /* The innermost expression P may have originally had
	 TREE_SIDE_EFFECTS set which would have caused all the outer
	 expressions in *EXPR_P leading to P to also have had
	 TREE_SIDE_EFFECTS set.  */
      recalculate_side_effects (t);
    }

  /* If the outermost expression is a COMPONENT_REF, canonicalize its type.  */
  if ((fallback & fb_rvalue) && TREE_CODE (*expr_p) == COMPONENT_REF)
    {
      canonicalize_component_ref (expr_p);
    }

  expr_stack.release ();

  gcc_assert (*expr_p == expr || ret != GS_ALL_DONE);

  return ret;
}

/*  Gimplify the self modifying expression pointed to by EXPR_P
    (++, --, +=, -=).

    PRE_P points to the list where side effects that must happen before
	*EXPR_P should be stored.

    POST_P points to the list where side effects that must happen after
	*EXPR_P should be stored.

    WANT_VALUE is nonzero iff we want to use the value of this expression
	in another expression.

    ARITH_TYPE is the type the computation should be performed in.  */

enum gimplify_status
gimplify_self_mod_expr (tree *expr_p, gimple_seq *pre_p, gimple_seq *post_p,
			bool want_value, tree arith_type)
{
  enum tree_code code;
  tree lhs, lvalue, rhs, t1;
  gimple_seq post = NULL, *orig_post_p = post_p;
  bool postfix;
  enum tree_code arith_code;
  enum gimplify_status ret;
  location_t loc = EXPR_LOCATION (*expr_p);

  code = TREE_CODE (*expr_p);

  gcc_assert (code == POSTINCREMENT_EXPR || code == POSTDECREMENT_EXPR
	      || code == PREINCREMENT_EXPR || code == PREDECREMENT_EXPR);

  /* Prefix or postfix?  */
  if (code == POSTINCREMENT_EXPR || code == POSTDECREMENT_EXPR)
    /* Faster to treat as prefix if result is not used.  */
    postfix = want_value;
  else
    postfix = false;

  /* For postfix, make sure the inner expression's post side effects
     are executed after side effects from this expression.  */
  if (postfix)
    post_p = &post;

  /* Add or subtract?  */
  if (code == PREINCREMENT_EXPR || code == POSTINCREMENT_EXPR)
    arith_code = PLUS_EXPR;
  else
    arith_code = MINUS_EXPR;

  /* Gimplify the LHS into a GIMPLE lvalue.  */
  lvalue = TREE_OPERAND (*expr_p, 0);
  ret = gimplify_expr (&lvalue, pre_p, post_p, is_gimple_lvalue, fb_lvalue);
  if (ret == GS_ERROR)
    return ret;

  /* Extract the operands to the arithmetic operation.  */
  lhs = lvalue;
  rhs = TREE_OPERAND (*expr_p, 1);

  /* For postfix operator, we evaluate the LHS to an rvalue and then use
     that as the result value and in the postqueue operation.  */
  if (postfix)
    {
      ret = gimplify_expr (&lhs, pre_p, post_p, is_gimple_val, fb_rvalue);
      if (ret == GS_ERROR)
	return ret;

      lhs = get_initialized_tmp_var (lhs, pre_p, NULL);
    }

  /* For POINTERs increment, use POINTER_PLUS_EXPR.  */
  if (POINTER_TYPE_P (TREE_TYPE (lhs)))
    {
      rhs = convert_to_ptrofftype_loc (loc, rhs);
      if (arith_code == MINUS_EXPR)
	rhs = fold_build1_loc (loc, NEGATE_EXPR, TREE_TYPE (rhs), rhs);
      t1 = fold_build2 (POINTER_PLUS_EXPR, TREE_TYPE (*expr_p), lhs, rhs);
    }
  else
    t1 = fold_convert (TREE_TYPE (*expr_p),
		       fold_build2 (arith_code, arith_type,
				    fold_convert (arith_type, lhs),
				    fold_convert (arith_type, rhs)));

  if (postfix)
    {
      gimplify_assign (lvalue, t1, pre_p);
      gimplify_seq_add_seq (orig_post_p, post);
      *expr_p = lhs;
      return GS_ALL_DONE;
    }
  else
    {
      *expr_p = build2 (MODIFY_EXPR, TREE_TYPE (lvalue), lvalue, t1);
      return GS_OK;
    }
}

/* If *EXPR_P has a variable sized type, wrap it in a WITH_SIZE_EXPR.  */

static void
maybe_with_size_expr (tree *expr_p)
{
  tree expr = *expr_p;
  tree type = TREE_TYPE (expr);
  tree size;

  /* If we've already wrapped this or the type is error_mark_node, we can't do
     anything.  */
  if (TREE_CODE (expr) == WITH_SIZE_EXPR
      || type == error_mark_node)
    return;

  /* If the size isn't known or is a constant, we have nothing to do.  */
  size = TYPE_SIZE_UNIT (type);
  if (!size || TREE_CODE (size) == INTEGER_CST)
    return;

  /* Otherwise, make a WITH_SIZE_EXPR.  */
  size = unshare_expr (size);
  size = SUBSTITUTE_PLACEHOLDER_IN_EXPR (size, expr);
  *expr_p = build2 (WITH_SIZE_EXPR, type, expr, size);
}

/* Helper for gimplify_call_expr.  Gimplify a single argument *ARG_P
   Store any side-effects in PRE_P.  CALL_LOCATION is the location of
   the CALL_EXPR.  */

enum gimplify_status
gimplify_arg (tree *arg_p, gimple_seq *pre_p, location_t call_location)
{
  bool (*test) (tree);
  fallback_t fb;

  /* In general, we allow lvalues for function arguments to avoid
     extra overhead of copying large aggregates out of even larger
     aggregates into temporaries only to copy the temporaries to
     the argument list.  Make optimizers happy by pulling out to
     temporaries those types that fit in registers.  */
  if (is_gimple_reg_type (TREE_TYPE (*arg_p)))
    test = is_gimple_val, fb = fb_rvalue;
  else
    {
      test = is_gimple_lvalue, fb = fb_either;
      /* Also strip a TARGET_EXPR that would force an extra copy.  */
      if (TREE_CODE (*arg_p) == TARGET_EXPR)
	{
	  tree init = TARGET_EXPR_INITIAL (*arg_p);
	  if (init
	      && !VOID_TYPE_P (TREE_TYPE (init)))
	    *arg_p = init;
	}
    }

  /* If this is a variable sized type, we must remember the size.  */
  maybe_with_size_expr (arg_p);

  /* FIXME diagnostics: This will mess up gcc.dg/Warray-bounds.c.  */
  /* Make sure arguments have the same location as the function call
     itself.  */
  protected_set_expr_location (*arg_p, call_location);

  /* There is a sequence point before a function call.  Side effects in
     the argument list must occur before the actual call. So, when
     gimplifying arguments, force gimplify_expr to use an internal
     post queue which is then appended to the end of PRE_P.  */
  return gimplify_expr (arg_p, pre_p, NULL, test, fb);
}

/* Don't fold inside offloading regions: it can break code by adding decl
   references that weren't in the source.  We'll do it during omplower pass
   instead.  */

static bool
maybe_fold_stmt (gimple_stmt_iterator *gsi)
{
  struct gimplify_omp_ctx *ctx;
  for (ctx = gimplify_omp_ctxp; ctx; ctx = ctx->outer_context)
    if (ctx->region_type == ORT_TARGET)
      return false;
  return fold_stmt (gsi);
}

/* Gimplify the CALL_EXPR node *EXPR_P into the GIMPLE sequence PRE_P.
   WANT_VALUE is true if the result of the call is desired.  */

static enum gimplify_status
gimplify_call_expr (tree *expr_p, gimple_seq *pre_p, bool want_value)
{
  tree fndecl, parms, p, fnptrtype;
  enum gimplify_status ret;
  int i, nargs;
  gcall *call;
  bool builtin_va_start_p = false;
  location_t loc = EXPR_LOCATION (*expr_p);

  gcc_assert (TREE_CODE (*expr_p) == CALL_EXPR);

  /* For reliable diagnostics during inlining, it is necessary that
     every call_expr be annotated with file and line.  */
  if (! EXPR_HAS_LOCATION (*expr_p))
    SET_EXPR_LOCATION (*expr_p, input_location);

  /* Gimplify internal functions created in the FEs.  */
  if (CALL_EXPR_FN (*expr_p) == NULL_TREE)
    {
      if (want_value)
	return GS_ALL_DONE;

      nargs = call_expr_nargs (*expr_p);
      enum internal_fn ifn = CALL_EXPR_IFN (*expr_p);
      auto_vec<tree> vargs (nargs);

      for (i = 0; i < nargs; i++)
	{
	  gimplify_arg (&CALL_EXPR_ARG (*expr_p, i), pre_p,
			EXPR_LOCATION (*expr_p));
	  vargs.quick_push (CALL_EXPR_ARG (*expr_p, i));
	}
      gimple call = gimple_build_call_internal_vec (ifn, vargs);
      gimplify_seq_add_stmt (pre_p, call);
      return GS_ALL_DONE;
    }

  /* This may be a call to a builtin function.

     Builtin function calls may be transformed into different
     (and more efficient) builtin function calls under certain
     circumstances.  Unfortunately, gimplification can muck things
     up enough that the builtin expanders are not aware that certain
     transformations are still valid.

     So we attempt transformation/gimplification of the call before
     we gimplify the CALL_EXPR.  At this time we do not manage to
     transform all calls in the same manner as the expanders do, but
     we do transform most of them.  */
  fndecl = get_callee_fndecl (*expr_p);
  if (fndecl
      && DECL_BUILT_IN_CLASS (fndecl) == BUILT_IN_NORMAL)
    switch (DECL_FUNCTION_CODE (fndecl))
      {
      case BUILT_IN_VA_START:
        {
	  builtin_va_start_p = TRUE;
	  if (call_expr_nargs (*expr_p) < 2)
	    {
	      error ("too few arguments to function %<va_start%>");
	      *expr_p = build_empty_stmt (EXPR_LOCATION (*expr_p));
	      return GS_OK;
	    }

	  if (fold_builtin_next_arg (*expr_p, true))
	    {
	      *expr_p = build_empty_stmt (EXPR_LOCATION (*expr_p));
	      return GS_OK;
	    }
	  break;
	}
      case BUILT_IN_LINE:
	{
	  *expr_p = build_int_cst (TREE_TYPE (*expr_p),
				   LOCATION_LINE (EXPR_LOCATION (*expr_p)));
	  return GS_OK;
	}
      case BUILT_IN_FILE:
	{
	  const char *locfile = LOCATION_FILE (EXPR_LOCATION (*expr_p));
	  *expr_p = build_string_literal (strlen (locfile) + 1, locfile);
	  return GS_OK;
	}
      case BUILT_IN_FUNCTION:
	{
	  const char *function;
	  function = IDENTIFIER_POINTER (DECL_NAME (current_function_decl));
	  *expr_p = build_string_literal (strlen (function) + 1, function);
	  return GS_OK;
	}
      default:
        ;
      }
  if (fndecl && DECL_BUILT_IN (fndecl))
    {
      tree new_tree = fold_call_expr (input_location, *expr_p, !want_value);
      if (new_tree && new_tree != *expr_p)
	{
	  /* There was a transformation of this call which computes the
	     same value, but in a more efficient way.  Return and try
	     again.  */
	  *expr_p = new_tree;
	  return GS_OK;
	}
    }

  /* Remember the original function pointer type.  */
  fnptrtype = TREE_TYPE (CALL_EXPR_FN (*expr_p));

  /* There is a sequence point before the call, so any side effects in
     the calling expression must occur before the actual call.  Force
     gimplify_expr to use an internal post queue.  */
  ret = gimplify_expr (&CALL_EXPR_FN (*expr_p), pre_p, NULL,
		       is_gimple_call_addr, fb_rvalue);

  nargs = call_expr_nargs (*expr_p);

  /* Get argument types for verification.  */
  fndecl = get_callee_fndecl (*expr_p);
  parms = NULL_TREE;
  if (fndecl)
    parms = TYPE_ARG_TYPES (TREE_TYPE (fndecl));
  else
    parms = TYPE_ARG_TYPES (TREE_TYPE (fnptrtype));

  if (fndecl && DECL_ARGUMENTS (fndecl))
    p = DECL_ARGUMENTS (fndecl);
  else if (parms)
    p = parms;
  else
    p = NULL_TREE;
  for (i = 0; i < nargs && p; i++, p = TREE_CHAIN (p))
    ;

  /* If the last argument is __builtin_va_arg_pack () and it is not
     passed as a named argument, decrease the number of CALL_EXPR
     arguments and set instead the CALL_EXPR_VA_ARG_PACK flag.  */
  if (!p
      && i < nargs
      && TREE_CODE (CALL_EXPR_ARG (*expr_p, nargs - 1)) == CALL_EXPR)
    {
      tree last_arg = CALL_EXPR_ARG (*expr_p, nargs - 1);
      tree last_arg_fndecl = get_callee_fndecl (last_arg);

      if (last_arg_fndecl
	  && TREE_CODE (last_arg_fndecl) == FUNCTION_DECL
	  && DECL_BUILT_IN_CLASS (last_arg_fndecl) == BUILT_IN_NORMAL
	  && DECL_FUNCTION_CODE (last_arg_fndecl) == BUILT_IN_VA_ARG_PACK)
	{
	  tree call = *expr_p;

	  --nargs;
	  *expr_p = build_call_array_loc (loc, TREE_TYPE (call),
					  CALL_EXPR_FN (call),
					  nargs, CALL_EXPR_ARGP (call));

	  /* Copy all CALL_EXPR flags, location and block, except
	     CALL_EXPR_VA_ARG_PACK flag.  */
	  CALL_EXPR_STATIC_CHAIN (*expr_p) = CALL_EXPR_STATIC_CHAIN (call);
	  CALL_EXPR_TAILCALL (*expr_p) = CALL_EXPR_TAILCALL (call);
	  CALL_EXPR_RETURN_SLOT_OPT (*expr_p)
	    = CALL_EXPR_RETURN_SLOT_OPT (call);
	  CALL_FROM_THUNK_P (*expr_p) = CALL_FROM_THUNK_P (call);
	  SET_EXPR_LOCATION (*expr_p, EXPR_LOCATION (call));

	  /* Set CALL_EXPR_VA_ARG_PACK.  */
	  CALL_EXPR_VA_ARG_PACK (*expr_p) = 1;
	}
    }

  /* Gimplify the function arguments.  */
  if (nargs > 0)
    {
      for (i = (PUSH_ARGS_REVERSED ? nargs - 1 : 0);
           PUSH_ARGS_REVERSED ? i >= 0 : i < nargs;
           PUSH_ARGS_REVERSED ? i-- : i++)
        {
          enum gimplify_status t;

          /* Avoid gimplifying the second argument to va_start, which needs to
             be the plain PARM_DECL.  */
          if ((i != 1) || !builtin_va_start_p)
            {
              t = gimplify_arg (&CALL_EXPR_ARG (*expr_p, i), pre_p,
				EXPR_LOCATION (*expr_p));

              if (t == GS_ERROR)
                ret = GS_ERROR;
            }
        }
    }

  /* Gimplify the static chain.  */
  if (CALL_EXPR_STATIC_CHAIN (*expr_p))
    {
      if (fndecl && !DECL_STATIC_CHAIN (fndecl))
	CALL_EXPR_STATIC_CHAIN (*expr_p) = NULL;
      else
	{
	  enum gimplify_status t;
	  t = gimplify_arg (&CALL_EXPR_STATIC_CHAIN (*expr_p), pre_p,
			    EXPR_LOCATION (*expr_p));
	  if (t == GS_ERROR)
	    ret = GS_ERROR;
	}
    }

  /* Verify the function result.  */
  if (want_value && fndecl
      && VOID_TYPE_P (TREE_TYPE (TREE_TYPE (fnptrtype))))
    {
      error_at (loc, "using result of function returning %<void%>");
      ret = GS_ERROR;
    }

  /* Try this again in case gimplification exposed something.  */
  if (ret != GS_ERROR)
    {
      tree new_tree = fold_call_expr (input_location, *expr_p, !want_value);

      if (new_tree && new_tree != *expr_p)
	{
	  /* There was a transformation of this call which computes the
	     same value, but in a more efficient way.  Return and try
	     again.  */
	  *expr_p = new_tree;
	  return GS_OK;
	}
    }
  else
    {
      *expr_p = error_mark_node;
      return GS_ERROR;
    }

  /* If the function is "const" or "pure", then clear TREE_SIDE_EFFECTS on its
     decl.  This allows us to eliminate redundant or useless
     calls to "const" functions.  */
  if (TREE_CODE (*expr_p) == CALL_EXPR)
    {
      int flags = call_expr_flags (*expr_p);
      if (flags & (ECF_CONST | ECF_PURE)
	  /* An infinite loop is considered a side effect.  */
	  && !(flags & (ECF_LOOPING_CONST_OR_PURE)))
	TREE_SIDE_EFFECTS (*expr_p) = 0;
    }

  /* If the value is not needed by the caller, emit a new GIMPLE_CALL
     and clear *EXPR_P.  Otherwise, leave *EXPR_P in its gimplified
     form and delegate the creation of a GIMPLE_CALL to
     gimplify_modify_expr.  This is always possible because when
     WANT_VALUE is true, the caller wants the result of this call into
     a temporary, which means that we will emit an INIT_EXPR in
     internal_get_tmp_var which will then be handled by
     gimplify_modify_expr.  */
  if (!want_value)
    {
      /* The CALL_EXPR in *EXPR_P is already in GIMPLE form, so all we
	 have to do is replicate it as a GIMPLE_CALL tuple.  */
      gimple_stmt_iterator gsi;
      call = gimple_build_call_from_tree (*expr_p);
      gimple_call_set_fntype (call, TREE_TYPE (fnptrtype));
      notice_special_calls (call);
      gimplify_seq_add_stmt (pre_p, call);
      gsi = gsi_last (*pre_p);
      maybe_fold_stmt (&gsi);
      *expr_p = NULL_TREE;
    }
  else
    /* Remember the original function type.  */
    CALL_EXPR_FN (*expr_p) = build1 (NOP_EXPR, fnptrtype,
				     CALL_EXPR_FN (*expr_p));

  return ret;
}

/* Handle shortcut semantics in the predicate operand of a COND_EXPR by
   rewriting it into multiple COND_EXPRs, and possibly GOTO_EXPRs.

   TRUE_LABEL_P and FALSE_LABEL_P point to the labels to jump to if the
   condition is true or false, respectively.  If null, we should generate
   our own to skip over the evaluation of this specific expression.

   LOCUS is the source location of the COND_EXPR.

   This function is the tree equivalent of do_jump.

   shortcut_cond_r should only be called by shortcut_cond_expr.  */

static tree
shortcut_cond_r (tree pred, tree *true_label_p, tree *false_label_p,
		 location_t locus)
{
  tree local_label = NULL_TREE;
  tree t, expr = NULL;

  /* OK, it's not a simple case; we need to pull apart the COND_EXPR to
     retain the shortcut semantics.  Just insert the gotos here;
     shortcut_cond_expr will append the real blocks later.  */
  if (TREE_CODE (pred) == TRUTH_ANDIF_EXPR)
    {
      location_t new_locus;

      /* Turn if (a && b) into

	 if (a); else goto no;
	 if (b) goto yes; else goto no;
	 (no:) */

      if (false_label_p == NULL)
	false_label_p = &local_label;

      /* Keep the original source location on the first 'if'.  */
      t = shortcut_cond_r (TREE_OPERAND (pred, 0), NULL, false_label_p, locus);
      append_to_statement_list (t, &expr);

      /* Set the source location of the && on the second 'if'.  */
      new_locus = EXPR_HAS_LOCATION (pred) ? EXPR_LOCATION (pred) : locus;
      t = shortcut_cond_r (TREE_OPERAND (pred, 1), true_label_p, false_label_p,
			   new_locus);
      append_to_statement_list (t, &expr);
    }
  else if (TREE_CODE (pred) == TRUTH_ORIF_EXPR)
    {
      location_t new_locus;

      /* Turn if (a || b) into

	 if (a) goto yes;
	 if (b) goto yes; else goto no;
	 (yes:) */

      if (true_label_p == NULL)
	true_label_p = &local_label;

      /* Keep the original source location on the first 'if'.  */
      t = shortcut_cond_r (TREE_OPERAND (pred, 0), true_label_p, NULL, locus);
      append_to_statement_list (t, &expr);

      /* Set the source location of the || on the second 'if'.  */
      new_locus = EXPR_HAS_LOCATION (pred) ? EXPR_LOCATION (pred) : locus;
      t = shortcut_cond_r (TREE_OPERAND (pred, 1), true_label_p, false_label_p,
			   new_locus);
      append_to_statement_list (t, &expr);
    }
  else if (TREE_CODE (pred) == COND_EXPR
	   && !VOID_TYPE_P (TREE_TYPE (TREE_OPERAND (pred, 1)))
	   && !VOID_TYPE_P (TREE_TYPE (TREE_OPERAND (pred, 2))))
    {
      location_t new_locus;

      /* As long as we're messing with gotos, turn if (a ? b : c) into
	 if (a)
	   if (b) goto yes; else goto no;
	 else
	   if (c) goto yes; else goto no;

	 Don't do this if one of the arms has void type, which can happen
	 in C++ when the arm is throw.  */

      /* Keep the original source location on the first 'if'.  Set the source
	 location of the ? on the second 'if'.  */
      new_locus = EXPR_HAS_LOCATION (pred) ? EXPR_LOCATION (pred) : locus;
      expr = build3 (COND_EXPR, void_type_node, TREE_OPERAND (pred, 0),
		     shortcut_cond_r (TREE_OPERAND (pred, 1), true_label_p,
				      false_label_p, locus),
		     shortcut_cond_r (TREE_OPERAND (pred, 2), true_label_p,
				      false_label_p, new_locus));
    }
  else
    {
      expr = build3 (COND_EXPR, void_type_node, pred,
		     build_and_jump (true_label_p),
		     build_and_jump (false_label_p));
      SET_EXPR_LOCATION (expr, locus);
    }

  if (local_label)
    {
      t = build1 (LABEL_EXPR, void_type_node, local_label);
      append_to_statement_list (t, &expr);
    }

  return expr;
}

/* Given a conditional expression EXPR with short-circuit boolean
   predicates using TRUTH_ANDIF_EXPR or TRUTH_ORIF_EXPR, break the
   predicate apart into the equivalent sequence of conditionals.  */

static tree
shortcut_cond_expr (tree expr)
{
  tree pred = TREE_OPERAND (expr, 0);
  tree then_ = TREE_OPERAND (expr, 1);
  tree else_ = TREE_OPERAND (expr, 2);
  tree true_label, false_label, end_label, t;
  tree *true_label_p;
  tree *false_label_p;
  bool emit_end, emit_false, jump_over_else;
  bool then_se = then_ && TREE_SIDE_EFFECTS (then_);
  bool else_se = else_ && TREE_SIDE_EFFECTS (else_);

  /* First do simple transformations.  */
  if (!else_se)
    {
      /* If there is no 'else', turn
	   if (a && b) then c
	 into
	   if (a) if (b) then c.  */
      while (TREE_CODE (pred) == TRUTH_ANDIF_EXPR)
	{
	  /* Keep the original source location on the first 'if'.  */
	  location_t locus = EXPR_LOC_OR_LOC (expr, input_location);
	  TREE_OPERAND (expr, 0) = TREE_OPERAND (pred, 1);
	  /* Set the source location of the && on the second 'if'.  */
	  if (EXPR_HAS_LOCATION (pred))
	    SET_EXPR_LOCATION (expr, EXPR_LOCATION (pred));
	  then_ = shortcut_cond_expr (expr);
	  then_se = then_ && TREE_SIDE_EFFECTS (then_);
	  pred = TREE_OPERAND (pred, 0);
	  expr = build3 (COND_EXPR, void_type_node, pred, then_, NULL_TREE);
	  SET_EXPR_LOCATION (expr, locus);
	}
    }

  if (!then_se)
    {
      /* If there is no 'then', turn
	   if (a || b); else d
	 into
	   if (a); else if (b); else d.  */
      while (TREE_CODE (pred) == TRUTH_ORIF_EXPR)
	{
	  /* Keep the original source location on the first 'if'.  */
	  location_t locus = EXPR_LOC_OR_LOC (expr, input_location);
	  TREE_OPERAND (expr, 0) = TREE_OPERAND (pred, 1);
	  /* Set the source location of the || on the second 'if'.  */
	  if (EXPR_HAS_LOCATION (pred))
	    SET_EXPR_LOCATION (expr, EXPR_LOCATION (pred));
	  else_ = shortcut_cond_expr (expr);
	  else_se = else_ && TREE_SIDE_EFFECTS (else_);
	  pred = TREE_OPERAND (pred, 0);
	  expr = build3 (COND_EXPR, void_type_node, pred, NULL_TREE, else_);
	  SET_EXPR_LOCATION (expr, locus);
	}
    }

  /* If we're done, great.  */
  if (TREE_CODE (pred) != TRUTH_ANDIF_EXPR
      && TREE_CODE (pred) != TRUTH_ORIF_EXPR)
    return expr;

  /* Otherwise we need to mess with gotos.  Change
       if (a) c; else d;
     to
       if (a); else goto no;
       c; goto end;
       no: d; end:
     and recursively gimplify the condition.  */

  true_label = false_label = end_label = NULL_TREE;

  /* If our arms just jump somewhere, hijack those labels so we don't
     generate jumps to jumps.  */

  if (then_
      && TREE_CODE (then_) == GOTO_EXPR
      && TREE_CODE (GOTO_DESTINATION (then_)) == LABEL_DECL)
    {
      true_label = GOTO_DESTINATION (then_);
      then_ = NULL;
      then_se = false;
    }

  if (else_
      && TREE_CODE (else_) == GOTO_EXPR
      && TREE_CODE (GOTO_DESTINATION (else_)) == LABEL_DECL)
    {
      false_label = GOTO_DESTINATION (else_);
      else_ = NULL;
      else_se = false;
    }

  /* If we aren't hijacking a label for the 'then' branch, it falls through.  */
  if (true_label)
    true_label_p = &true_label;
  else
    true_label_p = NULL;

  /* The 'else' branch also needs a label if it contains interesting code.  */
  if (false_label || else_se)
    false_label_p = &false_label;
  else
    false_label_p = NULL;

  /* If there was nothing else in our arms, just forward the label(s).  */
  if (!then_se && !else_se)
    return shortcut_cond_r (pred, true_label_p, false_label_p,
			    EXPR_LOC_OR_LOC (expr, input_location));

  /* If our last subexpression already has a terminal label, reuse it.  */
  if (else_se)
    t = expr_last (else_);
  else if (then_se)
    t = expr_last (then_);
  else
    t = NULL;
  if (t && TREE_CODE (t) == LABEL_EXPR)
    end_label = LABEL_EXPR_LABEL (t);

  /* If we don't care about jumping to the 'else' branch, jump to the end
     if the condition is false.  */
  if (!false_label_p)
    false_label_p = &end_label;

  /* We only want to emit these labels if we aren't hijacking them.  */
  emit_end = (end_label == NULL_TREE);
  emit_false = (false_label == NULL_TREE);

  /* We only emit the jump over the else clause if we have to--if the
     then clause may fall through.  Otherwise we can wind up with a
     useless jump and a useless label at the end of gimplified code,
     which will cause us to think that this conditional as a whole
     falls through even if it doesn't.  If we then inline a function
     which ends with such a condition, that can cause us to issue an
     inappropriate warning about control reaching the end of a
     non-void function.  */
  jump_over_else = block_may_fallthru (then_);

  pred = shortcut_cond_r (pred, true_label_p, false_label_p,
			  EXPR_LOC_OR_LOC (expr, input_location));

  expr = NULL;
  append_to_statement_list (pred, &expr);

  append_to_statement_list (then_, &expr);
  if (else_se)
    {
      if (jump_over_else)
	{
	  tree last = expr_last (expr);
	  t = build_and_jump (&end_label);
	  if (EXPR_HAS_LOCATION (last))
	    SET_EXPR_LOCATION (t, EXPR_LOCATION (last));
	  append_to_statement_list (t, &expr);
	}
      if (emit_false)
	{
	  t = build1 (LABEL_EXPR, void_type_node, false_label);
	  append_to_statement_list (t, &expr);
	}
      append_to_statement_list (else_, &expr);
    }
  if (emit_end && end_label)
    {
      t = build1 (LABEL_EXPR, void_type_node, end_label);
      append_to_statement_list (t, &expr);
    }

  return expr;
}

/* EXPR is used in a boolean context; make sure it has BOOLEAN_TYPE.  */

tree
gimple_boolify (tree expr)
{
  tree type = TREE_TYPE (expr);
  location_t loc = EXPR_LOCATION (expr);

  if (TREE_CODE (expr) == NE_EXPR
      && TREE_CODE (TREE_OPERAND (expr, 0)) == CALL_EXPR
      && integer_zerop (TREE_OPERAND (expr, 1)))
    {
      tree call = TREE_OPERAND (expr, 0);
      tree fn = get_callee_fndecl (call);

      /* For __builtin_expect ((long) (x), y) recurse into x as well
	 if x is truth_value_p.  */
      if (fn
	  && DECL_BUILT_IN_CLASS (fn) == BUILT_IN_NORMAL
	  && DECL_FUNCTION_CODE (fn) == BUILT_IN_EXPECT
	  && call_expr_nargs (call) == 2)
	{
	  tree arg = CALL_EXPR_ARG (call, 0);
	  if (arg)
	    {
	      if (TREE_CODE (arg) == NOP_EXPR
		  && TREE_TYPE (arg) == TREE_TYPE (call))
		arg = TREE_OPERAND (arg, 0);
	      if (truth_value_p (TREE_CODE (arg)))
		{
		  arg = gimple_boolify (arg);
		  CALL_EXPR_ARG (call, 0)
		    = fold_convert_loc (loc, TREE_TYPE (call), arg);
		}
	    }
	}
    }

  switch (TREE_CODE (expr))
    {
    case TRUTH_AND_EXPR:
    case TRUTH_OR_EXPR:
    case TRUTH_XOR_EXPR:
    case TRUTH_ANDIF_EXPR:
    case TRUTH_ORIF_EXPR:
      /* Also boolify the arguments of truth exprs.  */
      TREE_OPERAND (expr, 1) = gimple_boolify (TREE_OPERAND (expr, 1));
      /* FALLTHRU */

    case TRUTH_NOT_EXPR:
      TREE_OPERAND (expr, 0) = gimple_boolify (TREE_OPERAND (expr, 0));

      /* These expressions always produce boolean results.  */
      if (TREE_CODE (type) != BOOLEAN_TYPE)
	TREE_TYPE (expr) = boolean_type_node;
      return expr;

    case ANNOTATE_EXPR:
      switch ((enum annot_expr_kind) TREE_INT_CST_LOW (TREE_OPERAND (expr, 1)))
	{
	case annot_expr_ivdep_kind:
	case annot_expr_no_vector_kind:
	case annot_expr_vector_kind:
	  TREE_OPERAND (expr, 0) = gimple_boolify (TREE_OPERAND (expr, 0));
	  if (TREE_CODE (type) != BOOLEAN_TYPE)
	    TREE_TYPE (expr) = boolean_type_node;
	  return expr;
	default:
	  gcc_unreachable ();
	}

    default:
      if (COMPARISON_CLASS_P (expr))
	{
	  /* There expressions always prduce boolean results.  */
	  if (TREE_CODE (type) != BOOLEAN_TYPE)
	    TREE_TYPE (expr) = boolean_type_node;
	  return expr;
	}
      /* Other expressions that get here must have boolean values, but
	 might need to be converted to the appropriate mode.  */
      if (TREE_CODE (type) == BOOLEAN_TYPE)
	return expr;
      return fold_convert_loc (loc, boolean_type_node, expr);
    }
}

/* Given a conditional expression *EXPR_P without side effects, gimplify
   its operands.  New statements are inserted to PRE_P.  */

static enum gimplify_status
gimplify_pure_cond_expr (tree *expr_p, gimple_seq *pre_p)
{
  tree expr = *expr_p, cond;
  enum gimplify_status ret, tret;
  enum tree_code code;

  cond = gimple_boolify (COND_EXPR_COND (expr));

  /* We need to handle && and || specially, as their gimplification
     creates pure cond_expr, thus leading to an infinite cycle otherwise.  */
  code = TREE_CODE (cond);
  if (code == TRUTH_ANDIF_EXPR)
    TREE_SET_CODE (cond, TRUTH_AND_EXPR);
  else if (code == TRUTH_ORIF_EXPR)
    TREE_SET_CODE (cond, TRUTH_OR_EXPR);
  ret = gimplify_expr (&cond, pre_p, NULL, is_gimple_condexpr, fb_rvalue);
  COND_EXPR_COND (*expr_p) = cond;

  tret = gimplify_expr (&COND_EXPR_THEN (expr), pre_p, NULL,
				   is_gimple_val, fb_rvalue);
  ret = MIN (ret, tret);
  tret = gimplify_expr (&COND_EXPR_ELSE (expr), pre_p, NULL,
				   is_gimple_val, fb_rvalue);

  return MIN (ret, tret);
}

/* Return true if evaluating EXPR could trap.
   EXPR is GENERIC, while tree_could_trap_p can be called
   only on GIMPLE.  */

static bool
generic_expr_could_trap_p (tree expr)
{
  unsigned i, n;

  if (!expr || is_gimple_val (expr))
    return false;

  if (!EXPR_P (expr) || tree_could_trap_p (expr))
    return true;

  n = TREE_OPERAND_LENGTH (expr);
  for (i = 0; i < n; i++)
    if (generic_expr_could_trap_p (TREE_OPERAND (expr, i)))
      return true;

  return false;
}

/*  Convert the conditional expression pointed to by EXPR_P '(p) ? a : b;'
    into

    if (p)			if (p)
      t1 = a;			  a;
    else		or	else
      t1 = b;			  b;
    t1;

    The second form is used when *EXPR_P is of type void.

    PRE_P points to the list where side effects that must happen before
      *EXPR_P should be stored.  */

static enum gimplify_status
gimplify_cond_expr (tree *expr_p, gimple_seq *pre_p, fallback_t fallback)
{
  tree expr = *expr_p;
  tree type = TREE_TYPE (expr);
  location_t loc = EXPR_LOCATION (expr);
  tree tmp, arm1, arm2;
  enum gimplify_status ret;
  tree label_true, label_false, label_cont;
  bool have_then_clause_p, have_else_clause_p;
  gcond *cond_stmt;
  enum tree_code pred_code;
  gimple_seq seq = NULL;

  /* If this COND_EXPR has a value, copy the values into a temporary within
     the arms.  */
  if (!VOID_TYPE_P (type))
    {
      tree then_ = TREE_OPERAND (expr, 1), else_ = TREE_OPERAND (expr, 2);
      tree result;

      /* If either an rvalue is ok or we do not require an lvalue, create the
	 temporary.  But we cannot do that if the type is addressable.  */
      if (((fallback & fb_rvalue) || !(fallback & fb_lvalue))
	  && !TREE_ADDRESSABLE (type))
	{
	  if (gimplify_ctxp->allow_rhs_cond_expr
	      /* If either branch has side effects or could trap, it can't be
		 evaluated unconditionally.  */
	      && !TREE_SIDE_EFFECTS (then_)
	      && !generic_expr_could_trap_p (then_)
	      && !TREE_SIDE_EFFECTS (else_)
	      && !generic_expr_could_trap_p (else_))
	    return gimplify_pure_cond_expr (expr_p, pre_p);

	  tmp = create_tmp_var (type, "iftmp");
	  result = tmp;
	}

      /* Otherwise, only create and copy references to the values.  */
      else
	{
	  type = build_pointer_type (type);

	  if (!VOID_TYPE_P (TREE_TYPE (then_)))
	    then_ = build_fold_addr_expr_loc (loc, then_);

	  if (!VOID_TYPE_P (TREE_TYPE (else_)))
	    else_ = build_fold_addr_expr_loc (loc, else_);
 
	  expr
	    = build3 (COND_EXPR, type, TREE_OPERAND (expr, 0), then_, else_);

	  tmp = create_tmp_var (type, "iftmp");
	  result = build_simple_mem_ref_loc (loc, tmp);
	}

      /* Build the new then clause, `tmp = then_;'.  But don't build the
	 assignment if the value is void; in C++ it can be if it's a throw.  */
      if (!VOID_TYPE_P (TREE_TYPE (then_)))
	TREE_OPERAND (expr, 1) = build2 (MODIFY_EXPR, type, tmp, then_);

      /* Similarly, build the new else clause, `tmp = else_;'.  */
      if (!VOID_TYPE_P (TREE_TYPE (else_)))
	TREE_OPERAND (expr, 2) = build2 (MODIFY_EXPR, type, tmp, else_);

      TREE_TYPE (expr) = void_type_node;
      recalculate_side_effects (expr);

      /* Move the COND_EXPR to the prequeue.  */
      gimplify_stmt (&expr, pre_p);

      *expr_p = result;
      return GS_ALL_DONE;
    }

  /* Remove any COMPOUND_EXPR so the following cases will be caught.  */
  STRIP_TYPE_NOPS (TREE_OPERAND (expr, 0));
  if (TREE_CODE (TREE_OPERAND (expr, 0)) == COMPOUND_EXPR)
    gimplify_compound_expr (&TREE_OPERAND (expr, 0), pre_p, true);

  /* Make sure the condition has BOOLEAN_TYPE.  */
  TREE_OPERAND (expr, 0) = gimple_boolify (TREE_OPERAND (expr, 0));

  /* Break apart && and || conditions.  */
  if (TREE_CODE (TREE_OPERAND (expr, 0)) == TRUTH_ANDIF_EXPR
      || TREE_CODE (TREE_OPERAND (expr, 0)) == TRUTH_ORIF_EXPR)
    {
      expr = shortcut_cond_expr (expr);

      if (expr != *expr_p)
	{
	  *expr_p = expr;

	  /* We can't rely on gimplify_expr to re-gimplify the expanded
	     form properly, as cleanups might cause the target labels to be
	     wrapped in a TRY_FINALLY_EXPR.  To prevent that, we need to
	     set up a conditional context.  */
	  gimple_push_condition ();
	  gimplify_stmt (expr_p, &seq);
	  gimple_pop_condition (pre_p);
	  gimple_seq_add_seq (pre_p, seq);

	  return GS_ALL_DONE;
	}
    }

  /* Now do the normal gimplification.  */

  /* Gimplify condition.  */
  ret = gimplify_expr (&TREE_OPERAND (expr, 0), pre_p, NULL, is_gimple_condexpr,
		       fb_rvalue);
  if (ret == GS_ERROR)
    return GS_ERROR;
  gcc_assert (TREE_OPERAND (expr, 0) != NULL_TREE);

  gimple_push_condition ();

  have_then_clause_p = have_else_clause_p = false;
  if (TREE_OPERAND (expr, 1) != NULL
      && TREE_CODE (TREE_OPERAND (expr, 1)) == GOTO_EXPR
      && TREE_CODE (GOTO_DESTINATION (TREE_OPERAND (expr, 1))) == LABEL_DECL
      && (DECL_CONTEXT (GOTO_DESTINATION (TREE_OPERAND (expr, 1)))
	  == current_function_decl)
      /* For -O0 avoid this optimization if the COND_EXPR and GOTO_EXPR
	 have different locations, otherwise we end up with incorrect
	 location information on the branches.  */
      && (optimize
	  || !EXPR_HAS_LOCATION (expr)
	  || !EXPR_HAS_LOCATION (TREE_OPERAND (expr, 1))
	  || EXPR_LOCATION (expr) == EXPR_LOCATION (TREE_OPERAND (expr, 1))))
    {
      label_true = GOTO_DESTINATION (TREE_OPERAND (expr, 1));
      have_then_clause_p = true;
    }
  else
    label_true = create_artificial_label (UNKNOWN_LOCATION);
  if (TREE_OPERAND (expr, 2) != NULL
      && TREE_CODE (TREE_OPERAND (expr, 2)) == GOTO_EXPR
      && TREE_CODE (GOTO_DESTINATION (TREE_OPERAND (expr, 2))) == LABEL_DECL
      && (DECL_CONTEXT (GOTO_DESTINATION (TREE_OPERAND (expr, 2)))
	  == current_function_decl)
      /* For -O0 avoid this optimization if the COND_EXPR and GOTO_EXPR
	 have different locations, otherwise we end up with incorrect
	 location information on the branches.  */
      && (optimize
	  || !EXPR_HAS_LOCATION (expr)
	  || !EXPR_HAS_LOCATION (TREE_OPERAND (expr, 2))
	  || EXPR_LOCATION (expr) == EXPR_LOCATION (TREE_OPERAND (expr, 2))))
    {
      label_false = GOTO_DESTINATION (TREE_OPERAND (expr, 2));
      have_else_clause_p = true;
    }
  else
    label_false = create_artificial_label (UNKNOWN_LOCATION);

  gimple_cond_get_ops_from_tree (COND_EXPR_COND (expr), &pred_code, &arm1,
				 &arm2);

  cond_stmt = gimple_build_cond (pred_code, arm1, arm2, label_true,
                                   label_false);

  gimplify_seq_add_stmt (&seq, cond_stmt);
  label_cont = NULL_TREE;
  if (!have_then_clause_p)
    {
      /* For if (...) {} else { code; } put label_true after
	 the else block.  */
      if (TREE_OPERAND (expr, 1) == NULL_TREE
	  && !have_else_clause_p
	  && TREE_OPERAND (expr, 2) != NULL_TREE)
	label_cont = label_true;
      else
	{
	  gimplify_seq_add_stmt (&seq, gimple_build_label (label_true));
	  have_then_clause_p = gimplify_stmt (&TREE_OPERAND (expr, 1), &seq);
	  /* For if (...) { code; } else {} or
	     if (...) { code; } else goto label; or
	     if (...) { code; return; } else { ... }
	     label_cont isn't needed.  */
	  if (!have_else_clause_p
	      && TREE_OPERAND (expr, 2) != NULL_TREE
	      && gimple_seq_may_fallthru (seq))
	    {
	      gimple g;
	      label_cont = create_artificial_label (UNKNOWN_LOCATION);

	      g = gimple_build_goto (label_cont);

	      /* GIMPLE_COND's are very low level; they have embedded
		 gotos.  This particular embedded goto should not be marked
		 with the location of the original COND_EXPR, as it would
		 correspond to the COND_EXPR's condition, not the ELSE or the
		 THEN arms.  To avoid marking it with the wrong location, flag
		 it as "no location".  */
	      gimple_set_do_not_emit_location (g);

	      gimplify_seq_add_stmt (&seq, g);
	    }
	}
    }
  if (!have_else_clause_p)
    {
      gimplify_seq_add_stmt (&seq, gimple_build_label (label_false));
      have_else_clause_p = gimplify_stmt (&TREE_OPERAND (expr, 2), &seq);
    }
  if (label_cont)
    gimplify_seq_add_stmt (&seq, gimple_build_label (label_cont));

  gimple_pop_condition (pre_p);
  gimple_seq_add_seq (pre_p, seq);

  if (ret == GS_ERROR)
    ; /* Do nothing.  */
  else if (have_then_clause_p || have_else_clause_p)
    ret = GS_ALL_DONE;
  else
    {
      /* Both arms are empty; replace the COND_EXPR with its predicate.  */
      expr = TREE_OPERAND (expr, 0);
      gimplify_stmt (&expr, pre_p);
    }

  *expr_p = NULL;
  return ret;
}

/* Prepare the node pointed to by EXPR_P, an is_gimple_addressable expression,
   to be marked addressable.

   We cannot rely on such an expression being directly markable if a temporary
   has been created by the gimplification.  In this case, we create another
   temporary and initialize it with a copy, which will become a store after we
   mark it addressable.  This can happen if the front-end passed us something
   that it could not mark addressable yet, like a Fortran pass-by-reference
   parameter (int) floatvar.  */

static void
prepare_gimple_addressable (tree *expr_p, gimple_seq *seq_p)
{
  while (handled_component_p (*expr_p))
    expr_p = &TREE_OPERAND (*expr_p, 0);
  if (is_gimple_reg (*expr_p))
    {
      tree var = get_initialized_tmp_var (*expr_p, seq_p, NULL);
      DECL_GIMPLE_REG_P (var) = 0;
      *expr_p = var;
    }
}

/* A subroutine of gimplify_modify_expr.  Replace a MODIFY_EXPR with
   a call to __builtin_memcpy.  */

static enum gimplify_status
gimplify_modify_expr_to_memcpy (tree *expr_p, tree size, bool want_value,
    				gimple_seq *seq_p)
{
  tree t, to, to_ptr, from, from_ptr;
  gcall *gs;
  location_t loc = EXPR_LOCATION (*expr_p);

  to = TREE_OPERAND (*expr_p, 0);
  from = TREE_OPERAND (*expr_p, 1);

  /* Mark the RHS addressable.  Beware that it may not be possible to do so
     directly if a temporary has been created by the gimplification.  */
  prepare_gimple_addressable (&from, seq_p);

  mark_addressable (from);
  from_ptr = build_fold_addr_expr_loc (loc, from);
  gimplify_arg (&from_ptr, seq_p, loc);

  mark_addressable (to);
  to_ptr = build_fold_addr_expr_loc (loc, to);
  gimplify_arg (&to_ptr, seq_p, loc);

  t = builtin_decl_implicit (BUILT_IN_MEMCPY);

  gs = gimple_build_call (t, 3, to_ptr, from_ptr, size);

  if (want_value)
    {
      /* tmp = memcpy() */
      t = create_tmp_var (TREE_TYPE (to_ptr));
      gimple_call_set_lhs (gs, t);
      gimplify_seq_add_stmt (seq_p, gs);

      *expr_p = build_simple_mem_ref (t);
      return GS_ALL_DONE;
    }

  gimplify_seq_add_stmt (seq_p, gs);
  *expr_p = NULL;
  return GS_ALL_DONE;
}

/* A subroutine of gimplify_modify_expr.  Replace a MODIFY_EXPR with
   a call to __builtin_memset.  In this case we know that the RHS is
   a CONSTRUCTOR with an empty element list.  */

static enum gimplify_status
gimplify_modify_expr_to_memset (tree *expr_p, tree size, bool want_value,
    				gimple_seq *seq_p)
{
  tree t, from, to, to_ptr;
  gcall *gs;
  location_t loc = EXPR_LOCATION (*expr_p);

  /* Assert our assumptions, to abort instead of producing wrong code
     silently if they are not met.  Beware that the RHS CONSTRUCTOR might
     not be immediately exposed.  */
  from = TREE_OPERAND (*expr_p, 1);
  if (TREE_CODE (from) == WITH_SIZE_EXPR)
    from = TREE_OPERAND (from, 0);

  gcc_assert (TREE_CODE (from) == CONSTRUCTOR
	      && vec_safe_is_empty (CONSTRUCTOR_ELTS (from)));

  /* Now proceed.  */
  to = TREE_OPERAND (*expr_p, 0);

  to_ptr = build_fold_addr_expr_loc (loc, to);
  gimplify_arg (&to_ptr, seq_p, loc);
  t = builtin_decl_implicit (BUILT_IN_MEMSET);

  gs = gimple_build_call (t, 3, to_ptr, integer_zero_node, size);

  if (want_value)
    {
      /* tmp = memset() */
      t = create_tmp_var (TREE_TYPE (to_ptr));
      gimple_call_set_lhs (gs, t);
      gimplify_seq_add_stmt (seq_p, gs);

      *expr_p = build1 (INDIRECT_REF, TREE_TYPE (to), t);
      return GS_ALL_DONE;
    }

  gimplify_seq_add_stmt (seq_p, gs);
  *expr_p = NULL;
  return GS_ALL_DONE;
}

/* A subroutine of gimplify_init_ctor_preeval.  Called via walk_tree,
   determine, cautiously, if a CONSTRUCTOR overlaps the lhs of an
   assignment.  Return non-null if we detect a potential overlap.  */

struct gimplify_init_ctor_preeval_data
{
  /* The base decl of the lhs object.  May be NULL, in which case we
     have to assume the lhs is indirect.  */
  tree lhs_base_decl;

  /* The alias set of the lhs object.  */
  alias_set_type lhs_alias_set;
};

static tree
gimplify_init_ctor_preeval_1 (tree *tp, int *walk_subtrees, void *xdata)
{
  struct gimplify_init_ctor_preeval_data *data
    = (struct gimplify_init_ctor_preeval_data *) xdata;
  tree t = *tp;

  /* If we find the base object, obviously we have overlap.  */
  if (data->lhs_base_decl == t)
    return t;

  /* If the constructor component is indirect, determine if we have a
     potential overlap with the lhs.  The only bits of information we
     have to go on at this point are addressability and alias sets.  */
  if ((INDIRECT_REF_P (t)
       || TREE_CODE (t) == MEM_REF)
      && (!data->lhs_base_decl || TREE_ADDRESSABLE (data->lhs_base_decl))
      && alias_sets_conflict_p (data->lhs_alias_set, get_alias_set (t)))
    return t;

  /* If the constructor component is a call, determine if it can hide a
     potential overlap with the lhs through an INDIRECT_REF like above.
     ??? Ugh - this is completely broken.  In fact this whole analysis
     doesn't look conservative.  */
  if (TREE_CODE (t) == CALL_EXPR)
    {
      tree type, fntype = TREE_TYPE (TREE_TYPE (CALL_EXPR_FN (t)));

      for (type = TYPE_ARG_TYPES (fntype); type; type = TREE_CHAIN (type))
	if (POINTER_TYPE_P (TREE_VALUE (type))
	    && (!data->lhs_base_decl || TREE_ADDRESSABLE (data->lhs_base_decl))
	    && alias_sets_conflict_p (data->lhs_alias_set,
				      get_alias_set
				        (TREE_TYPE (TREE_VALUE (type)))))
	  return t;
    }

  if (IS_TYPE_OR_DECL_P (t))
    *walk_subtrees = 0;
  return NULL;
}

/* A subroutine of gimplify_init_constructor.  Pre-evaluate EXPR,
   force values that overlap with the lhs (as described by *DATA)
   into temporaries.  */

static void
gimplify_init_ctor_preeval (tree *expr_p, gimple_seq *pre_p, gimple_seq *post_p,
			    struct gimplify_init_ctor_preeval_data *data)
{
  enum gimplify_status one;

  /* If the value is constant, then there's nothing to pre-evaluate.  */
  if (TREE_CONSTANT (*expr_p))
    {
      /* Ensure it does not have side effects, it might contain a reference to
	 the object we're initializing.  */
      gcc_assert (!TREE_SIDE_EFFECTS (*expr_p));
      return;
    }

  /* If the type has non-trivial constructors, we can't pre-evaluate.  */
  if (TREE_ADDRESSABLE (TREE_TYPE (*expr_p)))
    return;

  /* Recurse for nested constructors.  */
  if (TREE_CODE (*expr_p) == CONSTRUCTOR)
    {
      unsigned HOST_WIDE_INT ix;
      constructor_elt *ce;
      vec<constructor_elt, va_gc> *v = CONSTRUCTOR_ELTS (*expr_p);

      FOR_EACH_VEC_SAFE_ELT (v, ix, ce)
	gimplify_init_ctor_preeval (&ce->value, pre_p, post_p, data);

      return;
    }

  /* If this is a variable sized type, we must remember the size.  */
  maybe_with_size_expr (expr_p);

  /* Gimplify the constructor element to something appropriate for the rhs
     of a MODIFY_EXPR.  Given that we know the LHS is an aggregate, we know
     the gimplifier will consider this a store to memory.  Doing this
     gimplification now means that we won't have to deal with complicated
     language-specific trees, nor trees like SAVE_EXPR that can induce
     exponential search behavior.  */
  one = gimplify_expr (expr_p, pre_p, post_p, is_gimple_mem_rhs, fb_rvalue);
  if (one == GS_ERROR)
    {
      *expr_p = NULL;
      return;
    }

  /* If we gimplified to a bare decl, we can be sure that it doesn't overlap
     with the lhs, since "a = { .x=a }" doesn't make sense.  This will
     always be true for all scalars, since is_gimple_mem_rhs insists on a
     temporary variable for them.  */
  if (DECL_P (*expr_p))
    return;

  /* If this is of variable size, we have no choice but to assume it doesn't
     overlap since we can't make a temporary for it.  */
  if (TREE_CODE (TYPE_SIZE (TREE_TYPE (*expr_p))) != INTEGER_CST)
    return;

  /* Otherwise, we must search for overlap ...  */
  if (!walk_tree (expr_p, gimplify_init_ctor_preeval_1, data, NULL))
    return;

  /* ... and if found, force the value into a temporary.  */
  *expr_p = get_formal_tmp_var (*expr_p, pre_p);
}

/* A subroutine of gimplify_init_ctor_eval.  Create a loop for
   a RANGE_EXPR in a CONSTRUCTOR for an array.

      var = lower;
    loop_entry:
      object[var] = value;
      if (var == upper)
	goto loop_exit;
      var = var + 1;
      goto loop_entry;
    loop_exit:

   We increment var _after_ the loop exit check because we might otherwise
   fail if upper == TYPE_MAX_VALUE (type for upper).

   Note that we never have to deal with SAVE_EXPRs here, because this has
   already been taken care of for us, in gimplify_init_ctor_preeval().  */

static void gimplify_init_ctor_eval (tree, vec<constructor_elt, va_gc> *,
				     gimple_seq *, bool);

static void
gimplify_init_ctor_eval_range (tree object, tree lower, tree upper,
			       tree value, tree array_elt_type,
			       gimple_seq *pre_p, bool cleared)
{
  tree loop_entry_label, loop_exit_label, fall_thru_label;
  tree var, var_type, cref, tmp;

  loop_entry_label = create_artificial_label (UNKNOWN_LOCATION);
  loop_exit_label = create_artificial_label (UNKNOWN_LOCATION);
  fall_thru_label = create_artificial_label (UNKNOWN_LOCATION);

  /* Create and initialize the index variable.  */
  var_type = TREE_TYPE (upper);
  var = create_tmp_var (var_type);
  gimplify_seq_add_stmt (pre_p, gimple_build_assign (var, lower));

  /* Add the loop entry label.  */
  gimplify_seq_add_stmt (pre_p, gimple_build_label (loop_entry_label));

  /* Build the reference.  */
  cref = build4 (ARRAY_REF, array_elt_type, unshare_expr (object),
		 var, NULL_TREE, NULL_TREE);

  /* If we are a constructor, just call gimplify_init_ctor_eval to do
     the store.  Otherwise just assign value to the reference.  */

  if (TREE_CODE (value) == CONSTRUCTOR)
    /* NB we might have to call ourself recursively through
       gimplify_init_ctor_eval if the value is a constructor.  */
    gimplify_init_ctor_eval (cref, CONSTRUCTOR_ELTS (value),
			     pre_p, cleared);
  else
    gimplify_seq_add_stmt (pre_p, gimple_build_assign (cref, value));

  /* We exit the loop when the index var is equal to the upper bound.  */
  gimplify_seq_add_stmt (pre_p,
			 gimple_build_cond (EQ_EXPR, var, upper,
					    loop_exit_label, fall_thru_label));

  gimplify_seq_add_stmt (pre_p, gimple_build_label (fall_thru_label));

  /* Otherwise, increment the index var...  */
  tmp = build2 (PLUS_EXPR, var_type, var,
		fold_convert (var_type, integer_one_node));
  gimplify_seq_add_stmt (pre_p, gimple_build_assign (var, tmp));

  /* ...and jump back to the loop entry.  */
  gimplify_seq_add_stmt (pre_p, gimple_build_goto (loop_entry_label));

  /* Add the loop exit label.  */
  gimplify_seq_add_stmt (pre_p, gimple_build_label (loop_exit_label));
}

/* Return true if FDECL is accessing a field that is zero sized.  */

static bool
zero_sized_field_decl (const_tree fdecl)
{
  if (TREE_CODE (fdecl) == FIELD_DECL && DECL_SIZE (fdecl)
      && integer_zerop (DECL_SIZE (fdecl)))
    return true;
  return false;
}

/* Return true if TYPE is zero sized.  */

static bool
zero_sized_type (const_tree type)
{
  if (AGGREGATE_TYPE_P (type) && TYPE_SIZE (type)
      && integer_zerop (TYPE_SIZE (type)))
    return true;
  return false;
}

/* A subroutine of gimplify_init_constructor.  Generate individual
   MODIFY_EXPRs for a CONSTRUCTOR.  OBJECT is the LHS against which the
   assignments should happen.  ELTS is the CONSTRUCTOR_ELTS of the
   CONSTRUCTOR.  CLEARED is true if the entire LHS object has been
   zeroed first.  */

static void
gimplify_init_ctor_eval (tree object, vec<constructor_elt, va_gc> *elts,
			 gimple_seq *pre_p, bool cleared)
{
  tree array_elt_type = NULL;
  unsigned HOST_WIDE_INT ix;
  tree purpose, value;

  if (TREE_CODE (TREE_TYPE (object)) == ARRAY_TYPE)
    array_elt_type = TYPE_MAIN_VARIANT (TREE_TYPE (TREE_TYPE (object)));

  FOR_EACH_CONSTRUCTOR_ELT (elts, ix, purpose, value)
    {
      tree cref;

      /* NULL values are created above for gimplification errors.  */
      if (value == NULL)
	continue;

      if (cleared && initializer_zerop (value))
	continue;

      /* ??? Here's to hoping the front end fills in all of the indices,
	 so we don't have to figure out what's missing ourselves.  */
      gcc_assert (purpose);

      /* Skip zero-sized fields, unless value has side-effects.  This can
	 happen with calls to functions returning a zero-sized type, which
	 we shouldn't discard.  As a number of downstream passes don't
	 expect sets of zero-sized fields, we rely on the gimplification of
	 the MODIFY_EXPR we make below to drop the assignment statement.  */
      if (! TREE_SIDE_EFFECTS (value) && zero_sized_field_decl (purpose))
	continue;

      /* If we have a RANGE_EXPR, we have to build a loop to assign the
	 whole range.  */
      if (TREE_CODE (purpose) == RANGE_EXPR)
	{
	  tree lower = TREE_OPERAND (purpose, 0);
	  tree upper = TREE_OPERAND (purpose, 1);

	  /* If the lower bound is equal to upper, just treat it as if
	     upper was the index.  */
	  if (simple_cst_equal (lower, upper))
	    purpose = upper;
	  else
	    {
	      gimplify_init_ctor_eval_range (object, lower, upper, value,
					     array_elt_type, pre_p, cleared);
	      continue;
	    }
	}

      if (array_elt_type)
	{
	  /* Do not use bitsizetype for ARRAY_REF indices.  */
	  if (TYPE_DOMAIN (TREE_TYPE (object)))
	    purpose
	      = fold_convert (TREE_TYPE (TYPE_DOMAIN (TREE_TYPE (object))),
			      purpose);
	  cref = build4 (ARRAY_REF, array_elt_type, unshare_expr (object),
			 purpose, NULL_TREE, NULL_TREE);
	}
      else
	{
	  gcc_assert (TREE_CODE (purpose) == FIELD_DECL);
	  cref = build3 (COMPONENT_REF, TREE_TYPE (purpose),
			 unshare_expr (object), purpose, NULL_TREE);
	}

      if (TREE_CODE (value) == CONSTRUCTOR
	  && TREE_CODE (TREE_TYPE (value)) != VECTOR_TYPE)
	gimplify_init_ctor_eval (cref, CONSTRUCTOR_ELTS (value),
				 pre_p, cleared);
      else
	{
	  tree init = build2 (INIT_EXPR, TREE_TYPE (cref), cref, value);
	  gimplify_and_add (init, pre_p);
	  ggc_free (init);
	}
    }
}

/* Return the appropriate RHS predicate for this LHS.  */

gimple_predicate
rhs_predicate_for (tree lhs)
{
  if (is_gimple_reg (lhs))
    return is_gimple_reg_rhs_or_call;
  else
    return is_gimple_mem_rhs_or_call;
}

/* Gimplify a C99 compound literal expression.  This just means adding
   the DECL_EXPR before the current statement and using its anonymous
   decl instead.  */

static enum gimplify_status
gimplify_compound_literal_expr (tree *expr_p, gimple_seq *pre_p,
				bool (*gimple_test_f) (tree),
				fallback_t fallback)
{
  tree decl_s = COMPOUND_LITERAL_EXPR_DECL_EXPR (*expr_p);
  tree decl = DECL_EXPR_DECL (decl_s);
  tree init = DECL_INITIAL (decl);
  /* Mark the decl as addressable if the compound literal
     expression is addressable now, otherwise it is marked too late
     after we gimplify the initialization expression.  */
  if (TREE_ADDRESSABLE (*expr_p))
    TREE_ADDRESSABLE (decl) = 1;
  /* Otherwise, if we don't need an lvalue and have a literal directly
     substitute it.  Check if it matches the gimple predicate, as
     otherwise we'd generate a new temporary, and we can as well just
     use the decl we already have.  */
  else if (!TREE_ADDRESSABLE (decl)
	   && init
	   && (fallback & fb_lvalue) == 0
	   && gimple_test_f (init))
    {
      *expr_p = init;
      return GS_OK;
    }

  /* Preliminarily mark non-addressed complex variables as eligible
     for promotion to gimple registers.  We'll transform their uses
     as we find them.  */
  if ((TREE_CODE (TREE_TYPE (decl)) == COMPLEX_TYPE
       || TREE_CODE (TREE_TYPE (decl)) == VECTOR_TYPE)
      && !TREE_THIS_VOLATILE (decl)
      && !needs_to_live_in_memory (decl))
    DECL_GIMPLE_REG_P (decl) = 1;

  /* If the decl is not addressable, then it is being used in some
     expression or on the right hand side of a statement, and it can
     be put into a readonly data section.  */
  if (!TREE_ADDRESSABLE (decl) && (fallback & fb_lvalue) == 0)
    TREE_READONLY (decl) = 1;

  /* This decl isn't mentioned in the enclosing block, so add it to the
     list of temps.  FIXME it seems a bit of a kludge to say that
     anonymous artificial vars aren't pushed, but everything else is.  */
  if (DECL_NAME (decl) == NULL_TREE && !DECL_SEEN_IN_BIND_EXPR_P (decl))
    gimple_add_tmp_var (decl);

  gimplify_and_add (decl_s, pre_p);
  *expr_p = decl;
  return GS_OK;
}

/* Optimize embedded COMPOUND_LITERAL_EXPRs within a CONSTRUCTOR,
   return a new CONSTRUCTOR if something changed.  */

static tree
optimize_compound_literals_in_ctor (tree orig_ctor)
{
  tree ctor = orig_ctor;
  vec<constructor_elt, va_gc> *elts = CONSTRUCTOR_ELTS (ctor);
  unsigned int idx, num = vec_safe_length (elts);

  for (idx = 0; idx < num; idx++)
    {
      tree value = (*elts)[idx].value;
      tree newval = value;
      if (TREE_CODE (value) == CONSTRUCTOR)
	newval = optimize_compound_literals_in_ctor (value);
      else if (TREE_CODE (value) == COMPOUND_LITERAL_EXPR)
	{
	  tree decl_s = COMPOUND_LITERAL_EXPR_DECL_EXPR (value);
	  tree decl = DECL_EXPR_DECL (decl_s);
	  tree init = DECL_INITIAL (decl);

	  if (!TREE_ADDRESSABLE (value)
	      && !TREE_ADDRESSABLE (decl)
	      && init
	      && TREE_CODE (init) == CONSTRUCTOR)
	    newval = optimize_compound_literals_in_ctor (init);
	}
      if (newval == value)
	continue;

      if (ctor == orig_ctor)
	{
	  ctor = copy_node (orig_ctor);
	  CONSTRUCTOR_ELTS (ctor) = vec_safe_copy (elts);
	  elts = CONSTRUCTOR_ELTS (ctor);
	}
      (*elts)[idx].value = newval;
    }
  return ctor;
}

/* A subroutine of gimplify_modify_expr.  Break out elements of a
   CONSTRUCTOR used as an initializer into separate MODIFY_EXPRs.

   Note that we still need to clear any elements that don't have explicit
   initializers, so if not all elements are initialized we keep the
   original MODIFY_EXPR, we just remove all of the constructor elements.

   If NOTIFY_TEMP_CREATION is true, do not gimplify, just return
   GS_ERROR if we would have to create a temporary when gimplifying
   this constructor.  Otherwise, return GS_OK.

   If NOTIFY_TEMP_CREATION is false, just do the gimplification.  */

static enum gimplify_status
gimplify_init_constructor (tree *expr_p, gimple_seq *pre_p, gimple_seq *post_p,
			   bool want_value, bool notify_temp_creation)
{
  tree object, ctor, type;
  enum gimplify_status ret;
  vec<constructor_elt, va_gc> *elts;

  gcc_assert (TREE_CODE (TREE_OPERAND (*expr_p, 1)) == CONSTRUCTOR);

  if (!notify_temp_creation)
    {
      ret = gimplify_expr (&TREE_OPERAND (*expr_p, 0), pre_p, post_p,
			   is_gimple_lvalue, fb_lvalue);
      if (ret == GS_ERROR)
	return ret;
    }

  object = TREE_OPERAND (*expr_p, 0);
  ctor = TREE_OPERAND (*expr_p, 1) =
    optimize_compound_literals_in_ctor (TREE_OPERAND (*expr_p, 1));
  type = TREE_TYPE (ctor);
  elts = CONSTRUCTOR_ELTS (ctor);
  ret = GS_ALL_DONE;

  switch (TREE_CODE (type))
    {
    case RECORD_TYPE:
    case UNION_TYPE:
    case QUAL_UNION_TYPE:
    case ARRAY_TYPE:
      {
	struct gimplify_init_ctor_preeval_data preeval_data;
	HOST_WIDE_INT num_ctor_elements, num_nonzero_elements;
	bool cleared, complete_p, valid_const_initializer;

	/* Aggregate types must lower constructors to initialization of
	   individual elements.  The exception is that a CONSTRUCTOR node
	   with no elements indicates zero-initialization of the whole.  */
	if (vec_safe_is_empty (elts))
	  {
	    if (notify_temp_creation)
	      return GS_OK;
	    break;
	  }

	/* Fetch information about the constructor to direct later processing.
	   We might want to make static versions of it in various cases, and
	   can only do so if it known to be a valid constant initializer.  */
	valid_const_initializer
	  = categorize_ctor_elements (ctor, &num_nonzero_elements,
				      &num_ctor_elements, &complete_p);

	/* If a const aggregate variable is being initialized, then it
	   should never be a lose to promote the variable to be static.  */
	if (valid_const_initializer
	    && num_nonzero_elements > 1
	    && TREE_READONLY (object)
	    && TREE_CODE (object) == VAR_DECL
	    && (flag_merge_constants >= 2 || !TREE_ADDRESSABLE (object)))
	  {
	    if (notify_temp_creation)
	      return GS_ERROR;
	    DECL_INITIAL (object) = ctor;
	    TREE_STATIC (object) = 1;
	    if (!DECL_NAME (object))
	      DECL_NAME (object) = create_tmp_var_name ("C");
	    walk_tree (&DECL_INITIAL (object), force_labels_r, NULL, NULL);

	    /* ??? C++ doesn't automatically append a .<number> to the
	       assembler name, and even when it does, it looks at FE private
	       data structures to figure out what that number should be,
	       which are not set for this variable.  I suppose this is
	       important for local statics for inline functions, which aren't
	       "local" in the object file sense.  So in order to get a unique
	       TU-local symbol, we must invoke the lhd version now.  */
	    lhd_set_decl_assembler_name (object);

	    *expr_p = NULL_TREE;
	    break;
	  }

	/* If there are "lots" of initialized elements, even discounting
	   those that are not address constants (and thus *must* be
	   computed at runtime), then partition the constructor into
	   constant and non-constant parts.  Block copy the constant
	   parts in, then generate code for the non-constant parts.  */
	/* TODO.  There's code in cp/typeck.c to do this.  */

	if (int_size_in_bytes (TREE_TYPE (ctor)) < 0)
	  /* store_constructor will ignore the clearing of variable-sized
	     objects.  Initializers for such objects must explicitly set
	     every field that needs to be set.  */
	  cleared = false;
	else if (!complete_p && !CONSTRUCTOR_NO_CLEARING (ctor))
	  /* If the constructor isn't complete, clear the whole object
	     beforehand, unless CONSTRUCTOR_NO_CLEARING is set on it.

	     ??? This ought not to be needed.  For any element not present
	     in the initializer, we should simply set them to zero.  Except
	     we'd need to *find* the elements that are not present, and that
	     requires trickery to avoid quadratic compile-time behavior in
	     large cases or excessive memory use in small cases.  */
	  cleared = true;
	else if (num_ctor_elements - num_nonzero_elements
		 > CLEAR_RATIO (optimize_function_for_speed_p (cfun))
		 && num_nonzero_elements < num_ctor_elements / 4)
	  /* If there are "lots" of zeros, it's more efficient to clear
	     the memory and then set the nonzero elements.  */
	  cleared = true;
	else
	  cleared = false;

	/* If there are "lots" of initialized elements, and all of them
	   are valid address constants, then the entire initializer can
	   be dropped to memory, and then memcpy'd out.  Don't do this
	   for sparse arrays, though, as it's more efficient to follow
	   the standard CONSTRUCTOR behavior of memset followed by
	   individual element initialization.  Also don't do this for small
	   all-zero initializers (which aren't big enough to merit
	   clearing), and don't try to make bitwise copies of
	   TREE_ADDRESSABLE types.

	   We cannot apply such transformation when compiling chkp static
	   initializer because creation of initializer image in the memory
	   will require static initialization of bounds for it.  It should
	   result in another gimplification of similar initializer and we
	   may fall into infinite loop.  */
	if (valid_const_initializer
	    && !(cleared || num_nonzero_elements == 0)
	    && !TREE_ADDRESSABLE (type)
	    && (!current_function_decl
		|| !lookup_attribute ("chkp ctor",
				      DECL_ATTRIBUTES (current_function_decl))))
	  {
	    HOST_WIDE_INT size = int_size_in_bytes (type);
	    unsigned int align;

	    /* ??? We can still get unbounded array types, at least
	       from the C++ front end.  This seems wrong, but attempt
	       to work around it for now.  */
	    if (size < 0)
	      {
		size = int_size_in_bytes (TREE_TYPE (object));
		if (size >= 0)
		  TREE_TYPE (ctor) = type = TREE_TYPE (object);
	      }

	    /* Find the maximum alignment we can assume for the object.  */
	    /* ??? Make use of DECL_OFFSET_ALIGN.  */
	    if (DECL_P (object))
	      align = DECL_ALIGN (object);
	    else
	      align = TYPE_ALIGN (type);

	    /* Do a block move either if the size is so small as to make
	       each individual move a sub-unit move on average, or if it
	       is so large as to make individual moves inefficient.  */
	    if (size > 0
		&& num_nonzero_elements > 1
		&& (size < num_nonzero_elements
		    || !can_move_by_pieces (size, align)))
	      {
		if (notify_temp_creation)
		  return GS_ERROR;

		walk_tree (&ctor, force_labels_r, NULL, NULL);
		ctor = tree_output_constant_def (ctor);
		if (!useless_type_conversion_p (type, TREE_TYPE (ctor)))
		  ctor = build1 (VIEW_CONVERT_EXPR, type, ctor);
		TREE_OPERAND (*expr_p, 1) = ctor;

		/* This is no longer an assignment of a CONSTRUCTOR, but
		   we still may have processing to do on the LHS.  So
		   pretend we didn't do anything here to let that happen.  */
		return GS_UNHANDLED;
	      }
	  }

	/* If the target is volatile, we have non-zero elements and more than
	   one field to assign, initialize the target from a temporary.  */
	if (TREE_THIS_VOLATILE (object)
	    && !TREE_ADDRESSABLE (type)
	    && num_nonzero_elements > 0
	    && vec_safe_length (elts) > 1)
	  {
	    tree temp = create_tmp_var (TYPE_MAIN_VARIANT (type));
	    TREE_OPERAND (*expr_p, 0) = temp;
	    *expr_p = build2 (COMPOUND_EXPR, TREE_TYPE (*expr_p),
			      *expr_p,
			      build2 (MODIFY_EXPR, void_type_node,
				      object, temp));
	    return GS_OK;
	  }

	if (notify_temp_creation)
	  return GS_OK;

	/* If there are nonzero elements and if needed, pre-evaluate to capture
	   elements overlapping with the lhs into temporaries.  We must do this
	   before clearing to fetch the values before they are zeroed-out.  */
	if (num_nonzero_elements > 0 && TREE_CODE (*expr_p) != INIT_EXPR)
	  {
	    preeval_data.lhs_base_decl = get_base_address (object);
	    if (!DECL_P (preeval_data.lhs_base_decl))
	      preeval_data.lhs_base_decl = NULL;
	    preeval_data.lhs_alias_set = get_alias_set (object);

	    gimplify_init_ctor_preeval (&TREE_OPERAND (*expr_p, 1),
					pre_p, post_p, &preeval_data);
	  }

	bool ctor_has_side_effects_p
	  = TREE_SIDE_EFFECTS (TREE_OPERAND (*expr_p, 1));

	if (cleared)
	  {
	    /* Zap the CONSTRUCTOR element list, which simplifies this case.
	       Note that we still have to gimplify, in order to handle the
	       case of variable sized types.  Avoid shared tree structures.  */
	    CONSTRUCTOR_ELTS (ctor) = NULL;
	    TREE_SIDE_EFFECTS (ctor) = 0;
	    object = unshare_expr (object);
	    gimplify_stmt (expr_p, pre_p);
	  }

	/* If we have not block cleared the object, or if there are nonzero
	   elements in the constructor, or if the constructor has side effects,
	   add assignments to the individual scalar fields of the object.  */
	if (!cleared
	    || num_nonzero_elements > 0
	    || ctor_has_side_effects_p)
	  gimplify_init_ctor_eval (object, elts, pre_p, cleared);

	*expr_p = NULL_TREE;
      }
      break;

    case COMPLEX_TYPE:
      {
	tree r, i;

	if (notify_temp_creation)
	  return GS_OK;

	/* Extract the real and imaginary parts out of the ctor.  */
	gcc_assert (elts->length () == 2);
	r = (*elts)[0].value;
	i = (*elts)[1].value;
	if (r == NULL || i == NULL)
	  {
	    tree zero = build_zero_cst (TREE_TYPE (type));
	    if (r == NULL)
	      r = zero;
	    if (i == NULL)
	      i = zero;
	  }

	/* Complex types have either COMPLEX_CST or COMPLEX_EXPR to
	   represent creation of a complex value.  */
	if (TREE_CONSTANT (r) && TREE_CONSTANT (i))
	  {
	    ctor = build_complex (type, r, i);
	    TREE_OPERAND (*expr_p, 1) = ctor;
	  }
	else
	  {
	    ctor = build2 (COMPLEX_EXPR, type, r, i);
	    TREE_OPERAND (*expr_p, 1) = ctor;
	    ret = gimplify_expr (&TREE_OPERAND (*expr_p, 1),
				 pre_p,
				 post_p,
				 rhs_predicate_for (TREE_OPERAND (*expr_p, 0)),
				 fb_rvalue);
	  }
      }
      break;

    case VECTOR_TYPE:
      {
	unsigned HOST_WIDE_INT ix;
	constructor_elt *ce;

	if (notify_temp_creation)
	  return GS_OK;

	/* Go ahead and simplify constant constructors to VECTOR_CST.  */
	if (TREE_CONSTANT (ctor))
	  {
	    bool constant_p = true;
	    tree value;

	    /* Even when ctor is constant, it might contain non-*_CST
	       elements, such as addresses or trapping values like
	       1.0/0.0 - 1.0/0.0.  Such expressions don't belong
	       in VECTOR_CST nodes.  */
	    FOR_EACH_CONSTRUCTOR_VALUE (elts, ix, value)
	      if (!CONSTANT_CLASS_P (value))
		{
		  constant_p = false;
		  break;
		}

	    if (constant_p)
	      {
		TREE_OPERAND (*expr_p, 1) = build_vector_from_ctor (type, elts);
		break;
	      }

	    TREE_CONSTANT (ctor) = 0;
	  }

	/* Vector types use CONSTRUCTOR all the way through gimple
	  compilation as a general initializer.  */
	FOR_EACH_VEC_SAFE_ELT (elts, ix, ce)
	  {
	    enum gimplify_status tret;
	    tret = gimplify_expr (&ce->value, pre_p, post_p, is_gimple_val,
				  fb_rvalue);
	    if (tret == GS_ERROR)
	      ret = GS_ERROR;
	  }
	if (!is_gimple_reg (TREE_OPERAND (*expr_p, 0)))
	  TREE_OPERAND (*expr_p, 1) = get_formal_tmp_var (ctor, pre_p);
      }
      break;

    default:
      /* So how did we get a CONSTRUCTOR for a scalar type?  */
      gcc_unreachable ();
    }

  if (ret == GS_ERROR)
    return GS_ERROR;
  else if (want_value)
    {
      *expr_p = object;
      return GS_OK;
    }
  else
    {
      /* If we have gimplified both sides of the initializer but have
	 not emitted an assignment, do so now.  */
      if (*expr_p)
	{
	  tree lhs = TREE_OPERAND (*expr_p, 0);
	  tree rhs = TREE_OPERAND (*expr_p, 1);
	  gassign *init = gimple_build_assign (lhs, rhs);
	  gimplify_seq_add_stmt (pre_p, init);
	  *expr_p = NULL;
	}

      return GS_ALL_DONE;
    }
}

/* Given a pointer value OP0, return a simplified version of an
   indirection through OP0, or NULL_TREE if no simplification is
   possible.  This may only be applied to a rhs of an expression.
   Note that the resulting type may be different from the type pointed
   to in the sense that it is still compatible from the langhooks
   point of view. */

static tree
gimple_fold_indirect_ref_rhs (tree t)
{
  return gimple_fold_indirect_ref (t);
}

/* Subroutine of gimplify_modify_expr to do simplifications of
   MODIFY_EXPRs based on the code of the RHS.  We loop for as long as
   something changes.  */

static enum gimplify_status
gimplify_modify_expr_rhs (tree *expr_p, tree *from_p, tree *to_p,
			  gimple_seq *pre_p, gimple_seq *post_p,
			  bool want_value)
{
  enum gimplify_status ret = GS_UNHANDLED;
  bool changed;

  do
    {
      changed = false;
      switch (TREE_CODE (*from_p))
	{
	case VAR_DECL:
	  /* If we're assigning from a read-only variable initialized with
	     a constructor, do the direct assignment from the constructor,
	     but only if neither source nor target are volatile since this
	     latter assignment might end up being done on a per-field basis.  */
	  if (DECL_INITIAL (*from_p)
	      && TREE_READONLY (*from_p)
	      && !TREE_THIS_VOLATILE (*from_p)
	      && !TREE_THIS_VOLATILE (*to_p)
	      && TREE_CODE (DECL_INITIAL (*from_p)) == CONSTRUCTOR)
	    {
	      tree old_from = *from_p;
	      enum gimplify_status subret;

	      /* Move the constructor into the RHS.  */
	      *from_p = unshare_expr (DECL_INITIAL (*from_p));

	      /* Let's see if gimplify_init_constructor will need to put
		 it in memory.  */
	      subret = gimplify_init_constructor (expr_p, NULL, NULL,
						  false, true);
	      if (subret == GS_ERROR)
		{
		  /* If so, revert the change.  */
		  *from_p = old_from;
		}
	      else
		{
		  ret = GS_OK;
		  changed = true;
		}
	    }
	  break;
	case INDIRECT_REF:
	  {
	    /* If we have code like

	     *(const A*)(A*)&x

	     where the type of "x" is a (possibly cv-qualified variant
	     of "A"), treat the entire expression as identical to "x".
	     This kind of code arises in C++ when an object is bound
	     to a const reference, and if "x" is a TARGET_EXPR we want
	     to take advantage of the optimization below.  */
	    bool volatile_p = TREE_THIS_VOLATILE (*from_p);
	    tree t = gimple_fold_indirect_ref_rhs (TREE_OPERAND (*from_p, 0));
	    if (t)
	      {
		if (TREE_THIS_VOLATILE (t) != volatile_p)
		  {
		    if (TREE_CODE_CLASS (TREE_CODE (t)) == tcc_declaration)
		      t = build_simple_mem_ref_loc (EXPR_LOCATION (*from_p),
						    build_fold_addr_expr (t));
		    if (REFERENCE_CLASS_P (t))
		      TREE_THIS_VOLATILE (t) = volatile_p;
		  }
		*from_p = t;
		ret = GS_OK;
		changed = true;
	      }
	    break;
	  }

	case TARGET_EXPR:
	  {
	    /* If we are initializing something from a TARGET_EXPR, strip the
	       TARGET_EXPR and initialize it directly, if possible.  This can't
	       be done if the initializer is void, since that implies that the
	       temporary is set in some non-trivial way.

	       ??? What about code that pulls out the temp and uses it
	       elsewhere? I think that such code never uses the TARGET_EXPR as
	       an initializer.  If I'm wrong, we'll die because the temp won't
	       have any RTL.  In that case, I guess we'll need to replace
	       references somehow.  */
	    tree init = TARGET_EXPR_INITIAL (*from_p);

	    if (init
		&& !VOID_TYPE_P (TREE_TYPE (init)))
	      {
		*from_p = init;
		ret = GS_OK;
		changed = true;
	      }
	  }
	  break;

	case COMPOUND_EXPR:
	  /* Remove any COMPOUND_EXPR in the RHS so the following cases will be
	     caught.  */
	  gimplify_compound_expr (from_p, pre_p, true);
	  ret = GS_OK;
	  changed = true;
	  break;

	case CONSTRUCTOR:
	  /* If we already made some changes, let the front end have a
	     crack at this before we break it down.  */
	  if (ret != GS_UNHANDLED)
	    break;
	  /* If we're initializing from a CONSTRUCTOR, break this into
	     individual MODIFY_EXPRs.  */
	  return gimplify_init_constructor (expr_p, pre_p, post_p, want_value,
					    false);

	case COND_EXPR:
	  /* If we're assigning to a non-register type, push the assignment
	     down into the branches.  This is mandatory for ADDRESSABLE types,
	     since we cannot generate temporaries for such, but it saves a
	     copy in other cases as well.  */
	  if (!is_gimple_reg_type (TREE_TYPE (*from_p)))
	    {
	      /* This code should mirror the code in gimplify_cond_expr. */
	      enum tree_code code = TREE_CODE (*expr_p);
	      tree cond = *from_p;
	      tree result = *to_p;

	      ret = gimplify_expr (&result, pre_p, post_p,
				   is_gimple_lvalue, fb_lvalue);
	      if (ret != GS_ERROR)
		ret = GS_OK;

	      if (TREE_TYPE (TREE_OPERAND (cond, 1)) != void_type_node)
		TREE_OPERAND (cond, 1)
		  = build2 (code, void_type_node, result,
			    TREE_OPERAND (cond, 1));
	      if (TREE_TYPE (TREE_OPERAND (cond, 2)) != void_type_node)
		TREE_OPERAND (cond, 2)
		  = build2 (code, void_type_node, unshare_expr (result),
			    TREE_OPERAND (cond, 2));

	      TREE_TYPE (cond) = void_type_node;
	      recalculate_side_effects (cond);

	      if (want_value)
		{
		  gimplify_and_add (cond, pre_p);
		  *expr_p = unshare_expr (result);
		}
	      else
		*expr_p = cond;
	      return ret;
	    }
	  break;

	case CALL_EXPR:
	  /* For calls that return in memory, give *to_p as the CALL_EXPR's
	     return slot so that we don't generate a temporary.  */
	  if (!CALL_EXPR_RETURN_SLOT_OPT (*from_p)
	      && aggregate_value_p (*from_p, *from_p))
	    {
	      bool use_target;

	      if (!(rhs_predicate_for (*to_p))(*from_p))
		/* If we need a temporary, *to_p isn't accurate.  */
		use_target = false;
	      /* It's OK to use the return slot directly unless it's an NRV. */
	      else if (TREE_CODE (*to_p) == RESULT_DECL
		       && DECL_NAME (*to_p) == NULL_TREE
		       && needs_to_live_in_memory (*to_p))
		use_target = true;
	      else if (is_gimple_reg_type (TREE_TYPE (*to_p))
		       || (DECL_P (*to_p) && DECL_REGISTER (*to_p)))
		/* Don't force regs into memory.  */
		use_target = false;
	      else if (TREE_CODE (*expr_p) == INIT_EXPR)
		/* It's OK to use the target directly if it's being
		   initialized. */
		use_target = true;
	      else if (variably_modified_type_p (TREE_TYPE (*to_p), NULL_TREE))
		/* Always use the target and thus RSO for variable-sized types.
		   GIMPLE cannot deal with a variable-sized assignment
		   embedded in a call statement.  */
		use_target = true;
	      else if (TREE_CODE (*to_p) != SSA_NAME
		      && (!is_gimple_variable (*to_p)
			  || needs_to_live_in_memory (*to_p)))
		/* Don't use the original target if it's already addressable;
		   if its address escapes, and the called function uses the
		   NRV optimization, a conforming program could see *to_p
		   change before the called function returns; see c++/19317.
		   When optimizing, the return_slot pass marks more functions
		   as safe after we have escape info.  */
		use_target = false;
	      else
		use_target = true;

	      if (use_target)
		{
		  CALL_EXPR_RETURN_SLOT_OPT (*from_p) = 1;
		  mark_addressable (*to_p);
		}
	    }
	  break;

	case WITH_SIZE_EXPR:
	  /* Likewise for calls that return an aggregate of non-constant size,
	     since we would not be able to generate a temporary at all.  */
	  if (TREE_CODE (TREE_OPERAND (*from_p, 0)) == CALL_EXPR)
	    {
	      *from_p = TREE_OPERAND (*from_p, 0);
	      /* We don't change ret in this case because the
		 WITH_SIZE_EXPR might have been added in
		 gimplify_modify_expr, so returning GS_OK would lead to an
		 infinite loop.  */
	      changed = true;
	    }
	  break;

	  /* If we're initializing from a container, push the initialization
	     inside it.  */
	case CLEANUP_POINT_EXPR:
	case BIND_EXPR:
	case STATEMENT_LIST:
	  {
	    tree wrap = *from_p;
	    tree t;

	    ret = gimplify_expr (to_p, pre_p, post_p, is_gimple_min_lval,
				 fb_lvalue);
	    if (ret != GS_ERROR)
	      ret = GS_OK;

	    t = voidify_wrapper_expr (wrap, *expr_p);
	    gcc_assert (t == *expr_p);

	    if (want_value)
	      {
		gimplify_and_add (wrap, pre_p);
		*expr_p = unshare_expr (*to_p);
	      }
	    else
	      *expr_p = wrap;
	    return GS_OK;
	  }

	case COMPOUND_LITERAL_EXPR:
	  {
	    tree complit = TREE_OPERAND (*expr_p, 1);
	    tree decl_s = COMPOUND_LITERAL_EXPR_DECL_EXPR (complit);
	    tree decl = DECL_EXPR_DECL (decl_s);
	    tree init = DECL_INITIAL (decl);

	    /* struct T x = (struct T) { 0, 1, 2 } can be optimized
	       into struct T x = { 0, 1, 2 } if the address of the
	       compound literal has never been taken.  */
	    if (!TREE_ADDRESSABLE (complit)
		&& !TREE_ADDRESSABLE (decl)
		&& init)
	      {
		*expr_p = copy_node (*expr_p);
		TREE_OPERAND (*expr_p, 1) = init;
		return GS_OK;
	      }
	  }

	default:
	  break;
	}
    }
  while (changed);

  return ret;
}


/* Return true if T looks like a valid GIMPLE statement.  */

static bool
is_gimple_stmt (tree t)
{
  const enum tree_code code = TREE_CODE (t);

  switch (code)
    {
    case NOP_EXPR:
      /* The only valid NOP_EXPR is the empty statement.  */
      return IS_EMPTY_STMT (t);

    case BIND_EXPR:
    case COND_EXPR:
      /* These are only valid if they're void.  */
      return TREE_TYPE (t) == NULL || VOID_TYPE_P (TREE_TYPE (t));

    case SWITCH_EXPR:
    case GOTO_EXPR:
    case RETURN_EXPR:
    case LABEL_EXPR:
    case CASE_LABEL_EXPR:
    case TRY_CATCH_EXPR:
    case TRY_FINALLY_EXPR:
    case EH_FILTER_EXPR:
    case CATCH_EXPR:
    case ASM_EXPR:
    case STATEMENT_LIST:
    case OACC_PARALLEL:
    case OACC_KERNELS:
    case OACC_DATA:
    case OACC_HOST_DATA:
    case OACC_DECLARE:
    case OACC_UPDATE:
    case OACC_ENTER_DATA:
    case OACC_EXIT_DATA:
    case OACC_CACHE:
    case OMP_PARALLEL:
    case OMP_FOR:
    case OMP_SIMD:
    case CILK_SIMD:
    case OMP_DISTRIBUTE:
    case OACC_LOOP:
    case OMP_SECTIONS:
    case OMP_SECTION:
    case OMP_SINGLE:
    case OMP_MASTER:
    case OMP_TASKGROUP:
    case OMP_ORDERED:
    case OMP_CRITICAL:
    case OMP_TASK:
    case OMP_TARGET:
    case OMP_TARGET_DATA:
    case OMP_TARGET_UPDATE:
    case OMP_TARGET_ENTER_DATA:
    case OMP_TARGET_EXIT_DATA:
    case OMP_TASKLOOP:
    case OMP_TEAMS:
      /* These are always void.  */
      return true;

    case CALL_EXPR:
    case MODIFY_EXPR:
    case PREDICT_EXPR:
      /* These are valid regardless of their type.  */
      return true;

    default:
      return false;
    }
}


/* Promote partial stores to COMPLEX variables to total stores.  *EXPR_P is
   a MODIFY_EXPR with a lhs of a REAL/IMAGPART_EXPR of a variable with
   DECL_GIMPLE_REG_P set.

   IMPORTANT NOTE: This promotion is performed by introducing a load of the
   other, unmodified part of the complex object just before the total store.
   As a consequence, if the object is still uninitialized, an undefined value
   will be loaded into a register, which may result in a spurious exception
   if the register is floating-point and the value happens to be a signaling
   NaN for example.  Then the fully-fledged complex operations lowering pass
   followed by a DCE pass are necessary in order to fix things up.  */

static enum gimplify_status
gimplify_modify_expr_complex_part (tree *expr_p, gimple_seq *pre_p,
                                   bool want_value)
{
  enum tree_code code, ocode;
  tree lhs, rhs, new_rhs, other, realpart, imagpart;

  lhs = TREE_OPERAND (*expr_p, 0);
  rhs = TREE_OPERAND (*expr_p, 1);
  code = TREE_CODE (lhs);
  lhs = TREE_OPERAND (lhs, 0);

  ocode = code == REALPART_EXPR ? IMAGPART_EXPR : REALPART_EXPR;
  other = build1 (ocode, TREE_TYPE (rhs), lhs);
  TREE_NO_WARNING (other) = 1;
  other = get_formal_tmp_var (other, pre_p);

  realpart = code == REALPART_EXPR ? rhs : other;
  imagpart = code == REALPART_EXPR ? other : rhs;

  if (TREE_CONSTANT (realpart) && TREE_CONSTANT (imagpart))
    new_rhs = build_complex (TREE_TYPE (lhs), realpart, imagpart);
  else
    new_rhs = build2 (COMPLEX_EXPR, TREE_TYPE (lhs), realpart, imagpart);

  gimplify_seq_add_stmt (pre_p, gimple_build_assign (lhs, new_rhs));
  *expr_p = (want_value) ? rhs : NULL_TREE;

  return GS_ALL_DONE;
}

/* Gimplify the MODIFY_EXPR node pointed to by EXPR_P.

      modify_expr
	      : varname '=' rhs
	      | '*' ID '=' rhs

    PRE_P points to the list where side effects that must happen before
	*EXPR_P should be stored.

    POST_P points to the list where side effects that must happen after
	*EXPR_P should be stored.

    WANT_VALUE is nonzero iff we want to use the value of this expression
	in another expression.  */

static enum gimplify_status
gimplify_modify_expr (tree *expr_p, gimple_seq *pre_p, gimple_seq *post_p,
		      bool want_value)
{
  tree *from_p = &TREE_OPERAND (*expr_p, 1);
  tree *to_p = &TREE_OPERAND (*expr_p, 0);
  enum gimplify_status ret = GS_UNHANDLED;
  gimple assign;
  location_t loc = EXPR_LOCATION (*expr_p);
  gimple_stmt_iterator gsi;

  gcc_assert (TREE_CODE (*expr_p) == MODIFY_EXPR
	      || TREE_CODE (*expr_p) == INIT_EXPR);

  /* Trying to simplify a clobber using normal logic doesn't work,
     so handle it here.  */
  if (TREE_CLOBBER_P (*from_p))
    {
      ret = gimplify_expr (to_p, pre_p, post_p, is_gimple_lvalue, fb_lvalue);
      if (ret == GS_ERROR)
	return ret;
      gcc_assert (!want_value
		  && (TREE_CODE (*to_p) == VAR_DECL
		      || TREE_CODE (*to_p) == MEM_REF));
      gimplify_seq_add_stmt (pre_p, gimple_build_assign (*to_p, *from_p));
      *expr_p = NULL;
      return GS_ALL_DONE;
    }

  /* Insert pointer conversions required by the middle-end that are not
     required by the frontend.  This fixes middle-end type checking for
     for example gcc.dg/redecl-6.c.  */
  if (POINTER_TYPE_P (TREE_TYPE (*to_p)))
    {
      STRIP_USELESS_TYPE_CONVERSION (*from_p);
      if (!useless_type_conversion_p (TREE_TYPE (*to_p), TREE_TYPE (*from_p)))
	*from_p = fold_convert_loc (loc, TREE_TYPE (*to_p), *from_p);
    }

  /* See if any simplifications can be done based on what the RHS is.  */
  ret = gimplify_modify_expr_rhs (expr_p, from_p, to_p, pre_p, post_p,
				  want_value);
  if (ret != GS_UNHANDLED)
    return ret;

  /* For zero sized types only gimplify the left hand side and right hand
     side as statements and throw away the assignment.  Do this after
     gimplify_modify_expr_rhs so we handle TARGET_EXPRs of addressable
     types properly.  */
  if (zero_sized_type (TREE_TYPE (*from_p)) && !want_value)
    {
      gimplify_stmt (from_p, pre_p);
      gimplify_stmt (to_p, pre_p);
      *expr_p = NULL_TREE;
      return GS_ALL_DONE;
    }

  /* If the value being copied is of variable width, compute the length
     of the copy into a WITH_SIZE_EXPR.   Note that we need to do this
     before gimplifying any of the operands so that we can resolve any
     PLACEHOLDER_EXPRs in the size.  Also note that the RTL expander uses
     the size of the expression to be copied, not of the destination, so
     that is what we must do here.  */
  maybe_with_size_expr (from_p);

  ret = gimplify_expr (to_p, pre_p, post_p, is_gimple_lvalue, fb_lvalue);
  if (ret == GS_ERROR)
    return ret;

  /* As a special case, we have to temporarily allow for assignments
     with a CALL_EXPR on the RHS.  Since in GIMPLE a function call is
     a toplevel statement, when gimplifying the GENERIC expression
     MODIFY_EXPR <a, CALL_EXPR <foo>>, we cannot create the tuple
     GIMPLE_ASSIGN <a, GIMPLE_CALL <foo>>.

     Instead, we need to create the tuple GIMPLE_CALL <a, foo>.  To
     prevent gimplify_expr from trying to create a new temporary for
     foo's LHS, we tell it that it should only gimplify until it
     reaches the CALL_EXPR.  On return from gimplify_expr, the newly
     created GIMPLE_CALL <foo> will be the last statement in *PRE_P
     and all we need to do here is set 'a' to be its LHS.  */
  ret = gimplify_expr (from_p, pre_p, post_p, rhs_predicate_for (*to_p),
		       fb_rvalue);
  if (ret == GS_ERROR)
    return ret;

  /* In case of va_arg internal fn wrappped in a WITH_SIZE_EXPR, add the type
     size as argument to the the call.  */
  if (TREE_CODE (*from_p) == WITH_SIZE_EXPR)
    {
      tree call = TREE_OPERAND (*from_p, 0);
      tree vlasize = TREE_OPERAND (*from_p, 1);

      if (TREE_CODE (call) == CALL_EXPR
	  && CALL_EXPR_IFN (call) == IFN_VA_ARG)
	{
	  int nargs = call_expr_nargs (call);
	  tree type = TREE_TYPE (call);
	  tree ap = CALL_EXPR_ARG (call, 0);
	  tree tag = CALL_EXPR_ARG (call, 1);
	  tree newcall = build_call_expr_internal_loc (EXPR_LOCATION (call),
						       IFN_VA_ARG, type,
						       nargs + 1, ap, tag,
						       vlasize);
	  tree *call_p = &(TREE_OPERAND (*from_p, 0));
	  *call_p = newcall;
	}
    }

  /* Now see if the above changed *from_p to something we handle specially.  */
  ret = gimplify_modify_expr_rhs (expr_p, from_p, to_p, pre_p, post_p,
				  want_value);
  if (ret != GS_UNHANDLED)
    return ret;

  /* If we've got a variable sized assignment between two lvalues (i.e. does
     not involve a call), then we can make things a bit more straightforward
     by converting the assignment to memcpy or memset.  */
  if (TREE_CODE (*from_p) == WITH_SIZE_EXPR)
    {
      tree from = TREE_OPERAND (*from_p, 0);
      tree size = TREE_OPERAND (*from_p, 1);

      if (TREE_CODE (from) == CONSTRUCTOR)
	return gimplify_modify_expr_to_memset (expr_p, size, want_value, pre_p);

      if (is_gimple_addressable (from))
	{
	  *from_p = from;
	  return gimplify_modify_expr_to_memcpy (expr_p, size, want_value,
	      					 pre_p);
	}
    }

  /* Transform partial stores to non-addressable complex variables into
     total stores.  This allows us to use real instead of virtual operands
     for these variables, which improves optimization.  */
  if ((TREE_CODE (*to_p) == REALPART_EXPR
       || TREE_CODE (*to_p) == IMAGPART_EXPR)
      && is_gimple_reg (TREE_OPERAND (*to_p, 0)))
    return gimplify_modify_expr_complex_part (expr_p, pre_p, want_value);

  /* Try to alleviate the effects of the gimplification creating artificial
     temporaries (see for example is_gimple_reg_rhs) on the debug info.  */
  if (!gimplify_ctxp->into_ssa
      && TREE_CODE (*from_p) == VAR_DECL
      && DECL_IGNORED_P (*from_p)
      && DECL_P (*to_p)
      && !DECL_IGNORED_P (*to_p))
    {
      if (!DECL_NAME (*from_p) && DECL_NAME (*to_p))
	DECL_NAME (*from_p)
	  = create_tmp_var_name (IDENTIFIER_POINTER (DECL_NAME (*to_p)));
      DECL_HAS_DEBUG_EXPR_P (*from_p) = 1;
      SET_DECL_DEBUG_EXPR (*from_p, *to_p);
   }

  if (want_value && TREE_THIS_VOLATILE (*to_p))
    *from_p = get_initialized_tmp_var (*from_p, pre_p, post_p);

  if (TREE_CODE (*from_p) == CALL_EXPR)
    {
      /* Since the RHS is a CALL_EXPR, we need to create a GIMPLE_CALL
	 instead of a GIMPLE_ASSIGN.  */
      gcall *call_stmt;
      if (CALL_EXPR_FN (*from_p) == NULL_TREE)
	{
	  /* Gimplify internal functions created in the FEs.  */
	  int nargs = call_expr_nargs (*from_p), i;
	  enum internal_fn ifn = CALL_EXPR_IFN (*from_p);
	  auto_vec<tree> vargs (nargs);

	  for (i = 0; i < nargs; i++)
	    {
	      gimplify_arg (&CALL_EXPR_ARG (*from_p, i), pre_p,
			    EXPR_LOCATION (*from_p));
	      vargs.quick_push (CALL_EXPR_ARG (*from_p, i));
	    }
	  call_stmt = gimple_build_call_internal_vec (ifn, vargs);
	  gimple_set_location (call_stmt, EXPR_LOCATION (*expr_p));
	}
      else
	{
	  tree fnptrtype = TREE_TYPE (CALL_EXPR_FN (*from_p));
	  CALL_EXPR_FN (*from_p) = TREE_OPERAND (CALL_EXPR_FN (*from_p), 0);
	  STRIP_USELESS_TYPE_CONVERSION (CALL_EXPR_FN (*from_p));
	  tree fndecl = get_callee_fndecl (*from_p);
	  if (fndecl
	      && DECL_BUILT_IN_CLASS (fndecl) == BUILT_IN_NORMAL
	      && DECL_FUNCTION_CODE (fndecl) == BUILT_IN_EXPECT
	      && call_expr_nargs (*from_p) == 3)
	    call_stmt = gimple_build_call_internal (IFN_BUILTIN_EXPECT, 3,
						    CALL_EXPR_ARG (*from_p, 0),
						    CALL_EXPR_ARG (*from_p, 1),
						    CALL_EXPR_ARG (*from_p, 2));
	  else
	    {
	      call_stmt = gimple_build_call_from_tree (*from_p);
	      gimple_call_set_fntype (call_stmt, TREE_TYPE (fnptrtype));
	    }
	}
      notice_special_calls (call_stmt);
      if (!gimple_call_noreturn_p (call_stmt))
	gimple_call_set_lhs (call_stmt, *to_p);
      assign = call_stmt;
    }
  else
    {
      assign = gimple_build_assign (*to_p, *from_p);
      gimple_set_location (assign, EXPR_LOCATION (*expr_p));
    }

  if (gimplify_ctxp->into_ssa && is_gimple_reg (*to_p))
    {
      /* We should have got an SSA name from the start.  */
      gcc_assert (TREE_CODE (*to_p) == SSA_NAME);
    }

  gimplify_seq_add_stmt (pre_p, assign);
  gsi = gsi_last (*pre_p);
  maybe_fold_stmt (&gsi);

  if (want_value)
    {
      *expr_p = TREE_THIS_VOLATILE (*to_p) ? *from_p : unshare_expr (*to_p);
      return GS_OK;
    }
  else
    *expr_p = NULL;

  return GS_ALL_DONE;
}

/* Gimplify a comparison between two variable-sized objects.  Do this
   with a call to BUILT_IN_MEMCMP.  */

static enum gimplify_status
gimplify_variable_sized_compare (tree *expr_p)
{
  location_t loc = EXPR_LOCATION (*expr_p);
  tree op0 = TREE_OPERAND (*expr_p, 0);
  tree op1 = TREE_OPERAND (*expr_p, 1);
  tree t, arg, dest, src, expr;

  arg = TYPE_SIZE_UNIT (TREE_TYPE (op0));
  arg = unshare_expr (arg);
  arg = SUBSTITUTE_PLACEHOLDER_IN_EXPR (arg, op0);
  src = build_fold_addr_expr_loc (loc, op1);
  dest = build_fold_addr_expr_loc (loc, op0);
  t = builtin_decl_implicit (BUILT_IN_MEMCMP);
  t = build_call_expr_loc (loc, t, 3, dest, src, arg);

  expr
    = build2 (TREE_CODE (*expr_p), TREE_TYPE (*expr_p), t, integer_zero_node);
  SET_EXPR_LOCATION (expr, loc);
  *expr_p = expr;

  return GS_OK;
}

/* Gimplify a comparison between two aggregate objects of integral scalar
   mode as a comparison between the bitwise equivalent scalar values.  */

static enum gimplify_status
gimplify_scalar_mode_aggregate_compare (tree *expr_p)
{
  location_t loc = EXPR_LOCATION (*expr_p);
  tree op0 = TREE_OPERAND (*expr_p, 0);
  tree op1 = TREE_OPERAND (*expr_p, 1);

  tree type = TREE_TYPE (op0);
  tree scalar_type = lang_hooks.types.type_for_mode (TYPE_MODE (type), 1);

  op0 = fold_build1_loc (loc, VIEW_CONVERT_EXPR, scalar_type, op0);
  op1 = fold_build1_loc (loc, VIEW_CONVERT_EXPR, scalar_type, op1);

  *expr_p
    = fold_build2_loc (loc, TREE_CODE (*expr_p), TREE_TYPE (*expr_p), op0, op1);

  return GS_OK;
}

/* Gimplify an expression sequence.  This function gimplifies each
   expression and rewrites the original expression with the last
   expression of the sequence in GIMPLE form.

   PRE_P points to the list where the side effects for all the
       expressions in the sequence will be emitted.

   WANT_VALUE is true when the result of the last COMPOUND_EXPR is used.  */

static enum gimplify_status
gimplify_compound_expr (tree *expr_p, gimple_seq *pre_p, bool want_value)
{
  tree t = *expr_p;

  do
    {
      tree *sub_p = &TREE_OPERAND (t, 0);

      if (TREE_CODE (*sub_p) == COMPOUND_EXPR)
	gimplify_compound_expr (sub_p, pre_p, false);
      else
	gimplify_stmt (sub_p, pre_p);

      t = TREE_OPERAND (t, 1);
    }
  while (TREE_CODE (t) == COMPOUND_EXPR);

  *expr_p = t;
  if (want_value)
    return GS_OK;
  else
    {
      gimplify_stmt (expr_p, pre_p);
      return GS_ALL_DONE;
    }
}

/* Gimplify a SAVE_EXPR node.  EXPR_P points to the expression to
   gimplify.  After gimplification, EXPR_P will point to a new temporary
   that holds the original value of the SAVE_EXPR node.

   PRE_P points to the list where side effects that must happen before
   *EXPR_P should be stored.  */

static enum gimplify_status
gimplify_save_expr (tree *expr_p, gimple_seq *pre_p, gimple_seq *post_p)
{
  enum gimplify_status ret = GS_ALL_DONE;
  tree val;

  gcc_assert (TREE_CODE (*expr_p) == SAVE_EXPR);
  val = TREE_OPERAND (*expr_p, 0);

  /* If the SAVE_EXPR has not been resolved, then evaluate it once.  */
  if (!SAVE_EXPR_RESOLVED_P (*expr_p))
    {
      /* The operand may be a void-valued expression such as SAVE_EXPRs
	 generated by the Java frontend for class initialization.  It is
	 being executed only for its side-effects.  */
      if (TREE_TYPE (val) == void_type_node)
	{
	  ret = gimplify_expr (&TREE_OPERAND (*expr_p, 0), pre_p, post_p,
			       is_gimple_stmt, fb_none);
	  val = NULL;
	}
      else
	val = get_initialized_tmp_var (val, pre_p, post_p);

      TREE_OPERAND (*expr_p, 0) = val;
      SAVE_EXPR_RESOLVED_P (*expr_p) = 1;
    }

  *expr_p = val;

  return ret;
}

/* Rewrite the ADDR_EXPR node pointed to by EXPR_P

      unary_expr
	      : ...
	      | '&' varname
	      ...

    PRE_P points to the list where side effects that must happen before
	*EXPR_P should be stored.

    POST_P points to the list where side effects that must happen after
	*EXPR_P should be stored.  */

static enum gimplify_status
gimplify_addr_expr (tree *expr_p, gimple_seq *pre_p, gimple_seq *post_p)
{
  tree expr = *expr_p;
  tree op0 = TREE_OPERAND (expr, 0);
  enum gimplify_status ret;
  location_t loc = EXPR_LOCATION (*expr_p);

  switch (TREE_CODE (op0))
    {
    case INDIRECT_REF:
    do_indirect_ref:
      /* Check if we are dealing with an expression of the form '&*ptr'.
	 While the front end folds away '&*ptr' into 'ptr', these
	 expressions may be generated internally by the compiler (e.g.,
	 builtins like __builtin_va_end).  */
      /* Caution: the silent array decomposition semantics we allow for
	 ADDR_EXPR means we can't always discard the pair.  */
      /* Gimplification of the ADDR_EXPR operand may drop
	 cv-qualification conversions, so make sure we add them if
	 needed.  */
      {
	tree op00 = TREE_OPERAND (op0, 0);
	tree t_expr = TREE_TYPE (expr);
	tree t_op00 = TREE_TYPE (op00);

        if (!useless_type_conversion_p (t_expr, t_op00))
	  op00 = fold_convert_loc (loc, TREE_TYPE (expr), op00);
        *expr_p = op00;
        ret = GS_OK;
      }
      break;

    case VIEW_CONVERT_EXPR:
      /* Take the address of our operand and then convert it to the type of
	 this ADDR_EXPR.

	 ??? The interactions of VIEW_CONVERT_EXPR and aliasing is not at
	 all clear.  The impact of this transformation is even less clear.  */

      /* If the operand is a useless conversion, look through it.  Doing so
	 guarantees that the ADDR_EXPR and its operand will remain of the
	 same type.  */
      if (tree_ssa_useless_type_conversion (TREE_OPERAND (op0, 0)))
	op0 = TREE_OPERAND (op0, 0);

      *expr_p = fold_convert_loc (loc, TREE_TYPE (expr),
				  build_fold_addr_expr_loc (loc,
							TREE_OPERAND (op0, 0)));
      ret = GS_OK;
      break;

    default:
      /* If we see a call to a declared builtin or see its address
	 being taken (we can unify those cases here) then we can mark
	 the builtin for implicit generation by GCC.  */
      if (TREE_CODE (op0) == FUNCTION_DECL
	  && DECL_BUILT_IN_CLASS (op0) == BUILT_IN_NORMAL
	  && builtin_decl_declared_p (DECL_FUNCTION_CODE (op0)))
	set_builtin_decl_implicit_p (DECL_FUNCTION_CODE (op0), true);

      /* We use fb_either here because the C frontend sometimes takes
	 the address of a call that returns a struct; see
	 gcc.dg/c99-array-lval-1.c.  The gimplifier will correctly make
	 the implied temporary explicit.  */

      /* Make the operand addressable.  */
      ret = gimplify_expr (&TREE_OPERAND (expr, 0), pre_p, post_p,
			   is_gimple_addressable, fb_either);
      if (ret == GS_ERROR)
	break;

      /* Then mark it.  Beware that it may not be possible to do so directly
	 if a temporary has been created by the gimplification.  */
      prepare_gimple_addressable (&TREE_OPERAND (expr, 0), pre_p);

      op0 = TREE_OPERAND (expr, 0);

      /* For various reasons, the gimplification of the expression
	 may have made a new INDIRECT_REF.  */
      if (TREE_CODE (op0) == INDIRECT_REF)
	goto do_indirect_ref;

      mark_addressable (TREE_OPERAND (expr, 0));

      /* The FEs may end up building ADDR_EXPRs early on a decl with
	 an incomplete type.  Re-build ADDR_EXPRs in canonical form
	 here.  */
      if (!types_compatible_p (TREE_TYPE (op0), TREE_TYPE (TREE_TYPE (expr))))
	*expr_p = build_fold_addr_expr (op0);

      /* Make sure TREE_CONSTANT and TREE_SIDE_EFFECTS are set properly.  */
      recompute_tree_invariant_for_addr_expr (*expr_p);

      /* If we re-built the ADDR_EXPR add a conversion to the original type
         if required.  */
      if (!useless_type_conversion_p (TREE_TYPE (expr), TREE_TYPE (*expr_p)))
	*expr_p = fold_convert (TREE_TYPE (expr), *expr_p);

      break;
    }

  return ret;
}

/* Gimplify the operands of an ASM_EXPR.  Input operands should be a gimple
   value; output operands should be a gimple lvalue.  */

static enum gimplify_status
gimplify_asm_expr (tree *expr_p, gimple_seq *pre_p, gimple_seq *post_p)
{
  tree expr;
  int noutputs;
  const char **oconstraints;
  int i;
  tree link;
  const char *constraint;
  bool allows_mem, allows_reg, is_inout;
  enum gimplify_status ret, tret;
  gasm *stmt;
  vec<tree, va_gc> *inputs;
  vec<tree, va_gc> *outputs;
  vec<tree, va_gc> *clobbers;
  vec<tree, va_gc> *labels;
  tree link_next;

  expr = *expr_p;
  noutputs = list_length (ASM_OUTPUTS (expr));
  oconstraints = (const char **) alloca ((noutputs) * sizeof (const char *));

  inputs = NULL;
  outputs = NULL;
  clobbers = NULL;
  labels = NULL;

  ret = GS_ALL_DONE;
  link_next = NULL_TREE;
  for (i = 0, link = ASM_OUTPUTS (expr); link; ++i, link = link_next)
    {
      bool ok;
      size_t constraint_len;

      link_next = TREE_CHAIN (link);

      oconstraints[i]
	= constraint
	= TREE_STRING_POINTER (TREE_VALUE (TREE_PURPOSE (link)));
      constraint_len = strlen (constraint);
      if (constraint_len == 0)
        continue;

      ok = parse_output_constraint (&constraint, i, 0, 0,
				    &allows_mem, &allows_reg, &is_inout);
      if (!ok)
	{
	  ret = GS_ERROR;
	  is_inout = false;
	}

      if (!allows_reg && allows_mem)
	mark_addressable (TREE_VALUE (link));

      tret = gimplify_expr (&TREE_VALUE (link), pre_p, post_p,
			    is_inout ? is_gimple_min_lval : is_gimple_lvalue,
			    fb_lvalue | fb_mayfail);
      if (tret == GS_ERROR)
	{
	  error ("invalid lvalue in asm output %d", i);
	  ret = tret;
	}

      vec_safe_push (outputs, link);
      TREE_CHAIN (link) = NULL_TREE;

      if (is_inout)
	{
	  /* An input/output operand.  To give the optimizers more
	     flexibility, split it into separate input and output
 	     operands.  */
	  tree input;
	  char buf[10];

	  /* Turn the in/out constraint into an output constraint.  */
	  char *p = xstrdup (constraint);
	  p[0] = '=';
	  TREE_VALUE (TREE_PURPOSE (link)) = build_string (constraint_len, p);

	  /* And add a matching input constraint.  */
	  if (allows_reg)
	    {
	      sprintf (buf, "%d", i);

	      /* If there are multiple alternatives in the constraint,
		 handle each of them individually.  Those that allow register
		 will be replaced with operand number, the others will stay
		 unchanged.  */
	      if (strchr (p, ',') != NULL)
		{
		  size_t len = 0, buflen = strlen (buf);
		  char *beg, *end, *str, *dst;

		  for (beg = p + 1;;)
		    {
		      end = strchr (beg, ',');
		      if (end == NULL)
			end = strchr (beg, '\0');
		      if ((size_t) (end - beg) < buflen)
			len += buflen + 1;
		      else
			len += end - beg + 1;
		      if (*end)
			beg = end + 1;
		      else
			break;
		    }

		  str = (char *) alloca (len);
		  for (beg = p + 1, dst = str;;)
		    {
		      const char *tem;
		      bool mem_p, reg_p, inout_p;

		      end = strchr (beg, ',');
		      if (end)
			*end = '\0';
		      beg[-1] = '=';
		      tem = beg - 1;
		      parse_output_constraint (&tem, i, 0, 0,
					       &mem_p, &reg_p, &inout_p);
		      if (dst != str)
			*dst++ = ',';
		      if (reg_p)
			{
			  memcpy (dst, buf, buflen);
			  dst += buflen;
			}
		      else
			{
			  if (end)
			    len = end - beg;
			  else
			    len = strlen (beg);
			  memcpy (dst, beg, len);
			  dst += len;
			}
		      if (end)
			beg = end + 1;
		      else
			break;
		    }
		  *dst = '\0';
		  input = build_string (dst - str, str);
		}
	      else
		input = build_string (strlen (buf), buf);
	    }
	  else
	    input = build_string (constraint_len - 1, constraint + 1);

	  free (p);

	  input = build_tree_list (build_tree_list (NULL_TREE, input),
				   unshare_expr (TREE_VALUE (link)));
	  ASM_INPUTS (expr) = chainon (ASM_INPUTS (expr), input);
	}
    }

  link_next = NULL_TREE;
  for (link = ASM_INPUTS (expr); link; ++i, link = link_next)
    {
      link_next = TREE_CHAIN (link);
      constraint = TREE_STRING_POINTER (TREE_VALUE (TREE_PURPOSE (link)));
      parse_input_constraint (&constraint, 0, 0, noutputs, 0,
			      oconstraints, &allows_mem, &allows_reg);

      /* If we can't make copies, we can only accept memory.  */
      if (TREE_ADDRESSABLE (TREE_TYPE (TREE_VALUE (link))))
	{
	  if (allows_mem)
	    allows_reg = 0;
	  else
	    {
	      error ("impossible constraint in %<asm%>");
	      error ("non-memory input %d must stay in memory", i);
	      return GS_ERROR;
	    }
	}

      /* If the operand is a memory input, it should be an lvalue.  */
      if (!allows_reg && allows_mem)
	{
	  tree inputv = TREE_VALUE (link);
	  STRIP_NOPS (inputv);
	  if (TREE_CODE (inputv) == PREDECREMENT_EXPR
	      || TREE_CODE (inputv) == PREINCREMENT_EXPR
	      || TREE_CODE (inputv) == POSTDECREMENT_EXPR
	      || TREE_CODE (inputv) == POSTINCREMENT_EXPR)
	    TREE_VALUE (link) = error_mark_node;
	  tret = gimplify_expr (&TREE_VALUE (link), pre_p, post_p,
				is_gimple_lvalue, fb_lvalue | fb_mayfail);
	  mark_addressable (TREE_VALUE (link));
	  if (tret == GS_ERROR)
	    {
	      if (EXPR_HAS_LOCATION (TREE_VALUE (link)))
	        input_location = EXPR_LOCATION (TREE_VALUE (link));
	      error ("memory input %d is not directly addressable", i);
	      ret = tret;
	    }
	}
      else
	{
	  tret = gimplify_expr (&TREE_VALUE (link), pre_p, post_p,
				is_gimple_asm_val, fb_rvalue);
	  if (tret == GS_ERROR)
	    ret = tret;
	}

      TREE_CHAIN (link) = NULL_TREE;
      vec_safe_push (inputs, link);
    }

  link_next = NULL_TREE;
  for (link = ASM_CLOBBERS (expr); link; ++i, link = link_next)
    {
      link_next = TREE_CHAIN (link);
      TREE_CHAIN (link) = NULL_TREE;
      vec_safe_push (clobbers, link);
    }

  link_next = NULL_TREE;
  for (link = ASM_LABELS (expr); link; ++i, link = link_next)
    {
      link_next = TREE_CHAIN (link);
      TREE_CHAIN (link) = NULL_TREE;
      vec_safe_push (labels, link);
    }

  /* Do not add ASMs with errors to the gimple IL stream.  */
  if (ret != GS_ERROR)
    {
      stmt = gimple_build_asm_vec (TREE_STRING_POINTER (ASM_STRING (expr)),
				   inputs, outputs, clobbers, labels);

      gimple_asm_set_volatile (stmt, ASM_VOLATILE_P (expr) || noutputs == 0);
      gimple_asm_set_input (stmt, ASM_INPUT_P (expr));

      gimplify_seq_add_stmt (pre_p, stmt);
    }

  return ret;
}

/* Gimplify a CLEANUP_POINT_EXPR.  Currently this works by adding
   GIMPLE_WITH_CLEANUP_EXPRs to the prequeue as we encounter cleanups while
   gimplifying the body, and converting them to TRY_FINALLY_EXPRs when we
   return to this function.

   FIXME should we complexify the prequeue handling instead?  Or use flags
   for all the cleanups and let the optimizer tighten them up?  The current
   code seems pretty fragile; it will break on a cleanup within any
   non-conditional nesting.  But any such nesting would be broken, anyway;
   we can't write a TRY_FINALLY_EXPR that starts inside a nesting construct
   and continues out of it.  We can do that at the RTL level, though, so
   having an optimizer to tighten up try/finally regions would be a Good
   Thing.  */

static enum gimplify_status
gimplify_cleanup_point_expr (tree *expr_p, gimple_seq *pre_p)
{
  gimple_stmt_iterator iter;
  gimple_seq body_sequence = NULL;

  tree temp = voidify_wrapper_expr (*expr_p, NULL);

  /* We only care about the number of conditions between the innermost
     CLEANUP_POINT_EXPR and the cleanup.  So save and reset the count and
     any cleanups collected outside the CLEANUP_POINT_EXPR.  */
  int old_conds = gimplify_ctxp->conditions;
  gimple_seq old_cleanups = gimplify_ctxp->conditional_cleanups;
  bool old_in_cleanup_point_expr = gimplify_ctxp->in_cleanup_point_expr;
  gimplify_ctxp->conditions = 0;
  gimplify_ctxp->conditional_cleanups = NULL;
  gimplify_ctxp->in_cleanup_point_expr = true;

  gimplify_stmt (&TREE_OPERAND (*expr_p, 0), &body_sequence);

  gimplify_ctxp->conditions = old_conds;
  gimplify_ctxp->conditional_cleanups = old_cleanups;
  gimplify_ctxp->in_cleanup_point_expr = old_in_cleanup_point_expr;

  for (iter = gsi_start (body_sequence); !gsi_end_p (iter); )
    {
      gimple wce = gsi_stmt (iter);

      if (gimple_code (wce) == GIMPLE_WITH_CLEANUP_EXPR)
	{
	  if (gsi_one_before_end_p (iter))
	    {
              /* Note that gsi_insert_seq_before and gsi_remove do not
                 scan operands, unlike some other sequence mutators.  */
	      if (!gimple_wce_cleanup_eh_only (wce))
		gsi_insert_seq_before_without_update (&iter,
						      gimple_wce_cleanup (wce),
						      GSI_SAME_STMT);
	      gsi_remove (&iter, true);
	      break;
	    }
	  else
	    {
	      gtry *gtry;
	      gimple_seq seq;
	      enum gimple_try_flags kind;

	      if (gimple_wce_cleanup_eh_only (wce))
		kind = GIMPLE_TRY_CATCH;
	      else
		kind = GIMPLE_TRY_FINALLY;
	      seq = gsi_split_seq_after (iter);

	      gtry = gimple_build_try (seq, gimple_wce_cleanup (wce), kind);
              /* Do not use gsi_replace here, as it may scan operands.
                 We want to do a simple structural modification only.  */
	      gsi_set_stmt (&iter, gtry);
	      iter = gsi_start (gtry->eval);
	    }
	}
      else
	gsi_next (&iter);
    }

  gimplify_seq_add_seq (pre_p, body_sequence);
  if (temp)
    {
      *expr_p = temp;
      return GS_OK;
    }
  else
    {
      *expr_p = NULL;
      return GS_ALL_DONE;
    }
}

/* Insert a cleanup marker for gimplify_cleanup_point_expr.  CLEANUP
   is the cleanup action required.  EH_ONLY is true if the cleanup should
   only be executed if an exception is thrown, not on normal exit.  */

static void
gimple_push_cleanup (tree var, tree cleanup, bool eh_only, gimple_seq *pre_p)
{
  gimple wce;
  gimple_seq cleanup_stmts = NULL;

  /* Errors can result in improperly nested cleanups.  Which results in
     confusion when trying to resolve the GIMPLE_WITH_CLEANUP_EXPR.  */
  if (seen_error ())
    return;

  if (gimple_conditional_context ())
    {
      /* If we're in a conditional context, this is more complex.  We only
	 want to run the cleanup if we actually ran the initialization that
	 necessitates it, but we want to run it after the end of the
	 conditional context.  So we wrap the try/finally around the
	 condition and use a flag to determine whether or not to actually
	 run the destructor.  Thus

	   test ? f(A()) : 0

	 becomes (approximately)

	   flag = 0;
	   try {
	     if (test) { A::A(temp); flag = 1; val = f(temp); }
	     else { val = 0; }
	   } finally {
	     if (flag) A::~A(temp);
	   }
	   val
      */
      tree flag = create_tmp_var (boolean_type_node, "cleanup");
      gassign *ffalse = gimple_build_assign (flag, boolean_false_node);
      gassign *ftrue = gimple_build_assign (flag, boolean_true_node);

      cleanup = build3 (COND_EXPR, void_type_node, flag, cleanup, NULL);
      gimplify_stmt (&cleanup, &cleanup_stmts);
      wce = gimple_build_wce (cleanup_stmts);

      gimplify_seq_add_stmt (&gimplify_ctxp->conditional_cleanups, ffalse);
      gimplify_seq_add_stmt (&gimplify_ctxp->conditional_cleanups, wce);
      gimplify_seq_add_stmt (pre_p, ftrue);

      /* Because of this manipulation, and the EH edges that jump
	 threading cannot redirect, the temporary (VAR) will appear
	 to be used uninitialized.  Don't warn.  */
      TREE_NO_WARNING (var) = 1;
    }
  else
    {
      gimplify_stmt (&cleanup, &cleanup_stmts);
      wce = gimple_build_wce (cleanup_stmts);
      gimple_wce_set_cleanup_eh_only (wce, eh_only);
      gimplify_seq_add_stmt (pre_p, wce);
    }
}

/* Gimplify a TARGET_EXPR which doesn't appear on the rhs of an INIT_EXPR.  */

static enum gimplify_status
gimplify_target_expr (tree *expr_p, gimple_seq *pre_p, gimple_seq *post_p)
{
  tree targ = *expr_p;
  tree temp = TARGET_EXPR_SLOT (targ);
  tree init = TARGET_EXPR_INITIAL (targ);
  enum gimplify_status ret;

  if (init)
    {
      tree cleanup = NULL_TREE;

      /* TARGET_EXPR temps aren't part of the enclosing block, so add it
	 to the temps list.  Handle also variable length TARGET_EXPRs.  */
      if (TREE_CODE (DECL_SIZE (temp)) != INTEGER_CST)
	{
	  if (!TYPE_SIZES_GIMPLIFIED (TREE_TYPE (temp)))
	    gimplify_type_sizes (TREE_TYPE (temp), pre_p);
	  gimplify_vla_decl (temp, pre_p);
	}
      else
	gimple_add_tmp_var (temp);

      /* If TARGET_EXPR_INITIAL is void, then the mere evaluation of the
	 expression is supposed to initialize the slot.  */
      if (VOID_TYPE_P (TREE_TYPE (init)))
	ret = gimplify_expr (&init, pre_p, post_p, is_gimple_stmt, fb_none);
      else
	{
	  tree init_expr = build2 (INIT_EXPR, void_type_node, temp, init);
	  init = init_expr;
	  ret = gimplify_expr (&init, pre_p, post_p, is_gimple_stmt, fb_none);
	  init = NULL;
	  ggc_free (init_expr);
	}
      if (ret == GS_ERROR)
	{
	  /* PR c++/28266 Make sure this is expanded only once. */
	  TARGET_EXPR_INITIAL (targ) = NULL_TREE;
	  return GS_ERROR;
	}
      if (init)
	gimplify_and_add (init, pre_p);

      /* If needed, push the cleanup for the temp.  */
      if (TARGET_EXPR_CLEANUP (targ))
	{
	  if (CLEANUP_EH_ONLY (targ))
	    gimple_push_cleanup (temp, TARGET_EXPR_CLEANUP (targ),
				 CLEANUP_EH_ONLY (targ), pre_p);
	  else
	    cleanup = TARGET_EXPR_CLEANUP (targ);
	}

      /* Add a clobber for the temporary going out of scope, like
	 gimplify_bind_expr.  */
      if (gimplify_ctxp->in_cleanup_point_expr
	  && needs_to_live_in_memory (temp)
	  && flag_stack_reuse == SR_ALL)
	{
	  tree clobber = build_constructor (TREE_TYPE (temp),
					    NULL);
	  TREE_THIS_VOLATILE (clobber) = true;
	  clobber = build2 (MODIFY_EXPR, TREE_TYPE (temp), temp, clobber);
	  if (cleanup)
	    cleanup = build2 (COMPOUND_EXPR, void_type_node, cleanup,
			      clobber);
	  else
	    cleanup = clobber;
	}

      if (cleanup)
	gimple_push_cleanup (temp, cleanup, false, pre_p);

      /* Only expand this once.  */
      TREE_OPERAND (targ, 3) = init;
      TARGET_EXPR_INITIAL (targ) = NULL_TREE;
    }
  else
    /* We should have expanded this before.  */
    gcc_assert (DECL_SEEN_IN_BIND_EXPR_P (temp));

  *expr_p = temp;
  return GS_OK;
}

/* Gimplification of expression trees.  */

/* Gimplify an expression which appears at statement context.  The
   corresponding GIMPLE statements are added to *SEQ_P.  If *SEQ_P is
   NULL, a new sequence is allocated.

   Return true if we actually added a statement to the queue.  */

bool
gimplify_stmt (tree *stmt_p, gimple_seq *seq_p)
{
  gimple_seq_node last;

  last = gimple_seq_last (*seq_p);
  gimplify_expr (stmt_p, seq_p, NULL, is_gimple_stmt, fb_none);
  return last != gimple_seq_last (*seq_p);
}

/* Add FIRSTPRIVATE entries for DECL in the OpenMP the surrounding parallels
   to CTX.  If entries already exist, force them to be some flavor of private.
   If there is no enclosing parallel, do nothing.  */

void
omp_firstprivatize_variable (struct gimplify_omp_ctx *ctx, tree decl)
{
  splay_tree_node n;

  if (decl == NULL || !DECL_P (decl))
    return;

  do
    {
      n = splay_tree_lookup (ctx->variables, (splay_tree_key)decl);
      if (n != NULL)
	{
	  if (n->value & GOVD_SHARED)
	    n->value = GOVD_FIRSTPRIVATE | (n->value & GOVD_SEEN);
	  else if (n->value & GOVD_MAP)
	    n->value |= GOVD_MAP_TO_ONLY;
	  else
	    return;
	}
      else if (ctx->region_type == ORT_TARGET)
	omp_add_variable (ctx, decl, GOVD_MAP | GOVD_MAP_TO_ONLY);
      else if (ctx->region_type != ORT_WORKSHARE
	       && ctx->region_type != ORT_SIMD
	       && ctx->region_type != ORT_TARGET_DATA)
	omp_add_variable (ctx, decl, GOVD_FIRSTPRIVATE);

      ctx = ctx->outer_context;
    }
  while (ctx);
}

/* Similarly for each of the type sizes of TYPE.  */

static void
omp_firstprivatize_type_sizes (struct gimplify_omp_ctx *ctx, tree type)
{
  if (type == NULL || type == error_mark_node)
    return;
  type = TYPE_MAIN_VARIANT (type);

  if (ctx->privatized_types->add (type))
    return;

  switch (TREE_CODE (type))
    {
    case INTEGER_TYPE:
    case ENUMERAL_TYPE:
    case BOOLEAN_TYPE:
    case REAL_TYPE:
    case FIXED_POINT_TYPE:
      omp_firstprivatize_variable (ctx, TYPE_MIN_VALUE (type));
      omp_firstprivatize_variable (ctx, TYPE_MAX_VALUE (type));
      break;

    case ARRAY_TYPE:
      omp_firstprivatize_type_sizes (ctx, TREE_TYPE (type));
      omp_firstprivatize_type_sizes (ctx, TYPE_DOMAIN (type));
      break;

    case RECORD_TYPE:
    case UNION_TYPE:
    case QUAL_UNION_TYPE:
      {
	tree field;
	for (field = TYPE_FIELDS (type); field; field = DECL_CHAIN (field))
	  if (TREE_CODE (field) == FIELD_DECL)
	    {
	      omp_firstprivatize_variable (ctx, DECL_FIELD_OFFSET (field));
	      omp_firstprivatize_type_sizes (ctx, TREE_TYPE (field));
	    }
      }
      break;

    case POINTER_TYPE:
    case REFERENCE_TYPE:
      omp_firstprivatize_type_sizes (ctx, TREE_TYPE (type));
      break;

    default:
      break;
    }

  omp_firstprivatize_variable (ctx, TYPE_SIZE (type));
  omp_firstprivatize_variable (ctx, TYPE_SIZE_UNIT (type));
  lang_hooks.types.omp_firstprivatize_type_sizes (ctx, type);
}

/* Add an entry for DECL in the OMP context CTX with FLAGS.  */

static void
omp_add_variable (struct gimplify_omp_ctx *ctx, tree decl, unsigned int flags)
{
  splay_tree_node n;
  unsigned int nflags;
  tree t;

  if (error_operand_p (decl))
    return;

  /* Never elide decls whose type has TREE_ADDRESSABLE set.  This means
     there are constructors involved somewhere.  */
  if (TREE_ADDRESSABLE (TREE_TYPE (decl))
      || TYPE_NEEDS_CONSTRUCTING (TREE_TYPE (decl)))
    flags |= GOVD_SEEN;

  n = splay_tree_lookup (ctx->variables, (splay_tree_key)decl);
  if (n != NULL && n->value != GOVD_ALIGNED)
    {
      /* We shouldn't be re-adding the decl with the same data
	 sharing class.  */
      gcc_assert ((n->value & GOVD_DATA_SHARE_CLASS & flags) == 0);
      /* The only combination of data sharing classes we should see is
	 FIRSTPRIVATE and LASTPRIVATE.  */
      nflags = n->value | flags;
      gcc_assert ((nflags & GOVD_DATA_SHARE_CLASS)
		  == (GOVD_FIRSTPRIVATE | GOVD_LASTPRIVATE)
		  || (flags & GOVD_DATA_SHARE_CLASS) == 0);
      n->value = nflags;
      return;
    }

  /* When adding a variable-sized variable, we have to handle all sorts
     of additional bits of data: the pointer replacement variable, and
     the parameters of the type.  */
  if (DECL_SIZE (decl) && TREE_CODE (DECL_SIZE (decl)) != INTEGER_CST)
    {
      /* Add the pointer replacement variable as PRIVATE if the variable
	 replacement is private, else FIRSTPRIVATE since we'll need the
	 address of the original variable either for SHARED, or for the
	 copy into or out of the context.  */
      if (!(flags & GOVD_LOCAL))
	{
	  if (flags & GOVD_MAP)
	    nflags = GOVD_MAP | GOVD_MAP_TO_ONLY | GOVD_EXPLICIT;
	  else if (flags & GOVD_PRIVATE)
	    nflags = GOVD_PRIVATE;
	  else
	    nflags = GOVD_FIRSTPRIVATE;
	  nflags |= flags & GOVD_SEEN;
	  t = DECL_VALUE_EXPR (decl);
	  gcc_assert (TREE_CODE (t) == INDIRECT_REF);
	  t = TREE_OPERAND (t, 0);
	  gcc_assert (DECL_P (t));
	  omp_add_variable (ctx, t, nflags);
	}

      /* Add all of the variable and type parameters (which should have
	 been gimplified to a formal temporary) as FIRSTPRIVATE.  */
      omp_firstprivatize_variable (ctx, DECL_SIZE_UNIT (decl));
      omp_firstprivatize_variable (ctx, DECL_SIZE (decl));
      omp_firstprivatize_type_sizes (ctx, TREE_TYPE (decl));

      /* The variable-sized variable itself is never SHARED, only some form
	 of PRIVATE.  The sharing would take place via the pointer variable
	 which we remapped above.  */
      if (flags & GOVD_SHARED)
	flags = GOVD_PRIVATE | GOVD_DEBUG_PRIVATE
		| (flags & (GOVD_SEEN | GOVD_EXPLICIT));

      /* We're going to make use of the TYPE_SIZE_UNIT at least in the
	 alloca statement we generate for the variable, so make sure it
	 is available.  This isn't automatically needed for the SHARED
	 case, since we won't be allocating local storage then.
	 For local variables TYPE_SIZE_UNIT might not be gimplified yet,
	 in this case omp_notice_variable will be called later
	 on when it is gimplified.  */
      else if (! (flags & (GOVD_LOCAL | GOVD_MAP))
	       && DECL_P (TYPE_SIZE_UNIT (TREE_TYPE (decl))))
	omp_notice_variable (ctx, TYPE_SIZE_UNIT (TREE_TYPE (decl)), true);
    }
  else if ((flags & (GOVD_MAP | GOVD_LOCAL)) == 0
	   && lang_hooks.decls.omp_privatize_by_reference (decl))
    {
      omp_firstprivatize_type_sizes (ctx, TREE_TYPE (decl));

      /* Similar to the direct variable sized case above, we'll need the
	 size of references being privatized.  */
      if ((flags & GOVD_SHARED) == 0)
	{
	  t = TYPE_SIZE_UNIT (TREE_TYPE (TREE_TYPE (decl)));
	  if (TREE_CODE (t) != INTEGER_CST)
	    omp_notice_variable (ctx, t, true);
	}
    }

  if (n != NULL)
    n->value |= flags;
  else
    splay_tree_insert (ctx->variables, (splay_tree_key)decl, flags);
}

/* Notice a threadprivate variable DECL used in OMP context CTX.
   This just prints out diagnostics about threadprivate variable uses
   in untied tasks.  If DECL2 is non-NULL, prevent this warning
   on that variable.  */

static bool
omp_notice_threadprivate_variable (struct gimplify_omp_ctx *ctx, tree decl,
				   tree decl2)
{
  splay_tree_node n;
  struct gimplify_omp_ctx *octx;

  for (octx = ctx; octx; octx = octx->outer_context)
    if (octx->region_type == ORT_TARGET)
      {
	n = splay_tree_lookup (octx->variables, (splay_tree_key)decl);
	if (n == NULL)
	  {
	    error ("threadprivate variable %qE used in target region",
		   DECL_NAME (decl));
	    error_at (octx->location, "enclosing target region");
	    splay_tree_insert (octx->variables, (splay_tree_key)decl, 0);
	  }
	if (decl2)
	  splay_tree_insert (octx->variables, (splay_tree_key)decl2, 0);
      }

  if (ctx->region_type != ORT_UNTIED_TASK)
    return false;
  n = splay_tree_lookup (ctx->variables, (splay_tree_key)decl);
  if (n == NULL)
    {
      error ("threadprivate variable %qE used in untied task",
	     DECL_NAME (decl));
      error_at (ctx->location, "enclosing task");
      splay_tree_insert (ctx->variables, (splay_tree_key)decl, 0);
    }
  if (decl2)
    splay_tree_insert (ctx->variables, (splay_tree_key)decl2, 0);
  return false;
}

/* Record the fact that DECL was used within the OMP context CTX.
   IN_CODE is true when real code uses DECL, and false when we should
   merely emit default(none) errors.  Return true if DECL is going to
   be remapped and thus DECL shouldn't be gimplified into its
   DECL_VALUE_EXPR (if any).  */

static bool
omp_notice_variable (struct gimplify_omp_ctx *ctx, tree decl, bool in_code)
{
  splay_tree_node n;
  unsigned flags = in_code ? GOVD_SEEN : 0;
  bool ret = false, shared;

  if (error_operand_p (decl))
    return false;

  /* Threadprivate variables are predetermined.  */
  if (is_global_var (decl))
    {
      if (DECL_THREAD_LOCAL_P (decl))
	return omp_notice_threadprivate_variable (ctx, decl, NULL_TREE);

      if (DECL_HAS_VALUE_EXPR_P (decl))
	{
	  tree value = get_base_address (DECL_VALUE_EXPR (decl));

	  if (value && DECL_P (value) && DECL_THREAD_LOCAL_P (value))
	    return omp_notice_threadprivate_variable (ctx, decl, value);
	}
    }

  n = splay_tree_lookup (ctx->variables, (splay_tree_key)decl);
  if (ctx->region_type == ORT_TARGET)
    {
      ret = lang_hooks.decls.omp_disregard_value_expr (decl, true);
      if (n == NULL)
	{
	  if (!lang_hooks.types.omp_mappable_type (TREE_TYPE (decl)))
	    {
	      error ("%qD referenced in target region does not have "
		     "a mappable type", decl);
	      omp_add_variable (ctx, decl, GOVD_MAP | GOVD_EXPLICIT | flags);
	    }
	  else
	    omp_add_variable (ctx, decl, GOVD_MAP | flags);
	}
      else
	{
	  /* If nothing changed, there's nothing left to do.  */
	  if ((n->value & flags) == flags)
	    return ret;
	  n->value |= flags;
	}
      goto do_outer;
    }

  if (n == NULL)
    {
      enum omp_clause_default_kind default_kind, kind;
      struct gimplify_omp_ctx *octx;

      if (ctx->region_type == ORT_WORKSHARE
	  || ctx->region_type == ORT_SIMD
	  || ctx->region_type == ORT_TARGET_DATA)
	goto do_outer;

      /* ??? Some compiler-generated variables (like SAVE_EXPRs) could be
	 remapped firstprivate instead of shared.  To some extent this is
	 addressed in omp_firstprivatize_type_sizes, but not effectively.  */
      default_kind = ctx->default_kind;
      kind = lang_hooks.decls.omp_predetermined_sharing (decl);
      if (kind != OMP_CLAUSE_DEFAULT_UNSPECIFIED)
	default_kind = kind;

      switch (default_kind)
	{
	case OMP_CLAUSE_DEFAULT_NONE:
	  if ((ctx->region_type & ORT_PARALLEL) != 0)
	    {
	      error ("%qE not specified in enclosing parallel",
		     DECL_NAME (lang_hooks.decls.omp_report_decl (decl)));
	      error_at (ctx->location, "enclosing parallel");
	    }
	  else if ((ctx->region_type & ORT_TASK) != 0)
	    {
	      error ("%qE not specified in enclosing task",
		     DECL_NAME (lang_hooks.decls.omp_report_decl (decl)));
	      error_at (ctx->location, "enclosing task");
	    }
	  else if (ctx->region_type & ORT_TEAMS)
	    {
	      error ("%qE not specified in enclosing teams construct",
		     DECL_NAME (lang_hooks.decls.omp_report_decl (decl)));
	      error_at (ctx->location, "enclosing teams construct");
	    }
	  else
	    gcc_unreachable ();
	  /* FALLTHRU */
	case OMP_CLAUSE_DEFAULT_SHARED:
	  flags |= GOVD_SHARED;
	  break;
	case OMP_CLAUSE_DEFAULT_PRIVATE:
	  flags |= GOVD_PRIVATE;
	  break;
	case OMP_CLAUSE_DEFAULT_FIRSTPRIVATE:
	  flags |= GOVD_FIRSTPRIVATE;
	  break;
	case OMP_CLAUSE_DEFAULT_UNSPECIFIED:
	  /* decl will be either GOVD_FIRSTPRIVATE or GOVD_SHARED.  */
	  gcc_assert ((ctx->region_type & ORT_TASK) != 0);
	  if (ctx->outer_context)
	    omp_notice_variable (ctx->outer_context, decl, in_code);
	  for (octx = ctx->outer_context; octx; octx = octx->outer_context)
	    {
	      splay_tree_node n2;

	      if ((octx->region_type & (ORT_TARGET_DATA | ORT_TARGET)) != 0)
		continue;
	      n2 = splay_tree_lookup (octx->variables, (splay_tree_key) decl);
	      if (n2 && (n2->value & GOVD_DATA_SHARE_CLASS) != GOVD_SHARED)
		{
		  flags |= GOVD_FIRSTPRIVATE;
		  break;
		}
	      if ((octx->region_type & (ORT_PARALLEL | ORT_TEAMS)) != 0)
		break;
	    }
	  if (flags & GOVD_FIRSTPRIVATE)
	    break;
	  if (octx == NULL
	      && (TREE_CODE (decl) == PARM_DECL
		  || (!is_global_var (decl)
		      && DECL_CONTEXT (decl) == current_function_decl)))
	    {
	      flags |= GOVD_FIRSTPRIVATE;
	      break;
	    }
	  flags |= GOVD_SHARED;
	  break;
	default:
	  gcc_unreachable ();
	}

      if ((flags & GOVD_PRIVATE)
	  && lang_hooks.decls.omp_private_outer_ref (decl))
	flags |= GOVD_PRIVATE_OUTER_REF;

      omp_add_variable (ctx, decl, flags);

      shared = (flags & GOVD_SHARED) != 0;
      ret = lang_hooks.decls.omp_disregard_value_expr (decl, shared);
      goto do_outer;
    }

  if ((n->value & (GOVD_SEEN | GOVD_LOCAL)) == 0
      && (flags & (GOVD_SEEN | GOVD_LOCAL)) == GOVD_SEEN
      && DECL_SIZE (decl)
      && TREE_CODE (DECL_SIZE (decl)) != INTEGER_CST)
    {
      splay_tree_node n2;
      tree t = DECL_VALUE_EXPR (decl);
      gcc_assert (TREE_CODE (t) == INDIRECT_REF);
      t = TREE_OPERAND (t, 0);
      gcc_assert (DECL_P (t));
      n2 = splay_tree_lookup (ctx->variables, (splay_tree_key) t);
      n2->value |= GOVD_SEEN;
    }

  shared = ((flags | n->value) & GOVD_SHARED) != 0;
  ret = lang_hooks.decls.omp_disregard_value_expr (decl, shared);

  /* If nothing changed, there's nothing left to do.  */
  if ((n->value & flags) == flags)
    return ret;
  flags |= n->value;
  n->value = flags;

 do_outer:
  /* If the variable is private in the current context, then we don't
     need to propagate anything to an outer context.  */
  if ((flags & GOVD_PRIVATE) && !(flags & GOVD_PRIVATE_OUTER_REF))
    return ret;
  if ((flags & (GOVD_LINEAR | GOVD_LINEAR_LASTPRIVATE_NO_OUTER))
      == (GOVD_LINEAR | GOVD_LINEAR_LASTPRIVATE_NO_OUTER))
    return ret;
  if ((flags & (GOVD_FIRSTPRIVATE | GOVD_LASTPRIVATE
		| GOVD_LINEAR_LASTPRIVATE_NO_OUTER))
      == (GOVD_LASTPRIVATE | GOVD_LINEAR_LASTPRIVATE_NO_OUTER))
    return ret;
  if (ctx->outer_context
      && omp_notice_variable (ctx->outer_context, decl, in_code))
    return true;
  return ret;
}

/* Verify that DECL is private within CTX.  If there's specific information
   to the contrary in the innermost scope, generate an error.  */

static bool
omp_is_private (struct gimplify_omp_ctx *ctx, tree decl, int simd)
{
  splay_tree_node n;

  n = splay_tree_lookup (ctx->variables, (splay_tree_key)decl);
  if (n != NULL)
    {
      if (n->value & GOVD_SHARED)
	{
	  if (ctx == gimplify_omp_ctxp)
	    {
	      if (simd)
		error ("iteration variable %qE is predetermined linear",
		       DECL_NAME (decl));
	      else
		error ("iteration variable %qE should be private",
		       DECL_NAME (decl));
	      n->value = GOVD_PRIVATE;
	      return true;
	    }
	  else
	    return false;
	}
      else if ((n->value & GOVD_EXPLICIT) != 0
	       && (ctx == gimplify_omp_ctxp
		   || (ctx->region_type == ORT_COMBINED_PARALLEL
		       && gimplify_omp_ctxp->outer_context == ctx)))
	{
	  if ((n->value & GOVD_FIRSTPRIVATE) != 0)
	    error ("iteration variable %qE should not be firstprivate",
		   DECL_NAME (decl));
	  else if ((n->value & GOVD_REDUCTION) != 0)
	    error ("iteration variable %qE should not be reduction",
		   DECL_NAME (decl));
	  else if (simd == 1 && (n->value & GOVD_LASTPRIVATE) != 0)
	    error ("iteration variable %qE should not be lastprivate",
		   DECL_NAME (decl));
	  else if (simd && (n->value & GOVD_PRIVATE) != 0)
	    error ("iteration variable %qE should not be private",
		   DECL_NAME (decl));
	  else if (simd == 2 && (n->value & GOVD_LINEAR) != 0)
	    error ("iteration variable %qE is predetermined linear",
		   DECL_NAME (decl));
	}
      return (ctx == gimplify_omp_ctxp
	      || (ctx->region_type == ORT_COMBINED_PARALLEL
		  && gimplify_omp_ctxp->outer_context == ctx));
    }

  if (ctx->region_type != ORT_WORKSHARE
      && ctx->region_type != ORT_SIMD)
    return false;
  else if (ctx->outer_context)
    return omp_is_private (ctx->outer_context, decl, simd);
  return false;
}

/* Return true if DECL is private within a parallel region
   that binds to the current construct's context or in parallel
   region's REDUCTION clause.  */

static bool
omp_check_private (struct gimplify_omp_ctx *ctx, tree decl, bool copyprivate)
{
  splay_tree_node n;

  do
    {
      ctx = ctx->outer_context;
      if (ctx == NULL)
	return !(is_global_var (decl)
		 /* References might be private, but might be shared too,
		    when checking for copyprivate, assume they might be
		    private, otherwise assume they might be shared.  */
		 || (!copyprivate
		     && lang_hooks.decls.omp_privatize_by_reference (decl)));

      if ((ctx->region_type & (ORT_TARGET | ORT_TARGET_DATA)) != 0)
	continue;

      n = splay_tree_lookup (ctx->variables, (splay_tree_key) decl);
      if (n != NULL)
	return (n->value & GOVD_SHARED) == 0;
    }
  while (ctx->region_type == ORT_WORKSHARE
	 || ctx->region_type == ORT_SIMD);
  return false;
}

/* Return true if the CTX is combined with distribute and thus
   lastprivate can't be supported.  */

static bool
omp_no_lastprivate (struct gimplify_omp_ctx *ctx)
{
  do
    {
      if (ctx->outer_context == NULL)
	return false;
      ctx = ctx->outer_context;
      switch (ctx->region_type)
	{
	case ORT_WORKSHARE:
	  if (!ctx->combined_loop)
	    return false;
	  if (ctx->distribute)
	    return true;
	  break;
	case ORT_COMBINED_PARALLEL:
	  break;
	case ORT_COMBINED_TEAMS:
	  return true;
	default:
	  return false;
	}
    }
  while (1);
}

/* Scan the OMP clauses in *LIST_P, installing mappings into a new
   and previous omp contexts.  */

static void
gimplify_scan_omp_clauses (tree *list_p, gimple_seq *pre_p,
			   enum omp_region_type region_type)
{
  struct gimplify_omp_ctx *ctx, *outer_ctx;
  tree c;

  ctx = new_omp_context (region_type);
  outer_ctx = ctx->outer_context;

  while ((c = *list_p) != NULL)
    {
      bool remove = false;
      bool notice_outer = true;
      const char *check_non_private = NULL;
      unsigned int flags;
      tree decl;

      switch (OMP_CLAUSE_CODE (c))
	{
	case OMP_CLAUSE_PRIVATE:
	  flags = GOVD_PRIVATE | GOVD_EXPLICIT;
	  if (lang_hooks.decls.omp_private_outer_ref (OMP_CLAUSE_DECL (c)))
	    {
	      flags |= GOVD_PRIVATE_OUTER_REF;
	      OMP_CLAUSE_PRIVATE_OUTER_REF (c) = 1;
	    }
	  else
	    notice_outer = false;
	  goto do_add;
	case OMP_CLAUSE_SHARED:
	  flags = GOVD_SHARED | GOVD_EXPLICIT;
	  goto do_add;
	case OMP_CLAUSE_FIRSTPRIVATE:
	  flags = GOVD_FIRSTPRIVATE | GOVD_EXPLICIT;
	  check_non_private = "firstprivate";
	  goto do_add;
	case OMP_CLAUSE_LASTPRIVATE:
	  flags = GOVD_LASTPRIVATE | GOVD_SEEN | GOVD_EXPLICIT;
	  check_non_private = "lastprivate";
	  decl = OMP_CLAUSE_DECL (c);
	  if (omp_no_lastprivate (ctx))
	    {
	      notice_outer = false;
	      flags |= GOVD_LINEAR_LASTPRIVATE_NO_OUTER;
	    }
	  else if (error_operand_p (decl))
	    goto do_add;
	  else if (outer_ctx
		   && outer_ctx->region_type == ORT_COMBINED_PARALLEL
		   && splay_tree_lookup (outer_ctx->variables,
					 (splay_tree_key) decl) == NULL)
	    omp_add_variable (outer_ctx, decl, GOVD_SHARED | GOVD_SEEN);
	  else if (outer_ctx
		   && outer_ctx->region_type == ORT_WORKSHARE
		   && outer_ctx->combined_loop
		   && splay_tree_lookup (outer_ctx->variables,
					 (splay_tree_key) decl) == NULL
		   && !omp_check_private (outer_ctx, decl, false))
	    {
	      omp_add_variable (outer_ctx, decl, GOVD_LASTPRIVATE | GOVD_SEEN);
	      if (outer_ctx->outer_context
		  && (outer_ctx->outer_context->region_type
		      == ORT_COMBINED_PARALLEL)
		  && splay_tree_lookup (outer_ctx->outer_context->variables,
					(splay_tree_key) decl) == NULL)
		omp_add_variable (outer_ctx->outer_context, decl,
				  GOVD_SHARED | GOVD_SEEN);
	    }
	  goto do_add;
	case OMP_CLAUSE_REDUCTION:
	  flags = GOVD_REDUCTION | GOVD_SEEN | GOVD_EXPLICIT;
	  check_non_private = "reduction";
	  goto do_add;
	case OMP_CLAUSE_LINEAR:
	  if (gimplify_expr (&OMP_CLAUSE_LINEAR_STEP (c), pre_p, NULL,
			     is_gimple_val, fb_rvalue) == GS_ERROR)
	    {
	      remove = true;
	      break;
	    }
	  else
	    {
	      /* For combined #pragma omp parallel for simd, need to put
		 lastprivate and perhaps firstprivate too on the
		 parallel.  Similarly for #pragma omp for simd.  */
	      struct gimplify_omp_ctx *octx = outer_ctx;
	      decl = NULL_TREE;
	      if (omp_no_lastprivate (ctx))
		OMP_CLAUSE_LINEAR_NO_COPYOUT (c) = 1;
	      do
		{
		  if (OMP_CLAUSE_LINEAR_NO_COPYIN (c)
		      && OMP_CLAUSE_LINEAR_NO_COPYOUT (c))
		    break;
		  decl = OMP_CLAUSE_DECL (c);
		  if (error_operand_p (decl))
		    {
		      decl = NULL_TREE;
		      break;
		    }
		  if (octx
		      && octx->region_type == ORT_WORKSHARE
		      && octx->combined_loop)
		    {
		      if (octx->outer_context
			  && (octx->outer_context->region_type
			      == ORT_COMBINED_PARALLEL
			      || (octx->outer_context->region_type
				  == ORT_COMBINED_TEAMS)))
			octx = octx->outer_context;
		      else if (omp_check_private (octx, decl, false))
			break;
		    }
		  else
		    break;
		  gcc_checking_assert (splay_tree_lookup (octx->variables,
							  (splay_tree_key)
							  decl) == NULL);
		  flags = GOVD_SEEN;
		  if (!OMP_CLAUSE_LINEAR_NO_COPYIN (c))
		    flags |= GOVD_FIRSTPRIVATE;
		  if (!OMP_CLAUSE_LINEAR_NO_COPYOUT (c))
		    flags |= GOVD_LASTPRIVATE;
		  omp_add_variable (octx, decl, flags);
		  if (octx->outer_context == NULL)
		    break;
		  octx = octx->outer_context;
		}
	      while (1);
	      if (octx
		  && decl
		  && (!OMP_CLAUSE_LINEAR_NO_COPYIN (c)
		      || !OMP_CLAUSE_LINEAR_NO_COPYOUT (c)))
		omp_notice_variable (octx, decl, true);
	    }
	  flags = GOVD_LINEAR | GOVD_EXPLICIT;
	  if (OMP_CLAUSE_LINEAR_NO_COPYIN (c)
	      && OMP_CLAUSE_LINEAR_NO_COPYOUT (c))
	    {
	      notice_outer = false;
	      flags |= GOVD_LINEAR_LASTPRIVATE_NO_OUTER;
	    }
	  goto do_add;

	case OMP_CLAUSE_MAP:
	  decl = OMP_CLAUSE_DECL (c);
	  if (error_operand_p (decl))
	    {
	      remove = true;
	      break;
	    }
	  if (OMP_CLAUSE_SIZE (c) == NULL_TREE)
	    OMP_CLAUSE_SIZE (c) = DECL_P (decl) ? DECL_SIZE_UNIT (decl)
				  : TYPE_SIZE_UNIT (TREE_TYPE (decl));
	  if (gimplify_expr (&OMP_CLAUSE_SIZE (c), pre_p,
			     NULL, is_gimple_val, fb_rvalue) == GS_ERROR)
	    {
	      remove = true;
	      break;
	    }
	  if (!DECL_P (decl))
	    {
	      if (gimplify_expr (&OMP_CLAUSE_DECL (c), pre_p,
				 NULL, is_gimple_lvalue, fb_lvalue)
		  == GS_ERROR)
		{
		  remove = true;
		  break;
		}
	      break;
	    }
	  flags = GOVD_MAP | GOVD_EXPLICIT;
	  goto do_add;

	case OMP_CLAUSE_DEPEND:
	  if (TREE_CODE (OMP_CLAUSE_DECL (c)) == COMPOUND_EXPR)
	    {
	      gimplify_expr (&TREE_OPERAND (OMP_CLAUSE_DECL (c), 0), pre_p,
			     NULL, is_gimple_val, fb_rvalue);
	      OMP_CLAUSE_DECL (c) = TREE_OPERAND (OMP_CLAUSE_DECL (c), 1);
	    }
	  if (error_operand_p (OMP_CLAUSE_DECL (c)))
	    {
	      remove = true;
	      break;
	    }
	  OMP_CLAUSE_DECL (c) = build_fold_addr_expr (OMP_CLAUSE_DECL (c));
	  if (gimplify_expr (&OMP_CLAUSE_DECL (c), pre_p, NULL,
			     is_gimple_val, fb_rvalue) == GS_ERROR)
	    {
	      remove = true;
	      break;
	    }
	  break;

	case OMP_CLAUSE_TO:
	case OMP_CLAUSE_FROM:
	case OMP_CLAUSE__CACHE_:
	  decl = OMP_CLAUSE_DECL (c);
	  if (error_operand_p (decl))
	    {
	      remove = true;
	      break;
	    }
	  if (OMP_CLAUSE_SIZE (c) == NULL_TREE)
	    OMP_CLAUSE_SIZE (c) = DECL_P (decl) ? DECL_SIZE_UNIT (decl)
				  : TYPE_SIZE_UNIT (TREE_TYPE (decl));
	  if (gimplify_expr (&OMP_CLAUSE_SIZE (c), pre_p,
			     NULL, is_gimple_val, fb_rvalue) == GS_ERROR)
	    {
	      remove = true;
	      break;
	    }
	  if (!DECL_P (decl))
	    {
	      if (gimplify_expr (&OMP_CLAUSE_DECL (c), pre_p,
				 NULL, is_gimple_lvalue, fb_lvalue)
		  == GS_ERROR)
		{
		  remove = true;
		  break;
		}
	      break;
	    }
	  goto do_notice;

	do_add:
	  decl = OMP_CLAUSE_DECL (c);
	  if (error_operand_p (decl))
	    {
	      remove = true;
	      break;
	    }
	  omp_add_variable (ctx, decl, flags);
	  if (OMP_CLAUSE_CODE (c) == OMP_CLAUSE_REDUCTION
	      && OMP_CLAUSE_REDUCTION_PLACEHOLDER (c))
	    {
	      omp_add_variable (ctx, OMP_CLAUSE_REDUCTION_PLACEHOLDER (c),
				GOVD_LOCAL | GOVD_SEEN);
	      gimplify_omp_ctxp = ctx;
	      push_gimplify_context ();

	      OMP_CLAUSE_REDUCTION_GIMPLE_INIT (c) = NULL;
	      OMP_CLAUSE_REDUCTION_GIMPLE_MERGE (c) = NULL;

	      gimplify_and_add (OMP_CLAUSE_REDUCTION_INIT (c),
		  		&OMP_CLAUSE_REDUCTION_GIMPLE_INIT (c));
	      pop_gimplify_context
		(gimple_seq_first_stmt (OMP_CLAUSE_REDUCTION_GIMPLE_INIT (c)));
	      push_gimplify_context ();
	      gimplify_and_add (OMP_CLAUSE_REDUCTION_MERGE (c),
		  		&OMP_CLAUSE_REDUCTION_GIMPLE_MERGE (c));
	      pop_gimplify_context
		(gimple_seq_first_stmt (OMP_CLAUSE_REDUCTION_GIMPLE_MERGE (c)));
	      OMP_CLAUSE_REDUCTION_INIT (c) = NULL_TREE;
	      OMP_CLAUSE_REDUCTION_MERGE (c) = NULL_TREE;

	      gimplify_omp_ctxp = outer_ctx;
	    }
	  else if (OMP_CLAUSE_CODE (c) == OMP_CLAUSE_LASTPRIVATE
		   && OMP_CLAUSE_LASTPRIVATE_STMT (c))
	    {
	      gimplify_omp_ctxp = ctx;
	      push_gimplify_context ();
	      if (TREE_CODE (OMP_CLAUSE_LASTPRIVATE_STMT (c)) != BIND_EXPR)
		{
		  tree bind = build3 (BIND_EXPR, void_type_node, NULL,
				      NULL, NULL);
		  TREE_SIDE_EFFECTS (bind) = 1;
		  BIND_EXPR_BODY (bind) = OMP_CLAUSE_LASTPRIVATE_STMT (c);
		  OMP_CLAUSE_LASTPRIVATE_STMT (c) = bind;
		}
	      gimplify_and_add (OMP_CLAUSE_LASTPRIVATE_STMT (c),
				&OMP_CLAUSE_LASTPRIVATE_GIMPLE_SEQ (c));
	      pop_gimplify_context
		(gimple_seq_first_stmt (OMP_CLAUSE_LASTPRIVATE_GIMPLE_SEQ (c)));
	      OMP_CLAUSE_LASTPRIVATE_STMT (c) = NULL_TREE;

	      gimplify_omp_ctxp = outer_ctx;
	    }
	  else if (OMP_CLAUSE_CODE (c) == OMP_CLAUSE_LINEAR
		   && OMP_CLAUSE_LINEAR_STMT (c))
	    {
	      gimplify_omp_ctxp = ctx;
	      push_gimplify_context ();
	      if (TREE_CODE (OMP_CLAUSE_LINEAR_STMT (c)) != BIND_EXPR)
		{
		  tree bind = build3 (BIND_EXPR, void_type_node, NULL,
				      NULL, NULL);
		  TREE_SIDE_EFFECTS (bind) = 1;
		  BIND_EXPR_BODY (bind) = OMP_CLAUSE_LINEAR_STMT (c);
		  OMP_CLAUSE_LINEAR_STMT (c) = bind;
		}
	      gimplify_and_add (OMP_CLAUSE_LINEAR_STMT (c),
				&OMP_CLAUSE_LINEAR_GIMPLE_SEQ (c));
	      pop_gimplify_context
		(gimple_seq_first_stmt (OMP_CLAUSE_LINEAR_GIMPLE_SEQ (c)));
	      OMP_CLAUSE_LINEAR_STMT (c) = NULL_TREE;

	      gimplify_omp_ctxp = outer_ctx;
	    }
	  if (notice_outer)
	    goto do_notice;
	  break;

	case OMP_CLAUSE_COPYIN:
	case OMP_CLAUSE_COPYPRIVATE:
	  decl = OMP_CLAUSE_DECL (c);
	  if (error_operand_p (decl))
	    {
	      remove = true;
	      break;
	    }
	  if (OMP_CLAUSE_CODE (c) == OMP_CLAUSE_COPYPRIVATE
	      && !remove
	      && !omp_check_private (ctx, decl, true))
	    {
	      remove = true;
	      if (is_global_var (decl))
		{
		  if (DECL_THREAD_LOCAL_P (decl))
		    remove = false;
		  else if (DECL_HAS_VALUE_EXPR_P (decl))
		    {
		      tree value = get_base_address (DECL_VALUE_EXPR (decl));

		      if (value
			  && DECL_P (value)
			  && DECL_THREAD_LOCAL_P (value))
			remove = false;
		    }
		}
	      if (remove)
		error_at (OMP_CLAUSE_LOCATION (c),
			  "copyprivate variable %qE is not threadprivate"
			  " or private in outer context", DECL_NAME (decl));
	    }
	do_notice:
	  if (outer_ctx)
	    omp_notice_variable (outer_ctx, decl, true);
	  if (check_non_private
	      && region_type == ORT_WORKSHARE
	      && omp_check_private (ctx, decl, false))
	    {
	      error ("%s variable %qE is private in outer context",
		     check_non_private, DECL_NAME (decl));
	      remove = true;
	    }
	  break;

	case OMP_CLAUSE_FINAL:
	case OMP_CLAUSE_IF:
	  OMP_CLAUSE_OPERAND (c, 0)
	    = gimple_boolify (OMP_CLAUSE_OPERAND (c, 0));
	  /* Fall through.  */

	case OMP_CLAUSE_SCHEDULE:
	case OMP_CLAUSE_NUM_THREADS:
	case OMP_CLAUSE_NUM_TEAMS:
	case OMP_CLAUSE_THREAD_LIMIT:
	case OMP_CLAUSE_DIST_SCHEDULE:
	case OMP_CLAUSE_DEVICE:
	case OMP_CLAUSE_PRIORITY:
	case OMP_CLAUSE_GRAINSIZE:
	case OMP_CLAUSE_NUM_TASKS:
	case OMP_CLAUSE__CILK_FOR_COUNT_:
	case OMP_CLAUSE_ASYNC:
	case OMP_CLAUSE_WAIT:
	case OMP_CLAUSE_NUM_GANGS:
	case OMP_CLAUSE_NUM_WORKERS:
	case OMP_CLAUSE_VECTOR_LENGTH:
	case OMP_CLAUSE_GANG:
	case OMP_CLAUSE_WORKER:
	case OMP_CLAUSE_VECTOR:
	  if (gimplify_expr (&OMP_CLAUSE_OPERAND (c, 0), pre_p, NULL,
			     is_gimple_val, fb_rvalue) == GS_ERROR)
	    remove = true;
	  if (OMP_CLAUSE_CODE (c) == OMP_CLAUSE_GANG
	      && gimplify_expr (&OMP_CLAUSE_OPERAND (c, 1), pre_p, NULL,
				is_gimple_val, fb_rvalue) == GS_ERROR)
	    remove = true;
	  break;

	case OMP_CLAUSE_DEVICE_RESIDENT:
	case OMP_CLAUSE_USE_DEVICE:
	case OMP_CLAUSE_INDEPENDENT:
	  remove = true;
	  break;

	case OMP_CLAUSE_NOWAIT:
	case OMP_CLAUSE_ORDERED:
	case OMP_CLAUSE_UNTIED:
	case OMP_CLAUSE_COLLAPSE:
	case OMP_CLAUSE_AUTO:
	case OMP_CLAUSE_SEQ:
	case OMP_CLAUSE_MERGEABLE:
	case OMP_CLAUSE_PROC_BIND:
	case OMP_CLAUSE_SAFELEN:
	case OMP_CLAUSE_SIMDLEN:
	case OMP_CLAUSE_NOGROUP:
	case OMP_CLAUSE_THREADS:
	case OMP_CLAUSE_SIMD:
	  break;

	case OMP_CLAUSE_ALIGNED:
	  decl = OMP_CLAUSE_DECL (c);
	  if (error_operand_p (decl))
	    {
	      remove = true;
	      break;
	    }
	  if (gimplify_expr (&OMP_CLAUSE_ALIGNED_ALIGNMENT (c), pre_p, NULL,
			     is_gimple_val, fb_rvalue) == GS_ERROR)
	    {
	      remove = true;
	      break;
	    }
	  if (!is_global_var (decl)
	      && TREE_CODE (TREE_TYPE (decl)) == POINTER_TYPE)
	    omp_add_variable (ctx, decl, GOVD_ALIGNED);
	  break;

	case OMP_CLAUSE_DEFAULT:
	  ctx->default_kind = OMP_CLAUSE_DEFAULT_KIND (c);
	  break;

	default:
	  gcc_unreachable ();
	}

      if (remove)
	*list_p = OMP_CLAUSE_CHAIN (c);
      else
	list_p = &OMP_CLAUSE_CHAIN (c);
    }

  gimplify_omp_ctxp = ctx;
}

struct gimplify_adjust_omp_clauses_data
{
  tree *list_p;
  gimple_seq *pre_p;
};

/* For all variables that were not actually used within the context,
   remove PRIVATE, SHARED, and FIRSTPRIVATE clauses.  */

static int
gimplify_adjust_omp_clauses_1 (splay_tree_node n, void *data)
{
  tree *list_p = ((struct gimplify_adjust_omp_clauses_data *) data)->list_p;
  gimple_seq *pre_p
    = ((struct gimplify_adjust_omp_clauses_data *) data)->pre_p;
  tree decl = (tree) n->key;
  unsigned flags = n->value;
  enum omp_clause_code code;
  tree clause;
  bool private_debug;

  if (flags & (GOVD_EXPLICIT | GOVD_LOCAL))
    return 0;
  if ((flags & GOVD_SEEN) == 0)
    return 0;
  if (flags & GOVD_DEBUG_PRIVATE)
    {
      gcc_assert ((flags & GOVD_DATA_SHARE_CLASS) == GOVD_PRIVATE);
      private_debug = true;
    }
  else if (flags & GOVD_MAP)
    private_debug = false;
  else
    private_debug
      = lang_hooks.decls.omp_private_debug_clause (decl,
						   !!(flags & GOVD_SHARED));
  if (private_debug)
    code = OMP_CLAUSE_PRIVATE;
  else if (flags & GOVD_MAP)
    code = OMP_CLAUSE_MAP;
  else if (flags & GOVD_SHARED)
    {
      if (is_global_var (decl))
	{
	  struct gimplify_omp_ctx *ctx = gimplify_omp_ctxp->outer_context;
	  while (ctx != NULL)
	    {
	      splay_tree_node on
		= splay_tree_lookup (ctx->variables, (splay_tree_key) decl);
	      if (on && (on->value & (GOVD_FIRSTPRIVATE | GOVD_LASTPRIVATE
				      | GOVD_PRIVATE | GOVD_REDUCTION
				      | GOVD_LINEAR | GOVD_MAP)) != 0)
		break;
	      ctx = ctx->outer_context;
	    }
	  if (ctx == NULL)
	    return 0;
	}
      code = OMP_CLAUSE_SHARED;
    }
  else if (flags & GOVD_PRIVATE)
    code = OMP_CLAUSE_PRIVATE;
  else if (flags & GOVD_FIRSTPRIVATE)
    code = OMP_CLAUSE_FIRSTPRIVATE;
  else if (flags & GOVD_LASTPRIVATE)
    code = OMP_CLAUSE_LASTPRIVATE;
  else if (flags & GOVD_ALIGNED)
    return 0;
  else
    gcc_unreachable ();

  clause = build_omp_clause (input_location, code);
  OMP_CLAUSE_DECL (clause) = decl;
  OMP_CLAUSE_CHAIN (clause) = *list_p;
  if (private_debug)
    OMP_CLAUSE_PRIVATE_DEBUG (clause) = 1;
  else if (code == OMP_CLAUSE_PRIVATE && (flags & GOVD_PRIVATE_OUTER_REF))
    OMP_CLAUSE_PRIVATE_OUTER_REF (clause) = 1;
  else if (code == OMP_CLAUSE_MAP)
    {
      OMP_CLAUSE_SET_MAP_KIND (clause,
			       flags & GOVD_MAP_TO_ONLY
			       ? GOMP_MAP_TO
			       : GOMP_MAP_TOFROM);
      if (DECL_SIZE (decl)
	  && TREE_CODE (DECL_SIZE (decl)) != INTEGER_CST)
	{
	  tree decl2 = DECL_VALUE_EXPR (decl);
	  gcc_assert (TREE_CODE (decl2) == INDIRECT_REF);
	  decl2 = TREE_OPERAND (decl2, 0);
	  gcc_assert (DECL_P (decl2));
	  tree mem = build_simple_mem_ref (decl2);
	  OMP_CLAUSE_DECL (clause) = mem;
	  OMP_CLAUSE_SIZE (clause) = TYPE_SIZE_UNIT (TREE_TYPE (decl));
	  if (gimplify_omp_ctxp->outer_context)
	    {
	      struct gimplify_omp_ctx *ctx = gimplify_omp_ctxp->outer_context;
	      omp_notice_variable (ctx, decl2, true);
	      omp_notice_variable (ctx, OMP_CLAUSE_SIZE (clause), true);
	    }
	  tree nc = build_omp_clause (OMP_CLAUSE_LOCATION (clause),
				      OMP_CLAUSE_MAP);
	  OMP_CLAUSE_DECL (nc) = decl;
	  OMP_CLAUSE_SIZE (nc) = size_zero_node;
	  OMP_CLAUSE_SET_MAP_KIND (nc, GOMP_MAP_POINTER);
	  OMP_CLAUSE_CHAIN (nc) = OMP_CLAUSE_CHAIN (clause);
	  OMP_CLAUSE_CHAIN (clause) = nc;
	}
      else
	OMP_CLAUSE_SIZE (clause) = DECL_SIZE_UNIT (decl);
    }
  if (code == OMP_CLAUSE_FIRSTPRIVATE && (flags & GOVD_LASTPRIVATE) != 0)
    {
      tree nc = build_omp_clause (input_location, OMP_CLAUSE_LASTPRIVATE);
      OMP_CLAUSE_DECL (nc) = decl;
      OMP_CLAUSE_LASTPRIVATE_FIRSTPRIVATE (nc) = 1;
      OMP_CLAUSE_CHAIN (nc) = *list_p;
      OMP_CLAUSE_CHAIN (clause) = nc;
      struct gimplify_omp_ctx *ctx = gimplify_omp_ctxp;
      gimplify_omp_ctxp = ctx->outer_context;
      lang_hooks.decls.omp_finish_clause (nc, pre_p);
      gimplify_omp_ctxp = ctx;
    }
  *list_p = clause;
  struct gimplify_omp_ctx *ctx = gimplify_omp_ctxp;
  gimplify_omp_ctxp = ctx->outer_context;
  lang_hooks.decls.omp_finish_clause (clause, pre_p);
  gimplify_omp_ctxp = ctx;
  return 0;
}

static void
gimplify_adjust_omp_clauses (gimple_seq *pre_p, tree *list_p)
{
  struct gimplify_omp_ctx *ctx = gimplify_omp_ctxp;
  tree c, decl;

  while ((c = *list_p) != NULL)
    {
      splay_tree_node n;
      bool remove = false;

      switch (OMP_CLAUSE_CODE (c))
	{
	case OMP_CLAUSE_PRIVATE:
	case OMP_CLAUSE_SHARED:
	case OMP_CLAUSE_FIRSTPRIVATE:
	case OMP_CLAUSE_LINEAR:
	  decl = OMP_CLAUSE_DECL (c);
	  n = splay_tree_lookup (ctx->variables, (splay_tree_key) decl);
	  remove = !(n->value & GOVD_SEEN);
	  if (! remove)
	    {
	      bool shared = OMP_CLAUSE_CODE (c) == OMP_CLAUSE_SHARED;
	      if ((n->value & GOVD_DEBUG_PRIVATE)
		  || lang_hooks.decls.omp_private_debug_clause (decl, shared))
		{
		  gcc_assert ((n->value & GOVD_DEBUG_PRIVATE) == 0
			      || ((n->value & GOVD_DATA_SHARE_CLASS)
				  == GOVD_PRIVATE));
		  OMP_CLAUSE_SET_CODE (c, OMP_CLAUSE_PRIVATE);
		  OMP_CLAUSE_PRIVATE_DEBUG (c) = 1;
		}
	    }
	  break;

	case OMP_CLAUSE_LASTPRIVATE:
	  /* Make sure OMP_CLAUSE_LASTPRIVATE_FIRSTPRIVATE is set to
	     accurately reflect the presence of a FIRSTPRIVATE clause.  */
	  decl = OMP_CLAUSE_DECL (c);
	  n = splay_tree_lookup (ctx->variables, (splay_tree_key) decl);
	  OMP_CLAUSE_LASTPRIVATE_FIRSTPRIVATE (c)
	    = (n->value & GOVD_FIRSTPRIVATE) != 0;
	  if (omp_no_lastprivate (ctx))
	    {
	      if (OMP_CLAUSE_LASTPRIVATE_FIRSTPRIVATE (c))
		remove = true;
	      else
		OMP_CLAUSE_CODE (c) = OMP_CLAUSE_PRIVATE;
	    }
	  break;

	case OMP_CLAUSE_ALIGNED:
	  decl = OMP_CLAUSE_DECL (c);
	  if (!is_global_var (decl))
	    {
	      n = splay_tree_lookup (ctx->variables, (splay_tree_key) decl);
	      remove = n == NULL || !(n->value & GOVD_SEEN);
	      if (!remove && TREE_CODE (TREE_TYPE (decl)) == POINTER_TYPE)
		{
		  struct gimplify_omp_ctx *octx;
		  if (n != NULL
		      && (n->value & (GOVD_DATA_SHARE_CLASS
				      & ~GOVD_FIRSTPRIVATE)))
		    remove = true;
		  else
		    for (octx = ctx->outer_context; octx;
			 octx = octx->outer_context)
		      {
			n = splay_tree_lookup (octx->variables,
					       (splay_tree_key) decl);
			if (n == NULL)
			  continue;
			if (n->value & GOVD_LOCAL)
			  break;
			/* We have to avoid assigning a shared variable
			   to itself when trying to add
			   __builtin_assume_aligned.  */
			if (n->value & GOVD_SHARED)
			  {
			    remove = true;
			    break;
			  }
		      }
		}
	    }
	  else if (TREE_CODE (TREE_TYPE (decl)) == ARRAY_TYPE)
	    {
	      n = splay_tree_lookup (ctx->variables, (splay_tree_key) decl);
	      if (n != NULL && (n->value & GOVD_DATA_SHARE_CLASS) != 0)
		remove = true;
	    }
	  break;

	case OMP_CLAUSE_MAP:
	  decl = OMP_CLAUSE_DECL (c);
	  if (!DECL_P (decl))
	    break;
	  n = splay_tree_lookup (ctx->variables, (splay_tree_key) decl);
	  if (ctx->region_type == ORT_TARGET && !(n->value & GOVD_SEEN))
	    remove = true;
	  else if (DECL_SIZE (decl)
		   && TREE_CODE (DECL_SIZE (decl)) != INTEGER_CST
		   && OMP_CLAUSE_MAP_KIND (c) != GOMP_MAP_POINTER)
	    {
	      /* For GOMP_MAP_FORCE_DEVICEPTR, we'll never enter here, because
		 for these, TREE_CODE (DECL_SIZE (decl)) will always be
		 INTEGER_CST.  */
	      gcc_assert (OMP_CLAUSE_MAP_KIND (c) != GOMP_MAP_FORCE_DEVICEPTR);

	      tree decl2 = DECL_VALUE_EXPR (decl);
	      gcc_assert (TREE_CODE (decl2) == INDIRECT_REF);
	      decl2 = TREE_OPERAND (decl2, 0);
	      gcc_assert (DECL_P (decl2));
	      tree mem = build_simple_mem_ref (decl2);
	      OMP_CLAUSE_DECL (c) = mem;
	      OMP_CLAUSE_SIZE (c) = TYPE_SIZE_UNIT (TREE_TYPE (decl));
	      if (ctx->outer_context)
		{
		  omp_notice_variable (ctx->outer_context, decl2, true);
		  omp_notice_variable (ctx->outer_context,
				       OMP_CLAUSE_SIZE (c), true);
		}
	      tree nc = build_omp_clause (OMP_CLAUSE_LOCATION (c),
					  OMP_CLAUSE_MAP);
	      OMP_CLAUSE_DECL (nc) = decl;
	      OMP_CLAUSE_SIZE (nc) = size_zero_node;
	      OMP_CLAUSE_SET_MAP_KIND (nc, GOMP_MAP_POINTER);
	      OMP_CLAUSE_CHAIN (nc) = OMP_CLAUSE_CHAIN (c);
	      OMP_CLAUSE_CHAIN (c) = nc;
	      c = nc;
	    }
	  else if (OMP_CLAUSE_SIZE (c) == NULL_TREE)
	    OMP_CLAUSE_SIZE (c) = DECL_SIZE_UNIT (decl);
	  break;

	case OMP_CLAUSE_TO:
	case OMP_CLAUSE_FROM:
	case OMP_CLAUSE__CACHE_:
	  decl = OMP_CLAUSE_DECL (c);
	  if (!DECL_P (decl))
	    break;
	  if (DECL_SIZE (decl)
	      && TREE_CODE (DECL_SIZE (decl)) != INTEGER_CST)
	    {
	      tree decl2 = DECL_VALUE_EXPR (decl);
	      gcc_assert (TREE_CODE (decl2) == INDIRECT_REF);
	      decl2 = TREE_OPERAND (decl2, 0);
	      gcc_assert (DECL_P (decl2));
	      tree mem = build_simple_mem_ref (decl2);
	      OMP_CLAUSE_DECL (c) = mem;
	      OMP_CLAUSE_SIZE (c) = TYPE_SIZE_UNIT (TREE_TYPE (decl));
	      if (ctx->outer_context)
		{
		  omp_notice_variable (ctx->outer_context, decl2, true);
		  omp_notice_variable (ctx->outer_context,
				       OMP_CLAUSE_SIZE (c), true);
		}
	    }
	  else if (OMP_CLAUSE_SIZE (c) == NULL_TREE)
	    OMP_CLAUSE_SIZE (c) = DECL_SIZE_UNIT (decl);
	  break;

	case OMP_CLAUSE_REDUCTION:
	case OMP_CLAUSE_COPYIN:
	case OMP_CLAUSE_COPYPRIVATE:
	case OMP_CLAUSE_IF:
	case OMP_CLAUSE_NUM_THREADS:
	case OMP_CLAUSE_NUM_TEAMS:
	case OMP_CLAUSE_THREAD_LIMIT:
	case OMP_CLAUSE_DIST_SCHEDULE:
	case OMP_CLAUSE_DEVICE:
	case OMP_CLAUSE_SCHEDULE:
	case OMP_CLAUSE_NOWAIT:
	case OMP_CLAUSE_ORDERED:
	case OMP_CLAUSE_DEFAULT:
	case OMP_CLAUSE_UNTIED:
	case OMP_CLAUSE_COLLAPSE:
	case OMP_CLAUSE_FINAL:
	case OMP_CLAUSE_MERGEABLE:
	case OMP_CLAUSE_PROC_BIND:
	case OMP_CLAUSE_SAFELEN:
	case OMP_CLAUSE_SIMDLEN:
	case OMP_CLAUSE_DEPEND:
	case OMP_CLAUSE_PRIORITY:
	case OMP_CLAUSE_GRAINSIZE:
	case OMP_CLAUSE_NUM_TASKS:
	case OMP_CLAUSE_NOGROUP:
	case OMP_CLAUSE_THREADS:
	case OMP_CLAUSE_SIMD:
	case OMP_CLAUSE__CILK_FOR_COUNT_:
	case OMP_CLAUSE_ASYNC:
	case OMP_CLAUSE_WAIT:
	case OMP_CLAUSE_DEVICE_RESIDENT:
	case OMP_CLAUSE_USE_DEVICE:
	case OMP_CLAUSE_INDEPENDENT:
	case OMP_CLAUSE_NUM_GANGS:
	case OMP_CLAUSE_NUM_WORKERS:
	case OMP_CLAUSE_VECTOR_LENGTH:
	case OMP_CLAUSE_GANG:
	case OMP_CLAUSE_WORKER:
	case OMP_CLAUSE_VECTOR:
	case OMP_CLAUSE_AUTO:
	case OMP_CLAUSE_SEQ:
	  break;

	default:
	  gcc_unreachable ();
	}

      if (remove)
	*list_p = OMP_CLAUSE_CHAIN (c);
      else
	list_p = &OMP_CLAUSE_CHAIN (c);
    }

  /* Add in any implicit data sharing.  */
  struct gimplify_adjust_omp_clauses_data data;
  data.list_p = list_p;
  data.pre_p = pre_p;
  splay_tree_foreach (ctx->variables, gimplify_adjust_omp_clauses_1, &data);

  gimplify_omp_ctxp = ctx->outer_context;
  delete_omp_context (ctx);
}

/* Gimplify OACC_CACHE.  */

static void
gimplify_oacc_cache (tree *expr_p, gimple_seq *pre_p)
{
  tree expr = *expr_p;

  gimplify_scan_omp_clauses (&OACC_CACHE_CLAUSES (expr), pre_p, ORT_WORKSHARE);
  gimplify_adjust_omp_clauses (pre_p, &OACC_CACHE_CLAUSES (expr));

  /* TODO: Do something sensible with this information.  */

  *expr_p = NULL_TREE;
}

/* Gimplify the contents of an OMP_PARALLEL statement.  This involves
   gimplification of the body, as well as scanning the body for used
   variables.  We need to do this scan now, because variable-sized
   decls will be decomposed during gimplification.  */

static void
gimplify_omp_parallel (tree *expr_p, gimple_seq *pre_p)
{
  tree expr = *expr_p;
  gimple g;
  gimple_seq body = NULL;

  gimplify_scan_omp_clauses (&OMP_PARALLEL_CLAUSES (expr), pre_p,
			     OMP_PARALLEL_COMBINED (expr)
			     ? ORT_COMBINED_PARALLEL
			     : ORT_PARALLEL);

  push_gimplify_context ();

  g = gimplify_and_return_first (OMP_PARALLEL_BODY (expr), &body);
  if (gimple_code (g) == GIMPLE_BIND)
    pop_gimplify_context (g);
  else
    pop_gimplify_context (NULL);

  gimplify_adjust_omp_clauses (pre_p, &OMP_PARALLEL_CLAUSES (expr));

  g = gimple_build_omp_parallel (body,
				 OMP_PARALLEL_CLAUSES (expr),
				 NULL_TREE, NULL_TREE);
  if (OMP_PARALLEL_COMBINED (expr))
    gimple_omp_set_subcode (g, GF_OMP_PARALLEL_COMBINED);
  gimplify_seq_add_stmt (pre_p, g);
  *expr_p = NULL_TREE;
}

/* Gimplify the contents of an OMP_TASK statement.  This involves
   gimplification of the body, as well as scanning the body for used
   variables.  We need to do this scan now, because variable-sized
   decls will be decomposed during gimplification.  */

static void
gimplify_omp_task (tree *expr_p, gimple_seq *pre_p)
{
  tree expr = *expr_p;
  gimple g;
  gimple_seq body = NULL;

  gimplify_scan_omp_clauses (&OMP_TASK_CLAUSES (expr), pre_p,
			     find_omp_clause (OMP_TASK_CLAUSES (expr),
					      OMP_CLAUSE_UNTIED)
			     ? ORT_UNTIED_TASK : ORT_TASK);

  push_gimplify_context ();

  g = gimplify_and_return_first (OMP_TASK_BODY (expr), &body);
  if (gimple_code (g) == GIMPLE_BIND)
    pop_gimplify_context (g);
  else
    pop_gimplify_context (NULL);

  gimplify_adjust_omp_clauses (pre_p, &OMP_TASK_CLAUSES (expr));

  g = gimple_build_omp_task (body,
			     OMP_TASK_CLAUSES (expr),
			     NULL_TREE, NULL_TREE,
			     NULL_TREE, NULL_TREE, NULL_TREE);
  gimplify_seq_add_stmt (pre_p, g);
  *expr_p = NULL_TREE;
}

/* Helper function of gimplify_omp_for, find OMP_FOR resp. OMP_SIMD
   with non-NULL OMP_FOR_INIT.  */

static tree
find_combined_omp_for (tree *tp, int *walk_subtrees, void *)
{
  *walk_subtrees = 0;
  switch (TREE_CODE (*tp))
    {
    case OMP_FOR:
      *walk_subtrees = 1;
      /* FALLTHRU */
    case OMP_SIMD:
      if (OMP_FOR_INIT (*tp) != NULL_TREE)
	return *tp;
      break;
    case BIND_EXPR:
    case STATEMENT_LIST:
    case OMP_PARALLEL:
      *walk_subtrees = 1;
      break;
    default:
      break;
    }
  return NULL_TREE;
}

/* Gimplify the gross structure of an OMP_FOR statement.  */

static enum gimplify_status
gimplify_omp_for (tree *expr_p, gimple_seq *pre_p)
{
  tree for_stmt, orig_for_stmt, decl, var, t;
  enum gimplify_status ret = GS_ALL_DONE;
  enum gimplify_status tret;
  gomp_for *gfor;
  gimple_seq for_body, for_pre_body;
  int i;
  bitmap has_decl_expr = NULL;
  enum omp_region_type ort = ORT_WORKSHARE;

  orig_for_stmt = for_stmt = *expr_p;

  switch (TREE_CODE (for_stmt))
    {
    case OMP_FOR:
    case CILK_FOR:
    case OMP_DISTRIBUTE:
    case OACC_LOOP:
      break;
    case OMP_TASKLOOP:
      if (find_omp_clause (OMP_FOR_CLAUSES (for_stmt), OMP_CLAUSE_UNTIED))
	ort = ORT_UNTIED_TASK;
      else
	ort = ORT_TASK;
      break;
    case OMP_SIMD:
    case CILK_SIMD:
      ort = ORT_SIMD;
      break;
    default:
      gcc_unreachable ();
    }

<<<<<<< HEAD
  gimplify_scan_omp_clauses (&OMP_FOR_CLAUSES (for_stmt), pre_p, ort);
=======
  /* Set OMP_CLAUSE_LINEAR_NO_COPYIN flag on explicit linear
     clause for the IV.  */
  if (simd && TREE_VEC_LENGTH (OMP_FOR_INIT (for_stmt)) == 1)
    {
      t = TREE_VEC_ELT (OMP_FOR_INIT (for_stmt), 0);
      gcc_assert (TREE_CODE (t) == MODIFY_EXPR);
      decl = TREE_OPERAND (t, 0);
      for (tree c = OMP_FOR_CLAUSES (for_stmt); c; c = OMP_CLAUSE_CHAIN (c))
	if (OMP_CLAUSE_CODE (c) == OMP_CLAUSE_LINEAR
	    && OMP_CLAUSE_DECL (c) == decl)
	  {
	    OMP_CLAUSE_LINEAR_NO_COPYIN (c) = 1;
	    break;
	  }
    }

  gimplify_scan_omp_clauses (&OMP_FOR_CLAUSES (for_stmt), pre_p,
			     simd ? ORT_SIMD : ORT_WORKSHARE);
>>>>>>> d7729e26
  if (TREE_CODE (for_stmt) == OMP_DISTRIBUTE)
    gimplify_omp_ctxp->distribute = true;

  /* Handle OMP_FOR_INIT.  */
  for_pre_body = NULL;
  if (ort == ORT_SIMD && OMP_FOR_PRE_BODY (for_stmt))
    {
      has_decl_expr = BITMAP_ALLOC (NULL);
      if (TREE_CODE (OMP_FOR_PRE_BODY (for_stmt)) == DECL_EXPR
	  && TREE_CODE (DECL_EXPR_DECL (OMP_FOR_PRE_BODY (for_stmt)))
	     == VAR_DECL)
	{
	  t = OMP_FOR_PRE_BODY (for_stmt);
	  bitmap_set_bit (has_decl_expr, DECL_UID (DECL_EXPR_DECL (t)));
	}
      else if (TREE_CODE (OMP_FOR_PRE_BODY (for_stmt)) == STATEMENT_LIST)
	{
	  tree_stmt_iterator si;
	  for (si = tsi_start (OMP_FOR_PRE_BODY (for_stmt)); !tsi_end_p (si);
	       tsi_next (&si))
	    {
	      t = tsi_stmt (si);
	      if (TREE_CODE (t) == DECL_EXPR
		  && TREE_CODE (DECL_EXPR_DECL (t)) == VAR_DECL)
		bitmap_set_bit (has_decl_expr, DECL_UID (DECL_EXPR_DECL (t)));
	    }
	}
    }
  gimplify_and_add (OMP_FOR_PRE_BODY (for_stmt), &for_pre_body);
  OMP_FOR_PRE_BODY (for_stmt) = NULL_TREE;

  if (OMP_FOR_INIT (for_stmt) == NULL_TREE)
    {
      gcc_assert (TREE_CODE (for_stmt) != OACC_LOOP);
      for_stmt = walk_tree (&OMP_FOR_BODY (for_stmt), find_combined_omp_for,
			    NULL, NULL);
      gcc_assert (for_stmt != NULL_TREE);
      gimplify_omp_ctxp->combined_loop = true;
    }

  for_body = NULL;
  gcc_assert (TREE_VEC_LENGTH (OMP_FOR_INIT (for_stmt))
	      == TREE_VEC_LENGTH (OMP_FOR_COND (for_stmt)));
  gcc_assert (TREE_VEC_LENGTH (OMP_FOR_INIT (for_stmt))
	      == TREE_VEC_LENGTH (OMP_FOR_INCR (for_stmt)));
  for (i = 0; i < TREE_VEC_LENGTH (OMP_FOR_INIT (for_stmt)); i++)
    {
      t = TREE_VEC_ELT (OMP_FOR_INIT (for_stmt), i);
      gcc_assert (TREE_CODE (t) == MODIFY_EXPR);
      decl = TREE_OPERAND (t, 0);
      gcc_assert (DECL_P (decl));
      gcc_assert (INTEGRAL_TYPE_P (TREE_TYPE (decl))
		  || POINTER_TYPE_P (TREE_TYPE (decl)));

      /* Make sure the iteration variable is private.  */
      tree c = NULL_TREE;
      tree c2 = NULL_TREE;
      if (orig_for_stmt != for_stmt)
	/* Do this only on innermost construct for combined ones.  */;
      else if (ort == ORT_SIMD)
	{
	  splay_tree_node n = splay_tree_lookup (gimplify_omp_ctxp->variables,
						 (splay_tree_key) decl);
	  omp_is_private (gimplify_omp_ctxp, decl,
			  1 + (TREE_VEC_LENGTH (OMP_FOR_INIT (for_stmt))
			       != 1));
	  if (n != NULL && (n->value & GOVD_DATA_SHARE_CLASS) != 0)
	    omp_notice_variable (gimplify_omp_ctxp, decl, true);
	  else if (TREE_VEC_LENGTH (OMP_FOR_INIT (for_stmt)) == 1)
	    {
	      c = build_omp_clause (input_location, OMP_CLAUSE_LINEAR);
	      OMP_CLAUSE_LINEAR_NO_COPYIN (c) = 1;
	      unsigned int flags = GOVD_LINEAR | GOVD_EXPLICIT | GOVD_SEEN;
	      if ((has_decl_expr
		   && bitmap_bit_p (has_decl_expr, DECL_UID (decl)))
		  || omp_no_lastprivate (gimplify_omp_ctxp))
		{
		  OMP_CLAUSE_LINEAR_NO_COPYOUT (c) = 1;
		  flags |= GOVD_LINEAR_LASTPRIVATE_NO_OUTER;
		}
	      OMP_CLAUSE_DECL (c) = decl;
	      OMP_CLAUSE_CHAIN (c) = OMP_FOR_CLAUSES (for_stmt);
	      OMP_FOR_CLAUSES (for_stmt) = c;
	      
	      omp_add_variable (gimplify_omp_ctxp, decl, flags);
	      struct gimplify_omp_ctx *outer
		= gimplify_omp_ctxp->outer_context;
	      if (outer && !OMP_CLAUSE_LINEAR_NO_COPYOUT (c))
		{
		  if (outer->region_type == ORT_WORKSHARE
		      && outer->combined_loop)
		    {
		      if (outer->outer_context
			  && (outer->outer_context->region_type
			      == ORT_COMBINED_PARALLEL))
			outer = outer->outer_context;
		      else if (omp_check_private (outer, decl, false))
			outer = NULL;
		    }
		  else if (outer->region_type != ORT_COMBINED_PARALLEL)
		    outer = NULL;
		  if (outer)
		    {
		      omp_add_variable (outer, decl,
					GOVD_LASTPRIVATE | GOVD_SEEN);
		      if (outer->outer_context)
			omp_notice_variable (outer->outer_context, decl, true);
		    }
		}
	    }
	  else
	    {
	      bool lastprivate
		= (!has_decl_expr
		   || !bitmap_bit_p (has_decl_expr, DECL_UID (decl)))
		  && !omp_no_lastprivate (gimplify_omp_ctxp);
	      struct gimplify_omp_ctx *outer
		= gimplify_omp_ctxp->outer_context;
	      if (outer && lastprivate)
		{
		  if (outer->region_type == ORT_WORKSHARE
		      && outer->combined_loop)
		    {
		      if (outer->outer_context
			  && (outer->outer_context->region_type
			      == ORT_COMBINED_PARALLEL))
			outer = outer->outer_context;
		      else if (omp_check_private (outer, decl, false))
			outer = NULL;
		    }
		  else if (outer->region_type != ORT_COMBINED_PARALLEL)
		    outer = NULL;
		  if (outer)
		    {
		      omp_add_variable (outer, decl,
					GOVD_LASTPRIVATE | GOVD_SEEN);
		      if (outer->outer_context)
			omp_notice_variable (outer->outer_context, decl, true);
		    }
		}

	      c = build_omp_clause (input_location,
				    lastprivate ? OMP_CLAUSE_LASTPRIVATE
						: OMP_CLAUSE_PRIVATE);
	      OMP_CLAUSE_DECL (c) = decl;
	      OMP_CLAUSE_CHAIN (c) = OMP_FOR_CLAUSES (for_stmt);
	      OMP_FOR_CLAUSES (for_stmt) = c;
	      omp_add_variable (gimplify_omp_ctxp, decl,
				(lastprivate ? GOVD_LASTPRIVATE : GOVD_PRIVATE)
				| GOVD_EXPLICIT | GOVD_SEEN);
	      c = NULL_TREE;
	    }
	}
      else if (omp_is_private (gimplify_omp_ctxp, decl, 0))
	omp_notice_variable (gimplify_omp_ctxp, decl, true);
      else
	omp_add_variable (gimplify_omp_ctxp, decl, GOVD_PRIVATE | GOVD_SEEN);

      /* If DECL is not a gimple register, create a temporary variable to act
	 as an iteration counter.  This is valid, since DECL cannot be
	 modified in the body of the loop.  Similarly for any iteration vars
	 in simd with collapse > 1 where the iterator vars must be
	 lastprivate.  */
      if (orig_for_stmt != for_stmt)
	var = decl;
      else if (!is_gimple_reg (decl)
	       || (ort == ORT_SIMD
		   && TREE_VEC_LENGTH (OMP_FOR_INIT (for_stmt)) > 1))
	{
	  var = create_tmp_var (TREE_TYPE (decl), get_name (decl));
	  TREE_OPERAND (t, 0) = var;

	  gimplify_seq_add_stmt (&for_body, gimple_build_assign (decl, var));

	  if (ort == ORT_SIMD
	      && TREE_VEC_LENGTH (OMP_FOR_INIT (for_stmt)) == 1)
	    {
	      c2 = build_omp_clause (input_location, OMP_CLAUSE_LINEAR);
	      OMP_CLAUSE_LINEAR_NO_COPYIN (c2) = 1;
	      OMP_CLAUSE_LINEAR_NO_COPYOUT (c2) = 1;
	      OMP_CLAUSE_DECL (c2) = var;
	      OMP_CLAUSE_CHAIN (c2) = OMP_FOR_CLAUSES (for_stmt);
	      OMP_FOR_CLAUSES (for_stmt) = c2;
	      omp_add_variable (gimplify_omp_ctxp, var,
				GOVD_LINEAR | GOVD_EXPLICIT | GOVD_SEEN);
	      if (c == NULL_TREE)
		{
		  c = c2;
		  c2 = NULL_TREE;
		}
	    }
	  else
	    omp_add_variable (gimplify_omp_ctxp, var,
			      GOVD_PRIVATE | GOVD_SEEN);
	}
      else
	var = decl;

      tret = gimplify_expr (&TREE_OPERAND (t, 1), &for_pre_body, NULL,
			    is_gimple_val, fb_rvalue);
      ret = MIN (ret, tret);
      if (ret == GS_ERROR)
	return ret;

      /* Handle OMP_FOR_COND.  */
      t = TREE_VEC_ELT (OMP_FOR_COND (for_stmt), i);
      gcc_assert (COMPARISON_CLASS_P (t));
      gcc_assert (TREE_OPERAND (t, 0) == decl);

      tret = gimplify_expr (&TREE_OPERAND (t, 1), &for_pre_body, NULL,
			    is_gimple_val, fb_rvalue);
      ret = MIN (ret, tret);

      /* Handle OMP_FOR_INCR.  */
      t = TREE_VEC_ELT (OMP_FOR_INCR (for_stmt), i);
      switch (TREE_CODE (t))
	{
	case PREINCREMENT_EXPR:
	case POSTINCREMENT_EXPR:
	  {
	    tree decl = TREE_OPERAND (t, 0);
	    /* c_omp_for_incr_canonicalize_ptr() should have been
	       called to massage things appropriately.  */
	    gcc_assert (!POINTER_TYPE_P (TREE_TYPE (decl)));

	    if (orig_for_stmt != for_stmt)
	      break;
	    t = build_int_cst (TREE_TYPE (decl), 1);
	    if (c)
	      OMP_CLAUSE_LINEAR_STEP (c) = t;
	    t = build2 (PLUS_EXPR, TREE_TYPE (decl), var, t);
	    t = build2 (MODIFY_EXPR, TREE_TYPE (var), var, t);
	    TREE_VEC_ELT (OMP_FOR_INCR (for_stmt), i) = t;
	    break;
	  }

	case PREDECREMENT_EXPR:
	case POSTDECREMENT_EXPR:
	  /* c_omp_for_incr_canonicalize_ptr() should have been
	     called to massage things appropriately.  */
	  gcc_assert (!POINTER_TYPE_P (TREE_TYPE (decl)));
	  if (orig_for_stmt != for_stmt)
	    break;
	  t = build_int_cst (TREE_TYPE (decl), -1);
	  if (c)
	    OMP_CLAUSE_LINEAR_STEP (c) = t;
	  t = build2 (PLUS_EXPR, TREE_TYPE (decl), var, t);
	  t = build2 (MODIFY_EXPR, TREE_TYPE (var), var, t);
	  TREE_VEC_ELT (OMP_FOR_INCR (for_stmt), i) = t;
	  break;

	case MODIFY_EXPR:
	  gcc_assert (TREE_OPERAND (t, 0) == decl);
	  TREE_OPERAND (t, 0) = var;

	  t = TREE_OPERAND (t, 1);
	  switch (TREE_CODE (t))
	    {
	    case PLUS_EXPR:
	      if (TREE_OPERAND (t, 1) == decl)
		{
		  TREE_OPERAND (t, 1) = TREE_OPERAND (t, 0);
		  TREE_OPERAND (t, 0) = var;
		  break;
		}

	      /* Fallthru.  */
	    case MINUS_EXPR:
	    case POINTER_PLUS_EXPR:
	      gcc_assert (TREE_OPERAND (t, 0) == decl);
	      TREE_OPERAND (t, 0) = var;
	      break;
	    default:
	      gcc_unreachable ();
	    }

	  tret = gimplify_expr (&TREE_OPERAND (t, 1), &for_pre_body, NULL,
				is_gimple_val, fb_rvalue);
	  ret = MIN (ret, tret);
	  if (c)
	    {
	      tree step = TREE_OPERAND (t, 1);
	      tree stept = TREE_TYPE (decl);
	      if (POINTER_TYPE_P (stept))
		stept = sizetype;
	      step = fold_convert (stept, step);
	      if (TREE_CODE (t) == MINUS_EXPR)
		step = fold_build1 (NEGATE_EXPR, stept, step);
	      OMP_CLAUSE_LINEAR_STEP (c) = step;
	      if (step != TREE_OPERAND (t, 1))
		{
		  tret = gimplify_expr (&OMP_CLAUSE_LINEAR_STEP (c),
					&for_pre_body, NULL,
					is_gimple_val, fb_rvalue);
		  ret = MIN (ret, tret);
		}
	    }
	  break;

	default:
	  gcc_unreachable ();
	}

      if (c2)
	{
	  gcc_assert (c);
	  OMP_CLAUSE_LINEAR_STEP (c2) = OMP_CLAUSE_LINEAR_STEP (c);
	}

      if ((var != decl || TREE_VEC_LENGTH (OMP_FOR_INIT (for_stmt)) > 1)
	  && orig_for_stmt == for_stmt)
	{
	  for (c = OMP_FOR_CLAUSES (for_stmt); c ; c = OMP_CLAUSE_CHAIN (c))
	    if (((OMP_CLAUSE_CODE (c) == OMP_CLAUSE_LASTPRIVATE
		  && OMP_CLAUSE_LASTPRIVATE_GIMPLE_SEQ (c) == NULL)
		 || (OMP_CLAUSE_CODE (c) == OMP_CLAUSE_LINEAR
		     && !OMP_CLAUSE_LINEAR_NO_COPYOUT (c)
		     && OMP_CLAUSE_LINEAR_GIMPLE_SEQ (c) == NULL))
		&& OMP_CLAUSE_DECL (c) == decl)
	      {
		t = TREE_VEC_ELT (OMP_FOR_INCR (for_stmt), i);
		gcc_assert (TREE_CODE (t) == MODIFY_EXPR);
		gcc_assert (TREE_OPERAND (t, 0) == var);
		t = TREE_OPERAND (t, 1);
		gcc_assert (TREE_CODE (t) == PLUS_EXPR
			    || TREE_CODE (t) == MINUS_EXPR
			    || TREE_CODE (t) == POINTER_PLUS_EXPR);
		gcc_assert (TREE_OPERAND (t, 0) == var);
		t = build2 (TREE_CODE (t), TREE_TYPE (decl), decl,
			    TREE_OPERAND (t, 1));
		gimple_seq *seq;
		if (OMP_CLAUSE_CODE (c) == OMP_CLAUSE_LASTPRIVATE)
		  seq = &OMP_CLAUSE_LASTPRIVATE_GIMPLE_SEQ (c);
		else
		  seq = &OMP_CLAUSE_LINEAR_GIMPLE_SEQ (c);
		gimplify_assign (decl, t, seq);
	    }
	}
    }

  BITMAP_FREE (has_decl_expr);

  gimplify_and_add (OMP_FOR_BODY (orig_for_stmt), &for_body);

  if (orig_for_stmt != for_stmt)
    for (i = 0; i < TREE_VEC_LENGTH (OMP_FOR_INIT (for_stmt)); i++)
      {
	t = TREE_VEC_ELT (OMP_FOR_INIT (for_stmt), i);
	decl = TREE_OPERAND (t, 0);
	var = create_tmp_var (TREE_TYPE (decl), get_name (decl));
	omp_add_variable (gimplify_omp_ctxp, var, GOVD_PRIVATE | GOVD_SEEN);
	TREE_OPERAND (t, 0) = var;
	t = TREE_VEC_ELT (OMP_FOR_INCR (for_stmt), i);
	TREE_OPERAND (t, 1) = copy_node (TREE_OPERAND (t, 1));
	TREE_OPERAND (TREE_OPERAND (t, 1), 0) = var;
      }

  gimplify_adjust_omp_clauses (pre_p, &OMP_FOR_CLAUSES (orig_for_stmt));

  int kind;
  switch (TREE_CODE (orig_for_stmt))
    {
    case OMP_FOR: kind = GF_OMP_FOR_KIND_FOR; break;
    case OMP_SIMD: kind = GF_OMP_FOR_KIND_SIMD; break;
    case CILK_SIMD: kind = GF_OMP_FOR_KIND_CILKSIMD; break;
    case CILK_FOR: kind = GF_OMP_FOR_KIND_CILKFOR; break;
    case OMP_DISTRIBUTE: kind = GF_OMP_FOR_KIND_DISTRIBUTE; break;
    case OMP_TASKLOOP: kind = GF_OMP_FOR_KIND_TASKLOOP; break;
    case OACC_LOOP: kind = GF_OMP_FOR_KIND_OACC_LOOP; break;
    default:
      gcc_unreachable ();
    }
  gfor = gimple_build_omp_for (for_body, kind, OMP_FOR_CLAUSES (orig_for_stmt),
			       TREE_VEC_LENGTH (OMP_FOR_INIT (for_stmt)),
			       for_pre_body);
  if (orig_for_stmt != for_stmt)
    gimple_omp_for_set_combined_p (gfor, true);
  if (gimplify_omp_ctxp
      && (gimplify_omp_ctxp->combined_loop
	  || (gimplify_omp_ctxp->region_type == ORT_COMBINED_PARALLEL
	      && gimplify_omp_ctxp->outer_context
	      && gimplify_omp_ctxp->outer_context->combined_loop)))
    {
      gimple_omp_for_set_combined_into_p (gfor, true);
      if (gimplify_omp_ctxp->combined_loop)
	gcc_assert (TREE_CODE (orig_for_stmt) == OMP_SIMD);
      else
	gcc_assert (TREE_CODE (orig_for_stmt) == OMP_FOR);
    }

  for (i = 0; i < TREE_VEC_LENGTH (OMP_FOR_INIT (for_stmt)); i++)
    {
      t = TREE_VEC_ELT (OMP_FOR_INIT (for_stmt), i);
      gimple_omp_for_set_index (gfor, i, TREE_OPERAND (t, 0));
      gimple_omp_for_set_initial (gfor, i, TREE_OPERAND (t, 1));
      t = TREE_VEC_ELT (OMP_FOR_COND (for_stmt), i);
      gimple_omp_for_set_cond (gfor, i, TREE_CODE (t));
      gimple_omp_for_set_final (gfor, i, TREE_OPERAND (t, 1));
      t = TREE_VEC_ELT (OMP_FOR_INCR (for_stmt), i);
      gimple_omp_for_set_incr (gfor, i, TREE_OPERAND (t, 1));
    }

  /* OMP_TASKLOOP is gimplified as two GIMPLE_OMP_FOR taskloop
     constructs with GIMPLE_OMP_TASK sandwiched in between them.
     The outer taskloop stands for computing the number of iterations,
     counts for collapsed loops and holding taskloop specific clauses.
     The task construct stands for the effect of data sharing on the
     explicit task it creates and the inner taskloop stands for expansion
     of the static loop inside of the explicit task construct.  */
  if (TREE_CODE (orig_for_stmt) == OMP_TASKLOOP)
    {
      tree *gfor_clauses_ptr = gimple_omp_for_clauses_ptr (gfor);
      tree task_clauses = NULL_TREE;
      tree c = *gfor_clauses_ptr;
      tree *gtask_clauses_ptr = &task_clauses;
      tree outer_for_clauses = NULL_TREE;
      tree *gforo_clauses_ptr = &outer_for_clauses;
      for (; c; c = OMP_CLAUSE_CHAIN (c))
	switch (OMP_CLAUSE_CODE (c))
	  {
	  /* These clauses are allowed on task, move them there.  */
	  case OMP_CLAUSE_SHARED:
	  case OMP_CLAUSE_PRIVATE:
	  case OMP_CLAUSE_FIRSTPRIVATE:
	  case OMP_CLAUSE_DEFAULT:
	  case OMP_CLAUSE_IF:
	  case OMP_CLAUSE_UNTIED:
	  case OMP_CLAUSE_FINAL:
	  case OMP_CLAUSE_MERGEABLE:
	  case OMP_CLAUSE_PRIORITY:
	    *gtask_clauses_ptr = c;
	    gtask_clauses_ptr = &OMP_CLAUSE_CHAIN (c);
	    break;
	  /* These clauses go into outer taskloop clauses.  */
	  case OMP_CLAUSE_GRAINSIZE:
	  case OMP_CLAUSE_NUM_TASKS:
	  case OMP_CLAUSE_NOGROUP:
	    *gforo_clauses_ptr = c;
	    gforo_clauses_ptr = &OMP_CLAUSE_CHAIN (c);
	    break;
	  /* Taskloop clause we duplicate on both taskloops.  */
	  case OMP_CLAUSE_COLLAPSE:
	    *gfor_clauses_ptr = c;
	    gfor_clauses_ptr = &OMP_CLAUSE_CHAIN (c);
	    *gforo_clauses_ptr = copy_node (c);
	    gforo_clauses_ptr = &OMP_CLAUSE_CHAIN (*gforo_clauses_ptr);
	    break;
	  /* For lastprivate, keep the clause on inner taskloop, and add
	     a shared clause on task.  */
	  case OMP_CLAUSE_LASTPRIVATE:
	    *gfor_clauses_ptr = c;
	    gfor_clauses_ptr = &OMP_CLAUSE_CHAIN (c);
	    *gtask_clauses_ptr = build_omp_clause (OMP_CLAUSE_LOCATION (c),
						   OMP_CLAUSE_SHARED);
	    OMP_CLAUSE_DECL (*gtask_clauses_ptr) = OMP_CLAUSE_DECL (c);
	    gtask_clauses_ptr = &OMP_CLAUSE_CHAIN (*gtask_clauses_ptr);
	    break;
	  default:
	    gcc_unreachable ();
	  }
      *gfor_clauses_ptr = NULL_TREE;
      *gtask_clauses_ptr = NULL_TREE;
      *gforo_clauses_ptr = NULL_TREE;
      gimple g
	= gimple_build_bind (NULL_TREE, gfor, NULL_TREE);
      g = gimple_build_omp_task (g, task_clauses, NULL_TREE, NULL_TREE,
				 NULL_TREE, NULL_TREE, NULL_TREE);
      gimple_omp_task_set_taskloop_p (g, true);
      g = gimple_build_bind (NULL_TREE, g, NULL_TREE);
      gomp_for *gforo
	= gimple_build_omp_for (g, GF_OMP_FOR_KIND_TASKLOOP, outer_for_clauses,
				gimple_omp_for_collapse (gfor), NULL);
      gimple_omp_for_set_combined_p (gforo, true);
      gimple_omp_for_set_combined_into_p (gfor, true);
      for (i = 0; i < (int) gimple_omp_for_collapse (gfor); i++)
	{
	  t = unshare_expr (gimple_omp_for_index (gfor, i));
	  gimple_omp_for_set_index (gforo, i, t);
	  t = unshare_expr (gimple_omp_for_initial (gfor, i));
	  gimple_omp_for_set_initial (gforo, i, t);
	  gimple_omp_for_set_cond (gforo, i,
				   gimple_omp_for_cond (gfor, i));
	  t = unshare_expr (gimple_omp_for_final (gfor, i));
	  gimple_omp_for_set_final (gforo, i, t);
	  t = unshare_expr (gimple_omp_for_incr (gfor, i));
	  gimple_omp_for_set_incr (gforo, i, t);
	}
      gimplify_seq_add_stmt (pre_p, gforo);
    }
  else
    gimplify_seq_add_stmt (pre_p, gfor);
  if (ret != GS_ALL_DONE)
    return GS_ERROR;
  *expr_p = NULL_TREE;
  return GS_ALL_DONE;
}

/* Gimplify the gross structure of several OMP constructs.  */

static void
gimplify_omp_workshare (tree *expr_p, gimple_seq *pre_p)
{
  tree expr = *expr_p;
  gimple stmt;
  gimple_seq body = NULL;
  enum omp_region_type ort;

  switch (TREE_CODE (expr))
    {
    case OMP_SECTIONS:
    case OMP_SINGLE:
      ort = ORT_WORKSHARE;
      break;
    case OACC_KERNELS:
    case OACC_PARALLEL:
    case OMP_TARGET:
      ort = ORT_TARGET;
      break;
    case OACC_DATA:
    case OMP_TARGET_DATA:
      ort = ORT_TARGET_DATA;
      break;
    case OMP_TEAMS:
      ort = OMP_TEAMS_COMBINED (expr) ? ORT_COMBINED_TEAMS : ORT_TEAMS;
      break;
    default:
      gcc_unreachable ();
    }
  gimplify_scan_omp_clauses (&OMP_CLAUSES (expr), pre_p, ort);
  if (ort == ORT_TARGET || ort == ORT_TARGET_DATA)
    {
      push_gimplify_context ();
      gimple g = gimplify_and_return_first (OMP_BODY (expr), &body);
      if (gimple_code (g) == GIMPLE_BIND)
	pop_gimplify_context (g);
      else
	pop_gimplify_context (NULL);
      if (ort == ORT_TARGET_DATA)
	{
	  enum built_in_function end_ix;
	  switch (TREE_CODE (expr))
	    {
	    case OACC_DATA:
	      end_ix = BUILT_IN_GOACC_DATA_END;
	      break;
	    case OMP_TARGET_DATA:
	      end_ix = BUILT_IN_GOMP_TARGET_END_DATA;
	      break;
	    default:
	      gcc_unreachable ();
	    }
	  tree fn = builtin_decl_explicit (end_ix);
	  g = gimple_build_call (fn, 0);
	  gimple_seq cleanup = NULL;
	  gimple_seq_add_stmt (&cleanup, g);
	  g = gimple_build_try (body, cleanup, GIMPLE_TRY_FINALLY);
	  body = NULL;
	  gimple_seq_add_stmt (&body, g);
	}
    }
  else
    gimplify_and_add (OMP_BODY (expr), &body);
  gimplify_adjust_omp_clauses (pre_p, &OMP_CLAUSES (expr));

  switch (TREE_CODE (expr))
    {
    case OACC_DATA:
      stmt = gimple_build_omp_target (body, GF_OMP_TARGET_KIND_OACC_DATA,
				      OMP_CLAUSES (expr));
      break;
    case OACC_KERNELS:
      stmt = gimple_build_omp_target (body, GF_OMP_TARGET_KIND_OACC_KERNELS,
				      OMP_CLAUSES (expr));
      break;
    case OACC_PARALLEL:
      stmt = gimple_build_omp_target (body, GF_OMP_TARGET_KIND_OACC_PARALLEL,
				      OMP_CLAUSES (expr));
      break;
    case OMP_SECTIONS:
      stmt = gimple_build_omp_sections (body, OMP_CLAUSES (expr));
      break;
    case OMP_SINGLE:
      stmt = gimple_build_omp_single (body, OMP_CLAUSES (expr));
      break;
    case OMP_TARGET:
      stmt = gimple_build_omp_target (body, GF_OMP_TARGET_KIND_REGION,
				      OMP_CLAUSES (expr));
      break;
    case OMP_TARGET_DATA:
      stmt = gimple_build_omp_target (body, GF_OMP_TARGET_KIND_DATA,
				      OMP_CLAUSES (expr));
      break;
    case OMP_TEAMS:
      stmt = gimple_build_omp_teams (body, OMP_CLAUSES (expr));
      break;
    default:
      gcc_unreachable ();
    }

  gimplify_seq_add_stmt (pre_p, stmt);
  *expr_p = NULL_TREE;
}

/* Gimplify the gross structure of OpenACC enter/exit data, update, and OpenMP
   target update constructs.  */

static void
gimplify_omp_target_update (tree *expr_p, gimple_seq *pre_p)
{
  tree expr = *expr_p;
  int kind;
  gomp_target *stmt;

  switch (TREE_CODE (expr))
    {
    case OACC_ENTER_DATA:
      kind = GF_OMP_TARGET_KIND_OACC_ENTER_EXIT_DATA;
      break;
    case OACC_EXIT_DATA:
      kind = GF_OMP_TARGET_KIND_OACC_ENTER_EXIT_DATA;
      break;
    case OACC_UPDATE:
      kind = GF_OMP_TARGET_KIND_OACC_UPDATE;
      break;
    case OMP_TARGET_UPDATE:
      kind = GF_OMP_TARGET_KIND_UPDATE;
      break;
    case OMP_TARGET_ENTER_DATA:
      clauses = OMP_TARGET_ENTER_DATA_CLAUSES (expr);
      kind = GF_OMP_TARGET_KIND_ENTER_DATA;
      break;
    case OMP_TARGET_EXIT_DATA:
      clauses = OMP_TARGET_EXIT_DATA_CLAUSES (expr);
      kind = GF_OMP_TARGET_KIND_EXIT_DATA;
      break;
    default:
      gcc_unreachable ();
    }
  gimplify_scan_omp_clauses (&OMP_STANDALONE_CLAUSES (expr), pre_p,
			     ORT_WORKSHARE);
  gimplify_adjust_omp_clauses (pre_p, &OMP_STANDALONE_CLAUSES (expr));
  stmt = gimple_build_omp_target (NULL, kind, OMP_STANDALONE_CLAUSES (expr));

  gimplify_seq_add_stmt (pre_p, stmt);
  *expr_p = NULL_TREE;
}

/* A subroutine of gimplify_omp_atomic.  The front end is supposed to have
   stabilized the lhs of the atomic operation as *ADDR.  Return true if
   EXPR is this stabilized form.  */

static bool
goa_lhs_expr_p (tree expr, tree addr)
{
  /* Also include casts to other type variants.  The C front end is fond
     of adding these for e.g. volatile variables.  This is like
     STRIP_TYPE_NOPS but includes the main variant lookup.  */
  STRIP_USELESS_TYPE_CONVERSION (expr);

  if (TREE_CODE (expr) == INDIRECT_REF)
    {
      expr = TREE_OPERAND (expr, 0);
      while (expr != addr
	     && (CONVERT_EXPR_P (expr)
		 || TREE_CODE (expr) == NON_LVALUE_EXPR)
	     && TREE_CODE (expr) == TREE_CODE (addr)
	     && types_compatible_p (TREE_TYPE (expr), TREE_TYPE (addr)))
	{
	  expr = TREE_OPERAND (expr, 0);
	  addr = TREE_OPERAND (addr, 0);
	}
      if (expr == addr)
	return true;
      return (TREE_CODE (addr) == ADDR_EXPR
	      && TREE_CODE (expr) == ADDR_EXPR
	      && TREE_OPERAND (addr, 0) == TREE_OPERAND (expr, 0));
    }
  if (TREE_CODE (addr) == ADDR_EXPR && expr == TREE_OPERAND (addr, 0))
    return true;
  return false;
}

/* Walk *EXPR_P and replace appearances of *LHS_ADDR with LHS_VAR.  If an
   expression does not involve the lhs, evaluate it into a temporary.
   Return 1 if the lhs appeared as a subexpression, 0 if it did not,
   or -1 if an error was encountered.  */

static int
goa_stabilize_expr (tree *expr_p, gimple_seq *pre_p, tree lhs_addr,
		    tree lhs_var)
{
  tree expr = *expr_p;
  int saw_lhs;

  if (goa_lhs_expr_p (expr, lhs_addr))
    {
      *expr_p = lhs_var;
      return 1;
    }
  if (is_gimple_val (expr))
    return 0;

  saw_lhs = 0;
  switch (TREE_CODE_CLASS (TREE_CODE (expr)))
    {
    case tcc_binary:
    case tcc_comparison:
      saw_lhs |= goa_stabilize_expr (&TREE_OPERAND (expr, 1), pre_p, lhs_addr,
				     lhs_var);
    case tcc_unary:
      saw_lhs |= goa_stabilize_expr (&TREE_OPERAND (expr, 0), pre_p, lhs_addr,
				     lhs_var);
      break;
    case tcc_expression:
      switch (TREE_CODE (expr))
	{
	case TRUTH_ANDIF_EXPR:
	case TRUTH_ORIF_EXPR:
	case TRUTH_AND_EXPR:
	case TRUTH_OR_EXPR:
	case TRUTH_XOR_EXPR:
	  saw_lhs |= goa_stabilize_expr (&TREE_OPERAND (expr, 1), pre_p,
					 lhs_addr, lhs_var);
	case TRUTH_NOT_EXPR:
	  saw_lhs |= goa_stabilize_expr (&TREE_OPERAND (expr, 0), pre_p,
					 lhs_addr, lhs_var);
	  break;
	case COMPOUND_EXPR:
	  /* Break out any preevaluations from cp_build_modify_expr.  */
	  for (; TREE_CODE (expr) == COMPOUND_EXPR;
	       expr = TREE_OPERAND (expr, 1))
	    gimplify_stmt (&TREE_OPERAND (expr, 0), pre_p);
	  *expr_p = expr;
	  return goa_stabilize_expr (expr_p, pre_p, lhs_addr, lhs_var);
	default:
	  break;
	}
      break;
    default:
      break;
    }

  if (saw_lhs == 0)
    {
      enum gimplify_status gs;
      gs = gimplify_expr (expr_p, pre_p, NULL, is_gimple_val, fb_rvalue);
      if (gs != GS_ALL_DONE)
	saw_lhs = -1;
    }

  return saw_lhs;
}

/* Gimplify an OMP_ATOMIC statement.  */

static enum gimplify_status
gimplify_omp_atomic (tree *expr_p, gimple_seq *pre_p)
{
  tree addr = TREE_OPERAND (*expr_p, 0);
  tree rhs = TREE_CODE (*expr_p) == OMP_ATOMIC_READ
	     ? NULL : TREE_OPERAND (*expr_p, 1);
  tree type = TYPE_MAIN_VARIANT (TREE_TYPE (TREE_TYPE (addr)));
  tree tmp_load;
  gomp_atomic_load *loadstmt;
  gomp_atomic_store *storestmt;

  tmp_load = create_tmp_reg (type);
  if (rhs && goa_stabilize_expr (&rhs, pre_p, addr, tmp_load) < 0)
    return GS_ERROR;

  if (gimplify_expr (&addr, pre_p, NULL, is_gimple_val, fb_rvalue)
      != GS_ALL_DONE)
    return GS_ERROR;

  loadstmt = gimple_build_omp_atomic_load (tmp_load, addr);
  gimplify_seq_add_stmt (pre_p, loadstmt);
  if (rhs && gimplify_expr (&rhs, pre_p, NULL, is_gimple_val, fb_rvalue)
      != GS_ALL_DONE)
    return GS_ERROR;

  if (TREE_CODE (*expr_p) == OMP_ATOMIC_READ)
    rhs = tmp_load;
  storestmt = gimple_build_omp_atomic_store (rhs);
  gimplify_seq_add_stmt (pre_p, storestmt);
  if (OMP_ATOMIC_SEQ_CST (*expr_p))
    {
      gimple_omp_atomic_set_seq_cst (loadstmt);
      gimple_omp_atomic_set_seq_cst (storestmt);
    }
  switch (TREE_CODE (*expr_p))
    {
    case OMP_ATOMIC_READ:
    case OMP_ATOMIC_CAPTURE_OLD:
      *expr_p = tmp_load;
      gimple_omp_atomic_set_need_value (loadstmt);
      break;
    case OMP_ATOMIC_CAPTURE_NEW:
      *expr_p = rhs;
      gimple_omp_atomic_set_need_value (storestmt);
      break;
    default:
      *expr_p = NULL;
      break;
    }

  return GS_ALL_DONE;
}

/* Gimplify a TRANSACTION_EXPR.  This involves gimplification of the
   body, and adding some EH bits.  */

static enum gimplify_status
gimplify_transaction (tree *expr_p, gimple_seq *pre_p)
{
  tree expr = *expr_p, temp, tbody = TRANSACTION_EXPR_BODY (expr);
  gimple body_stmt;
  gtransaction *trans_stmt;
  gimple_seq body = NULL;
  int subcode = 0;

  /* Wrap the transaction body in a BIND_EXPR so we have a context
     where to put decls for OMP.  */
  if (TREE_CODE (tbody) != BIND_EXPR)
    {
      tree bind = build3 (BIND_EXPR, void_type_node, NULL, tbody, NULL);
      TREE_SIDE_EFFECTS (bind) = 1;
      SET_EXPR_LOCATION (bind, EXPR_LOCATION (tbody));
      TRANSACTION_EXPR_BODY (expr) = bind;
    }

  push_gimplify_context ();
  temp = voidify_wrapper_expr (*expr_p, NULL);

  body_stmt = gimplify_and_return_first (TRANSACTION_EXPR_BODY (expr), &body);
  pop_gimplify_context (body_stmt);

  trans_stmt = gimple_build_transaction (body, NULL);
  if (TRANSACTION_EXPR_OUTER (expr))
    subcode = GTMA_IS_OUTER;
  else if (TRANSACTION_EXPR_RELAXED (expr))
    subcode = GTMA_IS_RELAXED;
  gimple_transaction_set_subcode (trans_stmt, subcode);

  gimplify_seq_add_stmt (pre_p, trans_stmt);

  if (temp)
    {
      *expr_p = temp;
      return GS_OK;
    }

  *expr_p = NULL_TREE;
  return GS_ALL_DONE;
}

/* Convert the GENERIC expression tree *EXPR_P to GIMPLE.  If the
   expression produces a value to be used as an operand inside a GIMPLE
   statement, the value will be stored back in *EXPR_P.  This value will
   be a tree of class tcc_declaration, tcc_constant, tcc_reference or
   an SSA_NAME.  The corresponding sequence of GIMPLE statements is
   emitted in PRE_P and POST_P.

   Additionally, this process may overwrite parts of the input
   expression during gimplification.  Ideally, it should be
   possible to do non-destructive gimplification.

   EXPR_P points to the GENERIC expression to convert to GIMPLE.  If
      the expression needs to evaluate to a value to be used as
      an operand in a GIMPLE statement, this value will be stored in
      *EXPR_P on exit.  This happens when the caller specifies one
      of fb_lvalue or fb_rvalue fallback flags.

   PRE_P will contain the sequence of GIMPLE statements corresponding
       to the evaluation of EXPR and all the side-effects that must
       be executed before the main expression.  On exit, the last
       statement of PRE_P is the core statement being gimplified.  For
       instance, when gimplifying 'if (++a)' the last statement in
       PRE_P will be 'if (t.1)' where t.1 is the result of
       pre-incrementing 'a'.

   POST_P will contain the sequence of GIMPLE statements corresponding
       to the evaluation of all the side-effects that must be executed
       after the main expression.  If this is NULL, the post
       side-effects are stored at the end of PRE_P.

       The reason why the output is split in two is to handle post
       side-effects explicitly.  In some cases, an expression may have
       inner and outer post side-effects which need to be emitted in
       an order different from the one given by the recursive
       traversal.  For instance, for the expression (*p--)++ the post
       side-effects of '--' must actually occur *after* the post
       side-effects of '++'.  However, gimplification will first visit
       the inner expression, so if a separate POST sequence was not
       used, the resulting sequence would be:

       	    1	t.1 = *p
       	    2	p = p - 1
       	    3	t.2 = t.1 + 1
       	    4	*p = t.2

       However, the post-decrement operation in line #2 must not be
       evaluated until after the store to *p at line #4, so the
       correct sequence should be:

       	    1	t.1 = *p
       	    2	t.2 = t.1 + 1
       	    3	*p = t.2
       	    4	p = p - 1

       So, by specifying a separate post queue, it is possible
       to emit the post side-effects in the correct order.
       If POST_P is NULL, an internal queue will be used.  Before
       returning to the caller, the sequence POST_P is appended to
       the main output sequence PRE_P.

   GIMPLE_TEST_F points to a function that takes a tree T and
       returns nonzero if T is in the GIMPLE form requested by the
       caller.  The GIMPLE predicates are in gimple.c.

   FALLBACK tells the function what sort of a temporary we want if
       gimplification cannot produce an expression that complies with
       GIMPLE_TEST_F.

       fb_none means that no temporary should be generated
       fb_rvalue means that an rvalue is OK to generate
       fb_lvalue means that an lvalue is OK to generate
       fb_either means that either is OK, but an lvalue is preferable.
       fb_mayfail means that gimplification may fail (in which case
       GS_ERROR will be returned)

   The return value is either GS_ERROR or GS_ALL_DONE, since this
   function iterates until EXPR is completely gimplified or an error
   occurs.  */

enum gimplify_status
gimplify_expr (tree *expr_p, gimple_seq *pre_p, gimple_seq *post_p,
	       bool (*gimple_test_f) (tree), fallback_t fallback)
{
  tree tmp;
  gimple_seq internal_pre = NULL;
  gimple_seq internal_post = NULL;
  tree save_expr;
  bool is_statement;
  location_t saved_location;
  enum gimplify_status ret;
  gimple_stmt_iterator pre_last_gsi, post_last_gsi;

  save_expr = *expr_p;
  if (save_expr == NULL_TREE)
    return GS_ALL_DONE;

  /* If we are gimplifying a top-level statement, PRE_P must be valid.  */
  is_statement = gimple_test_f == is_gimple_stmt;
  if (is_statement)
    gcc_assert (pre_p);

  /* Consistency checks.  */
  if (gimple_test_f == is_gimple_reg)
    gcc_assert (fallback & (fb_rvalue | fb_lvalue));
  else if (gimple_test_f == is_gimple_val
           || gimple_test_f == is_gimple_call_addr
           || gimple_test_f == is_gimple_condexpr
           || gimple_test_f == is_gimple_mem_rhs
           || gimple_test_f == is_gimple_mem_rhs_or_call
           || gimple_test_f == is_gimple_reg_rhs
           || gimple_test_f == is_gimple_reg_rhs_or_call
           || gimple_test_f == is_gimple_asm_val
	   || gimple_test_f == is_gimple_mem_ref_addr)
    gcc_assert (fallback & fb_rvalue);
  else if (gimple_test_f == is_gimple_min_lval
	   || gimple_test_f == is_gimple_lvalue)
    gcc_assert (fallback & fb_lvalue);
  else if (gimple_test_f == is_gimple_addressable)
    gcc_assert (fallback & fb_either);
  else if (gimple_test_f == is_gimple_stmt)
    gcc_assert (fallback == fb_none);
  else
    {
      /* We should have recognized the GIMPLE_TEST_F predicate to
	 know what kind of fallback to use in case a temporary is
	 needed to hold the value or address of *EXPR_P.  */
      gcc_unreachable ();
    }

  /* We used to check the predicate here and return immediately if it
     succeeds.  This is wrong; the design is for gimplification to be
     idempotent, and for the predicates to only test for valid forms, not
     whether they are fully simplified.  */
  if (pre_p == NULL)
    pre_p = &internal_pre;

  if (post_p == NULL)
    post_p = &internal_post;

  /* Remember the last statements added to PRE_P and POST_P.  Every
     new statement added by the gimplification helpers needs to be
     annotated with location information.  To centralize the
     responsibility, we remember the last statement that had been
     added to both queues before gimplifying *EXPR_P.  If
     gimplification produces new statements in PRE_P and POST_P, those
     statements will be annotated with the same location information
     as *EXPR_P.  */
  pre_last_gsi = gsi_last (*pre_p);
  post_last_gsi = gsi_last (*post_p);

  saved_location = input_location;
  if (save_expr != error_mark_node
      && EXPR_HAS_LOCATION (*expr_p))
    input_location = EXPR_LOCATION (*expr_p);

  /* Loop over the specific gimplifiers until the toplevel node
     remains the same.  */
  do
    {
      /* Strip away as many useless type conversions as possible
	 at the toplevel.  */
      STRIP_USELESS_TYPE_CONVERSION (*expr_p);

      /* Remember the expr.  */
      save_expr = *expr_p;

      /* Die, die, die, my darling.  */
      if (save_expr == error_mark_node
	  || (TREE_TYPE (save_expr)
	      && TREE_TYPE (save_expr) == error_mark_node))
	{
	  ret = GS_ERROR;
	  break;
	}

      /* Do any language-specific gimplification.  */
      ret = ((enum gimplify_status)
	     lang_hooks.gimplify_expr (expr_p, pre_p, post_p));
      if (ret == GS_OK)
	{
	  if (*expr_p == NULL_TREE)
	    break;
	  if (*expr_p != save_expr)
	    continue;
	}
      else if (ret != GS_UNHANDLED)
	break;

      /* Make sure that all the cases set 'ret' appropriately.  */
      ret = GS_UNHANDLED;
      switch (TREE_CODE (*expr_p))
	{
	  /* First deal with the special cases.  */

	case POSTINCREMENT_EXPR:
	case POSTDECREMENT_EXPR:
	case PREINCREMENT_EXPR:
	case PREDECREMENT_EXPR:
	  ret = gimplify_self_mod_expr (expr_p, pre_p, post_p,
					fallback != fb_none,
					TREE_TYPE (*expr_p));
	  break;

	case VIEW_CONVERT_EXPR:
	  if (is_gimple_reg_type (TREE_TYPE (*expr_p))
	      && is_gimple_reg_type (TREE_TYPE (TREE_OPERAND (*expr_p, 0))))
	    {
	      ret = gimplify_expr (&TREE_OPERAND (*expr_p, 0), pre_p,
				   post_p, is_gimple_val, fb_rvalue);
	      recalculate_side_effects (*expr_p);
	      break;
	    }
	  /* Fallthru.  */

	case ARRAY_REF:
	case ARRAY_RANGE_REF:
	case REALPART_EXPR:
	case IMAGPART_EXPR:
	case COMPONENT_REF:
	  ret = gimplify_compound_lval (expr_p, pre_p, post_p,
					fallback ? fallback : fb_rvalue);
	  break;

	case COND_EXPR:
	  ret = gimplify_cond_expr (expr_p, pre_p, fallback);

	  /* C99 code may assign to an array in a structure value of a
	     conditional expression, and this has undefined behavior
	     only on execution, so create a temporary if an lvalue is
	     required.  */
	  if (fallback == fb_lvalue)
	    {
	      *expr_p = get_initialized_tmp_var (*expr_p, pre_p, post_p);
	      mark_addressable (*expr_p);
	      ret = GS_OK;
	    }
	  break;

	case CALL_EXPR:
	  ret = gimplify_call_expr (expr_p, pre_p, fallback != fb_none);

	  /* C99 code may assign to an array in a structure returned
	     from a function, and this has undefined behavior only on
	     execution, so create a temporary if an lvalue is
	     required.  */
	  if (fallback == fb_lvalue)
	    {
	      *expr_p = get_initialized_tmp_var (*expr_p, pre_p, post_p);
	      mark_addressable (*expr_p);
	      ret = GS_OK;
	    }
	  break;

	case TREE_LIST:
	  gcc_unreachable ();

	case COMPOUND_EXPR:
	  ret = gimplify_compound_expr (expr_p, pre_p, fallback != fb_none);
	  break;

	case COMPOUND_LITERAL_EXPR:
	  ret = gimplify_compound_literal_expr (expr_p, pre_p,
						gimple_test_f, fallback);
	  break;

	case MODIFY_EXPR:
	case INIT_EXPR:
	  ret = gimplify_modify_expr (expr_p, pre_p, post_p,
				      fallback != fb_none);
	  break;

	case TRUTH_ANDIF_EXPR:
	case TRUTH_ORIF_EXPR:
	  {
	    /* Preserve the original type of the expression and the
	       source location of the outer expression.  */
	    tree org_type = TREE_TYPE (*expr_p);
	    *expr_p = gimple_boolify (*expr_p);
	    *expr_p = build3_loc (input_location, COND_EXPR,
				  org_type, *expr_p,
				  fold_convert_loc
				    (input_location,
				     org_type, boolean_true_node),
				  fold_convert_loc
				    (input_location,
				     org_type, boolean_false_node));
	    ret = GS_OK;
	    break;
	  }

	case TRUTH_NOT_EXPR:
	  {
	    tree type = TREE_TYPE (*expr_p);
	    /* The parsers are careful to generate TRUTH_NOT_EXPR
	       only with operands that are always zero or one.
	       We do not fold here but handle the only interesting case
	       manually, as fold may re-introduce the TRUTH_NOT_EXPR.  */
	    *expr_p = gimple_boolify (*expr_p);
	    if (TYPE_PRECISION (TREE_TYPE (*expr_p)) == 1)
	      *expr_p = build1_loc (input_location, BIT_NOT_EXPR,
				    TREE_TYPE (*expr_p),
				    TREE_OPERAND (*expr_p, 0));
	    else
	      *expr_p = build2_loc (input_location, BIT_XOR_EXPR,
				    TREE_TYPE (*expr_p),
				    TREE_OPERAND (*expr_p, 0),
				    build_int_cst (TREE_TYPE (*expr_p), 1));
	    if (!useless_type_conversion_p (type, TREE_TYPE (*expr_p)))
	      *expr_p = fold_convert_loc (input_location, type, *expr_p);
	    ret = GS_OK;
	    break;
	  }

	case ADDR_EXPR:
	  ret = gimplify_addr_expr (expr_p, pre_p, post_p);
	  break;

	case ANNOTATE_EXPR:
	  {
	    tree cond = TREE_OPERAND (*expr_p, 0);
	    tree kind = TREE_OPERAND (*expr_p, 1);
	    tree type = TREE_TYPE (cond);
	    if (!INTEGRAL_TYPE_P (type))
	      {
		*expr_p = cond;
		ret = GS_OK;
		break;
	      }
	    tree tmp = create_tmp_var (type);
	    gimplify_arg (&cond, pre_p, EXPR_LOCATION (*expr_p));
	    gcall *call
	      = gimple_build_call_internal (IFN_ANNOTATE, 2, cond, kind);
	    gimple_call_set_lhs (call, tmp);
	    gimplify_seq_add_stmt (pre_p, call);
	    *expr_p = tmp;
	    ret = GS_ALL_DONE;
	    break;
	  }

	case VA_ARG_EXPR:
	  ret = gimplify_va_arg_expr (expr_p, pre_p, post_p);
	  break;

	CASE_CONVERT:
	  if (IS_EMPTY_STMT (*expr_p))
	    {
	      ret = GS_ALL_DONE;
	      break;
	    }

	  if (VOID_TYPE_P (TREE_TYPE (*expr_p))
	      || fallback == fb_none)
	    {
	      /* Just strip a conversion to void (or in void context) and
		 try again.  */
	      *expr_p = TREE_OPERAND (*expr_p, 0);
	      ret = GS_OK;
	      break;
	    }

	  ret = gimplify_conversion (expr_p);
	  if (ret == GS_ERROR)
	    break;
	  if (*expr_p != save_expr)
	    break;
	  /* FALLTHRU */

	case FIX_TRUNC_EXPR:
	  /* unary_expr: ... | '(' cast ')' val | ...  */
	  ret = gimplify_expr (&TREE_OPERAND (*expr_p, 0), pre_p, post_p,
			       is_gimple_val, fb_rvalue);
	  recalculate_side_effects (*expr_p);
	  break;

	case INDIRECT_REF:
	  {
	    bool volatilep = TREE_THIS_VOLATILE (*expr_p);
	    bool notrap = TREE_THIS_NOTRAP (*expr_p);
	    tree saved_ptr_type = TREE_TYPE (TREE_OPERAND (*expr_p, 0));

	    *expr_p = fold_indirect_ref_loc (input_location, *expr_p);
	    if (*expr_p != save_expr)
	      {
		ret = GS_OK;
		break;
	      }

	    ret = gimplify_expr (&TREE_OPERAND (*expr_p, 0), pre_p, post_p,
				 is_gimple_reg, fb_rvalue);
	    if (ret == GS_ERROR)
	      break;

	    recalculate_side_effects (*expr_p);
	    *expr_p = fold_build2_loc (input_location, MEM_REF,
				       TREE_TYPE (*expr_p),
				       TREE_OPERAND (*expr_p, 0),
				       build_int_cst (saved_ptr_type, 0));
	    TREE_THIS_VOLATILE (*expr_p) = volatilep;
	    TREE_THIS_NOTRAP (*expr_p) = notrap;
	    ret = GS_OK;
	    break;
	  }

	/* We arrive here through the various re-gimplifcation paths.  */
	case MEM_REF:
	  /* First try re-folding the whole thing.  */
	  tmp = fold_binary (MEM_REF, TREE_TYPE (*expr_p),
			     TREE_OPERAND (*expr_p, 0),
			     TREE_OPERAND (*expr_p, 1));
	  if (tmp)
	    {
	      *expr_p = tmp;
	      recalculate_side_effects (*expr_p);
	      ret = GS_OK;
	      break;
	    }
	  /* Avoid re-gimplifying the address operand if it is already
	     in suitable form.  Re-gimplifying would mark the address
	     operand addressable.  Always gimplify when not in SSA form
	     as we still may have to gimplify decls with value-exprs.  */
	  if (!gimplify_ctxp || !gimplify_ctxp->into_ssa
	      || !is_gimple_mem_ref_addr (TREE_OPERAND (*expr_p, 0)))
	    {
	      ret = gimplify_expr (&TREE_OPERAND (*expr_p, 0), pre_p, post_p,
				   is_gimple_mem_ref_addr, fb_rvalue);
	      if (ret == GS_ERROR)
		break;
	    }
	  recalculate_side_effects (*expr_p);
	  ret = GS_ALL_DONE;
	  break;

	/* Constants need not be gimplified.  */
	case INTEGER_CST:
	case REAL_CST:
	case FIXED_CST:
	case STRING_CST:
	case COMPLEX_CST:
	case VECTOR_CST:
	  /* Drop the overflow flag on constants, we do not want
	     that in the GIMPLE IL.  */
	  if (TREE_OVERFLOW_P (*expr_p))
	    *expr_p = drop_tree_overflow (*expr_p);
	  ret = GS_ALL_DONE;
	  break;

	case CONST_DECL:
	  /* If we require an lvalue, such as for ADDR_EXPR, retain the
	     CONST_DECL node.  Otherwise the decl is replaceable by its
	     value.  */
	  /* ??? Should be == fb_lvalue, but ADDR_EXPR passes fb_either.  */
	  if (fallback & fb_lvalue)
	    ret = GS_ALL_DONE;
	  else
	    {
	      *expr_p = DECL_INITIAL (*expr_p);
	      ret = GS_OK;
	    }
	  break;

	case DECL_EXPR:
	  ret = gimplify_decl_expr (expr_p, pre_p);
	  break;

	case BIND_EXPR:
	  ret = gimplify_bind_expr (expr_p, pre_p);
	  break;

	case LOOP_EXPR:
	  ret = gimplify_loop_expr (expr_p, pre_p);
	  break;

	case SWITCH_EXPR:
	  ret = gimplify_switch_expr (expr_p, pre_p);
	  break;

	case EXIT_EXPR:
	  ret = gimplify_exit_expr (expr_p);
	  break;

	case GOTO_EXPR:
	  /* If the target is not LABEL, then it is a computed jump
	     and the target needs to be gimplified.  */
	  if (TREE_CODE (GOTO_DESTINATION (*expr_p)) != LABEL_DECL)
	    {
	      ret = gimplify_expr (&GOTO_DESTINATION (*expr_p), pre_p,
				   NULL, is_gimple_val, fb_rvalue);
	      if (ret == GS_ERROR)
		break;
	    }
	  gimplify_seq_add_stmt (pre_p,
			  gimple_build_goto (GOTO_DESTINATION (*expr_p)));
	  ret = GS_ALL_DONE;
	  break;

	case PREDICT_EXPR:
	  gimplify_seq_add_stmt (pre_p,
			gimple_build_predict (PREDICT_EXPR_PREDICTOR (*expr_p),
					      PREDICT_EXPR_OUTCOME (*expr_p)));
	  ret = GS_ALL_DONE;
	  break;

	case LABEL_EXPR:
	  ret = GS_ALL_DONE;
	  gcc_assert (decl_function_context (LABEL_EXPR_LABEL (*expr_p))
		      == current_function_decl);
	  gimplify_seq_add_stmt (pre_p,
			  gimple_build_label (LABEL_EXPR_LABEL (*expr_p)));
	  break;

	case CASE_LABEL_EXPR:
	  ret = gimplify_case_label_expr (expr_p, pre_p);
	  break;

	case RETURN_EXPR:
	  ret = gimplify_return_expr (*expr_p, pre_p);
	  break;

	case CONSTRUCTOR:
	  /* Don't reduce this in place; let gimplify_init_constructor work its
	     magic.  Buf if we're just elaborating this for side effects, just
	     gimplify any element that has side-effects.  */
	  if (fallback == fb_none)
	    {
	      unsigned HOST_WIDE_INT ix;
	      tree val;
	      tree temp = NULL_TREE;
	      FOR_EACH_CONSTRUCTOR_VALUE (CONSTRUCTOR_ELTS (*expr_p), ix, val)
		if (TREE_SIDE_EFFECTS (val))
		  append_to_statement_list (val, &temp);

	      *expr_p = temp;
	      ret = temp ? GS_OK : GS_ALL_DONE;
	    }
	  /* C99 code may assign to an array in a constructed
	     structure or union, and this has undefined behavior only
	     on execution, so create a temporary if an lvalue is
	     required.  */
	  else if (fallback == fb_lvalue)
	    {
	      *expr_p = get_initialized_tmp_var (*expr_p, pre_p, post_p);
	      mark_addressable (*expr_p);
	      ret = GS_OK;
	    }
	  else
	    ret = GS_ALL_DONE;
	  break;

	  /* The following are special cases that are not handled by the
	     original GIMPLE grammar.  */

	  /* SAVE_EXPR nodes are converted into a GIMPLE identifier and
	     eliminated.  */
	case SAVE_EXPR:
	  ret = gimplify_save_expr (expr_p, pre_p, post_p);
	  break;

	case BIT_FIELD_REF:
	  ret = gimplify_expr (&TREE_OPERAND (*expr_p, 0), pre_p,
			       post_p, is_gimple_lvalue, fb_either);
	  recalculate_side_effects (*expr_p);
	  break;

	case TARGET_MEM_REF:
	  {
	    enum gimplify_status r0 = GS_ALL_DONE, r1 = GS_ALL_DONE;

	    if (TMR_BASE (*expr_p))
	      r0 = gimplify_expr (&TMR_BASE (*expr_p), pre_p,
				  post_p, is_gimple_mem_ref_addr, fb_either);
	    if (TMR_INDEX (*expr_p))
	      r1 = gimplify_expr (&TMR_INDEX (*expr_p), pre_p,
				  post_p, is_gimple_val, fb_rvalue);
	    if (TMR_INDEX2 (*expr_p))
	      r1 = gimplify_expr (&TMR_INDEX2 (*expr_p), pre_p,
				  post_p, is_gimple_val, fb_rvalue);
	    /* TMR_STEP and TMR_OFFSET are always integer constants.  */
	    ret = MIN (r0, r1);
	  }
	  break;

	case NON_LVALUE_EXPR:
	  /* This should have been stripped above.  */
	  gcc_unreachable ();

	case ASM_EXPR:
	  ret = gimplify_asm_expr (expr_p, pre_p, post_p);
	  break;

	case TRY_FINALLY_EXPR:
	case TRY_CATCH_EXPR:
	  {
	    gimple_seq eval, cleanup;
	    gtry *try_;

	    /* Calls to destructors are generated automatically in FINALLY/CATCH
	       block. They should have location as UNKNOWN_LOCATION. However,
	       gimplify_call_expr will reset these call stmts to input_location
	       if it finds stmt's location is unknown. To prevent resetting for
	       destructors, we set the input_location to unknown.
	       Note that this only affects the destructor calls in FINALLY/CATCH
	       block, and will automatically reset to its original value by the
	       end of gimplify_expr.  */
	    input_location = UNKNOWN_LOCATION;
	    eval = cleanup = NULL;
	    gimplify_and_add (TREE_OPERAND (*expr_p, 0), &eval);
	    gimplify_and_add (TREE_OPERAND (*expr_p, 1), &cleanup);
	    /* Don't create bogus GIMPLE_TRY with empty cleanup.  */
	    if (gimple_seq_empty_p (cleanup))
	      {
		gimple_seq_add_seq (pre_p, eval);
		ret = GS_ALL_DONE;
		break;
	      }
	    try_ = gimple_build_try (eval, cleanup,
				     TREE_CODE (*expr_p) == TRY_FINALLY_EXPR
				     ? GIMPLE_TRY_FINALLY
				     : GIMPLE_TRY_CATCH);
	    if (EXPR_HAS_LOCATION (save_expr))
	      gimple_set_location (try_, EXPR_LOCATION (save_expr));
	    else if (LOCATION_LOCUS (saved_location) != UNKNOWN_LOCATION)
	      gimple_set_location (try_, saved_location);
	    if (TREE_CODE (*expr_p) == TRY_CATCH_EXPR)
	      gimple_try_set_catch_is_cleanup (try_,
					       TRY_CATCH_IS_CLEANUP (*expr_p));
	    gimplify_seq_add_stmt (pre_p, try_);
	    ret = GS_ALL_DONE;
	    break;
	  }

	case CLEANUP_POINT_EXPR:
	  ret = gimplify_cleanup_point_expr (expr_p, pre_p);
	  break;

	case TARGET_EXPR:
	  ret = gimplify_target_expr (expr_p, pre_p, post_p);
	  break;

	case CATCH_EXPR:
	  {
	    gimple c;
	    gimple_seq handler = NULL;
	    gimplify_and_add (CATCH_BODY (*expr_p), &handler);
	    c = gimple_build_catch (CATCH_TYPES (*expr_p), handler);
	    gimplify_seq_add_stmt (pre_p, c);
	    ret = GS_ALL_DONE;
	    break;
	  }

	case EH_FILTER_EXPR:
	  {
	    gimple ehf;
	    gimple_seq failure = NULL;

	    gimplify_and_add (EH_FILTER_FAILURE (*expr_p), &failure);
	    ehf = gimple_build_eh_filter (EH_FILTER_TYPES (*expr_p), failure);
	    gimple_set_no_warning (ehf, TREE_NO_WARNING (*expr_p));
	    gimplify_seq_add_stmt (pre_p, ehf);
	    ret = GS_ALL_DONE;
	    break;
	  }

	case OBJ_TYPE_REF:
	  {
	    enum gimplify_status r0, r1;
	    r0 = gimplify_expr (&OBJ_TYPE_REF_OBJECT (*expr_p), pre_p,
				post_p, is_gimple_val, fb_rvalue);
	    r1 = gimplify_expr (&OBJ_TYPE_REF_EXPR (*expr_p), pre_p,
				post_p, is_gimple_val, fb_rvalue);
	    TREE_SIDE_EFFECTS (*expr_p) = 0;
	    ret = MIN (r0, r1);
	  }
	  break;

	case LABEL_DECL:
	  /* We get here when taking the address of a label.  We mark
	     the label as "forced"; meaning it can never be removed and
	     it is a potential target for any computed goto.  */
	  FORCED_LABEL (*expr_p) = 1;
	  ret = GS_ALL_DONE;
	  break;

	case STATEMENT_LIST:
	  ret = gimplify_statement_list (expr_p, pre_p);
	  break;

	case WITH_SIZE_EXPR:
	  {
	    gimplify_expr (&TREE_OPERAND (*expr_p, 0), pre_p,
			   post_p == &internal_post ? NULL : post_p,
			   gimple_test_f, fallback);
	    gimplify_expr (&TREE_OPERAND (*expr_p, 1), pre_p, post_p,
			   is_gimple_val, fb_rvalue);
	    ret = GS_ALL_DONE;
	  }
	  break;

	case VAR_DECL:
	case PARM_DECL:
	  ret = gimplify_var_or_parm_decl (expr_p);
	  break;

	case RESULT_DECL:
	  /* When within an OMP context, notice uses of variables.  */
	  if (gimplify_omp_ctxp)
	    omp_notice_variable (gimplify_omp_ctxp, *expr_p, true);
	  ret = GS_ALL_DONE;
	  break;

	case SSA_NAME:
	  /* Allow callbacks into the gimplifier during optimization.  */
	  ret = GS_ALL_DONE;
	  break;

	case OMP_PARALLEL:
	  gimplify_omp_parallel (expr_p, pre_p);
	  ret = GS_ALL_DONE;
	  break;

	case OMP_TASK:
	  gimplify_omp_task (expr_p, pre_p);
	  ret = GS_ALL_DONE;
	  break;

	case OMP_FOR:
	case OMP_SIMD:
	case CILK_SIMD:
	case CILK_FOR:
	case OMP_DISTRIBUTE:
	case OMP_TASKLOOP:
	case OACC_LOOP:
	  ret = gimplify_omp_for (expr_p, pre_p);
	  break;

	case OACC_CACHE:
	  gimplify_oacc_cache (expr_p, pre_p);
	  ret = GS_ALL_DONE;
	  break;

	case OACC_HOST_DATA:
	case OACC_DECLARE:
	  sorry ("directive not yet implemented");
	  ret = GS_ALL_DONE;
	  break;

	case OACC_KERNELS:
	  if (OACC_KERNELS_COMBINED (*expr_p))
	    sorry ("directive not yet implemented");
	  else
	    gimplify_omp_workshare (expr_p, pre_p);
	  ret = GS_ALL_DONE;
	  break;

	case OACC_PARALLEL:
	  if (OACC_PARALLEL_COMBINED (*expr_p))
	    sorry ("directive not yet implemented");
	  else
	    gimplify_omp_workshare (expr_p, pre_p);
	  ret = GS_ALL_DONE;
	  break;

	case OACC_DATA:
	case OMP_SECTIONS:
	case OMP_SINGLE:
	case OMP_TARGET:
	case OMP_TARGET_DATA:
	case OMP_TEAMS:
	  gimplify_omp_workshare (expr_p, pre_p);
	  ret = GS_ALL_DONE;
	  break;

	case OACC_ENTER_DATA:
	case OACC_EXIT_DATA:
	case OACC_UPDATE:
	case OMP_TARGET_UPDATE:
	case OMP_TARGET_ENTER_DATA:
	case OMP_TARGET_EXIT_DATA:
	  gimplify_omp_target_update (expr_p, pre_p);
	  ret = GS_ALL_DONE;
	  break;

	case OMP_SECTION:
	case OMP_MASTER:
	case OMP_TASKGROUP:
	case OMP_ORDERED:
	case OMP_CRITICAL:
	  {
	    gimple_seq body = NULL;
	    gimple g;

	    gimplify_and_add (OMP_BODY (*expr_p), &body);
	    switch (TREE_CODE (*expr_p))
	      {
	      case OMP_SECTION:
	        g = gimple_build_omp_section (body);
	        break;
	      case OMP_MASTER:
	        g = gimple_build_omp_master (body);
		break;
	      case OMP_TASKGROUP:
		{
		  gimple_seq cleanup = NULL;
		  tree fn
		    = builtin_decl_explicit (BUILT_IN_GOMP_TASKGROUP_END);
		  g = gimple_build_call (fn, 0);
		  gimple_seq_add_stmt (&cleanup, g);
		  g = gimple_build_try (body, cleanup, GIMPLE_TRY_FINALLY);
		  body = NULL;
		  gimple_seq_add_stmt (&body, g);
		  g = gimple_build_omp_taskgroup (body);
		}
		break;
	      case OMP_ORDERED:
		g = gimple_build_omp_ordered (body);
		break;
	      case OMP_CRITICAL:
		g = gimple_build_omp_critical (body,
		    			       OMP_CRITICAL_NAME (*expr_p));
		break;
	      default:
		gcc_unreachable ();
	      }
	    gimplify_seq_add_stmt (pre_p, g);
	    ret = GS_ALL_DONE;
	    break;
	  }

	case OMP_ATOMIC:
	case OMP_ATOMIC_READ:
	case OMP_ATOMIC_CAPTURE_OLD:
	case OMP_ATOMIC_CAPTURE_NEW:
	  ret = gimplify_omp_atomic (expr_p, pre_p);
	  break;

	case TRANSACTION_EXPR:
	  ret = gimplify_transaction (expr_p, pre_p);
	  break;

	case TRUTH_AND_EXPR:
	case TRUTH_OR_EXPR:
	case TRUTH_XOR_EXPR:
	  {
	    tree orig_type = TREE_TYPE (*expr_p);
	    tree new_type, xop0, xop1;
	    *expr_p = gimple_boolify (*expr_p);
	    new_type = TREE_TYPE (*expr_p);
	    if (!useless_type_conversion_p (orig_type, new_type))
	      {
		*expr_p = fold_convert_loc (input_location, orig_type, *expr_p);
		ret = GS_OK;
		break;
	      }

	  /* Boolified binary truth expressions are semantically equivalent
	     to bitwise binary expressions.  Canonicalize them to the
	     bitwise variant.  */
	    switch (TREE_CODE (*expr_p))
	      {
	      case TRUTH_AND_EXPR:
		TREE_SET_CODE (*expr_p, BIT_AND_EXPR);
		break;
	      case TRUTH_OR_EXPR:
		TREE_SET_CODE (*expr_p, BIT_IOR_EXPR);
		break;
	      case TRUTH_XOR_EXPR:
		TREE_SET_CODE (*expr_p, BIT_XOR_EXPR);
		break;
	      default:
		break;
	      }
	    /* Now make sure that operands have compatible type to
	       expression's new_type.  */
	    xop0 = TREE_OPERAND (*expr_p, 0);
	    xop1 = TREE_OPERAND (*expr_p, 1);
	    if (!useless_type_conversion_p (new_type, TREE_TYPE (xop0)))
	      TREE_OPERAND (*expr_p, 0) = fold_convert_loc (input_location,
							    new_type,
	      						    xop0);
	    if (!useless_type_conversion_p (new_type, TREE_TYPE (xop1)))
	      TREE_OPERAND (*expr_p, 1) = fold_convert_loc (input_location,
							    new_type,
	      						    xop1);
	    /* Continue classified as tcc_binary.  */
	    goto expr_2;
	  }

	case FMA_EXPR:
	case VEC_COND_EXPR:
	case VEC_PERM_EXPR:
	  /* Classified as tcc_expression.  */
	  goto expr_3;

	case POINTER_PLUS_EXPR:
	  {
	    enum gimplify_status r0, r1;
	    r0 = gimplify_expr (&TREE_OPERAND (*expr_p, 0), pre_p,
				post_p, is_gimple_val, fb_rvalue);
	    r1 = gimplify_expr (&TREE_OPERAND (*expr_p, 1), pre_p,
				post_p, is_gimple_val, fb_rvalue);
	    recalculate_side_effects (*expr_p);
	    ret = MIN (r0, r1);
	    break;
	  }

	case CILK_SYNC_STMT:
	  {
	    if (!fn_contains_cilk_spawn_p (cfun))
	      {
		error_at (EXPR_LOCATION (*expr_p),
			  "expected %<_Cilk_spawn%> before %<_Cilk_sync%>");
		ret = GS_ERROR;
	      }
	    else
	      {
		gimplify_cilk_sync (expr_p, pre_p);
		ret = GS_ALL_DONE;
	      }
	    break;
	  }
	
	default:
	  switch (TREE_CODE_CLASS (TREE_CODE (*expr_p)))
	    {
	    case tcc_comparison:
	      /* Handle comparison of objects of non scalar mode aggregates
	     	 with a call to memcmp.  It would be nice to only have to do
	     	 this for variable-sized objects, but then we'd have to allow
	     	 the same nest of reference nodes we allow for MODIFY_EXPR and
	     	 that's too complex.

		 Compare scalar mode aggregates as scalar mode values.  Using
		 memcmp for them would be very inefficient at best, and is
		 plain wrong if bitfields are involved.  */
		{
		  tree type = TREE_TYPE (TREE_OPERAND (*expr_p, 1));

		  /* Vector comparisons need no boolification.  */
		  if (TREE_CODE (type) == VECTOR_TYPE)
		    goto expr_2;
		  else if (!AGGREGATE_TYPE_P (type))
		    {
		      tree org_type = TREE_TYPE (*expr_p);
		      *expr_p = gimple_boolify (*expr_p);
		      if (!useless_type_conversion_p (org_type,
						      TREE_TYPE (*expr_p)))
			{
			  *expr_p = fold_convert_loc (input_location,
						      org_type, *expr_p);
			  ret = GS_OK;
			}
		      else
			goto expr_2;
		    }
		  else if (TYPE_MODE (type) != BLKmode)
		    ret = gimplify_scalar_mode_aggregate_compare (expr_p);
		  else
		    ret = gimplify_variable_sized_compare (expr_p);

		  break;
		}

	    /* If *EXPR_P does not need to be special-cased, handle it
	       according to its class.  */
	    case tcc_unary:
	      ret = gimplify_expr (&TREE_OPERAND (*expr_p, 0), pre_p,
				   post_p, is_gimple_val, fb_rvalue);
	      break;

	    case tcc_binary:
	    expr_2:
	      {
		enum gimplify_status r0, r1;

		r0 = gimplify_expr (&TREE_OPERAND (*expr_p, 0), pre_p,
		                    post_p, is_gimple_val, fb_rvalue);
		r1 = gimplify_expr (&TREE_OPERAND (*expr_p, 1), pre_p,
				    post_p, is_gimple_val, fb_rvalue);

		ret = MIN (r0, r1);
		break;
	      }

	    expr_3:
	      {
		enum gimplify_status r0, r1, r2;

		r0 = gimplify_expr (&TREE_OPERAND (*expr_p, 0), pre_p,
		                    post_p, is_gimple_val, fb_rvalue);
		r1 = gimplify_expr (&TREE_OPERAND (*expr_p, 1), pre_p,
				    post_p, is_gimple_val, fb_rvalue);
		r2 = gimplify_expr (&TREE_OPERAND (*expr_p, 2), pre_p,
				    post_p, is_gimple_val, fb_rvalue);

		ret = MIN (MIN (r0, r1), r2);
		break;
	      }

	    case tcc_declaration:
	    case tcc_constant:
	      ret = GS_ALL_DONE;
	      goto dont_recalculate;

	    default:
	      gcc_unreachable ();
	    }

	  recalculate_side_effects (*expr_p);

	dont_recalculate:
	  break;
	}

      gcc_assert (*expr_p || ret != GS_OK);
    }
  while (ret == GS_OK);

  /* If we encountered an error_mark somewhere nested inside, either
     stub out the statement or propagate the error back out.  */
  if (ret == GS_ERROR)
    {
      if (is_statement)
	*expr_p = NULL;
      goto out;
    }

  /* This was only valid as a return value from the langhook, which
     we handled.  Make sure it doesn't escape from any other context.  */
  gcc_assert (ret != GS_UNHANDLED);

  if (fallback == fb_none && *expr_p && !is_gimple_stmt (*expr_p))
    {
      /* We aren't looking for a value, and we don't have a valid
	 statement.  If it doesn't have side-effects, throw it away.  */
      if (!TREE_SIDE_EFFECTS (*expr_p))
	*expr_p = NULL;
      else if (!TREE_THIS_VOLATILE (*expr_p))
	{
	  /* This is probably a _REF that contains something nested that
	     has side effects.  Recurse through the operands to find it.  */
	  enum tree_code code = TREE_CODE (*expr_p);

	  switch (code)
	    {
	    case COMPONENT_REF:
	    case REALPART_EXPR:
	    case IMAGPART_EXPR:
	    case VIEW_CONVERT_EXPR:
	      gimplify_expr (&TREE_OPERAND (*expr_p, 0), pre_p, post_p,
			     gimple_test_f, fallback);
	      break;

	    case ARRAY_REF:
	    case ARRAY_RANGE_REF:
	      gimplify_expr (&TREE_OPERAND (*expr_p, 0), pre_p, post_p,
			     gimple_test_f, fallback);
	      gimplify_expr (&TREE_OPERAND (*expr_p, 1), pre_p, post_p,
			     gimple_test_f, fallback);
	      break;

	    default:
	       /* Anything else with side-effects must be converted to
		  a valid statement before we get here.  */
	      gcc_unreachable ();
	    }

	  *expr_p = NULL;
	}
      else if (COMPLETE_TYPE_P (TREE_TYPE (*expr_p))
	       && TYPE_MODE (TREE_TYPE (*expr_p)) != BLKmode)
	{
	  /* Historically, the compiler has treated a bare reference
	     to a non-BLKmode volatile lvalue as forcing a load.  */
	  tree type = TYPE_MAIN_VARIANT (TREE_TYPE (*expr_p));

	  /* Normally, we do not want to create a temporary for a
	     TREE_ADDRESSABLE type because such a type should not be
	     copied by bitwise-assignment.  However, we make an
	     exception here, as all we are doing here is ensuring that
	     we read the bytes that make up the type.  We use
	     create_tmp_var_raw because create_tmp_var will abort when
	     given a TREE_ADDRESSABLE type.  */
	  tree tmp = create_tmp_var_raw (type, "vol");
	  gimple_add_tmp_var (tmp);
	  gimplify_assign (tmp, *expr_p, pre_p);
	  *expr_p = NULL;
	}
      else
	/* We can't do anything useful with a volatile reference to
	   an incomplete type, so just throw it away.  Likewise for
	   a BLKmode type, since any implicit inner load should
	   already have been turned into an explicit one by the
	   gimplification process.  */
	*expr_p = NULL;
    }

  /* If we are gimplifying at the statement level, we're done.  Tack
     everything together and return.  */
  if (fallback == fb_none || is_statement)
    {
      /* Since *EXPR_P has been converted into a GIMPLE tuple, clear
         it out for GC to reclaim it.  */
      *expr_p = NULL_TREE;

      if (!gimple_seq_empty_p (internal_pre)
	  || !gimple_seq_empty_p (internal_post))
	{
	  gimplify_seq_add_seq (&internal_pre, internal_post);
	  gimplify_seq_add_seq (pre_p, internal_pre);
	}

      /* The result of gimplifying *EXPR_P is going to be the last few
	 statements in *PRE_P and *POST_P.  Add location information
	 to all the statements that were added by the gimplification
	 helpers.  */
      if (!gimple_seq_empty_p (*pre_p))
	annotate_all_with_location_after (*pre_p, pre_last_gsi, input_location);

      if (!gimple_seq_empty_p (*post_p))
	annotate_all_with_location_after (*post_p, post_last_gsi,
					  input_location);

      goto out;
    }

#ifdef ENABLE_GIMPLE_CHECKING
  if (*expr_p)
    {
      enum tree_code code = TREE_CODE (*expr_p);
      /* These expressions should already be in gimple IR form.  */
      gcc_assert (code != MODIFY_EXPR
		  && code != ASM_EXPR
		  && code != BIND_EXPR
		  && code != CATCH_EXPR
		  && (code != COND_EXPR || gimplify_ctxp->allow_rhs_cond_expr)
		  && code != EH_FILTER_EXPR
		  && code != GOTO_EXPR
		  && code != LABEL_EXPR
		  && code != LOOP_EXPR
		  && code != SWITCH_EXPR
		  && code != TRY_FINALLY_EXPR
		  && code != OACC_PARALLEL
		  && code != OACC_KERNELS
		  && code != OACC_DATA
		  && code != OACC_HOST_DATA
		  && code != OACC_DECLARE
		  && code != OACC_UPDATE
		  && code != OACC_ENTER_DATA
		  && code != OACC_EXIT_DATA
		  && code != OACC_CACHE
		  && code != OMP_CRITICAL
		  && code != OMP_FOR
		  && code != OACC_LOOP
		  && code != OMP_MASTER
		  && code != OMP_TASKGROUP
		  && code != OMP_ORDERED
		  && code != OMP_PARALLEL
		  && code != OMP_SECTIONS
		  && code != OMP_SECTION
		  && code != OMP_SINGLE);
    }
#endif

  /* Otherwise we're gimplifying a subexpression, so the resulting
     value is interesting.  If it's a valid operand that matches
     GIMPLE_TEST_F, we're done. Unless we are handling some
     post-effects internally; if that's the case, we need to copy into
     a temporary before adding the post-effects to POST_P.  */
  if (gimple_seq_empty_p (internal_post) && (*gimple_test_f) (*expr_p))
    goto out;

  /* Otherwise, we need to create a new temporary for the gimplified
     expression.  */

  /* We can't return an lvalue if we have an internal postqueue.  The
     object the lvalue refers to would (probably) be modified by the
     postqueue; we need to copy the value out first, which means an
     rvalue.  */
  if ((fallback & fb_lvalue)
      && gimple_seq_empty_p (internal_post)
      && is_gimple_addressable (*expr_p))
    {
      /* An lvalue will do.  Take the address of the expression, store it
	 in a temporary, and replace the expression with an INDIRECT_REF of
	 that temporary.  */
      tmp = build_fold_addr_expr_loc (input_location, *expr_p);
      gimplify_expr (&tmp, pre_p, post_p, is_gimple_reg, fb_rvalue);
      *expr_p = build_simple_mem_ref (tmp);
    }
  else if ((fallback & fb_rvalue) && is_gimple_reg_rhs_or_call (*expr_p))
    {
      /* An rvalue will do.  Assign the gimplified expression into a
	 new temporary TMP and replace the original expression with
	 TMP.  First, make sure that the expression has a type so that
	 it can be assigned into a temporary.  */
      gcc_assert (!VOID_TYPE_P (TREE_TYPE (*expr_p)));
      *expr_p = get_formal_tmp_var (*expr_p, pre_p);
    }
  else
    {
#ifdef ENABLE_GIMPLE_CHECKING
      if (!(fallback & fb_mayfail))
	{
	  fprintf (stderr, "gimplification failed:\n");
	  print_generic_expr (stderr, *expr_p, 0);
	  debug_tree (*expr_p);
	  internal_error ("gimplification failed");
	}
#endif
      gcc_assert (fallback & fb_mayfail);

      /* If this is an asm statement, and the user asked for the
	 impossible, don't die.  Fail and let gimplify_asm_expr
	 issue an error.  */
      ret = GS_ERROR;
      goto out;
    }

  /* Make sure the temporary matches our predicate.  */
  gcc_assert ((*gimple_test_f) (*expr_p));

  if (!gimple_seq_empty_p (internal_post))
    {
      annotate_all_with_location (internal_post, input_location);
      gimplify_seq_add_seq (pre_p, internal_post);
    }

 out:
  input_location = saved_location;
  return ret;
}

/* Look through TYPE for variable-sized objects and gimplify each such
   size that we find.  Add to LIST_P any statements generated.  */

void
gimplify_type_sizes (tree type, gimple_seq *list_p)
{
  tree field, t;

  if (type == NULL || type == error_mark_node)
    return;

  /* We first do the main variant, then copy into any other variants.  */
  type = TYPE_MAIN_VARIANT (type);

  /* Avoid infinite recursion.  */
  if (TYPE_SIZES_GIMPLIFIED (type))
    return;

  TYPE_SIZES_GIMPLIFIED (type) = 1;

  switch (TREE_CODE (type))
    {
    case INTEGER_TYPE:
    case ENUMERAL_TYPE:
    case BOOLEAN_TYPE:
    case REAL_TYPE:
    case FIXED_POINT_TYPE:
      gimplify_one_sizepos (&TYPE_MIN_VALUE (type), list_p);
      gimplify_one_sizepos (&TYPE_MAX_VALUE (type), list_p);

      for (t = TYPE_NEXT_VARIANT (type); t; t = TYPE_NEXT_VARIANT (t))
	{
	  TYPE_MIN_VALUE (t) = TYPE_MIN_VALUE (type);
	  TYPE_MAX_VALUE (t) = TYPE_MAX_VALUE (type);
	}
      break;

    case ARRAY_TYPE:
      /* These types may not have declarations, so handle them here.  */
      gimplify_type_sizes (TREE_TYPE (type), list_p);
      gimplify_type_sizes (TYPE_DOMAIN (type), list_p);
      /* Ensure VLA bounds aren't removed, for -O0 they should be variables
	 with assigned stack slots, for -O1+ -g they should be tracked
	 by VTA.  */
      if (!(TYPE_NAME (type)
	    && TREE_CODE (TYPE_NAME (type)) == TYPE_DECL
	    && DECL_IGNORED_P (TYPE_NAME (type)))
	  && TYPE_DOMAIN (type)
	  && INTEGRAL_TYPE_P (TYPE_DOMAIN (type)))
	{
	  t = TYPE_MIN_VALUE (TYPE_DOMAIN (type));
	  if (t && TREE_CODE (t) == VAR_DECL && DECL_ARTIFICIAL (t))
	    DECL_IGNORED_P (t) = 0;
	  t = TYPE_MAX_VALUE (TYPE_DOMAIN (type));
	  if (t && TREE_CODE (t) == VAR_DECL && DECL_ARTIFICIAL (t))
	    DECL_IGNORED_P (t) = 0;
	}
      break;

    case RECORD_TYPE:
    case UNION_TYPE:
    case QUAL_UNION_TYPE:
      for (field = TYPE_FIELDS (type); field; field = DECL_CHAIN (field))
	if (TREE_CODE (field) == FIELD_DECL)
	  {
	    gimplify_one_sizepos (&DECL_FIELD_OFFSET (field), list_p);
	    gimplify_one_sizepos (&DECL_SIZE (field), list_p);
	    gimplify_one_sizepos (&DECL_SIZE_UNIT (field), list_p);
	    gimplify_type_sizes (TREE_TYPE (field), list_p);
	  }
      break;

    case POINTER_TYPE:
    case REFERENCE_TYPE:
	/* We used to recurse on the pointed-to type here, which turned out to
	   be incorrect because its definition might refer to variables not
	   yet initialized at this point if a forward declaration is involved.

	   It was actually useful for anonymous pointed-to types to ensure
	   that the sizes evaluation dominates every possible later use of the
	   values.  Restricting to such types here would be safe since there
	   is no possible forward declaration around, but would introduce an
	   undesirable middle-end semantic to anonymity.  We then defer to
	   front-ends the responsibility of ensuring that the sizes are
	   evaluated both early and late enough, e.g. by attaching artificial
	   type declarations to the tree.  */
      break;

    default:
      break;
    }

  gimplify_one_sizepos (&TYPE_SIZE (type), list_p);
  gimplify_one_sizepos (&TYPE_SIZE_UNIT (type), list_p);

  for (t = TYPE_NEXT_VARIANT (type); t; t = TYPE_NEXT_VARIANT (t))
    {
      TYPE_SIZE (t) = TYPE_SIZE (type);
      TYPE_SIZE_UNIT (t) = TYPE_SIZE_UNIT (type);
      TYPE_SIZES_GIMPLIFIED (t) = 1;
    }
}

/* A subroutine of gimplify_type_sizes to make sure that *EXPR_P,
   a size or position, has had all of its SAVE_EXPRs evaluated.
   We add any required statements to *STMT_P.  */

void
gimplify_one_sizepos (tree *expr_p, gimple_seq *stmt_p)
{
  tree expr = *expr_p;

  /* We don't do anything if the value isn't there, is constant, or contains
     A PLACEHOLDER_EXPR.  We also don't want to do anything if it's already
     a VAR_DECL.  If it's a VAR_DECL from another function, the gimplifier
     will want to replace it with a new variable, but that will cause problems
     if this type is from outside the function.  It's OK to have that here.  */
  if (is_gimple_sizepos (expr))
    return;

  *expr_p = unshare_expr (expr);

  gimplify_expr (expr_p, stmt_p, NULL, is_gimple_val, fb_rvalue);
}

/* Gimplify the body of statements of FNDECL and return a GIMPLE_BIND node
   containing the sequence of corresponding GIMPLE statements.  If DO_PARMS
   is true, also gimplify the parameters.  */

gbind *
gimplify_body (tree fndecl, bool do_parms)
{
  location_t saved_location = input_location;
  gimple_seq parm_stmts, seq;
  gimple outer_stmt;
  gbind *outer_bind;
  struct cgraph_node *cgn;

  timevar_push (TV_TREE_GIMPLIFY);

  /* Initialize for optimize_insn_for_s{ize,peed}_p possibly called during
     gimplification.  */
  default_rtl_profile ();

  gcc_assert (gimplify_ctxp == NULL);
  push_gimplify_context ();

  if (flag_openacc || flag_openmp)
    {
      gcc_assert (gimplify_omp_ctxp == NULL);
      if (lookup_attribute ("omp declare target", DECL_ATTRIBUTES (fndecl)))
	gimplify_omp_ctxp = new_omp_context (ORT_TARGET);
    }

  /* Unshare most shared trees in the body and in that of any nested functions.
     It would seem we don't have to do this for nested functions because
     they are supposed to be output and then the outer function gimplified
     first, but the g++ front end doesn't always do it that way.  */
  unshare_body (fndecl);
  unvisit_body (fndecl);

  cgn = cgraph_node::get (fndecl);
  if (cgn && cgn->origin)
    nonlocal_vlas = new hash_set<tree>;

  /* Make sure input_location isn't set to something weird.  */
  input_location = DECL_SOURCE_LOCATION (fndecl);

  /* Resolve callee-copies.  This has to be done before processing
     the body so that DECL_VALUE_EXPR gets processed correctly.  */
  parm_stmts = do_parms ? gimplify_parameters () : NULL;

  /* Gimplify the function's body.  */
  seq = NULL;
  gimplify_stmt (&DECL_SAVED_TREE (fndecl), &seq);
  outer_stmt = gimple_seq_first_stmt (seq);
  if (!outer_stmt)
    {
      outer_stmt = gimple_build_nop ();
      gimplify_seq_add_stmt (&seq, outer_stmt);
    }

  /* The body must contain exactly one statement, a GIMPLE_BIND.  If this is
     not the case, wrap everything in a GIMPLE_BIND to make it so.  */
  if (gimple_code (outer_stmt) == GIMPLE_BIND
      && gimple_seq_first (seq) == gimple_seq_last (seq))
    outer_bind = as_a <gbind *> (outer_stmt);
  else
    outer_bind = gimple_build_bind (NULL_TREE, seq, NULL);

  DECL_SAVED_TREE (fndecl) = NULL_TREE;

  /* If we had callee-copies statements, insert them at the beginning
     of the function and clear DECL_VALUE_EXPR_P on the parameters.  */
  if (!gimple_seq_empty_p (parm_stmts))
    {
      tree parm;

      gimplify_seq_add_seq (&parm_stmts, gimple_bind_body (outer_bind));
      gimple_bind_set_body (outer_bind, parm_stmts);

      for (parm = DECL_ARGUMENTS (current_function_decl);
	   parm; parm = DECL_CHAIN (parm))
	if (DECL_HAS_VALUE_EXPR_P (parm))
	  {
	    DECL_HAS_VALUE_EXPR_P (parm) = 0;
	    DECL_IGNORED_P (parm) = 0;
	  }
    }

  if (nonlocal_vlas)
    {
      if (nonlocal_vla_vars)
	{
	  /* tree-nested.c may later on call declare_vars (..., true);
	     which relies on BLOCK_VARS chain to be the tail of the
	     gimple_bind_vars chain.  Ensure we don't violate that
	     assumption.  */
	  if (gimple_bind_block (outer_bind)
	      == DECL_INITIAL (current_function_decl))
	    declare_vars (nonlocal_vla_vars, outer_bind, true);
	  else
	    BLOCK_VARS (DECL_INITIAL (current_function_decl))
	      = chainon (BLOCK_VARS (DECL_INITIAL (current_function_decl)),
			 nonlocal_vla_vars);
	  nonlocal_vla_vars = NULL_TREE;
	}
      delete nonlocal_vlas;
      nonlocal_vlas = NULL;
    }

  if ((flag_openacc || flag_openmp || flag_openmp_simd)
      && gimplify_omp_ctxp)
    {
      delete_omp_context (gimplify_omp_ctxp);
      gimplify_omp_ctxp = NULL;
    }

  pop_gimplify_context (outer_bind);
  gcc_assert (gimplify_ctxp == NULL);

#ifdef ENABLE_CHECKING
  if (!seen_error ())
    verify_gimple_in_seq (gimple_bind_body (outer_bind));
#endif

  timevar_pop (TV_TREE_GIMPLIFY);
  input_location = saved_location;

  return outer_bind;
}

typedef char *char_p; /* For DEF_VEC_P.  */

/* Return whether we should exclude FNDECL from instrumentation.  */

static bool
flag_instrument_functions_exclude_p (tree fndecl)
{
  vec<char_p> *v;

  v = (vec<char_p> *) flag_instrument_functions_exclude_functions;
  if (v && v->length () > 0)
    {
      const char *name;
      int i;
      char *s;

      name = lang_hooks.decl_printable_name (fndecl, 0);
      FOR_EACH_VEC_ELT (*v, i, s)
	if (strstr (name, s) != NULL)
	  return true;
    }

  v = (vec<char_p> *) flag_instrument_functions_exclude_files;
  if (v && v->length () > 0)
    {
      const char *name;
      int i;
      char *s;

      name = DECL_SOURCE_FILE (fndecl);
      FOR_EACH_VEC_ELT (*v, i, s)
	if (strstr (name, s) != NULL)
	  return true;
    }

  return false;
}

/* Entry point to the gimplification pass.  FNDECL is the FUNCTION_DECL
   node for the function we want to gimplify.

   Return the sequence of GIMPLE statements corresponding to the body
   of FNDECL.  */

void
gimplify_function_tree (tree fndecl)
{
  tree parm, ret;
  gimple_seq seq;
  gbind *bind;

  gcc_assert (!gimple_body (fndecl));

  if (DECL_STRUCT_FUNCTION (fndecl))
    push_cfun (DECL_STRUCT_FUNCTION (fndecl));
  else
    push_struct_function (fndecl);

  /* Tentatively set PROP_gimple_lva here, and reset it in gimplify_va_arg_expr
     if necessary.  */
  cfun->curr_properties |= PROP_gimple_lva;

  for (parm = DECL_ARGUMENTS (fndecl); parm ; parm = DECL_CHAIN (parm))
    {
      /* Preliminarily mark non-addressed complex variables as eligible
         for promotion to gimple registers.  We'll transform their uses
         as we find them.  */
      if ((TREE_CODE (TREE_TYPE (parm)) == COMPLEX_TYPE
	   || TREE_CODE (TREE_TYPE (parm)) == VECTOR_TYPE)
          && !TREE_THIS_VOLATILE (parm)
          && !needs_to_live_in_memory (parm))
        DECL_GIMPLE_REG_P (parm) = 1;
    }

  ret = DECL_RESULT (fndecl);
  if ((TREE_CODE (TREE_TYPE (ret)) == COMPLEX_TYPE
       || TREE_CODE (TREE_TYPE (ret)) == VECTOR_TYPE)
      && !needs_to_live_in_memory (ret))
    DECL_GIMPLE_REG_P (ret) = 1;

  bind = gimplify_body (fndecl, true);

  /* The tree body of the function is no longer needed, replace it
     with the new GIMPLE body.  */
  seq = NULL;
  gimple_seq_add_stmt (&seq, bind);
  gimple_set_body (fndecl, seq);

  /* If we're instrumenting function entry/exit, then prepend the call to
     the entry hook and wrap the whole function in a TRY_FINALLY_EXPR to
     catch the exit hook.  */
  /* ??? Add some way to ignore exceptions for this TFE.  */
  if (flag_instrument_function_entry_exit
      && !DECL_NO_INSTRUMENT_FUNCTION_ENTRY_EXIT (fndecl)
      && !flag_instrument_functions_exclude_p (fndecl))
    {
      tree x;
      gbind *new_bind;
      gimple tf;
      gimple_seq cleanup = NULL, body = NULL;
      tree tmp_var;
      gcall *call;

      x = builtin_decl_implicit (BUILT_IN_RETURN_ADDRESS);
      call = gimple_build_call (x, 1, integer_zero_node);
      tmp_var = create_tmp_var (ptr_type_node, "return_addr");
      gimple_call_set_lhs (call, tmp_var);
      gimplify_seq_add_stmt (&cleanup, call);
      x = builtin_decl_implicit (BUILT_IN_PROFILE_FUNC_EXIT);
      call = gimple_build_call (x, 2,
				build_fold_addr_expr (current_function_decl),
				tmp_var);
      gimplify_seq_add_stmt (&cleanup, call);
      tf = gimple_build_try (seq, cleanup, GIMPLE_TRY_FINALLY);

      x = builtin_decl_implicit (BUILT_IN_RETURN_ADDRESS);
      call = gimple_build_call (x, 1, integer_zero_node);
      tmp_var = create_tmp_var (ptr_type_node, "return_addr");
      gimple_call_set_lhs (call, tmp_var);
      gimplify_seq_add_stmt (&body, call);
      x = builtin_decl_implicit (BUILT_IN_PROFILE_FUNC_ENTER);
      call = gimple_build_call (x, 2,
				build_fold_addr_expr (current_function_decl),
				tmp_var);
      gimplify_seq_add_stmt (&body, call);
      gimplify_seq_add_stmt (&body, tf);
      new_bind = gimple_build_bind (NULL, body, gimple_bind_block (bind));
      /* Clear the block for BIND, since it is no longer directly inside
         the function, but within a try block.  */
      gimple_bind_set_block (bind, NULL);

      /* Replace the current function body with the body
         wrapped in the try/finally TF.  */
      seq = NULL;
      gimple_seq_add_stmt (&seq, new_bind);
      gimple_set_body (fndecl, seq);
      bind = new_bind;
    }

  if ((flag_sanitize & SANITIZE_THREAD) != 0
      && !lookup_attribute ("no_sanitize_thread", DECL_ATTRIBUTES (fndecl)))
    {
      gcall *call = gimple_build_call_internal (IFN_TSAN_FUNC_EXIT, 0);
      gimple tf = gimple_build_try (seq, call, GIMPLE_TRY_FINALLY);
      gbind *new_bind = gimple_build_bind (NULL, tf, gimple_bind_block (bind));
      /* Clear the block for BIND, since it is no longer directly inside
	 the function, but within a try block.  */
      gimple_bind_set_block (bind, NULL);
      /* Replace the current function body with the body
	 wrapped in the try/finally TF.  */
      seq = NULL;
      gimple_seq_add_stmt (&seq, new_bind);
      gimple_set_body (fndecl, seq);
    }

  DECL_SAVED_TREE (fndecl) = NULL_TREE;
  cfun->curr_properties |= PROP_gimple_any;

  pop_cfun ();
}

/* Return a dummy expression of type TYPE in order to keep going after an
   error.  */

static tree
dummy_object (tree type)
{
  tree t = build_int_cst (build_pointer_type (type), 0);
  return build2 (MEM_REF, type, t, t);
}

/* Gimplify __builtin_va_arg, aka VA_ARG_EXPR, which is not really a
   builtin function, but a very special sort of operator.  */

enum gimplify_status
gimplify_va_arg_expr (tree *expr_p, gimple_seq *pre_p,
		      gimple_seq *post_p ATTRIBUTE_UNUSED)
{
  tree promoted_type, have_va_type;
  tree valist = TREE_OPERAND (*expr_p, 0);
  tree type = TREE_TYPE (*expr_p);
  tree t, tag;
  location_t loc = EXPR_LOCATION (*expr_p);

  /* Verify that valist is of the proper type.  */
  have_va_type = TREE_TYPE (valist);
  if (have_va_type == error_mark_node)
    return GS_ERROR;
  have_va_type = targetm.canonical_va_list_type (have_va_type);

  if (have_va_type == NULL_TREE)
    {
      error_at (loc, "first argument to %<va_arg%> not of type %<va_list%>");
      return GS_ERROR;
    }

  /* Generate a diagnostic for requesting data of a type that cannot
     be passed through `...' due to type promotion at the call site.  */
  if ((promoted_type = lang_hooks.types.type_promotes_to (type))
	   != type)
    {
      static bool gave_help;
      bool warned;

      /* Unfortunately, this is merely undefined, rather than a constraint
	 violation, so we cannot make this an error.  If this call is never
	 executed, the program is still strictly conforming.  */
      warned = warning_at (loc, 0,
	  		   "%qT is promoted to %qT when passed through %<...%>",
			   type, promoted_type);
      if (!gave_help && warned)
	{
	  gave_help = true;
	  inform (loc, "(so you should pass %qT not %qT to %<va_arg%>)",
		  promoted_type, type);
	}

      /* We can, however, treat "undefined" any way we please.
	 Call abort to encourage the user to fix the program.  */
      if (warned)
	inform (loc, "if this code is reached, the program will abort");
      /* Before the abort, allow the evaluation of the va_list
	 expression to exit or longjmp.  */
      gimplify_and_add (valist, pre_p);
      t = build_call_expr_loc (loc,
			       builtin_decl_implicit (BUILT_IN_TRAP), 0);
      gimplify_and_add (t, pre_p);

      /* This is dead code, but go ahead and finish so that the
	 mode of the result comes out right.  */
      *expr_p = dummy_object (type);
      return GS_ALL_DONE;
    }

  tag = build_int_cst (build_pointer_type (type), 0);
  *expr_p = build_call_expr_internal_loc (loc, IFN_VA_ARG, type, 2, valist, tag);

  /* Clear the tentatively set PROP_gimple_lva, to indicate that IFN_VA_ARG
     needs to be expanded.  */
  cfun->curr_properties &= ~PROP_gimple_lva;

  return GS_OK;
}

/* Build a new GIMPLE_ASSIGN tuple and append it to the end of *SEQ_P.

   DST/SRC are the destination and source respectively.  You can pass
   ungimplified trees in DST or SRC, in which case they will be
   converted to a gimple operand if necessary.

   This function returns the newly created GIMPLE_ASSIGN tuple.  */

gimple
gimplify_assign (tree dst, tree src, gimple_seq *seq_p)
{
  tree t = build2 (MODIFY_EXPR, TREE_TYPE (dst), dst, src);
  gimplify_and_add (t, seq_p);
  ggc_free (t);
  return gimple_seq_last_stmt (*seq_p);
}

inline hashval_t
gimplify_hasher::hash (const elt_t *p)
{
  tree t = p->val;
  return iterative_hash_expr (t, 0);
}

inline bool
gimplify_hasher::equal (const elt_t *p1, const elt_t *p2)
{
  tree t1 = p1->val;
  tree t2 = p2->val;
  enum tree_code code = TREE_CODE (t1);

  if (TREE_CODE (t2) != code
      || TREE_TYPE (t1) != TREE_TYPE (t2))
    return false;

  if (!operand_equal_p (t1, t2, 0))
    return false;

#ifdef ENABLE_CHECKING
  /* Only allow them to compare equal if they also hash equal; otherwise
     results are nondeterminate, and we fail bootstrap comparison.  */
  gcc_assert (hash (p1) == hash (p2));
#endif

  return true;
}<|MERGE_RESOLUTION|>--- conflicted
+++ resolved
@@ -7062,12 +7062,9 @@
       gcc_unreachable ();
     }
 
-<<<<<<< HEAD
-  gimplify_scan_omp_clauses (&OMP_FOR_CLAUSES (for_stmt), pre_p, ort);
-=======
   /* Set OMP_CLAUSE_LINEAR_NO_COPYIN flag on explicit linear
      clause for the IV.  */
-  if (simd && TREE_VEC_LENGTH (OMP_FOR_INIT (for_stmt)) == 1)
+  if (org == ORT_SIMD && TREE_VEC_LENGTH (OMP_FOR_INIT (for_stmt)) == 1)
     {
       t = TREE_VEC_ELT (OMP_FOR_INIT (for_stmt), 0);
       gcc_assert (TREE_CODE (t) == MODIFY_EXPR);
@@ -7081,9 +7078,7 @@
 	  }
     }
 
-  gimplify_scan_omp_clauses (&OMP_FOR_CLAUSES (for_stmt), pre_p,
-			     simd ? ORT_SIMD : ORT_WORKSHARE);
->>>>>>> d7729e26
+  gimplify_scan_omp_clauses (&OMP_FOR_CLAUSES (for_stmt), pre_p, ort);
   if (TREE_CODE (for_stmt) == OMP_DISTRIBUTE)
     gimplify_omp_ctxp->distribute = true;
 
@@ -7712,11 +7707,9 @@
       kind = GF_OMP_TARGET_KIND_UPDATE;
       break;
     case OMP_TARGET_ENTER_DATA:
-      clauses = OMP_TARGET_ENTER_DATA_CLAUSES (expr);
       kind = GF_OMP_TARGET_KIND_ENTER_DATA;
       break;
     case OMP_TARGET_EXIT_DATA:
-      clauses = OMP_TARGET_EXIT_DATA_CLAUSES (expr);
       kind = GF_OMP_TARGET_KIND_EXIT_DATA;
       break;
     default:
