/* Tree lowering pass.  This pass converts the GENERIC functions-as-trees
   tree representation into the GIMPLE form.
   Copyright (C) 2002-2015 Free Software Foundation, Inc.
   Major work done by Sebastian Pop <s.pop@laposte.net>,
   Diego Novillo <dnovillo@redhat.com> and Jason Merrill <jason@redhat.com>.

This file is part of GCC.

GCC is free software; you can redistribute it and/or modify it under
the terms of the GNU General Public License as published by the Free
Software Foundation; either version 3, or (at your option) any later
version.

GCC is distributed in the hope that it will be useful, but WITHOUT ANY
WARRANTY; without even the implied warranty of MERCHANTABILITY or
FITNESS FOR A PARTICULAR PURPOSE.  See the GNU General Public License
for more details.

You should have received a copy of the GNU General Public License
along with GCC; see the file COPYING3.  If not see
<http://www.gnu.org/licenses/>.  */

#include "config.h"
#include "system.h"
#include "coretypes.h"
#include "alias.h"
#include "backend.h"
#include "tree.h"
#include "gimple.h"
#include "gimple-predict.h"
#include "rtl.h"
#include "ssa.h"
#include "options.h"
#include "fold-const.h"
#include "flags.h"
#include "insn-config.h"
#include "expmed.h"
#include "dojump.h"
#include "explow.h"
#include "calls.h"
#include "emit-rtl.h"
#include "varasm.h"
#include "stmt.h"
#include "expr.h"
#include "internal-fn.h"
#include "gimple-fold.h"
#include "tree-eh.h"
#include "gimplify.h"
#include "gimple-iterator.h"
#include "stor-layout.h"
#include "print-tree.h"
#include "tree-iterator.h"
#include "tree-inline.h"
#include "tree-pretty-print.h"
#include "langhooks.h"
#include "cgraph.h"
#include "tree-cfg.h"
#include "tree-ssa.h"
#include "diagnostic-core.h"
#include "target.h"
#include "splay-tree.h"
#include "omp-low.h"
#include "gimple-low.h"
#include "cilk.h"
#include "gomp-constants.h"
#include "tree-dump.h"

#include "langhooks-def.h"	/* FIXME: for lhd_set_decl_assembler_name */
#include "tree-pass.h"		/* FIXME: only for PROP_gimple_any */
#include "builtins.h"

enum gimplify_omp_var_data
{
  GOVD_SEEN = 1,
  GOVD_EXPLICIT = 2,
  GOVD_SHARED = 4,
  GOVD_PRIVATE = 8,
  GOVD_FIRSTPRIVATE = 16,
  GOVD_LASTPRIVATE = 32,
  GOVD_REDUCTION = 64,
  GOVD_LOCAL = 128,
  GOVD_MAP = 256,
  GOVD_DEBUG_PRIVATE = 512,
  GOVD_PRIVATE_OUTER_REF = 1024,
  GOVD_LINEAR = 2048,
  GOVD_ALIGNED = 4096,

  /* Flag for GOVD_MAP: don't copy back.  */
  GOVD_MAP_TO_ONLY = 8192,

  /* Flag for GOVD_LINEAR or GOVD_LASTPRIVATE: no outer reference.  */
  GOVD_LINEAR_LASTPRIVATE_NO_OUTER = 16384,

<<<<<<< HEAD
  GOVD_USE_DEVICE = 1 << 15,

  GOVD_FORCE_MAP = 1 << 16,

  /* OpenACC deviceptr clause.  */
  GOVD_USE_DEVPTR = 1 << 18,
=======
  GOVD_MAP_0LEN_ARRAY = 32768,
>>>>>>> 9c23418f

  GOVD_DATA_SHARE_CLASS = (GOVD_SHARED | GOVD_PRIVATE | GOVD_FIRSTPRIVATE
			   | GOVD_LASTPRIVATE | GOVD_REDUCTION | GOVD_LINEAR
			   | GOVD_LOCAL)
};


enum omp_region_type
{
  ORT_WORKSHARE = 0,
  ORT_SIMD = 1,
  ORT_PARALLEL = 2,
  ORT_COMBINED_PARALLEL = 3,
  ORT_TASK = 4,
  ORT_UNTIED_TASK = 5,
  ORT_TEAMS = 8,
  ORT_COMBINED_TEAMS = 9,
  /* Data region.  */
  ORT_TARGET_DATA = 16,
  /* Data region with offloading.  */
  ORT_TARGET = 32,
<<<<<<< HEAD
  /* An OpenACC host-data region.  */
  ORT_HOST_DATA = 64,
  /* Dummy OpenMP region, used to disable expansion of
     DECL_VALUE_EXPRs in taskloop pre body.  */
  ORT_NONE = 128
};

enum omp_region_kind
{
  ORK_OMP,
  ORK_OACC,
  ORK_UNKNOWN
};

enum acc_region_kind
{
  ARK_GENERAL,  /* Default used for data, etc. regions.  */
  ARK_PARALLEL, /* Parallel construct.  */
  ARK_KERNELS,  /* Kernels construct.  */
  ARK_DECLARE   /* Declare directive.  */
=======
  ORT_COMBINED_TARGET = 33,
  /* Dummy OpenMP region, used to disable expansion of
     DECL_VALUE_EXPRs in taskloop pre body.  */
  ORT_NONE = 64
>>>>>>> 9c23418f
};

/* Gimplify hashtable helper.  */

struct gimplify_hasher : free_ptr_hash <elt_t>
{
  static inline hashval_t hash (const elt_t *);
  static inline bool equal (const elt_t *, const elt_t *);
};

struct gimplify_ctx
{
  struct gimplify_ctx *prev_context;

  vec<gbind *> bind_expr_stack;
  tree temps;
  gimple_seq conditional_cleanups;
  tree exit_label;
  tree return_temp;

  vec<tree> case_labels;
  /* The formal temporary table.  Should this be persistent?  */
  hash_table<gimplify_hasher> *temp_htab;

  int conditions;
  bool save_stack;
  bool into_ssa;
  bool allow_rhs_cond_expr;
  bool in_cleanup_point_expr;
};

struct gimplify_omp_ctx
{
  struct gimplify_omp_ctx *outer_context;
  splay_tree variables;
  hash_set<tree> *privatized_types;
  /* Iteration variables in an OMP_FOR.  */
  vec<tree> iter_vars;
  location_t location;
  enum omp_clause_default_kind default_kind;
  enum omp_region_type region_type;
  enum omp_region_kind region_kind;
  enum acc_region_kind acc_region_kind;
  bool combined_loop;
  bool distribute;
<<<<<<< HEAD
  gomp_target *stmt;
};

struct privatize_reduction
{
  tree ref_var, local_var;
=======
  bool target_map_scalars_firstprivate;
  bool target_map_pointers_as_0len_arrays;
  bool target_firstprivatize_array_bases;
>>>>>>> 9c23418f
};

static struct gimplify_ctx *gimplify_ctxp;
static struct gimplify_omp_ctx *gimplify_omp_ctxp;

/* Forward declaration.  */
static enum gimplify_status gimplify_compound_expr (tree *, gimple_seq *, bool);

/* Shorter alias name for the above function for use in gimplify.c
   only.  */

static inline void
gimplify_seq_add_stmt (gimple_seq *seq_p, gimple *gs)
{
  gimple_seq_add_stmt_without_update (seq_p, gs);
}

/* Append sequence SRC to the end of sequence *DST_P.  If *DST_P is
   NULL, a new sequence is allocated.   This function is
   similar to gimple_seq_add_seq, but does not scan the operands.
   During gimplification, we need to manipulate statement sequences
   before the def/use vectors have been constructed.  */

static void
gimplify_seq_add_seq (gimple_seq *dst_p, gimple_seq src)
{
  gimple_stmt_iterator si;

  if (src == NULL)
    return;

  si = gsi_last (*dst_p);
  gsi_insert_seq_after_without_update (&si, src, GSI_NEW_STMT);
}


/* Pointer to a list of allocated gimplify_ctx structs to be used for pushing
   and popping gimplify contexts.  */

static struct gimplify_ctx *ctx_pool = NULL;

/* Return a gimplify context struct from the pool.  */

static inline struct gimplify_ctx *
ctx_alloc (void)
{
  struct gimplify_ctx * c = ctx_pool;

  if (c)
    ctx_pool = c->prev_context;
  else
    c = XNEW (struct gimplify_ctx);

  memset (c, '\0', sizeof (*c));
  return c;
}

/* Put gimplify context C back into the pool.  */

static inline void
ctx_free (struct gimplify_ctx *c)
{
  c->prev_context = ctx_pool;
  ctx_pool = c;
}

/* Free allocated ctx stack memory.  */

void
free_gimplify_stack (void)
{
  struct gimplify_ctx *c;

  while ((c = ctx_pool))
    {
      ctx_pool = c->prev_context;
      free (c);
    }
}


/* Set up a context for the gimplifier.  */

void
push_gimplify_context (bool in_ssa, bool rhs_cond_ok)
{
  struct gimplify_ctx *c = ctx_alloc ();

  c->prev_context = gimplify_ctxp;
  gimplify_ctxp = c;
  gimplify_ctxp->into_ssa = in_ssa;
  gimplify_ctxp->allow_rhs_cond_expr = rhs_cond_ok;
}

/* Tear down a context for the gimplifier.  If BODY is non-null, then
   put the temporaries into the outer BIND_EXPR.  Otherwise, put them
   in the local_decls.

   BODY is not a sequence, but the first tuple in a sequence.  */

void
pop_gimplify_context (gimple *body)
{
  struct gimplify_ctx *c = gimplify_ctxp;

  gcc_assert (c
              && (!c->bind_expr_stack.exists ()
		  || c->bind_expr_stack.is_empty ()));
  c->bind_expr_stack.release ();
  gimplify_ctxp = c->prev_context;

  if (body)
    declare_vars (c->temps, body, false);
  else
    record_vars (c->temps);

  delete c->temp_htab;
  c->temp_htab = NULL;
  ctx_free (c);
}

/* Push a GIMPLE_BIND tuple onto the stack of bindings.  */

static void
gimple_push_bind_expr (gbind *bind_stmt)
{
  gimplify_ctxp->bind_expr_stack.reserve (8);
  gimplify_ctxp->bind_expr_stack.safe_push (bind_stmt);
}

/* Pop the first element off the stack of bindings.  */

static void
gimple_pop_bind_expr (void)
{
  gimplify_ctxp->bind_expr_stack.pop ();
}

/* Return the first element of the stack of bindings.  */

gbind *
gimple_current_bind_expr (void)
{
  return gimplify_ctxp->bind_expr_stack.last ();
}

/* Return the stack of bindings created during gimplification.  */

vec<gbind *>
gimple_bind_expr_stack (void)
{
  return gimplify_ctxp->bind_expr_stack;
}

/* Return true iff there is a COND_EXPR between us and the innermost
   CLEANUP_POINT_EXPR.  This info is used by gimple_push_cleanup.  */

static bool
gimple_conditional_context (void)
{
  return gimplify_ctxp->conditions > 0;
}

/* Note that we've entered a COND_EXPR.  */

static void
gimple_push_condition (void)
{
#ifdef ENABLE_GIMPLE_CHECKING
  if (gimplify_ctxp->conditions == 0)
    gcc_assert (gimple_seq_empty_p (gimplify_ctxp->conditional_cleanups));
#endif
  ++(gimplify_ctxp->conditions);
}

/* Note that we've left a COND_EXPR.  If we're back at unconditional scope
   now, add any conditional cleanups we've seen to the prequeue.  */

static void
gimple_pop_condition (gimple_seq *pre_p)
{
  int conds = --(gimplify_ctxp->conditions);

  gcc_assert (conds >= 0);
  if (conds == 0)
    {
      gimplify_seq_add_seq (pre_p, gimplify_ctxp->conditional_cleanups);
      gimplify_ctxp->conditional_cleanups = NULL;
    }
}

/* A stable comparison routine for use with splay trees and DECLs.  */

static int
splay_tree_compare_decl_uid (splay_tree_key xa, splay_tree_key xb)
{
  tree a = (tree) xa;
  tree b = (tree) xb;

  return DECL_UID (a) - DECL_UID (b);
}

/* Create a new omp construct that deals with variable remapping.  */

static struct gimplify_omp_ctx *
new_omp_context (enum omp_region_type region_type)
{
  struct gimplify_omp_ctx *c;

  c = XCNEW (struct gimplify_omp_ctx);
  c->outer_context = gimplify_omp_ctxp;
  c->variables = splay_tree_new (splay_tree_compare_decl_uid, 0, 0);
  c->privatized_types = new hash_set<tree>;
  c->location = input_location;
  c->region_type = region_type;
  c->region_kind = ORK_UNKNOWN;
  if ((region_type & (ORT_TASK | ORT_TARGET)) == 0)
    c->default_kind = OMP_CLAUSE_DEFAULT_SHARED;
  else
    c->default_kind = OMP_CLAUSE_DEFAULT_UNSPECIFIED;

  return c;
}

/* Destroy an omp construct that deals with variable remapping.  */

static void
delete_omp_context (struct gimplify_omp_ctx *c)
{
  splay_tree_delete (c->variables);
  delete c->privatized_types;
  c->iter_vars.release ();
  XDELETE (c);
}

static void omp_add_variable (struct gimplify_omp_ctx *, tree, unsigned int);
static bool omp_notice_variable (struct gimplify_omp_ctx *, tree, bool);

/* Both gimplify the statement T and append it to *SEQ_P.  This function
   behaves exactly as gimplify_stmt, but you don't have to pass T as a
   reference.  */

void
gimplify_and_add (tree t, gimple_seq *seq_p)
{
  gimplify_stmt (&t, seq_p);
}

/* Gimplify statement T into sequence *SEQ_P, and return the first
   tuple in the sequence of generated tuples for this statement.
   Return NULL if gimplifying T produced no tuples.  */

static gimple *
gimplify_and_return_first (tree t, gimple_seq *seq_p)
{
  gimple_stmt_iterator last = gsi_last (*seq_p);

  gimplify_and_add (t, seq_p);

  if (!gsi_end_p (last))
    {
      gsi_next (&last);
      return gsi_stmt (last);
    }
  else
    return gimple_seq_first_stmt (*seq_p);
}

/* Returns true iff T is a valid RHS for an assignment to an un-renamed
   LHS, or for a call argument.  */

static bool
is_gimple_mem_rhs (tree t)
{
  /* If we're dealing with a renamable type, either source or dest must be
     a renamed variable.  */
  if (is_gimple_reg_type (TREE_TYPE (t)))
    return is_gimple_val (t);
  else
    return is_gimple_val (t) || is_gimple_lvalue (t);
}

/* Return true if T is a CALL_EXPR or an expression that can be
   assigned to a temporary.  Note that this predicate should only be
   used during gimplification.  See the rationale for this in
   gimplify_modify_expr.  */

static bool
is_gimple_reg_rhs_or_call (tree t)
{
  return (get_gimple_rhs_class (TREE_CODE (t)) != GIMPLE_INVALID_RHS
	  || TREE_CODE (t) == CALL_EXPR);
}

/* Return true if T is a valid memory RHS or a CALL_EXPR.  Note that
   this predicate should only be used during gimplification.  See the
   rationale for this in gimplify_modify_expr.  */

static bool
is_gimple_mem_rhs_or_call (tree t)
{
  /* If we're dealing with a renamable type, either source or dest must be
     a renamed variable.  */
  if (is_gimple_reg_type (TREE_TYPE (t)))
    return is_gimple_val (t);
  else
    return (is_gimple_val (t) || is_gimple_lvalue (t)
	    || TREE_CODE (t) == CALL_EXPR);
}

/* Create a temporary with a name derived from VAL.  Subroutine of
   lookup_tmp_var; nobody else should call this function.  */

static inline tree
create_tmp_from_val (tree val)
{
  /* Drop all qualifiers and address-space information from the value type.  */
  tree type = TYPE_MAIN_VARIANT (TREE_TYPE (val));
  tree var = create_tmp_var (type, get_name (val));
  if (TREE_CODE (TREE_TYPE (var)) == COMPLEX_TYPE
      || TREE_CODE (TREE_TYPE (var)) == VECTOR_TYPE)
    DECL_GIMPLE_REG_P (var) = 1;
  return var;
}

/* Create a temporary to hold the value of VAL.  If IS_FORMAL, try to reuse
   an existing expression temporary.  */

static tree
lookup_tmp_var (tree val, bool is_formal)
{
  tree ret;

  /* If not optimizing, never really reuse a temporary.  local-alloc
     won't allocate any variable that is used in more than one basic
     block, which means it will go into memory, causing much extra
     work in reload and final and poorer code generation, outweighing
     the extra memory allocation here.  */
  if (!optimize || !is_formal || TREE_SIDE_EFFECTS (val))
    ret = create_tmp_from_val (val);
  else
    {
      elt_t elt, *elt_p;
      elt_t **slot;

      elt.val = val;
      if (!gimplify_ctxp->temp_htab)
        gimplify_ctxp->temp_htab = new hash_table<gimplify_hasher> (1000);
      slot = gimplify_ctxp->temp_htab->find_slot (&elt, INSERT);
      if (*slot == NULL)
	{
	  elt_p = XNEW (elt_t);
	  elt_p->val = val;
	  elt_p->temp = ret = create_tmp_from_val (val);
	  *slot = elt_p;
	}
      else
	{
	  elt_p = *slot;
          ret = elt_p->temp;
	}
    }

  return ret;
}

/* Helper for get_formal_tmp_var and get_initialized_tmp_var.  */

static tree
internal_get_tmp_var (tree val, gimple_seq *pre_p, gimple_seq *post_p,
                      bool is_formal)
{
  tree t, mod;

  /* Notice that we explicitly allow VAL to be a CALL_EXPR so that we
     can create an INIT_EXPR and convert it into a GIMPLE_CALL below.  */
  gimplify_expr (&val, pre_p, post_p, is_gimple_reg_rhs_or_call,
		 fb_rvalue);

  if (gimplify_ctxp->into_ssa
      && is_gimple_reg_type (TREE_TYPE (val)))
    t = make_ssa_name (TYPE_MAIN_VARIANT (TREE_TYPE (val)));
  else
    t = lookup_tmp_var (val, is_formal);

  mod = build2 (INIT_EXPR, TREE_TYPE (t), t, unshare_expr (val));

  SET_EXPR_LOCATION (mod, EXPR_LOC_OR_LOC (val, input_location));

  /* gimplify_modify_expr might want to reduce this further.  */
  gimplify_and_add (mod, pre_p);
  ggc_free (mod);

  return t;
}

/* Return a formal temporary variable initialized with VAL.  PRE_P is as
   in gimplify_expr.  Only use this function if:

   1) The value of the unfactored expression represented by VAL will not
      change between the initialization and use of the temporary, and
   2) The temporary will not be otherwise modified.

   For instance, #1 means that this is inappropriate for SAVE_EXPR temps,
   and #2 means it is inappropriate for && temps.

   For other cases, use get_initialized_tmp_var instead.  */

tree
get_formal_tmp_var (tree val, gimple_seq *pre_p)
{
  return internal_get_tmp_var (val, pre_p, NULL, true);
}

/* Return a temporary variable initialized with VAL.  PRE_P and POST_P
   are as in gimplify_expr.  */

tree
get_initialized_tmp_var (tree val, gimple_seq *pre_p, gimple_seq *post_p)
{
  return internal_get_tmp_var (val, pre_p, post_p, false);
}

/* Declare all the variables in VARS in SCOPE.  If DEBUG_INFO is true,
   generate debug info for them; otherwise don't.  */

void
declare_vars (tree vars, gimple *gs, bool debug_info)
{
  tree last = vars;
  if (last)
    {
      tree temps, block;

      gbind *scope = as_a <gbind *> (gs);

      temps = nreverse (last);

      block = gimple_bind_block (scope);
      gcc_assert (!block || TREE_CODE (block) == BLOCK);
      if (!block || !debug_info)
	{
	  DECL_CHAIN (last) = gimple_bind_vars (scope);
	  gimple_bind_set_vars (scope, temps);
	}
      else
	{
	  /* We need to attach the nodes both to the BIND_EXPR and to its
	     associated BLOCK for debugging purposes.  The key point here
	     is that the BLOCK_VARS of the BIND_EXPR_BLOCK of a BIND_EXPR
	     is a subchain of the BIND_EXPR_VARS of the BIND_EXPR.  */
	  if (BLOCK_VARS (block))
	    BLOCK_VARS (block) = chainon (BLOCK_VARS (block), temps);
	  else
	    {
	      gimple_bind_set_vars (scope,
	      			    chainon (gimple_bind_vars (scope), temps));
	      BLOCK_VARS (block) = temps;
	    }
	}
    }
}

/* For VAR a VAR_DECL of variable size, try to find a constant upper bound
   for the size and adjust DECL_SIZE/DECL_SIZE_UNIT accordingly.  Abort if
   no such upper bound can be obtained.  */

static void
force_constant_size (tree var)
{
  /* The only attempt we make is by querying the maximum size of objects
     of the variable's type.  */

  HOST_WIDE_INT max_size;

  gcc_assert (TREE_CODE (var) == VAR_DECL);

  max_size = max_int_size_in_bytes (TREE_TYPE (var));

  gcc_assert (max_size >= 0);

  DECL_SIZE_UNIT (var)
    = build_int_cst (TREE_TYPE (DECL_SIZE_UNIT (var)), max_size);
  DECL_SIZE (var)
    = build_int_cst (TREE_TYPE (DECL_SIZE (var)), max_size * BITS_PER_UNIT);
}

/* Push the temporary variable TMP into the current binding.  */

void
gimple_add_tmp_var_fn (struct function *fn, tree tmp)
{
  gcc_assert (!DECL_CHAIN (tmp) && !DECL_SEEN_IN_BIND_EXPR_P (tmp));

  /* Later processing assumes that the object size is constant, which might
     not be true at this point.  Force the use of a constant upper bound in
     this case.  */
  if (!tree_fits_uhwi_p (DECL_SIZE_UNIT (tmp)))
    force_constant_size (tmp);

  DECL_CONTEXT (tmp) = fn->decl;
  DECL_SEEN_IN_BIND_EXPR_P (tmp) = 1;

  record_vars_into (tmp, fn->decl);
}

/* Push the temporary variable TMP into the current binding.  */

void
gimple_add_tmp_var (tree tmp)
{
  gcc_assert (!DECL_CHAIN (tmp) && !DECL_SEEN_IN_BIND_EXPR_P (tmp));

  /* Later processing assumes that the object size is constant, which might
     not be true at this point.  Force the use of a constant upper bound in
     this case.  */
  if (!tree_fits_uhwi_p (DECL_SIZE_UNIT (tmp)))
    force_constant_size (tmp);

  DECL_CONTEXT (tmp) = current_function_decl;
  DECL_SEEN_IN_BIND_EXPR_P (tmp) = 1;

  if (gimplify_ctxp)
    {
      DECL_CHAIN (tmp) = gimplify_ctxp->temps;
      gimplify_ctxp->temps = tmp;

      /* Mark temporaries local within the nearest enclosing parallel.  */
      if (gimplify_omp_ctxp)
	{
	  struct gimplify_omp_ctx *ctx = gimplify_omp_ctxp;
	  while (ctx
		 && (ctx->region_type == ORT_WORKSHARE
		     || ctx->region_type == ORT_SIMD))
	    ctx = ctx->outer_context;
	  if (ctx)
	    omp_add_variable (ctx, tmp, GOVD_LOCAL | GOVD_SEEN);
	}
    }
  else if (cfun)
    record_vars (tmp);
  else
    {
      gimple_seq body_seq;

      /* This case is for nested functions.  We need to expose the locals
	 they create.  */
      body_seq = gimple_body (current_function_decl);
      declare_vars (tmp, gimple_seq_first_stmt (body_seq), false);
    }
}



/* This page contains routines to unshare tree nodes, i.e. to duplicate tree
   nodes that are referenced more than once in GENERIC functions.  This is
   necessary because gimplification (translation into GIMPLE) is performed
   by modifying tree nodes in-place, so gimplication of a shared node in a
   first context could generate an invalid GIMPLE form in a second context.

   This is achieved with a simple mark/copy/unmark algorithm that walks the
   GENERIC representation top-down, marks nodes with TREE_VISITED the first
   time it encounters them, duplicates them if they already have TREE_VISITED
   set, and finally removes the TREE_VISITED marks it has set.

   The algorithm works only at the function level, i.e. it generates a GENERIC
   representation of a function with no nodes shared within the function when
   passed a GENERIC function (except for nodes that are allowed to be shared).

   At the global level, it is also necessary to unshare tree nodes that are
   referenced in more than one function, for the same aforementioned reason.
   This requires some cooperation from the front-end.  There are 2 strategies:

     1. Manual unsharing.  The front-end needs to call unshare_expr on every
        expression that might end up being shared across functions.

     2. Deep unsharing.  This is an extension of regular unsharing.  Instead
        of calling unshare_expr on expressions that might be shared across
        functions, the front-end pre-marks them with TREE_VISITED.  This will
        ensure that they are unshared on the first reference within functions
        when the regular unsharing algorithm runs.  The counterpart is that
        this algorithm must look deeper than for manual unsharing, which is
        specified by LANG_HOOKS_DEEP_UNSHARING.

  If there are only few specific cases of node sharing across functions, it is
  probably easier for a front-end to unshare the expressions manually.  On the
  contrary, if the expressions generated at the global level are as widespread
  as expressions generated within functions, deep unsharing is very likely the
  way to go.  */

/* Similar to copy_tree_r but do not copy SAVE_EXPR or TARGET_EXPR nodes.
   These nodes model computations that must be done once.  If we were to
   unshare something like SAVE_EXPR(i++), the gimplification process would
   create wrong code.  However, if DATA is non-null, it must hold a pointer
   set that is used to unshare the subtrees of these nodes.  */

static tree
mostly_copy_tree_r (tree *tp, int *walk_subtrees, void *data)
{
  tree t = *tp;
  enum tree_code code = TREE_CODE (t);

  /* Do not copy SAVE_EXPR, TARGET_EXPR or BIND_EXPR nodes themselves, but
     copy their subtrees if we can make sure to do it only once.  */
  if (code == SAVE_EXPR || code == TARGET_EXPR || code == BIND_EXPR)
    {
      if (data && !((hash_set<tree> *)data)->add (t))
	;
      else
	*walk_subtrees = 0;
    }

  /* Stop at types, decls, constants like copy_tree_r.  */
  else if (TREE_CODE_CLASS (code) == tcc_type
	   || TREE_CODE_CLASS (code) == tcc_declaration
	   || TREE_CODE_CLASS (code) == tcc_constant
	   /* We can't do anything sensible with a BLOCK used as an
	      expression, but we also can't just die when we see it
	      because of non-expression uses.  So we avert our eyes
	      and cross our fingers.  Silly Java.  */
	   || code == BLOCK)
    *walk_subtrees = 0;

  /* Cope with the statement expression extension.  */
  else if (code == STATEMENT_LIST)
    ;

  /* Leave the bulk of the work to copy_tree_r itself.  */
  else
    copy_tree_r (tp, walk_subtrees, NULL);

  return NULL_TREE;
}

/* Callback for walk_tree to unshare most of the shared trees rooted at *TP.
   If *TP has been visited already, then *TP is deeply copied by calling
   mostly_copy_tree_r.  DATA is passed to mostly_copy_tree_r unmodified.  */

static tree
copy_if_shared_r (tree *tp, int *walk_subtrees, void *data)
{
  tree t = *tp;
  enum tree_code code = TREE_CODE (t);

  /* Skip types, decls, and constants.  But we do want to look at their
     types and the bounds of types.  Mark them as visited so we properly
     unmark their subtrees on the unmark pass.  If we've already seen them,
     don't look down further.  */
  if (TREE_CODE_CLASS (code) == tcc_type
      || TREE_CODE_CLASS (code) == tcc_declaration
      || TREE_CODE_CLASS (code) == tcc_constant)
    {
      if (TREE_VISITED (t))
	*walk_subtrees = 0;
      else
	TREE_VISITED (t) = 1;
    }

  /* If this node has been visited already, unshare it and don't look
     any deeper.  */
  else if (TREE_VISITED (t))
    {
      walk_tree (tp, mostly_copy_tree_r, data, NULL);
      *walk_subtrees = 0;
    }

  /* Otherwise, mark the node as visited and keep looking.  */
  else
    TREE_VISITED (t) = 1;

  return NULL_TREE;
}

/* Unshare most of the shared trees rooted at *TP.  DATA is passed to the
   copy_if_shared_r callback unmodified.  */

static inline void
copy_if_shared (tree *tp, void *data)
{
  walk_tree (tp, copy_if_shared_r, data, NULL);
}

/* Unshare all the trees in the body of FNDECL, as well as in the bodies of
   any nested functions.  */

static void
unshare_body (tree fndecl)
{
  struct cgraph_node *cgn = cgraph_node::get (fndecl);
  /* If the language requires deep unsharing, we need a pointer set to make
     sure we don't repeatedly unshare subtrees of unshareable nodes.  */
  hash_set<tree> *visited
    = lang_hooks.deep_unsharing ? new hash_set<tree> : NULL;

  copy_if_shared (&DECL_SAVED_TREE (fndecl), visited);
  copy_if_shared (&DECL_SIZE (DECL_RESULT (fndecl)), visited);
  copy_if_shared (&DECL_SIZE_UNIT (DECL_RESULT (fndecl)), visited);

  delete visited;

  if (cgn)
    for (cgn = cgn->nested; cgn; cgn = cgn->next_nested)
      unshare_body (cgn->decl);
}

/* Callback for walk_tree to unmark the visited trees rooted at *TP.
   Subtrees are walked until the first unvisited node is encountered.  */

static tree
unmark_visited_r (tree *tp, int *walk_subtrees, void *data ATTRIBUTE_UNUSED)
{
  tree t = *tp;

  /* If this node has been visited, unmark it and keep looking.  */
  if (TREE_VISITED (t))
    TREE_VISITED (t) = 0;

  /* Otherwise, don't look any deeper.  */
  else
    *walk_subtrees = 0;

  return NULL_TREE;
}

/* Unmark the visited trees rooted at *TP.  */

static inline void
unmark_visited (tree *tp)
{
  walk_tree (tp, unmark_visited_r, NULL, NULL);
}

/* Likewise, but mark all trees as not visited.  */

static void
unvisit_body (tree fndecl)
{
  struct cgraph_node *cgn = cgraph_node::get (fndecl);

  unmark_visited (&DECL_SAVED_TREE (fndecl));
  unmark_visited (&DECL_SIZE (DECL_RESULT (fndecl)));
  unmark_visited (&DECL_SIZE_UNIT (DECL_RESULT (fndecl)));

  if (cgn)
    for (cgn = cgn->nested; cgn; cgn = cgn->next_nested)
      unvisit_body (cgn->decl);
}

/* Unconditionally make an unshared copy of EXPR.  This is used when using
   stored expressions which span multiple functions, such as BINFO_VTABLE,
   as the normal unsharing process can't tell that they're shared.  */

tree
unshare_expr (tree expr)
{
  walk_tree (&expr, mostly_copy_tree_r, NULL, NULL);
  return expr;
}

/* Worker for unshare_expr_without_location.  */

static tree
prune_expr_location (tree *tp, int *walk_subtrees, void *)
{
  if (EXPR_P (*tp))
    SET_EXPR_LOCATION (*tp, UNKNOWN_LOCATION);
  else
    *walk_subtrees = 0;
  return NULL_TREE;
}

/* Similar to unshare_expr but also prune all expression locations
   from EXPR.  */

tree
unshare_expr_without_location (tree expr)
{
  walk_tree (&expr, mostly_copy_tree_r, NULL, NULL);
  if (EXPR_P (expr))
    walk_tree (&expr, prune_expr_location, NULL, NULL);
  return expr;
}

/* WRAPPER is a code such as BIND_EXPR or CLEANUP_POINT_EXPR which can both
   contain statements and have a value.  Assign its value to a temporary
   and give it void_type_node.  Return the temporary, or NULL_TREE if
   WRAPPER was already void.  */

tree
voidify_wrapper_expr (tree wrapper, tree temp)
{
  tree type = TREE_TYPE (wrapper);
  if (type && !VOID_TYPE_P (type))
    {
      tree *p;

      /* Set p to point to the body of the wrapper.  Loop until we find
	 something that isn't a wrapper.  */
      for (p = &wrapper; p && *p; )
	{
	  switch (TREE_CODE (*p))
	    {
	    case BIND_EXPR:
	      TREE_SIDE_EFFECTS (*p) = 1;
	      TREE_TYPE (*p) = void_type_node;
	      /* For a BIND_EXPR, the body is operand 1.  */
	      p = &BIND_EXPR_BODY (*p);
	      break;

	    case CLEANUP_POINT_EXPR:
	    case TRY_FINALLY_EXPR:
	    case TRY_CATCH_EXPR:
	      TREE_SIDE_EFFECTS (*p) = 1;
	      TREE_TYPE (*p) = void_type_node;
	      p = &TREE_OPERAND (*p, 0);
	      break;

	    case STATEMENT_LIST:
	      {
		tree_stmt_iterator i = tsi_last (*p);
		TREE_SIDE_EFFECTS (*p) = 1;
		TREE_TYPE (*p) = void_type_node;
		p = tsi_end_p (i) ? NULL : tsi_stmt_ptr (i);
	      }
	      break;

	    case COMPOUND_EXPR:
	      /* Advance to the last statement.  Set all container types to
		 void.  */
	      for (; TREE_CODE (*p) == COMPOUND_EXPR; p = &TREE_OPERAND (*p, 1))
		{
		  TREE_SIDE_EFFECTS (*p) = 1;
		  TREE_TYPE (*p) = void_type_node;
		}
	      break;

	    case TRANSACTION_EXPR:
	      TREE_SIDE_EFFECTS (*p) = 1;
	      TREE_TYPE (*p) = void_type_node;
	      p = &TRANSACTION_EXPR_BODY (*p);
	      break;

	    default:
	      /* Assume that any tree upon which voidify_wrapper_expr is
		 directly called is a wrapper, and that its body is op0.  */
	      if (p == &wrapper)
		{
		  TREE_SIDE_EFFECTS (*p) = 1;
		  TREE_TYPE (*p) = void_type_node;
		  p = &TREE_OPERAND (*p, 0);
		  break;
		}
	      goto out;
	    }
	}

    out:
      if (p == NULL || IS_EMPTY_STMT (*p))
	temp = NULL_TREE;
      else if (temp)
	{
	  /* The wrapper is on the RHS of an assignment that we're pushing
	     down.  */
	  gcc_assert (TREE_CODE (temp) == INIT_EXPR
		      || TREE_CODE (temp) == MODIFY_EXPR);
	  TREE_OPERAND (temp, 1) = *p;
	  *p = temp;
	}
      else
	{
	  temp = create_tmp_var (type, "retval");
	  *p = build2 (INIT_EXPR, type, temp, *p);
	}

      return temp;
    }

  return NULL_TREE;
}

/* Prepare calls to builtins to SAVE and RESTORE the stack as well as
   a temporary through which they communicate.  */

static void
build_stack_save_restore (gcall **save, gcall **restore)
{
  tree tmp_var;

  *save = gimple_build_call (builtin_decl_implicit (BUILT_IN_STACK_SAVE), 0);
  tmp_var = create_tmp_var (ptr_type_node, "saved_stack");
  gimple_call_set_lhs (*save, tmp_var);

  *restore
    = gimple_build_call (builtin_decl_implicit (BUILT_IN_STACK_RESTORE),
			 1, tmp_var);
}

/* Gimplify a BIND_EXPR.  Just voidify and recurse.  */

static enum gimplify_status
gimplify_bind_expr (tree *expr_p, gimple_seq *pre_p)
{
  tree bind_expr = *expr_p;
  bool old_save_stack = gimplify_ctxp->save_stack;
  tree t;
  gbind *bind_stmt;
  gimple_seq body, cleanup;
  gcall *stack_save;
  location_t start_locus = 0, end_locus = 0;

  tree temp = voidify_wrapper_expr (bind_expr, NULL);

  /* Mark variables seen in this bind expr.  */
  for (t = BIND_EXPR_VARS (bind_expr); t ; t = DECL_CHAIN (t))
    {
      if (TREE_CODE (t) == VAR_DECL)
	{
	  struct gimplify_omp_ctx *ctx = gimplify_omp_ctxp;

	  /* Mark variable as local.  */
	  if (ctx && ctx->region_type != ORT_NONE && !DECL_EXTERNAL (t)
	      && (! DECL_SEEN_IN_BIND_EXPR_P (t)
		  || splay_tree_lookup (ctx->variables,
					(splay_tree_key) t) == NULL))
	    {
	      if (ctx->region_type == ORT_SIMD
		  && TREE_ADDRESSABLE (t)
		  && !TREE_STATIC (t))
		omp_add_variable (ctx, t, GOVD_PRIVATE | GOVD_SEEN);
	      else
		omp_add_variable (ctx, t, GOVD_LOCAL | GOVD_SEEN);
	    }

	  DECL_SEEN_IN_BIND_EXPR_P (t) = 1;

	  if (DECL_HARD_REGISTER (t) && !is_global_var (t) && cfun)
	    cfun->has_local_explicit_reg_vars = true;
	}

      /* Preliminarily mark non-addressed complex variables as eligible
	 for promotion to gimple registers.  We'll transform their uses
	 as we find them.  */
      if ((TREE_CODE (TREE_TYPE (t)) == COMPLEX_TYPE
	   || TREE_CODE (TREE_TYPE (t)) == VECTOR_TYPE)
	  && !TREE_THIS_VOLATILE (t)
	  && (TREE_CODE (t) == VAR_DECL && !DECL_HARD_REGISTER (t))
	  && !needs_to_live_in_memory (t))
	DECL_GIMPLE_REG_P (t) = 1;
    }

  bind_stmt = gimple_build_bind (BIND_EXPR_VARS (bind_expr), NULL,
                                   BIND_EXPR_BLOCK (bind_expr));
  gimple_push_bind_expr (bind_stmt);

  gimplify_ctxp->save_stack = false;

  /* Gimplify the body into the GIMPLE_BIND tuple's body.  */
  body = NULL;
  gimplify_stmt (&BIND_EXPR_BODY (bind_expr), &body);
  gimple_bind_set_body (bind_stmt, body);

  /* Source location wise, the cleanup code (stack_restore and clobbers)
     belongs to the end of the block, so propagate what we have.  The
     stack_save operation belongs to the beginning of block, which we can
     infer from the bind_expr directly if the block has no explicit
     assignment.  */
  if (BIND_EXPR_BLOCK (bind_expr))
    {
      end_locus = BLOCK_SOURCE_END_LOCATION (BIND_EXPR_BLOCK (bind_expr));
      start_locus = BLOCK_SOURCE_LOCATION (BIND_EXPR_BLOCK (bind_expr));
    }
  if (start_locus == 0)
    start_locus = EXPR_LOCATION (bind_expr);

  cleanup = NULL;
  stack_save = NULL;
  if (gimplify_ctxp->save_stack)
    {
      gcall *stack_restore;

      /* Save stack on entry and restore it on exit.  Add a try_finally
	 block to achieve this.  */
      build_stack_save_restore (&stack_save, &stack_restore);

      gimple_set_location (stack_save, start_locus);
      gimple_set_location (stack_restore, end_locus);

      gimplify_seq_add_stmt (&cleanup, stack_restore);
    }

  /* Add clobbers for all variables that go out of scope.  */
  for (t = BIND_EXPR_VARS (bind_expr); t ; t = DECL_CHAIN (t))
    {
      if (TREE_CODE (t) == VAR_DECL
	  && !is_global_var (t)
	  && DECL_CONTEXT (t) == current_function_decl
	  && !DECL_HARD_REGISTER (t)
	  && !TREE_THIS_VOLATILE (t)
	  && !DECL_HAS_VALUE_EXPR_P (t)
	  /* Only care for variables that have to be in memory.  Others
	     will be rewritten into SSA names, hence moved to the top-level.  */
	  && !is_gimple_reg (t)
	  && flag_stack_reuse != SR_NONE)
	{
	  tree clobber = build_constructor (TREE_TYPE (t), NULL);
	  gimple *clobber_stmt;
	  TREE_THIS_VOLATILE (clobber) = 1;
	  clobber_stmt = gimple_build_assign (t, clobber);
	  gimple_set_location (clobber_stmt, end_locus);
	  gimplify_seq_add_stmt (&cleanup, clobber_stmt);
	}
    }

  if (cleanup)
    {
      gtry *gs;
      gimple_seq new_body;

      new_body = NULL;
      gs = gimple_build_try (gimple_bind_body (bind_stmt), cleanup,
	  		     GIMPLE_TRY_FINALLY);

      if (stack_save)
	gimplify_seq_add_stmt (&new_body, stack_save);
      gimplify_seq_add_stmt (&new_body, gs);
      gimple_bind_set_body (bind_stmt, new_body);
    }

  gimplify_ctxp->save_stack = old_save_stack;
  gimple_pop_bind_expr ();

  gimplify_seq_add_stmt (pre_p, bind_stmt);

  if (temp)
    {
      *expr_p = temp;
      return GS_OK;
    }

  *expr_p = NULL_TREE;
  return GS_ALL_DONE;
}

/* Gimplify a RETURN_EXPR.  If the expression to be returned is not a
   GIMPLE value, it is assigned to a new temporary and the statement is
   re-written to return the temporary.

   PRE_P points to the sequence where side effects that must happen before
   STMT should be stored.  */

static enum gimplify_status
gimplify_return_expr (tree stmt, gimple_seq *pre_p)
{
  greturn *ret;
  tree ret_expr = TREE_OPERAND (stmt, 0);
  tree result_decl, result;

  if (ret_expr == error_mark_node)
    return GS_ERROR;

  /* Implicit _Cilk_sync must be inserted right before any return statement 
     if there is a _Cilk_spawn in the function.  If the user has provided a 
     _Cilk_sync, the optimizer should remove this duplicate one.  */
  if (fn_contains_cilk_spawn_p (cfun))
    {
      tree impl_sync = build0 (CILK_SYNC_STMT, void_type_node);
      gimplify_and_add (impl_sync, pre_p);
    }

  if (!ret_expr
      || TREE_CODE (ret_expr) == RESULT_DECL
      || ret_expr == error_mark_node)
    {
      greturn *ret = gimple_build_return (ret_expr);
      gimple_set_no_warning (ret, TREE_NO_WARNING (stmt));
      gimplify_seq_add_stmt (pre_p, ret);
      return GS_ALL_DONE;
    }

  if (VOID_TYPE_P (TREE_TYPE (TREE_TYPE (current_function_decl))))
    result_decl = NULL_TREE;
  else
    {
      result_decl = TREE_OPERAND (ret_expr, 0);

      /* See through a return by reference.  */
      if (TREE_CODE (result_decl) == INDIRECT_REF)
	result_decl = TREE_OPERAND (result_decl, 0);

      gcc_assert ((TREE_CODE (ret_expr) == MODIFY_EXPR
		   || TREE_CODE (ret_expr) == INIT_EXPR)
		  && TREE_CODE (result_decl) == RESULT_DECL);
    }

  /* If aggregate_value_p is true, then we can return the bare RESULT_DECL.
     Recall that aggregate_value_p is FALSE for any aggregate type that is
     returned in registers.  If we're returning values in registers, then
     we don't want to extend the lifetime of the RESULT_DECL, particularly
     across another call.  In addition, for those aggregates for which
     hard_function_value generates a PARALLEL, we'll die during normal
     expansion of structure assignments; there's special code in expand_return
     to handle this case that does not exist in expand_expr.  */
  if (!result_decl)
    result = NULL_TREE;
  else if (aggregate_value_p (result_decl, TREE_TYPE (current_function_decl)))
    {
      if (TREE_CODE (DECL_SIZE (result_decl)) != INTEGER_CST)
	{
	  if (!TYPE_SIZES_GIMPLIFIED (TREE_TYPE (result_decl)))
	    gimplify_type_sizes (TREE_TYPE (result_decl), pre_p);
	  /* Note that we don't use gimplify_vla_decl because the RESULT_DECL
	     should be effectively allocated by the caller, i.e. all calls to
	     this function must be subject to the Return Slot Optimization.  */
	  gimplify_one_sizepos (&DECL_SIZE (result_decl), pre_p);
	  gimplify_one_sizepos (&DECL_SIZE_UNIT (result_decl), pre_p);
	}
      result = result_decl;
    }
  else if (gimplify_ctxp->return_temp)
    result = gimplify_ctxp->return_temp;
  else
    {
      result = create_tmp_reg (TREE_TYPE (result_decl));

      /* ??? With complex control flow (usually involving abnormal edges),
	 we can wind up warning about an uninitialized value for this.  Due
	 to how this variable is constructed and initialized, this is never
	 true.  Give up and never warn.  */
      TREE_NO_WARNING (result) = 1;

      gimplify_ctxp->return_temp = result;
    }

  /* Smash the lhs of the MODIFY_EXPR to the temporary we plan to use.
     Then gimplify the whole thing.  */
  if (result != result_decl)
    TREE_OPERAND (ret_expr, 0) = result;

  gimplify_and_add (TREE_OPERAND (stmt, 0), pre_p);

  ret = gimple_build_return (result);
  gimple_set_no_warning (ret, TREE_NO_WARNING (stmt));
  gimplify_seq_add_stmt (pre_p, ret);

  return GS_ALL_DONE;
}

/* Gimplify a variable-length array DECL.  */

static void
gimplify_vla_decl (tree decl, gimple_seq *seq_p)
{
  /* This is a variable-sized decl.  Simplify its size and mark it
     for deferred expansion.  */
  tree t, addr, ptr_type;

  gimplify_one_sizepos (&DECL_SIZE (decl), seq_p);
  gimplify_one_sizepos (&DECL_SIZE_UNIT (decl), seq_p);

  /* Don't mess with a DECL_VALUE_EXPR set by the front-end.  */
  if (DECL_HAS_VALUE_EXPR_P (decl))
    return;

  /* All occurrences of this decl in final gimplified code will be
     replaced by indirection.  Setting DECL_VALUE_EXPR does two
     things: First, it lets the rest of the gimplifier know what
     replacement to use.  Second, it lets the debug info know
     where to find the value.  */
  ptr_type = build_pointer_type (TREE_TYPE (decl));
  addr = create_tmp_var (ptr_type, get_name (decl));
  DECL_IGNORED_P (addr) = 0;
  t = build_fold_indirect_ref (addr);
  TREE_THIS_NOTRAP (t) = 1;
  SET_DECL_VALUE_EXPR (decl, t);
  DECL_HAS_VALUE_EXPR_P (decl) = 1;

  t = builtin_decl_explicit (BUILT_IN_ALLOCA_WITH_ALIGN);
  t = build_call_expr (t, 2, DECL_SIZE_UNIT (decl),
		       size_int (DECL_ALIGN (decl)));
  /* The call has been built for a variable-sized object.  */
  CALL_ALLOCA_FOR_VAR_P (t) = 1;
  t = fold_convert (ptr_type, t);
  t = build2 (MODIFY_EXPR, TREE_TYPE (addr), addr, t);

  gimplify_and_add (t, seq_p);

  /* Indicate that we need to restore the stack level when the
     enclosing BIND_EXPR is exited.  */
  gimplify_ctxp->save_stack = true;
}

/* A helper function to be called via walk_tree.  Mark all labels under *TP
   as being forced.  To be called for DECL_INITIAL of static variables.  */

static tree
force_labels_r (tree *tp, int *walk_subtrees, void *data ATTRIBUTE_UNUSED)
{
  if (TYPE_P (*tp))
    *walk_subtrees = 0;
  if (TREE_CODE (*tp) == LABEL_DECL)
    FORCED_LABEL (*tp) = 1;

  return NULL_TREE;
}

/* Gimplify a DECL_EXPR node *STMT_P by making any necessary allocation
   and initialization explicit.  */

static enum gimplify_status
gimplify_decl_expr (tree *stmt_p, gimple_seq *seq_p)
{
  tree stmt = *stmt_p;
  tree decl = DECL_EXPR_DECL (stmt);

  *stmt_p = NULL_TREE;

  if (TREE_TYPE (decl) == error_mark_node)
    return GS_ERROR;

  if ((TREE_CODE (decl) == TYPE_DECL
       || TREE_CODE (decl) == VAR_DECL)
      && !TYPE_SIZES_GIMPLIFIED (TREE_TYPE (decl)))
    gimplify_type_sizes (TREE_TYPE (decl), seq_p);

  /* ??? DECL_ORIGINAL_TYPE is streamed for LTO so it needs to be gimplified
     in case its size expressions contain problematic nodes like CALL_EXPR.  */
  if (TREE_CODE (decl) == TYPE_DECL
      && DECL_ORIGINAL_TYPE (decl)
      && !TYPE_SIZES_GIMPLIFIED (DECL_ORIGINAL_TYPE (decl)))
    gimplify_type_sizes (DECL_ORIGINAL_TYPE (decl), seq_p);

  if (TREE_CODE (decl) == VAR_DECL && !DECL_EXTERNAL (decl))
    {
      tree init = DECL_INITIAL (decl);

      if (TREE_CODE (DECL_SIZE_UNIT (decl)) != INTEGER_CST
	  || (!TREE_STATIC (decl)
	      && flag_stack_check == GENERIC_STACK_CHECK
	      && compare_tree_int (DECL_SIZE_UNIT (decl),
				   STACK_CHECK_MAX_VAR_SIZE) > 0))
	gimplify_vla_decl (decl, seq_p);

      /* Some front ends do not explicitly declare all anonymous
	 artificial variables.  We compensate here by declaring the
	 variables, though it would be better if the front ends would
	 explicitly declare them.  */
      if (!DECL_SEEN_IN_BIND_EXPR_P (decl)
	  && DECL_ARTIFICIAL (decl) && DECL_NAME (decl) == NULL_TREE)
	gimple_add_tmp_var (decl);

      if (init && init != error_mark_node)
	{
	  if (!TREE_STATIC (decl))
	    {
	      DECL_INITIAL (decl) = NULL_TREE;
	      init = build2 (INIT_EXPR, void_type_node, decl, init);
	      gimplify_and_add (init, seq_p);
	      ggc_free (init);
	    }
	  else
	    /* We must still examine initializers for static variables
	       as they may contain a label address.  */
	    walk_tree (&init, force_labels_r, NULL, NULL);
	}
    }

  return GS_ALL_DONE;
}

/* Gimplify a LOOP_EXPR.  Normally this just involves gimplifying the body
   and replacing the LOOP_EXPR with goto, but if the loop contains an
   EXIT_EXPR, we need to append a label for it to jump to.  */

static enum gimplify_status
gimplify_loop_expr (tree *expr_p, gimple_seq *pre_p)
{
  tree saved_label = gimplify_ctxp->exit_label;
  tree start_label = create_artificial_label (UNKNOWN_LOCATION);

  gimplify_seq_add_stmt (pre_p, gimple_build_label (start_label));

  gimplify_ctxp->exit_label = NULL_TREE;

  gimplify_and_add (LOOP_EXPR_BODY (*expr_p), pre_p);

  gimplify_seq_add_stmt (pre_p, gimple_build_goto (start_label));

  if (gimplify_ctxp->exit_label)
    gimplify_seq_add_stmt (pre_p,
			   gimple_build_label (gimplify_ctxp->exit_label));

  gimplify_ctxp->exit_label = saved_label;

  *expr_p = NULL;
  return GS_ALL_DONE;
}

/* Gimplify a statement list onto a sequence.  These may be created either
   by an enlightened front-end, or by shortcut_cond_expr.  */

static enum gimplify_status
gimplify_statement_list (tree *expr_p, gimple_seq *pre_p)
{
  tree temp = voidify_wrapper_expr (*expr_p, NULL);

  tree_stmt_iterator i = tsi_start (*expr_p);

  while (!tsi_end_p (i))
    {
      gimplify_stmt (tsi_stmt_ptr (i), pre_p);
      tsi_delink (&i);
    }

  if (temp)
    {
      *expr_p = temp;
      return GS_OK;
    }

  return GS_ALL_DONE;
}


/* Gimplify a SWITCH_EXPR, and collect the vector of labels it can
   branch to.  */

static enum gimplify_status
gimplify_switch_expr (tree *expr_p, gimple_seq *pre_p)
{
  tree switch_expr = *expr_p;
  gimple_seq switch_body_seq = NULL;
  enum gimplify_status ret;
  tree index_type = TREE_TYPE (switch_expr);
  if (index_type == NULL_TREE)
    index_type = TREE_TYPE (SWITCH_COND (switch_expr));

  ret = gimplify_expr (&SWITCH_COND (switch_expr), pre_p, NULL, is_gimple_val,
                       fb_rvalue);
  if (ret == GS_ERROR || ret == GS_UNHANDLED)
    return ret;

  if (SWITCH_BODY (switch_expr))
    {
      vec<tree> labels;
      vec<tree> saved_labels;
      tree default_case = NULL_TREE;
      gswitch *switch_stmt;

      /* If someone can be bothered to fill in the labels, they can
	 be bothered to null out the body too.  */
      gcc_assert (!SWITCH_LABELS (switch_expr));

      /* Save old labels, get new ones from body, then restore the old
         labels.  Save all the things from the switch body to append after.  */
      saved_labels = gimplify_ctxp->case_labels;
      gimplify_ctxp->case_labels.create (8);

      gimplify_stmt (&SWITCH_BODY (switch_expr), &switch_body_seq);
      labels = gimplify_ctxp->case_labels;
      gimplify_ctxp->case_labels = saved_labels;

      preprocess_case_label_vec_for_gimple (labels, index_type,
					    &default_case);

      if (!default_case)
	{
	  glabel *new_default;

	  default_case
	    = build_case_label (NULL_TREE, NULL_TREE,
				create_artificial_label (UNKNOWN_LOCATION));
	  new_default = gimple_build_label (CASE_LABEL (default_case));
	  gimplify_seq_add_stmt (&switch_body_seq, new_default);
	}

      switch_stmt = gimple_build_switch (SWITCH_COND (switch_expr),
					   default_case, labels);
      gimplify_seq_add_stmt (pre_p, switch_stmt);
      gimplify_seq_add_seq (pre_p, switch_body_seq);
      labels.release ();
    }
  else
    gcc_assert (SWITCH_LABELS (switch_expr));

  return GS_ALL_DONE;
}

/* Gimplify the CASE_LABEL_EXPR pointed to by EXPR_P.  */

static enum gimplify_status
gimplify_case_label_expr (tree *expr_p, gimple_seq *pre_p)
{
  struct gimplify_ctx *ctxp;
  glabel *label_stmt;

  /* Invalid programs can play Duff's Device type games with, for example,
     #pragma omp parallel.  At least in the C front end, we don't
     detect such invalid branches until after gimplification, in the
     diagnose_omp_blocks pass.  */
  for (ctxp = gimplify_ctxp; ; ctxp = ctxp->prev_context)
    if (ctxp->case_labels.exists ())
      break;

  label_stmt = gimple_build_label (CASE_LABEL (*expr_p));
  ctxp->case_labels.safe_push (*expr_p);
  gimplify_seq_add_stmt (pre_p, label_stmt);

  return GS_ALL_DONE;
}

/* Build a GOTO to the LABEL_DECL pointed to by LABEL_P, building it first
   if necessary.  */

tree
build_and_jump (tree *label_p)
{
  if (label_p == NULL)
    /* If there's nowhere to jump, just fall through.  */
    return NULL_TREE;

  if (*label_p == NULL_TREE)
    {
      tree label = create_artificial_label (UNKNOWN_LOCATION);
      *label_p = label;
    }

  return build1 (GOTO_EXPR, void_type_node, *label_p);
}

/* Gimplify an EXIT_EXPR by converting to a GOTO_EXPR inside a COND_EXPR.
   This also involves building a label to jump to and communicating it to
   gimplify_loop_expr through gimplify_ctxp->exit_label.  */

static enum gimplify_status
gimplify_exit_expr (tree *expr_p)
{
  tree cond = TREE_OPERAND (*expr_p, 0);
  tree expr;

  expr = build_and_jump (&gimplify_ctxp->exit_label);
  expr = build3 (COND_EXPR, void_type_node, cond, expr, NULL_TREE);
  *expr_p = expr;

  return GS_OK;
}

/* *EXPR_P is a COMPONENT_REF being used as an rvalue.  If its type is
   different from its canonical type, wrap the whole thing inside a
   NOP_EXPR and force the type of the COMPONENT_REF to be the canonical
   type.

   The canonical type of a COMPONENT_REF is the type of the field being
   referenced--unless the field is a bit-field which can be read directly
   in a smaller mode, in which case the canonical type is the
   sign-appropriate type corresponding to that mode.  */

static void
canonicalize_component_ref (tree *expr_p)
{
  tree expr = *expr_p;
  tree type;

  gcc_assert (TREE_CODE (expr) == COMPONENT_REF);

  if (INTEGRAL_TYPE_P (TREE_TYPE (expr)))
    type = TREE_TYPE (get_unwidened (expr, NULL_TREE));
  else
    type = TREE_TYPE (TREE_OPERAND (expr, 1));

  /* One could argue that all the stuff below is not necessary for
     the non-bitfield case and declare it a FE error if type
     adjustment would be needed.  */
  if (TREE_TYPE (expr) != type)
    {
#ifdef ENABLE_TYPES_CHECKING
      tree old_type = TREE_TYPE (expr);
#endif
      int type_quals;

      /* We need to preserve qualifiers and propagate them from
	 operand 0.  */
      type_quals = TYPE_QUALS (type)
	| TYPE_QUALS (TREE_TYPE (TREE_OPERAND (expr, 0)));
      if (TYPE_QUALS (type) != type_quals)
	type = build_qualified_type (TYPE_MAIN_VARIANT (type), type_quals);

      /* Set the type of the COMPONENT_REF to the underlying type.  */
      TREE_TYPE (expr) = type;

#ifdef ENABLE_TYPES_CHECKING
      /* It is now a FE error, if the conversion from the canonical
	 type to the original expression type is not useless.  */
      gcc_assert (useless_type_conversion_p (old_type, type));
#endif
    }
}

/* If a NOP conversion is changing a pointer to array of foo to a pointer
   to foo, embed that change in the ADDR_EXPR by converting
      T array[U];
      (T *)&array
   ==>
      &array[L]
   where L is the lower bound.  For simplicity, only do this for constant
   lower bound.
   The constraint is that the type of &array[L] is trivially convertible
   to T *.  */

static void
canonicalize_addr_expr (tree *expr_p)
{
  tree expr = *expr_p;
  tree addr_expr = TREE_OPERAND (expr, 0);
  tree datype, ddatype, pddatype;

  /* We simplify only conversions from an ADDR_EXPR to a pointer type.  */
  if (!POINTER_TYPE_P (TREE_TYPE (expr))
      || TREE_CODE (addr_expr) != ADDR_EXPR)
    return;

  /* The addr_expr type should be a pointer to an array.  */
  datype = TREE_TYPE (TREE_TYPE (addr_expr));
  if (TREE_CODE (datype) != ARRAY_TYPE)
    return;

  /* The pointer to element type shall be trivially convertible to
     the expression pointer type.  */
  ddatype = TREE_TYPE (datype);
  pddatype = build_pointer_type (ddatype);
  if (!useless_type_conversion_p (TYPE_MAIN_VARIANT (TREE_TYPE (expr)),
				  pddatype))
    return;

  /* The lower bound and element sizes must be constant.  */
  if (!TYPE_SIZE_UNIT (ddatype)
      || TREE_CODE (TYPE_SIZE_UNIT (ddatype)) != INTEGER_CST
      || !TYPE_DOMAIN (datype) || !TYPE_MIN_VALUE (TYPE_DOMAIN (datype))
      || TREE_CODE (TYPE_MIN_VALUE (TYPE_DOMAIN (datype))) != INTEGER_CST)
    return;

  /* All checks succeeded.  Build a new node to merge the cast.  */
  *expr_p = build4 (ARRAY_REF, ddatype, TREE_OPERAND (addr_expr, 0),
		    TYPE_MIN_VALUE (TYPE_DOMAIN (datype)),
		    NULL_TREE, NULL_TREE);
  *expr_p = build1 (ADDR_EXPR, pddatype, *expr_p);

  /* We can have stripped a required restrict qualifier above.  */
  if (!useless_type_conversion_p (TREE_TYPE (expr), TREE_TYPE (*expr_p)))
    *expr_p = fold_convert (TREE_TYPE (expr), *expr_p);
}

/* *EXPR_P is a NOP_EXPR or CONVERT_EXPR.  Remove it and/or other conversions
   underneath as appropriate.  */

static enum gimplify_status
gimplify_conversion (tree *expr_p)
{
  location_t loc = EXPR_LOCATION (*expr_p);
  gcc_assert (CONVERT_EXPR_P (*expr_p));

  /* Then strip away all but the outermost conversion.  */
  STRIP_SIGN_NOPS (TREE_OPERAND (*expr_p, 0));

  /* And remove the outermost conversion if it's useless.  */
  if (tree_ssa_useless_type_conversion (*expr_p))
    *expr_p = TREE_OPERAND (*expr_p, 0);

  /* If we still have a conversion at the toplevel,
     then canonicalize some constructs.  */
  if (CONVERT_EXPR_P (*expr_p))
    {
      tree sub = TREE_OPERAND (*expr_p, 0);

      /* If a NOP conversion is changing the type of a COMPONENT_REF
	 expression, then canonicalize its type now in order to expose more
	 redundant conversions.  */
      if (TREE_CODE (sub) == COMPONENT_REF)
	canonicalize_component_ref (&TREE_OPERAND (*expr_p, 0));

      /* If a NOP conversion is changing a pointer to array of foo
	 to a pointer to foo, embed that change in the ADDR_EXPR.  */
      else if (TREE_CODE (sub) == ADDR_EXPR)
	canonicalize_addr_expr (expr_p);
    }

  /* If we have a conversion to a non-register type force the
     use of a VIEW_CONVERT_EXPR instead.  */
  if (CONVERT_EXPR_P (*expr_p) && !is_gimple_reg_type (TREE_TYPE (*expr_p)))
    *expr_p = fold_build1_loc (loc, VIEW_CONVERT_EXPR, TREE_TYPE (*expr_p),
			       TREE_OPERAND (*expr_p, 0));

  /* Canonicalize CONVERT_EXPR to NOP_EXPR.  */
  if (TREE_CODE (*expr_p) == CONVERT_EXPR)
    TREE_SET_CODE (*expr_p, NOP_EXPR);

  return GS_OK;
}

/* Nonlocal VLAs seen in the current function.  */
static hash_set<tree> *nonlocal_vlas;

/* The VAR_DECLs created for nonlocal VLAs for debug info purposes.  */
static tree nonlocal_vla_vars;

/* Gimplify a VAR_DECL or PARM_DECL.  Return GS_OK if we expanded a
   DECL_VALUE_EXPR, and it's worth re-examining things.  */

static enum gimplify_status
gimplify_var_or_parm_decl (tree *expr_p)
{
  tree decl = *expr_p;

  /* ??? If this is a local variable, and it has not been seen in any
     outer BIND_EXPR, then it's probably the result of a duplicate
     declaration, for which we've already issued an error.  It would
     be really nice if the front end wouldn't leak these at all.
     Currently the only known culprit is C++ destructors, as seen
     in g++.old-deja/g++.jason/binding.C.  */
  if (TREE_CODE (decl) == VAR_DECL
      && !DECL_SEEN_IN_BIND_EXPR_P (decl)
      && !TREE_STATIC (decl) && !DECL_EXTERNAL (decl)
      && decl_function_context (decl) == current_function_decl)
    {
      gcc_assert (seen_error ());
      return GS_ERROR;
    }

  /* When within an OMP context, notice uses of variables.  */
  if (gimplify_omp_ctxp && omp_notice_variable (gimplify_omp_ctxp, decl, true))
    return GS_ALL_DONE;

  /* If the decl is an alias for another expression, substitute it now.  */
  if (DECL_HAS_VALUE_EXPR_P (decl))
    {
      tree value_expr = DECL_VALUE_EXPR (decl);

      /* For referenced nonlocal VLAs add a decl for debugging purposes
	 to the current function.  */
      if (TREE_CODE (decl) == VAR_DECL
	  && TREE_CODE (DECL_SIZE_UNIT (decl)) != INTEGER_CST
	  && nonlocal_vlas != NULL
	  && TREE_CODE (value_expr) == INDIRECT_REF
	  && TREE_CODE (TREE_OPERAND (value_expr, 0)) == VAR_DECL
	  && decl_function_context (decl) != current_function_decl)
	{
	  struct gimplify_omp_ctx *ctx = gimplify_omp_ctxp;
	  while (ctx
		 && (ctx->region_type == ORT_WORKSHARE
		     || ctx->region_type == ORT_SIMD))
	    ctx = ctx->outer_context;
	  if (!ctx && !nonlocal_vlas->add (decl))
	    {
	      tree copy = copy_node (decl);

	      lang_hooks.dup_lang_specific_decl (copy);
	      SET_DECL_RTL (copy, 0);
	      TREE_USED (copy) = 1;
	      DECL_CHAIN (copy) = nonlocal_vla_vars;
	      nonlocal_vla_vars = copy;
	      SET_DECL_VALUE_EXPR (copy, unshare_expr (value_expr));
	      DECL_HAS_VALUE_EXPR_P (copy) = 1;
	    }
	}

      *expr_p = unshare_expr (value_expr);
      return GS_OK;
    }

  return GS_ALL_DONE;
}

/* Recalculate the value of the TREE_SIDE_EFFECTS flag for T.  */

static void
recalculate_side_effects (tree t)
{
  enum tree_code code = TREE_CODE (t);
  int len = TREE_OPERAND_LENGTH (t);
  int i;

  switch (TREE_CODE_CLASS (code))
    {
    case tcc_expression:
      switch (code)
	{
	case INIT_EXPR:
	case MODIFY_EXPR:
	case VA_ARG_EXPR:
	case PREDECREMENT_EXPR:
	case PREINCREMENT_EXPR:
	case POSTDECREMENT_EXPR:
	case POSTINCREMENT_EXPR:
	  /* All of these have side-effects, no matter what their
	     operands are.  */
	  return;

	default:
	  break;
	}
      /* Fall through.  */

    case tcc_comparison:  /* a comparison expression */
    case tcc_unary:       /* a unary arithmetic expression */
    case tcc_binary:      /* a binary arithmetic expression */
    case tcc_reference:   /* a reference */
    case tcc_vl_exp:        /* a function call */
      TREE_SIDE_EFFECTS (t) = TREE_THIS_VOLATILE (t);
      for (i = 0; i < len; ++i)
	{
	  tree op = TREE_OPERAND (t, i);
	  if (op && TREE_SIDE_EFFECTS (op))
	    TREE_SIDE_EFFECTS (t) = 1;
	}
      break;

    case tcc_constant:
      /* No side-effects.  */
      return;

    default:
      gcc_unreachable ();
   }
}

/* Gimplify the COMPONENT_REF, ARRAY_REF, REALPART_EXPR or IMAGPART_EXPR
   node *EXPR_P.

      compound_lval
	      : min_lval '[' val ']'
	      | min_lval '.' ID
	      | compound_lval '[' val ']'
	      | compound_lval '.' ID

   This is not part of the original SIMPLE definition, which separates
   array and member references, but it seems reasonable to handle them
   together.  Also, this way we don't run into problems with union
   aliasing; gcc requires that for accesses through a union to alias, the
   union reference must be explicit, which was not always the case when we
   were splitting up array and member refs.

   PRE_P points to the sequence where side effects that must happen before
     *EXPR_P should be stored.

   POST_P points to the sequence where side effects that must happen after
     *EXPR_P should be stored.  */

static enum gimplify_status
gimplify_compound_lval (tree *expr_p, gimple_seq *pre_p, gimple_seq *post_p,
			fallback_t fallback)
{
  tree *p;
  enum gimplify_status ret = GS_ALL_DONE, tret;
  int i;
  location_t loc = EXPR_LOCATION (*expr_p);
  tree expr = *expr_p;

  /* Create a stack of the subexpressions so later we can walk them in
     order from inner to outer.  */
  auto_vec<tree, 10> expr_stack;

  /* We can handle anything that get_inner_reference can deal with.  */
  for (p = expr_p; ; p = &TREE_OPERAND (*p, 0))
    {
    restart:
      /* Fold INDIRECT_REFs now to turn them into ARRAY_REFs.  */
      if (TREE_CODE (*p) == INDIRECT_REF)
	*p = fold_indirect_ref_loc (loc, *p);

      if (handled_component_p (*p))
	;
      /* Expand DECL_VALUE_EXPR now.  In some cases that may expose
	 additional COMPONENT_REFs.  */
      else if ((TREE_CODE (*p) == VAR_DECL || TREE_CODE (*p) == PARM_DECL)
	       && gimplify_var_or_parm_decl (p) == GS_OK)
	goto restart;
      else
	break;

      expr_stack.safe_push (*p);
    }

  gcc_assert (expr_stack.length ());

  /* Now EXPR_STACK is a stack of pointers to all the refs we've
     walked through and P points to the innermost expression.

     Java requires that we elaborated nodes in source order.  That
     means we must gimplify the inner expression followed by each of
     the indices, in order.  But we can't gimplify the inner
     expression until we deal with any variable bounds, sizes, or
     positions in order to deal with PLACEHOLDER_EXPRs.

     So we do this in three steps.  First we deal with the annotations
     for any variables in the components, then we gimplify the base,
     then we gimplify any indices, from left to right.  */
  for (i = expr_stack.length () - 1; i >= 0; i--)
    {
      tree t = expr_stack[i];

      if (TREE_CODE (t) == ARRAY_REF || TREE_CODE (t) == ARRAY_RANGE_REF)
	{
	  /* Gimplify the low bound and element type size and put them into
	     the ARRAY_REF.  If these values are set, they have already been
	     gimplified.  */
	  if (TREE_OPERAND (t, 2) == NULL_TREE)
	    {
	      tree low = unshare_expr (array_ref_low_bound (t));
	      if (!is_gimple_min_invariant (low))
		{
		  TREE_OPERAND (t, 2) = low;
		  tret = gimplify_expr (&TREE_OPERAND (t, 2), pre_p,
					post_p, is_gimple_reg,
					fb_rvalue);
		  ret = MIN (ret, tret);
		}
	    }
	  else
	    {
	      tret = gimplify_expr (&TREE_OPERAND (t, 2), pre_p, post_p,
				    is_gimple_reg, fb_rvalue);
	      ret = MIN (ret, tret);
	    }

	  if (TREE_OPERAND (t, 3) == NULL_TREE)
	    {
	      tree elmt_type = TREE_TYPE (TREE_TYPE (TREE_OPERAND (t, 0)));
	      tree elmt_size = unshare_expr (array_ref_element_size (t));
	      tree factor = size_int (TYPE_ALIGN_UNIT (elmt_type));

	      /* Divide the element size by the alignment of the element
		 type (above).  */
	      elmt_size
		= size_binop_loc (loc, EXACT_DIV_EXPR, elmt_size, factor);

	      if (!is_gimple_min_invariant (elmt_size))
		{
		  TREE_OPERAND (t, 3) = elmt_size;
		  tret = gimplify_expr (&TREE_OPERAND (t, 3), pre_p,
					post_p, is_gimple_reg,
					fb_rvalue);
		  ret = MIN (ret, tret);
		}
	    }
	  else
	    {
	      tret = gimplify_expr (&TREE_OPERAND (t, 3), pre_p, post_p,
				    is_gimple_reg, fb_rvalue);
	      ret = MIN (ret, tret);
	    }
	}
      else if (TREE_CODE (t) == COMPONENT_REF)
	{
	  /* Set the field offset into T and gimplify it.  */
	  if (TREE_OPERAND (t, 2) == NULL_TREE)
	    {
	      tree offset = unshare_expr (component_ref_field_offset (t));
	      tree field = TREE_OPERAND (t, 1);
	      tree factor
		= size_int (DECL_OFFSET_ALIGN (field) / BITS_PER_UNIT);

	      /* Divide the offset by its alignment.  */
	      offset = size_binop_loc (loc, EXACT_DIV_EXPR, offset, factor);

	      if (!is_gimple_min_invariant (offset))
		{
		  TREE_OPERAND (t, 2) = offset;
		  tret = gimplify_expr (&TREE_OPERAND (t, 2), pre_p,
					post_p, is_gimple_reg,
					fb_rvalue);
		  ret = MIN (ret, tret);
		}
	    }
	  else
	    {
	      tret = gimplify_expr (&TREE_OPERAND (t, 2), pre_p, post_p,
				    is_gimple_reg, fb_rvalue);
	      ret = MIN (ret, tret);
	    }
	}
    }

  /* Step 2 is to gimplify the base expression.  Make sure lvalue is set
     so as to match the min_lval predicate.  Failure to do so may result
     in the creation of large aggregate temporaries.  */
  tret = gimplify_expr (p, pre_p, post_p, is_gimple_min_lval,
			fallback | fb_lvalue);
  ret = MIN (ret, tret);

  /* And finally, the indices and operands of ARRAY_REF.  During this
     loop we also remove any useless conversions.  */
  for (; expr_stack.length () > 0; )
    {
      tree t = expr_stack.pop ();

      if (TREE_CODE (t) == ARRAY_REF || TREE_CODE (t) == ARRAY_RANGE_REF)
	{
	  /* Gimplify the dimension.  */
	  if (!is_gimple_min_invariant (TREE_OPERAND (t, 1)))
	    {
	      tret = gimplify_expr (&TREE_OPERAND (t, 1), pre_p, post_p,
				    is_gimple_val, fb_rvalue);
	      ret = MIN (ret, tret);
	    }
	}

      STRIP_USELESS_TYPE_CONVERSION (TREE_OPERAND (t, 0));

      /* The innermost expression P may have originally had
	 TREE_SIDE_EFFECTS set which would have caused all the outer
	 expressions in *EXPR_P leading to P to also have had
	 TREE_SIDE_EFFECTS set.  */
      recalculate_side_effects (t);
    }

  /* If the outermost expression is a COMPONENT_REF, canonicalize its type.  */
  if ((fallback & fb_rvalue) && TREE_CODE (*expr_p) == COMPONENT_REF)
    {
      canonicalize_component_ref (expr_p);
    }

  expr_stack.release ();

  gcc_assert (*expr_p == expr || ret != GS_ALL_DONE);

  return ret;
}

/*  Gimplify the self modifying expression pointed to by EXPR_P
    (++, --, +=, -=).

    PRE_P points to the list where side effects that must happen before
	*EXPR_P should be stored.

    POST_P points to the list where side effects that must happen after
	*EXPR_P should be stored.

    WANT_VALUE is nonzero iff we want to use the value of this expression
	in another expression.

    ARITH_TYPE is the type the computation should be performed in.  */

enum gimplify_status
gimplify_self_mod_expr (tree *expr_p, gimple_seq *pre_p, gimple_seq *post_p,
			bool want_value, tree arith_type)
{
  enum tree_code code;
  tree lhs, lvalue, rhs, t1;
  gimple_seq post = NULL, *orig_post_p = post_p;
  bool postfix;
  enum tree_code arith_code;
  enum gimplify_status ret;
  location_t loc = EXPR_LOCATION (*expr_p);

  code = TREE_CODE (*expr_p);

  gcc_assert (code == POSTINCREMENT_EXPR || code == POSTDECREMENT_EXPR
	      || code == PREINCREMENT_EXPR || code == PREDECREMENT_EXPR);

  /* Prefix or postfix?  */
  if (code == POSTINCREMENT_EXPR || code == POSTDECREMENT_EXPR)
    /* Faster to treat as prefix if result is not used.  */
    postfix = want_value;
  else
    postfix = false;

  /* For postfix, make sure the inner expression's post side effects
     are executed after side effects from this expression.  */
  if (postfix)
    post_p = &post;

  /* Add or subtract?  */
  if (code == PREINCREMENT_EXPR || code == POSTINCREMENT_EXPR)
    arith_code = PLUS_EXPR;
  else
    arith_code = MINUS_EXPR;

  /* Gimplify the LHS into a GIMPLE lvalue.  */
  lvalue = TREE_OPERAND (*expr_p, 0);
  ret = gimplify_expr (&lvalue, pre_p, post_p, is_gimple_lvalue, fb_lvalue);
  if (ret == GS_ERROR)
    return ret;

  /* Extract the operands to the arithmetic operation.  */
  lhs = lvalue;
  rhs = TREE_OPERAND (*expr_p, 1);

  /* For postfix operator, we evaluate the LHS to an rvalue and then use
     that as the result value and in the postqueue operation.  */
  if (postfix)
    {
      ret = gimplify_expr (&lhs, pre_p, post_p, is_gimple_val, fb_rvalue);
      if (ret == GS_ERROR)
	return ret;

      lhs = get_initialized_tmp_var (lhs, pre_p, NULL);
    }

  /* For POINTERs increment, use POINTER_PLUS_EXPR.  */
  if (POINTER_TYPE_P (TREE_TYPE (lhs)))
    {
      rhs = convert_to_ptrofftype_loc (loc, rhs);
      if (arith_code == MINUS_EXPR)
	rhs = fold_build1_loc (loc, NEGATE_EXPR, TREE_TYPE (rhs), rhs);
      t1 = fold_build2 (POINTER_PLUS_EXPR, TREE_TYPE (*expr_p), lhs, rhs);
    }
  else
    t1 = fold_convert (TREE_TYPE (*expr_p),
		       fold_build2 (arith_code, arith_type,
				    fold_convert (arith_type, lhs),
				    fold_convert (arith_type, rhs)));

  if (postfix)
    {
      gimplify_assign (lvalue, t1, pre_p);
      gimplify_seq_add_seq (orig_post_p, post);
      *expr_p = lhs;
      return GS_ALL_DONE;
    }
  else
    {
      *expr_p = build2 (MODIFY_EXPR, TREE_TYPE (lvalue), lvalue, t1);
      return GS_OK;
    }
}

/* If *EXPR_P has a variable sized type, wrap it in a WITH_SIZE_EXPR.  */

static void
maybe_with_size_expr (tree *expr_p)
{
  tree expr = *expr_p;
  tree type = TREE_TYPE (expr);
  tree size;

  /* If we've already wrapped this or the type is error_mark_node, we can't do
     anything.  */
  if (TREE_CODE (expr) == WITH_SIZE_EXPR
      || type == error_mark_node)
    return;

  /* If the size isn't known or is a constant, we have nothing to do.  */
  size = TYPE_SIZE_UNIT (type);
  if (!size || TREE_CODE (size) == INTEGER_CST)
    return;

  /* Otherwise, make a WITH_SIZE_EXPR.  */
  size = unshare_expr (size);
  size = SUBSTITUTE_PLACEHOLDER_IN_EXPR (size, expr);
  *expr_p = build2 (WITH_SIZE_EXPR, type, expr, size);
}

/* Helper for gimplify_call_expr.  Gimplify a single argument *ARG_P
   Store any side-effects in PRE_P.  CALL_LOCATION is the location of
   the CALL_EXPR.  */

enum gimplify_status
gimplify_arg (tree *arg_p, gimple_seq *pre_p, location_t call_location)
{
  bool (*test) (tree);
  fallback_t fb;

  /* In general, we allow lvalues for function arguments to avoid
     extra overhead of copying large aggregates out of even larger
     aggregates into temporaries only to copy the temporaries to
     the argument list.  Make optimizers happy by pulling out to
     temporaries those types that fit in registers.  */
  if (is_gimple_reg_type (TREE_TYPE (*arg_p)))
    test = is_gimple_val, fb = fb_rvalue;
  else
    {
      test = is_gimple_lvalue, fb = fb_either;
      /* Also strip a TARGET_EXPR that would force an extra copy.  */
      if (TREE_CODE (*arg_p) == TARGET_EXPR)
	{
	  tree init = TARGET_EXPR_INITIAL (*arg_p);
	  if (init
	      && !VOID_TYPE_P (TREE_TYPE (init)))
	    *arg_p = init;
	}
    }

  /* If this is a variable sized type, we must remember the size.  */
  maybe_with_size_expr (arg_p);

  /* FIXME diagnostics: This will mess up gcc.dg/Warray-bounds.c.  */
  /* Make sure arguments have the same location as the function call
     itself.  */
  protected_set_expr_location (*arg_p, call_location);

  /* There is a sequence point before a function call.  Side effects in
     the argument list must occur before the actual call. So, when
     gimplifying arguments, force gimplify_expr to use an internal
     post queue which is then appended to the end of PRE_P.  */
  return gimplify_expr (arg_p, pre_p, NULL, test, fb);
}

/* Don't fold inside offloading or taskreg regions: it can break code by
   adding decl references that weren't in the source.  We'll do it during
   omplower pass instead.  */

static bool
maybe_fold_stmt (gimple_stmt_iterator *gsi)
{
  struct gimplify_omp_ctx *ctx;
  for (ctx = gimplify_omp_ctxp; ctx; ctx = ctx->outer_context)
<<<<<<< HEAD
    if (ctx->region_type == ORT_TARGET
	|| (ctx->region_type & (ORT_PARALLEL | ORT_TASK)) != 0)
=======
    if ((ctx->region_type & ORT_TARGET) != 0)
>>>>>>> 9c23418f
      return false;
  return fold_stmt (gsi);
}

/* Gimplify the CALL_EXPR node *EXPR_P into the GIMPLE sequence PRE_P.
   WANT_VALUE is true if the result of the call is desired.  */

static enum gimplify_status
gimplify_call_expr (tree *expr_p, gimple_seq *pre_p, bool want_value)
{
  tree fndecl, parms, p, fnptrtype;
  enum gimplify_status ret;
  int i, nargs;
  gcall *call;
  bool builtin_va_start_p = false;
  location_t loc = EXPR_LOCATION (*expr_p);

  gcc_assert (TREE_CODE (*expr_p) == CALL_EXPR);

  /* For reliable diagnostics during inlining, it is necessary that
     every call_expr be annotated with file and line.  */
  if (! EXPR_HAS_LOCATION (*expr_p))
    SET_EXPR_LOCATION (*expr_p, input_location);

  /* Gimplify internal functions created in the FEs.  */
  if (CALL_EXPR_FN (*expr_p) == NULL_TREE)
    {
      if (want_value)
	return GS_ALL_DONE;

      nargs = call_expr_nargs (*expr_p);
      enum internal_fn ifn = CALL_EXPR_IFN (*expr_p);
      auto_vec<tree> vargs (nargs);

      for (i = 0; i < nargs; i++)
	{
	  gimplify_arg (&CALL_EXPR_ARG (*expr_p, i), pre_p,
			EXPR_LOCATION (*expr_p));
	  vargs.quick_push (CALL_EXPR_ARG (*expr_p, i));
	}
      gimple *call = gimple_build_call_internal_vec (ifn, vargs);
      gimplify_seq_add_stmt (pre_p, call);
      return GS_ALL_DONE;
    }

  /* This may be a call to a builtin function.

     Builtin function calls may be transformed into different
     (and more efficient) builtin function calls under certain
     circumstances.  Unfortunately, gimplification can muck things
     up enough that the builtin expanders are not aware that certain
     transformations are still valid.

     So we attempt transformation/gimplification of the call before
     we gimplify the CALL_EXPR.  At this time we do not manage to
     transform all calls in the same manner as the expanders do, but
     we do transform most of them.  */
  fndecl = get_callee_fndecl (*expr_p);
  if (fndecl
      && DECL_BUILT_IN_CLASS (fndecl) == BUILT_IN_NORMAL)
    switch (DECL_FUNCTION_CODE (fndecl))
      {
      case BUILT_IN_VA_START:
        {
	  builtin_va_start_p = TRUE;
	  if (call_expr_nargs (*expr_p) < 2)
	    {
	      error ("too few arguments to function %<va_start%>");
	      *expr_p = build_empty_stmt (EXPR_LOCATION (*expr_p));
	      return GS_OK;
	    }

	  if (fold_builtin_next_arg (*expr_p, true))
	    {
	      *expr_p = build_empty_stmt (EXPR_LOCATION (*expr_p));
	      return GS_OK;
	    }
	  break;
	}
      case BUILT_IN_LINE:
	{
	  *expr_p = build_int_cst (TREE_TYPE (*expr_p),
				   LOCATION_LINE (EXPR_LOCATION (*expr_p)));
	  return GS_OK;
	}
      case BUILT_IN_FILE:
	{
	  const char *locfile = LOCATION_FILE (EXPR_LOCATION (*expr_p));
	  *expr_p = build_string_literal (strlen (locfile) + 1, locfile);
	  return GS_OK;
	}
      case BUILT_IN_FUNCTION:
	{
	  const char *function;
	  function = IDENTIFIER_POINTER (DECL_NAME (current_function_decl));
	  *expr_p = build_string_literal (strlen (function) + 1, function);
	  return GS_OK;
	}
      default:
        ;
      }
  if (fndecl && DECL_BUILT_IN (fndecl))
    {
      tree new_tree = fold_call_expr (input_location, *expr_p, !want_value);
      if (new_tree && new_tree != *expr_p)
	{
	  /* There was a transformation of this call which computes the
	     same value, but in a more efficient way.  Return and try
	     again.  */
	  *expr_p = new_tree;
	  return GS_OK;
	}
    }

  /* Remember the original function pointer type.  */
  fnptrtype = TREE_TYPE (CALL_EXPR_FN (*expr_p));

  /* There is a sequence point before the call, so any side effects in
     the calling expression must occur before the actual call.  Force
     gimplify_expr to use an internal post queue.  */
  ret = gimplify_expr (&CALL_EXPR_FN (*expr_p), pre_p, NULL,
		       is_gimple_call_addr, fb_rvalue);

  nargs = call_expr_nargs (*expr_p);

  /* Get argument types for verification.  */
  fndecl = get_callee_fndecl (*expr_p);
  parms = NULL_TREE;
  if (fndecl)
    parms = TYPE_ARG_TYPES (TREE_TYPE (fndecl));
  else
    parms = TYPE_ARG_TYPES (TREE_TYPE (fnptrtype));

  if (fndecl && DECL_ARGUMENTS (fndecl))
    p = DECL_ARGUMENTS (fndecl);
  else if (parms)
    p = parms;
  else
    p = NULL_TREE;
  for (i = 0; i < nargs && p; i++, p = TREE_CHAIN (p))
    ;

  /* If the last argument is __builtin_va_arg_pack () and it is not
     passed as a named argument, decrease the number of CALL_EXPR
     arguments and set instead the CALL_EXPR_VA_ARG_PACK flag.  */
  if (!p
      && i < nargs
      && TREE_CODE (CALL_EXPR_ARG (*expr_p, nargs - 1)) == CALL_EXPR)
    {
      tree last_arg = CALL_EXPR_ARG (*expr_p, nargs - 1);
      tree last_arg_fndecl = get_callee_fndecl (last_arg);

      if (last_arg_fndecl
	  && TREE_CODE (last_arg_fndecl) == FUNCTION_DECL
	  && DECL_BUILT_IN_CLASS (last_arg_fndecl) == BUILT_IN_NORMAL
	  && DECL_FUNCTION_CODE (last_arg_fndecl) == BUILT_IN_VA_ARG_PACK)
	{
	  tree call = *expr_p;

	  --nargs;
	  *expr_p = build_call_array_loc (loc, TREE_TYPE (call),
					  CALL_EXPR_FN (call),
					  nargs, CALL_EXPR_ARGP (call));

	  /* Copy all CALL_EXPR flags, location and block, except
	     CALL_EXPR_VA_ARG_PACK flag.  */
	  CALL_EXPR_STATIC_CHAIN (*expr_p) = CALL_EXPR_STATIC_CHAIN (call);
	  CALL_EXPR_TAILCALL (*expr_p) = CALL_EXPR_TAILCALL (call);
	  CALL_EXPR_RETURN_SLOT_OPT (*expr_p)
	    = CALL_EXPR_RETURN_SLOT_OPT (call);
	  CALL_FROM_THUNK_P (*expr_p) = CALL_FROM_THUNK_P (call);
	  SET_EXPR_LOCATION (*expr_p, EXPR_LOCATION (call));

	  /* Set CALL_EXPR_VA_ARG_PACK.  */
	  CALL_EXPR_VA_ARG_PACK (*expr_p) = 1;
	}
    }

  /* Gimplify the function arguments.  */
  if (nargs > 0)
    {
      for (i = (PUSH_ARGS_REVERSED ? nargs - 1 : 0);
           PUSH_ARGS_REVERSED ? i >= 0 : i < nargs;
           PUSH_ARGS_REVERSED ? i-- : i++)
        {
          enum gimplify_status t;

          /* Avoid gimplifying the second argument to va_start, which needs to
             be the plain PARM_DECL.  */
          if ((i != 1) || !builtin_va_start_p)
            {
              t = gimplify_arg (&CALL_EXPR_ARG (*expr_p, i), pre_p,
				EXPR_LOCATION (*expr_p));

              if (t == GS_ERROR)
                ret = GS_ERROR;
            }
        }
    }

  /* Gimplify the static chain.  */
  if (CALL_EXPR_STATIC_CHAIN (*expr_p))
    {
      if (fndecl && !DECL_STATIC_CHAIN (fndecl))
	CALL_EXPR_STATIC_CHAIN (*expr_p) = NULL;
      else
	{
	  enum gimplify_status t;
	  t = gimplify_arg (&CALL_EXPR_STATIC_CHAIN (*expr_p), pre_p,
			    EXPR_LOCATION (*expr_p));
	  if (t == GS_ERROR)
	    ret = GS_ERROR;
	}
    }

  /* Verify the function result.  */
  if (want_value && fndecl
      && VOID_TYPE_P (TREE_TYPE (TREE_TYPE (fnptrtype))))
    {
      error_at (loc, "using result of function returning %<void%>");
      ret = GS_ERROR;
    }

  /* Try this again in case gimplification exposed something.  */
  if (ret != GS_ERROR)
    {
      tree new_tree = fold_call_expr (input_location, *expr_p, !want_value);

      if (new_tree && new_tree != *expr_p)
	{
	  /* There was a transformation of this call which computes the
	     same value, but in a more efficient way.  Return and try
	     again.  */
	  *expr_p = new_tree;
	  return GS_OK;
	}
    }
  else
    {
      *expr_p = error_mark_node;
      return GS_ERROR;
    }

  /* If the function is "const" or "pure", then clear TREE_SIDE_EFFECTS on its
     decl.  This allows us to eliminate redundant or useless
     calls to "const" functions.  */
  if (TREE_CODE (*expr_p) == CALL_EXPR)
    {
      int flags = call_expr_flags (*expr_p);
      if (flags & (ECF_CONST | ECF_PURE)
	  /* An infinite loop is considered a side effect.  */
	  && !(flags & (ECF_LOOPING_CONST_OR_PURE)))
	TREE_SIDE_EFFECTS (*expr_p) = 0;
    }

  /* If the value is not needed by the caller, emit a new GIMPLE_CALL
     and clear *EXPR_P.  Otherwise, leave *EXPR_P in its gimplified
     form and delegate the creation of a GIMPLE_CALL to
     gimplify_modify_expr.  This is always possible because when
     WANT_VALUE is true, the caller wants the result of this call into
     a temporary, which means that we will emit an INIT_EXPR in
     internal_get_tmp_var which will then be handled by
     gimplify_modify_expr.  */
  if (!want_value)
    {
      /* The CALL_EXPR in *EXPR_P is already in GIMPLE form, so all we
	 have to do is replicate it as a GIMPLE_CALL tuple.  */
      gimple_stmt_iterator gsi;
      call = gimple_build_call_from_tree (*expr_p);
      gimple_call_set_fntype (call, TREE_TYPE (fnptrtype));
      notice_special_calls (call);
      gimplify_seq_add_stmt (pre_p, call);
      gsi = gsi_last (*pre_p);
      maybe_fold_stmt (&gsi);
      *expr_p = NULL_TREE;
    }
  else
    /* Remember the original function type.  */
    CALL_EXPR_FN (*expr_p) = build1 (NOP_EXPR, fnptrtype,
				     CALL_EXPR_FN (*expr_p));

  return ret;
}

/* Handle shortcut semantics in the predicate operand of a COND_EXPR by
   rewriting it into multiple COND_EXPRs, and possibly GOTO_EXPRs.

   TRUE_LABEL_P and FALSE_LABEL_P point to the labels to jump to if the
   condition is true or false, respectively.  If null, we should generate
   our own to skip over the evaluation of this specific expression.

   LOCUS is the source location of the COND_EXPR.

   This function is the tree equivalent of do_jump.

   shortcut_cond_r should only be called by shortcut_cond_expr.  */

static tree
shortcut_cond_r (tree pred, tree *true_label_p, tree *false_label_p,
		 location_t locus)
{
  tree local_label = NULL_TREE;
  tree t, expr = NULL;

  /* OK, it's not a simple case; we need to pull apart the COND_EXPR to
     retain the shortcut semantics.  Just insert the gotos here;
     shortcut_cond_expr will append the real blocks later.  */
  if (TREE_CODE (pred) == TRUTH_ANDIF_EXPR)
    {
      location_t new_locus;

      /* Turn if (a && b) into

	 if (a); else goto no;
	 if (b) goto yes; else goto no;
	 (no:) */

      if (false_label_p == NULL)
	false_label_p = &local_label;

      /* Keep the original source location on the first 'if'.  */
      t = shortcut_cond_r (TREE_OPERAND (pred, 0), NULL, false_label_p, locus);
      append_to_statement_list (t, &expr);

      /* Set the source location of the && on the second 'if'.  */
      new_locus = EXPR_HAS_LOCATION (pred) ? EXPR_LOCATION (pred) : locus;
      t = shortcut_cond_r (TREE_OPERAND (pred, 1), true_label_p, false_label_p,
			   new_locus);
      append_to_statement_list (t, &expr);
    }
  else if (TREE_CODE (pred) == TRUTH_ORIF_EXPR)
    {
      location_t new_locus;

      /* Turn if (a || b) into

	 if (a) goto yes;
	 if (b) goto yes; else goto no;
	 (yes:) */

      if (true_label_p == NULL)
	true_label_p = &local_label;

      /* Keep the original source location on the first 'if'.  */
      t = shortcut_cond_r (TREE_OPERAND (pred, 0), true_label_p, NULL, locus);
      append_to_statement_list (t, &expr);

      /* Set the source location of the || on the second 'if'.  */
      new_locus = EXPR_HAS_LOCATION (pred) ? EXPR_LOCATION (pred) : locus;
      t = shortcut_cond_r (TREE_OPERAND (pred, 1), true_label_p, false_label_p,
			   new_locus);
      append_to_statement_list (t, &expr);
    }
  else if (TREE_CODE (pred) == COND_EXPR
	   && !VOID_TYPE_P (TREE_TYPE (TREE_OPERAND (pred, 1)))
	   && !VOID_TYPE_P (TREE_TYPE (TREE_OPERAND (pred, 2))))
    {
      location_t new_locus;

      /* As long as we're messing with gotos, turn if (a ? b : c) into
	 if (a)
	   if (b) goto yes; else goto no;
	 else
	   if (c) goto yes; else goto no;

	 Don't do this if one of the arms has void type, which can happen
	 in C++ when the arm is throw.  */

      /* Keep the original source location on the first 'if'.  Set the source
	 location of the ? on the second 'if'.  */
      new_locus = EXPR_HAS_LOCATION (pred) ? EXPR_LOCATION (pred) : locus;
      expr = build3 (COND_EXPR, void_type_node, TREE_OPERAND (pred, 0),
		     shortcut_cond_r (TREE_OPERAND (pred, 1), true_label_p,
				      false_label_p, locus),
		     shortcut_cond_r (TREE_OPERAND (pred, 2), true_label_p,
				      false_label_p, new_locus));
    }
  else
    {
      expr = build3 (COND_EXPR, void_type_node, pred,
		     build_and_jump (true_label_p),
		     build_and_jump (false_label_p));
      SET_EXPR_LOCATION (expr, locus);
    }

  if (local_label)
    {
      t = build1 (LABEL_EXPR, void_type_node, local_label);
      append_to_statement_list (t, &expr);
    }

  return expr;
}

/* Given a conditional expression EXPR with short-circuit boolean
   predicates using TRUTH_ANDIF_EXPR or TRUTH_ORIF_EXPR, break the
   predicate apart into the equivalent sequence of conditionals.  */

static tree
shortcut_cond_expr (tree expr)
{
  tree pred = TREE_OPERAND (expr, 0);
  tree then_ = TREE_OPERAND (expr, 1);
  tree else_ = TREE_OPERAND (expr, 2);
  tree true_label, false_label, end_label, t;
  tree *true_label_p;
  tree *false_label_p;
  bool emit_end, emit_false, jump_over_else;
  bool then_se = then_ && TREE_SIDE_EFFECTS (then_);
  bool else_se = else_ && TREE_SIDE_EFFECTS (else_);

  /* First do simple transformations.  */
  if (!else_se)
    {
      /* If there is no 'else', turn
	   if (a && b) then c
	 into
	   if (a) if (b) then c.  */
      while (TREE_CODE (pred) == TRUTH_ANDIF_EXPR)
	{
	  /* Keep the original source location on the first 'if'.  */
	  location_t locus = EXPR_LOC_OR_LOC (expr, input_location);
	  TREE_OPERAND (expr, 0) = TREE_OPERAND (pred, 1);
	  /* Set the source location of the && on the second 'if'.  */
	  if (EXPR_HAS_LOCATION (pred))
	    SET_EXPR_LOCATION (expr, EXPR_LOCATION (pred));
	  then_ = shortcut_cond_expr (expr);
	  then_se = then_ && TREE_SIDE_EFFECTS (then_);
	  pred = TREE_OPERAND (pred, 0);
	  expr = build3 (COND_EXPR, void_type_node, pred, then_, NULL_TREE);
	  SET_EXPR_LOCATION (expr, locus);
	}
    }

  if (!then_se)
    {
      /* If there is no 'then', turn
	   if (a || b); else d
	 into
	   if (a); else if (b); else d.  */
      while (TREE_CODE (pred) == TRUTH_ORIF_EXPR)
	{
	  /* Keep the original source location on the first 'if'.  */
	  location_t locus = EXPR_LOC_OR_LOC (expr, input_location);
	  TREE_OPERAND (expr, 0) = TREE_OPERAND (pred, 1);
	  /* Set the source location of the || on the second 'if'.  */
	  if (EXPR_HAS_LOCATION (pred))
	    SET_EXPR_LOCATION (expr, EXPR_LOCATION (pred));
	  else_ = shortcut_cond_expr (expr);
	  else_se = else_ && TREE_SIDE_EFFECTS (else_);
	  pred = TREE_OPERAND (pred, 0);
	  expr = build3 (COND_EXPR, void_type_node, pred, NULL_TREE, else_);
	  SET_EXPR_LOCATION (expr, locus);
	}
    }

  /* If we're done, great.  */
  if (TREE_CODE (pred) != TRUTH_ANDIF_EXPR
      && TREE_CODE (pred) != TRUTH_ORIF_EXPR)
    return expr;

  /* Otherwise we need to mess with gotos.  Change
       if (a) c; else d;
     to
       if (a); else goto no;
       c; goto end;
       no: d; end:
     and recursively gimplify the condition.  */

  true_label = false_label = end_label = NULL_TREE;

  /* If our arms just jump somewhere, hijack those labels so we don't
     generate jumps to jumps.  */

  if (then_
      && TREE_CODE (then_) == GOTO_EXPR
      && TREE_CODE (GOTO_DESTINATION (then_)) == LABEL_DECL)
    {
      true_label = GOTO_DESTINATION (then_);
      then_ = NULL;
      then_se = false;
    }

  if (else_
      && TREE_CODE (else_) == GOTO_EXPR
      && TREE_CODE (GOTO_DESTINATION (else_)) == LABEL_DECL)
    {
      false_label = GOTO_DESTINATION (else_);
      else_ = NULL;
      else_se = false;
    }

  /* If we aren't hijacking a label for the 'then' branch, it falls through.  */
  if (true_label)
    true_label_p = &true_label;
  else
    true_label_p = NULL;

  /* The 'else' branch also needs a label if it contains interesting code.  */
  if (false_label || else_se)
    false_label_p = &false_label;
  else
    false_label_p = NULL;

  /* If there was nothing else in our arms, just forward the label(s).  */
  if (!then_se && !else_se)
    return shortcut_cond_r (pred, true_label_p, false_label_p,
			    EXPR_LOC_OR_LOC (expr, input_location));

  /* If our last subexpression already has a terminal label, reuse it.  */
  if (else_se)
    t = expr_last (else_);
  else if (then_se)
    t = expr_last (then_);
  else
    t = NULL;
  if (t && TREE_CODE (t) == LABEL_EXPR)
    end_label = LABEL_EXPR_LABEL (t);

  /* If we don't care about jumping to the 'else' branch, jump to the end
     if the condition is false.  */
  if (!false_label_p)
    false_label_p = &end_label;

  /* We only want to emit these labels if we aren't hijacking them.  */
  emit_end = (end_label == NULL_TREE);
  emit_false = (false_label == NULL_TREE);

  /* We only emit the jump over the else clause if we have to--if the
     then clause may fall through.  Otherwise we can wind up with a
     useless jump and a useless label at the end of gimplified code,
     which will cause us to think that this conditional as a whole
     falls through even if it doesn't.  If we then inline a function
     which ends with such a condition, that can cause us to issue an
     inappropriate warning about control reaching the end of a
     non-void function.  */
  jump_over_else = block_may_fallthru (then_);

  pred = shortcut_cond_r (pred, true_label_p, false_label_p,
			  EXPR_LOC_OR_LOC (expr, input_location));

  expr = NULL;
  append_to_statement_list (pred, &expr);

  append_to_statement_list (then_, &expr);
  if (else_se)
    {
      if (jump_over_else)
	{
	  tree last = expr_last (expr);
	  t = build_and_jump (&end_label);
	  if (EXPR_HAS_LOCATION (last))
	    SET_EXPR_LOCATION (t, EXPR_LOCATION (last));
	  append_to_statement_list (t, &expr);
	}
      if (emit_false)
	{
	  t = build1 (LABEL_EXPR, void_type_node, false_label);
	  append_to_statement_list (t, &expr);
	}
      append_to_statement_list (else_, &expr);
    }
  if (emit_end && end_label)
    {
      t = build1 (LABEL_EXPR, void_type_node, end_label);
      append_to_statement_list (t, &expr);
    }

  return expr;
}

/* EXPR is used in a boolean context; make sure it has BOOLEAN_TYPE.  */

tree
gimple_boolify (tree expr)
{
  tree type = TREE_TYPE (expr);
  location_t loc = EXPR_LOCATION (expr);

  if (TREE_CODE (expr) == NE_EXPR
      && TREE_CODE (TREE_OPERAND (expr, 0)) == CALL_EXPR
      && integer_zerop (TREE_OPERAND (expr, 1)))
    {
      tree call = TREE_OPERAND (expr, 0);
      tree fn = get_callee_fndecl (call);

      /* For __builtin_expect ((long) (x), y) recurse into x as well
	 if x is truth_value_p.  */
      if (fn
	  && DECL_BUILT_IN_CLASS (fn) == BUILT_IN_NORMAL
	  && DECL_FUNCTION_CODE (fn) == BUILT_IN_EXPECT
	  && call_expr_nargs (call) == 2)
	{
	  tree arg = CALL_EXPR_ARG (call, 0);
	  if (arg)
	    {
	      if (TREE_CODE (arg) == NOP_EXPR
		  && TREE_TYPE (arg) == TREE_TYPE (call))
		arg = TREE_OPERAND (arg, 0);
	      if (truth_value_p (TREE_CODE (arg)))
		{
		  arg = gimple_boolify (arg);
		  CALL_EXPR_ARG (call, 0)
		    = fold_convert_loc (loc, TREE_TYPE (call), arg);
		}
	    }
	}
    }

  switch (TREE_CODE (expr))
    {
    case TRUTH_AND_EXPR:
    case TRUTH_OR_EXPR:
    case TRUTH_XOR_EXPR:
    case TRUTH_ANDIF_EXPR:
    case TRUTH_ORIF_EXPR:
      /* Also boolify the arguments of truth exprs.  */
      TREE_OPERAND (expr, 1) = gimple_boolify (TREE_OPERAND (expr, 1));
      /* FALLTHRU */

    case TRUTH_NOT_EXPR:
      TREE_OPERAND (expr, 0) = gimple_boolify (TREE_OPERAND (expr, 0));

      /* These expressions always produce boolean results.  */
      if (TREE_CODE (type) != BOOLEAN_TYPE)
	TREE_TYPE (expr) = boolean_type_node;
      return expr;

    case ANNOTATE_EXPR:
      switch ((enum annot_expr_kind) TREE_INT_CST_LOW (TREE_OPERAND (expr, 1)))
	{
	case annot_expr_ivdep_kind:
	case annot_expr_no_vector_kind:
	case annot_expr_vector_kind:
	  TREE_OPERAND (expr, 0) = gimple_boolify (TREE_OPERAND (expr, 0));
	  if (TREE_CODE (type) != BOOLEAN_TYPE)
	    TREE_TYPE (expr) = boolean_type_node;
	  return expr;
	default:
	  gcc_unreachable ();
	}

    default:
      if (COMPARISON_CLASS_P (expr))
	{
	  /* There expressions always prduce boolean results.  */
	  if (TREE_CODE (type) != BOOLEAN_TYPE)
	    TREE_TYPE (expr) = boolean_type_node;
	  return expr;
	}
      /* Other expressions that get here must have boolean values, but
	 might need to be converted to the appropriate mode.  */
      if (TREE_CODE (type) == BOOLEAN_TYPE)
	return expr;
      return fold_convert_loc (loc, boolean_type_node, expr);
    }
}

/* Given a conditional expression *EXPR_P without side effects, gimplify
   its operands.  New statements are inserted to PRE_P.  */

static enum gimplify_status
gimplify_pure_cond_expr (tree *expr_p, gimple_seq *pre_p)
{
  tree expr = *expr_p, cond;
  enum gimplify_status ret, tret;
  enum tree_code code;

  cond = gimple_boolify (COND_EXPR_COND (expr));

  /* We need to handle && and || specially, as their gimplification
     creates pure cond_expr, thus leading to an infinite cycle otherwise.  */
  code = TREE_CODE (cond);
  if (code == TRUTH_ANDIF_EXPR)
    TREE_SET_CODE (cond, TRUTH_AND_EXPR);
  else if (code == TRUTH_ORIF_EXPR)
    TREE_SET_CODE (cond, TRUTH_OR_EXPR);
  ret = gimplify_expr (&cond, pre_p, NULL, is_gimple_condexpr, fb_rvalue);
  COND_EXPR_COND (*expr_p) = cond;

  tret = gimplify_expr (&COND_EXPR_THEN (expr), pre_p, NULL,
				   is_gimple_val, fb_rvalue);
  ret = MIN (ret, tret);
  tret = gimplify_expr (&COND_EXPR_ELSE (expr), pre_p, NULL,
				   is_gimple_val, fb_rvalue);

  return MIN (ret, tret);
}

/* Return true if evaluating EXPR could trap.
   EXPR is GENERIC, while tree_could_trap_p can be called
   only on GIMPLE.  */

static bool
generic_expr_could_trap_p (tree expr)
{
  unsigned i, n;

  if (!expr || is_gimple_val (expr))
    return false;

  if (!EXPR_P (expr) || tree_could_trap_p (expr))
    return true;

  n = TREE_OPERAND_LENGTH (expr);
  for (i = 0; i < n; i++)
    if (generic_expr_could_trap_p (TREE_OPERAND (expr, i)))
      return true;

  return false;
}

/*  Convert the conditional expression pointed to by EXPR_P '(p) ? a : b;'
    into

    if (p)			if (p)
      t1 = a;			  a;
    else		or	else
      t1 = b;			  b;
    t1;

    The second form is used when *EXPR_P is of type void.

    PRE_P points to the list where side effects that must happen before
      *EXPR_P should be stored.  */

static enum gimplify_status
gimplify_cond_expr (tree *expr_p, gimple_seq *pre_p, fallback_t fallback)
{
  tree expr = *expr_p;
  tree type = TREE_TYPE (expr);
  location_t loc = EXPR_LOCATION (expr);
  tree tmp, arm1, arm2;
  enum gimplify_status ret;
  tree label_true, label_false, label_cont;
  bool have_then_clause_p, have_else_clause_p;
  gcond *cond_stmt;
  enum tree_code pred_code;
  gimple_seq seq = NULL;

  /* If this COND_EXPR has a value, copy the values into a temporary within
     the arms.  */
  if (!VOID_TYPE_P (type))
    {
      tree then_ = TREE_OPERAND (expr, 1), else_ = TREE_OPERAND (expr, 2);
      tree result;

      /* If either an rvalue is ok or we do not require an lvalue, create the
	 temporary.  But we cannot do that if the type is addressable.  */
      if (((fallback & fb_rvalue) || !(fallback & fb_lvalue))
	  && !TREE_ADDRESSABLE (type))
	{
	  if (gimplify_ctxp->allow_rhs_cond_expr
	      /* If either branch has side effects or could trap, it can't be
		 evaluated unconditionally.  */
	      && !TREE_SIDE_EFFECTS (then_)
	      && !generic_expr_could_trap_p (then_)
	      && !TREE_SIDE_EFFECTS (else_)
	      && !generic_expr_could_trap_p (else_))
	    return gimplify_pure_cond_expr (expr_p, pre_p);

	  tmp = create_tmp_var (type, "iftmp");
	  result = tmp;
	}

      /* Otherwise, only create and copy references to the values.  */
      else
	{
	  type = build_pointer_type (type);

	  if (!VOID_TYPE_P (TREE_TYPE (then_)))
	    then_ = build_fold_addr_expr_loc (loc, then_);

	  if (!VOID_TYPE_P (TREE_TYPE (else_)))
	    else_ = build_fold_addr_expr_loc (loc, else_);
 
	  expr
	    = build3 (COND_EXPR, type, TREE_OPERAND (expr, 0), then_, else_);

	  tmp = create_tmp_var (type, "iftmp");
	  result = build_simple_mem_ref_loc (loc, tmp);
	}

      /* Build the new then clause, `tmp = then_;'.  But don't build the
	 assignment if the value is void; in C++ it can be if it's a throw.  */
      if (!VOID_TYPE_P (TREE_TYPE (then_)))
	TREE_OPERAND (expr, 1) = build2 (MODIFY_EXPR, type, tmp, then_);

      /* Similarly, build the new else clause, `tmp = else_;'.  */
      if (!VOID_TYPE_P (TREE_TYPE (else_)))
	TREE_OPERAND (expr, 2) = build2 (MODIFY_EXPR, type, tmp, else_);

      TREE_TYPE (expr) = void_type_node;
      recalculate_side_effects (expr);

      /* Move the COND_EXPR to the prequeue.  */
      gimplify_stmt (&expr, pre_p);

      *expr_p = result;
      return GS_ALL_DONE;
    }

  /* Remove any COMPOUND_EXPR so the following cases will be caught.  */
  STRIP_TYPE_NOPS (TREE_OPERAND (expr, 0));
  if (TREE_CODE (TREE_OPERAND (expr, 0)) == COMPOUND_EXPR)
    gimplify_compound_expr (&TREE_OPERAND (expr, 0), pre_p, true);

  /* Make sure the condition has BOOLEAN_TYPE.  */
  TREE_OPERAND (expr, 0) = gimple_boolify (TREE_OPERAND (expr, 0));

  /* Break apart && and || conditions.  */
  if (TREE_CODE (TREE_OPERAND (expr, 0)) == TRUTH_ANDIF_EXPR
      || TREE_CODE (TREE_OPERAND (expr, 0)) == TRUTH_ORIF_EXPR)
    {
      expr = shortcut_cond_expr (expr);

      if (expr != *expr_p)
	{
	  *expr_p = expr;

	  /* We can't rely on gimplify_expr to re-gimplify the expanded
	     form properly, as cleanups might cause the target labels to be
	     wrapped in a TRY_FINALLY_EXPR.  To prevent that, we need to
	     set up a conditional context.  */
	  gimple_push_condition ();
	  gimplify_stmt (expr_p, &seq);
	  gimple_pop_condition (pre_p);
	  gimple_seq_add_seq (pre_p, seq);

	  return GS_ALL_DONE;
	}
    }

  /* Now do the normal gimplification.  */

  /* Gimplify condition.  */
  ret = gimplify_expr (&TREE_OPERAND (expr, 0), pre_p, NULL, is_gimple_condexpr,
		       fb_rvalue);
  if (ret == GS_ERROR)
    return GS_ERROR;
  gcc_assert (TREE_OPERAND (expr, 0) != NULL_TREE);

  gimple_push_condition ();

  have_then_clause_p = have_else_clause_p = false;
  if (TREE_OPERAND (expr, 1) != NULL
      && TREE_CODE (TREE_OPERAND (expr, 1)) == GOTO_EXPR
      && TREE_CODE (GOTO_DESTINATION (TREE_OPERAND (expr, 1))) == LABEL_DECL
      && (DECL_CONTEXT (GOTO_DESTINATION (TREE_OPERAND (expr, 1)))
	  == current_function_decl)
      /* For -O0 avoid this optimization if the COND_EXPR and GOTO_EXPR
	 have different locations, otherwise we end up with incorrect
	 location information on the branches.  */
      && (optimize
	  || !EXPR_HAS_LOCATION (expr)
	  || !EXPR_HAS_LOCATION (TREE_OPERAND (expr, 1))
	  || EXPR_LOCATION (expr) == EXPR_LOCATION (TREE_OPERAND (expr, 1))))
    {
      label_true = GOTO_DESTINATION (TREE_OPERAND (expr, 1));
      have_then_clause_p = true;
    }
  else
    label_true = create_artificial_label (UNKNOWN_LOCATION);
  if (TREE_OPERAND (expr, 2) != NULL
      && TREE_CODE (TREE_OPERAND (expr, 2)) == GOTO_EXPR
      && TREE_CODE (GOTO_DESTINATION (TREE_OPERAND (expr, 2))) == LABEL_DECL
      && (DECL_CONTEXT (GOTO_DESTINATION (TREE_OPERAND (expr, 2)))
	  == current_function_decl)
      /* For -O0 avoid this optimization if the COND_EXPR and GOTO_EXPR
	 have different locations, otherwise we end up with incorrect
	 location information on the branches.  */
      && (optimize
	  || !EXPR_HAS_LOCATION (expr)
	  || !EXPR_HAS_LOCATION (TREE_OPERAND (expr, 2))
	  || EXPR_LOCATION (expr) == EXPR_LOCATION (TREE_OPERAND (expr, 2))))
    {
      label_false = GOTO_DESTINATION (TREE_OPERAND (expr, 2));
      have_else_clause_p = true;
    }
  else
    label_false = create_artificial_label (UNKNOWN_LOCATION);

  gimple_cond_get_ops_from_tree (COND_EXPR_COND (expr), &pred_code, &arm1,
				 &arm2);

  cond_stmt = gimple_build_cond (pred_code, arm1, arm2, label_true,
                                   label_false);

  gimplify_seq_add_stmt (&seq, cond_stmt);
  label_cont = NULL_TREE;
  if (!have_then_clause_p)
    {
      /* For if (...) {} else { code; } put label_true after
	 the else block.  */
      if (TREE_OPERAND (expr, 1) == NULL_TREE
	  && !have_else_clause_p
	  && TREE_OPERAND (expr, 2) != NULL_TREE)
	label_cont = label_true;
      else
	{
	  gimplify_seq_add_stmt (&seq, gimple_build_label (label_true));
	  have_then_clause_p = gimplify_stmt (&TREE_OPERAND (expr, 1), &seq);
	  /* For if (...) { code; } else {} or
	     if (...) { code; } else goto label; or
	     if (...) { code; return; } else { ... }
	     label_cont isn't needed.  */
	  if (!have_else_clause_p
	      && TREE_OPERAND (expr, 2) != NULL_TREE
	      && gimple_seq_may_fallthru (seq))
	    {
	      gimple *g;
	      label_cont = create_artificial_label (UNKNOWN_LOCATION);

	      g = gimple_build_goto (label_cont);

	      /* GIMPLE_COND's are very low level; they have embedded
		 gotos.  This particular embedded goto should not be marked
		 with the location of the original COND_EXPR, as it would
		 correspond to the COND_EXPR's condition, not the ELSE or the
		 THEN arms.  To avoid marking it with the wrong location, flag
		 it as "no location".  */
	      gimple_set_do_not_emit_location (g);

	      gimplify_seq_add_stmt (&seq, g);
	    }
	}
    }
  if (!have_else_clause_p)
    {
      gimplify_seq_add_stmt (&seq, gimple_build_label (label_false));
      have_else_clause_p = gimplify_stmt (&TREE_OPERAND (expr, 2), &seq);
    }
  if (label_cont)
    gimplify_seq_add_stmt (&seq, gimple_build_label (label_cont));

  gimple_pop_condition (pre_p);
  gimple_seq_add_seq (pre_p, seq);

  if (ret == GS_ERROR)
    ; /* Do nothing.  */
  else if (have_then_clause_p || have_else_clause_p)
    ret = GS_ALL_DONE;
  else
    {
      /* Both arms are empty; replace the COND_EXPR with its predicate.  */
      expr = TREE_OPERAND (expr, 0);
      gimplify_stmt (&expr, pre_p);
    }

  *expr_p = NULL;
  return ret;
}

/* Prepare the node pointed to by EXPR_P, an is_gimple_addressable expression,
   to be marked addressable.

   We cannot rely on such an expression being directly markable if a temporary
   has been created by the gimplification.  In this case, we create another
   temporary and initialize it with a copy, which will become a store after we
   mark it addressable.  This can happen if the front-end passed us something
   that it could not mark addressable yet, like a Fortran pass-by-reference
   parameter (int) floatvar.  */

static void
prepare_gimple_addressable (tree *expr_p, gimple_seq *seq_p)
{
  while (handled_component_p (*expr_p))
    expr_p = &TREE_OPERAND (*expr_p, 0);
  if (is_gimple_reg (*expr_p))
    {
      tree var = get_initialized_tmp_var (*expr_p, seq_p, NULL);
      DECL_GIMPLE_REG_P (var) = 0;
      *expr_p = var;
    }
}

/* A subroutine of gimplify_modify_expr.  Replace a MODIFY_EXPR with
   a call to __builtin_memcpy.  */

static enum gimplify_status
gimplify_modify_expr_to_memcpy (tree *expr_p, tree size, bool want_value,
    				gimple_seq *seq_p)
{
  tree t, to, to_ptr, from, from_ptr;
  gcall *gs;
  location_t loc = EXPR_LOCATION (*expr_p);

  to = TREE_OPERAND (*expr_p, 0);
  from = TREE_OPERAND (*expr_p, 1);

  /* Mark the RHS addressable.  Beware that it may not be possible to do so
     directly if a temporary has been created by the gimplification.  */
  prepare_gimple_addressable (&from, seq_p);

  mark_addressable (from);
  from_ptr = build_fold_addr_expr_loc (loc, from);
  gimplify_arg (&from_ptr, seq_p, loc);

  mark_addressable (to);
  to_ptr = build_fold_addr_expr_loc (loc, to);
  gimplify_arg (&to_ptr, seq_p, loc);

  t = builtin_decl_implicit (BUILT_IN_MEMCPY);

  gs = gimple_build_call (t, 3, to_ptr, from_ptr, size);

  if (want_value)
    {
      /* tmp = memcpy() */
      t = create_tmp_var (TREE_TYPE (to_ptr));
      gimple_call_set_lhs (gs, t);
      gimplify_seq_add_stmt (seq_p, gs);

      *expr_p = build_simple_mem_ref (t);
      return GS_ALL_DONE;
    }

  gimplify_seq_add_stmt (seq_p, gs);
  *expr_p = NULL;
  return GS_ALL_DONE;
}

/* A subroutine of gimplify_modify_expr.  Replace a MODIFY_EXPR with
   a call to __builtin_memset.  In this case we know that the RHS is
   a CONSTRUCTOR with an empty element list.  */

static enum gimplify_status
gimplify_modify_expr_to_memset (tree *expr_p, tree size, bool want_value,
    				gimple_seq *seq_p)
{
  tree t, from, to, to_ptr;
  gcall *gs;
  location_t loc = EXPR_LOCATION (*expr_p);

  /* Assert our assumptions, to abort instead of producing wrong code
     silently if they are not met.  Beware that the RHS CONSTRUCTOR might
     not be immediately exposed.  */
  from = TREE_OPERAND (*expr_p, 1);
  if (TREE_CODE (from) == WITH_SIZE_EXPR)
    from = TREE_OPERAND (from, 0);

  gcc_assert (TREE_CODE (from) == CONSTRUCTOR
	      && vec_safe_is_empty (CONSTRUCTOR_ELTS (from)));

  /* Now proceed.  */
  to = TREE_OPERAND (*expr_p, 0);

  to_ptr = build_fold_addr_expr_loc (loc, to);
  gimplify_arg (&to_ptr, seq_p, loc);
  t = builtin_decl_implicit (BUILT_IN_MEMSET);

  gs = gimple_build_call (t, 3, to_ptr, integer_zero_node, size);

  if (want_value)
    {
      /* tmp = memset() */
      t = create_tmp_var (TREE_TYPE (to_ptr));
      gimple_call_set_lhs (gs, t);
      gimplify_seq_add_stmt (seq_p, gs);

      *expr_p = build1 (INDIRECT_REF, TREE_TYPE (to), t);
      return GS_ALL_DONE;
    }

  gimplify_seq_add_stmt (seq_p, gs);
  *expr_p = NULL;
  return GS_ALL_DONE;
}

/* A subroutine of gimplify_init_ctor_preeval.  Called via walk_tree,
   determine, cautiously, if a CONSTRUCTOR overlaps the lhs of an
   assignment.  Return non-null if we detect a potential overlap.  */

struct gimplify_init_ctor_preeval_data
{
  /* The base decl of the lhs object.  May be NULL, in which case we
     have to assume the lhs is indirect.  */
  tree lhs_base_decl;

  /* The alias set of the lhs object.  */
  alias_set_type lhs_alias_set;
};

static tree
gimplify_init_ctor_preeval_1 (tree *tp, int *walk_subtrees, void *xdata)
{
  struct gimplify_init_ctor_preeval_data *data
    = (struct gimplify_init_ctor_preeval_data *) xdata;
  tree t = *tp;

  /* If we find the base object, obviously we have overlap.  */
  if (data->lhs_base_decl == t)
    return t;

  /* If the constructor component is indirect, determine if we have a
     potential overlap with the lhs.  The only bits of information we
     have to go on at this point are addressability and alias sets.  */
  if ((INDIRECT_REF_P (t)
       || TREE_CODE (t) == MEM_REF)
      && (!data->lhs_base_decl || TREE_ADDRESSABLE (data->lhs_base_decl))
      && alias_sets_conflict_p (data->lhs_alias_set, get_alias_set (t)))
    return t;

  /* If the constructor component is a call, determine if it can hide a
     potential overlap with the lhs through an INDIRECT_REF like above.
     ??? Ugh - this is completely broken.  In fact this whole analysis
     doesn't look conservative.  */
  if (TREE_CODE (t) == CALL_EXPR)
    {
      tree type, fntype = TREE_TYPE (TREE_TYPE (CALL_EXPR_FN (t)));

      for (type = TYPE_ARG_TYPES (fntype); type; type = TREE_CHAIN (type))
	if (POINTER_TYPE_P (TREE_VALUE (type))
	    && (!data->lhs_base_decl || TREE_ADDRESSABLE (data->lhs_base_decl))
	    && alias_sets_conflict_p (data->lhs_alias_set,
				      get_alias_set
				        (TREE_TYPE (TREE_VALUE (type)))))
	  return t;
    }

  if (IS_TYPE_OR_DECL_P (t))
    *walk_subtrees = 0;
  return NULL;
}

/* A subroutine of gimplify_init_constructor.  Pre-evaluate EXPR,
   force values that overlap with the lhs (as described by *DATA)
   into temporaries.  */

static void
gimplify_init_ctor_preeval (tree *expr_p, gimple_seq *pre_p, gimple_seq *post_p,
			    struct gimplify_init_ctor_preeval_data *data)
{
  enum gimplify_status one;

  /* If the value is constant, then there's nothing to pre-evaluate.  */
  if (TREE_CONSTANT (*expr_p))
    {
      /* Ensure it does not have side effects, it might contain a reference to
	 the object we're initializing.  */
      gcc_assert (!TREE_SIDE_EFFECTS (*expr_p));
      return;
    }

  /* If the type has non-trivial constructors, we can't pre-evaluate.  */
  if (TREE_ADDRESSABLE (TREE_TYPE (*expr_p)))
    return;

  /* Recurse for nested constructors.  */
  if (TREE_CODE (*expr_p) == CONSTRUCTOR)
    {
      unsigned HOST_WIDE_INT ix;
      constructor_elt *ce;
      vec<constructor_elt, va_gc> *v = CONSTRUCTOR_ELTS (*expr_p);

      FOR_EACH_VEC_SAFE_ELT (v, ix, ce)
	gimplify_init_ctor_preeval (&ce->value, pre_p, post_p, data);

      return;
    }

  /* If this is a variable sized type, we must remember the size.  */
  maybe_with_size_expr (expr_p);

  /* Gimplify the constructor element to something appropriate for the rhs
     of a MODIFY_EXPR.  Given that we know the LHS is an aggregate, we know
     the gimplifier will consider this a store to memory.  Doing this
     gimplification now means that we won't have to deal with complicated
     language-specific trees, nor trees like SAVE_EXPR that can induce
     exponential search behavior.  */
  one = gimplify_expr (expr_p, pre_p, post_p, is_gimple_mem_rhs, fb_rvalue);
  if (one == GS_ERROR)
    {
      *expr_p = NULL;
      return;
    }

  /* If we gimplified to a bare decl, we can be sure that it doesn't overlap
     with the lhs, since "a = { .x=a }" doesn't make sense.  This will
     always be true for all scalars, since is_gimple_mem_rhs insists on a
     temporary variable for them.  */
  if (DECL_P (*expr_p))
    return;

  /* If this is of variable size, we have no choice but to assume it doesn't
     overlap since we can't make a temporary for it.  */
  if (TREE_CODE (TYPE_SIZE (TREE_TYPE (*expr_p))) != INTEGER_CST)
    return;

  /* Otherwise, we must search for overlap ...  */
  if (!walk_tree (expr_p, gimplify_init_ctor_preeval_1, data, NULL))
    return;

  /* ... and if found, force the value into a temporary.  */
  *expr_p = get_formal_tmp_var (*expr_p, pre_p);
}

/* A subroutine of gimplify_init_ctor_eval.  Create a loop for
   a RANGE_EXPR in a CONSTRUCTOR for an array.

      var = lower;
    loop_entry:
      object[var] = value;
      if (var == upper)
	goto loop_exit;
      var = var + 1;
      goto loop_entry;
    loop_exit:

   We increment var _after_ the loop exit check because we might otherwise
   fail if upper == TYPE_MAX_VALUE (type for upper).

   Note that we never have to deal with SAVE_EXPRs here, because this has
   already been taken care of for us, in gimplify_init_ctor_preeval().  */

static void gimplify_init_ctor_eval (tree, vec<constructor_elt, va_gc> *,
				     gimple_seq *, bool);

static void
gimplify_init_ctor_eval_range (tree object, tree lower, tree upper,
			       tree value, tree array_elt_type,
			       gimple_seq *pre_p, bool cleared)
{
  tree loop_entry_label, loop_exit_label, fall_thru_label;
  tree var, var_type, cref, tmp;

  loop_entry_label = create_artificial_label (UNKNOWN_LOCATION);
  loop_exit_label = create_artificial_label (UNKNOWN_LOCATION);
  fall_thru_label = create_artificial_label (UNKNOWN_LOCATION);

  /* Create and initialize the index variable.  */
  var_type = TREE_TYPE (upper);
  var = create_tmp_var (var_type);
  gimplify_seq_add_stmt (pre_p, gimple_build_assign (var, lower));

  /* Add the loop entry label.  */
  gimplify_seq_add_stmt (pre_p, gimple_build_label (loop_entry_label));

  /* Build the reference.  */
  cref = build4 (ARRAY_REF, array_elt_type, unshare_expr (object),
		 var, NULL_TREE, NULL_TREE);

  /* If we are a constructor, just call gimplify_init_ctor_eval to do
     the store.  Otherwise just assign value to the reference.  */

  if (TREE_CODE (value) == CONSTRUCTOR)
    /* NB we might have to call ourself recursively through
       gimplify_init_ctor_eval if the value is a constructor.  */
    gimplify_init_ctor_eval (cref, CONSTRUCTOR_ELTS (value),
			     pre_p, cleared);
  else
    gimplify_seq_add_stmt (pre_p, gimple_build_assign (cref, value));

  /* We exit the loop when the index var is equal to the upper bound.  */
  gimplify_seq_add_stmt (pre_p,
			 gimple_build_cond (EQ_EXPR, var, upper,
					    loop_exit_label, fall_thru_label));

  gimplify_seq_add_stmt (pre_p, gimple_build_label (fall_thru_label));

  /* Otherwise, increment the index var...  */
  tmp = build2 (PLUS_EXPR, var_type, var,
		fold_convert (var_type, integer_one_node));
  gimplify_seq_add_stmt (pre_p, gimple_build_assign (var, tmp));

  /* ...and jump back to the loop entry.  */
  gimplify_seq_add_stmt (pre_p, gimple_build_goto (loop_entry_label));

  /* Add the loop exit label.  */
  gimplify_seq_add_stmt (pre_p, gimple_build_label (loop_exit_label));
}

/* Return true if FDECL is accessing a field that is zero sized.  */

static bool
zero_sized_field_decl (const_tree fdecl)
{
  if (TREE_CODE (fdecl) == FIELD_DECL && DECL_SIZE (fdecl)
      && integer_zerop (DECL_SIZE (fdecl)))
    return true;
  return false;
}

/* Return true if TYPE is zero sized.  */

static bool
zero_sized_type (const_tree type)
{
  if (AGGREGATE_TYPE_P (type) && TYPE_SIZE (type)
      && integer_zerop (TYPE_SIZE (type)))
    return true;
  return false;
}

/* A subroutine of gimplify_init_constructor.  Generate individual
   MODIFY_EXPRs for a CONSTRUCTOR.  OBJECT is the LHS against which the
   assignments should happen.  ELTS is the CONSTRUCTOR_ELTS of the
   CONSTRUCTOR.  CLEARED is true if the entire LHS object has been
   zeroed first.  */

static void
gimplify_init_ctor_eval (tree object, vec<constructor_elt, va_gc> *elts,
			 gimple_seq *pre_p, bool cleared)
{
  tree array_elt_type = NULL;
  unsigned HOST_WIDE_INT ix;
  tree purpose, value;

  if (TREE_CODE (TREE_TYPE (object)) == ARRAY_TYPE)
    array_elt_type = TYPE_MAIN_VARIANT (TREE_TYPE (TREE_TYPE (object)));

  FOR_EACH_CONSTRUCTOR_ELT (elts, ix, purpose, value)
    {
      tree cref;

      /* NULL values are created above for gimplification errors.  */
      if (value == NULL)
	continue;

      if (cleared && initializer_zerop (value))
	continue;

      /* ??? Here's to hoping the front end fills in all of the indices,
	 so we don't have to figure out what's missing ourselves.  */
      gcc_assert (purpose);

      /* Skip zero-sized fields, unless value has side-effects.  This can
	 happen with calls to functions returning a zero-sized type, which
	 we shouldn't discard.  As a number of downstream passes don't
	 expect sets of zero-sized fields, we rely on the gimplification of
	 the MODIFY_EXPR we make below to drop the assignment statement.  */
      if (! TREE_SIDE_EFFECTS (value) && zero_sized_field_decl (purpose))
	continue;

      /* If we have a RANGE_EXPR, we have to build a loop to assign the
	 whole range.  */
      if (TREE_CODE (purpose) == RANGE_EXPR)
	{
	  tree lower = TREE_OPERAND (purpose, 0);
	  tree upper = TREE_OPERAND (purpose, 1);

	  /* If the lower bound is equal to upper, just treat it as if
	     upper was the index.  */
	  if (simple_cst_equal (lower, upper))
	    purpose = upper;
	  else
	    {
	      gimplify_init_ctor_eval_range (object, lower, upper, value,
					     array_elt_type, pre_p, cleared);
	      continue;
	    }
	}

      if (array_elt_type)
	{
	  /* Do not use bitsizetype for ARRAY_REF indices.  */
	  if (TYPE_DOMAIN (TREE_TYPE (object)))
	    purpose
	      = fold_convert (TREE_TYPE (TYPE_DOMAIN (TREE_TYPE (object))),
			      purpose);
	  cref = build4 (ARRAY_REF, array_elt_type, unshare_expr (object),
			 purpose, NULL_TREE, NULL_TREE);
	}
      else
	{
	  gcc_assert (TREE_CODE (purpose) == FIELD_DECL);
	  cref = build3 (COMPONENT_REF, TREE_TYPE (purpose),
			 unshare_expr (object), purpose, NULL_TREE);
	}

      if (TREE_CODE (value) == CONSTRUCTOR
	  && TREE_CODE (TREE_TYPE (value)) != VECTOR_TYPE)
	gimplify_init_ctor_eval (cref, CONSTRUCTOR_ELTS (value),
				 pre_p, cleared);
      else
	{
	  tree init = build2 (INIT_EXPR, TREE_TYPE (cref), cref, value);
	  gimplify_and_add (init, pre_p);
	  ggc_free (init);
	}
    }
}

/* Return the appropriate RHS predicate for this LHS.  */

gimple_predicate
rhs_predicate_for (tree lhs)
{
  if (is_gimple_reg (lhs))
    return is_gimple_reg_rhs_or_call;
  else
    return is_gimple_mem_rhs_or_call;
}

/* Gimplify a C99 compound literal expression.  This just means adding
   the DECL_EXPR before the current statement and using its anonymous
   decl instead.  */

static enum gimplify_status
gimplify_compound_literal_expr (tree *expr_p, gimple_seq *pre_p,
				bool (*gimple_test_f) (tree),
				fallback_t fallback)
{
  tree decl_s = COMPOUND_LITERAL_EXPR_DECL_EXPR (*expr_p);
  tree decl = DECL_EXPR_DECL (decl_s);
  tree init = DECL_INITIAL (decl);
  /* Mark the decl as addressable if the compound literal
     expression is addressable now, otherwise it is marked too late
     after we gimplify the initialization expression.  */
  if (TREE_ADDRESSABLE (*expr_p))
    TREE_ADDRESSABLE (decl) = 1;
  /* Otherwise, if we don't need an lvalue and have a literal directly
     substitute it.  Check if it matches the gimple predicate, as
     otherwise we'd generate a new temporary, and we can as well just
     use the decl we already have.  */
  else if (!TREE_ADDRESSABLE (decl)
	   && init
	   && (fallback & fb_lvalue) == 0
	   && gimple_test_f (init))
    {
      *expr_p = init;
      return GS_OK;
    }

  /* Preliminarily mark non-addressed complex variables as eligible
     for promotion to gimple registers.  We'll transform their uses
     as we find them.  */
  if ((TREE_CODE (TREE_TYPE (decl)) == COMPLEX_TYPE
       || TREE_CODE (TREE_TYPE (decl)) == VECTOR_TYPE)
      && !TREE_THIS_VOLATILE (decl)
      && !needs_to_live_in_memory (decl))
    DECL_GIMPLE_REG_P (decl) = 1;

  /* If the decl is not addressable, then it is being used in some
     expression or on the right hand side of a statement, and it can
     be put into a readonly data section.  */
  if (!TREE_ADDRESSABLE (decl) && (fallback & fb_lvalue) == 0)
    TREE_READONLY (decl) = 1;

  /* This decl isn't mentioned in the enclosing block, so add it to the
     list of temps.  FIXME it seems a bit of a kludge to say that
     anonymous artificial vars aren't pushed, but everything else is.  */
  if (DECL_NAME (decl) == NULL_TREE && !DECL_SEEN_IN_BIND_EXPR_P (decl))
    gimple_add_tmp_var (decl);

  gimplify_and_add (decl_s, pre_p);
  *expr_p = decl;
  return GS_OK;
}

/* Optimize embedded COMPOUND_LITERAL_EXPRs within a CONSTRUCTOR,
   return a new CONSTRUCTOR if something changed.  */

static tree
optimize_compound_literals_in_ctor (tree orig_ctor)
{
  tree ctor = orig_ctor;
  vec<constructor_elt, va_gc> *elts = CONSTRUCTOR_ELTS (ctor);
  unsigned int idx, num = vec_safe_length (elts);

  for (idx = 0; idx < num; idx++)
    {
      tree value = (*elts)[idx].value;
      tree newval = value;
      if (TREE_CODE (value) == CONSTRUCTOR)
	newval = optimize_compound_literals_in_ctor (value);
      else if (TREE_CODE (value) == COMPOUND_LITERAL_EXPR)
	{
	  tree decl_s = COMPOUND_LITERAL_EXPR_DECL_EXPR (value);
	  tree decl = DECL_EXPR_DECL (decl_s);
	  tree init = DECL_INITIAL (decl);

	  if (!TREE_ADDRESSABLE (value)
	      && !TREE_ADDRESSABLE (decl)
	      && init
	      && TREE_CODE (init) == CONSTRUCTOR)
	    newval = optimize_compound_literals_in_ctor (init);
	}
      if (newval == value)
	continue;

      if (ctor == orig_ctor)
	{
	  ctor = copy_node (orig_ctor);
	  CONSTRUCTOR_ELTS (ctor) = vec_safe_copy (elts);
	  elts = CONSTRUCTOR_ELTS (ctor);
	}
      (*elts)[idx].value = newval;
    }
  return ctor;
}

/* A subroutine of gimplify_modify_expr.  Break out elements of a
   CONSTRUCTOR used as an initializer into separate MODIFY_EXPRs.

   Note that we still need to clear any elements that don't have explicit
   initializers, so if not all elements are initialized we keep the
   original MODIFY_EXPR, we just remove all of the constructor elements.

   If NOTIFY_TEMP_CREATION is true, do not gimplify, just return
   GS_ERROR if we would have to create a temporary when gimplifying
   this constructor.  Otherwise, return GS_OK.

   If NOTIFY_TEMP_CREATION is false, just do the gimplification.  */

static enum gimplify_status
gimplify_init_constructor (tree *expr_p, gimple_seq *pre_p, gimple_seq *post_p,
			   bool want_value, bool notify_temp_creation)
{
  tree object, ctor, type;
  enum gimplify_status ret;
  vec<constructor_elt, va_gc> *elts;

  gcc_assert (TREE_CODE (TREE_OPERAND (*expr_p, 1)) == CONSTRUCTOR);

  if (!notify_temp_creation)
    {
      ret = gimplify_expr (&TREE_OPERAND (*expr_p, 0), pre_p, post_p,
			   is_gimple_lvalue, fb_lvalue);
      if (ret == GS_ERROR)
	return ret;
    }

  object = TREE_OPERAND (*expr_p, 0);
  ctor = TREE_OPERAND (*expr_p, 1) =
    optimize_compound_literals_in_ctor (TREE_OPERAND (*expr_p, 1));
  type = TREE_TYPE (ctor);
  elts = CONSTRUCTOR_ELTS (ctor);
  ret = GS_ALL_DONE;

  switch (TREE_CODE (type))
    {
    case RECORD_TYPE:
    case UNION_TYPE:
    case QUAL_UNION_TYPE:
    case ARRAY_TYPE:
      {
	struct gimplify_init_ctor_preeval_data preeval_data;
	HOST_WIDE_INT num_ctor_elements, num_nonzero_elements;
	bool cleared, complete_p, valid_const_initializer;

	/* Aggregate types must lower constructors to initialization of
	   individual elements.  The exception is that a CONSTRUCTOR node
	   with no elements indicates zero-initialization of the whole.  */
	if (vec_safe_is_empty (elts))
	  {
	    if (notify_temp_creation)
	      return GS_OK;
	    break;
	  }

	/* Fetch information about the constructor to direct later processing.
	   We might want to make static versions of it in various cases, and
	   can only do so if it known to be a valid constant initializer.  */
	valid_const_initializer
	  = categorize_ctor_elements (ctor, &num_nonzero_elements,
				      &num_ctor_elements, &complete_p);

	/* If a const aggregate variable is being initialized, then it
	   should never be a lose to promote the variable to be static.  */
	if (valid_const_initializer
	    && num_nonzero_elements > 1
	    && TREE_READONLY (object)
	    && TREE_CODE (object) == VAR_DECL
	    && (flag_merge_constants >= 2 || !TREE_ADDRESSABLE (object)))
	  {
	    if (notify_temp_creation)
	      return GS_ERROR;
	    DECL_INITIAL (object) = ctor;
	    TREE_STATIC (object) = 1;
	    if (!DECL_NAME (object))
	      DECL_NAME (object) = create_tmp_var_name ("C");
	    walk_tree (&DECL_INITIAL (object), force_labels_r, NULL, NULL);

	    /* ??? C++ doesn't automatically append a .<number> to the
	       assembler name, and even when it does, it looks at FE private
	       data structures to figure out what that number should be,
	       which are not set for this variable.  I suppose this is
	       important for local statics for inline functions, which aren't
	       "local" in the object file sense.  So in order to get a unique
	       TU-local symbol, we must invoke the lhd version now.  */
	    lhd_set_decl_assembler_name (object);

	    *expr_p = NULL_TREE;
	    break;
	  }

	/* If there are "lots" of initialized elements, even discounting
	   those that are not address constants (and thus *must* be
	   computed at runtime), then partition the constructor into
	   constant and non-constant parts.  Block copy the constant
	   parts in, then generate code for the non-constant parts.  */
	/* TODO.  There's code in cp/typeck.c to do this.  */

	if (int_size_in_bytes (TREE_TYPE (ctor)) < 0)
	  /* store_constructor will ignore the clearing of variable-sized
	     objects.  Initializers for such objects must explicitly set
	     every field that needs to be set.  */
	  cleared = false;
	else if (!complete_p && !CONSTRUCTOR_NO_CLEARING (ctor))
	  /* If the constructor isn't complete, clear the whole object
	     beforehand, unless CONSTRUCTOR_NO_CLEARING is set on it.

	     ??? This ought not to be needed.  For any element not present
	     in the initializer, we should simply set them to zero.  Except
	     we'd need to *find* the elements that are not present, and that
	     requires trickery to avoid quadratic compile-time behavior in
	     large cases or excessive memory use in small cases.  */
	  cleared = true;
	else if (num_ctor_elements - num_nonzero_elements
		 > CLEAR_RATIO (optimize_function_for_speed_p (cfun))
		 && num_nonzero_elements < num_ctor_elements / 4)
	  /* If there are "lots" of zeros, it's more efficient to clear
	     the memory and then set the nonzero elements.  */
	  cleared = true;
	else
	  cleared = false;

	/* If there are "lots" of initialized elements, and all of them
	   are valid address constants, then the entire initializer can
	   be dropped to memory, and then memcpy'd out.  Don't do this
	   for sparse arrays, though, as it's more efficient to follow
	   the standard CONSTRUCTOR behavior of memset followed by
	   individual element initialization.  Also don't do this for small
	   all-zero initializers (which aren't big enough to merit
	   clearing), and don't try to make bitwise copies of
	   TREE_ADDRESSABLE types.

	   We cannot apply such transformation when compiling chkp static
	   initializer because creation of initializer image in the memory
	   will require static initialization of bounds for it.  It should
	   result in another gimplification of similar initializer and we
	   may fall into infinite loop.  */
	if (valid_const_initializer
	    && !(cleared || num_nonzero_elements == 0)
	    && !TREE_ADDRESSABLE (type)
	    && (!current_function_decl
		|| !lookup_attribute ("chkp ctor",
				      DECL_ATTRIBUTES (current_function_decl))))
	  {
	    HOST_WIDE_INT size = int_size_in_bytes (type);
	    unsigned int align;

	    /* ??? We can still get unbounded array types, at least
	       from the C++ front end.  This seems wrong, but attempt
	       to work around it for now.  */
	    if (size < 0)
	      {
		size = int_size_in_bytes (TREE_TYPE (object));
		if (size >= 0)
		  TREE_TYPE (ctor) = type = TREE_TYPE (object);
	      }

	    /* Find the maximum alignment we can assume for the object.  */
	    /* ??? Make use of DECL_OFFSET_ALIGN.  */
	    if (DECL_P (object))
	      align = DECL_ALIGN (object);
	    else
	      align = TYPE_ALIGN (type);

	    /* Do a block move either if the size is so small as to make
	       each individual move a sub-unit move on average, or if it
	       is so large as to make individual moves inefficient.  */
	    if (size > 0
		&& num_nonzero_elements > 1
		&& (size < num_nonzero_elements
		    || !can_move_by_pieces (size, align)))
	      {
		if (notify_temp_creation)
		  return GS_ERROR;

		walk_tree (&ctor, force_labels_r, NULL, NULL);
		ctor = tree_output_constant_def (ctor);
		if (!useless_type_conversion_p (type, TREE_TYPE (ctor)))
		  ctor = build1 (VIEW_CONVERT_EXPR, type, ctor);
		TREE_OPERAND (*expr_p, 1) = ctor;

		/* This is no longer an assignment of a CONSTRUCTOR, but
		   we still may have processing to do on the LHS.  So
		   pretend we didn't do anything here to let that happen.  */
		return GS_UNHANDLED;
	      }
	  }

	/* If the target is volatile, we have non-zero elements and more than
	   one field to assign, initialize the target from a temporary.  */
	if (TREE_THIS_VOLATILE (object)
	    && !TREE_ADDRESSABLE (type)
	    && num_nonzero_elements > 0
	    && vec_safe_length (elts) > 1)
	  {
	    tree temp = create_tmp_var (TYPE_MAIN_VARIANT (type));
	    TREE_OPERAND (*expr_p, 0) = temp;
	    *expr_p = build2 (COMPOUND_EXPR, TREE_TYPE (*expr_p),
			      *expr_p,
			      build2 (MODIFY_EXPR, void_type_node,
				      object, temp));
	    return GS_OK;
	  }

	if (notify_temp_creation)
	  return GS_OK;

	/* If there are nonzero elements and if needed, pre-evaluate to capture
	   elements overlapping with the lhs into temporaries.  We must do this
	   before clearing to fetch the values before they are zeroed-out.  */
	if (num_nonzero_elements > 0 && TREE_CODE (*expr_p) != INIT_EXPR)
	  {
	    preeval_data.lhs_base_decl = get_base_address (object);
	    if (!DECL_P (preeval_data.lhs_base_decl))
	      preeval_data.lhs_base_decl = NULL;
	    preeval_data.lhs_alias_set = get_alias_set (object);

	    gimplify_init_ctor_preeval (&TREE_OPERAND (*expr_p, 1),
					pre_p, post_p, &preeval_data);
	  }

	bool ctor_has_side_effects_p
	  = TREE_SIDE_EFFECTS (TREE_OPERAND (*expr_p, 1));

	if (cleared)
	  {
	    /* Zap the CONSTRUCTOR element list, which simplifies this case.
	       Note that we still have to gimplify, in order to handle the
	       case of variable sized types.  Avoid shared tree structures.  */
	    CONSTRUCTOR_ELTS (ctor) = NULL;
	    TREE_SIDE_EFFECTS (ctor) = 0;
	    object = unshare_expr (object);
	    gimplify_stmt (expr_p, pre_p);
	  }

	/* If we have not block cleared the object, or if there are nonzero
	   elements in the constructor, or if the constructor has side effects,
	   add assignments to the individual scalar fields of the object.  */
	if (!cleared
	    || num_nonzero_elements > 0
	    || ctor_has_side_effects_p)
	  gimplify_init_ctor_eval (object, elts, pre_p, cleared);

	*expr_p = NULL_TREE;
      }
      break;

    case COMPLEX_TYPE:
      {
	tree r, i;

	if (notify_temp_creation)
	  return GS_OK;

	/* Extract the real and imaginary parts out of the ctor.  */
	gcc_assert (elts->length () == 2);
	r = (*elts)[0].value;
	i = (*elts)[1].value;
	if (r == NULL || i == NULL)
	  {
	    tree zero = build_zero_cst (TREE_TYPE (type));
	    if (r == NULL)
	      r = zero;
	    if (i == NULL)
	      i = zero;
	  }

	/* Complex types have either COMPLEX_CST or COMPLEX_EXPR to
	   represent creation of a complex value.  */
	if (TREE_CONSTANT (r) && TREE_CONSTANT (i))
	  {
	    ctor = build_complex (type, r, i);
	    TREE_OPERAND (*expr_p, 1) = ctor;
	  }
	else
	  {
	    ctor = build2 (COMPLEX_EXPR, type, r, i);
	    TREE_OPERAND (*expr_p, 1) = ctor;
	    ret = gimplify_expr (&TREE_OPERAND (*expr_p, 1),
				 pre_p,
				 post_p,
				 rhs_predicate_for (TREE_OPERAND (*expr_p, 0)),
				 fb_rvalue);
	  }
      }
      break;

    case VECTOR_TYPE:
      {
	unsigned HOST_WIDE_INT ix;
	constructor_elt *ce;

	if (notify_temp_creation)
	  return GS_OK;

	/* Go ahead and simplify constant constructors to VECTOR_CST.  */
	if (TREE_CONSTANT (ctor))
	  {
	    bool constant_p = true;
	    tree value;

	    /* Even when ctor is constant, it might contain non-*_CST
	       elements, such as addresses or trapping values like
	       1.0/0.0 - 1.0/0.0.  Such expressions don't belong
	       in VECTOR_CST nodes.  */
	    FOR_EACH_CONSTRUCTOR_VALUE (elts, ix, value)
	      if (!CONSTANT_CLASS_P (value))
		{
		  constant_p = false;
		  break;
		}

	    if (constant_p)
	      {
		TREE_OPERAND (*expr_p, 1) = build_vector_from_ctor (type, elts);
		break;
	      }

	    TREE_CONSTANT (ctor) = 0;
	  }

	/* Vector types use CONSTRUCTOR all the way through gimple
	  compilation as a general initializer.  */
	FOR_EACH_VEC_SAFE_ELT (elts, ix, ce)
	  {
	    enum gimplify_status tret;
	    tret = gimplify_expr (&ce->value, pre_p, post_p, is_gimple_val,
				  fb_rvalue);
	    if (tret == GS_ERROR)
	      ret = GS_ERROR;
	  }
	if (!is_gimple_reg (TREE_OPERAND (*expr_p, 0)))
	  TREE_OPERAND (*expr_p, 1) = get_formal_tmp_var (ctor, pre_p);
      }
      break;

    default:
      /* So how did we get a CONSTRUCTOR for a scalar type?  */
      gcc_unreachable ();
    }

  if (ret == GS_ERROR)
    return GS_ERROR;
  else if (want_value)
    {
      *expr_p = object;
      return GS_OK;
    }
  else
    {
      /* If we have gimplified both sides of the initializer but have
	 not emitted an assignment, do so now.  */
      if (*expr_p)
	{
	  tree lhs = TREE_OPERAND (*expr_p, 0);
	  tree rhs = TREE_OPERAND (*expr_p, 1);
	  gassign *init = gimple_build_assign (lhs, rhs);
	  gimplify_seq_add_stmt (pre_p, init);
	  *expr_p = NULL;
	}

      return GS_ALL_DONE;
    }
}

/* Given a pointer value OP0, return a simplified version of an
   indirection through OP0, or NULL_TREE if no simplification is
   possible.  This may only be applied to a rhs of an expression.
   Note that the resulting type may be different from the type pointed
   to in the sense that it is still compatible from the langhooks
   point of view. */

static tree
gimple_fold_indirect_ref_rhs (tree t)
{
  return gimple_fold_indirect_ref (t);
}

/* Subroutine of gimplify_modify_expr to do simplifications of
   MODIFY_EXPRs based on the code of the RHS.  We loop for as long as
   something changes.  */

static enum gimplify_status
gimplify_modify_expr_rhs (tree *expr_p, tree *from_p, tree *to_p,
			  gimple_seq *pre_p, gimple_seq *post_p,
			  bool want_value)
{
  enum gimplify_status ret = GS_UNHANDLED;
  bool changed;

  do
    {
      changed = false;
      switch (TREE_CODE (*from_p))
	{
	case VAR_DECL:
	  /* If we're assigning from a read-only variable initialized with
	     a constructor, do the direct assignment from the constructor,
	     but only if neither source nor target are volatile since this
	     latter assignment might end up being done on a per-field basis.  */
	  if (DECL_INITIAL (*from_p)
	      && TREE_READONLY (*from_p)
	      && !TREE_THIS_VOLATILE (*from_p)
	      && !TREE_THIS_VOLATILE (*to_p)
	      && TREE_CODE (DECL_INITIAL (*from_p)) == CONSTRUCTOR)
	    {
	      tree old_from = *from_p;
	      enum gimplify_status subret;

	      /* Move the constructor into the RHS.  */
	      *from_p = unshare_expr (DECL_INITIAL (*from_p));

	      /* Let's see if gimplify_init_constructor will need to put
		 it in memory.  */
	      subret = gimplify_init_constructor (expr_p, NULL, NULL,
						  false, true);
	      if (subret == GS_ERROR)
		{
		  /* If so, revert the change.  */
		  *from_p = old_from;
		}
	      else
		{
		  ret = GS_OK;
		  changed = true;
		}
	    }
	  break;
	case INDIRECT_REF:
	  {
	    /* If we have code like

	     *(const A*)(A*)&x

	     where the type of "x" is a (possibly cv-qualified variant
	     of "A"), treat the entire expression as identical to "x".
	     This kind of code arises in C++ when an object is bound
	     to a const reference, and if "x" is a TARGET_EXPR we want
	     to take advantage of the optimization below.  */
	    bool volatile_p = TREE_THIS_VOLATILE (*from_p);
	    tree t = gimple_fold_indirect_ref_rhs (TREE_OPERAND (*from_p, 0));
	    if (t)
	      {
		if (TREE_THIS_VOLATILE (t) != volatile_p)
		  {
		    if (DECL_P (t))
		      t = build_simple_mem_ref_loc (EXPR_LOCATION (*from_p),
						    build_fold_addr_expr (t));
		    if (REFERENCE_CLASS_P (t))
		      TREE_THIS_VOLATILE (t) = volatile_p;
		  }
		*from_p = t;
		ret = GS_OK;
		changed = true;
	      }
	    break;
	  }

	case TARGET_EXPR:
	  {
	    /* If we are initializing something from a TARGET_EXPR, strip the
	       TARGET_EXPR and initialize it directly, if possible.  This can't
	       be done if the initializer is void, since that implies that the
	       temporary is set in some non-trivial way.

	       ??? What about code that pulls out the temp and uses it
	       elsewhere? I think that such code never uses the TARGET_EXPR as
	       an initializer.  If I'm wrong, we'll die because the temp won't
	       have any RTL.  In that case, I guess we'll need to replace
	       references somehow.  */
	    tree init = TARGET_EXPR_INITIAL (*from_p);

	    if (init
		&& !VOID_TYPE_P (TREE_TYPE (init)))
	      {
		*from_p = init;
		ret = GS_OK;
		changed = true;
	      }
	  }
	  break;

	case COMPOUND_EXPR:
	  /* Remove any COMPOUND_EXPR in the RHS so the following cases will be
	     caught.  */
	  gimplify_compound_expr (from_p, pre_p, true);
	  ret = GS_OK;
	  changed = true;
	  break;

	case CONSTRUCTOR:
	  /* If we already made some changes, let the front end have a
	     crack at this before we break it down.  */
	  if (ret != GS_UNHANDLED)
	    break;
	  /* If we're initializing from a CONSTRUCTOR, break this into
	     individual MODIFY_EXPRs.  */
	  return gimplify_init_constructor (expr_p, pre_p, post_p, want_value,
					    false);

	case COND_EXPR:
	  /* If we're assigning to a non-register type, push the assignment
	     down into the branches.  This is mandatory for ADDRESSABLE types,
	     since we cannot generate temporaries for such, but it saves a
	     copy in other cases as well.  */
	  if (!is_gimple_reg_type (TREE_TYPE (*from_p)))
	    {
	      /* This code should mirror the code in gimplify_cond_expr. */
	      enum tree_code code = TREE_CODE (*expr_p);
	      tree cond = *from_p;
	      tree result = *to_p;

	      ret = gimplify_expr (&result, pre_p, post_p,
				   is_gimple_lvalue, fb_lvalue);
	      if (ret != GS_ERROR)
		ret = GS_OK;

	      if (TREE_TYPE (TREE_OPERAND (cond, 1)) != void_type_node)
		TREE_OPERAND (cond, 1)
		  = build2 (code, void_type_node, result,
			    TREE_OPERAND (cond, 1));
	      if (TREE_TYPE (TREE_OPERAND (cond, 2)) != void_type_node)
		TREE_OPERAND (cond, 2)
		  = build2 (code, void_type_node, unshare_expr (result),
			    TREE_OPERAND (cond, 2));

	      TREE_TYPE (cond) = void_type_node;
	      recalculate_side_effects (cond);

	      if (want_value)
		{
		  gimplify_and_add (cond, pre_p);
		  *expr_p = unshare_expr (result);
		}
	      else
		*expr_p = cond;
	      return ret;
	    }
	  break;

	case CALL_EXPR:
	  /* For calls that return in memory, give *to_p as the CALL_EXPR's
	     return slot so that we don't generate a temporary.  */
	  if (!CALL_EXPR_RETURN_SLOT_OPT (*from_p)
	      && aggregate_value_p (*from_p, *from_p))
	    {
	      bool use_target;

	      if (!(rhs_predicate_for (*to_p))(*from_p))
		/* If we need a temporary, *to_p isn't accurate.  */
		use_target = false;
	      /* It's OK to use the return slot directly unless it's an NRV. */
	      else if (TREE_CODE (*to_p) == RESULT_DECL
		       && DECL_NAME (*to_p) == NULL_TREE
		       && needs_to_live_in_memory (*to_p))
		use_target = true;
	      else if (is_gimple_reg_type (TREE_TYPE (*to_p))
		       || (DECL_P (*to_p) && DECL_REGISTER (*to_p)))
		/* Don't force regs into memory.  */
		use_target = false;
	      else if (TREE_CODE (*expr_p) == INIT_EXPR)
		/* It's OK to use the target directly if it's being
		   initialized. */
		use_target = true;
	      else if (TREE_CODE (TYPE_SIZE_UNIT (TREE_TYPE (*to_p)))
		       != INTEGER_CST)
		/* Always use the target and thus RSO for variable-sized types.
		   GIMPLE cannot deal with a variable-sized assignment
		   embedded in a call statement.  */
		use_target = true;
	      else if (TREE_CODE (*to_p) != SSA_NAME
		      && (!is_gimple_variable (*to_p)
			  || needs_to_live_in_memory (*to_p)))
		/* Don't use the original target if it's already addressable;
		   if its address escapes, and the called function uses the
		   NRV optimization, a conforming program could see *to_p
		   change before the called function returns; see c++/19317.
		   When optimizing, the return_slot pass marks more functions
		   as safe after we have escape info.  */
		use_target = false;
	      else
		use_target = true;

	      if (use_target)
		{
		  CALL_EXPR_RETURN_SLOT_OPT (*from_p) = 1;
		  mark_addressable (*to_p);
		}
	    }
	  break;

	case WITH_SIZE_EXPR:
	  /* Likewise for calls that return an aggregate of non-constant size,
	     since we would not be able to generate a temporary at all.  */
	  if (TREE_CODE (TREE_OPERAND (*from_p, 0)) == CALL_EXPR)
	    {
	      *from_p = TREE_OPERAND (*from_p, 0);
	      /* We don't change ret in this case because the
		 WITH_SIZE_EXPR might have been added in
		 gimplify_modify_expr, so returning GS_OK would lead to an
		 infinite loop.  */
	      changed = true;
	    }
	  break;

	  /* If we're initializing from a container, push the initialization
	     inside it.  */
	case CLEANUP_POINT_EXPR:
	case BIND_EXPR:
	case STATEMENT_LIST:
	  {
	    tree wrap = *from_p;
	    tree t;

	    ret = gimplify_expr (to_p, pre_p, post_p, is_gimple_min_lval,
				 fb_lvalue);
	    if (ret != GS_ERROR)
	      ret = GS_OK;

	    t = voidify_wrapper_expr (wrap, *expr_p);
	    gcc_assert (t == *expr_p);

	    if (want_value)
	      {
		gimplify_and_add (wrap, pre_p);
		*expr_p = unshare_expr (*to_p);
	      }
	    else
	      *expr_p = wrap;
	    return GS_OK;
	  }

	case COMPOUND_LITERAL_EXPR:
	  {
	    tree complit = TREE_OPERAND (*expr_p, 1);
	    tree decl_s = COMPOUND_LITERAL_EXPR_DECL_EXPR (complit);
	    tree decl = DECL_EXPR_DECL (decl_s);
	    tree init = DECL_INITIAL (decl);

	    /* struct T x = (struct T) { 0, 1, 2 } can be optimized
	       into struct T x = { 0, 1, 2 } if the address of the
	       compound literal has never been taken.  */
	    if (!TREE_ADDRESSABLE (complit)
		&& !TREE_ADDRESSABLE (decl)
		&& init)
	      {
		*expr_p = copy_node (*expr_p);
		TREE_OPERAND (*expr_p, 1) = init;
		return GS_OK;
	      }
	  }

	default:
	  break;
	}
    }
  while (changed);

  return ret;
}


/* Return true if T looks like a valid GIMPLE statement.  */

static bool
is_gimple_stmt (tree t)
{
  const enum tree_code code = TREE_CODE (t);

  switch (code)
    {
    case NOP_EXPR:
      /* The only valid NOP_EXPR is the empty statement.  */
      return IS_EMPTY_STMT (t);

    case BIND_EXPR:
    case COND_EXPR:
      /* These are only valid if they're void.  */
      return TREE_TYPE (t) == NULL || VOID_TYPE_P (TREE_TYPE (t));

    case SWITCH_EXPR:
    case GOTO_EXPR:
    case RETURN_EXPR:
    case LABEL_EXPR:
    case CASE_LABEL_EXPR:
    case TRY_CATCH_EXPR:
    case TRY_FINALLY_EXPR:
    case EH_FILTER_EXPR:
    case CATCH_EXPR:
    case ASM_EXPR:
    case STATEMENT_LIST:
    case OACC_PARALLEL:
    case OACC_KERNELS:
    case OACC_DATA:
    case OACC_HOST_DATA:
    case OACC_DECLARE:
    case OACC_UPDATE:
    case OACC_ENTER_DATA:
    case OACC_EXIT_DATA:
    case OACC_CACHE:
    case OMP_PARALLEL:
    case OMP_FOR:
    case OMP_SIMD:
    case CILK_SIMD:
    case OMP_DISTRIBUTE:
    case OACC_LOOP:
    case OMP_SECTIONS:
    case OMP_SECTION:
    case OMP_SINGLE:
    case OMP_MASTER:
    case OMP_TASKGROUP:
    case OMP_ORDERED:
    case OMP_CRITICAL:
    case OMP_TASK:
    case OMP_TARGET:
    case OMP_TARGET_DATA:
    case OMP_TARGET_UPDATE:
    case OMP_TARGET_ENTER_DATA:
    case OMP_TARGET_EXIT_DATA:
    case OMP_TASKLOOP:
    case OMP_TEAMS:
      /* These are always void.  */
      return true;

    case CALL_EXPR:
    case MODIFY_EXPR:
    case PREDICT_EXPR:
      /* These are valid regardless of their type.  */
      return true;

    default:
      return false;
    }
}


/* Promote partial stores to COMPLEX variables to total stores.  *EXPR_P is
   a MODIFY_EXPR with a lhs of a REAL/IMAGPART_EXPR of a variable with
   DECL_GIMPLE_REG_P set.

   IMPORTANT NOTE: This promotion is performed by introducing a load of the
   other, unmodified part of the complex object just before the total store.
   As a consequence, if the object is still uninitialized, an undefined value
   will be loaded into a register, which may result in a spurious exception
   if the register is floating-point and the value happens to be a signaling
   NaN for example.  Then the fully-fledged complex operations lowering pass
   followed by a DCE pass are necessary in order to fix things up.  */

static enum gimplify_status
gimplify_modify_expr_complex_part (tree *expr_p, gimple_seq *pre_p,
                                   bool want_value)
{
  enum tree_code code, ocode;
  tree lhs, rhs, new_rhs, other, realpart, imagpart;

  lhs = TREE_OPERAND (*expr_p, 0);
  rhs = TREE_OPERAND (*expr_p, 1);
  code = TREE_CODE (lhs);
  lhs = TREE_OPERAND (lhs, 0);

  ocode = code == REALPART_EXPR ? IMAGPART_EXPR : REALPART_EXPR;
  other = build1 (ocode, TREE_TYPE (rhs), lhs);
  TREE_NO_WARNING (other) = 1;
  other = get_formal_tmp_var (other, pre_p);

  realpart = code == REALPART_EXPR ? rhs : other;
  imagpart = code == REALPART_EXPR ? other : rhs;

  if (TREE_CONSTANT (realpart) && TREE_CONSTANT (imagpart))
    new_rhs = build_complex (TREE_TYPE (lhs), realpart, imagpart);
  else
    new_rhs = build2 (COMPLEX_EXPR, TREE_TYPE (lhs), realpart, imagpart);

  gimplify_seq_add_stmt (pre_p, gimple_build_assign (lhs, new_rhs));
  *expr_p = (want_value) ? rhs : NULL_TREE;

  return GS_ALL_DONE;
}

/* Gimplify the MODIFY_EXPR node pointed to by EXPR_P.

      modify_expr
	      : varname '=' rhs
	      | '*' ID '=' rhs

    PRE_P points to the list where side effects that must happen before
	*EXPR_P should be stored.

    POST_P points to the list where side effects that must happen after
	*EXPR_P should be stored.

    WANT_VALUE is nonzero iff we want to use the value of this expression
	in another expression.  */

static enum gimplify_status
gimplify_modify_expr (tree *expr_p, gimple_seq *pre_p, gimple_seq *post_p,
		      bool want_value)
{
  tree *from_p = &TREE_OPERAND (*expr_p, 1);
  tree *to_p = &TREE_OPERAND (*expr_p, 0);
  enum gimplify_status ret = GS_UNHANDLED;
  gimple *assign;
  location_t loc = EXPR_LOCATION (*expr_p);
  gimple_stmt_iterator gsi;

  gcc_assert (TREE_CODE (*expr_p) == MODIFY_EXPR
	      || TREE_CODE (*expr_p) == INIT_EXPR);

  /* Trying to simplify a clobber using normal logic doesn't work,
     so handle it here.  */
  if (TREE_CLOBBER_P (*from_p))
    {
      ret = gimplify_expr (to_p, pre_p, post_p, is_gimple_lvalue, fb_lvalue);
      if (ret == GS_ERROR)
	return ret;
      gcc_assert (!want_value
		  && (TREE_CODE (*to_p) == VAR_DECL
		      || TREE_CODE (*to_p) == MEM_REF));
      gimplify_seq_add_stmt (pre_p, gimple_build_assign (*to_p, *from_p));
      *expr_p = NULL;
      return GS_ALL_DONE;
    }

  /* Insert pointer conversions required by the middle-end that are not
     required by the frontend.  This fixes middle-end type checking for
     for example gcc.dg/redecl-6.c.  */
  if (POINTER_TYPE_P (TREE_TYPE (*to_p)))
    {
      STRIP_USELESS_TYPE_CONVERSION (*from_p);
      if (!useless_type_conversion_p (TREE_TYPE (*to_p), TREE_TYPE (*from_p)))
	*from_p = fold_convert_loc (loc, TREE_TYPE (*to_p), *from_p);
    }

  /* See if any simplifications can be done based on what the RHS is.  */
  ret = gimplify_modify_expr_rhs (expr_p, from_p, to_p, pre_p, post_p,
				  want_value);
  if (ret != GS_UNHANDLED)
    return ret;

  /* For zero sized types only gimplify the left hand side and right hand
     side as statements and throw away the assignment.  Do this after
     gimplify_modify_expr_rhs so we handle TARGET_EXPRs of addressable
     types properly.  */
  if (zero_sized_type (TREE_TYPE (*from_p)) && !want_value)
    {
      gimplify_stmt (from_p, pre_p);
      gimplify_stmt (to_p, pre_p);
      *expr_p = NULL_TREE;
      return GS_ALL_DONE;
    }

  /* If the value being copied is of variable width, compute the length
     of the copy into a WITH_SIZE_EXPR.   Note that we need to do this
     before gimplifying any of the operands so that we can resolve any
     PLACEHOLDER_EXPRs in the size.  Also note that the RTL expander uses
     the size of the expression to be copied, not of the destination, so
     that is what we must do here.  */
  maybe_with_size_expr (from_p);

  ret = gimplify_expr (to_p, pre_p, post_p, is_gimple_lvalue, fb_lvalue);
  if (ret == GS_ERROR)
    return ret;

  /* As a special case, we have to temporarily allow for assignments
     with a CALL_EXPR on the RHS.  Since in GIMPLE a function call is
     a toplevel statement, when gimplifying the GENERIC expression
     MODIFY_EXPR <a, CALL_EXPR <foo>>, we cannot create the tuple
     GIMPLE_ASSIGN <a, GIMPLE_CALL <foo>>.

     Instead, we need to create the tuple GIMPLE_CALL <a, foo>.  To
     prevent gimplify_expr from trying to create a new temporary for
     foo's LHS, we tell it that it should only gimplify until it
     reaches the CALL_EXPR.  On return from gimplify_expr, the newly
     created GIMPLE_CALL <foo> will be the last statement in *PRE_P
     and all we need to do here is set 'a' to be its LHS.  */
  ret = gimplify_expr (from_p, pre_p, post_p, rhs_predicate_for (*to_p),
		       fb_rvalue);
  if (ret == GS_ERROR)
    return ret;

  /* In case of va_arg internal fn wrappped in a WITH_SIZE_EXPR, add the type
     size as argument to the call.  */
  if (TREE_CODE (*from_p) == WITH_SIZE_EXPR)
    {
      tree call = TREE_OPERAND (*from_p, 0);
      tree vlasize = TREE_OPERAND (*from_p, 1);

      if (TREE_CODE (call) == CALL_EXPR
	  && CALL_EXPR_IFN (call) == IFN_VA_ARG)
	{
	  int nargs = call_expr_nargs (call);
	  tree type = TREE_TYPE (call);
	  tree ap = CALL_EXPR_ARG (call, 0);
	  tree tag = CALL_EXPR_ARG (call, 1);
	  tree newcall = build_call_expr_internal_loc (EXPR_LOCATION (call),
						       IFN_VA_ARG, type,
						       nargs + 1, ap, tag,
						       vlasize);
	  tree *call_p = &(TREE_OPERAND (*from_p, 0));
	  *call_p = newcall;
	}
    }

  /* Now see if the above changed *from_p to something we handle specially.  */
  ret = gimplify_modify_expr_rhs (expr_p, from_p, to_p, pre_p, post_p,
				  want_value);
  if (ret != GS_UNHANDLED)
    return ret;

  /* If we've got a variable sized assignment between two lvalues (i.e. does
     not involve a call), then we can make things a bit more straightforward
     by converting the assignment to memcpy or memset.  */
  if (TREE_CODE (*from_p) == WITH_SIZE_EXPR)
    {
      tree from = TREE_OPERAND (*from_p, 0);
      tree size = TREE_OPERAND (*from_p, 1);

      if (TREE_CODE (from) == CONSTRUCTOR)
	return gimplify_modify_expr_to_memset (expr_p, size, want_value, pre_p);

      if (is_gimple_addressable (from))
	{
	  *from_p = from;
	  return gimplify_modify_expr_to_memcpy (expr_p, size, want_value,
	      					 pre_p);
	}
    }

  /* Transform partial stores to non-addressable complex variables into
     total stores.  This allows us to use real instead of virtual operands
     for these variables, which improves optimization.  */
  if ((TREE_CODE (*to_p) == REALPART_EXPR
       || TREE_CODE (*to_p) == IMAGPART_EXPR)
      && is_gimple_reg (TREE_OPERAND (*to_p, 0)))
    return gimplify_modify_expr_complex_part (expr_p, pre_p, want_value);

  /* Try to alleviate the effects of the gimplification creating artificial
     temporaries (see for example is_gimple_reg_rhs) on the debug info, but
     make sure not to create DECL_DEBUG_EXPR links across functions.  */
  if (!gimplify_ctxp->into_ssa
      && TREE_CODE (*from_p) == VAR_DECL
      && DECL_IGNORED_P (*from_p)
      && DECL_P (*to_p)
      && !DECL_IGNORED_P (*to_p)
      && decl_function_context (*to_p) == current_function_decl)
    {
      if (!DECL_NAME (*from_p) && DECL_NAME (*to_p))
	DECL_NAME (*from_p)
	  = create_tmp_var_name (IDENTIFIER_POINTER (DECL_NAME (*to_p)));
      DECL_HAS_DEBUG_EXPR_P (*from_p) = 1;
      SET_DECL_DEBUG_EXPR (*from_p, *to_p);
   }

  if (want_value && TREE_THIS_VOLATILE (*to_p))
    *from_p = get_initialized_tmp_var (*from_p, pre_p, post_p);

  if (TREE_CODE (*from_p) == CALL_EXPR)
    {
      /* Since the RHS is a CALL_EXPR, we need to create a GIMPLE_CALL
	 instead of a GIMPLE_ASSIGN.  */
      gcall *call_stmt;
      if (CALL_EXPR_FN (*from_p) == NULL_TREE)
	{
	  /* Gimplify internal functions created in the FEs.  */
	  int nargs = call_expr_nargs (*from_p), i;
	  enum internal_fn ifn = CALL_EXPR_IFN (*from_p);
	  auto_vec<tree> vargs (nargs);

	  for (i = 0; i < nargs; i++)
	    {
	      gimplify_arg (&CALL_EXPR_ARG (*from_p, i), pre_p,
			    EXPR_LOCATION (*from_p));
	      vargs.quick_push (CALL_EXPR_ARG (*from_p, i));
	    }
	  call_stmt = gimple_build_call_internal_vec (ifn, vargs);
	  gimple_set_location (call_stmt, EXPR_LOCATION (*expr_p));
	}
      else
	{
	  tree fnptrtype = TREE_TYPE (CALL_EXPR_FN (*from_p));
	  CALL_EXPR_FN (*from_p) = TREE_OPERAND (CALL_EXPR_FN (*from_p), 0);
	  STRIP_USELESS_TYPE_CONVERSION (CALL_EXPR_FN (*from_p));
	  tree fndecl = get_callee_fndecl (*from_p);
	  if (fndecl
	      && DECL_BUILT_IN_CLASS (fndecl) == BUILT_IN_NORMAL
	      && DECL_FUNCTION_CODE (fndecl) == BUILT_IN_EXPECT
	      && call_expr_nargs (*from_p) == 3)
	    call_stmt = gimple_build_call_internal (IFN_BUILTIN_EXPECT, 3,
						    CALL_EXPR_ARG (*from_p, 0),
						    CALL_EXPR_ARG (*from_p, 1),
						    CALL_EXPR_ARG (*from_p, 2));
	  else
	    {
	      call_stmt = gimple_build_call_from_tree (*from_p);
	      gimple_call_set_fntype (call_stmt, TREE_TYPE (fnptrtype));
	    }
	}
      notice_special_calls (call_stmt);
      if (!gimple_call_noreturn_p (call_stmt))
	gimple_call_set_lhs (call_stmt, *to_p);
      assign = call_stmt;
    }
  else
    {
      assign = gimple_build_assign (*to_p, *from_p);
      gimple_set_location (assign, EXPR_LOCATION (*expr_p));
    }

  if (gimplify_ctxp->into_ssa && is_gimple_reg (*to_p))
    {
      /* We should have got an SSA name from the start.  */
      gcc_assert (TREE_CODE (*to_p) == SSA_NAME);
    }

  gimplify_seq_add_stmt (pre_p, assign);
  gsi = gsi_last (*pre_p);
  maybe_fold_stmt (&gsi);

  if (want_value)
    {
      *expr_p = TREE_THIS_VOLATILE (*to_p) ? *from_p : unshare_expr (*to_p);
      return GS_OK;
    }
  else
    *expr_p = NULL;

  return GS_ALL_DONE;
}

/* Gimplify a comparison between two variable-sized objects.  Do this
   with a call to BUILT_IN_MEMCMP.  */

static enum gimplify_status
gimplify_variable_sized_compare (tree *expr_p)
{
  location_t loc = EXPR_LOCATION (*expr_p);
  tree op0 = TREE_OPERAND (*expr_p, 0);
  tree op1 = TREE_OPERAND (*expr_p, 1);
  tree t, arg, dest, src, expr;

  arg = TYPE_SIZE_UNIT (TREE_TYPE (op0));
  arg = unshare_expr (arg);
  arg = SUBSTITUTE_PLACEHOLDER_IN_EXPR (arg, op0);
  src = build_fold_addr_expr_loc (loc, op1);
  dest = build_fold_addr_expr_loc (loc, op0);
  t = builtin_decl_implicit (BUILT_IN_MEMCMP);
  t = build_call_expr_loc (loc, t, 3, dest, src, arg);

  expr
    = build2 (TREE_CODE (*expr_p), TREE_TYPE (*expr_p), t, integer_zero_node);
  SET_EXPR_LOCATION (expr, loc);
  *expr_p = expr;

  return GS_OK;
}

/* Gimplify a comparison between two aggregate objects of integral scalar
   mode as a comparison between the bitwise equivalent scalar values.  */

static enum gimplify_status
gimplify_scalar_mode_aggregate_compare (tree *expr_p)
{
  location_t loc = EXPR_LOCATION (*expr_p);
  tree op0 = TREE_OPERAND (*expr_p, 0);
  tree op1 = TREE_OPERAND (*expr_p, 1);

  tree type = TREE_TYPE (op0);
  tree scalar_type = lang_hooks.types.type_for_mode (TYPE_MODE (type), 1);

  op0 = fold_build1_loc (loc, VIEW_CONVERT_EXPR, scalar_type, op0);
  op1 = fold_build1_loc (loc, VIEW_CONVERT_EXPR, scalar_type, op1);

  *expr_p
    = fold_build2_loc (loc, TREE_CODE (*expr_p), TREE_TYPE (*expr_p), op0, op1);

  return GS_OK;
}

/* Gimplify an expression sequence.  This function gimplifies each
   expression and rewrites the original expression with the last
   expression of the sequence in GIMPLE form.

   PRE_P points to the list where the side effects for all the
       expressions in the sequence will be emitted.

   WANT_VALUE is true when the result of the last COMPOUND_EXPR is used.  */

static enum gimplify_status
gimplify_compound_expr (tree *expr_p, gimple_seq *pre_p, bool want_value)
{
  tree t = *expr_p;

  do
    {
      tree *sub_p = &TREE_OPERAND (t, 0);

      if (TREE_CODE (*sub_p) == COMPOUND_EXPR)
	gimplify_compound_expr (sub_p, pre_p, false);
      else
	gimplify_stmt (sub_p, pre_p);

      t = TREE_OPERAND (t, 1);
    }
  while (TREE_CODE (t) == COMPOUND_EXPR);

  *expr_p = t;
  if (want_value)
    return GS_OK;
  else
    {
      gimplify_stmt (expr_p, pre_p);
      return GS_ALL_DONE;
    }
}

/* Gimplify a SAVE_EXPR node.  EXPR_P points to the expression to
   gimplify.  After gimplification, EXPR_P will point to a new temporary
   that holds the original value of the SAVE_EXPR node.

   PRE_P points to the list where side effects that must happen before
   *EXPR_P should be stored.  */

static enum gimplify_status
gimplify_save_expr (tree *expr_p, gimple_seq *pre_p, gimple_seq *post_p)
{
  enum gimplify_status ret = GS_ALL_DONE;
  tree val;

  gcc_assert (TREE_CODE (*expr_p) == SAVE_EXPR);
  val = TREE_OPERAND (*expr_p, 0);

  /* If the SAVE_EXPR has not been resolved, then evaluate it once.  */
  if (!SAVE_EXPR_RESOLVED_P (*expr_p))
    {
      /* The operand may be a void-valued expression such as SAVE_EXPRs
	 generated by the Java frontend for class initialization.  It is
	 being executed only for its side-effects.  */
      if (TREE_TYPE (val) == void_type_node)
	{
	  ret = gimplify_expr (&TREE_OPERAND (*expr_p, 0), pre_p, post_p,
			       is_gimple_stmt, fb_none);
	  val = NULL;
	}
      else
	val = get_initialized_tmp_var (val, pre_p, post_p);

      TREE_OPERAND (*expr_p, 0) = val;
      SAVE_EXPR_RESOLVED_P (*expr_p) = 1;
    }

  *expr_p = val;

  return ret;
}

/* Rewrite the ADDR_EXPR node pointed to by EXPR_P

      unary_expr
	      : ...
	      | '&' varname
	      ...

    PRE_P points to the list where side effects that must happen before
	*EXPR_P should be stored.

    POST_P points to the list where side effects that must happen after
	*EXPR_P should be stored.  */

static enum gimplify_status
gimplify_addr_expr (tree *expr_p, gimple_seq *pre_p, gimple_seq *post_p)
{
  tree expr = *expr_p;
  tree op0 = TREE_OPERAND (expr, 0);
  enum gimplify_status ret;
  location_t loc = EXPR_LOCATION (*expr_p);

  switch (TREE_CODE (op0))
    {
    case INDIRECT_REF:
    do_indirect_ref:
      /* Check if we are dealing with an expression of the form '&*ptr'.
	 While the front end folds away '&*ptr' into 'ptr', these
	 expressions may be generated internally by the compiler (e.g.,
	 builtins like __builtin_va_end).  */
      /* Caution: the silent array decomposition semantics we allow for
	 ADDR_EXPR means we can't always discard the pair.  */
      /* Gimplification of the ADDR_EXPR operand may drop
	 cv-qualification conversions, so make sure we add them if
	 needed.  */
      {
	tree op00 = TREE_OPERAND (op0, 0);
	tree t_expr = TREE_TYPE (expr);
	tree t_op00 = TREE_TYPE (op00);

        if (!useless_type_conversion_p (t_expr, t_op00))
	  op00 = fold_convert_loc (loc, TREE_TYPE (expr), op00);
        *expr_p = op00;
        ret = GS_OK;
      }
      break;

    case VIEW_CONVERT_EXPR:
      /* Take the address of our operand and then convert it to the type of
	 this ADDR_EXPR.

	 ??? The interactions of VIEW_CONVERT_EXPR and aliasing is not at
	 all clear.  The impact of this transformation is even less clear.  */

      /* If the operand is a useless conversion, look through it.  Doing so
	 guarantees that the ADDR_EXPR and its operand will remain of the
	 same type.  */
      if (tree_ssa_useless_type_conversion (TREE_OPERAND (op0, 0)))
	op0 = TREE_OPERAND (op0, 0);

      *expr_p = fold_convert_loc (loc, TREE_TYPE (expr),
				  build_fold_addr_expr_loc (loc,
							TREE_OPERAND (op0, 0)));
      ret = GS_OK;
      break;

    default:
      /* If we see a call to a declared builtin or see its address
	 being taken (we can unify those cases here) then we can mark
	 the builtin for implicit generation by GCC.  */
      if (TREE_CODE (op0) == FUNCTION_DECL
	  && DECL_BUILT_IN_CLASS (op0) == BUILT_IN_NORMAL
	  && builtin_decl_declared_p (DECL_FUNCTION_CODE (op0)))
	set_builtin_decl_implicit_p (DECL_FUNCTION_CODE (op0), true);

      /* We use fb_either here because the C frontend sometimes takes
	 the address of a call that returns a struct; see
	 gcc.dg/c99-array-lval-1.c.  The gimplifier will correctly make
	 the implied temporary explicit.  */

      /* Make the operand addressable.  */
      ret = gimplify_expr (&TREE_OPERAND (expr, 0), pre_p, post_p,
			   is_gimple_addressable, fb_either);
      if (ret == GS_ERROR)
	break;

      /* Then mark it.  Beware that it may not be possible to do so directly
	 if a temporary has been created by the gimplification.  */
      prepare_gimple_addressable (&TREE_OPERAND (expr, 0), pre_p);

      op0 = TREE_OPERAND (expr, 0);

      /* For various reasons, the gimplification of the expression
	 may have made a new INDIRECT_REF.  */
      if (TREE_CODE (op0) == INDIRECT_REF)
	goto do_indirect_ref;

      mark_addressable (TREE_OPERAND (expr, 0));

      /* The FEs may end up building ADDR_EXPRs early on a decl with
	 an incomplete type.  Re-build ADDR_EXPRs in canonical form
	 here.  */
      if (!types_compatible_p (TREE_TYPE (op0), TREE_TYPE (TREE_TYPE (expr))))
	*expr_p = build_fold_addr_expr (op0);

      /* Make sure TREE_CONSTANT and TREE_SIDE_EFFECTS are set properly.  */
      recompute_tree_invariant_for_addr_expr (*expr_p);

      /* If we re-built the ADDR_EXPR add a conversion to the original type
         if required.  */
      if (!useless_type_conversion_p (TREE_TYPE (expr), TREE_TYPE (*expr_p)))
	*expr_p = fold_convert (TREE_TYPE (expr), *expr_p);

      break;
    }

  return ret;
}

/* Gimplify the operands of an ASM_EXPR.  Input operands should be a gimple
   value; output operands should be a gimple lvalue.  */

static enum gimplify_status
gimplify_asm_expr (tree *expr_p, gimple_seq *pre_p, gimple_seq *post_p)
{
  tree expr;
  int noutputs;
  const char **oconstraints;
  int i;
  tree link;
  const char *constraint;
  bool allows_mem, allows_reg, is_inout;
  enum gimplify_status ret, tret;
  gasm *stmt;
  vec<tree, va_gc> *inputs;
  vec<tree, va_gc> *outputs;
  vec<tree, va_gc> *clobbers;
  vec<tree, va_gc> *labels;
  tree link_next;

  expr = *expr_p;
  noutputs = list_length (ASM_OUTPUTS (expr));
  oconstraints = (const char **) alloca ((noutputs) * sizeof (const char *));

  inputs = NULL;
  outputs = NULL;
  clobbers = NULL;
  labels = NULL;

  ret = GS_ALL_DONE;
  link_next = NULL_TREE;
  for (i = 0, link = ASM_OUTPUTS (expr); link; ++i, link = link_next)
    {
      bool ok;
      size_t constraint_len;

      link_next = TREE_CHAIN (link);

      oconstraints[i]
	= constraint
	= TREE_STRING_POINTER (TREE_VALUE (TREE_PURPOSE (link)));
      constraint_len = strlen (constraint);
      if (constraint_len == 0)
        continue;

      ok = parse_output_constraint (&constraint, i, 0, 0,
				    &allows_mem, &allows_reg, &is_inout);
      if (!ok)
	{
	  ret = GS_ERROR;
	  is_inout = false;
	}

      if (!allows_reg && allows_mem)
	mark_addressable (TREE_VALUE (link));

      tret = gimplify_expr (&TREE_VALUE (link), pre_p, post_p,
			    is_inout ? is_gimple_min_lval : is_gimple_lvalue,
			    fb_lvalue | fb_mayfail);
      if (tret == GS_ERROR)
	{
	  error ("invalid lvalue in asm output %d", i);
	  ret = tret;
	}

      vec_safe_push (outputs, link);
      TREE_CHAIN (link) = NULL_TREE;

      if (is_inout)
	{
	  /* An input/output operand.  To give the optimizers more
	     flexibility, split it into separate input and output
 	     operands.  */
	  tree input;
	  char buf[10];

	  /* Turn the in/out constraint into an output constraint.  */
	  char *p = xstrdup (constraint);
	  p[0] = '=';
	  TREE_VALUE (TREE_PURPOSE (link)) = build_string (constraint_len, p);

	  /* And add a matching input constraint.  */
	  if (allows_reg)
	    {
	      sprintf (buf, "%d", i);

	      /* If there are multiple alternatives in the constraint,
		 handle each of them individually.  Those that allow register
		 will be replaced with operand number, the others will stay
		 unchanged.  */
	      if (strchr (p, ',') != NULL)
		{
		  size_t len = 0, buflen = strlen (buf);
		  char *beg, *end, *str, *dst;

		  for (beg = p + 1;;)
		    {
		      end = strchr (beg, ',');
		      if (end == NULL)
			end = strchr (beg, '\0');
		      if ((size_t) (end - beg) < buflen)
			len += buflen + 1;
		      else
			len += end - beg + 1;
		      if (*end)
			beg = end + 1;
		      else
			break;
		    }

		  str = (char *) alloca (len);
		  for (beg = p + 1, dst = str;;)
		    {
		      const char *tem;
		      bool mem_p, reg_p, inout_p;

		      end = strchr (beg, ',');
		      if (end)
			*end = '\0';
		      beg[-1] = '=';
		      tem = beg - 1;
		      parse_output_constraint (&tem, i, 0, 0,
					       &mem_p, &reg_p, &inout_p);
		      if (dst != str)
			*dst++ = ',';
		      if (reg_p)
			{
			  memcpy (dst, buf, buflen);
			  dst += buflen;
			}
		      else
			{
			  if (end)
			    len = end - beg;
			  else
			    len = strlen (beg);
			  memcpy (dst, beg, len);
			  dst += len;
			}
		      if (end)
			beg = end + 1;
		      else
			break;
		    }
		  *dst = '\0';
		  input = build_string (dst - str, str);
		}
	      else
		input = build_string (strlen (buf), buf);
	    }
	  else
	    input = build_string (constraint_len - 1, constraint + 1);

	  free (p);

	  input = build_tree_list (build_tree_list (NULL_TREE, input),
				   unshare_expr (TREE_VALUE (link)));
	  ASM_INPUTS (expr) = chainon (ASM_INPUTS (expr), input);
	}
    }

  link_next = NULL_TREE;
  for (link = ASM_INPUTS (expr); link; ++i, link = link_next)
    {
      link_next = TREE_CHAIN (link);
      constraint = TREE_STRING_POINTER (TREE_VALUE (TREE_PURPOSE (link)));
      parse_input_constraint (&constraint, 0, 0, noutputs, 0,
			      oconstraints, &allows_mem, &allows_reg);

      /* If we can't make copies, we can only accept memory.  */
      if (TREE_ADDRESSABLE (TREE_TYPE (TREE_VALUE (link))))
	{
	  if (allows_mem)
	    allows_reg = 0;
	  else
	    {
	      error ("impossible constraint in %<asm%>");
	      error ("non-memory input %d must stay in memory", i);
	      return GS_ERROR;
	    }
	}

      /* If the operand is a memory input, it should be an lvalue.  */
      if (!allows_reg && allows_mem)
	{
	  tree inputv = TREE_VALUE (link);
	  STRIP_NOPS (inputv);
	  if (TREE_CODE (inputv) == PREDECREMENT_EXPR
	      || TREE_CODE (inputv) == PREINCREMENT_EXPR
	      || TREE_CODE (inputv) == POSTDECREMENT_EXPR
	      || TREE_CODE (inputv) == POSTINCREMENT_EXPR
	      || TREE_CODE (inputv) == MODIFY_EXPR)
	    TREE_VALUE (link) = error_mark_node;
	  tret = gimplify_expr (&TREE_VALUE (link), pre_p, post_p,
				is_gimple_lvalue, fb_lvalue | fb_mayfail);
	  mark_addressable (TREE_VALUE (link));
	  if (tret == GS_ERROR)
	    {
	      if (EXPR_HAS_LOCATION (TREE_VALUE (link)))
	        input_location = EXPR_LOCATION (TREE_VALUE (link));
	      error ("memory input %d is not directly addressable", i);
	      ret = tret;
	    }
	}
      else
	{
	  tret = gimplify_expr (&TREE_VALUE (link), pre_p, post_p,
				is_gimple_asm_val, fb_rvalue);
	  if (tret == GS_ERROR)
	    ret = tret;
	}

      TREE_CHAIN (link) = NULL_TREE;
      vec_safe_push (inputs, link);
    }

  link_next = NULL_TREE;
  for (link = ASM_CLOBBERS (expr); link; ++i, link = link_next)
    {
      link_next = TREE_CHAIN (link);
      TREE_CHAIN (link) = NULL_TREE;
      vec_safe_push (clobbers, link);
    }

  link_next = NULL_TREE;
  for (link = ASM_LABELS (expr); link; ++i, link = link_next)
    {
      link_next = TREE_CHAIN (link);
      TREE_CHAIN (link) = NULL_TREE;
      vec_safe_push (labels, link);
    }

  /* Do not add ASMs with errors to the gimple IL stream.  */
  if (ret != GS_ERROR)
    {
      stmt = gimple_build_asm_vec (TREE_STRING_POINTER (ASM_STRING (expr)),
				   inputs, outputs, clobbers, labels);

      gimple_asm_set_volatile (stmt, ASM_VOLATILE_P (expr) || noutputs == 0);
      gimple_asm_set_input (stmt, ASM_INPUT_P (expr));

      gimplify_seq_add_stmt (pre_p, stmt);
    }

  return ret;
}

/* Gimplify a CLEANUP_POINT_EXPR.  Currently this works by adding
   GIMPLE_WITH_CLEANUP_EXPRs to the prequeue as we encounter cleanups while
   gimplifying the body, and converting them to TRY_FINALLY_EXPRs when we
   return to this function.

   FIXME should we complexify the prequeue handling instead?  Or use flags
   for all the cleanups and let the optimizer tighten them up?  The current
   code seems pretty fragile; it will break on a cleanup within any
   non-conditional nesting.  But any such nesting would be broken, anyway;
   we can't write a TRY_FINALLY_EXPR that starts inside a nesting construct
   and continues out of it.  We can do that at the RTL level, though, so
   having an optimizer to tighten up try/finally regions would be a Good
   Thing.  */

static enum gimplify_status
gimplify_cleanup_point_expr (tree *expr_p, gimple_seq *pre_p)
{
  gimple_stmt_iterator iter;
  gimple_seq body_sequence = NULL;

  tree temp = voidify_wrapper_expr (*expr_p, NULL);

  /* We only care about the number of conditions between the innermost
     CLEANUP_POINT_EXPR and the cleanup.  So save and reset the count and
     any cleanups collected outside the CLEANUP_POINT_EXPR.  */
  int old_conds = gimplify_ctxp->conditions;
  gimple_seq old_cleanups = gimplify_ctxp->conditional_cleanups;
  bool old_in_cleanup_point_expr = gimplify_ctxp->in_cleanup_point_expr;
  gimplify_ctxp->conditions = 0;
  gimplify_ctxp->conditional_cleanups = NULL;
  gimplify_ctxp->in_cleanup_point_expr = true;

  gimplify_stmt (&TREE_OPERAND (*expr_p, 0), &body_sequence);

  gimplify_ctxp->conditions = old_conds;
  gimplify_ctxp->conditional_cleanups = old_cleanups;
  gimplify_ctxp->in_cleanup_point_expr = old_in_cleanup_point_expr;

  for (iter = gsi_start (body_sequence); !gsi_end_p (iter); )
    {
      gimple *wce = gsi_stmt (iter);

      if (gimple_code (wce) == GIMPLE_WITH_CLEANUP_EXPR)
	{
	  if (gsi_one_before_end_p (iter))
	    {
              /* Note that gsi_insert_seq_before and gsi_remove do not
                 scan operands, unlike some other sequence mutators.  */
	      if (!gimple_wce_cleanup_eh_only (wce))
		gsi_insert_seq_before_without_update (&iter,
						      gimple_wce_cleanup (wce),
						      GSI_SAME_STMT);
	      gsi_remove (&iter, true);
	      break;
	    }
	  else
	    {
	      gtry *gtry;
	      gimple_seq seq;
	      enum gimple_try_flags kind;

	      if (gimple_wce_cleanup_eh_only (wce))
		kind = GIMPLE_TRY_CATCH;
	      else
		kind = GIMPLE_TRY_FINALLY;
	      seq = gsi_split_seq_after (iter);

	      gtry = gimple_build_try (seq, gimple_wce_cleanup (wce), kind);
              /* Do not use gsi_replace here, as it may scan operands.
                 We want to do a simple structural modification only.  */
	      gsi_set_stmt (&iter, gtry);
	      iter = gsi_start (gtry->eval);
	    }
	}
      else
	gsi_next (&iter);
    }

  gimplify_seq_add_seq (pre_p, body_sequence);
  if (temp)
    {
      *expr_p = temp;
      return GS_OK;
    }
  else
    {
      *expr_p = NULL;
      return GS_ALL_DONE;
    }
}

/* Insert a cleanup marker for gimplify_cleanup_point_expr.  CLEANUP
   is the cleanup action required.  EH_ONLY is true if the cleanup should
   only be executed if an exception is thrown, not on normal exit.  */

static void
gimple_push_cleanup (tree var, tree cleanup, bool eh_only, gimple_seq *pre_p)
{
  gimple *wce;
  gimple_seq cleanup_stmts = NULL;

  /* Errors can result in improperly nested cleanups.  Which results in
     confusion when trying to resolve the GIMPLE_WITH_CLEANUP_EXPR.  */
  if (seen_error ())
    return;

  if (gimple_conditional_context ())
    {
      /* If we're in a conditional context, this is more complex.  We only
	 want to run the cleanup if we actually ran the initialization that
	 necessitates it, but we want to run it after the end of the
	 conditional context.  So we wrap the try/finally around the
	 condition and use a flag to determine whether or not to actually
	 run the destructor.  Thus

	   test ? f(A()) : 0

	 becomes (approximately)

	   flag = 0;
	   try {
	     if (test) { A::A(temp); flag = 1; val = f(temp); }
	     else { val = 0; }
	   } finally {
	     if (flag) A::~A(temp);
	   }
	   val
      */
      tree flag = create_tmp_var (boolean_type_node, "cleanup");
      gassign *ffalse = gimple_build_assign (flag, boolean_false_node);
      gassign *ftrue = gimple_build_assign (flag, boolean_true_node);

      cleanup = build3 (COND_EXPR, void_type_node, flag, cleanup, NULL);
      gimplify_stmt (&cleanup, &cleanup_stmts);
      wce = gimple_build_wce (cleanup_stmts);

      gimplify_seq_add_stmt (&gimplify_ctxp->conditional_cleanups, ffalse);
      gimplify_seq_add_stmt (&gimplify_ctxp->conditional_cleanups, wce);
      gimplify_seq_add_stmt (pre_p, ftrue);

      /* Because of this manipulation, and the EH edges that jump
	 threading cannot redirect, the temporary (VAR) will appear
	 to be used uninitialized.  Don't warn.  */
      TREE_NO_WARNING (var) = 1;
    }
  else
    {
      gimplify_stmt (&cleanup, &cleanup_stmts);
      wce = gimple_build_wce (cleanup_stmts);
      gimple_wce_set_cleanup_eh_only (wce, eh_only);
      gimplify_seq_add_stmt (pre_p, wce);
    }
}

/* Gimplify a TARGET_EXPR which doesn't appear on the rhs of an INIT_EXPR.  */

static enum gimplify_status
gimplify_target_expr (tree *expr_p, gimple_seq *pre_p, gimple_seq *post_p)
{
  tree targ = *expr_p;
  tree temp = TARGET_EXPR_SLOT (targ);
  tree init = TARGET_EXPR_INITIAL (targ);
  enum gimplify_status ret;

  if (init)
    {
      tree cleanup = NULL_TREE;

      /* TARGET_EXPR temps aren't part of the enclosing block, so add it
	 to the temps list.  Handle also variable length TARGET_EXPRs.  */
      if (TREE_CODE (DECL_SIZE (temp)) != INTEGER_CST)
	{
	  if (!TYPE_SIZES_GIMPLIFIED (TREE_TYPE (temp)))
	    gimplify_type_sizes (TREE_TYPE (temp), pre_p);
	  gimplify_vla_decl (temp, pre_p);
	}
      else
	gimple_add_tmp_var (temp);

      /* If TARGET_EXPR_INITIAL is void, then the mere evaluation of the
	 expression is supposed to initialize the slot.  */
      if (VOID_TYPE_P (TREE_TYPE (init)))
	ret = gimplify_expr (&init, pre_p, post_p, is_gimple_stmt, fb_none);
      else
	{
	  tree init_expr = build2 (INIT_EXPR, void_type_node, temp, init);
	  init = init_expr;
	  ret = gimplify_expr (&init, pre_p, post_p, is_gimple_stmt, fb_none);
	  init = NULL;
	  ggc_free (init_expr);
	}
      if (ret == GS_ERROR)
	{
	  /* PR c++/28266 Make sure this is expanded only once. */
	  TARGET_EXPR_INITIAL (targ) = NULL_TREE;
	  return GS_ERROR;
	}
      if (init)
	gimplify_and_add (init, pre_p);

      /* If needed, push the cleanup for the temp.  */
      if (TARGET_EXPR_CLEANUP (targ))
	{
	  if (CLEANUP_EH_ONLY (targ))
	    gimple_push_cleanup (temp, TARGET_EXPR_CLEANUP (targ),
				 CLEANUP_EH_ONLY (targ), pre_p);
	  else
	    cleanup = TARGET_EXPR_CLEANUP (targ);
	}

      /* Add a clobber for the temporary going out of scope, like
	 gimplify_bind_expr.  */
      if (gimplify_ctxp->in_cleanup_point_expr
	  && needs_to_live_in_memory (temp)
	  && flag_stack_reuse == SR_ALL)
	{
	  tree clobber = build_constructor (TREE_TYPE (temp),
					    NULL);
	  TREE_THIS_VOLATILE (clobber) = true;
	  clobber = build2 (MODIFY_EXPR, TREE_TYPE (temp), temp, clobber);
	  if (cleanup)
	    cleanup = build2 (COMPOUND_EXPR, void_type_node, cleanup,
			      clobber);
	  else
	    cleanup = clobber;
	}

      if (cleanup)
	gimple_push_cleanup (temp, cleanup, false, pre_p);

      /* Only expand this once.  */
      TREE_OPERAND (targ, 3) = init;
      TARGET_EXPR_INITIAL (targ) = NULL_TREE;
    }
  else
    /* We should have expanded this before.  */
    gcc_assert (DECL_SEEN_IN_BIND_EXPR_P (temp));

  *expr_p = temp;
  return GS_OK;
}

/* Gimplification of expression trees.  */

/* Gimplify an expression which appears at statement context.  The
   corresponding GIMPLE statements are added to *SEQ_P.  If *SEQ_P is
   NULL, a new sequence is allocated.

   Return true if we actually added a statement to the queue.  */

bool
gimplify_stmt (tree *stmt_p, gimple_seq *seq_p)
{
  gimple_seq_node last;

  last = gimple_seq_last (*seq_p);
  gimplify_expr (stmt_p, seq_p, NULL, is_gimple_stmt, fb_none);
  return last != gimple_seq_last (*seq_p);
}

/* Add FIRSTPRIVATE entries for DECL in the OpenMP the surrounding parallels
   to CTX.  If entries already exist, force them to be some flavor of private.
   If there is no enclosing parallel, do nothing.  */

void
omp_firstprivatize_variable (struct gimplify_omp_ctx *ctx, tree decl)
{
  splay_tree_node n;

  if (decl == NULL || !DECL_P (decl) || ctx->region_type == ORT_NONE)
    return;

  do
    {
      n = splay_tree_lookup (ctx->variables, (splay_tree_key)decl);
      if (n != NULL)
	{
	  if (n->value & GOVD_SHARED)
	    n->value = GOVD_FIRSTPRIVATE | (n->value & GOVD_SEEN);
	  else if (n->value & GOVD_MAP)
	    n->value |= GOVD_MAP_TO_ONLY;
	  else
	    return;
	}
      else if ((ctx->region_type & ORT_TARGET) != 0)
	{
	  if (ctx->target_map_scalars_firstprivate)
	    omp_add_variable (ctx, decl, GOVD_FIRSTPRIVATE);
	  else
	    omp_add_variable (ctx, decl, GOVD_MAP | GOVD_MAP_TO_ONLY);
	}
      else if (ctx->region_type != ORT_WORKSHARE
	       && ctx->region_type != ORT_SIMD
	       && ctx->region_type != ORT_TARGET_DATA)
	omp_add_variable (ctx, decl, GOVD_FIRSTPRIVATE);

      ctx = ctx->outer_context;
    }
  while (ctx);
}

/* Similarly for each of the type sizes of TYPE.  */

static void
omp_firstprivatize_type_sizes (struct gimplify_omp_ctx *ctx, tree type)
{
  if (type == NULL || type == error_mark_node)
    return;
  type = TYPE_MAIN_VARIANT (type);

  if (ctx->privatized_types->add (type))
    return;

  switch (TREE_CODE (type))
    {
    case INTEGER_TYPE:
    case ENUMERAL_TYPE:
    case BOOLEAN_TYPE:
    case REAL_TYPE:
    case FIXED_POINT_TYPE:
      omp_firstprivatize_variable (ctx, TYPE_MIN_VALUE (type));
      omp_firstprivatize_variable (ctx, TYPE_MAX_VALUE (type));
      break;

    case ARRAY_TYPE:
      omp_firstprivatize_type_sizes (ctx, TREE_TYPE (type));
      omp_firstprivatize_type_sizes (ctx, TYPE_DOMAIN (type));
      break;

    case RECORD_TYPE:
    case UNION_TYPE:
    case QUAL_UNION_TYPE:
      {
	tree field;
	for (field = TYPE_FIELDS (type); field; field = DECL_CHAIN (field))
	  if (TREE_CODE (field) == FIELD_DECL)
	    {
	      omp_firstprivatize_variable (ctx, DECL_FIELD_OFFSET (field));
	      omp_firstprivatize_type_sizes (ctx, TREE_TYPE (field));
	    }
      }
      break;

    case POINTER_TYPE:
    case REFERENCE_TYPE:
      omp_firstprivatize_type_sizes (ctx, TREE_TYPE (type));
      break;

    default:
      break;
    }

  omp_firstprivatize_variable (ctx, TYPE_SIZE (type));
  omp_firstprivatize_variable (ctx, TYPE_SIZE_UNIT (type));
  lang_hooks.types.omp_firstprivatize_type_sizes (ctx, type);
}

/* Add an entry for DECL in the OMP context CTX with FLAGS.  */

static void
omp_add_variable (struct gimplify_omp_ctx *ctx, tree decl, unsigned int flags)
{
  splay_tree_node n;
  unsigned int nflags;
  tree t;

  if (error_operand_p (decl) || ctx->region_type == ORT_NONE)
    return;

  /* Never elide decls whose type has TREE_ADDRESSABLE set.  This means
     there are constructors involved somewhere.  */
  if (TREE_ADDRESSABLE (TREE_TYPE (decl))
      || TYPE_NEEDS_CONSTRUCTING (TREE_TYPE (decl)))
    flags |= GOVD_SEEN;

  n = splay_tree_lookup (ctx->variables, (splay_tree_key)decl);
  if (n != NULL && (n->value & GOVD_DATA_SHARE_CLASS) != 0)
    {
      /* We shouldn't be re-adding the decl with the same data
	 sharing class.  */
      gcc_assert ((n->value & GOVD_DATA_SHARE_CLASS & flags) == 0);
      nflags = n->value | flags;
      if (ctx->region_kind != ORK_OACC)
	{
	  /* The only combination of data sharing classes we should see is
	     FIRSTPRIVATE and LASTPRIVATE.  However, OpenACC permits
	     reduction variables to be used in data sharing clauses.  */
	  gcc_assert ((nflags & GOVD_DATA_SHARE_CLASS)
		      == (GOVD_FIRSTPRIVATE | GOVD_LASTPRIVATE)
		      || (flags & GOVD_DATA_SHARE_CLASS) == 0);
	}
      n->value = nflags;
      return;
    }

  /* When adding a variable-sized variable, we have to handle all sorts
     of additional bits of data: the pointer replacement variable, and
     the parameters of the type.  */
  if (DECL_SIZE (decl) && TREE_CODE (DECL_SIZE (decl)) != INTEGER_CST)
    {
      /* Add the pointer replacement variable as PRIVATE if the variable
	 replacement is private, else FIRSTPRIVATE since we'll need the
	 address of the original variable either for SHARED, or for the
	 copy into or out of the context.  */
      if (!(flags & GOVD_LOCAL))
	{
	  if (flags & GOVD_MAP)
	    nflags = GOVD_MAP | GOVD_MAP_TO_ONLY | GOVD_EXPLICIT;
	  else if (flags & GOVD_PRIVATE)
	    nflags = GOVD_PRIVATE;
	  else if ((ctx->region_type & (ORT_TARGET | ORT_TARGET_DATA)) != 0
		   && (flags & GOVD_FIRSTPRIVATE))
	    nflags = GOVD_PRIVATE | GOVD_EXPLICIT;
	  else
	    nflags = GOVD_FIRSTPRIVATE;
	  nflags |= flags & GOVD_SEEN;
	  t = DECL_VALUE_EXPR (decl);
	  gcc_assert (TREE_CODE (t) == INDIRECT_REF);
	  t = TREE_OPERAND (t, 0);
	  gcc_assert (DECL_P (t));
	  omp_add_variable (ctx, t, nflags);
	}

      /* Add all of the variable and type parameters (which should have
	 been gimplified to a formal temporary) as FIRSTPRIVATE.  */
      omp_firstprivatize_variable (ctx, DECL_SIZE_UNIT (decl));
      omp_firstprivatize_variable (ctx, DECL_SIZE (decl));
      omp_firstprivatize_type_sizes (ctx, TREE_TYPE (decl));

      /* The variable-sized variable itself is never SHARED, only some form
	 of PRIVATE.  The sharing would take place via the pointer variable
	 which we remapped above.  */
      if (flags & GOVD_SHARED)
	flags = GOVD_PRIVATE | GOVD_DEBUG_PRIVATE
		| (flags & (GOVD_SEEN | GOVD_EXPLICIT));

      /* We're going to make use of the TYPE_SIZE_UNIT at least in the
	 alloca statement we generate for the variable, so make sure it
	 is available.  This isn't automatically needed for the SHARED
	 case, since we won't be allocating local storage then.
	 For local variables TYPE_SIZE_UNIT might not be gimplified yet,
	 in this case omp_notice_variable will be called later
	 on when it is gimplified.  */
      else if (! (flags & (GOVD_LOCAL | GOVD_MAP))
	       && DECL_P (TYPE_SIZE_UNIT (TREE_TYPE (decl))))
	omp_notice_variable (ctx, TYPE_SIZE_UNIT (TREE_TYPE (decl)), true);
    }
  else if ((flags & (GOVD_MAP | GOVD_LOCAL)) == 0
	   && lang_hooks.decls.omp_privatize_by_reference (decl))
    {
      omp_firstprivatize_type_sizes (ctx, TREE_TYPE (decl));

      /* Similar to the direct variable sized case above, we'll need the
	 size of references being privatized.  */
      if ((flags & GOVD_SHARED) == 0)
	{
	  t = TYPE_SIZE_UNIT (TREE_TYPE (TREE_TYPE (decl)));
	  if (DECL_P (t))
	    omp_notice_variable (ctx, t, true);
	}
    }

  if (n != NULL)
    n->value |= flags;
  else
    splay_tree_insert (ctx->variables, (splay_tree_key)decl, flags);
}

/* Notice a threadprivate variable DECL used in OMP context CTX.
   This just prints out diagnostics about threadprivate variable uses
   in untied tasks.  If DECL2 is non-NULL, prevent this warning
   on that variable.  */

static bool
omp_notice_threadprivate_variable (struct gimplify_omp_ctx *ctx, tree decl,
				   tree decl2)
{
  splay_tree_node n;
  struct gimplify_omp_ctx *octx;

  for (octx = ctx; octx; octx = octx->outer_context)
    if ((octx->region_type & ORT_TARGET) != 0)
      {
	n = splay_tree_lookup (octx->variables, (splay_tree_key)decl);
	if (n == NULL)
	  {
	    error ("threadprivate variable %qE used in target region",
		   DECL_NAME (decl));
	    error_at (octx->location, "enclosing target region");
	    splay_tree_insert (octx->variables, (splay_tree_key)decl, 0);
	  }
	if (decl2)
	  splay_tree_insert (octx->variables, (splay_tree_key)decl2, 0);
      }

  if (ctx->region_type != ORT_UNTIED_TASK)
    return false;
  n = splay_tree_lookup (ctx->variables, (splay_tree_key)decl);
  if (n == NULL)
    {
      error ("threadprivate variable %qE used in untied task",
	     DECL_NAME (decl));
      error_at (ctx->location, "enclosing task");
      splay_tree_insert (ctx->variables, (splay_tree_key)decl, 0);
    }
  if (decl2)
    splay_tree_insert (ctx->variables, (splay_tree_key)decl2, 0);
  return false;
}

/* Determine outer default flags for DECL mentioned in an OMP region
   but not declared in an enclosing clause.

   ??? Some compiler-generated variables (like SAVE_EXPRs) could be
   remapped firstprivate instead of shared.  To some extent this is
   addressed in omp_firstprivatize_type_sizes, but not
   effectively.  */

static unsigned
omp_default_clause (struct gimplify_omp_ctx *ctx, tree decl,
		    bool in_code, unsigned flags)
{
  enum omp_clause_default_kind default_kind = ctx->default_kind;
  enum omp_clause_default_kind kind;

  kind = lang_hooks.decls.omp_predetermined_sharing (decl);
  if (kind != OMP_CLAUSE_DEFAULT_UNSPECIFIED)
    default_kind = kind;

  switch (default_kind)
    {
    case OMP_CLAUSE_DEFAULT_NONE:
      {
	const char *rtype;

	if (ctx->region_type & ORT_PARALLEL)
	  rtype = "parallel";
	else if (ctx->region_type & ORT_TASK)
	  rtype = "task";
	else if (ctx->region_type & ORT_TEAMS)
	  rtype = "teams";
	else
	  gcc_unreachable ();
	
	error ("%qE not specified in enclosing %s",
	       DECL_NAME (lang_hooks.decls.omp_report_decl (decl)), rtype);
	error_at (ctx->location, "enclosing %s", rtype);
      }
      /* FALLTHRU */
    case OMP_CLAUSE_DEFAULT_SHARED:
      flags |= GOVD_SHARED;
      break;
    case OMP_CLAUSE_DEFAULT_PRIVATE:
      flags |= GOVD_PRIVATE;
      break;
    case OMP_CLAUSE_DEFAULT_FIRSTPRIVATE:
      flags |= GOVD_FIRSTPRIVATE;
      break;
    case OMP_CLAUSE_DEFAULT_UNSPECIFIED:
      /* decl will be either GOVD_FIRSTPRIVATE or GOVD_SHARED.  */
      gcc_assert ((ctx->region_type & ORT_TASK) != 0);
      if (struct gimplify_omp_ctx *octx = ctx->outer_context)
	{
	  omp_notice_variable (octx, decl, in_code);
	  for (; octx; octx = octx->outer_context)
	    {
	      splay_tree_node n2;

	      if ((octx->region_type & (ORT_TARGET_DATA | ORT_TARGET)) != 0)
		continue;
	      n2 = splay_tree_lookup (octx->variables, (splay_tree_key) decl);
	      if (n2 && (n2->value & GOVD_DATA_SHARE_CLASS) != GOVD_SHARED)
		{
		  flags |= GOVD_FIRSTPRIVATE;
		  goto found_outer;
		}
	      if ((octx->region_type & (ORT_PARALLEL | ORT_TEAMS)) != 0)
		{
		  flags |= GOVD_SHARED;
		  goto found_outer;
		}
	    }
	}
      
      if (TREE_CODE (decl) == PARM_DECL
	  || (!is_global_var (decl)
	      && DECL_CONTEXT (decl) == current_function_decl))
	flags |= GOVD_FIRSTPRIVATE;
      else
	flags |= GOVD_SHARED;
    found_outer:
      break;

    default:
      gcc_unreachable ();
    }

  return flags;
}

/* Return true if global var DECL is device resident.  */

static bool
device_resident_p (tree decl)
{
  tree attr = lookup_attribute ("oacc declare", DECL_ATTRIBUTES (decl));

  if (!attr)
    return false;
  
  for (tree t = TREE_VALUE (attr); t; t = TREE_PURPOSE (t))
    {
      tree c = TREE_VALUE (t);
      if (OMP_CLAUSE_MAP_KIND (c) == GOMP_MAP_DEVICE_RESIDENT)
	return true;
    }

  return false;
}

/* Determine outer default flags for DECL mentioned in an OACC region
   but not declared in an enclosing clause.  */

static unsigned
oacc_default_clause (struct gimplify_omp_ctx *ctx, tree decl, unsigned flags)
{
  switch (ctx->default_kind)
    {
    default: gcc_unreachable ();
      
    case OMP_CLAUSE_DEFAULT_NONE:
      {
	const char *rkind;

	switch (ctx->acc_region_kind)
	  {
	  case ARK_PARALLEL: rkind = "parallel"; break;
	  case ARK_KERNELS: rkind = "kernels"; break;
	  default: gcc_unreachable ();
	  }
	error ("%qE not specified in enclosing OpenACC %s construct",
	       DECL_NAME (lang_hooks.decls.omp_report_decl (decl)), rkind);
	error_at (ctx->location, "enclosing OpenACC %s construct", rkind);
      }
      /* FALLTHRU.  */

    case OMP_CLAUSE_DEFAULT_UNSPECIFIED:
      {
	if (is_global_var (decl) && device_resident_p (decl))
	  flags |= GOVD_MAP_TO_ONLY | GOVD_MAP;
	else if (ctx->acc_region_kind == ARK_KERNELS)
	  /* Everything under kernels are default 'copy'.  */
	  flags |= GOVD_FORCE_MAP | GOVD_MAP;
	else if (ctx->acc_region_kind == ARK_PARALLEL)
	  {
	    tree type = TREE_TYPE (decl);

	    if (TREE_CODE (type) == REFERENCE_TYPE
		|| POINTER_TYPE_P (type))
	      type = TREE_TYPE (type);
	
	    if (AGGREGATE_TYPE_P (type))
	      /* Aggregates default to 'present_or_copy'.  */
	      flags |= GOVD_MAP;
	    else
	      /* Scalars default to 'firstprivate'.  */
	      flags |= GOVD_FIRSTPRIVATE;
	  }
	else
	  gcc_unreachable ();
      }
    break;
    }
  
  return flags;
}

/* Record the fact that DECL was used within the OMP context CTX.
   IN_CODE is true when real code uses DECL, and false when we should
   merely emit default(none) errors.  Return true if DECL is going to
   be remapped and thus DECL shouldn't be gimplified into its
   DECL_VALUE_EXPR (if any).  */

static bool
omp_notice_variable (struct gimplify_omp_ctx *ctx, tree decl, bool in_code)
{
  splay_tree_node n;
  unsigned flags = in_code ? GOVD_SEEN : 0;
  bool ret = false, shared;

  if (error_operand_p (decl))
    return false;

  if (ctx->region_type == ORT_NONE)
    return lang_hooks.decls.omp_disregard_value_expr (decl, false);

  /* Threadprivate variables are predetermined.  */
  if (is_global_var (decl))
    {
      if (DECL_THREAD_LOCAL_P (decl))
	return omp_notice_threadprivate_variable (ctx, decl, NULL_TREE);

      if (DECL_HAS_VALUE_EXPR_P (decl))
	{
	  tree value = get_base_address (DECL_VALUE_EXPR (decl));

	  if (value && DECL_P (value) && DECL_THREAD_LOCAL_P (value))
	    return omp_notice_threadprivate_variable (ctx, decl, value);
	}
    }

  n = splay_tree_lookup (ctx->variables, (splay_tree_key)decl);
  if ((ctx->region_type & ORT_TARGET) != 0)
    {
      ret = lang_hooks.decls.omp_disregard_value_expr (decl, true);
      bool is_oacc = ctx->region_kind == ORK_OACC;

      if (!n)
	{
<<<<<<< HEAD
	  struct gimplify_omp_ctx *octx = ctx->outer_context;

	  /*  OpenMP doesn't look in outer contexts to find an
	      enclosing data clause.  */
	  if (is_oacc && octx)
	    {
	      omp_notice_variable (octx, decl, in_code);
	      
	      for (; octx; octx = octx->outer_context)
		{
		  if (octx->region_type & ORT_HOST_DATA)
		    continue;
		  if (!(octx->region_type & (ORT_TARGET_DATA | ORT_TARGET)))
		    break;
		  splay_tree_node n2
		    = splay_tree_lookup (octx->variables,
					 (splay_tree_key) decl);
		  if (n2)
		    {
		      flags |= GOVD_MAP;
		      goto found_outer;
		    }
		}
	    }

	  if (!lang_hooks.types.omp_mappable_type
	      (TREE_TYPE (decl), ctx->region_kind == ORK_OACC))
	    {
	      error ("%qD referenced in target region does not have "
		     "a mappable type", decl);
	      flags |= GOVD_EXPLICIT;
	    }

	  if (is_oacc)
	    flags = oacc_default_clause (ctx, decl, flags);
	  else
	    flags |= GOVD_MAP;

	found_outer:;
	  omp_add_variable (ctx, decl, flags);
=======
	  unsigned nflags = flags;
	  if (ctx->target_map_pointers_as_0len_arrays
	      || ctx->target_map_scalars_firstprivate)
	    {
	      bool is_declare_target = false;
	      bool is_scalar = false;
	      if (is_global_var (decl)
		  && varpool_node::get_create (decl)->offloadable)
		{
		  struct gimplify_omp_ctx *octx;
		  for (octx = ctx->outer_context;
		       octx; octx = octx->outer_context)
		    {
		      n = splay_tree_lookup (octx->variables,
					     (splay_tree_key)decl);
		      if (n
			  && (n->value & GOVD_DATA_SHARE_CLASS) != GOVD_SHARED
			  && (n->value & GOVD_DATA_SHARE_CLASS) != 0)
			break;
		    }
		  is_declare_target = octx == NULL;
		}
	      if (!is_declare_target && ctx->target_map_scalars_firstprivate)
		{
		  tree type = TREE_TYPE (decl);
		  if (TREE_CODE (type) == REFERENCE_TYPE)
		    type = TREE_TYPE (type);
		  if (TREE_CODE (type) == COMPLEX_TYPE)
		    type = TREE_TYPE (type);
		  if (INTEGRAL_TYPE_P (type)
		      || SCALAR_FLOAT_TYPE_P (type)
		      || TREE_CODE (type) == POINTER_TYPE)
		    is_scalar = true;
		}
	      if (is_declare_target)
		;
	      else if (ctx->target_map_pointers_as_0len_arrays
		       && (TREE_CODE (TREE_TYPE (decl)) == POINTER_TYPE
			   || (TREE_CODE (TREE_TYPE (decl)) == REFERENCE_TYPE
			       && TREE_CODE (TREE_TYPE (TREE_TYPE (decl)))
				  == POINTER_TYPE)))
		nflags |= GOVD_MAP | GOVD_MAP_0LEN_ARRAY;
	      else if (is_scalar)
		nflags |= GOVD_FIRSTPRIVATE;
	    }
	  if (nflags == flags
	      && !lang_hooks.types.omp_mappable_type (TREE_TYPE (decl)))
	    {
	      error ("%qD referenced in target region does not have "
		     "a mappable type", decl);
	      nflags |= GOVD_MAP | GOVD_EXPLICIT;
	    }
	  else if (nflags == flags)
	    nflags |= GOVD_MAP;
	  omp_add_variable (ctx, decl, nflags);
>>>>>>> 9c23418f
	}
      else
	{
	  /* If nothing changed, there's nothing left to do.  */
	  if ((n->value & flags) == flags)
	    return ret;
	  n->value |= flags;
	}
      goto do_outer;
    }

  if (n == NULL)
    {
      if (ctx->region_type == ORT_WORKSHARE
	  || ctx->region_type == ORT_SIMD
	  || ctx->region_type == ORT_TARGET_DATA)
	goto do_outer;

      flags = omp_default_clause (ctx, decl, in_code, flags);

      if ((flags & GOVD_PRIVATE)
	  && lang_hooks.decls.omp_private_outer_ref (decl))
	flags |= GOVD_PRIVATE_OUTER_REF;

      omp_add_variable (ctx, decl, flags);

      shared = (flags & GOVD_SHARED) != 0;
      ret = lang_hooks.decls.omp_disregard_value_expr (decl, shared);
      goto do_outer;
    }

  if ((n->value & (GOVD_SEEN | GOVD_LOCAL)) == 0
      && (flags & (GOVD_SEEN | GOVD_LOCAL)) == GOVD_SEEN
      && DECL_SIZE (decl)
      && TREE_CODE (DECL_SIZE (decl)) != INTEGER_CST)
    {
      splay_tree_node n2;
      tree t = DECL_VALUE_EXPR (decl);
      gcc_assert (TREE_CODE (t) == INDIRECT_REF);
      t = TREE_OPERAND (t, 0);
      gcc_assert (DECL_P (t));
      n2 = splay_tree_lookup (ctx->variables, (splay_tree_key) t);
      n2->value |= GOVD_SEEN;
    }

  shared = ((flags | n->value) & GOVD_SHARED) != 0;
  ret = lang_hooks.decls.omp_disregard_value_expr (decl, shared);

  /* If nothing changed, there's nothing left to do.  */
  if ((n->value & flags) == flags)
    return ret;
  flags |= n->value;
  n->value = flags;

 do_outer:
  /* If the variable is private in the current context, then we don't
     need to propagate anything to an outer context.  */
  if ((flags & GOVD_PRIVATE) && !(flags & GOVD_PRIVATE_OUTER_REF))
    return ret;
  if ((flags & (GOVD_LINEAR | GOVD_LINEAR_LASTPRIVATE_NO_OUTER))
      == (GOVD_LINEAR | GOVD_LINEAR_LASTPRIVATE_NO_OUTER))
    return ret;
  if ((flags & (GOVD_FIRSTPRIVATE | GOVD_LASTPRIVATE
		| GOVD_LINEAR_LASTPRIVATE_NO_OUTER))
      == (GOVD_LASTPRIVATE | GOVD_LINEAR_LASTPRIVATE_NO_OUTER))
    return ret;
  if (ctx->outer_context
      && omp_notice_variable (ctx->outer_context, decl, in_code))
    return true;
  return ret;
}

/* Verify that DECL is private within CTX.  If there's specific information
   to the contrary in the innermost scope, generate an error.  */

static bool
omp_is_private (struct gimplify_omp_ctx *ctx, tree decl, int simd)
{
  splay_tree_node n;

  n = splay_tree_lookup (ctx->variables, (splay_tree_key)decl);
  if (n != NULL)
    {
      if (n->value & GOVD_SHARED)
	{
	  if (ctx == gimplify_omp_ctxp)
	    {
	      if (simd)
		error ("iteration variable %qE is predetermined linear",
		       DECL_NAME (decl));
	      else
		error ("iteration variable %qE should be private",
		       DECL_NAME (decl));
	      n->value = GOVD_PRIVATE;
	      return true;
	    }
	  else
	    return false;
	}
      else if ((n->value & GOVD_EXPLICIT) != 0
	       && (ctx == gimplify_omp_ctxp
		   || (ctx->region_type == ORT_COMBINED_PARALLEL
		       && gimplify_omp_ctxp->outer_context == ctx)))
	{
	  if ((n->value & GOVD_FIRSTPRIVATE) != 0)
	    error ("iteration variable %qE should not be firstprivate",
		   DECL_NAME (decl));
	  else if ((n->value & GOVD_REDUCTION) != 0)
	    error ("iteration variable %qE should not be reduction",
		   DECL_NAME (decl));
	  else if (simd == 1 && (n->value & GOVD_LASTPRIVATE) != 0)
	    error ("iteration variable %qE should not be lastprivate",
		   DECL_NAME (decl));
	  else if (simd && (n->value & GOVD_PRIVATE) != 0)
	    error ("iteration variable %qE should not be private",
		   DECL_NAME (decl));
	  else if (simd == 2 && (n->value & GOVD_LINEAR) != 0)
	    error ("iteration variable %qE is predetermined linear",
		   DECL_NAME (decl));
	}
      return (ctx == gimplify_omp_ctxp
	      || (ctx->region_type == ORT_COMBINED_PARALLEL
		  && gimplify_omp_ctxp->outer_context == ctx));
    }

  if (ctx->region_type != ORT_WORKSHARE
      && ctx->region_type != ORT_SIMD)
    return false;
  else if (ctx->outer_context)
    return omp_is_private (ctx->outer_context, decl, simd);
  return false;
}

/* Return true if DECL is private within a parallel region
   that binds to the current construct's context or in parallel
   region's REDUCTION clause.  */

static bool
omp_check_private (struct gimplify_omp_ctx *ctx, tree decl, bool copyprivate)
{
  splay_tree_node n;

  do
    {
      ctx = ctx->outer_context;
      if (ctx == NULL)
	{
	  if (is_global_var (decl))
	    return false;

	  /* References might be private, but might be shared too,
	     when checking for copyprivate, assume they might be
	     private, otherwise assume they might be shared.  */
	  if (copyprivate)
	    return true;

	  if (lang_hooks.decls.omp_privatize_by_reference (decl))
	    return false;

	  /* Treat C++ privatized non-static data members outside
	     of the privatization the same.  */
	  if (omp_member_access_dummy_var (decl))
	    return false;

	  return true;
	}

      if ((ctx->region_type & (ORT_TARGET | ORT_TARGET_DATA)) != 0)
	continue;

      n = splay_tree_lookup (ctx->variables, (splay_tree_key) decl);
      if (n != NULL)
	{
	  if ((n->value & GOVD_LOCAL) != 0
	      && omp_member_access_dummy_var (decl))
	    return false;
	  return (n->value & GOVD_SHARED) == 0;
	}
    }
  while (ctx->region_type == ORT_WORKSHARE
	 || ctx->region_type == ORT_SIMD);
  return false;
}

/* Return true if the CTX is combined with distribute and thus
   lastprivate can't be supported.  */

static bool
omp_no_lastprivate (struct gimplify_omp_ctx *ctx)
{
  do
    {
      if (ctx->outer_context == NULL)
	return false;
      ctx = ctx->outer_context;
      switch (ctx->region_type)
	{
	case ORT_WORKSHARE:
	  if (!ctx->combined_loop)
	    return false;
	  if (ctx->distribute)
	    return true;
	  break;
	case ORT_COMBINED_PARALLEL:
	  break;
	case ORT_COMBINED_TEAMS:
	  return true;
	default:
	  return false;
	}
    }
  while (1);
}

/* Callback for walk_tree to find a DECL_EXPR for the given DECL.  */

static tree
find_decl_expr (tree *tp, int *walk_subtrees, void *data)
{
  tree t = *tp;

  /* If this node has been visited, unmark it and keep looking.  */
  if (TREE_CODE (t) == DECL_EXPR && DECL_EXPR_DECL (t) == (tree) data)
    return t;

  if (IS_TYPE_OR_DECL_P (t))
    *walk_subtrees = 0;
  return NULL_TREE;
}

/* Scan the OMP clauses in *LIST_P, installing mappings into a new
   and previous omp contexts.  */

static void
gimplify_scan_omp_clauses (tree *list_p, gimple_seq *pre_p,
			   enum omp_region_type region_type,
<<<<<<< HEAD
			   enum omp_region_kind region_kind)
=======
			   enum tree_code code)
>>>>>>> 9c23418f
{
  struct gimplify_omp_ctx *ctx, *outer_ctx;
  tree c, clauses = *list_p;
  vec<tree> redvec;
  bool processed_reductions = false;

  ctx = new_omp_context (region_type);
  outer_ctx = ctx->outer_context;
<<<<<<< HEAD
  ctx->region_kind = region_kind;
  redvec.create (8);
=======
  if (code == OMP_TARGET && !lang_GNU_Fortran ())
    {
      ctx->target_map_pointers_as_0len_arrays = true;
      /* FIXME: For Fortran we want to set this too, when
	 the Fortran FE is updated to OpenMP 4.1.  */
      ctx->target_map_scalars_firstprivate = true;
    }
  if (!lang_GNU_Fortran ())
    switch (code)
      {
      case OMP_TARGET:
      case OMP_TARGET_DATA:
      case OMP_TARGET_ENTER_DATA:
      case OMP_TARGET_EXIT_DATA:
	ctx->target_firstprivatize_array_bases = true;
      default:
	break;
      }
>>>>>>> 9c23418f

  while ((c = *list_p) != NULL)
    {
      bool remove = false;
      bool notice_outer = true;
      const char *check_non_private = NULL;
      unsigned int flags;
      tree decl;

      switch (OMP_CLAUSE_CODE (c))
	{
	case OMP_CLAUSE_PRIVATE:
	  flags = GOVD_PRIVATE | GOVD_EXPLICIT;
	  if (lang_hooks.decls.omp_private_outer_ref (OMP_CLAUSE_DECL (c)))
	    {
	      flags |= GOVD_PRIVATE_OUTER_REF;
	      OMP_CLAUSE_PRIVATE_OUTER_REF (c) = 1;
	    }
	  else
	    notice_outer = false;
	  goto do_add;
	case OMP_CLAUSE_SHARED:
	  flags = GOVD_SHARED | GOVD_EXPLICIT;
	  goto do_add;
	case OMP_CLAUSE_FIRSTPRIVATE:
	  flags = GOVD_FIRSTPRIVATE | GOVD_EXPLICIT;
	  check_non_private = "firstprivate";
	  goto do_add;
	case OMP_CLAUSE_LASTPRIVATE:
	  flags = GOVD_LASTPRIVATE | GOVD_SEEN | GOVD_EXPLICIT;
	  check_non_private = "lastprivate";
	  decl = OMP_CLAUSE_DECL (c);
	  if (omp_no_lastprivate (ctx))
	    {
	      notice_outer = false;
	      flags |= GOVD_LINEAR_LASTPRIVATE_NO_OUTER;
	    }
	  else if (error_operand_p (decl))
	    goto do_add;
	  else if (outer_ctx
		   && outer_ctx->region_type == ORT_COMBINED_PARALLEL
		   && splay_tree_lookup (outer_ctx->variables,
					 (splay_tree_key) decl) == NULL)
	    omp_add_variable (outer_ctx, decl, GOVD_SHARED | GOVD_SEEN);
	  else if (outer_ctx
		   && (outer_ctx->region_type & ORT_TASK) != 0
		   && outer_ctx->combined_loop
		   && splay_tree_lookup (outer_ctx->variables,
					 (splay_tree_key) decl) == NULL)
	    omp_add_variable (outer_ctx, decl, GOVD_LASTPRIVATE | GOVD_SEEN);
	  else if (outer_ctx
		   && outer_ctx->region_type == ORT_WORKSHARE
		   && outer_ctx->combined_loop
		   && splay_tree_lookup (outer_ctx->variables,
					 (splay_tree_key) decl) == NULL
		   && !omp_check_private (outer_ctx, decl, false))
	    {
	      omp_add_variable (outer_ctx, decl, GOVD_LASTPRIVATE | GOVD_SEEN);
	      if (outer_ctx->outer_context
		  && (outer_ctx->outer_context->region_type
		      == ORT_COMBINED_PARALLEL)
		  && splay_tree_lookup (outer_ctx->outer_context->variables,
					(splay_tree_key) decl) == NULL)
		omp_add_variable (outer_ctx->outer_context, decl,
				  GOVD_SHARED | GOVD_SEEN);
	    }
	  goto do_add;
	case OMP_CLAUSE_REDUCTION:
	  flags = GOVD_REDUCTION | GOVD_SEEN | GOVD_EXPLICIT;
<<<<<<< HEAD
=======
	  check_non_private = "reduction";
>>>>>>> 9c23418f
	  decl = OMP_CLAUSE_DECL (c);
	  if (TREE_CODE (decl) == MEM_REF)
	    {
	      tree type = TREE_TYPE (decl);
	      if (gimplify_expr (&TYPE_MAX_VALUE (TYPE_DOMAIN (type)), pre_p,
				 NULL, is_gimple_val, fb_rvalue) == GS_ERROR)
		{
		  remove = true;
		  break;
		}
	      tree v = TYPE_MAX_VALUE (TYPE_DOMAIN (type));
	      if (DECL_P (v))
		{
		  omp_firstprivatize_variable (ctx, v);
		  omp_notice_variable (ctx, v, true);
		}
	      decl = TREE_OPERAND (decl, 0);
	      if (TREE_CODE (decl) == ADDR_EXPR
		  || TREE_CODE (decl) == INDIRECT_REF)
		decl = TREE_OPERAND (decl, 0);
	    }
<<<<<<< HEAD
	  if ((region_kind == ORK_OACC) && (region_type == ORT_TARGET)
	      && (outer_ctx == NULL 
		  || (outer_ctx->region_kind == ORK_OACC
		      && outer_ctx->region_type == ORT_TARGET_DATA)))
	    redvec.safe_push (OMP_CLAUSE_DECL (c));
	  if (region_kind != ORK_OACC)
	    check_non_private = "reduction";
	  goto do_add_decl;
	case OMP_CLAUSE_USE_DEVICE:
	  flags = GOVD_USE_DEVICE | GOVD_EXPLICIT;
	  check_non_private = "use_device";
	  goto do_add;
=======
	  goto do_add_decl;
>>>>>>> 9c23418f
	case OMP_CLAUSE_LINEAR:
	  if (gimplify_expr (&OMP_CLAUSE_LINEAR_STEP (c), pre_p, NULL,
			     is_gimple_val, fb_rvalue) == GS_ERROR)
	    {
	      remove = true;
	      break;
	    }
	  else
	    {
	      /* For combined #pragma omp parallel for simd, need to put
		 lastprivate and perhaps firstprivate too on the
		 parallel.  Similarly for #pragma omp for simd.  */
	      struct gimplify_omp_ctx *octx = outer_ctx;
	      decl = NULL_TREE;
	      if (omp_no_lastprivate (ctx))
		OMP_CLAUSE_LINEAR_NO_COPYOUT (c) = 1;
	      do
		{
		  if (OMP_CLAUSE_LINEAR_NO_COPYIN (c)
		      && OMP_CLAUSE_LINEAR_NO_COPYOUT (c))
		    break;
		  decl = OMP_CLAUSE_DECL (c);
		  if (error_operand_p (decl))
		    {
		      decl = NULL_TREE;
		      break;
		    }
		  flags = GOVD_SEEN;
		  if (!OMP_CLAUSE_LINEAR_NO_COPYIN (c))
		    flags |= GOVD_FIRSTPRIVATE;
		  if (!OMP_CLAUSE_LINEAR_NO_COPYOUT (c))
		    flags |= GOVD_LASTPRIVATE;
		  if (octx
		      && octx->region_type == ORT_WORKSHARE
		      && octx->combined_loop)
		    {
		      if (octx->outer_context
			  && (octx->outer_context->region_type
			      == ORT_COMBINED_PARALLEL
			      || (octx->outer_context->region_type
				  == ORT_COMBINED_TEAMS)))
			octx = octx->outer_context;
		      else if (omp_check_private (octx, decl, false))
			break;
		    }
		  else if (octx
			   && (octx->region_type & ORT_TASK) != 0
			   && octx->combined_loop)
		    ;
		  else if (octx
			   && octx->region_type == ORT_COMBINED_PARALLEL
			   && ctx->region_type == ORT_WORKSHARE
			   && octx == outer_ctx)
		    flags = GOVD_SEEN | GOVD_SHARED;
<<<<<<< HEAD
		  else
		    break;
		  if (splay_tree_lookup (octx->variables,
					 (splay_tree_key) decl) != NULL)
		    {
		      octx = NULL;
		      break;
		    }
=======
		  else if (octx
			   && octx->region_type == ORT_COMBINED_TARGET)
		    flags &= ~GOVD_LASTPRIVATE;
		  else
		    break;
		  splay_tree_node on
		    = splay_tree_lookup (octx->variables,
					 (splay_tree_key) decl);
		  gcc_assert (on == NULL
			      || (octx->region_type == ORT_COMBINED_TARGET
				  && (on->value
				      & GOVD_DATA_SHARE_CLASS) == 0));
>>>>>>> 9c23418f
		  omp_add_variable (octx, decl, flags);
		  if (octx->outer_context == NULL)
		    break;
		  octx = octx->outer_context;
		}
	      while (1);
	      if (octx
		  && decl
		  && (!OMP_CLAUSE_LINEAR_NO_COPYIN (c)
		      || !OMP_CLAUSE_LINEAR_NO_COPYOUT (c)))
		omp_notice_variable (octx, decl, true);
	    }
	  flags = GOVD_LINEAR | GOVD_EXPLICIT;
	  if (OMP_CLAUSE_LINEAR_NO_COPYIN (c)
	      && OMP_CLAUSE_LINEAR_NO_COPYOUT (c))
	    {
	      notice_outer = false;
	      flags |= GOVD_LINEAR_LASTPRIVATE_NO_OUTER;
	    }
	  goto do_add;

	case OMP_CLAUSE_MAP:
	  decl = OMP_CLAUSE_DECL (c);
	  if (error_operand_p (decl))
	    remove = true;
	  switch (code)
	    {
	    case OMP_TARGET:
	      break;
	    case OMP_TARGET_DATA:
	    case OMP_TARGET_ENTER_DATA:
	    case OMP_TARGET_EXIT_DATA:
	      if (OMP_CLAUSE_MAP_KIND (c) == GOMP_MAP_FIRSTPRIVATE_POINTER)
		/* For target {,enter ,exit }data only the array slice is
		   mapped, but not the pointer to it.  */
		remove = true;
	      break;
	    default:
	      break;
	    }
	  if (remove)
	    break;
	  if (OMP_CLAUSE_SIZE (c) == NULL_TREE)
	    OMP_CLAUSE_SIZE (c) = DECL_P (decl) ? DECL_SIZE_UNIT (decl)
				  : TYPE_SIZE_UNIT (TREE_TYPE (decl));
	  if (gimplify_expr (&OMP_CLAUSE_SIZE (c), pre_p,
			     NULL, is_gimple_val, fb_rvalue) == GS_ERROR)
	    {
	      remove = true;
	      break;
	    }
	  else if (OMP_CLAUSE_MAP_KIND (c) == GOMP_MAP_FIRSTPRIVATE_POINTER
		   && TREE_CODE (OMP_CLAUSE_SIZE (c)) != INTEGER_CST)
	    {
	      OMP_CLAUSE_SIZE (c)
		= get_initialized_tmp_var (OMP_CLAUSE_SIZE (c), pre_p, NULL);
	      omp_add_variable (ctx, OMP_CLAUSE_SIZE (c),
				GOVD_FIRSTPRIVATE | GOVD_SEEN);
	    }
	  if (!DECL_P (decl))
	    {
	      if (gimplify_expr (&OMP_CLAUSE_DECL (c), pre_p,
				 NULL, is_gimple_lvalue, fb_lvalue)
		  == GS_ERROR)
		{
		  remove = true;
		  break;
		}
	      break;
	    }

	  flags = GOVD_MAP | GOVD_EXPLICIT;
	  if (OMP_CLAUSE_MAP_KIND (c) == GOMP_MAP_FORCE_DEVICEPTR)
	    flags |= GOVD_USE_DEVPTR;
	  goto do_add;

	case OMP_CLAUSE_DEPEND:
	  if (OMP_CLAUSE_DEPEND_KIND (c) == OMP_CLAUSE_DEPEND_SINK
	      || OMP_CLAUSE_DEPEND_KIND (c) == OMP_CLAUSE_DEPEND_SOURCE)
	    {
	      /* Nothing to do.  OMP_CLAUSE_DECL will be lowered in
		 omp-low.c.  */
	      break;
	    }
	  if (TREE_CODE (OMP_CLAUSE_DECL (c)) == COMPOUND_EXPR)
	    {
	      gimplify_expr (&TREE_OPERAND (OMP_CLAUSE_DECL (c), 0), pre_p,
			     NULL, is_gimple_val, fb_rvalue);
	      OMP_CLAUSE_DECL (c) = TREE_OPERAND (OMP_CLAUSE_DECL (c), 1);
	    }
	  if (error_operand_p (OMP_CLAUSE_DECL (c)))
	    {
	      remove = true;
	      break;
	    }
	  OMP_CLAUSE_DECL (c) = build_fold_addr_expr (OMP_CLAUSE_DECL (c));
	  if (gimplify_expr (&OMP_CLAUSE_DECL (c), pre_p, NULL,
			     is_gimple_val, fb_rvalue) == GS_ERROR)
	    {
	      remove = true;
	      break;
	    }
	  break;

	case OMP_CLAUSE_TO:
	case OMP_CLAUSE_FROM:
	case OMP_CLAUSE__CACHE_:
	  decl = OMP_CLAUSE_DECL (c);
	  if (error_operand_p (decl))
	    {
	      remove = true;
	      break;
	    }
	  if (OMP_CLAUSE_SIZE (c) == NULL_TREE)
	    OMP_CLAUSE_SIZE (c) = DECL_P (decl) ? DECL_SIZE_UNIT (decl)
				  : TYPE_SIZE_UNIT (TREE_TYPE (decl));
	  if (gimplify_expr (&OMP_CLAUSE_SIZE (c), pre_p,
			     NULL, is_gimple_val, fb_rvalue) == GS_ERROR)
	    {
	      remove = true;
	      break;
	    }
	  if (!DECL_P (decl))
	    {
	      if (gimplify_expr (&OMP_CLAUSE_DECL (c), pre_p,
				 NULL, is_gimple_lvalue, fb_lvalue)
		  == GS_ERROR)
		{
		  remove = true;
		  break;
		}
	      break;
	    }
	  goto do_notice;

	case OMP_CLAUSE_USE_DEVICE_PTR:
	  flags = GOVD_FIRSTPRIVATE | GOVD_EXPLICIT;
	  goto do_add;
	case OMP_CLAUSE_IS_DEVICE_PTR:
	  flags = GOVD_FIRSTPRIVATE | GOVD_EXPLICIT;
	  goto do_add;

	do_add:
	  decl = OMP_CLAUSE_DECL (c);
	do_add_decl:
	  if (error_operand_p (decl))
	    {
	      remove = true;
	      break;
	    }
	  if (DECL_NAME (decl) == NULL_TREE && (flags & GOVD_SHARED) == 0)
	    {
	      tree t = omp_member_access_dummy_var (decl);
	      if (t)
		{
		  tree v = DECL_VALUE_EXPR (decl);
		  DECL_NAME (decl) = DECL_NAME (TREE_OPERAND (v, 1));
		  if (outer_ctx)
		    omp_notice_variable (outer_ctx, t, true);
		}
	    }
	  omp_add_variable (ctx, decl, flags);
	  if (OMP_CLAUSE_CODE (c) == OMP_CLAUSE_REDUCTION
	      && OMP_CLAUSE_REDUCTION_PLACEHOLDER (c))
	    {
	      omp_add_variable (ctx, OMP_CLAUSE_REDUCTION_PLACEHOLDER (c),
				GOVD_LOCAL | GOVD_SEEN);
	      if (OMP_CLAUSE_REDUCTION_DECL_PLACEHOLDER (c)
		  && walk_tree (&OMP_CLAUSE_REDUCTION_INIT (c),
				find_decl_expr,
				OMP_CLAUSE_REDUCTION_DECL_PLACEHOLDER (c),
				NULL) == NULL_TREE)
		omp_add_variable (ctx,
				  OMP_CLAUSE_REDUCTION_DECL_PLACEHOLDER (c),
				  GOVD_LOCAL | GOVD_SEEN);
	      gimplify_omp_ctxp = ctx;
	      push_gimplify_context ();

	      OMP_CLAUSE_REDUCTION_GIMPLE_INIT (c) = NULL;
	      OMP_CLAUSE_REDUCTION_GIMPLE_MERGE (c) = NULL;

	      gimplify_and_add (OMP_CLAUSE_REDUCTION_INIT (c),
		  		&OMP_CLAUSE_REDUCTION_GIMPLE_INIT (c));
	      pop_gimplify_context
		(gimple_seq_first_stmt (OMP_CLAUSE_REDUCTION_GIMPLE_INIT (c)));
	      push_gimplify_context ();
	      gimplify_and_add (OMP_CLAUSE_REDUCTION_MERGE (c),
		  		&OMP_CLAUSE_REDUCTION_GIMPLE_MERGE (c));
	      pop_gimplify_context
		(gimple_seq_first_stmt (OMP_CLAUSE_REDUCTION_GIMPLE_MERGE (c)));
	      OMP_CLAUSE_REDUCTION_INIT (c) = NULL_TREE;
	      OMP_CLAUSE_REDUCTION_MERGE (c) = NULL_TREE;

	      gimplify_omp_ctxp = outer_ctx;
	    }
	  else if (OMP_CLAUSE_CODE (c) == OMP_CLAUSE_LASTPRIVATE
		   && OMP_CLAUSE_LASTPRIVATE_STMT (c))
	    {
	      gimplify_omp_ctxp = ctx;
	      push_gimplify_context ();
	      if (TREE_CODE (OMP_CLAUSE_LASTPRIVATE_STMT (c)) != BIND_EXPR)
		{
		  tree bind = build3 (BIND_EXPR, void_type_node, NULL,
				      NULL, NULL);
		  TREE_SIDE_EFFECTS (bind) = 1;
		  BIND_EXPR_BODY (bind) = OMP_CLAUSE_LASTPRIVATE_STMT (c);
		  OMP_CLAUSE_LASTPRIVATE_STMT (c) = bind;
		}
	      gimplify_and_add (OMP_CLAUSE_LASTPRIVATE_STMT (c),
				&OMP_CLAUSE_LASTPRIVATE_GIMPLE_SEQ (c));
	      pop_gimplify_context
		(gimple_seq_first_stmt (OMP_CLAUSE_LASTPRIVATE_GIMPLE_SEQ (c)));
	      OMP_CLAUSE_LASTPRIVATE_STMT (c) = NULL_TREE;

	      gimplify_omp_ctxp = outer_ctx;
	    }
	  else if (OMP_CLAUSE_CODE (c) == OMP_CLAUSE_LINEAR
		   && OMP_CLAUSE_LINEAR_STMT (c))
	    {
	      gimplify_omp_ctxp = ctx;
	      push_gimplify_context ();
	      if (TREE_CODE (OMP_CLAUSE_LINEAR_STMT (c)) != BIND_EXPR)
		{
		  tree bind = build3 (BIND_EXPR, void_type_node, NULL,
				      NULL, NULL);
		  TREE_SIDE_EFFECTS (bind) = 1;
		  BIND_EXPR_BODY (bind) = OMP_CLAUSE_LINEAR_STMT (c);
		  OMP_CLAUSE_LINEAR_STMT (c) = bind;
		}
	      gimplify_and_add (OMP_CLAUSE_LINEAR_STMT (c),
				&OMP_CLAUSE_LINEAR_GIMPLE_SEQ (c));
	      pop_gimplify_context
		(gimple_seq_first_stmt (OMP_CLAUSE_LINEAR_GIMPLE_SEQ (c)));
	      OMP_CLAUSE_LINEAR_STMT (c) = NULL_TREE;

	      gimplify_omp_ctxp = outer_ctx;
	    }
	  if (notice_outer)
	    goto do_notice;
	  break;

	case OMP_CLAUSE_COPYIN:
	case OMP_CLAUSE_COPYPRIVATE:
	  decl = OMP_CLAUSE_DECL (c);
	  if (error_operand_p (decl))
	    {
	      remove = true;
	      break;
	    }
	  if (OMP_CLAUSE_CODE (c) == OMP_CLAUSE_COPYPRIVATE
	      && !remove
	      && !omp_check_private (ctx, decl, true))
	    {
	      remove = true;
	      if (is_global_var (decl))
		{
		  if (DECL_THREAD_LOCAL_P (decl))
		    remove = false;
		  else if (DECL_HAS_VALUE_EXPR_P (decl))
		    {
		      tree value = get_base_address (DECL_VALUE_EXPR (decl));

		      if (value
			  && DECL_P (value)
			  && DECL_THREAD_LOCAL_P (value))
			remove = false;
		    }
		}
	      if (remove)
		error_at (OMP_CLAUSE_LOCATION (c),
			  "copyprivate variable %qE is not threadprivate"
			  " or private in outer context", DECL_NAME (decl));
	    }
	do_notice:
	  if (outer_ctx)
	    omp_notice_variable (outer_ctx, decl, true);
	  if (check_non_private
	      && region_type == ORT_WORKSHARE
	      && (OMP_CLAUSE_CODE (c) != OMP_CLAUSE_REDUCTION
		  || decl == OMP_CLAUSE_DECL (c)
		  || (TREE_CODE (OMP_CLAUSE_DECL (c)) == MEM_REF
		      && (TREE_CODE (TREE_OPERAND (OMP_CLAUSE_DECL (c), 0))
			  == ADDR_EXPR)))
	      && omp_check_private (ctx, decl, false))
	    {
	      error ("%s variable %qE is private in outer context",
		     check_non_private, DECL_NAME (decl));
	      remove = true;
	    }
	  break;

	case OMP_CLAUSE_IF:
	  if (OMP_CLAUSE_IF_MODIFIER (c) != ERROR_MARK
	      && OMP_CLAUSE_IF_MODIFIER (c) != code)
	    {
	      const char *p[2];
	      for (int i = 0; i < 2; i++)
		switch (i ? OMP_CLAUSE_IF_MODIFIER (c) : code)
		  {
		  case OMP_PARALLEL: p[i] = "parallel"; break;
		  case OMP_TASK: p[i] = "task"; break;
		  case OMP_TASKLOOP: p[i] = "taskloop"; break;
		  case OMP_TARGET_DATA: p[i] = "target data"; break;
		  case OMP_TARGET: p[i] = "target"; break;
		  case OMP_TARGET_UPDATE: p[i] = "target update"; break;
		  case OMP_TARGET_ENTER_DATA:
		    p[i] = "target enter data"; break;
		  case OMP_TARGET_EXIT_DATA: p[i] = "target exit data"; break;
		  default: gcc_unreachable ();
		  }
	      error_at (OMP_CLAUSE_LOCATION (c),
			"expected %qs %<if%> clause modifier rather than %qs",
			p[0], p[1]);
	      remove = true;
	    }
	  /* Fall through.  */

	case OMP_CLAUSE_FINAL:
	  OMP_CLAUSE_OPERAND (c, 0)
	    = gimple_boolify (OMP_CLAUSE_OPERAND (c, 0));
	  /* Fall through.  */

	case OMP_CLAUSE_SCHEDULE:
	case OMP_CLAUSE_NUM_THREADS:
	case OMP_CLAUSE_NUM_TEAMS:
	case OMP_CLAUSE_THREAD_LIMIT:
	case OMP_CLAUSE_DIST_SCHEDULE:
	case OMP_CLAUSE_DEVICE:
	case OMP_CLAUSE_PRIORITY:
	case OMP_CLAUSE_GRAINSIZE:
	case OMP_CLAUSE_NUM_TASKS:
	case OMP_CLAUSE_HINT:
	case OMP_CLAUSE__CILK_FOR_COUNT_:
	case OMP_CLAUSE_ASYNC:
	case OMP_CLAUSE_WAIT:
	case OMP_CLAUSE_NUM_GANGS:
	case OMP_CLAUSE_NUM_WORKERS:
	case OMP_CLAUSE_VECTOR_LENGTH:
	case OMP_CLAUSE_WORKER:
	case OMP_CLAUSE_VECTOR:
	  if (gimplify_expr (&OMP_CLAUSE_OPERAND (c, 0), pre_p, NULL,
			     is_gimple_val, fb_rvalue) == GS_ERROR)
	    remove = true;
	  break;

	case OMP_CLAUSE_GANG:
	  if (gimplify_expr (&OMP_CLAUSE_OPERAND (c, 0), pre_p, NULL,
			     is_gimple_val, fb_rvalue) == GS_ERROR)
	    remove = true;
	  if (gimplify_expr (&OMP_CLAUSE_OPERAND (c, 1), pre_p, NULL,
			     is_gimple_val, fb_rvalue) == GS_ERROR)
	    remove = true;
	  break;

	case OMP_CLAUSE_DEVICE_RESIDENT:
	  remove = true;
	  break;

	case OMP_CLAUSE_NOWAIT:
	case OMP_CLAUSE_ORDERED:
	case OMP_CLAUSE_UNTIED:
	case OMP_CLAUSE_COLLAPSE:
	case OMP_CLAUSE_AUTO:
	case OMP_CLAUSE_SEQ:
	case OMP_CLAUSE_INDEPENDENT:
	case OMP_CLAUSE_MERGEABLE:
	case OMP_CLAUSE_PROC_BIND:
	case OMP_CLAUSE_SAFELEN:
	case OMP_CLAUSE_SIMDLEN:
	case OMP_CLAUSE_NOGROUP:
	case OMP_CLAUSE_THREADS:
	case OMP_CLAUSE_SIMD:
<<<<<<< HEAD
	case OMP_CLAUSE_TILE:
	case OMP_CLAUSE_DEVICE_TYPE:
=======
	  break;

	case OMP_CLAUSE_DEFAULTMAP:
	  ctx->target_map_scalars_firstprivate = false;
>>>>>>> 9c23418f
	  break;

	case OMP_CLAUSE_ALIGNED:
	  decl = OMP_CLAUSE_DECL (c);
	  if (error_operand_p (decl))
	    {
	      remove = true;
	      break;
	    }
	  if (gimplify_expr (&OMP_CLAUSE_ALIGNED_ALIGNMENT (c), pre_p, NULL,
			     is_gimple_val, fb_rvalue) == GS_ERROR)
	    {
	      remove = true;
	      break;
	    }
	  if (!is_global_var (decl)
	      && TREE_CODE (TREE_TYPE (decl)) == POINTER_TYPE)
	    omp_add_variable (ctx, decl, GOVD_ALIGNED);
	  break;

	case OMP_CLAUSE_DEFAULT:
	  ctx->default_kind = OMP_CLAUSE_DEFAULT_KIND (c);
	  break;

	default:
	  gcc_unreachable ();
	}

      /* Add an implicit data-movement clause for an OpenACC parallel
	 reduction, if necessary.  */
      if (OMP_CLAUSE_CHAIN (c) == NULL && !processed_reductions
	  && region_type == ORT_TARGET && region_kind == ORK_OACC)
	{
	  tree t;

	  while (!redvec.is_empty ())
	    {
	      tree decl = redvec.pop ();
	      bool mapped = false;

	      for (t = clauses; t; t = OMP_CLAUSE_CHAIN (t))
		if (OMP_CLAUSE_CODE (t) == OMP_CLAUSE_MAP
		    && OMP_CLAUSE_DECL (t) == decl)
		  {
		    mapped = true;
		    if (OMP_CLAUSE_MAP_KIND (t) == GOMP_MAP_TOFROM
			&& OMP_CLAUSE_MAP_KIND (t) != GOMP_MAP_FORCE_TOFROM)
		      error_at (OMP_CLAUSE_LOCATION (t),
				"incompatible data clause");
		    break;
		  }

	      if (!mapped)
		{
		  /* Let gimplify_adjust_omp_clauses_1 create a new data
		     clause for the reduction.  */

		  splay_tree_node n;

		  n = splay_tree_lookup (ctx->variables, (splay_tree_key)decl);
		  n->value |= GOVD_FORCE_MAP;
		}
	    }

	  processed_reductions = true;
	}

      if (remove)
	*list_p = OMP_CLAUSE_CHAIN (c);
      else
	list_p = &OMP_CLAUSE_CHAIN (c);
    }

  gimplify_omp_ctxp = ctx;
}

struct gimplify_adjust_omp_clauses_data
{
  tree *list_p;
  gimple_seq *pre_p;
};

/* For all variables that were not actually used within the context,
   remove PRIVATE, SHARED, and FIRSTPRIVATE clauses.  */

static int
gimplify_adjust_omp_clauses_1 (splay_tree_node n, void *data)
{
  tree *list_p = ((struct gimplify_adjust_omp_clauses_data *) data)->list_p;
  gimple_seq *pre_p
    = ((struct gimplify_adjust_omp_clauses_data *) data)->pre_p;
  tree decl = (tree) n->key;
  unsigned flags = n->value;
  enum omp_clause_code code;
  tree clause;
  bool private_debug;

  if (flags & (GOVD_EXPLICIT | GOVD_LOCAL) && ((flags & GOVD_FORCE_MAP) == 0))
    return 0;
  if ((flags & GOVD_SEEN) == 0)
    return 0;
  if (flags & GOVD_DEBUG_PRIVATE)
    {
      gcc_assert ((flags & GOVD_DATA_SHARE_CLASS) == GOVD_PRIVATE);
      private_debug = true;
    }
  else if (flags & GOVD_MAP)
    private_debug = false;
  else
    private_debug
      = lang_hooks.decls.omp_private_debug_clause (decl,
						   !!(flags & GOVD_SHARED));
  if (private_debug)
    code = OMP_CLAUSE_PRIVATE;
  else if (flags & (GOVD_MAP | GOVD_FORCE_MAP))
    code = OMP_CLAUSE_MAP;
  else if (flags & GOVD_SHARED)
    {
      if (is_global_var (decl))
	{
	  struct gimplify_omp_ctx *ctx = gimplify_omp_ctxp->outer_context;
	  while (ctx != NULL)
	    {
	      splay_tree_node on
		= splay_tree_lookup (ctx->variables, (splay_tree_key) decl);
	      if (on && (on->value & (GOVD_FIRSTPRIVATE | GOVD_LASTPRIVATE
				      | GOVD_PRIVATE | GOVD_REDUCTION
				      | GOVD_LINEAR | GOVD_MAP)) != 0)
		break;
	      ctx = ctx->outer_context;
	    }
	  if (ctx == NULL)
	    return 0;
	}
      code = OMP_CLAUSE_SHARED;
    }
  else if (flags & GOVD_PRIVATE)
    code = OMP_CLAUSE_PRIVATE;
  else if (flags & GOVD_FIRSTPRIVATE)
    code = OMP_CLAUSE_FIRSTPRIVATE;
  else if (flags & GOVD_LASTPRIVATE)
    code = OMP_CLAUSE_LASTPRIVATE;
  else if (flags & (GOVD_ALIGNED | GOVD_USE_DEVICE))
    return 0;
  else
    gcc_unreachable ();

  clause = build_omp_clause (input_location, code);
  OMP_CLAUSE_DECL (clause) = decl;
  OMP_CLAUSE_CHAIN (clause) = *list_p;
  if (private_debug)
    OMP_CLAUSE_PRIVATE_DEBUG (clause) = 1;
  else if (code == OMP_CLAUSE_PRIVATE && (flags & GOVD_PRIVATE_OUTER_REF))
    OMP_CLAUSE_PRIVATE_OUTER_REF (clause) = 1;
  else if (code == OMP_CLAUSE_MAP && (flags & GOVD_MAP_0LEN_ARRAY) != 0)
    {
      tree nc = build_omp_clause (input_location, OMP_CLAUSE_MAP);
      OMP_CLAUSE_DECL (nc) = decl;
      if (TREE_CODE (TREE_TYPE (decl)) == REFERENCE_TYPE
	  && TREE_CODE (TREE_TYPE (TREE_TYPE (decl))) == POINTER_TYPE)
	OMP_CLAUSE_DECL (clause)
	  = build_simple_mem_ref_loc (input_location, decl);
      OMP_CLAUSE_DECL (clause)
	= build2 (MEM_REF, char_type_node, OMP_CLAUSE_DECL (clause),
		  build_int_cst (build_pointer_type (char_type_node), 0));
      OMP_CLAUSE_SIZE (clause) = size_zero_node;
      OMP_CLAUSE_SIZE (nc) = size_zero_node;
      OMP_CLAUSE_SET_MAP_KIND (clause, GOMP_MAP_ALLOC);
      OMP_CLAUSE_MAP_MAYBE_ZERO_LENGTH_ARRAY_SECTION (clause) = 1;
      OMP_CLAUSE_SET_MAP_KIND (nc, GOMP_MAP_FIRSTPRIVATE_POINTER);
      OMP_CLAUSE_CHAIN (nc) = *list_p;
      OMP_CLAUSE_CHAIN (clause) = nc;
      struct gimplify_omp_ctx *ctx = gimplify_omp_ctxp;
      gimplify_omp_ctxp = ctx->outer_context;
      gimplify_expr (&TREE_OPERAND (OMP_CLAUSE_DECL (clause), 0),
		     pre_p, NULL, is_gimple_val, fb_rvalue);
      gimplify_omp_ctxp = ctx;
    }
  else if (code == OMP_CLAUSE_MAP)
    {
      OMP_CLAUSE_SET_MAP_KIND (clause,
			       flags & GOVD_MAP_TO_ONLY ? GOMP_MAP_TO
			       : (flags & GOVD_FORCE_MAP
				  ? GOMP_MAP_FORCE_TOFROM
				  : GOMP_MAP_TOFROM));

      if (DECL_SIZE (decl)
	  && TREE_CODE (DECL_SIZE (decl)) != INTEGER_CST)
	{
	  tree decl2 = DECL_VALUE_EXPR (decl);
	  gcc_assert (TREE_CODE (decl2) == INDIRECT_REF);
	  decl2 = TREE_OPERAND (decl2, 0);
	  gcc_assert (DECL_P (decl2));
	  tree mem = build_simple_mem_ref (decl2);
	  OMP_CLAUSE_DECL (clause) = mem;
	  OMP_CLAUSE_SIZE (clause) = TYPE_SIZE_UNIT (TREE_TYPE (decl));
	  if (gimplify_omp_ctxp->outer_context)
	    {
	      struct gimplify_omp_ctx *ctx = gimplify_omp_ctxp->outer_context;
	      omp_notice_variable (ctx, decl2, true);
	      omp_notice_variable (ctx, OMP_CLAUSE_SIZE (clause), true);
	    }
	  tree nc = build_omp_clause (OMP_CLAUSE_LOCATION (clause),
				      OMP_CLAUSE_MAP);
	  OMP_CLAUSE_DECL (nc) = decl;
	  OMP_CLAUSE_SIZE (nc) = size_zero_node;
	  if (gimplify_omp_ctxp->target_firstprivatize_array_bases)
	    OMP_CLAUSE_SET_MAP_KIND (nc, GOMP_MAP_FIRSTPRIVATE_POINTER);
	  else
	    OMP_CLAUSE_SET_MAP_KIND (nc, GOMP_MAP_POINTER);
	  OMP_CLAUSE_CHAIN (nc) = OMP_CLAUSE_CHAIN (clause);
	  OMP_CLAUSE_CHAIN (clause) = nc;
	}
      else
	{
	  if (gimplify_omp_ctxp->outer_context)
	    {
	      struct gimplify_omp_ctx *ctx = gimplify_omp_ctxp->outer_context;
	      splay_tree_node on
		    = splay_tree_lookup (ctx->variables, (splay_tree_key) decl);
	      if (on && (on->value & GOVD_USE_DEVPTR))
	        OMP_CLAUSE_SET_MAP_KIND (clause, GOMP_MAP_FORCE_PRESENT);
	    }
	  OMP_CLAUSE_SIZE (clause) = DECL_SIZE_UNIT (decl);
	}
    }
  if (code == OMP_CLAUSE_FIRSTPRIVATE && (flags & GOVD_LASTPRIVATE) != 0)
    {
      tree nc = build_omp_clause (input_location, OMP_CLAUSE_LASTPRIVATE);
      OMP_CLAUSE_DECL (nc) = decl;
      OMP_CLAUSE_LASTPRIVATE_FIRSTPRIVATE (nc) = 1;
      OMP_CLAUSE_CHAIN (nc) = *list_p;
      OMP_CLAUSE_CHAIN (clause) = nc;
      struct gimplify_omp_ctx *ctx = gimplify_omp_ctxp;
      gimplify_omp_ctxp = ctx->outer_context;
      lang_hooks.decls.omp_finish_clause (nc, pre_p);
      gimplify_omp_ctxp = ctx;
    }
  *list_p = clause;
  struct gimplify_omp_ctx *ctx = gimplify_omp_ctxp;
  gimplify_omp_ctxp = ctx->outer_context;
  lang_hooks.decls.omp_finish_clause (clause, pre_p);
  gimplify_omp_ctxp = ctx;
  return 0;
}

static void
gimplify_adjust_omp_clauses (gimple_seq *pre_p, tree *list_p)
{
  struct gimplify_omp_ctx *ctx = gimplify_omp_ctxp;
  tree c, decl;

  while ((c = *list_p) != NULL)
    {
      splay_tree_node n;
      bool remove = false;

      switch (OMP_CLAUSE_CODE (c))
	{
	case OMP_CLAUSE_PRIVATE:
	case OMP_CLAUSE_SHARED:
	case OMP_CLAUSE_FIRSTPRIVATE:
	case OMP_CLAUSE_LINEAR:
	  decl = OMP_CLAUSE_DECL (c);
	  n = splay_tree_lookup (ctx->variables, (splay_tree_key) decl);
	  remove = !(n->value & GOVD_SEEN);
	  if (! remove)
	    {
	      bool shared = OMP_CLAUSE_CODE (c) == OMP_CLAUSE_SHARED;
	      if ((n->value & GOVD_DEBUG_PRIVATE)
		  || lang_hooks.decls.omp_private_debug_clause (decl, shared))
		{
		  gcc_assert ((n->value & GOVD_DEBUG_PRIVATE) == 0
			      || ((n->value & GOVD_DATA_SHARE_CLASS)
				  == GOVD_PRIVATE));
		  OMP_CLAUSE_SET_CODE (c, OMP_CLAUSE_PRIVATE);
		  OMP_CLAUSE_PRIVATE_DEBUG (c) = 1;
		}
	    }
	  break;

	case OMP_CLAUSE_LASTPRIVATE:
	  /* Make sure OMP_CLAUSE_LASTPRIVATE_FIRSTPRIVATE is set to
	     accurately reflect the presence of a FIRSTPRIVATE clause.  */
	  decl = OMP_CLAUSE_DECL (c);
	  n = splay_tree_lookup (ctx->variables, (splay_tree_key) decl);
	  OMP_CLAUSE_LASTPRIVATE_FIRSTPRIVATE (c)
	    = (n->value & GOVD_FIRSTPRIVATE) != 0;
	  if (omp_no_lastprivate (ctx))
	    {
	      if (OMP_CLAUSE_LASTPRIVATE_FIRSTPRIVATE (c))
		remove = true;
	      else
		OMP_CLAUSE_CODE (c) = OMP_CLAUSE_PRIVATE;
	    }
	  break;

	case OMP_CLAUSE_ALIGNED:
	  decl = OMP_CLAUSE_DECL (c);
	  if (!is_global_var (decl))
	    {
	      n = splay_tree_lookup (ctx->variables, (splay_tree_key) decl);
	      remove = n == NULL || !(n->value & GOVD_SEEN);
	      if (!remove && TREE_CODE (TREE_TYPE (decl)) == POINTER_TYPE)
		{
		  struct gimplify_omp_ctx *octx;
		  if (n != NULL
		      && (n->value & (GOVD_DATA_SHARE_CLASS
				      & ~GOVD_FIRSTPRIVATE)))
		    remove = true;
		  else
		    for (octx = ctx->outer_context; octx;
			 octx = octx->outer_context)
		      {
			n = splay_tree_lookup (octx->variables,
					       (splay_tree_key) decl);
			if (n == NULL)
			  continue;
			if (n->value & GOVD_LOCAL)
			  break;
			/* We have to avoid assigning a shared variable
			   to itself when trying to add
			   __builtin_assume_aligned.  */
			if (n->value & GOVD_SHARED)
			  {
			    remove = true;
			    break;
			  }
		      }
		}
	    }
	  else if (TREE_CODE (TREE_TYPE (decl)) == ARRAY_TYPE)
	    {
	      n = splay_tree_lookup (ctx->variables, (splay_tree_key) decl);
	      if (n != NULL && (n->value & GOVD_DATA_SHARE_CLASS) != 0)
		remove = true;
	    }
	  break;

	case OMP_CLAUSE_MAP:
	  decl = OMP_CLAUSE_DECL (c);
	  if (!DECL_P (decl))
	    break;
	  n = splay_tree_lookup (ctx->variables, (splay_tree_key) decl);
<<<<<<< HEAD
	  if (ctx->region_type == ORT_TARGET && !(n->value & GOVD_SEEN)
=======
	  if ((ctx->region_type & ORT_TARGET) != 0
	      && !(n->value & GOVD_SEEN)
>>>>>>> 9c23418f
	      && !(OMP_CLAUSE_MAP_KIND (c) & GOMP_MAP_FLAG_ALWAYS))
	    remove = true;
	  else if (DECL_SIZE (decl)
		   && TREE_CODE (DECL_SIZE (decl)) != INTEGER_CST
		   && OMP_CLAUSE_MAP_KIND (c) != GOMP_MAP_POINTER
		   && OMP_CLAUSE_MAP_KIND (c) != GOMP_MAP_FIRSTPRIVATE_POINTER)
	    {
	      /* For GOMP_MAP_FORCE_DEVICEPTR, we'll never enter here, because
		 for these, TREE_CODE (DECL_SIZE (decl)) will always be
		 INTEGER_CST.  */
	      gcc_assert (OMP_CLAUSE_MAP_KIND (c) != GOMP_MAP_FORCE_DEVICEPTR);

	      tree decl2 = DECL_VALUE_EXPR (decl);
	      gcc_assert (TREE_CODE (decl2) == INDIRECT_REF);
	      decl2 = TREE_OPERAND (decl2, 0);
	      gcc_assert (DECL_P (decl2));
	      tree mem = build_simple_mem_ref (decl2);
	      OMP_CLAUSE_DECL (c) = mem;
	      OMP_CLAUSE_SIZE (c) = TYPE_SIZE_UNIT (TREE_TYPE (decl));
	      if (ctx->outer_context)
		{
		  omp_notice_variable (ctx->outer_context, decl2, true);
		  omp_notice_variable (ctx->outer_context,
				       OMP_CLAUSE_SIZE (c), true);
		}
	      if (((ctx->region_type & ORT_TARGET) != 0
		   || !ctx->target_firstprivatize_array_bases)
		  && ((n->value & GOVD_SEEN) == 0
		      || (n->value & (GOVD_PRIVATE | GOVD_FIRSTPRIVATE)) == 0))
		{
		  tree nc = build_omp_clause (OMP_CLAUSE_LOCATION (c),
					      OMP_CLAUSE_MAP);
		  OMP_CLAUSE_DECL (nc) = decl;
		  OMP_CLAUSE_SIZE (nc) = size_zero_node;
		  if (ctx->target_firstprivatize_array_bases)
		    OMP_CLAUSE_SET_MAP_KIND (nc,
					     GOMP_MAP_FIRSTPRIVATE_POINTER);
		  else
		    OMP_CLAUSE_SET_MAP_KIND (nc, GOMP_MAP_POINTER);
		  OMP_CLAUSE_CHAIN (nc) = OMP_CLAUSE_CHAIN (c);
		  OMP_CLAUSE_CHAIN (c) = nc;
		  c = nc;
		}
	    }
	  else
	    {
	      if (OMP_CLAUSE_SIZE (c) == NULL_TREE)
		OMP_CLAUSE_SIZE (c) = DECL_SIZE_UNIT (decl);
	      if ((n->value & GOVD_SEEN)
		  && (n->value & (GOVD_PRIVATE | GOVD_FIRSTPRIVATE)))
		OMP_CLAUSE_MAP_PRIVATE (c) = 1;
	    }
	  break;

	case OMP_CLAUSE_TO:
	case OMP_CLAUSE_FROM:
	case OMP_CLAUSE__CACHE_:
	  decl = OMP_CLAUSE_DECL (c);
	  if (!DECL_P (decl))
	    break;
	  if (DECL_SIZE (decl)
	      && TREE_CODE (DECL_SIZE (decl)) != INTEGER_CST)
	    {
	      tree decl2 = DECL_VALUE_EXPR (decl);
	      gcc_assert (TREE_CODE (decl2) == INDIRECT_REF);
	      decl2 = TREE_OPERAND (decl2, 0);
	      gcc_assert (DECL_P (decl2));
	      tree mem = build_simple_mem_ref (decl2);
	      OMP_CLAUSE_DECL (c) = mem;
	      OMP_CLAUSE_SIZE (c) = TYPE_SIZE_UNIT (TREE_TYPE (decl));
	      if (ctx->outer_context)
		{
		  omp_notice_variable (ctx->outer_context, decl2, true);
		  omp_notice_variable (ctx->outer_context,
				       OMP_CLAUSE_SIZE (c), true);
		}
	    }
	  else if (OMP_CLAUSE_SIZE (c) == NULL_TREE)
	    OMP_CLAUSE_SIZE (c) = DECL_SIZE_UNIT (decl);
	  break;

	case OMP_CLAUSE_REDUCTION:
	case OMP_CLAUSE_COPYIN:
	case OMP_CLAUSE_COPYPRIVATE:
	case OMP_CLAUSE_IF:
	case OMP_CLAUSE_NUM_THREADS:
	case OMP_CLAUSE_NUM_TEAMS:
	case OMP_CLAUSE_THREAD_LIMIT:
	case OMP_CLAUSE_DIST_SCHEDULE:
	case OMP_CLAUSE_DEVICE:
	case OMP_CLAUSE_SCHEDULE:
	case OMP_CLAUSE_NOWAIT:
	case OMP_CLAUSE_ORDERED:
	case OMP_CLAUSE_DEFAULT:
	case OMP_CLAUSE_UNTIED:
	case OMP_CLAUSE_COLLAPSE:
	case OMP_CLAUSE_FINAL:
	case OMP_CLAUSE_MERGEABLE:
	case OMP_CLAUSE_PROC_BIND:
	case OMP_CLAUSE_SAFELEN:
	case OMP_CLAUSE_SIMDLEN:
	case OMP_CLAUSE_DEPEND:
	case OMP_CLAUSE_PRIORITY:
	case OMP_CLAUSE_GRAINSIZE:
	case OMP_CLAUSE_NUM_TASKS:
	case OMP_CLAUSE_NOGROUP:
	case OMP_CLAUSE_THREADS:
	case OMP_CLAUSE_SIMD:
	case OMP_CLAUSE_HINT:
<<<<<<< HEAD
=======
	case OMP_CLAUSE_DEFAULTMAP:
	case OMP_CLAUSE_USE_DEVICE_PTR:
	case OMP_CLAUSE_IS_DEVICE_PTR:
>>>>>>> 9c23418f
	case OMP_CLAUSE__CILK_FOR_COUNT_:
	case OMP_CLAUSE_ASYNC:
	case OMP_CLAUSE_WAIT:
	case OMP_CLAUSE_DEVICE_RESIDENT:
	case OMP_CLAUSE_USE_DEVICE:
	case OMP_CLAUSE_INDEPENDENT:
	case OMP_CLAUSE_NUM_GANGS:
	case OMP_CLAUSE_NUM_WORKERS:
	case OMP_CLAUSE_VECTOR_LENGTH:
	case OMP_CLAUSE_GANG:
	case OMP_CLAUSE_WORKER:
	case OMP_CLAUSE_VECTOR:
	case OMP_CLAUSE_AUTO:
	case OMP_CLAUSE_SEQ:
	case OMP_CLAUSE_TILE:
	case OMP_CLAUSE_DEVICE_TYPE:
	  break;

	default:
	  gcc_unreachable ();
	}

      if (remove)
	*list_p = OMP_CLAUSE_CHAIN (c);
      else
	list_p = &OMP_CLAUSE_CHAIN (c);
    }

  /* Add in any implicit data sharing.  */
  struct gimplify_adjust_omp_clauses_data data;
  data.list_p = list_p;
  data.pre_p = pre_p;
  splay_tree_foreach (ctx->variables, gimplify_adjust_omp_clauses_1, &data);

  gimplify_omp_ctxp = ctx->outer_context;
  delete_omp_context (ctx);
}

/* Gimplify OACC_CACHE.  */

static void
gimplify_oacc_cache (tree *expr_p, gimple_seq *pre_p)
{
  tree expr = *expr_p;

  gimplify_scan_omp_clauses (&OACC_CACHE_CLAUSES (expr), pre_p, ORT_WORKSHARE,
<<<<<<< HEAD
			     ORK_OACC);
=======
			     OACC_CACHE);
>>>>>>> 9c23418f
  gimplify_adjust_omp_clauses (pre_p, &OACC_CACHE_CLAUSES (expr));

  /* TODO: Do something sensible with this information.  */

  *expr_p = NULL_TREE;
}

/* Gimplify OACC_DECLARE.  */

static void
gimplify_oacc_declare (tree *expr_p, gimple_seq *pre_p)
{
  tree expr = *expr_p;
  gomp_target *stmt;
  tree clauses, t;

  clauses = OACC_DECLARE_CLAUSES (expr);

  gimplify_scan_omp_clauses (&clauses, pre_p, ORT_TARGET_DATA, ORK_OACC);

  gimplify_omp_ctxp->acc_region_kind = ARK_DECLARE;
  gimplify_omp_ctxp->stmt = NULL;

  for (t = clauses; t; t = OMP_CLAUSE_CHAIN (t))
    {
      tree attrs, decl = OMP_CLAUSE_DECL (t);

      if (TREE_CODE (decl) == MEM_REF)
	continue;

      omp_add_variable (gimplify_omp_ctxp, decl, GOVD_SEEN);

      attrs = lookup_attribute ("oacc declare", DECL_ATTRIBUTES (decl));
      if (attrs)
	DECL_ATTRIBUTES (decl) = remove_attribute ("oacc declare", attrs);
    }

  stmt = gimple_build_omp_target (NULL, GF_OMP_TARGET_KIND_OACC_DECLARE,
				  clauses);

  gimplify_seq_add_stmt (pre_p, stmt);

  clauses = OACC_DECLARE_RETURN_CLAUSES (expr);

  if (clauses)
    {
      struct gimplify_omp_ctx *c;

      gimplify_scan_omp_clauses (&clauses, pre_p, ORT_TARGET_DATA, ORK_OACC);

      c = gimplify_omp_ctxp;
      gimplify_omp_ctxp = c->outer_context;
      delete_omp_context (c);

      stmt = gimple_build_omp_target (NULL, GF_OMP_TARGET_KIND_OACC_DECLARE,
				      clauses);
      gimplify_omp_ctxp->stmt = stmt;
    }

  *expr_p = NULL_TREE;
}

static tree
gimplify_oacc_host_data_1 (tree *tp, int *walk_subtrees, void *data ATTRIBUTE_UNUSED)
{
  splay_tree_node n = NULL;
  location_t loc = EXPR_LOCATION (*tp);

  switch (TREE_CODE (*tp))
    {
    case ADDR_EXPR:
      {
	tree decl = TREE_OPERAND (*tp, 0);

	switch (TREE_CODE (decl))
	  {
	  case ARRAY_REF:
	  case ARRAY_RANGE_REF:
	  case COMPONENT_REF:
	  case VIEW_CONVERT_EXPR:
	  case REALPART_EXPR:
	  case IMAGPART_EXPR:
	    if (TREE_CODE (TREE_OPERAND (decl, 0)) == VAR_DECL)
	      n = splay_tree_lookup (gimplify_omp_ctxp->variables,
				     (splay_tree_key) TREE_OPERAND (decl, 0));
	    break;

	  case VAR_DECL:
	    n = splay_tree_lookup (gimplify_omp_ctxp->variables,
				   (splay_tree_key) decl);
	    break;

	  default:
	    ;
	  }

	if (n != NULL && (n->value & GOVD_USE_DEVICE) != 0)
	  {
	    tree t = builtin_decl_explicit (BUILT_IN_GOACC_DEVICEPTR);
	    *tp = build_call_expr_loc (loc, t, 1, *tp);
	  }

	*walk_subtrees = 0;
      }
      break;

    case VAR_DECL:
      {
	tree decl = *tp;

	n = splay_tree_lookup (gimplify_omp_ctxp->variables,
			       (splay_tree_key) decl);

	if (n != NULL && (n->value & GOVD_USE_DEVICE) != 0)
	  {
	    if (!POINTER_TYPE_P (TREE_TYPE (decl)))
	      return decl;

	    tree t = builtin_decl_explicit (BUILT_IN_GOACC_DEVICEPTR);
	    *tp = build_call_expr_loc (loc, t, 1, *tp);
	    *walk_subtrees = 0;
	  }
      }
      break;

    case OACC_PARALLEL:
    case OACC_KERNELS:
    case OACC_LOOP:
      *walk_subtrees = 0;
      break;

    default:
      ;
    }

  return NULL_TREE;
}

static enum gimplify_status
gimplify_oacc_host_data (tree *expr_p, gimple_seq *pre_p)
{
  tree expr = *expr_p, orig_body;
  gimple_seq body = NULL;
  
  gimplify_scan_omp_clauses (&OACC_HOST_DATA_CLAUSES (expr), pre_p,
			     ORT_HOST_DATA, ORK_OACC);
  
  orig_body = OACC_HOST_DATA_BODY (expr);

  /* Perform a pre-pass over the host_data region's body, inserting calls to
     GOACC_deviceptr where appropriate.  */

  tree ret = walk_tree_without_duplicates (&orig_body,
					   &gimplify_oacc_host_data_1, 0);
  
  if (ret)
    {
      error_at (EXPR_LOCATION (expr),
		"undefined use of variable %qE in host_data region",
		DECL_NAME (ret));
      gimplify_adjust_omp_clauses (pre_p, &OACC_HOST_DATA_CLAUSES (expr));
      return GS_ERROR;
    }

  push_gimplify_context ();
  
  gimple *g = gimplify_and_return_first (orig_body, &body);

  if (gimple_code (g) == GIMPLE_BIND)
    pop_gimplify_context (g);
  else
    pop_gimplify_context (NULL);

  gimplify_adjust_omp_clauses (pre_p, &OACC_HOST_DATA_CLAUSES (expr));
  
  gimplify_seq_add_stmt (pre_p, g);
  
  return GS_ALL_DONE;
}

/* Gimplify the contents of an OMP_PARALLEL statement.  This involves
   gimplification of the body, as well as scanning the body for used
   variables.  We need to do this scan now, because variable-sized
   decls will be decomposed during gimplification.  */

static void
gimplify_omp_parallel (tree *expr_p, gimple_seq *pre_p)
{
  tree expr = *expr_p;
  gimple *g;
  gimple_seq body = NULL;

  gimplify_scan_omp_clauses (&OMP_PARALLEL_CLAUSES (expr), pre_p,
			     OMP_PARALLEL_COMBINED (expr)
			     ? ORT_COMBINED_PARALLEL
<<<<<<< HEAD
			     : ORT_PARALLEL, ORK_OMP);
=======
			     : ORT_PARALLEL, OMP_PARALLEL);
>>>>>>> 9c23418f

  push_gimplify_context ();

  g = gimplify_and_return_first (OMP_PARALLEL_BODY (expr), &body);
  if (gimple_code (g) == GIMPLE_BIND)
    pop_gimplify_context (g);
  else
    pop_gimplify_context (NULL);

  gimplify_adjust_omp_clauses (pre_p, &OMP_PARALLEL_CLAUSES (expr));

  g = gimple_build_omp_parallel (body,
				 OMP_PARALLEL_CLAUSES (expr),
				 NULL_TREE, NULL_TREE);
  if (OMP_PARALLEL_COMBINED (expr))
    gimple_omp_set_subcode (g, GF_OMP_PARALLEL_COMBINED);
  gimplify_seq_add_stmt (pre_p, g);
  *expr_p = NULL_TREE;
}

/* Gimplify the contents of an OMP_TASK statement.  This involves
   gimplification of the body, as well as scanning the body for used
   variables.  We need to do this scan now, because variable-sized
   decls will be decomposed during gimplification.  */

static void
gimplify_omp_task (tree *expr_p, gimple_seq *pre_p)
{
  tree expr = *expr_p;
  gimple *g;
  gimple_seq body = NULL;

  gimplify_scan_omp_clauses (&OMP_TASK_CLAUSES (expr), pre_p,
			     find_omp_clause (OMP_TASK_CLAUSES (expr),
					      OMP_CLAUSE_UNTIED)
<<<<<<< HEAD
			     ? ORT_UNTIED_TASK : ORT_TASK,
			     ORK_OMP);
=======
			     ? ORT_UNTIED_TASK : ORT_TASK, OMP_TASK);
>>>>>>> 9c23418f

  push_gimplify_context ();

  g = gimplify_and_return_first (OMP_TASK_BODY (expr), &body);
  if (gimple_code (g) == GIMPLE_BIND)
    pop_gimplify_context (g);
  else
    pop_gimplify_context (NULL);

  gimplify_adjust_omp_clauses (pre_p, &OMP_TASK_CLAUSES (expr));

  g = gimple_build_omp_task (body,
			     OMP_TASK_CLAUSES (expr),
			     NULL_TREE, NULL_TREE,
			     NULL_TREE, NULL_TREE, NULL_TREE);
  gimplify_seq_add_stmt (pre_p, g);
  *expr_p = NULL_TREE;
}

/* Helper function of gimplify_omp_for, find OMP_FOR resp. OMP_SIMD
   with non-NULL OMP_FOR_INIT.  */

static tree
find_combined_omp_for (tree *tp, int *walk_subtrees, void *)
{
  *walk_subtrees = 0;
  switch (TREE_CODE (*tp))
    {
    case OMP_FOR:
      *walk_subtrees = 1;
      /* FALLTHRU */
    case OMP_SIMD:
      if (OMP_FOR_INIT (*tp) != NULL_TREE)
	return *tp;
      break;
    case BIND_EXPR:
    case STATEMENT_LIST:
    case OMP_PARALLEL:
      *walk_subtrees = 1;
      break;
    default:
      break;
    }
  return NULL_TREE;
}

/* Helper function for localize_reductions.  Replace all uses of REF_VAR with
   LOCAL_VAR.  */

static tree
localize_reductions_r (tree *tp, int *walk_subtrees, void *data)
{
  enum tree_code tc = TREE_CODE (*tp);
  struct privatize_reduction *pr = (struct privatize_reduction *) data;

  if (TYPE_P (*tp))
    *walk_subtrees = 0;

  switch (tc)
    {
    case INDIRECT_REF:
    case MEM_REF:
      if (TREE_OPERAND (*tp, 0) == pr->ref_var)
	*tp = pr->local_var;

      *walk_subtrees = 0;
      break;

    case VAR_DECL:
    case PARM_DECL:
    case RESULT_DECL:
      if (*tp == pr->ref_var)
	*tp = pr->local_var;

      *walk_subtrees = 0;
      break;

    default:
      break;
    }

  return NULL_TREE;
}

/* OpenACC worker and vector loop state propagation requires reductions
   to be inside local variables.  This function replaces all reference-type
   reductions variables associated with the loop with a local copy.  It is
   also used to create private copies of reduction variables for those
   which are not associated with acc loops.  */

static void
localize_reductions (tree *expr_p, bool target)
{
  tree clauses = target ? OMP_CLAUSES (*expr_p) : OMP_FOR_CLAUSES (*expr_p);
  tree c, var, type, new_var;
  struct privatize_reduction pr;
  
  for (c = clauses; c; c = OMP_CLAUSE_CHAIN (c))
    if (OMP_CLAUSE_CODE (c) == OMP_CLAUSE_REDUCTION)
      {
	var = OMP_CLAUSE_DECL (c);

	if (!target && !lang_hooks.decls.omp_privatize_by_reference (var))
	  {
	    OMP_CLAUSE_REDUCTION_PRIVATE_DECL (c) = NULL;
	    continue;
	  }

	if (lang_hooks.decls.omp_privatize_by_reference (var))
	  type = TREE_TYPE (TREE_TYPE (var));
	else
	  type = TREE_TYPE (var);
	new_var = create_tmp_var (type);

	pr.ref_var = var;
	pr.local_var = new_var;

	/* Only replace var with new_var within the region associated the
	   current ACC construct, not in the clauses of this construct.  */
	tree region = TREE_OPERAND (*expr_p, 0);

	walk_tree (&region, localize_reductions_r, &pr, NULL);

	OMP_CLAUSE_REDUCTION_PRIVATE_DECL (c) = new_var;
      }
}

/* Gimplify the gross structure of an OMP_FOR statement.  */

static enum gimplify_status
gimplify_omp_for (tree *expr_p, gimple_seq *pre_p)
{
  tree for_stmt, orig_for_stmt, inner_for_stmt = NULL_TREE, decl, var, t;
  enum gimplify_status ret = GS_ALL_DONE;
  enum gimplify_status tret;
  gomp_for *gfor;
  gimple_seq for_body, for_pre_body;
  int i;
  bitmap has_decl_expr = NULL;
  enum omp_region_type ort = ORT_WORKSHARE;
<<<<<<< HEAD
  enum omp_region_kind ork;
=======
>>>>>>> 9c23418f

  orig_for_stmt = for_stmt = *expr_p;

  switch (TREE_CODE (for_stmt))
    {
    case OMP_FOR:
    case CILK_FOR:
    case OMP_DISTRIBUTE:
      ork = ORK_OMP;
      break;
    case OACC_LOOP:
<<<<<<< HEAD
      ork = ORK_OACC;
=======
>>>>>>> 9c23418f
      break;
    case OMP_TASKLOOP:
      if (find_omp_clause (OMP_FOR_CLAUSES (for_stmt), OMP_CLAUSE_UNTIED))
	ort = ORT_UNTIED_TASK;
      else
	ort = ORT_TASK;
<<<<<<< HEAD
      ork = ORK_OMP;
=======
>>>>>>> 9c23418f
      break;
    case OMP_SIMD:
    case CILK_SIMD:
      ort = ORT_SIMD;
<<<<<<< HEAD
      ork = ORK_OMP;
=======
>>>>>>> 9c23418f
      break;
    default:
      gcc_unreachable ();
    }

  if (ork == ORK_OACC)
    localize_reductions (expr_p, false);

  /* Set OMP_CLAUSE_LINEAR_NO_COPYIN flag on explicit linear
     clause for the IV.  */
  if (ort == ORT_SIMD && TREE_VEC_LENGTH (OMP_FOR_INIT (for_stmt)) == 1)
    {
      t = TREE_VEC_ELT (OMP_FOR_INIT (for_stmt), 0);
      gcc_assert (TREE_CODE (t) == MODIFY_EXPR);
      decl = TREE_OPERAND (t, 0);
      for (tree c = OMP_FOR_CLAUSES (for_stmt); c; c = OMP_CLAUSE_CHAIN (c))
	if (OMP_CLAUSE_CODE (c) == OMP_CLAUSE_LINEAR
	    && OMP_CLAUSE_DECL (c) == decl)
	  {
	    OMP_CLAUSE_LINEAR_NO_COPYIN (c) = 1;
	    break;
	  }
    }

<<<<<<< HEAD
  if (OMP_FOR_INIT (for_stmt) == NULL_TREE)
    {
      gcc_assert (TREE_CODE (for_stmt) != OACC_LOOP);
      inner_for_stmt = walk_tree (&OMP_FOR_BODY (for_stmt),
				  find_combined_omp_for, NULL, NULL);
      if (inner_for_stmt == NULL_TREE)
	{
	  gcc_assert (seen_error ());
	  *expr_p = NULL_TREE;
	  return GS_ERROR;
	}
    }

  if (TREE_CODE (for_stmt) != OMP_TASKLOOP)
    gimplify_scan_omp_clauses (&OMP_FOR_CLAUSES (for_stmt), pre_p, ort, ork);
=======
  if (TREE_CODE (for_stmt) != OMP_TASKLOOP)
    gimplify_scan_omp_clauses (&OMP_FOR_CLAUSES (for_stmt), pre_p, ort,
			       TREE_CODE (for_stmt));
>>>>>>> 9c23418f
  if (TREE_CODE (for_stmt) == OMP_DISTRIBUTE)
    gimplify_omp_ctxp->distribute = true;

  /* Handle OMP_FOR_INIT.  */
  for_pre_body = NULL;
  if (ort == ORT_SIMD && OMP_FOR_PRE_BODY (for_stmt))
    {
      has_decl_expr = BITMAP_ALLOC (NULL);
      if (TREE_CODE (OMP_FOR_PRE_BODY (for_stmt)) == DECL_EXPR
	  && TREE_CODE (DECL_EXPR_DECL (OMP_FOR_PRE_BODY (for_stmt)))
	     == VAR_DECL)
	{
	  t = OMP_FOR_PRE_BODY (for_stmt);
	  bitmap_set_bit (has_decl_expr, DECL_UID (DECL_EXPR_DECL (t)));
	}
      else if (TREE_CODE (OMP_FOR_PRE_BODY (for_stmt)) == STATEMENT_LIST)
	{
	  tree_stmt_iterator si;
	  for (si = tsi_start (OMP_FOR_PRE_BODY (for_stmt)); !tsi_end_p (si);
	       tsi_next (&si))
	    {
	      t = tsi_stmt (si);
	      if (TREE_CODE (t) == DECL_EXPR
		  && TREE_CODE (DECL_EXPR_DECL (t)) == VAR_DECL)
		bitmap_set_bit (has_decl_expr, DECL_UID (DECL_EXPR_DECL (t)));
	    }
	}
    }
  if (OMP_FOR_PRE_BODY (for_stmt))
    {
      if (TREE_CODE (for_stmt) != OMP_TASKLOOP || gimplify_omp_ctxp)
	gimplify_and_add (OMP_FOR_PRE_BODY (for_stmt), &for_pre_body);
      else
	{
	  struct gimplify_omp_ctx ctx;
	  memset (&ctx, 0, sizeof (ctx));
	  ctx.region_type = ORT_NONE;
	  gimplify_omp_ctxp = &ctx;
	  gimplify_and_add (OMP_FOR_PRE_BODY (for_stmt), &for_pre_body);
	  gimplify_omp_ctxp = NULL;
	}
    }
  OMP_FOR_PRE_BODY (for_stmt) = NULL_TREE;

  if (OMP_FOR_INIT (for_stmt) == NULL_TREE)
    for_stmt = inner_for_stmt;

  /* For taskloop, need to gimplify the start, end and step before the
     taskloop, outside of the taskloop omp context.  */
  if (TREE_CODE (orig_for_stmt) == OMP_TASKLOOP)
    {
<<<<<<< HEAD
      for (i = 0; i < TREE_VEC_LENGTH (OMP_FOR_INIT (for_stmt)); i++)
	{
	  t = TREE_VEC_ELT (OMP_FOR_INIT (for_stmt), i);
	  if (!is_gimple_constant (TREE_OPERAND (t, 1)))
	    {
	      TREE_OPERAND (t, 1)
		= get_initialized_tmp_var (TREE_OPERAND (t, 1),
					   pre_p, NULL);
	      tree c = build_omp_clause (input_location,
					 OMP_CLAUSE_FIRSTPRIVATE);
	      OMP_CLAUSE_DECL (c) = TREE_OPERAND (t, 1);
	      OMP_CLAUSE_CHAIN (c) = OMP_FOR_CLAUSES (orig_for_stmt);
	      OMP_FOR_CLAUSES (orig_for_stmt) = c;
	    }

	  /* Handle OMP_FOR_COND.  */
	  t = TREE_VEC_ELT (OMP_FOR_COND (for_stmt), i);
	  if (!is_gimple_constant (TREE_OPERAND (t, 1)))
	    {
	      TREE_OPERAND (t, 1)
		= get_initialized_tmp_var (TREE_OPERAND (t, 1),
					   gimple_seq_empty_p (for_pre_body)
					   ? pre_p : &for_pre_body, NULL);
	      tree c = build_omp_clause (input_location,
					 OMP_CLAUSE_FIRSTPRIVATE);
	      OMP_CLAUSE_DECL (c) = TREE_OPERAND (t, 1);
	      OMP_CLAUSE_CHAIN (c) = OMP_FOR_CLAUSES (orig_for_stmt);
	      OMP_FOR_CLAUSES (orig_for_stmt) = c;
	    }

	  /* Handle OMP_FOR_INCR.  */
	  t = TREE_VEC_ELT (OMP_FOR_INCR (for_stmt), i);
	  if (TREE_CODE (t) == MODIFY_EXPR)
	    {
	      decl = TREE_OPERAND (t, 0);
	      t = TREE_OPERAND (t, 1);
	      tree *tp = &TREE_OPERAND (t, 1);
	      if (TREE_CODE (t) == PLUS_EXPR && *tp == decl)
		tp = &TREE_OPERAND (t, 0);

	      if (!is_gimple_constant (*tp))
		{
		  gimple_seq *seq = gimple_seq_empty_p (for_pre_body)
				    ? pre_p : &for_pre_body;
		  *tp = get_initialized_tmp_var (*tp, seq, NULL);
		  tree c = build_omp_clause (input_location,
					     OMP_CLAUSE_FIRSTPRIVATE);
		  OMP_CLAUSE_DECL (c) = *tp;
		  OMP_CLAUSE_CHAIN (c) = OMP_FOR_CLAUSES (orig_for_stmt);
		  OMP_FOR_CLAUSES (orig_for_stmt) = c;
		}
	    }
	}

      gimplify_scan_omp_clauses (&OMP_FOR_CLAUSES (orig_for_stmt), pre_p, ort,
				 ork);
    }

=======
      gcc_assert (TREE_CODE (for_stmt) != OACC_LOOP);
      for_stmt = walk_tree (&OMP_FOR_BODY (for_stmt), find_combined_omp_for,
			    NULL, NULL);
      gcc_assert (for_stmt != NULL_TREE);
    }

  /* For taskloop, need to gimplify the start, end and step before the
     taskloop, outside of the taskloop omp context.  */
  if (TREE_CODE (orig_for_stmt) == OMP_TASKLOOP)
    {
      for (i = 0; i < TREE_VEC_LENGTH (OMP_FOR_INIT (for_stmt)); i++)
	{
	  t = TREE_VEC_ELT (OMP_FOR_INIT (for_stmt), i);
	  if (!is_gimple_constant (TREE_OPERAND (t, 1)))
	    {
	      TREE_OPERAND (t, 1)
		= get_initialized_tmp_var (TREE_OPERAND (t, 1),
					   pre_p, NULL);
	      tree c = build_omp_clause (input_location,
					 OMP_CLAUSE_FIRSTPRIVATE);
	      OMP_CLAUSE_DECL (c) = TREE_OPERAND (t, 1);
	      OMP_CLAUSE_CHAIN (c) = OMP_FOR_CLAUSES (orig_for_stmt);
	      OMP_FOR_CLAUSES (orig_for_stmt) = c;
	    }

	  /* Handle OMP_FOR_COND.  */
	  t = TREE_VEC_ELT (OMP_FOR_COND (for_stmt), i);
	  if (!is_gimple_constant (TREE_OPERAND (t, 1)))
	    {
	      TREE_OPERAND (t, 1)
		= get_initialized_tmp_var (TREE_OPERAND (t, 1),
					   gimple_seq_empty_p (for_pre_body)
					   ? pre_p : &for_pre_body, NULL);
	      tree c = build_omp_clause (input_location,
					 OMP_CLAUSE_FIRSTPRIVATE);
	      OMP_CLAUSE_DECL (c) = TREE_OPERAND (t, 1);
	      OMP_CLAUSE_CHAIN (c) = OMP_FOR_CLAUSES (orig_for_stmt);
	      OMP_FOR_CLAUSES (orig_for_stmt) = c;
	    }

	  /* Handle OMP_FOR_INCR.  */
	  t = TREE_VEC_ELT (OMP_FOR_INCR (for_stmt), i);
	  if (TREE_CODE (t) == MODIFY_EXPR)
	    {
	      decl = TREE_OPERAND (t, 0);
	      t = TREE_OPERAND (t, 1);
	      tree *tp = &TREE_OPERAND (t, 1);
	      if (TREE_CODE (t) == PLUS_EXPR && *tp == decl)
		tp = &TREE_OPERAND (t, 0);

	      if (!is_gimple_constant (*tp))
		{
		  gimple_seq *seq = gimple_seq_empty_p (for_pre_body)
				    ? pre_p : &for_pre_body;
		  *tp = get_initialized_tmp_var (*tp, seq, NULL);
		  tree c = build_omp_clause (input_location,
					     OMP_CLAUSE_FIRSTPRIVATE);
		  OMP_CLAUSE_DECL (c) = *tp;
		  OMP_CLAUSE_CHAIN (c) = OMP_FOR_CLAUSES (orig_for_stmt);
		  OMP_FOR_CLAUSES (orig_for_stmt) = c;
		}
	    }
	}

      gimplify_scan_omp_clauses (&OMP_FOR_CLAUSES (orig_for_stmt), pre_p, ort,
				 OMP_TASKLOOP);
    }

>>>>>>> 9c23418f
  if (orig_for_stmt != for_stmt)
    gimplify_omp_ctxp->combined_loop = true;

  for_body = NULL;
  gcc_assert (TREE_VEC_LENGTH (OMP_FOR_INIT (for_stmt))
	      == TREE_VEC_LENGTH (OMP_FOR_COND (for_stmt)));
  gcc_assert (TREE_VEC_LENGTH (OMP_FOR_INIT (for_stmt))
	      == TREE_VEC_LENGTH (OMP_FOR_INCR (for_stmt)));
  gimplify_omp_ctxp->iter_vars.create (TREE_VEC_LENGTH
				       (OMP_FOR_INIT (for_stmt)));
  for (i = 0; i < TREE_VEC_LENGTH (OMP_FOR_INIT (for_stmt)); i++)
    {
      t = TREE_VEC_ELT (OMP_FOR_INIT (for_stmt), i);
      gcc_assert (TREE_CODE (t) == MODIFY_EXPR);
      decl = TREE_OPERAND (t, 0);
      gcc_assert (DECL_P (decl));
      gcc_assert (INTEGRAL_TYPE_P (TREE_TYPE (decl))
		  || POINTER_TYPE_P (TREE_TYPE (decl)));
      if (TREE_CODE (for_stmt) == OMP_FOR && OMP_FOR_ORIG_DECLS (for_stmt))
	gimplify_omp_ctxp->iter_vars.quick_push
	  (TREE_VEC_ELT (OMP_FOR_ORIG_DECLS (for_stmt), i));
      else
	gimplify_omp_ctxp->iter_vars.quick_push (decl);

      /* Make sure the iteration variable is private.  */
      tree c = NULL_TREE;
      tree c2 = NULL_TREE;
      if (orig_for_stmt != for_stmt)
	/* Do this only on innermost construct for combined ones.  */;
      else if (ort == ORT_SIMD)
	{
	  splay_tree_node n = splay_tree_lookup (gimplify_omp_ctxp->variables,
						 (splay_tree_key) decl);
	  omp_is_private (gimplify_omp_ctxp, decl,
			  1 + (TREE_VEC_LENGTH (OMP_FOR_INIT (for_stmt))
			       != 1));
	  if (n != NULL && (n->value & GOVD_DATA_SHARE_CLASS) != 0)
	    omp_notice_variable (gimplify_omp_ctxp, decl, true);
	  else if (TREE_VEC_LENGTH (OMP_FOR_INIT (for_stmt)) == 1)
	    {
	      c = build_omp_clause (input_location, OMP_CLAUSE_LINEAR);
	      OMP_CLAUSE_LINEAR_NO_COPYIN (c) = 1;
	      unsigned int flags = GOVD_LINEAR | GOVD_EXPLICIT | GOVD_SEEN;
	      if ((has_decl_expr
		   && bitmap_bit_p (has_decl_expr, DECL_UID (decl)))
		  || omp_no_lastprivate (gimplify_omp_ctxp))
		{
		  OMP_CLAUSE_LINEAR_NO_COPYOUT (c) = 1;
		  flags |= GOVD_LINEAR_LASTPRIVATE_NO_OUTER;
		}
	      struct gimplify_omp_ctx *outer
		= gimplify_omp_ctxp->outer_context;
	      if (outer && !OMP_CLAUSE_LINEAR_NO_COPYOUT (c))
		{
		  if (outer->region_type == ORT_WORKSHARE
		      && outer->combined_loop)
		    {
		      n = splay_tree_lookup (outer->variables,
					     (splay_tree_key)decl);
		      if (n != NULL && (n->value & GOVD_LOCAL) != 0)
			{
			  OMP_CLAUSE_LINEAR_NO_COPYOUT (c) = 1;
			  flags |= GOVD_LINEAR_LASTPRIVATE_NO_OUTER;
			}
		    }
		}

	      OMP_CLAUSE_DECL (c) = decl;
	      OMP_CLAUSE_CHAIN (c) = OMP_FOR_CLAUSES (for_stmt);
	      OMP_FOR_CLAUSES (for_stmt) = c;
	      omp_add_variable (gimplify_omp_ctxp, decl, flags);
	      if (outer && !OMP_CLAUSE_LINEAR_NO_COPYOUT (c))
		{
		  if (outer->region_type == ORT_WORKSHARE
		      && outer->combined_loop)
		    {
		      if (outer->outer_context
			  && (outer->outer_context->region_type
			      == ORT_COMBINED_PARALLEL))
			outer = outer->outer_context;
		      else if (omp_check_private (outer, decl, false))
			outer = NULL;
		    }
		  else if (((outer->region_type & ORT_TASK) != 0)
			   && outer->combined_loop
			   && !omp_check_private (gimplify_omp_ctxp,
						  decl, false))
		    ;
		  else if (outer->region_type != ORT_COMBINED_PARALLEL)
		    outer = NULL;
		  if (outer)
		    {
		      n = splay_tree_lookup (outer->variables,
					     (splay_tree_key)decl);
		      if (n == NULL || (n->value & GOVD_DATA_SHARE_CLASS) == 0)
			{
			  omp_add_variable (outer, decl,
					    GOVD_LASTPRIVATE | GOVD_SEEN);
			  if (outer->outer_context)
			    omp_notice_variable (outer->outer_context, decl,
						 true);
			}
		    }
		}
	    }
	  else
	    {
	      bool lastprivate
		= (!has_decl_expr
		   || !bitmap_bit_p (has_decl_expr, DECL_UID (decl)))
		  && !omp_no_lastprivate (gimplify_omp_ctxp);
	      struct gimplify_omp_ctx *outer
		= gimplify_omp_ctxp->outer_context;
	      if (outer && lastprivate)
		{
		  if (outer->region_type == ORT_WORKSHARE
		      && outer->combined_loop)
		    {
		      n = splay_tree_lookup (outer->variables,
					     (splay_tree_key)decl);
		      if (n != NULL && (n->value & GOVD_LOCAL) != 0)
			{
			  lastprivate = false;
			  outer = NULL;
			}
		      else if (outer->outer_context
			       && (outer->outer_context->region_type
				   == ORT_COMBINED_PARALLEL))
			outer = outer->outer_context;
		      else if (omp_check_private (outer, decl, false))
			outer = NULL;
		    }
		  else if (((outer->region_type & ORT_TASK) != 0)
			   && outer->combined_loop
			   && !omp_check_private (gimplify_omp_ctxp,
						  decl, false))
		    ;
		  else if (outer->region_type != ORT_COMBINED_PARALLEL)
		    outer = NULL;
		  if (outer)
		    {
		      n = splay_tree_lookup (outer->variables,
					     (splay_tree_key)decl);
		      if (n == NULL || (n->value & GOVD_DATA_SHARE_CLASS) == 0)
			{
			  omp_add_variable (outer, decl,
					    GOVD_LASTPRIVATE | GOVD_SEEN);
			  if (outer->outer_context)
			    omp_notice_variable (outer->outer_context, decl,
						 true);
			}
		    }
		}

	      c = build_omp_clause (input_location,
				    lastprivate ? OMP_CLAUSE_LASTPRIVATE
						: OMP_CLAUSE_PRIVATE);
	      OMP_CLAUSE_DECL (c) = decl;
	      OMP_CLAUSE_CHAIN (c) = OMP_FOR_CLAUSES (for_stmt);
	      OMP_FOR_CLAUSES (for_stmt) = c;
	      omp_add_variable (gimplify_omp_ctxp, decl,
				(lastprivate ? GOVD_LASTPRIVATE : GOVD_PRIVATE)
				| GOVD_EXPLICIT | GOVD_SEEN);
	      c = NULL_TREE;
	    }
	}
      else if (omp_is_private (gimplify_omp_ctxp, decl, 0))
	omp_notice_variable (gimplify_omp_ctxp, decl, true);
      else
	omp_add_variable (gimplify_omp_ctxp, decl, GOVD_PRIVATE | GOVD_SEEN);

      /* If DECL is not a gimple register, create a temporary variable to act
	 as an iteration counter.  This is valid, since DECL cannot be
	 modified in the body of the loop.  Similarly for any iteration vars
	 in simd with collapse > 1 where the iterator vars must be
	 lastprivate.  */
      if (orig_for_stmt != for_stmt)
	var = decl;
      else if (!is_gimple_reg (decl)
	       || (ort == ORT_SIMD
		   && TREE_VEC_LENGTH (OMP_FOR_INIT (for_stmt)) > 1))
	{
	  var = create_tmp_var (TREE_TYPE (decl), get_name (decl));
	  TREE_OPERAND (t, 0) = var;

	  gimplify_seq_add_stmt (&for_body, gimple_build_assign (decl, var));

	  if (ort == ORT_SIMD
	      && TREE_VEC_LENGTH (OMP_FOR_INIT (for_stmt)) == 1)
	    {
	      c2 = build_omp_clause (input_location, OMP_CLAUSE_LINEAR);
	      OMP_CLAUSE_LINEAR_NO_COPYIN (c2) = 1;
	      OMP_CLAUSE_LINEAR_NO_COPYOUT (c2) = 1;
	      OMP_CLAUSE_DECL (c2) = var;
	      OMP_CLAUSE_CHAIN (c2) = OMP_FOR_CLAUSES (for_stmt);
	      OMP_FOR_CLAUSES (for_stmt) = c2;
	      omp_add_variable (gimplify_omp_ctxp, var,
				GOVD_LINEAR | GOVD_EXPLICIT | GOVD_SEEN);
	      if (c == NULL_TREE)
		{
		  c = c2;
		  c2 = NULL_TREE;
		}
	    }
	  else
	    omp_add_variable (gimplify_omp_ctxp, var,
			      GOVD_PRIVATE | GOVD_SEEN);
	}
      else
	var = decl;

      tret = gimplify_expr (&TREE_OPERAND (t, 1), &for_pre_body, NULL,
			    is_gimple_val, fb_rvalue);
      ret = MIN (ret, tret);
      if (ret == GS_ERROR)
	return ret;

      /* Handle OMP_FOR_COND.  */
      t = TREE_VEC_ELT (OMP_FOR_COND (for_stmt), i);
      gcc_assert (COMPARISON_CLASS_P (t));
      gcc_assert (TREE_OPERAND (t, 0) == decl);

      tret = gimplify_expr (&TREE_OPERAND (t, 1), &for_pre_body, NULL,
			    is_gimple_val, fb_rvalue);
      ret = MIN (ret, tret);

      /* Handle OMP_FOR_INCR.  */
      t = TREE_VEC_ELT (OMP_FOR_INCR (for_stmt), i);
      switch (TREE_CODE (t))
	{
	case PREINCREMENT_EXPR:
	case POSTINCREMENT_EXPR:
	  {
	    tree decl = TREE_OPERAND (t, 0);
	    /* c_omp_for_incr_canonicalize_ptr() should have been
	       called to massage things appropriately.  */
	    gcc_assert (!POINTER_TYPE_P (TREE_TYPE (decl)));

	    if (orig_for_stmt != for_stmt)
	      break;
	    t = build_int_cst (TREE_TYPE (decl), 1);
	    if (c)
	      OMP_CLAUSE_LINEAR_STEP (c) = t;
	    t = build2 (PLUS_EXPR, TREE_TYPE (decl), var, t);
	    t = build2 (MODIFY_EXPR, TREE_TYPE (var), var, t);
	    TREE_VEC_ELT (OMP_FOR_INCR (for_stmt), i) = t;
	    break;
	  }

	case PREDECREMENT_EXPR:
	case POSTDECREMENT_EXPR:
	  /* c_omp_for_incr_canonicalize_ptr() should have been
	     called to massage things appropriately.  */
	  gcc_assert (!POINTER_TYPE_P (TREE_TYPE (decl)));
	  if (orig_for_stmt != for_stmt)
	    break;
	  t = build_int_cst (TREE_TYPE (decl), -1);
	  if (c)
	    OMP_CLAUSE_LINEAR_STEP (c) = t;
	  t = build2 (PLUS_EXPR, TREE_TYPE (decl), var, t);
	  t = build2 (MODIFY_EXPR, TREE_TYPE (var), var, t);
	  TREE_VEC_ELT (OMP_FOR_INCR (for_stmt), i) = t;
	  break;

	case MODIFY_EXPR:
	  gcc_assert (TREE_OPERAND (t, 0) == decl);
	  TREE_OPERAND (t, 0) = var;

	  t = TREE_OPERAND (t, 1);
	  switch (TREE_CODE (t))
	    {
	    case PLUS_EXPR:
	      if (TREE_OPERAND (t, 1) == decl)
		{
		  TREE_OPERAND (t, 1) = TREE_OPERAND (t, 0);
		  TREE_OPERAND (t, 0) = var;
		  break;
		}

	      /* Fallthru.  */
	    case MINUS_EXPR:
	    case POINTER_PLUS_EXPR:
	      gcc_assert (TREE_OPERAND (t, 0) == decl);
	      TREE_OPERAND (t, 0) = var;
	      break;
	    default:
	      gcc_unreachable ();
	    }

	  tret = gimplify_expr (&TREE_OPERAND (t, 1), &for_pre_body, NULL,
				is_gimple_val, fb_rvalue);
	  ret = MIN (ret, tret);
	  if (c)
	    {
	      tree step = TREE_OPERAND (t, 1);
	      tree stept = TREE_TYPE (decl);
	      if (POINTER_TYPE_P (stept))
		stept = sizetype;
	      step = fold_convert (stept, step);
	      if (TREE_CODE (t) == MINUS_EXPR)
		step = fold_build1 (NEGATE_EXPR, stept, step);
	      OMP_CLAUSE_LINEAR_STEP (c) = step;
	      if (step != TREE_OPERAND (t, 1))
		{
		  tret = gimplify_expr (&OMP_CLAUSE_LINEAR_STEP (c),
					&for_pre_body, NULL,
					is_gimple_val, fb_rvalue);
		  ret = MIN (ret, tret);
		}
	    }
	  break;

	default:
	  gcc_unreachable ();
	}

      if (c2)
	{
	  gcc_assert (c);
	  OMP_CLAUSE_LINEAR_STEP (c2) = OMP_CLAUSE_LINEAR_STEP (c);
	}

      if ((var != decl || TREE_VEC_LENGTH (OMP_FOR_INIT (for_stmt)) > 1)
	  && orig_for_stmt == for_stmt)
	{
	  for (c = OMP_FOR_CLAUSES (for_stmt); c ; c = OMP_CLAUSE_CHAIN (c))
	    if (((OMP_CLAUSE_CODE (c) == OMP_CLAUSE_LASTPRIVATE
		  && OMP_CLAUSE_LASTPRIVATE_GIMPLE_SEQ (c) == NULL)
		 || (OMP_CLAUSE_CODE (c) == OMP_CLAUSE_LINEAR
		     && !OMP_CLAUSE_LINEAR_NO_COPYOUT (c)
		     && OMP_CLAUSE_LINEAR_GIMPLE_SEQ (c) == NULL))
		&& OMP_CLAUSE_DECL (c) == decl)
	      {
		t = TREE_VEC_ELT (OMP_FOR_INCR (for_stmt), i);
		gcc_assert (TREE_CODE (t) == MODIFY_EXPR);
		gcc_assert (TREE_OPERAND (t, 0) == var);
		t = TREE_OPERAND (t, 1);
		gcc_assert (TREE_CODE (t) == PLUS_EXPR
			    || TREE_CODE (t) == MINUS_EXPR
			    || TREE_CODE (t) == POINTER_PLUS_EXPR);
		gcc_assert (TREE_OPERAND (t, 0) == var);
		t = build2 (TREE_CODE (t), TREE_TYPE (decl), decl,
			    TREE_OPERAND (t, 1));
		gimple_seq *seq;
		if (OMP_CLAUSE_CODE (c) == OMP_CLAUSE_LASTPRIVATE)
		  seq = &OMP_CLAUSE_LASTPRIVATE_GIMPLE_SEQ (c);
		else
		  seq = &OMP_CLAUSE_LINEAR_GIMPLE_SEQ (c);
		gimplify_assign (decl, t, seq);
	    }
	}
    }

  BITMAP_FREE (has_decl_expr);

  if (TREE_CODE (orig_for_stmt) == OMP_TASKLOOP)
    {
      push_gimplify_context ();
      if (TREE_CODE (OMP_FOR_BODY (orig_for_stmt)) != BIND_EXPR)
	{
	  OMP_FOR_BODY (orig_for_stmt)
	    = build3 (BIND_EXPR, void_type_node, NULL,
		      OMP_FOR_BODY (orig_for_stmt), NULL);
	  TREE_SIDE_EFFECTS (OMP_FOR_BODY (orig_for_stmt)) = 1;
	}
    }

<<<<<<< HEAD
  gimple *g = gimplify_and_return_first (OMP_FOR_BODY (orig_for_stmt),
					 &for_body);
=======
  gimple g = gimplify_and_return_first (OMP_FOR_BODY (orig_for_stmt),
					&for_body);
>>>>>>> 9c23418f

  if (TREE_CODE (orig_for_stmt) == OMP_TASKLOOP)
    {
      if (gimple_code (g) == GIMPLE_BIND)
	pop_gimplify_context (g);
      else
	pop_gimplify_context (NULL);
    }

  if (orig_for_stmt != for_stmt)
    for (i = 0; i < TREE_VEC_LENGTH (OMP_FOR_INIT (for_stmt)); i++)
      {
	t = TREE_VEC_ELT (OMP_FOR_INIT (for_stmt), i);
	decl = TREE_OPERAND (t, 0);
	struct gimplify_omp_ctx *ctx = gimplify_omp_ctxp;
	if (TREE_CODE (orig_for_stmt) == OMP_TASKLOOP)
	  gimplify_omp_ctxp = ctx->outer_context;
	var = create_tmp_var (TREE_TYPE (decl), get_name (decl));
	gimplify_omp_ctxp = ctx;
	omp_add_variable (gimplify_omp_ctxp, var, GOVD_PRIVATE | GOVD_SEEN);
	TREE_OPERAND (t, 0) = var;
	t = TREE_VEC_ELT (OMP_FOR_INCR (for_stmt), i);
	TREE_OPERAND (t, 1) = copy_node (TREE_OPERAND (t, 1));
	TREE_OPERAND (TREE_OPERAND (t, 1), 0) = var;
      }

  gimplify_adjust_omp_clauses (pre_p, &OMP_FOR_CLAUSES (orig_for_stmt));

  int kind;
  switch (TREE_CODE (orig_for_stmt))
    {
    case OMP_FOR: kind = GF_OMP_FOR_KIND_FOR; break;
    case OMP_SIMD: kind = GF_OMP_FOR_KIND_SIMD; break;
    case CILK_SIMD: kind = GF_OMP_FOR_KIND_CILKSIMD; break;
    case CILK_FOR: kind = GF_OMP_FOR_KIND_CILKFOR; break;
    case OMP_DISTRIBUTE: kind = GF_OMP_FOR_KIND_DISTRIBUTE; break;
    case OMP_TASKLOOP: kind = GF_OMP_FOR_KIND_TASKLOOP; break;
    case OACC_LOOP: kind = GF_OMP_FOR_KIND_OACC_LOOP; break;
    default:
      gcc_unreachable ();
    }
  gfor = gimple_build_omp_for (for_body, kind, OMP_FOR_CLAUSES (orig_for_stmt),
			       TREE_VEC_LENGTH (OMP_FOR_INIT (for_stmt)),
			       for_pre_body);
  if (orig_for_stmt != for_stmt)
    gimple_omp_for_set_combined_p (gfor, true);
  if (gimplify_omp_ctxp
      && (gimplify_omp_ctxp->combined_loop
	  || (gimplify_omp_ctxp->region_type == ORT_COMBINED_PARALLEL
	      && gimplify_omp_ctxp->outer_context
	      && gimplify_omp_ctxp->outer_context->combined_loop)))
    {
      gimple_omp_for_set_combined_into_p (gfor, true);
      if (gimplify_omp_ctxp->combined_loop)
	gcc_assert (TREE_CODE (orig_for_stmt) == OMP_SIMD);
      else
	gcc_assert (TREE_CODE (orig_for_stmt) == OMP_FOR);
    }

  for (i = 0; i < TREE_VEC_LENGTH (OMP_FOR_INIT (for_stmt)); i++)
    {
      t = TREE_VEC_ELT (OMP_FOR_INIT (for_stmt), i);
      gimple_omp_for_set_index (gfor, i, TREE_OPERAND (t, 0));
      gimple_omp_for_set_initial (gfor, i, TREE_OPERAND (t, 1));
      t = TREE_VEC_ELT (OMP_FOR_COND (for_stmt), i);
      gimple_omp_for_set_cond (gfor, i, TREE_CODE (t));
      gimple_omp_for_set_final (gfor, i, TREE_OPERAND (t, 1));
      t = TREE_VEC_ELT (OMP_FOR_INCR (for_stmt), i);
      gimple_omp_for_set_incr (gfor, i, TREE_OPERAND (t, 1));
    }

  /* OMP_TASKLOOP is gimplified as two GIMPLE_OMP_FOR taskloop
     constructs with GIMPLE_OMP_TASK sandwiched in between them.
     The outer taskloop stands for computing the number of iterations,
     counts for collapsed loops and holding taskloop specific clauses.
     The task construct stands for the effect of data sharing on the
     explicit task it creates and the inner taskloop stands for expansion
     of the static loop inside of the explicit task construct.  */
  if (TREE_CODE (orig_for_stmt) == OMP_TASKLOOP)
    {
      tree *gfor_clauses_ptr = gimple_omp_for_clauses_ptr (gfor);
      tree task_clauses = NULL_TREE;
      tree c = *gfor_clauses_ptr;
      tree *gtask_clauses_ptr = &task_clauses;
      tree outer_for_clauses = NULL_TREE;
      tree *gforo_clauses_ptr = &outer_for_clauses;
      for (; c; c = OMP_CLAUSE_CHAIN (c))
	switch (OMP_CLAUSE_CODE (c))
	  {
	  /* These clauses are allowed on task, move them there.  */
	  case OMP_CLAUSE_SHARED:
	  case OMP_CLAUSE_FIRSTPRIVATE:
	  case OMP_CLAUSE_DEFAULT:
	  case OMP_CLAUSE_IF:
	  case OMP_CLAUSE_UNTIED:
	  case OMP_CLAUSE_FINAL:
	  case OMP_CLAUSE_MERGEABLE:
	  case OMP_CLAUSE_PRIORITY:
	    *gtask_clauses_ptr = c;
	    gtask_clauses_ptr = &OMP_CLAUSE_CHAIN (c);
	    break;
	  case OMP_CLAUSE_PRIVATE:
	    if (OMP_CLAUSE_PRIVATE_TASKLOOP_IV (c))
	      {
		/* We want private on outer for and firstprivate
		   on task.  */
		*gtask_clauses_ptr
		  = build_omp_clause (OMP_CLAUSE_LOCATION (c),
				      OMP_CLAUSE_FIRSTPRIVATE);
		OMP_CLAUSE_DECL (*gtask_clauses_ptr) = OMP_CLAUSE_DECL (c);
		lang_hooks.decls.omp_finish_clause (*gtask_clauses_ptr, NULL);
		gtask_clauses_ptr = &OMP_CLAUSE_CHAIN (*gtask_clauses_ptr);
		*gforo_clauses_ptr = c;
		gforo_clauses_ptr = &OMP_CLAUSE_CHAIN (c);
	      }
	    else
	      {
		*gtask_clauses_ptr = c;
		gtask_clauses_ptr = &OMP_CLAUSE_CHAIN (c);
	      }
	    break;
	  /* These clauses go into outer taskloop clauses.  */
	  case OMP_CLAUSE_GRAINSIZE:
	  case OMP_CLAUSE_NUM_TASKS:
	  case OMP_CLAUSE_NOGROUP:
	    *gforo_clauses_ptr = c;
	    gforo_clauses_ptr = &OMP_CLAUSE_CHAIN (c);
	    break;
	  /* Taskloop clause we duplicate on both taskloops.  */
	  case OMP_CLAUSE_COLLAPSE:
	    *gfor_clauses_ptr = c;
	    gfor_clauses_ptr = &OMP_CLAUSE_CHAIN (c);
	    *gforo_clauses_ptr = copy_node (c);
	    gforo_clauses_ptr = &OMP_CLAUSE_CHAIN (*gforo_clauses_ptr);
	    break;
	  /* For lastprivate, keep the clause on inner taskloop, and add
	     a shared clause on task.  If the same decl is also firstprivate,
	     add also firstprivate clause on the inner taskloop.  */
	  case OMP_CLAUSE_LASTPRIVATE:
	    if (OMP_CLAUSE_LASTPRIVATE_TASKLOOP_IV (c))
	      {
		/* For taskloop C++ lastprivate IVs, we want:
		   1) private on outer taskloop
		   2) firstprivate and shared on task
		   3) lastprivate on inner taskloop  */
		*gtask_clauses_ptr
		  = build_omp_clause (OMP_CLAUSE_LOCATION (c),
				      OMP_CLAUSE_FIRSTPRIVATE);
		OMP_CLAUSE_DECL (*gtask_clauses_ptr) = OMP_CLAUSE_DECL (c);
		lang_hooks.decls.omp_finish_clause (*gtask_clauses_ptr, NULL);
		gtask_clauses_ptr = &OMP_CLAUSE_CHAIN (*gtask_clauses_ptr);
		OMP_CLAUSE_LASTPRIVATE_FIRSTPRIVATE (c) = 1;
		*gforo_clauses_ptr = build_omp_clause (OMP_CLAUSE_LOCATION (c),
						       OMP_CLAUSE_PRIVATE);
		OMP_CLAUSE_DECL (*gforo_clauses_ptr) = OMP_CLAUSE_DECL (c);
		OMP_CLAUSE_PRIVATE_TASKLOOP_IV (*gforo_clauses_ptr) = 1;
		TREE_TYPE (*gforo_clauses_ptr) = TREE_TYPE (c);
		gforo_clauses_ptr = &OMP_CLAUSE_CHAIN (*gforo_clauses_ptr);
	      }
	    *gfor_clauses_ptr = c;
	    gfor_clauses_ptr = &OMP_CLAUSE_CHAIN (c);
	    *gtask_clauses_ptr
	      = build_omp_clause (OMP_CLAUSE_LOCATION (c), OMP_CLAUSE_SHARED);
	    OMP_CLAUSE_DECL (*gtask_clauses_ptr) = OMP_CLAUSE_DECL (c);
	    if (OMP_CLAUSE_LASTPRIVATE_FIRSTPRIVATE (c))
	      OMP_CLAUSE_SHARED_FIRSTPRIVATE (*gtask_clauses_ptr) = 1;
	    gtask_clauses_ptr
	      = &OMP_CLAUSE_CHAIN (*gtask_clauses_ptr);
	    break;
	  default:
	    gcc_unreachable ();
	  }
      *gfor_clauses_ptr = NULL_TREE;
      *gtask_clauses_ptr = NULL_TREE;
      *gforo_clauses_ptr = NULL_TREE;
      g = gimple_build_bind (NULL_TREE, gfor, NULL_TREE);
      g = gimple_build_omp_task (g, task_clauses, NULL_TREE, NULL_TREE,
				 NULL_TREE, NULL_TREE, NULL_TREE);
      gimple_omp_task_set_taskloop_p (g, true);
      g = gimple_build_bind (NULL_TREE, g, NULL_TREE);
      gomp_for *gforo
	= gimple_build_omp_for (g, GF_OMP_FOR_KIND_TASKLOOP, outer_for_clauses,
				gimple_omp_for_collapse (gfor),
				gimple_omp_for_pre_body (gfor));
      gimple_omp_for_set_pre_body (gfor, NULL);
      gimple_omp_for_set_combined_p (gforo, true);
      gimple_omp_for_set_combined_into_p (gfor, true);
      for (i = 0; i < (int) gimple_omp_for_collapse (gfor); i++)
	{
	  t = unshare_expr (gimple_omp_for_index (gfor, i));
	  gimple_omp_for_set_index (gforo, i, t);
	  t = unshare_expr (gimple_omp_for_initial (gfor, i));
	  gimple_omp_for_set_initial (gforo, i, t);
	  gimple_omp_for_set_cond (gforo, i,
				   gimple_omp_for_cond (gfor, i));
	  t = unshare_expr (gimple_omp_for_final (gfor, i));
	  gimple_omp_for_set_final (gforo, i, t);
	  t = unshare_expr (gimple_omp_for_incr (gfor, i));
	  gimple_omp_for_set_incr (gforo, i, t);
	}
      gimplify_seq_add_stmt (pre_p, gforo);
    }
  else
    gimplify_seq_add_stmt (pre_p, gfor);
  if (ret != GS_ALL_DONE)
    return GS_ERROR;
  *expr_p = NULL_TREE;
  return GS_ALL_DONE;
}

/* Gimplify the gross structure of several OMP constructs.  */

static void
gimplify_omp_workshare (tree *expr_p, gimple_seq *pre_p)
{
  tree expr = *expr_p;
  gimple *stmt;
  gimple_seq body = NULL;
  enum omp_region_type ort;
  enum omp_region_kind ork;
  enum acc_region_kind ark = ARK_GENERAL;

  switch (TREE_CODE (expr))
    {
    case OMP_SECTIONS:
    case OMP_SINGLE:
      ork = ORK_OMP;
      ort = ORT_WORKSHARE;
      break;
    case OMP_TARGET:
      ort = OMP_TARGET_COMBINED (expr) ? ORT_COMBINED_TARGET : ORT_TARGET;
      break;
    case OACC_KERNELS:
      ark = ARK_KERNELS;
      ork = ORK_OACC;
      ort = ORT_TARGET;
      break;
    case OACC_PARALLEL:
<<<<<<< HEAD
      ark = ARK_PARALLEL;
      ork = ORK_OACC;
      ort = ORT_TARGET;
      break;
    case OMP_TARGET:
      ork = ORK_OMP;
=======
>>>>>>> 9c23418f
      ort = ORT_TARGET;
      break;
    case OACC_DATA:
      ort = ORT_TARGET_DATA;
      ork = ORK_OACC;
      break;
    case OMP_TARGET_DATA:
      ork = ORK_OMP;
      ort = ORT_TARGET_DATA;
      break;
    case OMP_TEAMS:
      ork = ORK_OMP;
      ort = OMP_TEAMS_COMBINED (expr) ? ORT_COMBINED_TEAMS : ORT_TEAMS;
      break;
    default:
      gcc_unreachable ();
    }
<<<<<<< HEAD
  gimplify_scan_omp_clauses (&OMP_CLAUSES (expr), pre_p, ort, ork);
  if (ort == ORT_TARGET || ort == ORT_TARGET_DATA)
=======
  gimplify_scan_omp_clauses (&OMP_CLAUSES (expr), pre_p, ort,
			     TREE_CODE (expr));
  if ((ort & (ORT_TARGET | ORT_TARGET_DATA)) != 0)
>>>>>>> 9c23418f
    {
      gimplify_omp_ctxp->acc_region_kind = ark;
      push_gimplify_context ();

      if (ork == ORK_OACC)
	localize_reductions (expr_p, true);

      gimple *g = gimplify_and_return_first (OMP_BODY (expr), &body);
      if (gimple_code (g) == GIMPLE_BIND)
	pop_gimplify_context (g);
      else
	pop_gimplify_context (NULL);
      if (ort == ORT_TARGET_DATA)
	{
	  switch (TREE_CODE (expr))
	    {
	    case OACC_DATA:
	      /* Rather than building a call to BUILT_IN_GOACC_DATA_END, we use
		 this ifn which is similar, but has a pointer argument, which
		 will be later set to the &.omp_data_arr of the corresponding
		 BUILT_IN_GOACC_DATA_START.
		 This allows us to pretend that the &.omp_data_arr argument of
		 BUILT_IN_GOACC_DATA_START does not escape.  */
	      g = gimple_build_call_internal (IFN_GOACC_DATA_END_WITH_ARG, 1,
					      null_pointer_node);
	      /* Clear the tentatively set PROP_gimple_lompifn, to indicate that
		 IFN_GOACC_DATA_END_WITH_ARG needs to be expanded.  The argument
		 is not abi-compatible with the GOACC_data_end function, which
		 has no arguments.  */
	      cfun->curr_properties &= ~PROP_gimple_lompifn;
	      break;
	    case OMP_TARGET_DATA:
	      {
		tree fn = builtin_decl_explicit (BUILT_IN_GOMP_TARGET_END_DATA);
		g = gimple_build_call (fn, 0);
	      }
	      break;
	    default:
	      gcc_unreachable ();
	    }
	  gimple_seq cleanup = NULL;
	  gimple_seq_add_stmt (&cleanup, g);
	  g = gimple_build_try (body, cleanup, GIMPLE_TRY_FINALLY);
	  body = NULL;
	  gimple_seq_add_stmt (&body, g);
	}
    }
  else
    gimplify_and_add (OMP_BODY (expr), &body);
  gimplify_adjust_omp_clauses (pre_p, &OMP_CLAUSES (expr));

  switch (TREE_CODE (expr))
    {
    case OACC_DATA:
      stmt = gimple_build_omp_target (body, GF_OMP_TARGET_KIND_OACC_DATA,
				      OMP_CLAUSES (expr));
      break;
    case OACC_KERNELS:
      stmt = gimple_build_omp_target (body, GF_OMP_TARGET_KIND_OACC_KERNELS,
				      OMP_CLAUSES (expr));
      break;
    case OACC_PARALLEL:
      stmt = gimple_build_omp_target (body, GF_OMP_TARGET_KIND_OACC_PARALLEL,
				      OMP_CLAUSES (expr));
      break;
    case OMP_SECTIONS:
      stmt = gimple_build_omp_sections (body, OMP_CLAUSES (expr));
      break;
    case OMP_SINGLE:
      stmt = gimple_build_omp_single (body, OMP_CLAUSES (expr));
      break;
    case OMP_TARGET:
      stmt = gimple_build_omp_target (body, GF_OMP_TARGET_KIND_REGION,
				      OMP_CLAUSES (expr));
      break;
    case OMP_TARGET_DATA:
      stmt = gimple_build_omp_target (body, GF_OMP_TARGET_KIND_DATA,
				      OMP_CLAUSES (expr));
      break;
    case OMP_TEAMS:
      stmt = gimple_build_omp_teams (body, OMP_CLAUSES (expr));
      break;
    default:
      gcc_unreachable ();
    }

  gimplify_seq_add_stmt (pre_p, stmt);
  *expr_p = NULL_TREE;
}

/* Gimplify the gross structure of OpenACC enter/exit data, update, and OpenMP
   target update constructs.  */

static void
gimplify_omp_target_update (tree *expr_p, gimple_seq *pre_p)
{
  tree expr = *expr_p;
  int kind;
  gomp_target *stmt;
  enum omp_region_kind ork;

  switch (TREE_CODE (expr))
    {
    case OACC_ENTER_DATA:
      kind = GF_OMP_TARGET_KIND_OACC_ENTER_EXIT_DATA;
      ork = ORK_OACC;
      break;
    case OACC_EXIT_DATA:
      kind = GF_OMP_TARGET_KIND_OACC_ENTER_EXIT_DATA;
      ork = ORK_OACC;
      break;
    case OACC_UPDATE:
      kind = GF_OMP_TARGET_KIND_OACC_UPDATE;
      ork = ORK_OACC;
      break;
    case OMP_TARGET_UPDATE:
      kind = GF_OMP_TARGET_KIND_UPDATE;
      ork = ORK_OMP;
      break;
    case OMP_TARGET_ENTER_DATA:
      kind = GF_OMP_TARGET_KIND_ENTER_DATA;
      ork = ORK_OMP;
      break;
    case OMP_TARGET_EXIT_DATA:
      kind = GF_OMP_TARGET_KIND_EXIT_DATA;
      ork = ORK_OMP;
      break;
    case OMP_TARGET_ENTER_DATA:
      kind = GF_OMP_TARGET_KIND_ENTER_DATA;
      break;
    case OMP_TARGET_EXIT_DATA:
      kind = GF_OMP_TARGET_KIND_EXIT_DATA;
      break;
    default:
      gcc_unreachable ();
    }
  gimplify_scan_omp_clauses (&OMP_STANDALONE_CLAUSES (expr), pre_p,
<<<<<<< HEAD
			     ORT_WORKSHARE, ork);
=======
			     ORT_WORKSHARE, TREE_CODE (expr));
>>>>>>> 9c23418f
  gimplify_adjust_omp_clauses (pre_p, &OMP_STANDALONE_CLAUSES (expr));
  stmt = gimple_build_omp_target (NULL, kind, OMP_STANDALONE_CLAUSES (expr));

  gimplify_seq_add_stmt (pre_p, stmt);
  *expr_p = NULL_TREE;
}

/* A subroutine of gimplify_omp_atomic.  The front end is supposed to have
   stabilized the lhs of the atomic operation as *ADDR.  Return true if
   EXPR is this stabilized form.  */

static bool
goa_lhs_expr_p (tree expr, tree addr)
{
  /* Also include casts to other type variants.  The C front end is fond
     of adding these for e.g. volatile variables.  This is like
     STRIP_TYPE_NOPS but includes the main variant lookup.  */
  STRIP_USELESS_TYPE_CONVERSION (expr);

  if (TREE_CODE (expr) == INDIRECT_REF)
    {
      expr = TREE_OPERAND (expr, 0);
      while (expr != addr
	     && (CONVERT_EXPR_P (expr)
		 || TREE_CODE (expr) == NON_LVALUE_EXPR)
	     && TREE_CODE (expr) == TREE_CODE (addr)
	     && types_compatible_p (TREE_TYPE (expr), TREE_TYPE (addr)))
	{
	  expr = TREE_OPERAND (expr, 0);
	  addr = TREE_OPERAND (addr, 0);
	}
      if (expr == addr)
	return true;
      return (TREE_CODE (addr) == ADDR_EXPR
	      && TREE_CODE (expr) == ADDR_EXPR
	      && TREE_OPERAND (addr, 0) == TREE_OPERAND (expr, 0));
    }
  if (TREE_CODE (addr) == ADDR_EXPR && expr == TREE_OPERAND (addr, 0))
    return true;
  return false;
}

/* Walk *EXPR_P and replace appearances of *LHS_ADDR with LHS_VAR.  If an
   expression does not involve the lhs, evaluate it into a temporary.
   Return 1 if the lhs appeared as a subexpression, 0 if it did not,
   or -1 if an error was encountered.  */

static int
goa_stabilize_expr (tree *expr_p, gimple_seq *pre_p, tree lhs_addr,
		    tree lhs_var)
{
  tree expr = *expr_p;
  int saw_lhs;

  if (goa_lhs_expr_p (expr, lhs_addr))
    {
      *expr_p = lhs_var;
      return 1;
    }
  if (is_gimple_val (expr))
    return 0;

  saw_lhs = 0;
  switch (TREE_CODE_CLASS (TREE_CODE (expr)))
    {
    case tcc_binary:
    case tcc_comparison:
      saw_lhs |= goa_stabilize_expr (&TREE_OPERAND (expr, 1), pre_p, lhs_addr,
				     lhs_var);
    case tcc_unary:
      saw_lhs |= goa_stabilize_expr (&TREE_OPERAND (expr, 0), pre_p, lhs_addr,
				     lhs_var);
      break;
    case tcc_expression:
      switch (TREE_CODE (expr))
	{
	case TRUTH_ANDIF_EXPR:
	case TRUTH_ORIF_EXPR:
	case TRUTH_AND_EXPR:
	case TRUTH_OR_EXPR:
	case TRUTH_XOR_EXPR:
	  saw_lhs |= goa_stabilize_expr (&TREE_OPERAND (expr, 1), pre_p,
					 lhs_addr, lhs_var);
	case TRUTH_NOT_EXPR:
	  saw_lhs |= goa_stabilize_expr (&TREE_OPERAND (expr, 0), pre_p,
					 lhs_addr, lhs_var);
	  break;
	case COMPOUND_EXPR:
	  /* Break out any preevaluations from cp_build_modify_expr.  */
	  for (; TREE_CODE (expr) == COMPOUND_EXPR;
	       expr = TREE_OPERAND (expr, 1))
	    gimplify_stmt (&TREE_OPERAND (expr, 0), pre_p);
	  *expr_p = expr;
	  return goa_stabilize_expr (expr_p, pre_p, lhs_addr, lhs_var);
	default:
	  break;
	}
      break;
    default:
      break;
    }

  if (saw_lhs == 0)
    {
      enum gimplify_status gs;
      gs = gimplify_expr (expr_p, pre_p, NULL, is_gimple_val, fb_rvalue);
      if (gs != GS_ALL_DONE)
	saw_lhs = -1;
    }

  return saw_lhs;
}

/* Gimplify an OMP_ATOMIC statement.  */

static enum gimplify_status
gimplify_omp_atomic (tree *expr_p, gimple_seq *pre_p)
{
  tree addr = TREE_OPERAND (*expr_p, 0);
  tree rhs = TREE_CODE (*expr_p) == OMP_ATOMIC_READ
	     ? NULL : TREE_OPERAND (*expr_p, 1);
  tree type = TYPE_MAIN_VARIANT (TREE_TYPE (TREE_TYPE (addr)));
  tree tmp_load;
  gomp_atomic_load *loadstmt;
  gomp_atomic_store *storestmt;

  tmp_load = create_tmp_reg (type);
  if (rhs && goa_stabilize_expr (&rhs, pre_p, addr, tmp_load) < 0)
    return GS_ERROR;

  if (gimplify_expr (&addr, pre_p, NULL, is_gimple_val, fb_rvalue)
      != GS_ALL_DONE)
    return GS_ERROR;

  loadstmt = gimple_build_omp_atomic_load (tmp_load, addr);
  gimplify_seq_add_stmt (pre_p, loadstmt);
  if (rhs && gimplify_expr (&rhs, pre_p, NULL, is_gimple_val, fb_rvalue)
      != GS_ALL_DONE)
    return GS_ERROR;

  if (TREE_CODE (*expr_p) == OMP_ATOMIC_READ)
    rhs = tmp_load;
  storestmt = gimple_build_omp_atomic_store (rhs);
  gimplify_seq_add_stmt (pre_p, storestmt);
  if (OMP_ATOMIC_SEQ_CST (*expr_p))
    {
      gimple_omp_atomic_set_seq_cst (loadstmt);
      gimple_omp_atomic_set_seq_cst (storestmt);
    }
  switch (TREE_CODE (*expr_p))
    {
    case OMP_ATOMIC_READ:
    case OMP_ATOMIC_CAPTURE_OLD:
      *expr_p = tmp_load;
      gimple_omp_atomic_set_need_value (loadstmt);
      break;
    case OMP_ATOMIC_CAPTURE_NEW:
      *expr_p = rhs;
      gimple_omp_atomic_set_need_value (storestmt);
      break;
    default:
      *expr_p = NULL;
      break;
    }

  return GS_ALL_DONE;
}

/* Gimplify a TRANSACTION_EXPR.  This involves gimplification of the
   body, and adding some EH bits.  */

static enum gimplify_status
gimplify_transaction (tree *expr_p, gimple_seq *pre_p)
{
  tree expr = *expr_p, temp, tbody = TRANSACTION_EXPR_BODY (expr);
  gimple *body_stmt;
  gtransaction *trans_stmt;
  gimple_seq body = NULL;
  int subcode = 0;

  /* Wrap the transaction body in a BIND_EXPR so we have a context
     where to put decls for OMP.  */
  if (TREE_CODE (tbody) != BIND_EXPR)
    {
      tree bind = build3 (BIND_EXPR, void_type_node, NULL, tbody, NULL);
      TREE_SIDE_EFFECTS (bind) = 1;
      SET_EXPR_LOCATION (bind, EXPR_LOCATION (tbody));
      TRANSACTION_EXPR_BODY (expr) = bind;
    }

  push_gimplify_context ();
  temp = voidify_wrapper_expr (*expr_p, NULL);

  body_stmt = gimplify_and_return_first (TRANSACTION_EXPR_BODY (expr), &body);
  pop_gimplify_context (body_stmt);

  trans_stmt = gimple_build_transaction (body, NULL);
  if (TRANSACTION_EXPR_OUTER (expr))
    subcode = GTMA_IS_OUTER;
  else if (TRANSACTION_EXPR_RELAXED (expr))
    subcode = GTMA_IS_RELAXED;
  gimple_transaction_set_subcode (trans_stmt, subcode);

  gimplify_seq_add_stmt (pre_p, trans_stmt);

  if (temp)
    {
      *expr_p = temp;
      return GS_OK;
    }

  *expr_p = NULL_TREE;
  return GS_ALL_DONE;
}

/* Convert the GENERIC expression tree *EXPR_P to GIMPLE.  If the
   expression produces a value to be used as an operand inside a GIMPLE
   statement, the value will be stored back in *EXPR_P.  This value will
   be a tree of class tcc_declaration, tcc_constant, tcc_reference or
   an SSA_NAME.  The corresponding sequence of GIMPLE statements is
   emitted in PRE_P and POST_P.

   Additionally, this process may overwrite parts of the input
   expression during gimplification.  Ideally, it should be
   possible to do non-destructive gimplification.

   EXPR_P points to the GENERIC expression to convert to GIMPLE.  If
      the expression needs to evaluate to a value to be used as
      an operand in a GIMPLE statement, this value will be stored in
      *EXPR_P on exit.  This happens when the caller specifies one
      of fb_lvalue or fb_rvalue fallback flags.

   PRE_P will contain the sequence of GIMPLE statements corresponding
       to the evaluation of EXPR and all the side-effects that must
       be executed before the main expression.  On exit, the last
       statement of PRE_P is the core statement being gimplified.  For
       instance, when gimplifying 'if (++a)' the last statement in
       PRE_P will be 'if (t.1)' where t.1 is the result of
       pre-incrementing 'a'.

   POST_P will contain the sequence of GIMPLE statements corresponding
       to the evaluation of all the side-effects that must be executed
       after the main expression.  If this is NULL, the post
       side-effects are stored at the end of PRE_P.

       The reason why the output is split in two is to handle post
       side-effects explicitly.  In some cases, an expression may have
       inner and outer post side-effects which need to be emitted in
       an order different from the one given by the recursive
       traversal.  For instance, for the expression (*p--)++ the post
       side-effects of '--' must actually occur *after* the post
       side-effects of '++'.  However, gimplification will first visit
       the inner expression, so if a separate POST sequence was not
       used, the resulting sequence would be:

       	    1	t.1 = *p
       	    2	p = p - 1
       	    3	t.2 = t.1 + 1
       	    4	*p = t.2

       However, the post-decrement operation in line #2 must not be
       evaluated until after the store to *p at line #4, so the
       correct sequence should be:

       	    1	t.1 = *p
       	    2	t.2 = t.1 + 1
       	    3	*p = t.2
       	    4	p = p - 1

       So, by specifying a separate post queue, it is possible
       to emit the post side-effects in the correct order.
       If POST_P is NULL, an internal queue will be used.  Before
       returning to the caller, the sequence POST_P is appended to
       the main output sequence PRE_P.

   GIMPLE_TEST_F points to a function that takes a tree T and
       returns nonzero if T is in the GIMPLE form requested by the
       caller.  The GIMPLE predicates are in gimple.c.

   FALLBACK tells the function what sort of a temporary we want if
       gimplification cannot produce an expression that complies with
       GIMPLE_TEST_F.

       fb_none means that no temporary should be generated
       fb_rvalue means that an rvalue is OK to generate
       fb_lvalue means that an lvalue is OK to generate
       fb_either means that either is OK, but an lvalue is preferable.
       fb_mayfail means that gimplification may fail (in which case
       GS_ERROR will be returned)

   The return value is either GS_ERROR or GS_ALL_DONE, since this
   function iterates until EXPR is completely gimplified or an error
   occurs.  */

enum gimplify_status
gimplify_expr (tree *expr_p, gimple_seq *pre_p, gimple_seq *post_p,
	       bool (*gimple_test_f) (tree), fallback_t fallback)
{
  tree tmp;
  gimple_seq internal_pre = NULL;
  gimple_seq internal_post = NULL;
  tree save_expr;
  bool is_statement;
  location_t saved_location;
  enum gimplify_status ret;
  gimple_stmt_iterator pre_last_gsi, post_last_gsi;

  save_expr = *expr_p;
  if (save_expr == NULL_TREE)
    return GS_ALL_DONE;

  /* If we are gimplifying a top-level statement, PRE_P must be valid.  */
  is_statement = gimple_test_f == is_gimple_stmt;
  if (is_statement)
    gcc_assert (pre_p);

  /* Consistency checks.  */
  if (gimple_test_f == is_gimple_reg)
    gcc_assert (fallback & (fb_rvalue | fb_lvalue));
  else if (gimple_test_f == is_gimple_val
           || gimple_test_f == is_gimple_call_addr
           || gimple_test_f == is_gimple_condexpr
           || gimple_test_f == is_gimple_mem_rhs
           || gimple_test_f == is_gimple_mem_rhs_or_call
           || gimple_test_f == is_gimple_reg_rhs
           || gimple_test_f == is_gimple_reg_rhs_or_call
           || gimple_test_f == is_gimple_asm_val
	   || gimple_test_f == is_gimple_mem_ref_addr)
    gcc_assert (fallback & fb_rvalue);
  else if (gimple_test_f == is_gimple_min_lval
	   || gimple_test_f == is_gimple_lvalue)
    gcc_assert (fallback & fb_lvalue);
  else if (gimple_test_f == is_gimple_addressable)
    gcc_assert (fallback & fb_either);
  else if (gimple_test_f == is_gimple_stmt)
    gcc_assert (fallback == fb_none);
  else
    {
      /* We should have recognized the GIMPLE_TEST_F predicate to
	 know what kind of fallback to use in case a temporary is
	 needed to hold the value or address of *EXPR_P.  */
      gcc_unreachable ();
    }

  /* We used to check the predicate here and return immediately if it
     succeeds.  This is wrong; the design is for gimplification to be
     idempotent, and for the predicates to only test for valid forms, not
     whether they are fully simplified.  */
  if (pre_p == NULL)
    pre_p = &internal_pre;

  if (post_p == NULL)
    post_p = &internal_post;

  /* Remember the last statements added to PRE_P and POST_P.  Every
     new statement added by the gimplification helpers needs to be
     annotated with location information.  To centralize the
     responsibility, we remember the last statement that had been
     added to both queues before gimplifying *EXPR_P.  If
     gimplification produces new statements in PRE_P and POST_P, those
     statements will be annotated with the same location information
     as *EXPR_P.  */
  pre_last_gsi = gsi_last (*pre_p);
  post_last_gsi = gsi_last (*post_p);

  saved_location = input_location;
  if (save_expr != error_mark_node
      && EXPR_HAS_LOCATION (*expr_p))
    input_location = EXPR_LOCATION (*expr_p);

  /* Loop over the specific gimplifiers until the toplevel node
     remains the same.  */
  do
    {
      /* Strip away as many useless type conversions as possible
	 at the toplevel.  */
      STRIP_USELESS_TYPE_CONVERSION (*expr_p);

      /* Remember the expr.  */
      save_expr = *expr_p;

      /* Die, die, die, my darling.  */
      if (save_expr == error_mark_node
	  || (TREE_TYPE (save_expr)
	      && TREE_TYPE (save_expr) == error_mark_node))
	{
	  ret = GS_ERROR;
	  break;
	}

      /* Do any language-specific gimplification.  */
      ret = ((enum gimplify_status)
	     lang_hooks.gimplify_expr (expr_p, pre_p, post_p));
      if (ret == GS_OK)
	{
	  if (*expr_p == NULL_TREE)
	    break;
	  if (*expr_p != save_expr)
	    continue;
	}
      else if (ret != GS_UNHANDLED)
	break;

      /* Make sure that all the cases set 'ret' appropriately.  */
      ret = GS_UNHANDLED;
      switch (TREE_CODE (*expr_p))
	{
	  /* First deal with the special cases.  */

	case POSTINCREMENT_EXPR:
	case POSTDECREMENT_EXPR:
	case PREINCREMENT_EXPR:
	case PREDECREMENT_EXPR:
	  ret = gimplify_self_mod_expr (expr_p, pre_p, post_p,
					fallback != fb_none,
					TREE_TYPE (*expr_p));
	  break;

	case VIEW_CONVERT_EXPR:
	  if (is_gimple_reg_type (TREE_TYPE (*expr_p))
	      && is_gimple_reg_type (TREE_TYPE (TREE_OPERAND (*expr_p, 0))))
	    {
	      ret = gimplify_expr (&TREE_OPERAND (*expr_p, 0), pre_p,
				   post_p, is_gimple_val, fb_rvalue);
	      recalculate_side_effects (*expr_p);
	      break;
	    }
	  /* Fallthru.  */

	case ARRAY_REF:
	case ARRAY_RANGE_REF:
	case REALPART_EXPR:
	case IMAGPART_EXPR:
	case COMPONENT_REF:
	  ret = gimplify_compound_lval (expr_p, pre_p, post_p,
					fallback ? fallback : fb_rvalue);
	  break;

	case COND_EXPR:
	  ret = gimplify_cond_expr (expr_p, pre_p, fallback);

	  /* C99 code may assign to an array in a structure value of a
	     conditional expression, and this has undefined behavior
	     only on execution, so create a temporary if an lvalue is
	     required.  */
	  if (fallback == fb_lvalue)
	    {
	      *expr_p = get_initialized_tmp_var (*expr_p, pre_p, post_p);
	      mark_addressable (*expr_p);
	      ret = GS_OK;
	    }
	  break;

	case CALL_EXPR:
	  ret = gimplify_call_expr (expr_p, pre_p, fallback != fb_none);

	  /* C99 code may assign to an array in a structure returned
	     from a function, and this has undefined behavior only on
	     execution, so create a temporary if an lvalue is
	     required.  */
	  if (fallback == fb_lvalue)
	    {
	      *expr_p = get_initialized_tmp_var (*expr_p, pre_p, post_p);
	      mark_addressable (*expr_p);
	      ret = GS_OK;
	    }
	  break;

	case TREE_LIST:
	  gcc_unreachable ();

	case COMPOUND_EXPR:
	  ret = gimplify_compound_expr (expr_p, pre_p, fallback != fb_none);
	  break;

	case COMPOUND_LITERAL_EXPR:
	  ret = gimplify_compound_literal_expr (expr_p, pre_p,
						gimple_test_f, fallback);
	  break;

	case MODIFY_EXPR:
	case INIT_EXPR:
	  ret = gimplify_modify_expr (expr_p, pre_p, post_p,
				      fallback != fb_none);
	  break;

	case TRUTH_ANDIF_EXPR:
	case TRUTH_ORIF_EXPR:
	  {
	    /* Preserve the original type of the expression and the
	       source location of the outer expression.  */
	    tree org_type = TREE_TYPE (*expr_p);
	    *expr_p = gimple_boolify (*expr_p);
	    *expr_p = build3_loc (input_location, COND_EXPR,
				  org_type, *expr_p,
				  fold_convert_loc
				    (input_location,
				     org_type, boolean_true_node),
				  fold_convert_loc
				    (input_location,
				     org_type, boolean_false_node));
	    ret = GS_OK;
	    break;
	  }

	case TRUTH_NOT_EXPR:
	  {
	    tree type = TREE_TYPE (*expr_p);
	    /* The parsers are careful to generate TRUTH_NOT_EXPR
	       only with operands that are always zero or one.
	       We do not fold here but handle the only interesting case
	       manually, as fold may re-introduce the TRUTH_NOT_EXPR.  */
	    *expr_p = gimple_boolify (*expr_p);
	    if (TYPE_PRECISION (TREE_TYPE (*expr_p)) == 1)
	      *expr_p = build1_loc (input_location, BIT_NOT_EXPR,
				    TREE_TYPE (*expr_p),
				    TREE_OPERAND (*expr_p, 0));
	    else
	      *expr_p = build2_loc (input_location, BIT_XOR_EXPR,
				    TREE_TYPE (*expr_p),
				    TREE_OPERAND (*expr_p, 0),
				    build_int_cst (TREE_TYPE (*expr_p), 1));
	    if (!useless_type_conversion_p (type, TREE_TYPE (*expr_p)))
	      *expr_p = fold_convert_loc (input_location, type, *expr_p);
	    ret = GS_OK;
	    break;
	  }

	case ADDR_EXPR:
	  ret = gimplify_addr_expr (expr_p, pre_p, post_p);
	  break;

	case ANNOTATE_EXPR:
	  {
	    tree cond = TREE_OPERAND (*expr_p, 0);
	    tree kind = TREE_OPERAND (*expr_p, 1);
	    tree type = TREE_TYPE (cond);
	    if (!INTEGRAL_TYPE_P (type))
	      {
		*expr_p = cond;
		ret = GS_OK;
		break;
	      }
	    tree tmp = create_tmp_var (type);
	    gimplify_arg (&cond, pre_p, EXPR_LOCATION (*expr_p));
	    gcall *call
	      = gimple_build_call_internal (IFN_ANNOTATE, 2, cond, kind);
	    gimple_call_set_lhs (call, tmp);
	    gimplify_seq_add_stmt (pre_p, call);
	    *expr_p = tmp;
	    ret = GS_ALL_DONE;
	    break;
	  }

	case VA_ARG_EXPR:
	  ret = gimplify_va_arg_expr (expr_p, pre_p, post_p);
	  break;

	CASE_CONVERT:
	  if (IS_EMPTY_STMT (*expr_p))
	    {
	      ret = GS_ALL_DONE;
	      break;
	    }

	  if (VOID_TYPE_P (TREE_TYPE (*expr_p))
	      || fallback == fb_none)
	    {
	      /* Just strip a conversion to void (or in void context) and
		 try again.  */
	      *expr_p = TREE_OPERAND (*expr_p, 0);
	      ret = GS_OK;
	      break;
	    }

	  ret = gimplify_conversion (expr_p);
	  if (ret == GS_ERROR)
	    break;
	  if (*expr_p != save_expr)
	    break;
	  /* FALLTHRU */

	case FIX_TRUNC_EXPR:
	  /* unary_expr: ... | '(' cast ')' val | ...  */
	  ret = gimplify_expr (&TREE_OPERAND (*expr_p, 0), pre_p, post_p,
			       is_gimple_val, fb_rvalue);
	  recalculate_side_effects (*expr_p);
	  break;

	case INDIRECT_REF:
	  {
	    bool volatilep = TREE_THIS_VOLATILE (*expr_p);
	    bool notrap = TREE_THIS_NOTRAP (*expr_p);
	    tree saved_ptr_type = TREE_TYPE (TREE_OPERAND (*expr_p, 0));

	    *expr_p = fold_indirect_ref_loc (input_location, *expr_p);
	    if (*expr_p != save_expr)
	      {
		ret = GS_OK;
		break;
	      }

	    ret = gimplify_expr (&TREE_OPERAND (*expr_p, 0), pre_p, post_p,
				 is_gimple_reg, fb_rvalue);
	    if (ret == GS_ERROR)
	      break;

	    recalculate_side_effects (*expr_p);
	    *expr_p = fold_build2_loc (input_location, MEM_REF,
				       TREE_TYPE (*expr_p),
				       TREE_OPERAND (*expr_p, 0),
				       build_int_cst (saved_ptr_type, 0));
	    TREE_THIS_VOLATILE (*expr_p) = volatilep;
	    TREE_THIS_NOTRAP (*expr_p) = notrap;
	    ret = GS_OK;
	    break;
	  }

	/* We arrive here through the various re-gimplifcation paths.  */
	case MEM_REF:
	  /* First try re-folding the whole thing.  */
	  tmp = fold_binary (MEM_REF, TREE_TYPE (*expr_p),
			     TREE_OPERAND (*expr_p, 0),
			     TREE_OPERAND (*expr_p, 1));
	  if (tmp)
	    {
	      *expr_p = tmp;
	      recalculate_side_effects (*expr_p);
	      ret = GS_OK;
	      break;
	    }
	  /* Avoid re-gimplifying the address operand if it is already
	     in suitable form.  Re-gimplifying would mark the address
	     operand addressable.  Always gimplify when not in SSA form
	     as we still may have to gimplify decls with value-exprs.  */
	  if (!gimplify_ctxp || !gimplify_ctxp->into_ssa
	      || !is_gimple_mem_ref_addr (TREE_OPERAND (*expr_p, 0)))
	    {
	      ret = gimplify_expr (&TREE_OPERAND (*expr_p, 0), pre_p, post_p,
				   is_gimple_mem_ref_addr, fb_rvalue);
	      if (ret == GS_ERROR)
		break;
	    }
	  recalculate_side_effects (*expr_p);
	  ret = GS_ALL_DONE;
	  break;

	/* Constants need not be gimplified.  */
	case INTEGER_CST:
	case REAL_CST:
	case FIXED_CST:
	case STRING_CST:
	case COMPLEX_CST:
	case VECTOR_CST:
	  /* Drop the overflow flag on constants, we do not want
	     that in the GIMPLE IL.  */
	  if (TREE_OVERFLOW_P (*expr_p))
	    *expr_p = drop_tree_overflow (*expr_p);
	  ret = GS_ALL_DONE;
	  break;

	case CONST_DECL:
	  /* If we require an lvalue, such as for ADDR_EXPR, retain the
	     CONST_DECL node.  Otherwise the decl is replaceable by its
	     value.  */
	  /* ??? Should be == fb_lvalue, but ADDR_EXPR passes fb_either.  */
	  if (fallback & fb_lvalue)
	    ret = GS_ALL_DONE;
	  else
	    {
	      *expr_p = DECL_INITIAL (*expr_p);
	      ret = GS_OK;
	    }
	  break;

	case DECL_EXPR:
	  ret = gimplify_decl_expr (expr_p, pre_p);
	  break;

	case BIND_EXPR:
	  ret = gimplify_bind_expr (expr_p, pre_p);
	  break;

	case LOOP_EXPR:
	  ret = gimplify_loop_expr (expr_p, pre_p);
	  break;

	case SWITCH_EXPR:
	  ret = gimplify_switch_expr (expr_p, pre_p);
	  break;

	case EXIT_EXPR:
	  ret = gimplify_exit_expr (expr_p);
	  break;

	case GOTO_EXPR:
	  /* If the target is not LABEL, then it is a computed jump
	     and the target needs to be gimplified.  */
	  if (TREE_CODE (GOTO_DESTINATION (*expr_p)) != LABEL_DECL)
	    {
	      ret = gimplify_expr (&GOTO_DESTINATION (*expr_p), pre_p,
				   NULL, is_gimple_val, fb_rvalue);
	      if (ret == GS_ERROR)
		break;
	    }
	  gimplify_seq_add_stmt (pre_p,
			  gimple_build_goto (GOTO_DESTINATION (*expr_p)));
	  ret = GS_ALL_DONE;
	  break;

	case PREDICT_EXPR:
	  gimplify_seq_add_stmt (pre_p,
			gimple_build_predict (PREDICT_EXPR_PREDICTOR (*expr_p),
					      PREDICT_EXPR_OUTCOME (*expr_p)));
	  ret = GS_ALL_DONE;
	  break;

	case LABEL_EXPR:
	  ret = GS_ALL_DONE;
	  gcc_assert (decl_function_context (LABEL_EXPR_LABEL (*expr_p))
		      == current_function_decl);
	  gimplify_seq_add_stmt (pre_p,
			  gimple_build_label (LABEL_EXPR_LABEL (*expr_p)));
	  break;

	case CASE_LABEL_EXPR:
	  ret = gimplify_case_label_expr (expr_p, pre_p);
	  break;

	case RETURN_EXPR:
	  ret = gimplify_return_expr (*expr_p, pre_p);
	  break;

	case CONSTRUCTOR:
	  /* Don't reduce this in place; let gimplify_init_constructor work its
	     magic.  Buf if we're just elaborating this for side effects, just
	     gimplify any element that has side-effects.  */
	  if (fallback == fb_none)
	    {
	      unsigned HOST_WIDE_INT ix;
	      tree val;
	      tree temp = NULL_TREE;
	      FOR_EACH_CONSTRUCTOR_VALUE (CONSTRUCTOR_ELTS (*expr_p), ix, val)
		if (TREE_SIDE_EFFECTS (val))
		  append_to_statement_list (val, &temp);

	      *expr_p = temp;
	      ret = temp ? GS_OK : GS_ALL_DONE;
	    }
	  /* C99 code may assign to an array in a constructed
	     structure or union, and this has undefined behavior only
	     on execution, so create a temporary if an lvalue is
	     required.  */
	  else if (fallback == fb_lvalue)
	    {
	      *expr_p = get_initialized_tmp_var (*expr_p, pre_p, post_p);
	      mark_addressable (*expr_p);
	      ret = GS_OK;
	    }
	  else
	    ret = GS_ALL_DONE;
	  break;

	  /* The following are special cases that are not handled by the
	     original GIMPLE grammar.  */

	  /* SAVE_EXPR nodes are converted into a GIMPLE identifier and
	     eliminated.  */
	case SAVE_EXPR:
	  ret = gimplify_save_expr (expr_p, pre_p, post_p);
	  break;

	case BIT_FIELD_REF:
	  ret = gimplify_expr (&TREE_OPERAND (*expr_p, 0), pre_p,
			       post_p, is_gimple_lvalue, fb_either);
	  recalculate_side_effects (*expr_p);
	  break;

	case TARGET_MEM_REF:
	  {
	    enum gimplify_status r0 = GS_ALL_DONE, r1 = GS_ALL_DONE;

	    if (TMR_BASE (*expr_p))
	      r0 = gimplify_expr (&TMR_BASE (*expr_p), pre_p,
				  post_p, is_gimple_mem_ref_addr, fb_either);
	    if (TMR_INDEX (*expr_p))
	      r1 = gimplify_expr (&TMR_INDEX (*expr_p), pre_p,
				  post_p, is_gimple_val, fb_rvalue);
	    if (TMR_INDEX2 (*expr_p))
	      r1 = gimplify_expr (&TMR_INDEX2 (*expr_p), pre_p,
				  post_p, is_gimple_val, fb_rvalue);
	    /* TMR_STEP and TMR_OFFSET are always integer constants.  */
	    ret = MIN (r0, r1);
	  }
	  break;

	case NON_LVALUE_EXPR:
	  /* This should have been stripped above.  */
	  gcc_unreachable ();

	case ASM_EXPR:
	  ret = gimplify_asm_expr (expr_p, pre_p, post_p);
	  break;

	case TRY_FINALLY_EXPR:
	case TRY_CATCH_EXPR:
	  {
	    gimple_seq eval, cleanup;
	    gtry *try_;

	    /* Calls to destructors are generated automatically in FINALLY/CATCH
	       block. They should have location as UNKNOWN_LOCATION. However,
	       gimplify_call_expr will reset these call stmts to input_location
	       if it finds stmt's location is unknown. To prevent resetting for
	       destructors, we set the input_location to unknown.
	       Note that this only affects the destructor calls in FINALLY/CATCH
	       block, and will automatically reset to its original value by the
	       end of gimplify_expr.  */
	    input_location = UNKNOWN_LOCATION;
	    eval = cleanup = NULL;
	    gimplify_and_add (TREE_OPERAND (*expr_p, 0), &eval);
	    gimplify_and_add (TREE_OPERAND (*expr_p, 1), &cleanup);
	    /* Don't create bogus GIMPLE_TRY with empty cleanup.  */
	    if (gimple_seq_empty_p (cleanup))
	      {
		gimple_seq_add_seq (pre_p, eval);
		ret = GS_ALL_DONE;
		break;
	      }
	    try_ = gimple_build_try (eval, cleanup,
				     TREE_CODE (*expr_p) == TRY_FINALLY_EXPR
				     ? GIMPLE_TRY_FINALLY
				     : GIMPLE_TRY_CATCH);
	    if (EXPR_HAS_LOCATION (save_expr))
	      gimple_set_location (try_, EXPR_LOCATION (save_expr));
	    else if (LOCATION_LOCUS (saved_location) != UNKNOWN_LOCATION)
	      gimple_set_location (try_, saved_location);
	    if (TREE_CODE (*expr_p) == TRY_CATCH_EXPR)
	      gimple_try_set_catch_is_cleanup (try_,
					       TRY_CATCH_IS_CLEANUP (*expr_p));
	    gimplify_seq_add_stmt (pre_p, try_);
	    ret = GS_ALL_DONE;
	    break;
	  }

	case CLEANUP_POINT_EXPR:
	  ret = gimplify_cleanup_point_expr (expr_p, pre_p);
	  break;

	case TARGET_EXPR:
	  ret = gimplify_target_expr (expr_p, pre_p, post_p);
	  break;

	case CATCH_EXPR:
	  {
	    gimple *c;
	    gimple_seq handler = NULL;
	    gimplify_and_add (CATCH_BODY (*expr_p), &handler);
	    c = gimple_build_catch (CATCH_TYPES (*expr_p), handler);
	    gimplify_seq_add_stmt (pre_p, c);
	    ret = GS_ALL_DONE;
	    break;
	  }

	case EH_FILTER_EXPR:
	  {
	    gimple *ehf;
	    gimple_seq failure = NULL;

	    gimplify_and_add (EH_FILTER_FAILURE (*expr_p), &failure);
	    ehf = gimple_build_eh_filter (EH_FILTER_TYPES (*expr_p), failure);
	    gimple_set_no_warning (ehf, TREE_NO_WARNING (*expr_p));
	    gimplify_seq_add_stmt (pre_p, ehf);
	    ret = GS_ALL_DONE;
	    break;
	  }

	case OBJ_TYPE_REF:
	  {
	    enum gimplify_status r0, r1;
	    r0 = gimplify_expr (&OBJ_TYPE_REF_OBJECT (*expr_p), pre_p,
				post_p, is_gimple_val, fb_rvalue);
	    r1 = gimplify_expr (&OBJ_TYPE_REF_EXPR (*expr_p), pre_p,
				post_p, is_gimple_val, fb_rvalue);
	    TREE_SIDE_EFFECTS (*expr_p) = 0;
	    ret = MIN (r0, r1);
	  }
	  break;

	case LABEL_DECL:
	  /* We get here when taking the address of a label.  We mark
	     the label as "forced"; meaning it can never be removed and
	     it is a potential target for any computed goto.  */
	  FORCED_LABEL (*expr_p) = 1;
	  ret = GS_ALL_DONE;
	  break;

	case STATEMENT_LIST:
	  ret = gimplify_statement_list (expr_p, pre_p);
	  break;

	case WITH_SIZE_EXPR:
	  {
	    gimplify_expr (&TREE_OPERAND (*expr_p, 0), pre_p,
			   post_p == &internal_post ? NULL : post_p,
			   gimple_test_f, fallback);
	    gimplify_expr (&TREE_OPERAND (*expr_p, 1), pre_p, post_p,
			   is_gimple_val, fb_rvalue);
	    ret = GS_ALL_DONE;
	  }
	  break;

	case VAR_DECL:
	case PARM_DECL:
	  ret = gimplify_var_or_parm_decl (expr_p);
	  break;

	case RESULT_DECL:
	  /* When within an OMP context, notice uses of variables.  */
	  if (gimplify_omp_ctxp)
	    omp_notice_variable (gimplify_omp_ctxp, *expr_p, true);
	  ret = GS_ALL_DONE;
	  break;

	case SSA_NAME:
	  /* Allow callbacks into the gimplifier during optimization.  */
	  ret = GS_ALL_DONE;
	  break;

	case OMP_PARALLEL:
	  gimplify_omp_parallel (expr_p, pre_p);
	  ret = GS_ALL_DONE;
	  break;

	case OMP_TASK:
	  gimplify_omp_task (expr_p, pre_p);
	  ret = GS_ALL_DONE;
	  break;

	case OMP_FOR:
	case OMP_SIMD:
	case CILK_SIMD:
	case CILK_FOR:
	case OMP_DISTRIBUTE:
	case OMP_TASKLOOP:
	case OACC_LOOP:
	  ret = gimplify_omp_for (expr_p, pre_p);
	  break;

	case OACC_CACHE:
	  gimplify_oacc_cache (expr_p, pre_p);
	  ret = GS_ALL_DONE;
	  break;

	case OACC_HOST_DATA:
	  ret = gimplify_oacc_host_data (expr_p, pre_p);
	  break;

	case OACC_DECLARE:
	  gimplify_oacc_declare (expr_p, pre_p);
	  ret = GS_ALL_DONE;
	  break;
	  
	case OACC_KERNELS:
	case OACC_PARALLEL:
	case OACC_DATA:
	case OMP_SECTIONS:
	case OMP_SINGLE:
	case OMP_TARGET:
	case OMP_TARGET_DATA:
	case OMP_TEAMS:
	  gimplify_omp_workshare (expr_p, pre_p);
	  ret = GS_ALL_DONE;
	  break;

	case OACC_ENTER_DATA:
	case OACC_EXIT_DATA:
	case OACC_UPDATE:
	case OMP_TARGET_UPDATE:
	case OMP_TARGET_ENTER_DATA:
	case OMP_TARGET_EXIT_DATA:
	  gimplify_omp_target_update (expr_p, pre_p);
	  ret = GS_ALL_DONE;
	  break;

	case OMP_SECTION:
	case OMP_MASTER:
	case OMP_TASKGROUP:
	case OMP_ORDERED:
	case OMP_CRITICAL:
	  {
	    gimple_seq body = NULL;
	    gimple *g;

	    gimplify_and_add (OMP_BODY (*expr_p), &body);
	    switch (TREE_CODE (*expr_p))
	      {
	      case OMP_SECTION:
	        g = gimple_build_omp_section (body);
	        break;
	      case OMP_MASTER:
	        g = gimple_build_omp_master (body);
		break;
	      case OMP_TASKGROUP:
		{
		  gimple_seq cleanup = NULL;
		  tree fn
		    = builtin_decl_explicit (BUILT_IN_GOMP_TASKGROUP_END);
		  g = gimple_build_call (fn, 0);
		  gimple_seq_add_stmt (&cleanup, g);
		  g = gimple_build_try (body, cleanup, GIMPLE_TRY_FINALLY);
		  body = NULL;
		  gimple_seq_add_stmt (&body, g);
		  g = gimple_build_omp_taskgroup (body);
		}
		break;
	      case OMP_ORDERED:
		if (gimplify_omp_ctxp)
		  for (tree c = OMP_ORDERED_CLAUSES (*expr_p);
		       c; c = OMP_CLAUSE_CHAIN (c))
		    if (OMP_CLAUSE_CODE (c) == OMP_CLAUSE_DEPEND
			&& OMP_CLAUSE_DEPEND_KIND (c) == OMP_CLAUSE_DEPEND_SINK)
		      {
			unsigned int n = 0;
			bool fail = false;
			for (tree decls = OMP_CLAUSE_DECL (c);
			     decls && TREE_CODE (decls) == TREE_LIST;
			     decls = TREE_CHAIN (decls), ++n)
			  if (n < gimplify_omp_ctxp->iter_vars.length ()
			      && TREE_VALUE (decls)
			      != gimplify_omp_ctxp->iter_vars[n])
			    {
			      error_at (OMP_CLAUSE_LOCATION (c),
					"variable %qE is not an iteration "
					"of outermost loop %d, expected %qE",
					TREE_VALUE (decls), n + 1,
					gimplify_omp_ctxp->iter_vars[n]);
			      fail = true;
			    }
			/* Avoid being too redundant.  */
			if (!fail
			    && n != gimplify_omp_ctxp->iter_vars.length ())
			  error_at (OMP_CLAUSE_LOCATION (c),
			     "number of variables in depend(sink) clause "
			     "does not match number of iteration variables");
		      }

		g = gimple_build_omp_ordered (body,
					      OMP_ORDERED_CLAUSES (*expr_p));
		break;
	      case OMP_CRITICAL:
		gimplify_scan_omp_clauses (&OMP_CRITICAL_CLAUSES (*expr_p),
<<<<<<< HEAD
					   pre_p, ORT_WORKSHARE, ORK_OMP);
=======
					   pre_p, ORT_WORKSHARE, OMP_CRITICAL);
>>>>>>> 9c23418f
		gimplify_adjust_omp_clauses (pre_p,
					     &OMP_CRITICAL_CLAUSES (*expr_p));
		g = gimple_build_omp_critical (body,
		    			       OMP_CRITICAL_NAME (*expr_p),
		    			       OMP_CRITICAL_CLAUSES (*expr_p));
		break;
	      default:
		gcc_unreachable ();
	      }
	    gimplify_seq_add_stmt (pre_p, g);
	    ret = GS_ALL_DONE;
	    break;
	  }

	case OMP_ATOMIC:
	case OMP_ATOMIC_READ:
	case OMP_ATOMIC_CAPTURE_OLD:
	case OMP_ATOMIC_CAPTURE_NEW:
	  ret = gimplify_omp_atomic (expr_p, pre_p);
	  break;

	case TRANSACTION_EXPR:
	  ret = gimplify_transaction (expr_p, pre_p);
	  break;

	case TRUTH_AND_EXPR:
	case TRUTH_OR_EXPR:
	case TRUTH_XOR_EXPR:
	  {
	    tree orig_type = TREE_TYPE (*expr_p);
	    tree new_type, xop0, xop1;
	    *expr_p = gimple_boolify (*expr_p);
	    new_type = TREE_TYPE (*expr_p);
	    if (!useless_type_conversion_p (orig_type, new_type))
	      {
		*expr_p = fold_convert_loc (input_location, orig_type, *expr_p);
		ret = GS_OK;
		break;
	      }

	  /* Boolified binary truth expressions are semantically equivalent
	     to bitwise binary expressions.  Canonicalize them to the
	     bitwise variant.  */
	    switch (TREE_CODE (*expr_p))
	      {
	      case TRUTH_AND_EXPR:
		TREE_SET_CODE (*expr_p, BIT_AND_EXPR);
		break;
	      case TRUTH_OR_EXPR:
		TREE_SET_CODE (*expr_p, BIT_IOR_EXPR);
		break;
	      case TRUTH_XOR_EXPR:
		TREE_SET_CODE (*expr_p, BIT_XOR_EXPR);
		break;
	      default:
		break;
	      }
	    /* Now make sure that operands have compatible type to
	       expression's new_type.  */
	    xop0 = TREE_OPERAND (*expr_p, 0);
	    xop1 = TREE_OPERAND (*expr_p, 1);
	    if (!useless_type_conversion_p (new_type, TREE_TYPE (xop0)))
	      TREE_OPERAND (*expr_p, 0) = fold_convert_loc (input_location,
							    new_type,
	      						    xop0);
	    if (!useless_type_conversion_p (new_type, TREE_TYPE (xop1)))
	      TREE_OPERAND (*expr_p, 1) = fold_convert_loc (input_location,
							    new_type,
	      						    xop1);
	    /* Continue classified as tcc_binary.  */
	    goto expr_2;
	  }

	case FMA_EXPR:
	case VEC_COND_EXPR:
	case VEC_PERM_EXPR:
	  /* Classified as tcc_expression.  */
	  goto expr_3;

	case POINTER_PLUS_EXPR:
	  {
	    enum gimplify_status r0, r1;
	    r0 = gimplify_expr (&TREE_OPERAND (*expr_p, 0), pre_p,
				post_p, is_gimple_val, fb_rvalue);
	    r1 = gimplify_expr (&TREE_OPERAND (*expr_p, 1), pre_p,
				post_p, is_gimple_val, fb_rvalue);
	    recalculate_side_effects (*expr_p);
	    ret = MIN (r0, r1);
	    break;
	  }

	case CILK_SYNC_STMT:
	  {
	    if (!fn_contains_cilk_spawn_p (cfun))
	      {
		error_at (EXPR_LOCATION (*expr_p),
			  "expected %<_Cilk_spawn%> before %<_Cilk_sync%>");
		ret = GS_ERROR;
	      }
	    else
	      {
		gimplify_cilk_sync (expr_p, pre_p);
		ret = GS_ALL_DONE;
	      }
	    break;
	  }
	
	default:
	  switch (TREE_CODE_CLASS (TREE_CODE (*expr_p)))
	    {
	    case tcc_comparison:
	      /* Handle comparison of objects of non scalar mode aggregates
	     	 with a call to memcmp.  It would be nice to only have to do
	     	 this for variable-sized objects, but then we'd have to allow
	     	 the same nest of reference nodes we allow for MODIFY_EXPR and
	     	 that's too complex.

		 Compare scalar mode aggregates as scalar mode values.  Using
		 memcmp for them would be very inefficient at best, and is
		 plain wrong if bitfields are involved.  */
		{
		  tree type = TREE_TYPE (TREE_OPERAND (*expr_p, 1));

		  /* Vector comparisons need no boolification.  */
		  if (TREE_CODE (type) == VECTOR_TYPE)
		    goto expr_2;
		  else if (!AGGREGATE_TYPE_P (type))
		    {
		      tree org_type = TREE_TYPE (*expr_p);
		      *expr_p = gimple_boolify (*expr_p);
		      if (!useless_type_conversion_p (org_type,
						      TREE_TYPE (*expr_p)))
			{
			  *expr_p = fold_convert_loc (input_location,
						      org_type, *expr_p);
			  ret = GS_OK;
			}
		      else
			goto expr_2;
		    }
		  else if (TYPE_MODE (type) != BLKmode)
		    ret = gimplify_scalar_mode_aggregate_compare (expr_p);
		  else
		    ret = gimplify_variable_sized_compare (expr_p);

		  break;
		}

	    /* If *EXPR_P does not need to be special-cased, handle it
	       according to its class.  */
	    case tcc_unary:
	      ret = gimplify_expr (&TREE_OPERAND (*expr_p, 0), pre_p,
				   post_p, is_gimple_val, fb_rvalue);
	      break;

	    case tcc_binary:
	    expr_2:
	      {
		enum gimplify_status r0, r1;

		r0 = gimplify_expr (&TREE_OPERAND (*expr_p, 0), pre_p,
		                    post_p, is_gimple_val, fb_rvalue);
		r1 = gimplify_expr (&TREE_OPERAND (*expr_p, 1), pre_p,
				    post_p, is_gimple_val, fb_rvalue);

		ret = MIN (r0, r1);
		break;
	      }

	    expr_3:
	      {
		enum gimplify_status r0, r1, r2;

		r0 = gimplify_expr (&TREE_OPERAND (*expr_p, 0), pre_p,
		                    post_p, is_gimple_val, fb_rvalue);
		r1 = gimplify_expr (&TREE_OPERAND (*expr_p, 1), pre_p,
				    post_p, is_gimple_val, fb_rvalue);
		r2 = gimplify_expr (&TREE_OPERAND (*expr_p, 2), pre_p,
				    post_p, is_gimple_val, fb_rvalue);

		ret = MIN (MIN (r0, r1), r2);
		break;
	      }

	    case tcc_declaration:
	    case tcc_constant:
	      ret = GS_ALL_DONE;
	      goto dont_recalculate;

	    default:
	      gcc_unreachable ();
	    }

	  recalculate_side_effects (*expr_p);

	dont_recalculate:
	  break;
	}

      gcc_assert (*expr_p || ret != GS_OK);
    }
  while (ret == GS_OK);

  /* If we encountered an error_mark somewhere nested inside, either
     stub out the statement or propagate the error back out.  */
  if (ret == GS_ERROR)
    {
      if (is_statement)
	*expr_p = NULL;
      goto out;
    }

  /* This was only valid as a return value from the langhook, which
     we handled.  Make sure it doesn't escape from any other context.  */
  gcc_assert (ret != GS_UNHANDLED);

  if (fallback == fb_none && *expr_p && !is_gimple_stmt (*expr_p))
    {
      /* We aren't looking for a value, and we don't have a valid
	 statement.  If it doesn't have side-effects, throw it away.  */
      if (!TREE_SIDE_EFFECTS (*expr_p))
	*expr_p = NULL;
      else if (!TREE_THIS_VOLATILE (*expr_p))
	{
	  /* This is probably a _REF that contains something nested that
	     has side effects.  Recurse through the operands to find it.  */
	  enum tree_code code = TREE_CODE (*expr_p);

	  switch (code)
	    {
	    case COMPONENT_REF:
	    case REALPART_EXPR:
	    case IMAGPART_EXPR:
	    case VIEW_CONVERT_EXPR:
	      gimplify_expr (&TREE_OPERAND (*expr_p, 0), pre_p, post_p,
			     gimple_test_f, fallback);
	      break;

	    case ARRAY_REF:
	    case ARRAY_RANGE_REF:
	      gimplify_expr (&TREE_OPERAND (*expr_p, 0), pre_p, post_p,
			     gimple_test_f, fallback);
	      gimplify_expr (&TREE_OPERAND (*expr_p, 1), pre_p, post_p,
			     gimple_test_f, fallback);
	      break;

	    default:
	       /* Anything else with side-effects must be converted to
		  a valid statement before we get here.  */
	      gcc_unreachable ();
	    }

	  *expr_p = NULL;
	}
      else if (COMPLETE_TYPE_P (TREE_TYPE (*expr_p))
	       && TYPE_MODE (TREE_TYPE (*expr_p)) != BLKmode)
	{
	  /* Historically, the compiler has treated a bare reference
	     to a non-BLKmode volatile lvalue as forcing a load.  */
	  tree type = TYPE_MAIN_VARIANT (TREE_TYPE (*expr_p));

	  /* Normally, we do not want to create a temporary for a
	     TREE_ADDRESSABLE type because such a type should not be
	     copied by bitwise-assignment.  However, we make an
	     exception here, as all we are doing here is ensuring that
	     we read the bytes that make up the type.  We use
	     create_tmp_var_raw because create_tmp_var will abort when
	     given a TREE_ADDRESSABLE type.  */
	  tree tmp = create_tmp_var_raw (type, "vol");
	  gimple_add_tmp_var (tmp);
	  gimplify_assign (tmp, *expr_p, pre_p);
	  *expr_p = NULL;
	}
      else
	/* We can't do anything useful with a volatile reference to
	   an incomplete type, so just throw it away.  Likewise for
	   a BLKmode type, since any implicit inner load should
	   already have been turned into an explicit one by the
	   gimplification process.  */
	*expr_p = NULL;
    }

  /* If we are gimplifying at the statement level, we're done.  Tack
     everything together and return.  */
  if (fallback == fb_none || is_statement)
    {
      /* Since *EXPR_P has been converted into a GIMPLE tuple, clear
         it out for GC to reclaim it.  */
      *expr_p = NULL_TREE;

      if (!gimple_seq_empty_p (internal_pre)
	  || !gimple_seq_empty_p (internal_post))
	{
	  gimplify_seq_add_seq (&internal_pre, internal_post);
	  gimplify_seq_add_seq (pre_p, internal_pre);
	}

      /* The result of gimplifying *EXPR_P is going to be the last few
	 statements in *PRE_P and *POST_P.  Add location information
	 to all the statements that were added by the gimplification
	 helpers.  */
      if (!gimple_seq_empty_p (*pre_p))
	annotate_all_with_location_after (*pre_p, pre_last_gsi, input_location);

      if (!gimple_seq_empty_p (*post_p))
	annotate_all_with_location_after (*post_p, post_last_gsi,
					  input_location);

      goto out;
    }

#ifdef ENABLE_GIMPLE_CHECKING
  if (*expr_p)
    {
      enum tree_code code = TREE_CODE (*expr_p);
      /* These expressions should already be in gimple IR form.  */
      gcc_assert (code != MODIFY_EXPR
		  && code != ASM_EXPR
		  && code != BIND_EXPR
		  && code != CATCH_EXPR
		  && (code != COND_EXPR || gimplify_ctxp->allow_rhs_cond_expr)
		  && code != EH_FILTER_EXPR
		  && code != GOTO_EXPR
		  && code != LABEL_EXPR
		  && code != LOOP_EXPR
		  && code != SWITCH_EXPR
		  && code != TRY_FINALLY_EXPR
		  && code != OACC_PARALLEL
		  && code != OACC_KERNELS
		  && code != OACC_DATA
		  && code != OACC_HOST_DATA
		  && code != OACC_DECLARE
		  && code != OACC_UPDATE
		  && code != OACC_ENTER_DATA
		  && code != OACC_EXIT_DATA
		  && code != OACC_CACHE
		  && code != OMP_CRITICAL
		  && code != OMP_FOR
		  && code != OACC_LOOP
		  && code != OMP_MASTER
		  && code != OMP_TASKGROUP
		  && code != OMP_ORDERED
		  && code != OMP_PARALLEL
		  && code != OMP_SECTIONS
		  && code != OMP_SECTION
		  && code != OMP_SINGLE);
    }
#endif

  /* Otherwise we're gimplifying a subexpression, so the resulting
     value is interesting.  If it's a valid operand that matches
     GIMPLE_TEST_F, we're done. Unless we are handling some
     post-effects internally; if that's the case, we need to copy into
     a temporary before adding the post-effects to POST_P.  */
  if (gimple_seq_empty_p (internal_post) && (*gimple_test_f) (*expr_p))
    goto out;

  /* Otherwise, we need to create a new temporary for the gimplified
     expression.  */

  /* We can't return an lvalue if we have an internal postqueue.  The
     object the lvalue refers to would (probably) be modified by the
     postqueue; we need to copy the value out first, which means an
     rvalue.  */
  if ((fallback & fb_lvalue)
      && gimple_seq_empty_p (internal_post)
      && is_gimple_addressable (*expr_p))
    {
      /* An lvalue will do.  Take the address of the expression, store it
	 in a temporary, and replace the expression with an INDIRECT_REF of
	 that temporary.  */
      tmp = build_fold_addr_expr_loc (input_location, *expr_p);
      gimplify_expr (&tmp, pre_p, post_p, is_gimple_reg, fb_rvalue);
      *expr_p = build_simple_mem_ref (tmp);
    }
  else if ((fallback & fb_rvalue) && is_gimple_reg_rhs_or_call (*expr_p))
    {
      /* An rvalue will do.  Assign the gimplified expression into a
	 new temporary TMP and replace the original expression with
	 TMP.  First, make sure that the expression has a type so that
	 it can be assigned into a temporary.  */
      gcc_assert (!VOID_TYPE_P (TREE_TYPE (*expr_p)));
      *expr_p = get_formal_tmp_var (*expr_p, pre_p);
    }
  else
    {
#ifdef ENABLE_GIMPLE_CHECKING
      if (!(fallback & fb_mayfail))
	{
	  fprintf (stderr, "gimplification failed:\n");
	  print_generic_expr (stderr, *expr_p, 0);
	  debug_tree (*expr_p);
	  internal_error ("gimplification failed");
	}
#endif
      gcc_assert (fallback & fb_mayfail);

      /* If this is an asm statement, and the user asked for the
	 impossible, don't die.  Fail and let gimplify_asm_expr
	 issue an error.  */
      ret = GS_ERROR;
      goto out;
    }

  /* Make sure the temporary matches our predicate.  */
  gcc_assert ((*gimple_test_f) (*expr_p));

  if (!gimple_seq_empty_p (internal_post))
    {
      annotate_all_with_location (internal_post, input_location);
      gimplify_seq_add_seq (pre_p, internal_post);
    }

 out:
  input_location = saved_location;
  return ret;
}

/* Look through TYPE for variable-sized objects and gimplify each such
   size that we find.  Add to LIST_P any statements generated.  */

void
gimplify_type_sizes (tree type, gimple_seq *list_p)
{
  tree field, t;

  if (type == NULL || type == error_mark_node)
    return;

  /* We first do the main variant, then copy into any other variants.  */
  type = TYPE_MAIN_VARIANT (type);

  /* Avoid infinite recursion.  */
  if (TYPE_SIZES_GIMPLIFIED (type))
    return;

  TYPE_SIZES_GIMPLIFIED (type) = 1;

  switch (TREE_CODE (type))
    {
    case INTEGER_TYPE:
    case ENUMERAL_TYPE:
    case BOOLEAN_TYPE:
    case REAL_TYPE:
    case FIXED_POINT_TYPE:
      gimplify_one_sizepos (&TYPE_MIN_VALUE (type), list_p);
      gimplify_one_sizepos (&TYPE_MAX_VALUE (type), list_p);

      for (t = TYPE_NEXT_VARIANT (type); t; t = TYPE_NEXT_VARIANT (t))
	{
	  TYPE_MIN_VALUE (t) = TYPE_MIN_VALUE (type);
	  TYPE_MAX_VALUE (t) = TYPE_MAX_VALUE (type);
	}
      break;

    case ARRAY_TYPE:
      /* These types may not have declarations, so handle them here.  */
      gimplify_type_sizes (TREE_TYPE (type), list_p);
      gimplify_type_sizes (TYPE_DOMAIN (type), list_p);
      /* Ensure VLA bounds aren't removed, for -O0 they should be variables
	 with assigned stack slots, for -O1+ -g they should be tracked
	 by VTA.  */
      if (!(TYPE_NAME (type)
	    && TREE_CODE (TYPE_NAME (type)) == TYPE_DECL
	    && DECL_IGNORED_P (TYPE_NAME (type)))
	  && TYPE_DOMAIN (type)
	  && INTEGRAL_TYPE_P (TYPE_DOMAIN (type)))
	{
	  t = TYPE_MIN_VALUE (TYPE_DOMAIN (type));
	  if (t && TREE_CODE (t) == VAR_DECL && DECL_ARTIFICIAL (t))
	    DECL_IGNORED_P (t) = 0;
	  t = TYPE_MAX_VALUE (TYPE_DOMAIN (type));
	  if (t && TREE_CODE (t) == VAR_DECL && DECL_ARTIFICIAL (t))
	    DECL_IGNORED_P (t) = 0;
	}
      break;

    case RECORD_TYPE:
    case UNION_TYPE:
    case QUAL_UNION_TYPE:
      for (field = TYPE_FIELDS (type); field; field = DECL_CHAIN (field))
	if (TREE_CODE (field) == FIELD_DECL)
	  {
	    gimplify_one_sizepos (&DECL_FIELD_OFFSET (field), list_p);
	    gimplify_one_sizepos (&DECL_SIZE (field), list_p);
	    gimplify_one_sizepos (&DECL_SIZE_UNIT (field), list_p);
	    gimplify_type_sizes (TREE_TYPE (field), list_p);
	  }
      break;

    case POINTER_TYPE:
    case REFERENCE_TYPE:
	/* We used to recurse on the pointed-to type here, which turned out to
	   be incorrect because its definition might refer to variables not
	   yet initialized at this point if a forward declaration is involved.

	   It was actually useful for anonymous pointed-to types to ensure
	   that the sizes evaluation dominates every possible later use of the
	   values.  Restricting to such types here would be safe since there
	   is no possible forward declaration around, but would introduce an
	   undesirable middle-end semantic to anonymity.  We then defer to
	   front-ends the responsibility of ensuring that the sizes are
	   evaluated both early and late enough, e.g. by attaching artificial
	   type declarations to the tree.  */
      break;

    default:
      break;
    }

  gimplify_one_sizepos (&TYPE_SIZE (type), list_p);
  gimplify_one_sizepos (&TYPE_SIZE_UNIT (type), list_p);

  for (t = TYPE_NEXT_VARIANT (type); t; t = TYPE_NEXT_VARIANT (t))
    {
      TYPE_SIZE (t) = TYPE_SIZE (type);
      TYPE_SIZE_UNIT (t) = TYPE_SIZE_UNIT (type);
      TYPE_SIZES_GIMPLIFIED (t) = 1;
    }
}

/* A subroutine of gimplify_type_sizes to make sure that *EXPR_P,
   a size or position, has had all of its SAVE_EXPRs evaluated.
   We add any required statements to *STMT_P.  */

void
gimplify_one_sizepos (tree *expr_p, gimple_seq *stmt_p)
{
  tree expr = *expr_p;

  /* We don't do anything if the value isn't there, is constant, or contains
     A PLACEHOLDER_EXPR.  We also don't want to do anything if it's already
     a VAR_DECL.  If it's a VAR_DECL from another function, the gimplifier
     will want to replace it with a new variable, but that will cause problems
     if this type is from outside the function.  It's OK to have that here.  */
  if (is_gimple_sizepos (expr))
    return;

  *expr_p = unshare_expr (expr);

  gimplify_expr (expr_p, stmt_p, NULL, is_gimple_val, fb_rvalue);
}

/* Gimplify the body of statements of FNDECL and return a GIMPLE_BIND node
   containing the sequence of corresponding GIMPLE statements.  If DO_PARMS
   is true, also gimplify the parameters.  */

gbind *
gimplify_body (tree fndecl, bool do_parms)
{
  location_t saved_location = input_location;
  gimple_seq parm_stmts, seq;
  gimple *outer_stmt;
  gbind *outer_bind;
  struct cgraph_node *cgn;

  timevar_push (TV_TREE_GIMPLIFY);

  /* Initialize for optimize_insn_for_s{ize,peed}_p possibly called during
     gimplification.  */
  default_rtl_profile ();

  gcc_assert (gimplify_ctxp == NULL);
  push_gimplify_context ();

  if (flag_openacc || flag_openmp)
    {
      gcc_assert (gimplify_omp_ctxp == NULL);
      if (lookup_attribute ("omp declare target", DECL_ATTRIBUTES (fndecl)))
	gimplify_omp_ctxp = new_omp_context (ORT_TARGET);
    }

  /* Unshare most shared trees in the body and in that of any nested functions.
     It would seem we don't have to do this for nested functions because
     they are supposed to be output and then the outer function gimplified
     first, but the g++ front end doesn't always do it that way.  */
  unshare_body (fndecl);
  unvisit_body (fndecl);

  cgn = cgraph_node::get (fndecl);
  if (cgn && cgn->origin)
    nonlocal_vlas = new hash_set<tree>;

  /* Make sure input_location isn't set to something weird.  */
  input_location = DECL_SOURCE_LOCATION (fndecl);

  /* Resolve callee-copies.  This has to be done before processing
     the body so that DECL_VALUE_EXPR gets processed correctly.  */
  parm_stmts = do_parms ? gimplify_parameters () : NULL;

  /* Gimplify the function's body.  */
  seq = NULL;
  gimplify_stmt (&DECL_SAVED_TREE (fndecl), &seq);
  outer_stmt = gimple_seq_first_stmt (seq);
  if (!outer_stmt)
    {
      outer_stmt = gimple_build_nop ();
      gimplify_seq_add_stmt (&seq, outer_stmt);
    }

   if (flag_openacc && gimplify_omp_ctxp)
    {
      while (gimplify_omp_ctxp)
	{
	  struct gimplify_omp_ctx *c;

	  if (gimplify_omp_ctxp->acc_region_kind == ARK_DECLARE
	      && gimplify_omp_ctxp->stmt)
	    {
	      gimplify_seq_add_stmt (&seq, gimplify_omp_ctxp->stmt);
	      gimplify_omp_ctxp->stmt = NULL;
	    }

	  c = gimplify_omp_ctxp;
	  gimplify_omp_ctxp = c->outer_context;
	  delete_omp_context (c);
	}
    }

  /* The body must contain exactly one statement, a GIMPLE_BIND.  If this is
     not the case, wrap everything in a GIMPLE_BIND to make it so.  */
  if (gimple_code (outer_stmt) == GIMPLE_BIND
      && gimple_seq_first (seq) == gimple_seq_last (seq))
    outer_bind = as_a <gbind *> (outer_stmt);
  else
    outer_bind = gimple_build_bind (NULL_TREE, seq, NULL);

  DECL_SAVED_TREE (fndecl) = NULL_TREE;

  /* If we had callee-copies statements, insert them at the beginning
     of the function and clear DECL_VALUE_EXPR_P on the parameters.  */
  if (!gimple_seq_empty_p (parm_stmts))
    {
      tree parm;

      gimplify_seq_add_seq (&parm_stmts, gimple_bind_body (outer_bind));
      gimple_bind_set_body (outer_bind, parm_stmts);

      for (parm = DECL_ARGUMENTS (current_function_decl);
	   parm; parm = DECL_CHAIN (parm))
	if (DECL_HAS_VALUE_EXPR_P (parm))
	  {
	    DECL_HAS_VALUE_EXPR_P (parm) = 0;
	    DECL_IGNORED_P (parm) = 0;
	  }
    }

  if (nonlocal_vlas)
    {
      if (nonlocal_vla_vars)
	{
	  /* tree-nested.c may later on call declare_vars (..., true);
	     which relies on BLOCK_VARS chain to be the tail of the
	     gimple_bind_vars chain.  Ensure we don't violate that
	     assumption.  */
	  if (gimple_bind_block (outer_bind)
	      == DECL_INITIAL (current_function_decl))
	    declare_vars (nonlocal_vla_vars, outer_bind, true);
	  else
	    BLOCK_VARS (DECL_INITIAL (current_function_decl))
	      = chainon (BLOCK_VARS (DECL_INITIAL (current_function_decl)),
			 nonlocal_vla_vars);
	  nonlocal_vla_vars = NULL_TREE;
	}
      delete nonlocal_vlas;
      nonlocal_vlas = NULL;
    }

  if ((flag_openacc || flag_openmp || flag_openmp_simd)
      && gimplify_omp_ctxp)
    {
      delete_omp_context (gimplify_omp_ctxp);
      gimplify_omp_ctxp = NULL;
    }

  pop_gimplify_context (outer_bind);
  gcc_assert (gimplify_ctxp == NULL);

#ifdef ENABLE_CHECKING
  if (!seen_error ())
    verify_gimple_in_seq (gimple_bind_body (outer_bind));
#endif

  timevar_pop (TV_TREE_GIMPLIFY);
  input_location = saved_location;

  return outer_bind;
}

typedef char *char_p; /* For DEF_VEC_P.  */

/* Return whether we should exclude FNDECL from instrumentation.  */

static bool
flag_instrument_functions_exclude_p (tree fndecl)
{
  vec<char_p> *v;

  v = (vec<char_p> *) flag_instrument_functions_exclude_functions;
  if (v && v->length () > 0)
    {
      const char *name;
      int i;
      char *s;

      name = lang_hooks.decl_printable_name (fndecl, 0);
      FOR_EACH_VEC_ELT (*v, i, s)
	if (strstr (name, s) != NULL)
	  return true;
    }

  v = (vec<char_p> *) flag_instrument_functions_exclude_files;
  if (v && v->length () > 0)
    {
      const char *name;
      int i;
      char *s;

      name = DECL_SOURCE_FILE (fndecl);
      FOR_EACH_VEC_ELT (*v, i, s)
	if (strstr (name, s) != NULL)
	  return true;
    }

  return false;
}

/* Entry point to the gimplification pass.  FNDECL is the FUNCTION_DECL
   node for the function we want to gimplify.

   Return the sequence of GIMPLE statements corresponding to the body
   of FNDECL.  */

void
gimplify_function_tree (tree fndecl)
{
  tree parm, ret;
  gimple_seq seq;
  gbind *bind;

  gcc_assert (!gimple_body (fndecl));

  if (DECL_STRUCT_FUNCTION (fndecl))
    push_cfun (DECL_STRUCT_FUNCTION (fndecl));
  else
    push_struct_function (fndecl);

  /* Tentatively set PROP_gimple_lva here, and reset it in gimplify_va_arg_expr
     if necessary.  */
  cfun->curr_properties |= PROP_gimple_lva;

  /* Tentatively set PROP_gimple_lompifn.  */
  cfun->curr_properties |= PROP_gimple_lompifn;

  for (parm = DECL_ARGUMENTS (fndecl); parm ; parm = DECL_CHAIN (parm))
    {
      /* Preliminarily mark non-addressed complex variables as eligible
         for promotion to gimple registers.  We'll transform their uses
         as we find them.  */
      if ((TREE_CODE (TREE_TYPE (parm)) == COMPLEX_TYPE
	   || TREE_CODE (TREE_TYPE (parm)) == VECTOR_TYPE)
          && !TREE_THIS_VOLATILE (parm)
          && !needs_to_live_in_memory (parm))
        DECL_GIMPLE_REG_P (parm) = 1;
    }

  ret = DECL_RESULT (fndecl);
  if ((TREE_CODE (TREE_TYPE (ret)) == COMPLEX_TYPE
       || TREE_CODE (TREE_TYPE (ret)) == VECTOR_TYPE)
      && !needs_to_live_in_memory (ret))
    DECL_GIMPLE_REG_P (ret) = 1;

  bind = gimplify_body (fndecl, true);

  /* The tree body of the function is no longer needed, replace it
     with the new GIMPLE body.  */
  seq = NULL;
  gimple_seq_add_stmt (&seq, bind);
  gimple_set_body (fndecl, seq);

  /* If we're instrumenting function entry/exit, then prepend the call to
     the entry hook and wrap the whole function in a TRY_FINALLY_EXPR to
     catch the exit hook.  */
  /* ??? Add some way to ignore exceptions for this TFE.  */
  if (flag_instrument_function_entry_exit
      && !DECL_NO_INSTRUMENT_FUNCTION_ENTRY_EXIT (fndecl)
      && !flag_instrument_functions_exclude_p (fndecl))
    {
      tree x;
      gbind *new_bind;
      gimple *tf;
      gimple_seq cleanup = NULL, body = NULL;
      tree tmp_var;
      gcall *call;

      x = builtin_decl_implicit (BUILT_IN_RETURN_ADDRESS);
      call = gimple_build_call (x, 1, integer_zero_node);
      tmp_var = create_tmp_var (ptr_type_node, "return_addr");
      gimple_call_set_lhs (call, tmp_var);
      gimplify_seq_add_stmt (&cleanup, call);
      x = builtin_decl_implicit (BUILT_IN_PROFILE_FUNC_EXIT);
      call = gimple_build_call (x, 2,
				build_fold_addr_expr (current_function_decl),
				tmp_var);
      gimplify_seq_add_stmt (&cleanup, call);
      tf = gimple_build_try (seq, cleanup, GIMPLE_TRY_FINALLY);

      x = builtin_decl_implicit (BUILT_IN_RETURN_ADDRESS);
      call = gimple_build_call (x, 1, integer_zero_node);
      tmp_var = create_tmp_var (ptr_type_node, "return_addr");
      gimple_call_set_lhs (call, tmp_var);
      gimplify_seq_add_stmt (&body, call);
      x = builtin_decl_implicit (BUILT_IN_PROFILE_FUNC_ENTER);
      call = gimple_build_call (x, 2,
				build_fold_addr_expr (current_function_decl),
				tmp_var);
      gimplify_seq_add_stmt (&body, call);
      gimplify_seq_add_stmt (&body, tf);
      new_bind = gimple_build_bind (NULL, body, gimple_bind_block (bind));
      /* Clear the block for BIND, since it is no longer directly inside
         the function, but within a try block.  */
      gimple_bind_set_block (bind, NULL);

      /* Replace the current function body with the body
         wrapped in the try/finally TF.  */
      seq = NULL;
      gimple_seq_add_stmt (&seq, new_bind);
      gimple_set_body (fndecl, seq);
      bind = new_bind;
    }

  if ((flag_sanitize & SANITIZE_THREAD) != 0
      && !lookup_attribute ("no_sanitize_thread", DECL_ATTRIBUTES (fndecl)))
    {
      gcall *call = gimple_build_call_internal (IFN_TSAN_FUNC_EXIT, 0);
      gimple *tf = gimple_build_try (seq, call, GIMPLE_TRY_FINALLY);
      gbind *new_bind = gimple_build_bind (NULL, tf, gimple_bind_block (bind));
      /* Clear the block for BIND, since it is no longer directly inside
	 the function, but within a try block.  */
      gimple_bind_set_block (bind, NULL);
      /* Replace the current function body with the body
	 wrapped in the try/finally TF.  */
      seq = NULL;
      gimple_seq_add_stmt (&seq, new_bind);
      gimple_set_body (fndecl, seq);
    }

  DECL_SAVED_TREE (fndecl) = NULL_TREE;
  cfun->curr_properties |= PROP_gimple_any;

  pop_cfun ();

  dump_function (TDI_generic, fndecl);
}

/* Return a dummy expression of type TYPE in order to keep going after an
   error.  */

static tree
dummy_object (tree type)
{
  tree t = build_int_cst (build_pointer_type (type), 0);
  return build2 (MEM_REF, type, t, t);
}

/* Gimplify __builtin_va_arg, aka VA_ARG_EXPR, which is not really a
   builtin function, but a very special sort of operator.  */

enum gimplify_status
gimplify_va_arg_expr (tree *expr_p, gimple_seq *pre_p,
		      gimple_seq *post_p ATTRIBUTE_UNUSED)
{
  tree promoted_type, have_va_type;
  tree valist = TREE_OPERAND (*expr_p, 0);
  tree type = TREE_TYPE (*expr_p);
  tree t, tag;
  location_t loc = EXPR_LOCATION (*expr_p);

  /* Verify that valist is of the proper type.  */
  have_va_type = TREE_TYPE (valist);
  if (have_va_type == error_mark_node)
    return GS_ERROR;
  have_va_type = targetm.canonical_va_list_type (have_va_type);

  if (have_va_type == NULL_TREE)
    {
      error_at (loc, "first argument to %<va_arg%> not of type %<va_list%>");
      return GS_ERROR;
    }

  /* Generate a diagnostic for requesting data of a type that cannot
     be passed through `...' due to type promotion at the call site.  */
  if ((promoted_type = lang_hooks.types.type_promotes_to (type))
	   != type)
    {
      static bool gave_help;
      bool warned;

      /* Unfortunately, this is merely undefined, rather than a constraint
	 violation, so we cannot make this an error.  If this call is never
	 executed, the program is still strictly conforming.  */
      warned = warning_at (loc, 0,
	  		   "%qT is promoted to %qT when passed through %<...%>",
			   type, promoted_type);
      if (!gave_help && warned)
	{
	  gave_help = true;
	  inform (loc, "(so you should pass %qT not %qT to %<va_arg%>)",
		  promoted_type, type);
	}

      /* We can, however, treat "undefined" any way we please.
	 Call abort to encourage the user to fix the program.  */
      if (warned)
	inform (loc, "if this code is reached, the program will abort");
      /* Before the abort, allow the evaluation of the va_list
	 expression to exit or longjmp.  */
      gimplify_and_add (valist, pre_p);
      t = build_call_expr_loc (loc,
			       builtin_decl_implicit (BUILT_IN_TRAP), 0);
      gimplify_and_add (t, pre_p);

      /* This is dead code, but go ahead and finish so that the
	 mode of the result comes out right.  */
      *expr_p = dummy_object (type);
      return GS_ALL_DONE;
    }

  tag = build_int_cst (build_pointer_type (type), 0);
  *expr_p = build_call_expr_internal_loc (loc, IFN_VA_ARG, type, 2, valist, tag);

  /* Clear the tentatively set PROP_gimple_lva, to indicate that IFN_VA_ARG
     needs to be expanded.  */
  cfun->curr_properties &= ~PROP_gimple_lva;

  return GS_OK;
}

/* Build a new GIMPLE_ASSIGN tuple and append it to the end of *SEQ_P.

   DST/SRC are the destination and source respectively.  You can pass
   ungimplified trees in DST or SRC, in which case they will be
   converted to a gimple operand if necessary.

   This function returns the newly created GIMPLE_ASSIGN tuple.  */

gimple *
gimplify_assign (tree dst, tree src, gimple_seq *seq_p)
{
  tree t = build2 (MODIFY_EXPR, TREE_TYPE (dst), dst, src);
  gimplify_and_add (t, seq_p);
  ggc_free (t);
  return gimple_seq_last_stmt (*seq_p);
}

inline hashval_t
gimplify_hasher::hash (const elt_t *p)
{
  tree t = p->val;
  return iterative_hash_expr (t, 0);
}

inline bool
gimplify_hasher::equal (const elt_t *p1, const elt_t *p2)
{
  tree t1 = p1->val;
  tree t2 = p2->val;
  enum tree_code code = TREE_CODE (t1);

  if (TREE_CODE (t2) != code
      || TREE_TYPE (t1) != TREE_TYPE (t2))
    return false;

  if (!operand_equal_p (t1, t2, 0))
    return false;

#ifdef ENABLE_CHECKING
  /* Only allow them to compare equal if they also hash equal; otherwise
     results are nondeterminate, and we fail bootstrap comparison.  */
  gcc_assert (hash (p1) == hash (p2));
#endif

  return true;
}<|MERGE_RESOLUTION|>--- conflicted
+++ resolved
@@ -91,16 +91,14 @@
   /* Flag for GOVD_LINEAR or GOVD_LASTPRIVATE: no outer reference.  */
   GOVD_LINEAR_LASTPRIVATE_NO_OUTER = 16384,
 
-<<<<<<< HEAD
-  GOVD_USE_DEVICE = 1 << 15,
-
-  GOVD_FORCE_MAP = 1 << 16,
+  GOVD_MAP_0LEN_ARRAY = 32768,
+
+  GOVD_USE_DEVICE = 1 << 16,
+
+  GOVD_FORCE_MAP = 1 << 17,
 
   /* OpenACC deviceptr clause.  */
   GOVD_USE_DEVPTR = 1 << 18,
-=======
-  GOVD_MAP_0LEN_ARRAY = 32768,
->>>>>>> 9c23418f
 
   GOVD_DATA_SHARE_CLASS = (GOVD_SHARED | GOVD_PRIVATE | GOVD_FIRSTPRIVATE
 			   | GOVD_LASTPRIVATE | GOVD_REDUCTION | GOVD_LINEAR
@@ -122,7 +120,7 @@
   ORT_TARGET_DATA = 16,
   /* Data region with offloading.  */
   ORT_TARGET = 32,
-<<<<<<< HEAD
+  ORT_COMBINED_TARGET = 33,
   /* An OpenACC host-data region.  */
   ORT_HOST_DATA = 64,
   /* Dummy OpenMP region, used to disable expansion of
@@ -142,13 +140,8 @@
   ARK_GENERAL,  /* Default used for data, etc. regions.  */
   ARK_PARALLEL, /* Parallel construct.  */
   ARK_KERNELS,  /* Kernels construct.  */
-  ARK_DECLARE   /* Declare directive.  */
-=======
-  ORT_COMBINED_TARGET = 33,
-  /* Dummy OpenMP region, used to disable expansion of
-     DECL_VALUE_EXPRs in taskloop pre body.  */
-  ORT_NONE = 64
->>>>>>> 9c23418f
+  ARK_DECLARE,  /* Declare directive.  */
+  ARK_UNKNOWN
 };
 
 /* Gimplify hashtable helper.  */
@@ -194,18 +187,15 @@
   enum acc_region_kind acc_region_kind;
   bool combined_loop;
   bool distribute;
-<<<<<<< HEAD
-  gomp_target *stmt;
-};
-
-struct privatize_reduction
-{
-  tree ref_var, local_var;
-=======
   bool target_map_scalars_firstprivate;
   bool target_map_pointers_as_0len_arrays;
   bool target_firstprivatize_array_bases;
->>>>>>> 9c23418f
+  gomp_target *stmt;
+};
+
+struct privatize_reduction
+{
+  tree ref_var, local_var;
 };
 
 static struct gimplify_ctx *gimplify_ctxp;
@@ -420,12 +410,19 @@
   c->variables = splay_tree_new (splay_tree_compare_decl_uid, 0, 0);
   c->privatized_types = new hash_set<tree>;
   c->location = input_location;
-  c->region_type = region_type;
-  c->region_kind = ORK_UNKNOWN;
   if ((region_type & (ORT_TASK | ORT_TARGET)) == 0)
     c->default_kind = OMP_CLAUSE_DEFAULT_SHARED;
   else
     c->default_kind = OMP_CLAUSE_DEFAULT_UNSPECIFIED;
+  c->region_type = region_type;
+  c->region_kind = ORK_UNKNOWN;
+  c->acc_region_kind = ARK_UNKNOWN;
+  c->combined_loop = false;
+  c->distribute = false;
+  c->target_map_scalars_firstprivate = false;
+  c->target_map_pointers_as_0len_arrays = false;
+  c->target_firstprivatize_array_bases = false;
+  c->stmt = NULL;
 
   return c;
 }
@@ -2314,12 +2311,7 @@
 {
   struct gimplify_omp_ctx *ctx;
   for (ctx = gimplify_omp_ctxp; ctx; ctx = ctx->outer_context)
-<<<<<<< HEAD
-    if (ctx->region_type == ORT_TARGET
-	|| (ctx->region_type & (ORT_PARALLEL | ORT_TASK)) != 0)
-=======
-    if ((ctx->region_type & ORT_TARGET) != 0)
->>>>>>> 9c23418f
+    if ((ctx->region_type & (ORT_TARGET | ORT_PARALLEL | ORT_TASK)) != 0)
       return false;
   return fold_stmt (gsi);
 }
@@ -6052,52 +6044,8 @@
   if ((ctx->region_type & ORT_TARGET) != 0)
     {
       ret = lang_hooks.decls.omp_disregard_value_expr (decl, true);
-      bool is_oacc = ctx->region_kind == ORK_OACC;
-
-      if (!n)
-	{
-<<<<<<< HEAD
-	  struct gimplify_omp_ctx *octx = ctx->outer_context;
-
-	  /*  OpenMP doesn't look in outer contexts to find an
-	      enclosing data clause.  */
-	  if (is_oacc && octx)
-	    {
-	      omp_notice_variable (octx, decl, in_code);
-	      
-	      for (; octx; octx = octx->outer_context)
-		{
-		  if (octx->region_type & ORT_HOST_DATA)
-		    continue;
-		  if (!(octx->region_type & (ORT_TARGET_DATA | ORT_TARGET)))
-		    break;
-		  splay_tree_node n2
-		    = splay_tree_lookup (octx->variables,
-					 (splay_tree_key) decl);
-		  if (n2)
-		    {
-		      flags |= GOVD_MAP;
-		      goto found_outer;
-		    }
-		}
-	    }
-
-	  if (!lang_hooks.types.omp_mappable_type
-	      (TREE_TYPE (decl), ctx->region_kind == ORK_OACC))
-	    {
-	      error ("%qD referenced in target region does not have "
-		     "a mappable type", decl);
-	      flags |= GOVD_EXPLICIT;
-	    }
-
-	  if (is_oacc)
-	    flags = oacc_default_clause (ctx, decl, flags);
-	  else
-	    flags |= GOVD_MAP;
-
-	found_outer:;
-	  omp_add_variable (ctx, decl, flags);
-=======
+      if (n == NULL)
+	{
 	  unsigned nflags = flags;
 	  if (ctx->target_map_pointers_as_0len_arrays
 	      || ctx->target_map_scalars_firstprivate)
@@ -6143,17 +6091,49 @@
 	      else if (is_scalar)
 		nflags |= GOVD_FIRSTPRIVATE;
 	    }
+
+	  /*  OpenMP doesn't look in outer contexts to find an
+	      enclosing data clause.  */
+	  struct gimplify_omp_ctx *octx = ctx->outer_context;
+	  if (ctx->region_kind == ORK_OACC && octx)
+	    {
+	      omp_notice_variable (octx, decl, in_code);
+	      
+	      for (; octx; octx = octx->outer_context)
+		{
+		  if (octx->region_type & ORT_HOST_DATA)
+		    continue;
+		  if (!(octx->region_type & (ORT_TARGET_DATA | ORT_TARGET)))
+		    break;
+		  splay_tree_node n2
+		    = splay_tree_lookup (octx->variables,
+					 (splay_tree_key) decl);
+		  if (n2)
+		    {
+		      nflags |= GOVD_MAP;
+		      goto found_outer;
+		    }
+		}
+	    }
+
 	  if (nflags == flags
-	      && !lang_hooks.types.omp_mappable_type (TREE_TYPE (decl)))
+	      && !lang_hooks.types.omp_mappable_type (TREE_TYPE (decl),
+						      (ctx->region_kind
+						       == ORK_OACC)))
 	    {
 	      error ("%qD referenced in target region does not have "
 		     "a mappable type", decl);
 	      nflags |= GOVD_MAP | GOVD_EXPLICIT;
 	    }
 	  else if (nflags == flags)
-	    nflags |= GOVD_MAP;
+	    {
+	      if (ctx->region_kind == ORK_OACC)
+		nflags = oacc_default_clause (ctx, decl, flags);
+	      else
+		nflags |= GOVD_MAP;
+	    }
+	found_outer:
 	  omp_add_variable (ctx, decl, nflags);
->>>>>>> 9c23418f
 	}
       else
 	{
@@ -6390,11 +6370,8 @@
 static void
 gimplify_scan_omp_clauses (tree *list_p, gimple_seq *pre_p,
 			   enum omp_region_type region_type,
-<<<<<<< HEAD
+			   enum tree_code code,
 			   enum omp_region_kind region_kind)
-=======
-			   enum tree_code code)
->>>>>>> 9c23418f
 {
   struct gimplify_omp_ctx *ctx, *outer_ctx;
   tree c, clauses = *list_p;
@@ -6403,10 +6380,8 @@
 
   ctx = new_omp_context (region_type);
   outer_ctx = ctx->outer_context;
-<<<<<<< HEAD
   ctx->region_kind = region_kind;
   redvec.create (8);
-=======
   if (code == OMP_TARGET && !lang_GNU_Fortran ())
     {
       ctx->target_map_pointers_as_0len_arrays = true;
@@ -6425,7 +6400,6 @@
       default:
 	break;
       }
->>>>>>> 9c23418f
 
   while ((c = *list_p) != NULL)
     {
@@ -6495,10 +6469,6 @@
 	  goto do_add;
 	case OMP_CLAUSE_REDUCTION:
 	  flags = GOVD_REDUCTION | GOVD_SEEN | GOVD_EXPLICIT;
-<<<<<<< HEAD
-=======
-	  check_non_private = "reduction";
->>>>>>> 9c23418f
 	  decl = OMP_CLAUSE_DECL (c);
 	  if (TREE_CODE (decl) == MEM_REF)
 	    {
@@ -6520,8 +6490,7 @@
 		  || TREE_CODE (decl) == INDIRECT_REF)
 		decl = TREE_OPERAND (decl, 0);
 	    }
-<<<<<<< HEAD
-	  if ((region_kind == ORK_OACC) && (region_type == ORT_TARGET)
+	  if ((region_kind == ORK_OACC) && ((region_type & ORT_TARGET) != 0)
 	      && (outer_ctx == NULL 
 		  || (outer_ctx->region_kind == ORK_OACC
 		      && outer_ctx->region_type == ORT_TARGET_DATA)))
@@ -6533,9 +6502,6 @@
 	  flags = GOVD_USE_DEVICE | GOVD_EXPLICIT;
 	  check_non_private = "use_device";
 	  goto do_add;
-=======
-	  goto do_add_decl;
->>>>>>> 9c23418f
 	case OMP_CLAUSE_LINEAR:
 	  if (gimplify_expr (&OMP_CLAUSE_LINEAR_STEP (c), pre_p, NULL,
 			     is_gimple_val, fb_rvalue) == GS_ERROR)
@@ -6590,16 +6556,6 @@
 			   && ctx->region_type == ORT_WORKSHARE
 			   && octx == outer_ctx)
 		    flags = GOVD_SEEN | GOVD_SHARED;
-<<<<<<< HEAD
-		  else
-		    break;
-		  if (splay_tree_lookup (octx->variables,
-					 (splay_tree_key) decl) != NULL)
-		    {
-		      octx = NULL;
-		      break;
-		    }
-=======
 		  else if (octx
 			   && octx->region_type == ORT_COMBINED_TARGET)
 		    flags &= ~GOVD_LASTPRIVATE;
@@ -6608,11 +6564,11 @@
 		  splay_tree_node on
 		    = splay_tree_lookup (octx->variables,
 					 (splay_tree_key) decl);
-		  gcc_assert (on == NULL
-			      || (octx->region_type == ORT_COMBINED_TARGET
-				  && (on->value
-				      & GOVD_DATA_SHARE_CLASS) == 0));
->>>>>>> 9c23418f
+		  if (on != NULL)
+		    {
+		      octx = NULL;
+		      break;
+		    }
 		  omp_add_variable (octx, decl, flags);
 		  if (octx->outer_context == NULL)
 		    break;
@@ -6985,15 +6941,12 @@
 	case OMP_CLAUSE_NOGROUP:
 	case OMP_CLAUSE_THREADS:
 	case OMP_CLAUSE_SIMD:
-<<<<<<< HEAD
 	case OMP_CLAUSE_TILE:
 	case OMP_CLAUSE_DEVICE_TYPE:
-=======
 	  break;
 
 	case OMP_CLAUSE_DEFAULTMAP:
 	  ctx->target_map_scalars_firstprivate = false;
->>>>>>> 9c23418f
 	  break;
 
 	case OMP_CLAUSE_ALIGNED:
@@ -7025,7 +6978,7 @@
       /* Add an implicit data-movement clause for an OpenACC parallel
 	 reduction, if necessary.  */
       if (OMP_CLAUSE_CHAIN (c) == NULL && !processed_reductions
-	  && region_type == ORT_TARGET && region_kind == ORK_OACC)
+	  && ((region_type & ORT_TARGET) != 0) && region_kind == ORK_OACC)
 	{
 	  tree t;
 
@@ -7338,12 +7291,8 @@
 	  if (!DECL_P (decl))
 	    break;
 	  n = splay_tree_lookup (ctx->variables, (splay_tree_key) decl);
-<<<<<<< HEAD
-	  if (ctx->region_type == ORT_TARGET && !(n->value & GOVD_SEEN)
-=======
 	  if ((ctx->region_type & ORT_TARGET) != 0
 	      && !(n->value & GOVD_SEEN)
->>>>>>> 9c23418f
 	      && !(OMP_CLAUSE_MAP_KIND (c) & GOMP_MAP_FLAG_ALWAYS))
 	    remove = true;
 	  else if (DECL_SIZE (decl)
@@ -7453,12 +7402,9 @@
 	case OMP_CLAUSE_THREADS:
 	case OMP_CLAUSE_SIMD:
 	case OMP_CLAUSE_HINT:
-<<<<<<< HEAD
-=======
 	case OMP_CLAUSE_DEFAULTMAP:
 	case OMP_CLAUSE_USE_DEVICE_PTR:
 	case OMP_CLAUSE_IS_DEVICE_PTR:
->>>>>>> 9c23418f
 	case OMP_CLAUSE__CILK_FOR_COUNT_:
 	case OMP_CLAUSE_ASYNC:
 	case OMP_CLAUSE_WAIT:
@@ -7505,11 +7451,7 @@
   tree expr = *expr_p;
 
   gimplify_scan_omp_clauses (&OACC_CACHE_CLAUSES (expr), pre_p, ORT_WORKSHARE,
-<<<<<<< HEAD
-			     ORK_OACC);
-=======
-			     OACC_CACHE);
->>>>>>> 9c23418f
+			     OACC_CACHE, ORK_OACC);
   gimplify_adjust_omp_clauses (pre_p, &OACC_CACHE_CLAUSES (expr));
 
   /* TODO: Do something sensible with this information.  */
@@ -7528,7 +7470,8 @@
 
   clauses = OACC_DECLARE_CLAUSES (expr);
 
-  gimplify_scan_omp_clauses (&clauses, pre_p, ORT_TARGET_DATA, ORK_OACC);
+  gimplify_scan_omp_clauses (&clauses, pre_p, ORT_TARGET_DATA, OACC_DECLARE,
+			     ORK_OACC);
 
   gimplify_omp_ctxp->acc_region_kind = ARK_DECLARE;
   gimplify_omp_ctxp->stmt = NULL;
@@ -7558,7 +7501,8 @@
     {
       struct gimplify_omp_ctx *c;
 
-      gimplify_scan_omp_clauses (&clauses, pre_p, ORT_TARGET_DATA, ORK_OACC);
+      gimplify_scan_omp_clauses (&clauses, pre_p, ORT_TARGET_DATA,
+				 OACC_DECLARE, ORK_OACC);
 
       c = gimplify_omp_ctxp;
       gimplify_omp_ctxp = c->outer_context;
@@ -7655,7 +7599,7 @@
   gimple_seq body = NULL;
   
   gimplify_scan_omp_clauses (&OACC_HOST_DATA_CLAUSES (expr), pre_p,
-			     ORT_HOST_DATA, ORK_OACC);
+			     ORT_HOST_DATA, OACC_HOST_DATA, ORK_OACC);
   
   orig_body = OACC_HOST_DATA_BODY (expr);
 
@@ -7705,11 +7649,8 @@
   gimplify_scan_omp_clauses (&OMP_PARALLEL_CLAUSES (expr), pre_p,
 			     OMP_PARALLEL_COMBINED (expr)
 			     ? ORT_COMBINED_PARALLEL
-<<<<<<< HEAD
-			     : ORT_PARALLEL, ORK_OMP);
-=======
-			     : ORT_PARALLEL, OMP_PARALLEL);
->>>>>>> 9c23418f
+			     : ORT_PARALLEL,
+			     OMP_PARALLEL, ORK_OMP);
 
   push_gimplify_context ();
 
@@ -7745,12 +7686,8 @@
   gimplify_scan_omp_clauses (&OMP_TASK_CLAUSES (expr), pre_p,
 			     find_omp_clause (OMP_TASK_CLAUSES (expr),
 					      OMP_CLAUSE_UNTIED)
-<<<<<<< HEAD
 			     ? ORT_UNTIED_TASK : ORT_TASK,
-			     ORK_OMP);
-=======
-			     ? ORT_UNTIED_TASK : ORT_TASK, OMP_TASK);
->>>>>>> 9c23418f
+			     OMP_TASK, ORK_OMP);
 
   push_gimplify_context ();
 
@@ -7891,10 +7828,7 @@
   int i;
   bitmap has_decl_expr = NULL;
   enum omp_region_type ort = ORT_WORKSHARE;
-<<<<<<< HEAD
   enum omp_region_kind ork;
-=======
->>>>>>> 9c23418f
 
   orig_for_stmt = for_stmt = *expr_p;
 
@@ -7906,28 +7840,19 @@
       ork = ORK_OMP;
       break;
     case OACC_LOOP:
-<<<<<<< HEAD
       ork = ORK_OACC;
-=======
->>>>>>> 9c23418f
       break;
     case OMP_TASKLOOP:
       if (find_omp_clause (OMP_FOR_CLAUSES (for_stmt), OMP_CLAUSE_UNTIED))
 	ort = ORT_UNTIED_TASK;
       else
 	ort = ORT_TASK;
-<<<<<<< HEAD
       ork = ORK_OMP;
-=======
->>>>>>> 9c23418f
       break;
     case OMP_SIMD:
     case CILK_SIMD:
       ort = ORT_SIMD;
-<<<<<<< HEAD
       ork = ORK_OMP;
-=======
->>>>>>> 9c23418f
       break;
     default:
       gcc_unreachable ();
@@ -7952,7 +7877,6 @@
 	  }
     }
 
-<<<<<<< HEAD
   if (OMP_FOR_INIT (for_stmt) == NULL_TREE)
     {
       gcc_assert (TREE_CODE (for_stmt) != OACC_LOOP);
@@ -7967,12 +7891,8 @@
     }
 
   if (TREE_CODE (for_stmt) != OMP_TASKLOOP)
-    gimplify_scan_omp_clauses (&OMP_FOR_CLAUSES (for_stmt), pre_p, ort, ork);
-=======
-  if (TREE_CODE (for_stmt) != OMP_TASKLOOP)
     gimplify_scan_omp_clauses (&OMP_FOR_CLAUSES (for_stmt), pre_p, ort,
-			       TREE_CODE (for_stmt));
->>>>>>> 9c23418f
+			       TREE_CODE (for_stmt), ork);
   if (TREE_CODE (for_stmt) == OMP_DISTRIBUTE)
     gimplify_omp_ctxp->distribute = true;
 
@@ -8024,7 +7944,6 @@
      taskloop, outside of the taskloop omp context.  */
   if (TREE_CODE (orig_for_stmt) == OMP_TASKLOOP)
     {
-<<<<<<< HEAD
       for (i = 0; i < TREE_VEC_LENGTH (OMP_FOR_INIT (for_stmt)); i++)
 	{
 	  t = TREE_VEC_ELT (OMP_FOR_INIT (for_stmt), i);
@@ -8080,79 +7999,9 @@
 	}
 
       gimplify_scan_omp_clauses (&OMP_FOR_CLAUSES (orig_for_stmt), pre_p, ort,
-				 ork);
-    }
-
-=======
-      gcc_assert (TREE_CODE (for_stmt) != OACC_LOOP);
-      for_stmt = walk_tree (&OMP_FOR_BODY (for_stmt), find_combined_omp_for,
-			    NULL, NULL);
-      gcc_assert (for_stmt != NULL_TREE);
-    }
-
-  /* For taskloop, need to gimplify the start, end and step before the
-     taskloop, outside of the taskloop omp context.  */
-  if (TREE_CODE (orig_for_stmt) == OMP_TASKLOOP)
-    {
-      for (i = 0; i < TREE_VEC_LENGTH (OMP_FOR_INIT (for_stmt)); i++)
-	{
-	  t = TREE_VEC_ELT (OMP_FOR_INIT (for_stmt), i);
-	  if (!is_gimple_constant (TREE_OPERAND (t, 1)))
-	    {
-	      TREE_OPERAND (t, 1)
-		= get_initialized_tmp_var (TREE_OPERAND (t, 1),
-					   pre_p, NULL);
-	      tree c = build_omp_clause (input_location,
-					 OMP_CLAUSE_FIRSTPRIVATE);
-	      OMP_CLAUSE_DECL (c) = TREE_OPERAND (t, 1);
-	      OMP_CLAUSE_CHAIN (c) = OMP_FOR_CLAUSES (orig_for_stmt);
-	      OMP_FOR_CLAUSES (orig_for_stmt) = c;
-	    }
-
-	  /* Handle OMP_FOR_COND.  */
-	  t = TREE_VEC_ELT (OMP_FOR_COND (for_stmt), i);
-	  if (!is_gimple_constant (TREE_OPERAND (t, 1)))
-	    {
-	      TREE_OPERAND (t, 1)
-		= get_initialized_tmp_var (TREE_OPERAND (t, 1),
-					   gimple_seq_empty_p (for_pre_body)
-					   ? pre_p : &for_pre_body, NULL);
-	      tree c = build_omp_clause (input_location,
-					 OMP_CLAUSE_FIRSTPRIVATE);
-	      OMP_CLAUSE_DECL (c) = TREE_OPERAND (t, 1);
-	      OMP_CLAUSE_CHAIN (c) = OMP_FOR_CLAUSES (orig_for_stmt);
-	      OMP_FOR_CLAUSES (orig_for_stmt) = c;
-	    }
-
-	  /* Handle OMP_FOR_INCR.  */
-	  t = TREE_VEC_ELT (OMP_FOR_INCR (for_stmt), i);
-	  if (TREE_CODE (t) == MODIFY_EXPR)
-	    {
-	      decl = TREE_OPERAND (t, 0);
-	      t = TREE_OPERAND (t, 1);
-	      tree *tp = &TREE_OPERAND (t, 1);
-	      if (TREE_CODE (t) == PLUS_EXPR && *tp == decl)
-		tp = &TREE_OPERAND (t, 0);
-
-	      if (!is_gimple_constant (*tp))
-		{
-		  gimple_seq *seq = gimple_seq_empty_p (for_pre_body)
-				    ? pre_p : &for_pre_body;
-		  *tp = get_initialized_tmp_var (*tp, seq, NULL);
-		  tree c = build_omp_clause (input_location,
-					     OMP_CLAUSE_FIRSTPRIVATE);
-		  OMP_CLAUSE_DECL (c) = *tp;
-		  OMP_CLAUSE_CHAIN (c) = OMP_FOR_CLAUSES (orig_for_stmt);
-		  OMP_FOR_CLAUSES (orig_for_stmt) = c;
-		}
-	    }
-	}
-
-      gimplify_scan_omp_clauses (&OMP_FOR_CLAUSES (orig_for_stmt), pre_p, ort,
-				 OMP_TASKLOOP);
-    }
-
->>>>>>> 9c23418f
+				 OMP_TASKLOOP, ork);
+    }
+
   if (orig_for_stmt != for_stmt)
     gimplify_omp_ctxp->combined_loop = true;
 
@@ -8520,13 +8369,8 @@
 	}
     }
 
-<<<<<<< HEAD
   gimple *g = gimplify_and_return_first (OMP_FOR_BODY (orig_for_stmt),
 					 &for_body);
-=======
-  gimple g = gimplify_and_return_first (OMP_FOR_BODY (orig_for_stmt),
-					&for_body);
->>>>>>> 9c23418f
 
   if (TREE_CODE (orig_for_stmt) == OMP_TASKLOOP)
     {
@@ -8757,6 +8601,7 @@
       ort = ORT_WORKSHARE;
       break;
     case OMP_TARGET:
+      ork = ORK_OMP;
       ort = OMP_TARGET_COMBINED (expr) ? ORT_COMBINED_TARGET : ORT_TARGET;
       break;
     case OACC_KERNELS:
@@ -8765,15 +8610,8 @@
       ort = ORT_TARGET;
       break;
     case OACC_PARALLEL:
-<<<<<<< HEAD
       ark = ARK_PARALLEL;
       ork = ORK_OACC;
-      ort = ORT_TARGET;
-      break;
-    case OMP_TARGET:
-      ork = ORK_OMP;
-=======
->>>>>>> 9c23418f
       ort = ORT_TARGET;
       break;
     case OACC_DATA:
@@ -8791,14 +8629,9 @@
     default:
       gcc_unreachable ();
     }
-<<<<<<< HEAD
-  gimplify_scan_omp_clauses (&OMP_CLAUSES (expr), pre_p, ort, ork);
-  if (ort == ORT_TARGET || ort == ORT_TARGET_DATA)
-=======
   gimplify_scan_omp_clauses (&OMP_CLAUSES (expr), pre_p, ort,
-			     TREE_CODE (expr));
+			     TREE_CODE (expr), ork);
   if ((ort & (ORT_TARGET | ORT_TARGET_DATA)) != 0)
->>>>>>> 9c23418f
     {
       gimplify_omp_ctxp->acc_region_kind = ark;
       push_gimplify_context ();
@@ -8926,21 +8759,11 @@
       kind = GF_OMP_TARGET_KIND_EXIT_DATA;
       ork = ORK_OMP;
       break;
-    case OMP_TARGET_ENTER_DATA:
-      kind = GF_OMP_TARGET_KIND_ENTER_DATA;
-      break;
-    case OMP_TARGET_EXIT_DATA:
-      kind = GF_OMP_TARGET_KIND_EXIT_DATA;
-      break;
     default:
       gcc_unreachable ();
     }
   gimplify_scan_omp_clauses (&OMP_STANDALONE_CLAUSES (expr), pre_p,
-<<<<<<< HEAD
-			     ORT_WORKSHARE, ork);
-=======
-			     ORT_WORKSHARE, TREE_CODE (expr));
->>>>>>> 9c23418f
+			     ORT_WORKSHARE, TREE_CODE (expr), ork);
   gimplify_adjust_omp_clauses (pre_p, &OMP_STANDALONE_CLAUSES (expr));
   stmt = gimple_build_omp_target (NULL, kind, OMP_STANDALONE_CLAUSES (expr));
 
@@ -9993,11 +9816,8 @@
 		break;
 	      case OMP_CRITICAL:
 		gimplify_scan_omp_clauses (&OMP_CRITICAL_CLAUSES (*expr_p),
-<<<<<<< HEAD
-					   pre_p, ORT_WORKSHARE, ORK_OMP);
-=======
-					   pre_p, ORT_WORKSHARE, OMP_CRITICAL);
->>>>>>> 9c23418f
+					   pre_p, ORT_WORKSHARE, OMP_CRITICAL,
+					   ORK_OMP);
 		gimplify_adjust_omp_clauses (pre_p,
 					     &OMP_CRITICAL_CLAUSES (*expr_p));
 		g = gimple_build_omp_critical (body,
