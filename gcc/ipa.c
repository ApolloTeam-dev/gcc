--- conflicted
+++ resolved
@@ -683,197 +683,8 @@
 ipa_discover_readonly_nonaddressable_vars (void)
 {
   varpool_node *vnode;
-<<<<<<< HEAD
-
-  /* All aliases should be procssed at this point.  */
-  gcc_checking_assert (!alias_pairs || !alias_pairs->length ());
-
-  FOR_EACH_FUNCTION (node)
-    {
-      int flags = flags_from_decl_or_type (node->decl);
-
-      /* Optimize away PURE and CONST constructors and destructors.  */
-      if (optimize
-	  && (flags & (ECF_CONST | ECF_PURE))
-	  && !(flags & ECF_LOOPING_CONST_OR_PURE))
-	{
-	  DECL_STATIC_CONSTRUCTOR (node->decl) = 0;
-	  DECL_STATIC_DESTRUCTOR (node->decl) = 0;
-	}
-
-      /* Frontends and alias code marks nodes as needed before parsing is finished.
-	 We may end up marking as node external nodes where this flag is meaningless
-	 strip it.  */
-      if (DECL_EXTERNAL (node->decl) || !node->definition)
-	{
-	  node->force_output = 0;
-	  node->forced_by_abi = 0;
-	}
-
-      /* C++ FE on lack of COMDAT support create local COMDAT functions
-	 (that ought to be shared but can not due to object format
-	 limitations).  It is necessary to keep the flag to make rest of C++ FE
-	 happy.  Clear the flag here to avoid confusion in middle-end.  */
-      if (DECL_COMDAT (node->decl) && !TREE_PUBLIC (node->decl))
-        DECL_COMDAT (node->decl) = 0;
-
-      /* For external decls stop tracking same_comdat_group. It doesn't matter
-	 what comdat group they are in when they won't be emitted in this TU.  */
-      if (node->same_comdat_group && DECL_EXTERNAL (node->decl))
-	{
-#ifdef ENABLE_CHECKING
-	  symtab_node *n;
-
-	  for (n = node->same_comdat_group;
-	       n != node;
-	       n = n->same_comdat_group)
-	      /* If at least one of same comdat group functions is external,
-		 all of them have to be, otherwise it is a front-end bug.  */
-	      gcc_assert (DECL_EXTERNAL (n->decl));
-#endif
-	  symtab_dissolve_same_comdat_group_list (node);
-	}
-      gcc_assert ((!DECL_WEAK (node->decl)
-		  && !DECL_COMDAT (node->decl))
-      	          || TREE_PUBLIC (node->decl)
-		  || node->weakref
-		  || DECL_EXTERNAL (node->decl));
-      if (cgraph_externally_visible_p (node, whole_program))
-        {
-	  gcc_assert (!node->global.inlined_to);
-	  node->externally_visible = true;
-	}
-      else
-	{
-	  node->externally_visible = false;
-	  node->forced_by_abi = false;
-	}
-      if (!node->externally_visible
-	  && node->definition && !node->weakref
-	  && !DECL_EXTERNAL (node->decl))
-	{
-	  gcc_assert (whole_program || in_lto_p
-		      || !TREE_PUBLIC (node->decl));
-	  node->unique_name = ((node->resolution == LDPR_PREVAILING_DEF_IRONLY
-				|| node->unique_name
-				|| node->resolution == LDPR_PREVAILING_DEF_IRONLY_EXP)
-				&& TREE_PUBLIC (node->decl));
-	  node->resolution = LDPR_PREVAILING_DEF_IRONLY;
-	  if (node->same_comdat_group && TREE_PUBLIC (node->decl))
-	    {
-	      symtab_node *next = node;
-
-	      /* Set all members of comdat group local.  */
-	      if (node->same_comdat_group)
-		for (next = node->same_comdat_group;
-		     next != node;
-		     next = next->same_comdat_group)
-		{
-		  symtab_make_decl_local (next->decl);
-		  next->unique_name = ((next->resolution == LDPR_PREVAILING_DEF_IRONLY
-					|| next->unique_name
-					|| next->resolution == LDPR_PREVAILING_DEF_IRONLY_EXP)
-					&& TREE_PUBLIC (next->decl));
-		}
-	      /* cgraph_externally_visible_p has already checked all other nodes
-	         in the group and they will all be made local.  We need to
-	         dissolve the group at once so that the predicate does not
-	         segfault though. */
-	      symtab_dissolve_same_comdat_group_list (node);
-	    }
-	  symtab_make_decl_local (node->decl);
-	}
-
-      if (node->thunk.thunk_p
-	  && TREE_PUBLIC (node->decl))
-	{
-	  struct cgraph_node *decl_node = node;
-
-	  decl_node = cgraph_function_node (decl_node->callees->callee, NULL);
-
-	  /* Thunks have the same visibility as function they are attached to.
-	     Make sure the C++ front end set this up properly.  */
-	  if (DECL_ONE_ONLY (decl_node->decl))
-	    {
-	      gcc_checking_assert (DECL_COMDAT (node->decl)
-				   == DECL_COMDAT (decl_node->decl));
-	      gcc_checking_assert (DECL_COMDAT_GROUP (node->decl)
-				   == DECL_COMDAT_GROUP (decl_node->decl));
-	      gcc_checking_assert (node->same_comdat_group);
-	    }
-	  node->forced_by_abi = decl_node->forced_by_abi;
-	  if (DECL_EXTERNAL (decl_node->decl))
-	    DECL_EXTERNAL (node->decl) = 1;
-	}
-
-      /* If whole comdat group is used only within LTO code, we can dissolve it,
-	 we handle the unification ourselves.
-	 We keep COMDAT and weak so visibility out of DSO does not change.
-	 Later we may bring the symbols static if they are not exported.  */
-      if (DECL_ONE_ONLY (node->decl)
-	  && (node->resolution == LDPR_PREVAILING_DEF_IRONLY
-	      || node->resolution == LDPR_PREVAILING_DEF_IRONLY_EXP))
-	{
-	  symtab_node *next = node;
-
-	  if (node->same_comdat_group)
-	    for (next = node->same_comdat_group;
-		 next != node;
-		 next = next->same_comdat_group)
-	      if (next->externally_visible
-		  && (next->resolution != LDPR_PREVAILING_DEF_IRONLY
-		      && next->resolution != LDPR_PREVAILING_DEF_IRONLY_EXP))
-		break;
-	  if (node == next)
-	    {
-	      if (node->same_comdat_group)
-	        for (next = node->same_comdat_group;
-		     next != node;
-		     next = next->same_comdat_group)
-		{
-		  DECL_COMDAT_GROUP (next->decl) = NULL;
-		  DECL_WEAK (next->decl) = false;
-		}
-	      DECL_COMDAT_GROUP (node->decl) = NULL;
-	      symtab_dissolve_same_comdat_group_list (node);
-	    }
-	}
-    }
-  FOR_EACH_DEFINED_FUNCTION (node)
-    {
-      node->local.local |= cgraph_local_node_p (node);
-
-      /* If we know that function can not be overwritten by a different semantics
-	 and moreover its section can not be discarded, replace all direct calls
-	 by calls to an nonoverwritable alias.  This make dynamic linking
-	 cheaper and enable more optimization.
-
-	 TODO: We can also update virtual tables.  */
-      if (node->callers && can_replace_by_local_alias (node))
-	{
-	  struct cgraph_node *alias = cgraph (symtab_nonoverwritable_alias (node));
-
-	  if (alias && alias != node)
-	    {
-	      while (node->callers)
-		{
-		  struct cgraph_edge *e = node->callers;
-
-		  cgraph_redirect_edge_callee (e, alias);
-		  if (gimple_has_body_p (e->caller->decl))
-		    {
-		      push_cfun (DECL_STRUCT_FUNCTION (e->caller->decl));
-		      cgraph_redirect_edge_call_stmt_to_callee (e);
-		      pop_cfun ();
-		    }
-		}
-	    }
-	}
-    }
-=======
   if (dump_file)
     fprintf (dump_file, "Clearing variable flags:");
->>>>>>> 02d42640
   FOR_EACH_VARIABLE (vnode)
     if (!vnode->alias
 	&& (TREE_ADDRESSABLE (vnode->decl)
