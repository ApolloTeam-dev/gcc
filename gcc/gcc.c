/* Compiler driver program that can handle many languages.
   Copyright (C) 1987-2014 Free Software Foundation, Inc.

This file is part of GCC.

GCC is free software; you can redistribute it and/or modify it under
the terms of the GNU General Public License as published by the Free
Software Foundation; either version 3, or (at your option) any later
version.

GCC is distributed in the hope that it will be useful, but WITHOUT ANY
WARRANTY; without even the implied warranty of MERCHANTABILITY or
FITNESS FOR A PARTICULAR PURPOSE.  See the GNU General Public License
for more details.

You should have received a copy of the GNU General Public License
along with GCC; see the file COPYING3.  If not see
<http://www.gnu.org/licenses/>.  */

/* This program is the user interface to the C compiler and possibly to
other compilers.  It is used because compilation is a complicated procedure
which involves running several programs and passing temporary files between
them, forwarding the users switches to those programs selectively,
and deleting the temporary files at the end.

CC recognizes how to compile each input file by suffixes in the file names.
Once it knows which kind of compilation to perform, the procedure for
compilation is specified by a string called a "spec".  */

#include "config.h"
#include "system.h"
#include "coretypes.h"
#include "multilib.h" /* before tm.h */
#include "tm.h"
#include "xregex.h"
#include "obstack.h"
#include "intl.h"
#include "prefix.h"
#include "gcc.h"
#include "diagnostic.h"
#include "flags.h"
#include "opts.h"
#include "params.h"
#include "vec.h"
#include "filenames.h"

/* By default there is no special suffix for target executables.  */
/* FIXME: when autoconf is fixed, remove the host check - dj */
#if defined(TARGET_EXECUTABLE_SUFFIX) && defined(HOST_EXECUTABLE_SUFFIX)
#define HAVE_TARGET_EXECUTABLE_SUFFIX
#endif

/* By default there is no special suffix for host executables.  */
#ifdef HOST_EXECUTABLE_SUFFIX
#define HAVE_HOST_EXECUTABLE_SUFFIX
#else
#define HOST_EXECUTABLE_SUFFIX ""
#endif

/* By default, the suffix for target object files is ".o".  */
#ifdef TARGET_OBJECT_SUFFIX
#define HAVE_TARGET_OBJECT_SUFFIX
#else
#define TARGET_OBJECT_SUFFIX ".o"
#endif

static const char dir_separator_str[] = { DIR_SEPARATOR, 0 };

/* Most every one is fine with LIBRARY_PATH.  For some, it conflicts.  */
#ifndef LIBRARY_PATH_ENV
#define LIBRARY_PATH_ENV "LIBRARY_PATH"
#endif

/* If a stage of compilation returns an exit status >= 1,
   compilation of that file ceases.  */

#define MIN_FATAL_STATUS 1

/* Flag set by cppspec.c to 1.  */
int is_cpp_driver;

/* Flag set to nonzero if an @file argument has been supplied to gcc.  */
static bool at_file_supplied;

/* Definition of string containing the arguments given to configure.  */
#include "configargs.h"

/* Flag saying to print the command line options understood by gcc and its
   sub-processes.  */

static int print_help_list;

/* Flag saying to print the version of gcc and its sub-processes.  */

static int print_version;

/* Flag indicating whether we should ONLY print the command and
   arguments (like verbose_flag) without executing the command.
   Displayed arguments are quoted so that the generated command
   line is suitable for execution.  This is intended for use in
   shell scripts to capture the driver-generated command line.  */
static int verbose_only_flag;

/* Flag indicating how to print command line options of sub-processes.  */

static int print_subprocess_help;

/* Linker suffix passed to -fuse-ld=... */
static const char *use_ld;

/* Whether we should report subprocess execution times to a file.  */

FILE *report_times_to_file = NULL;

/* Nonzero means place this string before uses of /, so that include
   and library files can be found in an alternate location.  */

#ifdef TARGET_SYSTEM_ROOT
static const char *target_system_root = TARGET_SYSTEM_ROOT;
#else
static const char *target_system_root = 0;
#endif

/* Nonzero means pass the updated target_system_root to the compiler.  */

static int target_system_root_changed;

/* Nonzero means append this string to target_system_root.  */

static const char *target_sysroot_suffix = 0;

/* Nonzero means append this string to target_system_root for headers.  */

static const char *target_sysroot_hdrs_suffix = 0;

/* Nonzero means write "temp" files in source directory
   and use the source file's name in them, and don't delete them.  */

static enum save_temps {
  SAVE_TEMPS_NONE,		/* no -save-temps */
  SAVE_TEMPS_CWD,		/* -save-temps in current directory */
  SAVE_TEMPS_OBJ		/* -save-temps in object directory */
} save_temps_flag;

/* Output file to use to get the object directory for -save-temps=obj  */
static char *save_temps_prefix = 0;
static size_t save_temps_length = 0;

/* The compiler version.  */

static const char *compiler_version;

/* The target version.  */

static const char *const spec_version = DEFAULT_TARGET_VERSION;

/* The target machine.  */

static const char *spec_machine = DEFAULT_TARGET_MACHINE;

/* Nonzero if cross-compiling.
   When -b is used, the value comes from the `specs' file.  */

#ifdef CROSS_DIRECTORY_STRUCTURE
static const char *cross_compile = "1";
#else
static const char *cross_compile = "0";
#endif

/* Greatest exit code of sub-processes that has been encountered up to
   now.  */
static int greatest_status = 1;

/* This is the obstack which we use to allocate many strings.  */

static struct obstack obstack;

/* This is the obstack to build an environment variable to pass to
   collect2 that describes all of the relevant switches of what to
   pass the compiler in building the list of pointers to constructors
   and destructors.  */

static struct obstack collect_obstack;

/* Forward declaration for prototypes.  */
struct path_prefix;
struct prefix_list;

static void init_spec (void);
static void store_arg (const char *, int, int);
static void insert_wrapper (const char *);
static char *load_specs (const char *);
static void read_specs (const char *, bool, bool);
static void set_spec (const char *, const char *, bool);
static struct compiler *lookup_compiler (const char *, size_t, const char *);
static char *build_search_list (const struct path_prefix *, const char *,
				bool, bool);
static void xputenv (const char *);
static void putenv_from_prefixes (const struct path_prefix *, const char *,
				  bool);
static int access_check (const char *, int);
static char *find_a_file (const struct path_prefix *, const char *, int, bool);
static void add_prefix (struct path_prefix *, const char *, const char *,
			int, int, int);
static void add_sysrooted_prefix (struct path_prefix *, const char *,
				  const char *, int, int, int);
static char *skip_whitespace (char *);
static void delete_if_ordinary (const char *);
static void delete_temp_files (void);
static void delete_failure_queue (void);
static void clear_failure_queue (void);
static int check_live_switch (int, int);
static const char *handle_braces (const char *);
static inline bool input_suffix_matches (const char *, const char *);
static inline bool switch_matches (const char *, const char *, int);
static inline void mark_matching_switches (const char *, const char *, int);
static inline void process_marked_switches (void);
static const char *process_brace_body (const char *, const char *, const char *, int, int);
static const struct spec_function *lookup_spec_function (const char *);
static const char *eval_spec_function (const char *, const char *);
static const char *handle_spec_function (const char *, bool *);
static char *save_string (const char *, int);
static void set_collect_gcc_options (void);
static int do_spec_1 (const char *, int, const char *);
static int do_spec_2 (const char *);
static void do_option_spec (const char *, const char *);
static void do_self_spec (const char *);
static const char *find_file (const char *);
static int is_directory (const char *, bool);
static const char *validate_switches (const char *, bool);
static void validate_all_switches (void);
static inline void validate_switches_from_spec (const char *, bool);
static void give_switch (int, int);
static int used_arg (const char *, int);
static int default_arg (const char *, int);
static void set_multilib_dir (void);
static void print_multilib_info (void);
static void perror_with_name (const char *);
static void display_help (void);
static void add_preprocessor_option (const char *, int);
static void add_assembler_option (const char *, int);
static void add_linker_option (const char *, int);
static void process_command (unsigned int, struct cl_decoded_option *);
static int execute (void);
static void alloc_args (void);
static void clear_args (void);
static void fatal_signal (int);
#if defined(ENABLE_SHARED_LIBGCC) && !defined(REAL_LIBGCC_SPEC)
static void init_gcc_specs (struct obstack *, const char *, const char *,
			    const char *);
#endif
#if defined(HAVE_TARGET_OBJECT_SUFFIX) || defined(HAVE_TARGET_EXECUTABLE_SUFFIX)
static const char *convert_filename (const char *, int, int);
#endif

static const char *getenv_spec_function (int, const char **);
static const char *if_exists_spec_function (int, const char **);
static const char *if_exists_else_spec_function (int, const char **);
static const char *sanitize_spec_function (int, const char **);
static const char *replace_outfile_spec_function (int, const char **);
static const char *remove_outfile_spec_function (int, const char **);
static const char *version_compare_spec_function (int, const char **);
static const char *include_spec_function (int, const char **);
static const char *find_file_spec_function (int, const char **);
static const char *find_plugindir_spec_function (int, const char **);
static const char *print_asm_header_spec_function (int, const char **);
static const char *compare_debug_dump_opt_spec_function (int, const char **);
static const char *compare_debug_self_opt_spec_function (int, const char **);
static const char *compare_debug_auxbase_opt_spec_function (int, const char **);
static const char *pass_through_libs_spec_func (int, const char **);
static const char *replace_extension_spec_func (int, const char **);
static char *convert_white_space (char *);

/* The Specs Language

Specs are strings containing lines, each of which (if not blank)
is made up of a program name, and arguments separated by spaces.
The program name must be exact and start from root, since no path
is searched and it is unreliable to depend on the current working directory.
Redirection of input or output is not supported; the subprograms must
accept filenames saying what files to read and write.

In addition, the specs can contain %-sequences to substitute variable text
or for conditional text.  Here is a table of all defined %-sequences.
Note that spaces are not generated automatically around the results of
expanding these sequences; therefore, you can concatenate them together
or with constant text in a single argument.

 %%	substitute one % into the program name or argument.
 %i     substitute the name of the input file being processed.
 %b     substitute the basename of the input file being processed.
	This is the substring up to (and not including) the last period
	and not including the directory unless -save-temps was specified
	to put temporaries in a different location.
 %B	same as %b, but include the file suffix (text after the last period).
 %gSUFFIX
	substitute a file name that has suffix SUFFIX and is chosen
	once per compilation, and mark the argument a la %d.  To reduce
	exposure to denial-of-service attacks, the file name is now
	chosen in a way that is hard to predict even when previously
	chosen file names are known.  For example, `%g.s ... %g.o ... %g.s'
	might turn into `ccUVUUAU.s ccXYAXZ12.o ccUVUUAU.s'.  SUFFIX matches
	the regexp "[.0-9A-Za-z]*%O"; "%O" is treated exactly as if it
	had been pre-processed.  Previously, %g was simply substituted
	with a file name chosen once per compilation, without regard
	to any appended suffix (which was therefore treated just like
	ordinary text), making such attacks more likely to succeed.
 %|SUFFIX
	like %g, but if -pipe is in effect, expands simply to "-".
 %mSUFFIX
        like %g, but if -pipe is in effect, expands to nothing.  (We have both
	%| and %m to accommodate differences between system assemblers; see
	the AS_NEEDS_DASH_FOR_PIPED_INPUT target macro.)
 %uSUFFIX
	like %g, but generates a new temporary file name even if %uSUFFIX
	was already seen.
 %USUFFIX
	substitutes the last file name generated with %uSUFFIX, generating a
	new one if there is no such last file name.  In the absence of any
	%uSUFFIX, this is just like %gSUFFIX, except they don't share
	the same suffix "space", so `%g.s ... %U.s ... %g.s ... %U.s'
	would involve the generation of two distinct file names, one
	for each `%g.s' and another for each `%U.s'.  Previously, %U was
	simply substituted with a file name chosen for the previous %u,
	without regard to any appended suffix.
 %jSUFFIX
        substitutes the name of the HOST_BIT_BUCKET, if any, and if it is
        writable, and if save-temps is off; otherwise, substitute the name
        of a temporary file, just like %u.  This temporary file is not
        meant for communication between processes, but rather as a junk
        disposal mechanism.
 %.SUFFIX
        substitutes .SUFFIX for the suffixes of a matched switch's args when
        it is subsequently output with %*. SUFFIX is terminated by the next
        space or %.
 %d	marks the argument containing or following the %d as a
	temporary file name, so that that file will be deleted if GCC exits
	successfully.  Unlike %g, this contributes no text to the argument.
 %w	marks the argument containing or following the %w as the
	"output file" of this compilation.  This puts the argument
	into the sequence of arguments that %o will substitute later.
 %V	indicates that this compilation produces no "output file".
 %W{...}
	like %{...} but mark last argument supplied within
	as a file to be deleted on failure.
 %o	substitutes the names of all the output files, with spaces
	automatically placed around them.  You should write spaces
	around the %o as well or the results are undefined.
	%o is for use in the specs for running the linker.
	Input files whose names have no recognized suffix are not compiled
	at all, but they are included among the output files, so they will
	be linked.
 %O	substitutes the suffix for object files.  Note that this is
        handled specially when it immediately follows %g, %u, or %U
	(with or without a suffix argument) because of the need for
	those to form complete file names.  The handling is such that
	%O is treated exactly as if it had already been substituted,
	except that %g, %u, and %U do not currently support additional
	SUFFIX characters following %O as they would following, for
	example, `.o'.
 %I	Substitute any of -iprefix (made from GCC_EXEC_PREFIX), -isysroot
	(made from TARGET_SYSTEM_ROOT), -isystem (made from COMPILER_PATH
	and -B options) and -imultilib as necessary.
 %s     current argument is the name of a library or startup file of some sort.
        Search for that file in a standard list of directories
	and substitute the full name found.
 %eSTR  Print STR as an error message.  STR is terminated by a newline.
        Use this when inconsistent options are detected.
 %nSTR  Print STR as a notice.  STR is terminated by a newline.
 %x{OPTION}	Accumulate an option for %X.
 %X	Output the accumulated linker options specified by compilations.
 %Y	Output the accumulated assembler options specified by compilations.
 %Z	Output the accumulated preprocessor options specified by compilations.
 %a     process ASM_SPEC as a spec.
        This allows config.h to specify part of the spec for running as.
 %A	process ASM_FINAL_SPEC as a spec.  A capital A is actually
	used here.  This can be used to run a post-processor after the
	assembler has done its job.
 %D	Dump out a -L option for each directory in startfile_prefixes.
	If multilib_dir is set, extra entries are generated with it affixed.
 %l     process LINK_SPEC as a spec.
 %L     process LIB_SPEC as a spec.
 %M     Output multilib_os_dir.
 %G     process LIBGCC_SPEC as a spec.
 %R     Output the concatenation of target_system_root and
        target_sysroot_suffix.
 %S     process STARTFILE_SPEC as a spec.  A capital S is actually used here.
 %E     process ENDFILE_SPEC as a spec.  A capital E is actually used here.
 %C     process CPP_SPEC as a spec.
 %1	process CC1_SPEC as a spec.
 %2	process CC1PLUS_SPEC as a spec.
 %*	substitute the variable part of a matched option.  (See below.)
	Note that each comma in the substituted string is replaced by
	a single space.  A space is appended after the last substition
	unless there is more text in current sequence.
 %<S    remove all occurrences of -S from the command line.
        Note - this command is position dependent.  % commands in the
        spec string before this one will see -S, % commands in the
        spec string after this one will not.
 %>S	Similar to "%<S", but keep it in the GCC command line.
 %<S*	remove all occurrences of all switches beginning with -S from the
        command line.
 %:function(args)
	Call the named function FUNCTION, passing it ARGS.  ARGS is
	first processed as a nested spec string, then split into an
	argument vector in the usual fashion.  The function returns
	a string which is processed as if it had appeared literally
	as part of the current spec.
 %{S}   substitutes the -S switch, if that switch was given to GCC.
	If that switch was not specified, this substitutes nothing.
	Here S is a metasyntactic variable.
 %{S*}  substitutes all the switches specified to GCC whose names start
	with -S.  This is used for -o, -I, etc; switches that take
	arguments.  GCC considers `-o foo' as being one switch whose
	name starts with `o'.  %{o*} would substitute this text,
	including the space; thus, two arguments would be generated.
 %{S*&T*} likewise, but preserve order of S and T options (the order
	of S and T in the spec is not significant).  Can be any number
	of ampersand-separated variables; for each the wild card is
	optional.  Useful for CPP as %{D*&U*&A*}.

 %{S:X}   substitutes X, if the -S switch was given to GCC.
 %{!S:X}  substitutes X, if the -S switch was NOT given to GCC.
 %{S*:X}  substitutes X if one or more switches whose names start
          with -S was given to GCC.  Normally X is substituted only
          once, no matter how many such switches appeared.  However,
          if %* appears somewhere in X, then X will be substituted
          once for each matching switch, with the %* replaced by the
          part of that switch that matched the '*'.  A space will be
	  appended after the last substition unless there is more
	  text in current sequence.
 %{.S:X}  substitutes X, if processing a file with suffix S.
 %{!.S:X} substitutes X, if NOT processing a file with suffix S.
 %{,S:X}  substitutes X, if processing a file which will use spec S.
 %{!,S:X} substitutes X, if NOT processing a file which will use spec S.

 %{S|T:X} substitutes X if either -S or -T was given to GCC.  This may be
	  combined with '!', '.', ',', and '*' as above binding stronger
	  than the OR.
	  If %* appears in X, all of the alternatives must be starred, and
	  only the first matching alternative is substituted.
 %{%:function(args):X}
	  Call function named FUNCTION with args ARGS.  If the function
	  returns non-NULL, then X is substituted, if it returns
	  NULL, it isn't substituted.
 %{S:X;   if S was given to GCC, substitutes X;
   T:Y;   else if T was given to GCC, substitutes Y;
    :D}   else substitutes D.  There can be as many clauses as you need.
          This may be combined with '.', '!', ',', '|', and '*' as above.

 %(Spec) processes a specification defined in a specs file as *Spec:

The conditional text X in a %{S:X} or similar construct may contain
other nested % constructs or spaces, or even newlines.  They are
processed as usual, as described above.  Trailing white space in X is
ignored.  White space may also appear anywhere on the left side of the
colon in these constructs, except between . or * and the corresponding
word.

The -O, -f, -g, -m, and -W switches are handled specifically in these
constructs.  If another value of -O or the negated form of a -f, -m, or
-W switch is found later in the command line, the earlier switch
value is ignored, except with {S*} where S is just one letter; this
passes all matching options.

The character | at the beginning of the predicate text is used to indicate
that a command should be piped to the following command, but only if -pipe
is specified.

Note that it is built into GCC which switches take arguments and which
do not.  You might think it would be useful to generalize this to
allow each compiler's spec to say which switches take arguments.  But
this cannot be done in a consistent fashion.  GCC cannot even decide
which input files have been specified without knowing which switches
take arguments, and it must know which input files to compile in order
to tell which compilers to run.

GCC also knows implicitly that arguments starting in `-l' are to be
treated as compiler output files, and passed to the linker in their
proper position among the other output files.  */

/* Define the macros used for specs %a, %l, %L, %S, %C, %1.  */

/* config.h can define ASM_SPEC to provide extra args to the assembler
   or extra switch-translations.  */
#ifndef ASM_SPEC
#define ASM_SPEC ""
#endif

/* config.h can define ASM_FINAL_SPEC to run a post processor after
   the assembler has run.  */
#ifndef ASM_FINAL_SPEC
#define ASM_FINAL_SPEC \
  "%{gsplit-dwarf: \n\
       objcopy --extract-dwo \
	 %{c:%{o*:%*}%{!o*:%b%O}}%{!c:%U%O} \
	 %{c:%{o*:%:replace-extension(%{o*:%*} .dwo)}%{!o*:%b.dwo}}%{!c:%b.dwo} \n\
       objcopy --strip-dwo \
	 %{c:%{o*:%*}%{!o*:%b%O}}%{!c:%U%O} \
    }"
#endif

/* config.h can define CPP_SPEC to provide extra args to the C preprocessor
   or extra switch-translations.  */
#ifndef CPP_SPEC
#define CPP_SPEC ""
#endif

/* config.h can define CC1_SPEC to provide extra args to cc1 and cc1plus
   or extra switch-translations.  */
#ifndef CC1_SPEC
#define CC1_SPEC ""
#endif

/* config.h can define CC1PLUS_SPEC to provide extra args to cc1plus
   or extra switch-translations.  */
#ifndef CC1PLUS_SPEC
#define CC1PLUS_SPEC ""
#endif

/* config.h can define LINK_SPEC to provide extra args to the linker
   or extra switch-translations.  */
#ifndef LINK_SPEC
#define LINK_SPEC ""
#endif

/* config.h can define LIB_SPEC to override the default libraries.  */
#ifndef LIB_SPEC
#define LIB_SPEC "%{!shared:%{g*:-lg} %{!p:%{!pg:-lc}}%{p:-lc_p}%{pg:-lc_p}}"
#endif

/* When using -fsplit-stack we need to wrap pthread_create, in order
   to initialize the stack guard.  We always use wrapping, rather than
   shared library ordering, and we keep the wrapper function in
   libgcc.  This is not yet a real spec, though it could become one;
   it is currently just stuffed into LINK_SPEC.  FIXME: This wrapping
   only works with GNU ld and gold.  */
#define STACK_SPLIT_SPEC " %{fsplit-stack: --wrap=pthread_create}"

#ifndef LIBASAN_SPEC
#define STATIC_LIBASAN_LIBS \
  " %{static-libasan:%:include(libsanitizer.spec)%(link_libasan)}"
#ifdef LIBASAN_EARLY_SPEC
#define LIBASAN_SPEC STATIC_LIBASAN_LIBS
#elif defined(HAVE_LD_STATIC_DYNAMIC)
#define LIBASAN_SPEC "%{static-libasan:" LD_STATIC_OPTION \
		     "} -lasan %{static-libasan:" LD_DYNAMIC_OPTION "}" \
		     STATIC_LIBASAN_LIBS
#else
#define LIBASAN_SPEC "-lasan" STATIC_LIBASAN_LIBS
#endif
#endif

#ifndef LIBASAN_EARLY_SPEC
#define LIBASAN_EARLY_SPEC ""
#endif

#ifndef LIBTSAN_SPEC
#define STATIC_LIBTSAN_LIBS \
  " %{static-libtsan:%:include(libsanitizer.spec)%(link_libtsan)}"
#ifdef LIBTSAN_EARLY_SPEC
#define LIBTSAN_SPEC STATIC_LIBTSAN_LIBS
#elif defined(HAVE_LD_STATIC_DYNAMIC)
#define LIBTSAN_SPEC "%{static-libtsan:" LD_STATIC_OPTION \
		     "} -ltsan %{static-libtsan:" LD_DYNAMIC_OPTION "}" \
		     STATIC_LIBTSAN_LIBS
#else
#define LIBTSAN_SPEC "-ltsan" STATIC_LIBTSAN_LIBS
#endif
#endif

#ifndef LIBTSAN_EARLY_SPEC
#define LIBTSAN_EARLY_SPEC ""
#endif

#ifndef LIBLSAN_SPEC
#define STATIC_LIBLSAN_LIBS \
  " %{static-liblsan:%:include(libsanitizer.spec)%(link_liblsan)}"
#ifdef HAVE_LD_STATIC_DYNAMIC
#define LIBLSAN_SPEC "%{!shared:%{static-liblsan:" LD_STATIC_OPTION \
		     "} -llsan %{static-liblsan:" LD_DYNAMIC_OPTION "}" \
		     STATIC_LIBLSAN_LIBS "}"
#else
#define LIBLSAN_SPEC "%{!shared:-llsan" STATIC_LIBLSAN_LIBS "}"
#endif
#endif

#ifndef LIBUBSAN_SPEC
#define STATIC_LIBUBSAN_LIBS \
  " %{static-libubsan:%:include(libsanitizer.spec)%(link_libubsan)}"
#ifdef HAVE_LD_STATIC_DYNAMIC
#define LIBUBSAN_SPEC "%{static-libubsan:" LD_STATIC_OPTION \
		     "} -lubsan %{static-libubsan:" LD_DYNAMIC_OPTION "}" \
		     STATIC_LIBUBSAN_LIBS
#else
#define LIBUBSAN_SPEC "-lubsan" STATIC_LIBUBSAN_LIBS
#endif
#endif

/* config.h can define LIBGCC_SPEC to override how and when libgcc.a is
   included.  */
#ifndef LIBGCC_SPEC
#if defined(REAL_LIBGCC_SPEC)
#define LIBGCC_SPEC REAL_LIBGCC_SPEC
#elif defined(LINK_LIBGCC_SPECIAL_1)
/* Have gcc do the search for libgcc.a.  */
#define LIBGCC_SPEC "libgcc.a%s"
#else
#define LIBGCC_SPEC "-lgcc"
#endif
#endif

/* config.h can define STARTFILE_SPEC to override the default crt0 files.  */
#ifndef STARTFILE_SPEC
#define STARTFILE_SPEC  \
  "%{!shared:%{pg:gcrt0%O%s}%{!pg:%{p:mcrt0%O%s}%{!p:crt0%O%s}}}"
#endif

/* config.h can define ENDFILE_SPEC to override the default crtn files.  */
#ifndef ENDFILE_SPEC
#define ENDFILE_SPEC ""
#endif

#ifndef LINKER_NAME
#define LINKER_NAME "collect2"
#endif

#ifdef HAVE_AS_DEBUG_PREFIX_MAP
#define ASM_MAP " %{fdebug-prefix-map=*:--debug-prefix-map %*}"
#else
#define ASM_MAP ""
#endif

/* Define ASM_DEBUG_SPEC to be a spec suitable for translating '-g'
   to the assembler.  */
#ifndef ASM_DEBUG_SPEC
# if defined(DBX_DEBUGGING_INFO) && defined(DWARF2_DEBUGGING_INFO) \
     && defined(HAVE_AS_GDWARF2_DEBUG_FLAG) && defined(HAVE_AS_GSTABS_DEBUG_FLAG)
#  define ASM_DEBUG_SPEC						\
      (PREFERRED_DEBUGGING_TYPE == DBX_DEBUG				\
       ? "%{!g0:%{gdwarf*:--gdwarf2}%{!gdwarf*:%{g*:--gstabs}}}" ASM_MAP	\
       : "%{!g0:%{gstabs*:--gstabs}%{!gstabs*:%{g*:--gdwarf2}}}" ASM_MAP)
# else
#  if defined(DBX_DEBUGGING_INFO) && defined(HAVE_AS_GSTABS_DEBUG_FLAG)
#   define ASM_DEBUG_SPEC "%{g*:%{!g0:--gstabs}}" ASM_MAP
#  endif
#  if defined(DWARF2_DEBUGGING_INFO) && defined(HAVE_AS_GDWARF2_DEBUG_FLAG)
#   define ASM_DEBUG_SPEC "%{g*:%{!g0:--gdwarf2}}" ASM_MAP
#  endif
# endif
#endif
#ifndef ASM_DEBUG_SPEC
# define ASM_DEBUG_SPEC ""
#endif

/* Here is the spec for running the linker, after compiling all files.  */

/* This is overridable by the target in case they need to specify the
   -lgcc and -lc order specially, yet not require them to override all
   of LINK_COMMAND_SPEC.  */
#ifndef LINK_GCC_C_SEQUENCE_SPEC
#define LINK_GCC_C_SEQUENCE_SPEC "%G %L %G"
#endif

#ifndef LINK_SSP_SPEC
#ifdef TARGET_LIBC_PROVIDES_SSP
#define LINK_SSP_SPEC "%{fstack-protector:}"
#else
#define LINK_SSP_SPEC "%{fstack-protector|fstack-protector-strong|fstack-protector-all:-lssp_nonshared -lssp}"
#endif
#endif

#ifndef LINK_PIE_SPEC
#ifdef HAVE_LD_PIE
#define LINK_PIE_SPEC "%{pie:-pie} "
#else
#define LINK_PIE_SPEC "%{pie:} "
#endif
#endif

#ifndef LINK_BUILDID_SPEC
# if defined(HAVE_LD_BUILDID) && defined(ENABLE_LD_BUILDID)
#  define LINK_BUILDID_SPEC "%{!r:--build-id} "
# endif
#endif

/* Conditional to test whether the LTO plugin is used or not.
   FIXME: For slim LTO we will need to enable plugin unconditionally.  This
   still cause problems with PLUGIN_LD != LD and when plugin is built but
   not useable.  For GCC 4.6 we don't support slim LTO and thus we can enable
   plugin only when LTO is enabled.  We still honor explicit
   -fuse-linker-plugin if the linker used understands -plugin.  */

/* The linker has some plugin support.  */
#if HAVE_LTO_PLUGIN > 0
/* The linker used has full plugin support, use LTO plugin by default.  */
#if HAVE_LTO_PLUGIN == 2
#define PLUGIN_COND "!fno-use-linker-plugin:%{!fno-lto"
#define PLUGIN_COND_CLOSE "}"
#else
/* The linker used has limited plugin support, use LTO plugin with explicit
   -fuse-linker-plugin.  */
#define PLUGIN_COND "fuse-linker-plugin"
#define PLUGIN_COND_CLOSE ""
#endif
#define LINK_PLUGIN_SPEC \
    "%{"PLUGIN_COND": \
    -plugin %(linker_plugin_file) \
    -plugin-opt=%(lto_wrapper) \
    -plugin-opt=-fresolution=%u.res \
    %{!nostdlib:%{!nodefaultlibs:%:pass-through-libs(%(link_gcc_c_sequence))}} \
    }"PLUGIN_COND_CLOSE
#else
/* The linker used doesn't support -plugin, reject -fuse-linker-plugin.  */
#define LINK_PLUGIN_SPEC "%{fuse-linker-plugin:\
    %e-fuse-linker-plugin is not supported in this configuration}"
#endif

/* Linker command line options for -fsanitize= early on the command line.  */
#ifndef SANITIZER_EARLY_SPEC
#define SANITIZER_EARLY_SPEC "\
%{!nostdlib:%{!nodefaultlibs:%{%:sanitize(address):" LIBASAN_EARLY_SPEC "} \
    %{%:sanitize(thread):" LIBTSAN_EARLY_SPEC "}}}"
#endif

/* Linker command line options for -fsanitize= late on the command line.  */
#ifndef SANITIZER_SPEC
#define SANITIZER_SPEC "\
%{!nostdlib:%{!nodefaultlibs:%{%:sanitize(address):" LIBASAN_SPEC "\
    %{static:%ecannot specify -static with -fsanitize=address}\
    %{%:sanitize(thread):%e-fsanitize=address is incompatible with -fsanitize=thread}}\
    %{%:sanitize(thread):" LIBTSAN_SPEC "\
    %{!pie:%{!shared:%e-fsanitize=thread linking must be done with -pie or -shared}}}\
    %{%:sanitize(undefined):" LIBUBSAN_SPEC "}\
    %{%:sanitize(leak):" LIBLSAN_SPEC "}}}"
#endif

/*  This is the spec to use, once the code for creating the vtable
    verification runtime library, libvtv.so, has been created.  Currently
    the vtable verification runtime functions are in libstdc++, so we use
    the spec just below this one.  */
#ifndef VTABLE_VERIFICATION_SPEC
#define VTABLE_VERIFICATION_SPEC "\
%{!nostdlib:%{fvtable-verify=std: -lvtv -u_vtable_map_vars_start -u_vtable_map_vars_end}\
    %{fvtable-verify=preinit: -lvtv -u_vtable_map_vars_start -u_vtable_map_vars_end}}"
#endif

/* -u* was put back because both BSD and SysV seem to support it.  */
/* %{static:} simply prevents an error message if the target machine
   doesn't handle -static.  */
/* We want %{T*} after %{L*} and %D so that it can be used to specify linker
   scripts which exist in user specified directories, or in standard
   directories.  */
/* We pass any -flto flags on to the linker, which is expected
   to understand them.  In practice, this means it had better be collect2.  */
/* %{e*} includes -export-dynamic; see comment in common.opt.  */
#ifndef LINK_COMMAND_SPEC
#define LINK_COMMAND_SPEC "\
%{!fsyntax-only:%{!c:%{!M:%{!MM:%{!E:%{!S:\
    %(linker) " \
    LINK_PLUGIN_SPEC \
   "%{flto|flto=*:%<fcompare-debug*} \
    %{flto} %{flto=*} %l " LINK_PIE_SPEC \
   "%{fuse-ld=*:-fuse-ld=%*}\
    %X %{o*} %{e*} %{N} %{n} %{r}\
    %{s} %{t} %{u*} %{z} %{Z} %{!nostdlib:%{!nostartfiles:%S}} " VTABLE_VERIFICATION_SPEC " \
    %{static:} %{L*} %(mfwrap) %(link_libgcc) " SANITIZER_EARLY_SPEC " %o\
    %{fopenmp|ftree-parallelize-loops=*:%:include(libgomp.spec)%(link_gomp)}\
    %{fcilkplus:%:include(libcilkrts.spec)%(link_cilkrts)}\
    %{fgnu-tm:%:include(libitm.spec)%(link_itm)}\
    %(mflib) " STACK_SPLIT_SPEC "\
    %{fprofile-arcs|fprofile-generate*|coverage:-lgcov} " SANITIZER_SPEC " \
    %{!nostdlib:%{!nodefaultlibs:%(link_ssp) %(link_gcc_c_sequence)}}\
    %{!nostdlib:%{!nostartfiles:%E}} %{T*} }}}}}}"
#endif

#ifndef LINK_LIBGCC_SPEC
/* Generate -L options for startfile prefix list.  */
# define LINK_LIBGCC_SPEC "%D"
#endif

#ifndef STARTFILE_PREFIX_SPEC
# define STARTFILE_PREFIX_SPEC ""
#endif

#ifndef SYSROOT_SPEC
# define SYSROOT_SPEC "--sysroot=%R"
#endif

#ifndef SYSROOT_SUFFIX_SPEC
# define SYSROOT_SUFFIX_SPEC ""
#endif

#ifndef SYSROOT_HEADERS_SUFFIX_SPEC
# define SYSROOT_HEADERS_SUFFIX_SPEC ""
#endif

static const char *asm_debug = ASM_DEBUG_SPEC;
static const char *cpp_spec = CPP_SPEC;
static const char *cc1_spec = CC1_SPEC;
static const char *cc1plus_spec = CC1PLUS_SPEC;
static const char *link_gcc_c_sequence_spec = LINK_GCC_C_SEQUENCE_SPEC;
static const char *link_ssp_spec = LINK_SSP_SPEC;
static const char *asm_spec = ASM_SPEC;
static const char *asm_final_spec = ASM_FINAL_SPEC;
static const char *link_spec = LINK_SPEC;
static const char *lib_spec = LIB_SPEC;
static const char *link_gomp_spec = "";
static const char *libgcc_spec = LIBGCC_SPEC;
static const char *endfile_spec = ENDFILE_SPEC;
static const char *startfile_spec = STARTFILE_SPEC;
static const char *linker_name_spec = LINKER_NAME;
static const char *linker_plugin_file_spec = "";
static const char *lto_wrapper_spec = "";
static const char *lto_gcc_spec = "";
static const char *link_command_spec = LINK_COMMAND_SPEC;
static const char *link_libgcc_spec = LINK_LIBGCC_SPEC;
static const char *startfile_prefix_spec = STARTFILE_PREFIX_SPEC;
static const char *sysroot_spec = SYSROOT_SPEC;
static const char *sysroot_suffix_spec = SYSROOT_SUFFIX_SPEC;
static const char *sysroot_hdrs_suffix_spec = SYSROOT_HEADERS_SUFFIX_SPEC;
static const char *self_spec = "";

/* Standard options to cpp, cc1, and as, to reduce duplication in specs.
   There should be no need to override these in target dependent files,
   but we need to copy them to the specs file so that newer versions
   of the GCC driver can correctly drive older tool chains with the
   appropriate -B options.  */

/* When cpplib handles traditional preprocessing, get rid of this, and
   call cc1 (or cc1obj in objc/lang-specs.h) from the main specs so
   that we default the front end language better.  */
static const char *trad_capable_cpp =
"cc1 -E %{traditional|traditional-cpp:-traditional-cpp}";

/* We don't wrap .d files in %W{} since a missing .d file, and
   therefore no dependency entry, confuses make into thinking a .o
   file that happens to exist is up-to-date.  */
static const char *cpp_unique_options =
"%{!Q:-quiet} %{nostdinc*} %{C} %{CC} %{v} %{I*&F*} %{P} %I\
 %{MD:-MD %{!o:%b.d}%{o*:%.d%*}}\
 %{MMD:-MMD %{!o:%b.d}%{o*:%.d%*}}\
 %{M} %{MM} %{MF*} %{MG} %{MP} %{MQ*} %{MT*}\
 %{!E:%{!M:%{!MM:%{!MT:%{!MQ:%{MD|MMD:%{o*:-MQ %*}}}}}}}\
 %{remap} %{g3|ggdb3|gstabs3|gcoff3|gxcoff3|gvms3:-dD}\
 %{!iplugindir*:%{fplugin*:%:find-plugindir()}}\
 %{H} %C %{D*&U*&A*} %{i*} %Z %i\
 %{E|M|MM:%W{o*}}";

/* This contains cpp options which are common with cc1_options and are passed
   only when preprocessing only to avoid duplication.  We pass the cc1 spec
   options to the preprocessor so that it the cc1 spec may manipulate
   options used to set target flags.  Those special target flags settings may
   in turn cause preprocessor symbols to be defined specially.  */
static const char *cpp_options =
"%(cpp_unique_options) %1 %{m*} %{std*&ansi&trigraphs} %{W*&pedantic*} %{w}\
 %{f*} %{g*:%{!g0:%{g*} %{!fno-working-directory:-fworking-directory}}} %{O*}\
 %{undef} %{save-temps*:-fpch-preprocess}";

/* This contains cpp options which are not passed when the preprocessor
   output will be used by another program.  */
static const char *cpp_debug_options = "%{d*}";

/* NB: This is shared amongst all front-ends, except for Ada.  */
static const char *cc1_options =
"%{pg:%{fomit-frame-pointer:%e-pg and -fomit-frame-pointer are incompatible}}\
 %{!iplugindir*:%{fplugin*:%:find-plugindir()}}\
 %1 %{!Q:-quiet} %{!dumpbase:-dumpbase %B} %{d*} %{m*} %{aux-info*}\
 %{fcompare-debug-second:%:compare-debug-auxbase-opt(%b)} \
 %{!fcompare-debug-second:%{c|S:%{o*:-auxbase-strip %*}%{!o*:-auxbase %b}}}%{!c:%{!S:-auxbase %b}} \
 %{g*} %{O*} %{W*&pedantic*} %{w} %{std*&ansi&trigraphs}\
 %{v:-version} %{pg:-p} %{p} %{f*} %{undef}\
 %{Qn:-fno-ident} %{Qy:} %{-help:--help}\
 %{-target-help:--target-help}\
 %{-version:--version}\
 %{-help=*:--help=%*}\
 %{!fsyntax-only:%{S:%W{o*}%{!o*:-o %b.s}}}\
 %{fsyntax-only:-o %j} %{-param*}\
 %{coverage:-fprofile-arcs -ftest-coverage}";

static const char *asm_options =
"%{-target-help:%:print-asm-header()} "
#if HAVE_GNU_AS
/* If GNU AS is used, then convert -w (no warnings), -I, and -v
   to the assembler equivalents.  */
"%{v} %{w:-W} %{I*} "
#endif
"%a %Y %{c:%W{o*}%{!o*:-o %w%b%O}}%{!c:-o %d%w%u%O}";

static const char *invoke_as =
#ifdef AS_NEEDS_DASH_FOR_PIPED_INPUT
"%{!fwpa*:\
   %{fcompare-debug=*|fdump-final-insns=*:%:compare-debug-dump-opt()}\
   %{!S:-o %|.s |\n as %(asm_options) %|.s %A }\
  }";
#else
"%{!fwpa*:\
   %{fcompare-debug=*|fdump-final-insns=*:%:compare-debug-dump-opt()}\
   %{!S:-o %|.s |\n as %(asm_options) %m.s %A }\
  }";
#endif

/* Some compilers have limits on line lengths, and the multilib_select
   and/or multilib_matches strings can be very long, so we build them at
   run time.  */
static struct obstack multilib_obstack;
static const char *multilib_select;
static const char *multilib_matches;
static const char *multilib_defaults;
static const char *multilib_exclusions;
static const char *multilib_reuse;

/* Check whether a particular argument is a default argument.  */

#ifndef MULTILIB_DEFAULTS
#define MULTILIB_DEFAULTS { "" }
#endif

static const char *const multilib_defaults_raw[] = MULTILIB_DEFAULTS;

#ifndef DRIVER_SELF_SPECS
#define DRIVER_SELF_SPECS ""
#endif

/* Linking to libgomp implies pthreads.  This is particularly important
   for targets that use different start files and suchlike.  */
#ifndef GOMP_SELF_SPECS
#define GOMP_SELF_SPECS "%{fopenmp|ftree-parallelize-loops=*: -pthread}"
#endif

/* Likewise for -fgnu-tm.  */
#ifndef GTM_SELF_SPECS
#define GTM_SELF_SPECS "%{fgnu-tm: -pthread}"
#endif

/* Likewise for -fcilkplus.  */
#ifndef CILK_SELF_SPECS
#define CILK_SELF_SPECS "%{fcilkplus: -pthread}"
#endif

static const char *const driver_self_specs[] = {
  "%{fdump-final-insns:-fdump-final-insns=.} %<fdump-final-insns",
  DRIVER_SELF_SPECS, CONFIGURE_SPECS, GOMP_SELF_SPECS, GTM_SELF_SPECS,
  CILK_SELF_SPECS
};

#ifndef OPTION_DEFAULT_SPECS
#define OPTION_DEFAULT_SPECS { "", "" }
#endif

struct default_spec
{
  const char *name;
  const char *spec;
};

static const struct default_spec
  option_default_specs[] = { OPTION_DEFAULT_SPECS };

struct user_specs
{
  struct user_specs *next;
  const char *filename;
};

static struct user_specs *user_specs_head, *user_specs_tail;


/* Record the mapping from file suffixes for compilation specs.  */

struct compiler
{
  const char *suffix;		/* Use this compiler for input files
				   whose names end in this suffix.  */

  const char *spec;		/* To use this compiler, run this spec.  */

  const char *cpp_spec;         /* If non-NULL, substitute this spec
				   for `%C', rather than the usual
				   cpp_spec.  */
  const int combinable;          /* If nonzero, compiler can deal with
				    multiple source files at once (IMA).  */
  const int needs_preprocessing; /* If nonzero, source files need to
				    be run through a preprocessor.  */
};

/* Pointer to a vector of `struct compiler' that gives the spec for
   compiling a file, based on its suffix.
   A file that does not end in any of these suffixes will be passed
   unchanged to the loader and nothing else will be done to it.

   An entry containing two 0s is used to terminate the vector.

   If multiple entries match a file, the last matching one is used.  */

static struct compiler *compilers;

/* Number of entries in `compilers', not counting the null terminator.  */

static int n_compilers;

/* The default list of file name suffixes and their compilation specs.  */

static const struct compiler default_compilers[] =
{
  /* Add lists of suffixes of known languages here.  If those languages
     were not present when we built the driver, we will hit these copies
     and be given a more meaningful error than "file not used since
     linking is not done".  */
  {".m",  "#Objective-C", 0, 0, 0}, {".mi",  "#Objective-C", 0, 0, 0},
  {".mm", "#Objective-C++", 0, 0, 0}, {".M", "#Objective-C++", 0, 0, 0},
  {".mii", "#Objective-C++", 0, 0, 0},
  {".cc", "#C++", 0, 0, 0}, {".cxx", "#C++", 0, 0, 0},
  {".cpp", "#C++", 0, 0, 0}, {".cp", "#C++", 0, 0, 0},
  {".c++", "#C++", 0, 0, 0}, {".C", "#C++", 0, 0, 0},
  {".CPP", "#C++", 0, 0, 0}, {".ii", "#C++", 0, 0, 0},
  {".ads", "#Ada", 0, 0, 0}, {".adb", "#Ada", 0, 0, 0},
  {".f", "#Fortran", 0, 0, 0}, {".F", "#Fortran", 0, 0, 0},
  {".for", "#Fortran", 0, 0, 0}, {".FOR", "#Fortran", 0, 0, 0},
  {".ftn", "#Fortran", 0, 0, 0}, {".FTN", "#Fortran", 0, 0, 0},
  {".fpp", "#Fortran", 0, 0, 0}, {".FPP", "#Fortran", 0, 0, 0},
  {".f90", "#Fortran", 0, 0, 0}, {".F90", "#Fortran", 0, 0, 0},
  {".f95", "#Fortran", 0, 0, 0}, {".F95", "#Fortran", 0, 0, 0},
  {".f03", "#Fortran", 0, 0, 0}, {".F03", "#Fortran", 0, 0, 0},
  {".f08", "#Fortran", 0, 0, 0}, {".F08", "#Fortran", 0, 0, 0},
  {".r", "#Ratfor", 0, 0, 0},
  {".p", "#Pascal", 0, 0, 0}, {".pas", "#Pascal", 0, 0, 0},
  {".java", "#Java", 0, 0, 0}, {".class", "#Java", 0, 0, 0},
  {".zip", "#Java", 0, 0, 0}, {".jar", "#Java", 0, 0, 0},
  {".go", "#Go", 0, 1, 0},
  /* Next come the entries for C.  */
  {".c", "@c", 0, 0, 1},
  {"@c",
   /* cc1 has an integrated ISO C preprocessor.  We should invoke the
      external preprocessor if -save-temps is given.  */
     "%{E|M|MM:%(trad_capable_cpp) %(cpp_options) %(cpp_debug_options)}\
      %{!E:%{!M:%{!MM:\
          %{traditional:\
%eGNU C no longer supports -traditional without -E}\
      %{save-temps*|traditional-cpp|no-integrated-cpp:%(trad_capable_cpp) \
	  %(cpp_options) -o %{save-temps*:%b.i} %{!save-temps*:%g.i} \n\
	    cc1 -fpreprocessed %{save-temps*:%b.i} %{!save-temps*:%g.i} \
	  %(cc1_options)}\
      %{!save-temps*:%{!traditional-cpp:%{!no-integrated-cpp:\
	  cc1 %(cpp_unique_options) %(cc1_options)}}}\
      %{!fsyntax-only:%(invoke_as)}}}}", 0, 0, 1},
  {"-",
   "%{!E:%e-E or -x required when input is from standard input}\
    %(trad_capable_cpp) %(cpp_options) %(cpp_debug_options)", 0, 0, 0},
  {".h", "@c-header", 0, 0, 0},
  {"@c-header",
   /* cc1 has an integrated ISO C preprocessor.  We should invoke the
      external preprocessor if -save-temps is given.  */
     "%{E|M|MM:%(trad_capable_cpp) %(cpp_options) %(cpp_debug_options)}\
      %{!E:%{!M:%{!MM:\
	  %{save-temps*|traditional-cpp|no-integrated-cpp:%(trad_capable_cpp) \
		%(cpp_options) -o %{save-temps*:%b.i} %{!save-temps*:%g.i} \n\
		    cc1 -fpreprocessed %{save-temps*:%b.i} %{!save-temps*:%g.i} \
			%(cc1_options)\
                        %{!fdump-ada-spec*:-o %g.s %{!o*:--output-pch=%i.gch}\
                        %W{o*:--output-pch=%*}}%V}\
	  %{!save-temps*:%{!traditional-cpp:%{!no-integrated-cpp:\
		cc1 %(cpp_unique_options) %(cc1_options)\
                    %{!fdump-ada-spec*:-o %g.s %{!o*:--output-pch=%i.gch}\
                    %W{o*:--output-pch=%*}}%V}}}}}}", 0, 0, 0},
  {".i", "@cpp-output", 0, 0, 0},
  {"@cpp-output",
   "%{!M:%{!MM:%{!E:cc1 -fpreprocessed %i %(cc1_options) %{!fsyntax-only:%(invoke_as)}}}}", 0, 0, 0},
  {".s", "@assembler", 0, 0, 0},
  {"@assembler",
   "%{!M:%{!MM:%{!E:%{!S:as %(asm_debug) %(asm_options) %i %A }}}}", 0, 0, 0},
  {".sx", "@assembler-with-cpp", 0, 0, 0},
  {".S", "@assembler-with-cpp", 0, 0, 0},
  {"@assembler-with-cpp",
#ifdef AS_NEEDS_DASH_FOR_PIPED_INPUT
   "%(trad_capable_cpp) -lang-asm %(cpp_options) -fno-directives-only\
      %{E|M|MM:%(cpp_debug_options)}\
      %{!M:%{!MM:%{!E:%{!S:-o %|.s |\n\
       as %(asm_debug) %(asm_options) %|.s %A }}}}"
#else
   "%(trad_capable_cpp) -lang-asm %(cpp_options) -fno-directives-only\
      %{E|M|MM:%(cpp_debug_options)}\
      %{!M:%{!MM:%{!E:%{!S:-o %|.s |\n\
       as %(asm_debug) %(asm_options) %m.s %A }}}}"
#endif
   , 0, 0, 0},

#include "specs.h"
  /* Mark end of table.  */
  {0, 0, 0, 0, 0}
};

/* Number of elements in default_compilers, not counting the terminator.  */

static const int n_default_compilers = ARRAY_SIZE (default_compilers) - 1;

typedef char *char_p; /* For DEF_VEC_P.  */

/* A vector of options to give to the linker.
   These options are accumulated by %x,
   and substituted into the linker command with %X.  */
static vec<char_p> linker_options;

/* A vector of options to give to the assembler.
   These options are accumulated by -Wa,
   and substituted into the assembler command with %Y.  */
static vec<char_p> assembler_options;

/* A vector of options to give to the preprocessor.
   These options are accumulated by -Wp,
   and substituted into the preprocessor command with %Z.  */
static vec<char_p> preprocessor_options;

static char *
skip_whitespace (char *p)
{
  while (1)
    {
      /* A fully-blank line is a delimiter in the SPEC file and shouldn't
	 be considered whitespace.  */
      if (p[0] == '\n' && p[1] == '\n' && p[2] == '\n')
	return p + 1;
      else if (*p == '\n' || *p == ' ' || *p == '\t')
	p++;
      else if (*p == '#')
	{
	  while (*p != '\n')
	    p++;
	  p++;
	}
      else
	break;
    }

  return p;
}
/* Structures to keep track of prefixes to try when looking for files.  */

struct prefix_list
{
  const char *prefix;	      /* String to prepend to the path.  */
  struct prefix_list *next;   /* Next in linked list.  */
  int require_machine_suffix; /* Don't use without machine_suffix.  */
  /* 2 means try both machine_suffix and just_machine_suffix.  */
  int priority;		      /* Sort key - priority within list.  */
  int os_multilib;	      /* 1 if OS multilib scheme should be used,
				 0 for GCC multilib scheme.  */
};

struct path_prefix
{
  struct prefix_list *plist;  /* List of prefixes to try */
  int max_len;                /* Max length of a prefix in PLIST */
  const char *name;           /* Name of this list (used in config stuff) */
};

/* List of prefixes to try when looking for executables.  */

static struct path_prefix exec_prefixes = { 0, 0, "exec" };

/* List of prefixes to try when looking for startup (crt0) files.  */

static struct path_prefix startfile_prefixes = { 0, 0, "startfile" };

/* List of prefixes to try when looking for include files.  */

static struct path_prefix include_prefixes = { 0, 0, "include" };

/* Suffix to attach to directories searched for commands.
   This looks like `MACHINE/VERSION/'.  */

static const char *machine_suffix = 0;

/* Suffix to attach to directories searched for commands.
   This is just `MACHINE/'.  */

static const char *just_machine_suffix = 0;

/* Adjusted value of GCC_EXEC_PREFIX envvar.  */

static const char *gcc_exec_prefix;

/* Adjusted value of standard_libexec_prefix.  */

static const char *gcc_libexec_prefix;

/* Default prefixes to attach to command names.  */

#ifndef STANDARD_STARTFILE_PREFIX_1
#define STANDARD_STARTFILE_PREFIX_1 "/lib/"
#endif
#ifndef STANDARD_STARTFILE_PREFIX_2
#define STANDARD_STARTFILE_PREFIX_2 "/usr/lib/"
#endif

#ifdef CROSS_DIRECTORY_STRUCTURE  /* Don't use these prefixes for a cross compiler.  */
#undef MD_EXEC_PREFIX
#undef MD_STARTFILE_PREFIX
#undef MD_STARTFILE_PREFIX_1
#endif

/* If no prefixes defined, use the null string, which will disable them.  */
#ifndef MD_EXEC_PREFIX
#define MD_EXEC_PREFIX ""
#endif
#ifndef MD_STARTFILE_PREFIX
#define MD_STARTFILE_PREFIX ""
#endif
#ifndef MD_STARTFILE_PREFIX_1
#define MD_STARTFILE_PREFIX_1 ""
#endif

/* These directories are locations set at configure-time based on the
   --prefix option provided to configure.  Their initializers are
   defined in Makefile.in.  These paths are not *directly* used when
   gcc_exec_prefix is set because, in that case, we know where the
   compiler has been installed, and use paths relative to that
   location instead.  */
static const char *const standard_exec_prefix = STANDARD_EXEC_PREFIX;
static const char *const standard_libexec_prefix = STANDARD_LIBEXEC_PREFIX;
static const char *const standard_bindir_prefix = STANDARD_BINDIR_PREFIX;
static const char *const standard_startfile_prefix = STANDARD_STARTFILE_PREFIX;

/* For native compilers, these are well-known paths containing
   components that may be provided by the system.  For cross
   compilers, these paths are not used.  */
static const char *md_exec_prefix = MD_EXEC_PREFIX;
static const char *md_startfile_prefix = MD_STARTFILE_PREFIX;
static const char *md_startfile_prefix_1 = MD_STARTFILE_PREFIX_1;
static const char *const standard_startfile_prefix_1
  = STANDARD_STARTFILE_PREFIX_1;
static const char *const standard_startfile_prefix_2
  = STANDARD_STARTFILE_PREFIX_2;

/* A relative path to be used in finding the location of tools
   relative to the driver.  */
static const char *const tooldir_base_prefix = TOOLDIR_BASE_PREFIX;

/* Subdirectory to use for locating libraries.  Set by
   set_multilib_dir based on the compilation options.  */

static const char *multilib_dir;

/* Subdirectory to use for locating libraries in OS conventions.  Set by
   set_multilib_dir based on the compilation options.  */

static const char *multilib_os_dir;

/* Subdirectory to use for locating libraries in multiarch conventions.  Set by
   set_multilib_dir based on the compilation options.  */

static const char *multiarch_dir;

/* Structure to keep track of the specs that have been defined so far.
   These are accessed using %(specname) in a compiler or link
   spec.  */

struct spec_list
{
				/* The following 2 fields must be first */
				/* to allow EXTRA_SPECS to be initialized */
  const char *name;		/* name of the spec.  */
  const char *ptr;		/* available ptr if no static pointer */

				/* The following fields are not initialized */
				/* by EXTRA_SPECS */
  const char **ptr_spec;	/* pointer to the spec itself.  */
  struct spec_list *next;	/* Next spec in linked list.  */
  int name_len;			/* length of the name */
  bool user_p;			/* whether string come from file spec.  */
  bool alloc_p;			/* whether string was allocated */
};

#define INIT_STATIC_SPEC(NAME,PTR) \
  { NAME, NULL, PTR, (struct spec_list *) 0, sizeof (NAME) - 1, false, false }

/* List of statically defined specs.  */
static struct spec_list static_specs[] =
{
  INIT_STATIC_SPEC ("asm",			&asm_spec),
  INIT_STATIC_SPEC ("asm_debug",		&asm_debug),
  INIT_STATIC_SPEC ("asm_final",		&asm_final_spec),
  INIT_STATIC_SPEC ("asm_options",		&asm_options),
  INIT_STATIC_SPEC ("invoke_as",		&invoke_as),
  INIT_STATIC_SPEC ("cpp",			&cpp_spec),
  INIT_STATIC_SPEC ("cpp_options",		&cpp_options),
  INIT_STATIC_SPEC ("cpp_debug_options",	&cpp_debug_options),
  INIT_STATIC_SPEC ("cpp_unique_options",	&cpp_unique_options),
  INIT_STATIC_SPEC ("trad_capable_cpp",		&trad_capable_cpp),
  INIT_STATIC_SPEC ("cc1",			&cc1_spec),
  INIT_STATIC_SPEC ("cc1_options",		&cc1_options),
  INIT_STATIC_SPEC ("cc1plus",			&cc1plus_spec),
  INIT_STATIC_SPEC ("link_gcc_c_sequence",	&link_gcc_c_sequence_spec),
  INIT_STATIC_SPEC ("link_ssp",			&link_ssp_spec),
  INIT_STATIC_SPEC ("endfile",			&endfile_spec),
  INIT_STATIC_SPEC ("link",			&link_spec),
  INIT_STATIC_SPEC ("lib",			&lib_spec),
  INIT_STATIC_SPEC ("link_gomp",		&link_gomp_spec),
  INIT_STATIC_SPEC ("libgcc",			&libgcc_spec),
  INIT_STATIC_SPEC ("startfile",		&startfile_spec),
  INIT_STATIC_SPEC ("cross_compile",		&cross_compile),
  INIT_STATIC_SPEC ("version",			&compiler_version),
  INIT_STATIC_SPEC ("multilib",			&multilib_select),
  INIT_STATIC_SPEC ("multilib_defaults",	&multilib_defaults),
  INIT_STATIC_SPEC ("multilib_extra",		&multilib_extra),
  INIT_STATIC_SPEC ("multilib_matches",		&multilib_matches),
  INIT_STATIC_SPEC ("multilib_exclusions",	&multilib_exclusions),
  INIT_STATIC_SPEC ("multilib_options",		&multilib_options),
  INIT_STATIC_SPEC ("multilib_reuse",		&multilib_reuse),
  INIT_STATIC_SPEC ("linker",			&linker_name_spec),
  INIT_STATIC_SPEC ("linker_plugin_file",	&linker_plugin_file_spec),
  INIT_STATIC_SPEC ("lto_wrapper",		&lto_wrapper_spec),
  INIT_STATIC_SPEC ("lto_gcc",			&lto_gcc_spec),
  INIT_STATIC_SPEC ("link_libgcc",		&link_libgcc_spec),
  INIT_STATIC_SPEC ("md_exec_prefix",		&md_exec_prefix),
  INIT_STATIC_SPEC ("md_startfile_prefix",	&md_startfile_prefix),
  INIT_STATIC_SPEC ("md_startfile_prefix_1",	&md_startfile_prefix_1),
  INIT_STATIC_SPEC ("startfile_prefix_spec",	&startfile_prefix_spec),
  INIT_STATIC_SPEC ("sysroot_spec",             &sysroot_spec),
  INIT_STATIC_SPEC ("sysroot_suffix_spec",	&sysroot_suffix_spec),
  INIT_STATIC_SPEC ("sysroot_hdrs_suffix_spec",	&sysroot_hdrs_suffix_spec),
  INIT_STATIC_SPEC ("self_spec",		&self_spec),
};

#ifdef EXTRA_SPECS		/* additional specs needed */
/* Structure to keep track of just the first two args of a spec_list.
   That is all that the EXTRA_SPECS macro gives us.  */
struct spec_list_1
{
  const char *const name;
  const char *const ptr;
};

static const struct spec_list_1 extra_specs_1[] = { EXTRA_SPECS };
static struct spec_list *extra_specs = (struct spec_list *) 0;
#endif

/* List of dynamically allocates specs that have been defined so far.  */

static struct spec_list *specs = (struct spec_list *) 0;

/* List of static spec functions.  */

static const struct spec_function static_spec_functions[] =
{
  { "getenv",                   getenv_spec_function },
  { "if-exists",		if_exists_spec_function },
  { "if-exists-else",		if_exists_else_spec_function },
  { "sanitize",			sanitize_spec_function },
  { "replace-outfile",		replace_outfile_spec_function },
  { "remove-outfile",		remove_outfile_spec_function },
  { "version-compare",		version_compare_spec_function },
  { "include",			include_spec_function },
  { "find-file",		find_file_spec_function },
  { "find-plugindir",		find_plugindir_spec_function },
  { "print-asm-header",		print_asm_header_spec_function },
  { "compare-debug-dump-opt",	compare_debug_dump_opt_spec_function },
  { "compare-debug-self-opt",	compare_debug_self_opt_spec_function },
  { "compare-debug-auxbase-opt", compare_debug_auxbase_opt_spec_function },
  { "pass-through-libs",	pass_through_libs_spec_func },
  { "replace-extension",	replace_extension_spec_func },
#ifdef EXTRA_SPEC_FUNCTIONS
  EXTRA_SPEC_FUNCTIONS
#endif
  { 0, 0 }
};

static int processing_spec_function;

/* Add appropriate libgcc specs to OBSTACK, taking into account
   various permutations of -shared-libgcc, -shared, and such.  */

#if defined(ENABLE_SHARED_LIBGCC) && !defined(REAL_LIBGCC_SPEC)

#ifndef USE_LD_AS_NEEDED
#define USE_LD_AS_NEEDED 0
#endif

static void
init_gcc_specs (struct obstack *obstack, const char *shared_name,
		const char *static_name, const char *eh_name)
{
  char *buf;

  buf = concat ("%{static|static-libgcc:", static_name, " ", eh_name, "}"
		"%{!static:%{!static-libgcc:"
#if USE_LD_AS_NEEDED
		"%{!shared-libgcc:",
		static_name, " " LD_AS_NEEDED_OPTION " ",
		shared_name, " " LD_NO_AS_NEEDED_OPTION
		"}"
		"%{shared-libgcc:",
		shared_name, "%{!shared: ", static_name, "}"
		"}"
#else
		"%{!shared:"
		"%{!shared-libgcc:", static_name, " ", eh_name, "}"
		"%{shared-libgcc:", shared_name, " ", static_name, "}"
		"}"
#ifdef LINK_EH_SPEC
		"%{shared:"
		"%{shared-libgcc:", shared_name, "}"
		"%{!shared-libgcc:", static_name, "}"
		"}"
#else
		"%{shared:", shared_name, "}"
#endif
#endif
		"}}", NULL);

  obstack_grow (obstack, buf, strlen (buf));
  free (buf);
}
#endif /* ENABLE_SHARED_LIBGCC */

/* Initialize the specs lookup routines.  */

static void
init_spec (void)
{
  struct spec_list *next = (struct spec_list *) 0;
  struct spec_list *sl   = (struct spec_list *) 0;
  int i;

  if (specs)
    return;			/* Already initialized.  */

  if (verbose_flag)
    fnotice (stderr, "Using built-in specs.\n");

#ifdef EXTRA_SPECS
  extra_specs = XCNEWVEC (struct spec_list, ARRAY_SIZE (extra_specs_1));

  for (i = ARRAY_SIZE (extra_specs_1) - 1; i >= 0; i--)
    {
      sl = &extra_specs[i];
      sl->name = extra_specs_1[i].name;
      sl->ptr = extra_specs_1[i].ptr;
      sl->next = next;
      sl->name_len = strlen (sl->name);
      sl->ptr_spec = &sl->ptr;
      next = sl;
    }
#endif

  for (i = ARRAY_SIZE (static_specs) - 1; i >= 0; i--)
    {
      sl = &static_specs[i];
      sl->next = next;
      next = sl;
    }

#if defined(ENABLE_SHARED_LIBGCC) && !defined(REAL_LIBGCC_SPEC)
  /* ??? If neither -shared-libgcc nor --static-libgcc was
     seen, then we should be making an educated guess.  Some proposed
     heuristics for ELF include:

	(1) If "-Wl,--export-dynamic", then it's a fair bet that the
	    program will be doing dynamic loading, which will likely
	    need the shared libgcc.

	(2) If "-ldl", then it's also a fair bet that we're doing
	    dynamic loading.

	(3) For each ET_DYN we're linking against (either through -lfoo
	    or /some/path/foo.so), check to see whether it or one of
	    its dependencies depends on a shared libgcc.

	(4) If "-shared"

	    If the runtime is fixed to look for program headers instead
	    of calling __register_frame_info at all, for each object,
	    use the shared libgcc if any EH symbol referenced.

	    If crtstuff is fixed to not invoke __register_frame_info
	    automatically, for each object, use the shared libgcc if
	    any non-empty unwind section found.

     Doing any of this probably requires invoking an external program to
     do the actual object file scanning.  */
  {
    const char *p = libgcc_spec;
    int in_sep = 1;

    /* Transform the extant libgcc_spec into one that uses the shared libgcc
       when given the proper command line arguments.  */
    while (*p)
      {
	if (in_sep && *p == '-' && strncmp (p, "-lgcc", 5) == 0)
	  {
	    init_gcc_specs (&obstack,
			    "-lgcc_s"
#ifdef USE_LIBUNWIND_EXCEPTIONS
			    " -lunwind"
#endif
			    ,
			    "-lgcc",
			    "-lgcc_eh"
#ifdef USE_LIBUNWIND_EXCEPTIONS
# ifdef HAVE_LD_STATIC_DYNAMIC
			    " %{!static:" LD_STATIC_OPTION "} -lunwind"
			    " %{!static:" LD_DYNAMIC_OPTION "}"
# else
			    " -lunwind"
# endif
#endif
			    );

	    p += 5;
	    in_sep = 0;
	  }
	else if (in_sep && *p == 'l' && strncmp (p, "libgcc.a%s", 10) == 0)
	  {
	    /* Ug.  We don't know shared library extensions.  Hope that
	       systems that use this form don't do shared libraries.  */
	    init_gcc_specs (&obstack,
			    "-lgcc_s",
			    "libgcc.a%s",
			    "libgcc_eh.a%s"
#ifdef USE_LIBUNWIND_EXCEPTIONS
			    " -lunwind"
#endif
			    );
	    p += 10;
	    in_sep = 0;
	  }
	else
	  {
	    obstack_1grow (&obstack, *p);
	    in_sep = (*p == ' ');
	    p += 1;
	  }
      }

    obstack_1grow (&obstack, '\0');
    libgcc_spec = XOBFINISH (&obstack, const char *);
  }
#endif
#ifdef USE_AS_TRADITIONAL_FORMAT
  /* Prepend "--traditional-format" to whatever asm_spec we had before.  */
  {
    static const char tf[] = "--traditional-format ";
    obstack_grow (&obstack, tf, sizeof (tf) - 1);
    obstack_grow0 (&obstack, asm_spec, strlen (asm_spec));
    asm_spec = XOBFINISH (&obstack, const char *);
  }
#endif

#if defined LINK_EH_SPEC || defined LINK_BUILDID_SPEC || \
    defined LINKER_HASH_STYLE
# ifdef LINK_BUILDID_SPEC
  /* Prepend LINK_BUILDID_SPEC to whatever link_spec we had before.  */
  obstack_grow (&obstack, LINK_BUILDID_SPEC, sizeof (LINK_BUILDID_SPEC) - 1);
# endif
# ifdef LINK_EH_SPEC
  /* Prepend LINK_EH_SPEC to whatever link_spec we had before.  */
  obstack_grow (&obstack, LINK_EH_SPEC, sizeof (LINK_EH_SPEC) - 1);
# endif
# ifdef LINKER_HASH_STYLE
  /* Prepend --hash-style=LINKER_HASH_STYLE to whatever link_spec we had
     before.  */
  {
    static const char hash_style[] = "--hash-style=";
    obstack_grow (&obstack, hash_style, sizeof (hash_style) - 1);
    obstack_grow (&obstack, LINKER_HASH_STYLE, sizeof (LINKER_HASH_STYLE) - 1);
    obstack_1grow (&obstack, ' ');
  }
# endif
  obstack_grow0 (&obstack, link_spec, strlen (link_spec));
  link_spec = XOBFINISH (&obstack, const char *);
#endif

  specs = sl;
}

/* Change the value of spec NAME to SPEC.  If SPEC is empty, then the spec is
   removed; If the spec starts with a + then SPEC is added to the end of the
   current spec.  */

static void
set_spec (const char *name, const char *spec, bool user_p)
{
  struct spec_list *sl;
  const char *old_spec;
  int name_len = strlen (name);
  int i;

  /* If this is the first call, initialize the statically allocated specs.  */
  if (!specs)
    {
      struct spec_list *next = (struct spec_list *) 0;
      for (i = ARRAY_SIZE (static_specs) - 1; i >= 0; i--)
	{
	  sl = &static_specs[i];
	  sl->next = next;
	  next = sl;
	}
      specs = sl;
    }

  /* See if the spec already exists.  */
  for (sl = specs; sl; sl = sl->next)
    if (name_len == sl->name_len && !strcmp (sl->name, name))
      break;

  if (!sl)
    {
      /* Not found - make it.  */
      sl = XNEW (struct spec_list);
      sl->name = xstrdup (name);
      sl->name_len = name_len;
      sl->ptr_spec = &sl->ptr;
      sl->alloc_p = 0;
      *(sl->ptr_spec) = "";
      sl->next = specs;
      specs = sl;
    }

  old_spec = *(sl->ptr_spec);
  *(sl->ptr_spec) = ((spec[0] == '+' && ISSPACE ((unsigned char)spec[1]))
		     ? concat (old_spec, spec + 1, NULL)
		     : xstrdup (spec));

#ifdef DEBUG_SPECS
  if (verbose_flag)
    fnotice (stderr, "Setting spec %s to '%s'\n\n", name, *(sl->ptr_spec));
#endif

  /* Free the old spec.  */
  if (old_spec && sl->alloc_p)
    free (CONST_CAST (char *, old_spec));

  sl->user_p = user_p;
  sl->alloc_p = true;
}

/* Accumulate a command (program name and args), and run it.  */

typedef const char *const_char_p; /* For DEF_VEC_P.  */

/* Vector of pointers to arguments in the current line of specifications.  */

static vec<const_char_p> argbuf;

/* Position in the argbuf vector containing the name of the output file
   (the value associated with the "-o" flag).  */

static int have_o_argbuf_index = 0;

/* Were the options -c, -S or -E passed.  */
static int have_c = 0;

/* Was the option -o passed.  */
static int have_o = 0;

/* This is the list of suffixes and codes (%g/%u/%U/%j) and the associated
   temp file.  If the HOST_BIT_BUCKET is used for %j, no entry is made for
   it here.  */

static struct temp_name {
  const char *suffix;	/* suffix associated with the code.  */
  int length;		/* strlen (suffix).  */
  int unique;		/* Indicates whether %g or %u/%U was used.  */
  const char *filename;	/* associated filename.  */
  int filename_length;	/* strlen (filename).  */
  struct temp_name *next;
} *temp_names;

/* Number of commands executed so far.  */

static int execution_count;

/* Number of commands that exited with a signal.  */

static int signal_count;

/* Allocate the argument vector.  */

static void
alloc_args (void)
{
  argbuf.create (10);
}

/* Clear out the vector of arguments (after a command is executed).  */

static void
clear_args (void)
{
  argbuf.truncate (0);
}

/* Add one argument to the vector at the end.
   This is done when a space is seen or at the end of the line.
   If DELETE_ALWAYS is nonzero, the arg is a filename
    and the file should be deleted eventually.
   If DELETE_FAILURE is nonzero, the arg is a filename
    and the file should be deleted if this compilation fails.  */

static void
store_arg (const char *arg, int delete_always, int delete_failure)
{
  argbuf.safe_push (arg);

  if (strcmp (arg, "-o") == 0)
    have_o_argbuf_index = argbuf.length ();
  if (delete_always || delete_failure)
    {
      const char *p;
      /* If the temporary file we should delete is specified as
	 part of a joined argument extract the filename.  */
      if (arg[0] == '-'
	  && (p = strrchr (arg, '=')))
	arg = p + 1;
      record_temp_file (arg, delete_always, delete_failure);
    }
}

/* Load specs from a file name named FILENAME, replacing occurrences of
   various different types of line-endings, \r\n, \n\r and just \r, with
   a single \n.  */

static char *
load_specs (const char *filename)
{
  int desc;
  int readlen;
  struct stat statbuf;
  char *buffer;
  char *buffer_p;
  char *specs;
  char *specs_p;

  if (verbose_flag)
    fnotice (stderr, "Reading specs from %s\n", filename);

  /* Open and stat the file.  */
  desc = open (filename, O_RDONLY, 0);
  if (desc < 0)
    pfatal_with_name (filename);
  if (stat (filename, &statbuf) < 0)
    pfatal_with_name (filename);

  /* Read contents of file into BUFFER.  */
  buffer = XNEWVEC (char, statbuf.st_size + 1);
  readlen = read (desc, buffer, (unsigned) statbuf.st_size);
  if (readlen < 0)
    pfatal_with_name (filename);
  buffer[readlen] = 0;
  close (desc);

  specs = XNEWVEC (char, readlen + 1);
  specs_p = specs;
  for (buffer_p = buffer; buffer_p && *buffer_p; buffer_p++)
    {
      int skip = 0;
      char c = *buffer_p;
      if (c == '\r')
	{
	  if (buffer_p > buffer && *(buffer_p - 1) == '\n')	/* \n\r */
	    skip = 1;
	  else if (*(buffer_p + 1) == '\n')			/* \r\n */
	    skip = 1;
	  else							/* \r */
	    c = '\n';
	}
      if (! skip)
	*specs_p++ = c;
    }
  *specs_p = '\0';

  free (buffer);
  return (specs);
}

/* Read compilation specs from a file named FILENAME,
   replacing the default ones.

   A suffix which starts with `*' is a definition for
   one of the machine-specific sub-specs.  The "suffix" should be
   *asm, *cc1, *cpp, *link, *startfile, etc.
   The corresponding spec is stored in asm_spec, etc.,
   rather than in the `compilers' vector.

   Anything invalid in the file is a fatal error.  */

static void
read_specs (const char *filename, bool main_p, bool user_p)
{
  char *buffer;
  char *p;

  buffer = load_specs (filename);

  /* Scan BUFFER for specs, putting them in the vector.  */
  p = buffer;
  while (1)
    {
      char *suffix;
      char *spec;
      char *in, *out, *p1, *p2, *p3;

      /* Advance P in BUFFER to the next nonblank nocomment line.  */
      p = skip_whitespace (p);
      if (*p == 0)
	break;

      /* Is this a special command that starts with '%'? */
      /* Don't allow this for the main specs file, since it would
	 encourage people to overwrite it.  */
      if (*p == '%' && !main_p)
	{
	  p1 = p;
	  while (*p && *p != '\n')
	    p++;

	  /* Skip '\n'.  */
	  p++;

	  if (!strncmp (p1, "%include", sizeof ("%include") - 1)
	      && (p1[sizeof "%include" - 1] == ' '
		  || p1[sizeof "%include" - 1] == '\t'))
	    {
	      char *new_filename;

	      p1 += sizeof ("%include");
	      while (*p1 == ' ' || *p1 == '\t')
		p1++;

	      if (*p1++ != '<' || p[-2] != '>')
		fatal_error ("specs %%include syntax malformed after "
			     "%ld characters",
			     (long) (p1 - buffer + 1));

	      p[-2] = '\0';
	      new_filename = find_a_file (&startfile_prefixes, p1, R_OK, true);
	      read_specs (new_filename ? new_filename : p1, false, user_p);
	      continue;
	    }
	  else if (!strncmp (p1, "%include_noerr", sizeof "%include_noerr" - 1)
		   && (p1[sizeof "%include_noerr" - 1] == ' '
		       || p1[sizeof "%include_noerr" - 1] == '\t'))
	    {
	      char *new_filename;

	      p1 += sizeof "%include_noerr";
	      while (*p1 == ' ' || *p1 == '\t')
		p1++;

	      if (*p1++ != '<' || p[-2] != '>')
		fatal_error ("specs %%include syntax malformed after "
			     "%ld characters",
			     (long) (p1 - buffer + 1));

	      p[-2] = '\0';
	      new_filename = find_a_file (&startfile_prefixes, p1, R_OK, true);
	      if (new_filename)
		read_specs (new_filename, false, user_p);
	      else if (verbose_flag)
		fnotice (stderr, "could not find specs file %s\n", p1);
	      continue;
	    }
	  else if (!strncmp (p1, "%rename", sizeof "%rename" - 1)
		   && (p1[sizeof "%rename" - 1] == ' '
		       || p1[sizeof "%rename" - 1] == '\t'))
	    {
	      int name_len;
	      struct spec_list *sl;
	      struct spec_list *newsl;

	      /* Get original name.  */
	      p1 += sizeof "%rename";
	      while (*p1 == ' ' || *p1 == '\t')
		p1++;

	      if (! ISALPHA ((unsigned char) *p1))
		fatal_error ("specs %%rename syntax malformed after "
			     "%ld characters",
			     (long) (p1 - buffer));

	      p2 = p1;
	      while (*p2 && !ISSPACE ((unsigned char) *p2))
		p2++;

	      if (*p2 != ' ' && *p2 != '\t')
		fatal_error ("specs %%rename syntax malformed after "
			     "%ld characters",
			     (long) (p2 - buffer));

	      name_len = p2 - p1;
	      *p2++ = '\0';
	      while (*p2 == ' ' || *p2 == '\t')
		p2++;

	      if (! ISALPHA ((unsigned char) *p2))
		fatal_error ("specs %%rename syntax malformed after "
			     "%ld characters",
			     (long) (p2 - buffer));

	      /* Get new spec name.  */
	      p3 = p2;
	      while (*p3 && !ISSPACE ((unsigned char) *p3))
		p3++;

	      if (p3 != p - 1)
		fatal_error ("specs %%rename syntax malformed after "
			     "%ld characters",
			     (long) (p3 - buffer));
	      *p3 = '\0';

	      for (sl = specs; sl; sl = sl->next)
		if (name_len == sl->name_len && !strcmp (sl->name, p1))
		  break;

	      if (!sl)
		fatal_error ("specs %s spec was not found to be renamed", p1);

	      if (strcmp (p1, p2) == 0)
		continue;

	      for (newsl = specs; newsl; newsl = newsl->next)
		if (strcmp (newsl->name, p2) == 0)
		  fatal_error ("%s: attempt to rename spec %qs to "
			       "already defined spec %qs",
		    filename, p1, p2);

	      if (verbose_flag)
		{
		  fnotice (stderr, "rename spec %s to %s\n", p1, p2);
#ifdef DEBUG_SPECS
		  fnotice (stderr, "spec is '%s'\n\n", *(sl->ptr_spec));
#endif
		}

	      set_spec (p2, *(sl->ptr_spec), user_p);
	      if (sl->alloc_p)
		free (CONST_CAST (char *, *(sl->ptr_spec)));

	      *(sl->ptr_spec) = "";
	      sl->alloc_p = 0;
	      continue;
	    }
	  else
	    fatal_error ("specs unknown %% command after %ld characters",
			 (long) (p1 - buffer));
	}

      /* Find the colon that should end the suffix.  */
      p1 = p;
      while (*p1 && *p1 != ':' && *p1 != '\n')
	p1++;

      /* The colon shouldn't be missing.  */
      if (*p1 != ':')
	fatal_error ("specs file malformed after %ld characters",
		     (long) (p1 - buffer));

      /* Skip back over trailing whitespace.  */
      p2 = p1;
      while (p2 > buffer && (p2[-1] == ' ' || p2[-1] == '\t'))
	p2--;

      /* Copy the suffix to a string.  */
      suffix = save_string (p, p2 - p);
      /* Find the next line.  */
      p = skip_whitespace (p1 + 1);
      if (p[1] == 0)
	fatal_error ("specs file malformed after %ld characters",
		     (long) (p - buffer));

      p1 = p;
      /* Find next blank line or end of string.  */
      while (*p1 && !(*p1 == '\n' && (p1[1] == '\n' || p1[1] == '\0')))
	p1++;

      /* Specs end at the blank line and do not include the newline.  */
      spec = save_string (p, p1 - p);
      p = p1;

      /* Delete backslash-newline sequences from the spec.  */
      in = spec;
      out = spec;
      while (*in != 0)
	{
	  if (in[0] == '\\' && in[1] == '\n')
	    in += 2;
	  else if (in[0] == '#')
	    while (*in && *in != '\n')
	      in++;

	  else
	    *out++ = *in++;
	}
      *out = 0;

      if (suffix[0] == '*')
	{
	  if (! strcmp (suffix, "*link_command"))
	    link_command_spec = spec;
	  else
	    set_spec (suffix + 1, spec, user_p);
	}
      else
	{
	  /* Add this pair to the vector.  */
	  compilers
	    = XRESIZEVEC (struct compiler, compilers, n_compilers + 2);

	  compilers[n_compilers].suffix = suffix;
	  compilers[n_compilers].spec = spec;
	  n_compilers++;
	  memset (&compilers[n_compilers], 0, sizeof compilers[n_compilers]);
	}

      if (*suffix == 0)
	link_command_spec = spec;
    }

  if (link_command_spec == 0)
    fatal_error ("spec file has no spec for linking");
}

/* Record the names of temporary files we tell compilers to write,
   and delete them at the end of the run.  */

/* This is the common prefix we use to make temp file names.
   It is chosen once for each run of this program.
   It is substituted into a spec by %g or %j.
   Thus, all temp file names contain this prefix.
   In practice, all temp file names start with this prefix.

   This prefix comes from the envvar TMPDIR if it is defined;
   otherwise, from the P_tmpdir macro if that is defined;
   otherwise, in /usr/tmp or /tmp;
   or finally the current directory if all else fails.  */

static const char *temp_filename;

/* Length of the prefix.  */

static int temp_filename_length;

/* Define the list of temporary files to delete.  */

struct temp_file
{
  const char *name;
  struct temp_file *next;
};

/* Queue of files to delete on success or failure of compilation.  */
static struct temp_file *always_delete_queue;
/* Queue of files to delete on failure of compilation.  */
static struct temp_file *failure_delete_queue;

/* Record FILENAME as a file to be deleted automatically.
   ALWAYS_DELETE nonzero means delete it if all compilation succeeds;
   otherwise delete it in any case.
   FAIL_DELETE nonzero means delete it if a compilation step fails;
   otherwise delete it in any case.  */

void
record_temp_file (const char *filename, int always_delete, int fail_delete)
{
  char *const name = xstrdup (filename);

  if (always_delete)
    {
      struct temp_file *temp;
      for (temp = always_delete_queue; temp; temp = temp->next)
	if (! filename_cmp (name, temp->name))
	  goto already1;

      temp = XNEW (struct temp_file);
      temp->next = always_delete_queue;
      temp->name = name;
      always_delete_queue = temp;

    already1:;
    }

  if (fail_delete)
    {
      struct temp_file *temp;
      for (temp = failure_delete_queue; temp; temp = temp->next)
	if (! filename_cmp (name, temp->name))
	  {
	    free (name);
	    goto already2;
	  }

      temp = XNEW (struct temp_file);
      temp->next = failure_delete_queue;
      temp->name = name;
      failure_delete_queue = temp;

    already2:;
    }
}

/* Delete all the temporary files whose names we previously recorded.  */

#ifndef DELETE_IF_ORDINARY
#define DELETE_IF_ORDINARY(NAME,ST,VERBOSE_FLAG)        \
do                                                      \
  {                                                     \
    if (stat (NAME, &ST) >= 0 && S_ISREG (ST.st_mode))  \
      if (unlink (NAME) < 0)                            \
	if (VERBOSE_FLAG)                               \
	  perror_with_name (NAME);                      \
  } while (0)
#endif

static void
delete_if_ordinary (const char *name)
{
  struct stat st;
#ifdef DEBUG
  int i, c;

  printf ("Delete %s? (y or n) ", name);
  fflush (stdout);
  i = getchar ();
  if (i != '\n')
    while ((c = getchar ()) != '\n' && c != EOF)
      ;

  if (i == 'y' || i == 'Y')
#endif /* DEBUG */
  DELETE_IF_ORDINARY (name, st, verbose_flag);
}

static void
delete_temp_files (void)
{
  struct temp_file *temp;

  for (temp = always_delete_queue; temp; temp = temp->next)
    delete_if_ordinary (temp->name);
  always_delete_queue = 0;
}

/* Delete all the files to be deleted on error.  */

static void
delete_failure_queue (void)
{
  struct temp_file *temp;

  for (temp = failure_delete_queue; temp; temp = temp->next)
    delete_if_ordinary (temp->name);
}

static void
clear_failure_queue (void)
{
  failure_delete_queue = 0;
}

/* Call CALLBACK for each path in PATHS, breaking out early if CALLBACK
   returns non-NULL.
   If DO_MULTI is true iterate over the paths twice, first with multilib
   suffix then without, otherwise iterate over the paths once without
   adding a multilib suffix.  When DO_MULTI is true, some attempt is made
   to avoid visiting the same path twice, but we could do better.  For
   instance, /usr/lib/../lib is considered different from /usr/lib.
   At least EXTRA_SPACE chars past the end of the path passed to
   CALLBACK are available for use by the callback.
   CALLBACK_INFO allows extra parameters to be passed to CALLBACK.

   Returns the value returned by CALLBACK.  */

static void *
for_each_path (const struct path_prefix *paths,
	       bool do_multi,
	       size_t extra_space,
	       void *(*callback) (char *, void *),
	       void *callback_info)
{
  struct prefix_list *pl;
  const char *multi_dir = NULL;
  const char *multi_os_dir = NULL;
  const char *multiarch_suffix = NULL;
  const char *multi_suffix;
  const char *just_multi_suffix;
  char *path = NULL;
  void *ret = NULL;
  bool skip_multi_dir = false;
  bool skip_multi_os_dir = false;

  multi_suffix = machine_suffix;
  just_multi_suffix = just_machine_suffix;
  if (do_multi && multilib_dir && strcmp (multilib_dir, ".") != 0)
    {
      multi_dir = concat (multilib_dir, dir_separator_str, NULL);
      multi_suffix = concat (multi_suffix, multi_dir, NULL);
      just_multi_suffix = concat (just_multi_suffix, multi_dir, NULL);
    }
  if (do_multi && multilib_os_dir && strcmp (multilib_os_dir, ".") != 0)
    multi_os_dir = concat (multilib_os_dir, dir_separator_str, NULL);
  if (multiarch_dir)
    multiarch_suffix = concat (multiarch_dir, dir_separator_str, NULL);

  while (1)
    {
      size_t multi_dir_len = 0;
      size_t multi_os_dir_len = 0;
      size_t multiarch_len = 0;
      size_t suffix_len;
      size_t just_suffix_len;
      size_t len;

      if (multi_dir)
	multi_dir_len = strlen (multi_dir);
      if (multi_os_dir)
	multi_os_dir_len = strlen (multi_os_dir);
      if (multiarch_suffix)
	multiarch_len = strlen (multiarch_suffix);
      suffix_len = strlen (multi_suffix);
      just_suffix_len = strlen (just_multi_suffix);

      if (path == NULL)
	{
	  len = paths->max_len + extra_space + 1;
	  len += MAX (MAX (suffix_len, multi_os_dir_len), multiarch_len);
	  path = XNEWVEC (char, len);
	}

      for (pl = paths->plist; pl != 0; pl = pl->next)
	{
	  len = strlen (pl->prefix);
	  memcpy (path, pl->prefix, len);

	  /* Look first in MACHINE/VERSION subdirectory.  */
	  if (!skip_multi_dir)
	    {
	      memcpy (path + len, multi_suffix, suffix_len + 1);
	      ret = callback (path, callback_info);
	      if (ret)
		break;
	    }

	  /* Some paths are tried with just the machine (ie. target)
	     subdir.  This is used for finding as, ld, etc.  */
	  if (!skip_multi_dir
	      && pl->require_machine_suffix == 2)
	    {
	      memcpy (path + len, just_multi_suffix, just_suffix_len + 1);
	      ret = callback (path, callback_info);
	      if (ret)
		break;
	    }

	  /* Now try the multiarch path.  */
	  if (!skip_multi_dir
	      && !pl->require_machine_suffix && multiarch_dir)
	    {
	      memcpy (path + len, multiarch_suffix, multiarch_len + 1);
	      ret = callback (path, callback_info);
	      if (ret)
		break;
	    }

	  /* Now try the base path.  */
	  if (!pl->require_machine_suffix
	      && !(pl->os_multilib ? skip_multi_os_dir : skip_multi_dir))
	    {
	      const char *this_multi;
	      size_t this_multi_len;

	      if (pl->os_multilib)
		{
		  this_multi = multi_os_dir;
		  this_multi_len = multi_os_dir_len;
		}
	      else
		{
		  this_multi = multi_dir;
		  this_multi_len = multi_dir_len;
		}

	      if (this_multi_len)
		memcpy (path + len, this_multi, this_multi_len + 1);
	      else
		path[len] = '\0';

	      ret = callback (path, callback_info);
	      if (ret)
		break;
	    }
	}
      if (pl)
	break;

      if (multi_dir == NULL && multi_os_dir == NULL)
	break;

      /* Run through the paths again, this time without multilibs.
	 Don't repeat any we have already seen.  */
      if (multi_dir)
	{
	  free (CONST_CAST (char *, multi_dir));
	  multi_dir = NULL;
	  free (CONST_CAST (char *, multi_suffix));
	  multi_suffix = machine_suffix;
	  free (CONST_CAST (char *, just_multi_suffix));
	  just_multi_suffix = just_machine_suffix;
	}
      else
	skip_multi_dir = true;
      if (multi_os_dir)
	{
	  free (CONST_CAST (char *, multi_os_dir));
	  multi_os_dir = NULL;
	}
      else
	skip_multi_os_dir = true;
    }

  if (multi_dir)
    {
      free (CONST_CAST (char *, multi_dir));
      free (CONST_CAST (char *, multi_suffix));
      free (CONST_CAST (char *, just_multi_suffix));
    }
  if (multi_os_dir)
    free (CONST_CAST (char *, multi_os_dir));
  if (ret != path)
    free (path);
  return ret;
}

/* Callback for build_search_list.  Adds path to obstack being built.  */

struct add_to_obstack_info {
  struct obstack *ob;
  bool check_dir;
  bool first_time;
};

static void *
add_to_obstack (char *path, void *data)
{
  struct add_to_obstack_info *info = (struct add_to_obstack_info *) data;

  if (info->check_dir && !is_directory (path, false))
    return NULL;

  if (!info->first_time)
    obstack_1grow (info->ob, PATH_SEPARATOR);

  obstack_grow (info->ob, path, strlen (path));

  info->first_time = false;
  return NULL;
}

/* Add or change the value of an environment variable, outputting the
   change to standard error if in verbose mode.  */
static void
xputenv (const char *string)
{
  if (verbose_flag)
    fnotice (stderr, "%s\n", string);
  putenv (CONST_CAST (char *, string));
}

/* Build a list of search directories from PATHS.
   PREFIX is a string to prepend to the list.
   If CHECK_DIR_P is true we ensure the directory exists.
   If DO_MULTI is true, multilib paths are output first, then
   non-multilib paths.
   This is used mostly by putenv_from_prefixes so we use `collect_obstack'.
   It is also used by the --print-search-dirs flag.  */

static char *
build_search_list (const struct path_prefix *paths, const char *prefix,
		   bool check_dir, bool do_multi)
{
  struct add_to_obstack_info info;

  info.ob = &collect_obstack;
  info.check_dir = check_dir;
  info.first_time = true;

  obstack_grow (&collect_obstack, prefix, strlen (prefix));
  obstack_1grow (&collect_obstack, '=');

  for_each_path (paths, do_multi, 0, add_to_obstack, &info);

  obstack_1grow (&collect_obstack, '\0');
  return XOBFINISH (&collect_obstack, char *);
}

/* Rebuild the COMPILER_PATH and LIBRARY_PATH environment variables
   for collect.  */

static void
putenv_from_prefixes (const struct path_prefix *paths, const char *env_var,
		      bool do_multi)
{
  xputenv (build_search_list (paths, env_var, true, do_multi));
}

/* Check whether NAME can be accessed in MODE.  This is like access,
   except that it never considers directories to be executable.  */

static int
access_check (const char *name, int mode)
{
  if (mode == X_OK)
    {
      struct stat st;

      if (stat (name, &st) < 0
	  || S_ISDIR (st.st_mode))
	return -1;
    }

  return access (name, mode);
}

/* Callback for find_a_file.  Appends the file name to the directory
   path.  If the resulting file exists in the right mode, return the
   full pathname to the file.  */

struct file_at_path_info {
  const char *name;
  const char *suffix;
  int name_len;
  int suffix_len;
  int mode;
};

static void *
file_at_path (char *path, void *data)
{
  struct file_at_path_info *info = (struct file_at_path_info *) data;
  size_t len = strlen (path);

  memcpy (path + len, info->name, info->name_len);
  len += info->name_len;

  /* Some systems have a suffix for executable files.
     So try appending that first.  */
  if (info->suffix_len)
    {
      memcpy (path + len, info->suffix, info->suffix_len + 1);
      if (access_check (path, info->mode) == 0)
	return path;
    }

  path[len] = '\0';
  if (access_check (path, info->mode) == 0)
    return path;

  return NULL;
}

/* Search for NAME using the prefix list PREFIXES.  MODE is passed to
   access to check permissions.  If DO_MULTI is true, search multilib
   paths then non-multilib paths, otherwise do not search multilib paths.
   Return 0 if not found, otherwise return its name, allocated with malloc.  */

static char *
find_a_file (const struct path_prefix *pprefix, const char *name, int mode,
	     bool do_multi)
{
  struct file_at_path_info info;

#ifdef DEFAULT_ASSEMBLER
  if (! strcmp (name, "as") && access (DEFAULT_ASSEMBLER, mode) == 0)
    return xstrdup (DEFAULT_ASSEMBLER);
#endif

#ifdef DEFAULT_LINKER
  if (! strcmp (name, "ld") && access (DEFAULT_LINKER, mode) == 0)
    return xstrdup (DEFAULT_LINKER);
#endif

  /* Determine the filename to execute (special case for absolute paths).  */

  if (IS_ABSOLUTE_PATH (name))
    {
      if (access (name, mode) == 0)
	return xstrdup (name);

      return NULL;
    }

  info.name = name;
  info.suffix = (mode & X_OK) != 0 ? HOST_EXECUTABLE_SUFFIX : "";
  info.name_len = strlen (info.name);
  info.suffix_len = strlen (info.suffix);
  info.mode = mode;

  return (char*) for_each_path (pprefix, do_multi,
				info.name_len + info.suffix_len,
				file_at_path, &info);
}

/* Ranking of prefixes in the sort list. -B prefixes are put before
   all others.  */

enum path_prefix_priority
{
  PREFIX_PRIORITY_B_OPT,
  PREFIX_PRIORITY_LAST
};

/* Add an entry for PREFIX in PLIST.  The PLIST is kept in ascending
   order according to PRIORITY.  Within each PRIORITY, new entries are
   appended.

   If WARN is nonzero, we will warn if no file is found
   through this prefix.  WARN should point to an int
   which will be set to 1 if this entry is used.

   COMPONENT is the value to be passed to update_path.

   REQUIRE_MACHINE_SUFFIX is 1 if this prefix can't be used without
   the complete value of machine_suffix.
   2 means try both machine_suffix and just_machine_suffix.  */

static void
add_prefix (struct path_prefix *pprefix, const char *prefix,
	    const char *component, /* enum prefix_priority */ int priority,
	    int require_machine_suffix, int os_multilib)
{
  struct prefix_list *pl, **prev;
  int len;

  for (prev = &pprefix->plist;
       (*prev) != NULL && (*prev)->priority <= priority;
       prev = &(*prev)->next)
    ;

  /* Keep track of the longest prefix.  */

  prefix = update_path (prefix, component);
  len = strlen (prefix);
  if (len > pprefix->max_len)
    pprefix->max_len = len;

  pl = XNEW (struct prefix_list);
  pl->prefix = prefix;
  pl->require_machine_suffix = require_machine_suffix;
  pl->priority = priority;
  pl->os_multilib = os_multilib;

  /* Insert after PREV.  */
  pl->next = (*prev);
  (*prev) = pl;
}

/* Same as add_prefix, but prepending target_system_root to prefix.  */
/* The target_system_root prefix has been relocated by gcc_exec_prefix.  */
static void
add_sysrooted_prefix (struct path_prefix *pprefix, const char *prefix,
		      const char *component,
		      /* enum prefix_priority */ int priority,
		      int require_machine_suffix, int os_multilib)
{
  if (!IS_ABSOLUTE_PATH (prefix))
    fatal_error ("system path %qs is not absolute", prefix);

  if (target_system_root)
    {
      char *sysroot_no_trailing_dir_separator = xstrdup (target_system_root);
      size_t sysroot_len = strlen (target_system_root);

      if (sysroot_len > 0
	  && target_system_root[sysroot_len - 1] == DIR_SEPARATOR)
	sysroot_no_trailing_dir_separator[sysroot_len - 1] = '\0';

      if (target_sysroot_suffix)
	prefix = concat (sysroot_no_trailing_dir_separator,
			 target_sysroot_suffix, prefix, NULL);
      else
	prefix = concat (sysroot_no_trailing_dir_separator, prefix, NULL);

      free (sysroot_no_trailing_dir_separator);

      /* We have to override this because GCC's notion of sysroot
	 moves along with GCC.  */
      component = "GCC";
    }

  add_prefix (pprefix, prefix, component, priority,
	      require_machine_suffix, os_multilib);
}

/* Execute the command specified by the arguments on the current line of spec.
   When using pipes, this includes several piped-together commands
   with `|' between them.

   Return 0 if successful, -1 if failed.  */

static int
execute (void)
{
  int i;
  int n_commands;		/* # of command.  */
  char *string;
  struct pex_obj *pex;
  struct command
  {
    const char *prog;		/* program name.  */
    const char **argv;		/* vector of args.  */
  };
  const char *arg;

  struct command *commands;	/* each command buffer with above info.  */

  gcc_assert (!processing_spec_function);

  if (wrapper_string)
    {
      string = find_a_file (&exec_prefixes,
			    argbuf[0], X_OK, false);
      if (string)
	argbuf[0] = string;
      insert_wrapper (wrapper_string);
    }

  /* Count # of piped commands.  */
  for (n_commands = 1, i = 0; argbuf.iterate (i, &arg); i++)
    if (strcmp (arg, "|") == 0)
      n_commands++;

  /* Get storage for each command.  */
  commands = (struct command *) alloca (n_commands * sizeof (struct command));

  /* Split argbuf into its separate piped processes,
     and record info about each one.
     Also search for the programs that are to be run.  */

  argbuf.safe_push (0);

  commands[0].prog = argbuf[0]; /* first command.  */
  commands[0].argv = argbuf.address ();

  if (!wrapper_string)
    {
      string = find_a_file (&exec_prefixes, commands[0].prog, X_OK, false);
      commands[0].argv[0] = (string) ? string : commands[0].argv[0];
    }

  for (n_commands = 1, i = 0; argbuf.iterate (i, &arg); i++)
    if (arg && strcmp (arg, "|") == 0)
      {				/* each command.  */
#if defined (__MSDOS__) || defined (OS2) || defined (VMS)
	fatal_error ("-pipe not supported");
#endif
	argbuf[i] = 0; /* Termination of
						     command args.  */
	commands[n_commands].prog = argbuf[i + 1];
	commands[n_commands].argv
	  = &(argbuf.address ())[i + 1];
	string = find_a_file (&exec_prefixes, commands[n_commands].prog,
			      X_OK, false);
	if (string)
	  commands[n_commands].argv[0] = string;
	n_commands++;
      }

  /* If -v, print what we are about to do, and maybe query.  */

  if (verbose_flag)
    {
      /* For help listings, put a blank line between sub-processes.  */
      if (print_help_list)
	fputc ('\n', stderr);

      /* Print each piped command as a separate line.  */
      for (i = 0; i < n_commands; i++)
	{
	  const char *const *j;

	  if (verbose_only_flag)
	    {
	      for (j = commands[i].argv; *j; j++)
		{
		  const char *p;
		  for (p = *j; *p; ++p)
		    if (!ISALNUM ((unsigned char) *p)
			&& *p != '_' && *p != '/' && *p != '-' && *p != '.')
		      break;
		  if (*p || !*j)
		    {
		      fprintf (stderr, " \"");
		      for (p = *j; *p; ++p)
			{
			  if (*p == '"' || *p == '\\' || *p == '$')
			    fputc ('\\', stderr);
			  fputc (*p, stderr);
			}
		      fputc ('"', stderr);
		    }
		  /* If it's empty, print "".  */
		  else if (!**j)
		    fprintf (stderr, " \"\"");
		  else
		    fprintf (stderr, " %s", *j);
		}
	    }
	  else
	    for (j = commands[i].argv; *j; j++)
	      /* If it's empty, print "".  */
	      if (!**j)
		fprintf (stderr, " \"\"");
	      else
		fprintf (stderr, " %s", *j);

	  /* Print a pipe symbol after all but the last command.  */
	  if (i + 1 != n_commands)
	    fprintf (stderr, " |");
	  fprintf (stderr, "\n");
	}
      fflush (stderr);
      if (verbose_only_flag != 0)
        {
	  /* verbose_only_flag should act as if the spec was
	     executed, so increment execution_count before
	     returning.  This prevents spurious warnings about
	     unused linker input files, etc.  */
	  execution_count++;
	  return 0;
        }
#ifdef DEBUG
      fnotice (stderr, "\nGo ahead? (y or n) ");
      fflush (stderr);
      i = getchar ();
      if (i != '\n')
	while (getchar () != '\n')
	  ;

      if (i != 'y' && i != 'Y')
	return 0;
#endif /* DEBUG */
    }

#ifdef ENABLE_VALGRIND_CHECKING
  /* Run the each command through valgrind.  To simplify prepending the
     path to valgrind and the option "-q" (for quiet operation unless
     something triggers), we allocate a separate argv array.  */

  for (i = 0; i < n_commands; i++)
    {
      const char **argv;
      int argc;
      int j;

      for (argc = 0; commands[i].argv[argc] != NULL; argc++)
	;

      argv = XALLOCAVEC (const char *, argc + 3);

      argv[0] = VALGRIND_PATH;
      argv[1] = "-q";
      for (j = 2; j < argc + 2; j++)
	argv[j] = commands[i].argv[j - 2];
      argv[j] = NULL;

      commands[i].argv = argv;
      commands[i].prog = argv[0];
    }
#endif

  /* Run each piped subprocess.  */

  pex = pex_init (PEX_USE_PIPES | ((report_times || report_times_to_file)
				   ? PEX_RECORD_TIMES : 0),
		  progname, temp_filename);
  if (pex == NULL)
    fatal_error ("pex_init failed: %m");

  for (i = 0; i < n_commands; i++)
    {
      const char *errmsg;
      int err;
      const char *string = commands[i].argv[0];

      errmsg = pex_run (pex,
			((i + 1 == n_commands ? PEX_LAST : 0)
			 | (string == commands[i].prog ? PEX_SEARCH : 0)),
			string, CONST_CAST (char **, commands[i].argv),
			NULL, NULL, &err);
      if (errmsg != NULL)
	{
	  if (err == 0)
	    fatal_error (errmsg);
	  else
	    {
	      errno = err;
	      pfatal_with_name (errmsg);
	    }
	}

      if (string != commands[i].prog)
	free (CONST_CAST (char *, string));
    }

  execution_count++;

  /* Wait for all the subprocesses to finish.  */

  {
    int *statuses;
    struct pex_time *times = NULL;
    int ret_code = 0;

    statuses = (int *) alloca (n_commands * sizeof (int));
    if (!pex_get_status (pex, n_commands, statuses))
      fatal_error ("failed to get exit status: %m");

    if (report_times || report_times_to_file)
      {
	times = (struct pex_time *) alloca (n_commands * sizeof (struct pex_time));
	if (!pex_get_times (pex, n_commands, times))
	  fatal_error ("failed to get process times: %m");
      }

    pex_free (pex);

    for (i = 0; i < n_commands; ++i)
      {
	int status = statuses[i];

	if (WIFSIGNALED (status))
	  {
#ifdef SIGPIPE
	    /* SIGPIPE is a special case.  It happens in -pipe mode
	       when the compiler dies before the preprocessor is done,
	       or the assembler dies before the compiler is done.
	       There's generally been an error already, and this is
	       just fallout.  So don't generate another error unless
	       we would otherwise have succeeded.  */
	    if (WTERMSIG (status) == SIGPIPE
		&& (signal_count || greatest_status >= MIN_FATAL_STATUS))
	      {
		signal_count++;
		ret_code = -1;
	      }
	    else
#endif
	      internal_error ("%s (program %s)",
			      strsignal (WTERMSIG (status)), commands[i].prog);
	  }
	else if (WIFEXITED (status)
		 && WEXITSTATUS (status) >= MIN_FATAL_STATUS)
	  {
	    if (WEXITSTATUS (status) > greatest_status)
	      greatest_status = WEXITSTATUS (status);
	    ret_code = -1;
	  }

	if (report_times || report_times_to_file)
	  {
	    struct pex_time *pt = &times[i];
	    double ut, st;

	    ut = ((double) pt->user_seconds
		  + (double) pt->user_microseconds / 1.0e6);
	    st = ((double) pt->system_seconds
		  + (double) pt->system_microseconds / 1.0e6);

	    if (ut + st != 0)
	      {
		if (report_times)
		  fnotice (stderr, "# %s %.2f %.2f\n",
			   commands[i].prog, ut, st);

		if (report_times_to_file)
		  {
		    int c = 0;
		    const char *const *j;

		    fprintf (report_times_to_file, "%g %g", ut, st);

		    for (j = &commands[i].prog; *j; j = &commands[i].argv[++c])
		      {
			const char *p;
			for (p = *j; *p; ++p)
			  if (*p == '"' || *p == '\\' || *p == '$'
			      || ISSPACE (*p))
			    break;

			if (*p)
			  {
			    fprintf (report_times_to_file, " \"");
			    for (p = *j; *p; ++p)
			      {
				if (*p == '"' || *p == '\\' || *p == '$')
				  fputc ('\\', report_times_to_file);
				fputc (*p, report_times_to_file);
			      }
			    fputc ('"', report_times_to_file);
			  }
			else
			  fprintf (report_times_to_file, " %s", *j);
		      }

		    fputc ('\n', report_times_to_file);
		  }
	      }
	  }
      }

    return ret_code;
  }
}

/* Find all the switches given to us
   and make a vector describing them.
   The elements of the vector are strings, one per switch given.
   If a switch uses following arguments, then the `part1' field
   is the switch itself and the `args' field
   is a null-terminated vector containing the following arguments.
   Bits in the `live_cond' field are:
   SWITCH_LIVE to indicate this switch is true in a conditional spec.
   SWITCH_FALSE to indicate this switch is overridden by a later switch.
   SWITCH_IGNORE to indicate this switch should be ignored (used in %<S).
   SWITCH_IGNORE_PERMANENTLY to indicate this switch should be ignored
   in all do_spec calls afterwards.  Used for %<S from self specs.
   The `validated' field is nonzero if any spec has looked at this switch;
   if it remains zero at the end of the run, it must be meaningless.  */

#define SWITCH_LIVE    			(1 << 0)
#define SWITCH_FALSE   			(1 << 1)
#define SWITCH_IGNORE			(1 << 2)
#define SWITCH_IGNORE_PERMANENTLY	(1 << 3)
#define SWITCH_KEEP_FOR_GCC		(1 << 4)

struct switchstr
{
  const char *part1;
  const char **args;
  unsigned int live_cond;
  bool known;
  bool validated;
  bool ordering;
};

static struct switchstr *switches;

static int n_switches;

static int n_switches_alloc;

/* Set to zero if -fcompare-debug is disabled, positive if it's
   enabled and we're running the first compilation, negative if it's
   enabled and we're running the second compilation.  For most of the
   time, it's in the range -1..1, but it can be temporarily set to 2
   or 3 to indicate that the -fcompare-debug flags didn't come from
   the command-line, but rather from the GCC_COMPARE_DEBUG environment
   variable, until a synthesized -fcompare-debug flag is added to the
   command line.  */
int compare_debug;

/* Set to nonzero if we've seen the -fcompare-debug-second flag.  */
int compare_debug_second;

/* Set to the flags that should be passed to the second compilation in
   a -fcompare-debug compilation.  */
const char *compare_debug_opt;

static struct switchstr *switches_debug_check[2];

static int n_switches_debug_check[2];

static int n_switches_alloc_debug_check[2];

static char *debug_check_temp_file[2];

/* Language is one of three things:

   1) The name of a real programming language.
   2) NULL, indicating that no one has figured out
   what it is yet.
   3) '*', indicating that the file should be passed
   to the linker.  */
struct infile
{
  const char *name;
  const char *language;
  struct compiler *incompiler;
  bool compiled;
  bool preprocessed;
};

/* Also a vector of input files specified.  */

static struct infile *infiles;

int n_infiles;

static int n_infiles_alloc;

/* True if multiple input files are being compiled to a single
   assembly file.  */

static bool combine_inputs;

/* This counts the number of libraries added by lang_specific_driver, so that
   we can tell if there were any user supplied any files or libraries.  */

static int added_libraries;

/* And a vector of corresponding output files is made up later.  */

const char **outfiles;

#if defined(HAVE_TARGET_OBJECT_SUFFIX) || defined(HAVE_TARGET_EXECUTABLE_SUFFIX)

/* Convert NAME to a new name if it is the standard suffix.  DO_EXE
   is true if we should look for an executable suffix.  DO_OBJ
   is true if we should look for an object suffix.  */

static const char *
convert_filename (const char *name, int do_exe ATTRIBUTE_UNUSED,
		  int do_obj ATTRIBUTE_UNUSED)
{
#if defined(HAVE_TARGET_EXECUTABLE_SUFFIX)
  int i;
#endif
  int len;

  if (name == NULL)
    return NULL;

  len = strlen (name);

#ifdef HAVE_TARGET_OBJECT_SUFFIX
  /* Convert x.o to x.obj if TARGET_OBJECT_SUFFIX is ".obj".  */
  if (do_obj && len > 2
      && name[len - 2] == '.'
      && name[len - 1] == 'o')
    {
      obstack_grow (&obstack, name, len - 2);
      obstack_grow0 (&obstack, TARGET_OBJECT_SUFFIX, strlen (TARGET_OBJECT_SUFFIX));
      name = XOBFINISH (&obstack, const char *);
    }
#endif

#if defined(HAVE_TARGET_EXECUTABLE_SUFFIX)
  /* If there is no filetype, make it the executable suffix (which includes
     the ".").  But don't get confused if we have just "-o".  */
  if (! do_exe || TARGET_EXECUTABLE_SUFFIX[0] == 0 || (len == 2 && name[0] == '-'))
    return name;

  for (i = len - 1; i >= 0; i--)
    if (IS_DIR_SEPARATOR (name[i]))
      break;

  for (i++; i < len; i++)
    if (name[i] == '.')
      return name;

  obstack_grow (&obstack, name, len);
  obstack_grow0 (&obstack, TARGET_EXECUTABLE_SUFFIX,
		 strlen (TARGET_EXECUTABLE_SUFFIX));
  name = XOBFINISH (&obstack, const char *);
#endif

  return name;
}
#endif

/* Display the command line switches accepted by gcc.  */
static void
display_help (void)
{
  printf (_("Usage: %s [options] file...\n"), progname);
  fputs (_("Options:\n"), stdout);

  fputs (_("  -pass-exit-codes         Exit with highest error code from a phase\n"), stdout);
  fputs (_("  --help                   Display this information\n"), stdout);
  fputs (_("  --target-help            Display target specific command line options\n"), stdout);
  fputs (_("  --help={common|optimizers|params|target|warnings|[^]{joined|separate|undocumented}}[,...]\n"), stdout);
  fputs (_("                           Display specific types of command line options\n"), stdout);
  if (! verbose_flag)
    fputs (_("  (Use '-v --help' to display command line options of sub-processes)\n"), stdout);
  fputs (_("  --version                Display compiler version information\n"), stdout);
  fputs (_("  -dumpspecs               Display all of the built in spec strings\n"), stdout);
  fputs (_("  -dumpversion             Display the version of the compiler\n"), stdout);
  fputs (_("  -dumpmachine             Display the compiler's target processor\n"), stdout);
  fputs (_("  -print-search-dirs       Display the directories in the compiler's search path\n"), stdout);
  fputs (_("  -print-libgcc-file-name  Display the name of the compiler's companion library\n"), stdout);
  fputs (_("  -print-file-name=<lib>   Display the full path to library <lib>\n"), stdout);
  fputs (_("  -print-prog-name=<prog>  Display the full path to compiler component <prog>\n"), stdout);
  fputs (_("\
  -print-multiarch         Display the target's normalized GNU triplet, used as\n\
                           a component in the library path\n"), stdout);
  fputs (_("  -print-multi-directory   Display the root directory for versions of libgcc\n"), stdout);
  fputs (_("\
  -print-multi-lib         Display the mapping between command line options and\n\
                           multiple library search directories\n"), stdout);
  fputs (_("  -print-multi-os-directory Display the relative path to OS libraries\n"), stdout);
  fputs (_("  -print-sysroot           Display the target libraries directory\n"), stdout);
  fputs (_("  -print-sysroot-headers-suffix Display the sysroot suffix used to find headers\n"), stdout);
  fputs (_("  -Wa,<options>            Pass comma-separated <options> on to the assembler\n"), stdout);
  fputs (_("  -Wp,<options>            Pass comma-separated <options> on to the preprocessor\n"), stdout);
  fputs (_("  -Wl,<options>            Pass comma-separated <options> on to the linker\n"), stdout);
  fputs (_("  -Xassembler <arg>        Pass <arg> on to the assembler\n"), stdout);
  fputs (_("  -Xpreprocessor <arg>     Pass <arg> on to the preprocessor\n"), stdout);
  fputs (_("  -Xlinker <arg>           Pass <arg> on to the linker\n"), stdout);
  fputs (_("  -save-temps              Do not delete intermediate files\n"), stdout);
  fputs (_("  -save-temps=<arg>        Do not delete intermediate files\n"), stdout);
  fputs (_("\
  -no-canonical-prefixes   Do not canonicalize paths when building relative\n\
                           prefixes to other gcc components\n"), stdout);
  fputs (_("  -pipe                    Use pipes rather than intermediate files\n"), stdout);
  fputs (_("  -time                    Time the execution of each subprocess\n"), stdout);
  fputs (_("  -specs=<file>            Override built-in specs with the contents of <file>\n"), stdout);
  fputs (_("  -std=<standard>          Assume that the input sources are for <standard>\n"), stdout);
  fputs (_("\
  --sysroot=<directory>    Use <directory> as the root directory for headers\n\
                           and libraries\n"), stdout);
  fputs (_("  -B <directory>           Add <directory> to the compiler's search paths\n"), stdout);
  fputs (_("  -v                       Display the programs invoked by the compiler\n"), stdout);
  fputs (_("  -###                     Like -v but options quoted and commands not executed\n"), stdout);
  fputs (_("  -E                       Preprocess only; do not compile, assemble or link\n"), stdout);
  fputs (_("  -S                       Compile only; do not assemble or link\n"), stdout);
  fputs (_("  -c                       Compile and assemble, but do not link\n"), stdout);
  fputs (_("  -o <file>                Place the output into <file>\n"), stdout);
  fputs (_("  -pie                     Create a position independent executable\n"), stdout);
  fputs (_("  -shared                  Create a shared library\n"), stdout);
  fputs (_("\
  -x <language>            Specify the language of the following input files\n\
                           Permissible languages include: c c++ assembler none\n\
                           'none' means revert to the default behavior of\n\
                           guessing the language based on the file's extension\n\
"), stdout);

  printf (_("\
\nOptions starting with -g, -f, -m, -O, -W, or --param are automatically\n\
 passed on to the various sub-processes invoked by %s.  In order to pass\n\
 other options on to these processes the -W<letter> options must be used.\n\
"), progname);

  /* The rest of the options are displayed by invocations of the various
     sub-processes.  */
}

static void
add_preprocessor_option (const char *option, int len)
{
  preprocessor_options.safe_push (save_string (option, len));
}

static void
add_assembler_option (const char *option, int len)
{
  assembler_options.safe_push (save_string (option, len));
}

static void
add_linker_option (const char *option, int len)
{
  linker_options.safe_push (save_string (option, len));
}

/* Allocate space for an input file in infiles.  */

static void
alloc_infile (void)
{
  if (n_infiles_alloc == 0)
    {
      n_infiles_alloc = 16;
      infiles = XNEWVEC (struct infile, n_infiles_alloc);
    }
  else if (n_infiles_alloc == n_infiles)
    {
      n_infiles_alloc *= 2;
      infiles = XRESIZEVEC (struct infile, infiles, n_infiles_alloc);
    }
}

/* Store an input file with the given NAME and LANGUAGE in
   infiles.  */

static void
add_infile (const char *name, const char *language)
{
  alloc_infile ();
  infiles[n_infiles].name = name;
  infiles[n_infiles++].language = language;
}

/* Allocate space for a switch in switches.  */

static void
alloc_switch (void)
{
  if (n_switches_alloc == 0)
    {
      n_switches_alloc = 16;
      switches = XNEWVEC (struct switchstr, n_switches_alloc);
    }
  else if (n_switches_alloc == n_switches)
    {
      n_switches_alloc *= 2;
      switches = XRESIZEVEC (struct switchstr, switches, n_switches_alloc);
    }
}

/* Save an option OPT with N_ARGS arguments in array ARGS, marking it
   as validated if VALIDATED and KNOWN if it is an internal switch.  */

static void
save_switch (const char *opt, size_t n_args, const char *const *args,
	     bool validated, bool known)
{
  alloc_switch ();
  switches[n_switches].part1 = opt + 1;
  if (n_args == 0)
    switches[n_switches].args = 0;
  else
    {
      switches[n_switches].args = XNEWVEC (const char *, n_args + 1);
      memcpy (switches[n_switches].args, args, n_args * sizeof (const char *));
      switches[n_switches].args[n_args] = NULL;
    }

  switches[n_switches].live_cond = 0;
  switches[n_switches].validated = validated;
  switches[n_switches].known = known;
  switches[n_switches].ordering = 0;
  n_switches++;
}

/* Handle an option DECODED that is unknown to the option-processing
   machinery.  */

static bool
driver_unknown_option_callback (const struct cl_decoded_option *decoded)
{
  const char *opt = decoded->arg;
  if (opt[1] == 'W' && opt[2] == 'n' && opt[3] == 'o' && opt[4] == '-'
      && !(decoded->errors & CL_ERR_NEGATIVE))
    {
      /* Leave unknown -Wno-* options for the compiler proper, to be
	 diagnosed only if there are warnings.  */
      save_switch (decoded->canonical_option[0],
		   decoded->canonical_option_num_elements - 1,
		   &decoded->canonical_option[1], false, true);
      return false;
    }
  if (decoded->opt_index == OPT_SPECIAL_unknown)
    {
      /* Give it a chance to define it a a spec file.  */
      save_switch (decoded->canonical_option[0],
		   decoded->canonical_option_num_elements - 1,
		   &decoded->canonical_option[1], false, false);
      return false;
    }
  else
    return true;
}

/* Handle an option DECODED that is not marked as CL_DRIVER.
   LANG_MASK will always be CL_DRIVER.  */

static void
driver_wrong_lang_callback (const struct cl_decoded_option *decoded,
			    unsigned int lang_mask ATTRIBUTE_UNUSED)
{
  /* At this point, non-driver options are accepted (and expected to
     be passed down by specs) unless marked to be rejected by the
     driver.  Options to be rejected by the driver but accepted by the
     compilers proper are treated just like completely unknown
     options.  */
  const struct cl_option *option = &cl_options[decoded->opt_index];

  if (option->cl_reject_driver)
    error ("unrecognized command line option %qs",
	   decoded->orig_option_with_args_text);
  else
    save_switch (decoded->canonical_option[0],
		 decoded->canonical_option_num_elements - 1,
		 &decoded->canonical_option[1], false, true);
}

static const char *spec_lang = 0;
static int last_language_n_infiles;

/* Handle a driver option; arguments and return value as for
   handle_option.  */

static bool
driver_handle_option (struct gcc_options *opts,
		      struct gcc_options *opts_set,
		      const struct cl_decoded_option *decoded,
		      unsigned int lang_mask ATTRIBUTE_UNUSED, int kind,
		      location_t loc,
		      const struct cl_option_handlers *handlers ATTRIBUTE_UNUSED,
		      diagnostic_context *dc)
{
  size_t opt_index = decoded->opt_index;
  const char *arg = decoded->arg;
  const char *compare_debug_replacement_opt;
  int value = decoded->value;
  bool validated = false;
  bool do_save = true;

  gcc_assert (opts == &global_options);
  gcc_assert (opts_set == &global_options_set);
  gcc_assert (kind == DK_UNSPECIFIED);
  gcc_assert (loc == UNKNOWN_LOCATION);
  gcc_assert (dc == global_dc);

  switch (opt_index)
    {
    case OPT_dumpspecs:
      {
	struct spec_list *sl;
	init_spec ();
	for (sl = specs; sl; sl = sl->next)
	  printf ("*%s:\n%s\n\n", sl->name, *(sl->ptr_spec));
	if (link_command_spec)
	  printf ("*link_command:\n%s\n\n", link_command_spec);
	exit (0);
      }

    case OPT_dumpversion:
      printf ("%s\n", spec_version);
      exit (0);

    case OPT_dumpmachine:
      printf ("%s\n", spec_machine);
      exit (0);

    case OPT__version:
      print_version = 1;

      /* CPP driver cannot obtain switch from cc1_options.  */
      if (is_cpp_driver)
	add_preprocessor_option ("--version", strlen ("--version"));
      add_assembler_option ("--version", strlen ("--version"));
      add_linker_option ("--version", strlen ("--version"));
      break;

    case OPT__help:
      print_help_list = 1;

      /* CPP driver cannot obtain switch from cc1_options.  */
      if (is_cpp_driver)
	add_preprocessor_option ("--help", 6);
      add_assembler_option ("--help", 6);
      add_linker_option ("--help", 6);
      break;

    case OPT__help_:
      print_subprocess_help = 2;
      break;

    case OPT__target_help:
      print_subprocess_help = 1;

      /* CPP driver cannot obtain switch from cc1_options.  */
      if (is_cpp_driver)
	add_preprocessor_option ("--target-help", 13);
      add_assembler_option ("--target-help", 13);
      add_linker_option ("--target-help", 13);
      break;

    case OPT__no_sysroot_suffix:
    case OPT_pass_exit_codes:
    case OPT_print_search_dirs:
    case OPT_print_file_name_:
    case OPT_print_prog_name_:
    case OPT_print_multi_lib:
    case OPT_print_multi_directory:
    case OPT_print_sysroot:
    case OPT_print_multi_os_directory:
    case OPT_print_multiarch:
    case OPT_print_sysroot_headers_suffix:
    case OPT_time:
    case OPT_wrapper:
      /* These options set the variables specified in common.opt
	 automatically, and do not need to be saved for spec
	 processing.  */
      do_save = false;
      break;

    case OPT_print_libgcc_file_name:
      print_file_name = "libgcc.a";
      do_save = false;
      break;

    case OPT_fuse_ld_bfd:
       use_ld = ".bfd";
       break;

    case OPT_fuse_ld_gold:
       use_ld = ".gold";
       break;

    case OPT_fcompare_debug_second:
      compare_debug_second = 1;
      break;

    case OPT_fcompare_debug:
      switch (value)
	{
	case 0:
	  compare_debug_replacement_opt = "-fcompare-debug=";
	  arg = "";
	  goto compare_debug_with_arg;

	case 1:
	  compare_debug_replacement_opt = "-fcompare-debug=-gtoggle";
	  arg = "-gtoggle";
	  goto compare_debug_with_arg;

	default:
	  gcc_unreachable ();
	}
      break;

    case OPT_fcompare_debug_:
      compare_debug_replacement_opt = decoded->canonical_option[0];
    compare_debug_with_arg:
      gcc_assert (decoded->canonical_option_num_elements == 1);
      gcc_assert (arg != NULL);
      if (*arg)
	compare_debug = 1;
      else
	compare_debug = -1;
      if (compare_debug < 0)
	compare_debug_opt = NULL;
      else
	compare_debug_opt = arg;
      save_switch (compare_debug_replacement_opt, 0, NULL, validated, true);
      return true;

    case OPT_Wa_:
      {
	int prev, j;
	/* Pass the rest of this option to the assembler.  */

	/* Split the argument at commas.  */
	prev = 0;
	for (j = 0; arg[j]; j++)
	  if (arg[j] == ',')
	    {
	      add_assembler_option (arg + prev, j - prev);
	      prev = j + 1;
	    }

	/* Record the part after the last comma.  */
	add_assembler_option (arg + prev, j - prev);
      }
      do_save = false;
      break;

    case OPT_Wp_:
      {
	int prev, j;
	/* Pass the rest of this option to the preprocessor.  */

	/* Split the argument at commas.  */
	prev = 0;
	for (j = 0; arg[j]; j++)
	  if (arg[j] == ',')
	    {
	      add_preprocessor_option (arg + prev, j - prev);
	      prev = j + 1;
	    }

	/* Record the part after the last comma.  */
	add_preprocessor_option (arg + prev, j - prev);
      }
      do_save = false;
      break;

    case OPT_Wl_:
      {
	int prev, j;
	/* Split the argument at commas.  */
	prev = 0;
	for (j = 0; arg[j]; j++)
	  if (arg[j] == ',')
	    {
	      add_infile (save_string (arg + prev, j - prev), "*");
	      prev = j + 1;
	    }
	/* Record the part after the last comma.  */
	add_infile (arg + prev, "*");
      }
      do_save = false;
      break;

    case OPT_Xlinker:
      add_infile (arg, "*");
      do_save = false;
      break;

    case OPT_Xpreprocessor:
      add_preprocessor_option (arg, strlen (arg));
      do_save = false;
      break;

    case OPT_Xassembler:
      add_assembler_option (arg, strlen (arg));
      do_save = false;
      break;

    case OPT_l:
      /* POSIX allows separation of -l and the lib arg; canonicalize
	 by concatenating -l with its arg */
      add_infile (concat ("-l", arg, NULL), "*");
      do_save = false;
      break;

    case OPT_L:
      /* Similarly, canonicalize -L for linkers that may not accept
	 separate arguments.  */
      save_switch (concat ("-L", arg, NULL), 0, NULL, validated, true);
      return true;

    case OPT_F:
      /* Likewise -F.  */
      save_switch (concat ("-F", arg, NULL), 0, NULL, validated, true);
      return true;

    case OPT_save_temps:
      save_temps_flag = SAVE_TEMPS_CWD;
      validated = true;
      break;

    case OPT_save_temps_:
      if (strcmp (arg, "cwd") == 0)
	save_temps_flag = SAVE_TEMPS_CWD;
      else if (strcmp (arg, "obj") == 0
	       || strcmp (arg, "object") == 0)
	save_temps_flag = SAVE_TEMPS_OBJ;
      else
	fatal_error ("%qs is an unknown -save-temps option",
		     decoded->orig_option_with_args_text);
      break;

    case OPT_no_canonical_prefixes:
      /* Already handled as a special case, so ignored here.  */
      do_save = false;
      break;

    case OPT_pipe:
      validated = true;
      /* These options set the variables specified in common.opt
	 automatically, but do need to be saved for spec
	 processing.  */
      break;

    case OPT_specs_:
      {
	struct user_specs *user = XNEW (struct user_specs);

	user->next = (struct user_specs *) 0;
	user->filename = arg;
	if (user_specs_tail)
	  user_specs_tail->next = user;
	else
	  user_specs_head = user;
	user_specs_tail = user;
      }
      validated = true;
      break;

    case OPT__sysroot_:
      target_system_root = arg;
      target_system_root_changed = 1;
      do_save = false;
      break;

    case OPT_time_:
      if (report_times_to_file)
	fclose (report_times_to_file);
      report_times_to_file = fopen (arg, "a");
      do_save = false;
      break;

    case OPT____:
      /* "-###"
	 This is similar to -v except that there is no execution
	 of the commands and the echoed arguments are quoted.  It
	 is intended for use in shell scripts to capture the
	 driver-generated command line.  */
      verbose_only_flag++;
      verbose_flag = 1;
      do_save = false;
      break;

    case OPT_B:
      {
	size_t len = strlen (arg);

	/* Catch the case where the user has forgotten to append a
	   directory separator to the path.  Note, they may be using
	   -B to add an executable name prefix, eg "i386-elf-", in
	   order to distinguish between multiple installations of
	   GCC in the same directory.  Hence we must check to see
	   if appending a directory separator actually makes a
	   valid directory name.  */
	if (!IS_DIR_SEPARATOR (arg[len - 1])
	    && is_directory (arg, false))
	  {
	    char *tmp = XNEWVEC (char, len + 2);
	    strcpy (tmp, arg);
	    tmp[len] = DIR_SEPARATOR;
	    tmp[++len] = 0;
	    arg = tmp;
	  }

	add_prefix (&exec_prefixes, arg, NULL,
		    PREFIX_PRIORITY_B_OPT, 0, 0);
	add_prefix (&startfile_prefixes, arg, NULL,
		    PREFIX_PRIORITY_B_OPT, 0, 0);
	add_prefix (&include_prefixes, arg, NULL,
		    PREFIX_PRIORITY_B_OPT, 0, 0);
      }
      validated = true;
      break;

    case OPT_x:
      spec_lang = arg;
      if (!strcmp (spec_lang, "none"))
	/* Suppress the warning if -xnone comes after the last input
	   file, because alternate command interfaces like g++ might
	   find it useful to place -xnone after each input file.  */
	spec_lang = 0;
      else
	last_language_n_infiles = n_infiles;
      do_save = false;
      break;

    case OPT_o:
      have_o = 1;
#if defined(HAVE_TARGET_EXECUTABLE_SUFFIX) || defined(HAVE_TARGET_OBJECT_SUFFIX)
      arg = convert_filename (arg, ! have_c, 0);
#endif
      /* Save the output name in case -save-temps=obj was used.  */
      save_temps_prefix = xstrdup (arg);
      /* On some systems, ld cannot handle "-o" without a space.  So
	 split the option from its argument.  */
      save_switch ("-o", 1, &arg, validated, true);
      return true;

    case OPT_static_libgcc:
    case OPT_shared_libgcc:
    case OPT_static_libgfortran:
    case OPT_static_libstdc__:
      /* These are always valid, since gcc.c itself understands the
	 first two, gfortranspec.c understands -static-libgfortran and
	 g++spec.c understands -static-libstdc++ */
      validated = true;
      break;

    case OPT_fwpa:
      flag_wpa = "";
      break;

    default:
      /* Various driver options need no special processing at this
	 point, having been handled in a prescan above or being
	 handled by specs.  */
      break;
    }

  if (do_save)
    save_switch (decoded->canonical_option[0],
		 decoded->canonical_option_num_elements - 1,
		 &decoded->canonical_option[1], validated, true);
  return true;
}

/* Put the driver's standard set of option handlers in *HANDLERS.  */

static void
set_option_handlers (struct cl_option_handlers *handlers)
{
  handlers->unknown_option_callback = driver_unknown_option_callback;
  handlers->wrong_lang_callback = driver_wrong_lang_callback;
  handlers->num_handlers = 3;
  handlers->handlers[0].handler = driver_handle_option;
  handlers->handlers[0].mask = CL_DRIVER;
  handlers->handlers[1].handler = common_handle_option;
  handlers->handlers[1].mask = CL_COMMON;
  handlers->handlers[2].handler = target_handle_option;
  handlers->handlers[2].mask = CL_TARGET;
}

/* Create the vector `switches' and its contents.
   Store its length in `n_switches'.  */

static void
process_command (unsigned int decoded_options_count,
		 struct cl_decoded_option *decoded_options)
{
  const char *temp;
  char *temp1;
  char *tooldir_prefix, *tooldir_prefix2;
  char *(*get_relative_prefix) (const char *, const char *,
				const char *) = NULL;
  struct cl_option_handlers handlers;
  unsigned int j;

  gcc_exec_prefix = getenv ("GCC_EXEC_PREFIX");

  n_switches = 0;
  n_infiles = 0;
  added_libraries = 0;

  /* Figure compiler version from version string.  */

  compiler_version = temp1 = xstrdup (version_string);

  for (; *temp1; ++temp1)
    {
      if (*temp1 == ' ')
	{
	  *temp1 = '\0';
	  break;
	}
    }

  /* Handle any -no-canonical-prefixes flag early, to assign the function
     that builds relative prefixes.  This function creates default search
     paths that are needed later in normal option handling.  */

  for (j = 1; j < decoded_options_count; j++)
    {
      if (decoded_options[j].opt_index == OPT_no_canonical_prefixes)
	{
	  get_relative_prefix = make_relative_prefix_ignore_links;
	  break;
	}
    }
  if (! get_relative_prefix)
    get_relative_prefix = make_relative_prefix;

  /* Set up the default search paths.  If there is no GCC_EXEC_PREFIX,
     see if we can create it from the pathname specified in
     decoded_options[0].arg.  */

  gcc_libexec_prefix = standard_libexec_prefix;
#ifndef VMS
  /* FIXME: make_relative_prefix doesn't yet work for VMS.  */
  if (!gcc_exec_prefix)
    {
      gcc_exec_prefix = get_relative_prefix (decoded_options[0].arg,
					     standard_bindir_prefix,
					     standard_exec_prefix);
      gcc_libexec_prefix = get_relative_prefix (decoded_options[0].arg,
					     standard_bindir_prefix,
					     standard_libexec_prefix);
      if (gcc_exec_prefix)
	xputenv (concat ("GCC_EXEC_PREFIX=", gcc_exec_prefix, NULL));
    }
  else
    {
      /* make_relative_prefix requires a program name, but
	 GCC_EXEC_PREFIX is typically a directory name with a trailing
	 / (which is ignored by make_relative_prefix), so append a
	 program name.  */
      char *tmp_prefix = concat (gcc_exec_prefix, "gcc", NULL);
      gcc_libexec_prefix = get_relative_prefix (tmp_prefix,
						standard_exec_prefix,
						standard_libexec_prefix);

      /* The path is unrelocated, so fallback to the original setting.  */
      if (!gcc_libexec_prefix)
	gcc_libexec_prefix = standard_libexec_prefix;

      free (tmp_prefix);
    }
#else
#endif
  /* From this point onward, gcc_exec_prefix is non-null if the toolchain
     is relocated. The toolchain was either relocated using GCC_EXEC_PREFIX
     or an automatically created GCC_EXEC_PREFIX from
     decoded_options[0].arg.  */

  /* Do language-specific adjustment/addition of flags.  */
  lang_specific_driver (&decoded_options, &decoded_options_count,
			&added_libraries);

  if (gcc_exec_prefix)
    {
      int len = strlen (gcc_exec_prefix);

      if (len > (int) sizeof ("/lib/gcc/") - 1
	  && (IS_DIR_SEPARATOR (gcc_exec_prefix[len-1])))
	{
	  temp = gcc_exec_prefix + len - sizeof ("/lib/gcc/") + 1;
	  if (IS_DIR_SEPARATOR (*temp)
	      && filename_ncmp (temp + 1, "lib", 3) == 0
	      && IS_DIR_SEPARATOR (temp[4])
	      && filename_ncmp (temp + 5, "gcc", 3) == 0)
	    len -= sizeof ("/lib/gcc/") - 1;
	}

      set_std_prefix (gcc_exec_prefix, len);
      add_prefix (&exec_prefixes, gcc_libexec_prefix, "GCC",
		  PREFIX_PRIORITY_LAST, 0, 0);
      add_prefix (&startfile_prefixes, gcc_exec_prefix, "GCC",
		  PREFIX_PRIORITY_LAST, 0, 0);
    }

  /* COMPILER_PATH and LIBRARY_PATH have values
     that are lists of directory names with colons.  */

  temp = getenv ("COMPILER_PATH");
  if (temp)
    {
      const char *startp, *endp;
      char *nstore = (char *) alloca (strlen (temp) + 3);

      startp = endp = temp;
      while (1)
	{
	  if (*endp == PATH_SEPARATOR || *endp == 0)
	    {
	      strncpy (nstore, startp, endp - startp);
	      if (endp == startp)
		strcpy (nstore, concat (".", dir_separator_str, NULL));
	      else if (!IS_DIR_SEPARATOR (endp[-1]))
		{
		  nstore[endp - startp] = DIR_SEPARATOR;
		  nstore[endp - startp + 1] = 0;
		}
	      else
		nstore[endp - startp] = 0;
	      add_prefix (&exec_prefixes, nstore, 0,
			  PREFIX_PRIORITY_LAST, 0, 0);
	      add_prefix (&include_prefixes, nstore, 0,
			  PREFIX_PRIORITY_LAST, 0, 0);
	      if (*endp == 0)
		break;
	      endp = startp = endp + 1;
	    }
	  else
	    endp++;
	}
    }

  temp = getenv (LIBRARY_PATH_ENV);
  if (temp && *cross_compile == '0')
    {
      const char *startp, *endp;
      char *nstore = (char *) alloca (strlen (temp) + 3);

      startp = endp = temp;
      while (1)
	{
	  if (*endp == PATH_SEPARATOR || *endp == 0)
	    {
	      strncpy (nstore, startp, endp - startp);
	      if (endp == startp)
		strcpy (nstore, concat (".", dir_separator_str, NULL));
	      else if (!IS_DIR_SEPARATOR (endp[-1]))
		{
		  nstore[endp - startp] = DIR_SEPARATOR;
		  nstore[endp - startp + 1] = 0;
		}
	      else
		nstore[endp - startp] = 0;
	      add_prefix (&startfile_prefixes, nstore, NULL,
			  PREFIX_PRIORITY_LAST, 0, 1);
	      if (*endp == 0)
		break;
	      endp = startp = endp + 1;
	    }
	  else
	    endp++;
	}
    }

  /* Use LPATH like LIBRARY_PATH (for the CMU build program).  */
  temp = getenv ("LPATH");
  if (temp && *cross_compile == '0')
    {
      const char *startp, *endp;
      char *nstore = (char *) alloca (strlen (temp) + 3);

      startp = endp = temp;
      while (1)
	{
	  if (*endp == PATH_SEPARATOR || *endp == 0)
	    {
	      strncpy (nstore, startp, endp - startp);
	      if (endp == startp)
		strcpy (nstore, concat (".", dir_separator_str, NULL));
	      else if (!IS_DIR_SEPARATOR (endp[-1]))
		{
		  nstore[endp - startp] = DIR_SEPARATOR;
		  nstore[endp - startp + 1] = 0;
		}
	      else
		nstore[endp - startp] = 0;
	      add_prefix (&startfile_prefixes, nstore, NULL,
			  PREFIX_PRIORITY_LAST, 0, 1);
	      if (*endp == 0)
		break;
	      endp = startp = endp + 1;
	    }
	  else
	    endp++;
	}
    }

  /* Process the options and store input files and switches in their
     vectors.  */

  last_language_n_infiles = -1;

  set_option_handlers (&handlers);

  for (j = 1; j < decoded_options_count; j++)
    {
      switch (decoded_options[j].opt_index)
	{
	case OPT_S:
	case OPT_c:
	case OPT_E:
	  have_c = 1;
	  break;
	}
      if (have_c)
	break;
    }

  for (j = 1; j < decoded_options_count; j++)
    {
      if (decoded_options[j].opt_index == OPT_SPECIAL_input_file)
	{
	  const char *arg = decoded_options[j].arg;
          const char *p = strrchr (arg, '@');
          char *fname;
	  long offset;
	  int consumed;
#ifdef HAVE_TARGET_OBJECT_SUFFIX
	  arg = convert_filename (arg, 0, access (arg, F_OK));
#endif
	  /* For LTO static archive support we handle input file
	     specifications that are composed of a filename and
	     an offset like FNAME@OFFSET.  */
	  if (p
	      && p != arg
	      && sscanf (p, "@%li%n", &offset, &consumed) >= 1
	      && strlen (p) == (unsigned int)consumed)
	    {
              fname = (char *)xmalloc (p - arg + 1);
              memcpy (fname, arg, p - arg);
              fname[p - arg] = '\0';
	      /* Only accept non-stdin and existing FNAME parts, otherwise
		 try with the full name.  */
	      if (strcmp (fname, "-") == 0 || access (fname, F_OK) < 0)
		{
		  free (fname);
		  fname = xstrdup (arg);
		}
	    }
	  else
	    fname = xstrdup (arg);

          if (strcmp (fname, "-") != 0 && access (fname, F_OK) < 0)
	    perror_with_name (fname);
          else
	    add_infile (arg, spec_lang);

          free (fname);
	  continue;
	}

      read_cmdline_option (&global_options, &global_options_set,
			   decoded_options + j, UNKNOWN_LOCATION,
			   CL_DRIVER, &handlers, global_dc);
    }

  /* If -save-temps=obj and -o name, create the prefix to use for %b.
     Otherwise just make -save-temps=obj the same as -save-temps=cwd.  */
  if (save_temps_flag == SAVE_TEMPS_OBJ && save_temps_prefix != NULL)
    {
      save_temps_length = strlen (save_temps_prefix);
      temp = strrchr (lbasename (save_temps_prefix), '.');
      if (temp)
	{
	  save_temps_length -= strlen (temp);
	  save_temps_prefix[save_temps_length] = '\0';
	}

    }
  else if (save_temps_prefix != NULL)
    {
      free (save_temps_prefix);
      save_temps_prefix = NULL;
    }

  if (save_temps_flag && use_pipes)
    {
      /* -save-temps overrides -pipe, so that temp files are produced */
      if (save_temps_flag)
	warning (0, "-pipe ignored because -save-temps specified");
      use_pipes = 0;
    }

  if (!compare_debug)
    {
      const char *gcd = getenv ("GCC_COMPARE_DEBUG");

      if (gcd && gcd[0] == '-')
	{
	  compare_debug = 2;
	  compare_debug_opt = gcd;
	}
      else if (gcd && *gcd && strcmp (gcd, "0"))
	{
	  compare_debug = 3;
	  compare_debug_opt = "-gtoggle";
	}
    }
  else if (compare_debug < 0)
    {
      compare_debug = 0;
      gcc_assert (!compare_debug_opt);
    }

  /* Set up the search paths.  We add directories that we expect to
     contain GNU Toolchain components before directories specified by
     the machine description so that we will find GNU components (like
     the GNU assembler) before those of the host system.  */

  /* If we don't know where the toolchain has been installed, use the
     configured-in locations.  */
  if (!gcc_exec_prefix)
    {
#ifndef OS2
      add_prefix (&exec_prefixes, standard_libexec_prefix, "GCC",
		  PREFIX_PRIORITY_LAST, 1, 0);
      add_prefix (&exec_prefixes, standard_libexec_prefix, "BINUTILS",
		  PREFIX_PRIORITY_LAST, 2, 0);
      add_prefix (&exec_prefixes, standard_exec_prefix, "BINUTILS",
		  PREFIX_PRIORITY_LAST, 2, 0);
#endif
      add_prefix (&startfile_prefixes, standard_exec_prefix, "BINUTILS",
		  PREFIX_PRIORITY_LAST, 1, 0);
    }

  gcc_assert (!IS_ABSOLUTE_PATH (tooldir_base_prefix));
  tooldir_prefix2 = concat (tooldir_base_prefix, spec_machine,
			    dir_separator_str, NULL);

  /* Look for tools relative to the location from which the driver is
     running, or, if that is not available, the configured prefix.  */
  tooldir_prefix
    = concat (gcc_exec_prefix ? gcc_exec_prefix : standard_exec_prefix,
	      spec_machine, dir_separator_str,
	      spec_version, dir_separator_str, tooldir_prefix2, NULL);
  free (tooldir_prefix2);

  add_prefix (&exec_prefixes,
	      concat (tooldir_prefix, "bin", dir_separator_str, NULL),
	      "BINUTILS", PREFIX_PRIORITY_LAST, 0, 0);
  add_prefix (&startfile_prefixes,
	      concat (tooldir_prefix, "lib", dir_separator_str, NULL),
	      "BINUTILS", PREFIX_PRIORITY_LAST, 0, 1);
  free (tooldir_prefix);

#if defined(TARGET_SYSTEM_ROOT_RELOCATABLE) && !defined(VMS)
  /* If the normal TARGET_SYSTEM_ROOT is inside of $exec_prefix,
     then consider it to relocate with the rest of the GCC installation
     if GCC_EXEC_PREFIX is set.
     ``make_relative_prefix'' is not compiled for VMS, so don't call it.  */
  if (target_system_root && !target_system_root_changed && gcc_exec_prefix)
    {
      char *tmp_prefix = get_relative_prefix (decoded_options[0].arg,
					      standard_bindir_prefix,
					      target_system_root);
      if (tmp_prefix && access_check (tmp_prefix, F_OK) == 0)
	{
	  target_system_root = tmp_prefix;
	  target_system_root_changed = 1;
	}
    }
#endif

  /* More prefixes are enabled in main, after we read the specs file
     and determine whether this is cross-compilation or not.  */

  if (n_infiles == last_language_n_infiles && spec_lang != 0)
    warning (0, "%<-x %s%> after last input file has no effect", spec_lang);

  /* Synthesize -fcompare-debug flag from the GCC_COMPARE_DEBUG
     environment variable.  */
  if (compare_debug == 2 || compare_debug == 3)
    {
      const char *opt = concat ("-fcompare-debug=", compare_debug_opt, NULL);
      save_switch (opt, 0, NULL, false, true);
      compare_debug = 1;
    }

  /* Ensure we only invoke each subprocess once.  */
  if (print_subprocess_help || print_help_list || print_version)
    {
      n_infiles = 0;

      /* Create a dummy input file, so that we can pass
	 the help option on to the various sub-processes.  */
      add_infile ("help-dummy", "c");
    }

  alloc_switch ();
  switches[n_switches].part1 = 0;
  alloc_infile ();
  infiles[n_infiles].name = 0;
}

/* Store switches not filtered out by %<S in spec in COLLECT_GCC_OPTIONS
   and place that in the environment.  */

static void
set_collect_gcc_options (void)
{
  int i;
  int first_time;

  /* Build COLLECT_GCC_OPTIONS to have all of the options specified to
     the compiler.  */
  obstack_grow (&collect_obstack, "COLLECT_GCC_OPTIONS=",
		sizeof ("COLLECT_GCC_OPTIONS=") - 1);

  first_time = TRUE;
  for (i = 0; (int) i < n_switches; i++)
    {
      const char *const *args;
      const char *p, *q;
      if (!first_time)
	obstack_grow (&collect_obstack, " ", 1);

      first_time = FALSE;

      /* Ignore elided switches.  */
      if ((switches[i].live_cond
	   & (SWITCH_IGNORE | SWITCH_KEEP_FOR_GCC))
	  == SWITCH_IGNORE)
	continue;

      obstack_grow (&collect_obstack, "'-", 2);
      q = switches[i].part1;
      while ((p = strchr (q, '\'')))
	{
	  obstack_grow (&collect_obstack, q, p - q);
	  obstack_grow (&collect_obstack, "'\\''", 4);
	  q = ++p;
	}
      obstack_grow (&collect_obstack, q, strlen (q));
      obstack_grow (&collect_obstack, "'", 1);

      for (args = switches[i].args; args && *args; args++)
	{
	  obstack_grow (&collect_obstack, " '", 2);
	  q = *args;
	  while ((p = strchr (q, '\'')))
	    {
	      obstack_grow (&collect_obstack, q, p - q);
	      obstack_grow (&collect_obstack, "'\\''", 4);
	      q = ++p;
	    }
	  obstack_grow (&collect_obstack, q, strlen (q));
	  obstack_grow (&collect_obstack, "'", 1);
	}
    }
  obstack_grow (&collect_obstack, "\0", 1);
  xputenv (XOBFINISH (&collect_obstack, char *));
}

/* Process a spec string, accumulating and running commands.  */

/* These variables describe the input file name.
   input_file_number is the index on outfiles of this file,
   so that the output file name can be stored for later use by %o.
   input_basename is the start of the part of the input file
   sans all directory names, and basename_length is the number
   of characters starting there excluding the suffix .c or whatever.  */

static const char *gcc_input_filename;
static int input_file_number;
size_t input_filename_length;
static int basename_length;
static int suffixed_basename_length;
static const char *input_basename;
static const char *input_suffix;
#ifndef HOST_LACKS_INODE_NUMBERS
static struct stat input_stat;
#endif
static int input_stat_set;

/* The compiler used to process the current input file.  */
static struct compiler *input_file_compiler;

/* These are variables used within do_spec and do_spec_1.  */

/* Nonzero if an arg has been started and not yet terminated
   (with space, tab or newline).  */
static int arg_going;

/* Nonzero means %d or %g has been seen; the next arg to be terminated
   is a temporary file name.  */
static int delete_this_arg;

/* Nonzero means %w has been seen; the next arg to be terminated
   is the output file name of this compilation.  */
static int this_is_output_file;

/* Nonzero means %s has been seen; the next arg to be terminated
   is the name of a library file and we should try the standard
   search dirs for it.  */
static int this_is_library_file;

/* Nonzero means %T has been seen; the next arg to be terminated
   is the name of a linker script and we should try all of the
   standard search dirs for it.  If it is found insert a --script
   command line switch and then substitute the full path in place,
   otherwise generate an error message.  */
static int this_is_linker_script;

/* Nonzero means that the input of this command is coming from a pipe.  */
static int input_from_pipe;

/* Nonnull means substitute this for any suffix when outputting a switches
   arguments.  */
static const char *suffix_subst;

/* If there is an argument being accumulated, terminate it and store it.  */

static void
end_going_arg (void)
{
  if (arg_going)
    {
      const char *string;

      obstack_1grow (&obstack, 0);
      string = XOBFINISH (&obstack, const char *);
      if (this_is_library_file)
	string = find_file (string);
      if (this_is_linker_script)
	{
	  char * full_script_path = find_a_file (&startfile_prefixes, string, R_OK, true);

	  if (full_script_path == NULL)
	    {
	      error ("unable to locate default linker script %qs in the library search paths", string);
	      /* Script was not found on search path.  */
	      return;
	    }
	  store_arg ("--script", false, false);
	  string = full_script_path;
	}
      store_arg (string, delete_this_arg, this_is_output_file);
      if (this_is_output_file)
	outfiles[input_file_number] = string;
      arg_going = 0;
    }
}


/* Parse the WRAPPER string which is a comma separated list of the command line
   and insert them into the beginning of argbuf.  */

static void
insert_wrapper (const char *wrapper)
{
  int n = 0;
  int i;
  char *buf = xstrdup (wrapper);
  char *p = buf;
  unsigned int old_length = argbuf.length ();

  do
    {
      n++;
      while (*p == ',')
        p++;
    }
  while ((p = strchr (p, ',')) != NULL);

  argbuf.safe_grow (old_length + n);
  memmove (argbuf.address () + n,
	   argbuf.address (),
	   old_length * sizeof (const_char_p));

  i = 0;
  p = buf;
  do
    {
      while (*p == ',')
        {
          *p = 0;
          p++;
        }
      argbuf[i] = p;
      i++;
    }
  while ((p = strchr (p, ',')) != NULL);
  gcc_assert (i == n);
}

/* Process the spec SPEC and run the commands specified therein.
   Returns 0 if the spec is successfully processed; -1 if failed.  */

int
do_spec (const char *spec)
{
  int value;

  value = do_spec_2 (spec);

  /* Force out any unfinished command.
     If -pipe, this forces out the last command if it ended in `|'.  */
  if (value == 0)
    {
      if (argbuf.length () > 0
	  && !strcmp (argbuf.last (), "|"))
	argbuf.pop ();

      set_collect_gcc_options ();

      if (argbuf.length () > 0)
	value = execute ();
    }

  return value;
}

static int
do_spec_2 (const char *spec)
{
  int result;

  clear_args ();
  arg_going = 0;
  delete_this_arg = 0;
  this_is_output_file = 0;
  this_is_library_file = 0;
  this_is_linker_script = 0;
  input_from_pipe = 0;
  suffix_subst = NULL;

  result = do_spec_1 (spec, 0, NULL);

  end_going_arg ();

  return result;
}


/* Process the given spec string and add any new options to the end
   of the switches/n_switches array.  */

static void
do_option_spec (const char *name, const char *spec)
{
  unsigned int i, value_count, value_len;
  const char *p, *q, *value;
  char *tmp_spec, *tmp_spec_p;

  if (configure_default_options[0].name == NULL)
    return;

  for (i = 0; i < ARRAY_SIZE (configure_default_options); i++)
    if (strcmp (configure_default_options[i].name, name) == 0)
      break;
  if (i == ARRAY_SIZE (configure_default_options))
    return;

  value = configure_default_options[i].value;
  value_len = strlen (value);

  /* Compute the size of the final spec.  */
  value_count = 0;
  p = spec;
  while ((p = strstr (p, "%(VALUE)")) != NULL)
    {
      p ++;
      value_count ++;
    }

  /* Replace each %(VALUE) by the specified value.  */
  tmp_spec = (char *) alloca (strlen (spec) + 1
		     + value_count * (value_len - strlen ("%(VALUE)")));
  tmp_spec_p = tmp_spec;
  q = spec;
  while ((p = strstr (q, "%(VALUE)")) != NULL)
    {
      memcpy (tmp_spec_p, q, p - q);
      tmp_spec_p = tmp_spec_p + (p - q);
      memcpy (tmp_spec_p, value, value_len);
      tmp_spec_p += value_len;
      q = p + strlen ("%(VALUE)");
    }
  strcpy (tmp_spec_p, q);

  do_self_spec (tmp_spec);
}

/* Process the given spec string and add any new options to the end
   of the switches/n_switches array.  */

static void
do_self_spec (const char *spec)
{
  int i;

  do_spec_2 (spec);
  do_spec_1 (" ", 0, NULL);

  /* Mark %<S switches processed by do_self_spec to be ignored permanently.
     do_self_specs adds the replacements to switches array, so it shouldn't
     be processed afterwards.  */
  for (i = 0; i < n_switches; i++)
    if ((switches[i].live_cond & SWITCH_IGNORE))
      switches[i].live_cond |= SWITCH_IGNORE_PERMANENTLY;

  if (argbuf.length () > 0)
    {
      const char **argbuf_copy;
      struct cl_decoded_option *decoded_options;
      struct cl_option_handlers handlers;
      unsigned int decoded_options_count;
      unsigned int j;

      /* Create a copy of argbuf with a dummy argv[0] entry for
	 decode_cmdline_options_to_array.  */
      argbuf_copy = XNEWVEC (const char *,
			     argbuf.length () + 1);
      argbuf_copy[0] = "";
      memcpy (argbuf_copy + 1, argbuf.address (),
	      argbuf.length () * sizeof (const char *));

      decode_cmdline_options_to_array (argbuf.length () + 1,
				       argbuf_copy,
				       CL_DRIVER, &decoded_options,
				       &decoded_options_count);
      free (argbuf_copy);

      set_option_handlers (&handlers);

      for (j = 1; j < decoded_options_count; j++)
	{
	  switch (decoded_options[j].opt_index)
	    {
	    case OPT_SPECIAL_input_file:
	      /* Specs should only generate options, not input
		 files.  */
	      if (strcmp (decoded_options[j].arg, "-") != 0)
		fatal_error ("switch %qs does not start with %<-%>",
			     decoded_options[j].arg);
	      else
		fatal_error ("spec-generated switch is just %<-%>");
	      break;

	    case OPT_fcompare_debug_second:
	    case OPT_fcompare_debug:
	    case OPT_fcompare_debug_:
	    case OPT_o:
	      /* Avoid duplicate processing of some options from
		 compare-debug specs; just save them here.  */
	      save_switch (decoded_options[j].canonical_option[0],
			   (decoded_options[j].canonical_option_num_elements
			    - 1),
			   &decoded_options[j].canonical_option[1], false, true);
	      break;

	    default:
	      read_cmdline_option (&global_options, &global_options_set,
				   decoded_options + j, UNKNOWN_LOCATION,
				   CL_DRIVER, &handlers, global_dc);
	      break;
	    }
	}

      alloc_switch ();
      switches[n_switches].part1 = 0;
    }
}

/* Callback for processing %D and %I specs.  */

struct spec_path_info {
  const char *option;
  const char *append;
  size_t append_len;
  bool omit_relative;
  bool separate_options;
};

static void *
spec_path (char *path, void *data)
{
  struct spec_path_info *info = (struct spec_path_info *) data;
  size_t len = 0;
  char save = 0;

  if (info->omit_relative && !IS_ABSOLUTE_PATH (path))
    return NULL;

  if (info->append_len != 0)
    {
      len = strlen (path);
      memcpy (path + len, info->append, info->append_len + 1);
    }

  if (!is_directory (path, true))
    return NULL;

  do_spec_1 (info->option, 1, NULL);
  if (info->separate_options)
    do_spec_1 (" ", 0, NULL);

  if (info->append_len == 0)
    {
      len = strlen (path);
      save = path[len - 1];
      if (IS_DIR_SEPARATOR (path[len - 1]))
	path[len - 1] = '\0';
    }

  do_spec_1 (path, 1, NULL);
  do_spec_1 (" ", 0, NULL);

  /* Must not damage the original path.  */
  if (info->append_len == 0)
    path[len - 1] = save;

  return NULL;
}

/* Create a temporary FILE with the contents of ARGV. Add @FILE to the
   argument list. */

static void
create_at_file (char **argv)
{
  char *temp_file = make_temp_file ("");
  char *at_argument = concat ("@", temp_file, NULL);
  FILE *f = fopen (temp_file, "w");
  int status;

  if (f == NULL)
    fatal_error ("could not open temporary response file %s",
		 temp_file);

  status = writeargv (argv, f);

  if (status)
    fatal_error ("could not write to temporary response file %s",
		 temp_file);

  status = fclose (f);

  if (EOF == status)
    fatal_error ("could not close temporary response file %s",
		 temp_file);

  store_arg (at_argument, 0, 0);

  record_temp_file (temp_file, !save_temps_flag, !save_temps_flag);
}

/* True if we should compile INFILE. */

static bool
compile_input_file_p (struct infile *infile)
{
  if ((!infile->language) || (infile->language[0] != '*'))
    if (infile->incompiler == input_file_compiler)
      return true;
  return false;
}

/* Process each member of VEC as a spec.  */

static void
do_specs_vec (vec<char_p> vec)
{
  unsigned ix;
  char *opt;

  FOR_EACH_VEC_ELT (vec, ix, opt)
    {
      do_spec_1 (opt, 1, NULL);
      /* Make each accumulated option a separate argument.  */
      do_spec_1 (" ", 0, NULL);
    }
}

/* Process the sub-spec SPEC as a portion of a larger spec.
   This is like processing a whole spec except that we do
   not initialize at the beginning and we do not supply a
   newline by default at the end.
   INSWITCH nonzero means don't process %-sequences in SPEC;
   in this case, % is treated as an ordinary character.
   This is used while substituting switches.
   INSWITCH nonzero also causes SPC not to terminate an argument.

   Value is zero unless a line was finished
   and the command on that line reported an error.  */

static int
do_spec_1 (const char *spec, int inswitch, const char *soft_matched_part)
{
  const char *p = spec;
  int c;
  int i;
  int value;

  /* If it's an empty string argument to a switch, keep it as is.  */
  if (inswitch && !*p)
    arg_going = 1;

  while ((c = *p++))
    /* If substituting a switch, treat all chars like letters.
       Otherwise, NL, SPC, TAB and % are special.  */
    switch (inswitch ? 'a' : c)
      {
      case '\n':
	end_going_arg ();

	if (argbuf.length () > 0
	    && !strcmp (argbuf.last (), "|"))
	  {
	    /* A `|' before the newline means use a pipe here,
	       but only if -pipe was specified.
	       Otherwise, execute now and don't pass the `|' as an arg.  */
	    if (use_pipes)
	      {
		input_from_pipe = 1;
		break;
	      }
	    else
	      argbuf.pop ();
	  }

	set_collect_gcc_options ();

	if (argbuf.length () > 0)
	  {
	    value = execute ();
	    if (value)
	      return value;
	  }
	/* Reinitialize for a new command, and for a new argument.  */
	clear_args ();
	arg_going = 0;
	delete_this_arg = 0;
	this_is_output_file = 0;
	this_is_library_file = 0;
	this_is_linker_script = 0;
	input_from_pipe = 0;
	break;

      case '|':
	end_going_arg ();

	/* Use pipe */
	obstack_1grow (&obstack, c);
	arg_going = 1;
	break;

      case '\t':
      case ' ':
	end_going_arg ();

	/* Reinitialize for a new argument.  */
	delete_this_arg = 0;
	this_is_output_file = 0;
	this_is_library_file = 0;
	this_is_linker_script = 0;
	break;

      case '%':
	switch (c = *p++)
	  {
	  case 0:
	    fatal_error ("spec %qs invalid", spec);

	  case 'b':
	    if (save_temps_length)
	      obstack_grow (&obstack, save_temps_prefix, save_temps_length);
	    else
	      obstack_grow (&obstack, input_basename, basename_length);
	    if (compare_debug < 0)
	      obstack_grow (&obstack, ".gk", 3);
	    arg_going = 1;
	    break;

	  case 'B':
	    if (save_temps_length)
	      obstack_grow (&obstack, save_temps_prefix, save_temps_length);
	    else
	      obstack_grow (&obstack, input_basename, suffixed_basename_length);
	    if (compare_debug < 0)
	      obstack_grow (&obstack, ".gk", 3);
	    arg_going = 1;
	    break;

	  case 'd':
	    delete_this_arg = 2;
	    break;

	  /* Dump out the directories specified with LIBRARY_PATH,
	     followed by the absolute directories
	     that we search for startfiles.  */
	  case 'D':
	    {
	      struct spec_path_info info;

	      info.option = "-L";
	      info.append_len = 0;
#ifdef RELATIVE_PREFIX_NOT_LINKDIR
	      /* Used on systems which record the specified -L dirs
		 and use them to search for dynamic linking.
		 Relative directories always come from -B,
		 and it is better not to use them for searching
		 at run time.  In particular, stage1 loses.  */
	      info.omit_relative = true;
#else
	      info.omit_relative = false;
#endif
	      info.separate_options = false;

	      for_each_path (&startfile_prefixes, true, 0, spec_path, &info);
	    }
	    break;

	  case 'e':
	    /* %efoo means report an error with `foo' as error message
	       and don't execute any more commands for this file.  */
	    {
	      const char *q = p;
	      char *buf;
	      while (*p != 0 && *p != '\n')
		p++;
	      buf = (char *) alloca (p - q + 1);
	      strncpy (buf, q, p - q);
	      buf[p - q] = 0;
	      error ("%s", _(buf));
	      return -1;
	    }
	    break;
	  case 'n':
	    /* %nfoo means report a notice with `foo' on stderr.  */
	    {
	      const char *q = p;
	      char *buf;
	      while (*p != 0 && *p != '\n')
		p++;
	      buf = (char *) alloca (p - q + 1);
	      strncpy (buf, q, p - q);
	      buf[p - q] = 0;
	      inform (0, "%s", _(buf));
	      if (*p)
		p++;
	    }
	    break;

	  case 'j':
	    {
	      struct stat st;

	      /* If save_temps_flag is off, and the HOST_BIT_BUCKET is
		 defined, and it is not a directory, and it is
		 writable, use it.  Otherwise, treat this like any
		 other temporary file.  */

	      if ((!save_temps_flag)
		  && (stat (HOST_BIT_BUCKET, &st) == 0) && (!S_ISDIR (st.st_mode))
		  && (access (HOST_BIT_BUCKET, W_OK) == 0))
		{
		  obstack_grow (&obstack, HOST_BIT_BUCKET,
				strlen (HOST_BIT_BUCKET));
		  delete_this_arg = 0;
		  arg_going = 1;
		  break;
		}
	    }
	    goto create_temp_file;
	  case '|':
	    if (use_pipes)
	      {
		obstack_1grow (&obstack, '-');
		delete_this_arg = 0;
		arg_going = 1;

		/* consume suffix */
		while (*p == '.' || ISALNUM ((unsigned char) *p))
		  p++;
		if (p[0] == '%' && p[1] == 'O')
		  p += 2;

		break;
	      }
	    goto create_temp_file;
	  case 'm':
	    if (use_pipes)
	      {
		/* consume suffix */
		while (*p == '.' || ISALNUM ((unsigned char) *p))
		  p++;
		if (p[0] == '%' && p[1] == 'O')
		  p += 2;

		break;
	      }
	    goto create_temp_file;
	  case 'g':
	  case 'u':
	  case 'U':
	  create_temp_file:
	      {
		struct temp_name *t;
		int suffix_length;
		const char *suffix = p;
		char *saved_suffix = NULL;

		while (*p == '.' || ISALNUM ((unsigned char) *p))
		  p++;
		suffix_length = p - suffix;
		if (p[0] == '%' && p[1] == 'O')
		  {
		    p += 2;
		    /* We don't support extra suffix characters after %O.  */
		    if (*p == '.' || ISALNUM ((unsigned char) *p))
		      fatal_error ("spec %qs has invalid %<%%0%c%>", spec, *p);
		    if (suffix_length == 0)
		      suffix = TARGET_OBJECT_SUFFIX;
		    else
		      {
			saved_suffix
			  = XNEWVEC (char, suffix_length
				     + strlen (TARGET_OBJECT_SUFFIX));
			strncpy (saved_suffix, suffix, suffix_length);
			strcpy (saved_suffix + suffix_length,
				TARGET_OBJECT_SUFFIX);
		      }
		    suffix_length += strlen (TARGET_OBJECT_SUFFIX);
		  }

		if (compare_debug < 0)
		  {
		    suffix = concat (".gk", suffix, NULL);
		    suffix_length += 3;
		  }

		/* If -save-temps=obj and -o were specified, use that for the
		   temp file.  */
		if (save_temps_length)
		  {
		    char *tmp;
		    temp_filename_length
		      = save_temps_length + suffix_length + 1;
		    tmp = (char *) alloca (temp_filename_length);
		    memcpy (tmp, save_temps_prefix, save_temps_length);
		    memcpy (tmp + save_temps_length, suffix, suffix_length);
		    tmp[save_temps_length + suffix_length] = '\0';
		    temp_filename = save_string (tmp, save_temps_length
						      + suffix_length);
		    obstack_grow (&obstack, temp_filename,
				  temp_filename_length);
		    arg_going = 1;
		    delete_this_arg = 0;
		    break;
		  }

		/* If the gcc_input_filename has the same suffix specified
		   for the %g, %u, or %U, and -save-temps is specified,
		   we could end up using that file as an intermediate
		   thus clobbering the user's source file (.e.g.,
		   gcc -save-temps foo.s would clobber foo.s with the
		   output of cpp0).  So check for this condition and
		   generate a temp file as the intermediate.  */

		if (save_temps_flag)
		  {
		    char *tmp;
		    temp_filename_length = basename_length + suffix_length + 1;
		    tmp = (char *) alloca (temp_filename_length);
		    memcpy (tmp, input_basename, basename_length);
		    memcpy (tmp + basename_length, suffix, suffix_length);
		    tmp[basename_length + suffix_length] = '\0';
		    temp_filename = tmp;

		    if (filename_cmp (temp_filename, gcc_input_filename) != 0)
		      {
#ifndef HOST_LACKS_INODE_NUMBERS
			struct stat st_temp;

			/* Note, set_input() resets input_stat_set to 0.  */
			if (input_stat_set == 0)
			  {
			    input_stat_set = stat (gcc_input_filename,
						   &input_stat);
			    if (input_stat_set >= 0)
			      input_stat_set = 1;
			  }

			/* If we have the stat for the gcc_input_filename
			   and we can do the stat for the temp_filename
			   then the they could still refer to the same
			   file if st_dev/st_ino's are the same.  */
			if (input_stat_set != 1
			    || stat (temp_filename, &st_temp) < 0
			    || input_stat.st_dev != st_temp.st_dev
			    || input_stat.st_ino != st_temp.st_ino)
#else
			/* Just compare canonical pathnames.  */
			char* input_realname = lrealpath (gcc_input_filename);
			char* temp_realname = lrealpath (temp_filename);
			bool files_differ = filename_cmp (input_realname, temp_realname);
			free (input_realname);
			free (temp_realname);
			if (files_differ)
#endif
			  {
			    temp_filename = save_string (temp_filename,
							 temp_filename_length + 1);
			    obstack_grow (&obstack, temp_filename,
						    temp_filename_length);
			    arg_going = 1;
			    delete_this_arg = 0;
			    break;
			  }
		      }
		  }

		/* See if we already have an association of %g/%u/%U and
		   suffix.  */
		for (t = temp_names; t; t = t->next)
		  if (t->length == suffix_length
		      && strncmp (t->suffix, suffix, suffix_length) == 0
		      && t->unique == (c == 'u' || c == 'U' || c == 'j'))
		    break;

		/* Make a new association if needed.  %u and %j
		   require one.  */
		if (t == 0 || c == 'u' || c == 'j')
		  {
		    if (t == 0)
		      {
			t = XNEW (struct temp_name);
			t->next = temp_names;
			temp_names = t;
		      }
		    t->length = suffix_length;
		    if (saved_suffix)
		      {
			t->suffix = saved_suffix;
			saved_suffix = NULL;
		      }
		    else
		      t->suffix = save_string (suffix, suffix_length);
		    t->unique = (c == 'u' || c == 'U' || c == 'j');
		    temp_filename = make_temp_file (t->suffix);
		    temp_filename_length = strlen (temp_filename);
		    t->filename = temp_filename;
		    t->filename_length = temp_filename_length;
		  }

		free (saved_suffix);

		obstack_grow (&obstack, t->filename, t->filename_length);
		delete_this_arg = 1;
	      }
	    arg_going = 1;
	    break;

	  case 'i':
	    if (combine_inputs)
	      {
		if (at_file_supplied)
		  {
		    /* We are going to expand `%i' to `@FILE', where FILE
		       is a newly-created temporary filename.  The filenames
		       that would usually be expanded in place of %o will be
		       written to the temporary file.  */
		    char **argv;
		    int n_files = 0;
		    int j;

		    for (i = 0; i < n_infiles; i++)
		      if (compile_input_file_p (&infiles[i]))
			n_files++;

		    argv = (char **) alloca (sizeof (char *) * (n_files + 1));

		    /* Copy the strings over.  */
		    for (i = 0, j = 0; i < n_infiles; i++)
		      if (compile_input_file_p (&infiles[i]))
			{
			  argv[j] = CONST_CAST (char *, infiles[i].name);
			  infiles[i].compiled = true;
			  j++;
			}
		    argv[j] = NULL;

		    create_at_file (argv);
		  }
		else
		  for (i = 0; (int) i < n_infiles; i++)
		    if (compile_input_file_p (&infiles[i]))
		      {
			store_arg (infiles[i].name, 0, 0);
			infiles[i].compiled = true;
		      }
	      }
	    else
	      {
		obstack_grow (&obstack, gcc_input_filename,
			      input_filename_length);
		arg_going = 1;
	      }
	    break;

	  case 'I':
	    {
	      struct spec_path_info info;

	      if (multilib_dir)
		{
		  do_spec_1 ("-imultilib", 1, NULL);
		  /* Make this a separate argument.  */
		  do_spec_1 (" ", 0, NULL);
		  do_spec_1 (multilib_dir, 1, NULL);
		  do_spec_1 (" ", 0, NULL);
		}

	      if (multiarch_dir)
		{
		  do_spec_1 ("-imultiarch", 1, NULL);
		  /* Make this a separate argument.  */
		  do_spec_1 (" ", 0, NULL);
		  do_spec_1 (multiarch_dir, 1, NULL);
		  do_spec_1 (" ", 0, NULL);
		}

	      if (gcc_exec_prefix)
		{
		  do_spec_1 ("-iprefix", 1, NULL);
		  /* Make this a separate argument.  */
		  do_spec_1 (" ", 0, NULL);
		  do_spec_1 (gcc_exec_prefix, 1, NULL);
		  do_spec_1 (" ", 0, NULL);
		}

	      if (target_system_root_changed ||
		  (target_system_root && target_sysroot_hdrs_suffix))
		{
		  do_spec_1 ("-isysroot", 1, NULL);
		  /* Make this a separate argument.  */
		  do_spec_1 (" ", 0, NULL);
		  do_spec_1 (target_system_root, 1, NULL);
		  if (target_sysroot_hdrs_suffix)
		    do_spec_1 (target_sysroot_hdrs_suffix, 1, NULL);
		  do_spec_1 (" ", 0, NULL);
		}

	      info.option = "-isystem";
	      info.append = "include";
	      info.append_len = strlen (info.append);
	      info.omit_relative = false;
	      info.separate_options = true;

	      for_each_path (&include_prefixes, false, info.append_len,
			     spec_path, &info);

	      info.append = "include-fixed";
	      if (*sysroot_hdrs_suffix_spec)
		info.append = concat (info.append, dir_separator_str,
				      multilib_dir, NULL);
	      info.append_len = strlen (info.append);
	      for_each_path (&include_prefixes, false, info.append_len,
			     spec_path, &info);
	    }
	    break;

	  case 'o':
	    {
	      int max = n_infiles;
	      max += lang_specific_extra_outfiles;

              if (HAVE_GNU_LD && at_file_supplied)
                {
                  /* We are going to expand `%o' to `@FILE', where FILE
                     is a newly-created temporary filename.  The filenames
                     that would usually be expanded in place of %o will be
                     written to the temporary file.  */

                  char **argv;
                  int n_files, j;

                  /* Convert OUTFILES into a form suitable for writeargv.  */

                  /* Determine how many are non-NULL.  */
                  for (n_files = 0, i = 0; i < max; i++)
                    n_files += outfiles[i] != NULL;

                  argv = (char **) alloca (sizeof (char *) * (n_files + 1));

                  /* Copy the strings over.  */
                  for (i = 0, j = 0; i < max; i++)
                    if (outfiles[i])
                      {
                        argv[j] = CONST_CAST (char *, outfiles[i]);
                        j++;
                      }
                  argv[j] = NULL;

		  create_at_file (argv);
                }
              else
                for (i = 0; i < max; i++)
	          if (outfiles[i])
		    store_arg (outfiles[i], 0, 0);
	      break;
	    }

	  case 'O':
	    obstack_grow (&obstack, TARGET_OBJECT_SUFFIX, strlen (TARGET_OBJECT_SUFFIX));
	    arg_going = 1;
	    break;

	  case 's':
	    this_is_library_file = 1;
	    break;

	  case 'T':
	    this_is_linker_script = 1;
	    break;

	  case 'V':
	    outfiles[input_file_number] = NULL;
	    break;

	  case 'w':
	    this_is_output_file = 1;
	    break;

	  case 'W':
	    {
	      unsigned int cur_index = argbuf.length ();
	      /* Handle the {...} following the %W.  */
	      if (*p != '{')
		fatal_error ("spec %qs has invalid %<%%W%c%>", spec, *p);
	      p = handle_braces (p + 1);
	      if (p == 0)
		return -1;
	      end_going_arg ();
	      /* If any args were output, mark the last one for deletion
		 on failure.  */
	      if (argbuf.length () != cur_index)
		record_temp_file (argbuf.last (), 0, 1);
	      break;
	    }

	  /* %x{OPTION} records OPTION for %X to output.  */
	  case 'x':
	    {
	      const char *p1 = p;
	      char *string;
	      char *opt;
	      unsigned ix;

	      /* Skip past the option value and make a copy.  */
	      if (*p != '{')
		fatal_error ("spec %qs has invalid %<%%x%c%>", spec, *p);
	      while (*p++ != '}')
		;
	      string = save_string (p1 + 1, p - p1 - 2);

	      /* See if we already recorded this option.  */
	      FOR_EACH_VEC_ELT (linker_options, ix, opt)
		if (! strcmp (string, opt))
		  {
		    free (string);
		    return 0;
		  }

	      /* This option is new; add it.  */
	      add_linker_option (string, strlen (string));
	      free (string);
	    }
	    break;

	  /* Dump out the options accumulated previously using %x.  */
	  case 'X':
	    do_specs_vec (linker_options);
	    break;

	  /* Dump out the options accumulated previously using -Wa,.  */
	  case 'Y':
	    do_specs_vec (assembler_options);
	    break;

	  /* Dump out the options accumulated previously using -Wp,.  */
	  case 'Z':
	    do_specs_vec (preprocessor_options);
	    break;

	    /* Here are digits and numbers that just process
	       a certain constant string as a spec.  */

	  case '1':
	    value = do_spec_1 (cc1_spec, 0, NULL);
	    if (value != 0)
	      return value;
	    break;

	  case '2':
	    value = do_spec_1 (cc1plus_spec, 0, NULL);
	    if (value != 0)
	      return value;
	    break;

	  case 'a':
	    value = do_spec_1 (asm_spec, 0, NULL);
	    if (value != 0)
	      return value;
	    break;

	  case 'A':
	    value = do_spec_1 (asm_final_spec, 0, NULL);
	    if (value != 0)
	      return value;
	    break;

	  case 'C':
	    {
	      const char *const spec
		= (input_file_compiler->cpp_spec
		   ? input_file_compiler->cpp_spec
		   : cpp_spec);
	      value = do_spec_1 (spec, 0, NULL);
	      if (value != 0)
		return value;
	    }
	    break;

	  case 'E':
	    value = do_spec_1 (endfile_spec, 0, NULL);
	    if (value != 0)
	      return value;
	    break;

	  case 'l':
	    value = do_spec_1 (link_spec, 0, NULL);
	    if (value != 0)
	      return value;
	    break;

	  case 'L':
	    value = do_spec_1 (lib_spec, 0, NULL);
	    if (value != 0)
	      return value;
	    break;

	  case 'M':
	    if (multilib_os_dir == NULL)
	      obstack_1grow (&obstack, '.');
	    else
	      obstack_grow (&obstack, multilib_os_dir,
			    strlen (multilib_os_dir));
	    break;

	  case 'G':
	    value = do_spec_1 (libgcc_spec, 0, NULL);
	    if (value != 0)
	      return value;
	    break;

	  case 'R':
	    /* We assume there is a directory
	       separator at the end of this string.  */
	    if (target_system_root)
	      {
	        obstack_grow (&obstack, target_system_root,
			      strlen (target_system_root));
		if (target_sysroot_suffix)
		  obstack_grow (&obstack, target_sysroot_suffix,
				strlen (target_sysroot_suffix));
	      }
	    break;

	  case 'S':
	    value = do_spec_1 (startfile_spec, 0, NULL);
	    if (value != 0)
	      return value;
	    break;

	    /* Here we define characters other than letters and digits.  */

	  case '{':
	    p = handle_braces (p);
	    if (p == 0)
	      return -1;
	    break;

	  case ':':
	    p = handle_spec_function (p, NULL);
	    if (p == 0)
	      return -1;
	    break;

	  case '%':
	    obstack_1grow (&obstack, '%');
	    break;

	  case '.':
	    {
	      unsigned len = 0;

	      while (p[len] && p[len] != ' ' && p[len] != '%')
		len++;
	      suffix_subst = save_string (p - 1, len + 1);
	      p += len;
	    }
	   break;

	   /* Henceforth ignore the option(s) matching the pattern
	      after the %<.  */
	  case '<':
	  case '>':
	    {
	      unsigned len = 0;
	      int have_wildcard = 0;
	      int i;
	      int switch_option;

	      if (c == '>')
		switch_option = SWITCH_IGNORE | SWITCH_KEEP_FOR_GCC;
	      else
		switch_option = SWITCH_IGNORE;

	      while (p[len] && p[len] != ' ' && p[len] != '\t')
		len++;

	      if (p[len-1] == '*')
		have_wildcard = 1;

	      for (i = 0; i < n_switches; i++)
		if (!strncmp (switches[i].part1, p, len - have_wildcard)
		    && (have_wildcard || switches[i].part1[len] == '\0'))
		  {
		    switches[i].live_cond |= switch_option;
		    /* User switch be validated from validate_all_switches.
		       when the definition is seen from the spec file.
		       If not defined anywhere, will be rejected.  */
		    if (switches[i].known)
		      switches[i].validated = true;
		  }

	      p += len;
	    }
	    break;

	  case '*':
	    if (soft_matched_part)
	      {
		if (soft_matched_part[0])
		  do_spec_1 (soft_matched_part, 1, NULL);
		/* Only insert a space after the substitution if it is at the
		   end of the current sequence.  So if:

		     "%{foo=*:bar%*}%{foo=*:one%*two}"

		   matches -foo=hello then it will produce:
		   
		     barhello onehellotwo
		*/
		if (*p == 0 || *p == '}')
		  do_spec_1 (" ", 0, NULL);
	      }
	    else
	      /* Catch the case where a spec string contains something like
		 '%{foo:%*}'.  i.e. there is no * in the pattern on the left
		 hand side of the :.  */
	      error ("spec failure: %<%%*%> has not been initialized by pattern match");
	    break;

	    /* Process a string found as the value of a spec given by name.
	       This feature allows individual machine descriptions
	       to add and use their own specs.  */
	  case '(':
	    {
	      const char *name = p;
	      struct spec_list *sl;
	      int len;

	      /* The string after the S/P is the name of a spec that is to be
		 processed.  */
	      while (*p && *p != ')')
		p++;

	      /* See if it's in the list.  */
	      for (len = p - name, sl = specs; sl; sl = sl->next)
		if (sl->name_len == len && !strncmp (sl->name, name, len))
		  {
		    name = *(sl->ptr_spec);
#ifdef DEBUG_SPECS
		    fnotice (stderr, "Processing spec (%s), which is '%s'\n",
			     sl->name, name);
#endif
		    break;
		  }

	      if (sl)
		{
		  value = do_spec_1 (name, 0, NULL);
		  if (value != 0)
		    return value;
		}

	      /* Discard the closing paren.  */
	      if (*p)
		p++;
	    }
	    break;

	  default:
	    error ("spec failure: unrecognized spec option %qc", c);
	    break;
	  }
	break;

      case '\\':
	/* Backslash: treat next character as ordinary.  */
	c = *p++;

	/* Fall through.  */
      default:
	/* Ordinary character: put it into the current argument.  */
	obstack_1grow (&obstack, c);
	arg_going = 1;
      }

  /* End of string.  If we are processing a spec function, we need to
     end any pending argument.  */
  if (processing_spec_function)
    end_going_arg ();

  return 0;
}

/* Look up a spec function.  */

static const struct spec_function *
lookup_spec_function (const char *name)
{
  const struct spec_function *sf;

  for (sf = static_spec_functions; sf->name != NULL; sf++)
    if (strcmp (sf->name, name) == 0)
      return sf;

  return NULL;
}

/* Evaluate a spec function.  */

static const char *
eval_spec_function (const char *func, const char *args)
{
  const struct spec_function *sf;
  const char *funcval;

  /* Saved spec processing context.  */
  vec<const_char_p> save_argbuf;

  int save_arg_going;
  int save_delete_this_arg;
  int save_this_is_output_file;
  int save_this_is_library_file;
  int save_input_from_pipe;
  int save_this_is_linker_script;
  const char *save_suffix_subst;

  int save_growing_size;
  void *save_growing_value = NULL;

  sf = lookup_spec_function (func);
  if (sf == NULL)
    fatal_error ("unknown spec function %qs", func);

  /* Push the spec processing context.  */
  save_argbuf = argbuf;

  save_arg_going = arg_going;
  save_delete_this_arg = delete_this_arg;
  save_this_is_output_file = this_is_output_file;
  save_this_is_library_file = this_is_library_file;
  save_this_is_linker_script = this_is_linker_script;
  save_input_from_pipe = input_from_pipe;
  save_suffix_subst = suffix_subst;

  /* If we have some object growing now, finalize it so the args and function
     eval proceed from a cleared context.  This is needed to prevent the first
     constructed arg from mistakenly including the growing value.  We'll push
     this value back on the obstack once the function evaluation is done, to
     restore a consistent processing context for our caller.  This is fine as
     the address of growing objects isn't guaranteed to remain stable until
     they are finalized, and we expect this situation to be rare enough for
     the extra copy not to be an issue.  */
  save_growing_size = obstack_object_size (&obstack);
  if (save_growing_size > 0)
    save_growing_value = obstack_finish (&obstack);

  /* Create a new spec processing context, and build the function
     arguments.  */

  alloc_args ();
  if (do_spec_2 (args) < 0)
    fatal_error ("error in args to spec function %qs", func);

  /* argbuf_index is an index for the next argument to be inserted, and
     so contains the count of the args already inserted.  */

  funcval = (*sf->func) (argbuf.length (),
			 argbuf.address ());

  /* Pop the spec processing context.  */
  argbuf.release ();
  argbuf = save_argbuf;

  arg_going = save_arg_going;
  delete_this_arg = save_delete_this_arg;
  this_is_output_file = save_this_is_output_file;
  this_is_library_file = save_this_is_library_file;
  this_is_linker_script = save_this_is_linker_script;
  input_from_pipe = save_input_from_pipe;
  suffix_subst = save_suffix_subst;

  if (save_growing_size > 0)
    obstack_grow (&obstack, save_growing_value, save_growing_size);

  return funcval;
}

/* Handle a spec function call of the form:

   %:function(args)

   ARGS is processed as a spec in a separate context and split into an
   argument vector in the normal fashion.  The function returns a string
   containing a spec which we then process in the caller's context, or
   NULL if no processing is required.

   If RETVAL_NONNULL is not NULL, then store a bool whether function
   returned non-NULL.  */

static const char *
handle_spec_function (const char *p, bool *retval_nonnull)
{
  char *func, *args;
  const char *endp, *funcval;
  int count;

  processing_spec_function++;

  /* Get the function name.  */
  for (endp = p; *endp != '\0'; endp++)
    {
      if (*endp == '(')		/* ) */
        break;
      /* Only allow [A-Za-z0-9], -, and _ in function names.  */
      if (!ISALNUM (*endp) && !(*endp == '-' || *endp == '_'))
	fatal_error ("malformed spec function name");
    }
  if (*endp != '(')		/* ) */
    fatal_error ("no arguments for spec function");
  func = save_string (p, endp - p);
  p = ++endp;

  /* Get the arguments.  */
  for (count = 0; *endp != '\0'; endp++)
    {
      /* ( */
      if (*endp == ')')
	{
	  if (count == 0)
	    break;
	  count--;
	}
      else if (*endp == '(')	/* ) */
	count++;
    }
  /* ( */
  if (*endp != ')')
    fatal_error ("malformed spec function arguments");
  args = save_string (p, endp - p);
  p = ++endp;

  /* p now points to just past the end of the spec function expression.  */

  funcval = eval_spec_function (func, args);
  if (funcval != NULL && do_spec_1 (funcval, 0, NULL) < 0)
    p = NULL;
  if (retval_nonnull)
    *retval_nonnull = funcval != NULL;

  free (func);
  free (args);

  processing_spec_function--;

  return p;
}

/* Inline subroutine of handle_braces.  Returns true if the current
   input suffix matches the atom bracketed by ATOM and END_ATOM.  */
static inline bool
input_suffix_matches (const char *atom, const char *end_atom)
{
  return (input_suffix
	  && !strncmp (input_suffix, atom, end_atom - atom)
	  && input_suffix[end_atom - atom] == '\0');
}

/* Subroutine of handle_braces.  Returns true if the current
   input file's spec name matches the atom bracketed by ATOM and END_ATOM.  */
static bool
input_spec_matches (const char *atom, const char *end_atom)
{
  return (input_file_compiler
	  && input_file_compiler->suffix
	  && input_file_compiler->suffix[0] != '\0'
	  && !strncmp (input_file_compiler->suffix + 1, atom,
		       end_atom - atom)
	  && input_file_compiler->suffix[end_atom - atom + 1] == '\0');
}

/* Subroutine of handle_braces.  Returns true if a switch
   matching the atom bracketed by ATOM and END_ATOM appeared on the
   command line.  */
static bool
switch_matches (const char *atom, const char *end_atom, int starred)
{
  int i;
  int len = end_atom - atom;
  int plen = starred ? len : -1;

  for (i = 0; i < n_switches; i++)
    if (!strncmp (switches[i].part1, atom, len)
	&& (starred || switches[i].part1[len] == '\0')
	&& check_live_switch (i, plen))
      return true;

    /* Check if a switch with separated form matching the atom.
       We check -D and -U switches. */
    else if (switches[i].args != 0)
      {
	if ((*switches[i].part1 == 'D' || *switches[i].part1 == 'U')
	    && *switches[i].part1 == atom[0])
	  {
	    if (!strncmp (switches[i].args[0], &atom[1], len - 1)
		&& (starred || (switches[i].part1[1] == '\0'
				&& switches[i].args[0][len - 1] == '\0'))
		&& check_live_switch (i, (starred ? 1 : -1)))
	      return true;
	  }
      }

  return false;
}

/* Inline subroutine of handle_braces.  Mark all of the switches which
   match ATOM (extends to END_ATOM; STARRED indicates whether there
   was a star after the atom) for later processing.  */
static inline void
mark_matching_switches (const char *atom, const char *end_atom, int starred)
{
  int i;
  int len = end_atom - atom;
  int plen = starred ? len : -1;

  for (i = 0; i < n_switches; i++)
    if (!strncmp (switches[i].part1, atom, len)
	&& (starred || switches[i].part1[len] == '\0')
	&& check_live_switch (i, plen))
      switches[i].ordering = 1;
}

/* Inline subroutine of handle_braces.  Process all the currently
   marked switches through give_switch, and clear the marks.  */
static inline void
process_marked_switches (void)
{
  int i;

  for (i = 0; i < n_switches; i++)
    if (switches[i].ordering == 1)
      {
	switches[i].ordering = 0;
	give_switch (i, 0);
      }
}

/* Handle a %{ ... } construct.  P points just inside the leading {.
   Returns a pointer one past the end of the brace block, or 0
   if we call do_spec_1 and that returns -1.  */

static const char *
handle_braces (const char *p)
{
  const char *atom, *end_atom;
  const char *d_atom = NULL, *d_end_atom = NULL;
  const char *orig = p;

  bool a_is_suffix;
  bool a_is_spectype;
  bool a_is_starred;
  bool a_is_negated;
  bool a_matched;

  bool a_must_be_last = false;
  bool ordered_set    = false;
  bool disjunct_set   = false;
  bool disj_matched   = false;
  bool disj_starred   = true;
  bool n_way_choice   = false;
  bool n_way_matched  = false;

#define SKIP_WHITE() do { while (*p == ' ' || *p == '\t') p++; } while (0)

  do
    {
      if (a_must_be_last)
	goto invalid;

      /* Scan one "atom" (S in the description above of %{}, possibly
	 with '!', '.', '@', ',', or '*' modifiers).  */
      a_matched = false;
      a_is_suffix = false;
      a_is_starred = false;
      a_is_negated = false;
      a_is_spectype = false;

      SKIP_WHITE ();
      if (*p == '!')
	p++, a_is_negated = true;

      SKIP_WHITE ();
      if (*p == '%' && p[1] == ':')
	{
	  atom = NULL;
	  end_atom = NULL;
	  p = handle_spec_function (p + 2, &a_matched);
	}
      else
	{
	  if (*p == '.')
	    p++, a_is_suffix = true;
	  else if (*p == ',')
	    p++, a_is_spectype = true;

	  atom = p;
	  while (ISIDNUM (*p) || *p == '-' || *p == '+' || *p == '='
		 || *p == ',' || *p == '.' || *p == '@')
	    p++;
	  end_atom = p;

	  if (*p == '*')
	    p++, a_is_starred = 1;
	}

      SKIP_WHITE ();
      switch (*p)
	{
	case '&': case '}':
	  /* Substitute the switch(es) indicated by the current atom.  */
	  ordered_set = true;
	  if (disjunct_set || n_way_choice || a_is_negated || a_is_suffix
	      || a_is_spectype || atom == end_atom)
	    goto invalid;

	  mark_matching_switches (atom, end_atom, a_is_starred);

	  if (*p == '}')
	    process_marked_switches ();
	  break;

	case '|': case ':':
	  /* Substitute some text if the current atom appears as a switch
	     or suffix.  */
	  disjunct_set = true;
	  if (ordered_set)
	    goto invalid;

	  if (atom && atom == end_atom)
	    {
	      if (!n_way_choice || disj_matched || *p == '|'
		  || a_is_negated || a_is_suffix || a_is_spectype
		  || a_is_starred)
		goto invalid;

	      /* An empty term may appear as the last choice of an
		 N-way choice set; it means "otherwise".  */
	      a_must_be_last = true;
	      disj_matched = !n_way_matched;
	      disj_starred = false;
	    }
	  else
	    {
	      if ((a_is_suffix || a_is_spectype) && a_is_starred)
		goto invalid;

	      if (!a_is_starred)
		disj_starred = false;

	      /* Don't bother testing this atom if we already have a
		 match.  */
	      if (!disj_matched && !n_way_matched)
		{
		  if (atom == NULL)
		    /* a_matched is already set by handle_spec_function.  */;
		  else if (a_is_suffix)
		    a_matched = input_suffix_matches (atom, end_atom);
		  else if (a_is_spectype)
		    a_matched = input_spec_matches (atom, end_atom);
		  else
		    a_matched = switch_matches (atom, end_atom, a_is_starred);

		  if (a_matched != a_is_negated)
		    {
		      disj_matched = true;
		      d_atom = atom;
		      d_end_atom = end_atom;
		    }
		}
	    }

	  if (*p == ':')
	    {
	      /* Found the body, that is, the text to substitute if the
		 current disjunction matches.  */
	      p = process_brace_body (p + 1, d_atom, d_end_atom, disj_starred,
				      disj_matched && !n_way_matched);
	      if (p == 0)
		return 0;

	      /* If we have an N-way choice, reset state for the next
		 disjunction.  */
	      if (*p == ';')
		{
		  n_way_choice = true;
		  n_way_matched |= disj_matched;
		  disj_matched = false;
		  disj_starred = true;
		  d_atom = d_end_atom = NULL;
		}
	    }
	  break;

	default:
	  goto invalid;
	}
    }
  while (*p++ != '}');

  return p;

 invalid:
  fatal_error ("braced spec %qs is invalid at %qc", orig, *p);

#undef SKIP_WHITE
}

/* Subroutine of handle_braces.  Scan and process a brace substitution body
   (X in the description of %{} syntax).  P points one past the colon;
   ATOM and END_ATOM bracket the first atom which was found to be true
   (present) in the current disjunction; STARRED indicates whether all
   the atoms in the current disjunction were starred (for syntax validation);
   MATCHED indicates whether the disjunction matched or not, and therefore
   whether or not the body is to be processed through do_spec_1 or just
   skipped.  Returns a pointer to the closing } or ;, or 0 if do_spec_1
   returns -1.  */

static const char *
process_brace_body (const char *p, const char *atom, const char *end_atom,
		    int starred, int matched)
{
  const char *body, *end_body;
  unsigned int nesting_level;
  bool have_subst     = false;

  /* Locate the closing } or ;, honoring nested braces.
     Trim trailing whitespace.  */
  body = p;
  nesting_level = 1;
  for (;;)
    {
      if (*p == '{')
	nesting_level++;
      else if (*p == '}')
	{
	  if (!--nesting_level)
	    break;
	}
      else if (*p == ';' && nesting_level == 1)
	break;
      else if (*p == '%' && p[1] == '*' && nesting_level == 1)
	have_subst = true;
      else if (*p == '\0')
	goto invalid;
      p++;
    }

  end_body = p;
  while (end_body[-1] == ' ' || end_body[-1] == '\t')
    end_body--;

  if (have_subst && !starred)
    goto invalid;

  if (matched)
    {
      /* Copy the substitution body to permanent storage and execute it.
	 If have_subst is false, this is a simple matter of running the
	 body through do_spec_1...  */
      char *string = save_string (body, end_body - body);
      if (!have_subst)
	{
	  if (do_spec_1 (string, 0, NULL) < 0)
	    return 0;
	}
      else
	{
	  /* ... but if have_subst is true, we have to process the
	     body once for each matching switch, with %* set to the
	     variant part of the switch.  */
	  unsigned int hard_match_len = end_atom - atom;
	  int i;

	  for (i = 0; i < n_switches; i++)
	    if (!strncmp (switches[i].part1, atom, hard_match_len)
		&& check_live_switch (i, hard_match_len))
	      {
		if (do_spec_1 (string, 0,
			       &switches[i].part1[hard_match_len]) < 0)
		  return 0;
		/* Pass any arguments this switch has.  */
		give_switch (i, 1);
		suffix_subst = NULL;
	      }
	}
    }

  return p;

 invalid:
  fatal_error ("braced spec body %qs is invalid", body);
}

/* Return 0 iff switch number SWITCHNUM is obsoleted by a later switch
   on the command line.  PREFIX_LENGTH is the length of XXX in an {XXX*}
   spec, or -1 if either exact match or %* is used.

   A -O switch is obsoleted by a later -O switch.  A -f, -g, -m, or -W switch
   whose value does not begin with "no-" is obsoleted by the same value
   with the "no-", similarly for a switch with the "no-" prefix.  */

static int
check_live_switch (int switchnum, int prefix_length)
{
  const char *name = switches[switchnum].part1;
  int i;

  /* If we already processed this switch and determined if it was
     live or not, return our past determination.  */
  if (switches[switchnum].live_cond != 0)
    return ((switches[switchnum].live_cond & SWITCH_LIVE) != 0
	    && (switches[switchnum].live_cond & SWITCH_FALSE) == 0
	    && (switches[switchnum].live_cond & SWITCH_IGNORE_PERMANENTLY)
	       == 0);

  /* In the common case of {<at-most-one-letter>*}, a negating
     switch would always match, so ignore that case.  We will just
     send the conflicting switches to the compiler phase.  */
  if (prefix_length >= 0 && prefix_length <= 1)
    return 1;

  /* Now search for duplicate in a manner that depends on the name.  */
  switch (*name)
    {
    case 'O':
      for (i = switchnum + 1; i < n_switches; i++)
	if (switches[i].part1[0] == 'O')
	  {
	    switches[switchnum].validated = true;
	    switches[switchnum].live_cond = SWITCH_FALSE;
	    return 0;
	  }
      break;

    case 'W':  case 'f':  case 'm': case 'g':
      if (! strncmp (name + 1, "no-", 3))
	{
	  /* We have Xno-YYY, search for XYYY.  */
	  for (i = switchnum + 1; i < n_switches; i++)
	    if (switches[i].part1[0] == name[0]
		&& ! strcmp (&switches[i].part1[1], &name[4]))
	      {
		/* --specs are validated with the validate_switches mechanism.  */
		if (switches[switchnum].known)
		  switches[switchnum].validated = true;
		switches[switchnum].live_cond = SWITCH_FALSE;
		return 0;
	      }
	}
      else
	{
	  /* We have XYYY, search for Xno-YYY.  */
	  for (i = switchnum + 1; i < n_switches; i++)
	    if (switches[i].part1[0] == name[0]
		&& switches[i].part1[1] == 'n'
		&& switches[i].part1[2] == 'o'
		&& switches[i].part1[3] == '-'
		&& !strcmp (&switches[i].part1[4], &name[1]))
	      {
		/* --specs are validated with the validate_switches mechanism.  */
		if (switches[switchnum].known)
		  switches[switchnum].validated = true;
		switches[switchnum].live_cond = SWITCH_FALSE;
		return 0;
	      }
	}
      break;
    }

  /* Otherwise the switch is live.  */
  switches[switchnum].live_cond |= SWITCH_LIVE;
  return 1;
}

/* Pass a switch to the current accumulating command
   in the same form that we received it.
   SWITCHNUM identifies the switch; it is an index into
   the vector of switches gcc received, which is `switches'.
   This cannot fail since it never finishes a command line.

   If OMIT_FIRST_WORD is nonzero, then we omit .part1 of the argument.  */

static void
give_switch (int switchnum, int omit_first_word)
{
  if ((switches[switchnum].live_cond & SWITCH_IGNORE) != 0)
    return;

  if (!omit_first_word)
    {
      do_spec_1 ("-", 0, NULL);
      do_spec_1 (switches[switchnum].part1, 1, NULL);
    }

  if (switches[switchnum].args != 0)
    {
      const char **p;
      for (p = switches[switchnum].args; *p; p++)
	{
	  const char *arg = *p;

	  do_spec_1 (" ", 0, NULL);
	  if (suffix_subst)
	    {
	      unsigned length = strlen (arg);
	      int dot = 0;

	      while (length-- && !IS_DIR_SEPARATOR (arg[length]))
		if (arg[length] == '.')
		  {
		    (CONST_CAST (char *, arg))[length] = 0;
		    dot = 1;
		    break;
		  }
	      do_spec_1 (arg, 1, NULL);
	      if (dot)
		(CONST_CAST (char *, arg))[length] = '.';
	      do_spec_1 (suffix_subst, 1, NULL);
	    }
	  else
	    do_spec_1 (arg, 1, NULL);
	}
    }

  do_spec_1 (" ", 0, NULL);
  switches[switchnum].validated = true;
}

/* Search for a file named NAME trying various prefixes including the
   user's -B prefix and some standard ones.
   Return the absolute file name found.  If nothing is found, return NAME.  */

static const char *
find_file (const char *name)
{
  char *newname = find_a_file (&startfile_prefixes, name, R_OK, true);
  return newname ? newname : name;
}

/* Determine whether a directory exists.  If LINKER, return 0 for
   certain fixed names not needed by the linker.  */

static int
is_directory (const char *path1, bool linker)
{
  int len1;
  char *path;
  char *cp;
  struct stat st;

  /* Ensure the string ends with "/.".  The resulting path will be a
     directory even if the given path is a symbolic link.  */
  len1 = strlen (path1);
  path = (char *) alloca (3 + len1);
  memcpy (path, path1, len1);
  cp = path + len1;
  if (!IS_DIR_SEPARATOR (cp[-1]))
    *cp++ = DIR_SEPARATOR;
  *cp++ = '.';
  *cp = '\0';

  /* Exclude directories that the linker is known to search.  */
  if (linker
      && IS_DIR_SEPARATOR (path[0])
      && ((cp - path == 6
	   && filename_ncmp (path + 1, "lib", 3) == 0)
	  || (cp - path == 10
	      && filename_ncmp (path + 1, "usr", 3) == 0
	      && IS_DIR_SEPARATOR (path[4])
	      && filename_ncmp (path + 5, "lib", 3) == 0)))
    return 0;

  return (stat (path, &st) >= 0 && S_ISDIR (st.st_mode));
}

/* Set up the various global variables to indicate that we're processing
   the input file named FILENAME.  */

void
set_input (const char *filename)
{
  const char *p;

  gcc_input_filename = filename;
  input_filename_length = strlen (gcc_input_filename);
  input_basename = lbasename (gcc_input_filename);

  /* Find a suffix starting with the last period,
     and set basename_length to exclude that suffix.  */
  basename_length = strlen (input_basename);
  suffixed_basename_length = basename_length;
  p = input_basename + basename_length;
  while (p != input_basename && *p != '.')
    --p;
  if (*p == '.' && p != input_basename)
    {
      basename_length = p - input_basename;
      input_suffix = p + 1;
    }
  else
    input_suffix = "";

  /* If a spec for 'g', 'u', or 'U' is seen with -save-temps then
     we will need to do a stat on the gcc_input_filename.  The
     INPUT_STAT_SET signals that the stat is needed.  */
  input_stat_set = 0;
}

/* On fatal signals, delete all the temporary files.  */

static void
fatal_signal (int signum)
{
  signal (signum, SIG_DFL);
  delete_failure_queue ();
  delete_temp_files ();
  /* Get the same signal again, this time not handled,
     so its normal effect occurs.  */
  kill (getpid (), signum);
}

/* Compare the contents of the two files named CMPFILE[0] and
   CMPFILE[1].  Return zero if they're identical, nonzero
   otherwise.  */

static int
compare_files (char *cmpfile[])
{
  int ret = 0;
  FILE *temp[2] = { NULL, NULL };
  int i;

#if HAVE_MMAP_FILE
  {
    size_t length[2];
    void *map[2] = { NULL, NULL };

    for (i = 0; i < 2; i++)
      {
	struct stat st;

	if (stat (cmpfile[i], &st) < 0 || !S_ISREG (st.st_mode))
	  {
	    error ("%s: could not determine length of compare-debug file %s",
		   gcc_input_filename, cmpfile[i]);
	    ret = 1;
	    break;
	  }

	length[i] = st.st_size;
      }

    if (!ret && length[0] != length[1])
      {
	error ("%s: -fcompare-debug failure (length)", gcc_input_filename);
	ret = 1;
      }

    if (!ret)
      for (i = 0; i < 2; i++)
	{
	  int fd = open (cmpfile[i], O_RDONLY);
	  if (fd < 0)
	    {
	      error ("%s: could not open compare-debug file %s",
		     gcc_input_filename, cmpfile[i]);
	      ret = 1;
	      break;
	    }

	  map[i] = mmap (NULL, length[i], PROT_READ, MAP_PRIVATE, fd, 0);
	  close (fd);

	  if (map[i] == (void *) MAP_FAILED)
	    {
	      ret = -1;
	      break;
	    }
	}

    if (!ret)
      {
	if (memcmp (map[0], map[1], length[0]) != 0)
	  {
	    error ("%s: -fcompare-debug failure", gcc_input_filename);
	    ret = 1;
	  }
      }

    for (i = 0; i < 2; i++)
      if (map[i])
	munmap ((caddr_t) map[i], length[i]);

    if (ret >= 0)
      return ret;

    ret = 0;
  }
#endif

  for (i = 0; i < 2; i++)
    {
      temp[i] = fopen (cmpfile[i], "r");
      if (!temp[i])
	{
	  error ("%s: could not open compare-debug file %s",
		 gcc_input_filename, cmpfile[i]);
	  ret = 1;
	  break;
	}
    }

  if (!ret && temp[0] && temp[1])
    for (;;)
      {
	int c0, c1;
	c0 = fgetc (temp[0]);
	c1 = fgetc (temp[1]);

	if (c0 != c1)
	  {
	    error ("%s: -fcompare-debug failure",
		   gcc_input_filename);
	    ret = 1;
	    break;
	  }

	if (c0 == EOF)
	  break;
      }

  for (i = 1; i >= 0; i--)
    {
      if (temp[i])
	fclose (temp[i]);
    }

  return ret;
}

extern int main (int, char **);

int
main (int argc, char **argv)
{
  size_t i;
  int value;
  int linker_was_run = 0;
  int lang_n_infiles = 0;
  int num_linker_inputs = 0;
  char *explicit_link_files;
  char *specs_file;
  char *lto_wrapper_file;
  const char *p;
  struct user_specs *uptr;
  char **old_argv = argv;
  struct cl_decoded_option *decoded_options;
  unsigned int decoded_options_count;

  p = argv[0] + strlen (argv[0]);
  while (p != argv[0] && !IS_DIR_SEPARATOR (p[-1]))
    --p;
  progname = p;

  xmalloc_set_program_name (progname);

  expandargv (&argc, &argv);

  /* Determine if any expansions were made.  */
  if (argv != old_argv)
    at_file_supplied = true;

  /* Register the language-independent parameters.  */
  global_init_params ();
  finish_params ();

  init_options_struct (&global_options, &global_options_set);

  decode_cmdline_options_to_array (argc, CONST_CAST2 (const char **, char **,
						      argv),
				   CL_DRIVER,
				   &decoded_options, &decoded_options_count);

  /* Unlock the stdio streams.  */
  unlock_std_streams ();

  gcc_init_libintl ();

  diagnostic_initialize (global_dc, 0);

#ifdef GCC_DRIVER_HOST_INITIALIZATION
  /* Perform host dependent initialization when needed.  */
  GCC_DRIVER_HOST_INITIALIZATION;
#endif

  if (atexit (delete_temp_files) != 0)
    fatal_error ("atexit failed");

  if (signal (SIGINT, SIG_IGN) != SIG_IGN)
    signal (SIGINT, fatal_signal);
#ifdef SIGHUP
  if (signal (SIGHUP, SIG_IGN) != SIG_IGN)
    signal (SIGHUP, fatal_signal);
#endif
  if (signal (SIGTERM, SIG_IGN) != SIG_IGN)
    signal (SIGTERM, fatal_signal);
#ifdef SIGPIPE
  if (signal (SIGPIPE, SIG_IGN) != SIG_IGN)
    signal (SIGPIPE, fatal_signal);
#endif
#ifdef SIGCHLD
  /* We *MUST* set SIGCHLD to SIG_DFL so that the wait4() call will
     receive the signal.  A different setting is inheritable */
  signal (SIGCHLD, SIG_DFL);
#endif

  /* Parsing and gimplification sometimes need quite large stack.
     Increase stack size limits if possible.  */
  stack_limit_increase (64 * 1024 * 1024);

  /* Allocate the argument vector.  */
  alloc_args ();

  obstack_init (&obstack);

  /* Build multilib_select, et. al from the separate lines that make up each
     multilib selection.  */
  {
    const char *const *q = multilib_raw;
    int need_space;

    obstack_init (&multilib_obstack);
    while ((p = *q++) != (char *) 0)
      obstack_grow (&multilib_obstack, p, strlen (p));

    obstack_1grow (&multilib_obstack, 0);
    multilib_select = XOBFINISH (&multilib_obstack, const char *);

    q = multilib_matches_raw;
    while ((p = *q++) != (char *) 0)
      obstack_grow (&multilib_obstack, p, strlen (p));

    obstack_1grow (&multilib_obstack, 0);
    multilib_matches = XOBFINISH (&multilib_obstack, const char *);

    q = multilib_exclusions_raw;
    while ((p = *q++) != (char *) 0)
      obstack_grow (&multilib_obstack, p, strlen (p));

    obstack_1grow (&multilib_obstack, 0);
    multilib_exclusions = XOBFINISH (&multilib_obstack, const char *);

    q = multilib_reuse_raw;
    while ((p = *q++) != (char *) 0)
      obstack_grow (&multilib_obstack, p, strlen (p));

    obstack_1grow (&multilib_obstack, 0);
    multilib_reuse = XOBFINISH (&multilib_obstack, const char *);

    need_space = FALSE;
    for (i = 0; i < ARRAY_SIZE (multilib_defaults_raw); i++)
      {
	if (need_space)
	  obstack_1grow (&multilib_obstack, ' ');
	obstack_grow (&multilib_obstack,
		      multilib_defaults_raw[i],
		      strlen (multilib_defaults_raw[i]));
	need_space = TRUE;
      }

    obstack_1grow (&multilib_obstack, 0);
    multilib_defaults = XOBFINISH (&multilib_obstack, const char *);
  }

#ifdef INIT_ENVIRONMENT
  /* Set up any other necessary machine specific environment variables.  */
  xputenv (INIT_ENVIRONMENT);
#endif

  /* Make a table of what switches there are (switches, n_switches).
     Make a table of specified input files (infiles, n_infiles).
     Decode switches that are handled locally.  */

  process_command (decoded_options_count, decoded_options);

  /* Initialize the vector of specs to just the default.
     This means one element containing 0s, as a terminator.  */

  compilers = XNEWVAR (struct compiler, sizeof default_compilers);
  memcpy (compilers, default_compilers, sizeof default_compilers);
  n_compilers = n_default_compilers;

  /* Read specs from a file if there is one.  */

  machine_suffix = concat (spec_machine, dir_separator_str,
			   spec_version, dir_separator_str, NULL);
  just_machine_suffix = concat (spec_machine, dir_separator_str, NULL);

  specs_file = find_a_file (&startfile_prefixes, "specs", R_OK, true);
  /* Read the specs file unless it is a default one.  */
  if (specs_file != 0 && strcmp (specs_file, "specs"))
    read_specs (specs_file, true, false);
  else
    init_spec ();

  /* We need to check standard_exec_prefix/just_machine_suffix/specs
     for any override of as, ld and libraries.  */
  specs_file = (char *) alloca (strlen (standard_exec_prefix)
		       + strlen (just_machine_suffix) + sizeof ("specs"));

  strcpy (specs_file, standard_exec_prefix);
  strcat (specs_file, just_machine_suffix);
  strcat (specs_file, "specs");
  if (access (specs_file, R_OK) == 0)
    read_specs (specs_file, true, false);

  /* Process any configure-time defaults specified for the command line
     options, via OPTION_DEFAULT_SPECS.  */
  for (i = 0; i < ARRAY_SIZE (option_default_specs); i++)
    do_option_spec (option_default_specs[i].name,
		    option_default_specs[i].spec);

  /* Process DRIVER_SELF_SPECS, adding any new options to the end
     of the command line.  */

  for (i = 0; i < ARRAY_SIZE (driver_self_specs); i++)
    do_self_spec (driver_self_specs[i]);

  /* If not cross-compiling, look for executables in the standard
     places.  */
  if (*cross_compile == '0')
    {
      if (*md_exec_prefix)
	{
	  add_prefix (&exec_prefixes, md_exec_prefix, "GCC",
		      PREFIX_PRIORITY_LAST, 0, 0);
	}
    }

  /* Process sysroot_suffix_spec.  */
  if (*sysroot_suffix_spec != 0
      && !no_sysroot_suffix
      && do_spec_2 (sysroot_suffix_spec) == 0)
    {
      if (argbuf.length () > 1)
        error ("spec failure: more than one arg to SYSROOT_SUFFIX_SPEC");
      else if (argbuf.length () == 1)
        target_sysroot_suffix = xstrdup (argbuf.last ());
    }

#ifdef HAVE_LD_SYSROOT
  /* Pass the --sysroot option to the linker, if it supports that.  If
     there is a sysroot_suffix_spec, it has already been processed by
     this point, so target_system_root really is the system root we
     should be using.  */
  if (target_system_root)
    {
      obstack_grow (&obstack, "%(sysroot_spec) ", strlen ("%(sysroot_spec) "));
      obstack_grow0 (&obstack, link_spec, strlen (link_spec));
      set_spec ("link", XOBFINISH (&obstack, const char *), false);
    }
#endif

  /* Process sysroot_hdrs_suffix_spec.  */
  if (*sysroot_hdrs_suffix_spec != 0
      && !no_sysroot_suffix
      && do_spec_2 (sysroot_hdrs_suffix_spec) == 0)
    {
      if (argbuf.length () > 1)
        error ("spec failure: more than one arg to SYSROOT_HEADERS_SUFFIX_SPEC");
      else if (argbuf.length () == 1)
        target_sysroot_hdrs_suffix = xstrdup (argbuf.last ());
    }

  /* Look for startfiles in the standard places.  */
  if (*startfile_prefix_spec != 0
      && do_spec_2 (startfile_prefix_spec) == 0
      && do_spec_1 (" ", 0, NULL) == 0)
    {
      const char *arg;
      int ndx;
      FOR_EACH_VEC_ELT (argbuf, ndx, arg)
	add_sysrooted_prefix (&startfile_prefixes, arg, "BINUTILS",
			      PREFIX_PRIORITY_LAST, 0, 1);
    }
  /* We should eventually get rid of all these and stick to
     startfile_prefix_spec exclusively.  */
  else if (*cross_compile == '0' || target_system_root)
    {
      if (*md_startfile_prefix)
	add_sysrooted_prefix (&startfile_prefixes, md_startfile_prefix,
			      "GCC", PREFIX_PRIORITY_LAST, 0, 1);

      if (*md_startfile_prefix_1)
	add_sysrooted_prefix (&startfile_prefixes, md_startfile_prefix_1,
			      "GCC", PREFIX_PRIORITY_LAST, 0, 1);

      /* If standard_startfile_prefix is relative, base it on
	 standard_exec_prefix.  This lets us move the installed tree
	 as a unit.  If GCC_EXEC_PREFIX is defined, base
	 standard_startfile_prefix on that as well.

         If the prefix is relative, only search it for native compilers;
         otherwise we will search a directory containing host libraries.  */
      if (IS_ABSOLUTE_PATH (standard_startfile_prefix))
	add_sysrooted_prefix (&startfile_prefixes,
			      standard_startfile_prefix, "BINUTILS",
			      PREFIX_PRIORITY_LAST, 0, 1);
      else if (*cross_compile == '0')
	{
	  add_prefix (&startfile_prefixes,
		      concat (gcc_exec_prefix
			      ? gcc_exec_prefix : standard_exec_prefix,
			      machine_suffix,
			      standard_startfile_prefix, NULL),
		      NULL, PREFIX_PRIORITY_LAST, 0, 1);
	}

      /* Sysrooted prefixes are relocated because target_system_root is
	 also relocated by gcc_exec_prefix.  */
      if (*standard_startfile_prefix_1)
 	add_sysrooted_prefix (&startfile_prefixes,
			      standard_startfile_prefix_1, "BINUTILS",
			      PREFIX_PRIORITY_LAST, 0, 1);
      if (*standard_startfile_prefix_2)
	add_sysrooted_prefix (&startfile_prefixes,
			      standard_startfile_prefix_2, "BINUTILS",
			      PREFIX_PRIORITY_LAST, 0, 1);
    }

  /* Process any user specified specs in the order given on the command
     line.  */
  for (uptr = user_specs_head; uptr; uptr = uptr->next)
    {
      char *filename = find_a_file (&startfile_prefixes, uptr->filename,
				    R_OK, true);
      read_specs (filename ? filename : uptr->filename, false, true);
    }

  /* Process any user self specs.  */
  {
    struct spec_list *sl;
    for (sl = specs; sl; sl = sl->next)
      if (sl->name_len == sizeof "self_spec" - 1
	  && !strcmp (sl->name, "self_spec"))
	do_self_spec (*sl->ptr_spec);
  }

  if (compare_debug)
    {
      enum save_temps save;

      if (!compare_debug_second)
	{
	  n_switches_debug_check[1] = n_switches;
	  n_switches_alloc_debug_check[1] = n_switches_alloc;
	  switches_debug_check[1] = XDUPVEC (struct switchstr, switches,
					     n_switches_alloc);

	  do_self_spec ("%:compare-debug-self-opt()");
	  n_switches_debug_check[0] = n_switches;
	  n_switches_alloc_debug_check[0] = n_switches_alloc;
	  switches_debug_check[0] = switches;

	  n_switches = n_switches_debug_check[1];
	  n_switches_alloc = n_switches_alloc_debug_check[1];
	  switches = switches_debug_check[1];
	}

      /* Avoid crash when computing %j in this early.  */
      save = save_temps_flag;
      save_temps_flag = SAVE_TEMPS_NONE;

      compare_debug = -compare_debug;
      do_self_spec ("%:compare-debug-self-opt()");

      save_temps_flag = save;

      if (!compare_debug_second)
	{
	  n_switches_debug_check[1] = n_switches;
	  n_switches_alloc_debug_check[1] = n_switches_alloc;
	  switches_debug_check[1] = switches;
	  compare_debug = -compare_debug;
	  n_switches = n_switches_debug_check[0];
	  n_switches_alloc = n_switches_debug_check[0];
	  switches = switches_debug_check[0];
	}
    }


  /* If we have a GCC_EXEC_PREFIX envvar, modify it for cpp's sake.  */
  if (gcc_exec_prefix)
    gcc_exec_prefix = concat (gcc_exec_prefix, spec_machine, dir_separator_str,
			      spec_version, dir_separator_str, NULL);

  /* Now we have the specs.
     Set the `valid' bits for switches that match anything in any spec.  */

  validate_all_switches ();

  /* Now that we have the switches and the specs, set
     the subdirectory based on the options.  */
  set_multilib_dir ();

  /* Set up to remember the pathname of gcc and any options
     needed for collect.  We use argv[0] instead of progname because
     we need the complete pathname.  */
  obstack_init (&collect_obstack);
  obstack_grow (&collect_obstack, "COLLECT_GCC=", sizeof ("COLLECT_GCC=") - 1);
  obstack_grow (&collect_obstack, argv[0], strlen (argv[0]) + 1);
  xputenv (XOBFINISH (&collect_obstack, char *));

  /* Set up to remember the pathname of the lto wrapper. */

  if (have_c)
    lto_wrapper_file = NULL;
  else
    lto_wrapper_file = find_a_file (&exec_prefixes, "lto-wrapper",
				    X_OK, false);
  if (lto_wrapper_file)
    {
      lto_wrapper_file = convert_white_space (lto_wrapper_file);
      lto_wrapper_spec = lto_wrapper_file;
      obstack_init (&collect_obstack);
      obstack_grow (&collect_obstack, "COLLECT_LTO_WRAPPER=",
		    sizeof ("COLLECT_LTO_WRAPPER=") - 1);
      obstack_grow (&collect_obstack, lto_wrapper_spec,
		    strlen (lto_wrapper_spec) + 1);
      xputenv (XOBFINISH (&collect_obstack, char *));
    }

  /* Reject switches that no pass was interested in.  */

  for (i = 0; (int) i < n_switches; i++)
    if (! switches[i].validated)
      error ("unrecognized command line option %<-%s%>", switches[i].part1);

  /* Obey some of the options.  */

  if (print_search_dirs)
    {
      printf (_("install: %s%s\n"),
	      gcc_exec_prefix ? gcc_exec_prefix : standard_exec_prefix,
	      gcc_exec_prefix ? "" : machine_suffix);
      printf (_("programs: %s\n"),
	      build_search_list (&exec_prefixes, "", false, false));
      printf (_("libraries: %s\n"),
	      build_search_list (&startfile_prefixes, "", false, true));
      return (0);
    }

  if (print_file_name)
    {
      printf ("%s\n", find_file (print_file_name));
      return (0);
    }

  if (print_prog_name)
    {
      if (use_ld != NULL && ! strcmp (print_prog_name, "ld"))
	{
	  /* Append USE_LD to to the default linker.  */
#ifdef DEFAULT_LINKER
	  char *ld;
# ifdef HAVE_HOST_EXECUTABLE_SUFFIX
	  int len = (sizeof (DEFAULT_LINKER)
		     - sizeof (HOST_EXECUTABLE_SUFFIX));
	  ld = NULL;
	  if (len > 0)
	    {
	      char *default_linker = xstrdup (DEFAULT_LINKER);
	      /* Strip HOST_EXECUTABLE_SUFFIX if DEFAULT_LINKER contains
		 HOST_EXECUTABLE_SUFFIX.  */
	      if (! strcmp (&default_linker[len], HOST_EXECUTABLE_SUFFIX))
		{
		  default_linker[len] = '\0';
		  ld = concat (default_linker, use_ld,
			       HOST_EXECUTABLE_SUFFIX, NULL);
		}
	    }
	  if (ld == NULL)
# endif
	  ld = concat (DEFAULT_LINKER, use_ld, NULL);
	  if (access (ld, X_OK) == 0)
	    {
	      printf ("%s\n", ld);
	      return (0);
	    }
#endif
	  print_prog_name = concat (print_prog_name, use_ld, NULL);
	}
      char *newname = find_a_file (&exec_prefixes, print_prog_name, X_OK, 0);
      printf ("%s\n", (newname ? newname : print_prog_name));
      return (0);
    }

  if (print_multi_lib)
    {
      print_multilib_info ();
      return (0);
    }

  if (print_multi_directory)
    {
      if (multilib_dir == NULL)
	printf (".\n");
      else
	printf ("%s\n", multilib_dir);
      return (0);
    }

  if (print_multiarch)
    {
      if (multiarch_dir == NULL)
	printf ("\n");
      else
	printf ("%s\n", multiarch_dir);
      return (0);
    }

  if (print_sysroot)
    {
      if (target_system_root)
	{
          if (target_sysroot_suffix)
	    printf ("%s%s\n", target_system_root, target_sysroot_suffix);
          else
	    printf ("%s\n", target_system_root);
	}
      return (0);
    }

  if (print_multi_os_directory)
    {
      if (multilib_os_dir == NULL)
	printf (".\n");
      else
	printf ("%s\n", multilib_os_dir);
      return (0);
    }

  if (print_sysroot_headers_suffix)
    {
      if (*sysroot_hdrs_suffix_spec)
	{
	  printf("%s\n", (target_sysroot_hdrs_suffix
			  ? target_sysroot_hdrs_suffix
			  : ""));
	  return (0);
	}
      else
	/* The error status indicates that only one set of fixed
	   headers should be built.  */
	fatal_error ("not configured with sysroot headers suffix");
    }

  if (print_help_list)
    {
      display_help ();

      if (! verbose_flag)
	{
	  printf (_("\nFor bug reporting instructions, please see:\n"));
	  printf ("%s.\n", bug_report_url);

	  return (0);
	}

      /* We do not exit here.  Instead we have created a fake input file
	 called 'help-dummy' which needs to be compiled, and we pass this
	 on the various sub-processes, along with the --help switch.
	 Ensure their output appears after ours.  */
      fputc ('\n', stdout);
      fflush (stdout);
    }

  if (print_version)
    {
      printf (_("%s %s%s\n"), progname, pkgversion_string,
	      version_string);
      printf ("Copyright %s 2014 Free Software Foundation, Inc.\n",
	      _("(C)"));
      fputs (_("This is free software; see the source for copying conditions.  There is NO\n\
warranty; not even for MERCHANTABILITY or FITNESS FOR A PARTICULAR PURPOSE.\n\n"),
	     stdout);
      if (! verbose_flag)
	return 0;

      /* We do not exit here. We use the same mechanism of --help to print
	 the version of the sub-processes. */
      fputc ('\n', stdout);
      fflush (stdout);
    }

  if (verbose_flag)
    {
      int n;
      const char *thrmod;

      fnotice (stderr, "Target: %s\n", spec_machine);
      fnotice (stderr, "Configured with: %s\n", configuration_arguments);

#ifdef THREAD_MODEL_SPEC
      /* We could have defined THREAD_MODEL_SPEC to "%*" by default,
	 but there's no point in doing all this processing just to get
	 thread_model back.  */
      obstack_init (&obstack);
      do_spec_1 (THREAD_MODEL_SPEC, 0, thread_model);
      obstack_1grow (&obstack, '\0');
      thrmod = XOBFINISH (&obstack, const char *);
#else
      thrmod = thread_model;
#endif

      fnotice (stderr, "Thread model: %s\n", thrmod);

      /* compiler_version is truncated at the first space when initialized
	 from version string, so truncate version_string at the first space
	 before comparing.  */
      for (n = 0; version_string[n]; n++)
	if (version_string[n] == ' ')
	  break;

      if (! strncmp (version_string, compiler_version, n)
	  && compiler_version[n] == 0)
	fnotice (stderr, "gcc version %s %s\n", version_string,
		 pkgversion_string);
      else
	fnotice (stderr, "gcc driver version %s %sexecuting gcc version %s\n",
		 version_string, pkgversion_string, compiler_version);

      if (n_infiles == 0)
	return (0);
    }

  if (n_infiles == added_libraries)
    fatal_error ("no input files");

  if (seen_error ())
    goto out;

  /* Make a place to record the compiler output file names
     that correspond to the input files.  */

  i = n_infiles;
  i += lang_specific_extra_outfiles;
  outfiles = XCNEWVEC (const char *, i);

  /* Record which files were specified explicitly as link input.  */

  explicit_link_files = XCNEWVEC (char, n_infiles);

  combine_inputs = have_o || flag_wpa;

  for (i = 0; (int) i < n_infiles; i++)
    {
      const char *name = infiles[i].name;
      struct compiler *compiler = lookup_compiler (name,
						   strlen (name),
						   infiles[i].language);

      if (compiler && !(compiler->combinable))
	combine_inputs = false;

      if (lang_n_infiles > 0 && compiler != input_file_compiler
	  && infiles[i].language && infiles[i].language[0] != '*')
	infiles[i].incompiler = compiler;
      else if (compiler)
	{
	  lang_n_infiles++;
	  input_file_compiler = compiler;
	  infiles[i].incompiler = compiler;
	}
      else
	{
	  /* Since there is no compiler for this input file, assume it is a
	     linker file.  */
	  explicit_link_files[i] = 1;
	  infiles[i].incompiler = NULL;
	}
      infiles[i].compiled = false;
      infiles[i].preprocessed = false;
    }

  if (!combine_inputs && have_c && have_o && lang_n_infiles > 1)
    fatal_error ("cannot specify -o with -c, -S or -E with multiple files");

  for (i = 0; (int) i < n_infiles; i++)
    {
      int this_file_error = 0;

      /* Tell do_spec what to substitute for %i.  */

      input_file_number = i;
      set_input (infiles[i].name);

      if (infiles[i].compiled)
	continue;

      /* Use the same thing in %o, unless cp->spec says otherwise.  */

      outfiles[i] = gcc_input_filename;

      /* Figure out which compiler from the file's suffix.  */

      input_file_compiler
	= lookup_compiler (infiles[i].name, input_filename_length,
			   infiles[i].language);

      if (input_file_compiler)
	{
	  /* Ok, we found an applicable compiler.  Run its spec.  */

	  if (input_file_compiler->spec[0] == '#')
	    {
	      error ("%s: %s compiler not installed on this system",
		     gcc_input_filename, &input_file_compiler->spec[1]);
	      this_file_error = 1;
	    }
	  else
	    {
	      if (compare_debug)
		{
		  free (debug_check_temp_file[0]);
		  debug_check_temp_file[0] = NULL;

		  free (debug_check_temp_file[1]);
		  debug_check_temp_file[1] = NULL;
		}

	      value = do_spec (input_file_compiler->spec);
	      infiles[i].compiled = true;
	      if (value < 0)
		this_file_error = 1;
	      else if (compare_debug && debug_check_temp_file[0])
		{
		  if (verbose_flag)
		    inform (0, "recompiling with -fcompare-debug");

		  compare_debug = -compare_debug;
		  n_switches = n_switches_debug_check[1];
		  n_switches_alloc = n_switches_alloc_debug_check[1];
		  switches = switches_debug_check[1];

		  value = do_spec (input_file_compiler->spec);

		  compare_debug = -compare_debug;
		  n_switches = n_switches_debug_check[0];
		  n_switches_alloc = n_switches_alloc_debug_check[0];
		  switches = switches_debug_check[0];

		  if (value < 0)
		    {
		      error ("during -fcompare-debug recompilation");
		      this_file_error = 1;
		    }

		  gcc_assert (debug_check_temp_file[1]
			      && filename_cmp (debug_check_temp_file[0],
					       debug_check_temp_file[1]));

		  if (verbose_flag)
		    inform (0, "comparing final insns dumps");

		  if (compare_files (debug_check_temp_file))
		    this_file_error = 1;
		}

	      if (compare_debug)
		{
		  free (debug_check_temp_file[0]);
		  debug_check_temp_file[0] = NULL;

		  free (debug_check_temp_file[1]);
		  debug_check_temp_file[1] = NULL;
		}
	    }
	}

      /* If this file's name does not contain a recognized suffix,
	 record it as explicit linker input.  */

      else
	explicit_link_files[i] = 1;

      /* Clear the delete-on-failure queue, deleting the files in it
	 if this compilation failed.  */

      if (this_file_error)
	{
	  delete_failure_queue ();
	  errorcount++;
	}
      /* If this compilation succeeded, don't delete those files later.  */
      clear_failure_queue ();
    }

  /* Reset the input file name to the first compile/object file name, for use
     with %b in LINK_SPEC. We use the first input file that we can find
     a compiler to compile it instead of using infiles.language since for
     languages other than C we use aliases that we then lookup later.  */
  if (n_infiles > 0)
    {
      int i;

      for (i = 0; i < n_infiles ; i++)
	if (infiles[i].incompiler
	    || (infiles[i].language && infiles[i].language[0] != '*'))
	  {
	    set_input (infiles[i].name);
	    break;
	  }
    }

  if (!seen_error ())
    {
      /* Make sure INPUT_FILE_NUMBER points to first available open
	 slot.  */
      input_file_number = n_infiles;
      if (lang_specific_pre_link ())
	errorcount++;
    }

  /* Determine if there are any linker input files.  */
  num_linker_inputs = 0;
  for (i = 0; (int) i < n_infiles; i++)
    if (explicit_link_files[i] || outfiles[i] != NULL)
      num_linker_inputs++;

  /* Run ld to link all the compiler output files.  */

  if (num_linker_inputs > 0 && !seen_error () && print_subprocess_help < 2)
    {
      int tmp = execution_count;

      if (! have_c)
	{
#if HAVE_LTO_PLUGIN > 0
#if HAVE_LTO_PLUGIN == 2
	  const char *fno_use_linker_plugin = "fno-use-linker-plugin";
#else
	  const char *fuse_linker_plugin = "fuse-linker-plugin";
#endif
#endif

	  /* We'll use ld if we can't find collect2.  */
	  if (! strcmp (linker_name_spec, "collect2"))
	    {
	      char *s = find_a_file (&exec_prefixes, "collect2", X_OK, false);
	      if (s == NULL)
		linker_name_spec = "ld";
	    }

#if HAVE_LTO_PLUGIN > 0
#if HAVE_LTO_PLUGIN == 2
	  if (!switch_matches (fno_use_linker_plugin,
			       fno_use_linker_plugin
			       + strlen (fno_use_linker_plugin), 0))
#else
	  if (switch_matches (fuse_linker_plugin,
			      fuse_linker_plugin
			      + strlen (fuse_linker_plugin), 0))
#endif
	    {
	      char *temp_spec = find_a_file (&exec_prefixes,
					     LTOPLUGINSONAME, R_OK,
					     false);
	      if (!temp_spec)
		fatal_error ("-fuse-linker-plugin, but %s not found",
			     LTOPLUGINSONAME);
	      linker_plugin_file_spec = convert_white_space (temp_spec);
	    }
#endif
	  lto_gcc_spec = argv[0];
	}

      /* Rebuild the COMPILER_PATH and LIBRARY_PATH environment variables
	 for collect.  */
      putenv_from_prefixes (&exec_prefixes, "COMPILER_PATH", false);
      putenv_from_prefixes (&startfile_prefixes, LIBRARY_PATH_ENV, true);

      if (print_subprocess_help == 1)
	{
	  printf (_("\nLinker options\n==============\n\n"));
	  printf (_("Use \"-Wl,OPTION\" to pass \"OPTION\""
		    " to the linker.\n\n"));
	  fflush (stdout);
	}
      value = do_spec (link_command_spec);
      if (value < 0)
	errorcount = 1;
      linker_was_run = (tmp != execution_count);
    }

  /* If options said don't run linker,
     complain about input files to be given to the linker.  */

  if (! linker_was_run && !seen_error ())
    for (i = 0; (int) i < n_infiles; i++)
      if (explicit_link_files[i]
	  && !(infiles[i].language && infiles[i].language[0] == '*'))
	warning (0, "%s: linker input file unused because linking not done",
		 outfiles[i]);

  /* Delete some or all of the temporary files we made.  */

  if (seen_error ())
    delete_failure_queue ();
  delete_temp_files ();

  if (print_help_list)
    {
      printf (("\nFor bug reporting instructions, please see:\n"));
      printf ("%s\n", bug_report_url);
    }

 out:
  return (signal_count != 0 ? 2
	  : seen_error () ? (pass_exit_codes ? greatest_status : 1)
	  : 0);
}

/* Find the proper compilation spec for the file name NAME,
   whose length is LENGTH.  LANGUAGE is the specified language,
   or 0 if this file is to be passed to the linker.  */

static struct compiler *
lookup_compiler (const char *name, size_t length, const char *language)
{
  struct compiler *cp;

  /* If this was specified by the user to be a linker input, indicate that.  */
  if (language != 0 && language[0] == '*')
    return 0;

  /* Otherwise, look for the language, if one is spec'd.  */
  if (language != 0)
    {
      for (cp = compilers + n_compilers - 1; cp >= compilers; cp--)
	if (cp->suffix[0] == '@' && !strcmp (cp->suffix + 1, language))
	  return cp;

      error ("language %s not recognized", language);
      return 0;
    }

  /* Look for a suffix.  */
  for (cp = compilers + n_compilers - 1; cp >= compilers; cp--)
    {
      if (/* The suffix `-' matches only the file name `-'.  */
	  (!strcmp (cp->suffix, "-") && !strcmp (name, "-"))
	  || (strlen (cp->suffix) < length
	      /* See if the suffix matches the end of NAME.  */
	      && !strcmp (cp->suffix,
			  name + length - strlen (cp->suffix))
	 ))
	break;
    }

#if defined (OS2) ||defined (HAVE_DOS_BASED_FILE_SYSTEM)
  /* Look again, but case-insensitively this time.  */
  if (cp < compilers)
    for (cp = compilers + n_compilers - 1; cp >= compilers; cp--)
      {
	if (/* The suffix `-' matches only the file name `-'.  */
	    (!strcmp (cp->suffix, "-") && !strcmp (name, "-"))
	    || (strlen (cp->suffix) < length
		/* See if the suffix matches the end of NAME.  */
		&& ((!strcmp (cp->suffix,
			     name + length - strlen (cp->suffix))
		     || !strpbrk (cp->suffix, "ABCDEFGHIJKLMNOPQRSTUVWXYZ"))
		    && !strcasecmp (cp->suffix,
				    name + length - strlen (cp->suffix)))
	   ))
	  break;
      }
#endif

  if (cp >= compilers)
    {
      if (cp->spec[0] != '@')
	/* A non-alias entry: return it.  */
	return cp;

      /* An alias entry maps a suffix to a language.
	 Search for the language; pass 0 for NAME and LENGTH
	 to avoid infinite recursion if language not found.  */
      return lookup_compiler (NULL, 0, cp->spec + 1);
    }
  return 0;
}

static char *
save_string (const char *s, int len)
{
  char *result = XNEWVEC (char, len + 1);

  memcpy (result, s, len);
  result[len] = 0;
  return result;
}

void
pfatal_with_name (const char *name)
{
  perror_with_name (name);
  delete_temp_files ();
  exit (1);
}

static void
perror_with_name (const char *name)
{
  error ("%s: %m", name);
}

static inline void
validate_switches_from_spec (const char *spec, bool user)
{
  const char *p = spec;
  char c;
  while ((c = *p++))
    if (c == '%' && (*p == '{' || *p == '<' || (*p == 'W' && *++p == '{')))
      /* We have a switch spec.  */
      p = validate_switches (p + 1, user);
}

static void
validate_all_switches (void)
{
  struct compiler *comp;
  struct spec_list *spec;

  for (comp = compilers; comp->spec; comp++)
    validate_switches_from_spec (comp->spec, false);

  /* Look through the linked list of specs read from the specs file.  */
  for (spec = specs; spec; spec = spec->next)
    validate_switches_from_spec (*spec->ptr_spec, spec->user_p);

  validate_switches_from_spec (link_command_spec, false);
}

/* Look at the switch-name that comes after START
   and mark as valid all supplied switches that match it.  */

static const char *
validate_switches (const char *start, bool user_spec)
{
  const char *p = start;
  const char *atom;
  size_t len;
  int i;
  bool suffix = false;
  bool starred = false;

#define SKIP_WHITE() do { while (*p == ' ' || *p == '\t') p++; } while (0)

next_member:
  SKIP_WHITE ();

  if (*p == '!')
    p++;

  SKIP_WHITE ();
  if (*p == '.' || *p == ',')
    suffix = true, p++;

  atom = p;
  while (ISIDNUM (*p) || *p == '-' || *p == '+' || *p == '='
	 || *p == ',' || *p == '.' || *p == '@')
    p++;
  len = p - atom;

  if (*p == '*')
    starred = true, p++;

  SKIP_WHITE ();

  if (!suffix)
    {
      /* Mark all matching switches as valid.  */
      for (i = 0; i < n_switches; i++)
	if (!strncmp (switches[i].part1, atom, len)
	    && (starred || switches[i].part1[len] == '\0')
	    && (switches[i].known || user_spec))
	      switches[i].validated = true;
    }

  if (*p) p++;
  if (*p && (p[-1] == '|' || p[-1] == '&'))
    goto next_member;

  if (*p && p[-1] == ':')
    {
      while (*p && *p != ';' && *p != '}')
	{
	  if (*p == '%')
	    {
	      p++;
	      if (*p == '{' || *p == '<')
		p = validate_switches (p+1, user_spec);
	      else if (p[0] == 'W' && p[1] == '{')
		p = validate_switches (p+2, user_spec);
	    }
	  else
	    p++;
	}

      if (*p) p++;
      if (*p && p[-1] == ';')
	goto next_member;
    }

  return p;
#undef SKIP_WHITE
}

struct mdswitchstr
{
  const char *str;
  int len;
};

static struct mdswitchstr *mdswitches;
static int n_mdswitches;

/* Check whether a particular argument was used.  The first time we
   canonicalize the switches to keep only the ones we care about.  */

static int
used_arg (const char *p, int len)
{
  struct mswitchstr
  {
    const char *str;
    const char *replace;
    int len;
    int rep_len;
  };

  static struct mswitchstr *mswitches;
  static int n_mswitches;
  int i, j;

  if (!mswitches)
    {
      struct mswitchstr *matches;
      const char *q;
      int cnt = 0;

      /* Break multilib_matches into the component strings of string
         and replacement string.  */
      for (q = multilib_matches; *q != '\0'; q++)
	if (*q == ';')
	  cnt++;

      matches
	= (struct mswitchstr *) alloca ((sizeof (struct mswitchstr)) * cnt);
      i = 0;
      q = multilib_matches;
      while (*q != '\0')
	{
	  matches[i].str = q;
	  while (*q != ' ')
	    {
	      if (*q == '\0')
		{
		invalid_matches:
		  fatal_error ("multilib spec %qs is invalid",
			       multilib_matches);
		}
	      q++;
	    }
	  matches[i].len = q - matches[i].str;

	  matches[i].replace = ++q;
	  while (*q != ';' && *q != '\0')
	    {
	      if (*q == ' ')
		goto invalid_matches;
	      q++;
	    }
	  matches[i].rep_len = q - matches[i].replace;
	  i++;
	  if (*q == ';')
	    q++;
	}

      /* Now build a list of the replacement string for switches that we care
	 about.  Make sure we allocate at least one entry.  This prevents
	 xmalloc from calling fatal, and prevents us from re-executing this
	 block of code.  */
      mswitches
	= XNEWVEC (struct mswitchstr, n_mdswitches + (n_switches ? n_switches : 1));
      for (i = 0; i < n_switches; i++)
	if ((switches[i].live_cond & SWITCH_IGNORE) == 0)
	  {
	    int xlen = strlen (switches[i].part1);
	    for (j = 0; j < cnt; j++)
	      if (xlen == matches[j].len
		  && ! strncmp (switches[i].part1, matches[j].str, xlen))
		{
		  mswitches[n_mswitches].str = matches[j].replace;
		  mswitches[n_mswitches].len = matches[j].rep_len;
		  mswitches[n_mswitches].replace = (char *) 0;
		  mswitches[n_mswitches].rep_len = 0;
		  n_mswitches++;
		  break;
		}
	  }

      /* Add MULTILIB_DEFAULTS switches too, as long as they were not present
	 on the command line nor any options mutually incompatible with
	 them.  */
      for (i = 0; i < n_mdswitches; i++)
	{
	  const char *r;

	  for (q = multilib_options; *q != '\0'; *q && q++)
	    {
	      while (*q == ' ')
		q++;

	      r = q;
	      while (strncmp (q, mdswitches[i].str, mdswitches[i].len) != 0
		     || strchr (" /", q[mdswitches[i].len]) == NULL)
		{
		  while (*q != ' ' && *q != '/' && *q != '\0')
		    q++;
		  if (*q != '/')
		    break;
		  q++;
		}

	      if (*q != ' ' && *q != '\0')
		{
		  while (*r != ' ' && *r != '\0')
		    {
		      q = r;
		      while (*q != ' ' && *q != '/' && *q != '\0')
			q++;

		      if (used_arg (r, q - r))
			break;

		      if (*q != '/')
			{
			  mswitches[n_mswitches].str = mdswitches[i].str;
			  mswitches[n_mswitches].len = mdswitches[i].len;
			  mswitches[n_mswitches].replace = (char *) 0;
			  mswitches[n_mswitches].rep_len = 0;
			  n_mswitches++;
			  break;
			}

		      r = q + 1;
		    }
		  break;
		}
	    }
	}
    }

  for (i = 0; i < n_mswitches; i++)
    if (len == mswitches[i].len && ! strncmp (p, mswitches[i].str, len))
      return 1;

  return 0;
}

static int
default_arg (const char *p, int len)
{
  int i;

  for (i = 0; i < n_mdswitches; i++)
    if (len == mdswitches[i].len && ! strncmp (p, mdswitches[i].str, len))
      return 1;

  return 0;
}

/* Work out the subdirectory to use based on the options. The format of
   multilib_select is a list of elements. Each element is a subdirectory
   name followed by a list of options followed by a semicolon. The format
   of multilib_exclusions is the same, but without the preceding
   directory. First gcc will check the exclusions, if none of the options
   beginning with an exclamation point are present, and all of the other
   options are present, then we will ignore this completely. Passing
   that, gcc will consider each multilib_select in turn using the same
   rules for matching the options. If a match is found, that subdirectory
   will be used.
   A subdirectory name is optionally followed by a colon and the corresponding
   multiarch name.  */

static void
set_multilib_dir (void)
{
  const char *p;
  unsigned int this_path_len;
  const char *this_path, *this_arg;
  const char *start, *end;
  int not_arg;
  int ok, ndfltok, first;

  n_mdswitches = 0;
  start = multilib_defaults;
  while (*start == ' ' || *start == '\t')
    start++;
  while (*start != '\0')
    {
      n_mdswitches++;
      while (*start != ' ' && *start != '\t' && *start != '\0')
	start++;
      while (*start == ' ' || *start == '\t')
        start++;
    }

  if (n_mdswitches)
    {
      int i = 0;

      mdswitches = XNEWVEC (struct mdswitchstr, n_mdswitches);
      for (start = multilib_defaults; *start != '\0'; start = end + 1)
	{
	  while (*start == ' ' || *start == '\t')
	    start++;

	  if (*start == '\0')
	    break;

	  for (end = start + 1;
	       *end != ' ' && *end != '\t' && *end != '\0'; end++)
	    ;

	  obstack_grow (&multilib_obstack, start, end - start);
	  obstack_1grow (&multilib_obstack, 0);
	  mdswitches[i].str = XOBFINISH (&multilib_obstack, const char *);
	  mdswitches[i++].len = end - start;

	  if (*end == '\0')
	    break;
	}
    }

  p = multilib_exclusions;
  while (*p != '\0')
    {
      /* Ignore newlines.  */
      if (*p == '\n')
	{
	  ++p;
	  continue;
	}

      /* Check the arguments.  */
      ok = 1;
      while (*p != ';')
	{
	  if (*p == '\0')
	    {
	    invalid_exclusions:
	      fatal_error ("multilib exclusions %qs is invalid",
			   multilib_exclusions);
	    }

	  if (! ok)
	    {
	      ++p;
	      continue;
	    }

	  this_arg = p;
	  while (*p != ' ' && *p != ';')
	    {
	      if (*p == '\0')
		goto invalid_exclusions;
	      ++p;
	    }

	  if (*this_arg != '!')
	    not_arg = 0;
	  else
	    {
	      not_arg = 1;
	      ++this_arg;
	    }

	  ok = used_arg (this_arg, p - this_arg);
	  if (not_arg)
	    ok = ! ok;

	  if (*p == ' ')
	    ++p;
	}

      if (ok)
	return;

      ++p;
    }

  first = 1;
  p = multilib_select;

  /* Append multilib reuse rules if any.  With those rules, we can reuse
     one multilib for certain different options sets.  */
  if (strlen (multilib_reuse) > 0)
    p = concat (p, multilib_reuse, NULL);

  while (*p != '\0')
    {
      /* Ignore newlines.  */
      if (*p == '\n')
	{
	  ++p;
	  continue;
	}

      /* Get the initial path.  */
      this_path = p;
      while (*p != ' ')
	{
	  if (*p == '\0')
	    {
	    invalid_select:
	      fatal_error ("multilib select %qs %qs is invalid",
			   multilib_select, multilib_reuse);
	    }
	  ++p;
	}
      this_path_len = p - this_path;

      /* Check the arguments.  */
      ok = 1;
      ndfltok = 1;
      ++p;
      while (*p != ';')
	{
	  if (*p == '\0')
	    goto invalid_select;

	  if (! ok)
	    {
	      ++p;
	      continue;
	    }

	  this_arg = p;
	  while (*p != ' ' && *p != ';')
	    {
	      if (*p == '\0')
		goto invalid_select;
	      ++p;
	    }

	  if (*this_arg != '!')
	    not_arg = 0;
	  else
	    {
	      not_arg = 1;
	      ++this_arg;
	    }

	  /* If this is a default argument, we can just ignore it.
	     This is true even if this_arg begins with '!'.  Beginning
	     with '!' does not mean that this argument is necessarily
	     inappropriate for this library: it merely means that
	     there is a more specific library which uses this
	     argument.  If this argument is a default, we need not
	     consider that more specific library.  */
	  ok = used_arg (this_arg, p - this_arg);
	  if (not_arg)
	    ok = ! ok;

	  if (! ok)
	    ndfltok = 0;

	  if (default_arg (this_arg, p - this_arg))
	    ok = 1;

	  if (*p == ' ')
	    ++p;
	}

      if (ok && first)
	{
	  if (this_path_len != 1
	      || this_path[0] != '.')
	    {
	      char *new_multilib_dir = XNEWVEC (char, this_path_len + 1);
	      char *q;

	      strncpy (new_multilib_dir, this_path, this_path_len);
	      new_multilib_dir[this_path_len] = '\0';
	      q = strchr (new_multilib_dir, ':');
	      if (q != NULL)
		*q = '\0';
	      multilib_dir = new_multilib_dir;
	    }
	  first = 0;
	}

      if (ndfltok)
	{
	  const char *q = this_path, *end = this_path + this_path_len;

	  while (q < end && *q != ':')
	    q++;
	  if (q < end)
	    {
	      const char *q2 = q + 1, *ml_end = end;
	      char *new_multilib_os_dir;

	      while (q2 < end && *q2 != ':')
		q2++;
	      if (*q2 == ':')
		ml_end = q2;
	      new_multilib_os_dir = XNEWVEC (char, ml_end - q);
	      memcpy (new_multilib_os_dir, q + 1, ml_end - q - 1);
	      new_multilib_os_dir[ml_end - q - 1] = '\0';
	      multilib_os_dir = *new_multilib_os_dir ? new_multilib_os_dir : ".";

	      if (q2 < end && *q2 == ':')
		{
		  char *new_multiarch_dir = XNEWVEC (char, end - q2);
		  memcpy (new_multiarch_dir, q2 + 1, end - q2 - 1);
		  new_multiarch_dir[end - q2 - 1] = '\0';
		  multiarch_dir = new_multiarch_dir;
		}
	      break;
	    }
	}

      ++p;
    }

  if (multilib_dir == NULL && multilib_os_dir != NULL
      && strcmp (multilib_os_dir, ".") == 0)
    {
      free (CONST_CAST (char *, multilib_os_dir));
      multilib_os_dir = NULL;
    }
  else if (multilib_dir != NULL && multilib_os_dir == NULL)
    multilib_os_dir = multilib_dir;
}

/* Print out the multiple library subdirectory selection
   information.  This prints out a series of lines.  Each line looks
   like SUBDIRECTORY;@OPTION@OPTION, with as many options as is
   required.  Only the desired options are printed out, the negative
   matches.  The options are print without a leading dash.  There are
   no spaces to make it easy to use the information in the shell.
   Each subdirectory is printed only once.  This assumes the ordering
   generated by the genmultilib script. Also, we leave out ones that match
   the exclusions.  */

static void
print_multilib_info (void)
{
  const char *p = multilib_select;
  const char *last_path = 0, *this_path;
  int skip;
  unsigned int last_path_len = 0;

  while (*p != '\0')
    {
      skip = 0;
      /* Ignore newlines.  */
      if (*p == '\n')
	{
	  ++p;
	  continue;
	}

      /* Get the initial path.  */
      this_path = p;
      while (*p != ' ')
	{
	  if (*p == '\0')
	    {
	    invalid_select:
	      fatal_error ("multilib select %qs is invalid", multilib_select);
	    }

	  ++p;
	}

      /* When --disable-multilib was used but target defines
	 MULTILIB_OSDIRNAMES, entries starting with .: (and not starting
         with .:: for multiarch configurations) are there just to find
         multilib_os_dir, so skip them from output.  */
      if (this_path[0] == '.' && this_path[1] == ':' && this_path[2] != ':')
	skip = 1;

      /* Check for matches with the multilib_exclusions. We don't bother
         with the '!' in either list. If any of the exclusion rules match
         all of its options with the select rule, we skip it.  */
      {
	const char *e = multilib_exclusions;
	const char *this_arg;

	while (*e != '\0')
	  {
	    int m = 1;
	    /* Ignore newlines.  */
	    if (*e == '\n')
	      {
		++e;
		continue;
	      }

	    /* Check the arguments.  */
	    while (*e != ';')
	      {
		const char *q;
		int mp = 0;

		if (*e == '\0')
		  {
		  invalid_exclusion:
		    fatal_error ("multilib exclusion %qs is invalid",
				 multilib_exclusions);
		  }

		if (! m)
		  {
		    ++e;
		    continue;
		  }

		this_arg = e;

		while (*e != ' ' && *e != ';')
		  {
		    if (*e == '\0')
		      goto invalid_exclusion;
		    ++e;
		  }

		q = p + 1;
		while (*q != ';')
		  {
		    const char *arg;
		    int len = e - this_arg;

		    if (*q == '\0')
		      goto invalid_select;

		    arg = q;

		    while (*q != ' ' && *q != ';')
		      {
			if (*q == '\0')
			  goto invalid_select;
			++q;
		      }

		    if (! strncmp (arg, this_arg,
				   (len < q - arg) ? q - arg : len)
			|| default_arg (this_arg, e - this_arg))
		      {
			mp = 1;
			break;
		      }

		    if (*q == ' ')
		      ++q;
		  }

		if (! mp)
		  m = 0;

		if (*e == ' ')
		  ++e;
	      }

	    if (m)
	      {
		skip = 1;
		break;
	      }

	    if (*e != '\0')
	      ++e;
	  }
      }

      if (! skip)
	{
	  /* If this is a duplicate, skip it.  */
	  skip = (last_path != 0
		  && (unsigned int) (p - this_path) == last_path_len
		  && ! filename_ncmp (last_path, this_path, last_path_len));

	  last_path = this_path;
	  last_path_len = p - this_path;
	}

      /* If this directory requires any default arguments, we can skip
	 it.  We will already have printed a directory identical to
	 this one which does not require that default argument.  */
      if (! skip)
	{
	  const char *q;

	  q = p + 1;
	  while (*q != ';')
	    {
	      const char *arg;

	      if (*q == '\0')
		goto invalid_select;

	      if (*q == '!')
		arg = NULL;
	      else
		arg = q;

	      while (*q != ' ' && *q != ';')
		{
		  if (*q == '\0')
		    goto invalid_select;
		  ++q;
		}

	      if (arg != NULL
		  && default_arg (arg, q - arg))
		{
		  skip = 1;
		  break;
		}

	      if (*q == ' ')
		++q;
	    }
	}

      if (! skip)
	{
	  const char *p1;

	  for (p1 = last_path; p1 < p && *p1 != ':'; p1++)
	    putchar (*p1);
	  putchar (';');
	}

      ++p;
      while (*p != ';')
	{
	  int use_arg;

	  if (*p == '\0')
	    goto invalid_select;

	  if (skip)
	    {
	      ++p;
	      continue;
	    }

	  use_arg = *p != '!';

	  if (use_arg)
	    putchar ('@');

	  while (*p != ' ' && *p != ';')
	    {
	      if (*p == '\0')
		goto invalid_select;
	      if (use_arg)
		putchar (*p);
	      ++p;
	    }

	  if (*p == ' ')
	    ++p;
	}

      if (! skip)
	{
	  /* If there are extra options, print them now.  */
	  if (multilib_extra && *multilib_extra)
	    {
	      int print_at = TRUE;
	      const char *q;

	      for (q = multilib_extra; *q != '\0'; q++)
		{
		  if (*q == ' ')
		    print_at = TRUE;
		  else
		    {
		      if (print_at)
			putchar ('@');
		      putchar (*q);
		      print_at = FALSE;
		    }
		}
	    }

	  putchar ('\n');
	}

      ++p;
    }
}

/* getenv built-in spec function.

   Returns the value of the environment variable given by its first
   argument, concatenated with the second argument.  If the
   environment variable is not defined, a fatal error is issued.  */

static const char *
getenv_spec_function (int argc, const char **argv)
{
  char *value;
  char *result;
  char *ptr;
  size_t len;

  if (argc != 2)
    return NULL;

  value = getenv (argv[0]);
  if (!value)
    fatal_error ("environment variable %qs not defined", argv[0]);

  /* We have to escape every character of the environment variable so
     they are not interpreted as active spec characters.  A
     particularly painful case is when we are reading a variable
     holding a windows path complete with \ separators.  */
  len = strlen (value) * 2 + strlen (argv[1]) + 1;
  result = XNEWVAR (char, len);
  for (ptr = result; *value; ptr += 2)
    {
      ptr[0] = '\\';
      ptr[1] = *value++;
    }

  strcpy (ptr, argv[1]);

  return result;
}

/* if-exists built-in spec function.

   Checks to see if the file specified by the absolute pathname in
   ARGS exists.  Returns that pathname if found.

   The usual use for this function is to check for a library file
   (whose name has been expanded with %s).  */

static const char *
if_exists_spec_function (int argc, const char **argv)
{
  /* Must have only one argument.  */
  if (argc == 1 && IS_ABSOLUTE_PATH (argv[0]) && ! access (argv[0], R_OK))
    return argv[0];

  return NULL;
}

/* if-exists-else built-in spec function.

   This is like if-exists, but takes an additional argument which
   is returned if the first argument does not exist.  */

static const char *
if_exists_else_spec_function (int argc, const char **argv)
{
  /* Must have exactly two arguments.  */
  if (argc != 2)
    return NULL;

  if (IS_ABSOLUTE_PATH (argv[0]) && ! access (argv[0], R_OK))
    return argv[0];

  return argv[1];
}

/* sanitize built-in spec function.

   This returns non-NULL, if sanitizing address, thread or
   any of the undefined behavior sanitizers.  */

static const char *
sanitize_spec_function (int argc, const char **argv)
{
  if (argc != 1)
    return NULL;

  if (strcmp (argv[0], "address") == 0)
    return (flag_sanitize & SANITIZE_ADDRESS) ? "" : NULL;
  if (strcmp (argv[0], "thread") == 0)
    return (flag_sanitize & SANITIZE_THREAD) ? "" : NULL;
  if (strcmp (argv[0], "undefined") == 0)
<<<<<<< HEAD
    return ((flag_sanitize & (SANITIZE_UNDEFINED | SANITIZE_FLOAT_DIVIDE))
=======
    return ((flag_sanitize & (SANITIZE_UNDEFINED | SANITIZE_NONDEFAULT))
>>>>>>> 331c6259
	    && !flag_sanitize_undefined_trap_on_error) ? "" : NULL;
  if (strcmp (argv[0], "leak") == 0)
    return ((flag_sanitize
	     & (SANITIZE_ADDRESS | SANITIZE_LEAK | SANITIZE_THREAD))
	    == SANITIZE_LEAK) ? "" : NULL;
  return NULL;
}

/* replace-outfile built-in spec function.

   This looks for the first argument in the outfiles array's name and
   replaces it with the second argument.  */

static const char *
replace_outfile_spec_function (int argc, const char **argv)
{
  int i;
  /* Must have exactly two arguments.  */
  if (argc != 2)
    abort ();

  for (i = 0; i < n_infiles; i++)
    {
      if (outfiles[i] && !filename_cmp (outfiles[i], argv[0]))
	outfiles[i] = xstrdup (argv[1]);
    }
  return NULL;
}

/* remove-outfile built-in spec function.
 *
 *    This looks for the first argument in the outfiles array's name and
 *       removes it.  */

static const char *
remove_outfile_spec_function (int argc, const char **argv)
{
  int i;
  /* Must have exactly one argument.  */
  if (argc != 1)
    abort ();

  for (i = 0; i < n_infiles; i++)
    {
      if (outfiles[i] && !filename_cmp (outfiles[i], argv[0]))
        outfiles[i] = NULL;
    }
  return NULL;
}

/* Given two version numbers, compares the two numbers.
   A version number must match the regular expression
   ([1-9][0-9]*|0)(\.([1-9][0-9]*|0))*
*/
static int
compare_version_strings (const char *v1, const char *v2)
{
  int rresult;
  regex_t r;

  if (regcomp (&r, "^([1-9][0-9]*|0)(\\.([1-9][0-9]*|0))*$",
	       REG_EXTENDED | REG_NOSUB) != 0)
    abort ();
  rresult = regexec (&r, v1, 0, NULL, 0);
  if (rresult == REG_NOMATCH)
    fatal_error ("invalid version number %qs", v1);
  else if (rresult != 0)
    abort ();
  rresult = regexec (&r, v2, 0, NULL, 0);
  if (rresult == REG_NOMATCH)
    fatal_error ("invalid version number %qs", v2);
  else if (rresult != 0)
    abort ();

  return strverscmp (v1, v2);
}


/* version_compare built-in spec function.

   This takes an argument of the following form:

   <comparison-op> <arg1> [<arg2>] <switch> <result>

   and produces "result" if the comparison evaluates to true,
   and nothing if it doesn't.

   The supported <comparison-op> values are:

   >=  true if switch is a later (or same) version than arg1
   !>  opposite of >=
   <   true if switch is an earlier version than arg1
   !<  opposite of <
   ><  true if switch is arg1 or later, and earlier than arg2
   <>  true if switch is earlier than arg1 or is arg2 or later

   If the switch is not present, the condition is false unless
   the first character of the <comparison-op> is '!'.

   For example,
   %:version-compare(>= 10.3 mmacosx-version-min= -lmx)
   adds -lmx if -mmacosx-version-min=10.3.9 was passed.  */

static const char *
version_compare_spec_function (int argc, const char **argv)
{
  int comp1, comp2;
  size_t switch_len;
  const char *switch_value = NULL;
  int nargs = 1, i;
  bool result;

  if (argc < 3)
    fatal_error ("too few arguments to %%:version-compare");
  if (argv[0][0] == '\0')
    abort ();
  if ((argv[0][1] == '<' || argv[0][1] == '>') && argv[0][0] != '!')
    nargs = 2;
  if (argc != nargs + 3)
    fatal_error ("too many arguments to %%:version-compare");

  switch_len = strlen (argv[nargs + 1]);
  for (i = 0; i < n_switches; i++)
    if (!strncmp (switches[i].part1, argv[nargs + 1], switch_len)
	&& check_live_switch (i, switch_len))
      switch_value = switches[i].part1 + switch_len;

  if (switch_value == NULL)
    comp1 = comp2 = -1;
  else
    {
      comp1 = compare_version_strings (switch_value, argv[1]);
      if (nargs == 2)
	comp2 = compare_version_strings (switch_value, argv[2]);
      else
	comp2 = -1;  /* This value unused.  */
    }

  switch (argv[0][0] << 8 | argv[0][1])
    {
    case '>' << 8 | '=':
      result = comp1 >= 0;
      break;
    case '!' << 8 | '<':
      result = comp1 >= 0 || switch_value == NULL;
      break;
    case '<' << 8:
      result = comp1 < 0;
      break;
    case '!' << 8 | '>':
      result = comp1 < 0 || switch_value == NULL;
      break;
    case '>' << 8 | '<':
      result = comp1 >= 0 && comp2 < 0;
      break;
    case '<' << 8 | '>':
      result = comp1 < 0 || comp2 >= 0;
      break;

    default:
      fatal_error ("unknown operator %qs in %%:version-compare", argv[0]);
    }
  if (! result)
    return NULL;

  return argv[nargs + 2];
}

/* %:include builtin spec function.  This differs from %include in that it
   can be nested inside a spec, and thus be conditionalized.  It takes
   one argument, the filename, and looks for it in the startfile path.
   The result is always NULL, i.e. an empty expansion.  */

static const char *
include_spec_function (int argc, const char **argv)
{
  char *file;

  if (argc != 1)
    abort ();

  file = find_a_file (&startfile_prefixes, argv[0], R_OK, true);
  read_specs (file ? file : argv[0], false, false);

  return NULL;
}

/* %:find-file spec function.  This function replaces its argument by
    the file found through find_file, that is the -print-file-name gcc
    program option. */
static const char *
find_file_spec_function (int argc, const char **argv)
{
  const char *file;

  if (argc != 1)
    abort ();

  file = find_file (argv[0]);
  return file;
}


/* %:find-plugindir spec function.  This function replaces its argument
    by the -iplugindir=<dir> option.  `dir' is found through find_file, that
    is the -print-file-name gcc program option. */
static const char *
find_plugindir_spec_function (int argc, const char **argv ATTRIBUTE_UNUSED)
{
  const char *option;

  if (argc != 0)
    abort ();

  option = concat ("-iplugindir=", find_file ("plugin"), NULL);
  return option;
}


/* %:print-asm-header spec function.  Print a banner to say that the
   following output is from the assembler.  */

static const char *
print_asm_header_spec_function (int arg ATTRIBUTE_UNUSED,
				const char **argv ATTRIBUTE_UNUSED)
{
  printf (_("Assembler options\n=================\n\n"));
  printf (_("Use \"-Wa,OPTION\" to pass \"OPTION\" to the assembler.\n\n"));
  fflush (stdout);
  return NULL;
}

/* Get a random number for -frandom-seed */

static unsigned HOST_WIDE_INT
get_random_number (void)
{
  unsigned HOST_WIDE_INT ret = 0;
  int fd; 

  fd = open ("/dev/urandom", O_RDONLY); 
  if (fd >= 0)
    {
      read (fd, &ret, sizeof (HOST_WIDE_INT));
      close (fd);
      if (ret)
        return ret;
    }

  /* Get some more or less random data.  */
#ifdef HAVE_GETTIMEOFDAY
  {
    struct timeval tv;

    gettimeofday (&tv, NULL);
    ret = tv.tv_sec * 1000 + tv.tv_usec / 1000;
  }
#else
  {
    time_t now = time (NULL);

    if (now != (time_t)-1)
      ret = (unsigned) now;
  }
#endif

  return ret ^ getpid ();
}

/* %:compare-debug-dump-opt spec function.  Save the last argument,
   expected to be the last -fdump-final-insns option, or generate a
   temporary.  */

static const char *
compare_debug_dump_opt_spec_function (int arg,
				      const char **argv ATTRIBUTE_UNUSED)
{
  char *ret;
  char *name;
  int which;
  static char random_seed[HOST_BITS_PER_WIDE_INT / 4 + 3];

  if (arg != 0)
    fatal_error ("too many arguments to %%:compare-debug-dump-opt");

  do_spec_2 ("%{fdump-final-insns=*:%*}");
  do_spec_1 (" ", 0, NULL);

  if (argbuf.length () > 0
      && strcmp (argv[argbuf.length () - 1], "."))
    {
      if (!compare_debug)
	return NULL;

      name = xstrdup (argv[argbuf.length () - 1]);
      ret = NULL;
    }
  else
    {
      const char *ext = NULL;

      if (argbuf.length () > 0)
	{
	  do_spec_2 ("%{o*:%*}%{!o:%{!S:%b%O}%{S:%b.s}}");
	  ext = ".gkd";
	}
      else if (!compare_debug)
	return NULL;
      else
	do_spec_2 ("%g.gkd");

      do_spec_1 (" ", 0, NULL);

      gcc_assert (argbuf.length () > 0);

      name = concat (argbuf.last (), ext, NULL);

      ret = concat ("-fdump-final-insns=", name, NULL);
    }

  which = compare_debug < 0;
  debug_check_temp_file[which] = name;

  if (!which)
    {
      unsigned HOST_WIDE_INT value = get_random_number ();

      sprintf (random_seed, HOST_WIDE_INT_PRINT_HEX, value);
    }

  if (*random_seed)
    {
      char *tmp = ret;
      ret = concat ("%{!frandom-seed=*:-frandom-seed=", random_seed, "} ",
		    ret, NULL);
      free (tmp);
    }

  if (which)
    *random_seed = 0;

  return ret;
}

static const char *debug_auxbase_opt;

/* %:compare-debug-self-opt spec function.  Expands to the options
    that are to be passed in the second compilation of
    compare-debug.  */

static const char *
compare_debug_self_opt_spec_function (int arg,
				      const char **argv ATTRIBUTE_UNUSED)
{
  if (arg != 0)
    fatal_error ("too many arguments to %%:compare-debug-self-opt");

  if (compare_debug >= 0)
    return NULL;

  do_spec_2 ("%{c|S:%{o*:%*}}");
  do_spec_1 (" ", 0, NULL);

  if (argbuf.length () > 0)
    debug_auxbase_opt = concat ("-auxbase-strip ",
				argbuf.last (),
				NULL);
  else
    debug_auxbase_opt = NULL;

  return concat ("\
%<o %<MD %<MMD %<MF* %<MG %<MP %<MQ* %<MT* \
%<fdump-final-insns=* -w -S -o %j \
%{!fcompare-debug-second:-fcompare-debug-second} \
", compare_debug_opt, NULL);
}

/* %:compare-debug-auxbase-opt spec function.  Expands to the auxbase
    options that are to be passed in the second compilation of
    compare-debug.  It expects, as an argument, the basename of the
    current input file name, with the .gk suffix appended to it.  */

static const char *
compare_debug_auxbase_opt_spec_function (int arg,
					 const char **argv)
{
  char *name;
  int len;

  if (arg == 0)
    fatal_error ("too few arguments to %%:compare-debug-auxbase-opt");

  if (arg != 1)
    fatal_error ("too many arguments to %%:compare-debug-auxbase-opt");

  if (compare_debug >= 0)
    return NULL;

  len = strlen (argv[0]);
  if (len < 3 || strcmp (argv[0] + len - 3, ".gk") != 0)
    fatal_error ("argument to %%:compare-debug-auxbase-opt "
		 "does not end in .gk");

  if (debug_auxbase_opt)
    return debug_auxbase_opt;

#define OPT "-auxbase "

  len -= 3;
  name = (char*) xmalloc (sizeof (OPT) + len);
  memcpy (name, OPT, sizeof (OPT) - 1);
  memcpy (name + sizeof (OPT) - 1, argv[0], len);
  name[sizeof (OPT) - 1 + len] = '\0';

#undef OPT

  return name;
}

/* %:pass-through-libs spec function.  Finds all -l options and input
   file names in the lib spec passed to it, and makes a list of them
   prepended with the plugin option to cause them to be passed through
   to the final link after all the new object files have been added.  */

const char *
pass_through_libs_spec_func (int argc, const char **argv)
{
  char *prepended = xstrdup (" ");
  int n;
  /* Shlemiel the painter's algorithm.  Innately horrible, but at least
     we know that there will never be more than a handful of strings to
     concat, and it's only once per run, so it's not worth optimising.  */
  for (n = 0; n < argc; n++)
    {
      char *old = prepended;
      /* Anything that isn't an option is a full path to an output
         file; pass it through if it ends in '.a'.  Among options,
	 pass only -l.  */
      if (argv[n][0] == '-' && argv[n][1] == 'l')
	{
	  const char *lopt = argv[n] + 2;
	  /* Handle both joined and non-joined -l options.  If for any
	     reason there's a trailing -l with no joined or following
	     arg just discard it.  */
	  if (!*lopt && ++n >= argc)
	    break;
	  else if (!*lopt)
	    lopt = argv[n];
	  prepended = concat (prepended, "-plugin-opt=-pass-through=-l",
		lopt, " ", NULL);
	}
      else if (!strcmp (".a", argv[n] + strlen (argv[n]) - 2))
	{
	  prepended = concat (prepended, "-plugin-opt=-pass-through=",
		argv[n], " ", NULL);
	}
      if (prepended != old)
	free (old);
    }
  return prepended;
}

/* %:replace-extension spec function.  Replaces the extension of the
   first argument with the second argument.  */

const char *
replace_extension_spec_func (int argc, const char **argv)
{
  char *name;
  char *p;
  char *result;
  int i;

  if (argc != 2)
    fatal_error ("too few arguments to %%:replace-extension");

  name = xstrdup (argv[0]);

  for (i = strlen (name) - 1; i >= 0; i--)
    if (IS_DIR_SEPARATOR (name[i]))
      break;

  p = strrchr (name + i + 1, '.');
  if (p != NULL)
      *p = '\0';

  result = concat (name, argv[1], NULL);

  free (name);
  return result;
}

/* Insert backslash before spaces in ORIG (usually a file path), to 
   avoid being broken by spec parser.

   This function is needed as do_spec_1 treats white space (' ' and '\t')
   as the end of an argument. But in case of -plugin /usr/gcc install/xxx.so,
   the file name should be treated as a single argument rather than being
   broken into multiple. Solution is to insert '\\' before the space in a 
   file name.
   
   This function converts and only converts all occurrence of ' ' 
   to '\\' + ' ' and '\t' to '\\' + '\t'.  For example:
   "a b"  -> "a\\ b"
   "a  b" -> "a\\ \\ b"
   "a\tb" -> "a\\\tb"
   "a\\ b" -> "a\\\\ b"

   orig: input null-terminating string that was allocated by xalloc. The
   memory it points to might be freed in this function. Behavior undefined
   if ORIG wasn't xalloced or was freed already at entry.

   Return: ORIG if no conversion needed. Otherwise a newly allocated string
   that was converted from ORIG.  */

static char *
convert_white_space (char *orig)
{
  int len, number_of_space = 0;

  for (len = 0; orig[len]; len++)
    if (orig[len] == ' ' || orig[len] == '\t') number_of_space++;

  if (number_of_space)
    {
      char *new_spec = (char *) xmalloc (len + number_of_space + 1);
      int j, k;
      for (j = 0, k = 0; j <= len; j++, k++)
	{
	  if (orig[j] == ' ' || orig[j] == '\t')
	    new_spec[k++] = '\\';
	  new_spec[k] = orig[j];
	}
      free (orig);
      return new_spec;
  }
  else
    return orig;
}<|MERGE_RESOLUTION|>--- conflicted
+++ resolved
@@ -8198,11 +8198,7 @@
   if (strcmp (argv[0], "thread") == 0)
     return (flag_sanitize & SANITIZE_THREAD) ? "" : NULL;
   if (strcmp (argv[0], "undefined") == 0)
-<<<<<<< HEAD
-    return ((flag_sanitize & (SANITIZE_UNDEFINED | SANITIZE_FLOAT_DIVIDE))
-=======
     return ((flag_sanitize & (SANITIZE_UNDEFINED | SANITIZE_NONDEFAULT))
->>>>>>> 331c6259
 	    && !flag_sanitize_undefined_trap_on_error) ? "" : NULL;
   if (strcmp (argv[0], "leak") == 0)
     return ((flag_sanitize
