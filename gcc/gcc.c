--- conflicted
+++ resolved
@@ -768,12 +768,8 @@
     %X %{o*} %{e*} %{N} %{n} %{r}\
     %{s} %{t} %{u*} %{z} %{Z} %{!nostdlib:%{!nostartfiles:%S}} " VTABLE_VERIFICATION_SPEC " \
     %{static:} %{L*} %(mfwrap) %(link_libgcc) " SANITIZER_EARLY_SPEC " %o\
-<<<<<<< HEAD
     %{fopenacc|fopenmp|ftree-parallelize-loops=*:%:include(libgomp.spec)%(link_gomp)}\
-=======
-    %{fopenmp|ftree-parallelize-loops=*:%:include(libgomp.spec)%(link_gomp)}\
     %{fcilkplus:%:include(libcilkrts.spec)%(link_cilkrts)}\
->>>>>>> 23913915
     %{fgnu-tm:%:include(libitm.spec)%(link_itm)}\
     %(mflib) " STACK_SPLIT_SPEC "\
     %{fprofile-arcs|fprofile-generate*|coverage:-lgcov} " SANITIZER_SPEC " \
