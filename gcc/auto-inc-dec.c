--- conflicted
+++ resolved
@@ -483,15 +483,9 @@
   PUT_MODE (mem_tmp, mode);
   XEXP (mem_tmp, 0) = new_addr;
 
-<<<<<<< HEAD
-  old_cost = (rtx_cost (mem, SET, speed)
-	      + rtx_cost (PATTERN (inc_insn.insn), SET, speed));
-  new_cost = rtx_cost (mem_tmp, SET, speed);
-=======
   old_cost = (set_src_cost (mem, speed)
 	      + set_rtx_cost (PATTERN (inc_insn.insn), speed));
   new_cost = set_src_cost (mem_tmp, speed);
->>>>>>> 3082eeb7
 
   /* The first item of business is to see if this is profitable.  */
   if (old_cost < new_cost)
@@ -1529,10 +1523,6 @@
   0,                                    /* properties_provided */
   0,                                    /* properties_destroyed */
   0,                                    /* todo_flags_start */
-<<<<<<< HEAD
-  TODO_dump_func |
-=======
->>>>>>> 3082eeb7
   TODO_df_finish,                       /* todo_flags_finish */
  }
 };