--- conflicted
+++ resolved
@@ -755,11 +755,7 @@
 
 	  if (best_p->size - rounded_size >= alignment)
 	    {
-<<<<<<< HEAD
-              p = ggc_alloc_temp_slot();
-=======
 	      p = GGC_NEW (struct temp_slot);
->>>>>>> 6a4da2cd
 	      p->in_use = p->addr_taken = 0;
 	      p->size = best_p->size - rounded_size;
 	      p->base_offset = best_p->base_offset + rounded_size;
@@ -783,11 +779,7 @@
     {
       HOST_WIDE_INT frame_offset_old = frame_offset;
 
-<<<<<<< HEAD
-      p = ggc_alloc_temp_slot();
-=======
       p = GGC_NEW (struct temp_slot);
->>>>>>> 6a4da2cd
 
       /* We are passing an explicit alignment request to assign_stack_local.
 	 One side effect of that is assign_stack_local will not round SIZE
@@ -1766,7 +1758,7 @@
 static unsigned int
 instantiate_virtual_regs (void)
 {
-  rtx insn, next;
+  rtx insn;
 
   /* Compute the offsets to use for this function.  */
   in_arg_offset = FIRST_PARM_OFFSET (current_function_decl);
@@ -1784,34 +1776,30 @@
 
   /* Scan through all the insns, instantiating every virtual register still
      present.  */
-  for (insn = get_insns (); insn; insn = next)
-    {
-      next = NEXT_INSN (insn);
-      if (INSN_P (insn))
-        {
-          /* These patterns in the instruction stream can never be recognized.
-             Fortunately, they shouldn't contain virtual registers either.  */
-          if (GET_CODE (PATTERN (insn)) == USE
-              || GET_CODE (PATTERN (insn)) == CLOBBER
-              || GET_CODE (PATTERN (insn)) == ADDR_VEC
-              || GET_CODE (PATTERN (insn)) == ADDR_DIFF_VEC
-              || GET_CODE (PATTERN (insn)) == ASM_INPUT)
-            continue;
-
-          instantiate_virtual_regs_in_insn (insn);
-
-          if (INSN_DELETED_P (insn))
-            continue;
-
-          for_each_rtx (&REG_NOTES (insn), instantiate_virtual_regs_in_rtx,
-                        NULL);
-
-          /* Instantiate any virtual registers in CALL_INSN_FUNCTION_USAGE.  */
-          if (GET_CODE (insn) == CALL_INSN)
-            for_each_rtx (&CALL_INSN_FUNCTION_USAGE (insn),
-                          instantiate_virtual_regs_in_rtx, NULL);
-        }
-    }
+  for (insn = get_insns (); insn; insn = NEXT_INSN (insn))
+    if (INSN_P (insn))
+      {
+	/* These patterns in the instruction stream can never be recognized.
+	   Fortunately, they shouldn't contain virtual registers either.  */
+	if (GET_CODE (PATTERN (insn)) == USE
+	    || GET_CODE (PATTERN (insn)) == CLOBBER
+	    || GET_CODE (PATTERN (insn)) == ADDR_VEC
+	    || GET_CODE (PATTERN (insn)) == ADDR_DIFF_VEC
+	    || GET_CODE (PATTERN (insn)) == ASM_INPUT)
+	  continue;
+
+	instantiate_virtual_regs_in_insn (insn);
+
+	if (INSN_DELETED_P (insn))
+	  continue;
+
+	for_each_rtx (&REG_NOTES (insn), instantiate_virtual_regs_in_rtx, NULL);
+
+	/* Instantiate any virtual registers in CALL_INSN_FUNCTION_USAGE.  */
+	if (GET_CODE (insn) == CALL_INSN)
+	  for_each_rtx (&CALL_INSN_FUNCTION_USAGE (insn),
+			instantiate_virtual_regs_in_rtx, NULL);
+      }
 
   /* Instantiate the virtual registers in the DECLs for debugging purposes.  */
   instantiate_decls (current_function_decl);
@@ -4109,16 +4097,7 @@
   tree result;
   tree fntype = fndecl ? TREE_TYPE (fndecl) : NULL_TREE;
 
-<<<<<<< HEAD
-  cfun = ggc_alloc_cleared_function();
-
-  cfun->stack_alignment_needed = STACK_BOUNDARY;
-  cfun->preferred_stack_boundary = STACK_BOUNDARY;
-
-  current_function_funcdef_no = get_next_funcdef_no ();
-=======
   cfun = GGC_CNEW (struct function);
->>>>>>> 6a4da2cd
 
   cfun->function_frequency = FUNCTION_FREQUENCY_NORMAL;
 
