/* String length optimization
   Copyright (C) 2011-2013 Free Software Foundation, Inc.
   Contributed by Jakub Jelinek <jakub@redhat.com>

This file is part of GCC.

GCC is free software; you can redistribute it and/or modify
it under the terms of the GNU General Public License as published by
the Free Software Foundation; either version 3, or (at your option)
any later version.

GCC is distributed in the hope that it will be useful,
but WITHOUT ANY WARRANTY; without even the implied warranty of
MERCHANTABILITY or FITNESS FOR A PARTICULAR PURPOSE.  See the
GNU General Public License for more details.

You should have received a copy of the GNU General Public License
along with GCC; see the file COPYING3.  If not see
<http://www.gnu.org/licenses/>.  */

#include "config.h"
#include "system.h"
#include "coretypes.h"
#include "tree-flow.h"
#include "tree-pass.h"
#include "domwalk.h"
#include "alloc-pool.h"
#include "tree-ssa-propagate.h"
#include "gimple-pretty-print.h"
#include "params.h"
#include "expr.h"

/* A vector indexed by SSA_NAME_VERSION.  0 means unknown, positive value
   is an index into strinfo vector, negative value stands for
   string length of a string literal (~strlen).  */
static vec<int> ssa_ver_to_stridx;

/* Number of currently active string indexes plus one.  */
static int max_stridx;

/* String information record.  */
typedef struct strinfo_struct
{
  /* String length of this string.  */
  tree length;
  /* Any of the corresponding pointers for querying alias oracle.  */
  tree ptr;
  /* Statement for delayed length computation.  */
  gimple stmt;
  /* Pointer to '\0' if known, if NULL, it can be computed as
     ptr + length.  */
  tree endptr;
  /* Reference count.  Any changes to strinfo entry possibly shared
     with dominating basic blocks need unshare_strinfo first, except
     for dont_invalidate which affects only the immediately next
     maybe_invalidate.  */
  int refcount;
  /* Copy of index.  get_strinfo (si->idx) should return si;  */
  int idx;
  /* These 3 fields are for chaining related string pointers together.
     E.g. for
     bl = strlen (b); dl = strlen (d); strcpy (a, b); c = a + bl;
     strcpy (c, d); e = c + dl;
     strinfo(a) -> strinfo(c) -> strinfo(e)
     All have ->first field equal to strinfo(a)->idx and are doubly
     chained through prev/next fields.  The later strinfos are required
     to point into the same string with zero or more bytes after
     the previous pointer and all bytes in between the two pointers
     must be non-zero.  Functions like strcpy or memcpy are supposed
     to adjust all previous strinfo lengths, but not following strinfo
     lengths (those are uncertain, usually invalidated during
     maybe_invalidate, except when the alias oracle knows better).
     Functions like strcat on the other side adjust the whole
     related strinfo chain.
     They are updated lazily, so to use the chain the same first fields
     and si->prev->next == si->idx needs to be verified.  */
  int first;
  int next;
  int prev;
  /* A flag whether the string is known to be written in the current
     function.  */
  bool writable;
  /* A flag for the next maybe_invalidate that this strinfo shouldn't
     be invalidated.  Always cleared by maybe_invalidate.  */
  bool dont_invalidate;
} *strinfo;

/* Pool for allocating strinfo_struct entries.  */
static alloc_pool strinfo_pool;

/* Vector mapping positive string indexes to strinfo, for the
   current basic block.  The first pointer in the vector is special,
   it is either NULL, meaning the vector isn't shared, or it is
   a basic block pointer to the owner basic_block if shared.
   If some other bb wants to modify the vector, the vector needs
   to be unshared first, and only the owner bb is supposed to free it.  */
static vec<strinfo, va_heap, vl_embed> *stridx_to_strinfo;

/* One OFFSET->IDX mapping.  */
struct stridxlist
{
  struct stridxlist *next;
  HOST_WIDE_INT offset;
  int idx;
};

/* Hash table entry, mapping a DECL to a chain of OFFSET->IDX mappings.  */
struct decl_stridxlist_map
{
  struct tree_map_base base;
  struct stridxlist list;
};

/* Hash table for mapping decls to a chained list of offset -> idx
   mappings.  */
static htab_t decl_to_stridxlist_htab;

/* Obstack for struct stridxlist and struct decl_stridxlist_map.  */
static struct obstack stridx_obstack;

/* Last memcpy statement if it could be adjusted if the trailing
   '\0' written is immediately overwritten, or
   *x = '\0' store that could be removed if it is immediately overwritten.  */
struct laststmt_struct
{
  gimple stmt;
  tree len;
  int stridx;
} laststmt;

/* Hash a from tree in a decl_stridxlist_map.  */

static unsigned int
decl_to_stridxlist_hash (const void *item)
{
  return DECL_UID (((const struct decl_stridxlist_map *) item)->base.from);
}

/* Helper function for get_stridx.  */

static int
get_addr_stridx (tree exp)
{
  HOST_WIDE_INT off;
  struct decl_stridxlist_map ent, *e;
  struct stridxlist *list;
  tree base;

  if (decl_to_stridxlist_htab == NULL)
    return 0;

  base = get_addr_base_and_unit_offset (exp, &off);
  if (base == NULL || !DECL_P (base))
    return 0;

  ent.base.from = base;
  e = (struct decl_stridxlist_map *)
      htab_find_with_hash (decl_to_stridxlist_htab, &ent, DECL_UID (base));
  if (e == NULL)
    return 0;

  list = &e->list;
  do
    {
      if (list->offset == off)
	return list->idx;
      list = list->next;
    }
  while (list);
  return 0;
}

/* Return string index for EXP.  */

static int
get_stridx (tree exp)
{
  tree s, o;

  if (TREE_CODE (exp) == SSA_NAME)
    return ssa_ver_to_stridx[SSA_NAME_VERSION (exp)];

  if (TREE_CODE (exp) == ADDR_EXPR)
    {
      int idx = get_addr_stridx (TREE_OPERAND (exp, 0));
      if (idx != 0)
	return idx;
    }

  s = string_constant (exp, &o);
  if (s != NULL_TREE
      && (o == NULL_TREE || host_integerp (o, 0))
      && TREE_STRING_LENGTH (s) > 0)
    {
      HOST_WIDE_INT offset = o ? tree_low_cst (o, 0) : 0;
      const char *p = TREE_STRING_POINTER (s);
      int max = TREE_STRING_LENGTH (s) - 1;

      if (p[max] == '\0' && offset >= 0 && offset <= max)
	return ~(int) strlen (p + offset);
    }
  return 0;
}

/* Return true if strinfo vector is shared with the immediate dominator.  */

static inline bool
strinfo_shared (void)
{
  return vec_safe_length (stridx_to_strinfo)
	 && (*stridx_to_strinfo)[0] != NULL;
}

/* Unshare strinfo vector that is shared with the immediate dominator.  */

static void
unshare_strinfo_vec (void)
{
  strinfo si;
  unsigned int i = 0;

  gcc_assert (strinfo_shared ());
  stridx_to_strinfo = vec_safe_copy (stridx_to_strinfo);
  for (i = 1; vec_safe_iterate (stridx_to_strinfo, i, &si); ++i)
    if (si != NULL)
      si->refcount++;
  (*stridx_to_strinfo)[0] = NULL;
}

/* Attempt to create a string index for exp, ADDR_EXPR's operand.
   Return a pointer to the location where the string index can
   be stored (if 0) or is stored, or NULL if this can't be tracked.  */

static int *
addr_stridxptr (tree exp)
{
  void **slot;
  struct decl_stridxlist_map ent;
  struct stridxlist *list;
  HOST_WIDE_INT off;

  tree base = get_addr_base_and_unit_offset (exp, &off);
  if (base == NULL_TREE || !DECL_P (base))
    return NULL;

  if (decl_to_stridxlist_htab == NULL)
    {
      decl_to_stridxlist_htab
	= htab_create (64, decl_to_stridxlist_hash, tree_map_base_eq, NULL);
      gcc_obstack_init (&stridx_obstack);
    }
  ent.base.from = base;
  slot = htab_find_slot_with_hash (decl_to_stridxlist_htab, &ent,
				   DECL_UID (base), INSERT);
  if (*slot)
    {
      int i;
      list = &((struct decl_stridxlist_map *)*slot)->list;
      for (i = 0; i < 16; i++)
	{
	  if (list->offset == off)
	    return &list->idx;
	  if (list->next == NULL)
	    break;
	}
      if (i == 16)
	return NULL;
      list->next = XOBNEW (&stridx_obstack, struct stridxlist);
      list = list->next;
    }
  else
    {
      struct decl_stridxlist_map *e
	= XOBNEW (&stridx_obstack, struct decl_stridxlist_map);
      e->base.from = base;
      *slot = (void *) e;
      list = &e->list;
    }
  list->next = NULL;
  list->offset = off;
  list->idx = 0;
  return &list->idx;
}

/* Create a new string index, or return 0 if reached limit.  */

static int
new_stridx (tree exp)
{
  int idx;
  if (max_stridx >= PARAM_VALUE (PARAM_MAX_TRACKED_STRLENS))
    return 0;
  if (TREE_CODE (exp) == SSA_NAME)
    {
      if (SSA_NAME_OCCURS_IN_ABNORMAL_PHI (exp))
	return 0;
      idx = max_stridx++;
      ssa_ver_to_stridx[SSA_NAME_VERSION (exp)] = idx;
      return idx;
    }
  if (TREE_CODE (exp) == ADDR_EXPR)
    {
      int *pidx = addr_stridxptr (TREE_OPERAND (exp, 0));
      if (pidx != NULL)
	{
	  gcc_assert (*pidx == 0);
	  *pidx = max_stridx++;
	  return *pidx;
	}
    }
  return 0;
}

/* Like new_stridx, but for ADDR_EXPR's operand instead.  */

static int
new_addr_stridx (tree exp)
{
  int *pidx;
  if (max_stridx >= PARAM_VALUE (PARAM_MAX_TRACKED_STRLENS))
    return 0;
  pidx = addr_stridxptr (exp);
  if (pidx != NULL)
    {
      gcc_assert (*pidx == 0);
      *pidx = max_stridx++;
      return *pidx;
    }
  return 0;
}

/* Create a new strinfo.  */

static strinfo
new_strinfo (tree ptr, int idx, tree length)
{
  strinfo si = (strinfo) pool_alloc (strinfo_pool);
  si->length = length;
  si->ptr = ptr;
  si->stmt = NULL;
  si->endptr = NULL_TREE;
  si->refcount = 1;
  si->idx = idx;
  si->first = 0;
  si->prev = 0;
  si->next = 0;
  si->writable = false;
  si->dont_invalidate = false;
  return si;
}

/* Decrease strinfo refcount and free it if not referenced anymore.  */

static inline void
free_strinfo (strinfo si)
{
  if (si && --si->refcount == 0)
    pool_free (strinfo_pool, si);
}

/* Return strinfo vector entry IDX.  */

static inline strinfo
get_strinfo (int idx)
{
  if (vec_safe_length (stridx_to_strinfo) <= (unsigned int) idx)
    return NULL;
  return (*stridx_to_strinfo)[idx];
}

/* Set strinfo in the vector entry IDX to SI.  */

static inline void
set_strinfo (int idx, strinfo si)
{
  if (vec_safe_length (stridx_to_strinfo) && (*stridx_to_strinfo)[0])
    unshare_strinfo_vec ();
  if (vec_safe_length (stridx_to_strinfo) <= (unsigned int) idx)
    vec_safe_grow_cleared (stridx_to_strinfo, idx + 1);
  (*stridx_to_strinfo)[idx] = si;
}

/* Return string length, or NULL if it can't be computed.  */

static tree
get_string_length (strinfo si)
{
  if (si->length)
    return si->length;

  if (si->stmt)
    {
      gimple stmt = si->stmt, lenstmt;
      tree callee, lhs, fn, tem;
      location_t loc;
      gimple_stmt_iterator gsi;

      gcc_assert (is_gimple_call (stmt));
      callee = gimple_call_fndecl (stmt);
      gcc_assert (callee && DECL_BUILT_IN_CLASS (callee) == BUILT_IN_NORMAL);
      lhs = gimple_call_lhs (stmt);
      gcc_assert (builtin_decl_implicit_p (BUILT_IN_STPCPY));
      /* unshare_strinfo is intentionally not called here.  The (delayed)
	 transformation of strcpy or strcat into stpcpy is done at the place
	 of the former strcpy/strcat call and so can affect all the strinfos
	 with the same stmt.  If they were unshared before and transformation
	 has been already done, the handling of BUILT_IN_STPCPY{,_CHK} should
	 just compute the right length.  */
      switch (DECL_FUNCTION_CODE (callee))
	{
	case BUILT_IN_STRCAT:
	case BUILT_IN_STRCAT_CHK:
	  gsi = gsi_for_stmt (stmt);
	  fn = builtin_decl_implicit (BUILT_IN_STRLEN);
	  gcc_assert (lhs == NULL_TREE);
	  tem = unshare_expr (gimple_call_arg (stmt, 0));
	  lenstmt = gimple_build_call (fn, 1, tem);
	  lhs = make_ssa_name (TREE_TYPE (TREE_TYPE (fn)), lenstmt);
	  gimple_call_set_lhs (lenstmt, lhs);
	  gimple_set_vuse (lenstmt, gimple_vuse (stmt));
	  gsi_insert_before (&gsi, lenstmt, GSI_SAME_STMT);
	  tem = gimple_call_arg (stmt, 0);
          if (!ptrofftype_p (TREE_TYPE (lhs)))
            {
              lhs = convert_to_ptrofftype (lhs);
              lhs = force_gimple_operand_gsi (&gsi, lhs, true, NULL_TREE,
                                              true, GSI_SAME_STMT);
            }
	  lenstmt
	    = gimple_build_assign_with_ops
	        (POINTER_PLUS_EXPR,
		 make_ssa_name (TREE_TYPE (gimple_call_arg (stmt, 0)), NULL),
		 tem, lhs);
	  gsi_insert_before (&gsi, lenstmt, GSI_SAME_STMT);
	  gimple_call_set_arg (stmt, 0, gimple_assign_lhs (lenstmt));
	  lhs = NULL_TREE;
	  /* FALLTHRU */
	case BUILT_IN_STRCPY:
	case BUILT_IN_STRCPY_CHK:
	  if (gimple_call_num_args (stmt) == 2)
	    fn = builtin_decl_implicit (BUILT_IN_STPCPY);
	  else
	    fn = builtin_decl_explicit (BUILT_IN_STPCPY_CHK);
	  gcc_assert (lhs == NULL_TREE);
	  if (dump_file && (dump_flags & TDF_DETAILS) != 0)
	    {
	      fprintf (dump_file, "Optimizing: ");
	      print_gimple_stmt (dump_file, stmt, 0, TDF_SLIM);
	    }
	  gimple_call_set_fndecl (stmt, fn);
	  lhs = make_ssa_name (TREE_TYPE (TREE_TYPE (fn)), stmt);
	  gimple_call_set_lhs (stmt, lhs);
	  update_stmt (stmt);
	  if (dump_file && (dump_flags & TDF_DETAILS) != 0)
	    {
	      fprintf (dump_file, "into: ");
	      print_gimple_stmt (dump_file, stmt, 0, TDF_SLIM);
	    }
	  /* FALLTHRU */
	case BUILT_IN_STPCPY:
	case BUILT_IN_STPCPY_CHK:
	  gcc_assert (lhs != NULL_TREE);
	  loc = gimple_location (stmt);
	  si->endptr = lhs;
	  si->stmt = NULL;
	  lhs = fold_convert_loc (loc, size_type_node, lhs);
	  si->length = fold_convert_loc (loc, size_type_node, si->ptr);
	  si->length = fold_build2_loc (loc, MINUS_EXPR, size_type_node,
					lhs, si->length);
	  break;
	default:
	  gcc_unreachable ();
	  break;
	}
    }

  return si->length;
}

/* Invalidate string length information for strings whose length
   might change due to stores in stmt.  */

static bool
maybe_invalidate (gimple stmt)
{
  strinfo si;
  unsigned int i;
  bool nonempty = false;

  for (i = 1; vec_safe_iterate (stridx_to_strinfo, i, &si); ++i)
    if (si != NULL)
      {
	if (!si->dont_invalidate)
	  {
	    ao_ref r;
	    ao_ref_init_from_ptr_and_size (&r, si->ptr, NULL_TREE);
	    if (stmt_may_clobber_ref_p_1 (stmt, &r))
	      {
		set_strinfo (i, NULL);
		free_strinfo (si);
		continue;
	      }
	  }
	si->dont_invalidate = false;
	nonempty = true;
      }
  return nonempty;
}

/* Unshare strinfo record SI, if it has recount > 1 or
   if stridx_to_strinfo vector is shared with some other
   bbs.  */

static strinfo
unshare_strinfo (strinfo si)
{
  strinfo nsi;

  if (si->refcount == 1 && !strinfo_shared ())
    return si;

  nsi = new_strinfo (si->ptr, si->idx, si->length);
  nsi->stmt = si->stmt;
  nsi->endptr = si->endptr;
  nsi->first = si->first;
  nsi->prev = si->prev;
  nsi->next = si->next;
  nsi->writable = si->writable;
  set_strinfo (si->idx, nsi);
  free_strinfo (si);
  return nsi;
}

/* Return first strinfo in the related strinfo chain
   if all strinfos in between belong to the chain, otherwise
   NULL.  */

static strinfo
verify_related_strinfos (strinfo origsi)
{
  strinfo si = origsi, psi;

  if (origsi->first == 0)
    return NULL;
  for (; si->prev; si = psi)
    {
      if (si->first != origsi->first)
	return NULL;
      psi = get_strinfo (si->prev);
      if (psi == NULL)
	return NULL;
      if (psi->next != si->idx)
	return NULL;
    }
  if (si->idx != si->first)
    return NULL;
  return si;
}

/* Note that PTR, a pointer SSA_NAME initialized in the current stmt, points
   to a zero-length string and if possible chain it to a related strinfo
   chain whose part is or might be CHAINSI.  */

static strinfo
zero_length_string (tree ptr, strinfo chainsi)
{
  strinfo si;
  int idx;
  gcc_checking_assert (TREE_CODE (ptr) == SSA_NAME
		       && get_stridx (ptr) == 0);

  if (SSA_NAME_OCCURS_IN_ABNORMAL_PHI (ptr))
    return NULL;
  if (chainsi != NULL)
    {
      si = verify_related_strinfos (chainsi);
      if (si)
	{
	  chainsi = si;
	  for (; chainsi->next; chainsi = si)
	    {
	      if (chainsi->endptr == NULL_TREE)
		{
		  chainsi = unshare_strinfo (chainsi);
		  chainsi->endptr = ptr;
		}
	      si = get_strinfo (chainsi->next);
	      if (si == NULL
		  || si->first != chainsi->first
		  || si->prev != chainsi->idx)
		break;
	    }
	  gcc_assert (chainsi->length || chainsi->stmt);
	  if (chainsi->endptr == NULL_TREE)
	    {
	      chainsi = unshare_strinfo (chainsi);
	      chainsi->endptr = ptr;
	    }
	  if (chainsi->length && integer_zerop (chainsi->length))
	    {
	      if (chainsi->next)
		{
		  chainsi = unshare_strinfo (chainsi);
		  chainsi->next = 0;
		}
	      ssa_ver_to_stridx[SSA_NAME_VERSION (ptr)] = chainsi->idx;
	      return chainsi;
	    }
	}
      else if (chainsi->first || chainsi->prev || chainsi->next)
	{
	  chainsi = unshare_strinfo (chainsi);
	  chainsi->first = 0;
	  chainsi->prev = 0;
	  chainsi->next = 0;
	}
    }
  idx = new_stridx (ptr);
  if (idx == 0)
    return NULL;
  si = new_strinfo (ptr, idx, build_int_cst (size_type_node, 0));
  set_strinfo (idx, si);
  si->endptr = ptr;
  if (chainsi != NULL)
    {
      chainsi = unshare_strinfo (chainsi);
      if (chainsi->first == 0)
	chainsi->first = chainsi->idx;
      chainsi->next = idx;
      if (chainsi->endptr == NULL_TREE)
	chainsi->endptr = ptr;
      si->prev = chainsi->idx;
      si->first = chainsi->first;
      si->writable = chainsi->writable;
    }
  return si;
}

/* For strinfo ORIGSI whose length has been just updated
   update also related strinfo lengths (add ADJ to each,
   but don't adjust ORIGSI).  */

static void
adjust_related_strinfos (location_t loc, strinfo origsi, tree adj)
{
  strinfo si = verify_related_strinfos (origsi);

  if (si == NULL)
    return;

  while (1)
    {
      strinfo nsi;

      if (si != origsi)
	{
	  tree tem;

	  si = unshare_strinfo (si);
	  if (si->length)
	    {
	      tem = fold_convert_loc (loc, TREE_TYPE (si->length), adj);
	      si->length = fold_build2_loc (loc, PLUS_EXPR,
					    TREE_TYPE (si->length), si->length,
					    tem);
	    }
	  else if (si->stmt != NULL)
	    /* Delayed length computation is unaffected.  */
	    ;
	  else
	    gcc_unreachable ();

	  si->endptr = NULL_TREE;
	  si->dont_invalidate = true;
	}
      if (si->next == 0)
	return;
      nsi = get_strinfo (si->next);
      if (nsi == NULL
	  || nsi->first != si->first
	  || nsi->prev != si->idx)
	return;
      si = nsi;
    }
}

/* Find if there are other SSA_NAME pointers equal to PTR
   for which we don't track their string lengths yet.  If so, use
   IDX for them.  */

static void
find_equal_ptrs (tree ptr, int idx)
{
  if (TREE_CODE (ptr) != SSA_NAME)
    return;
  while (1)
    {
      gimple stmt = SSA_NAME_DEF_STMT (ptr);
      if (!is_gimple_assign (stmt))
	return;
      ptr = gimple_assign_rhs1 (stmt);
      switch (gimple_assign_rhs_code (stmt))
	{
	case SSA_NAME:
	  break;
	CASE_CONVERT:
	  if (!POINTER_TYPE_P (TREE_TYPE (ptr)))
	    return;
	  if (TREE_CODE (ptr) == SSA_NAME)
	    break;
	  if (TREE_CODE (ptr) != ADDR_EXPR)
	    return;
	  /* FALLTHRU */
	case ADDR_EXPR:
	  {
	    int *pidx = addr_stridxptr (TREE_OPERAND (ptr, 0));
	    if (pidx != NULL && *pidx == 0)
	      *pidx = idx;
	    return;
	  }
	default:
	  return;
	}

      /* We might find an endptr created in this pass.  Grow the
	 vector in that case.  */
      if (ssa_ver_to_stridx.length () <= SSA_NAME_VERSION (ptr))
	ssa_ver_to_stridx.safe_grow_cleared (num_ssa_names);

      if (ssa_ver_to_stridx[SSA_NAME_VERSION (ptr)] != 0)
	return;
      ssa_ver_to_stridx[SSA_NAME_VERSION (ptr)] = idx;
    }
}

/* If the last .MEM setter statement before STMT is
   memcpy (x, y, strlen (y) + 1), the only .MEM use of it is STMT
   and STMT is known to overwrite x[strlen (x)], adjust the last memcpy to
   just memcpy (x, y, strlen (y)).  SI must be the zero length
   strinfo.  */

static void
adjust_last_stmt (strinfo si, gimple stmt, bool is_strcat)
{
  tree vuse, callee, len;
  struct laststmt_struct last = laststmt;
  strinfo lastsi, firstsi;

  laststmt.stmt = NULL;
  laststmt.len = NULL_TREE;
  laststmt.stridx = 0;

  if (last.stmt == NULL)
    return;

  vuse = gimple_vuse (stmt);
  if (vuse == NULL_TREE
      || SSA_NAME_DEF_STMT (vuse) != last.stmt
      || !has_single_use (vuse))
    return;

  gcc_assert (last.stridx > 0);
  lastsi = get_strinfo (last.stridx);
  if (lastsi == NULL)
    return;

  if (lastsi != si)
    {
      if (lastsi->first == 0 || lastsi->first != si->first)
	return;

      firstsi = verify_related_strinfos (si);
      if (firstsi == NULL)
	return;
      while (firstsi != lastsi)
	{
	  strinfo nextsi;
	  if (firstsi->next == 0)
	    return;
	  nextsi = get_strinfo (firstsi->next);
	  if (nextsi == NULL
	      || nextsi->prev != firstsi->idx
	      || nextsi->first != si->first)
	    return;
	  firstsi = nextsi;
	}
    }

  if (!is_strcat)
    {
      if (si->length == NULL_TREE || !integer_zerop (si->length))
	return;
    }

  if (is_gimple_assign (last.stmt))
    {
      gimple_stmt_iterator gsi;

      if (!integer_zerop (gimple_assign_rhs1 (last.stmt)))
	return;
      if (stmt_could_throw_p (last.stmt))
	return;
      gsi = gsi_for_stmt (last.stmt);
      unlink_stmt_vdef (last.stmt);
      release_defs (last.stmt);
      gsi_remove (&gsi, true);
      return;
    }

<<<<<<< HEAD
  if (!is_gimple_call (last.stmt))
    return;
  if (!gimple_call_builtin_class_p (last.stmt, BUILT_IN_NORMAL))
=======
  if (!gimple_call_builtin_p (last.stmt, BUILT_IN_NORMAL))
>>>>>>> bc75ee5f
    return;

  callee = gimple_call_fndecl (last.stmt);
  switch (DECL_FUNCTION_CODE (callee))
    {
    case BUILT_IN_MEMCPY:
    case BUILT_IN_MEMCPY_CHK:
      break;
    default:
      return;
    }

  len = gimple_call_arg (last.stmt, 2);
  if (host_integerp (len, 1))
    {
      if (!host_integerp (last.len, 1)
	  || integer_zerop (len)
	  || (unsigned HOST_WIDE_INT) tree_low_cst (len, 1)
	     != (unsigned HOST_WIDE_INT) tree_low_cst (last.len, 1) + 1)
	return;
      /* Don't adjust the length if it is divisible by 4, it is more efficient
	 to store the extra '\0' in that case.  */
      if ((((unsigned HOST_WIDE_INT) tree_low_cst (len, 1)) & 3) == 0)
	return;
    }
  else if (TREE_CODE (len) == SSA_NAME)
    {
      gimple def_stmt = SSA_NAME_DEF_STMT (len);
      if (!is_gimple_assign (def_stmt)
	  || gimple_assign_rhs_code (def_stmt) != PLUS_EXPR
	  || gimple_assign_rhs1 (def_stmt) != last.len
	  || !integer_onep (gimple_assign_rhs2 (def_stmt)))
	return;
    }
  else
    return;

  gimple_call_set_arg (last.stmt, 2, last.len);
  update_stmt (last.stmt);
}

/* Handle a strlen call.  If strlen of the argument is known, replace
   the strlen call with the known value, otherwise remember that strlen
   of the argument is stored in the lhs SSA_NAME.  */

static void
handle_builtin_strlen (gimple_stmt_iterator *gsi)
{
  int idx;
  tree src;
  gimple stmt = gsi_stmt (*gsi);
  tree lhs = gimple_call_lhs (stmt);

  if (lhs == NULL_TREE)
    return;

  src = gimple_call_arg (stmt, 0);
  idx = get_stridx (src);
  if (idx)
    {
      strinfo si = NULL;
      tree rhs;

      if (idx < 0)
	rhs = build_int_cst (TREE_TYPE (lhs), ~idx);
      else
	{
	  rhs = NULL_TREE;
	  si = get_strinfo (idx);
	  if (si != NULL)
	    rhs = get_string_length (si);
	}
      if (rhs != NULL_TREE)
	{
	  if (dump_file && (dump_flags & TDF_DETAILS) != 0)
	    {
	      fprintf (dump_file, "Optimizing: ");
	      print_gimple_stmt (dump_file, stmt, 0, TDF_SLIM);
	    }
	  rhs = unshare_expr (rhs);
	  if (!useless_type_conversion_p (TREE_TYPE (lhs), TREE_TYPE (rhs)))
	    rhs = fold_convert_loc (gimple_location (stmt),
				    TREE_TYPE (lhs), rhs);
	  if (!update_call_from_tree (gsi, rhs))
	    gimplify_and_update_call_from_tree (gsi, rhs);
	  stmt = gsi_stmt (*gsi);
	  update_stmt (stmt);
	  if (dump_file && (dump_flags & TDF_DETAILS) != 0)
	    {
	      fprintf (dump_file, "into: ");
	      print_gimple_stmt (dump_file, stmt, 0, TDF_SLIM);
	    }
	  if (si != NULL
	      && TREE_CODE (si->length) != SSA_NAME
	      && TREE_CODE (si->length) != INTEGER_CST
	      && !SSA_NAME_OCCURS_IN_ABNORMAL_PHI (lhs))
	    {
	      si = unshare_strinfo (si);
	      si->length = lhs;
	    }
	  return;
	}
    }
  if (SSA_NAME_OCCURS_IN_ABNORMAL_PHI (lhs))
    return;
  if (idx == 0)
    idx = new_stridx (src);
  else if (get_strinfo (idx) != NULL)
    return;
  if (idx)
    {
      strinfo si = new_strinfo (src, idx, lhs);
      set_strinfo (idx, si);
      find_equal_ptrs (src, idx);
    }
}

/* Handle a strchr call.  If strlen of the first argument is known, replace
   the strchr (x, 0) call with the endptr or x + strlen, otherwise remember
   that lhs of the call is endptr and strlen of the argument is endptr - x.  */

static void
handle_builtin_strchr (gimple_stmt_iterator *gsi)
{
  int idx;
  tree src;
  gimple stmt = gsi_stmt (*gsi);
  tree lhs = gimple_call_lhs (stmt);

  if (lhs == NULL_TREE)
    return;

  if (!integer_zerop (gimple_call_arg (stmt, 1)))
    return;

  src = gimple_call_arg (stmt, 0);
  idx = get_stridx (src);
  if (idx)
    {
      strinfo si = NULL;
      tree rhs;

      if (idx < 0)
	rhs = build_int_cst (size_type_node, ~idx);
      else
	{
	  rhs = NULL_TREE;
	  si = get_strinfo (idx);
	  if (si != NULL)
	    rhs = get_string_length (si);
	}
      if (rhs != NULL_TREE)
	{
	  location_t loc = gimple_location (stmt);

	  if (dump_file && (dump_flags & TDF_DETAILS) != 0)
	    {
	      fprintf (dump_file, "Optimizing: ");
	      print_gimple_stmt (dump_file, stmt, 0, TDF_SLIM);
	    }
	  if (si != NULL && si->endptr != NULL_TREE)
	    {
	      rhs = unshare_expr (si->endptr);
	      if (!useless_type_conversion_p (TREE_TYPE (lhs),
					      TREE_TYPE (rhs)))
		rhs = fold_convert_loc (loc, TREE_TYPE (lhs), rhs);
	    }
	  else
	    {
	      rhs = fold_convert_loc (loc, sizetype, unshare_expr (rhs));
	      rhs = fold_build2_loc (loc, POINTER_PLUS_EXPR,
				     TREE_TYPE (src), src, rhs);
	      if (!useless_type_conversion_p (TREE_TYPE (lhs),
					      TREE_TYPE (rhs)))
		rhs = fold_convert_loc (loc, TREE_TYPE (lhs), rhs);
	    }
	  if (!update_call_from_tree (gsi, rhs))
	    gimplify_and_update_call_from_tree (gsi, rhs);
	  stmt = gsi_stmt (*gsi);
	  update_stmt (stmt);
	  if (dump_file && (dump_flags & TDF_DETAILS) != 0)
	    {
	      fprintf (dump_file, "into: ");
	      print_gimple_stmt (dump_file, stmt, 0, TDF_SLIM);
	    }
	  if (si != NULL
	      && si->endptr == NULL_TREE
	      && !SSA_NAME_OCCURS_IN_ABNORMAL_PHI (lhs))
	    {
	      si = unshare_strinfo (si);
	      si->endptr = lhs;
	    }
	  zero_length_string (lhs, si);
	  return;
	}
    }
  if (SSA_NAME_OCCURS_IN_ABNORMAL_PHI (lhs))
    return;
  if (TREE_CODE (src) != SSA_NAME || !SSA_NAME_OCCURS_IN_ABNORMAL_PHI (src))
    {
      if (idx == 0)
	idx = new_stridx (src);
      else if (get_strinfo (idx) != NULL)
	{
	  zero_length_string (lhs, NULL);
	  return;
	}
      if (idx)
	{
	  location_t loc = gimple_location (stmt);
	  tree lhsu = fold_convert_loc (loc, size_type_node, lhs);
	  tree srcu = fold_convert_loc (loc, size_type_node, src);
	  tree length = fold_build2_loc (loc, MINUS_EXPR,
					 size_type_node, lhsu, srcu);
	  strinfo si = new_strinfo (src, idx, length);
	  si->endptr = lhs;
	  set_strinfo (idx, si);
	  find_equal_ptrs (src, idx);
	  zero_length_string (lhs, si);
	}
    }
  else
    zero_length_string (lhs, NULL);
}

/* Handle a strcpy-like ({st{r,p}cpy,__st{r,p}cpy_chk}) call.
   If strlen of the second argument is known, strlen of the first argument
   is the same after this call.  Furthermore, attempt to convert it to
   memcpy.  */

static void
handle_builtin_strcpy (enum built_in_function bcode, gimple_stmt_iterator *gsi)
{
  int idx, didx;
  tree src, dst, srclen, len, lhs, args, type, fn, oldlen;
  bool success;
  gimple stmt = gsi_stmt (*gsi);
  strinfo si, dsi, olddsi, zsi;
  location_t loc;

  src = gimple_call_arg (stmt, 1);
  dst = gimple_call_arg (stmt, 0);
  lhs = gimple_call_lhs (stmt);
  idx = get_stridx (src);
  si = NULL;
  if (idx > 0)
    si = get_strinfo (idx);

  didx = get_stridx (dst);
  olddsi = NULL;
  oldlen = NULL_TREE;
  if (didx > 0)
    olddsi = get_strinfo (didx);
  else if (didx < 0)
    return;

  if (olddsi != NULL)
    adjust_last_stmt (olddsi, stmt, false);

  srclen = NULL_TREE;
  if (si != NULL)
    srclen = get_string_length (si);
  else if (idx < 0)
    srclen = build_int_cst (size_type_node, ~idx);

  loc = gimple_location (stmt);
  if (srclen == NULL_TREE)
    switch (bcode)
      {
      case BUILT_IN_STRCPY:
      case BUILT_IN_STRCPY_CHK:
	if (lhs != NULL_TREE || !builtin_decl_implicit_p (BUILT_IN_STPCPY))
	  return;
	break;
      case BUILT_IN_STPCPY:
      case BUILT_IN_STPCPY_CHK:
	if (lhs == NULL_TREE)
	  return;
	else
	  {
	    tree lhsuint = fold_convert_loc (loc, size_type_node, lhs);
	    srclen = fold_convert_loc (loc, size_type_node, dst);
	    srclen = fold_build2_loc (loc, MINUS_EXPR, size_type_node,
				      lhsuint, srclen);
	  }
	break;
      default:
	gcc_unreachable ();
      }

  if (didx == 0)
    {
      didx = new_stridx (dst);
      if (didx == 0)
	return;
    }
  if (olddsi != NULL)
    {
      oldlen = olddsi->length;
      dsi = unshare_strinfo (olddsi);
      dsi->length = srclen;
      /* Break the chain, so adjust_related_strinfo on later pointers in
	 the chain won't adjust this one anymore.  */
      dsi->next = 0;
      dsi->stmt = NULL;
      dsi->endptr = NULL_TREE;
    }
  else
    {
      dsi = new_strinfo (dst, didx, srclen);
      set_strinfo (didx, dsi);
      find_equal_ptrs (dst, didx);
    }
  dsi->writable = true;
  dsi->dont_invalidate = true;

  if (dsi->length == NULL_TREE)
    {
      strinfo chainsi;

      /* If string length of src is unknown, use delayed length
	 computation.  If string lenth of dst will be needed, it
	 can be computed by transforming this strcpy call into
	 stpcpy and subtracting dst from the return value.  */

      /* Look for earlier strings whose length could be determined if
	 this strcpy is turned into an stpcpy.  */

      if (dsi->prev != 0 && (chainsi = verify_related_strinfos (dsi)) != NULL)
	{
	  for (; chainsi && chainsi != dsi; chainsi = get_strinfo (chainsi->next))
	    {
	      /* When setting a stmt for delayed length computation
		 prevent all strinfos through dsi from being
		 invalidated.  */
	      chainsi = unshare_strinfo (chainsi);
	      chainsi->stmt = stmt;
	      chainsi->length = NULL_TREE;
	      chainsi->endptr = NULL_TREE;
	      chainsi->dont_invalidate = true;
	    }
	}
      dsi->stmt = stmt;
      return;
    }

  if (olddsi != NULL)
    {
      tree adj = NULL_TREE;
      if (oldlen == NULL_TREE)
	;
      else if (integer_zerop (oldlen))
	adj = srclen;
      else if (TREE_CODE (oldlen) == INTEGER_CST
	       || TREE_CODE (srclen) == INTEGER_CST)
	adj = fold_build2_loc (loc, MINUS_EXPR,
			       TREE_TYPE (srclen), srclen,
			       fold_convert_loc (loc, TREE_TYPE (srclen),
						 oldlen));
      if (adj != NULL_TREE)
	adjust_related_strinfos (loc, dsi, adj);
      else
	dsi->prev = 0;
    }
  /* strcpy src may not overlap dst, so src doesn't need to be
     invalidated either.  */
  if (si != NULL)
    si->dont_invalidate = true;

  fn = NULL_TREE;
  zsi = NULL;
  switch (bcode)
    {
    case BUILT_IN_STRCPY:
      fn = builtin_decl_implicit (BUILT_IN_MEMCPY);
      if (lhs)
	ssa_ver_to_stridx[SSA_NAME_VERSION (lhs)] = didx;
      break;
    case BUILT_IN_STRCPY_CHK:
      fn = builtin_decl_explicit (BUILT_IN_MEMCPY_CHK);
      if (lhs)
	ssa_ver_to_stridx[SSA_NAME_VERSION (lhs)] = didx;
      break;
    case BUILT_IN_STPCPY:
      /* This would need adjustment of the lhs (subtract one),
	 or detection that the trailing '\0' doesn't need to be
	 written, if it will be immediately overwritten.
      fn = builtin_decl_explicit (BUILT_IN_MEMPCPY);  */
      if (lhs)
	{
	  dsi->endptr = lhs;
	  zsi = zero_length_string (lhs, dsi);
	}
      break;
    case BUILT_IN_STPCPY_CHK:
      /* This would need adjustment of the lhs (subtract one),
	 or detection that the trailing '\0' doesn't need to be
	 written, if it will be immediately overwritten.
      fn = builtin_decl_explicit (BUILT_IN_MEMPCPY_CHK);  */
      if (lhs)
	{
	  dsi->endptr = lhs;
	  zsi = zero_length_string (lhs, dsi);
	}
      break;
    default:
      gcc_unreachable ();
    }
  if (zsi != NULL)
    zsi->dont_invalidate = true;

  if (fn == NULL_TREE)
    return;

  args = TYPE_ARG_TYPES (TREE_TYPE (fn));
  type = TREE_VALUE (TREE_CHAIN (TREE_CHAIN (args)));

  len = fold_convert_loc (loc, type, unshare_expr (srclen));
  len = fold_build2_loc (loc, PLUS_EXPR, type, len, build_int_cst (type, 1));
  len = force_gimple_operand_gsi (gsi, len, true, NULL_TREE, true,
				  GSI_SAME_STMT);
  if (dump_file && (dump_flags & TDF_DETAILS) != 0)
    {
      fprintf (dump_file, "Optimizing: ");
      print_gimple_stmt (dump_file, stmt, 0, TDF_SLIM);
    }
  if (gimple_call_num_args (stmt) == 2)
    success = update_gimple_call (gsi, fn, 3, dst, src, len);
  else
    success = update_gimple_call (gsi, fn, 4, dst, src, len,
				  gimple_call_arg (stmt, 2));
  if (success)
    {
      stmt = gsi_stmt (*gsi);
      update_stmt (stmt);
      if (dump_file && (dump_flags & TDF_DETAILS) != 0)
	{
	  fprintf (dump_file, "into: ");
	  print_gimple_stmt (dump_file, stmt, 0, TDF_SLIM);
	}
      /* Allow adjust_last_stmt to decrease this memcpy's size.  */
      laststmt.stmt = stmt;
      laststmt.len = srclen;
      laststmt.stridx = dsi->idx;
    }
  else if (dump_file && (dump_flags & TDF_DETAILS) != 0)
    fprintf (dump_file, "not possible.\n");
}

/* Handle a memcpy-like ({mem{,p}cpy,__mem{,p}cpy_chk}) call.
   If strlen of the second argument is known and length of the third argument
   is that plus one, strlen of the first argument is the same after this
   call.  */

static void
handle_builtin_memcpy (enum built_in_function bcode, gimple_stmt_iterator *gsi)
{
  int idx, didx;
  tree src, dst, len, lhs, oldlen, newlen;
  gimple stmt = gsi_stmt (*gsi);
  strinfo si, dsi, olddsi;

  len = gimple_call_arg (stmt, 2);
  src = gimple_call_arg (stmt, 1);
  dst = gimple_call_arg (stmt, 0);
  idx = get_stridx (src);
  if (idx == 0)
    return;

  didx = get_stridx (dst);
  olddsi = NULL;
  if (didx > 0)
    olddsi = get_strinfo (didx);
  else if (didx < 0)
    return;

  if (olddsi != NULL
      && host_integerp (len, 1)
      && !integer_zerop (len))
    adjust_last_stmt (olddsi, stmt, false);

  if (idx > 0)
    {
      gimple def_stmt;

      /* Handle memcpy (x, y, l) where l is strlen (y) + 1.  */
      si = get_strinfo (idx);
      if (si == NULL || si->length == NULL_TREE)
	return;
      if (TREE_CODE (len) != SSA_NAME)
	return;
      def_stmt = SSA_NAME_DEF_STMT (len);
      if (!is_gimple_assign (def_stmt)
	  || gimple_assign_rhs_code (def_stmt) != PLUS_EXPR
	  || gimple_assign_rhs1 (def_stmt) != si->length
	  || !integer_onep (gimple_assign_rhs2 (def_stmt)))
	return;
    }
  else
    {
      si = NULL;
      /* Handle memcpy (x, "abcd", 5) or
	 memcpy (x, "abc\0uvw", 7).  */
      if (!host_integerp (len, 1)
	  || (unsigned HOST_WIDE_INT) tree_low_cst (len, 1)
	     <= (unsigned HOST_WIDE_INT) ~idx)
	return;
    }

  if (olddsi != NULL && TREE_CODE (len) == SSA_NAME)
    adjust_last_stmt (olddsi, stmt, false);

  if (didx == 0)
    {
      didx = new_stridx (dst);
      if (didx == 0)
	return;
    }
  if (si != NULL)
    newlen = si->length;
  else
    newlen = build_int_cst (size_type_node, ~idx);
  oldlen = NULL_TREE;
  if (olddsi != NULL)
    {
      dsi = unshare_strinfo (olddsi);
      oldlen = olddsi->length;
      dsi->length = newlen;
      /* Break the chain, so adjust_related_strinfo on later pointers in
	 the chain won't adjust this one anymore.  */
      dsi->next = 0;
      dsi->stmt = NULL;
      dsi->endptr = NULL_TREE;
    }
  else
    {
      dsi = new_strinfo (dst, didx, newlen);
      set_strinfo (didx, dsi);
      find_equal_ptrs (dst, didx);
    }
  dsi->writable = true;
  dsi->dont_invalidate = true;
  if (olddsi != NULL)
    {
      tree adj = NULL_TREE;
      location_t loc = gimple_location (stmt);
      if (oldlen == NULL_TREE)
	;
      else if (integer_zerop (oldlen))
	adj = dsi->length;
      else if (TREE_CODE (oldlen) == INTEGER_CST
	       || TREE_CODE (dsi->length) == INTEGER_CST)
	adj = fold_build2_loc (loc, MINUS_EXPR,
			       TREE_TYPE (dsi->length), dsi->length,
			       fold_convert_loc (loc, TREE_TYPE (dsi->length),
						 oldlen));
      if (adj != NULL_TREE)
	adjust_related_strinfos (loc, dsi, adj);
      else
	dsi->prev = 0;
    }
  /* memcpy src may not overlap dst, so src doesn't need to be
     invalidated either.  */
  if (si != NULL)
    si->dont_invalidate = true;

  lhs = gimple_call_lhs (stmt);
  switch (bcode)
    {
    case BUILT_IN_MEMCPY:
    case BUILT_IN_MEMCPY_CHK:
      /* Allow adjust_last_stmt to decrease this memcpy's size.  */
      laststmt.stmt = stmt;
      laststmt.len = dsi->length;
      laststmt.stridx = dsi->idx;
      if (lhs)
	ssa_ver_to_stridx[SSA_NAME_VERSION (lhs)] = didx;
      break;
    case BUILT_IN_MEMPCPY:
    case BUILT_IN_MEMPCPY_CHK:
      break;
    default:
      gcc_unreachable ();
    }
}

/* Handle a strcat-like ({strcat,__strcat_chk}) call.
   If strlen of the second argument is known, strlen of the first argument
   is increased by the length of the second argument.  Furthermore, attempt
   to convert it to memcpy/strcpy if the length of the first argument
   is known.  */

static void
handle_builtin_strcat (enum built_in_function bcode, gimple_stmt_iterator *gsi)
{
  int idx, didx;
  tree src, dst, srclen, dstlen, len, lhs, args, type, fn, objsz, endptr;
  bool success;
  gimple stmt = gsi_stmt (*gsi);
  strinfo si, dsi;
  location_t loc;

  src = gimple_call_arg (stmt, 1);
  dst = gimple_call_arg (stmt, 0);
  lhs = gimple_call_lhs (stmt);

  didx = get_stridx (dst);
  if (didx < 0)
    return;

  dsi = NULL;
  if (didx > 0)
    dsi = get_strinfo (didx);
  if (dsi == NULL || get_string_length (dsi) == NULL_TREE)
    {
      /* strcat (p, q) can be transformed into
	 tmp = p + strlen (p); endptr = strpcpy (tmp, q);
	 with length endptr - p if we need to compute the length
	 later on.  Don't do this transformation if we don't need
	 it.  */
      if (builtin_decl_implicit_p (BUILT_IN_STPCPY) && lhs == NULL_TREE)
	{
	  if (didx == 0)
	    {
	      didx = new_stridx (dst);
	      if (didx == 0)
		return;
	    }
	  if (dsi == NULL)
	    {
	      dsi = new_strinfo (dst, didx, NULL_TREE);
	      set_strinfo (didx, dsi);
	      find_equal_ptrs (dst, didx);
	    }
	  else
	    {
	      dsi = unshare_strinfo (dsi);
	      dsi->length = NULL_TREE;
	      dsi->next = 0;
	      dsi->endptr = NULL_TREE;
	    }
	  dsi->writable = true;
	  dsi->stmt = stmt;
	  dsi->dont_invalidate = true;
	}
      return;
    }

  srclen = NULL_TREE;
  si = NULL;
  idx = get_stridx (src);
  if (idx < 0)
    srclen = build_int_cst (size_type_node, ~idx);
  else if (idx > 0)
    {
      si = get_strinfo (idx);
      if (si != NULL)
	srclen = get_string_length (si);
    }

  loc = gimple_location (stmt);
  dstlen = dsi->length;
  endptr = dsi->endptr;

  dsi = unshare_strinfo (dsi);
  dsi->endptr = NULL_TREE;
  dsi->stmt = NULL;
  dsi->writable = true;

  if (srclen != NULL_TREE)
    {
      dsi->length = fold_build2_loc (loc, PLUS_EXPR, TREE_TYPE (dsi->length),
				     dsi->length, srclen);
      adjust_related_strinfos (loc, dsi, srclen);
      dsi->dont_invalidate = true;
    }
  else
    {
      dsi->length = NULL;
      if (lhs == NULL_TREE && builtin_decl_implicit_p (BUILT_IN_STPCPY))
	dsi->dont_invalidate = true;
    }

  if (si != NULL)
    /* strcat src may not overlap dst, so src doesn't need to be
       invalidated either.  */
    si->dont_invalidate = true;

  /* For now.  Could remove the lhs from the call and add
     lhs = dst; afterwards.  */
  if (lhs)
    return;

  fn = NULL_TREE;
  objsz = NULL_TREE;
  switch (bcode)
    {
    case BUILT_IN_STRCAT:
      if (srclen != NULL_TREE)
	fn = builtin_decl_implicit (BUILT_IN_MEMCPY);
      else
	fn = builtin_decl_implicit (BUILT_IN_STRCPY);
      break;
    case BUILT_IN_STRCAT_CHK:
      if (srclen != NULL_TREE)
	fn = builtin_decl_explicit (BUILT_IN_MEMCPY_CHK);
      else
	fn = builtin_decl_explicit (BUILT_IN_STRCPY_CHK);
      objsz = gimple_call_arg (stmt, 2);
      break;
    default:
      gcc_unreachable ();
    }

  if (fn == NULL_TREE)
    return;

  len = NULL_TREE;
  if (srclen != NULL_TREE)
    {
      args = TYPE_ARG_TYPES (TREE_TYPE (fn));
      type = TREE_VALUE (TREE_CHAIN (TREE_CHAIN (args)));

      len = fold_convert_loc (loc, type, unshare_expr (srclen));
      len = fold_build2_loc (loc, PLUS_EXPR, type, len,
			     build_int_cst (type, 1));
      len = force_gimple_operand_gsi (gsi, len, true, NULL_TREE, true,
				      GSI_SAME_STMT);
    }
  if (endptr)
    dst = fold_convert_loc (loc, TREE_TYPE (dst), unshare_expr (endptr));
  else
    dst = fold_build2_loc (loc, POINTER_PLUS_EXPR,
			   TREE_TYPE (dst), unshare_expr (dst),
			   fold_convert_loc (loc, sizetype,
					     unshare_expr (dstlen)));
  dst = force_gimple_operand_gsi (gsi, dst, true, NULL_TREE, true,
				  GSI_SAME_STMT);
  if (dump_file && (dump_flags & TDF_DETAILS) != 0)
    {
      fprintf (dump_file, "Optimizing: ");
      print_gimple_stmt (dump_file, stmt, 0, TDF_SLIM);
    }
  if (srclen != NULL_TREE)
    success = update_gimple_call (gsi, fn, 3 + (objsz != NULL_TREE),
				  dst, src, len, objsz);
  else
    success = update_gimple_call (gsi, fn, 2 + (objsz != NULL_TREE),
				  dst, src, objsz);
  if (success)
    {
      stmt = gsi_stmt (*gsi);
      update_stmt (stmt);
      if (dump_file && (dump_flags & TDF_DETAILS) != 0)
	{
	  fprintf (dump_file, "into: ");
	  print_gimple_stmt (dump_file, stmt, 0, TDF_SLIM);
	}
      /* If srclen == NULL, note that current string length can be
	 computed by transforming this strcpy into stpcpy.  */
      if (srclen == NULL_TREE && dsi->dont_invalidate)
	dsi->stmt = stmt;
      adjust_last_stmt (dsi, stmt, true);
      if (srclen != NULL_TREE)
	{
	  laststmt.stmt = stmt;
	  laststmt.len = srclen;
	  laststmt.stridx = dsi->idx;
	}
    }
  else if (dump_file && (dump_flags & TDF_DETAILS) != 0)
    fprintf (dump_file, "not possible.\n");
}

/* Handle a POINTER_PLUS_EXPR statement.
   For p = "abcd" + 2; compute associated length, or if
   p = q + off is pointing to a '\0' character of a string, call
   zero_length_string on it.  */

static void
handle_pointer_plus (gimple_stmt_iterator *gsi)
{
  gimple stmt = gsi_stmt (*gsi);
  tree lhs = gimple_assign_lhs (stmt), off;
  int idx = get_stridx (gimple_assign_rhs1 (stmt));
  strinfo si, zsi;

  if (idx == 0)
    return;

  if (idx < 0)
    {
      tree off = gimple_assign_rhs2 (stmt);
      if (host_integerp (off, 1)
	  && (unsigned HOST_WIDE_INT) tree_low_cst (off, 1)
	     <= (unsigned HOST_WIDE_INT) ~idx)
	ssa_ver_to_stridx[SSA_NAME_VERSION (lhs)]
	    = ~(~idx - (int) tree_low_cst (off, 1));
      return;
    }

  si = get_strinfo (idx);
  if (si == NULL || si->length == NULL_TREE)
    return;

  off = gimple_assign_rhs2 (stmt);
  zsi = NULL;
  if (operand_equal_p (si->length, off, 0))
    zsi = zero_length_string (lhs, si);
  else if (TREE_CODE (off) == SSA_NAME)
    {
      gimple def_stmt = SSA_NAME_DEF_STMT (off);
      if (gimple_assign_single_p (def_stmt)
	  && operand_equal_p (si->length, gimple_assign_rhs1 (def_stmt), 0))
	zsi = zero_length_string (lhs, si);
    }
  if (zsi != NULL
      && si->endptr != NULL_TREE
      && si->endptr != lhs
      && TREE_CODE (si->endptr) == SSA_NAME)
    {
      enum tree_code rhs_code
	= useless_type_conversion_p (TREE_TYPE (lhs), TREE_TYPE (si->endptr))
	  ? SSA_NAME : NOP_EXPR;
      gimple_assign_set_rhs_with_ops (gsi, rhs_code, si->endptr, NULL_TREE);
      gcc_assert (gsi_stmt (*gsi) == stmt);
      update_stmt (stmt);
    }
}

/* Handle a single character store.  */

static bool
handle_char_store (gimple_stmt_iterator *gsi)
{
  int idx = -1;
  strinfo si = NULL;
  gimple stmt = gsi_stmt (*gsi);
  tree ssaname = NULL_TREE, lhs = gimple_assign_lhs (stmt);

  if (TREE_CODE (lhs) == MEM_REF
      && TREE_CODE (TREE_OPERAND (lhs, 0)) == SSA_NAME)
    {
      if (integer_zerop (TREE_OPERAND (lhs, 1)))
	{
	  ssaname = TREE_OPERAND (lhs, 0);
	  idx = get_stridx (ssaname);
	}
    }
  else
    idx = get_addr_stridx (lhs);

  if (idx > 0)
    {
      si = get_strinfo (idx);
      if (si != NULL && si->length != NULL_TREE && integer_zerop (si->length))
	{
	  if (initializer_zerop (gimple_assign_rhs1 (stmt)))
	    {
	      /* When storing '\0', the store can be removed
		 if we know it has been stored in the current function.  */
	      if (!stmt_could_throw_p (stmt) && si->writable)
		{
		  unlink_stmt_vdef (stmt);
		  release_defs (stmt);
		  gsi_remove (gsi, true);
		  return false;
		}
	      else
		{
		  si->writable = true;
		  si->dont_invalidate = true;
		}
	    }
	  else
	    /* Otherwise this statement overwrites the '\0' with
	       something, if the previous stmt was a memcpy,
	       its length may be decreased.  */
	    adjust_last_stmt (si, stmt, false);
	}
      else if (si != NULL)
	{
	  si = unshare_strinfo (si);
	  si->length = build_int_cst (size_type_node, 0);
	  si->endptr = NULL;
	  si->prev = 0;
	  si->next = 0;
	  si->stmt = NULL;
	  si->first = 0;
	  si->writable = true;
	  if (ssaname && !SSA_NAME_OCCURS_IN_ABNORMAL_PHI (ssaname))
	    si->endptr = ssaname;
	  si->dont_invalidate = true;
	}
    }
  else if (idx == 0 && initializer_zerop (gimple_assign_rhs1 (stmt)))
    {
      if (ssaname)
	{
	  si = zero_length_string (ssaname, NULL);
	  if (si != NULL)
	    si->dont_invalidate = true;
	}
      else
	{
	  int idx = new_addr_stridx (lhs);
	  if (idx != 0)
	    {
	      si = new_strinfo (build_fold_addr_expr (lhs), idx,
				build_int_cst (size_type_node, 0));
	      set_strinfo (idx, si);
	      si->dont_invalidate = true;
	    }
	}
      if (si != NULL)
	si->writable = true;
    }

  if (si != NULL && initializer_zerop (gimple_assign_rhs1 (stmt)))
    {
      /* Allow adjust_last_stmt to remove it if the stored '\0'
	 is immediately overwritten.  */
      laststmt.stmt = stmt;
      laststmt.len = build_int_cst (size_type_node, 1);
      laststmt.stridx = si->idx;
    }
  return true;
}

/* Attempt to optimize a single statement at *GSI using string length
   knowledge.  */

static bool
strlen_optimize_stmt (gimple_stmt_iterator *gsi)
{
  gimple stmt = gsi_stmt (*gsi);

  if (is_gimple_call (stmt))
    {
      tree callee = gimple_call_fndecl (stmt);
<<<<<<< HEAD
      if (gimple_call_builtin_class_p (stmt, BUILT_IN_NORMAL))
=======
      if (gimple_call_builtin_p (stmt, BUILT_IN_NORMAL))
>>>>>>> bc75ee5f
	switch (DECL_FUNCTION_CODE (callee))
	  {
	  case BUILT_IN_STRLEN:
	    handle_builtin_strlen (gsi);
	    break;
	  case BUILT_IN_STRCHR:
	    handle_builtin_strchr (gsi);
	    break;
	  case BUILT_IN_STRCPY:
	  case BUILT_IN_STRCPY_CHK:
	  case BUILT_IN_STPCPY:
	  case BUILT_IN_STPCPY_CHK:
	    handle_builtin_strcpy (DECL_FUNCTION_CODE (callee), gsi);
	    break;
	  case BUILT_IN_MEMCPY:
	  case BUILT_IN_MEMCPY_CHK:
	  case BUILT_IN_MEMPCPY:
	  case BUILT_IN_MEMPCPY_CHK:
	    handle_builtin_memcpy (DECL_FUNCTION_CODE (callee), gsi);
	    break;
	  case BUILT_IN_STRCAT:
	  case BUILT_IN_STRCAT_CHK:
	    handle_builtin_strcat (DECL_FUNCTION_CODE (callee), gsi);
	    break;
	  default:
	    break;
	  }
    }
  else if (is_gimple_assign (stmt))
    {
      tree lhs = gimple_assign_lhs (stmt);

      if (TREE_CODE (lhs) == SSA_NAME && POINTER_TYPE_P (TREE_TYPE (lhs)))
	{
	  if (gimple_assign_single_p (stmt)
	      || (gimple_assign_cast_p (stmt)
		  && POINTER_TYPE_P (TREE_TYPE (gimple_assign_rhs1 (stmt)))))
	    {
	      int idx = get_stridx (gimple_assign_rhs1 (stmt));
	      ssa_ver_to_stridx[SSA_NAME_VERSION (lhs)] = idx;
	    }
	  else if (gimple_assign_rhs_code (stmt) == POINTER_PLUS_EXPR)
	    handle_pointer_plus (gsi);
	}
      else if (TREE_CODE (lhs) != SSA_NAME && !TREE_SIDE_EFFECTS (lhs))
	{
	  tree type = TREE_TYPE (lhs);
	  if (TREE_CODE (type) == ARRAY_TYPE)
	    type = TREE_TYPE (type);
	  if (TREE_CODE (type) == INTEGER_TYPE
	      && TYPE_MODE (type) == TYPE_MODE (char_type_node)
	      && TYPE_PRECISION (type) == TYPE_PRECISION (char_type_node))
	    {
	      if (! handle_char_store (gsi))
		return false;
	    }
	}
    }

  if (gimple_vdef (stmt))
    maybe_invalidate (stmt);
  return true;
}

/* Recursively call maybe_invalidate on stmts that might be executed
   in between dombb and current bb and that contain a vdef.  Stop when
   *count stmts are inspected, or if the whole strinfo vector has
   been invalidated.  */

static void
do_invalidate (basic_block dombb, gimple phi, bitmap visited, int *count)
{
  unsigned int i, n = gimple_phi_num_args (phi);

  for (i = 0; i < n; i++)
    {
      tree vuse = gimple_phi_arg_def (phi, i);
      gimple stmt = SSA_NAME_DEF_STMT (vuse);
      basic_block bb = gimple_bb (stmt);
      if (bb == NULL
	  || bb == dombb
	  || !bitmap_set_bit (visited, bb->index)
	  || !dominated_by_p (CDI_DOMINATORS, bb, dombb))
	continue;
      while (1)
	{
	  if (gimple_code (stmt) == GIMPLE_PHI)
	    {
	      do_invalidate (dombb, stmt, visited, count);
	      if (*count == 0)
		return;
	      break;
	    }
	  if (--*count == 0)
	    return;
	  if (!maybe_invalidate (stmt))
	    {
	      *count = 0;
	      return;
	    }
	  vuse = gimple_vuse (stmt);
	  stmt = SSA_NAME_DEF_STMT (vuse);
	  if (gimple_bb (stmt) != bb)
	    {
	      bb = gimple_bb (stmt);
	      if (bb == NULL
		  || bb == dombb
		  || !bitmap_set_bit (visited, bb->index)
		  || !dominated_by_p (CDI_DOMINATORS, bb, dombb))
		break;
	    }
	}
    }
}

/* Callback for walk_dominator_tree.  Attempt to optimize various
   string ops by remembering string lenths pointed by pointer SSA_NAMEs.  */

static void
strlen_enter_block (struct dom_walk_data *walk_data ATTRIBUTE_UNUSED,
		    basic_block bb)
{
  gimple_stmt_iterator gsi;
  basic_block dombb = get_immediate_dominator (CDI_DOMINATORS, bb);

  if (dombb == NULL)
    stridx_to_strinfo = NULL;
  else
    {
      stridx_to_strinfo = ((vec<strinfo, va_heap, vl_embed> *) dombb->aux);
      if (stridx_to_strinfo)
	{
	  for (gsi = gsi_start_phis (bb); !gsi_end_p (gsi); gsi_next (&gsi))
	    {
	      gimple phi = gsi_stmt (gsi);
	      if (virtual_operand_p (gimple_phi_result (phi)))
		{
		  bitmap visited = BITMAP_ALLOC (NULL);
		  int count_vdef = 100;
		  do_invalidate (dombb, phi, visited, &count_vdef);
		  BITMAP_FREE (visited);
		  break;
		}
	    }
	}
    }

  /* If all PHI arguments have the same string index, the PHI result
     has it as well.  */
  for (gsi = gsi_start_phis (bb); !gsi_end_p (gsi); gsi_next (&gsi))
    {
      gimple phi = gsi_stmt (gsi);
      tree result = gimple_phi_result (phi);
      if (!virtual_operand_p (result) && POINTER_TYPE_P (TREE_TYPE (result)))
	{
	  int idx = get_stridx (gimple_phi_arg_def (phi, 0));
	  if (idx != 0)
	    {
	      unsigned int i, n = gimple_phi_num_args (phi);
	      for (i = 1; i < n; i++)
		if (idx != get_stridx (gimple_phi_arg_def (phi, i)))
		  break;
	      if (i == n)
		ssa_ver_to_stridx[SSA_NAME_VERSION (result)] = idx;
	    }
	}
    }

  /* Attempt to optimize individual statements.  */
  for (gsi = gsi_start_bb (bb); !gsi_end_p (gsi); )
    if (strlen_optimize_stmt (&gsi))
      gsi_next (&gsi);

  bb->aux = stridx_to_strinfo;
  if (vec_safe_length (stridx_to_strinfo) && !strinfo_shared ())
    (*stridx_to_strinfo)[0] = (strinfo) bb;
}

/* Callback for walk_dominator_tree.  Free strinfo vector if it is
   owned by the current bb, clear bb->aux.  */

static void
strlen_leave_block (struct dom_walk_data *walk_data ATTRIBUTE_UNUSED,
		    basic_block bb)
{
  if (bb->aux)
    {
      stridx_to_strinfo = ((vec<strinfo, va_heap, vl_embed> *) bb->aux);
      if (vec_safe_length (stridx_to_strinfo)
	  && (*stridx_to_strinfo)[0] == (strinfo) bb)
	{
	  unsigned int i;
	  strinfo si;

	  for (i = 1; vec_safe_iterate (stridx_to_strinfo, i, &si); ++i)
	    free_strinfo (si);
	  vec_free (stridx_to_strinfo);
	}
      bb->aux = NULL;
    }
}

/* Main entry point.  */

static unsigned int
tree_ssa_strlen (void)
{
  struct dom_walk_data walk_data;

  ssa_ver_to_stridx.safe_grow_cleared (num_ssa_names);
  max_stridx = 1;
  strinfo_pool = create_alloc_pool ("strinfo_struct pool",
				    sizeof (struct strinfo_struct), 64);

  calculate_dominance_info (CDI_DOMINATORS);

  /* String length optimization is implemented as a walk of the dominator
     tree and a forward walk of statements within each block.  */
  walk_data.dom_direction = CDI_DOMINATORS;
  walk_data.initialize_block_local_data = NULL;
  walk_data.before_dom_children = strlen_enter_block;
  walk_data.after_dom_children = strlen_leave_block;
  walk_data.block_local_data_size = 0;
  walk_data.global_data = NULL;

  /* Initialize the dominator walker.  */
  init_walk_dominator_tree (&walk_data);

  /* Recursively walk the dominator tree.  */
  walk_dominator_tree (&walk_data, ENTRY_BLOCK_PTR);

  /* Finalize the dominator walker.  */
  fini_walk_dominator_tree (&walk_data);

  ssa_ver_to_stridx.release ();
  free_alloc_pool (strinfo_pool);
  if (decl_to_stridxlist_htab)
    {
      obstack_free (&stridx_obstack, NULL);
      htab_delete (decl_to_stridxlist_htab);
      decl_to_stridxlist_htab = NULL;
    }
  laststmt.stmt = NULL;
  laststmt.len = NULL_TREE;
  laststmt.stridx = 0;

  return 0;
}

static bool
gate_strlen (void)
{
  return flag_optimize_strlen != 0;
}

struct gimple_opt_pass pass_strlen =
{
 {
  GIMPLE_PASS,
  "strlen",			/* name */
  OPTGROUP_NONE,                /* optinfo_flags */
  gate_strlen,			/* gate */
  tree_ssa_strlen,		/* execute */
  NULL,				/* sub */
  NULL,				/* next */
  0,				/* static_pass_number */
  TV_TREE_STRLEN,		/* tv_id */
  PROP_cfg | PROP_ssa,		/* properties_required */
  0,				/* properties_provided */
  0,				/* properties_destroyed */
  0,				/* todo_flags_start */
  TODO_ggc_collect
    | TODO_verify_ssa		/* todo_flags_finish */
 }
};<|MERGE_RESOLUTION|>--- conflicted
+++ resolved
@@ -807,13 +807,7 @@
       return;
     }
 
-<<<<<<< HEAD
-  if (!is_gimple_call (last.stmt))
-    return;
-  if (!gimple_call_builtin_class_p (last.stmt, BUILT_IN_NORMAL))
-=======
   if (!gimple_call_builtin_p (last.stmt, BUILT_IN_NORMAL))
->>>>>>> bc75ee5f
     return;
 
   callee = gimple_call_fndecl (last.stmt);
@@ -1754,11 +1748,7 @@
   if (is_gimple_call (stmt))
     {
       tree callee = gimple_call_fndecl (stmt);
-<<<<<<< HEAD
-      if (gimple_call_builtin_class_p (stmt, BUILT_IN_NORMAL))
-=======
       if (gimple_call_builtin_p (stmt, BUILT_IN_NORMAL))
->>>>>>> bc75ee5f
 	switch (DECL_FUNCTION_CODE (callee))
 	  {
 	  case BUILT_IN_STRLEN:
