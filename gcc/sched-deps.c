--- conflicted
+++ resolved
@@ -2426,34 +2426,34 @@
     }
   else
     {
-      rtx pending, pending_mem;
+      rtx_insn_list *pending;
+      rtx_expr_list *pending_mem;
 
       pending = deps->pending_read_insns;
       pending_mem = deps->pending_read_mems;
       while (pending)
 	{
-	  if (anti_dependence (XEXP (pending_mem, 0), t)
-	      && ! sched_insns_conditions_mutex_p (insn, XEXP (pending, 0)))
-	    note_mem_dep (t, XEXP (pending_mem, 0),
-			  as_a <rtx_insn *> (XEXP (pending, 0)),
+	  if (anti_dependence (pending_mem->element (), t)
+	      && ! sched_insns_conditions_mutex_p (insn, pending->insn ()))
+	    note_mem_dep (t, pending_mem->element (), pending->insn (),
 			  DEP_ANTI);
 
-	  pending = XEXP (pending, 1);
-	  pending_mem = XEXP (pending_mem, 1);
+	  pending = pending->next ();
+	  pending_mem = pending_mem->next ();
 	}
 
       pending = deps->pending_write_insns;
       pending_mem = deps->pending_write_mems;
       while (pending)
 	{
-	  if (output_dependence (XEXP (pending_mem, 0), t)
-	      && ! sched_insns_conditions_mutex_p (insn, XEXP (pending, 0)))
-	    note_mem_dep (t, XEXP (pending_mem, 0), 
-			  as_a <rtx_insn *> (XEXP (pending, 0)),
+	  if (output_dependence (pending_mem->element (), t)
+	      && ! sched_insns_conditions_mutex_p (insn, pending->insn ()))
+	    note_mem_dep (t, pending_mem->element (), 
+			  pending->insn (),
 			  DEP_OUTPUT);
 
-	  pending = XEXP (pending, 1);
-	  pending_mem = XEXP (pending_mem, 1);
+	  pending = pending->next ();
+	  pending_mem = pending_mem->next ();
 	}
 
       add_dependence_list (insn, deps->last_pending_memory_flush, 1,
@@ -2558,81 +2558,7 @@
 #endif
     }
   else if (MEM_P (dest))
-<<<<<<< HEAD
     create_mem_store_deps (deps, dest, insn);
-=======
-    {
-      /* Writing memory.  */
-      rtx t = dest;
-
-      if (sched_deps_info->use_cselib)
-	{
-	  enum machine_mode address_mode = get_address_mode (dest);
-
-	  t = shallow_copy_rtx (dest);
-	  cselib_lookup_from_insn (XEXP (t, 0), address_mode, 1,
-				   GET_MODE (t), insn);
-	  XEXP (t, 0)
-	    = cselib_subst_to_values_from_insn (XEXP (t, 0), GET_MODE (t),
-						insn);
-	}
-      t = canon_rtx (t);
-
-      /* Pending lists can't get larger with a readonly context.  */
-      if (!deps->readonly
-          && ((deps->pending_read_list_length + deps->pending_write_list_length)
-              > MAX_PENDING_LIST_LENGTH))
-	{
-	  /* Flush all pending reads and writes to prevent the pending lists
-	     from getting any larger.  Insn scheduling runs too slowly when
-	     these lists get long.  When compiling GCC with itself,
-	     this flush occurs 8 times for sparc, and 10 times for m88k using
-	     the default value of 32.  */
-	  flush_pending_lists (deps, insn, false, true);
-	}
-      else
-	{
-	  rtx_insn_list *pending;
-	  rtx_expr_list *pending_mem;
-
-	  pending = deps->pending_read_insns;
-	  pending_mem = deps->pending_read_mems;
-	  while (pending)
-	    {
-	      if (anti_dependence (pending_mem->element (), t)
-		  && ! sched_insns_conditions_mutex_p (insn, pending->insn ()))
-		note_mem_dep (t, pending_mem->element (), pending->insn (),
-			      DEP_ANTI);
-
-	      pending = pending->next ();
-	      pending_mem = pending_mem->next ();
-	    }
-
-	  pending = deps->pending_write_insns;
-	  pending_mem = deps->pending_write_mems;
-	  while (pending)
-	    {
-	      if (output_dependence (pending_mem->element (), t)
-		  && ! sched_insns_conditions_mutex_p (insn, pending->insn ()))
-		note_mem_dep (t, pending_mem->element (),
-			      pending->insn (),
-			      DEP_OUTPUT);
-
-	      pending = pending->next ();
-	      pending_mem = pending_mem-> next ();
-	    }
-
-	  add_dependence_list (insn, deps->last_pending_memory_flush, 1,
-			       REG_DEP_ANTI, true);
-	  add_dependence_list (insn, deps->pending_jump_insns, 1,
-			       REG_DEP_CONTROL, true);
-
-          if (!deps->readonly)
-            add_insn_mem_dependence (deps, false, insn, dest);
-	}
-      sched_analyze_2 (deps, XEXP (dest, 0), insn);
-    }
->>>>>>> 72e3052b
 
   if (cslr_p && sched_deps_info->finish_lhs)
     sched_deps_info->finish_lhs ();
