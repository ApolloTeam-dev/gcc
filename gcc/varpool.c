--- conflicted
+++ resolved
@@ -32,11 +32,7 @@
 #include "debug.h"
 #include "output.h"
 #include "omp-low.h"
-<<<<<<< HEAD
-#include "gomp-constants.h"
-=======
 #include "context.h"
->>>>>>> bf3a27b8
 
 const char * const tls_model_names[]={"none", "emulated",
 				      "global-dynamic", "local-dynamic",
