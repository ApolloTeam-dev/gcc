--- conflicted
+++ resolved
@@ -104,10 +104,7 @@
 extern bool ref_maybe_used_by_stmt_p (gimple, tree);
 extern bool stmt_may_clobber_ref_p (gimple, tree);
 extern bool stmt_may_clobber_ref_p_1 (gimple, ao_ref *);
-<<<<<<< HEAD
-=======
 extern bool call_may_clobber_ref_p (gimple, tree);
->>>>>>> 779871ac
 extern tree get_continuation_for_phi (gimple, ao_ref *, bitmap *);
 extern void *walk_non_aliased_vuses (ao_ref *, tree,
 				     void *(*)(ao_ref *, tree, void *),
