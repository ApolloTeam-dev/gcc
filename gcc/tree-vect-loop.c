/* Loop Vectorization
   Copyright (C) 2003, 2004, 2005, 2006, 2007, 2008, 2009, 2010, 2011, 2012
   Free Software Foundation, Inc.
   Contributed by Dorit Naishlos <dorit@il.ibm.com> and
   Ira Rosen <irar@il.ibm.com>

This file is part of GCC.

GCC is free software; you can redistribute it and/or modify it under
the terms of the GNU General Public License as published by the Free
Software Foundation; either version 3, or (at your option) any later
version.

GCC is distributed in the hope that it will be useful, but WITHOUT ANY
WARRANTY; without even the implied warranty of MERCHANTABILITY or
FITNESS FOR A PARTICULAR PURPOSE.  See the GNU General Public License
for more details.

You should have received a copy of the GNU General Public License
along with GCC; see the file COPYING3.  If not see
<http://www.gnu.org/licenses/>.  */

#include "config.h"
#include "system.h"
#include "coretypes.h"
#include "dumpfile.h"
#include "tm.h"
#include "ggc.h"
#include "tree.h"
#include "basic-block.h"
#include "gimple-pretty-print.h"
#include "tree-flow.h"
#include "tree-pass.h"
#include "cfgloop.h"
#include "expr.h"
#include "recog.h"
#include "optabs.h"
#include "params.h"
#include "diagnostic-core.h"
#include "tree-chrec.h"
#include "tree-scalar-evolution.h"
#include "tree-vectorizer.h"
#include "target.h"

/* Loop Vectorization Pass.

   This pass tries to vectorize loops.

   For example, the vectorizer transforms the following simple loop:

        short a[N]; short b[N]; short c[N]; int i;

        for (i=0; i<N; i++){
          a[i] = b[i] + c[i];
        }

   as if it was manually vectorized by rewriting the source code into:

        typedef int __attribute__((mode(V8HI))) v8hi;
        short a[N];  short b[N]; short c[N];   int i;
        v8hi *pa = (v8hi*)a, *pb = (v8hi*)b, *pc = (v8hi*)c;
        v8hi va, vb, vc;

        for (i=0; i<N/8; i++){
          vb = pb[i];
          vc = pc[i];
          va = vb + vc;
          pa[i] = va;
        }

        The main entry to this pass is vectorize_loops(), in which
   the vectorizer applies a set of analyses on a given set of loops,
   followed by the actual vectorization transformation for the loops that
   had successfully passed the analysis phase.
        Throughout this pass we make a distinction between two types of
   data: scalars (which are represented by SSA_NAMES), and memory references
   ("data-refs").  These two types of data require different handling both
   during analysis and transformation. The types of data-refs that the
   vectorizer currently supports are ARRAY_REFS which base is an array DECL
   (not a pointer), and INDIRECT_REFS through pointers; both array and pointer
   accesses are required to have a simple (consecutive) access pattern.

   Analysis phase:
   ===============
        The driver for the analysis phase is vect_analyze_loop().
   It applies a set of analyses, some of which rely on the scalar evolution
   analyzer (scev) developed by Sebastian Pop.

        During the analysis phase the vectorizer records some information
   per stmt in a "stmt_vec_info" struct which is attached to each stmt in the
   loop, as well as general information about the loop as a whole, which is
   recorded in a "loop_vec_info" struct attached to each loop.

   Transformation phase:
   =====================
        The loop transformation phase scans all the stmts in the loop, and
   creates a vector stmt (or a sequence of stmts) for each scalar stmt S in
   the loop that needs to be vectorized.  It inserts the vector code sequence
   just before the scalar stmt S, and records a pointer to the vector code
   in STMT_VINFO_VEC_STMT (stmt_info) (stmt_info is the stmt_vec_info struct
   attached to S).  This pointer will be used for the vectorization of following
   stmts which use the def of stmt S. Stmt S is removed if it writes to memory;
   otherwise, we rely on dead code elimination for removing it.

        For example, say stmt S1 was vectorized into stmt VS1:

   VS1: vb = px[i];
   S1:  b = x[i];    STMT_VINFO_VEC_STMT (stmt_info (S1)) = VS1
   S2:  a = b;

   To vectorize stmt S2, the vectorizer first finds the stmt that defines
   the operand 'b' (S1), and gets the relevant vector def 'vb' from the
   vector stmt VS1 pointed to by STMT_VINFO_VEC_STMT (stmt_info (S1)).  The
   resulting sequence would be:

   VS1: vb = px[i];
   S1:  b = x[i];       STMT_VINFO_VEC_STMT (stmt_info (S1)) = VS1
   VS2: va = vb;
   S2:  a = b;          STMT_VINFO_VEC_STMT (stmt_info (S2)) = VS2

        Operands that are not SSA_NAMEs, are data-refs that appear in
   load/store operations (like 'x[i]' in S1), and are handled differently.

   Target modeling:
   =================
        Currently the only target specific information that is used is the
   size of the vector (in bytes) - "TARGET_VECTORIZE_UNITS_PER_SIMD_WORD".
   Targets that can support different sizes of vectors, for now will need
   to specify one value for "TARGET_VECTORIZE_UNITS_PER_SIMD_WORD".  More
   flexibility will be added in the future.

        Since we only vectorize operations which vector form can be
   expressed using existing tree codes, to verify that an operation is
   supported, the vectorizer checks the relevant optab at the relevant
   machine_mode (e.g, optab_handler (add_optab, V8HImode)).  If
   the value found is CODE_FOR_nothing, then there's no target support, and
   we can't vectorize the stmt.

   For additional information on this project see:
   http://gcc.gnu.org/projects/tree-ssa/vectorization.html
*/

static void vect_estimate_min_profitable_iters (loop_vec_info, int *, int *);

/* Function vect_determine_vectorization_factor

   Determine the vectorization factor (VF).  VF is the number of data elements
   that are operated upon in parallel in a single iteration of the vectorized
   loop.  For example, when vectorizing a loop that operates on 4byte elements,
   on a target with vector size (VS) 16byte, the VF is set to 4, since 4
   elements can fit in a single vector register.

   We currently support vectorization of loops in which all types operated upon
   are of the same size.  Therefore this function currently sets VF according to
   the size of the types operated upon, and fails if there are multiple sizes
   in the loop.

   VF is also the factor by which the loop iterations are strip-mined, e.g.:
   original loop:
        for (i=0; i<N; i++){
          a[i] = b[i] + c[i];
        }

   vectorized loop:
        for (i=0; i<N; i+=VF){
          a[i:VF] = b[i:VF] + c[i:VF];
        }
*/

static bool
vect_determine_vectorization_factor (loop_vec_info loop_vinfo)
{
  struct loop *loop = LOOP_VINFO_LOOP (loop_vinfo);
  basic_block *bbs = LOOP_VINFO_BBS (loop_vinfo);
  int nbbs = loop->num_nodes;
  gimple_stmt_iterator si;
  unsigned int vectorization_factor = 0;
  tree scalar_type;
  gimple phi;
  tree vectype;
  unsigned int nunits;
  stmt_vec_info stmt_info;
  int i;
  HOST_WIDE_INT dummy;
  gimple stmt, pattern_stmt = NULL;
  gimple_seq pattern_def_seq = NULL;
  gimple_stmt_iterator pattern_def_si = gsi_none ();
  bool analyze_pattern_stmt = false;

  if (dump_kind_p (MSG_NOTE))
    dump_printf_loc (MSG_NOTE, vect_location,
                     "=== vect_determine_vectorization_factor ===");

  for (i = 0; i < nbbs; i++)
    {
      basic_block bb = bbs[i];

      for (si = gsi_start_phis (bb); !gsi_end_p (si); gsi_next (&si))
	{
	  phi = gsi_stmt (si);
	  stmt_info = vinfo_for_stmt (phi);
	  if (dump_kind_p (MSG_NOTE))
	    {
	      dump_printf_loc (MSG_NOTE, vect_location, "==> examining phi: ");
	      dump_gimple_stmt (MSG_NOTE, TDF_SLIM, phi, 0);
	    }

	  gcc_assert (stmt_info);

	  if (STMT_VINFO_RELEVANT_P (stmt_info))
            {
	      gcc_assert (!STMT_VINFO_VECTYPE (stmt_info));
              scalar_type = TREE_TYPE (PHI_RESULT (phi));

	      if (dump_kind_p (MSG_NOTE))
		{
		  dump_printf_loc (MSG_NOTE, vect_location,
                                   "get vectype for scalar type:  ");
		  dump_generic_expr (MSG_NOTE, TDF_SLIM, scalar_type);
		}

	      vectype = get_vectype_for_scalar_type (scalar_type);
	      if (!vectype)
		{
		  if (dump_kind_p (MSG_MISSED_OPTIMIZATION))
		    {
		      dump_printf_loc (MSG_MISSED_OPTIMIZATION, vect_location,
                                       "not vectorized: unsupported "
                                       "data-type ");
		      dump_generic_expr (MSG_MISSED_OPTIMIZATION, TDF_SLIM,
                                         scalar_type);
		    }
		  return false;
		}
	      STMT_VINFO_VECTYPE (stmt_info) = vectype;

	      if (dump_kind_p (MSG_NOTE))
		{
		  dump_printf_loc (MSG_NOTE, vect_location, "vectype: ");
		  dump_generic_expr (MSG_NOTE, TDF_SLIM, vectype);
		}

	      nunits = TYPE_VECTOR_SUBPARTS (vectype);
	      if (dump_kind_p (MSG_NOTE))
		dump_printf_loc (MSG_NOTE, vect_location, "nunits = %d", nunits);

	      if (!vectorization_factor
		  || (nunits > vectorization_factor))
		vectorization_factor = nunits;
	    }
	}

      for (si = gsi_start_bb (bb); !gsi_end_p (si) || analyze_pattern_stmt;)
        {
          tree vf_vectype;

          if (analyze_pattern_stmt)
	    stmt = pattern_stmt;
          else
            stmt = gsi_stmt (si);

          stmt_info = vinfo_for_stmt (stmt);

	  if (dump_kind_p (MSG_NOTE))
	    {
	      dump_printf_loc (MSG_NOTE, vect_location,
                               "==> examining statement: ");
	      dump_gimple_stmt (MSG_NOTE, TDF_SLIM, stmt, 0);
	    }

	  gcc_assert (stmt_info);

	  /* Skip stmts which do not need to be vectorized.  */
	  if (!STMT_VINFO_RELEVANT_P (stmt_info)
	      && !STMT_VINFO_LIVE_P (stmt_info))
            {
              if (STMT_VINFO_IN_PATTERN_P (stmt_info)
                  && (pattern_stmt = STMT_VINFO_RELATED_STMT (stmt_info))
                  && (STMT_VINFO_RELEVANT_P (vinfo_for_stmt (pattern_stmt))
                      || STMT_VINFO_LIVE_P (vinfo_for_stmt (pattern_stmt))))
                {
                  stmt = pattern_stmt;
                  stmt_info = vinfo_for_stmt (pattern_stmt);
                  if (dump_kind_p (MSG_NOTE))
                    {
                      dump_printf_loc (MSG_NOTE, vect_location,
                                       "==> examining pattern statement: ");
                      dump_gimple_stmt (MSG_NOTE, TDF_SLIM, stmt, 0);
                    }
                }
              else
	        {
	          if (dump_kind_p (MSG_NOTE))
	            dump_printf_loc (MSG_NOTE, vect_location, "skip.");
                  gsi_next (&si);
	          continue;
                }
	    }
          else if (STMT_VINFO_IN_PATTERN_P (stmt_info)
                   && (pattern_stmt = STMT_VINFO_RELATED_STMT (stmt_info))
                   && (STMT_VINFO_RELEVANT_P (vinfo_for_stmt (pattern_stmt))
                       || STMT_VINFO_LIVE_P (vinfo_for_stmt (pattern_stmt))))
            analyze_pattern_stmt = true;

	  /* If a pattern statement has def stmts, analyze them too.  */
	  if (is_pattern_stmt_p (stmt_info))
	    {
	      if (pattern_def_seq == NULL)
		{
		  pattern_def_seq = STMT_VINFO_PATTERN_DEF_SEQ (stmt_info);
		  pattern_def_si = gsi_start (pattern_def_seq);
		}
	      else if (!gsi_end_p (pattern_def_si))
		gsi_next (&pattern_def_si);
	      if (pattern_def_seq != NULL)
		{
		  gimple pattern_def_stmt = NULL;
		  stmt_vec_info pattern_def_stmt_info = NULL;

		  while (!gsi_end_p (pattern_def_si))
		    {
		      pattern_def_stmt = gsi_stmt (pattern_def_si);
		      pattern_def_stmt_info
			= vinfo_for_stmt (pattern_def_stmt);
		      if (STMT_VINFO_RELEVANT_P (pattern_def_stmt_info)
			  || STMT_VINFO_LIVE_P (pattern_def_stmt_info))
			break;
		      gsi_next (&pattern_def_si);
		    }

		  if (!gsi_end_p (pattern_def_si))
		    {
		      if (dump_kind_p (MSG_NOTE))
			{
			  dump_printf_loc (MSG_NOTE, vect_location,
                                           "==> examining pattern def stmt: ");
			  dump_gimple_stmt (MSG_NOTE, TDF_SLIM,
                                            pattern_def_stmt, 0);
			}

		      stmt = pattern_def_stmt;
		      stmt_info = pattern_def_stmt_info;
		    }
		  else
		    {
		      pattern_def_si = gsi_none ();
		      analyze_pattern_stmt = false;
		    }
		}
	      else
		analyze_pattern_stmt = false;
	    }

	  if (gimple_get_lhs (stmt) == NULL_TREE)
	    {
	      if (dump_kind_p (MSG_MISSED_OPTIMIZATION))
		{
	          dump_printf_loc (MSG_MISSED_OPTIMIZATION, vect_location,
                                   "not vectorized: irregular stmt.");
		  dump_gimple_stmt (MSG_MISSED_OPTIMIZATION,  TDF_SLIM, stmt,
                                    0);
		}
	      return false;
	    }

	  if (VECTOR_MODE_P (TYPE_MODE (gimple_expr_type (stmt))))
	    {
	      if (dump_kind_p (MSG_MISSED_OPTIMIZATION))
	        {
	          dump_printf_loc (MSG_MISSED_OPTIMIZATION, vect_location,
                                   "not vectorized: vector stmt in loop:");
	          dump_gimple_stmt (MSG_MISSED_OPTIMIZATION, TDF_SLIM, stmt, 0);
	        }
	      return false;
	    }

	  if (STMT_VINFO_VECTYPE (stmt_info))
	    {
	      /* The only case when a vectype had been already set is for stmts
	         that contain a dataref, or for "pattern-stmts" (stmts
		 generated by the vectorizer to represent/replace a certain
		 idiom).  */
	      gcc_assert (STMT_VINFO_DATA_REF (stmt_info)
			  || is_pattern_stmt_p (stmt_info)
			  || !gsi_end_p (pattern_def_si));
	      vectype = STMT_VINFO_VECTYPE (stmt_info);
	    }
	  else
	    {
	      gcc_assert (!STMT_VINFO_DATA_REF (stmt_info));
	      scalar_type = TREE_TYPE (gimple_get_lhs (stmt));
	      if (dump_kind_p (MSG_NOTE))
		{
		  dump_printf_loc (MSG_NOTE, vect_location,
                                   "get vectype for scalar type:  ");
		  dump_generic_expr (MSG_NOTE, TDF_SLIM, scalar_type);
		}
	      vectype = get_vectype_for_scalar_type (scalar_type);
	      if (!vectype)
		{
		  if (dump_kind_p (MSG_MISSED_OPTIMIZATION))
		    {
		      dump_printf_loc (MSG_MISSED_OPTIMIZATION, vect_location,
                                       "not vectorized: unsupported "
                                       "data-type ");
		      dump_generic_expr (MSG_MISSED_OPTIMIZATION, TDF_SLIM,
                                         scalar_type);
		    }
		  return false;
		}

	      STMT_VINFO_VECTYPE (stmt_info) = vectype;
            }

	  /* The vectorization factor is according to the smallest
	     scalar type (or the largest vector size, but we only
	     support one vector size per loop).  */
	  scalar_type = vect_get_smallest_scalar_type (stmt, &dummy,
						       &dummy);
	  if (dump_kind_p (MSG_NOTE))
	    {
	      dump_printf_loc (MSG_NOTE, vect_location,
                               "get vectype for scalar type:  ");
	      dump_generic_expr (MSG_NOTE, TDF_SLIM, scalar_type);
	    }
	  vf_vectype = get_vectype_for_scalar_type (scalar_type);
	  if (!vf_vectype)
	    {
	      if (dump_kind_p (MSG_MISSED_OPTIMIZATION))
		{
		  dump_printf_loc (MSG_MISSED_OPTIMIZATION, vect_location,
                                   "not vectorized: unsupported data-type ");
		  dump_generic_expr (MSG_MISSED_OPTIMIZATION, TDF_SLIM,
                                     scalar_type);
		}
	      return false;
	    }

	  if ((GET_MODE_SIZE (TYPE_MODE (vectype))
	       != GET_MODE_SIZE (TYPE_MODE (vf_vectype))))
	    {
	      if (dump_kind_p (MSG_MISSED_OPTIMIZATION))
		{
		  dump_printf_loc (MSG_MISSED_OPTIMIZATION, vect_location,
                                   "not vectorized: different sized vector "
                                   "types in statement, ");
		  dump_generic_expr (MSG_MISSED_OPTIMIZATION, TDF_SLIM,
                                     vectype);
		  dump_printf (MSG_MISSED_OPTIMIZATION, " and ");
		  dump_generic_expr (MSG_MISSED_OPTIMIZATION, TDF_SLIM,
                                     vf_vectype);
		}
	      return false;
	    }

	  if (dump_kind_p (MSG_NOTE))
	    {
	      dump_printf_loc (MSG_NOTE, vect_location, "vectype: ");
	      dump_generic_expr (MSG_NOTE, TDF_SLIM, vf_vectype);
	    }

	  nunits = TYPE_VECTOR_SUBPARTS (vf_vectype);
	  if (dump_kind_p (MSG_NOTE))
	    dump_printf_loc (MSG_NOTE, vect_location, "nunits = %d", nunits);
	  if (!vectorization_factor
	      || (nunits > vectorization_factor))
	    vectorization_factor = nunits;

	  if (!analyze_pattern_stmt && gsi_end_p (pattern_def_si))
	    {
	      pattern_def_seq = NULL;
	      gsi_next (&si);
	    }
        }
    }

  /* TODO: Analyze cost. Decide if worth while to vectorize.  */
  if (dump_kind_p (MSG_NOTE))
    dump_printf_loc (MSG_NOTE, vect_location, "vectorization factor = %d",
                     vectorization_factor);
  if (vectorization_factor <= 1)
    {
      if (dump_kind_p (MSG_MISSED_OPTIMIZATION))
        dump_printf_loc (MSG_MISSED_OPTIMIZATION, vect_location,
                         "not vectorized: unsupported data-type");
      return false;
    }
  LOOP_VINFO_VECT_FACTOR (loop_vinfo) = vectorization_factor;

  return true;
}


/* Function vect_is_simple_iv_evolution.

   FORNOW: A simple evolution of an induction variables in the loop is
   considered a polynomial evolution with constant step.  */

static bool
vect_is_simple_iv_evolution (unsigned loop_nb, tree access_fn, tree * init,
                             tree * step)
{
  tree init_expr;
  tree step_expr;
  tree evolution_part = evolution_part_in_loop_num (access_fn, loop_nb);

  /* When there is no evolution in this loop, the evolution function
     is not "simple".  */
  if (evolution_part == NULL_TREE)
    return false;

  /* When the evolution is a polynomial of degree >= 2
     the evolution function is not "simple".  */
  if (tree_is_chrec (evolution_part))
    return false;

  step_expr = evolution_part;
  init_expr = unshare_expr (initial_condition_in_loop_num (access_fn, loop_nb));

  if (dump_kind_p (MSG_NOTE))
    {
      dump_printf_loc (MSG_NOTE, vect_location, "step: ");
      dump_generic_expr (MSG_NOTE, TDF_SLIM, step_expr);
      dump_printf (MSG_NOTE, ",  init: ");
      dump_generic_expr (MSG_NOTE, TDF_SLIM, init_expr);
    }

  *init = init_expr;
  *step = step_expr;

  if (TREE_CODE (step_expr) != INTEGER_CST)
    {
      if (dump_kind_p (MSG_MISSED_OPTIMIZATION))
        dump_printf_loc (MSG_MISSED_OPTIMIZATION, vect_location,
                         "step unknown.");
      return false;
    }

  return true;
}

/* Function vect_analyze_scalar_cycles_1.

   Examine the cross iteration def-use cycles of scalar variables
   in LOOP.  LOOP_VINFO represents the loop that is now being
   considered for vectorization (can be LOOP, or an outer-loop
   enclosing LOOP).  */

static void
vect_analyze_scalar_cycles_1 (loop_vec_info loop_vinfo, struct loop *loop)
{
  basic_block bb = loop->header;
  tree dumy;
  VEC(gimple,heap) *worklist = VEC_alloc (gimple, heap, 64);
  gimple_stmt_iterator gsi;
  bool double_reduc;

  if (dump_kind_p (MSG_NOTE))
    dump_printf_loc (MSG_NOTE, vect_location,
                     "=== vect_analyze_scalar_cycles ===");

  /* First - identify all inductions.  Reduction detection assumes that all the
     inductions have been identified, therefore, this order must not be
     changed.  */
  for (gsi = gsi_start_phis  (bb); !gsi_end_p (gsi); gsi_next (&gsi))
    {
      gimple phi = gsi_stmt (gsi);
      tree access_fn = NULL;
      tree def = PHI_RESULT (phi);
      stmt_vec_info stmt_vinfo = vinfo_for_stmt (phi);

      if (dump_kind_p (MSG_NOTE))
	{
	  dump_printf_loc (MSG_NOTE, vect_location, "Analyze phi: ");
	  dump_gimple_stmt (MSG_NOTE, TDF_SLIM, phi, 0);
	}

      /* Skip virtual phi's.  The data dependences that are associated with
         virtual defs/uses (i.e., memory accesses) are analyzed elsewhere.  */
      if (virtual_operand_p (def))
	continue;

      STMT_VINFO_DEF_TYPE (stmt_vinfo) = vect_unknown_def_type;

      /* Analyze the evolution function.  */
      access_fn = analyze_scalar_evolution (loop, def);
      if (access_fn)
	{
	  STRIP_NOPS (access_fn);
<<<<<<< HEAD
	  if (vect_print_dump_info (REPORT_DETAILS))
	    {
	      fprintf (vect_dump, "Access function of PHI: ");
	      print_generic_expr (vect_dump, access_fn, TDF_SLIM);
=======
	  if (dump_kind_p (MSG_NOTE))
	    {
	      dump_printf_loc (MSG_NOTE, vect_location,
                               "Access function of PHI: ");
	      dump_generic_expr (MSG_NOTE, TDF_SLIM, access_fn);
>>>>>>> 747e4b8f
	    }
	  STMT_VINFO_LOOP_PHI_EVOLUTION_PART (stmt_vinfo)
	    = evolution_part_in_loop_num (access_fn, loop->num);
	}

      if (!access_fn
	  || !vect_is_simple_iv_evolution (loop->num, access_fn, &dumy, &dumy))
	{
	  VEC_safe_push (gimple, heap, worklist, phi);
	  continue;
	}

      gcc_assert (STMT_VINFO_LOOP_PHI_EVOLUTION_PART (stmt_vinfo) != NULL_TREE);

<<<<<<< HEAD
      if (vect_print_dump_info (REPORT_DETAILS))
	fprintf (vect_dump, "Detected induction.");
=======
      if (dump_kind_p (MSG_NOTE))
	dump_printf_loc (MSG_NOTE, vect_location, "Detected induction.");
>>>>>>> 747e4b8f
      STMT_VINFO_DEF_TYPE (stmt_vinfo) = vect_induction_def;
    }


  /* Second - identify all reductions and nested cycles.  */
  while (VEC_length (gimple, worklist) > 0)
    {
      gimple phi = VEC_pop (gimple, worklist);
      tree def = PHI_RESULT (phi);
      stmt_vec_info stmt_vinfo = vinfo_for_stmt (phi);
      gimple reduc_stmt;
      bool nested_cycle;

      if (dump_kind_p (MSG_NOTE))
        {
          dump_printf_loc (MSG_NOTE, vect_location, "Analyze phi: ");
          dump_gimple_stmt (MSG_NOTE, TDF_SLIM, phi, 0);
        }

      gcc_assert (!virtual_operand_p (def)
		  && STMT_VINFO_DEF_TYPE (stmt_vinfo) == vect_unknown_def_type);

      nested_cycle = (loop != LOOP_VINFO_LOOP (loop_vinfo));
      reduc_stmt = vect_force_simple_reduction (loop_vinfo, phi, !nested_cycle,
						&double_reduc);
      if (reduc_stmt)
        {
          if (double_reduc)
            {
              if (dump_kind_p (MSG_NOTE))
                dump_printf_loc (MSG_NOTE, vect_location,
				 "Detected double reduction.");

              STMT_VINFO_DEF_TYPE (stmt_vinfo) = vect_double_reduction_def;
              STMT_VINFO_DEF_TYPE (vinfo_for_stmt (reduc_stmt)) =
                                                    vect_double_reduction_def;
            }
          else
            {
              if (nested_cycle)
                {
                  if (dump_kind_p (MSG_NOTE))
                    dump_printf_loc (MSG_NOTE, vect_location,
				     "Detected vectorizable nested cycle.");

                  STMT_VINFO_DEF_TYPE (stmt_vinfo) = vect_nested_cycle;
                  STMT_VINFO_DEF_TYPE (vinfo_for_stmt (reduc_stmt)) =
                                                             vect_nested_cycle;
                }
              else
                {
                  if (dump_kind_p (MSG_NOTE))
                    dump_printf_loc (MSG_NOTE, vect_location,
				     "Detected reduction.");

                  STMT_VINFO_DEF_TYPE (stmt_vinfo) = vect_reduction_def;
                  STMT_VINFO_DEF_TYPE (vinfo_for_stmt (reduc_stmt)) =
                                                           vect_reduction_def;
                  /* Store the reduction cycles for possible vectorization in
                     loop-aware SLP.  */
                  VEC_safe_push (gimple, heap,
                                 LOOP_VINFO_REDUCTIONS (loop_vinfo),
                                 reduc_stmt);
                }
            }
        }
      else
        if (dump_kind_p (MSG_MISSED_OPTIMIZATION))
          dump_printf_loc (MSG_MISSED_OPTIMIZATION, vect_location,
			   "Unknown def-use cycle pattern.");
    }

  VEC_free (gimple, heap, worklist);
}


/* Function vect_analyze_scalar_cycles.

   Examine the cross iteration def-use cycles of scalar variables, by
   analyzing the loop-header PHIs of scalar variables.  Classify each
   cycle as one of the following: invariant, induction, reduction, unknown.
   We do that for the loop represented by LOOP_VINFO, and also to its
   inner-loop, if exists.
   Examples for scalar cycles:

   Example1: reduction:

              loop1:
              for (i=0; i<N; i++)
                 sum += a[i];

   Example2: induction:

              loop2:
              for (i=0; i<N; i++)
                 a[i] = i;  */

static void
vect_analyze_scalar_cycles (loop_vec_info loop_vinfo)
{
  struct loop *loop = LOOP_VINFO_LOOP (loop_vinfo);

  vect_analyze_scalar_cycles_1 (loop_vinfo, loop);

  /* When vectorizing an outer-loop, the inner-loop is executed sequentially.
     Reductions in such inner-loop therefore have different properties than
     the reductions in the nest that gets vectorized:
     1. When vectorized, they are executed in the same order as in the original
        scalar loop, so we can't change the order of computation when
        vectorizing them.
     2. FIXME: Inner-loop reductions can be used in the inner-loop, so the
        current checks are too strict.  */

  if (loop->inner)
    vect_analyze_scalar_cycles_1 (loop_vinfo, loop->inner);
}

/* Function vect_get_loop_niters.

   Determine how many iterations the loop is executed.
   If an expression that represents the number of iterations
   can be constructed, place it in NUMBER_OF_ITERATIONS.
   Return the loop exit condition.  */

static gimple
vect_get_loop_niters (struct loop *loop, tree *number_of_iterations)
{
  tree niters;

  if (dump_kind_p (MSG_NOTE))
    dump_printf_loc (MSG_NOTE, vect_location,
		     "=== get_loop_niters ===");
  niters = number_of_exit_cond_executions (loop);

  if (niters != NULL_TREE
      && niters != chrec_dont_know)
    {
      *number_of_iterations = niters;

      if (dump_kind_p (MSG_NOTE))
        {
          dump_printf_loc (MSG_NOTE, vect_location, "==> get_loop_niters:");
          dump_generic_expr (MSG_NOTE, TDF_SLIM, *number_of_iterations);
        }
    }

  return get_loop_exit_condition (loop);
}


/* Function bb_in_loop_p

   Used as predicate for dfs order traversal of the loop bbs.  */

static bool
bb_in_loop_p (const_basic_block bb, const void *data)
{
  const struct loop *const loop = (const struct loop *)data;
  if (flow_bb_inside_loop_p (loop, bb))
    return true;
  return false;
}


/* Function new_loop_vec_info.

   Create and initialize a new loop_vec_info struct for LOOP, as well as
   stmt_vec_info structs for all the stmts in LOOP.  */

static loop_vec_info
new_loop_vec_info (struct loop *loop)
{
  loop_vec_info res;
  basic_block *bbs;
  gimple_stmt_iterator si;
  unsigned int i, nbbs;

  res = (loop_vec_info) xcalloc (1, sizeof (struct _loop_vec_info));
  LOOP_VINFO_LOOP (res) = loop;

  bbs = get_loop_body (loop);

  /* Create/Update stmt_info for all stmts in the loop.  */
  for (i = 0; i < loop->num_nodes; i++)
    {
      basic_block bb = bbs[i];

      /* BBs in a nested inner-loop will have been already processed (because
         we will have called vect_analyze_loop_form for any nested inner-loop).
         Therefore, for stmts in an inner-loop we just want to update the
         STMT_VINFO_LOOP_VINFO field of their stmt_info to point to the new
         loop_info of the outer-loop we are currently considering to vectorize
         (instead of the loop_info of the inner-loop).
         For stmts in other BBs we need to create a stmt_info from scratch.  */
      if (bb->loop_father != loop)
        {
          /* Inner-loop bb.  */
          gcc_assert (loop->inner && bb->loop_father == loop->inner);
          for (si = gsi_start_phis (bb); !gsi_end_p (si); gsi_next (&si))
            {
              gimple phi = gsi_stmt (si);
              stmt_vec_info stmt_info = vinfo_for_stmt (phi);
              loop_vec_info inner_loop_vinfo =
                STMT_VINFO_LOOP_VINFO (stmt_info);
              gcc_assert (loop->inner == LOOP_VINFO_LOOP (inner_loop_vinfo));
              STMT_VINFO_LOOP_VINFO (stmt_info) = res;
            }
          for (si = gsi_start_bb (bb); !gsi_end_p (si); gsi_next (&si))
           {
              gimple stmt = gsi_stmt (si);
              stmt_vec_info stmt_info = vinfo_for_stmt (stmt);
              loop_vec_info inner_loop_vinfo =
                 STMT_VINFO_LOOP_VINFO (stmt_info);
              gcc_assert (loop->inner == LOOP_VINFO_LOOP (inner_loop_vinfo));
              STMT_VINFO_LOOP_VINFO (stmt_info) = res;
           }
        }
      else
        {
          /* bb in current nest.  */
          for (si = gsi_start_phis (bb); !gsi_end_p (si); gsi_next (&si))
            {
              gimple phi = gsi_stmt (si);
              gimple_set_uid (phi, 0);
              set_vinfo_for_stmt (phi, new_stmt_vec_info (phi, res, NULL));
            }

          for (si = gsi_start_bb (bb); !gsi_end_p (si); gsi_next (&si))
            {
              gimple stmt = gsi_stmt (si);
              gimple_set_uid (stmt, 0);
              set_vinfo_for_stmt (stmt, new_stmt_vec_info (stmt, res, NULL));
            }
        }
    }

  /* CHECKME: We want to visit all BBs before their successors (except for
     latch blocks, for which this assertion wouldn't hold).  In the simple
     case of the loop forms we allow, a dfs order of the BBs would the same
     as reversed postorder traversal, so we are safe.  */

   free (bbs);
   bbs = XCNEWVEC (basic_block, loop->num_nodes);
   nbbs = dfs_enumerate_from (loop->header, 0, bb_in_loop_p,
                              bbs, loop->num_nodes, loop);
   gcc_assert (nbbs == loop->num_nodes);

  LOOP_VINFO_BBS (res) = bbs;
  LOOP_VINFO_NITERS (res) = NULL;
  LOOP_VINFO_NITERS_UNCHANGED (res) = NULL;
  LOOP_VINFO_COST_MODEL_MIN_ITERS (res) = 0;
  LOOP_VINFO_VECTORIZABLE_P (res) = 0;
  LOOP_PEELING_FOR_ALIGNMENT (res) = 0;
  LOOP_VINFO_VECT_FACTOR (res) = 0;
  LOOP_VINFO_LOOP_NEST (res) = VEC_alloc (loop_p, heap, 3);
  LOOP_VINFO_DATAREFS (res) = VEC_alloc (data_reference_p, heap, 10);
  LOOP_VINFO_DDRS (res) = VEC_alloc (ddr_p, heap, 10 * 10);
  LOOP_VINFO_UNALIGNED_DR (res) = NULL;
  LOOP_VINFO_MAY_MISALIGN_STMTS (res) =
    VEC_alloc (gimple, heap,
               PARAM_VALUE (PARAM_VECT_MAX_VERSION_FOR_ALIGNMENT_CHECKS));
  LOOP_VINFO_MAY_ALIAS_DDRS (res) =
    VEC_alloc (ddr_p, heap,
               PARAM_VALUE (PARAM_VECT_MAX_VERSION_FOR_ALIAS_CHECKS));
  LOOP_VINFO_GROUPED_STORES (res) = VEC_alloc (gimple, heap, 10);
  LOOP_VINFO_REDUCTIONS (res) = VEC_alloc (gimple, heap, 10);
  LOOP_VINFO_REDUCTION_CHAINS (res) = VEC_alloc (gimple, heap, 10);
  LOOP_VINFO_SLP_INSTANCES (res) = VEC_alloc (slp_instance, heap, 10);
  LOOP_VINFO_SLP_UNROLLING_FACTOR (res) = 1;
  LOOP_VINFO_PEELING_HTAB (res) = NULL;
  LOOP_VINFO_TARGET_COST_DATA (res) = init_cost (loop);
  LOOP_VINFO_PEELING_FOR_GAPS (res) = false;
  LOOP_VINFO_OPERANDS_SWAPPED (res) = false;

  return res;
}


/* Function destroy_loop_vec_info.

   Free LOOP_VINFO struct, as well as all the stmt_vec_info structs of all the
   stmts in the loop.  */

void
destroy_loop_vec_info (loop_vec_info loop_vinfo, bool clean_stmts)
{
  struct loop *loop;
  basic_block *bbs;
  int nbbs;
  gimple_stmt_iterator si;
  int j;
  VEC (slp_instance, heap) *slp_instances;
  slp_instance instance;
  bool swapped;

  if (!loop_vinfo)
    return;

  loop = LOOP_VINFO_LOOP (loop_vinfo);

  bbs = LOOP_VINFO_BBS (loop_vinfo);
  nbbs = loop->num_nodes;
  swapped = LOOP_VINFO_OPERANDS_SWAPPED (loop_vinfo);

  if (!clean_stmts)
    {
      free (LOOP_VINFO_BBS (loop_vinfo));
      free_data_refs (LOOP_VINFO_DATAREFS (loop_vinfo));
      free_dependence_relations (LOOP_VINFO_DDRS (loop_vinfo));
      VEC_free (loop_p, heap, LOOP_VINFO_LOOP_NEST (loop_vinfo));
      VEC_free (gimple, heap, LOOP_VINFO_MAY_MISALIGN_STMTS (loop_vinfo));
      VEC_free (ddr_p, heap, LOOP_VINFO_MAY_ALIAS_DDRS (loop_vinfo));

      free (loop_vinfo);
      loop->aux = NULL;
      return;
    }

  for (j = 0; j < nbbs; j++)
    {
      basic_block bb = bbs[j];
      for (si = gsi_start_phis (bb); !gsi_end_p (si); gsi_next (&si))
        free_stmt_vec_info (gsi_stmt (si));

      for (si = gsi_start_bb (bb); !gsi_end_p (si); )
        {
          gimple stmt = gsi_stmt (si);

	  /* We may have broken canonical form by moving a constant
	     into RHS1 of a commutative op.  Fix such occurrences.  */
	  if (swapped && is_gimple_assign (stmt))
	    {
	      enum tree_code code = gimple_assign_rhs_code (stmt);

	      if ((code == PLUS_EXPR
		   || code == POINTER_PLUS_EXPR
		   || code == MULT_EXPR)
		  && CONSTANT_CLASS_P (gimple_assign_rhs1 (stmt)))
		swap_tree_operands (stmt,
				    gimple_assign_rhs1_ptr (stmt),
				    gimple_assign_rhs2_ptr (stmt));
	    }

	  /* Free stmt_vec_info.  */
	  free_stmt_vec_info (stmt);
          gsi_next (&si);
        }
    }

  free (LOOP_VINFO_BBS (loop_vinfo));
  free_data_refs (LOOP_VINFO_DATAREFS (loop_vinfo));
  free_dependence_relations (LOOP_VINFO_DDRS (loop_vinfo));
  VEC_free (loop_p, heap, LOOP_VINFO_LOOP_NEST (loop_vinfo));
  VEC_free (gimple, heap, LOOP_VINFO_MAY_MISALIGN_STMTS (loop_vinfo));
  VEC_free (ddr_p, heap, LOOP_VINFO_MAY_ALIAS_DDRS (loop_vinfo));
  slp_instances = LOOP_VINFO_SLP_INSTANCES (loop_vinfo);
  FOR_EACH_VEC_ELT (slp_instance, slp_instances, j, instance)
    vect_free_slp_instance (instance);

  VEC_free (slp_instance, heap, LOOP_VINFO_SLP_INSTANCES (loop_vinfo));
  VEC_free (gimple, heap, LOOP_VINFO_GROUPED_STORES (loop_vinfo));
  VEC_free (gimple, heap, LOOP_VINFO_REDUCTIONS (loop_vinfo));
  VEC_free (gimple, heap, LOOP_VINFO_REDUCTION_CHAINS (loop_vinfo));

  if (LOOP_VINFO_PEELING_HTAB (loop_vinfo))
    htab_delete (LOOP_VINFO_PEELING_HTAB (loop_vinfo));

  destroy_cost_data (LOOP_VINFO_TARGET_COST_DATA (loop_vinfo));

  free (loop_vinfo);
  loop->aux = NULL;
}


/* Function vect_analyze_loop_1.

   Apply a set of analyses on LOOP, and create a loop_vec_info struct
   for it. The different analyses will record information in the
   loop_vec_info struct.  This is a subset of the analyses applied in
   vect_analyze_loop, to be applied on an inner-loop nested in the loop
   that is now considered for (outer-loop) vectorization.  */

static loop_vec_info
vect_analyze_loop_1 (struct loop *loop)
{
  loop_vec_info loop_vinfo;

  if (dump_kind_p (MSG_NOTE))
    dump_printf_loc (MSG_NOTE, vect_location,
		     "===== analyze_loop_nest_1 =====");

  /* Check the CFG characteristics of the loop (nesting, entry/exit, etc.  */

  loop_vinfo = vect_analyze_loop_form (loop);
  if (!loop_vinfo)
    {
      if (dump_kind_p (MSG_MISSED_OPTIMIZATION))
        dump_printf_loc (MSG_MISSED_OPTIMIZATION, vect_location,
			 "bad inner-loop form.");
      return NULL;
    }

  return loop_vinfo;
}


/* Function vect_analyze_loop_form.

   Verify that certain CFG restrictions hold, including:
   - the loop has a pre-header
   - the loop has a single entry and exit
   - the loop exit condition is simple enough, and the number of iterations
     can be analyzed (a countable loop).  */

loop_vec_info
vect_analyze_loop_form (struct loop *loop)
{
  loop_vec_info loop_vinfo;
  gimple loop_cond;
  tree number_of_iterations = NULL;
  loop_vec_info inner_loop_vinfo = NULL;

  if (dump_kind_p (MSG_NOTE))
    dump_printf_loc (MSG_NOTE, vect_location,
		     "=== vect_analyze_loop_form ===");

  /* Different restrictions apply when we are considering an inner-most loop,
     vs. an outer (nested) loop.
     (FORNOW. May want to relax some of these restrictions in the future).  */

  if (!loop->inner)
    {
      /* Inner-most loop.  We currently require that the number of BBs is
	 exactly 2 (the header and latch).  Vectorizable inner-most loops
	 look like this:

                        (pre-header)
                           |
                          header <--------+
                           | |            |
                           | +--> latch --+
                           |
                        (exit-bb)  */

      if (loop->num_nodes != 2)
        {
          if (dump_kind_p (MSG_MISSED_OPTIMIZATION))
            dump_printf_loc (MSG_MISSED_OPTIMIZATION, vect_location,
			     "not vectorized: control flow in loop.");
          return NULL;
        }

      if (empty_block_p (loop->header))
    {
          if (dump_kind_p (MSG_MISSED_OPTIMIZATION))
            dump_printf_loc (MSG_MISSED_OPTIMIZATION, vect_location,
			     "not vectorized: empty loop.");
      return NULL;
    }
    }
  else
    {
      struct loop *innerloop = loop->inner;
      edge entryedge;

      /* Nested loop. We currently require that the loop is doubly-nested,
	 contains a single inner loop, and the number of BBs is exactly 5.
	 Vectorizable outer-loops look like this:

			(pre-header)
			   |
			  header <---+
			   |         |
		          inner-loop |
			   |         |
			  tail ------+
			   |
		        (exit-bb)

	 The inner-loop has the properties expected of inner-most loops
	 as described above.  */

      if ((loop->inner)->inner || (loop->inner)->next)
	{
	  if (dump_kind_p (MSG_MISSED_OPTIMIZATION))
	    dump_printf_loc (MSG_MISSED_OPTIMIZATION, vect_location,
			     "not vectorized: multiple nested loops.");
	  return NULL;
	}

      /* Analyze the inner-loop.  */
      inner_loop_vinfo = vect_analyze_loop_1 (loop->inner);
      if (!inner_loop_vinfo)
	{
	  if (dump_kind_p (MSG_MISSED_OPTIMIZATION))
            dump_printf_loc (MSG_MISSED_OPTIMIZATION, vect_location,
			     "not vectorized: Bad inner loop.");
	  return NULL;
	}

      if (!expr_invariant_in_loop_p (loop,
					LOOP_VINFO_NITERS (inner_loop_vinfo)))
	{
	  if (dump_kind_p (MSG_MISSED_OPTIMIZATION))
	    dump_printf_loc (MSG_MISSED_OPTIMIZATION, vect_location, 
			     "not vectorized: inner-loop count not invariant.");
	  destroy_loop_vec_info (inner_loop_vinfo, true);
	  return NULL;
	}

      if (loop->num_nodes != 5)
        {
	  if (dump_kind_p (MSG_MISSED_OPTIMIZATION))
	    dump_printf_loc (MSG_MISSED_OPTIMIZATION, vect_location,
			     "not vectorized: control flow in loop.");
	  destroy_loop_vec_info (inner_loop_vinfo, true);
	  return NULL;
        }

      gcc_assert (EDGE_COUNT (innerloop->header->preds) == 2);
      entryedge = EDGE_PRED (innerloop->header, 0);
      if (EDGE_PRED (innerloop->header, 0)->src == innerloop->latch)
	entryedge = EDGE_PRED (innerloop->header, 1);

      if (entryedge->src != loop->header
	  || !single_exit (innerloop)
	  || single_exit (innerloop)->dest !=  EDGE_PRED (loop->latch, 0)->src)
	{
	  if (dump_kind_p (MSG_MISSED_OPTIMIZATION))
	    dump_printf_loc (MSG_MISSED_OPTIMIZATION, vect_location, 
			     "not vectorized: unsupported outerloop form.");
	  destroy_loop_vec_info (inner_loop_vinfo, true);
	  return NULL;
	}

      if (dump_kind_p (MSG_NOTE))
        dump_printf_loc (MSG_NOTE, vect_location,
			 "Considering outer-loop vectorization.");
    }

  if (!single_exit (loop)
      || EDGE_COUNT (loop->header->preds) != 2)
    {
      if (dump_kind_p (MSG_MISSED_OPTIMIZATION))
        {
          if (!single_exit (loop))
	    dump_printf_loc (MSG_MISSED_OPTIMIZATION, vect_location,
			     "not vectorized: multiple exits.");
          else if (EDGE_COUNT (loop->header->preds) != 2)
	    dump_printf_loc (MSG_MISSED_OPTIMIZATION, vect_location, 
			     "not vectorized: too many incoming edges.");
        }
      if (inner_loop_vinfo)
	destroy_loop_vec_info (inner_loop_vinfo, true);
      return NULL;
    }

  /* We assume that the loop exit condition is at the end of the loop. i.e,
     that the loop is represented as a do-while (with a proper if-guard
     before the loop if needed), where the loop header contains all the
     executable statements, and the latch is empty.  */
  if (!empty_block_p (loop->latch)
        || !gimple_seq_empty_p (phi_nodes (loop->latch)))
    {
      if (dump_kind_p (MSG_MISSED_OPTIMIZATION))
	dump_printf_loc (MSG_MISSED_OPTIMIZATION, vect_location,
			 "not vectorized: unexpected loop form.");
      if (inner_loop_vinfo)
	destroy_loop_vec_info (inner_loop_vinfo, true);
      return NULL;
    }

  /* Make sure there exists a single-predecessor exit bb:  */
  if (!single_pred_p (single_exit (loop)->dest))
    {
      edge e = single_exit (loop);
      if (!(e->flags & EDGE_ABNORMAL))
	{
	  split_loop_exit_edge (e);
	  if (dump_kind_p (MSG_NOTE))
	    dump_printf (MSG_NOTE, "split exit edge.");
	}
      else
	{
	  if (dump_kind_p (MSG_MISSED_OPTIMIZATION))
	    dump_printf_loc (MSG_MISSED_OPTIMIZATION, vect_location, 
			     "not vectorized: abnormal loop exit edge.");
	  if (inner_loop_vinfo)
	    destroy_loop_vec_info (inner_loop_vinfo, true);
	  return NULL;
	}
    }

  loop_cond = vect_get_loop_niters (loop, &number_of_iterations);
  if (!loop_cond)
    {
      if (dump_kind_p (MSG_MISSED_OPTIMIZATION))
	dump_printf_loc (MSG_MISSED_OPTIMIZATION, vect_location, 
			 "not vectorized: complicated exit condition.");
      if (inner_loop_vinfo)
	destroy_loop_vec_info (inner_loop_vinfo, true);
      return NULL;
    }

  if (!number_of_iterations)
    {
      if (dump_kind_p (MSG_MISSED_OPTIMIZATION))
	dump_printf_loc (MSG_MISSED_OPTIMIZATION, vect_location, 
			 "not vectorized: number of iterations cannot be "
			 "computed.");
      if (inner_loop_vinfo)
	destroy_loop_vec_info (inner_loop_vinfo, true);
      return NULL;
    }

  if (chrec_contains_undetermined (number_of_iterations))
    {
      if (dump_kind_p (MSG_MISSED_OPTIMIZATION))
	    dump_printf_loc (MSG_MISSED_OPTIMIZATION, vect_location,
			     "Infinite number of iterations.");
      if (inner_loop_vinfo)
	destroy_loop_vec_info (inner_loop_vinfo, true);
      return NULL;
    }

  if (!NITERS_KNOWN_P (number_of_iterations))
    {
      if (dump_kind_p (MSG_NOTE))
        {
          dump_printf_loc (MSG_NOTE, vect_location,
			   "Symbolic number of iterations is ");
	  dump_generic_expr (MSG_NOTE, TDF_DETAILS, number_of_iterations);
        }
    }
  else if (TREE_INT_CST_LOW (number_of_iterations) == 0)
    {
      if (dump_kind_p (MSG_MISSED_OPTIMIZATION))
	dump_printf_loc (MSG_MISSED_OPTIMIZATION, vect_location,
			 "not vectorized: number of iterations = 0.");
      if (inner_loop_vinfo)
        destroy_loop_vec_info (inner_loop_vinfo, false);
      return NULL;
    }

  loop_vinfo = new_loop_vec_info (loop);
  LOOP_VINFO_NITERS (loop_vinfo) = number_of_iterations;
  LOOP_VINFO_NITERS_UNCHANGED (loop_vinfo) = number_of_iterations;

  STMT_VINFO_TYPE (vinfo_for_stmt (loop_cond)) = loop_exit_ctrl_vec_info_type;

  /* CHECKME: May want to keep it around it in the future.  */
  if (inner_loop_vinfo)
    destroy_loop_vec_info (inner_loop_vinfo, false);

  gcc_assert (!loop->aux);
  loop->aux = loop_vinfo;
  return loop_vinfo;
}


/* Function vect_analyze_loop_operations.

   Scan the loop stmts and make sure they are all vectorizable.  */

static bool
vect_analyze_loop_operations (loop_vec_info loop_vinfo, bool slp)
{
  struct loop *loop = LOOP_VINFO_LOOP (loop_vinfo);
  basic_block *bbs = LOOP_VINFO_BBS (loop_vinfo);
  int nbbs = loop->num_nodes;
  gimple_stmt_iterator si;
  unsigned int vectorization_factor = 0;
  int i;
  gimple phi;
  stmt_vec_info stmt_info;
  bool need_to_vectorize = false;
  int min_profitable_iters;
  int min_scalar_loop_bound;
  unsigned int th;
  bool only_slp_in_loop = true, ok;
  HOST_WIDE_INT max_niter;
  HOST_WIDE_INT estimated_niter;
  int min_profitable_estimate;

  if (dump_kind_p (MSG_NOTE))
    dump_printf_loc (MSG_NOTE, vect_location,
		     "=== vect_analyze_loop_operations ===");

  gcc_assert (LOOP_VINFO_VECT_FACTOR (loop_vinfo));
  vectorization_factor = LOOP_VINFO_VECT_FACTOR (loop_vinfo);
  if (slp)
    {
      /* If all the stmts in the loop can be SLPed, we perform only SLP, and
	 vectorization factor of the loop is the unrolling factor required by
	 the SLP instances.  If that unrolling factor is 1, we say, that we
	 perform pure SLP on loop - cross iteration parallelism is not
	 exploited.  */
      for (i = 0; i < nbbs; i++)
	{
	  basic_block bb = bbs[i];
	  for (si = gsi_start_bb (bb); !gsi_end_p (si); gsi_next (&si))
	    {
	      gimple stmt = gsi_stmt (si);
	      stmt_vec_info stmt_info = vinfo_for_stmt (stmt);
	      gcc_assert (stmt_info);
	      if ((STMT_VINFO_RELEVANT_P (stmt_info)
		   || VECTORIZABLE_CYCLE_DEF (STMT_VINFO_DEF_TYPE (stmt_info)))
		  && !PURE_SLP_STMT (stmt_info))
		/* STMT needs both SLP and loop-based vectorization.  */
		only_slp_in_loop = false;
	    }
	}

      if (only_slp_in_loop)
	vectorization_factor = LOOP_VINFO_SLP_UNROLLING_FACTOR (loop_vinfo);
      else
	vectorization_factor = least_common_multiple (vectorization_factor,
				LOOP_VINFO_SLP_UNROLLING_FACTOR (loop_vinfo));

      LOOP_VINFO_VECT_FACTOR (loop_vinfo) = vectorization_factor;
      if (dump_kind_p (MSG_NOTE))
	dump_printf_loc (MSG_NOTE, vect_location,
			 "Updating vectorization factor to %d ",
			 vectorization_factor);
    }

  for (i = 0; i < nbbs; i++)
    {
      basic_block bb = bbs[i];

      for (si = gsi_start_phis (bb); !gsi_end_p (si); gsi_next (&si))
        {
          phi = gsi_stmt (si);
          ok = true;

          stmt_info = vinfo_for_stmt (phi);
          if (dump_kind_p (MSG_NOTE))
            {
              dump_printf_loc (MSG_NOTE, vect_location, "examining phi: ");
              dump_gimple_stmt (MSG_NOTE, TDF_SLIM, phi, 0);
            }

          /* Inner-loop loop-closed exit phi in outer-loop vectorization
             (i.e., a phi in the tail of the outer-loop).  */
          if (! is_loop_header_bb_p (bb))
            {
              /* FORNOW: we currently don't support the case that these phis
                 are not used in the outerloop (unless it is double reduction,
                 i.e., this phi is vect_reduction_def), cause this case
                 requires to actually do something here.  */
              if ((!STMT_VINFO_RELEVANT_P (stmt_info)
                   || STMT_VINFO_LIVE_P (stmt_info))
                  && STMT_VINFO_DEF_TYPE (stmt_info)
                     != vect_double_reduction_def)
                {
                  if (dump_kind_p (MSG_MISSED_OPTIMIZATION))
		    dump_printf_loc (MSG_MISSED_OPTIMIZATION, vect_location, 
				     "Unsupported loop-closed phi in "
				     "outer-loop.");
                  return false;
                }

              /* If PHI is used in the outer loop, we check that its operand
                 is defined in the inner loop.  */
              if (STMT_VINFO_RELEVANT_P (stmt_info))
                {
                  tree phi_op;
                  gimple op_def_stmt;

                  if (gimple_phi_num_args (phi) != 1)
                    return false;

                  phi_op = PHI_ARG_DEF (phi, 0);
                  if (TREE_CODE (phi_op) != SSA_NAME)
                    return false;

                  op_def_stmt = SSA_NAME_DEF_STMT (phi_op);
		  if (!op_def_stmt
		      || !flow_bb_inside_loop_p (loop, gimple_bb (op_def_stmt))
		      || !vinfo_for_stmt (op_def_stmt))
                    return false;

                  if (STMT_VINFO_RELEVANT (vinfo_for_stmt (op_def_stmt))
                        != vect_used_in_outer
                      && STMT_VINFO_RELEVANT (vinfo_for_stmt (op_def_stmt))
                           != vect_used_in_outer_by_reduction)
                    return false;
                }

              continue;
            }

          gcc_assert (stmt_info);

          if (STMT_VINFO_LIVE_P (stmt_info))
            {
              /* FORNOW: not yet supported.  */
              if (dump_kind_p (MSG_MISSED_OPTIMIZATION))
		dump_printf_loc (MSG_MISSED_OPTIMIZATION, vect_location,
				 "not vectorized: value used after loop.");
              return false;
            }

          if (STMT_VINFO_RELEVANT (stmt_info) == vect_used_in_scope
              && STMT_VINFO_DEF_TYPE (stmt_info) != vect_induction_def)
            {
              /* A scalar-dependence cycle that we don't support.  */
              if (dump_kind_p (MSG_MISSED_OPTIMIZATION))
		dump_printf_loc (MSG_MISSED_OPTIMIZATION, vect_location, 
				 "not vectorized: scalar dependence cycle.");
              return false;
            }

          if (STMT_VINFO_RELEVANT_P (stmt_info))
            {
              need_to_vectorize = true;
              if (STMT_VINFO_DEF_TYPE (stmt_info) == vect_induction_def)
                ok = vectorizable_induction (phi, NULL, NULL);
            }

          if (!ok)
            {
              if (dump_kind_p (MSG_MISSED_OPTIMIZATION))
                {
		  dump_printf_loc (MSG_MISSED_OPTIMIZATION, vect_location, 
				   "not vectorized: relevant phi not "
				   "supported: ");
                  dump_gimple_stmt (MSG_MISSED_OPTIMIZATION, TDF_SLIM, phi, 0);
                }
	      return false;
            }
        }

      for (si = gsi_start_bb (bb); !gsi_end_p (si); gsi_next (&si))
        {
          gimple stmt = gsi_stmt (si);
	  if (!vect_analyze_stmt (stmt, &need_to_vectorize, NULL))
	    return false;
        }
    } /* bbs */

  /* All operations in the loop are either irrelevant (deal with loop
     control, or dead), or only used outside the loop and can be moved
     out of the loop (e.g. invariants, inductions).  The loop can be
     optimized away by scalar optimizations.  We're better off not
     touching this loop.  */
  if (!need_to_vectorize)
    {
      if (dump_kind_p (MSG_NOTE))
        dump_printf_loc (MSG_NOTE, vect_location,
			 "All the computation can be taken out of the loop.");
      if (dump_kind_p (MSG_MISSED_OPTIMIZATION))
	dump_printf_loc (MSG_MISSED_OPTIMIZATION, vect_location, 
			 "not vectorized: redundant loop. no profit to "
			 "vectorize.");
      return false;
    }

  if (LOOP_VINFO_NITERS_KNOWN_P (loop_vinfo)
      && dump_kind_p (MSG_NOTE))
    dump_printf_loc (MSG_NOTE, vect_location,
		     "vectorization_factor = %d, niters = "
		     HOST_WIDE_INT_PRINT_DEC, vectorization_factor,
		     LOOP_VINFO_INT_NITERS (loop_vinfo));

  if ((LOOP_VINFO_NITERS_KNOWN_P (loop_vinfo)
       && (LOOP_VINFO_INT_NITERS (loop_vinfo) < vectorization_factor))
      || ((max_niter = max_stmt_executions_int (loop)) != -1
	  && (unsigned HOST_WIDE_INT) max_niter < vectorization_factor))
    {
      if (dump_kind_p (MSG_MISSED_OPTIMIZATION))
	dump_printf_loc (MSG_MISSED_OPTIMIZATION, vect_location,
			 "not vectorized: iteration count too small.");
      if (dump_kind_p (MSG_MISSED_OPTIMIZATION))
	dump_printf_loc (MSG_MISSED_OPTIMIZATION, vect_location,
			 "not vectorized: iteration count smaller than "
			 "vectorization factor.");
      return false;
    }

  /* Analyze cost.  Decide if worth while to vectorize.  */

  /* Once VF is set, SLP costs should be updated since the number of created
     vector stmts depends on VF.  */
  vect_update_slp_costs_according_to_vf (loop_vinfo);

  vect_estimate_min_profitable_iters (loop_vinfo, &min_profitable_iters,
				      &min_profitable_estimate);
  LOOP_VINFO_COST_MODEL_MIN_ITERS (loop_vinfo) = min_profitable_iters;

  if (min_profitable_iters < 0)
    {
      if (dump_kind_p (MSG_MISSED_OPTIMIZATION))
	dump_printf_loc (MSG_MISSED_OPTIMIZATION, vect_location,
			 "not vectorized: vectorization not profitable.");
      if (dump_kind_p (MSG_MISSED_OPTIMIZATION))
	dump_printf_loc (MSG_MISSED_OPTIMIZATION, vect_location, 
			 "not vectorized: vector version will never be "
			 "profitable.");
      return false;
    }

  min_scalar_loop_bound = ((PARAM_VALUE (PARAM_MIN_VECT_LOOP_BOUND)
                            * vectorization_factor) - 1);


  /* Use the cost model only if it is more conservative than user specified
     threshold.  */

  th = (unsigned) min_scalar_loop_bound;
  if (min_profitable_iters
      && (!min_scalar_loop_bound
          || min_profitable_iters > min_scalar_loop_bound))
    th = (unsigned) min_profitable_iters;

  if (LOOP_VINFO_NITERS_KNOWN_P (loop_vinfo)
      && LOOP_VINFO_INT_NITERS (loop_vinfo) <= th)
    {
      if (dump_kind_p (MSG_MISSED_OPTIMIZATION))
	dump_printf_loc (MSG_MISSED_OPTIMIZATION, vect_location,
			 "not vectorized: vectorization not profitable.");
      if (dump_kind_p (MSG_NOTE))
        dump_printf_loc (MSG_NOTE, vect_location,
			 "not vectorized: iteration count smaller than user "
			 "specified loop bound parameter or minimum profitable "
			 "iterations (whichever is more conservative).");
      return false;
    }

  if ((estimated_niter = estimated_stmt_executions_int (loop)) != -1
      && ((unsigned HOST_WIDE_INT) estimated_niter
          <= MAX (th, (unsigned)min_profitable_estimate)))
    {
      if (dump_kind_p (MSG_MISSED_OPTIMIZATION))
	dump_printf_loc (MSG_MISSED_OPTIMIZATION, vect_location,
			 "not vectorized: estimated iteration count too "
                         "small.");
      if (dump_kind_p (MSG_NOTE))
        dump_printf_loc (MSG_NOTE, vect_location,
			 "not vectorized: estimated iteration count smaller "
                         "than specified loop bound parameter or minimum "
                         "profitable iterations (whichever is more "
                         "conservative).");
      return false;
    }

  if (!LOOP_VINFO_NITERS_KNOWN_P (loop_vinfo)
      || LOOP_VINFO_INT_NITERS (loop_vinfo) % vectorization_factor != 0
      || LOOP_PEELING_FOR_ALIGNMENT (loop_vinfo))
    {
      if (dump_kind_p (MSG_NOTE))
        dump_printf_loc (MSG_NOTE, vect_location, "epilog loop required.");
      if (!vect_can_advance_ivs_p (loop_vinfo))
        {
          if (dump_kind_p (MSG_MISSED_OPTIMIZATION))
	    dump_printf_loc (MSG_MISSED_OPTIMIZATION, vect_location, 
			     "not vectorized: can't create epilog loop 1.");
          return false;
        }
      if (!slpeel_can_duplicate_loop_p (loop, single_exit (loop)))
        {
          if (dump_kind_p (MSG_MISSED_OPTIMIZATION))
	    dump_printf_loc (MSG_MISSED_OPTIMIZATION, vect_location, 
			     "not vectorized: can't create epilog loop 2.");
          return false;
        }
    }

  return true;
}


/* Function vect_analyze_loop_2.

   Apply a set of analyses on LOOP, and create a loop_vec_info struct
   for it.  The different analyses will record information in the
   loop_vec_info struct.  */
static bool
vect_analyze_loop_2 (loop_vec_info loop_vinfo)
{
  bool ok, slp = false;
  int max_vf = MAX_VECTORIZATION_FACTOR;
  int min_vf = 2;

  /* Find all data references in the loop (which correspond to vdefs/vuses)
     and analyze their evolution in the loop.  Also adjust the minimal
     vectorization factor according to the loads and stores.

     FORNOW: Handle only simple, array references, which
     alignment can be forced, and aligned pointer-references.  */

  ok = vect_analyze_data_refs (loop_vinfo, NULL, &min_vf);
  if (!ok)
    {
      if (dump_kind_p (MSG_MISSED_OPTIMIZATION))
	dump_printf_loc (MSG_MISSED_OPTIMIZATION, vect_location,
			 "bad data references.");
      return false;
    }

  /* Classify all cross-iteration scalar data-flow cycles.
     Cross-iteration cycles caused by virtual phis are analyzed separately.  */

  vect_analyze_scalar_cycles (loop_vinfo);

  vect_pattern_recog (loop_vinfo, NULL);

  /* Data-flow analysis to detect stmts that do not need to be vectorized.  */

  ok = vect_mark_stmts_to_be_vectorized (loop_vinfo);
  if (!ok)
    {
      if (dump_kind_p (MSG_MISSED_OPTIMIZATION))
	dump_printf_loc (MSG_MISSED_OPTIMIZATION, vect_location,
			 "unexpected pattern.");
      return false;
    }

  /* Analyze data dependences between the data-refs in the loop
     and adjust the maximum vectorization factor according to
     the dependences.
     FORNOW: fail at the first data dependence that we encounter.  */

  ok = vect_analyze_data_ref_dependences (loop_vinfo, NULL, &max_vf);
  if (!ok
      || max_vf < min_vf)
    {
      if (dump_kind_p (MSG_MISSED_OPTIMIZATION))
	    dump_printf_loc (MSG_MISSED_OPTIMIZATION, vect_location,
			     "bad data dependence.");
      return false;
    }

  ok = vect_determine_vectorization_factor (loop_vinfo);
  if (!ok)
    {
      if (dump_kind_p (MSG_MISSED_OPTIMIZATION))
	dump_printf_loc (MSG_MISSED_OPTIMIZATION, vect_location,
			 "can't determine vectorization factor.");
      return false;
    }
  if (max_vf < LOOP_VINFO_VECT_FACTOR (loop_vinfo))
    {
      if (dump_kind_p (MSG_MISSED_OPTIMIZATION))
	dump_printf_loc (MSG_MISSED_OPTIMIZATION, vect_location,
			 "bad data dependence.");
      return false;
    }

  /* Analyze the alignment of the data-refs in the loop.
     Fail if a data reference is found that cannot be vectorized.  */

  ok = vect_analyze_data_refs_alignment (loop_vinfo, NULL);
  if (!ok)
    {
      if (dump_kind_p (MSG_MISSED_OPTIMIZATION))
	dump_printf_loc (MSG_MISSED_OPTIMIZATION, vect_location,
			 "bad data alignment.");
      return false;
    }

  /* Analyze the access patterns of the data-refs in the loop (consecutive,
     complex, etc.). FORNOW: Only handle consecutive access pattern.  */

  ok = vect_analyze_data_ref_accesses (loop_vinfo, NULL);
  if (!ok)
    {
      if (dump_kind_p (MSG_MISSED_OPTIMIZATION))
	dump_printf_loc (MSG_MISSED_OPTIMIZATION, vect_location,
			 "bad data access.");
      return false;
    }

  /* Prune the list of ddrs to be tested at run-time by versioning for alias.
     It is important to call pruning after vect_analyze_data_ref_accesses,
     since we use grouping information gathered by interleaving analysis.  */
  ok = vect_prune_runtime_alias_test_list (loop_vinfo);
  if (!ok)
    {
      if (dump_kind_p (MSG_MISSED_OPTIMIZATION))
	dump_printf_loc (MSG_MISSED_OPTIMIZATION, vect_location,
			 "too long list of versioning for alias "
			 "run-time tests.");
      return false;
    }

  /* This pass will decide on using loop versioning and/or loop peeling in
     order to enhance the alignment of data references in the loop.  */

  ok = vect_enhance_data_refs_alignment (loop_vinfo);
  if (!ok)
    {
      if (dump_kind_p (MSG_MISSED_OPTIMIZATION))
	dump_printf_loc (MSG_MISSED_OPTIMIZATION, vect_location,
			 "bad data alignment.");
      return false;
    }

  /* Check the SLP opportunities in the loop, analyze and build SLP trees.  */
  ok = vect_analyze_slp (loop_vinfo, NULL);
  if (ok)
    {
      /* Decide which possible SLP instances to SLP.  */
      slp = vect_make_slp_decision (loop_vinfo);

      /* Find stmts that need to be both vectorized and SLPed.  */
      vect_detect_hybrid_slp (loop_vinfo);
    }
  else
    return false;

  /* Scan all the operations in the loop and make sure they are
     vectorizable.  */

  ok = vect_analyze_loop_operations (loop_vinfo, slp);
  if (!ok)
    {
      if (dump_kind_p (MSG_MISSED_OPTIMIZATION))
	dump_printf_loc (MSG_MISSED_OPTIMIZATION, vect_location,
			 "bad operation or unsupported loop bound.");
      return false;
    }

  return true;
}

/* Function vect_analyze_loop.

   Apply a set of analyses on LOOP, and create a loop_vec_info struct
   for it.  The different analyses will record information in the
   loop_vec_info struct.  */
loop_vec_info
vect_analyze_loop (struct loop *loop)
{
  loop_vec_info loop_vinfo;
  unsigned int vector_sizes;

  /* Autodetect first vector size we try.  */
  current_vector_size = 0;
  vector_sizes = targetm.vectorize.autovectorize_vector_sizes ();

  if (dump_kind_p (MSG_NOTE))
    dump_printf_loc (MSG_NOTE, vect_location,
		     "===== analyze_loop_nest =====");

  if (loop_outer (loop)
      && loop_vec_info_for_loop (loop_outer (loop))
      && LOOP_VINFO_VECTORIZABLE_P (loop_vec_info_for_loop (loop_outer (loop))))
    {
      if (dump_kind_p (MSG_NOTE))
	dump_printf_loc (MSG_NOTE, vect_location,
			 "outer-loop already vectorized.");
      return NULL;
    }

  while (1)
    {
      /* Check the CFG characteristics of the loop (nesting, entry/exit).  */
      loop_vinfo = vect_analyze_loop_form (loop);
      if (!loop_vinfo)
	{
	  if (dump_kind_p (MSG_MISSED_OPTIMIZATION))
	    dump_printf_loc (MSG_MISSED_OPTIMIZATION, vect_location,
			     "bad loop form.");
	  return NULL;
	}

      if (vect_analyze_loop_2 (loop_vinfo))
	{
	  LOOP_VINFO_VECTORIZABLE_P (loop_vinfo) = 1;

	  return loop_vinfo;
	}

      destroy_loop_vec_info (loop_vinfo, true);

      vector_sizes &= ~current_vector_size;
      if (vector_sizes == 0
	  || current_vector_size == 0)
	return NULL;

      /* Try the next biggest vector size.  */
      current_vector_size = 1 << floor_log2 (vector_sizes);
      if (dump_kind_p (MSG_NOTE))
	dump_printf_loc (MSG_NOTE, vect_location,
			 "***** Re-trying analysis with "
			 "vector size %d\n", current_vector_size);
    }
}


/* Function reduction_code_for_scalar_code

   Input:
   CODE - tree_code of a reduction operations.

   Output:
   REDUC_CODE - the corresponding tree-code to be used to reduce the
      vector of partial results into a single scalar result (which
      will also reside in a vector) or ERROR_MARK if the operation is
      a supported reduction operation, but does not have such tree-code.

   Return FALSE if CODE currently cannot be vectorized as reduction.  */

static bool
reduction_code_for_scalar_code (enum tree_code code,
                                enum tree_code *reduc_code)
{
  switch (code)
    {
      case MAX_EXPR:
        *reduc_code = REDUC_MAX_EXPR;
        return true;

      case MIN_EXPR:
        *reduc_code = REDUC_MIN_EXPR;
        return true;

      case PLUS_EXPR:
        *reduc_code = REDUC_PLUS_EXPR;
        return true;

      case MULT_EXPR:
      case MINUS_EXPR:
      case BIT_IOR_EXPR:
      case BIT_XOR_EXPR:
      case BIT_AND_EXPR:
        *reduc_code = ERROR_MARK;
        return true;

      default:
       return false;
    }
}


/* Error reporting helper for vect_is_simple_reduction below.  GIMPLE statement
   STMT is printed with a message MSG. */

static void
report_vect_op (int msg_type, gimple stmt, const char *msg)
{
  dump_printf_loc (msg_type, vect_location, "%s", msg);
  dump_gimple_stmt (msg_type, TDF_SLIM, stmt, 0);
}


/* Detect SLP reduction of the form:

   #a1 = phi <a5, a0>
   a2 = operation (a1)
   a3 = operation (a2)
   a4 = operation (a3)
   a5 = operation (a4)

   #a = phi <a5>

   PHI is the reduction phi node (#a1 = phi <a5, a0> above)
   FIRST_STMT is the first reduction stmt in the chain
   (a2 = operation (a1)).

   Return TRUE if a reduction chain was detected.  */

static bool
vect_is_slp_reduction (loop_vec_info loop_info, gimple phi, gimple first_stmt)
{
  struct loop *loop = (gimple_bb (phi))->loop_father;
  struct loop *vect_loop = LOOP_VINFO_LOOP (loop_info);
  enum tree_code code;
  gimple current_stmt = NULL, loop_use_stmt = NULL, first, next_stmt;
  stmt_vec_info use_stmt_info, current_stmt_info;
  tree lhs;
  imm_use_iterator imm_iter;
  use_operand_p use_p;
  int nloop_uses, size = 0, n_out_of_loop_uses;
  bool found = false;

  if (loop != vect_loop)
    return false;

  lhs = PHI_RESULT (phi);
  code = gimple_assign_rhs_code (first_stmt);
  while (1)
    {
      nloop_uses = 0;
      n_out_of_loop_uses = 0;
      FOR_EACH_IMM_USE_FAST (use_p, imm_iter, lhs)
        {
	  gimple use_stmt = USE_STMT (use_p);
          if (is_gimple_debug (use_stmt))
            continue;

	  use_stmt = USE_STMT (use_p);

          /* Check if we got back to the reduction phi.  */
	  if (use_stmt == phi)
            {
	      loop_use_stmt = use_stmt;
              found = true;
              break;
            }

          if (flow_bb_inside_loop_p (loop, gimple_bb (use_stmt)))
            {
              if (vinfo_for_stmt (use_stmt)
                  && !STMT_VINFO_IN_PATTERN_P (vinfo_for_stmt (use_stmt)))
                {
                  loop_use_stmt = use_stmt;
                  nloop_uses++;
                }
            }
           else
             n_out_of_loop_uses++;

           /* There are can be either a single use in the loop or two uses in
              phi nodes.  */
           if (nloop_uses > 1 || (n_out_of_loop_uses && nloop_uses))
             return false;
        }

      if (found)
        break;

      /* We reached a statement with no loop uses.  */
      if (nloop_uses == 0)
	return false;

      /* This is a loop exit phi, and we haven't reached the reduction phi.  */
      if (gimple_code (loop_use_stmt) == GIMPLE_PHI)
        return false;

      if (!is_gimple_assign (loop_use_stmt)
	  || code != gimple_assign_rhs_code (loop_use_stmt)
	  || !flow_bb_inside_loop_p (loop, gimple_bb (loop_use_stmt)))
        return false;

      /* Insert USE_STMT into reduction chain.  */
      use_stmt_info = vinfo_for_stmt (loop_use_stmt);
      if (current_stmt)
        {
          current_stmt_info = vinfo_for_stmt (current_stmt);
	  GROUP_NEXT_ELEMENT (current_stmt_info) = loop_use_stmt;
          GROUP_FIRST_ELEMENT (use_stmt_info)
            = GROUP_FIRST_ELEMENT (current_stmt_info);
        }
      else
	GROUP_FIRST_ELEMENT (use_stmt_info) = loop_use_stmt;

      lhs = gimple_assign_lhs (loop_use_stmt);
      current_stmt = loop_use_stmt;
      size++;
   }

  if (!found || loop_use_stmt != phi || size < 2)
    return false;

  /* Swap the operands, if needed, to make the reduction operand be the second
     operand.  */
  lhs = PHI_RESULT (phi);
  next_stmt = GROUP_FIRST_ELEMENT (vinfo_for_stmt (current_stmt));
  while (next_stmt)
    {
      if (gimple_assign_rhs2 (next_stmt) == lhs)
	{
	  tree op = gimple_assign_rhs1 (next_stmt);
          gimple def_stmt = NULL;

          if (TREE_CODE (op) == SSA_NAME)
            def_stmt = SSA_NAME_DEF_STMT (op);

	  /* Check that the other def is either defined in the loop
	     ("vect_internal_def"), or it's an induction (defined by a
	     loop-header phi-node).  */
          if (def_stmt
              && gimple_bb (def_stmt)
	      && flow_bb_inside_loop_p (loop, gimple_bb (def_stmt))
              && (is_gimple_assign (def_stmt)
                  || is_gimple_call (def_stmt)
                  || STMT_VINFO_DEF_TYPE (vinfo_for_stmt (def_stmt))
                           == vect_induction_def
                  || (gimple_code (def_stmt) == GIMPLE_PHI
                      && STMT_VINFO_DEF_TYPE (vinfo_for_stmt (def_stmt))
                                  == vect_internal_def
                      && !is_loop_header_bb_p (gimple_bb (def_stmt)))))
	    {
	      lhs = gimple_assign_lhs (next_stmt);
	      next_stmt = GROUP_NEXT_ELEMENT (vinfo_for_stmt (next_stmt));
 	      continue;
	    }

	  return false;
	}
      else
	{
          tree op = gimple_assign_rhs2 (next_stmt);
          gimple def_stmt = NULL;

          if (TREE_CODE (op) == SSA_NAME)
            def_stmt = SSA_NAME_DEF_STMT (op);

          /* Check that the other def is either defined in the loop
            ("vect_internal_def"), or it's an induction (defined by a
            loop-header phi-node).  */
          if (def_stmt
              && gimple_bb (def_stmt)
	      && flow_bb_inside_loop_p (loop, gimple_bb (def_stmt))
              && (is_gimple_assign (def_stmt)
                  || is_gimple_call (def_stmt)
                  || STMT_VINFO_DEF_TYPE (vinfo_for_stmt (def_stmt))
                              == vect_induction_def
                  || (gimple_code (def_stmt) == GIMPLE_PHI
                      && STMT_VINFO_DEF_TYPE (vinfo_for_stmt (def_stmt))
                                  == vect_internal_def
                      && !is_loop_header_bb_p (gimple_bb (def_stmt)))))
  	    {
	      if (dump_kind_p (MSG_NOTE))
		{
		  dump_printf_loc (MSG_NOTE, vect_location, "swapping oprnds: ");
		  dump_gimple_stmt (MSG_NOTE, TDF_SLIM, next_stmt, 0);
		}

	      swap_tree_operands (next_stmt,
	 		          gimple_assign_rhs1_ptr (next_stmt),
                                  gimple_assign_rhs2_ptr (next_stmt));
	      update_stmt (next_stmt);

	      if (CONSTANT_CLASS_P (gimple_assign_rhs1 (next_stmt)))
		LOOP_VINFO_OPERANDS_SWAPPED (loop_info) = true;
	    }
	  else
	    return false;
        }

      lhs = gimple_assign_lhs (next_stmt);
      next_stmt = GROUP_NEXT_ELEMENT (vinfo_for_stmt (next_stmt));
    }

  /* Save the chain for further analysis in SLP detection.  */
  first = GROUP_FIRST_ELEMENT (vinfo_for_stmt (current_stmt));
  VEC_safe_push (gimple, heap, LOOP_VINFO_REDUCTION_CHAINS (loop_info), first);
  GROUP_SIZE (vinfo_for_stmt (first)) = size;

  return true;
}


/* Function vect_is_simple_reduction_1

   (1) Detect a cross-iteration def-use cycle that represents a simple
   reduction computation.  We look for the following pattern:

   loop_header:
     a1 = phi < a0, a2 >
     a3 = ...
     a2 = operation (a3, a1)

   such that:
   1. operation is commutative and associative and it is safe to
      change the order of the computation (if CHECK_REDUCTION is true)
   2. no uses for a2 in the loop (a2 is used out of the loop)
   3. no uses of a1 in the loop besides the reduction operation
   4. no uses of a1 outside the loop.

   Conditions 1,4 are tested here.
   Conditions 2,3 are tested in vect_mark_stmts_to_be_vectorized.

   (2) Detect a cross-iteration def-use cycle in nested loops, i.e.,
   nested cycles, if CHECK_REDUCTION is false.

   (3) Detect cycles of phi nodes in outer-loop vectorization, i.e., double
   reductions:

     a1 = phi < a0, a2 >
     inner loop (def of a3)
     a2 = phi < a3 >

   If MODIFY is true it tries also to rework the code in-place to enable
   detection of more reduction patterns.  For the time being we rewrite
   "res -= RHS" into "rhs += -RHS" when it seems worthwhile.
*/

static gimple
vect_is_simple_reduction_1 (loop_vec_info loop_info, gimple phi,
			    bool check_reduction, bool *double_reduc,
			    bool modify)
{
  struct loop *loop = (gimple_bb (phi))->loop_father;
  struct loop *vect_loop = LOOP_VINFO_LOOP (loop_info);
  edge latch_e = loop_latch_edge (loop);
  tree loop_arg = PHI_ARG_DEF_FROM_EDGE (phi, latch_e);
  gimple def_stmt, def1 = NULL, def2 = NULL;
  enum tree_code orig_code, code;
  tree op1, op2, op3 = NULL_TREE, op4 = NULL_TREE;
  tree type;
  int nloop_uses;
  tree name;
  imm_use_iterator imm_iter;
  use_operand_p use_p;
  bool phi_def;

  *double_reduc = false;

  /* If CHECK_REDUCTION is true, we assume inner-most loop vectorization,
     otherwise, we assume outer loop vectorization.  */
  gcc_assert ((check_reduction && loop == vect_loop)
              || (!check_reduction && flow_loop_nested_p (vect_loop, loop)));

  name = PHI_RESULT (phi);
  nloop_uses = 0;
  FOR_EACH_IMM_USE_FAST (use_p, imm_iter, name)
    {
      gimple use_stmt = USE_STMT (use_p);
      if (is_gimple_debug (use_stmt))
	continue;

      if (!flow_bb_inside_loop_p (loop, gimple_bb (use_stmt)))
        {
          if (dump_kind_p (MSG_MISSED_OPTIMIZATION))
	    dump_printf_loc (MSG_MISSED_OPTIMIZATION, vect_location,
			     "intermediate value used outside loop.");

          return NULL;
        }

      if (vinfo_for_stmt (use_stmt)
	  && !is_pattern_stmt_p (vinfo_for_stmt (use_stmt)))
        nloop_uses++;
      if (nloop_uses > 1)
        {
          if (dump_kind_p (MSG_MISSED_OPTIMIZATION))
	    dump_printf_loc (MSG_MISSED_OPTIMIZATION, vect_location,
			     "reduction used in loop.");
          return NULL;
        }
    }

  if (TREE_CODE (loop_arg) != SSA_NAME)
    {
      if (dump_kind_p (MSG_MISSED_OPTIMIZATION))
	{
	  dump_printf_loc (MSG_MISSED_OPTIMIZATION, vect_location,
			   "reduction: not ssa_name: ");
	  dump_generic_expr (MSG_MISSED_OPTIMIZATION, TDF_SLIM, loop_arg);
	}
      return NULL;
    }

  def_stmt = SSA_NAME_DEF_STMT (loop_arg);
  if (!def_stmt)
    {
      if (dump_kind_p (MSG_MISSED_OPTIMIZATION))
	dump_printf_loc (MSG_MISSED_OPTIMIZATION, vect_location,
			 "reduction: no def_stmt.");
      return NULL;
    }

  if (!is_gimple_assign (def_stmt) && gimple_code (def_stmt) != GIMPLE_PHI)
    {
      if (dump_kind_p (MSG_NOTE))
        dump_gimple_stmt (MSG_NOTE, TDF_SLIM, def_stmt, 0);
      return NULL;
    }

  if (is_gimple_assign (def_stmt))
    {
      name = gimple_assign_lhs (def_stmt);
      phi_def = false;
    }
  else
    {
      name = PHI_RESULT (def_stmt);
      phi_def = true;
    }

  nloop_uses = 0;
  FOR_EACH_IMM_USE_FAST (use_p, imm_iter, name)
    {
      gimple use_stmt = USE_STMT (use_p);
      if (is_gimple_debug (use_stmt))
	continue;
      if (flow_bb_inside_loop_p (loop, gimple_bb (use_stmt))
	  && vinfo_for_stmt (use_stmt)
	  && !is_pattern_stmt_p (vinfo_for_stmt (use_stmt)))
	nloop_uses++;
      if (nloop_uses > 1)
	{
	  if (dump_kind_p (MSG_MISSED_OPTIMIZATION))
	    dump_printf_loc (MSG_MISSED_OPTIMIZATION, vect_location,
			     "reduction used in loop.");
	  return NULL;
	}
    }

  /* If DEF_STMT is a phi node itself, we expect it to have a single argument
     defined in the inner loop.  */
  if (phi_def)
    {
      op1 = PHI_ARG_DEF (def_stmt, 0);

      if (gimple_phi_num_args (def_stmt) != 1
          || TREE_CODE (op1) != SSA_NAME)
        {
          if (dump_kind_p (MSG_MISSED_OPTIMIZATION))
	    dump_printf_loc (MSG_MISSED_OPTIMIZATION, vect_location,
			     "unsupported phi node definition.");

          return NULL;
        }

      def1 = SSA_NAME_DEF_STMT (op1);
      if (flow_bb_inside_loop_p (loop, gimple_bb (def_stmt))
          && loop->inner
          && flow_bb_inside_loop_p (loop->inner, gimple_bb (def1))
          && is_gimple_assign (def1))
        {
          if (dump_kind_p (MSG_NOTE))
            report_vect_op (MSG_NOTE, def_stmt,
			    "detected double reduction: ");

          *double_reduc = true;
          return def_stmt;
        }

      return NULL;
    }

  code = orig_code = gimple_assign_rhs_code (def_stmt);

  /* We can handle "res -= x[i]", which is non-associative by
     simply rewriting this into "res += -x[i]".  Avoid changing
     gimple instruction for the first simple tests and only do this
     if we're allowed to change code at all.  */
  if (code == MINUS_EXPR
      && modify
      && (op1 = gimple_assign_rhs1 (def_stmt))
      && TREE_CODE (op1) == SSA_NAME
      && SSA_NAME_DEF_STMT (op1) == phi)
    code = PLUS_EXPR;

  if (check_reduction
      && (!commutative_tree_code (code) || !associative_tree_code (code)))
    {
      if (dump_kind_p (MSG_MISSED_OPTIMIZATION))
        report_vect_op (MSG_MISSED_OPTIMIZATION, def_stmt,
			"reduction: not commutative/associative: ");
      return NULL;
    }

  if (get_gimple_rhs_class (code) != GIMPLE_BINARY_RHS)
    {
      if (code != COND_EXPR)
        {
	  if (dump_kind_p (MSG_MISSED_OPTIMIZATION))
	    report_vect_op (MSG_MISSED_OPTIMIZATION, def_stmt,
			    "reduction: not binary operation: ");

          return NULL;
        }

      op3 = gimple_assign_rhs1 (def_stmt);
      if (COMPARISON_CLASS_P (op3))
        {
          op4 = TREE_OPERAND (op3, 1);
          op3 = TREE_OPERAND (op3, 0);
        }

      op1 = gimple_assign_rhs2 (def_stmt);
      op2 = gimple_assign_rhs3 (def_stmt);

      if (TREE_CODE (op1) != SSA_NAME && TREE_CODE (op2) != SSA_NAME)
        {
          if (dump_kind_p (MSG_MISSED_OPTIMIZATION))
            report_vect_op (MSG_MISSED_OPTIMIZATION, def_stmt,
			    "reduction: uses not ssa_names: ");

          return NULL;
        }
    }
  else
    {
      op1 = gimple_assign_rhs1 (def_stmt);
      op2 = gimple_assign_rhs2 (def_stmt);

      if (TREE_CODE (op1) != SSA_NAME && TREE_CODE (op2) != SSA_NAME)
        {
          if (dump_kind_p (MSG_MISSED_OPTIMIZATION))
	    report_vect_op (MSG_MISSED_OPTIMIZATION, def_stmt,
			    "reduction: uses not ssa_names: ");

          return NULL;
        }
   }

  type = TREE_TYPE (gimple_assign_lhs (def_stmt));
  if ((TREE_CODE (op1) == SSA_NAME
       && !types_compatible_p (type,TREE_TYPE (op1)))
      || (TREE_CODE (op2) == SSA_NAME
          && !types_compatible_p (type, TREE_TYPE (op2)))
      || (op3 && TREE_CODE (op3) == SSA_NAME
          && !types_compatible_p (type, TREE_TYPE (op3)))
      || (op4 && TREE_CODE (op4) == SSA_NAME
          && !types_compatible_p (type, TREE_TYPE (op4))))
    {
      if (dump_kind_p (MSG_NOTE))
        {
          dump_printf_loc (MSG_NOTE, vect_location,
			   "reduction: multiple types: operation type: ");
          dump_generic_expr (MSG_NOTE, TDF_SLIM, type);
          dump_printf (MSG_NOTE, ", operands types: ");
          dump_generic_expr (MSG_NOTE, TDF_SLIM,
			     TREE_TYPE (op1));
          dump_printf (MSG_NOTE, ",");
          dump_generic_expr (MSG_NOTE, TDF_SLIM,
			     TREE_TYPE (op2));
          if (op3)
            {
              dump_printf (MSG_NOTE, ",");
              dump_generic_expr (MSG_NOTE, TDF_SLIM,
				 TREE_TYPE (op3));
            }

          if (op4)
            {
              dump_printf (MSG_NOTE, ",");
              dump_generic_expr (MSG_NOTE, TDF_SLIM,
				 TREE_TYPE (op4));
            }
        }

      return NULL;
    }

  /* Check that it's ok to change the order of the computation.
     Generally, when vectorizing a reduction we change the order of the
     computation.  This may change the behavior of the program in some
     cases, so we need to check that this is ok.  One exception is when
     vectorizing an outer-loop: the inner-loop is executed sequentially,
     and therefore vectorizing reductions in the inner-loop during
     outer-loop vectorization is safe.  */

  /* CHECKME: check for !flag_finite_math_only too?  */
  if (SCALAR_FLOAT_TYPE_P (type) && !flag_associative_math
      && check_reduction)
    {
      /* Changing the order of operations changes the semantics.  */
      if (dump_kind_p (MSG_MISSED_OPTIMIZATION))
	report_vect_op (MSG_MISSED_OPTIMIZATION, def_stmt,
			"reduction: unsafe fp math optimization: ");
      return NULL;
    }
  else if (INTEGRAL_TYPE_P (type) && TYPE_OVERFLOW_TRAPS (type)
	   && check_reduction)
    {
      /* Changing the order of operations changes the semantics.  */
      if (dump_kind_p (MSG_MISSED_OPTIMIZATION))
	report_vect_op (MSG_MISSED_OPTIMIZATION, def_stmt,
			"reduction: unsafe int math optimization: ");
      return NULL;
    }
  else if (SAT_FIXED_POINT_TYPE_P (type) && check_reduction)
    {
      /* Changing the order of operations changes the semantics.  */
      if (dump_kind_p (MSG_MISSED_OPTIMIZATION))
	report_vect_op (MSG_MISSED_OPTIMIZATION, def_stmt,
			"reduction: unsafe fixed-point math optimization: ");
      return NULL;
    }

  /* If we detected "res -= x[i]" earlier, rewrite it into
     "res += -x[i]" now.  If this turns out to be useless reassoc
     will clean it up again.  */
  if (orig_code == MINUS_EXPR)
    {
      tree rhs = gimple_assign_rhs2 (def_stmt);
      tree negrhs = make_ssa_name (TREE_TYPE (rhs), NULL);
      gimple negate_stmt = gimple_build_assign_with_ops (NEGATE_EXPR, negrhs,
							 rhs, NULL);
      gimple_stmt_iterator gsi = gsi_for_stmt (def_stmt);
      set_vinfo_for_stmt (negate_stmt, new_stmt_vec_info (negate_stmt, 
							  loop_info, NULL));
      gsi_insert_before (&gsi, negate_stmt, GSI_NEW_STMT);
      gimple_assign_set_rhs2 (def_stmt, negrhs);
      gimple_assign_set_rhs_code (def_stmt, PLUS_EXPR);
      update_stmt (def_stmt);
    }

  /* Reduction is safe. We're dealing with one of the following:
     1) integer arithmetic and no trapv
     2) floating point arithmetic, and special flags permit this optimization
     3) nested cycle (i.e., outer loop vectorization).  */
  if (TREE_CODE (op1) == SSA_NAME)
    def1 = SSA_NAME_DEF_STMT (op1);

  if (TREE_CODE (op2) == SSA_NAME)
    def2 = SSA_NAME_DEF_STMT (op2);

  if (code != COND_EXPR
      && ((!def1 || gimple_nop_p (def1)) && (!def2 || gimple_nop_p (def2))))
    {
      if (dump_kind_p (MSG_NOTE))
	report_vect_op (MSG_NOTE, def_stmt, "reduction: no defs for operands: ");
      return NULL;
    }

  /* Check that one def is the reduction def, defined by PHI,
     the other def is either defined in the loop ("vect_internal_def"),
     or it's an induction (defined by a loop-header phi-node).  */

  if (def2 && def2 == phi
      && (code == COND_EXPR
	  || !def1 || gimple_nop_p (def1)
          || (def1 && flow_bb_inside_loop_p (loop, gimple_bb (def1))
              && (is_gimple_assign (def1)
		  || is_gimple_call (def1)
  	          || STMT_VINFO_DEF_TYPE (vinfo_for_stmt (def1))
                      == vect_induction_def
   	          || (gimple_code (def1) == GIMPLE_PHI
	              && STMT_VINFO_DEF_TYPE (vinfo_for_stmt (def1))
                          == vect_internal_def
 	              && !is_loop_header_bb_p (gimple_bb (def1)))))))
    {
      if (dump_kind_p (MSG_NOTE))
	report_vect_op (MSG_NOTE, def_stmt, "detected reduction: ");
      return def_stmt;
    }

  if (def1 && def1 == phi
      && (code == COND_EXPR
	  || !def2 || gimple_nop_p (def2)
          || (def2 && flow_bb_inside_loop_p (loop, gimple_bb (def2))
 	      && (is_gimple_assign (def2)
		  || is_gimple_call (def2)
	          || STMT_VINFO_DEF_TYPE (vinfo_for_stmt (def2))
                      == vect_induction_def
 	          || (gimple_code (def2) == GIMPLE_PHI
		      && STMT_VINFO_DEF_TYPE (vinfo_for_stmt (def2))
                          == vect_internal_def
		      && !is_loop_header_bb_p (gimple_bb (def2)))))))
    {
      if (check_reduction)
        {
          /* Swap operands (just for simplicity - so that the rest of the code
	     can assume that the reduction variable is always the last (second)
	     argument).  */
          if (dump_kind_p (MSG_NOTE))
	    report_vect_op (MSG_NOTE, def_stmt,
	  	            "detected reduction: need to swap operands: ");

          swap_tree_operands (def_stmt, gimple_assign_rhs1_ptr (def_stmt),
 			      gimple_assign_rhs2_ptr (def_stmt));

	  if (CONSTANT_CLASS_P (gimple_assign_rhs1 (def_stmt)))
	    LOOP_VINFO_OPERANDS_SWAPPED (loop_info) = true;
        }
      else
        {
          if (dump_kind_p (MSG_NOTE))
            report_vect_op (MSG_NOTE, def_stmt, "detected reduction: ");
        }

      return def_stmt;
    }

  /* Try to find SLP reduction chain.  */
  if (check_reduction && vect_is_slp_reduction (loop_info, phi, def_stmt))
    {
      if (dump_kind_p (MSG_NOTE))
        report_vect_op (MSG_NOTE, def_stmt,
			"reduction: detected reduction chain: ");

      return def_stmt;
    }

  if (dump_kind_p (MSG_MISSED_OPTIMIZATION))
    report_vect_op (MSG_MISSED_OPTIMIZATION, def_stmt,
		    "reduction: unknown pattern: ");
       
  return NULL;
}

/* Wrapper around vect_is_simple_reduction_1, that won't modify code
   in-place.  Arguments as there.  */

static gimple
vect_is_simple_reduction (loop_vec_info loop_info, gimple phi,
                          bool check_reduction, bool *double_reduc)
{
  return vect_is_simple_reduction_1 (loop_info, phi, check_reduction,
				     double_reduc, false);
}

/* Wrapper around vect_is_simple_reduction_1, which will modify code
   in-place if it enables detection of more reductions.  Arguments
   as there.  */

gimple
vect_force_simple_reduction (loop_vec_info loop_info, gimple phi,
                          bool check_reduction, bool *double_reduc)
{
  return vect_is_simple_reduction_1 (loop_info, phi, check_reduction,
				     double_reduc, true);
}

/* Calculate the cost of one scalar iteration of the loop.  */
int
vect_get_single_scalar_iteration_cost (loop_vec_info loop_vinfo)
{
  struct loop *loop = LOOP_VINFO_LOOP (loop_vinfo);
  basic_block *bbs = LOOP_VINFO_BBS (loop_vinfo);
  int nbbs = loop->num_nodes, factor, scalar_single_iter_cost = 0;
  int innerloop_iters, i, stmt_cost;

  /* Count statements in scalar loop.  Using this as scalar cost for a single
     iteration for now.

     TODO: Add outer loop support.

     TODO: Consider assigning different costs to different scalar
     statements.  */

  /* FORNOW.  */
  innerloop_iters = 1;
  if (loop->inner)
    innerloop_iters = 50; /* FIXME */

  for (i = 0; i < nbbs; i++)
    {
      gimple_stmt_iterator si;
      basic_block bb = bbs[i];

      if (bb->loop_father == loop->inner)
        factor = innerloop_iters;
      else
        factor = 1;

      for (si = gsi_start_bb (bb); !gsi_end_p (si); gsi_next (&si))
        {
          gimple stmt = gsi_stmt (si);
          stmt_vec_info stmt_info = vinfo_for_stmt (stmt);

          if (!is_gimple_assign (stmt) && !is_gimple_call (stmt))
            continue;

          /* Skip stmts that are not vectorized inside the loop.  */
          if (stmt_info
              && !STMT_VINFO_RELEVANT_P (stmt_info)
              && (!STMT_VINFO_LIVE_P (stmt_info)
                  || !VECTORIZABLE_CYCLE_DEF (STMT_VINFO_DEF_TYPE (stmt_info)))
	      && !STMT_VINFO_IN_PATTERN_P (stmt_info))
            continue;

          if (STMT_VINFO_DATA_REF (vinfo_for_stmt (stmt)))
            {
              if (DR_IS_READ (STMT_VINFO_DATA_REF (vinfo_for_stmt (stmt))))
               stmt_cost = vect_get_stmt_cost (scalar_load);
             else
               stmt_cost = vect_get_stmt_cost (scalar_store);
            }
          else
            stmt_cost = vect_get_stmt_cost (scalar_stmt);

          scalar_single_iter_cost += stmt_cost * factor;
        }
    }
  return scalar_single_iter_cost;
}

/* Calculate cost of peeling the loop PEEL_ITERS_PROLOGUE times.  */
int
vect_get_known_peeling_cost (loop_vec_info loop_vinfo, int peel_iters_prologue,
                             int *peel_iters_epilogue,
                             int scalar_single_iter_cost,
			     stmt_vector_for_cost *prologue_cost_vec,
			     stmt_vector_for_cost *epilogue_cost_vec)
{
  int retval = 0;
  int vf = LOOP_VINFO_VECT_FACTOR (loop_vinfo);

  if (!LOOP_VINFO_NITERS_KNOWN_P (loop_vinfo))
    {
      *peel_iters_epilogue = vf/2;
      if (dump_kind_p (MSG_NOTE))
        dump_printf_loc (MSG_NOTE, vect_location,
			 "cost model: epilogue peel iters set to vf/2 "
			 "because loop iterations are unknown .");

      /* If peeled iterations are known but number of scalar loop
         iterations are unknown, count a taken branch per peeled loop.  */
      retval = record_stmt_cost (prologue_cost_vec, 2, cond_branch_taken,
				 NULL, 0, vect_prologue);
    }
  else
    {
      int niters = LOOP_VINFO_INT_NITERS (loop_vinfo);
      peel_iters_prologue = niters < peel_iters_prologue ?
                            niters : peel_iters_prologue;
      *peel_iters_epilogue = (niters - peel_iters_prologue) % vf;
      /* If we need to peel for gaps, but no peeling is required, we have to
	 peel VF iterations.  */
      if (LOOP_VINFO_PEELING_FOR_GAPS (loop_vinfo) && !*peel_iters_epilogue)
        *peel_iters_epilogue = vf;
    }

  if (peel_iters_prologue)
    retval += record_stmt_cost (prologue_cost_vec,
				peel_iters_prologue * scalar_single_iter_cost,
				scalar_stmt, NULL, 0, vect_prologue);
  if (*peel_iters_epilogue)
    retval += record_stmt_cost (epilogue_cost_vec,
				*peel_iters_epilogue * scalar_single_iter_cost,
				scalar_stmt, NULL, 0, vect_epilogue);
  return retval;
}

/* Function vect_estimate_min_profitable_iters

   Return the number of iterations required for the vector version of the
   loop to be profitable relative to the cost of the scalar version of the
   loop.  */

static void
vect_estimate_min_profitable_iters (loop_vec_info loop_vinfo,
				    int *ret_min_profitable_niters,
				    int *ret_min_profitable_estimate)
{
  int min_profitable_iters;
  int min_profitable_estimate;
  int peel_iters_prologue;
  int peel_iters_epilogue;
  unsigned vec_inside_cost = 0;
  int vec_outside_cost = 0;
  unsigned vec_prologue_cost = 0;
  unsigned vec_epilogue_cost = 0;
  int scalar_single_iter_cost = 0;
  int scalar_outside_cost = 0;
  int vf = LOOP_VINFO_VECT_FACTOR (loop_vinfo);
  int npeel = LOOP_PEELING_FOR_ALIGNMENT (loop_vinfo);
  void *target_cost_data = LOOP_VINFO_TARGET_COST_DATA (loop_vinfo);

  /* Cost model disabled.  */
  if (!flag_vect_cost_model)
    {
      dump_printf_loc (MSG_NOTE, vect_location, "cost model disabled.");
      *ret_min_profitable_niters = 0;
      *ret_min_profitable_estimate = 0;
      return;
    }

  /* Requires loop versioning tests to handle misalignment.  */
  if (LOOP_REQUIRES_VERSIONING_FOR_ALIGNMENT (loop_vinfo))
    {
      /*  FIXME: Make cost depend on complexity of individual check.  */
      unsigned len = VEC_length (gimple,
				 LOOP_VINFO_MAY_MISALIGN_STMTS (loop_vinfo));
      (void) add_stmt_cost (target_cost_data, len, vector_stmt, NULL, 0,
			    vect_prologue);
      dump_printf (MSG_NOTE,
                   "cost model: Adding cost of checks for loop "
                   "versioning to treat misalignment.\n");
    }

  /* Requires loop versioning with alias checks.  */
  if (LOOP_REQUIRES_VERSIONING_FOR_ALIAS (loop_vinfo))
    {
      /*  FIXME: Make cost depend on complexity of individual check.  */
      unsigned len = VEC_length (ddr_p, LOOP_VINFO_MAY_ALIAS_DDRS (loop_vinfo));
      (void) add_stmt_cost (target_cost_data, len, vector_stmt, NULL, 0,
			    vect_prologue);
      dump_printf (MSG_NOTE,
                   "cost model: Adding cost of checks for loop "
                   "versioning aliasing.\n");
    }

  if (LOOP_REQUIRES_VERSIONING_FOR_ALIGNMENT (loop_vinfo)
      || LOOP_REQUIRES_VERSIONING_FOR_ALIAS (loop_vinfo))
    (void) add_stmt_cost (target_cost_data, 1, cond_branch_taken, NULL, 0,
			  vect_prologue);

  /* Count statements in scalar loop.  Using this as scalar cost for a single
     iteration for now.

     TODO: Add outer loop support.

     TODO: Consider assigning different costs to different scalar
     statements.  */

  scalar_single_iter_cost = vect_get_single_scalar_iteration_cost (loop_vinfo);

  /* Add additional cost for the peeled instructions in prologue and epilogue
     loop.

     FORNOW: If we don't know the value of peel_iters for prologue or epilogue
     at compile-time - we assume it's vf/2 (the worst would be vf-1).

     TODO: Build an expression that represents peel_iters for prologue and
     epilogue to be used in a run-time test.  */

  if (npeel  < 0)
    {
      peel_iters_prologue = vf/2;
      dump_printf (MSG_NOTE, "cost model: "
                   "prologue peel iters set to vf/2.");

      /* If peeling for alignment is unknown, loop bound of main loop becomes
         unknown.  */
      peel_iters_epilogue = vf/2;
      dump_printf (MSG_NOTE, "cost model: "
                   "epilogue peel iters set to vf/2 because "
                   "peeling for alignment is unknown.");

      /* If peeled iterations are unknown, count a taken branch and a not taken
         branch per peeled loop. Even if scalar loop iterations are known,
         vector iterations are not known since peeled prologue iterations are
         not known. Hence guards remain the same.  */
      (void) add_stmt_cost (target_cost_data, 2, cond_branch_taken,
			    NULL, 0, vect_prologue);
      (void) add_stmt_cost (target_cost_data, 2, cond_branch_not_taken,
			    NULL, 0, vect_prologue);
      /* FORNOW: Don't attempt to pass individual scalar instructions to
	 the model; just assume linear cost for scalar iterations.  */
      (void) add_stmt_cost (target_cost_data,
			    peel_iters_prologue * scalar_single_iter_cost,
			    scalar_stmt, NULL, 0, vect_prologue);
      (void) add_stmt_cost (target_cost_data, 
			    peel_iters_epilogue * scalar_single_iter_cost,
			    scalar_stmt, NULL, 0, vect_epilogue);
    }
  else
    {
      stmt_vector_for_cost prologue_cost_vec, epilogue_cost_vec;
      stmt_info_for_cost *si;
      int j;
      void *data = LOOP_VINFO_TARGET_COST_DATA (loop_vinfo);

      prologue_cost_vec = VEC_alloc (stmt_info_for_cost, heap, 2);
      epilogue_cost_vec = VEC_alloc (stmt_info_for_cost, heap, 2);
      peel_iters_prologue = npeel;

      (void) vect_get_known_peeling_cost (loop_vinfo, peel_iters_prologue,
					  &peel_iters_epilogue,
					  scalar_single_iter_cost,
					  &prologue_cost_vec,
					  &epilogue_cost_vec);

      FOR_EACH_VEC_ELT (stmt_info_for_cost, prologue_cost_vec, j, si)
	{
	  struct _stmt_vec_info *stmt_info
	    = si->stmt ? vinfo_for_stmt (si->stmt) : NULL;
	  (void) add_stmt_cost (data, si->count, si->kind, stmt_info,
				si->misalign, vect_prologue);
	}

      FOR_EACH_VEC_ELT (stmt_info_for_cost, epilogue_cost_vec, j, si)
	{
	  struct _stmt_vec_info *stmt_info
	    = si->stmt ? vinfo_for_stmt (si->stmt) : NULL;
	  (void) add_stmt_cost (data, si->count, si->kind, stmt_info,
				si->misalign, vect_epilogue);
	}

      VEC_free (stmt_info_for_cost, heap, prologue_cost_vec);
      VEC_free (stmt_info_for_cost, heap, epilogue_cost_vec);
    }

  /* FORNOW: The scalar outside cost is incremented in one of the
     following ways:

     1. The vectorizer checks for alignment and aliasing and generates
     a condition that allows dynamic vectorization.  A cost model
     check is ANDED with the versioning condition.  Hence scalar code
     path now has the added cost of the versioning check.

       if (cost > th & versioning_check)
         jmp to vector code

     Hence run-time scalar is incremented by not-taken branch cost.

     2. The vectorizer then checks if a prologue is required.  If the
     cost model check was not done before during versioning, it has to
     be done before the prologue check.

       if (cost <= th)
         prologue = scalar_iters
       if (prologue == 0)
         jmp to vector code
       else
         execute prologue
       if (prologue == num_iters)
	 go to exit

     Hence the run-time scalar cost is incremented by a taken branch,
     plus a not-taken branch, plus a taken branch cost.

     3. The vectorizer then checks if an epilogue is required.  If the
     cost model check was not done before during prologue check, it
     has to be done with the epilogue check.

       if (prologue == 0)
         jmp to vector code
       else
         execute prologue
       if (prologue == num_iters)
	 go to exit
       vector code:
         if ((cost <= th) | (scalar_iters-prologue-epilogue == 0))
           jmp to epilogue

     Hence the run-time scalar cost should be incremented by 2 taken
     branches.

     TODO: The back end may reorder the BBS's differently and reverse
     conditions/branch directions.  Change the estimates below to
     something more reasonable.  */

  /* If the number of iterations is known and we do not do versioning, we can
     decide whether to vectorize at compile time.  Hence the scalar version
     do not carry cost model guard costs.  */
  if (!LOOP_VINFO_NITERS_KNOWN_P (loop_vinfo)
      || LOOP_REQUIRES_VERSIONING_FOR_ALIGNMENT (loop_vinfo)
      || LOOP_REQUIRES_VERSIONING_FOR_ALIAS (loop_vinfo))
    {
      /* Cost model check occurs at versioning.  */
      if (LOOP_REQUIRES_VERSIONING_FOR_ALIGNMENT (loop_vinfo)
          || LOOP_REQUIRES_VERSIONING_FOR_ALIAS (loop_vinfo))
	scalar_outside_cost += vect_get_stmt_cost (cond_branch_not_taken);
      else
	{
	  /* Cost model check occurs at prologue generation.  */
	  if (LOOP_PEELING_FOR_ALIGNMENT (loop_vinfo) < 0)
	    scalar_outside_cost += 2 * vect_get_stmt_cost (cond_branch_taken)
	      + vect_get_stmt_cost (cond_branch_not_taken); 
	  /* Cost model check occurs at epilogue generation.  */
	  else
	    scalar_outside_cost += 2 * vect_get_stmt_cost (cond_branch_taken); 
	}
    }

  /* Complete the target-specific cost calculations.  */
  finish_cost (LOOP_VINFO_TARGET_COST_DATA (loop_vinfo), &vec_prologue_cost,
	       &vec_inside_cost, &vec_epilogue_cost);

  vec_outside_cost = (int)(vec_prologue_cost + vec_epilogue_cost);
  
  /* Calculate number of iterations required to make the vector version
     profitable, relative to the loop bodies only.  The following condition
     must hold true:
     SIC * niters + SOC > VIC * ((niters-PL_ITERS-EP_ITERS)/VF) + VOC
     where
     SIC = scalar iteration cost, VIC = vector iteration cost,
     VOC = vector outside cost, VF = vectorization factor,
     PL_ITERS = prologue iterations, EP_ITERS= epilogue iterations
     SOC = scalar outside cost for run time cost model check.  */

  if ((scalar_single_iter_cost * vf) > (int) vec_inside_cost)
    {
      if (vec_outside_cost <= 0)
        min_profitable_iters = 1;
      else
        {
          min_profitable_iters = ((vec_outside_cost - scalar_outside_cost) * vf
				  - vec_inside_cost * peel_iters_prologue
                                  - vec_inside_cost * peel_iters_epilogue)
                                 / ((scalar_single_iter_cost * vf)
                                    - vec_inside_cost);

          if ((scalar_single_iter_cost * vf * min_profitable_iters)
              <= (((int) vec_inside_cost * min_profitable_iters)
                  + (((int) vec_outside_cost - scalar_outside_cost) * vf)))
            min_profitable_iters++;
        }
    }
  /* vector version will never be profitable.  */
  else
    {
      if (dump_kind_p (MSG_MISSED_OPTIMIZATION))
        dump_printf_loc (MSG_MISSED_OPTIMIZATION, vect_location,
			 "cost model: the vector iteration cost = %d "
			 "divided by the scalar iteration cost = %d "
			 "is greater or equal to the vectorization factor = %d.",
			 vec_inside_cost, scalar_single_iter_cost, vf);
      *ret_min_profitable_niters = -1;
      *ret_min_profitable_estimate = -1;
      return;
    }

  if (dump_kind_p (MSG_NOTE))
    {
      dump_printf_loc (MSG_NOTE, vect_location, "Cost model analysis: \n");
      dump_printf (MSG_NOTE, "  Vector inside of loop cost: %d\n",
                   vec_inside_cost);
      dump_printf (MSG_NOTE, "  Vector prologue cost: %d\n",
                   vec_prologue_cost);
      dump_printf (MSG_NOTE, "  Vector epilogue cost: %d\n",
                   vec_epilogue_cost);
      dump_printf (MSG_NOTE, "  Scalar iteration cost: %d\n",
                   scalar_single_iter_cost);
      dump_printf (MSG_NOTE, "  Scalar outside cost: %d\n",
                   scalar_outside_cost);
      dump_printf (MSG_NOTE, "  Vector outside cost: %d\n",
                   vec_outside_cost);
      dump_printf (MSG_NOTE, "  prologue iterations: %d\n",
                   peel_iters_prologue);
      dump_printf (MSG_NOTE, "  epilogue iterations: %d\n",
                   peel_iters_epilogue);
      dump_printf (MSG_NOTE, 
                   "  Calculated minimum iters for profitability: %d\n",
                   min_profitable_iters);
    }

  min_profitable_iters =
	min_profitable_iters < vf ? vf : min_profitable_iters;

  /* Because the condition we create is:
     if (niters <= min_profitable_iters)
       then skip the vectorized loop.  */
  min_profitable_iters--;

  if (dump_kind_p (MSG_NOTE))
    dump_printf_loc (MSG_NOTE, vect_location,
                     "  Runtime profitability threshold = %d\n", min_profitable_iters);

  *ret_min_profitable_niters = min_profitable_iters;

  /* Calculate number of iterations required to make the vector version
     profitable, relative to the loop bodies only.

     Non-vectorized variant is SIC * niters and it must win over vector
     variant on the expected loop trip count.  The following condition must hold true:
     SIC * niters > VIC * ((niters-PL_ITERS-EP_ITERS)/VF) + VOC + SOC  */

  if (vec_outside_cost <= 0)
    min_profitable_estimate = 1;
  else
    {
      min_profitable_estimate = ((vec_outside_cost + scalar_outside_cost) * vf
				 - vec_inside_cost * peel_iters_prologue
				 - vec_inside_cost * peel_iters_epilogue)
				 / ((scalar_single_iter_cost * vf)
				   - vec_inside_cost);
    }
  min_profitable_estimate --;
  min_profitable_estimate = MAX (min_profitable_estimate, min_profitable_iters);
  if (dump_kind_p (MSG_NOTE))
    dump_printf_loc (MSG_NOTE, vect_location,
                     "  Static estimate profitability threshold = %d\n",
                      min_profitable_iters);

  *ret_min_profitable_estimate = min_profitable_estimate;
}


/* TODO: Close dependency between vect_model_*_cost and vectorizable_*
   functions. Design better to avoid maintenance issues.  */

/* Function vect_model_reduction_cost.

   Models cost for a reduction operation, including the vector ops
   generated within the strip-mine loop, the initial definition before
   the loop, and the epilogue code that must be generated.  */

static bool
vect_model_reduction_cost (stmt_vec_info stmt_info, enum tree_code reduc_code,
			   int ncopies)
{
  int prologue_cost = 0, epilogue_cost = 0;
  enum tree_code code;
  optab optab;
  tree vectype;
  gimple stmt, orig_stmt;
  tree reduction_op;
  enum machine_mode mode;
  loop_vec_info loop_vinfo = STMT_VINFO_LOOP_VINFO (stmt_info);
  struct loop *loop = LOOP_VINFO_LOOP (loop_vinfo);
  void *target_cost_data = LOOP_VINFO_TARGET_COST_DATA (loop_vinfo);

  /* Cost of reduction op inside loop.  */
  unsigned inside_cost = add_stmt_cost (target_cost_data, ncopies, vector_stmt,
					stmt_info, 0, vect_body);
  stmt = STMT_VINFO_STMT (stmt_info);

  switch (get_gimple_rhs_class (gimple_assign_rhs_code (stmt)))
    {
    case GIMPLE_SINGLE_RHS:
      gcc_assert (TREE_OPERAND_LENGTH (gimple_assign_rhs1 (stmt)) == ternary_op);
      reduction_op = TREE_OPERAND (gimple_assign_rhs1 (stmt), 2);
      break;
    case GIMPLE_UNARY_RHS:
      reduction_op = gimple_assign_rhs1 (stmt);
      break;
    case GIMPLE_BINARY_RHS:
      reduction_op = gimple_assign_rhs2 (stmt);
      break;
    case GIMPLE_TERNARY_RHS:
      reduction_op = gimple_assign_rhs3 (stmt);
      break;
    default:
      gcc_unreachable ();
    }

  vectype = get_vectype_for_scalar_type (TREE_TYPE (reduction_op));
  if (!vectype)
    {
      if (dump_kind_p (MSG_MISSED_OPTIMIZATION))
        {
	  dump_printf_loc (MSG_MISSED_OPTIMIZATION, vect_location,
			   "unsupported data-type ");
          dump_generic_expr (MSG_MISSED_OPTIMIZATION, TDF_SLIM,
			     TREE_TYPE (reduction_op));
        }
      return false;
   }

  mode = TYPE_MODE (vectype);
  orig_stmt = STMT_VINFO_RELATED_STMT (stmt_info);

  if (!orig_stmt)
    orig_stmt = STMT_VINFO_STMT (stmt_info);

  code = gimple_assign_rhs_code (orig_stmt);

  /* Add in cost for initial definition.  */
  prologue_cost += add_stmt_cost (target_cost_data, 1, scalar_to_vec,
				  stmt_info, 0, vect_prologue);

  /* Determine cost of epilogue code.

     We have a reduction operator that will reduce the vector in one statement.
     Also requires scalar extract.  */

  if (!nested_in_vect_loop_p (loop, orig_stmt))
    {
      if (reduc_code != ERROR_MARK)
	{
	  epilogue_cost += add_stmt_cost (target_cost_data, 1, vector_stmt,
					  stmt_info, 0, vect_epilogue);
	  epilogue_cost += add_stmt_cost (target_cost_data, 1, vec_to_scalar,
					  stmt_info, 0, vect_epilogue);
	}
      else
	{
	  int vec_size_in_bits = tree_low_cst (TYPE_SIZE (vectype), 1);
	  tree bitsize =
	    TYPE_SIZE (TREE_TYPE (gimple_assign_lhs (orig_stmt)));
	  int element_bitsize = tree_low_cst (bitsize, 1);
	  int nelements = vec_size_in_bits / element_bitsize;

	  optab = optab_for_tree_code (code, vectype, optab_default);

	  /* We have a whole vector shift available.  */
	  if (VECTOR_MODE_P (mode)
	      && optab_handler (optab, mode) != CODE_FOR_nothing
	      && optab_handler (vec_shr_optab, mode) != CODE_FOR_nothing)
	    {
	      /* Final reduction via vector shifts and the reduction operator.
		 Also requires scalar extract.  */
	      epilogue_cost += add_stmt_cost (target_cost_data,
					      exact_log2 (nelements) * 2,
					      vector_stmt, stmt_info, 0,
					      vect_epilogue);
	      epilogue_cost += add_stmt_cost (target_cost_data, 1,
					      vec_to_scalar, stmt_info, 0,
					      vect_epilogue);
	    }	  
	  else
	    /* Use extracts and reduction op for final reduction.  For N
	       elements, we have N extracts and N-1 reduction ops.  */
	    epilogue_cost += add_stmt_cost (target_cost_data, 
					    nelements + nelements - 1,
					    vector_stmt, stmt_info, 0,
					    vect_epilogue);
	}
    }

  if (dump_kind_p (MSG_NOTE))
    dump_printf (MSG_NOTE, 
                 "vect_model_reduction_cost: inside_cost = %d, "
                 "prologue_cost = %d, epilogue_cost = %d .", inside_cost,
                 prologue_cost, epilogue_cost);

  return true;
}


/* Function vect_model_induction_cost.

   Models cost for induction operations.  */

static void
vect_model_induction_cost (stmt_vec_info stmt_info, int ncopies)
{
  loop_vec_info loop_vinfo = STMT_VINFO_LOOP_VINFO (stmt_info);
  void *target_cost_data = LOOP_VINFO_TARGET_COST_DATA (loop_vinfo);
  unsigned inside_cost, prologue_cost;

  /* loop cost for vec_loop.  */
  inside_cost = add_stmt_cost (target_cost_data, ncopies, vector_stmt,
			       stmt_info, 0, vect_body);

  /* prologue cost for vec_init and vec_step.  */
  prologue_cost = add_stmt_cost (target_cost_data, 2, scalar_to_vec,
				 stmt_info, 0, vect_prologue);

  if (dump_kind_p (MSG_NOTE))
    dump_printf_loc (MSG_NOTE, vect_location,
                     "vect_model_induction_cost: inside_cost = %d, "
                     "prologue_cost = %d .", inside_cost, prologue_cost);
}


/* Function get_initial_def_for_induction

   Input:
   STMT - a stmt that performs an induction operation in the loop.
   IV_PHI - the initial value of the induction variable

   Output:
   Return a vector variable, initialized with the first VF values of
   the induction variable.  E.g., for an iv with IV_PHI='X' and
   evolution S, for a vector of 4 units, we want to return:
   [X, X + S, X + 2*S, X + 3*S].  */

static tree
get_initial_def_for_induction (gimple iv_phi)
{
  stmt_vec_info stmt_vinfo = vinfo_for_stmt (iv_phi);
  loop_vec_info loop_vinfo = STMT_VINFO_LOOP_VINFO (stmt_vinfo);
  struct loop *loop = LOOP_VINFO_LOOP (loop_vinfo);
  tree scalar_type;
  tree vectype;
  int nunits;
  edge pe = loop_preheader_edge (loop);
  struct loop *iv_loop;
  basic_block new_bb;
  tree vec, vec_init, vec_step, t;
  tree access_fn;
  tree new_var;
  tree new_name;
  gimple init_stmt, induction_phi, new_stmt;
  tree induc_def, vec_def, vec_dest;
  tree init_expr, step_expr;
  int vf = LOOP_VINFO_VECT_FACTOR (loop_vinfo);
  int i;
  bool ok;
  int ncopies;
  tree expr;
  stmt_vec_info phi_info = vinfo_for_stmt (iv_phi);
  bool nested_in_vect_loop = false;
  gimple_seq stmts = NULL;
  imm_use_iterator imm_iter;
  use_operand_p use_p;
  gimple exit_phi;
  edge latch_e;
  tree loop_arg;
  gimple_stmt_iterator si;
  basic_block bb = gimple_bb (iv_phi);
  tree stepvectype;
  tree resvectype;

  /* Is phi in an inner-loop, while vectorizing an enclosing outer-loop?  */
  if (nested_in_vect_loop_p (loop, iv_phi))
    {
      nested_in_vect_loop = true;
      iv_loop = loop->inner;
    }
  else
    iv_loop = loop;
  gcc_assert (iv_loop == (gimple_bb (iv_phi))->loop_father);

  latch_e = loop_latch_edge (iv_loop);
  loop_arg = PHI_ARG_DEF_FROM_EDGE (iv_phi, latch_e);

  access_fn = analyze_scalar_evolution (iv_loop, PHI_RESULT (iv_phi));
  gcc_assert (access_fn);
  STRIP_NOPS (access_fn);
  ok = vect_is_simple_iv_evolution (iv_loop->num, access_fn,
                                    &init_expr, &step_expr);
  gcc_assert (ok);
  pe = loop_preheader_edge (iv_loop);

  scalar_type = TREE_TYPE (init_expr);
  vectype = get_vectype_for_scalar_type (scalar_type);
  resvectype = get_vectype_for_scalar_type (TREE_TYPE (PHI_RESULT (iv_phi)));
  gcc_assert (vectype);
  nunits = TYPE_VECTOR_SUBPARTS (vectype);
  ncopies = vf / nunits;

  gcc_assert (phi_info);
  gcc_assert (ncopies >= 1);

  /* Find the first insertion point in the BB.  */
  si = gsi_after_labels (bb);

  /* Create the vector that holds the initial_value of the induction.  */
  if (nested_in_vect_loop)
    {
      /* iv_loop is nested in the loop to be vectorized.  init_expr had already
	 been created during vectorization of previous stmts.  We obtain it
	 from the STMT_VINFO_VEC_STMT of the defining stmt.  */
      tree iv_def = PHI_ARG_DEF_FROM_EDGE (iv_phi,
                                           loop_preheader_edge (iv_loop));
      vec_init = vect_get_vec_def_for_operand (iv_def, iv_phi, NULL);
    }
  else
    {
      VEC(constructor_elt,gc) *v;

      /* iv_loop is the loop to be vectorized. Create:
	 vec_init = [X, X+S, X+2*S, X+3*S] (S = step_expr, X = init_expr)  */
      new_var = vect_get_new_vect_var (scalar_type, vect_scalar_var, "var_");
      new_name = force_gimple_operand (init_expr, &stmts, false, new_var);
      if (stmts)
	{
	  new_bb = gsi_insert_seq_on_edge_immediate (pe, stmts);
	  gcc_assert (!new_bb);
	}

      v = VEC_alloc (constructor_elt, gc, nunits);
      CONSTRUCTOR_APPEND_ELT (v, NULL_TREE, new_name);
      for (i = 1; i < nunits; i++)
	{
	  /* Create: new_name_i = new_name + step_expr  */
	  enum tree_code code = POINTER_TYPE_P (scalar_type)
				? POINTER_PLUS_EXPR : PLUS_EXPR;
	  init_stmt = gimple_build_assign_with_ops (code, new_var,
						    new_name, step_expr);
	  new_name = make_ssa_name (new_var, init_stmt);
	  gimple_assign_set_lhs (init_stmt, new_name);

	  new_bb = gsi_insert_on_edge_immediate (pe, init_stmt);
	  gcc_assert (!new_bb);

	  if (dump_kind_p (MSG_NOTE))
	    {
	      dump_printf_loc (MSG_NOTE, vect_location,
			       "created new init_stmt: ");
	      dump_gimple_stmt (MSG_NOTE, TDF_SLIM, init_stmt, 0);
	    }
	  CONSTRUCTOR_APPEND_ELT (v, NULL_TREE, new_name);
	}
      /* Create a vector from [new_name_0, new_name_1, ..., new_name_nunits-1]  */
      vec = build_constructor (vectype, v);
      vec_init = vect_init_vector (iv_phi, vec, vectype, NULL);
    }


  /* Create the vector that holds the step of the induction.  */
  if (nested_in_vect_loop)
    /* iv_loop is nested in the loop to be vectorized. Generate:
       vec_step = [S, S, S, S]  */
    new_name = step_expr;
  else
    {
      /* iv_loop is the loop to be vectorized. Generate:
	  vec_step = [VF*S, VF*S, VF*S, VF*S]  */
      expr = build_int_cst (TREE_TYPE (step_expr), vf);
      new_name = fold_build2 (MULT_EXPR, TREE_TYPE (step_expr),
			      expr, step_expr);
    }

  t = unshare_expr (new_name);
  gcc_assert (CONSTANT_CLASS_P (new_name));
  stepvectype = get_vectype_for_scalar_type (TREE_TYPE (new_name));
  gcc_assert (stepvectype);
  vec = build_vector_from_val (stepvectype, t);
  vec_step = vect_init_vector (iv_phi, vec, stepvectype, NULL);


  /* Create the following def-use cycle:
     loop prolog:
         vec_init = ...
	 vec_step = ...
     loop:
         vec_iv = PHI <vec_init, vec_loop>
         ...
         STMT
         ...
         vec_loop = vec_iv + vec_step;  */

  /* Create the induction-phi that defines the induction-operand.  */
  vec_dest = vect_get_new_vect_var (vectype, vect_simple_var, "vec_iv_");
  induction_phi = create_phi_node (vec_dest, iv_loop->header);
  set_vinfo_for_stmt (induction_phi,
		      new_stmt_vec_info (induction_phi, loop_vinfo, NULL));
  induc_def = PHI_RESULT (induction_phi);

  /* Create the iv update inside the loop  */
  new_stmt = gimple_build_assign_with_ops (PLUS_EXPR, vec_dest,
					   induc_def, vec_step);
  vec_def = make_ssa_name (vec_dest, new_stmt);
  gimple_assign_set_lhs (new_stmt, vec_def);
  gsi_insert_before (&si, new_stmt, GSI_SAME_STMT);
  set_vinfo_for_stmt (new_stmt, new_stmt_vec_info (new_stmt, loop_vinfo,
                                                   NULL));

  /* Set the arguments of the phi node:  */
  add_phi_arg (induction_phi, vec_init, pe, UNKNOWN_LOCATION);
  add_phi_arg (induction_phi, vec_def, loop_latch_edge (iv_loop),
	       UNKNOWN_LOCATION);


  /* In case that vectorization factor (VF) is bigger than the number
     of elements that we can fit in a vectype (nunits), we have to generate
     more than one vector stmt - i.e - we need to "unroll" the
     vector stmt by a factor VF/nunits.  For more details see documentation
     in vectorizable_operation.  */

  if (ncopies > 1)
    {
      stmt_vec_info prev_stmt_vinfo;
      /* FORNOW. This restriction should be relaxed.  */
      gcc_assert (!nested_in_vect_loop);

      /* Create the vector that holds the step of the induction.  */
      expr = build_int_cst (TREE_TYPE (step_expr), nunits);
      new_name = fold_build2 (MULT_EXPR, TREE_TYPE (step_expr),
			      expr, step_expr);
      t = unshare_expr (new_name);
      gcc_assert (CONSTANT_CLASS_P (new_name));
      vec = build_vector_from_val (stepvectype, t);
      vec_step = vect_init_vector (iv_phi, vec, stepvectype, NULL);

      vec_def = induc_def;
      prev_stmt_vinfo = vinfo_for_stmt (induction_phi);
      for (i = 1; i < ncopies; i++)
	{
	  /* vec_i = vec_prev + vec_step  */
	  new_stmt = gimple_build_assign_with_ops (PLUS_EXPR, vec_dest,
						   vec_def, vec_step);
	  vec_def = make_ssa_name (vec_dest, new_stmt);
	  gimple_assign_set_lhs (new_stmt, vec_def);
 
	  gsi_insert_before (&si, new_stmt, GSI_SAME_STMT);
	  if (!useless_type_conversion_p (resvectype, vectype))
	    {
	      new_stmt = gimple_build_assign_with_ops
		  (VIEW_CONVERT_EXPR,
		   vect_get_new_vect_var (resvectype, vect_simple_var,
					  "vec_iv_"),
		   build1 (VIEW_CONVERT_EXPR, resvectype,
			   gimple_assign_lhs (new_stmt)), NULL_TREE);
	      gimple_assign_set_lhs (new_stmt,
				     make_ssa_name
				       (gimple_assign_lhs (new_stmt), new_stmt));
	      gsi_insert_before (&si, new_stmt, GSI_SAME_STMT);
	    }
	  set_vinfo_for_stmt (new_stmt,
			      new_stmt_vec_info (new_stmt, loop_vinfo, NULL));
	  STMT_VINFO_RELATED_STMT (prev_stmt_vinfo) = new_stmt;
	  prev_stmt_vinfo = vinfo_for_stmt (new_stmt);
	}
    }

  if (nested_in_vect_loop)
    {
      /* Find the loop-closed exit-phi of the induction, and record
         the final vector of induction results:  */
      exit_phi = NULL;
      FOR_EACH_IMM_USE_FAST (use_p, imm_iter, loop_arg)
        {
	  if (!flow_bb_inside_loop_p (iv_loop, gimple_bb (USE_STMT (use_p))))
	    {
	      exit_phi = USE_STMT (use_p);
	      break;
	    }
        }
      if (exit_phi)
	{
	  stmt_vec_info stmt_vinfo = vinfo_for_stmt (exit_phi);
	  /* FORNOW. Currently not supporting the case that an inner-loop induction
	     is not used in the outer-loop (i.e. only outside the outer-loop).  */
	  gcc_assert (STMT_VINFO_RELEVANT_P (stmt_vinfo)
		      && !STMT_VINFO_LIVE_P (stmt_vinfo));

	  STMT_VINFO_VEC_STMT (stmt_vinfo) = new_stmt;
	  if (dump_kind_p (MSG_NOTE))
	    {
	      dump_printf_loc (MSG_NOTE, vect_location,
			       "vector of inductions after inner-loop:");
	      dump_gimple_stmt (MSG_NOTE, TDF_SLIM, new_stmt, 0);
	    }
	}
    }


  if (dump_kind_p (MSG_NOTE))
    {
      dump_printf_loc (MSG_NOTE, vect_location,
		       "transform induction: created def-use cycle: ");
      dump_gimple_stmt (MSG_NOTE, TDF_SLIM, induction_phi, 0);
      dump_printf (MSG_NOTE, "\n");
      dump_gimple_stmt (MSG_NOTE, TDF_SLIM,
			SSA_NAME_DEF_STMT (vec_def), 0);
    }

  STMT_VINFO_VEC_STMT (phi_info) = induction_phi;
  if (!useless_type_conversion_p (resvectype, vectype))
    {
      new_stmt = gimple_build_assign_with_ops
	 (VIEW_CONVERT_EXPR,
	  vect_get_new_vect_var (resvectype, vect_simple_var, "vec_iv_"),
	  build1 (VIEW_CONVERT_EXPR, resvectype, induc_def), NULL_TREE);
      induc_def = make_ssa_name (gimple_assign_lhs (new_stmt), new_stmt);
      gimple_assign_set_lhs (new_stmt, induc_def);
      si = gsi_start_bb (bb);
      gsi_insert_before (&si, new_stmt, GSI_SAME_STMT);
      set_vinfo_for_stmt (new_stmt,
			  new_stmt_vec_info (new_stmt, loop_vinfo, NULL));
      STMT_VINFO_RELATED_STMT (vinfo_for_stmt (new_stmt))
	= STMT_VINFO_RELATED_STMT (vinfo_for_stmt (induction_phi));
    }

  return induc_def;
}


/* Function get_initial_def_for_reduction

   Input:
   STMT - a stmt that performs a reduction operation in the loop.
   INIT_VAL - the initial value of the reduction variable

   Output:
   ADJUSTMENT_DEF - a tree that holds a value to be added to the final result
        of the reduction (used for adjusting the epilog - see below).
   Return a vector variable, initialized according to the operation that STMT
        performs. This vector will be used as the initial value of the
        vector of partial results.

   Option1 (adjust in epilog): Initialize the vector as follows:
     add/bit or/xor:    [0,0,...,0,0]
     mult/bit and:      [1,1,...,1,1]
     min/max/cond_expr: [init_val,init_val,..,init_val,init_val]
   and when necessary (e.g. add/mult case) let the caller know
   that it needs to adjust the result by init_val.

   Option2: Initialize the vector as follows:
     add/bit or/xor:    [init_val,0,0,...,0]
     mult/bit and:      [init_val,1,1,...,1]
     min/max/cond_expr: [init_val,init_val,...,init_val]
   and no adjustments are needed.

   For example, for the following code:

   s = init_val;
   for (i=0;i<n;i++)
     s = s + a[i];

   STMT is 's = s + a[i]', and the reduction variable is 's'.
   For a vector of 4 units, we want to return either [0,0,0,init_val],
   or [0,0,0,0] and let the caller know that it needs to adjust
   the result at the end by 'init_val'.

   FORNOW, we are using the 'adjust in epilog' scheme, because this way the
   initialization vector is simpler (same element in all entries), if
   ADJUSTMENT_DEF is not NULL, and Option2 otherwise.

   A cost model should help decide between these two schemes.  */

tree
get_initial_def_for_reduction (gimple stmt, tree init_val,
                               tree *adjustment_def)
{
  stmt_vec_info stmt_vinfo = vinfo_for_stmt (stmt);
  loop_vec_info loop_vinfo = STMT_VINFO_LOOP_VINFO (stmt_vinfo);
  struct loop *loop = LOOP_VINFO_LOOP (loop_vinfo);
  tree scalar_type = TREE_TYPE (init_val);
  tree vectype = get_vectype_for_scalar_type (scalar_type);
  int nunits;
  enum tree_code code = gimple_assign_rhs_code (stmt);
  tree def_for_init;
  tree init_def;
  tree *elts;
  int i;
  bool nested_in_vect_loop = false;
  tree init_value;
  REAL_VALUE_TYPE real_init_val = dconst0;
  int int_init_val = 0;
  gimple def_stmt = NULL;

  gcc_assert (vectype);
  nunits = TYPE_VECTOR_SUBPARTS (vectype);

  gcc_assert (POINTER_TYPE_P (scalar_type) || INTEGRAL_TYPE_P (scalar_type)
	      || SCALAR_FLOAT_TYPE_P (scalar_type));

  if (nested_in_vect_loop_p (loop, stmt))
    nested_in_vect_loop = true;
  else
    gcc_assert (loop == (gimple_bb (stmt))->loop_father);

  /* In case of double reduction we only create a vector variable to be put
     in the reduction phi node.  The actual statement creation is done in
     vect_create_epilog_for_reduction.  */
  if (adjustment_def && nested_in_vect_loop
      && TREE_CODE (init_val) == SSA_NAME
      && (def_stmt = SSA_NAME_DEF_STMT (init_val))
      && gimple_code (def_stmt) == GIMPLE_PHI
      && flow_bb_inside_loop_p (loop, gimple_bb (def_stmt))
      && vinfo_for_stmt (def_stmt)
      && STMT_VINFO_DEF_TYPE (vinfo_for_stmt (def_stmt))
          == vect_double_reduction_def)
    {
      *adjustment_def = NULL;
      return vect_create_destination_var (init_val, vectype);
    }

  if (TREE_CONSTANT (init_val))
    {
      if (SCALAR_FLOAT_TYPE_P (scalar_type))
        init_value = build_real (scalar_type, TREE_REAL_CST (init_val));
      else
        init_value = build_int_cst (scalar_type, TREE_INT_CST_LOW (init_val));
    }
  else
    init_value = init_val;

  switch (code)
    {
      case WIDEN_SUM_EXPR:
      case DOT_PROD_EXPR:
      case PLUS_EXPR:
      case MINUS_EXPR:
      case BIT_IOR_EXPR:
      case BIT_XOR_EXPR:
      case MULT_EXPR:
      case BIT_AND_EXPR:
        /* ADJUSMENT_DEF is NULL when called from
           vect_create_epilog_for_reduction to vectorize double reduction.  */
        if (adjustment_def)
          {
            if (nested_in_vect_loop)
              *adjustment_def = vect_get_vec_def_for_operand (init_val, stmt,
                                                              NULL);
            else
              *adjustment_def = init_val;
          }

        if (code == MULT_EXPR)
          {
            real_init_val = dconst1;
            int_init_val = 1;
          }

        if (code == BIT_AND_EXPR)
          int_init_val = -1;

        if (SCALAR_FLOAT_TYPE_P (scalar_type))
          def_for_init = build_real (scalar_type, real_init_val);
        else
          def_for_init = build_int_cst (scalar_type, int_init_val);

        /* Create a vector of '0' or '1' except the first element.  */
	elts = XALLOCAVEC (tree, nunits);
        for (i = nunits - 2; i >= 0; --i)
	  elts[i + 1] = def_for_init;

        /* Option1: the first element is '0' or '1' as well.  */
        if (adjustment_def)
          {
	    elts[0] = def_for_init;
            init_def = build_vector (vectype, elts);
            break;
          }

        /* Option2: the first element is INIT_VAL.  */
	elts[0] = init_val;
        if (TREE_CONSTANT (init_val))
          init_def = build_vector (vectype, elts);
        else
	  {
	    VEC(constructor_elt,gc) *v;
	    v = VEC_alloc (constructor_elt, gc, nunits);
	    CONSTRUCTOR_APPEND_ELT (v, NULL_TREE, init_val);
	    for (i = 1; i < nunits; ++i)
	      CONSTRUCTOR_APPEND_ELT (v, NULL_TREE, elts[i]);
	    init_def = build_constructor (vectype, v);
	  }

        break;

      case MIN_EXPR:
      case MAX_EXPR:
      case COND_EXPR:
        if (adjustment_def)
          {
            *adjustment_def = NULL_TREE;
            init_def = vect_get_vec_def_for_operand (init_val, stmt, NULL);
            break;
          }

	init_def = build_vector_from_val (vectype, init_value);
        break;

      default:
        gcc_unreachable ();
    }

  return init_def;
}


/* Function vect_create_epilog_for_reduction

   Create code at the loop-epilog to finalize the result of a reduction
   computation. 
  
   VECT_DEFS is list of vector of partial results, i.e., the lhs's of vector 
     reduction statements. 
   STMT is the scalar reduction stmt that is being vectorized.
   NCOPIES is > 1 in case the vectorization factor (VF) is bigger than the
     number of elements that we can fit in a vectype (nunits).  In this case
     we have to generate more than one vector stmt - i.e - we need to "unroll"
     the vector stmt by a factor VF/nunits.  For more details see documentation
     in vectorizable_operation.
   REDUC_CODE is the tree-code for the epilog reduction.
   REDUCTION_PHIS is a list of the phi-nodes that carry the reduction 
     computation.
   REDUC_INDEX is the index of the operand in the right hand side of the 
     statement that is defined by REDUCTION_PHI.
   DOUBLE_REDUC is TRUE if double reduction phi nodes should be handled.
   SLP_NODE is an SLP node containing a group of reduction statements. The 
     first one in this group is STMT.

   This function:
   1. Creates the reduction def-use cycles: sets the arguments for 
      REDUCTION_PHIS:
      The loop-entry argument is the vectorized initial-value of the reduction.
      The loop-latch argument is taken from VECT_DEFS - the vector of partial 
      sums.
   2. "Reduces" each vector of partial results VECT_DEFS into a single result,
      by applying the operation specified by REDUC_CODE if available, or by 
      other means (whole-vector shifts or a scalar loop).
      The function also creates a new phi node at the loop exit to preserve
      loop-closed form, as illustrated below.

     The flow at the entry to this function:

        loop:
          vec_def = phi <null, null>            # REDUCTION_PHI
          VECT_DEF = vector_stmt                # vectorized form of STMT
          s_loop = scalar_stmt                  # (scalar) STMT
        loop_exit:
          s_out0 = phi <s_loop>                 # (scalar) EXIT_PHI
          use <s_out0>
          use <s_out0>

     The above is transformed by this function into:

        loop:
          vec_def = phi <vec_init, VECT_DEF>    # REDUCTION_PHI
          VECT_DEF = vector_stmt                # vectorized form of STMT
          s_loop = scalar_stmt                  # (scalar) STMT
        loop_exit:
          s_out0 = phi <s_loop>                 # (scalar) EXIT_PHI
          v_out1 = phi <VECT_DEF>               # NEW_EXIT_PHI
          v_out2 = reduce <v_out1>
          s_out3 = extract_field <v_out2, 0>
          s_out4 = adjust_result <s_out3>
          use <s_out4>
          use <s_out4>
*/

static void
vect_create_epilog_for_reduction (VEC (tree, heap) *vect_defs, gimple stmt,
				  int ncopies, enum tree_code reduc_code,
				  VEC (gimple, heap) *reduction_phis,
                                  int reduc_index, bool double_reduc, 
                                  slp_tree slp_node)
{
  stmt_vec_info stmt_info = vinfo_for_stmt (stmt);
  stmt_vec_info prev_phi_info;
  tree vectype;
  enum machine_mode mode;
  loop_vec_info loop_vinfo = STMT_VINFO_LOOP_VINFO (stmt_info);
  struct loop *loop = LOOP_VINFO_LOOP (loop_vinfo), *outer_loop = NULL;
  basic_block exit_bb;
  tree scalar_dest;
  tree scalar_type;
  gimple new_phi = NULL, phi;
  gimple_stmt_iterator exit_gsi;
  tree vec_dest;
  tree new_temp = NULL_TREE, new_dest, new_name, new_scalar_dest;
  gimple epilog_stmt = NULL;
  enum tree_code code = gimple_assign_rhs_code (stmt);
  gimple exit_phi;
  tree bitsize, bitpos;
  tree adjustment_def = NULL;
  tree vec_initial_def = NULL;
  tree reduction_op, expr, def;
  tree orig_name, scalar_result;
  imm_use_iterator imm_iter, phi_imm_iter;
  use_operand_p use_p, phi_use_p;
  bool extract_scalar_result = false;
  gimple use_stmt, orig_stmt, reduction_phi = NULL;
  bool nested_in_vect_loop = false;
  VEC (gimple, heap) *new_phis = NULL;
  VEC (gimple, heap) *inner_phis = NULL;
  enum vect_def_type dt = vect_unknown_def_type;
  int j, i;
  VEC (tree, heap) *scalar_results = NULL;
  unsigned int group_size = 1, k, ratio;
  VEC (tree, heap) *vec_initial_defs = NULL;
  VEC (gimple, heap) *phis;
  bool slp_reduc = false;
  tree new_phi_result;
  gimple inner_phi = NULL;

  if (slp_node)
    group_size = VEC_length (gimple, SLP_TREE_SCALAR_STMTS (slp_node)); 

  if (nested_in_vect_loop_p (loop, stmt))
    {
      outer_loop = loop;
      loop = loop->inner;
      nested_in_vect_loop = true;
      gcc_assert (!slp_node);
    }

  switch (get_gimple_rhs_class (gimple_assign_rhs_code (stmt)))
    {
    case GIMPLE_SINGLE_RHS:
      gcc_assert (TREE_OPERAND_LENGTH (gimple_assign_rhs1 (stmt))
		  == ternary_op);
      reduction_op = TREE_OPERAND (gimple_assign_rhs1 (stmt), reduc_index);
      break;
    case GIMPLE_UNARY_RHS:
      reduction_op = gimple_assign_rhs1 (stmt);
      break;
    case GIMPLE_BINARY_RHS:
      reduction_op = reduc_index ?
                     gimple_assign_rhs2 (stmt) : gimple_assign_rhs1 (stmt);
      break;
    case GIMPLE_TERNARY_RHS:
      reduction_op = gimple_op (stmt, reduc_index + 1);
      break;
    default:
      gcc_unreachable ();
    }

  vectype = get_vectype_for_scalar_type (TREE_TYPE (reduction_op));
  gcc_assert (vectype);
  mode = TYPE_MODE (vectype);

  /* 1. Create the reduction def-use cycle:
     Set the arguments of REDUCTION_PHIS, i.e., transform

        loop:
          vec_def = phi <null, null>            # REDUCTION_PHI
          VECT_DEF = vector_stmt                # vectorized form of STMT
          ...

     into:

        loop:
          vec_def = phi <vec_init, VECT_DEF>    # REDUCTION_PHI
          VECT_DEF = vector_stmt                # vectorized form of STMT
          ...

     (in case of SLP, do it for all the phis). */

  /* Get the loop-entry arguments.  */
  if (slp_node)
    vect_get_vec_defs (reduction_op, NULL_TREE, stmt, &vec_initial_defs,
                       NULL, slp_node, reduc_index);
  else
    {
      vec_initial_defs = VEC_alloc (tree, heap, 1);
     /* For the case of reduction, vect_get_vec_def_for_operand returns
        the scalar def before the loop, that defines the initial value
        of the reduction variable.  */
      vec_initial_def = vect_get_vec_def_for_operand (reduction_op, stmt,
                                                      &adjustment_def);
      VEC_quick_push (tree, vec_initial_defs, vec_initial_def);
    }

  /* Set phi nodes arguments.  */
  FOR_EACH_VEC_ELT (gimple, reduction_phis, i, phi)
    {
      tree vec_init_def = VEC_index (tree, vec_initial_defs, i);
      tree def = VEC_index (tree, vect_defs, i);
      for (j = 0; j < ncopies; j++)
        {
          /* Set the loop-entry arg of the reduction-phi.  */
          add_phi_arg (phi, vec_init_def, loop_preheader_edge (loop),
                       UNKNOWN_LOCATION);

          /* Set the loop-latch arg for the reduction-phi.  */
          if (j > 0)
            def = vect_get_vec_def_for_stmt_copy (vect_unknown_def_type, def);

          add_phi_arg (phi, def, loop_latch_edge (loop), UNKNOWN_LOCATION);

          if (dump_kind_p (MSG_NOTE))
            {
              dump_printf_loc (MSG_NOTE, vect_location,
			       "transform reduction: created def-use cycle: ");
              dump_gimple_stmt (MSG_NOTE, TDF_SLIM, phi, 0);
              dump_printf (MSG_NOTE, "\n");
              dump_gimple_stmt (MSG_NOTE, TDF_SLIM, SSA_NAME_DEF_STMT (def), 0);
            }

          phi = STMT_VINFO_RELATED_STMT (vinfo_for_stmt (phi));
        }
    }

  VEC_free (tree, heap, vec_initial_defs);

  /* 2. Create epilog code.
        The reduction epilog code operates across the elements of the vector
        of partial results computed by the vectorized loop.
        The reduction epilog code consists of:

        step 1: compute the scalar result in a vector (v_out2)
        step 2: extract the scalar result (s_out3) from the vector (v_out2)
        step 3: adjust the scalar result (s_out3) if needed.

        Step 1 can be accomplished using one the following three schemes:
          (scheme 1) using reduc_code, if available.
          (scheme 2) using whole-vector shifts, if available.
          (scheme 3) using a scalar loop. In this case steps 1+2 above are
                     combined.

          The overall epilog code looks like this:

          s_out0 = phi <s_loop>         # original EXIT_PHI
          v_out1 = phi <VECT_DEF>       # NEW_EXIT_PHI
          v_out2 = reduce <v_out1>              # step 1
          s_out3 = extract_field <v_out2, 0>    # step 2
          s_out4 = adjust_result <s_out3>       # step 3

          (step 3 is optional, and steps 1 and 2 may be combined).
          Lastly, the uses of s_out0 are replaced by s_out4.  */


  /* 2.1 Create new loop-exit-phis to preserve loop-closed form:
         v_out1 = phi <VECT_DEF> 
         Store them in NEW_PHIS.  */

  exit_bb = single_exit (loop)->dest;
  prev_phi_info = NULL;
  new_phis = VEC_alloc (gimple, heap, VEC_length (tree, vect_defs));
  FOR_EACH_VEC_ELT (tree, vect_defs, i, def)
    {
      for (j = 0; j < ncopies; j++)
        {
	  tree new_def = copy_ssa_name (def, NULL);
          phi = create_phi_node (new_def, exit_bb);
          set_vinfo_for_stmt (phi, new_stmt_vec_info (phi, loop_vinfo, NULL));
          if (j == 0)
            VEC_quick_push (gimple, new_phis, phi);
          else
	    {
	      def = vect_get_vec_def_for_stmt_copy (dt, def);
	      STMT_VINFO_RELATED_STMT (prev_phi_info) = phi;
	    }

          SET_PHI_ARG_DEF (phi, single_exit (loop)->dest_idx, def);
          prev_phi_info = vinfo_for_stmt (phi);
        }
    }

  /* The epilogue is created for the outer-loop, i.e., for the loop being
     vectorized.  Create exit phis for the outer loop.  */
  if (double_reduc)
    {
      loop = outer_loop;
      exit_bb = single_exit (loop)->dest;
      inner_phis = VEC_alloc (gimple, heap, VEC_length (tree, vect_defs));
      FOR_EACH_VEC_ELT (gimple, new_phis, i, phi)
	{
	  tree new_result = copy_ssa_name (PHI_RESULT (phi), NULL);
	  gimple outer_phi = create_phi_node (new_result, exit_bb);
	  SET_PHI_ARG_DEF (outer_phi, single_exit (loop)->dest_idx,
			   PHI_RESULT (phi));
	  set_vinfo_for_stmt (outer_phi, new_stmt_vec_info (outer_phi,
							    loop_vinfo, NULL));
	  VEC_quick_push (gimple, inner_phis, phi);
	  VEC_replace (gimple, new_phis, i, outer_phi);
	  prev_phi_info = vinfo_for_stmt (outer_phi);
          while (STMT_VINFO_RELATED_STMT (vinfo_for_stmt (phi)))
            {
	      phi = STMT_VINFO_RELATED_STMT (vinfo_for_stmt (phi));
	      new_result = copy_ssa_name (PHI_RESULT (phi), NULL);
	      outer_phi = create_phi_node (new_result, exit_bb);
	      SET_PHI_ARG_DEF (outer_phi, single_exit (loop)->dest_idx,
			       PHI_RESULT (phi));
	      set_vinfo_for_stmt (outer_phi, new_stmt_vec_info (outer_phi,
							loop_vinfo, NULL));
	      STMT_VINFO_RELATED_STMT (prev_phi_info) = outer_phi;
	      prev_phi_info = vinfo_for_stmt (outer_phi);
	    }
	}
    }

  exit_gsi = gsi_after_labels (exit_bb);

  /* 2.2 Get the relevant tree-code to use in the epilog for schemes 2,3
         (i.e. when reduc_code is not available) and in the final adjustment
	 code (if needed).  Also get the original scalar reduction variable as
         defined in the loop.  In case STMT is a "pattern-stmt" (i.e. - it
         represents a reduction pattern), the tree-code and scalar-def are
         taken from the original stmt that the pattern-stmt (STMT) replaces.
         Otherwise (it is a regular reduction) - the tree-code and scalar-def
         are taken from STMT.  */

  orig_stmt = STMT_VINFO_RELATED_STMT (stmt_info);
  if (!orig_stmt)
    {
      /* Regular reduction  */
      orig_stmt = stmt;
    }
  else
    {
      /* Reduction pattern  */
      stmt_vec_info stmt_vinfo = vinfo_for_stmt (orig_stmt);
      gcc_assert (STMT_VINFO_IN_PATTERN_P (stmt_vinfo));
      gcc_assert (STMT_VINFO_RELATED_STMT (stmt_vinfo) == stmt);
    }

  code = gimple_assign_rhs_code (orig_stmt);
  /* For MINUS_EXPR the initial vector is [init_val,0,...,0], therefore,
     partial results are added and not subtracted.  */
  if (code == MINUS_EXPR) 
    code = PLUS_EXPR;
  
  scalar_dest = gimple_assign_lhs (orig_stmt);
  scalar_type = TREE_TYPE (scalar_dest);
  scalar_results = VEC_alloc (tree, heap, group_size); 
  new_scalar_dest = vect_create_destination_var (scalar_dest, NULL);
  bitsize = TYPE_SIZE (scalar_type);

  /* In case this is a reduction in an inner-loop while vectorizing an outer
     loop - we don't need to extract a single scalar result at the end of the
     inner-loop (unless it is double reduction, i.e., the use of reduction is
     outside the outer-loop).  The final vector of partial results will be used
     in the vectorized outer-loop, or reduced to a scalar result at the end of
     the outer-loop.  */
  if (nested_in_vect_loop && !double_reduc)
    goto vect_finalize_reduction;

  /* SLP reduction without reduction chain, e.g.,
     # a1 = phi <a2, a0>
     # b1 = phi <b2, b0>
     a2 = operation (a1)
     b2 = operation (b1)  */
  slp_reduc = (slp_node && !GROUP_FIRST_ELEMENT (vinfo_for_stmt (stmt)));

  /* In case of reduction chain, e.g.,
     # a1 = phi <a3, a0>
     a2 = operation (a1)
     a3 = operation (a2),

     we may end up with more than one vector result.  Here we reduce them to
     one vector.  */
  if (GROUP_FIRST_ELEMENT (vinfo_for_stmt (stmt)))
    {
      tree first_vect = PHI_RESULT (VEC_index (gimple, new_phis, 0));
      tree tmp;
      gimple new_vec_stmt = NULL;

      vec_dest = vect_create_destination_var (scalar_dest, vectype);
      for (k = 1; k < VEC_length (gimple, new_phis); k++)
        {
          gimple next_phi = VEC_index (gimple, new_phis, k);
          tree second_vect = PHI_RESULT (next_phi);

          tmp = build2 (code, vectype,  first_vect, second_vect);
          new_vec_stmt = gimple_build_assign (vec_dest, tmp);
          first_vect = make_ssa_name (vec_dest, new_vec_stmt);
          gimple_assign_set_lhs (new_vec_stmt, first_vect);
          gsi_insert_before (&exit_gsi, new_vec_stmt, GSI_SAME_STMT);
        }

      new_phi_result = first_vect;
      if (new_vec_stmt)
        {
          VEC_truncate (gimple, new_phis, 0);
          VEC_safe_push (gimple, heap, new_phis, new_vec_stmt);
        }
    }
  else
    new_phi_result = PHI_RESULT (VEC_index (gimple, new_phis, 0));
 
  /* 2.3 Create the reduction code, using one of the three schemes described
         above. In SLP we simply need to extract all the elements from the 
         vector (without reducing them), so we use scalar shifts.  */
  if (reduc_code != ERROR_MARK && !slp_reduc)
    {
      tree tmp;

      /*** Case 1:  Create:
           v_out2 = reduc_expr <v_out1>  */

      if (dump_kind_p (MSG_NOTE))
        dump_printf_loc (MSG_NOTE, vect_location,
			 "Reduce using direct vector reduction.");

      vec_dest = vect_create_destination_var (scalar_dest, vectype);
      tmp = build1 (reduc_code, vectype, new_phi_result);
      epilog_stmt = gimple_build_assign (vec_dest, tmp);
      new_temp = make_ssa_name (vec_dest, epilog_stmt);
      gimple_assign_set_lhs (epilog_stmt, new_temp);
      gsi_insert_before (&exit_gsi, epilog_stmt, GSI_SAME_STMT);

      extract_scalar_result = true;
    }
  else
    {
      enum tree_code shift_code = ERROR_MARK;
      bool have_whole_vector_shift = true;
      int bit_offset;
      int element_bitsize = tree_low_cst (bitsize, 1);
      int vec_size_in_bits = tree_low_cst (TYPE_SIZE (vectype), 1);
      tree vec_temp;

      if (optab_handler (vec_shr_optab, mode) != CODE_FOR_nothing)
        shift_code = VEC_RSHIFT_EXPR;
      else
        have_whole_vector_shift = false;

      /* Regardless of whether we have a whole vector shift, if we're
         emulating the operation via tree-vect-generic, we don't want
         to use it.  Only the first round of the reduction is likely
         to still be profitable via emulation.  */
      /* ??? It might be better to emit a reduction tree code here, so that
         tree-vect-generic can expand the first round via bit tricks.  */
      if (!VECTOR_MODE_P (mode))
        have_whole_vector_shift = false;
      else
        {
          optab optab = optab_for_tree_code (code, vectype, optab_default);
          if (optab_handler (optab, mode) == CODE_FOR_nothing)
            have_whole_vector_shift = false;
        }

      if (have_whole_vector_shift && !slp_reduc)
        {
          /*** Case 2: Create:
             for (offset = VS/2; offset >= element_size; offset/=2)
                {
                  Create:  va' = vec_shift <va, offset>
                  Create:  va = vop <va, va'>
                }  */

          if (dump_kind_p (MSG_NOTE))
            dump_printf_loc (MSG_NOTE, vect_location,
			     "Reduce using vector shifts");

          vec_dest = vect_create_destination_var (scalar_dest, vectype);
          new_temp = new_phi_result;
          for (bit_offset = vec_size_in_bits/2;
               bit_offset >= element_bitsize;
               bit_offset /= 2)
            {
              tree bitpos = size_int (bit_offset);

              epilog_stmt = gimple_build_assign_with_ops (shift_code,
                                               vec_dest, new_temp, bitpos);
              new_name = make_ssa_name (vec_dest, epilog_stmt);
              gimple_assign_set_lhs (epilog_stmt, new_name);
              gsi_insert_before (&exit_gsi, epilog_stmt, GSI_SAME_STMT);

              epilog_stmt = gimple_build_assign_with_ops (code, vec_dest,
                                                          new_name, new_temp);
              new_temp = make_ssa_name (vec_dest, epilog_stmt);
              gimple_assign_set_lhs (epilog_stmt, new_temp);
              gsi_insert_before (&exit_gsi, epilog_stmt, GSI_SAME_STMT);
            }

          extract_scalar_result = true;
        }
      else
        {
          tree rhs;

          /*** Case 3: Create:
             s = extract_field <v_out2, 0>
             for (offset = element_size;
                  offset < vector_size;
                  offset += element_size;)
               {
                 Create:  s' = extract_field <v_out2, offset>
                 Create:  s = op <s, s'>  // For non SLP cases
               }  */

          if (dump_kind_p (MSG_NOTE))
            dump_printf_loc (MSG_NOTE, vect_location,
			     "Reduce using scalar code. ");

          vec_size_in_bits = tree_low_cst (TYPE_SIZE (vectype), 1);
          FOR_EACH_VEC_ELT (gimple, new_phis, i, new_phi)
            {
              if (gimple_code (new_phi) == GIMPLE_PHI)
                vec_temp = PHI_RESULT (new_phi);
              else
                vec_temp = gimple_assign_lhs (new_phi);
              rhs = build3 (BIT_FIELD_REF, scalar_type, vec_temp, bitsize,
                            bitsize_zero_node);
              epilog_stmt = gimple_build_assign (new_scalar_dest, rhs);
              new_temp = make_ssa_name (new_scalar_dest, epilog_stmt);
              gimple_assign_set_lhs (epilog_stmt, new_temp);
              gsi_insert_before (&exit_gsi, epilog_stmt, GSI_SAME_STMT);

              /* In SLP we don't need to apply reduction operation, so we just
                 collect s' values in SCALAR_RESULTS.  */
              if (slp_reduc)
                VEC_safe_push (tree, heap, scalar_results, new_temp);

              for (bit_offset = element_bitsize;
                   bit_offset < vec_size_in_bits;
                   bit_offset += element_bitsize)
                {
                  tree bitpos = bitsize_int (bit_offset);
                  tree rhs = build3 (BIT_FIELD_REF, scalar_type, vec_temp,
                                     bitsize, bitpos);

                  epilog_stmt = gimple_build_assign (new_scalar_dest, rhs);
                  new_name = make_ssa_name (new_scalar_dest, epilog_stmt);
                  gimple_assign_set_lhs (epilog_stmt, new_name);
                  gsi_insert_before (&exit_gsi, epilog_stmt, GSI_SAME_STMT);

                  if (slp_reduc)
                    {
                      /* In SLP we don't need to apply reduction operation, so 
                         we just collect s' values in SCALAR_RESULTS.  */
                      new_temp = new_name;
                      VEC_safe_push (tree, heap, scalar_results, new_name);
                    }
                  else
                    {
                      epilog_stmt = gimple_build_assign_with_ops (code,
                                          new_scalar_dest, new_name, new_temp);
                      new_temp = make_ssa_name (new_scalar_dest, epilog_stmt);
                      gimple_assign_set_lhs (epilog_stmt, new_temp);
                      gsi_insert_before (&exit_gsi, epilog_stmt, GSI_SAME_STMT);
                    }
                }
            }

          /* The only case where we need to reduce scalar results in SLP, is
             unrolling.  If the size of SCALAR_RESULTS is greater than
             GROUP_SIZE, we reduce them combining elements modulo 
             GROUP_SIZE.  */
          if (slp_reduc)
            {
              tree res, first_res, new_res;
              gimple new_stmt;
            
              /* Reduce multiple scalar results in case of SLP unrolling.  */
              for (j = group_size; VEC_iterate (tree, scalar_results, j, res);
                   j++)
                {
                  first_res = VEC_index (tree, scalar_results, j % group_size);
                  new_stmt = gimple_build_assign_with_ops (code,
                                              new_scalar_dest, first_res, res);
                  new_res = make_ssa_name (new_scalar_dest, new_stmt);
                  gimple_assign_set_lhs (new_stmt, new_res);
                  gsi_insert_before (&exit_gsi, new_stmt, GSI_SAME_STMT);
                  VEC_replace (tree, scalar_results, j % group_size, new_res);
                }
            }
          else
            /* Not SLP - we have one scalar to keep in SCALAR_RESULTS.  */
            VEC_safe_push (tree, heap, scalar_results, new_temp);

          extract_scalar_result = false;
        }
    }

  /* 2.4  Extract the final scalar result.  Create:
          s_out3 = extract_field <v_out2, bitpos>  */

  if (extract_scalar_result)
    {
      tree rhs;

      if (dump_kind_p (MSG_NOTE))
        dump_printf_loc (MSG_NOTE, vect_location,
			 "extract scalar result");

      if (BYTES_BIG_ENDIAN)
        bitpos = size_binop (MULT_EXPR,
                             bitsize_int (TYPE_VECTOR_SUBPARTS (vectype) - 1),
                             TYPE_SIZE (scalar_type));
      else
        bitpos = bitsize_zero_node;

      rhs = build3 (BIT_FIELD_REF, scalar_type, new_temp, bitsize, bitpos);
      epilog_stmt = gimple_build_assign (new_scalar_dest, rhs);
      new_temp = make_ssa_name (new_scalar_dest, epilog_stmt);
      gimple_assign_set_lhs (epilog_stmt, new_temp);
      gsi_insert_before (&exit_gsi, epilog_stmt, GSI_SAME_STMT);
      VEC_safe_push (tree, heap, scalar_results, new_temp);
    }
  
vect_finalize_reduction:

  if (double_reduc)
    loop = loop->inner;

  /* 2.5 Adjust the final result by the initial value of the reduction
	 variable. (When such adjustment is not needed, then
	 'adjustment_def' is zero).  For example, if code is PLUS we create:
	 new_temp = loop_exit_def + adjustment_def  */

  if (adjustment_def)
    {
      gcc_assert (!slp_reduc);
      if (nested_in_vect_loop)
	{
          new_phi = VEC_index (gimple, new_phis, 0);
	  gcc_assert (TREE_CODE (TREE_TYPE (adjustment_def)) == VECTOR_TYPE);
	  expr = build2 (code, vectype, PHI_RESULT (new_phi), adjustment_def);
	  new_dest = vect_create_destination_var (scalar_dest, vectype);
	}
      else
	{
          new_temp = VEC_index (tree, scalar_results, 0);
	  gcc_assert (TREE_CODE (TREE_TYPE (adjustment_def)) != VECTOR_TYPE);
	  expr = build2 (code, scalar_type, new_temp, adjustment_def);
	  new_dest = vect_create_destination_var (scalar_dest, scalar_type);
	}

      epilog_stmt = gimple_build_assign (new_dest, expr);
      new_temp = make_ssa_name (new_dest, epilog_stmt);
      gimple_assign_set_lhs (epilog_stmt, new_temp);
      SSA_NAME_DEF_STMT (new_temp) = epilog_stmt;
      gsi_insert_before (&exit_gsi, epilog_stmt, GSI_SAME_STMT);
      if (nested_in_vect_loop)
        {
          set_vinfo_for_stmt (epilog_stmt,
                              new_stmt_vec_info (epilog_stmt, loop_vinfo,
                                                 NULL));
          STMT_VINFO_RELATED_STMT (vinfo_for_stmt (epilog_stmt)) =
                STMT_VINFO_RELATED_STMT (vinfo_for_stmt (new_phi));

          if (!double_reduc)
            VEC_quick_push (tree, scalar_results, new_temp);
          else
            VEC_replace (tree, scalar_results, 0, new_temp);
        }
      else
        VEC_replace (tree, scalar_results, 0, new_temp);

      VEC_replace (gimple, new_phis, 0, epilog_stmt);
    }

  /* 2.6  Handle the loop-exit phis.  Replace the uses of scalar loop-exit
          phis with new adjusted scalar results, i.e., replace use <s_out0>
          with use <s_out4>.        

     Transform:
        loop_exit:
          s_out0 = phi <s_loop>                 # (scalar) EXIT_PHI
          v_out1 = phi <VECT_DEF>               # NEW_EXIT_PHI
          v_out2 = reduce <v_out1>
          s_out3 = extract_field <v_out2, 0>
          s_out4 = adjust_result <s_out3>
          use <s_out0>
          use <s_out0>

     into:

        loop_exit:
          s_out0 = phi <s_loop>                 # (scalar) EXIT_PHI
          v_out1 = phi <VECT_DEF>               # NEW_EXIT_PHI
          v_out2 = reduce <v_out1>
          s_out3 = extract_field <v_out2, 0>
          s_out4 = adjust_result <s_out3>
          use <s_out4>  
          use <s_out4> */


  /* In SLP reduction chain we reduce vector results into one vector if
     necessary, hence we set here GROUP_SIZE to 1.  SCALAR_DEST is the LHS of
     the last stmt in the reduction chain, since we are looking for the loop
     exit phi node.  */
  if (GROUP_FIRST_ELEMENT (vinfo_for_stmt (stmt)))
    {
      scalar_dest = gimple_assign_lhs (VEC_index (gimple,
                                       SLP_TREE_SCALAR_STMTS (slp_node),
                                       group_size - 1));
      group_size = 1;
    }

  /* In SLP we may have several statements in NEW_PHIS and REDUCTION_PHIS (in 
     case that GROUP_SIZE is greater than vectorization factor).  Therefore, we
     need to match SCALAR_RESULTS with corresponding statements.  The first
     (GROUP_SIZE / number of new vector stmts) scalar results correspond to
     the first vector stmt, etc.  
     (RATIO is equal to (GROUP_SIZE / number of new vector stmts)).  */ 
  if (group_size > VEC_length (gimple, new_phis))
    {
      ratio = group_size / VEC_length (gimple, new_phis);
      gcc_assert (!(group_size % VEC_length (gimple, new_phis)));
    }
  else
    ratio = 1;

  for (k = 0; k < group_size; k++)
    {
      if (k % ratio == 0)
        {
          epilog_stmt = VEC_index (gimple, new_phis, k / ratio);
          reduction_phi = VEC_index (gimple, reduction_phis, k / ratio);
	  if (double_reduc)
	    inner_phi = VEC_index (gimple, inner_phis, k / ratio);
        }

      if (slp_reduc)
        {
          gimple current_stmt = VEC_index (gimple,
                                       SLP_TREE_SCALAR_STMTS (slp_node), k);

          orig_stmt = STMT_VINFO_RELATED_STMT (vinfo_for_stmt (current_stmt));
          /* SLP statements can't participate in patterns.  */
          gcc_assert (!orig_stmt);
          scalar_dest = gimple_assign_lhs (current_stmt);
        }

      phis = VEC_alloc (gimple, heap, 3);
      /* Find the loop-closed-use at the loop exit of the original scalar
         result.  (The reduction result is expected to have two immediate uses -
         one at the latch block, and one at the loop exit).  */
      FOR_EACH_IMM_USE_FAST (use_p, imm_iter, scalar_dest)
        if (!flow_bb_inside_loop_p (loop, gimple_bb (USE_STMT (use_p))))
          VEC_safe_push (gimple, heap, phis, USE_STMT (use_p));

      /* We expect to have found an exit_phi because of loop-closed-ssa
         form.  */
      gcc_assert (!VEC_empty (gimple, phis));

      FOR_EACH_VEC_ELT (gimple, phis, i, exit_phi)
        {
          if (outer_loop)
            {
              stmt_vec_info exit_phi_vinfo = vinfo_for_stmt (exit_phi);
              gimple vect_phi;

              /* FORNOW. Currently not supporting the case that an inner-loop
                 reduction is not used in the outer-loop (but only outside the
                 outer-loop), unless it is double reduction.  */
              gcc_assert ((STMT_VINFO_RELEVANT_P (exit_phi_vinfo)
                           && !STMT_VINFO_LIVE_P (exit_phi_vinfo))
                          || double_reduc);

              STMT_VINFO_VEC_STMT (exit_phi_vinfo) = epilog_stmt;
              if (!double_reduc
                  || STMT_VINFO_DEF_TYPE (exit_phi_vinfo)
                      != vect_double_reduction_def)
                continue;

              /* Handle double reduction:

                 stmt1: s1 = phi <s0, s2>  - double reduction phi (outer loop)
                 stmt2:   s3 = phi <s1, s4> - (regular) reduc phi (inner loop)
                 stmt3:   s4 = use (s3)     - (regular) reduc stmt (inner loop)
                 stmt4: s2 = phi <s4>      - double reduction stmt (outer loop)

                 At that point the regular reduction (stmt2 and stmt3) is
                 already vectorized, as well as the exit phi node, stmt4.
                 Here we vectorize the phi node of double reduction, stmt1, and
                 update all relevant statements.  */

              /* Go through all the uses of s2 to find double reduction phi
                 node, i.e., stmt1 above.  */
              orig_name = PHI_RESULT (exit_phi);
              FOR_EACH_IMM_USE_STMT (use_stmt, imm_iter, orig_name)
                {
                  stmt_vec_info use_stmt_vinfo;
                  stmt_vec_info new_phi_vinfo;
                  tree vect_phi_init, preheader_arg, vect_phi_res, init_def;
                  basic_block bb = gimple_bb (use_stmt);
                  gimple use;

                  /* Check that USE_STMT is really double reduction phi
                     node.  */
                  if (gimple_code (use_stmt) != GIMPLE_PHI
                      || gimple_phi_num_args (use_stmt) != 2
                      || bb->loop_father != outer_loop)
                    continue;
                  use_stmt_vinfo = vinfo_for_stmt (use_stmt);
                  if (!use_stmt_vinfo
                      || STMT_VINFO_DEF_TYPE (use_stmt_vinfo)
                          != vect_double_reduction_def)
		    continue;

                  /* Create vector phi node for double reduction:
                     vs1 = phi <vs0, vs2>
                     vs1 was created previously in this function by a call to
                       vect_get_vec_def_for_operand and is stored in
                       vec_initial_def;
                     vs2 is defined by INNER_PHI, the vectorized EXIT_PHI;
                     vs0 is created here.  */

                  /* Create vector phi node.  */
                  vect_phi = create_phi_node (vec_initial_def, bb);
                  new_phi_vinfo = new_stmt_vec_info (vect_phi,
                                    loop_vec_info_for_loop (outer_loop), NULL);
                  set_vinfo_for_stmt (vect_phi, new_phi_vinfo);

                  /* Create vs0 - initial def of the double reduction phi.  */
                  preheader_arg = PHI_ARG_DEF_FROM_EDGE (use_stmt,
                                             loop_preheader_edge (outer_loop));
                  init_def = get_initial_def_for_reduction (stmt,
                                                          preheader_arg, NULL);
                  vect_phi_init = vect_init_vector (use_stmt, init_def,
                                                    vectype, NULL);

                  /* Update phi node arguments with vs0 and vs2.  */
                  add_phi_arg (vect_phi, vect_phi_init,
                               loop_preheader_edge (outer_loop),
                               UNKNOWN_LOCATION);
                  add_phi_arg (vect_phi, PHI_RESULT (inner_phi),
                               loop_latch_edge (outer_loop), UNKNOWN_LOCATION);
                  if (dump_kind_p (MSG_NOTE))
                    {
                      dump_printf_loc (MSG_NOTE, vect_location,
				       "created double reduction phi node: ");
                      dump_gimple_stmt (MSG_NOTE, TDF_SLIM, vect_phi, 0);
                    }

                  vect_phi_res = PHI_RESULT (vect_phi);

                  /* Replace the use, i.e., set the correct vs1 in the regular
                     reduction phi node.  FORNOW, NCOPIES is always 1, so the
                     loop is redundant.  */
                  use = reduction_phi;
                  for (j = 0; j < ncopies; j++)
                    {
                      edge pr_edge = loop_preheader_edge (loop);
                      SET_PHI_ARG_DEF (use, pr_edge->dest_idx, vect_phi_res);
                      use = STMT_VINFO_RELATED_STMT (vinfo_for_stmt (use));
                    }
                }
            }
        }

      VEC_free (gimple, heap, phis);
      if (nested_in_vect_loop)
        {
          if (double_reduc)
            loop = outer_loop;
          else
            continue;
        }

      phis = VEC_alloc (gimple, heap, 3);
      /* Find the loop-closed-use at the loop exit of the original scalar
         result.  (The reduction result is expected to have two immediate uses,
         one at the latch block, and one at the loop exit).  For double
         reductions we are looking for exit phis of the outer loop.  */
      FOR_EACH_IMM_USE_FAST (use_p, imm_iter, scalar_dest)
        {
          if (!flow_bb_inside_loop_p (loop, gimple_bb (USE_STMT (use_p))))
            VEC_safe_push (gimple, heap, phis, USE_STMT (use_p));
          else
            {
              if (double_reduc && gimple_code (USE_STMT (use_p)) == GIMPLE_PHI)
                {
                  tree phi_res = PHI_RESULT (USE_STMT (use_p));

                  FOR_EACH_IMM_USE_FAST (phi_use_p, phi_imm_iter, phi_res)
                    {
                      if (!flow_bb_inside_loop_p (loop,
                                             gimple_bb (USE_STMT (phi_use_p))))
                        VEC_safe_push (gimple, heap, phis,
                                       USE_STMT (phi_use_p));
                    }
                }
            }
        }

      FOR_EACH_VEC_ELT (gimple, phis, i, exit_phi)
        {
          /* Replace the uses:  */
          orig_name = PHI_RESULT (exit_phi);
          scalar_result = VEC_index (tree, scalar_results, k);
          FOR_EACH_IMM_USE_STMT (use_stmt, imm_iter, orig_name)
            FOR_EACH_IMM_USE_ON_STMT (use_p, imm_iter)
              SET_USE (use_p, scalar_result);
        }

      VEC_free (gimple, heap, phis);
    }

  VEC_free (tree, heap, scalar_results);
  VEC_free (gimple, heap, new_phis);
} 


/* Function vectorizable_reduction.

   Check if STMT performs a reduction operation that can be vectorized.
   If VEC_STMT is also passed, vectorize the STMT: create a vectorized
   stmt to replace it, put it in VEC_STMT, and insert it at GSI.
   Return FALSE if not a vectorizable STMT, TRUE otherwise.

   This function also handles reduction idioms (patterns) that have been
   recognized in advance during vect_pattern_recog.  In this case, STMT may be
   of this form:
     X = pattern_expr (arg0, arg1, ..., X)
   and it's STMT_VINFO_RELATED_STMT points to the last stmt in the original
   sequence that had been detected and replaced by the pattern-stmt (STMT).

   In some cases of reduction patterns, the type of the reduction variable X is
   different than the type of the other arguments of STMT.
   In such cases, the vectype that is used when transforming STMT into a vector
   stmt is different than the vectype that is used to determine the
   vectorization factor, because it consists of a different number of elements
   than the actual number of elements that are being operated upon in parallel.

   For example, consider an accumulation of shorts into an int accumulator.
   On some targets it's possible to vectorize this pattern operating on 8
   shorts at a time (hence, the vectype for purposes of determining the
   vectorization factor should be V8HI); on the other hand, the vectype that
   is used to create the vector form is actually V4SI (the type of the result).

   Upon entry to this function, STMT_VINFO_VECTYPE records the vectype that
   indicates what is the actual level of parallelism (V8HI in the example), so
   that the right vectorization factor would be derived.  This vectype
   corresponds to the type of arguments to the reduction stmt, and should *NOT*
   be used to create the vectorized stmt.  The right vectype for the vectorized
   stmt is obtained from the type of the result X:
        get_vectype_for_scalar_type (TREE_TYPE (X))

   This means that, contrary to "regular" reductions (or "regular" stmts in
   general), the following equation:
      STMT_VINFO_VECTYPE == get_vectype_for_scalar_type (TREE_TYPE (X))
   does *NOT* necessarily hold for reduction patterns.  */

bool
vectorizable_reduction (gimple stmt, gimple_stmt_iterator *gsi,
			gimple *vec_stmt, slp_tree slp_node)
{
  tree vec_dest;
  tree scalar_dest;
  tree loop_vec_def0 = NULL_TREE, loop_vec_def1 = NULL_TREE;
  stmt_vec_info stmt_info = vinfo_for_stmt (stmt);
  tree vectype_out = STMT_VINFO_VECTYPE (stmt_info);
  tree vectype_in = NULL_TREE;
  loop_vec_info loop_vinfo = STMT_VINFO_LOOP_VINFO (stmt_info);
  struct loop *loop = LOOP_VINFO_LOOP (loop_vinfo);
  enum tree_code code, orig_code, epilog_reduc_code;
  enum machine_mode vec_mode;
  int op_type;
  optab optab, reduc_optab;
  tree new_temp = NULL_TREE;
  tree def;
  gimple def_stmt;
  enum vect_def_type dt;
  gimple new_phi = NULL;
  tree scalar_type;
  bool is_simple_use;
  gimple orig_stmt;
  stmt_vec_info orig_stmt_info;
  tree expr = NULL_TREE;
  int i;
  int ncopies;
  int epilog_copies;
  stmt_vec_info prev_stmt_info, prev_phi_info;
  bool single_defuse_cycle = false;
  tree reduc_def = NULL_TREE;
  gimple new_stmt = NULL;
  int j;
  tree ops[3];
  bool nested_cycle = false, found_nested_cycle_def = false;
  gimple reduc_def_stmt = NULL;
  /* The default is that the reduction variable is the last in statement.  */
  int reduc_index = 2;
  bool double_reduc = false, dummy;
  basic_block def_bb;
  struct loop * def_stmt_loop, *outer_loop = NULL;
  tree def_arg;
  gimple def_arg_stmt;
  VEC (tree, heap) *vec_oprnds0 = NULL, *vec_oprnds1 = NULL, *vect_defs = NULL;
  VEC (gimple, heap) *phis = NULL;
  int vec_num;
  tree def0, def1, tem, op0, op1 = NULL_TREE;

  /* In case of reduction chain we switch to the first stmt in the chain, but
     we don't update STMT_INFO, since only the last stmt is marked as reduction
     and has reduction properties.  */
  if (GROUP_FIRST_ELEMENT (vinfo_for_stmt (stmt)))
    stmt = GROUP_FIRST_ELEMENT (stmt_info);

  if (nested_in_vect_loop_p (loop, stmt))
    {
      outer_loop = loop;
      loop = loop->inner;
      nested_cycle = true;
    }

  /* 1. Is vectorizable reduction?  */
  /* Not supportable if the reduction variable is used in the loop, unless
     it's a reduction chain.  */
  if (STMT_VINFO_RELEVANT (stmt_info) > vect_used_in_outer
      && !GROUP_FIRST_ELEMENT (stmt_info))
    return false;

  /* Reductions that are not used even in an enclosing outer-loop,
     are expected to be "live" (used out of the loop).  */
  if (STMT_VINFO_RELEVANT (stmt_info) == vect_unused_in_scope
      && !STMT_VINFO_LIVE_P (stmt_info))
    return false;

  /* Make sure it was already recognized as a reduction computation.  */
  if (STMT_VINFO_DEF_TYPE (stmt_info) != vect_reduction_def
      && STMT_VINFO_DEF_TYPE (stmt_info) != vect_nested_cycle)
    return false;

  /* 2. Has this been recognized as a reduction pattern?

     Check if STMT represents a pattern that has been recognized
     in earlier analysis stages.  For stmts that represent a pattern,
     the STMT_VINFO_RELATED_STMT field records the last stmt in
     the original sequence that constitutes the pattern.  */

  orig_stmt = STMT_VINFO_RELATED_STMT (stmt_info);
  if (orig_stmt)
    {
      orig_stmt_info = vinfo_for_stmt (orig_stmt);
      gcc_assert (STMT_VINFO_RELATED_STMT (orig_stmt_info) == stmt);
      gcc_assert (STMT_VINFO_IN_PATTERN_P (orig_stmt_info));
      gcc_assert (!STMT_VINFO_IN_PATTERN_P (stmt_info));
    }

  /* 3. Check the operands of the operation.  The first operands are defined
        inside the loop body. The last operand is the reduction variable,
        which is defined by the loop-header-phi.  */

  gcc_assert (is_gimple_assign (stmt));

  /* Flatten RHS.  */
  switch (get_gimple_rhs_class (gimple_assign_rhs_code (stmt)))
    {
    case GIMPLE_SINGLE_RHS:
      op_type = TREE_OPERAND_LENGTH (gimple_assign_rhs1 (stmt));
      if (op_type == ternary_op)
	{
	  tree rhs = gimple_assign_rhs1 (stmt);
	  ops[0] = TREE_OPERAND (rhs, 0);
	  ops[1] = TREE_OPERAND (rhs, 1);
	  ops[2] = TREE_OPERAND (rhs, 2);
	  code = TREE_CODE (rhs);
	}
      else
	return false;
      break;

    case GIMPLE_BINARY_RHS:
      code = gimple_assign_rhs_code (stmt);
      op_type = TREE_CODE_LENGTH (code);
      gcc_assert (op_type == binary_op);
      ops[0] = gimple_assign_rhs1 (stmt);
      ops[1] = gimple_assign_rhs2 (stmt);
      break;

    case GIMPLE_TERNARY_RHS:
      code = gimple_assign_rhs_code (stmt);
      op_type = TREE_CODE_LENGTH (code);
      gcc_assert (op_type == ternary_op);
      ops[0] = gimple_assign_rhs1 (stmt);
      ops[1] = gimple_assign_rhs2 (stmt);
      ops[2] = gimple_assign_rhs3 (stmt);
      break;

    case GIMPLE_UNARY_RHS:
      return false;

    default:
      gcc_unreachable ();
    }

  if (code == COND_EXPR && slp_node)
    return false;

  scalar_dest = gimple_assign_lhs (stmt);
  scalar_type = TREE_TYPE (scalar_dest);
  if (!POINTER_TYPE_P (scalar_type) && !INTEGRAL_TYPE_P (scalar_type)
      && !SCALAR_FLOAT_TYPE_P (scalar_type))
    return false;

  /* Do not try to vectorize bit-precision reductions.  */
  if ((TYPE_PRECISION (scalar_type)
       != GET_MODE_PRECISION (TYPE_MODE (scalar_type))))
    return false;

  /* All uses but the last are expected to be defined in the loop.
     The last use is the reduction variable.  In case of nested cycle this
     assumption is not true: we use reduc_index to record the index of the
     reduction variable.  */
  for (i = 0; i < op_type-1; i++)
    {
      /* The condition of COND_EXPR is checked in vectorizable_condition().  */
      if (i == 0 && code == COND_EXPR)
        continue;

      is_simple_use = vect_is_simple_use_1 (ops[i], stmt, loop_vinfo, NULL,
					    &def_stmt, &def, &dt, &tem);
      if (!vectype_in)
	vectype_in = tem;
      gcc_assert (is_simple_use);

      if (dt != vect_internal_def
	  && dt != vect_external_def
	  && dt != vect_constant_def
	  && dt != vect_induction_def
          && !(dt == vect_nested_cycle && nested_cycle))
	return false;

      if (dt == vect_nested_cycle)
        {
          found_nested_cycle_def = true;
          reduc_def_stmt = def_stmt;
          reduc_index = i;
        }
    }

  is_simple_use = vect_is_simple_use_1 (ops[i], stmt, loop_vinfo, NULL,
					&def_stmt, &def, &dt, &tem);
  if (!vectype_in)
    vectype_in = tem;
  gcc_assert (is_simple_use);
  gcc_assert (dt == vect_reduction_def
              || dt == vect_nested_cycle
              || ((dt == vect_internal_def || dt == vect_external_def
                   || dt == vect_constant_def || dt == vect_induction_def)
                   && nested_cycle && found_nested_cycle_def));
  if (!found_nested_cycle_def)
    reduc_def_stmt = def_stmt;

  gcc_assert (gimple_code (reduc_def_stmt) == GIMPLE_PHI);
  if (orig_stmt)
    gcc_assert (orig_stmt == vect_is_simple_reduction (loop_vinfo,
                                                       reduc_def_stmt,
                                                       !nested_cycle,
                                                       &dummy));
  else
    {
      gimple tmp = vect_is_simple_reduction (loop_vinfo, reduc_def_stmt,
                                             !nested_cycle, &dummy);
      /* We changed STMT to be the first stmt in reduction chain, hence we
         check that in this case the first element in the chain is STMT.  */
      gcc_assert (stmt == tmp
                  || GROUP_FIRST_ELEMENT (vinfo_for_stmt (tmp)) == stmt);
    }

  if (STMT_VINFO_LIVE_P (vinfo_for_stmt (reduc_def_stmt)))
    return false;

  if (slp_node || PURE_SLP_STMT (stmt_info))
    ncopies = 1;
  else
    ncopies = (LOOP_VINFO_VECT_FACTOR (loop_vinfo)
               / TYPE_VECTOR_SUBPARTS (vectype_in));

  gcc_assert (ncopies >= 1);

  vec_mode = TYPE_MODE (vectype_in);

  if (code == COND_EXPR)
    {
      if (!vectorizable_condition (stmt, gsi, NULL, ops[reduc_index], 0, NULL))
        {
          if (dump_kind_p (MSG_MISSED_OPTIMIZATION))
	    dump_printf_loc (MSG_MISSED_OPTIMIZATION, vect_location,
			     "unsupported condition in reduction");

            return false;
        }
    }
  else
    {
      /* 4. Supportable by target?  */

      /* 4.1. check support for the operation in the loop  */
      optab = optab_for_tree_code (code, vectype_in, optab_default);
      if (!optab)
        {
          if (dump_kind_p (MSG_MISSED_OPTIMIZATION))
	    dump_printf_loc (MSG_MISSED_OPTIMIZATION, vect_location,
			     "no optab.");

          return false;
        }

      if (optab_handler (optab, vec_mode) == CODE_FOR_nothing)
        {
          if (dump_kind_p (MSG_NOTE))
            dump_printf (MSG_NOTE, "op not supported by target.");

          if (GET_MODE_SIZE (vec_mode) != UNITS_PER_WORD
              || LOOP_VINFO_VECT_FACTOR (loop_vinfo)
	          < vect_min_worthwhile_factor (code))
            return false;

          if (dump_kind_p (MSG_NOTE))
  	    dump_printf (MSG_NOTE, "proceeding using word mode.");
        }

      /* Worthwhile without SIMD support?  */
      if (!VECTOR_MODE_P (TYPE_MODE (vectype_in))
          && LOOP_VINFO_VECT_FACTOR (loop_vinfo)
   	     < vect_min_worthwhile_factor (code))
        {
          if (dump_kind_p (MSG_MISSED_OPTIMIZATION))
	    dump_printf_loc (MSG_MISSED_OPTIMIZATION, vect_location,
			     "not worthwhile without SIMD support.");

          return false;
        }
    }

  /* 4.2. Check support for the epilog operation.

          If STMT represents a reduction pattern, then the type of the
          reduction variable may be different than the type of the rest
          of the arguments.  For example, consider the case of accumulation
          of shorts into an int accumulator; The original code:
                        S1: int_a = (int) short_a;
          orig_stmt->   S2: int_acc = plus <int_a ,int_acc>;

          was replaced with:
                        STMT: int_acc = widen_sum <short_a, int_acc>

          This means that:
          1. The tree-code that is used to create the vector operation in the
             epilog code (that reduces the partial results) is not the
             tree-code of STMT, but is rather the tree-code of the original
             stmt from the pattern that STMT is replacing.  I.e, in the example
             above we want to use 'widen_sum' in the loop, but 'plus' in the
             epilog.
          2. The type (mode) we use to check available target support
             for the vector operation to be created in the *epilog*, is
             determined by the type of the reduction variable (in the example
             above we'd check this: optab_handler (plus_optab, vect_int_mode])).
             However the type (mode) we use to check available target support
             for the vector operation to be created *inside the loop*, is
             determined by the type of the other arguments to STMT (in the
             example we'd check this: optab_handler (widen_sum_optab,
	     vect_short_mode)).

          This is contrary to "regular" reductions, in which the types of all
          the arguments are the same as the type of the reduction variable.
          For "regular" reductions we can therefore use the same vector type
          (and also the same tree-code) when generating the epilog code and
          when generating the code inside the loop.  */

  if (orig_stmt)
    {
      /* This is a reduction pattern: get the vectype from the type of the
         reduction variable, and get the tree-code from orig_stmt.  */
      orig_code = gimple_assign_rhs_code (orig_stmt);
      gcc_assert (vectype_out);
      vec_mode = TYPE_MODE (vectype_out);
    }
  else
    {
      /* Regular reduction: use the same vectype and tree-code as used for
         the vector code inside the loop can be used for the epilog code. */
      orig_code = code;
    }

  if (nested_cycle)
    {
      def_bb = gimple_bb (reduc_def_stmt);
      def_stmt_loop = def_bb->loop_father;
      def_arg = PHI_ARG_DEF_FROM_EDGE (reduc_def_stmt,
                                       loop_preheader_edge (def_stmt_loop));
      if (TREE_CODE (def_arg) == SSA_NAME
          && (def_arg_stmt = SSA_NAME_DEF_STMT (def_arg))
          && gimple_code (def_arg_stmt) == GIMPLE_PHI
          && flow_bb_inside_loop_p (outer_loop, gimple_bb (def_arg_stmt))
          && vinfo_for_stmt (def_arg_stmt)
          && STMT_VINFO_DEF_TYPE (vinfo_for_stmt (def_arg_stmt))
              == vect_double_reduction_def)
        double_reduc = true;
    }

  epilog_reduc_code = ERROR_MARK;
  if (reduction_code_for_scalar_code (orig_code, &epilog_reduc_code))
    {
      reduc_optab = optab_for_tree_code (epilog_reduc_code, vectype_out,
                                         optab_default);
      if (!reduc_optab)
        {
          if (dump_kind_p (MSG_MISSED_OPTIMIZATION))
	    dump_printf_loc (MSG_MISSED_OPTIMIZATION, vect_location,
			     "no optab for reduction.");

          epilog_reduc_code = ERROR_MARK;
        }

      if (reduc_optab
          && optab_handler (reduc_optab, vec_mode) == CODE_FOR_nothing)
        {
          if (dump_kind_p (MSG_MISSED_OPTIMIZATION))
	    dump_printf_loc (MSG_MISSED_OPTIMIZATION, vect_location,
			     "reduc op not supported by target.");

          epilog_reduc_code = ERROR_MARK;
        }
    }
  else
    {
      if (!nested_cycle || double_reduc)
        {
          if (dump_kind_p (MSG_MISSED_OPTIMIZATION))
	    dump_printf_loc (MSG_MISSED_OPTIMIZATION, vect_location,
			     "no reduc code for scalar code.");

          return false;
        }
    }

  if (double_reduc && ncopies > 1)
    {
      if (dump_kind_p (MSG_MISSED_OPTIMIZATION))
	dump_printf_loc (MSG_MISSED_OPTIMIZATION, vect_location,
			 "multiple types in double reduction");

      return false;
    }

  /* In case of widenning multiplication by a constant, we update the type
     of the constant to be the type of the other operand.  We check that the
     constant fits the type in the pattern recognition pass.  */
  if (code == DOT_PROD_EXPR
      && !types_compatible_p (TREE_TYPE (ops[0]), TREE_TYPE (ops[1])))
    {
      if (TREE_CODE (ops[0]) == INTEGER_CST)
        ops[0] = fold_convert (TREE_TYPE (ops[1]), ops[0]);
      else if (TREE_CODE (ops[1]) == INTEGER_CST)
        ops[1] = fold_convert (TREE_TYPE (ops[0]), ops[1]);
      else
        {
          if (dump_kind_p (MSG_MISSED_OPTIMIZATION))
	    dump_printf_loc (MSG_MISSED_OPTIMIZATION, vect_location,
			     "invalid types in dot-prod");

          return false;
        }
    }

  if (!vec_stmt) /* transformation not required.  */
    {
      if (!vect_model_reduction_cost (stmt_info, epilog_reduc_code, ncopies))
        return false;
      STMT_VINFO_TYPE (stmt_info) = reduc_vec_info_type;
      return true;
    }

  /** Transform.  **/

  if (dump_kind_p (MSG_NOTE))
    dump_printf_loc (MSG_NOTE, vect_location, "transform reduction.");

  /* FORNOW: Multiple types are not supported for condition.  */
  if (code == COND_EXPR)
    gcc_assert (ncopies == 1);

  /* Create the destination vector  */
  vec_dest = vect_create_destination_var (scalar_dest, vectype_out);

  /* In case the vectorization factor (VF) is bigger than the number
     of elements that we can fit in a vectype (nunits), we have to generate
     more than one vector stmt - i.e - we need to "unroll" the
     vector stmt by a factor VF/nunits.  For more details see documentation
     in vectorizable_operation.  */

  /* If the reduction is used in an outer loop we need to generate
     VF intermediate results, like so (e.g. for ncopies=2):
	r0 = phi (init, r0)
	r1 = phi (init, r1)
	r0 = x0 + r0;
        r1 = x1 + r1;
    (i.e. we generate VF results in 2 registers).
    In this case we have a separate def-use cycle for each copy, and therefore
    for each copy we get the vector def for the reduction variable from the
    respective phi node created for this copy.

    Otherwise (the reduction is unused in the loop nest), we can combine
    together intermediate results, like so (e.g. for ncopies=2):
	r = phi (init, r)
	r = x0 + r;
	r = x1 + r;
   (i.e. we generate VF/2 results in a single register).
   In this case for each copy we get the vector def for the reduction variable
   from the vectorized reduction operation generated in the previous iteration.
  */

  if (STMT_VINFO_RELEVANT (stmt_info) == vect_unused_in_scope)
    {
      single_defuse_cycle = true;
      epilog_copies = 1;
    }
  else
    epilog_copies = ncopies;

  prev_stmt_info = NULL;
  prev_phi_info = NULL;
  if (slp_node)
    {
      vec_num = SLP_TREE_NUMBER_OF_VEC_STMTS (slp_node);
      gcc_assert (TYPE_VECTOR_SUBPARTS (vectype_out) 
                  == TYPE_VECTOR_SUBPARTS (vectype_in));
    }
  else
    {
      vec_num = 1;
      vec_oprnds0 = VEC_alloc (tree, heap, 1);
      if (op_type == ternary_op)
        vec_oprnds1 = VEC_alloc (tree, heap, 1);
    }

  phis = VEC_alloc (gimple, heap, vec_num);
  vect_defs = VEC_alloc (tree, heap, vec_num);
  if (!slp_node)
    VEC_quick_push (tree, vect_defs, NULL_TREE);

  for (j = 0; j < ncopies; j++)
    {
      if (j == 0 || !single_defuse_cycle)
	{
          for (i = 0; i < vec_num; i++)
            {
              /* Create the reduction-phi that defines the reduction
                 operand.  */
              new_phi = create_phi_node (vec_dest, loop->header);
              set_vinfo_for_stmt (new_phi,
                                  new_stmt_vec_info (new_phi, loop_vinfo,
                                                     NULL));
               if (j == 0 || slp_node)
                 VEC_quick_push (gimple, phis, new_phi);
            }
        }

      if (code == COND_EXPR)
        {
          gcc_assert (!slp_node);
          vectorizable_condition (stmt, gsi, vec_stmt, 
                                  PHI_RESULT (VEC_index (gimple, phis, 0)), 
                                  reduc_index, NULL);
          /* Multiple types are not supported for condition.  */
          break;
        }

      /* Handle uses.  */
      if (j == 0)
        {
          op0 = ops[!reduc_index];
          if (op_type == ternary_op)
            {
              if (reduc_index == 0)
                op1 = ops[2];
              else
                op1 = ops[1];
            }

          if (slp_node)
            vect_get_vec_defs (op0, op1, stmt, &vec_oprnds0, &vec_oprnds1,
                               slp_node, -1);
          else
            {
              loop_vec_def0 = vect_get_vec_def_for_operand (ops[!reduc_index],
                                                            stmt, NULL);
              VEC_quick_push (tree, vec_oprnds0, loop_vec_def0);
              if (op_type == ternary_op)
               {
                 loop_vec_def1 = vect_get_vec_def_for_operand (op1, stmt,
                                                               NULL);
                 VEC_quick_push (tree, vec_oprnds1, loop_vec_def1);
               }
            }
        }
      else
        {
          if (!slp_node)
            {
              enum vect_def_type dt;
              gimple dummy_stmt;
              tree dummy;

              vect_is_simple_use (ops[!reduc_index], stmt, loop_vinfo, NULL,
                                  &dummy_stmt, &dummy, &dt);
              loop_vec_def0 = vect_get_vec_def_for_stmt_copy (dt,
                                                              loop_vec_def0);
              VEC_replace (tree, vec_oprnds0, 0, loop_vec_def0);
              if (op_type == ternary_op)
                {
                  vect_is_simple_use (op1, stmt, loop_vinfo, NULL, &dummy_stmt,
                                      &dummy, &dt);
                  loop_vec_def1 = vect_get_vec_def_for_stmt_copy (dt,
                                                                loop_vec_def1);
                  VEC_replace (tree, vec_oprnds1, 0, loop_vec_def1);
                }
            }

          if (single_defuse_cycle)
            reduc_def = gimple_assign_lhs (new_stmt);

          STMT_VINFO_RELATED_STMT (prev_phi_info) = new_phi;
        }

      FOR_EACH_VEC_ELT (tree, vec_oprnds0, i, def0)
        {
          if (slp_node)
            reduc_def = PHI_RESULT (VEC_index (gimple, phis, i));
          else
            {
              if (!single_defuse_cycle || j == 0)
                reduc_def = PHI_RESULT (new_phi);
            }

          def1 = ((op_type == ternary_op)
                  ? VEC_index (tree, vec_oprnds1, i) : NULL);
          if (op_type == binary_op)
            {
              if (reduc_index == 0)
                expr = build2 (code, vectype_out, reduc_def, def0);
              else
                expr = build2 (code, vectype_out, def0, reduc_def);
            }
          else
            {
              if (reduc_index == 0)
                expr = build3 (code, vectype_out, reduc_def, def0, def1);
              else
                {
                  if (reduc_index == 1)
                    expr = build3 (code, vectype_out, def0, reduc_def, def1);
                  else
                    expr = build3 (code, vectype_out, def0, def1, reduc_def);
                }
            }

          new_stmt = gimple_build_assign (vec_dest, expr);
          new_temp = make_ssa_name (vec_dest, new_stmt);
          gimple_assign_set_lhs (new_stmt, new_temp);
          vect_finish_stmt_generation (stmt, new_stmt, gsi);

          if (slp_node)
            {
              VEC_quick_push (gimple, SLP_TREE_VEC_STMTS (slp_node), new_stmt);
              VEC_quick_push (tree, vect_defs, new_temp);
            }
          else
            VEC_replace (tree, vect_defs, 0, new_temp);
        }

      if (slp_node)
        continue;

      if (j == 0)
	STMT_VINFO_VEC_STMT (stmt_info) = *vec_stmt = new_stmt;
      else
	STMT_VINFO_RELATED_STMT (prev_stmt_info) = new_stmt;

      prev_stmt_info = vinfo_for_stmt (new_stmt);
      prev_phi_info = vinfo_for_stmt (new_phi);
    }

  /* Finalize the reduction-phi (set its arguments) and create the
     epilog reduction code.  */
  if ((!single_defuse_cycle || code == COND_EXPR) && !slp_node)
    {
      new_temp = gimple_assign_lhs (*vec_stmt);
      VEC_replace (tree, vect_defs, 0, new_temp);
    }

  vect_create_epilog_for_reduction (vect_defs, stmt, epilog_copies,
                                    epilog_reduc_code, phis, reduc_index,
                                    double_reduc, slp_node);

  VEC_free (gimple, heap, phis);
  VEC_free (tree, heap, vec_oprnds0);
  if (vec_oprnds1)
    VEC_free (tree, heap, vec_oprnds1);

  return true;
}

/* Function vect_min_worthwhile_factor.

   For a loop where we could vectorize the operation indicated by CODE,
   return the minimum vectorization factor that makes it worthwhile
   to use generic vectors.  */
int
vect_min_worthwhile_factor (enum tree_code code)
{
  switch (code)
    {
    case PLUS_EXPR:
    case MINUS_EXPR:
    case NEGATE_EXPR:
      return 4;

    case BIT_AND_EXPR:
    case BIT_IOR_EXPR:
    case BIT_XOR_EXPR:
    case BIT_NOT_EXPR:
      return 2;

    default:
      return INT_MAX;
    }
}


/* Function vectorizable_induction

   Check if PHI performs an induction computation that can be vectorized.
   If VEC_STMT is also passed, vectorize the induction PHI: create a vectorized
   phi to replace it, put it in VEC_STMT, and add it to the same basic block.
   Return FALSE if not a vectorizable STMT, TRUE otherwise.  */

bool
vectorizable_induction (gimple phi, gimple_stmt_iterator *gsi ATTRIBUTE_UNUSED,
			gimple *vec_stmt)
{
  stmt_vec_info stmt_info = vinfo_for_stmt (phi);
  tree vectype = STMT_VINFO_VECTYPE (stmt_info);
  loop_vec_info loop_vinfo = STMT_VINFO_LOOP_VINFO (stmt_info);
  struct loop *loop = LOOP_VINFO_LOOP (loop_vinfo);
  int nunits = TYPE_VECTOR_SUBPARTS (vectype);
  int ncopies = LOOP_VINFO_VECT_FACTOR (loop_vinfo) / nunits;
  tree vec_def;

  gcc_assert (ncopies >= 1);
  /* FORNOW. These restrictions should be relaxed.  */
  if (nested_in_vect_loop_p (loop, phi))
    {
      imm_use_iterator imm_iter;
      use_operand_p use_p;
      gimple exit_phi;
      edge latch_e;
      tree loop_arg;

      if (ncopies > 1)
	{
<<<<<<< HEAD
	  if (vect_print_dump_info (REPORT_DETAILS))
	    fprintf (vect_dump, "multiple types in nested loop.");
=======
	  if (dump_kind_p (MSG_MISSED_OPTIMIZATION))
	    dump_printf_loc (MSG_MISSED_OPTIMIZATION, vect_location,
			     "multiple types in nested loop.");
>>>>>>> 747e4b8f
	  return false;
	}

      exit_phi = NULL;
      latch_e = loop_latch_edge (loop->inner);
      loop_arg = PHI_ARG_DEF_FROM_EDGE (phi, latch_e);
      FOR_EACH_IMM_USE_FAST (use_p, imm_iter, loop_arg)
	{
	  if (!flow_bb_inside_loop_p (loop->inner,
				      gimple_bb (USE_STMT (use_p))))
	    {
	      exit_phi = USE_STMT (use_p);
	      break;
	    }
	}
      if (exit_phi)
	{
	  stmt_vec_info exit_phi_vinfo  = vinfo_for_stmt (exit_phi);
	  if (!(STMT_VINFO_RELEVANT_P (exit_phi_vinfo)
		&& !STMT_VINFO_LIVE_P (exit_phi_vinfo)))
	    {
<<<<<<< HEAD
	      if (vect_print_dump_info (REPORT_DETAILS))
		fprintf (vect_dump, "inner-loop induction only used outside "
			 "of the outer vectorized loop.");
=======
	      if (dump_kind_p (MSG_MISSED_OPTIMIZATION))
		dump_printf_loc (MSG_MISSED_OPTIMIZATION, vect_location, 
				 "inner-loop induction only used outside "
				 "of the outer vectorized loop.");
>>>>>>> 747e4b8f
	      return false;
	    }
	}
    }

  if (!STMT_VINFO_RELEVANT_P (stmt_info))
    return false;

  /* FORNOW: SLP not supported.  */
  if (STMT_SLP_TYPE (stmt_info))
    return false;

  gcc_assert (STMT_VINFO_DEF_TYPE (stmt_info) == vect_induction_def);

  if (gimple_code (phi) != GIMPLE_PHI)
    return false;

  if (!vec_stmt) /* transformation not required.  */
    {
      STMT_VINFO_TYPE (stmt_info) = induc_vec_info_type;
      if (dump_kind_p (MSG_NOTE))
        dump_printf_loc (MSG_NOTE, vect_location,
                         "=== vectorizable_induction ===");
      vect_model_induction_cost (stmt_info, ncopies);
      return true;
    }

  /** Transform.  **/

  if (dump_kind_p (MSG_NOTE))
    dump_printf_loc (MSG_NOTE, vect_location, "transform induction phi.");

  vec_def = get_initial_def_for_induction (phi);
  *vec_stmt = SSA_NAME_DEF_STMT (vec_def);
  return true;
}

/* Function vectorizable_live_operation.

   STMT computes a value that is used outside the loop.  Check if
   it can be supported.  */

bool
vectorizable_live_operation (gimple stmt,
			     gimple_stmt_iterator *gsi ATTRIBUTE_UNUSED,
			     gimple *vec_stmt ATTRIBUTE_UNUSED)
{
  stmt_vec_info stmt_info = vinfo_for_stmt (stmt);
  loop_vec_info loop_vinfo = STMT_VINFO_LOOP_VINFO (stmt_info);
  struct loop *loop = LOOP_VINFO_LOOP (loop_vinfo);
  int i;
  int op_type;
  tree op;
  tree def;
  gimple def_stmt;
  enum vect_def_type dt;
  enum tree_code code;
  enum gimple_rhs_class rhs_class;

  gcc_assert (STMT_VINFO_LIVE_P (stmt_info));

  if (STMT_VINFO_DEF_TYPE (stmt_info) == vect_reduction_def)
    return false;

  if (!is_gimple_assign (stmt))
    return false;

  if (TREE_CODE (gimple_assign_lhs (stmt)) != SSA_NAME)
    return false;

  /* FORNOW. CHECKME. */
  if (nested_in_vect_loop_p (loop, stmt))
    return false;

  code = gimple_assign_rhs_code (stmt);
  op_type = TREE_CODE_LENGTH (code);
  rhs_class = get_gimple_rhs_class (code);
  gcc_assert (rhs_class != GIMPLE_UNARY_RHS || op_type == unary_op);
  gcc_assert (rhs_class != GIMPLE_BINARY_RHS || op_type == binary_op);

  /* FORNOW: support only if all uses are invariant.  This means
     that the scalar operations can remain in place, unvectorized.
     The original last scalar value that they compute will be used.  */

  for (i = 0; i < op_type; i++)
    {
      if (rhs_class == GIMPLE_SINGLE_RHS)
	op = TREE_OPERAND (gimple_op (stmt, 1), i);
      else
	op = gimple_op (stmt, i + 1);
      if (op
          && !vect_is_simple_use (op, stmt, loop_vinfo, NULL, &def_stmt, &def,
				  &dt))
        {
          if (dump_kind_p (MSG_MISSED_OPTIMIZATION))
	    dump_printf_loc (MSG_MISSED_OPTIMIZATION, vect_location,
			     "use not simple.");
          return false;
        }

      if (dt != vect_external_def && dt != vect_constant_def)
        return false;
    }

  /* No transformation is required for the cases we currently support.  */
  return true;
}

/* Kill any debug uses outside LOOP of SSA names defined in STMT.  */

static void
vect_loop_kill_debug_uses (struct loop *loop, gimple stmt)
{
  ssa_op_iter op_iter;
  imm_use_iterator imm_iter;
  def_operand_p def_p;
  gimple ustmt;

  FOR_EACH_PHI_OR_STMT_DEF (def_p, stmt, op_iter, SSA_OP_DEF)
    {
      FOR_EACH_IMM_USE_STMT (ustmt, imm_iter, DEF_FROM_PTR (def_p))
	{
	  basic_block bb;

	  if (!is_gimple_debug (ustmt))
	    continue;

	  bb = gimple_bb (ustmt);

	  if (!flow_bb_inside_loop_p (loop, bb))
	    {
	      if (gimple_debug_bind_p (ustmt))
		{
		  if (dump_kind_p (MSG_NOTE))
		    dump_printf_loc (MSG_NOTE, vect_location,
                                     "killing debug use");

		  gimple_debug_bind_reset_value (ustmt);
		  update_stmt (ustmt);
		}
	      else
		gcc_unreachable ();
	    }
	}
    }
}

/* Function vect_transform_loop.

   The analysis phase has determined that the loop is vectorizable.
   Vectorize the loop - created vectorized stmts to replace the scalar
   stmts in the loop, and update the loop exit condition.  */

void
vect_transform_loop (loop_vec_info loop_vinfo)
{
  struct loop *loop = LOOP_VINFO_LOOP (loop_vinfo);
  basic_block *bbs = LOOP_VINFO_BBS (loop_vinfo);
  int nbbs = loop->num_nodes;
  gimple_stmt_iterator si;
  int i;
  tree ratio = NULL;
  int vectorization_factor = LOOP_VINFO_VECT_FACTOR (loop_vinfo);
  bool grouped_store;
  bool slp_scheduled = false;
  unsigned int nunits;
  gimple stmt, pattern_stmt;
  gimple_seq pattern_def_seq = NULL;
  gimple_stmt_iterator pattern_def_si = gsi_none ();
  bool transform_pattern_stmt = false;
  bool check_profitability = false;
  int th;

  if (dump_kind_p (MSG_NOTE))
    dump_printf_loc (MSG_NOTE, vect_location, "=== vec_transform_loop ===");

  /* Use the more conservative vectorization threshold.  If the number
     of iterations is constant assume the cost check has been performed
     by our caller.  If the threshold makes all loops profitable that
     run at least the vectorization factor number of times checking
     is pointless, too.  */
  th = ((PARAM_VALUE (PARAM_MIN_VECT_LOOP_BOUND)
	 * LOOP_VINFO_VECT_FACTOR (loop_vinfo)) - 1);
  th = MAX (th, LOOP_VINFO_COST_MODEL_MIN_ITERS (loop_vinfo));
  if (th >= LOOP_VINFO_VECT_FACTOR (loop_vinfo) - 1
      && !LOOP_VINFO_NITERS_KNOWN_P (loop_vinfo))
    {
      if (dump_kind_p (MSG_NOTE))
	dump_printf_loc (MSG_NOTE, vect_location,
			 "Profitability threshold is %d loop iterations.", th);
      check_profitability = true;
    }

  /* Peel the loop if there are data refs with unknown alignment.
     Only one data ref with unknown store is allowed.  */

  if (LOOP_PEELING_FOR_ALIGNMENT (loop_vinfo))
    {
      vect_do_peeling_for_alignment (loop_vinfo, th, check_profitability);
      check_profitability = false;
    }

  if (LOOP_REQUIRES_VERSIONING_FOR_ALIGNMENT (loop_vinfo)
      || LOOP_REQUIRES_VERSIONING_FOR_ALIAS (loop_vinfo))
    {
      vect_loop_versioning (loop_vinfo, th, check_profitability);
      check_profitability = false;
    }

  /* If the loop has a symbolic number of iterations 'n' (i.e. it's not a
     compile time constant), or it is a constant that doesn't divide by the
     vectorization factor, then an epilog loop needs to be created.
     We therefore duplicate the loop: the original loop will be vectorized,
     and will compute the first (n/VF) iterations.  The second copy of the loop
     will remain scalar and will compute the remaining (n%VF) iterations.
     (VF is the vectorization factor).  */

  if (!LOOP_VINFO_NITERS_KNOWN_P (loop_vinfo)
       || (LOOP_VINFO_NITERS_KNOWN_P (loop_vinfo)
	   && LOOP_VINFO_INT_NITERS (loop_vinfo) % vectorization_factor != 0)
       || LOOP_VINFO_PEELING_FOR_GAPS (loop_vinfo))
    vect_do_peeling_for_loop_bound (loop_vinfo, &ratio,
				    th, check_profitability);
  else
    ratio = build_int_cst (TREE_TYPE (LOOP_VINFO_NITERS (loop_vinfo)),
		LOOP_VINFO_INT_NITERS (loop_vinfo) / vectorization_factor);

  /* 1) Make sure the loop header has exactly two entries
     2) Make sure we have a preheader basic block.  */

  gcc_assert (EDGE_COUNT (loop->header->preds) == 2);

  split_edge (loop_preheader_edge (loop));

  /* FORNOW: the vectorizer supports only loops which body consist
     of one basic block (header + empty latch). When the vectorizer will
     support more involved loop forms, the order by which the BBs are
     traversed need to be reconsidered.  */

  for (i = 0; i < nbbs; i++)
    {
      basic_block bb = bbs[i];
      stmt_vec_info stmt_info;
      gimple phi;

      for (si = gsi_start_phis (bb); !gsi_end_p (si); gsi_next (&si))
        {
	  phi = gsi_stmt (si);
	  if (dump_kind_p (MSG_NOTE))
	    {
	      dump_printf_loc (MSG_NOTE, vect_location,
                               "------>vectorizing phi: ");
	      dump_gimple_stmt (MSG_NOTE, TDF_SLIM, phi, 0);
	    }
	  stmt_info = vinfo_for_stmt (phi);
	  if (!stmt_info)
	    continue;

	  if (MAY_HAVE_DEBUG_STMTS && !STMT_VINFO_LIVE_P (stmt_info))
	    vect_loop_kill_debug_uses (loop, phi);

	  if (!STMT_VINFO_RELEVANT_P (stmt_info)
	      && !STMT_VINFO_LIVE_P (stmt_info))
	    continue;

	  if ((TYPE_VECTOR_SUBPARTS (STMT_VINFO_VECTYPE (stmt_info))
	        != (unsigned HOST_WIDE_INT) vectorization_factor)
	      && dump_kind_p (MSG_NOTE))
	    dump_printf_loc (MSG_NOTE, vect_location, "multiple-types.");

	  if (STMT_VINFO_DEF_TYPE (stmt_info) == vect_induction_def)
	    {
	      if (dump_kind_p (MSG_NOTE))
		dump_printf_loc (MSG_NOTE, vect_location, "transform phi.");
	      vect_transform_stmt (phi, NULL, NULL, NULL, NULL);
	    }
	}

      pattern_stmt = NULL;
      for (si = gsi_start_bb (bb); !gsi_end_p (si) || transform_pattern_stmt;)
	{
	  bool is_store;

          if (transform_pattern_stmt)
	    stmt = pattern_stmt;
          else
            stmt = gsi_stmt (si);

	  if (dump_kind_p (MSG_NOTE))
	    {
	      dump_printf_loc (MSG_NOTE, vect_location,
			       "------>vectorizing statement: ");
	      dump_gimple_stmt (MSG_NOTE, TDF_SLIM, stmt, 0);
	    }

	  stmt_info = vinfo_for_stmt (stmt);

	  /* vector stmts created in the outer-loop during vectorization of
	     stmts in an inner-loop may not have a stmt_info, and do not
	     need to be vectorized.  */
	  if (!stmt_info)
	    {
	      gsi_next (&si);
	      continue;
	    }

	  if (MAY_HAVE_DEBUG_STMTS && !STMT_VINFO_LIVE_P (stmt_info))
	    vect_loop_kill_debug_uses (loop, stmt);

	  if (!STMT_VINFO_RELEVANT_P (stmt_info)
	      && !STMT_VINFO_LIVE_P (stmt_info))
            {
              if (STMT_VINFO_IN_PATTERN_P (stmt_info)
                  && (pattern_stmt = STMT_VINFO_RELATED_STMT (stmt_info))
                  && (STMT_VINFO_RELEVANT_P (vinfo_for_stmt (pattern_stmt))
                      || STMT_VINFO_LIVE_P (vinfo_for_stmt (pattern_stmt))))
                {
                  stmt = pattern_stmt;
                  stmt_info = vinfo_for_stmt (stmt);
                }
              else
	        {
   	          gsi_next (&si);
	          continue;
                }
	    }
          else if (STMT_VINFO_IN_PATTERN_P (stmt_info)
                   && (pattern_stmt = STMT_VINFO_RELATED_STMT (stmt_info))
                   && (STMT_VINFO_RELEVANT_P (vinfo_for_stmt (pattern_stmt))
                       || STMT_VINFO_LIVE_P (vinfo_for_stmt (pattern_stmt))))
            transform_pattern_stmt = true;

	  /* If pattern statement has def stmts, vectorize them too.  */
	  if (is_pattern_stmt_p (stmt_info))
	    {
	      if (pattern_def_seq == NULL)
		{
		  pattern_def_seq = STMT_VINFO_PATTERN_DEF_SEQ (stmt_info);
		  pattern_def_si = gsi_start (pattern_def_seq);
		}
	      else if (!gsi_end_p (pattern_def_si))
		gsi_next (&pattern_def_si);
	      if (pattern_def_seq != NULL)
		{
		  gimple pattern_def_stmt = NULL;
		  stmt_vec_info pattern_def_stmt_info = NULL;

		  while (!gsi_end_p (pattern_def_si))
		    {
		      pattern_def_stmt = gsi_stmt (pattern_def_si);
		      pattern_def_stmt_info
			= vinfo_for_stmt (pattern_def_stmt);
		      if (STMT_VINFO_RELEVANT_P (pattern_def_stmt_info)
			  || STMT_VINFO_LIVE_P (pattern_def_stmt_info))
			break;
		      gsi_next (&pattern_def_si);
		    }

		  if (!gsi_end_p (pattern_def_si))
		    {
		      if (dump_kind_p (MSG_NOTE))
			{
			  dump_printf_loc (MSG_NOTE, vect_location,
					   "==> vectorizing pattern def "
					   "stmt: ");
			  dump_gimple_stmt (MSG_NOTE, TDF_SLIM,
					    pattern_def_stmt, 0);
			}

		      stmt = pattern_def_stmt;
		      stmt_info = pattern_def_stmt_info;
		    }
		  else
		    {
		      pattern_def_si = gsi_none ();
		      transform_pattern_stmt = false;
		    }
		}
	      else
		transform_pattern_stmt = false;
            }

	  gcc_assert (STMT_VINFO_VECTYPE (stmt_info));
	  nunits = (unsigned int) TYPE_VECTOR_SUBPARTS (
                                               STMT_VINFO_VECTYPE (stmt_info));
	  if (!STMT_SLP_TYPE (stmt_info)
	      && nunits != (unsigned int) vectorization_factor
              && dump_kind_p (MSG_NOTE))
	    /* For SLP VF is set according to unrolling factor, and not to
	       vector size, hence for SLP this print is not valid.  */
            dump_printf_loc (MSG_NOTE, vect_location,
			     "multiple-types.");

	  /* SLP. Schedule all the SLP instances when the first SLP stmt is
	     reached.  */
	  if (STMT_SLP_TYPE (stmt_info))
	    {
	      if (!slp_scheduled)
		{
		  slp_scheduled = true;

		  if (dump_kind_p (MSG_NOTE))
		    dump_printf_loc (MSG_NOTE, vect_location,
				     "=== scheduling SLP instances ===");

		  vect_schedule_slp (loop_vinfo, NULL);
		}

	      /* Hybrid SLP stmts must be vectorized in addition to SLP.  */
	      if (!vinfo_for_stmt (stmt) || PURE_SLP_STMT (stmt_info))
		{
		  if (!transform_pattern_stmt && gsi_end_p (pattern_def_si))
		    {
		      pattern_def_seq = NULL;
		      gsi_next (&si);
		    }
		  continue;
		}
	    }

	  /* -------- vectorize statement ------------ */
	  if (dump_kind_p (MSG_NOTE))
	    dump_printf_loc (MSG_NOTE, vect_location, "transform statement.");

	  grouped_store = false;
	  is_store = vect_transform_stmt (stmt, &si, &grouped_store, NULL, NULL);
          if (is_store)
            {
	      if (STMT_VINFO_GROUPED_ACCESS (stmt_info))
		{
		  /* Interleaving. If IS_STORE is TRUE, the vectorization of the
		     interleaving chain was completed - free all the stores in
		     the chain.  */
		  gsi_next (&si);
		  vect_remove_stores (GROUP_FIRST_ELEMENT (stmt_info));
 		  continue;
		}
	      else
		{
		  /* Free the attached stmt_vec_info and remove the stmt.  */
		  gimple store = gsi_stmt (si);
		  free_stmt_vec_info (store);
		  unlink_stmt_vdef (store);
		  gsi_remove (&si, true);
		  release_defs (store);
		  continue;
		}
	    }

	  if (!transform_pattern_stmt && gsi_end_p (pattern_def_si))
	    {
	      pattern_def_seq = NULL;
	      gsi_next (&si);
	    }
	}		        /* stmts in BB */
    }				/* BBs in loop */

  slpeel_make_loop_iterate_ntimes (loop, ratio);

  /* The memory tags and pointers in vectorized statements need to
     have their SSA forms updated.  FIXME, why can't this be delayed
     until all the loops have been transformed?  */
  update_ssa (TODO_update_ssa);

  if (dump_kind_p (MSG_OPTIMIZED_LOCATIONS))
    dump_printf_loc (MSG_OPTIMIZED_LOCATIONS, vect_location, "LOOP VECTORIZED.");
  if (loop->inner && dump_kind_p (MSG_OPTIMIZED_LOCATIONS))
    dump_printf_loc (MSG_OPTIMIZED_LOCATIONS, vect_location,
		     "OUTER LOOP VECTORIZED.");
}<|MERGE_RESOLUTION|>--- conflicted
+++ resolved
@@ -587,18 +587,11 @@
       if (access_fn)
 	{
 	  STRIP_NOPS (access_fn);
-<<<<<<< HEAD
-	  if (vect_print_dump_info (REPORT_DETAILS))
-	    {
-	      fprintf (vect_dump, "Access function of PHI: ");
-	      print_generic_expr (vect_dump, access_fn, TDF_SLIM);
-=======
 	  if (dump_kind_p (MSG_NOTE))
 	    {
 	      dump_printf_loc (MSG_NOTE, vect_location,
                                "Access function of PHI: ");
 	      dump_generic_expr (MSG_NOTE, TDF_SLIM, access_fn);
->>>>>>> 747e4b8f
 	    }
 	  STMT_VINFO_LOOP_PHI_EVOLUTION_PART (stmt_vinfo)
 	    = evolution_part_in_loop_num (access_fn, loop->num);
@@ -613,13 +606,8 @@
 
       gcc_assert (STMT_VINFO_LOOP_PHI_EVOLUTION_PART (stmt_vinfo) != NULL_TREE);
 
-<<<<<<< HEAD
-      if (vect_print_dump_info (REPORT_DETAILS))
-	fprintf (vect_dump, "Detected induction.");
-=======
       if (dump_kind_p (MSG_NOTE))
 	dump_printf_loc (MSG_NOTE, vect_location, "Detected induction.");
->>>>>>> 747e4b8f
       STMT_VINFO_DEF_TYPE (stmt_vinfo) = vect_induction_def;
     }
 
@@ -5261,14 +5249,9 @@
 
       if (ncopies > 1)
 	{
-<<<<<<< HEAD
-	  if (vect_print_dump_info (REPORT_DETAILS))
-	    fprintf (vect_dump, "multiple types in nested loop.");
-=======
 	  if (dump_kind_p (MSG_MISSED_OPTIMIZATION))
 	    dump_printf_loc (MSG_MISSED_OPTIMIZATION, vect_location,
 			     "multiple types in nested loop.");
->>>>>>> 747e4b8f
 	  return false;
 	}
 
@@ -5290,16 +5273,10 @@
 	  if (!(STMT_VINFO_RELEVANT_P (exit_phi_vinfo)
 		&& !STMT_VINFO_LIVE_P (exit_phi_vinfo)))
 	    {
-<<<<<<< HEAD
-	      if (vect_print_dump_info (REPORT_DETAILS))
-		fprintf (vect_dump, "inner-loop induction only used outside "
-			 "of the outer vectorized loop.");
-=======
 	      if (dump_kind_p (MSG_MISSED_OPTIMIZATION))
 		dump_printf_loc (MSG_MISSED_OPTIMIZATION, vect_location, 
 				 "inner-loop induction only used outside "
 				 "of the outer vectorized loop.");
->>>>>>> 747e4b8f
 	      return false;
 	    }
 	}
