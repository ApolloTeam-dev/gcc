--- conflicted
+++ resolved
@@ -386,38 +386,12 @@
 		     #pragma omp simd functions, and what vectorization factor
 		     it really needs can't be determined until
 		     vectorizable_simd_clone_call.  */
-<<<<<<< HEAD
-		  if (STMT_VINFO_VECTYPE (stmt_info) == NULL_TREE)
-		    {
-		      unsigned int j, n = gimple_call_num_args (stmt);
-		      for (j = 0; j < n; j++)
-			{
-			  scalar_type = TREE_TYPE (gimple_call_arg (stmt, j));
-			  vectype = get_vectype_for_scalar_type (scalar_type);
-			  if (vectype)
-			    {
-			      STMT_VINFO_VECTYPE (stmt_info) = vectype;
-			      break;
-			    }
-			}
-		    }
-		  if (STMT_VINFO_VECTYPE (stmt_info) != NULL_TREE)
-		    {
-		      if (!analyze_pattern_stmt && gsi_end_p (pattern_def_si))
-			{
-			  pattern_def_seq = NULL;
-			  gsi_next (&si);
-			}
-		      continue;
-		    }
-=======
 		  if (!analyze_pattern_stmt && gsi_end_p (pattern_def_si))
 		    {
 		      pattern_def_seq = NULL;
 		      gsi_next (&si);
 		    }
 		  continue;
->>>>>>> 765faa80
 		}
 	      if (dump_enabled_p ())
 		{
