/* Induction variable canonicalization and loop peeling.
   Copyright (C) 2004-2014 Free Software Foundation, Inc.

This file is part of GCC.

GCC is free software; you can redistribute it and/or modify it
under the terms of the GNU General Public License as published by the
Free Software Foundation; either version 3, or (at your option) any
later version.

GCC is distributed in the hope that it will be useful, but WITHOUT
ANY WARRANTY; without even the implied warranty of MERCHANTABILITY or
FITNESS FOR A PARTICULAR PURPOSE.  See the GNU General Public License
for more details.

You should have received a copy of the GNU General Public License
along with GCC; see the file COPYING3.  If not see
<http://www.gnu.org/licenses/>.  */

/* This pass detects the loops that iterate a constant number of times,
   adds a canonical induction variable (step -1, tested against 0)
   and replaces the exit test.  This enables the less powerful rtl
   level analysis to use this information.

   This might spoil the code in some cases (by increasing register pressure).
   Note that in the case the new variable is not needed, ivopts will get rid
   of it, so it might only be a problem when there are no other linear induction
   variables.  In that case the created optimization possibilities are likely
   to pay up.

   We also perform
     - complette unrolling (or peeling) when the loops is rolling few enough
       times
     - simple peeling (i.e. copying few initial iterations prior the loop)
       when number of iteration estimate is known (typically by the profile
       info).  */

#include "config.h"
#include "system.h"
#include "coretypes.h"
#include "tm.h"
#include "tree.h"
#include "tm_p.h"
#include "profile.h"
#include "predict.h"
#include "vec.h"
#include "hashtab.h"
#include "hash-set.h"
#include "machmode.h"
#include "hard-reg-set.h"
#include "input.h"
#include "function.h"
#include "dominance.h"
#include "cfg.h"
#include "basic-block.h"
#include "gimple-pretty-print.h"
#include "tree-ssa-alias.h"
#include "internal-fn.h"
#include "gimple-fold.h"
#include "tree-eh.h"
#include "gimple-expr.h"
#include "is-a.h"
#include "gimple.h"
#include "gimple-iterator.h"
#include "gimple-ssa.h"
#include "cgraph.h"
#include "tree-cfg.h"
#include "tree-phinodes.h"
#include "ssa-iterators.h"
#include "stringpool.h"
#include "tree-ssanames.h"
#include "tree-ssa-loop-manip.h"
#include "tree-ssa-loop-niter.h"
#include "tree-ssa-loop.h"
#include "tree-into-ssa.h"
#include "cfgloop.h"
#include "tree-pass.h"
#include "tree-chrec.h"
#include "tree-scalar-evolution.h"
#include "params.h"
#include "flags.h"
#include "tree-inline.h"
#include "target.h"
#include "tree-cfgcleanup.h"
#include "builtins.h"

/* Specifies types of loops that may be unrolled.  */

enum unroll_level
{
  UL_SINGLE_ITER,	/* Only loops that exit immediately in the first
			   iteration.  */
  UL_NO_GROWTH,		/* Only loops whose unrolling will not cause increase
			   of code size.  */
  UL_ALL		/* All suitable loops.  */
};

/* Adds a canonical induction variable to LOOP iterating NITER times.  EXIT
   is the exit edge whose condition is replaced.  */

static void
create_canonical_iv (struct loop *loop, edge exit, tree niter)
{
  edge in;
  tree type, var;
  gcond *cond;
  gimple_stmt_iterator incr_at;
  enum tree_code cmp;

  if (dump_file && (dump_flags & TDF_DETAILS))
    {
      fprintf (dump_file, "Added canonical iv to loop %d, ", loop->num);
      print_generic_expr (dump_file, niter, TDF_SLIM);
      fprintf (dump_file, " iterations.\n");
    }

  cond = as_a <gcond *> (last_stmt (exit->src));
  in = EDGE_SUCC (exit->src, 0);
  if (in == exit)
    in = EDGE_SUCC (exit->src, 1);

  /* Note that we do not need to worry about overflows, since
     type of niter is always unsigned and all comparisons are
     just for equality/nonequality -- i.e. everything works
     with a modulo arithmetics.  */

  type = TREE_TYPE (niter);
  niter = fold_build2 (PLUS_EXPR, type,
		       niter,
		       build_int_cst (type, 1));
  incr_at = gsi_last_bb (in->src);
  create_iv (niter,
	     build_int_cst (type, -1),
	     NULL_TREE, loop,
	     &incr_at, false, NULL, &var);

  cmp = (exit->flags & EDGE_TRUE_VALUE) ? EQ_EXPR : NE_EXPR;
  gimple_cond_set_code (cond, cmp);
  gimple_cond_set_lhs (cond, var);
  gimple_cond_set_rhs (cond, build_int_cst (type, 0));
  update_stmt (cond);
}

/* Describe size of loop as detected by tree_estimate_loop_size.  */
struct loop_size
{
  /* Number of instructions in the loop.  */
  int overall;

  /* Number of instructions that will be likely optimized out in
     peeled iterations of loop  (i.e. computation based on induction
     variable where induction variable starts at known constant.)  */
  int eliminated_by_peeling;

  /* Same statistics for last iteration of loop: it is smaller because
     instructions after exit are not executed.  */
  int last_iteration;
  int last_iteration_eliminated_by_peeling;
  
  /* If some IV computation will become constant.  */
  bool constant_iv;

  /* Number of call stmts that are not a builtin and are pure or const
     present on the hot path.  */
  int num_pure_calls_on_hot_path;
  /* Number of call stmts that are not a builtin and are not pure nor const
     present on the hot path.  */
  int num_non_pure_calls_on_hot_path;
  /* Number of statements other than calls in the loop.  */
  int non_call_stmts_on_hot_path;
  /* Number of branches seen on the hot path.  */
  int num_branches_on_hot_path;
};

/* Return true if OP in STMT will be constant after peeling LOOP.  */

static bool
constant_after_peeling (tree op, gimple stmt, struct loop *loop)
{
  affine_iv iv;

  if (is_gimple_min_invariant (op))
    return true;

  /* We can still fold accesses to constant arrays when index is known.  */
  if (TREE_CODE (op) != SSA_NAME)
    {
      tree base = op;

      /* First make fast look if we see constant array inside.  */
      while (handled_component_p (base))
	base = TREE_OPERAND (base, 0);
      if ((DECL_P (base)
	   && ctor_for_folding (base) != error_mark_node)
	  || CONSTANT_CLASS_P (base))
	{
	  /* If so, see if we understand all the indices.  */
	  base = op;
	  while (handled_component_p (base))
	    {
	      if (TREE_CODE (base) == ARRAY_REF
		  && !constant_after_peeling (TREE_OPERAND (base, 1), stmt, loop))
		return false;
	      base = TREE_OPERAND (base, 0);
	    }
	  return true;
	}
      return false;
    }

  /* Induction variables are constants.  */
  if (!simple_iv (loop, loop_containing_stmt (stmt), op, &iv, false))
    return false;
  if (!is_gimple_min_invariant (iv.base))
    return false;
  if (!is_gimple_min_invariant (iv.step))
    return false;
  return true;
}

/* Computes an estimated number of insns in LOOP.
   EXIT (if non-NULL) is an exite edge that will be eliminated in all but last
   iteration of the loop.
   EDGE_TO_CANCEL (if non-NULL) is an non-exit edge eliminated in the last iteration
   of loop.
   Return results in SIZE, estimate benefits for complete unrolling exiting by EXIT. 
   Stop estimating after UPPER_BOUND is met.  Return true in this case.  */

static bool
tree_estimate_loop_size (struct loop *loop, edge exit, edge edge_to_cancel, struct loop_size *size,
			 int upper_bound)
{
  basic_block *body = get_loop_body (loop);
  gimple_stmt_iterator gsi;
  unsigned int i;
  bool after_exit;
  vec<basic_block> path = get_loop_hot_path (loop);

  size->overall = 0;
  size->eliminated_by_peeling = 0;
  size->last_iteration = 0;
  size->last_iteration_eliminated_by_peeling = 0;
  size->num_pure_calls_on_hot_path = 0;
  size->num_non_pure_calls_on_hot_path = 0;
  size->non_call_stmts_on_hot_path = 0;
  size->num_branches_on_hot_path = 0;
  size->constant_iv = 0;

  if (dump_file && (dump_flags & TDF_DETAILS))
    fprintf (dump_file, "Estimating sizes for loop %i\n", loop->num);
  for (i = 0; i < loop->num_nodes; i++)
    {
      if (edge_to_cancel && body[i] != edge_to_cancel->src
	  && dominated_by_p (CDI_DOMINATORS, body[i], edge_to_cancel->src))
	after_exit = true;
      else
	after_exit = false;
      if (dump_file && (dump_flags & TDF_DETAILS))
	fprintf (dump_file, " BB: %i, after_exit: %i\n", body[i]->index, after_exit);

      for (gsi = gsi_start_bb (body[i]); !gsi_end_p (gsi); gsi_next (&gsi))
	{
	  gimple stmt = gsi_stmt (gsi);
	  int num = estimate_num_insns (stmt, &eni_size_weights);
	  bool likely_eliminated = false;
	  bool likely_eliminated_last = false;
	  bool likely_eliminated_peeled = false;

	  if (dump_file && (dump_flags & TDF_DETAILS))
	    {
	      fprintf (dump_file, "  size: %3i ", num);
	      print_gimple_stmt (dump_file, gsi_stmt (gsi), 0, 0);
	    }

	  /* Look for reasons why we might optimize this stmt away. */

	  if (gimple_has_side_effects (stmt))
	    ;
	  /* Exit conditional.  */
	  else if (exit && body[i] == exit->src
		   && stmt == last_stmt (exit->src))
	    {
	      if (dump_file && (dump_flags & TDF_DETAILS))
	        fprintf (dump_file, "   Exit condition will be eliminated "
			 "in peeled copies.\n");
	      likely_eliminated_peeled = true;
	    }
	  else if (edge_to_cancel && body[i] == edge_to_cancel->src
		   && stmt == last_stmt (edge_to_cancel->src))
	    {
	      if (dump_file && (dump_flags & TDF_DETAILS))
	        fprintf (dump_file, "   Exit condition will be eliminated "
			 "in last copy.\n");
	      likely_eliminated_last = true;
	    }
	  /* Sets of IV variables  */
	  else if (gimple_code (stmt) == GIMPLE_ASSIGN
	      && constant_after_peeling (gimple_assign_lhs (stmt), stmt, loop))
	    {
	      if (dump_file && (dump_flags & TDF_DETAILS))
	        fprintf (dump_file, "   Induction variable computation will"
			 " be folded away.\n");
	      likely_eliminated = true;
	    }
	  /* Assignments of IV variables.  */
	  else if (gimple_code (stmt) == GIMPLE_ASSIGN
		   && TREE_CODE (gimple_assign_lhs (stmt)) == SSA_NAME
		   && constant_after_peeling (gimple_assign_rhs1 (stmt), stmt, loop)
		   && (gimple_assign_rhs_class (stmt) != GIMPLE_BINARY_RHS
		       || constant_after_peeling (gimple_assign_rhs2 (stmt),
		       				  stmt, loop)))
	    {
	      size->constant_iv = true;
	      if (dump_file && (dump_flags & TDF_DETAILS))
	        fprintf (dump_file, "   Constant expression will be folded away.\n");
	      likely_eliminated = true;
	    }
	  /* Conditionals.  */
	  else if ((gimple_code (stmt) == GIMPLE_COND
		    && constant_after_peeling (gimple_cond_lhs (stmt), stmt, loop)
		    && constant_after_peeling (gimple_cond_rhs (stmt), stmt, loop))
		   || (gimple_code (stmt) == GIMPLE_SWITCH
		       && constant_after_peeling (gimple_switch_index (
						    as_a <gswitch *> (stmt)),
						  stmt, loop)))
	    {
	      if (dump_file && (dump_flags & TDF_DETAILS))
	        fprintf (dump_file, "   Constant conditional.\n");
	      likely_eliminated = true;
	    }

	  size->overall += num;
	  if (likely_eliminated || likely_eliminated_peeled)
	    size->eliminated_by_peeling += num;
	  if (!after_exit)
	    {
	      size->last_iteration += num;
	      if (likely_eliminated || likely_eliminated_last)
		size->last_iteration_eliminated_by_peeling += num;
	    }
	  if ((size->overall * 3 / 2 - size->eliminated_by_peeling
	      - size->last_iteration_eliminated_by_peeling) > upper_bound)
	    {
              free (body);
	      path.release ();
	      return true;
	    }
	}
    }
  while (path.length ())
    {
      basic_block bb = path.pop ();
      for (gsi = gsi_start_bb (bb); !gsi_end_p (gsi); gsi_next (&gsi))
	{
	  gimple stmt = gsi_stmt (gsi);
	  if (gimple_code (stmt) == GIMPLE_CALL)
	    {
	      int flags = gimple_call_flags (stmt);
	      tree decl = gimple_call_fndecl (stmt);

	      if (decl && DECL_IS_BUILTIN (decl)
		  && is_inexpensive_builtin (decl))
		;
	      else if (flags & (ECF_PURE | ECF_CONST))
		size->num_pure_calls_on_hot_path++;
	      else
		size->num_non_pure_calls_on_hot_path++;
	      size->num_branches_on_hot_path ++;
	    }
	  else if (gimple_code (stmt) != GIMPLE_CALL
		   && gimple_code (stmt) != GIMPLE_DEBUG)
	    size->non_call_stmts_on_hot_path++;
	  if (((gimple_code (stmt) == GIMPLE_COND
	        && (!constant_after_peeling (gimple_cond_lhs (stmt), stmt, loop)
		    || constant_after_peeling (gimple_cond_rhs (stmt), stmt, loop)))
	       || (gimple_code (stmt) == GIMPLE_SWITCH
		   && !constant_after_peeling (gimple_switch_index (
						 as_a <gswitch *> (stmt)),
					       stmt, loop)))
	      && (!exit || bb != exit->src))
	    size->num_branches_on_hot_path++;
	}
    }
  path.release ();
  if (dump_file && (dump_flags & TDF_DETAILS))
    fprintf (dump_file, "size: %i-%i, last_iteration: %i-%i\n", size->overall,
    	     size->eliminated_by_peeling, size->last_iteration,
	     size->last_iteration_eliminated_by_peeling);

  free (body);
  return false;
}

/* Estimate number of insns of completely unrolled loop.
   It is (NUNROLL + 1) * size of loop body with taking into account
   the fact that in last copy everything after exit conditional
   is dead and that some instructions will be eliminated after
   peeling.

   Loop body is likely going to simplify further, this is difficult
   to guess, we just decrease the result by 1/3.  */

static unsigned HOST_WIDE_INT
estimated_unrolled_size (struct loop_size *size,
			 unsigned HOST_WIDE_INT nunroll)
{
  HOST_WIDE_INT unr_insns = ((nunroll)
  			     * (HOST_WIDE_INT) (size->overall
			     			- size->eliminated_by_peeling));
  if (!nunroll)
    unr_insns = 0;
  unr_insns += size->last_iteration - size->last_iteration_eliminated_by_peeling;

  unr_insns = unr_insns * 2 / 3;
  if (unr_insns <= 0)
    unr_insns = 1;

  return unr_insns;
}

/* Loop LOOP is known to not loop.  See if there is an edge in the loop
   body that can be remove to make the loop to always exit and at
   the same time it does not make any code potentially executed 
   during the last iteration dead.  

   After complette unrolling we still may get rid of the conditional
   on the exit in the last copy even if we have no idea what it does.
   This is quite common case for loops of form

     int a[5];
     for (i=0;i<b;i++)
       a[i]=0;

   Here we prove the loop to iterate 5 times but we do not know
   it from induction variable.

   For now we handle only simple case where there is exit condition
   just before the latch block and the latch block contains no statements
   with side effect that may otherwise terminate the execution of loop
   (such as by EH or by terminating the program or longjmp).

   In the general case we may want to cancel the paths leading to statements
   loop-niter identified as having undefined effect in the last iteration.
   The other cases are hopefully rare and will be cleaned up later.  */

static edge
loop_edge_to_cancel (struct loop *loop)
{
  vec<edge> exits;
  unsigned i;
  edge edge_to_cancel;
  gimple_stmt_iterator gsi;

  /* We want only one predecestor of the loop.  */
  if (EDGE_COUNT (loop->latch->preds) > 1)
    return NULL;

  exits = get_loop_exit_edges (loop);

  FOR_EACH_VEC_ELT (exits, i, edge_to_cancel)
    {
       /* Find the other edge than the loop exit
          leaving the conditoinal.  */
       if (EDGE_COUNT (edge_to_cancel->src->succs) != 2)
         continue;
       if (EDGE_SUCC (edge_to_cancel->src, 0) == edge_to_cancel)
         edge_to_cancel = EDGE_SUCC (edge_to_cancel->src, 1);
       else
         edge_to_cancel = EDGE_SUCC (edge_to_cancel->src, 0);

      /* We only can handle conditionals.  */
      if (!(edge_to_cancel->flags & (EDGE_TRUE_VALUE | EDGE_FALSE_VALUE)))
	continue;

      /* We should never have conditionals in the loop latch. */
      gcc_assert (edge_to_cancel->dest != loop->header);

      /* Check that it leads to loop latch.  */
      if (edge_to_cancel->dest != loop->latch)
        continue;

      exits.release ();

      /* Verify that the code in loop latch does nothing that may end program
         execution without really reaching the exit.  This may include
	 non-pure/const function calls, EH statements, volatile ASMs etc.  */
      for (gsi = gsi_start_bb (loop->latch); !gsi_end_p (gsi); gsi_next (&gsi))
	if (gimple_has_side_effects (gsi_stmt (gsi)))
	   return NULL;
      return edge_to_cancel;
    }
  exits.release ();
  return NULL;
}

/* Remove all tests for exits that are known to be taken after LOOP was
   peeled NPEELED times. Put gcc_unreachable before every statement
   known to not be executed.  */

static bool
remove_exits_and_undefined_stmts (struct loop *loop, unsigned int npeeled)
{
  struct nb_iter_bound *elt;
  bool changed = false;

  for (elt = loop->bounds; elt; elt = elt->next)
    {
      /* If statement is known to be undefined after peeling, turn it
	 into unreachable (or trap when debugging experience is supposed
	 to be good).  */
      if (!elt->is_exit
	  && wi::ltu_p (elt->bound, npeeled))
	{
	  gimple_stmt_iterator gsi = gsi_for_stmt (elt->stmt);
	  gcall *stmt = gimple_build_call
	      (builtin_decl_implicit (BUILT_IN_UNREACHABLE), 0);

	  gimple_set_location (stmt, gimple_location (elt->stmt));
	  gsi_insert_before (&gsi, stmt, GSI_NEW_STMT);
	  changed = true;
	  if (dump_file && (dump_flags & TDF_DETAILS))
	    {
	      fprintf (dump_file, "Forced statement unreachable: ");
	      print_gimple_stmt (dump_file, elt->stmt, 0, 0);
	    }
	}
      /* If we know the exit will be taken after peeling, update.  */
      else if (elt->is_exit
	       && wi::leu_p (elt->bound, npeeled))
	{
	  basic_block bb = gimple_bb (elt->stmt);
	  edge exit_edge = EDGE_SUCC (bb, 0);

	  if (dump_file && (dump_flags & TDF_DETAILS))
	    {
	      fprintf (dump_file, "Forced exit to be taken: ");
	      print_gimple_stmt (dump_file, elt->stmt, 0, 0);
	    }
	  if (!loop_exit_edge_p (loop, exit_edge))
	    exit_edge = EDGE_SUCC (bb, 1);
	  gcc_checking_assert (loop_exit_edge_p (loop, exit_edge));
	  gcond *cond_stmt = as_a <gcond *> (elt->stmt);
	  if (exit_edge->flags & EDGE_TRUE_VALUE)
	    gimple_cond_make_true (cond_stmt);
	  else
	    gimple_cond_make_false (cond_stmt);
	  update_stmt (cond_stmt);
	  changed = true;
	}
    }
  return changed;
}

/* Remove all exits that are known to be never taken because of the loop bound
   discovered.  */

static bool
remove_redundant_iv_tests (struct loop *loop)
{
  struct nb_iter_bound *elt;
  bool changed = false;

  if (!loop->any_upper_bound)
    return false;
  for (elt = loop->bounds; elt; elt = elt->next)
    {
      /* Exit is pointless if it won't be taken before loop reaches
	 upper bound.  */
      if (elt->is_exit && loop->any_upper_bound
          && wi::ltu_p (loop->nb_iterations_upper_bound, elt->bound))
	{
	  basic_block bb = gimple_bb (elt->stmt);
	  edge exit_edge = EDGE_SUCC (bb, 0);
	  struct tree_niter_desc niter;

	  if (!loop_exit_edge_p (loop, exit_edge))
	    exit_edge = EDGE_SUCC (bb, 1);

	  /* Only when we know the actual number of iterations, not
	     just a bound, we can remove the exit.  */
	  if (!number_of_iterations_exit (loop, exit_edge,
					  &niter, false, false)
	      || !integer_onep (niter.assumptions)
	      || !integer_zerop (niter.may_be_zero)
	      || !niter.niter
	      || TREE_CODE (niter.niter) != INTEGER_CST
	      || !wi::ltu_p (loop->nb_iterations_upper_bound,
			     wi::to_widest (niter.niter)))
	    continue;
	  
	  if (dump_file && (dump_flags & TDF_DETAILS))
	    {
	      fprintf (dump_file, "Removed pointless exit: ");
	      print_gimple_stmt (dump_file, elt->stmt, 0, 0);
	    }
	  gcond *cond_stmt = as_a <gcond *> (elt->stmt);
	  if (exit_edge->flags & EDGE_TRUE_VALUE)
	    gimple_cond_make_false (cond_stmt);
	  else
	    gimple_cond_make_true (cond_stmt);
	  update_stmt (cond_stmt);
	  changed = true;
	}
    }
  return changed;
}

/* Stores loops that will be unlooped after we process whole loop tree. */
static vec<loop_p> loops_to_unloop;
static vec<int> loops_to_unloop_nunroll;

/* Cancel all fully unrolled loops by putting __builtin_unreachable
   on the latch edge.  
   We do it after all unrolling since unlooping moves basic blocks
   across loop boundaries trashing loop closed SSA form as well
   as SCEV info needed to be intact during unrolling. 

   IRRED_INVALIDATED is used to bookkeep if information about
   irreducible regions may become invalid as a result
   of the transformation.  
   LOOP_CLOSED_SSA_INVALIDATED is used to bookkepp the case
   when we need to go into loop closed SSA form.  */

static void
unloop_loops (bitmap loop_closed_ssa_invalidated,
	      bool *irred_invalidated)
{
  while (loops_to_unloop.length ())
    {
      struct loop *loop = loops_to_unloop.pop ();
      int n_unroll = loops_to_unloop_nunroll.pop ();
      basic_block latch = loop->latch;
      edge latch_edge = loop_latch_edge (loop);
      int flags = latch_edge->flags;
      location_t locus = latch_edge->goto_locus;
      gcall *stmt;
      gimple_stmt_iterator gsi;

      remove_exits_and_undefined_stmts (loop, n_unroll);

      /* Unloop destroys the latch edge.  */
      unloop (loop, irred_invalidated, loop_closed_ssa_invalidated);

      /* Create new basic block for the latch edge destination and wire
	 it in.  */
      stmt = gimple_build_call (builtin_decl_implicit (BUILT_IN_UNREACHABLE), 0);
      latch_edge = make_edge (latch, create_basic_block (NULL, NULL, latch), flags);
      latch_edge->probability = 0;
      latch_edge->count = 0;
      latch_edge->flags |= flags;
      latch_edge->goto_locus = locus;

      latch_edge->dest->loop_father = current_loops->tree_root;
      latch_edge->dest->count = 0;
      latch_edge->dest->frequency = 0;
      set_immediate_dominator (CDI_DOMINATORS, latch_edge->dest, latch_edge->src);

      gsi = gsi_start_bb (latch_edge->dest);
      gsi_insert_after (&gsi, stmt, GSI_NEW_STMT);
    }
  loops_to_unloop.release ();
  loops_to_unloop_nunroll.release ();
}

/* Tries to unroll LOOP completely, i.e. NITER times.
   UL determines which loops we are allowed to unroll.
   EXIT is the exit of the loop that should be eliminated.
   MAXITER specfy bound on number of iterations, -1 if it is
   not known or too large for HOST_WIDE_INT.  The location
   LOCUS corresponding to the loop is used when emitting
   a summary of the unroll to the dump file.  */

static bool
try_unroll_loop_completely (struct loop *loop,
			    edge exit, tree niter,
			    enum unroll_level ul,
			    HOST_WIDE_INT maxiter,
			    location_t locus)
{
<<<<<<< HEAD
  unsigned HOST_WIDE_INT n_unroll, ninsns, max_unroll, unr_insns;
=======
  unsigned HOST_WIDE_INT n_unroll = 0, ninsns, max_unroll, unr_insns;
  gimple cond;
>>>>>>> fddbd019
  struct loop_size size;
  bool n_unroll_found = false;
  edge edge_to_cancel = NULL;
  int report_flags = MSG_OPTIMIZED_LOCATIONS | TDF_RTL | TDF_DETAILS;

  /* See if we proved number of iterations to be low constant.

     EXIT is an edge that will be removed in all but last iteration of 
     the loop.

     EDGE_TO_CACNEL is an edge that will be removed from the last iteration
     of the unrolled sequence and is expected to make the final loop not
     rolling. 

     If the number of execution of loop is determined by standard induction
     variable test, then EXIT and EDGE_TO_CANCEL are the two edges leaving
     from the iv test.  */
  if (tree_fits_uhwi_p (niter))
    {
      n_unroll = tree_to_uhwi (niter);
      n_unroll_found = true;
      edge_to_cancel = EDGE_SUCC (exit->src, 0);
      if (edge_to_cancel == exit)
	edge_to_cancel = EDGE_SUCC (exit->src, 1);
    }
  /* We do not know the number of iterations and thus we can not eliminate
     the EXIT edge.  */
  else
    exit = NULL;

  /* See if we can improve our estimate by using recorded loop bounds.  */
  if (maxiter >= 0
      && (!n_unroll_found || (unsigned HOST_WIDE_INT)maxiter < n_unroll))
    {
      n_unroll = maxiter;
      n_unroll_found = true;
      /* Loop terminates before the IV variable test, so we can not
	 remove it in the last iteration.  */
      edge_to_cancel = NULL;
    }

  if (!n_unroll_found)
    return false;

  max_unroll = PARAM_VALUE (PARAM_MAX_COMPLETELY_PEEL_TIMES);
  if (n_unroll > max_unroll)
    return false;

  if (!edge_to_cancel)
    edge_to_cancel = loop_edge_to_cancel (loop);

  if (n_unroll)
    {
      sbitmap wont_exit;
      edge e;
      unsigned i;
      bool large;
      vec<edge> to_remove = vNULL;
      if (ul == UL_SINGLE_ITER)
	return false;

      large = tree_estimate_loop_size
		 (loop, exit, edge_to_cancel, &size,
		  PARAM_VALUE (PARAM_MAX_COMPLETELY_PEELED_INSNS));
      ninsns = size.overall;
      if (large)
	{
	  if (dump_file && (dump_flags & TDF_DETAILS))
	    fprintf (dump_file, "Not unrolling loop %d: it is too large.\n",
		     loop->num);
	  return false;
	}

      unr_insns = estimated_unrolled_size (&size, n_unroll);
      if (dump_file && (dump_flags & TDF_DETAILS))
	{
	  fprintf (dump_file, "  Loop size: %d\n", (int) ninsns);
	  fprintf (dump_file, "  Estimated size after unrolling: %d\n",
		   (int) unr_insns);
	}

      /* If the code is going to shrink, we don't need to be extra cautious
	 on guessing if the unrolling is going to be profitable.  */
      if (unr_insns
	  /* If there is IV variable that will become constant, we save
	     one instruction in the loop prologue we do not account
	     otherwise.  */
	  <= ninsns + (size.constant_iv != false))
	;
      /* We unroll only inner loops, because we do not consider it profitable
	 otheriwse.  We still can cancel loopback edge of not rolling loop;
	 this is always a good idea.  */
      else if (ul == UL_NO_GROWTH)
	{
	  if (dump_file && (dump_flags & TDF_DETAILS))
	    fprintf (dump_file, "Not unrolling loop %d: size would grow.\n",
		     loop->num);
	  return false;
	}
      /* Outer loops tend to be less interesting candidates for complette
	 unrolling unless we can do a lot of propagation into the inner loop
	 body.  For now we disable outer loop unrolling when the code would
	 grow.  */
      else if (loop->inner)
	{
	  if (dump_file && (dump_flags & TDF_DETAILS))
	    fprintf (dump_file, "Not unrolling loop %d: "
		     "it is not innermost and code would grow.\n",
		     loop->num);
	  return false;
	}
      /* If there is call on a hot path through the loop, then
	 there is most probably not much to optimize.  */
      else if (size.num_non_pure_calls_on_hot_path)
	{
	  if (dump_file && (dump_flags & TDF_DETAILS))
	    fprintf (dump_file, "Not unrolling loop %d: "
		     "contains call and code would grow.\n",
		     loop->num);
	  return false;
	}
      /* If there is pure/const call in the function, then we
	 can still optimize the unrolled loop body if it contains
	 some other interesting code than the calls and code
	 storing or cumulating the return value.  */
      else if (size.num_pure_calls_on_hot_path
	       /* One IV increment, one test, one ivtmp store
		  and one useful stmt.  That is about minimal loop
		  doing pure call.  */
	       && (size.non_call_stmts_on_hot_path
		   <= 3 + size.num_pure_calls_on_hot_path))
	{
	  if (dump_file && (dump_flags & TDF_DETAILS))
	    fprintf (dump_file, "Not unrolling loop %d: "
		     "contains just pure calls and code would grow.\n",
		     loop->num);
	  return false;
	}
      /* Complette unrolling is major win when control flow is removed and
	 one big basic block is created.  If the loop contains control flow
	 the optimization may still be a win because of eliminating the loop
	 overhead but it also may blow the branch predictor tables.
	 Limit number of branches on the hot path through the peeled
	 sequence.  */
      else if (size.num_branches_on_hot_path * (int)n_unroll
	       > PARAM_VALUE (PARAM_MAX_PEEL_BRANCHES))
	{
	  if (dump_file && (dump_flags & TDF_DETAILS))
	    fprintf (dump_file, "Not unrolling loop %d: "
		     " number of branches on hot path in the unrolled sequence"
		     " reach --param max-peel-branches limit.\n",
		     loop->num);
	  return false;
	}
      else if (unr_insns
	       > (unsigned) PARAM_VALUE (PARAM_MAX_COMPLETELY_PEELED_INSNS))
	{
	  if (dump_file && (dump_flags & TDF_DETAILS))
	    fprintf (dump_file, "Not unrolling loop %d: "
		     "(--param max-completely-peeled-insns limit reached).\n",
		     loop->num);
	  return false;
	}
      dump_printf_loc (report_flags, locus,
                       "loop turned into non-loop; it never loops.\n");

      initialize_original_copy_tables ();
      wont_exit = sbitmap_alloc (n_unroll + 1);
      bitmap_ones (wont_exit);
      bitmap_clear_bit (wont_exit, 0);

      if (!gimple_duplicate_loop_to_header_edge (loop, loop_preheader_edge (loop),
						 n_unroll, wont_exit,
						 exit, &to_remove,
						 DLTHE_FLAG_UPDATE_FREQ
						 | DLTHE_FLAG_COMPLETTE_PEEL))
	{
          free_original_copy_tables ();
	  free (wont_exit);
	  if (dump_file && (dump_flags & TDF_DETAILS))
	    fprintf (dump_file, "Failed to duplicate the loop\n");
	  return false;
	}

      FOR_EACH_VEC_ELT (to_remove, i, e)
	{
	  bool ok = remove_path (e);
	  gcc_assert (ok);
	}

      to_remove.release ();
      free (wont_exit);
      free_original_copy_tables ();
    }


  /* Remove the conditional from the last copy of the loop.  */
  if (edge_to_cancel)
    {
      gcond *cond = as_a <gcond *> (last_stmt (edge_to_cancel->src));
      if (edge_to_cancel->flags & EDGE_TRUE_VALUE)
	gimple_cond_make_false (cond);
      else
	gimple_cond_make_true (cond);
      update_stmt (cond);
      /* Do not remove the path. Doing so may remove outer loop
	 and confuse bookkeeping code in tree_unroll_loops_completelly.  */
    }

  /* Store the loop for later unlooping and exit removal.  */
  loops_to_unloop.safe_push (loop);
  loops_to_unloop_nunroll.safe_push (n_unroll);

  if (dump_enabled_p ())
    {
      if (!n_unroll)
        dump_printf_loc (MSG_OPTIMIZED_LOCATIONS | TDF_DETAILS, locus,
                         "loop turned into non-loop; it never loops\n");
      else
        {
          dump_printf_loc (MSG_OPTIMIZED_LOCATIONS | TDF_DETAILS, locus,
                           "loop with %d iterations completely unrolled",
			   (int) (n_unroll + 1));
          if (profile_info)
            dump_printf (MSG_OPTIMIZED_LOCATIONS | TDF_DETAILS,
                         " (header execution count %d)",
                         (int)loop->header->count);
          dump_printf (MSG_OPTIMIZED_LOCATIONS | TDF_DETAILS, "\n");
        }
    }

  if (dump_file && (dump_flags & TDF_DETAILS))
    {
      if (exit)
        fprintf (dump_file, "Exit condition of peeled iterations was "
		 "eliminated.\n");
      if (edge_to_cancel)
        fprintf (dump_file, "Last iteration exit edge was proved true.\n");
      else
        fprintf (dump_file, "Latch of last iteration was marked by "
		 "__builtin_unreachable ().\n");
    }

  return true;
}

/* Return number of instructions after peeling.  */
static unsigned HOST_WIDE_INT
estimated_peeled_sequence_size (struct loop_size *size,
			        unsigned HOST_WIDE_INT npeel)
{
  return MAX (npeel * (HOST_WIDE_INT) (size->overall
			     	       - size->eliminated_by_peeling), 1);
}

/* If the loop is expected to iterate N times and is
   small enough, duplicate the loop body N+1 times before
   the loop itself.  This way the hot path will never
   enter the loop.  
   Parameters are the same as for try_unroll_loops_completely */

static bool
try_peel_loop (struct loop *loop,
	       edge exit, tree niter,
	       HOST_WIDE_INT maxiter)
{
  int npeel;
  struct loop_size size;
  int peeled_size;
  sbitmap wont_exit;
  unsigned i;
  vec<edge> to_remove = vNULL;
  edge e;

  /* If the iteration bound is known and large, then we can safely eliminate
     the check in peeled copies.  */
  if (TREE_CODE (niter) != INTEGER_CST)
    exit = NULL;

  if (!flag_peel_loops || PARAM_VALUE (PARAM_MAX_PEEL_TIMES) <= 0)
    return false;

  /* Peel only innermost loops.  */
  if (loop->inner)
    {
      if (dump_file)
        fprintf (dump_file, "Not peeling: outer loop\n");
      return false;
    }

  if (!optimize_loop_for_speed_p (loop))
    {
      if (dump_file)
        fprintf (dump_file, "Not peeling: cold loop\n");
      return false;
    }

  /* Check if there is an estimate on the number of iterations.  */
  npeel = estimated_loop_iterations_int (loop);
  if (npeel < 0)
    {
      if (dump_file)
        fprintf (dump_file, "Not peeling: number of iterations is not "
	         "estimated\n");
      return false;
    }
  if (maxiter >= 0 && maxiter <= npeel)
    {
      if (dump_file)
        fprintf (dump_file, "Not peeling: upper bound is known so can "
		 "unroll complettely\n");
      return false;
    }

  /* We want to peel estimated number of iterations + 1 (so we never
     enter the loop on quick path).  Check against PARAM_MAX_PEEL_TIMES
     and be sure to avoid overflows.  */
  if (npeel > PARAM_VALUE (PARAM_MAX_PEEL_TIMES) - 1)
    {
      if (dump_file)
        fprintf (dump_file, "Not peeling: rolls too much "
		 "(%i + 1 > --param max-peel-times)\n", npeel);
      return false;
    }
  npeel++;

  /* Check peeled loops size.  */
  tree_estimate_loop_size (loop, exit, NULL, &size,
			   PARAM_VALUE (PARAM_MAX_PEELED_INSNS));
  if ((peeled_size = estimated_peeled_sequence_size (&size, npeel))
      > PARAM_VALUE (PARAM_MAX_PEELED_INSNS))
    {
      if (dump_file)
        fprintf (dump_file, "Not peeling: peeled sequence size is too large "
		 "(%i insns > --param max-peel-insns)", peeled_size);
      return false;
    }

  /* Duplicate possibly eliminating the exits.  */
  initialize_original_copy_tables ();
  wont_exit = sbitmap_alloc (npeel + 1);
  bitmap_ones (wont_exit);
  bitmap_clear_bit (wont_exit, 0);
  if (!gimple_duplicate_loop_to_header_edge (loop, loop_preheader_edge (loop),
					     npeel, wont_exit,
					     exit, &to_remove,
					     DLTHE_FLAG_UPDATE_FREQ
					     | DLTHE_FLAG_COMPLETTE_PEEL))
    {
      free_original_copy_tables ();
      free (wont_exit);
      return false;
    }
  FOR_EACH_VEC_ELT (to_remove, i, e)
    {
      bool ok = remove_path (e);
      gcc_assert (ok);
    }
  free (wont_exit);
  free_original_copy_tables ();
  if (dump_file && (dump_flags & TDF_DETAILS))
    {
      fprintf (dump_file, "Peeled loop %d, %i times.\n",
	       loop->num, npeel);
    }
  if (loop->any_upper_bound)
    loop->nb_iterations_upper_bound -= npeel;
  loop->nb_iterations_estimate = 0;
  /* Make sure to mark loop cold so we do not try to peel it more.  */
  scale_loop_profile (loop, 1, 0);
  loop->header->count = 0;
  return true;
}
/* Adds a canonical induction variable to LOOP if suitable.
   CREATE_IV is true if we may create a new iv.  UL determines
   which loops we are allowed to completely unroll.  If TRY_EVAL is true, we try
   to determine the number of iterations of a loop by direct evaluation.
   Returns true if cfg is changed.   */

static bool
canonicalize_loop_induction_variables (struct loop *loop,
				       bool create_iv, enum unroll_level ul,
				       bool try_eval)
{
  edge exit = NULL;
  tree niter;
  HOST_WIDE_INT maxiter;
  bool modified = false;
  location_t locus = UNKNOWN_LOCATION;

  niter = number_of_latch_executions (loop);
  exit = single_exit (loop);
  if (TREE_CODE (niter) == INTEGER_CST)
    locus = gimple_location (last_stmt (exit->src));
  else
    {
      /* If the loop has more than one exit, try checking all of them
	 for # of iterations determinable through scev.  */
      if (!exit)
	niter = find_loop_niter (loop, &exit);

      /* Finally if everything else fails, try brute force evaluation.  */
      if (try_eval
	  && (chrec_contains_undetermined (niter)
	      || TREE_CODE (niter) != INTEGER_CST))
	niter = find_loop_niter_by_eval (loop, &exit);

      if (exit)
        locus = gimple_location (last_stmt (exit->src));

      if (TREE_CODE (niter) != INTEGER_CST)
	exit = NULL;
    }

  /* We work exceptionally hard here to estimate the bound
     by find_loop_niter_by_eval.  Be sure to keep it for future.  */
  if (niter && TREE_CODE (niter) == INTEGER_CST)
    {
      record_niter_bound (loop, wi::to_widest (niter),
			  exit == single_likely_exit (loop), true);
    }

  /* Force re-computation of loop bounds so we can remove redundant exits.  */
  maxiter = max_loop_iterations_int (loop);

  if (dump_file && (dump_flags & TDF_DETAILS)
      && TREE_CODE (niter) == INTEGER_CST)
    {
      fprintf (dump_file, "Loop %d iterates ", loop->num);
      print_generic_expr (dump_file, niter, TDF_SLIM);
      fprintf (dump_file, " times.\n");
    }
  if (dump_file && (dump_flags & TDF_DETAILS)
      && maxiter >= 0)
    {
      fprintf (dump_file, "Loop %d iterates at most %i times.\n", loop->num,
	       (int)maxiter);
    }

  /* Remove exits that are known to be never taken based on loop bound.
     Needs to be called after compilation of max_loop_iterations_int that
     populates the loop bounds.  */
  modified |= remove_redundant_iv_tests (loop);

  if (try_unroll_loop_completely (loop, exit, niter, ul, maxiter, locus))
    return true;

  if (create_iv
      && niter && !chrec_contains_undetermined (niter)
      && exit && just_once_each_iteration_p (loop, exit->src))
    create_canonical_iv (loop, exit, niter);

  if (ul == UL_ALL)
    modified |= try_peel_loop (loop, exit, niter, maxiter);

  return modified;
}

/* The main entry point of the pass.  Adds canonical induction variables
   to the suitable loops.  */

unsigned int
canonicalize_induction_variables (void)
{
  struct loop *loop;
  bool changed = false;
  bool irred_invalidated = false;
  bitmap loop_closed_ssa_invalidated = BITMAP_ALLOC (NULL);

  free_numbers_of_iterations_estimates ();
  estimate_numbers_of_iterations ();

  FOR_EACH_LOOP (loop, LI_FROM_INNERMOST)
    {
      changed |= canonicalize_loop_induction_variables (loop,
							true, UL_SINGLE_ITER,
							true);
    }
  gcc_assert (!need_ssa_update_p (cfun));

  unloop_loops (loop_closed_ssa_invalidated, &irred_invalidated);
  if (irred_invalidated
      && loops_state_satisfies_p (LOOPS_HAVE_MARKED_IRREDUCIBLE_REGIONS))
    mark_irreducible_loops ();

  /* Clean up the information about numbers of iterations, since brute force
     evaluation could reveal new information.  */
  scev_reset ();

  if (!bitmap_empty_p (loop_closed_ssa_invalidated))
    {
      gcc_checking_assert (loops_state_satisfies_p (LOOP_CLOSED_SSA));
      rewrite_into_loop_closed_ssa (NULL, TODO_update_ssa);
    }
  BITMAP_FREE (loop_closed_ssa_invalidated);

  if (changed)
    return TODO_cleanup_cfg;
  return 0;
}

/* Propagate VAL into all uses of SSA_NAME.  */

static void
propagate_into_all_uses (tree ssa_name, tree val)
{
  imm_use_iterator iter;
  gimple use_stmt;

  FOR_EACH_IMM_USE_STMT (use_stmt, iter, ssa_name)
    {
      gimple_stmt_iterator use_stmt_gsi = gsi_for_stmt (use_stmt);
      use_operand_p use;

      FOR_EACH_IMM_USE_ON_STMT (use, iter)
	SET_USE (use, val);

      if (is_gimple_assign (use_stmt)
	  && get_gimple_rhs_class (gimple_assign_rhs_code (use_stmt))
	     == GIMPLE_SINGLE_RHS)
	{
	  tree rhs = gimple_assign_rhs1 (use_stmt);

	  if (TREE_CODE (rhs) == ADDR_EXPR)
	    recompute_tree_invariant_for_addr_expr (rhs);
	}

      fold_stmt_inplace (&use_stmt_gsi);
      update_stmt (use_stmt);
      maybe_clean_or_replace_eh_stmt (use_stmt, use_stmt);
    }
}

/* Propagate constant SSA_NAMEs defined in basic block BB.  */

static void
propagate_constants_for_unrolling (basic_block bb)
{
  /* Look for degenerate PHI nodes with constant argument.  */
  for (gphi_iterator gsi = gsi_start_phis (bb); !gsi_end_p (gsi); )
    {
      gphi *phi = gsi.phi ();
      tree result = gimple_phi_result (phi);
      tree arg = gimple_phi_arg_def (phi, 0);

      if (gimple_phi_num_args (phi) == 1 && TREE_CODE (arg) == INTEGER_CST)
	{
	  propagate_into_all_uses (result, arg);
	  gsi_remove (&gsi, true);
	  release_ssa_name (result);
	}
      else
	gsi_next (&gsi);
    }

  /* Look for assignments to SSA names with constant RHS.  */
  for (gimple_stmt_iterator gsi = gsi_start_bb (bb); !gsi_end_p (gsi); )
    {
      gimple stmt = gsi_stmt (gsi);
      tree lhs;

      if (is_gimple_assign (stmt)
	  && gimple_assign_rhs_code (stmt) == INTEGER_CST
	  && (lhs = gimple_assign_lhs (stmt), TREE_CODE (lhs) == SSA_NAME)
	  && !SSA_NAME_OCCURS_IN_ABNORMAL_PHI (lhs))
	{
	  propagate_into_all_uses (lhs, gimple_assign_rhs1 (stmt));
	  gsi_remove (&gsi, true);
	  release_ssa_name (lhs);
	}
      else
	gsi_next (&gsi);
    }
}

/* Process loops from innermost to outer, stopping at the innermost
   loop we unrolled.  */

static bool
tree_unroll_loops_completely_1 (bool may_increase_size, bool unroll_outer,
				vec<loop_p, va_heap>& father_stack,
				struct loop *loop)
{
  struct loop *loop_father;
  bool changed = false;
  struct loop *inner;
  enum unroll_level ul;

  /* Process inner loops first.  */
  for (inner = loop->inner; inner != NULL; inner = inner->next)
    changed |= tree_unroll_loops_completely_1 (may_increase_size,
					       unroll_outer, father_stack,
					       inner);
 
  /* If we changed an inner loop we cannot process outer loops in this
     iteration because SSA form is not up-to-date.  Continue with
     siblings of outer loops instead.  */
  if (changed)
    return true;

  /* Don't unroll #pragma omp simd loops until the vectorizer
     attempts to vectorize those.  */
  if (loop->force_vectorize)
    return false;

  /* Try to unroll this loop.  */
  loop_father = loop_outer (loop);
  if (!loop_father)
    return false;

  if (may_increase_size && optimize_loop_nest_for_speed_p (loop)
      /* Unroll outermost loops only if asked to do so or they do
	 not cause code growth.  */
      && (unroll_outer || loop_outer (loop_father)))
    ul = UL_ALL;
  else
    ul = UL_NO_GROWTH;

  if (canonicalize_loop_induction_variables
        (loop, false, ul, !flag_tree_loop_ivcanon))
    {
      /* If we'll continue unrolling, we need to propagate constants
	 within the new basic blocks to fold away induction variable
	 computations; otherwise, the size might blow up before the
	 iteration is complete and the IR eventually cleaned up.  */
      if (loop_outer (loop_father) && !loop_father->aux)
	{
	  father_stack.safe_push (loop_father);
	  loop_father->aux = loop_father;
	}

      return true;
    }

  return false;
}

/* Unroll LOOPS completely if they iterate just few times.  Unless
   MAY_INCREASE_SIZE is true, perform the unrolling only if the
   size of the code does not increase.  */

unsigned int
tree_unroll_loops_completely (bool may_increase_size, bool unroll_outer)
{
  auto_vec<loop_p, 16> father_stack;
  bool changed;
  int iteration = 0;
  bool irred_invalidated = false;

  do
    {
      changed = false;
      bitmap loop_closed_ssa_invalidated = NULL;

      if (loops_state_satisfies_p (LOOP_CLOSED_SSA))
	loop_closed_ssa_invalidated = BITMAP_ALLOC (NULL);

      free_numbers_of_iterations_estimates ();
      estimate_numbers_of_iterations ();

      changed = tree_unroll_loops_completely_1 (may_increase_size,
						unroll_outer, father_stack,
						current_loops->tree_root);
      if (changed)
	{
	  struct loop **iter;
	  unsigned i;

	  /* Be sure to skip unlooped loops while procesing father_stack
	     array.  */
	  FOR_EACH_VEC_ELT (loops_to_unloop, i, iter)
	    (*iter)->aux = NULL;
	  FOR_EACH_VEC_ELT (father_stack, i, iter)
	    if (!(*iter)->aux)
	      *iter = NULL;
          unloop_loops (loop_closed_ssa_invalidated, &irred_invalidated);

	  /* We can not use TODO_update_ssa_no_phi because VOPS gets confused.  */
	  if (loop_closed_ssa_invalidated
	      && !bitmap_empty_p (loop_closed_ssa_invalidated))
            rewrite_into_loop_closed_ssa (loop_closed_ssa_invalidated,
					  TODO_update_ssa);
	  else
	    update_ssa (TODO_update_ssa);

	  /* Propagate the constants within the new basic blocks.  */
	  FOR_EACH_VEC_ELT (father_stack, i, iter)
	    if (*iter)
	      {
		unsigned j;
		basic_block *body = get_loop_body_in_dom_order (*iter);
		for (j = 0; j < (*iter)->num_nodes; j++)
		  propagate_constants_for_unrolling (body[j]);
		free (body);
		(*iter)->aux = NULL;
	      }
	  father_stack.truncate (0);

	  /* This will take care of removing completely unrolled loops
	     from the loop structures so we can continue unrolling now
	     innermost loops.  */
	  if (cleanup_tree_cfg ())
	    update_ssa (TODO_update_ssa_only_virtuals);

	  /* Clean up the information about numbers of iterations, since
	     complete unrolling might have invalidated it.  */
	  scev_reset ();
#ifdef ENABLE_CHECKING
	  if (loops_state_satisfies_p (LOOP_CLOSED_SSA))
	    verify_loop_closed_ssa (true);
#endif
	}
      if (loop_closed_ssa_invalidated)
        BITMAP_FREE (loop_closed_ssa_invalidated);
    }
  while (changed
	 && ++iteration <= PARAM_VALUE (PARAM_MAX_UNROLL_ITERATIONS));

  father_stack.release ();

  if (irred_invalidated
      && loops_state_satisfies_p (LOOPS_HAVE_MARKED_IRREDUCIBLE_REGIONS))
    mark_irreducible_loops ();

  return 0;
}

/* Canonical induction variable creation pass.  */

namespace {

const pass_data pass_data_iv_canon =
{
  GIMPLE_PASS, /* type */
  "ivcanon", /* name */
  OPTGROUP_LOOP, /* optinfo_flags */
  TV_TREE_LOOP_IVCANON, /* tv_id */
  ( PROP_cfg | PROP_ssa ), /* properties_required */
  0, /* properties_provided */
  0, /* properties_destroyed */
  0, /* todo_flags_start */
  0, /* todo_flags_finish */
};

class pass_iv_canon : public gimple_opt_pass
{
public:
  pass_iv_canon (gcc::context *ctxt)
    : gimple_opt_pass (pass_data_iv_canon, ctxt)
  {}

  /* opt_pass methods: */
  virtual bool gate (function *) { return flag_tree_loop_ivcanon != 0; }
  virtual unsigned int execute (function *fun);

}; // class pass_iv_canon

unsigned int
pass_iv_canon::execute (function *fun)
{
  if (number_of_loops (fun) <= 1)
    return 0;

  return canonicalize_induction_variables ();
}

} // anon namespace

gimple_opt_pass *
make_pass_iv_canon (gcc::context *ctxt)
{
  return new pass_iv_canon (ctxt);
}

/* Complete unrolling of loops.  */

namespace {

const pass_data pass_data_complete_unroll =
{
  GIMPLE_PASS, /* type */
  "cunroll", /* name */
  OPTGROUP_LOOP, /* optinfo_flags */
  TV_COMPLETE_UNROLL, /* tv_id */
  ( PROP_cfg | PROP_ssa ), /* properties_required */
  0, /* properties_provided */
  0, /* properties_destroyed */
  0, /* todo_flags_start */
  0, /* todo_flags_finish */
};

class pass_complete_unroll : public gimple_opt_pass
{
public:
  pass_complete_unroll (gcc::context *ctxt)
    : gimple_opt_pass (pass_data_complete_unroll, ctxt)
  {}

  /* opt_pass methods: */
  virtual unsigned int execute (function *);

}; // class pass_complete_unroll

unsigned int
pass_complete_unroll::execute (function *fun)
{
  if (number_of_loops (fun) <= 1)
    return 0;

  return tree_unroll_loops_completely (flag_unroll_loops
				       || flag_peel_loops
				       || optimize >= 3, true);
}

} // anon namespace

gimple_opt_pass *
make_pass_complete_unroll (gcc::context *ctxt)
{
  return new pass_complete_unroll (ctxt);
}

/* Complete unrolling of inner loops.  */

namespace {

const pass_data pass_data_complete_unrolli =
{
  GIMPLE_PASS, /* type */
  "cunrolli", /* name */
  OPTGROUP_LOOP, /* optinfo_flags */
  TV_COMPLETE_UNROLL, /* tv_id */
  ( PROP_cfg | PROP_ssa ), /* properties_required */
  0, /* properties_provided */
  0, /* properties_destroyed */
  0, /* todo_flags_start */
  0, /* todo_flags_finish */
};

class pass_complete_unrolli : public gimple_opt_pass
{
public:
  pass_complete_unrolli (gcc::context *ctxt)
    : gimple_opt_pass (pass_data_complete_unrolli, ctxt)
  {}

  /* opt_pass methods: */
  virtual bool gate (function *) { return optimize >= 2; }
  virtual unsigned int execute (function *);

}; // class pass_complete_unrolli

unsigned int
pass_complete_unrolli::execute (function *fun)
{
  unsigned ret = 0;

  loop_optimizer_init (LOOPS_NORMAL
		       | LOOPS_HAVE_RECORDED_EXITS);
  if (number_of_loops (fun) > 1)
    {
      scev_initialize ();
      ret = tree_unroll_loops_completely (optimize >= 3, false);
      free_numbers_of_iterations_estimates ();
      scev_finalize ();
    }
  loop_optimizer_finalize ();

  return ret;
}

} // anon namespace

gimple_opt_pass *
make_pass_complete_unrolli (gcc::context *ctxt)
{
  return new pass_complete_unrolli (ctxt);
}

<|MERGE_RESOLUTION|>--- conflicted
+++ resolved
@@ -677,12 +677,7 @@
 			    HOST_WIDE_INT maxiter,
 			    location_t locus)
 {
-<<<<<<< HEAD
-  unsigned HOST_WIDE_INT n_unroll, ninsns, max_unroll, unr_insns;
-=======
   unsigned HOST_WIDE_INT n_unroll = 0, ninsns, max_unroll, unr_insns;
-  gimple cond;
->>>>>>> fddbd019
   struct loop_size size;
   bool n_unroll_found = false;
   edge edge_to_cancel = NULL;
