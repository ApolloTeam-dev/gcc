/* Handle the hair of processing (but not expanding) inline functions.
   Also manage function and variable name overloading.
   Copyright (C) 1987, 1989, 1992, 1993, 1994, 1995, 1996, 1997, 1998,
   1999, 2000, 2001, 2002, 2003, 2004, 2005, 2007, 2008, 2009
   Free Software Foundation, Inc.
   Contributed by Michael Tiemann (tiemann@cygnus.com)

This file is part of GCC.

GCC is free software; you can redistribute it and/or modify
it under the terms of the GNU General Public License as published by
the Free Software Foundation; either version 3, or (at your option)
any later version.

GCC is distributed in the hope that it will be useful,
but WITHOUT ANY WARRANTY; without even the implied warranty of
MERCHANTABILITY or FITNESS FOR A PARTICULAR PURPOSE.  See the
GNU General Public License for more details.

You should have received a copy of the GNU General Public License
along with GCC; see the file COPYING3.  If not see
<http://www.gnu.org/licenses/>.  */


/* Handle method declarations.  */
#include "config.h"
#include "system.h"
#include "coretypes.h"
#include "tm.h"
#include "tree.h"
#include "cp-tree.h"
#include "output.h"
#include "flags.h"
#include "toplev.h"
#include "tm_p.h"
#include "target.h"
#include "tree-pass.h"
#include "diagnostic.h"
#include "cgraph.h"
#include "gimple.h"

/* Various flags to control the mangling process.  */

enum mangling_flags
{
  /* No flags.  */
  mf_none = 0,
  /* The thing we are presently mangling is part of a template type,
     rather than a fully instantiated type.  Therefore, we may see
     complex expressions where we would normally expect to see a
     simple integer constant.  */
  mf_maybe_uninstantiated = 1,
  /* When mangling a numeric value, use the form `_XX_' (instead of
     just `XX') if the value has more than one digit.  */
  mf_use_underscores_around_value = 2
};

typedef enum mangling_flags mangling_flags;

static void do_build_copy_assign (tree);
static void do_build_copy_constructor (tree);
static tree make_alias_for_thunk (tree);

/* Called once to initialize method.c.  */

void
init_method (void)
{
  init_mangle ();
}

/* Return a this or result adjusting thunk to FUNCTION.  THIS_ADJUSTING
   indicates whether it is a this or result adjusting thunk.
   FIXED_OFFSET and VIRTUAL_OFFSET indicate how to do the adjustment
   (see thunk_adjust).  VIRTUAL_OFFSET can be NULL, but FIXED_OFFSET
   never is.  VIRTUAL_OFFSET is the /index/ into the vtable for this
   adjusting thunks, we scale it to a byte offset. For covariant
   thunks VIRTUAL_OFFSET is the virtual binfo.  You must post process
   the returned thunk with finish_thunk.  */

tree
make_thunk (tree function, bool this_adjusting,
	    tree fixed_offset, tree virtual_offset)
{
  HOST_WIDE_INT d;
  tree thunk;

  gcc_assert (TREE_CODE (function) == FUNCTION_DECL);
  /* We can have this thunks to covariant thunks, but not vice versa.  */
  gcc_assert (!DECL_THIS_THUNK_P (function));
  gcc_assert (!DECL_RESULT_THUNK_P (function) || this_adjusting);

  /* Scale the VIRTUAL_OFFSET to be in terms of bytes.  */
  if (this_adjusting && virtual_offset)
    virtual_offset
      = size_binop (MULT_EXPR,
		    virtual_offset,
		    convert (ssizetype,
			     TYPE_SIZE_UNIT (vtable_entry_type)));

  d = tree_low_cst (fixed_offset, 0);

  /* See if we already have the thunk in question.  For this_adjusting
     thunks VIRTUAL_OFFSET will be an INTEGER_CST, for covariant thunks it
     will be a BINFO.  */
  for (thunk = DECL_THUNKS (function); thunk; thunk = DECL_CHAIN (thunk))
    if (DECL_THIS_THUNK_P (thunk) == this_adjusting
	&& THUNK_FIXED_OFFSET (thunk) == d
	&& !virtual_offset == !THUNK_VIRTUAL_OFFSET (thunk)
	&& (!virtual_offset
	    || (this_adjusting
		? tree_int_cst_equal (THUNK_VIRTUAL_OFFSET (thunk),
				      virtual_offset)
		: THUNK_VIRTUAL_OFFSET (thunk) == virtual_offset)))
      return thunk;

  /* All thunks must be created before FUNCTION is actually emitted;
     the ABI requires that all thunks be emitted together with the
     function to which they transfer control.  */
  gcc_assert (!TREE_ASM_WRITTEN (function));
  /* Likewise, we can only be adding thunks to a function declared in
     the class currently being laid out.  */
  gcc_assert (TYPE_SIZE (DECL_CONTEXT (function))
	      && TYPE_BEING_DEFINED (DECL_CONTEXT (function)));

  thunk = build_decl (DECL_SOURCE_LOCATION (function),
		      FUNCTION_DECL, NULL_TREE, TREE_TYPE (function));
  DECL_LANG_SPECIFIC (thunk) = DECL_LANG_SPECIFIC (function);
  cxx_dup_lang_specific_decl (thunk);
  DECL_THUNKS (thunk) = NULL_TREE;

  DECL_CONTEXT (thunk) = DECL_CONTEXT (function);
  TREE_READONLY (thunk) = TREE_READONLY (function);
  TREE_THIS_VOLATILE (thunk) = TREE_THIS_VOLATILE (function);
  TREE_PUBLIC (thunk) = TREE_PUBLIC (function);
  SET_DECL_THUNK_P (thunk, this_adjusting);
  THUNK_TARGET (thunk) = function;
  THUNK_FIXED_OFFSET (thunk) = d;
  THUNK_VIRTUAL_OFFSET (thunk) = virtual_offset;
  THUNK_ALIAS (thunk) = NULL_TREE;

  /* The thunk itself is not a constructor or destructor, even if
     the thing it is thunking to is.  */
  DECL_INTERFACE_KNOWN (thunk) = 1;
  DECL_NOT_REALLY_EXTERN (thunk) = 1;
  DECL_SAVED_FUNCTION_DATA (thunk) = NULL;
  DECL_DESTRUCTOR_P (thunk) = 0;
  DECL_CONSTRUCTOR_P (thunk) = 0;
  DECL_EXTERNAL (thunk) = 1;
  DECL_ARTIFICIAL (thunk) = 1;
  /* The THUNK is not a pending inline, even if the FUNCTION is.  */
  DECL_PENDING_INLINE_P (thunk) = 0;
  DECL_DECLARED_INLINE_P (thunk) = 0;
  /* Nor is it a template instantiation.  */
  DECL_USE_TEMPLATE (thunk) = 0;
  DECL_TEMPLATE_INFO (thunk) = NULL;

  /* Add it to the list of thunks associated with FUNCTION.  */
  DECL_CHAIN (thunk) = DECL_THUNKS (function);
  DECL_THUNKS (function) = thunk;

  return thunk;
}

/* Finish THUNK, a thunk decl.  */

void
finish_thunk (tree thunk)
{
  tree function, name;
  tree fixed_offset = ssize_int (THUNK_FIXED_OFFSET (thunk));
  tree virtual_offset = THUNK_VIRTUAL_OFFSET (thunk);

  gcc_assert (!DECL_NAME (thunk) && DECL_THUNK_P (thunk));
  if (virtual_offset && DECL_RESULT_THUNK_P (thunk))
    virtual_offset = BINFO_VPTR_FIELD (virtual_offset);
  function = THUNK_TARGET (thunk);
  name = mangle_thunk (function, DECL_THIS_THUNK_P (thunk),
		       fixed_offset, virtual_offset);

  /* We can end up with declarations of (logically) different
     covariant thunks, that do identical adjustments.  The two thunks
     will be adjusting between within different hierarchies, which
     happen to have the same layout.  We must nullify one of them to
     refer to the other.  */
  if (DECL_RESULT_THUNK_P (thunk))
    {
      tree cov_probe;

      for (cov_probe = DECL_THUNKS (function);
	   cov_probe; cov_probe = DECL_CHAIN (cov_probe))
	if (DECL_NAME (cov_probe) == name)
	  {
	    gcc_assert (!DECL_THUNKS (thunk));
	    THUNK_ALIAS (thunk) = (THUNK_ALIAS (cov_probe)
				   ? THUNK_ALIAS (cov_probe) : cov_probe);
	    break;
	  }
    }

  DECL_NAME (thunk) = name;
  SET_DECL_ASSEMBLER_NAME (thunk, name);
}

static GTY (()) int thunk_labelno;

/* Create a static alias to target.  */

tree
make_alias_for (tree target, tree newid)
{
  tree alias = build_decl (DECL_SOURCE_LOCATION (target),
			   TREE_CODE (target), newid, TREE_TYPE (target));
  DECL_LANG_SPECIFIC (alias) = DECL_LANG_SPECIFIC (target);
  cxx_dup_lang_specific_decl (alias);
  DECL_CONTEXT (alias) = NULL;
  TREE_READONLY (alias) = TREE_READONLY (target);
  TREE_THIS_VOLATILE (alias) = TREE_THIS_VOLATILE (target);
  TREE_PUBLIC (alias) = 0;
  DECL_INTERFACE_KNOWN (alias) = 1;
  if (DECL_LANG_SPECIFIC (alias))
    {
      DECL_NOT_REALLY_EXTERN (alias) = 1;
      DECL_USE_TEMPLATE (alias) = 0;
      DECL_TEMPLATE_INFO (alias) = NULL;
    }
  DECL_EXTERNAL (alias) = 0;
  DECL_ARTIFICIAL (alias) = 1;
  DECL_TEMPLATE_INSTANTIATED (alias) = 0;
  if (TREE_CODE (alias) == FUNCTION_DECL)
    {
      DECL_SAVED_FUNCTION_DATA (alias) = NULL;
      DECL_DESTRUCTOR_P (alias) = 0;
      DECL_CONSTRUCTOR_P (alias) = 0;
      DECL_PENDING_INLINE_P (alias) = 0;
      DECL_DECLARED_INLINE_P (alias) = 0;
      DECL_INITIAL (alias) = error_mark_node;
      DECL_ARGUMENTS (alias) = copy_list (DECL_ARGUMENTS (target));
    }
  else
    TREE_STATIC (alias) = 1;
  TREE_ADDRESSABLE (alias) = 1;
  TREE_USED (alias) = 1;
  SET_DECL_ASSEMBLER_NAME (alias, DECL_NAME (alias));
  TREE_SYMBOL_REFERENCED (DECL_ASSEMBLER_NAME (alias)) = 1;
  return alias;
}

static tree
make_alias_for_thunk (tree function)
{
  tree alias;
  char buf[256];

  ASM_GENERATE_INTERNAL_LABEL (buf, "LTHUNK", thunk_labelno);
  thunk_labelno++;

  alias = make_alias_for (function, get_identifier (buf));

  if (!flag_syntax_only)
    {
      bool ok = cgraph_same_body_alias (alias, function);
      DECL_ASSEMBLER_NAME (function);
      gcc_assert (ok);
    }

  return alias;
}

/* Emit the definition of a C++ multiple inheritance or covariant
   return vtable thunk.  If EMIT_P is nonzero, the thunk is emitted
   immediately.  */

void
use_thunk (tree thunk_fndecl, bool emit_p)
{
  tree a, t, function, alias;
  tree virtual_offset;
  HOST_WIDE_INT fixed_offset, virtual_value;
  bool this_adjusting = DECL_THIS_THUNK_P (thunk_fndecl);

  /* We should have called finish_thunk to give it a name.  */
  gcc_assert (DECL_NAME (thunk_fndecl));

  /* We should never be using an alias, always refer to the
     aliased thunk.  */
  gcc_assert (!THUNK_ALIAS (thunk_fndecl));

  if (TREE_ASM_WRITTEN (thunk_fndecl))
    return;

  function = THUNK_TARGET (thunk_fndecl);
  if (DECL_RESULT (thunk_fndecl))
    /* We already turned this thunk into an ordinary function.
       There's no need to process this thunk again.  */
    return;

  if (DECL_THUNK_P (function))
    /* The target is itself a thunk, process it now.  */
    use_thunk (function, emit_p);

  /* Thunks are always addressable; they only appear in vtables.  */
  TREE_ADDRESSABLE (thunk_fndecl) = 1;

  /* Figure out what function is being thunked to.  It's referenced in
     this translation unit.  */
  TREE_ADDRESSABLE (function) = 1;
  mark_used (function);
  if (!emit_p)
    return;

  if (TARGET_USE_LOCAL_THUNK_ALIAS_P (function))
   alias = make_alias_for_thunk (function);
  else
   alias = function;

  fixed_offset = THUNK_FIXED_OFFSET (thunk_fndecl);
  virtual_offset = THUNK_VIRTUAL_OFFSET (thunk_fndecl);

  if (virtual_offset)
    {
      if (!this_adjusting)
	virtual_offset = BINFO_VPTR_FIELD (virtual_offset);
      virtual_value = tree_low_cst (virtual_offset, /*pos=*/0);
      gcc_assert (virtual_value);
    }
  else
    virtual_value = 0;

  /* And, if we need to emit the thunk, it's used.  */
  mark_used (thunk_fndecl);
  /* This thunk is actually defined.  */
  DECL_EXTERNAL (thunk_fndecl) = 0;
  /* The linkage of the function may have changed.  FIXME in linkage
     rewrite.  */
  TREE_PUBLIC (thunk_fndecl) = TREE_PUBLIC (function);
  DECL_VISIBILITY (thunk_fndecl) = DECL_VISIBILITY (function);
  DECL_VISIBILITY_SPECIFIED (thunk_fndecl)
    = DECL_VISIBILITY_SPECIFIED (function);
  if (DECL_ONE_ONLY (function) || DECL_WEAK (function))
    make_decl_one_only (thunk_fndecl, cxx_comdat_group (thunk_fndecl));

  if (flag_syntax_only)
    {
      TREE_ASM_WRITTEN (thunk_fndecl) = 1;
      return;
    }

  push_to_top_level ();

  if (TARGET_USE_LOCAL_THUNK_ALIAS_P (function)
      && targetm.have_named_sections)
    {
      resolve_unique_section (function, 0, flag_function_sections);

      if (DECL_SECTION_NAME (function) != NULL && DECL_ONE_ONLY (function))
	{
	  resolve_unique_section (thunk_fndecl, 0, flag_function_sections);

	  /* Output the thunk into the same section as function.  */
	  DECL_SECTION_NAME (thunk_fndecl) = DECL_SECTION_NAME (function);
	}
    }

  /* Set up cloned argument trees for the thunk.  */
  t = NULL_TREE;
  for (a = DECL_ARGUMENTS (function); a; a = DECL_CHAIN (a))
    {
      tree x = copy_node (a);
      DECL_CHAIN (x) = t;
      DECL_CONTEXT (x) = thunk_fndecl;
      SET_DECL_RTL (x, NULL);
      DECL_HAS_VALUE_EXPR_P (x) = 0;
      t = x;
    }
  a = nreverse (t);
  DECL_ARGUMENTS (thunk_fndecl) = a;
  TREE_ASM_WRITTEN (thunk_fndecl) = 1;
  cgraph_add_thunk (thunk_fndecl, function,
		    this_adjusting, fixed_offset, virtual_value,
		    virtual_offset, alias);

  if (!this_adjusting
      || !targetm.asm_out.can_output_mi_thunk (thunk_fndecl, fixed_offset,
					       virtual_value, alias))
    {
      /* If this is a covariant thunk, or we don't have the necessary
	 code for efficient thunks, generate a thunk function that
	 just makes a call to the real function.  Unfortunately, this
	 doesn't work for varargs.  */

      if (varargs_function_p (function))
	error ("generic thunk code fails for method %q#D which uses %<...%>",
	       function);
    }

  pop_from_top_level ();
}

/* Code for synthesizing methods which have default semantics defined.  */

/* True iff CTYPE has a trivial SFK.  */

static bool
type_has_trivial_fn (tree ctype, special_function_kind sfk)
{
  switch (sfk)
    {
    case sfk_constructor:
      return !TYPE_HAS_COMPLEX_DFLT (ctype);
    case sfk_copy_constructor:
      return !TYPE_HAS_COMPLEX_COPY_CTOR (ctype);
    case sfk_move_constructor:
      return !TYPE_HAS_COMPLEX_MOVE_CTOR (ctype);
    case sfk_copy_assignment:
      return !TYPE_HAS_COMPLEX_COPY_ASSIGN (ctype);
    case sfk_move_assignment:
      return !TYPE_HAS_COMPLEX_MOVE_ASSIGN (ctype);
    case sfk_destructor:
      return !TYPE_HAS_NONTRIVIAL_DESTRUCTOR (ctype);
    default:
      gcc_unreachable ();
    }
}

/* Note that CTYPE has a non-trivial SFK even though we previously thought
   it was trivial.  */

static void
type_set_nontrivial_flag (tree ctype, special_function_kind sfk)
{
  switch (sfk)
    {
    case sfk_constructor:
      TYPE_HAS_COMPLEX_DFLT (ctype) = true;
      return;
    case sfk_copy_constructor:
      TYPE_HAS_COMPLEX_COPY_CTOR (ctype) = true;
      return;
    case sfk_move_constructor:
      TYPE_HAS_COMPLEX_MOVE_CTOR (ctype) = true;
      return;
    case sfk_copy_assignment:
      TYPE_HAS_COMPLEX_COPY_ASSIGN (ctype) = true;
      return;
    case sfk_move_assignment:
      TYPE_HAS_COMPLEX_MOVE_ASSIGN (ctype) = true;
      return;
    case sfk_destructor:
      TYPE_HAS_NONTRIVIAL_DESTRUCTOR (ctype) = true;
      return;
    default:
      gcc_unreachable ();
    }
}

/* True iff FN is a trivial defaulted member function ([cd]tor, op=).  */

bool
trivial_fn_p (tree fn)
{
  if (!DECL_DEFAULTED_FN (fn))
    return false;

  /* If fn is a clone, get the primary variant.  */
  fn = DECL_ORIGIN (fn);
  return type_has_trivial_fn (DECL_CONTEXT (fn), special_function_p (fn));
}

/* Generate code for default X(X&) or X(X&&) constructor.  */

static void
do_build_copy_constructor (tree fndecl)
{
  tree parm = FUNCTION_FIRST_USER_PARM (fndecl);
  bool move_p = DECL_MOVE_CONSTRUCTOR_P (fndecl);
<<<<<<< HEAD
=======
  bool trivial = trivial_fn_p (fndecl);
>>>>>>> 779871ac

  parm = convert_from_reference (parm);

  if (trivial
      && is_empty_class (current_class_type))
    /* Don't copy the padding byte; it might not have been allocated
       if *this is a base subobject.  */;
  else if (trivial)
    {
      tree t = build2 (INIT_EXPR, void_type_node, current_class_ref, parm);
      finish_expr_stmt (t);
    }
  else
    {
      tree fields = TYPE_FIELDS (current_class_type);
      tree member_init_list = NULL_TREE;
      int cvquals = cp_type_quals (TREE_TYPE (parm));
      int i;
      tree binfo, base_binfo;
      tree init;
      VEC(tree,gc) *vbases;

      /* Initialize all the base-classes with the parameter converted
	 to their type so that we get their copy constructor and not
	 another constructor that takes current_class_type.  We must
	 deal with the binfo's directly as a direct base might be
	 inaccessible due to ambiguity.  */
      for (vbases = CLASSTYPE_VBASECLASSES (current_class_type), i = 0;
	   VEC_iterate (tree, vbases, i, binfo); i++)
	{
	  init = build_base_path (PLUS_EXPR, parm, binfo, 1);
	  if (move_p)
	    init = move (init);
	  member_init_list
	    = tree_cons (binfo,
			 build_tree_list (NULL_TREE, init),
			 member_init_list);
	}

      for (binfo = TYPE_BINFO (current_class_type), i = 0;
	   BINFO_BASE_ITERATE (binfo, i, base_binfo); i++)
	{
	  if (BINFO_VIRTUAL_P (base_binfo))
	    continue;

	  init = build_base_path (PLUS_EXPR, parm, base_binfo, 1);
	  if (move_p)
	    init = move (init);
	  member_init_list
	    = tree_cons (base_binfo,
			 build_tree_list (NULL_TREE, init),
			 member_init_list);
	}

      for (; fields; fields = DECL_CHAIN (fields))
	{
	  tree field = fields;
	  tree expr_type;

	  if (TREE_CODE (field) != FIELD_DECL)
	    continue;

	  expr_type = TREE_TYPE (field);
	  if (DECL_NAME (field))
	    {
	      if (VFIELD_NAME_P (DECL_NAME (field)))
		continue;
	    }
	  else if (ANON_AGGR_TYPE_P (expr_type) && TYPE_FIELDS (expr_type))
	    /* Just use the field; anonymous types can't have
	       nontrivial copy ctors or assignment ops or this
	       function would be deleted.  */;
	  else
	    continue;

	  /* Compute the type of "init->field".  If the copy-constructor
	     parameter is, for example, "const S&", and the type of
	     the field is "T", then the type will usually be "const
	     T".  (There are no cv-qualified variants of reference
	     types.)  */
	  if (TREE_CODE (expr_type) != REFERENCE_TYPE)
	    {
	      int quals = cvquals;

	      if (DECL_MUTABLE_P (field))
		quals &= ~TYPE_QUAL_CONST;
<<<<<<< HEAD
	      quals |= TYPE_QUALS (expr_type);
=======
	      quals |= cp_type_quals (expr_type);
>>>>>>> 779871ac
	      expr_type = cp_build_qualified_type (expr_type, quals);
	    }

	  init = build3 (COMPONENT_REF, expr_type, parm, field, NULL_TREE);
	  if (move_p && TREE_CODE (expr_type) != REFERENCE_TYPE)
	    init = move (init);
	  init = build_tree_list (NULL_TREE, init);

	  member_init_list = tree_cons (field, init, member_init_list);
	}
      finish_mem_initializers (member_init_list);
    }
}

static void
do_build_copy_assign (tree fndecl)
{
  tree parm = DECL_CHAIN (DECL_ARGUMENTS (fndecl));
  tree compound_stmt;
  bool move_p = move_fn_p (fndecl);
  bool trivial = trivial_fn_p (fndecl);

  compound_stmt = begin_compound_stmt (0);
  parm = convert_from_reference (parm);

  if (trivial
      && is_empty_class (current_class_type))
    /* Don't copy the padding byte; it might not have been allocated
       if *this is a base subobject.  */;
  else if (trivial)
    {
      tree t = build2 (MODIFY_EXPR, void_type_node, current_class_ref, parm);
      finish_expr_stmt (t);
    }
  else
    {
      tree fields;
      int cvquals = cp_type_quals (TREE_TYPE (parm));
      int i;
      tree binfo, base_binfo;

      /* Assign to each of the direct base classes.  */
      for (binfo = TYPE_BINFO (current_class_type), i = 0;
	   BINFO_BASE_ITERATE (binfo, i, base_binfo); i++)
	{
	  tree converted_parm;
	  VEC(tree,gc) *parmvec;

	  /* We must convert PARM directly to the base class
	     explicitly since the base class may be ambiguous.  */
	  converted_parm = build_base_path (PLUS_EXPR, parm, base_binfo, 1);
	  if (move_p)
	    converted_parm = move (converted_parm);
	  /* Call the base class assignment operator.  */
	  parmvec = make_tree_vector_single (converted_parm);
	  finish_expr_stmt
	    (build_special_member_call (current_class_ref,
					ansi_assopname (NOP_EXPR),
					&parmvec,
					base_binfo,
					LOOKUP_NORMAL | LOOKUP_NONVIRTUAL,
                                        tf_warning_or_error));
	  release_tree_vector (parmvec);
	}

      /* Assign to each of the non-static data members.  */
      for (fields = TYPE_FIELDS (current_class_type);
	   fields;
	   fields = DECL_CHAIN (fields))
	{
	  tree comp = current_class_ref;
	  tree init = parm;
	  tree field = fields;
	  tree expr_type;
	  int quals;

	  if (TREE_CODE (field) != FIELD_DECL || DECL_ARTIFICIAL (field))
	    continue;

	  expr_type = TREE_TYPE (field);

	  if (CP_TYPE_CONST_P (expr_type))
	    {
	      error ("non-static const member %q#D, can't use default "
		     "assignment operator", field);
	      continue;
	    }
	  else if (TREE_CODE (expr_type) == REFERENCE_TYPE)
	    {
	      error ("non-static reference member %q#D, can't use "
		     "default assignment operator", field);
	      continue;
	    }

	  if (DECL_NAME (field))
	    {
	      if (VFIELD_NAME_P (DECL_NAME (field)))
		continue;
	    }
	  else if (ANON_AGGR_TYPE_P (expr_type)
		   && TYPE_FIELDS (expr_type) != NULL_TREE)
	    /* Just use the field; anonymous types can't have
	       nontrivial copy ctors or assignment ops or this
	       function would be deleted.  */;
	  else
	    continue;

	  comp = build3 (COMPONENT_REF, expr_type, comp, field, NULL_TREE);

	  /* Compute the type of init->field  */
	  quals = cvquals;
	  if (DECL_MUTABLE_P (field))
	    quals &= ~TYPE_QUAL_CONST;
	  expr_type = cp_build_qualified_type (expr_type, quals);

	  init = build3 (COMPONENT_REF, expr_type, init, field, NULL_TREE);
	  if (move_p && TREE_CODE (expr_type) != REFERENCE_TYPE)
	    init = move (init);

	  if (DECL_NAME (field))
	    init = cp_build_modify_expr (comp, NOP_EXPR, init, 
					 tf_warning_or_error);
	  else
	    init = build2 (MODIFY_EXPR, TREE_TYPE (comp), comp, init);
	  finish_expr_stmt (init);
	}
    }
  finish_return_stmt (current_class_ref);
  finish_compound_stmt (compound_stmt);
}

/* Synthesize FNDECL, a non-static member function.   */

void
synthesize_method (tree fndecl)
{
  bool nested = (current_function_decl != NULL_TREE);
  tree context = decl_function_context (fndecl);
  bool need_body = true;
  tree stmt;
  location_t save_input_location = input_location;
  int error_count = errorcount;
  int warning_count = warningcount;

  /* Reset the source location, we might have been previously
     deferred, and thus have saved where we were first needed.  */
  DECL_SOURCE_LOCATION (fndecl)
    = DECL_SOURCE_LOCATION (TYPE_NAME (DECL_CONTEXT (fndecl)));

  /* If we've been asked to synthesize a clone, just synthesize the
     cloned function instead.  Doing so will automatically fill in the
     body for the clone.  */
  if (DECL_CLONED_FUNCTION_P (fndecl))
    fndecl = DECL_CLONED_FUNCTION (fndecl);

  /* We may be in the middle of deferred access check.  Disable
     it now.  */
  push_deferring_access_checks (dk_no_deferred);

  if (! context)
    push_to_top_level ();
  else if (nested)
    push_function_context ();

  input_location = DECL_SOURCE_LOCATION (fndecl);

  start_preparsed_function (fndecl, NULL_TREE, SF_DEFAULT | SF_PRE_PARSED);
  stmt = begin_function_body ();

  if (DECL_OVERLOADED_OPERATOR_P (fndecl) == NOP_EXPR)
    {
      do_build_copy_assign (fndecl);
      need_body = false;
    }
  else if (DECL_CONSTRUCTOR_P (fndecl))
    {
      tree arg_chain = FUNCTION_FIRST_USER_PARMTYPE (fndecl);
      if (arg_chain != void_list_node)
	do_build_copy_constructor (fndecl);
      else
	finish_mem_initializers (NULL_TREE);
    }

  /* If we haven't yet generated the body of the function, just
     generate an empty compound statement.  */
  if (need_body)
    {
      tree compound_stmt;
      compound_stmt = begin_compound_stmt (BCS_FN_BODY);
      finish_compound_stmt (compound_stmt);
    }

  finish_function_body (stmt);
  expand_or_defer_fn (finish_function (0));

  input_location = save_input_location;

  if (! context)
    pop_from_top_level ();
  else if (nested)
    pop_function_context ();

  pop_deferring_access_checks ();

  if (error_count != errorcount || warning_count != warningcount)
    inform (input_location, "synthesized method %qD first required here ",
	    fndecl);
}

/* Build a reference to type TYPE with cv-quals QUALS, which is an
   rvalue if RVALUE is true.  */

static tree
build_stub_type (tree type, int quals, bool rvalue)
{
  tree argtype = cp_build_qualified_type (type, quals);
  return cp_build_reference_type (argtype, rvalue);
}

/* Build a dummy glvalue from dereferencing a dummy reference of type
   REFTYPE.  */

static tree
build_stub_object (tree reftype)
{
  tree stub = build1 (NOP_EXPR, reftype, integer_one_node);
  return convert_from_reference (stub);
}

/* Determine which function will be called when looking up NAME in TYPE,
   called with a single ARGTYPE argument, or no argument if ARGTYPE is
   null.  FLAGS and COMPLAIN are as for build_new_method_call.

   Returns a FUNCTION_DECL if all is well.
   Returns NULL_TREE if overload resolution failed.
   Returns error_mark_node if the chosen function cannot be called.  */

static tree
locate_fn_flags (tree type, tree name, tree argtype, int flags,
		 tsubst_flags_t complain)
{
  tree ob, fn, fns, binfo, rval;
  VEC(tree,gc) *args;

  if (TYPE_P (type))
    binfo = TYPE_BINFO (type);
  else
    {
      binfo = type;
      type = BINFO_TYPE (binfo);
    }

  ob = build_stub_object (cp_build_reference_type (type, false));
  args = make_tree_vector ();
  if (argtype)
    {
      tree arg = build_stub_object (argtype);
      VEC_quick_push (tree, args, arg);
    }

  fns = lookup_fnfields (binfo, name, 0);
  rval = build_new_method_call (ob, fns, &args, binfo, flags, &fn, complain);

  release_tree_vector (args);
  if (fn && rval == error_mark_node)
    return rval;
  else
    return fn;
}

/* Locate the dtor of TYPE.  */

tree
get_dtor (tree type)
{
  tree fn = locate_fn_flags (type, complete_dtor_identifier, NULL_TREE,
			     LOOKUP_NORMAL, tf_warning_or_error);
  if (fn == error_mark_node)
    return NULL_TREE;
  return fn;
}

/* Locate the default ctor of TYPE.  */

tree
locate_ctor (tree type)
{
  tree fn = locate_fn_flags (type, complete_ctor_identifier, NULL_TREE,
			     LOOKUP_SPECULATIVE, tf_none);
  if (fn == error_mark_node)
    return NULL_TREE;
  return fn;
}

/* Likewise, but give any appropriate errors.  */

tree
get_default_ctor (tree type)
{
  tree fn = locate_fn_flags (type, complete_ctor_identifier, NULL_TREE,
			     LOOKUP_NORMAL, tf_warning_or_error);
  if (fn == error_mark_node)
    return NULL_TREE;
  return fn;
}

/* Locate the copy ctor of TYPE.  */

tree
get_copy_ctor (tree type)
{
  int quals = (TYPE_HAS_CONST_COPY_CTOR (type)
	       ? TYPE_QUAL_CONST : TYPE_UNQUALIFIED);
  tree argtype = build_stub_type (type, quals, false);
  tree fn = locate_fn_flags (type, complete_ctor_identifier, argtype,
			     LOOKUP_NORMAL, tf_warning_or_error);
  if (fn == error_mark_node)
    return NULL_TREE;
  return fn;
}

/* Locate the copy assignment operator of TYPE.  */

tree
get_copy_assign (tree type)
{
  int quals = (TYPE_HAS_CONST_COPY_ASSIGN (type)
	       ? TYPE_QUAL_CONST : TYPE_UNQUALIFIED);
  tree argtype = build_stub_type (type, quals, false);
  tree fn = locate_fn_flags (type, ansi_assopname (NOP_EXPR), argtype,
			     LOOKUP_NORMAL, tf_warning_or_error);
  if (fn == error_mark_node)
    return NULL_TREE;
  return fn;
}

/* Subroutine of synthesized_method_walk.  Update SPEC_P, TRIVIAL_P and
   DELETED_P or give an error message MSG with argument ARG.  */

static void
process_subob_fn (tree fn, bool move_p, tree *spec_p, bool *trivial_p,
		  bool *deleted_p, const char *msg, tree arg)
{
  if (!fn || fn == error_mark_node)
    goto bad;

  if (spec_p)
    {
      tree raises = TYPE_RAISES_EXCEPTIONS (TREE_TYPE (fn));
      *spec_p = merge_exception_specifiers (*spec_p, raises);
    }

  if (!trivial_fn_p (fn))
    {
      if (trivial_p)
	*trivial_p = false;
      if (TREE_CODE (arg) == FIELD_DECL
	  && TREE_CODE (DECL_CONTEXT (arg)) == UNION_TYPE)
	{
	  if (deleted_p)
	    *deleted_p = true;
	  if (msg)
	    error ("union member %q+D with non-trivial %qD", arg, fn);
	}
    }

  if (move_p && !move_fn_p (fn) && !trivial_fn_p (fn))
    {
      if (msg)
	error (msg, arg);
      goto bad;
    }

  return;

 bad:
  if (deleted_p)
    *deleted_p = true;
}

/* Subroutine of synthesized_method_walk to allow recursion into anonymous
   aggregates.  */

static void
walk_field_subobs (tree fields, tree fnname, special_function_kind sfk,
		   int quals, bool copy_arg_p, bool move_p,
		   bool assign_p, tree *spec_p, bool *trivial_p,
		   bool *deleted_p, const char *msg,
		   int flags, tsubst_flags_t complain)
{
  tree field;
  for (field = fields; field; field = DECL_CHAIN (field))
    {
      tree mem_type, argtype, rval;

      if (TREE_CODE (field) != FIELD_DECL
	  || DECL_ARTIFICIAL (field))
	continue;

      mem_type = strip_array_types (TREE_TYPE (field));
      if (assign_p)
	{
	  bool bad = true;
	  if (CP_TYPE_CONST_P (mem_type) && !CLASS_TYPE_P (mem_type))
	    {
	      if (msg)
		error ("non-static const member %q#D, can't use default "
		       "assignment operator", field);
	    }
	  else if (TREE_CODE (mem_type) == REFERENCE_TYPE)
	    {
	      if (msg)
		error ("non-static reference member %q#D, can't use "
		       "default assignment operator", field);
	    }
	  else
	    bad = false;

	  if (bad && deleted_p)
	    *deleted_p = true;
	}
      else if (sfk == sfk_constructor)
	{
	  bool bad = true;
	  if (CP_TYPE_CONST_P (mem_type)
	      && (!CLASS_TYPE_P (mem_type)
		  || !type_has_user_provided_default_constructor (mem_type)))
	    {
	      if (msg)
		error ("uninitialized non-static const member %q#D",
		       field);
	    }
	  else if (TREE_CODE (mem_type) == REFERENCE_TYPE)
	    {
	      if (msg)
		error ("uninitialized non-static reference member %q#D",
		       field);
	    }
	  else
	    bad = false;

	  if (bad && deleted_p)
	    *deleted_p = true;
	}

      if (!CLASS_TYPE_P (mem_type))
	continue;

      if (ANON_AGGR_TYPE_P (mem_type))
	{
	  walk_field_subobs (TYPE_FIELDS (mem_type), fnname, sfk, quals,
			     copy_arg_p, move_p, assign_p, spec_p, trivial_p,
			     deleted_p, msg, flags, complain);
	  continue;
	}

      if (copy_arg_p)
	{
	  int mem_quals = cp_type_quals (mem_type) | quals;
	  if (DECL_MUTABLE_P (field))
	    mem_quals &= ~TYPE_QUAL_CONST;
	  argtype = build_stub_type (mem_type, mem_quals, move_p);
	}
      else
	argtype = NULL_TREE;

      rval = locate_fn_flags (mem_type, fnname, argtype, flags, complain);

      process_subob_fn (rval, move_p, spec_p, trivial_p, deleted_p,
			msg, field);
    }
}

/* The caller wants to generate an implicit declaration of SFK for CTYPE
   which is const if relevant and CONST_P is set.  If spec_p, trivial_p and
   deleted_p are non-null, set their referent appropriately.  If diag is
   true, we're being called from maybe_explain_implicit_delete to give
   errors.  */

static void
synthesized_method_walk (tree ctype, special_function_kind sfk, bool const_p,
			 tree *spec_p, bool *trivial_p, bool *deleted_p,
			 bool diag)
{
  tree binfo, base_binfo, scope, fnname, rval, argtype;
  bool move_p, copy_arg_p, assign_p, expected_trivial, check_vdtor;
  VEC(tree,gc) *vbases;
  int i, quals, flags;
  tsubst_flags_t complain;
  const char *msg;
  bool ctor_p;
  tree cleanup_spec;
  bool cleanup_trivial = true;
  bool cleanup_deleted = false;

  cleanup_spec
    = (cxx_dialect >= cxx0x ? noexcept_true_spec : empty_except_spec);
  if (spec_p)
    *spec_p = cleanup_spec;

  if (deleted_p)
    {
      /* "The closure type associated with a lambda-expression has a deleted
	 default constructor and a deleted copy assignment operator."
         This is diagnosed in maybe_explain_implicit_delete.  */
      if (LAMBDA_TYPE_P (ctype)
	  && (sfk == sfk_constructor
	      || sfk == sfk_copy_assignment))
	{
	  *deleted_p = true;
	  return;
	}

      *deleted_p = false;
    }

  move_p = false;
  switch (sfk)
    {
    case sfk_constructor:
    case sfk_destructor:
      copy_arg_p = false;
      break;

    case sfk_move_constructor:
    case sfk_move_assignment:
      move_p = true;
    case sfk_copy_constructor:
    case sfk_copy_assignment:
      copy_arg_p = true;
      break;

    default:
      gcc_unreachable ();
    }

  expected_trivial = type_has_trivial_fn (ctype, sfk);
  if (trivial_p)
    *trivial_p = expected_trivial;

#ifndef ENABLE_CHECKING
  /* The TYPE_HAS_COMPLEX_* flags tell us about constraints from base
     class versions and other properties of the type.  But a subobject
     class can be trivially copyable and yet have overload resolution
     choose a template constructor for initialization, depending on
     rvalueness and cv-quals.  So we can't exit early for copy/move
     methods in C++0x.  */
  if (expected_trivial
      && (!copy_arg_p || cxx_dialect < cxx0x))
    return;
#endif

  ctor_p = false;
  assign_p = false;
  check_vdtor = false;
  switch (sfk)
    {
<<<<<<< HEAD
      /* If construction of the copy constructor was postponed, create
	 it now.  */
      if (CLASSTYPE_LAZY_COPY_CTOR (type))
	lazily_declare_fn (sfk_copy_constructor, type);
      if (CLASSTYPE_LAZY_MOVE_CTOR (type))
	lazily_declare_fn (sfk_move_constructor, type);
      fns = CLASSTYPE_CONSTRUCTORS (type);
=======
    case sfk_move_assignment:
    case sfk_copy_assignment:
      assign_p = true;
      fnname = ansi_assopname (NOP_EXPR);
      break;

    case sfk_destructor:
      check_vdtor = true;
      /* The synthesized method will call base dtors, but check complete
	 here to avoid having to deal with VTT.  */
      fnname = complete_dtor_identifier;
      break;

    case sfk_constructor:
    case sfk_move_constructor:
    case sfk_copy_constructor:
      ctor_p = true;
      fnname = complete_ctor_identifier;
      break;

    default:
      gcc_unreachable ();
    }

  ++cp_unevaluated_operand;
  ++c_inhibit_evaluation_warnings;

  scope = push_scope (ctype);

  if (diag)
    {
      flags = LOOKUP_NORMAL|LOOKUP_SPECULATIVE;
      complain = tf_warning_or_error;
>>>>>>> 779871ac
    }
  else
    {
      flags = LOOKUP_PROTECT|LOOKUP_SPECULATIVE;
      complain = tf_none;
    }

  if (const_p)
    quals = TYPE_QUAL_CONST;
  else
    quals = TYPE_UNQUALIFIED;
  argtype = NULL_TREE;

  if (!diag)
    msg = NULL;
  else if (assign_p)
    msg = ("base %qT does not have a move assignment operator or trivial "
	   "copy assignment operator");
  else
    msg = ("base %qT does not have a move constructor or trivial "
	   "copy constructor");

  for (binfo = TYPE_BINFO (ctype), i = 0;
       BINFO_BASE_ITERATE (binfo, i, base_binfo); ++i)
    {
      tree basetype = BINFO_TYPE (base_binfo);
      if (copy_arg_p)
	argtype = build_stub_type (basetype, quals, move_p);
      rval = locate_fn_flags (base_binfo, fnname, argtype, flags, complain);

      process_subob_fn (rval, move_p, spec_p, trivial_p, deleted_p,
			msg, basetype);
      if (ctor_p && TYPE_HAS_NONTRIVIAL_DESTRUCTOR (basetype))
	{
	  /* In a constructor we also need to check the subobject
	     destructors for cleanup of partially constructed objects.  */
	  rval = locate_fn_flags (base_binfo, complete_dtor_identifier,
				  NULL_TREE, flags, complain);
	  process_subob_fn (rval, false, &cleanup_spec, &cleanup_trivial,
			    &cleanup_deleted, NULL, basetype);
	}

      if (check_vdtor && type_has_virtual_destructor (basetype))
	{
	  rval = locate_fn_flags (ctype, ansi_opname (DELETE_EXPR),
				  ptr_type_node, flags, complain);
	  /* Unlike for base ctor/op=/dtor, for operator delete it's fine
	     to have a null rval (no class-specific op delete).  */
	  if (rval && rval == error_mark_node && deleted_p)
	    *deleted_p = true;
	  check_vdtor = false;
	}
    }

  vbases = CLASSTYPE_VBASECLASSES (ctype);
  if (vbases && assign_p && move_p)
    {
      /* Should the spec be changed to allow vbases that only occur once?  */
      if (diag)
	error ("%qT has virtual bases, default move assignment operator "
	       "cannot be generated", ctype);
      else if (deleted_p)
	*deleted_p = true;
    }
  else if (!assign_p)
    {
      if (diag)
	msg = ("virtual base %qT does not have a move constructor "
	       "or trivial copy constructor");
      FOR_EACH_VEC_ELT (tree, vbases, i, base_binfo)
	{
	  tree basetype = BINFO_TYPE (base_binfo);
	  if (copy_arg_p)
	    argtype = build_stub_type (basetype, quals, move_p);
	  rval = locate_fn_flags (base_binfo, fnname, argtype, flags, complain);

	  process_subob_fn (rval, move_p, spec_p, trivial_p, deleted_p,
			    msg, basetype);
	  if (ctor_p && TYPE_HAS_NONTRIVIAL_DESTRUCTOR (basetype))
	    {
	      rval = locate_fn_flags (base_binfo, complete_dtor_identifier,
				      NULL_TREE, flags, complain);
	      process_subob_fn (rval, false, &cleanup_spec, &cleanup_trivial,
				&cleanup_deleted, NULL, basetype);
	    }
	}
    }
  if (!diag)
    /* Leave msg null. */;
  else if (assign_p)
    msg = ("non-static data member %qD does not have a move "
	   "assignment operator or trivial copy assignment operator");
  else
    msg = ("non-static data member %qD does not have a move "
	   "constructor or trivial copy constructor");
  walk_field_subobs (TYPE_FIELDS (ctype), fnname, sfk, quals,
		     copy_arg_p, move_p, assign_p, spec_p, trivial_p,
		     deleted_p, msg, flags, complain);
  if (ctor_p)
    walk_field_subobs (TYPE_FIELDS (ctype), complete_dtor_identifier,
		       sfk_destructor, TYPE_UNQUALIFIED, false,
		       false, false, &cleanup_spec, &cleanup_trivial,
		       &cleanup_deleted, NULL, flags, complain);

  pop_scope (scope);

  --cp_unevaluated_operand;
  --c_inhibit_evaluation_warnings;

  /* If the constructor isn't trivial, consider the subobject cleanups.  */
  if (ctor_p && trivial_p && !*trivial_p)
    {
      if (deleted_p && cleanup_deleted)
	*deleted_p = true;
      if (spec_p)
	*spec_p = merge_exception_specifiers (*spec_p, cleanup_spec);
    }

#ifdef ENABLE_CHECKING
  /* If we expected this to be trivial but it isn't, then either we're in
     C++0x mode and this is a copy/move ctor/op= or there's an error.  */
  gcc_assert (!(trivial_p && expected_trivial && !*trivial_p)
	      || (copy_arg_p && cxx_dialect >= cxx0x)
	      || errorcount);
#endif
}

/* DECL is a deleted function.  If it's implicitly deleted, explain why and
   return true; else return false.  */

bool
maybe_explain_implicit_delete (tree decl)
{
  /* If decl is a clone, get the primary variant.  */
  decl = DECL_ORIGIN (decl);
  gcc_assert (DECL_DELETED_FN (decl));
  if (DECL_DEFAULTED_FN (decl)
      && DECL_INITIAL (decl) == NULL_TREE)
    {
      /* Not marked GTY; it doesn't need to be GC'd or written to PCH.  */
      static htab_t explained_htab;
      void **slot;

      special_function_kind sfk;
      location_t loc;
      bool informed;
      tree ctype;

      if (!explained_htab)
	explained_htab = htab_create (37, htab_hash_pointer,
				      htab_eq_pointer, NULL);
      slot = htab_find_slot (explained_htab, decl, INSERT);
      if (*slot)
	return true;
      *slot = decl;

      sfk = special_function_p (decl);
      ctype = DECL_CONTEXT (decl);
      loc = input_location;
      input_location = DECL_SOURCE_LOCATION (decl);

      informed = false;
      if (LAMBDA_TYPE_P (ctype))
	{
	  informed = true;
	  if (sfk == sfk_constructor)
	    error ("a lambda closure type has a deleted default constructor");
	  else if (sfk == sfk_copy_assignment)
	    error ("a lambda closure type has a deleted copy assignment operator");
	  else
	    informed = false;
	}
      if (!informed)
	{
	  tree parm_type = TREE_VALUE (FUNCTION_FIRST_USER_PARMTYPE (decl));
	  bool const_p = CP_TYPE_CONST_P (non_reference (parm_type));
	  tree scope = push_scope (ctype);
	  error ("%qD is implicitly deleted because the default "
		 "definition would be ill-formed:", decl);
	  pop_scope (scope);
	  synthesized_method_walk (ctype, sfk, const_p,
				   NULL, NULL, NULL, true);
	}

      input_location = loc;
      return true;
    }
  return false;
}

/* Implicitly declare the special function indicated by KIND, as a
   member of TYPE.  For copy constructors and assignment operators,
   CONST_P indicates whether these functions should take a const
   reference argument or a non-const reference.  Returns the
   FUNCTION_DECL for the implicitly declared function.  */

static tree
implicitly_declare_fn (special_function_kind kind, tree type, bool const_p)
{
  tree fn;
  tree parameter_types = void_list_node;
  tree return_type;
  tree fn_type;
  tree raises = empty_except_spec;
  tree rhs_parm_type = NULL_TREE;
  tree this_parm;
  tree name;
  HOST_WIDE_INT saved_processing_template_decl;
  bool deleted_p;
  bool trivial_p;

  /* Because we create declarations for implicitly declared functions
     lazily, we may be creating the declaration for a member of TYPE
     while in some completely different context.  However, TYPE will
     never be a dependent class (because we never want to do lookups
     for implicitly defined functions in a dependent class).
     Furthermore, we must set PROCESSING_TEMPLATE_DECL to zero here
     because we only create clones for constructors and destructors
     when not in a template.  */
  gcc_assert (!dependent_type_p (type));
  saved_processing_template_decl = processing_template_decl;
  processing_template_decl = 0;

  type = TYPE_MAIN_VARIANT (type);

  if (targetm.cxx.cdtor_returns_this () && !TYPE_FOR_JAVA (type))
    {
      if (kind == sfk_destructor)
	/* See comment in check_special_function_return_type.  */
	return_type = build_pointer_type (void_type_node);
      else
	return_type = build_pointer_type (type);
    }
  else
    return_type = void_type_node;

  switch (kind)
    {
    case sfk_destructor:
      /* Destructor.  */
      name = constructor_name (type);
      break;

    case sfk_constructor:
      /* Default constructor.  */
      name = constructor_name (type);
      break;

    case sfk_copy_constructor:
<<<<<<< HEAD
    case sfk_assignment_operator:
    case sfk_move_constructor:
=======
    case sfk_copy_assignment:
    case sfk_move_constructor:
    case sfk_move_assignment:
>>>>>>> 779871ac
    {
      bool move_p;
      if (kind == sfk_copy_assignment
	  || kind == sfk_move_assignment)
	{
	  return_type = build_reference_type (type);
	  name = ansi_assopname (NOP_EXPR);
	}
      else
	name = constructor_name (type);

      if (const_p)
	rhs_parm_type = cp_build_qualified_type (type, TYPE_QUAL_CONST);
      else
	rhs_parm_type = type;
<<<<<<< HEAD
      rhs_parm_type
	= cp_build_reference_type (rhs_parm_type,
				   kind == sfk_move_constructor);
=======
      move_p = (kind == sfk_move_assignment
		|| kind == sfk_move_constructor);
      rhs_parm_type = cp_build_reference_type (rhs_parm_type, move_p);

>>>>>>> 779871ac
      parameter_types = tree_cons (NULL_TREE, rhs_parm_type, parameter_types);
      break;
    }
    default:
      gcc_unreachable ();
    }

  synthesized_method_walk (type, kind, const_p, &raises, &trivial_p,
			   &deleted_p, false);

  if (!trivial_p && type_has_trivial_fn (type, kind))
    type_set_nontrivial_flag (type, kind);

  /* Create the function.  */
  fn_type = build_method_type_directly (type, return_type, parameter_types);
  if (raises)
    fn_type = build_exception_variant (fn_type, raises);
  fn = build_lang_decl (FUNCTION_DECL, name, fn_type);
  DECL_SOURCE_LOCATION (fn) = DECL_SOURCE_LOCATION (TYPE_NAME (type));
  if (kind == sfk_constructor || kind == sfk_copy_constructor
      || kind == sfk_move_constructor)
    DECL_CONSTRUCTOR_P (fn) = 1;
  else if (kind == sfk_destructor)
    DECL_DESTRUCTOR_P (fn) = 1;
  else
    {
      DECL_ASSIGNMENT_OPERATOR_P (fn) = 1;
      SET_OVERLOADED_OPERATOR_CODE (fn, NOP_EXPR);
    }
  
  /* If pointers to member functions use the least significant bit to
     indicate whether a function is virtual, ensure a pointer
     to this function will have that bit clear.  */
  if (TARGET_PTRMEMFUNC_VBIT_LOCATION == ptrmemfunc_vbit_in_pfn
      && DECL_ALIGN (fn) < 2 * BITS_PER_UNIT)
    DECL_ALIGN (fn) = 2 * BITS_PER_UNIT;

  /* Create the explicit arguments.  */
  if (rhs_parm_type)
    {
      /* Note that this parameter is *not* marked DECL_ARTIFICIAL; we
	 want its type to be included in the mangled function
	 name.  */
      DECL_ARGUMENTS (fn) = cp_build_parm_decl (NULL_TREE, rhs_parm_type);
      TREE_READONLY (DECL_ARGUMENTS (fn)) = 1;
    }
  /* Add the "this" parameter.  */
  this_parm = build_this_parm (fn_type, TYPE_UNQUALIFIED);
  DECL_CHAIN (this_parm) = DECL_ARGUMENTS (fn);
  DECL_ARGUMENTS (fn) = this_parm;

  grokclassfn (type, fn, kind == sfk_destructor ? DTOR_FLAG : NO_SPECIAL);
  set_linkage_according_to_type (type, fn);
  rest_of_decl_compilation (fn, toplevel_bindings_p (), at_eof);
  DECL_IN_AGGR_P (fn) = 1;
  DECL_ARTIFICIAL (fn) = 1;
  DECL_DEFAULTED_FN (fn) = 1;
  if (cxx_dialect >= cxx0x)
    DECL_DELETED_FN (fn) = deleted_p;
  DECL_NOT_REALLY_EXTERN (fn) = 1;
  DECL_DECLARED_INLINE_P (fn) = 1;
  gcc_assert (!TREE_USED (fn));

  /* Restore PROCESSING_TEMPLATE_DECL.  */
  processing_template_decl = saved_processing_template_decl;

  return fn;
}

/* Gives any errors about defaulted functions which need to be deferred
   until the containing class is complete.  */

void
defaulted_late_check (tree fn)
{
  /* Complain about invalid signature for defaulted fn.  */
  tree ctx = DECL_CONTEXT (fn);
  special_function_kind kind = special_function_p (fn);
  bool fn_const_p = (copy_fn_p (fn) == 2);
  tree implicit_fn = implicitly_declare_fn (kind, ctx, fn_const_p);

  if (!same_type_p (TREE_TYPE (TREE_TYPE (fn)),
		    TREE_TYPE (TREE_TYPE (implicit_fn)))
      || !compparms (TYPE_ARG_TYPES (TREE_TYPE (fn)),
		     TYPE_ARG_TYPES (TREE_TYPE (implicit_fn))))
    {
      error ("defaulted declaration %q+D", fn);
      error_at (DECL_SOURCE_LOCATION (fn),
		"does not match expected signature %qD", implicit_fn);
    }
<<<<<<< HEAD
=======

  /* 8.4.2/2: If it is explicitly defaulted on its first declaration, it is
     implicitly considered to have the same exception-specification as if
     it had been implicitly declared.  */
  if (DECL_DEFAULTED_IN_CLASS_P (fn))
    {
      tree eh_spec = TYPE_RAISES_EXCEPTIONS (TREE_TYPE (implicit_fn));
      TREE_TYPE (fn) = build_exception_variant (TREE_TYPE (fn), eh_spec);
    }

  if (DECL_DELETED_FN (implicit_fn))
    DECL_DELETED_FN (fn) = 1;
>>>>>>> 779871ac
}

/* Returns true iff FN can be explicitly defaulted, and gives any
   errors if defaulting FN is ill-formed.  */

bool
defaultable_fn_check (tree fn)
{
  special_function_kind kind = sfk_none;

  if (DECL_CONSTRUCTOR_P (fn))
    {
      if (FUNCTION_FIRST_USER_PARMTYPE (fn) == void_list_node)
	kind = sfk_constructor;
      else if (copy_fn_p (fn) > 0
	       && (TREE_CHAIN (FUNCTION_FIRST_USER_PARMTYPE (fn))
		   == void_list_node))
	kind = sfk_copy_constructor;
      else if (move_fn_p (fn))
	kind = sfk_move_constructor;
    }
  else if (DECL_DESTRUCTOR_P (fn))
    kind = sfk_destructor;
  else if (DECL_ASSIGNMENT_OPERATOR_P (fn)
<<<<<<< HEAD
	   && DECL_OVERLOADED_OPERATOR_P (fn) == NOP_EXPR
	   && copy_fn_p (fn))
    kind = sfk_assignment_operator;
=======
	   && DECL_OVERLOADED_OPERATOR_P (fn) == NOP_EXPR)
    {
      if (copy_fn_p (fn))
	kind = sfk_copy_assignment;
      else if (move_fn_p (fn))
	kind = sfk_move_assignment;
    }
>>>>>>> 779871ac

  if (kind == sfk_none)
    {
      error ("%qD cannot be defaulted", fn);
      return false;
    }
  else
    {
      tree t = FUNCTION_FIRST_USER_PARMTYPE (fn);
      for (; t && t != void_list_node; t = TREE_CHAIN (t))
	if (TREE_PURPOSE (t))
	  {
	    error ("defaulted function %q+D with default argument", fn);
	    break;
	  }
      if (TYPE_BEING_DEFINED (DECL_CONTEXT (fn)))
	{
	  if (DECL_NONCONVERTING_P (fn))
	    error ("%qD declared explicit cannot be defaulted in the class "
		   "body", fn);
	  if (current_access_specifier != access_public_node)
	    error ("%qD declared with non-public access cannot be defaulted "
		   "in the class body", fn);
	  if (TYPE_RAISES_EXCEPTIONS (TREE_TYPE (fn)))
	    error ("function %q+D defaulted on its first declaration "
		   "must not have an exception-specification", fn);
<<<<<<< HEAD
=======
	  if (DECL_VIRTUAL_P (fn))
	    error ("%qD declared virtual cannot be defaulted in the class "
		   "body", fn);
>>>>>>> 779871ac
	}
      else if (!processing_template_decl)
	defaulted_late_check (fn);

      return true;
    }
}

/* Add an implicit declaration to TYPE for the kind of function
   indicated by SFK.  Return the FUNCTION_DECL for the new implicit
   declaration.  */

tree
lazily_declare_fn (special_function_kind sfk, tree type)
{
  tree fn;
  /* Whether or not the argument has a const reference type.  */
  bool const_p = false;

  switch (sfk)
    {
    case sfk_constructor:
      CLASSTYPE_LAZY_DEFAULT_CTOR (type) = 0;
      break;
    case sfk_copy_constructor:
      const_p = TYPE_HAS_CONST_COPY_CTOR (type);
      CLASSTYPE_LAZY_COPY_CTOR (type) = 0;
      break;
    case sfk_move_constructor:
      CLASSTYPE_LAZY_MOVE_CTOR (type) = 0;
      break;
    case sfk_copy_assignment:
      const_p = TYPE_HAS_CONST_COPY_ASSIGN (type);
      CLASSTYPE_LAZY_COPY_ASSIGN (type) = 0;
      break;
    case sfk_move_assignment:
      CLASSTYPE_LAZY_MOVE_ASSIGN (type) = 0;
      break;
    case sfk_destructor:
      CLASSTYPE_LAZY_DESTRUCTOR (type) = 0;
      break;
    default:
      gcc_unreachable ();
    }

  /* Declare the function.  */
  fn = implicitly_declare_fn (sfk, type, const_p);

  /* For move variants, rather than declare them as deleted we just
     don't declare them at all.  */
  if (DECL_DELETED_FN (fn)
      && (sfk == sfk_move_constructor
	  || sfk == sfk_move_assignment))
    return NULL_TREE;

  /* A destructor may be virtual.  */
  if (sfk == sfk_destructor
      || sfk == sfk_move_assignment
      || sfk == sfk_copy_assignment)
    check_for_override (fn, type);
  /* Add it to CLASSTYPE_METHOD_VEC.  */
  add_method (type, fn, NULL_TREE);
  /* Add it to TYPE_METHODS.  */
  if (sfk == sfk_destructor
      && DECL_VIRTUAL_P (fn)
      && abi_version_at_least (2))
    /* The ABI requires that a virtual destructor go at the end of the
       vtable.  */
    TYPE_METHODS (type) = chainon (TYPE_METHODS (type), fn);
  else
    {
      /* G++ 3.2 put the implicit destructor at the *beginning* of the
	 TYPE_METHODS list, which cause the destructor to be emitted
	 in an incorrect location in the vtable.  */
      if (warn_abi && sfk == sfk_destructor && DECL_VIRTUAL_P (fn))
	warning (OPT_Wabi, "vtable layout for class %qT may not be ABI-compliant"
		 "and may change in a future version of GCC due to "
		 "implicit virtual destructor",
		 type);
      DECL_CHAIN (fn) = TYPE_METHODS (type);
      TYPE_METHODS (type) = fn;
    }
  maybe_add_class_template_decl_list (type, fn, /*friend_p=*/0);
<<<<<<< HEAD
  if (sfk == sfk_assignment_operator)
    CLASSTYPE_LAZY_ASSIGNMENT_OP (type) = 0;
  else
    {
      /* Remember that the function has been created.  */
      if (sfk == sfk_constructor)
	CLASSTYPE_LAZY_DEFAULT_CTOR (type) = 0;
      else if (sfk == sfk_copy_constructor)
	CLASSTYPE_LAZY_COPY_CTOR (type) = 0;
      else if (sfk == sfk_move_constructor)
	CLASSTYPE_LAZY_MOVE_CTOR (type) = 0;
      else if (sfk == sfk_destructor)
	CLASSTYPE_LAZY_DESTRUCTOR (type) = 0;
      /* Create appropriate clones.  */
      clone_function_decl (fn, /*update_method_vec=*/true);
    }
=======
  if (DECL_MAYBE_IN_CHARGE_CONSTRUCTOR_P (fn)
      || DECL_MAYBE_IN_CHARGE_DESTRUCTOR_P (fn))
    /* Create appropriate clones.  */
    clone_function_decl (fn, /*update_method_vec=*/true);
>>>>>>> 779871ac

  return fn;
}

/* Given a FUNCTION_DECL FN and a chain LIST, skip as many elements of LIST
   as there are artificial parms in FN.  */

tree
skip_artificial_parms_for (const_tree fn, tree list)
{
  if (DECL_NONSTATIC_MEMBER_FUNCTION_P (fn))
    list = TREE_CHAIN (list);
  else
    return list;

  if (DECL_HAS_IN_CHARGE_PARM_P (fn))
    list = TREE_CHAIN (list);
  if (DECL_HAS_VTT_PARM_P (fn))
    list = TREE_CHAIN (list);
  return list;
}

/* Given a FUNCTION_DECL FN and a chain LIST, return the number of
   artificial parms in FN.  */

int
num_artificial_parms_for (const_tree fn)
{
  int count = 0;

  if (DECL_NONSTATIC_MEMBER_FUNCTION_P (fn))
    count++;
  else
    return 0;

  if (DECL_HAS_IN_CHARGE_PARM_P (fn))
    count++;
  if (DECL_HAS_VTT_PARM_P (fn))
    count++;
  return count;
}


#include "gt-cp-method.h"<|MERGE_RESOLUTION|>--- conflicted
+++ resolved
@@ -476,10 +476,7 @@
 {
   tree parm = FUNCTION_FIRST_USER_PARM (fndecl);
   bool move_p = DECL_MOVE_CONSTRUCTOR_P (fndecl);
-<<<<<<< HEAD
-=======
   bool trivial = trivial_fn_p (fndecl);
->>>>>>> 779871ac
 
   parm = convert_from_reference (parm);
 
@@ -566,11 +563,7 @@
 
 	      if (DECL_MUTABLE_P (field))
 		quals &= ~TYPE_QUAL_CONST;
-<<<<<<< HEAD
-	      quals |= TYPE_QUALS (expr_type);
-=======
 	      quals |= cp_type_quals (expr_type);
->>>>>>> 779871ac
 	      expr_type = cp_build_qualified_type (expr_type, quals);
 	    }
 
@@ -1128,15 +1121,6 @@
   check_vdtor = false;
   switch (sfk)
     {
-<<<<<<< HEAD
-      /* If construction of the copy constructor was postponed, create
-	 it now.  */
-      if (CLASSTYPE_LAZY_COPY_CTOR (type))
-	lazily_declare_fn (sfk_copy_constructor, type);
-      if (CLASSTYPE_LAZY_MOVE_CTOR (type))
-	lazily_declare_fn (sfk_move_constructor, type);
-      fns = CLASSTYPE_CONSTRUCTORS (type);
-=======
     case sfk_move_assignment:
     case sfk_copy_assignment:
       assign_p = true;
@@ -1170,7 +1154,6 @@
     {
       flags = LOOKUP_NORMAL|LOOKUP_SPECULATIVE;
       complain = tf_warning_or_error;
->>>>>>> 779871ac
     }
   else
     {
@@ -1420,14 +1403,9 @@
       break;
 
     case sfk_copy_constructor:
-<<<<<<< HEAD
-    case sfk_assignment_operator:
-    case sfk_move_constructor:
-=======
     case sfk_copy_assignment:
     case sfk_move_constructor:
     case sfk_move_assignment:
->>>>>>> 779871ac
     {
       bool move_p;
       if (kind == sfk_copy_assignment
@@ -1443,16 +1421,10 @@
 	rhs_parm_type = cp_build_qualified_type (type, TYPE_QUAL_CONST);
       else
 	rhs_parm_type = type;
-<<<<<<< HEAD
-      rhs_parm_type
-	= cp_build_reference_type (rhs_parm_type,
-				   kind == sfk_move_constructor);
-=======
       move_p = (kind == sfk_move_assignment
 		|| kind == sfk_move_constructor);
       rhs_parm_type = cp_build_reference_type (rhs_parm_type, move_p);
 
->>>>>>> 779871ac
       parameter_types = tree_cons (NULL_TREE, rhs_parm_type, parameter_types);
       break;
     }
@@ -1543,8 +1515,6 @@
       error_at (DECL_SOURCE_LOCATION (fn),
 		"does not match expected signature %qD", implicit_fn);
     }
-<<<<<<< HEAD
-=======
 
   /* 8.4.2/2: If it is explicitly defaulted on its first declaration, it is
      implicitly considered to have the same exception-specification as if
@@ -1557,7 +1527,6 @@
 
   if (DECL_DELETED_FN (implicit_fn))
     DECL_DELETED_FN (fn) = 1;
->>>>>>> 779871ac
 }
 
 /* Returns true iff FN can be explicitly defaulted, and gives any
@@ -1582,11 +1551,6 @@
   else if (DECL_DESTRUCTOR_P (fn))
     kind = sfk_destructor;
   else if (DECL_ASSIGNMENT_OPERATOR_P (fn)
-<<<<<<< HEAD
-	   && DECL_OVERLOADED_OPERATOR_P (fn) == NOP_EXPR
-	   && copy_fn_p (fn))
-    kind = sfk_assignment_operator;
-=======
 	   && DECL_OVERLOADED_OPERATOR_P (fn) == NOP_EXPR)
     {
       if (copy_fn_p (fn))
@@ -1594,7 +1558,6 @@
       else if (move_fn_p (fn))
 	kind = sfk_move_assignment;
     }
->>>>>>> 779871ac
 
   if (kind == sfk_none)
     {
@@ -1621,12 +1584,9 @@
 	  if (TYPE_RAISES_EXCEPTIONS (TREE_TYPE (fn)))
 	    error ("function %q+D defaulted on its first declaration "
 		   "must not have an exception-specification", fn);
-<<<<<<< HEAD
-=======
 	  if (DECL_VIRTUAL_P (fn))
 	    error ("%qD declared virtual cannot be defaulted in the class "
 		   "body", fn);
->>>>>>> 779871ac
 	}
       else if (!processing_template_decl)
 	defaulted_late_check (fn);
@@ -1710,29 +1670,10 @@
       TYPE_METHODS (type) = fn;
     }
   maybe_add_class_template_decl_list (type, fn, /*friend_p=*/0);
-<<<<<<< HEAD
-  if (sfk == sfk_assignment_operator)
-    CLASSTYPE_LAZY_ASSIGNMENT_OP (type) = 0;
-  else
-    {
-      /* Remember that the function has been created.  */
-      if (sfk == sfk_constructor)
-	CLASSTYPE_LAZY_DEFAULT_CTOR (type) = 0;
-      else if (sfk == sfk_copy_constructor)
-	CLASSTYPE_LAZY_COPY_CTOR (type) = 0;
-      else if (sfk == sfk_move_constructor)
-	CLASSTYPE_LAZY_MOVE_CTOR (type) = 0;
-      else if (sfk == sfk_destructor)
-	CLASSTYPE_LAZY_DESTRUCTOR (type) = 0;
-      /* Create appropriate clones.  */
-      clone_function_decl (fn, /*update_method_vec=*/true);
-    }
-=======
   if (DECL_MAYBE_IN_CHARGE_CONSTRUCTOR_P (fn)
       || DECL_MAYBE_IN_CHARGE_DESTRUCTOR_P (fn))
     /* Create appropriate clones.  */
     clone_function_decl (fn, /*update_method_vec=*/true);
->>>>>>> 779871ac
 
   return fn;
 }
