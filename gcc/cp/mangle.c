--- conflicted
+++ resolved
@@ -1899,10 +1899,6 @@
       tree t = TYPE_MAIN_VARIANT (type);
       if (TREE_CODE (t) == FUNCTION_TYPE
 	  || TREE_CODE (t) == METHOD_TYPE)
-<<<<<<< HEAD
-	t = build_ref_qualified_type (t, type_memfn_rqual (type));
-      write_type (t);
-=======
 	{
 	  t = build_ref_qualified_type (t, type_memfn_rqual (type));
 	  if (abi_version_at_least (8))
@@ -1913,7 +1909,6 @@
 	}
       else
 	write_type (t);
->>>>>>> 4d0aec87
     }
   else if (TREE_CODE (type) == ARRAY_TYPE)
     /* It is important not to use the TYPE_MAIN_VARIANT of TYPE here
