/* Definitions for C++ parsing and type checking.
   Copyright (C) 1987, 1992, 1993, 1994, 1995, 1996, 1997, 1998, 1999,
   2000, 2001, 2002, 2003, 2004, 2005, 2006, 2007, 2008, 2009, 2010, 2011,
   2012
   Free Software Foundation, Inc.
   Contributed by Michael Tiemann (tiemann@cygnus.com)

This file is part of GCC.

GCC is free software; you can redistribute it and/or modify
it under the terms of the GNU General Public License as published by
the Free Software Foundation; either version 3, or (at your option)
any later version.

GCC is distributed in the hope that it will be useful,
but WITHOUT ANY WARRANTY; without even the implied warranty of
MERCHANTABILITY or FITNESS FOR A PARTICULAR PURPOSE.  See the
GNU General Public License for more details.

You should have received a copy of the GNU General Public License
along with GCC; see the file COPYING3.  If not see
<http://www.gnu.org/licenses/>.  */

#ifndef GCC_CP_TREE_H
#define GCC_CP_TREE_H

#include "ggc.h"
#include "function.h"
#include "hashtab.h"
#include "vec.h"

/* In order for the format checking to accept the C++ front end
   diagnostic framework extensions, you must include this file before
   diagnostic-core.h, not after.  We override the definition of GCC_DIAG_STYLE
   in c-common.h.  */
#undef GCC_DIAG_STYLE
#define GCC_DIAG_STYLE __gcc_cxxdiag__
#if defined(GCC_DIAGNOSTIC_CORE_H) || defined (GCC_C_COMMON_H)
#error \
In order for the format checking to accept the C++ front end diagnostic \
framework extensions, you must include this file before diagnostic-core.h and \
c-common.h, not after.
#endif
#include "c-family/c-common.h"
#include "diagnostic.h"

#include "name-lookup.h"

/* Usage of TREE_LANG_FLAG_?:
   0: IDENTIFIER_MARKED (IDENTIFIER_NODEs)
      NEW_EXPR_USE_GLOBAL (in NEW_EXPR).
      DELETE_EXPR_USE_GLOBAL (in DELETE_EXPR).
      COMPOUND_EXPR_OVERLOADED (in COMPOUND_EXPR).
      TREE_INDIRECT_USING (in NAMESPACE_DECL).
      CLEANUP_P (in TRY_BLOCK)
      AGGR_INIT_VIA_CTOR_P (in AGGR_INIT_EXPR)
      PTRMEM_OK_P (in ADDR_EXPR, OFFSET_REF, SCOPE_REF)
      PAREN_STRING_LITERAL (in STRING_CST)
      DECL_GNU_TLS_P (in VAR_DECL)
      KOENIG_LOOKUP_P (in CALL_EXPR)
      STATEMENT_LIST_NO_SCOPE (in STATEMENT_LIST).
      EXPR_STMT_STMT_EXPR_RESULT (in EXPR_STMT)
      STMT_EXPR_NO_SCOPE (in STMT_EXPR)
      BIND_EXPR_TRY_BLOCK (in BIND_EXPR)
      TYPENAME_IS_ENUM_P (in TYPENAME_TYPE)
      OMP_FOR_GIMPLIFYING_P (in OMP_FOR)
      BASELINK_QUALIFIED_P (in BASELINK)
      TARGET_EXPR_IMPLICIT_P (in TARGET_EXPR)
      TEMPLATE_PARM_PARAMETER_PACK (in TEMPLATE_PARM_INDEX)
      ATTR_IS_DEPENDENT (in the TREE_LIST for an attribute)
      CONSTRUCTOR_IS_DIRECT_INIT (in CONSTRUCTOR)
      LAMBDA_EXPR_CAPTURES_THIS_P (in LAMBDA_EXPR)
      DECLTYPE_FOR_LAMBDA_CAPTURE (in DECLTYPE_TYPE)
      VEC_INIT_EXPR_IS_CONSTEXPR (in VEC_INIT_EXPR)
      DECL_OVERRIDE_P (in FUNCTION_DECL)
      IMPLICIT_CONV_EXPR_DIRECT_INIT (in IMPLICIT_CONV_EXPR)
      TRANSACTION_EXPR_IS_STMT (in TRANSACTION_EXPR)
      CONVERT_EXPR_VBASE_PATH (in CONVERT_EXPR)
      OVL_ARG_DEPENDENT (in OVERLOAD)
      PACK_EXPANSION_LOCAL_P (in *_PACK_EXPANSION)
      TINFO_RECHECK_ACCESS_P (in TEMPLATE_INFO)
      SIZEOF_EXPR_TYPE_P (in SIZEOF_EXPR)
   1: IDENTIFIER_VIRTUAL_P (in IDENTIFIER_NODE)
      TI_PENDING_TEMPLATE_FLAG.
      TEMPLATE_PARMS_FOR_INLINE.
      DELETE_EXPR_USE_VEC (in DELETE_EXPR).
      (TREE_CALLS_NEW) (in _EXPR or _REF) (commented-out).
      ICS_ELLIPSIS_FLAG (in _CONV)
      DECL_INITIALIZED_P (in VAR_DECL)
      TYPENAME_IS_CLASS_P (in TYPENAME_TYPE)
      STMT_IS_FULL_EXPR_P (in _STMT)
      TARGET_EXPR_LIST_INIT_P (in TARGET_EXPR)
      LAMBDA_EXPR_MUTABLE_P (in LAMBDA_EXPR)
      DECL_FINAL_P (in FUNCTION_DECL)
      QUALIFIED_NAME_IS_TEMPLATE (in SCOPE_REF)
   2: IDENTIFIER_OPNAME_P (in IDENTIFIER_NODE)
      ICS_THIS_FLAG (in _CONV)
      DECL_INITIALIZED_BY_CONSTANT_EXPRESSION_P (in VAR_DECL)
      STATEMENT_LIST_TRY_BLOCK (in STATEMENT_LIST)
      TYPENAME_IS_RESOLVING_P (in TYPE_NAME_TYPE)
      TARGET_EXPR_DIRECT_INIT_P (in TARGET_EXPR)
      FNDECL_USED_AUTO (in FUNCTION_DECL)
   3: (TREE_REFERENCE_EXPR) (in NON_LVALUE_EXPR) (commented-out).
      ICS_BAD_FLAG (in _CONV)
      FN_TRY_BLOCK_P (in TRY_BLOCK)
      IDENTIFIER_CTOR_OR_DTOR_P (in IDENTIFIER_NODE)
      BIND_EXPR_BODY_BLOCK (in BIND_EXPR)
      DECL_NON_TRIVIALLY_INITIALIZED_P (in VAR_DECL)
   4: TREE_HAS_CONSTRUCTOR (in INDIRECT_REF, SAVE_EXPR, CONSTRUCTOR,
	  or FIELD_DECL).
      IDENTIFIER_TYPENAME_P (in IDENTIFIER_NODE)
      DECL_TINFO_P (in VAR_DECL)
   5: C_IS_RESERVED_WORD (in IDENTIFIER_NODE)
      DECL_VTABLE_OR_VTT_P (in VAR_DECL)
   6: IDENTIFIER_REPO_CHOSEN (in IDENTIFIER_NODE)
      DECL_CONSTRUCTION_VTABLE_P (in VAR_DECL)
      TYPE_MARKED_P (in _TYPE)

   Usage of TYPE_LANG_FLAG_?:
   0: TYPE_DEPENDENT_P
   1: TYPE_HAS_USER_CONSTRUCTOR.
   2: unused
   3: TYPE_FOR_JAVA.
   4: TYPE_HAS_NONTRIVIAL_DESTRUCTOR
   5: CLASS_TYPE_P (in RECORD_TYPE and UNION_TYPE)
      ENUM_FIXED_UNDERLYING_TYPE_P (in ENUMERAL_TYPE)
   6: TYPE_DEPENDENT_P_VALID

   Usage of DECL_LANG_FLAG_?:
   0: DECL_ERROR_REPORTED (in VAR_DECL).
      DECL_TEMPLATE_PARM_P (in PARM_DECL, CONST_DECL, TYPE_DECL, or TEMPLATE_DECL)
      DECL_LOCAL_FUNCTION_P (in FUNCTION_DECL)
      DECL_MUTABLE_P (in FIELD_DECL)
      DECL_DEPENDENT_P (in USING_DECL)
   1: C_TYPEDEF_EXPLICITLY_SIGNED (in TYPE_DECL).
      DECL_TEMPLATE_INSTANTIATED (in a VAR_DECL or a FUNCTION_DECL)
      DECL_MEMBER_TEMPLATE_P (in TEMPLATE_DECL)
      FUNCTION_PARAMETER_PACK_P (in PARM_DECL)
      USING_DECL_TYPENAME_P (in USING_DECL)
   2: DECL_THIS_EXTERN (in VAR_DECL or FUNCTION_DECL).
      DECL_IMPLICIT_TYPEDEF_P (in a TYPE_DECL)
   3: DECL_IN_AGGR_P.
   4: DECL_C_BIT_FIELD (in a FIELD_DECL)
      DECL_ANON_UNION_VAR_P (in a VAR_DECL)
      DECL_SELF_REFERENCE_P (in a TYPE_DECL)
      DECL_INVALID_OVERRIDER_P (in a FUNCTION_DECL)
   5: DECL_INTERFACE_KNOWN.
   6: DECL_THIS_STATIC (in VAR_DECL or FUNCTION_DECL).
      DECL_FIELD_IS_BASE (in FIELD_DECL)
      TYPE_DECL_ALIAS_P (in TYPE_DECL)
   7: DECL_DEAD_FOR_LOCAL (in VAR_DECL).
      DECL_THUNK_P (in a member FUNCTION_DECL)
      DECL_NORMAL_CAPTURE_P (in FIELD_DECL)
   8: DECL_DECLARED_CONSTEXPR_P (in VAR_DECL, FUNCTION_DECL)

   Usage of language-independent fields in a language-dependent manner:

   TYPE_ALIAS_SET
     This field is used by TYPENAME_TYPEs, TEMPLATE_TYPE_PARMs, and so
     forth as a substitute for the mark bits provided in `lang_type'.
     At present, only the six low-order bits are used.

   TYPE_LANG_SLOT_1
     For an ENUMERAL_TYPE, this is ENUM_TEMPLATE_INFO.
     For a FUNCTION_TYPE or METHOD_TYPE, this is TYPE_RAISES_EXCEPTIONS

  BINFO_VIRTUALS
     For a binfo, this is a TREE_LIST.  There is an entry for each
     virtual function declared either in BINFO or its direct and
     indirect primary bases.

     The BV_DELTA of each node gives the amount by which to adjust the
     `this' pointer when calling the function.  If the method is an
     overridden version of a base class method, then it is assumed
     that, prior to adjustment, the this pointer points to an object
     of the base class.

     The BV_VCALL_INDEX of each node, if non-NULL, gives the vtable
     index of the vcall offset for this entry.

     The BV_FN is the declaration for the virtual function itself.

     If BV_LOST_PRIMARY is set, it means that this entry is for a lost
     primary virtual base and can be left null in the vtable.

   BINFO_VTABLE
     This is an expression with POINTER_TYPE that gives the value
     to which the vptr should be initialized.  Use get_vtbl_decl_for_binfo
     to extract the VAR_DECL for the complete vtable.

   DECL_VINDEX
     This field is NULL for a non-virtual function.  For a virtual
     function, it is eventually set to an INTEGER_CST indicating the
     index in the vtable at which this function can be found.  When
     a virtual function is declared, but before it is known what
     function is overridden, this field is the error_mark_node.

     Temporarily, it may be set to a TREE_LIST whose TREE_VALUE is
     the virtual function this one overrides, and whose TREE_CHAIN is
     the old DECL_VINDEX.  */

/* Language-specific tree checkers.  */

#define VAR_OR_FUNCTION_DECL_CHECK(NODE) \
  TREE_CHECK2(NODE,VAR_DECL,FUNCTION_DECL)

#define TYPE_FUNCTION_OR_TEMPLATE_DECL_CHECK(NODE) \
  TREE_CHECK3(NODE,TYPE_DECL,TEMPLATE_DECL,FUNCTION_DECL)

#define TYPE_FUNCTION_OR_TEMPLATE_DECL_P(NODE) \
  (TREE_CODE (NODE) == TYPE_DECL || TREE_CODE (NODE) == TEMPLATE_DECL \
   || TREE_CODE (NODE) == FUNCTION_DECL)

#define VAR_FUNCTION_OR_PARM_DECL_CHECK(NODE) \
  TREE_CHECK3(NODE,VAR_DECL,FUNCTION_DECL,PARM_DECL)

#define VAR_TEMPL_TYPE_OR_FUNCTION_DECL_CHECK(NODE) \
  TREE_CHECK4(NODE,VAR_DECL,FUNCTION_DECL,TYPE_DECL,TEMPLATE_DECL)

#define VAR_TEMPL_TYPE_FIELD_OR_FUNCTION_DECL_CHECK(NODE) \
  TREE_CHECK5(NODE,VAR_DECL,FIELD_DECL,FUNCTION_DECL,TYPE_DECL,TEMPLATE_DECL)

#define BOUND_TEMPLATE_TEMPLATE_PARM_TYPE_CHECK(NODE) \
  TREE_CHECK(NODE,BOUND_TEMPLATE_TEMPLATE_PARM)

#if defined ENABLE_TREE_CHECKING && (GCC_VERSION >= 2007)
#define THUNK_FUNCTION_CHECK(NODE) __extension__			\
({  __typeof (NODE) const __t = (NODE);					\
    if (TREE_CODE (__t) != FUNCTION_DECL || !__t->decl_common.lang_specific \
	|| !__t->decl_common.lang_specific->u.fn.thunk_p)		\
      tree_check_failed (__t, __FILE__, __LINE__, __FUNCTION__, 0);	\
     __t; })
#else
#define THUNK_FUNCTION_CHECK(NODE) (NODE)
#endif

/* Language-dependent contents of an identifier.  */

struct GTY(()) lang_identifier {
  struct c_common_identifier c_common;
  cxx_binding *namespace_bindings;
  cxx_binding *bindings;
  tree class_template_info;
  tree label_value;
};

/* In an IDENTIFIER_NODE, nonzero if this identifier is actually a
   keyword.  C_RID_CODE (node) is then the RID_* value of the keyword,
   and C_RID_YYCODE is the token number wanted by Yacc.  */

#define C_IS_RESERVED_WORD(ID) TREE_LANG_FLAG_5 (ID)

#define LANG_IDENTIFIER_CAST(NODE) \
	((struct lang_identifier*)IDENTIFIER_NODE_CHECK (NODE))

struct GTY(()) template_parm_index_s {
  struct tree_common common;
  int index;
  int level;
  int orig_level;
  tree decl;
};
typedef struct template_parm_index_s template_parm_index;

struct GTY(()) ptrmem_cst {
  struct tree_common common;
  tree member;
};
typedef struct ptrmem_cst * ptrmem_cst_t;

#define IDENTIFIER_GLOBAL_VALUE(NODE) \
  namespace_binding ((NODE), global_namespace)
#define SET_IDENTIFIER_GLOBAL_VALUE(NODE, VAL) \
  set_namespace_binding ((NODE), global_namespace, (VAL))
#define IDENTIFIER_NAMESPACE_VALUE(NODE) \
  namespace_binding ((NODE), current_namespace)
#define SET_IDENTIFIER_NAMESPACE_VALUE(NODE, VAL) \
  set_namespace_binding ((NODE), current_namespace, (VAL))

#define CLEANUP_P(NODE)		TREE_LANG_FLAG_0 (TRY_BLOCK_CHECK (NODE))

#define BIND_EXPR_TRY_BLOCK(NODE) \
  TREE_LANG_FLAG_0 (BIND_EXPR_CHECK (NODE))

/* Used to mark the block around the member initializers and cleanups.  */
#define BIND_EXPR_BODY_BLOCK(NODE) \
  TREE_LANG_FLAG_3 (BIND_EXPR_CHECK (NODE))

/* All Cilk Plus functions needs a body.  */
#define FUNCTION_NEEDS_BODY_BLOCK(NODE) \
 (flag_enable_cilk || DECL_CONSTRUCTOR_P (NODE) || DECL_DESTRUCTOR_P (NODE) \
   || LAMBDA_FUNCTION_P (NODE))

#define STATEMENT_LIST_NO_SCOPE(NODE) \
  TREE_LANG_FLAG_0 (STATEMENT_LIST_CHECK (NODE))
#define STATEMENT_LIST_TRY_BLOCK(NODE) \
  TREE_LANG_FLAG_2 (STATEMENT_LIST_CHECK (NODE))

/* Nonzero if this statement should be considered a full-expression,
   i.e., if temporaries created during this statement should have
   their destructors run at the end of this statement.  */
#define STMT_IS_FULL_EXPR_P(NODE) TREE_LANG_FLAG_1 ((NODE))

/* Marks the result of a statement expression.  */
#define EXPR_STMT_STMT_EXPR_RESULT(NODE) \
  TREE_LANG_FLAG_0 (EXPR_STMT_CHECK (NODE))

/* Nonzero if this statement-expression does not have an associated scope.  */
#define STMT_EXPR_NO_SCOPE(NODE) \
   TREE_LANG_FLAG_0 (STMT_EXPR_CHECK (NODE))

/* Returns nonzero iff TYPE1 and TYPE2 are the same type, in the usual
   sense of `same'.  */
#define same_type_p(TYPE1, TYPE2) \
  comptypes ((TYPE1), (TYPE2), COMPARE_STRICT)

/* Returns nonzero iff NODE is a declaration for the global function
   `main'.  */
#define DECL_MAIN_P(NODE)				\
   (DECL_EXTERN_C_FUNCTION_P (NODE)			\
    && DECL_NAME (NODE) != NULL_TREE			\
    && MAIN_NAME_P (DECL_NAME (NODE))			\
    && flag_hosted)

/* The overloaded FUNCTION_DECL.  */
#define OVL_FUNCTION(NODE) \
  (((struct tree_overload*)OVERLOAD_CHECK (NODE))->function)
#define OVL_CHAIN(NODE)      TREE_CHAIN (NODE)
/* Polymorphic access to FUNCTION and CHAIN.  */
#define OVL_CURRENT(NODE)	\
  ((TREE_CODE (NODE) == OVERLOAD) ? OVL_FUNCTION (NODE) : (NODE))
#define OVL_NEXT(NODE)		\
  ((TREE_CODE (NODE) == OVERLOAD) ? TREE_CHAIN (NODE) : NULL_TREE)
/* If set, this was imported in a using declaration.
   This is not to confuse with being used somewhere, which
   is not important for this node.  */
#define OVL_USED(NODE)		TREE_USED (NODE)
/* If set, this OVERLOAD was created for argument-dependent lookup
   and can be freed afterward.  */
#define OVL_ARG_DEPENDENT(NODE) TREE_LANG_FLAG_0 (OVERLOAD_CHECK (NODE))

struct GTY(()) tree_overload {
  struct tree_common common;
  tree function;
};

/* Returns true iff NODE is a BASELINK.  */
#define BASELINK_P(NODE) \
  (TREE_CODE (NODE) == BASELINK)
/* The BINFO indicating the base from which the BASELINK_FUNCTIONS came.  */
#define BASELINK_BINFO(NODE) \
  (((struct tree_baselink*) BASELINK_CHECK (NODE))->binfo)
/* The functions referred to by the BASELINK; either a FUNCTION_DECL,
   a TEMPLATE_DECL, an OVERLOAD, or a TEMPLATE_ID_EXPR.  */
#define BASELINK_FUNCTIONS(NODE) \
  (((struct tree_baselink*) BASELINK_CHECK (NODE))->functions)
/* The BINFO in which the search for the functions indicated by this baselink
   began.  This base is used to determine the accessibility of functions
   selected by overload resolution.  */
#define BASELINK_ACCESS_BINFO(NODE) \
  (((struct tree_baselink*) BASELINK_CHECK (NODE))->access_binfo)
/* For a type-conversion operator, the BASELINK_OPTYPE indicates the type
   to which the conversion should occur.  This value is important if
   the BASELINK_FUNCTIONS include a template conversion operator --
   the BASELINK_OPTYPE can be used to determine what type the user
   requested.  */
#define BASELINK_OPTYPE(NODE) \
  (TREE_CHAIN (BASELINK_CHECK (NODE)))
/* Nonzero if this baselink was from a qualified lookup.  */
#define BASELINK_QUALIFIED_P(NODE) \
  TREE_LANG_FLAG_0 (BASELINK_CHECK (NODE))

struct GTY(()) tree_baselink {
  struct tree_common common;
  tree binfo;
  tree functions;
  tree access_binfo;
};

/* The different kinds of ids that we encounter.  */

typedef enum cp_id_kind
{
  /* Not an id at all.  */
  CP_ID_KIND_NONE,
  /* An unqualified-id that is not a template-id.  */
  CP_ID_KIND_UNQUALIFIED,
  /* An unqualified-id that is a dependent name.  */
  CP_ID_KIND_UNQUALIFIED_DEPENDENT,
  /* An unqualified template-id.  */
  CP_ID_KIND_TEMPLATE_ID,
  /* A qualified-id.  */
  CP_ID_KIND_QUALIFIED
} cp_id_kind;


/* The various kinds of C++0x warnings we encounter. */

typedef enum cpp0x_warn_str
{
  /* extended initializer lists */
  CPP0X_INITIALIZER_LISTS,
  /* explicit conversion operators */
  CPP0X_EXPLICIT_CONVERSION,
  /* variadic templates */
  CPP0X_VARIADIC_TEMPLATES,
  /* lambda expressions */
  CPP0X_LAMBDA_EXPR,
  /* C++0x auto */
  CPP0X_AUTO,
  /* scoped enums */
  CPP0X_SCOPED_ENUMS,
  /* defaulted and deleted functions */
  CPP0X_DEFAULTED_DELETED,
  /* inline namespaces */
  CPP0X_INLINE_NAMESPACES,
  /* override controls, override/final */
  CPP0X_OVERRIDE_CONTROLS,
  /* non-static data member initializers */
  CPP0X_NSDMI,
  /* user defined literals */
  CPP0X_USER_DEFINED_LITERALS,
  /* delegating constructors */
  CPP0X_DELEGATING_CTORS,
  /* inheriting constructors */
  CPP0X_INHERITING_CTORS,
  /* C++11 attributes */
  CPP0X_ATTRIBUTES
} cpp0x_warn_str;
  
/* The various kinds of operation used by composite_pointer_type. */

typedef enum composite_pointer_operation
{
  /* comparison */
  CPO_COMPARISON,
  /* conversion */
  CPO_CONVERSION,
  /* conditional expression */
  CPO_CONDITIONAL_EXPR
} composite_pointer_operation;

/* Possible cases of expression list used by build_x_compound_expr_from_list. */
typedef enum expr_list_kind {
  ELK_INIT,		/* initializer */
  ELK_MEM_INIT,		/* member initializer */
  ELK_FUNC_CAST		/* functional cast */
} expr_list_kind; 

/* Possible cases of implicit bad rhs conversions. */
typedef enum impl_conv_rhs {
  ICR_DEFAULT_ARGUMENT, /* default argument */
  ICR_CONVERTING,       /* converting */
  ICR_INIT,             /* initialization */
  ICR_ARGPASS,          /* argument passing */
  ICR_RETURN,           /* return */
  ICR_ASSIGN            /* assignment */
} impl_conv_rhs;

/* Possible cases of implicit or explicit bad conversions to void. */
typedef enum impl_conv_void {
  ICV_CAST,            /* (explicit) conversion to void */
  ICV_SECOND_OF_COND,  /* second operand of conditional expression */
  ICV_THIRD_OF_COND,   /* third operand of conditional expression */
  ICV_RIGHT_OF_COMMA,  /* right operand of comma operator */
  ICV_LEFT_OF_COMMA,   /* left operand of comma operator */
  ICV_STATEMENT,       /* statement */
  ICV_THIRD_IN_FOR     /* for increment expression */
} impl_conv_void;

/* Macros for access to language-specific slots in an identifier.  */

#define IDENTIFIER_NAMESPACE_BINDINGS(NODE)	\
  (LANG_IDENTIFIER_CAST (NODE)->namespace_bindings)
#define IDENTIFIER_TEMPLATE(NODE)	\
  (LANG_IDENTIFIER_CAST (NODE)->class_template_info)

/* The IDENTIFIER_BINDING is the innermost cxx_binding for the
    identifier.  It's PREVIOUS is the next outermost binding.  Each
    VALUE field is a DECL for the associated declaration.  Thus,
    name lookup consists simply of pulling off the node at the front
    of the list (modulo oddities for looking up the names of types,
    and such.)  You can use SCOPE field to determine the scope
    that bound the name.  */
#define IDENTIFIER_BINDING(NODE) \
  (LANG_IDENTIFIER_CAST (NODE)->bindings)

/* TREE_TYPE only indicates on local and class scope the current
   type. For namespace scope, the presence of a type in any namespace
   is indicated with global_type_node, and the real type behind must
   be found through lookup.  */
#define IDENTIFIER_TYPE_VALUE(NODE) identifier_type_value (NODE)
#define REAL_IDENTIFIER_TYPE_VALUE(NODE) TREE_TYPE (NODE)
#define SET_IDENTIFIER_TYPE_VALUE(NODE,TYPE) (TREE_TYPE (NODE) = (TYPE))
#define IDENTIFIER_HAS_TYPE_VALUE(NODE) (IDENTIFIER_TYPE_VALUE (NODE) ? 1 : 0)

#define IDENTIFIER_LABEL_VALUE(NODE) \
  (LANG_IDENTIFIER_CAST (NODE)->label_value)
#define SET_IDENTIFIER_LABEL_VALUE(NODE, VALUE)   \
  IDENTIFIER_LABEL_VALUE (NODE) = (VALUE)

/* Nonzero if this identifier is used as a virtual function name somewhere
   (optimizes searches).  */
#define IDENTIFIER_VIRTUAL_P(NODE) TREE_LANG_FLAG_1 (NODE)

/* Nonzero if this identifier is the prefix for a mangled C++ operator
   name.  */
#define IDENTIFIER_OPNAME_P(NODE) TREE_LANG_FLAG_2 (NODE)

/* Nonzero if this identifier is the name of a type-conversion
   operator.  */
#define IDENTIFIER_TYPENAME_P(NODE) \
  TREE_LANG_FLAG_4 (NODE)

/* Nonzero if this identifier is the name of a constructor or
   destructor.  */
#define IDENTIFIER_CTOR_OR_DTOR_P(NODE) \
  TREE_LANG_FLAG_3 (NODE)

/* True iff NAME is the DECL_ASSEMBLER_NAME for an entity with vague
   linkage which the prelinker has assigned to this translation
   unit.  */
#define IDENTIFIER_REPO_CHOSEN(NAME) \
  (TREE_LANG_FLAG_6 (NAME))

/* In a RECORD_TYPE or UNION_TYPE, nonzero if any component is read-only.  */
#define C_TYPE_FIELDS_READONLY(TYPE) \
  (LANG_TYPE_CLASS_CHECK (TYPE)->fields_readonly)

/* The tokens stored in the default argument.  */

#define DEFARG_TOKENS(NODE) \
  (((struct tree_default_arg *)DEFAULT_ARG_CHECK (NODE))->tokens)
#define DEFARG_INSTANTIATIONS(NODE) \
  (((struct tree_default_arg *)DEFAULT_ARG_CHECK (NODE))->instantiations)

struct GTY (()) tree_default_arg {
  struct tree_common common;
  struct cp_token_cache *tokens;
  vec<tree, va_gc> *instantiations;
};


#define DEFERRED_NOEXCEPT_PATTERN(NODE) \
  (((struct tree_deferred_noexcept *)DEFERRED_NOEXCEPT_CHECK (NODE))->pattern)
#define DEFERRED_NOEXCEPT_ARGS(NODE) \
  (((struct tree_deferred_noexcept *)DEFERRED_NOEXCEPT_CHECK (NODE))->args)
#define DEFERRED_NOEXCEPT_SPEC_P(NODE)				\
  ((NODE) && (TREE_PURPOSE (NODE))				\
  && (TREE_CODE (TREE_PURPOSE (NODE)) == DEFERRED_NOEXCEPT	\
      || is_overloaded_fn (TREE_PURPOSE (NODE))))

struct GTY (()) tree_deferred_noexcept {
  struct tree_base base;
  tree pattern;
  tree args;
};


/* The condition associated with the static assertion.  This must be
   an integral constant expression.  */
#define STATIC_ASSERT_CONDITION(NODE) \
  (((struct tree_static_assert *)STATIC_ASSERT_CHECK (NODE))->condition)

/* The message associated with the static assertion.  This must be a
   string constant, which will be emitted as an error message when the
   static assert condition is false.  */
#define STATIC_ASSERT_MESSAGE(NODE) \
  (((struct tree_static_assert *)STATIC_ASSERT_CHECK (NODE))->message)

/* Source location information for a static assertion.  */
#define STATIC_ASSERT_SOURCE_LOCATION(NODE) \
  (((struct tree_static_assert *)STATIC_ASSERT_CHECK (NODE))->location)

struct GTY (()) tree_static_assert {
  struct tree_common common;
  tree condition;
  tree message;
  location_t location;
};

struct GTY (()) tree_argument_pack_select {
  struct tree_common common;
  tree argument_pack;
  int index;
};

/* The different kinds of traits that we encounter.  */

typedef enum cp_trait_kind
{
  CPTK_BASES,
  CPTK_DIRECT_BASES,
  CPTK_HAS_NOTHROW_ASSIGN,
  CPTK_HAS_NOTHROW_CONSTRUCTOR,
  CPTK_HAS_NOTHROW_COPY,
  CPTK_HAS_TRIVIAL_ASSIGN,
  CPTK_HAS_TRIVIAL_CONSTRUCTOR,
  CPTK_HAS_TRIVIAL_COPY,
  CPTK_HAS_TRIVIAL_DESTRUCTOR,
  CPTK_HAS_VIRTUAL_DESTRUCTOR,
  CPTK_IS_ABSTRACT,
  CPTK_IS_BASE_OF,
  CPTK_IS_CLASS,
  CPTK_IS_CONVERTIBLE_TO,
  CPTK_IS_EMPTY,
  CPTK_IS_ENUM,
  CPTK_IS_FINAL,
  CPTK_IS_LITERAL_TYPE,
  CPTK_IS_POD,
  CPTK_IS_POLYMORPHIC,
  CPTK_IS_STD_LAYOUT,
  CPTK_IS_TRIVIAL,
  CPTK_IS_UNION,
  CPTK_UNDERLYING_TYPE
} cp_trait_kind;

/* The types that we are processing.  */
#define TRAIT_EXPR_TYPE1(NODE) \
  (((struct tree_trait_expr *)TRAIT_EXPR_CHECK (NODE))->type1)

#define TRAIT_EXPR_TYPE2(NODE) \
  (((struct tree_trait_expr *)TRAIT_EXPR_CHECK (NODE))->type2)

/* The specific trait that we are processing.  */
#define TRAIT_EXPR_KIND(NODE) \
  (((struct tree_trait_expr *)TRAIT_EXPR_CHECK (NODE))->kind)

struct GTY (()) tree_trait_expr {
  struct tree_common common;
  tree type1;
  tree type2;  
  enum cp_trait_kind kind;
};

/* Based off of TYPE_ANONYMOUS_P.  */
#define LAMBDA_TYPE_P(NODE) \
  (CLASS_TYPE_P (NODE) && CLASSTYPE_LAMBDA_EXPR (NODE))

/* Test if FUNCTION_DECL is a lambda function.  */
#define LAMBDA_FUNCTION_P(FNDECL) \
  (DECL_OVERLOADED_OPERATOR_P (FNDECL) == CALL_EXPR \
   && LAMBDA_TYPE_P (CP_DECL_CONTEXT (FNDECL)))

enum cp_lambda_default_capture_mode_type {
  CPLD_NONE,
  CPLD_COPY,
  CPLD_REFERENCE
};

/* The method of default capture, if any.  */
#define LAMBDA_EXPR_DEFAULT_CAPTURE_MODE(NODE) \
  (((struct tree_lambda_expr *)LAMBDA_EXPR_CHECK (NODE))->default_capture_mode)

/* The capture-list, including `this'.  Each capture is stored as a FIELD_DECL
 * so that the name, type, and field are all together, whether or not it has
 * been added to the lambda's class type.
   TREE_LIST:
     TREE_PURPOSE: The FIELD_DECL for this capture.
     TREE_VALUE: The initializer. This is part of a GNU extension.  */
#define LAMBDA_EXPR_CAPTURE_LIST(NODE) \
  (((struct tree_lambda_expr *)LAMBDA_EXPR_CHECK (NODE))->capture_list)

/* During parsing of the lambda, the node in the capture-list that holds
   the 'this' capture.  */
#define LAMBDA_EXPR_THIS_CAPTURE(NODE) \
  (((struct tree_lambda_expr *)LAMBDA_EXPR_CHECK (NODE))->this_capture)

/* Predicate tracking whether `this' is in the effective capture set.  */
#define LAMBDA_EXPR_CAPTURES_THIS_P(NODE) \
  LAMBDA_EXPR_THIS_CAPTURE(NODE)

/* Predicate tracking whether the lambda was declared 'mutable'.  */
#define LAMBDA_EXPR_MUTABLE_P(NODE) \
  TREE_LANG_FLAG_1 (LAMBDA_EXPR_CHECK (NODE))

/* The return type in the expression.
 * NULL_TREE indicates that none was specified.  */
#define LAMBDA_EXPR_RETURN_TYPE(NODE) \
  (((struct tree_lambda_expr *)LAMBDA_EXPR_CHECK (NODE))->return_type)

/* The source location of the lambda.  */
#define LAMBDA_EXPR_LOCATION(NODE) \
  (((struct tree_lambda_expr *)LAMBDA_EXPR_CHECK (NODE))->locus)

/* The mangling scope for the lambda: FUNCTION_DECL, PARM_DECL, VAR_DECL,
   FIELD_DECL or NULL_TREE.  If this is NULL_TREE, we have no linkage.  */
#define LAMBDA_EXPR_EXTRA_SCOPE(NODE) \
  (((struct tree_lambda_expr *)LAMBDA_EXPR_CHECK (NODE))->extra_scope)

/* If EXTRA_SCOPE, this is the number of the lambda within that scope.  */
#define LAMBDA_EXPR_DISCRIMINATOR(NODE) \
  (((struct tree_lambda_expr *)LAMBDA_EXPR_CHECK (NODE))->discriminator)

/* During parsing of the lambda, a vector of capture proxies which need
   to be pushed once we're done processing a nested lambda.  */
#define LAMBDA_EXPR_PENDING_PROXIES(NODE) \
  (((struct tree_lambda_expr *)LAMBDA_EXPR_CHECK (NODE))->pending_proxies)

/* The closure type of the lambda.  Note that the TREE_TYPE of a
   LAMBDA_EXPR is always NULL_TREE, because we need to instantiate the
   LAMBDA_EXPR in order to instantiate the type.  */
#define LAMBDA_EXPR_CLOSURE(NODE) \
  (((struct tree_lambda_expr *)LAMBDA_EXPR_CHECK (NODE))->closure)

struct GTY (()) tree_lambda_expr
{
  struct tree_typed typed;
  tree capture_list;
  tree this_capture;
  tree return_type;
  tree extra_scope;
  tree closure;
  vec<tree, va_gc> *pending_proxies;
  location_t locus;
  enum cp_lambda_default_capture_mode_type default_capture_mode;
  int discriminator;
};

/* A (typedef,context,usage location) triplet.
   It represents a typedef used through a
   context at a given source location.
   e.g.
   struct foo {
     typedef int myint;
   };

   struct bar {
    foo::myint v; // #1<-- this location.
   };

   In bar, the triplet will be (myint, foo, #1).
   */
struct GTY(()) qualified_typedef_usage_s {
  tree typedef_decl;
  tree context;
  location_t locus;
};
typedef struct qualified_typedef_usage_s qualified_typedef_usage_t;

/* Non-zero if this template specialization has access violations that
   should be rechecked when the function is instantiated outside argument
   deduction.  */
#define TINFO_HAS_ACCESS_ERRORS(NODE) \
  (TREE_LANG_FLAG_0 (TEMPLATE_INFO_CHECK (NODE)))
#define FNDECL_HAS_ACCESS_ERRORS(NODE) \
  (TINFO_HAS_ACCESS_ERRORS (DECL_TEMPLATE_INFO (NODE)))

struct GTY(()) tree_template_info {
  struct tree_common common;
  vec<qualified_typedef_usage_t, va_gc> *typedefs_needing_access_checking;
};

enum cp_tree_node_structure_enum {
  TS_CP_GENERIC,
  TS_CP_IDENTIFIER,
  TS_CP_TPI,
  TS_CP_PTRMEM,
  TS_CP_BINDING,
  TS_CP_OVERLOAD,
  TS_CP_BASELINK,
  TS_CP_WRAPPER,
  TS_CP_DEFAULT_ARG,
  TS_CP_DEFERRED_NOEXCEPT,
  TS_CP_STATIC_ASSERT,
  TS_CP_ARGUMENT_PACK_SELECT,
  TS_CP_TRAIT_EXPR,
  TS_CP_LAMBDA_EXPR,
  TS_CP_TEMPLATE_INFO,
  TS_CP_USERDEF_LITERAL,
  LAST_TS_CP_ENUM
};

/* The resulting tree type.  */
union GTY((desc ("cp_tree_node_structure (&%h)"),
       chain_next ("(union lang_tree_node *) c_tree_chain_next (&%h.generic)"))) lang_tree_node {
  union tree_node GTY ((tag ("TS_CP_GENERIC"),
			desc ("tree_node_structure (&%h)"))) generic;
  struct template_parm_index_s GTY ((tag ("TS_CP_TPI"))) tpi;
  struct ptrmem_cst GTY ((tag ("TS_CP_PTRMEM"))) ptrmem;
  struct tree_overload GTY ((tag ("TS_CP_OVERLOAD"))) overload;
  struct tree_baselink GTY ((tag ("TS_CP_BASELINK"))) baselink;
  struct tree_default_arg GTY ((tag ("TS_CP_DEFAULT_ARG"))) default_arg;
  struct tree_deferred_noexcept GTY ((tag ("TS_CP_DEFERRED_NOEXCEPT"))) deferred_noexcept;
  struct lang_identifier GTY ((tag ("TS_CP_IDENTIFIER"))) identifier;
  struct tree_static_assert GTY ((tag ("TS_CP_STATIC_ASSERT"))) 
    static_assertion;
  struct tree_argument_pack_select GTY ((tag ("TS_CP_ARGUMENT_PACK_SELECT")))
    argument_pack_select;
  struct tree_trait_expr GTY ((tag ("TS_CP_TRAIT_EXPR")))
    trait_expression;
  struct tree_lambda_expr GTY ((tag ("TS_CP_LAMBDA_EXPR")))
    lambda_expression;
  struct tree_template_info GTY ((tag ("TS_CP_TEMPLATE_INFO")))
    template_info;
  struct tree_userdef_literal GTY ((tag ("TS_CP_USERDEF_LITERAL")))
    userdef_literal;
};


enum cp_tree_index
{
    CPTI_JAVA_BYTE_TYPE,
    CPTI_JAVA_SHORT_TYPE,
    CPTI_JAVA_INT_TYPE,
    CPTI_JAVA_LONG_TYPE,
    CPTI_JAVA_FLOAT_TYPE,
    CPTI_JAVA_DOUBLE_TYPE,
    CPTI_JAVA_CHAR_TYPE,
    CPTI_JAVA_BOOLEAN_TYPE,

    CPTI_WCHAR_DECL,
    CPTI_VTABLE_ENTRY_TYPE,
    CPTI_DELTA_TYPE,
    CPTI_VTABLE_INDEX_TYPE,
    CPTI_CLEANUP_TYPE,
    CPTI_VTT_PARM_TYPE,

    CPTI_CLASS_TYPE,
    CPTI_UNKNOWN_TYPE,
    CPTI_INIT_LIST_TYPE,
    CPTI_VTBL_TYPE,
    CPTI_VTBL_PTR_TYPE,
    CPTI_STD,
    CPTI_ABI,
    CPTI_CONST_TYPE_INFO_TYPE,
    CPTI_TYPE_INFO_PTR_TYPE,
    CPTI_ABORT_FNDECL,
    CPTI_GLOBAL_DELETE_FNDECL,
    CPTI_AGGR_TAG,

    CPTI_CTOR_IDENTIFIER,
    CPTI_COMPLETE_CTOR_IDENTIFIER,
    CPTI_BASE_CTOR_IDENTIFIER,
    CPTI_DTOR_IDENTIFIER,
    CPTI_COMPLETE_DTOR_IDENTIFIER,
    CPTI_BASE_DTOR_IDENTIFIER,
    CPTI_DELETING_DTOR_IDENTIFIER,
    CPTI_DELTA_IDENTIFIER,
    CPTI_IN_CHARGE_IDENTIFIER,
    CPTI_VTT_PARM_IDENTIFIER,
    CPTI_NELTS_IDENTIFIER,
    CPTI_THIS_IDENTIFIER,
    CPTI_PFN_IDENTIFIER,
    CPTI_VPTR_IDENTIFIER,
    CPTI_STD_IDENTIFIER,

    CPTI_LANG_NAME_C,
    CPTI_LANG_NAME_CPLUSPLUS,
    CPTI_LANG_NAME_CILK,
    CPTI_LANG_NAME_JAVA,

    CPTI_EMPTY_EXCEPT_SPEC,
    CPTI_NOEXCEPT_TRUE_SPEC,
    CPTI_NOEXCEPT_FALSE_SPEC,
    CPTI_JCLASS,
    CPTI_TERMINATE,
    CPTI_CALL_UNEXPECTED,
    CPTI_ATEXIT_FN_PTR_TYPE,
    CPTI_ATEXIT,
    CPTI_DSO_HANDLE,
    CPTI_DCAST,

    CPTI_KEYED_CLASSES,

    CPTI_NULLPTR,
    CPTI_NULLPTR_TYPE,

    CPTI_MAX
};

extern GTY(()) tree cp_global_trees[CPTI_MAX];

#define java_byte_type_node		cp_global_trees[CPTI_JAVA_BYTE_TYPE]
#define java_short_type_node		cp_global_trees[CPTI_JAVA_SHORT_TYPE]
#define java_int_type_node		cp_global_trees[CPTI_JAVA_INT_TYPE]
#define java_long_type_node		cp_global_trees[CPTI_JAVA_LONG_TYPE]
#define java_float_type_node		cp_global_trees[CPTI_JAVA_FLOAT_TYPE]
#define java_double_type_node		cp_global_trees[CPTI_JAVA_DOUBLE_TYPE]
#define java_char_type_node		cp_global_trees[CPTI_JAVA_CHAR_TYPE]
#define java_boolean_type_node		cp_global_trees[CPTI_JAVA_BOOLEAN_TYPE]

#define wchar_decl_node			cp_global_trees[CPTI_WCHAR_DECL]
#define vtable_entry_type		cp_global_trees[CPTI_VTABLE_ENTRY_TYPE]
/* The type used to represent an offset by which to adjust the `this'
   pointer in pointer-to-member types.  */
#define delta_type_node			cp_global_trees[CPTI_DELTA_TYPE]
/* The type used to represent an index into the vtable.  */
#define vtable_index_type		cp_global_trees[CPTI_VTABLE_INDEX_TYPE]

#define class_type_node			cp_global_trees[CPTI_CLASS_TYPE]
#define unknown_type_node		cp_global_trees[CPTI_UNKNOWN_TYPE]
#define init_list_type_node		cp_global_trees[CPTI_INIT_LIST_TYPE]
#define vtbl_type_node			cp_global_trees[CPTI_VTBL_TYPE]
#define vtbl_ptr_type_node		cp_global_trees[CPTI_VTBL_PTR_TYPE]
#define std_node			cp_global_trees[CPTI_STD]
#define abi_node			cp_global_trees[CPTI_ABI]
#define const_type_info_type_node	cp_global_trees[CPTI_CONST_TYPE_INFO_TYPE]
#define type_info_ptr_type		cp_global_trees[CPTI_TYPE_INFO_PTR_TYPE]
#define abort_fndecl			cp_global_trees[CPTI_ABORT_FNDECL]
#define global_delete_fndecl		cp_global_trees[CPTI_GLOBAL_DELETE_FNDECL]
#define current_aggr			cp_global_trees[CPTI_AGGR_TAG]
#define nullptr_node			cp_global_trees[CPTI_NULLPTR]
#define nullptr_type_node		cp_global_trees[CPTI_NULLPTR_TYPE]

/* We cache these tree nodes so as to call get_identifier less
   frequently.  */

/* The name of a constructor that takes an in-charge parameter to
   decide whether or not to construct virtual base classes.  */
#define ctor_identifier			cp_global_trees[CPTI_CTOR_IDENTIFIER]
/* The name of a constructor that constructs virtual base classes.  */
#define complete_ctor_identifier	cp_global_trees[CPTI_COMPLETE_CTOR_IDENTIFIER]
/* The name of a constructor that does not construct virtual base classes.  */
#define base_ctor_identifier		cp_global_trees[CPTI_BASE_CTOR_IDENTIFIER]
/* The name of a destructor that takes an in-charge parameter to
   decide whether or not to destroy virtual base classes and whether
   or not to delete the object.  */
#define dtor_identifier			cp_global_trees[CPTI_DTOR_IDENTIFIER]
/* The name of a destructor that destroys virtual base classes.  */
#define complete_dtor_identifier	cp_global_trees[CPTI_COMPLETE_DTOR_IDENTIFIER]
/* The name of a destructor that does not destroy virtual base
   classes.  */
#define base_dtor_identifier		cp_global_trees[CPTI_BASE_DTOR_IDENTIFIER]
/* The name of a destructor that destroys virtual base classes, and
   then deletes the entire object.  */
#define deleting_dtor_identifier	cp_global_trees[CPTI_DELETING_DTOR_IDENTIFIER]
#define delta_identifier		cp_global_trees[CPTI_DELTA_IDENTIFIER]
#define in_charge_identifier		cp_global_trees[CPTI_IN_CHARGE_IDENTIFIER]
/* The name of the parameter that contains a pointer to the VTT to use
   for this subobject constructor or destructor.  */
#define vtt_parm_identifier		cp_global_trees[CPTI_VTT_PARM_IDENTIFIER]
#define nelts_identifier		cp_global_trees[CPTI_NELTS_IDENTIFIER]
#define this_identifier			cp_global_trees[CPTI_THIS_IDENTIFIER]
#define pfn_identifier			cp_global_trees[CPTI_PFN_IDENTIFIER]
#define vptr_identifier			cp_global_trees[CPTI_VPTR_IDENTIFIER]
/* The name of the std namespace.  */
#define std_identifier			cp_global_trees[CPTI_STD_IDENTIFIER]
#define lang_name_c			cp_global_trees[CPTI_LANG_NAME_C]
#define lang_name_cilk			cp_global_trees[CPTI_LANG_NAME_CILK]
#define lang_name_cplusplus		cp_global_trees[CPTI_LANG_NAME_CPLUSPLUS]
#define lang_name_java			cp_global_trees[CPTI_LANG_NAME_JAVA]

/* Exception specifier used for throw().  */
#define empty_except_spec		cp_global_trees[CPTI_EMPTY_EXCEPT_SPEC]
#define noexcept_true_spec		cp_global_trees[CPTI_NOEXCEPT_TRUE_SPEC]
#define noexcept_false_spec		cp_global_trees[CPTI_NOEXCEPT_FALSE_SPEC]

/* If non-NULL, a POINTER_TYPE equivalent to (java::lang::Class*).  */
#define jclass_node			cp_global_trees[CPTI_JCLASS]

/* The declaration for `std::terminate'.  */
#define terminate_node			cp_global_trees[CPTI_TERMINATE]

/* The declaration for "__cxa_call_unexpected".  */
#define call_unexpected_node		cp_global_trees[CPTI_CALL_UNEXPECTED]

/* The type of the function-pointer argument to "__cxa_atexit" (or
   "std::atexit", if "__cxa_atexit" is not being used).  */
#define atexit_fn_ptr_type_node         cp_global_trees[CPTI_ATEXIT_FN_PTR_TYPE]

/* A pointer to `std::atexit'.  */
#define atexit_node			cp_global_trees[CPTI_ATEXIT]

/* A pointer to `__dso_handle'.  */
#define dso_handle_node			cp_global_trees[CPTI_DSO_HANDLE]

/* The declaration of the dynamic_cast runtime.  */
#define dynamic_cast_node		cp_global_trees[CPTI_DCAST]

/* The type of a destructor.  */
#define cleanup_type			cp_global_trees[CPTI_CLEANUP_TYPE]

/* The type of the vtt parameter passed to subobject constructors and
   destructors.  */
#define vtt_parm_type			cp_global_trees[CPTI_VTT_PARM_TYPE]

/* A TREE_LIST of the dynamic classes whose vtables may have to be
   emitted in this translation unit.  */

#define keyed_classes			cp_global_trees[CPTI_KEYED_CLASSES]

/* Node to indicate default access. This must be distinct from the
   access nodes in tree.h.  */

#define access_default_node		null_node

/* Global state.  */

struct GTY(()) saved_scope {
  vec<cxx_saved_binding, va_gc> *old_bindings;
  tree old_namespace;
  vec<tree, va_gc> *decl_ns_list;
  tree class_name;
  tree class_type;
  tree access_specifier;
  tree function_decl;
  vec<tree, va_gc> *lang_base;
  tree lang_name;
  tree template_parms;
  cp_binding_level *x_previous_class_level;
  tree x_saved_tree;

  /* Only used for uses of this in trailing return type.  */
  tree x_current_class_ptr;
  tree x_current_class_ref;

  int x_processing_template_decl;
  int x_processing_specialization;
  BOOL_BITFIELD x_processing_explicit_instantiation : 1;
  BOOL_BITFIELD need_pop_function_context : 1;

  int unevaluated_operand;
  int inhibit_evaluation_warnings;

  struct stmt_tree_s x_stmt_tree;

  cp_binding_level *class_bindings;
  cp_binding_level *bindings;

  struct saved_scope *prev;
};

/* The current open namespace.  */

#define current_namespace scope_chain->old_namespace

/* The stack for namespaces of current declarations.  */

#define decl_namespace_list scope_chain->decl_ns_list

/* IDENTIFIER_NODE: name of current class */

#define current_class_name scope_chain->class_name

/* _TYPE: the type of the current class */

#define current_class_type scope_chain->class_type

/* When parsing a class definition, the access specifier most recently
   given by the user, or, if no access specifier was given, the
   default value appropriate for the kind of class (i.e., struct,
   class, or union).  */

#define current_access_specifier scope_chain->access_specifier

/* Pointer to the top of the language name stack.  */

#define current_lang_base scope_chain->lang_base
#define current_lang_name scope_chain->lang_name

/* When parsing a template declaration, a TREE_LIST represents the
   active template parameters.  Each node in the list represents one
   level of template parameters.  The innermost level is first in the
   list.  The depth of each level is stored as an INTEGER_CST in the
   TREE_PURPOSE of each node.  The parameters for that level are
   stored in the TREE_VALUE.  */

#define current_template_parms scope_chain->template_parms

#define processing_template_decl scope_chain->x_processing_template_decl
#define processing_specialization scope_chain->x_processing_specialization
#define processing_explicit_instantiation scope_chain->x_processing_explicit_instantiation

/* The cached class binding level, from the most recently exited
   class, or NULL if none.  */

#define previous_class_level scope_chain->x_previous_class_level

/* A list of private types mentioned, for deferred access checking.  */

extern GTY(()) struct saved_scope *scope_chain;

struct GTY(()) cxx_int_tree_map {
  unsigned int uid;
  tree to;
};

extern unsigned int cxx_int_tree_map_hash (const void *);
extern int cxx_int_tree_map_eq (const void *, const void *);

/* Global state pertinent to the current function.  */

struct GTY(()) language_function {
  struct c_language_function base;

  tree x_cdtor_label;
  tree x_current_class_ptr;
  tree x_current_class_ref;
  tree x_eh_spec_block;
  tree x_in_charge_parm;
  tree x_vtt_parm;
  tree x_return_value;
  tree x_auto_return_pattern;

  BOOL_BITFIELD returns_value : 1;
  BOOL_BITFIELD returns_null : 1;
  BOOL_BITFIELD returns_abnormally : 1;
  BOOL_BITFIELD x_in_function_try_handler : 1;
  BOOL_BITFIELD x_in_base_initializer : 1;

  /* True if this function can throw an exception.  */
  BOOL_BITFIELD can_throw : 1;

  htab_t GTY((param_is(struct named_label_entry))) x_named_labels;
  cp_binding_level *bindings;
  vec<tree, va_gc> *x_local_names;
  htab_t GTY((param_is (struct cxx_int_tree_map))) extern_decl_map;
};

/* The current C++-specific per-function global variables.  */

#define cp_function_chain (cfun->language)

/* In a constructor destructor, the point at which all derived class
   destroying/construction has been done.  I.e., just before a
   constructor returns, or before any base class destroying will be done
   in a destructor.  */

#define cdtor_label cp_function_chain->x_cdtor_label

/* When we're processing a member function, current_class_ptr is the
   PARM_DECL for the `this' pointer.  The current_class_ref is an
   expression for `*this'.  */

#define current_class_ptr			\
  (*(cfun && cp_function_chain			\
     ? &cp_function_chain->x_current_class_ptr	\
     : &scope_chain->x_current_class_ptr))
#define current_class_ref			\
  (*(cfun && cp_function_chain			\
     ? &cp_function_chain->x_current_class_ref	\
     : &scope_chain->x_current_class_ref))

/* The EH_SPEC_BLOCK for the exception-specifiers for the current
   function, if any.  */

#define current_eh_spec_block cp_function_chain->x_eh_spec_block

/* The `__in_chrg' parameter for the current function.  Only used for
   constructors and destructors.  */

#define current_in_charge_parm cp_function_chain->x_in_charge_parm

/* The `__vtt_parm' parameter for the current function.  Only used for
   constructors and destructors.  */

#define current_vtt_parm cp_function_chain->x_vtt_parm

/* Set to 0 at beginning of a function definition, set to 1 if
   a return statement that specifies a return value is seen.  */

#define current_function_returns_value cp_function_chain->returns_value

/* Set to 0 at beginning of a function definition, set to 1 if
   a return statement with no argument is seen.  */

#define current_function_returns_null cp_function_chain->returns_null

/* Set to 0 at beginning of a function definition, set to 1 if
   a call to a noreturn function is seen.  */

#define current_function_returns_abnormally \
  cp_function_chain->returns_abnormally

/* Nonzero if we are processing a base initializer.  Zero elsewhere.  */
#define in_base_initializer cp_function_chain->x_in_base_initializer

#define in_function_try_handler cp_function_chain->x_in_function_try_handler

/* Expression always returned from function, or error_mark_node
   otherwise, for use by the automatic named return value optimization.  */

#define current_function_return_value \
  (cp_function_chain->x_return_value)

/* A type involving 'auto' to be used for return type deduction.  */

#define current_function_auto_return_pattern \
  (cp_function_chain->x_auto_return_pattern)

/* True if NAME is the IDENTIFIER_NODE for an overloaded "operator
   new" or "operator delete".  */
#define NEW_DELETE_OPNAME_P(NAME)		\
  ((NAME) == ansi_opname (NEW_EXPR)		\
   || (NAME) == ansi_opname (VEC_NEW_EXPR)	\
   || (NAME) == ansi_opname (DELETE_EXPR)	\
   || (NAME) == ansi_opname (VEC_DELETE_EXPR))

#define ansi_opname(CODE) \
  (operator_name_info[(int) (CODE)].identifier)
#define ansi_assopname(CODE) \
  (assignment_operator_name_info[(int) (CODE)].identifier)

/* TRUE if a tree code represents a statement.  */
extern bool statement_code_p[MAX_TREE_CODES];

#define STATEMENT_CODE_P(CODE) statement_code_p[(int) (CODE)]

enum languages { lang_c, lang_cplusplus, lang_java };

/* Macros to make error reporting functions' lives easier.  */
#define TYPE_IDENTIFIER(NODE) (DECL_NAME (TYPE_NAME (NODE)))
#define TYPE_LINKAGE_IDENTIFIER(NODE) \
  (TYPE_IDENTIFIER (TYPE_MAIN_VARIANT (NODE)))
#define TYPE_NAME_STRING(NODE) (IDENTIFIER_POINTER (TYPE_IDENTIFIER (NODE)))
#define TYPE_NAME_LENGTH(NODE) (IDENTIFIER_LENGTH (TYPE_IDENTIFIER (NODE)))

/* Nonzero if NODE has no name for linkage purposes.  */
#define TYPE_ANONYMOUS_P(NODE) \
  (TAGGED_TYPE_P (NODE) && ANON_AGGRNAME_P (TYPE_LINKAGE_IDENTIFIER (NODE)))

/* The _DECL for this _TYPE.  */
#define TYPE_MAIN_DECL(NODE) (TYPE_STUB_DECL (TYPE_MAIN_VARIANT (NODE)))

/* Nonzero if T is a class (or struct or union) type.  Also nonzero
   for template type parameters, typename types, and instantiated
   template template parameters.  Keep these checks in ascending code
   order.  */
#define MAYBE_CLASS_TYPE_P(T)					\
  (TREE_CODE (T) == TEMPLATE_TYPE_PARM			\
   || TREE_CODE (T) == TYPENAME_TYPE			\
   || TREE_CODE (T) == TYPEOF_TYPE			\
   || TREE_CODE (T) == BOUND_TEMPLATE_TEMPLATE_PARM	\
   || TREE_CODE (T) == DECLTYPE_TYPE			\
   || CLASS_TYPE_P (T))

/* Set CLASS_TYPE_P for T to VAL.  T must be a class, struct, or
   union type.  */
#define SET_CLASS_TYPE_P(T, VAL) \
  (TYPE_LANG_FLAG_5 (T) = (VAL))

/* Nonzero if T is a class type.  Zero for template type parameters,
   typename types, and so forth.  */
#define CLASS_TYPE_P(T) \
  (RECORD_OR_UNION_CODE_P (TREE_CODE (T)) && TYPE_LANG_FLAG_5 (T))

/* Nonzero if T is a class type but not an union.  */
#define NON_UNION_CLASS_TYPE_P(T) \
  (CLASS_TYPE_P (T) && TREE_CODE (T) != UNION_TYPE)

/* Keep these checks in ascending code order.  */
#define RECORD_OR_UNION_CODE_P(T)	\
  ((T) == RECORD_TYPE || (T) == UNION_TYPE)
#define TAGGED_TYPE_P(T) \
  (CLASS_TYPE_P (T) || TREE_CODE (T) == ENUMERAL_TYPE)
#define IS_OVERLOAD_TYPE(T) TAGGED_TYPE_P (T)

/* True if this a "Java" type, defined in 'extern "Java"'.  */
#define TYPE_FOR_JAVA(NODE) TYPE_LANG_FLAG_3 (NODE)

/* True if this type is dependent.  This predicate is only valid if
   TYPE_DEPENDENT_P_VALID is true.  */
#define TYPE_DEPENDENT_P(NODE) TYPE_LANG_FLAG_0 (NODE)

/* True if dependent_type_p has been called for this type, with the
   result that TYPE_DEPENDENT_P is valid.  */
#define TYPE_DEPENDENT_P_VALID(NODE) TYPE_LANG_FLAG_6(NODE)

/* Nonzero if this type is const-qualified.  */
#define CP_TYPE_CONST_P(NODE)				\
  ((cp_type_quals (NODE) & TYPE_QUAL_CONST) != 0)

/* Nonzero if this type is volatile-qualified.  */
#define CP_TYPE_VOLATILE_P(NODE)			\
  ((cp_type_quals (NODE) & TYPE_QUAL_VOLATILE) != 0)

/* Nonzero if this type is restrict-qualified.  */
#define CP_TYPE_RESTRICT_P(NODE)			\
  ((cp_type_quals (NODE) & TYPE_QUAL_RESTRICT) != 0)

/* Nonzero if this type is const-qualified, but not
   volatile-qualified.  Other qualifiers are ignored.  This macro is
   used to test whether or not it is OK to bind an rvalue to a
   reference.  */
#define CP_TYPE_CONST_NON_VOLATILE_P(NODE)				\
  ((cp_type_quals (NODE) & (TYPE_QUAL_CONST | TYPE_QUAL_VOLATILE))	\
   == TYPE_QUAL_CONST)

#define FUNCTION_ARG_CHAIN(NODE) \
  TREE_CHAIN (TYPE_ARG_TYPES (TREE_TYPE (NODE)))

/* Given a FUNCTION_DECL, returns the first TREE_LIST out of TYPE_ARG_TYPES
   which refers to a user-written parameter.  */
#define FUNCTION_FIRST_USER_PARMTYPE(NODE) \
  skip_artificial_parms_for ((NODE), TYPE_ARG_TYPES (TREE_TYPE (NODE)))

/* Similarly, but for DECL_ARGUMENTS.  */
#define FUNCTION_FIRST_USER_PARM(NODE) \
  skip_artificial_parms_for ((NODE), DECL_ARGUMENTS (NODE))

/* Nonzero iff TYPE is derived from PARENT. Ignores accessibility and
   ambiguity issues.  */
#define DERIVED_FROM_P(PARENT, TYPE) \
  (lookup_base ((TYPE), (PARENT), ba_any, NULL, tf_warning_or_error)\
   != NULL_TREE)

/* Gives the visibility specification for a class type.  */
#define CLASSTYPE_VISIBILITY(TYPE)		\
	DECL_VISIBILITY (TYPE_MAIN_DECL (TYPE))
#define CLASSTYPE_VISIBILITY_SPECIFIED(TYPE)	\
	DECL_VISIBILITY_SPECIFIED (TYPE_MAIN_DECL (TYPE))

typedef struct GTY (()) tree_pair_s {
  tree purpose;
  tree value;
} tree_pair_s;
typedef tree_pair_s *tree_pair_p;

/* This is a few header flags for 'struct lang_type'.  Actually,
   all but the first are used only for lang_type_class; they
   are put in this structure to save space.  */
struct GTY(()) lang_type_header {
  BOOL_BITFIELD is_lang_type_class : 1;

  BOOL_BITFIELD has_type_conversion : 1;
  BOOL_BITFIELD has_copy_ctor : 1;
  BOOL_BITFIELD has_default_ctor : 1;
  BOOL_BITFIELD const_needs_init : 1;
  BOOL_BITFIELD ref_needs_init : 1;
  BOOL_BITFIELD has_const_copy_assign : 1;

  BOOL_BITFIELD spare : 1;
};

/* This structure provides additional information above and beyond
   what is provide in the ordinary tree_type.  In the past, we used it
   for the types of class types, template parameters types, typename
   types, and so forth.  However, there can be many (tens to hundreds
   of thousands) of template parameter types in a compilation, and
   there's no need for this additional information in that case.
   Therefore, we now use this data structure only for class types.

   In the past, it was thought that there would be relatively few
   class types.  However, in the presence of heavy use of templates,
   many (i.e., thousands) of classes can easily be generated.
   Therefore, we should endeavor to keep the size of this structure to
   a minimum.  */
struct GTY(()) lang_type_class {
  struct lang_type_header h;

  unsigned char align;

  unsigned has_mutable : 1;
  unsigned com_interface : 1;
  unsigned non_pod_class : 1;
  unsigned nearly_empty_p : 1;
  unsigned user_align : 1;
  unsigned has_copy_assign : 1;
  unsigned has_new : 1;
  unsigned has_array_new : 1;

  unsigned gets_delete : 2;
  unsigned interface_only : 1;
  unsigned interface_unknown : 1;
  unsigned contains_empty_class_p : 1;
  unsigned anon_aggr : 1;
  unsigned non_zero_init : 1;
  unsigned empty_p : 1;

  unsigned vec_new_uses_cookie : 1;
  unsigned declared_class : 1;
  unsigned diamond_shaped : 1;
  unsigned repeated_base : 1;
  unsigned being_defined : 1;
  unsigned java_interface : 1;
  unsigned debug_requested : 1;
  unsigned fields_readonly : 1;

  unsigned use_template : 2;
  unsigned ptrmemfunc_flag : 1;
  unsigned was_anonymous : 1;
  unsigned lazy_default_ctor : 1;
  unsigned lazy_copy_ctor : 1;
  unsigned lazy_copy_assign : 1;
  unsigned lazy_destructor : 1;

  unsigned has_const_copy_ctor : 1;
  unsigned has_complex_copy_ctor : 1;
  unsigned has_complex_copy_assign : 1;
  unsigned non_aggregate : 1;
  unsigned has_complex_dflt : 1;
  unsigned has_list_ctor : 1;
  unsigned non_std_layout : 1;
  unsigned is_literal : 1;

  unsigned lazy_move_ctor : 1;
  unsigned lazy_move_assign : 1;
  unsigned has_complex_move_ctor : 1;
  unsigned has_complex_move_assign : 1;
  unsigned has_constexpr_ctor : 1;
  unsigned is_final : 1;

  /* When adding a flag here, consider whether or not it ought to
     apply to a template instance if it applies to the template.  If
     so, make sure to copy it in instantiate_class_template!  */

  /* There are some bits left to fill out a 32-bit word.  Keep track
     of this by updating the size of this bitfield whenever you add or
     remove a flag.  */
  unsigned dummy : 2;

  tree primary_base;
  vec<tree_pair_s, va_gc> *vcall_indices;
  tree vtables;
  tree typeinfo_var;
  vec<tree, va_gc> *vbases;
  binding_table nested_udts;
  tree as_base;
  vec<tree, va_gc> *pure_virtuals;
  tree friend_classes;
  vec<tree, va_gc> * GTY((reorder ("resort_type_method_vec"))) methods;
  tree key_method;
  tree decl_list;
  tree template_info;
  tree befriending_classes;
  /* In a RECORD_TYPE, information specific to Objective-C++, such
     as a list of adopted protocols or a pointer to a corresponding
     @interface.  See objc/objc-act.h for details.  */
  tree objc_info;
  /* sorted_fields is sorted based on a pointer, so we need to be able
     to resort it if pointers get rearranged.  */
  struct sorted_fields_type * GTY ((reorder ("resort_sorted_fields")))
    sorted_fields;
  /* FIXME reuse another field?  */
  tree lambda_expr;
};

struct GTY(()) lang_type_ptrmem {
  struct lang_type_header h;
  tree record;
};

struct GTY((variable_size)) lang_type {
  union lang_type_u
  {
    struct lang_type_header GTY((skip (""))) h;
    struct lang_type_class  GTY((tag ("1"))) c;
    struct lang_type_ptrmem GTY((tag ("0"))) ptrmem;
  } GTY((desc ("%h.h.is_lang_type_class"))) u;
};

#if defined ENABLE_TREE_CHECKING && (GCC_VERSION >= 2007)

#define LANG_TYPE_CLASS_CHECK(NODE) __extension__		\
({  struct lang_type *lt = TYPE_LANG_SPECIFIC (NODE);		\
    if (! lt->u.h.is_lang_type_class)				\
      lang_check_failed (__FILE__, __LINE__, __FUNCTION__);	\
    &lt->u.c; })

#define LANG_TYPE_PTRMEM_CHECK(NODE) __extension__		\
({  struct lang_type *lt = TYPE_LANG_SPECIFIC (NODE);		\
    if (lt->u.h.is_lang_type_class)				\
      lang_check_failed (__FILE__, __LINE__, __FUNCTION__);	\
    &lt->u.ptrmem; })

#else

#define LANG_TYPE_CLASS_CHECK(NODE) (&TYPE_LANG_SPECIFIC (NODE)->u.c)
#define LANG_TYPE_PTRMEM_CHECK(NODE) (&TYPE_LANG_SPECIFIC (NODE)->u.ptrmem)

#endif /* ENABLE_TREE_CHECKING */

/* Nonzero for _CLASSTYPE means that operator delete is defined.  */
#define TYPE_GETS_DELETE(NODE) (LANG_TYPE_CLASS_CHECK (NODE)->gets_delete)
#define TYPE_GETS_REG_DELETE(NODE) (TYPE_GETS_DELETE (NODE) & 1)

/* Nonzero if `new NODE[x]' should cause the allocation of extra
   storage to indicate how many array elements are in use.  */
#define TYPE_VEC_NEW_USES_COOKIE(NODE)			\
  (CLASS_TYPE_P (NODE)					\
   && LANG_TYPE_CLASS_CHECK (NODE)->vec_new_uses_cookie)

/* Nonzero means that this _CLASSTYPE node defines ways of converting
   itself to other types.  */
#define TYPE_HAS_CONVERSION(NODE) \
  (LANG_TYPE_CLASS_CHECK (NODE)->h.has_type_conversion)

/* Nonzero means that NODE (a class type) has a default constructor --
   but that it has not yet been declared.  */
#define CLASSTYPE_LAZY_DEFAULT_CTOR(NODE) \
  (LANG_TYPE_CLASS_CHECK (NODE)->lazy_default_ctor)

/* Nonzero means that NODE (a class type) has a copy constructor --
   but that it has not yet been declared.  */
#define CLASSTYPE_LAZY_COPY_CTOR(NODE) \
  (LANG_TYPE_CLASS_CHECK (NODE)->lazy_copy_ctor)

/* Nonzero means that NODE (a class type) has a move constructor --
   but that it has not yet been declared.  */
#define CLASSTYPE_LAZY_MOVE_CTOR(NODE) \
  (LANG_TYPE_CLASS_CHECK (NODE)->lazy_move_ctor)

/* Nonzero means that NODE (a class type) has an assignment operator
   -- but that it has not yet been declared.  */
#define CLASSTYPE_LAZY_COPY_ASSIGN(NODE) \
  (LANG_TYPE_CLASS_CHECK (NODE)->lazy_copy_assign)

/* Nonzero means that NODE (a class type) has an assignment operator
   -- but that it has not yet been declared.  */
#define CLASSTYPE_LAZY_MOVE_ASSIGN(NODE) \
  (LANG_TYPE_CLASS_CHECK (NODE)->lazy_move_assign)

/* Nonzero means that NODE (a class type) has a destructor -- but that
   it has not yet been declared.  */
#define CLASSTYPE_LAZY_DESTRUCTOR(NODE) \
  (LANG_TYPE_CLASS_CHECK (NODE)->lazy_destructor)

/* Nonzero means that NODE (a class type) is final */
#define CLASSTYPE_FINAL(NODE) \
  (LANG_TYPE_CLASS_CHECK (NODE)->is_final)


/* Nonzero means that this _CLASSTYPE node overloads operator=(X&).  */
#define TYPE_HAS_COPY_ASSIGN(NODE) (LANG_TYPE_CLASS_CHECK (NODE)->has_copy_assign)

/* True iff the class type NODE has an "operator =" whose parameter
   has a parameter of type "const X&".  */
#define TYPE_HAS_CONST_COPY_ASSIGN(NODE) \
  (LANG_TYPE_CLASS_CHECK (NODE)->h.has_const_copy_assign)

/* Nonzero means that this _CLASSTYPE node has an X(X&) constructor.  */
#define TYPE_HAS_COPY_CTOR(NODE) (LANG_TYPE_CLASS_CHECK (NODE)->h.has_copy_ctor)
#define TYPE_HAS_CONST_COPY_CTOR(NODE) \
  (LANG_TYPE_CLASS_CHECK (NODE)->has_const_copy_ctor)

/* Nonzero if this class has an X(initializer_list<T>) constructor.  */
#define TYPE_HAS_LIST_CTOR(NODE) \
  (LANG_TYPE_CLASS_CHECK (NODE)->has_list_ctor)

/* Nonzero if this class has a constexpr constructor other than a copy/move
   constructor.  Note that a class can have constexpr constructors for
   static initialization even if it isn't a literal class.  */
#define TYPE_HAS_CONSTEXPR_CTOR(NODE) \
  (LANG_TYPE_CLASS_CHECK (NODE)->has_constexpr_ctor)

/* Nonzero if this class defines an overloaded operator new.  (An
   operator new [] doesn't count.)  */
#define TYPE_HAS_NEW_OPERATOR(NODE) \
  (LANG_TYPE_CLASS_CHECK (NODE)->has_new)

/* Nonzero if this class defines an overloaded operator new[].  */
#define TYPE_HAS_ARRAY_NEW_OPERATOR(NODE) \
  (LANG_TYPE_CLASS_CHECK (NODE)->has_array_new)

/* Nonzero means that this type is being defined.  I.e., the left brace
   starting the definition of this type has been seen.  */
#define TYPE_BEING_DEFINED(NODE) (LANG_TYPE_CLASS_CHECK (NODE)->being_defined)

/* Nonzero means that this type is either complete or being defined, so we
   can do lookup in it.  */
#define COMPLETE_OR_OPEN_TYPE_P(NODE) \
  (COMPLETE_TYPE_P (NODE) || (CLASS_TYPE_P (NODE) && TYPE_BEING_DEFINED (NODE)))

/* Mark bits for repeated base checks.  */
#define TYPE_MARKED_P(NODE) TREE_LANG_FLAG_6 (TYPE_CHECK (NODE))

/* Nonzero if the class NODE has multiple paths to the same (virtual)
   base object.  */
#define CLASSTYPE_DIAMOND_SHAPED_P(NODE) \
  (LANG_TYPE_CLASS_CHECK(NODE)->diamond_shaped)

/* Nonzero if the class NODE has multiple instances of the same base
   type.  */
#define CLASSTYPE_REPEATED_BASE_P(NODE) \
  (LANG_TYPE_CLASS_CHECK(NODE)->repeated_base)

/* The member function with which the vtable will be emitted:
   the first noninline non-pure-virtual member function.  NULL_TREE
   if there is no key function or if this is a class template */
#define CLASSTYPE_KEY_METHOD(NODE) (LANG_TYPE_CLASS_CHECK (NODE)->key_method)

/* Vector member functions defined in this class.  Each element is
   either a FUNCTION_DECL, a TEMPLATE_DECL, or an OVERLOAD.  All
   functions with the same name end up in the same slot.  The first
   two elements are for constructors, and destructors, respectively.
   All template conversion operators to innermost template dependent
   types are overloaded on the next slot, if they exist.  Note, the
   names for these functions will not all be the same.  The
   non-template conversion operators & templated conversions to
   non-innermost template types are next, followed by ordinary member
   functions.  There may be empty entries at the end of the vector.
   The conversion operators are unsorted. The ordinary member
   functions are sorted, once the class is complete.  */
#define CLASSTYPE_METHOD_VEC(NODE) (LANG_TYPE_CLASS_CHECK (NODE)->methods)

/* For class templates, this is a TREE_LIST of all member data,
   functions, types, and friends in the order of declaration.
   The TREE_PURPOSE of each TREE_LIST is NULL_TREE for a friend,
   and the RECORD_TYPE for the class template otherwise.  */
#define CLASSTYPE_DECL_LIST(NODE) (LANG_TYPE_CLASS_CHECK (NODE)->decl_list)

/* The slot in the CLASSTYPE_METHOD_VEC where constructors go.  */
#define CLASSTYPE_CONSTRUCTOR_SLOT 0

/* The slot in the CLASSTYPE_METHOD_VEC where destructors go.  */
#define CLASSTYPE_DESTRUCTOR_SLOT 1

/* The first slot in the CLASSTYPE_METHOD_VEC where conversion
   operators can appear.  */
#define CLASSTYPE_FIRST_CONVERSION_SLOT 2

/* A FUNCTION_DECL or OVERLOAD for the constructors for NODE.  These
   are the constructors that take an in-charge parameter.  */
#define CLASSTYPE_CONSTRUCTORS(NODE) \
  ((*CLASSTYPE_METHOD_VEC (NODE))[CLASSTYPE_CONSTRUCTOR_SLOT])

/* A FUNCTION_DECL for the destructor for NODE.  These are the
   destructors that take an in-charge parameter.  If
   CLASSTYPE_LAZY_DESTRUCTOR is true, then this entry will be NULL
   until the destructor is created with lazily_declare_fn.  */
#define CLASSTYPE_DESTRUCTORS(NODE) \
  (CLASSTYPE_METHOD_VEC (NODE)						      \
   ? (*CLASSTYPE_METHOD_VEC (NODE))[CLASSTYPE_DESTRUCTOR_SLOT]		      \
   : NULL_TREE)

/* A dictionary of the nested user-defined-types (class-types, or enums)
   found within this class.  This table includes nested member class
   templates.  */
#define CLASSTYPE_NESTED_UTDS(NODE) \
   (LANG_TYPE_CLASS_CHECK (NODE)->nested_udts)

/* Nonzero if NODE has a primary base class, i.e., a base class with
   which it shares the virtual function table pointer.  */
#define CLASSTYPE_HAS_PRIMARY_BASE_P(NODE) \
  (CLASSTYPE_PRIMARY_BINFO (NODE) != NULL_TREE)

/* If non-NULL, this is the binfo for the primary base class, i.e.,
   the base class which contains the virtual function table pointer
   for this class.  */
#define CLASSTYPE_PRIMARY_BINFO(NODE) \
  (LANG_TYPE_CLASS_CHECK (NODE)->primary_base)

/* A vector of BINFOs for the direct and indirect virtual base classes
   that this type uses in a post-order depth-first left-to-right
   order.  (In other words, these bases appear in the order that they
   should be initialized.)  */
#define CLASSTYPE_VBASECLASSES(NODE) (LANG_TYPE_CLASS_CHECK (NODE)->vbases)

/* The type corresponding to NODE when NODE is used as a base class,
   i.e., NODE without virtual base classes.  */

#define CLASSTYPE_AS_BASE(NODE) (LANG_TYPE_CLASS_CHECK (NODE)->as_base)

/* True iff NODE is the CLASSTYPE_AS_BASE version of some type.  */

#define IS_FAKE_BASE_TYPE(NODE)					\
  (TREE_CODE (NODE) == RECORD_TYPE				\
   && TYPE_CONTEXT (NODE) && CLASS_TYPE_P (TYPE_CONTEXT (NODE))	\
   && CLASSTYPE_AS_BASE (TYPE_CONTEXT (NODE)) == (NODE))

/* These are the size and alignment of the type without its virtual
   base classes, for when we use this type as a base itself.  */
#define CLASSTYPE_SIZE(NODE) TYPE_SIZE (CLASSTYPE_AS_BASE (NODE))
#define CLASSTYPE_SIZE_UNIT(NODE) TYPE_SIZE_UNIT (CLASSTYPE_AS_BASE (NODE))
#define CLASSTYPE_ALIGN(NODE) TYPE_ALIGN (CLASSTYPE_AS_BASE (NODE))
#define CLASSTYPE_USER_ALIGN(NODE) TYPE_USER_ALIGN (CLASSTYPE_AS_BASE (NODE))

/* The alignment of NODE, without its virtual bases, in bytes.  */
#define CLASSTYPE_ALIGN_UNIT(NODE) \
  (CLASSTYPE_ALIGN (NODE) / BITS_PER_UNIT)

/* True if this a Java interface type, declared with
   '__attribute__ ((java_interface))'.  */
#define TYPE_JAVA_INTERFACE(NODE) \
  (LANG_TYPE_CLASS_CHECK (NODE)->java_interface)

/* A vec<tree> of virtual functions which cannot be inherited by
   derived classes.  When deriving from this type, the derived
   class must provide its own definition for each of these functions.  */
#define CLASSTYPE_PURE_VIRTUALS(NODE) \
  (LANG_TYPE_CLASS_CHECK (NODE)->pure_virtuals)

/* Nonzero means that this type is an abstract class type.  */
#define ABSTRACT_CLASS_TYPE_P(NODE) \
  (CLASS_TYPE_P (NODE) && CLASSTYPE_PURE_VIRTUALS(NODE))

/* Nonzero means that this type has an X() constructor.  */
#define TYPE_HAS_DEFAULT_CONSTRUCTOR(NODE) \
  (LANG_TYPE_CLASS_CHECK (NODE)->h.has_default_ctor)

/* Nonzero means that this type contains a mutable member.  */
#define CLASSTYPE_HAS_MUTABLE(NODE) (LANG_TYPE_CLASS_CHECK (NODE)->has_mutable)
#define TYPE_HAS_MUTABLE_P(NODE) (cp_has_mutable_p (NODE))

/* Nonzero means that this class type is not POD for the purpose of layout
   (as defined in the ABI).  This is different from the language's POD.  */
#define CLASSTYPE_NON_LAYOUT_POD_P(NODE) \
  (LANG_TYPE_CLASS_CHECK (NODE)->non_pod_class)

/* Nonzero means that this class type is a non-standard-layout class.  */
#define CLASSTYPE_NON_STD_LAYOUT(NODE) \
  (LANG_TYPE_CLASS_CHECK (NODE)->non_std_layout)

/* Nonzero means that this class contains pod types whose default
   initialization is not a zero initialization (namely, pointers to
   data members).  */
#define CLASSTYPE_NON_ZERO_INIT_P(NODE) \
  (LANG_TYPE_CLASS_CHECK (NODE)->non_zero_init)

/* Nonzero if this class is "empty" in the sense of the C++ ABI.  */
#define CLASSTYPE_EMPTY_P(NODE) \
  (LANG_TYPE_CLASS_CHECK (NODE)->empty_p)

/* Nonzero if this class is "nearly empty", i.e., contains only a
   virtual function table pointer.  */
#define CLASSTYPE_NEARLY_EMPTY_P(NODE) \
  (LANG_TYPE_CLASS_CHECK (NODE)->nearly_empty_p)

/* Nonzero if this class contains an empty subobject.  */
#define CLASSTYPE_CONTAINS_EMPTY_CLASS_P(NODE) \
  (LANG_TYPE_CLASS_CHECK (NODE)->contains_empty_class_p)

/* A list of class types of which this type is a friend.  The
   TREE_VALUE is normally a TYPE, but will be a TEMPLATE_DECL in the
   case of a template friend.  */
#define CLASSTYPE_FRIEND_CLASSES(NODE) \
  (LANG_TYPE_CLASS_CHECK (NODE)->friend_classes)

/* A list of the classes which grant friendship to this class.  */
#define CLASSTYPE_BEFRIENDING_CLASSES(NODE) \
  (LANG_TYPE_CLASS_CHECK (NODE)->befriending_classes)

/* The associated LAMBDA_EXPR that made this class.  */
#define CLASSTYPE_LAMBDA_EXPR(NODE) \
  (LANG_TYPE_CLASS_CHECK (NODE)->lambda_expr)
/* The extra mangling scope for this closure type.  */
#define LAMBDA_TYPE_EXTRA_SCOPE(NODE) \
  (LAMBDA_EXPR_EXTRA_SCOPE (CLASSTYPE_LAMBDA_EXPR (NODE)))

/* Say whether this node was declared as a "class" or a "struct".  */
#define CLASSTYPE_DECLARED_CLASS(NODE) \
  (LANG_TYPE_CLASS_CHECK (NODE)->declared_class)

/* Nonzero if this class has const members
   which have no specified initialization.  */
#define CLASSTYPE_READONLY_FIELDS_NEED_INIT(NODE)	\
  (TYPE_LANG_SPECIFIC (NODE)				\
   ? LANG_TYPE_CLASS_CHECK (NODE)->h.const_needs_init : 0)
#define SET_CLASSTYPE_READONLY_FIELDS_NEED_INIT(NODE, VALUE) \
  (LANG_TYPE_CLASS_CHECK (NODE)->h.const_needs_init = (VALUE))

/* Nonzero if this class has ref members
   which have no specified initialization.  */
#define CLASSTYPE_REF_FIELDS_NEED_INIT(NODE)		\
  (TYPE_LANG_SPECIFIC (NODE)				\
   ? LANG_TYPE_CLASS_CHECK (NODE)->h.ref_needs_init : 0)
#define SET_CLASSTYPE_REF_FIELDS_NEED_INIT(NODE, VALUE) \
  (LANG_TYPE_CLASS_CHECK (NODE)->h.ref_needs_init = (VALUE))

/* Nonzero if this class is included from a header file which employs
   `#pragma interface', and it is not included in its implementation file.  */
#define CLASSTYPE_INTERFACE_ONLY(NODE) \
  (LANG_TYPE_CLASS_CHECK (NODE)->interface_only)

/* True if we have already determined whether or not vtables, VTTs,
   typeinfo, and other similar per-class data should be emitted in
   this translation unit.  This flag does not indicate whether or not
   these items should be emitted; it only indicates that we know one
   way or the other.  */
#define CLASSTYPE_INTERFACE_KNOWN(NODE) \
  (LANG_TYPE_CLASS_CHECK (NODE)->interface_unknown == 0)
/* The opposite of CLASSTYPE_INTERFACE_KNOWN.  */
#define CLASSTYPE_INTERFACE_UNKNOWN(NODE) \
  (LANG_TYPE_CLASS_CHECK (NODE)->interface_unknown)

#define SET_CLASSTYPE_INTERFACE_UNKNOWN_X(NODE,X) \
  (LANG_TYPE_CLASS_CHECK (NODE)->interface_unknown = !!(X))
#define SET_CLASSTYPE_INTERFACE_UNKNOWN(NODE) \
  (LANG_TYPE_CLASS_CHECK (NODE)->interface_unknown = 1)
#define SET_CLASSTYPE_INTERFACE_KNOWN(NODE) \
  (LANG_TYPE_CLASS_CHECK (NODE)->interface_unknown = 0)

/* Nonzero if a _DECL node requires us to output debug info for this class.  */
#define CLASSTYPE_DEBUG_REQUESTED(NODE) \
  (LANG_TYPE_CLASS_CHECK (NODE)->debug_requested)

/* Additional macros for inheritance information.  */

/* Nonzero means that this class is on a path leading to a new vtable.  */
#define BINFO_VTABLE_PATH_MARKED(NODE) BINFO_FLAG_1 (NODE)

/* Nonzero means B (a BINFO) has its own vtable.  Any copies will not
   have this flag set.  */
#define BINFO_NEW_VTABLE_MARKED(B) (BINFO_FLAG_2 (B))

/* Compare a BINFO_TYPE with another type for equality.  For a binfo,
   this is functionally equivalent to using same_type_p, but
   measurably faster.  At least one of the arguments must be a
   BINFO_TYPE.  The other can be a BINFO_TYPE or a regular type.  If
   BINFO_TYPE(T) ever stops being the main variant of the class the
   binfo is for, this macro must change.  */
#define SAME_BINFO_TYPE_P(A, B) ((A) == (B))

/* Any subobject that needs a new vtable must have a vptr and must not
   be a non-virtual primary base (since it would then use the vtable from a
   derived class and never become non-primary.)  */
#define SET_BINFO_NEW_VTABLE_MARKED(B)					 \
  (BINFO_NEW_VTABLE_MARKED (B) = 1,					 \
   gcc_assert (!BINFO_PRIMARY_P (B) || BINFO_VIRTUAL_P (B)),		 \
   gcc_assert (TYPE_VFIELD (BINFO_TYPE (B))))

/* Nonzero if this binfo is for a dependent base - one that should not
   be searched.  */
#define BINFO_DEPENDENT_BASE_P(NODE) BINFO_FLAG_3 (NODE)

/* Nonzero if this binfo has lost its primary base binfo (because that
   is a nearly-empty virtual base that has been taken by some other
   base in the complete hierarchy.  */
#define BINFO_LOST_PRIMARY_P(NODE) BINFO_FLAG_4 (NODE)

/* Nonzero if this BINFO is a primary base class.  */
#define BINFO_PRIMARY_P(NODE) BINFO_FLAG_5(NODE)

/* Used by various search routines.  */
#define IDENTIFIER_MARKED(NODE) TREE_LANG_FLAG_0 (NODE)

/* A vec<tree_pair_s> of the vcall indices associated with the class
   NODE.  The PURPOSE of each element is a FUNCTION_DECL for a virtual
   function.  The VALUE is the index into the virtual table where the
   vcall offset for that function is stored, when NODE is a virtual
   base.  */
#define CLASSTYPE_VCALL_INDICES(NODE) \
  (LANG_TYPE_CLASS_CHECK (NODE)->vcall_indices)

/* The various vtables for the class NODE.  The primary vtable will be
   first, followed by the construction vtables and VTT, if any.  */
#define CLASSTYPE_VTABLES(NODE) \
  (LANG_TYPE_CLASS_CHECK (NODE)->vtables)

/* The std::type_info variable representing this class, or NULL if no
   such variable has been created.  This field is only set for the
   TYPE_MAIN_VARIANT of the class.  */
#define CLASSTYPE_TYPEINFO_VAR(NODE) \
  (LANG_TYPE_CLASS_CHECK (NODE)->typeinfo_var)

/* Accessor macros for the BINFO_VIRTUALS list.  */

/* The number of bytes by which to adjust the `this' pointer when
   calling this virtual function.  Subtract this value from the this
   pointer. Always non-NULL, might be constant zero though.  */
#define BV_DELTA(NODE) (TREE_PURPOSE (NODE))

/* If non-NULL, the vtable index at which to find the vcall offset
   when calling this virtual function.  Add the value at that vtable
   index to the this pointer.  */
#define BV_VCALL_INDEX(NODE) (TREE_TYPE (NODE))

/* The function to call.  */
#define BV_FN(NODE) (TREE_VALUE (NODE))

/* Whether or not this entry is for a lost primary virtual base.  */
#define BV_LOST_PRIMARY(NODE) (TREE_LANG_FLAG_0 (NODE))

/* For FUNCTION_TYPE or METHOD_TYPE, a list of the exceptions that
   this type can raise.  Each TREE_VALUE is a _TYPE.  The TREE_VALUE
   will be NULL_TREE to indicate a throw specification of `()', or
   no exceptions allowed.  For a noexcept specification, TREE_VALUE
   is NULL_TREE and TREE_PURPOSE is the constant-expression.  For
   a deferred noexcept-specification, TREE_PURPOSE is a DEFERRED_NOEXCEPT
   (for templates) or an OVERLOAD list of functions (for implicitly
   declared functions).  */
#define TYPE_RAISES_EXCEPTIONS(NODE) TYPE_LANG_SLOT_1 (NODE)

/* For FUNCTION_TYPE or METHOD_TYPE, return 1 iff it is declared `throw()'
   or noexcept(true).  */
#define TYPE_NOTHROW_P(NODE) nothrow_spec_p (TYPE_RAISES_EXCEPTIONS (NODE))

/* For FUNCTION_TYPE or METHOD_TYPE, true if NODE is noexcept.  This is the
   case for things declared noexcept(true) and, with -fnothrow-opt, for
   throw() functions.  */
#define TYPE_NOEXCEPT_P(NODE) type_noexcept_p (NODE)

/* The binding level associated with the namespace.  */
#define NAMESPACE_LEVEL(NODE) \
  (LANG_DECL_NS_CHECK (NODE)->level)

/* Flags shared by all forms of DECL_LANG_SPECIFIC.

   Some of the flags live here only to make lang_decl_min/fn smaller.  Do
   not make this struct larger than 32 bits; instead, make sel smaller.  */

struct GTY(()) lang_decl_base {
  unsigned selector : 16;   /* Larger than necessary for faster access.  */
  ENUM_BITFIELD(languages) language : 4;
  unsigned use_template : 2;
  unsigned not_really_extern : 1;	   /* var or fn */
  unsigned initialized_in_class : 1;	   /* var or fn */
  unsigned repo_available_p : 1;	   /* var or fn */
  unsigned threadprivate_or_deleted_p : 1; /* var or fn */
  unsigned anticipated_p : 1;		   /* fn, type or template */
  unsigned friend_attr : 1;		   /* fn, type or template */
  unsigned template_conv_p : 1;		   /* var or template */
  unsigned odr_used : 1;		   /* var or fn */
  unsigned u2sel : 1;
  /* 1 spare bit */
};

/* True for DECL codes which have template info and access.  */
#define LANG_DECL_HAS_MIN(NODE)			\
  (TREE_CODE (NODE) == FUNCTION_DECL		\
   || TREE_CODE (NODE) == FIELD_DECL		\
   || TREE_CODE (NODE) == VAR_DECL		\
   || TREE_CODE (NODE) == CONST_DECL		\
   || TREE_CODE (NODE) == TYPE_DECL		\
   || TREE_CODE (NODE) == TEMPLATE_DECL		\
   || TREE_CODE (NODE) == USING_DECL)

/* DECL_LANG_SPECIFIC for the above codes.  */

struct GTY(()) lang_decl_min {
  struct lang_decl_base base;

  /* In a FUNCTION_DECL for which DECL_THUNK_P holds, this is
     THUNK_ALIAS.
     In a FUNCTION_DECL for which DECL_THUNK_P does not hold,
     VAR_DECL, TYPE_DECL, or TEMPLATE_DECL, this is
     DECL_TEMPLATE_INFO.  */
  tree template_info;

  union lang_decl_u2 {
    /* In a FUNCTION_DECL for which DECL_THUNK_P holds, this is
       THUNK_VIRTUAL_OFFSET.
       Otherwise this is DECL_ACCESS.  */
    tree GTY ((tag ("0"))) access;

    /* For VAR_DECL in function, this is DECL_DISCRIMINATOR.  */
    int GTY ((tag ("1"))) discriminator;
  } GTY ((desc ("%0.u.base.u2sel"))) u2;
};

/* Additional DECL_LANG_SPECIFIC information for functions.  */

struct GTY(()) lang_decl_fn {
  struct lang_decl_min min;

  /* In an overloaded operator, this is the value of
     DECL_OVERLOADED_OPERATOR_P.  */
  ENUM_BITFIELD (tree_code) operator_code : 16;

  unsigned global_ctor_p : 1;
  unsigned global_dtor_p : 1;
  unsigned constructor_attr : 1;
  unsigned destructor_attr : 1;
  unsigned assignment_operator_p : 1;
  unsigned static_function : 1;
  unsigned pure_virtual : 1;
  unsigned defaulted_p : 1;

  unsigned has_in_charge_parm_p : 1;
  unsigned has_vtt_parm_p : 1;
  unsigned pending_inline_p : 1;
  unsigned nonconverting : 1;
  unsigned thunk_p : 1;
  unsigned this_thunk_p : 1;
  unsigned hidden_friend_p : 1;
  /* 1 spare bit.  */

  /* For a non-thunk function decl, this is a tree list of
     friendly classes. For a thunk function decl, it is the
     thunked to function decl.  */
  tree befriending_classes;

  /* For a non-virtual FUNCTION_DECL, this is
     DECL_FRIEND_CONTEXT.  For a virtual FUNCTION_DECL for which
     DECL_THIS_THUNK_P does not hold, this is DECL_THUNKS. Both
     this pointer and result pointer adjusting thunks are
     chained here.  This pointer thunks to return pointer thunks
     will be chained on the return pointer thunk.  */
  tree context;

  union lang_decl_u5
  {
    /* In a non-thunk FUNCTION_DECL or TEMPLATE_DECL, this is
       DECL_CLONED_FUNCTION.  */
    tree GTY ((tag ("0"))) cloned_function;

    /* In a FUNCTION_DECL for which THUNK_P holds this is the
       THUNK_FIXED_OFFSET.  */
    HOST_WIDE_INT GTY ((tag ("1"))) fixed_offset;
  } GTY ((desc ("%1.thunk_p"))) u5;

  union lang_decl_u3
  {
    struct cp_token_cache * GTY ((tag ("1"))) pending_inline_info;
    struct language_function * GTY ((tag ("0")))
      saved_language_function;
  } GTY ((desc ("%1.pending_inline_p"))) u;

};

/* DECL_LANG_SPECIFIC for namespaces.  */

struct GTY(()) lang_decl_ns {
  struct lang_decl_base base;
  cp_binding_level *level;
};

/* DECL_LANG_SPECIFIC for parameters.  */

struct GTY(()) lang_decl_parm {
  struct lang_decl_base base;
  int level;
  int index;
};

/* DECL_LANG_SPECIFIC for all types.  It would be nice to just make this a
   union rather than a struct containing a union as its only field, but
   tree.h declares it as a struct.  */

struct GTY((variable_size)) lang_decl {
  union GTY((desc ("%h.base.selector"))) lang_decl_u {
    struct lang_decl_base GTY ((default)) base;
    struct lang_decl_min GTY((tag ("0"))) min;
    struct lang_decl_fn GTY ((tag ("1"))) fn;
    struct lang_decl_ns GTY((tag ("2"))) ns;
    struct lang_decl_parm GTY((tag ("3"))) parm;
  } u;
};

/* Looks through a template (if present) to find what it declares.  */
#define STRIP_TEMPLATE(NODE) \
  (TREE_CODE (NODE) == TEMPLATE_DECL ? DECL_TEMPLATE_RESULT (NODE) : NODE)

#if defined ENABLE_TREE_CHECKING && (GCC_VERSION >= 2007)

#define LANG_DECL_MIN_CHECK(NODE) __extension__			\
({ struct lang_decl *lt = DECL_LANG_SPECIFIC (NODE);		\
   if (!LANG_DECL_HAS_MIN (NODE))				\
     lang_check_failed (__FILE__, __LINE__, __FUNCTION__);	\
   &lt->u.min; })

/* We want to be able to check DECL_CONSTRUCTOR_P and such on a function
   template, not just on a FUNCTION_DECL.  So when looking for things in
   lang_decl_fn, look down through a TEMPLATE_DECL into its result.  */
#define LANG_DECL_FN_CHECK(NODE) __extension__				\
({ struct lang_decl *lt = DECL_LANG_SPECIFIC (STRIP_TEMPLATE (NODE));	\
   if (!DECL_DECLARES_FUNCTION_P (NODE) || lt->u.base.selector != 1)	\
     lang_check_failed (__FILE__, __LINE__, __FUNCTION__);		\
   &lt->u.fn; })

#define LANG_DECL_NS_CHECK(NODE) __extension__				\
({ struct lang_decl *lt = DECL_LANG_SPECIFIC (NODE);			\
   if (TREE_CODE (NODE) != NAMESPACE_DECL || lt->u.base.selector != 2)	\
     lang_check_failed (__FILE__, __LINE__, __FUNCTION__);		\
   &lt->u.ns; })

#define LANG_DECL_PARM_CHECK(NODE) __extension__		\
({ struct lang_decl *lt = DECL_LANG_SPECIFIC (NODE);		\
  if (TREE_CODE (NODE) != PARM_DECL)				\
    lang_check_failed (__FILE__, __LINE__, __FUNCTION__);	\
  &lt->u.parm; })

#define LANG_DECL_U2_CHECK(NODE, TF) __extension__		\
({  struct lang_decl *lt = DECL_LANG_SPECIFIC (NODE);		\
    if (!LANG_DECL_HAS_MIN (NODE) || lt->u.base.u2sel != TF)	\
      lang_check_failed (__FILE__, __LINE__, __FUNCTION__);	\
    &lt->u.min.u2; })

#else

#define LANG_DECL_MIN_CHECK(NODE) \
  (&DECL_LANG_SPECIFIC (NODE)->u.min)

#define LANG_DECL_FN_CHECK(NODE) \
  (&DECL_LANG_SPECIFIC (STRIP_TEMPLATE (NODE))->u.fn)

#define LANG_DECL_NS_CHECK(NODE) \
  (&DECL_LANG_SPECIFIC (NODE)->u.ns)

#define LANG_DECL_PARM_CHECK(NODE) \
  (&DECL_LANG_SPECIFIC (NODE)->u.parm)

#define LANG_DECL_U2_CHECK(NODE, TF) \
  (&DECL_LANG_SPECIFIC (NODE)->u.min.u2)

#endif /* ENABLE_TREE_CHECKING */

/* For a FUNCTION_DECL or a VAR_DECL, the language linkage for the
   declaration.  Some entities (like a member function in a local
   class, or a local variable) do not have linkage at all, and this
   macro should not be used in those cases.

   Implementation note: A FUNCTION_DECL without DECL_LANG_SPECIFIC was
   created by language-independent code, and has C linkage.  Most
   VAR_DECLs have C++ linkage, and do not have DECL_LANG_SPECIFIC, but
   we do create DECL_LANG_SPECIFIC for variables with non-C++ linkage.  */
#define DECL_LANGUAGE(NODE)				\
  (DECL_LANG_SPECIFIC (NODE)				\
   ? DECL_LANG_SPECIFIC (NODE)->u.base.language		\
   : (TREE_CODE (NODE) == FUNCTION_DECL			\
      ? lang_c : lang_cplusplus))

/* Set the language linkage for NODE to LANGUAGE.  */
#define SET_DECL_LANGUAGE(NODE, LANGUAGE) \
  (DECL_LANG_SPECIFIC (NODE)->u.base.language = (LANGUAGE))

/* For FUNCTION_DECLs: nonzero means that this function is a constructor.  */
#define DECL_CONSTRUCTOR_P(NODE) \
  (LANG_DECL_FN_CHECK (NODE)->constructor_attr)

/* Nonzero if NODE (a FUNCTION_DECL) is a constructor for a complete
   object.  */
#define DECL_COMPLETE_CONSTRUCTOR_P(NODE)		\
  (DECL_CONSTRUCTOR_P (NODE)				\
   && DECL_NAME (NODE) == complete_ctor_identifier)

/* Nonzero if NODE (a FUNCTION_DECL) is a constructor for a base
   object.  */
#define DECL_BASE_CONSTRUCTOR_P(NODE)		\
  (DECL_CONSTRUCTOR_P (NODE)			\
   && DECL_NAME (NODE) == base_ctor_identifier)

/* Nonzero if NODE (a FUNCTION_DECL) is a constructor, but not either the
   specialized in-charge constructor or the specialized not-in-charge
   constructor.  */
#define DECL_MAYBE_IN_CHARGE_CONSTRUCTOR_P(NODE)		\
  (DECL_DECLARES_FUNCTION_P (NODE) && DECL_CONSTRUCTOR_P (NODE) \
   && !DECL_CLONED_FUNCTION_P (NODE))

/* Nonzero if NODE (a FUNCTION_DECL) is a copy constructor.  */
#define DECL_COPY_CONSTRUCTOR_P(NODE) \
  (DECL_CONSTRUCTOR_P (NODE) && copy_fn_p (NODE) > 0)

/* Nonzero if NODE (a FUNCTION_DECL) is a move constructor.  */
#define DECL_MOVE_CONSTRUCTOR_P(NODE) \
  (DECL_CONSTRUCTOR_P (NODE) && move_fn_p (NODE))

/* Nonzero if NODE is a destructor.  */
#define DECL_DESTRUCTOR_P(NODE)				\
  (LANG_DECL_FN_CHECK (NODE)->destructor_attr)

/* Nonzero if NODE (a FUNCTION_DECL) is a destructor, but not the
   specialized in-charge constructor, in-charge deleting constructor,
   or the base destructor.  */
#define DECL_MAYBE_IN_CHARGE_DESTRUCTOR_P(NODE)			\
  (DECL_DECLARES_FUNCTION_P (NODE) && DECL_DESTRUCTOR_P (NODE)	\
   && !DECL_CLONED_FUNCTION_P (NODE))

/* Nonzero if NODE (a FUNCTION_DECL) is a destructor for a complete
   object.  */
#define DECL_COMPLETE_DESTRUCTOR_P(NODE)		\
  (DECL_DESTRUCTOR_P (NODE)				\
   && DECL_NAME (NODE) == complete_dtor_identifier)

/* Nonzero if NODE (a FUNCTION_DECL) is a destructor for a base
   object.  */
#define DECL_BASE_DESTRUCTOR_P(NODE)		\
  (DECL_DESTRUCTOR_P (NODE)			\
   && DECL_NAME (NODE) == base_dtor_identifier)

/* Nonzero if NODE (a FUNCTION_DECL) is a destructor for a complete
   object that deletes the object after it has been destroyed.  */
#define DECL_DELETING_DESTRUCTOR_P(NODE)		\
  (DECL_DESTRUCTOR_P (NODE)				\
   && DECL_NAME (NODE) == deleting_dtor_identifier)

/* Nonzero if NODE (a FUNCTION_DECL) is a cloned constructor or
   destructor.  */
#define DECL_CLONED_FUNCTION_P(NODE) (!!decl_cloned_function_p (NODE, true))

/* If DECL_CLONED_FUNCTION_P holds, this is the function that was
   cloned.  */
#define DECL_CLONED_FUNCTION(NODE) (*decl_cloned_function_p (NODE, false))

/* Perform an action for each clone of FN, if FN is a function with
   clones.  This macro should be used like:

      FOR_EACH_CLONE (clone, fn)
	{ ... }

  */
#define FOR_EACH_CLONE(CLONE, FN)			\
  if (TREE_CODE (FN) == FUNCTION_DECL			\
      && (DECL_MAYBE_IN_CHARGE_CONSTRUCTOR_P (FN)	\
	  || DECL_MAYBE_IN_CHARGE_DESTRUCTOR_P (FN)))	\
     for (CLONE = DECL_CHAIN (FN);			\
	  CLONE && DECL_CLONED_FUNCTION_P (CLONE);	\
	  CLONE = DECL_CHAIN (CLONE))

/* Nonzero if NODE has DECL_DISCRIMINATOR and not DECL_ACCESS.  */
#define DECL_DISCRIMINATOR_P(NODE)	\
  (TREE_CODE (NODE) == VAR_DECL		\
   && DECL_FUNCTION_SCOPE_P (NODE))

/* Discriminator for name mangling.  */
#define DECL_DISCRIMINATOR(NODE) (LANG_DECL_U2_CHECK (NODE, 1)->discriminator)

/* True iff DECL_DISCRIMINATOR is set for a DECL_DISCRIMINATOR_P decl.  */
#define DECL_DISCRIMINATOR_SET_P(NODE) \
  (DECL_LANG_SPECIFIC (NODE) && DECL_LANG_SPECIFIC (NODE)->u.base.u2sel == 1)

/* The index of a user-declared parameter in its function, starting at 1.
   All artificial parameters will have index 0.  */
#define DECL_PARM_INDEX(NODE) \
  (LANG_DECL_PARM_CHECK (NODE)->index)

/* The level of a user-declared parameter in its function, starting at 1.
   A parameter of the function will have level 1; a parameter of the first
   nested function declarator (i.e. t in void f (void (*p)(T t))) will have
   level 2.  */
#define DECL_PARM_LEVEL(NODE) \
  (LANG_DECL_PARM_CHECK (NODE)->level)

/* Nonzero if the VTT parm has been added to NODE.  */
#define DECL_HAS_VTT_PARM_P(NODE) \
  (LANG_DECL_FN_CHECK (NODE)->has_vtt_parm_p)

/* Nonzero if NODE is a FUNCTION_DECL for which a VTT parameter is
   required.  */
#define DECL_NEEDS_VTT_PARM_P(NODE)			\
  (CLASSTYPE_VBASECLASSES (DECL_CONTEXT (NODE))		\
   && (DECL_BASE_CONSTRUCTOR_P (NODE)			\
       || DECL_BASE_DESTRUCTOR_P (NODE)))

/* Nonzero if NODE is a user-defined conversion operator.  */
#define DECL_CONV_FN_P(NODE) \
  (DECL_NAME (NODE) && IDENTIFIER_TYPENAME_P (DECL_NAME (NODE)))

/* If FN is a conversion operator, the type to which it converts.
   Otherwise, NULL_TREE.  */
#define DECL_CONV_FN_TYPE(FN) \
  (DECL_CONV_FN_P (FN) ? TREE_TYPE (DECL_NAME (FN)) : NULL_TREE)

/* Nonzero if NODE, which is a TEMPLATE_DECL, is a template
   conversion operator to a type dependent on the innermost template
   args.  */
#define DECL_TEMPLATE_CONV_FN_P(NODE) \
  (DECL_LANG_SPECIFIC (TEMPLATE_DECL_CHECK (NODE))->u.base.template_conv_p)

/* Nonzero if NODE, a static data member, was declared in its class as an
   array of unknown bound.  */
#define VAR_HAD_UNKNOWN_BOUND(NODE)			\
  (DECL_LANG_SPECIFIC (VAR_DECL_CHECK (NODE))		\
   ? DECL_LANG_SPECIFIC (NODE)->u.base.template_conv_p	\
   : false)
#define SET_VAR_HAD_UNKNOWN_BOUND(NODE) \
  (DECL_LANG_SPECIFIC (VAR_DECL_CHECK (NODE))->u.base.template_conv_p = true)

/* Set the overloaded operator code for NODE to CODE.  */
#define SET_OVERLOADED_OPERATOR_CODE(NODE, CODE) \
  (LANG_DECL_FN_CHECK (NODE)->operator_code = (CODE))

/* If NODE is an overloaded operator, then this returns the TREE_CODE
   associated with the overloaded operator.
   DECL_ASSIGNMENT_OPERATOR_P must also be checked to determine
   whether or not NODE is an assignment operator.  If NODE is not an
   overloaded operator, ERROR_MARK is returned.  Since the numerical
   value of ERROR_MARK is zero, this macro can be used as a predicate
   to test whether or not NODE is an overloaded operator.  */
#define DECL_OVERLOADED_OPERATOR_P(NODE)		\
  (IDENTIFIER_OPNAME_P (DECL_NAME (NODE))		\
   ? LANG_DECL_FN_CHECK (NODE)->operator_code : ERROR_MARK)

/* Nonzero if NODE is an assignment operator (including += and such).  */
#define DECL_ASSIGNMENT_OPERATOR_P(NODE) \
  (LANG_DECL_FN_CHECK (NODE)->assignment_operator_p)

/* For FUNCTION_DECLs: nonzero means that this function is a
   constructor or a destructor with an extra in-charge parameter to
   control whether or not virtual bases are constructed.  */
#define DECL_HAS_IN_CHARGE_PARM_P(NODE) \
  (LANG_DECL_FN_CHECK (NODE)->has_in_charge_parm_p)

/* Nonzero if DECL is a declaration of __builtin_constant_p.  */
#define DECL_IS_BUILTIN_CONSTANT_P(NODE)		\
 (TREE_CODE (NODE) == FUNCTION_DECL			\
  && DECL_BUILT_IN_CLASS (NODE) == BUILT_IN_NORMAL	\
  && DECL_FUNCTION_CODE (NODE) == BUILT_IN_CONSTANT_P)

/* Nonzero for _DECL means that this decl appears in (or will appear
   in) as a member in a RECORD_TYPE or UNION_TYPE node.  It is also for
   detecting circularity in case members are multiply defined.  In the
   case of a VAR_DECL, it is also used to determine how program storage
   should be allocated.  */
#define DECL_IN_AGGR_P(NODE) (DECL_LANG_FLAG_3 (NODE))

/* Nonzero for a VAR_DECL means that the variable's initialization (if
   any) has been processed.  (In general, DECL_INITIALIZED_P is
   !DECL_EXTERNAL, but static data members may be initialized even if
   not defined.)  */
#define DECL_INITIALIZED_P(NODE) \
   (TREE_LANG_FLAG_1 (VAR_DECL_CHECK (NODE)))

/* Nonzero for a VAR_DECL iff an explicit initializer was provided
   or a non-trivial constructor is called.  */
#define DECL_NONTRIVIALLY_INITIALIZED_P(NODE)	\
   (TREE_LANG_FLAG_3 (VAR_DECL_CHECK (NODE)))

/* Nonzero for a VAR_DECL that was initialized with a
   constant-expression.  */
#define DECL_INITIALIZED_BY_CONSTANT_EXPRESSION_P(NODE) \
  (TREE_LANG_FLAG_2 (VAR_DECL_CHECK (NODE)))

/* Nonzero if the DECL was initialized in the class definition itself,
   rather than outside the class.  This is used for both static member
   VAR_DECLS, and FUNCTION_DECLS that are defined in the class.  */
#define DECL_INITIALIZED_IN_CLASS_P(DECL) \
  (DECL_LANG_SPECIFIC (VAR_OR_FUNCTION_DECL_CHECK (DECL)) \
   ->u.base.initialized_in_class)

/* Nonzero if the DECL is used in the sense of 3.2 [basic.def.odr].
   Only available for decls with DECL_LANG_SPECIFIC.  */
#define DECL_ODR_USED(DECL) \
  (DECL_LANG_SPECIFIC (VAR_OR_FUNCTION_DECL_CHECK (DECL)) \
   ->u.base.odr_used)

/* Nonzero for DECL means that this decl is just a friend declaration,
   and should not be added to the list of members for this class.  */
#define DECL_FRIEND_P(NODE) \
  (DECL_LANG_SPECIFIC (TYPE_FUNCTION_OR_TEMPLATE_DECL_CHECK (NODE)) \
   ->u.base.friend_attr)

/* A TREE_LIST of the types which have befriended this FUNCTION_DECL.  */
#define DECL_BEFRIENDING_CLASSES(NODE) \
  (LANG_DECL_FN_CHECK (NODE)->befriending_classes)

/* Nonzero for FUNCTION_DECL means that this decl is a static
   member function.  */
#define DECL_STATIC_FUNCTION_P(NODE) \
  (LANG_DECL_FN_CHECK (NODE)->static_function)

/* Nonzero for FUNCTION_DECL means that this decl is a non-static
   member function.  */
#define DECL_NONSTATIC_MEMBER_FUNCTION_P(NODE) \
  (TREE_CODE (TREE_TYPE (NODE)) == METHOD_TYPE)

/* Nonzero for FUNCTION_DECL means that this decl is a member function
   (static or non-static).  */
#define DECL_FUNCTION_MEMBER_P(NODE) \
  (DECL_NONSTATIC_MEMBER_FUNCTION_P (NODE) || DECL_STATIC_FUNCTION_P (NODE))

/* Nonzero for FUNCTION_DECL means that this member function
   has `this' as const X *const.  */
#define DECL_CONST_MEMFUNC_P(NODE)					 \
  (DECL_NONSTATIC_MEMBER_FUNCTION_P (NODE)				 \
   && CP_TYPE_CONST_P (TREE_TYPE (TREE_VALUE				 \
				  (TYPE_ARG_TYPES (TREE_TYPE (NODE))))))

/* Nonzero for FUNCTION_DECL means that this member function
   has `this' as volatile X *const.  */
#define DECL_VOLATILE_MEMFUNC_P(NODE)					 \
  (DECL_NONSTATIC_MEMBER_FUNCTION_P (NODE)				 \
   && CP_TYPE_VOLATILE_P (TREE_TYPE (TREE_VALUE				 \
				  (TYPE_ARG_TYPES (TREE_TYPE (NODE))))))

/* Nonzero for a DECL means that this member is a non-static member.  */
#define DECL_NONSTATIC_MEMBER_P(NODE)		\
  (DECL_NONSTATIC_MEMBER_FUNCTION_P (NODE)	\
   || TREE_CODE (NODE) == FIELD_DECL)

/* Nonzero for _DECL means that this member object type
   is mutable.  */
#define DECL_MUTABLE_P(NODE) (DECL_LANG_FLAG_0 (NODE))

/* Nonzero for _DECL means that this constructor or conversion function is
   non-converting.  */
#define DECL_NONCONVERTING_P(NODE) \
  (LANG_DECL_FN_CHECK (NODE)->nonconverting)

/* Nonzero for FUNCTION_DECL means that this member function is a pure
   virtual function.  */
#define DECL_PURE_VIRTUAL_P(NODE) \
  (LANG_DECL_FN_CHECK (NODE)->pure_virtual)

/* True (in a FUNCTION_DECL) if NODE is a virtual function that is an
   invalid overrider for a function from a base class.  Once we have
   complained about an invalid overrider we avoid complaining about it
   again.  */
#define DECL_INVALID_OVERRIDER_P(NODE) \
  (DECL_LANG_FLAG_4 (NODE))

/* True (in a FUNCTION_DECL) if NODE is a function declared with
   an override virt-specifier */
#define DECL_OVERRIDE_P(NODE) (TREE_LANG_FLAG_0 (NODE))

/* True (in a FUNCTION_DECL) if NODE is a function declared with
   a final virt-specifier */
#define DECL_FINAL_P(NODE) (TREE_LANG_FLAG_1 (NODE))

/* The thunks associated with NODE, a FUNCTION_DECL.  */
#define DECL_THUNKS(NODE) \
  (DECL_VIRTUAL_P (NODE) ? LANG_DECL_FN_CHECK (NODE)->context : NULL_TREE)

/* Set DECL_THUNKS.  */
#define SET_DECL_THUNKS(NODE,THUNKS) \
  (LANG_DECL_FN_CHECK (NODE)->context = (THUNKS))

/* If NODE, a FUNCTION_DECL, is a C++11 inheriting constructor, then this
   is the base it inherits from.  */
#define DECL_INHERITED_CTOR_BASE(NODE) \
  (DECL_CONSTRUCTOR_P (NODE) ? LANG_DECL_FN_CHECK (NODE)->context : NULL_TREE)

/* Set the inherited base.  */
#define SET_DECL_INHERITED_CTOR_BASE(NODE,INH) \
  (LANG_DECL_FN_CHECK (NODE)->context = (INH))

/* Nonzero if NODE is a thunk, rather than an ordinary function.  */
#define DECL_THUNK_P(NODE)			\
  (TREE_CODE (NODE) == FUNCTION_DECL		\
   && DECL_LANG_SPECIFIC (NODE)			\
   && LANG_DECL_FN_CHECK (NODE)->thunk_p)

/* Set DECL_THUNK_P for node.  */
#define SET_DECL_THUNK_P(NODE, THIS_ADJUSTING)			\
  (LANG_DECL_FN_CHECK (NODE)->thunk_p = 1,			\
   LANG_DECL_FN_CHECK (NODE)->this_thunk_p = (THIS_ADJUSTING))

/* Nonzero if NODE is a this pointer adjusting thunk.  */
#define DECL_THIS_THUNK_P(NODE)			\
  (DECL_THUNK_P (NODE) && LANG_DECL_FN_CHECK (NODE)->this_thunk_p)

/* Nonzero if NODE is a result pointer adjusting thunk.  */
#define DECL_RESULT_THUNK_P(NODE)			\
  (DECL_THUNK_P (NODE) && !LANG_DECL_FN_CHECK (NODE)->this_thunk_p)

/* Nonzero if NODE is a FUNCTION_DECL, but not a thunk.  */
#define DECL_NON_THUNK_FUNCTION_P(NODE)				\
  (TREE_CODE (NODE) == FUNCTION_DECL && !DECL_THUNK_P (NODE))

/* Nonzero if NODE is `extern "C"'.  */
#define DECL_EXTERN_C_P(NODE) \
  (DECL_LANGUAGE (NODE) == lang_c)

/* Nonzero if NODE is an `extern "C"' function.  */
#define DECL_EXTERN_C_FUNCTION_P(NODE) \
  (DECL_NON_THUNK_FUNCTION_P (NODE) && DECL_EXTERN_C_P (NODE))

/* True iff DECL is an entity with vague linkage whose definition is
   available in this translation unit.  */
#define DECL_REPO_AVAILABLE_P(NODE) \
  (DECL_LANG_SPECIFIC (NODE)->u.base.repo_available_p)

/* True if DECL is declared 'constexpr'.  */
#define DECL_DECLARED_CONSTEXPR_P(DECL) \
  DECL_LANG_FLAG_8 (VAR_OR_FUNCTION_DECL_CHECK (STRIP_TEMPLATE (DECL)))

/* Nonzero if this DECL is the __PRETTY_FUNCTION__ variable in a
   template function.  */
#define DECL_PRETTY_FUNCTION_P(NODE) \
  (DECL_NAME (NODE) \
   && !strcmp (IDENTIFIER_POINTER (DECL_NAME (NODE)), "__PRETTY_FUNCTION__"))

/* Nonzero if the thread-local variable was declared with __thread
   as opposed to thread_local.  */
#define DECL_GNU_TLS_P(NODE) \
  (TREE_LANG_FLAG_0 (VAR_DECL_CHECK (NODE)))

/* The _TYPE context in which this _DECL appears.  This field holds the
   class where a virtual function instance is actually defined.  */
#define DECL_CLASS_CONTEXT(NODE) \
  (DECL_CLASS_SCOPE_P (NODE) ? DECL_CONTEXT (NODE) : NULL_TREE)

/* For a non-member friend function, the class (if any) in which this
   friend was defined.  For example, given:

     struct S { friend void f (); };

   the DECL_FRIEND_CONTEXT for `f' will be `S'.  */
#define DECL_FRIEND_CONTEXT(NODE)				\
  ((DECL_DECLARES_FUNCTION_P (NODE)				\
    && DECL_FRIEND_P (NODE) && !DECL_FUNCTION_MEMBER_P (NODE))	\
   ? LANG_DECL_FN_CHECK (NODE)->context				\
   : NULL_TREE)

/* Set the DECL_FRIEND_CONTEXT for NODE to CONTEXT.  */
#define SET_DECL_FRIEND_CONTEXT(NODE, CONTEXT) \
  (LANG_DECL_FN_CHECK (NODE)->context = (CONTEXT))

#define CP_DECL_CONTEXT(NODE) \
  (!DECL_FILE_SCOPE_P (NODE) ? DECL_CONTEXT (NODE) : global_namespace)
#define CP_TYPE_CONTEXT(NODE) \
  (!TYPE_FILE_SCOPE_P (NODE) ? TYPE_CONTEXT (NODE) : global_namespace)
#define FROB_CONTEXT(NODE) \
  ((NODE) == global_namespace ? DECL_CONTEXT (NODE) : (NODE))

/* 1 iff NODE has namespace scope, including the global namespace.  */
#define DECL_NAMESPACE_SCOPE_P(NODE)				\
  (!DECL_TEMPLATE_PARM_P (NODE)					\
   && TREE_CODE (CP_DECL_CONTEXT (NODE)) == NAMESPACE_DECL)

#define TYPE_NAMESPACE_SCOPE_P(NODE) \
  (TREE_CODE (CP_TYPE_CONTEXT (NODE)) == NAMESPACE_DECL)

#define NAMESPACE_SCOPE_P(NODE) \
  ((DECL_P (NODE) && DECL_NAMESPACE_SCOPE_P (NODE)) \
   || (TYPE_P (NODE) && TYPE_NAMESPACE_SCOPE_P (NODE)))

/* 1 iff NODE is a class member.  */
#define DECL_CLASS_SCOPE_P(NODE) \
  (DECL_CONTEXT (NODE) && TYPE_P (DECL_CONTEXT (NODE)))

#define TYPE_CLASS_SCOPE_P(NODE) \
  (TYPE_CONTEXT (NODE) && TYPE_P (TYPE_CONTEXT (NODE)))

/* 1 iff NODE is function-local.  */
#define DECL_FUNCTION_SCOPE_P(NODE) \
  (DECL_CONTEXT (NODE) \
   && TREE_CODE (DECL_CONTEXT (NODE)) == FUNCTION_DECL)

#define TYPE_FUNCTION_SCOPE_P(NODE) \
  (TYPE_CONTEXT (NODE) && TREE_CODE (TYPE_CONTEXT (NODE)) == FUNCTION_DECL)

/* 1 iff VAR_DECL node NODE is a type-info decl.  This flag is set for
   both the primary typeinfo object and the associated NTBS name.  */
#define DECL_TINFO_P(NODE) TREE_LANG_FLAG_4 (VAR_DECL_CHECK (NODE))

/* 1 iff VAR_DECL node NODE is virtual table or VTT.  */
#define DECL_VTABLE_OR_VTT_P(NODE) TREE_LANG_FLAG_5 (VAR_DECL_CHECK (NODE))

/* Returns 1 iff VAR_DECL is a construction virtual table.
   DECL_VTABLE_OR_VTT_P will be true in this case and must be checked
   before using this macro.  */
#define DECL_CONSTRUCTION_VTABLE_P(NODE) \
  TREE_LANG_FLAG_6 (VAR_DECL_CHECK (NODE))

/* 1 iff NODE is function-local, but for types.  */
#define LOCAL_CLASS_P(NODE)				\
  (decl_function_context (TYPE_MAIN_DECL (NODE)) != NULL_TREE)

/* For a NAMESPACE_DECL: the list of using namespace directives
   The PURPOSE is the used namespace, the value is the namespace
   that is the common ancestor.  */
#define DECL_NAMESPACE_USING(NODE) DECL_VINDEX (NAMESPACE_DECL_CHECK (NODE))

/* In a NAMESPACE_DECL, the DECL_INITIAL is used to record all users
   of a namespace, to record the transitive closure of using namespace.  */
#define DECL_NAMESPACE_USERS(NODE) DECL_INITIAL (NAMESPACE_DECL_CHECK (NODE))

/* In a NAMESPACE_DECL, the list of namespaces which have associated
   themselves with this one.  */
#define DECL_NAMESPACE_ASSOCIATIONS(NODE) \
  (NAMESPACE_DECL_CHECK (NODE)->decl_non_common.saved_tree)

/* In a NAMESPACE_DECL, points to the original namespace if this is
   a namespace alias.  */
#define DECL_NAMESPACE_ALIAS(NODE) \
	DECL_ABSTRACT_ORIGIN (NAMESPACE_DECL_CHECK (NODE))
#define ORIGINAL_NAMESPACE(NODE)  \
  (DECL_NAMESPACE_ALIAS (NODE) ? DECL_NAMESPACE_ALIAS (NODE) : (NODE))

/* Nonzero if NODE is the std namespace.  */
#define DECL_NAMESPACE_STD_P(NODE)			\
  (TREE_CODE (NODE) == NAMESPACE_DECL			\
   && CP_DECL_CONTEXT (NODE) == global_namespace	\
   && DECL_NAME (NODE) == std_identifier)

/* In a TREE_LIST concatenating using directives, indicate indirect
   directives  */
#define TREE_INDIRECT_USING(NODE) TREE_LANG_FLAG_0 (TREE_LIST_CHECK (NODE))

/* In a TREE_LIST in an attribute list, indicates that the attribute
   must be applied at instantiation time.  */
#define ATTR_IS_DEPENDENT(NODE) TREE_LANG_FLAG_0 (TREE_LIST_CHECK (NODE))

extern tree decl_shadowed_for_var_lookup (tree);
extern void decl_shadowed_for_var_insert (tree, tree);

/* Non zero if this is a using decl for a dependent scope. */
#define DECL_DEPENDENT_P(NODE) DECL_LANG_FLAG_0 (USING_DECL_CHECK (NODE))

/* The scope named in a using decl.  */
#define USING_DECL_SCOPE(NODE) TREE_TYPE (USING_DECL_CHECK (NODE))

/* The decls named by a using decl.  */
#define USING_DECL_DECLS(NODE) DECL_INITIAL (USING_DECL_CHECK (NODE))

/* Non zero if the using decl refers to a dependent type.  */
#define USING_DECL_TYPENAME_P(NODE) DECL_LANG_FLAG_1 (USING_DECL_CHECK (NODE))

/* In a VAR_DECL, true if we have a shadowed local variable
   in the shadowed var table for this VAR_DECL.  */
#define DECL_HAS_SHADOWED_FOR_VAR_P(NODE) \
  (VAR_DECL_CHECK (NODE)->decl_with_vis.shadowed_for_var_p)

/* In a VAR_DECL for a variable declared in a for statement,
   this is the shadowed (local) variable.  */
#define DECL_SHADOWED_FOR_VAR(NODE) \
  (DECL_HAS_SHADOWED_FOR_VAR_P(NODE) ? decl_shadowed_for_var_lookup (NODE) : NULL)

#define SET_DECL_SHADOWED_FOR_VAR(NODE, VAL) \
  (decl_shadowed_for_var_insert (NODE, VAL))

/* In a FUNCTION_DECL, this is nonzero if this function was defined in
   the class definition.  We have saved away the text of the function,
   but have not yet processed it.  */
#define DECL_PENDING_INLINE_P(NODE) \
  (LANG_DECL_FN_CHECK (NODE)->pending_inline_p)

/* If DECL_PENDING_INLINE_P holds, this is the saved text of the
   function.  */
#define DECL_PENDING_INLINE_INFO(NODE) \
  (LANG_DECL_FN_CHECK (NODE)->u.pending_inline_info)

/* Nonzero for TYPE_DECL means that it was written 'using name = type'.  */
#define TYPE_DECL_ALIAS_P(NODE) \
  DECL_LANG_FLAG_6 (TYPE_DECL_CHECK (NODE))

/* Nonzero for a type which is an alias for another type; i.e, a type
   which declaration was written 'using name-of-type =
   another-type'.  */
#define TYPE_ALIAS_P(NODE)			\
  (TYPE_P (NODE)				\
   && TYPE_NAME (NODE)				\
   && TREE_CODE (TYPE_NAME (NODE)) == TYPE_DECL	\
   && TYPE_DECL_ALIAS_P (TYPE_NAME (NODE)))

/* For a class type: if this structure has many fields, we'll sort them
   and put them into a TREE_VEC.  */
#define CLASSTYPE_SORTED_FIELDS(NODE) \
  (LANG_TYPE_CLASS_CHECK (NODE)->sorted_fields)

/* If non-NULL for a VAR_DECL, FUNCTION_DECL, TYPE_DECL or
   TEMPLATE_DECL, the entity is either a template specialization (if
   DECL_USE_TEMPLATE is nonzero) or the abstract instance of the
   template itself.

   In either case, DECL_TEMPLATE_INFO is a TREE_LIST, whose
   TREE_PURPOSE is the TEMPLATE_DECL of which this entity is a
   specialization or abstract instance.  The TREE_VALUE is the
   template arguments used to specialize the template.
   
   Consider:

      template <typename T> struct S { friend void f(T) {} };

   In this case, S<int>::f is, from the point of view of the compiler,
   an instantiation of a template -- but, from the point of view of
   the language, each instantiation of S results in a wholly unrelated
   global function f.  In this case, DECL_TEMPLATE_INFO for S<int>::f
   will be non-NULL, but DECL_USE_TEMPLATE will be zero.  */
#define DECL_TEMPLATE_INFO(NODE) \
  (DECL_LANG_SPECIFIC (VAR_TEMPL_TYPE_FIELD_OR_FUNCTION_DECL_CHECK (NODE)) \
   ->u.min.template_info)

/* For a VAR_DECL, indicates that the variable is actually a
   non-static data member of anonymous union that has been promoted to
   variable status.  */
#define DECL_ANON_UNION_VAR_P(NODE) \
  (DECL_LANG_FLAG_4 (VAR_DECL_CHECK (NODE)))

/* Template information for a RECORD_TYPE or UNION_TYPE.  */
#define CLASSTYPE_TEMPLATE_INFO(NODE) \
  (LANG_TYPE_CLASS_CHECK (RECORD_OR_UNION_CHECK (NODE))->template_info)

/* Template information for an ENUMERAL_TYPE.  Although an enumeration may
   not be a primary template, it may be declared within the scope of a
   primary template and the enumeration constants may depend on
   non-type template parameters.  */
#define ENUM_TEMPLATE_INFO(NODE) \
  (TYPE_LANG_SLOT_1 (ENUMERAL_TYPE_CHECK (NODE)))

/* Template information for a template template parameter.  */
#define TEMPLATE_TEMPLATE_PARM_TEMPLATE_INFO(NODE) \
  (LANG_TYPE_CLASS_CHECK (BOUND_TEMPLATE_TEMPLATE_PARM_TYPE_CHECK (NODE)) \
   ->template_info)

/* Template information for an ENUMERAL_, RECORD_, UNION_TYPE, or
   BOUND_TEMPLATE_TEMPLATE_PARM type.  Note that if NODE is a
   specialization of an alias template, this accessor returns the
   template info for the alias template, not the one (if any) for the
   template of the underlying type.  */
#define TYPE_TEMPLATE_INFO(NODE)					\
  ((TYPE_ALIAS_P (NODE) && DECL_LANG_SPECIFIC (TYPE_NAME (NODE)))	\
   ? (DECL_LANG_SPECIFIC (TYPE_NAME (NODE))				\
      ? DECL_TEMPLATE_INFO (TYPE_NAME (NODE))				\
      : NULL_TREE)							\
   : ((TREE_CODE (NODE) == ENUMERAL_TYPE)				\
      ? ENUM_TEMPLATE_INFO (NODE)					\
      : ((TREE_CODE (NODE) == BOUND_TEMPLATE_TEMPLATE_PARM)		\
	 ? TEMPLATE_TEMPLATE_PARM_TEMPLATE_INFO (NODE)			\
	 : (CLASS_TYPE_P (NODE)						\
	    ? CLASSTYPE_TEMPLATE_INFO (NODE)				\
	    : NULL_TREE))))


/* Set the template information for an ENUMERAL_, RECORD_, or
   UNION_TYPE to VAL.  */
#define SET_TYPE_TEMPLATE_INFO(NODE, VAL)				\
  (TREE_CODE (NODE) == ENUMERAL_TYPE					\
   ? (ENUM_TEMPLATE_INFO (NODE) = (VAL))				\
   : ((CLASS_TYPE_P (NODE) && !TYPE_ALIAS_P (NODE))			\
      ? (CLASSTYPE_TEMPLATE_INFO (NODE) = (VAL))			\
      : (DECL_TEMPLATE_INFO (TYPE_NAME (NODE)) = (VAL))))

#define TI_TEMPLATE(NODE) TREE_TYPE (TEMPLATE_INFO_CHECK (NODE))
#define TI_ARGS(NODE) TREE_CHAIN (TEMPLATE_INFO_CHECK (NODE))
#define TI_PENDING_TEMPLATE_FLAG(NODE) TREE_LANG_FLAG_1 (NODE)
/* For a given TREE_VEC containing a template argument list,
   this property contains the number of arguments that are not
   defaulted.  */
#define NON_DEFAULT_TEMPLATE_ARGS_COUNT(NODE) TREE_CHAIN (TREE_VEC_CHECK (NODE))
/* Below are the setter and getter of the NON_DEFAULT_TEMPLATE_ARGS_COUNT
   property.  */
#define SET_NON_DEFAULT_TEMPLATE_ARGS_COUNT(NODE, INT_VALUE) \
  NON_DEFAULT_TEMPLATE_ARGS_COUNT(NODE) = build_int_cst (NULL_TREE, INT_VALUE)
#ifdef ENABLE_CHECKING
#define GET_NON_DEFAULT_TEMPLATE_ARGS_COUNT(NODE) \
    int_cst_value (NON_DEFAULT_TEMPLATE_ARGS_COUNT (NODE))
#else
#define GET_NON_DEFAULT_TEMPLATE_ARGS_COUNT(NODE) \
  NON_DEFAULT_TEMPLATE_ARGS_COUNT (NODE) \
  ? int_cst_value (NON_DEFAULT_TEMPLATE_ARGS_COUNT (NODE)) \
  : TREE_VEC_LENGTH (INNERMOST_TEMPLATE_ARGS (NODE))
#endif
/* The list of typedefs - used in the template - that need
   access checking at template instantiation time.  */
#define TI_TYPEDEFS_NEEDING_ACCESS_CHECKING(NODE) \
  ((struct tree_template_info*)TEMPLATE_INFO_CHECK \
     (NODE))->typedefs_needing_access_checking

/* We use TREE_VECs to hold template arguments.  If there is only one
   level of template arguments, then the TREE_VEC contains the
   arguments directly.  If there is more than one level of template
   arguments, then each entry in the TREE_VEC is itself a TREE_VEC,
   containing the template arguments for a single level.  The first
   entry in the outer TREE_VEC is the outermost level of template
   parameters; the last is the innermost.

   It is incorrect to ever form a template argument vector containing
   only one level of arguments, but which is a TREE_VEC containing as
   its only entry the TREE_VEC for that level.

   For each TREE_VEC containing the template arguments for a single
   level, it's possible to get or set the number of non defaulted
   template arguments by using the accessor macros
   GET_NON_DEFAULT_TEMPLATE_ARGS_COUNT or
   SET_NON_DEFAULT_TEMPLATE_ARGS_COUNT.  */

/* Nonzero if the template arguments is actually a vector of vectors,
   rather than just a vector.  */
#define TMPL_ARGS_HAVE_MULTIPLE_LEVELS(NODE)		     \
  (NODE && TREE_VEC_LENGTH (NODE) && TREE_VEC_ELT (NODE, 0)  \
   && TREE_CODE (TREE_VEC_ELT (NODE, 0)) == TREE_VEC)

/* The depth of a template argument vector.  When called directly by
   the parser, we use a TREE_LIST rather than a TREE_VEC to represent
   template arguments.  In fact, we may even see NULL_TREE if there
   are no template arguments.  In both of those cases, there is only
   one level of template arguments.  */
#define TMPL_ARGS_DEPTH(NODE)					\
  (TMPL_ARGS_HAVE_MULTIPLE_LEVELS (NODE) ? TREE_VEC_LENGTH (NODE) : 1)

/* The LEVELth level of the template ARGS.  The outermost level of
   args is level 1, not level 0.  */
#define TMPL_ARGS_LEVEL(ARGS, LEVEL)		\
  (TMPL_ARGS_HAVE_MULTIPLE_LEVELS (ARGS)	\
   ? TREE_VEC_ELT (ARGS, (LEVEL) - 1) : (ARGS))

/* Set the LEVELth level of the template ARGS to VAL.  This macro does
   not work with single-level argument vectors.  */
#define SET_TMPL_ARGS_LEVEL(ARGS, LEVEL, VAL)	\
  (TREE_VEC_ELT (ARGS, (LEVEL) - 1) = (VAL))

/* Accesses the IDXth parameter in the LEVELth level of the ARGS.  */
#define TMPL_ARG(ARGS, LEVEL, IDX)				\
  (TREE_VEC_ELT (TMPL_ARGS_LEVEL (ARGS, LEVEL), IDX))

/* Given a single level of template arguments in NODE, return the
   number of arguments.  */
#define NUM_TMPL_ARGS(NODE)				\
  (TREE_VEC_LENGTH (NODE))

/* Returns the innermost level of template arguments in ARGS.  */
#define INNERMOST_TEMPLATE_ARGS(NODE) \
  (get_innermost_template_args ((NODE), 1))

/* The number of levels of template parameters given by NODE.  */
#define TMPL_PARMS_DEPTH(NODE) \
  ((HOST_WIDE_INT) TREE_INT_CST_LOW (TREE_PURPOSE (NODE)))

/* The TEMPLATE_DECL instantiated or specialized by NODE.  This
   TEMPLATE_DECL will be the immediate parent, not the most general
   template.  For example, in:

      template <class T> struct S { template <class U> void f(U); }

   the FUNCTION_DECL for S<int>::f<double> will have, as its
   DECL_TI_TEMPLATE, `template <class U> S<int>::f<U>'.

   As a special case, for a member friend template of a template
   class, this value will not be a TEMPLATE_DECL, but rather an
   IDENTIFIER_NODE or OVERLOAD indicating the name of the template and
   any explicit template arguments provided.  For example, in:

     template <class T> struct S { friend void f<int>(int, double); }

   the DECL_TI_TEMPLATE will be an IDENTIFIER_NODE for `f' and the
   DECL_TI_ARGS will be {int}.

   For a FIELD_DECL with a non-static data member initializer, this value
   is the FIELD_DECL it was instantiated from.  */
#define DECL_TI_TEMPLATE(NODE)      TI_TEMPLATE (DECL_TEMPLATE_INFO (NODE))

/* The template arguments used to obtain this decl from the most
   general form of DECL_TI_TEMPLATE.  For the example given for
   DECL_TI_TEMPLATE, the DECL_TI_ARGS will be {int, double}.  These
   are always the full set of arguments required to instantiate this
   declaration from the most general template specialized here.  */
#define DECL_TI_ARGS(NODE)	    TI_ARGS (DECL_TEMPLATE_INFO (NODE))

/* The TEMPLATE_DECL associated with NODE, a class type.  Even if NODE
   will be generated from a partial specialization, the TEMPLATE_DECL
   referred to here will be the original template.  For example,
   given:

      template <typename T> struct S {};
      template <typename T> struct S<T*> {};
      
   the CLASSTPYE_TI_TEMPLATE for S<int*> will be S, not the S<T*>.  */
#define CLASSTYPE_TI_TEMPLATE(NODE) TI_TEMPLATE (CLASSTYPE_TEMPLATE_INFO (NODE))
#define CLASSTYPE_TI_ARGS(NODE)     TI_ARGS (CLASSTYPE_TEMPLATE_INFO (NODE))

/* For a template instantiation TYPE, returns the TYPE corresponding
   to the primary template.  Otherwise returns TYPE itself.  */
#define CLASSTYPE_PRIMARY_TEMPLATE_TYPE(TYPE)				\
  ((CLASSTYPE_USE_TEMPLATE ((TYPE))					\
    && !CLASSTYPE_TEMPLATE_SPECIALIZATION ((TYPE)))			\
   ? TREE_TYPE (DECL_TEMPLATE_RESULT (DECL_PRIMARY_TEMPLATE		\
				      (CLASSTYPE_TI_TEMPLATE ((TYPE))))) \
   : (TYPE))

/* Like CLASS_TI_TEMPLATE, but also works for ENUMERAL_TYPEs.  */
#define TYPE_TI_TEMPLATE(NODE)			\
  (TI_TEMPLATE (TYPE_TEMPLATE_INFO (NODE)))

/* Like DECL_TI_ARGS, but for an ENUMERAL_, RECORD_, or UNION_TYPE.  */
#define TYPE_TI_ARGS(NODE)			\
  (TI_ARGS (TYPE_TEMPLATE_INFO (NODE)))

#define INNERMOST_TEMPLATE_PARMS(NODE)  TREE_VALUE (NODE)

/* Nonzero if NODE (a TEMPLATE_DECL) is a member template, in the
   sense of [temp.mem].  */
#define DECL_MEMBER_TEMPLATE_P(NODE) \
  (DECL_LANG_FLAG_1 (TEMPLATE_DECL_CHECK (NODE)))

/* Nonzero if the NODE corresponds to the template parameters for a
   member template, whose inline definition is being processed after
   the class definition is complete.  */
#define TEMPLATE_PARMS_FOR_INLINE(NODE) TREE_LANG_FLAG_1 (NODE)

/* Determine if a parameter (i.e., a PARM_DECL) is a function
   parameter pack.  */
#define FUNCTION_PARAMETER_PACK_P(NODE) \
  (DECL_LANG_FLAG_1 (PARM_DECL_CHECK (NODE)))

/* Determines if NODE is an expansion of one or more parameter packs,
   e.g., a TYPE_PACK_EXPANSION or EXPR_PACK_EXPANSION.  */
#define PACK_EXPANSION_P(NODE)                 \
  (TREE_CODE (NODE) == TYPE_PACK_EXPANSION     \
   || TREE_CODE (NODE) == EXPR_PACK_EXPANSION)

/* Extracts the type or expression pattern from a TYPE_PACK_EXPANSION or
   EXPR_PACK_EXPANSION.  */
#define PACK_EXPANSION_PATTERN(NODE)                            \
  (TREE_CODE (NODE) == TYPE_PACK_EXPANSION? TREE_TYPE (NODE)    \
   : TREE_OPERAND (NODE, 0))

/* Sets the type or expression pattern for a TYPE_PACK_EXPANSION or
   EXPR_PACK_EXPANSION.  */
#define SET_PACK_EXPANSION_PATTERN(NODE,VALUE)  \
  if (TREE_CODE (NODE) == TYPE_PACK_EXPANSION)  \
    TREE_TYPE (NODE) = VALUE;                   \
  else                                          \
    TREE_OPERAND (NODE, 0) = VALUE

/* The list of parameter packs used in the PACK_EXPANSION_* node. The
   TREE_VALUE of each TREE_LIST contains the parameter packs.  */
#define PACK_EXPANSION_PARAMETER_PACKS(NODE)		\
  *(TREE_CODE (NODE) == EXPR_PACK_EXPANSION		\
    ? &TREE_OPERAND (NODE, 1)				\
    : &TYPE_MINVAL (TYPE_PACK_EXPANSION_CHECK (NODE)))

/* Any additional template args to be applied when substituting into
   the pattern, set by tsubst_pack_expansion for partial instantiations.  */
#define PACK_EXPANSION_EXTRA_ARGS(NODE)		\
  *(TREE_CODE (NODE) == TYPE_PACK_EXPANSION	\
    ? &TYPE_MAXVAL (NODE)			\
    : &TREE_OPERAND ((NODE), 2))

/* True iff this pack expansion is within a function context.  */
#define PACK_EXPANSION_LOCAL_P(NODE) TREE_LANG_FLAG_0 (NODE)

/* Determine if this is an argument pack.  */
#define ARGUMENT_PACK_P(NODE)                          \
  (TREE_CODE (NODE) == TYPE_ARGUMENT_PACK              \
   || TREE_CODE (NODE) == NONTYPE_ARGUMENT_PACK)

/* The arguments stored in an argument pack. Arguments are stored in a
   TREE_VEC, which may have length zero.  */
#define ARGUMENT_PACK_ARGS(NODE)                               \
  (TREE_CODE (NODE) == TYPE_ARGUMENT_PACK? TREE_TYPE (NODE)    \
   : TREE_OPERAND (NODE, 0))

/* Set the arguments stored in an argument pack. VALUE must be a
   TREE_VEC.  */
#define SET_ARGUMENT_PACK_ARGS(NODE,VALUE)     \
  if (TREE_CODE (NODE) == TYPE_ARGUMENT_PACK)  \
    TREE_TYPE (NODE) = VALUE;                           \
  else                                                  \
    TREE_OPERAND (NODE, 0) = VALUE

/* Whether the argument pack is "incomplete", meaning that more
   arguments can still be deduced. Incomplete argument packs are only
   used when the user has provided an explicit template argument list
   for a variadic function template. Some of the explicit template
   arguments will be placed into the beginning of the argument pack,
   but additional arguments might still be deduced.  */
#define ARGUMENT_PACK_INCOMPLETE_P(NODE)        \
  TREE_ADDRESSABLE (ARGUMENT_PACK_ARGS (NODE))

/* When ARGUMENT_PACK_INCOMPLETE_P, stores the explicit template
   arguments used to fill this pack.  */
#define ARGUMENT_PACK_EXPLICIT_ARGS(NODE)       \
  TREE_TYPE (ARGUMENT_PACK_ARGS (NODE))

/* In an ARGUMENT_PACK_SELECT, the argument pack from which an
   argument will be selected.  */
#define ARGUMENT_PACK_SELECT_FROM_PACK(NODE)				\
  (((struct tree_argument_pack_select *)ARGUMENT_PACK_SELECT_CHECK (NODE))->argument_pack)

/* In an ARGUMENT_PACK_SELECT, the index of the argument we want to
   select.  */
#define ARGUMENT_PACK_SELECT_INDEX(NODE)				\
  (((struct tree_argument_pack_select *)ARGUMENT_PACK_SELECT_CHECK (NODE))->index)
  
/* In an ARGUMENT_PACK_SELECT, the actual underlying argument that the
   ARGUMENT_PACK_SELECT represents. */
#define ARGUMENT_PACK_SELECT_ARG(NODE)					\
  TREE_VEC_ELT (ARGUMENT_PACK_ARGS (ARGUMENT_PACK_SELECT_FROM_PACK (NODE)), \
	        ARGUMENT_PACK_SELECT_INDEX (NODE));

/* In a FUNCTION_DECL, the saved language-specific per-function data.  */
#define DECL_SAVED_FUNCTION_DATA(NODE)			\
  (LANG_DECL_FN_CHECK (FUNCTION_DECL_CHECK (NODE))	\
   ->u.saved_language_function)

/* True if NODE is an implicit INDIRECT_EXPR from convert_from_reference.  */
#define REFERENCE_REF_P(NODE)				\
  (TREE_CODE (NODE) == INDIRECT_REF			\
   && TREE_TYPE (TREE_OPERAND (NODE, 0))		\
   && (TREE_CODE (TREE_TYPE (TREE_OPERAND ((NODE), 0)))	\
       == REFERENCE_TYPE))

#define NEW_EXPR_USE_GLOBAL(NODE) \
  TREE_LANG_FLAG_0 (NEW_EXPR_CHECK (NODE))
#define DELETE_EXPR_USE_GLOBAL(NODE) \
  TREE_LANG_FLAG_0 (DELETE_EXPR_CHECK (NODE))
#define DELETE_EXPR_USE_VEC(NODE) \
  TREE_LANG_FLAG_1 (DELETE_EXPR_CHECK (NODE))

/* Indicates that this is a non-dependent COMPOUND_EXPR which will
   resolve to a function call.  */
#define COMPOUND_EXPR_OVERLOADED(NODE) \
  TREE_LANG_FLAG_0 (COMPOUND_EXPR_CHECK (NODE))

/* In a CALL_EXPR appearing in a template, true if Koenig lookup
   should be performed at instantiation time.  */
#define KOENIG_LOOKUP_P(NODE) TREE_LANG_FLAG_0 (CALL_EXPR_CHECK (NODE))

/* Indicates whether a string literal has been parenthesized. Such
   usages are disallowed in certain circumstances.  */

#define PAREN_STRING_LITERAL_P(NODE) \
  TREE_LANG_FLAG_0 (STRING_CST_CHECK (NODE))

/* Nonzero if this AGGR_INIT_EXPR provides for initialization via a
   constructor call, rather than an ordinary function call.  */
#define AGGR_INIT_VIA_CTOR_P(NODE) \
  TREE_LANG_FLAG_0 (AGGR_INIT_EXPR_CHECK (NODE))

/* Nonzero if this AGGR_INIT_EXPR should be spawned.  */
#define AGGR_INIT_VIA_SPAWN_P(NODE)                    \
  TREE_LANG_FLAG_2 (AGGR_INIT_EXPR_CHECK (NODE))

/* Non zero if AGGR_INIT_EXPR could be detached */
#define AGGR_INIT_DETACH(NODE)                         \
  TREE_LANG_FLAG_3 (AGGR_INIT_EXPR_CHECK (NODE))

/* Nonzero if expanding this AGGR_INIT_EXPR should first zero-initialize
   the object.  */
#define AGGR_INIT_ZERO_FIRST(NODE) \
  TREE_LANG_FLAG_2 (AGGR_INIT_EXPR_CHECK (NODE))

/* AGGR_INIT_EXPR accessors.  These are equivalent to the CALL_EXPR
   accessors, except for AGGR_INIT_EXPR_SLOT (which takes the place of
   CALL_EXPR_STATIC_CHAIN).  */

#define AGGR_INIT_EXPR_FN(NODE) TREE_OPERAND (AGGR_INIT_EXPR_CHECK (NODE), 1)
#define AGGR_INIT_EXPR_SLOT(NODE) \
  TREE_OPERAND (AGGR_INIT_EXPR_CHECK (NODE), 2)
#define AGGR_INIT_EXPR_ARG(NODE, I) \
  TREE_OPERAND (AGGR_INIT_EXPR_CHECK (NODE), (I) + 3)
#define aggr_init_expr_nargs(NODE) (VL_EXP_OPERAND_LENGTH(NODE) - 3)

/* AGGR_INIT_EXPR_ARGP returns a pointer to the argument vector for NODE.
   We can't use &AGGR_INIT_EXPR_ARG (NODE, 0) because that will complain if
   the argument count is zero when checking is enabled.  Instead, do
   the pointer arithmetic to advance past the 3 fixed operands in a
   AGGR_INIT_EXPR.  That produces a valid pointer to just past the end of
   the operand array, even if it's not valid to dereference it.  */
#define AGGR_INIT_EXPR_ARGP(NODE) \
  (&(TREE_OPERAND (AGGR_INIT_EXPR_CHECK (NODE), 0)) + 3)

/* Abstract iterators for AGGR_INIT_EXPRs.  */

/* Structure containing iterator state.  */
typedef struct aggr_init_expr_arg_iterator_d {
  tree t;	/* the aggr_init_expr */
  int n;	/* argument count */
  int i;	/* next argument index */
} aggr_init_expr_arg_iterator;

/* Initialize the abstract argument list iterator object ITER with the
   arguments from AGGR_INIT_EXPR node EXP.  */
static inline void
init_aggr_init_expr_arg_iterator (tree exp,
				       aggr_init_expr_arg_iterator *iter)
{
  iter->t = exp;
  iter->n = aggr_init_expr_nargs (exp);
  iter->i = 0;
}

/* Return the next argument from abstract argument list iterator object ITER,
   and advance its state.  Return NULL_TREE if there are no more arguments.  */
static inline tree
next_aggr_init_expr_arg (aggr_init_expr_arg_iterator *iter)
{
  tree result;
  if (iter->i >= iter->n)
    return NULL_TREE;
  result = AGGR_INIT_EXPR_ARG (iter->t, iter->i);
  iter->i++;
  return result;
}

/* Initialize the abstract argument list iterator object ITER, then advance
   past and return the first argument.  Useful in for expressions, e.g.
     for (arg = first_aggr_init_expr_arg (exp, &iter); arg;
          arg = next_aggr_init_expr_arg (&iter))   */
static inline tree
first_aggr_init_expr_arg (tree exp, aggr_init_expr_arg_iterator *iter)
{
  init_aggr_init_expr_arg_iterator (exp, iter);
  return next_aggr_init_expr_arg (iter);
}

/* Test whether there are more arguments in abstract argument list iterator
   ITER, without changing its state.  */
static inline bool
more_aggr_init_expr_args_p (const aggr_init_expr_arg_iterator *iter)
{
  return (iter->i < iter->n);
}

/* Iterate through each argument ARG of AGGR_INIT_EXPR CALL, using variable
   ITER (of type aggr_init_expr_arg_iterator) to hold the iteration state.  */
#define FOR_EACH_AGGR_INIT_EXPR_ARG(arg, iter, call)			\
  for ((arg) = first_aggr_init_expr_arg ((call), &(iter)); (arg);	\
       (arg) = next_aggr_init_expr_arg (&(iter)))

/* VEC_INIT_EXPR accessors.  */
#define VEC_INIT_EXPR_SLOT(NODE) TREE_OPERAND (VEC_INIT_EXPR_CHECK (NODE), 0)
#define VEC_INIT_EXPR_INIT(NODE) TREE_OPERAND (VEC_INIT_EXPR_CHECK (NODE), 1)

/* Indicates that a VEC_INIT_EXPR is a potential constant expression.
   Only set when the current function is constexpr.  */
#define VEC_INIT_EXPR_IS_CONSTEXPR(NODE) \
  TREE_LANG_FLAG_0 (VEC_INIT_EXPR_CHECK (NODE))

/* Indicates that a VEC_INIT_EXPR is expressing value-initialization.  */
#define VEC_INIT_EXPR_VALUE_INIT(NODE) \
  TREE_LANG_FLAG_1 (VEC_INIT_EXPR_CHECK (NODE))

/* The condition under which this MUST_NOT_THROW_EXPR actually blocks
   exceptions.  NULL_TREE means 'true'.  */
#define MUST_NOT_THROW_COND(NODE) \
  TREE_OPERAND (MUST_NOT_THROW_EXPR_CHECK (NODE), 1)

/* The TYPE_MAIN_DECL for a class template type is a TYPE_DECL, not a
   TEMPLATE_DECL.  This macro determines whether or not a given class
   type is really a template type, as opposed to an instantiation or
   specialization of one.  */
#define CLASSTYPE_IS_TEMPLATE(NODE)  \
  (CLASSTYPE_TEMPLATE_INFO (NODE)    \
   && !CLASSTYPE_USE_TEMPLATE (NODE) \
   && PRIMARY_TEMPLATE_P (CLASSTYPE_TI_TEMPLATE (NODE)))

/* The name used by the user to name the typename type.  Typically,
   this is an IDENTIFIER_NODE, and the same as the DECL_NAME on the
   corresponding TYPE_DECL.  However, this may also be a
   TEMPLATE_ID_EXPR if we had something like `typename X::Y<T>'.  */
#define TYPENAME_TYPE_FULLNAME(NODE) \
  (TYPE_VALUES_RAW (TYPENAME_TYPE_CHECK (NODE)))

/* True if a TYPENAME_TYPE was declared as an "enum".  */
#define TYPENAME_IS_ENUM_P(NODE) \
  (TREE_LANG_FLAG_0 (TYPENAME_TYPE_CHECK (NODE)))

/* True if a TYPENAME_TYPE was declared as a "class", "struct", or
   "union".  */
#define TYPENAME_IS_CLASS_P(NODE) \
  (TREE_LANG_FLAG_1 (TYPENAME_TYPE_CHECK (NODE)))

/* True if a TYPENAME_TYPE is in the process of being resolved.  */
#define TYPENAME_IS_RESOLVING_P(NODE) \
  (TREE_LANG_FLAG_2 (TYPENAME_TYPE_CHECK (NODE)))

/* [class.virtual]

   A class that declares or inherits a virtual function is called a
   polymorphic class.  */
#define TYPE_POLYMORPHIC_P(NODE) (TREE_LANG_FLAG_2 (NODE))

/* Nonzero if this class has a virtual function table pointer.  */
#define TYPE_CONTAINS_VPTR_P(NODE)		\
  (TYPE_POLYMORPHIC_P (NODE) || CLASSTYPE_VBASECLASSES (NODE))

/* This flag is true of a local VAR_DECL if it was declared in a for
   statement, but we are no longer in the scope of the for.  */
#define DECL_DEAD_FOR_LOCAL(NODE) DECL_LANG_FLAG_7 (VAR_DECL_CHECK (NODE))

/* This flag is set on a VAR_DECL that is a DECL_DEAD_FOR_LOCAL
   if we already emitted a warning about using it.  */
#define DECL_ERROR_REPORTED(NODE) DECL_LANG_FLAG_0 (VAR_DECL_CHECK (NODE))

/* Nonzero if NODE is a FUNCTION_DECL (for a function with global
   scope) declared in a local scope.  */
#define DECL_LOCAL_FUNCTION_P(NODE) \
  DECL_LANG_FLAG_0 (FUNCTION_DECL_CHECK (NODE))

/* True if NODE was declared with auto in its return type, but it has
   started compilation and so the return type might have been changed by
   return type deduction; its declared return type should be found in
   DECL_STRUCT_FUNCTION(NODE)->language->x_auto_return_pattern.  */
#define FNDECL_USED_AUTO(NODE) \
  TREE_LANG_FLAG_2 (FUNCTION_DECL_CHECK (NODE))

/* Nonzero if NODE is a DECL which we know about but which has not
   been explicitly declared, such as a built-in function or a friend
   declared inside a class.  In the latter case DECL_HIDDEN_FRIEND_P
   will be set.  */
#define DECL_ANTICIPATED(NODE) \
  (DECL_LANG_SPECIFIC (TYPE_FUNCTION_OR_TEMPLATE_DECL_CHECK (NODE)) \
   ->u.base.anticipated_p)

/* Nonzero if NODE is a FUNCTION_DECL which was declared as a friend
   within a class but has not been declared in the surrounding scope.
   The function is invisible except via argument dependent lookup.  */
#define DECL_HIDDEN_FRIEND_P(NODE) \
  (LANG_DECL_FN_CHECK (DECL_COMMON_CHECK (NODE))->hidden_friend_p)

/* Nonzero if DECL has been declared threadprivate by
   #pragma omp threadprivate.  */
#define CP_DECL_THREADPRIVATE_P(DECL) \
  (DECL_LANG_SPECIFIC (VAR_DECL_CHECK (DECL))->u.base.threadprivate_or_deleted_p)

/* Nonzero if DECL was declared with '= delete'.  */
#define DECL_DELETED_FN(DECL) \
  (DECL_LANG_SPECIFIC (FUNCTION_DECL_CHECK (DECL))->u.base.threadprivate_or_deleted_p)

/* Nonzero if DECL was declared with '= default' (maybe implicitly).  */
#define DECL_DEFAULTED_FN(DECL) \
  (LANG_DECL_FN_CHECK (DECL)->defaulted_p)

/* Nonzero if DECL is explicitly defaulted in the class body.  */
#define DECL_DEFAULTED_IN_CLASS_P(DECL)					\
  (DECL_DEFAULTED_FN (DECL) && DECL_INITIALIZED_IN_CLASS_P (DECL))
/* Nonzero if DECL was defaulted outside the class body.  */
#define DECL_DEFAULTED_OUTSIDE_CLASS_P(DECL)				\
  (DECL_DEFAULTED_FN (DECL)						\
   && !(DECL_ARTIFICIAL (DECL) || DECL_INITIALIZED_IN_CLASS_P (DECL)))

/* Record whether a typedef for type `int' was actually `signed int'.  */
#define C_TYPEDEF_EXPLICITLY_SIGNED(EXP) DECL_LANG_FLAG_1 (EXP)

/* Returns nonzero if DECL has external linkage, as specified by the
   language standard.  (This predicate may hold even when the
   corresponding entity is not actually given external linkage in the
   object file; see decl_linkage for details.)  */
#define DECL_EXTERNAL_LINKAGE_P(DECL) \
  (decl_linkage (DECL) == lk_external)

/* Keep these codes in ascending code order.  */

#define INTEGRAL_CODE_P(CODE)	\
  ((CODE) == ENUMERAL_TYPE	\
   || (CODE) == BOOLEAN_TYPE	\
   || (CODE) == INTEGER_TYPE)

/* [basic.fundamental]

   Types  bool, char, wchar_t, and the signed and unsigned integer types
   are collectively called integral types.

   Note that INTEGRAL_TYPE_P, as defined in tree.h, allows enumeration
   types as well, which is incorrect in C++.  Keep these checks in
   ascending code order.  */
#define CP_INTEGRAL_TYPE_P(TYPE)		\
  (TREE_CODE (TYPE) == BOOLEAN_TYPE		\
   || TREE_CODE (TYPE) == INTEGER_TYPE)

/* Returns true if TYPE is an integral or enumeration name.  Keep
   these checks in ascending code order.  */
#define INTEGRAL_OR_ENUMERATION_TYPE_P(TYPE) \
   (TREE_CODE (TYPE) == ENUMERAL_TYPE || CP_INTEGRAL_TYPE_P (TYPE))

/* Returns true if TYPE is an integral or unscoped enumeration type.  */
#define INTEGRAL_OR_UNSCOPED_ENUMERATION_TYPE_P(TYPE) \
   (UNSCOPED_ENUM_P (TYPE) || CP_INTEGRAL_TYPE_P (TYPE))

/* True if the class type TYPE is a literal type.  */
#define CLASSTYPE_LITERAL_P(TYPE)              \
   (LANG_TYPE_CLASS_CHECK (TYPE)->is_literal)

/* [basic.fundamental]

   Integral and floating types are collectively called arithmetic
   types.  

   As a GNU extension, we also accept complex types.

   Keep these checks in ascending code order.  */
#define ARITHMETIC_TYPE_P(TYPE) \
  (CP_INTEGRAL_TYPE_P (TYPE) \
   || TREE_CODE (TYPE) == REAL_TYPE \
   || TREE_CODE (TYPE) == COMPLEX_TYPE)

/* True iff TYPE is cv decltype(nullptr).  */
#define NULLPTR_TYPE_P(TYPE) (TREE_CODE (TYPE) == NULLPTR_TYPE)

/* [basic.types]

   Arithmetic types, enumeration types, pointer types,
   pointer-to-member types, and std::nullptr_t are collectively called
   scalar types.
   
   Keep these checks in ascending code order.  */
#define SCALAR_TYPE_P(TYPE)			\
  (TYPE_PTRDATAMEM_P (TYPE)			\
   || TREE_CODE (TYPE) == ENUMERAL_TYPE		\
   || ARITHMETIC_TYPE_P (TYPE)			\
   || TYPE_PTR_P (TYPE)				\
   || TYPE_PTRMEMFUNC_P (TYPE)                  \
   || NULLPTR_TYPE_P (TYPE))

/* Determines whether this type is a C++0x scoped enumeration
   type. Scoped enumerations types are introduced via "enum class" or
   "enum struct", e.g.,

     enum class Color {
       Red, Green, Blue
     };

   Scoped enumeration types are different from normal (unscoped)
   enumeration types in several ways:
   
     - The enumerators of a scoped enumeration type are only available
       within the scope of the enumeration type and not in the
       enclosing scope. For example, the Red color can be referred to
       with "Color::Red" but not "Red".

     - Scoped enumerators and enumerations do not implicitly convert
       to integers or 'bool'.

     - The underlying type of the enum is well-defined.  */
#define SCOPED_ENUM_P(TYPE)                                             \
  (TREE_CODE (TYPE) == ENUMERAL_TYPE && ENUM_IS_SCOPED (TYPE))

/* Determine whether this is an unscoped enumeration type.  */
#define UNSCOPED_ENUM_P(TYPE)                                           \
  (TREE_CODE (TYPE) == ENUMERAL_TYPE && !ENUM_IS_SCOPED (TYPE))

/* Set the flag indicating whether an ENUMERAL_TYPE is a C++0x scoped
   enumeration type (1) or a normal (unscoped) enumeration type
   (0).  */
#define SET_SCOPED_ENUM_P(TYPE, VAL)                    \
  (ENUM_IS_SCOPED (TYPE) = (VAL))

#define SET_OPAQUE_ENUM_P(TYPE, VAL)                    \
  (ENUM_IS_OPAQUE (TYPE) = (VAL))

#define OPAQUE_ENUM_P(TYPE)				\
  (TREE_CODE (TYPE) == ENUMERAL_TYPE && ENUM_IS_OPAQUE (TYPE))

/* Determines whether an ENUMERAL_TYPE has an explicit
   underlying type.  */
#define ENUM_FIXED_UNDERLYING_TYPE_P(NODE) (TYPE_LANG_FLAG_5 (NODE))

/* Returns the underlying type of the given enumeration type. The
   underlying type is determined in different ways, depending on the
   properties of the enum:

     - In C++0x, the underlying type can be explicitly specified, e.g.,

         enum E1 : char { ... } // underlying type is char

     - In a C++0x scoped enumeration, the underlying type is int
       unless otherwises specified:

         enum class E2 { ... } // underlying type is int

     - Otherwise, the underlying type is determined based on the
       values of the enumerators. In this case, the
       ENUM_UNDERLYING_TYPE will not be set until after the definition
       of the enumeration is completed by finish_enum.  */
#define ENUM_UNDERLYING_TYPE(TYPE) \
  TREE_TYPE (ENUMERAL_TYPE_CHECK (TYPE))

/* [dcl.init.aggr]

   An aggregate is an array or a class with no user-provided
   constructors, no brace-or-equal-initializers for non-static data
   members, no private or protected non-static data members, no
   base classes, and no virtual functions.

   As an extension, we also treat vectors as aggregates.  Keep these
   checks in ascending code order.  */
#define CP_AGGREGATE_TYPE_P(TYPE)				\
  (TREE_CODE (TYPE) == VECTOR_TYPE				\
   ||TREE_CODE (TYPE) == ARRAY_TYPE				\
   || (CLASS_TYPE_P (TYPE) && !CLASSTYPE_NON_AGGREGATE (TYPE)))

/* Nonzero for a class type means that the class type has a
   user-declared constructor.  */
#define TYPE_HAS_USER_CONSTRUCTOR(NODE) (TYPE_LANG_FLAG_1 (NODE))

/* When appearing in an INDIRECT_REF, it means that the tree structure
   underneath is actually a call to a constructor.  This is needed
   when the constructor must initialize local storage (which can
   be automatically destroyed), rather than allowing it to allocate
   space from the heap.

   When appearing in a SAVE_EXPR, it means that underneath
   is a call to a constructor.

   When appearing in a CONSTRUCTOR, the expression is a
   compound literal.

   When appearing in a FIELD_DECL, it means that this field
   has been duly initialized in its constructor.  */
#define TREE_HAS_CONSTRUCTOR(NODE) (TREE_LANG_FLAG_4 (NODE))

/* True if NODE is a brace-enclosed initializer.  */
#define BRACE_ENCLOSED_INITIALIZER_P(NODE) \
  (TREE_CODE (NODE) == CONSTRUCTOR && TREE_TYPE (NODE) == init_list_type_node)

/* True if NODE is a compound-literal, i.e., a brace-enclosed
   initializer cast to a particular type.  */
#define COMPOUND_LITERAL_P(NODE) \
  (TREE_CODE (NODE) == CONSTRUCTOR && TREE_HAS_CONSTRUCTOR (NODE))

#define EMPTY_CONSTRUCTOR_P(NODE) (TREE_CODE (NODE) == CONSTRUCTOR \
				   && vec_safe_is_empty(CONSTRUCTOR_ELTS(NODE))\
				   && !TREE_HAS_CONSTRUCTOR (NODE))

/* True if NODE is a init-list used as a direct-initializer, i.e.
   B b{1,2}, not B b({1,2}) or B b = {1,2}.  */
#define CONSTRUCTOR_IS_DIRECT_INIT(NODE) (TREE_LANG_FLAG_0 (CONSTRUCTOR_CHECK (NODE)))

/* True if NODE represents a conversion for direct-initialization in a
   template.  Set by perform_implicit_conversion_flags.  */
#define IMPLICIT_CONV_EXPR_DIRECT_INIT(NODE) \
  (TREE_LANG_FLAG_0 (IMPLICIT_CONV_EXPR_CHECK (NODE)))

/* Nonzero means that an object of this type can not be initialized using
   an initializer list.  */
#define CLASSTYPE_NON_AGGREGATE(NODE) \
  (LANG_TYPE_CLASS_CHECK (NODE)->non_aggregate)
#define TYPE_NON_AGGREGATE_CLASS(NODE) \
  (CLASS_TYPE_P (NODE) && CLASSTYPE_NON_AGGREGATE (NODE))

/* Nonzero if there is a non-trivial X::op=(cv X&) for this class.  */
#define TYPE_HAS_COMPLEX_COPY_ASSIGN(NODE) (LANG_TYPE_CLASS_CHECK (NODE)->has_complex_copy_assign)

/* Nonzero if there is a non-trivial X::X(cv X&) for this class.  */
#define TYPE_HAS_COMPLEX_COPY_CTOR(NODE) (LANG_TYPE_CLASS_CHECK (NODE)->has_complex_copy_ctor)

/* Nonzero if there is a non-trivial X::op=(X&&) for this class.  */
#define TYPE_HAS_COMPLEX_MOVE_ASSIGN(NODE) (LANG_TYPE_CLASS_CHECK (NODE)->has_complex_move_assign)

/* Nonzero if there is a non-trivial X::X(X&&) for this class.  */
#define TYPE_HAS_COMPLEX_MOVE_CTOR(NODE) (LANG_TYPE_CLASS_CHECK (NODE)->has_complex_move_ctor)

/* Nonzero if there is a non-trivial default constructor for this class.  */
#define TYPE_HAS_COMPLEX_DFLT(NODE) (LANG_TYPE_CLASS_CHECK (NODE)->has_complex_dflt)

/* Nonzero if TYPE has a trivial destructor.  From [class.dtor]:

     A destructor is trivial if it is an implicitly declared
     destructor and if:

       - all of the direct base classes of its class have trivial
	 destructors,

       - for all of the non-static data members of its class that are
	 of class type (or array thereof), each such class has a
	 trivial destructor.  */
#define TYPE_HAS_TRIVIAL_DESTRUCTOR(NODE) \
  (!TYPE_HAS_NONTRIVIAL_DESTRUCTOR (NODE))

/* Nonzero for _TYPE node means that this type does not have a trivial
   destructor.  Therefore, destroying an object of this type will
   involve a call to a destructor.  This can apply to objects of
   ARRAY_TYPE is the type of the elements needs a destructor.  */
#define TYPE_HAS_NONTRIVIAL_DESTRUCTOR(NODE) \
  (TYPE_LANG_FLAG_4 (NODE))

/* Nonzero for class type means that the default constructor is trivial.  */
#define TYPE_HAS_TRIVIAL_DFLT(NODE) \
  (TYPE_HAS_DEFAULT_CONSTRUCTOR (NODE) && ! TYPE_HAS_COMPLEX_DFLT (NODE))

/* Nonzero for class type means that copy initialization of this type can use
   a bitwise copy.  */
#define TYPE_HAS_TRIVIAL_COPY_CTOR(NODE) \
  (TYPE_HAS_COPY_CTOR (NODE) && ! TYPE_HAS_COMPLEX_COPY_CTOR (NODE))

/* Nonzero for class type means that assignment of this type can use
   a bitwise copy.  */
#define TYPE_HAS_TRIVIAL_COPY_ASSIGN(NODE) \
  (TYPE_HAS_COPY_ASSIGN (NODE) && ! TYPE_HAS_COMPLEX_COPY_ASSIGN (NODE))

/* Returns true if NODE is a pointer-to-data-member.  */
#define TYPE_PTRDATAMEM_P(NODE)			\
  (TREE_CODE (NODE) == OFFSET_TYPE)
/* Returns true if NODE is a pointer.  */
#define TYPE_PTR_P(NODE)			\
  (TREE_CODE (NODE) == POINTER_TYPE)

/* Returns true if NODE is an object type:

     [basic.types]

     An object type is a (possibly cv-qualified) type that is not a
     function type, not a reference type, and not a void type.

   Keep these checks in ascending order, for speed.  */
#define TYPE_OBJ_P(NODE)			\
  (TREE_CODE (NODE) != REFERENCE_TYPE		\
   && TREE_CODE (NODE) != VOID_TYPE		\
   && TREE_CODE (NODE) != FUNCTION_TYPE		\
   && TREE_CODE (NODE) != METHOD_TYPE)

/* Returns true if NODE is a pointer to an object.  Keep these checks
   in ascending tree code order.  */
#define TYPE_PTROB_P(NODE)					\
  (TYPE_PTR_P (NODE) && TYPE_OBJ_P (TREE_TYPE (NODE)))

/* Returns true if NODE is a reference to an object.  Keep these checks
   in ascending tree code order.  */
#define TYPE_REF_OBJ_P(NODE)					\
  (TREE_CODE (NODE) == REFERENCE_TYPE && TYPE_OBJ_P (TREE_TYPE (NODE)))

/* Returns true if NODE is a pointer to an object, or a pointer to
   void.  Keep these checks in ascending tree code order.  */
#define TYPE_PTROBV_P(NODE)					\
  (TYPE_PTR_P (NODE)						\
   && !(TREE_CODE (TREE_TYPE (NODE)) == FUNCTION_TYPE		\
	|| TREE_CODE (TREE_TYPE (NODE)) == METHOD_TYPE))

/* Returns true if NODE is a pointer to function.  */
#define TYPE_PTRFN_P(NODE)				\
  (TREE_CODE (NODE) == POINTER_TYPE			\
   && TREE_CODE (TREE_TYPE (NODE)) == FUNCTION_TYPE)

/* Returns true if NODE is a reference to function.  */
#define TYPE_REFFN_P(NODE)				\
  (TREE_CODE (NODE) == REFERENCE_TYPE			\
   && TREE_CODE (TREE_TYPE (NODE)) == FUNCTION_TYPE)

/* Nonzero for _TYPE node means that this type is a pointer to member
   function type.  */
#define TYPE_PTRMEMFUNC_P(NODE)		\
  (TREE_CODE (NODE) == RECORD_TYPE	\
   && TYPE_LANG_SPECIFIC (NODE)		\
   && TYPE_PTRMEMFUNC_FLAG (NODE))

#define TYPE_PTRMEMFUNC_FLAG(NODE) \
  (LANG_TYPE_CLASS_CHECK (NODE)->ptrmemfunc_flag)

/* Returns true if NODE is a pointer-to-member.  */
#define TYPE_PTRMEM_P(NODE) \
  (TYPE_PTRDATAMEM_P (NODE) || TYPE_PTRMEMFUNC_P (NODE))

/* Returns true if NODE is a pointer or a pointer-to-member.  */
#define TYPE_PTR_OR_PTRMEM_P(NODE) \
  (TYPE_PTR_P (NODE) || TYPE_PTRMEM_P (NODE))

/* Indicates when overload resolution may resolve to a pointer to
   member function. [expr.unary.op]/3 */
#define PTRMEM_OK_P(NODE) \
  TREE_LANG_FLAG_0 (TREE_CHECK3 ((NODE), ADDR_EXPR, OFFSET_REF, SCOPE_REF))

/* Get the POINTER_TYPE to the METHOD_TYPE associated with this
   pointer to member function.  TYPE_PTRMEMFUNC_P _must_ be true,
   before using this macro.  */
#define TYPE_PTRMEMFUNC_FN_TYPE(NODE) \
  (TREE_TYPE (TYPE_FIELDS (NODE)))

/* Returns `A' for a type like `int (A::*)(double)' */
#define TYPE_PTRMEMFUNC_OBJECT_TYPE(NODE) \
  TYPE_METHOD_BASETYPE (TREE_TYPE (TYPE_PTRMEMFUNC_FN_TYPE (NODE)))

/* These are use to manipulate the canonical RECORD_TYPE from the
   hashed POINTER_TYPE, and can only be used on the POINTER_TYPE.  */
#define TYPE_GET_PTRMEMFUNC_TYPE(NODE) \
  (TYPE_LANG_SPECIFIC (NODE) ? LANG_TYPE_PTRMEM_CHECK (NODE)->record : NULL)
#define TYPE_SET_PTRMEMFUNC_TYPE(NODE, VALUE)				\
  do {									\
    if (TYPE_LANG_SPECIFIC (NODE) == NULL)				\
      {									\
	TYPE_LANG_SPECIFIC (NODE) = ggc_alloc_cleared_lang_type		\
	 (sizeof (struct lang_type_ptrmem));				\
	TYPE_LANG_SPECIFIC (NODE)->u.ptrmem.h.is_lang_type_class = 0;	\
      }									\
    TYPE_LANG_SPECIFIC (NODE)->u.ptrmem.record = (VALUE);		\
  } while (0)

/* For a pointer-to-member type of the form `T X::*', this is `X'.
   For a type like `void (X::*)() const', this type is `X', not `const
   X'.  To get at the `const X' you have to look at the
   TYPE_PTRMEM_POINTED_TO_TYPE; there, the first parameter will have
   type `const X*'.  */
#define TYPE_PTRMEM_CLASS_TYPE(NODE)			\
  (TYPE_PTRDATAMEM_P (NODE)					\
   ? TYPE_OFFSET_BASETYPE (NODE)		\
   : TYPE_PTRMEMFUNC_OBJECT_TYPE (NODE))

/* For a pointer-to-member type of the form `T X::*', this is `T'.  */
#define TYPE_PTRMEM_POINTED_TO_TYPE(NODE)		\
   (TYPE_PTRDATAMEM_P (NODE)				\
    ? TREE_TYPE (NODE)					\
    : TREE_TYPE (TYPE_PTRMEMFUNC_FN_TYPE (NODE)))

/* For a pointer-to-member constant `X::Y' this is the RECORD_TYPE for
   `X'.  */
#define PTRMEM_CST_CLASS(NODE) \
  TYPE_PTRMEM_CLASS_TYPE (TREE_TYPE (PTRMEM_CST_CHECK (NODE)))

/* For a pointer-to-member constant `X::Y' this is the _DECL for
   `Y'.  */
#define PTRMEM_CST_MEMBER(NODE) (((ptrmem_cst_t)PTRMEM_CST_CHECK (NODE))->member)

/* The expression in question for a TYPEOF_TYPE.  */
#define TYPEOF_TYPE_EXPR(NODE) (TYPE_VALUES_RAW (TYPEOF_TYPE_CHECK (NODE)))

/* The type in question for an UNDERLYING_TYPE.  */
#define UNDERLYING_TYPE_TYPE(NODE) \
  (TYPE_VALUES_RAW (UNDERLYING_TYPE_CHECK (NODE)))

/* The type in question for BASES.  */
#define BASES_TYPE(NODE) \
  (TYPE_VALUES_RAW (BASES_CHECK (NODE)))

#define BASES_DIRECT(NODE) \
  TREE_LANG_FLAG_0 (BASES_CHECK (NODE))

/* The expression in question for a DECLTYPE_TYPE.  */
#define DECLTYPE_TYPE_EXPR(NODE) (TYPE_VALUES_RAW (DECLTYPE_TYPE_CHECK (NODE)))

/* Whether the DECLTYPE_TYPE_EXPR of NODE was originally parsed as an
   id-expression or a member-access expression. When false, it was
   parsed as a full expression.  */
#define DECLTYPE_TYPE_ID_EXPR_OR_MEMBER_ACCESS_P(NODE) \
  (DECLTYPE_TYPE_CHECK (NODE))->type_common.string_flag

/* These flags indicate that we want different semantics from normal
   decltype: lambda capture just drops references, lambda proxies look
   through implicit dereference.  */
#define DECLTYPE_FOR_LAMBDA_CAPTURE(NODE) \
  TREE_LANG_FLAG_0 (DECLTYPE_TYPE_CHECK (NODE))
#define DECLTYPE_FOR_LAMBDA_PROXY(NODE) \
  TREE_LANG_FLAG_2 (DECLTYPE_TYPE_CHECK (NODE))

/* Nonzero for VAR_DECL and FUNCTION_DECL node means that `extern' was
   specified in its declaration.  This can also be set for an
   erroneously declared PARM_DECL.  */
#define DECL_THIS_EXTERN(NODE) \
  DECL_LANG_FLAG_2 (VAR_FUNCTION_OR_PARM_DECL_CHECK (NODE))

/* Nonzero for VAR_DECL and FUNCTION_DECL node means that `static' was
   specified in its declaration.  This can also be set for an
   erroneously declared PARM_DECL.  */
#define DECL_THIS_STATIC(NODE) \
  DECL_LANG_FLAG_6 (VAR_FUNCTION_OR_PARM_DECL_CHECK (NODE))

/* Nonzero for FIELD_DECL node means that this field is a base class
   of the parent object, as opposed to a member field.  */
#define DECL_FIELD_IS_BASE(NODE) \
  DECL_LANG_FLAG_6 (FIELD_DECL_CHECK (NODE))

/* Nonzero for FIELD_DECL node means that this field is a simple (no
   explicit initializer) lambda capture field, making it invisible to
   name lookup in unevaluated contexts.  */
#define DECL_NORMAL_CAPTURE_P(NODE) \
  DECL_LANG_FLAG_7 (FIELD_DECL_CHECK (NODE))

/* Nonzero if TYPE is an anonymous union or struct type.  We have to use a
   flag for this because "A union for which objects or pointers are
   declared is not an anonymous union" [class.union].  */
#define ANON_AGGR_TYPE_P(NODE)				\
  (CLASS_TYPE_P (NODE) && LANG_TYPE_CLASS_CHECK (NODE)->anon_aggr)
#define SET_ANON_AGGR_TYPE_P(NODE)			\
  (LANG_TYPE_CLASS_CHECK (NODE)->anon_aggr = 1)

/* Nonzero if TYPE is an anonymous union type.  */
#define ANON_UNION_TYPE_P(NODE) \
  (TREE_CODE (NODE) == UNION_TYPE && ANON_AGGR_TYPE_P (NODE))

/* Define fields and accessors for nodes representing declared names.  */

#define TYPE_WAS_ANONYMOUS(NODE) (LANG_TYPE_CLASS_CHECK (NODE)->was_anonymous)

/* C++: all of these are overloaded!  These apply only to TYPE_DECLs.  */

/* The format of each node in the DECL_FRIENDLIST is as follows:

   The TREE_PURPOSE will be the name of a function, i.e., an
   IDENTIFIER_NODE.  The TREE_VALUE will be itself a TREE_LIST, whose
   TREE_VALUEs are friends with the given name.  */
#define DECL_FRIENDLIST(NODE)		(DECL_INITIAL (NODE))
#define FRIEND_NAME(LIST) (TREE_PURPOSE (LIST))
#define FRIEND_DECLS(LIST) (TREE_VALUE (LIST))

/* The DECL_ACCESS, if non-NULL, is a TREE_LIST.  The TREE_PURPOSE of
   each node is a type; the TREE_VALUE is the access granted for this
   DECL in that type.  The DECL_ACCESS is set by access declarations.
   For example, if a member that would normally be public in a
   derived class is made protected, then the derived class and the
   protected_access_node will appear in the DECL_ACCESS for the node.  */
#define DECL_ACCESS(NODE) (LANG_DECL_U2_CHECK (NODE, 0)->access)

/* Nonzero if the FUNCTION_DECL is a global constructor.  */
#define DECL_GLOBAL_CTOR_P(NODE) \
  (LANG_DECL_FN_CHECK (NODE)->global_ctor_p)

/* Nonzero if the FUNCTION_DECL is a global destructor.  */
#define DECL_GLOBAL_DTOR_P(NODE) \
  (LANG_DECL_FN_CHECK (NODE)->global_dtor_p)

/* Accessor macros for C++ template decl nodes.  */

/* The DECL_TEMPLATE_PARMS are a list.  The TREE_PURPOSE of each node
   is a INT_CST whose TREE_INT_CST_LOW indicates the level of the
   template parameters, with 1 being the outermost set of template
   parameters.  The TREE_VALUE is a vector, whose elements are the
   template parameters at each level.  Each element in the vector is a
   TREE_LIST, whose TREE_VALUE is a PARM_DECL (if the parameter is a
   non-type parameter), or a TYPE_DECL (if the parameter is a type
   parameter).  The TREE_PURPOSE is the default value, if any.  The
   TEMPLATE_PARM_INDEX for the parameter is available as the
   DECL_INITIAL (for a PARM_DECL) or as the TREE_TYPE (for a
   TYPE_DECL).  */
#define DECL_TEMPLATE_PARMS(NODE)       DECL_NON_COMMON_CHECK (NODE)->decl_non_common.arguments
#define DECL_INNERMOST_TEMPLATE_PARMS(NODE) \
   INNERMOST_TEMPLATE_PARMS (DECL_TEMPLATE_PARMS (NODE))
#define DECL_NTPARMS(NODE) \
   TREE_VEC_LENGTH (DECL_INNERMOST_TEMPLATE_PARMS (NODE))
/* For function, method, class-data templates.  */
#define DECL_TEMPLATE_RESULT(NODE)      DECL_RESULT_FLD (NODE)
/* For a function template at namespace scope, DECL_TEMPLATE_INSTANTIATIONS
   lists all instantiations and specializations of the function so that
   tsubst_friend_function can reassign them to another template if we find
   that the namespace-scope template is really a partial instantiation of a
   friend template.

   For a class template the DECL_TEMPLATE_INSTANTIATIONS lists holds
   all instantiations and specializations of the class type, including
   partial instantiations and partial specializations, so that if we
   explicitly specialize a partial instantiation we can walk the list
   in maybe_process_partial_specialization and reassign them or complain
   as appropriate.

   In both cases, the TREE_PURPOSE of each node contains the arguments
   used; the TREE_VALUE contains the generated variable.  The template
   arguments are always complete.  For example, given:

      template <class T> struct S1 {
	template <class U> struct S2 {};
	template <class U> struct S2<U*> {};
      };

   the record for the partial specialization will contain, as its
   argument list, { {T}, {U*} }, and will be on the
   DECL_TEMPLATE_INSTANTIATIONS list for `template <class T> template
   <class U> struct S1<T>::S2'.

   This list is not used for other templates.  */
#define DECL_TEMPLATE_INSTANTIATIONS(NODE) DECL_VINDEX (NODE)
/* For a class template, this list contains the partial
   specializations of this template.  (Full specializations are not
   recorded on this list.)  The TREE_PURPOSE holds the arguments used
   in the partial specialization (e.g., for `template <class T> struct
   S<T*, int>' this will be `T*'.)  The arguments will also include
   any outer template arguments.  The TREE_VALUE holds the innermost
   template parameters for the specialization (e.g., `T' in the
   example above.)  The TREE_TYPE is the _TYPE node for the partial
   specialization.

   This list is not used for other templates.  */
#define DECL_TEMPLATE_SPECIALIZATIONS(NODE)     DECL_SIZE (NODE)

/* Nonzero for a DECL which is actually a template parameter.  Keep
   these checks in ascending tree code order.   */
#define DECL_TEMPLATE_PARM_P(NODE)		\
  (DECL_LANG_FLAG_0 (NODE)			\
   && (TREE_CODE (NODE) == CONST_DECL		\
       || TREE_CODE (NODE) == PARM_DECL		\
       || TREE_CODE (NODE) == TYPE_DECL		\
       || TREE_CODE (NODE) == TEMPLATE_DECL))

/* Mark NODE as a template parameter.  */
#define SET_DECL_TEMPLATE_PARM_P(NODE) \
  (DECL_LANG_FLAG_0 (NODE) = 1)

/* Nonzero if NODE is a template template parameter.  */
#define DECL_TEMPLATE_TEMPLATE_PARM_P(NODE) \
  (TREE_CODE (NODE) == TEMPLATE_DECL && DECL_TEMPLATE_PARM_P (NODE))

/* Nonzero if NODE is a TEMPLATE_DECL representing an
   UNBOUND_CLASS_TEMPLATE tree node.  */
#define DECL_UNBOUND_CLASS_TEMPLATE_P(NODE) \
  (TREE_CODE (NODE) == TEMPLATE_DECL && !DECL_TEMPLATE_RESULT (NODE))

#define DECL_FUNCTION_TEMPLATE_P(NODE)  \
  (TREE_CODE (NODE) == TEMPLATE_DECL \
   && !DECL_UNBOUND_CLASS_TEMPLATE_P (NODE) \
   && TREE_CODE (DECL_TEMPLATE_RESULT (NODE)) == FUNCTION_DECL)

/* Nonzero for a DECL that represents a class template or alias
   template.  */
#define DECL_TYPE_TEMPLATE_P(NODE)				\
  (TREE_CODE (NODE) == TEMPLATE_DECL				\
   && DECL_TEMPLATE_RESULT (NODE) != NULL_TREE			\
   && TREE_CODE (DECL_TEMPLATE_RESULT (NODE)) == TYPE_DECL)

/* Nonzero for a DECL that represents a class template.  */
#define DECL_CLASS_TEMPLATE_P(NODE)				\
  (DECL_TYPE_TEMPLATE_P (NODE)					\
   && DECL_IMPLICIT_TYPEDEF_P (DECL_TEMPLATE_RESULT (NODE)))

/* Nonzero for a TEMPLATE_DECL that represents an alias template.  */
#define DECL_ALIAS_TEMPLATE_P(NODE)			\
  (DECL_TYPE_TEMPLATE_P (NODE)				\
   && !DECL_ARTIFICIAL (DECL_TEMPLATE_RESULT (NODE)))

/* Nonzero for a NODE which declares a type.  */
#define DECL_DECLARES_TYPE_P(NODE) \
  (TREE_CODE (NODE) == TYPE_DECL || DECL_TYPE_TEMPLATE_P (NODE))

/* Nonzero if NODE declares a function.  */
#define DECL_DECLARES_FUNCTION_P(NODE) \
  (TREE_CODE (NODE) == FUNCTION_DECL || DECL_FUNCTION_TEMPLATE_P (NODE))

/* Nonzero if NODE is the typedef implicitly generated for a type when
   the type is declared.  In C++, `struct S {};' is roughly
   equivalent to `struct S {}; typedef struct S S;' in C.
   DECL_IMPLICIT_TYPEDEF_P will hold for the typedef indicated in this
   example.  In C++, there is a second implicit typedef for each
   class, in the scope of `S' itself, so that you can say `S::S'.
   DECL_SELF_REFERENCE_P will hold for that second typedef.  */
#define DECL_IMPLICIT_TYPEDEF_P(NODE) \
  (TREE_CODE (NODE) == TYPE_DECL && DECL_LANG_FLAG_2 (NODE))
#define SET_DECL_IMPLICIT_TYPEDEF_P(NODE) \
  (DECL_LANG_FLAG_2 (NODE) = 1)
#define DECL_SELF_REFERENCE_P(NODE) \
  (TREE_CODE (NODE) == TYPE_DECL && DECL_LANG_FLAG_4 (NODE))
#define SET_DECL_SELF_REFERENCE_P(NODE) \
  (DECL_LANG_FLAG_4 (NODE) = 1)

/* A `primary' template is one that has its own template header.  A
   member function of a class template is a template, but not primary.
   A member template is primary.  Friend templates are primary, too.  */

/* Returns the primary template corresponding to these parameters.  */
#define DECL_PRIMARY_TEMPLATE(NODE) \
  (TREE_TYPE (DECL_INNERMOST_TEMPLATE_PARMS (NODE)))

/* Returns nonzero if NODE is a primary template.  */
#define PRIMARY_TEMPLATE_P(NODE) (DECL_PRIMARY_TEMPLATE (NODE) == (NODE))

/* Nonzero iff NODE is a specialization of a template.  The value
   indicates the type of specializations:

     1=implicit instantiation

     2=partial or explicit specialization, e.g.:

        template <> int min<int> (int, int),

     3=explicit instantiation, e.g.:
  
        template int min<int> (int, int);

   Note that NODE will be marked as a specialization even if the
   template it is instantiating is not a primary template.  For
   example, given:

     template <typename T> struct O { 
       void f();
       struct I {}; 
     };
    
   both O<int>::f and O<int>::I will be marked as instantiations.

   If DECL_USE_TEMPLATE is nonzero, then DECL_TEMPLATE_INFO will also
   be non-NULL.  */
#define DECL_USE_TEMPLATE(NODE) (DECL_LANG_SPECIFIC (NODE)->u.base.use_template)

/* Like DECL_USE_TEMPLATE, but for class types.  */
#define CLASSTYPE_USE_TEMPLATE(NODE) \
  (LANG_TYPE_CLASS_CHECK (NODE)->use_template)

/* True if NODE is a specialization of a primary template.  */
#define CLASSTYPE_SPECIALIZATION_OF_PRIMARY_TEMPLATE_P(NODE)	\
  (CLASS_TYPE_P (NODE)						\
   && CLASSTYPE_USE_TEMPLATE (NODE)				\
   && PRIMARY_TEMPLATE_P (CLASSTYPE_TI_TEMPLATE (NODE)))

#define DECL_TEMPLATE_INSTANTIATION(NODE) (DECL_USE_TEMPLATE (NODE) & 1)
#define CLASSTYPE_TEMPLATE_INSTANTIATION(NODE) \
  (CLASSTYPE_USE_TEMPLATE (NODE) & 1)

#define DECL_TEMPLATE_SPECIALIZATION(NODE) (DECL_USE_TEMPLATE (NODE) == 2)
#define SET_DECL_TEMPLATE_SPECIALIZATION(NODE) (DECL_USE_TEMPLATE (NODE) = 2)

/* Returns true for an explicit or partial specialization of a class
   template.  */
#define CLASSTYPE_TEMPLATE_SPECIALIZATION(NODE) \
  (CLASSTYPE_USE_TEMPLATE (NODE) == 2)
#define SET_CLASSTYPE_TEMPLATE_SPECIALIZATION(NODE) \
  (CLASSTYPE_USE_TEMPLATE (NODE) = 2)

#define DECL_IMPLICIT_INSTANTIATION(NODE) (DECL_USE_TEMPLATE (NODE) == 1)
#define SET_DECL_IMPLICIT_INSTANTIATION(NODE) (DECL_USE_TEMPLATE (NODE) = 1)
#define CLASSTYPE_IMPLICIT_INSTANTIATION(NODE) \
  (CLASSTYPE_USE_TEMPLATE (NODE) == 1)
#define SET_CLASSTYPE_IMPLICIT_INSTANTIATION(NODE) \
  (CLASSTYPE_USE_TEMPLATE (NODE) = 1)

#define DECL_EXPLICIT_INSTANTIATION(NODE) (DECL_USE_TEMPLATE (NODE) == 3)
#define SET_DECL_EXPLICIT_INSTANTIATION(NODE) (DECL_USE_TEMPLATE (NODE) = 3)
#define CLASSTYPE_EXPLICIT_INSTANTIATION(NODE) \
  (CLASSTYPE_USE_TEMPLATE (NODE) == 3)
#define SET_CLASSTYPE_EXPLICIT_INSTANTIATION(NODE) \
  (CLASSTYPE_USE_TEMPLATE (NODE) = 3)

/* Nonzero if DECL is a friend function which is an instantiation
   from the point of view of the compiler, but not from the point of
   view of the language.  For example given:
      template <class T> struct S { friend void f(T) {}; };
   the declaration of `void f(int)' generated when S<int> is
   instantiated will not be a DECL_TEMPLATE_INSTANTIATION, but will be
   a DECL_FRIEND_PSEUDO_TEMPLATE_INSTANTIATION.  */
#define DECL_FRIEND_PSEUDO_TEMPLATE_INSTANTIATION(DECL) \
  (DECL_TEMPLATE_INFO (DECL) && !DECL_USE_TEMPLATE (DECL))

/* Nonzero if DECL is a function generated from a function 'temploid',
   i.e. template, member of class template, or dependent friend.  */
#define DECL_TEMPLOID_INSTANTIATION(DECL)		\
  (DECL_TEMPLATE_INSTANTIATION (DECL)			\
   || DECL_FRIEND_PSEUDO_TEMPLATE_INSTANTIATION (DECL))

/* Nonzero if DECL is either defined implicitly by the compiler or
   generated from a temploid.  */
#define DECL_GENERATED_P(DECL) \
  (DECL_TEMPLOID_INSTANTIATION (DECL) || DECL_DEFAULTED_FN (DECL))

/* Nonzero iff we are currently processing a declaration for an
   entity with its own template parameter list, and which is not a
   full specialization.  */
#define PROCESSING_REAL_TEMPLATE_DECL_P() \
  (processing_template_decl > template_class_depth (current_scope ()))

/* Nonzero if this VAR_DECL or FUNCTION_DECL has already been
   instantiated, i.e. its definition has been generated from the
   pattern given in the template.  */
#define DECL_TEMPLATE_INSTANTIATED(NODE) \
  DECL_LANG_FLAG_1 (VAR_OR_FUNCTION_DECL_CHECK (NODE))

/* We know what we're doing with this decl now.  */
#define DECL_INTERFACE_KNOWN(NODE) DECL_LANG_FLAG_5 (NODE)

/* DECL_EXTERNAL must be set on a decl until the decl is actually emitted,
   so that assemble_external will work properly.  So we have this flag to
   tell us whether the decl is really not external.

   This flag does not indicate whether or not the decl is defined in the
   current translation unit; it indicates whether or not we should emit the
   decl at the end of compilation if it is defined and needed.  */
#define DECL_NOT_REALLY_EXTERN(NODE) \
  (DECL_LANG_SPECIFIC (NODE)->u.base.not_really_extern)

#define DECL_REALLY_EXTERN(NODE) \
  (DECL_EXTERNAL (NODE) && ! DECL_NOT_REALLY_EXTERN (NODE))

/* A thunk is a stub function.

   A thunk is an alternate entry point for an ordinary FUNCTION_DECL.
   The address of the ordinary FUNCTION_DECL is given by the
   DECL_INITIAL, which is always an ADDR_EXPR whose operand is a
   FUNCTION_DECL.  The job of the thunk is to either adjust the this
   pointer before transferring control to the FUNCTION_DECL, or call
   FUNCTION_DECL and then adjust the result value. Note, the result
   pointer adjusting thunk must perform a call to the thunked
   function, (or be implemented via passing some invisible parameter
   to the thunked function, which is modified to perform the
   adjustment just before returning).

   A thunk may perform either, or both, of the following operations:

   o Adjust the this or result pointer by a constant offset.
   o Adjust the this or result pointer by looking up a vcall or vbase offset
     in the vtable.

   A this pointer adjusting thunk converts from a base to a derived
   class, and hence adds the offsets. A result pointer adjusting thunk
   converts from a derived class to a base, and hence subtracts the
   offsets.  If both operations are performed, then the constant
   adjustment is performed first for this pointer adjustment and last
   for the result pointer adjustment.

   The constant adjustment is given by THUNK_FIXED_OFFSET.  If the
   vcall or vbase offset is required, THUNK_VIRTUAL_OFFSET is
   used. For this pointer adjusting thunks, it is the vcall offset
   into the vtable.  For result pointer adjusting thunks it is the
   binfo of the virtual base to convert to.  Use that binfo's vbase
   offset.

   It is possible to have equivalent covariant thunks.  These are
   distinct virtual covariant thunks whose vbase offsets happen to
   have the same value.  THUNK_ALIAS is used to pick one as the
   canonical thunk, which will get all the this pointer adjusting
   thunks attached to it.  */

/* An integer indicating how many bytes should be subtracted from the
   this or result pointer when this function is called.  */
#define THUNK_FIXED_OFFSET(DECL) \
  (DECL_LANG_SPECIFIC (THUNK_FUNCTION_CHECK (DECL))->u.fn.u5.fixed_offset)

/* A tree indicating how to perform the virtual adjustment. For a this
   adjusting thunk it is the number of bytes to be added to the vtable
   to find the vcall offset. For a result adjusting thunk, it is the
   binfo of the relevant virtual base.  If NULL, then there is no
   virtual adjust.  (The vptr is always located at offset zero from
   the this or result pointer.)  (If the covariant type is within the
   class hierarchy being laid out, the vbase index is not yet known
   at the point we need to create the thunks, hence the need to use
   binfos.)  */

#define THUNK_VIRTUAL_OFFSET(DECL) \
  (LANG_DECL_U2_CHECK (FUNCTION_DECL_CHECK (DECL), 0)->access)

/* A thunk which is equivalent to another thunk.  */
#define THUNK_ALIAS(DECL) \
  (DECL_LANG_SPECIFIC (FUNCTION_DECL_CHECK (DECL))->u.min.template_info)

/* For thunk NODE, this is the FUNCTION_DECL thunked to.  It is
   possible for the target to be a thunk too.  */
#define THUNK_TARGET(NODE)				\
  (LANG_DECL_FN_CHECK (NODE)->befriending_classes)

/* True for a SCOPE_REF iff the "template" keyword was used to
   indicate that the qualified name denotes a template.  */
#define QUALIFIED_NAME_IS_TEMPLATE(NODE) \
  (TREE_LANG_FLAG_1 (SCOPE_REF_CHECK (NODE)))

/* True for an OMP_ATOMIC that has dependent parameters.  These are stored
   as an expr in operand 1, and integer_zero_node in operand 0.  */
#define OMP_ATOMIC_DEPENDENT_P(NODE) \
  (TREE_CODE (TREE_OPERAND (OMP_ATOMIC_CHECK (NODE), 0)) == INTEGER_CST)

/* Used while gimplifying continue statements bound to OMP_FOR nodes.  */
#define OMP_FOR_GIMPLIFYING_P(NODE) \
  (TREE_LANG_FLAG_0 (OMP_FOR_CHECK (NODE)))

/* A language-specific token attached to the OpenMP data clauses to
   hold code (or code fragments) related to ctors, dtors, and op=.
   See semantics.c for details.  */
#define CP_OMP_CLAUSE_INFO(NODE) \
  TREE_TYPE (OMP_CLAUSE_RANGE_CHECK (NODE, OMP_CLAUSE_PRIVATE, \
				     OMP_CLAUSE_COPYPRIVATE))

/* Nonzero if this transaction expression's body contains statements.  */
#define TRANSACTION_EXPR_IS_STMT(NODE) \
   TREE_LANG_FLAG_0 (TRANSACTION_EXPR_CHECK (NODE))

/* These macros provide convenient access to the various _STMT nodes
   created when parsing template declarations.  */
#define TRY_STMTS(NODE)		TREE_OPERAND (TRY_BLOCK_CHECK (NODE), 0)
#define TRY_HANDLERS(NODE)	TREE_OPERAND (TRY_BLOCK_CHECK (NODE), 1)

#define EH_SPEC_STMTS(NODE)	TREE_OPERAND (EH_SPEC_BLOCK_CHECK (NODE), 0)
#define EH_SPEC_RAISES(NODE)	TREE_OPERAND (EH_SPEC_BLOCK_CHECK (NODE), 1)

#define USING_STMT_NAMESPACE(NODE) TREE_OPERAND (USING_STMT_CHECK (NODE), 0)

/* Nonzero if this try block is a function try block.  */
#define FN_TRY_BLOCK_P(NODE)	TREE_LANG_FLAG_3 (TRY_BLOCK_CHECK (NODE))
#define HANDLER_PARMS(NODE)	TREE_OPERAND (HANDLER_CHECK (NODE), 0)
#define HANDLER_BODY(NODE)	TREE_OPERAND (HANDLER_CHECK (NODE), 1)
#define HANDLER_TYPE(NODE)	TREE_TYPE (HANDLER_CHECK (NODE))

/* CLEANUP_STMT accessors.  The statement(s) covered, the cleanup to run
   and the VAR_DECL for which this cleanup exists.  */
#define CLEANUP_BODY(NODE)	TREE_OPERAND (CLEANUP_STMT_CHECK (NODE), 0)
#define CLEANUP_EXPR(NODE)	TREE_OPERAND (CLEANUP_STMT_CHECK (NODE), 1)
#define CLEANUP_DECL(NODE)	TREE_OPERAND (CLEANUP_STMT_CHECK (NODE), 2)

/* IF_STMT accessors. These give access to the condition of the if
   statement, the then block of the if statement, and the else block
   of the if statement if it exists.  */
#define IF_COND(NODE)		TREE_OPERAND (IF_STMT_CHECK (NODE), 0)
#define THEN_CLAUSE(NODE)	TREE_OPERAND (IF_STMT_CHECK (NODE), 1)
#define ELSE_CLAUSE(NODE)	TREE_OPERAND (IF_STMT_CHECK (NODE), 2)
#define IF_SCOPE(NODE)		TREE_OPERAND (IF_STMT_CHECK (NODE), 3)

/* WHILE_STMT accessors. These give access to the condition of the
   while statement and the body of the while statement, respectively.  */
#define WHILE_COND(NODE)	TREE_OPERAND (WHILE_STMT_CHECK (NODE), 0)
#define WHILE_BODY(NODE)	TREE_OPERAND (WHILE_STMT_CHECK (NODE), 1)

/* DO_STMT accessors. These give access to the condition of the do
   statement and the body of the do statement, respectively.  */
#define DO_COND(NODE)		TREE_OPERAND (DO_STMT_CHECK (NODE), 0)
#define DO_BODY(NODE)		TREE_OPERAND (DO_STMT_CHECK (NODE), 1)

/* We need FOR_STMT accessors in C and C++ for Cilk_for and for, so I have
   moved them to tree.h.  */
#define FOR_SCOPE(NODE)		TREE_OPERAND (FOR_STMT_CHECK2 (NODE), 4)
#define FOR_STMT_PRAGMA_SIMD_INDEX(NODE)               \
 (FOR_STMT_CHECK(NODE)->base.pragma_simd_index)

/* RANGE_FOR_STMT accessors. These give access to the declarator,
   expression, body, and scope of the statement, respectively.  */
#define RANGE_FOR_DECL(NODE)	TREE_OPERAND (RANGE_FOR_STMT_CHECK (NODE), 0)
#define RANGE_FOR_EXPR(NODE)	TREE_OPERAND (RANGE_FOR_STMT_CHECK (NODE), 1)
#define RANGE_FOR_BODY(NODE)	TREE_OPERAND (RANGE_FOR_STMT_CHECK (NODE), 2)
#define RANGE_FOR_SCOPE(NODE)	TREE_OPERAND (RANGE_FOR_STMT_CHECK (NODE), 3)

#define SWITCH_STMT_COND(NODE)	TREE_OPERAND (SWITCH_STMT_CHECK (NODE), 0)
#define SWITCH_STMT_BODY(NODE)	TREE_OPERAND (SWITCH_STMT_CHECK (NODE), 1)
#define SWITCH_STMT_TYPE(NODE)	TREE_OPERAND (SWITCH_STMT_CHECK (NODE), 2)
#define SWITCH_STMT_SCOPE(NODE)	TREE_OPERAND (SWITCH_STMT_CHECK (NODE), 3)

/* STMT_EXPR accessor.  */
#define STMT_EXPR_STMT(NODE)	TREE_OPERAND (STMT_EXPR_CHECK (NODE), 0)

/* EXPR_STMT accessor. This gives the expression associated with an
   expression statement.  */
#define EXPR_STMT_EXPR(NODE)	TREE_OPERAND (EXPR_STMT_CHECK (NODE), 0)

/* True if this TARGET_EXPR was created by build_cplus_new, and so we can
   discard it if it isn't useful.  */
#define TARGET_EXPR_IMPLICIT_P(NODE) \
  TREE_LANG_FLAG_0 (TARGET_EXPR_CHECK (NODE))

/* True if this TARGET_EXPR is the result of list-initialization of a
   temporary.  */
#define TARGET_EXPR_LIST_INIT_P(NODE) \
  TREE_LANG_FLAG_1 (TARGET_EXPR_CHECK (NODE))

/* True if this TARGET_EXPR expresses direct-initialization of an object
   to be named later.  */
#define TARGET_EXPR_DIRECT_INIT_P(NODE) \
  TREE_LANG_FLAG_2 (TARGET_EXPR_CHECK (NODE))

/* True if EXPR expresses direct-initialization of a TYPE.  */
#define DIRECT_INIT_EXPR_P(TYPE,EXPR)					\
  (TREE_CODE (EXPR) == TARGET_EXPR && TREE_LANG_FLAG_2 (EXPR)		\
   && same_type_ignoring_top_level_qualifiers_p (TYPE, TREE_TYPE (EXPR)))

#define RECORD_IS_CILK(N)                                       \
    (TREE_LANG_FLAG_0 (TREE_CHECK2 (N, RECORD_TYPE, UNION_TYPE)))
#define CILK_FOR_NO_DEMOTE(N) (TREE_LANG_FLAG_0 (TREE_CHECK (N, CILK_FOR_STMT)))
#define RECORD_PROMOTED_CILK(N)                                 \
    (TREE_LANG_FLAG_1(TREE_CHECK2 (N, RECORD_TYPE, UNION_TYPE)))
#define SPAWN_DELAYED_DETACH_P(N)                       \
    (TREE_LANG_FLAG_0 (TREE_CHECK (N, CILK_SPAWN_STMT)))

/* True if this CONVERT_EXPR is for a conversion to virtual base in
   an NSDMI, and should be re-evaluated when used in a constructor.  */
#define CONVERT_EXPR_VBASE_PATH(NODE) \
  TREE_LANG_FLAG_0 (CONVERT_EXPR_CHECK (NODE))

/* True if SIZEOF_EXPR argument is type.  */
#define SIZEOF_EXPR_TYPE_P(NODE) \
  TREE_LANG_FLAG_0 (SIZEOF_EXPR_CHECK (NODE))

/* An enumeration of the kind of tags that C++ accepts.  */
enum tag_types {
  none_type = 0, /* Not a tag type.  */
  record_type,   /* "struct" types.  */
  class_type,    /* "class" types.  */
  union_type,    /* "union" types.  */
  enum_type,     /* "enum" types.  */
  typename_type  /* "typename" types.  */
};

/* The various kinds of lvalues we distinguish.  */
enum cp_lvalue_kind_flags {
  clk_none = 0,     /* Things that are not an lvalue.  */
  clk_ordinary = 1, /* An ordinary lvalue.  */
  clk_rvalueref = 2,/* An xvalue (rvalue formed using an rvalue reference) */
  clk_class = 4,    /* A prvalue of class-type.  */
  clk_bitfield = 8, /* An lvalue for a bit-field.  */
  clk_packed = 16   /* An lvalue for a packed field.  */
};

/* This type is used for parameters and variables which hold
   combinations of the flags in enum cp_lvalue_kind_flags.  */
typedef int cp_lvalue_kind;

/* Various kinds of template specialization, instantiation, etc.  */
typedef enum tmpl_spec_kind {
  tsk_none,		   /* Not a template at all.  */
  tsk_invalid_member_spec, /* An explicit member template
			      specialization, but the enclosing
			      classes have not all been explicitly
			      specialized.  */
  tsk_invalid_expl_inst,   /* An explicit instantiation containing
			      template parameter lists.  */
  tsk_excessive_parms,	   /* A template declaration with too many
			      template parameter lists.  */
  tsk_insufficient_parms,  /* A template declaration with too few
			      parameter lists.  */
  tsk_template,		   /* A template declaration.  */
  tsk_expl_spec,	   /* An explicit specialization.  */
  tsk_expl_inst		   /* An explicit instantiation.  */
} tmpl_spec_kind;

/* The various kinds of access.  BINFO_ACCESS depends on these being
   two bit quantities.  The numerical values are important; they are
   used to initialize RTTI data structures, so changing them changes
   the ABI.  */
typedef enum access_kind {
  ak_none = 0,		   /* Inaccessible.  */
  ak_public = 1,	   /* Accessible, as a `public' thing.  */
  ak_protected = 2,	   /* Accessible, as a `protected' thing.  */
  ak_private = 3	   /* Accessible, as a `private' thing.  */
} access_kind;

/* The various kinds of special functions.  If you add to this list,
   you should update special_function_p as well.  */
typedef enum special_function_kind {
  sfk_none = 0,		   /* Not a special function.  This enumeral
			      must have value zero; see
			      special_function_p.  */
  sfk_constructor,	   /* A constructor.  */
  sfk_copy_constructor,    /* A copy constructor.  */
  sfk_move_constructor,    /* A move constructor.  */
  sfk_copy_assignment,     /* A copy assignment operator.  */
  sfk_move_assignment,     /* A move assignment operator.  */
  sfk_destructor,	   /* A destructor.  */
  sfk_complete_destructor, /* A destructor for complete objects.  */
  sfk_base_destructor,     /* A destructor for base subobjects.  */
  sfk_deleting_destructor, /* A destructor for complete objects that
			      deletes the object after it has been
			      destroyed.  */
  sfk_conversion,	   /* A conversion operator.  */
  sfk_inheriting_constructor /* An inheriting constructor */
} special_function_kind;

/* The various kinds of linkage.  From [basic.link],

      A name is said to have linkage when it might denote the same
      object, reference, function, type, template, namespace or value
      as a name introduced in another scope:

      -- When a name has external linkage, the entity it denotes can
	 be referred to from scopes of other translation units or from
	 other scopes of the same translation unit.

      -- When a name has internal linkage, the entity it denotes can
	 be referred to by names from other scopes in the same
	 translation unit.

      -- When a name has no linkage, the entity it denotes cannot be
	 referred to by names from other scopes.  */

typedef enum linkage_kind {
  lk_none,			/* No linkage.  */
  lk_internal,			/* Internal linkage.  */
  lk_external			/* External linkage.  */
} linkage_kind;

typedef enum duration_kind {
  dk_static,
  dk_thread,
  dk_auto,
  dk_dynamic
} duration_kind;

/* Bitmask flags to control type substitution.  */
enum tsubst_flags {
  tf_none = 0,			 /* nothing special */
  tf_error = 1 << 0,		 /* give error messages  */
  tf_warning = 1 << 1,	 	 /* give warnings too  */
  tf_ignore_bad_quals = 1 << 2,	 /* ignore bad cvr qualifiers */
  tf_keep_type_decl = 1 << 3,	 /* retain typedef type decls
				    (make_typename_type use) */
  tf_ptrmem_ok = 1 << 4,	 /* pointers to member ok (internal
				    instantiate_type use) */
  tf_user = 1 << 5,		 /* found template must be a user template
				    (lookup_template_class use) */
  tf_conv = 1 << 6,		 /* We are determining what kind of
				    conversion might be permissible,
				    not actually performing the
				    conversion.  */
  tf_partial = 1 << 8,		 /* Doing initial explicit argument
				    substitution in fn_type_unification.  */
  /* Convenient substitution flags combinations.  */
  tf_warning_or_error = tf_warning | tf_error
};

/* This type is used for parameters and variables which hold
   combinations of the flags in enum tsubst_flags.  */
typedef int tsubst_flags_t;

/* The kind of checking we can do looking in a class hierarchy.  */
enum base_access_flags {
  ba_any = 0,  /* Do not check access, allow an ambiguous base,
		      prefer a non-virtual base */
  ba_unique = 1 << 0,  /* Must be a unique base.  */
  ba_check_bit = 1 << 1,   /* Check access.  */
  ba_check = ba_unique | ba_check_bit,
  ba_ignore_scope = 1 << 2 /* Ignore access allowed by local scope.  */
};

/* This type is used for parameters and variables which hold
   combinations of the flags in enum base_access_flags.  */
typedef int base_access;

/* The various kinds of access check during parsing.  */
typedef enum deferring_kind {
  dk_no_deferred = 0, /* Check access immediately */
  dk_deferred = 1,    /* Deferred check */
  dk_no_check = 2     /* No access check */
} deferring_kind;

/* The kind of base we can find, looking in a class hierarchy.
   Values <0 indicate we failed.  */
typedef enum base_kind {
  bk_inaccessible = -3,   /* The base is inaccessible */
  bk_ambig = -2,	  /* The base is ambiguous */
  bk_not_base = -1,	  /* It is not a base */
  bk_same_type = 0,	  /* It is the same type */
  bk_proper_base = 1,	  /* It is a proper base */
  bk_via_virtual = 2	  /* It is a proper base, but via a virtual
			     path. This might not be the canonical
			     binfo.  */
} base_kind;

/* Node for "pointer to (virtual) function".
   This may be distinct from ptr_type_node so gdb can distinguish them.  */
#define vfunc_ptr_type_node  vtable_entry_type


/* For building calls to `delete'.  */
extern GTY(()) tree integer_two_node;

/* The number of function bodies which we are currently processing.
   (Zero if we are at namespace scope, one inside the body of a
   function, two inside the body of a function in a local class, etc.)  */
extern int function_depth;

/* In parser.c.  */

/* Nonzero if we are parsing an unevaluated operand: an operand to
   sizeof, typeof, or alignof.  This is a count since operands to
   sizeof can be nested.  */

extern int cp_unevaluated_operand;
extern tree cp_convert_range_for (tree, tree, tree);

/* in pt.c  */

/* These values are used for the `STRICT' parameter to type_unification and
   fn_type_unification.  Their meanings are described with the
   documentation for fn_type_unification.  */

typedef enum unification_kind_t {
  DEDUCE_CALL,
  DEDUCE_CONV,
  DEDUCE_EXACT
} unification_kind_t;

/* in class.c */

extern int current_class_depth;

/* An array of all local classes present in this translation unit, in
   declaration order.  */
extern GTY(()) vec<tree, va_gc> *local_classes;

/* Here's where we control how name mangling takes place.  */

/* Cannot use '$' up front, because this confuses gdb
   (names beginning with '$' are gdb-local identifiers).

   Note that all forms in which the '$' is significant are long enough
   for direct indexing (meaning that if we know there is a '$'
   at a particular location, we can index into the string at
   any other location that provides distinguishing characters).  */

/* Define NO_DOT_IN_LABEL in your favorite tm file if your assembler
   doesn't allow '.' in symbol names.  */
#ifndef NO_DOT_IN_LABEL

#define JOINER '.'

#define AUTO_TEMP_NAME "_.tmp_"
#define VFIELD_BASE ".vf"
#define VFIELD_NAME "_vptr."
#define VFIELD_NAME_FORMAT "_vptr.%s"

#define ANON_AGGRNAME_FORMAT "._%d"

#else /* NO_DOT_IN_LABEL */

#ifndef NO_DOLLAR_IN_LABEL

#define JOINER '$'

#define AUTO_TEMP_NAME "_$tmp_"
#define VFIELD_BASE "$vf"
#define VFIELD_NAME "_vptr$"
#define VFIELD_NAME_FORMAT "_vptr$%s"
#define ANON_AGGRNAME_FORMAT "$_%d"

#else /* NO_DOLLAR_IN_LABEL */

#define AUTO_TEMP_NAME "__tmp_"
#define TEMP_NAME_P(ID_NODE) \
  (!strncmp (IDENTIFIER_POINTER (ID_NODE), AUTO_TEMP_NAME, \
	     sizeof (AUTO_TEMP_NAME) - 1))
#define VTABLE_NAME "__vt_"
#define VTABLE_NAME_P(ID_NODE) \
  (!strncmp (IDENTIFIER_POINTER (ID_NODE), VTABLE_NAME, \
	     sizeof (VTABLE_NAME) - 1))
#define VFIELD_BASE "__vfb"
#define VFIELD_NAME "__vptr_"
#define VFIELD_NAME_P(ID_NODE) \
  (!strncmp (IDENTIFIER_POINTER (ID_NODE), VFIELD_NAME, \
	    sizeof (VFIELD_NAME) - 1))
#define VFIELD_NAME_FORMAT "__vptr_%s"

#define ANON_AGGRNAME_PREFIX "__anon_"
#define ANON_AGGRNAME_P(ID_NODE) \
  (!strncmp (IDENTIFIER_POINTER (ID_NODE), ANON_AGGRNAME_PREFIX, \
	     sizeof (ANON_AGGRNAME_PREFIX) - 1))
#define ANON_AGGRNAME_FORMAT "__anon_%d"

#endif	/* NO_DOLLAR_IN_LABEL */
#endif	/* NO_DOT_IN_LABEL */

#define THIS_NAME "this"

#define IN_CHARGE_NAME "__in_chrg"

#define VTBL_PTR_TYPE		"__vtbl_ptr_type"
#define VTABLE_DELTA_NAME	"__delta"
#define VTABLE_PFN_NAME		"__pfn"

#define LAMBDANAME_PREFIX "__lambda"
#define LAMBDANAME_FORMAT LAMBDANAME_PREFIX "%d"

#define UDLIT_OP_ANSI_PREFIX "operator\"\" "
#define UDLIT_OP_ANSI_FORMAT UDLIT_OP_ANSI_PREFIX "%s"
#define UDLIT_OP_MANGLED_PREFIX "li"
#define UDLIT_OP_MANGLED_FORMAT UDLIT_OP_MANGLED_PREFIX "%s"
#define UDLIT_OPER_P(ID_NODE) \
  (!strncmp (IDENTIFIER_POINTER (ID_NODE), \
             UDLIT_OP_ANSI_PREFIX, \
	     sizeof (UDLIT_OP_ANSI_PREFIX) - 1))
#define UDLIT_OP_SUFFIX(ID_NODE) \
  (IDENTIFIER_POINTER (ID_NODE) + sizeof (UDLIT_OP_ANSI_PREFIX) - 1)

#if !defined(NO_DOLLAR_IN_LABEL) || !defined(NO_DOT_IN_LABEL)

#define VTABLE_NAME_P(ID_NODE) (IDENTIFIER_POINTER (ID_NODE)[1] == 'v' \
  && IDENTIFIER_POINTER (ID_NODE)[2] == 't' \
  && IDENTIFIER_POINTER (ID_NODE)[3] == JOINER)

#define TEMP_NAME_P(ID_NODE) \
  (!strncmp (IDENTIFIER_POINTER (ID_NODE), AUTO_TEMP_NAME, sizeof (AUTO_TEMP_NAME)-1))
#define VFIELD_NAME_P(ID_NODE) \
  (!strncmp (IDENTIFIER_POINTER (ID_NODE), VFIELD_NAME, sizeof(VFIELD_NAME)-1))

/* For anonymous aggregate types, we need some sort of name to
   hold on to.  In practice, this should not appear, but it should
   not be harmful if it does.  */
#define ANON_AGGRNAME_P(ID_NODE) (IDENTIFIER_POINTER (ID_NODE)[0] == JOINER \
				  && IDENTIFIER_POINTER (ID_NODE)[1] == '_')
#endif /* !defined(NO_DOLLAR_IN_LABEL) || !defined(NO_DOT_IN_LABEL) */


/* Nonzero if we're done parsing and into end-of-file activities.  */

extern int at_eof;

/* A list of namespace-scope objects which have constructors or
   destructors which reside in the global scope.  The decl is stored
   in the TREE_VALUE slot and the initializer is stored in the
   TREE_PURPOSE slot.  */
extern GTY(()) tree static_aggregates;
/* Likewise, for thread local storage.  */
extern GTY(()) tree tls_aggregates;

enum overload_flags { NO_SPECIAL = 0, DTOR_FLAG, TYPENAME_FLAG };

/* These are uses as bits in flags passed to various functions to
   control their behavior.  Despite the LOOKUP_ prefix, many of these
   do not control name lookup.  ??? Functions using these flags should
   probably be modified to accept explicit boolean flags for the
   behaviors relevant to them.  */
/* Check for access violations.  */
#define LOOKUP_PROTECT (1 << 0)
#define LOOKUP_NORMAL (LOOKUP_PROTECT)
/* Even if the function found by lookup is a virtual function, it
   should be called directly.  */
#define LOOKUP_NONVIRTUAL (1 << 1)
/* Non-converting (i.e., "explicit") constructors are not tried.  This flag
   indicates that we are not performing direct-initialization.  */
#define LOOKUP_ONLYCONVERTING (1 << 2)
#define LOOKUP_IMPLICIT (LOOKUP_NORMAL | LOOKUP_ONLYCONVERTING)
/* If a temporary is created, it should be created so that it lives
   as long as the current variable bindings; otherwise it only lives
   until the end of the complete-expression.  It also forces
   direct-initialization in cases where other parts of the compiler
   have already generated a temporary, such as reference
   initialization and the catch parameter.  */
#define DIRECT_BIND (1 << 3)
/* We're performing a user-defined conversion, so more user-defined
   conversions are not permitted (only built-in conversions).  */
#define LOOKUP_NO_CONVERSION (1 << 4)
/* The user has explicitly called a destructor.  (Therefore, we do
   not need to check that the object is non-NULL before calling the
   destructor.)  */
#define LOOKUP_DESTRUCTOR (1 << 5)
/* Do not permit references to bind to temporaries.  */
#define LOOKUP_NO_TEMP_BIND (1 << 6)
/* Do not accept objects, and possibly namespaces.  */
#define LOOKUP_PREFER_TYPES (1 << 7)
/* Do not accept objects, and possibly types.   */
#define LOOKUP_PREFER_NAMESPACES (1 << 8)

#define LOOKUP_CONSTRUCTOR_CALLABLE (1 << 10)

/* Accept types or namespaces.  */
#define LOOKUP_PREFER_BOTH (LOOKUP_PREFER_TYPES | LOOKUP_PREFER_NAMESPACES)
/* Return friend declarations and un-declared builtin functions.
   (Normally, these entities are registered in the symbol table, but
   not found by lookup.)  */
#define LOOKUP_HIDDEN (LOOKUP_PREFER_NAMESPACES << 1)
/* Prefer that the lvalue be treated as an rvalue.  */
#define LOOKUP_PREFER_RVALUE (LOOKUP_HIDDEN << 1)
/* We're inside an init-list, so narrowing conversions are ill-formed.  */
#define LOOKUP_NO_NARROWING (LOOKUP_PREFER_RVALUE << 1)
/* We're looking up a constructor for list-initialization.  */
#define LOOKUP_LIST_INIT_CTOR (LOOKUP_NO_NARROWING << 1)
/* This is the first parameter of a copy constructor.  */
#define LOOKUP_COPY_PARM (LOOKUP_LIST_INIT_CTOR << 1)
/* We only want to consider list constructors.  */
#define LOOKUP_LIST_ONLY (LOOKUP_COPY_PARM << 1)
/* Return after determining which function to call and checking access.
   Used by sythesized_method_walk to determine which functions will
   be called to initialize subobjects, in order to determine exception
   specification and possible implicit delete.
   This is kind of a hack, but exiting early avoids problems with trying
   to perform argument conversions when the class isn't complete yet.  */
#define LOOKUP_SPECULATIVE (LOOKUP_LIST_ONLY << 1)
/* Used by calls from defaulted functions to limit the overload set to avoid
   cycles trying to declare them (core issue 1092).  */
#define LOOKUP_DEFAULTED (LOOKUP_SPECULATIVE << 1)
/* Used in calls to store_init_value to suppress its usual call to
   digest_init.  */
#define LOOKUP_ALREADY_DIGESTED (LOOKUP_DEFAULTED << 1)
/* An instantiation with explicit template arguments.  */
#define LOOKUP_EXPLICIT_TMPL_ARGS (LOOKUP_ALREADY_DIGESTED << 1)
/* Like LOOKUP_NO_TEMP_BIND, but also prevent binding to xvalues.  */
#define LOOKUP_NO_RVAL_BIND (LOOKUP_EXPLICIT_TMPL_ARGS << 1)

#define LOOKUP_NAMESPACES_ONLY(F)  \
  (((F) & LOOKUP_PREFER_NAMESPACES) && !((F) & LOOKUP_PREFER_TYPES))
#define LOOKUP_TYPES_ONLY(F)  \
  (!((F) & LOOKUP_PREFER_NAMESPACES) && ((F) & LOOKUP_PREFER_TYPES))
#define LOOKUP_QUALIFIERS_ONLY(F)     ((F) & LOOKUP_PREFER_BOTH)


/* These flags are used by the conversion code.
   CONV_IMPLICIT   :  Perform implicit conversions (standard and user-defined).
   CONV_STATIC     :  Perform the explicit conversions for static_cast.
   CONV_CONST      :  Perform the explicit conversions for const_cast.
   CONV_REINTERPRET:  Perform the explicit conversions for reinterpret_cast.
   CONV_PRIVATE    :  Perform upcasts to private bases.
   CONV_FORCE_TEMP :  Require a new temporary when converting to the same
		      aggregate type.  */

#define CONV_IMPLICIT    1
#define CONV_STATIC      2
#define CONV_CONST       4
#define CONV_REINTERPRET 8
#define CONV_PRIVATE	 16
/* #define CONV_NONCONVERTING 32 */
#define CONV_FORCE_TEMP  64
#define CONV_OLD_CONVERT (CONV_IMPLICIT | CONV_STATIC | CONV_CONST \
			  | CONV_REINTERPRET)
#define CONV_C_CAST      (CONV_IMPLICIT | CONV_STATIC | CONV_CONST \
			  | CONV_REINTERPRET | CONV_PRIVATE | CONV_FORCE_TEMP)

/* Used by build_expr_type_conversion to indicate which types are
   acceptable as arguments to the expression under consideration.  */

#define WANT_INT	1 /* integer types, including bool */
#define WANT_FLOAT	2 /* floating point types */
#define WANT_ENUM	4 /* enumerated types */
#define WANT_POINTER	8 /* pointer types */
#define WANT_NULL      16 /* null pointer constant */
#define WANT_VECTOR_OR_COMPLEX 32 /* vector or complex types */
#define WANT_ARITH	(WANT_INT | WANT_FLOAT | WANT_VECTOR_OR_COMPLEX)

/* Used with comptypes, and related functions, to guide type
   comparison.  */

#define COMPARE_STRICT	      0 /* Just check if the types are the
				   same.  */
#define COMPARE_BASE	      1 /* Check to see if the second type is
				   derived from the first.  */
#define COMPARE_DERIVED	      2 /* Like COMPARE_BASE, but in
				   reverse.  */
#define COMPARE_REDECLARATION 4 /* The comparison is being done when
				   another declaration of an existing
				   entity is seen.  */
#define COMPARE_STRUCTURAL    8 /* The comparison is intended to be
				   structural. The actual comparison
				   will be identical to
				   COMPARE_STRICT.  */

/* Used with push_overloaded_decl.  */
#define PUSH_GLOBAL	     0  /* Push the DECL into namespace scope,
				   regardless of the current scope.  */
#define PUSH_LOCAL	     1  /* Push the DECL into the current
				   scope.  */
#define PUSH_USING	     2  /* We are pushing this DECL as the
				   result of a using declaration.  */

/* Used with start function.  */
#define SF_DEFAULT	     0  /* No flags.  */
#define SF_PRE_PARSED	     1  /* The function declaration has
				   already been parsed.  */
#define SF_INCLASS_INLINE    2  /* The function is an inline, defined
				   in the class body.  */

#define BUILT_IN_CILK_SYNC      1
#define BUILT_IN_CILK_FRAME     2
#define BUILT_IN_CILK_SYNCHED   4
#define BUILT_IN_CILK_METADATA  5
#define BUILT_IN_CILK_DISABLE   6
#define BUILT_IN_CILK_ENABLE    7
#define BUILT_IN_CILK_CLEAN     8
#define BUILT_IN_CILK_WRITE     9
#define BUILT_IN_CILK_ACQUIRE   10
#define BUILT_IN_CILK_RELEASE   11
#define BUILT_IN_CILK_WORKER_ID 12
#define BUILT_IN_CILK_WORKER    13

enum call_context {
  CILK_CALL_NORMAL = 0,
  CILK_CALL_SPAWN = 1
};


/* Used with start_decl's initialized parameter.  */
#define SD_UNINITIALIZED     0
#define SD_INITIALIZED       1
#define SD_DEFAULTED         2
#define SD_DELETED           3

/* Returns nonzero iff TYPE1 and TYPE2 are the same type, or if TYPE2
   is derived from TYPE1, or if TYPE2 is a pointer (reference) to a
   class derived from the type pointed to (referred to) by TYPE1.  */
#define same_or_base_type_p(TYPE1, TYPE2) \
  comptypes ((TYPE1), (TYPE2), COMPARE_BASE)

/* These macros are used to access a TEMPLATE_PARM_INDEX.  */
#define TEMPLATE_PARM_INDEX_CAST(NODE) \
	((template_parm_index*)TEMPLATE_PARM_INDEX_CHECK (NODE))
#define TEMPLATE_PARM_IDX(NODE) (TEMPLATE_PARM_INDEX_CAST (NODE)->index)
#define TEMPLATE_PARM_LEVEL(NODE) (TEMPLATE_PARM_INDEX_CAST (NODE)->level)
#define TEMPLATE_PARM_DESCENDANTS(NODE) (TREE_CHAIN (NODE))
#define TEMPLATE_PARM_ORIG_LEVEL(NODE) (TEMPLATE_PARM_INDEX_CAST (NODE)->orig_level)
#define TEMPLATE_PARM_DECL(NODE) (TEMPLATE_PARM_INDEX_CAST (NODE)->decl)
#define TEMPLATE_PARM_PARAMETER_PACK(NODE) \
  (TREE_LANG_FLAG_0 (TEMPLATE_PARM_INDEX_CHECK (NODE)))

/* These macros are for accessing the fields of TEMPLATE_TYPE_PARM,
   TEMPLATE_TEMPLATE_PARM and BOUND_TEMPLATE_TEMPLATE_PARM nodes.  */
#define TEMPLATE_TYPE_PARM_INDEX(NODE)					\
  (TYPE_VALUES_RAW (TREE_CHECK3 ((NODE), TEMPLATE_TYPE_PARM,		\
				 TEMPLATE_TEMPLATE_PARM,		\
				 BOUND_TEMPLATE_TEMPLATE_PARM)))
#define TEMPLATE_TYPE_IDX(NODE) \
  (TEMPLATE_PARM_IDX (TEMPLATE_TYPE_PARM_INDEX (NODE)))
#define TEMPLATE_TYPE_LEVEL(NODE) \
  (TEMPLATE_PARM_LEVEL (TEMPLATE_TYPE_PARM_INDEX (NODE)))
#define TEMPLATE_TYPE_ORIG_LEVEL(NODE) \
  (TEMPLATE_PARM_ORIG_LEVEL (TEMPLATE_TYPE_PARM_INDEX (NODE)))
#define TEMPLATE_TYPE_DECL(NODE) \
  (TEMPLATE_PARM_DECL (TEMPLATE_TYPE_PARM_INDEX (NODE)))
#define TEMPLATE_TYPE_PARAMETER_PACK(NODE) \
  (TEMPLATE_PARM_PARAMETER_PACK (TEMPLATE_TYPE_PARM_INDEX (NODE)))

/* These constants can used as bit flags in the process of tree formatting.

   TFF_PLAIN_IDENTIFIER: unqualified part of a name.
   TFF_SCOPE: include the class and namespace scope of the name.
   TFF_CHASE_TYPEDEF: print the original type-id instead of the typedef-name.
   TFF_DECL_SPECIFIERS: print decl-specifiers.
   TFF_CLASS_KEY_OR_ENUM: precede a class-type name (resp. enum name) with
       a class-key (resp. `enum').
   TFF_RETURN_TYPE: include function return type.
   TFF_FUNCTION_DEFAULT_ARGUMENTS: include function default parameter values.
   TFF_EXCEPTION_SPECIFICATION: show function exception specification.
   TFF_TEMPLATE_HEADER: show the template<...> header in a
       template-declaration.
   TFF_TEMPLATE_NAME: show only template-name.
   TFF_EXPR_IN_PARENS: parenthesize expressions.
   TFF_NO_FUNCTION_ARGUMENTS: don't show function arguments.
   TFF_UNQUALIFIED_NAME: do not print the qualifying scope of the
       top-level entity.
   TFF_NO_OMIT_DEFAULT_TEMPLATE_ARGUMENTS: do not omit template arguments
       identical to their defaults.  */

#define TFF_PLAIN_IDENTIFIER			(0)
#define TFF_SCOPE				(1)
#define TFF_CHASE_TYPEDEF			(1 << 1)
#define TFF_DECL_SPECIFIERS			(1 << 2)
#define TFF_CLASS_KEY_OR_ENUM			(1 << 3)
#define TFF_RETURN_TYPE				(1 << 4)
#define TFF_FUNCTION_DEFAULT_ARGUMENTS		(1 << 5)
#define TFF_EXCEPTION_SPECIFICATION		(1 << 6)
#define TFF_TEMPLATE_HEADER			(1 << 7)
#define TFF_TEMPLATE_NAME			(1 << 8)
#define TFF_EXPR_IN_PARENS			(1 << 9)
#define TFF_NO_FUNCTION_ARGUMENTS		(1 << 10)
#define TFF_UNQUALIFIED_NAME			(1 << 11)
#define TFF_NO_OMIT_DEFAULT_TEMPLATE_ARGUMENTS	(1 << 12)

/* Returns the TEMPLATE_DECL associated to a TEMPLATE_TEMPLATE_PARM
   node.  */
#define TEMPLATE_TEMPLATE_PARM_TEMPLATE_DECL(NODE)	\
  ((TREE_CODE (NODE) == BOUND_TEMPLATE_TEMPLATE_PARM)	\
   ? TYPE_TI_TEMPLATE (NODE)				\
   : TYPE_NAME (NODE))

/* in lex.c  */

extern void init_reswords (void);

typedef struct GTY(()) operator_name_info_t {
  /* The IDENTIFIER_NODE for the operator.  */
  tree identifier;
  /* The name of the operator.  */
  const char *name;
  /* The mangled name of the operator.  */
  const char *mangled_name;
  /* The arity of the operator.  */
  int arity;
} operator_name_info_t;

/* A mapping from tree codes to operator name information.  */
extern GTY(()) operator_name_info_t operator_name_info
  [(int) MAX_TREE_CODES];
/* Similar, but for assignment operators.  */
extern GTY(()) operator_name_info_t assignment_operator_name_info
  [(int) MAX_TREE_CODES];

/* A type-qualifier, or bitmask therefore, using the TYPE_QUAL
   constants.  */

typedef int cp_cv_quals;

/* Non-static member functions have an optional virt-specifier-seq.
   There is a VIRT_SPEC value for each virt-specifier.
   They can be combined by bitwise-or to form the complete set of
   virt-specifiers for a member function.  */
enum virt_specifier
  {
    VIRT_SPEC_UNSPECIFIED = 0x0,
    VIRT_SPEC_FINAL       = 0x1,
    VIRT_SPEC_OVERRIDE    = 0x2
  };

/* A type-qualifier, or bitmask therefore, using the VIRT_SPEC
   constants.  */

typedef int cp_virt_specifiers;

/* A storage class.  */

typedef enum cp_storage_class {
  /* sc_none must be zero so that zeroing a cp_decl_specifier_seq
     sets the storage_class field to sc_none.  */
  sc_none = 0,
  sc_auto,
  sc_register,
  sc_static,
  sc_extern,
  sc_mutable
} cp_storage_class;

/* An individual decl-specifier.  This is used to index the array of
   locations for the declspecs in struct cp_decl_specifier_seq
   below.  */

typedef enum cp_decl_spec {
  ds_first,
  ds_signed = ds_first,
  ds_unsigned,
  ds_short,
  ds_long,
  ds_const,
  ds_volatile,
  ds_restrict,
  ds_inline,
  ds_virtual,
  ds_explicit,
  ds_friend,
  ds_typedef,
  ds_alias,
  ds_constexpr,
  ds_complex,
  ds_thread,
  ds_type_spec,
  ds_redefined_builtin_type_spec,
  ds_attribute,
  ds_std_attribute,
  ds_storage_class,
  ds_long_long,
  ds_last /* This enumerator must always be the last one.  */
} cp_decl_spec;

/* A decl-specifier-seq.  */

typedef struct cp_decl_specifier_seq {
  /* An array of locations for the declaration sepecifiers, indexed by
     enum cp_decl_spec_word.  */
  source_location locations[ds_last];
  /* The primary type, if any, given by the decl-specifier-seq.
     Modifiers, like "short", "const", and "unsigned" are not
     reflected here.  This field will be a TYPE, unless a typedef-name
     was used, in which case it will be a TYPE_DECL.  */
  tree type;
  /* The attributes, if any, provided with the specifier sequence.  */
  tree attributes;
  /* The c++11 attributes that follows the type specifier.  */
  tree std_attributes;
  /* If non-NULL, a built-in type that the user attempted to redefine
     to some other type.  */
  tree redefined_builtin_type;
  /* The storage class specified -- or sc_none if no storage class was
     explicitly specified.  */
  cp_storage_class storage_class;
  /* True iff TYPE_SPEC defines a class or enum.  */
  BOOL_BITFIELD type_definition_p : 1;
  /* True iff multiple types were (erroneously) specified for this
     decl-specifier-seq.  */
  BOOL_BITFIELD multiple_types_p : 1;
  /* True iff multiple storage classes were (erroneously) specified
     for this decl-specifier-seq or a combination of a storage class
     with a typedef specifier.  */
  BOOL_BITFIELD conflicting_specifiers_p : 1;
  /* True iff at least one decl-specifier was found.  */
  BOOL_BITFIELD any_specifiers_p : 1;
  /* True iff at least one type-specifier was found.  */
  BOOL_BITFIELD any_type_specifiers_p : 1;
  /* True iff "int" was explicitly provided.  */
  BOOL_BITFIELD explicit_int_p : 1;
  /* True iff "__int128" was explicitly provided.  */
  BOOL_BITFIELD explicit_int128_p : 1;
  /* True iff "char" was explicitly provided.  */
  BOOL_BITFIELD explicit_char_p : 1;
  /* True iff ds_thread is set for __thread, not thread_local.  */
  BOOL_BITFIELD gnu_thread_keyword_p : 1;
} cp_decl_specifier_seq;

/* The various kinds of declarators.  */

typedef enum cp_declarator_kind {
  cdk_id,
  cdk_function,
  cdk_array,
  cdk_pointer,
  cdk_reference,
  cdk_ptrmem,
  cdk_error
} cp_declarator_kind;

/* A declarator.  */

typedef struct cp_declarator cp_declarator;

typedef struct cp_parameter_declarator cp_parameter_declarator;

/* A parameter, before it has been semantically analyzed.  */
struct cp_parameter_declarator {
  /* The next parameter, or NULL_TREE if none.  */
  cp_parameter_declarator *next;
  /* The decl-specifiers-seq for the parameter.  */
  cp_decl_specifier_seq decl_specifiers;
  /* The declarator for the parameter.  */
  cp_declarator *declarator;
  /* The default-argument expression, or NULL_TREE, if none.  */
  tree default_argument;
  /* True iff this is the first parameter in the list and the
     parameter sequence ends with an ellipsis.  */
  bool ellipsis_p;
};

/* A declarator.  */
struct cp_declarator {
  /* The kind of declarator.  */
  ENUM_BITFIELD (cp_declarator_kind) kind : 4;
  /* Whether we parsed an ellipsis (`...') just before the declarator,
     to indicate this is a parameter pack.  */
  BOOL_BITFIELD parameter_pack_p : 1;
  location_t id_loc; /* Currently only set for cdk_id and cdk_function. */
  /* GNU Attributes that apply to this declarator.  If the declarator
     is a pointer or a reference, these attribute apply to the type
     pointed to.  */
  tree attributes;
  /* Standard C++11 attributes that apply to this declarator.  If the
     declarator is a pointer or a reference, these attributes apply
     to the pointer, rather than to the type pointed to.  */
  tree std_attributes;
  /* For all but cdk_id and cdk_error, the contained declarator.  For
     cdk_id and cdk_error, guaranteed to be NULL.  */
  cp_declarator *declarator;
  union {
    /* For identifiers.  */
    struct {
      /* If non-NULL, the qualifying scope (a NAMESPACE_DECL or
	 *_TYPE) for this identifier.  */
      tree qualifying_scope;
      /* The unqualified name of the entity -- an IDENTIFIER_NODE,
	 BIT_NOT_EXPR, or TEMPLATE_ID_EXPR.  */
      tree unqualified_name;
      /* If this is the name of a function, what kind of special
	 function (if any).  */
      special_function_kind sfk;
    } id;
    /* For functions.  */
    struct {
      /* The parameters to the function as a TREE_LIST of decl/default.  */
      tree parameters;
      /* The cv-qualifiers for the function.  */
      cp_cv_quals qualifiers;
      /* The virt-specifiers for the function.  */
      cp_virt_specifiers virt_specifiers;
      /* The exception-specification for the function.  */
      tree exception_specification;
      /* The late-specified return type, if any.  */
      tree late_return_type;
    } function;
    /* For arrays.  */
    struct {
      /* The bounds to the array.  */
      tree bounds;
    } array;
    /* For cdk_pointer and cdk_ptrmem.  */
    struct {
      /* The cv-qualifiers for the pointer.  */
      cp_cv_quals qualifiers;
      /* For cdk_ptrmem, the class type containing the member.  */
      tree class_type;
    } pointer;
    /* For cdk_reference */
    struct {
      /* The cv-qualifiers for the reference.  These qualifiers are
         only used to diagnose ill-formed code.  */
      cp_cv_quals qualifiers;
      /* Whether this is an rvalue reference */
      bool rvalue_ref;
    } reference;
  } u;
};

/* A level of template instantiation.  */
struct GTY((chain_next ("%h.next"))) tinst_level {
  /* The immediately deeper level in the chain.  */
  struct tinst_level *next;

  /* The original node.  Can be either a DECL (for a function or static
     data member) or a TYPE (for a class), depending on what we were
     asked to instantiate.  */
  tree decl;

  /* The location where the template is instantiated.  */
  location_t locus;

  /* errorcount+sorrycount when we pushed this level.  */
  int errors;

  /* True if the location is in a system header.  */
  bool in_system_header_p;
};

bool decl_spec_seq_has_spec_p (const cp_decl_specifier_seq *, cp_decl_spec);

/* Return the type of the `this' parameter of FNTYPE.  */

static inline tree
type_of_this_parm (const_tree fntype)
{
  function_args_iterator iter;
  gcc_assert (TREE_CODE (fntype) == METHOD_TYPE);
  function_args_iter_init (&iter, fntype);
  return function_args_iter_cond (&iter);
}

/* Return the class of the `this' parameter of FNTYPE.  */

static inline tree
class_of_this_parm (const_tree fntype)
{
  return TREE_TYPE (type_of_this_parm (fntype));
}

/* A parameter list indicating for a function with no parameters,
   e.g  "int f(void)".  */
extern cp_parameter_declarator *no_parameters;

/* True if we saw "#pragma GCC java_exceptions".  */
extern bool pragma_java_exceptions;

/* in call.c */
extern bool check_dtor_name			(tree, tree);

extern tree build_conditional_expr		(tree, tree, tree, 
                                                 tsubst_flags_t);
extern tree build_addr_func			(tree, tsubst_flags_t);
extern tree build_call_a			(tree, enum call_context,
						 int, tree*);
extern tree build_call_n			(tree, enum call_context,
						 int, ...);
extern void set_flags_from_callee		(tree);
extern bool null_ptr_cst_p			(tree);
extern bool null_member_pointer_value_p		(tree);
extern bool sufficient_parms_p			(const_tree);
extern tree type_decays_to			(tree);
extern tree build_user_type_conversion		(tree, tree, int,
						 tsubst_flags_t);
<<<<<<< HEAD
extern tree build_new_function_call		(tree, VEC(tree,gc) **, bool, 
						 enum call_context,
=======
extern tree build_new_function_call		(tree, vec<tree, va_gc> **, bool, 
>>>>>>> 43850f7a
						 tsubst_flags_t);
extern tree build_operator_new_call		(tree, vec<tree, va_gc> **, tree *,
						 tree *, tree, tree *,
						 tsubst_flags_t);
extern tree build_new_method_call		(tree, tree, vec<tree, va_gc> **,
						 tree, int, tree *,
						 enum call_context,
						 tsubst_flags_t);
<<<<<<< HEAD
extern tree build_special_member_call		(tree, tree, VEC(tree,gc) **,
						 tree, int, 
						 enum call_context,
						 tsubst_flags_t);
extern tree build_new_op			(location_t, enum tree_code,
						 int, tree, tree, tree, tree *,
						 tsubst_flags_t);
extern tree build_op_call			(tree, VEC(tree,gc) **,
						 enum call_context,
=======
extern tree build_special_member_call		(tree, tree, vec<tree, va_gc> **,
						 tree, int, tsubst_flags_t);
extern tree build_new_op			(location_t, enum tree_code,
						 int, tree, tree, tree, tree *,
						 tsubst_flags_t);
extern tree build_op_call			(tree, vec<tree, va_gc> **,
>>>>>>> 43850f7a
						 tsubst_flags_t);
extern tree build_op_delete_call		(enum tree_code, tree, tree,
						 bool, tree, tree,
						 tsubst_flags_t);
extern bool can_convert				(tree, tree, tsubst_flags_t);
extern bool can_convert_arg			(tree, tree, tree, int,
						 tsubst_flags_t);
extern bool can_convert_arg_bad			(tree, tree, tree, int,
						 tsubst_flags_t);
extern bool enforce_access			(tree, tree, tree,
						 tsubst_flags_t);
extern void push_defarg_context			(tree);
extern void pop_defarg_context			(void);
extern tree convert_default_arg			(tree, tree, tree, int,
						 tsubst_flags_t);
extern tree convert_arg_to_ellipsis		(tree, tsubst_flags_t);
extern tree build_x_va_arg			(source_location, tree, tree);
extern tree cxx_type_promotes_to		(tree);
extern tree type_passed_as			(tree);
extern tree convert_for_arg_passing		(tree, tree, tsubst_flags_t);
extern bool is_properly_derived_from		(tree, tree);
extern tree initialize_reference		(tree, tree, int,
						 tsubst_flags_t);
extern tree extend_ref_init_temps		(tree, tree, vec<tree, va_gc>**);
extern tree make_temporary_var_for_ref_to_temp	(tree, tree);
extern tree strip_top_quals			(tree);
extern bool reference_related_p			(tree, tree);
extern tree perform_implicit_conversion		(tree, tree, tsubst_flags_t);
extern tree perform_implicit_conversion_flags	(tree, tree, tsubst_flags_t, int);
extern tree build_integral_nontype_arg_conv	(tree, tree, tsubst_flags_t);
extern tree perform_direct_initialization_if_possible (tree, tree, bool,
                                                       tsubst_flags_t);
extern tree in_charge_arg_for_name		(tree);
extern tree build_cxx_call			(tree, enum call_context,
						 int, tree *, tsubst_flags_t);
extern bool is_std_init_list			(tree);
extern bool is_list_ctor			(tree);
#ifdef ENABLE_CHECKING
extern void validate_conversion_obstack		(void);
#endif /* ENABLE_CHECKING */
extern void mark_versions_used			(tree);
extern tree get_function_version_dispatcher	(tree);

/* in class.c */
extern tree build_vfield_ref			(tree, tree);
extern tree build_base_path			(enum tree_code, tree,
						 tree, int, tsubst_flags_t);
extern tree convert_to_base			(tree, tree, bool, bool,
						 tsubst_flags_t);
extern tree convert_to_base_statically		(tree, tree);
extern tree build_vtbl_ref			(tree, tree);
extern tree build_vfn_ref			(tree, tree);
extern tree get_vtable_decl			(tree, int);
extern void resort_type_method_vec		(void *, void *,
						 gt_pointer_operator, void *);
extern bool add_method				(tree, tree, tree);
extern bool currently_open_class		(tree);
extern tree currently_open_derived_class	(tree);
extern tree current_nonlambda_class_type	(void);
extern tree finish_struct			(tree, tree);
extern void finish_struct_1			(tree);
extern int resolves_to_fixed_type_p		(tree, int *);
extern void init_class_processing		(void);
extern int is_empty_class			(tree);
extern bool is_really_empty_class		(tree);
extern void pushclass				(tree);
extern void popclass				(void);
extern void push_nested_class			(tree);
extern void pop_nested_class			(void);
extern int current_lang_depth			(void);
extern void push_lang_context			(tree);
extern void pop_lang_context			(void);
extern tree instantiate_type			(tree, tree, tsubst_flags_t);
extern void print_class_statistics		(void);
extern void build_self_reference		(void);
extern int same_signature_p			(const_tree, const_tree);
extern void maybe_add_class_template_decl_list	(tree, tree, int);
extern void unreverse_member_declarations	(tree);
extern void invalidate_class_lookup_cache	(void);
extern void maybe_note_name_used_in_class	(tree, tree);
extern void note_name_declared_in_class		(tree, tree);
extern tree get_vtbl_decl_for_binfo		(tree);
extern void debug_class				(tree);
extern void debug_thunks			(tree);
extern void set_linkage_according_to_type	(tree, tree);
extern void determine_key_method		(tree);
extern void check_for_override			(tree, tree);
extern void push_class_stack			(void);
extern void pop_class_stack			(void);
extern bool type_has_user_nondefault_constructor (tree);
extern tree in_class_defaulted_default_constructor (tree);
extern bool user_provided_p			(tree);
extern bool type_has_user_provided_constructor  (tree);
extern bool type_has_user_provided_default_constructor (tree);
extern tree default_init_uninitialized_part (tree);
extern bool trivial_default_constructor_is_constexpr (tree);
extern bool type_has_constexpr_default_constructor (tree);
extern bool type_has_virtual_destructor		(tree);
extern bool type_has_move_constructor		(tree);
extern bool type_has_move_assign		(tree);
extern bool type_has_user_declared_move_constructor (tree);
extern bool type_has_user_declared_move_assign(tree);
extern bool type_build_ctor_call		(tree);
extern void explain_non_literal_class		(tree);
extern void defaulted_late_check		(tree);
extern bool defaultable_fn_check		(tree);
extern void fixup_type_variants			(tree);
extern void fixup_attribute_variants		(tree);
extern tree* decl_cloned_function_p		(const_tree, bool);
extern void clone_function_decl			(tree, int);
extern void adjust_clone_args			(tree);
extern void deduce_noexcept_on_destructor       (tree);
extern void insert_late_enum_def_into_classtype_sorted_fields (tree, tree);
extern bool uniquely_derived_from_p             (tree, tree);
extern bool publicly_uniquely_derived_p         (tree, tree);

/* in cvt.c */
extern tree convert_to_reference		(tree, tree, int, int, tree,
						 tsubst_flags_t);
extern tree convert_from_reference		(tree);
extern tree force_rvalue			(tree, tsubst_flags_t);
extern tree ocp_convert				(tree, tree, int, int,
						 tsubst_flags_t);
extern tree cp_convert				(tree, tree, tsubst_flags_t);
extern tree cp_convert_and_check                (tree, tree, tsubst_flags_t);
extern tree cp_fold_convert			(tree, tree);
extern tree convert_to_void			(tree, impl_conv_void,
                                 		 tsubst_flags_t);
extern tree convert_force			(tree, tree, int,
						 tsubst_flags_t);
extern tree build_expr_type_conversion		(int, tree, bool);
extern tree type_promotes_to			(tree);
extern tree perform_qualification_conversions	(tree, tree);

/* in name-lookup.c */
extern tree pushdecl				(tree);
extern tree pushdecl_maybe_friend		(tree, bool);
extern void maybe_push_cleanup_level		(tree);
extern tree pushtag				(tree, tree, tag_scope);
extern tree make_anon_name			(void);
extern tree pushdecl_top_level_maybe_friend	(tree, bool);
extern tree pushdecl_top_level_and_finish	(tree, tree);
extern tree check_for_out_of_scope_variable	(tree);
extern void print_other_binding_stack		(cp_binding_level *);
extern tree maybe_push_decl			(tree);
extern tree current_decl_namespace		(void);

/* decl.c */
extern tree poplevel				(int, int, int);
extern void cxx_init_decl_processing		(void);
enum cp_tree_node_structure_enum cp_tree_node_structure
						(union lang_tree_node *);
extern void finish_scope			(void);
extern void push_switch				(tree);
extern void pop_switch				(void);
extern tree make_lambda_name			(void);
extern int decls_match				(tree, tree);
extern tree duplicate_decls			(tree, tree, bool);
extern tree declare_local_label			(tree);
extern tree define_label			(location_t, tree);
extern void check_goto				(tree);
extern bool check_omp_return			(void);
extern tree make_typename_type			(tree, tree, enum tag_types, tsubst_flags_t);
extern tree make_unbound_class_template		(tree, tree, tree, tsubst_flags_t);
extern tree build_library_fn_ptr		(const char *, tree);
extern tree build_cp_library_fn_ptr		(const char *, tree);
extern tree push_library_fn			(tree, tree, tree);
extern tree push_void_library_fn		(tree, tree);
extern tree push_throw_library_fn		(tree, tree);
extern void warn_misplaced_attr_for_class_type  (source_location location,
						 tree class_type);
extern tree check_tag_decl			(cp_decl_specifier_seq *, bool);
extern tree shadow_tag				(cp_decl_specifier_seq *);
extern tree groktypename			(cp_decl_specifier_seq *, const cp_declarator *, bool);
extern tree start_decl				(const cp_declarator *, cp_decl_specifier_seq *, int, tree, tree, tree *);
extern void start_decl_1			(tree, bool);
extern bool check_array_initializer		(tree, tree, tree);
extern void cp_finish_decl			(tree, tree, bool, tree, int);
extern int cp_complete_array_type		(tree *, tree, bool);
extern int cp_complete_array_type_or_error	(tree *, tree, bool, tsubst_flags_t);
extern tree build_ptrmemfunc_type		(tree);
extern tree build_ptrmem_type			(tree, tree);
/* the grokdeclarator prototype is in decl.h */
extern tree build_this_parm			(tree, cp_cv_quals);
extern int copy_fn_p				(const_tree);
extern bool move_fn_p                           (const_tree);
extern bool move_signature_fn_p                 (const_tree);
extern tree get_scope_of_declarator		(const cp_declarator *);
extern void grok_special_member_properties	(tree);
extern int grok_ctor_properties			(const_tree, const_tree);
extern bool grok_op_properties			(tree, bool);
extern tree xref_tag				(enum tag_types, tree, tag_scope, bool);
extern tree xref_tag_from_type			(tree, tree, tag_scope);
extern bool xref_basetypes			(tree, tree);
extern tree start_enum				(tree, tree, tree, bool, bool *);
extern void finish_enum_value_list		(tree);
extern void finish_enum				(tree);
extern void build_enumerator			(tree, tree, tree, location_t);
extern tree lookup_enumerator			(tree, tree);
extern void start_preparsed_function		(tree, tree, int);
extern int start_function			(cp_decl_specifier_seq *, const cp_declarator *, tree);
extern tree begin_function_body			(void);
extern void finish_function_body		(tree);
extern tree outer_curly_brace_block		(tree);
extern tree finish_function			(int);
extern tree grokmethod				(cp_decl_specifier_seq *, const cp_declarator *, tree);
extern void maybe_register_incomplete_var	(tree);
extern void maybe_commonize_var			(tree);
extern void complete_vars			(tree);
extern void finish_stmt				(void);
extern tree static_fn_type			(tree);
extern void revert_static_member_fn		(tree);
extern void fixup_anonymous_aggr		(tree);
extern tree compute_array_index_type		(tree, tree, tsubst_flags_t);
extern tree check_default_argument		(tree, tree);
typedef int (*walk_namespaces_fn)		(tree, void *);
extern int walk_namespaces			(walk_namespaces_fn,
						 void *);
extern int wrapup_globals_for_namespace		(tree, void *);
extern tree create_implicit_typedef		(tree, tree);
extern int local_variable_p			(const_tree);
extern tree register_dtor_fn			(tree);
extern tmpl_spec_kind current_tmpl_spec_kind	(int);
extern tree cp_fname_init			(const char *, tree *);
extern tree cxx_builtin_function		(tree decl);
extern tree cxx_builtin_function_ext_scope	(tree decl);
extern tree check_elaborated_type_specifier	(enum tag_types, tree, bool);
extern void warn_extern_redeclared_static	(tree, tree);
extern tree cxx_comdat_group			(tree);
extern bool cp_missing_noreturn_ok_p		(tree);
extern void initialize_artificial_var		(tree, vec<constructor_elt, va_gc> *);
extern tree check_var_type			(tree, tree);
extern tree reshape_init                        (tree, tree, tsubst_flags_t);
extern tree next_initializable_field (tree);

extern bool defer_mark_used_calls;
extern GTY(()) vec<tree, va_gc> *deferred_mark_used_calls;
extern tree finish_case_label			(location_t, tree, tree);
extern tree cxx_maybe_build_cleanup		(tree, tsubst_flags_t);

/* in decl2.c */
extern bool check_java_method			(tree);
extern tree build_memfn_type			(tree, tree, cp_cv_quals);
extern tree change_return_type			(tree, tree);
extern void maybe_retrofit_in_chrg		(tree);
extern void maybe_make_one_only			(tree);
extern bool vague_linkage_p			(tree);
extern void grokclassfn				(tree, tree,
						 enum overload_flags);
extern tree grok_array_decl			(location_t, tree, tree);
extern tree delete_sanity			(tree, tree, bool, int, tsubst_flags_t);
extern tree check_classfn			(tree, tree, tree);
extern void check_member_template		(tree);
extern tree grokfield (const cp_declarator *, cp_decl_specifier_seq *,
		       tree, bool, tree, tree);
extern tree grokbitfield (const cp_declarator *, cp_decl_specifier_seq *,
			  tree, tree);
extern tree cp_reconstruct_complex_type		(tree, tree);
extern void cplus_decl_attributes		(tree *, tree, int);
extern void finish_anon_union			(tree);
extern void cp_write_global_declarations	(void);
extern tree coerce_new_type			(tree);
extern tree coerce_delete_type			(tree);
extern void comdat_linkage			(tree);
extern void determine_visibility		(tree);
extern void constrain_class_visibility		(tree);
extern void import_export_decl			(tree);
extern tree build_cleanup			(tree);
extern tree build_offset_ref_call_from_tree	(tree, vec<tree, va_gc> **,
						 tsubst_flags_t);
extern bool decl_constant_var_p			(tree);
extern bool decl_maybe_constant_var_p		(tree);
extern void check_default_args			(tree);
extern bool mark_used				(tree);
extern void finish_static_data_member_decl	(tree, tree, bool, tree, int);
extern tree cp_build_parm_decl			(tree, tree);
extern tree get_guard				(tree);
extern tree get_guard_cond			(tree);
extern tree set_guard				(tree);
extern tree get_tls_wrapper_fn			(tree);
extern void mark_needed				(tree);
extern bool decl_needed_p			(tree);
extern void note_vague_linkage_fn		(tree);
extern tree build_artificial_parm		(tree, tree);
extern bool possibly_inlined_p			(tree);
extern int parm_index                           (tree);

/* in error.c */
extern void init_error				(void);
extern const char *type_as_string		(tree, int);
extern const char *type_as_string_translate	(tree, int);
extern const char *decl_as_string		(tree, int);
extern const char *decl_as_string_translate	(tree, int);
extern const char *decl_as_dwarf_string		(tree, int);
extern const char *expr_as_string		(tree, int);
extern const char *lang_decl_name		(tree, int, bool);
extern const char *lang_decl_dwarf_name		(tree, int, bool);
extern const char *language_to_string		(enum languages);
extern const char *class_key_or_enum_as_string	(tree);
extern void print_instantiation_context		(void);
extern void maybe_warn_variadic_templates       (void);
extern void maybe_warn_cpp0x			(cpp0x_warn_str str);
extern bool pedwarn_cxx98                       (location_t, int, const char *, ...) ATTRIBUTE_GCC_DIAG(3,4);
extern location_t location_of                   (tree);
extern void qualified_name_lookup_error		(tree, tree, tree,
						 location_t);

/* in except.c */
extern void init_exception_processing		(void);
extern tree expand_start_catch_block		(tree);
extern void expand_end_catch_block		(void);
extern tree build_exc_ptr			(void);
extern tree build_throw				(tree);
extern int nothrow_libfn_p			(const_tree);
extern void check_handlers			(tree);
extern tree finish_noexcept_expr		(tree, tsubst_flags_t);
extern bool expr_noexcept_p			(tree, tsubst_flags_t);
extern void perform_deferred_noexcept_checks	(void);
extern bool nothrow_spec_p			(const_tree);
extern bool type_noexcept_p			(const_tree);
extern bool type_throw_all_p			(const_tree);
extern tree build_noexcept_spec			(tree, int);
extern void choose_personality_routine		(enum languages);
extern tree build_must_not_throw_expr		(tree,tree);
extern tree eh_type_info			(tree);
extern tree begin_eh_spec_block			(void);
extern void finish_eh_spec_block		(tree, tree);
extern tree build_eh_type_type			(tree);
extern tree cp_protect_cleanup_actions		(void);

/* in expr.c */
extern tree cplus_expand_constant		(tree);
extern tree mark_rvalue_use			(tree);
extern tree mark_lvalue_use			(tree);
extern tree mark_type_use			(tree);
extern void mark_exp_read			(tree);

/* friend.c */
extern int is_friend				(tree, tree);
extern void make_friend_class			(tree, tree, bool);
extern void add_friend				(tree, tree, bool);
extern tree do_friend				(tree, tree, tree, tree, enum overload_flags, bool);

/* in init.c */
extern tree expand_member_init			(tree);
extern void emit_mem_initializers		(tree);
extern tree build_aggr_init			(tree, tree, int,
                                                 tsubst_flags_t);
extern int is_class_type			(tree, int);
extern tree get_type_value			(tree);
extern tree build_zero_init			(tree, tree, bool);
extern tree build_value_init			(tree, tsubst_flags_t);
extern tree build_value_init_noctor		(tree, tsubst_flags_t);
extern tree build_offset_ref			(tree, tree, bool);
extern tree build_new				(vec<tree, va_gc> **, tree, tree,
						 vec<tree, va_gc> **, int,
                                                 tsubst_flags_t);
extern tree get_temp_regvar			(tree, tree);
extern tree build_vec_init			(tree, tree, tree, bool, int,
                                                 tsubst_flags_t);
extern tree build_delete			(tree, tree,
						 special_function_kind,
						 int, int, tsubst_flags_t);
extern void push_base_cleanups			(void);
extern tree build_vec_delete			(tree, tree,
						 special_function_kind, int,
						 tsubst_flags_t);
extern tree create_temporary_var		(tree);
extern void initialize_vtbl_ptrs		(tree);
extern tree build_java_class_ref		(tree);
extern tree integral_constant_value		(tree);
extern tree decl_constant_value_safe	        (tree);
extern int diagnose_uninitialized_cst_or_ref_member (tree, bool, bool);

/* in lex.c */
extern void cxx_dup_lang_specific_decl		(tree);
extern void yyungetc				(int, int);

extern tree unqualified_name_lookup_error	(tree);
extern tree unqualified_fn_lookup_error		(tree);
extern tree build_lang_decl			(enum tree_code, tree, tree);
extern tree build_lang_decl_loc			(location_t, enum tree_code, tree, tree);
extern void retrofit_lang_decl			(tree);
extern tree copy_decl				(tree);
extern tree copy_type				(tree);
extern tree cxx_make_type			(enum tree_code);
extern tree make_class_type			(enum tree_code);
extern bool cxx_init				(void);
extern void cxx_finish				(void);
extern bool in_main_input_context		(void);

/* in method.c */
extern void init_method				(void);
extern tree make_thunk				(tree, bool, tree, tree);
extern void finish_thunk			(tree);
extern void use_thunk				(tree, bool);
extern bool trivial_fn_p			(tree);
extern bool maybe_explain_implicit_delete	(tree);
extern void explain_implicit_non_constexpr	(tree);
extern void deduce_inheriting_ctor		(tree);
extern void synthesize_method			(tree);
extern tree lazily_declare_fn			(special_function_kind,
						 tree);
extern tree skip_artificial_parms_for		(const_tree, tree);
extern int num_artificial_parms_for		(const_tree);
extern tree make_alias_for			(tree, tree);
extern tree get_copy_ctor			(tree, tsubst_flags_t);
extern tree get_copy_assign			(tree);
extern tree get_default_ctor			(tree);
extern tree get_dtor				(tree, tsubst_flags_t);
extern tree locate_ctor				(tree);
extern tree implicitly_declare_fn               (special_function_kind, tree,
						 bool, tree, tree);

/* In optimize.c */
extern bool maybe_clone_body			(tree);

/* in pt.c */
extern bool check_template_shadow		(tree);
extern tree get_innermost_template_args		(tree, int);
extern void maybe_begin_member_template_processing (tree);
extern void maybe_end_member_template_processing (void);
extern tree finish_member_template_decl		(tree);
extern void begin_template_parm_list		(void);
extern bool begin_specialization		(void);
extern void reset_specialization		(void);
extern void end_specialization			(void);
extern void begin_explicit_instantiation	(void);
extern void end_explicit_instantiation		(void);
extern tree check_explicit_specialization	(tree, tree, int, int);
extern int num_template_headers_for_class	(tree);
extern void check_template_variable		(tree);
extern tree make_auto				(void);
extern tree do_auto_deduction			(tree, tree, tree);
extern tree type_uses_auto			(tree);
extern void append_type_to_template_for_access_check (tree, tree, tree,
						      location_t);
extern tree splice_late_return_type		(tree, tree);
extern bool is_auto				(const_tree);
extern tree process_template_parm		(tree, location_t, tree, 
						 bool, bool);
extern tree end_template_parm_list		(tree);
extern void end_template_decl			(void);
extern tree maybe_update_decl_type		(tree, tree);
extern bool check_default_tmpl_args             (tree, tree, bool, bool, int);
extern tree push_template_decl			(tree);
extern tree push_template_decl_real		(tree, bool);
extern tree add_inherited_template_parms	(tree, tree);
extern bool redeclare_class_template		(tree, tree);
extern tree lookup_template_class		(tree, tree, tree, tree,
						 int, tsubst_flags_t);
extern tree lookup_template_function		(tree, tree);
extern int uses_template_parms			(tree);
extern int uses_template_parms_level		(tree, int);
extern bool in_template_function		(void);
extern tree instantiate_class_template		(tree);
extern tree instantiate_template		(tree, tree, tsubst_flags_t);
extern tree fn_type_unification			(tree, tree, tree,
						 const tree *, unsigned int,
						 tree, unification_kind_t, int,
						 bool);
extern void mark_decl_instantiated		(tree, int);
extern int more_specialized_fn			(tree, tree, int);
extern void do_decl_instantiation		(tree, tree);
extern void do_type_instantiation		(tree, tree, tsubst_flags_t);
extern bool always_instantiate_p		(tree);
extern void maybe_instantiate_noexcept		(tree);
extern tree instantiate_decl			(tree, int, bool);
extern int comp_template_parms			(const_tree, const_tree);
extern bool uses_parameter_packs                (tree);
extern bool template_parameter_pack_p           (const_tree);
extern bool function_parameter_pack_p		(const_tree);
extern bool function_parameter_expanded_from_pack_p (tree, tree);
extern tree make_pack_expansion                 (tree);
extern bool check_for_bare_parameter_packs      (tree);
extern tree build_template_info			(tree, tree);
extern tree get_template_info			(const_tree);
extern vec<qualified_typedef_usage_t, va_gc> *get_types_needing_access_check (tree);
extern int template_class_depth			(tree);
extern int is_specialization_of			(tree, tree);
extern bool is_specialization_of_friend		(tree, tree);
extern tree get_pattern_parm			(tree, tree);
extern int comp_template_args			(tree, tree);
extern tree maybe_process_partial_specialization (tree);
extern tree most_specialized_instantiation	(tree);
extern void print_candidates			(tree);
extern void instantiate_pending_templates	(int);
extern tree tsubst_default_argument		(tree, tree, tree);
extern tree tsubst (tree, tree, tsubst_flags_t, tree);
extern tree tsubst_copy_and_build		(tree, tree, tsubst_flags_t,
						 tree, bool, bool);
extern tree most_general_template		(tree);
extern tree get_mostly_instantiated_function_type (tree);
extern int problematic_instantiation_changed	(void);
extern void record_last_problematic_instantiation (void);
extern struct tinst_level *current_instantiation(void);
extern tree maybe_get_template_decl_from_type_decl (tree);
extern int processing_template_parmlist;
extern bool dependent_type_p			(tree);
extern bool dependent_scope_p			(tree);
extern bool any_dependent_template_arguments_p  (const_tree);
extern bool dependent_template_p		(tree);
extern bool dependent_template_id_p		(tree, tree);
extern bool type_dependent_expression_p		(tree);
extern bool any_type_dependent_arguments_p      (const vec<tree, va_gc> *);
extern bool any_type_dependent_elements_p       (const_tree);
extern bool type_dependent_expression_p_push	(tree);
extern bool value_dependent_expression_p	(tree);
extern bool instantiation_dependent_expression_p (tree);
extern bool any_value_dependent_elements_p      (const_tree);
extern bool dependent_omp_for_p			(tree, tree, tree, tree);
extern tree resolve_typename_type		(tree, bool);
extern tree template_for_substitution		(tree);
extern tree build_non_dependent_expr		(tree);
extern void make_args_non_dependent		(vec<tree, va_gc> *);
extern bool reregister_specialization		(tree, tree, tree);
extern tree fold_non_dependent_expr		(tree);
extern tree fold_non_dependent_expr_sfinae	(tree, tsubst_flags_t);
extern bool alias_type_or_template_p            (tree);
extern bool alias_template_specialization_p     (const_tree);
extern bool explicit_class_specialization_p     (tree);
extern int push_tinst_level                     (tree);
extern void pop_tinst_level                     (void);
extern struct tinst_level *outermost_tinst_level(void);
extern void init_template_processing		(void);
extern void print_template_statistics		(void);
bool template_template_parameter_p		(const_tree);
bool template_type_parameter_p                  (const_tree);
extern bool primary_template_instantiation_p    (const_tree);
extern tree get_primary_template_innermost_parameters	(const_tree);
extern tree get_template_parms_at_level (tree, int);
extern tree get_template_innermost_arguments	(const_tree);
extern tree get_template_argument_pack_elems	(const_tree);
extern tree get_function_template_decl		(const_tree);
extern tree resolve_nondeduced_context		(tree);
extern hashval_t iterative_hash_template_arg (tree arg, hashval_t val);

/* in repo.c */
extern void init_repo				(void);
extern int repo_emit_p				(tree);
extern bool repo_export_class_p			(const_tree);
extern void finish_repo				(void);

/* in rtti.c */
/* A vector of all tinfo decls that haven't been emitted yet.  */
extern GTY(()) vec<tree, va_gc> *unemitted_tinfo_decls;

extern void init_rtti_processing		(void);
extern tree build_typeid			(tree);
extern tree get_tinfo_decl			(tree);
extern tree get_typeid				(tree);
extern tree build_headof			(tree);
extern tree build_dynamic_cast			(tree, tree, tsubst_flags_t);
extern void emit_support_tinfos			(void);
extern bool emit_tinfo_decl			(tree);

/* in search.c */
extern bool accessible_base_p			(tree, tree, bool);
extern tree lookup_base                         (tree, tree, base_access,
						 base_kind *, tsubst_flags_t);
extern tree dcast_base_hint			(tree, tree);
extern int accessible_p				(tree, tree, bool);
extern tree lookup_field_1			(tree, tree, bool);
extern tree lookup_field			(tree, tree, int, bool);
extern int lookup_fnfields_1			(tree, tree);
extern tree lookup_fnfields_slot		(tree, tree);
extern tree lookup_fnfields_slot_nolazy		(tree, tree);
extern int class_method_index_for_fn		(tree, tree);
extern tree lookup_fnfields			(tree, tree, int);
extern tree lookup_member			(tree, tree, int, bool,
						 tsubst_flags_t);
extern int look_for_overrides			(tree, tree);
extern void get_pure_virtuals			(tree);
extern void maybe_suppress_debug_info		(tree);
extern void note_debug_info_needed		(tree);
extern void print_search_statistics		(void);
extern void reinit_search_statistics		(void);
extern tree current_scope			(void);
extern int at_function_scope_p			(void);
extern bool at_class_scope_p			(void);
extern bool at_namespace_scope_p		(void);
extern tree context_for_name_lookup		(tree);
extern tree lookup_conversions			(tree);
extern tree binfo_from_vbase			(tree);
extern tree binfo_for_vbase			(tree, tree);
extern tree look_for_overrides_here		(tree, tree);
#define dfs_skip_bases ((tree)1)
extern tree dfs_walk_all (tree, tree (*) (tree, void *),
			  tree (*) (tree, void *), void *);
extern tree dfs_walk_once (tree, tree (*) (tree, void *),
			   tree (*) (tree, void *), void *);
extern tree binfo_via_virtual			(tree, tree);
extern tree build_baselink			(tree, tree, tree, tree);
extern tree adjust_result_of_qualified_name_lookup
						(tree, tree, tree);
extern tree copied_binfo			(tree, tree);
extern tree original_binfo			(tree, tree);
extern int shared_member_p			(tree);


/* The representation of a deferred access check.  */

typedef struct GTY(()) deferred_access_check {
  /* The base class in which the declaration is referenced. */
  tree binfo;
  /* The declaration whose access must be checked.  */
  tree decl;
  /* The declaration that should be used in the error message.  */
  tree diag_decl;
  /* The location of this access.  */
  location_t loc;
} deferred_access_check;

/* in semantics.c */
extern void push_deferring_access_checks	(deferring_kind);
extern void resume_deferring_access_checks	(void);
extern void stop_deferring_access_checks	(void);
extern void pop_deferring_access_checks		(void);
extern vec<deferred_access_check, va_gc> *get_deferred_access_checks (void);
extern void pop_to_parent_deferring_access_checks (void);
extern bool perform_access_checks (vec<deferred_access_check, va_gc> *,
				   tsubst_flags_t);
extern bool perform_deferred_access_checks	(tsubst_flags_t);
extern bool perform_or_defer_access_check	(tree, tree, tree,
						 tsubst_flags_t);
extern int stmts_are_full_exprs_p		(void);
extern void init_cp_semantics			(void);
extern tree do_poplevel				(tree);
extern void add_decl_expr			(tree);
extern tree maybe_cleanup_point_expr_void	(tree);
extern tree finish_expr_stmt			(tree);
extern tree begin_if_stmt			(void);
extern void finish_if_stmt_cond			(tree, tree);
extern tree finish_then_clause			(tree);
extern void begin_else_clause			(tree);
extern void finish_else_clause			(tree);
extern void finish_if_stmt			(tree);
extern tree begin_while_stmt			(void);
extern void finish_while_stmt_cond		(tree, tree);
extern void finish_while_stmt			(tree);
extern tree begin_do_stmt			(void);
extern void finish_do_body			(tree);
extern void finish_do_stmt			(tree, tree);
extern tree finish_return_stmt			(tree);
extern tree begin_for_scope			(tree *);
extern tree begin_for_stmt			(tree, tree);
extern void finish_for_init_stmt		(tree);
extern void finish_for_cond			(tree, tree);
extern void finish_for_expr			(tree, tree);
extern void finish_for_stmt			(tree);
extern tree begin_cilk_for_stmt                 (void);
extern tree finish_sync_stmt                    (bool);
extern tree begin_range_for_stmt		(tree, tree);
extern void finish_range_for_decl		(tree, tree, tree);
extern void finish_range_for_stmt		(tree);
extern tree finish_break_stmt			(void);
extern tree finish_continue_stmt		(void);
extern tree begin_switch_stmt			(void);
extern void finish_switch_cond			(tree, tree);
extern void finish_switch_stmt			(tree);
extern tree finish_goto_stmt			(tree);
extern tree begin_try_block			(void);
extern void finish_try_block			(tree);
extern void finish_handler_sequence		(tree);
extern tree begin_function_try_block		(tree *);
extern void finish_function_try_block		(tree);
extern void finish_function_handler_sequence    (tree, tree);
extern void finish_cleanup_try_block		(tree);
extern tree begin_handler			(void);
extern void finish_handler_parms		(tree, tree);
extern void finish_handler			(tree);
extern void finish_cleanup			(tree, tree);
extern bool literal_type_p (tree);
extern tree register_constexpr_fundef (tree, tree);
extern bool check_constexpr_ctor_body (tree, tree);
extern tree ensure_literal_type_for_constexpr_object (tree);
extern bool potential_constant_expression (tree);
extern bool potential_rvalue_constant_expression (tree);
extern bool require_potential_constant_expression (tree);
extern bool require_potential_rvalue_constant_expression (tree);
extern tree cxx_constant_value (tree);
extern tree maybe_constant_value (tree);
extern tree maybe_constant_init (tree);
extern bool is_sub_constant_expr (tree);
extern bool reduced_constant_expression_p (tree);
extern void explain_invalid_constexpr_fn (tree);
extern vec<tree> cx_error_context (void);

enum {
  BCS_NO_SCOPE = 1,
  BCS_TRY_BLOCK = 2,
  BCS_FN_BODY = 4,
  BCS_CILK_BLOCK = 8
};
extern tree begin_compound_stmt			(unsigned int);

extern void finish_compound_stmt		(tree);
extern tree finish_asm_stmt			(int, tree, tree, tree, tree,
						 tree);
extern tree finish_label_stmt			(tree);
extern void finish_label_decl			(tree);
extern tree finish_parenthesized_expr		(tree);
extern tree finish_non_static_data_member       (tree, tree, tree);
extern tree begin_stmt_expr			(void);
extern tree finish_stmt_expr_expr		(tree, tree);
extern tree finish_stmt_expr			(tree, bool);
extern tree stmt_expr_value_expr		(tree);
bool empty_expr_stmt_p				(tree);
extern tree perform_koenig_lookup		(tree, vec<tree, va_gc> *, bool,
						 tsubst_flags_t);
<<<<<<< HEAD
extern tree finish_call_expr			(tree, VEC(tree,gc) **, bool,
						 bool, enum  call_context,
						 tsubst_flags_t);
=======
extern tree finish_call_expr			(tree, vec<tree, va_gc> **, bool,
						 bool, tsubst_flags_t);
>>>>>>> 43850f7a
extern tree finish_increment_expr		(tree, enum tree_code);
extern tree finish_this_expr			(void);
extern tree finish_pseudo_destructor_expr       (tree, tree, tree);
extern tree finish_unary_op_expr		(location_t, enum tree_code, tree);
extern tree finish_compound_literal		(tree, tree, tsubst_flags_t);
extern tree finish_fname			(tree);
extern void finish_translation_unit		(void);
extern tree finish_template_type_parm		(tree, tree);
extern tree finish_template_template_parm       (tree, tree);
extern tree begin_class_definition		(tree);
extern void finish_template_decl		(tree);
extern tree finish_template_type		(tree, tree, int);
extern tree finish_base_specifier		(tree, tree, bool);
extern void finish_member_declaration		(tree);
extern tree finish_id_expression		(tree, tree, tree,
						 cp_id_kind *,
						 bool, bool, bool *,
						 bool, bool, bool, bool,
						 enum call_context,
						 const char **,
                                                 location_t);
extern tree finish_typeof			(tree);
extern tree finish_underlying_type	        (tree);
extern tree calculate_bases                     (tree);
extern tree finish_bases                        (tree, bool);
extern tree calculate_direct_bases              (tree);
extern tree finish_offsetof			(tree);
extern void finish_decl_cleanup			(tree, tree);
extern void finish_eh_cleanup			(tree);
extern void emit_associated_thunks		(tree);
extern void finish_mem_initializers		(tree);
extern tree check_template_template_default_arg (tree);
extern bool expand_or_defer_fn_1		(tree);
extern void expand_or_defer_fn			(tree);
extern void add_typedef_to_current_template_for_access_check (tree, tree,
							      location_t);
extern void check_accessibility_of_qualified_id (tree, tree, tree);
extern tree finish_qualified_id_expr		(tree, tree, bool, bool,
						 bool, bool);
extern void simplify_aggr_init_expr		(tree *);
extern void finalize_nrv			(tree *, tree, tree);
extern void note_decl_for_pch			(tree);
extern tree finish_omp_clauses			(tree);
extern void finish_omp_threadprivate		(tree);
extern tree begin_omp_structured_block		(void);
extern tree finish_omp_structured_block		(tree);
extern tree begin_omp_parallel			(void);
extern tree finish_omp_parallel			(tree, tree);
extern tree begin_omp_task			(void);
extern tree finish_omp_task			(tree, tree);
extern tree finish_omp_for			(location_t, tree, tree,
						 tree, tree, tree, tree, tree);
extern void finish_omp_atomic			(enum tree_code, enum tree_code,
						 tree, tree, tree, tree, tree);
extern void finish_omp_barrier			(void);
extern void finish_omp_flush			(void);
extern void finish_omp_taskwait			(void);
extern tree begin_transaction_stmt		(location_t, tree *, int);
extern void finish_transaction_stmt		(tree, tree, int, tree);
extern tree build_transaction_expr		(location_t, tree, int, tree);
extern void finish_omp_taskyield		(void);
extern bool cxx_omp_create_clause_info		(tree, tree, bool, bool, bool);
extern tree baselink_for_fns                    (tree);
extern void finish_static_assert                (tree, tree, location_t,
                                                 bool);
extern tree finish_decltype_type                (tree, bool, tsubst_flags_t);
extern tree finish_trait_expr			(enum cp_trait_kind, tree, tree);
extern void begin_cilk_block                    (void);
extern void finish_cilk_block                   (void);
extern tree build_lambda_expr                   (void);
extern tree build_lambda_object			(tree);
extern tree begin_lambda_type                   (tree);
extern tree lambda_capture_field_type		(tree);
extern tree lambda_return_type			(tree);
extern tree lambda_proxy_type			(tree);
extern tree lambda_function			(tree);
extern void apply_deduced_return_type           (tree, tree);
extern tree add_capture                         (tree, tree, tree, bool, bool);
extern tree add_default_capture                 (tree, tree, tree);
extern tree build_capture_proxy			(tree);
extern void insert_capture_proxy		(tree);
extern void insert_pending_capture_proxies	(void);
extern bool is_capture_proxy			(tree);
extern bool is_normal_capture_proxy             (tree);
extern void register_capture_members		(tree);
extern tree lambda_expr_this_capture            (tree);
extern tree nonlambda_method_basetype		(void);
extern void maybe_add_lambda_conv_op            (tree);
extern bool is_lambda_ignored_entity            (tree);

/* in tree.c */
extern int cp_tree_operand_length		(const_tree);
void cp_free_lang_data 				(tree t);
extern tree force_target_expr			(tree, tree, tsubst_flags_t);
extern tree build_target_expr_with_type		(tree, tree, tsubst_flags_t);
extern void lang_check_failed			(const char *, int,
						 const char *) ATTRIBUTE_NORETURN;
extern tree stabilize_expr			(tree, tree *);
extern void stabilize_call			(tree, tree *);
extern bool stabilize_init			(tree, tree *);
extern tree add_stmt_to_compound		(tree, tree);
extern void init_tree				(void);
extern bool pod_type_p				(const_tree);
extern bool layout_pod_type_p			(const_tree);
extern bool std_layout_type_p			(const_tree);
extern bool trivial_type_p			(const_tree);
extern bool trivially_copyable_p		(const_tree);
extern bool scalarish_type_p			(const_tree);
extern bool type_has_nontrivial_default_init	(const_tree);
extern bool type_has_nontrivial_copy_init	(const_tree);
extern bool class_tmpl_impl_spec_p		(const_tree);
extern int zero_init_p				(const_tree);
extern bool check_abi_tag_redeclaration		(const_tree, const_tree, const_tree);
extern tree strip_typedefs			(tree);
extern tree strip_typedefs_expr			(tree);
extern tree copy_binfo				(tree, tree, tree,
						 tree *, int);
extern int member_p				(const_tree);
extern cp_lvalue_kind real_lvalue_p		(const_tree);
extern cp_lvalue_kind lvalue_kind		(const_tree);
extern bool lvalue_or_rvalue_with_address_p	(const_tree);
extern bool xvalue_p	                        (const_tree);
extern bool builtin_valid_in_constant_expr_p    (const_tree);
extern tree build_min				(enum tree_code, tree, ...);
extern tree build_min_nt_loc			(location_t, enum tree_code,
						 ...);
extern tree build_min_non_dep			(enum tree_code, tree, ...);
extern tree build_min_non_dep_call_vec		(tree, tree, vec<tree, va_gc> *);
extern tree build_cplus_new			(tree, tree, tsubst_flags_t);
extern tree build_aggr_init_expr		(tree, tree, tsubst_flags_t);
extern tree get_target_expr			(tree);
extern tree get_target_expr_sfinae		(tree, tsubst_flags_t);
extern tree build_cplus_array_type		(tree, tree);
extern tree build_array_of_n_type		(tree, int);
extern tree build_array_copy			(tree);
extern tree build_vec_init_expr			(tree, tree, tsubst_flags_t);
extern void diagnose_non_constexpr_vec_init	(tree);
extern tree hash_tree_cons			(tree, tree, tree);
extern tree hash_tree_chain			(tree, tree);
extern tree build_qualified_name		(tree, tree, tree, bool);
extern int is_overloaded_fn			(tree);
extern tree dependent_name			(tree);
extern tree get_fns				(tree);
extern tree get_first_fn			(tree);
extern tree ovl_cons				(tree, tree);
extern tree build_overload			(tree, tree);
extern tree ovl_scope				(tree);
extern bool non_static_member_function_p        (tree);
extern const char *cxx_printable_name		(tree, int);
extern const char *cxx_printable_name_translate	(tree, int);
extern tree build_exception_variant		(tree, tree);
extern tree bind_template_template_parm		(tree, tree);
extern tree array_type_nelts_total		(tree);
extern tree array_type_nelts_top		(tree);
extern tree break_out_target_exprs		(tree);
extern tree get_type_decl			(tree);
extern tree decl_namespace_context		(tree);
extern bool decl_anon_ns_mem_p			(const_tree);
extern tree lvalue_type				(tree);
extern tree error_type				(tree);
extern int varargs_function_p			(const_tree);
extern bool really_overloaded_fn		(tree);
extern bool cp_tree_equal			(tree, tree);
extern tree no_linkage_check			(tree, bool);
extern void debug_binfo				(tree);
extern tree build_dummy_object			(tree);
extern tree maybe_dummy_object			(tree, tree *);
extern int is_dummy_object			(const_tree);
extern const struct attribute_spec cxx_attribute_table[];
extern tree make_ptrmem_cst			(tree, tree);
extern tree cp_build_type_attribute_variant     (tree, tree);
extern tree cp_build_reference_type		(tree, bool);
extern tree move				(tree);
extern tree cp_build_qualified_type_real	(tree, int, tsubst_flags_t);
#define cp_build_qualified_type(TYPE, QUALS) \
  cp_build_qualified_type_real ((TYPE), (QUALS), tf_warning_or_error)
extern bool cv_qualified_p			(const_tree);
extern tree cv_unqualified			(tree);
extern special_function_kind special_function_p (const_tree);
extern int count_trees				(tree);
extern int char_type_p				(tree);
extern void verify_stmt_tree			(tree);
extern linkage_kind decl_linkage		(tree);
extern duration_kind decl_storage_duration	(tree);
extern tree cp_walk_subtrees (tree*, int*, walk_tree_fn,
			      void*, struct pointer_set_t*);
#define cp_walk_tree(tp,func,data,pset) \
	walk_tree_1 (tp, func, data, pset, cp_walk_subtrees)
#define cp_walk_tree_without_duplicates(tp,func,data) \
	walk_tree_without_duplicates_1 (tp, func, data, cp_walk_subtrees)
extern tree fold_if_not_in_template		(tree);
extern tree rvalue				(tree);
extern tree convert_bitfield_to_declared_type   (tree);
extern tree cp_save_expr			(tree);
extern bool cast_valid_in_integral_constant_expression_p (tree);
extern bool cxx_type_hash_eq			(const_tree, const_tree);

extern void cxx_print_statistics		(void);

/* in ptree.c */
extern void cxx_print_xnode			(FILE *, tree, int);
extern void cxx_print_decl			(FILE *, tree, int);
extern void cxx_print_type			(FILE *, tree, int);
extern void cxx_print_identifier		(FILE *, tree, int);
extern void cxx_print_error_function		(diagnostic_context *,
						 const char *,
						 struct diagnostic_info *);

/* in typeck.c */
extern bool cxx_mark_addressable		(tree);
extern int string_conv_p			(const_tree, const_tree, int);
extern tree cp_truthvalue_conversion		(tree);
extern tree condition_conversion		(tree);
extern tree require_complete_type		(tree);
extern tree require_complete_type_sfinae	(tree, tsubst_flags_t);
extern tree complete_type			(tree);
extern tree complete_type_or_else		(tree, tree);
extern tree complete_type_or_maybe_complain	(tree, tree, tsubst_flags_t);
extern int type_unknown_p			(const_tree);
enum { ce_derived, ce_normal, ce_exact };
extern bool comp_except_specs			(const_tree, const_tree, int);
extern bool comptypes				(tree, tree, int);
extern bool same_type_ignoring_top_level_qualifiers_p (tree, tree);
extern bool compparms				(const_tree, const_tree);
extern int comp_cv_qualification		(const_tree, const_tree);
extern int comp_cv_qual_signature		(tree, tree);
extern tree cxx_sizeof_or_alignof_expr		(tree, enum tree_code, bool);
extern tree cxx_sizeof_or_alignof_type		(tree, enum tree_code, bool);
extern tree cxx_alignas_expr                    (tree);
extern tree cxx_sizeof_nowarn                   (tree);
extern tree is_bitfield_expr_with_lowered_type  (const_tree);
extern tree unlowered_expr_type                 (const_tree);
extern tree decay_conversion			(tree, tsubst_flags_t);
extern tree build_class_member_access_expr      (tree, tree, tree, bool,
						 tsubst_flags_t);
extern tree finish_class_member_access_expr     (tree, tree, bool, 
						 tsubst_flags_t);
extern tree build_x_indirect_ref		(location_t, tree,
						 ref_operator, tsubst_flags_t);
extern tree cp_build_indirect_ref		(tree, ref_operator,
                                                 tsubst_flags_t);
extern tree build_array_ref			(location_t, tree, tree);
extern tree cp_build_array_ref			(location_t, tree, tree,
						 tsubst_flags_t);
extern tree get_member_function_from_ptrfunc	(tree *, tree, tsubst_flags_t);
extern tree cp_build_function_call              (tree, tree, enum call_context,
						 tsubst_flags_t);
extern tree cp_build_function_call_nary         (tree, enum call_context,
						 tsubst_flags_t, ...)
						ATTRIBUTE_SENTINEL;
<<<<<<< HEAD
extern tree cp_build_function_call_vec		(tree, VEC(tree,gc) **,
						 enum call_context,
=======
extern tree cp_build_function_call_vec		(tree, vec<tree, va_gc> **,
>>>>>>> 43850f7a
						 tsubst_flags_t);
extern tree build_x_binary_op			(location_t,
						 enum tree_code, tree,
						 enum tree_code, tree,
						 enum tree_code, tree *,
						 tsubst_flags_t);
extern tree build_x_array_ref			(location_t, tree, tree,
						 tsubst_flags_t);
extern tree build_x_unary_op			(location_t,
						 enum tree_code, tree,
                                                 tsubst_flags_t);
extern tree cp_build_addr_expr			(tree, tsubst_flags_t);
extern tree cp_build_addr_expr_strict		(tree, tsubst_flags_t);
extern tree cp_build_unary_op                   (enum tree_code, tree, int, 
                                                 tsubst_flags_t);
extern tree unary_complex_lvalue		(enum tree_code, tree);
extern tree build_x_conditional_expr		(location_t, tree, tree, tree, 
                                                 tsubst_flags_t);
extern tree build_x_compound_expr_from_list	(tree, expr_list_kind,
						 tsubst_flags_t);
extern tree build_x_compound_expr_from_vec	(vec<tree, va_gc> *,
						 const char *, tsubst_flags_t);
extern tree build_x_compound_expr		(location_t, tree, tree,
						 tsubst_flags_t);
extern tree build_compound_expr                 (location_t, tree, tree);
extern tree cp_build_compound_expr		(tree, tree, tsubst_flags_t);
extern tree build_static_cast			(tree, tree, tsubst_flags_t);
extern tree build_reinterpret_cast		(tree, tree, tsubst_flags_t);
extern tree build_const_cast			(tree, tree, tsubst_flags_t);
extern tree build_c_cast			(location_t, tree, tree);
extern tree cp_build_c_cast			(tree, tree, tsubst_flags_t);
extern tree build_x_modify_expr			(location_t, tree,
						 enum tree_code, tree,
						 tsubst_flags_t);
extern tree cp_build_modify_expr		(tree, enum tree_code, tree,
						 tsubst_flags_t);
extern tree convert_for_initialization		(tree, tree, tree, int,
						 impl_conv_rhs, tree, int,
                                                 tsubst_flags_t);
extern int comp_ptr_ttypes			(tree, tree);
extern bool comp_ptr_ttypes_const		(tree, tree);
extern bool error_type_p			(const_tree);
extern int ptr_reasonably_similar		(const_tree, const_tree);
extern tree build_ptrmemfunc			(tree, tree, int, bool,
						 tsubst_flags_t);
extern int cp_type_quals			(const_tree);
extern int type_memfn_quals			(const_tree);
extern tree apply_memfn_quals			(tree, cp_cv_quals);
extern bool cp_has_mutable_p			(const_tree);
extern bool at_least_as_qualified_p		(const_tree, const_tree);
extern void cp_apply_type_quals_to_decl		(int, tree);
extern tree build_ptrmemfunc1			(tree, tree, tree);
extern void expand_ptrmemfunc_cst		(tree, tree *, tree *);
extern tree type_after_usual_arithmetic_conversions (tree, tree);
extern tree common_pointer_type                 (tree, tree);
extern tree composite_pointer_type		(tree, tree, tree, tree,
						 composite_pointer_operation, 
						 tsubst_flags_t);
extern tree merge_types				(tree, tree);
extern tree strip_array_domain			(tree);
extern tree check_return_expr			(tree, bool *);
extern tree cp_build_binary_op                  (location_t,
						 enum tree_code, tree, tree,
						 tsubst_flags_t);
#define cxx_sizeof(T)  cxx_sizeof_or_alignof_type (T, SIZEOF_EXPR, true)
extern tree build_ptrmemfunc_access_expr	(tree, tree);
extern tree build_address			(tree);
extern tree build_typed_address			(tree, tree);
extern tree build_nop				(tree, tree);
extern tree non_reference			(tree);
extern tree lookup_anon_field			(tree, tree);
extern bool invalid_nonstatic_memfn_p		(const_tree, tsubst_flags_t);
extern tree convert_member_func_to_ptr		(tree, tree, tsubst_flags_t);
extern tree convert_ptrmem			(tree, tree, bool, bool,
						 tsubst_flags_t);
extern int lvalue_or_else			(tree, enum lvalue_use,
                                                 tsubst_flags_t);
extern void check_template_keyword		(tree);
extern bool check_raw_literal_operator		(const_tree decl);
extern bool check_literal_operator_args		(const_tree, bool *, bool *);
extern void maybe_warn_about_useless_cast       (tree, tree, tsubst_flags_t);
extern tree cp_perform_integral_promotions      (tree, tsubst_flags_t);

/* in typeck2.c */
extern void require_complete_eh_spec_types	(tree, tree);
extern void cxx_incomplete_type_diagnostic	(const_tree, const_tree, diagnostic_t);
#undef cxx_incomplete_type_error
extern void cxx_incomplete_type_error		(const_tree, const_tree);
#define cxx_incomplete_type_error(V,T) \
  (cxx_incomplete_type_diagnostic ((V), (T), DK_ERROR))
extern tree error_not_base_type			(tree, tree);
extern tree binfo_or_else			(tree, tree);
extern void cxx_readonly_error			(tree, enum lvalue_use);
extern void complete_type_check_abstract	(tree);
extern int abstract_virtuals_error		(tree, tree);
extern int abstract_virtuals_error_sfinae	(tree, tree, tsubst_flags_t);

extern tree store_init_value			(tree, tree, vec<tree, va_gc>**, int);
extern void check_narrowing			(tree, tree);
extern tree digest_init				(tree, tree, tsubst_flags_t);
extern tree digest_init_flags			(tree, tree, int);
extern tree build_scoped_ref			(tree, tree, tree *);
extern tree build_x_arrow			(location_t, tree,
						 tsubst_flags_t);
extern tree build_m_component_ref		(tree, tree, tsubst_flags_t);
extern tree build_functional_cast		(tree, tree, tsubst_flags_t);
extern tree add_exception_specifier		(tree, tree, int);
extern tree merge_exception_specifiers		(tree, tree, tree);

/* in mangle.c */
extern void init_mangle				(void);
extern void mangle_decl				(tree);
extern const char *mangle_type_string		(tree);
extern tree mangle_typeinfo_for_type		(tree);
extern tree mangle_typeinfo_string_for_type	(tree);
extern tree mangle_vtbl_for_type		(tree);
extern tree mangle_vtt_for_type			(tree);
extern tree mangle_ctor_vtbl_for_type		(tree, tree);
extern tree mangle_thunk			(tree, int, tree, tree);
extern tree mangle_conv_op_name_for_type	(tree);
extern tree mangle_guard_variable		(tree);
extern tree mangle_tls_init_fn			(tree);
extern tree mangle_tls_wrapper_fn		(tree);
extern bool decl_tls_wrapper_p			(tree);
extern tree mangle_ref_init_variable		(tree);

/* in dump.c */
extern bool cp_dump_tree			(void *, tree);

/* In cp/cp-objcp-common.c.  */

extern alias_set_type cxx_get_alias_set		(tree);
extern bool cxx_warn_unused_global_decl		(const_tree);
extern size_t cp_tree_size			(enum tree_code);
extern bool cp_var_mod_type_p			(tree, tree);
extern void cxx_initialize_diagnostics		(diagnostic_context *);
extern int cxx_types_compatible_p		(tree, tree);
extern void init_shadowed_var_for_decl		(void);

/* in cp-gimplify.c */
extern int cp_gimplify_expr			(tree *, gimple_seq *,
						 gimple_seq *);
extern void cp_genericize			(tree);
extern bool cxx_omp_const_qual_no_mutable	(tree);
extern enum omp_clause_default_kind cxx_omp_predetermined_sharing (tree);
extern tree cxx_omp_clause_default_ctor		(tree, tree, tree);
extern tree cxx_omp_clause_copy_ctor		(tree, tree, tree);
extern tree cxx_omp_clause_assign_op		(tree, tree, tree);
extern tree cxx_omp_clause_dtor			(tree, tree);
extern void cxx_omp_finish_clause		(tree);
extern bool cxx_omp_privatize_by_reference	(const_tree);

/* in name-lookup.c */
extern void suggest_alternatives_for            (location_t, tree);
extern tree strip_using_decl                    (tree);

/* cilk.c */
extern tree cilk_block_local_label              (tree);
struct cp_binding_level *in_cilk_block          (void);
bool cp_spawnable_constructor                   (tree);
bool cp_recognize_spawn                         (tree);
tree cp_make_cilk_frame                         (tree);

extern tree cilk_for_var_decl                   (tree, bool);
extern void finish_cilk_for_stmt                (tree);
extern void warn_unimplemented_cilk             (bool fatal);
extern void build_cilk_types                    (void);
extern void cilk_gimplify_for_stmt             (tree *, tree *);
extern void gimplify_cilk_for_stmt             (tree *, gimple_seq *);
extern tree build_cilk_run                     (tree);
extern bool cilk_valid_spawn                   (tree);
extern void cilk_init_frame_descriptor         (struct function *, bool);
extern tree cilk_make_frame_descriptor         (struct function *);
#define CILK_WRAP_INIT 1
#define CILK_WRAP_FINI 2
#define CILK_WRAP_DTOR 3
extern tree push_cilk_void_wrapper             (tree wrapped, int style);
extern tree build_cilk_void_wrapper            (tree wrapped, int style);
extern bool finish_cilk_wrappers               (void);
extern bool cilkish_type                       (tree type);
extern bool cilkish_template_args              (tree type);
extern bool cp_tree_uses_cilk                  (tree);


extern void cilk_address_modified_variables    (tree);
extern void gimplify_cilk_spawn                (tree *, gimple_seq *,
						gimple_seq *);
/* In cp/cp-array-notations.c */
extern tree build_x_array_notation_expr        (tree, enum tree_code, tree,
						tsubst_flags_t);
extern tree fix_array_notation_exprs           (tree);
/* -- end of C++ */

#endif /* ! GCC_CP_TREE_H */<|MERGE_RESOLUTION|>--- conflicted
+++ resolved
@@ -4961,12 +4961,8 @@
 extern tree type_decays_to			(tree);
 extern tree build_user_type_conversion		(tree, tree, int,
 						 tsubst_flags_t);
-<<<<<<< HEAD
-extern tree build_new_function_call		(tree, VEC(tree,gc) **, bool, 
+extern tree build_new_function_call		(tree, vec<tree, va_gc> **, bool, 
 						 enum call_context,
-=======
-extern tree build_new_function_call		(tree, vec<tree, va_gc> **, bool, 
->>>>>>> 43850f7a
 						 tsubst_flags_t);
 extern tree build_operator_new_call		(tree, vec<tree, va_gc> **, tree *,
 						 tree *, tree, tree *,
@@ -4975,24 +4971,15 @@
 						 tree, int, tree *,
 						 enum call_context,
 						 tsubst_flags_t);
-<<<<<<< HEAD
-extern tree build_special_member_call		(tree, tree, VEC(tree,gc) **,
+extern tree build_special_member_call		(tree, tree, vec<tree, va_gc> **,
 						 tree, int, 
 						 enum call_context,
 						 tsubst_flags_t);
 extern tree build_new_op			(location_t, enum tree_code,
 						 int, tree, tree, tree, tree *,
 						 tsubst_flags_t);
-extern tree build_op_call			(tree, VEC(tree,gc) **,
+extern tree build_op_call			(tree, vec<tree, va_gc> **,
 						 enum call_context,
-=======
-extern tree build_special_member_call		(tree, tree, vec<tree, va_gc> **,
-						 tree, int, tsubst_flags_t);
-extern tree build_new_op			(location_t, enum tree_code,
-						 int, tree, tree, tree, tree *,
-						 tsubst_flags_t);
-extern tree build_op_call			(tree, vec<tree, va_gc> **,
->>>>>>> 43850f7a
 						 tsubst_flags_t);
 extern tree build_op_delete_call		(enum tree_code, tree, tree,
 						 bool, tree, tree,
@@ -5703,14 +5690,9 @@
 bool empty_expr_stmt_p				(tree);
 extern tree perform_koenig_lookup		(tree, vec<tree, va_gc> *, bool,
 						 tsubst_flags_t);
-<<<<<<< HEAD
-extern tree finish_call_expr			(tree, VEC(tree,gc) **, bool,
+extern tree finish_call_expr			(tree, vec<tree, va_gc> **, bool,
 						 bool, enum  call_context,
 						 tsubst_flags_t);
-=======
-extern tree finish_call_expr			(tree, vec<tree, va_gc> **, bool,
-						 bool, tsubst_flags_t);
->>>>>>> 43850f7a
 extern tree finish_increment_expr		(tree, enum tree_code);
 extern tree finish_this_expr			(void);
 extern tree finish_pseudo_destructor_expr       (tree, tree, tree);
@@ -5961,12 +5943,8 @@
 extern tree cp_build_function_call_nary         (tree, enum call_context,
 						 tsubst_flags_t, ...)
 						ATTRIBUTE_SENTINEL;
-<<<<<<< HEAD
-extern tree cp_build_function_call_vec		(tree, VEC(tree,gc) **,
+extern tree cp_build_function_call_vec		(tree, vec<tree, va_gc> **,
 						 enum call_context,
-=======
-extern tree cp_build_function_call_vec		(tree, vec<tree, va_gc> **,
->>>>>>> 43850f7a
 						 tsubst_flags_t);
 extern tree build_x_binary_op			(location_t,
 						 enum tree_code, tree,
