/* Functions related to invoking methods and overloaded functions.
   Copyright (C) 1987, 1992, 1993, 1994, 1995, 1996, 1997, 1998,
   1999, 2000, 2001, 2002, 2003, 2004, 2005, 2006, 2007, 2008, 2009,
   2010, 2011, 2012
   Free Software Foundation, Inc.
   Contributed by Michael Tiemann (tiemann@cygnus.com) and
   modified by Brendan Kehoe (brendan@cygnus.com).

This file is part of GCC.

GCC is free software; you can redistribute it and/or modify
it under the terms of the GNU General Public License as published by
the Free Software Foundation; either version 3, or (at your option)
any later version.

GCC is distributed in the hope that it will be useful,
but WITHOUT ANY WARRANTY; without even the implied warranty of
MERCHANTABILITY or FITNESS FOR A PARTICULAR PURPOSE.  See the
GNU General Public License for more details.

You should have received a copy of the GNU General Public License
along with GCC; see the file COPYING3.  If not see
<http://www.gnu.org/licenses/>.  */


/* High-level class interface.  */

#include "config.h"
#include "system.h"
#include "coretypes.h"
#include "tm.h"
#include "tree.h"
#include "cp-tree.h"
#include "flags.h"
#include "toplev.h"
#include "diagnostic-core.h"
#include "intl.h"
#include "target.h"
#include "convert.h"
#include "langhooks.h"
#include "c-family/c-objc.h"
#include "timevar.h"

/* The various kinds of conversion.  */

typedef enum conversion_kind {
  ck_identity,
  ck_lvalue,
  ck_qual,
  ck_std,
  ck_ptr,
  ck_pmem,
  ck_base,
  ck_ref_bind,
  ck_user,
  ck_ambig,
  ck_list,
  ck_aggr,
  ck_rvalue
} conversion_kind;

/* The rank of the conversion.  Order of the enumerals matters; better
   conversions should come earlier in the list.  */

typedef enum conversion_rank {
  cr_identity,
  cr_exact,
  cr_promotion,
  cr_std,
  cr_pbool,
  cr_user,
  cr_ellipsis,
  cr_bad
} conversion_rank;

/* An implicit conversion sequence, in the sense of [over.best.ics].
   The first conversion to be performed is at the end of the chain.
   That conversion is always a cr_identity conversion.  */

typedef struct conversion conversion;
struct conversion {
  /* The kind of conversion represented by this step.  */
  conversion_kind kind;
  /* The rank of this conversion.  */
  conversion_rank rank;
  BOOL_BITFIELD user_conv_p : 1;
  BOOL_BITFIELD ellipsis_p : 1;
  BOOL_BITFIELD this_p : 1;
  /* True if this conversion would be permitted with a bending of
     language standards, e.g. disregarding pointer qualifiers or
     converting integers to pointers.  */
  BOOL_BITFIELD bad_p : 1;
  /* If KIND is ck_ref_bind ck_base_conv, true to indicate that a
     temporary should be created to hold the result of the
     conversion.  */
  BOOL_BITFIELD need_temporary_p : 1;
  /* If KIND is ck_ptr or ck_pmem, true to indicate that a conversion
     from a pointer-to-derived to pointer-to-base is being performed.  */
  BOOL_BITFIELD base_p : 1;
  /* If KIND is ck_ref_bind, true when either an lvalue reference is
     being bound to an lvalue expression or an rvalue reference is
     being bound to an rvalue expression.  If KIND is ck_rvalue,
     true when we should treat an lvalue as an rvalue (12.8p33).  If
     KIND is ck_base, always false.  */
  BOOL_BITFIELD rvaluedness_matches_p: 1;
  BOOL_BITFIELD check_narrowing: 1;
  /* The type of the expression resulting from the conversion.  */
  tree type;
  union {
    /* The next conversion in the chain.  Since the conversions are
       arranged from outermost to innermost, the NEXT conversion will
       actually be performed before this conversion.  This variant is
       used only when KIND is neither ck_identity, ck_ambig nor
       ck_list.  Please use the next_conversion function instead
       of using this field directly.  */
    conversion *next;
    /* The expression at the beginning of the conversion chain.  This
       variant is used only if KIND is ck_identity or ck_ambig.  */
    tree expr;
    /* The array of conversions for an initializer_list, so this
       variant is used only when KIN D is ck_list.  */
    conversion **list;
  } u;
  /* The function candidate corresponding to this conversion
     sequence.  This field is only used if KIND is ck_user.  */
  struct z_candidate *cand;
};

#define CONVERSION_RANK(NODE)			\
  ((NODE)->bad_p ? cr_bad			\
   : (NODE)->ellipsis_p ? cr_ellipsis		\
   : (NODE)->user_conv_p ? cr_user		\
   : (NODE)->rank)

#define BAD_CONVERSION_RANK(NODE)		\
  ((NODE)->ellipsis_p ? cr_ellipsis		\
   : (NODE)->user_conv_p ? cr_user		\
   : (NODE)->rank)

static struct obstack conversion_obstack;
static bool conversion_obstack_initialized;
struct rejection_reason;

static struct z_candidate * tourney (struct z_candidate *, tsubst_flags_t);
static int equal_functions (tree, tree);
static int joust (struct z_candidate *, struct z_candidate *, bool,
		  tsubst_flags_t);
static int compare_ics (conversion *, conversion *);
static tree build_over_call (struct z_candidate *, int, tsubst_flags_t);
static tree build_java_interface_fn_ref (tree, tree);
#define convert_like(CONV, EXPR, COMPLAIN)			\
  convert_like_real ((CONV), (EXPR), NULL_TREE, 0, 0,		\
		     /*issue_conversion_warnings=*/true,	\
		     /*c_cast_p=*/false, (COMPLAIN))
#define convert_like_with_context(CONV, EXPR, FN, ARGNO, COMPLAIN )	\
  convert_like_real ((CONV), (EXPR), (FN), (ARGNO), 0,			\
		     /*issue_conversion_warnings=*/true,		\
		     /*c_cast_p=*/false, (COMPLAIN))
static tree convert_like_real (conversion *, tree, tree, int, int, bool,
			       bool, tsubst_flags_t);
static void op_error (location_t, enum tree_code, enum tree_code, tree,
		      tree, tree, bool);
static struct z_candidate *build_user_type_conversion_1 (tree, tree, int,
							 tsubst_flags_t);
static void print_z_candidate (location_t, const char *, struct z_candidate *);
static void print_z_candidates (location_t, struct z_candidate *);
static tree build_this (tree);
static struct z_candidate *splice_viable (struct z_candidate *, bool, bool *);
static bool any_strictly_viable (struct z_candidate *);
static struct z_candidate *add_template_candidate
	(struct z_candidate **, tree, tree, tree, tree, const VEC(tree,gc) *,
	 tree, tree, tree, int, unification_kind_t, tsubst_flags_t);
static struct z_candidate *add_template_candidate_real
	(struct z_candidate **, tree, tree, tree, tree, const VEC(tree,gc) *,
	 tree, tree, tree, int, tree, unification_kind_t, tsubst_flags_t);
static struct z_candidate *add_template_conv_candidate
	(struct z_candidate **, tree, tree, tree, const VEC(tree,gc) *, tree,
	 tree, tree, tsubst_flags_t);
static void add_builtin_candidates
	(struct z_candidate **, enum tree_code, enum tree_code,
	 tree, tree *, int, tsubst_flags_t);
static void add_builtin_candidate
	(struct z_candidate **, enum tree_code, enum tree_code,
	 tree, tree, tree, tree *, tree *, int, tsubst_flags_t);
static bool is_complete (tree);
static void build_builtin_candidate
	(struct z_candidate **, tree, tree, tree, tree *, tree *,
	 int, tsubst_flags_t);
static struct z_candidate *add_conv_candidate
	(struct z_candidate **, tree, tree, tree, const VEC(tree,gc) *, tree,
	 tree, tsubst_flags_t);
static struct z_candidate *add_function_candidate
	(struct z_candidate **, tree, tree, tree, const VEC(tree,gc) *, tree,
	 tree, int, tsubst_flags_t);
static conversion *implicit_conversion (tree, tree, tree, bool, int,
					tsubst_flags_t);
static conversion *standard_conversion (tree, tree, tree, bool, int);
static conversion *reference_binding (tree, tree, tree, bool, int,
				      tsubst_flags_t);
static conversion *build_conv (conversion_kind, tree, conversion *);
static conversion *build_list_conv (tree, tree, int, tsubst_flags_t);
static conversion *next_conversion (conversion *);
static bool is_subseq (conversion *, conversion *);
static conversion *maybe_handle_ref_bind (conversion **);
static void maybe_handle_implicit_object (conversion **);
static struct z_candidate *add_candidate
	(struct z_candidate **, tree, tree, const VEC(tree,gc) *, size_t,
	 conversion **, tree, tree, int, struct rejection_reason *);
static tree source_type (conversion *);
static void add_warning (struct z_candidate *, struct z_candidate *);
static bool reference_compatible_p (tree, tree);
static conversion *direct_reference_binding (tree, conversion *);
static bool promoted_arithmetic_type_p (tree);
static conversion *conditional_conversion (tree, tree, tsubst_flags_t);
static char *name_as_c_string (tree, tree, bool *);
static tree prep_operand (tree);
static void add_candidates (tree, tree, const VEC(tree,gc) *, tree, tree, bool,
			    tree, tree, int, struct z_candidate **,
			    tsubst_flags_t);
static conversion *merge_conversion_sequences (conversion *, conversion *);
static bool magic_varargs_p (tree);
static tree build_temp (tree, tree, int, diagnostic_t *, tsubst_flags_t);

/* Returns nonzero iff the destructor name specified in NAME matches BASETYPE.
   NAME can take many forms...  */

bool
check_dtor_name (tree basetype, tree name)
{
  /* Just accept something we've already complained about.  */
  if (name == error_mark_node)
    return true;

  if (TREE_CODE (name) == TYPE_DECL)
    name = TREE_TYPE (name);
  else if (TYPE_P (name))
    /* OK */;
  else if (TREE_CODE (name) == IDENTIFIER_NODE)
    {
      if ((MAYBE_CLASS_TYPE_P (basetype)
	   && name == constructor_name (basetype))
	  || (TREE_CODE (basetype) == ENUMERAL_TYPE
	      && name == TYPE_IDENTIFIER (basetype)))
	return true;
      else
	name = get_type_value (name);
    }
  else
    {
      /* In the case of:

	 template <class T> struct S { ~S(); };
	 int i;
	 i.~S();

	 NAME will be a class template.  */
      gcc_assert (DECL_CLASS_TEMPLATE_P (name));
      return false;
    }

  if (!name || name == error_mark_node)
    return false;
  return same_type_p (TYPE_MAIN_VARIANT (basetype), TYPE_MAIN_VARIANT (name));
}

/* We want the address of a function or method.  We avoid creating a
   pointer-to-member function.  */

tree
build_addr_func (tree function, tsubst_flags_t complain)
{
  tree type = TREE_TYPE (function);

  /* We have to do these by hand to avoid real pointer to member
     functions.  */
  if (TREE_CODE (type) == METHOD_TYPE)
    {
      if (TREE_CODE (function) == OFFSET_REF)
	{
	  tree object = build_address (TREE_OPERAND (function, 0));
	  return get_member_function_from_ptrfunc (&object,
						   TREE_OPERAND (function, 1),
						   complain);
	}
      function = build_address (function);
    }
  else
    function = decay_conversion (function, complain);

  return function;
}

/* Build a CALL_EXPR, we can handle FUNCTION_TYPEs, METHOD_TYPEs, or
   POINTER_TYPE to those.  Note, pointer to member function types
   (TYPE_PTRMEMFUNC_P) must be handled by our callers.  There are
   two variants.  build_call_a is the primitive taking an array of
   arguments, while build_call_n is a wrapper that handles varargs.  */

tree
build_call_n (tree function, int n, ...)
{
  if (n == 0)
    return build_call_a (function, 0, NULL);
  else
    {
      tree *argarray = XALLOCAVEC (tree, n);
      va_list ap;
      int i;

      va_start (ap, n);
      for (i = 0; i < n; i++)
	argarray[i] = va_arg (ap, tree);
      va_end (ap);
      return build_call_a (function, n, argarray);
    }
}

/* Update various flags in cfun and the call itself based on what is being
   called.  Split out of build_call_a so that bot_manip can use it too.  */

void
set_flags_from_callee (tree call)
{
  int nothrow;
  tree decl = get_callee_fndecl (call);

  /* We check both the decl and the type; a function may be known not to
     throw without being declared throw().  */
  nothrow = ((decl && TREE_NOTHROW (decl))
	     || TYPE_NOTHROW_P (TREE_TYPE (TREE_TYPE (CALL_EXPR_FN (call)))));

  if (!nothrow && at_function_scope_p () && cfun && cp_function_chain)
    cp_function_chain->can_throw = 1;

  if (decl && TREE_THIS_VOLATILE (decl) && cfun && cp_function_chain)
    current_function_returns_abnormally = 1;

  TREE_NOTHROW (call) = nothrow;
}

tree
build_call_a (tree function, int n, tree *argarray)
{
  tree decl;
  tree result_type;
  tree fntype;
  int i;

  function = build_addr_func (function, tf_warning_or_error);

  gcc_assert (TYPE_PTR_P (TREE_TYPE (function)));
  fntype = TREE_TYPE (TREE_TYPE (function));
  gcc_assert (TREE_CODE (fntype) == FUNCTION_TYPE
	      || TREE_CODE (fntype) == METHOD_TYPE);
  result_type = TREE_TYPE (fntype);
  /* An rvalue has no cv-qualifiers.  */
  if (SCALAR_TYPE_P (result_type) || VOID_TYPE_P (result_type))
    result_type = cv_unqualified (result_type);

  function = build_call_array_loc (input_location,
				   result_type, function, n, argarray);
  set_flags_from_callee (function);

  decl = get_callee_fndecl (function);

  if (decl && !TREE_USED (decl))
    {
      /* We invoke build_call directly for several library
	 functions.  These may have been declared normally if
	 we're building libgcc, so we can't just check
	 DECL_ARTIFICIAL.  */
      gcc_assert (DECL_ARTIFICIAL (decl)
		  || !strncmp (IDENTIFIER_POINTER (DECL_NAME (decl)),
			       "__", 2));
      mark_used (decl);
    }

  if (decl && TREE_DEPRECATED (decl))
    warn_deprecated_use (decl, NULL_TREE);
  require_complete_eh_spec_types (fntype, decl);

  TREE_HAS_CONSTRUCTOR (function) = (decl && DECL_CONSTRUCTOR_P (decl));

  /* Don't pass empty class objects by value.  This is useful
     for tags in STL, which are used to control overload resolution.
     We don't need to handle other cases of copying empty classes.  */
  if (! decl || ! DECL_BUILT_IN (decl))
    for (i = 0; i < n; i++)
      {
	tree arg = CALL_EXPR_ARG (function, i);
	if (is_empty_class (TREE_TYPE (arg))
	    && ! TREE_ADDRESSABLE (TREE_TYPE (arg)))
	  {
	    tree t = build0 (EMPTY_CLASS_EXPR, TREE_TYPE (arg));
	    arg = build2 (COMPOUND_EXPR, TREE_TYPE (t), arg, t);
	    CALL_EXPR_ARG (function, i) = arg;
	  }
      }

  return function;
}

/* Build something of the form ptr->method (args)
   or object.method (args).  This can also build
   calls to constructors, and find friends.

   Member functions always take their class variable
   as a pointer.

   INSTANCE is a class instance.

   NAME is the name of the method desired, usually an IDENTIFIER_NODE.

   PARMS help to figure out what that NAME really refers to.

   BASETYPE_PATH, if non-NULL, contains a chain from the type of INSTANCE
   down to the real instance type to use for access checking.  We need this
   information to get protected accesses correct.

   FLAGS is the logical disjunction of zero or more LOOKUP_
   flags.  See cp-tree.h for more info.

   If this is all OK, calls build_function_call with the resolved
   member function.

   This function must also handle being called to perform
   initialization, promotion/coercion of arguments, and
   instantiation of default parameters.

   Note that NAME may refer to an instance variable name.  If
   `operator()()' is defined for the type of that field, then we return
   that result.  */

/* New overloading code.  */

typedef struct z_candidate z_candidate;

typedef struct candidate_warning candidate_warning;
struct candidate_warning {
  z_candidate *loser;
  candidate_warning *next;
};

/* Information for providing diagnostics about why overloading failed.  */

enum rejection_reason_code {
  rr_none,
  rr_arity,
  rr_explicit_conversion,
  rr_template_conversion,
  rr_arg_conversion,
  rr_bad_arg_conversion,
  rr_template_unification,
  rr_invalid_copy
};

struct conversion_info {
  /* The index of the argument, 0-based.  */
  int n_arg;
  /* The type of the actual argument.  */
  tree from_type;
  /* The type of the formal argument.  */
  tree to_type;
};
  
struct rejection_reason {
  enum rejection_reason_code code;
  union {
    /* Information about an arity mismatch.  */
    struct {
      /* The expected number of arguments.  */
      int expected;
      /* The actual number of arguments in the call.  */
      int actual;
      /* Whether the call was a varargs call.  */
      bool call_varargs_p;
    } arity;
    /* Information about an argument conversion mismatch.  */
    struct conversion_info conversion;
    /* Same, but for bad argument conversions.  */
    struct conversion_info bad_conversion;
    /* Information about template unification failures.  These are the
       parameters passed to fn_type_unification.  */
    struct {
      tree tmpl;
      tree explicit_targs;
      int num_targs;
      const tree *args;
      unsigned int nargs;
      tree return_type;
      unification_kind_t strict;
      int flags;
    } template_unification;
    /* Information about template instantiation failures.  These are the
       parameters passed to instantiate_template.  */
    struct {
      tree tmpl;
      tree targs;
    } template_instantiation;
  } u;
};

struct z_candidate {
  /* The FUNCTION_DECL that will be called if this candidate is
     selected by overload resolution.  */
  tree fn;
  /* If not NULL_TREE, the first argument to use when calling this
     function.  */
  tree first_arg;
  /* The rest of the arguments to use when calling this function.  If
     there are no further arguments this may be NULL or it may be an
     empty vector.  */
  const VEC(tree,gc) *args;
  /* The implicit conversion sequences for each of the arguments to
     FN.  */
  conversion **convs;
  /* The number of implicit conversion sequences.  */
  size_t num_convs;
  /* If FN is a user-defined conversion, the standard conversion
     sequence from the type returned by FN to the desired destination
     type.  */
  conversion *second_conv;
  int viable;
  struct rejection_reason *reason;
  /* If FN is a member function, the binfo indicating the path used to
     qualify the name of FN at the call site.  This path is used to
     determine whether or not FN is accessible if it is selected by
     overload resolution.  The DECL_CONTEXT of FN will always be a
     (possibly improper) base of this binfo.  */
  tree access_path;
  /* If FN is a non-static member function, the binfo indicating the
     subobject to which the `this' pointer should be converted if FN
     is selected by overload resolution.  The type pointed to by
     the `this' pointer must correspond to the most derived class
     indicated by the CONVERSION_PATH.  */
  tree conversion_path;
  tree template_decl;
  tree explicit_targs;
  candidate_warning *warnings;
  z_candidate *next;
};

/* Returns true iff T is a null pointer constant in the sense of
   [conv.ptr].  */

bool
null_ptr_cst_p (tree t)
{
  /* [conv.ptr]

     A null pointer constant is an integral constant expression
     (_expr.const_) rvalue of integer type that evaluates to zero or
     an rvalue of type std::nullptr_t. */
  if (NULLPTR_TYPE_P (TREE_TYPE (t)))
    return true;
  if (CP_INTEGRAL_TYPE_P (TREE_TYPE (t)))
    {
      /* Core issue 903 says only literal 0 is a null pointer constant.  */
      if (cxx_dialect < cxx0x)
	t = maybe_constant_value (t);
      STRIP_NOPS (t);
      if (integer_zerop (t) && !TREE_OVERFLOW (t))
	return true;
    }
  return false;
}

/* Returns true iff T is a null member pointer value (4.11).  */

bool
null_member_pointer_value_p (tree t)
{
  tree type = TREE_TYPE (t);
  if (!type)
    return false;
  else if (TYPE_PTRMEMFUNC_P (type))
    return (TREE_CODE (t) == CONSTRUCTOR
	    && integer_zerop (CONSTRUCTOR_ELT (t, 0)->value));
  else if (TYPE_PTRDATAMEM_P (type))
    return integer_all_onesp (t);
  else
    return false;
}

/* Returns nonzero if PARMLIST consists of only default parms,
   ellipsis, and/or undeduced parameter packs.  */

bool
sufficient_parms_p (const_tree parmlist)
{
  for (; parmlist && parmlist != void_list_node;
       parmlist = TREE_CHAIN (parmlist))
    if (!TREE_PURPOSE (parmlist)
	&& !PACK_EXPANSION_P (TREE_VALUE (parmlist)))
      return false;
  return true;
}

/* Allocate N bytes of memory from the conversion obstack.  The memory
   is zeroed before being returned.  */

static void *
conversion_obstack_alloc (size_t n)
{
  void *p;
  if (!conversion_obstack_initialized)
    {
      gcc_obstack_init (&conversion_obstack);
      conversion_obstack_initialized = true;
    }
  p = obstack_alloc (&conversion_obstack, n);
  memset (p, 0, n);
  return p;
}

/* Allocate rejection reasons.  */

static struct rejection_reason *
alloc_rejection (enum rejection_reason_code code)
{
  struct rejection_reason *p;
  p = (struct rejection_reason *) conversion_obstack_alloc (sizeof *p);
  p->code = code;
  return p;
}

static struct rejection_reason *
arity_rejection (tree first_arg, int expected, int actual)
{
  struct rejection_reason *r = alloc_rejection (rr_arity);
  int adjust = first_arg != NULL_TREE;
  r->u.arity.expected = expected - adjust;
  r->u.arity.actual = actual - adjust;
  return r;
}

static struct rejection_reason *
arg_conversion_rejection (tree first_arg, int n_arg, tree from, tree to)
{
  struct rejection_reason *r = alloc_rejection (rr_arg_conversion);
  int adjust = first_arg != NULL_TREE;
  r->u.conversion.n_arg = n_arg - adjust;
  r->u.conversion.from_type = from;
  r->u.conversion.to_type = to;
  return r;
}

static struct rejection_reason *
bad_arg_conversion_rejection (tree first_arg, int n_arg, tree from, tree to)
{
  struct rejection_reason *r = alloc_rejection (rr_bad_arg_conversion);
  int adjust = first_arg != NULL_TREE;
  r->u.bad_conversion.n_arg = n_arg - adjust;
  r->u.bad_conversion.from_type = from;
  r->u.bad_conversion.to_type = to;
  return r;
}

static struct rejection_reason *
explicit_conversion_rejection (tree from, tree to)
{
  struct rejection_reason *r = alloc_rejection (rr_explicit_conversion);
  r->u.conversion.n_arg = 0;
  r->u.conversion.from_type = from;
  r->u.conversion.to_type = to;
  return r;
}

static struct rejection_reason *
template_conversion_rejection (tree from, tree to)
{
  struct rejection_reason *r = alloc_rejection (rr_template_conversion);
  r->u.conversion.n_arg = 0;
  r->u.conversion.from_type = from;
  r->u.conversion.to_type = to;
  return r;
}

static struct rejection_reason *
template_unification_rejection (tree tmpl, tree explicit_targs, tree targs,
				const tree *args, unsigned int nargs,
				tree return_type, unification_kind_t strict,
				int flags)
{
  size_t args_n_bytes = sizeof (*args) * nargs;
  tree *args1 = (tree *) conversion_obstack_alloc (args_n_bytes);
  struct rejection_reason *r = alloc_rejection (rr_template_unification);
  r->u.template_unification.tmpl = tmpl;
  r->u.template_unification.explicit_targs = explicit_targs;
  r->u.template_unification.num_targs = TREE_VEC_LENGTH (targs);
  /* Copy args to our own storage.  */
  memcpy (args1, args, args_n_bytes);
  r->u.template_unification.args = args1;
  r->u.template_unification.nargs = nargs;
  r->u.template_unification.return_type = return_type;
  r->u.template_unification.strict = strict;
  r->u.template_unification.flags = flags;
  return r;
}

static struct rejection_reason *
template_unification_error_rejection (void)
{
  return alloc_rejection (rr_template_unification);
}

static struct rejection_reason *
invalid_copy_with_fn_template_rejection (void)
{
  struct rejection_reason *r = alloc_rejection (rr_invalid_copy);
  return r;
}

/* Dynamically allocate a conversion.  */

static conversion *
alloc_conversion (conversion_kind kind)
{
  conversion *c;
  c = (conversion *) conversion_obstack_alloc (sizeof (conversion));
  c->kind = kind;
  return c;
}

#ifdef ENABLE_CHECKING

/* Make sure that all memory on the conversion obstack has been
   freed.  */

void
validate_conversion_obstack (void)
{
  if (conversion_obstack_initialized)
    gcc_assert ((obstack_next_free (&conversion_obstack)
		 == obstack_base (&conversion_obstack)));
}

#endif /* ENABLE_CHECKING */

/* Dynamically allocate an array of N conversions.  */

static conversion **
alloc_conversions (size_t n)
{
  return (conversion **) conversion_obstack_alloc (n * sizeof (conversion *));
}

static conversion *
build_conv (conversion_kind code, tree type, conversion *from)
{
  conversion *t;
  conversion_rank rank = CONVERSION_RANK (from);

  /* Note that the caller is responsible for filling in t->cand for
     user-defined conversions.  */
  t = alloc_conversion (code);
  t->type = type;
  t->u.next = from;

  switch (code)
    {
    case ck_ptr:
    case ck_pmem:
    case ck_base:
    case ck_std:
      if (rank < cr_std)
	rank = cr_std;
      break;

    case ck_qual:
      if (rank < cr_exact)
	rank = cr_exact;
      break;

    default:
      break;
    }
  t->rank = rank;
  t->user_conv_p = (code == ck_user || from->user_conv_p);
  t->bad_p = from->bad_p;
  t->base_p = false;
  return t;
}

/* Represent a conversion from CTOR, a braced-init-list, to TYPE, a
   specialization of std::initializer_list<T>, if such a conversion is
   possible.  */

static conversion *
build_list_conv (tree type, tree ctor, int flags, tsubst_flags_t complain)
{
  tree elttype = TREE_VEC_ELT (CLASSTYPE_TI_ARGS (type), 0);
  unsigned len = CONSTRUCTOR_NELTS (ctor);
  conversion **subconvs = alloc_conversions (len);
  conversion *t;
  unsigned i;
  tree val;

  /* Within a list-initialization we can have more user-defined
     conversions.  */
  flags &= ~LOOKUP_NO_CONVERSION;
  /* But no narrowing conversions.  */
  flags |= LOOKUP_NO_NARROWING;

  FOR_EACH_CONSTRUCTOR_VALUE (CONSTRUCTOR_ELTS (ctor), i, val)
    {
      conversion *sub
	= implicit_conversion (elttype, TREE_TYPE (val), val,
			       false, flags, complain);
      if (sub == NULL)
	return NULL;

      subconvs[i] = sub;
    }

  t = alloc_conversion (ck_list);
  t->type = type;
  t->u.list = subconvs;
  t->rank = cr_exact;

  for (i = 0; i < len; ++i)
    {
      conversion *sub = subconvs[i];
      if (sub->rank > t->rank)
	t->rank = sub->rank;
      if (sub->user_conv_p)
	t->user_conv_p = true;
      if (sub->bad_p)
	t->bad_p = true;
    }

  return t;
}

/* Return the next conversion of the conversion chain (if applicable),
   or NULL otherwise.  Please use this function instead of directly
   accessing fields of struct conversion.  */

static conversion *
next_conversion (conversion *conv)
{
  if (conv == NULL
      || conv->kind == ck_identity
      || conv->kind == ck_ambig
      || conv->kind == ck_list)
    return NULL;
  return conv->u.next;
}

/* Subroutine of build_aggr_conv: check whether CTOR, a braced-init-list,
   is a valid aggregate initializer for array type ATYPE.  */

static bool
can_convert_array (tree atype, tree ctor, int flags, tsubst_flags_t complain)
{
  unsigned i;
  tree elttype = TREE_TYPE (atype);
  for (i = 0; i < CONSTRUCTOR_NELTS (ctor); ++i)
    {
      tree val = CONSTRUCTOR_ELT (ctor, i)->value;
      bool ok;
      if (TREE_CODE (elttype) == ARRAY_TYPE
	  && TREE_CODE (val) == CONSTRUCTOR)
	ok = can_convert_array (elttype, val, flags, complain);
      else
	ok = can_convert_arg (elttype, TREE_TYPE (val), val, flags,
			      complain);
      if (!ok)
	return false;
    }
  return true;
}

/* Represent a conversion from CTOR, a braced-init-list, to TYPE, an
   aggregate class, if such a conversion is possible.  */

static conversion *
build_aggr_conv (tree type, tree ctor, int flags, tsubst_flags_t complain)
{
  unsigned HOST_WIDE_INT i = 0;
  conversion *c;
  tree field = next_initializable_field (TYPE_FIELDS (type));
  tree empty_ctor = NULL_TREE;

  for (; field; field = next_initializable_field (DECL_CHAIN (field)))
    {
      tree ftype = TREE_TYPE (field);
      tree val;
      bool ok;

      if (i < CONSTRUCTOR_NELTS (ctor))
	val = CONSTRUCTOR_ELT (ctor, i)->value;
      else
	{
	  if (empty_ctor == NULL_TREE)
	    empty_ctor = build_constructor (init_list_type_node, NULL);
	  val = empty_ctor;
	}
      ++i;

      if (TREE_CODE (ftype) == ARRAY_TYPE
	  && TREE_CODE (val) == CONSTRUCTOR)
	ok = can_convert_array (ftype, val, flags, complain);
      else
	ok = can_convert_arg (ftype, TREE_TYPE (val), val, flags,
			      complain);

      if (!ok)
	return NULL;

      if (TREE_CODE (type) == UNION_TYPE)
	break;
    }

  if (i < CONSTRUCTOR_NELTS (ctor))
    return NULL;

  c = alloc_conversion (ck_aggr);
  c->type = type;
  c->rank = cr_exact;
  c->user_conv_p = true;
  c->u.next = NULL;
  return c;
}

/* Represent a conversion from CTOR, a braced-init-list, to TYPE, an
   array type, if such a conversion is possible.  */

static conversion *
build_array_conv (tree type, tree ctor, int flags, tsubst_flags_t complain)
{
  conversion *c;
  unsigned HOST_WIDE_INT len = CONSTRUCTOR_NELTS (ctor);
  tree elttype = TREE_TYPE (type);
  unsigned i;
  tree val;
  bool bad = false;
  bool user = false;
  enum conversion_rank rank = cr_exact;

  if (TYPE_DOMAIN (type))
    {
      unsigned HOST_WIDE_INT alen = tree_low_cst (array_type_nelts_top (type), 1);
      if (alen < len)
	return NULL;
    }

  FOR_EACH_CONSTRUCTOR_VALUE (CONSTRUCTOR_ELTS (ctor), i, val)
    {
      conversion *sub
	= implicit_conversion (elttype, TREE_TYPE (val), val,
			       false, flags, complain);
      if (sub == NULL)
	return NULL;

      if (sub->rank > rank)
	rank = sub->rank;
      if (sub->user_conv_p)
	user = true;
      if (sub->bad_p)
	bad = true;
    }

  c = alloc_conversion (ck_aggr);
  c->type = type;
  c->rank = rank;
  c->user_conv_p = user;
  c->bad_p = bad;
  c->u.next = NULL;
  return c;
}

/* Represent a conversion from CTOR, a braced-init-list, to TYPE, a
   complex type, if such a conversion is possible.  */

static conversion *
build_complex_conv (tree type, tree ctor, int flags,
		    tsubst_flags_t complain)
{
  conversion *c;
  unsigned HOST_WIDE_INT len = CONSTRUCTOR_NELTS (ctor);
  tree elttype = TREE_TYPE (type);
  unsigned i;
  tree val;
  bool bad = false;
  bool user = false;
  enum conversion_rank rank = cr_exact;

  if (len != 2)
    return NULL;

  FOR_EACH_CONSTRUCTOR_VALUE (CONSTRUCTOR_ELTS (ctor), i, val)
    {
      conversion *sub
	= implicit_conversion (elttype, TREE_TYPE (val), val,
			       false, flags, complain);
      if (sub == NULL)
	return NULL;

      if (sub->rank > rank)
	rank = sub->rank;
      if (sub->user_conv_p)
	user = true;
      if (sub->bad_p)
	bad = true;
    }

  c = alloc_conversion (ck_aggr);
  c->type = type;
  c->rank = rank;
  c->user_conv_p = user;
  c->bad_p = bad;
  c->u.next = NULL;
  return c;
}

/* Build a representation of the identity conversion from EXPR to
   itself.  The TYPE should match the type of EXPR, if EXPR is non-NULL.  */

static conversion *
build_identity_conv (tree type, tree expr)
{
  conversion *c;

  c = alloc_conversion (ck_identity);
  c->type = type;
  c->u.expr = expr;

  return c;
}

/* Converting from EXPR to TYPE was ambiguous in the sense that there
   were multiple user-defined conversions to accomplish the job.
   Build a conversion that indicates that ambiguity.  */

static conversion *
build_ambiguous_conv (tree type, tree expr)
{
  conversion *c;

  c = alloc_conversion (ck_ambig);
  c->type = type;
  c->u.expr = expr;

  return c;
}

tree
strip_top_quals (tree t)
{
  if (TREE_CODE (t) == ARRAY_TYPE)
    return t;
  return cp_build_qualified_type (t, 0);
}

/* Returns the standard conversion path (see [conv]) from type FROM to type
   TO, if any.  For proper handling of null pointer constants, you must
   also pass the expression EXPR to convert from.  If C_CAST_P is true,
   this conversion is coming from a C-style cast.  */

static conversion *
standard_conversion (tree to, tree from, tree expr, bool c_cast_p,
		     int flags)
{
  enum tree_code fcode, tcode;
  conversion *conv;
  bool fromref = false;
  tree qualified_to;

  to = non_reference (to);
  if (TREE_CODE (from) == REFERENCE_TYPE)
    {
      fromref = true;
      from = TREE_TYPE (from);
    }
  qualified_to = to;
  to = strip_top_quals (to);
  from = strip_top_quals (from);

  if ((TYPE_PTRFN_P (to) || TYPE_PTRMEMFUNC_P (to))
      && expr && type_unknown_p (expr))
    {
      tsubst_flags_t tflags = tf_conv;
      expr = instantiate_type (to, expr, tflags);
      if (expr == error_mark_node)
	return NULL;
      from = TREE_TYPE (expr);
    }

  fcode = TREE_CODE (from);
  tcode = TREE_CODE (to);

  conv = build_identity_conv (from, expr);
  if (fcode == FUNCTION_TYPE || fcode == ARRAY_TYPE)
    {
      from = type_decays_to (from);
      fcode = TREE_CODE (from);
      conv = build_conv (ck_lvalue, from, conv);
    }
  else if (fromref || (expr && lvalue_p (expr)))
    {
      if (expr)
	{
	  tree bitfield_type;
	  bitfield_type = is_bitfield_expr_with_lowered_type (expr);
	  if (bitfield_type)
	    {
	      from = strip_top_quals (bitfield_type);
	      fcode = TREE_CODE (from);
	    }
	}
      conv = build_conv (ck_rvalue, from, conv);
      if (flags & LOOKUP_PREFER_RVALUE)
	conv->rvaluedness_matches_p = true;
    }

   /* Allow conversion between `__complex__' data types.  */
  if (tcode == COMPLEX_TYPE && fcode == COMPLEX_TYPE)
    {
      /* The standard conversion sequence to convert FROM to TO is
	 the standard conversion sequence to perform componentwise
	 conversion.  */
      conversion *part_conv = standard_conversion
	(TREE_TYPE (to), TREE_TYPE (from), NULL_TREE, c_cast_p, flags);

      if (part_conv)
	{
	  conv = build_conv (part_conv->kind, to, conv);
	  conv->rank = part_conv->rank;
	}
      else
	conv = NULL;

      return conv;
    }

  if (same_type_p (from, to))
    {
      if (CLASS_TYPE_P (to) && conv->kind == ck_rvalue)
	conv->type = qualified_to;
      return conv;
    }

  /* [conv.ptr]
     A null pointer constant can be converted to a pointer type; ... A
     null pointer constant of integral type can be converted to an
     rvalue of type std::nullptr_t. */
  if ((tcode == POINTER_TYPE || TYPE_PTRMEM_P (to)
       || NULLPTR_TYPE_P (to))
      && expr && null_ptr_cst_p (expr))
    conv = build_conv (ck_std, to, conv);
  else if ((tcode == INTEGER_TYPE && fcode == POINTER_TYPE)
	   || (tcode == POINTER_TYPE && fcode == INTEGER_TYPE))
    {
      /* For backwards brain damage compatibility, allow interconversion of
	 pointers and integers with a pedwarn.  */
      conv = build_conv (ck_std, to, conv);
      conv->bad_p = true;
    }
  else if (UNSCOPED_ENUM_P (to) && fcode == INTEGER_TYPE)
    {
      /* For backwards brain damage compatibility, allow interconversion of
	 enums and integers with a pedwarn.  */
      conv = build_conv (ck_std, to, conv);
      conv->bad_p = true;
    }
  else if ((tcode == POINTER_TYPE && fcode == POINTER_TYPE)
	   || (TYPE_PTRDATAMEM_P (to) && TYPE_PTRDATAMEM_P (from)))
    {
      tree to_pointee;
      tree from_pointee;

      if (tcode == POINTER_TYPE
	  && same_type_ignoring_top_level_qualifiers_p (TREE_TYPE (from),
							TREE_TYPE (to)))
	;
      else if (VOID_TYPE_P (TREE_TYPE (to))
	       && !TYPE_PTRDATAMEM_P (from)
	       && TREE_CODE (TREE_TYPE (from)) != FUNCTION_TYPE)
	{
	  tree nfrom = TREE_TYPE (from);
	  from = build_pointer_type
	    (cp_build_qualified_type (void_type_node, 
			              cp_type_quals (nfrom)));
	  conv = build_conv (ck_ptr, from, conv);
	}
      else if (TYPE_PTRDATAMEM_P (from))
	{
	  tree fbase = TYPE_PTRMEM_CLASS_TYPE (from);
	  tree tbase = TYPE_PTRMEM_CLASS_TYPE (to);

	  if (DERIVED_FROM_P (fbase, tbase)
	      && (same_type_ignoring_top_level_qualifiers_p
		  (TYPE_PTRMEM_POINTED_TO_TYPE (from),
		   TYPE_PTRMEM_POINTED_TO_TYPE (to))))
	    {
	      from = build_ptrmem_type (tbase,
					TYPE_PTRMEM_POINTED_TO_TYPE (from));
	      conv = build_conv (ck_pmem, from, conv);
	    }
	  else if (!same_type_p (fbase, tbase))
	    return NULL;
	}
      else if (CLASS_TYPE_P (TREE_TYPE (from))
	       && CLASS_TYPE_P (TREE_TYPE (to))
	       /* [conv.ptr]

		  An rvalue of type "pointer to cv D," where D is a
		  class type, can be converted to an rvalue of type
		  "pointer to cv B," where B is a base class (clause
		  _class.derived_) of D.  If B is an inaccessible
		  (clause _class.access_) or ambiguous
		  (_class.member.lookup_) base class of D, a program
		  that necessitates this conversion is ill-formed.
		  Therefore, we use DERIVED_FROM_P, and do not check
		  access or uniqueness.  */
	       && DERIVED_FROM_P (TREE_TYPE (to), TREE_TYPE (from)))
	{
	  from =
	    cp_build_qualified_type (TREE_TYPE (to),
				     cp_type_quals (TREE_TYPE (from)));
	  from = build_pointer_type (from);
	  conv = build_conv (ck_ptr, from, conv);
	  conv->base_p = true;
	}

      if (tcode == POINTER_TYPE)
	{
	  to_pointee = TREE_TYPE (to);
	  from_pointee = TREE_TYPE (from);
	}
      else
	{
	  to_pointee = TYPE_PTRMEM_POINTED_TO_TYPE (to);
	  from_pointee = TYPE_PTRMEM_POINTED_TO_TYPE (from);
	}

      if (same_type_p (from, to))
	/* OK */;
      else if (c_cast_p && comp_ptr_ttypes_const (to, from))
	/* In a C-style cast, we ignore CV-qualification because we
	   are allowed to perform a static_cast followed by a
	   const_cast.  */
	conv = build_conv (ck_qual, to, conv);
      else if (!c_cast_p && comp_ptr_ttypes (to_pointee, from_pointee))
	conv = build_conv (ck_qual, to, conv);
      else if (expr && string_conv_p (to, expr, 0))
	/* converting from string constant to char *.  */
	conv = build_conv (ck_qual, to, conv);
      /* Allow conversions among compatible ObjC pointer types (base
	 conversions have been already handled above).  */
      else if (c_dialect_objc ()
	       && objc_compare_types (to, from, -4, NULL_TREE))
	conv = build_conv (ck_ptr, to, conv);
      else if (ptr_reasonably_similar (to_pointee, from_pointee))
	{
	  conv = build_conv (ck_ptr, to, conv);
	  conv->bad_p = true;
	}
      else
	return NULL;

      from = to;
    }
  else if (TYPE_PTRMEMFUNC_P (to) && TYPE_PTRMEMFUNC_P (from))
    {
      tree fromfn = TREE_TYPE (TYPE_PTRMEMFUNC_FN_TYPE (from));
      tree tofn = TREE_TYPE (TYPE_PTRMEMFUNC_FN_TYPE (to));
      tree fbase = class_of_this_parm (fromfn);
      tree tbase = class_of_this_parm (tofn);

      if (!DERIVED_FROM_P (fbase, tbase)
	  || !same_type_p (static_fn_type (fromfn),
			   static_fn_type (tofn)))
	return NULL;

      from = build_memfn_type (fromfn, tbase, cp_type_quals (tbase));
      from = build_ptrmemfunc_type (build_pointer_type (from));
      conv = build_conv (ck_pmem, from, conv);
      conv->base_p = true;
    }
  else if (tcode == BOOLEAN_TYPE)
    {
      /* [conv.bool]

	  An rvalue of arithmetic, unscoped enumeration, pointer, or
	  pointer to member type can be converted to an rvalue of type
	  bool. ... An rvalue of type std::nullptr_t can be converted
	  to an rvalue of type bool;  */
      if (ARITHMETIC_TYPE_P (from)
	  || UNSCOPED_ENUM_P (from)
	  || fcode == POINTER_TYPE
	  || TYPE_PTRMEM_P (from)
	  || NULLPTR_TYPE_P (from))
	{
	  conv = build_conv (ck_std, to, conv);
	  if (fcode == POINTER_TYPE
	      || TYPE_PTRDATAMEM_P (from)
	      || (TYPE_PTRMEMFUNC_P (from)
		  && conv->rank < cr_pbool)
	      || NULLPTR_TYPE_P (from))
	    conv->rank = cr_pbool;
	  return conv;
	}

      return NULL;
    }
  /* We don't check for ENUMERAL_TYPE here because there are no standard
     conversions to enum type.  */
  /* As an extension, allow conversion to complex type.  */
  else if (ARITHMETIC_TYPE_P (to))
    {
      if (! (INTEGRAL_CODE_P (fcode) || fcode == REAL_TYPE)
          || SCOPED_ENUM_P (from))
	return NULL;
      conv = build_conv (ck_std, to, conv);

      /* Give this a better rank if it's a promotion.  */
      if (same_type_p (to, type_promotes_to (from))
	  && next_conversion (conv)->rank <= cr_promotion)
	conv->rank = cr_promotion;
    }
  else if (fcode == VECTOR_TYPE && tcode == VECTOR_TYPE
	   && vector_types_convertible_p (from, to, false))
    return build_conv (ck_std, to, conv);
  else if (MAYBE_CLASS_TYPE_P (to) && MAYBE_CLASS_TYPE_P (from)
	   && is_properly_derived_from (from, to))
    {
      if (conv->kind == ck_rvalue)
	conv = next_conversion (conv);
      conv = build_conv (ck_base, to, conv);
      /* The derived-to-base conversion indicates the initialization
	 of a parameter with base type from an object of a derived
	 type.  A temporary object is created to hold the result of
	 the conversion unless we're binding directly to a reference.  */
      conv->need_temporary_p = !(flags & LOOKUP_NO_TEMP_BIND);
    }
  else
    return NULL;

  if (flags & LOOKUP_NO_NARROWING)
    conv->check_narrowing = true;

  return conv;
}

/* Returns nonzero if T1 is reference-related to T2.  */

bool
reference_related_p (tree t1, tree t2)
{
  if (t1 == error_mark_node || t2 == error_mark_node)
    return false;

  t1 = TYPE_MAIN_VARIANT (t1);
  t2 = TYPE_MAIN_VARIANT (t2);

  /* [dcl.init.ref]

     Given types "cv1 T1" and "cv2 T2," "cv1 T1" is reference-related
     to "cv2 T2" if T1 is the same type as T2, or T1 is a base class
     of T2.  */
  return (same_type_p (t1, t2)
	  || (CLASS_TYPE_P (t1) && CLASS_TYPE_P (t2)
	      && DERIVED_FROM_P (t1, t2)));
}

/* Returns nonzero if T1 is reference-compatible with T2.  */

static bool
reference_compatible_p (tree t1, tree t2)
{
  /* [dcl.init.ref]

     "cv1 T1" is reference compatible with "cv2 T2" if T1 is
     reference-related to T2 and cv1 is the same cv-qualification as,
     or greater cv-qualification than, cv2.  */
  return (reference_related_p (t1, t2)
	  && at_least_as_qualified_p (t1, t2));
}

/* A reference of the indicated TYPE is being bound directly to the
   expression represented by the implicit conversion sequence CONV.
   Return a conversion sequence for this binding.  */

static conversion *
direct_reference_binding (tree type, conversion *conv)
{
  tree t;

  gcc_assert (TREE_CODE (type) == REFERENCE_TYPE);
  gcc_assert (TREE_CODE (conv->type) != REFERENCE_TYPE);

  t = TREE_TYPE (type);

  /* [over.ics.rank]

     When a parameter of reference type binds directly
     (_dcl.init.ref_) to an argument expression, the implicit
     conversion sequence is the identity conversion, unless the
     argument expression has a type that is a derived class of the
     parameter type, in which case the implicit conversion sequence is
     a derived-to-base Conversion.

     If the parameter binds directly to the result of applying a
     conversion function to the argument expression, the implicit
     conversion sequence is a user-defined conversion sequence
     (_over.ics.user_), with the second standard conversion sequence
     either an identity conversion or, if the conversion function
     returns an entity of a type that is a derived class of the
     parameter type, a derived-to-base conversion.  */
  if (!same_type_ignoring_top_level_qualifiers_p (t, conv->type))
    {
      /* Represent the derived-to-base conversion.  */
      conv = build_conv (ck_base, t, conv);
      /* We will actually be binding to the base-class subobject in
	 the derived class, so we mark this conversion appropriately.
	 That way, convert_like knows not to generate a temporary.  */
      conv->need_temporary_p = false;
    }
  return build_conv (ck_ref_bind, type, conv);
}

/* Returns the conversion path from type FROM to reference type TO for
   purposes of reference binding.  For lvalue binding, either pass a
   reference type to FROM or an lvalue expression to EXPR.  If the
   reference will be bound to a temporary, NEED_TEMPORARY_P is set for
   the conversion returned.  If C_CAST_P is true, this
   conversion is coming from a C-style cast.  */

static conversion *
reference_binding (tree rto, tree rfrom, tree expr, bool c_cast_p, int flags,
		   tsubst_flags_t complain)
{
  conversion *conv = NULL;
  tree to = TREE_TYPE (rto);
  tree from = rfrom;
  tree tfrom;
  bool related_p;
  bool compatible_p;
  cp_lvalue_kind gl_kind;
  bool is_lvalue;

  if (TREE_CODE (to) == FUNCTION_TYPE && expr && type_unknown_p (expr))
    {
      expr = instantiate_type (to, expr, tf_none);
      if (expr == error_mark_node)
	return NULL;
      from = TREE_TYPE (expr);
    }

  if (expr && BRACE_ENCLOSED_INITIALIZER_P (expr))
    {
      maybe_warn_cpp0x (CPP0X_INITIALIZER_LISTS);
      conv = implicit_conversion (to, from, expr, c_cast_p,
				  flags, complain);
      if (!CLASS_TYPE_P (to)
	  && CONSTRUCTOR_NELTS (expr) == 1)
	{
	  expr = CONSTRUCTOR_ELT (expr, 0)->value;
	  if (error_operand_p (expr))
	    return NULL;
	  from = TREE_TYPE (expr);
	}
    }

  if (TREE_CODE (from) == REFERENCE_TYPE)
    {
      from = TREE_TYPE (from);
      if (!TYPE_REF_IS_RVALUE (rfrom)
	  || TREE_CODE (from) == FUNCTION_TYPE)
	gl_kind = clk_ordinary;
      else
	gl_kind = clk_rvalueref;
    }
  else if (expr)
    {
      gl_kind = lvalue_kind (expr);
      if (gl_kind & clk_class)
	/* A class prvalue is not a glvalue.  */
	gl_kind = clk_none;
    }
  else
    gl_kind = clk_none;
  is_lvalue = gl_kind && !(gl_kind & clk_rvalueref);

  tfrom = from;
  if ((gl_kind & clk_bitfield) != 0)
    tfrom = unlowered_expr_type (expr);

  /* Figure out whether or not the types are reference-related and
     reference compatible.  We have do do this after stripping
     references from FROM.  */
  related_p = reference_related_p (to, tfrom);
  /* If this is a C cast, first convert to an appropriately qualified
     type, so that we can later do a const_cast to the desired type.  */
  if (related_p && c_cast_p
      && !at_least_as_qualified_p (to, tfrom))
    to = cp_build_qualified_type (to, cp_type_quals (tfrom));
  compatible_p = reference_compatible_p (to, tfrom);

  /* Directly bind reference when target expression's type is compatible with
     the reference and expression is an lvalue. In DR391, the wording in
     [8.5.3/5 dcl.init.ref] is changed to also require direct bindings for
     const and rvalue references to rvalues of compatible class type.
     We should also do direct bindings for non-class xvalues.  */
  if (compatible_p
      && (is_lvalue
	  || (((CP_TYPE_CONST_NON_VOLATILE_P (to)
		&& !(flags & LOOKUP_NO_RVAL_BIND))
	       || TYPE_REF_IS_RVALUE (rto))
	      && (gl_kind
		  || (!(flags & LOOKUP_NO_TEMP_BIND)
		      && (CLASS_TYPE_P (from)
			  || TREE_CODE (from) == ARRAY_TYPE))))))
    {
      /* [dcl.init.ref]

	 If the initializer expression

	 -- is an lvalue (but not an lvalue for a bit-field), and "cv1 T1"
	    is reference-compatible with "cv2 T2,"

	 the reference is bound directly to the initializer expression
	 lvalue.

	 [...]
	 If the initializer expression is an rvalue, with T2 a class type,
	 and "cv1 T1" is reference-compatible with "cv2 T2", the reference
	 is bound to the object represented by the rvalue or to a sub-object
	 within that object.  */

      conv = build_identity_conv (tfrom, expr);
      conv = direct_reference_binding (rto, conv);

      if (flags & LOOKUP_PREFER_RVALUE)
	/* The top-level caller requested that we pretend that the lvalue
	   be treated as an rvalue.  */
	conv->rvaluedness_matches_p = TYPE_REF_IS_RVALUE (rto);
      else if (TREE_CODE (rfrom) == REFERENCE_TYPE)
	/* Handle rvalue reference to function properly.  */
	conv->rvaluedness_matches_p
	  = (TYPE_REF_IS_RVALUE (rto) == TYPE_REF_IS_RVALUE (rfrom));
      else
	conv->rvaluedness_matches_p 
          = (TYPE_REF_IS_RVALUE (rto) == !is_lvalue);

      if ((gl_kind & clk_bitfield) != 0
	  || ((gl_kind & clk_packed) != 0 && !TYPE_PACKED (to)))
	/* For the purposes of overload resolution, we ignore the fact
	   this expression is a bitfield or packed field. (In particular,
	   [over.ics.ref] says specifically that a function with a
	   non-const reference parameter is viable even if the
	   argument is a bitfield.)

	   However, when we actually call the function we must create
	   a temporary to which to bind the reference.  If the
	   reference is volatile, or isn't const, then we cannot make
	   a temporary, so we just issue an error when the conversion
	   actually occurs.  */
	conv->need_temporary_p = true;

      /* Don't allow binding of lvalues (other than function lvalues) to
	 rvalue references.  */
      if (is_lvalue && TYPE_REF_IS_RVALUE (rto)
	  && TREE_CODE (to) != FUNCTION_TYPE
          && !(flags & LOOKUP_PREFER_RVALUE))
	conv->bad_p = true;

      return conv;
    }
  /* [class.conv.fct] A conversion function is never used to convert a
     (possibly cv-qualified) object to the (possibly cv-qualified) same
     object type (or a reference to it), to a (possibly cv-qualified) base
     class of that type (or a reference to it).... */
  else if (CLASS_TYPE_P (from) && !related_p
	   && !(flags & LOOKUP_NO_CONVERSION))
    {
      /* [dcl.init.ref]

	 If the initializer expression

	 -- has a class type (i.e., T2 is a class type) can be
	    implicitly converted to an lvalue of type "cv3 T3," where
	    "cv1 T1" is reference-compatible with "cv3 T3".  (this
	    conversion is selected by enumerating the applicable
	    conversion functions (_over.match.ref_) and choosing the
	    best one through overload resolution.  (_over.match_).

	the reference is bound to the lvalue result of the conversion
	in the second case.  */
      z_candidate *cand = build_user_type_conversion_1 (rto, expr, flags,
							complain);
      if (cand)
	return cand->second_conv;
    }

  /* From this point on, we conceptually need temporaries, even if we
     elide them.  Only the cases above are "direct bindings".  */
  if (flags & LOOKUP_NO_TEMP_BIND)
    return NULL;

  /* [over.ics.rank]

     When a parameter of reference type is not bound directly to an
     argument expression, the conversion sequence is the one required
     to convert the argument expression to the underlying type of the
     reference according to _over.best.ics_.  Conceptually, this
     conversion sequence corresponds to copy-initializing a temporary
     of the underlying type with the argument expression.  Any
     difference in top-level cv-qualification is subsumed by the
     initialization itself and does not constitute a conversion.  */

  /* [dcl.init.ref]

     Otherwise, the reference shall be to a non-volatile const type.

     Under C++0x, [8.5.3/5 dcl.init.ref] it may also be an rvalue reference */
  if (!CP_TYPE_CONST_NON_VOLATILE_P (to) && !TYPE_REF_IS_RVALUE (rto))
    return NULL;

  /* [dcl.init.ref]

     Otherwise, a temporary of type "cv1 T1" is created and
     initialized from the initializer expression using the rules for a
     non-reference copy initialization.  If T1 is reference-related to
     T2, cv1 must be the same cv-qualification as, or greater
     cv-qualification than, cv2; otherwise, the program is ill-formed.  */
  if (related_p && !at_least_as_qualified_p (to, from))
    return NULL;

  /* We're generating a temporary now, but don't bind any more in the
     conversion (specifically, don't slice the temporary returned by a
     conversion operator).  */
  flags |= LOOKUP_NO_TEMP_BIND;

  /* Core issue 899: When [copy-]initializing a temporary to be bound
     to the first parameter of a copy constructor (12.8) called with
     a single argument in the context of direct-initialization,
     explicit conversion functions are also considered.

     So don't set LOOKUP_ONLYCONVERTING in that case.  */
  if (!(flags & LOOKUP_COPY_PARM))
    flags |= LOOKUP_ONLYCONVERTING;

  if (!conv)
    conv = implicit_conversion (to, from, expr, c_cast_p,
				flags, complain);
  if (!conv)
    return NULL;

  conv = build_conv (ck_ref_bind, rto, conv);
  /* This reference binding, unlike those above, requires the
     creation of a temporary.  */
  conv->need_temporary_p = true;
  conv->rvaluedness_matches_p = TYPE_REF_IS_RVALUE (rto);

  return conv;
}

/* Returns the implicit conversion sequence (see [over.ics]) from type
   FROM to type TO.  The optional expression EXPR may affect the
   conversion.  FLAGS are the usual overloading flags.  If C_CAST_P is
   true, this conversion is coming from a C-style cast.  */

static conversion *
implicit_conversion (tree to, tree from, tree expr, bool c_cast_p,
		     int flags, tsubst_flags_t complain)
{
  conversion *conv;

  if (from == error_mark_node || to == error_mark_node
      || expr == error_mark_node)
    return NULL;

  /* Other flags only apply to the primary function in overload
     resolution, or after we've chosen one.  */
  flags &= (LOOKUP_ONLYCONVERTING|LOOKUP_NO_CONVERSION|LOOKUP_COPY_PARM
	    |LOOKUP_NO_TEMP_BIND|LOOKUP_NO_RVAL_BIND|LOOKUP_PREFER_RVALUE
	    |LOOKUP_NO_NARROWING|LOOKUP_PROTECT);

  /* FIXME: actually we don't want warnings either, but we can't just
     have 'complain &= ~(tf_warning|tf_error)' because it would cause
     the regression of, eg, g++.old-deja/g++.benjamin/16077.C.
     We really ought not to issue that warning until we've committed
     to that conversion.  */
  complain &= ~tf_error;

  if (TREE_CODE (to) == REFERENCE_TYPE)
    conv = reference_binding (to, from, expr, c_cast_p, flags, complain);
  else
    conv = standard_conversion (to, from, expr, c_cast_p, flags);

  if (conv)
    return conv;

  if (expr && BRACE_ENCLOSED_INITIALIZER_P (expr))
    {
      if (is_std_init_list (to))
	return build_list_conv (to, expr, flags, complain);

      /* As an extension, allow list-initialization of _Complex.  */
      if (TREE_CODE (to) == COMPLEX_TYPE)
	{
	  conv = build_complex_conv (to, expr, flags, complain);
	  if (conv)
	    return conv;
	}

      /* Allow conversion from an initializer-list with one element to a
	 scalar type.  */
      if (SCALAR_TYPE_P (to))
	{
	  int nelts = CONSTRUCTOR_NELTS (expr);
	  tree elt;

	  if (nelts == 0)
	    elt = build_value_init (to, tf_none);
	  else if (nelts == 1)
	    elt = CONSTRUCTOR_ELT (expr, 0)->value;
	  else
	    elt = error_mark_node;

	  conv = implicit_conversion (to, TREE_TYPE (elt), elt,
				      c_cast_p, flags, complain);
	  if (conv)
	    {
	      conv->check_narrowing = true;
	      if (BRACE_ENCLOSED_INITIALIZER_P (elt))
		/* Too many levels of braces, i.e. '{{1}}'.  */
		conv->bad_p = true;
	      return conv;
	    }
	}
      else if (TREE_CODE (to) == ARRAY_TYPE)
	return build_array_conv (to, expr, flags, complain);
    }

  if (expr != NULL_TREE
      && (MAYBE_CLASS_TYPE_P (from)
	  || MAYBE_CLASS_TYPE_P (to))
      && (flags & LOOKUP_NO_CONVERSION) == 0)
    {
      struct z_candidate *cand;

      if (CLASS_TYPE_P (to)
	  && BRACE_ENCLOSED_INITIALIZER_P (expr)
	  && !CLASSTYPE_NON_AGGREGATE (complete_type (to)))
	return build_aggr_conv (to, expr, flags, complain);

      cand = build_user_type_conversion_1 (to, expr, flags, complain);
      if (cand)
	conv = cand->second_conv;

      /* We used to try to bind a reference to a temporary here, but that
	 is now handled after the recursive call to this function at the end
	 of reference_binding.  */
      return conv;
    }

  return NULL;
}

/* Add a new entry to the list of candidates.  Used by the add_*_candidate
   functions.  ARGS will not be changed until a single candidate is
   selected.  */

static struct z_candidate *
add_candidate (struct z_candidate **candidates,
	       tree fn, tree first_arg, const VEC(tree,gc) *args,
	       size_t num_convs, conversion **convs,
	       tree access_path, tree conversion_path,
	       int viable, struct rejection_reason *reason)
{
  struct z_candidate *cand = (struct z_candidate *)
    conversion_obstack_alloc (sizeof (struct z_candidate));

  cand->fn = fn;
  cand->first_arg = first_arg;
  cand->args = args;
  cand->convs = convs;
  cand->num_convs = num_convs;
  cand->access_path = access_path;
  cand->conversion_path = conversion_path;
  cand->viable = viable;
  cand->reason = reason;
  cand->next = *candidates;
  *candidates = cand;

  return cand;
}

/* Return the number of remaining arguments in the parameter list
   beginning with ARG.  */

static int
remaining_arguments (tree arg)
{
  int n;

  for (n = 0; arg != NULL_TREE && arg != void_list_node;
       arg = TREE_CHAIN (arg))
    n++;

  return n;
}

/* Create an overload candidate for the function or method FN called
   with the argument list FIRST_ARG/ARGS and add it to CANDIDATES.
   FLAGS is passed on to implicit_conversion.

   This does not change ARGS.

   CTYPE, if non-NULL, is the type we want to pretend this function
   comes from for purposes of overload resolution.  */

static struct z_candidate *
add_function_candidate (struct z_candidate **candidates,
			tree fn, tree ctype, tree first_arg,
			const VEC(tree,gc) *args, tree access_path,
			tree conversion_path, int flags,
			tsubst_flags_t complain)
{
  tree parmlist = TYPE_ARG_TYPES (TREE_TYPE (fn));
  int i, len;
  conversion **convs;
  tree parmnode;
  tree orig_first_arg = first_arg;
  int skip;
  int viable = 1;
  struct rejection_reason *reason = NULL;

  /* At this point we should not see any functions which haven't been
     explicitly declared, except for friend functions which will have
     been found using argument dependent lookup.  */
  gcc_assert (!DECL_ANTICIPATED (fn) || DECL_HIDDEN_FRIEND_P (fn));

  /* The `this', `in_chrg' and VTT arguments to constructors are not
     considered in overload resolution.  */
  if (DECL_CONSTRUCTOR_P (fn))
    {
      parmlist = skip_artificial_parms_for (fn, parmlist);
      skip = num_artificial_parms_for (fn);
      if (skip > 0 && first_arg != NULL_TREE)
	{
	  --skip;
	  first_arg = NULL_TREE;
	}
    }
  else
    skip = 0;

  len = VEC_length (tree, args) - skip + (first_arg != NULL_TREE ? 1 : 0);
  convs = alloc_conversions (len);

  /* 13.3.2 - Viable functions [over.match.viable]
     First, to be a viable function, a candidate function shall have enough
     parameters to agree in number with the arguments in the list.

     We need to check this first; otherwise, checking the ICSes might cause
     us to produce an ill-formed template instantiation.  */

  parmnode = parmlist;
  for (i = 0; i < len; ++i)
    {
      if (parmnode == NULL_TREE || parmnode == void_list_node)
	break;
      parmnode = TREE_CHAIN (parmnode);
    }

  if ((i < len && parmnode)
      || !sufficient_parms_p (parmnode))
    {
      int remaining = remaining_arguments (parmnode);
      viable = 0;
      reason = arity_rejection (first_arg, i + remaining, len);
    }
  /* When looking for a function from a subobject from an implicit
     copy/move constructor/operator=, don't consider anything that takes (a
     reference to) an unrelated type.  See c++/44909 and core 1092.  */
  else if (parmlist && (flags & LOOKUP_DEFAULTED))
    {
      if (DECL_CONSTRUCTOR_P (fn))
	i = 1;
      else if (DECL_ASSIGNMENT_OPERATOR_P (fn)
	       && DECL_OVERLOADED_OPERATOR_P (fn) == NOP_EXPR)
	i = 2;
      else
	i = 0;
      if (i && len == i)
	{
	  parmnode = chain_index (i-1, parmlist);
	  if (!reference_related_p (non_reference (TREE_VALUE (parmnode)),
				    ctype))
	    viable = 0;
	}

      /* This only applies at the top level.  */
      flags &= ~LOOKUP_DEFAULTED;
    }

  if (! viable)
    goto out;

  /* Second, for F to be a viable function, there shall exist for each
     argument an implicit conversion sequence that converts that argument
     to the corresponding parameter of F.  */

  parmnode = parmlist;

  for (i = 0; i < len; ++i)
    {
      tree argtype, to_type;
      tree arg;
      conversion *t;
      int is_this;

      if (parmnode == void_list_node)
	break;

      if (i == 0 && first_arg != NULL_TREE)
	arg = first_arg;
      else
	arg = CONST_CAST_TREE (
		VEC_index (tree, args,
			   i + skip - (first_arg != NULL_TREE ? 1 : 0)));
      argtype = lvalue_type (arg);

      is_this = (i == 0 && DECL_NONSTATIC_MEMBER_FUNCTION_P (fn)
		 && ! DECL_CONSTRUCTOR_P (fn));

      if (parmnode)
	{
	  tree parmtype = TREE_VALUE (parmnode);
	  int lflags = flags;

	  parmnode = TREE_CHAIN (parmnode);

	  /* The type of the implicit object parameter ('this') for
	     overload resolution is not always the same as for the
	     function itself; conversion functions are considered to
	     be members of the class being converted, and functions
	     introduced by a using-declaration are considered to be
	     members of the class that uses them.

	     Since build_over_call ignores the ICS for the `this'
	     parameter, we can just change the parm type.  */
	  if (ctype && is_this)
	    {
	      parmtype = cp_build_qualified_type
		(ctype, cp_type_quals (TREE_TYPE (parmtype)));
	      parmtype = build_pointer_type (parmtype);
	    }

	  /* Core issue 899: When [copy-]initializing a temporary to be bound
	     to the first parameter of a copy constructor (12.8) called with
	     a single argument in the context of direct-initialization,
	     explicit conversion functions are also considered.

	     So set LOOKUP_COPY_PARM to let reference_binding know that
	     it's being called in that context.  We generalize the above
	     to handle move constructors and template constructors as well;
	     the standardese should soon be updated similarly.  */
	  if (ctype && i == 0 && (len-skip == 1)
	      && DECL_CONSTRUCTOR_P (fn)
	      && parmtype != error_mark_node
	      && (same_type_ignoring_top_level_qualifiers_p
		  (non_reference (parmtype), ctype)))
	    {
	      if (!(flags & LOOKUP_ONLYCONVERTING))
		lflags |= LOOKUP_COPY_PARM;
	      /* We allow user-defined conversions within init-lists, but
		 don't list-initialize the copy parm, as that would mean
		 using two levels of braces for the same type.  */
	      if ((flags & LOOKUP_LIST_INIT_CTOR)
		  && BRACE_ENCLOSED_INITIALIZER_P (arg))
		lflags |= LOOKUP_NO_CONVERSION;
	    }
	  else
	    lflags |= LOOKUP_ONLYCONVERTING;

	  t = implicit_conversion (parmtype, argtype, arg,
				   /*c_cast_p=*/false, lflags, complain);
	  to_type = parmtype;
	}
      else
	{
	  t = build_identity_conv (argtype, arg);
	  t->ellipsis_p = true;
	  to_type = argtype;
	}

      if (t && is_this)
	t->this_p = true;

      convs[i] = t;
      if (! t)
	{
	  viable = 0;
	  reason = arg_conversion_rejection (first_arg, i, argtype, to_type);
	  break;
	}

      if (t->bad_p)
	{
	  viable = -1;
	  reason = bad_arg_conversion_rejection (first_arg, i, argtype, to_type);
	}
    }

 out:
  return add_candidate (candidates, fn, orig_first_arg, args, len, convs,
			access_path, conversion_path, viable, reason);
}

/* Create an overload candidate for the conversion function FN which will
   be invoked for expression OBJ, producing a pointer-to-function which
   will in turn be called with the argument list FIRST_ARG/ARGLIST,
   and add it to CANDIDATES.  This does not change ARGLIST.  FLAGS is
   passed on to implicit_conversion.

   Actually, we don't really care about FN; we care about the type it
   converts to.  There may be multiple conversion functions that will
   convert to that type, and we rely on build_user_type_conversion_1 to
   choose the best one; so when we create our candidate, we record the type
   instead of the function.  */

static struct z_candidate *
add_conv_candidate (struct z_candidate **candidates, tree fn, tree obj,
		    tree first_arg, const VEC(tree,gc) *arglist,
		    tree access_path, tree conversion_path,
		    tsubst_flags_t complain)
{
  tree totype = TREE_TYPE (TREE_TYPE (fn));
  int i, len, viable, flags;
  tree parmlist, parmnode;
  conversion **convs;
  struct rejection_reason *reason;

  for (parmlist = totype; TREE_CODE (parmlist) != FUNCTION_TYPE; )
    parmlist = TREE_TYPE (parmlist);
  parmlist = TYPE_ARG_TYPES (parmlist);

  len = VEC_length (tree, arglist) + (first_arg != NULL_TREE ? 1 : 0) + 1;
  convs = alloc_conversions (len);
  parmnode = parmlist;
  viable = 1;
  flags = LOOKUP_IMPLICIT;
  reason = NULL;

  /* Don't bother looking up the same type twice.  */
  if (*candidates && (*candidates)->fn == totype)
    return NULL;

  for (i = 0; i < len; ++i)
    {
      tree arg, argtype, convert_type = NULL_TREE;
      conversion *t;

      if (i == 0)
	arg = obj;
      else if (i == 1 && first_arg != NULL_TREE)
	arg = first_arg;
      else
	arg = VEC_index (tree, arglist,
			 i - (first_arg != NULL_TREE ? 1 : 0) - 1);
      argtype = lvalue_type (arg);

      if (i == 0)
	{
	  t = implicit_conversion (totype, argtype, arg, /*c_cast_p=*/false,
				   flags, complain);
	  convert_type = totype;
	}
      else if (parmnode == void_list_node)
	break;
      else if (parmnode)
	{
	  t = implicit_conversion (TREE_VALUE (parmnode), argtype, arg,
				   /*c_cast_p=*/false, flags, complain);
	  convert_type = TREE_VALUE (parmnode);
	}
      else
	{
	  t = build_identity_conv (argtype, arg);
	  t->ellipsis_p = true;
	  convert_type = argtype;
	}

      convs[i] = t;
      if (! t)
	break;

      if (t->bad_p)
	{
	  viable = -1;
	  reason = bad_arg_conversion_rejection (NULL_TREE, i, argtype, convert_type);
	}

      if (i == 0)
	continue;

      if (parmnode)
	parmnode = TREE_CHAIN (parmnode);
    }

  if (i < len
      || ! sufficient_parms_p (parmnode))
    {
      int remaining = remaining_arguments (parmnode);
      viable = 0;
      reason = arity_rejection (NULL_TREE, i + remaining, len);
    }

  return add_candidate (candidates, totype, first_arg, arglist, len, convs,
			access_path, conversion_path, viable, reason);
}

static void
build_builtin_candidate (struct z_candidate **candidates, tree fnname,
			 tree type1, tree type2, tree *args, tree *argtypes,
			 int flags, tsubst_flags_t complain)
{
  conversion *t;
  conversion **convs;
  size_t num_convs;
  int viable = 1, i;
  tree types[2];
  struct rejection_reason *reason = NULL;

  types[0] = type1;
  types[1] = type2;

  num_convs =  args[2] ? 3 : (args[1] ? 2 : 1);
  convs = alloc_conversions (num_convs);

  /* TRUTH_*_EXPR do "contextual conversion to bool", which means explicit
     conversion ops are allowed.  We handle that here by just checking for
     boolean_type_node because other operators don't ask for it.  COND_EXPR
     also does contextual conversion to bool for the first operand, but we
     handle that in build_conditional_expr, and type1 here is operand 2.  */
  if (type1 != boolean_type_node)
    flags |= LOOKUP_ONLYCONVERTING;

  for (i = 0; i < 2; ++i)
    {
      if (! args[i])
	break;

      t = implicit_conversion (types[i], argtypes[i], args[i],
			       /*c_cast_p=*/false, flags, complain);
      if (! t)
	{
	  viable = 0;
	  /* We need something for printing the candidate.  */
	  t = build_identity_conv (types[i], NULL_TREE);
	  reason = arg_conversion_rejection (NULL_TREE, i, argtypes[i],
					     types[i]);
	}
      else if (t->bad_p)
	{
	  viable = 0;
	  reason = bad_arg_conversion_rejection (NULL_TREE, i, argtypes[i],
						 types[i]);
	}
      convs[i] = t;
    }

  /* For COND_EXPR we rearranged the arguments; undo that now.  */
  if (args[2])
    {
      convs[2] = convs[1];
      convs[1] = convs[0];
      t = implicit_conversion (boolean_type_node, argtypes[2], args[2],
			       /*c_cast_p=*/false, flags,
			       complain);
      if (t)
	convs[0] = t;
      else
	{
	  viable = 0;
	  reason = arg_conversion_rejection (NULL_TREE, 0, argtypes[2],
					     boolean_type_node);
	}
    }

  add_candidate (candidates, fnname, /*first_arg=*/NULL_TREE, /*args=*/NULL,
		 num_convs, convs,
		 /*access_path=*/NULL_TREE,
		 /*conversion_path=*/NULL_TREE,
		 viable, reason);
}

static bool
is_complete (tree t)
{
  return COMPLETE_TYPE_P (complete_type (t));
}

/* Returns nonzero if TYPE is a promoted arithmetic type.  */

static bool
promoted_arithmetic_type_p (tree type)
{
  /* [over.built]

     In this section, the term promoted integral type is used to refer
     to those integral types which are preserved by integral promotion
     (including e.g.  int and long but excluding e.g.  char).
     Similarly, the term promoted arithmetic type refers to promoted
     integral types plus floating types.  */
  return ((CP_INTEGRAL_TYPE_P (type)
	   && same_type_p (type_promotes_to (type), type))
	  || TREE_CODE (type) == REAL_TYPE);
}

/* Create any builtin operator overload candidates for the operator in
   question given the converted operand types TYPE1 and TYPE2.  The other
   args are passed through from add_builtin_candidates to
   build_builtin_candidate.

   TYPE1 and TYPE2 may not be permissible, and we must filter them.
   If CODE is requires candidates operands of the same type of the kind
   of which TYPE1 and TYPE2 are, we add both candidates
   CODE (TYPE1, TYPE1) and CODE (TYPE2, TYPE2).  */

static void
add_builtin_candidate (struct z_candidate **candidates, enum tree_code code,
		       enum tree_code code2, tree fnname, tree type1,
		       tree type2, tree *args, tree *argtypes, int flags,
		       tsubst_flags_t complain)
{
  switch (code)
    {
    case POSTINCREMENT_EXPR:
    case POSTDECREMENT_EXPR:
      args[1] = integer_zero_node;
      type2 = integer_type_node;
      break;
    default:
      break;
    }

  switch (code)
    {

/* 4 For every pair T, VQ), where T is an arithmetic or  enumeration  type,
     and  VQ  is  either  volatile or empty, there exist candidate operator
     functions of the form
	     VQ T&   operator++(VQ T&);
	     T       operator++(VQ T&, int);
   5 For every pair T, VQ), where T is an enumeration type or an arithmetic
     type  other than bool, and VQ is either volatile or empty, there exist
     candidate operator functions of the form
	     VQ T&   operator--(VQ T&);
	     T       operator--(VQ T&, int);
   6 For every pair T, VQ), where T is  a  cv-qualified  or  cv-unqualified
     complete  object type, and VQ is either volatile or empty, there exist
     candidate operator functions of the form
	     T*VQ&   operator++(T*VQ&);
	     T*VQ&   operator--(T*VQ&);
	     T*      operator++(T*VQ&, int);
	     T*      operator--(T*VQ&, int);  */

    case POSTDECREMENT_EXPR:
    case PREDECREMENT_EXPR:
      if (TREE_CODE (type1) == BOOLEAN_TYPE)
	return;
    case POSTINCREMENT_EXPR:
    case PREINCREMENT_EXPR:
      if (ARITHMETIC_TYPE_P (type1) || TYPE_PTROB_P (type1))
	{
	  type1 = build_reference_type (type1);
	  break;
	}
      return;

/* 7 For every cv-qualified or cv-unqualified object type T, there
     exist candidate operator functions of the form

	     T&      operator*(T*);

   8 For every function type T, there exist candidate operator functions of
     the form
	     T&      operator*(T*);  */

    case INDIRECT_REF:
      if (TREE_CODE (type1) == POINTER_TYPE
	  && !uses_template_parms (TREE_TYPE (type1))
	  && (TYPE_PTROB_P (type1)
	      || TREE_CODE (TREE_TYPE (type1)) == FUNCTION_TYPE))
	break;
      return;

/* 9 For every type T, there exist candidate operator functions of the form
	     T*      operator+(T*);

   10For  every  promoted arithmetic type T, there exist candidate operator
     functions of the form
	     T       operator+(T);
	     T       operator-(T);  */

    case UNARY_PLUS_EXPR: /* unary + */
      if (TREE_CODE (type1) == POINTER_TYPE)
	break;
    case NEGATE_EXPR:
      if (ARITHMETIC_TYPE_P (type1))
	break;
      return;

/* 11For every promoted integral type T,  there  exist  candidate  operator
     functions of the form
	     T       operator~(T);  */

    case BIT_NOT_EXPR:
      if (INTEGRAL_OR_UNSCOPED_ENUMERATION_TYPE_P (type1))
	break;
      return;

/* 12For every quintuple C1, C2, T, CV1, CV2), where C2 is a class type, C1
     is the same type as C2 or is a derived class of C2, T  is  a  complete
     object type or a function type, and CV1 and CV2 are cv-qualifier-seqs,
     there exist candidate operator functions of the form
	     CV12 T& operator->*(CV1 C1*, CV2 T C2::*);
     where CV12 is the union of CV1 and CV2.  */

    case MEMBER_REF:
      if (TREE_CODE (type1) == POINTER_TYPE
	  && TYPE_PTRMEM_P (type2))
	{
	  tree c1 = TREE_TYPE (type1);
	  tree c2 = TYPE_PTRMEM_CLASS_TYPE (type2);

	  if (MAYBE_CLASS_TYPE_P (c1) && DERIVED_FROM_P (c2, c1)
	      && (TYPE_PTRMEMFUNC_P (type2)
		  || is_complete (TYPE_PTRMEM_POINTED_TO_TYPE (type2))))
	    break;
	}
      return;

/* 13For every pair of promoted arithmetic types L and R, there exist  can-
     didate operator functions of the form
	     LR      operator*(L, R);
	     LR      operator/(L, R);
	     LR      operator+(L, R);
	     LR      operator-(L, R);
	     bool    operator<(L, R);
	     bool    operator>(L, R);
	     bool    operator<=(L, R);
	     bool    operator>=(L, R);
	     bool    operator==(L, R);
	     bool    operator!=(L, R);
     where  LR  is  the  result of the usual arithmetic conversions between
     types L and R.

   14For every pair of types T and I, where T  is  a  cv-qualified  or  cv-
     unqualified  complete  object  type and I is a promoted integral type,
     there exist candidate operator functions of the form
	     T*      operator+(T*, I);
	     T&      operator[](T*, I);
	     T*      operator-(T*, I);
	     T*      operator+(I, T*);
	     T&      operator[](I, T*);

   15For every T, where T is a pointer to complete object type, there exist
     candidate operator functions of the form112)
	     ptrdiff_t operator-(T, T);

   16For every pointer or enumeration type T, there exist candidate operator
     functions of the form
	     bool    operator<(T, T);
	     bool    operator>(T, T);
	     bool    operator<=(T, T);
	     bool    operator>=(T, T);
	     bool    operator==(T, T);
	     bool    operator!=(T, T);

   17For every pointer to member type T,  there  exist  candidate  operator
     functions of the form
	     bool    operator==(T, T);
	     bool    operator!=(T, T);  */

    case MINUS_EXPR:
      if (TYPE_PTROB_P (type1) && TYPE_PTROB_P (type2))
	break;
      if (TYPE_PTROB_P (type1)
	  && INTEGRAL_OR_UNSCOPED_ENUMERATION_TYPE_P (type2))
	{
	  type2 = ptrdiff_type_node;
	  break;
	}
    case MULT_EXPR:
    case TRUNC_DIV_EXPR:
      if (ARITHMETIC_TYPE_P (type1) && ARITHMETIC_TYPE_P (type2))
	break;
      return;

    case EQ_EXPR:
    case NE_EXPR:
      if ((TYPE_PTRMEMFUNC_P (type1) && TYPE_PTRMEMFUNC_P (type2))
	  || (TYPE_PTRDATAMEM_P (type1) && TYPE_PTRDATAMEM_P (type2)))
	break;
      if (TYPE_PTRMEM_P (type1) && null_ptr_cst_p (args[1]))
	{
	  type2 = type1;
	  break;
	}
      if (TYPE_PTRMEM_P (type2) && null_ptr_cst_p (args[0]))
	{
	  type1 = type2;
	  break;
	}
      /* Fall through.  */
    case LT_EXPR:
    case GT_EXPR:
    case LE_EXPR:
    case GE_EXPR:
    case MAX_EXPR:
    case MIN_EXPR:
      if (ARITHMETIC_TYPE_P (type1) && ARITHMETIC_TYPE_P (type2))
	break;
      if (TYPE_PTR_P (type1) && TYPE_PTR_P (type2))
	break;
      if (TREE_CODE (type1) == ENUMERAL_TYPE 
	  && TREE_CODE (type2) == ENUMERAL_TYPE)
	break;
      if (TYPE_PTR_P (type1) 
	  && null_ptr_cst_p (args[1])
	  && !uses_template_parms (type1))
	{
	  type2 = type1;
	  break;
	}
      if (null_ptr_cst_p (args[0]) 
	  && TYPE_PTR_P (type2)
	  && !uses_template_parms (type2))
	{
	  type1 = type2;
	  break;
	}
      return;

    case PLUS_EXPR:
      if (ARITHMETIC_TYPE_P (type1) && ARITHMETIC_TYPE_P (type2))
	break;
    case ARRAY_REF:
      if (INTEGRAL_OR_UNSCOPED_ENUMERATION_TYPE_P (type1) && TYPE_PTROB_P (type2))
	{
	  type1 = ptrdiff_type_node;
	  break;
	}
      if (TYPE_PTROB_P (type1) && INTEGRAL_OR_UNSCOPED_ENUMERATION_TYPE_P (type2))
	{
	  type2 = ptrdiff_type_node;
	  break;
	}
      return;

/* 18For  every pair of promoted integral types L and R, there exist candi-
     date operator functions of the form
	     LR      operator%(L, R);
	     LR      operator&(L, R);
	     LR      operator^(L, R);
	     LR      operator|(L, R);
	     L       operator<<(L, R);
	     L       operator>>(L, R);
     where LR is the result of the  usual  arithmetic  conversions  between
     types L and R.  */

    case TRUNC_MOD_EXPR:
    case BIT_AND_EXPR:
    case BIT_IOR_EXPR:
    case BIT_XOR_EXPR:
    case LSHIFT_EXPR:
    case RSHIFT_EXPR:
      if (INTEGRAL_OR_UNSCOPED_ENUMERATION_TYPE_P (type1) && INTEGRAL_OR_UNSCOPED_ENUMERATION_TYPE_P (type2))
	break;
      return;

/* 19For  every  triple  L, VQ, R), where L is an arithmetic or enumeration
     type, VQ is either volatile or empty, and R is a  promoted  arithmetic
     type, there exist candidate operator functions of the form
	     VQ L&   operator=(VQ L&, R);
	     VQ L&   operator*=(VQ L&, R);
	     VQ L&   operator/=(VQ L&, R);
	     VQ L&   operator+=(VQ L&, R);
	     VQ L&   operator-=(VQ L&, R);

   20For  every  pair T, VQ), where T is any type and VQ is either volatile
     or empty, there exist candidate operator functions of the form
	     T*VQ&   operator=(T*VQ&, T*);

   21For every pair T, VQ), where T is a pointer to member type and  VQ  is
     either  volatile or empty, there exist candidate operator functions of
     the form
	     VQ T&   operator=(VQ T&, T);

   22For every triple  T,  VQ,  I),  where  T  is  a  cv-qualified  or  cv-
     unqualified  complete object type, VQ is either volatile or empty, and
     I is a promoted integral type, there exist  candidate  operator  func-
     tions of the form
	     T*VQ&   operator+=(T*VQ&, I);
	     T*VQ&   operator-=(T*VQ&, I);

   23For  every  triple  L,  VQ,  R), where L is an integral or enumeration
     type, VQ is either volatile or empty, and R  is  a  promoted  integral
     type, there exist candidate operator functions of the form

	     VQ L&   operator%=(VQ L&, R);
	     VQ L&   operator<<=(VQ L&, R);
	     VQ L&   operator>>=(VQ L&, R);
	     VQ L&   operator&=(VQ L&, R);
	     VQ L&   operator^=(VQ L&, R);
	     VQ L&   operator|=(VQ L&, R);  */

    case MODIFY_EXPR:
      switch (code2)
	{
	case PLUS_EXPR:
	case MINUS_EXPR:
	  if (TYPE_PTROB_P (type1) && INTEGRAL_OR_UNSCOPED_ENUMERATION_TYPE_P (type2))
	    {
	      type2 = ptrdiff_type_node;
	      break;
	    }
	case MULT_EXPR:
	case TRUNC_DIV_EXPR:
	  if (ARITHMETIC_TYPE_P (type1) && ARITHMETIC_TYPE_P (type2))
	    break;
	  return;

	case TRUNC_MOD_EXPR:
	case BIT_AND_EXPR:
	case BIT_IOR_EXPR:
	case BIT_XOR_EXPR:
	case LSHIFT_EXPR:
	case RSHIFT_EXPR:
	  if (INTEGRAL_OR_UNSCOPED_ENUMERATION_TYPE_P (type1) && INTEGRAL_OR_UNSCOPED_ENUMERATION_TYPE_P (type2))
	    break;
	  return;

	case NOP_EXPR:
	  if (ARITHMETIC_TYPE_P (type1) && ARITHMETIC_TYPE_P (type2))
	    break;
	  if ((TYPE_PTRMEMFUNC_P (type1) && TYPE_PTRMEMFUNC_P (type2))
	      || (TYPE_PTR_P (type1) && TYPE_PTR_P (type2))
	      || (TYPE_PTRDATAMEM_P (type1) && TYPE_PTRDATAMEM_P (type2))
	      || ((TYPE_PTRMEMFUNC_P (type1)
		   || TREE_CODE (type1) == POINTER_TYPE)
		  && null_ptr_cst_p (args[1])))
	    {
	      type2 = type1;
	      break;
	    }
	  return;

	default:
	  gcc_unreachable ();
	}
      type1 = build_reference_type (type1);
      break;

    case COND_EXPR:
      /* [over.built]

	 For every pair of promoted arithmetic types L and R, there
	 exist candidate operator functions of the form

	 LR operator?(bool, L, R);

	 where LR is the result of the usual arithmetic conversions
	 between types L and R.

	 For every type T, where T is a pointer or pointer-to-member
	 type, there exist candidate operator functions of the form T
	 operator?(bool, T, T);  */

      if (promoted_arithmetic_type_p (type1)
	  && promoted_arithmetic_type_p (type2))
	/* That's OK.  */
	break;

      /* Otherwise, the types should be pointers.  */
      if (!TYPE_PTR_OR_PTRMEM_P (type1) || !TYPE_PTR_OR_PTRMEM_P (type2))
	return;

      /* We don't check that the two types are the same; the logic
	 below will actually create two candidates; one in which both
	 parameter types are TYPE1, and one in which both parameter
	 types are TYPE2.  */
      break;

    case REALPART_EXPR:
    case IMAGPART_EXPR:
      if (ARITHMETIC_TYPE_P (type1))
	break;
      return;
 
    default:
      gcc_unreachable ();
    }

  /* If we're dealing with two pointer types or two enumeral types,
     we need candidates for both of them.  */
  if (type2 && !same_type_p (type1, type2)
      && TREE_CODE (type1) == TREE_CODE (type2)
      && (TREE_CODE (type1) == REFERENCE_TYPE
	  || (TYPE_PTR_P (type1) && TYPE_PTR_P (type2))
	  || (TYPE_PTRDATAMEM_P (type1) && TYPE_PTRDATAMEM_P (type2))
	  || TYPE_PTRMEMFUNC_P (type1)
	  || MAYBE_CLASS_TYPE_P (type1)
	  || TREE_CODE (type1) == ENUMERAL_TYPE))
    {
      if (TYPE_PTR_OR_PTRMEM_P (type1))
	{
	  tree cptype = composite_pointer_type (type1, type2,
						error_mark_node,
						error_mark_node,
						CPO_CONVERSION,
						tf_none);
	  if (cptype != error_mark_node)
	    {
	      build_builtin_candidate
		(candidates, fnname, cptype, cptype, args, argtypes,
		 flags, complain);
	      return;
	    }
	}

      build_builtin_candidate
	(candidates, fnname, type1, type1, args, argtypes, flags, complain);
      build_builtin_candidate
	(candidates, fnname, type2, type2, args, argtypes, flags, complain);
      return;
    }

  build_builtin_candidate
    (candidates, fnname, type1, type2, args, argtypes, flags, complain);
}

tree
type_decays_to (tree type)
{
  if (TREE_CODE (type) == ARRAY_TYPE)
    return build_pointer_type (TREE_TYPE (type));
  if (TREE_CODE (type) == FUNCTION_TYPE)
    return build_pointer_type (type);
  return type;
}

/* There are three conditions of builtin candidates:

   1) bool-taking candidates.  These are the same regardless of the input.
   2) pointer-pair taking candidates.  These are generated for each type
      one of the input types converts to.
   3) arithmetic candidates.  According to the standard, we should generate
      all of these, but I'm trying not to...

   Here we generate a superset of the possible candidates for this particular
   case.  That is a subset of the full set the standard defines, plus some
   other cases which the standard disallows. add_builtin_candidate will
   filter out the invalid set.  */

static void
add_builtin_candidates (struct z_candidate **candidates, enum tree_code code,
			enum tree_code code2, tree fnname, tree *args,
			int flags, tsubst_flags_t complain)
{
  int ref1, i;
  int enum_p = 0;
  tree type, argtypes[3], t;
  /* TYPES[i] is the set of possible builtin-operator parameter types
     we will consider for the Ith argument.  */
  VEC(tree,gc) *types[2];
  unsigned ix;

  for (i = 0; i < 3; ++i)
    {
      if (args[i])
	argtypes[i] = unlowered_expr_type (args[i]);
      else
	argtypes[i] = NULL_TREE;
    }

  switch (code)
    {
/* 4 For every pair T, VQ), where T is an arithmetic or  enumeration  type,
     and  VQ  is  either  volatile or empty, there exist candidate operator
     functions of the form
		 VQ T&   operator++(VQ T&);  */

    case POSTINCREMENT_EXPR:
    case PREINCREMENT_EXPR:
    case POSTDECREMENT_EXPR:
    case PREDECREMENT_EXPR:
    case MODIFY_EXPR:
      ref1 = 1;
      break;

/* 24There also exist candidate operator functions of the form
	     bool    operator!(bool);
	     bool    operator&&(bool, bool);
	     bool    operator||(bool, bool);  */

    case TRUTH_NOT_EXPR:
      build_builtin_candidate
	(candidates, fnname, boolean_type_node,
	 NULL_TREE, args, argtypes, flags, complain);
      return;

    case TRUTH_ORIF_EXPR:
    case TRUTH_ANDIF_EXPR:
      build_builtin_candidate
	(candidates, fnname, boolean_type_node,
	 boolean_type_node, args, argtypes, flags, complain);
      return;

    case ADDR_EXPR:
    case COMPOUND_EXPR:
    case COMPONENT_REF:
      return;

    case COND_EXPR:
    case EQ_EXPR:
    case NE_EXPR:
    case LT_EXPR:
    case LE_EXPR:
    case GT_EXPR:
    case GE_EXPR:
      enum_p = 1;
      /* Fall through.  */

    default:
      ref1 = 0;
    }

  types[0] = make_tree_vector ();
  types[1] = make_tree_vector ();

  for (i = 0; i < 2; ++i)
    {
      if (! args[i])
	;
      else if (MAYBE_CLASS_TYPE_P (argtypes[i]))
	{
	  tree convs;

	  if (i == 0 && code == MODIFY_EXPR && code2 == NOP_EXPR)
	    return;

	  convs = lookup_conversions (argtypes[i]);

	  if (code == COND_EXPR)
	    {
	      if (real_lvalue_p (args[i]))
		VEC_safe_push (tree, gc, types[i],
			       build_reference_type (argtypes[i]));

	      VEC_safe_push (tree, gc, types[i],
			     TYPE_MAIN_VARIANT (argtypes[i]));
	    }

	  else if (! convs)
	    return;

	  for (; convs; convs = TREE_CHAIN (convs))
	    {
	      type = TREE_TYPE (convs);

	      if (i == 0 && ref1
		  && (TREE_CODE (type) != REFERENCE_TYPE
		      || CP_TYPE_CONST_P (TREE_TYPE (type))))
		continue;

	      if (code == COND_EXPR && TREE_CODE (type) == REFERENCE_TYPE)
		VEC_safe_push (tree, gc, types[i], type);

	      type = non_reference (type);
	      if (i != 0 || ! ref1)
		{
		  type = cv_unqualified (type_decays_to (type));
		  if (enum_p && TREE_CODE (type) == ENUMERAL_TYPE)
		    VEC_safe_push (tree, gc, types[i], type);
		  if (INTEGRAL_OR_UNSCOPED_ENUMERATION_TYPE_P (type))
		    type = type_promotes_to (type);
		}

	      if (! vec_member (type, types[i]))
		VEC_safe_push (tree, gc, types[i], type);
	    }
	}
      else
	{
	  if (code == COND_EXPR && real_lvalue_p (args[i]))
	    VEC_safe_push (tree, gc, types[i],
			   build_reference_type (argtypes[i]));
	  type = non_reference (argtypes[i]);
	  if (i != 0 || ! ref1)
	    {
	      type = cv_unqualified (type_decays_to (type));
	      if (enum_p && UNSCOPED_ENUM_P (type))
		VEC_safe_push (tree, gc, types[i], type);
	      if (INTEGRAL_OR_UNSCOPED_ENUMERATION_TYPE_P (type))
		type = type_promotes_to (type);
	    }
	  VEC_safe_push (tree, gc, types[i], type);
	}
    }

  /* Run through the possible parameter types of both arguments,
     creating candidates with those parameter types.  */
  FOR_EACH_VEC_ELT_REVERSE (tree, types[0], ix, t)
    {
      unsigned jx;
      tree u;

      if (!VEC_empty (tree, types[1]))
	FOR_EACH_VEC_ELT_REVERSE (tree, types[1], jx, u)
	  add_builtin_candidate
	    (candidates, code, code2, fnname, t,
	     u, args, argtypes, flags, complain);
      else
	add_builtin_candidate
	  (candidates, code, code2, fnname, t,
	   NULL_TREE, args, argtypes, flags, complain);
    }

  release_tree_vector (types[0]);
  release_tree_vector (types[1]);
}


/* If TMPL can be successfully instantiated as indicated by
   EXPLICIT_TARGS and ARGLIST, adds the instantiation to CANDIDATES.

   TMPL is the template.  EXPLICIT_TARGS are any explicit template
   arguments.  ARGLIST is the arguments provided at the call-site.
   This does not change ARGLIST.  The RETURN_TYPE is the desired type
   for conversion operators.  If OBJ is NULL_TREE, FLAGS and CTYPE are
   as for add_function_candidate.  If an OBJ is supplied, FLAGS and
   CTYPE are ignored, and OBJ is as for add_conv_candidate.  */

static struct z_candidate*
add_template_candidate_real (struct z_candidate **candidates, tree tmpl,
			     tree ctype, tree explicit_targs, tree first_arg,
			     const VEC(tree,gc) *arglist, tree return_type,
			     tree access_path, tree conversion_path,
			     int flags, tree obj, unification_kind_t strict,
			     tsubst_flags_t complain)
{
  int ntparms = DECL_NTPARMS (tmpl);
  tree targs = make_tree_vec (ntparms);
  unsigned int len = VEC_length (tree, arglist);
  unsigned int nargs = (first_arg == NULL_TREE ? 0 : 1) + len;
  unsigned int skip_without_in_chrg = 0;
  tree first_arg_without_in_chrg = first_arg;
  tree *args_without_in_chrg;
  unsigned int nargs_without_in_chrg;
  unsigned int ia, ix;
  tree arg;
  struct z_candidate *cand;
  tree fn;
  struct rejection_reason *reason = NULL;
  int errs;

  /* We don't do deduction on the in-charge parameter, the VTT
     parameter or 'this'.  */
  if (DECL_NONSTATIC_MEMBER_FUNCTION_P (tmpl))
    {
      if (first_arg_without_in_chrg != NULL_TREE)
	first_arg_without_in_chrg = NULL_TREE;
      else
	++skip_without_in_chrg;
    }

  if ((DECL_MAYBE_IN_CHARGE_CONSTRUCTOR_P (tmpl)
       || DECL_BASE_CONSTRUCTOR_P (tmpl))
      && CLASSTYPE_VBASECLASSES (DECL_CONTEXT (tmpl)))
    {
      if (first_arg_without_in_chrg != NULL_TREE)
	first_arg_without_in_chrg = NULL_TREE;
      else
	++skip_without_in_chrg;
    }

  if (len < skip_without_in_chrg)
    return NULL;

  nargs_without_in_chrg = ((first_arg_without_in_chrg != NULL_TREE ? 1 : 0)
			   + (len - skip_without_in_chrg));
  args_without_in_chrg = XALLOCAVEC (tree, nargs_without_in_chrg);
  ia = 0;
  if (first_arg_without_in_chrg != NULL_TREE)
    {
      args_without_in_chrg[ia] = first_arg_without_in_chrg;
      ++ia;
    }
  for (ix = skip_without_in_chrg;
       VEC_iterate (tree, arglist, ix, arg);
       ++ix)
    {
      args_without_in_chrg[ia] = arg;
      ++ia;
    }
  gcc_assert (ia == nargs_without_in_chrg);

  errs = errorcount+sorrycount;
  fn = fn_type_unification (tmpl, explicit_targs, targs,
			    args_without_in_chrg,
			    nargs_without_in_chrg,
			    return_type, strict, flags, false);

  if (fn == error_mark_node)
    {
      /* Don't repeat unification later if it already resulted in errors.  */
      if (errorcount+sorrycount == errs)
	reason = template_unification_rejection (tmpl, explicit_targs,
						 targs, args_without_in_chrg,
						 nargs_without_in_chrg,
						 return_type, strict, flags);
      else
	reason = template_unification_error_rejection ();
      goto fail;
    }

  /* In [class.copy]:

       A member function template is never instantiated to perform the
       copy of a class object to an object of its class type.

     It's a little unclear what this means; the standard explicitly
     does allow a template to be used to copy a class.  For example,
     in:

       struct A {
	 A(A&);
	 template <class T> A(const T&);
       };
       const A f ();
       void g () { A a (f ()); }

     the member template will be used to make the copy.  The section
     quoted above appears in the paragraph that forbids constructors
     whose only parameter is (a possibly cv-qualified variant of) the
     class type, and a logical interpretation is that the intent was
     to forbid the instantiation of member templates which would then
     have that form.  */
  if (DECL_CONSTRUCTOR_P (fn) && nargs == 2)
    {
      tree arg_types = FUNCTION_FIRST_USER_PARMTYPE (fn);
      if (arg_types && same_type_p (TYPE_MAIN_VARIANT (TREE_VALUE (arg_types)),
				    ctype))
	{
	  reason = invalid_copy_with_fn_template_rejection ();
	  goto fail;
	}
    }

  if (obj != NULL_TREE)
    /* Aha, this is a conversion function.  */
    cand = add_conv_candidate (candidates, fn, obj, first_arg, arglist,
			       access_path, conversion_path, complain);
  else
    cand = add_function_candidate (candidates, fn, ctype,
				   first_arg, arglist, access_path,
				   conversion_path, flags, complain);
  if (DECL_TI_TEMPLATE (fn) != tmpl)
    /* This situation can occur if a member template of a template
       class is specialized.  Then, instantiate_template might return
       an instantiation of the specialization, in which case the
       DECL_TI_TEMPLATE field will point at the original
       specialization.  For example:

	 template <class T> struct S { template <class U> void f(U);
				       template <> void f(int) {}; };
	 S<double> sd;
	 sd.f(3);

       Here, TMPL will be template <class U> S<double>::f(U).
       And, instantiate template will give us the specialization
       template <> S<double>::f(int).  But, the DECL_TI_TEMPLATE field
       for this will point at template <class T> template <> S<T>::f(int),
       so that we can find the definition.  For the purposes of
       overload resolution, however, we want the original TMPL.  */
    cand->template_decl = build_template_info (tmpl, targs);
  else
    cand->template_decl = DECL_TEMPLATE_INFO (fn);
  cand->explicit_targs = explicit_targs;

  return cand;
 fail:
  return add_candidate (candidates, tmpl, first_arg, arglist, nargs, NULL,
			access_path, conversion_path, 0, reason);
}


static struct z_candidate *
add_template_candidate (struct z_candidate **candidates, tree tmpl, tree ctype,
			tree explicit_targs, tree first_arg,
			const VEC(tree,gc) *arglist, tree return_type,
			tree access_path, tree conversion_path, int flags,
			unification_kind_t strict, tsubst_flags_t complain)
{
  return
    add_template_candidate_real (candidates, tmpl, ctype,
				 explicit_targs, first_arg, arglist,
				 return_type, access_path, conversion_path,
				 flags, NULL_TREE, strict, complain);
}


static struct z_candidate *
add_template_conv_candidate (struct z_candidate **candidates, tree tmpl,
			     tree obj, tree first_arg,
			     const VEC(tree,gc) *arglist,
			     tree return_type, tree access_path,
			     tree conversion_path, tsubst_flags_t complain)
{
  return
    add_template_candidate_real (candidates, tmpl, NULL_TREE, NULL_TREE,
				 first_arg, arglist, return_type, access_path,
				 conversion_path, 0, obj, DEDUCE_CONV,
				 complain);
}

/* The CANDS are the set of candidates that were considered for
   overload resolution.  Return the set of viable candidates, or CANDS
   if none are viable.  If any of the candidates were viable, set
   *ANY_VIABLE_P to true.  STRICT_P is true if a candidate should be
   considered viable only if it is strictly viable.  */

static struct z_candidate*
splice_viable (struct z_candidate *cands,
	       bool strict_p,
	       bool *any_viable_p)
{
  struct z_candidate *viable;
  struct z_candidate **last_viable;
  struct z_candidate **cand;

  /* Be strict inside templates, since build_over_call won't actually
     do the conversions to get pedwarns.  */
  if (processing_template_decl)
    strict_p = true;

  viable = NULL;
  last_viable = &viable;
  *any_viable_p = false;

  cand = &cands;
  while (*cand)
    {
      struct z_candidate *c = *cand;
      if (strict_p ? c->viable == 1 : c->viable)
	{
	  *last_viable = c;
	  *cand = c->next;
	  c->next = NULL;
	  last_viable = &c->next;
	  *any_viable_p = true;
	}
      else
	cand = &c->next;
    }

  return viable ? viable : cands;
}

static bool
any_strictly_viable (struct z_candidate *cands)
{
  for (; cands; cands = cands->next)
    if (cands->viable == 1)
      return true;
  return false;
}

/* OBJ is being used in an expression like "OBJ.f (...)".  In other
   words, it is about to become the "this" pointer for a member
   function call.  Take the address of the object.  */

static tree
build_this (tree obj)
{
  /* In a template, we are only concerned about the type of the
     expression, so we can take a shortcut.  */
  if (processing_template_decl)
    return build_address (obj);

  return cp_build_addr_expr (obj, tf_warning_or_error);
}

/* Returns true iff functions are equivalent. Equivalent functions are
   not '==' only if one is a function-local extern function or if
   both are extern "C".  */

static inline int
equal_functions (tree fn1, tree fn2)
{
  if (TREE_CODE (fn1) != TREE_CODE (fn2))
    return 0;
  if (TREE_CODE (fn1) == TEMPLATE_DECL)
    return fn1 == fn2;
  if (DECL_LOCAL_FUNCTION_P (fn1) || DECL_LOCAL_FUNCTION_P (fn2)
      || DECL_EXTERN_C_FUNCTION_P (fn1))
    return decls_match (fn1, fn2);
  return fn1 == fn2;
}

/* Print information about a candidate being rejected due to INFO.  */

static void
print_conversion_rejection (location_t loc, struct conversion_info *info)
{
  if (info->n_arg == -1)
    /* Conversion of implicit `this' argument failed.  */
    inform (loc, "  no known conversion for implicit "
	    "%<this%> parameter from %qT to %qT",
	    info->from_type, info->to_type);
  else
    inform (loc, "  no known conversion for argument %d from %qT to %qT",
	    info->n_arg+1, info->from_type, info->to_type);
}

/* Print information about a candidate with WANT parameters and we found
   HAVE.  */

static void
print_arity_information (location_t loc, unsigned int have, unsigned int want)
{
  inform_n (loc, want,
	    "  candidate expects %d argument, %d provided",
	    "  candidate expects %d arguments, %d provided",
	    want, have);
}

/* Print information about one overload candidate CANDIDATE.  MSGSTR
   is the text to print before the candidate itself.

   NOTE: Unlike most diagnostic functions in GCC, MSGSTR is expected
   to have been run through gettext by the caller.  This wart makes
   life simpler in print_z_candidates and for the translators.  */

static void
print_z_candidate (location_t loc, const char *msgstr,
		   struct z_candidate *candidate)
{
  const char *msg = (msgstr == NULL
		     ? ""
		     : ACONCAT ((msgstr, " ", NULL)));
  location_t cloc = location_of (candidate->fn);

  if (TREE_CODE (candidate->fn) == IDENTIFIER_NODE)
    {
      cloc = loc;
      if (candidate->num_convs == 3)
	inform (cloc, "%s%D(%T, %T, %T) <built-in>", msg, candidate->fn,
		candidate->convs[0]->type,
		candidate->convs[1]->type,
		candidate->convs[2]->type);
      else if (candidate->num_convs == 2)
	inform (cloc, "%s%D(%T, %T) <built-in>", msg, candidate->fn,
		candidate->convs[0]->type,
		candidate->convs[1]->type);
      else
	inform (cloc, "%s%D(%T) <built-in>", msg, candidate->fn,
		candidate->convs[0]->type);
    }
  else if (TYPE_P (candidate->fn))
    inform (cloc, "%s%T <conversion>", msg, candidate->fn);
  else if (candidate->viable == -1)
    inform (cloc, "%s%#D <near match>", msg, candidate->fn);
  else if (DECL_DELETED_FN (STRIP_TEMPLATE (candidate->fn)))
    inform (cloc, "%s%#D <deleted>", msg, candidate->fn);
  else
    inform (cloc, "%s%#D", msg, candidate->fn);
  /* Give the user some information about why this candidate failed.  */
  if (candidate->reason != NULL)
    {
      struct rejection_reason *r = candidate->reason;

      switch (r->code)
	{
	case rr_arity:
	  print_arity_information (cloc, r->u.arity.actual,
				   r->u.arity.expected);
	  break;
	case rr_arg_conversion:
	  print_conversion_rejection (cloc, &r->u.conversion);
	  break;
	case rr_bad_arg_conversion:
	  print_conversion_rejection (cloc, &r->u.bad_conversion);
	  break;
	case rr_explicit_conversion:
	  inform (cloc, "  return type %qT of explicit conversion function "
		  "cannot be converted to %qT with a qualification "
		  "conversion", r->u.conversion.from_type,
		  r->u.conversion.to_type);
	  break;
	case rr_template_conversion:
	  inform (cloc, "  conversion from return type %qT of template "
		  "conversion function specialization to %qT is not an "
		  "exact match", r->u.conversion.from_type,
		  r->u.conversion.to_type);
	  break;
	case rr_template_unification:
	  /* We use template_unification_error_rejection if unification caused
	     actual non-SFINAE errors, in which case we don't need to repeat
	     them here.  */
	  if (r->u.template_unification.tmpl == NULL_TREE)
	    {
	      inform (cloc, "  substitution of deduced template arguments "
		      "resulted in errors seen above");
	      break;
	    }
	  /* Re-run template unification with diagnostics.  */
	  inform (cloc, "  template argument deduction/substitution failed:");
	  fn_type_unification (r->u.template_unification.tmpl,
			       r->u.template_unification.explicit_targs,
			       (make_tree_vec
				(r->u.template_unification.num_targs)),
			       r->u.template_unification.args,
			       r->u.template_unification.nargs,
			       r->u.template_unification.return_type,
			       r->u.template_unification.strict,
			       r->u.template_unification.flags,
			       true);
	  break;
	case rr_invalid_copy:
	  inform (cloc,
		  "  a constructor taking a single argument of its own "
		  "class type is invalid");
	  break;
	case rr_none:
	default:
	  /* This candidate didn't have any issues or we failed to
	     handle a particular code.  Either way...  */
	  gcc_unreachable ();
	}
    }
}

static void
print_z_candidates (location_t loc, struct z_candidate *candidates)
{
  struct z_candidate *cand1;
  struct z_candidate **cand2;
  int n_candidates;

  if (!candidates)
    return;

  /* Remove non-viable deleted candidates.  */
  cand1 = candidates;
  for (cand2 = &cand1; *cand2; )
    {
      if (TREE_CODE ((*cand2)->fn) == FUNCTION_DECL
	  && !(*cand2)->viable
	  && DECL_DELETED_FN ((*cand2)->fn))
	*cand2 = (*cand2)->next;
      else
	cand2 = &(*cand2)->next;
    }
  /* ...if there are any non-deleted ones.  */
  if (cand1)
    candidates = cand1;

  /* There may be duplicates in the set of candidates.  We put off
     checking this condition as long as possible, since we have no way
     to eliminate duplicates from a set of functions in less than n^2
     time.  Now we are about to emit an error message, so it is more
     permissible to go slowly.  */
  for (cand1 = candidates; cand1; cand1 = cand1->next)
    {
      tree fn = cand1->fn;
      /* Skip builtin candidates and conversion functions.  */
      if (!DECL_P (fn))
	continue;
      cand2 = &cand1->next;
      while (*cand2)
	{
	  if (DECL_P ((*cand2)->fn)
	      && equal_functions (fn, (*cand2)->fn))
	    *cand2 = (*cand2)->next;
	  else
	    cand2 = &(*cand2)->next;
	}
    }

  for (n_candidates = 0, cand1 = candidates; cand1; cand1 = cand1->next)
    n_candidates++;

  inform_n (loc, n_candidates, "candidate is:", "candidates are:");
  for (; candidates; candidates = candidates->next)
    print_z_candidate (loc, NULL, candidates);
}

/* USER_SEQ is a user-defined conversion sequence, beginning with a
   USER_CONV.  STD_SEQ is the standard conversion sequence applied to
   the result of the conversion function to convert it to the final
   desired type.  Merge the two sequences into a single sequence,
   and return the merged sequence.  */

static conversion *
merge_conversion_sequences (conversion *user_seq, conversion *std_seq)
{
  conversion **t;
  bool bad = user_seq->bad_p;

  gcc_assert (user_seq->kind == ck_user);

  /* Find the end of the second conversion sequence.  */
  for (t = &std_seq; (*t)->kind != ck_identity; t = &((*t)->u.next))
    {
      /* The entire sequence is a user-conversion sequence.  */
      (*t)->user_conv_p = true;
      if (bad)
	(*t)->bad_p = true;
    }

  /* Replace the identity conversion with the user conversion
     sequence.  */
  *t = user_seq;

  return std_seq;
}

/* Handle overload resolution for initializing an object of class type from
   an initializer list.  First we look for a suitable constructor that
   takes a std::initializer_list; if we don't find one, we then look for a
   non-list constructor.

   Parameters are as for add_candidates, except that the arguments are in
   the form of a CONSTRUCTOR (the initializer list) rather than a VEC, and
   the RETURN_TYPE parameter is replaced by TOTYPE, the desired type.  */

static void
add_list_candidates (tree fns, tree first_arg,
		     tree init_list, tree totype,
		     tree explicit_targs, bool template_only,
		     tree conversion_path, tree access_path,
		     int flags,
		     struct z_candidate **candidates,
		     tsubst_flags_t complain)
{
  VEC(tree,gc) *args;

  gcc_assert (*candidates == NULL);

  /* We're looking for a ctor for list-initialization.  */
  flags |= LOOKUP_LIST_INIT_CTOR;
  /* And we don't allow narrowing conversions.  We also use this flag to
     avoid the copy constructor call for copy-list-initialization.  */
  flags |= LOOKUP_NO_NARROWING;

  /* Always use the default constructor if the list is empty (DR 990).  */
  if (CONSTRUCTOR_NELTS (init_list) == 0
      && TYPE_HAS_DEFAULT_CONSTRUCTOR (totype))
    ;
  /* If the class has a list ctor, try passing the list as a single
     argument first, but only consider list ctors.  */
  else if (TYPE_HAS_LIST_CTOR (totype))
    {
      flags |= LOOKUP_LIST_ONLY;
      args = make_tree_vector_single (init_list);
      add_candidates (fns, first_arg, args, NULL_TREE,
		      explicit_targs, template_only, conversion_path,
		      access_path, flags, candidates, complain);
      if (any_strictly_viable (*candidates))
	return;
    }

  args = ctor_to_vec (init_list);

  /* We aren't looking for list-ctors anymore.  */
  flags &= ~LOOKUP_LIST_ONLY;
  /* We allow more user-defined conversions within an init-list.  */
  flags &= ~LOOKUP_NO_CONVERSION;

  add_candidates (fns, first_arg, args, NULL_TREE,
		  explicit_targs, template_only, conversion_path,
		  access_path, flags, candidates, complain);
}

/* Returns the best overload candidate to perform the requested
   conversion.  This function is used for three the overloading situations
   described in [over.match.copy], [over.match.conv], and [over.match.ref].
   If TOTYPE is a REFERENCE_TYPE, we're trying to find a direct binding as
   per [dcl.init.ref], so we ignore temporary bindings.  */

static struct z_candidate *
build_user_type_conversion_1 (tree totype, tree expr, int flags,
			      tsubst_flags_t complain)
{
  struct z_candidate *candidates, *cand;
  tree fromtype;
  tree ctors = NULL_TREE;
  tree conv_fns = NULL_TREE;
  conversion *conv = NULL;
  tree first_arg = NULL_TREE;
  VEC(tree,gc) *args = NULL;
  bool any_viable_p;
  int convflags;

  if (!expr)
    return NULL;

  fromtype = TREE_TYPE (expr);

  /* We represent conversion within a hierarchy using RVALUE_CONV and
     BASE_CONV, as specified by [over.best.ics]; these become plain
     constructor calls, as specified in [dcl.init].  */
  gcc_assert (!MAYBE_CLASS_TYPE_P (fromtype) || !MAYBE_CLASS_TYPE_P (totype)
	      || !DERIVED_FROM_P (totype, fromtype));

  if (MAYBE_CLASS_TYPE_P (totype))
    /* Use lookup_fnfields_slot instead of lookup_fnfields to avoid
       creating a garbage BASELINK; constructors can't be inherited.  */
    ctors = lookup_fnfields_slot (totype, complete_ctor_identifier);

  if (MAYBE_CLASS_TYPE_P (fromtype))
    {
      tree to_nonref = non_reference (totype);
      if (same_type_ignoring_top_level_qualifiers_p (to_nonref, fromtype) ||
	  (CLASS_TYPE_P (to_nonref) && CLASS_TYPE_P (fromtype)
	   && DERIVED_FROM_P (to_nonref, fromtype)))
	{
	  /* [class.conv.fct] A conversion function is never used to
	     convert a (possibly cv-qualified) object to the (possibly
	     cv-qualified) same object type (or a reference to it), to a
	     (possibly cv-qualified) base class of that type (or a
	     reference to it)...  */
	}
      else
	conv_fns = lookup_conversions (fromtype);
    }

  candidates = 0;
  flags |= LOOKUP_NO_CONVERSION;
  if (BRACE_ENCLOSED_INITIALIZER_P (expr))
    flags |= LOOKUP_NO_NARROWING;

  /* It's OK to bind a temporary for converting constructor arguments, but
     not in converting the return value of a conversion operator.  */
  convflags = ((flags & LOOKUP_NO_TEMP_BIND) | LOOKUP_NO_CONVERSION);
  flags &= ~LOOKUP_NO_TEMP_BIND;

  if (ctors)
    {
      int ctorflags = flags;

      first_arg = build_int_cst (build_pointer_type (totype), 0);

      /* We should never try to call the abstract or base constructor
	 from here.  */
      gcc_assert (!DECL_HAS_IN_CHARGE_PARM_P (OVL_CURRENT (ctors))
		  && !DECL_HAS_VTT_PARM_P (OVL_CURRENT (ctors)));

      if (BRACE_ENCLOSED_INITIALIZER_P (expr))
	{
	  /* List-initialization.  */
	  add_list_candidates (ctors, first_arg, expr, totype, NULL_TREE,
			       false, TYPE_BINFO (totype), TYPE_BINFO (totype),
			       ctorflags, &candidates, complain);
	}
      else
	{
	  args = make_tree_vector_single (expr);
	  add_candidates (ctors, first_arg, args, NULL_TREE, NULL_TREE, false,
			  TYPE_BINFO (totype), TYPE_BINFO (totype),
			  ctorflags, &candidates, complain);
	}

      for (cand = candidates; cand; cand = cand->next)
	{
	  cand->second_conv = build_identity_conv (totype, NULL_TREE);

	  /* If totype isn't a reference, and LOOKUP_NO_TEMP_BIND isn't
	     set, then this is copy-initialization.  In that case, "The
	     result of the call is then used to direct-initialize the
	     object that is the destination of the copy-initialization."
	     [dcl.init]

	     We represent this in the conversion sequence with an
	     rvalue conversion, which means a constructor call.  */
	  if (TREE_CODE (totype) != REFERENCE_TYPE
	      && !(convflags & LOOKUP_NO_TEMP_BIND))
	    cand->second_conv
	      = build_conv (ck_rvalue, totype, cand->second_conv);
	}
    }

  if (conv_fns)
    first_arg = build_this (expr);

  for (; conv_fns; conv_fns = TREE_CHAIN (conv_fns))
    {
      tree conversion_path = TREE_PURPOSE (conv_fns);
      struct z_candidate *old_candidates;

      /* If we are called to convert to a reference type, we are trying to
	 find a direct binding, so don't even consider temporaries.  If
	 we don't find a direct binding, the caller will try again to
	 look for a temporary binding.  */
      if (TREE_CODE (totype) == REFERENCE_TYPE)
	convflags |= LOOKUP_NO_TEMP_BIND;

      old_candidates = candidates;
      add_candidates (TREE_VALUE (conv_fns), first_arg, NULL, totype,
		      NULL_TREE, false,
		      conversion_path, TYPE_BINFO (fromtype),
		      flags, &candidates, complain);

      for (cand = candidates; cand != old_candidates; cand = cand->next)
	{
	  tree rettype = TREE_TYPE (TREE_TYPE (cand->fn));
	  conversion *ics
	    = implicit_conversion (totype,
				   rettype,
				   0,
				   /*c_cast_p=*/false, convflags,
				   complain);

	  /* If LOOKUP_NO_TEMP_BIND isn't set, then this is
	     copy-initialization.  In that case, "The result of the
	     call is then used to direct-initialize the object that is
	     the destination of the copy-initialization."  [dcl.init]

	     We represent this in the conversion sequence with an
	     rvalue conversion, which means a constructor call.  But
	     don't add a second rvalue conversion if there's already
	     one there.  Which there really shouldn't be, but it's
	     harmless since we'd add it here anyway. */
	  if (ics && MAYBE_CLASS_TYPE_P (totype) && ics->kind != ck_rvalue
	      && !(convflags & LOOKUP_NO_TEMP_BIND))
	    ics = build_conv (ck_rvalue, totype, ics);

	  cand->second_conv = ics;

	  if (!ics)
	    {
	      cand->viable = 0;
	      cand->reason = arg_conversion_rejection (NULL_TREE, -1,
						       rettype, totype);
	    }
	  else if (DECL_NONCONVERTING_P (cand->fn)
		   && ics->rank > cr_exact)
	    {
	      /* 13.3.1.5: For direct-initialization, those explicit
		 conversion functions that are not hidden within S and
		 yield type T or a type that can be converted to type T
		 with a qualification conversion (4.4) are also candidate
		 functions.  */
	      /* 13.3.1.6 doesn't have a parallel restriction, but it should;
		 I've raised this issue with the committee. --jason 9/2011 */
	      cand->viable = -1;
	      cand->reason = explicit_conversion_rejection (rettype, totype);
	    }
	  else if (cand->viable == 1 && ics->bad_p)
	    {
	      cand->viable = -1;
	      cand->reason
		= bad_arg_conversion_rejection (NULL_TREE, -1,
						rettype, totype);
	    }
	  else if (primary_template_instantiation_p (cand->fn)
		   && ics->rank > cr_exact)
	    {
	      /* 13.3.3.1.2: If the user-defined conversion is specified by
		 a specialization of a conversion function template, the
		 second standard conversion sequence shall have exact match
		 rank.  */
	      cand->viable = -1;
	      cand->reason = template_conversion_rejection (rettype, totype);
	    }
	}
    }

  candidates = splice_viable (candidates, pedantic, &any_viable_p);
  if (!any_viable_p)
    {
      if (args)
	release_tree_vector (args);
      return NULL;
    }

  cand = tourney (candidates, complain);
  if (cand == 0)
    {
      if (complain & tf_error)
	{
	  error ("conversion from %qT to %qT is ambiguous",
		 fromtype, totype);
	  print_z_candidates (location_of (expr), candidates);
	}

      cand = candidates;	/* any one will do */
      cand->second_conv = build_ambiguous_conv (totype, expr);
      cand->second_conv->user_conv_p = true;
      if (!any_strictly_viable (candidates))
	cand->second_conv->bad_p = true;
      /* If there are viable candidates, don't set ICS_BAD_FLAG; an
	 ambiguous conversion is no worse than another user-defined
	 conversion.  */

      return cand;
    }

  /* Build the user conversion sequence.  */
  conv = build_conv
    (ck_user,
     (DECL_CONSTRUCTOR_P (cand->fn)
      ? totype : non_reference (TREE_TYPE (TREE_TYPE (cand->fn)))),
     build_identity_conv (TREE_TYPE (expr), expr));
  conv->cand = cand;
  if (cand->viable == -1)
    conv->bad_p = true;

  /* Remember that this was a list-initialization.  */
  if (flags & LOOKUP_NO_NARROWING)
    conv->check_narrowing = true;

  /* Combine it with the second conversion sequence.  */
  cand->second_conv = merge_conversion_sequences (conv,
						  cand->second_conv);

  return cand;
}

/* Wrapper for above. */

tree
build_user_type_conversion (tree totype, tree expr, int flags,
			    tsubst_flags_t complain)
{
  struct z_candidate *cand;
  tree ret;

  bool subtime = timevar_cond_start (TV_OVERLOAD);
  cand = build_user_type_conversion_1 (totype, expr, flags, complain);

  if (cand)
    {
      if (cand->second_conv->kind == ck_ambig)
	ret = error_mark_node;
      else
        {
          expr = convert_like (cand->second_conv, expr, complain);
          ret = convert_from_reference (expr);
        }
    }
  else
    ret = NULL_TREE;

  timevar_cond_stop (TV_OVERLOAD, subtime);
  return ret;
}

/* Subroutine of convert_nontype_argument.

   EXPR is an argument for a template non-type parameter of integral or
   enumeration type.  Do any necessary conversions (that are permitted for
   non-type arguments) to convert it to the parameter type.

   If conversion is successful, returns the converted expression;
   otherwise, returns error_mark_node.  */

tree
build_integral_nontype_arg_conv (tree type, tree expr, tsubst_flags_t complain)
{
  conversion *conv;
  void *p;
  tree t;
  location_t loc = EXPR_LOC_OR_HERE (expr);

  if (error_operand_p (expr))
    return error_mark_node;

  gcc_assert (INTEGRAL_OR_ENUMERATION_TYPE_P (type));

  /* Get the high-water mark for the CONVERSION_OBSTACK.  */
  p = conversion_obstack_alloc (0);

  conv = implicit_conversion (type, TREE_TYPE (expr), expr,
			      /*c_cast_p=*/false,
			      LOOKUP_IMPLICIT, complain);

  /* for a non-type template-parameter of integral or
     enumeration type, integral promotions (4.5) and integral
     conversions (4.7) are applied.  */
  /* It should be sufficient to check the outermost conversion step, since
     there are no qualification conversions to integer type.  */
  if (conv)
    switch (conv->kind)
      {
	/* A conversion function is OK.  If it isn't constexpr, we'll
	   complain later that the argument isn't constant.  */
      case ck_user:
	/* The lvalue-to-rvalue conversion is OK.  */
      case ck_rvalue:
      case ck_identity:
	break;

      case ck_std:
	t = next_conversion (conv)->type;
	if (INTEGRAL_OR_ENUMERATION_TYPE_P (t))
	  break;

	if (complain & tf_error)
	  error_at (loc, "conversion from %qT to %qT not considered for "
		    "non-type template argument", t, type);
	/* and fall through.  */

      default:
	conv = NULL;
	break;
      }

  if (conv)
    expr = convert_like (conv, expr, complain);
  else
    expr = error_mark_node;

  /* Free all the conversions we allocated.  */
  obstack_free (&conversion_obstack, p);

  return expr;
}

/* Do any initial processing on the arguments to a function call.  */

static VEC(tree,gc) *
resolve_args (VEC(tree,gc) *args, tsubst_flags_t complain)
{
  unsigned int ix;
  tree arg;

  FOR_EACH_VEC_ELT (tree, args, ix, arg)
    {
      if (error_operand_p (arg))
	return NULL;
      else if (VOID_TYPE_P (TREE_TYPE (arg)))
	{
	  if (complain & tf_error)
	    error ("invalid use of void expression");
	  return NULL;
	}
      else if (invalid_nonstatic_memfn_p (arg, tf_warning_or_error))
	return NULL;
    }
  return args;
}

/* Perform overload resolution on FN, which is called with the ARGS.

   Return the candidate function selected by overload resolution, or
   NULL if the event that overload resolution failed.  In the case
   that overload resolution fails, *CANDIDATES will be the set of
   candidates considered, and ANY_VIABLE_P will be set to true or
   false to indicate whether or not any of the candidates were
   viable.

   The ARGS should already have gone through RESOLVE_ARGS before this
   function is called.  */

static struct z_candidate *
perform_overload_resolution (tree fn,
			     const VEC(tree,gc) *args,
			     struct z_candidate **candidates,
			     bool *any_viable_p, tsubst_flags_t complain)
{
  struct z_candidate *cand;
  tree explicit_targs;
  int template_only;

  bool subtime = timevar_cond_start (TV_OVERLOAD);

  explicit_targs = NULL_TREE;
  template_only = 0;

  *candidates = NULL;
  *any_viable_p = true;

  /* Check FN.  */
  gcc_assert (TREE_CODE (fn) == FUNCTION_DECL
	      || TREE_CODE (fn) == TEMPLATE_DECL
	      || TREE_CODE (fn) == OVERLOAD
	      || TREE_CODE (fn) == TEMPLATE_ID_EXPR);

  if (TREE_CODE (fn) == TEMPLATE_ID_EXPR)
    {
      explicit_targs = TREE_OPERAND (fn, 1);
      fn = TREE_OPERAND (fn, 0);
      template_only = 1;
    }

  /* Add the various candidate functions.  */
  add_candidates (fn, NULL_TREE, args, NULL_TREE,
		  explicit_targs, template_only,
		  /*conversion_path=*/NULL_TREE,
		  /*access_path=*/NULL_TREE,
		  LOOKUP_NORMAL,
		  candidates, complain);

  *candidates = splice_viable (*candidates, pedantic, any_viable_p);
  if (*any_viable_p)
    cand = tourney (*candidates, complain);
  else
    cand = NULL;

  timevar_cond_stop (TV_OVERLOAD, subtime);
  return cand;
}

/* Print an error message about being unable to build a call to FN with
   ARGS.  ANY_VIABLE_P indicates whether any candidate functions could
   be located; CANDIDATES is a possibly empty list of such
   functions.  */

static void
print_error_for_call_failure (tree fn, VEC(tree,gc) *args, bool any_viable_p,
			      struct z_candidate *candidates)
{
  tree name = DECL_NAME (OVL_CURRENT (fn));
  location_t loc = location_of (name);

  if (!any_viable_p)
    error_at (loc, "no matching function for call to %<%D(%A)%>",
	      name, build_tree_list_vec (args));
  else
    error_at (loc, "call of overloaded %<%D(%A)%> is ambiguous",
	      name, build_tree_list_vec (args));
  if (candidates)
    print_z_candidates (loc, candidates);
}

/* Return an expression for a call to FN (a namespace-scope function,
   or a static member function) with the ARGS.  This may change
   ARGS.  */

tree
build_new_function_call (tree fn, VEC(tree,gc) **args, bool koenig_p, 
			 tsubst_flags_t complain)
{
  struct z_candidate *candidates, *cand;
  bool any_viable_p;
  void *p;
  tree result;

  if (args != NULL && *args != NULL)
    {
      *args = resolve_args (*args, complain);
      if (*args == NULL)
	return error_mark_node;
    }

  if (flag_tm)
    tm_malloc_replacement (fn);

  /* If this function was found without using argument dependent
     lookup, then we want to ignore any undeclared friend
     functions.  */
  if (!koenig_p)
    {
      tree orig_fn = fn;

      fn = remove_hidden_names (fn);
      if (!fn)
	{
	  if (complain & tf_error)
	    print_error_for_call_failure (orig_fn, *args, false, NULL);
	  return error_mark_node;
	}
    }

  /* Get the high-water mark for the CONVERSION_OBSTACK.  */
  p = conversion_obstack_alloc (0);

  cand = perform_overload_resolution (fn, *args, &candidates, &any_viable_p,
				      complain);

  if (!cand)
    {
      if (complain & tf_error)
	{
	  if (!any_viable_p && candidates && ! candidates->next
	      && (TREE_CODE (candidates->fn) == FUNCTION_DECL))
	    return cp_build_function_call_vec (candidates->fn, args, complain);
	  if (TREE_CODE (fn) == TEMPLATE_ID_EXPR)
	    fn = TREE_OPERAND (fn, 0);
	  print_error_for_call_failure (fn, *args, any_viable_p, candidates);
	}
      result = error_mark_node;
    }
  else
    {
      int flags = LOOKUP_NORMAL;
      /* If fn is template_id_expr, the call has explicit template arguments
         (e.g. func<int>(5)), communicate this info to build_over_call
         through flags so that later we can use it to decide whether to warn
         about peculiar null pointer conversion.  */
      if (TREE_CODE (fn) == TEMPLATE_ID_EXPR)
        flags |= LOOKUP_EXPLICIT_TMPL_ARGS;
      result = build_over_call (cand, flags, complain);
    }

  /* Free all the conversions we allocated.  */
  obstack_free (&conversion_obstack, p);

  return result;
}

/* Build a call to a global operator new.  FNNAME is the name of the
   operator (either "operator new" or "operator new[]") and ARGS are
   the arguments provided.  This may change ARGS.  *SIZE points to the
   total number of bytes required by the allocation, and is updated if
   that is changed here.  *COOKIE_SIZE is non-NULL if a cookie should
   be used.  If this function determines that no cookie should be
   used, after all, *COOKIE_SIZE is set to NULL_TREE.  If SIZE_CHECK
   is not NULL_TREE, it is evaluated before calculating the final
   array size, and if it fails, the array size is replaced with
   (size_t)-1 (usually triggering a std::bad_alloc exception).  If FN
   is non-NULL, it will be set, upon return, to the allocation
   function called.  */

tree
build_operator_new_call (tree fnname, VEC(tree,gc) **args,
			 tree *size, tree *cookie_size, tree size_check,
			 tree *fn, tsubst_flags_t complain)
{
  tree original_size = *size;
  tree fns;
  struct z_candidate *candidates;
  struct z_candidate *cand;
  bool any_viable_p;

  if (fn)
    *fn = NULL_TREE;
  /* Set to (size_t)-1 if the size check fails.  */
  if (size_check != NULL_TREE)
    *size = fold_build3 (COND_EXPR, sizetype, size_check,
			 original_size, TYPE_MAX_VALUE (sizetype));
  VEC_safe_insert (tree, gc, *args, 0, *size);
  *args = resolve_args (*args, complain);
  if (*args == NULL)
    return error_mark_node;

  /* Based on:

       [expr.new]

       If this lookup fails to find the name, or if the allocated type
       is not a class type, the allocation function's name is looked
       up in the global scope.

     we disregard block-scope declarations of "operator new".  */
  fns = lookup_function_nonclass (fnname, *args, /*block_p=*/false);

  /* Figure out what function is being called.  */
  cand = perform_overload_resolution (fns, *args, &candidates, &any_viable_p,
				      complain);

  /* If no suitable function could be found, issue an error message
     and give up.  */
  if (!cand)
    {
      if (complain & tf_error)
	print_error_for_call_failure (fns, *args, any_viable_p, candidates);
      return error_mark_node;
    }

   /* If a cookie is required, add some extra space.  Whether
      or not a cookie is required cannot be determined until
      after we know which function was called.  */
   if (*cookie_size)
     {
       bool use_cookie = true;
       if (!abi_version_at_least (2))
	 {
	   /* In G++ 3.2, the check was implemented incorrectly; it
	      looked at the placement expression, rather than the
	      type of the function.  */
	   if (VEC_length (tree, *args) == 2
	       && same_type_p (TREE_TYPE (VEC_index (tree, *args, 1)),
			       ptr_type_node))
	     use_cookie = false;
	 }
       else
	 {
	   tree arg_types;

	   arg_types = TYPE_ARG_TYPES (TREE_TYPE (cand->fn));
	   /* Skip the size_t parameter.  */
	   arg_types = TREE_CHAIN (arg_types);
	   /* Check the remaining parameters (if any).  */
	   if (arg_types
	       && TREE_CHAIN (arg_types) == void_list_node
	       && same_type_p (TREE_VALUE (arg_types),
			       ptr_type_node))
	     use_cookie = false;
	 }
       /* If we need a cookie, adjust the number of bytes allocated.  */
       if (use_cookie)
	 {
	   /* Update the total size.  */
	   *size = size_binop (PLUS_EXPR, original_size, *cookie_size);
	   /* Set to (size_t)-1 if the size check fails.  */
	   gcc_assert (size_check != NULL_TREE);
	   *size = fold_build3 (COND_EXPR, sizetype, size_check,
				*size, TYPE_MAX_VALUE (sizetype));
	   /* Update the argument list to reflect the adjusted size.  */
	   VEC_replace (tree, *args, 0, *size);
	 }
       else
	 *cookie_size = NULL_TREE;
     }

   /* Tell our caller which function we decided to call.  */
   if (fn)
     *fn = cand->fn;

   /* Build the CALL_EXPR.  */
   return build_over_call (cand, LOOKUP_NORMAL, complain);
}

/* Build a new call to operator().  This may change ARGS.  */

static tree
build_op_call_1 (tree obj, VEC(tree,gc) **args, tsubst_flags_t complain)
{
  struct z_candidate *candidates = 0, *cand;
  tree fns, convs, first_mem_arg = NULL_TREE;
  tree type = TREE_TYPE (obj);
  bool any_viable_p;
  tree result = NULL_TREE;
  void *p;

  if (error_operand_p (obj))
    return error_mark_node;

  obj = prep_operand (obj);

  if (TYPE_PTRMEMFUNC_P (type))
    {
      if (complain & tf_error)
        /* It's no good looking for an overloaded operator() on a
           pointer-to-member-function.  */
        error ("pointer-to-member function %E cannot be called without an object; consider using .* or ->*", obj);
      return error_mark_node;
    }

  if (TYPE_BINFO (type))
    {
      fns = lookup_fnfields (TYPE_BINFO (type), ansi_opname (CALL_EXPR), 1);
      if (fns == error_mark_node)
	return error_mark_node;
    }
  else
    fns = NULL_TREE;

  if (args != NULL && *args != NULL)
    {
      *args = resolve_args (*args, complain);
      if (*args == NULL)
	return error_mark_node;
    }

  /* Get the high-water mark for the CONVERSION_OBSTACK.  */
  p = conversion_obstack_alloc (0);

  if (fns)
    {
      first_mem_arg = build_this (obj);

      add_candidates (BASELINK_FUNCTIONS (fns),
		      first_mem_arg, *args, NULL_TREE,
		      NULL_TREE, false,
		      BASELINK_BINFO (fns), BASELINK_ACCESS_BINFO (fns),
		      LOOKUP_NORMAL, &candidates, complain);
    }

  convs = lookup_conversions (type);

  for (; convs; convs = TREE_CHAIN (convs))
    {
      tree fns = TREE_VALUE (convs);
      tree totype = TREE_TYPE (convs);

      if ((TREE_CODE (totype) == POINTER_TYPE
	   && TREE_CODE (TREE_TYPE (totype)) == FUNCTION_TYPE)
	  || (TREE_CODE (totype) == REFERENCE_TYPE
	      && TREE_CODE (TREE_TYPE (totype)) == FUNCTION_TYPE)
	  || (TREE_CODE (totype) == REFERENCE_TYPE
	      && TREE_CODE (TREE_TYPE (totype)) == POINTER_TYPE
	      && TREE_CODE (TREE_TYPE (TREE_TYPE (totype))) == FUNCTION_TYPE))
	for (; fns; fns = OVL_NEXT (fns))
	  {
	    tree fn = OVL_CURRENT (fns);

	    if (DECL_NONCONVERTING_P (fn))
	      continue;

	    if (TREE_CODE (fn) == TEMPLATE_DECL)
	      add_template_conv_candidate
		(&candidates, fn, obj, NULL_TREE, *args, totype,
		 /*access_path=*/NULL_TREE,
		 /*conversion_path=*/NULL_TREE, complain);
	    else
	      add_conv_candidate (&candidates, fn, obj, NULL_TREE,
				  *args, /*conversion_path=*/NULL_TREE,
				  /*access_path=*/NULL_TREE, complain);
	  }
    }

  candidates = splice_viable (candidates, pedantic, &any_viable_p);
  if (!any_viable_p)
    {
      if (complain & tf_error)
        {
          error ("no match for call to %<(%T) (%A)%>", TREE_TYPE (obj),
		 build_tree_list_vec (*args));
          print_z_candidates (location_of (TREE_TYPE (obj)), candidates);
        }
      result = error_mark_node;
    }
  else
    {
      cand = tourney (candidates, complain);
      if (cand == 0)
	{
          if (complain & tf_error)
            {
              error ("call of %<(%T) (%A)%> is ambiguous", 
                     TREE_TYPE (obj), build_tree_list_vec (*args));
              print_z_candidates (location_of (TREE_TYPE (obj)), candidates);
            }
	  result = error_mark_node;
	}
      /* Since cand->fn will be a type, not a function, for a conversion
	 function, we must be careful not to unconditionally look at
	 DECL_NAME here.  */
      else if (TREE_CODE (cand->fn) == FUNCTION_DECL
	       && DECL_OVERLOADED_OPERATOR_P (cand->fn) == CALL_EXPR)
	result = build_over_call (cand, LOOKUP_NORMAL, complain);
      else
	{
	  obj = convert_like_with_context (cand->convs[0], obj, cand->fn, -1,
					   complain);
	  obj = convert_from_reference (obj);
	  result = cp_build_function_call_vec (obj, args, complain);
	}
    }

  /* Free all the conversions we allocated.  */
  obstack_free (&conversion_obstack, p);

  return result;
}

/* Wrapper for above.  */

tree
build_op_call (tree obj, VEC(tree,gc) **args, tsubst_flags_t complain)
{
  tree ret;
  bool subtime = timevar_cond_start (TV_OVERLOAD);
  ret = build_op_call_1 (obj, args, complain);
  timevar_cond_stop (TV_OVERLOAD, subtime);
  return ret;
}

/* Called by op_error to prepare format strings suitable for the error
   function.  It concatenates a prefix (controlled by MATCH), ERRMSG,
   and a suffix (controlled by NTYPES).  */

static const char *
op_error_string (const char *errmsg, int ntypes, bool match)
{
  const char *msg;

  const char *msgp = concat (match ? G_("ambiguous overload for ")
			           : G_("no match for "), errmsg, NULL);

  if (ntypes == 3)
    msg = concat (msgp, G_(" (operand types are %qT, %qT, and %qT)"), NULL);
  else if (ntypes == 2)
    msg = concat (msgp, G_(" (operand types are %qT and %qT)"), NULL);
  else
    msg = concat (msgp, G_(" (operand type is %qT)"), NULL);

  return msg;
}

static void
op_error (location_t loc, enum tree_code code, enum tree_code code2,
	  tree arg1, tree arg2, tree arg3, bool match)
{
  const char *opname;

  if (code == MODIFY_EXPR)
    opname = assignment_operator_name_info[code2].name;
  else
    opname = operator_name_info[code].name;

  switch (code)
    {
    case COND_EXPR:
      if (flag_diagnostics_show_caret)
	error_at (loc, op_error_string (G_("ternary %<operator?:%>"),
					3, match),
		  TREE_TYPE (arg1), TREE_TYPE (arg2), TREE_TYPE (arg3));
      else
	error_at (loc, op_error_string (G_("ternary %<operator?:%> "
					   "in %<%E ? %E : %E%>"), 3, match),
		  arg1, arg2, arg3,
		  TREE_TYPE (arg1), TREE_TYPE (arg2), TREE_TYPE (arg3));
      break;

    case POSTINCREMENT_EXPR:
    case POSTDECREMENT_EXPR:
      if (flag_diagnostics_show_caret)
	error_at (loc, op_error_string (G_("%<operator%s%>"), 1, match),
		  opname, TREE_TYPE (arg1));
      else
	error_at (loc, op_error_string (G_("%<operator%s%> in %<%E%s%>"),
					1, match),
		  opname, arg1, opname, TREE_TYPE (arg1));
      break;

    case ARRAY_REF:
      if (flag_diagnostics_show_caret)
	error_at (loc, op_error_string (G_("%<operator[]%>"), 2, match),
		  TREE_TYPE (arg1), TREE_TYPE (arg2));
      else
	error_at (loc, op_error_string (G_("%<operator[]%> in %<%E[%E]%>"),
					2, match),
		  arg1, arg2, TREE_TYPE (arg1), TREE_TYPE (arg2));
      break;

    case REALPART_EXPR:
    case IMAGPART_EXPR:
      if (flag_diagnostics_show_caret)
	error_at (loc, op_error_string (G_("%qs"), 1, match),
		  opname, TREE_TYPE (arg1));
      else
	error_at (loc, op_error_string (G_("%qs in %<%s %E%>"), 1, match),
		  opname, opname, arg1, TREE_TYPE (arg1));
      break;

    default:
      if (arg2)
	if (flag_diagnostics_show_caret)
	  error_at (loc, op_error_string (G_("%<operator%s%>"), 2, match),
		    opname, TREE_TYPE (arg1), TREE_TYPE (arg2));
	else
	  error_at (loc, op_error_string (G_("%<operator%s%> in %<%E %s %E%>"),
					  2, match),
		    opname, arg1, opname, arg2,
		    TREE_TYPE (arg1), TREE_TYPE (arg2));
      else
	if (flag_diagnostics_show_caret)
	  error_at (loc, op_error_string (G_("%<operator%s%>"), 1, match),
		    opname, TREE_TYPE (arg1));
	else
	  error_at (loc, op_error_string (G_("%<operator%s%> in %<%s%E%>"),
					  1, match),
		    opname, opname, arg1, TREE_TYPE (arg1));
      break;
    }
}

/* Return the implicit conversion sequence that could be used to
   convert E1 to E2 in [expr.cond].  */

static conversion *
conditional_conversion (tree e1, tree e2, tsubst_flags_t complain)
{
  tree t1 = non_reference (TREE_TYPE (e1));
  tree t2 = non_reference (TREE_TYPE (e2));
  conversion *conv;
  bool good_base;

  /* [expr.cond]

     If E2 is an lvalue: E1 can be converted to match E2 if E1 can be
     implicitly converted (clause _conv_) to the type "lvalue reference to
     T2", subject to the constraint that in the conversion the
     reference must bind directly (_dcl.init.ref_) to an lvalue.  */
  if (real_lvalue_p (e2))
    {
      conv = implicit_conversion (build_reference_type (t2),
				  t1,
				  e1,
				  /*c_cast_p=*/false,
				  LOOKUP_NO_TEMP_BIND|LOOKUP_NO_RVAL_BIND
				  |LOOKUP_ONLYCONVERTING,
				  complain);
      if (conv)
	return conv;
    }

  /* [expr.cond]

     If E1 and E2 have class type, and the underlying class types are
     the same or one is a base class of the other: E1 can be converted
     to match E2 if the class of T2 is the same type as, or a base
     class of, the class of T1, and the cv-qualification of T2 is the
     same cv-qualification as, or a greater cv-qualification than, the
     cv-qualification of T1.  If the conversion is applied, E1 is
     changed to an rvalue of type T2 that still refers to the original
     source class object (or the appropriate subobject thereof).  */
  if (CLASS_TYPE_P (t1) && CLASS_TYPE_P (t2)
      && ((good_base = DERIVED_FROM_P (t2, t1)) || DERIVED_FROM_P (t1, t2)))
    {
      if (good_base && at_least_as_qualified_p (t2, t1))
	{
	  conv = build_identity_conv (t1, e1);
	  if (!same_type_p (TYPE_MAIN_VARIANT (t1),
			    TYPE_MAIN_VARIANT (t2)))
	    conv = build_conv (ck_base, t2, conv);
	  else
	    conv = build_conv (ck_rvalue, t2, conv);
	  return conv;
	}
      else
	return NULL;
    }
  else
    /* [expr.cond]

       Otherwise: E1 can be converted to match E2 if E1 can be implicitly
       converted to the type that expression E2 would have if E2 were
       converted to an rvalue (or the type it has, if E2 is an rvalue).  */
    return implicit_conversion (t2, t1, e1, /*c_cast_p=*/false,
				LOOKUP_IMPLICIT, complain);
}

/* Implement [expr.cond].  ARG1, ARG2, and ARG3 are the three
   arguments to the conditional expression.  */

static tree
build_conditional_expr_1 (tree arg1, tree arg2, tree arg3,
                          tsubst_flags_t complain)
{
  tree arg2_type;
  tree arg3_type;
  tree result = NULL_TREE;
  tree result_type = NULL_TREE;
  bool lvalue_p = true;
  struct z_candidate *candidates = 0;
  struct z_candidate *cand;
  void *p;
  tree orig_arg2, orig_arg3;

  /* As a G++ extension, the second argument to the conditional can be
     omitted.  (So that `a ? : c' is roughly equivalent to `a ? a :
     c'.)  If the second operand is omitted, make sure it is
     calculated only once.  */
  if (!arg2)
    {
      if (complain & tf_error)
	pedwarn (input_location, OPT_Wpedantic, 
		 "ISO C++ forbids omitting the middle term of a ?: expression");

      /* Make sure that lvalues remain lvalues.  See g++.oliva/ext1.C.  */
      if (real_lvalue_p (arg1))
	arg2 = arg1 = stabilize_reference (arg1);
      else
	arg2 = arg1 = save_expr (arg1);
    }

  /* [expr.cond]

     The first expression is implicitly converted to bool (clause
     _conv_).  */
  arg1 = perform_implicit_conversion_flags (boolean_type_node, arg1, complain,
					    LOOKUP_NORMAL);

  /* If something has already gone wrong, just pass that fact up the
     tree.  */
  if (error_operand_p (arg1)
      || error_operand_p (arg2)
      || error_operand_p (arg3))
    return error_mark_node;

  /* [expr.cond]

     If either the second or the third operand has type (possibly
     cv-qualified) void, then the lvalue-to-rvalue (_conv.lval_),
     array-to-pointer (_conv.array_), and function-to-pointer
     (_conv.func_) standard conversions are performed on the second
     and third operands.  */
  orig_arg2 = arg2;
  orig_arg3 = arg3;
  arg2_type = unlowered_expr_type (arg2);
  arg3_type = unlowered_expr_type (arg3);
  if (VOID_TYPE_P (arg2_type) || VOID_TYPE_P (arg3_type))
    {
      /* Do the conversions.  We don't these for `void' type arguments
	 since it can't have any effect and since decay_conversion
	 does not handle that case gracefully.  */
      if (!VOID_TYPE_P (arg2_type))
	arg2 = decay_conversion (arg2, complain);
      if (!VOID_TYPE_P (arg3_type))
	arg3 = decay_conversion (arg3, complain);
      arg2_type = TREE_TYPE (arg2);
      arg3_type = TREE_TYPE (arg3);

      /* [expr.cond]

	 One of the following shall hold:

	 --The second or the third operand (but not both) is a
	   throw-expression (_except.throw_); the result is of the
	   type of the other and is an rvalue.

	 --Both the second and the third operands have type void; the
	   result is of type void and is an rvalue.

	 We must avoid calling force_rvalue for expressions of type
	 "void" because it will complain that their value is being
	 used.  */
      if (TREE_CODE (arg2) == THROW_EXPR
	  && TREE_CODE (arg3) != THROW_EXPR)
	{
	  if (!VOID_TYPE_P (arg3_type))
	    {
	      arg3 = force_rvalue (arg3, complain);
	      if (arg3 == error_mark_node)
		return error_mark_node;
	    }
	  arg3_type = TREE_TYPE (arg3);
	  result_type = arg3_type;
	}
      else if (TREE_CODE (arg2) != THROW_EXPR
	       && TREE_CODE (arg3) == THROW_EXPR)
	{
	  if (!VOID_TYPE_P (arg2_type))
	    {
	      arg2 = force_rvalue (arg2, complain);
	      if (arg2 == error_mark_node)
		return error_mark_node;
	    }
	  arg2_type = TREE_TYPE (arg2);
	  result_type = arg2_type;
	}
      else if (VOID_TYPE_P (arg2_type) && VOID_TYPE_P (arg3_type))
	result_type = void_type_node;
      else
	{
          if (complain & tf_error)
            {
              if (VOID_TYPE_P (arg2_type))
                error ("second operand to the conditional operator "
                       "is of type %<void%>, "
                       "but the third operand is neither a throw-expression "
                       "nor of type %<void%>");
              else
                error ("third operand to the conditional operator "
                       "is of type %<void%>, "
                       "but the second operand is neither a throw-expression "
                       "nor of type %<void%>");
            }
	  return error_mark_node;
	}

      lvalue_p = false;
      goto valid_operands;
    }
  /* [expr.cond]

     Otherwise, if the second and third operand have different types,
     and either has (possibly cv-qualified) class type, an attempt is
     made to convert each of those operands to the type of the other.  */
  else if (!same_type_p (arg2_type, arg3_type)
	   && (CLASS_TYPE_P (arg2_type) || CLASS_TYPE_P (arg3_type)))
    {
      conversion *conv2;
      conversion *conv3;

      /* Get the high-water mark for the CONVERSION_OBSTACK.  */
      p = conversion_obstack_alloc (0);

      conv2 = conditional_conversion (arg2, arg3, complain);
      conv3 = conditional_conversion (arg3, arg2, complain);

      /* [expr.cond]

	 If both can be converted, or one can be converted but the
	 conversion is ambiguous, the program is ill-formed.  If
	 neither can be converted, the operands are left unchanged and
	 further checking is performed as described below.  If exactly
	 one conversion is possible, that conversion is applied to the
	 chosen operand and the converted operand is used in place of
	 the original operand for the remainder of this section.  */
      if ((conv2 && !conv2->bad_p
	   && conv3 && !conv3->bad_p)
	  || (conv2 && conv2->kind == ck_ambig)
	  || (conv3 && conv3->kind == ck_ambig))
	{
	  error ("operands to ?: have different types %qT and %qT",
		 arg2_type, arg3_type);
	  result = error_mark_node;
	}
      else if (conv2 && (!conv2->bad_p || !conv3))
	{
	  arg2 = convert_like (conv2, arg2, complain);
	  arg2 = convert_from_reference (arg2);
	  arg2_type = TREE_TYPE (arg2);
	  /* Even if CONV2 is a valid conversion, the result of the
	     conversion may be invalid.  For example, if ARG3 has type
	     "volatile X", and X does not have a copy constructor
	     accepting a "volatile X&", then even if ARG2 can be
	     converted to X, the conversion will fail.  */
	  if (error_operand_p (arg2))
	    result = error_mark_node;
	}
      else if (conv3 && (!conv3->bad_p || !conv2))
	{
	  arg3 = convert_like (conv3, arg3, complain);
	  arg3 = convert_from_reference (arg3);
	  arg3_type = TREE_TYPE (arg3);
	  if (error_operand_p (arg3))
	    result = error_mark_node;
	}

      /* Free all the conversions we allocated.  */
      obstack_free (&conversion_obstack, p);

      if (result)
	return result;

      /* If, after the conversion, both operands have class type,
	 treat the cv-qualification of both operands as if it were the
	 union of the cv-qualification of the operands.

	 The standard is not clear about what to do in this
	 circumstance.  For example, if the first operand has type
	 "const X" and the second operand has a user-defined
	 conversion to "volatile X", what is the type of the second
	 operand after this step?  Making it be "const X" (matching
	 the first operand) seems wrong, as that discards the
	 qualification without actually performing a copy.  Leaving it
	 as "volatile X" seems wrong as that will result in the
	 conditional expression failing altogether, even though,
	 according to this step, the one operand could be converted to
	 the type of the other.  */
      if ((conv2 || conv3)
	  && CLASS_TYPE_P (arg2_type)
	  && cp_type_quals (arg2_type) != cp_type_quals (arg3_type))
	arg2_type = arg3_type =
	  cp_build_qualified_type (arg2_type,
				   cp_type_quals (arg2_type)
				   | cp_type_quals (arg3_type));
    }

  /* [expr.cond]

     If the second and third operands are lvalues and have the same
     type, the result is of that type and is an lvalue.  */
  if (real_lvalue_p (arg2)
      && real_lvalue_p (arg3)
      && same_type_p (arg2_type, arg3_type))
    {
      result_type = arg2_type;
      arg2 = mark_lvalue_use (arg2);
      arg3 = mark_lvalue_use (arg3);
      goto valid_operands;
    }

  /* [expr.cond]

     Otherwise, the result is an rvalue.  If the second and third
     operand do not have the same type, and either has (possibly
     cv-qualified) class type, overload resolution is used to
     determine the conversions (if any) to be applied to the operands
     (_over.match.oper_, _over.built_).  */
  lvalue_p = false;
  if (!same_type_p (arg2_type, arg3_type)
      && (CLASS_TYPE_P (arg2_type) || CLASS_TYPE_P (arg3_type)))
    {
      tree args[3];
      conversion *conv;
      bool any_viable_p;

      /* Rearrange the arguments so that add_builtin_candidate only has
	 to know about two args.  In build_builtin_candidate, the
	 arguments are unscrambled.  */
      args[0] = arg2;
      args[1] = arg3;
      args[2] = arg1;
      add_builtin_candidates (&candidates,
			      COND_EXPR,
			      NOP_EXPR,
			      ansi_opname (COND_EXPR),
			      args,
			      LOOKUP_NORMAL, complain);

      /* [expr.cond]

	 If the overload resolution fails, the program is
	 ill-formed.  */
      candidates = splice_viable (candidates, pedantic, &any_viable_p);
      if (!any_viable_p)
	{
          if (complain & tf_error)
            {
              op_error (input_location, COND_EXPR, NOP_EXPR,
			arg1, arg2, arg3, FALSE);
              print_z_candidates (location_of (arg1), candidates);
            }
	  return error_mark_node;
	}
      cand = tourney (candidates, complain);
      if (!cand)
	{
          if (complain & tf_error)
            {
              op_error (input_location, COND_EXPR, NOP_EXPR,
			arg1, arg2, arg3, FALSE);
              print_z_candidates (location_of (arg1), candidates);
            }
	  return error_mark_node;
	}

      /* [expr.cond]

	 Otherwise, the conversions thus determined are applied, and
	 the converted operands are used in place of the original
	 operands for the remainder of this section.  */
      conv = cand->convs[0];
      arg1 = convert_like (conv, arg1, complain);
      conv = cand->convs[1];
      arg2 = convert_like (conv, arg2, complain);
      arg2_type = TREE_TYPE (arg2);
      conv = cand->convs[2];
      arg3 = convert_like (conv, arg3, complain);
      arg3_type = TREE_TYPE (arg3);
    }

  /* [expr.cond]

     Lvalue-to-rvalue (_conv.lval_), array-to-pointer (_conv.array_),
     and function-to-pointer (_conv.func_) standard conversions are
     performed on the second and third operands.

     We need to force the lvalue-to-rvalue conversion here for class types,
     so we get TARGET_EXPRs; trying to deal with a COND_EXPR of class rvalues
     that isn't wrapped with a TARGET_EXPR plays havoc with exception
     regions.  */

  arg2 = force_rvalue (arg2, complain);
  if (!CLASS_TYPE_P (arg2_type))
    arg2_type = TREE_TYPE (arg2);

  arg3 = force_rvalue (arg3, complain);
  if (!CLASS_TYPE_P (arg3_type))
    arg3_type = TREE_TYPE (arg3);

  if (arg2 == error_mark_node || arg3 == error_mark_node)
    return error_mark_node;

  /* [expr.cond]

     After those conversions, one of the following shall hold:

     --The second and third operands have the same type; the result  is  of
       that type.  */
  if (same_type_p (arg2_type, arg3_type))
    result_type = arg2_type;
  /* [expr.cond]

     --The second and third operands have arithmetic or enumeration
       type; the usual arithmetic conversions are performed to bring
       them to a common type, and the result is of that type.  */
  else if ((ARITHMETIC_TYPE_P (arg2_type)
	    || UNSCOPED_ENUM_P (arg2_type))
	   && (ARITHMETIC_TYPE_P (arg3_type)
	       || UNSCOPED_ENUM_P (arg3_type)))
    {
      /* In this case, there is always a common type.  */
      result_type = type_after_usual_arithmetic_conversions (arg2_type,
							     arg3_type);
      do_warn_double_promotion (result_type, arg2_type, arg3_type,
				"implicit conversion from %qT to %qT to "
				"match other result of conditional",
				input_location);

      if (TREE_CODE (arg2_type) == ENUMERAL_TYPE
	  && TREE_CODE (arg3_type) == ENUMERAL_TYPE)
        {
<<<<<<< HEAD
          if (complain & tf_warning)
=======
	  if (TREE_CODE (orig_arg2) == CONST_DECL
	      && TREE_CODE (orig_arg3) == CONST_DECL
	      && DECL_CONTEXT (orig_arg2) == DECL_CONTEXT (orig_arg3))
	    /* Two enumerators from the same enumeration can have different
	       types when the enumeration is still being defined.  */;
          else if (complain & tf_warning)
>>>>>>> 747e4b8f
            warning (OPT_Wenum_compare, 
                     "enumeral mismatch in conditional expression: %qT vs %qT",
                     arg2_type, arg3_type);
        }
      else if (extra_warnings
	       && ((TREE_CODE (arg2_type) == ENUMERAL_TYPE
		    && !same_type_p (arg3_type, type_promotes_to (arg2_type)))
		   || (TREE_CODE (arg3_type) == ENUMERAL_TYPE
		       && !same_type_p (arg2_type, type_promotes_to (arg3_type)))))
        {
          if (complain & tf_warning)
            warning (0, 
                     "enumeral and non-enumeral type in conditional expression");
        }

      arg2 = perform_implicit_conversion (result_type, arg2, complain);
      arg3 = perform_implicit_conversion (result_type, arg3, complain);
    }
  /* [expr.cond]

     --The second and third operands have pointer type, or one has
       pointer type and the other is a null pointer constant; pointer
       conversions (_conv.ptr_) and qualification conversions
       (_conv.qual_) are performed to bring them to their composite
       pointer type (_expr.rel_).  The result is of the composite
       pointer type.

     --The second and third operands have pointer to member type, or
       one has pointer to member type and the other is a null pointer
       constant; pointer to member conversions (_conv.mem_) and
       qualification conversions (_conv.qual_) are performed to bring
       them to a common type, whose cv-qualification shall match the
       cv-qualification of either the second or the third operand.
       The result is of the common type.  */
  else if ((null_ptr_cst_p (arg2)
	    && TYPE_PTR_OR_PTRMEM_P (arg3_type))
	   || (null_ptr_cst_p (arg3)
	       && TYPE_PTR_OR_PTRMEM_P (arg2_type))
	   || (TYPE_PTR_P (arg2_type) && TYPE_PTR_P (arg3_type))
	   || (TYPE_PTRDATAMEM_P (arg2_type) && TYPE_PTRDATAMEM_P (arg3_type))
	   || (TYPE_PTRMEMFUNC_P (arg2_type) && TYPE_PTRMEMFUNC_P (arg3_type)))
    {
      result_type = composite_pointer_type (arg2_type, arg3_type, arg2,
					    arg3, CPO_CONDITIONAL_EXPR,
					    complain);
      if (result_type == error_mark_node)
	return error_mark_node;
      arg2 = perform_implicit_conversion (result_type, arg2, complain);
      arg3 = perform_implicit_conversion (result_type, arg3, complain);
    }

  if (!result_type)
    {
      if (complain & tf_error)
        error ("operands to ?: have different types %qT and %qT",
               arg2_type, arg3_type);
      return error_mark_node;
    }

  if (arg2 == error_mark_node || arg3 == error_mark_node)
    return error_mark_node;

 valid_operands:
  result = build3 (COND_EXPR, result_type, arg1, arg2, arg3);
  if (!cp_unevaluated_operand)
    /* Avoid folding within decltype (c++/42013) and noexcept.  */
    result = fold_if_not_in_template (result);

  /* We can't use result_type below, as fold might have returned a
     throw_expr.  */

  if (!lvalue_p)
    {
      /* Expand both sides into the same slot, hopefully the target of
	 the ?: expression.  We used to check for TARGET_EXPRs here,
	 but now we sometimes wrap them in NOP_EXPRs so the test would
	 fail.  */
      if (CLASS_TYPE_P (TREE_TYPE (result)))
	result = get_target_expr_sfinae (result, complain);
      /* If this expression is an rvalue, but might be mistaken for an
	 lvalue, we must add a NON_LVALUE_EXPR.  */
      result = rvalue (result);
    }

  return result;
}

/* Wrapper for above.  */

tree
build_conditional_expr (tree arg1, tree arg2, tree arg3,
                        tsubst_flags_t complain)
{
  tree ret;
  bool subtime = timevar_cond_start (TV_OVERLOAD);
  ret = build_conditional_expr_1 (arg1, arg2, arg3, complain);
  timevar_cond_stop (TV_OVERLOAD, subtime);
  return ret;
}

/* OPERAND is an operand to an expression.  Perform necessary steps
   required before using it.  If OPERAND is NULL_TREE, NULL_TREE is
   returned.  */

static tree
prep_operand (tree operand)
{
  if (operand)
    {
      if (CLASS_TYPE_P (TREE_TYPE (operand))
	  && CLASSTYPE_TEMPLATE_INSTANTIATION (TREE_TYPE (operand)))
	/* Make sure the template type is instantiated now.  */
	instantiate_class_template (TYPE_MAIN_VARIANT (TREE_TYPE (operand)));
    }

  return operand;
}

/* Add each of the viable functions in FNS (a FUNCTION_DECL or
   OVERLOAD) to the CANDIDATES, returning an updated list of
   CANDIDATES.  The ARGS are the arguments provided to the call;
   if FIRST_ARG is non-null it is the implicit object argument,
   otherwise the first element of ARGS is used if needed.  The
   EXPLICIT_TARGS are explicit template arguments provided.
   TEMPLATE_ONLY is true if only template functions should be
   considered.  CONVERSION_PATH, ACCESS_PATH, and FLAGS are as for
   add_function_candidate.  */

static void
add_candidates (tree fns, tree first_arg, const VEC(tree,gc) *args,
		tree return_type,
		tree explicit_targs, bool template_only,
		tree conversion_path, tree access_path,
		int flags,
		struct z_candidate **candidates,
		tsubst_flags_t complain)
{
  tree ctype;
  const VEC(tree,gc) *non_static_args;
  bool check_list_ctor;
  bool check_converting;
  unification_kind_t strict;
  tree fn;

  if (!fns)
    return;

  /* Precalculate special handling of constructors and conversion ops.  */
  fn = OVL_CURRENT (fns);
  if (DECL_CONV_FN_P (fn))
    {
      check_list_ctor = false;
      check_converting = !!(flags & LOOKUP_ONLYCONVERTING);
      if (flags & LOOKUP_NO_CONVERSION)
	/* We're doing return_type(x).  */
	strict = DEDUCE_CONV;
      else
	/* We're doing x.operator return_type().  */
	strict = DEDUCE_EXACT;
      /* [over.match.funcs] For conversion functions, the function
	 is considered to be a member of the class of the implicit
	 object argument for the purpose of defining the type of
	 the implicit object parameter.  */
      ctype = TYPE_MAIN_VARIANT (TREE_TYPE (TREE_TYPE (first_arg)));
    }
  else
    {
      if (DECL_CONSTRUCTOR_P (fn))
	{
	  check_list_ctor = !!(flags & LOOKUP_LIST_ONLY);
	  /* For list-initialization we consider explicit constructors
	     and complain if one is chosen.  */
	  check_converting
	    = ((flags & (LOOKUP_ONLYCONVERTING|LOOKUP_LIST_INIT_CTOR))
	       == LOOKUP_ONLYCONVERTING);
	}
      else
	{
	  check_list_ctor = false;
	  check_converting = false;
	}
      strict = DEDUCE_CALL;
      ctype = conversion_path ? BINFO_TYPE (conversion_path) : NULL_TREE;
    }

  if (first_arg)
    non_static_args = args;
  else
    /* Delay creating the implicit this parameter until it is needed.  */
    non_static_args = NULL;

  for (; fns; fns = OVL_NEXT (fns))
    {
      tree fn_first_arg;
      const VEC(tree,gc) *fn_args;

      fn = OVL_CURRENT (fns);

      if (check_converting && DECL_NONCONVERTING_P (fn))
	continue;
      if (check_list_ctor && !is_list_ctor (fn))
	continue;

      /* Figure out which set of arguments to use.  */
      if (DECL_NONSTATIC_MEMBER_FUNCTION_P (fn))
	{
	  /* If this function is a non-static member and we didn't get an
	     implicit object argument, move it out of args.  */
	  if (first_arg == NULL_TREE)
	    {
	      unsigned int ix;
	      tree arg;
	      VEC(tree,gc) *tempvec
		= VEC_alloc (tree, gc, VEC_length (tree, args) - 1);
	      for (ix = 1; VEC_iterate (tree, args, ix, arg); ++ix)
		VEC_quick_push (tree, tempvec, arg);
	      non_static_args = tempvec;
	      first_arg = build_this (VEC_index (tree, args, 0));
	    }

	  fn_first_arg = first_arg;
	  fn_args = non_static_args;
	}
      else
	{
	  /* Otherwise, just use the list of arguments provided.  */
	  fn_first_arg = NULL_TREE;
	  fn_args = args;
	}

      if (TREE_CODE (fn) == TEMPLATE_DECL)
	add_template_candidate (candidates,
				fn,
				ctype,
				explicit_targs,
				fn_first_arg, 
				fn_args,
				return_type,
				access_path,
				conversion_path,
				flags,
				strict,
				complain);
      else if (!template_only)
	add_function_candidate (candidates,
				fn,
				ctype,
				fn_first_arg,
				fn_args,
				access_path,
				conversion_path,
				flags,
				complain);
    }
}

static tree
build_new_op_1 (location_t loc, enum tree_code code, int flags, tree arg1,
		tree arg2, tree arg3, tree *overload, tsubst_flags_t complain)
{
  struct z_candidate *candidates = 0, *cand;
  VEC(tree,gc) *arglist;
  tree fnname;
  tree args[3];
  tree result = NULL_TREE;
  bool result_valid_p = false;
  enum tree_code code2 = NOP_EXPR;
  enum tree_code code_orig_arg1 = ERROR_MARK;
  enum tree_code code_orig_arg2 = ERROR_MARK;
  conversion *conv;
  void *p;
  bool strict_p;
  bool any_viable_p;

  if (error_operand_p (arg1)
      || error_operand_p (arg2)
      || error_operand_p (arg3))
    return error_mark_node;

  if (code == MODIFY_EXPR)
    {
      code2 = TREE_CODE (arg3);
      arg3 = NULL_TREE;
      fnname = ansi_assopname (code2);
    }
  else
    fnname = ansi_opname (code);

  arg1 = prep_operand (arg1);

  switch (code)
    {
    case NEW_EXPR:
    case VEC_NEW_EXPR:
    case VEC_DELETE_EXPR:
    case DELETE_EXPR:
      /* Use build_op_new_call and build_op_delete_call instead.  */
      gcc_unreachable ();

    case CALL_EXPR:
      /* Use build_op_call instead.  */
      gcc_unreachable ();

    case TRUTH_ORIF_EXPR:
    case TRUTH_ANDIF_EXPR:
    case TRUTH_AND_EXPR:
    case TRUTH_OR_EXPR:
      /* These are saved for the sake of warn_logical_operator.  */
      code_orig_arg1 = TREE_CODE (arg1);
      code_orig_arg2 = TREE_CODE (arg2);

    default:
      break;
    }

  arg2 = prep_operand (arg2);
  arg3 = prep_operand (arg3);

  if (code == COND_EXPR)
    /* Use build_conditional_expr instead.  */
    gcc_unreachable ();
  else if (! IS_OVERLOAD_TYPE (TREE_TYPE (arg1))
	   && (! arg2 || ! IS_OVERLOAD_TYPE (TREE_TYPE (arg2))))
    goto builtin;

  if (code == POSTINCREMENT_EXPR || code == POSTDECREMENT_EXPR)
    arg2 = integer_zero_node;

  arglist = VEC_alloc (tree, gc, 3);
  VEC_quick_push (tree, arglist, arg1);
  if (arg2 != NULL_TREE)
    VEC_quick_push (tree, arglist, arg2);
  if (arg3 != NULL_TREE)
    VEC_quick_push (tree, arglist, arg3);

  /* Get the high-water mark for the CONVERSION_OBSTACK.  */
  p = conversion_obstack_alloc (0);

  /* Add namespace-scope operators to the list of functions to
     consider.  */
  add_candidates (lookup_function_nonclass (fnname, arglist, /*block_p=*/true),
		  NULL_TREE, arglist, NULL_TREE,
		  NULL_TREE, false, NULL_TREE, NULL_TREE,
		  flags, &candidates, complain);

  args[0] = arg1;
  args[1] = arg2;
  args[2] = NULL_TREE;

  /* Add class-member operators to the candidate set.  */
  if (CLASS_TYPE_P (TREE_TYPE (arg1)))
    {
      tree fns;

      fns = lookup_fnfields (TREE_TYPE (arg1), fnname, 1);
      if (fns == error_mark_node)
	{
	  result = error_mark_node;
	  goto user_defined_result_ready;
	}
      if (fns)
	add_candidates (BASELINK_FUNCTIONS (fns),
			NULL_TREE, arglist, NULL_TREE,
			NULL_TREE, false,
			BASELINK_BINFO (fns),
			BASELINK_ACCESS_BINFO (fns),
			flags, &candidates, complain);
    }
  /* Per 13.3.1.2/3, 2nd bullet, if no operand has a class type, then
     only non-member functions that have type T1 or reference to
     cv-qualified-opt T1 for the first argument, if the first argument
     has an enumeration type, or T2 or reference to cv-qualified-opt
     T2 for the second argument, if the the second argument has an
     enumeration type.  Filter out those that don't match.  */
  else if (! arg2 || ! CLASS_TYPE_P (TREE_TYPE (arg2)))
    {
      struct z_candidate **candp, **next;

      for (candp = &candidates; *candp; candp = next)
	{
	  tree parmlist, parmtype;
	  int i, nargs = (arg2 ? 2 : 1);

	  cand = *candp;
	  next = &cand->next;

	  parmlist = TYPE_ARG_TYPES (TREE_TYPE (cand->fn));

	  for (i = 0; i < nargs; ++i)
	    {
	      parmtype = TREE_VALUE (parmlist);

	      if (TREE_CODE (parmtype) == REFERENCE_TYPE)
		parmtype = TREE_TYPE (parmtype);
	      if (TREE_CODE (TREE_TYPE (args[i])) == ENUMERAL_TYPE
		  && (same_type_ignoring_top_level_qualifiers_p
		      (TREE_TYPE (args[i]), parmtype)))
		break;

	      parmlist = TREE_CHAIN (parmlist);
	    }

	  /* No argument has an appropriate type, so remove this
	     candidate function from the list.  */
	  if (i == nargs)
	    {
	      *candp = cand->next;
	      next = candp;
	    }
	}
    }

  add_builtin_candidates (&candidates, code, code2, fnname, args,
			  flags, complain);

  switch (code)
    {
    case COMPOUND_EXPR:
    case ADDR_EXPR:
      /* For these, the built-in candidates set is empty
	 [over.match.oper]/3.  We don't want non-strict matches
	 because exact matches are always possible with built-in
	 operators.  The built-in candidate set for COMPONENT_REF
	 would be empty too, but since there are no such built-in
	 operators, we accept non-strict matches for them.  */
      strict_p = true;
      break;

    default:
      strict_p = pedantic;
      break;
    }

  candidates = splice_viable (candidates, strict_p, &any_viable_p);
  if (!any_viable_p)
    {
      switch (code)
	{
	case POSTINCREMENT_EXPR:
	case POSTDECREMENT_EXPR:
	  /* Don't try anything fancy if we're not allowed to produce
	     errors.  */
	  if (!(complain & tf_error))
	    return error_mark_node;

	  /* Look for an `operator++ (int)'. Pre-1985 C++ didn't
	     distinguish between prefix and postfix ++ and
	     operator++() was used for both, so we allow this with
	     -fpermissive.  */
	  else
	    {
	      const char *msg = (flag_permissive) 
		? G_("no %<%D(int)%> declared for postfix %qs,"
		     " trying prefix operator instead")
		: G_("no %<%D(int)%> declared for postfix %qs");
	      permerror (loc, msg, fnname, operator_name_info[code].name);
	    }

	  if (!flag_permissive)
	    return error_mark_node;

	  if (code == POSTINCREMENT_EXPR)
	    code = PREINCREMENT_EXPR;
	  else
	    code = PREDECREMENT_EXPR;
	  result = build_new_op_1 (loc, code, flags, arg1, NULL_TREE,
				   NULL_TREE, overload, complain);
	  break;

	  /* The caller will deal with these.  */
	case ADDR_EXPR:
	case COMPOUND_EXPR:
	case COMPONENT_REF:
	  result = NULL_TREE;
	  result_valid_p = true;
	  break;

	default:
	  if (complain & tf_error)
	    {
		/* If one of the arguments of the operator represents
		   an invalid use of member function pointer, try to report
		   a meaningful error ...  */
		if (invalid_nonstatic_memfn_p (arg1, tf_error)
		    || invalid_nonstatic_memfn_p (arg2, tf_error)
		    || invalid_nonstatic_memfn_p (arg3, tf_error))
		  /* We displayed the error message.  */;
		else
		  {
		    /* ... Otherwise, report the more generic
		       "no matching operator found" error */
		    op_error (loc, code, code2, arg1, arg2, arg3, FALSE);
		    print_z_candidates (loc, candidates);
		  }
	    }
	  result = error_mark_node;
	  break;
	}
    }
  else
    {
      cand = tourney (candidates, complain);
      if (cand == 0)
	{
	  if (complain & tf_error)
	    {
	      op_error (loc, code, code2, arg1, arg2, arg3, TRUE);
	      print_z_candidates (loc, candidates);
	    }
	  result = error_mark_node;
	}
      else if (TREE_CODE (cand->fn) == FUNCTION_DECL)
	{
	  if (overload)
	    *overload = cand->fn;

	  if (resolve_args (arglist, complain) == NULL)
	    result = error_mark_node;
	  else
	    result = build_over_call (cand, LOOKUP_NORMAL, complain);
	}
      else
	{
	  /* Give any warnings we noticed during overload resolution.  */
	  if (cand->warnings && (complain & tf_warning))
	    {
	      struct candidate_warning *w;
	      for (w = cand->warnings; w; w = w->next)
		joust (cand, w->loser, 1, complain);
	    }

	  /* Check for comparison of different enum types.  */
	  switch (code)
	    {
	    case GT_EXPR:
	    case LT_EXPR:
	    case GE_EXPR:
	    case LE_EXPR:
	    case EQ_EXPR:
	    case NE_EXPR:
	      if (TREE_CODE (TREE_TYPE (arg1)) == ENUMERAL_TYPE
		  && TREE_CODE (TREE_TYPE (arg2)) == ENUMERAL_TYPE
		  && (TYPE_MAIN_VARIANT (TREE_TYPE (arg1))
		      != TYPE_MAIN_VARIANT (TREE_TYPE (arg2)))
		  && (complain & tf_warning))
		{
		  warning (OPT_Wenum_compare,
			   "comparison between %q#T and %q#T",
			   TREE_TYPE (arg1), TREE_TYPE (arg2));
		}
	      break;
	    default:
	      break;
	    }

	  /* We need to strip any leading REF_BIND so that bitfields
	     don't cause errors.  This should not remove any important
	     conversions, because builtins don't apply to class
	     objects directly.  */
	  conv = cand->convs[0];
	  if (conv->kind == ck_ref_bind)
	    conv = next_conversion (conv);
	  arg1 = convert_like (conv, arg1, complain);

	  if (arg2)
	    {
	      conv = cand->convs[1];
	      if (conv->kind == ck_ref_bind)
		conv = next_conversion (conv);
	      else
		arg2 = decay_conversion (arg2, complain);

	      /* We need to call warn_logical_operator before
		 converting arg2 to a boolean_type, but after
		 decaying an enumerator to its value.  */
	      if (complain & tf_warning)
		warn_logical_operator (loc, code, boolean_type_node,
				       code_orig_arg1, arg1,
				       code_orig_arg2, arg2);

	      arg2 = convert_like (conv, arg2, complain);
	    }
	  if (arg3)
	    {
	      conv = cand->convs[2];
	      if (conv->kind == ck_ref_bind)
		conv = next_conversion (conv);
	      arg3 = convert_like (conv, arg3, complain);
	    }

	}
    }

 user_defined_result_ready:

  /* Free all the conversions we allocated.  */
  obstack_free (&conversion_obstack, p);

  if (result || result_valid_p)
    return result;

 builtin:
  switch (code)
    {
    case MODIFY_EXPR:
      return cp_build_modify_expr (arg1, code2, arg2, complain);

    case INDIRECT_REF:
      return cp_build_indirect_ref (arg1, RO_UNARY_STAR, complain);

    case TRUTH_ANDIF_EXPR:
    case TRUTH_ORIF_EXPR:
    case TRUTH_AND_EXPR:
    case TRUTH_OR_EXPR:
      warn_logical_operator (loc, code, boolean_type_node,
			     code_orig_arg1, arg1, code_orig_arg2, arg2);
      /* Fall through.  */
    case PLUS_EXPR:
    case MINUS_EXPR:
    case MULT_EXPR:
    case TRUNC_DIV_EXPR:
    case GT_EXPR:
    case LT_EXPR:
    case GE_EXPR:
    case LE_EXPR:
    case EQ_EXPR:
    case NE_EXPR:
    case MAX_EXPR:
    case MIN_EXPR:
    case LSHIFT_EXPR:
    case RSHIFT_EXPR:
    case TRUNC_MOD_EXPR:
    case BIT_AND_EXPR:
    case BIT_IOR_EXPR:
    case BIT_XOR_EXPR:
      return cp_build_binary_op (input_location, code, arg1, arg2, complain);

    case UNARY_PLUS_EXPR:
    case NEGATE_EXPR:
    case BIT_NOT_EXPR:
    case TRUTH_NOT_EXPR:
    case PREINCREMENT_EXPR:
    case POSTINCREMENT_EXPR:
    case PREDECREMENT_EXPR:
    case POSTDECREMENT_EXPR:
    case REALPART_EXPR:
    case IMAGPART_EXPR:
    case ABS_EXPR:
      return cp_build_unary_op (code, arg1, candidates != 0, complain);

    case ARRAY_REF:
      return cp_build_array_ref (input_location, arg1, arg2, complain);

    case MEMBER_REF:
      return build_m_component_ref (cp_build_indirect_ref (arg1, RO_ARROW_STAR, 
                                                           complain), 
                                    arg2, complain);

      /* The caller will deal with these.  */
    case ADDR_EXPR:
    case COMPONENT_REF:
    case COMPOUND_EXPR:
      return NULL_TREE;

    default:
      gcc_unreachable ();
    }
  return NULL_TREE;
}

/* Wrapper for above.  */

tree
build_new_op (location_t loc, enum tree_code code, int flags,
	      tree arg1, tree arg2, tree arg3,
	      tree *overload, tsubst_flags_t complain)
{
  tree ret;
  bool subtime = timevar_cond_start (TV_OVERLOAD);
  ret = build_new_op_1 (loc, code, flags, arg1, arg2, arg3,
			overload, complain);
  timevar_cond_stop (TV_OVERLOAD, subtime);
  return ret;
}

/* Returns true iff T, an element of an OVERLOAD chain, is a usual
   deallocation function (3.7.4.2 [basic.stc.dynamic.deallocation]).  */

static bool
non_placement_deallocation_fn_p (tree t)
{
  /* A template instance is never a usual deallocation function,
     regardless of its signature.  */
  if (TREE_CODE (t) == TEMPLATE_DECL
      || primary_template_instantiation_p (t))
    return false;

  /* If a class T has a member deallocation function named operator delete
     with exactly one parameter, then that function is a usual
     (non-placement) deallocation function. If class T does not declare
     such an operator delete but does declare a member deallocation
     function named operator delete with exactly two parameters, the second
     of which has type std::size_t (18.2), then this function is a usual
     deallocation function.  */
  t = FUNCTION_ARG_CHAIN (t);
  if (t == void_list_node
      || (t && same_type_p (TREE_VALUE (t), size_type_node)
	  && TREE_CHAIN (t) == void_list_node))
    return true;
  return false;
}

/* Build a call to operator delete.  This has to be handled very specially,
   because the restrictions on what signatures match are different from all
   other call instances.  For a normal delete, only a delete taking (void *)
   or (void *, size_t) is accepted.  For a placement delete, only an exact
   match with the placement new is accepted.

   CODE is either DELETE_EXPR or VEC_DELETE_EXPR.
   ADDR is the pointer to be deleted.
   SIZE is the size of the memory block to be deleted.
   GLOBAL_P is true if the delete-expression should not consider
   class-specific delete operators.
   PLACEMENT is the corresponding placement new call, or NULL_TREE.

   If this call to "operator delete" is being generated as part to
   deallocate memory allocated via a new-expression (as per [expr.new]
   which requires that if the initialization throws an exception then
   we call a deallocation function), then ALLOC_FN is the allocation
   function.  */

tree
build_op_delete_call (enum tree_code code, tree addr, tree size,
		      bool global_p, tree placement,
		      tree alloc_fn, tsubst_flags_t complain)
{
  tree fn = NULL_TREE;
  tree fns, fnname, type, t;

  if (addr == error_mark_node)
    return error_mark_node;

  type = strip_array_types (TREE_TYPE (TREE_TYPE (addr)));

  fnname = ansi_opname (code);

  if (CLASS_TYPE_P (type)
      && COMPLETE_TYPE_P (complete_type (type))
      && !global_p)
    /* In [class.free]

       If the result of the lookup is ambiguous or inaccessible, or if
       the lookup selects a placement deallocation function, the
       program is ill-formed.

       Therefore, we ask lookup_fnfields to complain about ambiguity.  */
    {
      fns = lookup_fnfields (TYPE_BINFO (type), fnname, 1);
      if (fns == error_mark_node)
	return error_mark_node;
    }
  else
    fns = NULL_TREE;

  if (fns == NULL_TREE)
    fns = lookup_name_nonclass (fnname);

  /* Strip const and volatile from addr.  */
  addr = cp_convert (ptr_type_node, addr, complain);

  if (placement)
    {
      /* "A declaration of a placement deallocation function matches the
	 declaration of a placement allocation function if it has the same
	 number of parameters and, after parameter transformations (8.3.5),
	 all parameter types except the first are identical."

	 So we build up the function type we want and ask instantiate_type
	 to get it for us.  */
      t = FUNCTION_ARG_CHAIN (alloc_fn);
      t = tree_cons (NULL_TREE, ptr_type_node, t);
      t = build_function_type (void_type_node, t);

      fn = instantiate_type (t, fns, tf_none);
      if (fn == error_mark_node)
	return NULL_TREE;

      if (BASELINK_P (fn))
	fn = BASELINK_FUNCTIONS (fn);

      /* "If the lookup finds the two-parameter form of a usual deallocation
	 function (3.7.4.2) and that function, considered as a placement
	 deallocation function, would have been selected as a match for the
	 allocation function, the program is ill-formed."  */
      if (non_placement_deallocation_fn_p (fn))
	{
	  /* But if the class has an operator delete (void *), then that is
	     the usual deallocation function, so we shouldn't complain
	     about using the operator delete (void *, size_t).  */
	  for (t = BASELINK_P (fns) ? BASELINK_FUNCTIONS (fns) : fns;
	       t; t = OVL_NEXT (t))
	    {
	      tree elt = OVL_CURRENT (t);
	      if (non_placement_deallocation_fn_p (elt)
		  && FUNCTION_ARG_CHAIN (elt) == void_list_node)
		goto ok;
	    }
	  if (complain & tf_error)
	    {
	      permerror (0, "non-placement deallocation function %q+D", fn);
	      permerror (input_location, "selected for placement delete");
	    }
	  else
	    return error_mark_node;
	ok:;
	}
    }
  else
    /* "Any non-placement deallocation function matches a non-placement
       allocation function. If the lookup finds a single matching
       deallocation function, that function will be called; otherwise, no
       deallocation function will be called."  */
    for (t = BASELINK_P (fns) ? BASELINK_FUNCTIONS (fns) : fns;
	 t; t = OVL_NEXT (t))
      {
	tree elt = OVL_CURRENT (t);
	if (non_placement_deallocation_fn_p (elt))
	  {
	    fn = elt;
	    /* "If a class T has a member deallocation function named
	       operator delete with exactly one parameter, then that
	       function is a usual (non-placement) deallocation
	       function. If class T does not declare such an operator
	       delete but does declare a member deallocation function named
	       operator delete with exactly two parameters, the second of
	       which has type std::size_t (18.2), then this function is a
	       usual deallocation function."

	       So (void*) beats (void*, size_t).  */
	    if (FUNCTION_ARG_CHAIN (fn) == void_list_node)
	      break;
	  }
      }

  /* If we have a matching function, call it.  */
  if (fn)
    {
      gcc_assert (TREE_CODE (fn) == FUNCTION_DECL);

      /* If the FN is a member function, make sure that it is
	 accessible.  */
      if (BASELINK_P (fns))
	perform_or_defer_access_check (BASELINK_BINFO (fns), fn, fn,
				       complain);

      /* Core issue 901: It's ok to new a type with deleted delete.  */
      if (DECL_DELETED_FN (fn) && alloc_fn)
	return NULL_TREE;

      if (placement)
	{
	  /* The placement args might not be suitable for overload
	     resolution at this point, so build the call directly.  */
	  int nargs = call_expr_nargs (placement);
	  tree *argarray = XALLOCAVEC (tree, nargs);
	  int i;
	  argarray[0] = addr;
	  for (i = 1; i < nargs; i++)
	    argarray[i] = CALL_EXPR_ARG (placement, i);
	  mark_used (fn);
	  return build_cxx_call (fn, nargs, argarray, complain);
	}
      else
	{
	  tree ret;
	  VEC(tree,gc) *args = VEC_alloc (tree, gc, 2);
	  VEC_quick_push (tree, args, addr);
	  if (FUNCTION_ARG_CHAIN (fn) != void_list_node)
	    VEC_quick_push (tree, args, size);
	  ret = cp_build_function_call_vec (fn, &args, complain);
	  VEC_free (tree, gc, args);
	  return ret;
	}
    }

  /* [expr.new]

     If no unambiguous matching deallocation function can be found,
     propagating the exception does not cause the object's memory to
     be freed.  */
  if (alloc_fn)
    {
      if ((complain & tf_warning)
	  && !placement)
	warning (0, "no corresponding deallocation function for %qD",
		 alloc_fn);
      return NULL_TREE;
    }

  if (complain & tf_error)
    error ("no suitable %<operator %s%> for %qT",
	   operator_name_info[(int)code].name, type);
  return error_mark_node;
}

/* If the current scope isn't allowed to access DECL along
   BASETYPE_PATH, give an error.  The most derived class in
   BASETYPE_PATH is the one used to qualify DECL. DIAG_DECL is
   the declaration to use in the error diagnostic.  */

bool
enforce_access (tree basetype_path, tree decl, tree diag_decl,
		tsubst_flags_t complain)
{
  gcc_assert (TREE_CODE (basetype_path) == TREE_BINFO);

  if (!accessible_p (basetype_path, decl, true))
    {
      if (complain & tf_error)
	{
	  if (TREE_PRIVATE (decl))
	    error ("%q+#D is private", diag_decl);
	  else if (TREE_PROTECTED (decl))
	    error ("%q+#D is protected", diag_decl);
	  else
	    error ("%q+#D is inaccessible", diag_decl);
	  error ("within this context");
	}
      return false;
    }

  return true;
}

/* Initialize a temporary of type TYPE with EXPR.  The FLAGS are a
   bitwise or of LOOKUP_* values.  If any errors are warnings are
   generated, set *DIAGNOSTIC_FN to "error" or "warning",
   respectively.  If no diagnostics are generated, set *DIAGNOSTIC_FN
   to NULL.  */

static tree
build_temp (tree expr, tree type, int flags,
	    diagnostic_t *diagnostic_kind, tsubst_flags_t complain)
{
  int savew, savee;
  VEC(tree,gc) *args;

  savew = warningcount, savee = errorcount;
  args = make_tree_vector_single (expr);
  expr = build_special_member_call (NULL_TREE, complete_ctor_identifier,
				    &args, type, flags, complain);
  release_tree_vector (args);
  if (warningcount > savew)
    *diagnostic_kind = DK_WARNING;
  else if (errorcount > savee)
    *diagnostic_kind = DK_ERROR;
  else
    *diagnostic_kind = DK_UNSPECIFIED;
  return expr;
}

/* Perform warnings about peculiar, but valid, conversions from/to NULL.
   EXPR is implicitly converted to type TOTYPE.
   FN and ARGNUM are used for diagnostics.  */

static void
conversion_null_warnings (tree totype, tree expr, tree fn, int argnum)
{
  /* Issue warnings about peculiar, but valid, uses of NULL.  */
  if (expr == null_node && TREE_CODE (totype) != BOOLEAN_TYPE
      && ARITHMETIC_TYPE_P (totype))
    {
      source_location loc =
	expansion_point_location_if_in_system_header (input_location);

      if (fn)
	warning_at (loc, OPT_Wconversion_null,
		    "passing NULL to non-pointer argument %P of %qD",
		    argnum, fn);
      else
	warning_at (loc, OPT_Wconversion_null,
		    "converting to non-pointer type %qT from NULL", totype);
    }

  /* Issue warnings if "false" is converted to a NULL pointer */
  else if (TREE_CODE (TREE_TYPE (expr)) == BOOLEAN_TYPE
	   && TYPE_PTR_P (totype))
    {
      if (fn)
	warning_at (input_location, OPT_Wconversion_null,
		    "converting %<false%> to pointer type for argument %P "
		    "of %qD", argnum, fn);
      else
	warning_at (input_location, OPT_Wconversion_null,
		    "converting %<false%> to pointer type %qT", totype);
    }
}

/* Perform the conversions in CONVS on the expression EXPR.  FN and
   ARGNUM are used for diagnostics.  ARGNUM is zero based, -1
   indicates the `this' argument of a method.  INNER is nonzero when
   being called to continue a conversion chain. It is negative when a
   reference binding will be applied, positive otherwise.  If
   ISSUE_CONVERSION_WARNINGS is true, warnings about suspicious
   conversions will be emitted if appropriate.  If C_CAST_P is true,
   this conversion is coming from a C-style cast; in that case,
   conversions to inaccessible bases are permitted.  */

static tree
convert_like_real (conversion *convs, tree expr, tree fn, int argnum,
		   int inner, bool issue_conversion_warnings,
		   bool c_cast_p, tsubst_flags_t complain)
{
  tree totype = convs->type;
  diagnostic_t diag_kind;
  int flags;
  location_t loc = EXPR_LOC_OR_HERE (expr);

  if (convs->bad_p && !(complain & tf_error))
    return error_mark_node;

  if (convs->bad_p
      && convs->kind != ck_user
      && convs->kind != ck_list
      && convs->kind != ck_ambig
      && (convs->kind != ck_ref_bind
	  || convs->user_conv_p)
      && convs->kind != ck_rvalue
      && convs->kind != ck_base)
    {
      conversion *t = convs;

      /* Give a helpful error if this is bad because of excess braces.  */
      if (BRACE_ENCLOSED_INITIALIZER_P (expr)
	  && SCALAR_TYPE_P (totype)
	  && CONSTRUCTOR_NELTS (expr) > 0
	  && BRACE_ENCLOSED_INITIALIZER_P (CONSTRUCTOR_ELT (expr, 0)->value))
	permerror (loc, "too many braces around initializer for %qT", totype);

      for (; t ; t = next_conversion (t))
	{
	  if (t->kind == ck_user && t->cand->reason)
	    {
	      permerror (loc, "invalid user-defined conversion "
			 "from %qT to %qT", TREE_TYPE (expr), totype);
	      print_z_candidate (loc, "candidate is:", t->cand);
	      expr = convert_like_real (t, expr, fn, argnum, 1,
					/*issue_conversion_warnings=*/false,
					/*c_cast_p=*/false,
					complain);
	      if (convs->kind == ck_ref_bind)
		return convert_to_reference (totype, expr, CONV_IMPLICIT,
					     LOOKUP_NORMAL, NULL_TREE,
					     complain);
	      else
		return cp_convert (totype, expr, complain);
	    }
	  else if (t->kind == ck_user || !t->bad_p)
	    {
	      expr = convert_like_real (t, expr, fn, argnum, 1,
					/*issue_conversion_warnings=*/false,
					/*c_cast_p=*/false,
					complain);
	      break;
	    }
	  else if (t->kind == ck_ambig)
	    return convert_like_real (t, expr, fn, argnum, 1,
				      /*issue_conversion_warnings=*/false,
				      /*c_cast_p=*/false,
				      complain);
	  else if (t->kind == ck_identity)
	    break;
	}

      permerror (loc, "invalid conversion from %qT to %qT",
		 TREE_TYPE (expr), totype);
      if (fn)
	permerror (DECL_SOURCE_LOCATION (fn),
		   "  initializing argument %P of %qD", argnum, fn);

      return cp_convert (totype, expr, complain);
    }

  if (issue_conversion_warnings && (complain & tf_warning))
    conversion_null_warnings (totype, expr, fn, argnum);

  switch (convs->kind)
    {
    case ck_user:
      {
	struct z_candidate *cand = convs->cand;
	tree convfn = cand->fn;
	unsigned i;

	/* If we're initializing from {}, it's value-initialization.  */
	if (BRACE_ENCLOSED_INITIALIZER_P (expr)
	    && CONSTRUCTOR_NELTS (expr) == 0
	    && TYPE_HAS_DEFAULT_CONSTRUCTOR (totype))
	  {
	    bool direct = CONSTRUCTOR_IS_DIRECT_INIT (expr);
	    expr = build_value_init (totype, complain);
	    expr = get_target_expr_sfinae (expr, complain);
	    if (expr != error_mark_node)
	      {
		TARGET_EXPR_LIST_INIT_P (expr) = true;
		TARGET_EXPR_DIRECT_INIT_P (expr) = direct;
	      }
	    return expr;
	  }

	expr = mark_rvalue_use (expr);

	/* When converting from an init list we consider explicit
	   constructors, but actually trying to call one is an error.  */
	if (DECL_NONCONVERTING_P (convfn) && DECL_CONSTRUCTOR_P (convfn)
	    /* Unless this is for direct-list-initialization.  */
	    && !(BRACE_ENCLOSED_INITIALIZER_P (expr)
		 && CONSTRUCTOR_IS_DIRECT_INIT (expr))
	    /* Unless we're calling it for value-initialization from an
	       empty list, since that is handled separately in 8.5.4.  */
	    && cand->num_convs > 0)
	  {
	    error ("converting to %qT from initializer list would use "
		   "explicit constructor %qD", totype, convfn);
	  }

	/* Set user_conv_p on the argument conversions, so rvalue/base
	   handling knows not to allow any more UDCs.  */
	for (i = 0; i < cand->num_convs; ++i)
	  cand->convs[i]->user_conv_p = true;

	expr = build_over_call (cand, LOOKUP_NORMAL, complain);

	/* If this is a constructor or a function returning an aggr type,
	   we need to build up a TARGET_EXPR.  */
	if (DECL_CONSTRUCTOR_P (convfn))
	  {
	    expr = build_cplus_new (totype, expr, complain);

	    /* Remember that this was list-initialization.  */
	    if (convs->check_narrowing && expr != error_mark_node)
	      TARGET_EXPR_LIST_INIT_P (expr) = true;
	  }

	return expr;
      }
    case ck_identity:
      expr = mark_rvalue_use (expr);
      if (BRACE_ENCLOSED_INITIALIZER_P (expr))
	{
	  int nelts = CONSTRUCTOR_NELTS (expr);
	  if (nelts == 0)
	    expr = build_value_init (totype, complain);
	  else if (nelts == 1)
	    expr = CONSTRUCTOR_ELT (expr, 0)->value;
	  else
	    gcc_unreachable ();
	}

      if (type_unknown_p (expr))
	expr = instantiate_type (totype, expr, complain);
      /* Convert a constant to its underlying value, unless we are
	 about to bind it to a reference, in which case we need to
	 leave it as an lvalue.  */
      if (inner >= 0)
        {   
          expr = decl_constant_value_safe (expr);
          if (expr == null_node && INTEGRAL_OR_UNSCOPED_ENUMERATION_TYPE_P (totype))
            /* If __null has been converted to an integer type, we do not
               want to warn about uses of EXPR as an integer, rather than
               as a pointer.  */
            expr = build_int_cst (totype, 0);
        }
      return expr;
    case ck_ambig:
      /* We leave bad_p off ck_ambig because overload resolution considers
	 it valid, it just fails when we try to perform it.  So we need to
         check complain here, too.  */
      if (complain & tf_error)
	{
	  /* Call build_user_type_conversion again for the error.  */
	  build_user_type_conversion (totype, convs->u.expr, LOOKUP_NORMAL,
				      complain);
	  if (fn)
	    error ("  initializing argument %P of %q+D", argnum, fn);
	}
      return error_mark_node;

    case ck_list:
      {
	/* Conversion to std::initializer_list<T>.  */
	tree elttype = TREE_VEC_ELT (CLASSTYPE_TI_ARGS (totype), 0);
	tree new_ctor = build_constructor (init_list_type_node, NULL);
	unsigned len = CONSTRUCTOR_NELTS (expr);
	tree array, val, field;
	VEC(constructor_elt,gc) *vec = NULL;
	unsigned ix;

	/* Convert all the elements.  */
	FOR_EACH_CONSTRUCTOR_VALUE (CONSTRUCTOR_ELTS (expr), ix, val)
	  {
	    tree sub = convert_like_real (convs->u.list[ix], val, fn, argnum,
					  1, false, false, complain);
	    if (sub == error_mark_node)
	      return sub;
	    if (!BRACE_ENCLOSED_INITIALIZER_P (val))
	      check_narrowing (TREE_TYPE (sub), val);
	    CONSTRUCTOR_APPEND_ELT (CONSTRUCTOR_ELTS (new_ctor), NULL_TREE, sub);
	    if (!TREE_CONSTANT (sub))
	      TREE_CONSTANT (new_ctor) = false;
	  }
	/* Build up the array.  */
	elttype = cp_build_qualified_type
	  (elttype, cp_type_quals (elttype) | TYPE_QUAL_CONST);
	array = build_array_of_n_type (elttype, len);
	array = finish_compound_literal (array, new_ctor, complain);
	/* Take the address explicitly rather than via decay_conversion
	   to avoid the error about taking the address of a temporary.  */
	array = cp_build_addr_expr (array, complain);
<<<<<<< HEAD
	array = cp_convert (build_pointer_type (elttype), array);
=======
	array = cp_convert (build_pointer_type (elttype), array, complain);
>>>>>>> 747e4b8f

	/* Build up the initializer_list object.  */
	totype = complete_type (totype);
	field = next_initializable_field (TYPE_FIELDS (totype));
	CONSTRUCTOR_APPEND_ELT (vec, field, array);
	field = next_initializable_field (DECL_CHAIN (field));
	CONSTRUCTOR_APPEND_ELT (vec, field, size_int (len));
	new_ctor = build_constructor (totype, vec);
	return get_target_expr_sfinae (new_ctor, complain);
      }

    case ck_aggr:
      if (TREE_CODE (totype) == COMPLEX_TYPE)
	{
	  tree real = CONSTRUCTOR_ELT (expr, 0)->value;
	  tree imag = CONSTRUCTOR_ELT (expr, 1)->value;
	  real = perform_implicit_conversion (TREE_TYPE (totype),
					      real, complain);
	  imag = perform_implicit_conversion (TREE_TYPE (totype),
					      imag, complain);
	  expr = build2 (COMPLEX_EXPR, totype, real, imag);
	  return fold_if_not_in_template (expr);
	}
<<<<<<< HEAD
      return get_target_expr (digest_init (totype, expr, complain));
=======
      expr = reshape_init (totype, expr, complain);
      return get_target_expr_sfinae (digest_init (totype, expr, complain),
				     complain);
>>>>>>> 747e4b8f

    default:
      break;
    };

  expr = convert_like_real (next_conversion (convs), expr, fn, argnum,
			    convs->kind == ck_ref_bind ? -1 : 1,
			    convs->kind == ck_ref_bind ? issue_conversion_warnings : false, 
			    c_cast_p,
			    complain);
  if (expr == error_mark_node)
    return error_mark_node;

  switch (convs->kind)
    {
    case ck_rvalue:
      expr = decay_conversion (expr, complain);
      if (expr == error_mark_node)
	return error_mark_node;

      if (! MAYBE_CLASS_TYPE_P (totype))
	return expr;
      /* Else fall through.  */
    case ck_base:
      if (convs->kind == ck_base && !convs->need_temporary_p)
	{
	  /* We are going to bind a reference directly to a base-class
	     subobject of EXPR.  */
	  /* Build an expression for `*((base*) &expr)'.  */
	  expr = cp_build_addr_expr (expr, complain);
	  expr = convert_to_base (expr, build_pointer_type (totype),
				  !c_cast_p, /*nonnull=*/true, complain);
	  expr = cp_build_indirect_ref (expr, RO_IMPLICIT_CONVERSION, complain);
	  return expr;
	}

      /* Copy-initialization where the cv-unqualified version of the source
	 type is the same class as, or a derived class of, the class of the
	 destination [is treated as direct-initialization].  [dcl.init] */
      flags = LOOKUP_NORMAL|LOOKUP_ONLYCONVERTING;
      if (convs->user_conv_p)
	/* This conversion is being done in the context of a user-defined
	   conversion (i.e. the second step of copy-initialization), so
	   don't allow any more.  */
	flags |= LOOKUP_NO_CONVERSION;
      if (convs->rvaluedness_matches_p)
	flags |= LOOKUP_PREFER_RVALUE;
      if (TREE_CODE (expr) == TARGET_EXPR
	  && TARGET_EXPR_LIST_INIT_P (expr))
	/* Copy-list-initialization doesn't actually involve a copy.  */
	return expr;
      expr = build_temp (expr, totype, flags, &diag_kind, complain);
      if (diag_kind && fn && complain)
	emit_diagnostic (diag_kind, DECL_SOURCE_LOCATION (fn), 0,
			 "  initializing argument %P of %qD", argnum, fn);
      return build_cplus_new (totype, expr, complain);

    case ck_ref_bind:
      {
	tree ref_type = totype;

	if (convs->bad_p && !next_conversion (convs)->bad_p)
	  {
	    gcc_assert (TYPE_REF_IS_RVALUE (ref_type)
			&& real_lvalue_p (expr));

	    error_at (loc, "cannot bind %qT lvalue to %qT",
		      TREE_TYPE (expr), totype);
	    if (fn)
	      error ("  initializing argument %P of %q+D", argnum, fn);
	    return error_mark_node;
	  }

	/* If necessary, create a temporary. 

           VA_ARG_EXPR and CONSTRUCTOR expressions are special cases
           that need temporaries, even when their types are reference
           compatible with the type of reference being bound, so the
           upcoming call to cp_build_addr_expr doesn't fail.  */
	if (convs->need_temporary_p
	    || TREE_CODE (expr) == CONSTRUCTOR
	    || TREE_CODE (expr) == VA_ARG_EXPR)
	  {
	    /* Otherwise, a temporary of type "cv1 T1" is created and
	       initialized from the initializer expression using the rules
	       for a non-reference copy-initialization (8.5).  */

	    tree type = TREE_TYPE (ref_type);
	    cp_lvalue_kind lvalue = real_lvalue_p (expr);

	    gcc_assert (same_type_ignoring_top_level_qualifiers_p
			(type, next_conversion (convs)->type));
	    if (!CP_TYPE_CONST_NON_VOLATILE_P (type)
		&& !TYPE_REF_IS_RVALUE (ref_type))
	      {
		/* If the reference is volatile or non-const, we
		   cannot create a temporary.  */
		if (lvalue & clk_bitfield)
		  error_at (loc, "cannot bind bitfield %qE to %qT",
			    expr, ref_type);
		else if (lvalue & clk_packed)
		  error_at (loc, "cannot bind packed field %qE to %qT",
			    expr, ref_type);
		else
		  error_at (loc, "cannot bind rvalue %qE to %qT",
			    expr, ref_type);
		return error_mark_node;
	      }
	    /* If the source is a packed field, and we must use a copy
	       constructor, then building the target expr will require
	       binding the field to the reference parameter to the
	       copy constructor, and we'll end up with an infinite
	       loop.  If we can use a bitwise copy, then we'll be
	       OK.  */
	    if ((lvalue & clk_packed)
		&& CLASS_TYPE_P (type)
		&& type_has_nontrivial_copy_init (type))
	      {
		error_at (loc, "cannot bind packed field %qE to %qT",
			  expr, ref_type);
		return error_mark_node;
	      }
	    if (lvalue & clk_bitfield)
	      {
		expr = convert_bitfield_to_declared_type (expr);
		expr = fold_convert (type, expr);
	      }
	    expr = build_target_expr_with_type (expr, type, complain);
	  }

	/* Take the address of the thing to which we will bind the
	   reference.  */
	expr = cp_build_addr_expr (expr, complain);
	if (expr == error_mark_node)
	  return error_mark_node;

	/* Convert it to a pointer to the type referred to by the
	   reference.  This will adjust the pointer if a derived to
	   base conversion is being performed.  */
	expr = cp_convert (build_pointer_type (TREE_TYPE (ref_type)),
			   expr, complain);
	/* Convert the pointer to the desired reference type.  */
	return build_nop (ref_type, expr);
      }

    case ck_lvalue:
      return decay_conversion (expr, complain);

    case ck_qual:
      /* Warn about deprecated conversion if appropriate.  */
      string_conv_p (totype, expr, 1);
      break;

    case ck_ptr:
      if (convs->base_p)
	expr = convert_to_base (expr, totype, !c_cast_p,
				/*nonnull=*/false, complain);
      return build_nop (totype, expr);

    case ck_pmem:
      return convert_ptrmem (totype, expr, /*allow_inverse_p=*/false,
			     c_cast_p, complain);

    default:
      break;
    }

  if (convs->check_narrowing)
    check_narrowing (totype, expr);

  if (issue_conversion_warnings && (complain & tf_warning))
    expr = convert_and_check (totype, expr);
  else
    expr = convert (totype, expr);

  return expr;
}

/* ARG is being passed to a varargs function.  Perform any conversions
   required.  Return the converted value.  */

tree
convert_arg_to_ellipsis (tree arg, tsubst_flags_t complain)
{
  tree arg_type;
  location_t loc = EXPR_LOC_OR_HERE (arg);

  /* [expr.call]

     The lvalue-to-rvalue, array-to-pointer, and function-to-pointer
     standard conversions are performed.  */
  arg = decay_conversion (arg, complain);
  arg_type = TREE_TYPE (arg);
  /* [expr.call]

     If the argument has integral or enumeration type that is subject
     to the integral promotions (_conv.prom_), or a floating point
     type that is subject to the floating point promotion
     (_conv.fpprom_), the value of the argument is converted to the
     promoted type before the call.  */
  if (TREE_CODE (arg_type) == REAL_TYPE
      && (TYPE_PRECISION (arg_type)
	  < TYPE_PRECISION (double_type_node))
      && !DECIMAL_FLOAT_MODE_P (TYPE_MODE (arg_type)))
    {
      if ((complain & tf_warning)
	  && warn_double_promotion && !c_inhibit_evaluation_warnings)
	warning_at (loc, OPT_Wdouble_promotion,
		    "implicit conversion from %qT to %qT when passing "
		    "argument to function",
		    arg_type, double_type_node);
      arg = convert_to_real (double_type_node, arg);
    }
  else if (NULLPTR_TYPE_P (arg_type))
    arg = null_pointer_node;
  else if (INTEGRAL_OR_ENUMERATION_TYPE_P (arg_type))
    {
      if (SCOPED_ENUM_P (arg_type) && !abi_version_at_least (6))
	{
	  if (complain & tf_warning)
	    warning_at (loc, OPT_Wabi, "scoped enum %qT will not promote to an "
			"integral type in a future version of GCC", arg_type);
	  arg = cp_convert (ENUM_UNDERLYING_TYPE (arg_type), arg, complain);
	}
      arg = cp_perform_integral_promotions (arg, complain);
    }

  arg = require_complete_type_sfinae (arg, complain);
  arg_type = TREE_TYPE (arg);

  if (arg != error_mark_node
      /* In a template (or ill-formed code), we can have an incomplete type
	 even after require_complete_type_sfinae, in which case we don't know
	 whether it has trivial copy or not.  */
      && COMPLETE_TYPE_P (arg_type))
    {
      /* Build up a real lvalue-to-rvalue conversion in case the
	 copy constructor is trivial but not callable.  */
      if (!cp_unevaluated_operand && CLASS_TYPE_P (arg_type))
	force_rvalue (arg, complain);

      /* [expr.call] 5.2.2/7:
	 Passing a potentially-evaluated argument of class type (Clause 9)
	 with a non-trivial copy constructor or a non-trivial destructor
	 with no corresponding parameter is conditionally-supported, with
	 implementation-defined semantics.

	 We used to just warn here and do a bitwise copy, but now
	 cp_expr_size will abort if we try to do that.

	 If the call appears in the context of a sizeof expression,
	 it is not potentially-evaluated.  */
      if (cp_unevaluated_operand == 0
	  && (type_has_nontrivial_copy_init (arg_type)
	      || TYPE_HAS_NONTRIVIAL_DESTRUCTOR (arg_type)))
	{
	  if (complain & tf_error)
	    error_at (loc, "cannot pass objects of non-trivially-copyable "
		      "type %q#T through %<...%>", arg_type);
	  else
	    return error_mark_node;
	}
    }

  return arg;
}

/* va_arg (EXPR, TYPE) is a builtin. Make sure it is not abused.  */

tree
build_x_va_arg (source_location loc, tree expr, tree type)
{
  if (processing_template_decl)
    return build_min (VA_ARG_EXPR, type, expr);

  type = complete_type_or_else (type, NULL_TREE);

  if (expr == error_mark_node || !type)
    return error_mark_node;

  expr = mark_lvalue_use (expr);

  if (type_has_nontrivial_copy_init (type)
      || TYPE_HAS_NONTRIVIAL_DESTRUCTOR (type)
      || TREE_CODE (type) == REFERENCE_TYPE)
    {
      /* Remove reference types so we don't ICE later on.  */
      tree type1 = non_reference (type);
      /* conditionally-supported behavior [expr.call] 5.2.2/7.  */
      error ("cannot receive objects of non-trivially-copyable type %q#T "
	     "through %<...%>; ", type);
      expr = convert (build_pointer_type (type1), null_node);
      expr = cp_build_indirect_ref (expr, RO_NULL, tf_warning_or_error);
      return expr;
    }

  return build_va_arg (loc, expr, type);
}

/* TYPE has been given to va_arg.  Apply the default conversions which
   would have happened when passed via ellipsis.  Return the promoted
   type, or the passed type if there is no change.  */

tree
cxx_type_promotes_to (tree type)
{
  tree promote;

  /* Perform the array-to-pointer and function-to-pointer
     conversions.  */
  type = type_decays_to (type);

  promote = type_promotes_to (type);
  if (same_type_p (type, promote))
    promote = type;

  return promote;
}

/* ARG is a default argument expression being passed to a parameter of
   the indicated TYPE, which is a parameter to FN.  PARMNUM is the
   zero-based argument number.  Do any required conversions.  Return
   the converted value.  */

static GTY(()) VEC(tree,gc) *default_arg_context;
void
push_defarg_context (tree fn)
{ VEC_safe_push (tree, gc, default_arg_context, fn); }
void
pop_defarg_context (void)
{ VEC_pop (tree, default_arg_context); }

tree
convert_default_arg (tree type, tree arg, tree fn, int parmnum,
		     tsubst_flags_t complain)
{
  int i;
  tree t;

  /* See through clones.  */
  fn = DECL_ORIGIN (fn);

  /* Detect recursion.  */
  FOR_EACH_VEC_ELT (tree, default_arg_context, i, t)
    if (t == fn)
      {
	if (complain & tf_error)
	  error ("recursive evaluation of default argument for %q#D", fn);
	return error_mark_node;
      }

  /* If the ARG is an unparsed default argument expression, the
     conversion cannot be performed.  */
  if (TREE_CODE (arg) == DEFAULT_ARG)
    {
      if (complain & tf_error)
	error ("call to %qD uses the default argument for parameter %P, which "
	       "is not yet defined", fn, parmnum);
      return error_mark_node;
    }

  push_defarg_context (fn);

  if (fn && DECL_TEMPLATE_INFO (fn))
    arg = tsubst_default_argument (fn, type, arg);

  /* Due to:

       [dcl.fct.default]

       The names in the expression are bound, and the semantic
       constraints are checked, at the point where the default
       expressions appears.

     we must not perform access checks here.  */
  push_deferring_access_checks (dk_no_check);
  /* We must make a copy of ARG, in case subsequent processing
     alters any part of it.  */
  arg = break_out_target_exprs (arg);
  if (TREE_CODE (arg) == CONSTRUCTOR)
    {
      arg = digest_init (type, arg, complain);
      arg = convert_for_initialization (0, type, arg, LOOKUP_IMPLICIT,
					ICR_DEFAULT_ARGUMENT, fn, parmnum,
                                        complain);
    }
  else
    {
      arg = convert_for_initialization (0, type, arg, LOOKUP_IMPLICIT,
					ICR_DEFAULT_ARGUMENT, fn, parmnum,
                                        complain);
      arg = convert_for_arg_passing (type, arg, complain);
    }
  pop_deferring_access_checks();

  pop_defarg_context ();

  return arg;
}

/* Returns the type which will really be used for passing an argument of
   type TYPE.  */

tree
type_passed_as (tree type)
{
  /* Pass classes with copy ctors by invisible reference.  */
  if (TREE_ADDRESSABLE (type))
    {
      type = build_reference_type (type);
      /* There are no other pointers to this temporary.  */
      type = cp_build_qualified_type (type, TYPE_QUAL_RESTRICT);
    }
  else if (targetm.calls.promote_prototypes (type)
	   && INTEGRAL_TYPE_P (type)
	   && COMPLETE_TYPE_P (type)
	   && INT_CST_LT_UNSIGNED (TYPE_SIZE (type),
				   TYPE_SIZE (integer_type_node)))
    type = integer_type_node;

  return type;
}

/* Actually perform the appropriate conversion.  */

tree
convert_for_arg_passing (tree type, tree val, tsubst_flags_t complain)
{
  tree bitfield_type;

  /* If VAL is a bitfield, then -- since it has already been converted
     to TYPE -- it cannot have a precision greater than TYPE.  

     If it has a smaller precision, we must widen it here.  For
     example, passing "int f:3;" to a function expecting an "int" will
     not result in any conversion before this point.

     If the precision is the same we must not risk widening.  For
     example, the COMPONENT_REF for a 32-bit "long long" bitfield will
     often have type "int", even though the C++ type for the field is
     "long long".  If the value is being passed to a function
     expecting an "int", then no conversions will be required.  But,
     if we call convert_bitfield_to_declared_type, the bitfield will
     be converted to "long long".  */
  bitfield_type = is_bitfield_expr_with_lowered_type (val);
  if (bitfield_type 
      && TYPE_PRECISION (TREE_TYPE (val)) < TYPE_PRECISION (type))
    val = convert_to_integer (TYPE_MAIN_VARIANT (bitfield_type), val);

  if (val == error_mark_node)
    ;
  /* Pass classes with copy ctors by invisible reference.  */
  else if (TREE_ADDRESSABLE (type))
    val = build1 (ADDR_EXPR, build_reference_type (type), val);
  else if (targetm.calls.promote_prototypes (type)
	   && INTEGRAL_TYPE_P (type)
	   && COMPLETE_TYPE_P (type)
	   && INT_CST_LT_UNSIGNED (TYPE_SIZE (type),
				   TYPE_SIZE (integer_type_node)))
    val = cp_perform_integral_promotions (val, complain);
  if ((complain & tf_warning)
      && warn_suggest_attribute_format)
    {
      tree rhstype = TREE_TYPE (val);
      const enum tree_code coder = TREE_CODE (rhstype);
      const enum tree_code codel = TREE_CODE (type);
      if ((codel == POINTER_TYPE || codel == REFERENCE_TYPE)
	  && coder == codel
	  && check_missing_format_attribute (type, rhstype))
	warning (OPT_Wsuggest_attribute_format,
		 "argument of function call might be a candidate for a format attribute");
    }
  return val;
}

/* Returns true iff FN is a function with magic varargs, i.e. ones for
   which no conversions at all should be done.  This is true for some
   builtins which don't act like normal functions.  */

static bool
magic_varargs_p (tree fn)
{
  if (DECL_BUILT_IN (fn))
    switch (DECL_FUNCTION_CODE (fn))
      {
      case BUILT_IN_CLASSIFY_TYPE:
      case BUILT_IN_CONSTANT_P:
      case BUILT_IN_NEXT_ARG:
      case BUILT_IN_VA_START:
	return true;

      default:;
	return lookup_attribute ("type generic",
				 TYPE_ATTRIBUTES (TREE_TYPE (fn))) != 0;
      }

  return false;
}

/* Subroutine of the various build_*_call functions.  Overload resolution
   has chosen a winning candidate CAND; build up a CALL_EXPR accordingly.
   ARGS is a TREE_LIST of the unconverted arguments to the call.  FLAGS is a
   bitmask of various LOOKUP_* flags which apply to the call itself.  */

static tree
build_over_call (struct z_candidate *cand, int flags, tsubst_flags_t complain)
{
  tree fn = cand->fn;
  const VEC(tree,gc) *args = cand->args;
  tree first_arg = cand->first_arg;
  conversion **convs = cand->convs;
  conversion *conv;
  tree parm = TYPE_ARG_TYPES (TREE_TYPE (fn));
  int parmlen;
  tree val;
  int i = 0;
  int j = 0;
  unsigned int arg_index = 0;
  int is_method = 0;
  int nargs;
  tree *argarray;
  bool already_used = false;

  /* In a template, there is no need to perform all of the work that
     is normally done.  We are only interested in the type of the call
     expression, i.e., the return type of the function.  Any semantic
     errors will be deferred until the template is instantiated.  */
  if (processing_template_decl)
    {
      tree expr, addr;
      tree return_type;
      const tree *argarray;
      unsigned int nargs;

      return_type = TREE_TYPE (TREE_TYPE (fn));
      nargs = VEC_length (tree, args);
      if (first_arg == NULL_TREE)
	argarray = VEC_address (tree, CONST_CAST (VEC(tree,gc) *, args));
      else
	{
	  tree *alcarray;
	  unsigned int ix;
	  tree arg;

	  ++nargs;
	  alcarray = XALLOCAVEC (tree, nargs);
	  alcarray[0] = first_arg;
	  FOR_EACH_VEC_ELT (tree, args, ix, arg)
	    alcarray[ix + 1] = arg;
	  argarray = alcarray;
	}

      addr = build_addr_func (fn, complain);
      if (addr == error_mark_node)
	return error_mark_node;
      expr = build_call_array_loc (input_location, return_type,
				   addr, nargs, argarray);
      if (TREE_THIS_VOLATILE (fn) && cfun)
	current_function_returns_abnormally = 1;
      return convert_from_reference (expr);
    }

  /* Give any warnings we noticed during overload resolution.  */
  if (cand->warnings && (complain & tf_warning))
    {
      struct candidate_warning *w;
      for (w = cand->warnings; w; w = w->next)
	joust (cand, w->loser, 1, complain);
    }

  /* Make =delete work with SFINAE.  */
  if (DECL_DELETED_FN (fn) && !(complain & tf_error))
    return error_mark_node;

  if (DECL_FUNCTION_MEMBER_P (fn))
    {
      tree access_fn;
      /* If FN is a template function, two cases must be considered.
	 For example:

	   struct A {
	     protected:
	       template <class T> void f();
	   };
	   template <class T> struct B {
	     protected:
	       void g();
	   };
	   struct C : A, B<int> {
	     using A::f;	// #1
	     using B<int>::g;	// #2
	   };

	 In case #1 where `A::f' is a member template, DECL_ACCESS is
	 recorded in the primary template but not in its specialization.
	 We check access of FN using its primary template.

	 In case #2, where `B<int>::g' has a DECL_TEMPLATE_INFO simply
	 because it is a member of class template B, DECL_ACCESS is
	 recorded in the specialization `B<int>::g'.  We cannot use its
	 primary template because `B<T>::g' and `B<int>::g' may have
	 different access.  */
      if (DECL_TEMPLATE_INFO (fn)
	  && DECL_MEMBER_TEMPLATE_P (DECL_TI_TEMPLATE (fn)))
	access_fn = DECL_TI_TEMPLATE (fn);
      else
	access_fn = fn;
      if (!perform_or_defer_access_check (cand->access_path, access_fn,
					  fn, complain))
	return error_mark_node;
    }

  /* If we're checking for implicit delete, don't bother with argument
     conversions.  */
  if (flags & LOOKUP_SPECULATIVE)
    {
      if (DECL_DELETED_FN (fn))
	{
	  if (complain & tf_error)
	    mark_used (fn);
	  return error_mark_node;
	}
      if (cand->viable == 1)
	return fn;
      else if (!(complain & tf_error))
	/* Reject bad conversions now.  */
	return error_mark_node;
      /* else continue to get conversion error.  */
    }

  /* Find maximum size of vector to hold converted arguments.  */
  parmlen = list_length (parm);
  nargs = VEC_length (tree, args) + (first_arg != NULL_TREE ? 1 : 0);
  if (parmlen > nargs)
    nargs = parmlen;
  argarray = XALLOCAVEC (tree, nargs);

  /* The implicit parameters to a constructor are not considered by overload
     resolution, and must be of the proper type.  */
  if (DECL_CONSTRUCTOR_P (fn))
    {
      if (first_arg != NULL_TREE)
	{
	  argarray[j++] = first_arg;
	  first_arg = NULL_TREE;
	}
      else
	{
	  argarray[j++] = VEC_index (tree, args, arg_index);
	  ++arg_index;
	}
      parm = TREE_CHAIN (parm);
      /* We should never try to call the abstract constructor.  */
      gcc_assert (!DECL_HAS_IN_CHARGE_PARM_P (fn));

      if (DECL_HAS_VTT_PARM_P (fn))
	{
	  argarray[j++] = VEC_index (tree, args, arg_index);
	  ++arg_index;
	  parm = TREE_CHAIN (parm);
	}
    }
  /* Bypass access control for 'this' parameter.  */
  else if (TREE_CODE (TREE_TYPE (fn)) == METHOD_TYPE)
    {
      tree parmtype = TREE_VALUE (parm);
      tree arg = (first_arg != NULL_TREE
		  ? first_arg
		  : VEC_index (tree, args, arg_index));
      tree argtype = TREE_TYPE (arg);
      tree converted_arg;
      tree base_binfo;

      if (convs[i]->bad_p)
	{
	  if (complain & tf_error)
	    permerror (input_location, "passing %qT as %<this%> argument of %q#D discards qualifiers",
		       TREE_TYPE (argtype), fn);
	  else
	    return error_mark_node;
	}

      /* See if the function member or the whole class type is declared
	 final and the call can be devirtualized.  */
      if (DECL_FINAL_P (fn)
	  || CLASSTYPE_FINAL (TYPE_METHOD_BASETYPE (TREE_TYPE (fn))))
	flags |= LOOKUP_NONVIRTUAL;

      /* [class.mfct.nonstatic]: If a nonstatic member function of a class
	 X is called for an object that is not of type X, or of a type
	 derived from X, the behavior is undefined.

	 So we can assume that anything passed as 'this' is non-null, and
	 optimize accordingly.  */
      gcc_assert (TREE_CODE (parmtype) == POINTER_TYPE);
      /* Convert to the base in which the function was declared.  */
      gcc_assert (cand->conversion_path != NULL_TREE);
      converted_arg = build_base_path (PLUS_EXPR,
				       arg,
				       cand->conversion_path,
				       1, complain);
      /* Check that the base class is accessible.  */
      if (!accessible_base_p (TREE_TYPE (argtype),
			      BINFO_TYPE (cand->conversion_path), true))
	error ("%qT is not an accessible base of %qT",
	       BINFO_TYPE (cand->conversion_path),
	       TREE_TYPE (argtype));
      /* If fn was found by a using declaration, the conversion path
	 will be to the derived class, not the base declaring fn. We
	 must convert from derived to base.  */
      base_binfo = lookup_base (TREE_TYPE (TREE_TYPE (converted_arg)),
				TREE_TYPE (parmtype), ba_unique,
				NULL, complain);
      converted_arg = build_base_path (PLUS_EXPR, converted_arg,
				       base_binfo, 1, complain);

      argarray[j++] = converted_arg;
      parm = TREE_CHAIN (parm);
      if (first_arg != NULL_TREE)
	first_arg = NULL_TREE;
      else
	++arg_index;
      ++i;
      is_method = 1;
    }

  gcc_assert (first_arg == NULL_TREE);
  for (; arg_index < VEC_length (tree, args) && parm;
       parm = TREE_CHAIN (parm), ++arg_index, ++i)
    {
      tree type = TREE_VALUE (parm);
      tree arg = VEC_index (tree, args, arg_index);
      bool conversion_warning = true;

      conv = convs[i];

      /* If the argument is NULL and used to (implicitly) instantiate a
         template function (and bind one of the template arguments to
         the type of 'long int'), we don't want to warn about passing NULL
         to non-pointer argument.
         For example, if we have this template function:

           template<typename T> void func(T x) {}

         we want to warn (when -Wconversion is enabled) in this case:

           void foo() {
             func<int>(NULL);
           }

         but not in this case:

           void foo() {
             func(NULL);
           }
      */
      if (arg == null_node
          && DECL_TEMPLATE_INFO (fn)
          && cand->template_decl
          && !(flags & LOOKUP_EXPLICIT_TMPL_ARGS))
        conversion_warning = false;

      /* Warn about initializer_list deduction that isn't currently in the
	 working draft.  */
      if (cxx_dialect > cxx98
	  && flag_deduce_init_list
	  && cand->template_decl
	  && is_std_init_list (non_reference (type))
	  && BRACE_ENCLOSED_INITIALIZER_P (arg))
	{
	  tree tmpl = TI_TEMPLATE (cand->template_decl);
	  tree realparm = chain_index (j, DECL_ARGUMENTS (cand->fn));
	  tree patparm = get_pattern_parm (realparm, tmpl);
	  tree pattype = TREE_TYPE (patparm);
	  if (PACK_EXPANSION_P (pattype))
	    pattype = PACK_EXPANSION_PATTERN (pattype);
	  pattype = non_reference (pattype);

	  if (TREE_CODE (pattype) == TEMPLATE_TYPE_PARM
	      && (cand->explicit_targs == NULL_TREE
		  || (TREE_VEC_LENGTH (cand->explicit_targs)
		      <= TEMPLATE_TYPE_IDX (pattype))))
	    {
	      pedwarn (input_location, 0, "deducing %qT as %qT",
		       non_reference (TREE_TYPE (patparm)),
		       non_reference (type));
	      pedwarn (input_location, 0, "  in call to %q+D", cand->fn);
	      pedwarn (input_location, 0,
		       "  (you can disable this with -fno-deduce-init-list)");
	    }
	}

      val = convert_like_with_context (conv, arg, fn, i-is_method,
	                               conversion_warning
				       ? complain
				       : complain & (~tf_warning));

      val = convert_for_arg_passing (type, val, complain);
      if (val == error_mark_node)
        return error_mark_node;
      else
        argarray[j++] = val;
    }

  /* Default arguments */
  for (; parm && parm != void_list_node; parm = TREE_CHAIN (parm), i++)
    {
      if (TREE_VALUE (parm) == error_mark_node)
	return error_mark_node;
      argarray[j++] = convert_default_arg (TREE_VALUE (parm),
					   TREE_PURPOSE (parm),
					   fn, i - is_method,
					   complain);
    }

  /* Ellipsis */
  for (; arg_index < VEC_length (tree, args); ++arg_index)
    {
      tree a = VEC_index (tree, args, arg_index);
      if (magic_varargs_p (fn))
	/* Do no conversions for magic varargs.  */
	a = mark_type_use (a);
      else
	a = convert_arg_to_ellipsis (a, complain);
      argarray[j++] = a;
    }

  gcc_assert (j <= nargs);
  nargs = j;

  check_function_arguments (TREE_TYPE (fn), nargs, argarray);

  /* Avoid actually calling copy constructors and copy assignment operators,
     if possible.  */

  if (! flag_elide_constructors)
    /* Do things the hard way.  */;
  else if (cand->num_convs == 1 
           && (DECL_COPY_CONSTRUCTOR_P (fn) 
               || DECL_MOVE_CONSTRUCTOR_P (fn)))
    {
      tree targ;
      tree arg = argarray[num_artificial_parms_for (fn)];
      tree fa;
      bool trivial = trivial_fn_p (fn);

      /* Pull out the real argument, disregarding const-correctness.  */
      targ = arg;
      while (CONVERT_EXPR_P (targ)
	     || TREE_CODE (targ) == NON_LVALUE_EXPR)
	targ = TREE_OPERAND (targ, 0);
      if (TREE_CODE (targ) == ADDR_EXPR)
	{
	  targ = TREE_OPERAND (targ, 0);
	  if (!same_type_ignoring_top_level_qualifiers_p
	      (TREE_TYPE (TREE_TYPE (arg)), TREE_TYPE (targ)))
	    targ = NULL_TREE;
	}
      else
	targ = NULL_TREE;

      if (targ)
	arg = targ;
      else
	arg = cp_build_indirect_ref (arg, RO_NULL, complain);

      /* [class.copy]: the copy constructor is implicitly defined even if
	 the implementation elided its use.  */
      if (!trivial || DECL_DELETED_FN (fn))
	{
	  mark_used (fn);
	  already_used = true;
	}

      /* If we're creating a temp and we already have one, don't create a
	 new one.  If we're not creating a temp but we get one, use
	 INIT_EXPR to collapse the temp into our target.  Otherwise, if the
	 ctor is trivial, do a bitwise copy with a simple TARGET_EXPR for a
	 temp or an INIT_EXPR otherwise.  */
      fa = argarray[0];
      if (integer_zerop (fa))
	{
	  if (TREE_CODE (arg) == TARGET_EXPR)
	    return arg;
	  else if (trivial)
	    return force_target_expr (DECL_CONTEXT (fn), arg, complain);
	}
      else if (TREE_CODE (arg) == TARGET_EXPR || trivial)
	{
	  tree to = stabilize_reference (cp_build_indirect_ref (fa, RO_NULL,
								complain));

	  val = build2 (INIT_EXPR, DECL_CONTEXT (fn), to, arg);
	  return val;
	}
    }
  else if (DECL_OVERLOADED_OPERATOR_P (fn) == NOP_EXPR
	   && trivial_fn_p (fn)
	   && !DECL_DELETED_FN (fn))
    {
      tree to = stabilize_reference
	(cp_build_indirect_ref (argarray[0], RO_NULL, complain));
      tree type = TREE_TYPE (to);
      tree as_base = CLASSTYPE_AS_BASE (type);
      tree arg = argarray[1];

      if (is_really_empty_class (type))
	{
	  /* Avoid copying empty classes.  */
	  val = build2 (COMPOUND_EXPR, void_type_node, to, arg);
	  TREE_NO_WARNING (val) = 1;
	  val = build2 (COMPOUND_EXPR, type, val, to);
	  TREE_NO_WARNING (val) = 1;
	}
      else if (tree_int_cst_equal (TYPE_SIZE (type), TYPE_SIZE (as_base)))
	{
	  arg = cp_build_indirect_ref (arg, RO_NULL, complain);
	  val = build2 (MODIFY_EXPR, TREE_TYPE (to), to, arg);
	}
      else
	{
	  /* We must only copy the non-tail padding parts.  */
	  tree arg0, arg2, t;
	  tree array_type, alias_set;

	  arg2 = TYPE_SIZE_UNIT (as_base);
	  arg0 = cp_build_addr_expr (to, complain);

	  array_type = build_array_type (char_type_node,
					 build_index_type
					   (size_binop (MINUS_EXPR,
							arg2, size_int (1))));
	  alias_set = build_int_cst (build_pointer_type (type), 0);
	  t = build2 (MODIFY_EXPR, void_type_node,
		      build2 (MEM_REF, array_type, arg0, alias_set),
		      build2 (MEM_REF, array_type, arg, alias_set));
	  val = build2 (COMPOUND_EXPR, TREE_TYPE (to), t, to);
          TREE_NO_WARNING (val) = 1;
	}

      return val;
    }
  else if (DECL_DESTRUCTOR_P (fn)
	   && trivial_fn_p (fn)
	   && !DECL_DELETED_FN (fn))
    return fold_convert (void_type_node, argarray[0]);
  /* FIXME handle trivial default constructor, too.  */

  if (!already_used)
    mark_used (fn);

  if (DECL_VINDEX (fn) && (flags & LOOKUP_NONVIRTUAL) == 0)
    {
      tree t;
      tree binfo = lookup_base (TREE_TYPE (TREE_TYPE (argarray[0])),
				DECL_CONTEXT (fn),
				ba_any, NULL, complain);
      gcc_assert (binfo && binfo != error_mark_node);

      /* Warn about deprecated virtual functions now, since we're about
	 to throw away the decl.  */
      if (TREE_DEPRECATED (fn))
	warn_deprecated_use (fn, NULL_TREE);

      argarray[0] = build_base_path (PLUS_EXPR, argarray[0], binfo, 1,
				     complain);
      if (TREE_SIDE_EFFECTS (argarray[0]))
	argarray[0] = save_expr (argarray[0]);
      t = build_pointer_type (TREE_TYPE (fn));
      if (DECL_CONTEXT (fn) && TYPE_JAVA_INTERFACE (DECL_CONTEXT (fn)))
	fn = build_java_interface_fn_ref (fn, argarray[0]);
      else
	fn = build_vfn_ref (argarray[0], DECL_VINDEX (fn));
      TREE_TYPE (fn) = t;
    }
  else
    {
      fn = build_addr_func (fn, complain);
      if (fn == error_mark_node)
	return error_mark_node;
    }

  return build_cxx_call (fn, nargs, argarray, complain);
}

/* Build and return a call to FN, using NARGS arguments in ARGARRAY.
   This function performs no overload resolution, conversion, or other
   high-level operations.  */

tree
build_cxx_call (tree fn, int nargs, tree *argarray,
		tsubst_flags_t complain)
{
  tree fndecl;
  int optimize_sav;

  /* Remember roughly where this call is.  */
  location_t loc = EXPR_LOC_OR_HERE (fn);
  fn = build_call_a (fn, nargs, argarray);
  SET_EXPR_LOCATION (fn, loc);

  fndecl = get_callee_fndecl (fn);

  /* Check that arguments to builtin functions match the expectations.  */
  if (fndecl
      && DECL_BUILT_IN (fndecl)
      && DECL_BUILT_IN_CLASS (fndecl) == BUILT_IN_NORMAL
      && !check_builtin_function_arguments (fndecl, nargs, argarray))
    return error_mark_node;

  /* Some built-in function calls will be evaluated at compile-time in
     fold ().  Set optimize to 1 when folding __builtin_constant_p inside
     a constexpr function so that fold_builtin_1 doesn't fold it to 0.  */
  optimize_sav = optimize;
  if (!optimize && fndecl && DECL_IS_BUILTIN_CONSTANT_P (fndecl)
      && current_function_decl
      && DECL_DECLARED_CONSTEXPR_P (current_function_decl))
    optimize = 1;
  fn = fold_if_not_in_template (fn);
  optimize = optimize_sav;

  if (VOID_TYPE_P (TREE_TYPE (fn)))
    return fn;

  fn = require_complete_type_sfinae (fn, complain);
  if (fn == error_mark_node)
    return error_mark_node;

  if (MAYBE_CLASS_TYPE_P (TREE_TYPE (fn)))
    fn = build_cplus_new (TREE_TYPE (fn), fn, complain);
  return convert_from_reference (fn);
}

static GTY(()) tree java_iface_lookup_fn;

/* Make an expression which yields the address of the Java interface
   method FN.  This is achieved by generating a call to libjava's
   _Jv_LookupInterfaceMethodIdx().  */

static tree
build_java_interface_fn_ref (tree fn, tree instance)
{
  tree lookup_fn, method, idx;
  tree klass_ref, iface, iface_ref;
  int i;

  if (!java_iface_lookup_fn)
    {
      tree ftype = build_function_type_list (ptr_type_node,
					     ptr_type_node, ptr_type_node,
					     java_int_type_node, NULL_TREE);
      java_iface_lookup_fn
	= add_builtin_function ("_Jv_LookupInterfaceMethodIdx", ftype,
				0, NOT_BUILT_IN, NULL, NULL_TREE);
    }

  /* Look up the pointer to the runtime java.lang.Class object for `instance'.
     This is the first entry in the vtable.  */
  klass_ref = build_vtbl_ref (cp_build_indirect_ref (instance, RO_NULL, 
                                                     tf_warning_or_error),
			      integer_zero_node);

  /* Get the java.lang.Class pointer for the interface being called.  */
  iface = DECL_CONTEXT (fn);
  iface_ref = lookup_field (iface, get_identifier ("class$"), 0, false);
  if (!iface_ref || TREE_CODE (iface_ref) != VAR_DECL
      || DECL_CONTEXT (iface_ref) != iface)
    {
      error ("could not find class$ field in java interface type %qT",
		iface);
      return error_mark_node;
    }
  iface_ref = build_address (iface_ref);
  iface_ref = convert (build_pointer_type (iface), iface_ref);

  /* Determine the itable index of FN.  */
  i = 1;
  for (method = TYPE_METHODS (iface); method; method = DECL_CHAIN (method))
    {
      if (!DECL_VIRTUAL_P (method))
	continue;
      if (fn == method)
	break;
      i++;
    }
  idx = build_int_cst (NULL_TREE, i);

  lookup_fn = build1 (ADDR_EXPR,
		      build_pointer_type (TREE_TYPE (java_iface_lookup_fn)),
		      java_iface_lookup_fn);
  return build_call_nary (ptr_type_node, lookup_fn,
			  3, klass_ref, iface_ref, idx);
}

/* Returns the value to use for the in-charge parameter when making a
   call to a function with the indicated NAME.

   FIXME:Can't we find a neater way to do this mapping?  */

tree
in_charge_arg_for_name (tree name)
{
 if (name == base_ctor_identifier
      || name == base_dtor_identifier)
    return integer_zero_node;
  else if (name == complete_ctor_identifier)
    return integer_one_node;
  else if (name == complete_dtor_identifier)
    return integer_two_node;
  else if (name == deleting_dtor_identifier)
    return integer_three_node;

  /* This function should only be called with one of the names listed
     above.  */
  gcc_unreachable ();
  return NULL_TREE;
}

/* Build a call to a constructor, destructor, or an assignment
   operator for INSTANCE, an expression with class type.  NAME
   indicates the special member function to call; *ARGS are the
   arguments.  ARGS may be NULL.  This may change ARGS.  BINFO
   indicates the base of INSTANCE that is to be passed as the `this'
   parameter to the member function called.

   FLAGS are the LOOKUP_* flags to use when processing the call.

   If NAME indicates a complete object constructor, INSTANCE may be
   NULL_TREE.  In this case, the caller will call build_cplus_new to
   store the newly constructed object into a VAR_DECL.  */

tree
build_special_member_call (tree instance, tree name, VEC(tree,gc) **args,
			   tree binfo, int flags, tsubst_flags_t complain)
{
  tree fns;
  /* The type of the subobject to be constructed or destroyed.  */
  tree class_type;
  VEC(tree,gc) *allocated = NULL;
  tree ret;

  gcc_assert (name == complete_ctor_identifier
	      || name == base_ctor_identifier
	      || name == complete_dtor_identifier
	      || name == base_dtor_identifier
	      || name == deleting_dtor_identifier
	      || name == ansi_assopname (NOP_EXPR));
  if (TYPE_P (binfo))
    {
      /* Resolve the name.  */
      if (!complete_type_or_maybe_complain (binfo, NULL_TREE, complain))
	return error_mark_node;

      binfo = TYPE_BINFO (binfo);
    }

  gcc_assert (binfo != NULL_TREE);

  class_type = BINFO_TYPE (binfo);

  /* Handle the special case where INSTANCE is NULL_TREE.  */
  if (name == complete_ctor_identifier && !instance)
    {
      instance = build_int_cst (build_pointer_type (class_type), 0);
      instance = build1 (INDIRECT_REF, class_type, instance);
    }
  else
    {
      if (name == complete_dtor_identifier
	  || name == base_dtor_identifier
	  || name == deleting_dtor_identifier)
	gcc_assert (args == NULL || VEC_empty (tree, *args));

      /* Convert to the base class, if necessary.  */
      if (!same_type_ignoring_top_level_qualifiers_p
	  (TREE_TYPE (instance), BINFO_TYPE (binfo)))
	{
	  if (name != ansi_assopname (NOP_EXPR))
	    /* For constructors and destructors, either the base is
	       non-virtual, or it is virtual but we are doing the
	       conversion from a constructor or destructor for the
	       complete object.  In either case, we can convert
	       statically.  */
	    instance = convert_to_base_statically (instance, binfo);
	  else
	    /* However, for assignment operators, we must convert
	       dynamically if the base is virtual.  */
	    instance = build_base_path (PLUS_EXPR, instance,
					binfo, /*nonnull=*/1, complain);
	}
    }

  gcc_assert (instance != NULL_TREE);

  fns = lookup_fnfields (binfo, name, 1);

  /* When making a call to a constructor or destructor for a subobject
     that uses virtual base classes, pass down a pointer to a VTT for
     the subobject.  */
  if ((name == base_ctor_identifier
       || name == base_dtor_identifier)
      && CLASSTYPE_VBASECLASSES (class_type))
    {
      tree vtt;
      tree sub_vtt;

      /* If the current function is a complete object constructor
	 or destructor, then we fetch the VTT directly.
	 Otherwise, we look it up using the VTT we were given.  */
      vtt = DECL_CHAIN (CLASSTYPE_VTABLES (current_class_type));
      vtt = decay_conversion (vtt, complain);
      if (vtt == error_mark_node)
	return error_mark_node;
      vtt = build3 (COND_EXPR, TREE_TYPE (vtt),
		    build2 (EQ_EXPR, boolean_type_node,
			    current_in_charge_parm, integer_zero_node),
		    current_vtt_parm,
		    vtt);
      if (BINFO_SUBVTT_INDEX (binfo))
	sub_vtt = fold_build_pointer_plus (vtt, BINFO_SUBVTT_INDEX (binfo));
      else
	sub_vtt = vtt;

      if (args == NULL)
	{
	  allocated = make_tree_vector ();
	  args = &allocated;
	}

      VEC_safe_insert (tree, gc, *args, 0, sub_vtt);
    }

  ret = build_new_method_call (instance, fns, args,
			       TYPE_BINFO (BINFO_TYPE (binfo)),
			       flags, /*fn=*/NULL,
			       complain);

  if (allocated != NULL)
    release_tree_vector (allocated);

  return ret;
}

/* Return the NAME, as a C string.  The NAME indicates a function that
   is a member of TYPE.  *FREE_P is set to true if the caller must
   free the memory returned.

   Rather than go through all of this, we should simply set the names
   of constructors and destructors appropriately, and dispense with
   ctor_identifier, dtor_identifier, etc.  */

static char *
name_as_c_string (tree name, tree type, bool *free_p)
{
  char *pretty_name;

  /* Assume that we will not allocate memory.  */
  *free_p = false;
  /* Constructors and destructors are special.  */
  if (IDENTIFIER_CTOR_OR_DTOR_P (name))
    {
      pretty_name
	= CONST_CAST (char *, identifier_to_locale (IDENTIFIER_POINTER (constructor_name (type))));
      /* For a destructor, add the '~'.  */
      if (name == complete_dtor_identifier
	  || name == base_dtor_identifier
	  || name == deleting_dtor_identifier)
	{
	  pretty_name = concat ("~", pretty_name, NULL);
	  /* Remember that we need to free the memory allocated.  */
	  *free_p = true;
	}
    }
  else if (IDENTIFIER_TYPENAME_P (name))
    {
      pretty_name = concat ("operator ",
			    type_as_string_translate (TREE_TYPE (name),
						      TFF_PLAIN_IDENTIFIER),
			    NULL);
      /* Remember that we need to free the memory allocated.  */
      *free_p = true;
    }
  else
    pretty_name = CONST_CAST (char *, identifier_to_locale (IDENTIFIER_POINTER (name)));

  return pretty_name;
}

/* Build a call to "INSTANCE.FN (ARGS)".  If FN_P is non-NULL, it will
   be set, upon return, to the function called.  ARGS may be NULL.
   This may change ARGS.  */

static tree
build_new_method_call_1 (tree instance, tree fns, VEC(tree,gc) **args,
		         tree conversion_path, int flags,
		         tree *fn_p, tsubst_flags_t complain)
{
  struct z_candidate *candidates = 0, *cand;
  tree explicit_targs = NULL_TREE;
  tree basetype = NULL_TREE;
  tree access_binfo;
  tree optype;
  tree first_mem_arg = NULL_TREE;
  tree instance_ptr;
  tree name;
  bool skip_first_for_error;
  VEC(tree,gc) *user_args;
  tree call;
  tree fn;
  int template_only = 0;
  bool any_viable_p;
  tree orig_instance;
  tree orig_fns;
  VEC(tree,gc) *orig_args = NULL;
  void *p;

  gcc_assert (instance != NULL_TREE);

  /* We don't know what function we're going to call, yet.  */
  if (fn_p)
    *fn_p = NULL_TREE;

  if (error_operand_p (instance)
      || !fns || error_operand_p (fns))
    return error_mark_node;

  if (!BASELINK_P (fns))
    {
      if (complain & tf_error)
	error ("call to non-function %qD", fns);
      return error_mark_node;
    }

  orig_instance = instance;
  orig_fns = fns;

  /* Dismantle the baselink to collect all the information we need.  */
  if (!conversion_path)
    conversion_path = BASELINK_BINFO (fns);
  access_binfo = BASELINK_ACCESS_BINFO (fns);
  optype = BASELINK_OPTYPE (fns);
  fns = BASELINK_FUNCTIONS (fns);
  if (TREE_CODE (fns) == TEMPLATE_ID_EXPR)
    {
      explicit_targs = TREE_OPERAND (fns, 1);
      fns = TREE_OPERAND (fns, 0);
      template_only = 1;
    }
  gcc_assert (TREE_CODE (fns) == FUNCTION_DECL
	      || TREE_CODE (fns) == TEMPLATE_DECL
	      || TREE_CODE (fns) == OVERLOAD);
  fn = get_first_fn (fns);
  name = DECL_NAME (fn);

  basetype = TYPE_MAIN_VARIANT (TREE_TYPE (instance));
  gcc_assert (CLASS_TYPE_P (basetype));

  if (processing_template_decl)
    {
      orig_args = args == NULL ? NULL : make_tree_vector_copy (*args);
      instance = build_non_dependent_expr (instance);
      if (args != NULL)
	make_args_non_dependent (*args);
    }

  user_args = args == NULL ? NULL : *args;
  /* Under DR 147 A::A() is an invalid constructor call,
     not a functional cast.  */
  if (DECL_MAYBE_IN_CHARGE_CONSTRUCTOR_P (fn))
    {
      if (! (complain & tf_error))
	return error_mark_node;

      permerror (input_location,
		 "cannot call constructor %<%T::%D%> directly",
		 basetype, name);
      permerror (input_location, "  for a function-style cast, remove the "
		 "redundant %<::%D%>", name);
      call = build_functional_cast (basetype, build_tree_list_vec (user_args),
				    complain);
      return call;
    }

  /* Figure out whether to skip the first argument for the error
     message we will display to users if an error occurs.  We don't
     want to display any compiler-generated arguments.  The "this"
     pointer hasn't been added yet.  However, we must remove the VTT
     pointer if this is a call to a base-class constructor or
     destructor.  */
  skip_first_for_error = false;
  if (IDENTIFIER_CTOR_OR_DTOR_P (name))
    {
      /* Callers should explicitly indicate whether they want to construct
	 the complete object or just the part without virtual bases.  */
      gcc_assert (name != ctor_identifier);
      /* Similarly for destructors.  */
      gcc_assert (name != dtor_identifier);
      /* Remove the VTT pointer, if present.  */
      if ((name == base_ctor_identifier || name == base_dtor_identifier)
	  && CLASSTYPE_VBASECLASSES (basetype))
	skip_first_for_error = true;
    }

  /* Process the argument list.  */
  if (args != NULL && *args != NULL)
    {
      *args = resolve_args (*args, complain);
      if (*args == NULL)
	return error_mark_node;
    }

  instance_ptr = build_this (instance);

  /* It's OK to call destructors and constructors on cv-qualified objects.
     Therefore, convert the INSTANCE_PTR to the unqualified type, if
     necessary.  */
  if (DECL_DESTRUCTOR_P (fn)
      || DECL_CONSTRUCTOR_P (fn))
    {
      tree type = build_pointer_type (basetype);
      if (!same_type_p (type, TREE_TYPE (instance_ptr)))
	instance_ptr = build_nop (type, instance_ptr);
    }
  if (DECL_DESTRUCTOR_P (fn))
    name = complete_dtor_identifier;

  first_mem_arg = instance_ptr;

  /* Get the high-water mark for the CONVERSION_OBSTACK.  */
  p = conversion_obstack_alloc (0);

  /* If CONSTRUCTOR_IS_DIRECT_INIT is set, this was a T{ } form
     initializer, not T({ }).  */
  if (DECL_CONSTRUCTOR_P (fn) && args != NULL && !VEC_empty (tree, *args)
      && BRACE_ENCLOSED_INITIALIZER_P (VEC_index (tree, *args, 0))
      && CONSTRUCTOR_IS_DIRECT_INIT (VEC_index (tree, *args, 0)))
    {
      tree init_list = VEC_index (tree, *args, 0);
      tree init = NULL_TREE;

      gcc_assert (VEC_length (tree, *args) == 1
		  && !(flags & LOOKUP_ONLYCONVERTING));

      /* If the initializer list has no elements and T is a class type with
	 a default constructor, the object is value-initialized.  Handle
	 this here so we don't need to handle it wherever we use
	 build_special_member_call.  */
      if (CONSTRUCTOR_NELTS (init_list) == 0
	  && TYPE_HAS_DEFAULT_CONSTRUCTOR (basetype)
	  && !processing_template_decl)
	init = build_value_init (basetype, complain);

      /* If BASETYPE is an aggregate, we need to do aggregate
	 initialization.  */
      else if (CP_AGGREGATE_TYPE_P (basetype))
	init = digest_init (basetype, init_list, complain);

      if (init)
	{
	  tree ob;
	  if (integer_zerop (instance_ptr))
	    return get_target_expr_sfinae (init, complain);
	  ob = build_fold_indirect_ref (instance_ptr);
	  init = build2 (INIT_EXPR, TREE_TYPE (ob), ob, init);
	  TREE_SIDE_EFFECTS (init) = true;
	  return init;
	}

      /* Otherwise go ahead with overload resolution.  */
      add_list_candidates (fns, first_mem_arg, init_list,
			   basetype, explicit_targs, template_only,
			   conversion_path, access_binfo, flags,
			   &candidates, complain);
    }
  else
    {
      add_candidates (fns, first_mem_arg, user_args, optype,
		      explicit_targs, template_only, conversion_path,
		      access_binfo, flags, &candidates, complain);
    }
  any_viable_p = false;
  candidates = splice_viable (candidates, pedantic, &any_viable_p);

  if (!any_viable_p)
    {
      if (complain & tf_error)
	{
	  if (!COMPLETE_OR_OPEN_TYPE_P (basetype))
	    cxx_incomplete_type_error (instance_ptr, basetype);
	  else if (optype)
	    error ("no matching function for call to %<%T::operator %T(%A)%#V%>",
		   basetype, optype, build_tree_list_vec (user_args),
		   TREE_TYPE (TREE_TYPE (instance_ptr)));
	  else
	    {
	      char *pretty_name;
	      bool free_p;
	      tree arglist;

	      pretty_name = name_as_c_string (name, basetype, &free_p);
	      arglist = build_tree_list_vec (user_args);
	      if (skip_first_for_error)
		arglist = TREE_CHAIN (arglist);
	      error ("no matching function for call to %<%T::%s(%A)%#V%>",
		     basetype, pretty_name, arglist,
		     TREE_TYPE (TREE_TYPE (instance_ptr)));
	      if (free_p)
		free (pretty_name);
	    }
	  print_z_candidates (location_of (name), candidates);
	}
      call = error_mark_node;
    }
  else
    {
      cand = tourney (candidates, complain);
      if (cand == 0)
	{
	  char *pretty_name;
	  bool free_p;
	  tree arglist;

	  if (complain & tf_error)
	    {
	      pretty_name = name_as_c_string (name, basetype, &free_p);
	      arglist = build_tree_list_vec (user_args);
	      if (skip_first_for_error)
		arglist = TREE_CHAIN (arglist);
	      error ("call of overloaded %<%s(%A)%> is ambiguous", pretty_name,
		     arglist);
	      print_z_candidates (location_of (name), candidates);
	      if (free_p)
		free (pretty_name);
	    }
	  call = error_mark_node;
	}
      else
	{
	  fn = cand->fn;

	  if (!(flags & LOOKUP_NONVIRTUAL)
	      && DECL_PURE_VIRTUAL_P (fn)
	      && instance == current_class_ref
	      && (DECL_CONSTRUCTOR_P (current_function_decl)
		  || DECL_DESTRUCTOR_P (current_function_decl))
	      && (complain & tf_warning))
	    /* This is not an error, it is runtime undefined
	       behavior.  */
	    warning (0, (DECL_CONSTRUCTOR_P (current_function_decl) ?
		      "pure virtual %q#D called from constructor"
		      : "pure virtual %q#D called from destructor"),
		     fn);

	  if (TREE_CODE (TREE_TYPE (fn)) == METHOD_TYPE
	      && is_dummy_object (instance_ptr))
	    {
	      if (complain & tf_error)
		error ("cannot call member function %qD without object",
		       fn);
	      call = error_mark_node;
	    }
	  else
	    {
	      /* Optimize away vtable lookup if we know that this function
		 can't be overridden.  */
	      if (DECL_VINDEX (fn) && ! (flags & LOOKUP_NONVIRTUAL)
		  && resolves_to_fixed_type_p (instance, 0))
		flags |= LOOKUP_NONVIRTUAL;
              if (explicit_targs)
                flags |= LOOKUP_EXPLICIT_TMPL_ARGS;
	      /* Now we know what function is being called.  */
	      if (fn_p)
		*fn_p = fn;
	      /* Build the actual CALL_EXPR.  */
	      call = build_over_call (cand, flags, complain);
	      /* In an expression of the form `a->f()' where `f' turns
		 out to be a static member function, `a' is
		 none-the-less evaluated.  */
	      if (TREE_CODE (TREE_TYPE (fn)) != METHOD_TYPE
		  && !is_dummy_object (instance_ptr)
		  && TREE_SIDE_EFFECTS (instance_ptr))
		call = build2 (COMPOUND_EXPR, TREE_TYPE (call),
			       instance_ptr, call);
	      else if (call != error_mark_node
		       && DECL_DESTRUCTOR_P (cand->fn)
		       && !VOID_TYPE_P (TREE_TYPE (call)))
		/* An explicit call of the form "x->~X()" has type
		   "void".  However, on platforms where destructors
		   return "this" (i.e., those where
		   targetm.cxx.cdtor_returns_this is true), such calls
		   will appear to have a return value of pointer type
		   to the low-level call machinery.  We do not want to
		   change the low-level machinery, since we want to be
		   able to optimize "delete f()" on such platforms as
		   "operator delete(~X(f()))" (rather than generating
		   "t = f(), ~X(t), operator delete (t)").  */
		call = build_nop (void_type_node, call);
	    }
	}
    }

  if (processing_template_decl && call != error_mark_node)
    {
      bool cast_to_void = false;

      if (TREE_CODE (call) == COMPOUND_EXPR)
	call = TREE_OPERAND (call, 1);
      else if (TREE_CODE (call) == NOP_EXPR)
	{
	  cast_to_void = true;
	  call = TREE_OPERAND (call, 0);
	}
      if (TREE_CODE (call) == INDIRECT_REF)
	call = TREE_OPERAND (call, 0);
      call = (build_min_non_dep_call_vec
	      (call,
	       build_min (COMPONENT_REF, TREE_TYPE (CALL_EXPR_FN (call)),
			  orig_instance, orig_fns, NULL_TREE),
	       orig_args));
      SET_EXPR_LOCATION (call, input_location);
      call = convert_from_reference (call);
      if (cast_to_void)
	call = build_nop (void_type_node, call);
    }

 /* Free all the conversions we allocated.  */
  obstack_free (&conversion_obstack, p);

  if (orig_args != NULL)
    release_tree_vector (orig_args);

  return call;
}

/* Wrapper for above.  */

tree
build_new_method_call (tree instance, tree fns, VEC(tree,gc) **args,
		       tree conversion_path, int flags,
		       tree *fn_p, tsubst_flags_t complain)
{
  tree ret;
  bool subtime = timevar_cond_start (TV_OVERLOAD);
  ret = build_new_method_call_1 (instance, fns, args, conversion_path, flags,
                                 fn_p, complain);
  timevar_cond_stop (TV_OVERLOAD, subtime);
  return ret;
}

/* Returns true iff standard conversion sequence ICS1 is a proper
   subsequence of ICS2.  */

static bool
is_subseq (conversion *ics1, conversion *ics2)
{
  /* We can assume that a conversion of the same code
     between the same types indicates a subsequence since we only get
     here if the types we are converting from are the same.  */

  while (ics1->kind == ck_rvalue
	 || ics1->kind == ck_lvalue)
    ics1 = next_conversion (ics1);

  while (1)
    {
      while (ics2->kind == ck_rvalue
	     || ics2->kind == ck_lvalue)
	ics2 = next_conversion (ics2);

      if (ics2->kind == ck_user
	  || ics2->kind == ck_ambig
	  || ics2->kind == ck_aggr
	  || ics2->kind == ck_list
	  || ics2->kind == ck_identity)
	/* At this point, ICS1 cannot be a proper subsequence of
	   ICS2.  We can get a USER_CONV when we are comparing the
	   second standard conversion sequence of two user conversion
	   sequences.  */
	return false;

      ics2 = next_conversion (ics2);

      if (ics2->kind == ics1->kind
	  && same_type_p (ics2->type, ics1->type)
	  && same_type_p (next_conversion (ics2)->type,
			  next_conversion (ics1)->type))
	return true;
    }
}

/* Returns nonzero iff DERIVED is derived from BASE.  The inputs may
   be any _TYPE nodes.  */

bool
is_properly_derived_from (tree derived, tree base)
{
  if (!CLASS_TYPE_P (derived) || !CLASS_TYPE_P (base))
    return false;

  /* We only allow proper derivation here.  The DERIVED_FROM_P macro
     considers every class derived from itself.  */
  return (!same_type_ignoring_top_level_qualifiers_p (derived, base)
	  && DERIVED_FROM_P (base, derived));
}

/* We build the ICS for an implicit object parameter as a pointer
   conversion sequence.  However, such a sequence should be compared
   as if it were a reference conversion sequence.  If ICS is the
   implicit conversion sequence for an implicit object parameter,
   modify it accordingly.  */

static void
maybe_handle_implicit_object (conversion **ics)
{
  if ((*ics)->this_p)
    {
      /* [over.match.funcs]

	 For non-static member functions, the type of the
	 implicit object parameter is "reference to cv X"
	 where X is the class of which the function is a
	 member and cv is the cv-qualification on the member
	 function declaration.  */
      conversion *t = *ics;
      tree reference_type;

      /* The `this' parameter is a pointer to a class type.  Make the
	 implicit conversion talk about a reference to that same class
	 type.  */
      reference_type = TREE_TYPE (t->type);
      reference_type = build_reference_type (reference_type);

      if (t->kind == ck_qual)
	t = next_conversion (t);
      if (t->kind == ck_ptr)
	t = next_conversion (t);
      t = build_identity_conv (TREE_TYPE (t->type), NULL_TREE);
      t = direct_reference_binding (reference_type, t);
      t->this_p = 1;
      t->rvaluedness_matches_p = 0;
      *ics = t;
    }
}

/* If *ICS is a REF_BIND set *ICS to the remainder of the conversion,
   and return the initial reference binding conversion. Otherwise,
   leave *ICS unchanged and return NULL.  */

static conversion *
maybe_handle_ref_bind (conversion **ics)
{
  if ((*ics)->kind == ck_ref_bind)
    {
      conversion *old_ics = *ics;
      *ics = next_conversion (old_ics);
      (*ics)->user_conv_p = old_ics->user_conv_p;
      return old_ics;
    }

  return NULL;
}

/* Compare two implicit conversion sequences according to the rules set out in
   [over.ics.rank].  Return values:

      1: ics1 is better than ics2
     -1: ics2 is better than ics1
      0: ics1 and ics2 are indistinguishable */

static int
compare_ics (conversion *ics1, conversion *ics2)
{
  tree from_type1;
  tree from_type2;
  tree to_type1;
  tree to_type2;
  tree deref_from_type1 = NULL_TREE;
  tree deref_from_type2 = NULL_TREE;
  tree deref_to_type1 = NULL_TREE;
  tree deref_to_type2 = NULL_TREE;
  conversion_rank rank1, rank2;

  /* REF_BINDING is nonzero if the result of the conversion sequence
     is a reference type.   In that case REF_CONV is the reference
     binding conversion. */
  conversion *ref_conv1;
  conversion *ref_conv2;

  /* Handle implicit object parameters.  */
  maybe_handle_implicit_object (&ics1);
  maybe_handle_implicit_object (&ics2);

  /* Handle reference parameters.  */
  ref_conv1 = maybe_handle_ref_bind (&ics1);
  ref_conv2 = maybe_handle_ref_bind (&ics2);

  /* List-initialization sequence L1 is a better conversion sequence than
     list-initialization sequence L2 if L1 converts to
     std::initializer_list<X> for some X and L2 does not.  */
  if (ics1->kind == ck_list && ics2->kind != ck_list)
    return 1;
  if (ics2->kind == ck_list && ics1->kind != ck_list)
    return -1;

  /* [over.ics.rank]

     When  comparing  the  basic forms of implicit conversion sequences (as
     defined in _over.best.ics_)

     --a standard conversion sequence (_over.ics.scs_) is a better
       conversion sequence than a user-defined conversion sequence
       or an ellipsis conversion sequence, and

     --a user-defined conversion sequence (_over.ics.user_) is a
       better conversion sequence than an ellipsis conversion sequence
       (_over.ics.ellipsis_).  */
  rank1 = CONVERSION_RANK (ics1);
  rank2 = CONVERSION_RANK (ics2);

  if (rank1 > rank2)
    return -1;
  else if (rank1 < rank2)
    return 1;

  if (rank1 == cr_bad)
    {
      /* Both ICS are bad.  We try to make a decision based on what would
	 have happened if they'd been good.  This is not an extension,
	 we'll still give an error when we build up the call; this just
	 helps us give a more helpful error message.  */
      rank1 = BAD_CONVERSION_RANK (ics1);
      rank2 = BAD_CONVERSION_RANK (ics2);

      if (rank1 > rank2)
	return -1;
      else if (rank1 < rank2)
	return 1;

      /* We couldn't make up our minds; try to figure it out below.  */
    }

  if (ics1->ellipsis_p)
    /* Both conversions are ellipsis conversions.  */
    return 0;

  /* User-defined  conversion sequence U1 is a better conversion sequence
     than another user-defined conversion sequence U2 if they contain the
     same user-defined conversion operator or constructor and if the sec-
     ond standard conversion sequence of U1 is  better  than  the  second
     standard conversion sequence of U2.  */

  /* Handle list-conversion with the same code even though it isn't always
     ranked as a user-defined conversion and it doesn't have a second
     standard conversion sequence; it will still have the desired effect.
     Specifically, we need to do the reference binding comparison at the
     end of this function.  */

  if (ics1->user_conv_p || ics1->kind == ck_list || ics1->kind == ck_aggr)
    {
      conversion *t1;
      conversion *t2;

      for (t1 = ics1; t1->kind != ck_user; t1 = next_conversion (t1))
	if (t1->kind == ck_ambig || t1->kind == ck_aggr
	    || t1->kind == ck_list)
	  break;
      for (t2 = ics2; t2->kind != ck_user; t2 = next_conversion (t2))
	if (t2->kind == ck_ambig || t2->kind == ck_aggr
	    || t2->kind == ck_list)
	  break;

      if (t1->kind != t2->kind)
	return 0;
      else if (t1->kind == ck_user)
	{
	  if (t1->cand->fn != t2->cand->fn)
	    return 0;
	}
      else
	{
	  /* For ambiguous or aggregate conversions, use the target type as
	     a proxy for the conversion function.  */
	  if (!same_type_ignoring_top_level_qualifiers_p (t1->type, t2->type))
	    return 0;
	}

      /* We can just fall through here, after setting up
	 FROM_TYPE1 and FROM_TYPE2.  */
      from_type1 = t1->type;
      from_type2 = t2->type;
    }
  else
    {
      conversion *t1;
      conversion *t2;

      /* We're dealing with two standard conversion sequences.

	 [over.ics.rank]

	 Standard conversion sequence S1 is a better conversion
	 sequence than standard conversion sequence S2 if

	 --S1 is a proper subsequence of S2 (comparing the conversion
	   sequences in the canonical form defined by _over.ics.scs_,
	   excluding any Lvalue Transformation; the identity
	   conversion sequence is considered to be a subsequence of
	   any non-identity conversion sequence */

      t1 = ics1;
      while (t1->kind != ck_identity)
	t1 = next_conversion (t1);
      from_type1 = t1->type;

      t2 = ics2;
      while (t2->kind != ck_identity)
	t2 = next_conversion (t2);
      from_type2 = t2->type;
    }

  /* One sequence can only be a subsequence of the other if they start with
     the same type.  They can start with different types when comparing the
     second standard conversion sequence in two user-defined conversion
     sequences.  */
  if (same_type_p (from_type1, from_type2))
    {
      if (is_subseq (ics1, ics2))
	return 1;
      if (is_subseq (ics2, ics1))
	return -1;
    }

  /* [over.ics.rank]

     Or, if not that,

     --the rank of S1 is better than the rank of S2 (by the rules
       defined below):

    Standard conversion sequences are ordered by their ranks: an Exact
    Match is a better conversion than a Promotion, which is a better
    conversion than a Conversion.

    Two conversion sequences with the same rank are indistinguishable
    unless one of the following rules applies:

    --A conversion that does not a convert a pointer, pointer to member,
      or std::nullptr_t to bool is better than one that does.

    The ICS_STD_RANK automatically handles the pointer-to-bool rule,
    so that we do not have to check it explicitly.  */
  if (ics1->rank < ics2->rank)
    return 1;
  else if (ics2->rank < ics1->rank)
    return -1;

  to_type1 = ics1->type;
  to_type2 = ics2->type;

  /* A conversion from scalar arithmetic type to complex is worse than a
     conversion between scalar arithmetic types.  */
  if (same_type_p (from_type1, from_type2)
      && ARITHMETIC_TYPE_P (from_type1)
      && ARITHMETIC_TYPE_P (to_type1)
      && ARITHMETIC_TYPE_P (to_type2)
      && ((TREE_CODE (to_type1) == COMPLEX_TYPE)
	  != (TREE_CODE (to_type2) == COMPLEX_TYPE)))
    {
      if (TREE_CODE (to_type1) == COMPLEX_TYPE)
	return -1;
      else
	return 1;
    }

  if (TYPE_PTR_P (from_type1)
      && TYPE_PTR_P (from_type2)
      && TYPE_PTR_P (to_type1)
      && TYPE_PTR_P (to_type2))
    {
      deref_from_type1 = TREE_TYPE (from_type1);
      deref_from_type2 = TREE_TYPE (from_type2);
      deref_to_type1 = TREE_TYPE (to_type1);
      deref_to_type2 = TREE_TYPE (to_type2);
    }
  /* The rules for pointers to members A::* are just like the rules
     for pointers A*, except opposite: if B is derived from A then
     A::* converts to B::*, not vice versa.  For that reason, we
     switch the from_ and to_ variables here.  */
  else if ((TYPE_PTRDATAMEM_P (from_type1) && TYPE_PTRDATAMEM_P (from_type2)
	    && TYPE_PTRDATAMEM_P (to_type1) && TYPE_PTRDATAMEM_P (to_type2))
	   || (TYPE_PTRMEMFUNC_P (from_type1)
	       && TYPE_PTRMEMFUNC_P (from_type2)
	       && TYPE_PTRMEMFUNC_P (to_type1)
	       && TYPE_PTRMEMFUNC_P (to_type2)))
    {
      deref_to_type1 = TYPE_PTRMEM_CLASS_TYPE (from_type1);
      deref_to_type2 = TYPE_PTRMEM_CLASS_TYPE (from_type2);
      deref_from_type1 = TYPE_PTRMEM_CLASS_TYPE (to_type1);
      deref_from_type2 = TYPE_PTRMEM_CLASS_TYPE (to_type2);
    }

  if (deref_from_type1 != NULL_TREE
      && RECORD_OR_UNION_CODE_P (TREE_CODE (deref_from_type1))
      && RECORD_OR_UNION_CODE_P (TREE_CODE (deref_from_type2)))
    {
      /* This was one of the pointer or pointer-like conversions.

	 [over.ics.rank]

	 --If class B is derived directly or indirectly from class A,
	   conversion of B* to A* is better than conversion of B* to
	   void*, and conversion of A* to void* is better than
	   conversion of B* to void*.  */
      if (TREE_CODE (deref_to_type1) == VOID_TYPE
	  && TREE_CODE (deref_to_type2) == VOID_TYPE)
	{
	  if (is_properly_derived_from (deref_from_type1,
					deref_from_type2))
	    return -1;
	  else if (is_properly_derived_from (deref_from_type2,
					     deref_from_type1))
	    return 1;
	}
      else if (TREE_CODE (deref_to_type1) == VOID_TYPE
	       || TREE_CODE (deref_to_type2) == VOID_TYPE)
	{
	  if (same_type_p (deref_from_type1, deref_from_type2))
	    {
	      if (TREE_CODE (deref_to_type2) == VOID_TYPE)
		{
		  if (is_properly_derived_from (deref_from_type1,
						deref_to_type1))
		    return 1;
		}
	      /* We know that DEREF_TO_TYPE1 is `void' here.  */
	      else if (is_properly_derived_from (deref_from_type1,
						 deref_to_type2))
		return -1;
	    }
	}
      else if (RECORD_OR_UNION_CODE_P (TREE_CODE (deref_to_type1))
	       && RECORD_OR_UNION_CODE_P (TREE_CODE (deref_to_type2)))
	{
	  /* [over.ics.rank]

	     --If class B is derived directly or indirectly from class A
	       and class C is derived directly or indirectly from B,

	     --conversion of C* to B* is better than conversion of C* to
	       A*,

	     --conversion of B* to A* is better than conversion of C* to
	       A*  */
	  if (same_type_p (deref_from_type1, deref_from_type2))
	    {
	      if (is_properly_derived_from (deref_to_type1,
					    deref_to_type2))
		return 1;
	      else if (is_properly_derived_from (deref_to_type2,
						 deref_to_type1))
		return -1;
	    }
	  else if (same_type_p (deref_to_type1, deref_to_type2))
	    {
	      if (is_properly_derived_from (deref_from_type2,
					    deref_from_type1))
		return 1;
	      else if (is_properly_derived_from (deref_from_type1,
						 deref_from_type2))
		return -1;
	    }
	}
    }
  else if (CLASS_TYPE_P (non_reference (from_type1))
	   && same_type_p (from_type1, from_type2))
    {
      tree from = non_reference (from_type1);

      /* [over.ics.rank]

	 --binding of an expression of type C to a reference of type
	   B& is better than binding an expression of type C to a
	   reference of type A&

	 --conversion of C to B is better than conversion of C to A,  */
      if (is_properly_derived_from (from, to_type1)
	  && is_properly_derived_from (from, to_type2))
	{
	  if (is_properly_derived_from (to_type1, to_type2))
	    return 1;
	  else if (is_properly_derived_from (to_type2, to_type1))
	    return -1;
	}
    }
  else if (CLASS_TYPE_P (non_reference (to_type1))
	   && same_type_p (to_type1, to_type2))
    {
      tree to = non_reference (to_type1);

      /* [over.ics.rank]

	 --binding of an expression of type B to a reference of type
	   A& is better than binding an expression of type C to a
	   reference of type A&,

	 --conversion of B to A is better than conversion of C to A  */
      if (is_properly_derived_from (from_type1, to)
	  && is_properly_derived_from (from_type2, to))
	{
	  if (is_properly_derived_from (from_type2, from_type1))
	    return 1;
	  else if (is_properly_derived_from (from_type1, from_type2))
	    return -1;
	}
    }

  /* [over.ics.rank]

     --S1 and S2 differ only in their qualification conversion and  yield
       similar  types  T1 and T2 (_conv.qual_), respectively, and the cv-
       qualification signature of type T1 is a proper subset of  the  cv-
       qualification signature of type T2  */
  if (ics1->kind == ck_qual
      && ics2->kind == ck_qual
      && same_type_p (from_type1, from_type2))
    {
      int result = comp_cv_qual_signature (to_type1, to_type2);
      if (result != 0)
	return result;
    }

  /* [over.ics.rank]

     --S1 and S2 are reference bindings (_dcl.init.ref_) and neither refers
     to an implicit object parameter, and either S1 binds an lvalue reference
     to an lvalue and S2 binds an rvalue reference or S1 binds an rvalue
     reference to an rvalue and S2 binds an lvalue reference
     (C++0x draft standard, 13.3.3.2)

     --S1 and S2 are reference bindings (_dcl.init.ref_), and the
     types to which the references refer are the same type except for
     top-level cv-qualifiers, and the type to which the reference
     initialized by S2 refers is more cv-qualified than the type to
     which the reference initialized by S1 refers.

     DR 1328 [over.match.best]: the context is an initialization by
     conversion function for direct reference binding (13.3.1.6) of a
     reference to function type, the return type of F1 is the same kind of
     reference (i.e. lvalue or rvalue) as the reference being initialized,
     and the return type of F2 is not.  */

  if (ref_conv1 && ref_conv2)
    {
      if (!ref_conv1->this_p && !ref_conv2->this_p
	  && (ref_conv1->rvaluedness_matches_p
	      != ref_conv2->rvaluedness_matches_p)
	  && (same_type_p (ref_conv1->type, ref_conv2->type)
	      || (TYPE_REF_IS_RVALUE (ref_conv1->type)
		  != TYPE_REF_IS_RVALUE (ref_conv2->type))))
	{
	  return (ref_conv1->rvaluedness_matches_p
		  - ref_conv2->rvaluedness_matches_p);
	}

      if (same_type_ignoring_top_level_qualifiers_p (to_type1, to_type2))
	return comp_cv_qualification (TREE_TYPE (ref_conv2->type),
				      TREE_TYPE (ref_conv1->type));
    }

  /* Neither conversion sequence is better than the other.  */
  return 0;
}

/* The source type for this standard conversion sequence.  */

static tree
source_type (conversion *t)
{
  for (;; t = next_conversion (t))
    {
      if (t->kind == ck_user
	  || t->kind == ck_ambig
	  || t->kind == ck_identity)
	return t->type;
    }
  gcc_unreachable ();
}

/* Note a warning about preferring WINNER to LOSER.  We do this by storing
   a pointer to LOSER and re-running joust to produce the warning if WINNER
   is actually used.  */

static void
add_warning (struct z_candidate *winner, struct z_candidate *loser)
{
  candidate_warning *cw = (candidate_warning *)
    conversion_obstack_alloc (sizeof (candidate_warning));
  cw->loser = loser;
  cw->next = winner->warnings;
  winner->warnings = cw;
}

/* Compare two candidates for overloading as described in
   [over.match.best].  Return values:

      1: cand1 is better than cand2
     -1: cand2 is better than cand1
      0: cand1 and cand2 are indistinguishable */

static int
joust (struct z_candidate *cand1, struct z_candidate *cand2, bool warn,
       tsubst_flags_t complain)
{
  int winner = 0;
  int off1 = 0, off2 = 0;
  size_t i;
  size_t len;

  /* Candidates that involve bad conversions are always worse than those
     that don't.  */
  if (cand1->viable > cand2->viable)
    return 1;
  if (cand1->viable < cand2->viable)
    return -1;

  /* If we have two pseudo-candidates for conversions to the same type,
     or two candidates for the same function, arbitrarily pick one.  */
  if (cand1->fn == cand2->fn
      && (IS_TYPE_OR_DECL_P (cand1->fn)))
    return 1;

  /* a viable function F1
     is defined to be a better function than another viable function F2  if
     for  all arguments i, ICSi(F1) is not a worse conversion sequence than
     ICSi(F2), and then */

  /* for some argument j, ICSj(F1) is a better conversion  sequence  than
     ICSj(F2) */

  /* For comparing static and non-static member functions, we ignore
     the implicit object parameter of the non-static function.  The
     standard says to pretend that the static function has an object
     parm, but that won't work with operator overloading.  */
  len = cand1->num_convs;
  if (len != cand2->num_convs)
    {
      int static_1 = DECL_STATIC_FUNCTION_P (cand1->fn);
      int static_2 = DECL_STATIC_FUNCTION_P (cand2->fn);

      if (DECL_CONSTRUCTOR_P (cand1->fn)
	  && is_list_ctor (cand1->fn) != is_list_ctor (cand2->fn))
	/* We're comparing a near-match list constructor and a near-match
	   non-list constructor.  Just treat them as unordered.  */
	return 0;

      gcc_assert (static_1 != static_2);

      if (static_1)
	off2 = 1;
      else
	{
	  off1 = 1;
	  --len;
	}
    }

  for (i = 0; i < len; ++i)
    {
      conversion *t1 = cand1->convs[i + off1];
      conversion *t2 = cand2->convs[i + off2];
      int comp = compare_ics (t1, t2);

      if (comp != 0)
	{
	  if ((complain & tf_warning)
	      && warn_sign_promo
	      && (CONVERSION_RANK (t1) + CONVERSION_RANK (t2)
		  == cr_std + cr_promotion)
	      && t1->kind == ck_std
	      && t2->kind == ck_std
	      && TREE_CODE (t1->type) == INTEGER_TYPE
	      && TREE_CODE (t2->type) == INTEGER_TYPE
	      && (TYPE_PRECISION (t1->type)
		  == TYPE_PRECISION (t2->type))
	      && (TYPE_UNSIGNED (next_conversion (t1)->type)
		  || (TREE_CODE (next_conversion (t1)->type)
		      == ENUMERAL_TYPE)))
	    {
	      tree type = next_conversion (t1)->type;
	      tree type1, type2;
	      struct z_candidate *w, *l;
	      if (comp > 0)
		type1 = t1->type, type2 = t2->type,
		  w = cand1, l = cand2;
	      else
		type1 = t2->type, type2 = t1->type,
		  w = cand2, l = cand1;

	      if (warn)
		{
		  warning (OPT_Wsign_promo, "passing %qT chooses %qT over %qT",
			   type, type1, type2);
		  warning (OPT_Wsign_promo, "  in call to %qD", w->fn);
		}
	      else
		add_warning (w, l);
	    }

	  if (winner && comp != winner)
	    {
	      winner = 0;
	      goto tweak;
	    }
	  winner = comp;
	}
    }

  /* warn about confusing overload resolution for user-defined conversions,
     either between a constructor and a conversion op, or between two
     conversion ops.  */
  if ((complain & tf_warning)
      && winner && warn_conversion && cand1->second_conv
      && (!DECL_CONSTRUCTOR_P (cand1->fn) || !DECL_CONSTRUCTOR_P (cand2->fn))
      && winner != compare_ics (cand1->second_conv, cand2->second_conv))
    {
      struct z_candidate *w, *l;
      bool give_warning = false;

      if (winner == 1)
	w = cand1, l = cand2;
      else
	w = cand2, l = cand1;

      /* We don't want to complain about `X::operator T1 ()'
	 beating `X::operator T2 () const', when T2 is a no less
	 cv-qualified version of T1.  */
      if (DECL_CONTEXT (w->fn) == DECL_CONTEXT (l->fn)
	  && !DECL_CONSTRUCTOR_P (w->fn) && !DECL_CONSTRUCTOR_P (l->fn))
	{
	  tree t = TREE_TYPE (TREE_TYPE (l->fn));
	  tree f = TREE_TYPE (TREE_TYPE (w->fn));

	  if (TREE_CODE (t) == TREE_CODE (f) && POINTER_TYPE_P (t))
	    {
	      t = TREE_TYPE (t);
	      f = TREE_TYPE (f);
	    }
	  if (!comp_ptr_ttypes (t, f))
	    give_warning = true;
	}
      else
	give_warning = true;

      if (!give_warning)
	/*NOP*/;
      else if (warn)
	{
	  tree source = source_type (w->convs[0]);
	  if (! DECL_CONSTRUCTOR_P (w->fn))
	    source = TREE_TYPE (source);
	  if (warning (OPT_Wconversion, "choosing %qD over %qD", w->fn, l->fn)
	      && warning (OPT_Wconversion, "  for conversion from %qT to %qT",
			  source, w->second_conv->type)) 
	    {
	      inform (input_location, "  because conversion sequence for the argument is better");
	    }
	}
      else
	add_warning (w, l);
    }

  if (winner)
    return winner;

  /* DR 495 moved this tiebreaker above the template ones.  */
  /* or, if not that,
     the  context  is  an  initialization by user-defined conversion (see
     _dcl.init_  and  _over.match.user_)  and  the  standard   conversion
     sequence  from  the return type of F1 to the destination type (i.e.,
     the type of the entity being initialized)  is  a  better  conversion
     sequence  than the standard conversion sequence from the return type
     of F2 to the destination type.  */

  if (cand1->second_conv)
    {
      winner = compare_ics (cand1->second_conv, cand2->second_conv);
      if (winner)
	return winner;
    }

  /* or, if not that,
     F1 is a non-template function and F2 is a template function
     specialization.  */

  if (!cand1->template_decl && cand2->template_decl)
    return 1;
  else if (cand1->template_decl && !cand2->template_decl)
    return -1;

  /* or, if not that,
     F1 and F2 are template functions and the function template for F1 is
     more specialized than the template for F2 according to the partial
     ordering rules.  */

  if (cand1->template_decl && cand2->template_decl)
    {
      winner = more_specialized_fn
	(TI_TEMPLATE (cand1->template_decl),
	 TI_TEMPLATE (cand2->template_decl),
	 /* [temp.func.order]: The presence of unused ellipsis and default
	    arguments has no effect on the partial ordering of function
	    templates.   add_function_candidate() will not have
	    counted the "this" argument for constructors.  */
	 cand1->num_convs + DECL_CONSTRUCTOR_P (cand1->fn));
      if (winner)
	return winner;
    }

  /* Check whether we can discard a builtin candidate, either because we
     have two identical ones or matching builtin and non-builtin candidates.

     (Pedantically in the latter case the builtin which matched the user
     function should not be added to the overload set, but we spot it here.

     [over.match.oper]
     ... the builtin candidates include ...
     - do not have the same parameter type list as any non-template
       non-member candidate.  */

  if (TREE_CODE (cand1->fn) == IDENTIFIER_NODE
      || TREE_CODE (cand2->fn) == IDENTIFIER_NODE)
    {
      for (i = 0; i < len; ++i)
	if (!same_type_p (cand1->convs[i]->type,
			  cand2->convs[i]->type))
	  break;
      if (i == cand1->num_convs)
	{
	  if (cand1->fn == cand2->fn)
	    /* Two built-in candidates; arbitrarily pick one.  */
	    return 1;
	  else if (TREE_CODE (cand1->fn) == IDENTIFIER_NODE)
	    /* cand1 is built-in; prefer cand2.  */
	    return -1;
	  else
	    /* cand2 is built-in; prefer cand1.  */
	    return 1;
	}
    }

  /* If the two function declarations represent the same function (this can
     happen with declarations in multiple scopes and arg-dependent lookup),
     arbitrarily choose one.  But first make sure the default args we're
     using match.  */
  if (DECL_P (cand1->fn) && DECL_P (cand2->fn)
      && equal_functions (cand1->fn, cand2->fn))
    {
      tree parms1 = TYPE_ARG_TYPES (TREE_TYPE (cand1->fn));
      tree parms2 = TYPE_ARG_TYPES (TREE_TYPE (cand2->fn));

      gcc_assert (!DECL_CONSTRUCTOR_P (cand1->fn));

      for (i = 0; i < len; ++i)
	{
	  /* Don't crash if the fn is variadic.  */
	  if (!parms1)
	    break;
	  parms1 = TREE_CHAIN (parms1);
	  parms2 = TREE_CHAIN (parms2);
	}

      if (off1)
	parms1 = TREE_CHAIN (parms1);
      else if (off2)
	parms2 = TREE_CHAIN (parms2);

      for (; parms1; ++i)
	{
	  if (!cp_tree_equal (TREE_PURPOSE (parms1),
			      TREE_PURPOSE (parms2)))
	    {
	      if (warn)
		{
		  if (complain & tf_error)
		    {
		      permerror (input_location,
				 "default argument mismatch in "
				 "overload resolution");
		      inform (input_location,
			      " candidate 1: %q+#F", cand1->fn);
		      inform (input_location,
			      " candidate 2: %q+#F", cand2->fn);
		    }
		  else
		    return 0;
		}
	      else
		add_warning (cand1, cand2);
	      break;
	    }
	  parms1 = TREE_CHAIN (parms1);
	  parms2 = TREE_CHAIN (parms2);
	}

      return 1;
    }

tweak:

  /* Extension: If the worst conversion for one candidate is worse than the
     worst conversion for the other, take the first.  */
  if (!pedantic && (complain & tf_warning_or_error))
    {
      conversion_rank rank1 = cr_identity, rank2 = cr_identity;
      struct z_candidate *w = 0, *l = 0;

      for (i = 0; i < len; ++i)
	{
	  if (CONVERSION_RANK (cand1->convs[i+off1]) > rank1)
	    rank1 = CONVERSION_RANK (cand1->convs[i+off1]);
	  if (CONVERSION_RANK (cand2->convs[i + off2]) > rank2)
	    rank2 = CONVERSION_RANK (cand2->convs[i + off2]);
	}
      if (rank1 < rank2)
	winner = 1, w = cand1, l = cand2;
      if (rank1 > rank2)
	winner = -1, w = cand2, l = cand1;
      if (winner)
	{
	  /* Don't choose a deleted function over ambiguity.  */
	  if (DECL_P (w->fn) && DECL_DELETED_FN (w->fn))
	    return 0;
	  if (warn)
	    {
	      pedwarn (input_location, 0,
	      "ISO C++ says that these are ambiguous, even "
	      "though the worst conversion for the first is better than "
	      "the worst conversion for the second:");
	      print_z_candidate (input_location, _("candidate 1:"), w);
	      print_z_candidate (input_location, _("candidate 2:"), l);
	    }
	  else
	    add_warning (w, l);
	  return winner;
	}
    }

  gcc_assert (!winner);
  return 0;
}

/* Given a list of candidates for overloading, find the best one, if any.
   This algorithm has a worst case of O(2n) (winner is last), and a best
   case of O(n/2) (totally ambiguous); much better than a sorting
   algorithm.  */

static struct z_candidate *
tourney (struct z_candidate *candidates, tsubst_flags_t complain)
{
  struct z_candidate *champ = candidates, *challenger;
  int fate;
  int champ_compared_to_predecessor = 0;

  /* Walk through the list once, comparing each current champ to the next
     candidate, knocking out a candidate or two with each comparison.  */

  for (challenger = champ->next; challenger; )
    {
      fate = joust (champ, challenger, 0, complain);
      if (fate == 1)
	challenger = challenger->next;
      else
	{
	  if (fate == 0)
	    {
	      champ = challenger->next;
	      if (champ == 0)
		return NULL;
	      champ_compared_to_predecessor = 0;
	    }
	  else
	    {
	      champ = challenger;
	      champ_compared_to_predecessor = 1;
	    }

	  challenger = champ->next;
	}
    }

  /* Make sure the champ is better than all the candidates it hasn't yet
     been compared to.  */

  for (challenger = candidates;
       challenger != champ
	 && !(champ_compared_to_predecessor && challenger->next == champ);
       challenger = challenger->next)
    {
      fate = joust (champ, challenger, 0, complain);
      if (fate != 1)
	return NULL;
    }

  return champ;
}

/* Returns nonzero if things of type FROM can be converted to TO.  */

bool
can_convert (tree to, tree from, tsubst_flags_t complain)
{
  return can_convert_arg (to, from, NULL_TREE, LOOKUP_IMPLICIT, complain);
}

/* Returns nonzero if ARG (of type FROM) can be converted to TO.  */

bool
can_convert_arg (tree to, tree from, tree arg, int flags,
		 tsubst_flags_t complain)
{
  conversion *t;
  void *p;
  bool ok_p;

  /* Get the high-water mark for the CONVERSION_OBSTACK.  */
  p = conversion_obstack_alloc (0);

  t  = implicit_conversion (to, from, arg, /*c_cast_p=*/false,
			    flags, complain);
  ok_p = (t && !t->bad_p);

  /* Free all the conversions we allocated.  */
  obstack_free (&conversion_obstack, p);

  return ok_p;
}

/* Like can_convert_arg, but allows dubious conversions as well.  */

bool
can_convert_arg_bad (tree to, tree from, tree arg, int flags,
		     tsubst_flags_t complain)
{
  conversion *t;
  void *p;

  /* Get the high-water mark for the CONVERSION_OBSTACK.  */
  p = conversion_obstack_alloc (0);
  /* Try to perform the conversion.  */
  t  = implicit_conversion (to, from, arg, /*c_cast_p=*/false,
			    flags, complain);
  /* Free all the conversions we allocated.  */
  obstack_free (&conversion_obstack, p);

  return t != NULL;
}

/* Convert EXPR to TYPE.  Return the converted expression.

   Note that we allow bad conversions here because by the time we get to
   this point we are committed to doing the conversion.  If we end up
   doing a bad conversion, convert_like will complain.  */

tree
perform_implicit_conversion_flags (tree type, tree expr,
				   tsubst_flags_t complain, int flags)
{
  conversion *conv;
  void *p;
  location_t loc = EXPR_LOC_OR_HERE (expr);

  if (error_operand_p (expr))
    return error_mark_node;

  /* Get the high-water mark for the CONVERSION_OBSTACK.  */
  p = conversion_obstack_alloc (0);

  conv = implicit_conversion (type, TREE_TYPE (expr), expr,
			      /*c_cast_p=*/false,
			      flags, complain);

  if (!conv)
    {
      if (complain & tf_error)
	{
	  /* If expr has unknown type, then it is an overloaded function.
	     Call instantiate_type to get good error messages.  */
	  if (TREE_TYPE (expr) == unknown_type_node)
	    instantiate_type (type, expr, complain);
	  else if (invalid_nonstatic_memfn_p (expr, complain))
	    /* We gave an error.  */;
	  else
	    error_at (loc, "could not convert %qE from %qT to %qT", expr,
		      TREE_TYPE (expr), type);
	}
      expr = error_mark_node;
    }
  else if (processing_template_decl && conv->kind != ck_identity)
    {
      /* In a template, we are only concerned about determining the
	 type of non-dependent expressions, so we do not have to
	 perform the actual conversion.  But for initializers, we
	 need to be able to perform it at instantiation
	 (or fold_non_dependent_expr) time.  */
      expr = build1 (IMPLICIT_CONV_EXPR, type, expr);
      if (!(flags & LOOKUP_ONLYCONVERTING))
	IMPLICIT_CONV_EXPR_DIRECT_INIT (expr) = true;
    }
  else
    expr = convert_like (conv, expr, complain);

  /* Free all the conversions we allocated.  */
  obstack_free (&conversion_obstack, p);

  return expr;
}

tree
perform_implicit_conversion (tree type, tree expr, tsubst_flags_t complain)
{
  return perform_implicit_conversion_flags (type, expr, complain,
					    LOOKUP_IMPLICIT);
}

/* Convert EXPR to TYPE (as a direct-initialization) if that is
   permitted.  If the conversion is valid, the converted expression is
   returned.  Otherwise, NULL_TREE is returned, except in the case
   that TYPE is a class type; in that case, an error is issued.  If
   C_CAST_P is true, then this direct-initialization is taking
   place as part of a static_cast being attempted as part of a C-style
   cast.  */

tree
perform_direct_initialization_if_possible (tree type,
					   tree expr,
					   bool c_cast_p,
                                           tsubst_flags_t complain)
{
  conversion *conv;
  void *p;

  if (type == error_mark_node || error_operand_p (expr))
    return error_mark_node;
  /* [dcl.init]

     If the destination type is a (possibly cv-qualified) class type:

     -- If the initialization is direct-initialization ...,
     constructors are considered. ... If no constructor applies, or
     the overload resolution is ambiguous, the initialization is
     ill-formed.  */
  if (CLASS_TYPE_P (type))
    {
      VEC(tree,gc) *args = make_tree_vector_single (expr);
      expr = build_special_member_call (NULL_TREE, complete_ctor_identifier,
					&args, type, LOOKUP_NORMAL, complain);
      release_tree_vector (args);
      return build_cplus_new (type, expr, complain);
    }

  /* Get the high-water mark for the CONVERSION_OBSTACK.  */
  p = conversion_obstack_alloc (0);

  conv = implicit_conversion (type, TREE_TYPE (expr), expr,
			      c_cast_p,
			      LOOKUP_NORMAL, complain);
  if (!conv || conv->bad_p)
    expr = NULL_TREE;
  else
    expr = convert_like_real (conv, expr, NULL_TREE, 0, 0,
			      /*issue_conversion_warnings=*/false,
			      c_cast_p,
			      complain);

  /* Free all the conversions we allocated.  */
  obstack_free (&conversion_obstack, p);

  return expr;
}

/* When initializing a reference that lasts longer than a full-expression,
   this special rule applies:

     [class.temporary]

     The temporary to which the reference is bound or the temporary
     that is the complete object to which the reference is bound
     persists for the lifetime of the reference.

     The temporaries created during the evaluation of the expression
     initializing the reference, except the temporary to which the
     reference is bound, are destroyed at the end of the
     full-expression in which they are created.

   In that case, we store the converted expression into a new
   VAR_DECL in a new scope.

   However, we want to be careful not to create temporaries when
   they are not required.  For example, given:

     struct B {};
     struct D : public B {};
     D f();
     const B& b = f();

   there is no need to copy the return value from "f"; we can just
   extend its lifetime.  Similarly, given:

     struct S {};
     struct T { operator S(); };
     T t;
     const S& s = t;

  we can extend the lifetime of the return value of the conversion
  operator.

  The next several functions are involved in this lifetime extension.  */

/* DECL is a VAR_DECL or FIELD_DECL whose type is a REFERENCE_TYPE.  The
   reference is being bound to a temporary.  Create and return a new
   VAR_DECL with the indicated TYPE; this variable will store the value to
   which the reference is bound.  */

tree
make_temporary_var_for_ref_to_temp (tree decl, tree type)
{
  tree var;

  /* Create the variable.  */
  var = create_temporary_var (type);

  /* Register the variable.  */
  if (TREE_CODE (decl) == VAR_DECL
      && (TREE_STATIC (decl) || DECL_THREAD_LOCAL_P (decl)))
    {
      /* Namespace-scope or local static; give it a mangled name.  */
      /* FIXME share comdat with decl?  */
      tree name;

      TREE_STATIC (var) = TREE_STATIC (decl);
      DECL_TLS_MODEL (var) = DECL_TLS_MODEL (decl);
      name = mangle_ref_init_variable (decl);
      DECL_NAME (var) = name;
      SET_DECL_ASSEMBLER_NAME (var, name);
      var = pushdecl_top_level (var);
    }
  else
    /* Create a new cleanup level if necessary.  */
    maybe_push_cleanup_level (type);

  return var;
}

/* EXPR is the initializer for a variable DECL of reference or
   std::initializer_list type.  Create, push and return a new VAR_DECL
   for the initializer so that it will live as long as DECL.  Any
   cleanup for the new variable is returned through CLEANUP, and the
   code to initialize the new variable is returned through INITP.  */

static tree
set_up_extended_ref_temp (tree decl, tree expr, VEC(tree,gc) **cleanups,
			  tree *initp)
{
  tree init;
  tree type;
  tree var;

  /* Create the temporary variable.  */
  type = TREE_TYPE (expr);
  var = make_temporary_var_for_ref_to_temp (decl, type);
  layout_decl (var, 0);
  /* If the rvalue is the result of a function call it will be
     a TARGET_EXPR.  If it is some other construct (such as a
     member access expression where the underlying object is
     itself the result of a function call), turn it into a
     TARGET_EXPR here.  It is important that EXPR be a
     TARGET_EXPR below since otherwise the INIT_EXPR will
     attempt to make a bitwise copy of EXPR to initialize
     VAR.  */
  if (TREE_CODE (expr) != TARGET_EXPR)
    expr = get_target_expr (expr);

  if (TREE_CODE (decl) == FIELD_DECL
      && extra_warnings && !TREE_NO_WARNING (decl))
    {
      warning (OPT_Wextra, "a temporary bound to %qD only persists "
	       "until the constructor exits", decl);
      TREE_NO_WARNING (decl) = true;
    }

  /* Recursively extend temps in this initializer.  */
  TARGET_EXPR_INITIAL (expr)
    = extend_ref_init_temps (decl, TARGET_EXPR_INITIAL (expr), cleanups);

  /* Any reference temp has a non-trivial initializer.  */
  DECL_NONTRIVIALLY_INITIALIZED_P (var) = true;

  /* If the initializer is constant, put it in DECL_INITIAL so we get
     static initialization and use in constant expressions.  */
  init = maybe_constant_init (expr);
  if (TREE_CONSTANT (init))
    {
      if (literal_type_p (type) && CP_TYPE_CONST_NON_VOLATILE_P (type))
	{
	  /* 5.19 says that a constant expression can include an
	     lvalue-rvalue conversion applied to "a glvalue of literal type
	     that refers to a non-volatile temporary object initialized
	     with a constant expression".  Rather than try to communicate
	     that this VAR_DECL is a temporary, just mark it constexpr.

	     Currently this is only useful for initializer_list temporaries,
	     since reference vars can't appear in constant expressions.  */
	  DECL_DECLARED_CONSTEXPR_P (var) = true;
	  DECL_INITIALIZED_BY_CONSTANT_EXPRESSION_P (var) = true;
	  TREE_CONSTANT (var) = true;
	}
      DECL_INITIAL (var) = init;
      init = NULL_TREE;
    }
  else
    /* Create the INIT_EXPR that will initialize the temporary
       variable.  */
    init = build2 (INIT_EXPR, type, var, expr);
  if (at_function_scope_p ())
    {
      add_decl_expr (var);

      if (TREE_STATIC (var))
	init = add_stmt_to_compound (init, register_dtor_fn (var));
      else
	{
	  tree cleanup = cxx_maybe_build_cleanup (var, tf_warning_or_error);
	  if (cleanup)
	    VEC_safe_push (tree, gc, *cleanups, cleanup);
	}

      /* We must be careful to destroy the temporary only
	 after its initialization has taken place.  If the
	 initialization throws an exception, then the
	 destructor should not be run.  We cannot simply
	 transform INIT into something like:

	 (INIT, ({ CLEANUP_STMT; }))

	 because emit_local_var always treats the
	 initializer as a full-expression.  Thus, the
	 destructor would run too early; it would run at the
	 end of initializing the reference variable, rather
	 than at the end of the block enclosing the
	 reference variable.

	 The solution is to pass back a cleanup expression
	 which the caller is responsible for attaching to
	 the statement tree.  */
    }
  else
    {
      rest_of_decl_compilation (var, /*toplev=*/1, at_eof);
      if (TYPE_HAS_NONTRIVIAL_DESTRUCTOR (type))
	{
	  if (DECL_THREAD_LOCAL_P (var))
	    tls_aggregates = tree_cons (NULL_TREE, var,
					tls_aggregates);
	  else
	    static_aggregates = tree_cons (NULL_TREE, var,
					   static_aggregates);
	}
    }

  *initp = init;
  return var;
}

/* Convert EXPR to the indicated reference TYPE, in a way suitable for
   initializing a variable of that TYPE.  */

tree
initialize_reference (tree type, tree expr,
		      int flags, tsubst_flags_t complain)
{
  conversion *conv;
  void *p;
  location_t loc = EXPR_LOC_OR_HERE (expr);

  if (type == error_mark_node || error_operand_p (expr))
    return error_mark_node;

  /* Get the high-water mark for the CONVERSION_OBSTACK.  */
  p = conversion_obstack_alloc (0);

  conv = reference_binding (type, TREE_TYPE (expr), expr, /*c_cast_p=*/false,
			    flags, complain);
  if (!conv || conv->bad_p)
    {
      if (complain & tf_error)
	{
	  if (conv)
	    convert_like (conv, expr, complain);
	  else if (!CP_TYPE_CONST_P (TREE_TYPE (type))
		   && !TYPE_REF_IS_RVALUE (type)
		   && !real_lvalue_p (expr))
	    error_at (loc, "invalid initialization of non-const reference of "
		      "type %qT from an rvalue of type %qT",
		      type, TREE_TYPE (expr));
	  else
	    error_at (loc, "invalid initialization of reference of type "
		      "%qT from expression of type %qT", type,
		      TREE_TYPE (expr));
	}
      return error_mark_node;
    }

  gcc_assert (conv->kind == ck_ref_bind);

  /* Perform the conversion.  */
  expr = convert_like (conv, expr, complain);

  /* Free all the conversions we allocated.  */
  obstack_free (&conversion_obstack, p);

  return expr;
}

/* Subroutine of extend_ref_init_temps.  Possibly extend one initializer,
   which is bound either to a reference or a std::initializer_list.  */

static tree
extend_ref_init_temps_1 (tree decl, tree init, VEC(tree,gc) **cleanups)
{
  tree sub = init;
  tree *p;
  STRIP_NOPS (sub);
  if (TREE_CODE (sub) == COMPOUND_EXPR)
    {
      TREE_OPERAND (sub, 1)
        = extend_ref_init_temps_1 (decl, TREE_OPERAND (sub, 1), cleanups);
      return init;
    }
  if (TREE_CODE (sub) != ADDR_EXPR)
    return init;
  /* Deal with binding to a subobject.  */
  for (p = &TREE_OPERAND (sub, 0); TREE_CODE (*p) == COMPONENT_REF; )
    p = &TREE_OPERAND (*p, 0);
  if (TREE_CODE (*p) == TARGET_EXPR)
    {
      tree subinit = NULL_TREE;
      *p = set_up_extended_ref_temp (decl, *p, cleanups, &subinit);
      if (subinit)
	init = build2 (COMPOUND_EXPR, TREE_TYPE (init), subinit, init);
    }
  return init;
}

/* INIT is part of the initializer for DECL.  If there are any
   reference or initializer lists being initialized, extend their
   lifetime to match that of DECL.  */

tree
extend_ref_init_temps (tree decl, tree init, VEC(tree,gc) **cleanups)
{
  tree type = TREE_TYPE (init);
  if (processing_template_decl)
    return init;
  if (TREE_CODE (type) == REFERENCE_TYPE)
    init = extend_ref_init_temps_1 (decl, init, cleanups);
  else if (is_std_init_list (type))
    {
      /* The temporary array underlying a std::initializer_list
	 is handled like a reference temporary.  */
      tree ctor = init;
      if (TREE_CODE (ctor) == TARGET_EXPR)
	ctor = TARGET_EXPR_INITIAL (ctor);
      if (TREE_CODE (ctor) == CONSTRUCTOR)
	{
	  tree array = CONSTRUCTOR_ELT (ctor, 0)->value;
	  array = extend_ref_init_temps_1 (decl, array, cleanups);
	  CONSTRUCTOR_ELT (ctor, 0)->value = array;
	}
    }
  else if (TREE_CODE (init) == CONSTRUCTOR)
    {
      unsigned i;
      constructor_elt *p;
      VEC(constructor_elt,gc) *elts = CONSTRUCTOR_ELTS (init);
      FOR_EACH_VEC_ELT (constructor_elt, elts, i, p)
	p->value = extend_ref_init_temps (decl, p->value, cleanups);
    }

  return init;
}

/* Returns true iff TYPE is some variant of std::initializer_list.  */

bool
is_std_init_list (tree type)
{
  /* Look through typedefs.  */
  if (!TYPE_P (type))
    return false;
  type = TYPE_MAIN_VARIANT (type);
  return (CLASS_TYPE_P (type)
	  && CP_TYPE_CONTEXT (type) == std_node
	  && strcmp (TYPE_NAME_STRING (type), "initializer_list") == 0);
}

/* Returns true iff DECL is a list constructor: i.e. a constructor which
   will accept an argument list of a single std::initializer_list<T>.  */

bool
is_list_ctor (tree decl)
{
  tree args = FUNCTION_FIRST_USER_PARMTYPE (decl);
  tree arg;

  if (!args || args == void_list_node)
    return false;

  arg = non_reference (TREE_VALUE (args));
  if (!is_std_init_list (arg))
    return false;

  args = TREE_CHAIN (args);

  if (args && args != void_list_node && !TREE_PURPOSE (args))
    /* There are more non-defaulted parms.  */
    return false;

  return true;
}

#include "gt-cp-call.h"<|MERGE_RESOLUTION|>--- conflicted
+++ resolved
@@ -882,6 +882,10 @@
   tree field = next_initializable_field (TYPE_FIELDS (type));
   tree empty_ctor = NULL_TREE;
 
+  ctor = reshape_init (type, ctor, tf_none);
+  if (ctor == error_mark_node)
+    return NULL;
+
   for (; field; field = next_initializable_field (DECL_CHAIN (field)))
     {
       tree ftype = TREE_TYPE (field);
@@ -3745,7 +3749,7 @@
 	    error ("invalid use of void expression");
 	  return NULL;
 	}
-      else if (invalid_nonstatic_memfn_p (arg, tf_warning_or_error))
+      else if (invalid_nonstatic_memfn_p (arg, complain))
 	return NULL;
     }
   return args;
@@ -4689,16 +4693,12 @@
       if (TREE_CODE (arg2_type) == ENUMERAL_TYPE
 	  && TREE_CODE (arg3_type) == ENUMERAL_TYPE)
         {
-<<<<<<< HEAD
-          if (complain & tf_warning)
-=======
 	  if (TREE_CODE (orig_arg2) == CONST_DECL
 	      && TREE_CODE (orig_arg3) == CONST_DECL
 	      && DECL_CONTEXT (orig_arg2) == DECL_CONTEXT (orig_arg3))
 	    /* Two enumerators from the same enumeration can have different
 	       types when the enumeration is still being defined.  */;
           else if (complain & tf_warning)
->>>>>>> 747e4b8f
             warning (OPT_Wenum_compare, 
                      "enumeral mismatch in conditional expression: %qT vs %qT",
                      arg2_type, arg3_type);
@@ -5918,11 +5918,7 @@
 	/* Take the address explicitly rather than via decay_conversion
 	   to avoid the error about taking the address of a temporary.  */
 	array = cp_build_addr_expr (array, complain);
-<<<<<<< HEAD
-	array = cp_convert (build_pointer_type (elttype), array);
-=======
 	array = cp_convert (build_pointer_type (elttype), array, complain);
->>>>>>> 747e4b8f
 
 	/* Build up the initializer_list object.  */
 	totype = complete_type (totype);
@@ -5946,13 +5942,9 @@
 	  expr = build2 (COMPLEX_EXPR, totype, real, imag);
 	  return fold_if_not_in_template (expr);
 	}
-<<<<<<< HEAD
-      return get_target_expr (digest_init (totype, expr, complain));
-=======
       expr = reshape_init (totype, expr, complain);
       return get_target_expr_sfinae (digest_init (totype, expr, complain),
 				     complain);
->>>>>>> 747e4b8f
 
     default:
       break;
