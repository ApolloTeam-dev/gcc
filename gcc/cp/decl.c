--- conflicted
+++ resolved
@@ -53,11 +53,8 @@
 #include "pointer-set.h"
 #include "splay-tree.h"
 #include "plugin.h"
-<<<<<<< HEAD
 #include "cgraph.h"
-=======
 #include "tree-pl.h"
->>>>>>> 1755e261
 
 /* Possible cases of bad specifiers type used by bad_specifiers. */
 enum bad_spec_place {
