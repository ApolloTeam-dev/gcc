/* Perform the semantic phase of parsing, i.e., the process of
   building tree structure, checking semantic consistency, and
   building RTL.  These routines are used both during actual parsing
   and during the instantiation of template functions.

   Copyright (C) 1998, 1999, 2000, 2001, 2002, 2003, 2004, 2005, 2006, 2007,
		 2008, 2009, 2010 Free Software Foundation, Inc.
   Written by Mark Mitchell (mmitchell@usa.net) based on code found
   formerly in parse.y and pt.c.

   This file is part of GCC.

   GCC is free software; you can redistribute it and/or modify it
   under the terms of the GNU General Public License as published by
   the Free Software Foundation; either version 3, or (at your option)
   any later version.

   GCC is distributed in the hope that it will be useful, but
   WITHOUT ANY WARRANTY; without even the implied warranty of
   MERCHANTABILITY or FITNESS FOR A PARTICULAR PURPOSE.  See the GNU
   General Public License for more details.

You should have received a copy of the GNU General Public License
along with GCC; see the file COPYING3.  If not see
<http://www.gnu.org/licenses/>.  */

#include "config.h"
#include "system.h"
#include "coretypes.h"
#include "tm.h"
#include "tree.h"
#include "cp-tree.h"
#include "c-family/c-common.h"
#include "tree-inline.h"
#include "tree-mudflap.h"
#include "toplev.h"
#include "flags.h"
#include "output.h"
#include "timevar.h"
#include "diagnostic.h"
#include "cgraph.h"
#include "tree-iterator.h"
#include "vec.h"
#include "target.h"
#include "gimple.h"
#include "bitmap.h"

/* There routines provide a modular interface to perform many parsing
   operations.  They may therefore be used during actual parsing, or
   during template instantiation, which may be regarded as a
   degenerate form of parsing.  */

static tree maybe_convert_cond (tree);
static tree finalize_nrv_r (tree *, int *, void *);
static tree capture_decltype (tree);
static tree thisify_lambda_field (tree);


/* Deferred Access Checking Overview
   ---------------------------------

   Most C++ expressions and declarations require access checking
   to be performed during parsing.  However, in several cases,
   this has to be treated differently.

   For member declarations, access checking has to be deferred
   until more information about the declaration is known.  For
   example:

     class A {
	 typedef int X;
       public:
	 X f();
     };

     A::X A::f();
     A::X g();

   When we are parsing the function return type `A::X', we don't
   really know if this is allowed until we parse the function name.

   Furthermore, some contexts require that access checking is
   never performed at all.  These include class heads, and template
   instantiations.

   Typical use of access checking functions is described here:

   1. When we enter a context that requires certain access checking
      mode, the function `push_deferring_access_checks' is called with
      DEFERRING argument specifying the desired mode.  Access checking
      may be performed immediately (dk_no_deferred), deferred
      (dk_deferred), or not performed (dk_no_check).

   2. When a declaration such as a type, or a variable, is encountered,
      the function `perform_or_defer_access_check' is called.  It
      maintains a VEC of all deferred checks.

   3. The global `current_class_type' or `current_function_decl' is then
      setup by the parser.  `enforce_access' relies on these information
      to check access.

   4. Upon exiting the context mentioned in step 1,
      `perform_deferred_access_checks' is called to check all declaration
      stored in the VEC. `pop_deferring_access_checks' is then
      called to restore the previous access checking mode.

      In case of parsing error, we simply call `pop_deferring_access_checks'
      without `perform_deferred_access_checks'.  */

typedef struct GTY(()) deferred_access {
  /* A VEC representing name-lookups for which we have deferred
     checking access controls.  We cannot check the accessibility of
     names used in a decl-specifier-seq until we know what is being
     declared because code like:

       class A {
	 class B {};
	 B* f();
       }

       A::B* A::f() { return 0; }

     is valid, even though `A::B' is not generally accessible.  */
  VEC (deferred_access_check,gc)* GTY(()) deferred_access_checks;

  /* The current mode of access checks.  */
  enum deferring_kind deferring_access_checks_kind;

} deferred_access;
DEF_VEC_O (deferred_access);
DEF_VEC_ALLOC_O (deferred_access,gc);

/* Data for deferred access checking.  */
static GTY(()) VEC(deferred_access,gc) *deferred_access_stack;
static GTY(()) unsigned deferred_access_no_check;

/* Save the current deferred access states and start deferred
   access checking iff DEFER_P is true.  */

void
push_deferring_access_checks (deferring_kind deferring)
{
  /* For context like template instantiation, access checking
     disabling applies to all nested context.  */
  if (deferred_access_no_check || deferring == dk_no_check)
    deferred_access_no_check++;
  else
    {
      deferred_access *ptr;

      ptr = VEC_safe_push (deferred_access, gc, deferred_access_stack, NULL);
      ptr->deferred_access_checks = NULL;
      ptr->deferring_access_checks_kind = deferring;
    }
}

/* Resume deferring access checks again after we stopped doing
   this previously.  */

void
resume_deferring_access_checks (void)
{
  if (!deferred_access_no_check)
    VEC_last (deferred_access, deferred_access_stack)
      ->deferring_access_checks_kind = dk_deferred;
}

/* Stop deferring access checks.  */

void
stop_deferring_access_checks (void)
{
  if (!deferred_access_no_check)
    VEC_last (deferred_access, deferred_access_stack)
      ->deferring_access_checks_kind = dk_no_deferred;
}

/* Discard the current deferred access checks and restore the
   previous states.  */

void
pop_deferring_access_checks (void)
{
  if (deferred_access_no_check)
    deferred_access_no_check--;
  else
    VEC_pop (deferred_access, deferred_access_stack);
}

/* Returns a TREE_LIST representing the deferred checks.
   The TREE_PURPOSE of each node is the type through which the
   access occurred; the TREE_VALUE is the declaration named.
   */

VEC (deferred_access_check,gc)*
get_deferred_access_checks (void)
{
  if (deferred_access_no_check)
    return NULL;
  else
    return (VEC_last (deferred_access, deferred_access_stack)
	    ->deferred_access_checks);
}

/* Take current deferred checks and combine with the
   previous states if we also defer checks previously.
   Otherwise perform checks now.  */

void
pop_to_parent_deferring_access_checks (void)
{
  if (deferred_access_no_check)
    deferred_access_no_check--;
  else
    {
      VEC (deferred_access_check,gc) *checks;
      deferred_access *ptr;

      checks = (VEC_last (deferred_access, deferred_access_stack)
		->deferred_access_checks);

      VEC_pop (deferred_access, deferred_access_stack);
      ptr = VEC_last (deferred_access, deferred_access_stack);
      if (ptr->deferring_access_checks_kind == dk_no_deferred)
	{
	  /* Check access.  */
	  perform_access_checks (checks);
	}
      else
	{
	  /* Merge with parent.  */
	  int i, j;
	  deferred_access_check *chk, *probe;

	  for (i = 0 ;
	       VEC_iterate (deferred_access_check, checks, i, chk) ;
	       ++i)
	    {
	      for (j = 0 ;
		   VEC_iterate (deferred_access_check,
				ptr->deferred_access_checks, j, probe) ;
		   ++j)
		{
		  if (probe->binfo == chk->binfo &&
		      probe->decl == chk->decl &&
		      probe->diag_decl == chk->diag_decl)
		    goto found;
		}
	      /* Insert into parent's checks.  */
	      VEC_safe_push (deferred_access_check, gc,
			     ptr->deferred_access_checks, chk);
	    found:;
	    }
	}
    }
}

/* Perform the access checks in CHECKS.  The TREE_PURPOSE of each node
   is the BINFO indicating the qualifying scope used to access the
   DECL node stored in the TREE_VALUE of the node.  */

void
perform_access_checks (VEC (deferred_access_check,gc)* checks)
{
  int i;
  deferred_access_check *chk;

  if (!checks)
    return;

  for (i = 0 ; VEC_iterate (deferred_access_check, checks, i, chk) ; ++i)
    enforce_access (chk->binfo, chk->decl, chk->diag_decl);
}

/* Perform the deferred access checks.

   After performing the checks, we still have to keep the list
   `deferred_access_stack->deferred_access_checks' since we may want
   to check access for them again later in a different context.
   For example:

     class A {
       typedef int X;
       static X a;
     };
     A::X A::a, x;	// No error for `A::a', error for `x'

   We have to perform deferred access of `A::X', first with `A::a',
   next with `x'.  */

void
perform_deferred_access_checks (void)
{
  perform_access_checks (get_deferred_access_checks ());
}

/* Defer checking the accessibility of DECL, when looked up in
   BINFO. DIAG_DECL is the declaration to use to print diagnostics.  */

void
perform_or_defer_access_check (tree binfo, tree decl, tree diag_decl)
{
  int i;
  deferred_access *ptr;
  deferred_access_check *chk;
  deferred_access_check *new_access;


  /* Exit if we are in a context that no access checking is performed.
     */
  if (deferred_access_no_check)
    return;

  gcc_assert (TREE_CODE (binfo) == TREE_BINFO);

  ptr = VEC_last (deferred_access, deferred_access_stack);

  /* If we are not supposed to defer access checks, just check now.  */
  if (ptr->deferring_access_checks_kind == dk_no_deferred)
    {
      enforce_access (binfo, decl, diag_decl);
      return;
    }

  /* See if we are already going to perform this check.  */
  for (i = 0 ;
       VEC_iterate (deferred_access_check,
		    ptr->deferred_access_checks, i, chk) ;
       ++i)
    {
      if (chk->decl == decl && chk->binfo == binfo &&
	  chk->diag_decl == diag_decl)
	{
	  return;
	}
    }
  /* If not, record the check.  */
  new_access =
    VEC_safe_push (deferred_access_check, gc,
		   ptr->deferred_access_checks, 0);
  new_access->binfo = binfo;
  new_access->decl = decl;
  new_access->diag_decl = diag_decl;
}

/* Returns nonzero if the current statement is a full expression,
   i.e. temporaries created during that statement should be destroyed
   at the end of the statement.  */

int
stmts_are_full_exprs_p (void)
{
  return current_stmt_tree ()->stmts_are_full_exprs_p;
}

/* T is a statement.  Add it to the statement-tree.  This is the C++
   version.  The C/ObjC frontends have a slightly different version of
   this function.  */

tree
add_stmt (tree t)
{
  enum tree_code code = TREE_CODE (t);

  if (EXPR_P (t) && code != LABEL_EXPR)
    {
      if (!EXPR_HAS_LOCATION (t))
	SET_EXPR_LOCATION (t, input_location);

      /* When we expand a statement-tree, we must know whether or not the
	 statements are full-expressions.  We record that fact here.  */
      STMT_IS_FULL_EXPR_P (t) = stmts_are_full_exprs_p ();
    }

  /* Add T to the statement-tree.  Non-side-effect statements need to be
     recorded during statement expressions.  */
  append_to_statement_list_force (t, &cur_stmt_list);

  return t;
}

/* Returns the stmt_tree to which statements are currently being added.  */

stmt_tree
current_stmt_tree (void)
{
  return (cfun
	  ? &cfun->language->base.x_stmt_tree
	  : &scope_chain->x_stmt_tree);
}

/* If statements are full expressions, wrap STMT in a CLEANUP_POINT_EXPR.  */

static tree
maybe_cleanup_point_expr (tree expr)
{
  if (!processing_template_decl && stmts_are_full_exprs_p ())
    expr = fold_build_cleanup_point_expr (TREE_TYPE (expr), expr);
  return expr;
}

/* Like maybe_cleanup_point_expr except have the type of the new expression be
   void so we don't need to create a temporary variable to hold the inner
   expression.  The reason why we do this is because the original type might be
   an aggregate and we cannot create a temporary variable for that type.  */

static tree
maybe_cleanup_point_expr_void (tree expr)
{
  if (!processing_template_decl && stmts_are_full_exprs_p ())
    expr = fold_build_cleanup_point_expr (void_type_node, expr);
  return expr;
}



/* Create a declaration statement for the declaration given by the DECL.  */

void
add_decl_expr (tree decl)
{
  tree r = build_stmt (input_location, DECL_EXPR, decl);
  if (DECL_INITIAL (decl)
      || (DECL_SIZE (decl) && TREE_SIDE_EFFECTS (DECL_SIZE (decl))))
    r = maybe_cleanup_point_expr_void (r);
  add_stmt (r);
}

/* Finish a scope.  */

tree
do_poplevel (tree stmt_list)
{
  tree block = NULL;

  if (stmts_are_full_exprs_p ())
    block = poplevel (kept_level_p (), 1, 0);

  stmt_list = pop_stmt_list (stmt_list);

  if (!processing_template_decl)
    {
      stmt_list = c_build_bind_expr (input_location, block, stmt_list);
      /* ??? See c_end_compound_stmt re statement expressions.  */
    }

  return stmt_list;
}

/* Begin a new scope.  */

static tree
do_pushlevel (scope_kind sk)
{
  tree ret = push_stmt_list ();
  if (stmts_are_full_exprs_p ())
    begin_scope (sk, NULL);
  return ret;
}

/* Queue a cleanup.  CLEANUP is an expression/statement to be executed
   when the current scope is exited.  EH_ONLY is true when this is not
   meant to apply to normal control flow transfer.  */

void
push_cleanup (tree decl, tree cleanup, bool eh_only)
{
  tree stmt = build_stmt (input_location, CLEANUP_STMT, NULL, cleanup, decl);
  CLEANUP_EH_ONLY (stmt) = eh_only;
  add_stmt (stmt);
  CLEANUP_BODY (stmt) = push_stmt_list ();
}

/* Begin a conditional that might contain a declaration.  When generating
   normal code, we want the declaration to appear before the statement
   containing the conditional.  When generating template code, we want the
   conditional to be rendered as the raw DECL_EXPR.  */

static void
begin_cond (tree *cond_p)
{
  if (processing_template_decl)
    *cond_p = push_stmt_list ();
}

/* Finish such a conditional.  */

static void
finish_cond (tree *cond_p, tree expr)
{
  if (processing_template_decl)
    {
      tree cond = pop_stmt_list (*cond_p);
      if (TREE_CODE (cond) == DECL_EXPR)
	expr = cond;

      if (check_for_bare_parameter_packs (expr))
        *cond_p = error_mark_node;
    }
  *cond_p = expr;
}

/* If *COND_P specifies a conditional with a declaration, transform the
   loop such that
	    while (A x = 42) { }
	    for (; A x = 42;) { }
   becomes
	    while (true) { A x = 42; if (!x) break; }
	    for (;;) { A x = 42; if (!x) break; }
   The statement list for BODY will be empty if the conditional did
   not declare anything.  */

static void
simplify_loop_decl_cond (tree *cond_p, tree body)
{
  tree cond, if_stmt;

  if (!TREE_SIDE_EFFECTS (body))
    return;

  cond = *cond_p;
  *cond_p = boolean_true_node;

  if_stmt = begin_if_stmt ();
  cond = cp_build_unary_op (TRUTH_NOT_EXPR, cond, 0, tf_warning_or_error);
  finish_if_stmt_cond (cond, if_stmt);
  finish_break_stmt ();
  finish_then_clause (if_stmt);
  finish_if_stmt (if_stmt);
}

/* Finish a goto-statement.  */

tree
finish_goto_stmt (tree destination)
{
  if (TREE_CODE (destination) == IDENTIFIER_NODE)
    destination = lookup_label (destination);

  /* We warn about unused labels with -Wunused.  That means we have to
     mark the used labels as used.  */
  if (TREE_CODE (destination) == LABEL_DECL)
    TREE_USED (destination) = 1;
  else
    {
      if (!processing_template_decl)
	{
	  destination = cp_convert (ptr_type_node, destination);
	  if (error_operand_p (destination))
	    return NULL_TREE;
	}
      /* We don't inline calls to functions with computed gotos.
	 Those functions are typically up to some funny business,
	 and may be depending on the labels being at particular
	 addresses, or some such.  */
      DECL_UNINLINABLE (current_function_decl) = 1;
    }

  check_goto (destination);

  return add_stmt (build_stmt (input_location, GOTO_EXPR, destination));
}

/* COND is the condition-expression for an if, while, etc.,
   statement.  Convert it to a boolean value, if appropriate.
   In addition, verify sequence points if -Wsequence-point is enabled.  */

static tree
maybe_convert_cond (tree cond)
{
  /* Empty conditions remain empty.  */
  if (!cond)
    return NULL_TREE;

  /* Wait until we instantiate templates before doing conversion.  */
  if (processing_template_decl)
    return cond;

  if (warn_sequence_point)
    verify_sequence_points (cond);

  /* Do the conversion.  */
  cond = convert_from_reference (cond);

  if (TREE_CODE (cond) == MODIFY_EXPR
      && !TREE_NO_WARNING (cond)
      && warn_parentheses)
    {
      warning (OPT_Wparentheses,
	       "suggest parentheses around assignment used as truth value");
      TREE_NO_WARNING (cond) = 1;
    }

  return condition_conversion (cond);
}

/* Finish an expression-statement, whose EXPRESSION is as indicated.  */

tree
finish_expr_stmt (tree expr)
{
  tree r = NULL_TREE;

  if (expr != NULL_TREE)
    {
      if (!processing_template_decl)
	{
	  if (warn_sequence_point)
	    verify_sequence_points (expr);
	  expr = convert_to_void (expr, ICV_STATEMENT, tf_warning_or_error);
	}
      else if (!type_dependent_expression_p (expr))
	convert_to_void (build_non_dependent_expr (expr), ICV_STATEMENT, 
                         tf_warning_or_error);

      if (check_for_bare_parameter_packs (expr))
        expr = error_mark_node;

      /* Simplification of inner statement expressions, compound exprs,
	 etc can result in us already having an EXPR_STMT.  */
      if (TREE_CODE (expr) != CLEANUP_POINT_EXPR)
	{
	  if (TREE_CODE (expr) != EXPR_STMT)
	    expr = build_stmt (input_location, EXPR_STMT, expr);
	  expr = maybe_cleanup_point_expr_void (expr);
	}

      r = add_stmt (expr);
    }

  finish_stmt ();

  return r;
}


/* Begin an if-statement.  Returns a newly created IF_STMT if
   appropriate.  */

tree
begin_if_stmt (void)
{
  tree r, scope;
  scope = do_pushlevel (sk_block);
  r = build_stmt (input_location, IF_STMT, NULL_TREE, NULL_TREE, NULL_TREE);
  TREE_CHAIN (r) = scope;
  begin_cond (&IF_COND (r));
  return r;
}

/* Process the COND of an if-statement, which may be given by
   IF_STMT.  */

void
finish_if_stmt_cond (tree cond, tree if_stmt)
{
  finish_cond (&IF_COND (if_stmt), maybe_convert_cond (cond));
  add_stmt (if_stmt);
  THEN_CLAUSE (if_stmt) = push_stmt_list ();
}

/* Finish the then-clause of an if-statement, which may be given by
   IF_STMT.  */

tree
finish_then_clause (tree if_stmt)
{
  THEN_CLAUSE (if_stmt) = pop_stmt_list (THEN_CLAUSE (if_stmt));
  return if_stmt;
}

/* Begin the else-clause of an if-statement.  */

void
begin_else_clause (tree if_stmt)
{
  ELSE_CLAUSE (if_stmt) = push_stmt_list ();
}

/* Finish the else-clause of an if-statement, which may be given by
   IF_STMT.  */

void
finish_else_clause (tree if_stmt)
{
  ELSE_CLAUSE (if_stmt) = pop_stmt_list (ELSE_CLAUSE (if_stmt));
}

/* Finish an if-statement.  */

void
finish_if_stmt (tree if_stmt)
{
  tree scope = TREE_CHAIN (if_stmt);
  TREE_CHAIN (if_stmt) = NULL;
  add_stmt (do_poplevel (scope));
  finish_stmt ();
}

/* Begin a while-statement.  Returns a newly created WHILE_STMT if
   appropriate.  */

tree
begin_while_stmt (void)
{
  tree r;
  r = build_stmt (input_location, WHILE_STMT, NULL_TREE, NULL_TREE);
  add_stmt (r);
  WHILE_BODY (r) = do_pushlevel (sk_block);
  begin_cond (&WHILE_COND (r));
  return r;
}

/* Process the COND of a while-statement, which may be given by
   WHILE_STMT.  */

void
finish_while_stmt_cond (tree cond, tree while_stmt)
{
  finish_cond (&WHILE_COND (while_stmt), maybe_convert_cond (cond));
  simplify_loop_decl_cond (&WHILE_COND (while_stmt), WHILE_BODY (while_stmt));
}

/* Finish a while-statement, which may be given by WHILE_STMT.  */

void
finish_while_stmt (tree while_stmt)
{
  WHILE_BODY (while_stmt) = do_poplevel (WHILE_BODY (while_stmt));
  finish_stmt ();
}

/* Begin a do-statement.  Returns a newly created DO_STMT if
   appropriate.  */

tree
begin_do_stmt (void)
{
  tree r = build_stmt (input_location, DO_STMT, NULL_TREE, NULL_TREE);
  add_stmt (r);
  DO_BODY (r) = push_stmt_list ();
  return r;
}

/* Finish the body of a do-statement, which may be given by DO_STMT.  */

void
finish_do_body (tree do_stmt)
{
  tree body = DO_BODY (do_stmt) = pop_stmt_list (DO_BODY (do_stmt));

  if (TREE_CODE (body) == STATEMENT_LIST && STATEMENT_LIST_TAIL (body))
    body = STATEMENT_LIST_TAIL (body)->stmt;

  if (IS_EMPTY_STMT (body))
    warning (OPT_Wempty_body,
            "suggest explicit braces around empty body in %<do%> statement");
}

/* Finish a do-statement, which may be given by DO_STMT, and whose
   COND is as indicated.  */

void
finish_do_stmt (tree cond, tree do_stmt)
{
  cond = maybe_convert_cond (cond);
  DO_COND (do_stmt) = cond;
  finish_stmt ();
}

/* Finish a return-statement.  The EXPRESSION returned, if any, is as
   indicated.  */

tree
finish_return_stmt (tree expr)
{
  tree r;
  bool no_warning;

  expr = check_return_expr (expr, &no_warning);

  if (flag_openmp && !check_omp_return ())
    return error_mark_node;
  if (!processing_template_decl)
    {
      if (warn_sequence_point)
	verify_sequence_points (expr);
      
      if (DECL_DESTRUCTOR_P (current_function_decl)
	  || (DECL_CONSTRUCTOR_P (current_function_decl)
	      && targetm.cxx.cdtor_returns_this ()))
	{
	  /* Similarly, all destructors must run destructors for
	     base-classes before returning.  So, all returns in a
	     destructor get sent to the DTOR_LABEL; finish_function emits
	     code to return a value there.  */
	  return finish_goto_stmt (cdtor_label);
	}
    }

  r = build_stmt (input_location, RETURN_EXPR, expr);
  TREE_NO_WARNING (r) |= no_warning;
  r = maybe_cleanup_point_expr_void (r);
  r = add_stmt (r);
  finish_stmt ();

  return r;
}

/* Begin a for-statement.  Returns a new FOR_STMT if appropriate.  */

tree
begin_for_stmt (void)
{
  tree r;

  r = build_stmt (input_location, FOR_STMT, NULL_TREE, NULL_TREE,
		  NULL_TREE, NULL_TREE);

  if (flag_new_for_scope > 0)
    TREE_CHAIN (r) = do_pushlevel (sk_for);

  if (processing_template_decl)
    FOR_INIT_STMT (r) = push_stmt_list ();

  return r;
}

/* Finish the for-init-statement of a for-statement, which may be
   given by FOR_STMT.  */

void
finish_for_init_stmt (tree for_stmt)
{
  if (processing_template_decl)
    FOR_INIT_STMT (for_stmt) = pop_stmt_list (FOR_INIT_STMT (for_stmt));
  add_stmt (for_stmt);
  FOR_BODY (for_stmt) = do_pushlevel (sk_block);
  begin_cond (&FOR_COND (for_stmt));
}

/* Finish the COND of a for-statement, which may be given by
   FOR_STMT.  */

void
finish_for_cond (tree cond, tree for_stmt)
{
  finish_cond (&FOR_COND (for_stmt), maybe_convert_cond (cond));
  simplify_loop_decl_cond (&FOR_COND (for_stmt), FOR_BODY (for_stmt));
}

/* Finish the increment-EXPRESSION in a for-statement, which may be
   given by FOR_STMT.  */

void
finish_for_expr (tree expr, tree for_stmt)
{
  if (!expr)
    return;
  /* If EXPR is an overloaded function, issue an error; there is no
     context available to use to perform overload resolution.  */
  if (type_unknown_p (expr))
    {
      cxx_incomplete_type_error (expr, TREE_TYPE (expr));
      expr = error_mark_node;
    }
  if (!processing_template_decl)
    {
      if (warn_sequence_point)
	verify_sequence_points (expr);
      expr = convert_to_void (expr, ICV_THIRD_IN_FOR,
                              tf_warning_or_error);
    }
  else if (!type_dependent_expression_p (expr))
    convert_to_void (build_non_dependent_expr (expr), ICV_THIRD_IN_FOR,
                     tf_warning_or_error);
  expr = maybe_cleanup_point_expr_void (expr);
  if (check_for_bare_parameter_packs (expr))
    expr = error_mark_node;
  FOR_EXPR (for_stmt) = expr;
}

/* Finish the body of a for-statement, which may be given by
   FOR_STMT.  The increment-EXPR for the loop must be
   provided.  */

void
finish_for_stmt (tree for_stmt)
{
  FOR_BODY (for_stmt) = do_poplevel (FOR_BODY (for_stmt));

  /* Pop the scope for the body of the loop.  */
  if (flag_new_for_scope > 0)
    {
      tree scope = TREE_CHAIN (for_stmt);
      TREE_CHAIN (for_stmt) = NULL;
      add_stmt (do_poplevel (scope));
    }

  finish_stmt ();
}

/* Finish a break-statement.  */

tree
finish_break_stmt (void)
{
  return add_stmt (build_stmt (input_location, BREAK_STMT));
}

/* Finish a continue-statement.  */

tree
finish_continue_stmt (void)
{
  return add_stmt (build_stmt (input_location, CONTINUE_STMT));
}

/* Begin a switch-statement.  Returns a new SWITCH_STMT if
   appropriate.  */

tree
begin_switch_stmt (void)
{
  tree r, scope;

  r = build_stmt (input_location, SWITCH_STMT, NULL_TREE, NULL_TREE, NULL_TREE);

  scope = do_pushlevel (sk_block);
  TREE_CHAIN (r) = scope;
  begin_cond (&SWITCH_STMT_COND (r));

  return r;
}

/* Finish the cond of a switch-statement.  */

void
finish_switch_cond (tree cond, tree switch_stmt)
{
  tree orig_type = NULL;
  if (!processing_template_decl)
    {
      /* Convert the condition to an integer or enumeration type.  */
      cond = build_expr_type_conversion (WANT_INT | WANT_ENUM, cond, true);
      if (cond == NULL_TREE)
	{
	  error ("switch quantity not an integer");
	  cond = error_mark_node;
	}
      orig_type = TREE_TYPE (cond);
      if (cond != error_mark_node)
	{
	  /* [stmt.switch]

	     Integral promotions are performed.  */
	  cond = perform_integral_promotions (cond);
	  cond = maybe_cleanup_point_expr (cond);
	}
    }
  if (check_for_bare_parameter_packs (cond))
    cond = error_mark_node;
  else if (!processing_template_decl && warn_sequence_point)
    verify_sequence_points (cond);

  finish_cond (&SWITCH_STMT_COND (switch_stmt), cond);
  SWITCH_STMT_TYPE (switch_stmt) = orig_type;
  add_stmt (switch_stmt);
  push_switch (switch_stmt);
  SWITCH_STMT_BODY (switch_stmt) = push_stmt_list ();
}

/* Finish the body of a switch-statement, which may be given by
   SWITCH_STMT.  The COND to switch on is indicated.  */

void
finish_switch_stmt (tree switch_stmt)
{
  tree scope;

  SWITCH_STMT_BODY (switch_stmt) =
    pop_stmt_list (SWITCH_STMT_BODY (switch_stmt));
  pop_switch ();
  finish_stmt ();

  scope = TREE_CHAIN (switch_stmt);
  TREE_CHAIN (switch_stmt) = NULL;
  add_stmt (do_poplevel (scope));
}

/* Begin a try-block.  Returns a newly-created TRY_BLOCK if
   appropriate.  */

tree
begin_try_block (void)
{
  tree r = build_stmt (input_location, TRY_BLOCK, NULL_TREE, NULL_TREE);
  add_stmt (r);
  TRY_STMTS (r) = push_stmt_list ();
  return r;
}

/* Likewise, for a function-try-block.  The block returned in
   *COMPOUND_STMT is an artificial outer scope, containing the
   function-try-block.  */

tree
begin_function_try_block (tree *compound_stmt)
{
  tree r;
  /* This outer scope does not exist in the C++ standard, but we need
     a place to put __FUNCTION__ and similar variables.  */
  *compound_stmt = begin_compound_stmt (0);
  r = begin_try_block ();
  FN_TRY_BLOCK_P (r) = 1;
  return r;
}

/* Finish a try-block, which may be given by TRY_BLOCK.  */

void
finish_try_block (tree try_block)
{
  TRY_STMTS (try_block) = pop_stmt_list (TRY_STMTS (try_block));
  TRY_HANDLERS (try_block) = push_stmt_list ();
}

/* Finish the body of a cleanup try-block, which may be given by
   TRY_BLOCK.  */

void
finish_cleanup_try_block (tree try_block)
{
  TRY_STMTS (try_block) = pop_stmt_list (TRY_STMTS (try_block));
}

/* Finish an implicitly generated try-block, with a cleanup is given
   by CLEANUP.  */

void
finish_cleanup (tree cleanup, tree try_block)
{
  TRY_HANDLERS (try_block) = cleanup;
  CLEANUP_P (try_block) = 1;
}

/* Likewise, for a function-try-block.  */

void
finish_function_try_block (tree try_block)
{
  finish_try_block (try_block);
  /* FIXME : something queer about CTOR_INITIALIZER somehow following
     the try block, but moving it inside.  */
  in_function_try_handler = 1;
}

/* Finish a handler-sequence for a try-block, which may be given by
   TRY_BLOCK.  */

void
finish_handler_sequence (tree try_block)
{
  TRY_HANDLERS (try_block) = pop_stmt_list (TRY_HANDLERS (try_block));
  check_handlers (TRY_HANDLERS (try_block));
}

/* Finish the handler-seq for a function-try-block, given by
   TRY_BLOCK.  COMPOUND_STMT is the outer block created by
   begin_function_try_block.  */

void
finish_function_handler_sequence (tree try_block, tree compound_stmt)
{
  in_function_try_handler = 0;
  finish_handler_sequence (try_block);
  finish_compound_stmt (compound_stmt);
}

/* Begin a handler.  Returns a HANDLER if appropriate.  */

tree
begin_handler (void)
{
  tree r;

  r = build_stmt (input_location, HANDLER, NULL_TREE, NULL_TREE);
  add_stmt (r);

  /* Create a binding level for the eh_info and the exception object
     cleanup.  */
  HANDLER_BODY (r) = do_pushlevel (sk_catch);

  return r;
}

/* Finish the handler-parameters for a handler, which may be given by
   HANDLER.  DECL is the declaration for the catch parameter, or NULL
   if this is a `catch (...)' clause.  */

void
finish_handler_parms (tree decl, tree handler)
{
  tree type = NULL_TREE;
  if (processing_template_decl)
    {
      if (decl)
	{
	  decl = pushdecl (decl);
	  decl = push_template_decl (decl);
	  HANDLER_PARMS (handler) = decl;
	  type = TREE_TYPE (decl);
	}
    }
  else
    type = expand_start_catch_block (decl);
  HANDLER_TYPE (handler) = type;
  if (!processing_template_decl && type)
    mark_used (eh_type_info (type));
}

/* Finish a handler, which may be given by HANDLER.  The BLOCKs are
   the return value from the matching call to finish_handler_parms.  */

void
finish_handler (tree handler)
{
  if (!processing_template_decl)
    expand_end_catch_block ();
  HANDLER_BODY (handler) = do_poplevel (HANDLER_BODY (handler));
}

/* Begin a compound statement.  FLAGS contains some bits that control the
   behavior and context.  If BCS_NO_SCOPE is set, the compound statement
   does not define a scope.  If BCS_FN_BODY is set, this is the outermost
   block of a function.  If BCS_TRY_BLOCK is set, this is the block
   created on behalf of a TRY statement.  Returns a token to be passed to
   finish_compound_stmt.  */

tree
begin_compound_stmt (unsigned int flags)
{
  tree r;

  if (flags & BCS_NO_SCOPE)
    {
      r = push_stmt_list ();
      STATEMENT_LIST_NO_SCOPE (r) = 1;

      /* Normally, we try hard to keep the BLOCK for a statement-expression.
	 But, if it's a statement-expression with a scopeless block, there's
	 nothing to keep, and we don't want to accidentally keep a block
	 *inside* the scopeless block.  */
      keep_next_level (false);
    }
  else
    r = do_pushlevel (flags & BCS_TRY_BLOCK ? sk_try : sk_block);

  /* When processing a template, we need to remember where the braces were,
     so that we can set up identical scopes when instantiating the template
     later.  BIND_EXPR is a handy candidate for this.
     Note that do_poplevel won't create a BIND_EXPR itself here (and thus
     result in nested BIND_EXPRs), since we don't build BLOCK nodes when
     processing templates.  */
  if (processing_template_decl)
    {
      r = build3 (BIND_EXPR, NULL, NULL, r, NULL);
      BIND_EXPR_TRY_BLOCK (r) = (flags & BCS_TRY_BLOCK) != 0;
      BIND_EXPR_BODY_BLOCK (r) = (flags & BCS_FN_BODY) != 0;
      TREE_SIDE_EFFECTS (r) = 1;
    }

  return r;
}

/* Finish a compound-statement, which is given by STMT.  */

void
finish_compound_stmt (tree stmt)
{
  if (TREE_CODE (stmt) == BIND_EXPR)
    BIND_EXPR_BODY (stmt) = do_poplevel (BIND_EXPR_BODY (stmt));
  else if (STATEMENT_LIST_NO_SCOPE (stmt))
    stmt = pop_stmt_list (stmt);
  else
    {
      /* Destroy any ObjC "super" receivers that may have been
	 created.  */
      objc_clear_super_receiver ();

      stmt = do_poplevel (stmt);
    }

  /* ??? See c_end_compound_stmt wrt statement expressions.  */
  add_stmt (stmt);
  finish_stmt ();
}

/* Finish an asm-statement, whose components are a STRING, some
   OUTPUT_OPERANDS, some INPUT_OPERANDS, some CLOBBERS and some
   LABELS.  Also note whether the asm-statement should be
   considered volatile.  */

tree
finish_asm_stmt (int volatile_p, tree string, tree output_operands,
		 tree input_operands, tree clobbers, tree labels)
{
  tree r;
  tree t;
  int ninputs = list_length (input_operands);
  int noutputs = list_length (output_operands);

  if (!processing_template_decl)
    {
      const char *constraint;
      const char **oconstraints;
      bool allows_mem, allows_reg, is_inout;
      tree operand;
      int i;

      oconstraints = XALLOCAVEC (const char *, noutputs);

      string = resolve_asm_operand_names (string, output_operands,
					  input_operands, labels);

      for (i = 0, t = output_operands; t; t = TREE_CHAIN (t), ++i)
	{
	  operand = TREE_VALUE (t);

	  /* ??? Really, this should not be here.  Users should be using a
	     proper lvalue, dammit.  But there's a long history of using
	     casts in the output operands.  In cases like longlong.h, this
	     becomes a primitive form of typechecking -- if the cast can be
	     removed, then the output operand had a type of the proper width;
	     otherwise we'll get an error.  Gross, but ...  */
	  STRIP_NOPS (operand);

	  operand = mark_lvalue_use (operand);

	  if (!lvalue_or_else (operand, lv_asm, tf_warning_or_error))
	    operand = error_mark_node;

	  if (operand != error_mark_node
	      && (TREE_READONLY (operand)
		  || CP_TYPE_CONST_P (TREE_TYPE (operand))
		  /* Functions are not modifiable, even though they are
		     lvalues.  */
		  || TREE_CODE (TREE_TYPE (operand)) == FUNCTION_TYPE
		  || TREE_CODE (TREE_TYPE (operand)) == METHOD_TYPE
		  /* If it's an aggregate and any field is const, then it is
		     effectively const.  */
		  || (CLASS_TYPE_P (TREE_TYPE (operand))
		      && C_TYPE_FIELDS_READONLY (TREE_TYPE (operand)))))
	    readonly_error (operand, REK_ASSIGNMENT_ASM);

	  constraint = TREE_STRING_POINTER (TREE_VALUE (TREE_PURPOSE (t)));
	  oconstraints[i] = constraint;

	  if (parse_output_constraint (&constraint, i, ninputs, noutputs,
				       &allows_mem, &allows_reg, &is_inout))
	    {
	      /* If the operand is going to end up in memory,
		 mark it addressable.  */
	      if (!allows_reg && !cxx_mark_addressable (operand))
		operand = error_mark_node;
	    }
	  else
	    operand = error_mark_node;

	  TREE_VALUE (t) = operand;
	}

      for (i = 0, t = input_operands; t; ++i, t = TREE_CHAIN (t))
	{
	  constraint = TREE_STRING_POINTER (TREE_VALUE (TREE_PURPOSE (t)));
	  operand = decay_conversion (TREE_VALUE (t));

	  /* If the type of the operand hasn't been determined (e.g.,
	     because it involves an overloaded function), then issue
	     an error message.  There's no context available to
	     resolve the overloading.  */
	  if (TREE_TYPE (operand) == unknown_type_node)
	    {
	      error ("type of asm operand %qE could not be determined",
		     TREE_VALUE (t));
	      operand = error_mark_node;
	    }

	  if (parse_input_constraint (&constraint, i, ninputs, noutputs, 0,
				      oconstraints, &allows_mem, &allows_reg))
	    {
	      /* If the operand is going to end up in memory,
		 mark it addressable.  */
	      if (!allows_reg && allows_mem)
		{
		  /* Strip the nops as we allow this case.  FIXME, this really
		     should be rejected or made deprecated.  */
		  STRIP_NOPS (operand);
		  if (!cxx_mark_addressable (operand))
		    operand = error_mark_node;
		}
	    }
	  else
	    operand = error_mark_node;

	  TREE_VALUE (t) = operand;
	}
    }

  r = build_stmt (input_location, ASM_EXPR, string,
		  output_operands, input_operands,
		  clobbers, labels);
  ASM_VOLATILE_P (r) = volatile_p || noutputs == 0;
  r = maybe_cleanup_point_expr_void (r);
  return add_stmt (r);
}

/* Finish a label with the indicated NAME.  Returns the new label.  */

tree
finish_label_stmt (tree name)
{
  tree decl = define_label (input_location, name);

  if (decl == error_mark_node)
    return error_mark_node;

  add_stmt (build_stmt (input_location, LABEL_EXPR, decl));

  return decl;
}

/* Finish a series of declarations for local labels.  G++ allows users
   to declare "local" labels, i.e., labels with scope.  This extension
   is useful when writing code involving statement-expressions.  */

void
finish_label_decl (tree name)
{
  if (!at_function_scope_p ())
    {
      error ("__label__ declarations are only allowed in function scopes");
      return;
    }

  add_decl_expr (declare_local_label (name));
}

/* When DECL goes out of scope, make sure that CLEANUP is executed.  */

void
finish_decl_cleanup (tree decl, tree cleanup)
{
  push_cleanup (decl, cleanup, false);
}

/* If the current scope exits with an exception, run CLEANUP.  */

void
finish_eh_cleanup (tree cleanup)
{
  push_cleanup (NULL, cleanup, true);
}

/* The MEM_INITS is a list of mem-initializers, in reverse of the
   order they were written by the user.  Each node is as for
   emit_mem_initializers.  */

void
finish_mem_initializers (tree mem_inits)
{
  /* Reorder the MEM_INITS so that they are in the order they appeared
     in the source program.  */
  mem_inits = nreverse (mem_inits);

  if (processing_template_decl)
    {
      tree mem;

      for (mem = mem_inits; mem; mem = TREE_CHAIN (mem))
        {
          /* If the TREE_PURPOSE is a TYPE_PACK_EXPANSION, skip the
             check for bare parameter packs in the TREE_VALUE, because
             any parameter packs in the TREE_VALUE have already been
             bound as part of the TREE_PURPOSE.  See
             make_pack_expansion for more information.  */
          if (TREE_CODE (TREE_PURPOSE (mem)) != TYPE_PACK_EXPANSION
              && check_for_bare_parameter_packs (TREE_VALUE (mem)))
            TREE_VALUE (mem) = error_mark_node;
        }

      add_stmt (build_min_nt (CTOR_INITIALIZER, mem_inits));
    }
  else
    emit_mem_initializers (mem_inits);
}

/* Finish a parenthesized expression EXPR.  */

tree
finish_parenthesized_expr (tree expr)
{
  if (EXPR_P (expr))
    /* This inhibits warnings in c_common_truthvalue_conversion.  */
    TREE_NO_WARNING (expr) = 1;

  if (TREE_CODE (expr) == OFFSET_REF)
    /* [expr.unary.op]/3 The qualified id of a pointer-to-member must not be
       enclosed in parentheses.  */
    PTRMEM_OK_P (expr) = 0;

  if (TREE_CODE (expr) == STRING_CST)
    PAREN_STRING_LITERAL_P (expr) = 1;

  return expr;
}

/* Finish a reference to a non-static data member (DECL) that is not
   preceded by `.' or `->'.  */

tree
finish_non_static_data_member (tree decl, tree object, tree qualifying_scope)
{
  gcc_assert (TREE_CODE (decl) == FIELD_DECL);

  if (!object)
    {
      tree scope = qualifying_scope;
      if (scope == NULL_TREE)
	scope = context_for_name_lookup (decl);
      object = maybe_dummy_object (scope, NULL);
    }

  /* DR 613: Can use non-static data members without an associated
     object in sizeof/decltype/alignof.  */
  if (is_dummy_object (object) && cp_unevaluated_operand == 0
      && (!processing_template_decl || !current_class_ref))
    {
      if (current_function_decl
	  && DECL_STATIC_FUNCTION_P (current_function_decl))
	error ("invalid use of member %q+D in static member function", decl);
      else
	error ("invalid use of non-static data member %q+D", decl);
      error ("from this location");

      return error_mark_node;
    }

  if (current_class_ptr)
    TREE_USED (current_class_ptr) = 1;
  if (processing_template_decl && !qualifying_scope)
    {
      tree type = TREE_TYPE (decl);

      if (TREE_CODE (type) == REFERENCE_TYPE)
	type = TREE_TYPE (type);
      else
	{
	  /* Set the cv qualifiers.  */
	  int quals = (current_class_ref
		       ? cp_type_quals (TREE_TYPE (current_class_ref))
		       : TYPE_UNQUALIFIED);

	  if (DECL_MUTABLE_P (decl))
	    quals &= ~TYPE_QUAL_CONST;

	  quals |= cp_type_quals (TREE_TYPE (decl));
	  type = cp_build_qualified_type (type, quals);
	}

      return build_min (COMPONENT_REF, type, object, decl, NULL_TREE);
    }
  /* If PROCESSING_TEMPLATE_DECL is nonzero here, then
     QUALIFYING_SCOPE is also non-null.  Wrap this in a SCOPE_REF
     for now.  */
  else if (processing_template_decl)
    return build_qualified_name (TREE_TYPE (decl),
				 qualifying_scope,
				 DECL_NAME (decl),
				 /*template_p=*/false);
  else
    {
      tree access_type = TREE_TYPE (object);

      perform_or_defer_access_check (TYPE_BINFO (access_type), decl,
				     decl);

      /* If the data member was named `C::M', convert `*this' to `C'
	 first.  */
      if (qualifying_scope)
	{
	  tree binfo = NULL_TREE;
	  object = build_scoped_ref (object, qualifying_scope,
				     &binfo);
	}

      return build_class_member_access_expr (object, decl,
					     /*access_path=*/NULL_TREE,
					     /*preserve_reference=*/false,
					     tf_warning_or_error);
    }
}

/* If we are currently parsing a template and we encountered a typedef
   TYPEDEF_DECL that is being accessed though CONTEXT, this function
   adds the typedef to a list tied to the current template.
   At tempate instantiatin time, that list is walked and access check
   performed for each typedef.
   LOCATION is the location of the usage point of TYPEDEF_DECL.  */

void
add_typedef_to_current_template_for_access_check (tree typedef_decl,
                                                  tree context,
						  location_t location)
{
    tree template_info = NULL;
    tree cs = current_scope ();

    if (!is_typedef_decl (typedef_decl)
	|| !context
	|| !CLASS_TYPE_P (context)
	|| !cs)
      return;

    if (CLASS_TYPE_P (cs) || TREE_CODE (cs) == FUNCTION_DECL)
      template_info = get_template_info (cs);

    if (template_info
	&& TI_TEMPLATE (template_info)
	&& !currently_open_class (context))
      append_type_to_template_for_access_check (cs, typedef_decl,
						context, location);
}

/* DECL was the declaration to which a qualified-id resolved.  Issue
   an error message if it is not accessible.  If OBJECT_TYPE is
   non-NULL, we have just seen `x->' or `x.' and OBJECT_TYPE is the
   type of `*x', or `x', respectively.  If the DECL was named as
   `A::B' then NESTED_NAME_SPECIFIER is `A'.  */

void
check_accessibility_of_qualified_id (tree decl,
				     tree object_type,
				     tree nested_name_specifier)
{
  tree scope;
  tree qualifying_type = NULL_TREE;

  /* If we are parsing a template declaration and if decl is a typedef,
     add it to a list tied to the template.
     At template instantiation time, that list will be walked and
     access check performed.  */
  add_typedef_to_current_template_for_access_check (decl,
						    nested_name_specifier
						    ? nested_name_specifier
						    : DECL_CONTEXT (decl),
						    input_location);

  /* If we're not checking, return immediately.  */
  if (deferred_access_no_check)
    return;

  /* Determine the SCOPE of DECL.  */
  scope = context_for_name_lookup (decl);
  /* If the SCOPE is not a type, then DECL is not a member.  */
  if (!TYPE_P (scope))
    return;
  /* Compute the scope through which DECL is being accessed.  */
  if (object_type
      /* OBJECT_TYPE might not be a class type; consider:

	   class A { typedef int I; };
	   I *p;
	   p->A::I::~I();

	 In this case, we will have "A::I" as the DECL, but "I" as the
	 OBJECT_TYPE.  */
      && CLASS_TYPE_P (object_type)
      && DERIVED_FROM_P (scope, object_type))
    /* If we are processing a `->' or `.' expression, use the type of the
       left-hand side.  */
    qualifying_type = object_type;
  else if (nested_name_specifier)
    {
      /* If the reference is to a non-static member of the
	 current class, treat it as if it were referenced through
	 `this'.  */
      if (DECL_NONSTATIC_MEMBER_P (decl)
	  && current_class_ptr
	  && DERIVED_FROM_P (scope, current_class_type))
	qualifying_type = current_class_type;
      /* Otherwise, use the type indicated by the
	 nested-name-specifier.  */
      else
	qualifying_type = nested_name_specifier;
    }
  else
    /* Otherwise, the name must be from the current class or one of
       its bases.  */
    qualifying_type = currently_open_derived_class (scope);

  if (qualifying_type 
      /* It is possible for qualifying type to be a TEMPLATE_TYPE_PARM
	 or similar in a default argument value.  */
      && CLASS_TYPE_P (qualifying_type)
      && !dependent_type_p (qualifying_type))
    perform_or_defer_access_check (TYPE_BINFO (qualifying_type), decl,
				   decl);
}

/* EXPR is the result of a qualified-id.  The QUALIFYING_CLASS was the
   class named to the left of the "::" operator.  DONE is true if this
   expression is a complete postfix-expression; it is false if this
   expression is followed by '->', '[', '(', etc.  ADDRESS_P is true
   iff this expression is the operand of '&'.  TEMPLATE_P is true iff
   the qualified-id was of the form "A::template B".  TEMPLATE_ARG_P
   is true iff this qualified name appears as a template argument.  */

tree
finish_qualified_id_expr (tree qualifying_class,
			  tree expr,
			  bool done,
			  bool address_p,
			  bool template_p,
			  bool template_arg_p)
{
  gcc_assert (TYPE_P (qualifying_class));

  if (error_operand_p (expr))
    return error_mark_node;

  if (DECL_P (expr) || BASELINK_P (expr))
    mark_used (expr);

  if (template_p)
    check_template_keyword (expr);

  /* If EXPR occurs as the operand of '&', use special handling that
     permits a pointer-to-member.  */
  if (address_p && done)
    {
      if (TREE_CODE (expr) == SCOPE_REF)
	expr = TREE_OPERAND (expr, 1);
      expr = build_offset_ref (qualifying_class, expr,
			       /*address_p=*/true);
      return expr;
    }

  /* Within the scope of a class, turn references to non-static
     members into expression of the form "this->...".  */
  if (template_arg_p)
    /* But, within a template argument, we do not want make the
       transformation, as there is no "this" pointer.  */
    ;
  else if (TREE_CODE (expr) == FIELD_DECL)
    {
      push_deferring_access_checks (dk_no_check);
      expr = finish_non_static_data_member (expr, NULL_TREE,
					    qualifying_class);
      pop_deferring_access_checks ();
    }
  else if (BASELINK_P (expr) && !processing_template_decl)
    {
      tree ob;

      /* See if any of the functions are non-static members.  */
      /* If so, the expression may be relative to 'this'.  */
      if (!shared_member_p (expr)
	  && (ob = maybe_dummy_object (qualifying_class, NULL),
	      !is_dummy_object (ob)))
	expr = (build_class_member_access_expr
		(ob,
		 expr,
		 BASELINK_ACCESS_BINFO (expr),
		 /*preserve_reference=*/false,
		 tf_warning_or_error));
      else if (done)
	/* The expression is a qualified name whose address is not
	   being taken.  */
	expr = build_offset_ref (qualifying_class, expr, /*address_p=*/false);
    }

  return expr;
}

/* Begin a statement-expression.  The value returned must be passed to
   finish_stmt_expr.  */

tree
begin_stmt_expr (void)
{
  return push_stmt_list ();
}

/* Process the final expression of a statement expression. EXPR can be
   NULL, if the final expression is empty.  Return a STATEMENT_LIST
   containing all the statements in the statement-expression, or
   ERROR_MARK_NODE if there was an error.  */

tree
finish_stmt_expr_expr (tree expr, tree stmt_expr)
{
  if (error_operand_p (expr))
    {
      /* The type of the statement-expression is the type of the last
         expression.  */
      TREE_TYPE (stmt_expr) = error_mark_node;
      return error_mark_node;
    }

  /* If the last statement does not have "void" type, then the value
     of the last statement is the value of the entire expression.  */
  if (expr)
    {
      tree type = TREE_TYPE (expr);

      if (processing_template_decl)
	{
	  expr = build_stmt (input_location, EXPR_STMT, expr);
	  expr = add_stmt (expr);
	  /* Mark the last statement so that we can recognize it as such at
	     template-instantiation time.  */
	  EXPR_STMT_STMT_EXPR_RESULT (expr) = 1;
	}
      else if (VOID_TYPE_P (type))
	{
	  /* Just treat this like an ordinary statement.  */
	  expr = finish_expr_stmt (expr);
	}
      else
	{
	  /* It actually has a value we need to deal with.  First, force it
	     to be an rvalue so that we won't need to build up a copy
	     constructor call later when we try to assign it to something.  */
	  expr = force_rvalue (expr);
	  if (error_operand_p (expr))
	    return error_mark_node;

	  /* Update for array-to-pointer decay.  */
	  type = TREE_TYPE (expr);

	  /* Wrap it in a CLEANUP_POINT_EXPR and add it to the list like a
	     normal statement, but don't convert to void or actually add
	     the EXPR_STMT.  */
	  if (TREE_CODE (expr) != CLEANUP_POINT_EXPR)
	    expr = maybe_cleanup_point_expr (expr);
	  add_stmt (expr);
	}

      /* The type of the statement-expression is the type of the last
	 expression.  */
      TREE_TYPE (stmt_expr) = type;
    }

  return stmt_expr;
}

/* Finish a statement-expression.  EXPR should be the value returned
   by the previous begin_stmt_expr.  Returns an expression
   representing the statement-expression.  */

tree
finish_stmt_expr (tree stmt_expr, bool has_no_scope)
{
  tree type;
  tree result;

  if (error_operand_p (stmt_expr))
    {
      pop_stmt_list (stmt_expr);
      return error_mark_node;
    }

  gcc_assert (TREE_CODE (stmt_expr) == STATEMENT_LIST);

  type = TREE_TYPE (stmt_expr);
  result = pop_stmt_list (stmt_expr);
  TREE_TYPE (result) = type;

  if (processing_template_decl)
    {
      result = build_min (STMT_EXPR, type, result);
      TREE_SIDE_EFFECTS (result) = 1;
      STMT_EXPR_NO_SCOPE (result) = has_no_scope;
    }
  else if (CLASS_TYPE_P (type))
    {
      /* Wrap the statement-expression in a TARGET_EXPR so that the
	 temporary object created by the final expression is destroyed at
	 the end of the full-expression containing the
	 statement-expression.  */
      result = force_target_expr (type, result);
    }

  return result;
}

/* Returns the expression which provides the value of STMT_EXPR.  */

tree
stmt_expr_value_expr (tree stmt_expr)
{
  tree t = STMT_EXPR_STMT (stmt_expr);

  if (TREE_CODE (t) == BIND_EXPR)
    t = BIND_EXPR_BODY (t);

  if (TREE_CODE (t) == STATEMENT_LIST && STATEMENT_LIST_TAIL (t))
    t = STATEMENT_LIST_TAIL (t)->stmt;

  if (TREE_CODE (t) == EXPR_STMT)
    t = EXPR_STMT_EXPR (t);

  return t;
}

/* Return TRUE iff EXPR_STMT is an empty list of
   expression statements.  */

bool
empty_expr_stmt_p (tree expr_stmt)
{
  tree body = NULL_TREE;

  if (expr_stmt == void_zero_node)
    return true;

  if (expr_stmt)
    {
      if (TREE_CODE (expr_stmt) == EXPR_STMT)
	body = EXPR_STMT_EXPR (expr_stmt);
      else if (TREE_CODE (expr_stmt) == STATEMENT_LIST)
	body = expr_stmt;
    }

  if (body)
    {
      if (TREE_CODE (body) == STATEMENT_LIST)
	return tsi_end_p (tsi_start (body));
      else
	return empty_expr_stmt_p (body);
    }
  return false;
}

/* Perform Koenig lookup.  FN is the postfix-expression representing
   the function (or functions) to call; ARGS are the arguments to the
   call.  Returns the functions to be considered by overload
   resolution.  */

tree
perform_koenig_lookup (tree fn, VEC(tree,gc) *args)
{
  tree identifier = NULL_TREE;
  tree functions = NULL_TREE;
  tree tmpl_args = NULL_TREE;
  bool template_id = false;

  if (TREE_CODE (fn) == TEMPLATE_ID_EXPR)
    {
      /* Use a separate flag to handle null args.  */
      template_id = true;
      tmpl_args = TREE_OPERAND (fn, 1);
      fn = TREE_OPERAND (fn, 0);
    }

  /* Find the name of the overloaded function.  */
  if (TREE_CODE (fn) == IDENTIFIER_NODE)
    identifier = fn;
  else if (is_overloaded_fn (fn))
    {
      functions = fn;
      identifier = DECL_NAME (get_first_fn (functions));
    }
  else if (DECL_P (fn))
    {
      functions = fn;
      identifier = DECL_NAME (fn);
    }

  /* A call to a namespace-scope function using an unqualified name.

     Do Koenig lookup -- unless any of the arguments are
     type-dependent.  */
  if (!any_type_dependent_arguments_p (args)
      && !any_dependent_template_arguments_p (tmpl_args))
    {
      fn = lookup_arg_dependent (identifier, functions, args);
      if (!fn)
	/* The unqualified name could not be resolved.  */
	fn = unqualified_fn_lookup_error (identifier);
    }

  if (fn && template_id)
    fn = build2 (TEMPLATE_ID_EXPR, unknown_type_node, fn, tmpl_args);
  
  return fn;
}

/* Generate an expression for `FN (ARGS)'.  This may change the
   contents of ARGS.

   If DISALLOW_VIRTUAL is true, the call to FN will be not generated
   as a virtual call, even if FN is virtual.  (This flag is set when
   encountering an expression where the function name is explicitly
   qualified.  For example a call to `X::f' never generates a virtual
   call.)

   Returns code for the call.  */

tree
finish_call_expr (tree fn, VEC(tree,gc) **args, bool disallow_virtual,
		  bool koenig_p, tsubst_flags_t complain)
{
  tree result;
  tree orig_fn;
  VEC(tree,gc) *orig_args = NULL;

  if (fn == error_mark_node)
    return error_mark_node;

  gcc_assert (!TYPE_P (fn));

  orig_fn = fn;

  if (processing_template_decl)
    {
      if (type_dependent_expression_p (fn)
	  || any_type_dependent_arguments_p (*args))
	{
	  result = build_nt_call_vec (fn, *args);
	  KOENIG_LOOKUP_P (result) = koenig_p;
	  if (cfun)
	    {
	      do
		{
		  tree fndecl = OVL_CURRENT (fn);
		  if (TREE_CODE (fndecl) != FUNCTION_DECL
		      || !TREE_THIS_VOLATILE (fndecl))
		    break;
		  fn = OVL_NEXT (fn);
		}
	      while (fn);
	      if (!fn)
		current_function_returns_abnormally = 1;
	    }
	  return result;
	}
      orig_args = make_tree_vector_copy (*args);
      if (!BASELINK_P (fn)
	  && TREE_CODE (fn) != PSEUDO_DTOR_EXPR
	  && TREE_TYPE (fn) != unknown_type_node)
	fn = build_non_dependent_expr (fn);
      make_args_non_dependent (*args);
    }

  if (is_overloaded_fn (fn))
    fn = baselink_for_fns (fn);

  result = NULL_TREE;
  if (BASELINK_P (fn))
    {
      tree object;

      /* A call to a member function.  From [over.call.func]:

	   If the keyword this is in scope and refers to the class of
	   that member function, or a derived class thereof, then the
	   function call is transformed into a qualified function call
	   using (*this) as the postfix-expression to the left of the
	   . operator.... [Otherwise] a contrived object of type T
	   becomes the implied object argument.

	In this situation:

	  struct A { void f(); };
	  struct B : public A {};
	  struct C : public A { void g() { B::f(); }};

	"the class of that member function" refers to `A'.  But 11.2
	[class.access.base] says that we need to convert 'this' to B* as
	part of the access, so we pass 'B' to maybe_dummy_object.  */

      object = maybe_dummy_object (BINFO_TYPE (BASELINK_ACCESS_BINFO (fn)),
				   NULL);

      if (processing_template_decl)
	{
	  if (type_dependent_expression_p (object))
	    {
	      tree ret = build_nt_call_vec (orig_fn, orig_args);
	      release_tree_vector (orig_args);
	      return ret;
	    }
	  object = build_non_dependent_expr (object);
	}

      result = build_new_method_call (object, fn, args, NULL_TREE,
				      (disallow_virtual
				       ? LOOKUP_NONVIRTUAL : 0),
				      /*fn_p=*/NULL,
				      complain);
    }
  else if (is_overloaded_fn (fn))
    {
      /* If the function is an overloaded builtin, resolve it.  */
      if (TREE_CODE (fn) == FUNCTION_DECL
	  && (DECL_BUILT_IN_CLASS (fn) == BUILT_IN_NORMAL
	      || DECL_BUILT_IN_CLASS (fn) == BUILT_IN_MD))
	result = resolve_overloaded_builtin (input_location, fn, *args);

      if (!result)
	/* A call to a namespace-scope function.  */
	result = build_new_function_call (fn, args, koenig_p, complain);
    }
  else if (TREE_CODE (fn) == PSEUDO_DTOR_EXPR)
    {
      if (!VEC_empty (tree, *args))
	error ("arguments to destructor are not allowed");
      /* Mark the pseudo-destructor call as having side-effects so
	 that we do not issue warnings about its use.  */
      result = build1 (NOP_EXPR,
		       void_type_node,
		       TREE_OPERAND (fn, 0));
      TREE_SIDE_EFFECTS (result) = 1;
    }
  else if (CLASS_TYPE_P (TREE_TYPE (fn)))
    /* If the "function" is really an object of class type, it might
       have an overloaded `operator ()'.  */
    result = build_op_call (fn, args, complain);

  if (!result)
    /* A call where the function is unknown.  */
    result = cp_build_function_call_vec (fn, args, complain);

  if (processing_template_decl)
    {
      result = build_call_vec (TREE_TYPE (result), orig_fn, orig_args);
      KOENIG_LOOKUP_P (result) = koenig_p;
      release_tree_vector (orig_args);
    }

  return result;
}

/* Finish a call to a postfix increment or decrement or EXPR.  (Which
   is indicated by CODE, which should be POSTINCREMENT_EXPR or
   POSTDECREMENT_EXPR.)  */

tree
finish_increment_expr (tree expr, enum tree_code code)
{
  return build_x_unary_op (code, expr, tf_warning_or_error);
}

/* Finish a use of `this'.  Returns an expression for `this'.  */

tree
finish_this_expr (void)
{
  tree result;

  if (current_class_ptr)
    {
      tree type = TREE_TYPE (current_class_ref);

      /* In a lambda expression, 'this' refers to the captured 'this'.  */
      if (LAMBDA_TYPE_P (type))
        result = lambda_expr_this_capture (CLASSTYPE_LAMBDA_EXPR (type));
      else
        result = current_class_ptr;

    }
  else if (current_function_decl
	   && DECL_STATIC_FUNCTION_P (current_function_decl))
    {
      error ("%<this%> is unavailable for static member functions");
      result = error_mark_node;
    }
  else
    {
      if (current_function_decl)
	error ("invalid use of %<this%> in non-member function");
      else
	error ("invalid use of %<this%> at top level");
      result = error_mark_node;
    }

  return result;
}

/* Finish a pseudo-destructor expression.  If SCOPE is NULL, the
   expression was of the form `OBJECT.~DESTRUCTOR' where DESTRUCTOR is
   the TYPE for the type given.  If SCOPE is non-NULL, the expression
   was of the form `OBJECT.SCOPE::~DESTRUCTOR'.  */

tree
finish_pseudo_destructor_expr (tree object, tree scope, tree destructor)
{
  if (object == error_mark_node || destructor == error_mark_node)
    return error_mark_node;

  gcc_assert (TYPE_P (destructor));

  if (!processing_template_decl)
    {
      if (scope == error_mark_node)
	{
	  error ("invalid qualifying scope in pseudo-destructor name");
	  return error_mark_node;
	}
      if (scope && TYPE_P (scope) && !check_dtor_name (scope, destructor))
	{
	  error ("qualified type %qT does not match destructor name ~%qT",
		 scope, destructor);
	  return error_mark_node;
	}


      /* [expr.pseudo] says both:

	   The type designated by the pseudo-destructor-name shall be
	   the same as the object type.

	 and:

	   The cv-unqualified versions of the object type and of the
	   type designated by the pseudo-destructor-name shall be the
	   same type.

	 We implement the more generous second sentence, since that is
	 what most other compilers do.  */
      if (!same_type_ignoring_top_level_qualifiers_p (TREE_TYPE (object),
						      destructor))
	{
	  error ("%qE is not of type %qT", object, destructor);
	  return error_mark_node;
	}
    }

  return build3 (PSEUDO_DTOR_EXPR, void_type_node, object, scope, destructor);
}

/* Finish an expression of the form CODE EXPR.  */

tree
finish_unary_op_expr (enum tree_code code, tree expr)
{
  tree result = build_x_unary_op (code, expr, tf_warning_or_error);
  /* Inside a template, build_x_unary_op does not fold the
     expression. So check whether the result is folded before
     setting TREE_NEGATED_INT.  */
  if (code == NEGATE_EXPR && TREE_CODE (expr) == INTEGER_CST
      && TREE_CODE (result) == INTEGER_CST
      && !TYPE_UNSIGNED (TREE_TYPE (result))
      && INT_CST_LT (result, integer_zero_node))
    {
      /* RESULT may be a cached INTEGER_CST, so we must copy it before
	 setting TREE_NEGATED_INT.  */
      result = copy_node (result);
      TREE_NEGATED_INT (result) = 1;
    }
  if (TREE_OVERFLOW_P (result) && !TREE_OVERFLOW_P (expr))
    overflow_warning (input_location, result);

  return result;
}

/* Finish a compound-literal expression.  TYPE is the type to which
   the CONSTRUCTOR in COMPOUND_LITERAL is being cast.  */

tree
finish_compound_literal (tree type, tree compound_literal)
{
  if (type == error_mark_node)
    return error_mark_node;

  if (!TYPE_OBJ_P (type))
    {
      error ("compound literal of non-object type %qT", type);
      return error_mark_node;
    }

  if (processing_template_decl)
    {
      TREE_TYPE (compound_literal) = type;
      /* Mark the expression as a compound literal.  */
      TREE_HAS_CONSTRUCTOR (compound_literal) = 1;
      return compound_literal;
    }

  type = complete_type (type);

  if (TYPE_NON_AGGREGATE_CLASS (type))
    {
      /* Trying to deal with a CONSTRUCTOR instead of a TREE_LIST
	 everywhere that deals with function arguments would be a pain, so
	 just wrap it in a TREE_LIST.  The parser set a flag so we know
	 that it came from T{} rather than T({}).  */
      CONSTRUCTOR_IS_DIRECT_INIT (compound_literal) = 1;
      compound_literal = build_tree_list (NULL_TREE, compound_literal);
      return build_functional_cast (type, compound_literal, tf_error);
    }

  if (TREE_CODE (type) == ARRAY_TYPE
      && check_array_initializer (NULL_TREE, type, compound_literal))
    return error_mark_node;
  compound_literal = reshape_init (type, compound_literal);
  if (TREE_CODE (type) == ARRAY_TYPE)
    cp_complete_array_type (&type, compound_literal, false);
  compound_literal = digest_init (type, compound_literal);
  if ((!at_function_scope_p () || CP_TYPE_CONST_P (type))
      && initializer_constant_valid_p (compound_literal, type))
    {
      tree decl = create_temporary_var (type);
      DECL_INITIAL (decl) = compound_literal;
      TREE_STATIC (decl) = 1;
      cp_apply_type_quals_to_decl (cp_type_quals (type), decl);
      decl = pushdecl_top_level (decl);
      DECL_NAME (decl) = make_anon_name ();
      SET_DECL_ASSEMBLER_NAME (decl, DECL_NAME (decl));
      return decl;
    }
  else
    return get_target_expr (compound_literal);
}

/* Return the declaration for the function-name variable indicated by
   ID.  */

tree
finish_fname (tree id)
{
  tree decl;

  decl = fname_decl (input_location, C_RID_CODE (id), id);
  if (processing_template_decl)
    decl = DECL_NAME (decl);
  return decl;
}

/* Finish a translation unit.  */

void
finish_translation_unit (void)
{
  /* In case there were missing closebraces,
     get us back to the global binding level.  */
  pop_everything ();
  while (current_namespace != global_namespace)
    pop_namespace ();

  /* Do file scope __FUNCTION__ et al.  */
  finish_fname_decls ();
}

/* Finish a template type parameter, specified as AGGR IDENTIFIER.
   Returns the parameter.  */

tree
finish_template_type_parm (tree aggr, tree identifier)
{
  if (aggr != class_type_node)
    {
      permerror (input_location, "template type parameters must use the keyword %<class%> or %<typename%>");
      aggr = class_type_node;
    }

  return build_tree_list (aggr, identifier);
}

/* Finish a template template parameter, specified as AGGR IDENTIFIER.
   Returns the parameter.  */

tree
finish_template_template_parm (tree aggr, tree identifier)
{
  tree decl = build_decl (input_location,
			  TYPE_DECL, identifier, NULL_TREE);
  tree tmpl = build_lang_decl (TEMPLATE_DECL, identifier, NULL_TREE);
  DECL_TEMPLATE_PARMS (tmpl) = current_template_parms;
  DECL_TEMPLATE_RESULT (tmpl) = decl;
  DECL_ARTIFICIAL (decl) = 1;
  end_template_decl ();

  gcc_assert (DECL_TEMPLATE_PARMS (tmpl));

  check_default_tmpl_args (decl, DECL_TEMPLATE_PARMS (tmpl), 
			   /*is_primary=*/true, /*is_partial=*/false,
			   /*is_friend=*/0);

  return finish_template_type_parm (aggr, tmpl);
}

/* ARGUMENT is the default-argument value for a template template
   parameter.  If ARGUMENT is invalid, issue error messages and return
   the ERROR_MARK_NODE.  Otherwise, ARGUMENT itself is returned.  */

tree
check_template_template_default_arg (tree argument)
{
  if (TREE_CODE (argument) != TEMPLATE_DECL
      && TREE_CODE (argument) != TEMPLATE_TEMPLATE_PARM
      && TREE_CODE (argument) != UNBOUND_CLASS_TEMPLATE)
    {
      if (TREE_CODE (argument) == TYPE_DECL)
	error ("invalid use of type %qT as a default value for a template "
	       "template-parameter", TREE_TYPE (argument));
      else
	error ("invalid default argument for a template template parameter");
      return error_mark_node;
    }

  return argument;
}

/* Begin a class definition, as indicated by T.  */

tree
begin_class_definition (tree t, tree attributes)
{
  if (error_operand_p (t) || error_operand_p (TYPE_MAIN_DECL (t)))
    return error_mark_node;

  if (processing_template_parmlist)
    {
      error ("definition of %q#T inside template parameter list", t);
      return error_mark_node;
    }

  /* According to the C++ ABI, decimal classes defined in ISO/IEC TR 24733
     are passed the same as decimal scalar types.  */
  if (TREE_CODE (t) == RECORD_TYPE
      && !processing_template_decl)
    {
      tree ns = TYPE_CONTEXT (t);
      if (ns && TREE_CODE (ns) == NAMESPACE_DECL
	  && DECL_CONTEXT (ns) == std_node
	  && DECL_NAME (ns)
	  && !strcmp (IDENTIFIER_POINTER (DECL_NAME (ns)), "decimal"))
	{
	  const char *n = TYPE_NAME_STRING (t);
	  if ((strcmp (n, "decimal32") == 0)
	      || (strcmp (n, "decimal64") == 0)
	      || (strcmp (n, "decimal128") == 0))
	    TYPE_TRANSPARENT_AGGR (t) = 1;
	}
    }

  /* A non-implicit typename comes from code like:

       template <typename T> struct A {
	 template <typename U> struct A<T>::B ...

     This is erroneous.  */
  else if (TREE_CODE (t) == TYPENAME_TYPE)
    {
      error ("invalid definition of qualified type %qT", t);
      t = error_mark_node;
    }

  if (t == error_mark_node || ! MAYBE_CLASS_TYPE_P (t))
    {
      t = make_class_type (RECORD_TYPE);
      pushtag (make_anon_name (), t, /*tag_scope=*/ts_current);
    }

  if (TYPE_BEING_DEFINED (t))
    {
      t = make_class_type (TREE_CODE (t));
      pushtag (TYPE_IDENTIFIER (t), t, /*tag_scope=*/ts_current);
    }
  maybe_process_partial_specialization (t);
  pushclass (t);
  TYPE_BEING_DEFINED (t) = 1;

  cplus_decl_attributes (&t, attributes, (int) ATTR_FLAG_TYPE_IN_PLACE);

  if (flag_pack_struct)
    {
      tree v;
      TYPE_PACKED (t) = 1;
      /* Even though the type is being defined for the first time
	 here, there might have been a forward declaration, so there
	 might be cv-qualified variants of T.  */
      for (v = TYPE_NEXT_VARIANT (t); v; v = TYPE_NEXT_VARIANT (v))
	TYPE_PACKED (v) = 1;
    }
  /* Reset the interface data, at the earliest possible
     moment, as it might have been set via a class foo;
     before.  */
  if (! TYPE_ANONYMOUS_P (t))
    {
      struct c_fileinfo *finfo = get_fileinfo (input_filename);
      CLASSTYPE_INTERFACE_ONLY (t) = finfo->interface_only;
      SET_CLASSTYPE_INTERFACE_UNKNOWN_X
	(t, finfo->interface_unknown);
    }
  reset_specialization();

  /* Make a declaration for this class in its own scope.  */
  build_self_reference ();

  return t;
}

/* Finish the member declaration given by DECL.  */

void
finish_member_declaration (tree decl)
{
  if (decl == error_mark_node || decl == NULL_TREE)
    return;

  if (decl == void_type_node)
    /* The COMPONENT was a friend, not a member, and so there's
       nothing for us to do.  */
    return;

  /* We should see only one DECL at a time.  */
  gcc_assert (DECL_CHAIN (decl) == NULL_TREE);

  /* Set up access control for DECL.  */
  TREE_PRIVATE (decl)
    = (current_access_specifier == access_private_node);
  TREE_PROTECTED (decl)
    = (current_access_specifier == access_protected_node);
  if (TREE_CODE (decl) == TEMPLATE_DECL)
    {
      TREE_PRIVATE (DECL_TEMPLATE_RESULT (decl)) = TREE_PRIVATE (decl);
      TREE_PROTECTED (DECL_TEMPLATE_RESULT (decl)) = TREE_PROTECTED (decl);
    }

  /* Mark the DECL as a member of the current class.  */
  DECL_CONTEXT (decl) = current_class_type;

  /* Check for bare parameter packs in the member variable declaration.  */
  if (TREE_CODE (decl) == FIELD_DECL)
    {
      if (check_for_bare_parameter_packs (TREE_TYPE (decl)))
        TREE_TYPE (decl) = error_mark_node;
      if (check_for_bare_parameter_packs (DECL_ATTRIBUTES (decl)))
        DECL_ATTRIBUTES (decl) = NULL_TREE;
    }

  /* [dcl.link]

     A C language linkage is ignored for the names of class members
     and the member function type of class member functions.  */
  if (DECL_LANG_SPECIFIC (decl) && DECL_LANGUAGE (decl) == lang_c)
    SET_DECL_LANGUAGE (decl, lang_cplusplus);

  /* Put functions on the TYPE_METHODS list and everything else on the
     TYPE_FIELDS list.  Note that these are built up in reverse order.
     We reverse them (to obtain declaration order) in finish_struct.  */
  if (TREE_CODE (decl) == FUNCTION_DECL
      || DECL_FUNCTION_TEMPLATE_P (decl))
    {
      /* We also need to add this function to the
	 CLASSTYPE_METHOD_VEC.  */
      if (add_method (current_class_type, decl, NULL_TREE))
	{
	  DECL_CHAIN (decl) = TYPE_METHODS (current_class_type);
	  TYPE_METHODS (current_class_type) = decl;

	  maybe_add_class_template_decl_list (current_class_type, decl,
					      /*friend_p=*/0);
	}
    }
  /* Enter the DECL into the scope of the class.  */
  else if ((TREE_CODE (decl) == USING_DECL && !DECL_DEPENDENT_P (decl))
	   || pushdecl_class_level (decl))
    {
      /* All TYPE_DECLs go at the end of TYPE_FIELDS.  Ordinary fields
	 go at the beginning.  The reason is that lookup_field_1
	 searches the list in order, and we want a field name to
	 override a type name so that the "struct stat hack" will
	 work.  In particular:

	   struct S { enum E { }; int E } s;
	   s.E = 3;

	 is valid.  In addition, the FIELD_DECLs must be maintained in
	 declaration order so that class layout works as expected.
	 However, we don't need that order until class layout, so we
	 save a little time by putting FIELD_DECLs on in reverse order
	 here, and then reversing them in finish_struct_1.  (We could
	 also keep a pointer to the correct insertion points in the
	 list.)  */

      if (TREE_CODE (decl) == TYPE_DECL)
	TYPE_FIELDS (current_class_type)
	  = chainon (TYPE_FIELDS (current_class_type), decl);
      else
	{
	  DECL_CHAIN (decl) = TYPE_FIELDS (current_class_type);
	  TYPE_FIELDS (current_class_type) = decl;
	}

      maybe_add_class_template_decl_list (current_class_type, decl,
					  /*friend_p=*/0);
    }

  if (pch_file)
    note_decl_for_pch (decl);
}

/* DECL has been declared while we are building a PCH file.  Perform
   actions that we might normally undertake lazily, but which can be
   performed now so that they do not have to be performed in
   translation units which include the PCH file.  */

void
note_decl_for_pch (tree decl)
{
  gcc_assert (pch_file);

  /* There's a good chance that we'll have to mangle names at some
     point, even if only for emission in debugging information.  */
  if ((TREE_CODE (decl) == VAR_DECL
       || TREE_CODE (decl) == FUNCTION_DECL)
      && !processing_template_decl)
    mangle_decl (decl);
}

/* Finish processing a complete template declaration.  The PARMS are
   the template parameters.  */

void
finish_template_decl (tree parms)
{
  if (parms)
    end_template_decl ();
  else
    end_specialization ();
}

/* Finish processing a template-id (which names a type) of the form
   NAME < ARGS >.  Return the TYPE_DECL for the type named by the
   template-id.  If ENTERING_SCOPE is nonzero we are about to enter
   the scope of template-id indicated.  */

tree
finish_template_type (tree name, tree args, int entering_scope)
{
  tree decl;

  decl = lookup_template_class (name, args,
				NULL_TREE, NULL_TREE, entering_scope,
				tf_warning_or_error | tf_user);
  if (decl != error_mark_node)
    decl = TYPE_STUB_DECL (decl);

  return decl;
}

/* Finish processing a BASE_CLASS with the indicated ACCESS_SPECIFIER.
   Return a TREE_LIST containing the ACCESS_SPECIFIER and the
   BASE_CLASS, or NULL_TREE if an error occurred.  The
   ACCESS_SPECIFIER is one of
   access_{default,public,protected_private}_node.  For a virtual base
   we set TREE_TYPE.  */

tree
finish_base_specifier (tree base, tree access, bool virtual_p)
{
  tree result;

  if (base == error_mark_node)
    {
      error ("invalid base-class specification");
      result = NULL_TREE;
    }
  else if (! MAYBE_CLASS_TYPE_P (base))
    {
      error ("%qT is not a class type", base);
      result = NULL_TREE;
    }
  else
    {
      if (cp_type_quals (base) != 0)
	{
	  error ("base class %qT has cv qualifiers", base);
	  base = TYPE_MAIN_VARIANT (base);
	}
      result = build_tree_list (access, base);
      if (virtual_p)
	TREE_TYPE (result) = integer_type_node;
    }

  return result;
}

/* Issue a diagnostic that NAME cannot be found in SCOPE.  DECL is
   what we found when we tried to do the lookup.
   LOCATION is the location of the NAME identifier;
   The location is used in the error message*/

void
qualified_name_lookup_error (tree scope, tree name,
			     tree decl, location_t location)
{
  if (scope == error_mark_node)
    ; /* We already complained.  */
  else if (TYPE_P (scope))
    {
      if (!COMPLETE_TYPE_P (scope))
	error_at (location, "incomplete type %qT used in nested name specifier",
		  scope);
      else if (TREE_CODE (decl) == TREE_LIST)
	{
	  error_at (location, "reference to %<%T::%D%> is ambiguous",
		    scope, name);
	  print_candidates (decl);
	}
      else
	error_at (location, "%qD is not a member of %qT", name, scope);
    }
  else if (scope != global_namespace)
    error_at (location, "%qD is not a member of %qD", name, scope);
  else
    error_at (location, "%<::%D%> has not been declared", name);
}

/* If FNS is a member function, a set of member functions, or a
   template-id referring to one or more member functions, return a
   BASELINK for FNS, incorporating the current access context.
   Otherwise, return FNS unchanged.  */

tree
baselink_for_fns (tree fns)
{
  tree fn;
  tree cl;

  if (BASELINK_P (fns) 
      || error_operand_p (fns))
    return fns;
  
  fn = fns;
  if (TREE_CODE (fn) == TEMPLATE_ID_EXPR)
    fn = TREE_OPERAND (fn, 0);
  fn = get_first_fn (fn);
  if (!DECL_FUNCTION_MEMBER_P (fn))
    return fns;

  cl = currently_open_derived_class (DECL_CONTEXT (fn));
  if (!cl)
    cl = DECL_CONTEXT (fn);
  cl = TYPE_BINFO (cl);
  return build_baselink (cl, cl, fns, /*optype=*/NULL_TREE);
}

/* Returns true iff DECL is an automatic variable from a function outside
   the current one.  */

static bool
outer_automatic_var_p (tree decl)
{
  return ((TREE_CODE (decl) == VAR_DECL || TREE_CODE (decl) == PARM_DECL)
	  && DECL_FUNCTION_SCOPE_P (decl)
	  && !TREE_STATIC (decl)
	  && DECL_CONTEXT (decl) != current_function_decl);
}

/* Returns true iff DECL is a capture field from a lambda that is not our
   immediate context.  */

static bool
outer_lambda_capture_p (tree decl)
{
  return (TREE_CODE (decl) == FIELD_DECL
	  && LAMBDA_TYPE_P (DECL_CONTEXT (decl))
	  && (!current_class_type
	      || !DERIVED_FROM_P (DECL_CONTEXT (decl), current_class_type)));
}

/* ID_EXPRESSION is a representation of parsed, but unprocessed,
   id-expression.  (See cp_parser_id_expression for details.)  SCOPE,
   if non-NULL, is the type or namespace used to explicitly qualify
   ID_EXPRESSION.  DECL is the entity to which that name has been
   resolved.

   *CONSTANT_EXPRESSION_P is true if we are presently parsing a
   constant-expression.  In that case, *NON_CONSTANT_EXPRESSION_P will
   be set to true if this expression isn't permitted in a
   constant-expression, but it is otherwise not set by this function.
   *ALLOW_NON_CONSTANT_EXPRESSION_P is true if we are parsing a
   constant-expression, but a non-constant expression is also
   permissible.

   DONE is true if this expression is a complete postfix-expression;
   it is false if this expression is followed by '->', '[', '(', etc.
   ADDRESS_P is true iff this expression is the operand of '&'.
   TEMPLATE_P is true iff the qualified-id was of the form
   "A::template B".  TEMPLATE_ARG_P is true iff this qualified name
   appears as a template argument.

   If an error occurs, and it is the kind of error that might cause
   the parser to abort a tentative parse, *ERROR_MSG is filled in.  It
   is the caller's responsibility to issue the message.  *ERROR_MSG
   will be a string with static storage duration, so the caller need
   not "free" it.

   Return an expression for the entity, after issuing appropriate
   diagnostics.  This function is also responsible for transforming a
   reference to a non-static member into a COMPONENT_REF that makes
   the use of "this" explicit.

   Upon return, *IDK will be filled in appropriately.  */
tree
finish_id_expression (tree id_expression,
		      tree decl,
		      tree scope,
		      cp_id_kind *idk,
		      bool integral_constant_expression_p,
		      bool allow_non_integral_constant_expression_p,
		      bool *non_integral_constant_expression_p,
		      bool template_p,
		      bool done,
		      bool address_p,
		      bool template_arg_p,
		      const char **error_msg,
		      location_t location)
{
  /* Initialize the output parameters.  */
  *idk = CP_ID_KIND_NONE;
  *error_msg = NULL;

  if (id_expression == error_mark_node)
    return error_mark_node;
  /* If we have a template-id, then no further lookup is
     required.  If the template-id was for a template-class, we
     will sometimes have a TYPE_DECL at this point.  */
  else if (TREE_CODE (decl) == TEMPLATE_ID_EXPR
	   || TREE_CODE (decl) == TYPE_DECL)
    ;
  /* Look up the name.  */
  else
    {
      if (decl == error_mark_node)
	{
	  /* Name lookup failed.  */
	  if (scope
	      && (!TYPE_P (scope)
		  || (!dependent_type_p (scope)
		      && !(TREE_CODE (id_expression) == IDENTIFIER_NODE
			   && IDENTIFIER_TYPENAME_P (id_expression)
			   && dependent_type_p (TREE_TYPE (id_expression))))))
	    {
	      /* If the qualifying type is non-dependent (and the name
		 does not name a conversion operator to a dependent
		 type), issue an error.  */
	      qualified_name_lookup_error (scope, id_expression, decl, location);
	      return error_mark_node;
	    }
	  else if (!scope)
	    {
	      /* It may be resolved via Koenig lookup.  */
	      *idk = CP_ID_KIND_UNQUALIFIED;
	      return id_expression;
	    }
	  else
	    decl = id_expression;
	}
      /* If DECL is a variable that would be out of scope under
	 ANSI/ISO rules, but in scope in the ARM, name lookup
	 will succeed.  Issue a diagnostic here.  */
      else
	decl = check_for_out_of_scope_variable (decl);

      /* Remember that the name was used in the definition of
	 the current class so that we can check later to see if
	 the meaning would have been different after the class
	 was entirely defined.  */
      if (!scope && decl != error_mark_node)
	maybe_note_name_used_in_class (id_expression, decl);

      /* Disallow uses of local variables from containing functions, except
	 within lambda-expressions.  */
      if ((outer_automatic_var_p (decl)
	   || outer_lambda_capture_p (decl))
	  /* It's not a use (3.2) if we're in an unevaluated context.  */
	  && !cp_unevaluated_operand)
	{
	  tree context = DECL_CONTEXT (decl);
	  tree containing_function = current_function_decl;
	  tree lambda_stack = NULL_TREE;
	  tree lambda_expr = NULL_TREE;
	  tree initializer = decl;

	  /* Core issue 696: "[At the July 2009 meeting] the CWG expressed
	     support for an approach in which a reference to a local
	     [constant] automatic variable in a nested class or lambda body
	     would enter the expression as an rvalue, which would reduce
	     the complexity of the problem"

	     FIXME update for final resolution of core issue 696.  */
	  if (DECL_INTEGRAL_CONSTANT_VAR_P (decl))
	    return integral_constant_value (decl);

	  if (TYPE_P (context))
	    {
	      /* Implicit capture of an explicit capture.  */
	      context = lambda_function (context);
	      initializer = thisify_lambda_field (decl);
	    }

	  /* If we are in a lambda function, we can move out until we hit
	     1. the context,
	     2. a non-lambda function, or
	     3. a non-default capturing lambda function.  */
	  while (context != containing_function
		 && LAMBDA_FUNCTION_P (containing_function))
	    {
	      lambda_expr = CLASSTYPE_LAMBDA_EXPR
		(DECL_CONTEXT (containing_function));

	      if (LAMBDA_EXPR_DEFAULT_CAPTURE_MODE (lambda_expr)
		  == CPLD_NONE)
		break;

	      lambda_stack = tree_cons (NULL_TREE,
					lambda_expr,
					lambda_stack);

	      containing_function
		= decl_function_context (containing_function);
	    }

	  if (context == containing_function)
	    {
	      decl = add_default_capture (lambda_stack,
					  /*id=*/DECL_NAME (decl),
					  initializer);
	    }
	  else if (lambda_expr)
	    {
	      error ("%qD is not captured", decl);
	      return error_mark_node;
	    }
	  else
	    {
	      error (TREE_CODE (decl) == VAR_DECL
		     ? "use of %<auto%> variable from containing function"
		     : "use of parameter from containing function");
	      error ("  %q+#D declared here", decl);
	      return error_mark_node;
	    }
	}
    }

  /* If we didn't find anything, or what we found was a type,
     then this wasn't really an id-expression.  */
  if (TREE_CODE (decl) == TEMPLATE_DECL
      && !DECL_FUNCTION_TEMPLATE_P (decl))
    {
      *error_msg = "missing template arguments";
      return error_mark_node;
    }
  else if (TREE_CODE (decl) == TYPE_DECL
	   || TREE_CODE (decl) == NAMESPACE_DECL)
    {
      *error_msg = "expected primary-expression";
      return error_mark_node;
    }

  /* If the name resolved to a template parameter, there is no
     need to look it up again later.  */
  if ((TREE_CODE (decl) == CONST_DECL && DECL_TEMPLATE_PARM_P (decl))
      || TREE_CODE (decl) == TEMPLATE_PARM_INDEX)
    {
      tree r;

      *idk = CP_ID_KIND_NONE;
      if (TREE_CODE (decl) == TEMPLATE_PARM_INDEX)
	decl = TEMPLATE_PARM_DECL (decl);
      r = convert_from_reference (DECL_INITIAL (decl));

      if (integral_constant_expression_p
	  && !dependent_type_p (TREE_TYPE (decl))
	  && !(INTEGRAL_OR_ENUMERATION_TYPE_P (TREE_TYPE (r))))
	{
	  if (!allow_non_integral_constant_expression_p)
	    error ("template parameter %qD of type %qT is not allowed in "
		   "an integral constant expression because it is not of "
		   "integral or enumeration type", decl, TREE_TYPE (decl));
	  *non_integral_constant_expression_p = true;
	}
      return r;
    }
  /* Similarly, we resolve enumeration constants to their
     underlying values.  */
  else if (TREE_CODE (decl) == CONST_DECL)
    {
      *idk = CP_ID_KIND_NONE;
      if (!processing_template_decl)
	{
	  used_types_insert (TREE_TYPE (decl));
	  return DECL_INITIAL (decl);
	}
      return decl;
    }
  else
    {
      bool dependent_p;

      /* If the declaration was explicitly qualified indicate
	 that.  The semantics of `A::f(3)' are different than
	 `f(3)' if `f' is virtual.  */
      *idk = (scope
	      ? CP_ID_KIND_QUALIFIED
	      : (TREE_CODE (decl) == TEMPLATE_ID_EXPR
		 ? CP_ID_KIND_TEMPLATE_ID
		 : CP_ID_KIND_UNQUALIFIED));


      /* [temp.dep.expr]

	 An id-expression is type-dependent if it contains an
	 identifier that was declared with a dependent type.

	 The standard is not very specific about an id-expression that
	 names a set of overloaded functions.  What if some of them
	 have dependent types and some of them do not?  Presumably,
	 such a name should be treated as a dependent name.  */
      /* Assume the name is not dependent.  */
      dependent_p = false;
      if (!processing_template_decl)
	/* No names are dependent outside a template.  */
	;
      /* A template-id where the name of the template was not resolved
	 is definitely dependent.  */
      else if (TREE_CODE (decl) == TEMPLATE_ID_EXPR
	       && (TREE_CODE (TREE_OPERAND (decl, 0))
		   == IDENTIFIER_NODE))
	dependent_p = true;
      /* For anything except an overloaded function, just check its
	 type.  */
      else if (!is_overloaded_fn (decl))
	dependent_p
	  = dependent_type_p (TREE_TYPE (decl));
      /* For a set of overloaded functions, check each of the
	 functions.  */
      else
	{
	  tree fns = decl;

	  if (BASELINK_P (fns))
	    fns = BASELINK_FUNCTIONS (fns);

	  /* For a template-id, check to see if the template
	     arguments are dependent.  */
	  if (TREE_CODE (fns) == TEMPLATE_ID_EXPR)
	    {
	      tree args = TREE_OPERAND (fns, 1);
	      dependent_p = any_dependent_template_arguments_p (args);
	      /* The functions are those referred to by the
		 template-id.  */
	      fns = TREE_OPERAND (fns, 0);
	    }

	  /* If there are no dependent template arguments, go through
	     the overloaded functions.  */
	  while (fns && !dependent_p)
	    {
	      tree fn = OVL_CURRENT (fns);

	      /* Member functions of dependent classes are
		 dependent.  */
	      if (TREE_CODE (fn) == FUNCTION_DECL
		  && type_dependent_expression_p (fn))
		dependent_p = true;
	      else if (TREE_CODE (fn) == TEMPLATE_DECL
		       && dependent_template_p (fn))
		dependent_p = true;

	      fns = OVL_NEXT (fns);
	    }
	}

      /* If the name was dependent on a template parameter, we will
	 resolve the name at instantiation time.  */
      if (dependent_p)
	{
	  /* Create a SCOPE_REF for qualified names, if the scope is
	     dependent.  */
	  if (scope)
	    {
	      if (TYPE_P (scope))
		{
		  if (address_p && done)
		    decl = finish_qualified_id_expr (scope, decl,
						     done, address_p,
						     template_p,
						     template_arg_p);
		  else
		    {
		      tree type = NULL_TREE;
		      if (DECL_P (decl) && !dependent_scope_p (scope))
			type = TREE_TYPE (decl);
		      decl = build_qualified_name (type,
						   scope,
						   id_expression,
						   template_p);
		    }
		}
	      if (TREE_TYPE (decl))
		decl = convert_from_reference (decl);
	      return decl;
	    }
	  /* A TEMPLATE_ID already contains all the information we
	     need.  */
	  if (TREE_CODE (id_expression) == TEMPLATE_ID_EXPR)
	    return id_expression;
	  *idk = CP_ID_KIND_UNQUALIFIED_DEPENDENT;
	  /* If we found a variable, then name lookup during the
	     instantiation will always resolve to the same VAR_DECL
	     (or an instantiation thereof).  */
	  if (TREE_CODE (decl) == VAR_DECL
	      || TREE_CODE (decl) == PARM_DECL)
	    return convert_from_reference (decl);
	  /* The same is true for FIELD_DECL, but we also need to
	     make sure that the syntax is correct.  */
	  else if (TREE_CODE (decl) == FIELD_DECL)
	    {
	      /* Since SCOPE is NULL here, this is an unqualified name.
		 Access checking has been performed during name lookup
		 already.  Turn off checking to avoid duplicate errors.  */
	      push_deferring_access_checks (dk_no_check);
	      decl = finish_non_static_data_member
		       (decl, NULL_TREE,
			/*qualifying_scope=*/NULL_TREE);
	      pop_deferring_access_checks ();
	      return decl;
	    }
	  return id_expression;
	}

      /* Only certain kinds of names are allowed in constant
	 expression.  Enumerators and template parameters have already
	 been handled above.  */
      if (integral_constant_expression_p
	  && ! DECL_INTEGRAL_CONSTANT_VAR_P (decl)
	  && ! builtin_valid_in_constant_expr_p (decl))
	{
	  if (!allow_non_integral_constant_expression_p)
	    {
	      error ("%qD cannot appear in a constant-expression", decl);
	      return error_mark_node;
	    }
	  *non_integral_constant_expression_p = true;
	}

      if (TREE_CODE (decl) == NAMESPACE_DECL)
	{
	  error ("use of namespace %qD as expression", decl);
	  return error_mark_node;
	}
      else if (DECL_CLASS_TEMPLATE_P (decl))
	{
	  error ("use of class template %qT as expression", decl);
	  return error_mark_node;
	}
      else if (TREE_CODE (decl) == TREE_LIST)
	{
	  /* Ambiguous reference to base members.  */
	  error ("request for member %qD is ambiguous in "
		 "multiple inheritance lattice", id_expression);
	  print_candidates (decl);
	  return error_mark_node;
	}

      /* Mark variable-like entities as used.  Functions are similarly
	 marked either below or after overload resolution.  */
      if (TREE_CODE (decl) == VAR_DECL
	  || TREE_CODE (decl) == PARM_DECL
	  || TREE_CODE (decl) == RESULT_DECL)
	mark_used (decl);

      if (scope)
	{
	  decl = (adjust_result_of_qualified_name_lookup
		  (decl, scope, current_class_type));

	  if (TREE_CODE (decl) == FUNCTION_DECL)
	    mark_used (decl);

	  if (TREE_CODE (decl) == FIELD_DECL || BASELINK_P (decl))
	    decl = finish_qualified_id_expr (scope,
					     decl,
					     done,
					     address_p,
					     template_p,
					     template_arg_p);
	  else
	    {
	      tree r = convert_from_reference (decl);

	      /* In a template, return a SCOPE_REF for most qualified-ids
		 so that we can check access at instantiation time.  But if
		 we're looking at a member of the current instantiation, we
		 know we have access and building up the SCOPE_REF confuses
		 non-type template argument handling.  */
	      if (processing_template_decl && TYPE_P (scope)
		  && !currently_open_class (scope))
		r = build_qualified_name (TREE_TYPE (r),
					  scope, decl,
					  template_p);
	      decl = r;
	    }
	}
      else if (TREE_CODE (decl) == FIELD_DECL)
	{
	  /* Since SCOPE is NULL here, this is an unqualified name.
	     Access checking has been performed during name lookup
	     already.  Turn off checking to avoid duplicate errors.  */
	  push_deferring_access_checks (dk_no_check);
	  decl = finish_non_static_data_member (decl, NULL_TREE,
						/*qualifying_scope=*/NULL_TREE);
	  pop_deferring_access_checks ();
	}
      else if (is_overloaded_fn (decl))
	{
	  tree first_fn;

	  first_fn = get_first_fn (decl);
	  if (TREE_CODE (first_fn) == TEMPLATE_DECL)
	    first_fn = DECL_TEMPLATE_RESULT (first_fn);

	  if (!really_overloaded_fn (decl))
	    mark_used (first_fn);

	  if (!template_arg_p
	      && TREE_CODE (first_fn) == FUNCTION_DECL
	      && DECL_FUNCTION_MEMBER_P (first_fn)
	      && !shared_member_p (decl))
	    {
	      /* A set of member functions.  */
	      decl = maybe_dummy_object (DECL_CONTEXT (first_fn), 0);
	      return finish_class_member_access_expr (decl, id_expression,
						      /*template_p=*/false,
						      tf_warning_or_error);
	    }

	  decl = baselink_for_fns (decl);
	}
      else
	{
	  if (DECL_P (decl) && DECL_NONLOCAL (decl)
	      && DECL_CLASS_SCOPE_P (decl))
	    {
	      tree context = context_for_name_lookup (decl); 
	      if (context != current_class_type)
		{
		  tree path = currently_open_derived_class (context);
		  perform_or_defer_access_check (TYPE_BINFO (path),
						 decl, decl);
		}
	    }

	  decl = convert_from_reference (decl);
	}
    }

  if (TREE_DEPRECATED (decl))
    warn_deprecated_use (decl, NULL_TREE);

  return decl;
}

/* Implement the __typeof keyword: Return the type of EXPR, suitable for
   use as a type-specifier.  */

tree
finish_typeof (tree expr)
{
  tree type;

  if (type_dependent_expression_p (expr))
    {
      type = cxx_make_type (TYPEOF_TYPE);
      TYPEOF_TYPE_EXPR (type) = expr;
      SET_TYPE_STRUCTURAL_EQUALITY (type);

      return type;
    }

  expr = mark_type_use (expr);

  type = unlowered_expr_type (expr);

  if (!type || type == unknown_type_node)
    {
      error ("type of %qE is unknown", expr);
      return error_mark_node;
    }

  return type;
}

/* Perform C++-specific checks for __builtin_offsetof before calling
   fold_offsetof.  */

tree
finish_offsetof (tree expr)
{
  if (TREE_CODE (expr) == PSEUDO_DTOR_EXPR)
    {
      error ("cannot apply %<offsetof%> to destructor %<~%T%>",
	      TREE_OPERAND (expr, 2));
      return error_mark_node;
    }
  if (TREE_CODE (TREE_TYPE (expr)) == FUNCTION_TYPE
      || TREE_CODE (TREE_TYPE (expr)) == METHOD_TYPE
      || TREE_TYPE (expr) == unknown_type_node)
    {
      if (TREE_CODE (expr) == COMPONENT_REF
	  || TREE_CODE (expr) == COMPOUND_EXPR)
	expr = TREE_OPERAND (expr, 1);
      error ("cannot apply %<offsetof%> to member function %qD", expr);
      return error_mark_node;
    }
  if (TREE_CODE (expr) == INDIRECT_REF && REFERENCE_REF_P (expr))
    expr = TREE_OPERAND (expr, 0);
  return fold_offsetof (expr, NULL_TREE);
}

/* Replace the AGGR_INIT_EXPR at *TP with an equivalent CALL_EXPR.  This
   function is broken out from the above for the benefit of the tree-ssa
   project.  */

void
simplify_aggr_init_expr (tree *tp)
{
  tree aggr_init_expr = *tp;

  /* Form an appropriate CALL_EXPR.  */
  tree fn = AGGR_INIT_EXPR_FN (aggr_init_expr);
  tree slot = AGGR_INIT_EXPR_SLOT (aggr_init_expr);
  tree type = TREE_TYPE (slot);

  tree call_expr;
  enum style_t { ctor, arg, pcc } style;

  if (AGGR_INIT_VIA_CTOR_P (aggr_init_expr))
    style = ctor;
#ifdef PCC_STATIC_STRUCT_RETURN
  else if (1)
    style = pcc;
#endif
  else
    {
      gcc_assert (TREE_ADDRESSABLE (type));
      style = arg;
    }

  call_expr = build_call_array_loc (input_location,
				    TREE_TYPE (TREE_TYPE (TREE_TYPE (fn))),
				    fn,
				    aggr_init_expr_nargs (aggr_init_expr),
				    AGGR_INIT_EXPR_ARGP (aggr_init_expr));
  TREE_NOTHROW (call_expr) = TREE_NOTHROW (aggr_init_expr);

  if (style == ctor)
    {
      /* Replace the first argument to the ctor with the address of the
	 slot.  */
      cxx_mark_addressable (slot);
      CALL_EXPR_ARG (call_expr, 0) =
	build1 (ADDR_EXPR, build_pointer_type (type), slot);
    }
  else if (style == arg)
    {
      /* Just mark it addressable here, and leave the rest to
	 expand_call{,_inline}.  */
      cxx_mark_addressable (slot);
      CALL_EXPR_RETURN_SLOT_OPT (call_expr) = true;
      call_expr = build2 (INIT_EXPR, TREE_TYPE (call_expr), slot, call_expr);
    }
  else if (style == pcc)
    {
      /* If we're using the non-reentrant PCC calling convention, then we
	 need to copy the returned value out of the static buffer into the
	 SLOT.  */
      push_deferring_access_checks (dk_no_check);
      call_expr = build_aggr_init (slot, call_expr,
				   DIRECT_BIND | LOOKUP_ONLYCONVERTING,
                                   tf_warning_or_error);
      pop_deferring_access_checks ();
      call_expr = build2 (COMPOUND_EXPR, TREE_TYPE (slot), call_expr, slot);
    }

  if (AGGR_INIT_ZERO_FIRST (aggr_init_expr))
    {
      tree init = build_zero_init (type, NULL_TREE,
				   /*static_storage_p=*/false);
      init = build2 (INIT_EXPR, void_type_node, slot, init);
      call_expr = build2 (COMPOUND_EXPR, TREE_TYPE (call_expr),
			  init, call_expr);
    }

  *tp = call_expr;
}

/* Emit all thunks to FN that should be emitted when FN is emitted.  */

void
emit_associated_thunks (tree fn)
{
  /* When we use vcall offsets, we emit thunks with the virtual
     functions to which they thunk. The whole point of vcall offsets
     is so that you can know statically the entire set of thunks that
     will ever be needed for a given virtual function, thereby
     enabling you to output all the thunks with the function itself.  */
  if (DECL_VIRTUAL_P (fn)
      /* Do not emit thunks for extern template instantiations.  */
      && ! DECL_REALLY_EXTERN (fn))
    {
      tree thunk;

      for (thunk = DECL_THUNKS (fn); thunk; thunk = DECL_CHAIN (thunk))
	{
	  if (!THUNK_ALIAS (thunk))
	    {
	      use_thunk (thunk, /*emit_p=*/1);
	      if (DECL_RESULT_THUNK_P (thunk))
		{
		  tree probe;

		  for (probe = DECL_THUNKS (thunk);
		       probe; probe = DECL_CHAIN (probe))
		    use_thunk (probe, /*emit_p=*/1);
		}
	    }
	  else
	    gcc_assert (!DECL_THUNKS (thunk));
	}
    }
}

/* Generate RTL for FN.  */

bool
expand_or_defer_fn_1 (tree fn)
{
  /* When the parser calls us after finishing the body of a template
     function, we don't really want to expand the body.  */
  if (processing_template_decl)
    {
      /* Normally, collection only occurs in rest_of_compilation.  So,
	 if we don't collect here, we never collect junk generated
	 during the processing of templates until we hit a
	 non-template function.  It's not safe to do this inside a
	 nested class, though, as the parser may have local state that
	 is not a GC root.  */
      if (!function_depth)
	ggc_collect ();
      return false;
    }

  gcc_assert (DECL_SAVED_TREE (fn));

  /* If this is a constructor or destructor body, we have to clone
     it.  */
  if (maybe_clone_body (fn))
    {
      /* We don't want to process FN again, so pretend we've written
	 it out, even though we haven't.  */
      TREE_ASM_WRITTEN (fn) = 1;
      DECL_SAVED_TREE (fn) = NULL_TREE;
      return false;
    }

  /* We make a decision about linkage for these functions at the end
     of the compilation.  Until that point, we do not want the back
     end to output them -- but we do want it to see the bodies of
     these functions so that it can inline them as appropriate.  */
  if (DECL_DECLARED_INLINE_P (fn) || DECL_IMPLICIT_INSTANTIATION (fn))
    {
      if (DECL_INTERFACE_KNOWN (fn))
	/* We've already made a decision as to how this function will
	   be handled.  */;
      else if (!at_eof)
	{
	  DECL_EXTERNAL (fn) = 1;
	  DECL_NOT_REALLY_EXTERN (fn) = 1;
	  note_vague_linkage_fn (fn);
	  /* A non-template inline function with external linkage will
	     always be COMDAT.  As we must eventually determine the
	     linkage of all functions, and as that causes writes to
	     the data mapped in from the PCH file, it's advantageous
	     to mark the functions at this point.  */
	  if (!DECL_IMPLICIT_INSTANTIATION (fn))
	    {
	      /* This function must have external linkage, as
		 otherwise DECL_INTERFACE_KNOWN would have been
		 set.  */
	      gcc_assert (TREE_PUBLIC (fn));
	      comdat_linkage (fn);
	      DECL_INTERFACE_KNOWN (fn) = 1;
	    }
	}
      else
	import_export_decl (fn);

      /* If the user wants us to keep all inline functions, then mark
	 this function as needed so that finish_file will make sure to
	 output it later.  Similarly, all dllexport'd functions must
	 be emitted; there may be callers in other DLLs.  */
      if ((flag_keep_inline_functions
	   && DECL_DECLARED_INLINE_P (fn)
	   && !DECL_REALLY_EXTERN (fn))
	  || lookup_attribute ("dllexport", DECL_ATTRIBUTES (fn)))
	mark_needed (fn);
    }

  /* There's no reason to do any of the work here if we're only doing
     semantic analysis; this code just generates RTL.  */
  if (flag_syntax_only)
    return false;

  return true;
}

void
expand_or_defer_fn (tree fn)
{
  if (expand_or_defer_fn_1 (fn))
    {
      function_depth++;

      /* Expand or defer, at the whim of the compilation unit manager.  */
      cgraph_finalize_function (fn, function_depth > 1);
      emit_associated_thunks (fn);

      function_depth--;
    }
}

struct nrv_data
{
  tree var;
  tree result;
  htab_t visited;
};

/* Helper function for walk_tree, used by finalize_nrv below.  */

static tree
finalize_nrv_r (tree* tp, int* walk_subtrees, void* data)
{
  struct nrv_data *dp = (struct nrv_data *)data;
  void **slot;

  /* No need to walk into types.  There wouldn't be any need to walk into
     non-statements, except that we have to consider STMT_EXPRs.  */
  if (TYPE_P (*tp))
    *walk_subtrees = 0;
  /* Change all returns to just refer to the RESULT_DECL; this is a nop,
     but differs from using NULL_TREE in that it indicates that we care
     about the value of the RESULT_DECL.  */
  else if (TREE_CODE (*tp) == RETURN_EXPR)
    TREE_OPERAND (*tp, 0) = dp->result;
  /* Change all cleanups for the NRV to only run when an exception is
     thrown.  */
  else if (TREE_CODE (*tp) == CLEANUP_STMT
	   && CLEANUP_DECL (*tp) == dp->var)
    CLEANUP_EH_ONLY (*tp) = 1;
  /* Replace the DECL_EXPR for the NRV with an initialization of the
     RESULT_DECL, if needed.  */
  else if (TREE_CODE (*tp) == DECL_EXPR
	   && DECL_EXPR_DECL (*tp) == dp->var)
    {
      tree init;
      if (DECL_INITIAL (dp->var)
	  && DECL_INITIAL (dp->var) != error_mark_node)
	init = build2 (INIT_EXPR, void_type_node, dp->result,
		       DECL_INITIAL (dp->var));
      else
	init = build_empty_stmt (EXPR_LOCATION (*tp));
      DECL_INITIAL (dp->var) = NULL_TREE;
      SET_EXPR_LOCATION (init, EXPR_LOCATION (*tp));
      *tp = init;
    }
  /* And replace all uses of the NRV with the RESULT_DECL.  */
  else if (*tp == dp->var)
    *tp = dp->result;

  /* Avoid walking into the same tree more than once.  Unfortunately, we
     can't just use walk_tree_without duplicates because it would only call
     us for the first occurrence of dp->var in the function body.  */
  slot = htab_find_slot (dp->visited, *tp, INSERT);
  if (*slot)
    *walk_subtrees = 0;
  else
    *slot = *tp;

  /* Keep iterating.  */
  return NULL_TREE;
}

/* Called from finish_function to implement the named return value
   optimization by overriding all the RETURN_EXPRs and pertinent
   CLEANUP_STMTs and replacing all occurrences of VAR with RESULT, the
   RESULT_DECL for the function.  */

void
finalize_nrv (tree *tp, tree var, tree result)
{
  struct nrv_data data;

  /* Copy name from VAR to RESULT.  */
  DECL_NAME (result) = DECL_NAME (var);
  /* Don't forget that we take its address.  */
  TREE_ADDRESSABLE (result) = TREE_ADDRESSABLE (var);
  /* Finally set DECL_VALUE_EXPR to avoid assigning
     a stack slot at -O0 for the original var and debug info
     uses RESULT location for VAR.  */
  SET_DECL_VALUE_EXPR (var, result);
  DECL_HAS_VALUE_EXPR_P (var) = 1;

  data.var = var;
  data.result = result;
  data.visited = htab_create (37, htab_hash_pointer, htab_eq_pointer, NULL);
  cp_walk_tree (tp, finalize_nrv_r, &data, 0);
  htab_delete (data.visited);
}

/* Create CP_OMP_CLAUSE_INFO for clause C.  Returns true if it is invalid.  */

bool
cxx_omp_create_clause_info (tree c, tree type, bool need_default_ctor,
			    bool need_copy_ctor, bool need_copy_assignment)
{
  int save_errorcount = errorcount;
  tree info, t;

  /* Always allocate 3 elements for simplicity.  These are the
     function decls for the ctor, dtor, and assignment op.
     This layout is known to the three lang hooks,
     cxx_omp_clause_default_init, cxx_omp_clause_copy_init,
     and cxx_omp_clause_assign_op.  */
  info = make_tree_vec (3);
  CP_OMP_CLAUSE_INFO (c) = info;

  if (need_default_ctor || need_copy_ctor)
    {
      if (need_default_ctor)
	t = get_default_ctor (type);
      else
	t = get_copy_ctor (type);

      if (t && !trivial_fn_p (t))
	TREE_VEC_ELT (info, 0) = t;
    }

  if ((need_default_ctor || need_copy_ctor)
      && TYPE_HAS_NONTRIVIAL_DESTRUCTOR (type))
    TREE_VEC_ELT (info, 1) = get_dtor (type);

  if (need_copy_assignment)
    {
      t = get_copy_assign (type);

      if (t && !trivial_fn_p (t))
	TREE_VEC_ELT (info, 2) = t;
    }

  return errorcount != save_errorcount;
}

/* For all elements of CLAUSES, validate them vs OpenMP constraints.
   Remove any elements from the list that are invalid.  */

tree
finish_omp_clauses (tree clauses)
{
  bitmap_head generic_head, firstprivate_head, lastprivate_head;
  tree c, t, *pc = &clauses;
  const char *name;

  bitmap_obstack_initialize (NULL);
  bitmap_initialize (&generic_head, &bitmap_default_obstack);
  bitmap_initialize (&firstprivate_head, &bitmap_default_obstack);
  bitmap_initialize (&lastprivate_head, &bitmap_default_obstack);

  for (pc = &clauses, c = clauses; c ; c = *pc)
    {
      bool remove = false;

      switch (OMP_CLAUSE_CODE (c))
	{
	case OMP_CLAUSE_SHARED:
	  name = "shared";
	  goto check_dup_generic;
	case OMP_CLAUSE_PRIVATE:
	  name = "private";
	  goto check_dup_generic;
	case OMP_CLAUSE_REDUCTION:
	  name = "reduction";
	  goto check_dup_generic;
	case OMP_CLAUSE_COPYPRIVATE:
	  name = "copyprivate";
	  goto check_dup_generic;
	case OMP_CLAUSE_COPYIN:
	  name = "copyin";
	  goto check_dup_generic;
	check_dup_generic:
	  t = OMP_CLAUSE_DECL (c);
	  if (TREE_CODE (t) != VAR_DECL && TREE_CODE (t) != PARM_DECL)
	    {
	      if (processing_template_decl)
		break;
	      if (DECL_P (t))
		error ("%qD is not a variable in clause %qs", t, name);
	      else
		error ("%qE is not a variable in clause %qs", t, name);
	      remove = true;
	    }
	  else if (bitmap_bit_p (&generic_head, DECL_UID (t))
		   || bitmap_bit_p (&firstprivate_head, DECL_UID (t))
		   || bitmap_bit_p (&lastprivate_head, DECL_UID (t)))
	    {
	      error ("%qD appears more than once in data clauses", t);
	      remove = true;
	    }
	  else
	    bitmap_set_bit (&generic_head, DECL_UID (t));
	  break;

	case OMP_CLAUSE_FIRSTPRIVATE:
	  t = OMP_CLAUSE_DECL (c);
	  if (TREE_CODE (t) != VAR_DECL && TREE_CODE (t) != PARM_DECL)
	    {
	      if (processing_template_decl)
		break;
	      if (DECL_P (t))
		error ("%qD is not a variable in clause %<firstprivate%>", t);
	      else
		error ("%qE is not a variable in clause %<firstprivate%>", t);
	      remove = true;
	    }
	  else if (bitmap_bit_p (&generic_head, DECL_UID (t))
		   || bitmap_bit_p (&firstprivate_head, DECL_UID (t)))
	    {
	      error ("%qD appears more than once in data clauses", t);
	      remove = true;
	    }
	  else
	    bitmap_set_bit (&firstprivate_head, DECL_UID (t));
	  break;

	case OMP_CLAUSE_LASTPRIVATE:
	  t = OMP_CLAUSE_DECL (c);
	  if (TREE_CODE (t) != VAR_DECL && TREE_CODE (t) != PARM_DECL)
	    {
	      if (processing_template_decl)
		break;
	      if (DECL_P (t))
		error ("%qD is not a variable in clause %<lastprivate%>", t);
	      else
		error ("%qE is not a variable in clause %<lastprivate%>", t);
	      remove = true;
	    }
	  else if (bitmap_bit_p (&generic_head, DECL_UID (t))
		   || bitmap_bit_p (&lastprivate_head, DECL_UID (t)))
	    {
	      error ("%qD appears more than once in data clauses", t);
	      remove = true;
	    }
	  else
	    bitmap_set_bit (&lastprivate_head, DECL_UID (t));
	  break;

	case OMP_CLAUSE_IF:
	  t = OMP_CLAUSE_IF_EXPR (c);
	  t = maybe_convert_cond (t);
	  if (t == error_mark_node)
	    remove = true;
	  OMP_CLAUSE_IF_EXPR (c) = t;
	  break;

	case OMP_CLAUSE_NUM_THREADS:
	  t = OMP_CLAUSE_NUM_THREADS_EXPR (c);
	  if (t == error_mark_node)
	    remove = true;
	  else if (!type_dependent_expression_p (t)
		   && !INTEGRAL_TYPE_P (TREE_TYPE (t)))
	    {
	      error ("num_threads expression must be integral");
	      remove = true;
	    }
	  break;

	case OMP_CLAUSE_SCHEDULE:
	  t = OMP_CLAUSE_SCHEDULE_CHUNK_EXPR (c);
	  if (t == NULL)
	    ;
	  else if (t == error_mark_node)
	    remove = true;
	  else if (!type_dependent_expression_p (t)
		   && !INTEGRAL_TYPE_P (TREE_TYPE (t)))
	    {
	      error ("schedule chunk size expression must be integral");
	      remove = true;
	    }
	  break;

	case OMP_CLAUSE_NOWAIT:
	case OMP_CLAUSE_ORDERED:
	case OMP_CLAUSE_DEFAULT:
	case OMP_CLAUSE_UNTIED:
	case OMP_CLAUSE_COLLAPSE:
	  break;

	default:
	  gcc_unreachable ();
	}

      if (remove)
	*pc = OMP_CLAUSE_CHAIN (c);
      else
	pc = &OMP_CLAUSE_CHAIN (c);
    }

  for (pc = &clauses, c = clauses; c ; c = *pc)
    {
      enum omp_clause_code c_kind = OMP_CLAUSE_CODE (c);
      bool remove = false;
      bool need_complete_non_reference = false;
      bool need_default_ctor = false;
      bool need_copy_ctor = false;
      bool need_copy_assignment = false;
      bool need_implicitly_determined = false;
      tree type, inner_type;

      switch (c_kind)
	{
	case OMP_CLAUSE_SHARED:
	  name = "shared";
	  need_implicitly_determined = true;
	  break;
	case OMP_CLAUSE_PRIVATE:
	  name = "private";
	  need_complete_non_reference = true;
	  need_default_ctor = true;
	  need_implicitly_determined = true;
	  break;
	case OMP_CLAUSE_FIRSTPRIVATE:
	  name = "firstprivate";
	  need_complete_non_reference = true;
	  need_copy_ctor = true;
	  need_implicitly_determined = true;
	  break;
	case OMP_CLAUSE_LASTPRIVATE:
	  name = "lastprivate";
	  need_complete_non_reference = true;
	  need_copy_assignment = true;
	  need_implicitly_determined = true;
	  break;
	case OMP_CLAUSE_REDUCTION:
	  name = "reduction";
	  need_implicitly_determined = true;
	  break;
	case OMP_CLAUSE_COPYPRIVATE:
	  name = "copyprivate";
	  need_copy_assignment = true;
	  break;
	case OMP_CLAUSE_COPYIN:
	  name = "copyin";
	  need_copy_assignment = true;
	  break;
	default:
	  pc = &OMP_CLAUSE_CHAIN (c);
	  continue;
	}

      t = OMP_CLAUSE_DECL (c);
      if (processing_template_decl
	  && TREE_CODE (t) != VAR_DECL && TREE_CODE (t) != PARM_DECL)
	{
	  pc = &OMP_CLAUSE_CHAIN (c);
	  continue;
	}

      switch (c_kind)
	{
	case OMP_CLAUSE_LASTPRIVATE:
	  if (!bitmap_bit_p (&firstprivate_head, DECL_UID (t)))
	    need_default_ctor = true;
	  break;

	case OMP_CLAUSE_REDUCTION:
	  if (AGGREGATE_TYPE_P (TREE_TYPE (t))
	      || POINTER_TYPE_P (TREE_TYPE (t)))
	    {
	      error ("%qE has invalid type for %<reduction%>", t);
	      remove = true;
	    }
	  else if (FLOAT_TYPE_P (TREE_TYPE (t)))
	    {
	      enum tree_code r_code = OMP_CLAUSE_REDUCTION_CODE (c);
	      switch (r_code)
		{
		case PLUS_EXPR:
		case MULT_EXPR:
		case MINUS_EXPR:
		  break;
		default:
		  error ("%qE has invalid type for %<reduction(%s)%>",
			 t, operator_name_info[r_code].name);
		  remove = true;
		}
	    }
	  break;

	case OMP_CLAUSE_COPYIN:
	  if (TREE_CODE (t) != VAR_DECL || !DECL_THREAD_LOCAL_P (t))
	    {
	      error ("%qE must be %<threadprivate%> for %<copyin%>", t);
	      remove = true;
	    }
	  break;

	default:
	  break;
	}

      if (need_complete_non_reference)
	{
	  t = require_complete_type (t);
	  if (t == error_mark_node)
	    remove = true;
	  else if (TREE_CODE (TREE_TYPE (t)) == REFERENCE_TYPE)
	    {
	      error ("%qE has reference type for %qs", t, name);
	      remove = true;
	    }
	}
      if (need_implicitly_determined)
	{
	  const char *share_name = NULL;

	  if (TREE_CODE (t) == VAR_DECL && DECL_THREAD_LOCAL_P (t))
	    share_name = "threadprivate";
	  else switch (cxx_omp_predetermined_sharing (t))
	    {
	    case OMP_CLAUSE_DEFAULT_UNSPECIFIED:
	      break;
	    case OMP_CLAUSE_DEFAULT_SHARED:
	      share_name = "shared";
	      break;
	    case OMP_CLAUSE_DEFAULT_PRIVATE:
	      share_name = "private";
	      break;
	    default:
	      gcc_unreachable ();
	    }
	  if (share_name)
	    {
	      error ("%qE is predetermined %qs for %qs",
		     t, share_name, name);
	      remove = true;
	    }
	}

      /* We're interested in the base element, not arrays.  */
      inner_type = type = TREE_TYPE (t);
      while (TREE_CODE (inner_type) == ARRAY_TYPE)
	inner_type = TREE_TYPE (inner_type);

      /* Check for special function availability by building a call to one.
	 Save the results, because later we won't be in the right context
	 for making these queries.  */
      if (CLASS_TYPE_P (inner_type)
	  && (need_default_ctor || need_copy_ctor || need_copy_assignment)
	  && !type_dependent_expression_p (t)
	  && cxx_omp_create_clause_info (c, inner_type, need_default_ctor,
					 need_copy_ctor, need_copy_assignment))
	remove = true;

      if (remove)
	*pc = OMP_CLAUSE_CHAIN (c);
      else
	pc = &OMP_CLAUSE_CHAIN (c);
    }

  bitmap_obstack_release (NULL);
  return clauses;
}

/* For all variables in the tree_list VARS, mark them as thread local.  */

void
finish_omp_threadprivate (tree vars)
{
  tree t;

  /* Mark every variable in VARS to be assigned thread local storage.  */
  for (t = vars; t; t = TREE_CHAIN (t))
    {
      tree v = TREE_PURPOSE (t);

      if (error_operand_p (v))
	;
      else if (TREE_CODE (v) != VAR_DECL)
	error ("%<threadprivate%> %qD is not file, namespace "
	       "or block scope variable", v);
      /* If V had already been marked threadprivate, it doesn't matter
	 whether it had been used prior to this point.  */
      else if (TREE_USED (v)
	  && (DECL_LANG_SPECIFIC (v) == NULL
	      || !CP_DECL_THREADPRIVATE_P (v)))
	error ("%qE declared %<threadprivate%> after first use", v);
      else if (! TREE_STATIC (v) && ! DECL_EXTERNAL (v))
	error ("automatic variable %qE cannot be %<threadprivate%>", v);
      else if (! COMPLETE_TYPE_P (TREE_TYPE (v)))
	error ("%<threadprivate%> %qE has incomplete type", v);
      else if (TREE_STATIC (v) && TYPE_P (CP_DECL_CONTEXT (v))
	       && CP_DECL_CONTEXT (v) != current_class_type)
	error ("%<threadprivate%> %qE directive not "
	       "in %qT definition", v, CP_DECL_CONTEXT (v));
      else
	{
	  /* Allocate a LANG_SPECIFIC structure for V, if needed.  */
	  if (DECL_LANG_SPECIFIC (v) == NULL)
	    {
	      retrofit_lang_decl (v);

	      /* Make sure that DECL_DISCRIMINATOR_P continues to be true
		 after the allocation of the lang_decl structure.  */
	      if (DECL_DISCRIMINATOR_P (v))
		DECL_LANG_SPECIFIC (v)->u.base.u2sel = 1;
	    }

	  if (! DECL_THREAD_LOCAL_P (v))
	    {
	      DECL_TLS_MODEL (v) = decl_default_tls_model (v);
	      /* If rtl has been already set for this var, call
		 make_decl_rtl once again, so that encode_section_info
		 has a chance to look at the new decl flags.  */
	      if (DECL_RTL_SET_P (v))
		make_decl_rtl (v);
	    }
	  CP_DECL_THREADPRIVATE_P (v) = 1;
	}
    }
}

/* Build an OpenMP structured block.  */

tree
begin_omp_structured_block (void)
{
  return do_pushlevel (sk_omp);
}

tree
finish_omp_structured_block (tree block)
{
  return do_poplevel (block);
}

/* Similarly, except force the retention of the BLOCK.  */

tree
begin_omp_parallel (void)
{
  keep_next_level (true);
  return begin_omp_structured_block ();
}

tree
finish_omp_parallel (tree clauses, tree body)
{
  tree stmt;

  body = finish_omp_structured_block (body);

  stmt = make_node (OMP_PARALLEL);
  TREE_TYPE (stmt) = void_type_node;
  OMP_PARALLEL_CLAUSES (stmt) = clauses;
  OMP_PARALLEL_BODY (stmt) = body;

  return add_stmt (stmt);
}

tree
begin_omp_task (void)
{
  keep_next_level (true);
  return begin_omp_structured_block ();
}

tree
finish_omp_task (tree clauses, tree body)
{
  tree stmt;

  body = finish_omp_structured_block (body);

  stmt = make_node (OMP_TASK);
  TREE_TYPE (stmt) = void_type_node;
  OMP_TASK_CLAUSES (stmt) = clauses;
  OMP_TASK_BODY (stmt) = body;

  return add_stmt (stmt);
}

/* Helper function for finish_omp_for.  Convert Ith random access iterator
   into integral iterator.  Return FALSE if successful.  */

static bool
handle_omp_for_class_iterator (int i, location_t locus, tree declv, tree initv,
			       tree condv, tree incrv, tree *body,
			       tree *pre_body, tree clauses)
{
  tree diff, iter_init, iter_incr = NULL, last;
  tree incr_var = NULL, orig_pre_body, orig_body, c;
  tree decl = TREE_VEC_ELT (declv, i);
  tree init = TREE_VEC_ELT (initv, i);
  tree cond = TREE_VEC_ELT (condv, i);
  tree incr = TREE_VEC_ELT (incrv, i);
  tree iter = decl;
  location_t elocus = locus;

  if (init && EXPR_HAS_LOCATION (init))
    elocus = EXPR_LOCATION (init);

  switch (TREE_CODE (cond))
    {
    case GT_EXPR:
    case GE_EXPR:
    case LT_EXPR:
    case LE_EXPR:
      if (TREE_OPERAND (cond, 1) == iter)
	cond = build2 (swap_tree_comparison (TREE_CODE (cond)),
		       TREE_TYPE (cond), iter, TREE_OPERAND (cond, 0));
      if (TREE_OPERAND (cond, 0) != iter)
	cond = error_mark_node;
      else
	{
	  tree tem = build_x_binary_op (TREE_CODE (cond), iter, ERROR_MARK,
					TREE_OPERAND (cond, 1), ERROR_MARK,
					NULL, tf_warning_or_error);
	  if (error_operand_p (tem))
	    return true;
	}
      break;
    default:
      cond = error_mark_node;
      break;
    }
  if (cond == error_mark_node)
    {
      error_at (elocus, "invalid controlling predicate");
      return true;
    }
  diff = build_x_binary_op (MINUS_EXPR, TREE_OPERAND (cond, 1),
			    ERROR_MARK, iter, ERROR_MARK, NULL,
			    tf_warning_or_error);
  if (error_operand_p (diff))
    return true;
  if (TREE_CODE (TREE_TYPE (diff)) != INTEGER_TYPE)
    {
      error_at (elocus, "difference between %qE and %qD does not have integer type",
		TREE_OPERAND (cond, 1), iter);
      return true;
    }

  switch (TREE_CODE (incr))
    {
    case PREINCREMENT_EXPR:
    case PREDECREMENT_EXPR:
    case POSTINCREMENT_EXPR:
    case POSTDECREMENT_EXPR:
      if (TREE_OPERAND (incr, 0) != iter)
	{
	  incr = error_mark_node;
	  break;
	}
      iter_incr = build_x_unary_op (TREE_CODE (incr), iter,
				    tf_warning_or_error);
      if (error_operand_p (iter_incr))
	return true;
      else if (TREE_CODE (incr) == PREINCREMENT_EXPR
	       || TREE_CODE (incr) == POSTINCREMENT_EXPR)
	incr = integer_one_node;
      else
	incr = integer_minus_one_node;
      break;
    case MODIFY_EXPR:
      if (TREE_OPERAND (incr, 0) != iter)
	incr = error_mark_node;
      else if (TREE_CODE (TREE_OPERAND (incr, 1)) == PLUS_EXPR
	       || TREE_CODE (TREE_OPERAND (incr, 1)) == MINUS_EXPR)
	{
	  tree rhs = TREE_OPERAND (incr, 1);
	  if (TREE_OPERAND (rhs, 0) == iter)
	    {
	      if (TREE_CODE (TREE_TYPE (TREE_OPERAND (rhs, 1)))
		  != INTEGER_TYPE)
		incr = error_mark_node;
	      else
		{
		  iter_incr = build_x_modify_expr (iter, TREE_CODE (rhs),
						   TREE_OPERAND (rhs, 1),
						   tf_warning_or_error);
		  if (error_operand_p (iter_incr))
		    return true;
		  incr = TREE_OPERAND (rhs, 1);
		  incr = cp_convert (TREE_TYPE (diff), incr);
		  if (TREE_CODE (rhs) == MINUS_EXPR)
		    {
		      incr = build1 (NEGATE_EXPR, TREE_TYPE (diff), incr);
		      incr = fold_if_not_in_template (incr);
		    }
		  if (TREE_CODE (incr) != INTEGER_CST
		      && (TREE_CODE (incr) != NOP_EXPR
			  || (TREE_CODE (TREE_OPERAND (incr, 0))
			      != INTEGER_CST)))
		    iter_incr = NULL;
		}
	    }
	  else if (TREE_OPERAND (rhs, 1) == iter)
	    {
	      if (TREE_CODE (TREE_TYPE (TREE_OPERAND (rhs, 0))) != INTEGER_TYPE
		  || TREE_CODE (rhs) != PLUS_EXPR)
		incr = error_mark_node;
	      else
		{
		  iter_incr = build_x_binary_op (PLUS_EXPR,
						 TREE_OPERAND (rhs, 0),
						 ERROR_MARK, iter,
						 ERROR_MARK, NULL,
						 tf_warning_or_error);
		  if (error_operand_p (iter_incr))
		    return true;
		  iter_incr = build_x_modify_expr (iter, NOP_EXPR,
						   iter_incr,
						   tf_warning_or_error);
		  if (error_operand_p (iter_incr))
		    return true;
		  incr = TREE_OPERAND (rhs, 0);
		  iter_incr = NULL;
		}
	    }
	  else
	    incr = error_mark_node;
	}
      else
	incr = error_mark_node;
      break;
    default:
      incr = error_mark_node;
      break;
    }

  if (incr == error_mark_node)
    {
      error_at (elocus, "invalid increment expression");
      return true;
    }

  incr = cp_convert (TREE_TYPE (diff), incr);
  for (c = clauses; c ; c = OMP_CLAUSE_CHAIN (c))
    if (OMP_CLAUSE_CODE (c) == OMP_CLAUSE_LASTPRIVATE
	&& OMP_CLAUSE_DECL (c) == iter)
      break;

  decl = create_temporary_var (TREE_TYPE (diff));
  pushdecl (decl);
  add_decl_expr (decl);
  last = create_temporary_var (TREE_TYPE (diff));
  pushdecl (last);
  add_decl_expr (last);
  if (c && iter_incr == NULL)
    {
      incr_var = create_temporary_var (TREE_TYPE (diff));
      pushdecl (incr_var);
      add_decl_expr (incr_var);
    }
  gcc_assert (stmts_are_full_exprs_p ());

  orig_pre_body = *pre_body;
  *pre_body = push_stmt_list ();
  if (orig_pre_body)
    add_stmt (orig_pre_body);
  if (init != NULL)
    finish_expr_stmt (build_x_modify_expr (iter, NOP_EXPR, init,
					   tf_warning_or_error));
  init = build_int_cst (TREE_TYPE (diff), 0);
  if (c && iter_incr == NULL)
    {
      finish_expr_stmt (build_x_modify_expr (incr_var, NOP_EXPR,
					     incr, tf_warning_or_error));
      incr = incr_var;
      iter_incr = build_x_modify_expr (iter, PLUS_EXPR, incr,
				       tf_warning_or_error);
    }
  finish_expr_stmt (build_x_modify_expr (last, NOP_EXPR, init,
					 tf_warning_or_error));
  *pre_body = pop_stmt_list (*pre_body);

  cond = cp_build_binary_op (elocus,
			     TREE_CODE (cond), decl, diff,
			     tf_warning_or_error);
  incr = build_modify_expr (elocus, decl, NULL_TREE, PLUS_EXPR,
			    elocus, incr, NULL_TREE);

  orig_body = *body;
  *body = push_stmt_list ();
  iter_init = build2 (MINUS_EXPR, TREE_TYPE (diff), decl, last);
  iter_init = build_x_modify_expr (iter, PLUS_EXPR, iter_init,
				   tf_warning_or_error);
  iter_init = build1 (NOP_EXPR, void_type_node, iter_init);
  finish_expr_stmt (iter_init);
  finish_expr_stmt (build_x_modify_expr (last, NOP_EXPR, decl,
					 tf_warning_or_error));
  add_stmt (orig_body);
  *body = pop_stmt_list (*body);

  if (c)
    {
      OMP_CLAUSE_LASTPRIVATE_STMT (c) = push_stmt_list ();
      finish_expr_stmt (iter_incr);
      OMP_CLAUSE_LASTPRIVATE_STMT (c)
	= pop_stmt_list (OMP_CLAUSE_LASTPRIVATE_STMT (c));
    }

  TREE_VEC_ELT (declv, i) = decl;
  TREE_VEC_ELT (initv, i) = init;
  TREE_VEC_ELT (condv, i) = cond;
  TREE_VEC_ELT (incrv, i) = incr;

  return false;
}

/* Build and validate an OMP_FOR statement.  CLAUSES, BODY, COND, INCR
   are directly for their associated operands in the statement.  DECL
   and INIT are a combo; if DECL is NULL then INIT ought to be a
   MODIFY_EXPR, and the DECL should be extracted.  PRE_BODY are
   optional statements that need to go before the loop into its
   sk_omp scope.  */

tree
finish_omp_for (location_t locus, tree declv, tree initv, tree condv,
		tree incrv, tree body, tree pre_body, tree clauses)
{
  tree omp_for = NULL, orig_incr = NULL;
  tree decl, init, cond, incr;
  location_t elocus;
  int i;

  gcc_assert (TREE_VEC_LENGTH (declv) == TREE_VEC_LENGTH (initv));
  gcc_assert (TREE_VEC_LENGTH (declv) == TREE_VEC_LENGTH (condv));
  gcc_assert (TREE_VEC_LENGTH (declv) == TREE_VEC_LENGTH (incrv));
  for (i = 0; i < TREE_VEC_LENGTH (declv); i++)
    {
      decl = TREE_VEC_ELT (declv, i);
      init = TREE_VEC_ELT (initv, i);
      cond = TREE_VEC_ELT (condv, i);
      incr = TREE_VEC_ELT (incrv, i);
      elocus = locus;

      if (decl == NULL)
	{
	  if (init != NULL)
	    switch (TREE_CODE (init))
	      {
	      case MODIFY_EXPR:
		decl = TREE_OPERAND (init, 0);
		init = TREE_OPERAND (init, 1);
		break;
	      case MODOP_EXPR:
		if (TREE_CODE (TREE_OPERAND (init, 1)) == NOP_EXPR)
		  {
		    decl = TREE_OPERAND (init, 0);
		    init = TREE_OPERAND (init, 2);
		  }
		break;
	      default:
		break;
	      }

	  if (decl == NULL)
	    {
	      error_at (locus,
			"expected iteration declaration or initialization");
	      return NULL;
	    }
	}

      if (init && EXPR_HAS_LOCATION (init))
	elocus = EXPR_LOCATION (init);

      if (cond == NULL)
	{
	  error_at (elocus, "missing controlling predicate");
	  return NULL;
	}

      if (incr == NULL)
	{
	  error_at (elocus, "missing increment expression");
	  return NULL;
	}

      TREE_VEC_ELT (declv, i) = decl;
      TREE_VEC_ELT (initv, i) = init;
    }

  if (dependent_omp_for_p (declv, initv, condv, incrv))
    {
      tree stmt;

      stmt = make_node (OMP_FOR);

      for (i = 0; i < TREE_VEC_LENGTH (declv); i++)
	{
	  /* This is really just a place-holder.  We'll be decomposing this
	     again and going through the cp_build_modify_expr path below when
	     we instantiate the thing.  */
	  TREE_VEC_ELT (initv, i)
	    = build2 (MODIFY_EXPR, void_type_node, TREE_VEC_ELT (declv, i),
		      TREE_VEC_ELT (initv, i));
	}

      TREE_TYPE (stmt) = void_type_node;
      OMP_FOR_INIT (stmt) = initv;
      OMP_FOR_COND (stmt) = condv;
      OMP_FOR_INCR (stmt) = incrv;
      OMP_FOR_BODY (stmt) = body;
      OMP_FOR_PRE_BODY (stmt) = pre_body;
      OMP_FOR_CLAUSES (stmt) = clauses;

      SET_EXPR_LOCATION (stmt, locus);
      return add_stmt (stmt);
    }

  if (processing_template_decl)
    orig_incr = make_tree_vec (TREE_VEC_LENGTH (incrv));

  for (i = 0; i < TREE_VEC_LENGTH (declv); )
    {
      decl = TREE_VEC_ELT (declv, i);
      init = TREE_VEC_ELT (initv, i);
      cond = TREE_VEC_ELT (condv, i);
      incr = TREE_VEC_ELT (incrv, i);
      if (orig_incr)
	TREE_VEC_ELT (orig_incr, i) = incr;
      elocus = locus;

      if (init && EXPR_HAS_LOCATION (init))
	elocus = EXPR_LOCATION (init);

      if (!DECL_P (decl))
	{
	  error_at (elocus, "expected iteration declaration or initialization");
	  return NULL;
	}

      if (incr && TREE_CODE (incr) == MODOP_EXPR)
	{
	  if (orig_incr)
	    TREE_VEC_ELT (orig_incr, i) = incr;
	  incr = cp_build_modify_expr (TREE_OPERAND (incr, 0),
				       TREE_CODE (TREE_OPERAND (incr, 1)),
				       TREE_OPERAND (incr, 2),
				       tf_warning_or_error);
	}

      if (CLASS_TYPE_P (TREE_TYPE (decl)))
	{
	  if (handle_omp_for_class_iterator (i, locus, declv, initv, condv,
					     incrv, &body, &pre_body, clauses))
	    return NULL;
	  continue;
	}

      if (!INTEGRAL_TYPE_P (TREE_TYPE (decl))
	  && TREE_CODE (TREE_TYPE (decl)) != POINTER_TYPE)
	{
	  error_at (elocus, "invalid type for iteration variable %qE", decl);
	  return NULL;
	}

      if (!processing_template_decl)
	{
	  init = fold_build_cleanup_point_expr (TREE_TYPE (init), init);
	  init = cp_build_modify_expr (decl, NOP_EXPR, init, tf_warning_or_error);
	}
      else
	init = build2 (MODIFY_EXPR, void_type_node, decl, init);
      if (cond
	  && TREE_SIDE_EFFECTS (cond)
	  && COMPARISON_CLASS_P (cond)
	  && !processing_template_decl)
	{
	  tree t = TREE_OPERAND (cond, 0);
	  if (TREE_SIDE_EFFECTS (t)
	      && t != decl
	      && (TREE_CODE (t) != NOP_EXPR
		  || TREE_OPERAND (t, 0) != decl))
	    TREE_OPERAND (cond, 0)
	      = fold_build_cleanup_point_expr (TREE_TYPE (t), t);

	  t = TREE_OPERAND (cond, 1);
	  if (TREE_SIDE_EFFECTS (t)
	      && t != decl
	      && (TREE_CODE (t) != NOP_EXPR
		  || TREE_OPERAND (t, 0) != decl))
	    TREE_OPERAND (cond, 1)
	      = fold_build_cleanup_point_expr (TREE_TYPE (t), t);
	}
      if (decl == error_mark_node || init == error_mark_node)
	return NULL;

      TREE_VEC_ELT (declv, i) = decl;
      TREE_VEC_ELT (initv, i) = init;
      TREE_VEC_ELT (condv, i) = cond;
      TREE_VEC_ELT (incrv, i) = incr;
      i++;
    }

  if (IS_EMPTY_STMT (pre_body))
    pre_body = NULL;

  omp_for = c_finish_omp_for (locus, declv, initv, condv, incrv,
			      body, pre_body);

  if (omp_for == NULL)
    return NULL;

  for (i = 0; i < TREE_VEC_LENGTH (OMP_FOR_INCR (omp_for)); i++)
    {
      decl = TREE_OPERAND (TREE_VEC_ELT (OMP_FOR_INIT (omp_for), i), 0);
      incr = TREE_VEC_ELT (OMP_FOR_INCR (omp_for), i);

      if (TREE_CODE (incr) != MODIFY_EXPR)
	continue;

      if (TREE_SIDE_EFFECTS (TREE_OPERAND (incr, 1))
	  && BINARY_CLASS_P (TREE_OPERAND (incr, 1))
	  && !processing_template_decl)
	{
	  tree t = TREE_OPERAND (TREE_OPERAND (incr, 1), 0);
	  if (TREE_SIDE_EFFECTS (t)
	      && t != decl
	      && (TREE_CODE (t) != NOP_EXPR
		  || TREE_OPERAND (t, 0) != decl))
	    TREE_OPERAND (TREE_OPERAND (incr, 1), 0)
	      = fold_build_cleanup_point_expr (TREE_TYPE (t), t);

	  t = TREE_OPERAND (TREE_OPERAND (incr, 1), 1);
	  if (TREE_SIDE_EFFECTS (t)
	      && t != decl
	      && (TREE_CODE (t) != NOP_EXPR
		  || TREE_OPERAND (t, 0) != decl))
	    TREE_OPERAND (TREE_OPERAND (incr, 1), 1)
	      = fold_build_cleanup_point_expr (TREE_TYPE (t), t);
	}

      if (orig_incr)
	TREE_VEC_ELT (OMP_FOR_INCR (omp_for), i) = TREE_VEC_ELT (orig_incr, i);
    }
  if (omp_for != NULL)
    OMP_FOR_CLAUSES (omp_for) = clauses;
  return omp_for;
}

void
finish_omp_atomic (enum tree_code code, tree lhs, tree rhs)
{
  tree orig_lhs;
  tree orig_rhs;
  bool dependent_p;
  tree stmt;

  orig_lhs = lhs;
  orig_rhs = rhs;
  dependent_p = false;
  stmt = NULL_TREE;

  /* Even in a template, we can detect invalid uses of the atomic
     pragma if neither LHS nor RHS is type-dependent.  */
  if (processing_template_decl)
    {
      dependent_p = (type_dependent_expression_p (lhs)
		     || type_dependent_expression_p (rhs));
      if (!dependent_p)
	{
	  lhs = build_non_dependent_expr (lhs);
	  rhs = build_non_dependent_expr (rhs);
	}
    }
  if (!dependent_p)
    {
      stmt = c_finish_omp_atomic (input_location, code, lhs, rhs);
      if (stmt == error_mark_node)
	return;
    }
  if (processing_template_decl)
    stmt = build2 (OMP_ATOMIC, void_type_node, integer_zero_node,
		   build2 (code, void_type_node, orig_lhs, orig_rhs));
  add_stmt (stmt);
}

void
finish_omp_barrier (void)
{
  tree fn = built_in_decls[BUILT_IN_GOMP_BARRIER];
  VEC(tree,gc) *vec = make_tree_vector ();
  tree stmt = finish_call_expr (fn, &vec, false, false, tf_warning_or_error);
  release_tree_vector (vec);
  finish_expr_stmt (stmt);
}

void
finish_omp_flush (void)
{
  tree fn = built_in_decls[BUILT_IN_SYNCHRONIZE];
  VEC(tree,gc) *vec = make_tree_vector ();
  tree stmt = finish_call_expr (fn, &vec, false, false, tf_warning_or_error);
  release_tree_vector (vec);
  finish_expr_stmt (stmt);
}

void
finish_omp_taskwait (void)
{
  tree fn = built_in_decls[BUILT_IN_GOMP_TASKWAIT];
  VEC(tree,gc) *vec = make_tree_vector ();
  tree stmt = finish_call_expr (fn, &vec, false, false, tf_warning_or_error);
  release_tree_vector (vec);
  finish_expr_stmt (stmt);
}

void
init_cp_semantics (void)
{
}

/* Build a STATIC_ASSERT for a static assertion with the condition
   CONDITION and the message text MESSAGE.  LOCATION is the location
   of the static assertion in the source code.  When MEMBER_P, this
   static assertion is a member of a class.  */
void 
finish_static_assert (tree condition, tree message, location_t location, 
                      bool member_p)
{
  if (check_for_bare_parameter_packs (condition))
    condition = error_mark_node;

  if (type_dependent_expression_p (condition) 
      || value_dependent_expression_p (condition))
    {
      /* We're in a template; build a STATIC_ASSERT and put it in
         the right place. */
      tree assertion;

      assertion = make_node (STATIC_ASSERT);
      STATIC_ASSERT_CONDITION (assertion) = condition;
      STATIC_ASSERT_MESSAGE (assertion) = message;
      STATIC_ASSERT_SOURCE_LOCATION (assertion) = location;

      if (member_p)
        maybe_add_class_template_decl_list (current_class_type, 
                                            assertion,
                                            /*friend_p=*/0);
      else
        add_stmt (assertion);

      return;
    }

  /* Fold the expression and convert it to a boolean value. */
  condition = fold_non_dependent_expr (condition);
  condition = cp_convert (boolean_type_node, condition);

  if (TREE_CODE (condition) == INTEGER_CST && !integer_zerop (condition))
    /* Do nothing; the condition is satisfied. */
    ;
  else 
    {
      location_t saved_loc = input_location;

      input_location = location;
      if (TREE_CODE (condition) == INTEGER_CST 
          && integer_zerop (condition))
        /* Report the error. */
        error ("static assertion failed: %E", message);
      else if (condition && condition != error_mark_node)
        error ("non-constant condition for static assertion");
      input_location = saved_loc;
    }
}

/* Returns the type of EXPR for cases where we can determine it even though
   EXPR is a type-dependent expression.  */

tree
describable_type (tree expr)
{
  tree type = NULL_TREE;

  if (! type_dependent_expression_p (expr)
      && ! type_unknown_p (expr))
    {
      type = unlowered_expr_type (expr);
      if (real_lvalue_p (expr))
	type = build_reference_type (type);
    }

  if (type)
    return type;

  switch (TREE_CODE (expr))
    {
    case VAR_DECL:
    case PARM_DECL:
    case RESULT_DECL:
    case FUNCTION_DECL:
      return TREE_TYPE (expr);
      break;

    case NEW_EXPR:
    case CONST_DECL:
    case TEMPLATE_PARM_INDEX:
    case CAST_EXPR:
    case STATIC_CAST_EXPR:
    case REINTERPRET_CAST_EXPR:
    case CONST_CAST_EXPR:
    case DYNAMIC_CAST_EXPR:
      type = TREE_TYPE (expr);
      break;

    case INDIRECT_REF:
      {
	tree ptrtype = describable_type (TREE_OPERAND (expr, 0));
	if (ptrtype && POINTER_TYPE_P (ptrtype))
	  type = build_reference_type (TREE_TYPE (ptrtype));
      }
      break;

    default:
      if (TREE_CODE_CLASS (TREE_CODE (expr)) == tcc_constant)
	type = TREE_TYPE (expr);
      break;
    }

  if (type && type_uses_auto (type))
    return NULL_TREE;
  else
    return type;
}

/* Implements the C++0x decltype keyword. Returns the type of EXPR,
   suitable for use as a type-specifier.

   ID_EXPRESSION_OR_MEMBER_ACCESS_P is true when EXPR was parsed as an
   id-expression or a class member access, FALSE when it was parsed as
   a full expression.  */

tree
finish_decltype_type (tree expr, bool id_expression_or_member_access_p)
{
  tree orig_expr = expr;
  tree type = NULL_TREE;

  if (!expr || error_operand_p (expr))
    return error_mark_node;

  if (TYPE_P (expr)
      || TREE_CODE (expr) == TYPE_DECL
      || (TREE_CODE (expr) == BIT_NOT_EXPR
	  && TYPE_P (TREE_OPERAND (expr, 0))))
    {
      error ("argument to decltype must be an expression");
      return error_mark_node;
    }

  if (type_dependent_expression_p (expr)
      /* In a template, a COMPONENT_REF has an IDENTIFIER_NODE for op1 even
	 if it isn't dependent, so that we can check access control at
	 instantiation time, so defer the decltype as well (PR 42277).  */
      || (id_expression_or_member_access_p
	  && processing_template_decl
	  && TREE_CODE (expr) == COMPONENT_REF))
    {
      if (id_expression_or_member_access_p)
	{
	  switch (TREE_CODE (expr))
	    {
	    case VAR_DECL:
	    case PARM_DECL:
	    case RESULT_DECL:
	    case FUNCTION_DECL:
	    case CONST_DECL:
	    case TEMPLATE_PARM_INDEX:
	      type = TREE_TYPE (expr);
	      break;

	    default:
	      break;
	    }
	}

      if (type && !type_uses_auto (type))
	return type;

    treat_as_dependent:
      type = cxx_make_type (DECLTYPE_TYPE);
      DECLTYPE_TYPE_EXPR (type) = expr;
      DECLTYPE_TYPE_ID_EXPR_OR_MEMBER_ACCESS_P (type)
        = id_expression_or_member_access_p;
      SET_TYPE_STRUCTURAL_EQUALITY (type);

      return type;
    }

  /* The type denoted by decltype(e) is defined as follows:  */

  expr = resolve_nondeduced_context (expr);

  /* To get the size of a static data member declared as an array of
     unknown bound, we need to instantiate it.  */
  if (TREE_CODE (expr) == VAR_DECL
      && VAR_HAD_UNKNOWN_BOUND (expr)
      && DECL_TEMPLATE_INSTANTIATION (expr))
    instantiate_decl (expr, /*defer_ok*/true, /*expl_inst_mem*/false);

  if (id_expression_or_member_access_p)
    {
      /* If e is an id-expression or a class member access (5.2.5
         [expr.ref]), decltype(e) is defined as the type of the entity
         named by e. If there is no such entity, or e names a set of
         overloaded functions, the program is ill-formed.  */
      if (TREE_CODE (expr) == IDENTIFIER_NODE)
        expr = lookup_name (expr);

      if (TREE_CODE (expr) == INDIRECT_REF)
        /* This can happen when the expression is, e.g., "a.b". Just
           look at the underlying operand.  */
        expr = TREE_OPERAND (expr, 0);

      if (TREE_CODE (expr) == OFFSET_REF
          || TREE_CODE (expr) == MEMBER_REF)
        /* We're only interested in the field itself. If it is a
           BASELINK, we will need to see through it in the next
           step.  */
        expr = TREE_OPERAND (expr, 1);

      if (TREE_CODE (expr) == BASELINK)
        /* See through BASELINK nodes to the underlying functions.  */
        expr = BASELINK_FUNCTIONS (expr);

      if (TREE_CODE (expr) == TEMPLATE_ID_EXPR)
	expr = TREE_OPERAND (expr, 0);

      if (TREE_CODE (expr) == OVERLOAD)
        {
          if (OVL_CHAIN (expr)
	      || TREE_CODE (OVL_FUNCTION (expr)) == TEMPLATE_DECL)
            {
              error ("%qE refers to a set of overloaded functions", orig_expr);
              return error_mark_node;
            }
          else
            /* An overload set containing only one function: just look
               at that function.  */
            expr = OVL_FUNCTION (expr);
        }

      switch (TREE_CODE (expr))
        {
        case FIELD_DECL:
          if (DECL_BIT_FIELD_TYPE (expr))
            {
              type = DECL_BIT_FIELD_TYPE (expr);
              break;
            }
          /* Fall through for fields that aren't bitfields.  */

        case FUNCTION_DECL:
        case VAR_DECL:
        case CONST_DECL:
        case PARM_DECL:
        case RESULT_DECL:
        case TEMPLATE_PARM_INDEX:
	  expr = mark_type_use (expr);
          type = TREE_TYPE (expr);
          break;

        case ERROR_MARK:
          type = error_mark_node;
          break;

        case COMPONENT_REF:
	  mark_type_use (expr);
          type = is_bitfield_expr_with_lowered_type (expr);
          if (!type)
            type = TREE_TYPE (TREE_OPERAND (expr, 1));
          break;

        case BIT_FIELD_REF:
          gcc_unreachable ();

        case INTEGER_CST:
          /* We can get here when the id-expression refers to an
             enumerator.  */
          type = TREE_TYPE (expr);
          break;

        default:
	  gcc_assert (TYPE_P (expr) || DECL_P (expr)
		      || TREE_CODE (expr) == SCOPE_REF);
          error ("argument to decltype must be an expression");
          return error_mark_node;
        }
    }
  else
    {
      /* Expressions of reference type are sometimes wrapped in
         INDIRECT_REFs.  INDIRECT_REFs are just internal compiler
         representation, not part of the language, so we have to look
         through them.  */
      if (TREE_CODE (expr) == INDIRECT_REF
          && TREE_CODE (TREE_TYPE (TREE_OPERAND (expr, 0)))
  	  == REFERENCE_TYPE)
        expr = TREE_OPERAND (expr, 0);

      if (TREE_CODE (expr) == CALL_EXPR)
        {
          /* If e is a function call (5.2.2 [expr.call]) or an
           invocation of an overloaded operator (parentheses around e
           are ignored), decltype(e) is defined as the return type of
           that function.  */
          tree fndecl = get_callee_fndecl (expr);
          if (fndecl && fndecl != error_mark_node)
            type = TREE_TYPE (TREE_TYPE (fndecl));
          else 
            {
              tree target_type = TREE_TYPE (CALL_EXPR_FN (expr));
              if ((TREE_CODE (target_type) == REFERENCE_TYPE
                   || TREE_CODE (target_type) == POINTER_TYPE)
                  && (TREE_CODE (TREE_TYPE (target_type)) == FUNCTION_TYPE
                      || TREE_CODE (TREE_TYPE (target_type)) == METHOD_TYPE))
                type = TREE_TYPE (TREE_TYPE (target_type));
	      else if (processing_template_decl)
		/* Within a template finish_call_expr doesn't resolve
		   CALL_EXPR_FN, so even though this decltype isn't really
		   dependent let's defer resolving it.  */
		goto treat_as_dependent;
              else
                sorry ("unable to determine the declared type of expression %<%E%>",
                       expr);
            }
        }
      else 
        {
          type = is_bitfield_expr_with_lowered_type (expr);
          if (type)
            {
              /* Bitfields are special, because their type encodes the
                 number of bits they store.  If the expression referenced a
                 bitfield, TYPE now has the declared type of that
                 bitfield.  */
              type = cp_build_qualified_type (type, 
                                              cp_type_quals (TREE_TYPE (expr)));
              
              if (real_lvalue_p (expr))
                type = build_reference_type (type);
            }
	  /* Within a lambda-expression:

	     Every occurrence of decltype((x)) where x is a possibly
	     parenthesized id-expression that names an entity of
	     automatic storage duration is treated as if x were
	     transformed into an access to a corresponding data member
	     of the closure type that would have been declared if x
	     were a use of the denoted entity.  */
	  else if (outer_automatic_var_p (expr)
		   && current_function_decl
		   && LAMBDA_FUNCTION_P (current_function_decl))
	    type = capture_decltype (expr);
          else
            {
              /* Otherwise, where T is the type of e, if e is an lvalue,
                 decltype(e) is defined as T&, otherwise decltype(e) is
                 defined as T.  */
              type = TREE_TYPE (expr);
              if (type == error_mark_node)
                return error_mark_node;
              else if (expr == current_class_ptr)
                /* If the expression is just "this", we want the
                   cv-unqualified pointer for the "this" type.  */
                type = TYPE_MAIN_VARIANT (type);
              else if (real_lvalue_p (expr))
                {
                  if (TREE_CODE (type) != REFERENCE_TYPE
		      || TYPE_REF_IS_RVALUE (type))
                    type = build_reference_type (non_reference (type));
                }
              else
                type = non_reference (type);
            }
        }
    }

  if (!type || type == unknown_type_node)
    {
      error ("type of %qE is unknown", expr);
      return error_mark_node;
    }

  return type;
}

/* Called from trait_expr_value to evaluate either __has_nothrow_assign or 
   __has_nothrow_copy, depending on assign_p.  */

static bool
classtype_has_nothrow_assign_or_copy_p (tree type, bool assign_p)
{
  tree fns;

  if (assign_p)
    {
      int ix;
      ix = lookup_fnfields_1 (type, ansi_assopname (NOP_EXPR));
      if (ix < 0)
	return false;
      fns = VEC_index (tree, CLASSTYPE_METHOD_VEC (type), ix);
    } 
  else if (TYPE_HAS_COPY_CTOR (type))
    {
      /* If construction of the copy constructor was postponed, create
	 it now.  */
      if (CLASSTYPE_LAZY_COPY_CTOR (type))
	lazily_declare_fn (sfk_copy_constructor, type);
      if (CLASSTYPE_LAZY_MOVE_CTOR (type))
	lazily_declare_fn (sfk_move_constructor, type);
      fns = CLASSTYPE_CONSTRUCTORS (type);
    }
  else
    return false;

  for (; fns; fns = OVL_NEXT (fns))
    {
      tree fn = OVL_CURRENT (fns);
 
      if (assign_p)
	{
	  if (copy_fn_p (fn) == 0)
	    continue;
	}
      else if (copy_fn_p (fn) <= 0)
	continue;

      if (!TYPE_NOTHROW_P (TREE_TYPE (fn)))
	return false;
    }

  return true;
}

/* Actually evaluates the trait.  */

static bool
trait_expr_value (cp_trait_kind kind, tree type1, tree type2)
{
  enum tree_code type_code1;
  tree t;

  type_code1 = TREE_CODE (type1);

  switch (kind)
    {
    case CPTK_HAS_NOTHROW_ASSIGN:
      type1 = strip_array_types (type1);
      return (!CP_TYPE_CONST_P (type1) && type_code1 != REFERENCE_TYPE
	      && (trait_expr_value (CPTK_HAS_TRIVIAL_ASSIGN, type1, type2)
		  || (CLASS_TYPE_P (type1)
		      && classtype_has_nothrow_assign_or_copy_p (type1,
								 true))));

    case CPTK_HAS_TRIVIAL_ASSIGN:
      /* ??? The standard seems to be missing the "or array of such a class
	 type" wording for this trait.  */
      type1 = strip_array_types (type1);
      return (!CP_TYPE_CONST_P (type1) && type_code1 != REFERENCE_TYPE
	      && (trivial_type_p (type1)
		    || (CLASS_TYPE_P (type1)
			&& TYPE_HAS_TRIVIAL_COPY_ASSIGN (type1))));

    case CPTK_HAS_NOTHROW_CONSTRUCTOR:
      type1 = strip_array_types (type1);
      return (trait_expr_value (CPTK_HAS_TRIVIAL_CONSTRUCTOR, type1, type2) 
	      || (CLASS_TYPE_P (type1)
		  && (t = locate_ctor (type1))
		  && TYPE_NOTHROW_P (TREE_TYPE (t))));

    case CPTK_HAS_TRIVIAL_CONSTRUCTOR:
      type1 = strip_array_types (type1);
      return (trivial_type_p (type1)
	      || (CLASS_TYPE_P (type1) && TYPE_HAS_TRIVIAL_DFLT (type1)));

    case CPTK_HAS_NOTHROW_COPY:
      type1 = strip_array_types (type1);
      return (trait_expr_value (CPTK_HAS_TRIVIAL_COPY, type1, type2)
	      || (CLASS_TYPE_P (type1)
		  && classtype_has_nothrow_assign_or_copy_p (type1, false)));

    case CPTK_HAS_TRIVIAL_COPY:
      /* ??? The standard seems to be missing the "or array of such a class
	 type" wording for this trait.  */
      type1 = strip_array_types (type1);
      return (trivial_type_p (type1) || type_code1 == REFERENCE_TYPE
	      || (CLASS_TYPE_P (type1) && TYPE_HAS_TRIVIAL_COPY_CTOR (type1)));

    case CPTK_HAS_TRIVIAL_DESTRUCTOR:
      type1 = strip_array_types (type1);
      return (trivial_type_p (type1) || type_code1 == REFERENCE_TYPE
	      || (CLASS_TYPE_P (type1)
		  && TYPE_HAS_TRIVIAL_DESTRUCTOR (type1)));

    case CPTK_HAS_VIRTUAL_DESTRUCTOR:
      return type_has_virtual_destructor (type1);

    case CPTK_IS_ABSTRACT:
      return (CLASS_TYPE_P (type1) && CLASSTYPE_PURE_VIRTUALS (type1));

    case CPTK_IS_BASE_OF:
      return (NON_UNION_CLASS_TYPE_P (type1) && NON_UNION_CLASS_TYPE_P (type2)
	      && DERIVED_FROM_P (type1, type2));

    case CPTK_IS_CLASS:
      return (NON_UNION_CLASS_TYPE_P (type1));

    case CPTK_IS_CONVERTIBLE_TO:
      /* TODO  */
      return false;

    case CPTK_IS_EMPTY:
      return (NON_UNION_CLASS_TYPE_P (type1) && CLASSTYPE_EMPTY_P (type1));

    case CPTK_IS_ENUM:
      return (type_code1 == ENUMERAL_TYPE);

    case CPTK_IS_POD:
      return (pod_type_p (type1));

    case CPTK_IS_POLYMORPHIC:
      return (CLASS_TYPE_P (type1) && TYPE_POLYMORPHIC_P (type1));

    case CPTK_IS_STD_LAYOUT:
      return (std_layout_type_p (type1));

    case CPTK_IS_TRIVIAL:
      return (trivial_type_p (type1));

    case CPTK_IS_UNION:
      return (type_code1 == UNION_TYPE);

    default:
      gcc_unreachable ();
      return false;
    }
}

/* Returns true if TYPE is a complete type, an array of unknown bound,
   or (possibly cv-qualified) void, returns false otherwise.  */

static bool
check_trait_type (tree type)
{
  if (COMPLETE_TYPE_P (type))
    return true;

  if (TREE_CODE (type) == ARRAY_TYPE && !TYPE_DOMAIN (type)
      && COMPLETE_TYPE_P (TREE_TYPE (type)))
    return true;

  if (VOID_TYPE_P (type))
    return true;

  return false;
}

/* Process a trait expression.  */

tree
finish_trait_expr (cp_trait_kind kind, tree type1, tree type2)
{
  gcc_assert (kind == CPTK_HAS_NOTHROW_ASSIGN
	      || kind == CPTK_HAS_NOTHROW_CONSTRUCTOR
	      || kind == CPTK_HAS_NOTHROW_COPY
	      || kind == CPTK_HAS_TRIVIAL_ASSIGN
	      || kind == CPTK_HAS_TRIVIAL_CONSTRUCTOR
	      || kind == CPTK_HAS_TRIVIAL_COPY
	      || kind == CPTK_HAS_TRIVIAL_DESTRUCTOR
	      || kind == CPTK_HAS_VIRTUAL_DESTRUCTOR	      
	      || kind == CPTK_IS_ABSTRACT
	      || kind == CPTK_IS_BASE_OF
	      || kind == CPTK_IS_CLASS
	      || kind == CPTK_IS_CONVERTIBLE_TO
	      || kind == CPTK_IS_EMPTY
	      || kind == CPTK_IS_ENUM
	      || kind == CPTK_IS_POD
	      || kind == CPTK_IS_POLYMORPHIC
	      || kind == CPTK_IS_STD_LAYOUT
	      || kind == CPTK_IS_TRIVIAL
	      || kind == CPTK_IS_UNION);

  if (kind == CPTK_IS_CONVERTIBLE_TO)
    {
      sorry ("__is_convertible_to");
      return error_mark_node;
    }

  if (type1 == error_mark_node
      || ((kind == CPTK_IS_BASE_OF || kind == CPTK_IS_CONVERTIBLE_TO)
	  && type2 == error_mark_node))
    return error_mark_node;

  if (processing_template_decl)
    {
      tree trait_expr = make_node (TRAIT_EXPR);
      TREE_TYPE (trait_expr) = boolean_type_node;
      TRAIT_EXPR_TYPE1 (trait_expr) = type1;
      TRAIT_EXPR_TYPE2 (trait_expr) = type2;
      TRAIT_EXPR_KIND (trait_expr) = kind;
      return trait_expr;
    }

  complete_type (type1);
  if (type2)
    complete_type (type2);

  switch (kind)
    {
    case CPTK_HAS_NOTHROW_ASSIGN:
    case CPTK_HAS_TRIVIAL_ASSIGN:
    case CPTK_HAS_NOTHROW_CONSTRUCTOR:
    case CPTK_HAS_TRIVIAL_CONSTRUCTOR:
    case CPTK_HAS_NOTHROW_COPY:
    case CPTK_HAS_TRIVIAL_COPY:
    case CPTK_HAS_TRIVIAL_DESTRUCTOR:
    case CPTK_HAS_VIRTUAL_DESTRUCTOR:
    case CPTK_IS_ABSTRACT:
    case CPTK_IS_EMPTY:
    case CPTK_IS_POD:
    case CPTK_IS_POLYMORPHIC:
    case CPTK_IS_STD_LAYOUT:
    case CPTK_IS_TRIVIAL:
      if (!check_trait_type (type1))
	{
	  error ("incomplete type %qT not allowed", type1);
	  return error_mark_node;
	}
      break;

    case CPTK_IS_BASE_OF:
      if (NON_UNION_CLASS_TYPE_P (type1) && NON_UNION_CLASS_TYPE_P (type2)
	  && !same_type_ignoring_top_level_qualifiers_p (type1, type2)
	  && !COMPLETE_TYPE_P (type2))
	{
	  error ("incomplete type %qT not allowed", type2);
	  return error_mark_node;
	}
      break;

    case CPTK_IS_CLASS:
    case CPTK_IS_ENUM:
    case CPTK_IS_UNION:
      break;
    
    case CPTK_IS_CONVERTIBLE_TO:
    default:
      gcc_unreachable ();
    }

  return (trait_expr_value (kind, type1, type2)
	  ? boolean_true_node : boolean_false_node);
}

/* Do-nothing variants of functions to handle pragma FLOAT_CONST_DECIMAL64,
   which is ignored for C++.  */

void
set_float_const_decimal64 (void)
{
}

void
clear_float_const_decimal64 (void)
{
}

bool
float_const_decimal64_p (void)
{
  return 0;
}

/* Return true if T is a literal type.   */

bool
literal_type_p (tree t)
{
  if (SCALAR_TYPE_P (t))
    return true;
  if (CLASS_TYPE_P (t))
    return CLASSTYPE_LITERAL_P (t);
  if (TREE_CODE (t) == ARRAY_TYPE)
    return literal_type_p (strip_array_types (t));
  return false;
}


/* If DECL is a variable declared `constexpr', require its type
   be literal.  Return the DECL if OK, otherwise NULL.  */

tree
ensure_literal_type_for_constexpr_object (tree decl)
{
  tree type = TREE_TYPE (decl);
  if (TREE_CODE (decl) == VAR_DECL && DECL_DECLARED_CONSTEXPR_P (decl)
      && !processing_template_decl && !literal_type_p (type))
    {
      error ("the type %qT of constexpr variable %qD is not literal",
             type, decl);
      return NULL;
    }
  return decl;
}

/* Return non-null if FUN certainly designates a valid constexpr function
   declaration.  Otherwise return NULL.  Issue appropriate diagnostics
   if necessary.  Note that we only check the declaration, not the body
   of the function.  */

tree
validate_constexpr_fundecl (tree fun)
{
  tree rettype = NULL;
  tree parm = NULL;

  /* Don't bother if FUN is not marked constexpr.  */
  if (!DECL_DECLARED_CONSTEXPR_P (fun))
    return NULL;

  /* For a function template, we have absolutely no guarantee that all
     instantiations will be constexpr.  */
  if (TREE_CODE (fun) == TEMPLATE_DECL)
    return NULL;
  
  parm = FUNCTION_FIRST_USER_PARM (fun);
  for (; parm != NULL; parm = TREE_CHAIN (parm))
    {
      tree type = TREE_TYPE (parm);
      if (dependent_type_p (type))
        return NULL;
      if (!literal_type_p (type))
        {
           error ("parameter %q#D is not of literal type", parm);
          return NULL;
        }
    }

  if (DECL_CONSTRUCTOR_P (fun))
    return fun;

  rettype = TREE_TYPE (TREE_TYPE (fun));
  if (dependent_type_p (rettype))
    return NULL;
  if (!literal_type_p (rettype))
    {
      error ("return type %qT of function %qD is not a literal type",
             TREE_TYPE (TREE_TYPE (fun)), fun);
      return NULL;
    }
  return fun;
}


/* Constructor for a lambda expression.  */

tree
build_lambda_expr (void)
{
  tree lambda = make_node (LAMBDA_EXPR);
  LAMBDA_EXPR_DEFAULT_CAPTURE_MODE (lambda) = CPLD_NONE;
  LAMBDA_EXPR_CAPTURE_LIST         (lambda) = NULL_TREE;
  LAMBDA_EXPR_THIS_CAPTURE         (lambda) = NULL_TREE;
  LAMBDA_EXPR_RETURN_TYPE          (lambda) = NULL_TREE;
  LAMBDA_EXPR_MUTABLE_P            (lambda) = false;
  return lambda;
}

/* Create the closure object for a LAMBDA_EXPR.  */

tree
build_lambda_object (tree lambda_expr)
{
  /* Build aggregate constructor call.
     - cp_parser_braced_list
     - cp_parser_functional_cast  */
  VEC(constructor_elt,gc) *elts = NULL;
  tree node, expr, type;
  location_t saved_loc;

  if (processing_template_decl)
    return lambda_expr;

  /* Make sure any error messages refer to the lambda-introducer.  */
  saved_loc = input_location;
  input_location = LAMBDA_EXPR_LOCATION (lambda_expr);

  for (node = LAMBDA_EXPR_CAPTURE_LIST (lambda_expr);
       node;
       node = TREE_CHAIN (node))
    {
      tree field = TREE_PURPOSE (node);
      tree val = TREE_VALUE (node);

      if (DECL_P (val))
	mark_used (val);

      /* Mere mortals can't copy arrays with aggregate initialization, so
	 do some magic to make it work here.  */
      if (TREE_CODE (TREE_TYPE (field)) == ARRAY_TYPE)
	val = build_array_copy (val);
      else if (DECL_NORMAL_CAPTURE_P (field)
	       && TREE_CODE (TREE_TYPE (field)) != REFERENCE_TYPE)
	{
	  /* "the entities that are captured by copy are used to
	     direct-initialize each corresponding non-static data
	     member of the resulting closure object."

	     There's normally no way to express direct-initialization
	     from an element of a CONSTRUCTOR, so we build up a special
	     TARGET_EXPR to bypass the usual copy-initialization.  */
	  val = force_rvalue (val);
	  if (TREE_CODE (val) == TARGET_EXPR)
	    TARGET_EXPR_DIRECT_INIT_P (val) = true;
	}

      CONSTRUCTOR_APPEND_ELT (elts, DECL_NAME (field), val);
    }

  expr = build_constructor (init_list_type_node, elts);
  CONSTRUCTOR_IS_DIRECT_INIT (expr) = 1;

  /* N2927: "[The closure] class type is not an aggregate."
     But we briefly treat it as an aggregate to make this simpler.  */
  type = TREE_TYPE (lambda_expr);
  CLASSTYPE_NON_AGGREGATE (type) = 0;
  expr = finish_compound_literal (type, expr);
  CLASSTYPE_NON_AGGREGATE (type) = 1;

  input_location = saved_loc;
  return expr;
}

/* Return an initialized RECORD_TYPE for LAMBDA.
   LAMBDA must have its explicit captures already.  */

tree
begin_lambda_type (tree lambda)
{
  tree type;

  {
    /* Unique name.  This is just like an unnamed class, but we cannot use
       make_anon_name because of certain checks against TYPE_ANONYMOUS_P.  */
    tree name;
    name = make_lambda_name ();

    /* Create the new RECORD_TYPE for this lambda.  */
    type = xref_tag (/*tag_code=*/record_type,
                     name,
                     /*scope=*/ts_within_enclosing_non_class,
                     /*template_header_p=*/false);
  }

  /* Designate it as a struct so that we can use aggregate initialization.  */
  CLASSTYPE_DECLARED_CLASS (type) = false;

  /* Clear base types.  */
  xref_basetypes (type, /*bases=*/NULL_TREE);

  /* Start the class.  */
  type = begin_class_definition (type, /*attributes=*/NULL_TREE);

  /* Cross-reference the expression and the type.  */
  TREE_TYPE (lambda) = type;
  CLASSTYPE_LAMBDA_EXPR (type) = lambda;

  return type;
}

/* Returns the type to use for the return type of the operator() of a
   closure class.  */

tree
lambda_return_type (tree expr)
{
  tree type;
  if (BRACE_ENCLOSED_INITIALIZER_P (expr))
    {
      warning (0, "cannot deduce lambda return type from a braced-init-list");
      return void_type_node;
    }
  if (type_dependent_expression_p (expr))
    {
      type = cxx_make_type (DECLTYPE_TYPE);
      DECLTYPE_TYPE_EXPR (type) = expr;
      DECLTYPE_FOR_LAMBDA_RETURN (type) = true;
      SET_TYPE_STRUCTURAL_EQUALITY (type);
    }
  else
    type = type_decays_to (unlowered_expr_type (expr));
  return type;
}

/* Given a LAMBDA_EXPR or closure type LAMBDA, return the op() of the
   closure type.  */

tree
lambda_function (tree lambda)
{
  tree type;
  if (TREE_CODE (lambda) == LAMBDA_EXPR)
    type = TREE_TYPE (lambda);
  else
    type = lambda;
  gcc_assert (LAMBDA_TYPE_P (type));
  /* Don't let debug_tree cause instantiation.  */
  if (CLASSTYPE_TEMPLATE_INSTANTIATION (type) && !COMPLETE_TYPE_P (type))
    return NULL_TREE;
  lambda = lookup_member (type, ansi_opname (CALL_EXPR),
			  /*protect=*/0, /*want_type=*/false);
  if (lambda)
    lambda = BASELINK_FUNCTIONS (lambda);
  return lambda;
}

/* Returns the type to use for the FIELD_DECL corresponding to the
   capture of EXPR.
   The caller should add REFERENCE_TYPE for capture by reference.  */

tree
lambda_capture_field_type (tree expr)
{
  tree type;
  if (type_dependent_expression_p (expr))
    {
      type = cxx_make_type (DECLTYPE_TYPE);
      DECLTYPE_TYPE_EXPR (type) = expr;
      DECLTYPE_FOR_LAMBDA_CAPTURE (type) = true;
      SET_TYPE_STRUCTURAL_EQUALITY (type);
    }
  else
    type = non_reference (unlowered_expr_type (expr));
  return type;
}

/* Recompute the return type for LAMBDA with body of the form:
     { return EXPR ; }  */

void
apply_lambda_return_type (tree lambda, tree return_type)
{
  tree fco = lambda_function (lambda);
  tree result;

  LAMBDA_EXPR_RETURN_TYPE (lambda) = return_type;

  /* If we got a DECLTYPE_TYPE, don't stick it in the function yet,
     it would interfere with instantiating the closure type.  */
  if (dependent_type_p (return_type))
    return;
  if (return_type == error_mark_node)
    return;

  /* TREE_TYPE (FUNCTION_DECL) == METHOD_TYPE
     TREE_TYPE (METHOD_TYPE)   == return-type  */
  TREE_TYPE (fco) = change_return_type (return_type, TREE_TYPE (fco));

  result = DECL_RESULT (fco);
  if (result == NULL_TREE)
    return;

  /* We already have a DECL_RESULT from start_preparsed_function.
     Now we need to redo the work it and allocate_struct_function
     did to reflect the new type.  */
  result = build_decl (input_location, RESULT_DECL, NULL_TREE,
		       TYPE_MAIN_VARIANT (return_type));
  DECL_ARTIFICIAL (result) = 1;
  DECL_IGNORED_P (result) = 1;
  cp_apply_type_quals_to_decl (cp_type_quals (return_type),
                               result);

  DECL_RESULT (fco) = result;

  if (!processing_template_decl && aggregate_value_p (result, fco))
    {
#ifdef PCC_STATIC_STRUCT_RETURN
      cfun->returns_pcc_struct = 1;
#endif
      cfun->returns_struct = 1;
    }

}

/* DECL is a local variable or parameter from the surrounding scope of a
   lambda-expression.  Returns the decltype for a use of the capture field
   for DECL even if it hasn't been captured yet.  */

static tree
capture_decltype (tree decl)
{
  tree lam = CLASSTYPE_LAMBDA_EXPR (DECL_CONTEXT (current_function_decl));
  /* FIXME do lookup instead of list walk? */
  tree cap = value_member (decl, LAMBDA_EXPR_CAPTURE_LIST (lam));
  tree type;

  if (cap)
    type = TREE_TYPE (TREE_PURPOSE (cap));
  else
    switch (LAMBDA_EXPR_DEFAULT_CAPTURE_MODE (lam))
      {
      case CPLD_NONE:
	error ("%qD is not captured", decl);
	return error_mark_node;

      case CPLD_COPY:
	type = TREE_TYPE (decl);
	if (TREE_CODE (type) == REFERENCE_TYPE
	    && TREE_CODE (TREE_TYPE (type)) != FUNCTION_TYPE)
	  type = TREE_TYPE (type);
	break;

      case CPLD_REFERENCE:
	type = TREE_TYPE (decl);
	if (TREE_CODE (type) != REFERENCE_TYPE)
	  type = build_reference_type (TREE_TYPE (decl));
	break;

      default:
	gcc_unreachable ();
      }

  if (TREE_CODE (type) != REFERENCE_TYPE)
    {
      if (!LAMBDA_EXPR_MUTABLE_P (lam))
	type = cp_build_qualified_type (type, (cp_type_quals (type)
					       |TYPE_QUAL_CONST));
      type = build_reference_type (type);
    }
  return type;
}

/* From an ID and INITIALIZER, create a capture (by reference if
   BY_REFERENCE_P is true), add it to the capture-list for LAMBDA,
   and return it.  */

tree
add_capture (tree lambda, tree id, tree initializer, bool by_reference_p,
	     bool explicit_init_p)
{
  tree type;
  tree member;

  type = lambda_capture_field_type (initializer);
  if (by_reference_p)
    {
      type = build_reference_type (type);
      if (!real_lvalue_p (initializer))
	error ("cannot capture %qE by reference", initializer);
    }

  /* Make member variable.  */
  member = build_lang_decl (FIELD_DECL, id, type);
  if (!explicit_init_p)
    /* Normal captures are invisible to name lookup but uses are replaced
       with references to the capture field; we implement this by only
       really making them invisible in unevaluated context; see
       qualify_lookup.  For now, let's make explicitly initialized captures
       always visible.  */
    DECL_NORMAL_CAPTURE_P (member) = true;

  /* Add it to the appropriate closure class if we've started it.  */
  if (current_class_type && current_class_type == TREE_TYPE (lambda))
    finish_member_declaration (member);

  LAMBDA_EXPR_CAPTURE_LIST (lambda)
    = tree_cons (member, initializer, LAMBDA_EXPR_CAPTURE_LIST (lambda));

  if (id == get_identifier ("__this"))
    {
      if (LAMBDA_EXPR_CAPTURES_THIS_P (lambda))
        error ("already captured %<this%> in lambda expression");
      LAMBDA_EXPR_THIS_CAPTURE (lambda) = member;
    }

  return member;
}

/* Register all the capture members on the list CAPTURES, which is the
   LAMBDA_EXPR_CAPTURE_LIST for the lambda after the introducer.  */

void register_capture_members (tree captures)
{
  if (captures)
    {
      register_capture_members (TREE_CHAIN (captures));
      finish_member_declaration (TREE_PURPOSE (captures));
    }
}

/* Given a FIELD_DECL decl belonging to a closure type, return a
   COMPONENT_REF of it relative to the 'this' parameter of the op() for
   that type.  */

static tree
thisify_lambda_field (tree decl)
{
  tree context = lambda_function (DECL_CONTEXT (decl));
  tree object = cp_build_indirect_ref (DECL_ARGUMENTS (context),
				       RO_NULL,
				       tf_warning_or_error);
  return finish_non_static_data_member (decl, object,
					/*qualifying_scope*/NULL_TREE);
}

/* Similar to add_capture, except this works on a stack of nested lambdas.
   BY_REFERENCE_P in this case is derived from the default capture mode.
   Returns the capture for the lambda at the bottom of the stack.  */

tree
add_default_capture (tree lambda_stack, tree id, tree initializer)
{
  bool this_capture_p = (id == get_identifier ("__this"));

  tree member = NULL_TREE;

  tree saved_class_type = current_class_type;

  tree node;

  for (node = lambda_stack;
       node;
       node = TREE_CHAIN (node))
    {
      tree lambda = TREE_VALUE (node);

      current_class_type = TREE_TYPE (lambda);
      member = add_capture (lambda,
                            id,
                            initializer,
                            /*by_reference_p=*/
			    (!this_capture_p
			     && (LAMBDA_EXPR_DEFAULT_CAPTURE_MODE (lambda)
				 == CPLD_REFERENCE)),
			    /*explicit_init_p=*/false);
      initializer = thisify_lambda_field (member);
    }

  current_class_type = saved_class_type;

  return member;
}

/* Return the capture pertaining to a use of 'this' in LAMBDA, in the form of an
   INDIRECT_REF, possibly adding it through default capturing.  */

tree
lambda_expr_this_capture (tree lambda)
{
  tree result;

  tree this_capture = LAMBDA_EXPR_THIS_CAPTURE (lambda);

  /* Try to default capture 'this' if we can.  */
  if (!this_capture
      && LAMBDA_EXPR_DEFAULT_CAPTURE_MODE (lambda) != CPLD_NONE)
    {
      tree containing_function = TYPE_CONTEXT (TREE_TYPE (lambda));
      tree lambda_stack = tree_cons (NULL_TREE, lambda, NULL_TREE);
      tree init = NULL_TREE;

      /* If we are in a lambda function, we can move out until we hit:
           1. a non-lambda function,
           2. a lambda function capturing 'this', or
           3. a non-default capturing lambda function.  */
      while (LAMBDA_FUNCTION_P (containing_function))
        {
          tree lambda
            = CLASSTYPE_LAMBDA_EXPR (DECL_CONTEXT (containing_function));

          if (LAMBDA_EXPR_THIS_CAPTURE (lambda))
	    {
	      /* An outer lambda has already captured 'this'.  */
	      tree cap = LAMBDA_EXPR_THIS_CAPTURE (lambda);
	      init = thisify_lambda_field (cap);
	      break;
	    }

	  if (LAMBDA_EXPR_DEFAULT_CAPTURE_MODE (lambda) == CPLD_NONE)
	    /* An outer lambda won't let us capture 'this'.  */
	    break;

          lambda_stack = tree_cons (NULL_TREE,
                                    lambda,
                                    lambda_stack);

          containing_function = decl_function_context (containing_function);
        }

      if (!init && DECL_NONSTATIC_MEMBER_FUNCTION_P (containing_function)
	  && !LAMBDA_FUNCTION_P (containing_function))
	/* First parameter is 'this'.  */
	init = DECL_ARGUMENTS (containing_function);

      if (init)
	this_capture = add_default_capture (lambda_stack,
					    /*id=*/get_identifier ("__this"),
					    init);
    }

  if (!this_capture)
    {
      error ("%<this%> was not captured for this lambda function");
      result = error_mark_node;
    }
  else
    {
      /* To make sure that current_class_ref is for the lambda.  */
      gcc_assert (TYPE_MAIN_VARIANT (TREE_TYPE (current_class_ref)) == TREE_TYPE (lambda));

      result = finish_non_static_data_member (this_capture,
                                              NULL_TREE,
                                              /*qualifying_scope=*/NULL_TREE);

      /* If 'this' is captured, each use of 'this' is transformed into an
	 access to the corresponding unnamed data member of the closure
	 type cast (_expr.cast_ 5.4) to the type of 'this'. [ The cast
	 ensures that the transformed expression is an rvalue. ] */
      result = rvalue (result);
    }

  return result;
}

/* Returns the method basetype of the innermost non-lambda function, or
   NULL_TREE if none.  */

tree
nonlambda_method_basetype (void)
{
  tree fn, type;
  if (!current_class_ref)
    return NULL_TREE;

  type = current_class_type;
  if (!LAMBDA_TYPE_P (type))
    return type;

  /* Find the nearest enclosing non-lambda function.  */
  fn = TYPE_NAME (type);
  do
    fn = decl_function_context (fn);
  while (fn && LAMBDA_FUNCTION_P (fn));

  if (!fn || !DECL_NONSTATIC_MEMBER_FUNCTION_P (fn))
    return NULL_TREE;

  return TYPE_METHOD_BASETYPE (TREE_TYPE (fn));
}

/* If the closure TYPE has a static op(), also add a conversion to function
   pointer.  */

void
maybe_add_lambda_conv_op (tree type)
{
  bool nested = (current_function_decl != NULL_TREE);
  tree callop = lambda_function (type);
  tree rettype, name, fntype, fn, body, compound_stmt;
  tree thistype, stattype, statfn, convfn, call, arg;
  VEC (tree, gc) *argvec;

  if (LAMBDA_EXPR_CAPTURE_LIST (CLASSTYPE_LAMBDA_EXPR (type)) != NULL_TREE)
    return;

  stattype = build_function_type (TREE_TYPE (TREE_TYPE (callop)),
				  FUNCTION_ARG_CHAIN (callop));

  /* First build up the conversion op.  */

  rettype = build_pointer_type (stattype);
  name = mangle_conv_op_name_for_type (rettype);
  thistype = cp_build_qualified_type (type, TYPE_QUAL_CONST);
  fntype = build_method_type_directly (thistype, rettype, void_list_node);
  fn = convfn = build_lang_decl (FUNCTION_DECL, name, fntype);
  DECL_SOURCE_LOCATION (fn) = DECL_SOURCE_LOCATION (callop);

  if (TARGET_PTRMEMFUNC_VBIT_LOCATION == ptrmemfunc_vbit_in_pfn
      && DECL_ALIGN (fn) < 2 * BITS_PER_UNIT)
    DECL_ALIGN (fn) = 2 * BITS_PER_UNIT;

  SET_OVERLOADED_OPERATOR_CODE (fn, TYPE_EXPR);
  grokclassfn (type, fn, NO_SPECIAL);
  set_linkage_according_to_type (type, fn);
  rest_of_decl_compilation (fn, toplevel_bindings_p (), at_eof);
  DECL_IN_AGGR_P (fn) = 1;
  DECL_ARTIFICIAL (fn) = 1;
  DECL_NOT_REALLY_EXTERN (fn) = 1;
  DECL_DECLARED_INLINE_P (fn) = 1;
  DECL_ARGUMENTS (fn) = build_this_parm (fntype, TYPE_QUAL_CONST);
  if (nested)
    DECL_INTERFACE_KNOWN (fn) = 1;

  add_method (type, fn, NULL_TREE);

  /* Generic thunk code fails for varargs; we'll complain in mark_used if
     the conversion op is used.  */
  if (varargs_function_p (callop))
    {
      DECL_DELETED_FN (fn) = 1;
      return;
    }

  /* Now build up the thunk to be returned.  */

  name = get_identifier ("_FUN");
  fn = statfn = build_lang_decl (FUNCTION_DECL, name, stattype);
  DECL_SOURCE_LOCATION (fn) = DECL_SOURCE_LOCATION (callop);
  if (TARGET_PTRMEMFUNC_VBIT_LOCATION == ptrmemfunc_vbit_in_pfn
      && DECL_ALIGN (fn) < 2 * BITS_PER_UNIT)
    DECL_ALIGN (fn) = 2 * BITS_PER_UNIT;
  grokclassfn (type, fn, NO_SPECIAL);
  set_linkage_according_to_type (type, fn);
  rest_of_decl_compilation (fn, toplevel_bindings_p (), at_eof);
  DECL_IN_AGGR_P (fn) = 1;
  DECL_ARTIFICIAL (fn) = 1;
  DECL_NOT_REALLY_EXTERN (fn) = 1;
  DECL_DECLARED_INLINE_P (fn) = 1;
  DECL_STATIC_FUNCTION_P (fn) = 1;
<<<<<<< HEAD
  DECL_ARGUMENTS (fn) = copy_list (TREE_CHAIN (DECL_ARGUMENTS (callop)));
  for (arg = DECL_ARGUMENTS (fn); arg; arg = TREE_CHAIN (arg))
=======
  DECL_ARGUMENTS (fn) = copy_list (DECL_CHAIN (DECL_ARGUMENTS (callop)));
  for (arg = DECL_ARGUMENTS (fn); arg; arg = DECL_CHAIN (arg))
>>>>>>> 3bd7a983
    DECL_CONTEXT (arg) = fn;
  if (nested)
    DECL_INTERFACE_KNOWN (fn) = 1;

  add_method (type, fn, NULL_TREE);

  if (nested)
    push_function_context ();

  /* Generate the body of the thunk.  */

  start_preparsed_function (statfn, NULL_TREE,
			    SF_PRE_PARSED | SF_INCLASS_INLINE);
  if (DECL_ONE_ONLY (statfn))
    {
      /* Put the thunk in the same comdat group as the call op.  */
      struct cgraph_node *callop_node, *thunk_node;
      DECL_COMDAT_GROUP (statfn) = DECL_COMDAT_GROUP (callop);
      callop_node = cgraph_node (callop);
      thunk_node = cgraph_node (statfn);
      gcc_assert (callop_node->same_comdat_group == NULL);
      gcc_assert (thunk_node->same_comdat_group == NULL);
      callop_node->same_comdat_group = thunk_node;
      thunk_node->same_comdat_group = callop_node;
    }
  body = begin_function_body ();
  compound_stmt = begin_compound_stmt (0);

  arg = build1 (NOP_EXPR, TREE_TYPE (DECL_ARGUMENTS (callop)),
		null_pointer_node);
  argvec = make_tree_vector ();
  VEC_quick_push (tree, argvec, arg);
<<<<<<< HEAD
  for (arg = DECL_ARGUMENTS (statfn); arg; arg = TREE_CHAIN (arg))
=======
  for (arg = DECL_ARGUMENTS (statfn); arg; arg = DECL_CHAIN (arg))
>>>>>>> 3bd7a983
    VEC_safe_push (tree, gc, argvec, arg);
  call = build_call_a (callop, VEC_length (tree, argvec),
		       VEC_address (tree, argvec));
  CALL_FROM_THUNK_P (call) = 1;
  if (MAYBE_CLASS_TYPE_P (TREE_TYPE (call)))
    call = build_cplus_new (TREE_TYPE (call), call);
  call = convert_from_reference (call);
  finish_return_stmt (call);

  finish_compound_stmt (compound_stmt);
  finish_function_body (body);

  expand_or_defer_fn (finish_function (2));

  /* Generate the body of the conversion op.  */

  start_preparsed_function (convfn, NULL_TREE,
			    SF_PRE_PARSED | SF_INCLASS_INLINE);
  body = begin_function_body ();
  compound_stmt = begin_compound_stmt (0);

  finish_return_stmt (decay_conversion (statfn));

  finish_compound_stmt (compound_stmt);
  finish_function_body (body);

  expand_or_defer_fn (finish_function (2));

  if (nested)
    pop_function_context ();
}
#include "gt-cp-semantics.h"<|MERGE_RESOLUTION|>--- conflicted
+++ resolved
@@ -5855,13 +5855,8 @@
   DECL_NOT_REALLY_EXTERN (fn) = 1;
   DECL_DECLARED_INLINE_P (fn) = 1;
   DECL_STATIC_FUNCTION_P (fn) = 1;
-<<<<<<< HEAD
-  DECL_ARGUMENTS (fn) = copy_list (TREE_CHAIN (DECL_ARGUMENTS (callop)));
-  for (arg = DECL_ARGUMENTS (fn); arg; arg = TREE_CHAIN (arg))
-=======
   DECL_ARGUMENTS (fn) = copy_list (DECL_CHAIN (DECL_ARGUMENTS (callop)));
   for (arg = DECL_ARGUMENTS (fn); arg; arg = DECL_CHAIN (arg))
->>>>>>> 3bd7a983
     DECL_CONTEXT (arg) = fn;
   if (nested)
     DECL_INTERFACE_KNOWN (fn) = 1;
@@ -5894,11 +5889,7 @@
 		null_pointer_node);
   argvec = make_tree_vector ();
   VEC_quick_push (tree, argvec, arg);
-<<<<<<< HEAD
-  for (arg = DECL_ARGUMENTS (statfn); arg; arg = TREE_CHAIN (arg))
-=======
   for (arg = DECL_ARGUMENTS (statfn); arg; arg = DECL_CHAIN (arg))
->>>>>>> 3bd7a983
     VEC_safe_push (tree, gc, argvec, arg);
   call = build_call_a (callop, VEC_length (tree, argvec),
 		       VEC_address (tree, argvec));
