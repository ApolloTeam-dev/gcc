--- conflicted
+++ resolved
@@ -5402,12 +5402,8 @@
 	      if (TREE_ADDRESSABLE (DECL_EXPR_DECL (stmts[1]))
 		  && TREE_CODE (TREE_TYPE (OMP_CLAUSE_DECL (c)))
 		     != REFERENCE_TYPE)
-<<<<<<< HEAD
-		cxx_mark_addressable (OMP_CLAUSE_DECL (c), true);
-=======
 		cxx_mark_addressable (decl_placeholder ? decl_placeholder
-				      : OMP_CLAUSE_DECL (c));
->>>>>>> 2b9f218c
+				      : OMP_CLAUSE_DECL (c), true);
 	      tree omp_out = placeholder;
 	      tree omp_in = decl_placeholder ? decl_placeholder
 			    : convert_from_reference (OMP_CLAUSE_DECL (c));
@@ -5432,12 +5428,8 @@
 	      gcc_assert (TREE_CODE (stmts[3]) == DECL_EXPR
 			  && TREE_CODE (stmts[4]) == DECL_EXPR);
 	      if (TREE_ADDRESSABLE (DECL_EXPR_DECL (stmts[3])))
-<<<<<<< HEAD
-		cxx_mark_addressable (OMP_CLAUSE_DECL (c), true);
-=======
 		cxx_mark_addressable (decl_placeholder ? decl_placeholder
-				      : OMP_CLAUSE_DECL (c));
->>>>>>> 2b9f218c
+				      : OMP_CLAUSE_DECL (c), true);
 	      if (TREE_ADDRESSABLE (DECL_EXPR_DECL (stmts[4])))
 		cxx_mark_addressable (placeholder);
 	      tree omp_priv = decl_placeholder ? decl_placeholder
@@ -5510,11 +5502,7 @@
    Remove any elements from the list that are invalid.  */
 
 tree
-<<<<<<< HEAD
-finish_omp_clauses (tree clauses, bool oacc)
-=======
-finish_omp_clauses (tree clauses, bool allow_fields)
->>>>>>> 2b9f218c
+finish_omp_clauses (tree clauses, bool allow_fields, bool oacc)
 {
   bitmap_head generic_head, firstprivate_head, lastprivate_head;
   bitmap_head aligned_head, oacc_data_head, oacc_reduction_head;
@@ -5534,40 +5522,30 @@
   for (pc = &clauses, c = clauses; c ; c = *pc)
     {
       bool remove = false;
-<<<<<<< HEAD
+      bool field_ok = false;
       bool oacc_data = false;
       bool reduction = false;
-=======
-      bool field_ok = false;
->>>>>>> 2b9f218c
 
       switch (OMP_CLAUSE_CODE (c))
 	{
 	case OMP_CLAUSE_SHARED:
 	  goto check_dup_generic;
 	case OMP_CLAUSE_PRIVATE:
-<<<<<<< HEAD
 	  if (oacc)
 	    {
 	      oacc_data = true;
 	      goto check_dup_oacc;
 	    }
 	  else
-	    goto check_dup_generic;
+	    {
+	      field_ok = allow_fields;
+	      goto check_dup_generic;
+	    }
 	case OMP_CLAUSE_REDUCTION:
 	  if (oacc)
-	    {
-	      oacc_data = false;
 	      reduction = true;
-	      goto check_dup_oacc;
-	    }
 	  else
-	    goto check_dup_generic;
-=======
-	  field_ok = allow_fields;
-	  goto check_dup_generic;
-	case OMP_CLAUSE_REDUCTION:
-	  field_ok = allow_fields;
+	      field_ok = allow_fields;
 	  t = OMP_CLAUSE_DECL (c);
 	  if (TREE_CODE (t) == TREE_LIST)
 	    {
@@ -5592,10 +5570,15 @@
 	      tree n = omp_clause_decl_field (t);
 	      if (n)
 		t = n;
-	      goto check_dup_generic_t;
-	    }
-	  goto check_dup_generic;
->>>>>>> 2b9f218c
+	      if (oacc)
+		goto check_dup_oacc_t;
+	      else
+		goto check_dup_generic_t;
+	    }
+	  if (oacc)
+	    goto check_dup_oacc;
+	  else
+	    goto check_dup_generic;
 	case OMP_CLAUSE_COPYPRIVATE:
 	  copyprivate_seen = true;
 	  field_ok = allow_fields;
@@ -5605,14 +5588,8 @@
 	case OMP_CLAUSE_LINEAR:
 	  field_ok = allow_fields;
 	  t = OMP_CLAUSE_DECL (c);
-<<<<<<< HEAD
 	  if ((VAR_P (t) || TREE_CODE (t) == PARM_DECL)
-	      && !type_dependent_expression_p (t)
-	      && !INTEGRAL_TYPE_P (TREE_TYPE (t))
-	      && TREE_CODE (TREE_TYPE (t)) != POINTER_TYPE)
-=======
-	  if (!type_dependent_expression_p (t))
->>>>>>> 2b9f218c
+	      && !type_dependent_expression_p (t))
 	    {
 	      tree type = TREE_TYPE (t);
 	      if (OMP_CLAUSE_LINEAR_KIND (c) == OMP_CLAUSE_LINEAR_REF
@@ -5737,6 +5714,7 @@
 	  break;
 	check_dup_oacc:
 	  t = OMP_CLAUSE_DECL (c);
+	check_dup_oacc_t:
 	  if (!VAR_P (t) && TREE_CODE (t) != PARM_DECL)
 	    {
 	      if (processing_template_decl)
@@ -5921,23 +5899,19 @@
 	    {
 	      t = mark_rvalue_use (t);
 	      if (!processing_template_decl)
-<<<<<<< HEAD
-		t = fold_build_cleanup_point_expr (TREE_TYPE (t), t);
-	      OMP_CLAUSE_OPERAND (c, 0) = t;
-=======
 		{
 		  t = maybe_constant_value (t);
 		  if (TREE_CODE (t) == INTEGER_CST
 		      && tree_int_cst_sgn (t) != 1)
 		    {
 		      warning_at (OMP_CLAUSE_LOCATION (c), 0,
+				  /* TODO */
 				  "%<num_threads%> value must be positive");
 		      t = integer_one_node;
 		    }
 		  t = fold_build_cleanup_point_expr (TREE_TYPE (t), t);
 		}
-	      OMP_CLAUSE_NUM_THREADS_EXPR (c) = t;
->>>>>>> 2b9f218c
+	      OMP_CLAUSE_OPERAND (c, 0) = t;
 	    }
 	  break;
 
@@ -6461,7 +6435,7 @@
 
 	case OMP_CLAUSE_DEVICE_TYPE:
 	  OMP_CLAUSE_DEVICE_TYPE_CLAUSES (c)
-	    = finish_omp_clauses (OMP_CLAUSE_DEVICE_TYPE_CLAUSES (c), oacc);
+	    = finish_omp_clauses (OMP_CLAUSE_DEVICE_TYPE_CLAUSES (c), false, oacc);
 	  pc = &OMP_CLAUSE_CHAIN (c);
 	  continue;
 
@@ -7542,7 +7516,7 @@
       OMP_CLAUSE_OPERAND (c, 0)
 	= cilk_for_number_of_iterations (omp_for);
       OMP_CLAUSE_CHAIN (c) = clauses;
-      OMP_PARALLEL_CLAUSES (omp_par) = finish_omp_clauses (c, false);
+      OMP_PARALLEL_CLAUSES (omp_par) = finish_omp_clauses (c, false, false);
       add_stmt (omp_par);
       return omp_par;
     }
