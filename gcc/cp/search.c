--- conflicted
+++ resolved
@@ -1,11 +1,7 @@
 /* Breadth-first and depth-first routines for
    searching multiple-inheritance lattice for GNU C++.
    Copyright (C) 1987, 1989, 1992, 1993, 1994, 1995, 1996, 1997, 1998,
-<<<<<<< HEAD
-   1999, 2000, 2002, 2003, 2004, 2005, 2007, 2008, 2009
-=======
    1999, 2000, 2002, 2003, 2004, 2005, 2007, 2008, 2009, 2010
->>>>>>> 3082eeb7
    Free Software Foundation, Inc.
    Contributed by Michael Tiemann (tiemann@cygnus.com)
 
@@ -34,10 +30,6 @@
 #include "tree.h"
 #include "cp-tree.h"
 #include "intl.h"
-<<<<<<< HEAD
-#include "obstack.h"
-=======
->>>>>>> 3082eeb7
 #include "flags.h"
 #include "output.h"
 #include "toplev.h"
@@ -226,12 +218,7 @@
 
   /* If BASE is incomplete, it can't be a base of T--and instantiating it
      might cause an error.  */
-<<<<<<< HEAD
-  if (t_binfo && CLASS_TYPE_P (base)
-      && (COMPLETE_TYPE_P (base) || TYPE_BEING_DEFINED (base)))
-=======
   if (t_binfo && CLASS_TYPE_P (base) && COMPLETE_OR_OPEN_TYPE_P (base))
->>>>>>> 3082eeb7
     {
       struct lookup_base_data_s data;
 
@@ -1375,8 +1362,6 @@
 	    lazily_declare_fn (sfk_copy_constructor, type);
 	  if (CLASSTYPE_LAZY_MOVE_CTOR (type))
 	    lazily_declare_fn (sfk_move_constructor, type);
-<<<<<<< HEAD
-=======
 	}
       else if (name == ansi_assopname (NOP_EXPR))
 	{
@@ -1384,7 +1369,6 @@
 	    lazily_declare_fn (sfk_copy_assignment, type);
 	  if (CLASSTYPE_LAZY_MOVE_ASSIGN (type))
 	    lazily_declare_fn (sfk_move_assignment, type);
->>>>>>> 3082eeb7
 	}
       else if ((name == dtor_identifier
 		|| name == base_dtor_identifier
@@ -2478,13 +2462,10 @@
    functions in this node were selected.  This function is effectively
    performing a set of member lookups as lookup_fnfield does, but
    using the type being converted to as the unique key, rather than the
-   field name.
-   If LOOKUP_TEMPLATE_CONVS_P is TRUE, the returned TREE_LIST contains
-   the non-hidden user-defined template conversion functions too.  */
+   field name.  */
 
 tree
-lookup_conversions (tree type,
-		    bool lookup_template_convs_p)
+lookup_conversions (tree type)
 {
   tree convs, tpl_convs;
   tree list = NULL_TREE;
@@ -2510,9 +2491,6 @@
 	  list = probe;
 	}
     }
-
-  if (lookup_template_convs_p == false)
-    tpl_convs = NULL_TREE;
 
   for (; tpl_convs; tpl_convs = TREE_CHAIN (tpl_convs))
     {
