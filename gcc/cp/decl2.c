--- conflicted
+++ resolved
@@ -1,12 +1,7 @@
 /* Process declarations and variables for C++ compiler.
    Copyright (C) 1988, 1992, 1993, 1994, 1995, 1996, 1997, 1998,
-<<<<<<< HEAD
-   1999, 2000, 2001, 2002, 2003, 2004, 2005, 2007, 2008, 2009
-   Free Software Foundation, Inc.
-=======
    1999, 2000, 2001, 2002, 2003, 2004, 2005, 2007, 2008, 2009, 2010,
    2011 Free Software Foundation, Inc.
->>>>>>> 3082eeb7
    Hacked by Michael Tiemann (tiemann@cygnus.com)
 
 This file is part of GCC.
@@ -56,12 +51,9 @@
 #include "intl.h"
 #include "gimple.h"
 #include "pointer-set.h"
-<<<<<<< HEAD
-=======
 #include "splay-tree.h"
 #include "langhooks.h"
 #include "c-family/c-ada-spec.h"
->>>>>>> 3082eeb7
 
 extern cpp_reader *parse_in;
 
@@ -164,13 +156,6 @@
     return fntype;
 
   if (TREE_CODE (fntype) == FUNCTION_TYPE)
-<<<<<<< HEAD
-    newtype = build_function_type (new_ret, args);
-  else
-    newtype = build_method_type_directly
-      (TREE_TYPE (TREE_VALUE (TYPE_ARG_TYPES (fntype))),
-       new_ret, TREE_CHAIN (args));
-=======
     {
       newtype = build_function_type (new_ret, args);
       newtype = apply_memfn_quals (newtype, type_memfn_quals (fntype));
@@ -178,7 +163,6 @@
   else
     newtype = build_method_type_directly
       (class_of_this_parm (fntype), new_ret, TREE_CHAIN (args));
->>>>>>> 3082eeb7
   if (raises)
     newtype = build_exception_variant (newtype, raises);
   if (attrs)
@@ -643,11 +627,7 @@
 	  && !comp_template_parms (template_parms,
 				   DECL_TEMPLATE_PARMS (function)))
 	{
-<<<<<<< HEAD
-	  error ("template parameter lists provided don't match the "
-=======
 	  error ("template parameter lists provided don%'t match the "
->>>>>>> 3082eeb7
 		 "template parameters of %qD", function);
 	  return error_mark_node;
 	}
@@ -794,24 +774,6 @@
     permerror (input_location, "local class %q#T shall not have static data member %q#D",
 	       current_class_type, decl);
 
-<<<<<<< HEAD
-  /* Static consts need not be initialized in the class definition.  */
-  if (init != NULL_TREE && TYPE_NEEDS_CONSTRUCTING (TREE_TYPE (decl)))
-    {
-      static int explained = 0;
-
-      error ("initializer invalid for static member with constructor");
-      if (!explained)
-	{
-	  error ("(an out of class initialization is required)");
-	  explained = 1;
-	}
-      init = NULL_TREE;
-    }
-
-  DECL_INITIAL (decl) = init;
-=======
->>>>>>> 3082eeb7
   DECL_IN_AGGR_P (decl) = 1;
 
   if (TREE_CODE (TREE_TYPE (decl)) == ARRAY_TYPE
@@ -905,11 +867,7 @@
       if (declspecs->specs[(int)ds_typedef]
           && TREE_TYPE (value) != error_mark_node
           && TYPE_NAME (TYPE_MAIN_VARIANT (TREE_TYPE (value))) != value)
-<<<<<<< HEAD
-	cp_set_underlying_type (value);
-=======
 	set_underlying_type (value);
->>>>>>> 3082eeb7
 
       return value;
     }
@@ -1305,9 +1263,6 @@
 
   if (TYPE_ATTRIBUTES (type))
     outer = cp_build_type_attribute_variant (outer, TYPE_ATTRIBUTES (type));
-<<<<<<< HEAD
-  return cp_build_qualified_type (outer, TYPE_QUALS (type));
-=======
   return cp_build_qualified_type (outer, cp_type_quals (type));
 }
 
@@ -1328,7 +1283,6 @@
 	    TREE_VALUE (arg) = maybe_constant_value (expr);
 	}
     }
->>>>>>> 3082eeb7
 }
 
 /* Like decl_attributes, but handle C++ complexity.  */
@@ -1483,12 +1437,8 @@
       /* Use main_decl to set the mangled name.  */
       DECL_NAME (anon_union_decl) = DECL_NAME (main_decl);
       maybe_commonize_var (anon_union_decl);
-<<<<<<< HEAD
-      mangle_decl (anon_union_decl);
-=======
       if (TREE_STATIC (anon_union_decl) || DECL_EXTERNAL (anon_union_decl))
 	mangle_decl (anon_union_decl);
->>>>>>> 3082eeb7
       DECL_NAME (anon_union_decl) = NULL_TREE;
     }
 
@@ -1861,12 +1811,8 @@
       return true;
   /* Functions marked "dllexport" must be emitted so that they are
      visible to other DLLs.  */
-<<<<<<< HEAD
-  if (lookup_attribute ("dllexport", DECL_ATTRIBUTES (decl)))
-=======
   if (flag_keep_inline_dllexport
       && lookup_attribute ("dllexport", DECL_ATTRIBUTES (decl)))
->>>>>>> 3082eeb7
     return true;
   /* Otherwise, DECL does not need to be emitted -- yet.  A subsequent
      reference to DECL might cause it to be emitted later.  */
@@ -3437,28 +3383,6 @@
     {
     case PTRMEM_CST:
       if (TYPE_PTRMEMFUNC_P (TREE_TYPE (t)))
-<<<<<<< HEAD
-	cgraph_mark_address_taken_node (cgraph_node (PTRMEM_CST_MEMBER (t)));
-      break;
-    case BASELINK:
-      if (TREE_CODE (BASELINK_FUNCTIONS (t)) == FUNCTION_DECL)
-	cgraph_mark_address_taken_node (cgraph_node (BASELINK_FUNCTIONS (t)));
-      break;
-    case VAR_DECL:
-      if (DECL_VTABLE_OR_VTT_P (t))
-	{
-	  /* The ABI requires that all virtual tables be emitted
-	     whenever one of them is.  */
-	  tree vtbl;
-	  for (vtbl = CLASSTYPE_VTABLES (DECL_CONTEXT (t));
-	       vtbl;
-	       vtbl = TREE_CHAIN (vtbl))
-	    mark_decl_referenced (vtbl);
-	}
-      else if (DECL_CONTEXT (t)
-	       && flag_use_repository
-	       && TREE_CODE (DECL_CONTEXT (t)) == FUNCTION_DECL)
-=======
 	cgraph_mark_address_taken_node (
 			      cgraph_get_create_node (PTRMEM_CST_MEMBER (t)));
       break;
@@ -3471,7 +3395,6 @@
       if (DECL_CONTEXT (t)
 	  && flag_use_repository
 	  && TREE_CODE (DECL_CONTEXT (t)) == FUNCTION_DECL)
->>>>>>> 3082eeb7
 	/* If we need a static variable in a function, then we
 	   need the containing function.  */
 	mark_decl_referenced (DECL_CONTEXT (t));
@@ -3560,8 +3483,6 @@
     }
 }
 
-<<<<<<< HEAD
-=======
 /* Return C++ property of T, based on given operation OP.  */
 
 static int
@@ -3625,7 +3546,6 @@
   collect_ada_namespace (NAMESPACE_LEVEL (namespc)->namespaces, source_file);
 }
 
->>>>>>> 3082eeb7
 /* Returns true iff there is a definition available for variable or
    function DECL.  */
 
@@ -3641,8 +3561,6 @@
     }
 }
 
-<<<<<<< HEAD
-=======
 /* Nonzero for a VAR_DECL whose value can be used in a constant expression.
 
       [expr.const]
@@ -3688,7 +3606,6 @@
 	  && INTEGRAL_OR_ENUMERATION_TYPE_P (type));
 }
 
->>>>>>> 3082eeb7
 /* Complain that DECL uses a type with no linkage but is never defined.  */
 
 static void
@@ -3708,8 +3625,6 @@
 	       "is used but never defined", decl, t);
 }
 
-<<<<<<< HEAD
-=======
 /* Collect declarations from all namespaces relevant to SOURCE_FILE.  */
 
 static void
@@ -3727,7 +3642,6 @@
   return false;
 }
 
->>>>>>> 3082eeb7
 /* This routine is called at the end of compilation.
    Its job is to create all the code needed to initialize and
    destroy the global aggregates.  We do the destruction
@@ -3952,19 +3866,6 @@
 	      && DECL_INITIAL (decl)
 	      && decl_needed_p (decl))
 	    {
-<<<<<<< HEAD
-	      struct cgraph_node *node = cgraph_get_node (decl), *alias, *next;
-
-	      DECL_EXTERNAL (decl) = 0;
-	      /* If we mark !DECL_EXTERNAL one of the same body aliases,
-		 we need to mark all of them that way.  */
-	      if (node && node->same_body)
-		{
-		  DECL_EXTERNAL (node->decl) = 0;
-		  for (alias = node->same_body; alias; alias = alias->next)
-		    DECL_EXTERNAL (alias->decl) = 0;
-		}
-=======
 	      struct cgraph_node *node, *next;
 
 	      node = cgraph_get_node (decl);
@@ -3973,7 +3874,6 @@
 
 	      cgraph_for_node_and_aliases (node, clear_decl_external,
 					   NULL, true);
->>>>>>> 3082eeb7
 	      /* If we mark !DECL_EXTERNAL one of the symbols in some comdat
 		 group, we need to mark all symbols in the same comdat group
 		 that way.  */
@@ -3981,21 +3881,8 @@
 		for (next = node->same_comdat_group;
 		     next != node;
 		     next = next->same_comdat_group)
-<<<<<<< HEAD
-		  {
-		    DECL_EXTERNAL (next->decl) = 0;
-		    if (next->same_body)
-		      {
-			for (alias = next->same_body;
-			     alias;
-			     alias = alias->next)
-			  DECL_EXTERNAL (alias->decl) = 0;
-		      }
-		  }
-=======
 	          cgraph_for_node_and_aliases (next, clear_decl_external,
 					       NULL, true);
->>>>>>> 3082eeb7
 	    }
 
 	  /* If we're going to need to write this function out, and
@@ -4070,12 +3957,6 @@
     }
 
   /* So must decls that use a type with no linkage.  */
-<<<<<<< HEAD
-  for (i = 0; VEC_iterate (tree, no_linkage_decls, i, decl); ++i)
-    if (!decl_defined_p (decl))
-      no_linkage_error (decl);
-
-=======
   FOR_EACH_VEC_ELT (tree, no_linkage_decls, i, decl)
     if (!decl_defined_p (decl))
       no_linkage_error (decl);
@@ -4088,7 +3969,6 @@
   if (c_dialect_objc ())
     objc_write_global_declarations ();
 
->>>>>>> 3082eeb7
   /* We give C linkage to static constructors and destructors.  */
   push_lang_context (lang_name_c);
 
@@ -4118,9 +3998,6 @@
   /* Collect candidates for Java hidden aliases.  */
   candidates = collect_candidates_for_java_method_aliases ();
 
-<<<<<<< HEAD
-  cgraph_finalize_compilation_unit ();
-=======
   timevar_stop (TV_PHASE_DEFERRED);
   timevar_start (TV_PHASE_CGRAPH);
 
@@ -4128,7 +4005,6 @@
 
   timevar_stop (TV_PHASE_CGRAPH);
   timevar_start (TV_PHASE_CHECK_DBGINFO);
->>>>>>> 3082eeb7
 
   /* Now, issue warnings about static, but not defined, functions,
      etc., and emit debugging information.  */
@@ -4211,18 +4087,12 @@
 	 because we depend on the form of FN.  */
       make_args_non_dependent (*args);
       object = build_non_dependent_expr (object);
-<<<<<<< HEAD
-      if (TREE_CODE (fn) == DOTSTAR_EXPR)
-	object = cp_build_unary_op (ADDR_EXPR, object, 0, tf_warning_or_error);
-      VEC_safe_insert (tree, gc, *args, 0, object);
-=======
       if (TREE_CODE (TREE_TYPE (fn)) == METHOD_TYPE)
 	{
 	  if (TREE_CODE (fn) == DOTSTAR_EXPR)
 	    object = cp_build_addr_expr (object, tf_warning_or_error);
 	  VEC_safe_insert (tree, gc, *args, 0, object);
 	}
->>>>>>> 3082eeb7
       /* Now that the arguments are done, transform FN.  */
       fn = build_non_dependent_expr (fn);
     }
@@ -4241,14 +4111,10 @@
       VEC_safe_insert (tree, gc, *args, 0, object_addr);
     }
 
-<<<<<<< HEAD
-  expr = cp_build_function_call_vec (fn, args, tf_warning_or_error);
-=======
   if (CLASS_TYPE_P (TREE_TYPE (fn)))
     expr = build_op_call (fn, args, tf_warning_or_error);
   else
     expr = cp_build_function_call_vec (fn, args, tf_warning_or_error);
->>>>>>> 3082eeb7
   if (processing_template_decl && expr != error_mark_node)
     expr = build_min_non_dep_call_vec (expr, orig_fn, orig_args);
 
@@ -4332,21 +4198,11 @@
 	      return;
 	    }
 	}
-<<<<<<< HEAD
-      error ("deleted function %q+D", decl);
-      error ("used here");
-      return;
-    }
-  /* If we don't need a value, then we don't need to synthesize DECL.  */
-  if (cp_unevaluated_operand != 0)
-    return;
-=======
       error ("use of deleted function %qD", decl);
       if (!maybe_explain_implicit_delete (decl))
 	error_at (DECL_SOURCE_LOCATION (decl), "declared here");
       return;
     }
->>>>>>> 3082eeb7
 
   /* We can only check DECL_ODR_USED on variables or functions with
      DECL_LANG_SPECIFIC set, and these are also the only decls that we
@@ -4398,8 +4254,6 @@
   if (cp_unevaluated_operand != 0)
     return;
 
-<<<<<<< HEAD
-=======
   if (processing_template_decl)
     return;
 
@@ -4408,7 +4262,6 @@
       && uses_template_parms (DECL_TI_ARGS (decl)))
     return;
 
->>>>>>> 3082eeb7
   DECL_ODR_USED (decl) = 1;
   if (DECL_CLONED_FUNCTION_P (decl))
     DECL_ODR_USED (DECL_CLONED_FUNCTION (decl)) = 1;
@@ -4442,12 +4295,9 @@
   if (TREE_CODE (decl) == FUNCTION_DECL
       && DECL_NONSTATIC_MEMBER_FUNCTION_P (decl)
       && DECL_DEFAULTED_FN (decl)
-<<<<<<< HEAD
-=======
       /* A function defaulted outside the class is synthesized either by
 	 cp_finish_decl or instantiate_decl.  */
       && !DECL_DEFAULTED_OUTSIDE_CLASS_P (decl)
->>>>>>> 3082eeb7
       && ! DECL_INITIAL (decl))
     {
       /* Remember the current location for a function we will end up
