------------------------------------------------------------------------------
--                                                                          --
--                         GNAT COMPILER COMPONENTS                         --
--                                                                          --
--                              S E M _ A U X                               --
--                                                                          --
--                                 B o d y                                  --
--                                                                          --
<<<<<<< HEAD
--          Copyright (C) 1992-2009, Free Software Foundation, Inc.         --
=======
--          Copyright (C) 1992-2010, Free Software Foundation, Inc.         --
>>>>>>> b56a5220
--                                                                          --
-- GNAT is free software;  you can  redistribute it  and/or modify it under --
-- terms of the  GNU General Public License as published  by the Free Soft- --
-- ware  Foundation;  either version 3,  or (at your option) any later ver- --
-- sion.  GNAT is distributed in the hope that it will be useful, but WITH- --
-- OUT ANY WARRANTY;  without even the  implied warranty of MERCHANTABILITY --
-- or FITNESS FOR A PARTICULAR PURPOSE.  See the GNU General Public License --
-- for  more details.  You should have  received  a copy of the GNU General --
-- Public License  distributed with GNAT; see file COPYING3.  If not, go to --
-- http://www.gnu.org/licenses for a complete copy of the license.          --
--                                                                          --
-- As a special exception,  if other files  instantiate  generics from this --
-- unit, or you link  this unit with other files  to produce an executable, --
-- this  unit  does not  by itself cause  the resulting  executable  to  be --
-- covered  by the  GNU  General  Public  License.  This exception does not --
-- however invalidate  any other reasons why  the executable file  might be --
-- covered by the  GNU Public License.                                      --
--                                                                          --
-- GNAT was originally developed  by the GNAT team at  New York University. --
-- Extensive contributions were provided by Ada Core Technologies Inc.      --
--                                                                          --
------------------------------------------------------------------------------

with Atree;  use Atree;
with Einfo;  use Einfo;
with Namet;  use Namet;
with Sinfo;  use Sinfo;
with Snames; use Snames;
with Stand;  use Stand;

package body Sem_Aux is

   ----------------------
   -- Ancestor_Subtype --
   ----------------------

   function Ancestor_Subtype (Typ : Entity_Id) return Entity_Id is
   begin
      --  If this is first subtype, or is a base type, then there is no
      --  ancestor subtype, so we return Empty to indicate this fact.

      if Is_First_Subtype (Typ) or else Is_Base_Type (Typ) then
         return Empty;
      end if;

      declare
         D : constant Node_Id := Declaration_Node (Typ);

      begin
         --  If we have a subtype declaration, get the ancestor subtype

         if Nkind (D) = N_Subtype_Declaration then
            if Nkind (Subtype_Indication (D)) = N_Subtype_Indication then
               return Entity (Subtype_Mark (Subtype_Indication (D)));
            else
               return Entity (Subtype_Indication (D));
            end if;

         --  If not, then no subtype indication is available

         else
            return Empty;
         end if;
      end;
   end Ancestor_Subtype;

   --------------------
   -- Available_View --
   --------------------

   function Available_View (Typ : Entity_Id) return Entity_Id is
   begin
      if Is_Incomplete_Type (Typ)
        and then Present (Non_Limited_View (Typ))
      then
         --  The non-limited view may itself be an incomplete type, in which
         --  case get its full view.

         return Get_Full_View (Non_Limited_View (Typ));

      elsif Is_Class_Wide_Type (Typ)
        and then Is_Incomplete_Type (Etype (Typ))
        and then Present (Non_Limited_View (Etype (Typ)))
      then
         return Class_Wide_Type (Non_Limited_View (Etype (Typ)));

      else
         return Typ;
      end if;
   end Available_View;

   --------------------
   -- Constant_Value --
   --------------------

   function Constant_Value (Ent : Entity_Id) return Node_Id is
      D      : constant Node_Id := Declaration_Node (Ent);
      Full_D : Node_Id;

   begin
      --  If we have no declaration node, then return no constant value. Not
      --  clear how this can happen, but it does sometimes and this is the
      --  safest approach.

      if No (D) then
         return Empty;

      --  Normal case where a declaration node is present

      elsif Nkind (D) = N_Object_Renaming_Declaration then
         return Renamed_Object (Ent);

      --  If this is a component declaration whose entity is a constant, it is
      --  a prival within a protected function (and so has no constant value).

      elsif Nkind (D) = N_Component_Declaration then
         return Empty;

      --  If there is an expression, return it

      elsif Present (Expression (D)) then
         return (Expression (D));

      --  For a constant, see if we have a full view

      elsif Ekind (Ent) = E_Constant
        and then Present (Full_View (Ent))
      then
         Full_D := Parent (Full_View (Ent));

         --  The full view may have been rewritten as an object renaming

         if Nkind (Full_D) = N_Object_Renaming_Declaration then
            return Name (Full_D);
         else
            return Expression (Full_D);
         end if;

      --  Otherwise we have no expression to return

      else
         return Empty;
      end if;
   end Constant_Value;

   -----------------------------
   -- Enclosing_Dynamic_Scope --
   -----------------------------

   function Enclosing_Dynamic_Scope (Ent : Entity_Id) return Entity_Id is
      S : Entity_Id;

   begin
      --  The following test is an error defense against some syntax errors
      --  that can leave scopes very messed up.

      if Ent = Standard_Standard then
         return Ent;
      end if;

      --  Normal case, search enclosing scopes

      --  Note: the test for Present (S) should not be required, it defends
      --  against an ill-formed tree.

      S := Scope (Ent);
      loop
         --  If we somehow got an empty value for Scope, the tree must be
         --  malformed. Rather than blow up we return Standard in this case.

         if No (S) then
            return Standard_Standard;

         --  Quit if we get to standard or a dynamic scope

         elsif S = Standard_Standard
           or else Is_Dynamic_Scope (S)
         then
            return S;

         --  Otherwise keep climbing

         else
            S := Scope (S);
         end if;
      end loop;
   end Enclosing_Dynamic_Scope;

   ------------------------
   -- First_Discriminant --
   ------------------------

   function First_Discriminant (Typ : Entity_Id) return Entity_Id is
      Ent : Entity_Id;

   begin
      pragma Assert
        (Has_Discriminants (Typ) or else Has_Unknown_Discriminants (Typ));

      Ent := First_Entity (Typ);

      --  The discriminants are not necessarily contiguous, because access
      --  discriminants will generate itypes. They are not the first entities
      --  either, because tag and controller record must be ahead of them.

      if Chars (Ent) = Name_uTag then
         Ent := Next_Entity (Ent);
      end if;

      if Chars (Ent) = Name_uController then
         Ent := Next_Entity (Ent);
      end if;

      --  Skip all hidden stored discriminants if any

      while Present (Ent) loop
         exit when Ekind (Ent) = E_Discriminant
           and then not Is_Completely_Hidden (Ent);

         Ent := Next_Entity (Ent);
      end loop;

      pragma Assert (Ekind (Ent) = E_Discriminant);

      return Ent;
   end First_Discriminant;

   -------------------------------
   -- First_Stored_Discriminant --
   -------------------------------

   function First_Stored_Discriminant (Typ : Entity_Id) return Entity_Id is
      Ent : Entity_Id;

      function Has_Completely_Hidden_Discriminant
        (Typ : Entity_Id) return Boolean;
      --  Scans the Discriminants to see whether any are Completely_Hidden
      --  (the mechanism for describing non-specified stored discriminants)

      ----------------------------------------
      -- Has_Completely_Hidden_Discriminant --
      ----------------------------------------

      function Has_Completely_Hidden_Discriminant
        (Typ : Entity_Id) return Boolean
      is
         Ent : Entity_Id;

      begin
         pragma Assert (Ekind (Typ) = E_Discriminant);

         Ent := Typ;
         while Present (Ent) and then Ekind (Ent) = E_Discriminant loop
            if Is_Completely_Hidden (Ent) then
               return True;
            end if;

            Ent := Next_Entity (Ent);
         end loop;

         return False;
      end Has_Completely_Hidden_Discriminant;

   --  Start of processing for First_Stored_Discriminant

   begin
      pragma Assert
        (Has_Discriminants (Typ)
          or else Has_Unknown_Discriminants (Typ));

      Ent := First_Entity (Typ);

      if Chars (Ent) = Name_uTag then
         Ent := Next_Entity (Ent);
      end if;

      if Chars (Ent) = Name_uController then
         Ent := Next_Entity (Ent);
      end if;

      if Has_Completely_Hidden_Discriminant (Ent) then

         while Present (Ent) loop
            exit when Is_Completely_Hidden (Ent);
            Ent := Next_Entity (Ent);
         end loop;

      end if;

      pragma Assert (Ekind (Ent) = E_Discriminant);

      return Ent;
   end First_Stored_Discriminant;

   -------------------
   -- First_Subtype --
   -------------------

   function First_Subtype (Typ : Entity_Id) return Entity_Id is
      B   : constant Entity_Id := Base_Type (Typ);
      F   : constant Node_Id   := Freeze_Node (B);
      Ent : Entity_Id;

   begin
<<<<<<< HEAD
      --  If the base type has no freeze node, it is a type in Standard,
      --  and always acts as its own first subtype unless it is one of the
=======
      --  If the base type has no freeze node, it is a type in Standard, and
      --  always acts as its own first subtype, except where it is one of the
>>>>>>> b56a5220
      --  predefined integer types. If the type is formal, it is also a first
      --  subtype, and its base type has no freeze node. On the other hand, a
      --  subtype of a generic formal is not its own first subtype. Its base
      --  type, if anonymous, is attached to the formal type decl. from which
      --  the first subtype is obtained.

      if No (F) then
         if B = Base_Type (Standard_Integer) then
            return Standard_Integer;

         elsif B = Base_Type (Standard_Long_Integer) then
            return Standard_Long_Integer;

         elsif B = Base_Type (Standard_Short_Short_Integer) then
            return Standard_Short_Short_Integer;

         elsif B = Base_Type (Standard_Short_Integer) then
            return Standard_Short_Integer;

         elsif B = Base_Type (Standard_Long_Long_Integer) then
            return Standard_Long_Long_Integer;

         elsif Is_Generic_Type (Typ) then
            if Present (Parent (B)) then
               return Defining_Identifier (Parent (B));
            else
               return Defining_Identifier (Associated_Node_For_Itype (B));
            end if;

         else
            return B;
         end if;

      --  Otherwise we check the freeze node, if it has a First_Subtype_Link
      --  then we use that link, otherwise (happens with some Itypes), we use
      --  the base type itself.

      else
         Ent := First_Subtype_Link (F);

         if Present (Ent) then
            return Ent;
         else
            return B;
         end if;
      end if;
   end First_Subtype;

   -------------------------
   -- First_Tag_Component --
   -------------------------

   function First_Tag_Component (Typ : Entity_Id) return Entity_Id is
      Comp : Entity_Id;
      Ctyp : Entity_Id;

   begin
      Ctyp := Typ;
      pragma Assert (Is_Tagged_Type (Ctyp));

      if Is_Class_Wide_Type (Ctyp) then
         Ctyp := Root_Type (Ctyp);
      end if;

      if Is_Private_Type (Ctyp) then
         Ctyp := Underlying_Type (Ctyp);

         --  If the underlying type is missing then the source program has
         --  errors and there is nothing else to do (the full-type declaration
         --  associated with the private type declaration is missing).

         if No (Ctyp) then
            return Empty;
         end if;
      end if;

      Comp := First_Entity (Ctyp);
      while Present (Comp) loop
         if Is_Tag (Comp) then
            return Comp;
         end if;

         Comp := Next_Entity (Comp);
      end loop;

      --  No tag component found

      return Empty;
   end First_Tag_Component;

   ----------------
   -- Initialize --
   ----------------

   procedure Initialize is
   begin
      Obsolescent_Warnings.Init;
   end Initialize;

   ---------------------
   -- Is_By_Copy_Type --
   ---------------------

   function Is_By_Copy_Type (Ent : Entity_Id) return Boolean is
   begin
      --  If Id is a private type whose full declaration has not been seen,
      --  we assume for now that it is not a By_Copy type. Clearly this
      --  attribute should not be used before the type is frozen, but it is
      --  needed to build the associated record of a protected type. Another
      --  place where some lookahead for a full view is needed ???

      return
        Is_Elementary_Type (Ent)
          or else (Is_Private_Type (Ent)
                     and then Present (Underlying_Type (Ent))
                     and then Is_Elementary_Type (Underlying_Type (Ent)));
   end Is_By_Copy_Type;

   --------------------------
   -- Is_By_Reference_Type --
   --------------------------

   function Is_By_Reference_Type (Ent : Entity_Id) return Boolean is
      Btype : constant Entity_Id := Base_Type (Ent);

   begin
      if Error_Posted (Ent)
        or else Error_Posted (Btype)
      then
         return False;

      elsif Is_Private_Type (Btype) then
         declare
            Utyp : constant Entity_Id := Underlying_Type (Btype);
         begin
            if No (Utyp) then
               return False;
            else
               return Is_By_Reference_Type (Utyp);
            end if;
         end;

      elsif Is_Incomplete_Type (Btype) then
         declare
            Ftyp : constant Entity_Id := Full_View (Btype);
         begin
            if No (Ftyp) then
               return False;
            else
               return Is_By_Reference_Type (Ftyp);
            end if;
         end;

      elsif Is_Concurrent_Type (Btype) then
         return True;

      elsif Is_Record_Type (Btype) then
         if Is_Limited_Record (Btype)
           or else Is_Tagged_Type (Btype)
           or else Is_Volatile (Btype)
         then
            return True;

         else
            declare
               C : Entity_Id;

            begin
               C := First_Component (Btype);
               while Present (C) loop
                  if Is_By_Reference_Type (Etype (C))
                    or else Is_Volatile (Etype (C))
                  then
                     return True;
                  end if;

                  C := Next_Component (C);
               end loop;
            end;

            return False;
         end if;

      elsif Is_Array_Type (Btype) then
         return
           Is_Volatile (Btype)
             or else Is_By_Reference_Type (Component_Type (Btype))
             or else Is_Volatile (Component_Type (Btype))
             or else Has_Volatile_Components (Btype);

      else
         return False;
      end if;
   end Is_By_Reference_Type;

   ---------------------
   -- Is_Derived_Type --
   ---------------------

   function Is_Derived_Type (Ent : E) return B is
      Par : Node_Id;

   begin
      if Is_Type (Ent)
        and then Base_Type (Ent) /= Root_Type (Ent)
        and then not Is_Class_Wide_Type (Ent)
      then
         if not Is_Numeric_Type (Root_Type (Ent)) then
            return True;

         else
            Par := Parent (First_Subtype (Ent));

            return Present (Par)
              and then Nkind (Par) = N_Full_Type_Declaration
              and then Nkind (Type_Definition (Par)) =
                         N_Derived_Type_Definition;
         end if;

      else
         return False;
      end if;
   end Is_Derived_Type;

   -----------------------
   -- Is_Generic_Formal --
   -----------------------

   function Is_Generic_Formal (E : Entity_Id) return Boolean is
      Kind : Node_Kind;
   begin
      if No (E) then
         return False;
      else
         Kind := Nkind (Parent (E));
         return
           Nkind_In (Kind, N_Formal_Object_Declaration,
                           N_Formal_Package_Declaration,
                           N_Formal_Type_Declaration)
             or else Is_Formal_Subprogram (E);
      end if;
   end Is_Generic_Formal;

   ---------------------------
   -- Is_Indefinite_Subtype --
   ---------------------------

   function Is_Indefinite_Subtype (Ent : Entity_Id) return Boolean is
      K : constant Entity_Kind := Ekind (Ent);

   begin
      if Is_Constrained (Ent) then
         return False;

      elsif K in Array_Kind
        or else K in Class_Wide_Kind
        or else Has_Unknown_Discriminants (Ent)
      then
         return True;

      --  Known discriminants: indefinite if there are no default values

      elsif K in Record_Kind
        or else Is_Incomplete_Or_Private_Type (Ent)
        or else Is_Concurrent_Type (Ent)
      then
         return (Has_Discriminants (Ent)
           and then
             No (Discriminant_Default_Value (First_Discriminant (Ent))));

      else
         return False;
      end if;
   end Is_Indefinite_Subtype;

   -------------------------------
   -- Is_Immutably_Limited_Type --
   -------------------------------

   function Is_Immutably_Limited_Type (Ent : Entity_Id) return Boolean is
      Btype : constant Entity_Id := Base_Type (Ent);

   begin
      if Is_Limited_Record (Btype) then
         return True;

      elsif Ekind (Btype) = E_Limited_Private_Type
        and then Nkind (Parent (Btype)) = N_Formal_Type_Declaration
      then
         return not In_Package_Body (Scope ((Btype)));
      end if;

      if Is_Private_Type (Btype) then

         --  AI05-0063: A type derived from a limited private formal type is
         --  not immutably limited in a generic body.

         if Is_Derived_Type (Btype)
           and then Is_Generic_Type (Etype (Btype))
         then
            if not Is_Limited_Type (Etype (Btype)) then
               return False;

            --  A descendant of a limited formal type is not immutably limited
            --  in the generic body, or in the body of a generic child.

            elsif Ekind (Scope (Etype (Btype))) = E_Generic_Package then
               return not In_Package_Body (Scope (Btype));

            else
               return False;
            end if;

         else
            declare
               Utyp : constant Entity_Id := Underlying_Type (Btype);
            begin
               if No (Utyp) then
                  return False;
               else
                  return Is_Immutably_Limited_Type (Utyp);
               end if;
            end;
         end if;

      elsif Is_Concurrent_Type (Btype) then
         return True;

      elsif Is_Record_Type (Btype) then
<<<<<<< HEAD

         --  Note that we return True for all limited interfaces, even though
         --  (unsynchronized) limited interfaces can have descendants that are
         --  nonlimited, because this is a predicate on the type itself, and
         --  things like functions with limited interface results need to be
         --  handled as build in place even though they might return objects
         --  of a type that is not inherently limited.

         if Is_Limited_Record (Btype) then
            return True;
=======
>>>>>>> b56a5220

         --  Note that we return True for all limited interfaces, even though
         --  (unsynchronized) limited interfaces can have descendants that are
         --  nonlimited, because this is a predicate on the type itself, and
         --  things like functions with limited interface results need to be
         --  handled as build in place even though they might return objects
         --  of a type that is not inherently limited.

         if Is_Class_Wide_Type (Btype) then
            return Is_Immutably_Limited_Type (Root_Type (Btype));

         else
            declare
               C : Entity_Id;

            begin
               C := First_Component (Btype);
               while Present (C) loop

                  --  Don't consider components with interface types (which can
                  --  only occur in the case of a _parent component anyway).
                  --  They don't have any components, plus it would cause this
                  --  function to return true for nonlimited types derived from
<<<<<<< HEAD
                  --  limited intefaces.

                  if not Is_Interface (Etype (C))
                    and then Is_Inherently_Limited_Type (Etype (C))
=======
                  --  limited interfaces.

                  if not Is_Interface (Etype (C))
                    and then Is_Immutably_Limited_Type (Etype (C))
>>>>>>> b56a5220
                  then
                     return True;
                  end if;

                  C := Next_Component (C);
               end loop;
            end;

            return False;
         end if;

      elsif Is_Array_Type (Btype) then
         return Is_Immutably_Limited_Type (Component_Type (Btype));

      else
         return False;
      end if;
   end Is_Immutably_Limited_Type;

   ---------------------
   -- Is_Limited_Type --
   ---------------------

   function Is_Limited_Type (Ent : Entity_Id) return Boolean is
      Btype : constant E := Base_Type (Ent);
      Rtype : constant E := Root_Type (Btype);

   begin
      if not Is_Type (Ent) then
         return False;

      elsif Ekind (Btype) = E_Limited_Private_Type
        or else Is_Limited_Composite (Btype)
      then
         return True;

      elsif Is_Concurrent_Type (Btype) then
         return True;

         --  The Is_Limited_Record flag normally indicates that the type is
         --  limited. The exception is that a type does not inherit limitedness
         --  from its interface ancestor. So the type may be derived from a
         --  limited interface, but is not limited.

      elsif Is_Limited_Record (Ent)
        and then not Is_Interface (Ent)
      then
         return True;

      --  Otherwise we will look around to see if there is some other reason
      --  for it to be limited, except that if an error was posted on the
      --  entity, then just assume it is non-limited, because it can cause
      --  trouble to recurse into a murky erroneous entity!

      elsif Error_Posted (Ent) then
         return False;

      elsif Is_Record_Type (Btype) then

         if Is_Limited_Interface (Ent) then
            return True;

         --  AI-419: limitedness is not inherited from a limited interface

         elsif Is_Limited_Record (Rtype) then
            return not Is_Interface (Rtype)
              or else Is_Protected_Interface (Rtype)
              or else Is_Synchronized_Interface (Rtype)
              or else Is_Task_Interface (Rtype);

         elsif Is_Class_Wide_Type (Btype) then
            return Is_Limited_Type (Rtype);

         else
            declare
               C : E;

            begin
               C := First_Component (Btype);
               while Present (C) loop
                  if Is_Limited_Type (Etype (C)) then
                     return True;
                  end if;

                  C := Next_Component (C);
               end loop;
            end;

            return False;
         end if;

      elsif Is_Array_Type (Btype) then
         return Is_Limited_Type (Component_Type (Btype));

      else
         return False;
      end if;
   end Is_Limited_Type;

   ----------------------
   -- Nearest_Ancestor --
   ----------------------

   function Nearest_Ancestor (Typ : Entity_Id) return Entity_Id is
         D : constant Node_Id := Declaration_Node (Typ);

   begin
      --  If we have a subtype declaration, get the ancestor subtype

      if Nkind (D) = N_Subtype_Declaration then
         if Nkind (Subtype_Indication (D)) = N_Subtype_Indication then
            return Entity (Subtype_Mark (Subtype_Indication (D)));
         else
            return Entity (Subtype_Indication (D));
         end if;

      --  If derived type declaration, find who we are derived from

      elsif Nkind (D) = N_Full_Type_Declaration
        and then Nkind (Type_Definition (D)) = N_Derived_Type_Definition
      then
         declare
            DTD : constant Entity_Id := Type_Definition (D);
            SI  : constant Entity_Id := Subtype_Indication (DTD);
         begin
            if Is_Entity_Name (SI) then
               return Entity (SI);
            else
               return Entity (Subtype_Mark (SI));
            end if;
         end;

      --  Otherwise, nothing useful to return, return Empty

      else
         return Empty;
      end if;
   end Nearest_Ancestor;

   ---------------------------
   -- Nearest_Dynamic_Scope --
   ---------------------------

   function Nearest_Dynamic_Scope (Ent : Entity_Id) return Entity_Id is
   begin
      if Is_Dynamic_Scope (Ent) then
         return Ent;
      else
         return Enclosing_Dynamic_Scope (Ent);
      end if;
   end Nearest_Dynamic_Scope;

   ------------------------
   -- Next_Tag_Component --
   ------------------------

   function Next_Tag_Component (Tag : Entity_Id) return Entity_Id is
      Comp : Entity_Id;

   begin
      pragma Assert (Is_Tag (Tag));

      --  Loop to look for next tag component

      Comp := Next_Entity (Tag);
      while Present (Comp) loop
         if Is_Tag (Comp) then
            pragma Assert (Chars (Comp) /= Name_uTag);
            return Comp;
         end if;

         Comp := Next_Entity (Comp);
      end loop;

      --  No tag component found

      return Empty;
   end Next_Tag_Component;

   --------------------------
   -- Number_Discriminants --
   --------------------------

   function Number_Discriminants (Typ : Entity_Id) return Pos is
      N     : Int;
      Discr : Entity_Id;

   begin
      N := 0;
      Discr := First_Discriminant (Typ);
      while Present (Discr) loop
         N := N + 1;
         Discr := Next_Discriminant (Discr);
      end loop;

      return N;
   end Number_Discriminants;

   ---------------
   -- Tree_Read --
   ---------------

   procedure Tree_Read is
   begin
      Obsolescent_Warnings.Tree_Read;
   end Tree_Read;

   ----------------
   -- Tree_Write --
   ----------------

   procedure Tree_Write is
   begin
      Obsolescent_Warnings.Tree_Write;
   end Tree_Write;

   --------------------
   -- Ultimate_Alias --
   --------------------

   function Ultimate_Alias (Prim : Entity_Id) return Entity_Id is
      E : Entity_Id := Prim;

   begin
      while Present (Alias (E)) loop
         pragma Assert (Alias (E) /= E);
         E := Alias (E);
      end loop;

      return E;
   end Ultimate_Alias;

end Sem_Aux;<|MERGE_RESOLUTION|>--- conflicted
+++ resolved
@@ -6,11 +6,7 @@
 --                                                                          --
 --                                 B o d y                                  --
 --                                                                          --
-<<<<<<< HEAD
---          Copyright (C) 1992-2009, Free Software Foundation, Inc.         --
-=======
 --          Copyright (C) 1992-2010, Free Software Foundation, Inc.         --
->>>>>>> b56a5220
 --                                                                          --
 -- GNAT is free software;  you can  redistribute it  and/or modify it under --
 -- terms of the  GNU General Public License as published  by the Free Soft- --
@@ -315,13 +311,8 @@
       Ent : Entity_Id;
 
    begin
-<<<<<<< HEAD
-      --  If the base type has no freeze node, it is a type in Standard,
-      --  and always acts as its own first subtype unless it is one of the
-=======
       --  If the base type has no freeze node, it is a type in Standard, and
       --  always acts as its own first subtype, except where it is one of the
->>>>>>> b56a5220
       --  predefined integer types. If the type is formal, it is also a first
       --  subtype, and its base type has no freeze node. On the other hand, a
       --  subtype of a generic formal is not its own first subtype. Its base
@@ -651,7 +642,6 @@
          return True;
 
       elsif Is_Record_Type (Btype) then
-<<<<<<< HEAD
 
          --  Note that we return True for all limited interfaces, even though
          --  (unsynchronized) limited interfaces can have descendants that are
@@ -660,18 +650,6 @@
          --  handled as build in place even though they might return objects
          --  of a type that is not inherently limited.
 
-         if Is_Limited_Record (Btype) then
-            return True;
-=======
->>>>>>> b56a5220
-
-         --  Note that we return True for all limited interfaces, even though
-         --  (unsynchronized) limited interfaces can have descendants that are
-         --  nonlimited, because this is a predicate on the type itself, and
-         --  things like functions with limited interface results need to be
-         --  handled as build in place even though they might return objects
-         --  of a type that is not inherently limited.
-
          if Is_Class_Wide_Type (Btype) then
             return Is_Immutably_Limited_Type (Root_Type (Btype));
 
@@ -687,17 +665,10 @@
                   --  only occur in the case of a _parent component anyway).
                   --  They don't have any components, plus it would cause this
                   --  function to return true for nonlimited types derived from
-<<<<<<< HEAD
-                  --  limited intefaces.
-
-                  if not Is_Interface (Etype (C))
-                    and then Is_Inherently_Limited_Type (Etype (C))
-=======
                   --  limited interfaces.
 
                   if not Is_Interface (Etype (C))
                     and then Is_Immutably_Limited_Type (Etype (C))
->>>>>>> b56a5220
                   then
                      return True;
                   end if;
