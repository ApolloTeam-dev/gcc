------------------------------------------------------------------------------
--                                                                          --
--                         GNAT COMPILER COMPONENTS                         --
--                                                                          --
--                              S E M . C H 7                               --
--                                                                          --
--                                 B o d y                                  --
--                                                                          --
<<<<<<< HEAD
--          Copyright (C) 1992-2009, Free Software Foundation, Inc.         --
=======
--          Copyright (C) 1992-2011, Free Software Foundation, Inc.         --
>>>>>>> 3082eeb7
--                                                                          --
-- GNAT is free software;  you can  redistribute it  and/or modify it under --
-- terms of the  GNU General Public License as published  by the Free Soft- --
-- ware  Foundation;  either version 3,  or (at your option) any later ver- --
-- sion.  GNAT is distributed in the hope that it will be useful, but WITH- --
-- OUT ANY WARRANTY;  without even the  implied warranty of MERCHANTABILITY --
-- or FITNESS FOR A PARTICULAR PURPOSE.  See the GNU General Public License --
-- for  more details.  You should have  received  a copy of the GNU General --
-- Public License  distributed with GNAT; see file COPYING3.  If not, go to --
-- http://www.gnu.org/licenses for a complete copy of the license.          --
--                                                                          --
-- GNAT was originally developed  by the GNAT team at  New York University. --
-- Extensive contributions were provided by Ada Core Technologies Inc.      --
--                                                                          --
------------------------------------------------------------------------------

--  This package contains the routines to process package specifications and
--  bodies. The most important semantic aspects of package processing are the
--  handling of private and full declarations, and the construction of dispatch
--  tables for tagged types.

with Atree;    use Atree;
with Debug;    use Debug;
with Einfo;    use Einfo;
with Elists;   use Elists;
with Errout;   use Errout;
with Exp_Disp; use Exp_Disp;
with Exp_Dist; use Exp_Dist;
with Exp_Dbug; use Exp_Dbug;
with Lib;      use Lib;
with Lib.Xref; use Lib.Xref;
with Namet;    use Namet;
with Nmake;    use Nmake;
with Nlists;   use Nlists;
with Opt;      use Opt;
with Output;   use Output;
with Restrict; use Restrict;
with Sem;      use Sem;
with Sem_Aux;  use Sem_Aux;
with Sem_Cat;  use Sem_Cat;
with Sem_Ch3;  use Sem_Ch3;
with Sem_Ch6;  use Sem_Ch6;
with Sem_Ch8;  use Sem_Ch8;
with Sem_Ch10; use Sem_Ch10;
with Sem_Ch12; use Sem_Ch12;
with Sem_Ch13; use Sem_Ch13;
with Sem_Disp; use Sem_Disp;
with Sem_Eval; use Sem_Eval;
with Sem_Util; use Sem_Util;
with Sem_Warn; use Sem_Warn;
with Snames;   use Snames;
with Stand;    use Stand;
with Sinfo;    use Sinfo;
with Sinput;   use Sinput;
with Style;
with Uintp;    use Uintp;

package body Sem_Ch7 is

   -----------------------------------
   -- Handling private declarations --
   -----------------------------------

   --  The principle that each entity has a single defining occurrence clashes
   --  with the presence of two separate definitions for private types: the
   --  first is the private type declaration, and the second is the full type
   --  declaration. It is important that all references to the type point to
   --  the same defining occurrence, namely the first one. To enforce the two
   --  separate views of the entity, the corresponding information is swapped
   --  between the two declarations. Outside of the package, the defining
   --  occurrence only contains the private declaration information, while in
   --  the private part and the body of the package the defining occurrence
   --  contains the full declaration. To simplify the swap, the defining
   --  occurrence that currently holds the private declaration points to the
   --  full declaration. During semantic processing the defining occurrence
   --  also points to a list of private dependents, that is to say access types
   --  or composite types whose designated types or component types are
   --  subtypes or derived types of the private type in question. After the
   --  full declaration has been seen, the private dependents are updated to
   --  indicate that they have full definitions.

   -----------------------
   -- Local Subprograms --
   -----------------------

   procedure Analyze_Package_Body_Helper (N : Node_Id);
   --  Does all the real work of Analyze_Package_Body

   procedure Check_Anonymous_Access_Types
     (Spec_Id : Entity_Id;
      P_Body  : Node_Id);
   --  If the spec of a package has a limited_with_clause, it may declare
   --  anonymous access types whose designated type is a limited view, such an
   --  anonymous access return type for a function. This access type cannot be
   --  elaborated in the spec itself, but it may need an itype reference if it
   --  is used within a nested scope. In that case the itype reference is
   --  created at the beginning of the corresponding package body and inserted
   --  before other body declarations.

   procedure Install_Package_Entity (Id : Entity_Id);
   --  Supporting procedure for Install_{Visible,Private}_Declarations. Places
   --  one entity on its visibility chain, and recurses on the visible part if
   --  the entity is an inner package.

   function Is_Private_Base_Type (E : Entity_Id) return Boolean;
   --  True for a private type that is not a subtype

   function Is_Visible_Dependent (Dep : Entity_Id) return Boolean;
   --  If the private dependent is a private type whose full view is derived
   --  from the parent type, its full properties are revealed only if we are in
   --  the immediate scope of the private dependent. Should this predicate be
   --  tightened further???

   procedure Declare_Inherited_Private_Subprograms (Id : Entity_Id);
   --  Called upon entering the private part of a public child package and the
   --  body of a nested package, to potentially declare certain inherited
   --  subprograms that were inherited by types in the visible part, but whose
   --  declaration was deferred because the parent operation was private and
   --  not visible at that point. These subprograms are located by traversing
   --  the visible part declarations looking for non-private type extensions
   --  and then examining each of the primitive operations of such types to
   --  find those that were inherited but declared with a special internal
   --  name. Each such operation is now declared as an operation with a normal
   --  name (using the name of the parent operation) and replaces the previous
   --  implicit operation in the primitive operations list of the type. If the
   --  inherited private operation has been overridden, then it's replaced by
   --  the overriding operation.

   --------------------------
   -- Analyze_Package_Body --
   --------------------------

   procedure Analyze_Package_Body (N : Node_Id) is
      Loc : constant Source_Ptr := Sloc (N);

   begin
      if Debug_Flag_C then
         Write_Str ("==> package body ");
         Write_Name (Chars (Defining_Entity (N)));
         Write_Str (" from ");
         Write_Location (Loc);
         Write_Eol;
         Indent;
      end if;

      --  The real work is split out into the helper, so it can do "return;"
      --  without skipping the debug output.

      Analyze_Package_Body_Helper (N);

      if Debug_Flag_C then
         Outdent;
         Write_Str ("<== package body ");
         Write_Name (Chars (Defining_Entity (N)));
         Write_Str (" from ");
         Write_Location (Loc);
         Write_Eol;
      end if;
   end Analyze_Package_Body;

   ---------------------------------
   -- Analyze_Package_Body_Helper --
   ---------------------------------

   procedure Analyze_Package_Body_Helper (N : Node_Id) is
      HSS              : Node_Id;
      Body_Id          : Entity_Id;
      Spec_Id          : Entity_Id;
      Last_Spec_Entity : Entity_Id;
      New_N            : Node_Id;
      Pack_Decl        : Node_Id;

      procedure Install_Composite_Operations (P : Entity_Id);
      --  Composite types declared in the current scope may depend on types
      --  that were private at the point of declaration, and whose full view
      --  is now in scope. Indicate that the corresponding operations on the
      --  composite type are available.

      ----------------------------------
      -- Install_Composite_Operations --
      ----------------------------------

      procedure Install_Composite_Operations (P : Entity_Id) is
         Id : Entity_Id;

      begin
         Id := First_Entity (P);
         while Present (Id) loop
            if Is_Type (Id)
              and then (Is_Limited_Composite (Id)
                         or else Is_Private_Composite (Id))
              and then No (Private_Component (Id))
            then
               Set_Is_Limited_Composite (Id, False);
               Set_Is_Private_Composite (Id, False);
            end if;

            Next_Entity (Id);
         end loop;
      end Install_Composite_Operations;

   --  Start of processing for Analyze_Package_Body_Helper

   begin
      --  Find corresponding package specification, and establish the current
      --  scope. The visible defining entity for the package is the defining
      --  occurrence in the spec. On exit from the package body, all body
      --  declarations are attached to the defining entity for the body, but
      --  the later is never used for name resolution. In this fashion there
      --  is only one visible entity that denotes the package.

      --  Set Body_Id. Note that this Will be reset to point to the generic
      --  copy later on in the generic case.

      Body_Id := Defining_Entity (N);

      if Present (Corresponding_Spec (N)) then

         --  Body is body of package instantiation. Corresponding spec has
         --  already been set.

         Spec_Id := Corresponding_Spec (N);
         Pack_Decl := Unit_Declaration_Node (Spec_Id);

      else
         Spec_Id := Current_Entity_In_Scope (Defining_Entity (N));

         if Present (Spec_Id)
           and then Is_Package_Or_Generic_Package (Spec_Id)
         then
            Pack_Decl := Unit_Declaration_Node (Spec_Id);

            if Nkind (Pack_Decl) = N_Package_Renaming_Declaration then
               Error_Msg_N ("cannot supply body for package renaming", N);
               return;

            elsif Present (Corresponding_Body (Pack_Decl)) then
               Error_Msg_N ("redefinition of package body", N);
               return;
            end if;

         else
            Error_Msg_N ("missing specification for package body", N);
            return;
         end if;

         if Is_Package_Or_Generic_Package (Spec_Id)
           and then (Scope (Spec_Id) = Standard_Standard
                      or else Is_Child_Unit (Spec_Id))
           and then not Unit_Requires_Body (Spec_Id)
         then
            if Ada_Version = Ada_83 then
               Error_Msg_N
                 ("optional package body (not allowed in Ada 95)?", N);
            else
               Error_Msg_N ("spec of this package does not allow a body", N);
            end if;
         end if;
      end if;

      Set_Is_Compilation_Unit (Body_Id, Is_Compilation_Unit (Spec_Id));
      Style.Check_Identifier (Body_Id, Spec_Id);

      if Is_Child_Unit (Spec_Id) then
         if Nkind (Parent (N)) /= N_Compilation_Unit then
            Error_Msg_NE
              ("body of child unit& cannot be an inner package", N, Spec_Id);
         end if;

         Set_Is_Child_Unit (Body_Id);
      end if;

      --  Generic package case

      if Ekind (Spec_Id) = E_Generic_Package then

         --  Disable expansion and perform semantic analysis on copy. The
         --  unannotated body will be used in all instantiations.

         Body_Id := Defining_Entity (N);
         Set_Ekind (Body_Id, E_Package_Body);
         Set_Scope (Body_Id, Scope (Spec_Id));
         Set_Is_Obsolescent (Body_Id, Is_Obsolescent (Spec_Id));
         Set_Body_Entity (Spec_Id, Body_Id);
         Set_Spec_Entity (Body_Id, Spec_Id);

         New_N := Copy_Generic_Node (N, Empty, Instantiating => False);
         Rewrite (N, New_N);

         --  Update Body_Id to point to the copied node for the remainder of
         --  the processing.

         Body_Id := Defining_Entity (N);
         Start_Generic;
      end if;

      --  The Body_Id is that of the copied node in the generic case, the
      --  current node otherwise. Note that N was rewritten above, so we must
      --  be sure to get the latest Body_Id value.

      Set_Ekind (Body_Id, E_Package_Body);
      Set_Body_Entity (Spec_Id, Body_Id);
      Set_Spec_Entity (Body_Id, Spec_Id);

      --  Defining name for the package body is not a visible entity: Only the
      --  defining name for the declaration is visible.

      Set_Etype (Body_Id, Standard_Void_Type);
      Set_Scope (Body_Id, Scope (Spec_Id));
      Set_Corresponding_Spec (N, Spec_Id);
      Set_Corresponding_Body (Pack_Decl, Body_Id);

      --  The body entity is not used for semantics or code generation, but
      --  it is attached to the entity list of the enclosing scope to simplify
      --  the listing of back-annotations for the types it main contain.

      if Scope (Spec_Id) /= Standard_Standard then
         Append_Entity (Body_Id, Scope (Spec_Id));
      end if;

      --  Indicate that we are currently compiling the body of the package

      Set_In_Package_Body (Spec_Id);
      Set_Has_Completion (Spec_Id);
      Last_Spec_Entity := Last_Entity (Spec_Id);

      Push_Scope (Spec_Id);

      Set_Categorization_From_Pragmas (N);

      Install_Visible_Declarations (Spec_Id);
      Install_Private_Declarations (Spec_Id);
      Install_Private_With_Clauses (Spec_Id);
      Install_Composite_Operations (Spec_Id);

      Check_Anonymous_Access_Types (Spec_Id, N);

      if Ekind (Spec_Id) = E_Generic_Package then
         Set_Use (Generic_Formal_Declarations (Pack_Decl));
      end if;

      Set_Use (Visible_Declarations (Specification (Pack_Decl)));
      Set_Use (Private_Declarations (Specification (Pack_Decl)));

      --  This is a nested package, so it may be necessary to declare certain
      --  inherited subprograms that are not yet visible because the parent
      --  type's subprograms are now visible.

      if Ekind (Scope (Spec_Id)) = E_Package
        and then Scope (Spec_Id) /= Standard_Standard
      then
         Declare_Inherited_Private_Subprograms (Spec_Id);
      end if;

      if Present (Declarations (N)) then
         Analyze_Declarations (Declarations (N));
         Inspect_Deferred_Constant_Completion (Declarations (N));
      end if;

      --  Analyze_Declarations has caused freezing of all types. Now generate
      --  bodies for RACW primitives and stream attributes, if any.

      if Ekind (Spec_Id) = E_Package and then Has_RACW (Spec_Id) then

         --  Attach subprogram bodies to support RACWs declared in spec

         Append_RACW_Bodies (Declarations (N), Spec_Id);
         Analyze_List (Declarations (N));
      end if;

      HSS := Handled_Statement_Sequence (N);

      if Present (HSS) then
         Process_End_Label (HSS, 't', Spec_Id);
         Analyze (HSS);

         --  Check that elaboration code in a preelaborable package body is
         --  empty other than null statements and labels (RM 10.2.1(6)).

         Validate_Null_Statement_Sequence (N);
      end if;

      Validate_Categorization_Dependency (N, Spec_Id);
      Check_Completion (Body_Id);

      --  Generate start of body reference. Note that we do this fairly late,
      --  because the call will use In_Extended_Main_Source_Unit as a check,
      --  and we want to make sure that Corresponding_Stub links are set

      Generate_Reference (Spec_Id, Body_Id, 'b', Set_Ref => False);

      --  For a generic package, collect global references and mark them on
      --  the original body so that they are not resolved again at the point
      --  of instantiation.

      if Ekind (Spec_Id) /= E_Package then
         Save_Global_References (Original_Node (N));
         End_Generic;
      end if;

      --  The entities of the package body have so far been chained onto the
      --  declaration chain for the spec. That's been fine while we were in the
      --  body, since we wanted them to be visible, but now that we are leaving
      --  the package body, they are no longer visible, so we remove them from
      --  the entity chain of the package spec entity, and copy them to the
      --  entity chain of the package body entity, where they will never again
      --  be visible.

      if Present (Last_Spec_Entity) then
         Set_First_Entity (Body_Id, Next_Entity (Last_Spec_Entity));
         Set_Next_Entity (Last_Spec_Entity, Empty);
         Set_Last_Entity (Body_Id, Last_Entity (Spec_Id));
         Set_Last_Entity (Spec_Id, Last_Spec_Entity);

      else
         Set_First_Entity (Body_Id, First_Entity (Spec_Id));
         Set_Last_Entity  (Body_Id, Last_Entity  (Spec_Id));
         Set_First_Entity (Spec_Id, Empty);
         Set_Last_Entity  (Spec_Id, Empty);
      end if;

      End_Package_Scope (Spec_Id);

      --  All entities declared in body are not visible

      declare
         E : Entity_Id;

      begin
         E := First_Entity (Body_Id);
         while Present (E) loop
            Set_Is_Immediately_Visible (E, False);
            Set_Is_Potentially_Use_Visible (E, False);
            Set_Is_Hidden (E);

            --  Child units may appear on the entity list (e.g. if they appear
            --  in the context of a subunit) but they are not body entities.

            if not Is_Child_Unit (E) then
               Set_Is_Package_Body_Entity (E);
            end if;

            Next_Entity (E);
         end loop;
      end;

      Check_References (Body_Id);

      --  For a generic unit, check that the formal parameters are referenced,
      --  and that local variables are used, as for regular packages.

      if Ekind (Spec_Id) = E_Generic_Package then
         Check_References (Spec_Id);
      end if;

      --  The processing so far has made all entities of the package body
      --  public (i.e. externally visible to the linker). This is in general
      --  necessary, since inlined or generic bodies, for which code is
      --  generated in other units, may need to see these entities. The
      --  following loop runs backwards from the end of the entities of the
      --  package body making these entities invisible until we reach a
      --  referencer, i.e. a declaration that could reference a previous
      --  declaration, a generic body or an inlined body, or a stub (which may
      --  contain either of these). This is of course an approximation, but it
      --  is conservative and definitely correct.

      --  We only do this at the outer (library) level non-generic packages.
      --  The reason is simply to cut down on the number of global symbols
      --  generated, which has a double effect: (1) to make the compilation
      --  process more efficient and (2) to give the code generator more
      --  freedom to optimize within each unit, especially subprograms.

      if (Scope (Spec_Id) = Standard_Standard or else Is_Child_Unit (Spec_Id))
        and then not Is_Generic_Unit (Spec_Id)
        and then Present (Declarations (N))
      then
         Make_Non_Public_Where_Possible : declare

            function Has_Referencer
              (L     : List_Id;
               Outer : Boolean) return  Boolean;
            --  Traverse the given list of declarations in reverse order.
<<<<<<< HEAD
            --  Return True as soon as a referencer is reached. Return False if
            --  none is found. The Outer parameter is True for the outer level
            --  call, and False for inner level calls for nested packages. If
            --  Outer is True, then any entities up to the point of hitting a
            --  referencer get their Is_Public flag cleared, so that the
            --  entities will be treated as static entities in the C sense, and
            --  need not have fully qualified names. For inner levels, we need
            --  all names to be fully qualified to deal with the same name
            --  appearing in parallel packages (right now this is tied to their
            --  being external).
=======
            --  Return True if a referencer is present. Return False if none is
            --  found. The Outer parameter is True for the outer level call and
            --  False for inner level calls for nested packages. If Outer is
            --  True, then any entities up to the point of hitting a referencer
            --  get their Is_Public flag cleared, so that the entities will be
            --  treated as static entities in the C sense, and need not have
            --  fully qualified names. Furthermore, if the referencer is an
            --  inlined subprogram that doesn't reference other subprograms,
            --  we keep clearing the Is_Public flag on subprograms. For inner
            --  levels, we need all names to be fully qualified to deal with
            --  the same name appearing in parallel packages (right now this
            --  is tied to their being external).
>>>>>>> 3082eeb7

            --------------------
            -- Has_Referencer --
            --------------------

            function Has_Referencer
              (L     : List_Id;
               Outer : Boolean) return  Boolean
            is
               Has_Referencer_Except_For_Subprograms : Boolean := False;

               D : Node_Id;
               E : Entity_Id;
               K : Node_Kind;
               S : Entity_Id;

               function Check_Subprogram_Ref (N : Node_Id)
                 return Traverse_Result;
               --  Look for references to subprograms

               --------------------------
               -- Check_Subprogram_Ref --
               --------------------------

               function Check_Subprogram_Ref (N : Node_Id)
                 return Traverse_Result
               is
                  V : Node_Id;

               begin
                  --  Check name of procedure or function calls

                  if Nkind_In (N, N_Procedure_Call_Statement, N_Function_Call)
                    and then Is_Entity_Name (Name (N))
                  then
                     return Abandon;
                  end if;

                  --  Check prefix of attribute references

                  if Nkind (N) = N_Attribute_Reference
                    and then Is_Entity_Name (Prefix (N))
                    and then Present (Entity (Prefix (N)))
                    and then Ekind (Entity (Prefix (N))) in Subprogram_Kind
                  then
                     return Abandon;
                  end if;

                  --  Check value of constants

                  if Nkind (N) = N_Identifier
                    and then Present (Entity (N))
                    and then Ekind (Entity (N)) = E_Constant
                  then
                     V := Constant_Value (Entity (N));
                     if Present (V)
                       and then not Compile_Time_Known_Value_Or_Aggr (V)
                     then
                        return Abandon;
                     end if;
                  end if;

                  return OK;
               end Check_Subprogram_Ref;

               function Check_Subprogram_Refs is
                 new Traverse_Func (Check_Subprogram_Ref);

            --  Start of processing for Has_Referencer

            begin
               if No (L) then
                  return False;
               end if;

               D := Last (L);
               while Present (D) loop
                  K := Nkind (D);

                  if K in N_Body_Stub then
                     return True;

                  --  Processing for subprogram bodies

                  elsif K = N_Subprogram_Body then
                     if Acts_As_Spec (D) then
                        E := Defining_Entity (D);

                        --  An inlined body acts as a referencer. Note also
                        --  that we never reset Is_Public for an inlined
                        --  subprogram. Gigi requires Is_Public to be set.

                        --  Note that we test Has_Pragma_Inline here rather
                        --  than Is_Inlined. We are compiling this for a
                        --  client, and it is the client who will decide if
                        --  actual inlining should occur, so we need to assume
                        --  that the procedure could be inlined for the purpose
                        --  of accessing global entities.

                        if Has_Pragma_Inline (E) then
                           if Outer
                             and then Check_Subprogram_Refs (D) = OK
                           then
                              Has_Referencer_Except_For_Subprograms := True;
                           else
                              return True;
                           end if;
                        else
                           Set_Is_Public (E, False);
                        end if;

                     else
                        E := Corresponding_Spec (D);

                        if Present (E) then

                           --  A generic subprogram body acts as a referencer

                           if Is_Generic_Unit (E) then
                              return True;
                           end if;

                           if Has_Pragma_Inline (E) or else Is_Inlined (E) then
                              if Outer
                                and then Check_Subprogram_Refs (D) = OK
                              then
                                 Has_Referencer_Except_For_Subprograms := True;
                              else
                                 return True;
                              end if;
                           end if;
                        end if;
                     end if;

                  --  Processing for package bodies

                  elsif K = N_Package_Body
                    and then not Has_Referencer_Except_For_Subprograms
                    and then Present (Corresponding_Spec (D))
                  then
                     E := Corresponding_Spec (D);

                     --  Generic package body is a referencer. It would seem
                     --  that we only have to consider generics that can be
                     --  exported, i.e. where the corresponding spec is the
                     --  spec of the current package, but because of nested
                     --  instantiations, a fully private generic body may
                     --  export other private body entities.

                     if Is_Generic_Unit (E) then
                        return True;

                     --  For non-generic package body, recurse into body unless
                     --  this is an instance, we ignore instances since they
                     --  cannot have references that affect outer entities.

                     elsif not Is_Generic_Instance (E) then
                        if Has_Referencer
                             (Declarations (D), Outer => False)
                        then
                           return True;
                        end if;
                     end if;

                  --  Processing for package specs, recurse into declarations.
                  --  Again we skip this for the case of generic instances.

                  elsif K = N_Package_Declaration
                    and then not Has_Referencer_Except_For_Subprograms
                  then
                     S := Specification (D);

                     if not Is_Generic_Unit (Defining_Entity (S)) then
                        if Has_Referencer
                             (Private_Declarations (S), Outer => False)
                        then
                           return True;
                        elsif Has_Referencer
                               (Visible_Declarations (S), Outer => False)
                        then
                           return True;
                        end if;
                     end if;

                  --  Objects and exceptions need not be public if we have not
                  --  encountered a referencer so far. We only reset the flag
                  --  for outer level entities that are not imported/exported,
                  --  and which have no interface name.

                  elsif Nkind_In (K, N_Object_Declaration,
                                     N_Exception_Declaration,
                                     N_Subprogram_Declaration)
                  then
                     E := Defining_Entity (D);

                     if Outer
                       and then (not Has_Referencer_Except_For_Subprograms
                                  or else K = N_Subprogram_Declaration)
                       and then not Is_Imported (E)
                       and then not Is_Exported (E)
                       and then No (Interface_Name (E))
                     then
                        Set_Is_Public (E, False);
                     end if;
                  end if;

                  Prev (D);
               end loop;

               return Has_Referencer_Except_For_Subprograms;
            end Has_Referencer;

         --  Start of processing for Make_Non_Public_Where_Possible

         begin
            declare
               Discard : Boolean;
               pragma Warnings (Off, Discard);

            begin
               Discard := Has_Referencer (Declarations (N), Outer => True);
            end;
         end Make_Non_Public_Where_Possible;
      end if;

      --  If expander is not active, then here is where we turn off the
      --  In_Package_Body flag, otherwise it is turned off at the end of the
      --  corresponding expansion routine. If this is an instance body, we need
      --  to qualify names of local entities, because the body may have been
      --  compiled as a preliminary to another instantiation.

      if not Expander_Active then
         Set_In_Package_Body (Spec_Id, False);

         if Is_Generic_Instance (Spec_Id)
           and then Operating_Mode = Generate_Code
         then
            Qualify_Entity_Names (N);
         end if;
      end if;
   end Analyze_Package_Body_Helper;

   ---------------------------------
   -- Analyze_Package_Declaration --
   ---------------------------------

   procedure Analyze_Package_Declaration (N : Node_Id) is
      Id : constant Node_Id := Defining_Entity (N);

      PF : Boolean;
      --  True when in the context of a declared pure library unit

      Body_Required : Boolean;
      --  True when this package declaration requires a corresponding body

      Comp_Unit : Boolean;
      --  True when this package declaration is not a nested declaration

   begin
      --  Analye aspect specifications immediately, since we need to recognize
      --  things like Pure early enough to diagnose violations during analysis.

      if Has_Aspects (N) then
         Analyze_Aspect_Specifications (N, Id);
      end if;

      --  Ada 2005 (AI-217): Check if the package has been erroneously named
      --  in a limited-with clause of its own context. In this case the error
      --  has been previously notified by Analyze_Context.

      --     limited with Pkg; -- ERROR
      --     package Pkg is ...

      if From_With_Type (Id) then
         return;
      end if;

      if Debug_Flag_C then
         Write_Str ("==> package spec ");
         Write_Name (Chars (Id));
         Write_Str (" from ");
         Write_Location (Sloc (N));
         Write_Eol;
         Indent;
      end if;

      Generate_Definition (Id);
      Enter_Name (Id);
      Set_Ekind (Id, E_Package);
      Set_Etype (Id, Standard_Void_Type);

      Push_Scope (Id);

      PF := Is_Pure (Enclosing_Lib_Unit_Entity);
      Set_Is_Pure (Id, PF);

      Set_Categorization_From_Pragmas (N);

      Analyze (Specification (N));
      Validate_Categorization_Dependency (N, Id);

      Body_Required := Unit_Requires_Body (Id);

      --  When this spec does not require an explicit body, we know that there
      --  are no entities requiring completion in the language sense; we call
      --  Check_Completion here only to ensure that any nested package
      --  declaration that requires an implicit body gets one. (In the case
      --  where a body is required, Check_Completion is called at the end of
      --  the body's declarative part.)

      if not Body_Required then
         Check_Completion;
      end if;

      Comp_Unit := Nkind (Parent (N)) = N_Compilation_Unit;
      if Comp_Unit then

         --  Set Body_Required indication on the compilation unit node, and
         --  determine whether elaboration warnings may be meaningful on it.

         Set_Body_Required (Parent (N), Body_Required);

         if not Body_Required then
            Set_Suppress_Elaboration_Warnings (Id);
         end if;

      end if;

      End_Package_Scope (Id);

      --  For the declaration of a library unit that is a remote types package,
      --  check legality rules regarding availability of stream attributes for
      --  types that contain non-remote access values. This subprogram performs
      --  visibility tests that rely on the fact that we have exited the scope
      --  of Id.

      if Comp_Unit then
         Validate_RT_RAT_Component (N);
      end if;

      if Debug_Flag_C then
         Outdent;
         Write_Str ("<== package spec ");
         Write_Name (Chars (Id));
         Write_Str (" from ");
         Write_Location (Sloc (N));
         Write_Eol;
      end if;
   end Analyze_Package_Declaration;

   -----------------------------------
   -- Analyze_Package_Specification --
   -----------------------------------

   --  Note that this code is shared for the analysis of generic package specs
   --  (see Sem_Ch12.Analyze_Generic_Package_Declaration for details).

   procedure Analyze_Package_Specification (N : Node_Id) is
      Id           : constant Entity_Id  := Defining_Entity (N);
      Orig_Decl    : constant Node_Id    := Original_Node (Parent (N));
      Vis_Decls    : constant List_Id    := Visible_Declarations (N);
      Priv_Decls   : constant List_Id    := Private_Declarations (N);
      E            : Entity_Id;
      L            : Entity_Id;
      Public_Child : Boolean;

      Private_With_Clauses_Installed : Boolean := False;
      --  In Ada 2005, private with_clauses are visible in the private part
      --  of a nested package, even if it appears in the public part of the
      --  enclosing package. This requires a separate step to install these
      --  private_with_clauses, and remove them at the end of the nested
      --  package.

      procedure Check_One_Tagged_Type_Or_Extension_At_Most;
      --  Issue an error in SPARK mode if a package specification contains
      --  more than one tagged type or type extension.

      procedure Clear_Constants (Id : Entity_Id; FE : Entity_Id);
      --  Clears constant indications (Never_Set_In_Source, Constant_Value, and
      --  Is_True_Constant) on all variables that are entities of Id, and on
      --  the chain whose first element is FE. A recursive call is made for all
      --  packages and generic packages.

      procedure Generate_Parent_References;
      --  For a child unit, generate references to parent units, for
      --  GPS navigation purposes.

      function Is_Public_Child (Child, Unit : Entity_Id) return Boolean;
      --  Child and Unit are entities of compilation units. True if Child
      --  is a public child of Parent as defined in 10.1.1

      procedure Inspect_Unchecked_Union_Completion (Decls : List_Id);
      --  Detects all incomplete or private type declarations having a known
      --  discriminant part that are completed by an Unchecked_Union. Emits
      --  the error message "Unchecked_Union may not complete discriminated
      --  partial view".

      procedure Install_Parent_Private_Declarations (Inst_Id : Entity_Id);
      --  Given the package entity of a generic package instantiation or
      --  formal package whose corresponding generic is a child unit, installs
      --  the private declarations of each of the child unit's parents.
      --  This has to be done at the point of entering the instance package's
      --  private part rather than being done in Sem_Ch12.Install_Parent
      --  (which is where the parents' visible declarations are installed).

      ------------------------------------------------
      -- Check_One_Tagged_Type_Or_Extension_At_Most --
      ------------------------------------------------

      procedure Check_One_Tagged_Type_Or_Extension_At_Most is
         Previous : Node_Id;

         procedure Check_Decls (Decls : List_Id);
         --  Check that either Previous is Empty and Decls does not contain
         --  more than one tagged type or type extension, or Previous is
         --  already set and Decls contains no tagged type or type extension.

         -----------------
         -- Check_Decls --
         -----------------

         procedure Check_Decls (Decls : List_Id) is
            Decl : Node_Id;

         begin
            Decl := First (Decls);
            while Present (Decl) loop
               if Nkind (Decl) = N_Full_Type_Declaration
                 and then Is_Tagged_Type (Defining_Identifier (Decl))
               then
                  if No (Previous) then
                     Previous := Decl;

                  else
                     Error_Msg_Sloc := Sloc (Previous);
                     Check_SPARK_Restriction
                       ("at most one tagged type or type extension allowed",
                        "\\ previous declaration#",
                        Decl);
                  end if;
               end if;

               Next (Decl);
            end loop;
         end Check_Decls;

      --  Start of processing for Check_One_Tagged_Type_Or_Extension_At_Most

      begin
         Previous := Empty;
         Check_Decls (Vis_Decls);

         if Present (Priv_Decls) then
            Check_Decls (Priv_Decls);
         end if;
      end Check_One_Tagged_Type_Or_Extension_At_Most;

      ---------------------
      -- Clear_Constants --
      ---------------------

      procedure Clear_Constants (Id : Entity_Id; FE : Entity_Id) is
         E : Entity_Id;

      begin
         --  Ignore package renamings, not interesting and they can cause self
         --  referential loops in the code below.

         if Nkind (Parent (Id)) = N_Package_Renaming_Declaration then
            return;
         end if;

         --  Note: in the loop below, the check for Next_Entity pointing back
         --  to the package entity may seem odd, but it is needed, because a
         --  package can contain a renaming declaration to itself, and such
         --  renamings are generated automatically within package instances.

         E := FE;
         while Present (E) and then E /= Id loop
            if Is_Assignable (E) then
               Set_Never_Set_In_Source (E, False);
               Set_Is_True_Constant    (E, False);
               Set_Current_Value       (E, Empty);
               Set_Is_Known_Null       (E, False);
               Set_Last_Assignment     (E, Empty);

               if not Can_Never_Be_Null (E) then
                  Set_Is_Known_Non_Null (E, False);
               end if;

            elsif Is_Package_Or_Generic_Package (E) then
               Clear_Constants (E, First_Entity (E));
               Clear_Constants (E, First_Private_Entity (E));
            end if;

            Next_Entity (E);
         end loop;
      end Clear_Constants;

      --------------------------------
      -- Generate_Parent_References --
      --------------------------------

      procedure Generate_Parent_References is
         Decl : constant Node_Id := Parent (N);

      begin
         if Id = Cunit_Entity (Main_Unit)
           or else Parent (Decl) = Library_Unit (Cunit (Main_Unit))
         then
            Generate_Reference (Id, Scope (Id), 'k', False);

         elsif not Nkind_In (Unit (Cunit (Main_Unit)), N_Subprogram_Body,
                                                       N_Subunit)
         then
            --  If current unit is an ancestor of main unit, generate a
            --  reference to its own parent.

            declare
               U         : Node_Id;
               Main_Spec : Node_Id := Unit (Cunit (Main_Unit));

            begin
               if Nkind (Main_Spec) = N_Package_Body then
                  Main_Spec := Unit (Library_Unit (Cunit (Main_Unit)));
               end if;

               U := Parent_Spec (Main_Spec);
               while Present (U) loop
                  if U = Parent (Decl) then
                     Generate_Reference (Id, Scope (Id), 'k',  False);
                     exit;

                  elsif Nkind (Unit (U)) = N_Package_Body then
                     exit;

                  else
                     U := Parent_Spec (Unit (U));
                  end if;
               end loop;
            end;
         end if;
      end Generate_Parent_References;

      ---------------------
      -- Is_Public_Child --
      ---------------------

      function Is_Public_Child (Child, Unit : Entity_Id) return Boolean is
      begin
         if not Is_Private_Descendant (Child) then
            return True;
         else
            if Child = Unit then
               return not Private_Present (
                 Parent (Unit_Declaration_Node (Child)));
            else
               return Is_Public_Child (Scope (Child), Unit);
            end if;
         end if;
      end Is_Public_Child;

      ----------------------------------------
      -- Inspect_Unchecked_Union_Completion --
      ----------------------------------------

      procedure Inspect_Unchecked_Union_Completion (Decls : List_Id) is
         Decl : Node_Id;

      begin
         Decl := First (Decls);
         while Present (Decl) loop

            --  We are looking at an incomplete or private type declaration
            --  with a known_discriminant_part whose full view is an
            --  Unchecked_Union.

            if Nkind_In (Decl, N_Incomplete_Type_Declaration,
                               N_Private_Type_Declaration)
              and then Has_Discriminants (Defining_Identifier (Decl))
              and then Present (Full_View (Defining_Identifier (Decl)))
              and then
                Is_Unchecked_Union (Full_View (Defining_Identifier (Decl)))
            then
               Error_Msg_N
                 ("completion of discriminated partial view "
                  & "cannot be an Unchecked_Union",
                 Full_View (Defining_Identifier (Decl)));
            end if;

            Next (Decl);
         end loop;
      end Inspect_Unchecked_Union_Completion;

      -----------------------------------------
      -- Install_Parent_Private_Declarations --
      -----------------------------------------

      procedure Install_Parent_Private_Declarations (Inst_Id : Entity_Id) is
         Inst_Par  : Entity_Id;
         Gen_Par   : Entity_Id;
         Inst_Node : Node_Id;

      begin
         Inst_Par := Inst_Id;

         Gen_Par :=
           Generic_Parent (Specification (Unit_Declaration_Node (Inst_Par)));
         while Present (Gen_Par) and then Is_Child_Unit (Gen_Par) loop
            Inst_Node := Get_Package_Instantiation_Node (Inst_Par);

            if Nkind_In (Inst_Node, N_Package_Instantiation,
                                    N_Formal_Package_Declaration)
              and then Nkind (Name (Inst_Node)) = N_Expanded_Name
            then
               Inst_Par := Entity (Prefix (Name (Inst_Node)));

               if Present (Renamed_Entity (Inst_Par)) then
                  Inst_Par := Renamed_Entity (Inst_Par);
               end if;

               Gen_Par :=
                 Generic_Parent
                   (Specification (Unit_Declaration_Node (Inst_Par)));

               --  Install the private declarations and private use clauses
               --  of a parent instance of the child instance, unless the
               --  parent instance private declarations have already been
               --  installed earlier in Analyze_Package_Specification, which
               --  happens when a generic child is instantiated, and the
               --  instance is a child of the parent instance.

               --  Installing the use clauses of the parent instance twice
               --  is both unnecessary and wrong, because it would cause the
               --  clauses to be chained to themselves in the use clauses
               --  list of the scope stack entry. That in turn would cause
               --  an endless loop from End_Use_Clauses upon scope exit.

               --  The parent is now fully visible. It may be a hidden open
               --  scope if we are currently compiling some child instance
               --  declared within it, but while the current instance is being
               --  compiled the parent is immediately visible. In particular
               --  its entities must remain visible if a stack save/restore
               --  takes place through a call to Rtsfind.

               if Present (Gen_Par) then
                  if not In_Private_Part (Inst_Par) then
                     Install_Private_Declarations (Inst_Par);
                     Set_Use (Private_Declarations
                                (Specification
                                   (Unit_Declaration_Node (Inst_Par))));
                     Set_Is_Hidden_Open_Scope (Inst_Par, False);
                  end if;

               --  If we've reached the end of the generic instance parents,
               --  then finish off by looping through the nongeneric parents
               --  and installing their private declarations.

               else
                  while Present (Inst_Par)
                    and then Inst_Par /= Standard_Standard
                    and then (not In_Open_Scopes (Inst_Par)
                                or else not In_Private_Part (Inst_Par))
                  loop
                     Install_Private_Declarations (Inst_Par);
                     Set_Use (Private_Declarations
                                (Specification
                                   (Unit_Declaration_Node (Inst_Par))));
                     Inst_Par := Scope (Inst_Par);
                  end loop;

                  exit;
               end if;

            else
               exit;
            end if;
         end loop;
      end Install_Parent_Private_Declarations;

   --  Start of processing for Analyze_Package_Specification

   begin
      if Present (Vis_Decls) then
         Analyze_Declarations (Vis_Decls);
      end if;

      --  Verify that incomplete types have received full declarations and
      --  also build invariant procedures for any types with invariants.

      E := First_Entity (Id);
      while Present (E) loop

         --  Check on incomplete types

         --  AI05-0213: A formal incomplete type has no completion

         if Ekind (E) = E_Incomplete_Type
           and then No (Full_View (E))
           and then not Is_Generic_Type (E)
         then
            Error_Msg_N ("no declaration in visible part for incomplete}", E);
         end if;

         --  Build invariant procedures

         if Is_Type (E) and then Has_Invariants (E) then
            Build_Invariant_Procedure (E, N);
         end if;

         Next_Entity (E);
      end loop;

      if Is_Remote_Call_Interface (Id)
         and then Nkind (Parent (Parent (N))) = N_Compilation_Unit
      then
         Validate_RCI_Declarations (Id);
      end if;

      --  Save global references in the visible declarations, before installing
      --  private declarations of parent unit if there is one, because the
      --  privacy status of types defined in the parent will change. This is
      --  only relevant for generic child units, but is done in all cases for
      --  uniformity.

      if Ekind (Id) = E_Generic_Package
        and then Nkind (Orig_Decl) = N_Generic_Package_Declaration
      then
         declare
            Orig_Spec : constant Node_Id := Specification (Orig_Decl);
            Save_Priv : constant List_Id := Private_Declarations (Orig_Spec);
         begin
            Set_Private_Declarations (Orig_Spec, Empty_List);
            Save_Global_References   (Orig_Decl);
            Set_Private_Declarations (Orig_Spec, Save_Priv);
         end;
      end if;

      --  If package is a public child unit, then make the private declarations
      --  of the parent visible.

      Public_Child := False;

      declare
         Par       : Entity_Id;
         Pack_Decl : Node_Id;
         Par_Spec  : Node_Id;

      begin
         Par := Id;
         Par_Spec := Parent_Spec (Parent (N));

         --  If the package is formal package of an enclosing generic, it is
         --  transformed into a local generic declaration, and compiled to make
         --  its spec available. We need to retrieve the original generic to
         --  determine whether it is a child unit, and install its parents.

         if No (Par_Spec)
           and then
             Nkind (Original_Node (Parent (N))) = N_Formal_Package_Declaration
         then
            Par := Entity (Name (Original_Node (Parent (N))));
            Par_Spec := Parent_Spec (Unit_Declaration_Node (Par));
         end if;

         if Present (Par_Spec) then
            Generate_Parent_References;

            while Scope (Par) /= Standard_Standard
              and then Is_Public_Child (Id, Par)
              and then In_Open_Scopes (Par)
            loop
               Public_Child := True;
               Par := Scope (Par);
               Install_Private_Declarations (Par);
               Install_Private_With_Clauses (Par);
               Pack_Decl := Unit_Declaration_Node (Par);
               Set_Use (Private_Declarations (Specification (Pack_Decl)));
            end loop;
         end if;
      end;

      if Is_Compilation_Unit (Id) then
         Install_Private_With_Clauses (Id);
      else

         --  The current compilation unit may include private with_clauses,
         --  which are visible in the private part of the current nested
         --  package, and have to be installed now. This is not done for
         --  nested instantiations, where the private with_clauses of the
         --  enclosing unit have no effect once the instantiation info is
         --  established and we start analyzing the package declaration.

         declare
            Comp_Unit : constant Entity_Id := Cunit_Entity (Current_Sem_Unit);
         begin
            if Is_Package_Or_Generic_Package (Comp_Unit)
              and then not In_Private_Part (Comp_Unit)
              and then not In_Instance
            then
               Install_Private_With_Clauses (Comp_Unit);
               Private_With_Clauses_Installed := True;
            end if;
         end;
      end if;

      --  If this is a package associated with a generic instance or formal
      --  package, then the private declarations of each of the generic's
      --  parents must be installed at this point.

      if Is_Generic_Instance (Id) then
         Install_Parent_Private_Declarations (Id);
      end if;

      --  Analyze private part if present. The flag In_Private_Part is reset
      --  in End_Package_Scope.

      L := Last_Entity (Id);

      if Present (Priv_Decls) then
         Set_In_Private_Part (Id);

         --  Upon entering a public child's private part, it may be necessary
         --  to declare subprograms that were derived in the package's visible
         --  part but not yet made visible.

         if Public_Child then
            Declare_Inherited_Private_Subprograms (Id);
         end if;

         Analyze_Declarations (Priv_Decls);

         --  Check the private declarations for incomplete deferred constants

         Inspect_Deferred_Constant_Completion (Priv_Decls);

         --  The first private entity is the immediate follower of the last
         --  visible entity, if there was one.

         if Present (L) then
            Set_First_Private_Entity (Id, Next_Entity (L));
         else
            Set_First_Private_Entity (Id, First_Entity (Id));
         end if;

      --  There may be inherited private subprograms that need to be declared,
      --  even in the absence of an explicit private part.  If there are any
      --  public declarations in the package and the package is a public child
      --  unit, then an implicit private part is assumed.

      elsif Present (L) and then Public_Child then
         Set_In_Private_Part (Id);
         Declare_Inherited_Private_Subprograms (Id);
         Set_First_Private_Entity (Id, Next_Entity (L));
      end if;

      E := First_Entity (Id);
      while Present (E) loop

         --  Check rule of 3.6(11), which in general requires waiting till all
         --  full types have been seen.

         if Ekind (E) = E_Record_Type or else Ekind (E) = E_Array_Type then
            Check_Aliased_Component_Types (E);
         end if;

         --  Check preelaborable initialization for full type completing a
         --  private type for which pragma Preelaborable_Initialization given.

         if Is_Type (E)
           and then Must_Have_Preelab_Init (E)
           and then not Has_Preelaborable_Initialization (E)
         then
            Error_Msg_N
              ("full view of & does not have preelaborable initialization", E);
         end if;

         Next_Entity (E);
      end loop;

      --  Ada 2005 (AI-216): The completion of an incomplete or private type
      --  declaration having a known_discriminant_part shall not be an
      --  Unchecked_Union type.

      if Present (Vis_Decls) then
         Inspect_Unchecked_Union_Completion (Vis_Decls);
      end if;

      if Present (Priv_Decls) then
         Inspect_Unchecked_Union_Completion (Priv_Decls);
      end if;

      if Ekind (Id) = E_Generic_Package
        and then Nkind (Orig_Decl) = N_Generic_Package_Declaration
        and then Present (Priv_Decls)
      then
         --  Save global references in private declarations, ignoring the
         --  visible declarations that were processed earlier.

         declare
            Orig_Spec : constant Node_Id := Specification (Orig_Decl);
            Save_Vis  : constant List_Id := Visible_Declarations (Orig_Spec);
            Save_Form : constant List_Id :=
                          Generic_Formal_Declarations (Orig_Decl);

         begin
            Set_Visible_Declarations        (Orig_Spec, Empty_List);
            Set_Generic_Formal_Declarations (Orig_Decl, Empty_List);
            Save_Global_References          (Orig_Decl);
            Set_Generic_Formal_Declarations (Orig_Decl, Save_Form);
            Set_Visible_Declarations        (Orig_Spec, Save_Vis);
         end;
      end if;

      Process_End_Label (N, 'e', Id);

      --  Remove private_with_clauses of enclosing compilation unit, if they
      --  were installed.

      if Private_With_Clauses_Installed then
         Remove_Private_With_Clauses (Cunit (Current_Sem_Unit));
      end if;

      --  For the case of a library level package, we must go through all the
      --  entities clearing the indications that the value may be constant and
      --  not modified. Why? Because any client of this package may modify
      --  these values freely from anywhere. This also applies to any nested
      --  packages or generic packages.

      --  For now we unconditionally clear constants for packages that are
      --  instances of generic packages. The reason is that we do not have the
      --  body yet, and we otherwise think things are unreferenced when they
      --  are not. This should be fixed sometime (the effect is not terrible,
      --  we just lose some warnings, and also some cases of value propagation)
      --  ???

      if Is_Library_Level_Entity (Id)
        or else Is_Generic_Instance (Id)
      then
         Clear_Constants (Id, First_Entity (Id));
         Clear_Constants (Id, First_Private_Entity (Id));
      end if;

      Check_One_Tagged_Type_Or_Extension_At_Most;
   end Analyze_Package_Specification;

   --------------------------------------
   -- Analyze_Private_Type_Declaration --
   --------------------------------------

   procedure Analyze_Private_Type_Declaration (N : Node_Id) is
      PF : constant Boolean   := Is_Pure (Enclosing_Lib_Unit_Entity);
      Id : constant Entity_Id := Defining_Identifier (N);

   begin
      Generate_Definition (Id);
      Set_Is_Pure         (Id, PF);
      Init_Size_Align     (Id);

      if not Is_Package_Or_Generic_Package (Current_Scope)
        or else In_Private_Part (Current_Scope)
      then
         Error_Msg_N ("invalid context for private declaration", N);
      end if;

      New_Private_Type (N, Id, N);
      Set_Depends_On_Private (Id);

      if Has_Aspects (N) then
         Analyze_Aspect_Specifications (N, Id);
      end if;
   end Analyze_Private_Type_Declaration;

   ----------------------------------
   -- Check_Anonymous_Access_Types --
   ----------------------------------

   procedure Check_Anonymous_Access_Types
     (Spec_Id : Entity_Id;
      P_Body  : Node_Id)
   is
      E  : Entity_Id;
      IR : Node_Id;

   begin
      --  Itype references are only needed by gigi, to force elaboration of
      --  itypes. In the absence of code generation, they are not needed.

      if not Expander_Active then
         return;
      end if;

      E := First_Entity (Spec_Id);
      while Present (E) loop
         if Ekind (E) = E_Anonymous_Access_Type
           and then From_With_Type (E)
         then
            IR := Make_Itype_Reference (Sloc (P_Body));
            Set_Itype (IR, E);

            if No (Declarations (P_Body)) then
               Set_Declarations (P_Body, New_List (IR));
            else
               Prepend (IR, Declarations (P_Body));
            end if;
         end if;

         Next_Entity (E);
      end loop;
   end Check_Anonymous_Access_Types;

   -------------------------------------------
   -- Declare_Inherited_Private_Subprograms --
   -------------------------------------------

   procedure Declare_Inherited_Private_Subprograms (Id : Entity_Id) is

      function Is_Primitive_Of (T : Entity_Id; S : Entity_Id) return Boolean;
<<<<<<< HEAD
      --  Check whether an inherited subprogram is an operation of an untagged
      --  derived type.
=======
      --  Check whether an inherited subprogram S is an operation of an
      --  untagged derived type T.
>>>>>>> 3082eeb7

      ---------------------
      -- Is_Primitive_Of --
      ---------------------

      function Is_Primitive_Of (T : Entity_Id; S : Entity_Id) return Boolean is
         Formal : Entity_Id;

      begin
         --  If the full view is a scalar type, the type is the anonymous base
         --  type, but the operation mentions the first subtype, so check the
         --  signature against the base type.

         if Base_Type (Etype (S)) = Base_Type (T) then
            return True;

         else
            Formal := First_Formal (S);
            while Present (Formal) loop
               if Base_Type (Etype (Formal)) = Base_Type (T) then
                  return True;
               end if;

               Next_Formal (Formal);
            end loop;

            return False;
         end if;
      end Is_Primitive_Of;

      --  Local variables

      E           : Entity_Id;
      Op_List     : Elist_Id;
      Op_Elmt     : Elmt_Id;
      Op_Elmt_2   : Elmt_Id;
      Prim_Op     : Entity_Id;
      New_Op      : Entity_Id := Empty;
      Parent_Subp : Entity_Id;
      Tag         : Entity_Id;

   --  Start of processing for Declare_Inherited_Private_Subprograms

   begin
      E := First_Entity (Id);
      while Present (E) loop

         --  If the entity is a nonprivate type extension whose parent type
         --  is declared in an open scope, then the type may have inherited
         --  operations that now need to be made visible. Ditto if the entity
         --  is a formal derived type in a child unit.

         if ((Is_Derived_Type (E) and then not Is_Private_Type (E))
               or else
                 (Nkind (Parent (E)) = N_Private_Extension_Declaration
                   and then Is_Generic_Type (E)))
           and then In_Open_Scopes (Scope (Etype (E)))
           and then Is_Base_Type (E)
         then
            if Is_Tagged_Type (E) then
               Op_List := Primitive_Operations (E);
               New_Op  := Empty;
               Tag     := First_Tag_Component (E);

               Op_Elmt := First_Elmt (Op_List);
               while Present (Op_Elmt) loop
                  Prim_Op := Node (Op_Elmt);

                  --  Search primitives that are implicit operations with an
                  --  internal name whose parent operation has a normal name.

                  if Present (Alias (Prim_Op))
                    and then Find_Dispatching_Type (Alias (Prim_Op)) /= E
                    and then not Comes_From_Source (Prim_Op)
                    and then Is_Internal_Name (Chars (Prim_Op))
                    and then not Is_Internal_Name (Chars (Alias (Prim_Op)))
                  then
                     Parent_Subp := Alias (Prim_Op);

                     --  Case 1: Check if the type has also an explicit
                     --  overriding for this primitive.

                     Op_Elmt_2 := Next_Elmt (Op_Elmt);
                     while Present (Op_Elmt_2) loop

                        --  Skip entities with attribute Interface_Alias since
                        --  they are not overriding primitives (these entities
                        --  link an interface primitive with their covering
                        --  primitive)

                        if Chars (Node (Op_Elmt_2)) = Chars (Parent_Subp)
                          and then Type_Conformant (Prim_Op, Node (Op_Elmt_2))
                          and then No (Interface_Alias (Node (Op_Elmt_2)))
                        then
                           --  The private inherited operation has been
                           --  overridden by an explicit subprogram: replace
                           --  the former by the latter.

                           New_Op := Node (Op_Elmt_2);
                           Replace_Elmt (Op_Elmt, New_Op);
                           Remove_Elmt  (Op_List, Op_Elmt_2);
                           Set_Overridden_Operation (New_Op, Parent_Subp);

                           --  We don't need to inherit its dispatching slot.
                           --  Set_All_DT_Position has previously ensured that
                           --  the same slot was assigned to the two primitives

                           if Present (Tag)
                             and then Present (DTC_Entity (New_Op))
                             and then Present (DTC_Entity (Prim_Op))
                           then
                              pragma Assert (DT_Position (New_Op)
                                              = DT_Position (Prim_Op));
                              null;
                           end if;

                           goto Next_Primitive;
                        end if;

                        Next_Elmt (Op_Elmt_2);
                     end loop;

                     --  Case 2: We have not found any explicit overriding and
                     --  hence we need to declare the operation (i.e., make it
                     --  visible).

                     Derive_Subprogram (New_Op, Alias (Prim_Op), E, Etype (E));

                     --  Inherit the dispatching slot if E is already frozen

                     if Is_Frozen (E)
                       and then Present (DTC_Entity (Alias (Prim_Op)))
                     then
                        Set_DTC_Entity_Value (E, New_Op);
                        Set_DT_Position (New_Op,
                          DT_Position (Alias (Prim_Op)));
                     end if;

                     pragma Assert
                       (Is_Dispatching_Operation (New_Op)
                         and then Node (Last_Elmt (Op_List)) = New_Op);

                     --  Substitute the new operation for the old one in the
                     --  type's primitive operations list. Since the new
                     --  operation was also just added to the end of list,
                     --  the last element must be removed.

                     --  (Question: is there a simpler way of declaring the
                     --  operation, say by just replacing the name of the
                     --  earlier operation, reentering it in the in the symbol
                     --  table (how?), and marking it as private???)

                     Replace_Elmt (Op_Elmt, New_Op);
                     Remove_Last_Elmt (Op_List);
                  end if;

                  <<Next_Primitive>>
                  Next_Elmt (Op_Elmt);
               end loop;

               --  Generate listing showing the contents of the dispatch table

               if Debug_Flag_ZZ then
                  Write_DT (E);
               end if;

            else
               --  Non-tagged type, scan forward to locate inherited hidden
               --  operations.

               Prim_Op := Next_Entity (E);
               while Present (Prim_Op) loop
                  if Is_Subprogram (Prim_Op)
                    and then Present (Alias (Prim_Op))
                    and then not Comes_From_Source (Prim_Op)
                    and then Is_Internal_Name (Chars (Prim_Op))
                    and then not Is_Internal_Name (Chars (Alias (Prim_Op)))
                    and then Is_Primitive_Of (E, Prim_Op)
                  then
                     Derive_Subprogram (New_Op, Alias (Prim_Op), E, Etype (E));
                  end if;

                  Next_Entity (Prim_Op);
               end loop;
            end if;
         end if;

         Next_Entity (E);
      end loop;
   end Declare_Inherited_Private_Subprograms;

   -----------------------
   -- End_Package_Scope --
   -----------------------

   procedure End_Package_Scope (P : Entity_Id) is
   begin
      Uninstall_Declarations (P);
      Pop_Scope;
   end End_Package_Scope;

   ---------------------------
   -- Exchange_Declarations --
   ---------------------------

   procedure Exchange_Declarations (Id : Entity_Id) is
      Full_Id : constant Entity_Id := Full_View (Id);
      H1      : constant Entity_Id := Homonym (Id);
      Next1   : constant Entity_Id := Next_Entity (Id);
      H2      : Entity_Id;
      Next2   : Entity_Id;

   begin
      --  If missing full declaration for type, nothing to exchange

      if No (Full_Id) then
         return;
      end if;

      --  Otherwise complete the exchange, and preserve semantic links

      Next2 := Next_Entity (Full_Id);
      H2    := Homonym (Full_Id);

      --  Reset full declaration pointer to reflect the switched entities and
      --  readjust the next entity chains.

      Exchange_Entities (Id, Full_Id);

      Set_Next_Entity (Id, Next1);
      Set_Homonym     (Id, H1);

      Set_Full_View   (Full_Id, Id);
      Set_Next_Entity (Full_Id, Next2);
      Set_Homonym     (Full_Id, H2);
   end Exchange_Declarations;

   ----------------------------
   -- Install_Package_Entity --
   ----------------------------

   procedure Install_Package_Entity (Id : Entity_Id) is
   begin
      if not Is_Internal (Id) then
         if Debug_Flag_E then
            Write_Str ("Install: ");
            Write_Name (Chars (Id));
            Write_Eol;
         end if;

         if not Is_Child_Unit (Id) then
            Set_Is_Immediately_Visible (Id);
         end if;

      end if;
   end Install_Package_Entity;

   ----------------------------------
   -- Install_Private_Declarations --
   ----------------------------------

   procedure Install_Private_Declarations (P : Entity_Id) is
      Id        : Entity_Id;
      Priv_Elmt : Elmt_Id;
      Priv      : Entity_Id;
      Full      : Entity_Id;

   begin
      --  First exchange declarations for private types, so that the full
      --  declaration is visible. For each private type, we check its
      --  Private_Dependents list and also exchange any subtypes of or derived
      --  types from it. Finally, if this is a Taft amendment type, the
      --  incomplete declaration is irrelevant, and we want to link the
      --  eventual full declaration with the original private one so we also
      --  skip the exchange.

      Id := First_Entity (P);
      while Present (Id) and then Id /= First_Private_Entity (P) loop
         if Is_Private_Base_Type (Id)
           and then Comes_From_Source (Full_View (Id))
           and then Present (Full_View (Id))
           and then Scope (Full_View (Id)) = Scope (Id)
           and then Ekind (Full_View (Id)) /= E_Incomplete_Type
         then
            --  If there is a use-type clause on the private type, set the
            --  full view accordingly.

            Set_In_Use (Full_View (Id), In_Use (Id));
            Full := Full_View (Id);

            if Is_Private_Base_Type (Full)
              and then Has_Private_Declaration (Full)
              and then Nkind (Parent (Full)) = N_Full_Type_Declaration
              and then In_Open_Scopes (Scope (Etype (Full)))
              and then In_Package_Body (Current_Scope)
              and then not Is_Private_Type (Etype (Full))
            then
               --  This is the completion of a private type by a derivation
               --  from another private type which is not private anymore. This
               --  can only happen in a package nested within a child package,
               --  when the parent type is defined in the parent unit. At this
               --  point the current type is not private either, and we have to
               --  install the underlying full view, which is now visible. Save
               --  the current full view as well, so that all views can be
               --  restored on exit. It may seem that after compiling the child
               --  body there are not environments to restore, but the back-end
               --  expects those links to be valid, and freeze nodes depend on
               --  them.

               if No (Full_View (Full))
                 and then Present (Underlying_Full_View (Full))
               then
                  Set_Full_View (Id, Underlying_Full_View (Full));
                  Set_Underlying_Full_View (Id, Full);

                  Set_Underlying_Full_View (Full, Empty);
                  Set_Is_Frozen (Full_View (Id));
               end if;
            end if;

            Priv_Elmt := First_Elmt (Private_Dependents (Id));

            Exchange_Declarations (Id);
            Set_Is_Immediately_Visible (Id);

            while Present (Priv_Elmt) loop
               Priv := Node (Priv_Elmt);

               --  Before the exchange, verify that the presence of the
               --  Full_View field. It will be empty if the entity has already
               --  been installed due to a previous call.

               if Present (Full_View (Priv))
                 and then Is_Visible_Dependent (Priv)
               then

                  --  For each subtype that is swapped, we also swap the
                  --  reference to it in Private_Dependents, to allow access
                  --  to it when we swap them out in End_Package_Scope.

                  Replace_Elmt (Priv_Elmt, Full_View (Priv));
                  Exchange_Declarations (Priv);
                  Set_Is_Immediately_Visible
                    (Priv, In_Open_Scopes (Scope (Priv)));
                  Set_Is_Potentially_Use_Visible
                    (Priv, Is_Potentially_Use_Visible (Node (Priv_Elmt)));
               end if;

               Next_Elmt (Priv_Elmt);
            end loop;
         end if;

         Next_Entity (Id);
      end loop;

      --  Next make other declarations in the private part visible as well

      Id := First_Private_Entity (P);
      while Present (Id) loop
         Install_Package_Entity (Id);
         Set_Is_Hidden (Id, False);
         Next_Entity (Id);
      end loop;

      --  Indicate that the private part is currently visible, so it can be
      --  properly reset on exit.

      Set_In_Private_Part (P);
   end Install_Private_Declarations;

   ----------------------------------
   -- Install_Visible_Declarations --
   ----------------------------------

   procedure Install_Visible_Declarations (P : Entity_Id) is
      Id          : Entity_Id;
      Last_Entity : Entity_Id;

   begin
      pragma Assert
        (Is_Package_Or_Generic_Package (P) or else Is_Record_Type (P));

      if Is_Package_Or_Generic_Package (P) then
         Last_Entity := First_Private_Entity (P);
      else
         Last_Entity := Empty;
      end if;

      Id := First_Entity (P);
      while Present (Id) and then Id /= Last_Entity loop
         Install_Package_Entity (Id);
         Next_Entity (Id);
      end loop;
   end Install_Visible_Declarations;

   --------------------------
   -- Is_Private_Base_Type --
   --------------------------

   function Is_Private_Base_Type (E : Entity_Id) return Boolean is
   begin
      return Ekind (E) = E_Private_Type
        or else Ekind (E) = E_Limited_Private_Type
        or else Ekind (E) = E_Record_Type_With_Private;
   end Is_Private_Base_Type;

   --------------------------
   -- Is_Visible_Dependent --
   --------------------------

   function Is_Visible_Dependent (Dep : Entity_Id) return Boolean
   is
      S : constant Entity_Id := Scope (Dep);

   begin
      --  Renamings created for actual types have the visibility of the actual

      if Ekind (S) = E_Package
        and then Is_Generic_Instance (S)
        and then (Is_Generic_Actual_Type (Dep)
                   or else Is_Generic_Actual_Type (Full_View (Dep)))
      then
         return True;

      elsif not (Is_Derived_Type (Dep))
        and then Is_Derived_Type (Full_View (Dep))
      then
         --  When instantiating a package body, the scope stack is empty, so
         --  check instead whether the dependent type is defined in the same
         --  scope as the instance itself.

         return In_Open_Scopes (S)
           or else (Is_Generic_Instance (Current_Scope)
              and then Scope (Dep) = Scope (Current_Scope));
      else
         return True;
      end if;
   end Is_Visible_Dependent;

   ----------------------------
   -- May_Need_Implicit_Body --
   ----------------------------

   procedure May_Need_Implicit_Body (E : Entity_Id) is
      P     : constant Node_Id := Unit_Declaration_Node (E);
      S     : constant Node_Id := Parent (P);
      B     : Node_Id;
      Decls : List_Id;

   begin
      if not Has_Completion (E)
        and then Nkind (P) = N_Package_Declaration
        and then (Present (Activation_Chain_Entity (P)) or else Has_RACW (E))
      then
         B :=
           Make_Package_Body (Sloc (E),
             Defining_Unit_Name => Make_Defining_Identifier (Sloc (E),
               Chars => Chars (E)),
             Declarations  => New_List);

         if Nkind (S) = N_Package_Specification then
            if Present (Private_Declarations (S)) then
               Decls := Private_Declarations (S);
            else
               Decls := Visible_Declarations (S);
            end if;
         else
            Decls := Declarations (S);
         end if;

         Append (B, Decls);
         Analyze (B);
      end if;
   end May_Need_Implicit_Body;

   ----------------------
   -- New_Private_Type --
   ----------------------

   procedure New_Private_Type (N : Node_Id; Id : Entity_Id; Def : Node_Id) is
   begin
      --  For other than Ada 2012, enter the name in the current scope

      if Ada_Version < Ada_2012 then
         Enter_Name (Id);

      --  Ada 2012 (AI05-0162): Enter the name in the current scope handling
      --  private type that completes an incomplete type.

      else
         declare
            Prev : Entity_Id;
         begin
            Prev := Find_Type_Name (N);
            pragma Assert (Prev = Id
              or else (Ekind (Prev) = E_Incomplete_Type
                        and then Present (Full_View (Prev))
                        and then Full_View (Prev) = Id));
         end;
      end if;

      if Limited_Present (Def) then
         Set_Ekind (Id, E_Limited_Private_Type);
      else
         Set_Ekind (Id, E_Private_Type);
      end if;

      Set_Etype              (Id, Id);
      Set_Has_Delayed_Freeze (Id);
      Set_Is_First_Subtype   (Id);
      Init_Size_Align        (Id);

      Set_Is_Constrained (Id,
        No (Discriminant_Specifications (N))
          and then not Unknown_Discriminants_Present (N));

      --  Set tagged flag before processing discriminants, to catch illegal
      --  usage.

      Set_Is_Tagged_Type (Id, Tagged_Present (Def));

      Set_Discriminant_Constraint (Id, No_Elist);
      Set_Stored_Constraint (Id, No_Elist);

      if Present (Discriminant_Specifications (N)) then
         Push_Scope (Id);
         Process_Discriminants (N);
         End_Scope;

      elsif Unknown_Discriminants_Present (N) then
         Set_Has_Unknown_Discriminants (Id);
      end if;

      Set_Private_Dependents (Id, New_Elmt_List);

      if Tagged_Present (Def) then
<<<<<<< HEAD
         Set_Ekind                (Id, E_Record_Type_With_Private);
         Set_Primitive_Operations (Id, New_Elmt_List);
         Set_Is_Abstract_Type     (Id, Abstract_Present (Def));
         Set_Is_Limited_Record    (Id, Limited_Present (Def));
         Set_Has_Delayed_Freeze   (Id, True);
=======
         Set_Ekind                       (Id, E_Record_Type_With_Private);
         Set_Direct_Primitive_Operations (Id, New_Elmt_List);
         Set_Is_Abstract_Type            (Id, Abstract_Present (Def));
         Set_Is_Limited_Record           (Id, Limited_Present (Def));
         Set_Has_Delayed_Freeze          (Id, True);

         --  Create a class-wide type with the same attributes

         Make_Class_Wide_Type     (Id);
>>>>>>> 3082eeb7

         --  Create a class-wide type with the same attributes

         Make_Class_Wide_Type     (Id);

      elsif Abstract_Present (Def) then
         Error_Msg_N ("only a tagged type can be abstract", N);
      end if;
   end New_Private_Type;

   ----------------------------
   -- Uninstall_Declarations --
   ----------------------------

   procedure Uninstall_Declarations (P : Entity_Id) is
      Decl      : constant Node_Id := Unit_Declaration_Node (P);
      Id        : Entity_Id;
      Full      : Entity_Id;
      Priv_Elmt : Elmt_Id;
      Priv_Sub  : Entity_Id;

      procedure Preserve_Full_Attributes (Priv, Full : Entity_Id);
      --  Copy to the private declaration the attributes of the full view that
      --  need to be available for the partial view also.

      function Type_In_Use (T : Entity_Id) return Boolean;
      --  Check whether type or base type appear in an active use_type clause

      ------------------------------
      -- Preserve_Full_Attributes --
      ------------------------------

      procedure Preserve_Full_Attributes (Priv, Full : Entity_Id) is
         Priv_Is_Base_Type : constant Boolean := Is_Base_Type (Priv);

      begin
         Set_Size_Info (Priv, (Full));
         Set_RM_Size                 (Priv, RM_Size (Full));
         Set_Size_Known_At_Compile_Time
                                     (Priv, Size_Known_At_Compile_Time (Full));
         Set_Is_Volatile             (Priv, Is_Volatile                (Full));
         Set_Treat_As_Volatile       (Priv, Treat_As_Volatile          (Full));
         Set_Is_Ada_2005_Only        (Priv, Is_Ada_2005_Only           (Full));
         Set_Is_Ada_2012_Only        (Priv, Is_Ada_2012_Only           (Full));
         Set_Has_Pragma_Unmodified   (Priv, Has_Pragma_Unmodified      (Full));
         Set_Has_Pragma_Unreferenced (Priv, Has_Pragma_Unreferenced    (Full));
         Set_Has_Pragma_Unreferenced_Objects
                                     (Priv, Has_Pragma_Unreferenced_Objects
                                                                       (Full));
         if Is_Unchecked_Union (Full) then
            Set_Is_Unchecked_Union (Base_Type (Priv));
         end if;
         --  Why is atomic not copied here ???

         if Referenced (Full) then
            Set_Referenced (Priv);
         end if;

         if Priv_Is_Base_Type then
            Set_Is_Controlled (Priv, Is_Controlled (Base_Type (Full)));
            Set_Finalize_Storage_Only (Priv, Finalize_Storage_Only
                                                           (Base_Type (Full)));
            Set_Has_Task (Priv, Has_Task (Base_Type (Full)));
            Set_Has_Controlled_Component (Priv, Has_Controlled_Component
                                                           (Base_Type (Full)));
         end if;

         Set_Freeze_Node (Priv, Freeze_Node (Full));

         if Is_Tagged_Type (Priv)
           and then Is_Tagged_Type (Full)
           and then not Error_Posted (Full)
         then
<<<<<<< HEAD
            if Priv_Is_Base_Type then

               --  Ada 2005 (AI-345): The full view of a type implementing an
               --  interface can be a task type.

               --    type T is new I with private;
               --  private
               --    task type T is new I with ...

               if Is_Interface (Etype (Priv))
                 and then Is_Concurrent_Type (Base_Type (Full))
               then
                  --  Protect the frontend against previous errors

                  if Present (Corresponding_Record_Type
                               (Base_Type (Full)))
                  then
                     Set_Access_Disp_Table
                       (Priv, Access_Disp_Table
                               (Corresponding_Record_Type (Base_Type (Full))));

                  --  Generic context, or previous errors

                  else
                     null;
                  end if;

               else
                  Set_Access_Disp_Table
                    (Priv, Access_Disp_Table (Base_Type (Full)));
               end if;
            end if;

=======
>>>>>>> 3082eeb7
            if Is_Tagged_Type (Priv) then

               --  If the type is tagged, the tag itself must be available on
               --  the partial view, for expansion purposes.

               Set_First_Entity (Priv, First_Entity (Full));

               --  If there are discriminants in the partial view, these remain
               --  visible. Otherwise only the tag itself is visible, and there
               --  are no nameable components in the partial view.

               if No (Last_Entity (Priv)) then
                  Set_Last_Entity (Priv, First_Entity (Priv));
               end if;
            end if;

            Set_Has_Discriminants (Priv, Has_Discriminants (Full));

            if Has_Discriminants (Full) then
               Set_Discriminant_Constraint (Priv,
                 Discriminant_Constraint (Full));
            end if;
         end if;
      end Preserve_Full_Attributes;

      -----------------
      -- Type_In_Use --
      -----------------

      function Type_In_Use (T : Entity_Id) return Boolean is
      begin
         return Scope (Base_Type (T)) = P
           and then (In_Use (T) or else In_Use (Base_Type (T)));
      end Type_In_Use;

   --  Start of processing for Uninstall_Declarations

   begin
      Id := First_Entity (P);
      while Present (Id) and then Id /= First_Private_Entity (P) loop
         if Debug_Flag_E then
            Write_Str ("unlinking visible entity ");
            Write_Int (Int (Id));
            Write_Eol;
         end if;

         --  On  exit from the package scope, we must preserve the visibility
         --  established by use clauses in the current scope. Two cases:

         --  a) If the entity is an operator, it may be a primitive operator of
         --  a type for which there is a visible use-type clause.

         --  b) for other entities, their use-visibility is determined by a
         --  visible use clause for the package itself. For a generic instance,
         --  the instantiation of the formals appears in the visible part,
         --  but the formals are private and remain so.

         if Ekind (Id) = E_Function
           and then Is_Operator_Symbol_Name (Chars (Id))
           and then not Is_Hidden (Id)
           and then not Error_Posted (Id)
         then
            Set_Is_Potentially_Use_Visible (Id,
              In_Use (P)
              or else Type_In_Use (Etype (Id))
              or else Type_In_Use (Etype (First_Formal (Id)))
              or else (Present (Next_Formal (First_Formal (Id)))
                         and then
                           Type_In_Use
                             (Etype (Next_Formal (First_Formal (Id))))));
         else
            if In_Use (P) and then not Is_Hidden (Id) then

               --  A child unit of a use-visible package remains use-visible
               --  only if it is itself a visible child unit. Otherwise it
               --  would remain visible in other contexts where P is use-
               --  visible, because once compiled it stays in the entity list
               --  of its parent unit.

               if Is_Child_Unit (Id) then
                  Set_Is_Potentially_Use_Visible (Id,
                    Is_Visible_Child_Unit (Id));
               else
                  Set_Is_Potentially_Use_Visible (Id);
               end if;

            else
               Set_Is_Potentially_Use_Visible (Id, False);
            end if;
         end if;

         --  Local entities are not immediately visible outside of the package

         Set_Is_Immediately_Visible (Id, False);

         --  If this is a private type with a full view (for example a local
         --  subtype of a private type declared elsewhere), ensure that the
         --  full view is also removed from visibility: it may be exposed when
         --  swapping views in an instantiation.

         if Is_Type (Id)
           and then Present (Full_View (Id))
         then
            Set_Is_Immediately_Visible (Full_View (Id), False);
         end if;

         if Is_Tagged_Type (Id) and then Ekind (Id) = E_Record_Type then
            Check_Abstract_Overriding (Id);
            Check_Conventions (Id);
         end if;

         if (Ekind (Id) = E_Private_Type
               or else Ekind (Id) = E_Limited_Private_Type)
           and then No (Full_View (Id))
           and then not Is_Generic_Type (Id)
           and then not Is_Derived_Type (Id)
         then
            Error_Msg_N ("missing full declaration for private type&", Id);

         elsif Ekind (Id) = E_Record_Type_With_Private
           and then not Is_Generic_Type (Id)
           and then No (Full_View (Id))
         then
            if Nkind (Parent (Id)) = N_Private_Type_Declaration then
               Error_Msg_N ("missing full declaration for private type&", Id);
            else
               Error_Msg_N
                 ("missing full declaration for private extension", Id);
            end if;

         --  Case of constant, check for deferred constant declaration with
         --  no full view. Likely just a matter of a missing expression, or
         --  accidental use of the keyword constant.

         elsif Ekind (Id) = E_Constant

           --  OK if constant value present

           and then No (Constant_Value (Id))

           --  OK if full view present

           and then No (Full_View (Id))

           --  OK if imported, since that provides the completion

           and then not Is_Imported (Id)

           --  OK if object declaration replaced by renaming declaration as
           --  a result of OK_To_Rename processing (e.g. for concatenation)

           and then Nkind (Parent (Id)) /= N_Object_Renaming_Declaration

           --  OK if object declaration with the No_Initialization flag set

           and then not (Nkind (Parent (Id)) = N_Object_Declaration
                           and then No_Initialization (Parent (Id)))
         then
            --  If no private declaration is present, we assume the user did
            --  not intend a deferred constant declaration and the problem
            --  is simply that the initializing expression is missing.

            if not Has_Private_Declaration (Etype (Id)) then

               --  We assume that the user did not intend a deferred constant
               --  declaration, and the expression is just missing.

               Error_Msg_N
                 ("constant declaration requires initialization expression",
                   Parent (Id));

               if Is_Limited_Type (Etype (Id)) then
                  Error_Msg_N
                    ("\if variable intended, remove CONSTANT from declaration",
                    Parent (Id));
               end if;

            --  Otherwise if a private declaration is present, then we are
            --  missing the full declaration for the deferred constant.

            else
               Error_Msg_N
                  ("missing full declaration for deferred constant (RM 7.4)",
                     Id);

               if Is_Limited_Type (Etype (Id)) then
                  Error_Msg_N
                    ("\if variable intended, remove CONSTANT from declaration",
                    Parent (Id));
               end if;
            end if;
         end if;

         Next_Entity (Id);
      end loop;

      --  If the specification was installed as the parent of a public child
      --  unit, the private declarations were not installed, and there is
      --  nothing to do.

      if not In_Private_Part (P) then
         return;
      else
         Set_In_Private_Part (P, False);
      end if;

      --  Make private entities invisible and exchange full and private
      --  declarations for private types. Id is now the first private entity
      --  in the package.

      while Present (Id) loop
         if Debug_Flag_E then
            Write_Str ("unlinking private entity ");
            Write_Int (Int (Id));
            Write_Eol;
         end if;

         if Is_Tagged_Type (Id) and then Ekind (Id) = E_Record_Type then
            Check_Abstract_Overriding (Id);
            Check_Conventions (Id);
         end if;

         Set_Is_Immediately_Visible (Id, False);

         if Is_Private_Base_Type (Id)
           and then Present (Full_View (Id))
         then
            Full := Full_View (Id);

            --  If the partial view is not declared in the visible part of the
            --  package (as is the case when it is a type derived from some
            --  other private type in the private part of the current package),
            --  no exchange takes place.

            if No (Parent (Id))
              or else List_Containing (Parent (Id))
                /= Visible_Declarations (Specification (Decl))
            then
               goto Next_Id;
            end if;

            --  The entry in the private part points to the full declaration,
            --  which is currently visible. Exchange them so only the private
            --  type declaration remains accessible, and link private and full
            --  declaration in the opposite direction. Before the actual
            --  exchange, we copy back attributes of the full view that must
            --  be available to the partial view too.

            Preserve_Full_Attributes (Id, Full);

            Set_Is_Potentially_Use_Visible (Id, In_Use (P));

            if  Is_Indefinite_Subtype (Full)
              and then not Is_Indefinite_Subtype (Id)
            then
               Error_Msg_N
                 ("full view of type must be definite subtype", Full);
            end if;

            Priv_Elmt := First_Elmt (Private_Dependents (Id));

            --  Swap out the subtypes and derived types of Id that were
            --  compiled in this scope, or installed previously by
            --  Install_Private_Declarations.

            --  Before we do the swap, we verify the presence of the Full_View
            --  field which may be empty due to a swap by a previous call to
            --  End_Package_Scope (e.g. from the freezing mechanism).

            while Present (Priv_Elmt) loop
               Priv_Sub := Node (Priv_Elmt);

               if Present (Full_View (Priv_Sub)) then

                  if Scope (Priv_Sub) = P
                     or else not In_Open_Scopes (Scope (Priv_Sub))
                  then
                     Set_Is_Immediately_Visible (Priv_Sub, False);
                  end if;

                  if Is_Visible_Dependent (Priv_Sub) then
                     Preserve_Full_Attributes
                       (Priv_Sub, Full_View (Priv_Sub));
                     Replace_Elmt (Priv_Elmt, Full_View (Priv_Sub));
                     Exchange_Declarations (Priv_Sub);
                  end if;
               end if;

               Next_Elmt (Priv_Elmt);
            end loop;

            --  Now restore the type itself to its private view

            Exchange_Declarations (Id);

            --  If we have installed an underlying full view for a type derived
            --  from a private type in a child unit, restore the proper views
            --  of private and full view. See corresponding code in
            --  Install_Private_Declarations.

            --  After the exchange, Full denotes the private type in the
            --  visible part of the package.

            if Is_Private_Base_Type (Full)
              and then Present (Full_View (Full))
              and then Present (Underlying_Full_View (Full))
              and then In_Package_Body (Current_Scope)
            then
               Set_Full_View (Full, Underlying_Full_View (Full));
               Set_Underlying_Full_View (Full, Empty);
            end if;

         elsif Ekind (Id) = E_Incomplete_Type
           and then Comes_From_Source (Id)
           and then No (Full_View (Id))
         then
            --  Mark Taft amendment types. Verify that there are no primitive
            --  operations declared for the type (3.10.1(9)).

            Set_Has_Completion_In_Body (Id);

            declare
               Elmt : Elmt_Id;
               Subp : Entity_Id;

            begin
               Elmt := First_Elmt (Private_Dependents (Id));
               while Present (Elmt) loop
                  Subp := Node (Elmt);

<<<<<<< HEAD
                  if Is_Overloadable (Subp) then
=======
                  --  Is_Primitive is tested because there can be cases where
                  --  nonprimitive subprograms (in nested packages) are added
                  --  to the Private_Dependents list.

                  if Is_Overloadable (Subp) and then Is_Primitive (Subp) then
>>>>>>> 3082eeb7
                     Error_Msg_NE
                       ("type& must be completed in the private part",
                         Parent (Subp), Id);

                  --  The return type of an access_to_function cannot be a
                  --  Taft-amendment type.

                  elsif Ekind (Subp) = E_Subprogram_Type then
                     if Etype (Subp) = Id
                       or else
                         (Is_Class_Wide_Type (Etype (Subp))
                            and then Etype (Etype (Subp)) = Id)
                     then
                        Error_Msg_NE
                          ("type& must be completed in the private part",
                             Associated_Node_For_Itype (Subp), Id);
                     end if;
                  end if;

                  Next_Elmt (Elmt);
               end loop;
            end;

         elsif not Is_Child_Unit (Id)
           and then (not Is_Private_Type (Id)
                      or else No (Full_View (Id)))
         then
            Set_Is_Hidden (Id);
            Set_Is_Potentially_Use_Visible (Id, False);
         end if;

         <<Next_Id>>
            Next_Entity (Id);
      end loop;
   end Uninstall_Declarations;

   ------------------------
   -- Unit_Requires_Body --
   ------------------------

   function Unit_Requires_Body (P : Entity_Id) return Boolean is
      E : Entity_Id;

   begin
      --  Imported entity never requires body. Right now, only subprograms can
      --  be imported, but perhaps in the future we will allow import of
      --  packages.

      if Is_Imported (P) then
         return False;

      --  Body required if library package with pragma Elaborate_Body

      elsif Has_Pragma_Elaborate_Body (P) then
         return True;

      --  Body required if subprogram

      elsif Is_Subprogram (P) or else Is_Generic_Subprogram (P) then
         return True;

      --  Treat a block as requiring a body

      elsif Ekind (P) = E_Block then
         return True;

      elsif Ekind (P) = E_Package
        and then Nkind (Parent (P)) = N_Package_Specification
        and then Present (Generic_Parent (Parent (P)))
      then
         declare
            G_P : constant Entity_Id := Generic_Parent (Parent (P));
         begin
            if Has_Pragma_Elaborate_Body (G_P) then
               return True;
            end if;
         end;
      end if;

      --  Otherwise search entity chain for entity requiring completion

      E := First_Entity (P);
      while Present (E) loop

         --  Always ignore child units. Child units get added to the entity
         --  list of a parent unit, but are not original entities of the
         --  parent, and so do not affect whether the parent needs a body.

         if Is_Child_Unit (E) then
            null;

         --  Ignore formal packages and their renamings

         elsif Ekind (E) = E_Package
           and then Nkind (Original_Node (Unit_Declaration_Node (E))) =
                                                N_Formal_Package_Declaration
         then
            null;

         --  Otherwise test to see if entity requires a completion.
         --  Note that subprogram entities whose declaration does not come
         --  from source are ignored here on the basis that we assume the
         --  expander will provide an implicit completion at some point.

         elsif (Is_Overloadable (E)
               and then Ekind (E) /= E_Enumeration_Literal
               and then Ekind (E) /= E_Operator
               and then not Is_Abstract_Subprogram (E)
               and then not Has_Completion (E)
               and then Comes_From_Source (Parent (E)))

           or else
             (Ekind (E) = E_Package
               and then E /= P
               and then not Has_Completion (E)
               and then Unit_Requires_Body (E))

           or else
             (Ekind (E) = E_Incomplete_Type
               and then No (Full_View (E))
               and then not Is_Generic_Type (E))

           or else
            ((Ekind (E) = E_Task_Type or else
              Ekind (E) = E_Protected_Type)
               and then not Has_Completion (E))

           or else
             (Ekind (E) = E_Generic_Package and then E /= P
               and then not Has_Completion (E)
               and then Unit_Requires_Body (E))

           or else
             (Is_Generic_Subprogram (E)
               and then not Has_Completion (E))

         then
            return True;

         --  Entity that does not require completion

         else
            null;
         end if;

         Next_Entity (E);
      end loop;

      return False;
   end Unit_Requires_Body;

end Sem_Ch7;<|MERGE_RESOLUTION|>--- conflicted
+++ resolved
@@ -6,11 +6,7 @@
 --                                                                          --
 --                                 B o d y                                  --
 --                                                                          --
-<<<<<<< HEAD
---          Copyright (C) 1992-2009, Free Software Foundation, Inc.         --
-=======
 --          Copyright (C) 1992-2011, Free Software Foundation, Inc.         --
->>>>>>> 3082eeb7
 --                                                                          --
 -- GNAT is free software;  you can  redistribute it  and/or modify it under --
 -- terms of the  GNU General Public License as published  by the Free Soft- --
@@ -493,18 +489,6 @@
               (L     : List_Id;
                Outer : Boolean) return  Boolean;
             --  Traverse the given list of declarations in reverse order.
-<<<<<<< HEAD
-            --  Return True as soon as a referencer is reached. Return False if
-            --  none is found. The Outer parameter is True for the outer level
-            --  call, and False for inner level calls for nested packages. If
-            --  Outer is True, then any entities up to the point of hitting a
-            --  referencer get their Is_Public flag cleared, so that the
-            --  entities will be treated as static entities in the C sense, and
-            --  need not have fully qualified names. For inner levels, we need
-            --  all names to be fully qualified to deal with the same name
-            --  appearing in parallel packages (right now this is tied to their
-            --  being external).
-=======
             --  Return True if a referencer is present. Return False if none is
             --  found. The Outer parameter is True for the outer level call and
             --  False for inner level calls for nested packages. If Outer is
@@ -517,7 +501,6 @@
             --  levels, we need all names to be fully qualified to deal with
             --  the same name appearing in parallel packages (right now this
             --  is tied to their being external).
->>>>>>> 3082eeb7
 
             --------------------
             -- Has_Referencer --
@@ -1536,13 +1519,8 @@
    procedure Declare_Inherited_Private_Subprograms (Id : Entity_Id) is
 
       function Is_Primitive_Of (T : Entity_Id; S : Entity_Id) return Boolean;
-<<<<<<< HEAD
-      --  Check whether an inherited subprogram is an operation of an untagged
-      --  derived type.
-=======
       --  Check whether an inherited subprogram S is an operation of an
       --  untagged derived type T.
->>>>>>> 3082eeb7
 
       ---------------------
       -- Is_Primitive_Of --
@@ -2079,23 +2057,11 @@
       Set_Private_Dependents (Id, New_Elmt_List);
 
       if Tagged_Present (Def) then
-<<<<<<< HEAD
-         Set_Ekind                (Id, E_Record_Type_With_Private);
-         Set_Primitive_Operations (Id, New_Elmt_List);
-         Set_Is_Abstract_Type     (Id, Abstract_Present (Def));
-         Set_Is_Limited_Record    (Id, Limited_Present (Def));
-         Set_Has_Delayed_Freeze   (Id, True);
-=======
          Set_Ekind                       (Id, E_Record_Type_With_Private);
          Set_Direct_Primitive_Operations (Id, New_Elmt_List);
          Set_Is_Abstract_Type            (Id, Abstract_Present (Def));
          Set_Is_Limited_Record           (Id, Limited_Present (Def));
          Set_Has_Delayed_Freeze          (Id, True);
-
-         --  Create a class-wide type with the same attributes
-
-         Make_Class_Wide_Type     (Id);
->>>>>>> 3082eeb7
 
          --  Create a class-wide type with the same attributes
 
@@ -2169,42 +2135,6 @@
            and then Is_Tagged_Type (Full)
            and then not Error_Posted (Full)
          then
-<<<<<<< HEAD
-            if Priv_Is_Base_Type then
-
-               --  Ada 2005 (AI-345): The full view of a type implementing an
-               --  interface can be a task type.
-
-               --    type T is new I with private;
-               --  private
-               --    task type T is new I with ...
-
-               if Is_Interface (Etype (Priv))
-                 and then Is_Concurrent_Type (Base_Type (Full))
-               then
-                  --  Protect the frontend against previous errors
-
-                  if Present (Corresponding_Record_Type
-                               (Base_Type (Full)))
-                  then
-                     Set_Access_Disp_Table
-                       (Priv, Access_Disp_Table
-                               (Corresponding_Record_Type (Base_Type (Full))));
-
-                  --  Generic context, or previous errors
-
-                  else
-                     null;
-                  end if;
-
-               else
-                  Set_Access_Disp_Table
-                    (Priv, Access_Disp_Table (Base_Type (Full)));
-               end if;
-            end if;
-
-=======
->>>>>>> 3082eeb7
             if Is_Tagged_Type (Priv) then
 
                --  If the type is tagged, the tag itself must be available on
@@ -2535,15 +2465,11 @@
                while Present (Elmt) loop
                   Subp := Node (Elmt);
 
-<<<<<<< HEAD
-                  if Is_Overloadable (Subp) then
-=======
                   --  Is_Primitive is tested because there can be cases where
                   --  nonprimitive subprograms (in nested packages) are added
                   --  to the Private_Dependents list.
 
                   if Is_Overloadable (Subp) and then Is_Primitive (Subp) then
->>>>>>> 3082eeb7
                      Error_Msg_NE
                        ("type& must be completed in the private part",
                          Parent (Subp), Id);
