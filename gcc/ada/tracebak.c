/****************************************************************************
 *                                                                          *
 *                         GNAT COMPILER COMPONENTS                         *
 *                                                                          *
 *                            T R A C E B A C K                             *
 *                                                                          *
 *                          C Implementation File                           *
 *                                                                          *
<<<<<<< HEAD
 *                     Copyright (C) 2000-2009, AdaCore                     *
=======
 *            Copyright (C) 2000-2011, Free Software Foundation, Inc.       *
>>>>>>> 3082eeb7
 *                                                                          *
 * GNAT is free software;  you can  redistribute it  and/or modify it under *
 * terms of the  GNU General Public License as published  by the Free Soft- *
 * ware  Foundation;  either version 2,  or (at your option) any later ver- *
 * sion.  GNAT is distributed in the hope that it will be useful, but WITH- *
 * OUT ANY WARRANTY;  without even the  implied warranty of MERCHANTABILITY *
 * or FITNESS FOR A PARTICULAR PURPOSE.  See the GNU General Public License *
 * for  more details.  You should have  received  a copy of the GNU General *
 * Public License  distributed with GNAT;  see file COPYING.  If not, write *
 * to  the  Free Software Foundation,  51  Franklin  Street,  Fifth  Floor, *
 * Boston, MA 02110-1301, USA.                                              *
 *                                                                          *
 * As a  special  exception,  if you  link  this file  with other  files to *
 * produce an executable,  this file does not by itself cause the resulting *
 * executable to be covered by the GNU General Public License. This except- *
 * ion does not  however invalidate  any other reasons  why the  executable *
 * file might be covered by the  GNU Public License.                        *
 *                                                                          *
 * GNAT was originally developed  by the GNAT team at  New York University. *
 * Extensive contributions were provided by Ada Core Technologies Inc.      *
 *                                                                          *
 ****************************************************************************/

/* This file contains low level support for stack unwinding using GCC intrinsic
   functions.
   It has been tested on the following configurations:
   PowerPC/AiX
   PowerPC/Darwin
   PowerPC/VxWorks
   SPARC/Solaris
   i386/GNU/Linux
   i386/Solaris
   i386/NT
   i386/OS2
   i386/LynxOS
   Alpha/VxWorks
   Alpha/VMS
*/

#ifdef __cplusplus
extern "C" {
#endif

#ifdef __alpha_vxworks
#include "vxWorks.h"
#endif

#ifdef IN_RTS
#define POSIX
#include "tconfig.h"
#include "tsystem.h"
#else
#include "config.h"
#include "system.h"
/* We don't want fancy_abort here.  */
#undef abort
#endif

extern int __gnat_backtrace (void **, int, void *, void *, int);

/* The point is to provide an implementation of the __gnat_backtrace function
   above, called by the default implementation of the System.Traceback package.

   We first have a series of target specific implementations, each included
   from a separate C file for readability purposes.

   Then come two flavors of a generic implementation: one relying on static
   assumptions about the frame layout, and the other one using the GCC EH
   infrastructure.  The former uses a whole set of macros and structures which
   may be tailored on a per target basis, and is activated as soon as
   USE_GENERIC_UNWINDER is defined.  The latter uses a small subset of the
   macro definitions and is activated when USE_GCC_UNWINDER is defined. It is
   only available post GCC 3.3.

   Finally, there is a default dummy implementation, necessary to make the
   linker happy on platforms where the feature is not supported, but where the
   function is still referenced by the default System.Traceback.  */

#define Lock_Task system__soft_links__lock_task
extern void (*Lock_Task) (void);

#define Unlock_Task system__soft_links__unlock_task
extern void (*Unlock_Task) (void);

/*-------------------------------------*
 *-- Target specific implementations --*
 *-------------------------------------*/

#if defined (__alpha_vxworks)

#include "tb-alvxw.c"

#elif defined (__ALPHA) && defined (__VMS__)

#include "tb-alvms.c"

#elif defined (__ia64__) && defined (__VMS__)

#include "tb-ivms.c"

#else

/* No target specific implementation.  */

/*----------------------------------------------------------------*
 *-- Target specific definitions for the generic implementation --*
 *----------------------------------------------------------------*/

/* The stack layout is specified by the target ABI. The "generic" scheme is
   based on the following assumption:

     The stack layout from some frame pointer is such that the information
     required to compute the backtrace is available at static offsets.

   For a given frame, the information we are interested in is the saved return
   address (somewhere after the call instruction in the caller) and a pointer
   to the caller's frame. The former is the base of the call chain information
   we store in the tracebacks array. The latter allows us to loop over the
   successive frames in the chain.

   To initiate the process, we retrieve an initial frame address using the
   appropriate GCC builtin (__builtin_frame_address).

   This scheme is unfortunately not applicable on every target because the
   stack layout is not necessarily regular (static) enough. On targets where
   this scheme applies, the implementation relies on the following items:

   o struct layout, describing the expected stack data layout relevant to the
     information we are interested in,

   o FRAME_OFFSET, the offset, from a given frame address or frame pointer
     value, at which this layout will be found,

   o FRAME_LEVEL, controls how many frames up we get at to start with,
     from the initial frame pointer we compute by way of the GCC builtin,

     0 is most often the appropriate value. 1 may be necessary on targets
     where return addresses are saved by a function in it's caller's frame
     (e.g. PPC).

   o PC_ADJUST, to account for the difference between a call point (address
     of a call instruction), which is what we want in the output array, and
     the associated return address, which is what we retrieve from the stack.

   o STOP_FRAME, to decide whether we reached the top of the call chain, and
     thus if the process shall stop.

	   :
	   :                   stack
	   |             +----------------+
	   |   +-------->|       :        |
	   |   |         | (FRAME_OFFSET) |
	   |   |         |       :        |  (PC_ADJUST)
	   |   |  layout:| return_address ----------------+
	   |   |         |     ....       |               |
	   +---------------  next_frame   |               |
	       |         |     ....       |               |
	       |         |                |               |
	       |         +----------------+               |  +-----+
	       |         |       :        |<- Base fp     |  |  :  |
	       |         | (FRAME_OFFSET) | (FRAME_LEVEL) |  |  :  |
	       |         |       :        |               +--->    | [1]
	       |  layout:| return_address -------------------->    | [0]
	       |         |       ...      |  (PC_ADJUST)     +-----+
	       +----------   next_frame   |                 traceback[]
		         |       ...      |
		         |                |
		         +----------------+

   o BASE_SKIP,

   Since we inherently deal with return addresses, there is an implicit shift
   by at least one for the initial point we are able to observe in the chain.

   On some targets (e.g. sparc-solaris), the first return address we can
   easily get without special code is even our caller's return address, so
   there is a initial shift of two.

   BASE_SKIP represents this initial shift, which is the minimal "skip_frames"
   value we support. We could add special code for the skip_frames < BASE_SKIP
   cases. This is not done currently because there is virtually no situation
   in which this would be useful.

   Finally, to account for some ABI specificities, a target may (but does
   not have to) define:

   o FORCE_CALL, to force a call to a dummy function at the very beginning
     of the computation. See the PPC AIX target for an example where this
     is useful.

   o FETCH_UP_FRAME, to force an invocation of __builtin_frame_address with a
     positive argument right after a possibly forced call even if FRAME_LEVEL
     is 0. See the SPARC Solaris case for an example where this is useful.

  */

/*--------------------------- PPC AIX/Darwin ----------------------------*/

#if ((defined (_POWER) && defined (_AIX)) || \
(defined (__ppc__) && defined (__APPLE__)))

#define USE_GENERIC_UNWINDER

struct layout
{
  struct layout *next;
  void *pad;
  void *return_address;
};

#define FRAME_OFFSET(FP) 0
#define PC_ADJUST -4

/* Eventhough the base PPC ABI states that a toplevel frame entry
   should to feature a null backchain, AIX might expose a null return
   address instead.  */

#define STOP_FRAME(CURRENT, TOP_STACK) \
  (((void *) (CURRENT) < (TOP_STACK)) \
   || (CURRENT)->return_address == NULL)

/* The PPC ABI has an interesting specificity: the return address saved by a
   function is located in it's caller's frame, and the save operation only
   takes place if the function performs a call.

   To have __gnat_backtrace retrieve its own return address, we then
   define ... */

#define FORCE_CALL 1
#define FRAME_LEVEL 1

#define BASE_SKIP 1

/*-------------------- PPC ELF (GNU/Linux & VxWorks) ---------------------*/

#elif (defined (_ARCH_PPC) && defined (__vxworks)) ||  \
  (defined (linux) && defined (__powerpc__))

#define USE_GENERIC_UNWINDER

struct layout
{
  struct layout *next;
  void *return_address;
};

#define FORCE_CALL 1
#define FRAME_LEVEL 1
/* See the PPC AIX case for an explanation of these values.  */

#define FRAME_OFFSET(FP) 0
#define PC_ADJUST -4

/* According to the base PPC ABI, a toplevel frame entry should feature
   a null backchain.  What happens at signal handler frontiers isn't so
   well specified, so we add a safety guard on top.  */

#define STOP_FRAME(CURRENT, TOP_STACK) \
 ((CURRENT)->next == 0 || ((long)(CURRENT)->next % __alignof__(void*)) != 0)

#define BASE_SKIP 1

/*-------------------------- SPARC Solaris -----------------------------*/

#elif defined (sun) && defined (sparc)

#define USE_GENERIC_UNWINDER

/* These definitions are inspired from the Appendix D (Software
   Considerations) of the SPARC V8 architecture manual.  */

struct layout
{
  struct layout *next;
  void *return_address;
};

#ifdef __arch64__
#define STACK_BIAS 2047 /* V9 ABI */
#else
#define STACK_BIAS 0    /* V8 ABI */
#endif

#define FRAME_LEVEL 0
#define FRAME_OFFSET(FP) (14 * sizeof (void*) + (FP ? STACK_BIAS : 0))
#define PC_ADJUST 0
#define STOP_FRAME(CURRENT, TOP_STACK) \
  ((CURRENT)->return_address == 0|| (CURRENT)->next == 0 \
   || (void *) (CURRENT) < (TOP_STACK))

/* The SPARC register windows need to be flushed before we may access them
   from the stack. This is achieved by way of builtin_frame_address only
   when the "count" argument is positive, so force at least one such call.  */
#define FETCH_UP_FRAME_ADDRESS

#define BASE_SKIP 2
/* From the frame pointer of frame N, we are accessing the flushed register
   window of frame N-1 (positive offset from fp), in which we retrieve the
   saved return address. We then end up with our caller's return address.  */

/*------------------------------- x86 ----------------------------------*/

#elif defined (i386)

#if defined (__WIN32)
#include <windows.h>
#define IS_BAD_PTR(ptr) (IsBadCodePtr((void *)ptr))
#elif defined (sun)
#define IS_BAD_PTR(ptr) ((unsigned long)ptr == -1UL)
#else
#define IS_BAD_PTR(ptr) 0
#endif

/* Starting with GCC 4.6, -fomit-frame-pointer is turned on by default for
   32-bit x86/Linux as well and DWARF 2 unwind tables are emitted instead.
   See the x86-64 case below for the drawbacks with this approach.  */
#if defined (linux) && (__GNUC__ * 10 + __GNUC_MINOR__ > 45)
#define USE_GCC_UNWINDER
#else
#define USE_GENERIC_UNWINDER
#endif

struct layout
{
  struct layout *next;
  void *return_address;
};

#define FRAME_LEVEL 1
/* builtin_frame_address (1) is expected to work on this target, and (0) might
   return the soft stack pointer, which does not designate a location where a
   backchain and a return address might be found.  */

#define FRAME_OFFSET(FP) 0
#define PC_ADJUST -2
#define STOP_FRAME(CURRENT, TOP_STACK) \
  (IS_BAD_PTR((long)(CURRENT)) \
   || IS_BAD_PTR((long)(CURRENT)->return_address) \
<<<<<<< HEAD
   || (CURRENT)->return_address == 0|| (CURRENT)->next == 0  \
=======
   || (CURRENT)->return_address == 0 \
   || (void *) ((CURRENT)->next) < (TOP_STACK)  \
>>>>>>> 3082eeb7
   || (void *) (CURRENT) < (TOP_STACK))

#define BASE_SKIP (1+FRAME_LEVEL)

/* On i386 architecture we check that at the call point we really have a call
   insn. Possible call instructions are:

   call  addr16        E8 xx xx xx xx
   call  reg           FF Dx
   call  off(reg)      FF xx xx
   lcall addr seg      9A xx xx xx xx xx xx

   This check will not catch all cases but it will increase the backtrace
   reliability on this architecture.
*/

#define VALID_STACK_FRAME(ptr) \
   (!IS_BAD_PTR(ptr) \
    && (((*((ptr) - 3) & 0xff) == 0xe8) \
        || ((*((ptr) - 5) & 0xff) == 0x9a) \
        || ((*((ptr) - 1) & 0xff) == 0xff) \
        || (((*(ptr) & 0xd0ff) == 0xd0ff))))

/*----------------------------- x86_64 ---------------------------------*/

#elif defined (__x86_64__)

#define USE_GCC_UNWINDER
/* The generic unwinder is not used for this target because it is based
   on frame layout assumptions that are not reliable on this target (the
   rbp register is very likely used for something else than storing the
   frame pointer in optimized code). Hence, we use the GCC unwinder
   based on DWARF 2 call frame information, although it has the drawback
   of not being able to unwind through frames compiled without DWARF 2
   information.
*/

#define PC_ADJUST -2
/* The minimum size of call instructions on this architecture is 2 bytes */

/*----------------------------- ia64 ---------------------------------*/

#elif defined (__ia64__) && (defined (linux) || defined (__hpux__))

#define USE_GCC_UNWINDER
/* Use _Unwind_Backtrace driven exceptions on ia64 HP-UX and ia64
   GNU/Linux, where _Unwind_Backtrace is provided by the system unwind
   library. On HP-UX 11.23 this requires patch PHSS_33352, which adds
   _Unwind_Backtrace to the system unwind library. */

#define PC_ADJUST -4


#endif

/*---------------------------------------------------------------------*
 *--      The post GCC 3.3 infrastructure based implementation       --*
 *---------------------------------------------------------------------*/

#if defined (USE_GCC_UNWINDER) && (__GNUC__ * 10 + __GNUC_MINOR__ > 33)

/* Conditioning the inclusion on the GCC version is useful to avoid bootstrap
   path problems, since the included file refers to post 3.3 functions in
   libgcc, and the stage1 compiler is unlikely to be linked against a post 3.3
   library.  It actually disables the support for backtraces in this compiler
   for targets defining USE_GCC_UNWINDER, which is OK since we don't use the
   traceback capability in the compiler anyway.

   The condition is expressed the way above because we cannot reliably rely on
   any other macro from the base compiler when compiling stage1.  */

#include "tb-gcc.c"

/*------------------------------------------------------------------*
 *-- The generic implementation based on frame layout assumptions --*
 *------------------------------------------------------------------*/

#elif defined (USE_GENERIC_UNWINDER)

#ifndef CURRENT_STACK_FRAME
# define CURRENT_STACK_FRAME  ({ char __csf; &__csf; })
#endif

#ifndef VALID_STACK_FRAME
#define VALID_STACK_FRAME(ptr) 1
#endif

#ifndef MAX
#define MAX(x,y) ((x) > (y) ? (x) : (y))
#endif

#ifndef FORCE_CALL
#define FORCE_CALL 0
#endif

/* Make sure the function is not inlined.  */
static void forced_callee (void) __attribute__ ((noinline));

static void forced_callee (void)
{
  /* Make sure the function is not pure.  */
  volatile int i __attribute__ ((unused)) = 0;
}

int
__gnat_backtrace (void **array,
                  int size,
                  void *exclude_min,
                  void *exclude_max,
                  int skip_frames)
{
  struct layout *current;
  void *top_frame;
  void *top_stack ATTRIBUTE_UNUSED;
  int cnt = 0;

  if (FORCE_CALL)
    forced_callee ();

  /* Force a call to builtin_frame_address with a positive argument
     if required. This is necessary e.g. on SPARC to have the register
     windows flushed before we attempt to access them on the stack.  */
#if defined (FETCH_UP_FRAME_ADDRESS) && (FRAME_LEVEL == 0)
  __builtin_frame_address (1);
#endif

  top_frame = __builtin_frame_address (FRAME_LEVEL);
  top_stack = CURRENT_STACK_FRAME;
  current = (struct layout *) ((size_t) top_frame + FRAME_OFFSET (0));

  /* Skip the number of calls we have been requested to skip, accounting for
     the BASE_SKIP parameter.

     FRAME_LEVEL is meaningless for the count adjustment. It impacts where we
     start retrieving data from, but how many frames "up" we start at is in
     BASE_SKIP by definition.  */

  skip_frames = MAX (0, skip_frames - BASE_SKIP);

  while (cnt < skip_frames)
    {
      current = (struct layout *) ((size_t) current->next + FRAME_OFFSET (1));
      cnt++;
    }

  cnt = 0;
  while (cnt < size)
    {
      if (STOP_FRAME (current, top_stack) ||
	  !VALID_STACK_FRAME(((char *) current->return_address) + PC_ADJUST))
        break;

      if (current->return_address < exclude_min
	  || current->return_address > exclude_max)
        array[cnt++] = ((char *) current->return_address) + PC_ADJUST;

      current = (struct layout *) ((size_t) current->next + FRAME_OFFSET (1));
    }

  return cnt;
}

#else

/* No target specific implementation and neither USE_GCC_UNWINDER nor
   USE_GENERIC_UNWINDER defined.  */

/*------------------------------*
 *-- The dummy implementation --*
 *------------------------------*/

int
__gnat_backtrace (void **array ATTRIBUTE_UNUSED,
                  int size ATTRIBUTE_UNUSED,
                  void *exclude_min ATTRIBUTE_UNUSED,
                  void *exclude_max ATTRIBUTE_UNUSED,
                  int skip_frames ATTRIBUTE_UNUSED)
{
  return 0;
}

#endif

#endif

#ifdef __cplusplus
}
#endif<|MERGE_RESOLUTION|>--- conflicted
+++ resolved
@@ -6,11 +6,7 @@
  *                                                                          *
  *                          C Implementation File                           *
  *                                                                          *
-<<<<<<< HEAD
- *                     Copyright (C) 2000-2009, AdaCore                     *
-=======
  *            Copyright (C) 2000-2011, Free Software Foundation, Inc.       *
->>>>>>> 3082eeb7
  *                                                                          *
  * GNAT is free software;  you can  redistribute it  and/or modify it under *
  * terms of the  GNU General Public License as published  by the Free Soft- *
@@ -349,12 +345,8 @@
 #define STOP_FRAME(CURRENT, TOP_STACK) \
   (IS_BAD_PTR((long)(CURRENT)) \
    || IS_BAD_PTR((long)(CURRENT)->return_address) \
-<<<<<<< HEAD
-   || (CURRENT)->return_address == 0|| (CURRENT)->next == 0  \
-=======
    || (CURRENT)->return_address == 0 \
    || (void *) ((CURRENT)->next) < (TOP_STACK)  \
->>>>>>> 3082eeb7
    || (void *) (CURRENT) < (TOP_STACK))
 
 #define BASE_SKIP (1+FRAME_LEVEL)
