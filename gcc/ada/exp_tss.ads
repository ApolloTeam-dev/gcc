--- conflicted
+++ resolved
@@ -6,11 +6,7 @@
 --                                                                          --
 --                                 S p e c                                  --
 --                                                                          --
-<<<<<<< HEAD
---          Copyright (C) 1992-2009, Free Software Foundation, Inc.         --
-=======
 --          Copyright (C) 1992-2010, Free Software Foundation, Inc.         --
->>>>>>> b56a5220
 --                                                                          --
 -- GNAT is free software;  you can  redistribute it  and/or modify it under --
 -- terms of the  GNU General Public License as published  by the Free Soft- --
@@ -197,14 +193,11 @@
    --  used to initially install a TSS in the case where the subprogram for the
    --  TSS has already been created and its declaration processed.
 
-<<<<<<< HEAD
-=======
    function CPP_Init_Proc (Typ : Entity_Id) return Entity_Id;
    --  Obtains the CPP_Init TSS entity the given type. The CPP_Init TSS is a
    --  procedure used to initialize the C++ part of the primary and secondary
    --  dispatch tables of a tagged type derived from CPP types.
 
->>>>>>> b56a5220
    function Init_Proc
      (Typ : Entity_Id;
       Ref : Entity_Id := Empty) return Entity_Id;
