------------------------------------------------------------------------------
--                                                                          --
--                         GNAT RUN-TIME COMPONENTS                         --
--                                                                          --
--                       S Y S T E M . F I L E _ I O                        --
--                                                                          --
--                                 B o d y                                  --
--                                                                          --
<<<<<<< HEAD
--          Copyright (C) 1992-2009, Free Software Foundation, Inc.         --
=======
--          Copyright (C) 1992-2010, Free Software Foundation, Inc.         --
>>>>>>> 3082eeb7
--                                                                          --
-- GNAT is free software;  you can  redistribute it  and/or modify it under --
-- terms of the  GNU General Public License as published  by the Free Soft- --
-- ware  Foundation;  either version 3,  or (at your option) any later ver- --
-- sion.  GNAT is distributed in the hope that it will be useful, but WITH- --
-- OUT ANY WARRANTY;  without even the  implied warranty of MERCHANTABILITY --
-- or FITNESS FOR A PARTICULAR PURPOSE.                                     --
--                                                                          --
-- As a special exception under Section 7 of GPL version 3, you are granted --
-- additional permissions described in the GCC Runtime Library Exception,   --
-- version 3.1, as published by the Free Software Foundation.               --
--                                                                          --
-- You should have received a copy of the GNU General Public License and    --
-- a copy of the GCC Runtime Library Exception along with this program;     --
-- see the files COPYING3 and COPYING.RUNTIME respectively.  If not, see    --
-- <http://www.gnu.org/licenses/>.                                          --
--                                                                          --
-- GNAT was originally developed  by the GNAT team at  New York University. --
-- Extensive contributions were provided by Ada Core Technologies Inc.      --
--                                                                          --
------------------------------------------------------------------------------

with Ada.Finalization;            use Ada.Finalization;
with Ada.IO_Exceptions;           use Ada.IO_Exceptions;

with Interfaces.C;
with Interfaces.C.Strings;        use Interfaces.C.Strings;
with Interfaces.C_Streams;        use Interfaces.C_Streams;

with System.CRTL.Runtime;
with System.Case_Util;            use System.Case_Util;
with System.OS_Lib;
with System.Soft_Links;

with Ada.Unchecked_Deallocation;

package body System.File_IO is

   use System.File_Control_Block;

   package SSL renames System.Soft_Links;

   use type Interfaces.C.int;
   use type CRTL.size_t;

   ----------------------
   -- Global Variables --
   ----------------------

   Open_Files : AFCB_Ptr;
   --  This points to a list of AFCB's for all open files. This is a doubly
   --  linked list, with the Prev pointer of the first entry, and the Next
   --  pointer of the last entry containing null. Note that this global
   --  variable must be properly protected to provide thread safety.

   type Temp_File_Record;
   type Temp_File_Record_Ptr is access all Temp_File_Record;

   type Temp_File_Record is record
      Name : String (1 .. max_path_len + 1);
      Next : Temp_File_Record_Ptr;
   end record;
   --  One of these is allocated for each temporary file created

   Temp_Files : Temp_File_Record_Ptr;
   --  Points to list of names of temporary files. Note that this global
   --  variable must be properly protected to provide thread safety.

   type File_IO_Clean_Up_Type is new Limited_Controlled with null record;
   --  The closing of all open files and deletion of temporary files is an
   --  action that takes place at the end of execution of the main program.
   --  This action is implemented using a library level object which gets
   --  finalized at the end of program execution. Note that the type is
   --  limited, in order to stop the compiler optimizing away the declaration
   --  which would be allowed in the non-limited case.

   procedure Finalize (V : in out File_IO_Clean_Up_Type);
   --  This is the finalize operation that is used to do the cleanup

   File_IO_Clean_Up_Object : File_IO_Clean_Up_Type;
   pragma Warnings (Off, File_IO_Clean_Up_Object);
   --  This is the single object of the type that triggers the finalization
   --  call. Since it is at the library level, this happens just before the
   --  environment task is finalized.

   text_translation_required : Boolean;
   for text_translation_required'Size use Character'Size;
   pragma Import
     (C, text_translation_required, "__gnat_text_translation_required");
   --  If true, add appropriate suffix to control string for Open

   function Get_Case_Sensitive return Integer;
   pragma Import (C, Get_Case_Sensitive,
                  "__gnat_get_file_names_case_sensitive");
   File_Names_Case_Sensitive : constant Boolean := Get_Case_Sensitive /= 0;
   --  Set to indicate whether the operating system convention is for file
   --  names to be case sensitive (e.g., in Unix, set True), or non case
   --  sensitive (e.g., in Windows, set False).

   -----------------------
   -- Local Subprograms --
   -----------------------

   procedure Free_String is new Ada.Unchecked_Deallocation (String, Pstring);

   subtype Fopen_String is String (1 .. 4);
   --  Holds open string (longest is "w+b" & nul)

   procedure Fopen_Mode
     (Mode    : File_Mode;
      Text    : Boolean;
      Creat   : Boolean;
      Amethod : Character;
      Fopstr  : out Fopen_String);
   --  Determines proper open mode for a file to be opened in the given
   --  Ada mode. Text is true for a text file and false otherwise, and
   --  Creat is true for a create call, and False for an open call. The
   --  value stored in Fopstr is a nul-terminated string suitable for a
   --  call to fopen or freopen. Amethod is the character designating
   --  the access method from the Access_Method field of the FCB.

   function Errno_Message
     (Errno : Integer := OS_Lib.Errno) return String;
   function Errno_Message
     (Name : String;
      Errno : Integer := OS_Lib.Errno) return String;
   --  Return a message suitable for "raise ... with Errno_Message (...)".
   --  Errno defaults to the current errno, but should be passed explicitly if
   --  there is significant code in between the call that sets errno and the
   --  call to Errno_Message, in case that code also sets errno. The version
   --  with Name includes that file name in the message.

   procedure Raise_Device_Error
     (File : AFCB_Ptr; Errno : Integer := OS_Lib.Errno);
   pragma No_Return (Raise_Device_Error);
   --  Clear error indication on File and raise Device_Error with an exception
   --  message providing errno information.

   ----------------
   -- Append_Set --
   ----------------

   procedure Append_Set (File : AFCB_Ptr) is
   begin
      if File.Mode = Append_File then
         if fseek (File.Stream, 0, SEEK_END) /= 0 then
            Raise_Device_Error (File);
         end if;
      end if;
   end Append_Set;

   ----------------
   -- Chain_File --
   ----------------

   procedure Chain_File (File : AFCB_Ptr) is
   begin
      --  Take a task lock, to protect the global data value Open_Files

      SSL.Lock_Task.all;

      --  Do the chaining operation locked

      File.Next := Open_Files;
      File.Prev := null;
      Open_Files := File;

      if File.Next /= null then
         File.Next.Prev := File;
      end if;

      SSL.Unlock_Task.all;

   exception
      when others =>
         SSL.Unlock_Task.all;
         raise;
   end Chain_File;

   ---------------------
   -- Check_File_Open --
   ---------------------

   procedure Check_File_Open (File : AFCB_Ptr) is
   begin
      if File = null then
         raise Status_Error with "file not open";
      end if;
   end Check_File_Open;

   -----------------------
   -- Check_Read_Status --
   -----------------------

   procedure Check_Read_Status (File : AFCB_Ptr) is
   begin
      if File = null then
         raise Status_Error with "file not open";
<<<<<<< HEAD
      elsif File.Mode > Inout_File then
=======
      elsif File.Mode not in Read_File_Mode then
>>>>>>> 3082eeb7
         raise Mode_Error with "file not readable";
      end if;
   end Check_Read_Status;

   ------------------------
   -- Check_Write_Status --
   ------------------------

   procedure Check_Write_Status (File : AFCB_Ptr) is
   begin
      if File = null then
         raise Status_Error with "file not open";
      elsif File.Mode = In_File then
         raise Mode_Error with "file not writable";
      end if;
   end Check_Write_Status;

   -----------
   -- Close --
   -----------

   procedure Close (File_Ptr : access AFCB_Ptr) is
      Close_Status : int := 0;
      Dup_Strm     : Boolean := False;
      File         : AFCB_Ptr renames File_Ptr.all;
      Errno        : Integer;

   begin
      --  Take a task lock, to protect the global data value Open_Files

      SSL.Lock_Task.all;

      Check_File_Open (File);
      AFCB_Close (File);

      --  Sever the association between the given file and its associated
      --  external file. The given file is left closed. Do not perform system
      --  closes on the standard input, output and error files and also do not
      --  attempt to close a stream that does not exist (signalled by a null
      --  stream value -- happens in some error situations).

      if not File.Is_System_File and then File.Stream /= NULL_Stream then

         --  Do not do an fclose if this is a shared file and there is at least
         --  one other instance of the stream that is open.

         if File.Shared_Status = Yes then
            declare
               P   : AFCB_Ptr;

            begin
               P := Open_Files;
               while P /= null loop
                  if P /= File and then File.Stream = P.Stream then
                     Dup_Strm := True;
                     exit;
                  end if;

                  P := P.Next;
               end loop;
            end;
         end if;

         --  Do the fclose unless this was a duplicate in the shared case

         if not Dup_Strm then
            Close_Status := fclose (File.Stream);

            if Close_Status /= 0 then
               Errno := OS_Lib.Errno;
            end if;
         end if;
      end if;

      --  Dechain file from list of open files and then free the storage

      if File.Prev = null then
         Open_Files := File.Next;
      else
         File.Prev.Next := File.Next;
      end if;

      if File.Next /= null then
         File.Next.Prev := File.Prev;
      end if;

      --  Deallocate some parts of the file structure that were kept in heap
      --  storage with the exception of system files (standard input, output
      --  and error) since they had some information allocated in the stack.

      if not File.Is_System_File then
         Free_String (File.Name);
         Free_String (File.Form);
         AFCB_Free (File);
      end if;

      File := null;

      if Close_Status /= 0 then
         Raise_Device_Error (null, Errno);
      end if;

      SSL.Unlock_Task.all;

   exception
      when others =>
         SSL.Unlock_Task.all;
         raise;
   end Close;

   ------------
   -- Delete --
   ------------

   procedure Delete (File_Ptr : access AFCB_Ptr) is
      File : AFCB_Ptr renames File_Ptr.all;

   begin
      Check_File_Open (File);

      if not File.Is_Regular_File then
         raise Use_Error with "cannot delete non-regular file";
      end if;

      declare
         Filename : aliased constant String := File.Name.all;

      begin
         Close (File_Ptr);

         --  Now unlink the external file. Note that we use the full name in
         --  this unlink, because the working directory may have changed since
         --  we did the open, and we want to unlink the right file!

         if unlink (Filename'Address) = -1 then
            raise Use_Error with Errno_Message;
         end if;
      end;
   end Delete;

   -----------------
   -- End_Of_File --
   -----------------

   function End_Of_File (File : AFCB_Ptr) return Boolean is
   begin
      Check_File_Open (File);

      if feof (File.Stream) /= 0 then
         return True;

      else
         Check_Read_Status (File);

         if ungetc (fgetc (File.Stream), File.Stream) = EOF then
            clearerr (File.Stream);
            return True;
         else
            return False;
         end if;
      end if;
   end End_Of_File;

   -------------------
   -- Errno_Message --
   -------------------

   function Errno_Message (Errno : Integer := OS_Lib.Errno) return String is
      Message : constant chars_ptr := CRTL.Runtime.strerror (Errno);

   begin
      if Message = Null_Ptr then
         return "errno =" & Errno'Img;
      else
         return Value (Message);
      end if;
   end Errno_Message;

   function Errno_Message
<<<<<<< HEAD
     (Name : String;
=======
     (Name  : String;
>>>>>>> 3082eeb7
      Errno : Integer := OS_Lib.Errno) return String
   is
   begin
      return Name & ": " & String'(Errno_Message (Errno));
   end Errno_Message;

   --------------
   -- Finalize --
   --------------

   --  Note: we do not need to worry about locking against multiple task access
   --  in this routine, since it is called only from the environment task just
   --  before terminating execution.

   procedure Finalize (V : in out File_IO_Clean_Up_Type) is
      pragma Warnings (Off, V);

      Fptr1   : aliased AFCB_Ptr;
      Fptr2   : AFCB_Ptr;

      Discard : int;
      pragma Unreferenced (Discard);

   begin
      --  Take a lock to protect global Open_Files data structure

      SSL.Lock_Task.all;

      --  First close all open files (the slightly complex form of this loop is
      --  required because Close as a side effect nulls out its argument).

      Fptr1 := Open_Files;
      while Fptr1 /= null loop
         Fptr2 := Fptr1.Next;
         Close (Fptr1'Access);
         Fptr1 := Fptr2;
      end loop;

      --  Now unlink all temporary files. We do not bother to free the blocks
      --  because we are just about to terminate the program. We also ignore
      --  any errors while attempting these unlink operations.

      while Temp_Files /= null loop
         Discard := unlink (Temp_Files.Name'Address);
         Temp_Files := Temp_Files.Next;
      end loop;

      SSL.Unlock_Task.all;

   exception
      when others =>
         SSL.Unlock_Task.all;
         raise;
   end Finalize;

   -----------
   -- Flush --
   -----------

   procedure Flush (File : AFCB_Ptr) is
   begin
      Check_Write_Status (File);

      if fflush (File.Stream) /= 0 then
         Raise_Device_Error (File);
      end if;
   end Flush;

   ----------------
   -- Fopen_Mode --
   ----------------

   --  The fopen mode to be used is shown by the following table:

   --                                     OPEN         CREATE
   --     Append_File                     "r+"           "w+"
   --     In_File                         "r"            "w+"
   --     Out_File (Direct_IO)            "r+"           "w"
   --     Out_File (all others)           "w"            "w"
   --     Inout_File                      "r+"           "w+"

   --  Note: we do not use "a" or "a+" for Append_File, since this would not
   --  work in the case of stream files, where even if in append file mode,
   --  you can reset to earlier points in the file. The caller must use the
   --  Append_Set routine to deal with the necessary positioning.

   --  Note: in several cases, the fopen mode used allows reading and writing,
   --  but the setting of the Ada mode is more restrictive. For instance,
   --  Create in In_File mode uses "w+" which allows writing, but the Ada mode
   --  In_File will cause any write operations to be rejected with Mode_Error
   --  in any case.

   --  Note: for the Out_File/Open cases for other than the Direct_IO case, an
   --  initial call will be made by the caller to first open the file in "r"
   --  mode to be sure that it exists. The real open, in "w" mode, will then
   --  destroy this file. This is peculiar, but that's what Ada semantics
   --  require and the ACATS tests insist on!

   --  If text file translation is required, then either "b" or "t" is appended
   --  to the mode, depending on the setting of Text.

   procedure Fopen_Mode
     (Mode    : File_Mode;
      Text    : Boolean;
      Creat   : Boolean;
      Amethod : Character;
      Fopstr  : out Fopen_String)
   is
      Fptr : Positive;

   begin
      case Mode is
         when In_File =>
            if Creat then
               Fopstr (1) := 'w';
               Fopstr (2) := '+';
               Fptr := 3;
            else
               Fopstr (1) := 'r';
               Fptr := 2;
            end if;

         when Out_File =>
            if Amethod = 'D' and then not Creat then
               Fopstr (1) := 'r';
               Fopstr (2) := '+';
               Fptr := 3;
            else
               Fopstr (1) := 'w';
               Fptr := 2;
            end if;

         when Inout_File | Append_File =>
            Fopstr (1) := (if Creat then 'w' else 'r');
            Fopstr (2) := '+';
            Fptr := 3;

      end case;

      --  If text_translation_required is true then we need to append either a
      --  "t" or "b" to the string to get the right mode.

      if text_translation_required then
         Fopstr (Fptr) := (if Text then 't' else 'b');
         Fptr := Fptr + 1;
      end if;

      Fopstr (Fptr) := ASCII.NUL;
   end Fopen_Mode;

   ----------
   -- Form --
   ----------

   function Form (File : AFCB_Ptr) return String is
   begin
      if File = null then
         raise Status_Error with "Form: file not open";
      else
         return File.Form.all (1 .. File.Form'Length - 1);
      end if;
   end Form;

   ------------------
   -- Form_Boolean --
   ------------------

   function Form_Boolean
     (Form    : String;
      Keyword : String;
      Default : Boolean) return Boolean
   is
      V1, V2 : Natural;
      pragma Unreferenced (V2);

   begin
      Form_Parameter (Form, Keyword, V1, V2);

      if V1 = 0 then
         return Default;

      elsif Form (V1) = 'y' then
         return True;

      elsif Form (V1) = 'n' then
         return False;

      else
         raise Use_Error with "invalid Form";
      end if;
   end Form_Boolean;

   ------------------
   -- Form_Integer --
   ------------------

   function Form_Integer
     (Form    : String;
      Keyword : String;
      Default : Integer) return Integer
   is
      V1, V2 : Natural;
      V      : Integer;

   begin
      Form_Parameter (Form, Keyword, V1, V2);

      if V1 = 0 then
         return Default;

      else
         V := 0;

         for J in V1 .. V2 loop
            if Form (J) not in '0' .. '9' then
               raise Use_Error with "invalid Form";
            else
               V := V * 10 + Character'Pos (Form (J)) - Character'Pos ('0');
            end if;

            if V > 999_999 then
               raise Use_Error with "invalid Form";
            end if;
         end loop;

         return V;
      end if;
   end Form_Integer;

   --------------------
   -- Form_Parameter --
   --------------------

   procedure Form_Parameter
     (Form    : String;
      Keyword : String;
      Start   : out Natural;
      Stop    : out Natural)
   is
      Klen : constant Integer := Keyword'Length;

   begin
      for J in Form'First + Klen .. Form'Last - 1 loop
         if Form (J) = '='
           and then Form (J - Klen .. J - 1) = Keyword
         then
            Start := J + 1;
            Stop := Start - 1;

            while Form (Stop + 1) /= ASCII.NUL
              and then Form (Stop + 1) /= ','
            loop
               Stop := Stop + 1;
            end loop;

            return;
         end if;
      end loop;

      Start := 0;
      Stop  := 0;
   end Form_Parameter;

   -------------
   -- Is_Open --
   -------------

   function Is_Open (File : AFCB_Ptr) return Boolean is
   begin
      --  We return True if the file is open, and the underlying file stream is
      --  usable. In particular on Windows an application linked with -mwindows
      --  option set does not have a console attached. In this case standard
      --  files (Current_Output, Current_Error, Current_Input) are not created.
      --  We want Is_Open (Current_Output) to return False in this case.

      return File /= null and then fileno (File.Stream) /= -1;
   end Is_Open;

   -------------------
   -- Make_Buffered --
   -------------------

   procedure Make_Buffered
     (File    : AFCB_Ptr;
      Buf_Siz : Interfaces.C_Streams.size_t)
   is
      status : Integer;
      pragma Unreferenced (status);

   begin
      status := setvbuf (File.Stream, Null_Address, IOFBF, Buf_Siz);
   end Make_Buffered;

   ------------------------
   -- Make_Line_Buffered --
   ------------------------

   procedure Make_Line_Buffered
     (File     : AFCB_Ptr;
      Line_Siz : Interfaces.C_Streams.size_t)
   is
      status : Integer;
      pragma Unreferenced (status);

   begin
      status := setvbuf (File.Stream, Null_Address, IOLBF, Line_Siz);
      --  No error checking???
   end Make_Line_Buffered;

   ---------------------
   -- Make_Unbuffered --
   ---------------------

   procedure Make_Unbuffered (File : AFCB_Ptr) is
      status : Integer;
      pragma Unreferenced (status);

   begin
      status := setvbuf (File.Stream, Null_Address, IONBF, 0);
      --  No error checking???
   end Make_Unbuffered;

   ----------
   -- Mode --
   ----------

   function Mode (File : AFCB_Ptr) return File_Mode is
   begin
      if File = null then
         raise Status_Error with "Mode: file not open";
      else
         return File.Mode;
      end if;
   end Mode;

   ----------
   -- Name --
   ----------

   function Name (File : AFCB_Ptr) return String is
   begin
      if File = null then
         raise Status_Error with "Name: file not open";
      else
         return File.Name.all (1 .. File.Name'Length - 1);
      end if;
   end Name;

   ----------
   -- Open --
   ----------

   procedure Open
     (File_Ptr  : in out AFCB_Ptr;
      Dummy_FCB : AFCB'Class;
      Mode      : File_Mode;
      Name      : String;
      Form      : String;
      Amethod   : Character;
      Creat     : Boolean;
      Text      : Boolean;
      C_Stream  : FILEs := NULL_Stream)
   is
      pragma Warnings (Off, Dummy_FCB);
      --  Yes we know this is never assigned a value. That's intended, since
      --  all we ever use of this value is the tag for dispatching purposes.

      procedure Tmp_Name (Buffer : Address);
      pragma Import (C, Tmp_Name, "__gnat_tmp_name");
      --  Set buffer (a String address) with a temporary filename

      Stream : FILEs := C_Stream;
      --  Stream which we open in response to this request

      Shared : Shared_Status_Type;
      --  Setting of Shared_Status field for file

      Fopstr : aliased Fopen_String;
      --  Mode string used in fopen call

      Formstr : aliased String (1 .. Form'Length + 1);
      --  Form string with ASCII.NUL appended, folded to lower case

      Is_Text_File : Boolean;

      Tempfile : constant Boolean := (Name'Length = 0);
      --  Indicates temporary file case

      Namelen : constant Integer := max_path_len;
      --  Length required for file name, not including final ASCII.NUL.
      --  Note that we used to reference L_tmpnam here, which is not reliable
      --  since __gnat_tmp_name does not always use tmpnam.

      Namestr : aliased String (1 .. Namelen + 1);
      --  Name as given or temporary file name with ASCII.NUL appended

      Fullname : aliased String (1 .. max_path_len + 1);
      --  Full name (as required for Name function, and as stored in the
      --  control block in the Name field) with ASCII.NUL appended.

      Full_Name_Len : Integer;
      --  Length of name actually stored in Fullname

      Encoding : CRTL.Filename_Encoding;
      --  Filename encoding specified into the form parameter

   begin
      if File_Ptr /= null then
         raise Status_Error with "file already open";
      end if;

      --  Acquire form string, setting required NUL terminator

      Formstr (1 .. Form'Length) := Form;
      Formstr (Formstr'Last) := ASCII.NUL;

      --  Convert form string to lower case

      for J in Formstr'Range loop
         if Formstr (J) in 'A' .. 'Z' then
            Formstr (J) := Character'Val (Character'Pos (Formstr (J)) + 32);
         end if;
      end loop;

      --  Acquire setting of shared parameter

      declare
         V1, V2 : Natural;

      begin
         Form_Parameter (Formstr, "shared", V1, V2);

         if V1 = 0 then
            Shared := None;

         elsif Formstr (V1 .. V2) = "yes" then
            Shared := Yes;

         elsif Formstr (V1 .. V2) = "no" then
            Shared := No;

         else
            raise Use_Error with "invalid Form";
         end if;
      end;

      --  Acquire setting of encoding parameter

      declare
         V1, V2 : Natural;

      begin
         Form_Parameter (Formstr, "encoding", V1, V2);

         if V1 = 0 then
            Encoding := CRTL.Unspecified;

         elsif Formstr (V1 .. V2) = "utf8" then
            Encoding := CRTL.UTF8;

         elsif Formstr (V1 .. V2) = "8bits" then
            Encoding := CRTL.ASCII_8bits;

         else
            raise Use_Error with "invalid Form";
         end if;
      end;

      --  Acquire setting of text_translation parameter. Only needed if this is
      --  a [Wide_[Wide_]]Text_IO file, in which case we default to True, but
      --  if the Form says Text_Translation=No, we use binary mode, so new-line
      --  will be just LF, even on Windows.

      Is_Text_File := Text;

      if Is_Text_File then
         Is_Text_File :=
           Form_Boolean (Formstr, "text_translation", Default => True);
      end if;

      --  If we were given a stream (call from xxx.C_Streams.Open), then set
      --  the full name to the given one, and skip to end of processing.

      if Stream /= NULL_Stream then
         Full_Name_Len := Name'Length + 1;
         Fullname (1 .. Full_Name_Len - 1) := Name;
         Fullname (Full_Name_Len) := ASCII.NUL;

      --  Normal case of Open or Create

      else
         --  If temporary file case, get temporary file name and add to the
         --  list of temporary files to be deleted on exit.

         if Tempfile then
            if not Creat then
               raise Name_Error with "opening temp file without creating it";
            end if;

            Tmp_Name (Namestr'Address);

            if Namestr (1) = ASCII.NUL then
               raise Use_Error with "invalid temp file name";
            end if;

            --  Chain to temp file list, ensuring thread safety with a lock

            begin
               SSL.Lock_Task.all;
               Temp_Files :=
                 new Temp_File_Record'(Name => Namestr, Next => Temp_Files);
               SSL.Unlock_Task.all;

            exception
               when others =>
                  SSL.Unlock_Task.all;
                  raise;
            end;

         --  Normal case of non-null name given

         else
            if Name'Length > Namelen then
               raise Name_Error with "file name too long";
            end if;

            Namestr (1 .. Name'Length) := Name;
            Namestr (Name'Length + 1)  := ASCII.NUL;
         end if;

         --  Get full name in accordance with the advice of RM A.8.2(22)

         full_name (Namestr'Address, Fullname'Address);

         if Fullname (1) = ASCII.NUL then
            raise Use_Error with Errno_Message (Name);
         end if;

         Full_Name_Len := 1;
         while Full_Name_Len < Fullname'Last
           and then Fullname (Full_Name_Len) /= ASCII.NUL
         loop
            Full_Name_Len := Full_Name_Len + 1;
         end loop;

         --  Fullname is generated by calling system's full_name. The problem
         --  is, full_name does nothing about the casing, so a file name
         --  comparison may generally speaking not be valid on non-case-
         --  sensitive systems, and in particular we get unexpected failures
         --  on Windows/Vista because of this. So we use s-casuti to force
         --  the name to lower case.

         if not File_Names_Case_Sensitive then
            To_Lower (Fullname (1 .. Full_Name_Len));
         end if;

         --  If Shared=None or Shared=Yes, then check for the existence of
         --  another file with exactly the same full name.

         if Shared /= No then
            declare
               P : AFCB_Ptr;

            begin
               --  Take a task lock to protect Open_Files

               SSL.Lock_Task.all;

               --  Search list of open files

               P := Open_Files;
               while P /= null loop
                  if Fullname (1 .. Full_Name_Len) = P.Name.all then

                     --  If we get a match, and either file has Shared=None,
                     --  then raise Use_Error, since we don't allow two files
                     --  of the same name to be opened unless they specify the
                     --  required sharing mode.

                     if Shared = None
                       or else P.Shared_Status = None
                     then
                        raise Use_Error with "reopening shared file";

                     --  If both files have Shared=Yes, then we acquire the
                     --  stream from the located file to use as our stream.

                     elsif Shared = Yes
                       and then P.Shared_Status = Yes
                     then
                        Stream := P.Stream;
                        exit;

                     --  Otherwise one of the files has Shared=Yes and one has
                     --  Shared=No. If the current file has Shared=No then all
                     --  is well but we don't want to share any other file's
                     --  stream. If the current file has Shared=Yes, we would
                     --  like to share a stream, but not from a file that has
                     --  Shared=No, so either way, we just continue the search.

                     else
                        null;
                     end if;
                  end if;

                  P := P.Next;
               end loop;

               SSL.Unlock_Task.all;

            exception
               when others =>
                  SSL.Unlock_Task.all;
                  raise;
            end;
         end if;

         --  Open specified file if we did not find an existing stream

         if Stream = NULL_Stream then
            Fopen_Mode (Mode, Is_Text_File, Creat, Amethod, Fopstr);

            --  A special case, if we are opening (OPEN case) a file and the
            --  mode returned by Fopen_Mode is not "r" or "r+", then we first
            --  make sure that the file exists as required by Ada semantics.

            if not Creat and then Fopstr (1) /= 'r' then
               if file_exists (Namestr'Address) = 0 then
                  raise Name_Error with Errno_Message (Name);
               end if;
            end if;

            --  Now open the file. Note that we use the name as given in the
            --  original Open call for this purpose, since that seems the
            --  clearest implementation of the intent. It would presumably
            --  work to use the full name here, but if there is any difference,
            --  then we should use the name used in the call.

            --  Note: for a corresponding delete, we will use the full name,
            --  since by the time of the delete, the current working directory
            --  may have changed and we do not want to delete a different file!

            Stream := fopen (Namestr'Address, Fopstr'Address, Encoding);

            if Stream = NULL_Stream then

               --  Raise Name_Error if trying to open a non-existent file.
               --  Otherwise raise Use_Error.

               --  Should we raise Device_Error for ENOSPC???

               declare
                  function Is_File_Not_Found_Error
                    (Errno_Value : Integer) return Integer;
                  --  Non-zero when the given errno value indicates a non-
                  --  existing file.

                  pragma Import
                    (C, Is_File_Not_Found_Error,
                     "__gnat_is_file_not_found_error");

                  Errno : constant Integer := OS_Lib.Errno;
                  Message : constant String := Errno_Message (Name, Errno);
               begin
                  if Is_File_Not_Found_Error (Errno) /= 0 then
                     raise Name_Error with Message;
                  else
                     raise Use_Error with Message;
                  end if;
               end;
            end if;
         end if;
      end if;

      --  Stream has been successfully located or opened, so now we are
      --  committed to completing the opening of the file. Allocate block on
      --  heap and fill in its fields.

      File_Ptr := AFCB_Allocate (Dummy_FCB);

      File_Ptr.Is_Regular_File   := (is_regular_file (fileno (Stream)) /= 0);
      File_Ptr.Is_System_File    := False;
      File_Ptr.Is_Text_File      := Is_Text_File;
      File_Ptr.Shared_Status     := Shared;
      File_Ptr.Access_Method     := Amethod;
      File_Ptr.Stream            := Stream;
      File_Ptr.Form              := new String'(Formstr);
      File_Ptr.Name              := new String'(Fullname (1 .. Full_Name_Len));
      File_Ptr.Mode              := Mode;
      File_Ptr.Is_Temporary_File := Tempfile;
      File_Ptr.Encoding          := Encoding;

      Chain_File (File_Ptr);
      Append_Set (File_Ptr);
   end Open;

   ------------------------
   -- Raise_Device_Error --
   ------------------------

   procedure Raise_Device_Error
     (File : AFCB_Ptr; Errno : Integer := OS_Lib.Errno)
   is
   begin
      --  Clear error status so that the same error is not reported twice

      if File /= null then
         clearerr (File.Stream);
      end if;

      raise Device_Error with Errno_Message (Errno);
   end Raise_Device_Error;

   --------------
   -- Read_Buf --
   --------------

   procedure Read_Buf (File : AFCB_Ptr; Buf : Address; Siz : size_t) is
      Nread : size_t;

   begin
      Nread := fread (Buf, 1, Siz, File.Stream);

      if Nread = Siz then
         return;

      elsif ferror (File.Stream) /= 0 then
         Raise_Device_Error (File);

      elsif Nread = 0 then
         raise End_Error;

      else -- 0 < Nread < Siz
         raise Data_Error with "not enough data read";
      end if;

   end Read_Buf;

   procedure Read_Buf
     (File  : AFCB_Ptr;
      Buf   : Address;
      Siz   : Interfaces.C_Streams.size_t;
      Count : out Interfaces.C_Streams.size_t)
   is
   begin
      Count := fread (Buf, 1, Siz, File.Stream);

      if Count = 0 and then ferror (File.Stream) /= 0 then
         Raise_Device_Error (File);
      end if;
   end Read_Buf;

   -----------
   -- Reset --
   -----------

   --  The reset which does not change the mode simply does a rewind

   procedure Reset (File_Ptr : access AFCB_Ptr) is
      File : AFCB_Ptr renames File_Ptr.all;
   begin
      Check_File_Open (File);
      Reset (File_Ptr, File.Mode);
   end Reset;

   --  The reset with a change in mode is done using freopen, and is not
   --  permitted except for regular files (since otherwise there is no name for
   --  the freopen, and in any case it seems meaningless).

   procedure Reset (File_Ptr : access AFCB_Ptr; Mode : File_Mode) is
      File   : AFCB_Ptr renames File_Ptr.all;
      Fopstr : aliased Fopen_String;

   begin
      Check_File_Open (File);

      --  Change of mode not allowed for shared file or file with no name or
      --  file that is not a regular file, or for a system file. Note that we
      --  allow the "change" of mode if it is not in fact doing a change.

      if Mode /= File.Mode then
         if File.Shared_Status = Yes then
            raise Use_Error with "cannot change mode of shared file";
         elsif File.Name'Length <= 1 then
            raise Use_Error with "cannot change mode of temp file";
         elsif File.Is_System_File then
            raise Use_Error with "cannot change mode of system file";
         elsif not File.Is_Regular_File then
            raise Use_Error with "cannot change mode of non-regular file";
         end if;
      end if;

      --  For In_File or Inout_File for a regular file, we can just do a rewind
      --  if the mode is unchanged, which is more efficient than doing a full
      --  reopen.

      if Mode = File.Mode
<<<<<<< HEAD
        and then Mode <= Inout_File
=======
        and then Mode in Read_File_Mode
>>>>>>> 3082eeb7
      then
         rewind (File.Stream);

      --  Here the change of mode is permitted, we do it by reopening the file
      --  in the new mode and replacing the stream with a new stream.

      else
         Fopen_Mode
           (Mode, File.Is_Text_File, False, File.Access_Method, Fopstr);

         File.Stream := freopen
           (File.Name.all'Address, Fopstr'Address, File.Stream, File.Encoding);

         if File.Stream = NULL_Stream then
            Close (File_Ptr);
            raise Use_Error;

         else
            File.Mode := Mode;
            Append_Set (File);
         end if;
      end if;
   end Reset;

   ---------------
   -- Write_Buf --
   ---------------

   procedure Write_Buf (File : AFCB_Ptr; Buf : Address; Siz : size_t) is
   begin
      --  Note: for most purposes, the Siz and 1 parameters in the fwrite call
      --  could be reversed, but on VMS, this is a better choice, since for
      --  some file formats, reversing the parameters results in records of one
      --  byte each.

      SSL.Abort_Defer.all;

      if fwrite (Buf, Siz, 1, File.Stream) /= 1 then
         if Siz /= 0 then
            SSL.Abort_Undefer.all;
            Raise_Device_Error (File);
         end if;
      end if;

      SSL.Abort_Undefer.all;
   end Write_Buf;

end System.File_IO;<|MERGE_RESOLUTION|>--- conflicted
+++ resolved
@@ -6,11 +6,7 @@
 --                                                                          --
 --                                 B o d y                                  --
 --                                                                          --
-<<<<<<< HEAD
---          Copyright (C) 1992-2009, Free Software Foundation, Inc.         --
-=======
 --          Copyright (C) 1992-2010, Free Software Foundation, Inc.         --
->>>>>>> 3082eeb7
 --                                                                          --
 -- GNAT is free software;  you can  redistribute it  and/or modify it under --
 -- terms of the  GNU General Public License as published  by the Free Soft- --
@@ -209,11 +205,7 @@
    begin
       if File = null then
          raise Status_Error with "file not open";
-<<<<<<< HEAD
-      elsif File.Mode > Inout_File then
-=======
       elsif File.Mode not in Read_File_Mode then
->>>>>>> 3082eeb7
          raise Mode_Error with "file not readable";
       end if;
    end Check_Read_Status;
@@ -393,11 +385,7 @@
    end Errno_Message;
 
    function Errno_Message
-<<<<<<< HEAD
-     (Name : String;
-=======
      (Name  : String;
->>>>>>> 3082eeb7
       Errno : Integer := OS_Lib.Errno) return String
    is
    begin
@@ -1195,11 +1183,7 @@
       --  reopen.
 
       if Mode = File.Mode
-<<<<<<< HEAD
-        and then Mode <= Inout_File
-=======
         and then Mode in Read_File_Mode
->>>>>>> 3082eeb7
       then
          rewind (File.Stream);
 
