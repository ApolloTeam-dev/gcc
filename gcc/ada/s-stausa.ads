--- conflicted
+++ resolved
@@ -6,11 +6,7 @@
 --                                                                          --
 --                                 S p e c                                  --
 --                                                                          --
-<<<<<<< HEAD
---         Copyright (C) 2004-2009, Free Software Foundation, Inc.          --
-=======
 --         Copyright (C) 2004-2011, Free Software Foundation, Inc.          --
->>>>>>> 3082eeb7
 --                                                                          --
 -- GNARL is free software; you can  redistribute it  and/or modify it under --
 -- terms of the  GNU General Public License as published  by the Free Soft- --
@@ -61,16 +57,8 @@
       --  Amount of stack used. The value is calculated on the basis of the
       --  mechanism used by GNAT to allocate it, and it is NOT a precise value.
 
-<<<<<<< HEAD
-      Variation : Natural;
-      --  Possible variation in the amount of used stack. The real stack usage
-      --  may vary in the range Value +/- Variation
-
-      Max_Size : Natural;
-=======
       Stack_Size : Natural;
       --  Size of the stack
->>>>>>> 3082eeb7
    end record;
 
    type Result_Array_Type is array (Positive range <>) of Task_Result;
@@ -237,15 +225,9 @@
    procedure Initialize_Analyzer
      (Analyzer         : in out Stack_Analyzer;
       Task_Name        : String;
-<<<<<<< HEAD
-      My_Stack_Size    : Natural;
-      Max_Pattern_Size : Natural;
-      Bottom           : Stack_Address;
-=======
       Stack_Size       : Natural;
       Stack_Base       : Stack_Address;
       Pattern_Size     : Natural;
->>>>>>> 3082eeb7
       Pattern          : Interfaces.Unsigned_32 := 16#DEAD_BEEF#);
    --  Should be called before any use of a Stack_Analyzer, to initialize it.
    --  Max_Pattern_Size is the size of the pattern zone, might be smaller than
