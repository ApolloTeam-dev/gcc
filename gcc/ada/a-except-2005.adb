------------------------------------------------------------------------------
--                                                                          --
--                         GNAT COMPILER COMPONENTS                         --
--                                                                          --
--                       A D A . E X C E P T I O N S                        --
--                                                                          --
--                                 B o d y                                  --
--                                                                          --
<<<<<<< HEAD
--          Copyright (C) 1992-2009, Free Software Foundation, Inc.         --
=======
--          Copyright (C) 1992-2011, Free Software Foundation, Inc.         --
>>>>>>> 3082eeb7
--                                                                          --
-- GNAT is free software;  you can  redistribute it  and/or modify it under --
-- terms of the  GNU General Public License as published  by the Free Soft- --
-- ware  Foundation;  either version 3,  or (at your option) any later ver- --
-- sion.  GNAT is distributed in the hope that it will be useful, but WITH- --
-- OUT ANY WARRANTY;  without even the  implied warranty of MERCHANTABILITY --
-- or FITNESS FOR A PARTICULAR PURPOSE.                                     --
--                                                                          --
-- As a special exception under Section 7 of GPL version 3, you are granted --
-- additional permissions described in the GCC Runtime Library Exception,   --
-- version 3.1, as published by the Free Software Foundation.               --
--                                                                          --
-- You should have received a copy of the GNU General Public License and    --
-- a copy of the GCC Runtime Library Exception along with this program;     --
-- see the files COPYING3 and COPYING.RUNTIME respectively.  If not, see    --
-- <http://www.gnu.org/licenses/>.                                          --
--                                                                          --
-- GNAT was originally developed  by the GNAT team at  New York University. --
-- Extensive contributions were provided by Ada Core Technologies Inc.      --
--                                                                          --
------------------------------------------------------------------------------

--  This version of Ada.Exceptions fully supports both Ada 95 and Ada 2005.
--  It is used in all situations except for the build of the compiler and
--  other basic tools. For these latter builds, we use an Ada 95-only version.

--  The reason for this splitting off of a separate version is that bootstrap
--  compilers often will be used that do not support Ada 2005 features, and
--  Ada.Exceptions is part of the compiler sources.

pragma Style_Checks (All_Checks);
--  No subprogram ordering check, due to logical grouping

pragma Polling (Off);
--  We must turn polling off for this unit, because otherwise we get
--  elaboration circularities with System.Exception_Tables.

with System;                  use System;
with System.Exceptions;       use System.Exceptions;
with System.Exceptions_Debug; use System.Exceptions_Debug;
with System.Standard_Library; use System.Standard_Library;
with System.Soft_Links;       use System.Soft_Links;
with System.WCh_Con;          use System.WCh_Con;
with System.WCh_StW;          use System.WCh_StW;

package body Ada.Exceptions is

   pragma Suppress (All_Checks);
   --  We definitely do not want exceptions occurring within this unit, or
   --  we are in big trouble. If an exceptional situation does occur, better
   --  that it not be raised, since raising it can cause confusing chaos.

   -----------------------
   -- Local Subprograms --
   -----------------------

   --  Note: the exported subprograms in this package body are called directly
   --  from C clients using the given external name, even though they are not
   --  technically visible in the Ada sense.

   function Code_Address_For_AAA return System.Address;
   function Code_Address_For_ZZZ return System.Address;
   --  Return start and end of procedures in this package
   --
   --  These procedures are used to provide exclusion bounds in
   --  calls to Call_Chain at exception raise points from this unit. The
   --  purpose is to arrange for the exception tracebacks not to include
   --  frames from routines involved in the raise process, as these are
   --  meaningless from the user's standpoint.
   --
   --  For these bounds to be meaningful, we need to ensure that the object
   --  code for the routines involved in processing a raise is located after
   --  the object code Code_Address_For_AAA and before the object code
   --  Code_Address_For_ZZZ. This will indeed be the case as long as the
   --  following rules are respected:
   --
   --  1) The bodies of the subprograms involved in processing a raise
   --     are located after the body of Code_Address_For_AAA and before the
   --     body of Code_Address_For_ZZZ.
   --
   --  2) No pragma Inline applies to any of these subprograms, as this
   --     could delay the corresponding assembly output until the end of
   --     the unit.

   procedure Call_Chain (Excep : EOA);
   --  Store up to Max_Tracebacks in Excep, corresponding to the current
   --  call chain.

   function Image (Index : Integer) return String;
   --  Return string image corresponding to Index

   procedure To_Stderr (S : String);
   pragma Export (Ada, To_Stderr, "__gnat_to_stderr");
   --  Little routine to output string to stderr that is also used
   --  in the tasking run time.

   procedure To_Stderr (C : Character);
   pragma Inline (To_Stderr);
   pragma Export (Ada, To_Stderr, "__gnat_to_stderr_char");
   --  Little routine to output a character to stderr, used by some of
   --  the separate units below.

   package Exception_Data is

      ---------------------------------
      -- Exception messages routines --
      ---------------------------------

      procedure Set_Exception_C_Msg
        (Id     : Exception_Id;
         Msg1   : System.Address;
         Line   : Integer        := 0;
         Column : Integer        := 0;
         Msg2   : System.Address := System.Null_Address);
      --  This routine is called to setup the exception referenced by the
      --  Current_Excep field in the TSD to contain the indicated Id value
      --  and message. Msg1 is a null terminated string which is generated
      --  as the exception message. If line is non-zero, then a colon and
      --  the decimal representation of this integer is appended to the
      --  message. Ditto for Column. When Msg2 is non-null, a space and this
      --  additional null terminated string is added to the message.

      procedure Set_Exception_Msg
        (Id      : Exception_Id;
         Message : String);
      --  This routine is called to setup the exception referenced by the
      --  Current_Excep field in the TSD to contain the indicated Id value
      --  and message. Message is a string which is generated as the
      --  exception message.

      --------------------------------------
      -- Exception information subprogram --
      --------------------------------------

      function Exception_Information (X : Exception_Occurrence) return String;
      --  The format of the exception information is as follows:
      --
      --    Exception_Name: <exception name> (as in Exception_Name)
      --    Message: <message> (only if Exception_Message is empty)
      --    PID=nnnn (only if != 0)
      --    Call stack traceback locations:  (only if at least one location)
      --    <0xyyyyyyyy 0xyyyyyyyy ...>      (is recorded)
      --
      --  The lines are separated by a ASCII.LF character.
      --  The nnnn is the partition Id given as decimal digits.
      --  The 0x... line represents traceback program counter locations, in
      --  execution order with the first one being the exception location. It
      --  is present only
      --
      --  The Exception_Name and Message lines are omitted in the abort
      --  signal case, since this is not really an exception.

      --  !! If the format of the generated string is changed, please note
      --  !! that an equivalent modification to the routine String_To_EO must
      --  !! be made to preserve proper functioning of the stream attributes.

      ---------------------------------------
      -- Exception backtracing subprograms --
      ---------------------------------------

      --  What is automatically output when exception tracing is on is the
      --  usual exception information with the call chain backtrace possibly
      --  tailored by a backtrace decorator. Modifying Exception_Information
      --  itself is not a good idea because the decorated output is completely
      --  out of control and would break all our code related to the streaming
      --  of exceptions.  We then provide an alternative function to compute
      --  the possibly tailored output, which is equivalent if no decorator is
      --  currently set:

      function Tailored_Exception_Information
        (X : Exception_Occurrence) return String;
      --  Exception information to be output in the case of automatic tracing
      --  requested through GNAT.Exception_Traces.
      --
      --  This is the same as Exception_Information if no backtrace decorator
      --  is currently in place. Otherwise, this is Exception_Information with
      --  the call chain raw addresses replaced by the result of a call to the
      --  current decorator provided with the call chain addresses.

      pragma Export
        (Ada, Tailored_Exception_Information,
           "__gnat_tailored_exception_information");
      --  This is currently used by System.Tasking.Stages

   end Exception_Data;

   package Exception_Traces is

      use Exception_Data;
      --  Imports Tailored_Exception_Information

      ----------------------------------------------
      -- Run-Time Exception Notification Routines --
      ----------------------------------------------

      --  These subprograms provide a common run-time interface to trigger the
      --  actions required when an exception is about to be propagated (e.g.
      --  user specified actions or output of exception information). They are
      --  exported to be usable by the Ada exception handling personality
      --  routine when the GCC 3 mechanism is used.

      procedure Notify_Handled_Exception;
      pragma Export
        (C, Notify_Handled_Exception, "__gnat_notify_handled_exception");
      --  This routine is called for a handled occurrence is about to be
      --  propagated.

      procedure Notify_Unhandled_Exception;
      pragma Export
        (C, Notify_Unhandled_Exception, "__gnat_notify_unhandled_exception");
      --  This routine is called when an unhandled occurrence is about to be
      --  propagated.

      procedure Unhandled_Exception_Terminate;
      pragma No_Return (Unhandled_Exception_Terminate);
      --  This procedure is called to terminate execution following an
      --  unhandled exception. The exception information, including
      --  traceback if available is output, and execution is then
      --  terminated. Note that at the point where this routine is
      --  called, the stack has typically been destroyed.

   end Exception_Traces;

   package Exception_Propagation is

      use Exception_Traces;
      --  Imports Notify_Unhandled_Exception and
      --  Unhandled_Exception_Terminate

      ------------------------------------
      -- Exception propagation routines --
      ------------------------------------

      procedure Propagate_Exception;
      pragma No_Return (Propagate_Exception);
      --  This procedure propagates the exception represented by the occurrence
      --  referenced by Current_Excep in the TSD for the current task.

   end Exception_Propagation;

   package Stream_Attributes is

      --------------------------------
      -- Stream attributes routines --
      --------------------------------

      function EId_To_String (X : Exception_Id) return String;
      function String_To_EId (S : String) return Exception_Id;
      --  Functions for implementing Exception_Id stream attributes

      function EO_To_String (X : Exception_Occurrence) return String;
      function String_To_EO (S : String) return Exception_Occurrence;
      --  Functions for implementing Exception_Occurrence stream
      --  attributes

   end Stream_Attributes;

   procedure Raise_Current_Excep (E : Exception_Id);
   pragma No_Return (Raise_Current_Excep);
   pragma Export (C, Raise_Current_Excep, "__gnat_raise_nodefer_with_msg");
   --  This is a simple wrapper to Exception_Propagation.Propagate_Exception.
   --
   --  This external name for Raise_Current_Excep is historical, and probably
   --  should be changed but for now we keep it, because gdb and gigi know
   --  about it.

   procedure Raise_Exception_No_Defer
      (E : Exception_Id; Message : String := "");
   pragma Export
    (Ada, Raise_Exception_No_Defer,
     "ada__exceptions__raise_exception_no_defer");
   pragma No_Return (Raise_Exception_No_Defer);
   --  Similar to Raise_Exception, but with no abort deferral

   procedure Raise_With_Msg (E : Exception_Id);
   pragma No_Return (Raise_With_Msg);
   pragma Export (C, Raise_With_Msg, "__gnat_raise_with_msg");
   --  Raises an exception with given exception id value. A message
   --  is associated with the raise, and has already been stored in the
   --  exception occurrence referenced by the Current_Excep in the TSD.
   --  Abort is deferred before the raise call.

   procedure Raise_With_Location_And_Msg
     (E : Exception_Id;
      F : System.Address;
      L : Integer;
      C : Integer := 0;
      M : System.Address := System.Null_Address);
   pragma No_Return (Raise_With_Location_And_Msg);
   --  Raise an exception with given exception id value. A filename and line
   --  number is associated with the raise and is stored in the exception
   --  occurrence and in addition a column and a string message M may be
   --  appended to this (if not null/0).

   procedure Raise_Constraint_Error
     (File : System.Address;
      Line : Integer);
   pragma No_Return (Raise_Constraint_Error);
   pragma Export
     (C, Raise_Constraint_Error, "__gnat_raise_constraint_error");
   --  Raise constraint error with file:line information

   procedure Raise_Constraint_Error_Msg
     (File   : System.Address;
      Line   : Integer;
      Column : Integer;
      Msg    : System.Address);
   pragma No_Return (Raise_Constraint_Error_Msg);
   pragma Export
     (C, Raise_Constraint_Error_Msg, "__gnat_raise_constraint_error_msg");
   --  Raise constraint error with file:line:col + msg information

   procedure Raise_Program_Error
     (File : System.Address;
      Line : Integer);
   pragma No_Return (Raise_Program_Error);
   pragma Export
     (C, Raise_Program_Error, "__gnat_raise_program_error");
   --  Raise program error with file:line information

   procedure Raise_Program_Error_Msg
     (File : System.Address;
      Line : Integer;
      Msg  : System.Address);
   pragma No_Return (Raise_Program_Error_Msg);
   pragma Export
     (C, Raise_Program_Error_Msg, "__gnat_raise_program_error_msg");
   --  Raise program error with file:line + msg information

   procedure Raise_Storage_Error
     (File : System.Address;
      Line : Integer);
   pragma No_Return (Raise_Storage_Error);
   pragma Export
     (C, Raise_Storage_Error, "__gnat_raise_storage_error");
   --  Raise storage error with file:line information

   procedure Raise_Storage_Error_Msg
     (File : System.Address;
      Line : Integer;
      Msg  : System.Address);
   pragma No_Return (Raise_Storage_Error_Msg);
   pragma Export
     (C, Raise_Storage_Error_Msg, "__gnat_raise_storage_error_msg");
   --  Raise storage error with file:line + reason msg information

   --  The exception raising process and the automatic tracing mechanism rely
   --  on some careful use of flags attached to the exception occurrence. The
   --  graph below illustrates the relations between the Raise_ subprograms
   --  and identifies the points where basic flags such as Exception_Raised
   --  are initialized.
   --
   --  (i) signs indicate the flags initialization points. R stands for Raise,
   --  W for With, and E for Exception.
   --
   --                   R_No_Msg    R_E   R_Pe  R_Ce  R_Se
   --                       |        |     |     |     |
   --                       +--+  +--+     +---+ | +---+
   --                          |  |            | | |
   --     R_E_No_Defer(i)    R_W_Msg(i)       R_W_Loc
   --           |               |              |   |
   --           +------------+  |  +-----------+   +--+
   --                        |  |  |                  |
   --                        |  |  |             Set_E_C_Msg(i)
   --                        |  |  |
   --                   Raise_Current_Excep

   procedure Reraise;
   pragma No_Return (Reraise);
   pragma Export (C, Reraise, "__gnat_reraise");
   --  Reraises the exception referenced by the Current_Excep field of
   --  the TSD (all fields of this exception occurrence are set). Abort
   --  is deferred before the reraise operation.

   procedure Transfer_Occurrence
     (Target : Exception_Occurrence_Access;
      Source : Exception_Occurrence);
   pragma Export (C, Transfer_Occurrence, "__gnat_transfer_occurrence");
   --  Called from System.Tasking.RendezVous.Exceptional_Complete_RendezVous
   --  to setup Target from Source as an exception to be propagated in the
   --  caller task. Target is expected to be a pointer to the fixed TSD
   --  occurrence for this task.

   -----------------------------
   -- Run-Time Check Routines --
   -----------------------------

   --  These routines raise a specific exception with a reason message
   --  attached. The parameters are the file name and line number in each
   --  case. The names are keyed to the codes defined in types.ads and
   --  a-types.h (for example, the name Rcheck_05 refers to the Reason
   --  RT_Exception_Code'Val (5)).

   procedure Rcheck_00 (File : System.Address; Line : Integer);
   procedure Rcheck_01 (File : System.Address; Line : Integer);
   procedure Rcheck_02 (File : System.Address; Line : Integer);
   procedure Rcheck_03 (File : System.Address; Line : Integer);
   procedure Rcheck_04 (File : System.Address; Line : Integer);
   procedure Rcheck_05 (File : System.Address; Line : Integer);
   procedure Rcheck_06 (File : System.Address; Line : Integer);
   procedure Rcheck_07 (File : System.Address; Line : Integer);
   procedure Rcheck_08 (File : System.Address; Line : Integer);
   procedure Rcheck_09 (File : System.Address; Line : Integer);
   procedure Rcheck_10 (File : System.Address; Line : Integer);
   procedure Rcheck_11 (File : System.Address; Line : Integer);
   procedure Rcheck_12 (File : System.Address; Line : Integer);
   procedure Rcheck_13 (File : System.Address; Line : Integer);
   procedure Rcheck_14 (File : System.Address; Line : Integer);
   procedure Rcheck_15 (File : System.Address; Line : Integer);
   procedure Rcheck_16 (File : System.Address; Line : Integer);
   procedure Rcheck_17 (File : System.Address; Line : Integer);
   procedure Rcheck_18 (File : System.Address; Line : Integer);
   procedure Rcheck_19 (File : System.Address; Line : Integer);
   procedure Rcheck_20 (File : System.Address; Line : Integer);
   procedure Rcheck_21 (File : System.Address; Line : Integer);
   procedure Rcheck_23 (File : System.Address; Line : Integer);
   procedure Rcheck_24 (File : System.Address; Line : Integer);
   procedure Rcheck_25 (File : System.Address; Line : Integer);
   procedure Rcheck_26 (File : System.Address; Line : Integer);
   procedure Rcheck_27 (File : System.Address; Line : Integer);
   procedure Rcheck_28 (File : System.Address; Line : Integer);
   procedure Rcheck_29 (File : System.Address; Line : Integer);
   procedure Rcheck_30 (File : System.Address; Line : Integer);
   procedure Rcheck_31 (File : System.Address; Line : Integer);
   procedure Rcheck_32 (File : System.Address; Line : Integer);
   procedure Rcheck_33 (File : System.Address; Line : Integer);
<<<<<<< HEAD
=======
   procedure Rcheck_34 (File : System.Address; Line : Integer);

   procedure Rcheck_00_Ext
     (File : System.Address; Line, Column : Integer);
   procedure Rcheck_05_Ext
     (File : System.Address; Line, Column, Index, First, Last : Integer);
   procedure Rcheck_06_Ext
     (File : System.Address; Line, Column, Index, First, Last : Integer);
   procedure Rcheck_12_Ext
     (File : System.Address; Line, Column, Index, First, Last : Integer);

   procedure Rcheck_22 (File : System.Address; Line : Integer);
   --  This routine is separated out because it has quite different behavior
   --  from the others. This is the "finalize/adjust raised exception". This
   --  subprogram is always called with abort deferred, unlike all other
   --  Rcheck_* routines, it needs to call Raise_Exception_No_Defer.
   --
   --  It should probably have a distinguished name ???
>>>>>>> 3082eeb7

   pragma Export (C, Rcheck_00, "__gnat_rcheck_00");
   pragma Export (C, Rcheck_01, "__gnat_rcheck_01");
   pragma Export (C, Rcheck_02, "__gnat_rcheck_02");
   pragma Export (C, Rcheck_03, "__gnat_rcheck_03");
   pragma Export (C, Rcheck_04, "__gnat_rcheck_04");
   pragma Export (C, Rcheck_05, "__gnat_rcheck_05");
   pragma Export (C, Rcheck_06, "__gnat_rcheck_06");
   pragma Export (C, Rcheck_07, "__gnat_rcheck_07");
   pragma Export (C, Rcheck_08, "__gnat_rcheck_08");
   pragma Export (C, Rcheck_09, "__gnat_rcheck_09");
   pragma Export (C, Rcheck_10, "__gnat_rcheck_10");
   pragma Export (C, Rcheck_11, "__gnat_rcheck_11");
   pragma Export (C, Rcheck_12, "__gnat_rcheck_12");
   pragma Export (C, Rcheck_13, "__gnat_rcheck_13");
   pragma Export (C, Rcheck_14, "__gnat_rcheck_14");
   pragma Export (C, Rcheck_15, "__gnat_rcheck_15");
   pragma Export (C, Rcheck_16, "__gnat_rcheck_16");
   pragma Export (C, Rcheck_17, "__gnat_rcheck_17");
   pragma Export (C, Rcheck_18, "__gnat_rcheck_18");
   pragma Export (C, Rcheck_19, "__gnat_rcheck_19");
   pragma Export (C, Rcheck_20, "__gnat_rcheck_20");
   pragma Export (C, Rcheck_21, "__gnat_rcheck_21");
   pragma Export (C, Rcheck_22, "__gnat_rcheck_22");
   pragma Export (C, Rcheck_23, "__gnat_rcheck_23");
   pragma Export (C, Rcheck_24, "__gnat_rcheck_24");
   pragma Export (C, Rcheck_25, "__gnat_rcheck_25");
   pragma Export (C, Rcheck_26, "__gnat_rcheck_26");
   pragma Export (C, Rcheck_27, "__gnat_rcheck_27");
   pragma Export (C, Rcheck_28, "__gnat_rcheck_28");
   pragma Export (C, Rcheck_29, "__gnat_rcheck_29");
   pragma Export (C, Rcheck_30, "__gnat_rcheck_30");
   pragma Export (C, Rcheck_31, "__gnat_rcheck_31");
   pragma Export (C, Rcheck_32, "__gnat_rcheck_32");
   pragma Export (C, Rcheck_33, "__gnat_rcheck_33");
<<<<<<< HEAD
=======
   pragma Export (C, Rcheck_34, "__gnat_rcheck_34");

   pragma Export (C, Rcheck_00_Ext, "__gnat_rcheck_00_ext");
   pragma Export (C, Rcheck_05_Ext, "__gnat_rcheck_05_ext");
   pragma Export (C, Rcheck_06_Ext, "__gnat_rcheck_06_ext");
   pragma Export (C, Rcheck_12_Ext, "__gnat_rcheck_12_ext");
>>>>>>> 3082eeb7

   --  None of these procedures ever returns (they raise an exception!). By
   --  using pragma No_Return, we ensure that any junk code after the call,
   --  such as normal return epilog stuff, can be eliminated).

   pragma No_Return (Rcheck_00);
   pragma No_Return (Rcheck_01);
   pragma No_Return (Rcheck_02);
   pragma No_Return (Rcheck_03);
   pragma No_Return (Rcheck_04);
   pragma No_Return (Rcheck_05);
   pragma No_Return (Rcheck_06);
   pragma No_Return (Rcheck_07);
   pragma No_Return (Rcheck_08);
   pragma No_Return (Rcheck_09);
   pragma No_Return (Rcheck_10);
   pragma No_Return (Rcheck_11);
   pragma No_Return (Rcheck_12);
   pragma No_Return (Rcheck_13);
   pragma No_Return (Rcheck_14);
   pragma No_Return (Rcheck_15);
   pragma No_Return (Rcheck_16);
   pragma No_Return (Rcheck_17);
   pragma No_Return (Rcheck_18);
   pragma No_Return (Rcheck_19);
   pragma No_Return (Rcheck_20);
   pragma No_Return (Rcheck_21);
   pragma No_Return (Rcheck_22);
   pragma No_Return (Rcheck_23);
   pragma No_Return (Rcheck_24);
   pragma No_Return (Rcheck_25);
   pragma No_Return (Rcheck_26);
   pragma No_Return (Rcheck_27);
   pragma No_Return (Rcheck_28);
   pragma No_Return (Rcheck_29);
   pragma No_Return (Rcheck_30);
   pragma No_Return (Rcheck_32);
   pragma No_Return (Rcheck_33);
<<<<<<< HEAD
=======
   pragma No_Return (Rcheck_34);

   pragma No_Return (Rcheck_00_Ext);
   pragma No_Return (Rcheck_05_Ext);
   pragma No_Return (Rcheck_06_Ext);
   pragma No_Return (Rcheck_12_Ext);
>>>>>>> 3082eeb7

   ---------------------------------------------
   -- Reason Strings for Run-Time Check Calls --
   ---------------------------------------------

   --  These strings are null-terminated and are used by Rcheck_nn. The
   --  strings correspond to the definitions for Types.RT_Exception_Code.

   use ASCII;

   Rmsg_00 : constant String := "access check failed"              & NUL;
   Rmsg_01 : constant String := "access parameter is null"         & NUL;
   Rmsg_02 : constant String := "discriminant check failed"        & NUL;
   Rmsg_03 : constant String := "divide by zero"                   & NUL;
   Rmsg_04 : constant String := "explicit raise"                   & NUL;
   Rmsg_05 : constant String := "index check failed"               & NUL;
   Rmsg_06 : constant String := "invalid data"                     & NUL;
   Rmsg_07 : constant String := "length check failed"              & NUL;
   Rmsg_08 : constant String := "null Exception_Id"                & NUL;
   Rmsg_09 : constant String := "null-exclusion check failed"      & NUL;
   Rmsg_10 : constant String := "overflow check failed"            & NUL;
   Rmsg_11 : constant String := "partition check failed"           & NUL;
   Rmsg_12 : constant String := "range check failed"               & NUL;
   Rmsg_13 : constant String := "tag check failed"                 & NUL;
   Rmsg_14 : constant String := "access before elaboration"        & NUL;
   Rmsg_15 : constant String := "accessibility check failed"       & NUL;
   Rmsg_16 : constant String := "attempt to take address of"       &
                                " intrinsic subprogram"            & NUL;
   Rmsg_17 : constant String := "all guards closed"                & NUL;
<<<<<<< HEAD
   Rmsg_18 : constant String := "Current_Task referenced in entry" &
                                " body"                            & NUL;
   Rmsg_19 : constant String := "duplicated entry address"         & NUL;
   Rmsg_20 : constant String := "explicit raise"                   & NUL;
   Rmsg_21 : constant String := "finalize/adjust raised exception" & NUL;
   Rmsg_22 : constant String := "implicit return with No_Return"   & NUL;
   Rmsg_23 : constant String := "misaligned address value"         & NUL;
   Rmsg_24 : constant String := "missing return"                   & NUL;
   Rmsg_25 : constant String := "overlaid controlled object"       & NUL;
   Rmsg_26 : constant String := "potentially blocking operation"   & NUL;
   Rmsg_27 : constant String := "stubbed subprogram called"        & NUL;
   Rmsg_28 : constant String := "unchecked union restriction"      & NUL;
   Rmsg_29 : constant String := "actual/returned class-wide"       &
                                " value not transportable"         & NUL;
   Rmsg_30 : constant String := "empty storage pool"               & NUL;
   Rmsg_31 : constant String := "explicit raise"                   & NUL;
   Rmsg_32 : constant String := "infinite recursion"               & NUL;
   Rmsg_33 : constant String := "object too large"                 & NUL;
=======
   Rmsg_18 : constant String := "improper use of generic subtype"  &
                                " with predicate"                  & NUL;
   Rmsg_19 : constant String := "Current_Task referenced in entry" &
                                " body"                            & NUL;
   Rmsg_20 : constant String := "duplicated entry address"         & NUL;
   Rmsg_21 : constant String := "explicit raise"                   & NUL;
   Rmsg_22 : constant String := "finalize/adjust raised exception" & NUL;
   Rmsg_23 : constant String := "implicit return with No_Return"   & NUL;
   Rmsg_24 : constant String := "misaligned address value"         & NUL;
   Rmsg_25 : constant String := "missing return"                   & NUL;
   Rmsg_26 : constant String := "overlaid controlled object"       & NUL;
   Rmsg_27 : constant String := "potentially blocking operation"   & NUL;
   Rmsg_28 : constant String := "stubbed subprogram called"        & NUL;
   Rmsg_29 : constant String := "unchecked union restriction"      & NUL;
   Rmsg_30 : constant String := "actual/returned class-wide"       &
                                " value not transportable"         & NUL;
   Rmsg_31 : constant String := "empty storage pool"               & NUL;
   Rmsg_32 : constant String := "explicit raise"                   & NUL;
   Rmsg_33 : constant String := "infinite recursion"               & NUL;
   Rmsg_34 : constant String := "object too large"                 & NUL;
>>>>>>> 3082eeb7

   -----------------------
   -- Polling Interface --
   -----------------------

   type Unsigned is mod 2 ** 32;

   Counter : Unsigned := 0;
   pragma Warnings (Off, Counter);
   --  This counter is provided for convenience. It can be used in Poll to
   --  perform periodic but not systematic operations.

   procedure Poll is separate;
   --  The actual polling routine is separate, so that it can easily
   --  be replaced with a target dependent version.

   --------------------------
   -- Code_Address_For_AAA --
   --------------------------

   --  This function gives us the start of the PC range for addresses
   --  within the exception unit itself. We hope that gigi/gcc keep all the
   --  procedures in their original order!

   function Code_Address_For_AAA return System.Address is
   begin
      --  We are using a label instead of merely using
      --  Code_Address_For_AAA'Address because on some platforms the latter
      --  does not yield the address we want, but the address of a stub or of
      --  a descriptor instead. This is the case at least on Alpha-VMS and
      --  PA-HPUX.

      <<Start_Of_AAA>>
      return Start_Of_AAA'Address;
   end Code_Address_For_AAA;

   ----------------
   -- Call_Chain --
   ----------------

   procedure Call_Chain (Excep : EOA) is separate;
   --  The actual Call_Chain routine is separate, so that it can easily
   --  be dummied out when no exception traceback information is needed.

   ------------------------------
   -- Current_Target_Exception --
   ------------------------------

   function Current_Target_Exception return Exception_Occurrence is
   begin
      return Null_Occurrence;
   end Current_Target_Exception;

   -------------------
   -- EId_To_String --
   -------------------

   function EId_To_String (X : Exception_Id) return String
     renames Stream_Attributes.EId_To_String;

   ------------------
   -- EO_To_String --
   ------------------

   --  We use the null string to represent the null occurrence, otherwise
   --  we output the Exception_Information string for the occurrence.

   function EO_To_String (X : Exception_Occurrence) return String
     renames Stream_Attributes.EO_To_String;

   ------------------------
   -- Exception_Identity --
   ------------------------

   function Exception_Identity
     (X : Exception_Occurrence) return Exception_Id
   is
   begin
      --  Note that the following test used to be here for the original
      --  Ada 95 semantics, but these were modified by AI-241 to require
      --  returning Null_Id instead of raising Constraint_Error.

      --  if X.Id = Null_Id then
      --     raise Constraint_Error;
      --  end if;

      return X.Id;
   end Exception_Identity;

   ---------------------------
   -- Exception_Information --
   ---------------------------

   function Exception_Information (X : Exception_Occurrence) return String is
   begin
      if X.Id = Null_Id then
         raise Constraint_Error;
      end if;

      return Exception_Data.Exception_Information (X);
   end Exception_Information;

   -----------------------
   -- Exception_Message --
   -----------------------

   function Exception_Message (X : Exception_Occurrence) return String is
   begin
      if X.Id = Null_Id then
         raise Constraint_Error;
      end if;

      return X.Msg (1 .. X.Msg_Length);
   end Exception_Message;

   --------------------
   -- Exception_Name --
   --------------------

   function Exception_Name (Id : Exception_Id) return String is
   begin
      if Id = null then
         raise Constraint_Error;
      end if;

      return To_Ptr (Id.Full_Name) (1 .. Id.Name_Length - 1);
   end Exception_Name;

   function Exception_Name (X : Exception_Occurrence) return String is
   begin
      return Exception_Name (X.Id);
   end Exception_Name;

   ---------------------------
   -- Exception_Name_Simple --
   ---------------------------

   function Exception_Name_Simple (X : Exception_Occurrence) return String is
      Name : constant String := Exception_Name (X);
      P    : Natural;

   begin
      P := Name'Length;
      while P > 1 loop
         exit when Name (P - 1) = '.';
         P := P - 1;
      end loop;

      --  Return result making sure lower bound is 1

      declare
         subtype Rname is String (1 .. Name'Length - P + 1);
      begin
         return Rname (Name (P .. Name'Length));
      end;
   end Exception_Name_Simple;

   --------------------
   -- Exception_Data --
   --------------------

   package body Exception_Data is separate;
   --  This package can be easily dummied out if we do not want the
   --  basic support for exception messages (such as in Ada 83).

   ---------------------------
   -- Exception_Propagation --
   ---------------------------

   package body Exception_Propagation is separate;
   --  Depending on the actual exception mechanism used (front-end or
   --  back-end based), the implementation will differ, which is why this
   --  package is separated.

   ----------------------
   -- Exception_Traces --
   ----------------------

   package body Exception_Traces is separate;
   --  Depending on the underlying support for IO the implementation
   --  will differ. Moreover we would like to dummy out this package
   --  in case we do not want any exception tracing support. This is
   --  why this package is separated.

   -----------
   -- Image --
   -----------

   function Image (Index : Integer) return String is
      Result : constant String := Integer'Image (Index);
   begin
      if Result (1) = ' ' then
         return Result (2 .. Result'Last);
      else
         return Result;
      end if;
   end Image;

   -----------------------
   -- Stream Attributes --
   -----------------------

   package body Stream_Attributes is separate;
   --  This package can be easily dummied out if we do not want the
   --  support for streaming Exception_Ids and Exception_Occurrences.

   ----------------------------
   -- Raise_Constraint_Error --
   ----------------------------

   procedure Raise_Constraint_Error (File : System.Address; Line : Integer) is
   begin
      Raise_With_Location_And_Msg (Constraint_Error_Def'Access, File, Line);
   end Raise_Constraint_Error;

   --------------------------------
   -- Raise_Constraint_Error_Msg --
   --------------------------------

   procedure Raise_Constraint_Error_Msg
     (File   : System.Address;
      Line   : Integer;
      Column : Integer;
      Msg    : System.Address)
   is
   begin
      Raise_With_Location_And_Msg
        (Constraint_Error_Def'Access, File, Line, Column, Msg);
   end Raise_Constraint_Error_Msg;

   -------------------------
   -- Raise_Current_Excep --
   -------------------------

   procedure Raise_Current_Excep (E : Exception_Id) is
   begin
      Debug_Raise_Exception (E => SSL.Exception_Data_Ptr (E));
      Exception_Propagation.Propagate_Exception;
   end Raise_Current_Excep;

   ---------------------
   -- Raise_Exception --
   ---------------------

   procedure Raise_Exception
     (E       : Exception_Id;
      Message : String := "")
   is
      EF : Exception_Id := E;

   begin
      --  Raise CE if E = Null_ID (AI-446)

      if E = null then
         EF := Constraint_Error'Identity;
      end if;

      --  Go ahead and raise appropriate exception

      Exception_Data.Set_Exception_Msg (EF, Message);

      if not ZCX_By_Default then
         Abort_Defer.all;
      end if;

      Raise_Current_Excep (EF);
   end Raise_Exception;

   ----------------------------
   -- Raise_Exception_Always --
   ----------------------------

   procedure Raise_Exception_Always
     (E       : Exception_Id;
      Message : String := "")
   is
   begin
      Exception_Data.Set_Exception_Msg (E, Message);
      if not ZCX_By_Default then
         Abort_Defer.all;
      end if;
      Raise_Current_Excep (E);
   end Raise_Exception_Always;

   ------------------------------
   -- Raise_Exception_No_Defer --
   ------------------------------

   procedure Raise_Exception_No_Defer
     (E       : Exception_Id;
      Message : String := "")
   is
   begin
      Exception_Data.Set_Exception_Msg (E, Message);

      --  Do not call Abort_Defer.all, as specified by the spec

      Raise_Current_Excep (E);
   end Raise_Exception_No_Defer;

   -------------------------------------
   -- Raise_From_Controlled_Operation --
   -------------------------------------

   procedure Raise_From_Controlled_Operation
     (X : Ada.Exceptions.Exception_Occurrence)
   is
      Prefix             : constant String := "adjust/finalize raised ";
      Orig_Msg           : constant String := Exception_Message (X);
      Orig_Prefix_Length : constant Natural :=
                             Integer'Min (Prefix'Length, Orig_Msg'Length);
      Orig_Prefix        : String renames Orig_Msg
                             (Orig_Msg'First ..
                              Orig_Msg'First + Orig_Prefix_Length - 1);
   begin
      --  Message already has the proper prefix, just re-raise

      if Orig_Prefix = Prefix then
         Raise_Exception_No_Defer
           (E       => Program_Error'Identity,
            Message => Orig_Msg);

      else
         declare
            New_Msg  : constant String := Prefix & Exception_Name (X);

         begin
            --  No message present, just provide our own

            if Orig_Msg = "" then
               Raise_Exception_No_Defer
                 (E       => Program_Error'Identity,
                  Message => New_Msg);

            --  Message present, add informational prefix

            else
               Raise_Exception_No_Defer
                 (E       => Program_Error'Identity,
                  Message => New_Msg & ": " & Orig_Msg);
            end if;
         end;
      end if;
   end Raise_From_Controlled_Operation;

   -------------------------------
   -- Raise_From_Signal_Handler --
   -------------------------------

   procedure Raise_From_Signal_Handler
     (E : Exception_Id;
      M : System.Address)
   is
   begin
      Exception_Data.Set_Exception_C_Msg (E, M);

      if not ZCX_By_Default then
         Abort_Defer.all;
      end if;

      Raise_Current_Excep (E);
   end Raise_From_Signal_Handler;

   -------------------------
   -- Raise_Program_Error --
   -------------------------

   procedure Raise_Program_Error
     (File : System.Address;
      Line : Integer)
   is
   begin
      Raise_With_Location_And_Msg (Program_Error_Def'Access, File, Line);
   end Raise_Program_Error;

   -----------------------------
   -- Raise_Program_Error_Msg --
   -----------------------------

   procedure Raise_Program_Error_Msg
     (File : System.Address;
      Line : Integer;
      Msg  : System.Address)
   is
   begin
      Raise_With_Location_And_Msg
        (Program_Error_Def'Access, File, Line, M => Msg);
   end Raise_Program_Error_Msg;

   -------------------------
   -- Raise_Storage_Error --
   -------------------------

   procedure Raise_Storage_Error
     (File : System.Address;
      Line : Integer)
   is
   begin
      Raise_With_Location_And_Msg (Storage_Error_Def'Access, File, Line);
   end Raise_Storage_Error;

   -----------------------------
   -- Raise_Storage_Error_Msg --
   -----------------------------

   procedure Raise_Storage_Error_Msg
     (File : System.Address;
      Line : Integer;
      Msg  : System.Address)
   is
   begin
      Raise_With_Location_And_Msg
        (Storage_Error_Def'Access, File, Line, M => Msg);
   end Raise_Storage_Error_Msg;

   ---------------------------------
   -- Raise_With_Location_And_Msg --
   ---------------------------------

   procedure Raise_With_Location_And_Msg
     (E : Exception_Id;
      F : System.Address;
      L : Integer;
      C : Integer := 0;
      M : System.Address := System.Null_Address)
   is
   begin
      Exception_Data.Set_Exception_C_Msg (E, F, L, C, M);

      if not ZCX_By_Default then
         Abort_Defer.all;
      end if;

      Raise_Current_Excep (E);
   end Raise_With_Location_And_Msg;

   --------------------
   -- Raise_With_Msg --
   --------------------

   procedure Raise_With_Msg (E : Exception_Id) is
      Excep : constant EOA := Get_Current_Excep.all;

   begin
      Excep.Exception_Raised := False;
      Excep.Id               := E;
      Excep.Num_Tracebacks   := 0;
      Excep.Pid              := Local_Partition_ID;

      --  The following is a common pattern, should be abstracted
      --  into a procedure call ???

      if not ZCX_By_Default then
         Abort_Defer.all;
      end if;

      Raise_Current_Excep (E);
   end Raise_With_Msg;

   --------------------------------------
   -- Calls to Run-Time Check Routines --
   --------------------------------------

   procedure Rcheck_00 (File : System.Address; Line : Integer) is
   begin
      Raise_Constraint_Error_Msg (File, Line, 0, Rmsg_00'Address);
   end Rcheck_00;

   procedure Rcheck_01 (File : System.Address; Line : Integer) is
   begin
      Raise_Constraint_Error_Msg (File, Line, 0, Rmsg_01'Address);
   end Rcheck_01;

   procedure Rcheck_02 (File : System.Address; Line : Integer) is
   begin
      Raise_Constraint_Error_Msg (File, Line, 0, Rmsg_02'Address);
   end Rcheck_02;

   procedure Rcheck_03 (File : System.Address; Line : Integer) is
   begin
      Raise_Constraint_Error_Msg (File, Line, 0, Rmsg_03'Address);
   end Rcheck_03;

   procedure Rcheck_04 (File : System.Address; Line : Integer) is
   begin
      Raise_Constraint_Error_Msg (File, Line, 0, Rmsg_04'Address);
   end Rcheck_04;

   procedure Rcheck_05 (File : System.Address; Line : Integer) is
   begin
      Raise_Constraint_Error_Msg (File, Line, 0, Rmsg_05'Address);
   end Rcheck_05;

   procedure Rcheck_06 (File : System.Address; Line : Integer) is
   begin
      Raise_Constraint_Error_Msg (File, Line, 0, Rmsg_06'Address);
   end Rcheck_06;

   procedure Rcheck_07 (File : System.Address; Line : Integer) is
   begin
      Raise_Constraint_Error_Msg (File, Line, 0, Rmsg_07'Address);
   end Rcheck_07;

   procedure Rcheck_08 (File : System.Address; Line : Integer) is
   begin
      Raise_Constraint_Error_Msg (File, Line, 0, Rmsg_08'Address);
   end Rcheck_08;

   procedure Rcheck_09 (File : System.Address; Line : Integer) is
   begin
      Raise_Constraint_Error_Msg (File, Line, 0, Rmsg_09'Address);
   end Rcheck_09;

   procedure Rcheck_10 (File : System.Address; Line : Integer) is
   begin
      Raise_Constraint_Error_Msg (File, Line, 0, Rmsg_10'Address);
   end Rcheck_10;

   procedure Rcheck_11 (File : System.Address; Line : Integer) is
   begin
      Raise_Constraint_Error_Msg (File, Line, 0, Rmsg_11'Address);
   end Rcheck_11;

   procedure Rcheck_12 (File : System.Address; Line : Integer) is
   begin
      Raise_Constraint_Error_Msg (File, Line, 0, Rmsg_12'Address);
   end Rcheck_12;

   procedure Rcheck_13 (File : System.Address; Line : Integer) is
   begin
      Raise_Constraint_Error_Msg (File, Line, 0, Rmsg_13'Address);
   end Rcheck_13;

   procedure Rcheck_14 (File : System.Address; Line : Integer) is
   begin
      Raise_Program_Error_Msg (File, Line, Rmsg_14'Address);
   end Rcheck_14;

   procedure Rcheck_15 (File : System.Address; Line : Integer) is
   begin
      Raise_Program_Error_Msg (File, Line, Rmsg_15'Address);
   end Rcheck_15;

   procedure Rcheck_16 (File : System.Address; Line : Integer) is
   begin
      Raise_Program_Error_Msg (File, Line, Rmsg_16'Address);
   end Rcheck_16;

   procedure Rcheck_17 (File : System.Address; Line : Integer) is
   begin
      Raise_Program_Error_Msg (File, Line, Rmsg_17'Address);
   end Rcheck_17;

   procedure Rcheck_18 (File : System.Address; Line : Integer) is
   begin
      Raise_Program_Error_Msg (File, Line, Rmsg_18'Address);
   end Rcheck_18;

   procedure Rcheck_19 (File : System.Address; Line : Integer) is
   begin
      Raise_Program_Error_Msg (File, Line, Rmsg_19'Address);
   end Rcheck_19;

   procedure Rcheck_20 (File : System.Address; Line : Integer) is
   begin
      Raise_Program_Error_Msg (File, Line, Rmsg_20'Address);
   end Rcheck_20;

   procedure Rcheck_21 (File : System.Address; Line : Integer) is
   begin
      Raise_Program_Error_Msg (File, Line, Rmsg_21'Address);
   end Rcheck_21;

   procedure Rcheck_23 (File : System.Address; Line : Integer) is
   begin
      Raise_Program_Error_Msg (File, Line, Rmsg_23'Address);
   end Rcheck_23;

   procedure Rcheck_24 (File : System.Address; Line : Integer) is
   begin
      Raise_Program_Error_Msg (File, Line, Rmsg_24'Address);
   end Rcheck_24;

   procedure Rcheck_25 (File : System.Address; Line : Integer) is
   begin
      Raise_Program_Error_Msg (File, Line, Rmsg_25'Address);
   end Rcheck_25;

   procedure Rcheck_26 (File : System.Address; Line : Integer) is
   begin
      Raise_Program_Error_Msg (File, Line, Rmsg_26'Address);
   end Rcheck_26;

   procedure Rcheck_27 (File : System.Address; Line : Integer) is
   begin
      Raise_Program_Error_Msg (File, Line, Rmsg_27'Address);
   end Rcheck_27;

   procedure Rcheck_28 (File : System.Address; Line : Integer) is
   begin
      Raise_Program_Error_Msg (File, Line, Rmsg_28'Address);
   end Rcheck_28;

   procedure Rcheck_29 (File : System.Address; Line : Integer) is
   begin
      Raise_Program_Error_Msg (File, Line, Rmsg_29'Address);
   end Rcheck_29;

   procedure Rcheck_30 (File : System.Address; Line : Integer) is
   begin
      Raise_Program_Error_Msg (File, Line, Rmsg_30'Address);
   end Rcheck_30;

   procedure Rcheck_31 (File : System.Address; Line : Integer) is
   begin
      Raise_Storage_Error_Msg (File, Line, Rmsg_31'Address);
   end Rcheck_31;

   procedure Rcheck_32 (File : System.Address; Line : Integer) is
   begin
      Raise_Storage_Error_Msg (File, Line, Rmsg_32'Address);
   end Rcheck_32;

   procedure Rcheck_33 (File : System.Address; Line : Integer) is
   begin
      Raise_Storage_Error_Msg (File, Line, Rmsg_33'Address);
   end Rcheck_33;

<<<<<<< HEAD
=======
   procedure Rcheck_34 (File : System.Address; Line : Integer) is
   begin
      Raise_Storage_Error_Msg (File, Line, Rmsg_34'Address);
   end Rcheck_34;

   procedure Rcheck_00_Ext (File : System.Address; Line, Column : Integer) is
   begin
      Raise_Constraint_Error_Msg (File, Line, Column, Rmsg_00'Address);
   end Rcheck_00_Ext;

   procedure Rcheck_05_Ext
     (File : System.Address; Line, Column, Index, First, Last : Integer)
   is
      Msg : constant String :=
              Rmsg_05 (Rmsg_05'First .. Rmsg_05'Last - 1) & ASCII.LF &
              "index " & Image (Index) & " not in " & Image (First) &
              ".." & Image (Last) & ASCII.NUL;
   begin
      Raise_Constraint_Error_Msg (File, Line, Column, Msg'Address);
   end Rcheck_05_Ext;

   procedure Rcheck_06_Ext
     (File : System.Address; Line, Column, Index, First, Last : Integer)
   is
      Msg : constant String :=
              Rmsg_06 (Rmsg_06'First .. Rmsg_06'Last - 1) & ASCII.LF &
              "value " & Image (Index) & " not in " & Image (First) &
              ".." & Image (Last) & ASCII.NUL;
   begin
      Raise_Constraint_Error_Msg (File, Line, Column, Msg'Address);
   end Rcheck_06_Ext;

   procedure Rcheck_12_Ext
     (File : System.Address; Line, Column, Index, First, Last : Integer)
   is
      Msg : constant String :=
              Rmsg_12 (Rmsg_12'First .. Rmsg_12'Last - 1) & ASCII.LF &
              "value " & Image (Index) & " not in " & Image (First) &
              ".." & Image (Last) & ASCII.NUL;
   begin
      Raise_Constraint_Error_Msg (File, Line, Column, Msg'Address);
   end Rcheck_12_Ext;

   ---------------
   -- Rcheck_22 --
   ---------------

   procedure Rcheck_22 (File : System.Address; Line : Integer) is
      E : constant Exception_Id := Program_Error_Def'Access;

   begin
      --  This is "finalize/adjust raised exception". This subprogram is always
      --  called with abort deferred, unlike all other Rcheck_* routines, it
      --  needs to call Raise_Exception_No_Defer.

      --  This is consistent with Raise_From_Controlled_Operation

      Exception_Data.Set_Exception_C_Msg (E, File, Line, 0, Rmsg_22'Address);
      Raise_Current_Excep (E);
   end Rcheck_22;

>>>>>>> 3082eeb7
   -------------
   -- Reraise --
   -------------

   procedure Reraise is
      Excep : constant EOA := Get_Current_Excep.all;
   begin
      if not ZCX_By_Default then
         Abort_Defer.all;
      end if;
      Raise_Current_Excep (Excep.Id);
   end Reraise;

   ------------------------
   -- Reraise_Occurrence --
   ------------------------

   procedure Reraise_Occurrence (X : Exception_Occurrence) is
   begin
      if X.Id /= null then
         if not ZCX_By_Default then
            Abort_Defer.all;
         end if;

         Save_Occurrence (Get_Current_Excep.all.all, X);
         Raise_Current_Excep (X.Id);
      end if;
   end Reraise_Occurrence;

   -------------------------------
   -- Reraise_Occurrence_Always --
   -------------------------------

   procedure Reraise_Occurrence_Always (X : Exception_Occurrence) is
   begin
      if not ZCX_By_Default then
         Abort_Defer.all;
      end if;

      Save_Occurrence (Get_Current_Excep.all.all, X);
      Raise_Current_Excep (X.Id);
   end Reraise_Occurrence_Always;

   ---------------------------------
   -- Reraise_Occurrence_No_Defer --
   ---------------------------------

   procedure Reraise_Occurrence_No_Defer (X : Exception_Occurrence) is
   begin
      Save_Occurrence (Get_Current_Excep.all.all, X);
      Raise_Current_Excep (X.Id);
   end Reraise_Occurrence_No_Defer;

   ---------------------
   -- Save_Occurrence --
   ---------------------

   procedure Save_Occurrence
     (Target : out Exception_Occurrence;
      Source : Exception_Occurrence)
   is
   begin
      Target.Id             := Source.Id;
      Target.Msg_Length     := Source.Msg_Length;
      Target.Num_Tracebacks := Source.Num_Tracebacks;
      Target.Pid            := Source.Pid;

      Target.Msg (1 .. Target.Msg_Length) :=
        Source.Msg (1 .. Target.Msg_Length);

      Target.Tracebacks (1 .. Target.Num_Tracebacks) :=
        Source.Tracebacks (1 .. Target.Num_Tracebacks);
   end Save_Occurrence;

   function Save_Occurrence (Source : Exception_Occurrence) return EOA is
      Target : constant EOA := new Exception_Occurrence;
   begin
      Save_Occurrence (Target.all, Source);
      return Target;
   end Save_Occurrence;

   -------------------
   -- String_To_EId --
   -------------------

   function String_To_EId (S : String) return Exception_Id
     renames Stream_Attributes.String_To_EId;

   ------------------
   -- String_To_EO --
   ------------------

   function String_To_EO (S : String) return Exception_Occurrence
     renames Stream_Attributes.String_To_EO;

   ---------------
   -- To_Stderr --
   ---------------

   procedure To_Stderr (C : Character) is
      type int is new Integer;

      procedure put_char_stderr (C : int);
      pragma Import (C, put_char_stderr, "put_char_stderr");

   begin
      put_char_stderr (Character'Pos (C));
   end To_Stderr;

   procedure To_Stderr (S : String) is
   begin
      for J in S'Range loop
         if S (J) /= ASCII.CR then
            To_Stderr (S (J));
         end if;
      end loop;
   end To_Stderr;

   -------------------------
   -- Transfer_Occurrence --
   -------------------------

   procedure Transfer_Occurrence
     (Target : Exception_Occurrence_Access;
      Source : Exception_Occurrence)
   is
   begin
      Save_Occurrence (Target.all, Source);
   end Transfer_Occurrence;

   ------------------------
   -- Triggered_By_Abort --
   ------------------------

   function Triggered_By_Abort return Boolean is
      Ex : constant Exception_Occurrence_Access := Get_Current_Excep.all;

   begin
      return Ex /= null
        and then Exception_Identity (Ex.all) = Standard'Abort_Signal'Identity;
   end Triggered_By_Abort;

   -------------------------
   -- Wide_Exception_Name --
   -------------------------

   WC_Encoding : Character;
   pragma Import (C, WC_Encoding, "__gl_wc_encoding");
   --  Encoding method for source, as exported by binder

   function Wide_Exception_Name
     (Id : Exception_Id) return Wide_String
   is
      S : constant String := Exception_Name (Id);
      W : Wide_String (1 .. S'Length);
      L : Natural;
   begin
      String_To_Wide_String
        (S, W, L, Get_WC_Encoding_Method (WC_Encoding));
      return W (1 .. L);
   end Wide_Exception_Name;

   function Wide_Exception_Name
     (X : Exception_Occurrence) return Wide_String
   is
      S : constant String := Exception_Name (X);
      W : Wide_String (1 .. S'Length);
      L : Natural;
   begin
      String_To_Wide_String
        (S, W, L, Get_WC_Encoding_Method (WC_Encoding));
      return W (1 .. L);
   end Wide_Exception_Name;

   ----------------------------
   -- Wide_Wide_Exception_Name --
   -----------------------------

   function Wide_Wide_Exception_Name
     (Id : Exception_Id) return Wide_Wide_String
   is
      S : constant String := Exception_Name (Id);
      W : Wide_Wide_String (1 .. S'Length);
      L : Natural;
   begin
      String_To_Wide_Wide_String
        (S, W, L, Get_WC_Encoding_Method (WC_Encoding));
      return W (1 .. L);
   end Wide_Wide_Exception_Name;

   function Wide_Wide_Exception_Name
     (X : Exception_Occurrence) return Wide_Wide_String
   is
      S : constant String := Exception_Name (X);
      W : Wide_Wide_String (1 .. S'Length);
      L : Natural;
   begin
      String_To_Wide_Wide_String
        (S, W, L, Get_WC_Encoding_Method (WC_Encoding));
      return W (1 .. L);
   end Wide_Wide_Exception_Name;

   --------------------------
   -- Code_Address_For_ZZZ --
   --------------------------

   --  This function gives us the end of the PC range for addresses
   --  within the exception unit itself. We hope that gigi/gcc keeps all the
   --  procedures in their original order!

   function Code_Address_For_ZZZ return System.Address is
   begin
      <<Start_Of_ZZZ>>
      return Start_Of_ZZZ'Address;
   end Code_Address_For_ZZZ;

end Ada.Exceptions;<|MERGE_RESOLUTION|>--- conflicted
+++ resolved
@@ -6,11 +6,7 @@
 --                                                                          --
 --                                 B o d y                                  --
 --                                                                          --
-<<<<<<< HEAD
---          Copyright (C) 1992-2009, Free Software Foundation, Inc.         --
-=======
 --          Copyright (C) 1992-2011, Free Software Foundation, Inc.         --
->>>>>>> 3082eeb7
 --                                                                          --
 -- GNAT is free software;  you can  redistribute it  and/or modify it under --
 -- terms of the  GNU General Public License as published  by the Free Soft- --
@@ -437,8 +433,6 @@
    procedure Rcheck_31 (File : System.Address; Line : Integer);
    procedure Rcheck_32 (File : System.Address; Line : Integer);
    procedure Rcheck_33 (File : System.Address; Line : Integer);
-<<<<<<< HEAD
-=======
    procedure Rcheck_34 (File : System.Address; Line : Integer);
 
    procedure Rcheck_00_Ext
@@ -457,7 +451,6 @@
    --  Rcheck_* routines, it needs to call Raise_Exception_No_Defer.
    --
    --  It should probably have a distinguished name ???
->>>>>>> 3082eeb7
 
    pragma Export (C, Rcheck_00, "__gnat_rcheck_00");
    pragma Export (C, Rcheck_01, "__gnat_rcheck_01");
@@ -493,15 +486,12 @@
    pragma Export (C, Rcheck_31, "__gnat_rcheck_31");
    pragma Export (C, Rcheck_32, "__gnat_rcheck_32");
    pragma Export (C, Rcheck_33, "__gnat_rcheck_33");
-<<<<<<< HEAD
-=======
    pragma Export (C, Rcheck_34, "__gnat_rcheck_34");
 
    pragma Export (C, Rcheck_00_Ext, "__gnat_rcheck_00_ext");
    pragma Export (C, Rcheck_05_Ext, "__gnat_rcheck_05_ext");
    pragma Export (C, Rcheck_06_Ext, "__gnat_rcheck_06_ext");
    pragma Export (C, Rcheck_12_Ext, "__gnat_rcheck_12_ext");
->>>>>>> 3082eeb7
 
    --  None of these procedures ever returns (they raise an exception!). By
    --  using pragma No_Return, we ensure that any junk code after the call,
@@ -540,15 +530,12 @@
    pragma No_Return (Rcheck_30);
    pragma No_Return (Rcheck_32);
    pragma No_Return (Rcheck_33);
-<<<<<<< HEAD
-=======
    pragma No_Return (Rcheck_34);
 
    pragma No_Return (Rcheck_00_Ext);
    pragma No_Return (Rcheck_05_Ext);
    pragma No_Return (Rcheck_06_Ext);
    pragma No_Return (Rcheck_12_Ext);
->>>>>>> 3082eeb7
 
    ---------------------------------------------
    -- Reason Strings for Run-Time Check Calls --
@@ -578,26 +565,6 @@
    Rmsg_16 : constant String := "attempt to take address of"       &
                                 " intrinsic subprogram"            & NUL;
    Rmsg_17 : constant String := "all guards closed"                & NUL;
-<<<<<<< HEAD
-   Rmsg_18 : constant String := "Current_Task referenced in entry" &
-                                " body"                            & NUL;
-   Rmsg_19 : constant String := "duplicated entry address"         & NUL;
-   Rmsg_20 : constant String := "explicit raise"                   & NUL;
-   Rmsg_21 : constant String := "finalize/adjust raised exception" & NUL;
-   Rmsg_22 : constant String := "implicit return with No_Return"   & NUL;
-   Rmsg_23 : constant String := "misaligned address value"         & NUL;
-   Rmsg_24 : constant String := "missing return"                   & NUL;
-   Rmsg_25 : constant String := "overlaid controlled object"       & NUL;
-   Rmsg_26 : constant String := "potentially blocking operation"   & NUL;
-   Rmsg_27 : constant String := "stubbed subprogram called"        & NUL;
-   Rmsg_28 : constant String := "unchecked union restriction"      & NUL;
-   Rmsg_29 : constant String := "actual/returned class-wide"       &
-                                " value not transportable"         & NUL;
-   Rmsg_30 : constant String := "empty storage pool"               & NUL;
-   Rmsg_31 : constant String := "explicit raise"                   & NUL;
-   Rmsg_32 : constant String := "infinite recursion"               & NUL;
-   Rmsg_33 : constant String := "object too large"                 & NUL;
-=======
    Rmsg_18 : constant String := "improper use of generic subtype"  &
                                 " with predicate"                  & NUL;
    Rmsg_19 : constant String := "Current_Task referenced in entry" &
@@ -618,7 +585,6 @@
    Rmsg_32 : constant String := "explicit raise"                   & NUL;
    Rmsg_33 : constant String := "infinite recursion"               & NUL;
    Rmsg_34 : constant String := "object too large"                 & NUL;
->>>>>>> 3082eeb7
 
    -----------------------
    -- Polling Interface --
@@ -1247,8 +1213,6 @@
       Raise_Storage_Error_Msg (File, Line, Rmsg_33'Address);
    end Rcheck_33;
 
-<<<<<<< HEAD
-=======
    procedure Rcheck_34 (File : System.Address; Line : Integer) is
    begin
       Raise_Storage_Error_Msg (File, Line, Rmsg_34'Address);
@@ -1310,7 +1274,6 @@
       Raise_Current_Excep (E);
    end Rcheck_22;
 
->>>>>>> 3082eeb7
    -------------
    -- Reraise --
    -------------
