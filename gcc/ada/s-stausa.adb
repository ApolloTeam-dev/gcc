--- conflicted
+++ resolved
@@ -6,11 +6,7 @@
 --                                                                          --
 --                                 B o d y                                  --
 --                                                                          --
-<<<<<<< HEAD
---         Copyright (C) 2004-2009, Free Software Foundation, Inc.          --
-=======
 --         Copyright (C) 2004-2011, Free Software Foundation, Inc.          --
->>>>>>> 3082eeb7
 --                                                                          --
 -- GNARL is free software; you can  redistribute it  and/or modify it under --
 -- terms of the  GNU General Public License as published  by the Free Soft- --
@@ -108,12 +104,6 @@
    Task_Name_Str   : constant String  := "Task Name";
    Stack_Size_Str  : constant String  := "Stack Size";
    Actual_Size_Str : constant String  := "Stack usage";
-<<<<<<< HEAD
-
-   function Get_Usage_Range (Result : Task_Result) return String;
-   --  Return string representing the range of possible result of stack usage
-=======
->>>>>>> 3082eeb7
 
    procedure Output_Result
      (Result_Id          : Natural;
@@ -139,16 +129,9 @@
       Result_Array := new Result_Array_Type (1 .. Buffer_Size);
       Result_Array.all :=
         (others =>
-<<<<<<< HEAD
-           (Task_Name => (others => ASCII.NUL),
-            Variation => 0,
-            Value     => 0,
-            Max_Size  => 0));
-=======
            (Task_Name   => (others => ASCII.NUL),
             Value       => 0,
             Stack_Size  => 0));
->>>>>>> 3082eeb7
 
       --  Set the Is_Enabled flag to true, so that the task wrapper knows that
       --  it has to handle dynamic stack analysis
@@ -173,13 +156,8 @@
               (Environment_Task_Analyzer,
                "ENVIRONMENT TASK",
                My_Stack_Size,
-<<<<<<< HEAD
-               My_Stack_Size,
-               System.Storage_Elements.To_Integer (Bottom_Of_Stack'Address));
-=======
                0,
                My_Stack_Size);
->>>>>>> 3082eeb7
 
             Fill_Stack (Environment_Task_Analyzer);
 
@@ -292,36 +270,20 @@
    procedure Initialize_Analyzer
      (Analyzer         : in out Stack_Analyzer;
       Task_Name        : String;
-<<<<<<< HEAD
-      My_Stack_Size    : Natural;
-      Max_Pattern_Size : Natural;
-      Bottom           : Stack_Address;
-      Pattern          : Unsigned_32 := 16#DEAD_BEEF#)
-=======
       Stack_Size       : Natural;
       Stack_Base       : Stack_Address;
       Pattern_Size     : Natural;
       Pattern          : Interfaces.Unsigned_32 := 16#DEAD_BEEF#)
->>>>>>> 3082eeb7
    is
    begin
       --  Initialize the analyzer fields
 
-<<<<<<< HEAD
-      Analyzer.Bottom_Of_Stack := Bottom;
-      Analyzer.Stack_Size      := My_Stack_Size;
-      Analyzer.Pattern_Size    := Max_Pattern_Size;
-      Analyzer.Pattern         := Pattern;
-      Analyzer.Result_Id       := Next_Id;
-      Analyzer.Task_Name       := (others => ' ');
-=======
       Analyzer.Stack_Base    := Stack_Base;
       Analyzer.Stack_Size    := Stack_Size;
       Analyzer.Pattern_Size  := Pattern_Size;
       Analyzer.Pattern       := Pattern;
       Analyzer.Result_Id     := Next_Id;
       Analyzer.Task_Name     := (others => ' ');
->>>>>>> 3082eeb7
 
       --  Compute the task name, and truncate if bigger than Task_Name_Length
 
@@ -403,19 +365,8 @@
             end if;
          end loop;
 
-<<<<<<< HEAD
-   function Get_Usage_Range (Result : Task_Result) return String is
-      Variation_Used_Str : constant String :=
-                             Natural'Image (Result.Variation);
-      Value_Used_Str     : constant String :=
-                             Natural'Image (Result.Value);
-   begin
-      return Value_Used_Str & " +/- " & Variation_Used_Str;
-   end Get_Usage_Range;
-=======
       end if;
    end Compute_Result;
->>>>>>> 3082eeb7
 
    ---------------------
    --  Output_Result --
@@ -427,22 +378,16 @@
       Max_Stack_Size_Len : Natural;
       Max_Actual_Use_Len : Natural)
    is
-<<<<<<< HEAD
-      Result_Id_Str     : constant String := Natural'Image (Result_Id);
-      My_Stack_Size_Str : constant String := Natural'Image (Result.Max_Size);
-      Actual_Use_Str    : constant String := Get_Usage_Range (Result);
-=======
       Result_Id_Str  : constant String := Natural'Image (Result_Id);
       Stack_Size_Str : constant String := Natural'Image (Result.Stack_Size);
       Actual_Use_Str : constant String := Natural'Image (Result.Value);
->>>>>>> 3082eeb7
 
       Result_Id_Blanks  : constant
         String (1 .. Index_Str'Length - Result_Id_Str'Length)    :=
           (others => ' ');
 
       Stack_Size_Blanks : constant
-        String (1 .. Max_Stack_Size_Len - My_Stack_Size_Str'Length) :=
+        String (1 .. Max_Stack_Size_Len - Stack_Size_Str'Length) :=
           (others => ' ');
 
       Actual_Use_Blanks : constant
@@ -455,7 +400,7 @@
       Put (" | ");
       Put (Result.Task_Name);
       Put (" | ");
-      Put (Stack_Size_Blanks & My_Stack_Size_Str);
+      Put (Stack_Size_Blanks & Stack_Size_Str);
       Put (" | ");
       Put (Actual_Use_Blanks & Actual_Use_Str);
       New_Line;
@@ -491,15 +436,8 @@
          for J in Result_Array'Range loop
             exit when J >= Next_Id;
 
-<<<<<<< HEAD
-            if Result_Array (J).Value >
-               Result_Array (Max_Actual_Use_Result_Id).Value
-            then
-               Max_Actual_Use_Result_Id := J;
-=======
             if Result_Array (J).Value > Max_Stack_Usage then
                Max_Stack_Usage := Result_Array (J).Value;
->>>>>>> 3082eeb7
             end if;
 
             if Result_Array (J).Stack_Size > Max_Stack_Size then
@@ -565,23 +503,9 @@
    -------------------
 
    procedure Report_Result (Analyzer : Stack_Analyzer) is
-<<<<<<< HEAD
-      Result  : Task_Result :=
-                  (Task_Name      => Analyzer.Task_Name,
-                   Max_Size       => Analyzer.Stack_Size,
-                   Variation    => 0,
-                   Value    => 0);
-
-      Overflow_Guard : constant Integer :=
-        Analyzer.Stack_Size
-          - Stack_Size (Analyzer.Top_Pattern_Mark, Analyzer.Bottom_Of_Stack);
-      Max, Min : Positive;
-
-=======
       Result : Task_Result := (Task_Name  => Analyzer.Task_Name,
                                Stack_Size => Analyzer.Stack_Size,
                                Value      => 0);
->>>>>>> 3082eeb7
    begin
       if Analyzer.Pattern_Size = 0 then
 
@@ -590,24 +514,10 @@
 
          Result.Value := Analyzer.Stack_Size;
 
-<<<<<<< HEAD
-         Min := Analyzer.Stack_Size - Overflow_Guard;
-         Max := Analyzer.Stack_Size;
-
-      else
-         Min :=
-           Stack_Size
-             (Analyzer.Topmost_Touched_Mark, Analyzer.Bottom_Of_Stack);
-         Max := Min + Overflow_Guard;
-=======
       else
          Result.Value := Stack_Size (Analyzer.Topmost_Touched_Mark,
                                      Analyzer.Stack_Base);
->>>>>>> 3082eeb7
-      end if;
-
-      Result.Value := (Max + Min) / 2;
-      Result.Variation := (Max - Min) / 2;
+      end if;
 
       if Analyzer.Result_Id in Result_Array'Range then
 
