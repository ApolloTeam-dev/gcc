------------------------------------------------------------------------------
--                                                                          --
--                         GNAT COMPILER COMPONENTS                         --
--                                                                          --
--                              P R J . E X T                               --
--                                                                          --
--                                 B o d y                                  --
--                                                                          --
--          Copyright (C) 2000-2010, Free Software Foundation, Inc.         --
--                                                                          --
-- GNAT is free software;  you can  redistribute it  and/or modify it under --
-- terms of the  GNU General Public License as published  by the Free Soft- --
-- ware  Foundation;  either version 3,  or (at your option) any later ver- --
-- sion.  GNAT is distributed in the hope that it will be useful, but WITH- --
-- OUT ANY WARRANTY;  without even the  implied warranty of MERCHANTABILITY --
-- or FITNESS FOR A PARTICULAR PURPOSE.  See the GNU General Public License --
-- for  more details.  You should have  received  a copy of the GNU General --
-- Public License  distributed with GNAT; see file COPYING3.  If not, go to --
-- http://www.gnu.org/licenses for a complete copy of the license.          --
--                                                                          --
-- GNAT was originally developed  by the GNAT team at  New York University. --
-- Extensive contributions were provided by Ada Core Technologies Inc.      --
--                                                                          --
------------------------------------------------------------------------------

with Hostparm;
with Makeutl;       use Makeutl;
with Opt;
with Osint;         use Osint;
with Prj.Tree;      use Prj.Tree;
with Sdefault;

package body Prj.Ext is

   No_Project_Default_Dir : constant String := "-";
   --  Indicator in the project path to indicate that the default search
   --  directories should not be added to the path

   Uninitialized_Prefix : constant String := '#' & Path_Separator;
   --  Prefix to indicate that the project path has not been initilized yet.
   --  Must be two characters long

   procedure Initialize_Project_Path (Tree : Prj.Tree.Project_Node_Tree_Ref);
   --  Initialize Current_Project_Path

   ---------
   -- Add --
   ---------

   procedure Add
     (Tree          : Prj.Tree.Project_Node_Tree_Ref;
      External_Name : String;
      Value         : String)
   is
      The_Key   : Name_Id;
      The_Value : Name_Id;
   begin
      Name_Len := Value'Length;
      Name_Buffer (1 .. Name_Len) := Value;
      The_Value := Name_Find;
      Name_Len := External_Name'Length;
      Name_Buffer (1 .. Name_Len) := External_Name;
      Canonical_Case_Env_Var_Name (Name_Buffer (1 .. Name_Len));
      The_Key := Name_Find;
      Name_To_Name_HTable.Set (Tree.External_References, The_Key, The_Value);
   end Add;

   ----------------------------------
   -- Add_Search_Project_Directory --
   ----------------------------------

   procedure Add_Search_Project_Directory
     (Tree : Prj.Tree.Project_Node_Tree_Ref;
      Path : String)
   is
      Tmp : String_Access;
   begin
      if Tree.Project_Path = null then
         Tree.Project_Path := new String'(Uninitialized_Prefix & Path);
      else
         Tmp := Tree.Project_Path;
         Tree.Project_Path := new String'(Tmp.all & Path_Separator & Path);
         Free (Tmp);
      end if;
   end Add_Search_Project_Directory;

   -----------
   -- Check --
   -----------

   function Check
     (Tree        : Prj.Tree.Project_Node_Tree_Ref;
      Declaration : String) return Boolean
   is
   begin
      for Equal_Pos in Declaration'Range loop
         if Declaration (Equal_Pos) = '=' then
            exit when Equal_Pos = Declaration'First;
            Add
              (Tree          => Tree,
               External_Name =>
                 Declaration (Declaration'First .. Equal_Pos - 1),
               Value         =>
                 Declaration (Equal_Pos + 1 .. Declaration'Last));
            return True;
         end if;
      end loop;

      return False;
   end Check;

   -----------------------------
   -- Initialize_Project_Path --
   -----------------------------

   procedure Initialize_Project_Path (Tree : Prj.Tree.Project_Node_Tree_Ref) is
      Add_Default_Dir : Boolean := True;
      First           : Positive;
      Last            : Positive;
      New_Len         : Positive;
      New_Last        : Positive;

      Ada_Project_Path : constant String := "ADA_PROJECT_PATH";
      Gpr_Project_Path : constant String := "GPR_PROJECT_PATH";
      --  Name of alternate env. variable that contain path name(s) of
      --  directories where project files may reside. GPR_PROJECT_PATH has
      --  precedence over ADA_PROJECT_PATH.

      Gpr_Prj_Path : String_Access := Getenv (Gpr_Project_Path);
      Ada_Prj_Path : String_Access := Getenv (Ada_Project_Path);
      --  The path name(s) of directories where project files may reside.
      --  May be empty.

   begin
      --  The current directory is always first in the search path. Since the
      --  Project_Path currently starts with '#:' as a sign that it isn't
      --  initialized, we simply replace '#' with '.'

      if Tree.Project_Path = null then
         Tree.Project_Path := new String'('.' & Path_Separator);
      else
         Tree.Project_Path (Tree.Project_Path'First) := '.';
      end if;

      --  Then the reset of the project path (if any) currently contains the
      --  directories added through Add_Search_Project_Directory

      --  If environment variables are defined and not empty, add their content

      if Gpr_Prj_Path.all /= "" then
         Add_Search_Project_Directory (Tree, Gpr_Prj_Path.all);
      end if;

      Free (Gpr_Prj_Path);

      if Ada_Prj_Path.all /= "" then
         Add_Search_Project_Directory (Tree, Ada_Prj_Path.all);
      end if;

      Free (Ada_Prj_Path);

      --  Copy to Name_Buffer, since we will need to manipulate the path

      Name_Len := Tree.Project_Path'Length;
      Name_Buffer (1 .. Name_Len) := Tree.Project_Path.all;

      --  Scan the directory path to see if "-" is one of the directories.
      --  Remove each occurrence of "-" and set Add_Default_Dir to False.
      --  Also resolve relative paths and symbolic links.

      First := 3;
      loop
         while First <= Name_Len
           and then (Name_Buffer (First) = Path_Separator)
         loop
            First := First + 1;
         end loop;

         exit when First > Name_Len;

         Last := First;

         while Last < Name_Len
           and then Name_Buffer (Last + 1) /= Path_Separator
         loop
            Last := Last + 1;
         end loop;

         --  If the directory is "-", set Add_Default_Dir to False and
         --  remove from path.

         if Name_Buffer (First .. Last) = No_Project_Default_Dir then
            Add_Default_Dir := False;

            for J in Last + 1 .. Name_Len loop
               Name_Buffer (J - No_Project_Default_Dir'Length - 1) :=
                 Name_Buffer (J);
            end loop;

            Name_Len := Name_Len - No_Project_Default_Dir'Length - 1;

            --  After removing the '-', go back one character to get the next
            --  directory correctly.

            Last := Last - 1;

         elsif not Hostparm.OpenVMS
           or else not Is_Absolute_Path (Name_Buffer (First .. Last))
         then
            --  On VMS, only expand relative path names, as absolute paths
            --  may correspond to multi-valued VMS logical names.

            declare
               New_Dir : constant String :=
<<<<<<< HEAD
                 Normalize_Pathname
                   (Name_Buffer (First .. Last),
                    Resolve_Links => Opt.Follow_Links_For_Dirs);
=======
                           Normalize_Pathname
                             (Name_Buffer (First .. Last),
                              Resolve_Links => Opt.Follow_Links_For_Dirs);
>>>>>>> 779871ac

            begin
               --  If the absolute path was resolved and is different from
               --  the original, replace original with the resolved path.

               if New_Dir /= Name_Buffer (First .. Last)
                 and then New_Dir'Length /= 0
               then
                  New_Len := Name_Len + New_Dir'Length - (Last - First + 1);
                  New_Last := First + New_Dir'Length - 1;
                  Name_Buffer (New_Last + 1 .. New_Len) :=
                    Name_Buffer (Last + 1 .. Name_Len);
                  Name_Buffer (First .. New_Last) := New_Dir;
                  Name_Len := New_Len;
                  Last := New_Last;
               end if;
            end;
         end if;

         First := Last + 1;
      end loop;

      Free (Tree.Project_Path);

      --  Set the initial value of Current_Project_Path

      if Add_Default_Dir then
         declare
            Prefix : String_Ptr := Sdefault.Search_Dir_Prefix;

         begin
            if Prefix = null then
               Prefix := new String'(Executable_Prefix_Path);

               if Prefix.all /= "" then
                  if Tree.Target_Name /= null
                    and then Tree.Target_Name.all /= ""
                  then
                     Add_Str_To_Name_Buffer
                       (Path_Separator & Prefix.all &
                        "lib" & Directory_Separator & "gpr" &
                        Directory_Separator & Tree.Target_Name.all);
                  end if;

                  Add_Str_To_Name_Buffer
                    (Path_Separator & Prefix.all &
                     "share" & Directory_Separator & "gpr");
                  Add_Str_To_Name_Buffer
                    (Path_Separator & Prefix.all &
                     "lib" & Directory_Separator & "gnat");
               end if;

            else
               Tree.Project_Path :=
                 new String'(Name_Buffer (1 .. Name_Len) & Path_Separator &
                             Prefix.all &
                             ".." &  Directory_Separator &
                             ".." & Directory_Separator &
                             ".." & Directory_Separator & "gnat");
            end if;

            Free (Prefix);
         end;
      end if;

      if Tree.Project_Path = null then
         Tree.Project_Path := new String'(Name_Buffer (1 .. Name_Len));
      end if;
   end Initialize_Project_Path;

   ------------------
   -- Project_Path --
   ------------------

   function Project_Path (Tree : Project_Node_Tree_Ref) return String is
   begin
      if Tree.Project_Path = null
        or else Tree.Project_Path (Tree.Project_Path'First) = '#'
      then
         Initialize_Project_Path (Tree);
      end if;

      return Tree.Project_Path.all;
   end Project_Path;

   -----------
   -- Reset --
   -----------

   procedure Reset (Tree : Prj.Tree.Project_Node_Tree_Ref) is
   begin
      Name_To_Name_HTable.Reset (Tree.External_References);
   end Reset;

   ----------------------
   -- Set_Project_Path --
   ----------------------

   procedure Set_Project_Path
     (Tree     : Project_Node_Tree_Ref;
      New_Path : String) is
   begin
      Free (Tree.Project_Path);
      Tree.Project_Path := new String'(New_Path);
   end Set_Project_Path;

   --------------
   -- Value_Of --
   --------------

   function Value_Of
     (Tree          : Prj.Tree.Project_Node_Tree_Ref;
      External_Name : Name_Id;
      With_Default  : Name_Id := No_Name)
      return          Name_Id
   is
      The_Value : Name_Id;
      Name      : String := Get_Name_String (External_Name);

   begin
      Canonical_Case_Env_Var_Name (Name);
      Name_Len := Name'Length;
      Name_Buffer (1 .. Name_Len) := Name;
      The_Value :=
        Name_To_Name_HTable.Get (Tree.External_References, Name_Find);

      if The_Value /= No_Name then
         return The_Value;
      end if;

      --  Find if it is an environment, if it is, put value in the hash table

      declare
         Env_Value : String_Access := Getenv (Name);

      begin
         if Env_Value /= null and then Env_Value'Length > 0 then
            Name_Len := Env_Value'Length;
            Name_Buffer (1 .. Name_Len) := Env_Value.all;
            The_Value := Name_Find;
            Name_To_Name_HTable.Set
              (Tree.External_References, External_Name, The_Value);
            Free (Env_Value);
            return The_Value;

         else
            Free (Env_Value);
            return With_Default;
         end if;
      end;
   end Value_Of;

end Prj.Ext;<|MERGE_RESOLUTION|>--- conflicted
+++ resolved
@@ -212,15 +212,9 @@
 
             declare
                New_Dir : constant String :=
-<<<<<<< HEAD
-                 Normalize_Pathname
-                   (Name_Buffer (First .. Last),
-                    Resolve_Links => Opt.Follow_Links_For_Dirs);
-=======
                            Normalize_Pathname
                              (Name_Buffer (First .. Last),
                               Resolve_Links => Opt.Follow_Links_For_Dirs);
->>>>>>> 779871ac
 
             begin
                --  If the absolute path was resolved and is different from
