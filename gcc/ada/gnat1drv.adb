--- conflicted
+++ resolved
@@ -6,7 +6,7 @@
 --                                                                          --
 --                                 B o d y                                  --
 --                                                                          --
---          Copyright (C) 1992-2011, Free Software Foundation, Inc.         --
+--          Copyright (C) 1992-2012, Free Software Foundation, Inc.         --
 --                                                                          --
 -- GNAT is free software;  you can  redistribute it  and/or modify it under --
 -- terms of the  GNU General Public License as published  by the Free Soft- --
@@ -31,6 +31,7 @@
 with Elists;
 with Errout;   use Errout;
 with Exp_CG;
+with Exp_Ch6;  use Exp_Ch6;
 with Fmap;
 with Fname;    use Fname;
 with Fname.UF; use Fname.UF;
@@ -365,8 +366,6 @@
          Suppress_Options.Overflow_Checks_Assertions := Suppressed;
       end if;
 
-<<<<<<< HEAD
-=======
       --  Set default for atomic synchronization. As this synchronization
       --  between atomic accesses can be expensive, and not typically needed
       --  on some targets, an optional target parameter can turn the option
@@ -375,7 +374,6 @@
       Suppress_Options.Suppress (Atomic_Synchronization) :=
         not Atomic_Sync_Default;
 
->>>>>>> 747e4b8f
       --  Set switch indicating if we can use N_Expression_With_Actions
 
       --  Debug flag -gnatd.X decisively sets usage on
@@ -1171,6 +1169,7 @@
       Errout.Finalize (Last_Call => True);
       Errout.Output_Messages;
       List_Rep_Info;
+      List_Inlining_Info;
 
       --  Only write the library if the backend did not generate any error
       --  messages. Otherwise signal errors to the driver program so that
