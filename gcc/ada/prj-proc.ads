------------------------------------------------------------------------------
--                                                                          --
--                         GNAT COMPILER COMPONENTS                         --
--                                                                          --
--                              P R J . P R O C                             --
--                                                                          --
--                                 S p e c                                  --
--                                                                          --
<<<<<<< HEAD
--          Copyright (C) 2001-2009, Free Software Foundation, Inc.         --
=======
--          Copyright (C) 2001-2011, Free Software Foundation, Inc.         --
>>>>>>> 3082eeb7
--                                                                          --
-- GNAT is free software;  you can  redistribute it  and/or modify it under --
-- terms of the  GNU General Public License as published  by the Free Soft- --
-- ware  Foundation;  either version 3,  or (at your option) any later ver- --
-- sion.  GNAT is distributed in the hope that it will be useful, but WITH- --
-- OUT ANY WARRANTY;  without even the  implied warranty of MERCHANTABILITY --
-- or FITNESS FOR A PARTICULAR PURPOSE.  See the GNU General Public License --
-- for  more details.  You should have  received  a copy of the GNU General --
-- Public License  distributed with GNAT; see file COPYING3.  If not, go to --
-- http://www.gnu.org/licenses for a complete copy of the license.          --
--                                                                          --
-- GNAT was originally developed  by the GNAT team at  New York University. --
-- Extensive contributions were provided by Ada Core Technologies Inc.      --
--                                                                          --
------------------------------------------------------------------------------

--  This package is used to convert a project file tree (see prj-tree.ads) to
--  project file data structures (see prj.ads), taking into account the
--  environment (external references).

with Prj.Tree;  use Prj.Tree;

package Prj.Proc is

   procedure Process_Project_Tree_Phase_1
     (In_Tree                : Project_Tree_Ref;
      Project                : out Project_Id;
      Success                : out Boolean;
      From_Project_Node      : Project_Node_Id;
      From_Project_Node_Tree : Project_Node_Tree_Ref;
<<<<<<< HEAD
      Flags                  : Prj.Processing_Flags;
=======
      Env                    : in out Prj.Tree.Environment;
>>>>>>> 3082eeb7
      Reset_Tree             : Boolean := True);
   --  Process a project tree (ie the direct resulting of parsing a .gpr file)
   --  based on the current external references.
   --
   --  The result of this phase_1 is a partial project tree (Project) where
   --  only a few fields have been initialized (in particular the list of
   --  languages). These are the fields that are necessary to run gprconfig if
   --  needed to automatically generate a configuration file. This first phase
   --  of the processing does not require a configuration file.
   --
   --  When Reset_Tree is True, all the project data are removed from the
   --  project table before processing.

   procedure Process_Project_Tree_Phase_2
     (In_Tree                : Project_Tree_Ref;
      Project                : Project_Id;
      Success                : out Boolean;
      From_Project_Node      : Project_Node_Id;
      From_Project_Node_Tree : Project_Node_Tree_Ref;
<<<<<<< HEAD
      Flags                  : Processing_Flags);
=======
      Env                    : Prj.Tree.Environment);
>>>>>>> 3082eeb7
   --  Perform the second phase of the processing, filling the rest of the
   --  project with the information extracted from the project tree. This phase
   --  requires that the configuration file has already been parsed (in fact
   --  we currently assume that the contents of the configuration file has
   --  been included in Project through Confgpr.Apply_Config_File). The
   --  parameters are the same as for phase_1, with the addition of:

   procedure Process
     (In_Tree                : Project_Tree_Ref;
      Project                : out Project_Id;
      Success                : out Boolean;
      From_Project_Node      : Project_Node_Id;
      From_Project_Node_Tree : Project_Node_Tree_Ref;
<<<<<<< HEAD
      Flags                  : Processing_Flags;
      Reset_Tree             : Boolean       := True);
=======
      Env                    : in out Prj.Tree.Environment;
      Reset_Tree             : Boolean := True);
>>>>>>> 3082eeb7
   --  Performs the two phases of the processing

end Prj.Proc;<|MERGE_RESOLUTION|>--- conflicted
+++ resolved
@@ -6,11 +6,7 @@
 --                                                                          --
 --                                 S p e c                                  --
 --                                                                          --
-<<<<<<< HEAD
---          Copyright (C) 2001-2009, Free Software Foundation, Inc.         --
-=======
 --          Copyright (C) 2001-2011, Free Software Foundation, Inc.         --
->>>>>>> 3082eeb7
 --                                                                          --
 -- GNAT is free software;  you can  redistribute it  and/or modify it under --
 -- terms of the  GNU General Public License as published  by the Free Soft- --
@@ -41,11 +37,7 @@
       Success                : out Boolean;
       From_Project_Node      : Project_Node_Id;
       From_Project_Node_Tree : Project_Node_Tree_Ref;
-<<<<<<< HEAD
-      Flags                  : Prj.Processing_Flags;
-=======
       Env                    : in out Prj.Tree.Environment;
->>>>>>> 3082eeb7
       Reset_Tree             : Boolean := True);
    --  Process a project tree (ie the direct resulting of parsing a .gpr file)
    --  based on the current external references.
@@ -65,11 +57,7 @@
       Success                : out Boolean;
       From_Project_Node      : Project_Node_Id;
       From_Project_Node_Tree : Project_Node_Tree_Ref;
-<<<<<<< HEAD
-      Flags                  : Processing_Flags);
-=======
       Env                    : Prj.Tree.Environment);
->>>>>>> 3082eeb7
    --  Perform the second phase of the processing, filling the rest of the
    --  project with the information extracted from the project tree. This phase
    --  requires that the configuration file has already been parsed (in fact
@@ -83,13 +71,8 @@
       Success                : out Boolean;
       From_Project_Node      : Project_Node_Id;
       From_Project_Node_Tree : Project_Node_Tree_Ref;
-<<<<<<< HEAD
-      Flags                  : Processing_Flags;
-      Reset_Tree             : Boolean       := True);
-=======
       Env                    : in out Prj.Tree.Environment;
       Reset_Tree             : Boolean := True);
->>>>>>> 3082eeb7
    --  Performs the two phases of the processing
 
 end Prj.Proc;