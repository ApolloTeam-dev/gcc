------------------------------------------------------------------------------
--                                                                          --
--                         GNAT COMPILER COMPONENTS                         --
--                                                                          --
--                               C H E C K S                                --
--                                                                          --
--                                 B o d y                                  --
--                                                                          --
<<<<<<< HEAD
--          Copyright (C) 1992-2009, Free Software Foundation, Inc.         --
=======
--          Copyright (C) 1992-2011, Free Software Foundation, Inc.         --
>>>>>>> 3082eeb7
--                                                                          --
-- GNAT is free software;  you can  redistribute it  and/or modify it under --
-- terms of the  GNU General Public License as published  by the Free Soft- --
-- ware  Foundation;  either version 3,  or (at your option) any later ver- --
-- sion.  GNAT is distributed in the hope that it will be useful, but WITH- --
-- OUT ANY WARRANTY;  without even the  implied warranty of MERCHANTABILITY --
-- or FITNESS FOR A PARTICULAR PURPOSE.  See the GNU General Public License --
-- for  more details.  You should have  received  a copy of the GNU General --
-- Public License  distributed with GNAT; see file COPYING3.  If not, go to --
-- http://www.gnu.org/licenses for a complete copy of the license.          --
--                                                                          --
-- GNAT was originally developed  by the GNAT team at  New York University. --
-- Extensive contributions were provided by Ada Core Technologies Inc.      --
--                                                                          --
------------------------------------------------------------------------------

with Atree;    use Atree;
with Debug;    use Debug;
with Einfo;    use Einfo;
with Errout;   use Errout;
with Exp_Ch2;  use Exp_Ch2;
with Exp_Ch4;  use Exp_Ch4;
with Exp_Ch11; use Exp_Ch11;
with Exp_Pakd; use Exp_Pakd;
with Exp_Util; use Exp_Util;
with Elists;   use Elists;
with Eval_Fat; use Eval_Fat;
with Freeze;   use Freeze;
with Lib;      use Lib;
with Nlists;   use Nlists;
with Nmake;    use Nmake;
with Opt;      use Opt;
with Output;   use Output;
with Restrict; use Restrict;
with Rident;   use Rident;
with Rtsfind;  use Rtsfind;
with Sem;      use Sem;
with Sem_Aux;  use Sem_Aux;
with Sem_Eval; use Sem_Eval;
with Sem_Ch3;  use Sem_Ch3;
with Sem_Ch8;  use Sem_Ch8;
with Sem_Res;  use Sem_Res;
with Sem_Util; use Sem_Util;
with Sem_Warn; use Sem_Warn;
with Sinfo;    use Sinfo;
with Sinput;   use Sinput;
with Snames;   use Snames;
with Sprint;   use Sprint;
with Stand;    use Stand;
with Targparm; use Targparm;
with Tbuild;   use Tbuild;
with Ttypes;   use Ttypes;
with Urealp;   use Urealp;
with Validsw;  use Validsw;

package body Checks is

   --  General note: many of these routines are concerned with generating
   --  checking code to make sure that constraint error is raised at runtime.
   --  Clearly this code is only needed if the expander is active, since
   --  otherwise we will not be generating code or going into the runtime
   --  execution anyway.

   --  We therefore disconnect most of these checks if the expander is
   --  inactive. This has the additional benefit that we do not need to
   --  worry about the tree being messed up by previous errors (since errors
   --  turn off expansion anyway).

   --  There are a few exceptions to the above rule. For instance routines
   --  such as Apply_Scalar_Range_Check that do not insert any code can be
   --  safely called even when the Expander is inactive (but Errors_Detected
   --  is 0). The benefit of executing this code when expansion is off, is
   --  the ability to emit constraint error warning for static expressions
   --  even when we are not generating code.

   -------------------------------------
   -- Suppression of Redundant Checks --
   -------------------------------------

   --  This unit implements a limited circuit for removal of redundant
   --  checks. The processing is based on a tracing of simple sequential
   --  flow. For any sequence of statements, we save expressions that are
   --  marked to be checked, and then if the same expression appears later
   --  with the same check, then under certain circumstances, the second
   --  check can be suppressed.

   --  Basically, we can suppress the check if we know for certain that
   --  the previous expression has been elaborated (together with its
   --  check), and we know that the exception frame is the same, and that
   --  nothing has happened to change the result of the exception.

   --  Let us examine each of these three conditions in turn to describe
   --  how we ensure that this condition is met.

   --  First, we need to know for certain that the previous expression has
   --  been executed. This is done principally by the mechanism of calling
   --  Conditional_Statements_Begin at the start of any statement sequence
   --  and Conditional_Statements_End at the end. The End call causes all
   --  checks remembered since the Begin call to be discarded. This does
   --  miss a few cases, notably the case of a nested BEGIN-END block with
   --  no exception handlers. But the important thing is to be conservative.
   --  The other protection is that all checks are discarded if a label
   --  is encountered, since then the assumption of sequential execution
   --  is violated, and we don't know enough about the flow.

   --  Second, we need to know that the exception frame is the same. We
   --  do this by killing all remembered checks when we enter a new frame.
   --  Again, that's over-conservative, but generally the cases we can help
   --  with are pretty local anyway (like the body of a loop for example).

   --  Third, we must be sure to forget any checks which are no longer valid.
   --  This is done by two mechanisms, first the Kill_Checks_Variable call is
   --  used to note any changes to local variables. We only attempt to deal
   --  with checks involving local variables, so we do not need to worry
   --  about global variables. Second, a call to any non-global procedure
   --  causes us to abandon all stored checks, since such a all may affect
   --  the values of any local variables.

   --  The following define the data structures used to deal with remembering
   --  checks so that redundant checks can be eliminated as described above.

   --  Right now, the only expressions that we deal with are of the form of
   --  simple local objects (either declared locally, or IN parameters) or
   --  such objects plus/minus a compile time known constant. We can do
   --  more later on if it seems worthwhile, but this catches many simple
   --  cases in practice.

   --  The following record type reflects a single saved check. An entry
   --  is made in the stack of saved checks if and only if the expression
   --  has been elaborated with the indicated checks.

   type Saved_Check is record
      Killed : Boolean;
      --  Set True if entry is killed by Kill_Checks

      Entity : Entity_Id;
      --  The entity involved in the expression that is checked

      Offset : Uint;
      --  A compile time value indicating the result of adding or
      --  subtracting a compile time value. This value is to be
      --  added to the value of the Entity. A value of zero is
      --  used for the case of a simple entity reference.

      Check_Type : Character;
      --  This is set to 'R' for a range check (in which case Target_Type
      --  is set to the target type for the range check) or to 'O' for an
      --  overflow check (in which case Target_Type is set to Empty).

      Target_Type : Entity_Id;
      --  Used only if Do_Range_Check is set. Records the target type for
      --  the check. We need this, because a check is a duplicate only if
      --  it has the same target type (or more accurately one with a
      --  range that is smaller or equal to the stored target type of a
      --  saved check).
   end record;

   --  The following table keeps track of saved checks. Rather than use an
   --  extensible table. We just use a table of fixed size, and we discard
   --  any saved checks that do not fit. That's very unlikely to happen and
   --  this is only an optimization in any case.

   Saved_Checks : array (Int range 1 .. 200) of Saved_Check;
   --  Array of saved checks

   Num_Saved_Checks : Nat := 0;
   --  Number of saved checks

   --  The following stack keeps track of statement ranges. It is treated
   --  as a stack. When Conditional_Statements_Begin is called, an entry
   --  is pushed onto this stack containing the value of Num_Saved_Checks
   --  at the time of the call. Then when Conditional_Statements_End is
   --  called, this value is popped off and used to reset Num_Saved_Checks.

   --  Note: again, this is a fixed length stack with a size that should
   --  always be fine. If the value of the stack pointer goes above the
   --  limit, then we just forget all saved checks.

   Saved_Checks_Stack : array (Int range 1 .. 100) of Nat;
   Saved_Checks_TOS : Nat := 0;

   -----------------------
   -- Local Subprograms --
   -----------------------

   procedure Apply_Float_Conversion_Check
     (Ck_Node    : Node_Id;
      Target_Typ : Entity_Id);
   --  The checks on a conversion from a floating-point type to an integer
   --  type are delicate. They have to be performed before conversion, they
   --  have to raise an exception when the operand is a NaN, and rounding must
   --  be taken into account to determine the safe bounds of the operand.

   procedure Apply_Selected_Length_Checks
     (Ck_Node    : Node_Id;
      Target_Typ : Entity_Id;
      Source_Typ : Entity_Id;
      Do_Static  : Boolean);
   --  This is the subprogram that does all the work for Apply_Length_Check
   --  and Apply_Static_Length_Check. Expr, Target_Typ and Source_Typ are as
   --  described for the above routines. The Do_Static flag indicates that
   --  only a static check is to be done.

   procedure Apply_Selected_Range_Checks
     (Ck_Node    : Node_Id;
      Target_Typ : Entity_Id;
      Source_Typ : Entity_Id;
      Do_Static  : Boolean);
   --  This is the subprogram that does all the work for Apply_Range_Check.
   --  Expr, Target_Typ and Source_Typ are as described for the above
   --  routine. The Do_Static flag indicates that only a static check is
   --  to be done.

   type Check_Type is new Check_Id range Access_Check .. Division_Check;
   function Check_Needed (Nod : Node_Id; Check : Check_Type) return Boolean;
   --  This function is used to see if an access or division by zero check is
   --  needed. The check is to be applied to a single variable appearing in the
   --  source, and N is the node for the reference. If N is not of this form,
   --  True is returned with no further processing. If N is of the right form,
   --  then further processing determines if the given Check is needed.
   --
   --  The particular circuit is to see if we have the case of a check that is
   --  not needed because it appears in the right operand of a short circuited
   --  conditional where the left operand guards the check. For example:
   --
   --    if Var = 0 or else Q / Var > 12 then
   --       ...
   --    end if;
   --
   --  In this example, the division check is not required. At the same time
   --  we can issue warnings for suspicious use of non-short-circuited forms,
   --  such as:
   --
   --    if Var = 0 or Q / Var > 12 then
   --       ...
   --    end if;

   procedure Find_Check
     (Expr        : Node_Id;
      Check_Type  : Character;
      Target_Type : Entity_Id;
      Entry_OK    : out Boolean;
      Check_Num   : out Nat;
      Ent         : out Entity_Id;
      Ofs         : out Uint);
   --  This routine is used by Enable_Range_Check and Enable_Overflow_Check
   --  to see if a check is of the form for optimization, and if so, to see
   --  if it has already been performed. Expr is the expression to check,
   --  and Check_Type is 'R' for a range check, 'O' for an overflow check.
   --  Target_Type is the target type for a range check, and Empty for an
   --  overflow check. If the entry is not of the form for optimization,
   --  then Entry_OK is set to False, and the remaining out parameters
   --  are undefined. If the entry is OK, then Ent/Ofs are set to the
   --  entity and offset from the expression. Check_Num is the number of
   --  a matching saved entry in Saved_Checks, or zero if no such entry
   --  is located.

   function Get_Discriminal (E : Entity_Id; Bound : Node_Id) return Node_Id;
   --  If a discriminal is used in constraining a prival, Return reference
   --  to the discriminal of the protected body (which renames the parameter
   --  of the enclosing protected operation). This clumsy transformation is
   --  needed because privals are created too late and their actual subtypes
   --  are not available when analysing the bodies of the protected operations.
   --  This function is called whenever the bound is an entity and the scope
   --  indicates a protected operation. If the bound is an in-parameter of
   --  a protected operation that is not a prival, the function returns the
   --  bound itself.
   --  To be cleaned up???

   function Guard_Access
     (Cond    : Node_Id;
      Loc     : Source_Ptr;
      Ck_Node : Node_Id) return Node_Id;
   --  In the access type case, guard the test with a test to ensure
   --  that the access value is non-null, since the checks do not
   --  not apply to null access values.

   procedure Install_Static_Check (R_Cno : Node_Id; Loc : Source_Ptr);
   --  Called by Apply_{Length,Range}_Checks to rewrite the tree with the
   --  Constraint_Error node.

   function Range_Or_Validity_Checks_Suppressed
     (Expr : Node_Id) return Boolean;
   --  Returns True if either range or validity checks or both are suppressed
   --  for the type of the given expression, or, if the expression is the name
   --  of an entity, if these checks are suppressed for the entity.

   function Selected_Length_Checks
     (Ck_Node    : Node_Id;
      Target_Typ : Entity_Id;
      Source_Typ : Entity_Id;
      Warn_Node  : Node_Id) return Check_Result;
   --  Like Apply_Selected_Length_Checks, except it doesn't modify
   --  anything, just returns a list of nodes as described in the spec of
   --  this package for the Range_Check function.

   function Selected_Range_Checks
     (Ck_Node    : Node_Id;
      Target_Typ : Entity_Id;
      Source_Typ : Entity_Id;
      Warn_Node  : Node_Id) return Check_Result;
   --  Like Apply_Selected_Range_Checks, except it doesn't modify anything,
   --  just returns a list of nodes as described in the spec of this package
   --  for the Range_Check function.

   ------------------------------
   -- Access_Checks_Suppressed --
   ------------------------------

   function Access_Checks_Suppressed (E : Entity_Id) return Boolean is
   begin
      if Present (E) and then Checks_May_Be_Suppressed (E) then
         return Is_Check_Suppressed (E, Access_Check);
      else
         return Scope_Suppress (Access_Check);
      end if;
   end Access_Checks_Suppressed;

   -------------------------------------
   -- Accessibility_Checks_Suppressed --
   -------------------------------------

   function Accessibility_Checks_Suppressed (E : Entity_Id) return Boolean is
   begin
      if Present (E) and then Checks_May_Be_Suppressed (E) then
         return Is_Check_Suppressed (E, Accessibility_Check);
      else
         return Scope_Suppress (Accessibility_Check);
      end if;
   end Accessibility_Checks_Suppressed;

   -----------------------------
   -- Activate_Division_Check --
   -----------------------------

   procedure Activate_Division_Check (N : Node_Id) is
   begin
      Set_Do_Division_Check (N, True);
      Possible_Local_Raise (N, Standard_Constraint_Error);
   end Activate_Division_Check;

   -----------------------------
   -- Activate_Overflow_Check --
   -----------------------------

   procedure Activate_Overflow_Check (N : Node_Id) is
   begin
      Set_Do_Overflow_Check (N, True);
      Possible_Local_Raise (N, Standard_Constraint_Error);
   end Activate_Overflow_Check;

   --------------------------
   -- Activate_Range_Check --
   --------------------------

   procedure Activate_Range_Check (N : Node_Id) is
   begin
      Set_Do_Range_Check (N, True);
      Possible_Local_Raise (N, Standard_Constraint_Error);
   end Activate_Range_Check;

   ---------------------------------
   -- Alignment_Checks_Suppressed --
   ---------------------------------

   function Alignment_Checks_Suppressed (E : Entity_Id) return Boolean is
   begin
      if Present (E) and then Checks_May_Be_Suppressed (E) then
         return Is_Check_Suppressed (E, Alignment_Check);
      else
         return Scope_Suppress (Alignment_Check);
      end if;
   end Alignment_Checks_Suppressed;

   -------------------------
   -- Append_Range_Checks --
   -------------------------

   procedure Append_Range_Checks
     (Checks       : Check_Result;
      Stmts        : List_Id;
      Suppress_Typ : Entity_Id;
      Static_Sloc  : Source_Ptr;
      Flag_Node    : Node_Id)
   is
      Internal_Flag_Node   : constant Node_Id    := Flag_Node;
      Internal_Static_Sloc : constant Source_Ptr := Static_Sloc;

      Checks_On : constant Boolean :=
                    (not Index_Checks_Suppressed (Suppress_Typ))
                       or else
                    (not Range_Checks_Suppressed (Suppress_Typ));

   begin
      --  For now we just return if Checks_On is false, however this should
      --  be enhanced to check for an always True value in the condition
      --  and to generate a compilation warning???

      if not Checks_On then
         return;
      end if;

      for J in 1 .. 2 loop
         exit when No (Checks (J));

         if Nkind (Checks (J)) = N_Raise_Constraint_Error
           and then Present (Condition (Checks (J)))
         then
            if not Has_Dynamic_Range_Check (Internal_Flag_Node) then
               Append_To (Stmts, Checks (J));
               Set_Has_Dynamic_Range_Check (Internal_Flag_Node);
            end if;

         else
            Append_To
              (Stmts,
                Make_Raise_Constraint_Error (Internal_Static_Sloc,
                  Reason => CE_Range_Check_Failed));
         end if;
      end loop;
   end Append_Range_Checks;

   ------------------------
   -- Apply_Access_Check --
   ------------------------

   procedure Apply_Access_Check (N : Node_Id) is
      P : constant Node_Id := Prefix (N);

   begin
      --  We do not need checks if we are not generating code (i.e. the
      --  expander is not active). This is not just an optimization, there
      --  are cases (e.g. with pragma Debug) where generating the checks
      --  can cause real trouble).

      if not Expander_Active then
         return;
      end if;

      --  No check if short circuiting makes check unnecessary

      if not Check_Needed (P, Access_Check) then
         return;
      end if;

      --  No check if accessing the Offset_To_Top component of a dispatch
      --  table. They are safe by construction.

      if Tagged_Type_Expansion
        and then Present (Etype (P))
        and then RTU_Loaded (Ada_Tags)
        and then RTE_Available (RE_Offset_To_Top_Ptr)
        and then Etype (P) = RTE (RE_Offset_To_Top_Ptr)
      then
         return;
      end if;

      --  Otherwise go ahead and install the check

      Install_Null_Excluding_Check (P);
   end Apply_Access_Check;

   -------------------------------
   -- Apply_Accessibility_Check --
   -------------------------------

   procedure Apply_Accessibility_Check
     (N           : Node_Id;
      Typ         : Entity_Id;
      Insert_Node : Node_Id)
   is
      Loc         : constant Source_Ptr := Sloc (N);
      Param_Ent   : Entity_Id           := Param_Entity (N);
      Param_Level : Node_Id;
      Type_Level  : Node_Id;

   begin
      if Ada_Version >= Ada_2012
         and then not Present (Param_Ent)
         and then Is_Entity_Name (N)
         and then Ekind_In (Entity (N), E_Constant, E_Variable)
         and then Present (Effective_Extra_Accessibility (Entity (N)))
      then
         Param_Ent := Entity (N);
         while Present (Renamed_Object (Param_Ent)) loop

            --  Renamed_Object must return an Entity_Name here
            --  because of preceding "Present (E_E_A (...))" test.

            Param_Ent := Entity (Renamed_Object (Param_Ent));
         end loop;
      end if;

      if Inside_A_Generic then
         return;

      --  Only apply the run-time check if the access parameter has an
      --  associated extra access level parameter and when the level of the
      --  type is less deep than the level of the access parameter, and
      --  accessibility checks are not suppressed.

      elsif Present (Param_Ent)
         and then Present (Extra_Accessibility (Param_Ent))
<<<<<<< HEAD
         and then UI_Gt (Object_Access_Level (N), Type_Access_Level (Typ))
=======
         and then UI_Gt (Object_Access_Level (N),
                         Deepest_Type_Access_Level (Typ))
>>>>>>> 3082eeb7
         and then not Accessibility_Checks_Suppressed (Param_Ent)
         and then not Accessibility_Checks_Suppressed (Typ)
      then
         Param_Level :=
           New_Occurrence_Of (Extra_Accessibility (Param_Ent), Loc);

         Type_Level :=
           Make_Integer_Literal (Loc, Deepest_Type_Access_Level (Typ));

         --  Raise Program_Error if the accessibility level of the access
         --  parameter is deeper than the level of the target access type.

         Insert_Action (Insert_Node,
           Make_Raise_Program_Error (Loc,
             Condition =>
               Make_Op_Gt (Loc,
                 Left_Opnd  => Param_Level,
                 Right_Opnd => Type_Level),
             Reason => PE_Accessibility_Check_Failed));

         Analyze_And_Resolve (N);
      end if;
   end Apply_Accessibility_Check;

   --------------------------------
   -- Apply_Address_Clause_Check --
   --------------------------------

   procedure Apply_Address_Clause_Check (E : Entity_Id; N : Node_Id) is
      AC   : constant Node_Id    := Address_Clause (E);
      Loc  : constant Source_Ptr := Sloc (AC);
      Typ  : constant Entity_Id  := Etype (E);
      Aexp : constant Node_Id    := Expression (AC);

      Expr : Node_Id;
      --  Address expression (not necessarily the same as Aexp, for example
      --  when Aexp is a reference to a constant, in which case Expr gets
      --  reset to reference the value expression of the constant.

      procedure Compile_Time_Bad_Alignment;
      --  Post error warnings when alignment is known to be incompatible. Note
      --  that we do not go as far as inserting a raise of Program_Error since
      --  this is an erroneous case, and it may happen that we are lucky and an
      --  underaligned address turns out to be OK after all.

      --------------------------------
      -- Compile_Time_Bad_Alignment --
      --------------------------------

      procedure Compile_Time_Bad_Alignment is
      begin
         if Address_Clause_Overlay_Warnings then
            Error_Msg_FE
              ("?specified address for& may be inconsistent with alignment ",
               Aexp, E);
            Error_Msg_FE
              ("\?program execution may be erroneous (RM 13.3(27))",
               Aexp, E);
            Set_Address_Warning_Posted (AC);
         end if;
      end Compile_Time_Bad_Alignment;

   --  Start of processing for Apply_Address_Clause_Check

   begin
      --  See if alignment check needed. Note that we never need a check if the
      --  maximum alignment is one, since the check will always succeed.

      --  Note: we do not check for checks suppressed here, since that check
      --  was done in Sem_Ch13 when the address clause was processed. We are
      --  only called if checks were not suppressed. The reason for this is
      --  that we have to delay the call to Apply_Alignment_Check till freeze
      --  time (so that all types etc are elaborated), but we have to check
      --  the status of check suppressing at the point of the address clause.

      if No (AC)
        or else not Check_Address_Alignment (AC)
        or else Maximum_Alignment = 1
      then
         return;
      end if;

      --  Obtain expression from address clause

      Expr := Expression (AC);

      --  The following loop digs for the real expression to use in the check

      loop
         --  For constant, get constant expression

         if Is_Entity_Name (Expr)
           and then Ekind (Entity (Expr)) = E_Constant
         then
            Expr := Constant_Value (Entity (Expr));

         --  For unchecked conversion, get result to convert

         elsif Nkind (Expr) = N_Unchecked_Type_Conversion then
            Expr := Expression (Expr);

         --  For (common case) of To_Address call, get argument

         elsif Nkind (Expr) = N_Function_Call
           and then Is_Entity_Name (Name (Expr))
           and then Is_RTE (Entity (Name (Expr)), RE_To_Address)
         then
            Expr := First (Parameter_Associations (Expr));

            if Nkind (Expr) = N_Parameter_Association then
               Expr := Explicit_Actual_Parameter (Expr);
            end if;

         --  We finally have the real expression

         else
            exit;
         end if;
      end loop;

      --  See if we know that Expr has a bad alignment at compile time

      if Compile_Time_Known_Value (Expr)
        and then (Known_Alignment (E) or else Known_Alignment (Typ))
      then
         declare
            AL : Uint := Alignment (Typ);

         begin
            --  The object alignment might be more restrictive than the
            --  type alignment.

            if Known_Alignment (E) then
               AL := Alignment (E);
            end if;

            if Expr_Value (Expr) mod AL /= 0 then
               Compile_Time_Bad_Alignment;
            else
               return;
            end if;
         end;

      --  If the expression has the form X'Address, then we can find out if
      --  the object X has an alignment that is compatible with the object E.
      --  If it hasn't or we don't know, we defer issuing the warning until
      --  the end of the compilation to take into account back end annotations.

      elsif Nkind (Expr) = N_Attribute_Reference
        and then Attribute_Name (Expr) = Name_Address
        and then Has_Compatible_Alignment (E, Prefix (Expr)) = Known_Compatible
      then
         return;
      end if;

      --  Here we do not know if the value is acceptable. Strictly we don't
      --  have to do anything, since if the alignment is bad, we have an
      --  erroneous program. However we are allowed to check for erroneous
      --  conditions and we decide to do this by default if the check is not
      --  suppressed.

      --  However, don't do the check if elaboration code is unwanted

      if Restriction_Active (No_Elaboration_Code) then
         return;

      --  Generate a check to raise PE if alignment may be inappropriate

      else
         --  If the original expression is a non-static constant, use the
         --  name of the constant itself rather than duplicating its
         --  defining expression, which was extracted above.

         --  Note: Expr is empty if the address-clause is applied to in-mode
         --  actuals (allowed by 13.1(22)).

         if not Present (Expr)
           or else
             (Is_Entity_Name (Expression (AC))
               and then Ekind (Entity (Expression (AC))) = E_Constant
               and then Nkind (Parent (Entity (Expression (AC))))
                                 = N_Object_Declaration)
         then
            Expr := New_Copy_Tree (Expression (AC));
         else
            Remove_Side_Effects (Expr);
         end if;

         Insert_After_And_Analyze (N,
           Make_Raise_Program_Error (Loc,
             Condition =>
               Make_Op_Ne (Loc,
                 Left_Opnd =>
                   Make_Op_Mod (Loc,
                     Left_Opnd =>
                       Unchecked_Convert_To
                         (RTE (RE_Integer_Address), Expr),
                     Right_Opnd =>
                       Make_Attribute_Reference (Loc,
                         Prefix => New_Occurrence_Of (E, Loc),
                         Attribute_Name => Name_Alignment)),
                 Right_Opnd => Make_Integer_Literal (Loc, Uint_0)),
             Reason => PE_Misaligned_Address_Value),
           Suppress => All_Checks);
         return;
      end if;

   exception
      --  If we have some missing run time component in configurable run time
      --  mode then just skip the check (it is not required in any case).

      when RE_Not_Available =>
         return;
   end Apply_Address_Clause_Check;

   -------------------------------------
   -- Apply_Arithmetic_Overflow_Check --
   -------------------------------------

   --  This routine is called only if the type is an integer type, and a
   --  software arithmetic overflow check may be needed for op (add, subtract,
   --  or multiply). This check is performed only if Software_Overflow_Checking
   --  is enabled and Do_Overflow_Check is set. In this case we expand the
   --  operation into a more complex sequence of tests that ensures that
   --  overflow is properly caught.

   procedure Apply_Arithmetic_Overflow_Check (N : Node_Id) is
      Loc   : constant Source_Ptr := Sloc (N);
      Typ   : constant Entity_Id  := Etype (N);
      Rtyp  : constant Entity_Id  := Root_Type (Typ);

   begin
      --  An interesting special case. If the arithmetic operation appears as
      --  the operand of a type conversion:

      --    type1 (x op y)

      --  and all the following conditions apply:

      --    arithmetic operation is for a signed integer type
      --    target type type1 is a static integer subtype
      --    range of x and y are both included in the range of type1
      --    range of x op y is included in the range of type1
      --    size of type1 is at least twice the result size of op

      --  then we don't do an overflow check in any case, instead we transform
      --  the operation so that we end up with:

      --    type1 (type1 (x) op type1 (y))

      --  This avoids intermediate overflow before the conversion. It is
      --  explicitly permitted by RM 3.5.4(24):

      --    For the execution of a predefined operation of a signed integer
      --    type, the implementation need not raise Constraint_Error if the
      --    result is outside the base range of the type, so long as the
      --    correct result is produced.

      --  It's hard to imagine that any programmer counts on the exception
      --  being raised in this case, and in any case it's wrong coding to
      --  have this expectation, given the RM permission. Furthermore, other
      --  Ada compilers do allow such out of range results.

      --  Note that we do this transformation even if overflow checking is
      --  off, since this is precisely about giving the "right" result and
      --  avoiding the need for an overflow check.

      --  Note: this circuit is partially redundant with respect to the similar
      --  processing in Exp_Ch4.Expand_N_Type_Conversion, but the latter deals
      --  with cases that do not come through here. We still need the following
      --  processing even with the Exp_Ch4 code in place, since we want to be
      --  sure not to generate the arithmetic overflow check in these cases
      --  (Exp_Ch4 would have a hard time removing them once generated).

      if Is_Signed_Integer_Type (Typ)
        and then Nkind (Parent (N)) = N_Type_Conversion
      then
         declare
            Target_Type : constant Entity_Id :=
                            Base_Type (Entity (Subtype_Mark (Parent (N))));

            Llo, Lhi : Uint;
            Rlo, Rhi : Uint;
            LOK, ROK : Boolean;

            Vlo : Uint;
            Vhi : Uint;
            VOK : Boolean;

            Tlo : Uint;
            Thi : Uint;

         begin
            if Is_Integer_Type (Target_Type)
              and then RM_Size (Root_Type (Target_Type)) >= 2 * RM_Size (Rtyp)
            then
               Tlo := Expr_Value (Type_Low_Bound  (Target_Type));
               Thi := Expr_Value (Type_High_Bound (Target_Type));

               Determine_Range
                 (Left_Opnd  (N), LOK, Llo, Lhi, Assume_Valid => True);
               Determine_Range
                 (Right_Opnd (N), ROK, Rlo, Rhi, Assume_Valid => True);

               if (LOK and ROK)
                 and then Tlo <= Llo and then Lhi <= Thi
                 and then Tlo <= Rlo and then Rhi <= Thi
               then
                  Determine_Range (N, VOK, Vlo, Vhi, Assume_Valid => True);

                  if VOK and then Tlo <= Vlo and then Vhi <= Thi then
                     Rewrite (Left_Opnd (N),
                       Make_Type_Conversion (Loc,
                         Subtype_Mark => New_Occurrence_Of (Target_Type, Loc),
                         Expression   => Relocate_Node (Left_Opnd (N))));

                     Rewrite (Right_Opnd (N),
                       Make_Type_Conversion (Loc,
                        Subtype_Mark => New_Occurrence_Of (Target_Type, Loc),
                        Expression   => Relocate_Node (Right_Opnd (N))));

                     --  Rewrite the conversion operand so that the original
                     --  node is retained, in order to avoid the warning for
                     --  redundant conversions in Resolve_Type_Conversion.

                     Rewrite (N, Relocate_Node (N));

                     Set_Etype (N, Target_Type);

                     Analyze_And_Resolve (Left_Opnd  (N), Target_Type);
                     Analyze_And_Resolve (Right_Opnd (N), Target_Type);

                     --  Given that the target type is twice the size of the
                     --  source type, overflow is now impossible, so we can
                     --  safely kill the overflow check and return.

                     Set_Do_Overflow_Check (N, False);
                     return;
                  end if;
               end if;
            end if;
         end;
      end if;

      --  Now see if an overflow check is required

      declare
         Siz   : constant Int := UI_To_Int (Esize (Rtyp));
         Dsiz  : constant Int := Siz * 2;
         Opnod : Node_Id;
         Ctyp  : Entity_Id;
         Opnd  : Node_Id;
         Cent  : RE_Id;

      begin
         --  Skip check if back end does overflow checks, or the overflow flag
         --  is not set anyway, or we are not doing code expansion, or the
         --  parent node is a type conversion whose operand is an arithmetic
         --  operation on signed integers on which the expander can promote
         --  later the operands to type Integer (see Expand_N_Type_Conversion).

         --  Special case CLI target, where arithmetic overflow checks can be
         --  performed for integer and long_integer

         if Backend_Overflow_Checks_On_Target
           or else not Do_Overflow_Check (N)
           or else not Expander_Active
           or else (Present (Parent (N))
                     and then Nkind (Parent (N)) = N_Type_Conversion
                     and then Integer_Promotion_Possible (Parent (N)))
           or else
             (VM_Target = CLI_Target and then Siz >= Standard_Integer_Size)
         then
            return;
         end if;

         --  Otherwise, generate the full general code for front end overflow
         --  detection, which works by doing arithmetic in a larger type:

         --    x op y

         --  is expanded into

         --    Typ (Checktyp (x) op Checktyp (y));

         --  where Typ is the type of the original expression, and Checktyp is
         --  an integer type of sufficient length to hold the largest possible
         --  result.

         --  If the size of check type exceeds the size of Long_Long_Integer,
         --  we use a different approach, expanding to:

         --    typ (xxx_With_Ovflo_Check (Integer_64 (x), Integer (y)))

         --  where xxx is Add, Multiply or Subtract as appropriate

         --  Find check type if one exists

         if Dsiz <= Standard_Integer_Size then
            Ctyp := Standard_Integer;

         elsif Dsiz <= Standard_Long_Long_Integer_Size then
            Ctyp := Standard_Long_Long_Integer;

            --  No check type exists, use runtime call

         else
            if Nkind (N) = N_Op_Add then
               Cent := RE_Add_With_Ovflo_Check;

            elsif Nkind (N) = N_Op_Multiply then
               Cent := RE_Multiply_With_Ovflo_Check;

            else
               pragma Assert (Nkind (N) = N_Op_Subtract);
               Cent := RE_Subtract_With_Ovflo_Check;
            end if;

            Rewrite (N,
              OK_Convert_To (Typ,
                Make_Function_Call (Loc,
                  Name => New_Reference_To (RTE (Cent), Loc),
                  Parameter_Associations => New_List (
                    OK_Convert_To (RTE (RE_Integer_64), Left_Opnd  (N)),
                    OK_Convert_To (RTE (RE_Integer_64), Right_Opnd (N))))));

            Analyze_And_Resolve (N, Typ);
            return;
         end if;

         --  If we fall through, we have the case where we do the arithmetic
         --  in the next higher type and get the check by conversion. In these
         --  cases Ctyp is set to the type to be used as the check type.

         Opnod := Relocate_Node (N);

         Opnd := OK_Convert_To (Ctyp, Left_Opnd (Opnod));

         Analyze (Opnd);
         Set_Etype (Opnd, Ctyp);
         Set_Analyzed (Opnd, True);
         Set_Left_Opnd (Opnod, Opnd);

         Opnd := OK_Convert_To (Ctyp, Right_Opnd (Opnod));

         Analyze (Opnd);
         Set_Etype (Opnd, Ctyp);
         Set_Analyzed (Opnd, True);
         Set_Right_Opnd (Opnod, Opnd);

         --  The type of the operation changes to the base type of the check
         --  type, and we reset the overflow check indication, since clearly no
         --  overflow is possible now that we are using a double length type.
         --  We also set the Analyzed flag to avoid a recursive attempt to
         --  expand the node.

         Set_Etype             (Opnod, Base_Type (Ctyp));
         Set_Do_Overflow_Check (Opnod, False);
         Set_Analyzed          (Opnod, True);

         --  Now build the outer conversion

         Opnd := OK_Convert_To (Typ, Opnod);
         Analyze (Opnd);
         Set_Etype (Opnd, Typ);

         --  In the discrete type case, we directly generate the range check
         --  for the outer operand. This range check will implement the
         --  required overflow check.

         if Is_Discrete_Type (Typ) then
            Rewrite (N, Opnd);
            Generate_Range_Check
              (Expression (N), Typ, CE_Overflow_Check_Failed);

         --  For other types, we enable overflow checking on the conversion,
         --  after setting the node as analyzed to prevent recursive attempts
         --  to expand the conversion node.

         else
            Set_Analyzed (Opnd, True);
            Enable_Overflow_Check (Opnd);
            Rewrite (N, Opnd);
         end if;

      exception
         when RE_Not_Available =>
            return;
      end;
   end Apply_Arithmetic_Overflow_Check;

   ----------------------------
   -- Apply_Constraint_Check --
   ----------------------------

   procedure Apply_Constraint_Check
     (N          : Node_Id;
      Typ        : Entity_Id;
      No_Sliding : Boolean := False)
   is
      Desig_Typ : Entity_Id;

   begin
      --  No checks inside a generic (check the instantiations)

      if Inside_A_Generic then
         return;
      end if;

      --  Apply required constraint checks

      if Is_Scalar_Type (Typ) then
         Apply_Scalar_Range_Check (N, Typ);

      elsif Is_Array_Type (Typ) then

         --  A useful optimization: an aggregate with only an others clause
         --  always has the right bounds.

         if Nkind (N) = N_Aggregate
           and then No (Expressions (N))
           and then Nkind
            (First (Choices (First (Component_Associations (N)))))
              = N_Others_Choice
         then
            return;
         end if;

         if Is_Constrained (Typ) then
            Apply_Length_Check (N, Typ);

            if No_Sliding then
               Apply_Range_Check (N, Typ);
            end if;
         else
            Apply_Range_Check (N, Typ);
         end if;

      elsif (Is_Record_Type (Typ)
               or else Is_Private_Type (Typ))
        and then Has_Discriminants (Base_Type (Typ))
        and then Is_Constrained (Typ)
      then
         Apply_Discriminant_Check (N, Typ);

      elsif Is_Access_Type (Typ) then

         Desig_Typ := Designated_Type (Typ);

         --  No checks necessary if expression statically null

         if Known_Null (N) then
            if Can_Never_Be_Null (Typ) then
               Install_Null_Excluding_Check (N);
            end if;

         --  No sliding possible on access to arrays

         elsif Is_Array_Type (Desig_Typ) then
            if Is_Constrained (Desig_Typ) then
               Apply_Length_Check (N, Typ);
            end if;

            Apply_Range_Check (N, Typ);

         elsif Has_Discriminants (Base_Type (Desig_Typ))
            and then Is_Constrained (Desig_Typ)
         then
            Apply_Discriminant_Check (N, Typ);
         end if;

         --  Apply the 2005 Null_Excluding check. Note that we do not apply
         --  this check if the constraint node is illegal, as shown by having
         --  an error posted. This additional guard prevents cascaded errors
         --  and compiler aborts on illegal programs involving Ada 2005 checks.

         if Can_Never_Be_Null (Typ)
           and then not Can_Never_Be_Null (Etype (N))
           and then not Error_Posted (N)
         then
            Install_Null_Excluding_Check (N);
         end if;
      end if;
   end Apply_Constraint_Check;

   ------------------------------
   -- Apply_Discriminant_Check --
   ------------------------------

   procedure Apply_Discriminant_Check
     (N   : Node_Id;
      Typ : Entity_Id;
      Lhs : Node_Id := Empty)
   is
      Loc       : constant Source_Ptr := Sloc (N);
      Do_Access : constant Boolean    := Is_Access_Type (Typ);
      S_Typ     : Entity_Id  := Etype (N);
      Cond      : Node_Id;
      T_Typ     : Entity_Id;

      function Denotes_Explicit_Dereference (Obj : Node_Id) return Boolean;
      --  A heap object with an indefinite subtype is constrained by its
      --  initial value, and assigning to it requires a constraint_check.
      --  The target may be an explicit dereference, or a renaming of one.

      function Is_Aliased_Unconstrained_Component return Boolean;
      --  It is possible for an aliased component to have a nominal
      --  unconstrained subtype (through instantiation). If this is a
      --  discriminated component assigned in the expansion of an aggregate
      --  in an initialization, the check must be suppressed. This unusual
      --  situation requires a predicate of its own.

      ----------------------------------
      -- Denotes_Explicit_Dereference --
      ----------------------------------

      function Denotes_Explicit_Dereference (Obj : Node_Id) return Boolean is
      begin
         return
           Nkind (Obj) = N_Explicit_Dereference
             or else
               (Is_Entity_Name (Obj)
                 and then Present (Renamed_Object (Entity (Obj)))
                 and then Nkind (Renamed_Object (Entity (Obj))) =
                                              N_Explicit_Dereference);
      end Denotes_Explicit_Dereference;

      ----------------------------------------
      -- Is_Aliased_Unconstrained_Component --
      ----------------------------------------

      function Is_Aliased_Unconstrained_Component return Boolean is
         Comp : Entity_Id;
         Pref : Node_Id;

      begin
         if Nkind (Lhs) /= N_Selected_Component then
            return False;
         else
            Comp := Entity (Selector_Name (Lhs));
            Pref := Prefix (Lhs);
         end if;

         if Ekind (Comp) /= E_Component
           or else not Is_Aliased (Comp)
         then
            return False;
         end if;

         return not Comes_From_Source (Pref)
           and then In_Instance
           and then not Is_Constrained (Etype (Comp));
      end Is_Aliased_Unconstrained_Component;

   --  Start of processing for Apply_Discriminant_Check

   begin
      if Do_Access then
         T_Typ := Designated_Type (Typ);
      else
         T_Typ := Typ;
      end if;

      --  Nothing to do if discriminant checks are suppressed or else no code
      --  is to be generated

      if not Expander_Active
        or else Discriminant_Checks_Suppressed (T_Typ)
      then
         return;
      end if;

      --  No discriminant checks necessary for an access when expression is
      --  statically Null. This is not only an optimization, it is fundamental
      --  because otherwise discriminant checks may be generated in init procs
      --  for types containing an access to a not-yet-frozen record, causing a
      --  deadly forward reference.

      --  Also, if the expression is of an access type whose designated type is
      --  incomplete, then the access value must be null and we suppress the
      --  check.

      if Known_Null (N) then
         return;

      elsif Is_Access_Type (S_Typ) then
         S_Typ := Designated_Type (S_Typ);

         if Ekind (S_Typ) = E_Incomplete_Type then
            return;
         end if;
      end if;

      --  If an assignment target is present, then we need to generate the
      --  actual subtype if the target is a parameter or aliased object with
      --  an unconstrained nominal subtype.

      --  Ada 2005 (AI-363): For Ada 2005, we limit the building of the actual
      --  subtype to the parameter and dereference cases, since other aliased
      --  objects are unconstrained (unless the nominal subtype is explicitly
      --  constrained).

      if Present (Lhs)
        and then (Present (Param_Entity (Lhs))
                   or else (Ada_Version < Ada_2005
                             and then not Is_Constrained (T_Typ)
                             and then Is_Aliased_View (Lhs)
                             and then not Is_Aliased_Unconstrained_Component)
                   or else (Ada_Version >= Ada_2005
                             and then not Is_Constrained (T_Typ)
                             and then Denotes_Explicit_Dereference (Lhs)
                             and then Nkind (Original_Node (Lhs)) /=
                                        N_Function_Call))
      then
         T_Typ := Get_Actual_Subtype (Lhs);
      end if;

      --  Nothing to do if the type is unconstrained (this is the case where
      --  the actual subtype in the RM sense of N is unconstrained and no check
      --  is required).

      if not Is_Constrained (T_Typ) then
         return;

      --  Ada 2005: nothing to do if the type is one for which there is a
      --  partial view that is constrained.

      elsif Ada_Version >= Ada_2005
        and then Has_Constrained_Partial_View (Base_Type (T_Typ))
      then
         return;
      end if;

      --  Nothing to do if the type is an Unchecked_Union

      if Is_Unchecked_Union (Base_Type (T_Typ)) then
         return;
      end if;

      --  Suppress checks if the subtypes are the same. the check must be
      --  preserved in an assignment to a formal, because the constraint is
      --  given by the actual.

      if Nkind (Original_Node (N)) /= N_Allocator
        and then (No (Lhs)
          or else not Is_Entity_Name (Lhs)
          or else No (Param_Entity (Lhs)))
      then
         if (Etype (N) = Typ
              or else (Do_Access and then Designated_Type (Typ) = S_Typ))
           and then not Is_Aliased_View (Lhs)
         then
            return;
         end if;

      --  We can also eliminate checks on allocators with a subtype mark that
      --  coincides with the context type. The context type may be a subtype
      --  without a constraint (common case, a generic actual).

      elsif Nkind (Original_Node (N)) = N_Allocator
        and then Is_Entity_Name (Expression (Original_Node (N)))
      then
         declare
            Alloc_Typ : constant Entity_Id :=
                          Entity (Expression (Original_Node (N)));

         begin
            if Alloc_Typ = T_Typ
              or else (Nkind (Parent (T_Typ)) = N_Subtype_Declaration
                        and then Is_Entity_Name (
                          Subtype_Indication (Parent (T_Typ)))
                        and then Alloc_Typ = Base_Type (T_Typ))

            then
               return;
            end if;
         end;
      end if;

      --  See if we have a case where the types are both constrained, and all
      --  the constraints are constants. In this case, we can do the check
      --  successfully at compile time.

      --  We skip this check for the case where the node is a rewritten`
      --  allocator, because it already carries the context subtype, and
      --  extracting the discriminants from the aggregate is messy.

      if Is_Constrained (S_Typ)
        and then Nkind (Original_Node (N)) /= N_Allocator
      then
         declare
            DconT : Elmt_Id;
            Discr : Entity_Id;
            DconS : Elmt_Id;
            ItemS : Node_Id;
            ItemT : Node_Id;

         begin
            --  S_Typ may not have discriminants in the case where it is a
            --  private type completed by a default discriminated type. In that
            --  case, we need to get the constraints from the underlying_type.
            --  If the underlying type is unconstrained (i.e. has no default
            --  discriminants) no check is needed.

            if Has_Discriminants (S_Typ) then
               Discr := First_Discriminant (S_Typ);
               DconS := First_Elmt (Discriminant_Constraint (S_Typ));

            else
               Discr := First_Discriminant (Underlying_Type (S_Typ));
               DconS :=
                 First_Elmt
                   (Discriminant_Constraint (Underlying_Type (S_Typ)));

               if No (DconS) then
                  return;
               end if;

               --  A further optimization: if T_Typ is derived from S_Typ
               --  without imposing a constraint, no check is needed.

               if Nkind (Original_Node (Parent (T_Typ))) =
                 N_Full_Type_Declaration
               then
                  declare
                     Type_Def : constant Node_Id :=
                                 Type_Definition
                                   (Original_Node (Parent (T_Typ)));
                  begin
                     if Nkind (Type_Def) = N_Derived_Type_Definition
                       and then Is_Entity_Name (Subtype_Indication (Type_Def))
                       and then Entity (Subtype_Indication (Type_Def)) = S_Typ
                     then
                        return;
                     end if;
                  end;
               end if;
            end if;

            DconT  := First_Elmt (Discriminant_Constraint (T_Typ));

            while Present (Discr) loop
               ItemS := Node (DconS);
               ItemT := Node (DconT);

               --  For a discriminated component type constrained by the
               --  current instance of an enclosing type, there is no
               --  applicable discriminant check.

               if Nkind (ItemT) = N_Attribute_Reference
                 and then Is_Access_Type (Etype (ItemT))
                 and then Is_Entity_Name (Prefix (ItemT))
                 and then Is_Type (Entity (Prefix (ItemT)))
               then
                  return;
               end if;

               --  If the expressions for the discriminants are identical
               --  and it is side-effect free (for now just an entity),
               --  this may be a shared constraint, e.g. from a subtype
               --  without a constraint introduced as a generic actual.
               --  Examine other discriminants if any.

               if ItemS = ItemT
                 and then Is_Entity_Name (ItemS)
               then
                  null;

               elsif not Is_OK_Static_Expression (ItemS)
                 or else not Is_OK_Static_Expression (ItemT)
               then
                  exit;

               elsif Expr_Value (ItemS) /= Expr_Value (ItemT) then
                  if Do_Access then   --  needs run-time check.
                     exit;
                  else
                     Apply_Compile_Time_Constraint_Error
                       (N, "incorrect value for discriminant&?",
                        CE_Discriminant_Check_Failed, Ent => Discr);
                     return;
                  end if;
               end if;

               Next_Elmt (DconS);
               Next_Elmt (DconT);
               Next_Discriminant (Discr);
            end loop;

            if No (Discr) then
               return;
            end if;
         end;
      end if;

      --  Here we need a discriminant check. First build the expression
      --  for the comparisons of the discriminants:

      --    (n.disc1 /= typ.disc1) or else
      --    (n.disc2 /= typ.disc2) or else
      --     ...
      --    (n.discn /= typ.discn)

      Cond := Build_Discriminant_Checks (N, T_Typ);

      --  If Lhs is set and is a parameter, then the condition is
      --  guarded by: lhs'constrained and then (condition built above)

      if Present (Param_Entity (Lhs)) then
         Cond :=
           Make_And_Then (Loc,
             Left_Opnd =>
               Make_Attribute_Reference (Loc,
                 Prefix => New_Occurrence_Of (Param_Entity (Lhs), Loc),
                 Attribute_Name => Name_Constrained),
             Right_Opnd => Cond);
      end if;

      if Do_Access then
         Cond := Guard_Access (Cond, Loc, N);
      end if;

      Insert_Action (N,
        Make_Raise_Constraint_Error (Loc,
          Condition => Cond,
          Reason    => CE_Discriminant_Check_Failed));
   end Apply_Discriminant_Check;

   ------------------------
   -- Apply_Divide_Check --
   ------------------------

   procedure Apply_Divide_Check (N : Node_Id) is
      Loc   : constant Source_Ptr := Sloc (N);
      Typ   : constant Entity_Id  := Etype (N);
      Left  : constant Node_Id    := Left_Opnd (N);
      Right : constant Node_Id    := Right_Opnd (N);

      LLB : Uint;
      Llo : Uint;
      Lhi : Uint;
      LOK : Boolean;
      Rlo : Uint;
      Rhi : Uint;
      ROK   : Boolean;

      pragma Warnings (Off, Lhi);
      --  Don't actually use this value

   begin
      if Expander_Active
        and then not Backend_Divide_Checks_On_Target
        and then Check_Needed (Right, Division_Check)
      then
         Determine_Range (Right, ROK, Rlo, Rhi, Assume_Valid => True);

         --  See if division by zero possible, and if so generate test. This
         --  part of the test is not controlled by the -gnato switch.

         if Do_Division_Check (N) then
            if (not ROK) or else (Rlo <= 0 and then 0 <= Rhi) then
               Insert_Action (N,
                 Make_Raise_Constraint_Error (Loc,
                   Condition =>
                     Make_Op_Eq (Loc,
                       Left_Opnd  => Duplicate_Subexpr_Move_Checks (Right),
                       Right_Opnd => Make_Integer_Literal (Loc, 0)),
                   Reason => CE_Divide_By_Zero));
            end if;
         end if;

         --  Test for extremely annoying case of xxx'First divided by -1

         if Do_Overflow_Check (N) then
            if Nkind (N) = N_Op_Divide
              and then Is_Signed_Integer_Type (Typ)
            then
               Determine_Range (Left, LOK, Llo, Lhi, Assume_Valid => True);
               LLB := Expr_Value (Type_Low_Bound (Base_Type (Typ)));

               if ((not ROK) or else (Rlo <= (-1) and then (-1) <= Rhi))
                 and then
                 ((not LOK) or else (Llo = LLB))
               then
                  Insert_Action (N,
                    Make_Raise_Constraint_Error (Loc,
                      Condition =>
                        Make_And_Then (Loc,

                           Make_Op_Eq (Loc,
                             Left_Opnd  =>
                               Duplicate_Subexpr_Move_Checks (Left),
                             Right_Opnd => Make_Integer_Literal (Loc, LLB)),

                           Make_Op_Eq (Loc,
                             Left_Opnd =>
                               Duplicate_Subexpr (Right),
                             Right_Opnd =>
                               Make_Integer_Literal (Loc, -1))),
                      Reason => CE_Overflow_Check_Failed));
               end if;
            end if;
         end if;
      end if;
   end Apply_Divide_Check;

   ----------------------------------
   -- Apply_Float_Conversion_Check --
   ----------------------------------

   --  Let F and I be the source and target types of the conversion. The RM
   --  specifies that a floating-point value X is rounded to the nearest
   --  integer, with halfway cases being rounded away from zero. The rounded
   --  value of X is checked against I'Range.

   --  The catch in the above paragraph is that there is no good way to know
   --  whether the round-to-integer operation resulted in overflow. A remedy is
   --  to perform a range check in the floating-point domain instead, however:

   --      (1)  The bounds may not be known at compile time
   --      (2)  The check must take into account rounding or truncation.
   --      (3)  The range of type I may not be exactly representable in F.
   --      (4)  For the rounding case, The end-points I'First - 0.5 and
   --           I'Last + 0.5 may or may not be in range, depending on the
   --           sign of  I'First and I'Last.
   --      (5)  X may be a NaN, which will fail any comparison

   --  The following steps correctly convert X with rounding:

   --      (1) If either I'First or I'Last is not known at compile time, use
   --          I'Base instead of I in the next three steps and perform a
   --          regular range check against I'Range after conversion.
   --      (2) If I'First - 0.5 is representable in F then let Lo be that
   --          value and define Lo_OK as (I'First > 0). Otherwise, let Lo be
   --          F'Machine (I'First) and let Lo_OK be (Lo >= I'First).
   --          In other words, take one of the closest floating-point numbers
   --          (which is an integer value) to I'First, and see if it is in
   --          range or not.
   --      (3) If I'Last + 0.5 is representable in F then let Hi be that value
   --          and define Hi_OK as (I'Last < 0). Otherwise, let Hi be
   --          F'Machine (I'Last) and let Hi_OK be (Hi <= I'Last).
   --      (4) Raise CE when (Lo_OK and X < Lo) or (not Lo_OK and X <= Lo)
   --                     or (Hi_OK and X > Hi) or (not Hi_OK and X >= Hi)

   --  For the truncating case, replace steps (2) and (3) as follows:
   --      (2) If I'First > 0, then let Lo be F'Pred (I'First) and let Lo_OK
   --          be False. Otherwise, let Lo be F'Succ (I'First - 1) and let
   --          Lo_OK be True.
   --      (3) If I'Last < 0, then let Hi be F'Succ (I'Last) and let Hi_OK
   --          be False. Otherwise let Hi be F'Pred (I'Last + 1) and let
   --          Hi_OK be True.

   procedure Apply_Float_Conversion_Check
     (Ck_Node    : Node_Id;
      Target_Typ : Entity_Id)
   is
      LB          : constant Node_Id    := Type_Low_Bound (Target_Typ);
      HB          : constant Node_Id    := Type_High_Bound (Target_Typ);
      Loc         : constant Source_Ptr := Sloc (Ck_Node);
      Expr_Type   : constant Entity_Id  := Base_Type (Etype (Ck_Node));
      Target_Base : constant Entity_Id  :=
                      Implementation_Base_Type (Target_Typ);

      Par : constant Node_Id := Parent (Ck_Node);
      pragma Assert (Nkind (Par) = N_Type_Conversion);
      --  Parent of check node, must be a type conversion

      Truncate  : constant Boolean := Float_Truncate (Par);
      Max_Bound : constant Uint :=
                    UI_Expon
                      (Machine_Radix_Value (Expr_Type),
                       Machine_Mantissa_Value (Expr_Type) - 1) - 1;

      --  Largest bound, so bound plus or minus half is a machine number of F

      Ifirst, Ilast : Uint;
      --  Bounds of integer type

      Lo, Hi : Ureal;
      --  Bounds to check in floating-point domain

      Lo_OK, Hi_OK : Boolean;
      --  True iff Lo resp. Hi belongs to I'Range

      Lo_Chk, Hi_Chk : Node_Id;
      --  Expressions that are False iff check fails

      Reason : RT_Exception_Code;

   begin
      if not Compile_Time_Known_Value (LB)
          or not Compile_Time_Known_Value (HB)
      then
         declare
            --  First check that the value falls in the range of the base type,
            --  to prevent overflow during conversion and then perform a
            --  regular range check against the (dynamic) bounds.

            pragma Assert (Target_Base /= Target_Typ);

            Temp : constant Entity_Id := Make_Temporary (Loc, 'T', Par);

         begin
            Apply_Float_Conversion_Check (Ck_Node, Target_Base);
            Set_Etype (Temp, Target_Base);

            Insert_Action (Parent (Par),
              Make_Object_Declaration (Loc,
                Defining_Identifier => Temp,
                Object_Definition => New_Occurrence_Of (Target_Typ, Loc),
                Expression => New_Copy_Tree (Par)),
                Suppress => All_Checks);

            Insert_Action (Par,
              Make_Raise_Constraint_Error (Loc,
                Condition =>
                  Make_Not_In (Loc,
                    Left_Opnd  => New_Occurrence_Of (Temp, Loc),
                    Right_Opnd => New_Occurrence_Of (Target_Typ, Loc)),
                Reason => CE_Range_Check_Failed));
            Rewrite (Par, New_Occurrence_Of (Temp, Loc));

            return;
         end;
      end if;

      --  Get the (static) bounds of the target type

      Ifirst := Expr_Value (LB);
      Ilast  := Expr_Value (HB);

      --  A simple optimization: if the expression is a universal literal,
      --  we can do the comparison with the bounds and the conversion to
      --  an integer type statically. The range checks are unchanged.

      if Nkind (Ck_Node) = N_Real_Literal
        and then Etype (Ck_Node) = Universal_Real
        and then Is_Integer_Type (Target_Typ)
        and then Nkind (Parent (Ck_Node)) = N_Type_Conversion
      then
         declare
            Int_Val : constant Uint := UR_To_Uint (Realval (Ck_Node));

         begin
            if Int_Val <= Ilast and then Int_Val >= Ifirst then

               --  Conversion is safe

               Rewrite (Parent (Ck_Node),
                 Make_Integer_Literal (Loc, UI_To_Int (Int_Val)));
               Analyze_And_Resolve (Parent (Ck_Node), Target_Typ);
               return;
            end if;
         end;
      end if;

      --  Check against lower bound

      if Truncate and then Ifirst > 0 then
         Lo := Pred (Expr_Type, UR_From_Uint (Ifirst));
         Lo_OK := False;

      elsif Truncate then
         Lo := Succ (Expr_Type, UR_From_Uint (Ifirst - 1));
         Lo_OK := True;

      elsif abs (Ifirst) < Max_Bound then
         Lo := UR_From_Uint (Ifirst) - Ureal_Half;
         Lo_OK := (Ifirst > 0);

      else
         Lo := Machine (Expr_Type, UR_From_Uint (Ifirst), Round_Even, Ck_Node);
         Lo_OK := (Lo >= UR_From_Uint (Ifirst));
      end if;

      if Lo_OK then

         --  Lo_Chk := (X >= Lo)

         Lo_Chk := Make_Op_Ge (Loc,
                     Left_Opnd => Duplicate_Subexpr_No_Checks (Ck_Node),
                     Right_Opnd => Make_Real_Literal (Loc, Lo));

      else
         --  Lo_Chk := (X > Lo)

         Lo_Chk := Make_Op_Gt (Loc,
                     Left_Opnd => Duplicate_Subexpr_No_Checks (Ck_Node),
                     Right_Opnd => Make_Real_Literal (Loc, Lo));
      end if;

      --  Check against higher bound

      if Truncate and then Ilast < 0 then
         Hi := Succ (Expr_Type, UR_From_Uint (Ilast));
         Hi_OK := False;

      elsif Truncate then
         Hi := Pred (Expr_Type, UR_From_Uint (Ilast + 1));
         Hi_OK := True;

      elsif abs (Ilast) < Max_Bound then
         Hi := UR_From_Uint (Ilast) + Ureal_Half;
         Hi_OK := (Ilast < 0);
      else
         Hi := Machine (Expr_Type, UR_From_Uint (Ilast), Round_Even, Ck_Node);
         Hi_OK := (Hi <= UR_From_Uint (Ilast));
      end if;

      if Hi_OK then

         --  Hi_Chk := (X <= Hi)

         Hi_Chk := Make_Op_Le (Loc,
                     Left_Opnd => Duplicate_Subexpr_No_Checks (Ck_Node),
                     Right_Opnd => Make_Real_Literal (Loc, Hi));

      else
         --  Hi_Chk := (X < Hi)

         Hi_Chk := Make_Op_Lt (Loc,
                     Left_Opnd => Duplicate_Subexpr_No_Checks (Ck_Node),
                     Right_Opnd => Make_Real_Literal (Loc, Hi));
      end if;

      --  If the bounds of the target type are the same as those of the base
      --  type, the check is an overflow check as a range check is not
      --  performed in these cases.

      if Expr_Value (Type_Low_Bound (Target_Base)) = Ifirst
        and then Expr_Value (Type_High_Bound (Target_Base)) = Ilast
      then
         Reason := CE_Overflow_Check_Failed;
      else
         Reason := CE_Range_Check_Failed;
      end if;

      --  Raise CE if either conditions does not hold

      Insert_Action (Ck_Node,
        Make_Raise_Constraint_Error (Loc,
          Condition => Make_Op_Not (Loc, Make_And_Then (Loc, Lo_Chk, Hi_Chk)),
          Reason    => Reason));
   end Apply_Float_Conversion_Check;

   ------------------------
   -- Apply_Length_Check --
   ------------------------

   procedure Apply_Length_Check
     (Ck_Node    : Node_Id;
      Target_Typ : Entity_Id;
      Source_Typ : Entity_Id := Empty)
   is
   begin
      Apply_Selected_Length_Checks
        (Ck_Node, Target_Typ, Source_Typ, Do_Static => False);
   end Apply_Length_Check;

   ---------------------------
   -- Apply_Predicate_Check --
   ---------------------------

   procedure Apply_Predicate_Check (N : Node_Id; Typ : Entity_Id) is
   begin
      if Present (Predicate_Function (Typ)) then
         Insert_Action (N,
           Make_Predicate_Check (Typ, Duplicate_Subexpr (N)));
      end if;
   end Apply_Predicate_Check;

   -----------------------
   -- Apply_Range_Check --
   -----------------------

   procedure Apply_Range_Check
     (Ck_Node    : Node_Id;
      Target_Typ : Entity_Id;
      Source_Typ : Entity_Id := Empty)
   is
   begin
      Apply_Selected_Range_Checks
        (Ck_Node, Target_Typ, Source_Typ, Do_Static => False);
   end Apply_Range_Check;

   ------------------------------
   -- Apply_Scalar_Range_Check --
   ------------------------------

   --  Note that Apply_Scalar_Range_Check never turns the Do_Range_Check flag
   --  off if it is already set on.

   procedure Apply_Scalar_Range_Check
     (Expr       : Node_Id;
      Target_Typ : Entity_Id;
      Source_Typ : Entity_Id := Empty;
      Fixed_Int  : Boolean   := False)
   is
      Parnt   : constant Node_Id := Parent (Expr);
      S_Typ   : Entity_Id;
      Arr     : Node_Id   := Empty;  -- initialize to prevent warning
      Arr_Typ : Entity_Id := Empty;  -- initialize to prevent warning
      OK      : Boolean;

      Is_Subscr_Ref : Boolean;
      --  Set true if Expr is a subscript

      Is_Unconstrained_Subscr_Ref : Boolean;
      --  Set true if Expr is a subscript of an unconstrained array. In this
      --  case we do not attempt to do an analysis of the value against the
      --  range of the subscript, since we don't know the actual subtype.

      Int_Real : Boolean;
      --  Set to True if Expr should be regarded as a real value even though
      --  the type of Expr might be discrete.

      procedure Bad_Value;
      --  Procedure called if value is determined to be out of range

      ---------------
      -- Bad_Value --
      ---------------

      procedure Bad_Value is
      begin
         Apply_Compile_Time_Constraint_Error
           (Expr, "value not in range of}?", CE_Range_Check_Failed,
            Ent => Target_Typ,
            Typ => Target_Typ);
      end Bad_Value;

   --  Start of processing for Apply_Scalar_Range_Check

   begin
      --  Return if check obviously not needed

      if
         --  Not needed inside generic

         Inside_A_Generic

         --  Not needed if previous error

         or else Target_Typ = Any_Type
         or else Nkind (Expr) = N_Error

         --  Not needed for non-scalar type

         or else not Is_Scalar_Type (Target_Typ)

         --  Not needed if we know node raises CE already

         or else Raises_Constraint_Error (Expr)
      then
         return;
      end if;

      --  Now, see if checks are suppressed

      Is_Subscr_Ref :=
        Is_List_Member (Expr) and then Nkind (Parnt) = N_Indexed_Component;

      if Is_Subscr_Ref then
         Arr := Prefix (Parnt);
         Arr_Typ := Get_Actual_Subtype_If_Available (Arr);

         if Is_Access_Type (Arr_Typ) then
            Arr_Typ := Directly_Designated_Type (Arr_Typ);
         end if;
      end if;

      if not Do_Range_Check (Expr) then

         --  Subscript reference. Check for Index_Checks suppressed

         if Is_Subscr_Ref then

            --  Check array type and its base type

            if Index_Checks_Suppressed (Arr_Typ)
              or else Index_Checks_Suppressed (Base_Type (Arr_Typ))
            then
               return;

            --  Check array itself if it is an entity name

            elsif Is_Entity_Name (Arr)
              and then Index_Checks_Suppressed (Entity (Arr))
            then
               return;

            --  Check expression itself if it is an entity name

            elsif Is_Entity_Name (Expr)
              and then Index_Checks_Suppressed (Entity (Expr))
            then
               return;
            end if;

         --  All other cases, check for Range_Checks suppressed

         else
            --  Check target type and its base type

            if Range_Checks_Suppressed (Target_Typ)
              or else Range_Checks_Suppressed (Base_Type (Target_Typ))
            then
               return;

            --  Check expression itself if it is an entity name

            elsif Is_Entity_Name (Expr)
              and then Range_Checks_Suppressed (Entity (Expr))
            then
               return;

            --  If Expr is part of an assignment statement, then check left
            --  side of assignment if it is an entity name.

            elsif Nkind (Parnt) = N_Assignment_Statement
              and then Is_Entity_Name (Name (Parnt))
              and then Range_Checks_Suppressed (Entity (Name (Parnt)))
            then
               return;
            end if;
         end if;
      end if;

      --  Do not set range checks if they are killed

      if Nkind (Expr) = N_Unchecked_Type_Conversion
        and then Kill_Range_Check (Expr)
      then
         return;
      end if;

      --  Do not set range checks for any values from System.Scalar_Values
      --  since the whole idea of such values is to avoid checking them!

      if Is_Entity_Name (Expr)
        and then Is_RTU (Scope (Entity (Expr)), System_Scalar_Values)
      then
         return;
      end if;

      --  Now see if we need a check

      if No (Source_Typ) then
         S_Typ := Etype (Expr);
      else
         S_Typ := Source_Typ;
      end if;

      if not Is_Scalar_Type (S_Typ) or else S_Typ = Any_Type then
         return;
      end if;

      Is_Unconstrained_Subscr_Ref :=
        Is_Subscr_Ref and then not Is_Constrained (Arr_Typ);

      --  Always do a range check if the source type includes infinities and
      --  the target type does not include infinities. We do not do this if
      --  range checks are killed.

      if Is_Floating_Point_Type (S_Typ)
        and then Has_Infinities (S_Typ)
        and then not Has_Infinities (Target_Typ)
      then
         Enable_Range_Check (Expr);
      end if;

      --  Return if we know expression is definitely in the range of the target
      --  type as determined by Determine_Range. Right now we only do this for
      --  discrete types, and not fixed-point or floating-point types.

      --  The additional less-precise tests below catch these cases

      --  Note: skip this if we are given a source_typ, since the point of
      --  supplying a Source_Typ is to stop us looking at the expression.
      --  We could sharpen this test to be out parameters only ???

      if Is_Discrete_Type (Target_Typ)
        and then Is_Discrete_Type (Etype (Expr))
        and then not Is_Unconstrained_Subscr_Ref
        and then No (Source_Typ)
      then
         declare
            Tlo : constant Node_Id := Type_Low_Bound  (Target_Typ);
            Thi : constant Node_Id := Type_High_Bound (Target_Typ);
            Lo  : Uint;
            Hi  : Uint;

         begin
            if Compile_Time_Known_Value (Tlo)
              and then Compile_Time_Known_Value (Thi)
            then
               declare
                  Lov : constant Uint := Expr_Value (Tlo);
                  Hiv : constant Uint := Expr_Value (Thi);

               begin
                  --  If range is null, we for sure have a constraint error
                  --  (we don't even need to look at the value involved,
                  --  since all possible values will raise CE).

                  if Lov > Hiv then
                     Bad_Value;
                     return;
                  end if;

                  --  Otherwise determine range of value

                  Determine_Range (Expr, OK, Lo, Hi, Assume_Valid => True);

                  if OK then

                     --  If definitely in range, all OK

                     if Lo >= Lov and then Hi <= Hiv then
                        return;

                     --  If definitely not in range, warn

                     elsif Lov > Hi or else Hiv < Lo then
                        Bad_Value;
                        return;

                     --  Otherwise we don't know

                     else
                        null;
                     end if;
                  end if;
               end;
            end if;
         end;
      end if;

      Int_Real :=
        Is_Floating_Point_Type (S_Typ)
          or else (Is_Fixed_Point_Type (S_Typ) and then not Fixed_Int);

      --  Check if we can determine at compile time whether Expr is in the
      --  range of the target type. Note that if S_Typ is within the bounds
      --  of Target_Typ then this must be the case. This check is meaningful
      --  only if this is not a conversion between integer and real types.

      if not Is_Unconstrained_Subscr_Ref
        and then
           Is_Discrete_Type (S_Typ) = Is_Discrete_Type (Target_Typ)
        and then
          (In_Subrange_Of (S_Typ, Target_Typ, Fixed_Int)
             or else
               Is_In_Range (Expr, Target_Typ,
                            Assume_Valid => True,
                            Fixed_Int => Fixed_Int,
                            Int_Real  => Int_Real))
      then
         return;

      elsif Is_Out_Of_Range (Expr, Target_Typ,
                             Assume_Valid => True,
                             Fixed_Int    => Fixed_Int,
                             Int_Real     => Int_Real)
      then
         Bad_Value;
         return;

      --  In the floating-point case, we only do range checks if the type is
      --  constrained. We definitely do NOT want range checks for unconstrained
      --  types, since we want to have infinities

      elsif Is_Floating_Point_Type (S_Typ) then
         if Is_Constrained (S_Typ) then
            Enable_Range_Check (Expr);
         end if;

      --  For all other cases we enable a range check unconditionally

      else
         Enable_Range_Check (Expr);
         return;
      end if;
   end Apply_Scalar_Range_Check;

   ----------------------------------
   -- Apply_Selected_Length_Checks --
   ----------------------------------

   procedure Apply_Selected_Length_Checks
     (Ck_Node    : Node_Id;
      Target_Typ : Entity_Id;
      Source_Typ : Entity_Id;
      Do_Static  : Boolean)
   is
      Cond     : Node_Id;
      R_Result : Check_Result;
      R_Cno    : Node_Id;

      Loc         : constant Source_Ptr := Sloc (Ck_Node);
      Checks_On   : constant Boolean :=
                      (not Index_Checks_Suppressed (Target_Typ))
                        or else
                      (not Length_Checks_Suppressed (Target_Typ));

   begin
      if not Expander_Active then
         return;
      end if;

      R_Result :=
        Selected_Length_Checks (Ck_Node, Target_Typ, Source_Typ, Empty);

      for J in 1 .. 2 loop
         R_Cno := R_Result (J);
         exit when No (R_Cno);

         --  A length check may mention an Itype which is attached to a
         --  subsequent node. At the top level in a package this can cause
         --  an order-of-elaboration problem, so we make sure that the itype
         --  is referenced now.

         if Ekind (Current_Scope) = E_Package
           and then Is_Compilation_Unit (Current_Scope)
         then
            Ensure_Defined (Target_Typ, Ck_Node);

            if Present (Source_Typ) then
               Ensure_Defined (Source_Typ, Ck_Node);

            elsif Is_Itype (Etype (Ck_Node)) then
               Ensure_Defined (Etype (Ck_Node), Ck_Node);
            end if;
         end if;

         --  If the item is a conditional raise of constraint error, then have
         --  a look at what check is being performed and ???

         if Nkind (R_Cno) = N_Raise_Constraint_Error
           and then Present (Condition (R_Cno))
         then
            Cond := Condition (R_Cno);

            --  Case where node does not now have a dynamic check

            if not Has_Dynamic_Length_Check (Ck_Node) then

               --  If checks are on, just insert the check

               if Checks_On then
                  Insert_Action (Ck_Node, R_Cno);

                  if not Do_Static then
                     Set_Has_Dynamic_Length_Check (Ck_Node);
                  end if;

               --  If checks are off, then analyze the length check after
               --  temporarily attaching it to the tree in case the relevant
               --  condition can be evaluated at compile time. We still want a
               --  compile time warning in this case.

               else
                  Set_Parent (R_Cno, Ck_Node);
                  Analyze (R_Cno);
               end if;
            end if;

            --  Output a warning if the condition is known to be True

            if Is_Entity_Name (Cond)
              and then Entity (Cond) = Standard_True
            then
               Apply_Compile_Time_Constraint_Error
                 (Ck_Node, "wrong length for array of}?",
                  CE_Length_Check_Failed,
                  Ent => Target_Typ,
                  Typ => Target_Typ);

            --  If we were only doing a static check, or if checks are not
            --  on, then we want to delete the check, since it is not needed.
            --  We do this by replacing the if statement by a null statement

            elsif Do_Static or else not Checks_On then
               Remove_Warning_Messages (R_Cno);
               Rewrite (R_Cno, Make_Null_Statement (Loc));
            end if;

         else
            Install_Static_Check (R_Cno, Loc);
         end if;
      end loop;
   end Apply_Selected_Length_Checks;

   ---------------------------------
   -- Apply_Selected_Range_Checks --
   ---------------------------------

   procedure Apply_Selected_Range_Checks
     (Ck_Node    : Node_Id;
      Target_Typ : Entity_Id;
      Source_Typ : Entity_Id;
      Do_Static  : Boolean)
   is
      Cond     : Node_Id;
      R_Result : Check_Result;
      R_Cno    : Node_Id;

      Loc       : constant Source_Ptr := Sloc (Ck_Node);
      Checks_On : constant Boolean :=
                    (not Index_Checks_Suppressed (Target_Typ))
                      or else
                    (not Range_Checks_Suppressed (Target_Typ));

   begin
      if not Expander_Active or else not Checks_On then
         return;
      end if;

      R_Result :=
        Selected_Range_Checks (Ck_Node, Target_Typ, Source_Typ, Empty);

      for J in 1 .. 2 loop

         R_Cno := R_Result (J);
         exit when No (R_Cno);

         --  If the item is a conditional raise of constraint error, then have
         --  a look at what check is being performed and ???

         if Nkind (R_Cno) = N_Raise_Constraint_Error
           and then Present (Condition (R_Cno))
         then
            Cond := Condition (R_Cno);

            if not Has_Dynamic_Range_Check (Ck_Node) then
               Insert_Action (Ck_Node, R_Cno);

               if not Do_Static then
                  Set_Has_Dynamic_Range_Check (Ck_Node);
               end if;
            end if;

            --  Output a warning if the condition is known to be True

            if Is_Entity_Name (Cond)
              and then Entity (Cond) = Standard_True
            then
               --  Since an N_Range is technically not an expression, we have
               --  to set one of the bounds to C_E and then just flag the
               --  N_Range. The warning message will point to the lower bound
               --  and complain about a range, which seems OK.

               if Nkind (Ck_Node) = N_Range then
                  Apply_Compile_Time_Constraint_Error
                    (Low_Bound (Ck_Node), "static range out of bounds of}?",
                     CE_Range_Check_Failed,
                     Ent => Target_Typ,
                     Typ => Target_Typ);

                  Set_Raises_Constraint_Error (Ck_Node);

               else
                  Apply_Compile_Time_Constraint_Error
                    (Ck_Node, "static value out of range of}?",
                     CE_Range_Check_Failed,
                     Ent => Target_Typ,
                     Typ => Target_Typ);
               end if;

            --  If we were only doing a static check, or if checks are not
            --  on, then we want to delete the check, since it is not needed.
            --  We do this by replacing the if statement by a null statement

            elsif Do_Static or else not Checks_On then
               Remove_Warning_Messages (R_Cno);
               Rewrite (R_Cno, Make_Null_Statement (Loc));
            end if;

         else
            Install_Static_Check (R_Cno, Loc);
         end if;
      end loop;
   end Apply_Selected_Range_Checks;

   -------------------------------
   -- Apply_Static_Length_Check --
   -------------------------------

   procedure Apply_Static_Length_Check
     (Expr       : Node_Id;
      Target_Typ : Entity_Id;
      Source_Typ : Entity_Id := Empty)
   is
   begin
      Apply_Selected_Length_Checks
        (Expr, Target_Typ, Source_Typ, Do_Static => True);
   end Apply_Static_Length_Check;

   -------------------------------------
   -- Apply_Subscript_Validity_Checks --
   -------------------------------------

   procedure Apply_Subscript_Validity_Checks (Expr : Node_Id) is
      Sub : Node_Id;

   begin
      pragma Assert (Nkind (Expr) = N_Indexed_Component);

      --  Loop through subscripts

      Sub := First (Expressions (Expr));
      while Present (Sub) loop

         --  Check one subscript. Note that we do not worry about enumeration
         --  type with holes, since we will convert the value to a Pos value
         --  for the subscript, and that convert will do the necessary validity
         --  check.

         Ensure_Valid (Sub, Holes_OK => True);

         --  Move to next subscript

         Sub := Next (Sub);
      end loop;
   end Apply_Subscript_Validity_Checks;

   ----------------------------------
   -- Apply_Type_Conversion_Checks --
   ----------------------------------

   procedure Apply_Type_Conversion_Checks (N : Node_Id) is
      Target_Type : constant Entity_Id := Etype (N);
      Target_Base : constant Entity_Id := Base_Type (Target_Type);
      Expr        : constant Node_Id   := Expression (N);

      Expr_Type : constant Entity_Id := Underlying_Type (Etype (Expr));
      --  Note: if Etype (Expr) is a private type without discriminants, its
      --  full view might have discriminants with defaults, so we need the
      --  full view here to retrieve the constraints.

   begin
      if Inside_A_Generic then
         return;

      --  Skip these checks if serious errors detected, there are some nasty
      --  situations of incomplete trees that blow things up.

      elsif Serious_Errors_Detected > 0 then
         return;

      --  Scalar type conversions of the form Target_Type (Expr) require a
      --  range check if we cannot be sure that Expr is in the base type of
      --  Target_Typ and also that Expr is in the range of Target_Typ. These
      --  are not quite the same condition from an implementation point of
      --  view, but clearly the second includes the first.

      elsif Is_Scalar_Type (Target_Type) then
         declare
            Conv_OK  : constant Boolean := Conversion_OK (N);
            --  If the Conversion_OK flag on the type conversion is set and no
            --  floating point type is involved in the type conversion then
            --  fixed point values must be read as integral values.

            Float_To_Int : constant Boolean :=
                             Is_Floating_Point_Type (Expr_Type)
                               and then Is_Integer_Type (Target_Type);

         begin
            if not Overflow_Checks_Suppressed (Target_Base)
              and then not
                In_Subrange_Of (Expr_Type, Target_Base, Fixed_Int => Conv_OK)
              and then not Float_To_Int
            then
               Activate_Overflow_Check (N);
            end if;

            if not Range_Checks_Suppressed (Target_Type)
              and then not Range_Checks_Suppressed (Expr_Type)
            then
               if Float_To_Int then
                  Apply_Float_Conversion_Check (Expr, Target_Type);
               else
                  Apply_Scalar_Range_Check
                    (Expr, Target_Type, Fixed_Int => Conv_OK);
               end if;
            end if;
         end;

      elsif Comes_From_Source (N)
        and then not Discriminant_Checks_Suppressed (Target_Type)
        and then Is_Record_Type (Target_Type)
        and then Is_Derived_Type (Target_Type)
        and then not Is_Tagged_Type (Target_Type)
        and then not Is_Constrained (Target_Type)
        and then Present (Stored_Constraint (Target_Type))
      then
         --  An unconstrained derived type may have inherited discriminant.
         --  Build an actual discriminant constraint list using the stored
         --  constraint, to verify that the expression of the parent type
         --  satisfies the constraints imposed by the (unconstrained!)
         --  derived type. This applies to value conversions, not to view
         --  conversions of tagged types.

         declare
            Loc         : constant Source_Ptr := Sloc (N);
            Cond        : Node_Id;
            Constraint  : Elmt_Id;
            Discr_Value : Node_Id;
            Discr       : Entity_Id;

            New_Constraints : constant Elist_Id := New_Elmt_List;
            Old_Constraints : constant Elist_Id :=
                                Discriminant_Constraint (Expr_Type);

         begin
            Constraint := First_Elmt (Stored_Constraint (Target_Type));
            while Present (Constraint) loop
               Discr_Value := Node (Constraint);

               if Is_Entity_Name (Discr_Value)
                 and then Ekind (Entity (Discr_Value)) = E_Discriminant
               then
                  Discr := Corresponding_Discriminant (Entity (Discr_Value));

                  if Present (Discr)
                    and then Scope (Discr) = Base_Type (Expr_Type)
                  then
                     --  Parent is constrained by new discriminant. Obtain
                     --  Value of original discriminant in expression. If the
                     --  new discriminant has been used to constrain more than
                     --  one of the stored discriminants, this will provide the
                     --  required consistency check.

                     Append_Elmt
                       (Make_Selected_Component (Loc,
                          Prefix        =>
                            Duplicate_Subexpr_No_Checks
                              (Expr, Name_Req => True),
                          Selector_Name =>
                            Make_Identifier (Loc, Chars (Discr))),
                        New_Constraints);

                  else
                     --  Discriminant of more remote ancestor ???

                     return;
                  end if;

               --  Derived type definition has an explicit value for this
               --  stored discriminant.

               else
                  Append_Elmt
                    (Duplicate_Subexpr_No_Checks (Discr_Value),
                     New_Constraints);
               end if;

               Next_Elmt (Constraint);
            end loop;

            --  Use the unconstrained expression type to retrieve the
            --  discriminants of the parent, and apply momentarily the
            --  discriminant constraint synthesized above.

            Set_Discriminant_Constraint (Expr_Type, New_Constraints);
            Cond := Build_Discriminant_Checks (Expr, Expr_Type);
            Set_Discriminant_Constraint (Expr_Type, Old_Constraints);

            Insert_Action (N,
              Make_Raise_Constraint_Error (Loc,
                Condition => Cond,
                Reason    => CE_Discriminant_Check_Failed));
         end;

      --  For arrays, conversions are applied during expansion, to take into
      --  accounts changes of representation. The checks become range checks on
      --  the base type or length checks on the subtype, depending on whether
      --  the target type is unconstrained or constrained.

      else
         null;
      end if;
   end Apply_Type_Conversion_Checks;

   ----------------------------------------------
   -- Apply_Universal_Integer_Attribute_Checks --
   ----------------------------------------------

   procedure Apply_Universal_Integer_Attribute_Checks (N : Node_Id) is
      Loc : constant Source_Ptr := Sloc (N);
      Typ : constant Entity_Id  := Etype (N);

   begin
      if Inside_A_Generic then
         return;

      --  Nothing to do if checks are suppressed

      elsif Range_Checks_Suppressed (Typ)
        and then Overflow_Checks_Suppressed (Typ)
      then
         return;

      --  Nothing to do if the attribute does not come from source. The
      --  internal attributes we generate of this type do not need checks,
      --  and furthermore the attempt to check them causes some circular
      --  elaboration orders when dealing with packed types.

      elsif not Comes_From_Source (N) then
         return;

      --  If the prefix is a selected component that depends on a discriminant
      --  the check may improperly expose a discriminant instead of using
      --  the bounds of the object itself. Set the type of the attribute to
      --  the base type of the context, so that a check will be imposed when
      --  needed (e.g. if the node appears as an index).

      elsif Nkind (Prefix (N)) = N_Selected_Component
        and then Ekind (Typ) = E_Signed_Integer_Subtype
        and then Depends_On_Discriminant (Scalar_Range (Typ))
      then
         Set_Etype (N, Base_Type (Typ));

      --  Otherwise, replace the attribute node with a type conversion node
      --  whose expression is the attribute, retyped to universal integer, and
      --  whose subtype mark is the target type. The call to analyze this
      --  conversion will set range and overflow checks as required for proper
      --  detection of an out of range value.

      else
         Set_Etype    (N, Universal_Integer);
         Set_Analyzed (N, True);

         Rewrite (N,
           Make_Type_Conversion (Loc,
             Subtype_Mark => New_Occurrence_Of (Typ, Loc),
             Expression   => Relocate_Node (N)));

         Analyze_And_Resolve (N, Typ);
         return;
      end if;
   end Apply_Universal_Integer_Attribute_Checks;

   -------------------------------
   -- Build_Discriminant_Checks --
   -------------------------------

   function Build_Discriminant_Checks
     (N     : Node_Id;
      T_Typ : Entity_Id) return Node_Id
   is
      Loc      : constant Source_Ptr := Sloc (N);
      Cond     : Node_Id;
      Disc     : Elmt_Id;
      Disc_Ent : Entity_Id;
      Dref     : Node_Id;
      Dval     : Node_Id;

      function Aggregate_Discriminant_Val (Disc : Entity_Id) return Node_Id;

      ----------------------------------
      -- Aggregate_Discriminant_Value --
      ----------------------------------

      function Aggregate_Discriminant_Val (Disc : Entity_Id) return Node_Id is
         Assoc : Node_Id;

      begin
         --  The aggregate has been normalized with named associations. We use
         --  the Chars field to locate the discriminant to take into account
         --  discriminants in derived types, which carry the same name as those
         --  in the parent.

         Assoc := First (Component_Associations (N));
         while Present (Assoc) loop
            if Chars (First (Choices (Assoc))) = Chars (Disc) then
               return Expression (Assoc);
            else
               Next (Assoc);
            end if;
         end loop;

         --  Discriminant must have been found in the loop above

         raise Program_Error;
      end Aggregate_Discriminant_Val;

   --  Start of processing for Build_Discriminant_Checks

   begin
      --  Loop through discriminants evolving the condition

      Cond := Empty;
      Disc := First_Elmt (Discriminant_Constraint (T_Typ));

      --  For a fully private type, use the discriminants of the parent type

      if Is_Private_Type (T_Typ)
        and then No (Full_View (T_Typ))
      then
         Disc_Ent := First_Discriminant (Etype (Base_Type (T_Typ)));
      else
         Disc_Ent := First_Discriminant (T_Typ);
      end if;

      while Present (Disc) loop
         Dval := Node (Disc);

         if Nkind (Dval) = N_Identifier
           and then Ekind (Entity (Dval)) = E_Discriminant
         then
            Dval := New_Occurrence_Of (Discriminal (Entity (Dval)), Loc);
         else
            Dval := Duplicate_Subexpr_No_Checks (Dval);
         end if;

         --  If we have an Unchecked_Union node, we can infer the discriminants
         --  of the node.

         if Is_Unchecked_Union (Base_Type (T_Typ)) then
            Dref := New_Copy (
              Get_Discriminant_Value (
                First_Discriminant (T_Typ),
                T_Typ,
                Stored_Constraint (T_Typ)));

         elsif Nkind (N) = N_Aggregate then
            Dref :=
               Duplicate_Subexpr_No_Checks
                 (Aggregate_Discriminant_Val (Disc_Ent));

         else
            Dref :=
              Make_Selected_Component (Loc,
                Prefix =>
                  Duplicate_Subexpr_No_Checks (N, Name_Req => True),
                Selector_Name =>
                  Make_Identifier (Loc, Chars (Disc_Ent)));

            Set_Is_In_Discriminant_Check (Dref);
         end if;

         Evolve_Or_Else (Cond,
           Make_Op_Ne (Loc,
             Left_Opnd => Dref,
             Right_Opnd => Dval));

         Next_Elmt (Disc);
         Next_Discriminant (Disc_Ent);
      end loop;

      return Cond;
   end Build_Discriminant_Checks;

   ------------------
   -- Check_Needed --
   ------------------

   function Check_Needed (Nod : Node_Id; Check : Check_Type) return Boolean is
      N : Node_Id;
      P : Node_Id;
      K : Node_Kind;
      L : Node_Id;
      R : Node_Id;

   begin
      --  Always check if not simple entity

      if Nkind (Nod) not in N_Has_Entity
        or else not Comes_From_Source (Nod)
      then
         return True;
      end if;

      --  Look up tree for short circuit

      N := Nod;
      loop
         P := Parent (N);
         K := Nkind (P);

         --  Done if out of subexpression (note that we allow generated stuff
         --  such as itype declarations in this context, to keep the loop going
         --  since we may well have generated such stuff in complex situations.
         --  Also done if no parent (probably an error condition, but no point
         --  in behaving nasty if we find it!)

         if No (P)
           or else (K not in N_Subexpr and then Comes_From_Source (P))
         then
            return True;

         --  Or/Or Else case, where test is part of the right operand, or is
         --  part of one of the actions associated with the right operand, and
         --  the left operand is an equality test.

         elsif K = N_Op_Or then
            exit when N = Right_Opnd (P)
              and then Nkind (Left_Opnd (P)) = N_Op_Eq;

         elsif K = N_Or_Else then
            exit when (N = Right_Opnd (P)
                        or else
                          (Is_List_Member (N)
                             and then List_Containing (N) = Actions (P)))
              and then Nkind (Left_Opnd (P)) = N_Op_Eq;

         --  Similar test for the And/And then case, where the left operand
         --  is an inequality test.

         elsif K = N_Op_And then
            exit when N = Right_Opnd (P)
              and then Nkind (Left_Opnd (P)) = N_Op_Ne;

         elsif K = N_And_Then then
            exit when (N = Right_Opnd (P)
                        or else
                          (Is_List_Member (N)
                             and then List_Containing (N) = Actions (P)))
              and then Nkind (Left_Opnd (P)) = N_Op_Ne;
         end if;

         N := P;
      end loop;

      --  If we fall through the loop, then we have a conditional with an
      --  appropriate test as its left operand. So test further.

      L := Left_Opnd (P);
      R := Right_Opnd (L);
      L := Left_Opnd (L);

      --  Left operand of test must match original variable

      if Nkind (L) not in N_Has_Entity
        or else Entity (L) /= Entity (Nod)
      then
         return True;
      end if;

      --  Right operand of test must be key value (zero or null)

      case Check is
         when Access_Check =>
            if not Known_Null (R) then
               return True;
            end if;

         when Division_Check =>
            if not Compile_Time_Known_Value (R)
              or else Expr_Value (R) /= Uint_0
            then
               return True;
            end if;

         when others =>
            raise Program_Error;
      end case;

      --  Here we have the optimizable case, warn if not short-circuited

      if K = N_Op_And or else K = N_Op_Or then
         case Check is
            when Access_Check =>
               Error_Msg_N
                 ("Constraint_Error may be raised (access check)?",
                  Parent (Nod));
            when Division_Check =>
               Error_Msg_N
                 ("Constraint_Error may be raised (zero divide)?",
                  Parent (Nod));

            when others =>
               raise Program_Error;
         end case;

         if K = N_Op_And then
            Error_Msg_N -- CODEFIX
              ("use `AND THEN` instead of AND?", P);
         else
            Error_Msg_N -- CODEFIX
              ("use `OR ELSE` instead of OR?", P);
         end if;

         --  If not short-circuited, we need the check

         return True;

      --  If short-circuited, we can omit the check

      else
         return False;
      end if;
   end Check_Needed;

   -----------------------------------
   -- Check_Valid_Lvalue_Subscripts --
   -----------------------------------

   procedure Check_Valid_Lvalue_Subscripts (Expr : Node_Id) is
   begin
      --  Skip this if range checks are suppressed

      if Range_Checks_Suppressed (Etype (Expr)) then
         return;

      --  Only do this check for expressions that come from source. We assume
      --  that expander generated assignments explicitly include any necessary
      --  checks. Note that this is not just an optimization, it avoids
      --  infinite recursions!

      elsif not Comes_From_Source (Expr) then
         return;

      --  For a selected component, check the prefix

      elsif Nkind (Expr) = N_Selected_Component then
         Check_Valid_Lvalue_Subscripts (Prefix (Expr));
         return;

      --  Case of indexed component

      elsif Nkind (Expr) = N_Indexed_Component then
         Apply_Subscript_Validity_Checks (Expr);

         --  Prefix may itself be or contain an indexed component, and these
         --  subscripts need checking as well.

         Check_Valid_Lvalue_Subscripts (Prefix (Expr));
      end if;
   end Check_Valid_Lvalue_Subscripts;

   ----------------------------------
   -- Null_Exclusion_Static_Checks --
   ----------------------------------

   procedure Null_Exclusion_Static_Checks (N : Node_Id) is
      Error_Node : Node_Id;
      Expr       : Node_Id;
      Has_Null   : constant Boolean := Has_Null_Exclusion (N);
      K          : constant Node_Kind := Nkind (N);
      Typ        : Entity_Id;

   begin
      pragma Assert
        (K = N_Component_Declaration
           or else K = N_Discriminant_Specification
           or else K = N_Function_Specification
           or else K = N_Object_Declaration
           or else K = N_Parameter_Specification);

      if K = N_Function_Specification then
         Typ := Etype (Defining_Entity (N));
      else
         Typ := Etype (Defining_Identifier (N));
      end if;

      case K is
         when N_Component_Declaration =>
            if Present (Access_Definition (Component_Definition (N))) then
               Error_Node := Component_Definition (N);
            else
               Error_Node := Subtype_Indication (Component_Definition (N));
            end if;

         when N_Discriminant_Specification =>
            Error_Node    := Discriminant_Type (N);

         when N_Function_Specification =>
            Error_Node    := Result_Definition (N);

         when N_Object_Declaration =>
            Error_Node    := Object_Definition (N);

         when N_Parameter_Specification =>
            Error_Node    := Parameter_Type (N);

         when others =>
            raise Program_Error;
      end case;

      if Has_Null then

         --  Enforce legality rule 3.10 (13): A null exclusion can only be
         --  applied to an access [sub]type.

         if not Is_Access_Type (Typ) then
            Error_Msg_N
              ("`NOT NULL` allowed only for an access type", Error_Node);

         --  Enforce legality rule RM 3.10(14/1): A null exclusion can only
         --  be applied to a [sub]type that does not exclude null already.

         elsif Can_Never_Be_Null (Typ)
           and then Comes_From_Source (Typ)
         then
            Error_Msg_NE
              ("`NOT NULL` not allowed (& already excludes null)",
               Error_Node, Typ);
         end if;
      end if;

      --  Check that null-excluding objects are always initialized, except for
      --  deferred constants, for which the expression will appear in the full
      --  declaration.

      if K = N_Object_Declaration
        and then No (Expression (N))
        and then not Constant_Present (N)
        and then not No_Initialization (N)
      then
         --  Add an expression that assigns null. This node is needed by
         --  Apply_Compile_Time_Constraint_Error, which will replace this with
         --  a Constraint_Error node.

         Set_Expression (N, Make_Null (Sloc (N)));
         Set_Etype (Expression (N), Etype (Defining_Identifier (N)));

         Apply_Compile_Time_Constraint_Error
           (N      => Expression (N),
            Msg    => "(Ada 2005) null-excluding objects must be initialized?",
            Reason => CE_Null_Not_Allowed);
      end if;

      --  Check that a null-excluding component, formal or object is not being
      --  assigned a null value. Otherwise generate a warning message and
      --  replace Expression (N) by an N_Constraint_Error node.

      if K /= N_Function_Specification then
         Expr := Expression (N);

         if Present (Expr) and then Known_Null (Expr) then
            case K is
               when N_Component_Declaration      |
                    N_Discriminant_Specification =>
                  Apply_Compile_Time_Constraint_Error
                    (N      => Expr,
                     Msg    => "(Ada 2005) null not allowed " &
                               "in null-excluding components?",
                     Reason => CE_Null_Not_Allowed);

               when N_Object_Declaration =>
                  Apply_Compile_Time_Constraint_Error
                    (N      => Expr,
                     Msg    => "(Ada 2005) null not allowed " &
                               "in null-excluding objects?",
                     Reason => CE_Null_Not_Allowed);

               when N_Parameter_Specification =>
                  Apply_Compile_Time_Constraint_Error
                    (N      => Expr,
                     Msg    => "(Ada 2005) null not allowed " &
                               "in null-excluding formals?",
                     Reason => CE_Null_Not_Allowed);

               when others =>
                  null;
            end case;
         end if;
      end if;
   end Null_Exclusion_Static_Checks;

   ----------------------------------
   -- Conditional_Statements_Begin --
   ----------------------------------

   procedure Conditional_Statements_Begin is
   begin
      Saved_Checks_TOS := Saved_Checks_TOS + 1;

      --  If stack overflows, kill all checks, that way we know to simply reset
      --  the number of saved checks to zero on return. This should never occur
      --  in practice.

      if Saved_Checks_TOS > Saved_Checks_Stack'Last then
         Kill_All_Checks;

      --  In the normal case, we just make a new stack entry saving the current
      --  number of saved checks for a later restore.

      else
         Saved_Checks_Stack (Saved_Checks_TOS) := Num_Saved_Checks;

         if Debug_Flag_CC then
            w ("Conditional_Statements_Begin: Num_Saved_Checks = ",
               Num_Saved_Checks);
         end if;
      end if;
   end Conditional_Statements_Begin;

   --------------------------------
   -- Conditional_Statements_End --
   --------------------------------

   procedure Conditional_Statements_End is
   begin
      pragma Assert (Saved_Checks_TOS > 0);

      --  If the saved checks stack overflowed, then we killed all checks, so
      --  setting the number of saved checks back to zero is correct. This
      --  should never occur in practice.

      if Saved_Checks_TOS > Saved_Checks_Stack'Last then
         Num_Saved_Checks := 0;

      --  In the normal case, restore the number of saved checks from the top
      --  stack entry.

      else
         Num_Saved_Checks := Saved_Checks_Stack (Saved_Checks_TOS);
         if Debug_Flag_CC then
            w ("Conditional_Statements_End: Num_Saved_Checks = ",
               Num_Saved_Checks);
         end if;
      end if;

      Saved_Checks_TOS := Saved_Checks_TOS - 1;
   end Conditional_Statements_End;

   ---------------------
   -- Determine_Range --
   ---------------------

   Cache_Size : constant := 2 ** 10;
   type Cache_Index is range 0 .. Cache_Size - 1;
   --  Determine size of below cache (power of 2 is more efficient!)

   Determine_Range_Cache_N  : array (Cache_Index) of Node_Id;
   Determine_Range_Cache_V  : array (Cache_Index) of Boolean;
   Determine_Range_Cache_Lo : array (Cache_Index) of Uint;
   Determine_Range_Cache_Hi : array (Cache_Index) of Uint;
   --  The above arrays are used to implement a small direct cache for
   --  Determine_Range calls. Because of the way Determine_Range recursively
   --  traces subexpressions, and because overflow checking calls the routine
   --  on the way up the tree, a quadratic behavior can otherwise be
   --  encountered in large expressions. The cache entry for node N is stored
   --  in the (N mod Cache_Size) entry, and can be validated by checking the
   --  actual node value stored there. The Range_Cache_V array records the
   --  setting of Assume_Valid for the cache entry.

   procedure Determine_Range
     (N            : Node_Id;
      OK           : out Boolean;
      Lo           : out Uint;
      Hi           : out Uint;
      Assume_Valid : Boolean := False)
   is
      Typ : Entity_Id := Etype (N);
      --  Type to use, may get reset to base type for possibly invalid entity

      Lo_Left : Uint;
      Hi_Left : Uint;
      --  Lo and Hi bounds of left operand

      Lo_Right : Uint;
      Hi_Right : Uint;
      --  Lo and Hi bounds of right (or only) operand

      Bound : Node_Id;
      --  Temp variable used to hold a bound node

      Hbound : Uint;
      --  High bound of base type of expression

      Lor : Uint;
      Hir : Uint;
      --  Refined values for low and high bounds, after tightening

      OK1 : Boolean;
      --  Used in lower level calls to indicate if call succeeded

      Cindex : Cache_Index;
      --  Used to search cache

      function OK_Operands return Boolean;
      --  Used for binary operators. Determines the ranges of the left and
      --  right operands, and if they are both OK, returns True, and puts
      --  the results in Lo_Right, Hi_Right, Lo_Left, Hi_Left.

      -----------------
      -- OK_Operands --
      -----------------

      function OK_Operands return Boolean is
      begin
         Determine_Range
           (Left_Opnd  (N), OK1, Lo_Left,  Hi_Left, Assume_Valid);

         if not OK1 then
            return False;
         end if;

         Determine_Range
           (Right_Opnd (N), OK1, Lo_Right, Hi_Right, Assume_Valid);
         return OK1;
      end OK_Operands;

   --  Start of processing for Determine_Range

   begin
      --  For temporary constants internally generated to remove side effects
      --  we must use the corresponding expression to determine the range of
      --  the expression.

      if Is_Entity_Name (N)
        and then Nkind (Parent (Entity (N))) = N_Object_Declaration
        and then Ekind (Entity (N)) = E_Constant
        and then Is_Internal_Name (Chars (Entity (N)))
      then
         Determine_Range
           (Expression (Parent (Entity (N))), OK, Lo, Hi, Assume_Valid);
         return;
      end if;

      --  Prevent junk warnings by initializing range variables

      Lo  := No_Uint;
      Hi  := No_Uint;
      Lor := No_Uint;
      Hir := No_Uint;

      --  If type is not defined, we can't determine its range
<<<<<<< HEAD

      if No (Typ)

        --  We don't deal with anything except discrete types

        or else not Is_Discrete_Type (Typ)

=======

      if No (Typ)

        --  We don't deal with anything except discrete types

        or else not Is_Discrete_Type (Typ)

>>>>>>> 3082eeb7
        --  Ignore type for which an error has been posted, since range in
        --  this case may well be a bogosity deriving from the error. Also
        --  ignore if error posted on the reference node.

        or else Error_Posted (N) or else Error_Posted (Typ)
      then
         OK := False;
         return;
      end if;

      --  For all other cases, we can determine the range

      OK := True;

      --  If value is compile time known, then the possible range is the one
      --  value that we know this expression definitely has!

      if Compile_Time_Known_Value (N) then
         Lo := Expr_Value (N);
         Hi := Lo;
         return;
      end if;

      --  Return if already in the cache

      Cindex := Cache_Index (N mod Cache_Size);

      if Determine_Range_Cache_N (Cindex) = N
           and then
         Determine_Range_Cache_V (Cindex) = Assume_Valid
      then
         Lo := Determine_Range_Cache_Lo (Cindex);
         Hi := Determine_Range_Cache_Hi (Cindex);
         return;
      end if;

      --  Otherwise, start by finding the bounds of the type of the expression,
      --  the value cannot be outside this range (if it is, then we have an
      --  overflow situation, which is a separate check, we are talking here
      --  only about the expression value).

      --  First a check, never try to find the bounds of a generic type, since
      --  these bounds are always junk values, and it is only valid to look at
      --  the bounds in an instance.
<<<<<<< HEAD

      if Is_Generic_Type (Typ) then
         OK := False;
         return;
      end if;

      --  First step, change to use base type unless we know the value is valid

=======

      if Is_Generic_Type (Typ) then
         OK := False;
         return;
      end if;

      --  First step, change to use base type unless we know the value is valid

>>>>>>> 3082eeb7
      if (Is_Entity_Name (N) and then Is_Known_Valid (Entity (N)))
        or else Assume_No_Invalid_Values
        or else Assume_Valid
      then
         null;
      else
         Typ := Underlying_Type (Base_Type (Typ));
      end if;

      --  We use the actual bound unless it is dynamic, in which case use the
      --  corresponding base type bound if possible. If we can't get a bound
      --  then we figure we can't determine the range (a peculiar case, that
      --  perhaps cannot happen, but there is no point in bombing in this
      --  optimization circuit.

      --  First the low bound

      Bound := Type_Low_Bound (Typ);

      if Compile_Time_Known_Value (Bound) then
         Lo := Expr_Value (Bound);

      elsif Compile_Time_Known_Value (Type_Low_Bound (Base_Type (Typ))) then
         Lo := Expr_Value (Type_Low_Bound (Base_Type (Typ)));

      else
         OK := False;
         return;
      end if;

      --  Now the high bound

      Bound := Type_High_Bound (Typ);

      --  We need the high bound of the base type later on, and this should
      --  always be compile time known. Again, it is not clear that this
      --  can ever be false, but no point in bombing.

      if Compile_Time_Known_Value (Type_High_Bound (Base_Type (Typ))) then
         Hbound := Expr_Value (Type_High_Bound (Base_Type (Typ)));
         Hi := Hbound;

      else
         OK := False;
         return;
      end if;

      --  If we have a static subtype, then that may have a tighter bound so
      --  use the upper bound of the subtype instead in this case.

      if Compile_Time_Known_Value (Bound) then
         Hi := Expr_Value (Bound);
      end if;

      --  We may be able to refine this value in certain situations. If any
      --  refinement is possible, then Lor and Hir are set to possibly tighter
      --  bounds, and OK1 is set to True.

      case Nkind (N) is

         --  For unary plus, result is limited by range of operand

         when N_Op_Plus =>
            Determine_Range
              (Right_Opnd (N), OK1, Lor, Hir, Assume_Valid);

         --  For unary minus, determine range of operand, and negate it

         when N_Op_Minus =>
            Determine_Range
              (Right_Opnd (N), OK1, Lo_Right, Hi_Right, Assume_Valid);

            if OK1 then
               Lor := -Hi_Right;
               Hir := -Lo_Right;
            end if;

         --  For binary addition, get range of each operand and do the
         --  addition to get the result range.

         when N_Op_Add =>
            if OK_Operands then
               Lor := Lo_Left + Lo_Right;
               Hir := Hi_Left + Hi_Right;
            end if;

         --  Division is tricky. The only case we consider is where the right
         --  operand is a positive constant, and in this case we simply divide
         --  the bounds of the left operand

         when N_Op_Divide =>
            if OK_Operands then
               if Lo_Right = Hi_Right
                 and then Lo_Right > 0
               then
                  Lor := Lo_Left / Lo_Right;
                  Hir := Hi_Left / Lo_Right;

               else
                  OK1 := False;
               end if;
            end if;

         --  For binary subtraction, get range of each operand and do the worst
         --  case subtraction to get the result range.

         when N_Op_Subtract =>
            if OK_Operands then
               Lor := Lo_Left - Hi_Right;
               Hir := Hi_Left - Lo_Right;
            end if;

         --  For MOD, if right operand is a positive constant, then result must
         --  be in the allowable range of mod results.

         when N_Op_Mod =>
            if OK_Operands then
               if Lo_Right = Hi_Right
                 and then Lo_Right /= 0
               then
                  if Lo_Right > 0 then
                     Lor := Uint_0;
                     Hir := Lo_Right - 1;

                  else -- Lo_Right < 0
                     Lor := Lo_Right + 1;
                     Hir := Uint_0;
                  end if;

               else
                  OK1 := False;
               end if;
            end if;

         --  For REM, if right operand is a positive constant, then result must
         --  be in the allowable range of mod results.

         when N_Op_Rem =>
            if OK_Operands then
               if Lo_Right = Hi_Right
                 and then Lo_Right /= 0
               then
                  declare
                     Dval : constant Uint := (abs Lo_Right) - 1;

                  begin
                     --  The sign of the result depends on the sign of the
                     --  dividend (but not on the sign of the divisor, hence
                     --  the abs operation above).

                     if Lo_Left < 0 then
                        Lor := -Dval;
                     else
                        Lor := Uint_0;
                     end if;

                     if Hi_Left < 0 then
                        Hir := Uint_0;
                     else
                        Hir := Dval;
                     end if;
                  end;

               else
                  OK1 := False;
               end if;
            end if;

         --  Attribute reference cases

         when N_Attribute_Reference =>
            case Attribute_Name (N) is

               --  For Pos/Val attributes, we can refine the range using the
               --  possible range of values of the attribute expression.

               when Name_Pos | Name_Val =>
                  Determine_Range
                    (First (Expressions (N)), OK1, Lor, Hir, Assume_Valid);

               --  For Length attribute, use the bounds of the corresponding
               --  index type to refine the range.

               when Name_Length =>
                  declare
                     Atyp : Entity_Id := Etype (Prefix (N));
                     Inum : Nat;
                     Indx : Node_Id;

                     LL, LU : Uint;
                     UL, UU : Uint;

                  begin
                     if Is_Access_Type (Atyp) then
                        Atyp := Designated_Type (Atyp);
                     end if;

                     --  For string literal, we know exact value

                     if Ekind (Atyp) = E_String_Literal_Subtype then
                        OK := True;
                        Lo := String_Literal_Length (Atyp);
                        Hi := String_Literal_Length (Atyp);
                        return;
                     end if;

                     --  Otherwise check for expression given

                     if No (Expressions (N)) then
                        Inum := 1;
                     else
                        Inum :=
                          UI_To_Int (Expr_Value (First (Expressions (N))));
                     end if;

                     Indx := First_Index (Atyp);
                     for J in 2 .. Inum loop
                        Indx := Next_Index (Indx);
                     end loop;

                     --  If the index type is a formal type or derived from
                     --  one, the bounds are not static.

                     if Is_Generic_Type (Root_Type (Etype (Indx))) then
                        OK := False;
                        return;
                     end if;

                     Determine_Range
                       (Type_Low_Bound (Etype (Indx)), OK1, LL, LU,
                        Assume_Valid);

                     if OK1 then
                        Determine_Range
                          (Type_High_Bound (Etype (Indx)), OK1, UL, UU,
                           Assume_Valid);

                        if OK1 then

                           --  The maximum value for Length is the biggest
                           --  possible gap between the values of the bounds.
                           --  But of course, this value cannot be negative.

                           Hir := UI_Max (Uint_0, UU - LL + 1);

                           --  For constrained arrays, the minimum value for
                           --  Length is taken from the actual value of the
                           --  bounds, since the index will be exactly of this
                           --  subtype.

                           if Is_Constrained (Atyp) then
                              Lor := UI_Max (Uint_0, UL - LU + 1);

                           --  For an unconstrained array, the minimum value
                           --  for length is always zero.

                           else
                              Lor := Uint_0;
                           end if;
                        end if;
                     end if;
                  end;

               --  No special handling for other attributes
               --  Probably more opportunities exist here???

               when others =>
                  OK1 := False;

            end case;

         --  For type conversion from one discrete type to another, we can
         --  refine the range using the converted value.

         when N_Type_Conversion =>
            Determine_Range (Expression (N), OK1, Lor, Hir, Assume_Valid);

         --  Nothing special to do for all other expression kinds

         when others =>
            OK1 := False;
            Lor := No_Uint;
            Hir := No_Uint;
      end case;

      --  At this stage, if OK1 is true, then we know that the actual result of
      --  the computed expression is in the range Lor .. Hir. We can use this
      --  to restrict the possible range of results.

      --  If one of the computed bounds is outside the range of the base type,
      --  the expression may raise an exception and we had better indicate that
      --  the evaluation has failed, at least if checks are enabled.

      if OK1
        and then Enable_Overflow_Checks
        and then not Is_Entity_Name (N)
        and then (Lor < Lo or else Hir > Hi)
      then
         OK := False;
         return;
      end if;

      if OK1 then

         --  If the refined value of the low bound is greater than the type
         --  high bound, then reset it to the more restrictive value. However,
         --  we do NOT do this for the case of a modular type where the
         --  possible upper bound on the value is above the base type high
         --  bound, because that means the result could wrap.

         if Lor > Lo
           and then not (Is_Modular_Integer_Type (Typ) and then Hir > Hbound)
         then
            Lo := Lor;
         end if;

         --  Similarly, if the refined value of the high bound is less than the
         --  value so far, then reset it to the more restrictive value. Again,
         --  we do not do this if the refined low bound is negative for a
         --  modular type, since this would wrap.

         if Hir < Hi
           and then not (Is_Modular_Integer_Type (Typ) and then Lor < Uint_0)
         then
            Hi := Hir;
         end if;
      end if;

      --  Set cache entry for future call and we are all done

      Determine_Range_Cache_N  (Cindex) := N;
      Determine_Range_Cache_V  (Cindex) := Assume_Valid;
      Determine_Range_Cache_Lo (Cindex) := Lo;
      Determine_Range_Cache_Hi (Cindex) := Hi;
      return;

   --  If any exception occurs, it means that we have some bug in the compiler,
   --  possibly triggered by a previous error, or by some unforeseen peculiar
   --  occurrence. However, this is only an optimization attempt, so there is
   --  really no point in crashing the compiler. Instead we just decide, too
   --  bad, we can't figure out a range in this case after all.

   exception
      when others =>

         --  Debug flag K disables this behavior (useful for debugging)

         if Debug_Flag_K then
            raise;
         else
            OK := False;
            Lo := No_Uint;
            Hi := No_Uint;
            return;
         end if;
   end Determine_Range;

   ------------------------------------
   -- Discriminant_Checks_Suppressed --
   ------------------------------------

   function Discriminant_Checks_Suppressed (E : Entity_Id) return Boolean is
   begin
      if Present (E) then
         if Is_Unchecked_Union (E) then
            return True;
         elsif Checks_May_Be_Suppressed (E) then
            return Is_Check_Suppressed (E, Discriminant_Check);
         end if;
      end if;

      return Scope_Suppress (Discriminant_Check);
   end Discriminant_Checks_Suppressed;

   --------------------------------
   -- Division_Checks_Suppressed --
   --------------------------------

   function Division_Checks_Suppressed (E : Entity_Id) return Boolean is
   begin
      if Present (E) and then Checks_May_Be_Suppressed (E) then
         return Is_Check_Suppressed (E, Division_Check);
      else
         return Scope_Suppress (Division_Check);
      end if;
   end Division_Checks_Suppressed;

   -----------------------------------
   -- Elaboration_Checks_Suppressed --
   -----------------------------------

   function Elaboration_Checks_Suppressed (E : Entity_Id) return Boolean is
   begin
      --  The complication in this routine is that if we are in the dynamic
      --  model of elaboration, we also check All_Checks, since All_Checks
      --  does not set Elaboration_Check explicitly.

      if Present (E) then
         if Kill_Elaboration_Checks (E) then
            return True;

         elsif Checks_May_Be_Suppressed (E) then
            if Is_Check_Suppressed (E, Elaboration_Check) then
               return True;
            elsif Dynamic_Elaboration_Checks then
               return Is_Check_Suppressed (E, All_Checks);
            else
               return False;
            end if;
         end if;
      end if;

      if Scope_Suppress (Elaboration_Check) then
         return True;
      elsif Dynamic_Elaboration_Checks then
         return Scope_Suppress (All_Checks);
      else
         return False;
      end if;
   end Elaboration_Checks_Suppressed;

   ---------------------------
   -- Enable_Overflow_Check --
   ---------------------------

   procedure Enable_Overflow_Check (N : Node_Id) is
      Typ : constant Entity_Id  := Base_Type (Etype (N));
      Chk : Nat;
      OK  : Boolean;
      Ent : Entity_Id;
      Ofs : Uint;
      Lo  : Uint;
      Hi  : Uint;

   begin
      if Debug_Flag_CC then
         w ("Enable_Overflow_Check for node ", Int (N));
         Write_Str ("  Source location = ");
         wl (Sloc (N));
         pg (Union_Id (N));
      end if;

      --  No check if overflow checks suppressed for type of node

      if Present (Etype (N))
        and then Overflow_Checks_Suppressed (Etype (N))
      then
         return;

      --  Nothing to do for unsigned integer types, which do not overflow

      elsif Is_Modular_Integer_Type (Typ) then
         return;

      --  Nothing to do if the range of the result is known OK. We skip this
      --  for conversions, since the caller already did the check, and in any
      --  case the condition for deleting the check for a type conversion is
      --  different.

      elsif Nkind (N) /= N_Type_Conversion then
         Determine_Range (N, OK, Lo, Hi, Assume_Valid => True);

         --  Note in the test below that we assume that the range is not OK
         --  if a bound of the range is equal to that of the type. That's not
         --  quite accurate but we do this for the following reasons:

         --   a) The way that Determine_Range works, it will typically report
         --      the bounds of the value as being equal to the bounds of the
         --      type, because it either can't tell anything more precise, or
         --      does not think it is worth the effort to be more precise.

         --   b) It is very unusual to have a situation in which this would
         --      generate an unnecessary overflow check (an example would be
         --      a subtype with a range 0 .. Integer'Last - 1 to which the
         --      literal value one is added).

         --   c) The alternative is a lot of special casing in this routine
         --      which would partially duplicate Determine_Range processing.

         if OK
           and then Lo > Expr_Value (Type_Low_Bound  (Typ))
           and then Hi < Expr_Value (Type_High_Bound (Typ))
         then
            if Debug_Flag_CC then
               w ("No overflow check required");
            end if;

            return;
         end if;
      end if;

      --  If not in optimizing mode, set flag and we are done. We are also done
      --  (and just set the flag) if the type is not a discrete type, since it
      --  is not worth the effort to eliminate checks for other than discrete
      --  types. In addition, we take this same path if we have stored the
      --  maximum number of checks possible already (a very unlikely situation,
      --  but we do not want to blow up!)

      if Optimization_Level = 0
        or else not Is_Discrete_Type (Etype (N))
        or else Num_Saved_Checks = Saved_Checks'Last
      then
         Activate_Overflow_Check (N);

         if Debug_Flag_CC then
            w ("Optimization off");
         end if;

         return;
      end if;

      --  Otherwise evaluate and check the expression

      Find_Check
        (Expr        => N,
         Check_Type  => 'O',
         Target_Type => Empty,
         Entry_OK    => OK,
         Check_Num   => Chk,
         Ent         => Ent,
         Ofs         => Ofs);

      if Debug_Flag_CC then
         w ("Called Find_Check");
         w ("  OK = ", OK);

         if OK then
            w ("  Check_Num = ", Chk);
            w ("  Ent       = ", Int (Ent));
            Write_Str ("  Ofs       = ");
            pid (Ofs);
         end if;
      end if;

      --  If check is not of form to optimize, then set flag and we are done

      if not OK then
         Activate_Overflow_Check (N);
         return;
      end if;

      --  If check is already performed, then return without setting flag

      if Chk /= 0 then
         if Debug_Flag_CC then
            w ("Check suppressed!");
         end if;

         return;
      end if;

      --  Here we will make a new entry for the new check

      Activate_Overflow_Check (N);
      Num_Saved_Checks := Num_Saved_Checks + 1;
      Saved_Checks (Num_Saved_Checks) :=
        (Killed      => False,
         Entity      => Ent,
         Offset      => Ofs,
         Check_Type  => 'O',
         Target_Type => Empty);

      if Debug_Flag_CC then
         w ("Make new entry, check number = ", Num_Saved_Checks);
         w ("  Entity = ", Int (Ent));
         Write_Str ("  Offset = ");
         pid (Ofs);
         w ("  Check_Type = O");
         w ("  Target_Type = Empty");
      end if;

   --  If we get an exception, then something went wrong, probably because of
   --  an error in the structure of the tree due to an incorrect program. Or it
   --  may be a bug in the optimization circuit. In either case the safest
   --  thing is simply to set the check flag unconditionally.

   exception
      when others =>
         Activate_Overflow_Check (N);

         if Debug_Flag_CC then
            w ("  exception occurred, overflow flag set");
         end if;

         return;
   end Enable_Overflow_Check;

   ------------------------
   -- Enable_Range_Check --
   ------------------------

   procedure Enable_Range_Check (N : Node_Id) is
      Chk  : Nat;
      OK   : Boolean;
      Ent  : Entity_Id;
      Ofs  : Uint;
      Ttyp : Entity_Id;
      P    : Node_Id;

   begin
      --  Return if unchecked type conversion with range check killed. In this
      --  case we never set the flag (that's what Kill_Range_Check is about!)

      if Nkind (N) = N_Unchecked_Type_Conversion
        and then Kill_Range_Check (N)
      then
         return;
      end if;

      --  Do not set range check flag if parent is assignment statement or
      --  object declaration with Suppress_Assignment_Checks flag set

      if Nkind_In (Parent (N), N_Assignment_Statement, N_Object_Declaration)
        and then Suppress_Assignment_Checks (Parent (N))
      then
         return;
      end if;

      --  Check for various cases where we should suppress the range check

      --  No check if range checks suppressed for type of node

      if Present (Etype (N))
        and then Range_Checks_Suppressed (Etype (N))
      then
         return;

      --  No check if node is an entity name, and range checks are suppressed
      --  for this entity, or for the type of this entity.

      elsif Is_Entity_Name (N)
        and then (Range_Checks_Suppressed (Entity (N))
                    or else Range_Checks_Suppressed (Etype (Entity (N))))
      then
         return;

      --  No checks if index of array, and index checks are suppressed for
      --  the array object or the type of the array.

      elsif Nkind (Parent (N)) = N_Indexed_Component then
         declare
            Pref : constant Node_Id := Prefix (Parent (N));
         begin
            if Is_Entity_Name (Pref)
              and then Index_Checks_Suppressed (Entity (Pref))
            then
               return;
            elsif Index_Checks_Suppressed (Etype (Pref)) then
               return;
            end if;
         end;
      end if;

      --  Debug trace output

      if Debug_Flag_CC then
         w ("Enable_Range_Check for node ", Int (N));
         Write_Str ("  Source location = ");
         wl (Sloc (N));
         pg (Union_Id (N));
      end if;

      --  If not in optimizing mode, set flag and we are done. We are also done
      --  (and just set the flag) if the type is not a discrete type, since it
      --  is not worth the effort to eliminate checks for other than discrete
      --  types. In addition, we take this same path if we have stored the
      --  maximum number of checks possible already (a very unlikely situation,
      --  but we do not want to blow up!)

      if Optimization_Level = 0
        or else No (Etype (N))
        or else not Is_Discrete_Type (Etype (N))
        or else Num_Saved_Checks = Saved_Checks'Last
      then
         Activate_Range_Check (N);

         if Debug_Flag_CC then
            w ("Optimization off");
         end if;

         return;
      end if;

      --  Otherwise find out the target type

      P := Parent (N);

      --  For assignment, use left side subtype

      if Nkind (P) = N_Assignment_Statement
        and then Expression (P) = N
      then
         Ttyp := Etype (Name (P));

      --  For indexed component, use subscript subtype

      elsif Nkind (P) = N_Indexed_Component then
         declare
            Atyp : Entity_Id;
            Indx : Node_Id;
            Subs : Node_Id;

         begin
            Atyp := Etype (Prefix (P));

            if Is_Access_Type (Atyp) then
               Atyp := Designated_Type (Atyp);

               --  If the prefix is an access to an unconstrained array,
               --  perform check unconditionally: it depends on the bounds of
               --  an object and we cannot currently recognize whether the test
               --  may be redundant.

               if not Is_Constrained (Atyp) then
                  Activate_Range_Check (N);
                  return;
               end if;

            --  Ditto if the prefix is an explicit dereference whose designated
            --  type is unconstrained.

            elsif Nkind (Prefix (P)) = N_Explicit_Dereference
              and then not Is_Constrained (Atyp)
            then
               Activate_Range_Check (N);
               return;
            end if;

            Indx := First_Index (Atyp);
            Subs := First (Expressions (P));
            loop
               if Subs = N then
                  Ttyp := Etype (Indx);
                  exit;
               end if;

               Next_Index (Indx);
               Next (Subs);
            end loop;
         end;

      --  For now, ignore all other cases, they are not so interesting

      else
         if Debug_Flag_CC then
            w ("  target type not found, flag set");
         end if;

         Activate_Range_Check (N);
         return;
      end if;

      --  Evaluate and check the expression

      Find_Check
        (Expr        => N,
         Check_Type  => 'R',
         Target_Type => Ttyp,
         Entry_OK    => OK,
         Check_Num   => Chk,
         Ent         => Ent,
         Ofs         => Ofs);

      if Debug_Flag_CC then
         w ("Called Find_Check");
         w ("Target_Typ = ", Int (Ttyp));
         w ("  OK = ", OK);

         if OK then
            w ("  Check_Num = ", Chk);
            w ("  Ent       = ", Int (Ent));
            Write_Str ("  Ofs       = ");
            pid (Ofs);
         end if;
      end if;

      --  If check is not of form to optimize, then set flag and we are done

      if not OK then
         if Debug_Flag_CC then
            w ("  expression not of optimizable type, flag set");
         end if;

         Activate_Range_Check (N);
         return;
      end if;

      --  If check is already performed, then return without setting flag

      if Chk /= 0 then
         if Debug_Flag_CC then
            w ("Check suppressed!");
         end if;

         return;
      end if;

      --  Here we will make a new entry for the new check

      Activate_Range_Check (N);
      Num_Saved_Checks := Num_Saved_Checks + 1;
      Saved_Checks (Num_Saved_Checks) :=
        (Killed      => False,
         Entity      => Ent,
         Offset      => Ofs,
         Check_Type  => 'R',
         Target_Type => Ttyp);

      if Debug_Flag_CC then
         w ("Make new entry, check number = ", Num_Saved_Checks);
         w ("  Entity = ", Int (Ent));
         Write_Str ("  Offset = ");
         pid (Ofs);
         w ("  Check_Type = R");
         w ("  Target_Type = ", Int (Ttyp));
         pg (Union_Id (Ttyp));
      end if;

   --  If we get an exception, then something went wrong, probably because of
   --  an error in the structure of the tree due to an incorrect program. Or
   --  it may be a bug in the optimization circuit. In either case the safest
   --  thing is simply to set the check flag unconditionally.

   exception
      when others =>
         Activate_Range_Check (N);

         if Debug_Flag_CC then
            w ("  exception occurred, range flag set");
         end if;

         return;
   end Enable_Range_Check;

   ------------------
   -- Ensure_Valid --
   ------------------

   procedure Ensure_Valid (Expr : Node_Id; Holes_OK : Boolean := False) is
      Typ : constant Entity_Id  := Etype (Expr);

   begin
      --  Ignore call if we are not doing any validity checking

      if not Validity_Checks_On then
         return;

      --  Ignore call if range or validity checks suppressed on entity or type

      elsif Range_Or_Validity_Checks_Suppressed (Expr) then
         return;

      --  No check required if expression is from the expander, we assume the
      --  expander will generate whatever checks are needed. Note that this is
      --  not just an optimization, it avoids infinite recursions!

      --  Unchecked conversions must be checked, unless they are initialized
      --  scalar values, as in a component assignment in an init proc.

      --  In addition, we force a check if Force_Validity_Checks is set

      elsif not Comes_From_Source (Expr)
        and then not Force_Validity_Checks
        and then (Nkind (Expr) /= N_Unchecked_Type_Conversion
                    or else Kill_Range_Check (Expr))
      then
         return;

      --  No check required if expression is known to have valid value

      elsif Expr_Known_Valid (Expr) then
         return;

      --  Ignore case of enumeration with holes where the flag is set not to
      --  worry about holes, since no special validity check is needed

      elsif Is_Enumeration_Type (Typ)
        and then Has_Non_Standard_Rep (Typ)
        and then Holes_OK
      then
         return;

      --  No check required on the left-hand side of an assignment

      elsif Nkind (Parent (Expr)) = N_Assignment_Statement
        and then Expr = Name (Parent (Expr))
      then
         return;

      --  No check on a universal real constant. The context will eventually
      --  convert it to a machine number for some target type, or report an
      --  illegality.

      elsif Nkind (Expr) = N_Real_Literal
        and then Etype (Expr) = Universal_Real
      then
         return;

      --  If the expression denotes a component of a packed boolean array,
      --  no possible check applies. We ignore the old ACATS chestnuts that
      --  involve Boolean range True..True.

      --  Note: validity checks are generated for expressions that yield a
      --  scalar type, when it is possible to create a value that is outside of
      --  the type. If this is a one-bit boolean no such value exists. This is
      --  an optimization, and it also prevents compiler blowing up during the
      --  elaboration of improperly expanded packed array references.

      elsif Nkind (Expr) = N_Indexed_Component
        and then Is_Bit_Packed_Array (Etype (Prefix (Expr)))
        and then Root_Type (Etype (Expr)) = Standard_Boolean
      then
         return;

      --  An annoying special case. If this is an out parameter of a scalar
      --  type, then the value is not going to be accessed, therefore it is
      --  inappropriate to do any validity check at the call site.

      else
         --  Only need to worry about scalar types

         if Is_Scalar_Type (Typ) then
            declare
               P : Node_Id;
               N : Node_Id;
               E : Entity_Id;
               F : Entity_Id;
               A : Node_Id;
               L : List_Id;

            begin
               --  Find actual argument (which may be a parameter association)
               --  and the parent of the actual argument (the call statement)

               N := Expr;
               P := Parent (Expr);

               if Nkind (P) = N_Parameter_Association then
                  N := P;
                  P := Parent (N);
               end if;

               --  Only need to worry if we are argument of a procedure call
               --  since functions don't have out parameters. If this is an
               --  indirect or dispatching call, get signature from the
               --  subprogram type.

               if Nkind (P) = N_Procedure_Call_Statement then
                  L := Parameter_Associations (P);

                  if Is_Entity_Name (Name (P)) then
                     E := Entity (Name (P));
                  else
                     pragma Assert (Nkind (Name (P)) = N_Explicit_Dereference);
                     E := Etype (Name (P));
                  end if;

                  --  Only need to worry if there are indeed actuals, and if
                  --  this could be a procedure call, otherwise we cannot get a
                  --  match (either we are not an argument, or the mode of the
                  --  formal is not OUT). This test also filters out the
                  --  generic case.

                  if Is_Non_Empty_List (L)
                    and then Is_Subprogram (E)
                  then
                     --  This is the loop through parameters, looking for an
                     --  OUT parameter for which we are the argument.

                     F := First_Formal (E);
                     A := First (L);
                     while Present (F) loop
                        if Ekind (F) = E_Out_Parameter and then A = N then
                           return;
                        end if;

                        Next_Formal (F);
                        Next (A);
                     end loop;
                  end if;
               end if;
            end;
         end if;
      end if;

      --  If this is a boolean expression, only its elementary operands need
      --  checking: if they are valid, a boolean or short-circuit operation
      --  with them will be valid as well.

      if Base_Type (Typ) = Standard_Boolean
        and then
         (Nkind (Expr) in N_Op or else Nkind (Expr) in N_Short_Circuit)
      then
         return;
      end if;

      --  If we fall through, a validity check is required

      Insert_Valid_Check (Expr);

      if Is_Entity_Name (Expr)
        and then Safe_To_Capture_Value (Expr, Entity (Expr))
      then
         Set_Is_Known_Valid (Entity (Expr));
      end if;
   end Ensure_Valid;

   ----------------------
   -- Expr_Known_Valid --
   ----------------------

   function Expr_Known_Valid (Expr : Node_Id) return Boolean is
      Typ : constant Entity_Id := Etype (Expr);

   begin
      --  Non-scalar types are always considered valid, since they never give
      --  rise to the issues of erroneous or bounded error behavior that are
      --  the concern. In formal reference manual terms the notion of validity
      --  only applies to scalar types. Note that even when packed arrays are
      --  represented using modular types, they are still arrays semantically,
      --  so they are also always valid (in particular, the unused bits can be
      --  random rubbish without affecting the validity of the array value).

      if not Is_Scalar_Type (Typ) or else Is_Packed_Array_Type (Typ) then
         return True;

      --  If no validity checking, then everything is considered valid

      elsif not Validity_Checks_On then
         return True;

      --  Floating-point types are considered valid unless floating-point
      --  validity checks have been specifically turned on.

      elsif Is_Floating_Point_Type (Typ)
        and then not Validity_Check_Floating_Point
      then
         return True;

      --  If the expression is the value of an object that is known to be
      --  valid, then clearly the expression value itself is valid.

      elsif Is_Entity_Name (Expr)
        and then Is_Known_Valid (Entity (Expr))
      then
         return True;

      --  References to discriminants are always considered valid. The value
      --  of a discriminant gets checked when the object is built. Within the
      --  record, we consider it valid, and it is important to do so, since
      --  otherwise we can try to generate bogus validity checks which
      --  reference discriminants out of scope. Discriminants of concurrent
      --  types are excluded for the same reason.

      elsif Is_Entity_Name (Expr)
        and then Denotes_Discriminant (Expr, Check_Concurrent => True)
      then
         return True;

      --  If the type is one for which all values are known valid, then we are
      --  sure that the value is valid except in the slightly odd case where
      --  the expression is a reference to a variable whose size has been
      --  explicitly set to a value greater than the object size.

      elsif Is_Known_Valid (Typ) then
         if Is_Entity_Name (Expr)
           and then Ekind (Entity (Expr)) = E_Variable
           and then Esize (Entity (Expr)) > Esize (Typ)
         then
            return False;
         else
            return True;
         end if;

      --  Integer and character literals always have valid values, where
      --  appropriate these will be range checked in any case.

      elsif Nkind (Expr) = N_Integer_Literal
              or else
            Nkind (Expr) = N_Character_Literal
      then
         return True;

      --  If we have a type conversion or a qualification of a known valid
      --  value, then the result will always be valid.

      elsif Nkind (Expr) = N_Type_Conversion
              or else
            Nkind (Expr) = N_Qualified_Expression
      then
         return Expr_Known_Valid (Expression (Expr));

      --  The result of any operator is always considered valid, since we
      --  assume the necessary checks are done by the operator. For operators
      --  on floating-point operations, we must also check when the operation
      --  is the right-hand side of an assignment, or is an actual in a call.

      elsif Nkind (Expr) in N_Op then
         if Is_Floating_Point_Type (Typ)
            and then Validity_Check_Floating_Point
            and then
              (Nkind (Parent (Expr)) = N_Assignment_Statement
                or else Nkind (Parent (Expr)) = N_Function_Call
                or else Nkind (Parent (Expr)) = N_Parameter_Association)
         then
            return False;
         else
            return True;
         end if;

      --  The result of a membership test is always valid, since it is true or
      --  false, there are no other possibilities.

      elsif Nkind (Expr) in N_Membership_Test then
         return True;

      --  For all other cases, we do not know the expression is valid

      else
         return False;
      end if;
   end Expr_Known_Valid;

   ----------------
   -- Find_Check --
   ----------------

   procedure Find_Check
     (Expr        : Node_Id;
      Check_Type  : Character;
      Target_Type : Entity_Id;
      Entry_OK    : out Boolean;
      Check_Num   : out Nat;
      Ent         : out Entity_Id;
      Ofs         : out Uint)
   is
      function Within_Range_Of
        (Target_Type : Entity_Id;
         Check_Type  : Entity_Id) return Boolean;
      --  Given a requirement for checking a range against Target_Type, and
      --  and a range Check_Type against which a check has already been made,
      --  determines if the check against check type is sufficient to ensure
      --  that no check against Target_Type is required.

      ---------------------
      -- Within_Range_Of --
      ---------------------

      function Within_Range_Of
        (Target_Type : Entity_Id;
         Check_Type  : Entity_Id) return Boolean
      is
      begin
         if Target_Type = Check_Type then
            return True;

         else
            declare
               Tlo : constant Node_Id := Type_Low_Bound  (Target_Type);
               Thi : constant Node_Id := Type_High_Bound (Target_Type);
               Clo : constant Node_Id := Type_Low_Bound  (Check_Type);
               Chi : constant Node_Id := Type_High_Bound (Check_Type);

            begin
               if (Tlo = Clo
                     or else (Compile_Time_Known_Value (Tlo)
                                and then
                              Compile_Time_Known_Value (Clo)
                                and then
                              Expr_Value (Clo) >= Expr_Value (Tlo)))
                 and then
                  (Thi = Chi
                     or else (Compile_Time_Known_Value (Thi)
                                and then
                              Compile_Time_Known_Value (Chi)
                                and then
                              Expr_Value (Chi) <= Expr_Value (Clo)))
               then
                  return True;
               else
                  return False;
               end if;
            end;
         end if;
      end Within_Range_Of;

   --  Start of processing for Find_Check

   begin
      --  Establish default, in case no entry is found

      Check_Num := 0;

      --  Case of expression is simple entity reference

      if Is_Entity_Name (Expr) then
         Ent := Entity (Expr);
         Ofs := Uint_0;

      --  Case of expression is entity + known constant

      elsif Nkind (Expr) = N_Op_Add
        and then Compile_Time_Known_Value (Right_Opnd (Expr))
        and then Is_Entity_Name (Left_Opnd (Expr))
      then
         Ent := Entity (Left_Opnd (Expr));
         Ofs := Expr_Value (Right_Opnd (Expr));

      --  Case of expression is entity - known constant

      elsif Nkind (Expr) = N_Op_Subtract
        and then Compile_Time_Known_Value (Right_Opnd (Expr))
        and then Is_Entity_Name (Left_Opnd (Expr))
      then
         Ent := Entity (Left_Opnd (Expr));
         Ofs := UI_Negate (Expr_Value (Right_Opnd (Expr)));

      --  Any other expression is not of the right form

      else
         Ent := Empty;
         Ofs := Uint_0;
         Entry_OK := False;
         return;
      end if;

      --  Come here with expression of appropriate form, check if entity is an
      --  appropriate one for our purposes.

      if (Ekind (Ent) = E_Variable
            or else Is_Constant_Object (Ent))
        and then not Is_Library_Level_Entity (Ent)
      then
         Entry_OK := True;
      else
         Entry_OK := False;
         return;
      end if;

      --  See if there is matching check already

      for J in reverse 1 .. Num_Saved_Checks loop
         declare
            SC : Saved_Check renames Saved_Checks (J);

         begin
            if SC.Killed = False
              and then SC.Entity = Ent
              and then SC.Offset = Ofs
              and then SC.Check_Type = Check_Type
              and then Within_Range_Of (Target_Type, SC.Target_Type)
            then
               Check_Num := J;
               return;
            end if;
         end;
      end loop;

      --  If we fall through entry was not found

      return;
   end Find_Check;

   ---------------------------------
   -- Generate_Discriminant_Check --
   ---------------------------------

   --  Note: the code for this procedure is derived from the
   --  Emit_Discriminant_Check Routine in trans.c.

   procedure Generate_Discriminant_Check (N : Node_Id) is
      Loc  : constant Source_Ptr := Sloc (N);
      Pref : constant Node_Id    := Prefix (N);
      Sel  : constant Node_Id    := Selector_Name (N);

      Orig_Comp : constant Entity_Id :=
                    Original_Record_Component (Entity (Sel));
      --  The original component to be checked

      Discr_Fct : constant Entity_Id :=
                    Discriminant_Checking_Func (Orig_Comp);
      --  The discriminant checking function

      Discr : Entity_Id;
      --  One discriminant to be checked in the type

      Real_Discr : Entity_Id;
      --  Actual discriminant in the call

      Pref_Type : Entity_Id;
      --  Type of relevant prefix (ignoring private/access stuff)

      Args : List_Id;
      --  List of arguments for function call

      Formal : Entity_Id;
      --  Keep track of the formal corresponding to the actual we build for
      --  each discriminant, in order to be able to perform the necessary type
      --  conversions.

      Scomp : Node_Id;
      --  Selected component reference for checking function argument

   begin
      Pref_Type := Etype (Pref);

      --  Force evaluation of the prefix, so that it does not get evaluated
      --  twice (once for the check, once for the actual reference). Such a
      --  double evaluation is always a potential source of inefficiency,
      --  and is functionally incorrect in the volatile case, or when the
      --  prefix may have side-effects. An entity or a component of an
      --  entity requires no evaluation.

      if Is_Entity_Name (Pref) then
         if Treat_As_Volatile (Entity (Pref)) then
            Force_Evaluation (Pref, Name_Req => True);
         end if;

      elsif Treat_As_Volatile (Etype (Pref)) then
            Force_Evaluation (Pref, Name_Req => True);

      elsif Nkind (Pref) = N_Selected_Component
        and then Is_Entity_Name (Prefix (Pref))
      then
         null;

      else
         Force_Evaluation (Pref, Name_Req => True);
      end if;

      --  For a tagged type, use the scope of the original component to
      --  obtain the type, because ???

      if Is_Tagged_Type (Scope (Orig_Comp)) then
         Pref_Type := Scope (Orig_Comp);

      --  For an untagged derived type, use the discriminants of the parent
      --  which have been renamed in the derivation, possibly by a one-to-many
      --  discriminant constraint. For non-tagged type, initially get the Etype
      --  of the prefix

      else
         if Is_Derived_Type (Pref_Type)
           and then Number_Discriminants (Pref_Type) /=
                    Number_Discriminants (Etype (Base_Type (Pref_Type)))
         then
            Pref_Type := Etype (Base_Type (Pref_Type));
         end if;
      end if;

      --  We definitely should have a checking function, This routine should
      --  not be called if no discriminant checking function is present.

      pragma Assert (Present (Discr_Fct));

      --  Create the list of the actual parameters for the call. This list
      --  is the list of the discriminant fields of the record expression to
      --  be discriminant checked.

      Args   := New_List;
      Formal := First_Formal (Discr_Fct);
      Discr  := First_Discriminant (Pref_Type);
      while Present (Discr) loop

         --  If we have a corresponding discriminant field, and a parent
         --  subtype is present, then we want to use the corresponding
         --  discriminant since this is the one with the useful value.

         if Present (Corresponding_Discriminant (Discr))
           and then Ekind (Pref_Type) = E_Record_Type
           and then Present (Parent_Subtype (Pref_Type))
         then
            Real_Discr := Corresponding_Discriminant (Discr);
         else
            Real_Discr := Discr;
         end if;

         --  Construct the reference to the discriminant

         Scomp :=
           Make_Selected_Component (Loc,
             Prefix =>
               Unchecked_Convert_To (Pref_Type,
                 Duplicate_Subexpr (Pref)),
             Selector_Name => New_Occurrence_Of (Real_Discr, Loc));

         --  Manually analyze and resolve this selected component. We really
         --  want it just as it appears above, and do not want the expander
         --  playing discriminal games etc with this reference. Then we append
         --  the argument to the list we are gathering.

         Set_Etype (Scomp, Etype (Real_Discr));
         Set_Analyzed (Scomp, True);
         Append_To (Args, Convert_To (Etype (Formal), Scomp));

         Next_Formal_With_Extras (Formal);
         Next_Discriminant (Discr);
      end loop;

      --  Now build and insert the call

      Insert_Action (N,
        Make_Raise_Constraint_Error (Loc,
          Condition =>
            Make_Function_Call (Loc,
              Name => New_Occurrence_Of (Discr_Fct, Loc),
              Parameter_Associations => Args),
          Reason => CE_Discriminant_Check_Failed));
   end Generate_Discriminant_Check;

   ---------------------------
   -- Generate_Index_Checks --
   ---------------------------

   procedure Generate_Index_Checks (N : Node_Id) is

      function Entity_Of_Prefix return Entity_Id;
      --  Returns the entity of the prefix of N (or Empty if not found)

      ----------------------
      -- Entity_Of_Prefix --
      ----------------------

      function Entity_Of_Prefix return Entity_Id is
         P : Node_Id;

      begin
         P := Prefix (N);
         while not Is_Entity_Name (P) loop
            if not Nkind_In (P, N_Selected_Component,
                                N_Indexed_Component)
            then
               return Empty;
            end if;

            P := Prefix (P);
         end loop;

         return Entity (P);
      end Entity_Of_Prefix;

      --  Local variables

      Loc   : constant Source_Ptr := Sloc (N);
      A     : constant Node_Id    := Prefix (N);
      A_Ent : constant Entity_Id  := Entity_Of_Prefix;
      Sub   : Node_Id;

   --  Start of processing for Generate_Index_Checks

   begin
      --  Ignore call if the prefix is not an array since we have a serious
      --  error in the sources. Ignore it also if index checks are suppressed
      --  for array object or type.

      if not Is_Array_Type (Etype (A))
        or else (Present (A_Ent)
                  and then Index_Checks_Suppressed (A_Ent))
        or else Index_Checks_Suppressed (Etype (A))
      then
         return;
      end if;

      --  Generate a raise of constraint error with the appropriate reason and
      --  a condition of the form:

      --    Base_Type (Sub) not in Array'Range (Subscript)

      --  Note that the reason we generate the conversion to the base type here
      --  is that we definitely want the range check to take place, even if it
      --  looks like the subtype is OK. Optimization considerations that allow
      --  us to omit the check have already been taken into account in the
      --  setting of the Do_Range_Check flag earlier on.

      Sub := First (Expressions (N));

      --  Handle string literals

      if Ekind (Etype (A)) = E_String_Literal_Subtype then
         if Do_Range_Check (Sub) then
            Set_Do_Range_Check (Sub, False);

            --  For string literals we obtain the bounds of the string from the
            --  associated subtype.

            Insert_Action (N,
               Make_Raise_Constraint_Error (Loc,
                 Condition =>
                    Make_Not_In (Loc,
                      Left_Opnd  =>
                        Convert_To (Base_Type (Etype (Sub)),
                          Duplicate_Subexpr_Move_Checks (Sub)),
                      Right_Opnd =>
                        Make_Attribute_Reference (Loc,
                          Prefix         => New_Reference_To (Etype (A), Loc),
                          Attribute_Name => Name_Range)),
                 Reason => CE_Index_Check_Failed));
         end if;

      --  General case

      else
         declare
            A_Idx   : Node_Id := Empty;
            A_Range : Node_Id;
            Ind     : Nat;
            Num     : List_Id;
            Range_N : Node_Id;

         begin
            A_Idx := First_Index (Etype (A));
            Ind   := 1;
            while Present (Sub) loop
               if Do_Range_Check (Sub) then
                  Set_Do_Range_Check (Sub, False);

                  --  Force evaluation except for the case of a simple name of
                  --  a non-volatile entity.

                  if not Is_Entity_Name (Sub)
                    or else Treat_As_Volatile (Entity (Sub))
                  then
                     Force_Evaluation (Sub);
                  end if;

                  if Nkind (A_Idx) = N_Range then
                     A_Range := A_Idx;

                  elsif Nkind (A_Idx) = N_Identifier
                    or else Nkind (A_Idx) = N_Expanded_Name
                  then
                     A_Range := Scalar_Range (Entity (A_Idx));

                  else pragma Assert (Nkind (A_Idx) = N_Subtype_Indication);
                     A_Range := Range_Expression (Constraint (A_Idx));
                  end if;

                  --  For array objects with constant bounds we can generate
                  --  the index check using the bounds of the type of the index

                  if Present (A_Ent)
                    and then Ekind (A_Ent) = E_Variable
                    and then Is_Constant_Bound (Low_Bound (A_Range))
                    and then Is_Constant_Bound (High_Bound (A_Range))
                  then
                     Range_N :=
                       Make_Attribute_Reference (Loc,
                         Prefix         =>
                           New_Reference_To (Etype (A_Idx), Loc),
                         Attribute_Name => Name_Range);

                  --  For arrays with non-constant bounds we cannot generate
                  --  the index check using the bounds of the type of the index
                  --  since it may reference discriminants of some enclosing
                  --  type. We obtain the bounds directly from the prefix
                  --  object.

                  else
                     if Ind = 1 then
                        Num := No_List;
                     else
                        Num := New_List (Make_Integer_Literal (Loc, Ind));
                     end if;

                     Range_N :=
                       Make_Attribute_Reference (Loc,
                         Prefix =>
                           Duplicate_Subexpr_Move_Checks (A, Name_Req => True),
                         Attribute_Name => Name_Range,
                         Expressions    => Num);
                  end if;

                  Insert_Action (N,
                     Make_Raise_Constraint_Error (Loc,
                       Condition =>
                          Make_Not_In (Loc,
                            Left_Opnd  =>
                              Convert_To (Base_Type (Etype (Sub)),
                                Duplicate_Subexpr_Move_Checks (Sub)),
                            Right_Opnd => Range_N),
                       Reason => CE_Index_Check_Failed));
               end if;

               A_Idx := Next_Index (A_Idx);
               Ind := Ind + 1;
               Next (Sub);
            end loop;
         end;
      end if;
   end Generate_Index_Checks;

   --------------------------
   -- Generate_Range_Check --
   --------------------------

   procedure Generate_Range_Check
     (N           : Node_Id;
      Target_Type : Entity_Id;
      Reason      : RT_Exception_Code)
   is
      Loc              : constant Source_Ptr := Sloc (N);
      Source_Type      : constant Entity_Id  := Etype (N);
      Source_Base_Type : constant Entity_Id  := Base_Type (Source_Type);
      Target_Base_Type : constant Entity_Id  := Base_Type (Target_Type);

   begin
      --  First special case, if the source type is already within the range
      --  of the target type, then no check is needed (probably we should have
      --  stopped Do_Range_Check from being set in the first place, but better
      --  late than later in preventing junk code!

      --  We do NOT apply this if the source node is a literal, since in this
      --  case the literal has already been labeled as having the subtype of
      --  the target.

      if In_Subrange_Of (Source_Type, Target_Type)
        and then not
          (Nkind (N) = N_Integer_Literal
             or else
           Nkind (N) = N_Real_Literal
             or else
           Nkind (N) = N_Character_Literal
             or else
           (Is_Entity_Name (N)
              and then Ekind (Entity (N)) = E_Enumeration_Literal))
      then
         return;
      end if;

      --  We need a check, so force evaluation of the node, so that it does
      --  not get evaluated twice (once for the check, once for the actual
      --  reference). Such a double evaluation is always a potential source
      --  of inefficiency, and is functionally incorrect in the volatile case.

      if not Is_Entity_Name (N)
        or else Treat_As_Volatile (Entity (N))
      then
         Force_Evaluation (N);
      end if;

      --  The easiest case is when Source_Base_Type and Target_Base_Type are
      --  the same since in this case we can simply do a direct check of the
      --  value of N against the bounds of Target_Type.

      --    [constraint_error when N not in Target_Type]

      --  Note: this is by far the most common case, for example all cases of
      --  checks on the RHS of assignments are in this category, but not all
      --  cases are like this. Notably conversions can involve two types.

      if Source_Base_Type = Target_Base_Type then
         Insert_Action (N,
           Make_Raise_Constraint_Error (Loc,
             Condition =>
               Make_Not_In (Loc,
                 Left_Opnd  => Duplicate_Subexpr (N),
                 Right_Opnd => New_Occurrence_Of (Target_Type, Loc)),
             Reason => Reason));

      --  Next test for the case where the target type is within the bounds
      --  of the base type of the source type, since in this case we can
      --  simply convert these bounds to the base type of T to do the test.

      --    [constraint_error when N not in
      --       Source_Base_Type (Target_Type'First)
      --         ..
      --       Source_Base_Type(Target_Type'Last))]

      --  The conversions will always work and need no check

      --  Unchecked_Convert_To is used instead of Convert_To to handle the case
      --  of converting from an enumeration value to an integer type, such as
      --  occurs for the case of generating a range check on Enum'Val(Exp)
      --  (which used to be handled by gigi). This is OK, since the conversion
      --  itself does not require a check.

      elsif In_Subrange_Of (Target_Type, Source_Base_Type) then
         Insert_Action (N,
           Make_Raise_Constraint_Error (Loc,
             Condition =>
               Make_Not_In (Loc,
                 Left_Opnd  => Duplicate_Subexpr (N),

                 Right_Opnd =>
                   Make_Range (Loc,
                     Low_Bound =>
                       Unchecked_Convert_To (Source_Base_Type,
                         Make_Attribute_Reference (Loc,
                           Prefix =>
                             New_Occurrence_Of (Target_Type, Loc),
                           Attribute_Name => Name_First)),

                     High_Bound =>
                       Unchecked_Convert_To (Source_Base_Type,
                         Make_Attribute_Reference (Loc,
                           Prefix =>
                             New_Occurrence_Of (Target_Type, Loc),
                           Attribute_Name => Name_Last)))),
             Reason => Reason));

      --  Note that at this stage we now that the Target_Base_Type is not in
      --  the range of the Source_Base_Type (since even the Target_Type itself
      --  is not in this range). It could still be the case that Source_Type is
      --  in range of the target base type since we have not checked that case.

      --  If that is the case, we can freely convert the source to the target,
      --  and then test the target result against the bounds.

      elsif In_Subrange_Of (Source_Type, Target_Base_Type) then

         --  We make a temporary to hold the value of the converted value
         --  (converted to the base type), and then we will do the test against
         --  this temporary.

         --     Tnn : constant Target_Base_Type := Target_Base_Type (N);
         --     [constraint_error when Tnn not in Target_Type]

         --  Then the conversion itself is replaced by an occurrence of Tnn

         declare
            Tnn : constant Entity_Id := Make_Temporary (Loc, 'T', N);

         begin
            Insert_Actions (N, New_List (
              Make_Object_Declaration (Loc,
                Defining_Identifier => Tnn,
                Object_Definition   =>
                  New_Occurrence_Of (Target_Base_Type, Loc),
                Constant_Present    => True,
                Expression          =>
                  Make_Type_Conversion (Loc,
                    Subtype_Mark => New_Occurrence_Of (Target_Base_Type, Loc),
                    Expression   => Duplicate_Subexpr (N))),

              Make_Raise_Constraint_Error (Loc,
                Condition =>
                  Make_Not_In (Loc,
                    Left_Opnd  => New_Occurrence_Of (Tnn, Loc),
                    Right_Opnd => New_Occurrence_Of (Target_Type, Loc)),

                Reason => Reason)));

            Rewrite (N, New_Occurrence_Of (Tnn, Loc));

            --  Set the type of N, because the declaration for Tnn might not
            --  be analyzed yet, as is the case if N appears within a record
            --  declaration, as a discriminant constraint or expression.

            Set_Etype (N, Target_Base_Type);
         end;

      --  At this stage, we know that we have two scalar types, which are
      --  directly convertible, and where neither scalar type has a base
      --  range that is in the range of the other scalar type.

      --  The only way this can happen is with a signed and unsigned type.
      --  So test for these two cases:

      else
         --  Case of the source is unsigned and the target is signed

         if Is_Unsigned_Type (Source_Base_Type)
           and then not Is_Unsigned_Type (Target_Base_Type)
         then
            --  If the source is unsigned and the target is signed, then we
            --  know that the source is not shorter than the target (otherwise
            --  the source base type would be in the target base type range).

            --  In other words, the unsigned type is either the same size as
            --  the target, or it is larger. It cannot be smaller.

            pragma Assert
              (Esize (Source_Base_Type) >= Esize (Target_Base_Type));

            --  We only need to check the low bound if the low bound of the
            --  target type is non-negative. If the low bound of the target
            --  type is negative, then we know that we will fit fine.

            --  If the high bound of the target type is negative, then we
            --  know we have a constraint error, since we can't possibly
            --  have a negative source.

            --  With these two checks out of the way, we can do the check
            --  using the source type safely

            --  This is definitely the most annoying case!

            --    [constraint_error
            --       when (Target_Type'First >= 0
            --               and then
            --                 N < Source_Base_Type (Target_Type'First))
            --         or else Target_Type'Last < 0
            --         or else N > Source_Base_Type (Target_Type'Last)];

            --  We turn off all checks since we know that the conversions
            --  will work fine, given the guards for negative values.

            Insert_Action (N,
              Make_Raise_Constraint_Error (Loc,
                Condition =>
                  Make_Or_Else (Loc,
                    Make_Or_Else (Loc,
                      Left_Opnd =>
                        Make_And_Then (Loc,
                          Left_Opnd => Make_Op_Ge (Loc,
                            Left_Opnd =>
                              Make_Attribute_Reference (Loc,
                                Prefix =>
                                  New_Occurrence_Of (Target_Type, Loc),
                                Attribute_Name => Name_First),
                            Right_Opnd => Make_Integer_Literal (Loc, Uint_0)),

                          Right_Opnd =>
                            Make_Op_Lt (Loc,
                              Left_Opnd => Duplicate_Subexpr (N),
                              Right_Opnd =>
                                Convert_To (Source_Base_Type,
                                  Make_Attribute_Reference (Loc,
                                    Prefix =>
                                      New_Occurrence_Of (Target_Type, Loc),
                                    Attribute_Name => Name_First)))),

                      Right_Opnd =>
                        Make_Op_Lt (Loc,
                          Left_Opnd =>
                            Make_Attribute_Reference (Loc,
                              Prefix => New_Occurrence_Of (Target_Type, Loc),
                              Attribute_Name => Name_Last),
                            Right_Opnd => Make_Integer_Literal (Loc, Uint_0))),

                    Right_Opnd =>
                      Make_Op_Gt (Loc,
                        Left_Opnd => Duplicate_Subexpr (N),
                        Right_Opnd =>
                          Convert_To (Source_Base_Type,
                            Make_Attribute_Reference (Loc,
                              Prefix => New_Occurrence_Of (Target_Type, Loc),
                              Attribute_Name => Name_Last)))),

                Reason => Reason),
              Suppress  => All_Checks);

         --  Only remaining possibility is that the source is signed and
         --  the target is unsigned.

         else
            pragma Assert (not Is_Unsigned_Type (Source_Base_Type)
                             and then Is_Unsigned_Type (Target_Base_Type));

            --  If the source is signed and the target is unsigned, then we
            --  know that the target is not shorter than the source (otherwise
            --  the target base type would be in the source base type range).

            --  In other words, the unsigned type is either the same size as
            --  the target, or it is larger. It cannot be smaller.

            --  Clearly we have an error if the source value is negative since
            --  no unsigned type can have negative values. If the source type
            --  is non-negative, then the check can be done using the target
            --  type.

            --    Tnn : constant Target_Base_Type (N) := Target_Type;

            --    [constraint_error
            --       when N < 0 or else Tnn not in Target_Type];

            --  We turn off all checks for the conversion of N to the target
            --  base type, since we generate the explicit check to ensure that
            --  the value is non-negative

            declare
               Tnn : constant Entity_Id := Make_Temporary (Loc, 'T', N);

            begin
               Insert_Actions (N, New_List (
                 Make_Object_Declaration (Loc,
                   Defining_Identifier => Tnn,
                   Object_Definition   =>
                     New_Occurrence_Of (Target_Base_Type, Loc),
                   Constant_Present    => True,
                   Expression          =>
                     Make_Unchecked_Type_Conversion (Loc,
                       Subtype_Mark =>
                         New_Occurrence_Of (Target_Base_Type, Loc),
                       Expression   => Duplicate_Subexpr (N))),

                 Make_Raise_Constraint_Error (Loc,
                   Condition =>
                     Make_Or_Else (Loc,
                       Left_Opnd =>
                         Make_Op_Lt (Loc,
                           Left_Opnd  => Duplicate_Subexpr (N),
                           Right_Opnd => Make_Integer_Literal (Loc, Uint_0)),

                       Right_Opnd =>
                         Make_Not_In (Loc,
                           Left_Opnd  => New_Occurrence_Of (Tnn, Loc),
                           Right_Opnd =>
                             New_Occurrence_Of (Target_Type, Loc))),

                   Reason => Reason)),
                 Suppress => All_Checks);

               --  Set the Etype explicitly, because Insert_Actions may have
               --  placed the declaration in the freeze list for an enclosing
               --  construct, and thus it is not analyzed yet.

               Set_Etype (Tnn, Target_Base_Type);
               Rewrite (N, New_Occurrence_Of (Tnn, Loc));
            end;
         end if;
      end if;
   end Generate_Range_Check;

   ------------------
   -- Get_Check_Id --
   ------------------

   function Get_Check_Id (N : Name_Id) return Check_Id is
   begin
      --  For standard check name, we can do a direct computation

      if N in First_Check_Name .. Last_Check_Name then
         return Check_Id (N - (First_Check_Name - 1));

      --  For non-standard names added by pragma Check_Name, search table

      else
         for J in All_Checks + 1 .. Check_Names.Last loop
            if Check_Names.Table (J) = N then
               return J;
            end if;
         end loop;
      end if;

      --  No matching name found

      return No_Check_Id;
   end Get_Check_Id;

   ---------------------
   -- Get_Discriminal --
   ---------------------

   function Get_Discriminal (E : Entity_Id; Bound : Node_Id) return Node_Id is
      Loc : constant Source_Ptr := Sloc (E);
      D   : Entity_Id;
      Sc  : Entity_Id;

   begin
      --  The bound can be a bona fide parameter of a protected operation,
      --  rather than a prival encoded as an in-parameter.

      if No (Discriminal_Link (Entity (Bound))) then
         return Bound;
      end if;

      --  Climb the scope stack looking for an enclosing protected type. If
      --  we run out of scopes, return the bound itself.

      Sc := Scope (E);
      while Present (Sc) loop
         if Sc = Standard_Standard then
            return Bound;

         elsif Ekind (Sc) = E_Protected_Type then
            exit;
         end if;

         Sc := Scope (Sc);
      end loop;

      D := First_Discriminant (Sc);
      while Present (D) loop
         if Chars (D) = Chars (Bound) then
            return New_Occurrence_Of (Discriminal (D), Loc);
         end if;

         Next_Discriminant (D);
      end loop;

      return Bound;
   end Get_Discriminal;

   ----------------------
   -- Get_Range_Checks --
   ----------------------

   function Get_Range_Checks
     (Ck_Node    : Node_Id;
      Target_Typ : Entity_Id;
      Source_Typ : Entity_Id := Empty;
      Warn_Node  : Node_Id   := Empty) return Check_Result
   is
   begin
      return Selected_Range_Checks
        (Ck_Node, Target_Typ, Source_Typ, Warn_Node);
   end Get_Range_Checks;

   ------------------
   -- Guard_Access --
   ------------------

   function Guard_Access
     (Cond    : Node_Id;
      Loc     : Source_Ptr;
      Ck_Node : Node_Id) return Node_Id
   is
   begin
      if Nkind (Cond) = N_Or_Else then
         Set_Paren_Count (Cond, 1);
      end if;

      if Nkind (Ck_Node) = N_Allocator then
         return Cond;
      else
         return
           Make_And_Then (Loc,
             Left_Opnd =>
               Make_Op_Ne (Loc,
                 Left_Opnd  => Duplicate_Subexpr_No_Checks (Ck_Node),
                 Right_Opnd => Make_Null (Loc)),
             Right_Opnd => Cond);
      end if;
   end Guard_Access;

   -----------------------------
   -- Index_Checks_Suppressed --
   -----------------------------

   function Index_Checks_Suppressed (E : Entity_Id) return Boolean is
   begin
      if Present (E) and then Checks_May_Be_Suppressed (E) then
         return Is_Check_Suppressed (E, Index_Check);
      else
         return Scope_Suppress (Index_Check);
      end if;
   end Index_Checks_Suppressed;

   ----------------
   -- Initialize --
   ----------------

   procedure Initialize is
   begin
      for J in Determine_Range_Cache_N'Range loop
         Determine_Range_Cache_N (J) := Empty;
      end loop;

      Check_Names.Init;

      for J in Int range 1 .. All_Checks loop
         Check_Names.Append (Name_Id (Int (First_Check_Name) + J - 1));
      end loop;
   end Initialize;

   -------------------------
   -- Insert_Range_Checks --
   -------------------------

   procedure Insert_Range_Checks
     (Checks       : Check_Result;
      Node         : Node_Id;
      Suppress_Typ : Entity_Id;
      Static_Sloc  : Source_Ptr := No_Location;
      Flag_Node    : Node_Id    := Empty;
      Do_Before    : Boolean    := False)
   is
      Internal_Flag_Node   : Node_Id    := Flag_Node;
      Internal_Static_Sloc : Source_Ptr := Static_Sloc;

      Check_Node : Node_Id;
      Checks_On  : constant Boolean :=
                     (not Index_Checks_Suppressed (Suppress_Typ))
                       or else
                     (not Range_Checks_Suppressed (Suppress_Typ));

   begin
      --  For now we just return if Checks_On is false, however this should be
      --  enhanced to check for an always True value in the condition and to
      --  generate a compilation warning???

      if not Expander_Active or else not Checks_On then
         return;
      end if;

      if Static_Sloc = No_Location then
         Internal_Static_Sloc := Sloc (Node);
      end if;

      if No (Flag_Node) then
         Internal_Flag_Node := Node;
      end if;

      for J in 1 .. 2 loop
         exit when No (Checks (J));

         if Nkind (Checks (J)) = N_Raise_Constraint_Error
           and then Present (Condition (Checks (J)))
         then
            if not Has_Dynamic_Range_Check (Internal_Flag_Node) then
               Check_Node := Checks (J);
               Mark_Rewrite_Insertion (Check_Node);

               if Do_Before then
                  Insert_Before_And_Analyze (Node, Check_Node);
               else
                  Insert_After_And_Analyze (Node, Check_Node);
               end if;

               Set_Has_Dynamic_Range_Check (Internal_Flag_Node);
            end if;

         else
            Check_Node :=
              Make_Raise_Constraint_Error (Internal_Static_Sloc,
                Reason => CE_Range_Check_Failed);
            Mark_Rewrite_Insertion (Check_Node);

            if Do_Before then
               Insert_Before_And_Analyze (Node, Check_Node);
            else
               Insert_After_And_Analyze (Node, Check_Node);
            end if;
         end if;
      end loop;
   end Insert_Range_Checks;

   ------------------------
   -- Insert_Valid_Check --
   ------------------------

   procedure Insert_Valid_Check (Expr : Node_Id) is
      Loc : constant Source_Ptr := Sloc (Expr);
      Exp : Node_Id;

   begin
      --  Do not insert if checks off, or if not checking validity or
      --  if expression is known to be valid

      if not Validity_Checks_On
        or else Range_Or_Validity_Checks_Suppressed (Expr)
        or else Expr_Known_Valid (Expr)
      then
         return;
      end if;

      --  If we have a checked conversion, then validity check applies to
      --  the expression inside the conversion, not the result, since if
      --  the expression inside is valid, then so is the conversion result.

      Exp := Expr;
      while Nkind (Exp) = N_Type_Conversion loop
         Exp := Expression (Exp);
      end loop;

      --  We are about to insert the validity check for Exp. We save and
      --  reset the Do_Range_Check flag over this validity check, and then
      --  put it back for the final original reference (Exp may be rewritten).

      declare
         DRC : constant Boolean := Do_Range_Check (Exp);

      begin
         Set_Do_Range_Check (Exp, False);

         --  Force evaluation to avoid multiple reads for atomic/volatile

         if Is_Entity_Name (Exp)
           and then Is_Volatile (Entity (Exp))
         then
            Force_Evaluation (Exp, Name_Req => True);
         end if;

         --  Insert the validity check. Note that we do this with validity
         --  checks turned off, to avoid recursion, we do not want validity
         --  checks on the validity checking code itself!

         Insert_Action
           (Expr,
            Make_Raise_Constraint_Error (Loc,
              Condition =>
                Make_Op_Not (Loc,
                  Right_Opnd =>
                    Make_Attribute_Reference (Loc,
                      Prefix =>
                        Duplicate_Subexpr_No_Checks (Exp, Name_Req => True),
                      Attribute_Name => Name_Valid)),
              Reason => CE_Invalid_Data),
            Suppress => Validity_Check);

         --  If the expression is a reference to an element of a bit-packed
         --  array, then it is rewritten as a renaming declaration. If the
         --  expression is an actual in a call, it has not been expanded,
         --  waiting for the proper point at which to do it. The same happens
         --  with renamings, so that we have to force the expansion now. This
         --  non-local complication is due to code in exp_ch2,adb, exp_ch4.adb
         --  and exp_ch6.adb.

         if Is_Entity_Name (Exp)
           and then Nkind (Parent (Entity (Exp))) =
                      N_Object_Renaming_Declaration
         then
            declare
               Old_Exp : constant Node_Id := Name (Parent (Entity (Exp)));
            begin
               if Nkind (Old_Exp) = N_Indexed_Component
                 and then Is_Bit_Packed_Array (Etype (Prefix (Old_Exp)))
               then
                  Expand_Packed_Element_Reference (Old_Exp);
               end if;
            end;
         end if;

         --  Put back the Do_Range_Check flag on the resulting (possibly
         --  rewritten) expression.

         --  Note: it might be thought that a validity check is not required
         --  when a range check is present, but that's not the case, because
         --  the back end is allowed to assume for the range check that the
         --  operand is within its declared range (an assumption that validity
         --  checking is all about NOT assuming!)

         --  Note: no need to worry about Possible_Local_Raise here, it will
         --  already have been called if original node has Do_Range_Check set.

         Set_Do_Range_Check (Exp, DRC);
      end;
   end Insert_Valid_Check;

   ----------------------------------
   -- Install_Null_Excluding_Check --
   ----------------------------------

   procedure Install_Null_Excluding_Check (N : Node_Id) is
      Loc : constant Source_Ptr := Sloc (Parent (N));
      Typ : constant Entity_Id  := Etype (N);

      function Safe_To_Capture_In_Parameter_Value return Boolean;
      --  Determines if it is safe to capture Known_Non_Null status for an
      --  the entity referenced by node N. The caller ensures that N is indeed
      --  an entity name. It is safe to capture the non-null status for an IN
      --  parameter when the reference occurs within a declaration that is sure
      --  to be executed as part of the declarative region.

      procedure Mark_Non_Null;
      --  After installation of check, if the node in question is an entity
      --  name, then mark this entity as non-null if possible.

      function Safe_To_Capture_In_Parameter_Value return Boolean is
         E     : constant Entity_Id := Entity (N);
         S     : constant Entity_Id := Current_Scope;
         S_Par : Node_Id;

      begin
         if Ekind (E) /= E_In_Parameter then
            return False;
         end if;

         --  Two initial context checks. We must be inside a subprogram body
         --  with declarations and reference must not appear in nested scopes.

         if (Ekind (S) /= E_Function and then Ekind (S) /= E_Procedure)
           or else Scope (E) /= S
         then
            return False;
         end if;

         S_Par := Parent (Parent (S));

         if Nkind (S_Par) /= N_Subprogram_Body
           or else No (Declarations (S_Par))
         then
            return False;
         end if;

         declare
            N_Decl : Node_Id;
            P      : Node_Id;

         begin
            --  Retrieve the declaration node of N (if any). Note that N
            --  may be a part of a complex initialization expression.

            P := Parent (N);
            N_Decl := Empty;
            while Present (P) loop

               --  If we have a short circuit form, and we are within the right
               --  hand expression, we return false, since the right hand side
               --  is not guaranteed to be elaborated.

               if Nkind (P) in N_Short_Circuit
                 and then N = Right_Opnd (P)
               then
                  return False;
               end if;

               --  Similarly, if we are in a conditional expression and not
               --  part of the condition, then we return False, since neither
               --  the THEN or ELSE expressions will always be elaborated.

               if Nkind (P) = N_Conditional_Expression
                 and then N /= First (Expressions (P))
               then
                  return False;
               end if;

<<<<<<< HEAD
=======
               --  If we are in a case expression, and not part of the
               --  expression, then we return False, since a particular
               --  branch may not always be elaborated

               if Nkind (P) = N_Case_Expression
                 and then N /= Expression (P)
               then
                  return False;
               end if;

>>>>>>> 3082eeb7
               --  While traversing the parent chain, we find that N
               --  belongs to a statement, thus it may never appear in
               --  a declarative region.

               if Nkind (P) in N_Statement_Other_Than_Procedure_Call
                 or else Nkind (P) = N_Procedure_Call_Statement
               then
                  return False;
               end if;

               --  If we are at a declaration, record it and exit

               if Nkind (P) in N_Declaration
                 and then Nkind (P) not in N_Subprogram_Specification
               then
                  N_Decl := P;
                  exit;
               end if;

               P := Parent (P);
            end loop;

            if No (N_Decl) then
               return False;
            end if;

            return List_Containing (N_Decl) = Declarations (S_Par);
         end;
      end Safe_To_Capture_In_Parameter_Value;

      -------------------
      -- Mark_Non_Null --
      -------------------

      procedure Mark_Non_Null is
      begin
         --  Only case of interest is if node N is an entity name

         if Is_Entity_Name (N) then

            --  For sure, we want to clear an indication that this is known to
            --  be null, since if we get past this check, it definitely is not!

            Set_Is_Known_Null (Entity (N), False);

            --  We can mark the entity as known to be non-null if either it is
            --  safe to capture the value, or in the case of an IN parameter,
            --  which is a constant, if the check we just installed is in the
            --  declarative region of the subprogram body. In this latter case,
            --  a check is decisive for the rest of the body if the expression
            --  is sure to be elaborated, since we know we have to elaborate
            --  all declarations before executing the body.

            --  Couldn't this always be part of Safe_To_Capture_Value ???

            if Safe_To_Capture_Value (N, Entity (N))
              or else Safe_To_Capture_In_Parameter_Value
            then
               Set_Is_Known_Non_Null (Entity (N));
            end if;
         end if;
      end Mark_Non_Null;

   --  Start of processing for Install_Null_Excluding_Check

   begin
      pragma Assert (Is_Access_Type (Typ));

      --  No check inside a generic (why not???)

      if Inside_A_Generic then
         return;
      end if;

      --  No check needed if known to be non-null

      if Known_Non_Null (N) then
         return;
      end if;

      --  If known to be null, here is where we generate a compile time check

      if Known_Null (N) then

         --  Avoid generating warning message inside init procs

         if not Inside_Init_Proc then
            Apply_Compile_Time_Constraint_Error
              (N,
               "null value not allowed here?",
               CE_Access_Check_Failed);
         else
            Insert_Action (N,
              Make_Raise_Constraint_Error (Loc,
                Reason => CE_Access_Check_Failed));
         end if;

         Mark_Non_Null;
         return;
      end if;

      --  If entity is never assigned, for sure a warning is appropriate

      if Is_Entity_Name (N) then
         Check_Unset_Reference (N);
      end if;

      --  No check needed if checks are suppressed on the range. Note that we
      --  don't set Is_Known_Non_Null in this case (we could legitimately do
      --  so, since the program is erroneous, but we don't like to casually
      --  propagate such conclusions from erroneosity).

      if Access_Checks_Suppressed (Typ) then
         return;
      end if;

      --  No check needed for access to concurrent record types generated by
      --  the expander. This is not just an optimization (though it does indeed
      --  remove junk checks). It also avoids generation of junk warnings.

      if Nkind (N) in N_Has_Chars
        and then Chars (N) = Name_uObject
        and then Is_Concurrent_Record_Type
                   (Directly_Designated_Type (Etype (N)))
      then
         return;
      end if;

      --  Otherwise install access check

      Insert_Action (N,
        Make_Raise_Constraint_Error (Loc,
          Condition =>
            Make_Op_Eq (Loc,
              Left_Opnd  => Duplicate_Subexpr_Move_Checks (N),
              Right_Opnd => Make_Null (Loc)),
          Reason => CE_Access_Check_Failed));

      Mark_Non_Null;
   end Install_Null_Excluding_Check;

   --------------------------
   -- Install_Static_Check --
   --------------------------

   procedure Install_Static_Check (R_Cno : Node_Id; Loc : Source_Ptr) is
      Stat : constant Boolean   := Is_Static_Expression (R_Cno);
      Typ  : constant Entity_Id := Etype (R_Cno);

   begin
      Rewrite (R_Cno,
        Make_Raise_Constraint_Error (Loc,
          Reason => CE_Range_Check_Failed));
      Set_Analyzed (R_Cno);
      Set_Etype (R_Cno, Typ);
      Set_Raises_Constraint_Error (R_Cno);
      Set_Is_Static_Expression (R_Cno, Stat);

      --  Now deal with possible local raise handling

      Possible_Local_Raise (R_Cno, Standard_Constraint_Error);
   end Install_Static_Check;

   ---------------------
   -- Kill_All_Checks --
   ---------------------

   procedure Kill_All_Checks is
   begin
      if Debug_Flag_CC then
         w ("Kill_All_Checks");
      end if;

      --  We reset the number of saved checks to zero, and also modify all
      --  stack entries for statement ranges to indicate that the number of
      --  checks at each level is now zero.

      Num_Saved_Checks := 0;

      --  Note: the Int'Min here avoids any possibility of J being out of
      --  range when called from e.g. Conditional_Statements_Begin.

      for J in 1 .. Int'Min (Saved_Checks_TOS, Saved_Checks_Stack'Last) loop
         Saved_Checks_Stack (J) := 0;
      end loop;
   end Kill_All_Checks;

   -----------------
   -- Kill_Checks --
   -----------------

   procedure Kill_Checks (V : Entity_Id) is
   begin
      if Debug_Flag_CC then
         w ("Kill_Checks for entity", Int (V));
      end if;

      for J in 1 .. Num_Saved_Checks loop
         if Saved_Checks (J).Entity = V then
            if Debug_Flag_CC then
               w ("   Checks killed for saved check ", J);
            end if;

            Saved_Checks (J).Killed := True;
         end if;
      end loop;
   end Kill_Checks;

   ------------------------------
   -- Length_Checks_Suppressed --
   ------------------------------

   function Length_Checks_Suppressed (E : Entity_Id) return Boolean is
   begin
      if Present (E) and then Checks_May_Be_Suppressed (E) then
         return Is_Check_Suppressed (E, Length_Check);
      else
         return Scope_Suppress (Length_Check);
      end if;
   end Length_Checks_Suppressed;

   --------------------------------
   -- Overflow_Checks_Suppressed --
   --------------------------------

   function Overflow_Checks_Suppressed (E : Entity_Id) return Boolean is
   begin
      if Present (E) and then Checks_May_Be_Suppressed (E) then
         return Is_Check_Suppressed (E, Overflow_Check);
      else
         return Scope_Suppress (Overflow_Check);
      end if;
   end Overflow_Checks_Suppressed;

   -----------------------------
   -- Range_Checks_Suppressed --
   -----------------------------

   function Range_Checks_Suppressed (E : Entity_Id) return Boolean is
   begin
      if Present (E) then

         --  Note: for now we always suppress range checks on Vax float types,
         --  since Gigi does not know how to generate these checks.

         if Vax_Float (E) then
            return True;
         elsif Kill_Range_Checks (E) then
            return True;
         elsif Checks_May_Be_Suppressed (E) then
            return Is_Check_Suppressed (E, Range_Check);
         end if;
      end if;

      return Scope_Suppress (Range_Check);
   end Range_Checks_Suppressed;

   -----------------------------------------
   -- Range_Or_Validity_Checks_Suppressed --
   -----------------------------------------

   --  Note: the coding would be simpler here if we simply made appropriate
   --  calls to Range/Validity_Checks_Suppressed, but that would result in
   --  duplicated checks which we prefer to avoid.

   function Range_Or_Validity_Checks_Suppressed
     (Expr : Node_Id) return Boolean
   is
   begin
      --  Immediate return if scope checks suppressed for either check

      if Scope_Suppress (Range_Check) or Scope_Suppress (Validity_Check) then
         return True;
      end if;

      --  If no expression, that's odd, decide that checks are suppressed,
      --  since we don't want anyone trying to do checks in this case, which
      --  is most likely the result of some other error.

      if No (Expr) then
         return True;
      end if;

      --  Expression is present, so perform suppress checks on type

      declare
         Typ : constant Entity_Id := Etype (Expr);
      begin
         if Vax_Float (Typ) then
            return True;
         elsif Checks_May_Be_Suppressed (Typ)
           and then (Is_Check_Suppressed (Typ, Range_Check)
                       or else
                     Is_Check_Suppressed (Typ, Validity_Check))
         then
            return True;
         end if;
      end;

      --  If expression is an entity name, perform checks on this entity

      if Is_Entity_Name (Expr) then
         declare
            Ent : constant Entity_Id := Entity (Expr);
         begin
            if Checks_May_Be_Suppressed (Ent) then
               return Is_Check_Suppressed (Ent, Range_Check)
                 or else Is_Check_Suppressed (Ent, Validity_Check);
            end if;
         end;
      end if;

      --  If we fall through, no checks suppressed

      return False;
   end Range_Or_Validity_Checks_Suppressed;

   -------------------
   -- Remove_Checks --
   -------------------

   procedure Remove_Checks (Expr : Node_Id) is
      function Process (N : Node_Id) return Traverse_Result;
      --  Process a single node during the traversal

      procedure Traverse is new Traverse_Proc (Process);
      --  The traversal procedure itself

      -------------
      -- Process --
      -------------

      function Process (N : Node_Id) return Traverse_Result is
      begin
         if Nkind (N) not in N_Subexpr then
            return Skip;
         end if;

         Set_Do_Range_Check (N, False);

         case Nkind (N) is
            when N_And_Then =>
               Traverse (Left_Opnd (N));
               return Skip;

            when N_Attribute_Reference =>
               Set_Do_Overflow_Check (N, False);

            when N_Function_Call =>
               Set_Do_Tag_Check (N, False);

            when N_Op =>
               Set_Do_Overflow_Check (N, False);

               case Nkind (N) is
                  when N_Op_Divide =>
                     Set_Do_Division_Check (N, False);

                  when N_Op_And =>
                     Set_Do_Length_Check (N, False);

                  when N_Op_Mod =>
                     Set_Do_Division_Check (N, False);

                  when N_Op_Or =>
                     Set_Do_Length_Check (N, False);

                  when N_Op_Rem =>
                     Set_Do_Division_Check (N, False);

                  when N_Op_Xor =>
                     Set_Do_Length_Check (N, False);

                  when others =>
                     null;
               end case;

            when N_Or_Else =>
               Traverse (Left_Opnd (N));
               return Skip;

            when N_Selected_Component =>
               Set_Do_Discriminant_Check (N, False);

            when N_Type_Conversion =>
               Set_Do_Length_Check   (N, False);
               Set_Do_Tag_Check      (N, False);
               Set_Do_Overflow_Check (N, False);

            when others =>
               null;
         end case;

         return OK;
      end Process;

   --  Start of processing for Remove_Checks

   begin
      Traverse (Expr);
   end Remove_Checks;

   ----------------------------
   -- Selected_Length_Checks --
   ----------------------------

   function Selected_Length_Checks
     (Ck_Node    : Node_Id;
      Target_Typ : Entity_Id;
      Source_Typ : Entity_Id;
      Warn_Node  : Node_Id) return Check_Result
   is
      Loc         : constant Source_Ptr := Sloc (Ck_Node);
      S_Typ       : Entity_Id;
      T_Typ       : Entity_Id;
      Expr_Actual : Node_Id;
      Exptyp      : Entity_Id;
      Cond        : Node_Id := Empty;
      Do_Access   : Boolean := False;
      Wnode       : Node_Id := Warn_Node;
      Ret_Result  : Check_Result := (Empty, Empty);
      Num_Checks  : Natural := 0;

      procedure Add_Check (N : Node_Id);
      --  Adds the action given to Ret_Result if N is non-Empty

      function Get_E_Length (E : Entity_Id; Indx : Nat) return Node_Id;
      function Get_N_Length (N : Node_Id; Indx : Nat) return Node_Id;
      --  Comments required ???

      function Same_Bounds (L : Node_Id; R : Node_Id) return Boolean;
      --  True for equal literals and for nodes that denote the same constant
      --  entity, even if its value is not a static constant. This includes the
      --  case of a discriminal reference within an init proc. Removes some
      --  obviously superfluous checks.

      function Length_E_Cond
        (Exptyp : Entity_Id;
         Typ    : Entity_Id;
         Indx   : Nat) return Node_Id;
      --  Returns expression to compute:
      --    Typ'Length /= Exptyp'Length

      function Length_N_Cond
        (Expr : Node_Id;
         Typ  : Entity_Id;
         Indx : Nat) return Node_Id;
      --  Returns expression to compute:
      --    Typ'Length /= Expr'Length

      ---------------
      -- Add_Check --
      ---------------

      procedure Add_Check (N : Node_Id) is
      begin
         if Present (N) then

            --  For now, ignore attempt to place more than 2 checks ???

            if Num_Checks = 2 then
               return;
            end if;

            pragma Assert (Num_Checks <= 1);
            Num_Checks := Num_Checks + 1;
            Ret_Result (Num_Checks) := N;
         end if;
      end Add_Check;

      ------------------
      -- Get_E_Length --
      ------------------

      function Get_E_Length (E : Entity_Id; Indx : Nat) return Node_Id is
         SE : constant Entity_Id := Scope (E);
         N  : Node_Id;
         E1 : Entity_Id := E;

      begin
         if Ekind (Scope (E)) = E_Record_Type
           and then Has_Discriminants (Scope (E))
         then
            N := Build_Discriminal_Subtype_Of_Component (E);

            if Present (N) then
               Insert_Action (Ck_Node, N);
               E1 := Defining_Identifier (N);
            end if;
         end if;

         if Ekind (E1) = E_String_Literal_Subtype then
            return
              Make_Integer_Literal (Loc,
                Intval => String_Literal_Length (E1));

         elsif SE /= Standard_Standard
           and then Ekind (Scope (SE)) = E_Protected_Type
           and then Has_Discriminants (Scope (SE))
           and then Has_Completion (Scope (SE))
           and then not Inside_Init_Proc
         then
            --  If the type whose length is needed is a private component
            --  constrained by a discriminant, we must expand the 'Length
            --  attribute into an explicit computation, using the discriminal
            --  of the current protected operation. This is because the actual
            --  type of the prival is constructed after the protected opera-
            --  tion has been fully expanded.

            declare
               Indx_Type : Node_Id;
               Lo        : Node_Id;
               Hi        : Node_Id;
               Do_Expand : Boolean := False;

            begin
               Indx_Type := First_Index (E);

               for J in 1 .. Indx - 1 loop
                  Next_Index (Indx_Type);
               end loop;

               Get_Index_Bounds (Indx_Type, Lo, Hi);

               if Nkind (Lo) = N_Identifier
                 and then Ekind (Entity (Lo)) = E_In_Parameter
               then
                  Lo := Get_Discriminal (E, Lo);
                  Do_Expand := True;
               end if;

               if Nkind (Hi) = N_Identifier
                 and then Ekind (Entity (Hi)) = E_In_Parameter
               then
                  Hi := Get_Discriminal (E, Hi);
                  Do_Expand := True;
               end if;

               if Do_Expand then
                  if not Is_Entity_Name (Lo) then
                     Lo := Duplicate_Subexpr_No_Checks (Lo);
                  end if;

                  if not Is_Entity_Name (Hi) then
                     Lo := Duplicate_Subexpr_No_Checks (Hi);
                  end if;

                  N :=
                    Make_Op_Add (Loc,
                      Left_Opnd =>
                        Make_Op_Subtract (Loc,
                          Left_Opnd  => Hi,
                          Right_Opnd => Lo),

                      Right_Opnd => Make_Integer_Literal (Loc, 1));
                  return N;

               else
                  N :=
                    Make_Attribute_Reference (Loc,
                      Attribute_Name => Name_Length,
                      Prefix =>
                        New_Occurrence_Of (E1, Loc));

                  if Indx > 1 then
                     Set_Expressions (N, New_List (
                       Make_Integer_Literal (Loc, Indx)));
                  end if;

                  return N;
               end if;
            end;

         else
            N :=
              Make_Attribute_Reference (Loc,
                Attribute_Name => Name_Length,
                Prefix =>
                  New_Occurrence_Of (E1, Loc));

            if Indx > 1 then
               Set_Expressions (N, New_List (
                 Make_Integer_Literal (Loc, Indx)));
            end if;

            return N;
         end if;
      end Get_E_Length;

      ------------------
      -- Get_N_Length --
      ------------------

      function Get_N_Length (N : Node_Id; Indx : Nat) return Node_Id is
      begin
         return
           Make_Attribute_Reference (Loc,
             Attribute_Name => Name_Length,
             Prefix =>
               Duplicate_Subexpr_No_Checks (N, Name_Req => True),
             Expressions => New_List (
               Make_Integer_Literal (Loc, Indx)));
      end Get_N_Length;

      -------------------
      -- Length_E_Cond --
      -------------------

      function Length_E_Cond
        (Exptyp : Entity_Id;
         Typ    : Entity_Id;
         Indx   : Nat) return Node_Id
      is
      begin
         return
           Make_Op_Ne (Loc,
             Left_Opnd  => Get_E_Length (Typ, Indx),
             Right_Opnd => Get_E_Length (Exptyp, Indx));
      end Length_E_Cond;

      -------------------
      -- Length_N_Cond --
      -------------------

      function Length_N_Cond
        (Expr : Node_Id;
         Typ  : Entity_Id;
         Indx : Nat) return Node_Id
      is
      begin
         return
           Make_Op_Ne (Loc,
             Left_Opnd  => Get_E_Length (Typ, Indx),
             Right_Opnd => Get_N_Length (Expr, Indx));
      end Length_N_Cond;

      -----------------
      -- Same_Bounds --
      -----------------

      function Same_Bounds (L : Node_Id; R : Node_Id) return Boolean is
      begin
         return
           (Nkind (L) = N_Integer_Literal
             and then Nkind (R) = N_Integer_Literal
             and then Intval (L) = Intval (R))

          or else
            (Is_Entity_Name (L)
              and then Ekind (Entity (L)) = E_Constant
              and then ((Is_Entity_Name (R)
                         and then Entity (L) = Entity (R))
                        or else
                       (Nkind (R) = N_Type_Conversion
                         and then Is_Entity_Name (Expression (R))
                         and then Entity (L) = Entity (Expression (R)))))

          or else
            (Is_Entity_Name (R)
              and then Ekind (Entity (R)) = E_Constant
              and then Nkind (L) = N_Type_Conversion
              and then Is_Entity_Name (Expression (L))
              and then Entity (R) = Entity (Expression (L)))

         or else
            (Is_Entity_Name (L)
              and then Is_Entity_Name (R)
              and then Entity (L) = Entity (R)
              and then Ekind (Entity (L)) = E_In_Parameter
              and then Inside_Init_Proc);
      end Same_Bounds;

   --  Start of processing for Selected_Length_Checks

   begin
      if not Expander_Active then
         return Ret_Result;
      end if;

      if Target_Typ = Any_Type
        or else Target_Typ = Any_Composite
        or else Raises_Constraint_Error (Ck_Node)
      then
         return Ret_Result;
      end if;

      if No (Wnode) then
         Wnode := Ck_Node;
      end if;

      T_Typ := Target_Typ;

      if No (Source_Typ) then
         S_Typ := Etype (Ck_Node);
      else
         S_Typ := Source_Typ;
      end if;

      if S_Typ = Any_Type or else S_Typ = Any_Composite then
         return Ret_Result;
      end if;

      if Is_Access_Type (T_Typ) and then Is_Access_Type (S_Typ) then
         S_Typ := Designated_Type (S_Typ);
         T_Typ := Designated_Type (T_Typ);
         Do_Access := True;

         --  A simple optimization for the null case

         if Known_Null (Ck_Node) then
            return Ret_Result;
         end if;
      end if;

      if Is_Array_Type (T_Typ) and then Is_Array_Type (S_Typ) then
         if Is_Constrained (T_Typ) then

            --  The checking code to be generated will freeze the
            --  corresponding array type. However, we must freeze the
            --  type now, so that the freeze node does not appear within
            --  the generated conditional expression, but ahead of it.

            Freeze_Before (Ck_Node, T_Typ);

            Expr_Actual := Get_Referenced_Object (Ck_Node);
            Exptyp      := Get_Actual_Subtype (Ck_Node);

            if Is_Access_Type (Exptyp) then
               Exptyp := Designated_Type (Exptyp);
            end if;

            --  String_Literal case. This needs to be handled specially be-
            --  cause no index types are available for string literals. The
            --  condition is simply:

            --    T_Typ'Length = string-literal-length

            if Nkind (Expr_Actual) = N_String_Literal
              and then Ekind (Etype (Expr_Actual)) = E_String_Literal_Subtype
            then
               Cond :=
                 Make_Op_Ne (Loc,
                   Left_Opnd  => Get_E_Length (T_Typ, 1),
                   Right_Opnd =>
                     Make_Integer_Literal (Loc,
                       Intval =>
                         String_Literal_Length (Etype (Expr_Actual))));

            --  General array case. Here we have a usable actual subtype for
            --  the expression, and the condition is built from the two types
            --  (Do_Length):

            --     T_Typ'Length     /= Exptyp'Length     or else
            --     T_Typ'Length (2) /= Exptyp'Length (2) or else
            --     T_Typ'Length (3) /= Exptyp'Length (3) or else
            --     ...

            elsif Is_Constrained (Exptyp) then
               declare
                  Ndims : constant Nat := Number_Dimensions (T_Typ);

                  L_Index  : Node_Id;
                  R_Index  : Node_Id;
                  L_Low    : Node_Id;
                  L_High   : Node_Id;
                  R_Low    : Node_Id;
                  R_High   : Node_Id;
                  L_Length : Uint;
                  R_Length : Uint;
                  Ref_Node : Node_Id;

               begin
                  --  At the library level, we need to ensure that the type of
                  --  the object is elaborated before the check itself is
                  --  emitted. This is only done if the object is in the
                  --  current compilation unit, otherwise the type is frozen
                  --  and elaborated in its unit.

                  if Is_Itype (Exptyp)
                    and then
                      Ekind (Cunit_Entity (Current_Sem_Unit)) = E_Package
                    and then
                      not In_Package_Body (Cunit_Entity (Current_Sem_Unit))
                    and then In_Open_Scopes (Scope (Exptyp))
                  then
                     Ref_Node := Make_Itype_Reference (Sloc (Ck_Node));
                     Set_Itype (Ref_Node, Exptyp);
                     Insert_Action (Ck_Node, Ref_Node);
                  end if;

                  L_Index := First_Index (T_Typ);
                  R_Index := First_Index (Exptyp);

                  for Indx in 1 .. Ndims loop
                     if not (Nkind (L_Index) = N_Raise_Constraint_Error
                               or else
                             Nkind (R_Index) = N_Raise_Constraint_Error)
                     then
                        Get_Index_Bounds (L_Index, L_Low, L_High);
                        Get_Index_Bounds (R_Index, R_Low, R_High);

                        --  Deal with compile time length check. Note that we
                        --  skip this in the access case, because the access
                        --  value may be null, so we cannot know statically.

                        if not Do_Access
                          and then Compile_Time_Known_Value (L_Low)
                          and then Compile_Time_Known_Value (L_High)
                          and then Compile_Time_Known_Value (R_Low)
                          and then Compile_Time_Known_Value (R_High)
                        then
                           if Expr_Value (L_High) >= Expr_Value (L_Low) then
                              L_Length := Expr_Value (L_High) -
                                          Expr_Value (L_Low) + 1;
                           else
                              L_Length := UI_From_Int (0);
                           end if;

                           if Expr_Value (R_High) >= Expr_Value (R_Low) then
                              R_Length := Expr_Value (R_High) -
                                          Expr_Value (R_Low) + 1;
                           else
                              R_Length := UI_From_Int (0);
                           end if;

                           if L_Length > R_Length then
                              Add_Check
                                (Compile_Time_Constraint_Error
                                  (Wnode, "too few elements for}?", T_Typ));

                           elsif  L_Length < R_Length then
                              Add_Check
                                (Compile_Time_Constraint_Error
                                  (Wnode, "too many elements for}?", T_Typ));
                           end if;

                        --  The comparison for an individual index subtype
                        --  is omitted if the corresponding index subtypes
                        --  statically match, since the result is known to
                        --  be true. Note that this test is worth while even
                        --  though we do static evaluation, because non-static
                        --  subtypes can statically match.

                        elsif not
                          Subtypes_Statically_Match
                            (Etype (L_Index), Etype (R_Index))

                          and then not
                            (Same_Bounds (L_Low, R_Low)
                              and then Same_Bounds (L_High, R_High))
                        then
                           Evolve_Or_Else
                             (Cond, Length_E_Cond (Exptyp, T_Typ, Indx));
                        end if;

                        Next (L_Index);
                        Next (R_Index);
                     end if;
                  end loop;
               end;

            --  Handle cases where we do not get a usable actual subtype that
            --  is constrained. This happens for example in the function call
            --  and explicit dereference cases. In these cases, we have to get
            --  the length or range from the expression itself, making sure we
            --  do not evaluate it more than once.

            --  Here Ck_Node is the original expression, or more properly the
            --  result of applying Duplicate_Expr to the original tree, forcing
            --  the result to be a name.

            else
               declare
                  Ndims : constant Nat := Number_Dimensions (T_Typ);

               begin
                  --  Build the condition for the explicit dereference case

                  for Indx in 1 .. Ndims loop
                     Evolve_Or_Else
                       (Cond, Length_N_Cond (Ck_Node, T_Typ, Indx));
                  end loop;
               end;
            end if;
         end if;
      end if;

      --  Construct the test and insert into the tree

      if Present (Cond) then
         if Do_Access then
            Cond := Guard_Access (Cond, Loc, Ck_Node);
         end if;

         Add_Check
           (Make_Raise_Constraint_Error (Loc,
              Condition => Cond,
              Reason => CE_Length_Check_Failed));
      end if;

      return Ret_Result;
   end Selected_Length_Checks;

   ---------------------------
   -- Selected_Range_Checks --
   ---------------------------

   function Selected_Range_Checks
     (Ck_Node    : Node_Id;
      Target_Typ : Entity_Id;
      Source_Typ : Entity_Id;
      Warn_Node  : Node_Id) return Check_Result
   is
      Loc         : constant Source_Ptr := Sloc (Ck_Node);
      S_Typ       : Entity_Id;
      T_Typ       : Entity_Id;
      Expr_Actual : Node_Id;
      Exptyp      : Entity_Id;
      Cond        : Node_Id := Empty;
      Do_Access   : Boolean := False;
      Wnode       : Node_Id  := Warn_Node;
      Ret_Result  : Check_Result := (Empty, Empty);
      Num_Checks  : Integer := 0;

      procedure Add_Check (N : Node_Id);
      --  Adds the action given to Ret_Result if N is non-Empty

      function Discrete_Range_Cond
        (Expr : Node_Id;
         Typ  : Entity_Id) return Node_Id;
      --  Returns expression to compute:
      --    Low_Bound (Expr) < Typ'First
      --      or else
      --    High_Bound (Expr) > Typ'Last

      function Discrete_Expr_Cond
        (Expr : Node_Id;
         Typ  : Entity_Id) return Node_Id;
      --  Returns expression to compute:
      --    Expr < Typ'First
      --      or else
      --    Expr > Typ'Last

      function Get_E_First_Or_Last
        (Loc  : Source_Ptr;
         E    : Entity_Id;
         Indx : Nat;
         Nam  : Name_Id) return Node_Id;
      --  Returns an attribute reference
      --    E'First or E'Last
      --  with a source location of Loc.
      --
      --  Nam is Name_First or Name_Last, according to which attribute is
      --  desired. If Indx is non-zero, it is passed as a literal in the
      --  Expressions of the attribute reference (identifying the desired
      --  array dimension).

      function Get_N_First (N : Node_Id; Indx : Nat) return Node_Id;
      function Get_N_Last  (N : Node_Id; Indx : Nat) return Node_Id;
      --  Returns expression to compute:
      --    N'First or N'Last using Duplicate_Subexpr_No_Checks

      function Range_E_Cond
        (Exptyp : Entity_Id;
         Typ    : Entity_Id;
         Indx   : Nat)
         return   Node_Id;
      --  Returns expression to compute:
      --    Exptyp'First < Typ'First or else Exptyp'Last > Typ'Last

      function Range_Equal_E_Cond
        (Exptyp : Entity_Id;
         Typ    : Entity_Id;
         Indx   : Nat) return Node_Id;
      --  Returns expression to compute:
      --    Exptyp'First /= Typ'First or else Exptyp'Last /= Typ'Last

      function Range_N_Cond
        (Expr : Node_Id;
         Typ  : Entity_Id;
         Indx : Nat) return Node_Id;
      --  Return expression to compute:
      --    Expr'First < Typ'First or else Expr'Last > Typ'Last

      ---------------
      -- Add_Check --
      ---------------

      procedure Add_Check (N : Node_Id) is
      begin
         if Present (N) then

            --  For now, ignore attempt to place more than 2 checks ???

            if Num_Checks = 2 then
               return;
            end if;

            pragma Assert (Num_Checks <= 1);
            Num_Checks := Num_Checks + 1;
            Ret_Result (Num_Checks) := N;
         end if;
      end Add_Check;

      -------------------------
      -- Discrete_Expr_Cond --
      -------------------------

      function Discrete_Expr_Cond
        (Expr : Node_Id;
         Typ  : Entity_Id) return Node_Id
      is
      begin
         return
           Make_Or_Else (Loc,
             Left_Opnd =>
               Make_Op_Lt (Loc,
                 Left_Opnd =>
                   Convert_To (Base_Type (Typ),
                     Duplicate_Subexpr_No_Checks (Expr)),
                 Right_Opnd =>
                   Convert_To (Base_Type (Typ),
                               Get_E_First_Or_Last (Loc, Typ, 0, Name_First))),

             Right_Opnd =>
               Make_Op_Gt (Loc,
                 Left_Opnd =>
                   Convert_To (Base_Type (Typ),
                     Duplicate_Subexpr_No_Checks (Expr)),
                 Right_Opnd =>
                   Convert_To
                     (Base_Type (Typ),
                      Get_E_First_Or_Last (Loc, Typ, 0, Name_Last))));
      end Discrete_Expr_Cond;

      -------------------------
      -- Discrete_Range_Cond --
      -------------------------

      function Discrete_Range_Cond
        (Expr : Node_Id;
         Typ  : Entity_Id) return Node_Id
      is
         LB : Node_Id := Low_Bound (Expr);
         HB : Node_Id := High_Bound (Expr);

         Left_Opnd  : Node_Id;
         Right_Opnd : Node_Id;

      begin
         if Nkind (LB) = N_Identifier
           and then Ekind (Entity (LB)) = E_Discriminant
         then
            LB := New_Occurrence_Of (Discriminal (Entity (LB)), Loc);
         end if;

         if Nkind (HB) = N_Identifier
           and then Ekind (Entity (HB)) = E_Discriminant
         then
            HB := New_Occurrence_Of (Discriminal (Entity (HB)), Loc);
         end if;

         Left_Opnd :=
           Make_Op_Lt (Loc,
             Left_Opnd  =>
               Convert_To
                 (Base_Type (Typ), Duplicate_Subexpr_No_Checks (LB)),

             Right_Opnd =>
               Convert_To
                 (Base_Type (Typ),
                  Get_E_First_Or_Last (Loc, Typ, 0, Name_First)));

         if Base_Type (Typ) = Typ then
            return Left_Opnd;

         elsif Compile_Time_Known_Value (High_Bound (Scalar_Range (Typ)))
            and then
               Compile_Time_Known_Value (High_Bound (Scalar_Range
                                                     (Base_Type (Typ))))
         then
            if Is_Floating_Point_Type (Typ) then
               if Expr_Value_R (High_Bound (Scalar_Range (Typ))) =
                  Expr_Value_R (High_Bound (Scalar_Range (Base_Type (Typ))))
               then
                  return Left_Opnd;
               end if;

            else
               if Expr_Value (High_Bound (Scalar_Range (Typ))) =
                  Expr_Value (High_Bound (Scalar_Range (Base_Type (Typ))))
               then
                  return Left_Opnd;
               end if;
            end if;
         end if;

         Right_Opnd :=
           Make_Op_Gt (Loc,
             Left_Opnd  =>
               Convert_To
                 (Base_Type (Typ), Duplicate_Subexpr_No_Checks (HB)),

             Right_Opnd =>
               Convert_To
                 (Base_Type (Typ),
                  Get_E_First_Or_Last (Loc, Typ, 0, Name_Last)));

         return Make_Or_Else (Loc, Left_Opnd, Right_Opnd);
      end Discrete_Range_Cond;

      -------------------------
      -- Get_E_First_Or_Last --
      -------------------------

      function Get_E_First_Or_Last
        (Loc  : Source_Ptr;
         E    : Entity_Id;
         Indx : Nat;
         Nam  : Name_Id) return Node_Id
      is
         Exprs : List_Id;
      begin
         if Indx > 0 then
            Exprs := New_List (Make_Integer_Literal (Loc, UI_From_Int (Indx)));
         else
            Exprs := No_List;
         end if;

         return Make_Attribute_Reference (Loc,
                  Prefix         => New_Occurrence_Of (E, Loc),
                  Attribute_Name => Nam,
                  Expressions    => Exprs);
      end Get_E_First_Or_Last;

      -----------------
      -- Get_N_First --
      -----------------

      function Get_N_First (N : Node_Id; Indx : Nat) return Node_Id is
      begin
         return
           Make_Attribute_Reference (Loc,
             Attribute_Name => Name_First,
             Prefix =>
               Duplicate_Subexpr_No_Checks (N, Name_Req => True),
             Expressions => New_List (
               Make_Integer_Literal (Loc, Indx)));
      end Get_N_First;

      ----------------
      -- Get_N_Last --
      ----------------

      function Get_N_Last (N : Node_Id; Indx : Nat) return Node_Id is
      begin
         return
           Make_Attribute_Reference (Loc,
             Attribute_Name => Name_Last,
             Prefix =>
               Duplicate_Subexpr_No_Checks (N, Name_Req => True),
             Expressions => New_List (
              Make_Integer_Literal (Loc, Indx)));
      end Get_N_Last;

      ------------------
      -- Range_E_Cond --
      ------------------

      function Range_E_Cond
        (Exptyp : Entity_Id;
         Typ    : Entity_Id;
         Indx   : Nat) return Node_Id
      is
      begin
         return
           Make_Or_Else (Loc,
             Left_Opnd =>
               Make_Op_Lt (Loc,
                 Left_Opnd   =>
                   Get_E_First_Or_Last (Loc, Exptyp, Indx, Name_First),
                 Right_Opnd  =>
                   Get_E_First_Or_Last (Loc, Typ, Indx, Name_First)),

             Right_Opnd =>
               Make_Op_Gt (Loc,
                 Left_Opnd   =>
                   Get_E_First_Or_Last (Loc, Exptyp, Indx, Name_Last),
                 Right_Opnd  =>
                   Get_E_First_Or_Last (Loc, Typ, Indx, Name_Last)));
      end Range_E_Cond;

      ------------------------
      -- Range_Equal_E_Cond --
      ------------------------

      function Range_Equal_E_Cond
        (Exptyp : Entity_Id;
         Typ    : Entity_Id;
         Indx   : Nat) return Node_Id
      is
      begin
         return
           Make_Or_Else (Loc,
             Left_Opnd =>
               Make_Op_Ne (Loc,
                 Left_Opnd   =>
                   Get_E_First_Or_Last (Loc, Exptyp, Indx, Name_First),
                 Right_Opnd  =>
                   Get_E_First_Or_Last (Loc, Typ, Indx, Name_First)),

             Right_Opnd =>
               Make_Op_Ne (Loc,
                 Left_Opnd   =>
                   Get_E_First_Or_Last (Loc, Exptyp, Indx, Name_Last),
                 Right_Opnd  =>
                   Get_E_First_Or_Last (Loc, Typ, Indx, Name_Last)));
      end Range_Equal_E_Cond;

      ------------------
      -- Range_N_Cond --
      ------------------

      function Range_N_Cond
        (Expr : Node_Id;
         Typ  : Entity_Id;
         Indx : Nat) return Node_Id
      is
      begin
         return
           Make_Or_Else (Loc,
             Left_Opnd =>
               Make_Op_Lt (Loc,
                 Left_Opnd  =>
                   Get_N_First (Expr, Indx),
                 Right_Opnd =>
                   Get_E_First_Or_Last (Loc, Typ, Indx, Name_First)),

             Right_Opnd =>
               Make_Op_Gt (Loc,
                 Left_Opnd  =>
                   Get_N_Last (Expr, Indx),
                 Right_Opnd =>
                   Get_E_First_Or_Last (Loc, Typ, Indx, Name_Last)));
      end Range_N_Cond;

   --  Start of processing for Selected_Range_Checks

   begin
      if not Expander_Active then
         return Ret_Result;
      end if;

      if Target_Typ = Any_Type
        or else Target_Typ = Any_Composite
        or else Raises_Constraint_Error (Ck_Node)
      then
         return Ret_Result;
      end if;

      if No (Wnode) then
         Wnode := Ck_Node;
      end if;

      T_Typ := Target_Typ;

      if No (Source_Typ) then
         S_Typ := Etype (Ck_Node);
      else
         S_Typ := Source_Typ;
      end if;

      if S_Typ = Any_Type or else S_Typ = Any_Composite then
         return Ret_Result;
      end if;

      --  The order of evaluating T_Typ before S_Typ seems to be critical
      --  because S_Typ can be derived from Etype (Ck_Node), if it's not passed
      --  in, and since Node can be an N_Range node, it might be invalid.
      --  Should there be an assert check somewhere for taking the Etype of
      --  an N_Range node ???

      if Is_Access_Type (T_Typ) and then Is_Access_Type (S_Typ) then
         S_Typ := Designated_Type (S_Typ);
         T_Typ := Designated_Type (T_Typ);
         Do_Access := True;

         --  A simple optimization for the null case

         if Known_Null (Ck_Node) then
            return Ret_Result;
         end if;
      end if;

      --  For an N_Range Node, check for a null range and then if not
      --  null generate a range check action.

      if Nkind (Ck_Node) = N_Range then

         --  There's no point in checking a range against itself

         if Ck_Node = Scalar_Range (T_Typ) then
            return Ret_Result;
         end if;

         declare
            T_LB       : constant Node_Id := Type_Low_Bound  (T_Typ);
            T_HB       : constant Node_Id := Type_High_Bound (T_Typ);
            Known_T_LB : constant Boolean := Compile_Time_Known_Value (T_LB);
            Known_T_HB : constant Boolean := Compile_Time_Known_Value (T_HB);
<<<<<<< HEAD

            LB         : Node_Id := Low_Bound (Ck_Node);
            HB         : Node_Id := High_Bound (Ck_Node);
            Known_LB   : Boolean;
            Known_HB   : Boolean;

=======

            LB         : Node_Id := Low_Bound (Ck_Node);
            HB         : Node_Id := High_Bound (Ck_Node);
            Known_LB   : Boolean;
            Known_HB   : Boolean;

>>>>>>> 3082eeb7
            Null_Range     : Boolean;
            Out_Of_Range_L : Boolean;
            Out_Of_Range_H : Boolean;

         begin
            --  Compute what is known at compile time

            if Known_T_LB and Known_T_HB then
               if Compile_Time_Known_Value (LB) then
                  Known_LB := True;

               --  There's no point in checking that a bound is within its
               --  own range so pretend that it is known in this case. First
               --  deal with low bound.

               elsif Ekind (Etype (LB)) = E_Signed_Integer_Subtype
                 and then Scalar_Range (Etype (LB)) = Scalar_Range (T_Typ)
               then
                  LB := T_LB;
                  Known_LB := True;

               else
                  Known_LB := False;
               end if;

               --  Likewise for the high bound

               if Compile_Time_Known_Value (HB) then
                  Known_HB := True;

               elsif Ekind (Etype (HB)) = E_Signed_Integer_Subtype
                 and then Scalar_Range (Etype (HB)) = Scalar_Range (T_Typ)
               then
                  HB := T_HB;
                  Known_HB := True;

               else
                  Known_HB := False;
               end if;
            end if;

            --  Check for case where everything is static and we can do the
            --  check at compile time. This is skipped if we have an access
            --  type, since the access value may be null.

            --  ??? This code can be improved since you only need to know that
            --  the two respective bounds (LB & T_LB or HB & T_HB) are known at
            --  compile time to emit pertinent messages.

            if Known_T_LB and Known_T_HB and Known_LB and Known_HB
              and not Do_Access
            then
               --  Floating-point case

               if Is_Floating_Point_Type (S_Typ) then
                  Null_Range := Expr_Value_R (HB) < Expr_Value_R (LB);
                  Out_Of_Range_L :=
                    (Expr_Value_R (LB) < Expr_Value_R (T_LB))
                      or else
                    (Expr_Value_R (LB) > Expr_Value_R (T_HB));

                  Out_Of_Range_H :=
                    (Expr_Value_R (HB) > Expr_Value_R (T_HB))
                      or else
                    (Expr_Value_R (HB) < Expr_Value_R (T_LB));

               --  Fixed or discrete type case

               else
                  Null_Range := Expr_Value (HB) < Expr_Value (LB);
                  Out_Of_Range_L :=
                    (Expr_Value (LB) < Expr_Value (T_LB))
                      or else
                    (Expr_Value (LB) > Expr_Value (T_HB));

                  Out_Of_Range_H :=
                    (Expr_Value (HB) > Expr_Value (T_HB))
                      or else
                    (Expr_Value (HB) < Expr_Value (T_LB));
               end if;

               if not Null_Range then
                  if Out_Of_Range_L then
                     if No (Warn_Node) then
                        Add_Check
                          (Compile_Time_Constraint_Error
                             (Low_Bound (Ck_Node),
                              "static value out of range of}?", T_Typ));

                     else
                        Add_Check
                          (Compile_Time_Constraint_Error
                            (Wnode,
                             "static range out of bounds of}?", T_Typ));
                     end if;
                  end if;

                  if Out_Of_Range_H then
                     if No (Warn_Node) then
                        Add_Check
                          (Compile_Time_Constraint_Error
                             (High_Bound (Ck_Node),
                              "static value out of range of}?", T_Typ));

                     else
                        Add_Check
                          (Compile_Time_Constraint_Error
                             (Wnode,
                              "static range out of bounds of}?", T_Typ));
                     end if;
                  end if;
               end if;

            else
               declare
                  LB : Node_Id := Low_Bound (Ck_Node);
                  HB : Node_Id := High_Bound (Ck_Node);

               begin
                  --  If either bound is a discriminant and we are within the
                  --  record declaration, it is a use of the discriminant in a
                  --  constraint of a component, and nothing can be checked
                  --  here. The check will be emitted within the init proc.
                  --  Before then, the discriminal has no real meaning.
                  --  Similarly, if the entity is a discriminal, there is no
                  --  check to perform yet.

                  --  The same holds within a discriminated synchronized type,
                  --  where the discriminant may constrain a component or an
                  --  entry family.

                  if Nkind (LB) = N_Identifier
                    and then Denotes_Discriminant (LB, True)
                  then
                     if Current_Scope = Scope (Entity (LB))
                       or else Is_Concurrent_Type (Current_Scope)
                       or else Ekind (Entity (LB)) /= E_Discriminant
                     then
                        return Ret_Result;
                     else
                        LB :=
                          New_Occurrence_Of (Discriminal (Entity (LB)), Loc);
                     end if;
                  end if;

                  if Nkind (HB) = N_Identifier
                    and then Denotes_Discriminant (HB, True)
                  then
                     if Current_Scope = Scope (Entity (HB))
                       or else Is_Concurrent_Type (Current_Scope)
                       or else Ekind (Entity (HB)) /= E_Discriminant
                     then
                        return Ret_Result;
                     else
                        HB :=
                          New_Occurrence_Of (Discriminal (Entity (HB)), Loc);
                     end if;
                  end if;

                  Cond := Discrete_Range_Cond (Ck_Node, T_Typ);
                  Set_Paren_Count (Cond, 1);

                  Cond :=
                    Make_And_Then (Loc,
                      Left_Opnd =>
                        Make_Op_Ge (Loc,
                          Left_Opnd  => Duplicate_Subexpr_No_Checks (HB),
                          Right_Opnd => Duplicate_Subexpr_No_Checks (LB)),
                      Right_Opnd => Cond);
               end;
            end if;
         end;

      elsif Is_Scalar_Type (S_Typ) then

         --  This somewhat duplicates what Apply_Scalar_Range_Check does,
         --  except the above simply sets a flag in the node and lets
         --  gigi generate the check base on the Etype of the expression.
         --  Sometimes, however we want to do a dynamic check against an
         --  arbitrary target type, so we do that here.

         if Ekind (Base_Type (S_Typ)) /= Ekind (Base_Type (T_Typ)) then
            Cond := Discrete_Expr_Cond (Ck_Node, T_Typ);

         --  For literals, we can tell if the constraint error will be
         --  raised at compile time, so we never need a dynamic check, but
         --  if the exception will be raised, then post the usual warning,
         --  and replace the literal with a raise constraint error
         --  expression. As usual, skip this for access types

         elsif Compile_Time_Known_Value (Ck_Node)
           and then not Do_Access
         then
            declare
               LB : constant Node_Id := Type_Low_Bound (T_Typ);
               UB : constant Node_Id := Type_High_Bound (T_Typ);

               Out_Of_Range  : Boolean;
               Static_Bounds : constant Boolean :=
                                 Compile_Time_Known_Value (LB)
                                   and Compile_Time_Known_Value (UB);

            begin
               --  Following range tests should use Sem_Eval routine ???

               if Static_Bounds then
                  if Is_Floating_Point_Type (S_Typ) then
                     Out_Of_Range :=
                       (Expr_Value_R (Ck_Node) < Expr_Value_R (LB))
                         or else
                       (Expr_Value_R (Ck_Node) > Expr_Value_R (UB));

                  --  Fixed or discrete type

                  else
                     Out_Of_Range :=
                       Expr_Value (Ck_Node) < Expr_Value (LB)
                         or else
                       Expr_Value (Ck_Node) > Expr_Value (UB);
                  end if;

                  --  Bounds of the type are static and the literal is out of
                  --  range so output a warning message.

                  if Out_Of_Range then
                     if No (Warn_Node) then
                        Add_Check
                          (Compile_Time_Constraint_Error
                             (Ck_Node,
                              "static value out of range of}?", T_Typ));

                     else
                        Add_Check
                          (Compile_Time_Constraint_Error
                             (Wnode,
                              "static value out of range of}?", T_Typ));
                     end if;
                  end if;

               else
                  Cond := Discrete_Expr_Cond (Ck_Node, T_Typ);
               end if;
            end;

         --  Here for the case of a non-static expression, we need a runtime
         --  check unless the source type range is guaranteed to be in the
         --  range of the target type.

         else
            if not In_Subrange_Of (S_Typ, T_Typ) then
               Cond := Discrete_Expr_Cond (Ck_Node, T_Typ);
            end if;
         end if;
      end if;

      if Is_Array_Type (T_Typ) and then Is_Array_Type (S_Typ) then
         if Is_Constrained (T_Typ) then

            Expr_Actual := Get_Referenced_Object (Ck_Node);
            Exptyp      := Get_Actual_Subtype (Expr_Actual);

            if Is_Access_Type (Exptyp) then
               Exptyp := Designated_Type (Exptyp);
            end if;

            --  String_Literal case. This needs to be handled specially be-
            --  cause no index types are available for string literals. The
            --  condition is simply:

            --    T_Typ'Length = string-literal-length

            if Nkind (Expr_Actual) = N_String_Literal then
               null;

            --  General array case. Here we have a usable actual subtype for
            --  the expression, and the condition is built from the two types

            --     T_Typ'First     < Exptyp'First     or else
            --     T_Typ'Last      > Exptyp'Last      or else
            --     T_Typ'First(1)  < Exptyp'First(1)  or else
            --     T_Typ'Last(1)   > Exptyp'Last(1)   or else
            --     ...

            elsif Is_Constrained (Exptyp) then
               declare
                  Ndims : constant Nat := Number_Dimensions (T_Typ);

                  L_Index : Node_Id;
                  R_Index : Node_Id;

               begin
                  L_Index := First_Index (T_Typ);
                  R_Index := First_Index (Exptyp);

                  for Indx in 1 .. Ndims loop
                     if not (Nkind (L_Index) = N_Raise_Constraint_Error
                               or else
                             Nkind (R_Index) = N_Raise_Constraint_Error)
                     then
                        --  Deal with compile time length check. Note that we
                        --  skip this in the access case, because the access
                        --  value may be null, so we cannot know statically.

                        if not
                          Subtypes_Statically_Match
                            (Etype (L_Index), Etype (R_Index))
                        then
                           --  If the target type is constrained then we
                           --  have to check for exact equality of bounds
                           --  (required for qualified expressions).

                           if Is_Constrained (T_Typ) then
                              Evolve_Or_Else
                                (Cond,
                                 Range_Equal_E_Cond (Exptyp, T_Typ, Indx));
                           else
                              Evolve_Or_Else
                                (Cond, Range_E_Cond (Exptyp, T_Typ, Indx));
                           end if;
                        end if;

                        Next (L_Index);
                        Next (R_Index);
                     end if;
                  end loop;
               end;

            --  Handle cases where we do not get a usable actual subtype that
            --  is constrained. This happens for example in the function call
            --  and explicit dereference cases. In these cases, we have to get
            --  the length or range from the expression itself, making sure we
            --  do not evaluate it more than once.

            --  Here Ck_Node is the original expression, or more properly the
            --  result of applying Duplicate_Expr to the original tree,
            --  forcing the result to be a name.

            else
               declare
                  Ndims : constant Nat := Number_Dimensions (T_Typ);

               begin
                  --  Build the condition for the explicit dereference case

                  for Indx in 1 .. Ndims loop
                     Evolve_Or_Else
                       (Cond, Range_N_Cond (Ck_Node, T_Typ, Indx));
                  end loop;
               end;
            end if;

         else
            --  For a conversion to an unconstrained array type, generate an
            --  Action to check that the bounds of the source value are within
            --  the constraints imposed by the target type (RM 4.6(38)). No
            --  check is needed for a conversion to an access to unconstrained
            --  array type, as 4.6(24.15/2) requires the designated subtypes
            --  of the two access types to statically match.

            if Nkind (Parent (Ck_Node)) = N_Type_Conversion
              and then not Do_Access
            then
               declare
                  Opnd_Index : Node_Id;
                  Targ_Index : Node_Id;
                  Opnd_Range : Node_Id;

               begin
                  Opnd_Index := First_Index (Get_Actual_Subtype (Ck_Node));
                  Targ_Index := First_Index (T_Typ);
                  while Present (Opnd_Index) loop

                     --  If the index is a range, use its bounds. If it is an
                     --  entity (as will be the case if it is a named subtype
                     --  or an itype created for a slice) retrieve its range.

                     if Is_Entity_Name (Opnd_Index)
                       and then Is_Type (Entity (Opnd_Index))
                     then
                        Opnd_Range := Scalar_Range (Entity (Opnd_Index));
                     else
                        Opnd_Range := Opnd_Index;
                     end if;

                     if Nkind (Opnd_Range) = N_Range then
                        if  Is_In_Range
                             (Low_Bound (Opnd_Range), Etype (Targ_Index),
                              Assume_Valid => True)
                          and then
                            Is_In_Range
                             (High_Bound (Opnd_Range), Etype (Targ_Index),
                              Assume_Valid => True)
                        then
                           null;

                        --  If null range, no check needed

                        elsif
                          Compile_Time_Known_Value (High_Bound (Opnd_Range))
                            and then
                          Compile_Time_Known_Value (Low_Bound (Opnd_Range))
                            and then
                              Expr_Value (High_Bound (Opnd_Range)) <
                                  Expr_Value (Low_Bound (Opnd_Range))
                        then
                           null;

                        elsif Is_Out_Of_Range
                                (Low_Bound (Opnd_Range), Etype (Targ_Index),
                                 Assume_Valid => True)
                          or else
                              Is_Out_Of_Range
                                (High_Bound (Opnd_Range), Etype (Targ_Index),
                                 Assume_Valid => True)
                        then
                           Add_Check
                             (Compile_Time_Constraint_Error
                               (Wnode, "value out of range of}?", T_Typ));

                        else
                           Evolve_Or_Else
                             (Cond,
                              Discrete_Range_Cond
                                (Opnd_Range, Etype (Targ_Index)));
                        end if;
                     end if;

                     Next_Index (Opnd_Index);
                     Next_Index (Targ_Index);
                  end loop;
               end;
            end if;
         end if;
      end if;

      --  Construct the test and insert into the tree

      if Present (Cond) then
         if Do_Access then
            Cond := Guard_Access (Cond, Loc, Ck_Node);
         end if;

         Add_Check
           (Make_Raise_Constraint_Error (Loc,
             Condition => Cond,
             Reason    => CE_Range_Check_Failed));
      end if;

      return Ret_Result;
   end Selected_Range_Checks;

   -------------------------------
   -- Storage_Checks_Suppressed --
   -------------------------------

   function Storage_Checks_Suppressed (E : Entity_Id) return Boolean is
   begin
      if Present (E) and then Checks_May_Be_Suppressed (E) then
         return Is_Check_Suppressed (E, Storage_Check);
      else
         return Scope_Suppress (Storage_Check);
      end if;
   end Storage_Checks_Suppressed;

   ---------------------------
   -- Tag_Checks_Suppressed --
   ---------------------------

   function Tag_Checks_Suppressed (E : Entity_Id) return Boolean is
   begin
      if Present (E) then
         if Kill_Tag_Checks (E) then
            return True;
         elsif Checks_May_Be_Suppressed (E) then
            return Is_Check_Suppressed (E, Tag_Check);
         end if;
      end if;

      return Scope_Suppress (Tag_Check);
   end Tag_Checks_Suppressed;

   --------------------------
   -- Validity_Check_Range --
   --------------------------

   procedure Validity_Check_Range (N : Node_Id) is
   begin
      if Validity_Checks_On and Validity_Check_Operands then
         if Nkind (N) = N_Range then
            Ensure_Valid (Low_Bound (N));
            Ensure_Valid (High_Bound (N));
         end if;
      end if;
   end Validity_Check_Range;

   --------------------------------
   -- Validity_Checks_Suppressed --
   --------------------------------

   function Validity_Checks_Suppressed (E : Entity_Id) return Boolean is
   begin
      if Present (E) and then Checks_May_Be_Suppressed (E) then
         return Is_Check_Suppressed (E, Validity_Check);
      else
         return Scope_Suppress (Validity_Check);
      end if;
   end Validity_Checks_Suppressed;

end Checks;<|MERGE_RESOLUTION|>--- conflicted
+++ resolved
@@ -6,11 +6,7 @@
 --                                                                          --
 --                                 B o d y                                  --
 --                                                                          --
-<<<<<<< HEAD
---          Copyright (C) 1992-2009, Free Software Foundation, Inc.         --
-=======
 --          Copyright (C) 1992-2011, Free Software Foundation, Inc.         --
->>>>>>> 3082eeb7
 --                                                                          --
 -- GNAT is free software;  you can  redistribute it  and/or modify it under --
 -- terms of the  GNU General Public License as published  by the Free Soft- --
@@ -514,12 +510,8 @@
 
       elsif Present (Param_Ent)
          and then Present (Extra_Accessibility (Param_Ent))
-<<<<<<< HEAD
-         and then UI_Gt (Object_Access_Level (N), Type_Access_Level (Typ))
-=======
          and then UI_Gt (Object_Access_Level (N),
                          Deepest_Type_Access_Level (Typ))
->>>>>>> 3082eeb7
          and then not Accessibility_Checks_Suppressed (Param_Ent)
          and then not Accessibility_Checks_Suppressed (Typ)
       then
@@ -3142,7 +3134,6 @@
       Hir := No_Uint;
 
       --  If type is not defined, we can't determine its range
-<<<<<<< HEAD
 
       if No (Typ)
 
@@ -3150,15 +3141,6 @@
 
         or else not Is_Discrete_Type (Typ)
 
-=======
-
-      if No (Typ)
-
-        --  We don't deal with anything except discrete types
-
-        or else not Is_Discrete_Type (Typ)
-
->>>>>>> 3082eeb7
         --  Ignore type for which an error has been posted, since range in
         --  this case may well be a bogosity deriving from the error. Also
         --  ignore if error posted on the reference node.
@@ -3203,7 +3185,6 @@
       --  First a check, never try to find the bounds of a generic type, since
       --  these bounds are always junk values, and it is only valid to look at
       --  the bounds in an instance.
-<<<<<<< HEAD
 
       if Is_Generic_Type (Typ) then
          OK := False;
@@ -3212,16 +3193,6 @@
 
       --  First step, change to use base type unless we know the value is valid
 
-=======
-
-      if Is_Generic_Type (Typ) then
-         OK := False;
-         return;
-      end if;
-
-      --  First step, change to use base type unless we know the value is valid
-
->>>>>>> 3082eeb7
       if (Is_Entity_Name (N) and then Is_Known_Valid (Entity (N)))
         or else Assume_No_Invalid_Values
         or else Assume_Valid
@@ -5530,8 +5501,6 @@
                   return False;
                end if;
 
-<<<<<<< HEAD
-=======
                --  If we are in a case expression, and not part of the
                --  expression, then we return False, since a particular
                --  branch may not always be elaborated
@@ -5542,7 +5511,6 @@
                   return False;
                end if;
 
->>>>>>> 3082eeb7
                --  While traversing the parent chain, we find that N
                --  belongs to a statement, thus it may never appear in
                --  a declarative region.
@@ -6853,21 +6821,12 @@
             T_HB       : constant Node_Id := Type_High_Bound (T_Typ);
             Known_T_LB : constant Boolean := Compile_Time_Known_Value (T_LB);
             Known_T_HB : constant Boolean := Compile_Time_Known_Value (T_HB);
-<<<<<<< HEAD
 
             LB         : Node_Id := Low_Bound (Ck_Node);
             HB         : Node_Id := High_Bound (Ck_Node);
             Known_LB   : Boolean;
             Known_HB   : Boolean;
 
-=======
-
-            LB         : Node_Id := Low_Bound (Ck_Node);
-            HB         : Node_Id := High_Bound (Ck_Node);
-            Known_LB   : Boolean;
-            Known_HB   : Boolean;
-
->>>>>>> 3082eeb7
             Null_Range     : Boolean;
             Out_Of_Range_L : Boolean;
             Out_Of_Range_H : Boolean;
