/****************************************************************************
 *                                                                          *
 *                          GNAT RUN-TIME COMPONENTS                        *
 *                                                                          *
 *                              C S T R E A M S                             *
 *                                                                          *
 *              Auxiliary C functions for Interfaces.C.Streams              *
 *                                                                          *
 *          Copyright (C) 1992-2010, Free Software Foundation, Inc.         *
 *                                                                          *
 * GNAT is free software;  you can  redistribute it  and/or modify it under *
 * terms of the  GNU General Public License as published  by the Free Soft- *
 * ware  Foundation;  either version 3,  or (at your option) any later ver- *
 * sion.  GNAT is distributed in the hope that it will be useful, but WITH- *
 * OUT ANY WARRANTY;  without even the  implied warranty of MERCHANTABILITY *
 * or FITNESS FOR A PARTICULAR PURPOSE.                                     *
 *                                                                          *
 * As a special exception under Section 7 of GPL version 3, you are granted *
 * additional permissions described in the GCC Runtime Library Exception,   *
 * version 3.1, as published by the Free Software Foundation.               *
 *                                                                          *
 * You should have received a copy of the GNU General Public License and    *
 * a copy of the GCC Runtime Library Exception along with this program;     *
 * see the files COPYING3 and COPYING.RUNTIME respectively.  If not, see    *
 * <http://www.gnu.org/licenses/>.                                          *
 *                                                                          *
 * GNAT was originally developed  by the GNAT team at  New York University. *
 * Extensive contributions were provided by Ada Core Technologies Inc.      *
 *                                                                          *
 ****************************************************************************/

/* Routines required for implementing routines in Interfaces.C.Streams */

#ifdef __vxworks
#include "vxWorks.h"
#endif

#ifdef IN_RTS
#include "tconfig.h"
#include "tsystem.h"
#include <sys/stat.h>
#else
#include "config.h"
#include "system.h"
#endif

#include "adaint.h"

#ifdef VMS
#include <unixlib.h>
#endif

#ifdef linux
/* Don't use macros on GNU/Linux since they cause incompatible changes between
   glibc 2.0 and 2.1 */

#ifdef stderr
#  undef stderr
#endif
#ifdef stdin
#  undef stdin
#endif
#ifdef stdout
#  undef stdout
#endif

#endif

/* The _IONBF value in MINGW32 stdio.h is wrong.  */
#if defined (WINNT) || defined (_WINNT)
#if OLD_MINGW
#undef _IONBF
#define _IONBF 0004
#endif
#endif

int
__gnat_feof (FILE *stream)
{
  return (feof (stream));
}

int
__gnat_ferror (FILE *stream)
{
   return (ferror (stream));
}

int
__gnat_fileno (FILE *stream)
{
   return (fileno (stream));
}

int
__gnat_is_regular_file_fd (int fd)
{
  int ret;
  GNAT_STRUCT_STAT statbuf;

<<<<<<< HEAD
#ifdef __EMX__
  /* Programs using screen I/O may need to reset the FPU after
     initialization of screen-handling related DLL's, so force
     DLL initialization by doing a null-write and then reset the FPU */

  DosWrite (0, &ret, 0, &ret);
  __gnat_init_float();
#endif

=======
>>>>>>> b56a5220
  ret = GNAT_FSTAT (fd, &statbuf);
  return (!ret && S_ISREG (statbuf.st_mode));
}

/* on some systems, the constants for seek are not defined, if so, then
   provide the conventional definitions */

#ifndef SEEK_SET
#define SEEK_SET 0  /* Set file pointer to offset                           */
#define SEEK_CUR 1  /* Set file pointer to its current value plus offset    */
#define SEEK_END 2  /* Set file pointer to the size of the file plus offset */
#endif

/* if L_tmpnam is not set, use a large number that should be safe */
#ifndef L_tmpnam
#define L_tmpnam 256
#endif

int    __gnat_constant_eof      = EOF;
int    __gnat_constant_iofbf    = _IOFBF;
int    __gnat_constant_iolbf    = _IOLBF;
int    __gnat_constant_ionbf    = _IONBF;
int    __gnat_constant_l_tmpnam = L_tmpnam;
int    __gnat_constant_seek_cur = SEEK_CUR;
int    __gnat_constant_seek_end = SEEK_END;
int    __gnat_constant_seek_set = SEEK_SET;

FILE *
__gnat_constant_stderr (void)
{
  return stderr;
}

FILE *
__gnat_constant_stdin (void)
{
  return stdin;
}

FILE *
__gnat_constant_stdout (void)
{
  return stdout;
}

char *
__gnat_full_name (char *nam, char *buffer)
{
#ifdef RTSS
  /* RTSS applications have no current-directory notion, so RTSS file I/O
     requests must use fully qualified path names, such as:
       c:\temp\MyFile.txt (for a file system object)
       \\.\MyDevice0 (for a device object)
   */
  if (nam[1] == ':' || nam[0] == '\\')
    strcpy (buffer, nam);
  else
    buffer[0] = '\0';

#elif defined (__MINGW32__)
  /* If this is a device file return it as is;
     under Windows NT a device file ends with ":".  */
  if (nam[strlen (nam) - 1] == ':')
    strcpy (buffer, nam);
  else
    {
      char *p;

      _fullpath (buffer, nam, __gnat_max_path_len);

      for (p = buffer; *p; p++)
	if (*p == '/')
	  *p = '\\';
    }

#elif defined (sgi) || defined (__FreeBSD__)

  /* Use realpath function which resolves links and references to . and ..
     on those Unix systems that support it. Note that GNU/Linux provides it but
     cannot handle more than 5 symbolic links in a full name, so we use the
     getcwd approach instead. */
  realpath (nam, buffer);

#elif defined (VMS)
  strncpy (buffer, __gnat_to_canonical_file_spec (nam), __gnat_max_path_len);

  if (buffer[0] == '/' || strchr (buffer, '!'))  /* '!' means decnet node */
    strncpy (buffer, __gnat_to_host_file_spec (buffer), __gnat_max_path_len);
  else
    {
      char *nambuffer = alloca (__gnat_max_path_len);

      strncpy (nambuffer, buffer, __gnat_max_path_len);
      strncpy
	(buffer, getcwd (buffer, __gnat_max_path_len, 0), __gnat_max_path_len);
      strncat (buffer, "/", __gnat_max_path_len);
      strncat (buffer, nambuffer, __gnat_max_path_len);
      strncpy (buffer, __gnat_to_host_file_spec (buffer), __gnat_max_path_len);
    }

#elif defined (__vxworks)

  /* On VxWorks systems, an absolute path can be represented (depending on
     the host platform) as either /dir/file, or device:/dir/file, or
     device:drive_letter:/dir/file. Use the __gnat_is_absolute_path
     to verify it. */

  int length;

  if (__gnat_is_absolute_path (nam, strlen (nam)))
    strcpy (buffer, nam);

  else
    {
      length = __gnat_max_path_len;
      __gnat_get_current_dir (buffer, &length);
      strncat (buffer, nam, __gnat_max_path_len - length - 1);
    }

#else
  if (nam[0] != '/')
    {
      char *p = getcwd (buffer, __gnat_max_path_len);

      if (p == 0)
	{
	  buffer[0] = '\0';
	  return 0;
	}


      /* If the name returned is an absolute path, it is safe to append '/'
	 to the path and concatenate the name of the file. */
      if (buffer[0] == '/')
	strcat (buffer, "/");

      strcat (buffer, nam);
    }
  else
    strcpy (buffer, nam);
#endif

  return buffer;
}<|MERGE_RESOLUTION|>--- conflicted
+++ resolved
@@ -98,18 +98,6 @@
   int ret;
   GNAT_STRUCT_STAT statbuf;
 
-<<<<<<< HEAD
-#ifdef __EMX__
-  /* Programs using screen I/O may need to reset the FPU after
-     initialization of screen-handling related DLL's, so force
-     DLL initialization by doing a null-write and then reset the FPU */
-
-  DosWrite (0, &ret, 0, &ret);
-  __gnat_init_float();
-#endif
-
-=======
->>>>>>> b56a5220
   ret = GNAT_FSTAT (fd, &statbuf);
   return (!ret && S_ISREG (statbuf.st_mode));
 }
