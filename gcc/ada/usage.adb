--- conflicted
+++ resolved
@@ -428,11 +428,7 @@
    Write_Line ("        I    turn off warnings for implementation unit");
    Write_Line ("        .i   turn on warnings for overlapping actuals");
    Write_Line ("        .I*  turn off warnings for overlapping actuals");
-<<<<<<< HEAD
-   Write_Line ("        j    turn on warnings for obsolescent " &
-=======
    Write_Line ("        j+   turn on warnings for obsolescent " &
->>>>>>> 779871ac
                                                   "(annex J) feature");
    Write_Line ("        J*   turn off warnings for obsolescent " &
                                                   "(annex J) feature");
