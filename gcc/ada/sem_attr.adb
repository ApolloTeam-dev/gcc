--- conflicted
+++ resolved
@@ -6,11 +6,7 @@
 --                                                                          --
 --                                 B o d y                                  --
 --                                                                          --
-<<<<<<< HEAD
---          Copyright (C) 1992-2009, Free Software Foundation, Inc.         --
-=======
 --          Copyright (C) 1992-2010, Free Software Foundation, Inc.         --
->>>>>>> b56a5220
 --                                                                          --
 -- GNAT is free software;  you can  redistribute it  and/or modify it under --
 -- terms of the  GNU General Public License as published  by the Free Soft- --
@@ -2025,11 +2021,7 @@
          --  entry wrappers, the attributes Count, Caller and AST_Entry require
          --  a context check
 
-<<<<<<< HEAD
-         if Ada_Version >= Ada_05
-=======
          if Ada_Version >= Ada_2005
->>>>>>> b56a5220
            and then (Aname = Name_Count
                       or else Aname = Name_Caller
                       or else Aname = Name_AST_Entry)
