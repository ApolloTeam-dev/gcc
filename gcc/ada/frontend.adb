--- conflicted
+++ resolved
@@ -6,11 +6,7 @@
 --                                                                          --
 --                                 B o d y                                  --
 --                                                                          --
-<<<<<<< HEAD
---          Copyright (C) 1992-2009, Free Software Foundation, Inc.         --
-=======
 --          Copyright (C) 1992-2011, Free Software Foundation, Inc.         --
->>>>>>> 3082eeb7
 --                                                                          --
 -- GNAT is free software;  you can  redistribute it  and/or modify it under --
 -- terms of the  GNU General Public License as published  by the Free Soft- --
@@ -93,13 +89,10 @@
    Checks.Initialize;
    Sem_Warn.Initialize;
    Prep.Initialize;
-<<<<<<< HEAD
-=======
 
    if Generate_SCIL then
       SCIL_LL.Initialize;
    end if;
->>>>>>> 3082eeb7
 
    --  Create package Standard
 
@@ -309,11 +302,7 @@
    --  explicit switch turning off Warn_On_Non_Local_Exception, then turn on
    --  this warning by default if we have encountered an exception handler.
 
-<<<<<<< HEAD
-   if Restriction_Active (No_Exception_Propagation)
-=======
    if Restriction_Check_Required (No_Exception_Propagation)
->>>>>>> 3082eeb7
      and then not No_Warn_On_Non_Local_Exception
      and then Exception_Handler_Encountered
    then
