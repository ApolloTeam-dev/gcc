/****************************************************************************
 *                                                                          *
 *                         GNAT COMPILER COMPONENTS                         *
 *                                                                          *
 *                                T R A N S                                 *
 *                                                                          *
 *                          C Implementation File                           *
 *                                                                          *
 *          Copyright (C) 1992-2010, Free Software Foundation, Inc.         *
 *                                                                          *
 * GNAT is free software;  you can  redistribute it  and/or modify it under *
 * terms of the  GNU General Public License as published  by the Free Soft- *
 * ware  Foundation;  either version 3,  or (at your option) any later ver- *
 * sion.  GNAT is distributed in the hope that it will be useful, but WITH- *
 * OUT ANY WARRANTY;  without even the  implied warranty of MERCHANTABILITY *
 * or FITNESS FOR A PARTICULAR PURPOSE.  See the GNU General Public License *
 * for  more details.  You should have  received  a copy of the GNU General *
 * Public License  distributed  with GNAT;  see file  COPYING3.  If not see *
 * <http://www.gnu.org/licenses/>.                                          *
 *                                                                          *
 * GNAT was originally developed  by the GNAT team at  New York University. *
 * Extensive contributions were provided by Ada Core Technologies Inc.      *
 *                                                                          *
 ****************************************************************************/

#include "config.h"
#include "system.h"
#include "coretypes.h"
#include "tm.h"
#include "tree.h"
#include "flags.h"
#include "ggc.h"
#include "output.h"
#include "libfuncs.h"	/* For set_stack_check_libfunc.  */
#include "tree-iterator.h"
#include "gimple.h"

#include "ada.h"
#include "adadecode.h"
#include "types.h"
#include "atree.h"
#include "elists.h"
#include "namet.h"
#include "nlists.h"
#include "snames.h"
#include "stringt.h"
#include "uintp.h"
#include "urealp.h"
#include "fe.h"
#include "sinfo.h"
#include "einfo.h"
#include "gadaint.h"
#include "ada-tree.h"
#include "gigi.h"

/* We should avoid allocating more than ALLOCA_THRESHOLD bytes via alloca,
   for fear of running out of stack space.  If we need more, we use xmalloc
   instead.  */
#define ALLOCA_THRESHOLD 1000

/* Let code below know whether we are targetting VMS without need of
   intrusive preprocessor directives.  */
#ifndef TARGET_ABI_OPEN_VMS
#define TARGET_ABI_OPEN_VMS 0
#endif

/* For efficient float-to-int rounding, it is necessary to know whether
   floating-point arithmetic may use wider intermediate results.  When
   FP_ARITH_MAY_WIDEN is not defined, be conservative and only assume
   that arithmetic does not widen if double precision is emulated.  */
#ifndef FP_ARITH_MAY_WIDEN
#if defined(HAVE_extendsfdf2)
#define FP_ARITH_MAY_WIDEN HAVE_extendsfdf2
#else
#define FP_ARITH_MAY_WIDEN 0
#endif
#endif

/* Pointers to front-end tables accessed through macros.  */
struct Node *Nodes_Ptr;
Node_Id *Next_Node_Ptr;
Node_Id *Prev_Node_Ptr;
struct Elist_Header *Elists_Ptr;
struct Elmt_Item *Elmts_Ptr;
struct String_Entry *Strings_Ptr;
Char_Code *String_Chars_Ptr;
struct List_Header *List_Headers_Ptr;

/* Highest number in the front-end node table.  */
int max_gnat_nodes;

/* Current node being treated, in case abort called.  */
Node_Id error_gnat_node;

/* True when gigi is being called on an analyzed but unexpanded
   tree, and the only purpose of the call is to properly annotate
   types with representation information.  */
bool type_annotate_only;

/* Current filename without path.  */
const char *ref_filename;

/* When not optimizing, we cache the 'First, 'Last and 'Length attributes
   of unconstrained array IN parameters to avoid emitting a great deal of
   redundant instructions to recompute them each time.  */
struct GTY (()) parm_attr_d {
  int id; /* GTY doesn't like Entity_Id.  */
  int dim;
  tree first;
  tree last;
  tree length;
};

typedef struct parm_attr_d *parm_attr;

DEF_VEC_P(parm_attr);
DEF_VEC_ALLOC_P(parm_attr,gc);

struct GTY(()) language_function {
  VEC(parm_attr,gc) *parm_attr_cache;
};

#define f_parm_attr_cache \
  DECL_STRUCT_FUNCTION (current_function_decl)->language->parm_attr_cache

/* A structure used to gather together information about a statement group.
   We use this to gather related statements, for example the "then" part
   of a IF.  In the case where it represents a lexical scope, we may also
   have a BLOCK node corresponding to it and/or cleanups.  */

struct GTY((chain_next ("%h.previous"))) stmt_group {
  struct stmt_group *previous;	/* Previous code group.  */
  tree stmt_list;		/* List of statements for this code group.  */
  tree block;			/* BLOCK for this code group, if any.  */
  tree cleanups;		/* Cleanups for this code group, if any.  */
};

static GTY(()) struct stmt_group *current_stmt_group;

/* List of unused struct stmt_group nodes.  */
static GTY((deletable)) struct stmt_group *stmt_group_free_list;

/* A structure used to record information on elaboration procedures
   we've made and need to process.

   ??? gnat_node should be Node_Id, but gengtype gets confused.  */

struct GTY((chain_next ("%h.next"))) elab_info {
  struct elab_info *next;	/* Pointer to next in chain.  */
  tree elab_proc;		/* Elaboration procedure.  */
  int gnat_node;		/* The N_Compilation_Unit.  */
};

static GTY(()) struct elab_info *elab_info_list;

/* Stack of exception pointer variables.  Each entry is the VAR_DECL
   that stores the address of the raised exception.  Nonzero means we
   are in an exception handler.  Not used in the zero-cost case.  */
static GTY(()) VEC(tree,gc) *gnu_except_ptr_stack;

/* Stack for storing the current elaboration procedure decl.  */
static GTY(()) VEC(tree,gc) *gnu_elab_proc_stack;

/* Stack of labels to be used as a goto target instead of a return in
   some functions.  See processing for N_Subprogram_Body.  */
static GTY(()) VEC(tree,gc) *gnu_return_label_stack;

/* Stack of LOOP_STMT nodes.  */
static GTY(()) VEC(tree,gc) *gnu_loop_label_stack;

/* The stacks for N_{Push,Pop}_*_Label.  */
static GTY(()) VEC(tree,gc) *gnu_constraint_error_label_stack;
static GTY(()) VEC(tree,gc) *gnu_storage_error_label_stack;
static GTY(()) VEC(tree,gc) *gnu_program_error_label_stack;

/* Map GNAT tree codes to GCC tree codes for simple expressions.  */
static enum tree_code gnu_codes[Number_Node_Kinds];

static void init_code_table (void);
static void Compilation_Unit_to_gnu (Node_Id);
static void record_code_position (Node_Id);
static void insert_code_for (Node_Id);
static void add_cleanup (tree, Node_Id);
static void add_stmt_list (List_Id);
static void push_exception_label_stack (VEC(tree,gc) **, Entity_Id);
static tree build_stmt_group (List_Id, bool);
static enum gimplify_status gnat_gimplify_stmt (tree *);
static void elaborate_all_entities (Node_Id);
static void process_freeze_entity (Node_Id);
static void process_decls (List_Id, List_Id, Node_Id, bool, bool);
static tree emit_range_check (tree, Node_Id, Node_Id);
static tree emit_index_check (tree, tree, tree, tree, Node_Id);
static tree emit_check (tree, tree, int, Node_Id);
static tree build_unary_op_trapv (enum tree_code, tree, tree, Node_Id);
static tree build_binary_op_trapv (enum tree_code, tree, tree, tree, Node_Id);
static tree convert_with_check (Entity_Id, tree, bool, bool, bool, Node_Id);
static bool smaller_form_type_p (tree, tree);
static bool addressable_p (tree, tree);
static tree assoc_to_constructor (Entity_Id, Node_Id, tree);
static tree extract_values (tree, tree);
static tree pos_to_constructor (Node_Id, tree, Entity_Id);
static tree maybe_implicit_deref (tree);
static void set_expr_location_from_node (tree, Node_Id);
<<<<<<< HEAD
static int lvalue_required_p (Node_Id, tree, bool, bool);
=======
static void set_gnu_expr_location_from_node (tree, Node_Id);
static int lvalue_required_p (Node_Id, tree, bool, bool, bool);
>>>>>>> 779871ac

/* Hooks for debug info back-ends, only supported and used in a restricted set
   of configurations.  */
static const char *extract_encoding (const char *) ATTRIBUTE_UNUSED;
static const char *decode_name (const char *) ATTRIBUTE_UNUSED;

/* This is the main program of the back-end.  It sets up all the table
   structures and then generates code.  */

void
gigi (Node_Id gnat_root, int max_gnat_node, int number_name ATTRIBUTE_UNUSED,
      struct Node *nodes_ptr, Node_Id *next_node_ptr, Node_Id *prev_node_ptr,
      struct Elist_Header *elists_ptr, struct Elmt_Item *elmts_ptr,
      struct String_Entry *strings_ptr, Char_Code *string_chars_ptr,
      struct List_Header *list_headers_ptr, Nat number_file,
      struct File_Info_Type *file_info_ptr,
      Entity_Id standard_boolean, Entity_Id standard_integer,
      Entity_Id standard_character, Entity_Id standard_long_long_float,
      Entity_Id standard_exception_type, Int gigi_operating_mode)
{
  Entity_Id gnat_literal;
  tree long_long_float_type, exception_type, t;
  tree int64_type = gnat_type_for_size (64, 0);
  struct elab_info *info;
  int i;

  max_gnat_nodes = max_gnat_node;

  Nodes_Ptr = nodes_ptr;
  Next_Node_Ptr = next_node_ptr;
  Prev_Node_Ptr = prev_node_ptr;
  Elists_Ptr = elists_ptr;
  Elmts_Ptr = elmts_ptr;
  Strings_Ptr = strings_ptr;
  String_Chars_Ptr = string_chars_ptr;
  List_Headers_Ptr = list_headers_ptr;

  type_annotate_only = (gigi_operating_mode == 1);

  gcc_assert (Nkind (gnat_root) == N_Compilation_Unit);

  /* Declare the name of the compilation unit as the first global
     name in order to make the middle-end fully deterministic.  */
  t = create_concat_name (Defining_Entity (Unit (gnat_root)), NULL);
  first_global_object_name = ggc_strdup (IDENTIFIER_POINTER (t));

  for (i = 0; i < number_file; i++)
    {
      /* Use the identifier table to make a permanent copy of the filename as
	 the name table gets reallocated after Gigi returns but before all the
	 debugging information is output.  The __gnat_to_canonical_file_spec
	 call translates filenames from pragmas Source_Reference that contain
	 host style syntax not understood by gdb.  */
      const char *filename
	= IDENTIFIER_POINTER
	   (get_identifier
	    (__gnat_to_canonical_file_spec
	     (Get_Name_String (file_info_ptr[i].File_Name))));

      /* We rely on the order isomorphism between files and line maps.  */
      gcc_assert ((int) line_table->used == i);

      /* We create the line map for a source file at once, with a fixed number
	 of columns chosen to avoid jumping over the next power of 2.  */
      linemap_add (line_table, LC_ENTER, 0, filename, 1);
      linemap_line_start (line_table, file_info_ptr[i].Num_Source_Lines, 252);
      linemap_position_for_column (line_table, 252 - 1);
      linemap_add (line_table, LC_LEAVE, 0, NULL, 0);
    }

  /* Initialize ourselves.  */
  init_code_table ();
  init_gnat_to_gnu ();
  init_dummy_type ();

  /* If we are just annotating types, give VOID_TYPE zero sizes to avoid
     errors.  */
  if (type_annotate_only)
    {
      TYPE_SIZE (void_type_node) = bitsize_zero_node;
      TYPE_SIZE_UNIT (void_type_node) = size_zero_node;
    }

  /* If the GNU type extensions to DWARF are available, setup the hooks.  */
#if defined (DWARF2_DEBUGGING_INFO) && defined (DWARF2_GNU_TYPE_EXTENSIONS)
  /* We condition the name demangling and the generation of type encoding
     strings on -gdwarf+ and always set descriptive types on.  */
  if (use_gnu_debug_info_extensions)
    {
      dwarf2out_set_type_encoding_func (extract_encoding);
      dwarf2out_set_demangle_name_func (decode_name);
    }
  dwarf2out_set_descriptive_type_func (get_parallel_type);
#endif

  /* Enable GNAT stack checking method if needed */
  if (!Stack_Check_Probes_On_Target)
    set_stack_check_libfunc ("_gnat_stack_check");

  /* Retrieve alignment settings.  */
  double_float_alignment = get_target_double_float_alignment ();
  double_scalar_alignment = get_target_double_scalar_alignment ();

  /* Record the builtin types.  Define `integer' and `character' first so that
     dbx will output them first.  */
  record_builtin_type ("integer", integer_type_node);
  record_builtin_type ("character", unsigned_char_type_node);
  record_builtin_type ("boolean", boolean_type_node);
  record_builtin_type ("void", void_type_node);

  /* Save the type we made for integer as the type for Standard.Integer.  */
  save_gnu_tree (Base_Type (standard_integer),
		 TYPE_NAME (integer_type_node),
		 false);

  /* Likewise for character as the type for Standard.Character.  */
  save_gnu_tree (Base_Type (standard_character),
		 TYPE_NAME (unsigned_char_type_node),
		 false);

  /* Likewise for boolean as the type for Standard.Boolean.  */
  save_gnu_tree (Base_Type (standard_boolean),
		 TYPE_NAME (boolean_type_node),
		 false);
  gnat_literal = First_Literal (Base_Type (standard_boolean));
  t = UI_To_gnu (Enumeration_Rep (gnat_literal), boolean_type_node);
  gcc_assert (t == boolean_false_node);
  t = create_var_decl (get_entity_name (gnat_literal), NULL_TREE,
		       boolean_type_node, t, true, false, false, false,
		       NULL, gnat_literal);
  DECL_IGNORED_P (t) = 1;
  save_gnu_tree (gnat_literal, t, false);
  gnat_literal = Next_Literal (gnat_literal);
  t = UI_To_gnu (Enumeration_Rep (gnat_literal), boolean_type_node);
  gcc_assert (t == boolean_true_node);
  t = create_var_decl (get_entity_name (gnat_literal), NULL_TREE,
		       boolean_type_node, t, true, false, false, false,
		       NULL, gnat_literal);
  DECL_IGNORED_P (t) = 1;
  save_gnu_tree (gnat_literal, t, false);

  void_ftype = build_function_type (void_type_node, NULL_TREE);
  ptr_void_ftype = build_pointer_type (void_ftype);

  /* Now declare run-time functions.  */
  t = tree_cons (NULL_TREE, void_type_node, NULL_TREE);

  /* malloc is a function declaration tree for a function to allocate
     memory.  */
  malloc_decl
    = create_subprog_decl (get_identifier ("__gnat_malloc"), NULL_TREE,
			   build_function_type (ptr_void_type_node,
						tree_cons (NULL_TREE,
							   sizetype, t)),
			   NULL_TREE, false, true, true, NULL, Empty);
  DECL_IS_MALLOC (malloc_decl) = 1;

  /* malloc32 is a function declaration tree for a function to allocate
     32-bit memory on a 64-bit system.  Needed only on 64-bit VMS.  */
  malloc32_decl
    = create_subprog_decl (get_identifier ("__gnat_malloc32"), NULL_TREE,
			   build_function_type (ptr_void_type_node,
						tree_cons (NULL_TREE,
							   sizetype, t)),
			   NULL_TREE, false, true, true, NULL, Empty);
  DECL_IS_MALLOC (malloc32_decl) = 1;

  /* free is a function declaration tree for a function to free memory.  */
  free_decl
    = create_subprog_decl (get_identifier ("__gnat_free"), NULL_TREE,
			   build_function_type (void_type_node,
						tree_cons (NULL_TREE,
							   ptr_void_type_node,
							   t)),
			   NULL_TREE, false, true, true, NULL, Empty);

  /* This is used for 64-bit multiplication with overflow checking.  */
  mulv64_decl
    = create_subprog_decl (get_identifier ("__gnat_mulv64"), NULL_TREE,
			   build_function_type_list (int64_type, int64_type,
						     int64_type, NULL_TREE),
			   NULL_TREE, false, true, true, NULL, Empty);

  /* Name of the _Parent field in tagged record types.  */
  parent_name_id = get_identifier (Get_Name_String (Name_uParent));

  /* Name of the Exception_Data type defined in System.Standard_Library.  */
  exception_data_name_id
    = get_identifier ("system__standard_library__exception_data");

  /* Make the types and functions used for exception processing.  */
  jmpbuf_type
    = build_array_type (gnat_type_for_mode (Pmode, 0),
			build_index_type (size_int (5)));
  record_builtin_type ("JMPBUF_T", jmpbuf_type);
  jmpbuf_ptr_type = build_pointer_type (jmpbuf_type);

  /* Functions to get and set the jumpbuf pointer for the current thread.  */
  get_jmpbuf_decl
    = create_subprog_decl
    (get_identifier ("system__soft_links__get_jmpbuf_address_soft"),
     NULL_TREE, build_function_type (jmpbuf_ptr_type, NULL_TREE),
     NULL_TREE, false, true, true, NULL, Empty);
  /* Avoid creating superfluous edges to __builtin_setjmp receivers.  */
  DECL_PURE_P (get_jmpbuf_decl) = 1;
  DECL_IGNORED_P (get_jmpbuf_decl) = 1;

  set_jmpbuf_decl
    = create_subprog_decl
    (get_identifier ("system__soft_links__set_jmpbuf_address_soft"),
     NULL_TREE,
     build_function_type (void_type_node,
			  tree_cons (NULL_TREE, jmpbuf_ptr_type, t)),
     NULL_TREE, false, true, true, NULL, Empty);
  DECL_IGNORED_P (set_jmpbuf_decl) = 1;

  /* setjmp returns an integer and has one operand, which is a pointer to
     a jmpbuf.  */
  setjmp_decl
    = create_subprog_decl
      (get_identifier ("__builtin_setjmp"), NULL_TREE,
       build_function_type (integer_type_node,
			    tree_cons (NULL_TREE,  jmpbuf_ptr_type, t)),
       NULL_TREE, false, true, true, NULL, Empty);
  DECL_BUILT_IN_CLASS (setjmp_decl) = BUILT_IN_NORMAL;
  DECL_FUNCTION_CODE (setjmp_decl) = BUILT_IN_SETJMP;

  /* update_setjmp_buf updates a setjmp buffer from the current stack pointer
     address.  */
  update_setjmp_buf_decl
    = create_subprog_decl
      (get_identifier ("__builtin_update_setjmp_buf"), NULL_TREE,
       build_function_type (void_type_node,
			    tree_cons (NULL_TREE,  jmpbuf_ptr_type, t)),
       NULL_TREE, false, true, true, NULL, Empty);
  DECL_BUILT_IN_CLASS (update_setjmp_buf_decl) = BUILT_IN_NORMAL;
  DECL_FUNCTION_CODE (update_setjmp_buf_decl) = BUILT_IN_UPDATE_SETJMP_BUF;

  /* Hooks to call when entering/leaving an exception handler.  */
  begin_handler_decl
    = create_subprog_decl (get_identifier ("__gnat_begin_handler"), NULL_TREE,
			   build_function_type (void_type_node,
						tree_cons (NULL_TREE,
							   ptr_void_type_node,
							   t)),
			   NULL_TREE, false, true, true, NULL, Empty);
  DECL_IGNORED_P (begin_handler_decl) = 1;

  end_handler_decl
    = create_subprog_decl (get_identifier ("__gnat_end_handler"), NULL_TREE,
			   build_function_type (void_type_node,
						tree_cons (NULL_TREE,
							   ptr_void_type_node,
							   t)),
			   NULL_TREE, false, true, true, NULL, Empty);
  DECL_IGNORED_P (end_handler_decl) = 1;

  /* If in no exception handlers mode, all raise statements are redirected to
     __gnat_last_chance_handler.  No need to redefine raise_nodefer_decl since
     this procedure will never be called in this mode.  */
  if (No_Exception_Handlers_Set ())
    {
      tree decl
	= create_subprog_decl
	  (get_identifier ("__gnat_last_chance_handler"), NULL_TREE,
	   build_function_type (void_type_node,
				tree_cons (NULL_TREE,
					   build_pointer_type
					   (unsigned_char_type_node),
					   tree_cons (NULL_TREE,
						      integer_type_node,
						      t))),
	   NULL_TREE, false, true, true, NULL, Empty);

      for (i = 0; i < (int) ARRAY_SIZE (gnat_raise_decls); i++)
	gnat_raise_decls[i] = decl;
    }
  else
    /* Otherwise, make one decl for each exception reason.  */
    for (i = 0; i < (int) ARRAY_SIZE (gnat_raise_decls); i++)
      {
	char name[17];

	sprintf (name, "__gnat_rcheck_%.2d", i);
	gnat_raise_decls[i]
	  = create_subprog_decl
	    (get_identifier (name), NULL_TREE,
	     build_function_type (void_type_node,
				  tree_cons (NULL_TREE,
					     build_pointer_type
					     (unsigned_char_type_node),
					     tree_cons (NULL_TREE,
							integer_type_node,
							t))),
	     NULL_TREE, false, true, true, NULL, Empty);
      }

  for (i = 0; i < (int) ARRAY_SIZE (gnat_raise_decls); i++)
    {
      TREE_THIS_VOLATILE (gnat_raise_decls[i]) = 1;
      TREE_SIDE_EFFECTS (gnat_raise_decls[i]) = 1;
      TREE_TYPE (gnat_raise_decls[i])
	= build_qualified_type (TREE_TYPE (gnat_raise_decls[i]),
				TYPE_QUAL_VOLATILE);
    }

  /* Set the types that GCC and Gigi use from the front end.  */
  exception_type
    = gnat_to_gnu_entity (Base_Type (standard_exception_type),  NULL_TREE, 0);
  except_type_node = TREE_TYPE (exception_type);

  /* Make other functions used for exception processing.  */
  get_excptr_decl
    = create_subprog_decl
    (get_identifier ("system__soft_links__get_gnat_exception"),
     NULL_TREE,
     build_function_type (build_pointer_type (except_type_node), NULL_TREE),
     NULL_TREE, false, true, true, NULL, Empty);
  /* Avoid creating superfluous edges to __builtin_setjmp receivers.  */
  DECL_PURE_P (get_excptr_decl) = 1;

  raise_nodefer_decl
    = create_subprog_decl
      (get_identifier ("__gnat_raise_nodefer_with_msg"), NULL_TREE,
       build_function_type (void_type_node,
			    tree_cons (NULL_TREE,
				       build_pointer_type (except_type_node),
				       t)),
       NULL_TREE, false, true, true, NULL, Empty);

  /* Indicate that these never return.  */
  TREE_THIS_VOLATILE (raise_nodefer_decl) = 1;
  TREE_SIDE_EFFECTS (raise_nodefer_decl) = 1;
  TREE_TYPE (raise_nodefer_decl)
    = build_qualified_type (TREE_TYPE (raise_nodefer_decl),
			    TYPE_QUAL_VOLATILE);

  /* Build the special descriptor type and its null node if needed.  */
  if (TARGET_VTABLE_USES_DESCRIPTORS)
    {
      tree null_node = fold_convert (ptr_void_ftype, null_pointer_node);
      tree field_list = NULL_TREE;
      int j;
      VEC(constructor_elt,gc) *null_vec = NULL;
      constructor_elt *elt;

      fdesc_type_node = make_node (RECORD_TYPE);
      VEC_safe_grow (constructor_elt, gc, null_vec,
		     TARGET_VTABLE_USES_DESCRIPTORS);
      elt = (VEC_address (constructor_elt,null_vec)
	     + TARGET_VTABLE_USES_DESCRIPTORS - 1);

      for (j = 0; j < TARGET_VTABLE_USES_DESCRIPTORS; j++)
	{
	  tree field
	    = create_field_decl (NULL_TREE, ptr_void_ftype, fdesc_type_node,
				 NULL_TREE, NULL_TREE, 0, 1);
	  TREE_CHAIN (field) = field_list;
	  field_list = field;
	  elt->index = field;
	  elt->value = null_node;
	  elt--;
	}

      finish_record_type (fdesc_type_node, nreverse (field_list), 0, false);
      record_builtin_type ("descriptor", fdesc_type_node);
      null_fdesc_node = gnat_build_constructor (fdesc_type_node, null_vec);
    }

  long_long_float_type
    = gnat_to_gnu_entity (Base_Type (standard_long_long_float), NULL_TREE, 0);

  if (TREE_CODE (TREE_TYPE (long_long_float_type)) == INTEGER_TYPE)
    {
      /* In this case, the builtin floating point types are VAX float,
	 so make up a type for use.  */
      longest_float_type_node = make_node (REAL_TYPE);
      TYPE_PRECISION (longest_float_type_node) = LONG_DOUBLE_TYPE_SIZE;
      layout_type (longest_float_type_node);
      record_builtin_type ("longest float type", longest_float_type_node);
    }
  else
    longest_float_type_node = TREE_TYPE (long_long_float_type);

  /* Dummy objects to materialize "others" and "all others" in the exception
     tables.  These are exported by a-exexpr.adb, so see this unit for the
     types to use.  */
  others_decl
    = create_var_decl (get_identifier ("OTHERS"),
		       get_identifier ("__gnat_others_value"),
		       integer_type_node, 0, 1, 0, 1, 1, 0, Empty);

  all_others_decl
    = create_var_decl (get_identifier ("ALL_OTHERS"),
		       get_identifier ("__gnat_all_others_value"),
		       integer_type_node, 0, 1, 0, 1, 1, 0, Empty);

  main_identifier_node = get_identifier ("main");

  /* Install the builtins we might need, either internally or as
     user available facilities for Intrinsic imports.  */
  gnat_install_builtins ();

  VEC_safe_push (tree, gc, gnu_except_ptr_stack, NULL_TREE);
  VEC_safe_push (tree, gc, gnu_constraint_error_label_stack, NULL_TREE);
  VEC_safe_push (tree, gc, gnu_storage_error_label_stack, NULL_TREE);
  VEC_safe_push (tree, gc, gnu_program_error_label_stack, NULL_TREE);

  /* Process any Pragma Ident for the main unit.  */
#ifdef ASM_OUTPUT_IDENT
  if (Present (Ident_String (Main_Unit)))
    ASM_OUTPUT_IDENT
      (asm_out_file,
       TREE_STRING_POINTER (gnat_to_gnu (Ident_String (Main_Unit))));
#endif

  /* If we are using the GCC exception mechanism, let GCC know.  */
  if (Exception_Mechanism == Back_End_Exceptions)
    gnat_init_gcc_eh ();

  /* Now translate the compilation unit proper.  */
  Compilation_Unit_to_gnu (gnat_root);

  /* Finally see if we have any elaboration procedures to deal with.  */
  for (info = elab_info_list; info; info = info->next)
    {
      tree gnu_body = DECL_SAVED_TREE (info->elab_proc), gnu_stmts;

      /* We should have a BIND_EXPR but it may not have any statements in it.
	 If it doesn't have any, we have nothing to do except for setting the
	 flag on the GNAT node.  Otherwise, process the function as others.  */
      gnu_stmts = gnu_body;
      if (TREE_CODE (gnu_stmts) == BIND_EXPR)
	gnu_stmts = BIND_EXPR_BODY (gnu_stmts);
      if (!gnu_stmts || !STATEMENT_LIST_HEAD (gnu_stmts))
	Set_Has_No_Elaboration_Code (info->gnat_node, 1);
      else
	{
	  begin_subprog_body (info->elab_proc);
	  end_subprog_body (gnu_body);
	}
    }

  /* We cannot track the location of errors past this point.  */
  error_gnat_node = Empty;
}

<<<<<<< HEAD
/* Return a positive value if an lvalue is required for GNAT_NODE.  GNU_TYPE
   is the type that will be used for GNAT_NODE in the translated GNU tree.
   CONSTANT indicates whether the underlying object represented by GNAT_NODE
   is constant in the Ada sense, ALIASED whether it is aliased (but the latter
   doesn't affect the outcome if CONSTANT is not true).

=======
/* Return a positive value if an lvalue is required for GNAT_NODE, which is
   an N_Attribute_Reference.  */

static int
lvalue_required_for_attribute_p (Node_Id gnat_node)
{
  switch (Get_Attribute_Id (Attribute_Name (gnat_node)))
    {
    case Attr_Pos:
    case Attr_Val:
    case Attr_Pred:
    case Attr_Succ:
    case Attr_First:
    case Attr_Last:
    case Attr_Range_Length:
    case Attr_Length:
    case Attr_Object_Size:
    case Attr_Value_Size:
    case Attr_Component_Size:
    case Attr_Max_Size_In_Storage_Elements:
    case Attr_Min:
    case Attr_Max:
    case Attr_Null_Parameter:
    case Attr_Passed_By_Reference:
    case Attr_Mechanism_Code:
      return 0;

    case Attr_Address:
    case Attr_Access:
    case Attr_Unchecked_Access:
    case Attr_Unrestricted_Access:
    case Attr_Code_Address:
    case Attr_Pool_Address:
    case Attr_Size:
    case Attr_Alignment:
    case Attr_Bit_Position:
    case Attr_Position:
    case Attr_First_Bit:
    case Attr_Last_Bit:
    case Attr_Bit:
    default:
      return 1;
    }
}

/* Return a positive value if an lvalue is required for GNAT_NODE.  GNU_TYPE
   is the type that will be used for GNAT_NODE in the translated GNU tree.
   CONSTANT indicates whether the underlying object represented by GNAT_NODE
   is constant in the Ada sense.  If it is, ADDRESS_OF_CONSTANT indicates
   whether its value is the address of a constant and ALIASED whether it is
   aliased.  If it isn't, ADDRESS_OF_CONSTANT and ALIASED are ignored.

>>>>>>> 779871ac
   The function climbs up the GNAT tree starting from the node and returns 1
   upon encountering a node that effectively requires an lvalue downstream.
   It returns int instead of bool to facilitate usage in non-purely binary
   logic contexts.  */

static int
lvalue_required_p (Node_Id gnat_node, tree gnu_type, bool constant,
<<<<<<< HEAD
		   bool aliased)
=======
		   bool address_of_constant, bool aliased)
>>>>>>> 779871ac
{
  Node_Id gnat_parent = Parent (gnat_node), gnat_temp;

  switch (Nkind (gnat_parent))
    {
    case N_Reference:
      return 1;

    case N_Attribute_Reference:
<<<<<<< HEAD
      {
	unsigned char id = Get_Attribute_Id (Attribute_Name (gnat_parent));
	return id == Attr_Address
	       || id == Attr_Access
	       || id == Attr_Unchecked_Access
	       || id == Attr_Unrestricted_Access
	       || id == Attr_Bit_Position
	       || id == Attr_Position
	       || id == Attr_First_Bit
	       || id == Attr_Last_Bit
	       || id == Attr_Bit;
      }
=======
      return lvalue_required_for_attribute_p (gnat_parent);
>>>>>>> 779871ac

    case N_Parameter_Association:
    case N_Function_Call:
    case N_Procedure_Call_Statement:
      /* If the parameter is by reference, an lvalue is required.  */
      return (!constant
	      || must_pass_by_ref (gnu_type)
	      || default_pass_by_ref (gnu_type));

    case N_Indexed_Component:
      /* Only the array expression can require an lvalue.  */
      if (Prefix (gnat_parent) != gnat_node)
	return 0;

      /* ??? Consider that referencing an indexed component with a
	 non-constant index forces the whole aggregate to memory.
	 Note that N_Integer_Literal is conservative, any static
	 expression in the RM sense could probably be accepted.  */
      for (gnat_temp = First (Expressions (gnat_parent));
	   Present (gnat_temp);
	   gnat_temp = Next (gnat_temp))
	if (Nkind (gnat_temp) != N_Integer_Literal)
	  return 1;

      /* ... fall through ... */

    case N_Slice:
      /* Only the array expression can require an lvalue.  */
      if (Prefix (gnat_parent) != gnat_node)
	return 0;

      aliased |= Has_Aliased_Components (Etype (gnat_node));
<<<<<<< HEAD
      return lvalue_required_p (gnat_parent, gnu_type, constant, aliased);

    case N_Selected_Component:
      aliased |= Is_Aliased (Entity (Selector_Name (gnat_parent)));
      return lvalue_required_p (gnat_parent, gnu_type, constant, aliased);
=======
      return lvalue_required_p (gnat_parent, gnu_type, constant,
				address_of_constant, aliased);

    case N_Selected_Component:
      aliased |= Is_Aliased (Entity (Selector_Name (gnat_parent)));
      return lvalue_required_p (gnat_parent, gnu_type, constant,
				address_of_constant, aliased);
>>>>>>> 779871ac

    case N_Object_Renaming_Declaration:
      /* We need to make a real renaming only if the constant object is
	 aliased or if we may use a renaming pointer; otherwise we can
	 optimize and return the rvalue.  We make an exception if the object
	 is an identifier since in this case the rvalue can be propagated
	 attached to the CONST_DECL.  */
      return (!constant
	      || aliased
	      /* This should match the constant case of the renaming code.  */
	      || Is_Composite_Type
		 (Underlying_Type (Etype (Name (gnat_parent))))
	      || Nkind (Name (gnat_parent)) == N_Identifier);

    case N_Object_Declaration:
      /* We cannot use a constructor if this is an atomic object because
	 the actual assignment might end up being done component-wise.  */
      return (!constant
	      ||(Is_Composite_Type (Underlying_Type (Etype (gnat_node)))
		 && Is_Atomic (Defining_Entity (gnat_parent)))
	      /* We don't use a constructor if this is a class-wide object
		 because the effective type of the object is the equivalent
		 type of the class-wide subtype and it smashes most of the
		 data into an array of bytes to which we cannot convert.  */
	      || Ekind ((Etype (Defining_Entity (gnat_parent))))
		 == E_Class_Wide_Subtype);

    case N_Assignment_Statement:
      /* We cannot use a constructor if the LHS is an atomic object because
	 the actual assignment might end up being done component-wise.  */
<<<<<<< HEAD
      return (Name (gnat_parent) == gnat_node
	      || (Is_Composite_Type (Underlying_Type (Etype (gnat_node)))
		  && Is_Atomic (Entity (Name (gnat_parent)))));

    case N_Unchecked_Type_Conversion:
      /* Returning 0 is very likely correct but we get better code if we
	 go through the conversion.  */
      return lvalue_required_p (gnat_parent,
				get_unpadded_type (Etype (gnat_parent)),
				constant, aliased);
=======
      return (!constant
	      || Name (gnat_parent) == gnat_node
	      || (Is_Composite_Type (Underlying_Type (Etype (gnat_node)))
		  && Is_Atomic (Entity (Name (gnat_parent)))));

    case N_Type_Conversion:
    case N_Qualified_Expression:
      /* We must look through all conversions for composite types because we
	 may need to bypass an intermediate conversion to a narrower record
	 type that is generated for a formal conversion, e.g. the conversion
	 to the root type of a hierarchy of tagged types generated for the
	 formal conversion to the class-wide type.  */
      if (!Is_Composite_Type (Underlying_Type (Etype (gnat_node))))
	return 0;

      /* ... fall through ... */

    case N_Unchecked_Type_Conversion:
      return (!constant
	      || lvalue_required_p (gnat_parent,
				    get_unpadded_type (Etype (gnat_parent)),
				    constant, address_of_constant, aliased));

    case N_Allocator:
      /* We should only reach here through the N_Qualified_Expression case
	 and, therefore, only for composite types.  Force an lvalue since
	 a block-copy to the newly allocated area of memory is made.  */
      return 1;

   case N_Explicit_Dereference:
      /* We look through dereferences for address of constant because we need
	 to handle the special cases listed above.  */
      if (constant && address_of_constant)
	return lvalue_required_p (gnat_parent,
				  get_unpadded_type (Etype (gnat_parent)),
				  true, false, true);

      /* ... fall through ... */
>>>>>>> 779871ac

    default:
      return 0;
    }

  gcc_unreachable ();
}

/* Subroutine of gnat_to_gnu to translate gnat_node, an N_Identifier,
   to a GCC tree, which is returned.  GNU_RESULT_TYPE_P is a pointer
   to where we should place the result type.  */

static tree
Identifier_to_gnu (Node_Id gnat_node, tree *gnu_result_type_p)
{
  Node_Id gnat_temp, gnat_temp_type;
  tree gnu_result, gnu_result_type;

  /* Whether we should require an lvalue for GNAT_NODE.  Needed in
     specific circumstances only, so evaluated lazily.  < 0 means
     unknown, > 0 means known true, 0 means known false.  */
  int require_lvalue = -1;

  /* If GNAT_NODE is a constant, whether we should use the initialization
     value instead of the constant entity, typically for scalars with an
     address clause when the parent doesn't require an lvalue.  */
  bool use_constant_initializer = false;

  /* If the Etype of this node does not equal the Etype of the Entity,
     something is wrong with the entity map, probably in generic
     instantiation. However, this does not apply to types. Since we sometime
     have strange Ekind's, just do this test for objects. Also, if the Etype of
     the Entity is private, the Etype of the N_Identifier is allowed to be the
     full type and also we consider a packed array type to be the same as the
     original type. Similarly, a class-wide type is equivalent to a subtype of
     itself. Finally, if the types are Itypes, one may be a copy of the other,
     which is also legal.  */
  gnat_temp = (Nkind (gnat_node) == N_Defining_Identifier
	       ? gnat_node : Entity (gnat_node));
  gnat_temp_type = Etype (gnat_temp);

  gcc_assert (Etype (gnat_node) == gnat_temp_type
	      || (Is_Packed (gnat_temp_type)
		  && Etype (gnat_node) == Packed_Array_Type (gnat_temp_type))
	      || (Is_Class_Wide_Type (Etype (gnat_node)))
	      || (IN (Ekind (gnat_temp_type), Private_Kind)
		  && Present (Full_View (gnat_temp_type))
		  && ((Etype (gnat_node) == Full_View (gnat_temp_type))
		      || (Is_Packed (Full_View (gnat_temp_type))
			  && (Etype (gnat_node)
			      == Packed_Array_Type (Full_View
						    (gnat_temp_type))))))
	      || (Is_Itype (Etype (gnat_node)) && Is_Itype (gnat_temp_type))
	      || !(Ekind (gnat_temp) == E_Variable
		   || Ekind (gnat_temp) == E_Component
		   || Ekind (gnat_temp) == E_Constant
		   || Ekind (gnat_temp) == E_Loop_Parameter
		   || IN (Ekind (gnat_temp), Formal_Kind)));

  /* If this is a reference to a deferred constant whose partial view is an
     unconstrained private type, the proper type is on the full view of the
     constant, not on the full view of the type, which may be unconstrained.

     This may be a reference to a type, for example in the prefix of the
     attribute Position, generated for dispatching code (see Make_DT in
     exp_disp,adb). In that case we need the type itself, not is parent,
     in particular if it is a derived type  */
  if (Is_Private_Type (gnat_temp_type)
      && Has_Unknown_Discriminants (gnat_temp_type)
      && Ekind (gnat_temp) == E_Constant
      && Present (Full_View (gnat_temp)))
    {
      gnat_temp = Full_View (gnat_temp);
      gnat_temp_type = Etype (gnat_temp);
    }
  else
    {
      /* We want to use the Actual_Subtype if it has already been elaborated,
	 otherwise the Etype.  Avoid using Actual_Subtype for packed arrays to
	 simplify things.  */
      if ((Ekind (gnat_temp) == E_Constant
	   || Ekind (gnat_temp) == E_Variable || Is_Formal (gnat_temp))
	  && !(Is_Array_Type (Etype (gnat_temp))
	       && Present (Packed_Array_Type (Etype (gnat_temp))))
	  && Present (Actual_Subtype (gnat_temp))
	  && present_gnu_tree (Actual_Subtype (gnat_temp)))
	gnat_temp_type = Actual_Subtype (gnat_temp);
      else
	gnat_temp_type = Etype (gnat_node);
    }

  /* Expand the type of this identifier first, in case it is an enumeral
     literal, which only get made when the type is expanded.  There is no
     order-of-elaboration issue here.  */
  gnu_result_type = get_unpadded_type (gnat_temp_type);

  /* If this is a non-imported scalar constant with an address clause,
     retrieve the value instead of a pointer to be dereferenced unless
     an lvalue is required.  This is generally more efficient and actually
     required if this is a static expression because it might be used
     in a context where a dereference is inappropriate, such as a case
     statement alternative or a record discriminant.  There is no possible
     volatile-ness short-circuit here since Volatile constants must bei
     imported per C.6.  */
  if (Ekind (gnat_temp) == E_Constant
      && Is_Scalar_Type (gnat_temp_type)
      && !Is_Imported (gnat_temp)
      && Present (Address_Clause (gnat_temp)))
    {
      require_lvalue = lvalue_required_p (gnat_node, gnu_result_type, true,
<<<<<<< HEAD
					  Is_Aliased (gnat_temp));
=======
					  false, Is_Aliased (gnat_temp));
>>>>>>> 779871ac
      use_constant_initializer = !require_lvalue;
    }

  if (use_constant_initializer)
    {
      /* If this is a deferred constant, the initializer is attached to
	 the full view.  */
      if (Present (Full_View (gnat_temp)))
	gnat_temp = Full_View (gnat_temp);

      gnu_result = gnat_to_gnu (Expression (Declaration_Node (gnat_temp)));
    }
  else
    gnu_result = gnat_to_gnu_entity (gnat_temp, NULL_TREE, 0);

  /* If we are in an exception handler, force this variable into memory to
     ensure optimization does not remove stores that appear redundant but are
     actually needed in case an exception occurs.

     ??? Note that we need not do this if the variable is declared within the
     handler, only if it is referenced in the handler and declared in an
     enclosing block, but we have no way of testing that right now.

     ??? We used to essentially set the TREE_ADDRESSABLE flag on the variable
     here, but it can now be removed by the Tree aliasing machinery if the
     address of the variable is never taken.  All we can do is to make the
     variable volatile, which might incur the generation of temporaries just
     to access the memory in some circumstances.  This can be avoided for
     variables of non-constant size because they are automatically allocated
     to memory.  There might be no way of allocating a proper temporary for
     them in any case.  We only do this for SJLJ though.  */
  if (VEC_last (tree, gnu_except_ptr_stack)
      && TREE_CODE (gnu_result) == VAR_DECL
      && TREE_CODE (DECL_SIZE_UNIT (gnu_result)) == INTEGER_CST)
    TREE_THIS_VOLATILE (gnu_result) = TREE_SIDE_EFFECTS (gnu_result) = 1;

  /* Some objects (such as parameters passed by reference, globals of
     variable size, and renamed objects) actually represent the address
     of the object.  In that case, we must do the dereference.  Likewise,
     deal with parameters to foreign convention subprograms.  */
  if (DECL_P (gnu_result)
      && (DECL_BY_REF_P (gnu_result)
	  || (TREE_CODE (gnu_result) == PARM_DECL
	      && DECL_BY_COMPONENT_PTR_P (gnu_result))))
    {
      const bool read_only = DECL_POINTS_TO_READONLY_P (gnu_result);
      tree renamed_obj;

      if (TREE_CODE (gnu_result) == PARM_DECL
	  && DECL_BY_COMPONENT_PTR_P (gnu_result))
	gnu_result
	  = build_unary_op (INDIRECT_REF, NULL_TREE,
			    convert (build_pointer_type (gnu_result_type),
				     gnu_result));

      /* If it's a renaming pointer and we are at the right binding level,
	 we can reference the renamed object directly, since the renamed
	 expression has been protected against multiple evaluations.  */
      else if (TREE_CODE (gnu_result) == VAR_DECL
	       && (renamed_obj = DECL_RENAMED_OBJECT (gnu_result))
	       && (!DECL_RENAMING_GLOBAL_P (gnu_result)
		   || global_bindings_p ()))
	gnu_result = renamed_obj;

      /* Return the underlying CST for a CONST_DECL like a few lines below,
	 after dereferencing in this case.  */
      else if (TREE_CODE (gnu_result) == CONST_DECL)
	gnu_result = build_unary_op (INDIRECT_REF, NULL_TREE,
				     DECL_INITIAL (gnu_result));

      else
	gnu_result = build_unary_op (INDIRECT_REF, NULL_TREE, gnu_result);

      if (read_only)
	TREE_READONLY (gnu_result) = 1;
    }

  /* The GNAT tree has the type of a function as the type of its result.  Also
     use the type of the result if the Etype is a subtype which is nominally
     unconstrained.  But remove any padding from the resulting type.  */
  if (TREE_CODE (TREE_TYPE (gnu_result)) == FUNCTION_TYPE
      || Is_Constr_Subt_For_UN_Aliased (gnat_temp_type))
    {
      gnu_result_type = TREE_TYPE (gnu_result);
      if (TYPE_IS_PADDING_P (gnu_result_type))
	gnu_result_type = TREE_TYPE (TYPE_FIELDS (gnu_result_type));
    }

  /* If we have a constant declaration and its initializer, try to return the
     latter to avoid the need to call fold in lots of places and the need for
     elaboration code if this identifier is used as an initializer itself.  */
  if (TREE_CONSTANT (gnu_result)
      && DECL_P (gnu_result)
      && DECL_INITIAL (gnu_result))
    {
<<<<<<< HEAD
      tree object
	= (TREE_CODE (gnu_result) == CONST_DECL
	   ? DECL_CONST_CORRESPONDING_VAR (gnu_result) : gnu_result);

      /* If there is a corresponding variable, we only want to return
	 the CST value if an lvalue is not required.  Evaluate this
	 now if we have not already done so.  */
      if (object && require_lvalue < 0)
	require_lvalue = lvalue_required_p (gnat_node, gnu_result_type, true,
					    Is_Aliased (gnat_temp));

      if (!object || !require_lvalue)
=======
      bool constant_only = (TREE_CODE (gnu_result) == CONST_DECL
			    && !DECL_CONST_CORRESPONDING_VAR (gnu_result));
      bool address_of_constant = (TREE_CODE (gnu_result) == CONST_DECL
				  && DECL_CONST_ADDRESS_P (gnu_result));

      /* If there is a (corresponding) variable or this is the address of a
	 constant, we only want to return the initializer if an lvalue isn't
	 required.  Evaluate this now if we have not already done so.  */
      if ((!constant_only || address_of_constant) && require_lvalue < 0)
	require_lvalue
	  = lvalue_required_p (gnat_node, gnu_result_type, true,
			       address_of_constant, Is_Aliased (gnat_temp));

      /* ??? We need to unshare the initializer if the object is external
	 as such objects are not marked for unsharing if we are not at the
	 global level.  This should be fixed in add_decl_expr.  */
      if ((constant_only && !address_of_constant) || !require_lvalue)
>>>>>>> 779871ac
	gnu_result = unshare_expr (DECL_INITIAL (gnu_result));
    }

  *gnu_result_type_p = gnu_result_type;

  return gnu_result;
}

/* Subroutine of gnat_to_gnu to process gnat_node, an N_Pragma.  Return
   any statements we generate.  */

static tree
Pragma_to_gnu (Node_Id gnat_node)
{
  Node_Id gnat_temp;
  tree gnu_result = alloc_stmt_list ();

  /* Check for (and ignore) unrecognized pragma and do nothing if we are just
     annotating types.  */
  if (type_annotate_only
      || !Is_Pragma_Name (Chars (Pragma_Identifier (gnat_node))))
    return gnu_result;

  switch (Get_Pragma_Id (Chars (Pragma_Identifier (gnat_node))))
    {
    case Pragma_Inspection_Point:
      /* Do nothing at top level: all such variables are already viewable.  */
      if (global_bindings_p ())
	break;

      for (gnat_temp = First (Pragma_Argument_Associations (gnat_node));
	   Present (gnat_temp);
	   gnat_temp = Next (gnat_temp))
	{
	  Node_Id gnat_expr = Expression (gnat_temp);
	  tree gnu_expr = gnat_to_gnu (gnat_expr);
	  int use_address;
	  enum machine_mode mode;
	  tree asm_constraint = NULL_TREE;
#ifdef ASM_COMMENT_START
	  char *comment;
#endif

	  if (TREE_CODE (gnu_expr) == UNCONSTRAINED_ARRAY_REF)
	    gnu_expr = TREE_OPERAND (gnu_expr, 0);

	  /* Use the value only if it fits into a normal register,
	     otherwise use the address.  */
	  mode = TYPE_MODE (TREE_TYPE (gnu_expr));
	  use_address = ((GET_MODE_CLASS (mode) != MODE_INT
			  && GET_MODE_CLASS (mode) != MODE_PARTIAL_INT)
			 || GET_MODE_SIZE (mode) > UNITS_PER_WORD);

	  if (use_address)
	    gnu_expr = build_unary_op (ADDR_EXPR, NULL_TREE, gnu_expr);

#ifdef ASM_COMMENT_START
	  comment = concat (ASM_COMMENT_START,
			    " inspection point: ",
			    Get_Name_String (Chars (gnat_expr)),
			    use_address ? " address" : "",
			    " is in %0",
			    NULL);
	  asm_constraint = build_string (strlen (comment), comment);
	  free (comment);
#endif
	  gnu_expr = build5 (ASM_EXPR, void_type_node,
			     asm_constraint,
			     NULL_TREE,
			     tree_cons
			     (build_tree_list (NULL_TREE,
					       build_string (1, "g")),
			      gnu_expr, NULL_TREE),
			     NULL_TREE, NULL_TREE);
	  ASM_VOLATILE_P (gnu_expr) = 1;
	  set_expr_location_from_node (gnu_expr, gnat_node);
	  append_to_statement_list (gnu_expr, &gnu_result);
	}
      break;

    case Pragma_Optimize:
      switch (Chars (Expression
		     (First (Pragma_Argument_Associations (gnat_node)))))
	{
	case Name_Time:  case Name_Space:
	  if (!optimize)
	    post_error ("insufficient -O value?", gnat_node);
	  break;

	case Name_Off:
	  if (optimize)
	    post_error ("must specify -O0?", gnat_node);
	  break;

	default:
	  gcc_unreachable ();
	}
      break;

    case Pragma_Reviewable:
      if (write_symbols == NO_DEBUG)
	post_error ("must specify -g?", gnat_node);
      break;
    }

  return gnu_result;
}

/* Subroutine of gnat_to_gnu to translate GNAT_NODE, an N_Attribute node,
   to a GCC tree, which is returned.  GNU_RESULT_TYPE_P is a pointer to
   where we should place the result type.  ATTRIBUTE is the attribute ID.  */

static tree
Attribute_to_gnu (Node_Id gnat_node, tree *gnu_result_type_p, int attribute)
{
  tree gnu_prefix = gnat_to_gnu (Prefix (gnat_node));
  tree gnu_type = TREE_TYPE (gnu_prefix);
  tree gnu_expr, gnu_result_type, gnu_result = error_mark_node;
  bool prefix_unused = false;

  /* If the input is a NULL_EXPR, make a new one.  */
  if (TREE_CODE (gnu_prefix) == NULL_EXPR)
    {
      gnu_result_type = get_unpadded_type (Etype (gnat_node));
      *gnu_result_type_p = gnu_result_type;
      return build1 (NULL_EXPR, gnu_result_type, TREE_OPERAND (gnu_prefix, 0));
    }

  switch (attribute)
    {
    case Attr_Pos:
    case Attr_Val:
      /* These are just conversions since representation clauses for
	 enumeration types are handled in the front-end.  */
      {
	bool checkp = Do_Range_Check (First (Expressions (gnat_node)));
	gnu_result = gnat_to_gnu (First (Expressions (gnat_node)));
	gnu_result_type = get_unpadded_type (Etype (gnat_node));
	gnu_result = convert_with_check (Etype (gnat_node), gnu_result,
					 checkp, checkp, true, gnat_node);
      }
      break;

    case Attr_Pred:
    case Attr_Succ:
      /* These just add or subtract the constant 1 since representation
	 clauses for enumeration types are handled in the front-end.  */
      gnu_expr = gnat_to_gnu (First (Expressions (gnat_node)));
      gnu_result_type = get_unpadded_type (Etype (gnat_node));

      if (Do_Range_Check (First (Expressions (gnat_node))))
	{
	  gnu_expr = gnat_protect_expr (gnu_expr);
	  gnu_expr
	    = emit_check
	      (build_binary_op (EQ_EXPR, boolean_type_node,
				gnu_expr,
				attribute == Attr_Pred
				? TYPE_MIN_VALUE (gnu_result_type)
				: TYPE_MAX_VALUE (gnu_result_type)),
	       gnu_expr, CE_Range_Check_Failed, gnat_node);
	}

      gnu_result
	= build_binary_op (attribute == Attr_Pred ? MINUS_EXPR : PLUS_EXPR,
			   gnu_result_type, gnu_expr,
			   convert (gnu_result_type, integer_one_node));
      break;

    case Attr_Address:
    case Attr_Unrestricted_Access:
      /* Conversions don't change addresses but can cause us to miss the
	 COMPONENT_REF case below, so strip them off.  */
      gnu_prefix = remove_conversions (gnu_prefix,
				       !Must_Be_Byte_Aligned (gnat_node));

      /* If we are taking 'Address of an unconstrained object, this is the
	 pointer to the underlying array.  */
      if (attribute == Attr_Address)
	gnu_prefix = maybe_unconstrained_array (gnu_prefix);

      /* If we are building a static dispatch table, we have to honor
	 TARGET_VTABLE_USES_DESCRIPTORS if we want to be compatible
	 with the C++ ABI.  We do it in the non-static case as well,
	 see gnat_to_gnu_entity, case E_Access_Subprogram_Type.  */
      else if (TARGET_VTABLE_USES_DESCRIPTORS
	       && Is_Dispatch_Table_Entity (Etype (gnat_node)))
	{
	  tree gnu_field, t;
	  /* Descriptors can only be built here for top-level functions.  */
	  bool build_descriptor = (global_bindings_p () != 0);
	  int i;
	  VEC(constructor_elt,gc) *gnu_vec = NULL;
	  constructor_elt *elt;

	  gnu_result_type = get_unpadded_type (Etype (gnat_node));

	  /* If we're not going to build the descriptor, we have to retrieve
	     the one which will be built by the linker (or by the compiler
	     later if a static chain is requested).  */
	  if (!build_descriptor)
	    {
	      gnu_result = build_unary_op (ADDR_EXPR, NULL_TREE, gnu_prefix);
	      gnu_result = fold_convert (build_pointer_type (gnu_result_type),
					 gnu_result);
	      gnu_result = build1 (INDIRECT_REF, gnu_result_type, gnu_result);
	    }

	  VEC_safe_grow (constructor_elt, gc, gnu_vec,
			 TARGET_VTABLE_USES_DESCRIPTORS);
	  elt = (VEC_address (constructor_elt, gnu_vec)
		 + TARGET_VTABLE_USES_DESCRIPTORS - 1);
	  for (gnu_field = TYPE_FIELDS (gnu_result_type), i = 0;
	       i < TARGET_VTABLE_USES_DESCRIPTORS;
	       gnu_field = TREE_CHAIN (gnu_field), i++)
	    {
	      if (build_descriptor)
		{
		  t = build2 (FDESC_EXPR, TREE_TYPE (gnu_field), gnu_prefix,
			      build_int_cst (NULL_TREE, i));
		  TREE_CONSTANT (t) = 1;
		}
	      else
		t = build3 (COMPONENT_REF, ptr_void_ftype, gnu_result,
			    gnu_field, NULL_TREE);

	      elt->index = gnu_field;
	      elt->value = t;
	      elt--;
	    }

	  gnu_result = gnat_build_constructor (gnu_result_type, gnu_vec);
	  break;
	}

      /* ... fall through ... */

    case Attr_Access:
    case Attr_Unchecked_Access:
    case Attr_Code_Address:
      gnu_result_type = get_unpadded_type (Etype (gnat_node));
      gnu_result
	= build_unary_op (((attribute == Attr_Address
			    || attribute == Attr_Unrestricted_Access)
			   && !Must_Be_Byte_Aligned (gnat_node))
			  ? ATTR_ADDR_EXPR : ADDR_EXPR,
			  gnu_result_type, gnu_prefix);

      /* For 'Code_Address, find an inner ADDR_EXPR and mark it so that we
	 don't try to build a trampoline.  */
      if (attribute == Attr_Code_Address)
	{
	  for (gnu_expr = gnu_result;
	       CONVERT_EXPR_P (gnu_expr);
	       gnu_expr = TREE_OPERAND (gnu_expr, 0))
	    TREE_CONSTANT (gnu_expr) = 1;

	  if (TREE_CODE (gnu_expr) == ADDR_EXPR)
	    TREE_NO_TRAMPOLINE (gnu_expr) = TREE_CONSTANT (gnu_expr) = 1;
	}

      /* For other address attributes applied to a nested function,
	 find an inner ADDR_EXPR and annotate it so that we can issue
	 a useful warning with -Wtrampolines.  */
      else if (TREE_CODE (TREE_TYPE (gnu_prefix)) == FUNCTION_TYPE)
	{
	  for (gnu_expr = gnu_result;
	       CONVERT_EXPR_P (gnu_expr);
	       gnu_expr = TREE_OPERAND (gnu_expr, 0))
	    ;

	  if (TREE_CODE (gnu_expr) == ADDR_EXPR
	      && decl_function_context (TREE_OPERAND (gnu_expr, 0)))
	    {
	      set_expr_location_from_node (gnu_expr, gnat_node);

	      /* Check that we're not violating the No_Implicit_Dynamic_Code
		 restriction.  Be conservative if we don't know anything
		 about the trampoline strategy for the target.  */
	      Check_Implicit_Dynamic_Code_Allowed (gnat_node);
	    }
	}
      break;

    case Attr_Pool_Address:
      {
	tree gnu_obj_type;
	tree gnu_ptr = gnu_prefix;

	gnu_result_type = get_unpadded_type (Etype (gnat_node));

	/* If this is an unconstrained array, we know the object has been
	   allocated with the template in front of the object.  So compute
	   the template address.  */
	if (TYPE_IS_FAT_POINTER_P (TREE_TYPE (gnu_ptr)))
	  gnu_ptr
	    = convert (build_pointer_type
		       (TYPE_OBJECT_RECORD_TYPE
			(TYPE_UNCONSTRAINED_ARRAY (TREE_TYPE (gnu_ptr)))),
		       gnu_ptr);

	gnu_obj_type = TREE_TYPE (TREE_TYPE (gnu_ptr));
	if (TREE_CODE (gnu_obj_type) == RECORD_TYPE
	    && TYPE_CONTAINS_TEMPLATE_P (gnu_obj_type))
	  {
	    tree gnu_char_ptr_type
	      = build_pointer_type (unsigned_char_type_node);
	    tree gnu_pos = byte_position (TYPE_FIELDS (gnu_obj_type));
	    gnu_ptr = convert (gnu_char_ptr_type, gnu_ptr);
	    gnu_ptr = build_binary_op (POINTER_PLUS_EXPR, gnu_char_ptr_type,
				       gnu_ptr, gnu_pos);
	  }

	gnu_result = convert (gnu_result_type, gnu_ptr);
      }
      break;

    case Attr_Size:
    case Attr_Object_Size:
    case Attr_Value_Size:
    case Attr_Max_Size_In_Storage_Elements:
      gnu_expr = gnu_prefix;

      /* Remove NOPs and conversions between original and packable version
	 from GNU_EXPR, and conversions from GNU_PREFIX.  We use GNU_EXPR
	 to see if a COMPONENT_REF was involved.  */
      while (TREE_CODE (gnu_expr) == NOP_EXPR
	     || (TREE_CODE (gnu_expr) == VIEW_CONVERT_EXPR
		 && TREE_CODE (TREE_TYPE (gnu_expr)) == RECORD_TYPE
		 && TREE_CODE (TREE_TYPE (TREE_OPERAND (gnu_expr, 0)))
		    == RECORD_TYPE
		 && TYPE_NAME (TREE_TYPE (gnu_expr))
		    == TYPE_NAME (TREE_TYPE (TREE_OPERAND (gnu_expr, 0)))))
	gnu_expr = TREE_OPERAND (gnu_expr, 0);

      gnu_prefix = remove_conversions (gnu_prefix, true);
      prefix_unused = true;
      gnu_type = TREE_TYPE (gnu_prefix);

      /* Replace an unconstrained array type with the type of the underlying
	 array.  We can't do this with a call to maybe_unconstrained_array
	 since we may have a TYPE_DECL.  For 'Max_Size_In_Storage_Elements,
	 use the record type that will be used to allocate the object and its
	 template.  */
      if (TREE_CODE (gnu_type) == UNCONSTRAINED_ARRAY_TYPE)
	{
	  gnu_type = TYPE_OBJECT_RECORD_TYPE (gnu_type);
	  if (attribute != Attr_Max_Size_In_Storage_Elements)
	    gnu_type = TREE_TYPE (TREE_CHAIN (TYPE_FIELDS (gnu_type)));
	}

      /* If we're looking for the size of a field, return the field size.
	 Otherwise, if the prefix is an object, or if we're looking for
	 'Object_Size or 'Max_Size_In_Storage_Elements, the result is the
	 GCC size of the type.  Otherwise, it is the RM size of the type.  */
      if (TREE_CODE (gnu_prefix) == COMPONENT_REF)
	gnu_result = DECL_SIZE (TREE_OPERAND (gnu_prefix, 1));
      else if (TREE_CODE (gnu_prefix) != TYPE_DECL
	       || attribute == Attr_Object_Size
	       || attribute == Attr_Max_Size_In_Storage_Elements)
	{
	  /* If the prefix is an object of a padded type, the GCC size isn't
	     relevant to the programmer.  Normally what we want is the RM size,
	     which was set from the specified size, but if it was not set, we
	     want the size of the field.  Using the MAX of those two produces
	     the right result in all cases.  Don't use the size of the field
	     if it's self-referential, since that's never what's wanted.  */
	  if (TREE_CODE (gnu_prefix) != TYPE_DECL
	      && TYPE_IS_PADDING_P (gnu_type)
	      && TREE_CODE (gnu_expr) == COMPONENT_REF)
	    {
	      gnu_result = rm_size (gnu_type);
	      if (!CONTAINS_PLACEHOLDER_P
		   (DECL_SIZE (TREE_OPERAND (gnu_expr, 1))))
		gnu_result
		  = size_binop (MAX_EXPR, gnu_result,
				DECL_SIZE (TREE_OPERAND (gnu_expr, 1)));
	    }
	  else if (Nkind (Prefix (gnat_node)) == N_Explicit_Dereference)
	    {
	      Node_Id gnat_deref = Prefix (gnat_node);
	      Node_Id gnat_actual_subtype
		= Actual_Designated_Subtype (gnat_deref);
	      tree gnu_ptr_type
		= TREE_TYPE (gnat_to_gnu (Prefix (gnat_deref)));

	      if (TYPE_IS_FAT_OR_THIN_POINTER_P (gnu_ptr_type)
		  && Present (gnat_actual_subtype))
		{
		  tree gnu_actual_obj_type
		    = gnat_to_gnu_type (gnat_actual_subtype);
		  gnu_type
		    = build_unc_object_type_from_ptr (gnu_ptr_type,
						      gnu_actual_obj_type,
						      get_identifier ("SIZE"),
						      false);
		}

	      gnu_result = TYPE_SIZE (gnu_type);
	    }
	  else
	    gnu_result = TYPE_SIZE (gnu_type);
	}
      else
	gnu_result = rm_size (gnu_type);

      /* Deal with a self-referential size by returning the maximum size for
	 a type and by qualifying the size with the object otherwise.  */
      if (CONTAINS_PLACEHOLDER_P (gnu_result))
	{
	  if (TREE_CODE (gnu_prefix) == TYPE_DECL)
	    gnu_result = max_size (gnu_result, true);
	  else
	    gnu_result = substitute_placeholder_in_expr (gnu_result, gnu_expr);
	}

      /* If the type contains a template, subtract its size.  */
      if (TREE_CODE (gnu_type) == RECORD_TYPE
	  && TYPE_CONTAINS_TEMPLATE_P (gnu_type))
	gnu_result = size_binop (MINUS_EXPR, gnu_result,
				 DECL_SIZE (TYPE_FIELDS (gnu_type)));

      /* For 'Max_Size_In_Storage_Elements, adjust the unit.  */
      if (attribute == Attr_Max_Size_In_Storage_Elements)
	gnu_result = size_binop (CEIL_DIV_EXPR, gnu_result, bitsize_unit_node);

      gnu_result_type = get_unpadded_type (Etype (gnat_node));
      break;

    case Attr_Alignment:
      {
	unsigned int align;

	if (TREE_CODE (gnu_prefix) == COMPONENT_REF
	    && TYPE_IS_PADDING_P (TREE_TYPE (TREE_OPERAND (gnu_prefix, 0))))
	  gnu_prefix = TREE_OPERAND (gnu_prefix, 0);

	gnu_type = TREE_TYPE (gnu_prefix);
	gnu_result_type = get_unpadded_type (Etype (gnat_node));
	prefix_unused = true;

	if (TREE_CODE (gnu_prefix) == COMPONENT_REF)
	  align = DECL_ALIGN (TREE_OPERAND (gnu_prefix, 1)) / BITS_PER_UNIT;
	else
	  {
	    Node_Id gnat_prefix = Prefix (gnat_node);
	    Entity_Id gnat_type = Etype (gnat_prefix);
	    unsigned int double_align;
	    bool is_capped_double, align_clause;

	    /* If the default alignment of "double" or larger scalar types is
	       specifically capped and there is an alignment clause neither
	       on the type nor on the prefix itself, return the cap.  */
	    if ((double_align = double_float_alignment) > 0)
	      is_capped_double
		= is_double_float_or_array (gnat_type, &align_clause);
	    else if ((double_align = double_scalar_alignment) > 0)
	      is_capped_double
		= is_double_scalar_or_array (gnat_type, &align_clause);
	    else
	      is_capped_double = align_clause = false;

	    if (is_capped_double
		&& Nkind (gnat_prefix) == N_Identifier
		&& Present (Alignment_Clause (Entity (gnat_prefix))))
	      align_clause = true;

	    if (is_capped_double && !align_clause)
	      align = double_align;
	    else
	      align = TYPE_ALIGN (gnu_type) / BITS_PER_UNIT;
	  }

	gnu_result = size_int (align);
      }
      break;

    case Attr_First:
    case Attr_Last:
    case Attr_Range_Length:
      prefix_unused = true;

      if (INTEGRAL_TYPE_P (gnu_type) || TREE_CODE (gnu_type) == REAL_TYPE)
	{
	  gnu_result_type = get_unpadded_type (Etype (gnat_node));

	  if (attribute == Attr_First)
	    gnu_result = TYPE_MIN_VALUE (gnu_type);
	  else if (attribute == Attr_Last)
	    gnu_result = TYPE_MAX_VALUE (gnu_type);
	  else
	    gnu_result
	      = build_binary_op
		(MAX_EXPR, get_base_type (gnu_result_type),
		 build_binary_op
		 (PLUS_EXPR, get_base_type (gnu_result_type),
		  build_binary_op (MINUS_EXPR,
				   get_base_type (gnu_result_type),
				   convert (gnu_result_type,
					    TYPE_MAX_VALUE (gnu_type)),
				   convert (gnu_result_type,
					    TYPE_MIN_VALUE (gnu_type))),
		  convert (gnu_result_type, integer_one_node)),
		 convert (gnu_result_type, integer_zero_node));

	  break;
	}

      /* ... fall through ... */

    case Attr_Length:
      {
	int Dimension = (Present (Expressions (gnat_node))
			 ? UI_To_Int (Intval (First (Expressions (gnat_node))))
			 : 1), i;
	struct parm_attr_d *pa = NULL;
	Entity_Id gnat_param = Empty;

	/* Make sure any implicit dereference gets done.  */
	gnu_prefix = maybe_implicit_deref (gnu_prefix);
	gnu_prefix = maybe_unconstrained_array (gnu_prefix);
	/* We treat unconstrained array In parameters specially.  */
	if (Nkind (Prefix (gnat_node)) == N_Identifier
	    && !Is_Constrained (Etype (Prefix (gnat_node)))
	    && Ekind (Entity (Prefix (gnat_node))) == E_In_Parameter)
	  gnat_param = Entity (Prefix (gnat_node));
	gnu_type = TREE_TYPE (gnu_prefix);
	prefix_unused = true;
	gnu_result_type = get_unpadded_type (Etype (gnat_node));

	if (TYPE_CONVENTION_FORTRAN_P (gnu_type))
	  {
	    int ndim;
	    tree gnu_type_temp;

	    for (ndim = 1, gnu_type_temp = gnu_type;
		 TREE_CODE (TREE_TYPE (gnu_type_temp)) == ARRAY_TYPE
		 && TYPE_MULTI_ARRAY_P (TREE_TYPE (gnu_type_temp));
		 ndim++, gnu_type_temp = TREE_TYPE (gnu_type_temp))
	      ;

	    Dimension = ndim + 1 - Dimension;
	  }

	for (i = 1; i < Dimension; i++)
	  gnu_type = TREE_TYPE (gnu_type);

	gcc_assert (TREE_CODE (gnu_type) == ARRAY_TYPE);

	/* When not optimizing, look up the slot associated with the parameter
	   and the dimension in the cache and create a new one on failure.  */
	if (!optimize && Present (gnat_param))
	  {
	    FOR_EACH_VEC_ELT (parm_attr, f_parm_attr_cache, i, pa)
	      if (pa->id == gnat_param && pa->dim == Dimension)
		break;

	    if (!pa)
	      {
		pa = ggc_alloc_cleared_parm_attr_d ();
		pa->id = gnat_param;
		pa->dim = Dimension;
		VEC_safe_push (parm_attr, gc, f_parm_attr_cache, pa);
	      }
	  }

	/* Return the cached expression or build a new one.  */
	if (attribute == Attr_First)
	  {
	    if (pa && pa->first)
	      {
		gnu_result = pa->first;
		break;
	      }

	    gnu_result
	      = TYPE_MIN_VALUE (TYPE_INDEX_TYPE (TYPE_DOMAIN (gnu_type)));
	  }

	else if (attribute == Attr_Last)
	  {
	    if (pa && pa->last)
	      {
		gnu_result = pa->last;
		break;
	      }

	    gnu_result
	      = TYPE_MAX_VALUE (TYPE_INDEX_TYPE (TYPE_DOMAIN (gnu_type)));
	  }

	else /* attribute == Attr_Range_Length || attribute == Attr_Length  */
	  {
	    if (pa && pa->length)
	      {
		gnu_result = pa->length;
		break;
	      }
	    else
	      {
		/* We used to compute the length as max (hb - lb + 1, 0),
		   which could overflow for some cases of empty arrays, e.g.
		   when lb == index_type'first.  We now compute the length as
		   (hb >= lb) ? hb - lb + 1 : 0, which would only overflow in
		   much rarer cases, for extremely large arrays we expect
		   never to encounter in practice.  In addition, the former
		   computation required the use of potentially constraining
		   signed arithmetic while the latter doesn't.  Note that
		   the comparison must be done in the original index type,
		   to avoid any overflow during the conversion.  */
		tree comp_type = get_base_type (gnu_result_type);
		tree index_type = TYPE_INDEX_TYPE (TYPE_DOMAIN (gnu_type));
		tree lb = TYPE_MIN_VALUE (index_type);
		tree hb = TYPE_MAX_VALUE (index_type);
		gnu_result
		  = build_binary_op (PLUS_EXPR, comp_type,
				     build_binary_op (MINUS_EXPR,
						      comp_type,
						      convert (comp_type, hb),
						      convert (comp_type, lb)),
				     convert (comp_type, integer_one_node));
		gnu_result
		  = build_cond_expr (comp_type,
				     build_binary_op (GE_EXPR,
						      boolean_type_node,
						      hb, lb),
				     gnu_result,
				     convert (comp_type, integer_zero_node));
	      }
	  }

	/* If this has a PLACEHOLDER_EXPR, qualify it by the object we are
	   handling.  Note that these attributes could not have been used on
	   an unconstrained array type.  */
	gnu_result = SUBSTITUTE_PLACEHOLDER_IN_EXPR (gnu_result, gnu_prefix);

	/* Cache the expression we have just computed.  Since we want to do it
	   at run time, we force the use of a SAVE_EXPR and let the gimplifier
	   create the temporary.  */
	if (pa)
	  {
	    gnu_result
	      = build1 (SAVE_EXPR, TREE_TYPE (gnu_result), gnu_result);
	    TREE_SIDE_EFFECTS (gnu_result) = 1;
	    if (attribute == Attr_First)
	      pa->first = gnu_result;
	    else if (attribute == Attr_Last)
	      pa->last = gnu_result;
	    else
	      pa->length = gnu_result;
	  }

	/* Set the source location onto the predicate of the condition in the
	   'Length case but do not do it if the expression is cached to avoid
	   messing up the debug info.  */
	else if ((attribute == Attr_Range_Length || attribute == Attr_Length)
		 && TREE_CODE (gnu_result) == COND_EXPR
		 && EXPR_P (TREE_OPERAND (gnu_result, 0)))
	  set_expr_location_from_node (TREE_OPERAND (gnu_result, 0),
				       gnat_node);

	break;
      }

    case Attr_Bit_Position:
    case Attr_Position:
    case Attr_First_Bit:
    case Attr_Last_Bit:
    case Attr_Bit:
      {
	HOST_WIDE_INT bitsize;
	HOST_WIDE_INT bitpos;
	tree gnu_offset;
	tree gnu_field_bitpos;
	tree gnu_field_offset;
	tree gnu_inner;
	enum machine_mode mode;
	int unsignedp, volatilep;

	gnu_result_type = get_unpadded_type (Etype (gnat_node));
	gnu_prefix = remove_conversions (gnu_prefix, true);
	prefix_unused = true;

	/* We can have 'Bit on any object, but if it isn't a COMPONENT_REF,
	   the result is 0.  Don't allow 'Bit on a bare component, though.  */
	if (attribute == Attr_Bit
	    && TREE_CODE (gnu_prefix) != COMPONENT_REF
	    && TREE_CODE (gnu_prefix) != FIELD_DECL)
	  {
	    gnu_result = integer_zero_node;
	    break;
	  }

	else
	  gcc_assert (TREE_CODE (gnu_prefix) == COMPONENT_REF
		      || (attribute == Attr_Bit_Position
			  && TREE_CODE (gnu_prefix) == FIELD_DECL));

	get_inner_reference (gnu_prefix, &bitsize, &bitpos, &gnu_offset,
			     &mode, &unsignedp, &volatilep, false);

	if (TREE_CODE (gnu_prefix) == COMPONENT_REF)
	  {
	    gnu_field_bitpos = bit_position (TREE_OPERAND (gnu_prefix, 1));
	    gnu_field_offset = byte_position (TREE_OPERAND (gnu_prefix, 1));

	    for (gnu_inner = TREE_OPERAND (gnu_prefix, 0);
		 TREE_CODE (gnu_inner) == COMPONENT_REF
		 && DECL_INTERNAL_P (TREE_OPERAND (gnu_inner, 1));
		 gnu_inner = TREE_OPERAND (gnu_inner, 0))
	      {
		gnu_field_bitpos
		  = size_binop (PLUS_EXPR, gnu_field_bitpos,
				bit_position (TREE_OPERAND (gnu_inner, 1)));
		gnu_field_offset
		  = size_binop (PLUS_EXPR, gnu_field_offset,
				byte_position (TREE_OPERAND (gnu_inner, 1)));
	      }
	  }
	else if (TREE_CODE (gnu_prefix) == FIELD_DECL)
	  {
	    gnu_field_bitpos = bit_position (gnu_prefix);
	    gnu_field_offset = byte_position (gnu_prefix);
	  }
	else
	  {
	    gnu_field_bitpos = bitsize_zero_node;
	    gnu_field_offset = size_zero_node;
	  }

	switch (attribute)
	  {
	  case Attr_Position:
	    gnu_result = gnu_field_offset;
	    break;

	  case Attr_First_Bit:
	  case Attr_Bit:
	    gnu_result = size_int (bitpos % BITS_PER_UNIT);
	    break;

	  case Attr_Last_Bit:
	    gnu_result = bitsize_int (bitpos % BITS_PER_UNIT);
	    gnu_result = size_binop (PLUS_EXPR, gnu_result,
				     TYPE_SIZE (TREE_TYPE (gnu_prefix)));
	    gnu_result = size_binop (MINUS_EXPR, gnu_result,
				     bitsize_one_node);
	    break;

	  case Attr_Bit_Position:
	    gnu_result = gnu_field_bitpos;
	    break;
		}

	/* If this has a PLACEHOLDER_EXPR, qualify it by the object we are
	   handling.  */
	gnu_result = SUBSTITUTE_PLACEHOLDER_IN_EXPR (gnu_result, gnu_prefix);
	break;
      }

    case Attr_Min:
    case Attr_Max:
      {
	tree gnu_lhs = gnat_to_gnu (First (Expressions (gnat_node)));
	tree gnu_rhs = gnat_to_gnu (Next (First (Expressions (gnat_node))));

	gnu_result_type = get_unpadded_type (Etype (gnat_node));
	gnu_result = build_binary_op (attribute == Attr_Min
				      ? MIN_EXPR : MAX_EXPR,
				      gnu_result_type, gnu_lhs, gnu_rhs);
      }
      break;

    case Attr_Passed_By_Reference:
      gnu_result = size_int (default_pass_by_ref (gnu_type)
			     || must_pass_by_ref (gnu_type));
      gnu_result_type = get_unpadded_type (Etype (gnat_node));
      break;

    case Attr_Component_Size:
      if (TREE_CODE (gnu_prefix) == COMPONENT_REF
	  && TYPE_IS_PADDING_P (TREE_TYPE (TREE_OPERAND (gnu_prefix, 0))))
	gnu_prefix = TREE_OPERAND (gnu_prefix, 0);

      gnu_prefix = maybe_implicit_deref (gnu_prefix);
      gnu_type = TREE_TYPE (gnu_prefix);

      if (TREE_CODE (gnu_type) == UNCONSTRAINED_ARRAY_TYPE)
	gnu_type = TREE_TYPE (TREE_TYPE (TYPE_FIELDS (TREE_TYPE (gnu_type))));

      while (TREE_CODE (TREE_TYPE (gnu_type)) == ARRAY_TYPE
	     && TYPE_MULTI_ARRAY_P (TREE_TYPE (gnu_type)))
	gnu_type = TREE_TYPE (gnu_type);

      gcc_assert (TREE_CODE (gnu_type) == ARRAY_TYPE);

      /* Note this size cannot be self-referential.  */
      gnu_result = TYPE_SIZE (TREE_TYPE (gnu_type));
      gnu_result_type = get_unpadded_type (Etype (gnat_node));
      prefix_unused = true;
      break;

    case Attr_Null_Parameter:
      /* This is just a zero cast to the pointer type for our prefix and
	 dereferenced.  */
      gnu_result_type = get_unpadded_type (Etype (gnat_node));
      gnu_result
	= build_unary_op (INDIRECT_REF, NULL_TREE,
			  convert (build_pointer_type (gnu_result_type),
				   integer_zero_node));
      TREE_PRIVATE (gnu_result) = 1;
      break;

    case Attr_Mechanism_Code:
      {
	int code;
	Entity_Id gnat_obj = Entity (Prefix (gnat_node));

	prefix_unused = true;
	gnu_result_type = get_unpadded_type (Etype (gnat_node));
	if (Present (Expressions (gnat_node)))
	  {
	    int i = UI_To_Int (Intval (First (Expressions (gnat_node))));

	    for (gnat_obj = First_Formal (gnat_obj); i > 1;
		 i--, gnat_obj = Next_Formal (gnat_obj))
	      ;
	  }

	code = Mechanism (gnat_obj);
	if (code == Default)
	  code = ((present_gnu_tree (gnat_obj)
		   && (DECL_BY_REF_P (get_gnu_tree (gnat_obj))
		       || ((TREE_CODE (get_gnu_tree (gnat_obj))
			    == PARM_DECL)
			   && (DECL_BY_COMPONENT_PTR_P
			       (get_gnu_tree (gnat_obj))))))
		  ? By_Reference : By_Copy);
	gnu_result = convert (gnu_result_type, size_int (- code));
      }
      break;

    default:
      /* Say we have an unimplemented attribute.  Then set the value to be
	 returned to be a zero and hope that's something we can convert to
	 the type of this attribute.  */
      post_error ("unimplemented attribute", gnat_node);
      gnu_result_type = get_unpadded_type (Etype (gnat_node));
      gnu_result = integer_zero_node;
      break;
    }

  /* If this is an attribute where the prefix was unused, force a use of it if
     it has a side-effect.  But don't do it if the prefix is just an entity
     name.  However, if an access check is needed, we must do it.  See second
     example in AARM 11.6(5.e).  */
  if (prefix_unused && TREE_SIDE_EFFECTS (gnu_prefix)
      && !Is_Entity_Name (Prefix (gnat_node)))
    gnu_result = fold_build2 (COMPOUND_EXPR, TREE_TYPE (gnu_result),
			      gnu_prefix, gnu_result);

  *gnu_result_type_p = gnu_result_type;
  return gnu_result;
}

/* Subroutine of gnat_to_gnu to translate gnat_node, an N_Case_Statement,
   to a GCC tree, which is returned.  */

static tree
Case_Statement_to_gnu (Node_Id gnat_node)
{
  tree gnu_result, gnu_expr, gnu_label;
  Node_Id gnat_when;
  bool may_fallthru = false;

  gnu_expr = gnat_to_gnu (Expression (gnat_node));
  gnu_expr = convert (get_base_type (TREE_TYPE (gnu_expr)), gnu_expr);

  /*  The range of values in a case statement is determined by the rules in
      RM 5.4(7-9). In almost all cases, this range is represented by the Etype
      of the expression. One exception arises in the case of a simple name that
      is parenthesized. This still has the Etype of the name, but since it is
      not a name, para 7 does not apply, and we need to go to the base type.
      This is the only case where parenthesization affects the dynamic
      semantics (i.e. the range of possible values at run time that is covered
      by the others alternative).

      Another exception is if the subtype of the expression is non-static.  In
      that case, we also have to use the base type.  */
  if (Paren_Count (Expression (gnat_node)) != 0
      || !Is_OK_Static_Subtype (Underlying_Type
				(Etype (Expression (gnat_node)))))
    gnu_expr = convert (get_base_type (TREE_TYPE (gnu_expr)), gnu_expr);

  /* We build a SWITCH_EXPR that contains the code with interspersed
     CASE_LABEL_EXPRs for each label.  */
  gnu_label = create_artificial_label (input_location);
  start_stmt_group ();

  for (gnat_when = First_Non_Pragma (Alternatives (gnat_node));
       Present (gnat_when);
       gnat_when = Next_Non_Pragma (gnat_when))
    {
      bool choices_added_p = false;
      Node_Id gnat_choice;

      /* First compile all the different case choices for the current WHEN
	 alternative.  */
      for (gnat_choice = First (Discrete_Choices (gnat_when));
	   Present (gnat_choice); gnat_choice = Next (gnat_choice))
	{
	  tree gnu_low = NULL_TREE, gnu_high = NULL_TREE;

	  switch (Nkind (gnat_choice))
	    {
	    case N_Range:
	      gnu_low = gnat_to_gnu (Low_Bound (gnat_choice));
	      gnu_high = gnat_to_gnu (High_Bound (gnat_choice));
	      break;

	    case N_Subtype_Indication:
	      gnu_low = gnat_to_gnu (Low_Bound (Range_Expression
						(Constraint (gnat_choice))));
	      gnu_high = gnat_to_gnu (High_Bound (Range_Expression
						  (Constraint (gnat_choice))));
	      break;

	    case N_Identifier:
	    case N_Expanded_Name:
	      /* This represents either a subtype range or a static value of
		 some kind; Ekind says which.  */
	      if (IN (Ekind (Entity (gnat_choice)), Type_Kind))
		{
		  tree gnu_type = get_unpadded_type (Entity (gnat_choice));

		  gnu_low = fold (TYPE_MIN_VALUE (gnu_type));
		  gnu_high = fold (TYPE_MAX_VALUE (gnu_type));
		  break;
		}

	      /* ... fall through ... */

	    case N_Character_Literal:
	    case N_Integer_Literal:
	      gnu_low = gnat_to_gnu (gnat_choice);
	      break;

	    case N_Others_Choice:
	      break;

	    default:
	      gcc_unreachable ();
	    }

	  /* If the case value is a subtype that raises Constraint_Error at
	     run time because of a wrong bound, then gnu_low or gnu_high is
	     not translated into an INTEGER_CST.  In such a case, we need
	     to ensure that the when statement is not added in the tree,
	     otherwise it will crash the gimplifier.  */
	  if ((!gnu_low || TREE_CODE (gnu_low) == INTEGER_CST)
	      && (!gnu_high || TREE_CODE (gnu_high) == INTEGER_CST))
	    {
	      add_stmt_with_node (build3
				  (CASE_LABEL_EXPR, void_type_node,
				   gnu_low, gnu_high,
				   create_artificial_label (input_location)),
				  gnat_choice);
	      choices_added_p = true;
	    }
	}

      /* Push a binding level here in case variables are declared as we want
	 them to be local to this set of statements instead of to the block
	 containing the Case statement.  */
      if (choices_added_p)
	{
	  tree group = build_stmt_group (Statements (gnat_when), true);
	  bool group_may_fallthru = block_may_fallthru (group);
	  add_stmt (group);
	  if (group_may_fallthru)
	    {
	      add_stmt (build1 (GOTO_EXPR, void_type_node, gnu_label));
	      may_fallthru = true;
	    }
	}
    }

  /* Now emit a definition of the label the cases branch to, if any.  */
  if (may_fallthru)
    add_stmt (build1 (LABEL_EXPR, void_type_node, gnu_label));
  gnu_result = build3 (SWITCH_EXPR, TREE_TYPE (gnu_expr), gnu_expr,
		       end_stmt_group (), NULL_TREE);

  return gnu_result;
}

/* Return true if VAL (of type TYPE) can equal the minimum value if MAX is
   false, or the maximum value if MAX is true, of TYPE.  */

static bool
can_equal_min_or_max_val_p (tree val, tree type, bool max)
{
  tree min_or_max_val = (max ? TYPE_MAX_VALUE (type) : TYPE_MIN_VALUE (type));

  if (TREE_CODE (min_or_max_val) != INTEGER_CST)
    return true;

  if (TREE_CODE (val) == NOP_EXPR)
    val = (max
	   ? TYPE_MAX_VALUE (TREE_TYPE (TREE_OPERAND (val, 0)))
	   : TYPE_MIN_VALUE (TREE_TYPE (TREE_OPERAND (val, 0))));

  if (TREE_CODE (val) != INTEGER_CST)
    return true;

  return tree_int_cst_equal (val, min_or_max_val) == 1;
}

/* Return true if VAL (of type TYPE) can equal the minimum value of TYPE.
   If REVERSE is true, minimum value is taken as maximum value.  */

static inline bool
can_equal_min_val_p (tree val, tree type, bool reverse)
{
  return can_equal_min_or_max_val_p (val, type, reverse);
}

/* Return true if VAL (of type TYPE) can equal the maximum value of TYPE.
   If REVERSE is true, maximum value is taken as minimum value.  */

static inline bool
can_equal_max_val_p (tree val, tree type, bool reverse)
{
  return can_equal_min_or_max_val_p (val, type, !reverse);
}

/* Subroutine of gnat_to_gnu to translate gnat_node, an N_Loop_Statement,
   to a GCC tree, which is returned.  */

static tree
Loop_Statement_to_gnu (Node_Id gnat_node)
{
  const Node_Id gnat_iter_scheme = Iteration_Scheme (gnat_node);
  tree gnu_loop_stmt = build4 (LOOP_STMT, void_type_node, NULL_TREE,
			       NULL_TREE, NULL_TREE, NULL_TREE);
  tree gnu_loop_label = create_artificial_label (input_location);
  tree gnu_loop_var = NULL_TREE, gnu_cond_expr = NULL_TREE;
  tree gnu_result;

  /* Set location information for statement and end label.  */
  set_expr_location_from_node (gnu_loop_stmt, gnat_node);
  Sloc_to_locus (Sloc (End_Label (gnat_node)),
		 &DECL_SOURCE_LOCATION (gnu_loop_label));
  LOOP_STMT_LABEL (gnu_loop_stmt) = gnu_loop_label;

  /* Save the end label of this LOOP_STMT in a stack so that a corresponding
     N_Exit_Statement can find it.  */
  VEC_safe_push (tree, gc, gnu_loop_label_stack, gnu_loop_label);

  /* Set the condition under which the loop must keep going.
     For the case "LOOP .... END LOOP;" the condition is always true.  */
  if (No (gnat_iter_scheme))
    ;

  /* For the case "WHILE condition LOOP ..... END LOOP;" it's immediate.  */
  else if (Present (Condition (gnat_iter_scheme)))
    LOOP_STMT_COND (gnu_loop_stmt)
      = gnat_to_gnu (Condition (gnat_iter_scheme));

  /* Otherwise we have an iteration scheme and the condition is given by the
     bounds of the subtype of the iteration variable.  */
  else
    {
      Node_Id gnat_loop_spec = Loop_Parameter_Specification (gnat_iter_scheme);
      Entity_Id gnat_loop_var = Defining_Entity (gnat_loop_spec);
      Entity_Id gnat_type = Etype (gnat_loop_var);
      tree gnu_type = get_unpadded_type (gnat_type);
      tree gnu_low = TYPE_MIN_VALUE (gnu_type);
      tree gnu_high = TYPE_MAX_VALUE (gnu_type);
      tree gnu_base_type = get_base_type (gnu_type);
      tree gnu_one_node = convert (gnu_base_type, integer_one_node);
      tree gnu_first, gnu_last;
      enum tree_code update_code, test_code, shift_code;
      bool reverse = Reverse_Present (gnat_loop_spec), fallback = false;

      /* We must disable modulo reduction for the iteration variable, if any,
	 in order for the loop comparison to be effective.  */
      if (reverse)
	{
	  gnu_first = gnu_high;
	  gnu_last = gnu_low;
	  update_code = MINUS_NOMOD_EXPR;
	  test_code = GE_EXPR;
	  shift_code = PLUS_NOMOD_EXPR;
	}
      else
	{
	  gnu_first = gnu_low;
	  gnu_last = gnu_high;
	  update_code = PLUS_NOMOD_EXPR;
	  test_code = LE_EXPR;
	  shift_code = MINUS_NOMOD_EXPR;
	}

      /* We use two different strategies to translate the loop, depending on
	 whether optimization is enabled.

	 If it is, we try to generate the canonical form of loop expected by
	 the loop optimizer, which is the do-while form:

	     ENTRY_COND
	   loop:
	     TOP_UPDATE
	     BODY
	     BOTTOM_COND
	     GOTO loop

	 This makes it possible to bypass loop header copying and to turn the
	 BOTTOM_COND into an inequality test.  This should catch (almost) all
	 loops with constant starting point.  If we cannot, we try to generate
	 the default form, which is:

	   loop:
	     TOP_COND
	     BODY
	     BOTTOM_UPDATE
	     GOTO loop

	 It will be rotated during loop header copying and an entry test added
	 to yield the do-while form.  This should catch (almost) all loops with
	 constant ending point.  If we cannot, we generate the fallback form:

	     ENTRY_COND
	   loop:
	     BODY
	     BOTTOM_COND
	     BOTTOM_UPDATE
	     GOTO loop

	 which works in all cases but for which loop header copying will copy
	 the BOTTOM_COND, thus adding a third conditional branch.

	 If optimization is disabled, loop header copying doesn't come into
	 play and we try to generate the loop forms with the less conditional
	 branches directly.  First, the default form, it should catch (almost)
	 all loops with constant ending point.  Then, if we cannot, we try to
	 generate the shifted form:

	   loop:
	     TOP_COND
	     TOP_UPDATE
	     BODY
	     GOTO loop

	 which should catch loops with constant starting point.  Otherwise, if
	 we cannot, we generate the fallback form.  */

      if (optimize)
	{
	  /* We can use the do-while form if GNU_FIRST-1 doesn't overflow.  */
	  if (!can_equal_min_val_p (gnu_first, gnu_base_type, reverse))
	    {
	      gnu_first = build_binary_op (shift_code, gnu_base_type,
					   gnu_first, gnu_one_node);
	      LOOP_STMT_TOP_UPDATE_P (gnu_loop_stmt) = 1;
	      LOOP_STMT_BOTTOM_COND_P (gnu_loop_stmt) = 1;
	    }

	  /* Otherwise, we can use the default form if GNU_LAST+1 doesn't.  */
	  else if (!can_equal_max_val_p (gnu_last, gnu_base_type, reverse))
	    ;

	  /* Otherwise, use the fallback form.  */
	  else
	    fallback = true;
	}
      else
	{
	  /* We can use the default form if GNU_LAST+1 doesn't overflow.  */
	  if (!can_equal_max_val_p (gnu_last, gnu_base_type, reverse))
	    ;

	  /* Otherwise, we can use the shifted form if neither GNU_FIRST-1 nor
	     GNU_LAST-1 does.  */
	  else if (!can_equal_min_val_p (gnu_first, gnu_base_type, reverse)
		   && !can_equal_min_val_p (gnu_last, gnu_base_type, reverse))
	    {
	      gnu_first = build_binary_op (shift_code, gnu_base_type,
					   gnu_first, gnu_one_node);
	      gnu_last = build_binary_op (shift_code, gnu_base_type,
				          gnu_last, gnu_one_node);
	      LOOP_STMT_TOP_UPDATE_P (gnu_loop_stmt) = 1;
	    }

	  /* Otherwise, use the fallback form.  */
	  else
	    fallback = true;
	}

      if (fallback)
	LOOP_STMT_BOTTOM_COND_P (gnu_loop_stmt) = 1;

      /* If we use the BOTTOM_COND, we can turn the test into an inequality
	 test but we have to add an ENTRY_COND to protect the empty loop.  */
      if (LOOP_STMT_BOTTOM_COND_P (gnu_loop_stmt))
	{
	  test_code = NE_EXPR;
	  gnu_cond_expr
	    = build3 (COND_EXPR, void_type_node,
		      build_binary_op (LE_EXPR, boolean_type_node,
				       gnu_low, gnu_high),
		      NULL_TREE, alloc_stmt_list ());
	  set_expr_location_from_node (gnu_cond_expr, gnat_loop_spec);
	}

      /* Open a new nesting level that will surround the loop to declare the
	 iteration variable.  */
      start_stmt_group ();
      gnat_pushlevel ();

      /* Declare the iteration variable and set it to its initial value.  */
      gnu_loop_var = gnat_to_gnu_entity (gnat_loop_var, gnu_first, 1);
      if (DECL_BY_REF_P (gnu_loop_var))
	gnu_loop_var = build_unary_op (INDIRECT_REF, NULL_TREE, gnu_loop_var);

      /* Do all the arithmetics in the base type.  */
      gnu_loop_var = convert (gnu_base_type, gnu_loop_var);

      /* Set either the top or bottom exit condition.  */
      LOOP_STMT_COND (gnu_loop_stmt)
	= build_binary_op (test_code, boolean_type_node, gnu_loop_var,
			   gnu_last);

      /* Set either the top or bottom update statement and give it the source
	 location of the iteration for better coverage info.  */
      LOOP_STMT_UPDATE (gnu_loop_stmt)
	= build_binary_op (MODIFY_EXPR, NULL_TREE, gnu_loop_var,
			   build_binary_op (update_code, gnu_base_type,
					    gnu_loop_var, gnu_one_node));
      set_expr_location_from_node (LOOP_STMT_UPDATE (gnu_loop_stmt),
				   gnat_iter_scheme);
    }

  /* If the loop was named, have the name point to this loop.  In this case,
     the association is not a DECL node, but the end label of the loop.  */
  if (Present (Identifier (gnat_node)))
    save_gnu_tree (Entity (Identifier (gnat_node)), gnu_loop_label, true);

  /* Make the loop body into its own block, so any allocated storage will be
     released every iteration.  This is needed for stack allocation.  */
  LOOP_STMT_BODY (gnu_loop_stmt)
    = build_stmt_group (Statements (gnat_node), true);
  TREE_SIDE_EFFECTS (gnu_loop_stmt) = 1;

  /* If we declared a variable, then we are in a statement group for that
     declaration.  Add the LOOP_STMT to it and make that the "loop".  */
  if (gnu_loop_var)
    {
      add_stmt (gnu_loop_stmt);
      gnat_poplevel ();
      gnu_loop_stmt = end_stmt_group ();
    }

  /* If we have an outer COND_EXPR, that's our result and this loop is its
     "true" statement.  Otherwise, the result is the LOOP_STMT.  */
  if (gnu_cond_expr)
    {
      COND_EXPR_THEN (gnu_cond_expr) = gnu_loop_stmt;
      gnu_result = gnu_cond_expr;
      recalculate_side_effects (gnu_cond_expr);
    }
  else
    gnu_result = gnu_loop_stmt;

  VEC_pop (tree, gnu_loop_label_stack);

  return gnu_result;
}

/* Emit statements to establish __gnat_handle_vms_condition as a VMS condition
   handler for the current function.  */

/* This is implemented by issuing a call to the appropriate VMS specific
   builtin.  To avoid having VMS specific sections in the global gigi decls
   array, we maintain the decls of interest here.  We can't declare them
   inside the function because we must mark them never to be GC'd, which we
   can only do at the global level.  */

static GTY(()) tree vms_builtin_establish_handler_decl = NULL_TREE;
static GTY(()) tree gnat_vms_condition_handler_decl = NULL_TREE;

static void
establish_gnat_vms_condition_handler (void)
{
  tree establish_stmt;

  /* Elaborate the required decls on the first call.  Check on the decl for
     the gnat condition handler to decide, as this is one we create so we are
     sure that it will be non null on subsequent calls.  The builtin decl is
     looked up so remains null on targets where it is not implemented yet.  */
  if (gnat_vms_condition_handler_decl == NULL_TREE)
    {
      vms_builtin_establish_handler_decl
	= builtin_decl_for
	  (get_identifier ("__builtin_establish_vms_condition_handler"));

      gnat_vms_condition_handler_decl
	= create_subprog_decl (get_identifier ("__gnat_handle_vms_condition"),
			       NULL_TREE,
			       build_function_type_list (boolean_type_node,
							 ptr_void_type_node,
							 ptr_void_type_node,
							 NULL_TREE),
			       NULL_TREE, 0, 1, 1, 0, Empty);

      /* ??? DECL_CONTEXT shouldn't have been set because of DECL_EXTERNAL.  */
      DECL_CONTEXT (gnat_vms_condition_handler_decl) = NULL_TREE;
    }

  /* Do nothing if the establish builtin is not available, which might happen
     on targets where the facility is not implemented.  */
  if (vms_builtin_establish_handler_decl == NULL_TREE)
    return;

  establish_stmt
    = build_call_1_expr (vms_builtin_establish_handler_decl,
			 build_unary_op
			 (ADDR_EXPR, NULL_TREE,
			  gnat_vms_condition_handler_decl));

  add_stmt (establish_stmt);
}

/* Subroutine of gnat_to_gnu to process gnat_node, an N_Subprogram_Body.  We
   don't return anything.  */

static void
Subprogram_Body_to_gnu (Node_Id gnat_node)
{
  /* Defining identifier of a parameter to the subprogram.  */
  Entity_Id gnat_param;
  /* The defining identifier for the subprogram body. Note that if a
     specification has appeared before for this body, then the identifier
     occurring in that specification will also be a defining identifier and all
     the calls to this subprogram will point to that specification.  */
  Entity_Id gnat_subprog_id
    = (Present (Corresponding_Spec (gnat_node))
       ? Corresponding_Spec (gnat_node) : Defining_Entity (gnat_node));
  /* The FUNCTION_DECL node corresponding to the subprogram spec.   */
  tree gnu_subprog_decl;
  /* Its RESULT_DECL node.  */
  tree gnu_result_decl;
  /* The FUNCTION_TYPE node corresponding to the subprogram spec.  */
  tree gnu_subprog_type;
  tree gnu_cico_list;
  tree gnu_result;
  VEC(parm_attr,gc) *cache;

  /* If this is a generic object or if it has been eliminated,
     ignore it.  */
  if (Ekind (gnat_subprog_id) == E_Generic_Procedure
      || Ekind (gnat_subprog_id) == E_Generic_Function
      || Is_Eliminated (gnat_subprog_id))
    return;

  /* If this subprogram acts as its own spec, define it.  Otherwise, just get
     the already-elaborated tree node.  However, if this subprogram had its
     elaboration deferred, we will already have made a tree node for it.  So
     treat it as not being defined in that case.  Such a subprogram cannot
     have an address clause or a freeze node, so this test is safe, though it
     does disable some otherwise-useful error checking.  */
  gnu_subprog_decl
    = gnat_to_gnu_entity (gnat_subprog_id, NULL_TREE,
			  Acts_As_Spec (gnat_node)
			  && !present_gnu_tree (gnat_subprog_id));
  gnu_result_decl = DECL_RESULT (gnu_subprog_decl);
  gnu_subprog_type = TREE_TYPE (gnu_subprog_decl);

  /* If the function returns by invisible reference, make it explicit in the
     function body.  See gnat_to_gnu_entity, E_Subprogram_Type case.  */
  if (TREE_ADDRESSABLE (gnu_subprog_type))
    {
      TREE_TYPE (gnu_result_decl)
	= build_reference_type (TREE_TYPE (gnu_result_decl));
      relayout_decl (gnu_result_decl);
    }

  /* Propagate the debug mode.  */
  if (!Needs_Debug_Info (gnat_subprog_id))
    DECL_IGNORED_P (gnu_subprog_decl) = 1;

  /* Set the line number in the decl to correspond to that of the body so that
     the line number notes are written correctly.  */
  Sloc_to_locus (Sloc (gnat_node), &DECL_SOURCE_LOCATION (gnu_subprog_decl));

  /* Initialize the information structure for the function.  */
  allocate_struct_function (gnu_subprog_decl, false);
  DECL_STRUCT_FUNCTION (gnu_subprog_decl)->language
    = ggc_alloc_cleared_language_function ();
  set_cfun (NULL);

  begin_subprog_body (gnu_subprog_decl);

  /* If there are Out parameters, we need to ensure that the return statement
     properly copies them out.  We do this by making a new block and converting
     any inner return into a goto to a label at the end of the block.  */
  gnu_cico_list = TYPE_CI_CO_LIST (gnu_subprog_type);
  VEC_safe_push (tree, gc, gnu_return_label_stack,
		 gnu_cico_list
		 ? create_artificial_label (input_location)
		 : NULL_TREE);

  /* Get a tree corresponding to the code for the subprogram.  */
  start_stmt_group ();
  gnat_pushlevel ();

  /* See if there are any parameters for which we don't yet have GCC entities.
     These must be for Out parameters for which we will be making VAR_DECL
     nodes here.  Fill them in to TYPE_CI_CO_LIST, which must contain the empty
     entry as well.  We can match up the entries because TYPE_CI_CO_LIST is in
     the order of the parameters.  */
  for (gnat_param = First_Formal_With_Extras (gnat_subprog_id);
       Present (gnat_param);
       gnat_param = Next_Formal_With_Extras (gnat_param))
    if (!present_gnu_tree (gnat_param))
      {
	/* Skip any entries that have been already filled in; they must
	   correspond to In Out parameters.  */
	while (gnu_cico_list && TREE_VALUE (gnu_cico_list))
	  gnu_cico_list = TREE_CHAIN (gnu_cico_list);

	/* Do any needed references for padded types.  */
	TREE_VALUE (gnu_cico_list)
	  = convert (TREE_TYPE (TREE_PURPOSE (gnu_cico_list)),
		     gnat_to_gnu_entity (gnat_param, NULL_TREE, 1));
      }

  /* On VMS, establish our condition handler to possibly turn a condition into
     the corresponding exception if the subprogram has a foreign convention or
     is exported.

     To ensure proper execution of local finalizations on condition instances,
     we must turn a condition into the corresponding exception even if there
     is no applicable Ada handler, and need at least one condition handler per
     possible call chain involving GNAT code.  OTOH, establishing the handler
     has a cost so we want to minimize the number of subprograms into which
     this happens.  The foreign or exported condition is expected to satisfy
     all the constraints.  */
  if (TARGET_ABI_OPEN_VMS
      && (Has_Foreign_Convention (gnat_subprog_id)
	  || Is_Exported (gnat_subprog_id)))
    establish_gnat_vms_condition_handler ();

  process_decls (Declarations (gnat_node), Empty, Empty, true, true);

  /* Generate the code of the subprogram itself.  A return statement will be
     present and any Out parameters will be handled there.  */
  add_stmt (gnat_to_gnu (Handled_Statement_Sequence (gnat_node)));
  gnat_poplevel ();
  gnu_result = end_stmt_group ();

  /* If we populated the parameter attributes cache, we need to make sure
     that the cached expressions are evaluated on all possible paths.  */
  cache = DECL_STRUCT_FUNCTION (gnu_subprog_decl)->language->parm_attr_cache;
  if (cache)
    {
      struct parm_attr_d *pa;
      int i;

      start_stmt_group ();

      FOR_EACH_VEC_ELT (parm_attr, cache, i, pa)
	{
	  if (pa->first)
	    add_stmt_with_node (pa->first, gnat_node);
	  if (pa->last)
	    add_stmt_with_node (pa->last, gnat_node);
	  if (pa->length)
	    add_stmt_with_node (pa->length, gnat_node);
	}

      add_stmt (gnu_result);
      gnu_result = end_stmt_group ();
    }

    /* If we are dealing with a return from an Ada procedure with parameters
       passed by copy-in/copy-out, we need to return a record containing the
       final values of these parameters.  If the list contains only one entry,
       return just that entry though.

       For a full description of the copy-in/copy-out parameter mechanism, see
       the part of the gnat_to_gnu_entity routine dealing with the translation
       of subprograms.

       We need to make a block that contains the definition of that label and
       the copying of the return value.  It first contains the function, then
       the label and copy statement.  */
  if (VEC_last (tree, gnu_return_label_stack))
    {
      tree gnu_retval;

      start_stmt_group ();
      gnat_pushlevel ();
      add_stmt (gnu_result);
      add_stmt (build1 (LABEL_EXPR, void_type_node,
			VEC_last (tree, gnu_return_label_stack)));

      gnu_cico_list = TYPE_CI_CO_LIST (gnu_subprog_type);
      if (list_length (gnu_cico_list) == 1)
	gnu_retval = TREE_VALUE (gnu_cico_list);
      else
	gnu_retval = build_constructor_from_list (TREE_TYPE (gnu_subprog_type),
						  gnu_cico_list);

      add_stmt_with_node (build_return_expr (gnu_result_decl, gnu_retval),
			  End_Label (Handled_Statement_Sequence (gnat_node)));
      gnat_poplevel ();
      gnu_result = end_stmt_group ();
    }

  VEC_pop (tree, gnu_return_label_stack);

  /* Set the end location.  */
  Sloc_to_locus
    ((Present (End_Label (Handled_Statement_Sequence (gnat_node)))
      ? Sloc (End_Label (Handled_Statement_Sequence (gnat_node)))
      : Sloc (gnat_node)),
     &DECL_STRUCT_FUNCTION (gnu_subprog_decl)->function_end_locus);

  end_subprog_body (gnu_result);

  /* Finally annotate the parameters and disconnect the trees for parameters
     that we have turned into variables since they are now unusable.  */
  for (gnat_param = First_Formal_With_Extras (gnat_subprog_id);
       Present (gnat_param);
       gnat_param = Next_Formal_With_Extras (gnat_param))
    {
      tree gnu_param = get_gnu_tree (gnat_param);
      annotate_object (gnat_param, TREE_TYPE (gnu_param), NULL_TREE,
		       DECL_BY_REF_P (gnu_param));
      if (TREE_CODE (gnu_param) == VAR_DECL)
	save_gnu_tree (gnat_param, NULL_TREE, false);
    }

  if (DECL_FUNCTION_STUB (gnu_subprog_decl))
    build_function_stub (gnu_subprog_decl, gnat_subprog_id);

  mark_out_of_scope (Defining_Unit_Name (Specification (gnat_node)));
}

/* Subroutine of gnat_to_gnu to translate gnat_node, either an N_Function_Call
   or an N_Procedure_Call_Statement, to a GCC tree, which is returned.
   GNU_RESULT_TYPE_P is a pointer to where we should place the result type.
   If GNU_TARGET is non-null, this must be a function call on the RHS of a
   N_Assignment_Statement and the result is to be placed into that object.  */

static tree
call_to_gnu (Node_Id gnat_node, tree *gnu_result_type_p, tree gnu_target)
{
  /* The GCC node corresponding to the GNAT subprogram name.  This can either
     be a FUNCTION_DECL node if we are dealing with a standard subprogram call,
     or an indirect reference expression (an INDIRECT_REF node) pointing to a
     subprogram.  */
  tree gnu_subprog = gnat_to_gnu (Name (gnat_node));
  /* The FUNCTION_TYPE node giving the GCC type of the subprogram.  */
  tree gnu_subprog_type = TREE_TYPE (gnu_subprog);
  tree gnu_subprog_addr = build_unary_op (ADDR_EXPR, NULL_TREE, gnu_subprog);
  Entity_Id gnat_formal;
  Node_Id gnat_actual;
  VEC(tree,gc) *gnu_actual_vec = NULL;
  tree gnu_name_list = NULL_TREE;
  tree gnu_before_list = NULL_TREE;
  tree gnu_after_list = NULL_TREE;
  tree gnu_call;
  bool went_into_elab_proc = false;

  gcc_assert (TREE_CODE (gnu_subprog_type) == FUNCTION_TYPE);

  /* If we are calling a stubbed function, raise Program_Error, but Elaborate
     all our args first.  */
  if (TREE_CODE (gnu_subprog) == FUNCTION_DECL && DECL_STUBBED_P (gnu_subprog))
    {
      tree call_expr = build_call_raise (PE_Stubbed_Subprogram_Called,
					 gnat_node, N_Raise_Program_Error);

      for (gnat_actual = First_Actual (gnat_node);
	   Present (gnat_actual);
	   gnat_actual = Next_Actual (gnat_actual))
	add_stmt (gnat_to_gnu (gnat_actual));

<<<<<<< HEAD
      {
	tree call_expr
	  = build_call_raise (PE_Stubbed_Subprogram_Called, gnat_node,
			      N_Raise_Program_Error);

	if (Nkind (gnat_node) == N_Function_Call && !gnu_target)
	  {
	    *gnu_result_type_p = TREE_TYPE (gnu_subprog_type);
	    return build1 (NULL_EXPR, *gnu_result_type_p, call_expr);
	  }
	else
	  return call_expr;
      }
    }

  /* If we are calling by supplying a pointer to a target, set up that pointer
     as the first argument.  Use GNU_TARGET if one was passed; otherwise, make
     a target by building a variable and use the maximum size of the type if
     it has self-referential size.  */
  if (TYPE_RETURNS_BY_TARGET_PTR_P (gnu_subprog_type))
    {
      tree gnu_ret_type
	= TREE_TYPE (TREE_VALUE (TYPE_ARG_TYPES (gnu_subprog_type)));

      if (!gnu_target)
	{
	  tree gnu_obj_type;

	  if (CONTAINS_PLACEHOLDER_P (TYPE_SIZE (gnu_ret_type)))
	    gnu_obj_type
	      = maybe_pad_type (gnu_ret_type,
				max_size (TYPE_SIZE (gnu_ret_type), true),
				0, Etype (Name (gnat_node)), false, false,
				false, true);
	  else
	    gnu_obj_type = gnu_ret_type;

	  /* ??? We may be about to create a static temporary if we happen to
	     be at the global binding level.  That's a regression from what
	     the 3.x back-end would generate in the same situation, but we
	     don't have a mechanism in Gigi for creating automatic variables
	     in the elaboration routines.  */
	  gnu_target
	    = create_var_decl (create_tmp_var_name ("LR"), NULL, gnu_obj_type,
			       NULL, false, false, false, false, NULL,
			       gnat_node);
	}

      gnu_actual_list
	= tree_cons (NULL_TREE,
		     build_unary_op (ADDR_EXPR, NULL_TREE,
				     unchecked_convert (gnu_ret_type,
							gnu_target,
							false)),
		     NULL_TREE);

=======
      if (Nkind (gnat_node) == N_Function_Call && !gnu_target)
	{
	  *gnu_result_type_p = TREE_TYPE (gnu_subprog_type);
	  return build1 (NULL_EXPR, TREE_TYPE (gnu_subprog_type), call_expr);
	}

      return call_expr;
>>>>>>> 779871ac
    }

  /* The only way we can be making a call via an access type is if Name is an
     explicit dereference.  In that case, get the list of formal args from the
     type the access type is pointing to.  Otherwise, get the formals from the
     entity being called.  */
  if (Nkind (Name (gnat_node)) == N_Explicit_Dereference)
    gnat_formal = First_Formal_With_Extras (Etype (Name (gnat_node)));
  else if (Nkind (Name (gnat_node)) == N_Attribute_Reference)
    /* Assume here that this must be 'Elab_Body or 'Elab_Spec.  */
    gnat_formal = Empty;
  else
    gnat_formal = First_Formal_With_Extras (Entity (Name (gnat_node)));

  /* If we are translating a statement, open a new nesting level that will
     surround it to declare the temporaries created for the call.  */
  if (Nkind (gnat_node) == N_Procedure_Call_Statement || gnu_target)
    {
      start_stmt_group ();
      gnat_pushlevel ();
    }

  /* The lifetime of the temporaries created for the call ends with the call
     so we can give them the scope of the elaboration routine at top level.  */
  else if (!current_function_decl)
    {
      current_function_decl = VEC_last (tree, gnu_elab_proc_stack);
      went_into_elab_proc = true;
    }

  /* Create the list of the actual parameters as GCC expects it, namely a
     chain of TREE_LIST nodes in which the TREE_VALUE field of each node
     is an expression and the TREE_PURPOSE field is null.  But skip Out
     parameters not passed by reference and that need not be copied in.  */
  for (gnat_actual = First_Actual (gnat_node);
       Present (gnat_actual);
       gnat_formal = Next_Formal_With_Extras (gnat_formal),
       gnat_actual = Next_Actual (gnat_actual))
    {
      tree gnu_formal = present_gnu_tree (gnat_formal)
			? get_gnu_tree (gnat_formal) : NULL_TREE;
      tree gnu_formal_type = gnat_to_gnu_type (Etype (gnat_formal));
      /* In the Out or In Out case, we must suppress conversions that yield
	 an lvalue but can nevertheless cause the creation of a temporary,
	 because we need the real object in this case, either to pass its
	 address if it's passed by reference or as target of the back copy
	 done after the call if it uses the copy-in copy-out mechanism.
	 We do it in the In case too, except for an unchecked conversion
	 because it alone can cause the actual to be misaligned and the
	 addressability test is applied to the real object.  */
      bool suppress_type_conversion
	= ((Nkind (gnat_actual) == N_Unchecked_Type_Conversion
	    && Ekind (gnat_formal) != E_In_Parameter)
	   || (Nkind (gnat_actual) == N_Type_Conversion
	       && Is_Composite_Type (Underlying_Type (Etype (gnat_formal)))));
      Node_Id gnat_name = suppress_type_conversion
			  ? Expression (gnat_actual) : gnat_actual;
      tree gnu_name = gnat_to_gnu (gnat_name), gnu_name_type;
      tree gnu_actual;

      /* If it's possible we may need to use this expression twice, make sure
	 that any side-effects are handled via SAVE_EXPRs; likewise if we need
	 to force side-effects before the call.
	 ??? This is more conservative than we need since we don't need to do
	 this for pass-by-ref with no conversion.  */
      if (Ekind (gnat_formal) != E_In_Parameter)
	gnu_name = gnat_stabilize_reference (gnu_name, true, NULL);

      /* If we are passing a non-addressable parameter by reference, pass the
	 address of a copy.  In the Out or In Out case, set up to copy back
	 out after the call.  */
      if (gnu_formal
	  && (DECL_BY_REF_P (gnu_formal)
	      || (TREE_CODE (gnu_formal) == PARM_DECL
		  && (DECL_BY_COMPONENT_PTR_P (gnu_formal)
		      || (DECL_BY_DESCRIPTOR_P (gnu_formal)))))
	  && (gnu_name_type = gnat_to_gnu_type (Etype (gnat_name)))
	  && !addressable_p (gnu_name, gnu_name_type))
	{
	  tree gnu_orig = gnu_name, gnu_temp, gnu_stmt;

	  /* Do not issue warnings for CONSTRUCTORs since this is not a copy
	     but sort of an instantiation for them.  */
	  if (TREE_CODE (gnu_name) == CONSTRUCTOR)
	    ;

	  /* If the type is passed by reference, a copy is not allowed.  */
	  else if (TREE_ADDRESSABLE (gnu_formal_type))
	    post_error ("misaligned actual cannot be passed by reference",
		        gnat_actual);

	  /* For users of Starlet we issue a warning because the interface
	     apparently assumes that by-ref parameters outlive the procedure
	     invocation.  The code still will not work as intended, but we
	     cannot do much better since low-level parts of the back-end
	     would allocate temporaries at will because of the misalignment
	     if we did not do so here.  */
	  else if (Is_Valued_Procedure (Entity (Name (gnat_node))))
	    {
	      post_error
		("?possible violation of implicit assumption", gnat_actual);
	      post_error_ne
		("?made by pragma Import_Valued_Procedure on &", gnat_actual,
		 Entity (Name (gnat_node)));
	      post_error_ne ("?because of misalignment of &", gnat_actual,
			     gnat_formal);
	    }

	  /* If the actual type of the object is already the nominal type,
	     we have nothing to do, except if the size is self-referential
	     in which case we'll remove the unpadding below.  */
	  if (TREE_TYPE (gnu_name) == gnu_name_type
	      && !CONTAINS_PLACEHOLDER_P (TYPE_SIZE (gnu_name_type)))
	    ;

	  /* Otherwise remove the unpadding from all the objects.  */
	  else if (TREE_CODE (gnu_name) == COMPONENT_REF
		   && TYPE_IS_PADDING_P
		      (TREE_TYPE (TREE_OPERAND (gnu_name, 0))))
<<<<<<< HEAD
	    gnu_name = gnu_copy = TREE_OPERAND (gnu_name, 0);

	  /* Otherwise convert to the nominal type of the object if it's
	     a record type.  There are several cases in which we need to
	     make the temporary using this type instead of the actual type
	     of the object if they are distinct, because the expectations
	     of the callee would otherwise not be met:
=======
	    gnu_orig = gnu_name = TREE_OPERAND (gnu_name, 0);

	  /* Otherwise convert to the nominal type of the object if needed.
	     There are several cases in which we need to make the temporary
	     using this type instead of the actual type of the object when
	     they are distinct, because the expectations of the callee would
	     otherwise not be met:
>>>>>>> 779871ac
	       - if it's a justified modular type,
	       - if the actual type is a smaller form of it,
	       - if it's a smaller form of the actual type.  */
	  else if ((TREE_CODE (gnu_name_type) == RECORD_TYPE
		    && (TYPE_JUSTIFIED_MODULAR_P (gnu_name_type)
		        || smaller_form_type_p (TREE_TYPE (gnu_name),
					        gnu_name_type)))
		   || (INTEGRAL_TYPE_P (gnu_name_type)
		       && smaller_form_type_p (gnu_name_type,
					       TREE_TYPE (gnu_name))))
	    gnu_name = convert (gnu_name_type, gnu_name);

	  /* Create an explicit temporary holding the copy.  This ensures that
	     its lifetime is as narrow as possible around a statement.  */
	  gnu_temp = create_var_decl (create_tmp_var_name ("A"), NULL_TREE,
				      TREE_TYPE (gnu_name), NULL_TREE, false,
				      false, false, false, NULL, Empty);
	  DECL_ARTIFICIAL (gnu_temp) = 1;
	  DECL_IGNORED_P (gnu_temp) = 1;

	  /* But initialize it on the fly like for an implicit temporary as
	     we aren't necessarily dealing with a statement.  */
	  gnu_stmt
	    = build_binary_op (INIT_EXPR, NULL_TREE, gnu_temp, gnu_name);
	  set_expr_location_from_node (gnu_stmt, gnat_actual);

	  /* From now on, the real object is the temporary.  */
	  gnu_name = build2 (COMPOUND_EXPR, TREE_TYPE (gnu_name), gnu_stmt,
			     gnu_temp);

	  /* Set up to move the copy back to the original if needed.  */
	  if (Ekind (gnat_formal) != E_In_Parameter)
	    {
	      gnu_stmt = build_binary_op (MODIFY_EXPR, NULL_TREE, gnu_orig,
					  gnu_temp);
	      set_expr_location_from_node (gnu_stmt, gnat_node);
	      append_to_statement_list (gnu_stmt, &gnu_after_list);
	    }
	}

      /* Start from the real object and build the actual.  */
      gnu_actual = gnu_name;

      /* If this was a procedure call, we may not have removed any padding.
	 So do it here for the part we will use as an input, if any.  */
      if (Ekind (gnat_formal) != E_Out_Parameter
	  && TYPE_IS_PADDING_P (TREE_TYPE (gnu_actual)))
	gnu_actual
	  = convert (get_unpadded_type (Etype (gnat_actual)), gnu_actual);

      /* Put back the conversion we suppressed above in the computation of the
	 real object.  And even if we didn't suppress any conversion there, we
	 may have suppressed a conversion to the Etype of the actual earlier,
	 since the parent is a procedure call, so put it back here.  */
      if (suppress_type_conversion
	  && Nkind (gnat_actual) == N_Unchecked_Type_Conversion)
	gnu_actual
	  = unchecked_convert (gnat_to_gnu_type (Etype (gnat_actual)),
			       gnu_actual, No_Truncation (gnat_actual));
      else
	gnu_actual
	  = convert (gnat_to_gnu_type (Etype (gnat_actual)), gnu_actual);

      /* Make sure that the actual is in range of the formal's type.  */
      if (Ekind (gnat_formal) != E_Out_Parameter
	  && Do_Range_Check (gnat_actual))
	gnu_actual
	  = emit_range_check (gnu_actual, Etype (gnat_formal), gnat_actual);

      /* Unless this is an In parameter, we must remove any justified modular
	 building from GNU_NAME to get an lvalue.  */
      if (Ekind (gnat_formal) != E_In_Parameter
	  && TREE_CODE (gnu_name) == CONSTRUCTOR
	  && TREE_CODE (TREE_TYPE (gnu_name)) == RECORD_TYPE
	  && TYPE_JUSTIFIED_MODULAR_P (TREE_TYPE (gnu_name)))
	gnu_name
	  = convert (TREE_TYPE (TYPE_FIELDS (TREE_TYPE (gnu_name))), gnu_name);

      /* If we have not saved a GCC object for the formal, it means it is an
	 Out parameter not passed by reference and that need not be copied in.
	 Otherwise, first see if the parameter is passed by reference.  */
      if (gnu_formal
	  && TREE_CODE (gnu_formal) == PARM_DECL
	  && DECL_BY_REF_P (gnu_formal))
	{
	  if (Ekind (gnat_formal) != E_In_Parameter)
	    {
	      /* In Out or Out parameters passed by reference don't use the
		 copy-in copy-out mechanism so the address of the real object
		 must be passed to the function.  */
	      gnu_actual = gnu_name;

	      /* If we have a padded type, be sure we've removed padding.  */
<<<<<<< HEAD
	      if (TYPE_IS_PADDING_P (TREE_TYPE (gnu_actual))
		  && TREE_CODE (gnu_actual) != SAVE_EXPR)
=======
	      if (TYPE_IS_PADDING_P (TREE_TYPE (gnu_actual)))
>>>>>>> 779871ac
		gnu_actual = convert (get_unpadded_type (Etype (gnat_actual)),
				      gnu_actual);

	      /* If we have the constructed subtype of an aliased object
		 with an unconstrained nominal subtype, the type of the
		 actual includes the template, although it is formally
		 constrained.  So we need to convert it back to the real
		 constructed subtype to retrieve the constrained part
		 and takes its address.  */
	      if (TREE_CODE (TREE_TYPE (gnu_actual)) == RECORD_TYPE
		  && TYPE_CONTAINS_TEMPLATE_P (TREE_TYPE (gnu_actual))
		  && Is_Constr_Subt_For_UN_Aliased (Etype (gnat_actual))
		  && Is_Array_Type (Etype (gnat_actual)))
		gnu_actual = convert (gnat_to_gnu_type (Etype (gnat_actual)),
				      gnu_actual);
	    }

	  /* There is no need to convert the actual to the formal's type before
	     taking its address.  The only exception is for unconstrained array
	     types because of the way we build fat pointers.  */
	  else if (TREE_CODE (gnu_formal_type) == UNCONSTRAINED_ARRAY_TYPE)
	    gnu_actual = convert (gnu_formal_type, gnu_actual);

	  /* The symmetry of the paths to the type of an entity is broken here
	     since arguments don't know that they will be passed by ref.  */
	  gnu_formal_type = TREE_TYPE (get_gnu_tree (gnat_formal));
	  gnu_actual = build_unary_op (ADDR_EXPR, gnu_formal_type, gnu_actual);
	}
      else if (gnu_formal
	       && TREE_CODE (gnu_formal) == PARM_DECL
	       && DECL_BY_COMPONENT_PTR_P (gnu_formal))
	{
	  gnu_formal_type = TREE_TYPE (get_gnu_tree (gnat_formal));
	  gnu_actual = maybe_implicit_deref (gnu_actual);
	  gnu_actual = maybe_unconstrained_array (gnu_actual);

	  if (TYPE_IS_PADDING_P (gnu_formal_type))
	    {
	      gnu_formal_type = TREE_TYPE (TYPE_FIELDS (gnu_formal_type));
	      gnu_actual = convert (gnu_formal_type, gnu_actual);
	    }

	  /* Take the address of the object and convert to the proper pointer
	     type.  We'd like to actually compute the address of the beginning
	     of the array using an ADDR_EXPR of an ARRAY_REF, but there's a
	     possibility that the ARRAY_REF might return a constant and we'd be
	     getting the wrong address.  Neither approach is exactly correct,
	     but this is the most likely to work in all cases.  */
	  gnu_actual = build_unary_op (ADDR_EXPR, gnu_formal_type, gnu_actual);
	}
      else if (gnu_formal
	       && TREE_CODE (gnu_formal) == PARM_DECL
	       && DECL_BY_DESCRIPTOR_P (gnu_formal))
	{
	  gnu_actual = convert (gnu_formal_type, gnu_actual);

	  /* If this is 'Null_Parameter, pass a zero descriptor.  */
	  if ((TREE_CODE (gnu_actual) == INDIRECT_REF
	       || TREE_CODE (gnu_actual) == UNCONSTRAINED_ARRAY_REF)
	      && TREE_PRIVATE (gnu_actual))
	    gnu_actual
	      = convert (DECL_ARG_TYPE (gnu_formal), integer_zero_node);
	  else
	    gnu_actual = build_unary_op (ADDR_EXPR, NULL_TREE,
					 fill_vms_descriptor (gnu_actual,
							      gnat_formal,
							      gnat_actual));
	}
      else
	{
	  tree gnu_size;

	  if (Ekind (gnat_formal) != E_In_Parameter)
	    gnu_name_list = tree_cons (NULL_TREE, gnu_name, gnu_name_list);

	  if (!(gnu_formal && TREE_CODE (gnu_formal) == PARM_DECL))
	    {
	      /* Make sure side-effects are evaluated before the call.  */
	      if (TREE_SIDE_EFFECTS (gnu_name))
		append_to_statement_list (gnu_name, &gnu_before_list);
	      continue;
	    }

	  gnu_actual = convert (gnu_formal_type, gnu_actual);

	  /* If this is 'Null_Parameter, pass a zero even though we are
	     dereferencing it.  */
	  if (TREE_CODE (gnu_actual) == INDIRECT_REF
	      && TREE_PRIVATE (gnu_actual)
	      && (gnu_size = TYPE_SIZE (TREE_TYPE (gnu_actual)))
	      && TREE_CODE (gnu_size) == INTEGER_CST
	      && compare_tree_int (gnu_size, BITS_PER_WORD) <= 0)
	    gnu_actual
	      = unchecked_convert (DECL_ARG_TYPE (gnu_formal),
				   convert (gnat_type_for_size
					    (TREE_INT_CST_LOW (gnu_size), 1),
					    integer_zero_node),
				   false);
	  else
	    gnu_actual = convert (DECL_ARG_TYPE (gnu_formal), gnu_actual);
	}

      VEC_safe_push (tree, gc, gnu_actual_vec, gnu_actual);
    }

  gnu_call = build_call_vec (TREE_TYPE (gnu_subprog_type), gnu_subprog_addr,
                             gnu_actual_vec);
  set_expr_location_from_node (gnu_call, gnat_node);

  /* If it's a function call, the result is the call expression unless a target
     is specified, in which case we copy the result into the target and return
     the assignment statement.  */
  if (Nkind (gnat_node) == N_Function_Call)
    {
      tree gnu_result = gnu_call;

      /* If the function returns an unconstrained array or by direct reference,
	 we have to dereference the pointer.  */
      if (TYPE_RETURN_UNCONSTRAINED_P (gnu_subprog_type)
	  || TYPE_RETURN_BY_DIRECT_REF_P (gnu_subprog_type))
	gnu_result = build_unary_op (INDIRECT_REF, NULL_TREE, gnu_result);

      if (gnu_target)
	{
	  Node_Id gnat_parent = Parent (gnat_node);
	  tree gnu_result_type = TREE_TYPE (gnu_subprog_type);
	  enum tree_code op_code;

	  /* If range check is needed, emit code to generate it.  */
	  if (Do_Range_Check (gnat_node))
	    gnu_result
	      = emit_range_check (gnu_result, Etype (Name (gnat_parent)),
				  gnat_parent);

	  /* ??? If the return type has non-constant size, then force the
	     return slot optimization as we would not be able to generate
	     a temporary.  Likewise if it was unconstrained as we would
	     copy too much data.  That's what has been done historically.  */
	  if (!TREE_CONSTANT (TYPE_SIZE (gnu_result_type))
	      || (TYPE_IS_PADDING_P (gnu_result_type)
		  && CONTAINS_PLACEHOLDER_P
		     (TYPE_SIZE (TREE_TYPE (TYPE_FIELDS (gnu_result_type))))))
	    op_code = INIT_EXPR;
	  else
	    op_code = MODIFY_EXPR;

	  gnu_result
	    = build_binary_op (op_code, NULL_TREE, gnu_target, gnu_result);
	  add_stmt_with_node (gnu_result, gnat_parent);
	  gnat_poplevel ();
	  gnu_result = end_stmt_group ();
	}
      else
	{
	  if (went_into_elab_proc)
	    current_function_decl = NULL_TREE;
	  *gnu_result_type_p = get_unpadded_type (Etype (gnat_node));
	}

      return gnu_result;
    }

  /* If this is the case where the GNAT tree contains a procedure call but the
     Ada procedure has copy-in/copy-out parameters, then the special parameter
     passing mechanism must be used.  */
  if (TYPE_CI_CO_LIST (gnu_subprog_type))
    {
      /* List of FIELD_DECLs associated with the PARM_DECLs of the copy-in/
	 copy-out parameters.  */
      tree gnu_cico_list = TYPE_CI_CO_LIST (gnu_subprog_type);
      const int length = list_length (gnu_cico_list);

      if (length > 1)
	{
	  tree gnu_temp, gnu_stmt;

	  /* The call sequence must contain one and only one call, even though
	     the function is pure.  Save the result into a temporary.  */
	  gnu_temp = create_var_decl (create_tmp_var_name ("R"), NULL_TREE,
				      TREE_TYPE (gnu_call), NULL_TREE, false,
				      false, false, false, NULL, Empty);
	  DECL_ARTIFICIAL (gnu_temp) = 1;
	  DECL_IGNORED_P (gnu_temp) = 1;

	  gnu_stmt
	    = build_binary_op (INIT_EXPR, NULL_TREE, gnu_temp, gnu_call);
	  set_expr_location_from_node (gnu_stmt, gnat_node);

	  /* Add the call statement to the list and start from its result.  */
	  append_to_statement_list (gnu_stmt, &gnu_before_list);
	  gnu_call = gnu_temp;

	  gnu_name_list = nreverse (gnu_name_list);
	}

      if (Nkind (Name (gnat_node)) == N_Explicit_Dereference)
	gnat_formal = First_Formal_With_Extras (Etype (Name (gnat_node)));
      else
	gnat_formal = First_Formal_With_Extras (Entity (Name (gnat_node)));

      for (gnat_actual = First_Actual (gnat_node);
	   Present (gnat_actual);
	   gnat_formal = Next_Formal_With_Extras (gnat_formal),
	   gnat_actual = Next_Actual (gnat_actual))
	/* If we are dealing with a copy in copy out parameter, we must
	   retrieve its value from the record returned in the call.  */
	if (!(present_gnu_tree (gnat_formal)
	      && TREE_CODE (get_gnu_tree (gnat_formal)) == PARM_DECL
	      && (DECL_BY_REF_P (get_gnu_tree (gnat_formal))
		  || (TREE_CODE (get_gnu_tree (gnat_formal)) == PARM_DECL
		      && ((DECL_BY_COMPONENT_PTR_P (get_gnu_tree (gnat_formal))
			   || (DECL_BY_DESCRIPTOR_P
			       (get_gnu_tree (gnat_formal))))))))
	    && Ekind (gnat_formal) != E_In_Parameter)
	  {
	    /* Get the value to assign to this Out or In Out parameter.  It is
	       either the result of the function if there is only a single such
	       parameter or the appropriate field from the record returned.  */
	    tree gnu_result
	      = length == 1
		? gnu_call
		: build_component_ref (gnu_call, NULL_TREE,
				       TREE_PURPOSE (gnu_cico_list), false);

	    /* If the actual is a conversion, get the inner expression, which
	       will be the real destination, and convert the result to the
	       type of the actual parameter.  */
	    tree gnu_actual
	      = maybe_unconstrained_array (TREE_VALUE (gnu_name_list));

	    /* If the result is a padded type, remove the padding.  */
	    if (TYPE_IS_PADDING_P (TREE_TYPE (gnu_result)))
<<<<<<< HEAD
	      gnu_result = convert (TREE_TYPE (TYPE_FIELDS
					       (TREE_TYPE (gnu_result))),
				    gnu_result);
=======
	      gnu_result
		= convert (TREE_TYPE (TYPE_FIELDS (TREE_TYPE (gnu_result))),
			   gnu_result);
>>>>>>> 779871ac

	    /* If the actual is a type conversion, the real target object is
	       denoted by the inner Expression and we need to convert the
	       result to the associated type.
	       We also need to convert our gnu assignment target to this type
	       if the corresponding GNU_NAME was constructed from the GNAT
	       conversion node and not from the inner Expression.  */
	    if (Nkind (gnat_actual) == N_Type_Conversion)
	      {
		gnu_result
		  = convert_with_check
		    (Etype (Expression (gnat_actual)), gnu_result,
		     Do_Overflow_Check (gnat_actual),
		     Do_Range_Check (Expression (gnat_actual)),
		     Float_Truncate (gnat_actual), gnat_actual);

		if (!Is_Composite_Type (Underlying_Type (Etype (gnat_formal))))
		  gnu_actual = convert (TREE_TYPE (gnu_result), gnu_actual);
	      }

	    /* Unchecked conversions as actuals for Out parameters are not
	       allowed in user code because they are not variables, but do
	       occur in front-end expansions.  The associated GNU_NAME is
	       always obtained from the inner expression in such cases.  */
	    else if (Nkind (gnat_actual) == N_Unchecked_Type_Conversion)
	      gnu_result = unchecked_convert (TREE_TYPE (gnu_actual),
					      gnu_result,
					      No_Truncation (gnat_actual));
	    else
	      {
		if (Do_Range_Check (gnat_actual))
		  gnu_result
		    = emit_range_check (gnu_result, Etype (gnat_actual),
					gnat_actual);

		if (!(!TREE_CONSTANT (TYPE_SIZE (TREE_TYPE (gnu_actual)))
		      && TREE_CONSTANT (TYPE_SIZE (TREE_TYPE (gnu_result)))))
		  gnu_result = convert (TREE_TYPE (gnu_actual), gnu_result);
	      }

	    /* Undo wrapping of boolean rvalues.  */
	    if (TREE_CODE (gnu_actual) == NE_EXPR
		&& TREE_CODE (get_base_type (TREE_TYPE (gnu_actual)))
		   == BOOLEAN_TYPE
		&& integer_zerop (TREE_OPERAND (gnu_actual, 1)))
	      gnu_actual = TREE_OPERAND (gnu_actual, 0);
	    gnu_result = build_binary_op (MODIFY_EXPR, NULL_TREE,
					  gnu_actual, gnu_result);
	    set_expr_location_from_node (gnu_result, gnat_node);
	    append_to_statement_list (gnu_result, &gnu_before_list);
	    gnu_cico_list = TREE_CHAIN (gnu_cico_list);
	    gnu_name_list = TREE_CHAIN (gnu_name_list);
	  }
    }
  else
    append_to_statement_list (gnu_call, &gnu_before_list);

  append_to_statement_list (gnu_after_list, &gnu_before_list);

  add_stmt (gnu_before_list);
  gnat_poplevel ();
  return end_stmt_group ();
}

/* Subroutine of gnat_to_gnu to translate gnat_node, an
   N_Handled_Sequence_Of_Statements, to a GCC tree, which is returned.  */

static tree
Handled_Sequence_Of_Statements_to_gnu (Node_Id gnat_node)
{
  tree gnu_jmpsave_decl = NULL_TREE;
  tree gnu_jmpbuf_decl = NULL_TREE;
  /* If just annotating, ignore all EH and cleanups.  */
  bool gcc_zcx = (!type_annotate_only
		  && Present (Exception_Handlers (gnat_node))
		  && Exception_Mechanism == Back_End_Exceptions);
  bool setjmp_longjmp
    = (!type_annotate_only && Present (Exception_Handlers (gnat_node))
       && Exception_Mechanism == Setjmp_Longjmp);
  bool at_end = !type_annotate_only && Present (At_End_Proc (gnat_node));
  bool binding_for_block = (at_end || gcc_zcx || setjmp_longjmp);
  tree gnu_inner_block; /* The statement(s) for the block itself.  */
  tree gnu_result;
  tree gnu_expr;
  Node_Id gnat_temp;

  /* The GCC exception handling mechanism can handle both ZCX and SJLJ schemes
     and we have our own SJLJ mechanism.  To call the GCC mechanism, we call
     add_cleanup, and when we leave the binding, end_stmt_group will create
     the TRY_FINALLY_EXPR.

     ??? The region level calls down there have been specifically put in place
     for a ZCX context and currently the order in which things are emitted
     (region/handlers) is different from the SJLJ case. Instead of putting
     other calls with different conditions at other places for the SJLJ case,
     it seems cleaner to reorder things for the SJLJ case and generalize the
     condition to make it not ZCX specific.

     If there are any exceptions or cleanup processing involved, we need an
     outer statement group (for Setjmp_Longjmp) and binding level.  */
  if (binding_for_block)
    {
      start_stmt_group ();
      gnat_pushlevel ();
    }

  /* If using setjmp_longjmp, make the variables for the setjmp buffer and save
     area for address of previous buffer.  Do this first since we need to have
     the setjmp buf known for any decls in this block.  */
  if (setjmp_longjmp)
    {
      gnu_jmpsave_decl = create_var_decl (get_identifier ("JMPBUF_SAVE"),
					  NULL_TREE, jmpbuf_ptr_type,
					  build_call_0_expr (get_jmpbuf_decl),
					  false, false, false, false, NULL,
					  gnat_node);
      DECL_ARTIFICIAL (gnu_jmpsave_decl) = 1;

      /* The __builtin_setjmp receivers will immediately reinstall it.  Now
	 because of the unstructured form of EH used by setjmp_longjmp, there
	 might be forward edges going to __builtin_setjmp receivers on which
	 it is uninitialized, although they will never be actually taken.  */
      TREE_NO_WARNING (gnu_jmpsave_decl) = 1;
      gnu_jmpbuf_decl = create_var_decl (get_identifier ("JMP_BUF"),
					 NULL_TREE, jmpbuf_type,
					 NULL_TREE, false, false, false, false,
					 NULL, gnat_node);
      DECL_ARTIFICIAL (gnu_jmpbuf_decl) = 1;

      set_block_jmpbuf_decl (gnu_jmpbuf_decl);

      /* When we exit this block, restore the saved value.  */
      add_cleanup (build_call_1_expr (set_jmpbuf_decl, gnu_jmpsave_decl),
		   End_Label (gnat_node));
    }

  /* If we are to call a function when exiting this block, add a cleanup
     to the binding level we made above.  Note that add_cleanup is FIFO
     so we must register this cleanup after the EH cleanup just above.  */
  if (at_end)
    add_cleanup (build_call_0_expr (gnat_to_gnu (At_End_Proc (gnat_node))),
		 End_Label (gnat_node));

  /* Now build the tree for the declarations and statements inside this block.
     If this is SJLJ, set our jmp_buf as the current buffer.  */
  start_stmt_group ();

  if (setjmp_longjmp)
    add_stmt (build_call_1_expr (set_jmpbuf_decl,
				 build_unary_op (ADDR_EXPR, NULL_TREE,
						 gnu_jmpbuf_decl)));

  if (Present (First_Real_Statement (gnat_node)))
    process_decls (Statements (gnat_node), Empty,
		   First_Real_Statement (gnat_node), true, true);

  /* Generate code for each statement in the block.  */
  for (gnat_temp = (Present (First_Real_Statement (gnat_node))
		    ? First_Real_Statement (gnat_node)
		    : First (Statements (gnat_node)));
       Present (gnat_temp); gnat_temp = Next (gnat_temp))
    add_stmt (gnat_to_gnu (gnat_temp));
  gnu_inner_block = end_stmt_group ();

  /* Now generate code for the two exception models, if either is relevant for
     this block.  */
  if (setjmp_longjmp)
    {
      tree *gnu_else_ptr = 0;
      tree gnu_handler;

      /* Make a binding level for the exception handling declarations and code
	 and set up gnu_except_ptr_stack for the handlers to use.  */
      start_stmt_group ();
      gnat_pushlevel ();

      VEC_safe_push (tree, gc, gnu_except_ptr_stack,
		     create_var_decl (get_identifier ("EXCEPT_PTR"),
				      NULL_TREE,
				      build_pointer_type (except_type_node),
				      build_call_0_expr (get_excptr_decl),
							 false,
				      false, false, false, NULL, gnat_node));

      /* Generate code for each handler. The N_Exception_Handler case does the
	 real work and returns a COND_EXPR for each handler, which we chain
	 together here.  */
      for (gnat_temp = First_Non_Pragma (Exception_Handlers (gnat_node));
	   Present (gnat_temp); gnat_temp = Next_Non_Pragma (gnat_temp))
	{
	  gnu_expr = gnat_to_gnu (gnat_temp);

	  /* If this is the first one, set it as the outer one. Otherwise,
	     point the "else" part of the previous handler to us. Then point
	     to our "else" part.  */
	  if (!gnu_else_ptr)
	    add_stmt (gnu_expr);
	  else
	    *gnu_else_ptr = gnu_expr;

	  gnu_else_ptr = &COND_EXPR_ELSE (gnu_expr);
	}

      /* If none of the exception handlers did anything, re-raise but do not
	 defer abortion.  */
      gnu_expr = build_call_1_expr (raise_nodefer_decl,
				    VEC_last (tree, gnu_except_ptr_stack));
      set_expr_location_from_node
	(gnu_expr,
	 Present (End_Label (gnat_node)) ? End_Label (gnat_node) : gnat_node);

      if (gnu_else_ptr)
	*gnu_else_ptr = gnu_expr;
      else
	add_stmt (gnu_expr);

      /* End the binding level dedicated to the exception handlers and get the
	 whole statement group.  */
      VEC_pop (tree, gnu_except_ptr_stack);
      gnat_poplevel ();
      gnu_handler = end_stmt_group ();

      /* If the setjmp returns 1, we restore our incoming longjmp value and
	 then check the handlers.  */
      start_stmt_group ();
      add_stmt_with_node (build_call_1_expr (set_jmpbuf_decl,
					     gnu_jmpsave_decl),
			  gnat_node);
      add_stmt (gnu_handler);
      gnu_handler = end_stmt_group ();

      /* This block is now "if (setjmp) ... <handlers> else <block>".  */
      gnu_result = build3 (COND_EXPR, void_type_node,
			   (build_call_1_expr
			    (setjmp_decl,
			     build_unary_op (ADDR_EXPR, NULL_TREE,
					     gnu_jmpbuf_decl))),
			   gnu_handler, gnu_inner_block);
    }
  else if (gcc_zcx)
    {
      tree gnu_handlers;

      /* First make a block containing the handlers.  */
      start_stmt_group ();
      for (gnat_temp = First_Non_Pragma (Exception_Handlers (gnat_node));
	   Present (gnat_temp);
	   gnat_temp = Next_Non_Pragma (gnat_temp))
	add_stmt (gnat_to_gnu (gnat_temp));
      gnu_handlers = end_stmt_group ();

      /* Now make the TRY_CATCH_EXPR for the block.  */
      gnu_result = build2 (TRY_CATCH_EXPR, void_type_node,
			   gnu_inner_block, gnu_handlers);
    }
  else
    gnu_result = gnu_inner_block;

  /* Now close our outer block, if we had to make one.  */
  if (binding_for_block)
    {
      add_stmt (gnu_result);
      gnat_poplevel ();
      gnu_result = end_stmt_group ();
    }

  return gnu_result;
}

/* Subroutine of gnat_to_gnu to translate gnat_node, an N_Exception_Handler,
   to a GCC tree, which is returned.  This is the variant for Setjmp_Longjmp
   exception handling.  */

static tree
Exception_Handler_to_gnu_sjlj (Node_Id gnat_node)
{
  /* Unless this is "Others" or the special "Non-Ada" exception for Ada, make
     an "if" statement to select the proper exceptions.  For "Others", exclude
     exceptions where Handled_By_Others is nonzero unless the All_Others flag
     is set. For "Non-ada", accept an exception if "Lang" is 'V'.  */
  tree gnu_choice = integer_zero_node;
  tree gnu_body = build_stmt_group (Statements (gnat_node), false);
  Node_Id gnat_temp;

  for (gnat_temp = First (Exception_Choices (gnat_node));
       gnat_temp; gnat_temp = Next (gnat_temp))
    {
      tree this_choice;

      if (Nkind (gnat_temp) == N_Others_Choice)
	{
	  if (All_Others (gnat_temp))
	    this_choice = integer_one_node;
	  else
	    this_choice
	      = build_binary_op
		(EQ_EXPR, boolean_type_node,
		 convert
		 (integer_type_node,
		  build_component_ref
		  (build_unary_op
		   (INDIRECT_REF, NULL_TREE,
		    VEC_last (tree, gnu_except_ptr_stack)),
		   get_identifier ("not_handled_by_others"), NULL_TREE,
		   false)),
		 integer_zero_node);
	}

      else if (Nkind (gnat_temp) == N_Identifier
	       || Nkind (gnat_temp) == N_Expanded_Name)
	{
	  Entity_Id gnat_ex_id = Entity (gnat_temp);
	  tree gnu_expr;

	  /* Exception may be a renaming. Recover original exception which is
	     the one elaborated and registered.  */
	  if (Present (Renamed_Object (gnat_ex_id)))
	    gnat_ex_id = Renamed_Object (gnat_ex_id);

	  gnu_expr = gnat_to_gnu_entity (gnat_ex_id, NULL_TREE, 0);

	  this_choice
	    = build_binary_op
	      (EQ_EXPR, boolean_type_node,
	       VEC_last (tree, gnu_except_ptr_stack),
	       convert (TREE_TYPE (VEC_last (tree, gnu_except_ptr_stack)),
			build_unary_op (ADDR_EXPR, NULL_TREE, gnu_expr)));

	  /* If this is the distinguished exception "Non_Ada_Error" (and we are
	     in VMS mode), also allow a non-Ada exception (a VMS condition) t
	     match.  */
	  if (Is_Non_Ada_Error (Entity (gnat_temp)))
	    {
	      tree gnu_comp
		= build_component_ref
		  (build_unary_op (INDIRECT_REF, NULL_TREE,
				   VEC_last (tree, gnu_except_ptr_stack)),
		   get_identifier ("lang"), NULL_TREE, false);

	      this_choice
		= build_binary_op
		  (TRUTH_ORIF_EXPR, boolean_type_node,
		   build_binary_op (EQ_EXPR, boolean_type_node, gnu_comp,
				    build_int_cst (TREE_TYPE (gnu_comp), 'V')),
		   this_choice);
	    }
	}
      else
	gcc_unreachable ();

      gnu_choice = build_binary_op (TRUTH_ORIF_EXPR, boolean_type_node,
				    gnu_choice, this_choice);
    }

  return build3 (COND_EXPR, void_type_node, gnu_choice, gnu_body, NULL_TREE);
}

/* Subroutine of gnat_to_gnu to translate gnat_node, an N_Exception_Handler,
   to a GCC tree, which is returned.  This is the variant for ZCX.  */

static tree
Exception_Handler_to_gnu_zcx (Node_Id gnat_node)
{
  tree gnu_etypes_list = NULL_TREE;
  tree gnu_expr;
  tree gnu_etype;
  tree gnu_current_exc_ptr;
  tree gnu_incoming_exc_ptr;
  Node_Id gnat_temp;

  /* We build a TREE_LIST of nodes representing what exception types this
     handler can catch, with special cases for others and all others cases.

     Each exception type is actually identified by a pointer to the exception
     id, or to a dummy object for "others" and "all others".  */
  for (gnat_temp = First (Exception_Choices (gnat_node));
       gnat_temp; gnat_temp = Next (gnat_temp))
    {
      if (Nkind (gnat_temp) == N_Others_Choice)
	{
	  tree gnu_expr
	    = All_Others (gnat_temp) ? all_others_decl : others_decl;

	  gnu_etype
	    = build_unary_op (ADDR_EXPR, NULL_TREE, gnu_expr);
	}
      else if (Nkind (gnat_temp) == N_Identifier
	       || Nkind (gnat_temp) == N_Expanded_Name)
	{
	  Entity_Id gnat_ex_id = Entity (gnat_temp);

	  /* Exception may be a renaming. Recover original exception which is
	     the one elaborated and registered.  */
	  if (Present (Renamed_Object (gnat_ex_id)))
	    gnat_ex_id = Renamed_Object (gnat_ex_id);

	  gnu_expr = gnat_to_gnu_entity (gnat_ex_id, NULL_TREE, 0);
	  gnu_etype = build_unary_op (ADDR_EXPR, NULL_TREE, gnu_expr);

	  /* The Non_Ada_Error case for VMS exceptions is handled
	     by the personality routine.  */
	}
      else
	gcc_unreachable ();

      /* The GCC interface expects NULL to be passed for catch all handlers, so
	 it would be quite tempting to set gnu_etypes_list to NULL if gnu_etype
	 is integer_zero_node.  It would not work, however, because GCC's
	 notion of "catch all" is stronger than our notion of "others".  Until
	 we correctly use the cleanup interface as well, doing that would
	 prevent the "all others" handlers from being seen, because nothing
	 can be caught beyond a catch all from GCC's point of view.  */
      gnu_etypes_list = tree_cons (NULL_TREE, gnu_etype, gnu_etypes_list);
    }

  start_stmt_group ();
  gnat_pushlevel ();

  /* Expand a call to the begin_handler hook at the beginning of the handler,
     and arrange for a call to the end_handler hook to occur on every possible
     exit path.

     The hooks expect a pointer to the low level occurrence. This is required
     for our stack management scheme because a raise inside the handler pushes
     a new occurrence on top of the stack, which means that this top does not
     necessarily match the occurrence this handler was dealing with.

     __builtin_eh_pointer references the exception occurrence being
     propagated. Upon handler entry, this is the exception for which the
     handler is triggered. This might not be the case upon handler exit,
     however, as we might have a new occurrence propagated by the handler's
     body, and the end_handler hook called as a cleanup in this context.

     We use a local variable to retrieve the incoming value at handler entry
     time, and reuse it to feed the end_handler hook's argument at exit.  */

  gnu_current_exc_ptr
    = build_call_expr (built_in_decls [BUILT_IN_EH_POINTER],
		       1, integer_zero_node);
  gnu_incoming_exc_ptr = create_var_decl (get_identifier ("EXPTR"), NULL_TREE,
					  ptr_type_node, gnu_current_exc_ptr,
					  false, false, false, false, NULL,
					  gnat_node);

  add_stmt_with_node (build_call_1_expr (begin_handler_decl,
					 gnu_incoming_exc_ptr),
		      gnat_node);
  /* ??? We don't seem to have an End_Label at hand to set the location.  */
  add_cleanup (build_call_1_expr (end_handler_decl, gnu_incoming_exc_ptr),
	       Empty);
  add_stmt_list (Statements (gnat_node));
  gnat_poplevel ();

  return build2 (CATCH_EXPR, void_type_node, gnu_etypes_list,
		 end_stmt_group ());
}

/* Subroutine of gnat_to_gnu to generate code for an N_Compilation unit.  */

static void
Compilation_Unit_to_gnu (Node_Id gnat_node)
{
  const Node_Id gnat_unit = Unit (gnat_node);
  const bool body_p = (Nkind (gnat_unit) == N_Package_Body
		       || Nkind (gnat_unit) == N_Subprogram_Body);
  const Entity_Id gnat_unit_entity = Defining_Entity (gnat_unit);
  /* Make the decl for the elaboration procedure.  */
  tree gnu_elab_proc_decl
    = create_subprog_decl
      (create_concat_name (gnat_unit_entity, body_p ? "elabb" : "elabs"),
       NULL_TREE, void_ftype, NULL_TREE, false, true, false, NULL, gnat_unit);
  struct elab_info *info;

  VEC_safe_push (tree, gc, gnu_elab_proc_stack, gnu_elab_proc_decl);
  DECL_ELABORATION_PROC_P (gnu_elab_proc_decl) = 1;

  /* Initialize the information structure for the function.  */
  allocate_struct_function (gnu_elab_proc_decl, false);
  set_cfun (NULL);

  current_function_decl = NULL_TREE;

  start_stmt_group ();
  gnat_pushlevel ();

  /* For a body, first process the spec if there is one.  */
  if (Nkind (Unit (gnat_node)) == N_Package_Body
      || (Nkind (Unit (gnat_node)) == N_Subprogram_Body
	      && !Acts_As_Spec (gnat_node)))
    {
      add_stmt (gnat_to_gnu (Library_Unit (gnat_node)));
      finalize_from_with_types ();
    }

  /* If we can inline, generate code for all the inlined subprograms.  */
  if (optimize)
    {
      Entity_Id gnat_entity;

      for (gnat_entity = First_Inlined_Subprogram (gnat_node);
	   Present (gnat_entity);
	   gnat_entity = Next_Inlined_Subprogram (gnat_entity))
	{
	  Node_Id gnat_body = Parent (Declaration_Node (gnat_entity));

	  if (Nkind (gnat_body) != N_Subprogram_Body)
	    {
	      /* ??? This really should always be present.  */
	      if (No (Corresponding_Body (gnat_body)))
		continue;
	      gnat_body
		= Parent (Declaration_Node (Corresponding_Body (gnat_body)));
	    }

	  if (Present (gnat_body))
	    {
	      /* Define the entity first so we set DECL_EXTERNAL.  */
	      gnat_to_gnu_entity (gnat_entity, NULL_TREE, 0);
	      add_stmt (gnat_to_gnu (gnat_body));
	    }
	}
    }

  if (type_annotate_only && gnat_node == Cunit (Main_Unit))
    {
      elaborate_all_entities (gnat_node);

      if (Nkind (Unit (gnat_node)) == N_Subprogram_Declaration
	  || Nkind (Unit (gnat_node)) == N_Generic_Package_Declaration
	  || Nkind (Unit (gnat_node)) == N_Generic_Subprogram_Declaration)
	return;
    }

  process_decls (Declarations (Aux_Decls_Node (gnat_node)), Empty, Empty,
		 true, true);
  add_stmt (gnat_to_gnu (Unit (gnat_node)));

  /* Process any pragmas and actions following the unit.  */
  add_stmt_list (Pragmas_After (Aux_Decls_Node (gnat_node)));
  add_stmt_list (Actions (Aux_Decls_Node (gnat_node)));
  finalize_from_with_types ();

  /* Save away what we've made so far and record this potential elaboration
     procedure.  */
  info = ggc_alloc_elab_info ();
  set_current_block_context (gnu_elab_proc_decl);
  gnat_poplevel ();
  DECL_SAVED_TREE (gnu_elab_proc_decl) = end_stmt_group ();

  Sloc_to_locus
    (Sloc (gnat_unit),
     &DECL_STRUCT_FUNCTION (gnu_elab_proc_decl)->function_end_locus);

  info->next = elab_info_list;
  info->elab_proc = gnu_elab_proc_decl;
  info->gnat_node = gnat_node;
  elab_info_list = info;

  /* Generate elaboration code for this unit, if necessary, and say whether
     we did or not.  */
  VEC_pop (tree, gnu_elab_proc_stack);

  /* Invalidate the global renaming pointers.  This is necessary because
     stabilization of the renamed entities may create SAVE_EXPRs which
     have been tied to a specific elaboration routine just above.  */
  invalidate_global_renaming_pointers ();
}

/* Return true if GNAT_NODE, an unchecked type conversion, is a no-op as far
   as gigi is concerned.  This is used to avoid conversions on the LHS.  */

static bool
unchecked_conversion_nop (Node_Id gnat_node)
{
  Entity_Id from_type, to_type;

  /* The conversion must be on the LHS of an assignment or an actual parameter
     of a call.  Otherwise, even if the conversion was essentially a no-op, it
     could de facto ensure type consistency and this should be preserved.  */
  if (!(Nkind (Parent (gnat_node)) == N_Assignment_Statement
	&& Name (Parent (gnat_node)) == gnat_node)
      && !((Nkind (Parent (gnat_node)) == N_Procedure_Call_Statement
	    || Nkind (Parent (gnat_node)) == N_Function_Call)
	   && Name (Parent (gnat_node)) != gnat_node))
    return false;

  from_type = Etype (Expression (gnat_node));

  /* We're interested in artificial conversions generated by the front-end
     to make private types explicit, e.g. in Expand_Assign_Array.  */
  if (!Is_Private_Type (from_type))
    return false;

  from_type = Underlying_Type (from_type);
  to_type = Etype (gnat_node);

  /* The direct conversion to the underlying type is a no-op.  */
  if (to_type == from_type)
    return true;

  /* For an array subtype, the conversion to the PAT is a no-op.  */
  if (Ekind (from_type) == E_Array_Subtype
      && to_type == Packed_Array_Type (from_type))
    return true;

  /* For a record subtype, the conversion to the type is a no-op.  */
  if (Ekind (from_type) == E_Record_Subtype
      && to_type == Etype (from_type))
    return true;

  return false;
}

/* This function is the driver of the GNAT to GCC tree transformation process.
   It is the entry point of the tree transformer.  GNAT_NODE is the root of
   some GNAT tree.  Return the root of the corresponding GCC tree.  If this
   is an expression, return the GCC equivalent of the expression.  If this
   is a statement, return the statement or add it to the current statement
   group, in which case anything returned is to be interpreted as occurring
   after anything added.  */

tree
gnat_to_gnu (Node_Id gnat_node)
{
  const Node_Kind kind = Nkind (gnat_node);
  bool went_into_elab_proc = false;
  tree gnu_result = error_mark_node; /* Default to no value.  */
  tree gnu_result_type = void_type_node;
  tree gnu_expr, gnu_lhs, gnu_rhs;
  Node_Id gnat_temp;

  /* Save node number for error message and set location information.  */
  error_gnat_node = gnat_node;
  Sloc_to_locus (Sloc (gnat_node), &input_location);

  /* If this node is a statement and we are only annotating types, return an
     empty statement list.  */
  if (type_annotate_only && IN (kind, N_Statement_Other_Than_Procedure_Call))
    return alloc_stmt_list ();

  /* If this node is a non-static subexpression and we are only annotating
     types, make this into a NULL_EXPR.  */
  if (type_annotate_only
      && IN (kind, N_Subexpr)
      && kind != N_Identifier
      && !Compile_Time_Known_Value (gnat_node))
    return build1 (NULL_EXPR, get_unpadded_type (Etype (gnat_node)),
		   build_call_raise (CE_Range_Check_Failed, gnat_node,
				     N_Raise_Constraint_Error));

  if ((IN (kind, N_Statement_Other_Than_Procedure_Call)
       && kind != N_Null_Statement)
      || kind == N_Procedure_Call_Statement
      || kind == N_Label
      || kind == N_Implicit_Label_Declaration
      || kind == N_Handled_Sequence_Of_Statements
      || (IN (kind, N_Raise_xxx_Error) && Ekind (Etype (gnat_node)) == E_Void))
    {
      /* If this is a statement and we are at top level, it must be part of
	 the elaboration procedure, so mark us as being in that procedure.  */
      if (!current_function_decl)
	{
	  current_function_decl = VEC_last (tree, gnu_elab_proc_stack);
	  went_into_elab_proc = true;
	}

      /* If we are in the elaboration procedure, check if we are violating a
	 No_Elaboration_Code restriction by having a statement there.  Don't
	 check for a possible No_Elaboration_Code restriction violation on
	 N_Handled_Sequence_Of_Statements, as we want to signal an error on
	 every nested real statement instead.  This also avoids triggering
	 spurious errors on dummy (empty) sequences created by the front-end
	 for package bodies in some cases.  */
      if (current_function_decl == VEC_last (tree, gnu_elab_proc_stack)
	  && kind != N_Handled_Sequence_Of_Statements)
	Check_Elaboration_Code_Allowed (gnat_node);
    }

  switch (kind)
    {
      /********************************/
      /* Chapter 2: Lexical Elements  */
      /********************************/

    case N_Identifier:
    case N_Expanded_Name:
    case N_Operator_Symbol:
    case N_Defining_Identifier:
      gnu_result = Identifier_to_gnu (gnat_node, &gnu_result_type);
      break;

    case N_Integer_Literal:
      {
	tree gnu_type;

	/* Get the type of the result, looking inside any padding and
	   justified modular types.  Then get the value in that type.  */
	gnu_type = gnu_result_type = get_unpadded_type (Etype (gnat_node));

	if (TREE_CODE (gnu_type) == RECORD_TYPE
	    && TYPE_JUSTIFIED_MODULAR_P (gnu_type))
	  gnu_type = TREE_TYPE (TYPE_FIELDS (gnu_type));

	gnu_result = UI_To_gnu (Intval (gnat_node), gnu_type);

	/* If the result overflows (meaning it doesn't fit in its base type),
	   abort.  We would like to check that the value is within the range
	   of the subtype, but that causes problems with subtypes whose usage
	   will raise Constraint_Error and with biased representation, so
	   we don't.  */
	gcc_assert (!TREE_OVERFLOW (gnu_result));
      }
      break;

    case N_Character_Literal:
      /* If a Entity is present, it means that this was one of the
	 literals in a user-defined character type.  In that case,
	 just return the value in the CONST_DECL.  Otherwise, use the
	 character code.  In that case, the base type should be an
	 INTEGER_TYPE, but we won't bother checking for that.  */
      gnu_result_type = get_unpadded_type (Etype (gnat_node));
      if (Present (Entity (gnat_node)))
	gnu_result = DECL_INITIAL (get_gnu_tree (Entity (gnat_node)));
      else
	gnu_result
	  = build_int_cst_type
	      (gnu_result_type, UI_To_CC (Char_Literal_Value (gnat_node)));
      break;

    case N_Real_Literal:
      /* If this is of a fixed-point type, the value we want is the
	 value of the corresponding integer.  */
      if (IN (Ekind (Underlying_Type (Etype (gnat_node))), Fixed_Point_Kind))
	{
	  gnu_result_type = get_unpadded_type (Etype (gnat_node));
	  gnu_result = UI_To_gnu (Corresponding_Integer_Value (gnat_node),
				  gnu_result_type);
	  gcc_assert (!TREE_OVERFLOW (gnu_result));
	}

      /* We should never see a Vax_Float type literal, since the front end
	 is supposed to transform these using appropriate conversions.  */
      else if (Vax_Float (Underlying_Type (Etype (gnat_node))))
	gcc_unreachable ();

      else
	{
	  Ureal ur_realval = Realval (gnat_node);

	  gnu_result_type = get_unpadded_type (Etype (gnat_node));

	  /* If the real value is zero, so is the result.  Otherwise,
	     convert it to a machine number if it isn't already.  That
	     forces BASE to 0 or 2 and simplifies the rest of our logic.  */
	  if (UR_Is_Zero (ur_realval))
	    gnu_result = convert (gnu_result_type, integer_zero_node);
	  else
	    {
	      if (!Is_Machine_Number (gnat_node))
		ur_realval
		  = Machine (Base_Type (Underlying_Type (Etype (gnat_node))),
			     ur_realval, Round_Even, gnat_node);

	      gnu_result
		= UI_To_gnu (Numerator (ur_realval), gnu_result_type);

	      /* If we have a base of zero, divide by the denominator.
		 Otherwise, the base must be 2 and we scale the value, which
		 we know can fit in the mantissa of the type (hence the use
		 of that type above).  */
	      if (No (Rbase (ur_realval)))
		gnu_result
		  = build_binary_op (RDIV_EXPR,
				     get_base_type (gnu_result_type),
				     gnu_result,
				     UI_To_gnu (Denominator (ur_realval),
						gnu_result_type));
	      else
		{
		  REAL_VALUE_TYPE tmp;

		  gcc_assert (Rbase (ur_realval) == 2);
		  real_ldexp (&tmp, &TREE_REAL_CST (gnu_result),
			      - UI_To_Int (Denominator (ur_realval)));
		  gnu_result = build_real (gnu_result_type, tmp);
		}
	    }

	  /* Now see if we need to negate the result.  Do it this way to
	     properly handle -0.  */
	  if (UR_Is_Negative (Realval (gnat_node)))
	    gnu_result
	      = build_unary_op (NEGATE_EXPR, get_base_type (gnu_result_type),
				gnu_result);
	}

      break;

    case N_String_Literal:
      gnu_result_type = get_unpadded_type (Etype (gnat_node));
      if (TYPE_PRECISION (TREE_TYPE (gnu_result_type)) == HOST_BITS_PER_CHAR)
	{
	  String_Id gnat_string = Strval (gnat_node);
	  int length = String_Length (gnat_string);
	  int i;
	  char *string;
	  if (length >= ALLOCA_THRESHOLD)
	    string = XNEWVEC (char, length + 1);
	  else
	    string = (char *) alloca (length + 1);

	  /* Build the string with the characters in the literal.  Note
	     that Ada strings are 1-origin.  */
	  for (i = 0; i < length; i++)
	    string[i] = Get_String_Char (gnat_string, i + 1);

	  /* Put a null at the end of the string in case it's in a context
	     where GCC will want to treat it as a C string.  */
	  string[i] = 0;

	  gnu_result = build_string (length, string);

	  /* Strings in GCC don't normally have types, but we want
	     this to not be converted to the array type.  */
	  TREE_TYPE (gnu_result) = gnu_result_type;

	  if (length >= ALLOCA_THRESHOLD)
	    free (string);
	}
      else
	{
	  /* Build a list consisting of each character, then make
	     the aggregate.  */
	  String_Id gnat_string = Strval (gnat_node);
	  int length = String_Length (gnat_string);
	  int i;
	  tree gnu_idx = TYPE_MIN_VALUE (TYPE_DOMAIN (gnu_result_type));
	  VEC(constructor_elt,gc) *gnu_vec
	    = VEC_alloc (constructor_elt, gc, length);

	  for (i = 0; i < length; i++)
	    {
	      tree t = build_int_cst (TREE_TYPE (gnu_result_type),
				      Get_String_Char (gnat_string, i + 1));

	      CONSTRUCTOR_APPEND_ELT (gnu_vec, gnu_idx, t);
	      gnu_idx = int_const_binop (PLUS_EXPR, gnu_idx, integer_one_node,
					 0);
	    }

	  gnu_result = gnat_build_constructor (gnu_result_type, gnu_vec);
	}
      break;

    case N_Pragma:
      gnu_result = Pragma_to_gnu (gnat_node);
      break;

    /**************************************/
    /* Chapter 3: Declarations and Types  */
    /**************************************/

    case N_Subtype_Declaration:
    case N_Full_Type_Declaration:
    case N_Incomplete_Type_Declaration:
    case N_Private_Type_Declaration:
    case N_Private_Extension_Declaration:
    case N_Task_Type_Declaration:
      process_type (Defining_Entity (gnat_node));
      gnu_result = alloc_stmt_list ();
      break;

    case N_Object_Declaration:
    case N_Exception_Declaration:
      gnat_temp = Defining_Entity (gnat_node);
      gnu_result = alloc_stmt_list ();

      /* If we are just annotating types and this object has an unconstrained
	 or task type, don't elaborate it.   */
      if (type_annotate_only
	  && (((Is_Array_Type (Etype (gnat_temp))
		|| Is_Record_Type (Etype (gnat_temp)))
	       && !Is_Constrained (Etype (gnat_temp)))
	    || Is_Concurrent_Type (Etype (gnat_temp))))
	break;

      if (Present (Expression (gnat_node))
	  && !(kind == N_Object_Declaration && No_Initialization (gnat_node))
	  && (!type_annotate_only
	      || Compile_Time_Known_Value (Expression (gnat_node))))
	{
	  gnu_expr = gnat_to_gnu (Expression (gnat_node));
	  if (Do_Range_Check (Expression (gnat_node)))
	    gnu_expr
	      = emit_range_check (gnu_expr, Etype (gnat_temp), gnat_node);

	  /* If this object has its elaboration delayed, we must force
	     evaluation of GNU_EXPR right now and save it for when the object
	     is frozen.  */
	  if (Present (Freeze_Node (gnat_temp)))
	    {
	      if ((Is_Public (gnat_temp) || global_bindings_p ())
		  && !TREE_CONSTANT (gnu_expr))
		gnu_expr
		  = create_var_decl (create_concat_name (gnat_temp, "init"),
				     NULL_TREE, TREE_TYPE (gnu_expr),
				     gnu_expr, false, Is_Public (gnat_temp),
				     false, false, NULL, gnat_temp);
	      else
		gnu_expr = gnat_save_expr (gnu_expr);

	      save_gnu_tree (gnat_node, gnu_expr, true);
	    }
	}
      else
	gnu_expr = NULL_TREE;

      if (type_annotate_only && gnu_expr && TREE_CODE (gnu_expr) == ERROR_MARK)
	gnu_expr = NULL_TREE;

      /* If this is a deferred constant with an address clause, we ignore the
	 full view since the clause is on the partial view and we cannot have
	 2 different GCC trees for the object.  The only bits of the full view
	 we will use is the initializer, but it will be directly fetched.  */
      if (Ekind(gnat_temp) == E_Constant
	  && Present (Address_Clause (gnat_temp))
	  && Present (Full_View (gnat_temp)))
	save_gnu_tree (Full_View (gnat_temp), error_mark_node, true);

      if (No (Freeze_Node (gnat_temp)))
	gnat_to_gnu_entity (gnat_temp, gnu_expr, 1);
      break;

    case N_Object_Renaming_Declaration:
      gnat_temp = Defining_Entity (gnat_node);

      /* Don't do anything if this renaming is handled by the front end or if
	 we are just annotating types and this object has a composite or task
	 type, don't elaborate it.  We return the result in case it has any
	 SAVE_EXPRs in it that need to be evaluated here.  */
      if (!Is_Renaming_Of_Object (gnat_temp)
	  && ! (type_annotate_only
		&& (Is_Array_Type (Etype (gnat_temp))
		    || Is_Record_Type (Etype (gnat_temp))
		    || Is_Concurrent_Type (Etype (gnat_temp)))))
	gnu_result
	  = gnat_to_gnu_entity (gnat_temp,
				gnat_to_gnu (Renamed_Object (gnat_temp)), 1);
      else
	gnu_result = alloc_stmt_list ();
      break;

    case N_Implicit_Label_Declaration:
      gnat_to_gnu_entity (Defining_Entity (gnat_node), NULL_TREE, 1);
      gnu_result = alloc_stmt_list ();
      break;

    case N_Exception_Renaming_Declaration:
    case N_Number_Declaration:
    case N_Package_Renaming_Declaration:
    case N_Subprogram_Renaming_Declaration:
      /* These are fully handled in the front end.  */
      gnu_result = alloc_stmt_list ();
      break;

    /*************************************/
    /* Chapter 4: Names and Expressions  */
    /*************************************/

    case N_Explicit_Dereference:
      gnu_result = gnat_to_gnu (Prefix (gnat_node));
      gnu_result_type = get_unpadded_type (Etype (gnat_node));
      gnu_result = build_unary_op (INDIRECT_REF, NULL_TREE, gnu_result);
      break;

    case N_Indexed_Component:
      {
	tree gnu_array_object = gnat_to_gnu (Prefix (gnat_node));
	tree gnu_type;
	int ndim;
	int i;
	Node_Id *gnat_expr_array;

	gnu_array_object = maybe_implicit_deref (gnu_array_object);

	/* Convert vector inputs to their representative array type, to fit
	   what the code below expects.  */
	gnu_array_object = maybe_vector_array (gnu_array_object);

	gnu_array_object = maybe_unconstrained_array (gnu_array_object);

	/* If we got a padded type, remove it too.  */
	if (TYPE_IS_PADDING_P (TREE_TYPE (gnu_array_object)))
	  gnu_array_object
	    = convert (TREE_TYPE (TYPE_FIELDS (TREE_TYPE (gnu_array_object))),
		       gnu_array_object);

	gnu_result = gnu_array_object;

	/* First compute the number of dimensions of the array, then
	   fill the expression array, the order depending on whether
	   this is a Convention_Fortran array or not.  */
	for (ndim = 1, gnu_type = TREE_TYPE (gnu_array_object);
	     TREE_CODE (TREE_TYPE (gnu_type)) == ARRAY_TYPE
	     && TYPE_MULTI_ARRAY_P (TREE_TYPE (gnu_type));
	     ndim++, gnu_type = TREE_TYPE (gnu_type))
	  ;

	gnat_expr_array = XALLOCAVEC (Node_Id, ndim);

	if (TYPE_CONVENTION_FORTRAN_P (TREE_TYPE (gnu_array_object)))
	  for (i = ndim - 1, gnat_temp = First (Expressions (gnat_node));
	       i >= 0;
	       i--, gnat_temp = Next (gnat_temp))
	    gnat_expr_array[i] = gnat_temp;
	else
	  for (i = 0, gnat_temp = First (Expressions (gnat_node));
	       i < ndim;
	       i++, gnat_temp = Next (gnat_temp))
	    gnat_expr_array[i] = gnat_temp;

	for (i = 0, gnu_type = TREE_TYPE (gnu_array_object);
	     i < ndim; i++, gnu_type = TREE_TYPE (gnu_type))
	  {
	    gcc_assert (TREE_CODE (gnu_type) == ARRAY_TYPE);
	    gnat_temp = gnat_expr_array[i];
	    gnu_expr = gnat_to_gnu (gnat_temp);

	    if (Do_Range_Check (gnat_temp))
	      gnu_expr
		= emit_index_check
		  (gnu_array_object, gnu_expr,
		   TYPE_MIN_VALUE (TYPE_INDEX_TYPE (TYPE_DOMAIN (gnu_type))),
		   TYPE_MAX_VALUE (TYPE_INDEX_TYPE (TYPE_DOMAIN (gnu_type))),
		   gnat_temp);

	    gnu_result = build_binary_op (ARRAY_REF, NULL_TREE,
					  gnu_result, gnu_expr);
	  }
      }

      gnu_result_type = get_unpadded_type (Etype (gnat_node));
      break;

    case N_Slice:
      {
	Node_Id gnat_range_node = Discrete_Range (gnat_node);
	tree gnu_type;

	gnu_result = gnat_to_gnu (Prefix (gnat_node));
	gnu_result_type = get_unpadded_type (Etype (gnat_node));

	/* Do any implicit dereferences of the prefix and do any needed
	   range check.  */
	gnu_result = maybe_implicit_deref (gnu_result);
	gnu_result = maybe_unconstrained_array (gnu_result);
	gnu_type = TREE_TYPE (gnu_result);
	if (Do_Range_Check (gnat_range_node))
	  {
	    /* Get the bounds of the slice.  */
	    tree gnu_index_type
	      = TYPE_INDEX_TYPE (TYPE_DOMAIN (gnu_result_type));
	    tree gnu_min_expr = TYPE_MIN_VALUE (gnu_index_type);
	    tree gnu_max_expr = TYPE_MAX_VALUE (gnu_index_type);
	    /* Get the permitted bounds.  */
	    tree gnu_base_index_type
	      = TYPE_INDEX_TYPE (TYPE_DOMAIN (gnu_type));
	    tree gnu_base_min_expr = SUBSTITUTE_PLACEHOLDER_IN_EXPR
	      (TYPE_MIN_VALUE (gnu_base_index_type), gnu_result);
	    tree gnu_base_max_expr = SUBSTITUTE_PLACEHOLDER_IN_EXPR
	      (TYPE_MAX_VALUE (gnu_base_index_type), gnu_result);
	    tree gnu_expr_l, gnu_expr_h, gnu_expr_type;

	   gnu_min_expr = gnat_protect_expr (gnu_min_expr);
	   gnu_max_expr = gnat_protect_expr (gnu_max_expr);

	    /* Derive a good type to convert everything to.  */
	    gnu_expr_type = get_base_type (gnu_index_type);

	    /* Test whether the minimum slice value is too small.  */
	    gnu_expr_l = build_binary_op (LT_EXPR, boolean_type_node,
					  convert (gnu_expr_type,
						   gnu_min_expr),
					  convert (gnu_expr_type,
						   gnu_base_min_expr));

	    /* Test whether the maximum slice value is too large.  */
	    gnu_expr_h = build_binary_op (GT_EXPR, boolean_type_node,
					  convert (gnu_expr_type,
						   gnu_max_expr),
					  convert (gnu_expr_type,
						   gnu_base_max_expr));

	    /* Build a slice index check that returns the low bound,
	       assuming the slice is not empty.  */
	    gnu_expr = emit_check
	      (build_binary_op (TRUTH_ORIF_EXPR, boolean_type_node,
				gnu_expr_l, gnu_expr_h),
	       gnu_min_expr, CE_Index_Check_Failed, gnat_node);

	   /* Build a conditional expression that does the index checks and
	      returns the low bound if the slice is not empty (max >= min),
	      and returns the naked low bound otherwise (max < min), unless
	      it is non-constant and the high bound is; this prevents VRP
	      from inferring bogus ranges on the unlikely path.  */
	    gnu_expr = fold_build3 (COND_EXPR, gnu_expr_type,
				    build_binary_op (GE_EXPR, gnu_expr_type,
						     convert (gnu_expr_type,
							      gnu_max_expr),
						     convert (gnu_expr_type,
							      gnu_min_expr)),
				    gnu_expr,
				    TREE_CODE (gnu_min_expr) != INTEGER_CST
				    && TREE_CODE (gnu_max_expr) == INTEGER_CST
				    ? gnu_max_expr : gnu_min_expr);
	  }
	else
	  /* Simply return the naked low bound.  */
	  gnu_expr = TYPE_MIN_VALUE (TYPE_DOMAIN (gnu_result_type));

	/* If this is a slice with non-constant size of an array with constant
	   size, set the maximum size for the allocation of temporaries.  */
	if (!TREE_CONSTANT (TYPE_SIZE_UNIT (gnu_result_type))
	    && TREE_CONSTANT (TYPE_SIZE_UNIT (gnu_type)))
	  TYPE_ARRAY_MAX_SIZE (gnu_result_type) = TYPE_SIZE_UNIT (gnu_type);

	gnu_result = build_binary_op (ARRAY_RANGE_REF, gnu_result_type,
				      gnu_result, gnu_expr);
      }
      break;

    case N_Selected_Component:
      {
	tree gnu_prefix = gnat_to_gnu (Prefix (gnat_node));
	Entity_Id gnat_field = Entity (Selector_Name (gnat_node));
	Entity_Id gnat_pref_type = Etype (Prefix (gnat_node));
	tree gnu_field;

	while (IN (Ekind (gnat_pref_type), Incomplete_Or_Private_Kind)
	       || IN (Ekind (gnat_pref_type), Access_Kind))
	  {
	    if (IN (Ekind (gnat_pref_type), Incomplete_Or_Private_Kind))
	      gnat_pref_type = Underlying_Type (gnat_pref_type);
	    else if (IN (Ekind (gnat_pref_type), Access_Kind))
	      gnat_pref_type = Designated_Type (gnat_pref_type);
	  }

	gnu_prefix = maybe_implicit_deref (gnu_prefix);

	/* For discriminant references in tagged types always substitute the
	   corresponding discriminant as the actual selected component.  */
	if (Is_Tagged_Type (gnat_pref_type))
	  while (Present (Corresponding_Discriminant (gnat_field)))
	    gnat_field = Corresponding_Discriminant (gnat_field);

	/* For discriminant references of untagged types always substitute the
	   corresponding stored discriminant.  */
	else if (Present (Corresponding_Discriminant (gnat_field)))
	  gnat_field = Original_Record_Component (gnat_field);

	/* Handle extracting the real or imaginary part of a complex.
	   The real part is the first field and the imaginary the last.  */
	if (TREE_CODE (TREE_TYPE (gnu_prefix)) == COMPLEX_TYPE)
	  gnu_result = build_unary_op (Present (Next_Entity (gnat_field))
				       ? REALPART_EXPR : IMAGPART_EXPR,
				       NULL_TREE, gnu_prefix);
	else
	  {
	    gnu_field = gnat_to_gnu_field_decl (gnat_field);

	    /* If there are discriminants, the prefix might be evaluated more
	       than once, which is a problem if it has side-effects.  */
	    if (Has_Discriminants (Is_Access_Type (Etype (Prefix (gnat_node)))
				   ? Designated_Type (Etype
						      (Prefix (gnat_node)))
				   : Etype (Prefix (gnat_node))))
	      gnu_prefix = gnat_stabilize_reference (gnu_prefix, false, NULL);

	    gnu_result
	      = build_component_ref (gnu_prefix, NULL_TREE, gnu_field,
				     (Nkind (Parent (gnat_node))
				      == N_Attribute_Reference)
				     && lvalue_required_for_attribute_p
					(Parent (gnat_node)));
	  }

	gcc_assert (gnu_result);
	gnu_result_type = get_unpadded_type (Etype (gnat_node));
      }
      break;

    case N_Attribute_Reference:
      {
	/* The attribute designator.  */
	const int attr = Get_Attribute_Id (Attribute_Name (gnat_node));

	/* The Elab_Spec and Elab_Body attributes are special in that Prefix
	   is a unit, not an object with a GCC equivalent.  */
	if (attr == Attr_Elab_Spec || attr == Attr_Elab_Body)
	  return
	    create_subprog_decl (create_concat_name
				 (Entity (Prefix (gnat_node)),
				  attr == Attr_Elab_Body ? "elabb" : "elabs"),
				 NULL_TREE, void_ftype, NULL_TREE, false,
				 true, true, NULL, gnat_node);

	gnu_result = Attribute_to_gnu (gnat_node, &gnu_result_type, attr);
      }
      break;

    case N_Reference:
      /* Like 'Access as far as we are concerned.  */
      gnu_result = gnat_to_gnu (Prefix (gnat_node));
      gnu_result = build_unary_op (ADDR_EXPR, NULL_TREE, gnu_result);
      gnu_result_type = get_unpadded_type (Etype (gnat_node));
      break;

    case N_Aggregate:
    case N_Extension_Aggregate:
      {
	tree gnu_aggr_type;

	/* ??? It is wrong to evaluate the type now, but there doesn't
	   seem to be any other practical way of doing it.  */

	gcc_assert (!Expansion_Delayed (gnat_node));

	gnu_aggr_type = gnu_result_type
	  = get_unpadded_type (Etype (gnat_node));

	if (TREE_CODE (gnu_result_type) == RECORD_TYPE
	    && TYPE_CONTAINS_TEMPLATE_P (gnu_result_type))
	  gnu_aggr_type
	    = TREE_TYPE (TREE_CHAIN (TYPE_FIELDS (gnu_result_type)));
	else if (TREE_CODE (gnu_result_type) == VECTOR_TYPE)
	  gnu_aggr_type = TYPE_REPRESENTATIVE_ARRAY (gnu_result_type);

	if (Null_Record_Present (gnat_node))
	  gnu_result = gnat_build_constructor (gnu_aggr_type, NULL);

	else if (TREE_CODE (gnu_aggr_type) == RECORD_TYPE
		 || TREE_CODE (gnu_aggr_type) == UNION_TYPE)
	  gnu_result
	    = assoc_to_constructor (Etype (gnat_node),
				    First (Component_Associations (gnat_node)),
				    gnu_aggr_type);
	else if (TREE_CODE (gnu_aggr_type) == ARRAY_TYPE)
	  gnu_result = pos_to_constructor (First (Expressions (gnat_node)),
					   gnu_aggr_type,
					   Component_Type (Etype (gnat_node)));
	else if (TREE_CODE (gnu_aggr_type) == COMPLEX_TYPE)
	  gnu_result
	    = build_binary_op
	      (COMPLEX_EXPR, gnu_aggr_type,
	       gnat_to_gnu (Expression (First
					(Component_Associations (gnat_node)))),
	       gnat_to_gnu (Expression
			    (Next
			     (First (Component_Associations (gnat_node))))));
	else
	  gcc_unreachable ();

	gnu_result = convert (gnu_result_type, gnu_result);
      }
      break;

    case N_Null:
      if (TARGET_VTABLE_USES_DESCRIPTORS
	  && Ekind (Etype (gnat_node)) == E_Access_Subprogram_Type
	  && Is_Dispatch_Table_Entity (Etype (gnat_node)))
	gnu_result = null_fdesc_node;
      else
	gnu_result = null_pointer_node;
      gnu_result_type = get_unpadded_type (Etype (gnat_node));
      break;

    case N_Type_Conversion:
    case N_Qualified_Expression:
      /* Get the operand expression.  */
      gnu_result = gnat_to_gnu (Expression (gnat_node));
      gnu_result_type = get_unpadded_type (Etype (gnat_node));

      gnu_result
	= convert_with_check (Etype (gnat_node), gnu_result,
			      Do_Overflow_Check (gnat_node),
			      Do_Range_Check (Expression (gnat_node)),
			      kind == N_Type_Conversion
			      && Float_Truncate (gnat_node), gnat_node);
      break;

    case N_Unchecked_Type_Conversion:
      gnu_result = gnat_to_gnu (Expression (gnat_node));

      /* Skip further processing if the conversion is deemed a no-op.  */
      if (unchecked_conversion_nop (gnat_node))
	{
	  gnu_result_type = TREE_TYPE (gnu_result);
	  break;
	}

      gnu_result_type = get_unpadded_type (Etype (gnat_node));

      /* If the result is a pointer type, see if we are improperly
	 converting to a stricter alignment.  */
      if (STRICT_ALIGNMENT && POINTER_TYPE_P (gnu_result_type)
	  && IN (Ekind (Etype (gnat_node)), Access_Kind))
	{
	  unsigned int align = known_alignment (gnu_result);
	  tree gnu_obj_type = TREE_TYPE (gnu_result_type);
	  unsigned int oalign = TYPE_ALIGN (gnu_obj_type);

	  if (align != 0 && align < oalign && !TYPE_ALIGN_OK (gnu_obj_type))
	    post_error_ne_tree_2
	      ("?source alignment (^) '< alignment of & (^)",
	       gnat_node, Designated_Type (Etype (gnat_node)),
	       size_int (align / BITS_PER_UNIT), oalign / BITS_PER_UNIT);
	}

      /* If we are converting a descriptor to a function pointer, first
	 build the pointer.  */
      if (TARGET_VTABLE_USES_DESCRIPTORS
	  && TREE_TYPE (gnu_result) == fdesc_type_node
	  && POINTER_TYPE_P (gnu_result_type))
	gnu_result = build_unary_op (ADDR_EXPR, NULL_TREE, gnu_result);

      gnu_result = unchecked_convert (gnu_result_type, gnu_result,
				      No_Truncation (gnat_node));
      break;

    case N_In:
    case N_Not_In:
      {
	tree gnu_obj = gnat_to_gnu (Left_Opnd (gnat_node));
	Node_Id gnat_range = Right_Opnd (gnat_node);
	tree gnu_low, gnu_high;

	/* GNAT_RANGE is either an N_Range node or an identifier denoting a
	   subtype.  */
	if (Nkind (gnat_range) == N_Range)
	  {
	    gnu_low = gnat_to_gnu (Low_Bound (gnat_range));
	    gnu_high = gnat_to_gnu (High_Bound (gnat_range));
	  }
	else if (Nkind (gnat_range) == N_Identifier
		 || Nkind (gnat_range) == N_Expanded_Name)
	  {
	    tree gnu_range_type = get_unpadded_type (Entity (gnat_range));

	    gnu_low = TYPE_MIN_VALUE (gnu_range_type);
	    gnu_high = TYPE_MAX_VALUE (gnu_range_type);
	  }
	else
	  gcc_unreachable ();

	gnu_result_type = get_unpadded_type (Etype (gnat_node));

	/* If LOW and HIGH are identical, perform an equality test.  Otherwise,
	   ensure that GNU_OBJ is evaluated only once and perform a full range
	   test.  */
	if (operand_equal_p (gnu_low, gnu_high, 0))
	  gnu_result
	    = build_binary_op (EQ_EXPR, gnu_result_type, gnu_obj, gnu_low);
	else
	  {
	    tree t1, t2;
	    gnu_obj = gnat_protect_expr (gnu_obj);
	    t1 = build_binary_op (GE_EXPR, gnu_result_type, gnu_obj, gnu_low);
	    if (EXPR_P (t1))
	      set_expr_location_from_node (t1, gnat_node);
	    t2 = build_binary_op (LE_EXPR, gnu_result_type, gnu_obj, gnu_high);
	    if (EXPR_P (t2))
	      set_expr_location_from_node (t2, gnat_node);
	    gnu_result
	      = build_binary_op (TRUTH_ANDIF_EXPR, gnu_result_type, t1, t2);
	  }

	if (kind == N_Not_In)
	  gnu_result = invert_truthvalue (gnu_result);
      }
      break;

    case N_Op_Divide:
      gnu_lhs = gnat_to_gnu (Left_Opnd (gnat_node));
      gnu_rhs = gnat_to_gnu (Right_Opnd (gnat_node));
      gnu_result_type = get_unpadded_type (Etype (gnat_node));
      gnu_result = build_binary_op (FLOAT_TYPE_P (gnu_result_type)
				    ? RDIV_EXPR
				    : (Rounded_Result (gnat_node)
				       ? ROUND_DIV_EXPR : TRUNC_DIV_EXPR),
				    gnu_result_type, gnu_lhs, gnu_rhs);
      break;

    case N_Op_Or:    case N_Op_And:      case N_Op_Xor:
      /* These can either be operations on booleans or on modular types.
	 Fall through for boolean types since that's the way GNU_CODES is
	 set up.  */
      if (IN (Ekind (Underlying_Type (Etype (gnat_node))),
	      Modular_Integer_Kind))
	{
	  enum tree_code code
	    = (kind == N_Op_Or ? BIT_IOR_EXPR
	       : kind == N_Op_And ? BIT_AND_EXPR
	       : BIT_XOR_EXPR);

	  gnu_lhs = gnat_to_gnu (Left_Opnd (gnat_node));
	  gnu_rhs = gnat_to_gnu (Right_Opnd (gnat_node));
	  gnu_result_type = get_unpadded_type (Etype (gnat_node));
	  gnu_result = build_binary_op (code, gnu_result_type,
					gnu_lhs, gnu_rhs);
	  break;
	}

      /* ... fall through ... */

    case N_Op_Eq:    case N_Op_Ne:	 case N_Op_Lt:
    case N_Op_Le:    case N_Op_Gt:       case N_Op_Ge:
    case N_Op_Add:   case N_Op_Subtract: case N_Op_Multiply:
    case N_Op_Mod:   case N_Op_Rem:
    case N_Op_Rotate_Left:
    case N_Op_Rotate_Right:
    case N_Op_Shift_Left:
    case N_Op_Shift_Right:
    case N_Op_Shift_Right_Arithmetic:
    case N_And_Then: case N_Or_Else:
      {
	enum tree_code code = gnu_codes[kind];
	bool ignore_lhs_overflow = false;
	location_t saved_location = input_location;
	tree gnu_type;

	gnu_lhs = gnat_to_gnu (Left_Opnd (gnat_node));
	gnu_rhs = gnat_to_gnu (Right_Opnd (gnat_node));
	gnu_type = gnu_result_type = get_unpadded_type (Etype (gnat_node));

	/* Pending generic support for efficient vector logical operations in
	   GCC, convert vectors to their representative array type view and
	   fallthrough.  */
	gnu_lhs = maybe_vector_array (gnu_lhs);
	gnu_rhs = maybe_vector_array (gnu_rhs);

	/* If this is a comparison operator, convert any references to
	   an unconstrained array value into a reference to the
	   actual array.  */
	if (TREE_CODE_CLASS (code) == tcc_comparison)
	  {
	    gnu_lhs = maybe_unconstrained_array (gnu_lhs);
	    gnu_rhs = maybe_unconstrained_array (gnu_rhs);
	  }

	/* If the result type is a private type, its full view may be a
	   numeric subtype. The representation we need is that of its base
	   type, given that it is the result of an arithmetic operation.  */
	else if (Is_Private_Type (Etype (gnat_node)))
	  gnu_type = gnu_result_type
	    = get_unpadded_type (Base_Type (Full_View (Etype (gnat_node))));

	/* If this is a shift whose count is not guaranteed to be correct,
	   we need to adjust the shift count.  */
	if (IN (kind, N_Op_Shift) && !Shift_Count_OK (gnat_node))
	  {
	    tree gnu_count_type = get_base_type (TREE_TYPE (gnu_rhs));
	    tree gnu_max_shift
	      = convert (gnu_count_type, TYPE_SIZE (gnu_type));

	    if (kind == N_Op_Rotate_Left || kind == N_Op_Rotate_Right)
	      gnu_rhs = build_binary_op (TRUNC_MOD_EXPR, gnu_count_type,
					 gnu_rhs, gnu_max_shift);
	    else if (kind == N_Op_Shift_Right_Arithmetic)
	      gnu_rhs
		= build_binary_op
		  (MIN_EXPR, gnu_count_type,
		   build_binary_op (MINUS_EXPR,
				    gnu_count_type,
				    gnu_max_shift,
				    convert (gnu_count_type,
					     integer_one_node)),
		   gnu_rhs);
	  }

	/* For right shifts, the type says what kind of shift to do,
	   so we may need to choose a different type.  In this case,
	   we have to ignore integer overflow lest it propagates all
	   the way down and causes a CE to be explicitly raised.  */
	if (kind == N_Op_Shift_Right && !TYPE_UNSIGNED (gnu_type))
	  {
	    gnu_type = gnat_unsigned_type (gnu_type);
	    ignore_lhs_overflow = true;
	  }
	else if (kind == N_Op_Shift_Right_Arithmetic
		 && TYPE_UNSIGNED (gnu_type))
	  {
	    gnu_type = gnat_signed_type (gnu_type);
	    ignore_lhs_overflow = true;
	  }

	if (gnu_type != gnu_result_type)
	  {
	    tree gnu_old_lhs = gnu_lhs;
	    gnu_lhs = convert (gnu_type, gnu_lhs);
	    if (TREE_CODE (gnu_lhs) == INTEGER_CST && ignore_lhs_overflow)
	      TREE_OVERFLOW (gnu_lhs) = TREE_OVERFLOW (gnu_old_lhs);
	    gnu_rhs = convert (gnu_type, gnu_rhs);
	  }

	/* Instead of expanding overflow checks for addition, subtraction
	   and multiplication itself, the front end will leave this to
	   the back end when Backend_Overflow_Checks_On_Target is set.
	   As the GCC back end itself does not know yet how to properly
	   do overflow checking, do it here.  The goal is to push
	   the expansions further into the back end over time.  */
	if (Do_Overflow_Check (gnat_node) && Backend_Overflow_Checks_On_Target
	    && (kind == N_Op_Add
		|| kind == N_Op_Subtract
		|| kind == N_Op_Multiply)
	    && !TYPE_UNSIGNED (gnu_type)
	    && !FLOAT_TYPE_P (gnu_type))
	  gnu_result = build_binary_op_trapv (code, gnu_type,
					      gnu_lhs, gnu_rhs, gnat_node);
	else
	  {
	    /* Some operations, e.g. comparisons of arrays, generate complex
	       trees that need to be annotated while they are being built.  */
	    input_location = saved_location;
	    gnu_result = build_binary_op (code, gnu_type, gnu_lhs, gnu_rhs);
	  }

	/* If this is a logical shift with the shift count not verified,
	   we must return zero if it is too large.  We cannot compensate
	   above in this case.  */
	if ((kind == N_Op_Shift_Left || kind == N_Op_Shift_Right)
	    && !Shift_Count_OK (gnat_node))
	  gnu_result
	    = build_cond_expr
	      (gnu_type,
	       build_binary_op (GE_EXPR, boolean_type_node,
				gnu_rhs,
				convert (TREE_TYPE (gnu_rhs),
					 TYPE_SIZE (gnu_type))),
	       convert (gnu_type, integer_zero_node),
	       gnu_result);
      }
      break;

    case N_Conditional_Expression:
      {
	tree gnu_cond = gnat_to_gnu (First (Expressions (gnat_node)));
	tree gnu_true = gnat_to_gnu (Next (First (Expressions (gnat_node))));
	tree gnu_false
	  = gnat_to_gnu (Next (Next (First (Expressions (gnat_node)))));

	gnu_result_type = get_unpadded_type (Etype (gnat_node));
	gnu_result
	  = build_cond_expr (gnu_result_type, gnu_cond, gnu_true, gnu_false);
      }
      break;

    case N_Op_Plus:
      gnu_result = gnat_to_gnu (Right_Opnd (gnat_node));
      gnu_result_type = get_unpadded_type (Etype (gnat_node));
      break;

    case N_Op_Not:
      /* This case can apply to a boolean or a modular type.
	 Fall through for a boolean operand since GNU_CODES is set
	 up to handle this.  */
      if (Is_Modular_Integer_Type (Etype (gnat_node))
	  || (Ekind (Etype (gnat_node)) == E_Private_Type
	      && Is_Modular_Integer_Type (Full_View (Etype (gnat_node)))))
	{
	  gnu_expr = gnat_to_gnu (Right_Opnd (gnat_node));
	  gnu_result_type = get_unpadded_type (Etype (gnat_node));
	  gnu_result = build_unary_op (BIT_NOT_EXPR, gnu_result_type,
				       gnu_expr);
	  break;
	}

      /* ... fall through ... */

    case N_Op_Minus:  case N_Op_Abs:
      gnu_expr = gnat_to_gnu (Right_Opnd (gnat_node));

      if (Ekind (Etype (gnat_node)) != E_Private_Type)
	gnu_result_type = get_unpadded_type (Etype (gnat_node));
      else
	gnu_result_type = get_unpadded_type (Base_Type
					     (Full_View (Etype (gnat_node))));

      if (Do_Overflow_Check (gnat_node)
	  && !TYPE_UNSIGNED (gnu_result_type)
	  && !FLOAT_TYPE_P (gnu_result_type))
	gnu_result
	  = build_unary_op_trapv (gnu_codes[kind],
				  gnu_result_type, gnu_expr, gnat_node);
      else
	gnu_result = build_unary_op (gnu_codes[kind],
				     gnu_result_type, gnu_expr);
      break;

    case N_Allocator:
      {
	tree gnu_init = 0;
	tree gnu_type;
	bool ignore_init_type = false;

	gnat_temp = Expression (gnat_node);

	/* The Expression operand can either be an N_Identifier or
	   Expanded_Name, which must represent a type, or a
	   N_Qualified_Expression, which contains both the object type and an
	   initial value for the object.  */
	if (Nkind (gnat_temp) == N_Identifier
	    || Nkind (gnat_temp) == N_Expanded_Name)
	  gnu_type = gnat_to_gnu_type (Entity (gnat_temp));
	else if (Nkind (gnat_temp) == N_Qualified_Expression)
	  {
	    Entity_Id gnat_desig_type
	      = Designated_Type (Underlying_Type (Etype (gnat_node)));

	    ignore_init_type = Has_Constrained_Partial_View (gnat_desig_type);
	    gnu_init = gnat_to_gnu (Expression (gnat_temp));

	    gnu_init = maybe_unconstrained_array (gnu_init);
	    if (Do_Range_Check (Expression (gnat_temp)))
	      gnu_init
		= emit_range_check (gnu_init, gnat_desig_type, gnat_temp);

	    if (Is_Elementary_Type (gnat_desig_type)
		|| Is_Constrained (gnat_desig_type))
	      {
		gnu_type = gnat_to_gnu_type (gnat_desig_type);
		gnu_init = convert (gnu_type, gnu_init);
	      }
	    else
	      {
		gnu_type = gnat_to_gnu_type (Etype (Expression (gnat_temp)));
		if (TREE_CODE (gnu_type) == UNCONSTRAINED_ARRAY_TYPE)
		  gnu_type = TREE_TYPE (gnu_init);

		gnu_init = convert (gnu_type, gnu_init);
	      }
	  }
	else
	  gcc_unreachable ();

	gnu_result_type = get_unpadded_type (Etype (gnat_node));
	return build_allocator (gnu_type, gnu_init, gnu_result_type,
				Procedure_To_Call (gnat_node),
				Storage_Pool (gnat_node), gnat_node,
				ignore_init_type);
      }
      break;

    /**************************/
    /* Chapter 5: Statements  */
    /**************************/

    case N_Label:
      gnu_result = build1 (LABEL_EXPR, void_type_node,
			   gnat_to_gnu (Identifier (gnat_node)));
      break;

    case N_Null_Statement:
      /* When not optimizing, turn null statements from source into gotos to
	 the next statement that the middle-end knows how to preserve.  */
      if (!optimize && Comes_From_Source (gnat_node))
	{
	  tree stmt, label = create_label_decl (NULL_TREE);
	  start_stmt_group ();
	  stmt = build1 (GOTO_EXPR, void_type_node, label);
	  set_expr_location_from_node (stmt, gnat_node);
	  add_stmt (stmt);
	  stmt = build1 (LABEL_EXPR, void_type_node, label);
	  set_expr_location_from_node (stmt, gnat_node);
	  add_stmt (stmt);
	  gnu_result = end_stmt_group ();
	}
      else
	gnu_result = alloc_stmt_list ();
      break;

    case N_Assignment_Statement:
      /* Get the LHS and RHS of the statement and convert any reference to an
	 unconstrained array into a reference to the underlying array.  */
      gnu_lhs = maybe_unconstrained_array (gnat_to_gnu (Name (gnat_node)));

      /* If the type has a size that overflows, convert this into raise of
	 Storage_Error: execution shouldn't have gotten here anyway.  */
      if (TREE_CODE (TYPE_SIZE_UNIT (TREE_TYPE (gnu_lhs))) == INTEGER_CST
	   && TREE_OVERFLOW (TYPE_SIZE_UNIT (TREE_TYPE (gnu_lhs))))
	gnu_result = build_call_raise (SE_Object_Too_Large, gnat_node,
				       N_Raise_Storage_Error);
      else if (Nkind (Expression (gnat_node)) == N_Function_Call)
	gnu_result
	  = call_to_gnu (Expression (gnat_node), &gnu_result_type, gnu_lhs);
      else
	{
	  gnu_rhs
	    = maybe_unconstrained_array (gnat_to_gnu (Expression (gnat_node)));

	  /* If range check is needed, emit code to generate it.  */
	  if (Do_Range_Check (Expression (gnat_node)))
	    gnu_rhs = emit_range_check (gnu_rhs, Etype (Name (gnat_node)),
					gnat_node);

	  gnu_result
	    = build_binary_op (MODIFY_EXPR, NULL_TREE, gnu_lhs, gnu_rhs);

	  /* If the type being assigned is an array type and the two sides are
	     not completely disjoint, play safe and use memmove.  But don't do
	     it for a bit-packed array as it might not be byte-aligned.  */
	  if (TREE_CODE (gnu_result) == MODIFY_EXPR
	      && Is_Array_Type (Etype (Name (gnat_node)))
	      && !Is_Bit_Packed_Array (Etype (Name (gnat_node)))
	      && !(Forwards_OK (gnat_node) && Backwards_OK (gnat_node)))
	    {
	      tree to, from, size, to_ptr, from_ptr, t;

	      to = TREE_OPERAND (gnu_result, 0);
	      from = TREE_OPERAND (gnu_result, 1);

	      size = TYPE_SIZE_UNIT (TREE_TYPE (from));
	      size = SUBSTITUTE_PLACEHOLDER_IN_EXPR (size, from);

	      to_ptr = build_fold_addr_expr (to);
	      from_ptr = build_fold_addr_expr (from);

	      t = implicit_built_in_decls[BUILT_IN_MEMMOVE];
	      gnu_result = build_call_expr (t, 3, to_ptr, from_ptr, size);
	   }
	}
      break;

    case N_If_Statement:
      {
	tree *gnu_else_ptr; /* Point to put next "else if" or "else".  */

	/* Make the outer COND_EXPR.  Avoid non-determinism.  */
	gnu_result = build3 (COND_EXPR, void_type_node,
			     gnat_to_gnu (Condition (gnat_node)),
			     NULL_TREE, NULL_TREE);
	COND_EXPR_THEN (gnu_result)
	  = build_stmt_group (Then_Statements (gnat_node), false);
	TREE_SIDE_EFFECTS (gnu_result) = 1;
	gnu_else_ptr = &COND_EXPR_ELSE (gnu_result);

	/* Now make a COND_EXPR for each of the "else if" parts.  Put each
	   into the previous "else" part and point to where to put any
	   outer "else".  Also avoid non-determinism.  */
	if (Present (Elsif_Parts (gnat_node)))
	  for (gnat_temp = First (Elsif_Parts (gnat_node));
	       Present (gnat_temp); gnat_temp = Next (gnat_temp))
	    {
	      gnu_expr = build3 (COND_EXPR, void_type_node,
				 gnat_to_gnu (Condition (gnat_temp)),
				 NULL_TREE, NULL_TREE);
	      COND_EXPR_THEN (gnu_expr)
		= build_stmt_group (Then_Statements (gnat_temp), false);
	      TREE_SIDE_EFFECTS (gnu_expr) = 1;
	      set_expr_location_from_node (gnu_expr, gnat_temp);
	      *gnu_else_ptr = gnu_expr;
	      gnu_else_ptr = &COND_EXPR_ELSE (gnu_expr);
	    }

	*gnu_else_ptr = build_stmt_group (Else_Statements (gnat_node), false);
      }
      break;

    case N_Case_Statement:
      gnu_result = Case_Statement_to_gnu (gnat_node);
      break;

    case N_Loop_Statement:
      gnu_result = Loop_Statement_to_gnu (gnat_node);
      break;

    case N_Block_Statement:
      start_stmt_group ();
      gnat_pushlevel ();
      process_decls (Declarations (gnat_node), Empty, Empty, true, true);
      add_stmt (gnat_to_gnu (Handled_Statement_Sequence (gnat_node)));
      gnat_poplevel ();
      gnu_result = end_stmt_group ();

      if (Present (Identifier (gnat_node)))
	mark_out_of_scope (Entity (Identifier (gnat_node)));
      break;

    case N_Exit_Statement:
      gnu_result
	= build2 (EXIT_STMT, void_type_node,
		  (Present (Condition (gnat_node))
		   ? gnat_to_gnu (Condition (gnat_node)) : NULL_TREE),
		  (Present (Name (gnat_node))
		   ? get_gnu_tree (Entity (Name (gnat_node)))
		   : VEC_last (tree, gnu_loop_label_stack)));
      break;

    case N_Return_Statement:
      {
	tree gnu_ret_val, gnu_ret_obj;

	/* If we have a return label defined, convert this into a branch to
	   that label.  The return proper will be handled elsewhere.  */
	if (VEC_last (tree, gnu_return_label_stack))
	  {
	    gnu_result = build1 (GOTO_EXPR, void_type_node,
				 VEC_last (tree, gnu_return_label_stack));
	    /* When not optimizing, make sure the return is preserved.  */
	    if (!optimize && Comes_From_Source (gnat_node))
	      DECL_ARTIFICIAL (VEC_last (tree, gnu_return_label_stack)) = 0;
	    break;
	  }

	/* If the subprogram is a function, we must return the expression.  */
	if (Present (Expression (gnat_node)))
	  {
	    tree gnu_subprog_type = TREE_TYPE (current_function_decl);
	    tree gnu_result_decl = DECL_RESULT (current_function_decl);
	    gnu_ret_val = gnat_to_gnu (Expression (gnat_node));

	    /* Do not remove the padding from GNU_RET_VAL if the inner type is
	       self-referential since we want to allocate the fixed size.  */
	    if (TREE_CODE (gnu_ret_val) == COMPONENT_REF
		&& TYPE_IS_PADDING_P
		   (TREE_TYPE (TREE_OPERAND (gnu_ret_val, 0)))
		&& CONTAINS_PLACEHOLDER_P
		   (TYPE_SIZE (TREE_TYPE (gnu_ret_val))))
	      gnu_ret_val = TREE_OPERAND (gnu_ret_val, 0);

	    /* If the subprogram returns by direct reference, return a pointer
	       to the return value.  */
	    if (TYPE_RETURN_BY_DIRECT_REF_P (gnu_subprog_type)
		|| By_Ref (gnat_node))
	      gnu_ret_val = build_unary_op (ADDR_EXPR, NULL_TREE, gnu_ret_val);

	    /* Otherwise, if it returns an unconstrained array, we have to
	       allocate a new version of the result and return it.  */
	    else if (TYPE_RETURN_UNCONSTRAINED_P (gnu_subprog_type))
	      {
		gnu_ret_val = maybe_unconstrained_array (gnu_ret_val);
		gnu_ret_val = build_allocator (TREE_TYPE (gnu_ret_val),
					       gnu_ret_val,
					       TREE_TYPE (gnu_subprog_type),
					       Procedure_To_Call (gnat_node),
					       Storage_Pool (gnat_node),
					       gnat_node, false);
	      }

	    /* If the subprogram returns by invisible reference, dereference
	       the pointer it is passed using the type of the return value
	       and build the copy operation manually.  This ensures that we
	       don't copy too much data, for example if the return type is
	       unconstrained with a maximum size.  */
	    if (TREE_ADDRESSABLE (gnu_subprog_type))
	      {
<<<<<<< HEAD
		gnu_ret_val = gnat_to_gnu (Expression (gnat_node));

		if (TYPE_RETURNS_BY_TARGET_PTR_P (gnu_subprog_type))
		  /* The original return type was unconstrained so dereference
		     the TARGET pointer in the actual return value's type.  */
		  gnu_lhs
		    = build_unary_op (INDIRECT_REF, TREE_TYPE (gnu_ret_val),
				      DECL_ARGUMENTS (current_function_decl));
		else
		  gnu_lhs = DECL_RESULT (current_function_decl);

		/* Do not remove the padding from GNU_RET_VAL if the inner
		   type is self-referential since we want to allocate the fixed
		   size in that case.  */
		if (TREE_CODE (gnu_ret_val) == COMPONENT_REF
		    && TYPE_IS_PADDING_P
		       (TREE_TYPE (TREE_OPERAND (gnu_ret_val, 0)))
		    && CONTAINS_PLACEHOLDER_P
		       (TYPE_SIZE (TREE_TYPE (gnu_ret_val))))
		  gnu_ret_val = TREE_OPERAND (gnu_ret_val, 0);

		if (TYPE_RETURNS_BY_REF_P (gnu_subprog_type)
		    || By_Ref (gnat_node))
		  gnu_ret_val
		    = build_unary_op (ADDR_EXPR, NULL_TREE, gnu_ret_val);

		else if (TYPE_RETURNS_UNCONSTRAINED_P (gnu_subprog_type))
		  {
		    gnu_ret_val = maybe_unconstrained_array (gnu_ret_val);
		    gnu_ret_val
		      = build_allocator (TREE_TYPE (gnu_ret_val),
					 gnu_ret_val,
					 TREE_TYPE (gnu_subprog_type),
					 Procedure_To_Call (gnat_node),
					 Storage_Pool (gnat_node),
					 gnat_node, false);
		  }
=======
		gnu_ret_obj
		  = build_unary_op (INDIRECT_REF, TREE_TYPE (gnu_ret_val),
				    gnu_result_decl);
		gnu_result = build_binary_op (MODIFY_EXPR, NULL_TREE,
					      gnu_ret_obj, gnu_ret_val);
		add_stmt_with_node (gnu_result, gnat_node);
		gnu_ret_val = NULL_TREE;
		gnu_ret_obj = gnu_result_decl;
>>>>>>> 779871ac
	      }

	    /* Otherwise, build a regular return.  */
	    else
	      gnu_ret_obj = gnu_result_decl;
	  }
	else
	  {
	    gnu_ret_val = NULL_TREE;
	    gnu_ret_obj = NULL_TREE;
	  }

	gnu_result = build_return_expr (gnu_ret_obj, gnu_ret_val);
      }
      break;

    case N_Goto_Statement:
      gnu_result = build1 (GOTO_EXPR, void_type_node,
			   gnat_to_gnu (Name (gnat_node)));
      break;

    /***************************/
    /* Chapter 6: Subprograms  */
    /***************************/

    case N_Subprogram_Declaration:
      /* Unless there is a freeze node, declare the subprogram.  We consider
	 this a "definition" even though we're not generating code for
	 the subprogram because we will be making the corresponding GCC
	 node here.  */

      if (No (Freeze_Node (Defining_Entity (Specification (gnat_node)))))
	gnat_to_gnu_entity (Defining_Entity (Specification (gnat_node)),
			    NULL_TREE, 1);
      gnu_result = alloc_stmt_list ();
      break;

    case N_Abstract_Subprogram_Declaration:
      /* This subprogram doesn't exist for code generation purposes, but we
	 have to elaborate the types of any parameters and result, unless
	 they are imported types (nothing to generate in this case).  */

      /* Process the parameter types first.  */

      for (gnat_temp
	   = First_Formal_With_Extras
	      (Defining_Entity (Specification (gnat_node)));
	   Present (gnat_temp);
	   gnat_temp = Next_Formal_With_Extras (gnat_temp))
	if (Is_Itype (Etype (gnat_temp))
	    && !From_With_Type (Etype (gnat_temp)))
	  gnat_to_gnu_entity (Etype (gnat_temp), NULL_TREE, 0);


      /* Then the result type, set to Standard_Void_Type for procedures.  */

      {
	Entity_Id gnat_temp_type
	  = Etype (Defining_Entity (Specification (gnat_node)));

	if (Is_Itype (gnat_temp_type) && !From_With_Type (gnat_temp_type))
	  gnat_to_gnu_entity (Etype (gnat_temp_type), NULL_TREE, 0);
      }

      gnu_result = alloc_stmt_list ();
      break;

    case N_Defining_Program_Unit_Name:
      /* For a child unit identifier go up a level to get the specification.
	 We get this when we try to find the spec of a child unit package
	 that is the compilation unit being compiled.  */
      gnu_result = gnat_to_gnu (Parent (gnat_node));
      break;

    case N_Subprogram_Body:
      Subprogram_Body_to_gnu (gnat_node);
      gnu_result = alloc_stmt_list ();
      break;

    case N_Function_Call:
    case N_Procedure_Call_Statement:
      gnu_result = call_to_gnu (gnat_node, &gnu_result_type, NULL_TREE);
      break;

    /************************/
    /* Chapter 7: Packages  */
    /************************/

    case N_Package_Declaration:
      gnu_result = gnat_to_gnu (Specification (gnat_node));
      break;

    case N_Package_Specification:

      start_stmt_group ();
      process_decls (Visible_Declarations (gnat_node),
		     Private_Declarations (gnat_node), Empty, true, true);
      gnu_result = end_stmt_group ();
      break;

    case N_Package_Body:

      /* If this is the body of a generic package - do nothing.  */
      if (Ekind (Corresponding_Spec (gnat_node)) == E_Generic_Package)
	{
	  gnu_result = alloc_stmt_list ();
	  break;
	}

      start_stmt_group ();
      process_decls (Declarations (gnat_node), Empty, Empty, true, true);

      if (Present (Handled_Statement_Sequence (gnat_node)))
	add_stmt (gnat_to_gnu (Handled_Statement_Sequence (gnat_node)));

      gnu_result = end_stmt_group ();
      break;

    /********************************/
    /* Chapter 8: Visibility Rules  */
    /********************************/

    case N_Use_Package_Clause:
    case N_Use_Type_Clause:
      /* Nothing to do here - but these may appear in list of declarations.  */
      gnu_result = alloc_stmt_list ();
      break;

    /*********************/
    /* Chapter 9: Tasks  */
    /*********************/

    case N_Protected_Type_Declaration:
      gnu_result = alloc_stmt_list ();
      break;

    case N_Single_Task_Declaration:
      gnat_to_gnu_entity (Defining_Entity (gnat_node), NULL_TREE, 1);
      gnu_result = alloc_stmt_list ();
      break;

    /*********************************************************/
    /* Chapter 10: Program Structure and Compilation Issues  */
    /*********************************************************/

    case N_Compilation_Unit:
      /* This is not called for the main unit on which gigi is invoked.  */
      Compilation_Unit_to_gnu (gnat_node);
      gnu_result = alloc_stmt_list ();
      break;

    case N_Subprogram_Body_Stub:
    case N_Package_Body_Stub:
    case N_Protected_Body_Stub:
    case N_Task_Body_Stub:
      /* Simply process whatever unit is being inserted.  */
      gnu_result = gnat_to_gnu (Unit (Library_Unit (gnat_node)));
      break;

    case N_Subunit:
      gnu_result = gnat_to_gnu (Proper_Body (gnat_node));
      break;

    /***************************/
    /* Chapter 11: Exceptions  */
    /***************************/

    case N_Handled_Sequence_Of_Statements:
      /* If there is an At_End procedure attached to this node, and the EH
	 mechanism is SJLJ, we must have at least a corresponding At_End
	 handler, unless the No_Exception_Handlers restriction is set.  */
      gcc_assert (type_annotate_only
		  || Exception_Mechanism != Setjmp_Longjmp
		  || No (At_End_Proc (gnat_node))
		  || Present (Exception_Handlers (gnat_node))
		  || No_Exception_Handlers_Set ());

      gnu_result = Handled_Sequence_Of_Statements_to_gnu (gnat_node);
      break;

    case N_Exception_Handler:
      if (Exception_Mechanism == Setjmp_Longjmp)
	gnu_result = Exception_Handler_to_gnu_sjlj (gnat_node);
      else if (Exception_Mechanism == Back_End_Exceptions)
	gnu_result = Exception_Handler_to_gnu_zcx (gnat_node);
      else
	gcc_unreachable ();

      break;

    case N_Push_Constraint_Error_Label:
      push_exception_label_stack (&gnu_constraint_error_label_stack,
				  Exception_Label (gnat_node));
      break;

    case N_Push_Storage_Error_Label:
      push_exception_label_stack (&gnu_storage_error_label_stack,
				  Exception_Label (gnat_node));
      break;

    case N_Push_Program_Error_Label:
      push_exception_label_stack (&gnu_program_error_label_stack,
				  Exception_Label (gnat_node));
      break;

    case N_Pop_Constraint_Error_Label:
      VEC_pop (tree, gnu_constraint_error_label_stack);
      break;

    case N_Pop_Storage_Error_Label:
      VEC_pop (tree, gnu_storage_error_label_stack);
      break;

    case N_Pop_Program_Error_Label:
      VEC_pop (tree, gnu_program_error_label_stack);
      break;

    /******************************/
    /* Chapter 12: Generic Units  */
    /******************************/

    case N_Generic_Function_Renaming_Declaration:
    case N_Generic_Package_Renaming_Declaration:
    case N_Generic_Procedure_Renaming_Declaration:
    case N_Generic_Package_Declaration:
    case N_Generic_Subprogram_Declaration:
    case N_Package_Instantiation:
    case N_Procedure_Instantiation:
    case N_Function_Instantiation:
      /* These nodes can appear on a declaration list but there is nothing to
	 to be done with them.  */
      gnu_result = alloc_stmt_list ();
      break;

    /**************************************************/
    /* Chapter 13: Representation Clauses and         */
    /*             Implementation-Dependent Features  */
    /**************************************************/

    case N_Attribute_Definition_Clause:
      gnu_result = alloc_stmt_list ();

      /* The only one we need to deal with is 'Address since, for the others,
	 the front-end puts the information elsewhere.  */
      if (Get_Attribute_Id (Chars (gnat_node)) != Attr_Address)
	break;

      /* And we only deal with 'Address if the object has a Freeze node.  */
      gnat_temp = Entity (Name (gnat_node));
      if (No (Freeze_Node (gnat_temp)))
	break;

      /* Get the value to use as the address and save it as the equivalent
	 for the object.  When it is frozen, gnat_to_gnu_entity will do the
	 right thing.  */
      save_gnu_tree (gnat_temp, gnat_to_gnu (Expression (gnat_node)), true);
      break;

    case N_Enumeration_Representation_Clause:
    case N_Record_Representation_Clause:
    case N_At_Clause:
      /* We do nothing with these.  SEM puts the information elsewhere.  */
      gnu_result = alloc_stmt_list ();
      break;

    case N_Code_Statement:
      if (!type_annotate_only)
	{
	  tree gnu_template = gnat_to_gnu (Asm_Template (gnat_node));
	  tree gnu_inputs = NULL_TREE, gnu_outputs = NULL_TREE;
	  tree gnu_clobbers = NULL_TREE, tail;
	  bool allows_mem, allows_reg, fake;
	  int ninputs, noutputs, i;
	  const char **oconstraints;
	  const char *constraint;
	  char *clobber;

	  /* First retrieve the 3 operand lists built by the front-end.  */
	  Setup_Asm_Outputs (gnat_node);
	  while (Present (gnat_temp = Asm_Output_Variable ()))
	    {
	      tree gnu_value = gnat_to_gnu (gnat_temp);
	      tree gnu_constr = build_tree_list (NULL_TREE, gnat_to_gnu
						 (Asm_Output_Constraint ()));

	      gnu_outputs = tree_cons (gnu_constr, gnu_value, gnu_outputs);
	      Next_Asm_Output ();
	    }

	  Setup_Asm_Inputs (gnat_node);
	  while (Present (gnat_temp = Asm_Input_Value ()))
	    {
	      tree gnu_value = gnat_to_gnu (gnat_temp);
	      tree gnu_constr = build_tree_list (NULL_TREE, gnat_to_gnu
						 (Asm_Input_Constraint ()));

	      gnu_inputs = tree_cons (gnu_constr, gnu_value, gnu_inputs);
	      Next_Asm_Input ();
	    }

	  Clobber_Setup (gnat_node);
	  while ((clobber = Clobber_Get_Next ()))
	    gnu_clobbers
	      = tree_cons (NULL_TREE,
			   build_string (strlen (clobber) + 1, clobber),
			   gnu_clobbers);

	  /* Then perform some standard checking and processing on the
	     operands.  In particular, mark them addressable if needed.  */
	  gnu_outputs = nreverse (gnu_outputs);
	  noutputs = list_length (gnu_outputs);
	  gnu_inputs = nreverse (gnu_inputs);
	  ninputs = list_length (gnu_inputs);
	  oconstraints = XALLOCAVEC (const char *, noutputs);

	  for (i = 0, tail = gnu_outputs; tail; ++i, tail = TREE_CHAIN (tail))
	    {
	      tree output = TREE_VALUE (tail);
	      constraint
		= TREE_STRING_POINTER (TREE_VALUE (TREE_PURPOSE (tail)));
	      oconstraints[i] = constraint;

	      if (parse_output_constraint (&constraint, i, ninputs, noutputs,
					   &allows_mem, &allows_reg, &fake))
		{
		  /* If the operand is going to end up in memory,
		     mark it addressable.  Note that we don't test
		     allows_mem like in the input case below; this
		     is modelled on the C front-end.  */
		  if (!allows_reg
		      && !gnat_mark_addressable (output))
		    output = error_mark_node;
		}
	      else
		output = error_mark_node;

	      TREE_VALUE (tail) = output;
	    }

	  for (i = 0, tail = gnu_inputs; tail; ++i, tail = TREE_CHAIN (tail))
	    {
	      tree input = TREE_VALUE (tail);
	      constraint
		= TREE_STRING_POINTER (TREE_VALUE (TREE_PURPOSE (tail)));

	      if (parse_input_constraint (&constraint, i, ninputs, noutputs,
					  0, oconstraints,
					  &allows_mem, &allows_reg))
		{
		  /* If the operand is going to end up in memory,
		     mark it addressable.  */
		  if (!allows_reg && allows_mem
		      && !gnat_mark_addressable (input))
		    input = error_mark_node;
		}
	      else
		input = error_mark_node;

	      TREE_VALUE (tail) = input;
	    }

	  gnu_result = build5 (ASM_EXPR,  void_type_node,
			       gnu_template, gnu_outputs,
			       gnu_inputs, gnu_clobbers, NULL_TREE);
	  ASM_VOLATILE_P (gnu_result) = Is_Asm_Volatile (gnat_node);
	}
      else
	gnu_result = alloc_stmt_list ();

      break;

    /****************/
    /* Added Nodes  */
    /****************/

    case N_Expression_With_Actions:
      gnu_result_type = get_unpadded_type (Etype (gnat_node));
      /* This construct doesn't define a scope so we don't wrap the statement
	 list in a BIND_EXPR; however, we wrap it in a SAVE_EXPR to protect it
	 from unsharing.  */
      gnu_result = build_stmt_group (Actions (gnat_node), false);
      gnu_result = build1 (SAVE_EXPR, void_type_node, gnu_result);
      TREE_SIDE_EFFECTS (gnu_result) = 1;
      gnu_expr = gnat_to_gnu (Expression (gnat_node));
      gnu_result
	= build2 (COMPOUND_EXPR, TREE_TYPE (gnu_expr), gnu_result, gnu_expr);
      break;

    case N_Freeze_Entity:
      start_stmt_group ();
      process_freeze_entity (gnat_node);
      process_decls (Actions (gnat_node), Empty, Empty, true, true);
      gnu_result = end_stmt_group ();
      break;

    case N_Itype_Reference:
      if (!present_gnu_tree (Itype (gnat_node)))
	process_type (Itype (gnat_node));

      gnu_result = alloc_stmt_list ();
      break;

    case N_Free_Statement:
      if (!type_annotate_only)
	{
	  tree gnu_ptr = gnat_to_gnu (Expression (gnat_node));
	  tree gnu_ptr_type = TREE_TYPE (gnu_ptr);
	  tree gnu_obj_type;
	  tree gnu_actual_obj_type = 0;
	  tree gnu_obj_size;

	  /* If this is a thin pointer, we must dereference it to create
	     a fat pointer, then go back below to a thin pointer.  The
	     reason for this is that we need a fat pointer someplace in
	     order to properly compute the size.  */
	  if (TYPE_IS_THIN_POINTER_P (TREE_TYPE (gnu_ptr)))
	    gnu_ptr = build_unary_op (ADDR_EXPR, NULL_TREE,
				      build_unary_op (INDIRECT_REF, NULL_TREE,
						      gnu_ptr));

	  /* If this is an unconstrained array, we know the object must
	     have been allocated with the template in front of the object.
	     So pass the template address, but get the total size.  Do this
	     by converting to a thin pointer.  */
	  if (TYPE_IS_FAT_POINTER_P (TREE_TYPE (gnu_ptr)))
	    gnu_ptr
	      = convert (build_pointer_type
			 (TYPE_OBJECT_RECORD_TYPE
			  (TYPE_UNCONSTRAINED_ARRAY (TREE_TYPE (gnu_ptr)))),
			 gnu_ptr);

	  gnu_obj_type = TREE_TYPE (TREE_TYPE (gnu_ptr));

	  if (Present (Actual_Designated_Subtype (gnat_node)))
	    {
	      gnu_actual_obj_type
		= gnat_to_gnu_type (Actual_Designated_Subtype (gnat_node));

	      if (TYPE_IS_FAT_OR_THIN_POINTER_P (gnu_ptr_type))
		gnu_actual_obj_type
		  = build_unc_object_type_from_ptr (gnu_ptr_type,
						    gnu_actual_obj_type,
						    get_identifier ("DEALLOC"),
						    false);
	    }
	  else
	    gnu_actual_obj_type = gnu_obj_type;

	  gnu_obj_size = TYPE_SIZE_UNIT (gnu_actual_obj_type);

	  if (TREE_CODE (gnu_obj_type) == RECORD_TYPE
	      && TYPE_CONTAINS_TEMPLATE_P (gnu_obj_type))
	    {
	      tree gnu_char_ptr_type
		= build_pointer_type (unsigned_char_type_node);
	      tree gnu_pos = byte_position (TYPE_FIELDS (gnu_obj_type));
	      gnu_ptr = convert (gnu_char_ptr_type, gnu_ptr);
	      gnu_ptr = build_binary_op (POINTER_PLUS_EXPR, gnu_char_ptr_type,
					 gnu_ptr, gnu_pos);
	    }

	  gnu_result
	      = build_call_alloc_dealloc (gnu_ptr, gnu_obj_size, gnu_obj_type,
					  Procedure_To_Call (gnat_node),
					  Storage_Pool (gnat_node),
					  gnat_node);
	}
      break;

    case N_Raise_Constraint_Error:
    case N_Raise_Program_Error:
    case N_Raise_Storage_Error:
      if (type_annotate_only)
	{
	  gnu_result = alloc_stmt_list ();
	  break;
	}

      gnu_result_type = get_unpadded_type (Etype (gnat_node));
      gnu_result
	= build_call_raise (UI_To_Int (Reason (gnat_node)), gnat_node, kind);

      /* If the type is VOID, this is a statement, so we need to
	 generate the code for the call.  Handle a Condition, if there
	 is one.  */
      if (TREE_CODE (gnu_result_type) == VOID_TYPE)
	{
	  set_expr_location_from_node (gnu_result, gnat_node);

	  if (Present (Condition (gnat_node)))
	    gnu_result = build3 (COND_EXPR, void_type_node,
				 gnat_to_gnu (Condition (gnat_node)),
				 gnu_result, alloc_stmt_list ());
	}
      else
	gnu_result = build1 (NULL_EXPR, gnu_result_type, gnu_result);
      break;

    case N_Validate_Unchecked_Conversion:
      {
	Entity_Id gnat_target_type = Target_Type (gnat_node);
	tree gnu_source_type = gnat_to_gnu_type (Source_Type (gnat_node));
	tree gnu_target_type = gnat_to_gnu_type (gnat_target_type);

	/* No need for any warning in this case.  */
	if (!flag_strict_aliasing)
	  ;

	/* If the result is a pointer type, see if we are either converting
	   from a non-pointer or from a pointer to a type with a different
	   alias set and warn if so.  If the result is defined in the same
	   unit as this unchecked conversion, we can allow this because we
	   can know to make the pointer type behave properly.  */
	else if (POINTER_TYPE_P (gnu_target_type)
		 && !In_Same_Source_Unit (gnat_target_type, gnat_node)
		 && !No_Strict_Aliasing (Underlying_Type (gnat_target_type)))
	  {
	    tree gnu_source_desig_type = POINTER_TYPE_P (gnu_source_type)
					 ? TREE_TYPE (gnu_source_type)
					 : NULL_TREE;
	    tree gnu_target_desig_type = TREE_TYPE (gnu_target_type);

	    if ((TYPE_DUMMY_P (gnu_target_desig_type)
		 || get_alias_set (gnu_target_desig_type) != 0)
		&& (!POINTER_TYPE_P (gnu_source_type)
		    || (TYPE_DUMMY_P (gnu_source_desig_type)
			!= TYPE_DUMMY_P (gnu_target_desig_type))
		    || (TYPE_DUMMY_P (gnu_source_desig_type)
			&& gnu_source_desig_type != gnu_target_desig_type)
		    || !alias_sets_conflict_p
			(get_alias_set (gnu_source_desig_type),
			 get_alias_set (gnu_target_desig_type))))
	      {
		post_error_ne
		  ("?possible aliasing problem for type&",
		   gnat_node, Target_Type (gnat_node));
		post_error
		  ("\\?use -fno-strict-aliasing switch for references",
		   gnat_node);
		post_error_ne
		  ("\\?or use `pragma No_Strict_Aliasing (&);`",
		   gnat_node, Target_Type (gnat_node));
	      }
	  }

	/* But if the result is a fat pointer type, we have no mechanism to
	   do that, so we unconditionally warn in problematic cases.  */
	else if (TYPE_IS_FAT_POINTER_P (gnu_target_type))
	  {
	    tree gnu_source_array_type
	      = TYPE_IS_FAT_POINTER_P (gnu_source_type)
		? TREE_TYPE (TREE_TYPE (TYPE_FIELDS (gnu_source_type)))
		: NULL_TREE;
	    tree gnu_target_array_type
	      = TREE_TYPE (TREE_TYPE (TYPE_FIELDS (gnu_target_type)));

	    if ((TYPE_DUMMY_P (gnu_target_array_type)
		 || get_alias_set (gnu_target_array_type) != 0)
		&& (!TYPE_IS_FAT_POINTER_P (gnu_source_type)
		    || (TYPE_DUMMY_P (gnu_source_array_type)
			!= TYPE_DUMMY_P (gnu_target_array_type))
		    || (TYPE_DUMMY_P (gnu_source_array_type)
			&& gnu_source_array_type != gnu_target_array_type)
		    || !alias_sets_conflict_p
			(get_alias_set (gnu_source_array_type),
			 get_alias_set (gnu_target_array_type))))
	      {
		post_error_ne
		  ("?possible aliasing problem for type&",
		   gnat_node, Target_Type (gnat_node));
		post_error
		  ("\\?use -fno-strict-aliasing switch for references",
		   gnat_node);
	      }
	  }
      }
      gnu_result = alloc_stmt_list ();
      break;

    default:
      /* SCIL nodes require no processing for GCC.  Other nodes should only
	 be present when annotating types.  */
      gcc_assert (IN (kind, N_SCIL_Node) || type_annotate_only);
      gnu_result = alloc_stmt_list ();
    }

  /* If we pushed the processing of the elaboration routine, pop it back.  */
  if (went_into_elab_proc)
    current_function_decl = NULL_TREE;

  /* When not optimizing, turn boolean rvalues B into B != false tests
     so that the code just below can put the location information of the
     reference to B on the inequality operator for better debug info.  */
  if (!optimize
      && (kind == N_Identifier
	  || kind == N_Expanded_Name
	  || kind == N_Explicit_Dereference
	  || kind == N_Function_Call
	  || kind == N_Indexed_Component
	  || kind == N_Selected_Component)
      && TREE_CODE (get_base_type (gnu_result_type)) == BOOLEAN_TYPE
      && !lvalue_required_p (gnat_node, gnu_result_type, false, false, false))
    gnu_result = build_binary_op (NE_EXPR, gnu_result_type,
				  convert (gnu_result_type, gnu_result),
				  convert (gnu_result_type,
					   boolean_false_node));

  /* Set the location information on the result.  Note that we may have
     no result if we tried to build a CALL_EXPR node to a procedure with
     no side-effects and optimization is enabled.  */
  if (gnu_result && EXPR_P (gnu_result))
    set_gnu_expr_location_from_node (gnu_result, gnat_node);

  /* If we're supposed to return something of void_type, it means we have
     something we're elaborating for effect, so just return.  */
  if (TREE_CODE (gnu_result_type) == VOID_TYPE)
    return gnu_result;

  /* If the result is a constant that overflowed, raise Constraint_Error.  */
  if (TREE_CODE (gnu_result) == INTEGER_CST && TREE_OVERFLOW (gnu_result))
    {
      post_error ("?`Constraint_Error` will be raised at run time", gnat_node);
      gnu_result
	= build1 (NULL_EXPR, gnu_result_type,
		  build_call_raise (CE_Overflow_Check_Failed, gnat_node,
				    N_Raise_Constraint_Error));
    }

  /* If our result has side-effects and is of an unconstrained type,
     make a SAVE_EXPR so that we can be sure it will only be referenced
     once.  Note we must do this before any conversions.  */
  if (TREE_SIDE_EFFECTS (gnu_result)
      && (TREE_CODE (gnu_result_type) == UNCONSTRAINED_ARRAY_TYPE
	  || CONTAINS_PLACEHOLDER_P (TYPE_SIZE (gnu_result_type))))
    gnu_result = gnat_stabilize_reference (gnu_result, false, NULL);

  /* Now convert the result to the result type, unless we are in one of the
     following cases:

       1. If this is the Name of an assignment statement or a parameter of
	  a procedure call, return the result almost unmodified since the
	  RHS will have to be converted to our type in that case, unless
	  the result type has a simpler size.  Likewise if there is just
	  a no-op unchecked conversion in-between.  Similarly, don't convert
	  integral types that are the operands of an unchecked conversion
	  since we need to ignore those conversions (for 'Valid).

       2. If we have a label (which doesn't have any well-defined type), a
	  field or an error, return the result almost unmodified.  Also don't
	  do the conversion if the result type involves a PLACEHOLDER_EXPR in
	  its size since those are the cases where the front end may have the
	  type wrong due to "instantiating" the unconstrained record with
	  discriminant values.  Similarly, if the two types are record types
	  with the same name don't convert.  This will be the case when we are
	  converting from a packable version of a type to its original type and
	  we need those conversions to be NOPs in order for assignments into
	  these types to work properly.

       3. If the type is void or if we have no result, return error_mark_node
	  to show we have no result.

       4. Finally, if the type of the result is already correct.  */

  if (Present (Parent (gnat_node))
      && ((Nkind (Parent (gnat_node)) == N_Assignment_Statement
	   && Name (Parent (gnat_node)) == gnat_node)
	  || (Nkind (Parent (gnat_node)) == N_Unchecked_Type_Conversion
	      && unchecked_conversion_nop (Parent (gnat_node)))
	  || (Nkind (Parent (gnat_node)) == N_Procedure_Call_Statement
	      && Name (Parent (gnat_node)) != gnat_node)
	  || Nkind (Parent (gnat_node)) == N_Parameter_Association
	  || (Nkind (Parent (gnat_node)) == N_Unchecked_Type_Conversion
	      && !AGGREGATE_TYPE_P (gnu_result_type)
	      && !AGGREGATE_TYPE_P (TREE_TYPE (gnu_result))))
      && !(TYPE_SIZE (gnu_result_type)
	   && TYPE_SIZE (TREE_TYPE (gnu_result))
	   && (AGGREGATE_TYPE_P (gnu_result_type)
	       == AGGREGATE_TYPE_P (TREE_TYPE (gnu_result)))
	   && ((TREE_CODE (TYPE_SIZE (gnu_result_type)) == INTEGER_CST
		&& (TREE_CODE (TYPE_SIZE (TREE_TYPE (gnu_result)))
		    != INTEGER_CST))
	       || (TREE_CODE (TYPE_SIZE (gnu_result_type)) != INTEGER_CST
		   && !CONTAINS_PLACEHOLDER_P (TYPE_SIZE (gnu_result_type))
		   && (CONTAINS_PLACEHOLDER_P
		       (TYPE_SIZE (TREE_TYPE (gnu_result))))))
	   && !(TREE_CODE (gnu_result_type) == RECORD_TYPE
		&& TYPE_JUSTIFIED_MODULAR_P (gnu_result_type))))
    {
      /* Remove padding only if the inner object is of self-referential
	 size: in that case it must be an object of unconstrained type
	 with a default discriminant and we want to avoid copying too
	 much data.  */
      if (TYPE_IS_PADDING_P (TREE_TYPE (gnu_result))
	  && CONTAINS_PLACEHOLDER_P (TYPE_SIZE (TREE_TYPE (TYPE_FIELDS
				     (TREE_TYPE (gnu_result))))))
	gnu_result = convert (TREE_TYPE (TYPE_FIELDS (TREE_TYPE (gnu_result))),
			      gnu_result);
    }

  else if (TREE_CODE (gnu_result) == LABEL_DECL
	   || TREE_CODE (gnu_result) == FIELD_DECL
	   || TREE_CODE (gnu_result) == ERROR_MARK
	   || (TYPE_SIZE (gnu_result_type)
	       && TREE_CODE (TYPE_SIZE (gnu_result_type)) != INTEGER_CST
	       && TREE_CODE (gnu_result) != INDIRECT_REF
	       && CONTAINS_PLACEHOLDER_P (TYPE_SIZE (gnu_result_type)))
	   || ((TYPE_NAME (gnu_result_type)
		== TYPE_NAME (TREE_TYPE (gnu_result)))
	       && TREE_CODE (gnu_result_type) == RECORD_TYPE
	       && TREE_CODE (TREE_TYPE (gnu_result)) == RECORD_TYPE))
    {
      /* Remove any padding.  */
      if (TYPE_IS_PADDING_P (TREE_TYPE (gnu_result)))
	gnu_result = convert (TREE_TYPE (TYPE_FIELDS (TREE_TYPE (gnu_result))),
			      gnu_result);
    }

  else if (gnu_result == error_mark_node || gnu_result_type == void_type_node)
    gnu_result = error_mark_node;

  else if (gnu_result_type != TREE_TYPE (gnu_result))
    gnu_result = convert (gnu_result_type, gnu_result);

  /* We don't need any NOP_EXPR or NON_LVALUE_EXPR on the result.  */
  while ((TREE_CODE (gnu_result) == NOP_EXPR
	  || TREE_CODE (gnu_result) == NON_LVALUE_EXPR)
	 && TREE_TYPE (TREE_OPERAND (gnu_result, 0)) == TREE_TYPE (gnu_result))
    gnu_result = TREE_OPERAND (gnu_result, 0);

  return gnu_result;
}

/* Subroutine of above to push the exception label stack.  GNU_STACK is
   a pointer to the stack to update and GNAT_LABEL, if present, is the
   label to push onto the stack.  */

static void
push_exception_label_stack (VEC(tree,gc) **gnu_stack, Entity_Id gnat_label)
{
  tree gnu_label = (Present (gnat_label)
		    ? gnat_to_gnu_entity (gnat_label, NULL_TREE, 0)
		    : NULL_TREE);

  VEC_safe_push (tree, gc, *gnu_stack, gnu_label);
}

/* Record the current code position in GNAT_NODE.  */

static void
record_code_position (Node_Id gnat_node)
{
  tree stmt_stmt = build1 (STMT_STMT, void_type_node, NULL_TREE);

  add_stmt_with_node (stmt_stmt, gnat_node);
  save_gnu_tree (gnat_node, stmt_stmt, true);
}

/* Insert the code for GNAT_NODE at the position saved for that node.  */

static void
insert_code_for (Node_Id gnat_node)
{
  STMT_STMT_STMT (get_gnu_tree (gnat_node)) = gnat_to_gnu (gnat_node);
  save_gnu_tree (gnat_node, NULL_TREE, true);
}

/* Start a new statement group chained to the previous group.  */

void
start_stmt_group (void)
{
  struct stmt_group *group = stmt_group_free_list;

  /* First see if we can get one from the free list.  */
  if (group)
    stmt_group_free_list = group->previous;
  else
    group = ggc_alloc_stmt_group ();

  group->previous = current_stmt_group;
  group->stmt_list = group->block = group->cleanups = NULL_TREE;
  current_stmt_group = group;
}

/* Add GNU_STMT to the current statement group.  */

void
add_stmt (tree gnu_stmt)
{
  append_to_statement_list (gnu_stmt, &current_stmt_group->stmt_list);
}

/* Similar, but set the location of GNU_STMT to that of GNAT_NODE.  */

void
add_stmt_with_node (tree gnu_stmt, Node_Id gnat_node)
{
  if (Present (gnat_node))
    set_expr_location_from_node (gnu_stmt, gnat_node);
  add_stmt (gnu_stmt);
}

/* Add a declaration statement for GNU_DECL to the current statement group.
   Get SLOC from Entity_Id.  */

void
add_decl_expr (tree gnu_decl, Entity_Id gnat_entity)
{
  tree type = TREE_TYPE (gnu_decl);
  tree gnu_stmt, gnu_init, t;

  /* If this is a variable that Gigi is to ignore, we may have been given
     an ERROR_MARK.  So test for it.  We also might have been given a
     reference for a renaming.  So only do something for a decl.  Also
     ignore a TYPE_DECL for an UNCONSTRAINED_ARRAY_TYPE.  */
  if (!DECL_P (gnu_decl)
      || (TREE_CODE (gnu_decl) == TYPE_DECL
	  && TREE_CODE (type) == UNCONSTRAINED_ARRAY_TYPE))
    return;

  gnu_stmt = build1 (DECL_EXPR, void_type_node, gnu_decl);

  /* If we are global, we don't want to actually output the DECL_EXPR for
     this decl since we already have evaluated the expressions in the
     sizes and positions as globals and doing it again would be wrong.  */
  if (global_bindings_p ())
    {
      /* Mark everything as used to prevent node sharing with subprograms.
	 Note that walk_tree knows how to deal with TYPE_DECL, but neither
	 VAR_DECL nor CONST_DECL.  This appears to be somewhat arbitrary.  */
      MARK_VISITED (gnu_stmt);
      if (TREE_CODE (gnu_decl) == VAR_DECL
	  || TREE_CODE (gnu_decl) == CONST_DECL)
	{
	  MARK_VISITED (DECL_SIZE (gnu_decl));
	  MARK_VISITED (DECL_SIZE_UNIT (gnu_decl));
	  MARK_VISITED (DECL_INITIAL (gnu_decl));
	}
      /* In any case, we have to deal with our own TYPE_ADA_SIZE field.  */
      else if (TREE_CODE (gnu_decl) == TYPE_DECL
	       && ((TREE_CODE (type) == RECORD_TYPE
		    && !TYPE_FAT_POINTER_P (type))
		   || TREE_CODE (type) == UNION_TYPE
		   || TREE_CODE (type) == QUAL_UNION_TYPE))
	MARK_VISITED (TYPE_ADA_SIZE (type));
    }
  else
    add_stmt_with_node (gnu_stmt, gnat_entity);

  /* If this is a variable and an initializer is attached to it, it must be
     valid for the context.  Similar to init_const in create_var_decl_1.  */
  if (TREE_CODE (gnu_decl) == VAR_DECL
      && (gnu_init = DECL_INITIAL (gnu_decl)) != NULL_TREE
      && (!gnat_types_compatible_p (type, TREE_TYPE (gnu_init))
	  || (TREE_STATIC (gnu_decl)
	      && !initializer_constant_valid_p (gnu_init,
						TREE_TYPE (gnu_init)))))
    {
      /* If GNU_DECL has a padded type, convert it to the unpadded
	 type so the assignment is done properly.  */
      if (TYPE_IS_PADDING_P (type))
	t = convert (TREE_TYPE (TYPE_FIELDS (type)), gnu_decl);
      else
	t = gnu_decl;

      gnu_stmt = build_binary_op (INIT_EXPR, NULL_TREE, t, gnu_init);

      DECL_INITIAL (gnu_decl) = NULL_TREE;
      if (TREE_READONLY (gnu_decl))
	{
	  TREE_READONLY (gnu_decl) = 0;
	  DECL_READONLY_ONCE_ELAB (gnu_decl) = 1;
	}

      add_stmt_with_node (gnu_stmt, gnat_entity);
    }
}

/* Callback for walk_tree to mark the visited trees rooted at *TP.  */

static tree
mark_visited_r (tree *tp, int *walk_subtrees, void *data ATTRIBUTE_UNUSED)
{
  tree t = *tp;

  if (TREE_VISITED (t))
    *walk_subtrees = 0;

  /* Don't mark a dummy type as visited because we want to mark its sizes
     and fields once it's filled in.  */
  else if (!TYPE_IS_DUMMY_P (t))
    TREE_VISITED (t) = 1;

  if (TYPE_P (t))
    TYPE_SIZES_GIMPLIFIED (t) = 1;

  return NULL_TREE;
}

/* Mark nodes rooted at T with TREE_VISITED and types as having their
   sized gimplified.  We use this to indicate all variable sizes and
   positions in global types may not be shared by any subprogram.  */

void
mark_visited (tree t)
{
  walk_tree (&t, mark_visited_r, NULL, NULL);
}

/* Add GNU_CLEANUP, a cleanup action, to the current code group and
   set its location to that of GNAT_NODE if present.  */

static void
add_cleanup (tree gnu_cleanup, Node_Id gnat_node)
{
  if (Present (gnat_node))
    set_expr_location_from_node (gnu_cleanup, gnat_node);
  append_to_statement_list (gnu_cleanup, &current_stmt_group->cleanups);
}

/* Set the BLOCK node corresponding to the current code group to GNU_BLOCK.  */

void
set_block_for_group (tree gnu_block)
{
  gcc_assert (!current_stmt_group->block);
  current_stmt_group->block = gnu_block;
}

/* Return code corresponding to the current code group.  It is normally
   a STATEMENT_LIST, but may also be a BIND_EXPR or TRY_FINALLY_EXPR if
   BLOCK or cleanups were set.  */

tree
end_stmt_group (void)
{
  struct stmt_group *group = current_stmt_group;
  tree gnu_retval = group->stmt_list;

  /* If this is a null list, allocate a new STATEMENT_LIST.  Then, if there
     are cleanups, make a TRY_FINALLY_EXPR.  Last, if there is a BLOCK,
     make a BIND_EXPR.  Note that we nest in that because the cleanup may
     reference variables in the block.  */
  if (gnu_retval == NULL_TREE)
    gnu_retval = alloc_stmt_list ();

  if (group->cleanups)
    gnu_retval = build2 (TRY_FINALLY_EXPR, void_type_node, gnu_retval,
			 group->cleanups);

  if (current_stmt_group->block)
    gnu_retval = build3 (BIND_EXPR, void_type_node, BLOCK_VARS (group->block),
			 gnu_retval, group->block);

  /* Remove this group from the stack and add it to the free list.  */
  current_stmt_group = group->previous;
  group->previous = stmt_group_free_list;
  stmt_group_free_list = group;

  return gnu_retval;
}

/* Add a list of statements from GNAT_LIST, a possibly-empty list of
   statements.*/

static void
add_stmt_list (List_Id gnat_list)
{
  Node_Id gnat_node;

  if (Present (gnat_list))
    for (gnat_node = First (gnat_list); Present (gnat_node);
	 gnat_node = Next (gnat_node))
      add_stmt (gnat_to_gnu (gnat_node));
}

/* Build a tree from GNAT_LIST, a possibly-empty list of statements.
   If BINDING_P is true, push and pop a binding level around the list.  */

static tree
build_stmt_group (List_Id gnat_list, bool binding_p)
{
  start_stmt_group ();
  if (binding_p)
    gnat_pushlevel ();

  add_stmt_list (gnat_list);
  if (binding_p)
    gnat_poplevel ();

  return end_stmt_group ();
}

/* Generate GIMPLE in place for the expression at *EXPR_P.  */

int
gnat_gimplify_expr (tree *expr_p, gimple_seq *pre_p,
		    gimple_seq *post_p ATTRIBUTE_UNUSED)
{
  tree expr = *expr_p;
  tree op;

  if (IS_ADA_STMT (expr))
    return gnat_gimplify_stmt (expr_p);

  switch (TREE_CODE (expr))
    {
    case NULL_EXPR:
      /* If this is for a scalar, just make a VAR_DECL for it.  If for
	 an aggregate, get a null pointer of the appropriate type and
	 dereference it.  */
      if (AGGREGATE_TYPE_P (TREE_TYPE (expr)))
	*expr_p = build1 (INDIRECT_REF, TREE_TYPE (expr),
			  convert (build_pointer_type (TREE_TYPE (expr)),
				   integer_zero_node));
      else
	{
	  *expr_p = create_tmp_var (TREE_TYPE (expr), NULL);
	  TREE_NO_WARNING (*expr_p) = 1;
	}

      gimplify_and_add (TREE_OPERAND (expr, 0), pre_p);
      return GS_OK;

    case UNCONSTRAINED_ARRAY_REF:
      /* We should only do this if we are just elaborating for side-effects,
	 but we can't know that yet.  */
      *expr_p = TREE_OPERAND (*expr_p, 0);
      return GS_OK;

    case ADDR_EXPR:
      op = TREE_OPERAND (expr, 0);

      /* If we are taking the address of a constant CONSTRUCTOR, make sure it
	 is put into static memory.  We know that it's going to be read-only
	 given the semantics we have and it must be in static memory when the
	 reference is in an elaboration procedure.  */
      if (TREE_CODE (op) == CONSTRUCTOR && TREE_CONSTANT (op))
	{
	  tree addr = build_fold_addr_expr (tree_output_constant_def (op));
	  *expr_p = fold_convert (TREE_TYPE (expr), addr);
	  return GS_ALL_DONE;
	}

      /* Otherwise, if we are taking the address of a non-constant CONSTRUCTOR
	 or of a call, explicitly create the local temporary.  That's required
	 if the type is passed by reference.  */
      if (TREE_CODE (op) == CONSTRUCTOR || TREE_CODE (op) == CALL_EXPR)
	{
	  tree mod, new_var = create_tmp_var_raw (TREE_TYPE (op), "C");
	  TREE_ADDRESSABLE (new_var) = 1;
	  gimple_add_tmp_var (new_var);

	  mod = build2 (INIT_EXPR, TREE_TYPE (new_var), new_var, op);
	  gimplify_and_add (mod, pre_p);

	  TREE_OPERAND (expr, 0) = new_var;
	  recompute_tree_invariant_for_addr_expr (expr);
	  return GS_ALL_DONE;
	}

      return GS_UNHANDLED;

    case DECL_EXPR:
      op = DECL_EXPR_DECL (expr);

      /* The expressions for the RM bounds must be gimplified to ensure that
	 they are properly elaborated.  See gimplify_decl_expr.  */
      if ((TREE_CODE (op) == TYPE_DECL || TREE_CODE (op) == VAR_DECL)
	  && !TYPE_SIZES_GIMPLIFIED (TREE_TYPE (op)))
	switch (TREE_CODE (TREE_TYPE (op)))
	  {
	  case INTEGER_TYPE:
	  case ENUMERAL_TYPE:
	  case BOOLEAN_TYPE:
	  case REAL_TYPE:
	    {
	      tree type = TYPE_MAIN_VARIANT (TREE_TYPE (op)), t, val;

	      val = TYPE_RM_MIN_VALUE (type);
	      if (val)
		{
		  gimplify_one_sizepos (&val, pre_p);
		  for (t = type; t; t = TYPE_NEXT_VARIANT (t))
		    SET_TYPE_RM_MIN_VALUE (t, val);
		}

	      val = TYPE_RM_MAX_VALUE (type);
	      if (val)
		{
		  gimplify_one_sizepos (&val, pre_p);
		  for (t = type; t; t = TYPE_NEXT_VARIANT (t))
		    SET_TYPE_RM_MAX_VALUE (t, val);
		}

	    }
	    break;

	  default:
	    break;
	  }

      /* ... fall through ... */

    default:
      return GS_UNHANDLED;
    }
}

/* Generate GIMPLE in place for the statement at *STMT_P.  */

static enum gimplify_status
gnat_gimplify_stmt (tree *stmt_p)
{
  tree stmt = *stmt_p;

  switch (TREE_CODE (stmt))
    {
    case STMT_STMT:
      *stmt_p = STMT_STMT_STMT (stmt);
      return GS_OK;

    case LOOP_STMT:
      {
	tree gnu_start_label = create_artificial_label (input_location);
	tree gnu_cond = LOOP_STMT_COND (stmt);
	tree gnu_update = LOOP_STMT_UPDATE (stmt);
	tree gnu_end_label = LOOP_STMT_LABEL (stmt);
	tree t;

	/* Build the condition expression from the test, if any.  */
	if (gnu_cond)
	  gnu_cond
	    = build3 (COND_EXPR, void_type_node, gnu_cond, alloc_stmt_list (),
		      build1 (GOTO_EXPR, void_type_node, gnu_end_label));

	/* Set to emit the statements of the loop.  */
	*stmt_p = NULL_TREE;

	/* We first emit the start label and then a conditional jump to the
	   end label if there's a top condition, then the update if it's at
	   the top, then the body of the loop, then a conditional jump to
	   the end label if there's a bottom condition, then the update if
	   it's at the bottom, and finally a jump to the start label and the
	   definition of the end label.  */
	append_to_statement_list (build1 (LABEL_EXPR, void_type_node,
					  gnu_start_label),
				  stmt_p);

        if (gnu_cond && !LOOP_STMT_BOTTOM_COND_P (stmt))
	  append_to_statement_list (gnu_cond, stmt_p);

        if (gnu_update && LOOP_STMT_TOP_UPDATE_P (stmt))
	  append_to_statement_list (gnu_update, stmt_p);

	append_to_statement_list (LOOP_STMT_BODY (stmt), stmt_p);

        if (gnu_cond && LOOP_STMT_BOTTOM_COND_P (stmt))
	  append_to_statement_list (gnu_cond, stmt_p);

        if (gnu_update && !LOOP_STMT_TOP_UPDATE_P (stmt))
	  append_to_statement_list (gnu_update, stmt_p);

	t = build1 (GOTO_EXPR, void_type_node, gnu_start_label);
	SET_EXPR_LOCATION (t, DECL_SOURCE_LOCATION (gnu_end_label));
	append_to_statement_list (t, stmt_p);

	append_to_statement_list (build1 (LABEL_EXPR, void_type_node,
					  gnu_end_label),
				  stmt_p);
	return GS_OK;
      }

    case EXIT_STMT:
      /* Build a statement to jump to the corresponding end label, then
	 see if it needs to be conditional.  */
      *stmt_p = build1 (GOTO_EXPR, void_type_node, EXIT_STMT_LABEL (stmt));
      if (EXIT_STMT_COND (stmt))
	*stmt_p = build3 (COND_EXPR, void_type_node,
			  EXIT_STMT_COND (stmt), *stmt_p, alloc_stmt_list ());
      return GS_OK;

    default:
      gcc_unreachable ();
    }
}

/* Force references to each of the entities in packages withed by GNAT_NODE.
   Operate recursively but check that we aren't elaborating something more
   than once.

   This routine is exclusively called in type_annotate mode, to compute DDA
   information for types in withed units, for ASIS use.  */

static void
elaborate_all_entities (Node_Id gnat_node)
{
  Entity_Id gnat_with_clause, gnat_entity;

  /* Process each unit only once.  As we trace the context of all relevant
     units transitively, including generic bodies, we may encounter the
     same generic unit repeatedly.  */
  if (!present_gnu_tree (gnat_node))
     save_gnu_tree (gnat_node, integer_zero_node, true);

  /* Save entities in all context units.  A body may have an implicit_with
     on its own spec, if the context includes a child unit, so don't save
     the spec twice.  */
  for (gnat_with_clause = First (Context_Items (gnat_node));
       Present (gnat_with_clause);
       gnat_with_clause = Next (gnat_with_clause))
    if (Nkind (gnat_with_clause) == N_With_Clause
	&& !present_gnu_tree (Library_Unit (gnat_with_clause))
	&& Library_Unit (gnat_with_clause) != Library_Unit (Cunit (Main_Unit)))
      {
	elaborate_all_entities (Library_Unit (gnat_with_clause));

	if (Ekind (Entity (Name (gnat_with_clause))) == E_Package)
	  {
	    for (gnat_entity = First_Entity (Entity (Name (gnat_with_clause)));
		 Present (gnat_entity);
		 gnat_entity = Next_Entity (gnat_entity))
	      if (Is_Public (gnat_entity)
		  && Convention (gnat_entity) != Convention_Intrinsic
		  && Ekind (gnat_entity) != E_Package
		  && Ekind (gnat_entity) != E_Package_Body
		  && Ekind (gnat_entity) != E_Operator
		  && !(IN (Ekind (gnat_entity), Type_Kind)
		       && !Is_Frozen (gnat_entity))
		  && !((Ekind (gnat_entity) == E_Procedure
			|| Ekind (gnat_entity) == E_Function)
		       && Is_Intrinsic_Subprogram (gnat_entity))
		  && !IN (Ekind (gnat_entity), Named_Kind)
		  && !IN (Ekind (gnat_entity), Generic_Unit_Kind))
		gnat_to_gnu_entity (gnat_entity, NULL_TREE, 0);
	  }
	else if (Ekind (Entity (Name (gnat_with_clause))) == E_Generic_Package)
	  {
	    Node_Id gnat_body
	      = Corresponding_Body (Unit (Library_Unit (gnat_with_clause)));

	    /* Retrieve compilation unit node of generic body.  */
	    while (Present (gnat_body)
		   && Nkind (gnat_body) != N_Compilation_Unit)
	      gnat_body = Parent (gnat_body);

	    /* If body is available, elaborate its context.  */
	    if (Present (gnat_body))
	      elaborate_all_entities (gnat_body);
	  }
      }

  if (Nkind (Unit (gnat_node)) == N_Package_Body)
    elaborate_all_entities (Library_Unit (gnat_node));
}

/* Do the processing of GNAT_NODE, an N_Freeze_Entity.  */

static void
process_freeze_entity (Node_Id gnat_node)
{
  const Entity_Id gnat_entity = Entity (gnat_node);
  const Entity_Kind kind = Ekind (gnat_entity);
  tree gnu_old, gnu_new;

  /* If this is a package, we need to generate code for the package.  */
  if (kind == E_Package)
    {
      insert_code_for
	(Parent (Corresponding_Body
		 (Parent (Declaration_Node (gnat_entity)))));
      return;
    }

  /* Don't do anything for class-wide types as they are always transformed
     into their root type.  */
  if (kind == E_Class_Wide_Type)
    return;

  /* Check for an old definition.  This freeze node might be for an Itype.  */
  gnu_old
    = present_gnu_tree (gnat_entity) ? get_gnu_tree (gnat_entity) : NULL_TREE;

  /* If this entity has an address representation clause, GNU_OLD is the
     address, so discard it here.  */
  if (Present (Address_Clause (gnat_entity)))
    gnu_old = NULL_TREE;

  /* Don't do anything for subprograms that may have been elaborated before
     their freeze nodes.  This can happen, for example, because of an inner
     call in an instance body or because of previous compilation of a spec
     for inlining purposes.  */
  if (gnu_old
      && ((TREE_CODE (gnu_old) == FUNCTION_DECL
	   && (kind == E_Function || kind == E_Procedure))
	  || (TREE_CODE (TREE_TYPE (gnu_old)) == FUNCTION_TYPE
	      && kind == E_Subprogram_Type)))
    return;

  /* If we have a non-dummy type old tree, we have nothing to do, except
     aborting if this is the public view of a private type whose full view was
     not delayed, as this node was never delayed as it should have been.  We
     let this happen for concurrent types and their Corresponding_Record_Type,
     however, because each might legitimately be elaborated before its own
     freeze node, e.g. while processing the other.  */
  if (gnu_old
      && !(TREE_CODE (gnu_old) == TYPE_DECL
	   && TYPE_IS_DUMMY_P (TREE_TYPE (gnu_old))))
    {
      gcc_assert ((IN (kind, Incomplete_Or_Private_Kind)
		   && Present (Full_View (gnat_entity))
		   && No (Freeze_Node (Full_View (gnat_entity))))
		  || Is_Concurrent_Type (gnat_entity)
		  || (IN (kind, Record_Kind)
		      && Is_Concurrent_Record_Type (gnat_entity)));
      return;
    }

  /* Reset the saved tree, if any, and elaborate the object or type for real.
     If there is a full view, elaborate it and use the result.  And, if this
     is the root type of a class-wide type, reuse it for the latter.  */
  if (gnu_old)
    {
      save_gnu_tree (gnat_entity, NULL_TREE, false);
      if (IN (kind, Incomplete_Or_Private_Kind)
	  && Present (Full_View (gnat_entity))
	  && present_gnu_tree (Full_View (gnat_entity)))
	save_gnu_tree (Full_View (gnat_entity), NULL_TREE, false);
      if (IN (kind, Type_Kind)
	  && Present (Class_Wide_Type (gnat_entity))
	  && Root_Type (Class_Wide_Type (gnat_entity)) == gnat_entity)
	save_gnu_tree (Class_Wide_Type (gnat_entity), NULL_TREE, false);
    }

  if (IN (kind, Incomplete_Or_Private_Kind)
      && Present (Full_View (gnat_entity)))
    {
      gnu_new = gnat_to_gnu_entity (Full_View (gnat_entity), NULL_TREE, 1);

      /* Propagate back-annotations from full view to partial view.  */
      if (Unknown_Alignment (gnat_entity))
	Set_Alignment (gnat_entity, Alignment (Full_View (gnat_entity)));

      if (Unknown_Esize (gnat_entity))
	Set_Esize (gnat_entity, Esize (Full_View (gnat_entity)));

      if (Unknown_RM_Size (gnat_entity))
	Set_RM_Size (gnat_entity, RM_Size (Full_View (gnat_entity)));

      /* The above call may have defined this entity (the simplest example
	 of this is when we have a private enumeral type since the bounds
	 will have the public view).  */
      if (!present_gnu_tree (gnat_entity))
	save_gnu_tree (gnat_entity, gnu_new, false);
    }
  else
    {
      tree gnu_init
	= (Nkind (Declaration_Node (gnat_entity)) == N_Object_Declaration
	   && present_gnu_tree (Declaration_Node (gnat_entity)))
	  ? get_gnu_tree (Declaration_Node (gnat_entity)) : NULL_TREE;

      gnu_new = gnat_to_gnu_entity (gnat_entity, gnu_init, 1);
    }

  if (IN (kind, Type_Kind)
      && Present (Class_Wide_Type (gnat_entity))
      && Root_Type (Class_Wide_Type (gnat_entity)) == gnat_entity)
    save_gnu_tree (Class_Wide_Type (gnat_entity), gnu_new, false);

  /* If we've made any pointers to the old version of this type, we
     have to update them.  */
  if (gnu_old)
    update_pointer_to (TYPE_MAIN_VARIANT (TREE_TYPE (gnu_old)),
		       TREE_TYPE (gnu_new));
}

/* Elaborate decls in the lists GNAT_DECLS and GNAT_DECLS2, if present.
   We make two passes, one to elaborate anything other than bodies (but
   we declare a function if there was no spec).  The second pass
   elaborates the bodies.

   GNAT_END_LIST gives the element in the list past the end.  Normally,
   this is Empty, but can be First_Real_Statement for a
   Handled_Sequence_Of_Statements.

   We make a complete pass through both lists if PASS1P is true, then make
   the second pass over both lists if PASS2P is true.  The lists usually
   correspond to the public and private parts of a package.  */

static void
process_decls (List_Id gnat_decls, List_Id gnat_decls2,
	       Node_Id gnat_end_list, bool pass1p, bool pass2p)
{
  List_Id gnat_decl_array[2];
  Node_Id gnat_decl;
  int i;

  gnat_decl_array[0] = gnat_decls, gnat_decl_array[1] = gnat_decls2;

  if (pass1p)
    for (i = 0; i <= 1; i++)
      if (Present (gnat_decl_array[i]))
	for (gnat_decl = First (gnat_decl_array[i]);
	     gnat_decl != gnat_end_list; gnat_decl = Next (gnat_decl))
	  {
	    /* For package specs, we recurse inside the declarations,
	       thus taking the two pass approach inside the boundary.  */
	    if (Nkind (gnat_decl) == N_Package_Declaration
		&& (Nkind (Specification (gnat_decl)
			   == N_Package_Specification)))
	      process_decls (Visible_Declarations (Specification (gnat_decl)),
			     Private_Declarations (Specification (gnat_decl)),
			     Empty, true, false);

	    /* Similarly for any declarations in the actions of a
	       freeze node.  */
	    else if (Nkind (gnat_decl) == N_Freeze_Entity)
	      {
		process_freeze_entity (gnat_decl);
		process_decls (Actions (gnat_decl), Empty, Empty, true, false);
	      }

	    /* Package bodies with freeze nodes get their elaboration deferred
	       until the freeze node, but the code must be placed in the right
	       place, so record the code position now.  */
	    else if (Nkind (gnat_decl) == N_Package_Body
		     && Present (Freeze_Node (Corresponding_Spec (gnat_decl))))
	      record_code_position (gnat_decl);

	    else if (Nkind (gnat_decl) == N_Package_Body_Stub
		     && Present (Library_Unit (gnat_decl))
		     && Present (Freeze_Node
				 (Corresponding_Spec
				  (Proper_Body (Unit
						(Library_Unit (gnat_decl)))))))
	      record_code_position
		(Proper_Body (Unit (Library_Unit (gnat_decl))));

	    /* We defer most subprogram bodies to the second pass.  */
	    else if (Nkind (gnat_decl) == N_Subprogram_Body)
	      {
		if (Acts_As_Spec (gnat_decl))
		  {
		    Node_Id gnat_subprog_id = Defining_Entity (gnat_decl);

		    if (Ekind (gnat_subprog_id) != E_Generic_Procedure
			&& Ekind (gnat_subprog_id) != E_Generic_Function)
		      gnat_to_gnu_entity (gnat_subprog_id, NULL_TREE, 1);
		  }
	      }

	    /* For bodies and stubs that act as their own specs, the entity
	       itself must be elaborated in the first pass, because it may
	       be used in other declarations.  */
	    else if (Nkind (gnat_decl) == N_Subprogram_Body_Stub)
	      {
		Node_Id gnat_subprog_id
		  = Defining_Entity (Specification (gnat_decl));

		    if (Ekind (gnat_subprog_id) != E_Subprogram_Body
			&& Ekind (gnat_subprog_id) != E_Generic_Procedure
			&& Ekind (gnat_subprog_id) != E_Generic_Function)
		      gnat_to_gnu_entity (gnat_subprog_id, NULL_TREE, 1);
	      }

	    /* Concurrent stubs stand for the corresponding subprogram bodies,
	       which are deferred like other bodies.  */
	    else if (Nkind (gnat_decl) == N_Task_Body_Stub
		     || Nkind (gnat_decl) == N_Protected_Body_Stub)
	      ;

	    else
	      add_stmt (gnat_to_gnu (gnat_decl));
	  }

  /* Here we elaborate everything we deferred above except for package bodies,
     which are elaborated at their freeze nodes.  Note that we must also
     go inside things (package specs and freeze nodes) the first pass did.  */
  if (pass2p)
    for (i = 0; i <= 1; i++)
      if (Present (gnat_decl_array[i]))
	for (gnat_decl = First (gnat_decl_array[i]);
	     gnat_decl != gnat_end_list; gnat_decl = Next (gnat_decl))
	  {
	    if (Nkind (gnat_decl) == N_Subprogram_Body
		|| Nkind (gnat_decl) == N_Subprogram_Body_Stub
		|| Nkind (gnat_decl) == N_Task_Body_Stub
		|| Nkind (gnat_decl) == N_Protected_Body_Stub)
	      add_stmt (gnat_to_gnu (gnat_decl));

	    else if (Nkind (gnat_decl) == N_Package_Declaration
		     && (Nkind (Specification (gnat_decl)
				== N_Package_Specification)))
	      process_decls (Visible_Declarations (Specification (gnat_decl)),
			     Private_Declarations (Specification (gnat_decl)),
			     Empty, false, true);

	    else if (Nkind (gnat_decl) == N_Freeze_Entity)
	      process_decls (Actions (gnat_decl), Empty, Empty, false, true);
	  }
}

/* Make a unary operation of kind CODE using build_unary_op, but guard
   the operation by an overflow check.  CODE can be one of NEGATE_EXPR
   or ABS_EXPR.  GNU_TYPE is the type desired for the result.  Usually
   the operation is to be performed in that type.  GNAT_NODE is the gnat
   node conveying the source location for which the error should be
   signaled.  */

static tree
build_unary_op_trapv (enum tree_code code, tree gnu_type, tree operand,
		      Node_Id gnat_node)
{
  gcc_assert (code == NEGATE_EXPR || code == ABS_EXPR);

  operand = gnat_protect_expr (operand);

  return emit_check (build_binary_op (EQ_EXPR, boolean_type_node,
				      operand, TYPE_MIN_VALUE (gnu_type)),
		     build_unary_op (code, gnu_type, operand),
		     CE_Overflow_Check_Failed, gnat_node);
}

/* Make a binary operation of kind CODE using build_binary_op, but guard
   the operation by an overflow check.  CODE can be one of PLUS_EXPR,
   MINUS_EXPR or MULT_EXPR.  GNU_TYPE is the type desired for the result.
   Usually the operation is to be performed in that type.  GNAT_NODE is
   the GNAT node conveying the source location for which the error should
   be signaled.  */

static tree
build_binary_op_trapv (enum tree_code code, tree gnu_type, tree left,
		       tree right, Node_Id gnat_node)
{
  tree lhs = gnat_protect_expr (left);
  tree rhs = gnat_protect_expr (right);
  tree type_max = TYPE_MAX_VALUE (gnu_type);
  tree type_min = TYPE_MIN_VALUE (gnu_type);
  tree gnu_expr;
  tree tmp1, tmp2;
  tree zero = convert (gnu_type, integer_zero_node);
  tree rhs_lt_zero;
  tree check_pos;
  tree check_neg;
  tree check;
  int precision = TYPE_PRECISION (gnu_type);

  gcc_assert (!(precision & (precision - 1))); /* ensure power of 2 */

  /* Prefer a constant or known-positive rhs to simplify checks.  */
  if (!TREE_CONSTANT (rhs)
      && commutative_tree_code (code)
      && (TREE_CONSTANT (lhs) || (!tree_expr_nonnegative_p (rhs)
				  && tree_expr_nonnegative_p (lhs))))
    {
      tree tmp = lhs;
      lhs = rhs;
      rhs = tmp;
    }

  rhs_lt_zero = tree_expr_nonnegative_p (rhs)
		? boolean_false_node
		: build_binary_op (LT_EXPR, boolean_type_node, rhs, zero);

  /* ??? Should use more efficient check for operand_equal_p (lhs, rhs, 0) */

  /* Try a few strategies that may be cheaper than the general
     code at the end of the function, if the rhs is not known.
     The strategies are:
       - Call library function for 64-bit multiplication (complex)
       - Widen, if input arguments are sufficiently small
       - Determine overflow using wrapped result for addition/subtraction.  */

  if (!TREE_CONSTANT (rhs))
    {
      /* Even for add/subtract double size to get another base type.  */
      int needed_precision = precision * 2;

      if (code == MULT_EXPR && precision == 64)
	{
	  tree int_64 = gnat_type_for_size (64, 0);

	  return convert (gnu_type, build_call_2_expr (mulv64_decl,
						       convert (int_64, lhs),
						       convert (int_64, rhs)));
	}

      else if (needed_precision <= BITS_PER_WORD
	       || (code == MULT_EXPR
		   && needed_precision <= LONG_LONG_TYPE_SIZE))
	{
	  tree wide_type = gnat_type_for_size (needed_precision, 0);

	  tree wide_result = build_binary_op (code, wide_type,
					      convert (wide_type, lhs),
					      convert (wide_type, rhs));

	  tree check = build_binary_op
	    (TRUTH_ORIF_EXPR, boolean_type_node,
	     build_binary_op (LT_EXPR, boolean_type_node, wide_result,
			      convert (wide_type, type_min)),
	     build_binary_op (GT_EXPR, boolean_type_node, wide_result,
			      convert (wide_type, type_max)));

	  tree result = convert (gnu_type, wide_result);

	  return
	    emit_check (check, result, CE_Overflow_Check_Failed, gnat_node);
	}

      else if (code == PLUS_EXPR || code == MINUS_EXPR)
	{
	  tree unsigned_type = gnat_type_for_size (precision, 1);
	  tree wrapped_expr = convert
	    (gnu_type, build_binary_op (code, unsigned_type,
					convert (unsigned_type, lhs),
					convert (unsigned_type, rhs)));

	  tree result = convert
	    (gnu_type, build_binary_op (code, gnu_type, lhs, rhs));

	  /* Overflow when (rhs < 0) ^ (wrapped_expr < lhs)), for addition
	     or when (rhs < 0) ^ (wrapped_expr > lhs) for subtraction.  */
	  tree check = build_binary_op
	    (TRUTH_XOR_EXPR, boolean_type_node, rhs_lt_zero,
	     build_binary_op (code == PLUS_EXPR ? LT_EXPR : GT_EXPR,
			      boolean_type_node, wrapped_expr, lhs));

	  return
	    emit_check (check, result, CE_Overflow_Check_Failed, gnat_node);
	}
   }

  switch (code)
    {
    case PLUS_EXPR:
      /* When rhs >= 0, overflow when lhs > type_max - rhs.  */
      check_pos = build_binary_op (GT_EXPR, boolean_type_node, lhs,
				   build_binary_op (MINUS_EXPR, gnu_type,
						    type_max, rhs)),

      /* When rhs < 0, overflow when lhs < type_min - rhs.  */
      check_neg = build_binary_op (LT_EXPR, boolean_type_node, lhs,
				   build_binary_op (MINUS_EXPR, gnu_type,
						    type_min, rhs));
      break;

    case MINUS_EXPR:
      /* When rhs >= 0, overflow when lhs < type_min + rhs.  */
      check_pos = build_binary_op (LT_EXPR, boolean_type_node, lhs,
				   build_binary_op (PLUS_EXPR, gnu_type,
						    type_min, rhs)),

      /* When rhs < 0, overflow when lhs > type_max + rhs.  */
      check_neg = build_binary_op (GT_EXPR, boolean_type_node, lhs,
				   build_binary_op (PLUS_EXPR, gnu_type,
						    type_max, rhs));
      break;

    case MULT_EXPR:
      /* The check here is designed to be efficient if the rhs is constant,
	 but it will work for any rhs by using integer division.
	 Four different check expressions determine wether X * C overflows,
	 depending on C.
	   C ==  0  =>  false
	   C  >  0  =>  X > type_max / C || X < type_min / C
	   C == -1  =>  X == type_min
	   C  < -1  =>  X > type_min / C || X < type_max / C */

      tmp1 = build_binary_op (TRUNC_DIV_EXPR, gnu_type, type_max, rhs);
      tmp2 = build_binary_op (TRUNC_DIV_EXPR, gnu_type, type_min, rhs);

      check_pos
	= build_binary_op (TRUTH_ANDIF_EXPR, boolean_type_node,
			   build_binary_op (NE_EXPR, boolean_type_node, zero,
					    rhs),
			   build_binary_op (TRUTH_ORIF_EXPR, boolean_type_node,
					    build_binary_op (GT_EXPR,
							     boolean_type_node,
							     lhs, tmp1),
					    build_binary_op (LT_EXPR,
							     boolean_type_node,
							     lhs, tmp2)));

      check_neg
	= fold_build3 (COND_EXPR, boolean_type_node,
		       build_binary_op (EQ_EXPR, boolean_type_node, rhs,
					build_int_cst (gnu_type, -1)),
		       build_binary_op (EQ_EXPR, boolean_type_node, lhs,
					type_min),
		       build_binary_op (TRUTH_ORIF_EXPR, boolean_type_node,
					build_binary_op (GT_EXPR,
							 boolean_type_node,
							 lhs, tmp2),
					build_binary_op (LT_EXPR,
							 boolean_type_node,
							 lhs, tmp1)));
      break;

    default:
      gcc_unreachable();
    }

  gnu_expr = build_binary_op (code, gnu_type, lhs, rhs);

  /* If we can fold the expression to a constant, just return it.
     The caller will deal with overflow, no need to generate a check.  */
  if (TREE_CONSTANT (gnu_expr))
    return gnu_expr;

  check = fold_build3 (COND_EXPR, boolean_type_node, rhs_lt_zero, check_neg,
		       check_pos);

  return emit_check (check, gnu_expr, CE_Overflow_Check_Failed, gnat_node);
}

/* Emit code for a range check.  GNU_EXPR is the expression to be checked,
   GNAT_RANGE_TYPE the gnat type or subtype containing the bounds against
   which we have to check.  GNAT_NODE is the GNAT node conveying the source
   location for which the error should be signaled.  */

static tree
emit_range_check (tree gnu_expr, Entity_Id gnat_range_type, Node_Id gnat_node)
{
  tree gnu_range_type = get_unpadded_type (gnat_range_type);
  tree gnu_low  = TYPE_MIN_VALUE (gnu_range_type);
  tree gnu_high = TYPE_MAX_VALUE (gnu_range_type);
  tree gnu_compare_type = get_base_type (TREE_TYPE (gnu_expr));

  /* If GNU_EXPR has GNAT_RANGE_TYPE as its base type, no check is needed.
     This can for example happen when translating 'Val or 'Value.  */
  if (gnu_compare_type == gnu_range_type)
    return gnu_expr;

  /* If GNU_EXPR has an integral type that is narrower than GNU_RANGE_TYPE,
     we can't do anything since we might be truncating the bounds.  No
     check is needed in this case.  */
  if (INTEGRAL_TYPE_P (TREE_TYPE (gnu_expr))
      && (TYPE_PRECISION (gnu_compare_type)
	  < TYPE_PRECISION (get_base_type (gnu_range_type))))
    return gnu_expr;

  /* Checked expressions must be evaluated only once.  */
  gnu_expr = gnat_protect_expr (gnu_expr);

  /* Note that the form of the check is
	(not (expr >= lo)) or (not (expr <= hi))
     the reason for this slightly convoluted form is that NaNs
     are not considered to be in range in the float case.  */
  return emit_check
    (build_binary_op (TRUTH_ORIF_EXPR, boolean_type_node,
		      invert_truthvalue
		      (build_binary_op (GE_EXPR, boolean_type_node,
				       convert (gnu_compare_type, gnu_expr),
				       convert (gnu_compare_type, gnu_low))),
		      invert_truthvalue
		      (build_binary_op (LE_EXPR, boolean_type_node,
					convert (gnu_compare_type, gnu_expr),
					convert (gnu_compare_type,
						 gnu_high)))),
     gnu_expr, CE_Range_Check_Failed, gnat_node);
}

/* Emit code for an index check.  GNU_ARRAY_OBJECT is the array object which
   we are about to index, GNU_EXPR is the index expression to be checked,
   GNU_LOW and GNU_HIGH are the lower and upper bounds against which GNU_EXPR
   has to be checked.  Note that for index checking we cannot simply use the
   emit_range_check function (although very similar code needs to be generated
   in both cases) since for index checking the array type against which we are
   checking the indices may be unconstrained and consequently we need to get
   the actual index bounds from the array object itself (GNU_ARRAY_OBJECT).
   The place where we need to do that is in subprograms having unconstrained
   array formal parameters.  GNAT_NODE is the GNAT node conveying the source
   location for which the error should be signaled.  */

static tree
emit_index_check (tree gnu_array_object, tree gnu_expr, tree gnu_low,
		  tree gnu_high, Node_Id gnat_node)
{
  tree gnu_expr_check;

  /* Checked expressions must be evaluated only once.  */
  gnu_expr = gnat_protect_expr (gnu_expr);

  /* Must do this computation in the base type in case the expression's
     type is an unsigned subtypes.  */
  gnu_expr_check = convert (get_base_type (TREE_TYPE (gnu_expr)), gnu_expr);

  /* If GNU_LOW or GNU_HIGH are a PLACEHOLDER_EXPR, qualify them by
     the object we are handling.  */
  gnu_low = SUBSTITUTE_PLACEHOLDER_IN_EXPR (gnu_low, gnu_array_object);
  gnu_high = SUBSTITUTE_PLACEHOLDER_IN_EXPR (gnu_high, gnu_array_object);

  return emit_check
    (build_binary_op (TRUTH_ORIF_EXPR, boolean_type_node,
		      build_binary_op (LT_EXPR, boolean_type_node,
				       gnu_expr_check,
				       convert (TREE_TYPE (gnu_expr_check),
						gnu_low)),
		      build_binary_op (GT_EXPR, boolean_type_node,
				       gnu_expr_check,
				       convert (TREE_TYPE (gnu_expr_check),
						gnu_high))),
     gnu_expr, CE_Index_Check_Failed, gnat_node);
}

/* GNU_COND contains the condition corresponding to an access, discriminant or
   range check of value GNU_EXPR.  Build a COND_EXPR that returns GNU_EXPR if
   GNU_COND is false and raises a CONSTRAINT_ERROR if GNU_COND is true.
   REASON is the code that says why the exception was raised.  GNAT_NODE is
   the GNAT node conveying the source location for which the error should be
   signaled.  */

static tree
emit_check (tree gnu_cond, tree gnu_expr, int reason, Node_Id gnat_node)
{
  tree gnu_call
    = build_call_raise (reason, gnat_node, N_Raise_Constraint_Error);
  tree gnu_result
    = fold_build3 (COND_EXPR, TREE_TYPE (gnu_expr), gnu_cond,
		   build2 (COMPOUND_EXPR, TREE_TYPE (gnu_expr), gnu_call,
			   convert (TREE_TYPE (gnu_expr), integer_zero_node)),
		   gnu_expr);

  /* GNU_RESULT has side effects if and only if GNU_EXPR has:
     we don't need to evaluate it just for the check.  */
  TREE_SIDE_EFFECTS (gnu_result) = TREE_SIDE_EFFECTS (gnu_expr);

  return gnu_result;
}

/* Return an expression that converts GNU_EXPR to GNAT_TYPE, doing overflow
   checks if OVERFLOW_P is true and range checks if RANGE_P is true.
   GNAT_TYPE is known to be an integral type.  If TRUNCATE_P true, do a
   float to integer conversion with truncation; otherwise round.
   GNAT_NODE is the GNAT node conveying the source location for which the
   error should be signaled.  */

static tree
convert_with_check (Entity_Id gnat_type, tree gnu_expr, bool overflowp,
		    bool rangep, bool truncatep, Node_Id gnat_node)
{
  tree gnu_type = get_unpadded_type (gnat_type);
  tree gnu_in_type = TREE_TYPE (gnu_expr);
  tree gnu_in_basetype = get_base_type (gnu_in_type);
  tree gnu_base_type = get_base_type (gnu_type);
  tree gnu_result = gnu_expr;

  /* If we are not doing any checks, the output is an integral type, and
     the input is not a floating type, just do the conversion.  This
     shortcut is required to avoid problems with packed array types
     and simplifies code in all cases anyway.   */
  if (!rangep && !overflowp && INTEGRAL_TYPE_P (gnu_base_type)
      && !FLOAT_TYPE_P (gnu_in_type))
    return convert (gnu_type, gnu_expr);

  /* First convert the expression to its base type.  This
     will never generate code, but makes the tests below much simpler.
     But don't do this if converting from an integer type to an unconstrained
     array type since then we need to get the bounds from the original
     (unpacked) type.  */
  if (TREE_CODE (gnu_type) != UNCONSTRAINED_ARRAY_TYPE)
    gnu_result = convert (gnu_in_basetype, gnu_result);

  /* If overflow checks are requested,  we need to be sure the result will
     fit in the output base type.  But don't do this if the input
     is integer and the output floating-point.  */
  if (overflowp
      && !(FLOAT_TYPE_P (gnu_base_type) && INTEGRAL_TYPE_P (gnu_in_basetype)))
    {
      /* Ensure GNU_EXPR only gets evaluated once.  */
      tree gnu_input = gnat_protect_expr (gnu_result);
      tree gnu_cond = integer_zero_node;
      tree gnu_in_lb = TYPE_MIN_VALUE (gnu_in_basetype);
      tree gnu_in_ub = TYPE_MAX_VALUE (gnu_in_basetype);
      tree gnu_out_lb = TYPE_MIN_VALUE (gnu_base_type);
      tree gnu_out_ub = TYPE_MAX_VALUE (gnu_base_type);

      /* Convert the lower bounds to signed types, so we're sure we're
	 comparing them properly.  Likewise, convert the upper bounds
	 to unsigned types.  */
      if (INTEGRAL_TYPE_P (gnu_in_basetype) && TYPE_UNSIGNED (gnu_in_basetype))
	gnu_in_lb = convert (gnat_signed_type (gnu_in_basetype), gnu_in_lb);

      if (INTEGRAL_TYPE_P (gnu_in_basetype)
	  && !TYPE_UNSIGNED (gnu_in_basetype))
	gnu_in_ub = convert (gnat_unsigned_type (gnu_in_basetype), gnu_in_ub);

      if (INTEGRAL_TYPE_P (gnu_base_type) && TYPE_UNSIGNED (gnu_base_type))
	gnu_out_lb = convert (gnat_signed_type (gnu_base_type), gnu_out_lb);

      if (INTEGRAL_TYPE_P (gnu_base_type) && !TYPE_UNSIGNED (gnu_base_type))
	gnu_out_ub = convert (gnat_unsigned_type (gnu_base_type), gnu_out_ub);

      /* Check each bound separately and only if the result bound
	 is tighter than the bound on the input type.  Note that all the
	 types are base types, so the bounds must be constant. Also,
	 the comparison is done in the base type of the input, which
	 always has the proper signedness.  First check for input
	 integer (which means output integer), output float (which means
	 both float), or mixed, in which case we always compare.
	 Note that we have to do the comparison which would *fail* in the
	 case of an error since if it's an FP comparison and one of the
	 values is a NaN or Inf, the comparison will fail.  */
      if (INTEGRAL_TYPE_P (gnu_in_basetype)
	  ? tree_int_cst_lt (gnu_in_lb, gnu_out_lb)
	  : (FLOAT_TYPE_P (gnu_base_type)
	     ? REAL_VALUES_LESS (TREE_REAL_CST (gnu_in_lb),
				 TREE_REAL_CST (gnu_out_lb))
	     : 1))
	gnu_cond
	  = invert_truthvalue
	    (build_binary_op (GE_EXPR, boolean_type_node,
			      gnu_input, convert (gnu_in_basetype,
						  gnu_out_lb)));

      if (INTEGRAL_TYPE_P (gnu_in_basetype)
	  ? tree_int_cst_lt (gnu_out_ub, gnu_in_ub)
	  : (FLOAT_TYPE_P (gnu_base_type)
	     ? REAL_VALUES_LESS (TREE_REAL_CST (gnu_out_ub),
				 TREE_REAL_CST (gnu_in_lb))
	     : 1))
	gnu_cond
	  = build_binary_op (TRUTH_ORIF_EXPR, boolean_type_node, gnu_cond,
			     invert_truthvalue
			     (build_binary_op (LE_EXPR, boolean_type_node,
					       gnu_input,
					       convert (gnu_in_basetype,
							gnu_out_ub))));

      if (!integer_zerop (gnu_cond))
	gnu_result = emit_check (gnu_cond, gnu_input,
				 CE_Overflow_Check_Failed, gnat_node);
    }

  /* Now convert to the result base type.  If this is a non-truncating
     float-to-integer conversion, round.  */
  if (INTEGRAL_TYPE_P (gnu_base_type) && FLOAT_TYPE_P (gnu_in_basetype)
      && !truncatep)
    {
      REAL_VALUE_TYPE half_minus_pred_half, pred_half;
      tree gnu_conv, gnu_zero, gnu_comp, calc_type;
      tree gnu_pred_half, gnu_add_pred_half, gnu_subtract_pred_half;
      const struct real_format *fmt;

      /* The following calculations depend on proper rounding to even
	 of each arithmetic operation. In order to prevent excess
	 precision from spoiling this property, use the widest hardware
	 floating-point type if FP_ARITH_MAY_WIDEN is true.  */
      calc_type
	= FP_ARITH_MAY_WIDEN ? longest_float_type_node : gnu_in_basetype;

      /* FIXME: Should not have padding in the first place.  */
      if (TYPE_IS_PADDING_P (calc_type))
	calc_type = TREE_TYPE (TYPE_FIELDS (calc_type));

      /* Compute the exact value calc_type'Pred (0.5) at compile time.  */
      fmt = REAL_MODE_FORMAT (TYPE_MODE (calc_type));
      real_2expN (&half_minus_pred_half, -(fmt->p) - 1, TYPE_MODE (calc_type));
      REAL_ARITHMETIC (pred_half, MINUS_EXPR, dconsthalf,
		       half_minus_pred_half);
      gnu_pred_half = build_real (calc_type, pred_half);

      /* If the input is strictly negative, subtract this value
	 and otherwise add it from the input.  For 0.5, the result
	 is exactly between 1.0 and the machine number preceding 1.0
	 (for calc_type).  Since the last bit of 1.0 is even, this 0.5
	 will round to 1.0, while all other number with an absolute
	 value less than 0.5 round to 0.0.  For larger numbers exactly
	 halfway between integers, rounding will always be correct as
	 the true mathematical result will be closer to the higher
	 integer compared to the lower one.  So, this constant works
	 for all floating-point numbers.

	 The reason to use the same constant with subtract/add instead
	 of a positive and negative constant is to allow the comparison
	 to be scheduled in parallel with retrieval of the constant and
	 conversion of the input to the calc_type (if necessary).  */

      gnu_zero = convert (gnu_in_basetype, integer_zero_node);
      gnu_result = gnat_protect_expr (gnu_result);
      gnu_conv = convert (calc_type, gnu_result);
      gnu_comp
	= fold_build2 (GE_EXPR, boolean_type_node, gnu_result, gnu_zero);
      gnu_add_pred_half
	= fold_build2 (PLUS_EXPR, calc_type, gnu_conv, gnu_pred_half);
      gnu_subtract_pred_half
	= fold_build2 (MINUS_EXPR, calc_type, gnu_conv, gnu_pred_half);
      gnu_result = fold_build3 (COND_EXPR, calc_type, gnu_comp,
				gnu_add_pred_half, gnu_subtract_pred_half);
    }

  if (TREE_CODE (gnu_base_type) == INTEGER_TYPE
      && TYPE_HAS_ACTUAL_BOUNDS_P (gnu_base_type)
      && TREE_CODE (gnu_result) == UNCONSTRAINED_ARRAY_REF)
    gnu_result = unchecked_convert (gnu_base_type, gnu_result, false);
  else
    gnu_result = convert (gnu_base_type, gnu_result);

  /* Finally, do the range check if requested.  Note that if the result type
     is a modular type, the range check is actually an overflow check.  */
  if (rangep
      || (TREE_CODE (gnu_base_type) == INTEGER_TYPE
	  && TYPE_MODULAR_P (gnu_base_type) && overflowp))
    gnu_result = emit_range_check (gnu_result, gnat_type, gnat_node);

  return convert (gnu_type, gnu_result);
}

/* Return true if TYPE is a smaller form of ORIG_TYPE.  */

static bool
smaller_form_type_p (tree type, tree orig_type)
{
  tree size, osize;

  /* We're not interested in variants here.  */
  if (TYPE_MAIN_VARIANT (type) == TYPE_MAIN_VARIANT (orig_type))
    return false;

  /* Like a variant, a packable version keeps the original TYPE_NAME.  */
  if (TYPE_NAME (type) != TYPE_NAME (orig_type))
    return false;

  size = TYPE_SIZE (type);
  osize = TYPE_SIZE (orig_type);

  if (!(TREE_CODE (size) == INTEGER_CST && TREE_CODE (osize) == INTEGER_CST))
    return false;

  return tree_int_cst_lt (size, osize) != 0;
}

/* Return true if GNU_EXPR can be directly addressed.  This is the case
   unless it is an expression involving computation or if it involves a
   reference to a bitfield or to an object not sufficiently aligned for
   its type.  If GNU_TYPE is non-null, return true only if GNU_EXPR can
   be directly addressed as an object of this type.

   *** Notes on addressability issues in the Ada compiler ***

   This predicate is necessary in order to bridge the gap between Gigi
   and the middle-end about addressability of GENERIC trees.  A tree
   is said to be addressable if it can be directly addressed, i.e. if
   its address can be taken, is a multiple of the type's alignment on
   strict-alignment architectures and returns the first storage unit
   assigned to the object represented by the tree.

   In the C family of languages, everything is in practice addressable
   at the language level, except for bit-fields.  This means that these
   compilers will take the address of any tree that doesn't represent
   a bit-field reference and expect the result to be the first storage
   unit assigned to the object.  Even in cases where this will result
   in unaligned accesses at run time, nothing is supposed to be done
   and the program is considered as erroneous instead (see PR c/18287).

   The implicit assumptions made in the middle-end are in keeping with
   the C viewpoint described above:
     - the address of a bit-field reference is supposed to be never
       taken; the compiler (generally) will stop on such a construct,
     - any other tree is addressable if it is formally addressable,
       i.e. if it is formally allowed to be the operand of ADDR_EXPR.

   In Ada, the viewpoint is the opposite one: nothing is addressable
   at the language level unless explicitly declared so.  This means
   that the compiler will both make sure that the trees representing
   references to addressable ("aliased" in Ada parlance) objects are
   addressable and make no real attempts at ensuring that the trees
   representing references to non-addressable objects are addressable.

   In the first case, Ada is effectively equivalent to C and handing
   down the direct result of applying ADDR_EXPR to these trees to the
   middle-end works flawlessly.  In the second case, Ada cannot afford
   to consider the program as erroneous if the address of trees that
   are not addressable is requested for technical reasons, unlike C;
   as a consequence, the Ada compiler must arrange for either making
   sure that this address is not requested in the middle-end or for
   compensating by inserting temporaries if it is requested in Gigi.

   The first goal can be achieved because the middle-end should not
   request the address of non-addressable trees on its own; the only
   exception is for the invocation of low-level block operations like
   memcpy, for which the addressability requirements are lower since
   the type's alignment can be disregarded.  In practice, this means
   that Gigi must make sure that such operations cannot be applied to
   non-BLKmode bit-fields.

   The second goal is achieved by means of the addressable_p predicate
   and by inserting SAVE_EXPRs around trees deemed non-addressable.
   They will be turned during gimplification into proper temporaries
   whose address will be used in lieu of that of the original tree.  */

static bool
addressable_p (tree gnu_expr, tree gnu_type)
{
  /* For an integral type, the size of the actual type of the object may not
     be greater than that of the expected type, otherwise an indirect access
     in the latter type wouldn't correctly set all the bits of the object.  */
  if (gnu_type
      && INTEGRAL_TYPE_P (gnu_type)
      && smaller_form_type_p (gnu_type, TREE_TYPE (gnu_expr)))
    return false;

  /* The size of the actual type of the object may not be smaller than that
     of the expected type, otherwise an indirect access in the latter type
     would be larger than the object.  But only record types need to be
     considered in practice for this case.  */
  if (gnu_type
      && TREE_CODE (gnu_type) == RECORD_TYPE
      && smaller_form_type_p (TREE_TYPE (gnu_expr), gnu_type))
    return false;

  switch (TREE_CODE (gnu_expr))
    {
    case VAR_DECL:
    case PARM_DECL:
    case FUNCTION_DECL:
    case RESULT_DECL:
      /* All DECLs are addressable: if they are in a register, we can force
	 them to memory.  */
      return true;

    case UNCONSTRAINED_ARRAY_REF:
    case INDIRECT_REF:
      /* Taking the address of a dereference yields the original pointer.  */
      return true;

    case STRING_CST:
    case INTEGER_CST:
      /* Taking the address yields a pointer to the constant pool.  */
      return true;

    case CONSTRUCTOR:
      /* Taking the address of a static constructor yields a pointer to the
	 tree constant pool.  */
      return TREE_STATIC (gnu_expr) ? true : false;

    case NULL_EXPR:
    case SAVE_EXPR:
    case CALL_EXPR:
    case PLUS_EXPR:
    case MINUS_EXPR:
    case BIT_IOR_EXPR:
    case BIT_XOR_EXPR:
    case BIT_AND_EXPR:
    case BIT_NOT_EXPR:
      /* All rvalues are deemed addressable since taking their address will
	 force a temporary to be created by the middle-end.  */
      return true;

    case COMPOUND_EXPR:
      /* The address of a compound expression is that of its 2nd operand.  */
      return addressable_p (TREE_OPERAND (gnu_expr, 1), gnu_type);

    case COND_EXPR:
      /* We accept &COND_EXPR as soon as both operands are addressable and
	 expect the outcome to be the address of the selected operand.  */
      return (addressable_p (TREE_OPERAND (gnu_expr, 1), NULL_TREE)
	      && addressable_p (TREE_OPERAND (gnu_expr, 2), NULL_TREE));

    case COMPONENT_REF:
      return (((!DECL_BIT_FIELD (TREE_OPERAND (gnu_expr, 1))
		/* Even with DECL_BIT_FIELD cleared, we have to ensure that
		   the field is sufficiently aligned, in case it is subject
		   to a pragma Component_Alignment.  But we don't need to
		   check the alignment of the containing record, as it is
		   guaranteed to be not smaller than that of its most
		   aligned field that is not a bit-field.  */
		&& (!STRICT_ALIGNMENT
		    || DECL_ALIGN (TREE_OPERAND (gnu_expr, 1))
		       >= TYPE_ALIGN (TREE_TYPE (gnu_expr))))
	       /* The field of a padding record is always addressable.  */
	       || TYPE_PADDING_P (TREE_TYPE (TREE_OPERAND (gnu_expr, 0))))
	      && addressable_p (TREE_OPERAND (gnu_expr, 0), NULL_TREE));

    case ARRAY_REF:  case ARRAY_RANGE_REF:
    case REALPART_EXPR:  case IMAGPART_EXPR:
    case NOP_EXPR:
      return addressable_p (TREE_OPERAND (gnu_expr, 0), NULL_TREE);

    case CONVERT_EXPR:
      return (AGGREGATE_TYPE_P (TREE_TYPE (gnu_expr))
	      && addressable_p (TREE_OPERAND (gnu_expr, 0), NULL_TREE));

    case VIEW_CONVERT_EXPR:
      {
	/* This is addressable if we can avoid a copy.  */
	tree type = TREE_TYPE (gnu_expr);
	tree inner_type = TREE_TYPE (TREE_OPERAND (gnu_expr, 0));
	return (((TYPE_MODE (type) == TYPE_MODE (inner_type)
		  && (!STRICT_ALIGNMENT
		      || TYPE_ALIGN (type) <= TYPE_ALIGN (inner_type)
		      || TYPE_ALIGN (inner_type) >= BIGGEST_ALIGNMENT))
		 || ((TYPE_MODE (type) == BLKmode
		      || TYPE_MODE (inner_type) == BLKmode)
		     && (!STRICT_ALIGNMENT
			 || TYPE_ALIGN (type) <= TYPE_ALIGN (inner_type)
			 || TYPE_ALIGN (inner_type) >= BIGGEST_ALIGNMENT
			 || TYPE_ALIGN_OK (type)
			 || TYPE_ALIGN_OK (inner_type))))
		&& addressable_p (TREE_OPERAND (gnu_expr, 0), NULL_TREE));
      }

    default:
      return false;
    }
}

/* Do the processing for the declaration of a GNAT_ENTITY, a type.  If
   a separate Freeze node exists, delay the bulk of the processing.  Otherwise
   make a GCC type for GNAT_ENTITY and set up the correspondence.  */

void
process_type (Entity_Id gnat_entity)
{
  tree gnu_old
    = present_gnu_tree (gnat_entity) ? get_gnu_tree (gnat_entity) : 0;
  tree gnu_new;

  /* If we are to delay elaboration of this type, just do any
     elaborations needed for expressions within the declaration and
     make a dummy type entry for this node and its Full_View (if
     any) in case something points to it.  Don't do this if it
     has already been done (the only way that can happen is if
     the private completion is also delayed).  */
  if (Present (Freeze_Node (gnat_entity))
      || (IN (Ekind (gnat_entity), Incomplete_Or_Private_Kind)
	  && Present (Full_View (gnat_entity))
	  && Freeze_Node (Full_View (gnat_entity))
	  && !present_gnu_tree (Full_View (gnat_entity))))
    {
      elaborate_entity (gnat_entity);

      if (!gnu_old)
	{
	  tree gnu_decl = TYPE_STUB_DECL (make_dummy_type (gnat_entity));
	  save_gnu_tree (gnat_entity, gnu_decl, false);
	  if (IN (Ekind (gnat_entity), Incomplete_Or_Private_Kind)
	      && Present (Full_View (gnat_entity)))
	    save_gnu_tree (Full_View (gnat_entity), gnu_decl, false);
	}

      return;
    }

  /* If we saved away a dummy type for this node it means that this
     made the type that corresponds to the full type of an incomplete
     type.  Clear that type for now and then update the type in the
     pointers.  */
  if (gnu_old)
    {
      gcc_assert (TREE_CODE (gnu_old) == TYPE_DECL
		  && TYPE_IS_DUMMY_P (TREE_TYPE (gnu_old)));

      save_gnu_tree (gnat_entity, NULL_TREE, false);
    }

  /* Now fully elaborate the type.  */
  gnu_new = gnat_to_gnu_entity (gnat_entity, NULL_TREE, 1);
  gcc_assert (TREE_CODE (gnu_new) == TYPE_DECL);

  /* If we have an old type and we've made pointers to this type,
     update those pointers.  */
  if (gnu_old)
    update_pointer_to (TYPE_MAIN_VARIANT (TREE_TYPE (gnu_old)),
		       TREE_TYPE (gnu_new));

  /* If this is a record type corresponding to a task or protected type
     that is a completion of an incomplete type, perform a similar update
     on the type.  ??? Including protected types here is a guess.  */
  if (IN (Ekind (gnat_entity), Record_Kind)
      && Is_Concurrent_Record_Type (gnat_entity)
      && present_gnu_tree (Corresponding_Concurrent_Type (gnat_entity)))
    {
      tree gnu_task_old
	= get_gnu_tree (Corresponding_Concurrent_Type (gnat_entity));

      save_gnu_tree (Corresponding_Concurrent_Type (gnat_entity),
		     NULL_TREE, false);
      save_gnu_tree (Corresponding_Concurrent_Type (gnat_entity),
		     gnu_new, false);

      update_pointer_to (TYPE_MAIN_VARIANT (TREE_TYPE (gnu_task_old)),
			 TREE_TYPE (gnu_new));
    }
}

/* GNAT_ENTITY is the type of the resulting constructors,
   GNAT_ASSOC is the front of the Component_Associations of an N_Aggregate,
   and GNU_TYPE is the GCC type of the corresponding record.

   Return a CONSTRUCTOR to build the record.  */

static tree
assoc_to_constructor (Entity_Id gnat_entity, Node_Id gnat_assoc, tree gnu_type)
{
  tree gnu_list, gnu_result;

  /* We test for GNU_FIELD being empty in the case where a variant
     was the last thing since we don't take things off GNAT_ASSOC in
     that case.  We check GNAT_ASSOC in case we have a variant, but it
     has no fields.  */

  for (gnu_list = NULL_TREE; Present (gnat_assoc);
       gnat_assoc = Next (gnat_assoc))
    {
      Node_Id gnat_field = First (Choices (gnat_assoc));
      tree gnu_field = gnat_to_gnu_field_decl (Entity (gnat_field));
      tree gnu_expr = gnat_to_gnu (Expression (gnat_assoc));

      /* The expander is supposed to put a single component selector name
	 in every record component association.  */
      gcc_assert (No (Next (gnat_field)));

      /* Ignore fields that have Corresponding_Discriminants since we'll
	 be setting that field in the parent.  */
      if (Present (Corresponding_Discriminant (Entity (gnat_field)))
	  && Is_Tagged_Type (Scope (Entity (gnat_field))))
	continue;

      /* Also ignore discriminants of Unchecked_Unions.  */
      else if (Is_Unchecked_Union (gnat_entity)
	       && Ekind (Entity (gnat_field)) == E_Discriminant)
	continue;

      /* Before assigning a value in an aggregate make sure range checks
	 are done if required.  Then convert to the type of the field.  */
      if (Do_Range_Check (Expression (gnat_assoc)))
	gnu_expr = emit_range_check (gnu_expr, Etype (gnat_field), Empty);

      gnu_expr = convert (TREE_TYPE (gnu_field), gnu_expr);

      /* Add the field and expression to the list.  */
      gnu_list = tree_cons (gnu_field, gnu_expr, gnu_list);
    }

  gnu_result = extract_values (gnu_list, gnu_type);

#ifdef ENABLE_CHECKING
  {
    tree gnu_field;

    /* Verify every entry in GNU_LIST was used.  */
    for (gnu_field = gnu_list; gnu_field; gnu_field = TREE_CHAIN (gnu_field))
      gcc_assert (TREE_ADDRESSABLE (gnu_field));
  }
#endif

  return gnu_result;
}

/* Build a possibly nested constructor for array aggregates.  GNAT_EXPR is
   the first element of an array aggregate.  It may itself be an aggregate.
   GNU_ARRAY_TYPE is the GCC type corresponding to the array aggregate.
   GNAT_COMPONENT_TYPE is the type of the array component; it is needed
   for range checking.  */

static tree
pos_to_constructor (Node_Id gnat_expr, tree gnu_array_type,
		    Entity_Id gnat_component_type)
{
  tree gnu_index = TYPE_MIN_VALUE (TYPE_DOMAIN (gnu_array_type));
  tree gnu_expr;
  VEC(constructor_elt,gc) *gnu_expr_vec = NULL;

  for ( ; Present (gnat_expr); gnat_expr = Next (gnat_expr))
    {
      /* If the expression is itself an array aggregate then first build the
	 innermost constructor if it is part of our array (multi-dimensional
	 case).  */
      if (Nkind (gnat_expr) == N_Aggregate
	  && TREE_CODE (TREE_TYPE (gnu_array_type)) == ARRAY_TYPE
	  && TYPE_MULTI_ARRAY_P (TREE_TYPE (gnu_array_type)))
	gnu_expr = pos_to_constructor (First (Expressions (gnat_expr)),
				       TREE_TYPE (gnu_array_type),
				       gnat_component_type);
      else
	{
	  gnu_expr = gnat_to_gnu (gnat_expr);

	  /* Before assigning the element to the array, make sure it is
	     in range.  */
	  if (Do_Range_Check (gnat_expr))
	    gnu_expr = emit_range_check (gnu_expr, gnat_component_type, Empty);
	}

      CONSTRUCTOR_APPEND_ELT (gnu_expr_vec, gnu_index,
			      convert (TREE_TYPE (gnu_array_type), gnu_expr));

      gnu_index = int_const_binop (PLUS_EXPR, gnu_index, integer_one_node, 0);
    }

  return gnat_build_constructor (gnu_array_type, gnu_expr_vec);
}

/* Subroutine of assoc_to_constructor: VALUES is a list of field associations,
   some of which are from RECORD_TYPE.  Return a CONSTRUCTOR consisting
   of the associations that are from RECORD_TYPE.  If we see an internal
   record, make a recursive call to fill it in as well.  */

static tree
extract_values (tree values, tree record_type)
{
  tree field, tem;
  VEC(constructor_elt,gc) *v = NULL;

  for (field = TYPE_FIELDS (record_type); field; field = DECL_CHAIN (field))
    {
      tree value = 0;

      /* _Parent is an internal field, but may have values in the aggregate,
	 so check for values first.  */
      if ((tem = purpose_member (field, values)))
	{
	  value = TREE_VALUE (tem);
	  TREE_ADDRESSABLE (tem) = 1;
	}

      else if (DECL_INTERNAL_P (field))
	{
	  value = extract_values (values, TREE_TYPE (field));
	  if (TREE_CODE (value) == CONSTRUCTOR
	      && VEC_empty (constructor_elt, CONSTRUCTOR_ELTS (value)))
	    value = 0;
	}
      else
	/* If we have a record subtype, the names will match, but not the
	   actual FIELD_DECLs.  */
	for (tem = values; tem; tem = TREE_CHAIN (tem))
	  if (DECL_NAME (TREE_PURPOSE (tem)) == DECL_NAME (field))
	    {
	      value = convert (TREE_TYPE (field), TREE_VALUE (tem));
	      TREE_ADDRESSABLE (tem) = 1;
	    }

      if (!value)
	continue;

      CONSTRUCTOR_APPEND_ELT (v, field, value);
    }

  return gnat_build_constructor (record_type, v);
}

/* EXP is to be treated as an array or record.  Handle the cases when it is
   an access object and perform the required dereferences.  */

static tree
maybe_implicit_deref (tree exp)
{
  /* If the type is a pointer, dereference it.  */
  if (POINTER_TYPE_P (TREE_TYPE (exp))
      || TYPE_IS_FAT_POINTER_P (TREE_TYPE (exp)))
    exp = build_unary_op (INDIRECT_REF, NULL_TREE, exp);

  /* If we got a padded type, remove it too.  */
  if (TYPE_IS_PADDING_P (TREE_TYPE (exp)))
    exp = convert (TREE_TYPE (TYPE_FIELDS (TREE_TYPE (exp))), exp);

  return exp;
}

<<<<<<< HEAD
/* Protect EXP from multiple evaluation.  This may make a SAVE_EXPR.  */

tree
protect_multiple_eval (tree exp)
{
  tree type = TREE_TYPE (exp);

  /* If EXP has no side effects, we theoritically don't need to do anything.
     However, we may be recursively passed more and more complex expressions
     involving checks which will be reused multiple times and eventually be
     unshared for gimplification; in order to avoid a complexity explosion
     at that point, we protect any expressions more complex than a simple
     arithmetic expression.  */
  if (!TREE_SIDE_EFFECTS (exp)
      && (CONSTANT_CLASS_P (exp)
	  || !EXPRESSION_CLASS_P (skip_simple_arithmetic (exp))))
    return exp;

  /* If this is a conversion, protect what's inside the conversion.
     Similarly, if we're indirectly referencing something, we only
     need to protect the address since the data itself can't change
     in these situations.  */
  if (TREE_CODE (exp) == NON_LVALUE_EXPR
      || CONVERT_EXPR_P (exp)
      || TREE_CODE (exp) == VIEW_CONVERT_EXPR
      || TREE_CODE (exp) == INDIRECT_REF
      || TREE_CODE (exp) == UNCONSTRAINED_ARRAY_REF)
  return build1 (TREE_CODE (exp), type,
		 protect_multiple_eval (TREE_OPERAND (exp, 0)));

  /* If this is a fat pointer or something that can be placed into a
     register, just make a SAVE_EXPR.  */
  if (TYPE_IS_FAT_POINTER_P (type) || TYPE_MODE (type) != BLKmode)
    return save_expr (exp);

  /* Otherwise, reference, protect the address and dereference.  */
  return
    build_unary_op (INDIRECT_REF, type,
		    save_expr (build_unary_op (ADDR_EXPR,
					       build_reference_type (type),
					       exp)));
}

/* This is equivalent to stabilize_reference in tree.c, but we know how to
   handle our own nodes and we take extra arguments.  FORCE says whether to
   force evaluation of everything.  We set SUCCESS to true unless we walk
   through something we don't know how to stabilize.  */

tree
maybe_stabilize_reference (tree ref, bool force, bool *success)
{
  tree type = TREE_TYPE (ref);
  enum tree_code code = TREE_CODE (ref);
  tree result;

  /* Assume we'll success unless proven otherwise.  */
  *success = true;

  switch (code)
    {
    case CONST_DECL:
    case VAR_DECL:
    case PARM_DECL:
    case RESULT_DECL:
      /* No action is needed in this case.  */
      return ref;

    case ADDR_EXPR:
    CASE_CONVERT:
    case FLOAT_EXPR:
    case FIX_TRUNC_EXPR:
    case VIEW_CONVERT_EXPR:
      result
	= build1 (code, type,
		  maybe_stabilize_reference (TREE_OPERAND (ref, 0), force,
					     success));
      break;

    case INDIRECT_REF:
    case UNCONSTRAINED_ARRAY_REF:
      result = build1 (code, type,
		       gnat_stabilize_reference_1 (TREE_OPERAND (ref, 0),
						   force));
      break;

    case COMPONENT_REF:
     result = build3 (COMPONENT_REF, type,
		      maybe_stabilize_reference (TREE_OPERAND (ref, 0), force,
						 success),
		      TREE_OPERAND (ref, 1), NULL_TREE);
      break;

    case BIT_FIELD_REF:
      result = build3 (BIT_FIELD_REF, type,
		       maybe_stabilize_reference (TREE_OPERAND (ref, 0), force,
						  success),
		       gnat_stabilize_reference_1 (TREE_OPERAND (ref, 1),
						   force),
		       gnat_stabilize_reference_1 (TREE_OPERAND (ref, 2),
						   force));
      break;

    case ARRAY_REF:
    case ARRAY_RANGE_REF:
      result = build4 (code, type,
		       maybe_stabilize_reference (TREE_OPERAND (ref, 0), force,
						  success),
		       gnat_stabilize_reference_1 (TREE_OPERAND (ref, 1),
						   force),
		       NULL_TREE, NULL_TREE);
      break;

    case COMPOUND_EXPR:
      result = gnat_stabilize_reference_1 (ref, force);
      break;

    case CALL_EXPR:
      /* This generates better code than the scheme in protect_multiple_eval
	 because large objects will be returned via invisible reference in
	 most ABIs so the temporary will directly be filled by the callee.  */
      result = gnat_stabilize_reference_1 (ref, force);
      break;

    case CONSTRUCTOR:
      /* Constructors with 1 element are used extensively to formally
	 convert objects to special wrapping types.  */
      if (TREE_CODE (type) == RECORD_TYPE
	  && VEC_length (constructor_elt, CONSTRUCTOR_ELTS (ref)) == 1)
	{
	  tree index
	    = VEC_index (constructor_elt, CONSTRUCTOR_ELTS (ref), 0)->index;
	  tree value
	    = VEC_index (constructor_elt, CONSTRUCTOR_ELTS (ref), 0)->value;
	  result
	    = build_constructor_single (type, index,
					gnat_stabilize_reference_1 (value,
								    force));
	}
      else
	{
	  *success = false;
	  return ref;
	}
      break;

    case ERROR_MARK:
      ref = error_mark_node;

      /* ...  fall through to failure ... */

      /* If arg isn't a kind of lvalue we recognize, make no change.
	 Caller should recognize the error for an invalid lvalue.  */
    default:
      *success = false;
      return ref;
    }

  TREE_READONLY (result) = TREE_READONLY (ref);

  /* TREE_THIS_VOLATILE and TREE_SIDE_EFFECTS attached to the initial
     expression may not be sustained across some paths, such as the way via
     build1 for INDIRECT_REF.  We re-populate those flags here for the general
     case, which is consistent with the GCC version of this routine.

     Special care should be taken regarding TREE_SIDE_EFFECTS, because some
     paths introduce side effects where there was none initially (e.g. calls
     to save_expr), and we also want to keep track of that.  */

  TREE_THIS_VOLATILE (result) = TREE_THIS_VOLATILE (ref);
  TREE_SIDE_EFFECTS (result) |= TREE_SIDE_EFFECTS (ref);

  return result;
}

/* Wrapper around maybe_stabilize_reference, for common uses without
   lvalue restrictions and without need to examine the success
   indication.  */

static tree
gnat_stabilize_reference (tree ref, bool force)
{
  bool dummy;
  return maybe_stabilize_reference (ref, force, &dummy);
}

/* Similar to stabilize_reference_1 in tree.c, but supports an extra
   arg to force a SAVE_EXPR for everything.  */

static tree
gnat_stabilize_reference_1 (tree e, bool force)
{
  enum tree_code code = TREE_CODE (e);
  tree type = TREE_TYPE (e);
  tree result;

  /* We cannot ignore const expressions because it might be a reference
     to a const array but whose index contains side-effects.  But we can
     ignore things that are actual constant or that already have been
     handled by this function.  */

  if (TREE_CONSTANT (e) || code == SAVE_EXPR)
    return e;

  switch (TREE_CODE_CLASS (code))
    {
    case tcc_exceptional:
    case tcc_type:
    case tcc_declaration:
    case tcc_comparison:
    case tcc_statement:
    case tcc_expression:
    case tcc_reference:
    case tcc_vl_exp:
      /* If this is a COMPONENT_REF of a fat pointer, save the entire
	 fat pointer.  This may be more efficient, but will also allow
	 us to more easily find the match for the PLACEHOLDER_EXPR.  */
      if (code == COMPONENT_REF
	  && TYPE_IS_FAT_POINTER_P (TREE_TYPE (TREE_OPERAND (e, 0))))
	result = build3 (COMPONENT_REF, type,
			 gnat_stabilize_reference_1 (TREE_OPERAND (e, 0),
						     force),
			 TREE_OPERAND (e, 1), TREE_OPERAND (e, 2));
      else if (TREE_SIDE_EFFECTS (e) || force)
	return save_expr (e);
      else
	return e;
      break;

    case tcc_constant:
      /* Constants need no processing.  In fact, we should never reach
	 here.  */
      return e;

    case tcc_binary:
      /* Recursively stabilize each operand.  */
      result = build2 (code, type,
		       gnat_stabilize_reference_1 (TREE_OPERAND (e, 0), force),
		       gnat_stabilize_reference_1 (TREE_OPERAND (e, 1),
						   force));
      break;

    case tcc_unary:
      /* Recursively stabilize each operand.  */
      result = build1 (code, type,
		       gnat_stabilize_reference_1 (TREE_OPERAND (e, 0),
						   force));
      break;

    default:
      gcc_unreachable ();
    }

  TREE_READONLY (result) = TREE_READONLY (e);

  TREE_THIS_VOLATILE (result) = TREE_THIS_VOLATILE (e);
  TREE_SIDE_EFFECTS (result) |= TREE_SIDE_EFFECTS (e);
  return result;
}

=======
>>>>>>> 779871ac
/* Convert SLOC into LOCUS.  Return true if SLOC corresponds to a source code
   location and false if it doesn't.  In the former case, set the Gigi global
   variable REF_FILENAME to the simple debug file name as given by sinput.  */

bool
Sloc_to_locus (Source_Ptr Sloc, location_t *locus)
{
  if (Sloc == No_Location)
    return false;

  if (Sloc <= Standard_Location)
    {
      *locus = BUILTINS_LOCATION;
      return false;
    }
  else
    {
      Source_File_Index file = Get_Source_File_Index (Sloc);
      Logical_Line_Number line = Get_Logical_Line_Number (Sloc);
      Column_Number column = Get_Column_Number (Sloc);
      struct line_map *map = &line_table->maps[file - 1];

      /* Translate the location according to the line-map.h formula.  */
      *locus = map->start_location
		+ ((line - map->to_line) << map->column_bits)
		+ (column & ((1 << map->column_bits) - 1));
    }

  ref_filename
    = IDENTIFIER_POINTER
      (get_identifier
       (Get_Name_String (Debug_Source_Name (Get_Source_File_Index (Sloc)))));;

  return true;
}

/* Similar to set_expr_location, but start with the Sloc of GNAT_NODE and
   don't do anything if it doesn't correspond to a source location.  */

static void
set_expr_location_from_node (tree node, Node_Id gnat_node)
{
  location_t locus;

  if (!Sloc_to_locus (Sloc (gnat_node), &locus))
    return;

  SET_EXPR_LOCATION (node, locus);
}

/* More elaborate version of set_expr_location_from_node to be used in more
   general contexts, for example the result of the translation of a generic
   GNAT node.  */

static void
set_gnu_expr_location_from_node (tree node, Node_Id gnat_node)
{
  /* Set the location information on the node if it is a real expression.
     References can be reused for multiple GNAT nodes and they would get
     the location information of their last use.  Also make sure not to
     overwrite an existing location as it is probably more precise.  */

  switch (TREE_CODE (node))
    {
    CASE_CONVERT:
    case NON_LVALUE_EXPR:
      break;

    case COMPOUND_EXPR:
      if (EXPR_P (TREE_OPERAND (node, 1)))
	set_gnu_expr_location_from_node (TREE_OPERAND (node, 1), gnat_node);

      /* ... fall through ... */

    default:
      if (!REFERENCE_CLASS_P (node) && !EXPR_HAS_LOCATION (node))
	set_expr_location_from_node (node, gnat_node);
      break;
    }
}

/* Return a colon-separated list of encodings contained in encoded Ada
   name.  */

static const char *
extract_encoding (const char *name)
{
  char *encoding = (char *) ggc_alloc_atomic (strlen (name));
  get_encoding (name, encoding);
  return encoding;
}

/* Extract the Ada name from an encoded name.  */

static const char *
decode_name (const char *name)
{
  char *decoded = (char *) ggc_alloc_atomic (strlen (name) * 2 + 60);
  __gnat_decode (name, decoded, 0);
  return decoded;
}

/* Post an error message.  MSG is the error message, properly annotated.
   NODE is the node at which to post the error and the node to use for the
   '&' substitution.  */

void
post_error (const char *msg, Node_Id node)
{
  String_Template temp;
  Fat_Pointer fp;

  temp.Low_Bound = 1, temp.High_Bound = strlen (msg);
  fp.Array = msg, fp.Bounds = &temp;
  if (Present (node))
    Error_Msg_N (fp, node);
}

/* Similar to post_error, but NODE is the node at which to post the error and
   ENT is the node to use for the '&' substitution.  */

void
post_error_ne (const char *msg, Node_Id node, Entity_Id ent)
{
  String_Template temp;
  Fat_Pointer fp;

  temp.Low_Bound = 1, temp.High_Bound = strlen (msg);
  fp.Array = msg, fp.Bounds = &temp;
  if (Present (node))
    Error_Msg_NE (fp, node, ent);
}

/* Similar to post_error_ne, but NUM is the number to use for the '^'.  */

void
post_error_ne_num (const char *msg, Node_Id node, Entity_Id ent, int num)
{
  Error_Msg_Uint_1 = UI_From_Int (num);
  post_error_ne (msg, node, ent);
}

/* Similar to post_error_ne, but T is a GCC tree representing the number to
   write.  If T represents a constant, the text inside curly brackets in
   MSG will be output (presumably including a '^').  Otherwise it will not
   be output and the text inside square brackets will be output instead.  */

void
post_error_ne_tree (const char *msg, Node_Id node, Entity_Id ent, tree t)
{
  char *new_msg = XALLOCAVEC (char, strlen (msg) + 1);
  char start_yes, end_yes, start_no, end_no;
  const char *p;
  char *q;

  if (TREE_CODE (t) == INTEGER_CST)
    {
      Error_Msg_Uint_1 = UI_From_gnu (t);
      start_yes = '{', end_yes = '}', start_no = '[', end_no = ']';
    }
  else
    start_yes = '[', end_yes = ']', start_no = '{', end_no = '}';

  for (p = msg, q = new_msg; *p; p++)
    {
      if (*p == start_yes)
	for (p++; *p != end_yes; p++)
	  *q++ = *p;
      else if (*p == start_no)
	for (p++; *p != end_no; p++)
	  ;
      else
	*q++ = *p;
    }

  *q = 0;

  post_error_ne (new_msg, node, ent);
}

/* Similar to post_error_ne_tree, but NUM is a second integer to write.  */

void
post_error_ne_tree_2 (const char *msg, Node_Id node, Entity_Id ent, tree t,
		      int num)
{
  Error_Msg_Uint_2 = UI_From_Int (num);
  post_error_ne_tree (msg, node, ent, t);
}

/* Initialize the table that maps GNAT codes to GCC codes for simple
   binary and unary operations.  */

static void
init_code_table (void)
{
  gnu_codes[N_And_Then] = TRUTH_ANDIF_EXPR;
  gnu_codes[N_Or_Else] = TRUTH_ORIF_EXPR;

  gnu_codes[N_Op_And] = TRUTH_AND_EXPR;
  gnu_codes[N_Op_Or] = TRUTH_OR_EXPR;
  gnu_codes[N_Op_Xor] = TRUTH_XOR_EXPR;
  gnu_codes[N_Op_Eq] = EQ_EXPR;
  gnu_codes[N_Op_Ne] = NE_EXPR;
  gnu_codes[N_Op_Lt] = LT_EXPR;
  gnu_codes[N_Op_Le] = LE_EXPR;
  gnu_codes[N_Op_Gt] = GT_EXPR;
  gnu_codes[N_Op_Ge] = GE_EXPR;
  gnu_codes[N_Op_Add] = PLUS_EXPR;
  gnu_codes[N_Op_Subtract] = MINUS_EXPR;
  gnu_codes[N_Op_Multiply] = MULT_EXPR;
  gnu_codes[N_Op_Mod] = FLOOR_MOD_EXPR;
  gnu_codes[N_Op_Rem] = TRUNC_MOD_EXPR;
  gnu_codes[N_Op_Minus] = NEGATE_EXPR;
  gnu_codes[N_Op_Abs] = ABS_EXPR;
  gnu_codes[N_Op_Not] = TRUTH_NOT_EXPR;
  gnu_codes[N_Op_Rotate_Left] = LROTATE_EXPR;
  gnu_codes[N_Op_Rotate_Right] = RROTATE_EXPR;
  gnu_codes[N_Op_Shift_Left] = LSHIFT_EXPR;
  gnu_codes[N_Op_Shift_Right] = RSHIFT_EXPR;
  gnu_codes[N_Op_Shift_Right_Arithmetic] = RSHIFT_EXPR;
}

/* Return a label to branch to for the exception type in KIND or NULL_TREE
   if none.  */

tree
get_exception_label (char kind)
{
  if (kind == N_Raise_Constraint_Error)
    return VEC_last (tree, gnu_constraint_error_label_stack);
  else if (kind == N_Raise_Storage_Error)
    return VEC_last (tree, gnu_storage_error_label_stack);
  else if (kind == N_Raise_Program_Error)
    return VEC_last (tree, gnu_program_error_label_stack);
  else
    return NULL_TREE;
}

#include "gt-ada-trans.h"<|MERGE_RESOLUTION|>--- conflicted
+++ resolved
@@ -201,12 +201,8 @@
 static tree pos_to_constructor (Node_Id, tree, Entity_Id);
 static tree maybe_implicit_deref (tree);
 static void set_expr_location_from_node (tree, Node_Id);
-<<<<<<< HEAD
-static int lvalue_required_p (Node_Id, tree, bool, bool);
-=======
 static void set_gnu_expr_location_from_node (tree, Node_Id);
 static int lvalue_required_p (Node_Id, tree, bool, bool, bool);
->>>>>>> 779871ac
 
 /* Hooks for debug info back-ends, only supported and used in a restricted set
    of configurations.  */
@@ -656,14 +652,6 @@
 }
  
-<<<<<<< HEAD
-/* Return a positive value if an lvalue is required for GNAT_NODE.  GNU_TYPE
-   is the type that will be used for GNAT_NODE in the translated GNU tree.
-   CONSTANT indicates whether the underlying object represented by GNAT_NODE
-   is constant in the Ada sense, ALIASED whether it is aliased (but the latter
-   doesn't affect the outcome if CONSTANT is not true).
-
-=======
 /* Return a positive value if an lvalue is required for GNAT_NODE, which is
    an N_Attribute_Reference.  */
 
@@ -716,7 +704,6 @@
    whether its value is the address of a constant and ALIASED whether it is
    aliased.  If it isn't, ADDRESS_OF_CONSTANT and ALIASED are ignored.
 
->>>>>>> 779871ac
    The function climbs up the GNAT tree starting from the node and returns 1
    upon encountering a node that effectively requires an lvalue downstream.
    It returns int instead of bool to facilitate usage in non-purely binary
@@ -724,11 +711,7 @@
 
 static int
 lvalue_required_p (Node_Id gnat_node, tree gnu_type, bool constant,
-<<<<<<< HEAD
-		   bool aliased)
-=======
 		   bool address_of_constant, bool aliased)
->>>>>>> 779871ac
 {
   Node_Id gnat_parent = Parent (gnat_node), gnat_temp;
 
@@ -738,22 +721,7 @@
       return 1;
 
     case N_Attribute_Reference:
-<<<<<<< HEAD
-      {
-	unsigned char id = Get_Attribute_Id (Attribute_Name (gnat_parent));
-	return id == Attr_Address
-	       || id == Attr_Access
-	       || id == Attr_Unchecked_Access
-	       || id == Attr_Unrestricted_Access
-	       || id == Attr_Bit_Position
-	       || id == Attr_Position
-	       || id == Attr_First_Bit
-	       || id == Attr_Last_Bit
-	       || id == Attr_Bit;
-      }
-=======
       return lvalue_required_for_attribute_p (gnat_parent);
->>>>>>> 779871ac
 
     case N_Parameter_Association:
     case N_Function_Call:
@@ -786,13 +754,6 @@
 	return 0;
 
       aliased |= Has_Aliased_Components (Etype (gnat_node));
-<<<<<<< HEAD
-      return lvalue_required_p (gnat_parent, gnu_type, constant, aliased);
-
-    case N_Selected_Component:
-      aliased |= Is_Aliased (Entity (Selector_Name (gnat_parent)));
-      return lvalue_required_p (gnat_parent, gnu_type, constant, aliased);
-=======
       return lvalue_required_p (gnat_parent, gnu_type, constant,
 				address_of_constant, aliased);
 
@@ -800,7 +761,6 @@
       aliased |= Is_Aliased (Entity (Selector_Name (gnat_parent)));
       return lvalue_required_p (gnat_parent, gnu_type, constant,
 				address_of_constant, aliased);
->>>>>>> 779871ac
 
     case N_Object_Renaming_Declaration:
       /* We need to make a real renaming only if the constant object is
@@ -831,18 +791,6 @@
     case N_Assignment_Statement:
       /* We cannot use a constructor if the LHS is an atomic object because
 	 the actual assignment might end up being done component-wise.  */
-<<<<<<< HEAD
-      return (Name (gnat_parent) == gnat_node
-	      || (Is_Composite_Type (Underlying_Type (Etype (gnat_node)))
-		  && Is_Atomic (Entity (Name (gnat_parent)))));
-
-    case N_Unchecked_Type_Conversion:
-      /* Returning 0 is very likely correct but we get better code if we
-	 go through the conversion.  */
-      return lvalue_required_p (gnat_parent,
-				get_unpadded_type (Etype (gnat_parent)),
-				constant, aliased);
-=======
       return (!constant
 	      || Name (gnat_parent) == gnat_node
 	      || (Is_Composite_Type (Underlying_Type (Etype (gnat_node)))
@@ -881,7 +829,6 @@
 				  true, false, true);
 
       /* ... fall through ... */
->>>>>>> 779871ac
 
     default:
       return 0;
@@ -992,11 +939,7 @@
       && Present (Address_Clause (gnat_temp)))
     {
       require_lvalue = lvalue_required_p (gnat_node, gnu_result_type, true,
-<<<<<<< HEAD
-					  Is_Aliased (gnat_temp));
-=======
 					  false, Is_Aliased (gnat_temp));
->>>>>>> 779871ac
       use_constant_initializer = !require_lvalue;
     }
 
@@ -1092,20 +1035,6 @@
       && DECL_P (gnu_result)
       && DECL_INITIAL (gnu_result))
     {
-<<<<<<< HEAD
-      tree object
-	= (TREE_CODE (gnu_result) == CONST_DECL
-	   ? DECL_CONST_CORRESPONDING_VAR (gnu_result) : gnu_result);
-
-      /* If there is a corresponding variable, we only want to return
-	 the CST value if an lvalue is not required.  Evaluate this
-	 now if we have not already done so.  */
-      if (object && require_lvalue < 0)
-	require_lvalue = lvalue_required_p (gnat_node, gnu_result_type, true,
-					    Is_Aliased (gnat_temp));
-
-      if (!object || !require_lvalue)
-=======
       bool constant_only = (TREE_CODE (gnu_result) == CONST_DECL
 			    && !DECL_CONST_CORRESPONDING_VAR (gnu_result));
       bool address_of_constant = (TREE_CODE (gnu_result) == CONST_DECL
@@ -1123,7 +1052,6 @@
 	 as such objects are not marked for unsharing if we are not at the
 	 global level.  This should be fixed in add_decl_expr.  */
       if ((constant_only && !address_of_constant) || !require_lvalue)
->>>>>>> 779871ac
 	gnu_result = unshare_expr (DECL_INITIAL (gnu_result));
     }
 
@@ -2721,64 +2649,6 @@
 	   gnat_actual = Next_Actual (gnat_actual))
 	add_stmt (gnat_to_gnu (gnat_actual));
 
-<<<<<<< HEAD
-      {
-	tree call_expr
-	  = build_call_raise (PE_Stubbed_Subprogram_Called, gnat_node,
-			      N_Raise_Program_Error);
-
-	if (Nkind (gnat_node) == N_Function_Call && !gnu_target)
-	  {
-	    *gnu_result_type_p = TREE_TYPE (gnu_subprog_type);
-	    return build1 (NULL_EXPR, *gnu_result_type_p, call_expr);
-	  }
-	else
-	  return call_expr;
-      }
-    }
-
-  /* If we are calling by supplying a pointer to a target, set up that pointer
-     as the first argument.  Use GNU_TARGET if one was passed; otherwise, make
-     a target by building a variable and use the maximum size of the type if
-     it has self-referential size.  */
-  if (TYPE_RETURNS_BY_TARGET_PTR_P (gnu_subprog_type))
-    {
-      tree gnu_ret_type
-	= TREE_TYPE (TREE_VALUE (TYPE_ARG_TYPES (gnu_subprog_type)));
-
-      if (!gnu_target)
-	{
-	  tree gnu_obj_type;
-
-	  if (CONTAINS_PLACEHOLDER_P (TYPE_SIZE (gnu_ret_type)))
-	    gnu_obj_type
-	      = maybe_pad_type (gnu_ret_type,
-				max_size (TYPE_SIZE (gnu_ret_type), true),
-				0, Etype (Name (gnat_node)), false, false,
-				false, true);
-	  else
-	    gnu_obj_type = gnu_ret_type;
-
-	  /* ??? We may be about to create a static temporary if we happen to
-	     be at the global binding level.  That's a regression from what
-	     the 3.x back-end would generate in the same situation, but we
-	     don't have a mechanism in Gigi for creating automatic variables
-	     in the elaboration routines.  */
-	  gnu_target
-	    = create_var_decl (create_tmp_var_name ("LR"), NULL, gnu_obj_type,
-			       NULL, false, false, false, false, NULL,
-			       gnat_node);
-	}
-
-      gnu_actual_list
-	= tree_cons (NULL_TREE,
-		     build_unary_op (ADDR_EXPR, NULL_TREE,
-				     unchecked_convert (gnu_ret_type,
-							gnu_target,
-							false)),
-		     NULL_TREE);
-
-=======
       if (Nkind (gnat_node) == N_Function_Call && !gnu_target)
 	{
 	  *gnu_result_type_p = TREE_TYPE (gnu_subprog_type);
@@ -2786,7 +2656,6 @@
 	}
 
       return call_expr;
->>>>>>> 779871ac
     }
 
   /* The only way we can be making a call via an access type is if Name is an
@@ -2906,15 +2775,6 @@
 	  else if (TREE_CODE (gnu_name) == COMPONENT_REF
 		   && TYPE_IS_PADDING_P
 		      (TREE_TYPE (TREE_OPERAND (gnu_name, 0))))
-<<<<<<< HEAD
-	    gnu_name = gnu_copy = TREE_OPERAND (gnu_name, 0);
-
-	  /* Otherwise convert to the nominal type of the object if it's
-	     a record type.  There are several cases in which we need to
-	     make the temporary using this type instead of the actual type
-	     of the object if they are distinct, because the expectations
-	     of the callee would otherwise not be met:
-=======
 	    gnu_orig = gnu_name = TREE_OPERAND (gnu_name, 0);
 
 	  /* Otherwise convert to the nominal type of the object if needed.
@@ -2922,7 +2782,6 @@
 	     using this type instead of the actual type of the object when
 	     they are distinct, because the expectations of the callee would
 	     otherwise not be met:
->>>>>>> 779871ac
 	       - if it's a justified modular type,
 	       - if the actual type is a smaller form of it,
 	       - if it's a smaller form of the actual type.  */
@@ -3016,12 +2875,7 @@
 	      gnu_actual = gnu_name;
 
 	      /* If we have a padded type, be sure we've removed padding.  */
-<<<<<<< HEAD
-	      if (TYPE_IS_PADDING_P (TREE_TYPE (gnu_actual))
-		  && TREE_CODE (gnu_actual) != SAVE_EXPR)
-=======
 	      if (TYPE_IS_PADDING_P (TREE_TYPE (gnu_actual)))
->>>>>>> 779871ac
 		gnu_actual = convert (get_unpadded_type (Etype (gnat_actual)),
 				      gnu_actual);
 
@@ -3254,15 +3108,9 @@
 
 	    /* If the result is a padded type, remove the padding.  */
 	    if (TYPE_IS_PADDING_P (TREE_TYPE (gnu_result)))
-<<<<<<< HEAD
-	      gnu_result = convert (TREE_TYPE (TYPE_FIELDS
-					       (TREE_TYPE (gnu_result))),
-				    gnu_result);
-=======
 	      gnu_result
 		= convert (TREE_TYPE (TYPE_FIELDS (TREE_TYPE (gnu_result))),
 			   gnu_result);
->>>>>>> 779871ac
 
 	    /* If the actual is a type conversion, the real target object is
 	       denoted by the inner Expression and we need to convert the
@@ -3303,12 +3151,6 @@
 		  gnu_result = convert (TREE_TYPE (gnu_actual), gnu_result);
 	      }
 
-	    /* Undo wrapping of boolean rvalues.  */
-	    if (TREE_CODE (gnu_actual) == NE_EXPR
-		&& TREE_CODE (get_base_type (TREE_TYPE (gnu_actual)))
-		   == BOOLEAN_TYPE
-		&& integer_zerop (TREE_OPERAND (gnu_actual, 1)))
-	      gnu_actual = TREE_OPERAND (gnu_actual, 0);
 	    gnu_result = build_binary_op (MODIFY_EXPR, NULL_TREE,
 					  gnu_actual, gnu_result);
 	    set_expr_location_from_node (gnu_result, gnat_node);
@@ -5123,45 +4965,6 @@
 	       unconstrained with a maximum size.  */
 	    if (TREE_ADDRESSABLE (gnu_subprog_type))
 	      {
-<<<<<<< HEAD
-		gnu_ret_val = gnat_to_gnu (Expression (gnat_node));
-
-		if (TYPE_RETURNS_BY_TARGET_PTR_P (gnu_subprog_type))
-		  /* The original return type was unconstrained so dereference
-		     the TARGET pointer in the actual return value's type.  */
-		  gnu_lhs
-		    = build_unary_op (INDIRECT_REF, TREE_TYPE (gnu_ret_val),
-				      DECL_ARGUMENTS (current_function_decl));
-		else
-		  gnu_lhs = DECL_RESULT (current_function_decl);
-
-		/* Do not remove the padding from GNU_RET_VAL if the inner
-		   type is self-referential since we want to allocate the fixed
-		   size in that case.  */
-		if (TREE_CODE (gnu_ret_val) == COMPONENT_REF
-		    && TYPE_IS_PADDING_P
-		       (TREE_TYPE (TREE_OPERAND (gnu_ret_val, 0)))
-		    && CONTAINS_PLACEHOLDER_P
-		       (TYPE_SIZE (TREE_TYPE (gnu_ret_val))))
-		  gnu_ret_val = TREE_OPERAND (gnu_ret_val, 0);
-
-		if (TYPE_RETURNS_BY_REF_P (gnu_subprog_type)
-		    || By_Ref (gnat_node))
-		  gnu_ret_val
-		    = build_unary_op (ADDR_EXPR, NULL_TREE, gnu_ret_val);
-
-		else if (TYPE_RETURNS_UNCONSTRAINED_P (gnu_subprog_type))
-		  {
-		    gnu_ret_val = maybe_unconstrained_array (gnu_ret_val);
-		    gnu_ret_val
-		      = build_allocator (TREE_TYPE (gnu_ret_val),
-					 gnu_ret_val,
-					 TREE_TYPE (gnu_subprog_type),
-					 Procedure_To_Call (gnat_node),
-					 Storage_Pool (gnat_node),
-					 gnat_node, false);
-		  }
-=======
 		gnu_ret_obj
 		  = build_unary_op (INDIRECT_REF, TREE_TYPE (gnu_ret_val),
 				    gnu_result_decl);
@@ -5170,7 +4973,6 @@
 		add_stmt_with_node (gnu_result, gnat_node);
 		gnu_ret_val = NULL_TREE;
 		gnu_ret_obj = gnu_result_decl;
->>>>>>> 779871ac
 	      }
 
 	    /* Otherwise, build a regular return.  */
@@ -7651,270 +7453,6 @@
 }
  
-<<<<<<< HEAD
-/* Protect EXP from multiple evaluation.  This may make a SAVE_EXPR.  */
-
-tree
-protect_multiple_eval (tree exp)
-{
-  tree type = TREE_TYPE (exp);
-
-  /* If EXP has no side effects, we theoritically don't need to do anything.
-     However, we may be recursively passed more and more complex expressions
-     involving checks which will be reused multiple times and eventually be
-     unshared for gimplification; in order to avoid a complexity explosion
-     at that point, we protect any expressions more complex than a simple
-     arithmetic expression.  */
-  if (!TREE_SIDE_EFFECTS (exp)
-      && (CONSTANT_CLASS_P (exp)
-	  || !EXPRESSION_CLASS_P (skip_simple_arithmetic (exp))))
-    return exp;
-
-  /* If this is a conversion, protect what's inside the conversion.
-     Similarly, if we're indirectly referencing something, we only
-     need to protect the address since the data itself can't change
-     in these situations.  */
-  if (TREE_CODE (exp) == NON_LVALUE_EXPR
-      || CONVERT_EXPR_P (exp)
-      || TREE_CODE (exp) == VIEW_CONVERT_EXPR
-      || TREE_CODE (exp) == INDIRECT_REF
-      || TREE_CODE (exp) == UNCONSTRAINED_ARRAY_REF)
-  return build1 (TREE_CODE (exp), type,
-		 protect_multiple_eval (TREE_OPERAND (exp, 0)));
-
-  /* If this is a fat pointer or something that can be placed into a
-     register, just make a SAVE_EXPR.  */
-  if (TYPE_IS_FAT_POINTER_P (type) || TYPE_MODE (type) != BLKmode)
-    return save_expr (exp);
-
-  /* Otherwise, reference, protect the address and dereference.  */
-  return
-    build_unary_op (INDIRECT_REF, type,
-		    save_expr (build_unary_op (ADDR_EXPR,
-					       build_reference_type (type),
-					       exp)));
-}
--
-/* This is equivalent to stabilize_reference in tree.c, but we know how to
-   handle our own nodes and we take extra arguments.  FORCE says whether to
-   force evaluation of everything.  We set SUCCESS to true unless we walk
-   through something we don't know how to stabilize.  */
-
-tree
-maybe_stabilize_reference (tree ref, bool force, bool *success)
-{
-  tree type = TREE_TYPE (ref);
-  enum tree_code code = TREE_CODE (ref);
-  tree result;
-
-  /* Assume we'll success unless proven otherwise.  */
-  *success = true;
-
-  switch (code)
-    {
-    case CONST_DECL:
-    case VAR_DECL:
-    case PARM_DECL:
-    case RESULT_DECL:
-      /* No action is needed in this case.  */
-      return ref;
-
-    case ADDR_EXPR:
-    CASE_CONVERT:
-    case FLOAT_EXPR:
-    case FIX_TRUNC_EXPR:
-    case VIEW_CONVERT_EXPR:
-      result
-	= build1 (code, type,
-		  maybe_stabilize_reference (TREE_OPERAND (ref, 0), force,
-					     success));
-      break;
-
-    case INDIRECT_REF:
-    case UNCONSTRAINED_ARRAY_REF:
-      result = build1 (code, type,
-		       gnat_stabilize_reference_1 (TREE_OPERAND (ref, 0),
-						   force));
-      break;
-
-    case COMPONENT_REF:
-     result = build3 (COMPONENT_REF, type,
-		      maybe_stabilize_reference (TREE_OPERAND (ref, 0), force,
-						 success),
-		      TREE_OPERAND (ref, 1), NULL_TREE);
-      break;
-
-    case BIT_FIELD_REF:
-      result = build3 (BIT_FIELD_REF, type,
-		       maybe_stabilize_reference (TREE_OPERAND (ref, 0), force,
-						  success),
-		       gnat_stabilize_reference_1 (TREE_OPERAND (ref, 1),
-						   force),
-		       gnat_stabilize_reference_1 (TREE_OPERAND (ref, 2),
-						   force));
-      break;
-
-    case ARRAY_REF:
-    case ARRAY_RANGE_REF:
-      result = build4 (code, type,
-		       maybe_stabilize_reference (TREE_OPERAND (ref, 0), force,
-						  success),
-		       gnat_stabilize_reference_1 (TREE_OPERAND (ref, 1),
-						   force),
-		       NULL_TREE, NULL_TREE);
-      break;
-
-    case COMPOUND_EXPR:
-      result = gnat_stabilize_reference_1 (ref, force);
-      break;
-
-    case CALL_EXPR:
-      /* This generates better code than the scheme in protect_multiple_eval
-	 because large objects will be returned via invisible reference in
-	 most ABIs so the temporary will directly be filled by the callee.  */
-      result = gnat_stabilize_reference_1 (ref, force);
-      break;
-
-    case CONSTRUCTOR:
-      /* Constructors with 1 element are used extensively to formally
-	 convert objects to special wrapping types.  */
-      if (TREE_CODE (type) == RECORD_TYPE
-	  && VEC_length (constructor_elt, CONSTRUCTOR_ELTS (ref)) == 1)
-	{
-	  tree index
-	    = VEC_index (constructor_elt, CONSTRUCTOR_ELTS (ref), 0)->index;
-	  tree value
-	    = VEC_index (constructor_elt, CONSTRUCTOR_ELTS (ref), 0)->value;
-	  result
-	    = build_constructor_single (type, index,
-					gnat_stabilize_reference_1 (value,
-								    force));
-	}
-      else
-	{
-	  *success = false;
-	  return ref;
-	}
-      break;
-
-    case ERROR_MARK:
-      ref = error_mark_node;
-
-      /* ...  fall through to failure ... */
-
-      /* If arg isn't a kind of lvalue we recognize, make no change.
-	 Caller should recognize the error for an invalid lvalue.  */
-    default:
-      *success = false;
-      return ref;
-    }
-
-  TREE_READONLY (result) = TREE_READONLY (ref);
-
-  /* TREE_THIS_VOLATILE and TREE_SIDE_EFFECTS attached to the initial
-     expression may not be sustained across some paths, such as the way via
-     build1 for INDIRECT_REF.  We re-populate those flags here for the general
-     case, which is consistent with the GCC version of this routine.
-
-     Special care should be taken regarding TREE_SIDE_EFFECTS, because some
-     paths introduce side effects where there was none initially (e.g. calls
-     to save_expr), and we also want to keep track of that.  */
-
-  TREE_THIS_VOLATILE (result) = TREE_THIS_VOLATILE (ref);
-  TREE_SIDE_EFFECTS (result) |= TREE_SIDE_EFFECTS (ref);
-
-  return result;
-}
-
-/* Wrapper around maybe_stabilize_reference, for common uses without
-   lvalue restrictions and without need to examine the success
-   indication.  */
-
-static tree
-gnat_stabilize_reference (tree ref, bool force)
-{
-  bool dummy;
-  return maybe_stabilize_reference (ref, force, &dummy);
-}
-
-/* Similar to stabilize_reference_1 in tree.c, but supports an extra
-   arg to force a SAVE_EXPR for everything.  */
-
-static tree
-gnat_stabilize_reference_1 (tree e, bool force)
-{
-  enum tree_code code = TREE_CODE (e);
-  tree type = TREE_TYPE (e);
-  tree result;
-
-  /* We cannot ignore const expressions because it might be a reference
-     to a const array but whose index contains side-effects.  But we can
-     ignore things that are actual constant or that already have been
-     handled by this function.  */
-
-  if (TREE_CONSTANT (e) || code == SAVE_EXPR)
-    return e;
-
-  switch (TREE_CODE_CLASS (code))
-    {
-    case tcc_exceptional:
-    case tcc_type:
-    case tcc_declaration:
-    case tcc_comparison:
-    case tcc_statement:
-    case tcc_expression:
-    case tcc_reference:
-    case tcc_vl_exp:
-      /* If this is a COMPONENT_REF of a fat pointer, save the entire
-	 fat pointer.  This may be more efficient, but will also allow
-	 us to more easily find the match for the PLACEHOLDER_EXPR.  */
-      if (code == COMPONENT_REF
-	  && TYPE_IS_FAT_POINTER_P (TREE_TYPE (TREE_OPERAND (e, 0))))
-	result = build3 (COMPONENT_REF, type,
-			 gnat_stabilize_reference_1 (TREE_OPERAND (e, 0),
-						     force),
-			 TREE_OPERAND (e, 1), TREE_OPERAND (e, 2));
-      else if (TREE_SIDE_EFFECTS (e) || force)
-	return save_expr (e);
-      else
-	return e;
-      break;
-
-    case tcc_constant:
-      /* Constants need no processing.  In fact, we should never reach
-	 here.  */
-      return e;
-
-    case tcc_binary:
-      /* Recursively stabilize each operand.  */
-      result = build2 (code, type,
-		       gnat_stabilize_reference_1 (TREE_OPERAND (e, 0), force),
-		       gnat_stabilize_reference_1 (TREE_OPERAND (e, 1),
-						   force));
-      break;
-
-    case tcc_unary:
-      /* Recursively stabilize each operand.  */
-      result = build1 (code, type,
-		       gnat_stabilize_reference_1 (TREE_OPERAND (e, 0),
-						   force));
-      break;
-
-    default:
-      gcc_unreachable ();
-    }
-
-  TREE_READONLY (result) = TREE_READONLY (e);
-
-  TREE_THIS_VOLATILE (result) = TREE_THIS_VOLATILE (e);
-  TREE_SIDE_EFFECTS (result) |= TREE_SIDE_EFFECTS (e);
-  return result;
-}
--
-=======
->>>>>>> 779871ac
 /* Convert SLOC into LOCUS.  Return true if SLOC corresponds to a source code
    location and false if it doesn't.  In the former case, set the Gigi global
    variable REF_FILENAME to the simple debug file name as given by sinput.  */
