--- conflicted
+++ resolved
@@ -6,11 +6,7 @@
  *                                                                          *
  *                              C Header File                               *
  *                                                                          *
-<<<<<<< HEAD
- *          Copyright (C) 1992-2010, Free Software Foundation, Inc.         *
-=======
  *          Copyright (C) 1992-2011, Free Software Foundation, Inc.         *
->>>>>>> 3082eeb7
  *                                                                          *
  * GNAT is free software;  you can  redistribute it  and/or modify it under *
  * terms of the  GNU General Public License as published  by the Free Soft- *
@@ -93,15 +89,6 @@
 
 /* This macro calls the above function but short-circuits the common
    case of a constant to save time and also checks for NULL.  */
-<<<<<<< HEAD
-
-#define MARK_VISITED(EXP)		\
-do {					\
-  if((EXP) && !TREE_CONSTANT (EXP))	\
-    mark_visited (EXP);			\
-} while (0)
-=======
->>>>>>> 3082eeb7
 
 #define MARK_VISITED(EXP)		\
 do {					\
@@ -158,11 +145,6 @@
 /* Given GNAT_ENTITY, an object (constant, variable, parameter, exception)
    and GNU_TYPE, its corresponding GCC type, set Esize and Alignment to the
    size and alignment used by Gigi.  Prefer SIZE over TYPE_SIZE if non-null.
-<<<<<<< HEAD
-   BY_REF is true if the object is used by reference.  */
-extern void annotate_object (Entity_Id gnat_entity, tree gnu_type, tree size,
-			     bool by_ref);
-=======
    BY_REF is true if the object is used by reference and BY_DOUBLE_REF is
    true if the object is used by double reference.  */
 extern void annotate_object (Entity_Id gnat_entity, tree gnu_type, tree size,
@@ -170,7 +152,6 @@
 
 /* Return the variant part of RECORD_TYPE, if any.  Otherwise return NULL.  */
 extern tree get_variant_part (tree record_type);
->>>>>>> 3082eeb7
 
 /* Given a type T, a FIELD_DECL F, and a replacement value R, return a new
    type with all size expressions that contain F updated by replacing F
@@ -197,11 +178,6 @@
    the name followed by "___" and the specified suffix.  */
 extern tree concat_name (tree gnu_name, const char *suffix);
 
-<<<<<<< HEAD
-/* If true, then gigi is being called on an analyzed but unexpanded tree, and
-   the only purpose of the call is to properly annotate types with
-   representation information.  */
-=======
 /* Highest number in the front-end node table.  */
 extern int max_gnat_nodes;
 
@@ -211,7 +187,6 @@
 /* True when gigi is being called on an analyzed but unexpanded
    tree, and the only purpose of the call is to properly annotate
    types with representation information.  */
->>>>>>> 3082eeb7
 extern bool type_annotate_only;
 
 /* Current file name without path.  */
@@ -276,11 +251,7 @@
 
 /* Post an error message.  MSG is the error message, properly annotated.
    NODE is the node at which to post the error and the node to use for the
-<<<<<<< HEAD
-   "&" substitution.  */
-=======
    '&' substitution.  */
->>>>>>> 3082eeb7
 extern void post_error (const char *msg, Node_Id node);
 
 /* Similar to post_error, but NODE is the node at which to post the error and
@@ -306,17 +277,8 @@
    if none.  */
 extern tree get_exception_label (char kind);
 
-<<<<<<< HEAD
-/* Current node being treated, in case gigi_abort or Check_Elaboration_Code
-   called.  */
-extern Node_Id error_gnat_node;
-
-/* Highest number in the front-end node table.  */
-extern int max_gnat_nodes;
-=======
 /* Return the decl for the current elaboration procedure.  */
 extern tree get_elaboration_procedure (void);
->>>>>>> 3082eeb7
 
 /* If nonzero, pretend we are allocating at global level.  */
 extern int force_global;
@@ -325,32 +287,6 @@
    point types whose size is equal to 64 bits, or 0 if this alignment is
    not specifically capped.  */
 extern int double_float_alignment;
-<<<<<<< HEAD
-
-/* The default alignment of "double" or larger scalar types, i.e. scalar
-   types whose size is greater or equal to 64 bits, or 0 if this alignment
-   is not specifically capped.  */
-extern int double_scalar_alignment;
-
-/* Standard data type sizes.  Most of these are not used.  */
-
-#ifndef CHAR_TYPE_SIZE
-#define CHAR_TYPE_SIZE BITS_PER_UNIT
-#endif
-
-#ifndef SHORT_TYPE_SIZE
-#define SHORT_TYPE_SIZE (BITS_PER_UNIT * MIN ((UNITS_PER_WORD + 1) / 2, 2))
-#endif
-
-#ifndef INT_TYPE_SIZE
-#define INT_TYPE_SIZE BITS_PER_WORD
-#endif
-
-#ifndef LONG_TYPE_SIZE
-#define LONG_TYPE_SIZE BITS_PER_WORD
-#endif
-=======
->>>>>>> 3082eeb7
 
 /* The default alignment of "double" or larger scalar types, i.e. scalar
    types whose size is greater or equal to 64 bits, or 0 if this alignment
@@ -428,12 +364,9 @@
   /* Identifier for the name of the _Parent field in tagged record types.  */
   ADT_parent_name_id,
 
-<<<<<<< HEAD
-=======
   /* Identifier for the name of the Exception_Data type.  */
   ADT_exception_data_name_id,
 
->>>>>>> 3082eeb7
   /* Types and decls used by our temporary exception mechanism.  See
      init_gigi_decls for details.  */
   ADT_jmpbuf_type,
@@ -481,10 +414,7 @@
 #define free_decl gnat_std_decls[(int) ADT_free_decl]
 #define mulv64_decl gnat_std_decls[(int) ADT_mulv64_decl]
 #define parent_name_id gnat_std_decls[(int) ADT_parent_name_id]
-<<<<<<< HEAD
-=======
 #define exception_data_name_id gnat_std_decls[(int) ADT_exception_data_name_id]
->>>>>>> 3082eeb7
 #define jmpbuf_type gnat_std_decls[(int) ADT_jmpbuf_type]
 #define jmpbuf_ptr_type gnat_std_decls[(int) ADT_jmpbuf_ptr_type]
 #define get_jmpbuf_decl gnat_std_decls[(int) ADT_get_jmpbuf_decl]
@@ -525,10 +455,6 @@
    and uses GNAT_NODE for location information.  */
 extern void gnat_pushdecl (tree decl, Node_Id gnat_node);
 
-<<<<<<< HEAD
-extern void gnat_init_decl_processing (void);
-=======
->>>>>>> 3082eeb7
 extern void gnat_init_gcc_eh (void);
 extern void gnat_install_builtins (void);
 
@@ -592,11 +518,6 @@
 /* Make a dummy type corresponding to GNAT_TYPE.  */
 extern tree make_dummy_type (Entity_Id gnat_type);
 
-<<<<<<< HEAD
-/* Record TYPE as a builtin type for Ada.  NAME is the name of the type.  */
-extern void record_builtin_type (const char *name, tree type);
-
-=======
 /* Return the dummy type that was made for GNAT_TYPE, if any.  */
 extern tree get_dummy_type (Entity_Id gnat_type);
 
@@ -614,7 +535,6 @@
    finish constructing the record type as a fat pointer type.  */
 extern void finish_fat_pointer_type (tree record_type, tree field_list);
 
->>>>>>> 3082eeb7
 /* Given a record type RECORD_TYPE and a list of FIELD_DECL nodes FIELD_LIST,
    finish constructing the record or union type.  If REP_LEVEL is zero, this
    record has no representation clause and so will be entirely laid out here.
@@ -635,12 +555,6 @@
 /* Append PARALLEL_TYPE on the chain of parallel types for decl.  */
 extern void add_parallel_type (tree decl, tree parallel_type);
 
-<<<<<<< HEAD
-/* Return the parallel type associated to a type, if any.  */
-extern tree get_parallel_type (tree type);
-
-=======
->>>>>>> 3082eeb7
 /* Return a FUNCTION_TYPE node.  RETURN_TYPE is the type returned by the
    subprogram.  If it is VOID_TYPE, then we are dealing with a procedure,
    otherwise we are dealing with a function.  PARAM_DECL_LIST is a list of
@@ -729,12 +643,6 @@
 		     const_flag, public_flag, extern_flag,		\
 		     static_flag, false, attr_list, gnat_node)
 
-<<<<<<< HEAD
-/* Given a DECL and ATTR_LIST, apply the listed attributes.  */
-extern void process_attributes (tree decl, struct attrib *attr_list);
-
-=======
->>>>>>> 3082eeb7
 /* Record DECL as a global renaming pointer.  */
 extern void record_global_renaming_pointer (tree decl);
 
@@ -742,33 +650,19 @@
 extern void invalidate_global_renaming_pointers (void);
 
 /* Return a FIELD_DECL node.  FIELD_NAME is the field's name, FIELD_TYPE is
-<<<<<<< HEAD
-   its type and RECORD_TYPE is the type of the enclosing record.  PACKED is
-   1 if the enclosing record is packed, -1 if it has Component_Alignment of
-   Storage_Unit.  If SIZE is nonzero, it is the specified size of the field.
-   If POS is nonzero, it is the bit position.  If ADDRESSABLE is nonzero, it
-=======
    its type and RECORD_TYPE is the type of the enclosing record.  If SIZE is
    nonzero, it is the specified size of the field.  If POS is nonzero, it is
    the bit position.  PACKED is 1 if the enclosing record is packed, -1 if it
    has Component_Alignment of Storage_Unit.  If ADDRESSABLE is nonzero, it
->>>>>>> 3082eeb7
    means we are allowed to take the address of the field; if it is negative,
    we should not make a bitfield, which is used by make_aligning_type.  */
 extern tree create_field_decl (tree field_name, tree field_type,
 			       tree record_type, tree size, tree pos,
 			       int packed, int addressable);
 
-<<<<<<< HEAD
-/* Returns a PARM_DECL node. PARAM_NAME is the name of the parameter,
-   PARAM_TYPE is its type.  READONLY is true if the parameter is
-   readonly (either an In parameter or an address of a pass-by-ref
-   parameter).  */
-=======
 /* Return a PARM_DECL node.  PARAM_NAME is the name of the parameter and
    PARAM_TYPE is its type.  READONLY is true if the parameter is readonly
    (either an In parameter or an address of a pass-by-ref parameter).  */
->>>>>>> 3082eeb7
 extern tree create_param_decl (tree param_name, tree param_type,
                                bool readonly);
 
@@ -884,12 +778,9 @@
 /* Return true if GNU_TYPE is suitable as the type of a non-aliased
    component of an aggregate type.  */
 extern bool type_for_nonaliased_component_p (tree gnu_type);
-<<<<<<< HEAD
-=======
 
 /* Return true if TYPE is a smaller form of ORIG_TYPE.  */
 extern bool smaller_form_type_p (tree type, tree orig_type);
->>>>>>> 3082eeb7
 
 /* Return the base type of TYPE.  */
 extern tree get_base_type (tree type);
@@ -919,14 +810,9 @@
 extern tree build_cond_expr (tree result_type, tree condition_operand,
                              tree true_operand, tree false_operand);
 
-<<<<<<< HEAD
-/* Similar, but for RETURN_EXPR.  */
-extern tree build_return_expr (tree ret_obj, tree ret_val);
-=======
 /* Similar, but for COMPOUND_EXPR.  */
 extern tree build_compound_expr (tree result_type, tree stmt_operand,
 				 tree expr_operand);
->>>>>>> 3082eeb7
 
 /* Build a CALL_EXPR to call FUNDECL with one argument, ARG.  Return
    the CALL_EXPR.  */
@@ -1002,8 +888,6 @@
 extern tree fill_vms_descriptor (tree gnu_type, tree gnu_expr,
                                  Node_Id gnat_actual);
 
-<<<<<<< HEAD
-=======
 /* Convert GNU_EXPR, a pointer to a VMS descriptor, to GNU_TYPE, a regular
    pointer or fat pointer type.  GNU_EXPR_ALT_TYPE is the alternate (32-bit)
    pointer type of GNU_EXPR.  BY_REF is true if the result is to be used by
@@ -1013,7 +897,6 @@
 				    tree gnu_expr_alt_type, bool by_ref,
 				    Entity_Id gnat_subprog);
 
->>>>>>> 3082eeb7
 /* Indicate that we need to take the address of T and that it therefore
    should not be allocated in a register.  Returns true if successful.  */
 extern bool gnat_mark_addressable (tree t);
@@ -1049,23 +932,6 @@
    if it should be passed by reference.  */
 extern bool must_pass_by_ref (tree gnu_type);
 
-<<<<<<< HEAD
-/* This function is called by the front end to enumerate all the supported
-   modes for the machine.  We pass a function which is called back with
-   the following integer parameters:
-
-   FLOAT_P	nonzero if this represents a floating-point mode
-   COMPLEX_P	nonzero is this represents a complex mode
-   COUNT	count of number of items, nonzero for vector mode
-   PRECISION	number of bits in data representation
-   MANTISSA	number of bits in mantissa, if FP and known, else zero.
-   SIZE		number of bits used to store data
-   ALIGN	number of bits to which mode is aligned.  */
-extern void enumerate_modes (void (*f) (int, int, int, int, int, int,
-					unsigned int));
-
-=======
->>>>>>> 3082eeb7
 /* Return the size of the FP mode with precision PREC.  */
 extern int fp_prec_to_size (int prec);
 
@@ -1091,11 +957,7 @@
 extern Pos get_target_long_double_size (void);
 extern Pos get_target_pointer_size (void);
 extern Pos get_target_maximum_default_alignment (void);
-<<<<<<< HEAD
-extern Pos get_target_default_allocator_alignment (void);
-=======
 extern Pos get_target_system_allocator_alignment (void);
->>>>>>> 3082eeb7
 extern Pos get_target_maximum_allowed_alignment (void);
 extern Pos get_target_maximum_alignment (void);
 extern Nat get_float_words_be (void);
@@ -1105,8 +967,6 @@
 extern Nat get_target_strict_alignment (void);
 extern Nat get_target_double_float_alignment (void);
 extern Nat get_target_double_scalar_alignment (void);
-<<<<<<< HEAD
-=======
 
 /* This function is called by the front-end to enumerate all the supported
    modes for the machine, as well as some predefined C types.  */
@@ -1116,7 +976,6 @@
 #ifdef __cplusplus
 }
 #endif
->>>>>>> 3082eeb7
 
 /* Let code know whether we are targetting VMS without need of
    intrusive preprocessor directives.  */
