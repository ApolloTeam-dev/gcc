------------------------------------------------------------------------------
--                                                                          --
--                         GNAT COMPILER COMPONENTS                         --
--                                                                          --
--                                E I N F O                                 --
--                                                                          --
--                                 S p e c                                  --
--                                                                          --
--          Copyright (C) 1992-2010, Free Software Foundation, Inc.         --
--                                                                         --
-- GNAT is free software;  you can  redistribute it  and/or modify it under --
-- terms of the  GNU General Public License as published  by the Free Soft- --
-- ware  Foundation;  either version 3,  or (at your option) any later ver- --
-- sion.  GNAT is distributed in the hope that it will be useful, but WITH- --
-- OUT ANY WARRANTY;  without even the  implied warranty of MERCHANTABILITY --
-- or FITNESS FOR A PARTICULAR PURPOSE.                                     --
--                                                                          --
-- As a special exception under Section 7 of GPL version 3, you are granted --
-- additional permissions described in the GCC Runtime Library Exception,   --
-- version 3.1, as published by the Free Software Foundation.               --
--                                                                          --
-- You should have received a copy of the GNU General Public License and    --
-- a copy of the GCC Runtime Library Exception along with this program;     --
-- see the files COPYING3 and COPYING.RUNTIME respectively.  If not, see    --
-- <http://www.gnu.org/licenses/>.                                          --
--                                                                          --
-- GNAT was originally developed  by the GNAT team at  New York University. --
-- Extensive contributions were provided by Ada Core Technologies Inc.      --
--                                                                          --
------------------------------------------------------------------------------

with Namet;  use Namet;
with Snames; use Snames;
with Types;  use Types;
with Uintp;  use Uintp;
with Urealp; use Urealp;

package Einfo is

--  This package defines the annotations to the abstract syntax tree that
--  are needed to support semantic processing of an Ada compilation.

--  Note that after editing this spec and the corresponding body it is
--  required to run ceinfo to check the consistentcy of spec and body.
--  See ceinfo.adb for more information about the checks made.

--  These annotations are for the most part attributes of declared entities,
--  and they correspond to conventional symbol table information. Other
--  attributes include sets of meanings for overloaded names, possible
--  types for overloaded expressions, flags to indicate deferred constants,
--  incomplete types, etc. These attributes are stored in available fields
--  in tree nodes (i.e. fields not used by the parser, as defined by the
--  Sinfo package specification), and accessed by means of a set of
--  subprograms which define an abstract interface.

--  There are two kinds of semantic information

--    First, the tree nodes with the following Nkind values:

--      N_Defining_Identifier
--      N_Defining_Character_Literal
--      N_Defining_Operator_Symbol

--    are called Entities, and constitute the information that would often
--    be stored separately in a symbol table. These nodes are all extended
--    to provide extra space, and contain fields which depend on the entity
--    kind, as defined by the contents of the Ekind field. The use of the
--    Ekind field, and the associated fields in the entity, are defined
--    in this package, as are the access functions to these fields.

--    Second, in some cases semantic information is stored directly in other
--    kinds of nodes, e.g. the Etype field, used to indicate the type of an
--    expression. The access functions to these fields are defined in the
--    Sinfo package, but their full documentation is to be found in
--    the Einfo package specification.

--  Declaration processing places information in the nodes of their defining
--  identifiers. Name resolution places in all other occurrences of an
--  identifier a pointer to the corresponding defining occurrence.

--------------------------------
-- The XEINFO Utility Program --
--------------------------------

--  XEINFO is a utility program which automatically produces a C header file,
--  einfo.h from the spec and body of package Einfo. It reads the input
--  files einfo.ads and einfo.adb and produces the output file einfo.h.
--  XEINFO is run automatically by the build scripts when you do a full
--  bootstrap.

--  In order for this utility program to operate correctly, the form of the
--  einfo.ads and einfo.adb files must meet certain requirements and be laid
--  out in a specific manner.

--  The general form of einfo.ads is as follows:

--     type declaration for type Entity_Kind
--     subtype declarations declaring subranges of Entity_Kind
--     subtype declarations declaring synonyms for some standard types
--     function specs for attributes
--     procedure specs
--     pragma Inline declarations

--  This order must be observed. There are no restrictions on the procedures,
--  since the C header file only includes functions (Gigi is not allowed to
--  modify the generated tree). However, functions are required to have headers
--  that fit on a single line.

--  XEINFO reads and processes the function specs and the pragma Inlines. For
--  functions that are declared as inlined, XEINFO reads the corresponding body
--  from einfo.adb, and processes it into C code. This results in some strict
--  restrictions on which functions can be inlined:

--     The function spec must be on a single line

--     There can only be a single statement, contained on a single line,
--     not counting any pragma Assert statements.

--     This single statement must either be a function call with simple,
--     single token arguments, or it must be a membership test of the form
--     a in b, where a and b are single tokens.

--  For functions that are not inlined, there is no restriction on the body,
--  and XEINFO generates a direct reference in the C header file which allows
--  the C code in Gigi to directly call the corresponding Ada body.

----------------------------------
-- Handling of Type'Size Values --
----------------------------------

--  The Ada 95 RM contains some rather peculiar (to us!) rules on the value
--  of type'Size (see RM 13.3(55)). We have found that attempting to use
--  these RM Size values generally, and in particular for determining the
--  default size of objects, creates chaos, and major incompatibilies in
--  existing code.

--  We proceed as follows, for discrete and fixed-point subtypes, we have
--  two separate sizes for each subtype:

--    The Object_Size, which is used for determining the default size of
--    objects and components. This size value can be referred to using the
--    Object_Size attribute. The phrase "is used" here means that it is
--    the basis of the determination of the size. The backend is free to
--    pad this up if necessary for efficiency, e.g. an 8-bit stand-alone
--    character might be stored in 32 bits on a machine with no efficient
--    byte access instructions such as the Alpha.

--    The default rules for the value of Object_Size for fixed-point and
--    discrete types are as follows:

--       The Object_Size for base subtypes reflect the natural hardware
--       size in bits (see Ttypes and Cstand for integer types). For
--       enumeration and fixed-point base subtypes have 8. 16. 32 or 64
--       bits for this size, depending on the range of values to be stored.

--       The Object_Size of a subtype is the same as the Object_Size of
--       the subtype from which it is obtained.

--       The Object_Size of a derived base type is copied from the parent
--       base type, and the Object_Size of a derived first subtype is copied
--       from the parent first subtype.

--    The Value_Size which is the number of bits required to store a value
--    of the type. This size can be referred to using the Value_Size
--    attribute. This value is used to determine how tightly to pack
--    records or arrays with components of this type, and also affects
--    the semantics of unchecked conversion (unchecked conversions where
--    the Value_Size values differ generate a warning, and are potentially
--    target dependent).

--    The default rule for the value of Value_Size are as follows:

--       The Value_Size for a base subtype is the minimum number of bits
--       required to store all values of the type (including the sign bit
--       only if negative values are possible).

--       If a subtype statically matches the first subtype, then it has
--       by default the same Value_Size as the first subtype. This is a
--       consequence of RM 13.1(14) ("if two subtypes statically match,
--       then their subtype-specific aspects are the same".)

--       All other subtypes have a Value_Size corresponding to the minimum
--       number of bits required to store all values of the subtype. For
--       dynamic bounds, it is assumed that the value can range down or up
--       to the corresponding bound of the ancestor

--    The RM defined attribute Size corresponds to the Value_Size attribute

--    The Size attribute may be defined for a first-named subtype. This sets
--    the Value_Size of the first-named subtype to the given value, and the
--    Object_Size of this first-named subtype to the given value padded up
--    to an appropriate boundary. It is a consequence of the default rules
--    above that this Object_Size will apply to all further subtypes. On the
--    other hand, Value_Size is affected only for the first subtype, any
--    dynamic subtypes obtained from it directly, and any statically matching
--    subtypes. The Value_Size of any other static subtypes is not affected.

--    Value_Size and Object_Size may be explicitly set for any subtype using
--    an attribute definition clause. Note that the use of these attributes
--    can cause the RM 13.1(14) rule to be violated. If two access types
--    reference aliased objects whose subtypes have differing Object_Size
--    values as a result of explicit attribute definition clauses, then it
--    is erroneous to convert from one access subtype to the other.

--    At the implementation level, Esize stores the Object_Size and the
--    RM_Size field stores the Value_Size (and hence the value of the
--    Size attribute, which, as noted above, is equivalent to Value_Size).

--  To get a feel for the difference, consider the following examples (note
--  that in each case the base is short_short_integer with a size of 8):

--                                            Object_Size     Value_Size

--     type x1 is range 0..5;                      8               3

--     type x2 is range 0..5;
--     for x2'size use 12;                        16              12

--     subtype x3 is x2 range 0 .. 3;             16               2

--     subtype x4 is x2'base range 0 .. 10;        8               4

--     subtype x5 is x2 range 0 .. dynamic;       16              (7)

--     subtype x6 is x2'base range 0 .. dynamic;   8              (7)

--  Note: the entries marked (7) are not actually specified by the Ada 95 RM,
--  but it seems in the spirit of the RM rules to allocate the minimum number
--  of bits known to be large enough to hold the given range of values.

--  So far, so good, but GNAT has to obey the RM rules, so the question is
--  under what conditions must the RM Size be used. The following is a list
--  of the occasions on which the RM Size must be used:

--    Component size for packed arrays or records
--    Value of the attribute Size for a type
--    Warning about sizes not matching for unchecked conversion

--  The RM_Size field keeps track of the RM Size as needed in these
--  three situations.

--  For elementary types other than discrete and fixed-point types, the
--  Object_Size and Value_Size are the same (and equivalent to the RM
--  attribute Size). Only Size may be specified for such types.

--  For composite types, Object_Size and Value_Size are computed from their
--  respective value for the type of each element as well as the layout.

--  All size attributes are stored as Uint values. Negative values are used to
--  reference GCC expressions for the case of non-static sizes, as explained
--  in Repinfo.

--------------------------------------
-- Delayed Freezing and Elaboration --
--------------------------------------

--  The flag Has_Delayed_Freeze indicates that an entity carries an explicit
--  freeze node, which appears later in the expanded tree.

--  a) The flag is used by the front-end to trigger expansion actions which
--  include the generation of that freeze node. Typically this happens at the
--  end of the current compilation unit, or before the first subprogram body is
--  encountered in the current unit. See files freeze and exp_ch13 for details
--  on the actions triggered by a freeze node, which include the construction
--  of initialization procedures and dispatch tables.

--  b) The presence of a freeze node on an entity is used by the backend to
--  defer elaboration of the entity until its freeze node is seen. In the
--  absence of an explicit freeze node, an entity is frozen (and elaborated)
--  at the point of declaration.

--  For object declarations, the flag is set when an address clause for the
--  object is encountered. Legality checks on the address expression only take
--  place at the freeze point of the object.

--  Most types have an explicit freeze node, because they cannot be elaborated
--  until all representation and operational items that apply to them have been
--  analyzed. Private types and incomplete types have the flag set as well, as
--  do task and protected types.

--  Implicit base types created for type derivations, as well as classwide
--  types created for all tagged types, have the flag set.

--  If a subprogram has an access parameter whose designated type is incomplete
--  the subprogram has the flag set.

-----------------------
-- Entity Attributes --
-----------------------

--  This section contains a complete list of the attributes that are defined
--  on entities. Some attributes apply to all entities, others only to certain
--  kinds of entities. In the latter case the attribute should only be set or
--  accessed if the Ekind field indicates an appropriate entity.

--  There are two kinds of attributes that apply to entities, stored and
--  synthesized. Stored attributes correspond to a field or flag in the entity
--  itself. Such attributes are identified in the table below by giving the
--  field or flag in the attribute that is used to hold the attribute value.
--  Synthesized attributes are not stored directly, but are rather computed as
--  needed from other attributes, or from information in the tree. These are
--  marked "synthesized" in the table below. The stored attributes have both
--  access functions and set procedures to set the corresponding values, while
--  synthesized attributes have only access functions.

--  Note: in the case of Node, Uint, or Elist fields, there are cases where
--  the same physical field is used for different purposes in different
--  entities, so these access functions should only be referenced for the
--  class of entities in which they are defined as being present. Flags are
--  not overlapped in this way, but nevertheless as a matter of style and
--  abstraction (which may or may not be checked by assertions in the body),
--  this restriction should be observed for flag fields as well.

--  Note: certain of the attributes on types apply only to base types, and
--  are so noted by the notation [base type only]. These are cases where the
--  attribute of any subtype is the same as the attribute of the base type.
--  The attribute can be referenced on a subtype (and automatically retrieves
--  the value from the base type). However, it is an error to try to set the
--  attribute on other than the base type, and if assertions are enabled,
--  an attempt to set the attribute on a subtype will raise an assert error.

--  Other attributes are noted as applying to the [implementation base type
--  only].  These are representation attributes which must always apply to a
--  full non-private type, and where the attributes are always on the full
--  type.  The attribute can be referenced on a subtype (and automatically
--  retries the value from the implementation base type). However, it is an
--  error to try to set the attribute on other than the implementation base
--  type, and if assertions are enabled, an attempt to set the attribute on a
--  subtype will raise an assert error.

--    Accept_Address (Elist21)
--       Present in entries. If an accept has a statement sequence, then an
--       address variable is created, which is used to hold the address of the
--       parameters, as passed by the runtime. Accept_Address holds an element
--       list which represents a stack of entities for these address variables.
--       The current entry is the top of the stack, which is the last element
--       on the list. A stack is required to handle the case of nested select
--       statements referencing the same entry.

--    Access_Disp_Table (Elist16) [implementation base type only]
--       Present in record type entities. For a tagged type, points to the
--       dispatch tables associated with the tagged type. The first two
--       entities correspond with the primary dispatch table: 1) primary
--       dispatch table with user-defined primitives, 2) primary dispatch table
--       with predefined primitives. For each interface type covered by the
--       tagged type we also have: 3) secondary dispatch table with thunks of
--       primitives covering user-defined interface primitives, 4) secondary
--       dispatch table with thunks of predefined primitives, 5) secondary
--       dispatch table with user-defined primitives, and 6) secondary dispatch
--       table with predefined primitives. The last entity of this list is an
--       access type declaration used to expand dispatching calls through the
--       primary dispatch table. For a non-tagged record, contains Empty.

--    Actual_Subtype (Node17)
--       Present in variables, constants, and formal parameters. This is the
--       subtype imposed by the value of the object, as opposed to its nominal
--       subtype, which is imposed by the declaration. The actual subtype
--       differs from the nominal one when the latter is indefinite (as in the
--       case of an unconstrained formal parameter, or a variable declared
--       with an unconstrained type and an initial value). The nominal subtype
--       is the Etype entry for the entity. The Actual_Subtype field is set
--       only if the actual subtype differs from the nominal subtype. If the
--       actual and nominal subtypes are the same, then the Actual_Subtype
--       field is Empty, and Etype indicates both types.
--
--       For objects, the Actual_Subtype is set only if this is a discriminated
--       type. For arrays, the bounds of the expression are obtained and the
--       Etype of the object is directly the constrained subtype. This is
--       rather irregular, and the semantic checks that depend on the nominal
--       subtype being unconstrained use flag Is_Constr_Subt_For_U_Nominal(qv).

--    Address_Clause (synthesized)
--       Applies to entries, objects and subprograms. Set if an address clause
--       is present which references the object or subprogram and points to
--       the N_Attribute_Definition_Clause node. Empty if no Address clause.
--       The expression in the address clause is always a constant that is
--       defined before the entity to which the address clause applies.
--       Note: Gigi references this field in E_Task_Type entities???

--    Address_Taken (Flag104)
--       Present in all entities. Set if the Address or Unrestricted_Access
--       attribute is applied directly to the entity, i.e. the entity is the
--       entity of the prefix of the attribute reference. Used by Gigi to
--       make sure that the address can be meaningfully taken, and also in
--       the case of subprograms to control output of certain warnings.

--    Aft_Value (synthesized)
--       Applies to fixed and decimal types. Computes a universal integer
--       that holds value of the Aft attribute for the type.

--    Alias (Node18)
--       Present in overloaded entities (literals, subprograms, entries) and
--       subprograms that cover a primitive operation of an abstract interface
--       (that is, subprograms with the Interface_Alias attribute). In case of
--       overloaded entities it points to the parent subprogram of a derived
--       subprogram. In case of abstract interface subprograms it points to the
--       subprogram that covers the abstract interface primitive. Also used for
--       a subprogram renaming, where it points to the renamed subprogram. For
--       an inherited operation (of a type extension) that is overridden in a
--       private part, the Alias is the overriding operation. In this fashion a
--       call from outside the package ends up executing the new body even if
--       non-dispatching, and a call from inside calls the overriding operation
--       because it hides the implicit one. Alias is always empty for entries.

--    Alignment (Uint14)
--       Present in entities for types and also in constants, variables
--       (including exceptions where it refers to the static data allocated for
--       an exception), loop parameters, and formal parameters. This indicates
--       the desired alignment for a type, or the actual alignment for an
--       object. A value of zero (Uint_0) indicates that the alignment has not
--       been set yet. The alignment can be set by an explicit alignment
--       clause, or set by the front-end in package Layout, or set by the
--       back-end as part of the back end back-annotation process. The
--       alignment field is also present in E_Exception entities, but there it
--       is used only by the back-end for back annotation.

--    Alignment_Clause (synthesized)
--       Applies to all entities for types and objects. If an alignment
--       attribute definition clause is present for the entity, then this
--       function returns the N_Attribute_Definition clause that specifies the
--       alignment. If no alignment clause applies to the type, then the call
--       to this function returns Empty. Note that the call can return a
--       non-Empty value even if Has_Alignment_Clause is not set (happens with
--       subtype and derived type declarations). Note also that a record
--       definition clause with an (obsolescent) mod clause is converted
--       into an attribute definition clause for this purpose.

--    Associated_Formal_Package (Node12)
--       Present in packages that are the actuals of formal_packages. Points
--       to the entity in the declaration for the formal package.

--    Associated_Node_For_Itype (Node8)
--       Present in all type and subtype entities. Set non-Empty only for
--       Itypes. Set to point to the associated node for the Itype, i.e.
--       the node whose elaboration generated the Itype. This is used for
--       copying trees, to determine whether or not to copy an Itype, and
--       also for accessibility checks on anonymous access types. This
--       node is typically an object declaration, component declaration,
--       type or subtype declaration. For an access discriminant in a type
--       declaration, the associated_node_for_itype is the discriminant
--       specification. For an access parameter it is the enclosing subprogram
--       declaration.

--    Associated_Storage_Pool (Node22) [root type only]
--       Present in simple and general access type entities. References the
--       storage pool to be used for the corresponding collection. A value of
--       Empty means that the default pool is to be used. This is present
--       only in the root type, since derived types must have the same pool
--       as the parent type.

--    Associated_Final_Chain (Node23)
--       Present in simple and general access type entities. References the
--       List_Controller object that holds the finalization chain on which
--       are attached dynamically allocated objects referenced by the access
--       type. Empty when the access type cannot reference a controlled object.

--    Barrier_Function (Node12)
--       Present in protected entries and entry families. This is the
--       subprogram declaration for the body of the function that returns
--       the value of the entry barrier.

--    Base_Type (synthesized)
--       Applies to all type entities. Returns the base type of a type or
--       subtype. The base type of a type is the type itself. The base type
--       of a subtype is the type that it constrains (which is always a type
--       entity, not some other subtype). Note that in the case of a subtype
--       of a private type, it is possible for the base type attribute to
--       return a private type, even if the subtype to which it applies is
--       non-private. See also Implementation_Base_Type. Note: it is allowed
--       to apply Base_Type to other than a type, in which case it simply
--       returns the entity unchanged.

--    Block_Node (Node11)
--       Present in block entities. Points to the identifier in the
--       Block_Statement itself. Used when retrieving the block construct
--       for finalization purposes, The block entity has an implicit label
--       declaration in the enclosing declarative part, and has otherwise
--       no direct connection in the tree with the block statement. The
--       link is to the identifier (which is an occurrence of the entity)
--       and not to the block_statement itself, because the statement may
--       be rewritten, e.g. in the process of removing dead code.

--    Body_Entity (Node19)
--       Present in package and generic package entities, points to the
--       corresponding package body entity if one is present.

--    Body_Needed_For_SAL (Flag40)
--       Present in package and subprogram entities that are compilation
--       units. Indicates that the source for the body must be included
--       when the unit is part of a standalone library.

--    C_Pass_By_Copy (Flag125) [implementation base type only]
--       Present in record types. Set if a pragma Convention for the record
--       type specifies convention C_Pass_By_Copy. This convention name is
--       treated as identical in all respects to convention C, except that
--       if it is specified for a record type, then the C_Pass_By_Copy flag
--       is set, and if a foreign convention subprogram has a formal of the
--       corresponding type, then the parameter passing mechanism will be
--       set to By_Copy (unless specifically overridden by an Import or
--       Export pragma).

--    Can_Never_Be_Null (Flag38)
--       This flag is present in all entities, but can only be set in an object
--       which can never have a null value. This is set True for constant
--       access values initialized to a non-null value. This is also True for
--       all access parameters in Ada 83 and Ada 95 modes, and for access
--       parameters that explicitly exclude null in Ada 2005.
--
--       This is used to avoid unnecessary resetting of the Is_Known_Non_Null
--       flag for such entities. In Ada 2005 mode, this is also used when
--       determining subtype conformance of subprogram profiles to ensure
--       that two formals have the same null-exclusion status.
--
--       ??? This is also set on some access types, eg the Etype of the
--       anonymous access type of a controlling formal.

--    Chars (Name1)
--       Present in all entities. This field contains an entry into the names
--       table that has the character string of the identifier, character
--       literal or operator symbol. See Namet for further details. Note that
--       throughout the processing of the front end, this name is the simple
--       unqualified name. However, just before gigi is called, a call is made
--       to Qualify_All_Entity_Names. This causes entity names to be qualified
--       using the encoding described in exp_dbug.ads, and from that point on
--       (including post gigi steps such as cross-reference generation), the
--       entities will contain the encoded qualified names.

--    Checks_May_Be_Suppressed (Flag31)
--       Present in all entities. Set if a pragma Suppress or Unsuppress
--       mentions the entity specifically in the second argument. If this
--       flag is set the Global_Entity_Suppress and Local_Entity_Suppress
--       tables must be consulted to determine if there actually is an active
--       Suppress or Unsuppress pragma that applies to the entity.

--    Class_Wide_Type (Node9)
--       Present in all type entities. For a tagged type or subtype, returns
--       the corresponding implicitly declared class-wide type. Set to Empty
--       for non-tagged types.

--    Cloned_Subtype (Node16)
--       Present in E_Record_Subtype and E_Class_Wide_Subtype entities.
--       Each such entity can either have a Discriminant_Constraint, in
--       which case it represents a distinct type from the base type (and
--       will have a list of components and discrimants in the list headed by
--       First_Entity) or else no such constraint, in which case it will be a
--       copy of the base type.
--
--       o  Each element of the list in First_Entity is copied from the base
--          type; in that case, this field is Empty.
--
--       o  The list in First_Entity is shared with the base type; in that
--          case, this field points to that entity.
--
--       A record or classwide subtype may also be a copy of some other
--       subtype and share the entities in the First_Entity with that subtype.
--       In that case, this field points to that subtype.
--
--       For E_Class_Wide_Subtype, the presence of Equivalent_Type overrides
--       this field. Note that this field ONLY appears in subtype entries, not
--       in type entries, it is not present, and it is an error to reference
--       Cloned_Subtype in an E_Record_Type or E_Class_Wide_Type entity.

--    Comes_From_Source
--       This flag appears on all nodes, including entities, and indicates
--       that the node was created by the scanner or parser from the original
--       source. Thus for entities, it indicates that the entity is defined
--       in the original source program.

--    Component_Alignment (special field) [base type only]
--       Present in array and record entities. Contains a value of type
--       Component_Alignment_Kind indicating the alignment of components.
--       Set to Calign_Default normally, but can be overridden by use of
--       the Component_Alignment pragma. Note: this field is currently
--       stored in a non-standard way, see body for details.

--    Component_Bit_Offset (Uint11)
--       Present in record components (E_Component, E_Discriminant) if a
--       component clause applies to the component. First bit position of
--       given component, computed from the first bit and position values
--       given in the component clause. A value of No_Uint means that the
--       value is not yet known. The value can be set by the appearance of
--       an explicit component clause in a record representation clause,
--       or it can be set by the front-end in package Layout, or it can be
--       set by the backend. By the time backend processing is completed,
--       this field is always set. A negative value is used to represent
--       a value which is not known at compile time, and must be computed
--       at run-time (this happens if fields of a record have variable
--       lengths). See package Layout for details of these values.
--
--       Note: Component_Bit_Offset is redundant with respect to the fields
--       Normalized_First_Bit and Normalized_Position, and could in principle
--       be eliminated, but it is convenient in several situations, including
--       use in Gigi, to have this redundant field.

--    Component_Clause (Node13)
--       Present in record components and discriminants. If a record
--       representation clause is present for the corresponding record type a
--       that specifies a position for the component, then the Component_Clause
--       field of the E_Component entity points to the N_Component_Clause node.
--       Set to Empty if no record representation clause was present, or if
--       there was no specification for this component.

--    Component_Size (Uint22) [implementation base type only]
--       Present in array types. It contains the component size value for
--       the array. A value of No_Uint means that the value is not yet set.
--       The value can be set by the use of a component size clause, or
--       by the front end in package Layout, or by the backend. A negative
--       value is used to represent a value which is not known at compile
--       time, and must be computed at run-time (this happens if the type
--       of the component has a variable length size). See package Layout
--       for details of these values.

--    Component_Type (Node20) [implementation base type only]
--       Present in array types and string types. References component type.

--    Corresponding_Concurrent_Type (Node18)
--       Present in record types that are constructed by the expander to
--       represent task and protected types (Is_Concurrent_Record_Type flag
--       set True). Points to the entity for the corresponding task type or
--       protected type.

--    Corresponding_Discriminant (Node19)
--       Present in discriminants of a derived type, when the discriminant is
--       used to constrain a discriminant of the parent type. Points to the
--       corresponding discriminant in the parent type. Otherwise it is Empty.

--    Corresponding_Equality (Node13)
--       Present in function entities for implicit inequality operators.
--       Denotes the explicit or derived equality operation that creates
--       the implicit inequality. Note that this field is not present in
--       other function entities, only in implicit inequality routines,
--       where Comes_From_Source is always False.

--    Corresponding_Protected_Entry (Node18)
--       Present in subprogram bodies. Set for subprogram bodies that implement
--       a protected type entry to point to the entity for the entry.

--    Corresponding_Record_Type (Node18)
--       Present in protected and task types and subtypes. References the
--       entity for the corresponding record type constructed by the expander
--       (see Exp_Ch9). This type is used to represent values of the task type.

--    Corresponding_Remote_Type (Node22)
--       Present in record types that describe the fat pointer structure for
--       Remote_Access_To_Subprogram types. References the original access
--       type.

--    CR_Discriminant (Node23)
--       Present in discriminants of concurrent types. Denotes the homologous
--       discriminant of the corresponding record type. The CR_Discriminant is
--       created at the same time as the discriminal, and used to replace
--       occurrences of the discriminant within the type declaration.

--    Current_Use_Clause (Node27)
--       Present in packages and in types. For packages, denotes the use
--       package clause currently in scope that makes the package use_visible.
--       For types, it denotes the use_type clause that makes the operators of
--       the type visible. Used for more precise warning messages on redundant
--       use clauses.

--    Current_Value (Node9)
--       Present in all object entities. Set in E_Variable, E_Constant, formal
--       parameters and E_Loop_Parameter entities if we have trackable current
--       values. Set non-Empty if the (constant) current value of the variable
--       is known, This value is valid only for references from the same
--       sequential scope as the entity. The sequential scope of an entity
--       includes the immediate scope and any contained scopes that are package
--       specs, package bodies, blocks (at any nesting level) or statement
--       sequences in IF or loop statements.
--
--       Another related use of this field is to record information about the
--       value obtained from an IF or WHILE statement condition. If the IF or
--       ELSIF or WHILE condition has the form "NOT {,NOT] OBJ RELOP VAL ",
--       or OBJ [AND [THEN]] expr, where OBJ refers to an entity with a
--       Current_Value field, RELOP is one of the six relational operators, and
--       VAL is a compile-time known value then the Current_Value field of OBJ
--       points to the N_If_Statement, N_Elsif_Part, or N_Iteration_Scheme node
--       of the relevant construct, and the Condition field of this can be
--       consulted to give information about the value of OBJ. For more details
--       on this usage, see the procedure Exp_Util.Get_Current_Value_Condition.

--    Debug_Info_Off (Flag166)
--       Present in all entities. Set if a pragma Suppress_Debug_Info applies
--       to the entity, or if internal processing in the compiler determines
--       that suppression of debug information is desirable. Note that this
--       flag is only for use by the front end as part of the processing for
--       determining if Needs_Debug_Info should be set. The back end should
--       always test Needs_Debug_Info, it should never test Debug_Info_Off.

--    Debug_Renaming_Link (Node25)
--       Used to link the variable associated with a debug renaming declaration
--       to the renamed entity. See Exp_Dbug.Debug_Renaming_Declaration for
--       details of the use of this field.

--    Declaration_Node (synthesized)
--       Applies to all entities. Returns the tree node for the construct that
--       declared the entity. Normally this is just the Parent of the entity.
--       One exception arises with child units, where the parent of the entity
--       is a selected component/defining program unit name. Another exception
--       is that if the entity is an incomplete type that has been completed,
--       then we obtain the declaration node denoted by the full type, i.e. the
--       full type declaration node. Also note that for subprograms, this
--       returns the {function,procedure}_specification, not the subprogram_
--       declaration.

--    Default_Expr_Function (Node21)
--       Present in parameters. It holds the entity of the parameterless
--       function that is built to evaluate the default expression if it is
--       more complex than a simple identifier or literal. For the latter
--       simple cases or if there is no default value, this field is Empty.

--    Default_Expressions_Processed (Flag108)
--       A flag in subprograms (functions, operators, procedures) and in
--       entries and entry families used to indicate that default expressions
--       have been processed and to avoid multiple calls to process the
--       default expressions (see Freeze.Process_Default_Expressions), which
--       would not only waste time, but also generate false error messages.

--    Default_Value (Node20)
--       Present in formal parameters. Points to the node representing the
--       expression for the default value for the parameter. Empty if the
--       parameter has no default value (which is always the case for OUT
--       and IN OUT parameters in the absence of errors).

--    Delay_Cleanups (Flag114)
--       Present in entities that have finalization lists (subprograms
--       blocks, and tasks). Set if there are pending generic body
--       instantiations for the corresponding entity. If this flag is
--       set, then generation of cleanup actions for the corresponding
--       entity must be delayed, since the insertion of the generic body
--       may affect cleanup generation (see Inline for further details).

--    Delay_Subprogram_Descriptors (Flag50)
--       Present in entities for which exception subprogram descriptors
--       are generated (subprograms, package declarations and package
--       bodies). Present if there are pending generic body instantiations
--       for the corresponding entity. If this flag is set, then generation
--       of the subprogram descriptor for the corresponding enities must
--       be delayed, since the insertion of the generic body may add entries
--       to the list of handlers.
--
--       Note: for subprograms, Delay_Subprogram_Descriptors is set if and
--       only if Delay_Cleanups is set. But Delay_Cleanups can be set for a
--       a block (in which case Delay_Subprogram_Descriptors is set for the
--       containing subprogram). In addition Delay_Subprogram_Descriptors is
--       set for a library level package declaration or body which contains
--       delayed instantiations (in this case the descriptor refers to the
--       enclosing elaboration procedure).

--    Delta_Value (Ureal18)
--       Present in fixed and decimal types. Points to a universal real
--       that holds value of delta for the type, as given in the declaration
--       or as inherited by a subtype or derived type.

--    Dependent_Instances (Elist8)
--       Present in packages that are instances. Holds list of instances
--       of inner generics. Used to place freeze nodes for those instances
--       after that of the current one, i.e. after the corresponding generic
--       bodies.

--    Depends_On_Private (Flag14)
--       Present in all type entities. Set if the type is private or if it
--       depends on a private type.

--    Designated_Type (synthesized)
--       Applies to access types. Returns the designated type. Differs
--       from Directly_Designated_Type in that if the access type refers
--       to an incomplete type, and the full type is available, then this
--       full type is returned instead of the incomplete type.

--    Digits_Value (Uint17)
--       Present in floating point types and subtypes and decimal types and
--       subtypes. Contains the Digits value specified in the declaration.

--    Direct_Primitive_Operations (Elist10)
--       Present in tagged types and subtypes (including synchronized types),
--       in tagged private types and in tagged incomplete types. Element list
--       of entities for primitive operations of the tagged type. Not present
--       in untagged types. In order to follow the C++ ABI, entities of
--       primitives that come from source must be stored in this list in the
--       order of their occurrence in the sources. For incomplete types the
--       list is always empty.

--    Directly_Designated_Type (Node20)
--       Present in access types. This field points to the type that is
--       directly designated by the access type. In the case of an access
--       type to an incomplete type, this field references the incomplete
--       type. Note that in the semantic processing, what is useful in
--       nearly all cases is the full type designated by the access type.
--       The function Designated_Type obtains this full type in the case of
--       access to an incomplete type.

--    Discard_Names (Flag88)
--       Present in types and exception entities. Set if pragma Discard_Names
--       applies to the entity. It is also set for declarative regions and
--       package specs for which a Discard_Names pragma with zero arguments
--       has been encountered. The purpose of setting this flag is to be able
--       to set the Discard_Names attribute on enumeration types declared
--       after the pragma within the same declarative region. This flag is
--       set to False if a Keep_Names pragma appears for an enumeration type.

--    Discriminal (Node17)
--       Present in discriminants (Discriminant formal: GNAT's first
--       coinage). The entity used as a formal parameter that corresponds
--       to a discriminant. See section "Handling of Discriminants" for
--       full details of the use of discriminals.

--    Discriminal_Link (Node10)
--       Present in discriminals (which have an Ekind of E_In_Parameter,
--       or E_Constant), points back to corresponding discriminant.

--    Discriminant_Checking_Func (Node20)
--       Present in components. Points to the defining identifier of the
--       function built by the expander returns a Boolean indicating whether
--       the given record component exists for the current discriminant
--       values.

--    Discriminant_Constraint (Elist21)
--       Present in entities whose Has_Discriminants flag is set (concurrent
--       types, subtypes, record types and subtypes, private types and
--       subtypes, limited private types and subtypes and incomplete types).
--       It is an error to reference the Discriminant_Constraint field if
--       Has_Discriminants is False.
--
--       If the Is_Constrained flag is set, Discriminant_Constraint points
--       to an element list containing the discriminant constraints in the
--       same order in which the discriminants are declared.
--
--       If the Is_Constrained flag is not set but the discriminants of the
--       unconstrained type have default initial values then this field
--       points to an element list giving these default initial values in
--       the same order in which the discriminants are declared. Note that
--       in this case the entity cannot be a tagged record type, because
--       discriminants in this case cannot have defaults.
--
--       If the entity is a tagged record implicit type, then this field is
--       inherited from the first subtype (so that the itype is subtype
--       conformant with its first subtype, which is needed when the first
--       subtype overrides primitive operations inherited by the implicit
--       base type).
--
--       In all other cases Discriminant_Constraint contains the empty
--       Elist (ie it is initialized with a call to New_Elmt_List).

--    Discriminant_Default_Value (Node20)
--       Present in discriminants. Points to the node representing the
--       expression for the default value of the discriminant. Set to
--       Empty if the discriminant has no default value.

--    Discriminant_Number (Uint15)
--       Present in discriminants. Gives the ranking of a discriminant in
--       the list of discriminants of the type, i.e. a sequential integer
--       index starting at 1 and ranging up to number of discriminants.

--    Dispatch_Table_Wrappers (Elist26) [implementation base type only]
--       Present in record type [with private] entities. Set in library level
--       record type entities if we are generating statically allocated
--       dispatch tables. For a tagged type, points to the list of dispatch
--       table wrappers associated with the tagged type. For a non-tagged
--       record, contains No_Elist.

--    DTC_Entity (Node16)
--       Present in function and procedure entities. Set to Empty unless
--       the subprogram is dispatching in which case it references the
--       Dispatch Table pointer Component. That is to say the component _tag
--       for regular Ada tagged types, for CPP_Class types and their
--       descendants this field points to the component entity in the record
--       that is the Vtable pointer for the Vtable containing the entry that
--       references the subprogram.

--    DT_Entry_Count (Uint15)
--       Present in E_Component entities. Only used for component marked
--       Is_Tag. Store the number of entries in the Vtable (or Dispatch Table)

--    DT_Offset_To_Top_Func (Node25)
--       Present in E_Component entities. Only used for component marked
--       Is_Tag. If present it stores the Offset_To_Top function used to
--       provide this value in tagged types whose ancestor has discriminants.

--    DT_Position (Uint15)
--       Present in function and procedure entities which are dispatching
--       (should not be referenced without first checking that flag
--       Is_Dispatching_Operation is True). Contains the offset into
--       the Vtable for the entry that references the subprogram.

--    Ekind (Ekind)
--       Present in all entities. Contains a value of the enumeration type
--       Entity_Kind declared in a subsequent section in this spec.

--    Elaborate_Body_Desirable (Flag210)
--       Present in package entities. Set if the elaboration circuitry detects
--       a case where there is a package body that modifies one or more visible
--       entities in the package spec and there is no explicit Elaborate_Body
--       pragma for the package. This information is passed on to the binder,
--       which attempts, but does not promise, to elaborate the body as close
--       to the spec as possible.

--    Elaboration_Entity (Node13)
--       Present in generic and non-generic package and subprogram
--       entities. This is a boolean entity associated with the unit that
--       is initially set to False, and is set True when the unit is
--       elaborated. This is used for two purposes. First, it is used to
--       implement required access before elaboration checks (the flag
--       must be true to call a subprogram at elaboration time). Second,
--       it is used to guard against repeated execution of the generated
--       elaboration code.
--
--       Note that we always allocate this flag, and set this field, but
--       we do not always actually use it. It is only used if it is needed
--       for access-before-elaboration use (see Elaboration_Entity_Required
--       flag) or if either the spec or the body has elaboration code. If
--       neither of these two conditions holds, then the entity is still
--       allocated (since we don't know early enough whether or not there
--       is elaboration code), but is simply not used for any purpose.

--    Elaboration_Entity_Required (Flag174)
--       Present in generics and non-generic package and subprogram
--       entities. Set only if Elaboration_Entity is non-Empty to indicate
--       that the boolean is required to be set even if there is no other
--       elaboration code. This occurs when the Elaboration_Entity flag
--       is used for required access-before-elaboration checking. If the
--       flag is only for preventing multiple execution of the elaboration
--       code, then if there is no other elaboration code, obviously there
--       is no need to set the flag.

--    Enclosing_Scope (Node18)
--       Present in labels. Denotes the innermost enclosing construct that
--       contains the label. Identical to the scope of the label, except for
--       labels declared in the body of an accept statement, in which case the
--       entry_name is the Enclosing_Scope. Used to validate goto's within
--       accept statements.

--    Entry_Accepted (Flag152)
--       Present in E_Entry and E_Entry_Family entities. Set if there is
--       at least one accept for this entry in the task body. Used to
--       generate warnings for missing accepts.

--    Entry_Bodies_Array (Node15)
--       Present in protected types for which Has_Entries is true.
--       This is the defining identifier for the array of entry body
--       action procedures and barrier functions used by the runtime to
--       execute the user code associated with each entry.

--    Entry_Cancel_Parameter (Node23)
--       Present in blocks. This only applies to a block statement for
--       which the Is_Asynchronous_Call_Block flag is set. It
--       contains the defining identifier of an object that must be
--       passed to the Cancel_Task_Entry_Call or Cancel_Protected_Entry_Call
--       call in the cleanup handler added to the block by
--       Exp_Ch7.Expand_Cleanup_Actions. This parameter is a Boolean
--       object for task entry calls and a Communications_Block object
--       in the case of protected entry calls. In both cases the objects
--       are declared in outer scopes to this block.

--    Entry_Component (Node11)
--       Present in formal parameters (in, in out and out parameters). Used
--       only for formals of entries. References the corresponding component
--       of the entry parameter record for the entry.

--    Entry_Formal (Node16)
--       Present in components of the record built to correspond to entry
--       parameters. This field points from the component to the formal. It
--       is the back pointer corresponding to Entry_Component.

--    Entry_Index_Constant (Node18)
--       Present in an entry index parameter. This is an identifier that
--       eventually becomes the name of a constant representing the index
--       of the entry family member whose entry body is being executed. Used
--       to expand references to the entry index specification identifier.

--    Entry_Index_Type (synthesized)
--       Applies to an entry family. Denotes Etype of the subtype indication
--       in the entry declaration. Used to resolve the index expression in an
--       accept statement for a member of the family, and in the prefix of
--       'COUNT when it applies to a family member.

--    Entry_Parameters_Type (Node15)
--       Present in entries. Points to the access-to-record type that is
--       constructed by the expander to hold a reference to the parameter
--       values. This reference is manipulated (as an address) by the
--       tasking runtime. The designated record represents a packaging
--       up of the entry parameters (see Exp_Ch9.Expand_N_Entry_Declaration
--       for further details). Entry_Parameters_Type is Empty if the entry
--       has no parameters.

--    Enumeration_Pos (Uint11)
--       Present in enumeration literals. Contains the position number
--       corresponding to the value of the enumeration literal.

--    Enumeration_Rep (Uint12)
--       Present in enumeration literals. Contains the representation that
--       corresponds to the value of the enumeration literal. Note that
--       this is normally the same as Enumeration_Pos except in the presence
--       of representation clauses, where Pos will still represent the
--       position of the literal within the type and Rep will have be the
--       value given in the representation clause.

--    Enumeration_Rep_Expr (Node22)
--       Present in enumeration literals. Points to the expression in an
--       associated enumeration rep clause that provides the representation
--       value for this literal. Empty if no enumeration rep clause for this
--       literal (or if rep clause does not have an entry for this literal,
--       an error situation). This is also used to catch duplicate entries
--       for the same literal.

--    Enum_Pos_To_Rep (Node23)
--       Present in enumeration types (but not enumeration subtypes). Set to
--       Empty unless the enumeration type has a non-standard representation
--       (i.e. at least one literal has a representation value different from
--       its pos value). In this case, Enum_Pos_To_Rep is the entity for an
--       array constructed when the type is frozen that maps Pos values to
--       corresponding Rep values. The index type of this array is Natural,
--       and the component type is a suitable integer type that holds the
--       full range of representation values.

--    Equivalent_Type (Node18)
--       Present in class wide types and subtypes, access to protected
--       subprogram types, and in exception types. For a classwide type, it
--       is always Empty. For a class wide subtype, it points to an entity
--       created by the expander which gives Gigi an easily understandable
--       equivalent of the class subtype with a known size (given by an
--       initial value). See Exp_Util.Expand_Class_Wide_Subtype for further
--       details. For E_Exception_Type, this points to the record containing
--       the data necessary to represent exceptions (for further details, see
--       System.Standard_Library. For access_to_protected subprograms, it
--       denotes a record that holds pointers to the operation and to the
--       protected object. For remote Access_To_Subprogram types, it denotes
--       the record that is the fat pointer representation of an RAST.

--    Esize (Uint12)
--       Present in all types and subtypes, and also for components, constants,
--       and variables, including exceptions where it refers to the static data
--       allocated for an exception. Contains the Object_Size of the type or of
--       the object. A value of zero indicates that the value is not yet known.
--
--       For the case of components where a component clause is present, the
--       value is the value from the component clause, which must be non-
--       negative (but may be zero, which is acceptable for the case of
--       a type with only one possible value). It is also possible for Esize
--       of a component to be set without a component clause present, which
--       means that the component size is specified, but not the position.
--       See also RM_Size and the section on "Handling of Type'Size Values".
--       During gigi processing, the value is back annotated for all zero
--       values, so that after the call to gigi, the value is properly set.

--    Etype (Node5)
--       Present in all entities. Represents the type of the entity, which
--       is itself another entity. For a type entity, points to the parent
--       type for a derived type, or if the type is not derived, points to
--       itself. For a subtype entity, Etype points to the base type. For
--       a class wide type, points to the parent type. For a subprogram or
--       subprogram type, Etype has the return type of a function or is set
--       to Standard_Void_Type to represent a procedure.
--
--       Note one obscure case: for pragma Default_Storage_Pool (null), the
--       Etype of the N_Null node is Empty.

--    Exception_Code (Uint22)
--       Present in exception entities. Set to zero unless either an
--       Import_Exception or Export_Exception pragma applies to the
--       pragma and specifies a Code value. See description of these
--       pragmas for details. Note that this field is relevant only if
--       Is_VMS_Exception is set.

--    Extra_Formal (Node15)
--       Present in formal parameters in the non-generic case. Certain
--       parameters require extra implicit information to be passed (e.g. the
--       flag indicating if an unconstrained variant record argument is
--       constrained, and the accessibility level for access parameters. See
--       description of Extra_Constrained, Extra_Accessibility fields for
--       further details. Extra formal parameters are constructed to represent
--       these values, and chained to the end of the list of formals using the
--       Extra_Formal field (i.e. the Extra_Formal field of the last "real"
--       formal points to the first extra formal, and the Extra_Formal field of
--       each extra formal points to the next one, with Empty indicating the
--       end of the list of extra formals.

--    Extra_Formals (Node28)
--       Applies to subprograms and subprogram types, and also in entries
--       and entry families. Returns first extra formal of the subprogram
--       or entry. Returns Empty if there are no extra formals.

--    Extra_Accessibility (Node13)
--       Present in formal parameters in the non-generic case if expansion is
--       active. Normally Empty, but if a parameter is one for which a dynamic
--       accessibility check is required, then an extra formal of type
--       Natural is created (see description of field Extra_Formal), and the
--       Extra_Accessibility field of the formal parameter points to the entity
--       for this extra formal. Also present in variables when compiling
--       receiving stubs. In this case, a non Empty value means that this
--       variable's accessibility depth has been transmitted by the caller and
--       must be retrieved through the entity designed by this field instead of
--       being computed.

--    Extra_Constrained (Node23)
--       Present in formal parameters in the non-generic case if expansion is
--       active. Normally Empty, but if a parameter is one for which a dynamic
--       indication of its constrained status is required, then an extra formal
--       of type Boolean is created (see description of field Extra_Formal),
--       and the Extra_Constrained field of the formal parameter points to the
--       entity for this extra formal. Also present in variables when compiling
--       receiving stubs. In this case, a non empty value means that this
--       variable's constrained status has been transmitted by the caller and
--       must be retrieved through the entity designed by this field instead of
--       being computed.

--    Can_Use_Internal_Rep (Flag229) [base type only]
--       Present in Access_Subprogram_Kind nodes. This flag is set by the
--       front end and used by the back end. False means that the back end
--       must represent the type in the same way as Convention-C types (and
--       other foreign-convention types). On many targets, this means that
--       the back end will use dynamically generated trampolines for nested
--       subprograms. True means that the back end can represent the type in
--       some internal way. On the aforementioned targets, this means that the
--       back end will not use dynamically generated trampolines. This flag
--       must be False if Has_Foreign_Convention is True; otherwise, the front
--       end is free to set the policy.
--
--       Setting this False in all cases corresponds to the traditional back
--       end strategy, where all access-to-subprogram types are represented the
--       same way, independent of the Convention. See also
--       Always_Compatible_Rep in Targparm.
--
--       Efficiency note: On targets that use dynamically generated
--       trampolines, False generally favors efficiency of top-level
--       subprograms, whereas True generally favors efficiency of nested
--       ones. On other targets, this flag has little or no effect on
--       efficiency. The front end should take this into account. In
--       particular, pragma Favor_Top_Level gives a hint that the flag should
--       be False.
--
--       Note: We considered using Convention-C for this purpose, but we need
--       this separate flag, because Convention-C implies that for
--       P'[Unrestricted_]Access, P also have convention C. Sometimes we want
--       to have Can_Use_Internal_Rep False for an access type, but allow P to
--       have convention Ada.

--    Finalization_Chain_Entity (Node19)
--       Present in scopes that can have finalizable entities (blocks,
--       functions, procedures, tasks, entries, return statements). When this
--       field is empty it means that there are no finalization actions to
--       perform on exit of the scope. When this field contains 'Error', it
--       means that no finalization actions should happen at this level and
--       the finalization chain of a parent scope shall be used (??? this is
--       an improper use of 'Error' and should be changed). Otherwise it
--       contains an entity of type Finalizable_Ptr that is the head of the
--       list of objects to finalize on exit. See "Finalization Management"
--       section in exp_ch7.adb for more details.

--    Finalize_Storage_Only (Flag158) [base type only]
--       Present in all types. Set on direct controlled types to which a
--       valid Finalize_Storage_Only pragma applies. This flag is also set on
--       composite types when they have at least one controlled component and
--       all their controlled components are Finalize_Storage_Only. It is also
--       inherited by type derivation except for direct controlled types where
--       the Finalize_Storage_Only pragma is required at each level of
--       derivation.

--    First_Component (synthesized)
--       Applies to record types. Returns the first component by following the
--       chain of declared entities for the record until a component is found
--       (one with an Ekind of E_Component). The discriminants are skipped. If
--       the record is null, then Empty is returned.

--    First_Component_Or_Discriminant (synthesized)
--      Similar to First_Component, but discriminants are not skipped, so will
--      find the first discriminant if discriminants are present.

--    First_Entity (Node17)
--       Present in all entities which act as scopes to which a list of
--       associated entities is attached (blocks, class subtypes and types,
--       entries, functions, loops, packages, procedures, protected objects,
--       record types and subtypes, private types, task types and subtypes).
--       Points to a list of associated entities using the Next_Entity field
--       as a chain pointer with Empty marking the end of the list.

--    First_Exit_Statement (Node8)
--       Present in E_Loop entity. The exit statements for a loop are chained
--       (in reverse order of appearance) using this field to point to the
--       first entry in the chain (last exit statement in the loop). The
--       entries are chained through the Next_Exit_Statement field of the
--       N_Exit_Statement node with Empty marking the end of the list.

--    First_Formal (synthesized)
--       Applies to subprograms and subprogram types, and also in entries
--       and entry families. Returns first formal of the subprogram or entry.
--       The formals are the first entities declared in a subprogram or in
--       a subprogram type (the designated type of an Access_To_Subprogram
--       definition) or in an entry.

--    First_Formal_With_Extras (synthesized)
--       Applies to subprograms and subprogram types, and also in entries
--       and entry families. Returns first formal of the subprogram or entry.
--       Returns Empty if there are no formals. The list returned includes
--       all the extra formals (see description of Extra_Formals field).

--    First_Index (Node17)
--       Present in array types and subtypes and in string types and subtypes.
--       By introducing implicit subtypes for the index constraints, we have
--       the same structure for constrained and unconstrained arrays, subtype
--       marks and discrete ranges are both represented by a subtype. This
--       function returns the tree node corresponding to an occurrence of the
--       first index (NOT the entity for the type). Subsequent indexes are
--       obtained using Next_Index. Note that this field is present for the
--       case of string literal subtypes, but is always Empty.

--    First_Literal (Node17)
--       Present in all enumeration types, including character and boolean
--       types. This field points to the first enumeration literal entity
--       for the type (i.e. it is set to First (Literals (N)) where N is
--       the enumeration type definition node. A special case occurs with
--       standard character and wide character types, where this field is
--       Empty, since there are no enumeration literal lists in these cases.
--       Note that this field is set in enumeration subtypes, but it still
--       points to the first literal of the base type in this case.

--    First_Optional_Parameter (Node14)
--       Present in (non-generic) function and procedure entities. Set to a
--       non-null value only if a pragma Import_Function, Import_Procedure
--       or Import_Valued_Procedure specifies a First_Optional_Parameter
--       argument, in which case this field points to the parameter entity
--       corresponding to the specified parameter.

--    First_Private_Entity (Node16)
--       Present in all entities containing private parts (packages, protected
--       types and subtypes, task types and subtypes). The entities on the
--       entity chain are in order of declaration, so the entries for private
--       entities are at the end of the chain. This field points to the first
--       entity for the private part. It is Empty if there are no entities
--       declared in the private part or if there is no private part.

--    First_Rep_Item (Node6)
--       Present in all entities. If non-empty, points to a linked list of
--       representation pragmas nodes and representation clause nodes that
--       apply to the entity, linked using Next_Rep_Item, with Empty marking
--       the end of the list. In the case of derived types and subtypes, the
--       new entity inherits the chain at the point of declaration. This
--       means that it is possible to have multiple instances of the same
--       kind of rep item on the chain, in which case it is the first one
--       that applies to the entity.
--
--       Note: pragmas that can apply to more than one overloadable entity,
--       (Convention, Interface, Inline, Inline_Always, Import, Export,
--       External) are never present on this chain when they apply to
--       overloadable entities, since it is impossible for a given pragma
--       to be on more than one chain at a time.
--
--       For most representation items, the representation information is
--       reflected in other fields and flags in the entity. For example if a
--       record representation clause is present, the component entities
--       reflect the specified information. However, there are some items that
--       are only reflected in the chain. These include:
--
--          Alignment attribute definition clause
--          Machine_Attribute pragma
--          Link_Alias pragma
--          Linker_Section pragma
--          Weak_External pragma
--
--       If any of these items are present, then the flag Has_Gigi_Rep_Item
--       is set, indicating that Gigi should search the chain.
--
--       Other representation items are included in the chain so that error
--       messages can easily locate the relevant nodes for posting errors.
--       Note in particular that size clauses are present only for this
--       purpose, and should only be accessed if Has_Size_Clause is set.

--    Float_Rep (Uint10)
--       Present in floating-point entities. Contains a value of type
--       Float_Rep_Kind. Together with the Digits_Value uniquely defines
--       the floating-point representation to be used.

--    Freeze_Node (Node7)
--       Present in all entities. If there is an associated freeze node for
--       the entity, this field references this freeze node. If no freeze
--       node is associated with the entity, then this field is Empty. See
--       package Freeze for further details.

--    From_With_Type (Flag159)
--       Present in package and type entities. Indicates that the entity
--       appears in a With_Type clause in the context of some other unit,
--       either as the prefix (which must be a package), or as a type name.
--       The package can only be used to retrieve such a type, and the type
--       can be used only in component declarations and access definitions.
--       The With_Type clause is used to construct mutually recursive
--       types, i.e. record types (Java classes) that hold pointers to each
--       other. If such a type is an access type, it has no explicit freeze
--       node, so that the back-end does not attempt to elaborate it.
--       Currently this flag is also used to implement Ada 2005 (AI-50217).
--       It will be renamed to From_Limited_With after removal of the current
--       GNAT with_type clause???

--    Full_View (Node11)
--       Present in all type and subtype entities and in deferred constants.
--       References the entity for the corresponding full type declaration.
--       For all types other than private and incomplete types, this field
--       always contains Empty. If an incomplete type E1 is completed by a
--       private type E2 whose full type declaration entity is E3 then the
--       full view of E1 is E2, and the full view of E2 is E3. See also
--       Underlying_Type.

--    Generic_Homonym (Node11)
--       Present in generic packages. The generic homonym is the entity of
--       a renaming declaration inserted in every generic unit. It is used
--       to resolve the name of a local entity that is given by a qualified
--       name, when the generic entity itself is hidden by a local name.

--    Generic_Renamings (Elist23)
--       Present in package and subprogram instances. Holds mapping that
--       associates generic parameters with the corresponding instances, in
--       those cases where the instance is an entity.

--    Handler_Records (List10)
--       Present in subprogram and package entities. Points to a list of
--       identifiers referencing the handler record entities for the
--       corresponding unit.

--    Has_Aliased_Components (Flag135) [implementation base type only]
--       Present in array type entities. Indicates that the component type
--       of the array is aliased.

--    Has_Alignment_Clause (Flag46)
--       Present in all type entities and objects. Indicates if an alignment
--       clause has been given for the entity. If set, then Alignment_Clause
--       returns the N_Attribute_Definition node for the alignment attribute
--       definition clause. Note that it is possible for this flag to be False
--       even when Alignment_Clause returns non_Empty (this happens in the case
--       of derived type declarations).

--    Has_All_Calls_Remote (Flag79)
--       Present in all library unit entities. Set true if the library unit
--       has an All_Calls_Remote pragma. Note that such entities must also
--       be RCI entities, so the flag Is_Remote_Call_Interface will always
--       be set if this flag is set.

--    Has_Anon_Block_Suffix (Flag201)
--       Present in all entities. Set if the entity is nested within one or
--       more anonymous blocks and the Chars field contains a name with an
--       anonymous block suffix (see Exp_Dbug for further details).

--    Has_Atomic_Components (Flag86) [implementation base type only]
--       Present in all types and objects. Set only for an array type or
--       an array object if a valid pragma Atomic_Components applies to the
--       type or object. Note that in the case of an object, this flag is
--       only set on the object if there was an explicit pragma for the
--       object. In other words, the proper test for whether an object has
--       atomic components is to see if either the object or its base type
--       has this flag set. Note that in the case of a type, the pragma will
--       be chained to the rep item chain of the first subtype in the usual
--       manner.

--    Has_Attach_Handler (synthesized)
--       Applies to record types that are constructed by the expander to
--       represent protected types. Returns True if there is at least one
--       Attach_Handler pragma in the corresponding specification.

--    Has_Biased_Representation (Flag139)
--       Present in discrete types (where it applies to the type'size value),
--       and to objects (both stand-alone and components), where it applies to
--       the size of the object from a size or record component clause. In
--       all cases it indicates that the size in question is smaller than
--       would normally be required, but that the size requirement can be
--       satisfied by using a biased representation, in which stored values
--       have the low bound (Expr_Value (Type_Low_Bound (T)) subtracted to
--       reduce the required size. For example, a type with a range of 1..2
--       takes one bit, using 0 to represent 1 and 1 to represent 2.
--
--       Note that in the object and component cases, the flag is only set if
--       the type is unbiased, but the object specifies a smaller size than the
--       size of the type, forcing biased representation for the object, but
--       the subtype is still an unbiased type.

--    Has_Completion (Flag26)
--       Present in all entities that require a completion (functions,
--       procedures, private types, limited private types, incomplete types,
--       constants and packages that require a body). The flag is set if the
--       completion has been encountered and analyzed.

--    Has_Completion_In_Body (Flag71)
--       Present in all entities for types and subtypes. Set only in "Taft
--       amendment types" (incomplete types whose full declaration appears in
--       the package body).

--    Has_Complex_Representation (Flag140) [implementation base type only]
--       Present in all type entities. Set only for a record base type to
--       which a valid pragma Complex_Representation applies.

--    Has_Component_Size_Clause (Flag68) [implementation base type only]
--       Present in all type entities. Set if a component size clause is
--       present for the given type. Note that this flag can be False even
--       if Component_Size is non-zero (happens in the case of derived types).

--    Has_Constrained_Partial_View (Flag187)
--       Present in private type and their completions, when the private
--       type has no discriminants and the full view has discriminants with
--       defaults. In Ada 2005 heap-allocated objects of such types are not
--       constrained, and can change their discriminants with full assignment.

--    Has_Contiguous_Rep (Flag181)
--       Present in enumeration types. True if the type as a representation
--       clause whose entries are successive integers.

--    Has_Controlling_Result (Flag98)
--       Present in E_Function entities. True if the function is a primitive
--       function of a tagged type which can dispatch on result.

--    Has_Controlled_Component (Flag43) [base type only]
--       Present in all entities. Set only for composite type entities which
--       contain a component that either is a controlled type, or itself
--       contains controlled component (i.e. either Has_Controlled_Component
--       or Is_Controlled is set for at least one component).

--    Has_Convention_Pragma (Flag119)
--       Present in all entities. Set true for an entity for which a valid
--       Convention, Import, or Export pragma has been given. Used to prevent
--       more than one such pragma appearing for a given entity (RM B.1(45)).

--    Has_Delayed_Aspects (Flag200) Present in all entities. Set true if the
--       Rep_Item chain for the entity has one or more N_Aspect_Definition
--       nodes chained which are not to be evaluated till the freeze point.
--       The aspect definition expression clause has been preanalyzed to get
--       visibility at the point of use, but no other action has been taken.

--    Has_Delayed_Freeze (Flag18)
--       Present in all entities. Set to indicate that an explicit freeze
--       node must be generated for the entity at its freezing point. See
--       separate section ("Delayed Freezing and Elaboration") for details.

--    Has_Discriminants (Flag5)
--       Present in all types and subtypes. For types that are allowed to have
--       discriminants (record types and subtypes, task types and subtypes,
--       protected types and subtypes, private types, limited private types,
--       and incomplete types), indicates if the corresponding type or subtype
--       has a known discriminant part. Always false for all other types.

--    Has_Dispatch_Table (Flag220)
--       Present in E_Record_Types that are tagged. Set to indicate that the
--       corresponding dispatch table is already built. This flag is used to
--       avoid duplicate construction of library level dispatch tables (because
--       the declaration of library level objects cause premature construction
--       of the table); otherwise the code that builds the table is added at
--       the end of the list of declarations of the package.

--    Has_Entries (synthesized)
--       Applies to concurrent types. True if any entries are declared
--       within the task or protected definition for the type.

--    Has_Enumeration_Rep_Clause (Flag66)
--       Present in enumeration types. Set if an enumeration representation
--       clause has been given for this enumeration type. Used to prevent more
--       than one enumeration representation clause for a given type. Note
--       that this does not imply a representation with holes, since the rep
--       clause may merely confirm the default 0..N representation.

--    Has_External_Tag_Rep_Clause (Flag110)
--       Present in tagged types. Set if an external_tag rep. clause has been
--       given for this type. Use to avoid the generation of the default
--       external_tag.

--    Has_Exit (Flag47)
--       Present in loop entities. Set if the loop contains an exit statement.

--    Has_Foreign_Convention (synthesized)
--       Applies to all entities. Determines if the Convention for the
--       entity is a foreign convention (i.e. is other than Convention_Ada,
--       Convention_Intrinsic, Convention_Entry or Convention_Protected).

--    Has_Forward_Instantiation (Flag175)
--       Present in package entities. Set true for packages that contain
--       instantiations of local generic entities, before the corresponding
--       generic body has been seen. If a package has a forward instantiation,
--       we cannot inline subprograms appearing in the same package because
--       the placement requirements of the instance will conflict with the
--       linear elaboration of front-end inlining.

--    Has_Fully_Qualified_Name (Flag173)
--       Present in all entities. Set True if the name in the Chars field has
--       been replaced by the fully qualified name, as used for debug output.
--       See Exp_Dbug for a full description of the use of this flag and also
--       the related flag Has_Qualified_Name.

--    Has_Gigi_Rep_Item (Flag82)
--       Present in all entities. Set if the rep item chain (referenced by
--       First_Rep_Item and linked through the Next_Rep_Item chain) contains a
--       representation item that needs to be specially processed by Gigi, i.e.
--       one of the following items:
--
--          Machine_Attribute pragma
--          Linker_Alias pragma
--          Linker_Section pragma
--          Linker_Constructor pragma
--          Linker_Destructor pragma
--          Weak_External pragma
--
--       If this flag is set, then Gigi should scan the rep item chain to
--       process any of these items that appear. At least one such item will
--       be present.

--    Has_Homonym (Flag56)
--       Present in all entities. Set if an entity has a homonym in the same
--       scope. Used by Gigi to generate unique names for such entities.
--
--    Has_Initial_Value (Flag219)
--       Present in entities for variables and out parameters. Set if there
--       is an explicit initial value expression in the declaration of the
--       variable. Note that this is set only if this initial value is
--       explicit, it is not set for the case of implicit initialization
--       of access types or controlled types. Always set to False for out
--       parameters. Also present in entities for in and in-out parameters,
--       but always false in these cases.
--
--    Has_Interrupt_Handler (synthesized)
--       Applies to all protected type entities. Set if the protected type
--       definition contains at least one procedure to which a pragma
--       Interrupt_Handler applies.

--    Has_Invariants (Flag232)
--       Present in all type entities and in subprogram entities. Set True in
--       private types if an Invariant or Invariant'Class aspect applies to the
--       type, or if the type inherits one or more Invariant'Class aspects.
--       Also set in the corresponding full type. Note: if this flag is set
--       True, then usually the Invariant_Procedure attribute is set once the
--       type is frozen, however this may not be true in some error situations.
--       Note that it might be the full type which has inheritable invariants,
--       and then the flag will also be set in the private type. Also set in
--       the invariant procedure entity, to distinguish it among entries in the
--       Subprograms_For_Type.

--    Has_Inheritable_Invariants (Flag248)
--       Present in all type entities. Set True in private types from which one
--       or more Invariant'Class aspects will be inherited if a another type is
--       derived from the type (i.e. those types which have an Invariant'Class
--       aspect, or which inherit one or more Invariant'Class aspects). Also
--       set in the corresponding full types. Note that it might be the full
--       type which has inheritable invariants, and in this case the flag will
--       also be set in the private type.

--    Has_Machine_Radix_Clause (Flag83)
--       Present in decimal types and subtypes, set if a Machine_Radix
--       representation clause is present. This flag is used to detect
--       the error of multiple machine radix clauses for a single type.

--    Has_Master_Entity (Flag21)
--       Present in entities that can appear in the scope stack (see spec
--       of Sem). It is set if a task master entity (_master) has been
--       declared and initialized in the corresponding scope.

--    Has_Missing_Return (Flag142)
--       Present in functions and generic functions. Set if there is one or
--       more missing return statements in the function. This is used to
--       control wrapping of the body in Exp_Ch6 to ensure that the program
--       error exception is correctly raised in this case at runtime.

--    Has_Up_Level_Access (Flag215)
--      Present in E_Variable and E_Constant entities. Set if the entity
--      is a local variable declared in a subprogram p and is accessed in
--      a subprogram nested inside p. Currently this flag is only set when
--      VM_Target /= No_VM, for efficiency, since only the .NET back-end
--      makes use of it to generate proper code for up-level references.

--    Has_Nested_Block_With_Handler (Flag101)
--       Present in scope entities. Set if there is a nested block within the
--       scope that has an exception handler and the two scopes are in the
--       same procedure. This is used by the backend for controlling certain
--       optimizations to ensure that they are consistent with exceptions.
--       See documentation in Gigi for further details.

--    Has_Non_Standard_Rep (Flag75) [implementation base type only]
--       Present in all type entities. Set when some representation clause
--       or pragma causes the representation of the item to be significantly
--       modified. In this category are changes of small or radix for a
--       fixed-point type, change of component size for an array, and record
--       or enumeration representation clauses, as well as packed pragmas.
--       All other representation clauses (e.g. Size and Alignment clauses)
--       are not considered to be significant since they do not affect
--       stored bit patterns.

--    Has_Object_Size_Clause (Flag172)
--       Present in entities for types and subtypes. Set if an Object_Size
--       clause has been processed for the type Used to prevent multiple
--       Object_Size clauses for a given entity.

--    Has_Per_Object_Constraint (Flag154)
--       Present in E_Component entities, true if the subtype of the
--       component has a per object constraint. Per object constraints result
--       from the following situations:
--
--       1. N_Attribute_Reference - when the prefix is the enclosing type and
--          the attribute is Access.
--       2. N_Discriminant_Association - when the expression uses the
--          discriminant of the enclosing type.
--       3. N_Index_Or_Discriminant_Constraint - when at least one of the
--          individual constraints is a per object constraint.
--       4. N_Range - when the lower or upper bound uses the discriminant of
--          the enclosing type.
--       5. N_Range_Constraint - when the range expression uses the
--          discriminant of the enclosing type.

--    Has_Persistent_BSS (Flag188)
--       Present in all entities. Set True for entities to which a valid
--       pragma Persistent_BSS applies. Note that although the pragma is
--       only meaningful for objects, we set it for all entities in a unit
--       to which the pragma applies, as well as the unit entity itself, for
--       convenience in propagating the flag to contained entities.

--    Has_Postconditions (Flag240)
--      Present in subprogram entities. Set if postconditions are active for
--      the procedure, and a _postconditions procedure has been generated.

--    Has_Pragma_Controlled (Flag27) [implementation base type only]
--       Present in access type entities. It is set if a pragma Controlled
--       applies to the access type.

--    Has_Pragma_Elaborate_Body (Flag150)
--       Present in all entities. Set in compilation unit entities if a
--       pragma Elaborate_Body applies to the compilation unit.

--    Has_Pragma_Inline (Flag157)
--       Present in all entities. Set for functions and procedures for which a
--       pragma Inline or Inline_Always applies to the subprogram. Note that
--       this flag can be set even if Is_Inlined is not set. This happens for
--       pragma Inline (if Inline_Active is False). In other words, the flag
--       Has_Pragma_Inline represents the formal semantic status, and is used
--       for checking semantic correctness. The flag Is_Inlined indicates
--       whether inlining is actually active for the entity.

--    Has_Pragma_Inline_Always (Flag230)
--       Present in all entities. Set for functions and procedures for which a
--       pragma Inline_Always applies. Note that if this flag is set, the flag
--       Has_Pragma_Inline is also set.

--    Has_Pragma_Ordered (Flag198) [implementation base type only]
--       Present in entities for enumeration types. If set indicates that a
--       valid pragma Ordered was given for the type. This flag is inherited
--       by derived enumeration types. We don't need to distinguish the derived
--       case since we allow multiple occurrences of this pragma anyway.

--    Has_Pragma_Pack (Flag121) [implementation base type only]
--       Present in all entities. If set, indicates that a valid pragma Pack
--       was given for the type. Note that this flag is not inherited by
--       derived type. See also the Is_Packed flag.

--    Has_Pragma_Pure (Flag203)
--       Present in all entities. If set, indicates that a valid pragma Pure
--       was given for the entity. In some cases, we need to test whether
--       Is_Pure was explicitly set using this pragma.

--    Has_Pragma_Preelab_Init (Flag221)
--       Present in type and subtype entities. If set indicates that a valid
--       pragma Preelaborable_Initialization applies to the type.

--    Has_Pragma_Pure_Function (Flag179)
--       Present in all entities. If set, indicates that a valid pragma
--       Pure_Function was given for the entity. In some cases, we need to
--       know that Is_Pure was explicitly set using this pragma. We also set
--       this flag for some internal entities that we know should be treated
--       as pure for optimization purposes.

--    Has_Pragma_Thread_Local_Storage (Flag169)
--       Present in all entities. If set, indicates that a valid pragma
--       Thread_Local_Storage was given for the entity.

--    Has_Pragma_Unmodified (Flag233)
--       Present in all entities. Can only be set for variables (E_Variable,
--       E_Out_Parameter, E_In_Out_Parameter). Set if a valid pragma Unmodified
--       applies to the variable, indicating that no warning should be given
--       if the entity is never modified. Note that clients should generally
--       not test this flag directly, but instead use function Has_Unmodified.

--    Has_Pragma_Unreferenced (Flag180)
--       Present in all entities. Set if a valid pragma Unreferenced applies
--       to the entity, indicating that no warning should be given if the
--       entity has no references, but a warning should be given if it is
--       in fact referenced. For private types, this flag is set in both the
--       private entity and full entity if the pragma applies to either. Note
--       that clients should generally not test this flag directly, but instead
--       use function Has_Unreferenced.

--    Has_Pragma_Unreferenced_Objects (Flag212)
--       Present in type and subtype entities. Set if a valid pragma
--       Unreferenced_Objects applies to the type, indicating that no warning
--       should be given for objects of such a type for being unreferenced
--       (but unlike the case with pragma Unreferenced, it is ok to reference
--       such an object and no warning is generated.

--    Has_Predicates (Flag250)
--       Present in all entities. Set in type and subtype entities if a pragma
--       Predicate or Predicate aspect applies to the type, or if it inherits a
--       Predicate aspect from its parent or progenitor types. Also set in the
--       predicate function entity, to distinguish it among entries in the
--       Subprograms_For_Type.

--    Has_Primitive_Operations (Flag120) [base type only]
--       Present in all type entities. Set if at least one primitive operation
--       is defined for the type.

--    Has_Private_Ancestor (synthesized)
--       Applies to all type and subtype entities. Returns True if at least
--       one ancestor is private, and otherwise False if there are no private
--       ancestors.

--    Has_Private_Declaration (Flag155)
--       Present in all entities. Returns True if it is the defining entity
--       of a private type declaration or its corresponding full declaration.
--       This flag is thus preserved when the full and the partial views are
--       exchanged, to indicate if a full type declaration is a completion.
--       Used for semantic checks in E.4(18) and elsewhere.

--    Has_Qualified_Name (Flag161)
--       Present in all entities. Set True if the name in the Chars field
--       has been replaced by its qualified name, as used for debug output.
--       See Exp_Dbug for a full description of qualification requirements.
--       For some entities, the name is the fully qualified name, but there
--       are exceptions. In particular, for local variables in procedures,
--       we do not include the procedure itself or higher scopes. See also
--       the flag Has_Fully_Qualified_Name, which is set if the name does
--       indeed include the fully qualified name.

--    Has_RACW (Flag214)
--      Present in package spec entities. Set if the spec contains the
--      declaration of a remote access-to-classwide type.

--    Has_Record_Rep_Clause (Flag65) [implementation base type only]
--       Present in record types. Set if a record representation clause has
--       been given for this record type. Used to prevent more than one such
--       clause for a given record type. Note that this is initially cleared
--       for a derived type, even though the representation is inherited. See
--       also the flag Has_Specified_Layout.

--    Has_Recursive_Call (Flag143)
--       Present in procedures. Set if a direct parameterless recursive call
--       is detected while analyzing the body. Used to activate some error
--       checks for infinite recursion.

--    Has_Size_Clause (Flag29)
--       Present in entities for types and objects. Set if a size clause is
--       present for the entity. Used to prevent multiple Size clauses for a
--       given entity. Note that it is always initially cleared for a derived
--       type, even though the Size for such a type is inherited from a Size
--       clause given for the parent type.

--    Has_Small_Clause (Flag67)
--       Present in ordinary fixed point types (but not subtypes). Indicates
--       that a small clause has been given for the entity. Used to prevent
--       multiple Small clauses for a given entity. Note that it is always
--       initially cleared for a derived type, even though the Small for such
--       a type is inherited from a Small clause given for the parent type.

--    Has_Specified_Layout (Flag100) [implementation base type only]
--       Present in all type entities. Set for a record type or subtype if
--       the record layout has been specified by a record representation
--       clause. Note that this differs from the flag Has_Record_Rep_Clause
--       in that it is inherited by a derived type. Has_Record_Rep_Clause is
--       used to indicate that the type is mentioned explicitly in a record
--       representation clause, and thus is not inherited by a derived type.
--       This flag is always False for non-record types.

--    Has_Specified_Stream_Input (Flag190)
--    Has_Specified_Stream_Output (Flag191)
--    Has_Specified_Stream_Read (Flag192)
--    Has_Specified_Stream_Write (Flag193)
--       Present in all type and subtype entities. Set for a given view if the
--       corresponding stream-oriented attribute has been defined by an
--       attribute definition clause. When such a clause occurs, a TSS is set
--       on the underlying full view; the flags are used to track visibility of
--       the attribute definition clause for partial or incomplete views.
--
--    Has_Static_Discriminants (Flag211)
--       Present in record subtypes constrained by discriminant values. Set if
--       all the discriminant values have static values, meaning that in the
--       case of a variant record, the component list can be trimmed down to
--       include only the components corresponding to these discriminants.
--
--    Has_Storage_Size_Clause (Flag23) [implementation base type only]
--       Present in task types and access types. It is set if a Storage_Size
--       clause is present for the type. Used to prevent multiple clauses for
--       one type. Note that this flag is initially cleared for a derived type
--       even though the Storage_Size for such a type is inherited from a
--       Storage_Size clause given for the parent type. Note that in the case
--       of access types, this flag is present only in the root type, since a
--       storage size clause cannot be given to a derived type.

--    Has_Stream_Size_Clause (Flag184)
--       Present in all entities. It is set for types which have a Stream_Size
--       clause attribute. Used to prevent multiple Stream_Size clauses for a
--       given entity, and also whether it is necessary to check for a stream
--       size clause.

--    Has_Subprogram_Descriptor (Flag93)
--       This flag is set on entities for which zero-cost exception subprogram
--       descriptors can be generated (subprograms and library level package
--       declarations and bodies). It indicates that a subprogram descriptor
--       has been generated, and is used to suppress generation of multiple
--       descriptors (e.g. when instantiating generic bodies).

--    Has_Task (Flag30) [base type only]
--       Present in all type entities. Set on task types themselves, and also
--       (recursively) on any composite type which has a component for which
--       Has_Task is set. The meaning is that an allocator or declaration of
--       such an object must create the required tasks. Note: the flag is not
--       set on access types, even if they designate an object that Has_Task.

--    Has_Thunks (Flag228)
--       Applies to E_Constant entities marked Is_Tag. True for secondary tag
--       referencing a dispatch table whose contents are pointers to thunks.

--    Has_Unchecked_Union (Flag123) [base type only]
--       Present in all type entities. Set on unchecked unions themselves
--       and (recursively) on any composite type which has a component for
--       which Has_Unchecked_Union is set. The meaning is that a comparison
--       operation for the type is not permitted. Note that the flag is not
--       set on access types, even if they designate an object that has
--       the flag Has_Unchecked_Union set.

--    Has_Unknown_Discriminants (Flag72)
--       Present in all entities. Set for types with unknown discriminants.
--       Types can have unknown discriminants either from their declaration or
--       through type derivation. The use of this flag exactly meets the spec
--       in RM 3.7(26). Note that all class-wide types are considered to have
--       unknown discriminants. Note that both Has_Discriminants and
--       Has_Unknown_Discriminants may be true for a type. Class-wide types and
--       their subtypes have unknown discriminants and can have declared ones
--       as well. Private types declared with unknown discriminants may have a
--       full view that has explicit discriminants, and both flag will be set
--       on the partial view, to insure that discriminants are properly
--       inherited in certain contexts.

--    Has_Volatile_Components (Flag87) [implementation base type only]
--       Present in all types and objects. Set only for an array type or array
--       object if a valid pragma Volatile_Components or a valid pragma
--       Atomic_Components applies to the type or object. Note that in the case
--       of an object, this flag is only set on the object if there was an
--       explicit pragma for the object. In other words, the proper test for
--       whether an object has volatile components is to see if either the
--       object or its base type has this flag set. Note that in the case of a
--       type the pragma will be chained to the rep item chain of the first
--       subtype in the usual manner.

--    Has_Xref_Entry (Flag182)
--       Present in all entities. Set if an entity has an entry in the Xref
--       information generated in ali files. This is true for all source
--       entities in the extended main source file. It is also true of entities
--       in other packages that are referenced directly or indirectly from the
--       main source file (indirect reference occurs when the main source file
--       references an entity with a type reference. See package Lib.Xref for
--       further details).

--    Hiding_Loop_Variable (Node8)
--       Present in variables. Set only if a variable of a discrete type is
--       hidden by a loop variable in the same local scope, in which case
--       the Hiding_Loop_Variable field of the hidden variable points to
--       the E_Loop_Parameter entity doing the hiding. Used in processing
--       warning messages if the hidden variable turns out to be unused
--       or is referenced without being set.

--    Homonym (Node4)
--       Present in all entities. Link for list of entities that have the
--       same source name and that are declared in the same or enclosing
--       scopes. Homonyms in the same scope are overloaded. Used for name
--       resolution and for the generation of debugging information.

--    Implementation_Base_Type (synthesized)
--       Applies to all entities. For types, similar to Base_Type, but never
--       returns a private type when applied to a non-private type. Instead in
--       this case, it always returns the Underlying_Type of the base type, so
--       that we still have a concrete type. For entities other than types,
--       returns the entity unchanged.

--    Interface_Alias (Node25)
--       Present in subprograms that cover a primitive operation of an abstract
--       interface type. Can be set only if the Is_Hidden flag is also set,
--       since such entities are always hidden. Points to its associated
--       interface subprogram. It is used to register the subprogram in
--       secondary dispatch table of the interface (Ada 2005: AI-251).

--    Interfaces (Elist25)
--       Present in record types and subtypes. List of abstract interfaces
--       implemented by a tagged type that are not already implemented by the
--       ancestors (Ada 2005: AI-251).

--    In_Package_Body (Flag48)
--       Present in package entities. Set on the entity that denotes the
--       package (the defining occurrence of the package declaration) while
--       analyzing and expanding the package body. Reset on completion of
--       analysis/expansion.

--    In_Private_Part (Flag45)
--       Present in all entities. Can be set only in package entities and
--       objects. For package entities, this flag is set to indicate that the
--       private part of the package is being analyzed. The flag is reset at
--       the end of the package declaration. For objects it indicates that the
--       declaration of the object occurs in the private part of a package.

--    Inner_Instances (Elist23)
--       Present in generic units. Contains element list of units that are
--       instantiated within the given generic. Used to diagnose circular
--       instantiations.

--    Interface_Name (Node21)
--       Present in exceptions, functions, procedures, variables, constants,
--       and packages. Set to Empty unless an export, import, or interface
--       name pragma has explicitly specified an external name, in which
--       case it references an N_String_Literal node for the specified
--       external name. In the case of exceptions, the field is set by
--       Import_Exception/Export_Exception (which can be used in OpenVMS
--       versions only). Note that if this field is Empty, and Is_Imported
--       or Is_Exported is set, then the default interface name is the name
--       of the entity, cased in a manner that is appropriate to the system
--       in use. Note that Interface_Name is ignored if an address clause
--       is present (since it is meaningless in this case).
--
--       An additional special case usage of this field is in JGNAT for
--       E_Component and E_Discriminant. JGNAT allows these entities to be
--       imported by specifying pragma Import within a component's containing
--       record definition. This supports interfacing to object fields defined
--       within Java classes, and such pragmas are generated by the jvm2ada
--       binding generator tool whenever it processes classes with public
--       object fields. A pragma Import for a component can define the
--       External_Name of the imported Java field (which is generally needed,
--       because Java names are case sensitive).

--    Invariant_Procedure (synthesized)
--       Present in types and subtypes. Set for private types if one or more
--       Invariant, or Invariant'Class, or inherited Invariant'Class aspects
--       apply to the type. Points to the entity for a procedure which checks
--       the invariant. This invariant procedure takes a single argument of the
--       given type, and returns if the invariant holds, or raises exception
--       Assertion_Error with an appropriate message if it does not hold. This
--       attribute is present but always empty for private subtypes. This
--       attribute is also set for the corresponding full type.
--
--       Note: the reason this is marked as a synthesized attribute is that the
--       way this is stored is as an element of the Subprograms_For_Type field.

--    In_Use (Flag8)
--       Present in packages and types. Set when analyzing a use clause for
--       the corresponding entity. Reset at end of corresponding declarative
--       part. The flag on a type is also used to determine the visibility of
--       the primitive operators of the type.

--    Is_Abstract_Subprogram (Flag19)
--       Present in all subprograms and entries. Set for abstract subprograms.
--       Always False for enumeration literals and entries. See also
--       Requires_Overriding.

--    Is_Abstract_Type (Flag146)
--       Present in all types. Set for abstract types.

--    Is_Access_Constant (Flag69)
--       Present in access types and subtypes. Indicates that the keyword
--       constant was present in the access type definition.

--    Is_Access_Protected_Subprogram_Type (synthesized)
--       Applies to all types, true for named and anonymous access to
--       protected subprograms.

--    Is_Access_Type (synthesized)
--       Applies to all entities, true for access types and subtypes

--    Is_Ada_2005_Only (Flag185)
--       Present in all entities, true if a valid pragma Ada_05 or Ada_2005
--       applies to the entity which specifically names the entity, indicating
--       that the entity is Ada 2005 only. Note that this flag is not set if
--       the entity is part of a unit compiled with the normal no-argument form
--       of pragma Ada_05 or Ada_2005.

--    Is_Ada_2012_Only (Flag199)
--       Present in all entities, true if a valid pragma Ada_12 or Ada_2012
--       applies to the entity which specifically names the entity, indicating
--       that the entity is Ada 2012 only. Note that this flag is not set if
--       the entity is part of a unit compiled with the normal no-argument form
--       of pragma Ada_12 or Ada_2012.

--    Is_Aliased (Flag15)
--       Present in objects whose declarations carry the keyword aliased,
--       and on record components that have the keyword.

--    Is_AST_Entry (Flag132)
--       Present in entry entities. Set if a valid pragma AST_Entry applies
--       to the entry. This flag can only be set in OpenVMS versions of GNAT.
--       Note: we also allow the flag to appear in entry families, but given
--       the current implementation of the pragma AST_Entry, this flag will
--       always be False in entry families.

--    Is_Atomic (Flag85)
--       Present in all type entities, and also in constants, components and
--       variables. Set if a pragma Atomic or Shared applies to the entity.
--       In the case of private and incomplete types, this flag is set in
--       both the partial view and the full view.

--    Is_Array_Type (synthesized)
--       Applies to all entities, true for array types and subtypes

--    Is_Asynchronous (Flag81)
--       Present in all type entities and in procedure entities. Set
--       if a pragma Asynchronous applies to the entity.

--    Is_Base_Type (synthesized)
--       Applies to type and subtype entities. True if entity is a base type

--    Is_Bit_Packed_Array (Flag122) [implementation base type only]
--       Present in all entities. This flag is set for a packed array type that
--       is bit packed (i.e. the component size is known by the front end and
--       is in the range 1-7, 9-15, 17-31, or 33-63). Is_Packed is always set
--       if Is_Bit_Packed_Array is set, but it is possible for Is_Packed to be
--       set without Is_Bit_Packed_Array for the case of an array having one or
--       more index types that are enumeration types with non-standard
--       enumeration representations.

--    Is_Boolean_Type (synthesized)
--       Applies to all entities, true for boolean types and subtypes,
--       i.e. Standard.Boolean and all types ultimately derived from it.

--    Is_Called (Flag102)
--       Present in subprograms. Returns true if the subprogram is called
--       in the unit being compiled or in a unit in the context. Used for
--       inlining.

--    Is_Character_Type (Flag63)
--       Present in all entities. Set for character types and subtypes,
--       i.e. enumeration types that have at least one character literal.

--    Is_Child_Unit (Flag73)
--       Present in all entities. Set only for defining entities of program
--       units that are child units (but False for subunits).

--    Is_Class_Wide_Type (synthesized)
--       Applies to all entities, true for class wide types and subtypes

--    Is_Class_Wide_Equivalent_Type (Flag35)
--       Present in record types and subtypes. Set to True, if the type acts
--       as a class-wide equivalent type, i.e. the Equivalent_Type field of
--       some class-wide subtype entity references this record type.

--    Is_Compilation_Unit (Flag149)
--       Present in all entities. Set if the entity is a package or subprogram
--       entity for a compilation unit other than a subunit (since we treat
--       subunits as part of the same compilation operation as the ultimate
--       parent, we do not consider them to be separate units for this flag).

--    Is_Completely_Hidden (Flag103)
--       Present in all entities. This flag can be set only for E_Discriminant
--       entities. This flag can be set only for girder discriminants of
--       untagged types. When set, the entity is a girder discriminant of a
--       derived untagged type which is not directly visible in the derived
--       type because the derived type or one of its ancestors have renamed the
--       discriminants in the root type. Note: there are girder discriminants
--       which are not Completely_Hidden (e.g. discriminants of a root type).

--    Is_Composite_Type (synthesized)
--       Applies to all entities, true for all composite types and
--       subtypes. Either Is_Composite_Type or Is_Elementary_Type (but
--       not both) is true of any type.

--    Is_Concurrent_Record_Type (Flag20)
--       Present in record types and subtypes. Set if the type was created
--       by the expander to represent a task or protected type. For every
--       concurrent type, such as record type is constructed, and task and
--       protected objects are instances of this record type at runtime
--       (Gigi will replace declarations of the concurrent type using the
--       declarations of the corresponding record type). See package Exp_Ch9
--       for further details.

--    Is_Concurrent_Type (synthesized)
--       Applies to all entities, true for task types and subtypes and for
--       protected types and subtypes.

--    Is_Constant_Object (synthesized)
--       Applies to all entities, true for E_Constant, E_Loop_Parameter, and
--       E_In_Parameter entities.

--    Is_Constrained (Flag12)
--       Present in types or subtypes which may have index, discriminant
--       or range constraint (i.e. array types and subtypes, record types
--       and subtypes, string types and subtypes, and all numeric types).
--       Set if the type or subtype is constrained.

--    Is_Constr_Subt_For_U_Nominal (Flag80)
--       Present in all types and subtypes. Set true only for the constructed
--       subtype of an object whose nominal subtype is unconstrained. Note
--       that the constructed subtype itself will be constrained.

--    Is_Constr_Subt_For_UN_Aliased (Flag141)
--       Present in all types and subtypes. This flag can be set only if
--       Is_Constr_Subt_For_U_Nominal is also set. It indicates that in
--       addition the object concerned is aliased. This flag is used by
--       Gigi to determine whether a template must be constructed.

--    Is_Constructor (Flag76)
--       Present in function and procedure entities. Set if a pragma
--       CPP_Constructor applies to the subprogram.

--    Is_Controlled (Flag42) [base type only]
--       Present in all type entities. Indicates that the type is controlled,
--       i.e. is either a descendant of Ada.Finalization.Controlled or of
--       Ada.Finalization.Limited_Controlled.

--    Is_Controlling_Formal (Flag97)
--       Present in all Formal_Kind entities. Marks the controlling parameters
--       of dispatching operations.

--    Is_CPP_Class (Flag74)
--       Present in all type entities, set only for tagged types to which a
--       valid pragma Import (CPP, ...) or pragma CPP_Class has been applied.

--    Is_Decimal_Fixed_Point_Type (synthesized)
--       Applies to all type entities, true for decimal fixed point
--       types and subtypes.

--    Is_Descendent_Of_Address (Flag223)
--       Present in all type and subtype entities. Indicates that a type is an
--       address type that is visibly a numeric type. Used for semantic checks
--       on VMS to remove ambiguities in universal integer expressions that may
--       have an address interpretation

--    Is_Discrete_Type (synthesized)
--       Applies to all entities, true for all discrete types and subtypes

--    Is_Discrete_Or_Fixed_Point_Type (synthesized)
--       Applies to all entities, true for all discrete types and subtypes
--       and all fixed-point types and subtypes.

--    Is_Discrim_SO_Function (Flag176)
--       Present in all entities. Set only in E_Function entities that Layout
--       creates to compute discriminant-dependent dynamic size/offset values.

--    Is_Discriminal (synthesized)
--       Applies to all entities, true for renamings of discriminants. Such
--       entities appear as constants or in parameters.

--    Is_Dispatch_Table_Entity (Flag234)
--       Applies to all entities. Set to indicate to the backend that this
--       entity is associated with a dispatch table.

--    Is_Dispatching_Operation (Flag6)
--       Present in all entities. Set true for procedures, functions,
--       generic procedures and generic functions if the corresponding
--       operation is dispatching.

--    Is_Dynamic_Scope (synthesized)
--       Applies to all Entities. Returns True if the entity is a dynamic
--       scope (i.e. a block, subprogram, task_type, entry
--       or extended return statement).

--    Is_Elementary_Type (synthesized)
--       Applies to all entities, true for all elementary types and
--       subtypes. Either Is_Composite_Type or Is_Elementary_Type (but
--       not both) is true of any type.

--    Is_Eliminated (Flag124)
--       Present in type entities, subprogram entities, and object entities.
--       Indicates that the corresponding entity has been eliminated by use
--       of pragma Eliminate. Also used to mark subprogram entities whose
--       declaration and body are within unreachable code that is removed.

--    Is_Enumeration_Type (synthesized)
--       Present in all entities, true for enumeration types and subtypes

--    Is_Entry (synthesized)
--       Applies to all entities, True only for entry and entry family
--       entities and False for all other entity kinds.

--    Is_Entry_Formal (Flag52)
--       Present in all entities. Set only for entry formals (which can
--       only be in, in-out or out parameters). This flag is used to speed
--       up the test for the need to replace references in Exp_Ch2.

--    Is_Exported (Flag99)
--       Present in all entities. Set if the entity is exported. For now we
--       only allow the export of constants, exceptions, functions, procedures
--       and variables, but that may well change later on. Exceptions can only
--       be exported in the OpenVMS and Java VM implementations of GNAT.

--    Is_First_Subtype (Flag70)
--       Present in all entities. True for first subtypes (RM 3.2.1(6)),
--       i.e. the entity in the type declaration that introduced the type.
--       This may be the base type itself (e.g. for record declarations and
--       enumeration type declarations), or it may be the first subtype of
--       an anonymous base type (e.g. for integer type declarations or
--       constrained array declarations).

--    Is_Fixed_Point_Type (synthesized)
--       Applies to all entities, true for decimal and ordinary fixed
--       point types and subtypes

--    Is_Floating_Point_Type (synthesized)
--       Applies to all entities, true for float types and subtypes

--    Is_Formal (synthesized)
--       Applies to all entities, true for IN, IN OUT and OUT parameters

--    Is_Formal_Object (synthesized)
--       Applies to all entities, true for generic IN and IN OUT parameters

--    Is_Formal_Subprogram (Flag111)
--       Present in all entities. Set for generic formal subprograms.

--    Is_For_Access_Subtype (Flag118)
--       Present in E_Private_Subtype and E_Record_Subtype entities. Means the
--       sole purpose of the type is to be designated by an Access_Subtype and
--       hence should not be expanded into components because the type may not
--       have been found or frozen yet.

--    Is_Frozen (Flag4)
--       Present in all type and subtype entities. Set if type or subtype has
--       been frozen.

--    Is_Generic_Actual_Type (Flag94)
--       Present in all type and subtype entities. Set in the subtype
--       declaration that renames the generic formal as a subtype of the
--       actual. Guarantees that the subtype is not static within the instance.

--    Is_Generic_Instance (Flag130)
--       Present in all entities. Set to indicate that the entity is an
--       instance of a generic unit, or a formal package (which is an instance
--       of the template).

--    Is_Generic_Subprogram (synthesized)
--       Applies to all entities. Yields True for a generic subprogram
--       (generic function, generic subprogram), False for all other entities.

--    Is_Generic_Type (Flag13)
--       Present in all entities. Set for types which are generic formal types.
--       Such types have an Ekind that corresponds to their classification, so
--       the Ekind cannot be used to identify generic types.

--    Is_Generic_Unit (synthesized)
--       Applies to all entities. Yields True for a generic unit (generic
--       package, generic function, generic procedure), and False for all
--       other entities.

--    Is_Hidden (Flag57)
--       Present in all entities. Set true for all entities declared in the
--       private part or body of a package. Also marks generic formals of a
--       formal package declared without a box. For library level entities,
--       this flag is set if the entity is not publicly visible. This flag
--       is reset when compiling the body of the package where the entity
--       is declared, when compiling the private part or body of a public
--       child unit, and when compiling a private child unit (see Install_
--       Private_Declaration in sem_ch7).

--    Is_Hidden_Open_Scope (Flag171)
--       Present in all entities. Set true for a scope that contains the
--       instantiation of a child unit, and whose entities are not visible
--       during analysis of the instance.

--    Is_Immediately_Visible (Flag7)
--       Present in all entities. Set if entity is immediately visible, i.e.
--       is defined in some currently open scope (RM 8.3(4)).

--    Is_Imported (Flag24)
--       Present in all entities. Set if the entity is imported. For now we
--       only allow the import of exceptions, functions, procedures, packages.
--       and variables. Exceptions can only be imported in the OpenVMS and
--       Java VM implementations of GNAT. Packages and types can only be
--       imported in the Java VM implementation.

--    Is_Incomplete_Or_Private_Type (synthesized)
--       Applies to all entities, true for private and incomplete types

--    Is_Incomplete_Type (synthesized)
--       Applies to all entities, true for incomplete types and subtypes

--    Is_Inlined (Flag11)
--       Present in all entities. Set for functions and procedures which are
--       to be inlined. For subprograms created during expansion, this flag
--       may be set directly by the expander to request inlining. Also set
--       for packages that contain inlined subprograms, whose bodies must be
--       be compiled. Is_Inlined is also set on generic subprograms and is
--       inherited by their instances. It is also set on the body entities
--       of inlined subprograms. See also Has_Pragma_Inline.

--    Is_Instantiated (Flag126)
--       Present in generic packages and generic subprograms. Set if the unit
--       is instantiated from somewhere in the extended main source unit. This
--       flag is used to control warnings about the unit being uninstantiated.
--       Also set in a package that is used as an actual for a generic package
--       formal in an instantiation. Also set on a parent instance, in the
--       instantiation of a child, which is implicitly declared in the parent.

--    Is_Integer_Type (synthesized)
--       Applies to all entities, true for integer types and subtypes

--    Is_Interface (Flag186)
--       Present in record types and subtypes. Set to indicate that the current
--       entity corresponds with an abstract interface. Because abstract
--       interfaces are conceptually a special kind of abstract tagged types
--       we represent them by means of tagged record types and subtypes
--       marked with this attribute. This allows us to reuse most of the
--       compiler support for abstract tagged types to implement interfaces
--       (Ada 2005: AI-251).

--    Is_Internal (Flag17)
--       Present in all entities. Set to indicate an entity created during
--       semantic processing (e.g. an implicit type, or a temporary). The
--       current uses of this flag are:
--
--         1) Internal entities (such as temporaries generated for the result
--         of an inlined function call or dummy variables generated for the
--         debugger). Set to indicate that they need not be initialized, even
--         when scalars are initialized or normalized;
--
--         2) Predefined primitives of tagged types. Set to mark that they
--         have specific properties: first they are primitives even if they
--         are not defined in the type scope (the freezing point is not
--         necessarily in the same scope), and second the predefined equality
--         can be overridden by a user-defined equality, no body will be
--         generated in this case.
--
--         3) Object declarations generated by the expander that are implicitly
--         imported or exported so that they can be marked in Sprint output.
--
--         4) Internal entities in the list of primitives of tagged types that
--         are used to handle secondary dispatch tables. These entities have
--         also the attribute Interface_Alias.
--
--    Is_Interrupt_Handler (Flag89)
--       Present in procedures. Set if a pragma Interrupt_Handler applies
--       to the procedure. The procedure must be parameterless, and on all
--       targets except AAMP it must be a protected procedure.

--    Is_Intrinsic_Subprogram (Flag64)
--       Present in functions and procedures. It is set if a valid pragma
--       Interface or Import is present for this subprogram specifying pragma
--       Intrinsic. Valid means that the name and profile of the subprogram
--       match the requirements of one of the recognized intrinsic subprograms
--       (see package Sem_Intr for details). Note: the value of Convention for
--       such an entity will be set to Convention_Intrinsic, but it is the
--       setting of Is_Intrinsic_Subprogram, NOT simply having convention set
--       to intrinsic, which causes intrinsic code to be generated.

--    Is_Itype (Flag91)
--       Present in all entities. Set to indicate that a type is an Itype,
--       which means that the declaration for the type does not appear
--       explicitly in the tree. Instead gigi will elaborate the type when it
--       is first used. Has_Delayed_Freeze can be set for Itypes, and the
--       meaning is that the first use (the one which causes the type to be
--       defined) will be the freeze node. Note that an important restriction
--       on Itypes is that the first use of such a type (the one that causes it
--       to be defined) must be in the same scope as the type.

--    Is_Known_Non_Null (Flag37)
--       Present in all entities. Relevant (and can be set True) only for
--       objects of an access type. It is set if the object is currently
--       known to have a non-null value (meaning that no access checks
--       are needed). The indication can for example come from assignment
--       of an access parameter or an allocator whose value is known non-null.
--
--       Note: this flag is set according to the sequential flow of the
--       program, watching the current value of the variable. However,
--       this processing can miss cases of changing the value of an aliased
--       or constant object, so even if this flag is set, it should not
--       be believed if the variable is aliased or volatile. It would
--       be a little neater to avoid the flag being set in the first
--       place in such cases, but that's trickier, and there is only
--       one place that tests the value anyway.
--
--       The flag is dynamically set and reset as semantic analysis and
--       expansion proceeds. Its value is meaningless once the tree is
--       fully constructed, since it simply indicates the last state.
--       Thus this flag has no meaning to the back end.

--    Is_Known_Null (Flag204)
--       Present in all entities. Relevant (and can be set True) only for
--       objects of an access type. It is set if the object is currently known
--       to have a null value (meaning that a dereference will surely raise
--       constraint error exception). The indication can come from an
--       assignment or object declaration.
--
--       The comments above about sequential flow and aliased and volatile for
--       the Is_Known_Non_Null flag apply equally to the Is_Known_Null flag.

--    Is_Known_Valid (Flag170)
--       Present in all entities. Relevant for types (and subtype) and
--       for objects (and enumeration literals) of a discrete type.
--
--       The purpose of this flag is to implement the requirement stated
--       in (RM 13.9.1(9-11)) which require that the use of possibly invalid
--       values may not cause programs to become erroneous. See the function
--       Checks.Expr_Known_Valid for further details. Note that the setting
--       is conservative, in the sense that if the flag is set, it must be
--       right. If the flag is not set, nothing is known about the validity.
--
--       For enumeration literals, the flag is always set, since clearly
--       an enumeration literal represents a valid value. Range checks
--       where necessary will ensure that this valid value is appropriate.
--
--       For objects, the flag indicates the state of knowledge about the
--       current value of the object. This may be modified during expansion,
--       and thus the final value is not relevant to gigi.
--
--       For types and subtypes, the flag is set if all possible bit patterns
--       of length Object_Size (i.e. Esize of the type) represent valid values
--       of the type. In general for such tytpes, all values are valid, the
--       only exception being the case where an object of the type has an
--       explicit size that is greater than Object_Size.
--
--       For non-discrete objects, the setting of the Is_Known_Valid flag is
--       not defined, and is not relevant, since the considerations of the
--       requirement in (RM 13.9.1(9-11)) do not apply.
--
--       The flag is dynamically set and reset as semantic analysis and
--       expansion proceeds. Its value is meaningless once the tree is
--       fully constructed, since it simply indicates the last state.
--       Thus this flag has no meaning to the back end.

--    Is_Limited_Composite (Flag106)
--       Present in all entities. Set for composite types that have a
--       limited component. Used to enforce the rule that operations on
--       the composite type that depend on the full view of the component
--       do not become visible until the immediate scope of the composite
--       type itself (RM 7.3.1 (5)).

--    Is_Limited_Interface (Flag197)
--       Present in record types and subtypes. True for interface types, if
--       interface is declared limited, task, protected, or synchronized, or
--       is derived from a limited interface.

--    Is_Limited_Record (Flag25)
--       Present in all entities. Set to true for record (sub)types if the
--       record is declared to be limited. Note that this flag is not set
--       simply because some components of the record are limited.

--    Is_Local_Anonymous_Access (Flag194)
--       Present in access types. Set for an anonymous access type to indicate
--       that the type is created for a record component with an access
--       definition, an array component, or a stand-alone object. Such
--       anonymous types have an accessibility level equal to that of the
--       declaration in which they appear, unlike the anonymous access types
--       that are created for access parameters and access discriminants.

--    Is_Machine_Code_Subprogram (Flag137)
--       Present in subprogram entities. Set to indicate that the subprogram
--       is a machine code subprogram (i.e. its body includes at least one
--       code statement). Also indicates that all necessary semantic checks
--       as required by RM 13.8(3) have been performed.

--    Is_Modular_Integer_Type (synthesized)
--       Applies to all entities. True if entity is a modular integer type

--    Is_Non_Static_Subtype (Flag109)
--       Present in all type and subtype entities. It is set in some (but not
--       all) cases in which a subtype is known to be non-static. Before this
--       flag was added, the computation of whether a subtype was static was
--       entirely synthesized, by looking at the bounds, and the immediate
--       subtype parent. However, this method does not work for some Itypes
--       that have no parent set (and the only way to find the immediate
--       subtype parent is to go through the tree). For now, this flay is set
--       conservatively, i.e. if it is set then for sure the subtype is non-
--       static, but if it is not set, then the type may or may not be static.
--       Thus the test for a static subtype is that this flag is clear AND that
--       the bounds are static AND that the parent subtype (if available to be
--       tested) is static. Eventually we should make sure this flag is always
--       set right, at which point, these comments can be removed, and the
--       tests for static subtypes greatly simplified.

--    Is_Null_Init_Proc (Flag178)
--       Present in procedure entities. Set for generated init proc procedures
--       (used to initialize composite types), if the code for the procedure
--       is null (i.e. is a return and nothing else). Such null initialization
--       procedures are generated in case some client is compiled using the
--       Initialize_Scalars pragma, generating a call to this null procedure,
--       but there is no need to call such procedures within a compilation
--       unit, and this flag is used to suppress such calls.

--    Is_Numeric_Type (synthesized)
--       Applies to all entities, true for all numeric types and subtypes
--       (integer, fixed, float).

--    Is_Object (synthesized)
--       Applies to all entities, true for entities representing objects,
--       including generic formal parameters.

--    Is_Obsolescent (Flag153)
--       Present in all entities. Set for any entity for which a valid pragma
--       Obsolescent applies.

--    Is_Only_Out_Parameter (Flag226)
--       Present in formal parameter entities. Set if this parameter is the
--       only OUT parameter for this formal part. If there is more than one
--       out parameter, or if there is some other IN OUT parameter then this
--       flag is not set in any of them. Used in generation of warnings.

--    Is_Optional_Parameter (Flag134)
--       Present in parameter entities. Set if the parameter is specified as
--       optional by use of a First_Optional_Parameter argument to one of the
--       extended Import pragmas. Can only be set for OpenVMS versions of GNAT.

--    Is_Ordinary_Fixed_Point_Type (synthesized)
--       Applies to all entities, true for ordinary fixed point types and
--       subtypes.

--    Is_Package_Or_Generic_Package (synthesized)
--       Applies to all entities. True for packages and generic packages.
--       False for all other entities.

--    Is_Package_Body_Entity (Flag160)
--       Present in all entities. Set for entities defined at the top level
--       of a package body. Used to control externally generated names.

--    Is_Packed (Flag51) [implementation base type only]
--       Present in all type entities. This flag is set only for record and
--       array types which have a packed representation. There are three
--       cases which cause packing:
--
--         1. Explicit use of pragma Pack for an array of package components
--         2. Explicit use of pragma Pack to pack a record
--         4. Setting Component_Size of an array to a bit-packable value
--         3. Indexing an array with a non-standard enumeration type.
--
--       For records, Is_Packed is always set if Has_Pragma_Pack is set,
--       and can also be set on its own in a derived type which inherited
--       its packed status.
--
--       For arrays, Is_Packed is set if an array is bit packed (i.e. the
--       component size is known at compile time and is 1-7, 9-15 or 17-31),
--       or if the array has one or more index types that are enumeration
--       types with non-standard representations (in GNAT, we store such
--       arrays compactly, using the Pos of the enumeration type value).
--
--       As for the case of records, Is_Packed can be set on its own for a
--       derived type, with the same dual before/after freeze meaning.
--       Is_Packed can also be set as the result of an explicit component
--       size clause that specifies an appropriate component size.
--
--       In the bit packed array case, Is_Bit_Packed_Array will be set in
--       the bit packed case once the array type is frozen.
--
--       Before an array type is frozen, Is_Packed will always be set if
--       Has_Pragma_Pack is set. Before the freeze point, it is not possible
--       to know the component size, since the component type is not frozen
--       until the array type is frozen. Thus Is_Packed for an array type
--       before it is frozen means that packed is required. Then if it turns
--       out that the component size is not suitable for bit packing, the
--       Is_Packed flag gets turned off.

--    Is_Packed_Array_Type (Flag138)
--       Present in all entities. This flag is set on the entity for the type
--       used to implement a packed array (either a modular type, or a subtype
--       of Packed_Bytes{1,2,4} as appropriate). The flag is set if and only
--       if the type appears in the Packed_Array_Type field of some other type
--       entity. It is used by Gigi to activate the special processing for such
--       types (unchecked conversions that would not otherwise be allowed are
--       allowed for such types). If the Is_Packed_Array_Type flag is set in
--       an entity, then the Original_Array_Type field of this entity points
--       to the original array type for which this is the packed array type.

--    Is_Potentially_Use_Visible (Flag9)
--       Present in all entities. Set if entity is potentially use visible,
--       i.e. it is defined in a package that appears in a currently active
--       use clause (RM 8.4(8)). Note that potentially use visible entities
--       are not necessarily use visible (RM 8.4(9-11)).

--    Is_Preelaborated (Flag59)
--       Present in all entities, set in E_Package and E_Generic_Package
--       entities to which a pragma Preelaborate is applied, and also in
--       all entities within such packages. Note that the fact that this
--       flag is set does not necesarily mean that no elaboration code is
--       generated for the package.

--    Is_Primitive (Flag218)
--       Present in overloadable entities and in generic subprograms. Set to
--       indicate that this is a primitive operation of some type, which may
--       be a tagged type or a non-tagged type. Used to verify overriding
--       indicators in bodies.

--    Is_Primitive_Wrapper (Flag195)
--       Present in functions and procedures created by the expander to serve
--       as an indirection mechanism to overriding primitives of concurrent
--       types, entries and protected procedures.

--    Is_Prival (synthesized)
--       Applies to all entities, true for renamings of private protected
--       components. Such entities appear as constants or variables.

--    Is_Private_Composite (Flag107)
--       Present in composite types that have a private component. Used to
--       enforce the rule that operations on the composite type that depend
--       on the full view of the component, do not become visible until the
--       immediate scope of the composite type itself (7.3.1 (5)). Both this
--       flag and Is_Limited_Composite are needed.

--    Is_Private_Descendant (Flag53)
--       Present in entities that can represent library units (packages,
--       functions, procedures). Set if the library unit is itself a private
--       child unit, or if it is the descendent of a private child unit.

--    Is_Private_Primitive (Flag245)
--       Present in subprograms. Set if the operation is a primitive of a
--       tagged type (procedure or function dispatching on result) whose
--       full view has not been seen. Used in particular for primitive
--       subprograms of a synchronized type declared between the two views
--       of the type, so that the wrapper built for such a subprogram can
--       be given the proper signature.

--    Is_Private_Type (synthesized)
--       Applies to all entities, true for private types and subtypes,
--       as well as for record with private types as subtypes

--    Is_Protected_Component (synthesized)
--       Applicable to all entities, true if the entity denotes a private
--       component of a protected type.

--    Is_Protected_Interface (synthesized)
--       Present in types that are interfaces. True if interface is declared
--       protected, or is derived from protected interfaces.

--    Is_Protected_Type (synthesized)
--       Applies to all entities, true for protected types and subtypes

--    Is_Public (Flag10)
--       Present in all entities. Set to indicate that an entity defined in
--       one compilation unit can be referenced from other compilation units.
--       If this reference causes a reference in the generated variable, for
--       example in the case of a variable name, then Gigi will generate an
--       appropriate external name for use by the linker.

--    Is_Protected_Record_Type (synthesized)
--       Applies to all entities, true if Is_Concurrent_Record_Type
--       Corresponding_Concurrent_Type is a protected type.

--    Is_Pure (Flag44)
--       Present in all entities. Set in all entities of a unit to which a
--       pragma Pure is applied, and also set for the entity of the unit
--       itself. In addition, this flag may be set for any other functions
--       or procedures that are known to be side effect free, so in the case
--       of subprograms, the Is_Pure flag may be used by the optimizer to
--       imply that it can assume freedom from side effects (other than those
--       resulting from assignment to out parameters, or to objects designated
--       by access parameters).

--    Is_Pure_Unit_Access_Type (Flag189)
--       Present in access type and subtype entities. Set if the type or
--       subtype appears in a pure unit. Used to give an error message at
--       freeze time if the access type has a storage pool.

--    Is_RACW_Stub_Type (Flag244)
--       Present in all types, true for the stub types generated for remote
--       access-to-class-wide types.

--    Is_Raised (Flag224)
--       Present in exception entities. Set if the entity is referenced by a
--       a raise statement.

--    Is_Real_Type (synthesized)
--       Applies to all entities, true for real types and subtypes

--    Is_Record_Type (synthesized)
--       Applies to all entities, true for record types and subtypes,
--       includes class-wide types and subtypes (which are also records)

--    Is_Remote_Call_Interface (Flag62)
--       Present in all entities. Set in E_Package and E_Generic_Package
--       entities to which a pragma Remote_Call_Interface is applied, and
--       also on entities declared in the visible part of such a package.

--    Is_Remote_Types (Flag61)
--       Present in all entities. Set in E_Package and E_Generic_Package
--       entities to which a pragma Remote_Types is applied, and also on
--       entities declared in the visible part of the spec of such a package.

--    Is_Renaming_Of_Object (Flag112)
--       Present in all entities, set only for a variable or constant for
--       which the Renamed_Object field is non-empty and for which the
--       renaming is handled by the front end, by macro substitution of
--       a copy of the (evaluated) name tree whereever the variable is used.

--    Is_Return_Object (Flag209)
--       Present in all object entities. True if the object is the return
--       object of an extended_return_statement; False otherwise.

--    Is_Scalar_Type (synthesized)
--       Applies to all entities, true for scalar types and subtypes

--    Is_Shared_Passive (Flag60)
--       Present in all entities. Set in E_Package and E_Generic_Package
--       entities to which a pragma Shared_Passive is applied, and also in
--       all entities within such packages.

--    Is_Standard_Character_Type (synthesized)
--       Applies to all entities, true for types and subtypes whose root type
--       is one of the standard character types (Character, Wide_Character,
--       Wide_Wide_Character).

--    Is_Statically_Allocated (Flag28)
--       Present in all entities. This can only be set True for exception,
--       variable, constant, and type/subtype entities. If the flag is set,
--       then the variable or constant must be allocated statically rather
--       than on the local stack frame. For exceptions, the meaning is that
--       the exception data should be allocated statically (and indeed this
--       flag is always set for exceptions, since exceptions do not have
--       local scope). For a type, the meaning is that the type must be
--       elaborated at the global level rather than locally. No type marked
--       with this flag may depend on a local variable, or on any other type
--       which does not also have this flag set to True. For a variable or
--       or constant, if the flag is set, then the type of the object must
--       either be declared at the library level, or it must also have the
--       flag set (since to allocate the object statically, its type must
--       also be elaborated globally).

--    Is_String_Type (synthesized)
--       Applies to all type entities. Determines if the given type is a
--       string type, i.e. it is directly a string type or string subtype,
--       or a string slice type, or an array type with one dimension and a
--       component type that is a character type.

--    Is_Subprogram (synthesized)
--       Applies to all entities, true for function, procedure and operator
--       entities.

--    Is_Synchronized_Interface (synthesized)
--       Present in types that are interfaces. True if interface is declared
--       synchronized, task, or protected, or is derived from a synchronized
--       interface.

--    Is_Tag (Flag78)
--       Present in E_Component and E_Constant entities. For regular tagged
--       type this flag is set on the tag component (whose name is Name_uTag).
--       For CPP_Class tagged types, this flag marks the pointer to the main
--       vtable (i.e. the one to be extended by derivation).

--    Is_Tagged_Type (Flag55)
--       Present in all entities. Set for an entity for a tagged type.

--    Is_Task_Interface (synthesized)
--       Present in types that are interfaces. True if interface is declared as
--       a task interface, or if it is derived from task interfaces.

--    Is_Task_Record_Type (synthesized)
--       Applies to all entities. True if Is_Concurrent_Record_Type
--       Corresponding_Concurrent_Type is a task type.

--    Is_Task_Type (synthesized)
--       Applies to all entities. True for task types and subtypes

--    Is_Thunk (Flag225)
--       Present in all entities for subprograms (functions, procedures, and
--       operators). True for subprograms that are thunks, that is small
--       subprograms built by the expander for tagged types that cover
--       interface types. At run-time thunks displace the pointer to the object
--       (pointer named "this" in the C++ terminology) from a secondary
--       dispatch table to the primary dispatch table associated with a given
--       tagged type. Set by Expand_Interface Thunk and used by Expand_Call to
--       handle extra actuals associated with accessibility level.

--    Is_Trivial_Subprogram (Flag235)
--       Present in all entities. Set in subprograms where either the body
--       consists of a single null statement, or the first or only statement
--       of the body raises an exception. This is used for suppressing certain
--       warnings, see Sem_Ch6.Analyze_Subprogram_Body discussion for details.

--    Is_True_Constant (Flag163)
--       Present in all entities for constants and variables. Set in constants
--       and variables which have an initial value specified but which are
--       never assigned, partially or in the whole. For variables, it means
--       that the variable was initialized but never modified, and hence can be
--       treated as a constant by the code generator. For a constant, it means
--       that the constant was not modified by generated code (e.g. to set a
--       discriminant in an init proc). Assignments by user or generated code
--       will reset this flag.

--    Is_Type (synthesized)
--       Applies to all entities, true for a type entity

--    Is_Unchecked_Union (Flag117) [implementation base type only]
--       Present in all entities. Set only in record types to which the
--       pragma Unchecked_Union has been validly applied.

--    Is_Underlying_Record_View (Flag246) [base type only]
--       Present in all entities. Set only in record types that represent the
--       underlying record view. This view is built for derivations of types
--       with unknown discriminants; it is a record with the same structure
--       as its corresponding record type, but whose parent is the full view
--       of the parent in the original type extension.

--    Is_Unsigned_Type (Flag144)
--       Present in all types, but can be set only for discrete and fixed-point
--       type and subtype entities. This flag is only valid if the entity is
--       frozen. If set it indicates that the representation is known to be
--       unsigned (i.e. that no negative values appear in the range). This is
--       normally just a reflection of the lower bound of the subtype or base
--       type, but there is one case in which the setting is non-obvious,
--       namely the case of an unsigned subtype of a signed type from which
--       a further subtype is obtained using variable bounds. This further
--       subtype is still unsigned, but this cannot be determined by looking
--       at its bounds or the bounds of the corresponding base type.

--    Is_Valued_Procedure (Flag127)
--       Present in procedure entities. Set if an Import_Valued_Procedure
--       or Export_Valued_Procedure pragma applies to the procedure entity.

--    Is_Visible_Child_Unit (Flag116)
--       Present in compilation units that are child units. Once compiled,
--       child units remain chained to the entities in the parent unit, and
--       a separate flag must be used to indicate whether the names are
--       visible by selected notation, or not.

--    Is_Visible_Formal (Flag206)
--       Present in all entities. Set for instances of the formals of a formal
--       package. Indicates that the entity must be made visible in the body
--       of the instance, to reproduce the visibility of the generic. This
--       simplifies visibility settings in instance bodies.
--       ??? confusion in above comments between being present and being set

--    Is_VMS_Exception (Flag133)
--       Present in all entities. Set only for exception entities where the
--       exception was specified in an Import_Exception or Export_Exception
--       pragma with the VMS option for Form. See description of these pragmas
--       for details. This flag can only be set in OpenVMS versions of GNAT.

--    Is_Volatile (Flag16)
--       Present in all type entities, and also in constants, components and
--       variables. Set if a pragma Volatile applies to the entity. Also set
--       if pragma Shared or pragma Atomic applies to entity. In the case of
--       private or incomplete types, this flag is set in both the private
--       and full view. The flag is not set reliably on private subtypes,
--       and is always retrieved from the base type (but this is not a base-
--       type-only attribute because it applies to other entities). Note that
--       the back end should use Treat_As_Volatile, rather than Is_Volatile
--       to indicate code generation requirements for volatile variables.
--       Similarly, any front end test which is concerned with suppressing
--       optimizations on volatile objects should test Treat_As_Volatile
--       rather than testing this flag.

--    Is_Wrapper_Package (synthesized)
--       Present in package entities. Indicates that the package has been
--       created as a wrapper for a subprogram instantiation.

--    Itype_Printed (Flag202)
--       Present in all type and subtype entities. Set in Itypes if the Itype
--       has been printed by Sprint. This is used to avoid printing an Itype
--       more than once.

--    Kill_Elaboration_Checks (Flag32)
--       Present in all entities. Set by the expander to kill elaboration
--       checks which are known not to be needed. Equivalent in effect to
--       the use of pragma Suppress (Elaboration_Checks) for that entity
--       except that the effect is permanent and cannot be undone by a
--       subsequent pragma Unsuppress.

--    Kill_Range_Checks (Flag33)
--       Present in all entities. Equivalent in effect to the use of pragma
--       Suppress (Range_Checks) for that entity except that the result is
--       permanent and cannot be undone by a subsequent pragma Unsuppress.
--       This is currently only used in one odd situation in Sem_Ch3 for
--       record types, and it would be good to get rid of it???

--    Kill_Tag_Checks (Flag34)
--       Present in all entities. Set by the expander to kill elaboration
--       checks which are known not to be needed. Equivalent in effect to
--       the use of pragma Suppress (Tag_Checks) for that entity except
--       that the result is permanent and cannot be undone by a subsequent
--       pragma Unsuppress.

--    Known_To_Have_Preelab_Init (Flag207)
--       Present in all type and subtype entities. If set, then the type is
--       known to have preelaborable initialization. In the case of a partial
--       view of a private type, it is only possible for this to be set if a
--       pragma Preelaborable_Initialization is given for the type. For other
--       types, it is never set if the type does not have preelaborable
--       initialization, it may or may not be set if the type does have
--       preelaborable initialization.

--    Last_Assignment (Node26)
--       Present in entities for variables, and OUT or IN OUT formals. Set for
--       a local variable or formal to point to the left side of an assignment
--       statement assigning a value to the variable. Cleared if the value of
--       the entity is referenced. Used to warn about dubious assignment
--       statements whose value is not used.

--    Last_Entity (Node20)
--       Present in all entities which act as scopes to which a list of
--       associated entities is attached (blocks, class subtypes and types,
--       entries, functions, loops, packages, procedures, protected objects,
--       record types and subtypes, private types, task types and subtypes).
--       Points to the last entry in the list of associated entities chained
--       through the Next_Entity field. Empty if no entities are chained.

--    Last_Formal (synthesized)
--       Applies to subprograms and subprogram types, and also in entries
--       and entry families. Returns last formal of the subprogram or entry.
--       The formals are the first entities declared in a subprogram or in
--       a subprogram type (the designated type of an Access_To_Subprogram
--       definition) or in an entry.

--    Limited_View (Node23)
--       Present in non-generic package entities that are not instances. Bona
--       fide package with the limited-view list through the first_entity and
--       first_private attributes. The elements of this list are the shadow
--       entities created for the types and local packages that are declared
--       in a package appearing in a limited_with clause (Ada 2005: AI-50217)

--    Lit_Indexes (Node15)
--       Present in enumeration types and subtypes. Non-empty only for the
--       case of an enumeration root type, where it contains the entity for
--       the generated indexes entity. See unit Exp_Imgv for full details of
--       the nature and use of this entity for implementing the Image and
--       Value attributes for the enumeration type in question.
--
--    Lit_Strings (Node16)
--       Present in enumeration types and subtypes. Non-empty only for the
--       case of an enumeration root type, where it contains the entity for
--       the literals string entity. See unit Exp_Imgv for full details of
--       the nature and use of this entity for implementing the Image and
--       Value attributes for the enumeration type in question.

--    Low_Bound_Tested (Flag205)
--       Present in all entities. Currently this can only be set True for
--       formal parameter entries of a standard unconstrained one-dimensional
--       array or string type. Indicates that an explicit test of the low bound
--       of the formal appeared in the code, e.g. in a pragma Assert. If this
--       flag is set, warnings about assuming the index low bound to be one
--       are suppressed.

--    Machine_Radix_10 (Flag84)
--       Present in decimal types and subtypes, set if the Machine_Radix
--       is 10, as the result of the specification of a machine radix
--       representation clause. Note that it is possible for this flag
--       to be set without having Has_Machine_Radix_Clause True. This
--       happens when a type is derived from a type with a clause present.

--    Master_Id (Node17)
--       Present in access types and subtypes. Empty unless Has_Task is
--       set for the designated type, in which case it points to the entity
--       for the Master_Id for the access type master. Also set for access-to-
--       limited-class-wide types whose root may be extended with task
--       components, and for access-to-limited-interfaces because they can be
--       used to reference tasks implementing such interface.

--    Materialize_Entity (Flag168)
--       Present in all entities. Set only for constant or renamed entities
--       which should be materialized for debugging purposes. In the case of
--       a constant, a memory location should be allocated containing the
--       value. In the case of a renaming, a memory location containing the
--       renamed address should be allocated.

--    Mechanism (Uint8) (returned as Mechanism_Type)
--       Present in functions and non-generic formal parameters. Indicates
--       the mechanism to be used for the function return or for the formal
--       parameter. See separate section on passing mechanisms. This field
--       is also set (to the default value of zero) in a subprogram body
--       entity but not used in this context.

--    Modulus (Uint17) [base type only]
--       Present in modular types. Contains the modulus. For the binary
--       case, this will be a power of 2, but if Non_Binary_Modulus is
--       set, then it will not be a power of 2.

--    Must_Be_On_Byte_Boundary (Flag183)
--       Present in entities for types and subtypes. Set if objects of
--       the type must always be allocated on a byte boundary (more
--       accurately a storage unit boundary). The front end checks that
--       component clauses respect this rule, and the back end ensures
--       that record packing does not violate this rule. Currently the
--       flag is set only for packed arrays longer than 64 bits where
--       the component size is not a power of 2.

--    Must_Have_Preelab_Init (Flag208)
--       Present in entities for types and subtypes. Set in the full type of a
--       private type or subtype if a pragma Has_Preelaborable_Initialization
--       is present for the private type. Used to check that the full type has
--       preelaborable initialization at freeze time (this has to be deferred
--       to the freeze point because of the rule about overriding Initialize).

--    Needs_Debug_Info (Flag147)
--       Present in all entities. Set if the entity requires normal debugging
--       information to be generated. This is true of all entities that have
--       Comes_From_Source set, and also transitively for entities associated
--       with such components (e.g. their types). It is true for all entities
--       in Debug_Generated_Code mode (-gnatD switch). This is the flag that
--       the back end should check to determine whether or not to generate
--       debugging information for an entity. Note that callers should always
--       use Sem_Util.Set_Debug_Info_Needed, rather than Set_Needs_Debug_Info,
--       so that the flag is set properly on subsidiary entities.

--    Needs_No_Actuals (Flag22)
--       Present in callable entities (subprograms, entries, access to
--       subprograms)  which can be called without actuals because all of
--       their formals (if any) have default values. This flag simplifies the
--       resolution of the syntactic ambiguity involving a call to these
--       entities when the return type is an array type, and a call can be
--       interpreted as an indexing of the result of the call. It is also
--       used to resolve various cases of entry calls.
--
--    Never_Set_In_Source (Flag115)
--       Present in all entities, but can be set only for variables and
--       parameters. This flag is set if the object is never assigned a value
--       in user source code, either by assignment or by being used as an out
--       or in out parameter. Note that this flag is not reset from using an
--       initial value, so if you want to test for this case as well, test the
--       Has_Initial_Value flag also.
--
--       This flag is only for the purposes of issuing warnings, it must not
--       be used by the code generator to indicate that the variable is in
--       fact a constant, since some assignments in generated code do not
--       count (for example, the call to an init proc to assign some but
--       not all of the fields in a partially initialized record). The code
--       generator should instead use the flag Is_True_Constant.
--
--       For the purposes of this warning, the default assignment of
--       access variables to null is not considered the assignment of
--       of a value (so the warning can be given for code that relies
--       on this initial null value, when no other value is ever set).
--
--       In variables and out parameters, if this flag is set after full
--       processing of the corresponding declarative unit, it indicates that
--       the variable or parameter was never set, and a warning message can
--       be issued.
--
--       Note: this flag is initially set, and then cleared on encountering
--       any construct that might conceivably legitimately set the value.
--       Thus during the analysis of a declarative region and its associated
--       statement sequence, the meaning of the flag is "not set yet", and
--       once this analysis is complete the flag means "never assigned".

--       Note: for variables appearing in package declarations, this flag
--       is never set. That is because there is no way to tell if some
--       client modifies the variable (or in the case of variables in the
--       private part, if some child unit modifies the variables).

--       Note: in the case of renamed objects, the flag must be set in the
--       ultimate renamed object. Clients noting a possible modification
--       should use the Note_Possible_Modification procedure in Sem_Util
--       rather than Set_Never_Set_In_Source precisely to deal properly with
--       the renaming possibility.

--    Next_Component (synthesized)
--       Applies to record components. Returns the next component by following
--       the chain of declared entities until one is found which corresponds to
--       a component (Ekind is E_Component). Any internal types generated from
--       the subtype indications of the record components are skipped. Returns
--       Empty if no more components.

--    Next_Component_Or_Discriminant (synthesized)
--      Similar to Next_Component, but includes components and discriminants
--      so the input can have either E_Component or E_Discriminant, and the
--      same is true for the result. Returns Empty if no more components or
--      discriminants in the record.

--    Next_Discriminant (synthesized)
--       Applies to discriminants returned by First/Next_Discriminant.
--       Returns the next language-defined (ie: perhaps non-girder)
--       discriminant by following the chain of declared entities as long as
--       the kind of the entity corresponds to a discriminant. Note that the
--       discriminants might be the only components of the record.
--       Returns Empty if there are no more.

--    Next_Entity (Node2)
--       Present in all entities. The entities of a scope are chained, with
--       the head of the list being in the First_Entity field of the scope
--       entity. All entities use the Next_Entity field as a forward pointer
--       for this list, with Empty indicating the end of the list. Since this
--       field is in the base part of the entity, the access routines for this
--       field are in Sinfo.

--    Next_Formal (synthesized)
--       Applies to the entity for a formal parameter. Returns the next
--       formal parameter of the subprogram or subprogram type. Returns
--       Empty if there are no more formals.

--    Next_Formal_With_Extras (synthesized)
--       Applies to the entity for a formal parameter. Returns the next
--       formal parameter of the subprogram or subprogram type. Returns
--       Empty if there are no more formals. The list returned includes
--       all the extra formals (see description of Extra_Formal field)

--    Next_Index (synthesized)
--       Applies to array types and subtypes and to string types and
--       subtypes. Yields the next index. The first index is obtained by
--       using the First_Index attribute, and then subsequent indexes are
--       obtained by applying Next_Index to the previous index. Empty is
--       returned to indicate that there are no more indexes. Note that
--       unlike most attributes in this package, Next_Index applies to
--       nodes for the indexes, not to entities.

--    Next_Inlined_Subprogram (Node12)
--       Present in subprograms. Used to chain inlined subprograms used in
--       the current compilation, in the order in which they must be compiled
--       by Gigi to insure that all inlinings are performed.

--    Next_Literal (synthesized)
--       Applies to enumeration literals, returns the next literal, or
--       Empty if applied to the last literal. This is actually a synonym
--       for Next, but its use is preferred in this context.

--    Non_Binary_Modulus (Flag58) [base type only]
--       Present in all subtype and type entities. Set for modular integer
--       types if the modulus value is other than a power of 2.

--    Non_Limited_View (Node17)
--       Present in incomplete types that are the shadow entities created
--       when analyzing a limited_with_clause (Ada 2005: AI-50217). Points to
--       the defining entity in the original declaration.

--    Nonzero_Is_True (Flag162) [base type only]
--       Present in enumeration types. True if any non-zero value is to be
--       interpreted as true. Currently this is set true for derived Boolean
--       types which have a convention of C, C++ or Fortran.

--    No_Pool_Assigned (Flag131) [root type only] Present in access types.
--       Set if a storage size clause applies to the variable with a static
--       expression value of zero. This flag is used to generate errors if any
--       attempt is made to allocate or free an instance of such an access
--       type. This is set only in the root type, since derived types must
--       have the same pool.

--    No_Return (Flag113)
--       Present in all entities. Always false except in the case of procedures
--       and generic procedures for which a pragma No_Return is given.

--    Normalized_First_Bit (Uint8)
--       Present in components and discriminants. Indicates the normalized
--       value of First_Bit for the component, i.e. the offset within the
--       lowest addressed storage unit containing part or all of the field.
--       Set to No_Uint if no first bit position is assigned yet.

--    Normalized_Position (Uint14)
--       Present in components and discriminants. Indicates the normalized
--       value of Position for the component, i.e. the offset in storage
--       units from the start of the record to the lowest addressed storage
--       unit containing part or all of the field.

--    Normalized_Position_Max (Uint10)
--       Present in components and discriminants. For almost all cases, this
--       is the same as Normalized_Position. The one exception is for the case
--       of a discriminated record containing one or more arrays whose length
--       depends on discriminants. In this case, the Normalized_Position_Max
--       field represents the maximum possible value of Normalized_Position
--       assuming min/max values for discriminant subscripts in all fields.
--       This is used by Layout in front end layout mode to properly computed
--       the maximum size such records (needed for allocation purposes when
--       there are default discriminants, and also for the 'Size value).

--    No_Strict_Aliasing (Flag136) [base type only]
--       Present in access types. Set to direct the back end to avoid any
--       optimizations based on an assumption about the aliasing status of
--       objects designated by the access type. For the case of the gcc
--       back end, the effect is as though all references to objects of
--       the type were compiled with -fno-strict-aliasing. This flag is
--       set if an unchecked conversion with the access type as a target
--       type occurs in the same source unit as the declaration of the
--       access type, or if an explicit pragma No_Strict_Aliasing applies.

--    Number_Dimensions (synthesized)
--       Applies to array types and subtypes. Returns the number of dimensions
--       of the array type or subtype as a value of type Pos.

--    Number_Entries (synthesized)
--       Applies to concurrent types. Returns the number of entries that are
--       declared within the task or protected definition for the type.

--    Number_Formals (synthesized)
--       Applies to subprograms and subprogram types. Yields the number of
--       formals as a value of type Pos.

--    OK_To_Rename (Flag247)
--       Present only in entities for variables. If this flag is set, it
--       means that if the entity is used as the initial value of an object
--       declaration, the object declaration can be safely converted into a
--       renaming to avoid an extra copy. This is set for variables which are
--       generated by the expander to hold the result of evaluating some
--       expression. Most notably, the local variables used to store the result
--       of concatenations are so marked (see Exp_Ch4.Expand_Concatenate). It
--       is only worth setting this flag for composites, since for primitive
--       types, it is cheaper to do the copy.

--    OK_To_Reorder_Components (Flag239) [base type only]
--       Present in record types. Set if the back end is permitted to reorder
--       the components. If not set, the record must be layed out in the order
--       in which the components are declared textually. Currently this flag
--       can only be set by debug switches.

--    Optimize_Alignment_Space (Flag241)
--       A flag present in type, subtype, variable, and constant entities. This
--       flag records that the type or object is to be layed out in a manner
--       consistent with Optimize_Alignment (Space) mode. The compiler and
--       binder ensure a consistent view of any given type or object. If pragma
--       Optimize_Alignment (Off) mode applies to the type/object, then neither
--       of the flags Optimize_Alignment_Space/Optimize_Alignment_Time is set.

--    Optimize_Alignment_Time (Flag242)
--       A flag present in type, subtype, variable, and constant entities. This
--       flag records that the type or object is to be layed out in a manner
--       consistent with Optimize_Alignment (Time) mode. The compiler and
--       binder ensure a consistent view of any given type or object. If pragma
--       Optimize_Alignment (Off) mode applies to the type/object, then neither
--       of the flags Optimize_Alignment_Space/Optimize_Alignment_Time is set.

--    Original_Array_Type (Node21)
--       Present in modular types and array types and subtypes. Set only
--       if the Is_Packed_Array_Type flag is set, indicating that the type
--       is the implementation type for a packed array, and in this case it
--       points to the original array type for which this is the packed
--       array implementation type.

--    Original_Record_Component (Node22)
--       Present in components, including discriminants. The usage depends
--       on whether the record is a base type and whether it is tagged.
--
--       In base tagged types:
--         When the component is inherited in a record extension, it points
--         to the original component (the entity of the ancestor component
--         which is not itself inherited) otherwise it points to itself.
--         Gigi uses this attribute to implement the automatic dereference in
--         the extension and to apply the transformation:
--
--            Rec_Ext.Comp -> Rec_Ext.Parent. ... .Parent.Comp
--
--       In base non-tagged types:
--         Always points to itself except for non-girder discriminants, where
--         it points to the girder discriminant it renames.
--
--       In subtypes (tagged and untagged):
--         Points to the component in the base type.

--    Overlays_Constant (Flag243)
--       Present in all entities. Set only for a variable for which there is
--       an address clause which causes the variable to overlay a constant.

--    Overridden_Operation (Node26)
--       Present in subprograms. For overriding operations, points to the
--       user-defined parent subprogram that is being overridden.

--    Package_Instantiation (Node26)
--       Present in packages and generic packages. When present, this field
--       references an N_Package_Instantiation node associated with an
--       instantiated package. In the case where the referenced node has
--       been rewritten to an N_Package_Specification, the instantiation
--       node is available from the Original_Node field of the package spec
--       node. This is currently not guaranteed to be set in all cases, but
--       when set, the field is used in Get_Package_Instantiation_Node as
--       one of the means of obtaining the instantiation node. Eventually
--       it should be set in all cases, including package entities associated
--       with formal packages. ???

--    Packed_Array_Type (Node23)
--       Present in array types and subtypes, including the string literal
--       subtype case, if the corresponding type is packed (either bit packed
--       or packed to eliminate holes in non-contiguous enumeration type index
--       types). References the type used to represent the packed array, which
--       is either a modular type for short static arrays, or an array of
--       System.Unsigned. Note that in some situations (internal types, and
--       references to fields of variant records), it is not always possible
--       to construct this type in advance of its use. If Packed_Array_Type
--       is empty, then the necessary type is declared on the fly for each
--       reference to the array.

--    Parameter_Mode (synthesized)
--       Applies to formal parameter entities. This is a synonym for Ekind,
--       used when obtaining the formal kind of a formal parameter (the result
--       is one of E_[In/Out/In_Out]_Parameter)

--    Parent_Subtype (Node19) [base type only]
--       Present in E_Record_Type. Set only for derived tagged types, in which
--       case it points to the subtype of the parent type. This is the type
--       that is used as the Etype of the _parent field.

--    Postcondition_Proc (Node8)
--       Present only in procedure entities, saves the entity of the generated
--       postcondition proc if one is present, otherwise is set to Empty. Used
--       to generate the call to this procedure in case the expander inserts
--       implicit return statements.

--    PPC_Wrapper (Node25)
--       Present in entries and entry families. Set only if pre- or post-
--       conditions are present. The precondition_wrapper body is the original
--       entry call, decorated with the given precondition for the entry.

--    Primitive_Operations (synthesized)
--       Present in concurrent types, tagged record types and subtypes, tagged
--       private types and tagged incomplete types. For concurrent types whose
--       Corresponding_Record_Type (CRT) is available, returns the list of
--       Direct_Primitive_Operations of its CRT; otherwise returns No_Elist.
--       For all the other types returns the Direct_Primitive_Operations.

--    Predicate_Function (synthesized)
--       Present in all types. Set for types for which (Has_Predicates is True)
--       and for which a predicate procedure has been built that tests that the
--       specified predicates are True. Contains the entity for the function
--       which takes a single argument of the given type, and returns True if
--       the predicate holds and False if it does not.
--
--       Note: the reason this is marked as a synthesized attribute is that the
--       way this is stored is as an element of the Subprograms_For_Type field.

--    Prival (Node17)
--       Present in private components of protected types. Refers to the entity
--       of the component renaming declaration generated inside protected
--       subprograms, entries or barrier functions.

--    Prival_Link (Node20)
--       Present in constants and variables which rename private components of
--       protected types. Set to the original private component.

--    Private_Dependents (Elist18)
--       Present in private (sub)types. Records the subtypes of the private
--       type, derivations from it, and records and arrays with components
--       dependent on the type.
--
--       The subtypes are traversed when installing and deinstalling (the full
--       view of) a private type in order to ensure correct view of the
--       subtypes.
--
--       Used in similar fashion for incomplete types: holds list of subtypes
--       of these incomplete types that have discriminant constraints. The
--       full views of these subtypes are constructed when the full view of
--       the incomplete type is processed.

--       In addition, if the incomplete type is the designated type in an
--       access definition for an access parameter, the operation may be
--       a dispatching primitive operation, which is only known when the full
--       declaration of the type is seen. Subprograms that have such an
--       access parameter are also placed in the list of private_dependents.

--    Private_View (Node22)
--       For each private type, three entities are allocated, the private view,
--       the full view, and the shadow entity. The shadow entity contains a
--       copy of the private view and is used for restoring the proper private
--       view after a region in which the full view is visible (and is copied
--       into the entity normally used for the private view during this period
--       of visibility). The Private_View field is self-referential when the
--       private view lives in its normal entity, but in the copy that is made
--       in the shadow entity, it points to the proper location in which to
--       restore the private view saved in the shadow.

--    Protected_Formal (Node22)
--       Present in formal parameters (in, in out and out parameters). Used
--       only for formals of protected operations. References corresponding
--       formal parameter in the unprotected version of the operation that
--       is created during expansion.

--    Protected_Body_Subprogram (Node11)
--       Present in protected operations. References the entity for the
--       subprogram which implements the body of the operation.

--    Protection_Object (Node23)
--       Applies to protected entries, entry families and subprograms. Denotes
--       the entity which is used to rename the _object component of protected
--       types.

--    Reachable (Flag49)
--       Present in labels. The flag is set over the range of statements in
--       which a goto to that label is legal.

--    Referenced (Flag156)
--       Present in all entities. Set if the entity is referenced, except for
--       the case of an appearance of a simple variable that is not a renaming
--       as the left side of an assignment in which case Referenced_As_LHS is
--       set instead, or a similar appearance as an out parameter actual, in
--       which case Referenced_As_Out_Parameter is set.

--    Referenced_As_LHS (Flag36):
--       Present in all entities. This flag is set instead of Referenced if a
--       simple variable that is not a renaming appears as the left side of an
--       assignment. The reason we distinguish this kind of reference is that
--       we have a separate warning for variables that are only assigned and
--       never read.

--    Referenced_As_Out_Parameter (Flag227):
--       Present in all entities. This flag is set instead of Referenced if a
--       simple variable that is not a renaming appears as an actual for an out
--       formal. The reason we distinguish this kind of reference is that
--       we have a separate warning for variables that are only assigned and
--       never read, and out parameters are a special case.

--    Register_Exception_Call (Node20)
--       Present in exception entities. When an exception is declared,
--       a call is expanded to Register_Exception. This field points to
--       the expanded N_Procedure_Call_Statement node for this call. It
--       is used for Import/Export_Exception processing to modify the
--       register call to make appropriate entries in the special tables
--       used for handling these pragmas at runtime.

--    Related_Array_Object (Node19)
--       Present in array types and subtypes. Used only for the base type
--       and subtype created for an anonymous array object. Set to point
--       to the entity of the corresponding array object. Currently used
--       only for type-related error messages.

--    Related_Expression (Node24)
<<<<<<< HEAD
--       Present in variables generated internally. Denotes the source
--       expression whose elaboration created the variable declaration.
--       Used for clearer messages from CodePeer.
=======
--       Present in variables and types. Set only for internally generated
--       entities, where it may be used to denote the source expression whose
--       elaboration created the variable declaration. If set, it is used
--       for generating clearer messages from CodePeer.
--
--       Shouldn't it also be used for the same purpose in errout? It seems
--       odd to have two mechanisms here???
>>>>>>> b56a5220

--    Related_Instance (Node15)
--       Present in the wrapper packages created for subprogram instances.
--       The internal subprogram that implements the instance is inside the
--       wrapper package, but for debugging purposes its external symbol
--       must correspond to the name and scope of the related instance.

--    Related_Type (Node27)
--       Present in components, constants and variables. Set when there is an
--       associated dispatch table to point to entities containing primary or
--       secondary tags. Not set in the _tag component of record types.

--    Relative_Deadline_Variable (Node26) [implementation base type only]
--       Present in task type entities. This flag is set if a valid and
--       effective pragma Relative_Deadline applies to the base type. Points
--       to the entity for a variable that is created to hold the value given
--       in a Relative_Deadline pragma for a task type.

--    Renamed_Entity (Node18)
--       Present in exceptions, packages, subprograms and generic units. Set
--       for entities that are defined by a renaming declaration. Denotes the
--       renamed entity, or transitively the ultimate renamed entity if
--       there is a chain of renaming declarations. Empty if no renaming.

--    Renamed_In_Spec (Flag231)

--       Present in package entities. If a package renaming occurs within
--       a package spec, then this flag is set on the renamed package. The
--       purpose is to prevent a warning about unused entities in the renamed
--       package. Such a warning would be inappropriate since clients of the
--       package can see the entities in the package via the renaming.

--    Renamed_Object (Node18)
--       Present in all objects (constants, variables, components, formal
--       parameters, generic formal parameters, and loop parameters).
--       ??? Present in discriminants?
--       Set non-Empty if the object was declared by a renaming declaration,
--       in which case it references the tree node for the name of the renamed
--       object. This is only possible for the variable and constant cases.
--       For formal parameters, this field is used in the course of inline
--       expansion, to map the formals of a subprogram into the corresponding
--       actuals. For formals of a task entry, it denotes the local renaming
--       that replaces the actual within the accept statement. The field is
--       Empty otherwise (it is always empty for loop parameters).

--    Renaming_Map (Uint9)
--       Present in generic subprograms, generic packages, and their
--       instances. Also present in the instances of the corresponding
--       bodies. Denotes the renaming map (generic entities => instance
--       entities) used to construct the instance by givin an index into
--       the tables used to represent these maps. See Sem_Ch12 for further
--       details. The maps for package instances are also used when the
--       instance is the actual corresponding to a formal package.

--    Requires_Overriding (Flag213)
--       Present in all subprograms and entries. Set for subprograms that
--       require overriding as defined by RM-2005-3.9.3(6/2). Note that this
--       is True only for implicitly declare subprograms; it is not set on the
--       parent type's subprogram. See also Is_Abstract_Subprogram.

--    Return_Present (Flag54)
--       Present in function and generic function entities. Set if the
--       function contains a return statement (used for error checking).
--       This flag can also be set in procedure and generic procedure
--       entities (for convenience in setting it), but is only tested
--       for the function case.

--    Return_Applies_To (Node8)
--       Present in E_Return_Statement. Points to the entity representing
--       the construct to which the return statement applies, as defined in
--       RM-6.5(4/2). Note that a (simple) return statement within an
--       extended_return_statement applies to the extended_return_statement,
--       even though it causes the whole function to return.

--    Returns_By_Ref (Flag90)
--       Present in function entities, to indicate that the function
--       returns the result by reference, either because its return type is a
--       by-reference-type or because it uses explicitly the secondary stack.

--    Reverse_Bit_Order (Flag164) [base type only]
--       Present in all record type entities. Set if a valid pragma an
--       attribute representation clause for Bit_Order has reversed the order
--       of bits from the default value. When this flag is set, a component
--       clause must specify a set of bits entirely contained in a single
--       storage unit (Ada 95) or a single machine scalar (see Ada 2005
--       AI-133), or must occupy in integral number of storage units.

--    RM_Size (Uint13)
--       Present in all type and subtype entities. Contains the value of
--       type'Size as defined in the RM. See also the Esize field and
--       and the description on "Handling of Type'Size Values". A value
--       of zero in this field for a non-discrete type means that
--       the front end has not yet determined the size value. For the
--       case of a discrete type, this field is always set by the front
--       end and zero is a legitimate value for a type with one value.

--    Root_Type (synthesized)
--       Applies to all type entities. For class-wide types, return the root
--       type of the class covered by the CW type, otherwise returns the
--       ultimate derivation ancestor of the given type. This function
--       preserves the view, i.e. the Root_Type of a partial view is the
--       partial view of the ultimate ancestor, the Root_Type of a full view
--       is the full view of the ultimate ancestor. Note that this function
--       does not correspond exactly to the use of root type in the RM, since
--       in the RM root type applies to a class of types, not to a type.

--    Scalar_Range (Node20)
--       Present in all scalar types (including modular types, where the
--       bounds are 0 .. modulus - 1). References a node in the tree that
--       contains the bounds for the range. Note that this information
--       could be obtained by rummaging around the tree, but it is more
--       convenient to have it immediately at hand in the entity. The
--       contents of Scalar_Range can either be an N_Subtype_Indication
--       node (with a constraint), or a Range node, but not a simple
--       subtype reference (a subtype is converted into a range).

--    Scale_Value (Uint15)
--       Present in decimal fixed-point types and subtypes. Contains the scale
--       for the type (i.e. the value of type'Scale = the number of decimal
--       digits after the decimal point).

--    Scope (Node3)
--       Present in all entities. Points to the entity for the scope (block,
--       loop, subprogram, package etc.) in which the entity is declared.
--       Since this field is in the base part of the entity node, the access
--       routines for this field are in Sinfo. Note that for a child package,
--       the Scope will be the parent package, and for a non-child package,
--       the Scope will be Standard.

--    Scope_Depth (synthesized)
--       Applies to program units, blocks, concurrent types and entries, and
--       also to record types, i.e. to any entity that can appear on the scope
--       stack. Yields the scope depth value, which for those entities other
--       than records is simply the scope depth value, for record entities, it
--       is the Scope_Depth of the record scope.

--    Scope_Depth_Value (Uint22)
--       Present in program units, blocks, concurrent types, and entries.
--       Indicates the number of scopes that statically enclose the declaration
--       of the unit or type. Library units have a depth of zero. Note that
--       record types can act as scopes but do NOT have this field set (see
--       Scope_Depth above)

--    Scope_Depth_Set (synthesized)
--       Applies to a special predicate function that returns a Boolean value
--       indicating whether or not the Scope_Depth field has been set. It is
--       needed, since returns an invalid value in this case!

--    Sec_Stack_Needed_For_Return (Flag167)
--       Present in scope entities (blocks, functions, procedures, tasks,
--       entries). Set to True when secondary stack is used to hold the
--       returned value of a function and thus should not be released on
--       scope exit.

--    Shadow_Entities (List14)
--       Present in package and generic package entities. Points to a list
--       of entities that correspond to private types. For each private type
--       a shadow entity is created that holds a copy of the private view.
--       In regions of the program where the full views of these private
--       entities are visible, the full view is copied into the entity that
--       is normally used to hold the private view, but the shadow entity
--       copy is unchanged. The shadow entities are then used to restore the
--       original private views at the end of the region. This list is a
--       standard format list (i.e. First (Shadow_Entities) is the first
--       entry and subsequent entries are obtained using Next.

--    Shared_Var_Procs_Instance (Node22)
--       Present in variables. Set non-Empty only if Is_Shared_Passive is
--       set, in which case this is the entity for the associated instance of
--       System.Shared_Storage.Shared_Var_Procs. See Exp_Smem for full details.

--    Size_Check_Code (Node19)
--       Present in constants and variables. Normally Empty. Set if code is
--       generated to check the size of the object. This field is used to
--       suppress this code if a subsequent address clause is encountered.

--    Size_Clause (synthesized)
--       Applies to all entities. If a size clause is present in the rep
--       item chain for an entity then the attribute definition clause node
--       for the size clause is returned. Otherwise Size_Clause returns Empty
--       if no item is present. Usually this is only meaningful if the flag
--       Has_Size_Clause is set. This is because when the representation item
--       chain is copied for a derived type, it can inherit a size clause that
--       is not applicable to the entity.

--    Size_Depends_On_Discriminant (Flag177)
--       Present in all entities for types and subtypes. Indicates that the
--       size of the type depends on the value of one or more discriminants.
--       Currently, this flag is only set in front end layout mode for arrays
--       which have one or more bounds depending on a discriminant value.

--    Size_Known_At_Compile_Time (Flag92)
--       Present in all entities for types and subtypes. Indicates that the
--       size of objects of the type is known at compile time. This flag is
--       used to optimize some generated code sequences, and also to enable
--       some error checks (e.g. disallowing component clauses on variable
--       length objects). It is set conservatively (i.e. if it is True, the
--       size is certainly known at compile time, if it is False, then the
--       size may or may not be known at compile time, but the code will
--       assume that it is not known).

--    Small_Value (Ureal21)
--       Present in fixed point types. Points to the universal real for the
--       Small of the type, either as given in a representation clause, or
--       as computed (as a power of two) by the compiler.

--    Spec_Entity (Node19)
--       Present in package body entities. Points to corresponding package
--       spec entity. Also present in subprogram body parameters in the
--       case where there is a separate spec, where this field references
--       the corresponding parameter entities in the spec.

--    Spec_PPC_List (Node24)
--       Present in entries, and in subprogram and generic subprogram entities.
--       Points to a list of Precondition and Postcondition pragma nodes for
--       preconditions and postconditions declared in the spec. The last pragma
--       encountered is at the head of this list, so it is in reverse order of
--       textual appearance. Note that this includes precondition/postcondition
--       pragmas generated to correspond to Pre/Post aspects.

--    Static_Predicate (List25)
--       Present in discrete types/subtypes with predicates (Has_Predicates
--       set True). Points to a list of expression and N_Range nodes that
--       represent the predicate in canonical form. The canonical form has
--       entries sorted in ascending order, with all duplicates eliminated,
--       and adjacent ranges coalesced, so that there is always a gap in the
--       values between successive entries. The entries in this list are
--       fully analyzed and typed with the base type of the subtype. Note
--       that all entries are static and have values within the subtype range.

--    Storage_Size_Variable (Node15) [implementation base type only]
--       Present in access types and task type entities. This flag is set
--       if a valid and effective pragma Storage_Size applies to the base
--       type. Points to the entity for a variable that is created to
--       hold the value given in a Storage_Size pragma for an access
--       collection or a task type. Note that in the access type case,
--       this field is present only in the root type (since derived types
--       share the same storage pool).

--    Static_Elaboration_Desired (Flag77)
--       Present in library-level packages. Set by the pragma of the same
--       name, to indicate that static initialization must be attempted for
--       all types declared in the package, and that a warning must be emitted
--       for those types to which static initialization is not available.

--    Static_Initialization (Node26)
--       Present in initialization procedures for types whose objects can be
--       initialized statically. The value of this attribute is a positional
--       aggregate whose components are compile-time static values. Used
--       when available in object declarations to eliminate the call to the
--       initialization procedure, and to minimize elaboration code.

--    Stored_Constraint (Elist23)
--       Present in entities that can have discriminants (concurrent types
--       subtypes, record types and subtypes, private types and subtypes,
--       limited private types and subtypes and incomplete types). Points
--       to an element list containing the expressions for each of the
--       stored discriminants for the record (sub)type.

--    Strict_Alignment (Flag145) [implementation base type only]
--       Present in all type entities. Indicates that some containing part
--       is either aliased or tagged. This prohibits packing the object
--       tighter than its natural size and alignment.

--    String_Literal_Length (Uint16)
--       Present in string literal subtypes (which are created to correspond
--       to string literals in the program). Contains the length of the string
--       literal.

--    String_Literal_Low_Bound (Node15)
--       Present in string literal subtypes (which are created to correspond
--       to string literals in the program). Contains an expression whose
--       value represents the low bound of the literal. This is a copy of
--       the low bound of the applicable index constraint if there is one,
--       or a copy of the low bound of the index base type if not.

--    Subprograms_For_Type (Node29)
--       Present in all type entities, and in subprogram entities. This is used
--       to hold a list of subprogram entities for subprograms associated with
--       the type, linked through the Subprogram_List field of the subprogram
--       entity. Basically this is a way of multiplexing the single field to
--       hold more than one entity (since we ran out of space in some type
--       entities). This is currently used for Invariant_Procedure and also
--       for Predicate_Function, and clients will always use the latter two
--       names to access entries in this list.

--    Suppress_Elaboration_Warnings (Flag148)
--       Present in all entities, can be set only for subprogram entities and
--       for variables. If this flag is set then Sem_Elab will not generate
--       elaboration warnings for the subprogram or variable. Suppression of
--       such warnings is automatic for subprograms for which elaboration
--       checks are suppressed (without the need to set this flag), but the
--       flag is also set for various internal entities (such as init procs)
--       which are known not to generate any possible access before
--       elaboration, and it is set on variables when a warning is given to
--       avoid multiple elaboration warnings for the same variable.

--    Suppress_Init_Proc (Flag105) [base type only]
--       Present in all type entities. Set to suppress the generation of
--       initialization procedures where they are known to be not needed.
--       For example, the enumeration image table entity uses this flag.

--    Suppress_Style_Checks (Flag165)
--       Present in all entities. Suppresses any style checks specifically
--       associated with the given entity if set.

--    Suppress_Value_Tracking_On_Call (Flag217)
--       Present in all entities. Set in a scope entity if value tracking is to
--       be suppressed on any call within the scope. Used when an access to a
--       local subprogram is computed, to deal with the possibility that this
--       value may be passed around, and if used, may clobber a local variable.

--    Task_Body_Procedure (Node25)
--       Present in task types and subtypes. Points to the entity for the task
--       task body procedure (as further described in Exp_Ch9, task bodies are
--       expanded into procedures). A convenient function to retrieve this
--       field is Sem_Util.Get_Task_Body_Procedure.
--
--       The last sentence is odd??? Why not have Task_Body_Procedure go to the
--       Underlying_Type of the Root_Type???

--    Treat_As_Volatile (Flag41)
--       Present in all type entities, and also in constants, components and
--       variables. Set if this entity is to be treated as volatile for code
--       generation purposes. Always set if Is_Volatile is set, but can also
--       be set as a result of situations (such as address overlays) where
--       the front end wishes to force volatile handling to inhibit aliasing
--       optimization which might be legally ok, but is undesirable. Note
--       that the back end always tests this flag rather than Is_Volatile.
--       The front end tests Is_Volatile if it is concerned with legality
--       checks associated with declared volatile variables, but if the test
--       is for the purposes of suppressing optimizations, then the front
--       end should test Treat_As_Volatile rather than Is_Volatile.
--
--       Note: before testing Treat_As_Volatile, consider whether it would
--       be more appropriate to use Exp_Util.Is_Volatile_Reference instead,
--       which catches more cases of volatile references.

--    Type_High_Bound (synthesized)
--       Applies to scalar types. Returns the tree node (Node_Id) that contains
--       the high bound of a scalar type. The returned value is literal for a
--       base type, but may be an expression in the case of scalar type with
--       dynamic bounds. Note that in the case of a fixed point type, the high
--       bound is in units of small, and is an integer.

--    Type_Low_Bound (synthesized)
--       Applies to scalar types. Returns the tree node (Node_Id) that contains
--       the low bound of a scalar type. The returned value is literal for a
--       base type, but may be an expression in the case of scalar type with
--       dynamic bounds. Note that in the case of a fixed point type, the low
--       bound is in units of small, and is an integer.

--    Underlying_Full_View (Node19)
--       Present in private subtypes that are the completion of other private
--       types, or in private types that are derived from private subtypes. If
--       the full view of a private type T is derived from another private type
--       with discriminants Td, the full view of T is also private, and there
--       is no way to attach to it a further full view that would convey the
--       structure of T to the back end. The Underlying_Full_ View is an
--       attribute of the full view that is a subtype of Td with the same
--       constraint as the declaration for T. The declaration for this subtype
--       is built at the point of the declaration of T, either as completion,
--       or as a subtype declaration where the base type is private and has a
--       private completion. If Td is already constrained, then its full view
--       can serve directly as the full view of T.

--    Underlying_Record_View (Node28)
--       Present in record types. Set for record types that are extensions of
--       types with unknown discriminants, and also set for internally built
--       underlying record views to reference its original record type. Record
--       types that are extensions of types with unknown discriminants do not
--       have a completion, but they cannot be used without having some
--       discriminated view at hand. This view is a record type with the same
--       structure, whose parent type is the full view of the parent in the
--       original type extension.

--    Underlying_Type (synthesized)
--       Applies to all entities. This is the identity function except in the
--       case where it is applied to an incomplete or private type, in which
--       case it is the underlying type of the type declared by the completion,
--       or Empty if the completion has not yet been encountered and analyzed.
--
--       Note: the reason this attribute applies to all entities, and not just
--       types, is to legitimize code where Underlying_Type is applied to an
--       entity which may or may not be a type, with the intent that if it is a
--       type, its underlying type is taken.

--    Universal_Aliasing (Flag216) [base type only]
--       Present in all type entities. Set to direct the back-end to avoid
--       any optimizations based on type-based alias analysis for this type.
--       Indicates that objects of this type can alias objects of any other
--       types, which guarantees that any objects can be referenced through
--       access types designating this type safely, whatever the actual type
--       of these objects. In other words, the effect is as though access
--       types designating this type were subject to No_Strict_Aliasing.

--    Unset_Reference (Node16)
--       Present in variables and out parameters. This is normally Empty. It
--       is set to point to an identifier that represents a reference to the
--       entity before any value has been set. Only the first such reference
--       is identified. This field is used to generate a warning message if
--       necessary (see Sem_Warn.Check_Unset_Reference).

--    Used_As_Generic_Actual (Flag222)
--       Present in all entities, set if the entity is used as an argument to
--       a generic instantiation. Used to tune certain warning messages.

--    Uses_Sec_Stack (Flag95)
--       Present in scope entities (blocks,functions, procedures, tasks,
--       entries). Set to True when secondary stack is used in this scope and
--       must be released on exit unless Sec_Stack_Needed_For_Return is set.

--    Warnings_Off (Flag96)
--       Present in all entities. Set if a pragma Warnings (Off, entity-name)
--       is used to suppress warnings for a given entity. It is also used by
--       the compiler in some situations to kill spurious warnings. Note that
--       clients should generally not test this flag directly, but instead
--       use function Has_Warnings_Off.

--    Warnings_Off_Used (Flag236)
--       Present in all entities. Can only be set if Warnings_Off is set. If
--       set indicates that a warning was suppressed by the Warnings_Off flag,
--       and Unmodified/Unreferenced would not have suppressed the warning.

--    Warnings_Off_Used_Unmodified (Flag237)
--       Present in all entities. Can only be set if Warnings_Off is set and
--       Has_Pragma_Unmodified is not set. If set indicates that a warning was
--       suppressed by the Warnings_Off status but that pragma Unmodified
--       would also have suppressed the warning.

--    Warnings_Off_Used_Unreferenced (Flag238)
--       Present in all entities. Can only be set if Warnings_Off is set and
--       Has_Pragma_Unreferenced is not set. If set indicates that a warning
--       was suppressed by the Warnings_Off status but that pragma Unreferenced
--       would also have suppressed the warning.

--    Was_Hidden (Flag196)
--       Present in all entities. Used to save the value of the Is_Hidden
--       attribute when the limited-view is installed (Ada 2005: AI-217).

--    Wrapped_Entity (Node27)
--       Present in functions and procedures which have been classified as
--       Is_Primitive_Wrapper. Set to the entity being wrapped.

   ------------------
   -- Access Kinds --
   ------------------

   --  The following entity kinds are introduced by the corresponding type
   --  definitions:

   --    E_Access_Type,
   --    E_General_Access_Type,
   --    E_Access_Subprogram_Type,
   --    E_Anonymous_Access_Subprogram_Type,
   --    E_Access_Protected_Subprogram_Type,
   --    E_Anonymous_Access_Protected_Subprogram_Type
   --    E_Anonymous_Access_Type.

   --  E_Access_Subtype is for an access subtype created by a subtype
   --  declaration.

   --  In addition, we define the kind E_Allocator_Type to label allocators.
   --  This is because special resolution rules apply to this construct.
   --  Eventually the constructs are labeled with the access type imposed by
   --  the context. Gigi should never see the type E_Allocator.

   --  Similarly, the type E_Access_Attribute_Type is used as the initial kind
   --  associated with an access attribute. After resolution a specific access
   --  type will be established as determined by the context.

   --  Finally, the type Any_Access is used to label -null- during type
   --  resolution. Any_Access is also replaced by the context type after
   --  resolution.

   --------------------------------
   -- Classification of Entities --
   --------------------------------

   --  The classification of program entities which follows is a refinement of
   --  the list given in RM 3.1(1). E.g., separate entities denote subtypes of
   --  different type classes. Ada 95 entities include class wide types,
   --  protected types, subprogram types, generalized access types,  generic
   --  formal derived types and generic formal packages.

   --  The order chosen for these kinds allows us to classify related entities
   --  so that they are contiguous. As a result, they do not appear in the
   --  exact same order as their order of first appearance in the LRM (For
   --  example, private types are listed before packages). The contiguity
   --  allows us to define useful subtypes (see below) such as type entities,
   --  overloaded entities, etc.

   --  Each entity (explicitly or implicitly declared) has a kind, which is
   --  a value of the following type:

   type Entity_Kind is (

      E_Void,
      --  The initial Ekind value for a newly created entity. Also used as the
      --  Ekind for Standard_Void_Type, a type entity in Standard used as a
      --  dummy type for the return type of a procedure (the reason we create
      --  this type is to share the circuits for performing overload resolution
      --  on calls).

      -------------
      -- Objects --
      -------------

      E_Component,
      --  Components of a record declaration, private declarations of
      --  protected objects.

      E_Constant,
      --  Constants created by an object declaration with a constant keyword

      E_Discriminant,
      --  A discriminant, created by the use of a discriminant in a type
      --  declaration.

      E_Loop_Parameter,
      --  A loop parameter created by a for loop

      E_Variable,
      --  Variables created by an object declaration with no constant keyword

      ------------------------
      -- Parameter Entities --
      ------------------------

      --  Parameters are also objects

      E_Out_Parameter,
      --  An out parameter of a subprogram or entry

      E_In_Out_Parameter,
      --  An in-out parameter of a subprogram or entry

      E_In_Parameter,
      --  An in parameter of a subprogram or entry

      --------------------------------
      -- Generic Parameter Entities --
      --------------------------------

      --  Generic parameters are also objects

      E_Generic_In_Out_Parameter,
      --  A generic in out parameter, created by the use of a generic in out
      --  parameter in a generic declaration.

      E_Generic_In_Parameter,
      --  A generic in parameter, created by the use of a generic in
      --  parameter in a generic declaration.

      -------------------
      -- Named Numbers --
      -------------------

      E_Named_Integer,
      --  Named numbers created by a number declaration with an integer value

      E_Named_Real,
      --  Named numbers created by a number declaration with a real value

      -----------------------
      -- Enumeration Types --
      -----------------------

      E_Enumeration_Type,
      --  Enumeration types, created by an enumeration type declaration

      E_Enumeration_Subtype,
      --  Enumeration subtypes, created by an explicit or implicit subtype
      --  declaration applied to an enumeration type or subtype.

      -------------------
      -- Numeric Types --
      -------------------

      E_Signed_Integer_Type,
      --  Signed integer type, used for the anonymous base type of the
      --  integer subtype created by an integer type declaration.

      E_Signed_Integer_Subtype,
      --  Signed integer subtype, created by either an integer subtype or
      --  integer type declaration (in the latter case an integer type is
      --  created for the base type, and this is the first named subtype).

      E_Modular_Integer_Type,
      --  Modular integer type, used for the anonymous base type of the
      --  integer subtype created by a modular integer type declaration.

      E_Modular_Integer_Subtype,
      --  Modular integer subtype, created by either an modular subtype
      --  or modular type declaration (in the latter case a modular type
      --  is created for the base type, and this is the first named subtype).

      E_Ordinary_Fixed_Point_Type,
      --  Ordinary fixed type, used for the anonymous base type of the
      --  fixed subtype created by an ordinary fixed point type declaration.

      E_Ordinary_Fixed_Point_Subtype,
      --  Ordinary fixed point subtype, created by either an ordinary fixed
      --  point subtype or ordinary fixed point type declaration (in the
      --  latter case a fixed point type is created for the base type, and
      --  this is the first named subtype).

      E_Decimal_Fixed_Point_Type,
      --  Decimal fixed type, used for the anonymous base type of the decimal
      --  fixed subtype created by an ordinary fixed point type declaration.

      E_Decimal_Fixed_Point_Subtype,
      --  Decimal fixed point subtype, created by either a decimal fixed point
      --  subtype or decimal fixed point type declaration (in the latter case
      --  a fixed point type is created for the base type, and this is the
      --  first named subtype).

      E_Floating_Point_Type,
      --  Floating point type, used for the anonymous base type of the
      --  floating point subtype created by a floating point type declaration.

      E_Floating_Point_Subtype,
      --  Floating point subtype, created by either a floating point subtype
      --  or floating point type declaration (in the latter case a floating
      --  point type is created for the base type, and this is the first
      --  named subtype).

      ------------------
      -- Access Types --
      ------------------

      E_Access_Type,
      --  An access type created by an access type declaration with no all
      --  keyword present. Note that the predefined type Any_Access, which
      --  has E_Access_Type Ekind, is used to label NULL in the upwards pass
      --  of type analysis, to be replaced by the true access type in the
      --  downwards resolution pass.

      E_Access_Subtype,
      --  An access subtype created by a subtype declaration for any access
      --  type (whether or not it is a general access type).

      E_Access_Attribute_Type,
      --  An access type created for an access attribute (such as 'Access,
      --  'Unrestricted_Access and Unchecked_Access)

      E_Allocator_Type,
      --  A special internal type used to label allocators and attribute
      --  references using 'Access. This is needed because special resolution
      --  rules apply to these constructs. On the resolution pass, this type
      --  is always replaced by the actual access type, so Gigi should never
      --  see types with this Ekind.

      E_General_Access_Type,
      --  An access type created by an access type declaration with the all
      --  keyword present.

      E_Access_Subprogram_Type,
      --  An access to subprogram type, created by an access to subprogram
      --  declaration.

      E_Anonymous_Access_Subprogram_Type,
      --  An anonymous access to subprogram type, created by an access to
      --  subprogram declaration, or generated for a current instance of
      --  a type name appearing within a component definition that has an
      --  anonymous access to subprogram type.

      E_Access_Protected_Subprogram_Type,
      --  An access to a protected subprogram, created by the corresponding
      --  declaration. Values of such a type denote both a protected object
      --  and a protected operation within, and have different compile-time
      --  and run-time properties than other access to subprograms.

      E_Anonymous_Access_Protected_Subprogram_Type,
      --  An anonymous access to protected subprogram type, created by an
      --  access to subprogram declaration.

      E_Anonymous_Access_Type,
      --  An anonymous access type created by an access parameter or access
      --  discriminant.

      ---------------------
      -- Composite Types --
      ---------------------

      E_Array_Type,
      --  An array type created by an array type declaration. Includes all
      --  cases of arrays, except for string types.

      E_Array_Subtype,
      --  An array subtype, created by an explicit array subtype declaration,
      --  or the use of an anonymous array subtype.

      E_String_Type,
      --  A string type, i.e. an array type whose component type is a character
      --  type, and for which string literals can thus be written.

      E_String_Subtype,
      --  A string subtype, created by an explicit subtype declaration for a
      --  string type, or the use of an anonymous subtype of a string type,

      E_String_Literal_Subtype,
      --  A special string subtype, used only to describe the type of a string
      --  literal (will always be one dimensional, with literal bounds).

      E_Class_Wide_Type,
      --  A class wide type, created by any tagged type declaration (i.e. if
      --  a tagged type is declared, the corresponding class type is always
      --  created, using this Ekind value).

      E_Class_Wide_Subtype,
      --  A subtype of a class wide type, created by a subtype declaration
      --  used to declare a subtype of a class type.

      E_Record_Type,
      --  A record type, created by a record type declaration

      E_Record_Subtype,
      --  A record subtype, created by a record subtype declaration

      E_Record_Type_With_Private,
      --  Used for types defined by a private extension declaration, and
      --  for tagged private types. Includes the fields for both private
      --  types and for record types (with the sole exception of
      --  Corresponding_Concurrent_Type which is obviously not needed).
      --  This entity is considered to be both a record type and
      --  a private type.

      E_Record_Subtype_With_Private,
      --  A subtype of a type defined by a private extension declaration

      E_Private_Type,
      --  A private type, created by a private type declaration
      --  that has neither the keyword limited nor the keyword tagged.

      E_Private_Subtype,
      --  A subtype of a private type, created by a subtype declaration used
      --  to declare a subtype of a private type.

      E_Limited_Private_Type,
      --  A limited private type, created by a private type declaration that
      --  has the keyword limited, but not the keyword tagged.

      E_Limited_Private_Subtype,
      --  A subtype of a limited private type, created by a subtype declaration
      --  used to declare a subtype of a limited private type.

      E_Incomplete_Type,
      --  An incomplete type, created by an incomplete type declaration

      E_Incomplete_Subtype,
      --  An incomplete subtype, created by a subtype declaration where the
      --  subtype mark denotes an incomplete type.

      E_Task_Type,
      --  A task type, created by a task type declaration. An entity with this
      --  Ekind is also created to describe the anonymous type of a task that
      --  is created by a single task declaration.

      E_Task_Subtype,
      --  A subtype of a task type, created by a subtype declaration used to
      --  declare a subtype of a task type.

      E_Protected_Type,
      --  A protected type, created by a protected type declaration. An entity
      --  with this Ekind is also created to describe the anonymous type of
      --  a protected object created by a single protected declaration.

      E_Protected_Subtype,
      --  A subtype of a protected type, created by a subtype declaration used
      --  to declare a subtype of a protected type.

      -----------------
      -- Other Types --
      -----------------

      E_Exception_Type,
      --  The type of an exception created by an exception declaration

      E_Subprogram_Type,
      --  This is the designated type of an Access_To_Subprogram. Has type
      --  and signature like a subprogram entity, so can appear in calls,
      --  which are resolved like regular calls, except that such an entity
      --  is not overloadable.

      ---------------------------
      -- Overloadable Entities --
      ---------------------------

      E_Enumeration_Literal,
      --  An enumeration literal, created by the use of the literal in an
      --  enumeration type definition.

      E_Function,
      --  A function, created by a function declaration or a function body
      --  that acts as its own declaration.

      E_Operator,
      --  A predefined operator, appearing in Standard, or an implicitly
      --  defined concatenation operator created whenever an array is
      --  declared. We do not make normal derived operators explicit in
      --  the tree, but the concatenation operators are made explicit.

      E_Procedure,
      --  A procedure, created by a procedure declaration or a procedure
      --  body that acts as its own declaration.

      E_Entry,
      --  An entry, created by an entry declaration in a task or protected
      --  object.

      --------------------
      -- Other Entities --
      --------------------

      E_Entry_Family,
      --  An entry family, created by an entry family declaration in a
      --  task or protected type definition.

      E_Block,
      --  A block identifier, created by an explicit or implicit label on
      --  a block or declare statement.

      E_Entry_Index_Parameter,
      --  An entry index parameter created by an entry index specification
      --  for the body of a protected entry family.

      E_Exception,
      --  An exception created by an exception declaration. The exception
      --  itself uses E_Exception for the Ekind, the implicit type that is
      --  created to represent its type uses the Ekind E_Exception_Type.

      E_Generic_Function,
      --  A generic function. This is the entity for a generic function
      --  created by a generic subprogram declaration.

      E_Generic_Procedure,
      --  A generic function. This is the entity for a generic procedure
      --  created by a generic subprogram declaration.

      E_Generic_Package,
      --  A generic package, this is the entity for a generic package created
      --  by a generic package declaration.

      E_Label,
      --  The defining entity for a label. Note that this is created by the
      --  implicit label declaration, not the occurrence of the label itself,
      --  which is simply a direct name referring to the label.

      E_Loop,
      --  A loop identifier, created by an explicit or implicit label on a
      --  loop statement.

      E_Return_Statement,
      --  A dummy entity created for each return statement. Used to hold
      --  information about the return statement (what it applies to) and in
      --  rules checking. For example, a simple_return_statement that applies
      --  to an extended_return_statement cannot have an expression; this
      --  requires putting the E_Return_Statement entity for the
      --  extended_return_statement on the scope stack.

      E_Package,
      --  A package, created by a package declaration

      E_Package_Body,
      --  A package body. This entity serves only limited functions, since
      --  most semantic analysis uses the package entity (E_Package). However
      --  there are some attributes that are significant for the body entity.
      --  For example, collection of exception handlers.

      E_Protected_Object,
      --  A protected object, created by an object declaration that declares
      --  an object of a protected type.

      E_Protected_Body,
      --  A protected body. This entity serves almost no function, since all
      --  semantic analysis uses the protected entity (E_Protected_Type)

      E_Task_Body,
      --  A task body. This entity serves almost no function, since all
      --  semantic analysis uses the protected entity (E_Task_Type).

      E_Subprogram_Body
      --  A subprogram body. Used when a subprogram has a separate declaration
      --  to represent the entity for the body. This entity serves almost no
      --  function, since all semantic analysis uses the subprogram entity
      --  for the declaration (E_Function or E_Procedure).
   );

   for Entity_Kind'Size use 8;
   --  The data structures in Atree assume this!

   --------------------------
   -- Subtype Declarations --
   --------------------------

   --  The above entities are arranged so that they can be conveniently grouped
   --  into subtype ranges. Note that for each of the xxx_Kind ranges defined
   --  below, there is a corresponding Is_xxx (or for types, Is_xxx_Type)
   --  predicate which is to be used in preference to direct range tests using
   --  the subtype name. However, the subtype names are available for direct
   --  use, e.g. as choices in case statements.

   subtype Access_Kind                 is Entity_Kind range
       E_Access_Type ..
   --  E_Access_Subtype
   --  E_Access_Attribute_Type
   --  E_Allocator_Type
   --  E_General_Access_Type
   --  E_Access_Subprogram_Type
   --  E_Anonymous_Access_Subprogram_Type
   --  E_Access_Protected_Subprogram_Type
   --  E_Anonymous_Access_Protected_Subprogram_Type
       E_Anonymous_Access_Type;

   subtype Access_Subprogram_Kind is Entity_Kind range
       E_Access_Subprogram_Type ..
   --  E_Anonymous_Access_Subprogram_Type
   --  E_Access_Protected_Subprogram_Type
       E_Anonymous_Access_Protected_Subprogram_Type;

   subtype Access_Protected_Kind       is Entity_Kind range
      E_Access_Protected_Subprogram_Type ..
      E_Anonymous_Access_Protected_Subprogram_Type;

   subtype Aggregate_Kind              is Entity_Kind range
       E_Array_Type ..
   --  E_Array_Subtype
   --  E_String_Type
   --  E_String_Subtype
   --  E_String_Literal_Subtype
   --  E_Class_Wide_Type
   --  E_Class_Wide_Subtype
   --  E_Record_Type
       E_Record_Subtype;

   subtype Array_Kind                  is Entity_Kind range
       E_Array_Type ..
   --  E_Array_Subtype
   --  E_String_Type
   --  E_String_Subtype
       E_String_Literal_Subtype;

   subtype Assignable_Kind             is Entity_Kind range
       E_Variable ..
   --  E_Out_Parameter
       E_In_Out_Parameter;

   subtype Class_Wide_Kind             is Entity_Kind range
       E_Class_Wide_Type ..
       E_Class_Wide_Subtype;

   subtype Composite_Kind              is Entity_Kind range
       E_Array_Type ..
   --  E_Array_Subtype
   --  E_String_Type
   --  E_String_Subtype
   --  E_String_Literal_Subtype
   --  E_Class_Wide_Type
   --  E_Class_Wide_Subtype
   --  E_Record_Type
   --  E_Record_Subtype
   --  E_Record_Type_With_Private
   --  E_Record_Subtype_With_Private
   --  E_Private_Type
   --  E_Private_Subtype
   --  E_Limited_Private_Type
   --  E_Limited_Private_Subtype
   --  E_Incomplete_Type
   --  E_Incomplete_Subtype
   --  E_Task_Type
   --  E_Task_Subtype,
   --  E_Protected_Type,
       E_Protected_Subtype;

   subtype Concurrent_Kind             is Entity_Kind range
       E_Task_Type ..
   --  E_Task_Subtype,
   --  E_Protected_Type,
       E_Protected_Subtype;

   subtype Concurrent_Body_Kind        is Entity_Kind range
       E_Protected_Body ..
       E_Task_Body;

   subtype Decimal_Fixed_Point_Kind    is Entity_Kind range
       E_Decimal_Fixed_Point_Type ..
       E_Decimal_Fixed_Point_Subtype;

   subtype Digits_Kind                 is Entity_Kind range
       E_Decimal_Fixed_Point_Type ..
   --  E_Decimal_Fixed_Point_Subtype
   --  E_Floating_Point_Type
       E_Floating_Point_Subtype;

   subtype Discrete_Kind               is Entity_Kind range
       E_Enumeration_Type ..
   --  E_Enumeration_Subtype
   --  E_Signed_Integer_Type
   --  E_Signed_Integer_Subtype
   --  E_Modular_Integer_Type
       E_Modular_Integer_Subtype;

   subtype Discrete_Or_Fixed_Point_Kind is Entity_Kind range
       E_Enumeration_Type ..
   --  E_Enumeration_Subtype
   --  E_Signed_Integer_Type
   --  E_Signed_Integer_Subtype
   --  E_Modular_Integer_Type
   --  E_Modular_Integer_Subtype
   --  E_Ordinary_Fixed_Point_Type
   --  E_Ordinary_Fixed_Point_Subtype
   --  E_Decimal_Fixed_Point_Type
       E_Decimal_Fixed_Point_Subtype;

   subtype Elementary_Kind             is Entity_Kind range
       E_Enumeration_Type ..
   --  E_Enumeration_Subtype
   --  E_Signed_Integer_Type
   --  E_Signed_Integer_Subtype
   --  E_Modular_Integer_Type
   --  E_Modular_Integer_Subtype
   --  E_Ordinary_Fixed_Point_Type
   --  E_Ordinary_Fixed_Point_Subtype
   --  E_Decimal_Fixed_Point_Type
   --  E_Decimal_Fixed_Point_Subtype
   --  E_Floating_Point_Type
   --  E_Floating_Point_Subtype
   --  E_Access_Type
   --  E_Access_Subtype
   --  E_Access_Attribute_Type
   --  E_Allocator_Type
   --  E_General_Access_Type
   --  E_Access_Subprogram_Type
   --  E_Access_Protected_Subprogram_Type
   --  E_Anonymous_Access_Subprogram_Type
   --  E_Anonymous_Access_Protected_Subprogram_Type
       E_Anonymous_Access_Type;

   subtype Enumeration_Kind            is Entity_Kind range
       E_Enumeration_Type ..
       E_Enumeration_Subtype;

   subtype Entry_Kind                  is Entity_Kind range
       E_Entry ..
       E_Entry_Family;

   subtype Fixed_Point_Kind            is Entity_Kind range
       E_Ordinary_Fixed_Point_Type ..
   --  E_Ordinary_Fixed_Point_Subtype
   --  E_Decimal_Fixed_Point_Type
       E_Decimal_Fixed_Point_Subtype;

   subtype Float_Kind                  is Entity_Kind range
       E_Floating_Point_Type ..
       E_Floating_Point_Subtype;

   subtype Formal_Kind                 is Entity_Kind range
       E_Out_Parameter ..
   --  E_In_Out_Parameter
       E_In_Parameter;

   subtype Formal_Object_Kind          is Entity_Kind range
       E_Generic_In_Out_Parameter ..
       E_Generic_In_Parameter;

   subtype Generic_Subprogram_Kind     is Entity_Kind range
       E_Generic_Function ..
       E_Generic_Procedure;

   subtype Generic_Unit_Kind           is Entity_Kind range
       E_Generic_Function ..
   --  E_Generic_Procedure
       E_Generic_Package;

   subtype Incomplete_Kind             is Entity_Kind range
       E_Incomplete_Type ..
       E_Incomplete_Subtype;

   subtype Incomplete_Or_Private_Kind  is Entity_Kind range
       E_Record_Type_With_Private ..
   --  E_Record_Subtype_With_Private
   --  E_Private_Type
   --  E_Private_Subtype
   --  E_Limited_Private_Type
   --  E_Limited_Private_Subtype
   --  E_Incomplete_Type
       E_Incomplete_Subtype;

   subtype Integer_Kind                is Entity_Kind range
       E_Signed_Integer_Type ..
   --  E_Signed_Integer_Subtype
   --  E_Modular_Integer_Type
       E_Modular_Integer_Subtype;

   subtype Modular_Integer_Kind        is Entity_Kind range
       E_Modular_Integer_Type ..
       E_Modular_Integer_Subtype;

   subtype Named_Kind                  is Entity_Kind range
       E_Named_Integer ..
       E_Named_Real;

   subtype Numeric_Kind                is Entity_Kind range
       E_Signed_Integer_Type ..
   --  E_Signed_Integer_Subtype
   --  E_Modular_Integer_Type
   --  E_Modular_Integer_Subtype
   --  E_Ordinary_Fixed_Point_Type
   --  E_Ordinary_Fixed_Point_Subtype
   --  E_Decimal_Fixed_Point_Type
   --  E_Decimal_Fixed_Point_Subtype
   --  E_Floating_Point_Type
       E_Floating_Point_Subtype;

   subtype Object_Kind                is Entity_Kind range
       E_Component ..
   --  E_Constant
   --  E_Discriminant
   --  E_Loop_Parameter
   --  E_Variable
   --  E_Out_Parameter
   --  E_In_Out_Parameter
   --  E_In_Parameter
   --  E_Generic_In_Out_Parameter
       E_Generic_In_Parameter;

   subtype Ordinary_Fixed_Point_Kind   is Entity_Kind range
       E_Ordinary_Fixed_Point_Type ..
       E_Ordinary_Fixed_Point_Subtype;

   subtype Overloadable_Kind           is Entity_Kind range
       E_Enumeration_Literal ..
   --  E_Function
   --  E_Operator
   --  E_Procedure
       E_Entry;

   subtype Private_Kind                is Entity_Kind range
       E_Record_Type_With_Private ..
   --  E_Record_Subtype_With_Private
   --  E_Private_Type
   --  E_Private_Subtype
   --  E_Limited_Private_Type
       E_Limited_Private_Subtype;

   subtype Protected_Kind              is Entity_Kind range
       E_Protected_Type ..
       E_Protected_Subtype;

   subtype Real_Kind                   is Entity_Kind range
       E_Ordinary_Fixed_Point_Type ..
   --  E_Ordinary_Fixed_Point_Subtype
   --  E_Decimal_Fixed_Point_Type
   --  E_Decimal_Fixed_Point_Subtype
   --  E_Floating_Point_Type
       E_Floating_Point_Subtype;

   subtype Record_Kind                 is Entity_Kind range
       E_Class_Wide_Type ..
   --  E_Class_Wide_Subtype
   --  E_Record_Type
   --  E_Record_Subtype
   --  E_Record_Type_With_Private
       E_Record_Subtype_With_Private;

   subtype Scalar_Kind                 is Entity_Kind range
       E_Enumeration_Type ..
   --  E_Enumeration_Subtype
   --  E_Signed_Integer_Type
   --  E_Signed_Integer_Subtype
   --  E_Modular_Integer_Type
   --  E_Modular_Integer_Subtype
   --  E_Ordinary_Fixed_Point_Type
   --  E_Ordinary_Fixed_Point_Subtype
   --  E_Decimal_Fixed_Point_Type
   --  E_Decimal_Fixed_Point_Subtype
   --  E_Floating_Point_Type
       E_Floating_Point_Subtype;

   subtype String_Kind                 is Entity_Kind range
       E_String_Type ..
   --  E_String_Subtype
       E_String_Literal_Subtype;

   subtype Subprogram_Kind             is Entity_Kind range
       E_Function ..
   --  E_Operator
       E_Procedure;

   subtype Signed_Integer_Kind         is Entity_Kind range
       E_Signed_Integer_Type ..
       E_Signed_Integer_Subtype;

   subtype Task_Kind                   is Entity_Kind range
       E_Task_Type ..
       E_Task_Subtype;

   subtype Type_Kind                   is Entity_Kind range
       E_Enumeration_Type ..
   --  E_Enumeration_Subtype
   --  E_Signed_Integer_Type
   --  E_Signed_Integer_Subtype
   --  E_Modular_Integer_Type
   --  E_Modular_Integer_Subtype
   --  E_Ordinary_Fixed_Point_Type
   --  E_Ordinary_Fixed_Point_Subtype
   --  E_Decimal_Fixed_Point_Type
   --  E_Decimal_Fixed_Point_Subtype
   --  E_Floating_Point_Type
   --  E_Floating_Point_Subtype
   --  E_Access_Type
   --  E_Access_Subtype
   --  E_Access_Attribute_Type
   --  E_Allocator_Type,
   --  E_General_Access_Type
   --  E_Access_Subprogram_Type,
   --  E_Access_Protected_Subprogram_Type
   --  E_Anonymous_Access_Subprogram_Type
   --  E_Anonymous_Access_Protected_Subprogram_Type
   --  E_Anonymous_Access_Type
   --  E_Array_Type
   --  E_Array_Subtype
   --  E_String_Type
   --  E_String_Subtype
   --  E_String_Literal_Subtype
   --  E_Class_Wide_Subtype
   --  E_Class_Wide_Type
   --  E_Record_Type
   --  E_Record_Subtype
   --  E_Record_Type_With_Private
   --  E_Record_Subtype_With_Private
   --  E_Private_Type
   --  E_Private_Subtype
   --  E_Limited_Private_Type
   --  E_Limited_Private_Subtype
   --  E_Incomplete_Type
   --  E_Incomplete_Subtype
   --  E_Task_Type
   --  E_Task_Subtype
   --  E_Protected_Type
   --  E_Protected_Subtype
   --  E_Exception_Type
       E_Subprogram_Type;

   --------------------------------------------------------
   -- Description of Defined Attributes for Entity_Kinds --
   --------------------------------------------------------

   --  For each enumeration value defined in Entity_Kind we list all the
   --  attributes defined in Einfo which can legally be applied to an entity
   --  of that kind. The implementation of the attribute functions (and for
   --  non-synthesized attributes, of the corresponding set procedures) are
   --  in the Einfo body.

   --  The following attributes apply to all entities

   --    Ekind                               (Ekind)

   --    Chars                               (Name1)
   --    Next_Entity                         (Node2)
   --    Scope                               (Node3)
   --    Homonym                             (Node4)
   --    Etype                               (Node5)
   --    First_Rep_Item                      (Node6)
   --    Freeze_Node                         (Node7)

   --    Address_Taken                       (Flag104)
   --    Can_Never_Be_Null                   (Flag38)
   --    Checks_May_Be_Suppressed            (Flag31)
   --    Debug_Info_Off                      (Flag166)
   --    Has_Anon_Block_Suffix               (Flag201)
   --    Has_Controlled_Component            (Flag43)   (base type only)
   --    Has_Convention_Pragma               (Flag119)
   --    Has_Delayed_Aspects                 (Flag200)
   --    Has_Delayed_Freeze                  (Flag18)
   --    Has_Fully_Qualified_Name            (Flag173)
   --    Has_Gigi_Rep_Item                   (Flag82)
   --    Has_Homonym                         (Flag56)
   --    Has_Persistent_BSS                  (Flag188)
   --    Has_Pragma_Elaborate_Body           (Flag150)
   --    Has_Pragma_Inline                   (Flag157)
   --    Has_Pragma_Inline_Always            (Flag230)
   --    Has_Pragma_Pack                     (Flag121)  (base type only)
   --    Has_Pragma_Pure                     (Flag203)
   --    Has_Pragma_Pure_Function            (Flag179)
   --    Has_Pragma_Thread_Local_Storage     (Flag169)
   --    Has_Pragma_Unmodified               (Flag233)
   --    Has_Pragma_Unreferenced             (Flag180)
   --    Has_Predicates                      (Flag250)
   --    Has_Private_Declaration             (Flag155)
   --    Has_Qualified_Name                  (Flag161)
   --    Has_Stream_Size_Clause              (Flag184)
   --    Has_Unknown_Discriminants           (Flag72)
   --    Has_Xref_Entry                      (Flag182)
   --    In_Private_Part                     (Flag45)
   --    Is_Ada_2005_Only                    (Flag185)
   --    Is_Ada_2012_Only                    (Flag199)
   --    Is_Bit_Packed_Array                 (Flag122)  (base type only)
   --    Is_Character_Type                   (Flag63)
   --    Is_Child_Unit                       (Flag73)
   --    Is_Compilation_Unit                 (Flag149)
   --    Is_Completely_Hidden                (Flag103)
   --    Is_Discrim_SO_Function              (Flag176)
   --    Is_Dispatch_Table_Entity            (Flag234)
   --    Is_Dispatching_Operation            (Flag6)
   --    Is_Entry_Formal                     (Flag52)
   --    Is_Exported                         (Flag99)
   --    Is_First_Subtype                    (Flag70)
   --    Is_Formal_Subprogram                (Flag111)
   --    Is_Generic_Instance                 (Flag130)
   --    Is_Generic_Type                     (Flag13)
   --    Is_Hidden                           (Flag57)
   --    Is_Hidden_Open_Scope                (Flag171)
   --    Is_Immediately_Visible              (Flag7)
   --    Is_Imported                         (Flag24)
   --    Is_Inlined                          (Flag11)
   --    Is_Internal                         (Flag17)
   --    Is_Itype                            (Flag91)
   --    Is_Known_Non_Null                   (Flag37)
   --    Is_Known_Null                       (Flag204)
   --    Is_Known_Valid                      (Flag170)
   --    Is_Limited_Composite                (Flag106)
   --    Is_Limited_Record                   (Flag25)
   --    Is_Obsolescent                      (Flag153)
   --    Is_Package_Body_Entity              (Flag160)
   --    Is_Packed_Array_Type                (Flag138)
   --    Is_Potentially_Use_Visible          (Flag9)
   --    Is_Preelaborated                    (Flag59)
   --    Is_Primitive_Wrapper                (Flag195)
   --    Is_Public                           (Flag10)
   --    Is_Pure                             (Flag44)
   --    Is_Remote_Call_Interface            (Flag62)
   --    Is_Remote_Types                     (Flag61)
   --    Is_Renaming_Of_Object               (Flag112)
   --    Is_Shared_Passive                   (Flag60)
   --    Is_Statically_Allocated             (Flag28)
   --    Is_Tagged_Type                      (Flag55)
   --    Is_Trivial_Subprogram               (Flag235)
   --    Is_Unchecked_Union                  (Flag117)
   --    Is_Visible_Formal                   (Flag206)
   --    Is_VMS_Exception                    (Flag133)
   --    Kill_Elaboration_Checks             (Flag32)
   --    Kill_Range_Checks                   (Flag33)
   --    Kill_Tag_Checks                     (Flag34)
   --    Low_Bound_Tested                    (Flag205)
   --    Materialize_Entity                  (Flag168)
   --    Needs_Debug_Info                    (Flag147)
   --    Never_Set_In_Source                 (Flag115)
   --    No_Return                           (Flag113)
   --    Overlays_Constant                   (Flag243)
   --    Referenced                          (Flag156)
   --    Referenced_As_LHS                   (Flag36)
   --    Referenced_As_Out_Parameter         (Flag227)
   --    Suppress_Elaboration_Warnings       (Flag148)
   --    Suppress_Style_Checks               (Flag165)
   --    Suppress_Value_Tracking_On_Call     (Flag217)
   --    Used_As_Generic_Actual              (Flag222)
   --    Warnings_Off                        (Flag96)
   --    Warnings_Off_Used                   (Flag236)
   --    Warnings_Off_Used_Unmodified        (Flag237)
   --    Warnings_Off_Used_Unreferenced      (Flag238)
   --    Was_Hidden                          (Flag196)

   --    Declaration_Node                    (synth)
   --    Has_Foreign_Convention              (synth)
   --    Is_Dynamic_Scope                    (synth)
   --    Is_Standard_Character_Type          (synth)
   --    Underlying_Type                     (synth)
   --    all classification attributes       (synth)

   --  The following list of access functions applies to all entities for
   --  types and subtypes. References to this list appear subsequently as
   --  as "(plus type attributes)" for each appropriate Entity_Kind.

   --    Associated_Node_For_Itype           (Node8)
   --    Class_Wide_Type                     (Node9)
   --    Full_View                           (Node11)
   --    Esize                               (Uint12)
   --    RM_Size                             (Uint13)
   --    Alignment                           (Uint14)
   --    Related_Expression                  (Node24)
   --    Current_Use_Clause                  (Node27)
   --    Subprograms_For_Type                (Node29)

   --    Depends_On_Private                  (Flag14)
   --    Discard_Names                       (Flag88)
   --    Finalize_Storage_Only               (Flag158)  (base type only)
   --    From_With_Type                      (Flag159)
   --    Has_Aliased_Components              (Flag135)  (base type only)
   --    Has_Alignment_Clause                (Flag46)
   --    Has_Atomic_Components               (Flag86)   (base type only)
   --    Has_Completion_In_Body              (Flag71)
   --    Has_Complex_Representation          (Flag140)  (base type only)
   --    Has_Constrained_Partial_View        (Flag187)
   --    Has_Discriminants                   (Flag5)
   --    Has_Inheritable_Invariants          (Flag248)
   --    Has_Invariants                      (Flag232)
   --    Has_Non_Standard_Rep                (Flag75)   (base type only)
   --    Has_Object_Size_Clause              (Flag172)
   --    Has_Pragma_Preelab_Init             (Flag221)
   --    Has_Pragma_Unreferenced_Objects     (Flag212)
   --    Has_Primitive_Operations            (Flag120)  (base type only)
   --    Has_Size_Clause                     (Flag29)
   --    Has_Specified_Layout                (Flag100)  (base type only)
   --    Has_Specified_Stream_Input          (Flag190)
   --    Has_Specified_Stream_Output         (Flag191)
   --    Has_Specified_Stream_Read           (Flag192)
   --    Has_Specified_Stream_Write          (Flag193)
   --    Has_Task                            (Flag30)   (base type only)
   --    Has_Unchecked_Union                 (Flag123)  (base type only)
   --    Has_Volatile_Components             (Flag87)   (base type only)
   --    In_Use                              (Flag8)
   --    Is_Abstract_Type                    (Flag146)
   --    Is_Asynchronous                     (Flag81)
   --    Is_Atomic                           (Flag85)
   --    Is_Constr_Subt_For_U_Nominal        (Flag80)
   --    Is_Constr_Subt_For_UN_Aliased       (Flag141)
   --    Is_Controlled                       (Flag42)   (base type only)
   --    Is_Eliminated                       (Flag124)
   --    Is_Frozen                           (Flag4)
   --    Is_Generic_Actual_Type              (Flag94)
<<<<<<< HEAD
   --    Is_Protected_Interface              (Flag198)
=======
>>>>>>> b56a5220
   --    Is_RACW_Stub_Type                   (Flag244)
   --    Is_Non_Static_Subtype               (Flag109)
   --    Is_Packed                           (Flag51)   (base type only)
   --    Is_Private_Composite                (Flag107)
   --    Is_Unsigned_Type                    (Flag144)
   --    Is_Volatile                         (Flag16)
   --    Itype_Printed                       (Flag202)  (itypes only)
   --    Known_To_Have_Preelab_Init          (Flag207)
   --    Must_Be_On_Byte_Boundary            (Flag183)
   --    Must_Have_Preelab_Init              (Flag208)
   --    Optimize_Alignment_Space            (Flag241)
   --    Optimize_Alignment_Time             (Flag242)
   --    Size_Depends_On_Discriminant        (Flag177)
   --    Size_Known_At_Compile_Time          (Flag92)
   --    Strict_Alignment                    (Flag145)  (base type only)
   --    Suppress_Init_Proc                  (Flag105)  (base type only)
   --    Treat_As_Volatile                   (Flag41)
   --    Universal_Aliasing                  (Flag216)  (base type only)

   --    Alignment_Clause                    (synth)
   --    Base_Type                           (synth)
   --    Has_Private_Ancestor                (synth)
   --    Implementation_Base_Type            (synth)
   --    Invariant_Procedure                 (synth)
   --    Is_Access_Protected_Subprogram_Type (synth)
   --    Predicate_Function                  (synth)
   --    Root_Type                           (synth)
   --    Size_Clause                         (synth)

   ------------------------------------------
   -- Applicable attributes by entity kind --
   ------------------------------------------

   --  E_Access_Protected_Subprogram_Type
   --    Equivalent_Type                     (Node18)
   --    Directly_Designated_Type            (Node20)
   --    Needs_No_Actuals                    (Flag22)
   --    Can_Use_Internal_Rep                (Flag229)
   --    (plus type attributes)

   --  E_Access_Subprogram_Type
   --    Equivalent_Type                     (Node18)   (remote types only)
   --    Directly_Designated_Type            (Node20)
   --    Needs_No_Actuals                    (Flag22)
   --    Can_Use_Internal_Rep                (Flag229)
   --    (plus type attributes)

   --  E_Access_Type
   --  E_Access_Subtype
   --    Storage_Size_Variable               (Node15)   (base type only)
   --    Master_Id                           (Node17)
   --    Directly_Designated_Type            (Node20)
   --    Associated_Storage_Pool             (Node22)   (root type only)
   --    Associated_Final_Chain              (Node23)
   --    Has_Pragma_Controlled               (Flag27)   (base type only)
   --    Has_Storage_Size_Clause             (Flag23)   (base type only)
   --    Is_Access_Constant                  (Flag69)
   --    Is_Local_Anonymous_Access           (Flag194)
   --    Is_Pure_Unit_Access_Type            (Flag189)
   --    No_Pool_Assigned                    (Flag131)  (base type only)
   --    No_Strict_Aliasing                  (Flag136)  (base type only)
   --    (plus type attributes)

   --  E_Access_Attribute_Type
   --    Directly_Designated_Type            (Node20)
   --    (plus type attributes)

   --  E_Allocator_Type
   --    Directly_Designated_Type            (Node20)
   --    (plus type attributes)

   --  E_Anonymous_Access_Subprogram_Type
   --  E_Anonymous_Access_Protected_Subprogram_Type
   --    Storage_Size_Variable               (Node15)   ??? is this needed ???
   --    Directly_Designated_Type            (Node20)
   --    Can_Use_Internal_Rep                (Flag229)
   --    (plus type attributes)

   --  E_Anonymous_Access_Type
   --    Storage_Size_Variable               (Node15)   ??? is this needed ???
   --    Directly_Designated_Type            (Node20)
   --    (plus type attributes)

   --  E_Array_Type
   --  E_Array_Subtype
   --    First_Index                         (Node17)
   --    Related_Array_Object                (Node19)
   --    Component_Type                      (Node20)   (base type only)
   --    Original_Array_Type                 (Node21)
   --    Component_Size                      (Uint22)   (base type only)
   --    Packed_Array_Type                   (Node23)
   --    Component_Alignment                 (special)  (base type only)
   --    Has_Component_Size_Clause           (Flag68)   (base type only)
   --    Is_Aliased                          (Flag15)
   --    Is_Constrained                      (Flag12)
   --    Next_Index                          (synth)
   --    Number_Dimensions                   (synth)
   --    (plus type attributes)

   --  E_Block
   --    Block_Node                          (Node11)
   --    First_Entity                        (Node17)
   --    Last_Entity                         (Node20)
   --    Finalization_Chain_Entity           (Node19)
   --    Scope_Depth_Value                   (Uint22)
   --    Entry_Cancel_Parameter              (Node23)
   --    Delay_Cleanups                      (Flag114)
   --    Discard_Names                       (Flag88)
   --    Has_Master_Entity                   (Flag21)
   --    Has_Nested_Block_With_Handler       (Flag101)
   --    Sec_Stack_Needed_For_Return         (Flag167)
   --    Uses_Sec_Stack                      (Flag95)
   --    Scope_Depth                         (synth)

   --  E_Class_Wide_Type
   --  E_Class_Wide_Subtype
   --    Direct_Primitive_Operations         (Elist10)
   --    Cloned_Subtype                      (Node16)   (subtype case only)
   --    First_Entity                        (Node17)
   --    Equivalent_Type                     (Node18)   (always Empty for type)
   --    Last_Entity                         (Node20)
   --    First_Component                     (synth)
   --    First_Component_Or_Discriminant     (synth)
   --    (plus type attributes)

   --  E_Component
   --    Normalized_First_Bit                (Uint8)
   --    Current_Value                       (Node9)    (always Empty)
   --    Normalized_Position_Max             (Uint10)
   --    Component_Bit_Offset                (Uint11)
   --    Esize                               (Uint12)
   --    Component_Clause                    (Node13)
   --    Normalized_Position                 (Uint14)
   --    DT_Entry_Count                      (Uint15)
   --    Entry_Formal                        (Node16)
   --    Prival                              (Node17)
   --    Renamed_Object                      (Node18)   (always Empty)
   --    Discriminant_Checking_Func          (Node20)
   --    Interface_Name                      (Node21)   (JGNAT usage only)
   --    Original_Record_Component           (Node22)
   --    DT_Offset_To_Top_Func               (Node25)
   --    Related_Type                        (Node27)
   --    Has_Biased_Representation           (Flag139)
   --    Has_Per_Object_Constraint           (Flag154)
   --    Is_Atomic                           (Flag85)
   --    Is_Tag                              (Flag78)
   --    Is_Volatile                         (Flag16)
   --    Treat_As_Volatile                   (Flag41)
   --    Is_Return_Object                    (Flag209)
   --    Next_Component                      (synth)
   --    Next_Component_Or_Discriminant      (synth)

   --  E_Constant
   --  E_Loop_Parameter
   --    Current_Value                       (Node9)    (always Empty)
   --    Discriminal_Link                    (Node10)   (discriminals only)
   --    Full_View                           (Node11)
   --    Esize                               (Uint12)
   --    Alignment                           (Uint14)
   --    Actual_Subtype                      (Node17)
   --    Renamed_Object                      (Node18)
   --    Size_Check_Code                     (Node19)   (constants only)
   --    Prival_Link                         (Node20)   (privals only)
   --    Interface_Name                      (Node21)
   --    Related_Type                        (Node27)   (constants only)
   --    Has_Alignment_Clause                (Flag46)
   --    Has_Atomic_Components               (Flag86)
   --    Has_Biased_Representation           (Flag139)
   --    Has_Completion                      (Flag26)   (constants only)
   --    Has_Thunks                          (Flag228)  (constants only)
   --    Has_Size_Clause                     (Flag29)
   --    Has_Up_Level_Access                 (Flag215)
   --    Has_Volatile_Components             (Flag87)
   --    Is_Atomic                           (Flag85)
   --    Is_Eliminated                       (Flag124)
   --    Is_Return_Object                    (Flag209)
   --    Is_True_Constant                    (Flag163)
   --    Is_Volatile                         (Flag16)
   --    Optimize_Alignment_Space            (Flag241)  (constants only)
   --    Optimize_Alignment_Time             (Flag242)  (constants only)
   --    Treat_As_Volatile                   (Flag41)
   --    Address_Clause                      (synth)
   --    Alignment_Clause                    (synth)
   --    Size_Clause                         (synth)

   --  E_Decimal_Fixed_Point_Type
   --  E_Decimal_Fixed_Subtype
   --    Scale_Value                         (Uint15)
   --    Digits_Value                        (Uint17)
   --    Scalar_Range                        (Node20)
   --    Delta_Value                         (Ureal18)
   --    Small_Value                         (Ureal21)
   --    Has_Machine_Radix_Clause            (Flag83)
   --    Machine_Radix_10                    (Flag84)
   --    Aft_Value                           (synth)
   --    Type_Low_Bound                      (synth)
   --    Type_High_Bound                     (synth)
   --    (plus type attributes)

   --  E_Discriminant
   --    Normalized_First_Bit                (Uint8)
   --    Current_Value                       (Node9)    (always Empty)
   --    Normalized_Position_Max             (Uint10)
   --    Component_Bit_Offset                (Uint11)
   --    Esize                               (Uint12)
   --    Component_Clause                    (Node13)
   --    Normalized_Position                 (Uint14)
   --    Discriminant_Number                 (Uint15)
   --    Discriminal                         (Node17)
   --    Renamed_Object                      (Node18)   (always Empty)
   --    Corresponding_Discriminant          (Node19)
   --    Discriminant_Default_Value          (Node20)
   --    Interface_Name                      (Node21)   (JGNAT usage only)
   --    Original_Record_Component           (Node22)
   --    CR_Discriminant                     (Node23)
   --    Is_Return_Object                    (Flag209)
   --    Next_Component_Or_Discriminant      (synth)
   --    Next_Discriminant                   (synth)
   --    Next_Stored_Discriminant            (synth)

   --  E_Entry
   --  E_Entry_Family
   --    Protected_Body_Subprogram           (Node11)
   --    Barrier_Function                    (Node12)
   --    Entry_Parameters_Type               (Node15)
   --    First_Entity                        (Node17)
   --    Alias                               (Node18)   (for entry only. Empty)
   --    Finalization_Chain_Entity           (Node19)
   --    Last_Entity                         (Node20)
   --    Accept_Address                      (Elist21)
   --    Scope_Depth_Value                   (Uint22)
   --    Protection_Object                   (Node23)   (protected kind)
   --    Spec_PPC_List                       (Node24)   (for entry only)
   --    PPC_Wrapper                         (Node25)
   --    Default_Expressions_Processed       (Flag108)
   --    Entry_Accepted                      (Flag152)
   --    Is_AST_Entry                        (Flag132)  (for entry only)
   --    Needs_No_Actuals                    (Flag22)
   --    Sec_Stack_Needed_For_Return         (Flag167)
   --    Uses_Sec_Stack                      (Flag95)
   --    Address_Clause                      (synth)
   --    Entry_Index_Type                    (synth)
   --    First_Formal                        (synth)
   --    First_Formal_With_Extras            (synth)
   --    Last_Formal                         (synth)
   --    Number_Formals                      (synth)
   --    Scope_Depth                         (synth)

   --  E_Entry_Index_Parameter
   --    Entry_Index_Constant                (Node18)

   --  E_Enumeration_Literal
   --    Enumeration_Pos                     (Uint11)
   --    Enumeration_Rep                     (Uint12)
   --    Alias                               (Node18)
   --    Enumeration_Rep_Expr                (Node22)
   --    Next_Literal                        (synth)

   --  E_Enumeration_Type
   --  E_Enumeration_Subtype
   --    Lit_Indexes                         (Node15)   (root type only)
   --    Lit_Strings                         (Node16)   (root type only)
   --    First_Literal                       (Node17)
   --    Scalar_Range                        (Node20)
   --    Enum_Pos_To_Rep                     (Node23)   (type only)
   --    Static_Predicate                    (List25)
   --    Has_Biased_Representation           (Flag139)
   --    Has_Contiguous_Rep                  (Flag181)
   --    Has_Enumeration_Rep_Clause          (Flag66)
   --    Has_Pragma_Ordered                  (Flag198)  (base type only)
   --    Nonzero_Is_True                     (Flag162)  (base type only)
   --    Type_Low_Bound                      (synth)
   --    Type_High_Bound                     (synth)
   --    (plus type attributes)

   --  E_Exception
   --    Esize                               (Uint12)
   --    Alignment                           (Uint14)
   --    Renamed_Entity                      (Node18)
   --    Register_Exception_Call             (Node20)
   --    Interface_Name                      (Node21)
   --    Exception_Code                      (Uint22)
   --    Discard_Names                       (Flag88)
   --    Is_VMS_Exception                    (Flag133)
   --    Is_Raised                           (Flag224)

   --  E_Exception_Type
   --    Equivalent_Type                     (Node18)
   --    (plus type attributes)

   --  E_Floating_Point_Type
   --  E_Floating_Point_Subtype
   --    Digits_Value                        (Uint17)
   --    Float_Rep                           (Uint10)   (Float_Rep_Kind)
   --    Machine_Emax_Value                  (synth)
   --    Machine_Emin_Value                  (synth)
   --    Machine_Mantissa_Value              (synth)
   --    Machine_Radix_Value                 (synth)
   --    Model_Emin_Value                    (synth)
   --    Model_Epsilon_Value                 (synth)
   --    Model_Mantissa_Value                (synth)
   --    Model_Small_Value                   (synth)
   --    Safe_Emax_Value                     (synth)
   --    Safe_First_Value                    (synth)
   --    Safe_Last_Value                     (synth)
   --    Scalar_Range                        (Node20)
   --    Type_Low_Bound                      (synth)
   --    Type_High_Bound                     (synth)
   --    Vax_Float                           (synth)
   --    (plus type attributes)

   --  E_Function
   --  E_Generic_Function
   --    Mechanism                           (Uint8)    (Mechanism_Type)
   --    Renaming_Map                        (Uint9)
   --    Handler_Records                     (List10)   (non-generic case only)
   --    Protected_Body_Subprogram           (Node11)
   --    Next_Inlined_Subprogram             (Node12)
   --    Corresponding_Equality              (Node13)   (implicit /= only)
   --    Elaboration_Entity                  (Node13)   (all other cases)
   --    First_Optional_Parameter            (Node14)   (non-generic case only)
   --    DT_Position                         (Uint15)
   --    DTC_Entity                          (Node16)
   --    First_Entity                        (Node17)
   --    Alias                               (Node18)   (non-generic case only)
   --    Renamed_Entity                      (Node18)   (generic case only)
   --    Finalization_Chain_Entity           (Node19)
   --    Last_Entity                         (Node20)
   --    Interface_Name                      (Node21)
   --    Scope_Depth_Value                   (Uint22)
   --    Generic_Renamings                   (Elist23)  (for an instance)
   --    Inner_Instances                     (Elist23)  (generic case only)
   --    Protection_Object                   (Node23)   (for concurrent kind)
   --    Spec_PPC_List                       (Node24)
   --    Interface_Alias                     (Node25)
   --    Overridden_Operation                (Node26)
   --    Wrapped_Entity                      (Node27)   (non-generic case only)
   --    Extra_Formals                       (Node28)
   --    Subprograms_For_Type                (Node29)
   --    Body_Needed_For_SAL                 (Flag40)
   --    Elaboration_Entity_Required         (Flag174)
   --    Default_Expressions_Processed       (Flag108)
   --    Delay_Cleanups                      (Flag114)
   --    Delay_Subprogram_Descriptors        (Flag50)
   --    Discard_Names                       (Flag88)
   --    Has_Completion                      (Flag26)
   --    Has_Controlling_Result              (Flag98)
   --    Has_Invariants                      (Flag232)
   --    Has_Master_Entity                   (Flag21)
   --    Has_Missing_Return                  (Flag142)
   --    Has_Nested_Block_With_Handler       (Flag101)
   --    Has_Postconditions                  (Flag240)
   --    Has_Recursive_Call                  (Flag143)
   --    Has_Subprogram_Descriptor           (Flag93)
   --    Is_Abstract_Subprogram              (Flag19)   (non-generic case only)
   --    Is_Called                           (Flag102)  (non-generic case only)
   --    Is_Constructor                      (Flag76)
   --    Is_Discrim_SO_Function              (Flag176)
   --    Is_Eliminated                       (Flag124)
   --    Is_Instantiated                     (Flag126)  (generic case only)
   --    Is_Intrinsic_Subprogram             (Flag64)
   --    Is_Machine_Code_Subprogram          (Flag137)  (non-generic case only)
   --    Is_Primitive                        (Flag218)
   --    Is_Primitive_Wrapper                (Flag195)  (non-generic case only)
   --    Is_Private_Descendant               (Flag53)
   --    Is_Private_Primitive                (Flag245)  (non-generic case only)
   --    Is_Pure                             (Flag44)
   --    Is_Thunk                            (Flag225)
   --    Is_Visible_Child_Unit               (Flag116)
   --    Needs_No_Actuals                    (Flag22)
   --    Requires_Overriding                 (Flag213)  (non-generic case only)
   --    Return_Present                      (Flag54)
   --    Returns_By_Ref                      (Flag90)
   --    Sec_Stack_Needed_For_Return         (Flag167)
   --    Uses_Sec_Stack                      (Flag95)
   --    Address_Clause                      (synth)
   --    First_Formal                        (synth)
   --    First_Formal_With_Extras            (synth)
   --    Last_Formal                         (synth)
   --    Number_Formals                      (synth)
   --    Scope_Depth                         (synth)

   --  E_General_Access_Type
   --    Storage_Size_Variable               (Node15)   (base type only)
   --    Master_Id                           (Node17)
   --    Directly_Designated_Type            (Node20)
   --    Associated_Storage_Pool             (Node22)   (root type only)
   --    Associated_Final_Chain              (Node23)
   --    (plus type attributes)

   --  E_Generic_In_Parameter
   --  E_Generic_In_Out_Parameter
   --    Current_Value                       (Node9)    (always Empty)
   --    Entry_Component                     (Node11)
   --    Actual_Subtype                      (Node17)
   --    Renamed_Object                      (Node18)   (always Empty)
   --    Default_Value                       (Node20)
   --    Protected_Formal                    (Node22)
   --    Is_Controlling_Formal               (Flag97)
   --    Is_Return_Object                    (Flag209)
   --    Parameter_Mode                      (synth)

   --  E_Incomplete_Type
   --  E_Incomplete_Subtype
   --    Direct_Primitive_Operations         (Elist10)
   --    Non_Limited_View                    (Node17)
   --    Private_Dependents                  (Elist18)
   --    Discriminant_Constraint             (Elist21)
   --    Stored_Constraint                   (Elist23)
   --    (plus type attributes)

   --  E_In_Parameter
   --  E_In_Out_Parameter
   --  E_Out_Parameter
   --    Mechanism                           (Uint8)    (Mechanism_Type)
   --    Current_Value                       (Node9)
   --    Discriminal_Link                    (Node10)   (discriminals only)
   --    Entry_Component                     (Node11)
   --    Esize                               (Uint12)
   --    Extra_Accessibility                 (Node13)
   --    Alignment                           (Uint14)
   --    Extra_Formal                        (Node15)
   --    Unset_Reference                     (Node16)
   --    Actual_Subtype                      (Node17)
   --    Renamed_Object                      (Node18)
   --    Spec_Entity                         (Node19)
   --    Default_Value                       (Node20)
   --    Default_Expr_Function               (Node21)
   --    Protected_Formal                    (Node22)
   --    Extra_Constrained                   (Node23)
   --    Last_Assignment                     (Node26)   (OUT, IN-OUT only)
   --    Has_Initial_Value                   (Flag219)
   --    Is_Controlling_Formal               (Flag97)
   --    Is_Only_Out_Parameter               (Flag226)
   --    Is_Optional_Parameter               (Flag134)
   --    Low_Bound_Tested                    (Flag205)
   --    Is_Return_Object                    (Flag209)
   --    Parameter_Mode                      (synth)

   --  E_Label
   --    Enclosing_Scope                     (Node18)
   --    Reachable                           (Flag49)

   --  E_Limited_Private_Type
   --  E_Limited_Private_Subtype
   --    First_Entity                        (Node17)
   --    Private_Dependents                  (Elist18)
   --    Underlying_Full_View                (Node19)
   --    Last_Entity                         (Node20)
   --    Discriminant_Constraint             (Elist21)
   --    Private_View                        (Node22)
   --    Stored_Constraint                   (Elist23)
   --    Has_Completion                      (Flag26)
   --    (plus type attributes)

   --  E_Loop
   --    First_Exit_Statement                (Node8)
   --    Has_Exit                            (Flag47)
   --    Has_Master_Entity                   (Flag21)
   --    Has_Nested_Block_With_Handler       (Flag101)

   --  E_Modular_Integer_Type
   --  E_Modular_Integer_Subtype
   --    Modulus                             (Uint17)    (base type only)
   --    Original_Array_Type                 (Node21)
   --    Scalar_Range                        (Node20)
   --    Static_Predicate                    (List25)
   --    Non_Binary_Modulus                  (Flag58)    (base type only)
   --    Has_Biased_Representation           (Flag139)
   --    Type_Low_Bound                      (synth)
   --    Type_High_Bound                     (synth)
   --    (plus type attributes)

   --  E_Named_Integer

   --  E_Named_Real

   --  E_Operator
   --    First_Entity                        (Node17)
   --    Alias                               (Node18)
   --    Last_Entity                         (Node20)
   --    Overridden_Operation                (Node26)
   --    Subprograms_For_Type                (Node29)
   --    Has_Invariants                      (Flag232)
   --    Has_Postconditions                  (Flag240)
   --    Is_Machine_Code_Subprogram          (Flag137)
   --    Is_Pure                             (Flag44)
   --    Is_Intrinsic_Subprogram             (Flag64)
   --    Is_Primitive                        (Flag218)
   --    Is_Thunk                            (Flag225)
   --    Default_Expressions_Processed       (Flag108)
   --    Aren't there more flags and fields? seems like this list should be
   --    more similar to the E_Function list, which is much longer ???

   --  E_Ordinary_Fixed_Point_Type
   --  E_Ordinary_Fixed_Point_Subtype
   --    Delta_Value                         (Ureal18)
   --    Scalar_Range                        (Node20)
   --    Small_Value                         (Ureal21)
   --    Has_Small_Clause                    (Flag67)
   --    Aft_Value                           (synth)
   --    Type_Low_Bound                      (synth)
   --    Type_High_Bound                     (synth)
   --    (plus type attributes)

   --  E_Package
   --  E_Generic_Package
   --    Dependent_Instances                 (Elist8)   (for an instance)
   --    Renaming_Map                        (Uint9)
   --    Handler_Records                     (List10)   (non-generic case only)
   --    Generic_Homonym                     (Node11)   (generic case only)
   --    Associated_Formal_Package           (Node12)
   --    Elaboration_Entity                  (Node13)
   --    Shadow_Entities                     (List14)
   --    Related_Instance                    (Node15)   (non-generic case only)
   --    First_Private_Entity                (Node16)
   --    First_Entity                        (Node17)
   --    Renamed_Entity                      (Node18)
   --    Body_Entity                         (Node19)
   --    Last_Entity                         (Node20)
   --    Interface_Name                      (Node21)
   --    Scope_Depth_Value                   (Uint22)
   --    Generic_Renamings                   (Elist23)  (for an instance)
   --    Inner_Instances                     (Elist23)  (generic case only)
   --    Limited_View                        (Node23)   (non-generic/instance)
   --    Current_Use_Clause                  (Node27)
   --    Package_Instantiation               (Node26)
   --    Delay_Subprogram_Descriptors        (Flag50)
   --    Body_Needed_For_SAL                 (Flag40)
   --    Discard_Names                       (Flag88)
   --    Elaboration_Entity_Required         (Flag174)
   --    Elaborate_Body_Desirable            (Flag210)  (non-generic case only)
   --    From_With_Type                      (Flag159)
   --    Has_All_Calls_Remote                (Flag79)
   --    Has_Completion                      (Flag26)
   --    Has_Forward_Instantiation           (Flag175)
   --    Has_Master_Entity                   (Flag21)
   --    Has_RACW                            (Flag214)  (non-generic case only)
   --    Has_Subprogram_Descriptor           (Flag93)
   --    In_Package_Body                     (Flag48)
   --    In_Use                              (Flag8)
   --    Is_Instantiated                     (Flag126)
   --    Is_Private_Descendant               (Flag53)
   --    Is_Visible_Child_Unit               (Flag116)
   --    Is_Wrapper_Package                  (synth)    (non-generic case only)
   --    Renamed_In_Spec                     (Flag231)  (non-generic case only)
   --    Scope_Depth                         (synth)
   --    Static_Elaboration_Desired          (Flag77)   (non-generic case only)

   --  E_Package_Body
   --    Handler_Records                     (List10)   (non-generic case only)
   --    Related_Instance                    (Node15)   (non-generic case only)
   --    First_Entity                        (Node17)
   --    Spec_Entity                         (Node19)
   --    Last_Entity                         (Node20)
   --    Scope_Depth_Value                   (Uint22)
   --    Scope_Depth                         (synth)
   --    Delay_Subprogram_Descriptors        (Flag50)
   --    Has_Subprogram_Descriptor           (Flag93)

   --  E_Private_Type
   --  E_Private_Subtype
   --    Direct_Primitive_Operations         (Elist10)
   --    First_Entity                        (Node17)
   --    Private_Dependents                  (Elist18)
   --    Underlying_Full_View                (Node19)
   --    Last_Entity                         (Node20)
   --    Discriminant_Constraint             (Elist21)
   --    Private_View                        (Node22)
   --    Stored_Constraint                   (Elist23)
   --    Has_Completion                      (Flag26)
   --    Is_Controlled                       (Flag42)   (base type only)
   --    Is_For_Access_Subtype               (Flag118)  (subtype only)
   --    (plus type attributes)

   --  E_Procedure
   --  E_Generic_Procedure
   --    Postcondition_Proc                  (Node8)    (non-generic case only)
   --    Renaming_Map                        (Uint9)
   --    Handler_Records                     (List10)   (non-generic case only)
   --    Protected_Body_Subprogram           (Node11)
   --    Next_Inlined_Subprogram             (Node12)
   --    Elaboration_Entity                  (Node13)
   --    First_Optional_Parameter            (Node14)   (non-generic case only)
   --    DT_Position                         (Uint15)
   --    DTC_Entity                          (Node16)
   --    First_Entity                        (Node17)
   --    Alias                               (Node18)   (non-generic case only)
   --    Renamed_Entity                      (Node18)   (generic case only)
   --    Finalization_Chain_Entity           (Node19)
   --    Last_Entity                         (Node20)
   --    Interface_Name                      (Node21)
   --    Scope_Depth_Value                   (Uint22)
   --    Generic_Renamings                   (Elist23)  (for an instance)
   --    Inner_Instances                     (Elist23)  (generic case only)
   --    Protection_Object                   (Node23)   (for concurrent kind)
   --    Spec_PPC_List                       (Node24)
   --    Interface_Alias                     (Node25)
   --    Static_Initialization               (Node26)   (init_proc only)
   --    Overridden_Operation                (Node26)   (never for init proc)
   --    Wrapped_Entity                      (Node27)   (non-generic case only)
   --    Extra_Formals                       (Node28)
   --    Body_Needed_For_SAL                 (Flag40)
   --    Delay_Cleanups                      (Flag114)
   --    Discard_Names                       (Flag88)
   --    Elaboration_Entity_Required         (Flag174)
   --    Default_Expressions_Processed       (Flag108)
   --    Delay_Cleanups                      (Flag114)
   --    Delay_Subprogram_Descriptors        (Flag50)
   --    Discard_Names                       (Flag88)
   --    Has_Completion                      (Flag26)
   --    Has_Invariants                      (Flag232)
   --    Has_Master_Entity                   (Flag21)
   --    Has_Nested_Block_With_Handler       (Flag101)
   --    Has_Postconditions                  (Flag240)
   --    Has_Subprogram_Descriptor           (Flag93)
   --    Is_Abstract_Subprogram              (Flag19)   (non-generic case only)
   --    Is_Asynchronous                     (Flag81)
   --    Is_Called                           (Flag102)  (non-generic case only)
   --    Is_Constructor                      (Flag76)
   --    Is_Eliminated                       (Flag124)
   --    Is_Instantiated                     (Flag126)  (generic case only)
   --    Is_Interrupt_Handler                (Flag89)
   --    Is_Intrinsic_Subprogram             (Flag64)
   --    Is_Machine_Code_Subprogram          (Flag137)  (non-generic case only)
   --    Is_Null_Init_Proc                   (Flag178)
   --    Is_Primitive                        (Flag218)
   --    Is_Primitive_Wrapper                (Flag195)  (non-generic case only)
   --    Is_Private_Descendant               (Flag53)
   --    Is_Private_Primitive                (Flag245)  (non-generic case only)
   --    Is_Pure                             (Flag44)
   --    Is_Thunk                            (Flag225)
   --    Is_Valued_Procedure                 (Flag127)
   --    Is_Visible_Child_Unit               (Flag116)
   --    Needs_No_Actuals                    (Flag22)
   --    No_Return                           (Flag113)
   --    Requires_Overriding                 (Flag213)  (non-generic case only)
   --    Sec_Stack_Needed_For_Return         (Flag167)
   --    Address_Clause                      (synth)
   --    First_Formal                        (synth)
   --    First_Formal_With_Extras            (synth)
   --    Last_Formal                         (synth)
   --    Number_Formals                      (synth)

   --  E_Protected_Body
   --    (any others??? First/Last Entity, Scope_Depth???)

   --  E_Protected_Object

   --  E_Protected_Type
   --  E_Protected_Subtype
   --    Direct_Primitive_Operations         (Elist10)
   --    Entry_Bodies_Array                  (Node15)
   --    First_Private_Entity                (Node16)
   --    First_Entity                        (Node17)
   --    Corresponding_Record_Type           (Node18)
   --    Finalization_Chain_Entity           (Node19)
   --    Last_Entity                         (Node20)
   --    Discriminant_Constraint             (Elist21)
   --    Scope_Depth_Value                   (Uint22)
   --    Scope_Depth                         (synth)
   --    Stored_Constraint                   (Elist23)
   --    Has_Interrupt_Handler               (synth)
   --    Sec_Stack_Needed_For_Return         (Flag167)  ???
   --    Uses_Sec_Stack                      (Flag95)   ???
   --    Has_Entries                         (synth)
   --    Number_Entries                      (synth)

   --  E_Record_Type
   --  E_Record_Subtype
   --    Direct_Primitive_Operations         (Elist10)
   --    Access_Disp_Table                   (Elist16)  (base type only)
   --    Cloned_Subtype                      (Node16)   (subtype case only)
   --    First_Entity                        (Node17)
   --    Corresponding_Concurrent_Type       (Node18)
   --    Parent_Subtype                      (Node19)   (base type only)
   --    Last_Entity                         (Node20)
   --    Discriminant_Constraint             (Elist21)
   --    Corresponding_Remote_Type           (Node22)
   --    Stored_Constraint                   (Elist23)
   --    Interfaces                          (Elist25)
   --    Dispatch_Table_Wrappers             (Elist26)  (base type only)
   --    Underlying_Record_View              (Node28)   (base type only)
   --    Component_Alignment                 (special)  (base type only)
   --    C_Pass_By_Copy                      (Flag125)  (base type only)
   --    Has_Dispatch_Table                  (Flag220)  (base tagged type only)
   --    Has_External_Tag_Rep_Clause         (Flag110)
   --    Has_Record_Rep_Clause               (Flag65)   (base type only)
   --    Has_Static_Discriminants            (Flag211)  (subtype only)
   --    Is_Class_Wide_Equivalent_Type       (Flag35)
   --    Is_Concurrent_Record_Type           (Flag20)
   --    Is_Constrained                      (Flag12)
   --    Is_Controlled                       (Flag42)   (base type only)
   --    Is_Interface                        (Flag186)
   --    Is_Limited_Interface                (Flag197)
   --    OK_To_Reorder_Components            (Flag239)  (base type only)
   --    Reverse_Bit_Order                   (Flag164)  (base type only)
   --    First_Component                     (synth)
   --    First_Component_Or_Discriminant     (synth)
   --    (plus type attributes)

   --  E_Record_Type_With_Private
   --  E_Record_Subtype_With_Private
   --    Direct_Primitive_Operations         (Elist10)
   --    Access_Disp_Table                   (Elist16)  (base type only)
   --    First_Entity                        (Node17)
   --    Private_Dependents                  (Elist18)
   --    Underlying_Full_View                (Node19)
   --    Last_Entity                         (Node20)
   --    Discriminant_Constraint             (Elist21)
   --    Private_View                        (Node22)
   --    Stored_Constraint                   (Elist23)
   --    Interfaces                          (Elist25)
   --    Dispatch_Table_Wrappers             (Elist26)  (base type only)
   --    Has_Completion                      (Flag26)
   --    Has_Record_Rep_Clause               (Flag65)   (base type only)
   --    Has_External_Tag_Rep_Clause         (Flag110)
   --    Is_Concurrent_Record_Type           (Flag20)
   --    Is_Constrained                      (Flag12)
   --    Is_Controlled                       (Flag42)   (base type only)
   --    Is_Interface                        (Flag186)
   --    Is_Limited_Interface                (Flag197)
   --    OK_To_Reorder_Components            (Flag239)  (base type only)
   --    Reverse_Bit_Order                   (Flag164)  (base type only)
   --    First_Component                     (synth)
   --    First_Component_Or_Discriminant     (synth)
   --    (plus type attributes)

   --  E_Return_Statement
   --    Return_Applies_To                   (Node8)
   --    Finalization_Chain_Entity           (Node19)

   --  E_Signed_Integer_Type
   --  E_Signed_Integer_Subtype
   --    Scalar_Range                        (Node20)
   --    Static_Predicate                    (List25)
   --    Has_Biased_Representation           (Flag139)
   --    Type_Low_Bound                      (synth)
   --    Type_High_Bound                     (synth)
   --    (plus type attributes)

   --  E_String_Type
   --  E_String_Subtype
   --    First_Index                         (Node17)
   --    Component_Type                      (Node20)   (base type only)
   --    Is_Constrained                      (Flag12)
   --    Next_Index                          (synth)
   --    Number_Dimensions                   (synth)
   --    (plus type attributes)

   --  E_String_Literal_Subtype
   --    String_Literal_Low_Bound            (Node15)
   --    String_Literal_Length               (Uint16)
   --    First_Index                         (Node17)   (always Empty)
   --    Packed_Array_Type                   (Node23)
   --    (plus type attributes)

   --  E_Subprogram_Body
   --    Mechanism                           (Uint8)
   --    First_Entity                        (Node17)
   --    Corresponding_Protected_Entry       (Node18)
   --    Last_Entity                         (Node20)
   --    Scope_Depth_Value                   (Uint22)
   --    Scope_Depth                         (synth)

   --  E_Subprogram_Type
   --    Directly_Designated_Type            (Node20)
   --    First_Formal                        (synth)
   --    First_Formal_With_Extras            (synth)
   --    Last_Formal                         (synth)
   --    Number_Formals                      (synth)
   --    (plus type attributes)

   --  E_Task_Body
   --    (any others??? First/Last Entity, Scope_Depth???)

   --  E_Task_Type
   --  E_Task_Subtype
   --    Direct_Primitive_Operations         (Elist10)
   --    Storage_Size_Variable               (Node15)   (base type only)
   --    First_Private_Entity                (Node16)
   --    First_Entity                        (Node17)
   --    Corresponding_Record_Type           (Node18)
   --    Finalization_Chain_Entity           (Node19)
   --    Last_Entity                         (Node20)
   --    Discriminant_Constraint             (Elist21)
   --    Scope_Depth_Value                   (Uint22)
   --    Scope_Depth                         (synth)
   --    Stored_Constraint                   (Elist23)
   --    Task_Body_Procedure                 (Node25)
   --    Delay_Cleanups                      (Flag114)
   --    Has_Master_Entity                   (Flag21)
   --    Has_Storage_Size_Clause             (Flag23)   (base type only)
   --    Uses_Sec_Stack                      (Flag95)   ???
   --    Sec_Stack_Needed_For_Return         (Flag167)  ???
   --    Has_Entries                         (synth)
   --    Number_Entries                      (synth)
   --    Relative_Deadline_Variable          (Node26)   (base type only)
   --    (plus type attributes)

   --  E_Variable
   --    Hiding_Loop_Variable                (Node8)
   --    Current_Value                       (Node9)
   --    Esize                               (Uint12)
   --    Extra_Accessibility                 (Node13)
   --    Alignment                           (Uint14)
   --    Unset_Reference                     (Node16)
   --    Actual_Subtype                      (Node17)
   --    Renamed_Object                      (Node18)
   --    Size_Check_Code                     (Node19)
   --    Prival_Link                         (Node20)
   --    Interface_Name                      (Node21)
   --    Shared_Var_Procs_Instance           (Node22)
   --    Extra_Constrained                   (Node23)
   --    Related_Expression                  (Node24)
   --    Debug_Renaming_Link                 (Node25)
   --    Last_Assignment                     (Node26)
   --    Related_Type                        (Node27)
   --    Has_Alignment_Clause                (Flag46)
   --    Has_Atomic_Components               (Flag86)
   --    Has_Biased_Representation           (Flag139)
   --    Has_Initial_Value                   (Flag219)
   --    Has_Size_Clause                     (Flag29)
   --    Has_Up_Level_Access                 (Flag215)
   --    Has_Volatile_Components             (Flag87)
   --    Is_Atomic                           (Flag85)
   --    Is_Eliminated                       (Flag124)
   --    Is_Shared_Passive                   (Flag60)
   --    Is_True_Constant                    (Flag163)
   --    Is_Volatile                         (Flag16)
   --    Is_Return_Object                    (Flag209)
   --    OK_To_Rename                        (Flag247)
   --    Optimize_Alignment_Space            (Flag241)
   --    Optimize_Alignment_Time             (Flag242)
   --    Treat_As_Volatile                   (Flag41)
   --    Address_Clause                      (synth)
   --    Alignment_Clause                    (synth)
   --    Size_Clause                         (synth)

   --  E_Void
   --    Since E_Void is the initial Ekind value of an entity when it is first
   --    created, one might expect that no attributes would be defined on such
   --    an entity until its Ekind field is set. However, in practice, there
   --    are many instances in which fields of an E_Void entity are set in the
   --    code prior to setting the Ekind field. This is not well documented or
   --    well controlled, and needs cleaning up later. Meanwhile, the access
   --    procedures in the body of Einfo permit many, but not all, attributes
   --    to be applied to an E_Void entity, precisely so that this kind of
   --    pre-setting of attributes works. This is really a hole in the dynamic
   --    type checking, since there is no assurance that the eventual Ekind
   --    value will be appropriate for the attributes set, and the consequence
   --    is that the dynamic type checking in the Einfo body is unnecessarily
   --    weak. To be looked at systematically some time ???

   ---------------------------------
   -- Component_Alignment Control --
   ---------------------------------

   --  There are four types of alignment possible for array and record
   --  types, and a field in the type entities contains a value of the
   --  following type indicating which alignment choice applies. For full
   --  details of the meaning of these alignment types, see description
   --  of the Component_Alignment pragma

   type Component_Alignment_Kind is (
      Calign_Default,          -- default alignment
      Calign_Component_Size,   -- natural alignment for component size
      Calign_Component_Size_4, -- natural for size <= 4, 4 for size >= 4
      Calign_Storage_Unit);    -- all components byte aligned

   -----------------------------------
   -- Floating Point Representation --
   -----------------------------------

   type Float_Rep_Kind is (
      IEEE_Binary,  -- IEEE 754p conform binary format
      VAX_Native,   -- VAX D, F, G or H format
      AAMP);        -- AAMP format

   ---------------
   -- Iterators --
   ---------------

   --  In addition to attributes that are stored as plain data, other
   --  attributes are procedural, and require some small amount of
   --  computation. Of course, from the point of view of a user of this
   --  package, the distinction is not visible (even the field information
   --  provided below should be disregarded, as it is subject to  change
   --  without notice!). A number of  attributes appear as lists: lists of
   --  formals,  lists of actuals, of discriminants, etc. For these, pairs
   --  of functions are defined, which take the form:

   --      function First_Thing (E : Enclosing_Construct) return Thing;
   --      function Next_Thing (T : Thing) return Thing;

   --  The end of iteration is always signaled by a value of Empty, so that
   --  loops over these chains invariably have the form:

   --      This : Thing;
   --      ...
   --      This := First_Thing (E);

   --      while Present (This) loop
   --         Do_Something_With (This);
   --        ...
   --        This := Next_Thing (This);
   --      end loop;

   -----------------------------------
   -- Handling of Check Suppression --
   -----------------------------------

   --  There are three ways that checks can be suppressed:

   --    1.  At the command line level
   --    2.  At the scope level.
   --    3.  At the entity level.

   --  See spec of Sem in sem.ads for details of the data structures used
   --  to keep track of these various methods for suppressing checks.

   -------------------------------
   -- Handling of Discriminants --
   -------------------------------

   --  During semantic processing, discriminants are separate entities which
   --  reflect the semantic properties and allowed usage of discriminants in
   --  the language.

   --  In the case of discriminants used as bounds, the references are handled
   --  directly, since special processing is needed in any case. However, there
   --  are two circumstances in which discriminants are referenced in a quite
   --  general manner, like any other variables:

   --     In initialization expressions for records. Note that the expressions
   --     used in Priority, Storage_Size, Task_Info and Relative_Deadline
   --     pragmas are effectively in this category, since these pragmas are
   --     converted to initialized record fields in the Corresponding_Record_
   --     Type.

   --     In task and protected bodies, where the discriminant values may be
   --     referenced freely within these bodies. Discriminants can also appear
   --     in bounds of entry families and in defaults of operations.

   --  In both these cases, the discriminants must be treated essentially as
   --  objects. The following approach is used to simplify and minimize the
   --  special processing that is required.

   --  When a record type with discriminants is analyzed, semantic processing
   --  creates the entities for the discriminants. It also creates additional
   --  sets of entities called discriminals, one for each of the discriminants,
   --  and the Discriminal field of the discriminant entity points to this
   --  additional entity, which is initially created as an uninitialized
   --  (E_Void) entity.

   --  During expansion of expressions, any discriminant reference is replaced
   --  by a reference to the corresponding discriminal. When the initialization
   --  procedure for the record is created (there will always be one, since
   --  discriminants are present, see Exp_Ch3 for further details), the
   --  discriminals are used as the entities for the formal parameters of
   --  this initialization procedure. The references to these discriminants
   --  have already been replaced by references to these discriminals, which
   --  are now the formal parameters corresponding to the required objects.

   --  In the case of a task or protected body, the semantics similarly creates
   --  a set of discriminals for the discriminants of the task or protected
   --  type. When the procedure is created for the task body, the parameter
   --  passed in is a reference to the task value type, which contains the
   --  required discriminant values. The expander creates a set of declarations
   --  of the form:

   --      discr_nameD : constant discr_type renames _task.discr_name;

   --  where discr_nameD is the discriminal entity referenced by the task
   --  discriminant, and _task is the task value passed in as the parameter.
   --  Again, any references to discriminants in the task body have been
   --  replaced by the discriminal reference, which is now an object that
   --  contains the required value.

   --  This approach for tasks means that two sets of discriminals are needed
   --  for a task type, one for the initialization procedure, and one for the
   --  task body. This works out nicely, since the semantics allocates one set
   --  for the task itself, and one set for the corresponding record.

   --  The one bit of trickiness arises in making sure that the right set of
   --  discriminals is used at the right time. First the task definition is
   --  processed. Any references to discriminants here are replaced by the
   --  corresponding *task* discriminals (the record type doesn't even exist
   --  yet, since it is constructed as part of the expansion of the task
   --  declaration, which happens after the semantic processing of the task
   --  definition). The discriminants to be used for the corresponding record
   --  are created at the same time as the other discriminals, and held in the
   --  CR_Discriminant field of the discriminant. A use of the discriminant in
   --  a bound for an entry family is replaced with the CR_Discriminant because
   --  it controls the bound of the entry queue array which is a component of
   --  the corresponding record.

   --  Just before the record initialization routine is constructed, the
   --  expander exchanges the task and record discriminals. This has two
   --  effects. First the generation of the record initialization routine
   --  uses the discriminals that are now on the record, which is the set
   --  that used to be on the task, which is what we want.

   --  Second, a new set of (so far unused) discriminals is now on the task
   --  discriminants, and it is this set that will be used for expanding the
   --  task body, and also for the discriminal declarations at the start of
   --  the task body.

   ---------------------------------------------------
   -- Handling of private data in protected objects --
   ---------------------------------------------------

   --  Private components in protected types pose problems similar to those
   --  of discriminants. Private data is visible and can be directly referenced
   --  from protected bodies. However, when protected entries and subprograms
   --  are expanded into corresponding bodies and barrier functions, private
   --  components lose their original context and visibility.

   --  To remedy this side effect of expansion, private components are expanded
   --  into renamings called "privals", by analogy with "discriminals".

   --     private_comp : comp_type renames _object.private_comp;

   --  Prival declarations are inserted during the analysis of subprogram and
   --  entry bodies to ensure proper visibility for any subsequent expansion.
   --  _Object is the formal parameter of the generated corresponding body or
   --  a local renaming which denotes the protected object obtained from entry
   --  parameter _O. Privals receive minimal decoration upon creation and are
   --  categorized as either E_Variable for the general case or E_Constant when
   --  they appear in functions.

   --  Along with the local declarations, each private component carries a
   --  placeholder which references the prival entity in the current body. This
   --  form of indirection is used to resolve name clashes of privals and other
   --  locally visible entities such as parameters, local objects, entry family
   --  indexes or identifiers used in the barrier condition.

   --  When analyzing the statements of a protected subprogram or entry, any
   --  reference to a private component must resolve to the locally declared
   --  prival through normal visibility. In case of name conflicts (the cases
   --  above), the prival is marked as hidden and acts as a weakly declared
   --  entity. As a result, the reference points to the correct entity. When a
   --  private component is denoted by an expanded name (prot_type.comp for
   --  example), the expansion mechanism uses the placeholder of the component
   --  to correct the Entity and Etype of the reference.

   -------------------
   -- Type Synonyms --
   -------------------

   --  The following type synonyms are used to tidy up the function and
   --  procedure declarations that follow, and also to make it possible to meet
   --  the requirement for the XEINFO utility that all function specs must fit
   --  on a single source line.

   subtype B is Boolean;
   subtype C is Component_Alignment_Kind;
   subtype E is Entity_Id;
   subtype F is Float_Rep_Kind;
   subtype M is Mechanism_Type;
   subtype N is Node_Id;
   subtype U is Uint;
   subtype R is Ureal;
   subtype L is Elist_Id;
   subtype S is List_Id;

   --------------------------------
   -- Attribute Access Functions --
   --------------------------------

   --  All attributes are manipulated through a procedural interface. This
   --  section contains the functions used to obtain attribute values which
   --  correspond to values in fields or flags in the entity itself.

   function Accept_Address                      (Id : E) return L;
   function Access_Disp_Table                   (Id : E) return L;
   function Actual_Subtype                      (Id : E) return E;
   function Address_Taken                       (Id : E) return B;
   function Alias                               (Id : E) return E;
   function Alignment                           (Id : E) return U;
   function Associated_Final_Chain              (Id : E) return E;
   function Associated_Formal_Package           (Id : E) return E;
   function Associated_Node_For_Itype           (Id : E) return N;
   function Associated_Storage_Pool             (Id : E) return E;
   function Barrier_Function                    (Id : E) return N;
   function Block_Node                          (Id : E) return N;
   function Body_Entity                         (Id : E) return E;
   function Body_Needed_For_SAL                 (Id : E) return B;
   function CR_Discriminant                     (Id : E) return E;
   function C_Pass_By_Copy                      (Id : E) return B;
   function Can_Never_Be_Null                   (Id : E) return B;
   function Checks_May_Be_Suppressed            (Id : E) return B;
   function Class_Wide_Type                     (Id : E) return E;
   function Cloned_Subtype                      (Id : E) return E;
   function Component_Alignment                 (Id : E) return C;
   function Component_Clause                    (Id : E) return N;
   function Component_Bit_Offset                (Id : E) return U;
   function Component_Size                      (Id : E) return U;
   function Component_Type                      (Id : E) return E;
   function Corresponding_Concurrent_Type       (Id : E) return E;
   function Corresponding_Discriminant          (Id : E) return E;
   function Corresponding_Equality              (Id : E) return E;
   function Corresponding_Protected_Entry       (Id : E) return E;
   function Corresponding_Record_Type           (Id : E) return E;
   function Corresponding_Remote_Type           (Id : E) return E;
   function Current_Use_Clause                  (Id : E) return E;
   function Current_Value                       (Id : E) return N;
   function Debug_Info_Off                      (Id : E) return B;
   function Debug_Renaming_Link                 (Id : E) return E;
   function Dispatch_Table_Wrappers             (Id : E) return L;
   function DTC_Entity                          (Id : E) return E;
   function DT_Entry_Count                      (Id : E) return U;
   function DT_Offset_To_Top_Func               (Id : E) return E;
   function DT_Position                         (Id : E) return U;
   function Default_Expr_Function               (Id : E) return E;
   function Default_Expressions_Processed       (Id : E) return B;
   function Default_Value                       (Id : E) return N;
   function Delay_Cleanups                      (Id : E) return B;
   function Delay_Subprogram_Descriptors        (Id : E) return B;
   function Delta_Value                         (Id : E) return R;
   function Dependent_Instances                 (Id : E) return L;
   function Depends_On_Private                  (Id : E) return B;
   function Digits_Value                        (Id : E) return U;
   function Directly_Designated_Type            (Id : E) return E;
   function Discard_Names                       (Id : E) return B;
   function Discriminal                         (Id : E) return E;
   function Discriminal_Link                    (Id : E) return E;
   function Discriminant_Checking_Func          (Id : E) return E;
   function Discriminant_Constraint             (Id : E) return L;
   function Discriminant_Default_Value          (Id : E) return N;
   function Discriminant_Number                 (Id : E) return U;
   function Elaborate_Body_Desirable            (Id : E) return B;
   function Elaboration_Entity                  (Id : E) return E;
   function Elaboration_Entity_Required         (Id : E) return B;
   function Enclosing_Scope                     (Id : E) return E;
   function Entry_Accepted                      (Id : E) return B;
   function Entry_Bodies_Array                  (Id : E) return E;
   function Entry_Cancel_Parameter              (Id : E) return E;
   function Entry_Component                     (Id : E) return E;
   function Entry_Formal                        (Id : E) return E;
   function Entry_Index_Constant                (Id : E) return E;
   function Entry_Index_Type                    (Id : E) return E;
   function Entry_Parameters_Type               (Id : E) return E;
   function Enum_Pos_To_Rep                     (Id : E) return E;
   function Enumeration_Pos                     (Id : E) return U;
   function Enumeration_Rep                     (Id : E) return U;
   function Enumeration_Rep_Expr                (Id : E) return N;
   function Equivalent_Type                     (Id : E) return E;
   function Esize                               (Id : E) return U;
   function Exception_Code                      (Id : E) return U;
   function Extra_Accessibility                 (Id : E) return E;
   function Extra_Constrained                   (Id : E) return E;
   function Extra_Formal                        (Id : E) return E;
   function Extra_Formals                       (Id : E) return E;
   function Can_Use_Internal_Rep                (Id : E) return B;
   function Finalization_Chain_Entity           (Id : E) return E;
   function Finalize_Storage_Only               (Id : E) return B;
   function First_Entity                        (Id : E) return E;
   function First_Exit_Statement                (Id : E) return N;
   function First_Index                         (Id : E) return N;
   function First_Literal                       (Id : E) return E;
   function First_Optional_Parameter            (Id : E) return E;
   function First_Private_Entity                (Id : E) return E;
   function First_Rep_Item                      (Id : E) return N;
   function Float_Rep                           (Id : E) return F;
   function Freeze_Node                         (Id : E) return N;
   function From_With_Type                      (Id : E) return B;
   function Full_View                           (Id : E) return E;
   function Generic_Homonym                     (Id : E) return E;
   function Generic_Renamings                   (Id : E) return L;
   function Handler_Records                     (Id : E) return S;
   function Has_Aliased_Components              (Id : E) return B;
   function Has_Alignment_Clause                (Id : E) return B;
   function Has_All_Calls_Remote                (Id : E) return B;
   function Has_Anon_Block_Suffix               (Id : E) return B;
   function Has_Atomic_Components               (Id : E) return B;
   function Has_Biased_Representation           (Id : E) return B;
   function Has_Completion                      (Id : E) return B;
   function Has_Completion_In_Body              (Id : E) return B;
   function Has_Complex_Representation          (Id : E) return B;
   function Has_Component_Size_Clause           (Id : E) return B;
   function Has_Constrained_Partial_View        (Id : E) return B;
   function Has_Contiguous_Rep                  (Id : E) return B;
   function Has_Controlled_Component            (Id : E) return B;
   function Has_Controlling_Result              (Id : E) return B;
   function Has_Convention_Pragma               (Id : E) return B;
   function Has_Delayed_Aspects                 (Id : E) return B;
   function Has_Delayed_Freeze                  (Id : E) return B;
   function Has_Discriminants                   (Id : E) return B;
   function Has_Dispatch_Table                  (Id : E) return B;
   function Has_Enumeration_Rep_Clause          (Id : E) return B;
   function Has_Exit                            (Id : E) return B;
   function Has_External_Tag_Rep_Clause         (Id : E) return B;
   function Has_Fully_Qualified_Name            (Id : E) return B;
   function Has_Gigi_Rep_Item                   (Id : E) return B;
   function Has_Homonym                         (Id : E) return B;
   function Has_Inheritable_Invariants          (Id : E) return B;
   function Has_Initial_Value                   (Id : E) return B;
   function Has_Invariants                      (Id : E) return B;
   function Has_Interrupt_Handler               (Id : E) return B;
   function Has_Machine_Radix_Clause            (Id : E) return B;
   function Has_Master_Entity                   (Id : E) return B;
   function Has_Missing_Return                  (Id : E) return B;
   function Has_Nested_Block_With_Handler       (Id : E) return B;
   function Has_Forward_Instantiation           (Id : E) return B;
   function Has_Up_Level_Access                 (Id : E) return B;
   function Has_Non_Standard_Rep                (Id : E) return B;
   function Has_Object_Size_Clause              (Id : E) return B;
   function Has_Per_Object_Constraint           (Id : E) return B;
   function Has_Persistent_BSS                  (Id : E) return B;
   function Has_Postconditions                  (Id : E) return B;
   function Has_Pragma_Controlled               (Id : E) return B;
   function Has_Pragma_Elaborate_Body           (Id : E) return B;
   function Has_Pragma_Inline                   (Id : E) return B;
   function Has_Pragma_Inline_Always            (Id : E) return B;
   function Has_Pragma_Ordered                  (Id : E) return B;
   function Has_Pragma_Pack                     (Id : E) return B;
   function Has_Pragma_Preelab_Init             (Id : E) return B;
   function Has_Pragma_Pure                     (Id : E) return B;
   function Has_Pragma_Pure_Function            (Id : E) return B;
   function Has_Pragma_Thread_Local_Storage     (Id : E) return B;
   function Has_Pragma_Unmodified               (Id : E) return B;
   function Has_Pragma_Unreferenced             (Id : E) return B;
   function Has_Pragma_Unreferenced_Objects     (Id : E) return B;
   function Has_Predicates                      (Id : E) return B;
   function Has_Primitive_Operations            (Id : E) return B;
   function Has_Qualified_Name                  (Id : E) return B;
   function Has_RACW                            (Id : E) return B;
   function Has_Record_Rep_Clause               (Id : E) return B;
   function Has_Recursive_Call                  (Id : E) return B;
   function Has_Size_Clause                     (Id : E) return B;
   function Has_Small_Clause                    (Id : E) return B;
   function Has_Specified_Layout                (Id : E) return B;
   function Has_Specified_Stream_Input          (Id : E) return B;
   function Has_Specified_Stream_Output         (Id : E) return B;
   function Has_Specified_Stream_Read           (Id : E) return B;
   function Has_Specified_Stream_Write          (Id : E) return B;
   function Has_Static_Discriminants            (Id : E) return B;
   function Has_Storage_Size_Clause             (Id : E) return B;
   function Has_Stream_Size_Clause              (Id : E) return B;
   function Has_Subprogram_Descriptor           (Id : E) return B;
   function Has_Task                            (Id : E) return B;
   function Has_Thunks                          (Id : E) return B;
   function Has_Unchecked_Union                 (Id : E) return B;
   function Has_Unknown_Discriminants           (Id : E) return B;
   function Has_Volatile_Components             (Id : E) return B;
   function Has_Xref_Entry                      (Id : E) return B;
   function Hiding_Loop_Variable                (Id : E) return E;
   function Homonym                             (Id : E) return E;
   function In_Package_Body                     (Id : E) return B;
   function In_Private_Part                     (Id : E) return B;
   function In_Use                              (Id : E) return B;
   function Inner_Instances                     (Id : E) return L;
   function Interface_Alias                     (Id : E) return E;
   function Interfaces                          (Id : E) return L;
   function Interface_Name                      (Id : E) return N;
   function Is_AST_Entry                        (Id : E) return B;
   function Is_Abstract_Subprogram              (Id : E) return B;
   function Is_Abstract_Type                    (Id : E) return B;
   function Is_Access_Constant                  (Id : E) return B;
   function Is_Ada_2005_Only                    (Id : E) return B;
   function Is_Ada_2012_Only                    (Id : E) return B;
   function Is_Aliased                          (Id : E) return B;
   function Is_Asynchronous                     (Id : E) return B;
   function Is_Atomic                           (Id : E) return B;
   function Is_Bit_Packed_Array                 (Id : E) return B;
   function Is_CPP_Class                        (Id : E) return B;
   function Is_Called                           (Id : E) return B;
   function Is_Character_Type                   (Id : E) return B;
   function Is_Child_Unit                       (Id : E) return B;
   function Is_Class_Wide_Equivalent_Type       (Id : E) return B;
   function Is_Compilation_Unit                 (Id : E) return B;
   function Is_Completely_Hidden                (Id : E) return B;
   function Is_Constr_Subt_For_UN_Aliased       (Id : E) return B;
   function Is_Constr_Subt_For_U_Nominal        (Id : E) return B;
   function Is_Constrained                      (Id : E) return B;
   function Is_Constructor                      (Id : E) return B;
   function Is_Controlled                       (Id : E) return B;
   function Is_Controlling_Formal               (Id : E) return B;
   function Is_Discrim_SO_Function              (Id : E) return B;
   function Is_Dispatch_Table_Entity            (Id : E) return B;
   function Is_Dispatching_Operation            (Id : E) return B;
   function Is_Eliminated                       (Id : E) return B;
   function Is_Entry_Formal                     (Id : E) return B;
   function Is_Exported                         (Id : E) return B;
   function Is_First_Subtype                    (Id : E) return B;
   function Is_For_Access_Subtype               (Id : E) return B;
   function Is_Frozen                           (Id : E) return B;
   function Is_Generic_Instance                 (Id : E) return B;
   function Is_Hidden                           (Id : E) return B;
   function Is_Hidden_Open_Scope                (Id : E) return B;
   function Is_Immediately_Visible              (Id : E) return B;
   function Is_Imported                         (Id : E) return B;
   function Is_Inlined                          (Id : E) return B;
   function Is_Interface                        (Id : E) return B;
   function Is_Instantiated                     (Id : E) return B;
   function Is_Internal                         (Id : E) return B;
   function Is_Interrupt_Handler                (Id : E) return B;
   function Is_Intrinsic_Subprogram             (Id : E) return B;
   function Is_Itype                            (Id : E) return B;
   function Is_Known_Non_Null                   (Id : E) return B;
   function Is_Known_Null                       (Id : E) return B;
   function Is_Known_Valid                      (Id : E) return B;
   function Is_Limited_Composite                (Id : E) return B;
   function Is_Limited_Interface                (Id : E) return B;
   function Is_Local_Anonymous_Access           (Id : E) return B;
   function Is_Machine_Code_Subprogram          (Id : E) return B;
   function Is_Non_Static_Subtype               (Id : E) return B;
   function Is_Null_Init_Proc                   (Id : E) return B;
   function Is_Obsolescent                      (Id : E) return B;
   function Is_Only_Out_Parameter               (Id : E) return B;
   function Is_Optional_Parameter               (Id : E) return B;
   function Is_Package_Body_Entity              (Id : E) return B;
   function Is_Packed                           (Id : E) return B;
   function Is_Packed_Array_Type                (Id : E) return B;
   function Is_Potentially_Use_Visible          (Id : E) return B;
   function Is_Preelaborated                    (Id : E) return B;
   function Is_Primitive                        (Id : E) return B;
   function Is_Primitive_Wrapper                (Id : E) return B;
   function Is_Private_Composite                (Id : E) return B;
   function Is_Private_Descendant               (Id : E) return B;
   function Is_Private_Primitive                (Id : E) return B;
   function Is_Public                           (Id : E) return B;
   function Is_Pure                             (Id : E) return B;
   function Is_Pure_Unit_Access_Type            (Id : E) return B;
   function Is_RACW_Stub_Type                   (Id : E) return B;
   function Is_Raised                           (Id : E) return B;
   function Is_Remote_Call_Interface            (Id : E) return B;
   function Is_Remote_Types                     (Id : E) return B;
   function Is_Renaming_Of_Object               (Id : E) return B;
   function Is_Return_Object                    (Id : E) return B;
   function Is_Shared_Passive                   (Id : E) return B;
   function Is_Statically_Allocated             (Id : E) return B;
   function Is_Tag                              (Id : E) return B;
   function Is_Tagged_Type                      (Id : E) return B;
   function Is_Thunk                            (Id : E) return B;
   function Is_Trivial_Subprogram               (Id : E) return B;
   function Is_True_Constant                    (Id : E) return B;
   function Is_Unchecked_Union                  (Id : E) return B;
   function Is_Underlying_Record_View           (Id : E) return B;
   function Is_Unsigned_Type                    (Id : E) return B;
   function Is_VMS_Exception                    (Id : E) return B;
   function Is_Valued_Procedure                 (Id : E) return B;
   function Is_Visible_Child_Unit               (Id : E) return B;
   function Is_Visible_Formal                   (Id : E) return B;
   function Is_Volatile                         (Id : E) return B;
   function Itype_Printed                       (Id : E) return B;
   function Kill_Elaboration_Checks             (Id : E) return B;
   function Kill_Range_Checks                   (Id : E) return B;
   function Kill_Tag_Checks                     (Id : E) return B;
   function Known_To_Have_Preelab_Init          (Id : E) return B;
   function Last_Assignment                     (Id : E) return N;
   function Last_Entity                         (Id : E) return E;
   function Limited_View                        (Id : E) return E;
   function Lit_Indexes                         (Id : E) return E;
   function Lit_Strings                         (Id : E) return E;
   function Low_Bound_Tested                    (Id : E) return B;
   function Machine_Radix_10                    (Id : E) return B;
   function Master_Id                           (Id : E) return E;
   function Materialize_Entity                  (Id : E) return B;
   function Mechanism                           (Id : E) return M;
   function Modulus                             (Id : E) return U;
   function Must_Be_On_Byte_Boundary            (Id : E) return B;
   function Must_Have_Preelab_Init              (Id : E) return B;
   function Needs_Debug_Info                    (Id : E) return B;
   function Needs_No_Actuals                    (Id : E) return B;
   function Never_Set_In_Source                 (Id : E) return B;
   function Next_Inlined_Subprogram             (Id : E) return E;
   function No_Pool_Assigned                    (Id : E) return B;
   function No_Return                           (Id : E) return B;
   function No_Strict_Aliasing                  (Id : E) return B;
   function Non_Binary_Modulus                  (Id : E) return B;
   function Non_Limited_View                    (Id : E) return E;
   function Nonzero_Is_True                     (Id : E) return B;
   function Normalized_First_Bit                (Id : E) return U;
   function Normalized_Position                 (Id : E) return U;
   function Normalized_Position_Max             (Id : E) return U;
   function OK_To_Rename                        (Id : E) return B;
   function OK_To_Reorder_Components            (Id : E) return B;
   function Optimize_Alignment_Space            (Id : E) return B;
   function Optimize_Alignment_Time             (Id : E) return B;
   function Original_Array_Type                 (Id : E) return E;
   function Original_Record_Component           (Id : E) return E;
   function Overlays_Constant                   (Id : E) return B;
   function Overridden_Operation                (Id : E) return E;
   function Package_Instantiation               (Id : E) return N;
   function Packed_Array_Type                   (Id : E) return E;
   function Parent_Subtype                      (Id : E) return E;
   function Postcondition_Proc                  (Id : E) return E;
   function PPC_Wrapper                         (Id : E) return E;
   function Direct_Primitive_Operations         (Id : E) return L;
   function Prival                              (Id : E) return E;
   function Prival_Link                         (Id : E) return E;
   function Private_Dependents                  (Id : E) return L;
   function Private_View                        (Id : E) return N;
   function Protected_Body_Subprogram           (Id : E) return E;
   function Protected_Formal                    (Id : E) return E;
   function Protection_Object                   (Id : E) return E;
   function RM_Size                             (Id : E) return U;
   function Reachable                           (Id : E) return B;
   function Referenced                          (Id : E) return B;
   function Referenced_As_LHS                   (Id : E) return B;
   function Referenced_As_Out_Parameter         (Id : E) return B;
   function Register_Exception_Call             (Id : E) return N;
   function Related_Array_Object                (Id : E) return E;
   function Related_Expression                  (Id : E) return N;
   function Related_Instance                    (Id : E) return E;
   function Related_Type                        (Id : E) return E;
   function Relative_Deadline_Variable          (Id : E) return E;
   function Renamed_Entity                      (Id : E) return N;
   function Renamed_In_Spec                     (Id : E) return B;
   function Renamed_Object                      (Id : E) return N;
   function Renaming_Map                        (Id : E) return U;
   function Requires_Overriding                 (Id : E) return B;
   function Return_Present                      (Id : E) return B;
   function Return_Applies_To                   (Id : E) return N;
   function Returns_By_Ref                      (Id : E) return B;
   function Reverse_Bit_Order                   (Id : E) return B;
   function Scalar_Range                        (Id : E) return N;
   function Scale_Value                         (Id : E) return U;
   function Scope_Depth_Value                   (Id : E) return U;
   function Sec_Stack_Needed_For_Return         (Id : E) return B;
   function Shadow_Entities                     (Id : E) return S;
   function Shared_Var_Procs_Instance           (Id : E) return E;
   function Size_Check_Code                     (Id : E) return N;
   function Size_Known_At_Compile_Time          (Id : E) return B;
   function Size_Depends_On_Discriminant        (Id : E) return B;
   function Small_Value                         (Id : E) return R;
   function Spec_Entity                         (Id : E) return E;
   function Spec_PPC_List                       (Id : E) return N;
   function Static_Predicate                    (Id : E) return S;
   function Storage_Size_Variable               (Id : E) return E;
   function Static_Elaboration_Desired          (Id : E) return B;
   function Static_Initialization               (Id : E) return N;
   function Stored_Constraint                   (Id : E) return L;
   function Strict_Alignment                    (Id : E) return B;
   function String_Literal_Length               (Id : E) return U;
   function String_Literal_Low_Bound            (Id : E) return N;
   function Subprograms_For_Type                (Id : E) return E;
   function Suppress_Elaboration_Warnings       (Id : E) return B;
   function Suppress_Init_Proc                  (Id : E) return B;
   function Suppress_Style_Checks               (Id : E) return B;
   function Suppress_Value_Tracking_On_Call     (Id : E) return B;
   function Task_Body_Procedure                 (Id : E) return N;
   function Treat_As_Volatile                   (Id : E) return B;
   function Underlying_Full_View                (Id : E) return E;
   function Underlying_Record_View              (Id : E) return E;
   function Universal_Aliasing                  (Id : E) return B;
   function Unset_Reference                     (Id : E) return N;
   function Used_As_Generic_Actual              (Id : E) return B;
   function Uses_Sec_Stack                      (Id : E) return B;
   function Vax_Float                           (Id : E) return B;
   function Warnings_Off                        (Id : E) return B;
   function Warnings_Off_Used                   (Id : E) return B;
   function Warnings_Off_Used_Unmodified        (Id : E) return B;
   function Warnings_Off_Used_Unreferenced      (Id : E) return B;
   function Was_Hidden                          (Id : E) return B;
   function Wrapped_Entity                      (Id : E) return E;

   -------------------------------
   -- Classification Attributes --
   -------------------------------

   --  These functions provide a convenient functional notation for testing
   --  whether an Ekind value belongs to a specified kind, for example the
   --  function Is_Elementary_Type tests if its argument is in Elementary_Kind.
   --  In some cases, the test is of an entity attribute (e.g. in the case of
   --  Is_Generic_Type where the Ekind does not provide the needed information)

   function Is_Access_Type                      (Id : E) return B;
   function Is_Access_Protected_Subprogram_Type (Id : E) return B;
   function Is_Access_Subprogram_Type           (Id : E) return B;
   function Is_Aggregate_Type                   (Id : E) return B;
   function Is_Array_Type                       (Id : E) return B;
   function Is_Assignable                       (Id : E) return B;
   function Is_Class_Wide_Type                  (Id : E) return B;
   function Is_Composite_Type                   (Id : E) return B;
   function Is_Concurrent_Body                  (Id : E) return B;
   function Is_Concurrent_Record_Type           (Id : E) return B;
   function Is_Concurrent_Type                  (Id : E) return B;
   function Is_Decimal_Fixed_Point_Type         (Id : E) return B;
   function Is_Digits_Type                      (Id : E) return B;
   function Is_Descendent_Of_Address            (Id : E) return B;
   function Is_Discrete_Or_Fixed_Point_Type     (Id : E) return B;
   function Is_Discrete_Type                    (Id : E) return B;
   function Is_Elementary_Type                  (Id : E) return B;
   function Is_Entry                            (Id : E) return B;
   function Is_Enumeration_Type                 (Id : E) return B;
   function Is_Fixed_Point_Type                 (Id : E) return B;
   function Is_Floating_Point_Type              (Id : E) return B;
   function Is_Formal                           (Id : E) return B;
   function Is_Formal_Object                    (Id : E) return B;
   function Is_Formal_Subprogram                (Id : E) return B;
   function Is_Generic_Actual_Type              (Id : E) return B;
   function Is_Generic_Unit                     (Id : E) return B;
   function Is_Generic_Type                     (Id : E) return B;
   function Is_Generic_Subprogram               (Id : E) return B;
   function Is_Incomplete_Or_Private_Type       (Id : E) return B;
   function Is_Incomplete_Type                  (Id : E) return B;
   function Is_Integer_Type                     (Id : E) return B;
   function Is_Limited_Record                   (Id : E) return B;
   function Is_Modular_Integer_Type             (Id : E) return B;
   function Is_Named_Number                     (Id : E) return B;
   function Is_Numeric_Type                     (Id : E) return B;
   function Is_Object                           (Id : E) return B;
   function Is_Ordinary_Fixed_Point_Type        (Id : E) return B;
   function Is_Overloadable                     (Id : E) return B;
   function Is_Private_Type                     (Id : E) return B;
   function Is_Protected_Type                   (Id : E) return B;
   function Is_Real_Type                        (Id : E) return B;
   function Is_Record_Type                      (Id : E) return B;
   function Is_Scalar_Type                      (Id : E) return B;
   function Is_Signed_Integer_Type              (Id : E) return B;
   function Is_Subprogram                       (Id : E) return B;
   function Is_Task_Type                        (Id : E) return B;
   function Is_Type                             (Id : E) return B;

   -------------------------------------
   -- Synthesized Attribute Functions --
   -------------------------------------

   --  The functions in this section synthesize attributes from the tree,
   --  so they do not correspond to defined fields in the entity itself.

   function Address_Clause                      (Id : E) return N;
   function Aft_Value                           (Id : E) return U;
   function Alignment_Clause                    (Id : E) return N;
   function Base_Type                           (Id : E) return E;
   function Declaration_Node                    (Id : E) return N;
   function Designated_Type                     (Id : E) return E;
   function First_Component                     (Id : E) return E;
   function First_Component_Or_Discriminant     (Id : E) return E;
   function First_Formal                        (Id : E) return E;
   function First_Formal_With_Extras            (Id : E) return E;
   function Has_Attach_Handler                  (Id : E) return B;
   function Has_Entries                         (Id : E) return B;
   function Has_Foreign_Convention              (Id : E) return B;
   function Has_Private_Ancestor                (Id : E) return B;
   function Has_Private_Declaration             (Id : E) return B;
   function Implementation_Base_Type            (Id : E) return E;
   function Is_Base_Type                        (Id : E) return B;
   function Is_Boolean_Type                     (Id : E) return B;
   function Is_Constant_Object                  (Id : E) return B;
   function Is_Discriminal                      (Id : E) return B;
   function Is_Dynamic_Scope                    (Id : E) return B;
   function Is_Package_Or_Generic_Package       (Id : E) return B;
   function Is_Prival                           (Id : E) return B;
   function Is_Protected_Component              (Id : E) return B;
   function Is_Protected_Interface              (Id : E) return B;
   function Is_Protected_Record_Type            (Id : E) return B;
   function Is_Standard_Character_Type          (Id : E) return B;
   function Is_String_Type                      (Id : E) return B;
   function Is_Synchronized_Interface           (Id : E) return B;
   function Is_Task_Interface                   (Id : E) return B;
   function Is_Task_Record_Type                 (Id : E) return B;
   function Is_Wrapper_Package                  (Id : E) return B;
   function Last_Formal                         (Id : E) return E;
   function Machine_Emax_Value                  (Id : E) return U;
   function Machine_Emin_Value                  (Id : E) return U;
   function Machine_Mantissa_Value              (Id : E) return U;
   function Machine_Radix_Value                 (Id : E) return U;
   function Model_Emin_Value                    (Id : E) return U;
   function Model_Epsilon_Value                 (Id : E) return R;
   function Model_Mantissa_Value                (Id : E) return U;
   function Model_Small_Value                   (Id : E) return R;
   function Next_Component                      (Id : E) return E;
   function Next_Component_Or_Discriminant      (Id : E) return E;
   function Next_Discriminant                   (Id : E) return E;
   function Next_Formal                         (Id : E) return E;
   function Next_Formal_With_Extras             (Id : E) return E;
   function Next_Literal                        (Id : E) return E;
   function Next_Stored_Discriminant            (Id : E) return E;
   function Number_Dimensions                   (Id : E) return Pos;
   function Number_Entries                      (Id : E) return Nat;
   function Number_Formals                      (Id : E) return Pos;
   function Parameter_Mode                      (Id : E) return Formal_Kind;
   function Primitive_Operations                (Id : E) return L;
   function Root_Type                           (Id : E) return E;
   function Safe_Emax_Value                     (Id : E) return U;
   function Safe_First_Value                    (Id : E) return R;
   function Safe_Last_Value                     (Id : E) return R;
   function Scope_Depth_Set                     (Id : E) return B;
   function Size_Clause                         (Id : E) return N;
   function Stream_Size_Clause                  (Id : E) return N;
   function Type_High_Bound                     (Id : E) return N;
   function Type_Low_Bound                      (Id : E) return N;
   function Underlying_Type                     (Id : E) return E;

   ----------------------------------------------
   -- Type Representation Attribute Predicates --
   ----------------------------------------------

   --  These predicates test the setting of the indicated attribute. If the
   --  value has been set, then Known is True, and Unknown is False. If no
   --  value is set, then Known is False and Unknown is True. The Known_Static
   --  predicate is true only if the value is set (Known) and is set to a
   --  compile time known value. Note that in the case of Alignment and
   --  Normalized_First_Bit, dynamic values are not possible, so we do not
   --  need a separate Known_Static calls in these cases. The not set (unknown)
   --  values are as follows:

   --    Alignment               Uint_0 or No_Uint
   --    Component_Size          Uint_0 or No_Uint
   --    Component_Bit_Offset    No_Uint
   --    Digits_Value            Uint_0 or No_Uint
   --    Esize                   Uint_0 or No_Uint
   --    Normalized_First_Bit    No_Uint
   --    Normalized_Position     No_Uint
   --    Normalized_Position_Max No_Uint
   --    RM_Size                 Uint_0 or No_Uint

   --  It would be cleaner to use No_Uint in all these cases, but historically
   --  we chose to use Uint_0 at first, and the change over will take time ???
   --  This is particularly true for the RM_Size field, where a value of zero
   --  is legitimate. We deal with this by a nasty kludge that knows that the
   --  value is always known static for discrete types (and no other types can
   --  have an RM_Size value of zero).

   --  In two cases, Known_Static_Esize and Known_Static_RM_Size, there is one
   --  more consideration, which is that we always return False for generic
   --  types. Within a template, the size can look known, because of the fake
   --  size values we put in template types, but they are not really known and
   --  anyone testing if they are known within the template should get False as
   --  a result to prevent incorrect assumptions.

   function Known_Alignment                       (E : Entity_Id) return B;
   function Known_Component_Bit_Offset            (E : Entity_Id) return B;
   function Known_Component_Size                  (E : Entity_Id) return B;
   function Known_Esize                           (E : Entity_Id) return B;
   function Known_Normalized_First_Bit            (E : Entity_Id) return B;
   function Known_Normalized_Position             (E : Entity_Id) return B;
   function Known_Normalized_Position_Max         (E : Entity_Id) return B;
   function Known_RM_Size                         (E : Entity_Id) return B;

   function Known_Static_Component_Bit_Offset     (E : Entity_Id) return B;
   function Known_Static_Component_Size           (E : Entity_Id) return B;
   function Known_Static_Esize                    (E : Entity_Id) return B;
   function Known_Static_Normalized_First_Bit     (E : Entity_Id) return B;
   function Known_Static_Normalized_Position      (E : Entity_Id) return B;
   function Known_Static_Normalized_Position_Max  (E : Entity_Id) return B;
   function Known_Static_RM_Size                  (E : Entity_Id) return B;

   function Unknown_Alignment                     (E : Entity_Id) return B;
   function Unknown_Component_Bit_Offset          (E : Entity_Id) return B;
   function Unknown_Component_Size                (E : Entity_Id) return B;
   function Unknown_Esize                         (E : Entity_Id) return B;
   function Unknown_Normalized_First_Bit          (E : Entity_Id) return B;
   function Unknown_Normalized_Position           (E : Entity_Id) return B;
   function Unknown_Normalized_Position_Max       (E : Entity_Id) return B;
   function Unknown_RM_Size                       (E : Entity_Id) return B;

   ------------------------------
   -- Attribute Set Procedures --
   ------------------------------

   procedure Set_Accept_Address                  (Id : E; V : L);
   procedure Set_Access_Disp_Table               (Id : E; V : L);
   procedure Set_Dispatch_Table_Wrappers         (Id : E; V : L);
   procedure Set_Actual_Subtype                  (Id : E; V : E);
   procedure Set_Address_Taken                   (Id : E; V : B := True);
   procedure Set_Alias                           (Id : E; V : E);
   procedure Set_Alignment                       (Id : E; V : U);
   procedure Set_Associated_Final_Chain          (Id : E; V : E);
   procedure Set_Associated_Formal_Package       (Id : E; V : E);
   procedure Set_Associated_Node_For_Itype       (Id : E; V : N);
   procedure Set_Associated_Storage_Pool         (Id : E; V : E);
   procedure Set_Barrier_Function                (Id : E; V : N);
   procedure Set_Block_Node                      (Id : E; V : N);
   procedure Set_Body_Entity                     (Id : E; V : E);
   procedure Set_Body_Needed_For_SAL             (Id : E; V : B := True);
   procedure Set_CR_Discriminant                 (Id : E; V : E);
   procedure Set_C_Pass_By_Copy                  (Id : E; V : B := True);
   procedure Set_Can_Never_Be_Null               (Id : E; V : B := True);
   procedure Set_Checks_May_Be_Suppressed        (Id : E; V : B := True);
   procedure Set_Class_Wide_Type                 (Id : E; V : E);
   procedure Set_Cloned_Subtype                  (Id : E; V : E);
   procedure Set_Component_Alignment             (Id : E; V : C);
   procedure Set_Component_Bit_Offset            (Id : E; V : U);
   procedure Set_Component_Clause                (Id : E; V : N);
   procedure Set_Component_Size                  (Id : E; V : U);
   procedure Set_Component_Type                  (Id : E; V : E);
   procedure Set_Corresponding_Concurrent_Type   (Id : E; V : E);
   procedure Set_Corresponding_Discriminant      (Id : E; V : E);
   procedure Set_Corresponding_Equality          (Id : E; V : E);
   procedure Set_Corresponding_Protected_Entry   (Id : E; V : E);
   procedure Set_Corresponding_Record_Type       (Id : E; V : E);
   procedure Set_Corresponding_Remote_Type       (Id : E; V : E);
   procedure Set_Current_Use_Clause              (Id : E; V : E);
   procedure Set_Current_Value                   (Id : E; V : N);
   procedure Set_Debug_Info_Off                  (Id : E; V : B := True);
   procedure Set_Debug_Renaming_Link             (Id : E; V : E);
   procedure Set_DTC_Entity                      (Id : E; V : E);
   procedure Set_DT_Entry_Count                  (Id : E; V : U);
   procedure Set_DT_Offset_To_Top_Func           (Id : E; V : E);
   procedure Set_DT_Position                     (Id : E; V : U);
   procedure Set_Default_Expr_Function           (Id : E; V : E);
   procedure Set_Default_Expressions_Processed   (Id : E; V : B := True);
   procedure Set_Default_Value                   (Id : E; V : N);
   procedure Set_Delay_Cleanups                  (Id : E; V : B := True);
   procedure Set_Delay_Subprogram_Descriptors    (Id : E; V : B := True);
   procedure Set_Delta_Value                     (Id : E; V : R);
   procedure Set_Dependent_Instances             (Id : E; V : L);
   procedure Set_Depends_On_Private              (Id : E; V : B := True);
   procedure Set_Digits_Value                    (Id : E; V : U);
   procedure Set_Directly_Designated_Type        (Id : E; V : E);
   procedure Set_Discard_Names                   (Id : E; V : B := True);
   procedure Set_Discriminal                     (Id : E; V : E);
   procedure Set_Discriminal_Link                (Id : E; V : E);
   procedure Set_Discriminant_Checking_Func      (Id : E; V : E);
   procedure Set_Discriminant_Constraint         (Id : E; V : L);
   procedure Set_Discriminant_Default_Value      (Id : E; V : N);
   procedure Set_Discriminant_Number             (Id : E; V : U);
   procedure Set_Elaborate_Body_Desirable        (Id : E; V : B := True);
   procedure Set_Elaboration_Entity              (Id : E; V : E);
   procedure Set_Elaboration_Entity_Required     (Id : E; V : B := True);
   procedure Set_Enclosing_Scope                 (Id : E; V : E);
   procedure Set_Entry_Accepted                  (Id : E; V : B := True);
   procedure Set_Entry_Bodies_Array              (Id : E; V : E);
   procedure Set_Entry_Cancel_Parameter          (Id : E; V : E);
   procedure Set_Entry_Component                 (Id : E; V : E);
   procedure Set_Entry_Formal                    (Id : E; V : E);
   procedure Set_Entry_Index_Constant            (Id : E; V : E);
   procedure Set_Entry_Parameters_Type           (Id : E; V : E);
   procedure Set_Enum_Pos_To_Rep                 (Id : E; V : E);
   procedure Set_Enumeration_Pos                 (Id : E; V : U);
   procedure Set_Enumeration_Rep                 (Id : E; V : U);
   procedure Set_Enumeration_Rep_Expr            (Id : E; V : N);
   procedure Set_Equivalent_Type                 (Id : E; V : E);
   procedure Set_Esize                           (Id : E; V : U);
   procedure Set_Exception_Code                  (Id : E; V : U);
   procedure Set_Extra_Accessibility             (Id : E; V : E);
   procedure Set_Extra_Constrained               (Id : E; V : E);
   procedure Set_Extra_Formal                    (Id : E; V : E);
   procedure Set_Extra_Formals                   (Id : E; V : E);
   procedure Set_Can_Use_Internal_Rep            (Id : E; V : B := True);
   procedure Set_Finalization_Chain_Entity       (Id : E; V : E);
   procedure Set_Finalize_Storage_Only           (Id : E; V : B := True);
   procedure Set_First_Entity                    (Id : E; V : E);
   procedure Set_First_Exit_Statement            (Id : E; V : N);
   procedure Set_First_Index                     (Id : E; V : N);
   procedure Set_First_Literal                   (Id : E; V : E);
   procedure Set_First_Optional_Parameter        (Id : E; V : E);
   procedure Set_First_Private_Entity            (Id : E; V : E);
   procedure Set_First_Rep_Item                  (Id : E; V : N);
   procedure Set_Float_Rep                       (Id : E; V : F);
   procedure Set_Freeze_Node                     (Id : E; V : N);
   procedure Set_From_With_Type                  (Id : E; V : B := True);
   procedure Set_Full_View                       (Id : E; V : E);
   procedure Set_Generic_Homonym                 (Id : E; V : E);
   procedure Set_Generic_Renamings               (Id : E; V : L);
   procedure Set_Handler_Records                 (Id : E; V : S);
   procedure Set_Has_Aliased_Components          (Id : E; V : B := True);
   procedure Set_Has_Alignment_Clause            (Id : E; V : B := True);
   procedure Set_Has_All_Calls_Remote            (Id : E; V : B := True);
   procedure Set_Has_Anon_Block_Suffix           (Id : E; V : B := True);
   procedure Set_Has_Atomic_Components           (Id : E; V : B := True);
   procedure Set_Has_Biased_Representation       (Id : E; V : B := True);
   procedure Set_Has_Completion                  (Id : E; V : B := True);
   procedure Set_Has_Completion_In_Body          (Id : E; V : B := True);
   procedure Set_Has_Complex_Representation      (Id : E; V : B := True);
   procedure Set_Has_Component_Size_Clause       (Id : E; V : B := True);
   procedure Set_Has_Constrained_Partial_View    (Id : E; V : B := True);
   procedure Set_Has_Contiguous_Rep              (Id : E; V : B := True);
   procedure Set_Has_Controlled_Component        (Id : E; V : B := True);
   procedure Set_Has_Controlling_Result          (Id : E; V : B := True);
   procedure Set_Has_Convention_Pragma           (Id : E; V : B := True);
   procedure Set_Has_Delayed_Aspects             (Id : E; V : B := True);
   procedure Set_Has_Delayed_Freeze              (Id : E; V : B := True);
   procedure Set_Has_Discriminants               (Id : E; V : B := True);
   procedure Set_Has_Dispatch_Table              (Id : E; V : B := True);
   procedure Set_Has_Enumeration_Rep_Clause      (Id : E; V : B := True);
   procedure Set_Has_Exit                        (Id : E; V : B := True);
   procedure Set_Has_External_Tag_Rep_Clause     (Id : E; V : B := True);
   procedure Set_Has_Fully_Qualified_Name        (Id : E; V : B := True);
   procedure Set_Has_Gigi_Rep_Item               (Id : E; V : B := True);
   procedure Set_Has_Homonym                     (Id : E; V : B := True);
   procedure Set_Has_Inheritable_Invariants      (Id : E; V : B := True);
   procedure Set_Has_Initial_Value               (Id : E; V : B := True);
   procedure Set_Has_Invariants                  (Id : E; V : B := True);
   procedure Set_Has_Machine_Radix_Clause        (Id : E; V : B := True);
   procedure Set_Has_Master_Entity               (Id : E; V : B := True);
   procedure Set_Has_Missing_Return              (Id : E; V : B := True);
   procedure Set_Has_Nested_Block_With_Handler   (Id : E; V : B := True);
   procedure Set_Has_Forward_Instantiation       (Id : E; V : B := True);
   procedure Set_Has_Up_Level_Access             (Id : E; V : B := True);
   procedure Set_Has_Non_Standard_Rep            (Id : E; V : B := True);
   procedure Set_Has_Object_Size_Clause          (Id : E; V : B := True);
   procedure Set_Has_Per_Object_Constraint       (Id : E; V : B := True);
   procedure Set_Has_Persistent_BSS              (Id : E; V : B := True);
   procedure Set_Has_Postconditions              (Id : E; V : B := True);
   procedure Set_Has_Pragma_Controlled           (Id : E; V : B := True);
   procedure Set_Has_Pragma_Elaborate_Body       (Id : E; V : B := True);
   procedure Set_Has_Pragma_Inline               (Id : E; V : B := True);
   procedure Set_Has_Pragma_Inline_Always        (Id : E; V : B := True);
   procedure Set_Has_Pragma_Ordered              (Id : E; V : B := True);
   procedure Set_Has_Pragma_Pack                 (Id : E; V : B := True);
   procedure Set_Has_Pragma_Preelab_Init         (Id : E; V : B := True);
   procedure Set_Has_Pragma_Pure                 (Id : E; V : B := True);
   procedure Set_Has_Pragma_Pure_Function        (Id : E; V : B := True);
   procedure Set_Has_Pragma_Thread_Local_Storage (Id : E; V : B := True);
   procedure Set_Has_Pragma_Unmodified           (Id : E; V : B := True);
   procedure Set_Has_Pragma_Unreferenced         (Id : E; V : B := True);
   procedure Set_Has_Pragma_Unreferenced_Objects (Id : E; V : B := True);
   procedure Set_Has_Predicates                  (Id : E; V : B := True);
   procedure Set_Has_Primitive_Operations        (Id : E; V : B := True);
   procedure Set_Has_Private_Declaration         (Id : E; V : B := True);
   procedure Set_Has_Qualified_Name              (Id : E; V : B := True);
   procedure Set_Has_RACW                        (Id : E; V : B := True);
   procedure Set_Has_Record_Rep_Clause           (Id : E; V : B := True);
   procedure Set_Has_Recursive_Call              (Id : E; V : B := True);
   procedure Set_Has_Size_Clause                 (Id : E; V : B := True);
   procedure Set_Has_Small_Clause                (Id : E; V : B := True);
   procedure Set_Has_Specified_Layout            (Id : E; V : B := True);
   procedure Set_Has_Specified_Stream_Input      (Id : E; V : B := True);
   procedure Set_Has_Specified_Stream_Output     (Id : E; V : B := True);
   procedure Set_Has_Specified_Stream_Read       (Id : E; V : B := True);
   procedure Set_Has_Specified_Stream_Write      (Id : E; V : B := True);
   procedure Set_Has_Static_Discriminants        (Id : E; V : B := True);
   procedure Set_Has_Storage_Size_Clause         (Id : E; V : B := True);
   procedure Set_Has_Stream_Size_Clause          (Id : E; V : B := True);
   procedure Set_Has_Subprogram_Descriptor       (Id : E; V : B := True);
   procedure Set_Has_Task                        (Id : E; V : B := True);
   procedure Set_Has_Thunks                      (Id : E; V : B := True);
   procedure Set_Has_Unchecked_Union             (Id : E; V : B := True);
   procedure Set_Has_Unknown_Discriminants       (Id : E; V : B := True);
   procedure Set_Has_Volatile_Components         (Id : E; V : B := True);
   procedure Set_Has_Xref_Entry                  (Id : E; V : B := True);
   procedure Set_Hiding_Loop_Variable            (Id : E; V : E);
   procedure Set_Homonym                         (Id : E; V : E);
   procedure Set_Interfaces                      (Id : E; V : L);
   procedure Set_In_Package_Body                 (Id : E; V : B := True);
   procedure Set_In_Private_Part                 (Id : E; V : B := True);
   procedure Set_In_Use                          (Id : E; V : B := True);
   procedure Set_Inner_Instances                 (Id : E; V : L);
   procedure Set_Interface_Alias                 (Id : E; V : E);
   procedure Set_Interface_Name                  (Id : E; V : N);
   procedure Set_Is_AST_Entry                    (Id : E; V : B := True);
   procedure Set_Is_Abstract_Subprogram          (Id : E; V : B := True);
   procedure Set_Is_Abstract_Type                (Id : E; V : B := True);
   procedure Set_Is_Access_Constant              (Id : E; V : B := True);
   procedure Set_Is_Ada_2005_Only                (Id : E; V : B := True);
   procedure Set_Is_Ada_2012_Only                (Id : E; V : B := True);
   procedure Set_Is_Aliased                      (Id : E; V : B := True);
   procedure Set_Is_Asynchronous                 (Id : E; V : B := True);
   procedure Set_Is_Atomic                       (Id : E; V : B := True);
   procedure Set_Is_Bit_Packed_Array             (Id : E; V : B := True);
   procedure Set_Is_CPP_Class                    (Id : E; V : B := True);
   procedure Set_Is_Called                       (Id : E; V : B := True);
   procedure Set_Is_Character_Type               (Id : E; V : B := True);
   procedure Set_Is_Child_Unit                   (Id : E; V : B := True);
   procedure Set_Is_Class_Wide_Equivalent_Type   (Id : E; V : B := True);
   procedure Set_Is_Compilation_Unit             (Id : E; V : B := True);
   procedure Set_Is_Completely_Hidden            (Id : E; V : B := True);
   procedure Set_Is_Concurrent_Record_Type       (Id : E; V : B := True);
   procedure Set_Is_Constr_Subt_For_UN_Aliased   (Id : E; V : B := True);
   procedure Set_Is_Constr_Subt_For_U_Nominal    (Id : E; V : B := True);
   procedure Set_Is_Constrained                  (Id : E; V : B := True);
   procedure Set_Is_Constructor                  (Id : E; V : B := True);
   procedure Set_Is_Controlled                   (Id : E; V : B := True);
   procedure Set_Is_Controlling_Formal           (Id : E; V : B := True);
   procedure Set_Is_Descendent_Of_Address        (Id : E; V : B := True);
   procedure Set_Is_Discrim_SO_Function          (Id : E; V : B := True);
   procedure Set_Is_Dispatch_Table_Entity        (Id : E; V : B := True);
   procedure Set_Is_Dispatching_Operation        (Id : E; V : B := True);
   procedure Set_Is_Eliminated                   (Id : E; V : B := True);
   procedure Set_Is_Entry_Formal                 (Id : E; V : B := True);
   procedure Set_Is_Exported                     (Id : E; V : B := True);
   procedure Set_Is_First_Subtype                (Id : E; V : B := True);
   procedure Set_Is_For_Access_Subtype           (Id : E; V : B := True);
   procedure Set_Is_Formal_Subprogram            (Id : E; V : B := True);
   procedure Set_Is_Frozen                       (Id : E; V : B := True);
   procedure Set_Is_Generic_Actual_Type          (Id : E; V : B := True);
   procedure Set_Is_Generic_Instance             (Id : E; V : B := True);
   procedure Set_Is_Generic_Type                 (Id : E; V : B := True);
   procedure Set_Is_Hidden                       (Id : E; V : B := True);
   procedure Set_Is_Hidden_Open_Scope            (Id : E; V : B := True);
   procedure Set_Is_Immediately_Visible          (Id : E; V : B := True);
   procedure Set_Is_Imported                     (Id : E; V : B := True);
   procedure Set_Is_Inlined                      (Id : E; V : B := True);
   procedure Set_Is_Interface                    (Id : E; V : B := True);
   procedure Set_Is_Instantiated                 (Id : E; V : B := True);
   procedure Set_Is_Internal                     (Id : E; V : B := True);
   procedure Set_Is_Interrupt_Handler            (Id : E; V : B := True);
   procedure Set_Is_Intrinsic_Subprogram         (Id : E; V : B := True);
   procedure Set_Is_Itype                        (Id : E; V : B := True);
   procedure Set_Is_Known_Non_Null               (Id : E; V : B := True);
   procedure Set_Is_Known_Null                   (Id : E; V : B := True);
   procedure Set_Is_Known_Valid                  (Id : E; V : B := True);
   procedure Set_Is_Limited_Composite            (Id : E; V : B := True);
   procedure Set_Is_Limited_Interface            (Id : E; V : B := True);
   procedure Set_Is_Limited_Record               (Id : E; V : B := True);
   procedure Set_Is_Local_Anonymous_Access       (Id : E; V : B := True);
   procedure Set_Is_Machine_Code_Subprogram      (Id : E; V : B := True);
   procedure Set_Is_Non_Static_Subtype           (Id : E; V : B := True);
   procedure Set_Is_Null_Init_Proc               (Id : E; V : B := True);
   procedure Set_Is_Obsolescent                  (Id : E; V : B := True);
   procedure Set_Is_Only_Out_Parameter           (Id : E; V : B := True);
   procedure Set_Is_Optional_Parameter           (Id : E; V : B := True);
   procedure Set_Is_Package_Body_Entity          (Id : E; V : B := True);
   procedure Set_Is_Packed                       (Id : E; V : B := True);
   procedure Set_Is_Packed_Array_Type            (Id : E; V : B := True);
   procedure Set_Is_Potentially_Use_Visible      (Id : E; V : B := True);
   procedure Set_Is_Preelaborated                (Id : E; V : B := True);
   procedure Set_Is_Primitive                    (Id : E; V : B := True);
   procedure Set_Is_Primitive_Wrapper            (Id : E; V : B := True);
   procedure Set_Is_Private_Composite            (Id : E; V : B := True);
   procedure Set_Is_Private_Descendant           (Id : E; V : B := True);
   procedure Set_Is_Private_Primitive            (Id : E; V : B := True);
   procedure Set_Is_Public                       (Id : E; V : B := True);
   procedure Set_Is_Pure                         (Id : E; V : B := True);
   procedure Set_Is_Pure_Unit_Access_Type        (Id : E; V : B := True);
   procedure Set_Is_RACW_Stub_Type               (Id : E; V : B := True);
   procedure Set_Is_Raised                       (Id : E; V : B := True);
   procedure Set_Is_Remote_Call_Interface        (Id : E; V : B := True);
   procedure Set_Is_Remote_Types                 (Id : E; V : B := True);
   procedure Set_Is_Renaming_Of_Object           (Id : E; V : B := True);
   procedure Set_Is_Return_Object                (Id : E; V : B := True);
   procedure Set_Is_Shared_Passive               (Id : E; V : B := True);
   procedure Set_Is_Statically_Allocated         (Id : E; V : B := True);
   procedure Set_Is_Tag                          (Id : E; V : B := True);
   procedure Set_Is_Tagged_Type                  (Id : E; V : B := True);
   procedure Set_Is_Thunk                        (Id : E; V : B := True);
   procedure Set_Is_Trivial_Subprogram           (Id : E; V : B := True);
   procedure Set_Is_True_Constant                (Id : E; V : B := True);
   procedure Set_Is_Unchecked_Union              (Id : E; V : B := True);
   procedure Set_Is_Underlying_Record_View       (Id : E; V : B := True);
   procedure Set_Is_Unsigned_Type                (Id : E; V : B := True);
   procedure Set_Is_VMS_Exception                (Id : E; V : B := True);
   procedure Set_Is_Valued_Procedure             (Id : E; V : B := True);
   procedure Set_Is_Visible_Child_Unit           (Id : E; V : B := True);
   procedure Set_Is_Visible_Formal               (Id : E; V : B := True);
   procedure Set_Is_Volatile                     (Id : E; V : B := True);
   procedure Set_Itype_Printed                   (Id : E; V : B := True);
   procedure Set_Kill_Elaboration_Checks         (Id : E; V : B := True);
   procedure Set_Kill_Range_Checks               (Id : E; V : B := True);
   procedure Set_Kill_Tag_Checks                 (Id : E; V : B := True);
   procedure Set_Known_To_Have_Preelab_Init      (Id : E; V : B := True);
   procedure Set_Last_Assignment                 (Id : E; V : N);
   procedure Set_Last_Entity                     (Id : E; V : E);
   procedure Set_Limited_View                    (Id : E; V : E);
   procedure Set_Lit_Indexes                     (Id : E; V : E);
   procedure Set_Lit_Strings                     (Id : E; V : E);
   procedure Set_Low_Bound_Tested                (Id : E; V : B := True);
   procedure Set_Machine_Radix_10                (Id : E; V : B := True);
   procedure Set_Master_Id                       (Id : E; V : E);
   procedure Set_Materialize_Entity              (Id : E; V : B := True);
   procedure Set_Mechanism                       (Id : E; V : M);
   procedure Set_Modulus                         (Id : E; V : U);
   procedure Set_Must_Be_On_Byte_Boundary        (Id : E; V : B := True);
   procedure Set_Must_Have_Preelab_Init          (Id : E; V : B := True);
   procedure Set_Needs_Debug_Info                (Id : E; V : B := True);
   procedure Set_Needs_No_Actuals                (Id : E; V : B := True);
   procedure Set_Never_Set_In_Source             (Id : E; V : B := True);
   procedure Set_Next_Inlined_Subprogram         (Id : E; V : E);
   procedure Set_No_Pool_Assigned                (Id : E; V : B := True);
   procedure Set_No_Return                       (Id : E; V : B := True);
   procedure Set_No_Strict_Aliasing              (Id : E; V : B := True);
   procedure Set_Non_Binary_Modulus              (Id : E; V : B := True);
   procedure Set_Non_Limited_View                (Id : E; V : E);
   procedure Set_Nonzero_Is_True                 (Id : E; V : B := True);
   procedure Set_Normalized_First_Bit            (Id : E; V : U);
   procedure Set_Normalized_Position             (Id : E; V : U);
   procedure Set_Normalized_Position_Max         (Id : E; V : U);
   procedure Set_OK_To_Rename                    (Id : E; V : B := True);
   procedure Set_OK_To_Reorder_Components        (Id : E; V : B := True);
   procedure Set_Optimize_Alignment_Space        (Id : E; V : B := True);
   procedure Set_Optimize_Alignment_Time         (Id : E; V : B := True);
   procedure Set_Original_Array_Type             (Id : E; V : E);
   procedure Set_Original_Record_Component       (Id : E; V : E);
   procedure Set_Overlays_Constant               (Id : E; V : B := True);
   procedure Set_Overridden_Operation            (Id : E; V : E);
   procedure Set_Package_Instantiation           (Id : E; V : N);
   procedure Set_Packed_Array_Type               (Id : E; V : E);
   procedure Set_Parent_Subtype                  (Id : E; V : E);
   procedure Set_Postcondition_Proc              (Id : E; V : E);
   procedure Set_PPC_Wrapper                     (Id : E; V : E);
   procedure Set_Direct_Primitive_Operations     (Id : E; V : L);
   procedure Set_Prival                          (Id : E; V : E);
   procedure Set_Prival_Link                     (Id : E; V : E);
   procedure Set_Private_Dependents              (Id : E; V : L);
   procedure Set_Private_View                    (Id : E; V : N);
   procedure Set_Protected_Body_Subprogram       (Id : E; V : E);
   procedure Set_Protected_Formal                (Id : E; V : E);
   procedure Set_Protection_Object               (Id : E; V : E);
   procedure Set_RM_Size                         (Id : E; V : U);
   procedure Set_Reachable                       (Id : E; V : B := True);
   procedure Set_Referenced                      (Id : E; V : B := True);
   procedure Set_Referenced_As_LHS               (Id : E; V : B := True);
   procedure Set_Referenced_As_Out_Parameter     (Id : E; V : B := True);
   procedure Set_Register_Exception_Call         (Id : E; V : N);
   procedure Set_Related_Array_Object            (Id : E; V : E);
   procedure Set_Related_Expression              (Id : E; V : N);
   procedure Set_Related_Instance                (Id : E; V : E);
   procedure Set_Related_Type                    (Id : E; V : E);
   procedure Set_Relative_Deadline_Variable      (Id : E; V : E);
   procedure Set_Renamed_Entity                  (Id : E; V : N);
   procedure Set_Renamed_In_Spec                 (Id : E; V : B := True);
   procedure Set_Renamed_Object                  (Id : E; V : N);
   procedure Set_Renaming_Map                    (Id : E; V : U);
   procedure Set_Requires_Overriding             (Id : E; V : B := True);
   procedure Set_Return_Present                  (Id : E; V : B := True);
   procedure Set_Return_Applies_To               (Id : E; V : N);
   procedure Set_Returns_By_Ref                  (Id : E; V : B := True);
   procedure Set_Reverse_Bit_Order               (Id : E; V : B := True);
   procedure Set_Scalar_Range                    (Id : E; V : N);
   procedure Set_Scale_Value                     (Id : E; V : U);
   procedure Set_Scope_Depth_Value               (Id : E; V : U);
   procedure Set_Sec_Stack_Needed_For_Return     (Id : E; V : B := True);
   procedure Set_Shadow_Entities                 (Id : E; V : S);
   procedure Set_Shared_Var_Procs_Instance       (Id : E; V : E);
   procedure Set_Size_Check_Code                 (Id : E; V : N);
   procedure Set_Size_Depends_On_Discriminant    (Id : E; V : B := True);
   procedure Set_Size_Known_At_Compile_Time      (Id : E; V : B := True);
   procedure Set_Small_Value                     (Id : E; V : R);
   procedure Set_Spec_Entity                     (Id : E; V : E);
   procedure Set_Spec_PPC_List                   (Id : E; V : N);
   procedure Set_Static_Predicate                (Id : E; V : S);
   procedure Set_Storage_Size_Variable           (Id : E; V : E);
   procedure Set_Static_Elaboration_Desired      (Id : E; V : B);
   procedure Set_Static_Initialization           (Id : E; V : N);
   procedure Set_Stored_Constraint               (Id : E; V : L);
   procedure Set_Strict_Alignment                (Id : E; V : B := True);
   procedure Set_String_Literal_Length           (Id : E; V : U);
   procedure Set_String_Literal_Low_Bound        (Id : E; V : N);
   procedure Set_Subprograms_For_Type            (Id : E; V : E);
   procedure Set_Suppress_Elaboration_Warnings   (Id : E; V : B := True);
   procedure Set_Suppress_Init_Proc              (Id : E; V : B := True);
   procedure Set_Suppress_Style_Checks           (Id : E; V : B := True);
   procedure Set_Suppress_Value_Tracking_On_Call (Id : E; V : B := True);
   procedure Set_Task_Body_Procedure             (Id : E; V : N);
   procedure Set_Treat_As_Volatile               (Id : E; V : B := True);
   procedure Set_Underlying_Full_View            (Id : E; V : E);
   procedure Set_Underlying_Record_View          (Id : E; V : E);
   procedure Set_Universal_Aliasing              (Id : E; V : B := True);
   procedure Set_Unset_Reference                 (Id : E; V : N);
   procedure Set_Used_As_Generic_Actual          (Id : E; V : B := True);
   procedure Set_Uses_Sec_Stack                  (Id : E; V : B := True);
   procedure Set_Warnings_Off                    (Id : E; V : B := True);
   procedure Set_Warnings_Off_Used               (Id : E; V : B := True);
   procedure Set_Warnings_Off_Used_Unmodified    (Id : E; V : B := True);
   procedure Set_Warnings_Off_Used_Unreferenced  (Id : E; V : B := True);
   procedure Set_Was_Hidden                      (Id : E; V : B := True);
   procedure Set_Wrapped_Entity                  (Id : E; V : E);

   ---------------------------------------------------
   -- Access to Subprograms in Subprograms_For_Type --
   ---------------------------------------------------

   function Invariant_Procedure                 (Id : E) return N;
   function Predicate_Function                  (Id : E) return N;

   procedure Set_Invariant_Procedure            (Id : E; V : E);
   procedure Set_Predicate_Function             (Id : E; V : E);

   -----------------------------------
   -- Field Initialization Routines --
   -----------------------------------

   --  These routines are overloadings of some of the above Set procedures
   --  where the argument is normally a Uint. The overloadings take an Int
   --  parameter instead, and appropriately convert it. There are also
   --  versions that implicitly initialize to the appropriate "not set"
   --  value. The not set (unknown) values are as follows:

   --    Alignment                 Uint_0
   --    Component_Size            Uint_0
   --    Component_Bit_Offset      No_Uint
   --    Digits_Value              Uint_0
   --    Esize                     Uint_0
   --    Normalized_First_Bit      No_Uint
   --    Normalized_Position       No_Uint
   --    Normalized_Position_Max   No_Uint
   --    RM_Size                   Uint_0

   --  It would be cleaner to use No_Uint in all these cases, but historically
   --  we chose to use Uint_0 at first, and the change over will take time ???
   --  This is particularly true for the RM_Size field, where a value of zero
   --  is legitimate and causes some kludges around the code.

   --  Contrary to the corresponding Set procedures above, these routines
   --  do NOT check the entity kind of their argument, instead they set the
   --  underlying Uint fields directly (this allows them to be used for
   --  entities whose Ekind has not been set yet).

   procedure Init_Alignment                (Id : E; V : Int);
   procedure Init_Component_Size           (Id : E; V : Int);
   procedure Init_Component_Bit_Offset     (Id : E; V : Int);
   procedure Init_Digits_Value             (Id : E; V : Int);
   procedure Init_Esize                    (Id : E; V : Int);
   procedure Init_Normalized_First_Bit     (Id : E; V : Int);
   procedure Init_Normalized_Position      (Id : E; V : Int);
   procedure Init_Normalized_Position_Max  (Id : E; V : Int);
   procedure Init_RM_Size                  (Id : E; V : Int);

   procedure Init_Alignment                (Id : E);
   procedure Init_Component_Size           (Id : E);
   procedure Init_Component_Bit_Offset     (Id : E);
   procedure Init_Digits_Value             (Id : E);
   procedure Init_Esize                    (Id : E);
   procedure Init_Normalized_First_Bit     (Id : E);
   procedure Init_Normalized_Position      (Id : E);
   procedure Init_Normalized_Position_Max  (Id : E);
   procedure Init_RM_Size                  (Id : E);

   procedure Init_Size_Align (Id : E);
   --  This procedure initializes both size fields and the alignment
   --  field to all be Unknown.

   procedure Init_Size (Id : E; V : Int);
   --  Initialize both the Esize and RM_Size fields of E to V

   procedure Init_Component_Location (Id : E);
   --  Initializes all fields describing the location of a component
   --  (Normalized_Position, Component_Bit_Offset, Normalized_First_Bit,
   --  Normalized_Position_Max, Esize) to all be Unknown.

   ---------------
   -- Iterators --
   ---------------

   --  The call to Next_xxx (obj) is equivalent to obj := Next_xxx (obj)
   --  We define the set of Proc_Next_xxx routines simply for the purposes
   --  of inlining them without necessarily inlining the function.

   procedure Proc_Next_Component                 (N : in out Node_Id);
   procedure Proc_Next_Component_Or_Discriminant (N : in out Node_Id);
   procedure Proc_Next_Discriminant              (N : in out Node_Id);
   procedure Proc_Next_Formal                    (N : in out Node_Id);
   procedure Proc_Next_Formal_With_Extras        (N : in out Node_Id);
   procedure Proc_Next_Index                     (N : in out Node_Id);
   procedure Proc_Next_Inlined_Subprogram        (N : in out Node_Id);
   procedure Proc_Next_Literal                   (N : in out Node_Id);
   procedure Proc_Next_Stored_Discriminant       (N : in out Node_Id);

   pragma Inline (Proc_Next_Component);
   pragma Inline (Proc_Next_Component_Or_Discriminant);
   pragma Inline (Proc_Next_Discriminant);
   pragma Inline (Proc_Next_Formal);
   pragma Inline (Proc_Next_Formal_With_Extras);
   pragma Inline (Proc_Next_Index);
   pragma Inline (Proc_Next_Inlined_Subprogram);
   pragma Inline (Proc_Next_Literal);
   pragma Inline (Proc_Next_Stored_Discriminant);

   procedure Next_Component                 (N : in out Node_Id)
     renames Proc_Next_Component;

   procedure Next_Component_Or_Discriminant (N : in out Node_Id)
     renames Proc_Next_Component_Or_Discriminant;

   procedure Next_Discriminant              (N : in out Node_Id)
     renames Proc_Next_Discriminant;

   procedure Next_Formal                    (N : in out Node_Id)
     renames Proc_Next_Formal;

   procedure Next_Formal_With_Extras        (N : in out Node_Id)
     renames Proc_Next_Formal_With_Extras;

   procedure Next_Index                     (N : in out Node_Id)
     renames Proc_Next_Index;

   procedure Next_Inlined_Subprogram        (N : in out Node_Id)
     renames Proc_Next_Inlined_Subprogram;

   procedure Next_Literal                   (N : in out Node_Id)
     renames Proc_Next_Literal;

   procedure Next_Stored_Discriminant       (N : in out Node_Id)
     renames Proc_Next_Stored_Discriminant;

   ---------------------------
   -- Testing Warning Flags --
   ---------------------------

   --  These routines are to be used rather than testing flags Warnings_Off,
   --  Has_Pragma_Unmodified, Has_Pragma_Unreferenced. They deal with setting
   --  the flags Warnings_Off_Used[_Unmodified|Unreferenced] for later access.

   function Has_Warnings_Off (E : Entity_Id) return Boolean;
   --  If Warnings_Off is set on E, then returns True and also sets the flag
   --  Warnings_Off_Used on E. If Warnings_Off is not set on E, returns False
   --  and has no side effect.

   function Has_Unmodified (E : Entity_Id) return Boolean;
   --  If flag Has_Pragma_Unmodified is set on E, returns True with no side
   --  effects. Otherwise if Warnings_Off is set on E, returns True and also
   --  sets the flag Warnings_Off_Used_Unmodified on E. If neither of the flags
   --  Warnings_Off nor Has_Pragma_Unmodified is set, returns False with no
   --  side effects.

   function Has_Unreferenced (E : Entity_Id) return Boolean;
   --  If flag Has_Pragma_Unreferenced is set on E, returns True with no side
   --  effects. Otherwise if Warnings_Off is set on E, returns True and also
   --  sets the flag Warnings_Off_Used_Unreferenced on E. If neither of the
   --  flags Warnings_Off nor Has_Pragma_Unreferenced is set, returns False
   --  with no side effects.

   ----------------------------------------------
   -- Subprograms for Accessing Rep Item Chain --
   ----------------------------------------------

   --  The First_Rep_Item field of every entity points to a linked list (linked
   --  through Next_Rep_Item) of representation pragmas, attribute definition
   --  clauses, representation clauses, and aspect specifications that apply to
   --  the item. Note that in the case of types, it is assumed that any such
   --  rep items for a base type also apply to all subtypes. This is achieved
   --  by having the chain for subtypes link onto the chain for the base type,
   --  so that new entries for the subtype are added at the start of the chain.
   --
   --  Note: aspect specification nodes are linked only when evaluation of the
   --  expression is deferred to the freeze point. For further details see
   --  Sem_Ch13.Analyze_Aspect_Specifications.

   function Get_Attribute_Definition_Clause
     (E  : Entity_Id;
      Id : Attribute_Id) return Node_Id;
   --  Searches the Rep_Item chain for a given entity E, for an instance of an
   --  attribute definition clause with the given attribute Id. If found, the
   --  value returned is the N_Attribute_Definition_Clause node, otherwise
   --  Empty is returned.

   function Get_Rep_Item_For_Entity
     (E   : Entity_Id;
      Nam : Name_Id) return Node_Id;
   --  Searches the Rep_Item chain for a given entity E, for an instance of a
   --  rep item (pragma, attribute definition clause, or aspect specification)
   --  whose name matches the given name. If one is found, it is returned,
   --  otherwise Empty is returned. Unlike the other Get routines for the
   --  Rep_Item chain, this only returns items whose entity matches E (it
   --  does not return items from the parent chain).

   function Get_Record_Representation_Clause (E : Entity_Id) return Node_Id;
   --  Searches the Rep_Item chain for a given entity E, for a record
   --  representation clause, and if found, returns it. Returns Empty
   --  if no such clause is found.

   function Get_Rep_Pragma (E : Entity_Id; Nam : Name_Id) return Node_Id;
   --  Searches the Rep_Item chain for the given entity E, for an instance
   --  a representation pragma with the given name Nam. If found then the
   --  value returned is the N_Pragma node, otherwise Empty is returned.

   function Has_Rep_Pragma (E : Entity_Id; Nam : Name_Id) return Boolean;
   --  Searches the Rep_Item chain for the given entity E, for an instance
   --  of representation pragma with the given name Nam. If found then True
   --  is returned, otherwise False indicates that no matching entry was found.

   function Has_Attribute_Definition_Clause
     (E  : Entity_Id;
      Id : Attribute_Id) return Boolean;
   --  Searches the Rep_Item chain for a given entity E, for an instance of an
   --  attribute definition clause with the given attribute Id. If found, True
   --  is returned, otherwise False indicates that no matching entry was found.

   procedure Record_Rep_Item (E : Entity_Id; N : Node_Id);
   --  N is the node for a representation pragma, representation clause, an
   --  attribute definition clause, or an aspect specification that applies to
   --  entity E. This procedure links the node N onto the Rep_Item chain for
   --  entity E. Note that it is an error to call this procedure with E being
   --  overloadable, and N being a pragma that applies to multiple overloadable
   --  entities (Convention, Interface, Inline, Inline_Always, Import, Export,
   --  External). This is not allowed even in the case where the entity is not
   --  overloaded, since we can't rely on it being present in the overloaded
   --  case, it is not useful to have it present in the non-overloaded case.

   -------------------------------
   -- Miscellaneous Subprograms --
   -------------------------------

   procedure Append_Entity (Id : Entity_Id; V : Entity_Id);
   --  Add an entity to the list of entities declared in the scope V

   function Get_Full_View (T : Entity_Id) return Entity_Id;
   --  If T is an incomplete type and the full declaration has been seen, or
   --  is the name of a class_wide type whose root is incomplete, return the
   --  corresponding full declaration, else return T itself.

   function Is_Entity_Name (N : Node_Id) return Boolean;
   --  Test if the node N is the name of an entity (i.e. is an identifier,
   --  expanded name, or an attribute reference that returns an entity).

   function Next_Index (Id : Node_Id) return Node_Id;
   --  Given an index from a previous call to First_Index or Next_Index,
   --  returns a node representing the occurrence of the next index subtype,
   --  or Empty if there are no more index subtypes.

   function Scope_Depth (Id : Entity_Id) return Uint;
   --  Returns the scope depth value of the Id, unless the Id is a record
   --  type, in which case it returns the scope depth of the record scope.

   function Subtype_Kind (K : Entity_Kind) return Entity_Kind;
   --  Given an entity_kind K this function returns the entity_kind
   --  corresponding to subtype kind of the type represented by K. For
   --  example if K is E_Signed_Integer_Type then E_Signed_Integer_Subtype
   --  is returned. If K is already a subtype kind it itself is returned. An
   --  internal error is generated if no such correspondence exists for K.

   ----------------------------------
   -- Debugging Output Subprograms --
   ----------------------------------

   procedure Write_Entity_Flags (Id : Entity_Id; Prefix : String);
   --  Writes a series of entries giving a line for each flag that is
   --  set to True. Each line is prefixed by the given string

   procedure Write_Entity_Info (Id : Entity_Id; Prefix : String);
   --  A debugging procedure to write out information about an entity

   procedure Write_Field6_Name  (Id : Entity_Id);
   procedure Write_Field7_Name  (Id : Entity_Id);
   procedure Write_Field8_Name  (Id : Entity_Id);
   procedure Write_Field9_Name  (Id : Entity_Id);
   procedure Write_Field10_Name (Id : Entity_Id);
   procedure Write_Field11_Name (Id : Entity_Id);
   procedure Write_Field12_Name (Id : Entity_Id);
   procedure Write_Field13_Name (Id : Entity_Id);
   procedure Write_Field14_Name (Id : Entity_Id);
   procedure Write_Field15_Name (Id : Entity_Id);
   procedure Write_Field16_Name (Id : Entity_Id);
   procedure Write_Field17_Name (Id : Entity_Id);
   procedure Write_Field18_Name (Id : Entity_Id);
   procedure Write_Field19_Name (Id : Entity_Id);
   procedure Write_Field20_Name (Id : Entity_Id);
   procedure Write_Field21_Name (Id : Entity_Id);
   procedure Write_Field22_Name (Id : Entity_Id);
   procedure Write_Field23_Name (Id : Entity_Id);
   procedure Write_Field24_Name (Id : Entity_Id);
   procedure Write_Field25_Name (Id : Entity_Id);
   procedure Write_Field26_Name (Id : Entity_Id);
   procedure Write_Field27_Name (Id : Entity_Id);
   procedure Write_Field28_Name (Id : Entity_Id);
   procedure Write_Field29_Name (Id : Entity_Id);
   --  These routines are used in Treepr to output a nice symbolic name for
   --  the given field, depending on the Ekind. No blanks or end of lines are
   --  output, just the characters of the field name.

   --------------------
   -- Inline Pragmas --
   --------------------

   --  Note that these inline pragmas are referenced by the XEINFO utility
   --  program in preparing the corresponding C header, and only those
   --  subprograms meeting the requirements documented in the section on
   --  XEINFO may be referenced in this section.

   pragma Inline (Accept_Address);
   pragma Inline (Access_Disp_Table);
   pragma Inline (Actual_Subtype);
   pragma Inline (Address_Taken);
   pragma Inline (Alias);
   pragma Inline (Alignment);
   pragma Inline (Associated_Final_Chain);
   pragma Inline (Associated_Formal_Package);
   pragma Inline (Associated_Node_For_Itype);
   pragma Inline (Associated_Storage_Pool);
   pragma Inline (Barrier_Function);
   pragma Inline (Block_Node);
   pragma Inline (Body_Entity);
   pragma Inline (Body_Needed_For_SAL);
   pragma Inline (CR_Discriminant);
   pragma Inline (C_Pass_By_Copy);
   pragma Inline (Can_Never_Be_Null);
   pragma Inline (Checks_May_Be_Suppressed);
   pragma Inline (Class_Wide_Type);
   pragma Inline (Cloned_Subtype);
   pragma Inline (Component_Bit_Offset);
   pragma Inline (Component_Clause);
   pragma Inline (Component_Size);
   pragma Inline (Component_Type);
   pragma Inline (Corresponding_Concurrent_Type);
   pragma Inline (Corresponding_Discriminant);
   pragma Inline (Corresponding_Equality);
   pragma Inline (Corresponding_Protected_Entry);
   pragma Inline (Corresponding_Record_Type);
   pragma Inline (Corresponding_Remote_Type);
   pragma Inline (Current_Use_Clause);
   pragma Inline (Current_Value);
   pragma Inline (Debug_Info_Off);
   pragma Inline (Debug_Renaming_Link);
   pragma Inline (Dispatch_Table_Wrappers);
   pragma Inline (DTC_Entity);
   pragma Inline (DT_Entry_Count);
   pragma Inline (DT_Offset_To_Top_Func);
   pragma Inline (DT_Position);
   pragma Inline (Default_Expr_Function);
   pragma Inline (Default_Expressions_Processed);
   pragma Inline (Default_Value);
   pragma Inline (Delay_Cleanups);
   pragma Inline (Delay_Subprogram_Descriptors);
   pragma Inline (Delta_Value);
   pragma Inline (Dependent_Instances);
   pragma Inline (Depends_On_Private);
   pragma Inline (Digits_Value);
   pragma Inline (Direct_Primitive_Operations);
   pragma Inline (Directly_Designated_Type);
   pragma Inline (Discard_Names);
   pragma Inline (Discriminal);
   pragma Inline (Discriminal_Link);
   pragma Inline (Discriminant_Checking_Func);
   pragma Inline (Discriminant_Constraint);
   pragma Inline (Discriminant_Default_Value);
   pragma Inline (Discriminant_Number);
   pragma Inline (Elaborate_Body_Desirable);
   pragma Inline (Elaboration_Entity);
   pragma Inline (Elaboration_Entity_Required);
   pragma Inline (Enclosing_Scope);
   pragma Inline (Entry_Accepted);
   pragma Inline (Entry_Bodies_Array);
   pragma Inline (Entry_Cancel_Parameter);
   pragma Inline (Entry_Component);
   pragma Inline (Entry_Formal);
   pragma Inline (Entry_Index_Constant);
   pragma Inline (Entry_Index_Type);
   pragma Inline (Entry_Parameters_Type);
   pragma Inline (Enum_Pos_To_Rep);
   pragma Inline (Enumeration_Pos);
   pragma Inline (Enumeration_Rep);
   pragma Inline (Enumeration_Rep_Expr);
   pragma Inline (Equivalent_Type);
   pragma Inline (Esize);
   pragma Inline (Exception_Code);
   pragma Inline (Extra_Accessibility);
   pragma Inline (Extra_Constrained);
   pragma Inline (Extra_Formal);
   pragma Inline (Extra_Formals);
   pragma Inline (Can_Use_Internal_Rep);
   pragma Inline (Finalization_Chain_Entity);
   pragma Inline (First_Entity);
   pragma Inline (First_Exit_Statement);
   pragma Inline (First_Index);
   pragma Inline (First_Literal);
   pragma Inline (First_Optional_Parameter);
   pragma Inline (First_Private_Entity);
   pragma Inline (First_Rep_Item);
   pragma Inline (Freeze_Node);
   pragma Inline (From_With_Type);
   pragma Inline (Full_View);
   pragma Inline (Generic_Homonym);
   pragma Inline (Generic_Renamings);
   pragma Inline (Handler_Records);
   pragma Inline (Has_Aliased_Components);
   pragma Inline (Has_Alignment_Clause);
   pragma Inline (Has_All_Calls_Remote);
   pragma Inline (Has_Anon_Block_Suffix);
   pragma Inline (Has_Atomic_Components);
   pragma Inline (Has_Biased_Representation);
   pragma Inline (Has_Completion);
   pragma Inline (Has_Completion_In_Body);
   pragma Inline (Has_Complex_Representation);
   pragma Inline (Has_Component_Size_Clause);
   pragma Inline (Has_Constrained_Partial_View);
   pragma Inline (Has_Contiguous_Rep);
   pragma Inline (Has_Controlled_Component);
   pragma Inline (Has_Controlling_Result);
   pragma Inline (Has_Convention_Pragma);
   pragma Inline (Has_Delayed_Aspects);
   pragma Inline (Has_Delayed_Freeze);
   pragma Inline (Has_Discriminants);
   pragma Inline (Has_Dispatch_Table);
   pragma Inline (Has_Enumeration_Rep_Clause);
   pragma Inline (Has_Exit);
   pragma Inline (Has_External_Tag_Rep_Clause);
   pragma Inline (Has_Fully_Qualified_Name);
   pragma Inline (Has_Gigi_Rep_Item);
   pragma Inline (Has_Homonym);
   pragma Inline (Has_Inheritable_Invariants);
   pragma Inline (Has_Initial_Value);
   pragma Inline (Has_Invariants);
   pragma Inline (Has_Machine_Radix_Clause);
   pragma Inline (Has_Master_Entity);
   pragma Inline (Has_Missing_Return);
   pragma Inline (Has_Nested_Block_With_Handler);
   pragma Inline (Has_Forward_Instantiation);
   pragma Inline (Has_Non_Standard_Rep);
   pragma Inline (Has_Object_Size_Clause);
   pragma Inline (Has_Per_Object_Constraint);
   pragma Inline (Has_Persistent_BSS);
   pragma Inline (Has_Postconditions);
   pragma Inline (Has_Pragma_Controlled);
   pragma Inline (Has_Pragma_Elaborate_Body);
   pragma Inline (Has_Pragma_Inline);
   pragma Inline (Has_Pragma_Inline_Always);
   pragma Inline (Has_Pragma_Ordered);
   pragma Inline (Has_Pragma_Pack);
   pragma Inline (Has_Pragma_Preelab_Init);
   pragma Inline (Has_Pragma_Pure);
   pragma Inline (Has_Pragma_Pure_Function);
   pragma Inline (Has_Pragma_Thread_Local_Storage);
   pragma Inline (Has_Pragma_Unmodified);
   pragma Inline (Has_Pragma_Unreferenced);
   pragma Inline (Has_Pragma_Unreferenced_Objects);
   pragma Inline (Has_Predicates);
   pragma Inline (Has_Primitive_Operations);
   pragma Inline (Has_Private_Declaration);
   pragma Inline (Has_Qualified_Name);
   pragma Inline (Has_RACW);
   pragma Inline (Has_Record_Rep_Clause);
   pragma Inline (Has_Recursive_Call);
   pragma Inline (Has_Size_Clause);
   pragma Inline (Has_Small_Clause);
   pragma Inline (Has_Specified_Layout);
   pragma Inline (Has_Specified_Stream_Input);
   pragma Inline (Has_Specified_Stream_Output);
   pragma Inline (Has_Specified_Stream_Read);
   pragma Inline (Has_Specified_Stream_Write);
   pragma Inline (Has_Static_Discriminants);
   pragma Inline (Has_Storage_Size_Clause);
   pragma Inline (Has_Stream_Size_Clause);
   pragma Inline (Has_Subprogram_Descriptor);
   pragma Inline (Has_Task);
   pragma Inline (Has_Thunks);
   pragma Inline (Has_Unchecked_Union);
   pragma Inline (Has_Unknown_Discriminants);
   pragma Inline (Has_Up_Level_Access);
   pragma Inline (Has_Volatile_Components);
   pragma Inline (Has_Xref_Entry);
   pragma Inline (Hiding_Loop_Variable);
   pragma Inline (Homonym);
   pragma Inline (Interfaces);
   pragma Inline (In_Package_Body);
   pragma Inline (In_Private_Part);
   pragma Inline (In_Use);
   pragma Inline (Inner_Instances);
   pragma Inline (Interface_Alias);
   pragma Inline (Interface_Name);
   pragma Inline (Is_AST_Entry);
   pragma Inline (Is_Abstract_Subprogram);
   pragma Inline (Is_Abstract_Type);
   pragma Inline (Is_Access_Constant);
   pragma Inline (Is_Ada_2005_Only);
   pragma Inline (Is_Ada_2012_Only);
   pragma Inline (Is_Access_Type);
   pragma Inline (Is_Access_Protected_Subprogram_Type);
   pragma Inline (Is_Access_Subprogram_Type);
   pragma Inline (Is_Aggregate_Type);
   pragma Inline (Is_Aliased);
   pragma Inline (Is_Array_Type);
   pragma Inline (Is_Assignable);
   pragma Inline (Is_Asynchronous);
   pragma Inline (Is_Atomic);
   pragma Inline (Is_Bit_Packed_Array);
   pragma Inline (Is_CPP_Class);
   pragma Inline (Is_Called);
   pragma Inline (Is_Character_Type);
   pragma Inline (Is_Child_Unit);
   pragma Inline (Is_Class_Wide_Equivalent_Type);
   pragma Inline (Is_Class_Wide_Type);
   pragma Inline (Is_Compilation_Unit);
   pragma Inline (Is_Completely_Hidden);
   pragma Inline (Is_Composite_Type);
   pragma Inline (Is_Concurrent_Body);
   pragma Inline (Is_Concurrent_Record_Type);
   pragma Inline (Is_Concurrent_Type);
   pragma Inline (Is_Constr_Subt_For_UN_Aliased);
   pragma Inline (Is_Constr_Subt_For_U_Nominal);
   pragma Inline (Is_Constrained);
   pragma Inline (Is_Constructor);
   pragma Inline (Is_Controlled);
   pragma Inline (Is_Controlling_Formal);
   pragma Inline (Is_Decimal_Fixed_Point_Type);
   pragma Inline (Is_Discrim_SO_Function);
   pragma Inline (Is_Digits_Type);
   pragma Inline (Is_Descendent_Of_Address);
   pragma Inline (Is_Discrete_Or_Fixed_Point_Type);
   pragma Inline (Is_Discrete_Type);
   pragma Inline (Is_Dispatch_Table_Entity);
   pragma Inline (Is_Dispatching_Operation);
   pragma Inline (Is_Elementary_Type);
   pragma Inline (Is_Eliminated);
   pragma Inline (Is_Entry);
   pragma Inline (Is_Entry_Formal);
   pragma Inline (Is_Enumeration_Type);
   pragma Inline (Is_Exported);
   pragma Inline (Is_First_Subtype);
   pragma Inline (Is_Fixed_Point_Type);
   pragma Inline (Is_Floating_Point_Type);
   pragma Inline (Is_For_Access_Subtype);
   pragma Inline (Is_Formal);
   pragma Inline (Is_Formal_Object);
   pragma Inline (Is_Formal_Subprogram);
   pragma Inline (Is_Frozen);
   pragma Inline (Is_Generic_Actual_Type);
   pragma Inline (Is_Generic_Instance);
   pragma Inline (Is_Generic_Subprogram);
   pragma Inline (Is_Generic_Type);
   pragma Inline (Is_Generic_Unit);
   pragma Inline (Is_Hidden);
   pragma Inline (Is_Hidden_Open_Scope);
   pragma Inline (Is_Immediately_Visible);
   pragma Inline (Is_Imported);
   pragma Inline (Is_Incomplete_Or_Private_Type);
   pragma Inline (Is_Incomplete_Type);
   pragma Inline (Is_Inlined);
   pragma Inline (Is_Interface);
   pragma Inline (Is_Instantiated);
   pragma Inline (Is_Integer_Type);
   pragma Inline (Is_Internal);
   pragma Inline (Is_Interrupt_Handler);
   pragma Inline (Is_Intrinsic_Subprogram);
   pragma Inline (Is_Itype);
   pragma Inline (Is_Known_Non_Null);
   pragma Inline (Is_Known_Null);
   pragma Inline (Is_Known_Valid);
   pragma Inline (Is_Limited_Composite);
   pragma Inline (Is_Limited_Interface);
   pragma Inline (Is_Limited_Record);
   pragma Inline (Is_Local_Anonymous_Access);
   pragma Inline (Is_Machine_Code_Subprogram);
   pragma Inline (Is_Modular_Integer_Type);
   pragma Inline (Is_Named_Number);
   pragma Inline (Is_Non_Static_Subtype);
   pragma Inline (Is_Null_Init_Proc);
   pragma Inline (Is_Obsolescent);
   pragma Inline (Is_Only_Out_Parameter);
   pragma Inline (Is_Numeric_Type);
   pragma Inline (Is_Object);
   pragma Inline (Is_Optional_Parameter);
   pragma Inline (Is_Package_Body_Entity);
   pragma Inline (Is_Ordinary_Fixed_Point_Type);
   pragma Inline (Is_Overloadable);
   pragma Inline (Is_Packed);
   pragma Inline (Is_Packed_Array_Type);
   pragma Inline (Is_Potentially_Use_Visible);
   pragma Inline (Is_Preelaborated);
   pragma Inline (Is_Primitive);
   pragma Inline (Is_Primitive_Wrapper);
   pragma Inline (Is_Private_Composite);
   pragma Inline (Is_Private_Descendant);
   pragma Inline (Is_Private_Primitive);
   pragma Inline (Is_Private_Type);
   pragma Inline (Is_Protected_Type);
   pragma Inline (Is_Public);
   pragma Inline (Is_Pure);
   pragma Inline (Is_Pure_Unit_Access_Type);
   pragma Inline (Is_RACW_Stub_Type);
   pragma Inline (Is_Raised);
   pragma Inline (Is_Real_Type);
   pragma Inline (Is_Record_Type);
   pragma Inline (Is_Remote_Call_Interface);
   pragma Inline (Is_Remote_Types);
   pragma Inline (Is_Renaming_Of_Object);
   pragma Inline (Is_Return_Object);
   pragma Inline (Is_Scalar_Type);
   pragma Inline (Is_Shared_Passive);
   pragma Inline (Is_Signed_Integer_Type);
   pragma Inline (Is_Statically_Allocated);
   pragma Inline (Is_Subprogram);
   pragma Inline (Is_Tag);
   pragma Inline (Is_Tagged_Type);
   pragma Inline (Is_True_Constant);
   pragma Inline (Is_Task_Type);
   pragma Inline (Is_Thunk);
   pragma Inline (Is_Trivial_Subprogram);
   pragma Inline (Is_Type);
   pragma Inline (Is_Unchecked_Union);
   pragma Inline (Is_Underlying_Record_View);
   pragma Inline (Is_Unsigned_Type);
   pragma Inline (Is_VMS_Exception);
   pragma Inline (Is_Valued_Procedure);
   pragma Inline (Is_Visible_Child_Unit);
   pragma Inline (Is_Visible_Formal);
   pragma Inline (Itype_Printed);
   pragma Inline (Kill_Elaboration_Checks);
   pragma Inline (Kill_Range_Checks);
   pragma Inline (Kill_Tag_Checks);
   pragma Inline (Known_To_Have_Preelab_Init);
   pragma Inline (Last_Assignment);
   pragma Inline (Last_Entity);
   pragma Inline (Limited_View);
   pragma Inline (Lit_Indexes);
   pragma Inline (Lit_Strings);
   pragma Inline (Low_Bound_Tested);
   pragma Inline (Machine_Radix_10);
   pragma Inline (Master_Id);
   pragma Inline (Materialize_Entity);
   pragma Inline (Mechanism);
   pragma Inline (Modulus);
   pragma Inline (Must_Be_On_Byte_Boundary);
   pragma Inline (Must_Have_Preelab_Init);
   pragma Inline (Needs_Debug_Info);
   pragma Inline (Needs_No_Actuals);
   pragma Inline (Never_Set_In_Source);
   pragma Inline (Next_Index);
   pragma Inline (Next_Inlined_Subprogram);
   pragma Inline (Next_Literal);
   pragma Inline (No_Pool_Assigned);
   pragma Inline (No_Return);
   pragma Inline (No_Strict_Aliasing);
   pragma Inline (Non_Binary_Modulus);
   pragma Inline (Non_Limited_View);
   pragma Inline (Nonzero_Is_True);
   pragma Inline (Normalized_First_Bit);
   pragma Inline (Normalized_Position);
   pragma Inline (Normalized_Position_Max);
   pragma Inline (OK_To_Rename);
   pragma Inline (OK_To_Reorder_Components);
   pragma Inline (Optimize_Alignment_Space);
   pragma Inline (Optimize_Alignment_Time);
   pragma Inline (Original_Array_Type);
   pragma Inline (Original_Record_Component);
   pragma Inline (Overlays_Constant);
   pragma Inline (Overridden_Operation);
   pragma Inline (Package_Instantiation);
   pragma Inline (Packed_Array_Type);
   pragma Inline (Parameter_Mode);
   pragma Inline (Parent_Subtype);
   pragma Inline (Postcondition_Proc);
   pragma Inline (PPC_Wrapper);
   pragma Inline (Prival);
   pragma Inline (Prival_Link);
   pragma Inline (Private_Dependents);
   pragma Inline (Private_View);
   pragma Inline (Protected_Body_Subprogram);
   pragma Inline (Protected_Formal);
   pragma Inline (Protection_Object);
   pragma Inline (RM_Size);
   pragma Inline (Reachable);
   pragma Inline (Referenced);
   pragma Inline (Referenced_As_LHS);
   pragma Inline (Referenced_As_Out_Parameter);
   pragma Inline (Register_Exception_Call);
   pragma Inline (Related_Array_Object);
   pragma Inline (Related_Expression);
   pragma Inline (Related_Instance);
   pragma Inline (Related_Type);
   pragma Inline (Relative_Deadline_Variable);
   pragma Inline (Renamed_Entity);
   pragma Inline (Renamed_In_Spec);
   pragma Inline (Renamed_Object);
   pragma Inline (Renaming_Map);
   pragma Inline (Requires_Overriding);
   pragma Inline (Return_Present);
   pragma Inline (Return_Applies_To);
   pragma Inline (Returns_By_Ref);
   pragma Inline (Reverse_Bit_Order);
   pragma Inline (Scalar_Range);
   pragma Inline (Scale_Value);
   pragma Inline (Scope_Depth_Value);
   pragma Inline (Sec_Stack_Needed_For_Return);
   pragma Inline (Shadow_Entities);
   pragma Inline (Shared_Var_Procs_Instance);
   pragma Inline (Size_Check_Code);
   pragma Inline (Size_Depends_On_Discriminant);
   pragma Inline (Size_Known_At_Compile_Time);
   pragma Inline (Small_Value);
   pragma Inline (Spec_Entity);
   pragma Inline (Spec_PPC_List);
   pragma Inline (Static_Predicate);
   pragma Inline (Storage_Size_Variable);
   pragma Inline (Static_Elaboration_Desired);
   pragma Inline (Static_Initialization);
   pragma Inline (Stored_Constraint);
   pragma Inline (Strict_Alignment);
   pragma Inline (String_Literal_Length);
   pragma Inline (String_Literal_Low_Bound);
   pragma Inline (Subprograms_For_Type);
   pragma Inline (Suppress_Elaboration_Warnings);
   pragma Inline (Suppress_Init_Proc);
   pragma Inline (Suppress_Style_Checks);
   pragma Inline (Suppress_Value_Tracking_On_Call);
   pragma Inline (Task_Body_Procedure);
   pragma Inline (Treat_As_Volatile);
   pragma Inline (Underlying_Full_View);
   pragma Inline (Underlying_Record_View);
   pragma Inline (Universal_Aliasing);
   pragma Inline (Unset_Reference);
   pragma Inline (Used_As_Generic_Actual);
   pragma Inline (Uses_Sec_Stack);
   pragma Inline (Warnings_Off);
   pragma Inline (Warnings_Off_Used);
   pragma Inline (Warnings_Off_Used_Unmodified);
   pragma Inline (Warnings_Off_Used_Unreferenced);
   pragma Inline (Was_Hidden);
   pragma Inline (Wrapped_Entity);

   pragma Inline (Init_Alignment);
   pragma Inline (Init_Component_Bit_Offset);
   pragma Inline (Init_Component_Size);
   pragma Inline (Init_Digits_Value);
   pragma Inline (Init_Esize);
   pragma Inline (Init_RM_Size);

   pragma Inline (Set_Accept_Address);
   pragma Inline (Set_Access_Disp_Table);
   pragma Inline (Set_Actual_Subtype);
   pragma Inline (Set_Address_Taken);
   pragma Inline (Set_Alias);
   pragma Inline (Set_Alignment);
   pragma Inline (Set_Associated_Final_Chain);
   pragma Inline (Set_Associated_Formal_Package);
   pragma Inline (Set_Associated_Node_For_Itype);
   pragma Inline (Set_Associated_Storage_Pool);
   pragma Inline (Set_Barrier_Function);
   pragma Inline (Set_Block_Node);
   pragma Inline (Set_Body_Entity);
   pragma Inline (Set_Body_Needed_For_SAL);
   pragma Inline (Set_CR_Discriminant);
   pragma Inline (Set_C_Pass_By_Copy);
   pragma Inline (Set_Can_Never_Be_Null);
   pragma Inline (Set_Checks_May_Be_Suppressed);
   pragma Inline (Set_Class_Wide_Type);
   pragma Inline (Set_Cloned_Subtype);
   pragma Inline (Set_Component_Bit_Offset);
   pragma Inline (Set_Component_Clause);
   pragma Inline (Set_Component_Size);
   pragma Inline (Set_Component_Type);
   pragma Inline (Set_Corresponding_Concurrent_Type);
   pragma Inline (Set_Corresponding_Discriminant);
   pragma Inline (Set_Corresponding_Equality);
   pragma Inline (Set_Corresponding_Protected_Entry);
   pragma Inline (Set_Corresponding_Record_Type);
   pragma Inline (Set_Corresponding_Remote_Type);
   pragma Inline (Set_Current_Use_Clause);
   pragma Inline (Set_Current_Value);
   pragma Inline (Set_Debug_Info_Off);
   pragma Inline (Set_Debug_Renaming_Link);
   pragma Inline (Set_Dispatch_Table_Wrappers);
   pragma Inline (Set_DTC_Entity);
   pragma Inline (Set_DT_Entry_Count);
   pragma Inline (Set_DT_Offset_To_Top_Func);
   pragma Inline (Set_DT_Position);
   pragma Inline (Set_Relative_Deadline_Variable);
   pragma Inline (Set_Default_Expr_Function);
   pragma Inline (Set_Default_Expressions_Processed);
   pragma Inline (Set_Default_Value);
   pragma Inline (Set_Delay_Cleanups);
   pragma Inline (Set_Delay_Subprogram_Descriptors);
   pragma Inline (Set_Delta_Value);
   pragma Inline (Set_Dependent_Instances);
   pragma Inline (Set_Depends_On_Private);
   pragma Inline (Set_Digits_Value);
   pragma Inline (Set_Direct_Primitive_Operations);
   pragma Inline (Set_Directly_Designated_Type);
   pragma Inline (Set_Discard_Names);
   pragma Inline (Set_Discriminal);
   pragma Inline (Set_Discriminal_Link);
   pragma Inline (Set_Discriminant_Checking_Func);
   pragma Inline (Set_Discriminant_Constraint);
   pragma Inline (Set_Discriminant_Default_Value);
   pragma Inline (Set_Discriminant_Number);
   pragma Inline (Set_Elaborate_Body_Desirable);
   pragma Inline (Set_Elaboration_Entity);
   pragma Inline (Set_Elaboration_Entity_Required);
   pragma Inline (Set_Enclosing_Scope);
   pragma Inline (Set_Entry_Accepted);
   pragma Inline (Set_Entry_Bodies_Array);
   pragma Inline (Set_Entry_Cancel_Parameter);
   pragma Inline (Set_Entry_Component);
   pragma Inline (Set_Entry_Formal);
   pragma Inline (Set_Entry_Parameters_Type);
   pragma Inline (Set_Enum_Pos_To_Rep);
   pragma Inline (Set_Enumeration_Pos);
   pragma Inline (Set_Enumeration_Rep);
   pragma Inline (Set_Enumeration_Rep_Expr);
   pragma Inline (Set_Equivalent_Type);
   pragma Inline (Set_Esize);
   pragma Inline (Set_Exception_Code);
   pragma Inline (Set_Extra_Accessibility);
   pragma Inline (Set_Extra_Constrained);
   pragma Inline (Set_Extra_Formal);
   pragma Inline (Set_Extra_Formals);
   pragma Inline (Set_Can_Use_Internal_Rep);
   pragma Inline (Set_Finalization_Chain_Entity);
   pragma Inline (Set_First_Entity);
   pragma Inline (Set_First_Exit_Statement);
   pragma Inline (Set_First_Index);
   pragma Inline (Set_First_Literal);
   pragma Inline (Set_First_Optional_Parameter);
   pragma Inline (Set_First_Private_Entity);
   pragma Inline (Set_First_Rep_Item);
   pragma Inline (Set_Freeze_Node);
   pragma Inline (Set_From_With_Type);
   pragma Inline (Set_Full_View);
   pragma Inline (Set_Generic_Homonym);
   pragma Inline (Set_Generic_Renamings);
   pragma Inline (Set_Handler_Records);
   pragma Inline (Set_Has_Aliased_Components);
   pragma Inline (Set_Has_Alignment_Clause);
   pragma Inline (Set_Has_All_Calls_Remote);
   pragma Inline (Set_Has_Anon_Block_Suffix);
   pragma Inline (Set_Has_Atomic_Components);
   pragma Inline (Set_Has_Biased_Representation);
   pragma Inline (Set_Has_Completion);
   pragma Inline (Set_Has_Completion_In_Body);
   pragma Inline (Set_Has_Complex_Representation);
   pragma Inline (Set_Has_Component_Size_Clause);
   pragma Inline (Set_Has_Constrained_Partial_View);
   pragma Inline (Set_Has_Contiguous_Rep);
   pragma Inline (Set_Has_Controlled_Component);
   pragma Inline (Set_Has_Controlling_Result);
   pragma Inline (Set_Has_Convention_Pragma);
   pragma Inline (Set_Has_Delayed_Aspects);
   pragma Inline (Set_Has_Delayed_Freeze);
   pragma Inline (Set_Has_Discriminants);
   pragma Inline (Set_Has_Dispatch_Table);
   pragma Inline (Set_Has_Enumeration_Rep_Clause);
   pragma Inline (Set_Has_Exit);
   pragma Inline (Set_Has_External_Tag_Rep_Clause);
   pragma Inline (Set_Has_Fully_Qualified_Name);
   pragma Inline (Set_Has_Gigi_Rep_Item);
   pragma Inline (Set_Has_Homonym);
   pragma Inline (Set_Has_Inheritable_Invariants);
   pragma Inline (Set_Has_Initial_Value);
   pragma Inline (Set_Has_Invariants);
   pragma Inline (Set_Has_Machine_Radix_Clause);
   pragma Inline (Set_Has_Master_Entity);
   pragma Inline (Set_Has_Missing_Return);
   pragma Inline (Set_Has_Nested_Block_With_Handler);
   pragma Inline (Set_Has_Forward_Instantiation);
   pragma Inline (Set_Has_Non_Standard_Rep);
   pragma Inline (Set_Has_Object_Size_Clause);
   pragma Inline (Set_Has_Per_Object_Constraint);
   pragma Inline (Set_Has_Persistent_BSS);
   pragma Inline (Set_Has_Postconditions);
   pragma Inline (Set_Has_Pragma_Controlled);
   pragma Inline (Set_Has_Pragma_Elaborate_Body);
   pragma Inline (Set_Has_Pragma_Inline);
   pragma Inline (Set_Has_Pragma_Inline_Always);
   pragma Inline (Set_Has_Pragma_Ordered);
   pragma Inline (Set_Has_Pragma_Pack);
   pragma Inline (Set_Has_Pragma_Preelab_Init);
   pragma Inline (Set_Has_Pragma_Pure);
   pragma Inline (Set_Has_Pragma_Pure_Function);
   pragma Inline (Set_Has_Pragma_Thread_Local_Storage);
   pragma Inline (Set_Has_Pragma_Unmodified);
   pragma Inline (Set_Has_Pragma_Unreferenced);
   pragma Inline (Set_Has_Pragma_Unreferenced_Objects);
   pragma Inline (Set_Has_Predicates);
   pragma Inline (Set_Has_Primitive_Operations);
   pragma Inline (Set_Has_Private_Declaration);
   pragma Inline (Set_Has_Qualified_Name);
   pragma Inline (Set_Has_RACW);
   pragma Inline (Set_Has_Record_Rep_Clause);
   pragma Inline (Set_Has_Recursive_Call);
   pragma Inline (Set_Has_Size_Clause);
   pragma Inline (Set_Has_Small_Clause);
   pragma Inline (Set_Has_Specified_Layout);
   pragma Inline (Set_Has_Specified_Stream_Input);
   pragma Inline (Set_Has_Specified_Stream_Output);
   pragma Inline (Set_Has_Specified_Stream_Read);
   pragma Inline (Set_Has_Specified_Stream_Write);
   pragma Inline (Set_Has_Static_Discriminants);
   pragma Inline (Set_Has_Storage_Size_Clause);
   pragma Inline (Set_Has_Stream_Size_Clause);
   pragma Inline (Set_Has_Subprogram_Descriptor);
   pragma Inline (Set_Has_Task);
   pragma Inline (Set_Has_Thunks);
   pragma Inline (Set_Has_Unchecked_Union);
   pragma Inline (Set_Has_Unknown_Discriminants);
   pragma Inline (Set_Has_Up_Level_Access);
   pragma Inline (Set_Has_Volatile_Components);
   pragma Inline (Set_Has_Xref_Entry);
   pragma Inline (Set_Hiding_Loop_Variable);
   pragma Inline (Set_Homonym);
   pragma Inline (Set_Interfaces);
   pragma Inline (Set_In_Package_Body);
   pragma Inline (Set_In_Private_Part);
   pragma Inline (Set_In_Use);
   pragma Inline (Set_Inner_Instances);
   pragma Inline (Set_Interface_Alias);
   pragma Inline (Set_Interface_Name);
   pragma Inline (Set_Is_AST_Entry);
   pragma Inline (Set_Is_Abstract_Subprogram);
   pragma Inline (Set_Is_Abstract_Type);
   pragma Inline (Set_Is_Access_Constant);
   pragma Inline (Set_Is_Ada_2005_Only);
   pragma Inline (Set_Is_Ada_2012_Only);
   pragma Inline (Set_Is_Aliased);
   pragma Inline (Set_Is_Asynchronous);
   pragma Inline (Set_Is_Atomic);
   pragma Inline (Set_Is_Bit_Packed_Array);
   pragma Inline (Set_Is_CPP_Class);
   pragma Inline (Set_Is_Called);
   pragma Inline (Set_Is_Character_Type);
   pragma Inline (Set_Is_Child_Unit);
   pragma Inline (Set_Is_Class_Wide_Equivalent_Type);
   pragma Inline (Set_Is_Compilation_Unit);
   pragma Inline (Set_Is_Completely_Hidden);
   pragma Inline (Set_Is_Concurrent_Record_Type);
   pragma Inline (Set_Is_Constr_Subt_For_U_Nominal);
   pragma Inline (Set_Is_Constr_Subt_For_UN_Aliased);
   pragma Inline (Set_Is_Constrained);
   pragma Inline (Set_Is_Constructor);
   pragma Inline (Set_Is_Controlled);
   pragma Inline (Set_Is_Controlling_Formal);
   pragma Inline (Set_Is_Descendent_Of_Address);
   pragma Inline (Set_Is_Discrim_SO_Function);
   pragma Inline (Set_Is_Dispatch_Table_Entity);
   pragma Inline (Set_Is_Dispatching_Operation);
   pragma Inline (Set_Is_Eliminated);
   pragma Inline (Set_Is_Entry_Formal);
   pragma Inline (Set_Is_Exported);
   pragma Inline (Set_Is_First_Subtype);
   pragma Inline (Set_Is_For_Access_Subtype);
   pragma Inline (Set_Is_Formal_Subprogram);
   pragma Inline (Set_Is_Frozen);
   pragma Inline (Set_Is_Generic_Actual_Type);
   pragma Inline (Set_Is_Generic_Instance);
   pragma Inline (Set_Is_Generic_Type);
   pragma Inline (Set_Is_Hidden);
   pragma Inline (Set_Is_Hidden_Open_Scope);
   pragma Inline (Set_Is_Immediately_Visible);
   pragma Inline (Set_Is_Imported);
   pragma Inline (Set_Is_Inlined);
   pragma Inline (Set_Is_Interface);
   pragma Inline (Set_Is_Instantiated);
   pragma Inline (Set_Is_Internal);
   pragma Inline (Set_Is_Interrupt_Handler);
   pragma Inline (Set_Is_Intrinsic_Subprogram);
   pragma Inline (Set_Is_Itype);
   pragma Inline (Set_Is_Known_Non_Null);
   pragma Inline (Set_Is_Known_Null);
   pragma Inline (Set_Is_Known_Valid);
   pragma Inline (Set_Is_Limited_Composite);
   pragma Inline (Set_Is_Limited_Interface);
   pragma Inline (Set_Is_Limited_Record);
   pragma Inline (Set_Is_Local_Anonymous_Access);
   pragma Inline (Set_Is_Machine_Code_Subprogram);
   pragma Inline (Set_Is_Non_Static_Subtype);
   pragma Inline (Set_Is_Null_Init_Proc);
   pragma Inline (Set_Is_Obsolescent);
   pragma Inline (Set_Is_Only_Out_Parameter);
   pragma Inline (Set_Is_Optional_Parameter);
   pragma Inline (Set_Is_Package_Body_Entity);
   pragma Inline (Set_Is_Packed);
   pragma Inline (Set_Is_Packed_Array_Type);
   pragma Inline (Set_Is_Potentially_Use_Visible);
   pragma Inline (Set_Is_Preelaborated);
   pragma Inline (Set_Is_Primitive);
   pragma Inline (Set_Is_Primitive_Wrapper);
   pragma Inline (Set_Is_Private_Composite);
   pragma Inline (Set_Is_Private_Descendant);
   pragma Inline (Set_Is_Private_Primitive);
   pragma Inline (Set_Is_Public);
   pragma Inline (Set_Is_Pure);
   pragma Inline (Set_Is_Pure_Unit_Access_Type);
   pragma Inline (Set_Is_RACW_Stub_Type);
   pragma Inline (Set_Is_Raised);
   pragma Inline (Set_Is_Remote_Call_Interface);
   pragma Inline (Set_Is_Remote_Types);
   pragma Inline (Set_Is_Renaming_Of_Object);
   pragma Inline (Set_Is_Return_Object);
   pragma Inline (Set_Is_Shared_Passive);
   pragma Inline (Set_Is_Statically_Allocated);
   pragma Inline (Set_Is_Tag);
   pragma Inline (Set_Is_Tagged_Type);
   pragma Inline (Set_Is_Thunk);
   pragma Inline (Set_Is_Trivial_Subprogram);
   pragma Inline (Set_Is_True_Constant);
   pragma Inline (Set_Is_Unchecked_Union);
   pragma Inline (Set_Is_Underlying_Record_View);
   pragma Inline (Set_Is_Unsigned_Type);
   pragma Inline (Set_Is_VMS_Exception);
   pragma Inline (Set_Is_Valued_Procedure);
   pragma Inline (Set_Is_Visible_Child_Unit);
   pragma Inline (Set_Is_Visible_Formal);
   pragma Inline (Set_Is_Volatile);
   pragma Inline (Set_Itype_Printed);
   pragma Inline (Set_Kill_Elaboration_Checks);
   pragma Inline (Set_Kill_Range_Checks);
   pragma Inline (Set_Kill_Tag_Checks);
   pragma Inline (Set_Known_To_Have_Preelab_Init);
   pragma Inline (Set_Last_Assignment);
   pragma Inline (Set_Last_Entity);
   pragma Inline (Set_Limited_View);
   pragma Inline (Set_Lit_Indexes);
   pragma Inline (Set_Lit_Strings);
   pragma Inline (Set_Low_Bound_Tested);
   pragma Inline (Set_Machine_Radix_10);
   pragma Inline (Set_Master_Id);
   pragma Inline (Set_Materialize_Entity);
   pragma Inline (Set_Mechanism);
   pragma Inline (Set_Modulus);
   pragma Inline (Set_Must_Be_On_Byte_Boundary);
   pragma Inline (Set_Must_Have_Preelab_Init);
   pragma Inline (Set_Needs_Debug_Info);
   pragma Inline (Set_Needs_No_Actuals);
   pragma Inline (Set_Never_Set_In_Source);
   pragma Inline (Set_Next_Inlined_Subprogram);
   pragma Inline (Set_No_Pool_Assigned);
   pragma Inline (Set_No_Return);
   pragma Inline (Set_No_Strict_Aliasing);
   pragma Inline (Set_Non_Binary_Modulus);
   pragma Inline (Set_Non_Limited_View);
   pragma Inline (Set_Nonzero_Is_True);
   pragma Inline (Set_Normalized_First_Bit);
   pragma Inline (Set_Normalized_Position);
   pragma Inline (Set_Normalized_Position_Max);
   pragma Inline (Set_OK_To_Reorder_Components);
   pragma Inline (Set_OK_To_Rename);
   pragma Inline (Set_Optimize_Alignment_Space);
   pragma Inline (Set_Optimize_Alignment_Time);
   pragma Inline (Set_Original_Array_Type);
   pragma Inline (Set_Original_Record_Component);
   pragma Inline (Set_Overlays_Constant);
   pragma Inline (Set_Overridden_Operation);
   pragma Inline (Set_Package_Instantiation);
   pragma Inline (Set_Packed_Array_Type);
   pragma Inline (Set_Parent_Subtype);
   pragma Inline (Set_Postcondition_Proc);
   pragma Inline (Set_PPC_Wrapper);
   pragma Inline (Set_Prival);
   pragma Inline (Set_Prival_Link);
   pragma Inline (Set_Private_Dependents);
   pragma Inline (Set_Private_View);
   pragma Inline (Set_Protected_Body_Subprogram);
   pragma Inline (Set_Protected_Formal);
   pragma Inline (Set_Protection_Object);
   pragma Inline (Set_RM_Size);
   pragma Inline (Set_Reachable);
   pragma Inline (Set_Referenced);
   pragma Inline (Set_Referenced_As_LHS);
   pragma Inline (Set_Referenced_As_Out_Parameter);
   pragma Inline (Set_Register_Exception_Call);
   pragma Inline (Set_Related_Array_Object);
   pragma Inline (Set_Related_Expression);
   pragma Inline (Set_Related_Instance);
   pragma Inline (Set_Related_Type);
   pragma Inline (Set_Renamed_Entity);
   pragma Inline (Set_Renamed_In_Spec);
   pragma Inline (Set_Renamed_Object);
   pragma Inline (Set_Renaming_Map);
   pragma Inline (Set_Requires_Overriding);
   pragma Inline (Set_Return_Present);
   pragma Inline (Set_Return_Applies_To);
   pragma Inline (Set_Returns_By_Ref);
   pragma Inline (Set_Reverse_Bit_Order);
   pragma Inline (Set_Scalar_Range);
   pragma Inline (Set_Scale_Value);
   pragma Inline (Set_Scope_Depth_Value);
   pragma Inline (Set_Sec_Stack_Needed_For_Return);
   pragma Inline (Set_Shadow_Entities);
   pragma Inline (Set_Shared_Var_Procs_Instance);
   pragma Inline (Set_Size_Check_Code);
   pragma Inline (Set_Size_Depends_On_Discriminant);
   pragma Inline (Set_Size_Known_At_Compile_Time);
   pragma Inline (Set_Small_Value);
   pragma Inline (Set_Spec_Entity);
   pragma Inline (Set_Spec_PPC_List);
   pragma Inline (Set_Static_Predicate);
   pragma Inline (Set_Storage_Size_Variable);
   pragma Inline (Set_Static_Elaboration_Desired);
   pragma Inline (Set_Static_Initialization);
   pragma Inline (Set_Stored_Constraint);
   pragma Inline (Set_Strict_Alignment);
   pragma Inline (Set_String_Literal_Length);
   pragma Inline (Set_String_Literal_Low_Bound);
   pragma Inline (Set_Subprograms_For_Type);
   pragma Inline (Set_Suppress_Elaboration_Warnings);
   pragma Inline (Set_Suppress_Init_Proc);
   pragma Inline (Set_Suppress_Style_Checks);
   pragma Inline (Set_Suppress_Value_Tracking_On_Call);
   pragma Inline (Set_Task_Body_Procedure);
   pragma Inline (Set_Treat_As_Volatile);
   pragma Inline (Set_Underlying_Full_View);
   pragma Inline (Set_Underlying_Record_View);
   pragma Inline (Set_Universal_Aliasing);
   pragma Inline (Set_Unset_Reference);
   pragma Inline (Set_Used_As_Generic_Actual);
   pragma Inline (Set_Uses_Sec_Stack);
   pragma Inline (Set_Warnings_Off);
   pragma Inline (Set_Warnings_Off_Used);
   pragma Inline (Set_Warnings_Off_Used_Unmodified);
   pragma Inline (Set_Warnings_Off_Used_Unreferenced);
   pragma Inline (Set_Was_Hidden);
   pragma Inline (Set_Wrapped_Entity);

   --  END XEINFO INLINES

   --  The following Inline pragmas are *not* read by xeinfo when building
   --  the C version of this interface automatically (so the C version will
   --  end up making out of line calls). The pragma scan in xeinfo will be
   --  terminated on encountering the END XEINFO INLINES line. We inline
   --  things here which are small, but not of the canonical attribute
   --  access/set format that can be handled by xeinfo.

   pragma Inline (Is_Base_Type);
   pragma Inline (Is_Package_Or_Generic_Package);
   pragma Inline (Is_Volatile);
   pragma Inline (Is_Wrapper_Package);
   pragma Inline (Known_RM_Size);
   pragma Inline (Known_Static_Component_Bit_Offset);
   pragma Inline (Known_Static_RM_Size);
   pragma Inline (Scope_Depth);
   pragma Inline (Scope_Depth_Set);
   pragma Inline (Unknown_RM_Size);

end Einfo;<|MERGE_RESOLUTION|>--- conflicted
+++ resolved
@@ -3378,11 +3378,6 @@
 --       only for type-related error messages.
 
 --    Related_Expression (Node24)
-<<<<<<< HEAD
---       Present in variables generated internally. Denotes the source
---       expression whose elaboration created the variable declaration.
---       Used for clearer messages from CodePeer.
-=======
 --       Present in variables and types. Set only for internally generated
 --       entities, where it may be used to denote the source expression whose
 --       elaboration created the variable declaration. If set, it is used
@@ -3390,7 +3385,6 @@
 --
 --       Shouldn't it also be used for the same purpose in errout? It seems
 --       odd to have two mechanisms here???
->>>>>>> b56a5220
 
 --    Related_Instance (Node15)
 --       Present in the wrapper packages created for subprogram instances.
@@ -4813,10 +4807,6 @@
    --    Is_Eliminated                       (Flag124)
    --    Is_Frozen                           (Flag4)
    --    Is_Generic_Actual_Type              (Flag94)
-<<<<<<< HEAD
-   --    Is_Protected_Interface              (Flag198)
-=======
->>>>>>> b56a5220
    --    Is_RACW_Stub_Type                   (Flag244)
    --    Is_Non_Static_Subtype               (Flag109)
    --    Is_Packed                           (Flag51)   (base type only)
