------------------------------------------------------------------------------
--                                                                          --
--                         GNAT COMPILER COMPONENTS                         --
--                                                                          --
--                             S E M _ T Y P E                              --
--                                                                          --
--                                 S p e c                                  --
--                                                                          --
<<<<<<< HEAD
--          Copyright (C) 1992-2009, Free Software Foundation, Inc.         --
=======
--          Copyright (C) 1992-2010, Free Software Foundation, Inc.         --
>>>>>>> b56a5220
--                                                                          --
-- GNAT is free software;  you can  redistribute it  and/or modify it under --
-- terms of the  GNU General Public License as published  by the Free Soft- --
-- ware  Foundation;  either version 3,  or (at your option) any later ver- --
-- sion.  GNAT is distributed in the hope that it will be useful, but WITH- --
-- OUT ANY WARRANTY;  without even the  implied warranty of MERCHANTABILITY --
-- or FITNESS FOR A PARTICULAR PURPOSE.  See the GNU General Public License --
-- for  more details.  You should have  received  a copy of the GNU General --
-- Public License  distributed with GNAT; see file COPYING3.  If not, go to --
-- http://www.gnu.org/licenses for a complete copy of the license.          --
--                                                                          --
-- GNAT was originally developed  by the GNAT team at  New York University. --
-- Extensive contributions were provided by Ada Core Technologies Inc.      --
--                                                                          --
------------------------------------------------------------------------------

--  This unit contains the routines used to handle type determination,
--  including the routine used to support overload resolution.

with Types; use Types;

package Sem_Type is

   ---------------------------------------------
   -- Data Structures for Overload Resolution --
   ---------------------------------------------

   --  To determine the unique meaning of an identifier, overload resolution
   --  may have to be performed if the visibility rules alone identify more
   --  than one possible entity as the denotation of a given identifier. When
   --  the visibility rules find such a potential ambiguity, the set of
   --  possible interpretations must be attached to the identifier, and
   --  overload resolution must be performed over the innermost enclosing
   --  complete context. At the end of the resolution, either a single
   --  interpretation is found for all identifiers in the context, or else a
   --  type error (invalid type or ambiguous reference) must be signalled.

   --  The set of interpretations of a given name is stored in a data structure
   --  that is separate from the syntax tree, because it corresponds to
   --  transient information. The interpretations themselves are stored in
   --  table All_Interp. A mapping from tree nodes to sets of interpretations
   --  called Interp_Map, is maintained by the overload resolution routines.
   --  Both these structures are initialized at the beginning of every complete
   --  context.

   --  Corresponding to the set of interpretations for a given overloadable
   --  identifier, there is a set of possible types corresponding to the types
   --  that the overloaded call may return. We keep a 1-to-1 correspondence
   --  between interpretations and types: for user-defined subprograms the type
   --  is the declared return type. For operators, the type is determined by
   --  the type of the arguments. If the arguments themselves are overloaded,
   --  we enter the operator name in the names table for each possible result
   --  type. In most cases, arguments are not overloaded and only one
   --  interpretation is present anyway.

   type Interp is record
      Nam         : Entity_Id;
      Typ         : Entity_Id;
      Abstract_Op : Entity_Id := Empty;
   end record;

   --  Entity Abstract_Op is set to the abstract operation which potentially
   --  disables the interpretation in Ada 2005 mode.

   No_Interp : constant Interp := (Empty, Empty, Empty);

   subtype Interp_Index is Int;

   ---------------------
   -- Error Reporting --
   ---------------------

   --  A common error is the use of an operator in infix notation on arguments
   --  of a type that is not directly visible. Rather than diagnosing a type
   --  mismatch, it is better to indicate that the type can be made use-visible
   --  with the appropriate use clause. The global variable Candidate_Type is
   --  set in Add_One_Interp whenever an interpretation might be legal for an
   --  operator if the type were directly visible. This variable is used in
   --  sem_ch4 when no legal interpretation is found.

   Candidate_Type : Entity_Id;

   -----------------
   -- Subprograms --
   -----------------

   procedure Init_Interp_Tables;
   --  Invoked by gnatf when processing multiple files

   procedure Collect_Interps (N : Node_Id);
   --  Invoked when the name N has more than one visible interpretation. This
   --  is the high level routine which accumulates the possible interpretations
   --  of the node. The first meaning and type of N have already been stored
   --  in N. If the name is an expanded name, the homonyms are only those that
   --  belong to the same scope.

   function Is_Invisible_Operator (N : Node_Id; T : Entity_Id) return Boolean;
   --  Check whether a predefined operation with universal operands appears in
   --  a context in which the operators of the expected type are not visible.

   procedure List_Interps (Nam : Node_Id; Err : Node_Id);
   --  List candidate interpretations of an overloaded name. Used for various
   --  error reports.

   procedure Add_One_Interp
     (N         : Node_Id;
      E         : Entity_Id;
      T         : Entity_Id;
      Opnd_Type : Entity_Id := Empty);
   --  Add (E, T) to the list of interpretations of the node being resolved.
   --  For calls and operators, i.e. for nodes that have a name field, E is an
   --  overloadable entity, and T is its type. For constructs such as indexed
   --  expressions, the caller sets E equal to T, because the overloading comes
   --  from other fields, and the node itself has no name to resolve. Hidden
   --  denotes whether an interpretation has been disabled by an abstract
   --  operator. Add_One_Interp includes semantic processing to deal with
   --  adding entries that hide one another etc.

   --  For operators, the legality of the operation depends on the visibility
   --  of T and its scope. If the operator is an equality or comparison, T is
   --  always Boolean, and we use Opnd_Type, which is a candidate type for one
   --  of the operands of N, to check visibility.

   procedure End_Interp_List;
   --  End the list of interpretations of current node

   procedure Get_First_Interp
     (N  : Node_Id;
      I  : out Interp_Index;
      It : out Interp);
   --  Initialize iteration over set of interpretations for Node N. The first
   --  interpretation is placed in It, and I is initialized for subsequent
   --  calls to Get_Next_Interp.

   procedure Get_Next_Interp (I : in out Interp_Index; It : out Interp);
   --  Iteration step over set of interpretations. Using the value in I, which
   --  was set by a previous call to Get_First_Interp or Get_Next_Interp, the
   --  next interpretation is placed in It, and I is updated for the next call.
   --  The end of the list of interpretations is signalled by It.Nam = Empty.

   procedure Remove_Interp (I : in out Interp_Index);
   --  Remove an interpretation that his hidden by another, or that does not
   --  match the context. The value of I on input was set by a call to either
   --  Get_First_Interp or Get_Next_Interp and references the interpretation
   --  to be removed. The only allowed use of the exit value of I is as input
   --  to a subsequent call to Get_Next_Interp, which yields the interpretation
   --  following the removed one.

   procedure Save_Interps (Old_N : Node_Id; New_N : Node_Id);
   --  If an overloaded node is rewritten during semantic analysis, its
   --  possible interpretations must be linked to the copy. This procedure
   --  transfers the overload information from Old_N, the old node, to
   --  New_N, its new copy. It has no effect in the non-overloaded case.

   function Covers (T1, T2 : Entity_Id) return Boolean;
   --  This is the basic type compatibility routine. T1 is the expected type,
   --  imposed by context, and T2 is the actual type. The processing reflects
   --  both the definition of type coverage and the rules for operand matching.

   function Disambiguate
     (N      : Node_Id;
      I1, I2 : Interp_Index;
      Typ    : Entity_Id) return Interp;
   --  If more than one interpretation of a name in a call is legal, apply
   --  preference rules (universal types first) and operator visibility in
   --  order to remove ambiguity. I1 and I2 are the first two interpretations
   --  that are compatible with the context, but there may be others.

   function Entity_Matches_Spec (Old_S,  New_S : Entity_Id) return Boolean;
   --  To resolve subprogram renaming and default formal subprograms in generic
   --  definitions. Old_S is a possible interpretation of the entity being
   --  renamed, New_S has an explicit signature. If Old_S is a subprogram, as
   --  opposed to an operator, type and mode conformance are required.

   function Find_Unique_Type (L : Node_Id; R : Node_Id) return Entity_Id;
   --  Used in second pass of resolution, for equality and comparison nodes. L
   --  is the left operand, whose type is known to be correct, and R is the
   --  right operand, which has one interpretation compatible with that of L.
   --  Return the type intersection of the two.

   function Has_Compatible_Type (N : Node_Id; Typ : Entity_Id) return Boolean;
   --  Verify that some interpretation of the node N has a type compatible with
   --  Typ. If N is not overloaded, then its unique type must be compatible
   --  with Typ. Otherwise iterate through the interpretations of N looking for
   --  a compatible one.

   function Hides_Op (F : Entity_Id; Op : Entity_Id) return Boolean;
   --  A user-defined function hides a predefined operator if it is matches the
   --  signature of the operator, and is declared in an open scope, or in the
   --  scope of the result type.

   function Interface_Present_In_Ancestor
     (Typ   : Entity_Id;
      Iface : Entity_Id) return Boolean;
   --  Ada 2005 (AI-251): Typ must be a tagged record type/subtype and Iface
   --  must be an abstract interface type (or a class-wide abstract interface).
   --  This function is used to check if Typ or some ancestor of Typ implements
   --  Iface (returning True only if so).

   function Intersect_Types (L, R : Node_Id) return Entity_Id;
   --  Find the common interpretation to two analyzed nodes. If one of the
   --  interpretations is universal, choose the non-universal one. If either
   --  node is overloaded, find single common interpretation.

   function In_Generic_Actual (Exp : Node_Id) return Boolean;
   --  Determine whether the expression is part of a generic actual. At the
   --  time the actual is resolved the scope is already that of the instance,
   --  but conceptually the resolution of the actual takes place in the
   --  enclosing context and no special disambiguation rules should be applied.

   function Is_Ancestor (T1, T2 : Entity_Id) return Boolean;
   --  T1 is a tagged type (not class-wide). Verify that it is one of the
   --  ancestors of type T2 (which may or not be class-wide).
<<<<<<< HEAD
=======

   function Is_Progenitor
     (Iface : Entity_Id;
      Typ   : Entity_Id) return Boolean;
   --  Determine whether the interface Iface is implemented by Typ. It requires
   --  traversing the list of abstract interfaces of the type, as well as that
   --  of the ancestor types. The predicate is used to determine when a formal
   --  in the signature of an inherited operation must carry the derived type.
>>>>>>> b56a5220

   function Is_Subtype_Of (T1 : Entity_Id; T2 : Entity_Id) return Boolean;
   --  Checks whether T1 is any subtype of T2 directly or indirectly. Applies
   --  only to scalar subtypes???

   function Operator_Matches_Spec (Op, New_S : Entity_Id) return Boolean;
   --  Used to resolve subprograms renaming operators, and calls to user
   --  defined operators. Determines whether a given operator Op, matches
   --  a specification, New_S.

   procedure Set_Abstract_Op (I : Interp_Index; V : Entity_Id);
   --  Set the abstract operation field of an interpretation

   function Valid_Comparison_Arg (T : Entity_Id) return Boolean;
   --  A valid argument to an ordering operator must be a discrete type, a
   --  real type, or a one dimensional array with a discrete component type.

   function Valid_Boolean_Arg (T : Entity_Id) return Boolean;
   --  A valid argument of a boolean operator is either some boolean type, or a
   --  one-dimensional array of boolean type.

   procedure Write_Interp_Ref (Map_Ptr : Int);
   --  Debugging procedure to display entry in Interp_Map. Would not be needed
   --  if it were possible to debug instantiations of Table.

   procedure Write_Overloads (N : Node_Id);
   --  Debugging procedure to output info on possibly overloaded entities for
   --  specified node.

end Sem_Type;<|MERGE_RESOLUTION|>--- conflicted
+++ resolved
@@ -6,11 +6,7 @@
 --                                                                          --
 --                                 S p e c                                  --
 --                                                                          --
-<<<<<<< HEAD
---          Copyright (C) 1992-2009, Free Software Foundation, Inc.         --
-=======
 --          Copyright (C) 1992-2010, Free Software Foundation, Inc.         --
->>>>>>> b56a5220
 --                                                                          --
 -- GNAT is free software;  you can  redistribute it  and/or modify it under --
 -- terms of the  GNU General Public License as published  by the Free Soft- --
@@ -224,8 +220,6 @@
    function Is_Ancestor (T1, T2 : Entity_Id) return Boolean;
    --  T1 is a tagged type (not class-wide). Verify that it is one of the
    --  ancestors of type T2 (which may or not be class-wide).
-<<<<<<< HEAD
-=======
 
    function Is_Progenitor
      (Iface : Entity_Id;
@@ -234,7 +228,6 @@
    --  traversing the list of abstract interfaces of the type, as well as that
    --  of the ancestor types. The predicate is used to determine when a formal
    --  in the signature of an inherited operation must carry the derived type.
->>>>>>> b56a5220
 
    function Is_Subtype_Of (T1 : Entity_Id; T2 : Entity_Id) return Boolean;
    --  Checks whether T1 is any subtype of T2 directly or indirectly. Applies
