------------------------------------------------------------------------------
--                                                                          --
--                         GNAT COMPILER COMPONENTS                         --
--                                                                          --
--                              E X P _ C H 7                               --
--                                                                          --
--                                 S p e c                                  --
--                                                                          --
<<<<<<< HEAD
--          Copyright (C) 1992-2009, Free Software Foundation, Inc.         --
=======
--          Copyright (C) 1992-2011, Free Software Foundation, Inc.         --
>>>>>>> 3082eeb7
--                                                                          --
-- GNAT is free software;  you can  redistribute it  and/or modify it under --
-- terms of the  GNU General Public License as published  by the Free Soft- --
-- ware  Foundation;  either version 3,  or (at your option) any later ver- --
-- sion.  GNAT is distributed in the hope that it will be useful, but WITH- --
-- OUT ANY WARRANTY;  without even the  implied warranty of MERCHANTABILITY --
-- or FITNESS FOR A PARTICULAR PURPOSE.  See the GNU General Public License --
-- for  more details.  You should have  received  a copy of the GNU General --
-- Public License  distributed with GNAT; see file COPYING3.  If not, go to --
-- http://www.gnu.org/licenses for a complete copy of the license.          --
--                                                                          --
-- GNAT was originally developed  by the GNAT team at  New York University. --
-- Extensive contributions were provided by Ada Core Technologies Inc.      --
--                                                                          --
------------------------------------------------------------------------------

with Namet; use Namet;
with Types; use Types;

package Exp_Ch7 is

   procedure Expand_N_Package_Body        (N : Node_Id);
   procedure Expand_N_Package_Declaration (N : Node_Id);

   -----------------------------
   -- Finalization Management --
   -----------------------------

   procedure Build_Controlling_Procs (Typ : Entity_Id);
   --  Typ is a record, and array type having controlled components.
   --  Create the procedures Deep_Initialize, Deep_Adjust and Deep_Finalize
   --  that take care of finalization management at run-time.

   --  Support of exceptions from user finalization procedures

   --  There is a specific mechanism to handle these exceptions, continue
   --  finalization and then raise PE. This mechanism is used by this package
   --  but also by exp_intr for Ada.Unchecked_Deallocation.

   --  There are 3 subprograms to use this mechanism, and the type
   --  Finalization_Exception_Data carries internal data between these
   --  subprograms:
   --
   --    1. Build_Object_Declaration: create the variables for the next two
   --       subprograms.
   --    2. Build_Exception_Handler: create the exception handler for a call
   --       to a user finalization procedure.
   --    3. Build_Raise_Stmt: create code to potentially raise a PE exception
   --       if an exception was raise in a user finalization procedure.

   type Finalization_Exception_Data is record
      Loc : Source_Ptr;
      --  Sloc for the added nodes

      Abort_Id : Entity_Id;
      --  Boolean variable set to true if the finalization was triggered by
      --  an abort.

      E_Id : Entity_Id;
      --  Variable containing the exception occurrence raised by user code

      Raised_Id : Entity_Id;
      --  Boolean variable set to true if an exception was raised in user code
   end record;

   function Build_Exception_Handler
     (Data        : Finalization_Exception_Data;
      For_Library : Boolean := False) return Node_Id;
   --  Subsidiary to Build_Finalizer, Make_Deep_Array_Body and Make_Deep_Record
   --  _Body. Create an exception handler of the following form:
   --
   --    when others =>
   --       if not Raised_Id then
   --          Raised_Id := True;
   --          Save_Occurrence (E_Id, Get_Current_Excep.all.all);
   --       end if;
   --
   --  If flag For_Library is set (and not in restricted profile):
   --
   --    when others =>
   --       if not Raised_Id then
   --          Raised_Id := True;
   --          Save_Library_Occurrence (Get_Current_Excep.all.all);
   --       end if;
   --
   --  E_Id denotes the defining identifier of a local exception occurrence.
   --  Raised_Id is the entity of a local boolean flag. Flag For_Library is
   --  used when operating at the library level, when enabled the current
   --  exception will be saved to a global location.

   procedure Build_Finalization_Master
     (Typ        : Entity_Id;
      Ins_Node   : Node_Id := Empty;
      Encl_Scope : Entity_Id := Empty);
   --  Build a finalization master for an access type. The designated type may
   --  not necessarely be controlled or need finalization actions. The routine
   --  creates a wrapper around a user-defined storage pool or the general
   --  storage pool for access types. Ins_Nod and Encl_Scope are used in
   --  conjunction with anonymous access types. Ins_Node designates the
   --  insertion point before which the collection should be added. Encl_Scope
   --  is the scope of the context, either the enclosing record or the scope
   --  of the related function.

   procedure Build_Late_Proc (Typ : Entity_Id; Nam : Name_Id);
   --  Build one controlling procedure when a late body overrides one of
   --  the controlling operations.

   procedure Build_Object_Declarations
     (Data        : out Finalization_Exception_Data;
      Decls       : List_Id;
      Loc         : Source_Ptr;
      For_Package : Boolean := False);
   --  Subsidiary to Make_Deep_Array_Body and Make_Deep_Record_Body. Create the
   --  list List containing the object declarations of boolean flag Abort_Id,
   --  the exception occurrence E_Id and boolean flag Raised_Id.
   --
   --    Abort_Id  : constant Boolean :=
   --                  Exception_Identity (Get_Current_Excep.all) =
   --                    Standard'Abort_Signal'Identity;
   --      <or>
   --    Abort_Id  : constant Boolean := False;  --  no abort or For_Package
   --
   --    E_Id      : Exception_Occurrence;
   --    Raised_Id : Boolean := False;

   function Build_Raise_Statement
     (Data : Finalization_Exception_Data) return Node_Id;
   --  Subsidiary to routines Build_Finalizer, Make_Deep_Array_Body and Make_
   --  Deep_Record_Body. Generate the following conditional raise statement:
   --
   --    if Raised_Id and then not Abort_Id then
   --       Raise_From_Controlled_Operation (E_Id);
   --    end if;
   --
   --  Abort_Id is a local boolean flag which is set when the finalization was
   --  triggered by an abort, E_Id denotes the defining identifier of a local
   --  exception occurrence, Raised_Id is the entity of a local boolean flag.

   function CW_Or_Has_Controlled_Part (T : Entity_Id) return Boolean;
   --  True if T is a class-wide type, or if it has controlled parts ("part"
<<<<<<< HEAD
   --  means T or any of its subcomponents). This is the same as
   --  Needs_Finalization, except when pragma Restrictions (No_Finalization)
   --  applies, in which case we know that class-wide objects do not contain
   --  controlled parts.

   procedure Expand_Ctrl_Function_Call (N : Node_Id);
   --  Expand a call to a function returning a controlled value. That is to
   --  say attach the result of the call to the current finalization list,
   --  which is the one of the transient scope created for such constructs.

   function Find_Final_List
     (E   : Entity_Id;
      Ref : Node_Id := Empty) return Node_Id;
   --  E is an entity representing a controlled object, a controlled type or a
   --  scope. If Ref is not empty, it is a reference to a controlled record,
   --  the closest Final list is in the controller component of the record
   --  containing Ref, otherwise this function returns a reference to the final
   --  list attached to the closest dynamic scope (which can be E itself),
   --  creating this final list if necessary.
=======
   --  means T or any of its subcomponents). Same as Needs_Finalization, except
   --  when pragma Restrictions (No_Finalization) applies, in which case we
   --  know that class-wide objects do not contain controlled parts.

   function Get_Global_Pool_For_Access_Type (T : Entity_Id) return Entity_Id;
   --  Return the pool id for access type T.  This is generally the node
   --  corresponding to System.Global_Pool.Global_Pool_Object except on
   --  VMS if the access size is 32.
>>>>>>> 3082eeb7

   function Has_New_Controlled_Component (E : Entity_Id) return Boolean;
   --  E is a type entity. Give the same result as Has_Controlled_Component
   --  except for tagged extensions where the result is True only if the
   --  latest extension contains a controlled component.

   function Make_Adjust_Call
     (Obj_Ref    : Node_Id;
      Typ        : Entity_Id;
      For_Parent : Boolean := False) return Node_Id;
   --  Create a call to either Adjust or Deep_Adjust depending on the structure
   --  of type Typ. Obj_Ref is an expression with no-side effect (not required
   --  to have been previously analyzed) that references the object to be
   --  adjusted. Typ is the expected type of Obj_Ref. Flag For_Parent must be
   --  set when an adjustment call is being created for field _parent.

   function Make_Attach_Call
     (Obj_Ref : Node_Id;
      Ptr_Typ : Entity_Id) return Node_Id;
   --  Create a call to prepend an object to a finalization collection. Obj_Ref
   --  is the object, Ptr_Typ is the access type that owns the collection. This
   --  is used only for .NET/JVM, that is, when VM_Target /= No_VM.
   --  Generate the following:
   --
   --    Ada.Finalization.Heap_Management.Attach
   --      (<Ptr_Typ>FC,
   --       System.Finalization_Root.Root_Controlled_Ptr (Obj_Ref));

   function Make_Detach_Call (Obj_Ref : Node_Id) return Node_Id;
   --  Create a call to unhook an object from an arbitrary list. Obj_Ref is the
   --  object. Generate the following:
   --
   --    Ada.Finalization.Heap_Management.Detach
   --      (System.Finalization_Root.Root_Controlled_Ptr (Obj_Ref));

   function Make_Final_Call
     (Obj_Ref    : Node_Id;
      Typ        : Entity_Id;
      For_Parent : Boolean := False) return Node_Id;
   --  Create a call to either Finalize or Deep_Finalize depending on the
   --  structure of type Typ. Obj_Ref is an expression (with no-side effect and
   --  is not required to have been previously analyzed) that references the
   --  object to be finalized. Typ is the expected type of Obj_Ref. Flag For_
   --  Parent must be set when a finalization call is being created for field
   --  _parent.

   procedure Make_Finalize_Address_Body (Typ : Entity_Id);
   --  Create the body of TSS routine Finalize_Address if Typ is controlled and
   --  does not have a TSS entry for Finalize_Address. The procedure converts
   --  an address into a pointer and subsequently calls Deep_Finalize on the
   --  dereference.

   function Make_Init_Call
     (Obj_Ref : Node_Id;
      Typ     : Entity_Id) return Node_Id;
   --  Obj_Ref is an expression with no-side effect (not required to have been
   --  previously analyzed) that references the object to be initialized. Typ
   --  is the expected type of Obj_Ref, which is either a controlled type
   --  (Is_Controlled) or a type with controlled components (Has_Controlled_
   --  Components).

   function Make_Handler_For_Ctrl_Operation (Loc : Source_Ptr) return Node_Id;
   --  Generate an implicit exception handler with an 'others' choice,
   --  converting any occurrence to a raise of Program_Error.

   function Make_Local_Deep_Finalize
     (Typ : Entity_Id;
      Nam : Entity_Id) return Node_Id;
   --  Create a special version of Deep_Finalize with identifier Nam. The
   --  routine has state information and can parform partial finalization.

   function Make_Set_Finalize_Address_Call
     (Loc     : Source_Ptr;
      Typ     : Entity_Id;
      Ptr_Typ : Entity_Id) return Node_Id;
   --  Generate the following call:
   --
   --    Set_Finalize_Address (<Ptr_Typ>FM, <Typ>FD'Unrestricted_Access);
   --
   --  where Finalize_Address is the corresponding TSS primitive of type Typ
   --  and Ptr_Typ is the access type of the related allocation. Loc is the
   --  source location of the related allocator.

   --------------------------------------------
   -- Task and Protected Object finalization --
   --------------------------------------------

   function Cleanup_Array
     (N   : Node_Id;
      Obj : Node_Id;
      Typ : Entity_Id) return List_Id;
   --  Generate loops to finalize any tasks or simple protected objects that
   --  are subcomponents of an array.

   function Cleanup_Protected_Object
     (N   : Node_Id;
      Ref : Node_Id) return Node_Id;
   --  Generate code to finalize a protected object without entries

   function Cleanup_Record
     (N   : Node_Id;
      Obj : Node_Id;
      Typ : Entity_Id) return List_Id;
   --  For each subcomponent of a record that contains tasks or simple
   --  protected objects, generate the appropriate finalization call.

   function Cleanup_Task
     (N   : Node_Id;
      Ref : Node_Id) return Node_Id;
   --  Generate code to finalize a task

   function Has_Simple_Protected_Object (T : Entity_Id) return Boolean;
   --  Check whether composite type contains a simple protected component

   function Is_Simple_Protected_Type (T : Entity_Id) return Boolean;
   --  Determine whether T denotes a protected type without entires whose
   --  _object field is of type System.Tasking.Protected_Objects.Protection.

   --------------------------------
   -- Transient Scope Management --
   --------------------------------

   procedure Expand_Cleanup_Actions (N : Node_Id);
   --  Expand the necessary stuff into a scope to enable finalization of local
   --  objects and deallocation of transient data when exiting the scope. N is
   --  a "scope node" that is to say one of the following: N_Block_Statement,
   --  N_Subprogram_Body, N_Task_Body, N_Entry_Body.

   procedure Establish_Transient_Scope (N : Node_Id; Sec_Stack : Boolean);
   --  Push a new transient scope on the scope stack. N is the node responsible
   --  for the need of a transient scope. If Sec_Stack is True then the
   --  secondary stack is brought in, otherwise it isn't.

   function Node_To_Be_Wrapped return Node_Id;
   --  Return the node to be wrapped if the current scope is transient

   procedure Store_Before_Actions_In_Scope (L : List_Id);
   --  Append the list L of actions to the end of the before-actions store in
   --  the top of the scope stack.

   procedure Store_After_Actions_In_Scope (L : List_Id);
   --  Append the list L of actions to the beginning of the after-actions store
   --  in the top of the scope stack.

   procedure Wrap_Transient_Declaration (N : Node_Id);
   --  N is an object declaration. Expand the finalization calls after the
   --  declaration and make the outer scope being the transient one.

   procedure Wrap_Transient_Expression (N : Node_Id);
   --  N is a sub-expression. Expand a transient block around an expression

   procedure Wrap_Transient_Statement (N : Node_Id);
   --  N is a statement. Expand a transient block around an instruction

end Exp_Ch7;<|MERGE_RESOLUTION|>--- conflicted
+++ resolved
@@ -6,11 +6,7 @@
 --                                                                          --
 --                                 S p e c                                  --
 --                                                                          --
-<<<<<<< HEAD
---          Copyright (C) 1992-2009, Free Software Foundation, Inc.         --
-=======
 --          Copyright (C) 1992-2011, Free Software Foundation, Inc.         --
->>>>>>> 3082eeb7
 --                                                                          --
 -- GNAT is free software;  you can  redistribute it  and/or modify it under --
 -- terms of the  GNU General Public License as published  by the Free Soft- --
@@ -151,27 +147,6 @@
 
    function CW_Or_Has_Controlled_Part (T : Entity_Id) return Boolean;
    --  True if T is a class-wide type, or if it has controlled parts ("part"
-<<<<<<< HEAD
-   --  means T or any of its subcomponents). This is the same as
-   --  Needs_Finalization, except when pragma Restrictions (No_Finalization)
-   --  applies, in which case we know that class-wide objects do not contain
-   --  controlled parts.
-
-   procedure Expand_Ctrl_Function_Call (N : Node_Id);
-   --  Expand a call to a function returning a controlled value. That is to
-   --  say attach the result of the call to the current finalization list,
-   --  which is the one of the transient scope created for such constructs.
-
-   function Find_Final_List
-     (E   : Entity_Id;
-      Ref : Node_Id := Empty) return Node_Id;
-   --  E is an entity representing a controlled object, a controlled type or a
-   --  scope. If Ref is not empty, it is a reference to a controlled record,
-   --  the closest Final list is in the controller component of the record
-   --  containing Ref, otherwise this function returns a reference to the final
-   --  list attached to the closest dynamic scope (which can be E itself),
-   --  creating this final list if necessary.
-=======
    --  means T or any of its subcomponents). Same as Needs_Finalization, except
    --  when pragma Restrictions (No_Finalization) applies, in which case we
    --  know that class-wide objects do not contain controlled parts.
@@ -180,7 +155,6 @@
    --  Return the pool id for access type T.  This is generally the node
    --  corresponding to System.Global_Pool.Global_Pool_Object except on
    --  VMS if the access size is 32.
->>>>>>> 3082eeb7
 
    function Has_New_Controlled_Component (E : Entity_Id) return Boolean;
    --  E is a type entity. Give the same result as Has_Controlled_Component
