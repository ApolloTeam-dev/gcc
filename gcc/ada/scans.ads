------------------------------------------------------------------------------
--                                                                          --
--                         GNAT COMPILER COMPONENTS                         --
--                                                                          --
--                                S C A N S                                 --
--                                                                          --
--                                 S p e c                                  --
--                                                                          --
--          Copyright (C) 1992-2010, Free Software Foundation, Inc.         --
--                                                                          --
-- GNAT is free software;  you can  redistribute it  and/or modify it under --
-- terms of the  GNU General Public License as published  by the Free Soft- --
-- ware  Foundation;  either version 3,  or (at your option) any later ver- --
-- sion.  GNAT is distributed in the hope that it will be useful, but WITH- --
-- OUT ANY WARRANTY;  without even the  implied warranty of MERCHANTABILITY --
-- or FITNESS FOR A PARTICULAR PURPOSE.                                     --
--                                                                          --
-- As a special exception under Section 7 of GPL version 3, you are granted --
-- additional permissions described in the GCC Runtime Library Exception,   --
-- version 3.1, as published by the Free Software Foundation.               --
--                                                                          --
-- You should have received a copy of the GNU General Public License and    --
-- a copy of the GCC Runtime Library Exception along with this program;     --
-- see the files COPYING3 and COPYING.RUNTIME respectively.  If not, see    --
-- <http://www.gnu.org/licenses/>.                                          --
--                                                                          --
-- GNAT was originally developed  by the GNAT team at  New York University. --
-- Extensive contributions were provided by Ada Core Technologies Inc.      --
--                                                                          --
------------------------------------------------------------------------------

with Namet;  use Namet;
with Types;  use Types;
with Uintp;  use Uintp;
with Urealp; use Urealp;

package Scans is

--  The scanner maintains a current state in the global variables defined
--  in this package. The call to the Scan routine advances this state to
--  the next token. The state is initialized by the call to one of the
--  initialization routines in Sinput.

   --  The following type is used to identify token types returned by Scan.
   --  The class column in this table indicates the token classes which
   --  apply to the token, as defined by subsequent subtype declarations.

   --  Note: Namet.Is_Keyword_Name depends on the fact that the first entry in
   --  this type declaration is *not* for a reserved word. For details on why
   --  there is this requirement, see Scans.Initialize_Ada_Keywords.

   type Token_Type is (

      --  Token name          Token type   Class(es)

      Tok_Integer_Literal, -- numeric lit  Literal, Lit_Or_Name

      Tok_Real_Literal,    -- numeric lit  Literal, Lit_Or_Name

      Tok_String_Literal,  -- string lit   Literal. Lit_Or_Name

      Tok_Char_Literal,    -- char lit     Name, Literal. Lit_Or_Name

      Tok_Operator_Symbol, -- op symbol    Name, Literal, Lit_Or_Name, Desig

      Tok_Identifier,      -- identifier   Name, Lit_Or_Name, Desig

      Tok_Double_Asterisk, -- **

      Tok_Ampersand,       -- &            Binary_Addop
      Tok_Minus,           -- -            Binary_Addop, Unary_Addop
      Tok_Plus,            -- +            Binary_Addop, Unary_Addop

      Tok_Asterisk,        -- *            Mulop
      Tok_Mod,             -- MOD          Mulop
      Tok_Rem,             -- REM          Mulop
      Tok_Slash,           -- /            Mulop

      Tok_New,             -- NEW

      Tok_Abs,             -- ABS
      Tok_Others,          -- OTHERS
      Tok_Null,            -- NULL

      Tok_Dot,             -- .            Namext
      Tok_Apostrophe,      -- '            Namext

      Tok_Left_Paren,      -- (            Namext, Consk

      Tok_Delta,           -- DELTA        Atkwd, Sterm, Consk
      Tok_Digits,          -- DIGITS       Atkwd, Sterm, Consk
      Tok_Range,           -- RANGE        Atkwd, Sterm, Consk

      Tok_Right_Paren,     -- )            Sterm
      Tok_Comma,           -- ,            Sterm

      Tok_And,             -- AND          Logop, Sterm
      Tok_Or,              -- OR           Logop, Sterm
      Tok_Xor,             -- XOR          Logop, Sterm

      Tok_Less,            -- <            Relop, Sterm
      Tok_Equal,           -- =            Relop, Sterm
      Tok_Greater,         -- >            Relop, Sterm
      Tok_Not_Equal,       -- /=           Relop, Sterm
      Tok_Greater_Equal,   -- >=           Relop, Sterm
      Tok_Less_Equal,      -- <=           Relop, Sterm

      Tok_In,              -- IN           Relop, Sterm
      Tok_Not,             -- NOT          Relop, Sterm

      Tok_Box,             -- <>           Relop, Eterm, Sterm
      Tok_Colon_Equal,     -- :=           Eterm, Sterm
      Tok_Colon,           -- :            Eterm, Sterm
      Tok_Greater_Greater, -- >>           Eterm, Sterm

      Tok_Abstract,        -- ABSTRACT     Eterm, Sterm
      Tok_Access,          -- ACCESS       Eterm, Sterm
      Tok_Aliased,         -- ALIASED      Eterm, Sterm
      Tok_All,             -- ALL          Eterm, Sterm
      Tok_Array,           -- ARRAY        Eterm, Sterm
      Tok_At,              -- AT           Eterm, Sterm
      Tok_Body,            -- BODY         Eterm, Sterm
      Tok_Constant,        -- CONSTANT     Eterm, Sterm
      Tok_Do,              -- DO           Eterm, Sterm
      Tok_Is,              -- IS           Eterm, Sterm
      Tok_Interface,       -- INTERFACE    Eterm, Sterm
      Tok_Limited,         -- LIMITED      Eterm, Sterm
      Tok_Of,              -- OF           Eterm, Sterm
      Tok_Out,             -- OUT          Eterm, Sterm
      Tok_Record,          -- RECORD       Eterm, Sterm
      Tok_Renames,         -- RENAMES      Eterm, Sterm
      Tok_Reverse,         -- REVERSE      Eterm, Sterm
      Tok_Some,            -- SOME         Eterm, Sterm
      Tok_Tagged,          -- TAGGED       Eterm, Sterm
      Tok_Then,            -- THEN         Eterm, Sterm

      Tok_Less_Less,       -- <<           Eterm, Sterm, After_SM

      Tok_Abort,           -- ABORT        Eterm, Sterm, After_SM
      Tok_Accept,          -- ACCEPT       Eterm, Sterm, After_SM
      Tok_Case,            -- CASE         Eterm, Sterm, After_SM
      Tok_Delay,           -- DELAY        Eterm, Sterm, After_SM
      Tok_Else,            -- ELSE         Eterm, Sterm, After_SM
      Tok_Elsif,           -- ELSIF        Eterm, Sterm, After_SM
      Tok_End,             -- END          Eterm, Sterm, After_SM
      Tok_Exception,       -- EXCEPTION    Eterm, Sterm, After_SM
      Tok_Exit,            -- EXIT         Eterm, Sterm, After_SM
      Tok_Goto,            -- GOTO         Eterm, Sterm, After_SM
      Tok_If,              -- IF           Eterm, Sterm, After_SM
      Tok_Pragma,          -- PRAGMA       Eterm, Sterm, After_SM
      Tok_Raise,           -- RAISE        Eterm, Sterm, After_SM
      Tok_Requeue,         -- REQUEUE      Eterm, Sterm, After_SM
      Tok_Return,          -- RETURN       Eterm, Sterm, After_SM
      Tok_Select,          -- SELECT       Eterm, Sterm, After_SM
      Tok_Terminate,       -- TERMINATE    Eterm, Sterm, After_SM
      Tok_Until,           -- UNTIL        Eterm, Sterm, After_SM
      Tok_When,            -- WHEN         Eterm, Sterm, After_SM

      Tok_Begin,           -- BEGIN        Eterm, Sterm, After_SM, Labeled_Stmt
      Tok_Declare,         -- DECLARE      Eterm, Sterm, After_SM, Labeled_Stmt
      Tok_For,             -- FOR          Eterm, Sterm, After_SM, Labeled_Stmt
      Tok_Loop,            -- LOOP         Eterm, Sterm, After_SM, Labeled_Stmt
      Tok_While,           -- WHILE        Eterm, Sterm, After_SM, Labeled_Stmt

      Tok_Entry,           -- ENTRY        Eterm, Sterm, Declk, Deckn, After_SM
      Tok_Protected,       -- PROTECTED    Eterm, Sterm, Declk, Deckn, After_SM
      Tok_Task,            -- TASK         Eterm, Sterm, Declk, Deckn, After_SM
      Tok_Type,            -- TYPE         Eterm, Sterm, Declk, Deckn, After_SM
      Tok_Subtype,         -- SUBTYPE      Eterm, Sterm, Declk, Deckn, After_SM
      Tok_Overriding,      -- OVERRIDING   Eterm, Sterm, Declk, Declk, After_SM
      Tok_Synchronized,    -- SYNCHRONIZED Eterm, Sterm, Declk, Deckn, After_SM
      Tok_Use,             -- USE          Eterm, Sterm, Declk, Deckn, After_SM

      Tok_Function,        -- FUNCTION     Eterm, Sterm, Cunit, Declk, After_SM
      Tok_Generic,         -- GENERIC      Eterm, Sterm, Cunit, Declk, After_SM
      Tok_Package,         -- PACKAGE      Eterm, Sterm, Cunit, Declk, After_SM
      Tok_Procedure,       -- PROCEDURE    Eterm, Sterm, Cunit, Declk, After_SM

      Tok_Private,         -- PRIVATE      Eterm, Sterm, Cunit, After_SM
      Tok_With,            -- WITH         Eterm, Sterm, Cunit, After_SM
      Tok_Separate,        -- SEPARATE     Eterm, Sterm, Cunit, After_SM

      Tok_EOF,             -- End of file  Eterm, Sterm, Cterm, After_SM

      Tok_Semicolon,       -- ;            Eterm, Sterm, Cterm

      Tok_Arrow,           -- =>           Sterm, Cterm, Chtok

      Tok_Vertical_Bar,    -- |            Cterm, Sterm, Chtok

      Tok_Dot_Dot,         -- ..           Sterm, Chtok

      Tok_Project,
      Tok_Extends,
      Tok_External,
      Tok_External_As_List,
      --  These four entries represent keywords for the project file language
      --  and can be returned only in the case of scanning project files.

      Tok_Comment,
      --  This entry is used when scanning project files (where it represents
      --  an entire comment), and in preprocessing with the -C switch set
      --  (where it represents just the "--" of a comment). For the project
      --  file case, the text of the comment is stored in

      Tok_End_Of_Line,
      --  Represents an end of line. Not used during normal compilation scans
      --  where end of line is ignored. Active for preprocessor scanning and
      --  also when scanning project files (where it is needed because of ???)

      Tok_Special,
      --  Used only in preprocessor scanning (to represent one of the
      --  characters '#', '$', '?', '@', '`', '\', '^', '~', or '_'. The
      --  character value itself is stored in Scans.Special_Character.

      No_Token);
      --  No_Token is used for initializing Token values to indicate that
      --  no value has been set yet.

   --  Note: in the RM, operator symbol is a special case of string literal.
   --  We distinguish at the lexical level in this compiler, since there are
   --  many syntactic situations in which only an operator symbol is allowed.

   --  The following subtype declarations group the token types into classes.
   --  These are used for class tests in the parser.

   subtype Token_Class_Numeric_Literal is
     Token_Type range Tok_Integer_Literal .. Tok_Real_Literal;
   --  Numeric literal

   subtype Token_Class_Literal is
     Token_Type range Tok_Integer_Literal .. Tok_Operator_Symbol;
   --  Literal

   subtype Token_Class_Lit_Or_Name is
     Token_Type range Tok_Integer_Literal .. Tok_Identifier;

   subtype Token_Class_Binary_Addop is
     Token_Type range Tok_Ampersand .. Tok_Plus;
   --  Binary adding operator (& + -)

   subtype Token_Class_Unary_Addop is
     Token_Type range Tok_Minus .. Tok_Plus;
   --  Unary adding operator (+ -)

   subtype Token_Class_Mulop is
     Token_Type range Tok_Asterisk .. Tok_Slash;
   --  Multiplying operator

   subtype Token_Class_Logop is
     Token_Type range Tok_And .. Tok_Xor;
   --  Logical operator (and, or, xor)

   subtype Token_Class_Relop is
     Token_Type range Tok_Less .. Tok_Box;
   --  Relational operator (= /= < <= > >= not, in plus <> to catch misuse
   --  of Pascal style not equal operator).

   subtype Token_Class_Name is
     Token_Type range Tok_Char_Literal .. Tok_Identifier;
   --  First token of name (4.1),
   --    (identifier, char literal, operator symbol)

   subtype Token_Class_Desig is
     Token_Type range Tok_Operator_Symbol .. Tok_Identifier;
   --  Token which can be a Designator (identifier, operator symbol)

   subtype Token_Class_Namext is
     Token_Type range Tok_Dot .. Tok_Left_Paren;
   --  Name extension tokens. These are tokens which can appear immediately
   --  after a name to extend it recursively (period, quote, left paren)

   subtype Token_Class_Consk is
     Token_Type range Tok_Left_Paren .. Tok_Range;
   --  Keywords which can start constraint
   --    (left paren, delta, digits, range)

   subtype Token_Class_Eterm is
     Token_Type range Tok_Colon_Equal .. Tok_Semicolon;
   --  Expression terminators. These tokens can never appear within a simple
   --  expression. This is used for error recovery purposes (if we encounter
   --  an error in an expression, we simply scan to the next Eterm token).

   subtype Token_Class_Sterm is
     Token_Type range Tok_Delta .. Tok_Dot_Dot;
   --  Simple_Expression terminators. A Simple_Expression must be followed
   --  by a token in this class, or an error message is issued complaining
   --  about a missing binary operator.

   subtype Token_Class_Atkwd is
     Token_Type range Tok_Delta .. Tok_Range;
   --  Attribute keywords. This class includes keywords which can be used
   --  as an Attribute_Designator, namely DELTA, DIGITS and RANGE

   subtype Token_Class_Cterm is
     Token_Type range Tok_EOF .. Tok_Vertical_Bar;
   --  Choice terminators. These tokens terminate a choice. This is used for
   --  error recovery purposes (if we encounter an error in a Choice, we
   --  simply scan to the next Cterm token).

   subtype Token_Class_Chtok is
     Token_Type range Tok_Arrow .. Tok_Dot_Dot;
   --  Choice tokens. These tokens signal a choice when used in an Aggregate

   subtype Token_Class_Cunit is
     Token_Type range Tok_Function .. Tok_Separate;
   --  Tokens which can begin a compilation unit

   subtype Token_Class_Declk is
     Token_Type range Tok_Entry .. Tok_Procedure;
   --  Keywords which start a declaration

   subtype Token_Class_Deckn is
     Token_Type range Tok_Entry .. Tok_Use;
   --  Keywords which start a declaration but can't start a compilation unit

   subtype Token_Class_After_SM is
     Token_Type range Tok_Less_Less .. Tok_EOF;
   --  Tokens which always, or almost always, appear after a semicolon. Used
   --  in the Resync_Past_Semicolon routine to avoid gobbling up stuff when
   --  a semicolon is missing. Of significance only for error recovery.

   subtype Token_Class_Labeled_Stmt is
     Token_Type range Tok_Begin .. Tok_While;
   --  Tokens which start labeled statements

   type Token_Flag_Array is array (Token_Type) of Boolean;
   Is_Reserved_Keyword : constant Token_Flag_Array :=
                           Token_Flag_Array'
                             (Tok_Mod      .. Tok_Rem      => True,
                              Tok_New      .. Tok_Null     => True,
                              Tok_Delta    .. Tok_Range    => True,
                              Tok_And      .. Tok_Xor      => True,
                              Tok_In       .. Tok_Not      => True,
                              Tok_Abstract .. Tok_Then     => True,
                              Tok_Abort    .. Tok_Separate => True,
                              others                       => False);
   --  Flag array used to test for reserved word

   procedure Initialize_Ada_Keywords;
   --  Set up Token_Type values in Names table entries for Ada reserved words

   --------------------------
   -- Scan State Variables --
   --------------------------

   --  Note: these variables can only be referenced during the parsing of a
   --  file. Reference to any of them from Sem or the expander is wrong.

   --  These variables are initialized as required by Scn.Initialize_Scanner,
   --  and should not be referenced before such a call. However, there are
   --  situations in which these variables are saved and restored, and this
   --  may happen before the first Initialize_Scanner call, resulting in the
   --  assignment of invalid values. To avoid this, and allow building with
   --  the -gnatVa switch, we initialize some variables to known valid values.

   Scan_Ptr : Source_Ptr := No_Location; -- init for -gnatVa
   --  Current scan pointer location. After a call to Scan, this points
   --  just past the end of the token just scanned.

   Token : Token_Type := No_Token; -- init for -gnatVa
   --  Type of current token

   Token_Ptr : Source_Ptr := No_Location; -- init for -gnatVa
   --  Pointer to first character of current token

   Current_Line_Start : Source_Ptr := No_Location; -- init for -gnatVa
   --  Pointer to first character of line containing current token

   Start_Column : Column_Number := No_Column_Number; -- init for -gnatVa
   --  Starting column number (zero origin) of the first non-blank character
   --  on the line containing the current token. This is used for error
   --  recovery circuits which depend on looking at the column line up.

   Type_Token_Location : Source_Ptr := No_Location; -- init for -gnatVa
   --  Within a type declaration, gives the location of the TYPE keyword that
   --  opened the type declaration. Used in checking the end column of a record
   --  declaration, which can line up either with the TYPE keyword, or with the
   --  start of the line containing the RECORD keyword.

   Checksum : Word := 0; -- init for -gnatVa
   --  Used to accumulate a CRC representing the tokens in the source
   --  file being compiled. This CRC includes only program tokens, and
   --  excludes comments.

   First_Non_Blank_Location : Source_Ptr := No_Location; -- init for -gnatVa
   --  Location of first non-blank character on the line containing the
   --  current token (i.e. the location of the character whose column number
   --  is stored in Start_Column).

   Token_Node : Node_Id := Empty;
   --  Node table Id for the current token. This is set only if the current
   --  token is one for which the scanner constructs a node (i.e. it is an
   --  identifier, operator symbol, or literal. For other token types,
   --  Token_Node is undefined.

   Token_Name : Name_Id := No_Name;
   --  For identifiers, this is set to the Name_Id of the identifier scanned.
   --  For all other tokens, Token_Name is set to Error_Name. Note that it
   --  would be possible for the caller to extract this information from
   --  Token_Node. We set Token_Name separately for two reasons. First it
   --  allows a quicker test for a specific identifier. Second, it allows
   --  a version of the parser to be built that does not build tree nodes,
   --  usable as a syntax checker.

   Prev_Token : Token_Type := No_Token;
   --  Type of previous token

   Prev_Token_Ptr : Source_Ptr;
   --  Pointer to first character of previous token

   Version_To_Be_Found : Boolean;
   --  This flag is True if the scanner is still looking for an RCS version
   --  number in a comment. Normally it is initialized to False so that this
   --  circuit is not activated. If the -dv switch is set, then this flag is
   --  initialized to True, and then reset when the version number is found.
   --  We do things this way to minimize the impact on comment scanning.

   Character_Code : Char_Code;
   --  Valid only when Token is Tok_Char_Literal. Contains the value of the
   --  scanned literal.

   Real_Literal_Value : Ureal;
   --  Valid only when Token is Tok_Real_Literal, contains the value of the
   --  scanned literal.

   Int_Literal_Value : Uint;
   --  Valid only when Token = Tok_Integer_Literal, contains the value of the
   --  scanned literal.

   Based_Literal_Uses_Colon : Boolean;
   --  Valid only when Token = Tok_Integer_Literal or Tok_Real_Literal. Set
   --  True only for the case of a based literal using ':' instead of '#'.

   String_Literal_Id : String_Id;
   --  Valid only when Token = Tok_String_Literal or Tok_Operator_Symbol.
   --  Contains the Id for currently scanned string value.

   Wide_Character_Found : Boolean := False;
<<<<<<< HEAD
   --  Set True if wide character found (i.e. a character that does not fit
   --  in Character, but fits in Wide_Wide_Character).
   --  Valid only when Token = Tok_String_Literal.

   Wide_Wide_Character_Found : Boolean := False;
   --  Set True if wide wide character found (i.e. a character that does
   --  not fit in Character or Wide_Character).
   --  Valid only when Token = Tok_String_Literal.
=======
   --  Valid only when Token = Tok_String_Literal. Set True if wide character
   --  found (i.e. a character that does not fit in Character, but fits in
   --  Wide_Wide_Character).

   Wide_Wide_Character_Found : Boolean := False;
   --  Valid only when Token = Tok_String_Literal. Set True if wide wide
   --  character found (i.e. a character that does not fit in Character or
   --  Wide_Character).
>>>>>>> b56a5220

   Special_Character : Character;
   --  Valid only when Token = Tok_Special. Returns one of the characters
   --  '#', '$', '?', '@', '`', '\', '^', '~', or '_'.
   --
   --  Why only this set? What about wide characters???

   Comment_Id : Name_Id := No_Name;
   --  Valid only when Token = Tok_Comment. Store the string that follows
   --  the "--" of a comment when scanning project files.
   --
   --  Is it really right for this to be a Name rather than a String, what
   --  about the case of Wide_Wide_Characters???

   Inside_Conditional_Expression : Nat := 0;
   --  This is a counter that is set non-zero while scanning out a conditional
   --  expression (incremented on entry, decremented on exit). It is used to
   --  disconnect format checks that normally apply to keywords THEN, ELSE etc.

   --------------------------------------------------------
   -- Procedures for Saving and Restoring the Scan State --
   --------------------------------------------------------

   --  The following procedures can be used to save and restore the entire
   --  scan state. They are used in cases where it is necessary to backup
   --  the scan during the parse.

   type Saved_Scan_State is private;
   --  Used for saving and restoring the scan state

   procedure Save_Scan_State (Saved_State : out Saved_Scan_State);
   pragma Inline (Save_Scan_State);
   --  Saves the current scan state for possible later restoration. Note that
   --  there is no harm in saving the state and then never restoring it.

   procedure Restore_Scan_State (Saved_State : Saved_Scan_State);
   pragma Inline (Restore_Scan_State);
   --  Restores a scan state saved by a call to Save_Scan_State.
   --  The saved scan state must refer to the current source file.

private
   type Saved_Scan_State is record
      Save_Scan_Ptr                 : Source_Ptr;
      Save_Token                    : Token_Type;
      Save_Token_Ptr                : Source_Ptr;
      Save_Current_Line_Start       : Source_Ptr;
      Save_Start_Column             : Column_Number;
      Save_Checksum                 : Word;
      Save_First_Non_Blank_Location : Source_Ptr;
      Save_Token_Node               : Node_Id;
      Save_Token_Name               : Name_Id;
      Save_Prev_Token               : Token_Type;
      Save_Prev_Token_Ptr           : Source_Ptr;
   end record;

end Scans;<|MERGE_RESOLUTION|>--- conflicted
+++ resolved
@@ -437,16 +437,6 @@
    --  Contains the Id for currently scanned string value.
 
    Wide_Character_Found : Boolean := False;
-<<<<<<< HEAD
-   --  Set True if wide character found (i.e. a character that does not fit
-   --  in Character, but fits in Wide_Wide_Character).
-   --  Valid only when Token = Tok_String_Literal.
-
-   Wide_Wide_Character_Found : Boolean := False;
-   --  Set True if wide wide character found (i.e. a character that does
-   --  not fit in Character or Wide_Character).
-   --  Valid only when Token = Tok_String_Literal.
-=======
    --  Valid only when Token = Tok_String_Literal. Set True if wide character
    --  found (i.e. a character that does not fit in Character, but fits in
    --  Wide_Wide_Character).
@@ -455,7 +445,6 @@
    --  Valid only when Token = Tok_String_Literal. Set True if wide wide
    --  character found (i.e. a character that does not fit in Character or
    --  Wide_Character).
->>>>>>> b56a5220
 
    Special_Character : Character;
    --  Valid only when Token = Tok_Special. Returns one of the characters
