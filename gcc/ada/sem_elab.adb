--- conflicted
+++ resolved
@@ -6,11 +6,7 @@
 --                                                                          --
 --                                 B o d y                                  --
 --                                                                          --
-<<<<<<< HEAD
---          Copyright (C) 1997-2009, Free Software Foundation, Inc.         --
-=======
 --          Copyright (C) 1997-2011, Free Software Foundation, Inc.         --
->>>>>>> 3082eeb7
 --                                                                          --
 -- GNAT is free software;  you can  redistribute it  and/or modify it under --
 -- terms of the  GNU General Public License as published  by the Free Soft- --
@@ -949,8 +945,6 @@
                  Make_Attribute_Reference (Loc,
                    Attribute_Name => Name_Elaborated,
                    Prefix => New_Occurrence_Of (Spec_Entity (E_Scope), Loc)));
-<<<<<<< HEAD
-=======
 
                --  Prevent duplicate elaboration checks on the same call,
                --  which can happen if the body enclosing the call appears
@@ -961,7 +955,6 @@
                then
                   Set_No_Elaboration_Check (N);
                end if;
->>>>>>> 3082eeb7
             end if;
 
          --  Case of static elaboration model
