------------------------------------------------------------------------------
--                                                                          --
--                         GNAT COMPILER COMPONENTS                         --
--                                                                          --
--                                  S E M                                   --
--                                                                          --
--                                 B o d y                                  --
--                                                                          --
<<<<<<< HEAD
--          Copyright (C) 1992-2009, Free Software Foundation, Inc.         --
=======
--          Copyright (C) 1992-2011, Free Software Foundation, Inc.         --
>>>>>>> 3082eeb7
--                                                                          --
-- GNAT is free software;  you can  redistribute it  and/or modify it under --
-- terms of the  GNU General Public License as published  by the Free Soft- --
-- ware  Foundation;  either version 3,  or (at your option) any later ver- --
-- sion.  GNAT is distributed in the hope that it will be useful, but WITH- --
-- OUT ANY WARRANTY;  without even the  implied warranty of MERCHANTABILITY --
<<<<<<< HEAD
-- or FITNESS FOR A PARTICULAR PURPOSE.                                     --
--                                                                          --
-- You should have received a copy of the GNU General Public License along  --
-- with this program; see file COPYING3.  If not see                        --
-- <http://www.gnu.org/licenses/>.                                          --
=======
-- or FITNESS FOR A PARTICULAR PURPOSE.  See the GNU General Public License --
-- for  more details.  You should have  received  a copy of the GNU General --
-- Public License  distributed with GNAT; see file COPYING3.  If not, go to --
-- http://www.gnu.org/licenses for a complete copy of the license.          --
>>>>>>> 3082eeb7
--                                                                          --
-- GNAT was originally developed  by the GNAT team at  New York University. --
-- Extensive contributions were provided by Ada Core Technologies Inc.      --
--                                                                          --
------------------------------------------------------------------------------

with Atree;    use Atree;
with Debug;    use Debug;
with Debug_A;  use Debug_A;
with Elists;   use Elists;
with Errout;   use Errout;
with Expander; use Expander;
with Fname;    use Fname;
with HLO;      use HLO;
with Lib;      use Lib;
with Lib.Load; use Lib.Load;
with Nlists;   use Nlists;
with Output;   use Output;
with Sem_Attr; use Sem_Attr;
with Sem_Ch2;  use Sem_Ch2;
with Sem_Ch3;  use Sem_Ch3;
with Sem_Ch4;  use Sem_Ch4;
with Sem_Ch5;  use Sem_Ch5;
with Sem_Ch6;  use Sem_Ch6;
with Sem_Ch7;  use Sem_Ch7;
with Sem_Ch8;  use Sem_Ch8;
with Sem_Ch9;  use Sem_Ch9;
with Sem_Ch10; use Sem_Ch10;
with Sem_Ch11; use Sem_Ch11;
with Sem_Ch12; use Sem_Ch12;
with Sem_Ch13; use Sem_Ch13;
with Sem_Prag; use Sem_Prag;
with Sem_Util; use Sem_Util;
with Sinfo;    use Sinfo;
with Stand;    use Stand;
with Uintp;    use Uintp;
with Uname;    use Uname;

with Unchecked_Deallocation;

pragma Warnings (Off, Sem_Util);
--  Suppress warnings of unused with for Sem_Util (used only in asserts)

package body Sem is

   Debug_Unit_Walk : Boolean renames Debug_Flag_Dot_WW;
   --  Controls debugging printouts for Walk_Library_Items

   Outer_Generic_Scope : Entity_Id := Empty;
   --  Global reference to the outer scope that is generic. In a non-generic
   --  context, it is empty. At the moment, it is only used for avoiding
   --  freezing of external references in generics.

   Comp_Unit_List : Elist_Id := No_Elist;
   --  Used by Walk_Library_Items. This is a list of N_Compilation_Unit nodes
   --  processed by Semantics, in an appropriate order. Initialized to
   --  No_Elist, because it's too early to call New_Elmt_List; we will set it
   --  to New_Elmt_List on first use.

   generic
      with procedure Action (Withed_Unit : Node_Id);
   procedure Walk_Withs_Immediate (CU : Node_Id; Include_Limited : Boolean);
   --  Walk all the with clauses of CU, and call Action for the with'ed unit.
   --  Ignore limited withs, unless Include_Limited is True. CU must be an
   --  N_Compilation_Unit.

   generic
      with procedure Action (Withed_Unit : Node_Id);
   procedure Walk_Withs (CU : Node_Id; Include_Limited : Boolean);
   --  Same as Walk_Withs_Immediate, but also include with clauses on subunits
   --  of this unit, since they count as dependences on their parent library
   --  item. CU must be an N_Compilation_Unit whose Unit is not an N_Subunit.

   procedure Write_Unit_Info
     (Unit_Num : Unit_Number_Type;
      Item     : Node_Id;
      Prefix   : String := "";
      Withs    : Boolean := False);
   --  Print out debugging information about the unit. Prefix precedes the rest
   --  of the printout. If Withs is True, we print out units with'ed by this
   --  unit (not counting limited withs).

   Comp_Unit_List : Elist_Id := No_Elist;
   --  Used by Walk_Library_Items. This is a list of N_Compilation_Unit nodes
   --  processed by Semantics, in an appropriate order. Initialized to
   --  No_Elist, because it's too early to call New_Elmt_List; we will set it
   --  to New_Elmt_List on first use.

   generic
      with procedure Action (Withed_Unit : Node_Id);
   procedure Walk_Withs_Immediate (CU : Node_Id; Include_Limited : Boolean);
   --  Walk all the with clauses of CU, and call Action for the with'ed
   --  unit. Ignore limited withs, unless Include_Limited is True.
   --  CU must be an N_Compilation_Unit.

   generic
      with procedure Action (Withed_Unit : Node_Id);
   procedure Walk_Withs (CU : Node_Id; Include_Limited : Boolean);
   --  Same as Walk_Withs_Immediate, but also include with clauses on subunits
   --  of this unit, since they count as dependences on their parent library
   --  item. CU must be an N_Compilation_Unit whose Unit is not an N_Subunit.

   procedure Write_Unit_Info
     (Unit_Num : Unit_Number_Type;
      Item     : Node_Id;
      Prefix   : String := "";
      Withs    : Boolean := False);
   --  Print out debugging information about the unit. Prefix precedes the rest
   --  of the printout. If Withs is True, we print out units with'ed by this
   --  unit (not counting limited withs).

   -------------
   -- Analyze --
   -------------

   procedure Analyze (N : Node_Id) is
   begin
      Debug_A_Entry ("analyzing  ", N);

      --  Immediate return if already analyzed

      if Analyzed (N) then
         Debug_A_Exit ("analyzing  ", N, "  (done, analyzed already)");
         return;
      end if;

      --  Otherwise processing depends on the node kind

      case Nkind (N) is

         when N_Abort_Statement =>
            Analyze_Abort_Statement (N);

         when N_Abstract_Subprogram_Declaration =>
            Analyze_Abstract_Subprogram_Declaration (N);

         when N_Accept_Alternative =>
            Analyze_Accept_Alternative (N);

         when N_Accept_Statement =>
            Analyze_Accept_Statement (N);

         when N_Aggregate =>
            Analyze_Aggregate (N);

         when N_Allocator =>
            Analyze_Allocator (N);

         when N_And_Then =>
            Analyze_Short_Circuit (N);

         when N_Assignment_Statement =>
            Analyze_Assignment (N);

         when N_Asynchronous_Select =>
            Analyze_Asynchronous_Select (N);

         when N_At_Clause =>
            Analyze_At_Clause (N);

         when N_Attribute_Reference =>
            Analyze_Attribute (N);

         when N_Attribute_Definition_Clause   =>
            Analyze_Attribute_Definition_Clause (N);

         when N_Block_Statement =>
            Analyze_Block_Statement (N);

         when N_Case_Expression =>
            Analyze_Case_Expression (N);

         when N_Case_Statement =>
            Analyze_Case_Statement (N);

         when N_Character_Literal =>
            Analyze_Character_Literal (N);

         when N_Code_Statement =>
            Analyze_Code_Statement (N);

         when N_Compilation_Unit =>
            Analyze_Compilation_Unit (N);

         when N_Component_Declaration =>
            Analyze_Component_Declaration (N);

         when N_Conditional_Expression =>
            Analyze_Conditional_Expression (N);

         when N_Conditional_Entry_Call =>
            Analyze_Conditional_Entry_Call (N);

         when N_Delay_Alternative =>
            Analyze_Delay_Alternative (N);

         when N_Delay_Relative_Statement =>
            Analyze_Delay_Relative (N);

         when N_Delay_Until_Statement =>
            Analyze_Delay_Until (N);

         when N_Entry_Body =>
            Analyze_Entry_Body (N);

         when N_Entry_Body_Formal_Part =>
            Analyze_Entry_Body_Formal_Part (N);

         when N_Entry_Call_Alternative =>
            Analyze_Entry_Call_Alternative (N);

         when N_Entry_Declaration =>
            Analyze_Entry_Declaration (N);

         when N_Entry_Index_Specification     =>
            Analyze_Entry_Index_Specification (N);

         when N_Enumeration_Representation_Clause =>
            Analyze_Enumeration_Representation_Clause (N);

         when N_Exception_Declaration =>
            Analyze_Exception_Declaration (N);

         when N_Exception_Renaming_Declaration =>
            Analyze_Exception_Renaming (N);

         when N_Exit_Statement =>
            Analyze_Exit_Statement (N);

         when N_Expanded_Name =>
            Analyze_Expanded_Name (N);

         when N_Explicit_Dereference =>
            Analyze_Explicit_Dereference (N);

         when N_Expression_Function =>
            Analyze_Expression_Function (N);

         when N_Expression_With_Actions =>
            Analyze_Expression_With_Actions (N);

         when N_Extended_Return_Statement =>
            Analyze_Extended_Return_Statement (N);

         when N_Extension_Aggregate =>
            Analyze_Aggregate (N);

         when N_Formal_Object_Declaration =>
            Analyze_Formal_Object_Declaration (N);

         when N_Formal_Package_Declaration =>
            Analyze_Formal_Package_Declaration (N);

         when N_Formal_Subprogram_Declaration =>
            Analyze_Formal_Subprogram_Declaration (N);

         when N_Formal_Type_Declaration =>
            Analyze_Formal_Type_Declaration (N);

         when N_Free_Statement =>
            Analyze_Free_Statement (N);

         when N_Freeze_Entity =>
            Analyze_Freeze_Entity (N);

         when N_Full_Type_Declaration =>
            Analyze_Full_Type_Declaration (N);

         when N_Function_Call =>
            Analyze_Function_Call (N);

         when N_Function_Instantiation =>
            Analyze_Function_Instantiation (N);

         when N_Generic_Function_Renaming_Declaration =>
            Analyze_Generic_Function_Renaming (N);

         when N_Generic_Package_Declaration =>
            Analyze_Generic_Package_Declaration (N);

         when N_Generic_Package_Renaming_Declaration =>
            Analyze_Generic_Package_Renaming (N);

         when N_Generic_Procedure_Renaming_Declaration =>
            Analyze_Generic_Procedure_Renaming (N);

         when N_Generic_Subprogram_Declaration =>
            Analyze_Generic_Subprogram_Declaration (N);

         when N_Goto_Statement =>
            Analyze_Goto_Statement (N);

         when N_Handled_Sequence_Of_Statements =>
            Analyze_Handled_Statements (N);

         when N_Identifier =>
            Analyze_Identifier (N);

         when N_If_Statement =>
            Analyze_If_Statement (N);

         when N_Implicit_Label_Declaration =>
            Analyze_Implicit_Label_Declaration (N);

         when N_In =>
            Analyze_Membership_Op (N);

         when N_Incomplete_Type_Declaration =>
            Analyze_Incomplete_Type_Decl (N);

         when N_Indexed_Component =>
            Analyze_Indexed_Component_Form (N);

         when N_Integer_Literal =>
            Analyze_Integer_Literal (N);

         when N_Iterator_Specification =>
            Analyze_Iterator_Specification (N);

         when N_Itype_Reference =>
            Analyze_Itype_Reference (N);

         when N_Label =>
            Analyze_Label (N);

         when N_Loop_Statement =>
            Analyze_Loop_Statement (N);

         when N_Not_In =>
            Analyze_Membership_Op (N);

         when N_Null =>
            Analyze_Null (N);

         when N_Null_Statement =>
            Analyze_Null_Statement (N);

         when N_Number_Declaration =>
            Analyze_Number_Declaration (N);

         when N_Object_Declaration =>
            Analyze_Object_Declaration (N);

         when N_Object_Renaming_Declaration  =>
            Analyze_Object_Renaming (N);

         when N_Operator_Symbol =>
            Analyze_Operator_Symbol (N);

         when N_Op_Abs =>
            Analyze_Unary_Op (N);

         when N_Op_Add =>
            Analyze_Arithmetic_Op (N);

         when N_Op_And =>
            Analyze_Logical_Op (N);

         when N_Op_Concat =>
            Analyze_Concatenation (N);

         when N_Op_Divide =>
            Analyze_Arithmetic_Op (N);

         when N_Op_Eq =>
            Analyze_Equality_Op (N);

         when N_Op_Expon =>
            Analyze_Arithmetic_Op (N);

         when N_Op_Ge =>
            Analyze_Comparison_Op (N);

         when N_Op_Gt =>
            Analyze_Comparison_Op (N);

         when N_Op_Le =>
            Analyze_Comparison_Op (N);

         when N_Op_Lt =>
            Analyze_Comparison_Op (N);

         when N_Op_Minus =>
            Analyze_Unary_Op (N);

         when N_Op_Mod =>
            Analyze_Arithmetic_Op (N);

         when N_Op_Multiply =>
            Analyze_Arithmetic_Op (N);

         when N_Op_Ne =>
            Analyze_Equality_Op (N);

         when N_Op_Not =>
            Analyze_Negation (N);

         when N_Op_Or =>
            Analyze_Logical_Op (N);

         when N_Op_Plus =>
            Analyze_Unary_Op (N);

         when N_Op_Rem =>
            Analyze_Arithmetic_Op (N);

         when N_Op_Rotate_Left =>
            Analyze_Arithmetic_Op (N);

         when N_Op_Rotate_Right =>
            Analyze_Arithmetic_Op (N);

         when N_Op_Shift_Left =>
            Analyze_Arithmetic_Op (N);

         when N_Op_Shift_Right =>
            Analyze_Arithmetic_Op (N);

         when N_Op_Shift_Right_Arithmetic =>
            Analyze_Arithmetic_Op (N);

         when N_Op_Subtract =>
            Analyze_Arithmetic_Op (N);

         when N_Op_Xor =>
            Analyze_Logical_Op (N);

         when N_Or_Else =>
            Analyze_Short_Circuit (N);

         when N_Others_Choice =>
            Analyze_Others_Choice (N);

         when N_Package_Body =>
            Analyze_Package_Body (N);

         when N_Package_Body_Stub =>
            Analyze_Package_Body_Stub (N);

         when N_Package_Declaration =>
            Analyze_Package_Declaration (N);

         when N_Package_Instantiation =>
            Analyze_Package_Instantiation (N);

         when N_Package_Renaming_Declaration =>
            Analyze_Package_Renaming (N);

         when N_Package_Specification =>
            Analyze_Package_Specification (N);

         when N_Parameter_Association =>
            Analyze_Parameter_Association (N);

         when N_Pragma =>
            Analyze_Pragma (N);

         when N_Private_Extension_Declaration =>
            Analyze_Private_Extension_Declaration (N);

         when N_Private_Type_Declaration =>
            Analyze_Private_Type_Declaration (N);

         when N_Procedure_Call_Statement =>
            Analyze_Procedure_Call (N);

         when N_Procedure_Instantiation =>
            Analyze_Procedure_Instantiation (N);

         when N_Protected_Body =>
            Analyze_Protected_Body (N);

         when N_Protected_Body_Stub =>
            Analyze_Protected_Body_Stub (N);

         when N_Protected_Definition =>
            Analyze_Protected_Definition (N);

         when N_Protected_Type_Declaration =>
            Analyze_Protected_Type_Declaration (N);

         when N_Qualified_Expression =>
            Analyze_Qualified_Expression (N);

         when N_Quantified_Expression =>
            Analyze_Quantified_Expression (N);

         when N_Raise_Statement =>
            Analyze_Raise_Statement (N);

         when N_Raise_xxx_Error =>
            Analyze_Raise_xxx_Error (N);

         when N_Range =>
            Analyze_Range (N);

         when N_Range_Constraint =>
            Analyze_Range (Range_Expression (N));

         when N_Real_Literal =>
            Analyze_Real_Literal (N);

         when N_Record_Representation_Clause =>
            Analyze_Record_Representation_Clause (N);

         when N_Reference =>
            Analyze_Reference (N);

         when N_Requeue_Statement =>
            Analyze_Requeue (N);

         when N_Simple_Return_Statement =>
            Analyze_Simple_Return_Statement (N);

         when N_Selected_Component =>
            Find_Selected_Component (N);
            --  ??? why not Analyze_Selected_Component, needs comments

         when N_Selective_Accept =>
            Analyze_Selective_Accept (N);

         when N_Single_Protected_Declaration =>
            Analyze_Single_Protected_Declaration (N);

         when N_Single_Task_Declaration =>
            Analyze_Single_Task_Declaration (N);

         when N_Slice =>
            Analyze_Slice (N);

         when N_String_Literal =>
            Analyze_String_Literal (N);

         when N_Subprogram_Body =>
            Analyze_Subprogram_Body (N);

         when N_Subprogram_Body_Stub =>
            Analyze_Subprogram_Body_Stub (N);

         when N_Subprogram_Declaration =>
            Analyze_Subprogram_Declaration (N);

         when N_Subprogram_Info =>
            Analyze_Subprogram_Info (N);

         when N_Subprogram_Renaming_Declaration =>
            Analyze_Subprogram_Renaming (N);

         when N_Subtype_Declaration =>
            Analyze_Subtype_Declaration (N);

         when N_Subtype_Indication =>
            Analyze_Subtype_Indication (N);

         when N_Subunit =>
            Analyze_Subunit (N);

         when N_Task_Body =>
            Analyze_Task_Body (N);

         when N_Task_Body_Stub =>
            Analyze_Task_Body_Stub (N);

         when N_Task_Definition =>
            Analyze_Task_Definition (N);

         when N_Task_Type_Declaration =>
            Analyze_Task_Type_Declaration (N);

         when N_Terminate_Alternative =>
            Analyze_Terminate_Alternative (N);

         when N_Timed_Entry_Call =>
            Analyze_Timed_Entry_Call (N);

         when N_Triggering_Alternative =>
            Analyze_Triggering_Alternative (N);

         when N_Type_Conversion =>
            Analyze_Type_Conversion (N);

         when N_Unchecked_Expression =>
            Analyze_Unchecked_Expression (N);

         when N_Unchecked_Type_Conversion =>
            Analyze_Unchecked_Type_Conversion (N);

         when N_Use_Package_Clause =>
            Analyze_Use_Package (N);

         when N_Use_Type_Clause =>
            Analyze_Use_Type (N);

         when N_Validate_Unchecked_Conversion =>
            null;

         when N_Variant_Part =>
            Analyze_Variant_Part (N);

         when N_With_Clause =>
            Analyze_With_Clause (N);

         --  A call to analyze the Empty node is an error, but most likely it
         --  is an error caused by an attempt to analyze a malformed piece of
         --  tree caused by some other error, so if there have been any other
         --  errors, we just ignore it, otherwise it is a real internal error
         --  which we complain about.

         --  We must also consider the case of call to a runtime function that
         --  is not available in the configurable runtime.

         when N_Empty =>
            pragma Assert (Serious_Errors_Detected /= 0
              or else Configurable_Run_Time_Violations /= 0);
            null;

         --  A call to analyze the error node is simply ignored, to avoid
         --  causing cascaded errors (happens of course only in error cases)

         when N_Error =>
            null;

         --  Push/Pop nodes normally don't come through an analyze call. An
         --  exception is the dummy ones bracketing a subprogram body. In any
         --  case there is nothing to be done to analyze such nodes.

         when N_Push_Pop_xxx_Label =>
            null;

         --  SCIL nodes don't need analysis because they are decorated when
         --  they are built. They are added to the tree by Insert_Actions and
         --  the call to analyze them is generated when the full list is
         --  analyzed.

         when
<<<<<<< HEAD
           N_SCIL_Dispatch_Table_Object_Init        |
           N_SCIL_Dispatch_Table_Tag_Init           |
           N_SCIL_Dispatching_Call                  |
           N_SCIL_Membership_Test                   |
           N_SCIL_Tag_Init                          =>
=======
           N_SCIL_Dispatch_Table_Tag_Init |
           N_SCIL_Dispatching_Call        |
           N_SCIL_Membership_Test         =>
>>>>>>> 3082eeb7
            null;

         --  For the remaining node types, we generate compiler abort, because
         --  these nodes are always analyzed within the Sem_Chn routines and
         --  there should never be a case of making a call to the main Analyze
         --  routine for these node kinds. For example, an N_Access_Definition
         --  node appears only in the context of a type declaration, and is
         --  processed by the analyze routine for type declarations.

         when
           N_Abortable_Part                         |
           N_Access_Definition                      |
           N_Access_Function_Definition             |
           N_Access_Procedure_Definition            |
           N_Access_To_Object_Definition            |
           N_Aspect_Specification                   |
           N_Case_Expression_Alternative            |
           N_Case_Statement_Alternative             |
           N_Compilation_Unit_Aux                   |
           N_Component_Association                  |
           N_Component_Clause                       |
           N_Component_Definition                   |
           N_Component_List                         |
           N_Constrained_Array_Definition           |
           N_Contract                               |
           N_Decimal_Fixed_Point_Definition         |
           N_Defining_Character_Literal             |
           N_Defining_Identifier                    |
           N_Defining_Operator_Symbol               |
           N_Defining_Program_Unit_Name             |
           N_Delta_Constraint                       |
           N_Derived_Type_Definition                |
           N_Designator                             |
           N_Digits_Constraint                      |
           N_Discriminant_Association               |
           N_Discriminant_Specification             |
           N_Elsif_Part                             |
           N_Entry_Call_Statement                   |
           N_Enumeration_Type_Definition            |
           N_Exception_Handler                      |
           N_Floating_Point_Definition              |
           N_Formal_Decimal_Fixed_Point_Definition  |
           N_Formal_Derived_Type_Definition         |
           N_Formal_Discrete_Type_Definition        |
           N_Formal_Floating_Point_Definition       |
           N_Formal_Modular_Type_Definition         |
           N_Formal_Ordinary_Fixed_Point_Definition |
           N_Formal_Private_Type_Definition         |
           N_Formal_Incomplete_Type_Definition      |
           N_Formal_Signed_Integer_Type_Definition  |
           N_Function_Specification                 |
           N_Generic_Association                    |
           N_Index_Or_Discriminant_Constraint       |
           N_Iteration_Scheme                       |
           N_Loop_Parameter_Specification           |
           N_Mod_Clause                             |
           N_Modular_Type_Definition                |
           N_Ordinary_Fixed_Point_Definition        |
           N_Parameter_Specification                |
           N_Pragma_Argument_Association            |
           N_Procedure_Specification                |
           N_Real_Range_Specification               |
           N_Record_Definition                      |
           N_Signed_Integer_Type_Definition         |
           N_Unconstrained_Array_Definition         |
           N_Unused_At_Start                        |
           N_Unused_At_End                          |
           N_Variant                                =>

            raise Program_Error;
      end case;

      Debug_A_Exit ("analyzing  ", N, "  (done)");

      --  Now that we have analyzed the node, we call the expander to perform
      --  possible expansion. We skip this for subexpressions, because we don't
      --  have the type yet, and the expander will need to know the type before
      --  it can do its job. For subexpression nodes, the call to the expander
      --  happens in Sem_Res.Resolve. A special exception is Raise_xxx_Error,
      --  which can appear in a statement context, and needs expanding now in
      --  the case (distinguished by Etype, as documented in Sinfo).

      --  The Analyzed flag is also set at this point for non-subexpression
      --  nodes (in the case of subexpression nodes, we can't set the flag yet,
      --  since resolution and expansion have not yet been completed). Note
      --  that for N_Raise_xxx_Error we have to distinguish the expression
      --  case from the statement case.

      if Nkind (N) not in N_Subexpr
        or else (Nkind (N) in N_Raise_xxx_Error
                  and then Etype (N) = Standard_Void_Type)
      then
         Expand (N);
      end if;
   end Analyze;

   --  Version with check(s) suppressed

   procedure Analyze (N : Node_Id; Suppress : Check_Id) is
   begin
      if Suppress = All_Checks then
         declare
            Svg : constant Suppress_Array := Scope_Suppress;
         begin
            Scope_Suppress := (others => True);
            Analyze (N);
            Scope_Suppress := Svg;
         end;

      else
         declare
            Svg : constant Boolean := Scope_Suppress (Suppress);
         begin
            Scope_Suppress (Suppress) := True;
            Analyze (N);
            Scope_Suppress (Suppress) := Svg;
         end;
      end if;
   end Analyze;

   ------------------
   -- Analyze_List --
   ------------------

   procedure Analyze_List (L : List_Id) is
      Node : Node_Id;

   begin
      Node := First (L);
      while Present (Node) loop
         Analyze (Node);
         Next (Node);
      end loop;
   end Analyze_List;

   --  Version with check(s) suppressed

   procedure Analyze_List (L : List_Id; Suppress : Check_Id) is
   begin
      if Suppress = All_Checks then
         declare
            Svg : constant Suppress_Array := Scope_Suppress;
         begin
            Scope_Suppress := (others => True);
            Analyze_List (L);
            Scope_Suppress := Svg;
         end;

      else
         declare
            Svg : constant Boolean := Scope_Suppress (Suppress);
         begin
            Scope_Suppress (Suppress) := True;
            Analyze_List (L);
            Scope_Suppress (Suppress) := Svg;
         end;
      end if;
   end Analyze_List;

   --------------------------
   -- Copy_Suppress_Status --
   --------------------------

   procedure Copy_Suppress_Status
     (C    : Check_Id;
      From : Entity_Id;
      To   : Entity_Id)
   is
      Found : Boolean;
      pragma Warnings (Off, Found);

      procedure Search_Stack
        (Top   : Suppress_Stack_Entry_Ptr;
         Found : out Boolean);
      --  Search given suppress stack for matching entry for entity. If found
      --  then set Checks_May_Be_Suppressed on To, and push an appropriate
      --  entry for To onto the local suppress stack.

      ------------------
      -- Search_Stack --
      ------------------

      procedure Search_Stack
        (Top   : Suppress_Stack_Entry_Ptr;
         Found : out Boolean)
      is
         Ptr : Suppress_Stack_Entry_Ptr;

      begin
         Ptr := Top;
         while Ptr /= null loop
            if Ptr.Entity = From
              and then (Ptr.Check = All_Checks or else Ptr.Check = C)
            then
               if Ptr.Suppress then
                  Set_Checks_May_Be_Suppressed (To, True);
                  Push_Local_Suppress_Stack_Entry
                    (Entity   => To,
                     Check    => C,
                     Suppress => True);
                  Found := True;
                  return;
               end if;
            end if;

            Ptr := Ptr.Prev;
         end loop;

         Found := False;
         return;
      end Search_Stack;

   --  Start of processing for Copy_Suppress_Status

   begin
      if not Checks_May_Be_Suppressed (From) then
         return;
      end if;

      --  First search the local entity suppress stack, we search this in
      --  reverse order so that we get the innermost entry that applies to
      --  this case if there are nested entries. Note that for the purpose
      --  of this procedure we are ONLY looking for entries corresponding
      --  to a two-argument Suppress, where the second argument matches From.

      Search_Stack (Global_Suppress_Stack_Top, Found);

      if Found then
         return;
      end if;

      --  Now search the global entity suppress table for a matching entry.
      --  We also search this in reverse order so that if there are multiple
      --  pragmas for the same entity, the last one applies.

      Search_Stack (Local_Suppress_Stack_Top, Found);
   end Copy_Suppress_Status;

   -------------------------
   -- Enter_Generic_Scope --
   -------------------------

   procedure Enter_Generic_Scope (S : Entity_Id) is
   begin
      if No (Outer_Generic_Scope) then
         Outer_Generic_Scope := S;
      end if;
   end Enter_Generic_Scope;

   ------------------------
   -- Exit_Generic_Scope --
   ------------------------

   procedure Exit_Generic_Scope  (S : Entity_Id) is
   begin
      if S = Outer_Generic_Scope then
         Outer_Generic_Scope := Empty;
      end if;
   end Exit_Generic_Scope;

   -----------------------
   -- Explicit_Suppress --
   -----------------------

   function Explicit_Suppress (E : Entity_Id; C : Check_Id) return Boolean is
      Ptr : Suppress_Stack_Entry_Ptr;

   begin
      if not Checks_May_Be_Suppressed (E) then
         return False;

      else
         Ptr := Global_Suppress_Stack_Top;
         while Ptr /= null loop
            if Ptr.Entity = E
              and then (Ptr.Check = All_Checks or else Ptr.Check = C)
            then
               return Ptr.Suppress;
            end if;

            Ptr := Ptr.Prev;
         end loop;
      end if;

      return False;
   end Explicit_Suppress;

   -----------------------------
   -- External_Ref_In_Generic --
   -----------------------------

   function External_Ref_In_Generic (E : Entity_Id) return Boolean is
      Scop : Entity_Id;

   begin
      --  Entity is global if defined outside of current outer_generic_scope:
      --  Either the entity has a smaller depth that the outer generic, or it
      --  is in a different compilation unit, or it is defined within a unit
      --  in the same compilation, that is not within the outer_generic.

      if No (Outer_Generic_Scope) then
         return False;

      elsif Scope_Depth (Scope (E)) < Scope_Depth (Outer_Generic_Scope)
        or else not In_Same_Source_Unit (E, Outer_Generic_Scope)
      then
         return True;

      else
         Scop := Scope (E);

         while Present (Scop) loop
            if Scop = Outer_Generic_Scope then
               return False;
            elsif Scope_Depth (Scop) < Scope_Depth (Outer_Generic_Scope) then
               return True;
            else
               Scop := Scope (Scop);
            end if;
         end loop;

         return True;
      end if;
   end External_Ref_In_Generic;

   ----------------
   -- Initialize --
   ----------------

   procedure Initialize is
      Next : Suppress_Stack_Entry_Ptr;

      procedure Free is new Unchecked_Deallocation
        (Suppress_Stack_Entry, Suppress_Stack_Entry_Ptr);

   begin
      --  Free any global suppress stack entries from a previous invocation
      --  of the compiler (in the normal case this loop does nothing).

      while Suppress_Stack_Entries /= null loop
         Next := Global_Suppress_Stack_Top.Next;
         Free (Suppress_Stack_Entries);
         Suppress_Stack_Entries := Next;
      end loop;

      Local_Suppress_Stack_Top := null;
      Global_Suppress_Stack_Top := null;

      --  Clear scope stack, and reset global variables

      Scope_Stack.Init;
      Unloaded_Subunits := False;
   end Initialize;

   ------------------------------
   -- Insert_After_And_Analyze --
   ------------------------------

   procedure Insert_After_And_Analyze (N : Node_Id; M : Node_Id) is
      Node : Node_Id;

   begin
      if Present (M) then

         --  If we are not at the end of the list, then the easiest
         --  coding is simply to insert before our successor

         if Present (Next (N)) then
            Insert_Before_And_Analyze (Next (N), M);

         --  Case of inserting at the end of the list

         else
            --  Capture the Node_Id of the node to be inserted. This Node_Id
            --  will still be the same after the insert operation.

            Node := M;
            Insert_After (N, M);

            --  Now just analyze from the inserted node to the end of
            --  the new list (note that this properly handles the case
            --  where any of the analyze calls result in the insertion of
            --  nodes after the analyzed node, expecting analysis).

            while Present (Node) loop
               Analyze (Node);
               Mark_Rewrite_Insertion (Node);
               Next (Node);
            end loop;
         end if;
      end if;
   end Insert_After_And_Analyze;

   --  Version with check(s) suppressed

   procedure Insert_After_And_Analyze
     (N        : Node_Id;
      M        : Node_Id;
      Suppress : Check_Id)
   is
   begin
      if Suppress = All_Checks then
         declare
            Svg : constant Suppress_Array := Scope_Suppress;
         begin
            Scope_Suppress := (others => True);
            Insert_After_And_Analyze (N, M);
            Scope_Suppress := Svg;
         end;

      else
         declare
            Svg : constant Boolean := Scope_Suppress (Suppress);
         begin
            Scope_Suppress (Suppress) := True;
            Insert_After_And_Analyze (N, M);
            Scope_Suppress (Suppress) := Svg;
         end;
      end if;
   end Insert_After_And_Analyze;

   -------------------------------
   -- Insert_Before_And_Analyze --
   -------------------------------

   procedure Insert_Before_And_Analyze (N : Node_Id; M : Node_Id) is
      Node : Node_Id;

   begin
      if Present (M) then

         --  Capture the Node_Id of the first list node to be inserted.
         --  This will still be the first node after the insert operation,
         --  since Insert_List_After does not modify the Node_Id values.

         Node := M;
         Insert_Before (N, M);

         --  The insertion does not change the Id's of any of the nodes in
         --  the list, and they are still linked, so we can simply loop from
         --  the original first node until we meet the node before which the
         --  insertion is occurring. Note that this properly handles the case
         --  where any of the analyzed nodes insert nodes after themselves,
         --  expecting them to get analyzed.

         while Node /= N loop
            Analyze (Node);
            Mark_Rewrite_Insertion (Node);
            Next (Node);
         end loop;
      end if;
   end Insert_Before_And_Analyze;

   --  Version with check(s) suppressed

   procedure Insert_Before_And_Analyze
     (N        : Node_Id;
      M        : Node_Id;
      Suppress : Check_Id)
   is
   begin
      if Suppress = All_Checks then
         declare
            Svg : constant Suppress_Array := Scope_Suppress;
         begin
            Scope_Suppress := (others => True);
            Insert_Before_And_Analyze (N, M);
            Scope_Suppress := Svg;
         end;

      else
         declare
            Svg : constant Boolean := Scope_Suppress (Suppress);
         begin
            Scope_Suppress (Suppress) := True;
            Insert_Before_And_Analyze (N, M);
            Scope_Suppress (Suppress) := Svg;
         end;
      end if;
   end Insert_Before_And_Analyze;

   -----------------------------------
   -- Insert_List_After_And_Analyze --
   -----------------------------------

   procedure Insert_List_After_And_Analyze (N : Node_Id; L : List_Id) is
      After : constant Node_Id := Next (N);
      Node  : Node_Id;

   begin
      if Is_Non_Empty_List (L) then

         --  Capture the Node_Id of the first list node to be inserted.
         --  This will still be the first node after the insert operation,
         --  since Insert_List_After does not modify the Node_Id values.

         Node := First (L);
         Insert_List_After (N, L);

         --  Now just analyze from the original first node until we get to the
         --  successor of the original insertion point (which may be Empty if
         --  the insertion point was at the end of the list). Note that this
         --  properly handles the case where any of the analyze calls result in
         --  the insertion of nodes after the analyzed node (possibly calling
         --  this routine recursively).

         while Node /= After loop
            Analyze (Node);
            Mark_Rewrite_Insertion (Node);
            Next (Node);
         end loop;
      end if;
   end Insert_List_After_And_Analyze;

   --  Version with check(s) suppressed

   procedure Insert_List_After_And_Analyze
     (N : Node_Id; L : List_Id; Suppress : Check_Id)
   is
   begin
      if Suppress = All_Checks then
         declare
            Svg : constant Suppress_Array := Scope_Suppress;
         begin
            Scope_Suppress := (others => True);
            Insert_List_After_And_Analyze (N, L);
            Scope_Suppress := Svg;
         end;

      else
         declare
            Svg : constant Boolean := Scope_Suppress (Suppress);
         begin
            Scope_Suppress (Suppress) := True;
            Insert_List_After_And_Analyze (N, L);
            Scope_Suppress (Suppress) := Svg;
         end;
      end if;
   end Insert_List_After_And_Analyze;

   ------------------------------------
   -- Insert_List_Before_And_Analyze --
   ------------------------------------

   procedure Insert_List_Before_And_Analyze (N : Node_Id; L : List_Id) is
      Node : Node_Id;

   begin
      if Is_Non_Empty_List (L) then

         --  Capture the Node_Id of the first list node to be inserted. This
         --  will still be the first node after the insert operation, since
         --  Insert_List_After does not modify the Node_Id values.

         Node := First (L);
         Insert_List_Before (N, L);

         --  The insertion does not change the Id's of any of the nodes in
         --  the list, and they are still linked, so we can simply loop from
         --  the original first node until we meet the node before which the
         --  insertion is occurring. Note that this properly handles the case
         --  where any of the analyzed nodes insert nodes after themselves,
         --  expecting them to get analyzed.

         while Node /= N loop
            Analyze (Node);
            Mark_Rewrite_Insertion (Node);
            Next (Node);
         end loop;
      end if;
   end Insert_List_Before_And_Analyze;

   --  Version with check(s) suppressed

   procedure Insert_List_Before_And_Analyze
     (N : Node_Id; L : List_Id; Suppress : Check_Id)
   is
   begin
      if Suppress = All_Checks then
         declare
            Svg : constant Suppress_Array := Scope_Suppress;
         begin
            Scope_Suppress := (others => True);
            Insert_List_Before_And_Analyze (N, L);
            Scope_Suppress := Svg;
         end;

      else
         declare
            Svg : constant Boolean := Scope_Suppress (Suppress);
         begin
            Scope_Suppress (Suppress) := True;
            Insert_List_Before_And_Analyze (N, L);
            Scope_Suppress (Suppress) := Svg;
         end;
      end if;
   end Insert_List_Before_And_Analyze;

   -------------------------
   -- Is_Check_Suppressed --
   -------------------------

   function Is_Check_Suppressed (E : Entity_Id; C : Check_Id) return Boolean is

      Ptr : Suppress_Stack_Entry_Ptr;

   begin
      --  First search the local entity suppress stack. We search this from the
      --  top of the stack down so that we get the innermost entry that applies
      --  to this case if there are nested entries.

      Ptr := Local_Suppress_Stack_Top;
      while Ptr /= null loop
         if (Ptr.Entity = Empty or else Ptr.Entity = E)
           and then (Ptr.Check = All_Checks or else Ptr.Check = C)
         then
            return Ptr.Suppress;
         end if;

         Ptr := Ptr.Prev;
      end loop;

      --  Now search the global entity suppress table for a matching entry.
      --  We also search this from the top down so that if there are multiple
      --  pragmas for the same entity, the last one applies (not clear what
      --  or whether the RM specifies this handling, but it seems reasonable).

      Ptr := Global_Suppress_Stack_Top;
      while Ptr /= null loop
         if (Ptr.Entity = Empty or else Ptr.Entity = E)
           and then (Ptr.Check = All_Checks or else Ptr.Check = C)
         then
            return Ptr.Suppress;
         end if;

         Ptr := Ptr.Prev;
      end loop;

      --  If we did not find a matching entry, then use the normal scope
      --  suppress value after all (actually this will be the global setting
      --  since it clearly was not overridden at any point). For a predefined
      --  check, we test the specific flag. For a user defined check, we check
      --  the All_Checks flag.

      if C in Predefined_Check_Id then
         return Scope_Suppress (C);
      else
         return Scope_Suppress (All_Checks);
      end if;
   end Is_Check_Suppressed;

   ----------
   -- Lock --
   ----------

   procedure Lock is
   begin
      Scope_Stack.Locked := True;
      Scope_Stack.Release;
   end Lock;

   --------------------------------------
   -- Push_Global_Suppress_Stack_Entry --
   --------------------------------------

   procedure Push_Global_Suppress_Stack_Entry
     (Entity   : Entity_Id;
      Check    : Check_Id;
      Suppress : Boolean)
   is
   begin
      Global_Suppress_Stack_Top :=
        new Suppress_Stack_Entry'
          (Entity   => Entity,
           Check    => Check,
           Suppress => Suppress,
           Prev     => Global_Suppress_Stack_Top,
           Next     => Suppress_Stack_Entries);
      Suppress_Stack_Entries := Global_Suppress_Stack_Top;
      return;

   end Push_Global_Suppress_Stack_Entry;

   -------------------------------------
   -- Push_Local_Suppress_Stack_Entry --
   -------------------------------------

   procedure Push_Local_Suppress_Stack_Entry
     (Entity   : Entity_Id;
      Check    : Check_Id;
      Suppress : Boolean)
   is
   begin
      Local_Suppress_Stack_Top :=
        new Suppress_Stack_Entry'
          (Entity   => Entity,
           Check    => Check,
           Suppress => Suppress,
           Prev     => Local_Suppress_Stack_Top,
           Next     => Suppress_Stack_Entries);
      Suppress_Stack_Entries := Local_Suppress_Stack_Top;

      return;
   end Push_Local_Suppress_Stack_Entry;

   ---------------
   -- Semantics --
   ---------------

   procedure Semantics (Comp_Unit : Node_Id) is

      --  The following locations save the corresponding global flags and
      --  variables so that they can be restored on completion. This is needed
      --  so that calls to Rtsfind start with the proper default values for
      --  these variables, and also that such calls do not disturb the settings
      --  for units being analyzed at a higher level.

      S_Current_Sem_Unit : constant Unit_Number_Type := Current_Sem_Unit;
      S_Full_Analysis    : constant Boolean          := Full_Analysis;
      S_GNAT_Mode        : constant Boolean          := GNAT_Mode;
      S_Global_Dis_Names : constant Boolean          := Global_Discard_Names;
      S_In_Spec_Expr     : constant Boolean          := In_Spec_Expression;
      S_Inside_A_Generic : constant Boolean          := Inside_A_Generic;
      S_New_Nodes_OK     : constant Int              := New_Nodes_OK;
      S_Outer_Gen_Scope  : constant Entity_Id        := Outer_Generic_Scope;

      Generic_Main : constant Boolean :=
                       Nkind (Unit (Cunit (Main_Unit)))
                         in N_Generic_Declaration;
      --  If the main unit is generic, every compiled unit, including its
      --  context, is compiled with expansion disabled.

      Save_Config_Switches : Config_Switches_Type;
      --  Variable used to save values of config switches while we analyze the
      --  new unit, to be restored on exit for proper recursive behavior.

      procedure Do_Analyze;
      --  Procedure to analyze the compilation unit. This is called more than
      --  once when the high level optimizer is activated.

      ----------------
      -- Do_Analyze --
      ----------------

      procedure Do_Analyze is
      begin
         Save_Scope_Stack;
         Push_Scope (Standard_Standard);
         Scope_Suppress := Suppress_Options;
         Scope_Stack.Table
           (Scope_Stack.Last).Component_Alignment_Default := Calign_Default;
         Scope_Stack.Table
           (Scope_Stack.Last).Is_Active_Stack_Base := True;
         Outer_Generic_Scope := Empty;

         --  Now analyze the top level compilation unit node

         Analyze (Comp_Unit);

         --  Check for scope mismatch on exit from compilation

         pragma Assert (Current_Scope = Standard_Standard
                          or else Comp_Unit = Cunit (Main_Unit));

         --  Then pop entry for Standard, and pop implicit types

         Pop_Scope;
         Restore_Scope_Stack;
      end Do_Analyze;

      Already_Analyzed : constant Boolean := Analyzed (Comp_Unit);

   --  Start of processing for Semantics

   begin
      if Debug_Unit_Walk then
         if Already_Analyzed then
            Write_Str ("(done)");
         end if;

         Write_Unit_Info
           (Get_Cunit_Unit_Number (Comp_Unit),
            Unit (Comp_Unit),
            Prefix => "--> ");
         Indent;
      end if;

      Compiler_State   := Analyzing;
      Current_Sem_Unit := Get_Cunit_Unit_Number (Comp_Unit);

      --  Compile predefined units with GNAT_Mode set to True, to properly
      --  process the categorization stuff. However, do not set GNAT_Mode
      --  to True for the renamings units (Text_IO, IO_Exceptions, Direct_IO,
      --  Sequential_IO) as this would prevent pragma Extend_System from being
      --  taken into account, for example when Text_IO is renaming DEC.Text_IO.

      --  Cleaner might be to do the kludge at the point of excluding the
      --  pragma (do not exclude for renamings ???)

      if Is_Predefined_File_Name
           (Unit_File_Name (Current_Sem_Unit), Renamings_Included => False)
      then
         GNAT_Mode := True;
      end if;

      if Generic_Main then
         Expander_Mode_Save_And_Set (False);
      else
         Expander_Mode_Save_And_Set
           (Operating_Mode = Generate_Code or Debug_Flag_X);
      end if;

      Full_Analysis      := True;
      Inside_A_Generic   := False;
      In_Spec_Expression := False;

      Set_Comes_From_Source_Default (False);
      Save_Opt_Config_Switches (Save_Config_Switches);
      Set_Opt_Config_Switches
        (Is_Internal_File_Name (Unit_File_Name (Current_Sem_Unit)),
         Current_Sem_Unit = Main_Unit);

      --  Only do analysis of unit that has not already been analyzed

      if not Analyzed (Comp_Unit) then
         Initialize_Version (Current_Sem_Unit);
         if HLO_Active then
            Expander_Mode_Save_And_Set (False);
            New_Nodes_OK := 1;
            Do_Analyze;
            Reset_Analyzed_Flags (Comp_Unit);
            Expander_Mode_Restore;
            High_Level_Optimize (Comp_Unit);
            New_Nodes_OK := 0;
         end if;

         --  Do analysis, and then append the compilation unit onto the
<<<<<<< HEAD
         --  Comp_Unit_List, if appropriate. This is done after analysis, so
         --  if this unit depends on some others, they have already been
         --  appended. We ignore bodies, except for the main unit itself. We
         --  have also to guard against ill-formed subunits that have an
         --  improper context.
=======
         --  Comp_Unit_List, if appropriate. This is done after analysis,
         --  so if this unit depends on some others, they have already been
         --  appended. We ignore bodies, except for the main unit itself, and
         --  for subprogram bodies that act as specs. We have also to guard
         --  against ill-formed subunits that have an improper context.
>>>>>>> 3082eeb7

         Do_Analyze;

         if Present (Comp_Unit)
           and then Nkind (Unit (Comp_Unit)) in N_Proper_Body
<<<<<<< HEAD
=======
           and then (Nkind (Unit (Comp_Unit)) /= N_Subprogram_Body
                       or else not Acts_As_Spec (Comp_Unit))
>>>>>>> 3082eeb7
           and then not In_Extended_Main_Source_Unit (Comp_Unit)
         then
            null;

         else
            --  Initialize if first time

            if No (Comp_Unit_List) then
               Comp_Unit_List := New_Elmt_List;
            end if;

            Append_Elmt (Comp_Unit, Comp_Unit_List);

            if Debug_Unit_Walk then
               Write_Str ("Appending ");
               Write_Unit_Info
                 (Get_Cunit_Unit_Number (Comp_Unit), Unit (Comp_Unit));
            end if;
         end if;
      end if;

      --  Save indication of dynamic elaboration checks for ALI file

      Set_Dynamic_Elab (Current_Sem_Unit, Dynamic_Elaboration_Checks);

      --  Restore settings of saved switches to entry values

      Current_Sem_Unit     := S_Current_Sem_Unit;
      Full_Analysis        := S_Full_Analysis;
      Global_Discard_Names := S_Global_Dis_Names;
      GNAT_Mode            := S_GNAT_Mode;
      In_Spec_Expression   := S_In_Spec_Expr;
      Inside_A_Generic     := S_Inside_A_Generic;
      New_Nodes_OK         := S_New_Nodes_OK;
      Outer_Generic_Scope  := S_Outer_Gen_Scope;

      Restore_Opt_Config_Switches (Save_Config_Switches);
      Expander_Mode_Restore;

      if Debug_Unit_Walk then
         Outdent;

         if Already_Analyzed then
            Write_Str ("(done)");
         end if;

         Write_Unit_Info
           (Get_Cunit_Unit_Number (Comp_Unit),
            Unit (Comp_Unit),
            Prefix => "<-- ");
      end if;
   end Semantics;

   ------------------------
   -- Walk_Library_Items --
   ------------------------

   procedure Walk_Library_Items is
      type Unit_Number_Set is array (Main_Unit .. Last_Unit) of Boolean;
      pragma Pack (Unit_Number_Set);
<<<<<<< HEAD
=======

      Main_CU : constant Node_Id := Cunit (Main_Unit);

>>>>>>> 3082eeb7
      Seen, Done : Unit_Number_Set := (others => False);
      --  Seen (X) is True after we have seen unit X in the walk. This is used
      --  to prevent processing the same unit more than once. Done (X) is True
      --  after we have fully processed X, and is used only for debugging
      --  printouts and assertions.

      Do_Main : Boolean := False;
      --  Flag to delay processing the main body until after all other units.
      --  This is needed because the spec of the main unit may appear in the
      --  context of some other unit. We do not want this to force processing
      --  of the main body before all other units have been processed.
<<<<<<< HEAD
=======
      --
      --  Another circularity pattern occurs when the main unit is a child unit
      --  and the body of an ancestor has a with-clause of the main unit or on
      --  one of its children. In both cases the body in question has a with-
      --  clause on the main unit, and must be excluded from the traversal. In
      --  some convoluted cases this may lead to a CodePeer error because the
      --  spec of a subprogram declared in an instance within the parent will
      --  not be seen in the main unit.

      function Depends_On_Main (CU : Node_Id) return Boolean;
      --  The body of a unit that is withed by the spec of the main unit may in
      --  turn have a with_clause on that spec. In that case do not traverse
      --  the body, to prevent loops. It can also happen that the main body has
      --  a with_clause on a child, which of course has an implicit with on its
      --  parent. It's OK to traverse the child body if the main spec has been
      --  processed, otherwise we also have a circularity to avoid.
>>>>>>> 3082eeb7

      procedure Do_Action (CU : Node_Id; Item : Node_Id);
      --  Calls Action, with some validity checks

      procedure Do_Unit_And_Dependents (CU : Node_Id; Item : Node_Id);
      --  Calls Do_Action, first on the units with'ed by this one, then on
      --  this unit. If it's an instance body, do the spec first. If it is
      --  an instance spec, do the body last.

<<<<<<< HEAD
=======
      procedure Do_Withed_Unit (Withed_Unit : Node_Id);
      --  Apply Do_Unit_And_Dependents to a unit in a context clause.

      procedure Process_Bodies_In_Context (Comp : Node_Id);
      --  The main unit and its spec may depend on bodies that contain generics
      --  that are instantiated in them. Iterate through the corresponding
      --  contexts before processing main (spec/body) itself, to process bodies
      --  that may be present, together with their  context. The spec of main
      --  is processed wherever it appears in the list of units, while the body
      --  is processed as the last unit in the list.

      ---------------------
      -- Depends_On_Main --
      ---------------------

      function Depends_On_Main (CU : Node_Id) return Boolean is
         CL  : Node_Id;
         MCU : constant Node_Id := Unit (Main_CU);

      begin
         CL := First (Context_Items (CU));

         --  Problem does not arise with main subprograms

         if
           not Nkind_In (MCU, N_Package_Body, N_Package_Declaration)
         then
            return False;
         end if;

         while Present (CL) loop
            if Nkind (CL) = N_With_Clause
              and then Library_Unit (CL) = Main_CU
              and then not Done (Get_Cunit_Unit_Number (Library_Unit (CL)))
            then
               return True;
            end if;

            Next (CL);
         end loop;

         return False;
      end Depends_On_Main;

>>>>>>> 3082eeb7
      ---------------
      -- Do_Action --
      ---------------

      procedure Do_Action (CU : Node_Id; Item : Node_Id) is
      begin
         --  This calls Action at the end. All the preceding code is just
         --  assertions and debugging output.

         pragma Assert (No (CU) or else Nkind (CU) = N_Compilation_Unit);

         case Nkind (Item) is
            when N_Generic_Subprogram_Declaration        |
                 N_Generic_Package_Declaration           |
                 N_Package_Declaration                   |
                 N_Subprogram_Declaration                |
                 N_Subprogram_Renaming_Declaration       |
                 N_Package_Renaming_Declaration          |
                 N_Generic_Function_Renaming_Declaration |
                 N_Generic_Package_Renaming_Declaration  |
                 N_Generic_Procedure_Renaming_Declaration =>

               --  Specs are OK

               null;

            when N_Package_Body  =>

<<<<<<< HEAD
               --  Package bodies are processed immediately after the
               --  corresponding spec.

               null;

            when  N_Subprogram_Body =>
=======
               --  Package bodies are processed separately if the main unit
               --  depends on them.

               null;

            when N_Subprogram_Body =>
>>>>>>> 3082eeb7

               --  A subprogram body must be the main unit

               pragma Assert (Acts_As_Spec (CU)
                               or else CU = Cunit (Main_Unit));
               null;

<<<<<<< HEAD
            --  All other cases cannot happen

            when N_Function_Instantiation  |
                 N_Procedure_Instantiation |
                 N_Package_Instantiation   =>
               pragma Assert (False, "instantiation");
               null;

=======
            when N_Function_Instantiation  |
                 N_Procedure_Instantiation |
                 N_Package_Instantiation   =>

               --  Can only happen if some generic body (needed for gnat2scil
               --  traversal, but not by GNAT) is not available, ignore.

               null;

            --  All other cases cannot happen

>>>>>>> 3082eeb7
            when N_Subunit =>
               pragma Assert (False, "subunit");
               null;

            when others =>
               pragma Assert (False);
               null;
         end case;

         if Present (CU) then
            pragma Assert (Item /= Stand.Standard_Package_Node);
            pragma Assert (Item = Unit (CU));

            declare
               Unit_Num : constant Unit_Number_Type :=
                            Get_Cunit_Unit_Number (CU);

               procedure Assert_Done (Withed_Unit : Node_Id);
               --  Assert Withed_Unit is already Done, unless it's a body. It
               --  might seem strange for a with_clause to refer to a body, but
               --  this happens in the case of a generic instantiation, which
               --  gets transformed into the instance body (and the instance
               --  spec is also created). With clauses pointing to the
               --  instantiation end up pointing to the instance body.

               -----------------
               -- Assert_Done --
               -----------------

               procedure Assert_Done (Withed_Unit : Node_Id) is
               begin
                  if not Done (Get_Cunit_Unit_Number (Withed_Unit)) then
                     if not Nkind_In
                              (Unit (Withed_Unit),
                                 N_Generic_Package_Declaration,
                                 N_Package_Body,
<<<<<<< HEAD
=======
                                 N_Package_Renaming_Declaration,
>>>>>>> 3082eeb7
                                 N_Subprogram_Body)
                     then
                        Write_Unit_Name
                          (Unit_Name (Get_Cunit_Unit_Number (Withed_Unit)));
                        Write_Str (" not yet walked!");

                        if Get_Cunit_Unit_Number (Withed_Unit) = Unit_Num then
                           Write_Str (" (self-ref)");
                        end if;

                        Write_Eol;

                        pragma Assert (False);
                     end if;
                  end if;
               end Assert_Done;

               procedure Assert_Withed_Units_Done is
                 new Walk_Withs (Assert_Done);

            begin
               if Debug_Unit_Walk then
                  Write_Unit_Info (Unit_Num, Item, Withs => True);
               end if;

<<<<<<< HEAD
               --  Main unit should come last (except in the case where we
               --  skipped System_Aux_Id, in which case we missed the things it
               --  depends on).

               pragma Assert
                 (not Done (Main_Unit) or else Present (System_Aux_Id));
=======
               --  Main unit should come last, except in the case where we
               --  skipped System_Aux_Id, in which case we missed the things it
               --  depends on, and in the case of parent bodies if present.

               pragma Assert
                 (not Done (Main_Unit)
                  or else Present (System_Aux_Id)
                  or else Nkind (Item) = N_Package_Body);
>>>>>>> 3082eeb7

               --  We shouldn't do the same thing twice

               pragma Assert (not Done (Unit_Num));

               --  Everything we depend upon should already be done

               pragma Debug
                 (Assert_Withed_Units_Done (CU, Include_Limited => False));
            end;

         else
            --  Must be Standard, which has no entry in the units table

            pragma Assert (Item = Stand.Standard_Package_Node);

            if Debug_Unit_Walk then
               Write_Line ("Standard");
            end if;
         end if;

         Action (Item);
      end Do_Action;

<<<<<<< HEAD
      ----------------------------
      -- Do_Unit_And_Dependents --
      ----------------------------

      procedure Do_Unit_And_Dependents (CU : Node_Id; Item : Node_Id) is
         Unit_Num : constant Unit_Number_Type :=
                      Get_Cunit_Unit_Number (CU);

         procedure Do_Withed_Unit (Withed_Unit : Node_Id);
         --  Pass the buck to Do_Unit_And_Dependents

         --------------------
         -- Do_Withed_Unit --
         --------------------

         procedure Do_Withed_Unit (Withed_Unit : Node_Id) is
            Save_Do_Main : constant Boolean := Do_Main;

         begin
            --  Do not process the main unit if coming from a with_clause,
            --  as would happen with a parent body that has a child spec
            --  in its context.

            Do_Main := False;
            Do_Unit_And_Dependents (Withed_Unit, Unit (Withed_Unit));
            Do_Main := Save_Do_Main;
         end Do_Withed_Unit;

         procedure Do_Withed_Units is new Walk_Withs (Do_Withed_Unit);

      --  Start of processing for Do_Unit_And_Dependents

=======
      --------------------
      -- Do_Withed_Unit --
      --------------------

      procedure Do_Withed_Unit (Withed_Unit : Node_Id) is
      begin
         Do_Unit_And_Dependents (Withed_Unit, Unit (Withed_Unit));

         --  If the unit in the with_clause is a generic instance, the clause
         --  now denotes the instance body. Traverse the corresponding spec
         --  because there may be no other dependence that will force the
         --  traversal of its own context.

         if Nkind (Unit (Withed_Unit)) = N_Package_Body
           and then Is_Generic_Instance
                      (Defining_Entity (Unit (Library_Unit (Withed_Unit))))
         then
            Do_Withed_Unit (Library_Unit (Withed_Unit));
         end if;
      end Do_Withed_Unit;

      ----------------------------
      -- Do_Unit_And_Dependents --
      ----------------------------

      procedure Do_Unit_And_Dependents (CU : Node_Id; Item : Node_Id) is
         Unit_Num  : constant Unit_Number_Type := Get_Cunit_Unit_Number (CU);
         Child     : Node_Id;
         Body_U    : Unit_Number_Type;
         Parent_CU : Node_Id;

         procedure Do_Withed_Units is new Walk_Withs (Do_Withed_Unit);

>>>>>>> 3082eeb7
      begin
         if not Seen (Unit_Num) then

            --  Process the with clauses

            Do_Withed_Units (CU, Include_Limited => False);

<<<<<<< HEAD
            --  Process the unit if it is a spec. If it is the main unit,
            --  process it only if we have done all other units.
=======
            --  Process the unit if it is a spec or the main unit, if it
            --  has no previous spec or we have done all other units.
>>>>>>> 3082eeb7

            if not Nkind_In (Item, N_Package_Body, N_Subprogram_Body)
              or else Acts_As_Spec (CU)
            then
<<<<<<< HEAD
               if CU = Cunit (Main_Unit) and then not Do_Main then
=======
               if CU = Cunit (Main_Unit)
                   and then not Do_Main
               then
>>>>>>> 3082eeb7
                  Seen (Unit_Num) := False;

               else
                  Seen (Unit_Num) := True;
<<<<<<< HEAD
=======

                  if CU = Library_Unit (Main_CU) then
                     Process_Bodies_In_Context (CU);

                     --  If main is a child unit, examine parent unit contexts
                     --  to see if they include instantiated units. Also, if
                     --  the parent itself is an instance, process its body
                     --  because it may contain subprograms that are called
                     --  in the main unit.

                     if Is_Child_Unit (Cunit_Entity (Main_Unit)) then
                        Child := Cunit_Entity (Main_Unit);
                        while Is_Child_Unit (Child) loop
                           Parent_CU :=
                             Cunit
                               (Get_Cunit_Entity_Unit_Number (Scope (Child)));
                           Process_Bodies_In_Context (Parent_CU);

                           if Nkind (Unit (Parent_CU)) = N_Package_Body
                             and then
                               Nkind (Original_Node (Unit (Parent_CU)))
                                 = N_Package_Instantiation
                             and then
                               not Seen (Get_Cunit_Unit_Number (Parent_CU))
                           then
                              Body_U := Get_Cunit_Unit_Number (Parent_CU);
                              Seen (Body_U) := True;
                              Do_Action (Parent_CU, Unit (Parent_CU));
                              Done (Body_U) := True;
                           end if;

                           Child := Scope (Child);
                        end loop;
                     end if;
                  end if;

>>>>>>> 3082eeb7
                  Do_Action (CU, Item);
                  Done (Unit_Num) := True;
               end if;
            end if;
         end if;
<<<<<<< HEAD

         --  Process bodies. The spec, if present, has been processed already.
         --  A body appears if it is the main, or the body of a spec that is
         --  in the context of the main unit, and that is instantiated, or else
         --  contains a generic that is instantiated, or a subprogram that is
         --  or a subprogram that is inlined in the main unit.

         --  We exclude bodies that may appear in a circular dependency list,
         --  where spec A depends on spec B and body of B depends on spec A.
         --  This is not an elaboration issue, but body B must be excluded
         --  from the processing.

         declare
            Body_Unit :  Node_Id := Empty;
            Body_Num  : Unit_Number_Type;

            function Circular_Dependence (B : Node_Id) return Boolean;
            --  Check whether this body depends on a spec that is pending,
            --  that is to say has been seen but not processed yet.

            -------------------------
            -- Circular_Dependence --
            -------------------------

            function Circular_Dependence (B : Node_Id) return Boolean is
               Item : Node_Id;
               UN   : Unit_Number_Type;

            begin
               Item := First (Context_Items (B));
               while Present (Item) loop
                  if Nkind (Item) = N_With_Clause then
                     UN := Get_Cunit_Unit_Number (Library_Unit (Item));

                     if Seen (UN)
                       and then not Done (UN)
                     then
                        return True;
                     end if;
                  end if;

                  Next (Item);
               end loop;

               return False;
            end Circular_Dependence;

         begin
            if Nkind (Item) = N_Package_Declaration then
               Body_Unit := Library_Unit (CU);

            elsif Nkind_In (Item, N_Package_Body, N_Subprogram_Body) then
               Body_Unit := CU;
            end if;

            if Present (Body_Unit)

              --  Since specs and bodies are not done at the same time,
              --  guard against listing a body more than once. Bodies are
              --  only processed when the main unit is being processed,
              --  after all other units in the list. The DEC extension
              --  to System is excluded because of circularities.

              and then not Seen (Get_Cunit_Unit_Number (Body_Unit))
              and then
                (No (System_Aux_Id)
                   or else Unit_Num /= Get_Source_Unit (System_Aux_Id))
              and then not Circular_Dependence (Body_Unit)
              and then Do_Main
            then
               Body_Num := Get_Cunit_Unit_Number (Body_Unit);
               Seen (Body_Num) := True;
               Do_Action (Body_Unit, Unit (Body_Unit));
               Done (Body_Num) := True;
            end if;
         end;
      end Do_Unit_And_Dependents;
=======
      end Do_Unit_And_Dependents;

      -------------------------------
      -- Process_Bodies_In_Context --
      -------------------------------

      procedure Process_Bodies_In_Context (Comp : Node_Id) is
         Body_CU : Node_Id;
         Body_U  : Unit_Number_Type;
         Clause  : Node_Id;
         Spec    : Node_Id;

         procedure Do_Withed_Units is new Walk_Withs (Do_Withed_Unit);

      --  Start of processing for Process_Bodies_In_Context

      begin
         Clause := First (Context_Items (Comp));
         while Present (Clause) loop
            if Nkind (Clause) = N_With_Clause then
               Spec := Library_Unit (Clause);
               Body_CU := Library_Unit (Spec);

               --  If we are processing the spec of the main unit, load bodies
               --  only if the with_clause indicates that it forced the loading
               --  of the body for a generic instantiation. Note that bodies of
               --  parents that are instances have been loaded already.

               if Present (Body_CU)
                 and then Body_CU /= Cunit (Main_Unit)
                 and then Nkind (Unit (Body_CU)) /= N_Subprogram_Body
                 and then (Nkind (Unit (Comp)) /= N_Package_Declaration
                             or else Present (Withed_Body (Clause)))
               then
                  Body_U := Get_Cunit_Unit_Number (Body_CU);

                  if not Seen (Body_U)
                    and then not Depends_On_Main (Body_CU)
                  then
                     Seen (Body_U) := True;
                     Do_Withed_Units (Body_CU, Include_Limited => False);
                     Do_Action (Body_CU, Unit (Body_CU));
                     Done (Body_U) := True;
                  end if;
               end if;
            end if;

            Next (Clause);
         end loop;
      end Process_Bodies_In_Context;
>>>>>>> 3082eeb7

      --  Local Declarations

      Cur : Elmt_Id;

   --  Start of processing for Walk_Library_Items

   begin
      if Debug_Unit_Walk then
         Write_Line ("Walk_Library_Items:");
         Indent;
      end if;

      --  Do Standard first, then walk the Comp_Unit_List

      Do_Action (Empty, Standard_Package_Node);

      --  First place the context of all instance bodies on the corresponding
      --  spec, because it may be needed to analyze the code at the place of
      --  the instantiation.

      Cur := First_Elmt (Comp_Unit_List);
      while Present (Cur) loop
         declare
            CU : constant Node_Id := Node (Cur);
            N  : constant Node_Id := Unit (CU);

         begin
            if Nkind (N) = N_Package_Body
              and then Is_Generic_Instance (Defining_Entity (N))
            then
               Append_List
                 (Context_Items (CU), Context_Items (Library_Unit (CU)));
            end if;

            Next_Elmt (Cur);
         end;
      end loop;

<<<<<<< HEAD
      --  Now traverse compilation units in order
=======
      --  Now traverse compilation units (specs) in order
>>>>>>> 3082eeb7

      Cur := First_Elmt (Comp_Unit_List);
      while Present (Cur) loop
         declare
<<<<<<< HEAD
            CU : constant Node_Id := Node (Cur);
            N  : constant Node_Id := Unit (CU);
=======
            CU  : constant Node_Id := Node (Cur);
            N   : constant Node_Id := Unit (CU);
            Par : Entity_Id;
>>>>>>> 3082eeb7

         begin
            pragma Assert (Nkind (CU) = N_Compilation_Unit);

            case Nkind (N) is

<<<<<<< HEAD
               --  If it's a body, ignore it. Bodies appear in the list only
               --  because of inlining/instantiations, and they are processed
               --  immediately after the corresponding specs. The main unit is
               --  processed separately after all other units.

               when N_Package_Body | N_Subprogram_Body =>
                  null;

               --  It's a spec, so just do it

               when others =>
                  Do_Unit_And_Dependents (CU, N);
=======
               --  If it is a subprogram body, process it if it has no
               --  separate spec.

               --  If it's a package body, ignore it, unless it is a body
               --  created for an instance that is the main unit. In the case
               --  of subprograms, the body is the wrapper package. In case of
               --  a package, the original file carries the body, and the spec
               --  appears as a later entry in the units list.

               --  Otherwise bodies appear in the list only because of inlining
               --  or instantiations, and they are processed only if relevant.
               --  The flag Withed_Body on a context clause indicates that a
               --  unit contains an instantiation that may be needed later,
               --  and therefore the body that contains the generic body (and
               --  its context)  must be traversed immediately after the
               --  corresponding spec (see Do_Unit_And_Dependents).

               --  The main unit itself is processed separately after all other
               --  specs, and relevant bodies are examined in Process_Main.

               when N_Subprogram_Body =>
                  if Acts_As_Spec (N) then
                     Do_Unit_And_Dependents (CU, N);
                  end if;

               when N_Package_Body =>
                  if CU = Main_CU
                    and then Nkind (Original_Node (Unit (Main_CU))) in
                                                  N_Generic_Instantiation
                    and then Present (Library_Unit (Main_CU))
                  then
                     Do_Unit_And_Dependents
                       (Library_Unit (Main_CU),
                        Unit (Library_Unit (Main_CU)));
                  end if;

                  --  It's a spec, process it, and the units it depends on,
                  --  unless it is a descendent of the main unit.  This can
                  --  happen when the body of a parent depends on some other
                  --  descendent.

               when others =>
                  Par := Scope (Defining_Entity (Unit (CU)));

                  if Is_Child_Unit (Defining_Entity (Unit (CU))) then
                     while Present (Par)
                       and then Par /= Standard_Standard
                       and then Par /= Cunit_Entity (Main_Unit)
                     loop
                        Par := Scope (Par);
                     end loop;
                  end if;

                  if Par /= Cunit_Entity (Main_Unit) then
                     Do_Unit_And_Dependents (CU, N);
                  end if;
>>>>>>> 3082eeb7
            end case;
         end;

         Next_Elmt (Cur);
      end loop;

<<<<<<< HEAD
      if not Done (Main_Unit) then
         Do_Main := True;

         declare
            Main_CU : constant Node_Id := Cunit (Main_Unit);

         begin
            --  If the main unit is an instantiation, the body appears before
            --  the instance spec, which is added later to the unit list. Do
            --  the spec if present, body will follow.

            if Nkind (Original_Node (Unit (Main_CU)))
                 in N_Generic_Instantiation
              and then Present (Library_Unit (Main_CU))
            then
               Do_Unit_And_Dependents
                 (Library_Unit (Main_CU), Unit (Library_Unit (Main_CU)));
            else
               Do_Unit_And_Dependents (Main_CU, Unit (Main_CU));
            end if;
         end;
=======
      --  Now process package bodies on which main depends, followed by bodies
      --  of parents, if present, and finally main itself.

      if not Done (Main_Unit) then
         Do_Main := True;

         Process_Main : declare
            Parent_CU : Node_Id;
            Body_CU   : Node_Id;
            Body_U    : Unit_Number_Type;
            Child     : Entity_Id;

            function Is_Subunit_Of_Main (U : Node_Id) return Boolean;
            --  If the main unit has subunits, their context may include
            --  bodies that are needed in the body of main. We must examine
            --  the context of the subunits, which are otherwise not made
            --  explicit in the main unit.

            ------------------------
            -- Is_Subunit_Of_Main --
            ------------------------

            function Is_Subunit_Of_Main (U : Node_Id) return Boolean is
               Lib : Node_Id;
            begin
               if No (U) then
                  return False;
               else
                  Lib := Library_Unit (U);
                  return Nkind (Unit (U)) = N_Subunit
                    and then
                      (Lib = Cunit (Main_Unit)
                        or else Is_Subunit_Of_Main (Lib));
               end if;
            end Is_Subunit_Of_Main;

         --  Start of processing for Process_Main

         begin
            Process_Bodies_In_Context (Main_CU);

            for Unit_Num in Done'Range loop
               if Is_Subunit_Of_Main (Cunit (Unit_Num)) then
                  Process_Bodies_In_Context (Cunit (Unit_Num));
               end if;
            end loop;

            --  If the main unit is a child unit, parent bodies may be present
            --  because they export instances or inlined subprograms. Check for
            --  presence of these, which are not present in context clauses.
            --  Note that if the parents are instances, their bodies have been
            --  processed before the main spec, because they may be needed
            --  therein, so the following loop only affects non-instances.

            if Is_Child_Unit (Cunit_Entity (Main_Unit)) then
               Child := Cunit_Entity (Main_Unit);
               while Is_Child_Unit (Child) loop
                  Parent_CU :=
                    Cunit (Get_Cunit_Entity_Unit_Number (Scope (Child)));
                  Body_CU := Library_Unit (Parent_CU);

                  if Present (Body_CU)
                    and then not Seen (Get_Cunit_Unit_Number (Body_CU))
                    and then not Depends_On_Main (Body_CU)
                  then
                     Body_U := Get_Cunit_Unit_Number (Body_CU);
                     Seen (Body_U) := True;
                     Do_Action (Body_CU, Unit (Body_CU));
                     Done (Body_U) := True;
                  end if;

                  Child := Scope (Child);
               end loop;
            end if;

            Do_Action (Main_CU, Unit (Main_CU));
            Done (Main_Unit) := True;
         end Process_Main;
>>>>>>> 3082eeb7
      end if;

      if Debug_Unit_Walk then
         if Done /= (Done'Range => True) then
            Write_Eol;
            Write_Line ("Ignored units:");

            Indent;

            for Unit_Num in Done'Range loop
               if not Done (Unit_Num) then
                  Write_Unit_Info
                    (Unit_Num, Unit (Cunit (Unit_Num)), Withs => True);
               end if;
            end loop;

            Outdent;
         end if;
      end if;

      pragma Assert (Done (Main_Unit));

      if Debug_Unit_Walk then
         Outdent;
         Write_Line ("end Walk_Library_Items.");
      end if;
   end Walk_Library_Items;

   ----------------
   -- Walk_Withs --
   ----------------

   procedure Walk_Withs (CU : Node_Id; Include_Limited : Boolean) is
      pragma Assert (Nkind (CU) = N_Compilation_Unit);
      pragma Assert (Nkind (Unit (CU)) /= N_Subunit);

      procedure Walk_Immediate is new Walk_Withs_Immediate (Action);

   begin
      --  First walk the withs immediately on the library item

      Walk_Immediate (CU, Include_Limited);

      --  For a body, we must also check for any subunits which belong to it
      --  and which have context clauses of their own, since these with'ed
      --  units are part of its own dependencies.

      if Nkind (Unit (CU)) in N_Unit_Body then
         for S in Main_Unit .. Last_Unit loop

            --  We are only interested in subunits. For preproc. data and def.
            --  files, Cunit is Empty, so we need to test that first.

            if Cunit (S) /= Empty
              and then Nkind (Unit (Cunit (S))) = N_Subunit
            then
               declare
                  Pnode : Node_Id;

               begin
                  Pnode := Library_Unit (Cunit (S));

                  --  In -gnatc mode, the errors in the subunits will not have
                  --  been recorded, but the analysis of the subunit may have
                  --  failed, so just quit.

                  if No (Pnode) then
                     exit;
                  end if;

                  --  Find ultimate parent of the subunit

                  while Nkind (Unit (Pnode)) = N_Subunit loop
                     Pnode := Library_Unit (Pnode);
                  end loop;

                  --  See if it belongs to current unit, and if so, include its
                  --  with_clauses. Do not process main unit prematurely.

                  if Pnode = CU and then CU /= Cunit (Main_Unit) then
                     Walk_Immediate (Cunit (S), Include_Limited);
                  end if;
               end;
            end if;
         end loop;
      end if;
   end Walk_Withs;

   --------------------------
   -- Walk_Withs_Immediate --
   --------------------------

   procedure Walk_Withs_Immediate (CU : Node_Id; Include_Limited : Boolean) is
      pragma Assert (Nkind (CU) = N_Compilation_Unit);

      Context_Item : Node_Id;
<<<<<<< HEAD
=======
      Lib_Unit     : Node_Id;
      Body_CU      : Node_Id;
>>>>>>> 3082eeb7

   begin
      Context_Item := First (Context_Items (CU));
      while Present (Context_Item) loop
         if Nkind (Context_Item) = N_With_Clause
           and then (Include_Limited
                     or else not Limited_Present (Context_Item))
         then
<<<<<<< HEAD
            Action (Library_Unit (Context_Item));
=======
            Lib_Unit := Library_Unit (Context_Item);
            Action (Lib_Unit);

            --  If the context item indicates that a package body is needed
            --  because of an instantiation in CU, traverse the body now, even
            --  if CU is not related to the main unit. If the generic itself
            --  appears in a package body, the context item is this body, and
            --  it already appears in the traversal order, so we only need to
            --  examine the case of a context item being a package declaration.

            if Present (Withed_Body (Context_Item))
              and then Nkind (Unit (Lib_Unit)) = N_Package_Declaration
              and then Present (Corresponding_Body (Unit (Lib_Unit)))
            then
               Body_CU :=
                 Parent
                   (Unit_Declaration_Node
                     (Corresponding_Body (Unit (Lib_Unit))));

               --  A body may have an implicit with on its own spec, in which
               --  case we must ignore this context item to prevent looping.

               if Unit (CU) /= Unit (Body_CU) then
                  Action (Body_CU);
               end if;
            end if;
>>>>>>> 3082eeb7
         end if;

         Context_Item := Next (Context_Item);
      end loop;
   end Walk_Withs_Immediate;

   ---------------------
   -- Write_Unit_Info --
   ---------------------

   procedure Write_Unit_Info
     (Unit_Num : Unit_Number_Type;
      Item     : Node_Id;
      Prefix   : String := "";
      Withs    : Boolean := False)
   is
   begin
      Write_Str (Prefix);
      Write_Unit_Name (Unit_Name (Unit_Num));
      Write_Str (", unit ");
      Write_Int (Int (Unit_Num));
      Write_Str (", ");
      Write_Int (Int (Item));
      Write_Str ("=");
      Write_Str (Node_Kind'Image (Nkind (Item)));

      if Item /= Original_Node (Item) then
         Write_Str (", orig = ");
         Write_Int (Int (Original_Node (Item)));
         Write_Str ("=");
         Write_Str (Node_Kind'Image (Nkind (Original_Node (Item))));
      end if;

      Write_Eol;

      --  Skip the rest if we're not supposed to print the withs

      if not Withs then
         return;
      end if;

      declare
         Context_Item : Node_Id;

      begin
         Context_Item := First (Context_Items (Cunit (Unit_Num)));
         while Present (Context_Item)
           and then (Nkind (Context_Item) /= N_With_Clause
                      or else Limited_Present (Context_Item))
         loop
            Context_Item := Next (Context_Item);
         end loop;

         if Present (Context_Item) then
            Indent;
            Write_Line ("withs:");
            Indent;

            while Present (Context_Item) loop
               if Nkind (Context_Item) = N_With_Clause
                 and then not Limited_Present (Context_Item)
               then
                  pragma Assert (Present (Library_Unit (Context_Item)));
                  Write_Unit_Name
                    (Unit_Name
                       (Get_Cunit_Unit_Number (Library_Unit (Context_Item))));

                  if Implicit_With (Context_Item) then
                     Write_Str (" -- implicit");
                  end if;

                  Write_Eol;
               end if;

               Context_Item := Next (Context_Item);
            end loop;

            Outdent;
            Write_Line ("end withs");
            Outdent;
         end if;
      end;
   end Write_Unit_Info;

end Sem;<|MERGE_RESOLUTION|>--- conflicted
+++ resolved
@@ -6,29 +6,17 @@
 --                                                                          --
 --                                 B o d y                                  --
 --                                                                          --
-<<<<<<< HEAD
---          Copyright (C) 1992-2009, Free Software Foundation, Inc.         --
-=======
 --          Copyright (C) 1992-2011, Free Software Foundation, Inc.         --
->>>>>>> 3082eeb7
 --                                                                          --
 -- GNAT is free software;  you can  redistribute it  and/or modify it under --
 -- terms of the  GNU General Public License as published  by the Free Soft- --
 -- ware  Foundation;  either version 3,  or (at your option) any later ver- --
 -- sion.  GNAT is distributed in the hope that it will be useful, but WITH- --
 -- OUT ANY WARRANTY;  without even the  implied warranty of MERCHANTABILITY --
-<<<<<<< HEAD
--- or FITNESS FOR A PARTICULAR PURPOSE.                                     --
---                                                                          --
--- You should have received a copy of the GNU General Public License along  --
--- with this program; see file COPYING3.  If not see                        --
--- <http://www.gnu.org/licenses/>.                                          --
-=======
 -- or FITNESS FOR A PARTICULAR PURPOSE.  See the GNU General Public License --
 -- for  more details.  You should have  received  a copy of the GNU General --
 -- Public License  distributed with GNAT; see file COPYING3.  If not, go to --
 -- http://www.gnu.org/licenses for a complete copy of the license.          --
->>>>>>> 3082eeb7
 --                                                                          --
 -- GNAT was originally developed  by the GNAT team at  New York University. --
 -- Extensive contributions were provided by Ada Core Technologies Inc.      --
@@ -111,35 +99,6 @@
    --  of the printout. If Withs is True, we print out units with'ed by this
    --  unit (not counting limited withs).
 
-   Comp_Unit_List : Elist_Id := No_Elist;
-   --  Used by Walk_Library_Items. This is a list of N_Compilation_Unit nodes
-   --  processed by Semantics, in an appropriate order. Initialized to
-   --  No_Elist, because it's too early to call New_Elmt_List; we will set it
-   --  to New_Elmt_List on first use.
-
-   generic
-      with procedure Action (Withed_Unit : Node_Id);
-   procedure Walk_Withs_Immediate (CU : Node_Id; Include_Limited : Boolean);
-   --  Walk all the with clauses of CU, and call Action for the with'ed
-   --  unit. Ignore limited withs, unless Include_Limited is True.
-   --  CU must be an N_Compilation_Unit.
-
-   generic
-      with procedure Action (Withed_Unit : Node_Id);
-   procedure Walk_Withs (CU : Node_Id; Include_Limited : Boolean);
-   --  Same as Walk_Withs_Immediate, but also include with clauses on subunits
-   --  of this unit, since they count as dependences on their parent library
-   --  item. CU must be an N_Compilation_Unit whose Unit is not an N_Subunit.
-
-   procedure Write_Unit_Info
-     (Unit_Num : Unit_Number_Type;
-      Item     : Node_Id;
-      Prefix   : String := "";
-      Withs    : Boolean := False);
-   --  Print out debugging information about the unit. Prefix precedes the rest
-   --  of the printout. If Withs is True, we print out units with'ed by this
-   --  unit (not counting limited withs).
-
    -------------
    -- Analyze --
    -------------
@@ -664,17 +623,9 @@
          --  analyzed.
 
          when
-<<<<<<< HEAD
-           N_SCIL_Dispatch_Table_Object_Init        |
-           N_SCIL_Dispatch_Table_Tag_Init           |
-           N_SCIL_Dispatching_Call                  |
-           N_SCIL_Membership_Test                   |
-           N_SCIL_Tag_Init                          =>
-=======
            N_SCIL_Dispatch_Table_Tag_Init |
            N_SCIL_Dispatching_Call        |
            N_SCIL_Membership_Test         =>
->>>>>>> 3082eeb7
             null;
 
          --  For the remaining node types, we generate compiler abort, because
@@ -1512,29 +1463,18 @@
          end if;
 
          --  Do analysis, and then append the compilation unit onto the
-<<<<<<< HEAD
-         --  Comp_Unit_List, if appropriate. This is done after analysis, so
-         --  if this unit depends on some others, they have already been
-         --  appended. We ignore bodies, except for the main unit itself. We
-         --  have also to guard against ill-formed subunits that have an
-         --  improper context.
-=======
          --  Comp_Unit_List, if appropriate. This is done after analysis,
          --  so if this unit depends on some others, they have already been
          --  appended. We ignore bodies, except for the main unit itself, and
          --  for subprogram bodies that act as specs. We have also to guard
          --  against ill-formed subunits that have an improper context.
->>>>>>> 3082eeb7
 
          Do_Analyze;
 
          if Present (Comp_Unit)
            and then Nkind (Unit (Comp_Unit)) in N_Proper_Body
-<<<<<<< HEAD
-=======
            and then (Nkind (Unit (Comp_Unit)) /= N_Subprogram_Body
                        or else not Acts_As_Spec (Comp_Unit))
->>>>>>> 3082eeb7
            and then not In_Extended_Main_Source_Unit (Comp_Unit)
          then
             null;
@@ -1595,12 +1535,9 @@
    procedure Walk_Library_Items is
       type Unit_Number_Set is array (Main_Unit .. Last_Unit) of Boolean;
       pragma Pack (Unit_Number_Set);
-<<<<<<< HEAD
-=======
 
       Main_CU : constant Node_Id := Cunit (Main_Unit);
 
->>>>>>> 3082eeb7
       Seen, Done : Unit_Number_Set := (others => False);
       --  Seen (X) is True after we have seen unit X in the walk. This is used
       --  to prevent processing the same unit more than once. Done (X) is True
@@ -1612,8 +1549,6 @@
       --  This is needed because the spec of the main unit may appear in the
       --  context of some other unit. We do not want this to force processing
       --  of the main body before all other units have been processed.
-<<<<<<< HEAD
-=======
       --
       --  Another circularity pattern occurs when the main unit is a child unit
       --  and the body of an ancestor has a with-clause of the main unit or on
@@ -1630,7 +1565,6 @@
       --  a with_clause on a child, which of course has an implicit with on its
       --  parent. It's OK to traverse the child body if the main spec has been
       --  processed, otherwise we also have a circularity to avoid.
->>>>>>> 3082eeb7
 
       procedure Do_Action (CU : Node_Id; Item : Node_Id);
       --  Calls Action, with some validity checks
@@ -1640,8 +1574,6 @@
       --  this unit. If it's an instance body, do the spec first. If it is
       --  an instance spec, do the body last.
 
-<<<<<<< HEAD
-=======
       procedure Do_Withed_Unit (Withed_Unit : Node_Id);
       --  Apply Do_Unit_And_Dependents to a unit in a context clause.
 
@@ -1686,7 +1618,6 @@
          return False;
       end Depends_On_Main;
 
->>>>>>> 3082eeb7
       ---------------
       -- Do_Action --
       ---------------
@@ -1715,21 +1646,12 @@
 
             when N_Package_Body  =>
 
-<<<<<<< HEAD
-               --  Package bodies are processed immediately after the
-               --  corresponding spec.
-
-               null;
-
-            when  N_Subprogram_Body =>
-=======
                --  Package bodies are processed separately if the main unit
                --  depends on them.
 
                null;
 
             when N_Subprogram_Body =>
->>>>>>> 3082eeb7
 
                --  A subprogram body must be the main unit
 
@@ -1737,19 +1659,9 @@
                                or else CU = Cunit (Main_Unit));
                null;
 
-<<<<<<< HEAD
-            --  All other cases cannot happen
-
             when N_Function_Instantiation  |
                  N_Procedure_Instantiation |
                  N_Package_Instantiation   =>
-               pragma Assert (False, "instantiation");
-               null;
-
-=======
-            when N_Function_Instantiation  |
-                 N_Procedure_Instantiation |
-                 N_Package_Instantiation   =>
 
                --  Can only happen if some generic body (needed for gnat2scil
                --  traversal, but not by GNAT) is not available, ignore.
@@ -1758,7 +1670,6 @@
 
             --  All other cases cannot happen
 
->>>>>>> 3082eeb7
             when N_Subunit =>
                pragma Assert (False, "subunit");
                null;
@@ -1795,10 +1706,7 @@
                               (Unit (Withed_Unit),
                                  N_Generic_Package_Declaration,
                                  N_Package_Body,
-<<<<<<< HEAD
-=======
                                  N_Package_Renaming_Declaration,
->>>>>>> 3082eeb7
                                  N_Subprogram_Body)
                      then
                         Write_Unit_Name
@@ -1824,14 +1732,6 @@
                   Write_Unit_Info (Unit_Num, Item, Withs => True);
                end if;
 
-<<<<<<< HEAD
-               --  Main unit should come last (except in the case where we
-               --  skipped System_Aux_Id, in which case we missed the things it
-               --  depends on).
-
-               pragma Assert
-                 (not Done (Main_Unit) or else Present (System_Aux_Id));
-=======
                --  Main unit should come last, except in the case where we
                --  skipped System_Aux_Id, in which case we missed the things it
                --  depends on, and in the case of parent bodies if present.
@@ -1840,7 +1740,6 @@
                  (not Done (Main_Unit)
                   or else Present (System_Aux_Id)
                   or else Nkind (Item) = N_Package_Body);
->>>>>>> 3082eeb7
 
                --  We shouldn't do the same thing twice
 
@@ -1865,40 +1764,6 @@
          Action (Item);
       end Do_Action;
 
-<<<<<<< HEAD
-      ----------------------------
-      -- Do_Unit_And_Dependents --
-      ----------------------------
-
-      procedure Do_Unit_And_Dependents (CU : Node_Id; Item : Node_Id) is
-         Unit_Num : constant Unit_Number_Type :=
-                      Get_Cunit_Unit_Number (CU);
-
-         procedure Do_Withed_Unit (Withed_Unit : Node_Id);
-         --  Pass the buck to Do_Unit_And_Dependents
-
-         --------------------
-         -- Do_Withed_Unit --
-         --------------------
-
-         procedure Do_Withed_Unit (Withed_Unit : Node_Id) is
-            Save_Do_Main : constant Boolean := Do_Main;
-
-         begin
-            --  Do not process the main unit if coming from a with_clause,
-            --  as would happen with a parent body that has a child spec
-            --  in its context.
-
-            Do_Main := False;
-            Do_Unit_And_Dependents (Withed_Unit, Unit (Withed_Unit));
-            Do_Main := Save_Do_Main;
-         end Do_Withed_Unit;
-
-         procedure Do_Withed_Units is new Walk_Withs (Do_Withed_Unit);
-
-      --  Start of processing for Do_Unit_And_Dependents
-
-=======
       --------------------
       -- Do_Withed_Unit --
       --------------------
@@ -1932,7 +1797,6 @@
 
          procedure Do_Withed_Units is new Walk_Withs (Do_Withed_Unit);
 
->>>>>>> 3082eeb7
       begin
          if not Seen (Unit_Num) then
 
@@ -1940,30 +1804,19 @@
 
             Do_Withed_Units (CU, Include_Limited => False);
 
-<<<<<<< HEAD
-            --  Process the unit if it is a spec. If it is the main unit,
-            --  process it only if we have done all other units.
-=======
             --  Process the unit if it is a spec or the main unit, if it
             --  has no previous spec or we have done all other units.
->>>>>>> 3082eeb7
 
             if not Nkind_In (Item, N_Package_Body, N_Subprogram_Body)
               or else Acts_As_Spec (CU)
             then
-<<<<<<< HEAD
-               if CU = Cunit (Main_Unit) and then not Do_Main then
-=======
                if CU = Cunit (Main_Unit)
                    and then not Do_Main
                then
->>>>>>> 3082eeb7
                   Seen (Unit_Num) := False;
 
                else
                   Seen (Unit_Num) := True;
-<<<<<<< HEAD
-=======
 
                   if CU = Library_Unit (Main_CU) then
                      Process_Bodies_In_Context (CU);
@@ -2000,91 +1853,11 @@
                      end if;
                   end if;
 
->>>>>>> 3082eeb7
                   Do_Action (CU, Item);
                   Done (Unit_Num) := True;
                end if;
             end if;
          end if;
-<<<<<<< HEAD
-
-         --  Process bodies. The spec, if present, has been processed already.
-         --  A body appears if it is the main, or the body of a spec that is
-         --  in the context of the main unit, and that is instantiated, or else
-         --  contains a generic that is instantiated, or a subprogram that is
-         --  or a subprogram that is inlined in the main unit.
-
-         --  We exclude bodies that may appear in a circular dependency list,
-         --  where spec A depends on spec B and body of B depends on spec A.
-         --  This is not an elaboration issue, but body B must be excluded
-         --  from the processing.
-
-         declare
-            Body_Unit :  Node_Id := Empty;
-            Body_Num  : Unit_Number_Type;
-
-            function Circular_Dependence (B : Node_Id) return Boolean;
-            --  Check whether this body depends on a spec that is pending,
-            --  that is to say has been seen but not processed yet.
-
-            -------------------------
-            -- Circular_Dependence --
-            -------------------------
-
-            function Circular_Dependence (B : Node_Id) return Boolean is
-               Item : Node_Id;
-               UN   : Unit_Number_Type;
-
-            begin
-               Item := First (Context_Items (B));
-               while Present (Item) loop
-                  if Nkind (Item) = N_With_Clause then
-                     UN := Get_Cunit_Unit_Number (Library_Unit (Item));
-
-                     if Seen (UN)
-                       and then not Done (UN)
-                     then
-                        return True;
-                     end if;
-                  end if;
-
-                  Next (Item);
-               end loop;
-
-               return False;
-            end Circular_Dependence;
-
-         begin
-            if Nkind (Item) = N_Package_Declaration then
-               Body_Unit := Library_Unit (CU);
-
-            elsif Nkind_In (Item, N_Package_Body, N_Subprogram_Body) then
-               Body_Unit := CU;
-            end if;
-
-            if Present (Body_Unit)
-
-              --  Since specs and bodies are not done at the same time,
-              --  guard against listing a body more than once. Bodies are
-              --  only processed when the main unit is being processed,
-              --  after all other units in the list. The DEC extension
-              --  to System is excluded because of circularities.
-
-              and then not Seen (Get_Cunit_Unit_Number (Body_Unit))
-              and then
-                (No (System_Aux_Id)
-                   or else Unit_Num /= Get_Source_Unit (System_Aux_Id))
-              and then not Circular_Dependence (Body_Unit)
-              and then Do_Main
-            then
-               Body_Num := Get_Cunit_Unit_Number (Body_Unit);
-               Seen (Body_Num) := True;
-               Do_Action (Body_Unit, Unit (Body_Unit));
-               Done (Body_Num) := True;
-            end if;
-         end;
-      end Do_Unit_And_Dependents;
-=======
       end Do_Unit_And_Dependents;
 
       -------------------------------
@@ -2135,7 +1908,6 @@
             Next (Clause);
          end loop;
       end Process_Bodies_In_Context;
->>>>>>> 3082eeb7
 
       --  Local Declarations
 
@@ -2175,43 +1947,20 @@
          end;
       end loop;
 
-<<<<<<< HEAD
-      --  Now traverse compilation units in order
-=======
       --  Now traverse compilation units (specs) in order
->>>>>>> 3082eeb7
 
       Cur := First_Elmt (Comp_Unit_List);
       while Present (Cur) loop
          declare
-<<<<<<< HEAD
-            CU : constant Node_Id := Node (Cur);
-            N  : constant Node_Id := Unit (CU);
-=======
             CU  : constant Node_Id := Node (Cur);
             N   : constant Node_Id := Unit (CU);
             Par : Entity_Id;
->>>>>>> 3082eeb7
 
          begin
             pragma Assert (Nkind (CU) = N_Compilation_Unit);
 
             case Nkind (N) is
 
-<<<<<<< HEAD
-               --  If it's a body, ignore it. Bodies appear in the list only
-               --  because of inlining/instantiations, and they are processed
-               --  immediately after the corresponding specs. The main unit is
-               --  processed separately after all other units.
-
-               when N_Package_Body | N_Subprogram_Body =>
-                  null;
-
-               --  It's a spec, so just do it
-
-               when others =>
-                  Do_Unit_And_Dependents (CU, N);
-=======
                --  If it is a subprogram body, process it if it has no
                --  separate spec.
 
@@ -2268,36 +2017,12 @@
                   if Par /= Cunit_Entity (Main_Unit) then
                      Do_Unit_And_Dependents (CU, N);
                   end if;
->>>>>>> 3082eeb7
             end case;
          end;
 
          Next_Elmt (Cur);
       end loop;
 
-<<<<<<< HEAD
-      if not Done (Main_Unit) then
-         Do_Main := True;
-
-         declare
-            Main_CU : constant Node_Id := Cunit (Main_Unit);
-
-         begin
-            --  If the main unit is an instantiation, the body appears before
-            --  the instance spec, which is added later to the unit list. Do
-            --  the spec if present, body will follow.
-
-            if Nkind (Original_Node (Unit (Main_CU)))
-                 in N_Generic_Instantiation
-              and then Present (Library_Unit (Main_CU))
-            then
-               Do_Unit_And_Dependents
-                 (Library_Unit (Main_CU), Unit (Library_Unit (Main_CU)));
-            else
-               Do_Unit_And_Dependents (Main_CU, Unit (Main_CU));
-            end if;
-         end;
-=======
       --  Now process package bodies on which main depends, followed by bodies
       --  of parents, if present, and finally main itself.
 
@@ -2376,7 +2101,6 @@
             Do_Action (Main_CU, Unit (Main_CU));
             Done (Main_Unit) := True;
          end Process_Main;
->>>>>>> 3082eeb7
       end if;
 
       if Debug_Unit_Walk then
@@ -2473,11 +2197,8 @@
       pragma Assert (Nkind (CU) = N_Compilation_Unit);
 
       Context_Item : Node_Id;
-<<<<<<< HEAD
-=======
       Lib_Unit     : Node_Id;
       Body_CU      : Node_Id;
->>>>>>> 3082eeb7
 
    begin
       Context_Item := First (Context_Items (CU));
@@ -2486,9 +2207,6 @@
            and then (Include_Limited
                      or else not Limited_Present (Context_Item))
          then
-<<<<<<< HEAD
-            Action (Library_Unit (Context_Item));
-=======
             Lib_Unit := Library_Unit (Context_Item);
             Action (Lib_Unit);
 
@@ -2515,7 +2233,6 @@
                   Action (Body_CU);
                end if;
             end if;
->>>>>>> 3082eeb7
          end if;
 
          Context_Item := Next (Context_Item);
