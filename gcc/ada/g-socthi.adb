--- conflicted
+++ resolved
@@ -95,21 +95,13 @@
    function Syscall_Recvmsg
      (S     : C.int;
       Msg   : System.Address;
-<<<<<<< HEAD
-      Flags : C.int) return ssize_t;
-=======
       Flags : C.int) return System.CRTL.ssize_t;
->>>>>>> b56a5220
    pragma Import (C, Syscall_Recvmsg, "recvmsg");
 
    function Syscall_Sendmsg
      (S     : C.int;
       Msg   : System.Address;
-<<<<<<< HEAD
-      Flags : C.int) return ssize_t;
-=======
       Flags : C.int) return System.CRTL.ssize_t;
->>>>>>> b56a5220
    pragma Import (C, Syscall_Sendmsg, "sendmsg");
 
    function Syscall_Sendto
@@ -315,25 +307,15 @@
    function C_Recvmsg
      (S     : C.int;
       Msg   : System.Address;
-<<<<<<< HEAD
-      Flags : C.int) return ssize_t
-   is
-      Res : ssize_t;
-=======
       Flags : C.int) return System.CRTL.ssize_t
    is
       Res : System.CRTL.ssize_t;
->>>>>>> b56a5220
 
    begin
       loop
          Res := Syscall_Recvmsg (S, Msg, Flags);
          exit when SOSC.Thread_Blocking_IO
-<<<<<<< HEAD
-           or else Res /= ssize_t (Failure)
-=======
            or else Res /= System.CRTL.ssize_t (Failure)
->>>>>>> b56a5220
            or else Non_Blocking_Socket (S)
            or else Errno /= SOSC.EWOULDBLOCK;
          delay Quantum;
@@ -349,25 +331,15 @@
    function C_Sendmsg
      (S     : C.int;
       Msg   : System.Address;
-<<<<<<< HEAD
-      Flags : C.int) return ssize_t
-   is
-      Res : ssize_t;
-=======
       Flags : C.int) return System.CRTL.ssize_t
    is
       Res : System.CRTL.ssize_t;
->>>>>>> b56a5220
 
    begin
       loop
          Res := Syscall_Sendmsg (S, Msg, Flags);
          exit when SOSC.Thread_Blocking_IO
-<<<<<<< HEAD
-           or else Res /= ssize_t (Failure)
-=======
            or else Res /= System.CRTL.ssize_t (Failure)
->>>>>>> b56a5220
            or else Non_Blocking_Socket (S)
            or else Errno /= SOSC.EWOULDBLOCK;
          delay Quantum;
