/* Control flow optimization code for GNU compiler.
   Copyright (C) 1987, 1988, 1992, 1993, 1994, 1995, 1996, 1997, 1998,
<<<<<<< HEAD
   1999, 2000, 2001, 2002, 2003, 2004, 2005, 2006, 2007, 2008, 2010
=======
   1999, 2000, 2001, 2002, 2003, 2004, 2005, 2006, 2007, 2008, 2010, 2011
>>>>>>> 3082eeb7
   Free Software Foundation, Inc.

This file is part of GCC.

GCC is free software; you can redistribute it and/or modify it under
the terms of the GNU General Public License as published by the Free
Software Foundation; either version 3, or (at your option) any later
version.

GCC is distributed in the hope that it will be useful, but WITHOUT ANY
WARRANTY; without even the implied warranty of MERCHANTABILITY or
FITNESS FOR A PARTICULAR PURPOSE.  See the GNU General Public License
for more details.

You should have received a copy of the GNU General Public License
along with GCC; see the file COPYING3.  If not see
<http://www.gnu.org/licenses/>.  */

/* This file contains optimizer of the control flow.  The main entry point is
   cleanup_cfg.  Following optimizations are performed:

   - Unreachable blocks removal
   - Edge forwarding (edge to the forwarder block is forwarded to its
     successor.  Simplification of the branch instruction is performed by
     underlying infrastructure so branch can be converted to simplejump or
     eliminated).
   - Cross jumping (tail merging)
   - Conditional jump-around-simplejump simplification
   - Basic block merging.  */

#include "config.h"
#include "system.h"
#include "coretypes.h"
#include "tm.h"
#include "rtl.h"
#include "hard-reg-set.h"
#include "regs.h"
#include "timevar.h"
#include "output.h"
#include "insn-config.h"
#include "flags.h"
#include "recog.h"
#include "diagnostic-core.h"
#include "cselib.h"
#include "params.h"
#include "tm_p.h"
#include "target.h"
#include "cfglayout.h"
#include "emit-rtl.h"
#include "tree-pass.h"
#include "cfgloop.h"
#include "expr.h"
#include "df.h"
#include "dce.h"
#include "dbgcnt.h"

#define FORWARDER_BLOCK_P(BB) ((BB)->flags & BB_FORWARDER_BLOCK)

/* Set to true when we are running first pass of try_optimize_cfg loop.  */
static bool first_pass;

/* Set to true if crossjumps occured in the latest run of try_optimize_cfg.  */
static bool crossjumps_occured;

/* Set to true if we couldn't run an optimization due to stale liveness
   information; we should run df_analyze to enable more opportunities.  */
static bool block_was_dirty;

static bool try_crossjump_to_edge (int, edge, edge, enum replace_direction);
static bool try_crossjump_bb (int, basic_block);
static bool outgoing_edges_match (int, basic_block, basic_block);
static enum replace_direction old_insns_match_p (int, rtx, rtx);

static void merge_blocks_move_predecessor_nojumps (basic_block, basic_block);
static void merge_blocks_move_successor_nojumps (basic_block, basic_block);
static bool try_optimize_cfg (int);
static bool try_simplify_condjump (basic_block);
static bool try_forward_edges (int, basic_block);
static edge thread_jump (edge, basic_block);
static bool mark_effect (rtx, bitmap);
static void notice_new_block (basic_block);
static void update_forwarder_flag (basic_block);
static int mentions_nonequal_regs (rtx *, void *);
static void merge_memattrs (rtx, rtx);

/* Set flags for newly created block.  */

static void
notice_new_block (basic_block bb)
{
  if (!bb)
    return;

  if (forwarder_block_p (bb))
    bb->flags |= BB_FORWARDER_BLOCK;
}

/* Recompute forwarder flag after block has been modified.  */

static void
update_forwarder_flag (basic_block bb)
{
  if (forwarder_block_p (bb))
    bb->flags |= BB_FORWARDER_BLOCK;
  else
    bb->flags &= ~BB_FORWARDER_BLOCK;
}

/* Simplify a conditional jump around an unconditional jump.
   Return true if something changed.  */

static bool
try_simplify_condjump (basic_block cbranch_block)
{
  basic_block jump_block, jump_dest_block, cbranch_dest_block;
  edge cbranch_jump_edge, cbranch_fallthru_edge;
  rtx cbranch_insn;

  /* Verify that there are exactly two successors.  */
  if (EDGE_COUNT (cbranch_block->succs) != 2)
    return false;

  /* Verify that we've got a normal conditional branch at the end
     of the block.  */
  cbranch_insn = BB_END (cbranch_block);
  if (!any_condjump_p (cbranch_insn))
    return false;

  cbranch_fallthru_edge = FALLTHRU_EDGE (cbranch_block);
  cbranch_jump_edge = BRANCH_EDGE (cbranch_block);

  /* The next block must not have multiple predecessors, must not
     be the last block in the function, and must contain just the
     unconditional jump.  */
  jump_block = cbranch_fallthru_edge->dest;
  if (!single_pred_p (jump_block)
      || jump_block->next_bb == EXIT_BLOCK_PTR
      || !FORWARDER_BLOCK_P (jump_block))
    return false;
  jump_dest_block = single_succ (jump_block);

  /* If we are partitioning hot/cold basic blocks, we don't want to
     mess up unconditional or indirect jumps that cross between hot
     and cold sections.

     Basic block partitioning may result in some jumps that appear to
     be optimizable (or blocks that appear to be mergeable), but which really
     must be left untouched (they are required to make it safely across
     partition boundaries).  See the comments at the top of
     bb-reorder.c:partition_hot_cold_basic_blocks for complete details.  */

  if (BB_PARTITION (jump_block) != BB_PARTITION (jump_dest_block)
      || (cbranch_jump_edge->flags & EDGE_CROSSING))
    return false;

  /* The conditional branch must target the block after the
     unconditional branch.  */
  cbranch_dest_block = cbranch_jump_edge->dest;

  if (cbranch_dest_block == EXIT_BLOCK_PTR
      || !can_fallthru (jump_block, cbranch_dest_block))
    return false;

  /* Invert the conditional branch.  */
  if (!invert_jump (cbranch_insn, block_label (jump_dest_block), 0))
    return false;

  if (dump_file)
    fprintf (dump_file, "Simplifying condjump %i around jump %i\n",
	     INSN_UID (cbranch_insn), INSN_UID (BB_END (jump_block)));

  /* Success.  Update the CFG to match.  Note that after this point
     the edge variable names appear backwards; the redirection is done
     this way to preserve edge profile data.  */
  cbranch_jump_edge = redirect_edge_succ_nodup (cbranch_jump_edge,
						cbranch_dest_block);
  cbranch_fallthru_edge = redirect_edge_succ_nodup (cbranch_fallthru_edge,
						    jump_dest_block);
  cbranch_jump_edge->flags |= EDGE_FALLTHRU;
  cbranch_fallthru_edge->flags &= ~EDGE_FALLTHRU;
  update_br_prob_note (cbranch_block);

  /* Delete the block with the unconditional jump, and clean up the mess.  */
  delete_basic_block (jump_block);
  tidy_fallthru_edge (cbranch_jump_edge);
  update_forwarder_flag (cbranch_block);

  return true;
}

/* Attempt to prove that operation is NOOP using CSElib or mark the effect
   on register.  Used by jump threading.  */

static bool
mark_effect (rtx exp, regset nonequal)
{
  int regno;
  rtx dest;
  switch (GET_CODE (exp))
    {
      /* In case we do clobber the register, mark it as equal, as we know the
	 value is dead so it don't have to match.  */
    case CLOBBER:
      if (REG_P (XEXP (exp, 0)))
	{
	  dest = XEXP (exp, 0);
	  regno = REGNO (dest);
	  if (HARD_REGISTER_NUM_P (regno))
	    bitmap_clear_range (nonequal, regno,
				hard_regno_nregs[regno][GET_MODE (dest)]);
	  else
	    bitmap_clear_bit (nonequal, regno);
	}
      return false;

    case SET:
      if (rtx_equal_for_cselib_p (SET_DEST (exp), SET_SRC (exp)))
	return false;
      dest = SET_DEST (exp);
      if (dest == pc_rtx)
	return false;
      if (!REG_P (dest))
	return true;
      regno = REGNO (dest);
      if (HARD_REGISTER_NUM_P (regno))
	bitmap_set_range (nonequal, regno,
			  hard_regno_nregs[regno][GET_MODE (dest)]);
      else
	bitmap_set_bit (nonequal, regno);
      return false;

    default:
      return false;
    }
}

/* Return nonzero if X is a register set in regset DATA.
   Called via for_each_rtx.  */
static int
mentions_nonequal_regs (rtx *x, void *data)
{
  regset nonequal = (regset) data;
  if (REG_P (*x))
    {
      int regno;

      regno = REGNO (*x);
      if (REGNO_REG_SET_P (nonequal, regno))
	return 1;
      if (regno < FIRST_PSEUDO_REGISTER)
	{
	  int n = hard_regno_nregs[regno][GET_MODE (*x)];
	  while (--n > 0)
	    if (REGNO_REG_SET_P (nonequal, regno + n))
	      return 1;
	}
    }
  return 0;
}
/* Attempt to prove that the basic block B will have no side effects and
   always continues in the same edge if reached via E.  Return the edge
   if exist, NULL otherwise.  */

static edge
thread_jump (edge e, basic_block b)
{
  rtx set1, set2, cond1, cond2, insn;
  enum rtx_code code1, code2, reversed_code2;
  bool reverse1 = false;
  unsigned i;
  regset nonequal;
  bool failed = false;
  reg_set_iterator rsi;

  if (b->flags & BB_NONTHREADABLE_BLOCK)
    return NULL;

  /* At the moment, we do handle only conditional jumps, but later we may
     want to extend this code to tablejumps and others.  */
  if (EDGE_COUNT (e->src->succs) != 2)
    return NULL;
  if (EDGE_COUNT (b->succs) != 2)
    {
      b->flags |= BB_NONTHREADABLE_BLOCK;
      return NULL;
    }

  /* Second branch must end with onlyjump, as we will eliminate the jump.  */
  if (!any_condjump_p (BB_END (e->src)))
    return NULL;

  if (!any_condjump_p (BB_END (b)) || !onlyjump_p (BB_END (b)))
    {
      b->flags |= BB_NONTHREADABLE_BLOCK;
      return NULL;
    }

  set1 = pc_set (BB_END (e->src));
  set2 = pc_set (BB_END (b));
  if (((e->flags & EDGE_FALLTHRU) != 0)
      != (XEXP (SET_SRC (set1), 1) == pc_rtx))
    reverse1 = true;

  cond1 = XEXP (SET_SRC (set1), 0);
  cond2 = XEXP (SET_SRC (set2), 0);
  if (reverse1)
    code1 = reversed_comparison_code (cond1, BB_END (e->src));
  else
    code1 = GET_CODE (cond1);

  code2 = GET_CODE (cond2);
  reversed_code2 = reversed_comparison_code (cond2, BB_END (b));

  if (!comparison_dominates_p (code1, code2)
      && !comparison_dominates_p (code1, reversed_code2))
    return NULL;

  /* Ensure that the comparison operators are equivalent.
     ??? This is far too pessimistic.  We should allow swapped operands,
     different CCmodes, or for example comparisons for interval, that
     dominate even when operands are not equivalent.  */
  if (!rtx_equal_p (XEXP (cond1, 0), XEXP (cond2, 0))
      || !rtx_equal_p (XEXP (cond1, 1), XEXP (cond2, 1)))
    return NULL;

  /* Short circuit cases where block B contains some side effects, as we can't
     safely bypass it.  */
  for (insn = NEXT_INSN (BB_HEAD (b)); insn != NEXT_INSN (BB_END (b));
       insn = NEXT_INSN (insn))
    if (INSN_P (insn) && side_effects_p (PATTERN (insn)))
      {
	b->flags |= BB_NONTHREADABLE_BLOCK;
	return NULL;
      }

  cselib_init (0);

  /* First process all values computed in the source basic block.  */
  for (insn = NEXT_INSN (BB_HEAD (e->src));
       insn != NEXT_INSN (BB_END (e->src));
       insn = NEXT_INSN (insn))
    if (INSN_P (insn))
      cselib_process_insn (insn);

  nonequal = BITMAP_ALLOC (NULL);
  CLEAR_REG_SET (nonequal);

  /* Now assume that we've continued by the edge E to B and continue
     processing as if it were same basic block.
     Our goal is to prove that whole block is an NOOP.  */

  for (insn = NEXT_INSN (BB_HEAD (b));
       insn != NEXT_INSN (BB_END (b)) && !failed;
       insn = NEXT_INSN (insn))
    {
      if (INSN_P (insn))
	{
	  rtx pat = PATTERN (insn);

	  if (GET_CODE (pat) == PARALLEL)
	    {
	      for (i = 0; i < (unsigned)XVECLEN (pat, 0); i++)
		failed |= mark_effect (XVECEXP (pat, 0, i), nonequal);
	    }
	  else
	    failed |= mark_effect (pat, nonequal);
	}

      cselib_process_insn (insn);
    }

  /* Later we should clear nonequal of dead registers.  So far we don't
     have life information in cfg_cleanup.  */
  if (failed)
    {
      b->flags |= BB_NONTHREADABLE_BLOCK;
      goto failed_exit;
    }

  /* cond2 must not mention any register that is not equal to the
     former block.  */
  if (for_each_rtx (&cond2, mentions_nonequal_regs, nonequal))
    goto failed_exit;

  EXECUTE_IF_SET_IN_REG_SET (nonequal, 0, i, rsi)
    goto failed_exit;

  BITMAP_FREE (nonequal);
  cselib_finish ();
  if ((comparison_dominates_p (code1, code2) != 0)
      != (XEXP (SET_SRC (set2), 1) == pc_rtx))
    return BRANCH_EDGE (b);
  else
    return FALLTHRU_EDGE (b);

failed_exit:
  BITMAP_FREE (nonequal);
  cselib_finish ();
  return NULL;
}

/* Attempt to forward edges leaving basic block B.
   Return true if successful.  */

static bool
try_forward_edges (int mode, basic_block b)
{
  bool changed = false;
  edge_iterator ei;
  edge e, *threaded_edges = NULL;

  /* If we are partitioning hot/cold basic blocks, we don't want to
     mess up unconditional or indirect jumps that cross between hot
     and cold sections.

     Basic block partitioning may result in some jumps that appear to
     be optimizable (or blocks that appear to be mergeable), but which really
     must be left untouched (they are required to make it safely across
     partition boundaries).  See the comments at the top of
     bb-reorder.c:partition_hot_cold_basic_blocks for complete details.  */

  if (find_reg_note (BB_END (b), REG_CROSSING_JUMP, NULL_RTX))
    return false;

  for (ei = ei_start (b->succs); (e = ei_safe_edge (ei)); )
    {
      basic_block target, first;
      int counter, goto_locus;
      bool threaded = false;
      int nthreaded_edges = 0;
      bool may_thread = first_pass || (b->flags & BB_MODIFIED) != 0;

      /* Skip complex edges because we don't know how to update them.

	 Still handle fallthru edges, as we can succeed to forward fallthru
	 edge to the same place as the branch edge of conditional branch
	 and turn conditional branch to an unconditional branch.  */
      if (e->flags & EDGE_COMPLEX)
	{
	  ei_next (&ei);
	  continue;
	}

      target = first = e->dest;
      counter = NUM_FIXED_BLOCKS;
      goto_locus = e->goto_locus;

      /* If we are partitioning hot/cold basic_blocks, we don't want to mess
	 up jumps that cross between hot/cold sections.

	 Basic block partitioning may result in some jumps that appear
	 to be optimizable (or blocks that appear to be mergeable), but which
	 really must be left untouched (they are required to make it safely
	 across partition boundaries).  See the comments at the top of
	 bb-reorder.c:partition_hot_cold_basic_blocks for complete
	 details.  */

      if (first != EXIT_BLOCK_PTR
	  && find_reg_note (BB_END (first), REG_CROSSING_JUMP, NULL_RTX))
	return false;

      while (counter < n_basic_blocks)
	{
	  basic_block new_target = NULL;
	  bool new_target_threaded = false;
	  may_thread |= (target->flags & BB_MODIFIED) != 0;

	  if (FORWARDER_BLOCK_P (target)
	      && !(single_succ_edge (target)->flags & EDGE_CROSSING)
	      && single_succ (target) != EXIT_BLOCK_PTR)
	    {
	      /* Bypass trivial infinite loops.  */
	      new_target = single_succ (target);
	      if (target == new_target)
		counter = n_basic_blocks;
	      else if (!optimize)
		{
		  /* When not optimizing, ensure that edges or forwarder
		     blocks with different locus are not optimized out.  */
		  int new_locus = single_succ_edge (target)->goto_locus;
		  int locus = goto_locus;

		  if (new_locus && locus && !locator_eq (new_locus, locus))
		    new_target = NULL;
		  else
		    {
		      rtx last;

		      if (new_locus)
			locus = new_locus;

		      last = BB_END (target);
		      if (DEBUG_INSN_P (last))
			last = prev_nondebug_insn (last);

		      new_locus = last && INSN_P (last)
				  ? INSN_LOCATOR (last) : 0;

		      if (new_locus && locus && !locator_eq (new_locus, locus))
			new_target = NULL;
		      else
			{
			  if (new_locus)
			    locus = new_locus;

			  goto_locus = locus;
			}
		    }
		}
	    }

	  /* Allow to thread only over one edge at time to simplify updating
	     of probabilities.  */
	  else if ((mode & CLEANUP_THREADING) && may_thread)
	    {
	      edge t = thread_jump (e, target);
	      if (t)
		{
		  if (!threaded_edges)
		    threaded_edges = XNEWVEC (edge, n_basic_blocks);
		  else
		    {
		      int i;

		      /* Detect an infinite loop across blocks not
			 including the start block.  */
		      for (i = 0; i < nthreaded_edges; ++i)
			if (threaded_edges[i] == t)
			  break;
		      if (i < nthreaded_edges)
			{
			  counter = n_basic_blocks;
			  break;
			}
		    }

		  /* Detect an infinite loop across the start block.  */
		  if (t->dest == b)
		    break;

		  gcc_assert (nthreaded_edges < n_basic_blocks - NUM_FIXED_BLOCKS);
		  threaded_edges[nthreaded_edges++] = t;

		  new_target = t->dest;
		  new_target_threaded = true;
		}
	    }

	  if (!new_target)
	    break;

	  counter++;
	  target = new_target;
	  threaded |= new_target_threaded;
	}

      if (counter >= n_basic_blocks)
	{
	  if (dump_file)
	    fprintf (dump_file, "Infinite loop in BB %i.\n",
		     target->index);
	}
      else if (target == first)
	; /* We didn't do anything.  */
      else
	{
	  /* Save the values now, as the edge may get removed.  */
	  gcov_type edge_count = e->count;
	  int edge_probability = e->probability;
	  int edge_frequency;
	  int n = 0;

	  e->goto_locus = goto_locus;

	  /* Don't force if target is exit block.  */
	  if (threaded && target != EXIT_BLOCK_PTR)
	    {
	      notice_new_block (redirect_edge_and_branch_force (e, target));
	      if (dump_file)
		fprintf (dump_file, "Conditionals threaded.\n");
	    }
	  else if (!redirect_edge_and_branch (e, target))
	    {
	      if (dump_file)
		fprintf (dump_file,
			 "Forwarding edge %i->%i to %i failed.\n",
			 b->index, e->dest->index, target->index);
	      ei_next (&ei);
	      continue;
	    }

	  /* We successfully forwarded the edge.  Now update profile
	     data: for each edge we traversed in the chain, remove
	     the original edge's execution count.  */
	  edge_frequency = ((edge_probability * b->frequency
			     + REG_BR_PROB_BASE / 2)
			    / REG_BR_PROB_BASE);

	  do
	    {
	      edge t;

	      if (!single_succ_p (first))
		{
		  gcc_assert (n < nthreaded_edges);
		  t = threaded_edges [n++];
		  gcc_assert (t->src == first);
		  update_bb_profile_for_threading (first, edge_frequency,
						   edge_count, t);
		  update_br_prob_note (first);
		}
	      else
		{
		  first->count -= edge_count;
		  if (first->count < 0)
		    first->count = 0;
		  first->frequency -= edge_frequency;
		  if (first->frequency < 0)
		    first->frequency = 0;
		  /* It is possible that as the result of
		     threading we've removed edge as it is
		     threaded to the fallthru edge.  Avoid
		     getting out of sync.  */
		  if (n < nthreaded_edges
		      && first == threaded_edges [n]->src)
		    n++;
		  t = single_succ_edge (first);
		}

	      t->count -= edge_count;
	      if (t->count < 0)
		t->count = 0;
	      first = t->dest;
	    }
	  while (first != target);

	  changed = true;
	  continue;
	}
      ei_next (&ei);
    }

  free (threaded_edges);
  return changed;
}


/* Blocks A and B are to be merged into a single block.  A has no incoming
   fallthru edge, so it can be moved before B without adding or modifying
   any jumps (aside from the jump from A to B).  */

static void
merge_blocks_move_predecessor_nojumps (basic_block a, basic_block b)
{
  rtx barrier;

  /* If we are partitioning hot/cold basic blocks, we don't want to
     mess up unconditional or indirect jumps that cross between hot
     and cold sections.

     Basic block partitioning may result in some jumps that appear to
     be optimizable (or blocks that appear to be mergeable), but which really
     must be left untouched (they are required to make it safely across
     partition boundaries).  See the comments at the top of
     bb-reorder.c:partition_hot_cold_basic_blocks for complete details.  */

  if (BB_PARTITION (a) != BB_PARTITION (b))
    return;

  barrier = next_nonnote_insn (BB_END (a));
  gcc_assert (BARRIER_P (barrier));
  delete_insn (barrier);

  /* Scramble the insn chain.  */
  if (BB_END (a) != PREV_INSN (BB_HEAD (b)))
    reorder_insns_nobb (BB_HEAD (a), BB_END (a), PREV_INSN (BB_HEAD (b)));
  df_set_bb_dirty (a);

  if (dump_file)
    fprintf (dump_file, "Moved block %d before %d and merged.\n",
	     a->index, b->index);

  /* Swap the records for the two blocks around.  */

  unlink_block (a);
  link_block (a, b->prev_bb);

  /* Now blocks A and B are contiguous.  Merge them.  */
  merge_blocks (a, b);
}

/* Blocks A and B are to be merged into a single block.  B has no outgoing
   fallthru edge, so it can be moved after A without adding or modifying
   any jumps (aside from the jump from A to B).  */

static void
merge_blocks_move_successor_nojumps (basic_block a, basic_block b)
{
  rtx barrier, real_b_end;
  rtx label, table;

  /* If we are partitioning hot/cold basic blocks, we don't want to
     mess up unconditional or indirect jumps that cross between hot
     and cold sections.

     Basic block partitioning may result in some jumps that appear to
     be optimizable (or blocks that appear to be mergeable), but which really
     must be left untouched (they are required to make it safely across
     partition boundaries).  See the comments at the top of
     bb-reorder.c:partition_hot_cold_basic_blocks for complete details.  */

  if (BB_PARTITION (a) != BB_PARTITION (b))
    return;

  real_b_end = BB_END (b);

  /* If there is a jump table following block B temporarily add the jump table
     to block B so that it will also be moved to the correct location.  */
  if (tablejump_p (BB_END (b), &label, &table)
      && prev_active_insn (label) == BB_END (b))
    {
      BB_END (b) = table;
    }

  /* There had better have been a barrier there.  Delete it.  */
  barrier = NEXT_INSN (BB_END (b));
  if (barrier && BARRIER_P (barrier))
    delete_insn (barrier);


  /* Scramble the insn chain.  */
  reorder_insns_nobb (BB_HEAD (b), BB_END (b), BB_END (a));

  /* Restore the real end of b.  */
  BB_END (b) = real_b_end;

  if (dump_file)
    fprintf (dump_file, "Moved block %d after %d and merged.\n",
	     b->index, a->index);

  /* Now blocks A and B are contiguous.  Merge them.  */
  merge_blocks (a, b);
}

/* Attempt to merge basic blocks that are potentially non-adjacent.
   Return NULL iff the attempt failed, otherwise return basic block
   where cleanup_cfg should continue.  Because the merging commonly
   moves basic block away or introduces another optimization
   possibility, return basic block just before B so cleanup_cfg don't
   need to iterate.

   It may be good idea to return basic block before C in the case
   C has been moved after B and originally appeared earlier in the
   insn sequence, but we have no information available about the
   relative ordering of these two.  Hopefully it is not too common.  */

static basic_block
merge_blocks_move (edge e, basic_block b, basic_block c, int mode)
{
  basic_block next;

  /* If we are partitioning hot/cold basic blocks, we don't want to
     mess up unconditional or indirect jumps that cross between hot
     and cold sections.

     Basic block partitioning may result in some jumps that appear to
     be optimizable (or blocks that appear to be mergeable), but which really
     must be left untouched (they are required to make it safely across
     partition boundaries).  See the comments at the top of
     bb-reorder.c:partition_hot_cold_basic_blocks for complete details.  */

  if (BB_PARTITION (b) != BB_PARTITION (c))
    return NULL;

  /* If B has a fallthru edge to C, no need to move anything.  */
  if (e->flags & EDGE_FALLTHRU)
    {
      int b_index = b->index, c_index = c->index;
      merge_blocks (b, c);
      update_forwarder_flag (b);

      if (dump_file)
	fprintf (dump_file, "Merged %d and %d without moving.\n",
		 b_index, c_index);

      return b->prev_bb == ENTRY_BLOCK_PTR ? b : b->prev_bb;
    }

  /* Otherwise we will need to move code around.  Do that only if expensive
     transformations are allowed.  */
  else if (mode & CLEANUP_EXPENSIVE)
    {
      edge tmp_edge, b_fallthru_edge;
      bool c_has_outgoing_fallthru;
      bool b_has_incoming_fallthru;

      /* Avoid overactive code motion, as the forwarder blocks should be
	 eliminated by edge redirection instead.  One exception might have
	 been if B is a forwarder block and C has no fallthru edge, but
	 that should be cleaned up by bb-reorder instead.  */
      if (FORWARDER_BLOCK_P (b) || FORWARDER_BLOCK_P (c))
	return NULL;

      /* We must make sure to not munge nesting of lexical blocks,
	 and loop notes.  This is done by squeezing out all the notes
	 and leaving them there to lie.  Not ideal, but functional.  */

      tmp_edge = find_fallthru_edge (c->succs);
      c_has_outgoing_fallthru = (tmp_edge != NULL);

      tmp_edge = find_fallthru_edge (b->preds);
      b_has_incoming_fallthru = (tmp_edge != NULL);
      b_fallthru_edge = tmp_edge;
      next = b->prev_bb;
      if (next == c)
	next = next->prev_bb;

      /* Otherwise, we're going to try to move C after B.  If C does
	 not have an outgoing fallthru, then it can be moved
	 immediately after B without introducing or modifying jumps.  */
      if (! c_has_outgoing_fallthru)
	{
	  merge_blocks_move_successor_nojumps (b, c);
	  return next == ENTRY_BLOCK_PTR ? next->next_bb : next;
	}

      /* If B does not have an incoming fallthru, then it can be moved
	 immediately before C without introducing or modifying jumps.
	 C cannot be the first block, so we do not have to worry about
	 accessing a non-existent block.  */

      if (b_has_incoming_fallthru)
	{
	  basic_block bb;

	  if (b_fallthru_edge->src == ENTRY_BLOCK_PTR)
	    return NULL;
	  bb = force_nonfallthru (b_fallthru_edge);
	  if (bb)
	    notice_new_block (bb);
	}

      merge_blocks_move_predecessor_nojumps (b, c);
      return next == ENTRY_BLOCK_PTR ? next->next_bb : next;
    }

  return NULL;
}


/* Removes the memory attributes of MEM expression
   if they are not equal.  */

void
merge_memattrs (rtx x, rtx y)
{
  int i;
  int j;
  enum rtx_code code;
  const char *fmt;

  if (x == y)
    return;
  if (x == 0 || y == 0)
    return;

  code = GET_CODE (x);

  if (code != GET_CODE (y))
    return;

  if (GET_MODE (x) != GET_MODE (y))
    return;

  if (code == MEM && MEM_ATTRS (x) != MEM_ATTRS (y))
    {
      if (! MEM_ATTRS (x))
	MEM_ATTRS (y) = 0;
      else if (! MEM_ATTRS (y))
	MEM_ATTRS (x) = 0;
      else
	{
	  HOST_WIDE_INT mem_size;

	  if (MEM_ALIAS_SET (x) != MEM_ALIAS_SET (y))
	    {
	      set_mem_alias_set (x, 0);
	      set_mem_alias_set (y, 0);
	    }

	  if (! mem_expr_equal_p (MEM_EXPR (x), MEM_EXPR (y)))
	    {
	      set_mem_expr (x, 0);
	      set_mem_expr (y, 0);
	      clear_mem_offset (x);
	      clear_mem_offset (y);
	    }
	  else if (MEM_OFFSET_KNOWN_P (x) != MEM_OFFSET_KNOWN_P (y)
		   || (MEM_OFFSET_KNOWN_P (x)
		       && MEM_OFFSET (x) != MEM_OFFSET (y)))
	    {
	      clear_mem_offset (x);
	      clear_mem_offset (y);
	    }

	  if (MEM_SIZE_KNOWN_P (x) && MEM_SIZE_KNOWN_P (y))
	    {
	      mem_size = MAX (MEM_SIZE (x), MEM_SIZE (y));
	      set_mem_size (x, mem_size);
	      set_mem_size (y, mem_size);
	    }
	  else
	    {
	      clear_mem_size (x);
	      clear_mem_size (y);
	    }

	  set_mem_align (x, MIN (MEM_ALIGN (x), MEM_ALIGN (y)));
	  set_mem_align (y, MEM_ALIGN (x));
	}
    }

  fmt = GET_RTX_FORMAT (code);
  for (i = GET_RTX_LENGTH (code) - 1; i >= 0; i--)
    {
      switch (fmt[i])
	{
	case 'E':
	  /* Two vectors must have the same length.  */
	  if (XVECLEN (x, i) != XVECLEN (y, i))
	    return;

	  for (j = 0; j < XVECLEN (x, i); j++)
	    merge_memattrs (XVECEXP (x, i, j), XVECEXP (y, i, j));

	  break;

	case 'e':
	  merge_memattrs (XEXP (x, i), XEXP (y, i));
	}
    }
  return;
}


 /* Checks if patterns P1 and P2 are equivalent, apart from the possibly
    different single sets S1 and S2.  */

static bool
equal_different_set_p (rtx p1, rtx s1, rtx p2, rtx s2)
{
  int i;
  rtx e1, e2;

  if (p1 == s1 && p2 == s2)
    return true;

  if (GET_CODE (p1) != PARALLEL || GET_CODE (p2) != PARALLEL)
    return false;

  if (XVECLEN (p1, 0) != XVECLEN (p2, 0))
    return false;

  for (i = 0; i < XVECLEN (p1, 0); i++)
    {
      e1 = XVECEXP (p1, 0, i);
      e2 = XVECEXP (p2, 0, i);
      if (e1 == s1 && e2 == s2)
        continue;
      if (reload_completed
          ? rtx_renumbered_equal_p (e1, e2) : rtx_equal_p (e1, e2))
        continue;

        return false;
    }

  return true;
}

/* Examine register notes on I1 and I2 and return:
   - dir_forward if I1 can be replaced by I2, or
   - dir_backward if I2 can be replaced by I1, or
   - dir_both if both are the case.  */

static enum replace_direction
can_replace_by (rtx i1, rtx i2)
{
  rtx s1, s2, d1, d2, src1, src2, note1, note2;
  bool c1, c2;

  /* Check for 2 sets.  */
  s1 = single_set (i1);
  s2 = single_set (i2);
  if (s1 == NULL_RTX || s2 == NULL_RTX)
    return dir_none;

  /* Check that the 2 sets set the same dest.  */
  d1 = SET_DEST (s1);
  d2 = SET_DEST (s2);
  if (!(reload_completed
        ? rtx_renumbered_equal_p (d1, d2) : rtx_equal_p (d1, d2)))
    return dir_none;

  /* Find identical req_equiv or reg_equal note, which implies that the 2 sets
     set dest to the same value.  */
  note1 = find_reg_equal_equiv_note (i1);
  note2 = find_reg_equal_equiv_note (i2);
  if (!note1 || !note2 || !rtx_equal_p (XEXP (note1, 0), XEXP (note2, 0))
      || !CONST_INT_P (XEXP (note1, 0)))
    return dir_none;

  if (!equal_different_set_p (PATTERN (i1), s1, PATTERN (i2), s2))
    return dir_none;

  /* Although the 2 sets set dest to the same value, we cannot replace
       (set (dest) (const_int))
     by
       (set (dest) (reg))
     because we don't know if the reg is live and has the same value at the
     location of replacement.  */
  src1 = SET_SRC (s1);
  src2 = SET_SRC (s2);
  c1 = CONST_INT_P (src1);
  c2 = CONST_INT_P (src2);
  if (c1 && c2)
    return dir_both;
  else if (c2)
    return dir_forward;
  else if (c1)
    return dir_backward;

  return dir_none;
}

/* Merges directions A and B.  */

static enum replace_direction
merge_dir (enum replace_direction a, enum replace_direction b)
{
  /* Implements the following table:
        |bo fw bw no
     ---+-----------
     bo |bo fw bw no
     fw |-- fw no no
     bw |-- -- bw no
     no |-- -- -- no.  */

  if (a == b)
    return a;

  if (a == dir_both)
    return b;
  if (b == dir_both)
    return a;

  return dir_none;
}

/* Examine I1 and I2 and return:
   - dir_forward if I1 can be replaced by I2, or
   - dir_backward if I2 can be replaced by I1, or
   - dir_both if both are the case.  */

static enum replace_direction
old_insns_match_p (int mode ATTRIBUTE_UNUSED, rtx i1, rtx i2)
{
  rtx p1, p2;

  /* Verify that I1 and I2 are equivalent.  */
  if (GET_CODE (i1) != GET_CODE (i2))
    return dir_none;

  /* __builtin_unreachable() may lead to empty blocks (ending with
     NOTE_INSN_BASIC_BLOCK).  They may be crossjumped. */
  if (NOTE_INSN_BASIC_BLOCK_P (i1) && NOTE_INSN_BASIC_BLOCK_P (i2))
    return dir_both;

  /* ??? Do not allow cross-jumping between different stack levels.  */
  p1 = find_reg_note (i1, REG_ARGS_SIZE, NULL);
  p2 = find_reg_note (i2, REG_ARGS_SIZE, NULL);
  if (p1 && p2)
    {
      p1 = XEXP (p1, 0);
      p2 = XEXP (p2, 0);
      if (!rtx_equal_p (p1, p2))
        return dir_none;

      /* ??? Worse, this adjustment had better be constant lest we
         have differing incoming stack levels.  */
      if (!frame_pointer_needed
          && find_args_size_adjust (i1) == HOST_WIDE_INT_MIN)
	return dir_none;
    }
  else if (p1 || p2)
    return dir_none;

  /* __builtin_unreachable() may lead to empty blocks (ending with
     NOTE_INSN_BASIC_BLOCK).  They may be crossjumped. */
  if (NOTE_INSN_BASIC_BLOCK_P (i1) && NOTE_INSN_BASIC_BLOCK_P (i2))
    return true;

  p1 = PATTERN (i1);
  p2 = PATTERN (i2);

  if (GET_CODE (p1) != GET_CODE (p2))
    return dir_none;

  /* If this is a CALL_INSN, compare register usage information.
     If we don't check this on stack register machines, the two
     CALL_INSNs might be merged leaving reg-stack.c with mismatching
     numbers of stack registers in the same basic block.
     If we don't check this on machines with delay slots, a delay slot may
     be filled that clobbers a parameter expected by the subroutine.

     ??? We take the simple route for now and assume that if they're
     equal, they were constructed identically.

     Also check for identical exception regions.  */

  if (CALL_P (i1))
    {
      /* Ensure the same EH region.  */
      rtx n1 = find_reg_note (i1, REG_EH_REGION, 0);
      rtx n2 = find_reg_note (i2, REG_EH_REGION, 0);

      if (!n1 && n2)
	return dir_none;

      if (n1 && (!n2 || XEXP (n1, 0) != XEXP (n2, 0)))
	return dir_none;

      if (!rtx_equal_p (CALL_INSN_FUNCTION_USAGE (i1),
			CALL_INSN_FUNCTION_USAGE (i2))
	  || SIBLING_CALL_P (i1) != SIBLING_CALL_P (i2))
	return dir_none;
    }

#ifdef STACK_REGS
  /* If cross_jump_death_matters is not 0, the insn's mode
     indicates whether or not the insn contains any stack-like
     regs.  */

  if ((mode & CLEANUP_POST_REGSTACK) && stack_regs_mentioned (i1))
    {
      /* If register stack conversion has already been done, then
	 death notes must also be compared before it is certain that
	 the two instruction streams match.  */

      rtx note;
      HARD_REG_SET i1_regset, i2_regset;

      CLEAR_HARD_REG_SET (i1_regset);
      CLEAR_HARD_REG_SET (i2_regset);

      for (note = REG_NOTES (i1); note; note = XEXP (note, 1))
	if (REG_NOTE_KIND (note) == REG_DEAD && STACK_REG_P (XEXP (note, 0)))
	  SET_HARD_REG_BIT (i1_regset, REGNO (XEXP (note, 0)));

      for (note = REG_NOTES (i2); note; note = XEXP (note, 1))
	if (REG_NOTE_KIND (note) == REG_DEAD && STACK_REG_P (XEXP (note, 0)))
	  SET_HARD_REG_BIT (i2_regset, REGNO (XEXP (note, 0)));

      if (!hard_reg_set_equal_p (i1_regset, i2_regset))
	return dir_none;
    }
#endif

  if (reload_completed
      ? rtx_renumbered_equal_p (p1, p2) : rtx_equal_p (p1, p2))
    return dir_both;

<<<<<<< HEAD
  return false;
=======
  return can_replace_by (i1, i2);
}

/* When comparing insns I1 and I2 in flow_find_cross_jump or
   flow_find_head_matching_sequence, ensure the notes match.  */

static void
merge_notes (rtx i1, rtx i2)
{
  /* If the merged insns have different REG_EQUAL notes, then
     remove them.  */
  rtx equiv1 = find_reg_equal_equiv_note (i1);
  rtx equiv2 = find_reg_equal_equiv_note (i2);

  if (equiv1 && !equiv2)
    remove_note (i1, equiv1);
  else if (!equiv1 && equiv2)
    remove_note (i2, equiv2);
  else if (equiv1 && equiv2
	   && !rtx_equal_p (XEXP (equiv1, 0), XEXP (equiv2, 0)))
    {
      remove_note (i1, equiv1);
      remove_note (i2, equiv2);
    }
}

 /* Walks from I1 in BB1 backward till the next non-debug insn, and returns the
    resulting insn in I1, and the corresponding bb in BB1.  At the head of a
    bb, if there is a predecessor bb that reaches this bb via fallthru, and
    FOLLOW_FALLTHRU, walks further in the predecessor bb and registers this in
    DID_FALLTHRU.  Otherwise, stops at the head of the bb.  */

static void
walk_to_nondebug_insn (rtx *i1, basic_block *bb1, bool follow_fallthru,
                       bool *did_fallthru)
{
  edge fallthru;

  *did_fallthru = false;

  /* Ignore notes.  */
  while (!NONDEBUG_INSN_P (*i1))
    {
      if (*i1 != BB_HEAD (*bb1))
        {
          *i1 = PREV_INSN (*i1);
          continue;
        }

      if (!follow_fallthru)
        return;

      fallthru = find_fallthru_edge ((*bb1)->preds);
      if (!fallthru || fallthru->src == ENTRY_BLOCK_PTR_FOR_FUNCTION (cfun)
          || !single_succ_p (fallthru->src))
        return;

      *bb1 = fallthru->src;
      *i1 = BB_END (*bb1);
      *did_fallthru = true;
     }
>>>>>>> 3082eeb7
}

/* Look through the insns at the end of BB1 and BB2 and find the longest
   sequence that are either equivalent, or allow forward or backward
   replacement.  Store the first insns for that sequence in *F1 and *F2 and
   return the sequence length.

   DIR_P indicates the allowed replacement direction on function entry, and
   the actual replacement direction on function exit.  If NULL, only equivalent
   sequences are allowed.

   To simplify callers of this function, if the blocks match exactly,
   store the head of the blocks in *F1 and *F2.  */

int
flow_find_cross_jump (basic_block bb1, basic_block bb2, rtx *f1, rtx *f2,
                      enum replace_direction *dir_p)
{
  rtx i1, i2, last1, last2, afterlast1, afterlast2;
  int ninsns = 0;
  rtx p1;
  enum replace_direction dir, last_dir, afterlast_dir;
  bool follow_fallthru, did_fallthru;

  if (dir_p)
    dir = *dir_p;
  else
    dir = dir_both;
  afterlast_dir = dir;
  last_dir = afterlast_dir;

  /* Skip simple jumps at the end of the blocks.  Complex jumps still
     need to be compared for equivalence, which we'll do below.  */

  i1 = BB_END (bb1);
  last1 = afterlast1 = last2 = afterlast2 = NULL_RTX;
  if (onlyjump_p (i1)
      || (returnjump_p (i1) && !side_effects_p (PATTERN (i1))))
    {
      last1 = i1;
      i1 = PREV_INSN (i1);
    }

  i2 = BB_END (bb2);
  if (onlyjump_p (i2)
      || (returnjump_p (i2) && !side_effects_p (PATTERN (i2))))
    {
      last2 = i2;
      /* Count everything except for unconditional jump as insn.  */
      if (!simplejump_p (i2) && !returnjump_p (i2) && last1)
	ninsns++;
      i2 = PREV_INSN (i2);
    }

  while (true)
    {
<<<<<<< HEAD
      /* Ignore notes.  */
      while (!NONDEBUG_INSN_P (i1) && i1 != BB_HEAD (bb1))
	i1 = PREV_INSN (i1);

      while (!NONDEBUG_INSN_P (i2) && i2 != BB_HEAD (bb2))
	i2 = PREV_INSN (i2);
=======
      /* In the following example, we can replace all jumps to C by jumps to A.

         This removes 4 duplicate insns.
         [bb A] insn1            [bb C] insn1
                insn2                   insn2
         [bb B] insn3                   insn3
                insn4                   insn4
                jump_insn               jump_insn

         We could also replace all jumps to A by jumps to C, but that leaves B
         alive, and removes only 2 duplicate insns.  In a subsequent crossjump
         step, all jumps to B would be replaced with jumps to the middle of C,
         achieving the same result with more effort.
         So we allow only the first possibility, which means that we don't allow
         fallthru in the block that's being replaced.  */

      follow_fallthru = dir_p && dir != dir_forward;
      walk_to_nondebug_insn (&i1, &bb1, follow_fallthru, &did_fallthru);
      if (did_fallthru)
        dir = dir_backward;

      follow_fallthru = dir_p && dir != dir_backward;
      walk_to_nondebug_insn (&i2, &bb2, follow_fallthru, &did_fallthru);
      if (did_fallthru)
        dir = dir_forward;
>>>>>>> 3082eeb7

      if (i1 == BB_HEAD (bb1) || i2 == BB_HEAD (bb2))
	break;

      dir = merge_dir (dir, old_insns_match_p (0, i1, i2));
      if (dir == dir_none || (!dir_p && dir != dir_both))
	break;

      merge_memattrs (i1, i2);

      /* Don't begin a cross-jump with a NOTE insn.  */
      if (INSN_P (i1))
	{
	  merge_notes (i1, i2);

	  afterlast1 = last1, afterlast2 = last2;
	  last1 = i1, last2 = i2;
	  afterlast_dir = last_dir;
	  last_dir = dir;
	  p1 = PATTERN (i1);
	  if (!(GET_CODE (p1) == USE || GET_CODE (p1) == CLOBBER))
	    ninsns++;
	}

      i1 = PREV_INSN (i1);
      i2 = PREV_INSN (i2);
    }

#ifdef HAVE_cc0
  /* Don't allow the insn after a compare to be shared by
     cross-jumping unless the compare is also shared.  */
  if (ninsns && reg_mentioned_p (cc0_rtx, last1) && ! sets_cc0_p (last1))
    last1 = afterlast1, last2 = afterlast2, last_dir = afterlast_dir, ninsns--;
#endif

  /* Include preceding notes and labels in the cross-jump.  One,
     this may bring us to the head of the blocks as requested above.
     Two, it keeps line number notes as matched as may be.  */
  if (ninsns)
    {
<<<<<<< HEAD
=======
      bb1 = BLOCK_FOR_INSN (last1);
>>>>>>> 3082eeb7
      while (last1 != BB_HEAD (bb1) && !NONDEBUG_INSN_P (PREV_INSN (last1)))
	last1 = PREV_INSN (last1);

      if (last1 != BB_HEAD (bb1) && LABEL_P (PREV_INSN (last1)))
	last1 = PREV_INSN (last1);

<<<<<<< HEAD
=======
      bb2 = BLOCK_FOR_INSN (last2);
>>>>>>> 3082eeb7
      while (last2 != BB_HEAD (bb2) && !NONDEBUG_INSN_P (PREV_INSN (last2)))
	last2 = PREV_INSN (last2);

      if (last2 != BB_HEAD (bb2) && LABEL_P (PREV_INSN (last2)))
	last2 = PREV_INSN (last2);

      *f1 = last1;
      *f2 = last2;
    }

  if (dir_p)
    *dir_p = last_dir;
  return ninsns;
}

/* Like flow_find_cross_jump, except start looking for a matching sequence from
   the head of the two blocks.  Do not include jumps at the end.
   If STOP_AFTER is nonzero, stop after finding that many matching
   instructions.  */

int
flow_find_head_matching_sequence (basic_block bb1, basic_block bb2, rtx *f1,
				  rtx *f2, int stop_after)
{
  rtx i1, i2, last1, last2, beforelast1, beforelast2;
  int ninsns = 0;
  edge e;
  edge_iterator ei;
  int nehedges1 = 0, nehedges2 = 0;

  FOR_EACH_EDGE (e, ei, bb1->succs)
    if (e->flags & EDGE_EH)
      nehedges1++;
  FOR_EACH_EDGE (e, ei, bb2->succs)
    if (e->flags & EDGE_EH)
      nehedges2++;

  i1 = BB_HEAD (bb1);
  i2 = BB_HEAD (bb2);
  last1 = beforelast1 = last2 = beforelast2 = NULL_RTX;

  while (true)
    {
      /* Ignore notes, except NOTE_INSN_EPILOGUE_BEG.  */
      while (!NONDEBUG_INSN_P (i1) && i1 != BB_END (bb1))
	{
	  if (NOTE_P (i1) && NOTE_KIND (i1) == NOTE_INSN_EPILOGUE_BEG)
	    break;
	  i1 = NEXT_INSN (i1);
	}

      while (!NONDEBUG_INSN_P (i2) && i2 != BB_END (bb2))
	{
	  if (NOTE_P (i2) && NOTE_KIND (i2) == NOTE_INSN_EPILOGUE_BEG)
	    break;
	  i2 = NEXT_INSN (i2);
	}

      if ((i1 == BB_END (bb1) && !NONDEBUG_INSN_P (i1))
	  || (i2 == BB_END (bb2) && !NONDEBUG_INSN_P (i2)))
	break;

      if (NOTE_P (i1) || NOTE_P (i2)
	  || JUMP_P (i1) || JUMP_P (i2))
	break;

      /* A sanity check to make sure we're not merging insns with different
	 effects on EH.  If only one of them ends a basic block, it shouldn't
	 have an EH edge; if both end a basic block, there should be the same
	 number of EH edges.  */
      if ((i1 == BB_END (bb1) && i2 != BB_END (bb2)
	   && nehedges1 > 0)
	  || (i2 == BB_END (bb2) && i1 != BB_END (bb1)
	      && nehedges2 > 0)
	  || (i1 == BB_END (bb1) && i2 == BB_END (bb2)
	      && nehedges1 != nehedges2))
	break;

      if (old_insns_match_p (0, i1, i2) != dir_both)
	break;

      merge_memattrs (i1, i2);

      /* Don't begin a cross-jump with a NOTE insn.  */
      if (INSN_P (i1))
	{
	  merge_notes (i1, i2);

	  beforelast1 = last1, beforelast2 = last2;
	  last1 = i1, last2 = i2;
	  ninsns++;
	}

      if (i1 == BB_END (bb1) || i2 == BB_END (bb2)
	  || (stop_after > 0 && ninsns == stop_after))
	break;

      i1 = NEXT_INSN (i1);
      i2 = NEXT_INSN (i2);
    }

#ifdef HAVE_cc0
  /* Don't allow a compare to be shared by cross-jumping unless the insn
     after the compare is also shared.  */
  if (ninsns && reg_mentioned_p (cc0_rtx, last1) && sets_cc0_p (last1))
    last1 = beforelast1, last2 = beforelast2, ninsns--;
#endif

  if (ninsns)
    {
      *f1 = last1;
      *f2 = last2;
    }

  return ninsns;
}

/* Return true iff outgoing edges of BB1 and BB2 match, together with
   the branch instruction.  This means that if we commonize the control
   flow before end of the basic block, the semantic remains unchanged.

   We may assume that there exists one edge with a common destination.  */

static bool
outgoing_edges_match (int mode, basic_block bb1, basic_block bb2)
{
  int nehedges1 = 0, nehedges2 = 0;
  edge fallthru1 = 0, fallthru2 = 0;
  edge e1, e2;
  edge_iterator ei;

  /* If BB1 has only one successor, we may be looking at either an
     unconditional jump, or a fake edge to exit.  */
  if (single_succ_p (bb1)
      && (single_succ_edge (bb1)->flags & (EDGE_COMPLEX | EDGE_FAKE)) == 0
      && (!JUMP_P (BB_END (bb1)) || simplejump_p (BB_END (bb1))))
    return (single_succ_p (bb2)
	    && (single_succ_edge (bb2)->flags
		& (EDGE_COMPLEX | EDGE_FAKE)) == 0
	    && (!JUMP_P (BB_END (bb2)) || simplejump_p (BB_END (bb2))));

  /* Match conditional jumps - this may get tricky when fallthru and branch
     edges are crossed.  */
  if (EDGE_COUNT (bb1->succs) == 2
      && any_condjump_p (BB_END (bb1))
      && onlyjump_p (BB_END (bb1)))
    {
      edge b1, f1, b2, f2;
      bool reverse, match;
      rtx set1, set2, cond1, cond2;
      enum rtx_code code1, code2;

      if (EDGE_COUNT (bb2->succs) != 2
	  || !any_condjump_p (BB_END (bb2))
	  || !onlyjump_p (BB_END (bb2)))
	return false;

      b1 = BRANCH_EDGE (bb1);
      b2 = BRANCH_EDGE (bb2);
      f1 = FALLTHRU_EDGE (bb1);
      f2 = FALLTHRU_EDGE (bb2);

      /* Get around possible forwarders on fallthru edges.  Other cases
	 should be optimized out already.  */
      if (FORWARDER_BLOCK_P (f1->dest))
	f1 = single_succ_edge (f1->dest);

      if (FORWARDER_BLOCK_P (f2->dest))
	f2 = single_succ_edge (f2->dest);

      /* To simplify use of this function, return false if there are
	 unneeded forwarder blocks.  These will get eliminated later
	 during cleanup_cfg.  */
      if (FORWARDER_BLOCK_P (f1->dest)
	  || FORWARDER_BLOCK_P (f2->dest)
	  || FORWARDER_BLOCK_P (b1->dest)
	  || FORWARDER_BLOCK_P (b2->dest))
	return false;

      if (f1->dest == f2->dest && b1->dest == b2->dest)
	reverse = false;
      else if (f1->dest == b2->dest && b1->dest == f2->dest)
	reverse = true;
      else
	return false;

      set1 = pc_set (BB_END (bb1));
      set2 = pc_set (BB_END (bb2));
      if ((XEXP (SET_SRC (set1), 1) == pc_rtx)
	  != (XEXP (SET_SRC (set2), 1) == pc_rtx))
	reverse = !reverse;

      cond1 = XEXP (SET_SRC (set1), 0);
      cond2 = XEXP (SET_SRC (set2), 0);
      code1 = GET_CODE (cond1);
      if (reverse)
	code2 = reversed_comparison_code (cond2, BB_END (bb2));
      else
	code2 = GET_CODE (cond2);

      if (code2 == UNKNOWN)
	return false;

      /* Verify codes and operands match.  */
      match = ((code1 == code2
		&& rtx_renumbered_equal_p (XEXP (cond1, 0), XEXP (cond2, 0))
		&& rtx_renumbered_equal_p (XEXP (cond1, 1), XEXP (cond2, 1)))
	       || (code1 == swap_condition (code2)
		   && rtx_renumbered_equal_p (XEXP (cond1, 1),
					      XEXP (cond2, 0))
		   && rtx_renumbered_equal_p (XEXP (cond1, 0),
					      XEXP (cond2, 1))));

      /* If we return true, we will join the blocks.  Which means that
	 we will only have one branch prediction bit to work with.  Thus
	 we require the existing branches to have probabilities that are
	 roughly similar.  */
      if (match
	  && optimize_bb_for_speed_p (bb1)
	  && optimize_bb_for_speed_p (bb2))
	{
	  int prob2;

	  if (b1->dest == b2->dest)
	    prob2 = b2->probability;
	  else
	    /* Do not use f2 probability as f2 may be forwarded.  */
	    prob2 = REG_BR_PROB_BASE - b2->probability;

	  /* Fail if the difference in probabilities is greater than 50%.
	     This rules out two well-predicted branches with opposite
	     outcomes.  */
	  if (abs (b1->probability - prob2) > REG_BR_PROB_BASE / 2)
	    {
	      if (dump_file)
		fprintf (dump_file,
			 "Outcomes of branch in bb %i and %i differ too much (%i %i)\n",
			 bb1->index, bb2->index, b1->probability, prob2);

	      return false;
	    }
	}

      if (dump_file && match)
	fprintf (dump_file, "Conditionals in bb %i and %i match.\n",
		 bb1->index, bb2->index);

      return match;
    }

  /* Generic case - we are seeing a computed jump, table jump or trapping
     instruction.  */

  /* Check whether there are tablejumps in the end of BB1 and BB2.
     Return true if they are identical.  */
    {
      rtx label1, label2;
      rtx table1, table2;

      if (tablejump_p (BB_END (bb1), &label1, &table1)
	  && tablejump_p (BB_END (bb2), &label2, &table2)
	  && GET_CODE (PATTERN (table1)) == GET_CODE (PATTERN (table2)))
	{
	  /* The labels should never be the same rtx.  If they really are same
	     the jump tables are same too. So disable crossjumping of blocks BB1
	     and BB2 because when deleting the common insns in the end of BB1
	     by delete_basic_block () the jump table would be deleted too.  */
	  /* If LABEL2 is referenced in BB1->END do not do anything
	     because we would loose information when replacing
	     LABEL1 by LABEL2 and then LABEL2 by LABEL1 in BB1->END.  */
	  if (label1 != label2 && !rtx_referenced_p (label2, BB_END (bb1)))
	    {
	      /* Set IDENTICAL to true when the tables are identical.  */
	      bool identical = false;
	      rtx p1, p2;

	      p1 = PATTERN (table1);
	      p2 = PATTERN (table2);
	      if (GET_CODE (p1) == ADDR_VEC && rtx_equal_p (p1, p2))
		{
		  identical = true;
		}
	      else if (GET_CODE (p1) == ADDR_DIFF_VEC
		       && (XVECLEN (p1, 1) == XVECLEN (p2, 1))
		       && rtx_equal_p (XEXP (p1, 2), XEXP (p2, 2))
		       && rtx_equal_p (XEXP (p1, 3), XEXP (p2, 3)))
		{
		  int i;

		  identical = true;
		  for (i = XVECLEN (p1, 1) - 1; i >= 0 && identical; i--)
		    if (!rtx_equal_p (XVECEXP (p1, 1, i), XVECEXP (p2, 1, i)))
		      identical = false;
		}

	      if (identical)
		{
		  replace_label_data rr;
		  bool match;

		  /* Temporarily replace references to LABEL1 with LABEL2
		     in BB1->END so that we could compare the instructions.  */
		  rr.r1 = label1;
		  rr.r2 = label2;
		  rr.update_label_nuses = false;
		  for_each_rtx (&BB_END (bb1), replace_label, &rr);

		  match = (old_insns_match_p (mode, BB_END (bb1), BB_END (bb2))
			   == dir_both);
		  if (dump_file && match)
		    fprintf (dump_file,
			     "Tablejumps in bb %i and %i match.\n",
			     bb1->index, bb2->index);

		  /* Set the original label in BB1->END because when deleting
		     a block whose end is a tablejump, the tablejump referenced
		     from the instruction is deleted too.  */
		  rr.r1 = label2;
		  rr.r2 = label1;
		  for_each_rtx (&BB_END (bb1), replace_label, &rr);

		  return match;
		}
	    }
	  return false;
	}
    }

  /* First ensure that the instructions match.  There may be many outgoing
     edges so this test is generally cheaper.  */
  if (old_insns_match_p (mode, BB_END (bb1), BB_END (bb2)) != dir_both)
    return false;

  /* Search the outgoing edges, ensure that the counts do match, find possible
     fallthru and exception handling edges since these needs more
     validation.  */
  if (EDGE_COUNT (bb1->succs) != EDGE_COUNT (bb2->succs))
    return false;

  FOR_EACH_EDGE (e1, ei, bb1->succs)
    {
      e2 = EDGE_SUCC (bb2, ei.index);

      if (e1->flags & EDGE_EH)
	nehedges1++;

      if (e2->flags & EDGE_EH)
	nehedges2++;

      if (e1->flags & EDGE_FALLTHRU)
	fallthru1 = e1;
      if (e2->flags & EDGE_FALLTHRU)
	fallthru2 = e2;
    }

  /* If number of edges of various types does not match, fail.  */
  if (nehedges1 != nehedges2
      || (fallthru1 != 0) != (fallthru2 != 0))
    return false;

  /* fallthru edges must be forwarded to the same destination.  */
  if (fallthru1)
    {
      basic_block d1 = (forwarder_block_p (fallthru1->dest)
			? single_succ (fallthru1->dest): fallthru1->dest);
      basic_block d2 = (forwarder_block_p (fallthru2->dest)
			? single_succ (fallthru2->dest): fallthru2->dest);

      if (d1 != d2)
	return false;
    }

  /* Ensure the same EH region.  */
  {
    rtx n1 = find_reg_note (BB_END (bb1), REG_EH_REGION, 0);
    rtx n2 = find_reg_note (BB_END (bb2), REG_EH_REGION, 0);

    if (!n1 && n2)
      return false;

    if (n1 && (!n2 || XEXP (n1, 0) != XEXP (n2, 0)))
      return false;
  }

  /* The same checks as in try_crossjump_to_edge. It is required for RTL
     version of sequence abstraction.  */
  FOR_EACH_EDGE (e1, ei, bb2->succs)
    {
      edge e2;
      edge_iterator ei;
      basic_block d1 = e1->dest;

      if (FORWARDER_BLOCK_P (d1))
        d1 = EDGE_SUCC (d1, 0)->dest;

      FOR_EACH_EDGE (e2, ei, bb1->succs)
        {
          basic_block d2 = e2->dest;
          if (FORWARDER_BLOCK_P (d2))
            d2 = EDGE_SUCC (d2, 0)->dest;
          if (d1 == d2)
            break;
        }

      if (!e2)
        return false;
    }

  return true;
}

/* Returns true if BB basic block has a preserve label.  */

static bool
block_has_preserve_label (basic_block bb)
{
  return (bb
          && block_label (bb)
          && LABEL_PRESERVE_P (block_label (bb)));
}

/* E1 and E2 are edges with the same destination block.  Search their
   predecessors for common code.  If found, redirect control flow from
   (maybe the middle of) E1->SRC to (maybe the middle of) E2->SRC (dir_forward),
   or the other way around (dir_backward).  DIR specifies the allowed
   replacement direction.  */

static bool
try_crossjump_to_edge (int mode, edge e1, edge e2,
                       enum replace_direction dir)
{
  int nmatch;
  basic_block src1 = e1->src, src2 = e2->src;
  basic_block redirect_to, redirect_from, to_remove;
  basic_block osrc1, osrc2, redirect_edges_to, tmp;
  rtx newpos1, newpos2;
  edge s;
  edge_iterator ei;

  newpos1 = newpos2 = NULL_RTX;

  /* If we have partitioned hot/cold basic blocks, it is a bad idea
     to try this optimization.

     Basic block partitioning may result in some jumps that appear to
     be optimizable (or blocks that appear to be mergeable), but which really
     must be left untouched (they are required to make it safely across
     partition boundaries).  See the comments at the top of
     bb-reorder.c:partition_hot_cold_basic_blocks for complete details.  */

  if (flag_reorder_blocks_and_partition && reload_completed)
    return false;

  /* Search backward through forwarder blocks.  We don't need to worry
     about multiple entry or chained forwarders, as they will be optimized
     away.  We do this to look past the unconditional jump following a
     conditional jump that is required due to the current CFG shape.  */
  if (single_pred_p (src1)
      && FORWARDER_BLOCK_P (src1))
    e1 = single_pred_edge (src1), src1 = e1->src;

  if (single_pred_p (src2)
      && FORWARDER_BLOCK_P (src2))
    e2 = single_pred_edge (src2), src2 = e2->src;

  /* Nothing to do if we reach ENTRY, or a common source block.  */
  if (src1 == ENTRY_BLOCK_PTR || src2 == ENTRY_BLOCK_PTR)
    return false;
  if (src1 == src2)
    return false;

  /* Seeing more than 1 forwarder blocks would confuse us later...  */
  if (FORWARDER_BLOCK_P (e1->dest)
      && FORWARDER_BLOCK_P (single_succ (e1->dest)))
    return false;

  if (FORWARDER_BLOCK_P (e2->dest)
      && FORWARDER_BLOCK_P (single_succ (e2->dest)))
    return false;

  /* Likewise with dead code (possibly newly created by the other optimizations
     of cfg_cleanup).  */
  if (EDGE_COUNT (src1->preds) == 0 || EDGE_COUNT (src2->preds) == 0)
    return false;

  /* Look for the common insn sequence, part the first ...  */
  if (!outgoing_edges_match (mode, src1, src2))
    return false;

  /* ... and part the second.  */
  nmatch = flow_find_cross_jump (src1, src2, &newpos1, &newpos2, &dir);

  osrc1 = src1;
  osrc2 = src2;
  if (newpos1 != NULL_RTX)
    src1 = BLOCK_FOR_INSN (newpos1);
  if (newpos2 != NULL_RTX)
    src2 = BLOCK_FOR_INSN (newpos2);

  if (dir == dir_backward)
    {
#define SWAP(T, X, Y) do { T tmp = (X); (X) = (Y); (Y) = tmp; } while (0)
      SWAP (basic_block, osrc1, osrc2);
      SWAP (basic_block, src1, src2);
      SWAP (edge, e1, e2);
      SWAP (rtx, newpos1, newpos2);
#undef SWAP
    }

  /* Don't proceed with the crossjump unless we found a sufficient number
     of matching instructions or the 'from' block was totally matched
     (such that its predecessors will hopefully be redirected and the
     block removed).  */
  if ((nmatch < PARAM_VALUE (PARAM_MIN_CROSSJUMP_INSNS))
      && (newpos1 != BB_HEAD (src1)))
    return false;

  /* Avoid deleting preserve label when redirecting ABNORMAL edges.  */
  if (block_has_preserve_label (e1->dest)
      && (e1->flags & EDGE_ABNORMAL))
    return false;

  /* Here we know that the insns in the end of SRC1 which are common with SRC2
     will be deleted.
     If we have tablejumps in the end of SRC1 and SRC2
     they have been already compared for equivalence in outgoing_edges_match ()
     so replace the references to TABLE1 by references to TABLE2.  */
    {
      rtx label1, label2;
      rtx table1, table2;

      if (tablejump_p (BB_END (osrc1), &label1, &table1)
	  && tablejump_p (BB_END (osrc2), &label2, &table2)
	  && label1 != label2)
	{
	  replace_label_data rr;
	  rtx insn;

	  /* Replace references to LABEL1 with LABEL2.  */
	  rr.r1 = label1;
	  rr.r2 = label2;
	  rr.update_label_nuses = true;
	  for (insn = get_insns (); insn; insn = NEXT_INSN (insn))
	    {
	      /* Do not replace the label in SRC1->END because when deleting
		 a block whose end is a tablejump, the tablejump referenced
		 from the instruction is deleted too.  */
	      if (insn != BB_END (osrc1))
		for_each_rtx (&insn, replace_label, &rr);
	    }
	}
    }

  /* Avoid splitting if possible.  We must always split when SRC2 has
     EH predecessor edges, or we may end up with basic blocks with both
     normal and EH predecessor edges.  */
  if (newpos2 == BB_HEAD (src2)
      && !(EDGE_PRED (src2, 0)->flags & EDGE_EH))
    redirect_to = src2;
  else
    {
      if (newpos2 == BB_HEAD (src2))
	{
	  /* Skip possible basic block header.  */
	  if (LABEL_P (newpos2))
	    newpos2 = NEXT_INSN (newpos2);
	  while (DEBUG_INSN_P (newpos2))
	    newpos2 = NEXT_INSN (newpos2);
	  if (NOTE_P (newpos2))
	    newpos2 = NEXT_INSN (newpos2);
	  while (DEBUG_INSN_P (newpos2))
	    newpos2 = NEXT_INSN (newpos2);
	}

      if (dump_file)
	fprintf (dump_file, "Splitting bb %i before %i insns\n",
		 src2->index, nmatch);
      redirect_to = split_block (src2, PREV_INSN (newpos2))->dest;
    }

  if (dump_file)
    fprintf (dump_file,
	     "Cross jumping from bb %i to bb %i; %i common insns\n",
	     src1->index, src2->index, nmatch);

  /* We may have some registers visible through the block.  */
  df_set_bb_dirty (redirect_to);

  if (osrc2 == src2)
    redirect_edges_to = redirect_to;
  else
    redirect_edges_to = osrc2;

  /* Recompute the frequencies and counts of outgoing edges.  */
  FOR_EACH_EDGE (s, ei, redirect_edges_to->succs)
    {
      edge s2;
      edge_iterator ei;
      basic_block d = s->dest;

      if (FORWARDER_BLOCK_P (d))
	d = single_succ (d);

      FOR_EACH_EDGE (s2, ei, src1->succs)
	{
	  basic_block d2 = s2->dest;
	  if (FORWARDER_BLOCK_P (d2))
	    d2 = single_succ (d2);
	  if (d == d2)
	    break;
	}

      s->count += s2->count;

      /* Take care to update possible forwarder blocks.  We verified
	 that there is no more than one in the chain, so we can't run
	 into infinite loop.  */
      if (FORWARDER_BLOCK_P (s->dest))
	{
	  single_succ_edge (s->dest)->count += s2->count;
	  s->dest->count += s2->count;
	  s->dest->frequency += EDGE_FREQUENCY (s);
	}

      if (FORWARDER_BLOCK_P (s2->dest))
	{
	  single_succ_edge (s2->dest)->count -= s2->count;
	  if (single_succ_edge (s2->dest)->count < 0)
	    single_succ_edge (s2->dest)->count = 0;
	  s2->dest->count -= s2->count;
	  s2->dest->frequency -= EDGE_FREQUENCY (s);
	  if (s2->dest->frequency < 0)
	    s2->dest->frequency = 0;
	  if (s2->dest->count < 0)
	    s2->dest->count = 0;
	}

      if (!redirect_edges_to->frequency && !src1->frequency)
	s->probability = (s->probability + s2->probability) / 2;
      else
	s->probability
	  = ((s->probability * redirect_edges_to->frequency +
	      s2->probability * src1->frequency)
	     / (redirect_edges_to->frequency + src1->frequency));
    }

  /* Adjust count and frequency for the block.  An earlier jump
     threading pass may have left the profile in an inconsistent
     state (see update_bb_profile_for_threading) so we must be
     prepared for overflows.  */
  tmp = redirect_to;
  do
    {
      tmp->count += src1->count;
      tmp->frequency += src1->frequency;
      if (tmp->frequency > BB_FREQ_MAX)
        tmp->frequency = BB_FREQ_MAX;
      if (tmp == redirect_edges_to)
        break;
      tmp = find_fallthru_edge (tmp->succs)->dest;
    }
  while (true);
  update_br_prob_note (redirect_edges_to);

  /* Edit SRC1 to go to REDIRECT_TO at NEWPOS1.  */

  /* Skip possible basic block header.  */
  if (LABEL_P (newpos1))
    newpos1 = NEXT_INSN (newpos1);

  while (DEBUG_INSN_P (newpos1))
    newpos1 = NEXT_INSN (newpos1);

  if (NOTE_INSN_BASIC_BLOCK_P (newpos1))
    newpos1 = NEXT_INSN (newpos1);

  while (DEBUG_INSN_P (newpos1))
    newpos1 = NEXT_INSN (newpos1);

  redirect_from = split_block (src1, PREV_INSN (newpos1))->src;
  to_remove = single_succ (redirect_from);

  redirect_edge_and_branch_force (single_succ_edge (redirect_from), redirect_to);
  delete_basic_block (to_remove);

  update_forwarder_flag (redirect_from);
  if (redirect_to != src2)
    update_forwarder_flag (src2);

  return true;
}

/* Search the predecessors of BB for common insn sequences.  When found,
   share code between them by redirecting control flow.  Return true if
   any changes made.  */

static bool
try_crossjump_bb (int mode, basic_block bb)
{
  edge e, e2, fallthru;
  bool changed;
  unsigned max, ix, ix2;

  /* Nothing to do if there is not at least two incoming edges.  */
  if (EDGE_COUNT (bb->preds) < 2)
    return false;

  /* Don't crossjump if this block ends in a computed jump,
     unless we are optimizing for size.  */
  if (optimize_bb_for_size_p (bb)
      && bb != EXIT_BLOCK_PTR
      && computed_jump_p (BB_END (bb)))
    return false;

  /* If we are partitioning hot/cold basic blocks, we don't want to
     mess up unconditional or indirect jumps that cross between hot
     and cold sections.

     Basic block partitioning may result in some jumps that appear to
     be optimizable (or blocks that appear to be mergeable), but which really
     must be left untouched (they are required to make it safely across
     partition boundaries).  See the comments at the top of
     bb-reorder.c:partition_hot_cold_basic_blocks for complete details.  */

  if (BB_PARTITION (EDGE_PRED (bb, 0)->src) !=
					BB_PARTITION (EDGE_PRED (bb, 1)->src)
      || (EDGE_PRED (bb, 0)->flags & EDGE_CROSSING))
    return false;

  /* It is always cheapest to redirect a block that ends in a branch to
     a block that falls through into BB, as that adds no branches to the
     program.  We'll try that combination first.  */
  fallthru = NULL;
  max = PARAM_VALUE (PARAM_MAX_CROSSJUMP_EDGES);

  if (EDGE_COUNT (bb->preds) > max)
    return false;

  fallthru = find_fallthru_edge (bb->preds);

  changed = false;
  for (ix = 0; ix < EDGE_COUNT (bb->preds);)
    {
      e = EDGE_PRED (bb, ix);
      ix++;

      /* As noted above, first try with the fallthru predecessor (or, a
	 fallthru predecessor if we are in cfglayout mode).  */
      if (fallthru)
	{
	  /* Don't combine the fallthru edge into anything else.
	     If there is a match, we'll do it the other way around.  */
	  if (e == fallthru)
	    continue;
	  /* If nothing changed since the last attempt, there is nothing
	     we can do.  */
	  if (!first_pass
	      && !((e->src->flags & BB_MODIFIED)
		   || (fallthru->src->flags & BB_MODIFIED)))
	    continue;

	  if (try_crossjump_to_edge (mode, e, fallthru, dir_forward))
	    {
	      changed = true;
	      ix = 0;
	      continue;
	    }
	}

      /* Non-obvious work limiting check: Recognize that we're going
	 to call try_crossjump_bb on every basic block.  So if we have
	 two blocks with lots of outgoing edges (a switch) and they
	 share lots of common destinations, then we would do the
	 cross-jump check once for each common destination.

	 Now, if the blocks actually are cross-jump candidates, then
	 all of their destinations will be shared.  Which means that
	 we only need check them for cross-jump candidacy once.  We
	 can eliminate redundant checks of crossjump(A,B) by arbitrarily
	 choosing to do the check from the block for which the edge
	 in question is the first successor of A.  */
      if (EDGE_SUCC (e->src, 0) != e)
	continue;

      for (ix2 = 0; ix2 < EDGE_COUNT (bb->preds); ix2++)
	{
	  e2 = EDGE_PRED (bb, ix2);

	  if (e2 == e)
	    continue;

	  /* We've already checked the fallthru edge above.  */
	  if (e2 == fallthru)
	    continue;

	  /* The "first successor" check above only prevents multiple
	     checks of crossjump(A,B).  In order to prevent redundant
	     checks of crossjump(B,A), require that A be the block
	     with the lowest index.  */
	  if (e->src->index > e2->src->index)
	    continue;

	  /* If nothing changed since the last attempt, there is nothing
	     we can do.  */
	  if (!first_pass
	      && !((e->src->flags & BB_MODIFIED)
		   || (e2->src->flags & BB_MODIFIED)))
	    continue;

	  /* Both e and e2 are not fallthru edges, so we can crossjump in either
	     direction.  */
	  if (try_crossjump_to_edge (mode, e, e2, dir_both))
	    {
	      changed = true;
	      ix = 0;
	      break;
	    }
	}
    }

  if (changed)
    crossjumps_occured = true;

  return changed;
}

<<<<<<< HEAD
=======
/* Search the successors of BB for common insn sequences.  When found,
   share code between them by moving it across the basic block
   boundary.  Return true if any changes made.  */

static bool
try_head_merge_bb (basic_block bb)
{
  basic_block final_dest_bb = NULL;
  int max_match = INT_MAX;
  edge e0;
  rtx *headptr, *currptr, *nextptr;
  bool changed, moveall;
  unsigned ix;
  rtx e0_last_head, cond, move_before;
  unsigned nedges = EDGE_COUNT (bb->succs);
  rtx jump = BB_END (bb);
  regset live, live_union;

  /* Nothing to do if there is not at least two outgoing edges.  */
  if (nedges < 2)
    return false;

  /* Don't crossjump if this block ends in a computed jump,
     unless we are optimizing for size.  */
  if (optimize_bb_for_size_p (bb)
      && bb != EXIT_BLOCK_PTR
      && computed_jump_p (BB_END (bb)))
    return false;

  cond = get_condition (jump, &move_before, true, false);
  if (cond == NULL_RTX)
    move_before = jump;

  for (ix = 0; ix < nedges; ix++)
    if (EDGE_SUCC (bb, ix)->dest == EXIT_BLOCK_PTR)
      return false;

  for (ix = 0; ix < nedges; ix++)
    {
      edge e = EDGE_SUCC (bb, ix);
      basic_block other_bb = e->dest;

      if (df_get_bb_dirty (other_bb))
	{
	  block_was_dirty = true;
	  return false;
	}

      if (e->flags & EDGE_ABNORMAL)
	return false;

      /* Normally, all destination blocks must only be reachable from this
	 block, i.e. they must have one incoming edge.

	 There is one special case we can handle, that of multiple consecutive
	 jumps where the first jumps to one of the targets of the second jump.
	 This happens frequently in switch statements for default labels.
	 The structure is as follows:
	 FINAL_DEST_BB
	 ....
	 if (cond) jump A;
	 fall through
	 BB
	 jump with targets A, B, C, D...
	 A
	 has two incoming edges, from FINAL_DEST_BB and BB

	 In this case, we can try to move the insns through BB and into
	 FINAL_DEST_BB.  */
      if (EDGE_COUNT (other_bb->preds) != 1)
	{
	  edge incoming_edge, incoming_bb_other_edge;
	  edge_iterator ei;

	  if (final_dest_bb != NULL
	      || EDGE_COUNT (other_bb->preds) != 2)
	    return false;

	  /* We must be able to move the insns across the whole block.  */
	  move_before = BB_HEAD (bb);
	  while (!NONDEBUG_INSN_P (move_before))
	    move_before = NEXT_INSN (move_before);

	  if (EDGE_COUNT (bb->preds) != 1)
	    return false;
	  incoming_edge = EDGE_PRED (bb, 0);
	  final_dest_bb = incoming_edge->src;
	  if (EDGE_COUNT (final_dest_bb->succs) != 2)
	    return false;
	  FOR_EACH_EDGE (incoming_bb_other_edge, ei, final_dest_bb->succs)
	    if (incoming_bb_other_edge != incoming_edge)
	      break;
	  if (incoming_bb_other_edge->dest != other_bb)
	    return false;
	}
    }

  e0 = EDGE_SUCC (bb, 0);
  e0_last_head = NULL_RTX;
  changed = false;

  for (ix = 1; ix < nedges; ix++)
    {
      edge e = EDGE_SUCC (bb, ix);
      rtx e0_last, e_last;
      int nmatch;

      nmatch = flow_find_head_matching_sequence (e0->dest, e->dest,
						 &e0_last, &e_last, 0);
      if (nmatch == 0)
	return false;

      if (nmatch < max_match)
	{
	  max_match = nmatch;
	  e0_last_head = e0_last;
	}
    }

  /* If we matched an entire block, we probably have to avoid moving the
     last insn.  */
  if (max_match > 0
      && e0_last_head == BB_END (e0->dest)
      && (find_reg_note (e0_last_head, REG_EH_REGION, 0)
	  || control_flow_insn_p (e0_last_head)))
    {
      max_match--;
      if (max_match == 0)
	return false;
      do
	e0_last_head = prev_real_insn (e0_last_head);
      while (DEBUG_INSN_P (e0_last_head));
    }

  if (max_match == 0)
    return false;

  /* We must find a union of the live registers at each of the end points.  */
  live = BITMAP_ALLOC (NULL);
  live_union = BITMAP_ALLOC (NULL);

  currptr = XNEWVEC (rtx, nedges);
  headptr = XNEWVEC (rtx, nedges);
  nextptr = XNEWVEC (rtx, nedges);

  for (ix = 0; ix < nedges; ix++)
    {
      int j;
      basic_block merge_bb = EDGE_SUCC (bb, ix)->dest;
      rtx head = BB_HEAD (merge_bb);

      while (!NONDEBUG_INSN_P (head))
	head = NEXT_INSN (head);
      headptr[ix] = head;
      currptr[ix] = head;

      /* Compute the end point and live information  */
      for (j = 1; j < max_match; j++)
	do
	  head = NEXT_INSN (head);
	while (!NONDEBUG_INSN_P (head));
      simulate_backwards_to_point (merge_bb, live, head);
      IOR_REG_SET (live_union, live);
    }

  /* If we're moving across two blocks, verify the validity of the
     first move, then adjust the target and let the loop below deal
     with the final move.  */
  if (final_dest_bb != NULL)
    {
      rtx move_upto;

      moveall = can_move_insns_across (currptr[0], e0_last_head, move_before,
				       jump, e0->dest, live_union,
				       NULL, &move_upto);
      if (!moveall)
	{
	  if (move_upto == NULL_RTX)
	    goto out;

	  while (e0_last_head != move_upto)
	    {
	      df_simulate_one_insn_backwards (e0->dest, e0_last_head,
					      live_union);
	      e0_last_head = PREV_INSN (e0_last_head);
	    }
	}
      if (e0_last_head == NULL_RTX)
	goto out;

      jump = BB_END (final_dest_bb);
      cond = get_condition (jump, &move_before, true, false);
      if (cond == NULL_RTX)
	move_before = jump;
    }

  do
    {
      rtx move_upto;
      moveall = can_move_insns_across (currptr[0], e0_last_head,
				       move_before, jump, e0->dest, live_union,
				       NULL, &move_upto);
      if (!moveall && move_upto == NULL_RTX)
	{
	  if (jump == move_before)
	    break;

	  /* Try again, using a different insertion point.  */
	  move_before = jump;

#ifdef HAVE_cc0
	  /* Don't try moving before a cc0 user, as that may invalidate
	     the cc0.  */
	  if (reg_mentioned_p (cc0_rtx, jump))
	    break;
#endif

	  continue;
	}

      if (final_dest_bb && !moveall)
	/* We haven't checked whether a partial move would be OK for the first
	   move, so we have to fail this case.  */
	break;

      changed = true;
      for (;;)
	{
	  if (currptr[0] == move_upto)
	    break;
	  for (ix = 0; ix < nedges; ix++)
	    {
	      rtx curr = currptr[ix];
	      do
		curr = NEXT_INSN (curr);
	      while (!NONDEBUG_INSN_P (curr));
	      currptr[ix] = curr;
	    }
	}

      /* If we can't currently move all of the identical insns, remember
	 each insn after the range that we'll merge.  */
      if (!moveall)
	for (ix = 0; ix < nedges; ix++)
	  {
	    rtx curr = currptr[ix];
	    do
	      curr = NEXT_INSN (curr);
	    while (!NONDEBUG_INSN_P (curr));
	    nextptr[ix] = curr;
	  }

      reorder_insns (headptr[0], currptr[0], PREV_INSN (move_before));
      df_set_bb_dirty (EDGE_SUCC (bb, 0)->dest);
      if (final_dest_bb != NULL)
	df_set_bb_dirty (final_dest_bb);
      df_set_bb_dirty (bb);
      for (ix = 1; ix < nedges; ix++)
	{
	  df_set_bb_dirty (EDGE_SUCC (bb, ix)->dest);
	  delete_insn_chain (headptr[ix], currptr[ix], false);
	}
      if (!moveall)
	{
	  if (jump == move_before)
	    break;

	  /* For the unmerged insns, try a different insertion point.  */
	  move_before = jump;

#ifdef HAVE_cc0
	  /* Don't try moving before a cc0 user, as that may invalidate
	     the cc0.  */
	  if (reg_mentioned_p (cc0_rtx, jump))
	    break;
#endif

	  for (ix = 0; ix < nedges; ix++)
	    currptr[ix] = headptr[ix] = nextptr[ix];
	}
    }
  while (!moveall);

 out:
  free (currptr);
  free (headptr);
  free (nextptr);

  crossjumps_occured |= changed;

  return changed;
}

>>>>>>> 3082eeb7
/* Return true if BB contains just bb note, or bb note followed
   by only DEBUG_INSNs.  */

static bool
trivially_empty_bb_p (basic_block bb)
{
  rtx insn = BB_END (bb);

  while (1)
    {
      if (insn == BB_HEAD (bb))
	return true;
      if (!DEBUG_INSN_P (insn))
	return false;
      insn = PREV_INSN (insn);
    }
}

/* Do simple CFG optimizations - basic block merging, simplifying of jump
   instructions etc.  Return nonzero if changes were made.  */

static bool
try_optimize_cfg (int mode)
{
  bool changed_overall = false;
  bool changed;
  int iterations = 0;
  basic_block bb, b, next;

  if (mode & (CLEANUP_CROSSJUMP | CLEANUP_THREADING))
    clear_bb_flags ();

  crossjumps_occured = false;

  FOR_EACH_BB (bb)
    update_forwarder_flag (bb);

  if (! targetm.cannot_modify_jumps_p ())
    {
      first_pass = true;
      /* Attempt to merge blocks as made possible by edge removal.  If
	 a block has only one successor, and the successor has only
	 one predecessor, they may be combined.  */
      do
	{
	  block_was_dirty = false;
	  changed = false;
	  iterations++;

	  if (dump_file)
	    fprintf (dump_file,
		     "\n\ntry_optimize_cfg iteration %i\n\n",
		     iterations);

	  for (b = ENTRY_BLOCK_PTR->next_bb; b != EXIT_BLOCK_PTR;)
	    {
	      basic_block c;
	      edge s;
	      bool changed_here = false;

	      /* Delete trivially dead basic blocks.  This is either
		 blocks with no predecessors, or empty blocks with no
		 successors.  However if the empty block with no
		 successors is the successor of the ENTRY_BLOCK, it is
		 kept.  This ensures that the ENTRY_BLOCK will have a
		 successor which is a precondition for many RTL
		 passes.  Empty blocks may result from expanding
		 __builtin_unreachable ().  */
	      if (EDGE_COUNT (b->preds) == 0
		  || (EDGE_COUNT (b->succs) == 0
		      && trivially_empty_bb_p (b)
		      && single_succ_edge (ENTRY_BLOCK_PTR)->dest != b))
		{
		  c = b->prev_bb;
<<<<<<< HEAD
=======
		  if (EDGE_COUNT (b->preds) > 0)
		    {
		      edge e;
		      edge_iterator ei;

		      if (current_ir_type () == IR_RTL_CFGLAYOUT)
			{
			  if (b->il.rtl->footer
			      && BARRIER_P (b->il.rtl->footer))
			    FOR_EACH_EDGE (e, ei, b->preds)
			      if ((e->flags & EDGE_FALLTHRU)
				  && e->src->il.rtl->footer == NULL)
				{
				  if (b->il.rtl->footer)
				    {
				      e->src->il.rtl->footer = b->il.rtl->footer;
				      b->il.rtl->footer = NULL;
				    }
				  else
				    {
				      start_sequence ();
				      e->src->il.rtl->footer = emit_barrier ();
				      end_sequence ();
				    }
				}
			}
		      else
			{
			  rtx last = get_last_bb_insn (b);
			  if (last && BARRIER_P (last))
			    FOR_EACH_EDGE (e, ei, b->preds)
			      if ((e->flags & EDGE_FALLTHRU))
				emit_barrier_after (BB_END (e->src));
			}
		    }
>>>>>>> 3082eeb7
		  delete_basic_block (b);
		  changed = true;
		  /* Avoid trying to remove ENTRY_BLOCK_PTR.  */
		  b = (c == ENTRY_BLOCK_PTR ? c->next_bb : c);
		  continue;
		}

	      /* Remove code labels no longer used.  */
	      if (single_pred_p (b)
		  && (single_pred_edge (b)->flags & EDGE_FALLTHRU)
		  && !(single_pred_edge (b)->flags & EDGE_COMPLEX)
		  && LABEL_P (BB_HEAD (b))
		  /* If the previous block ends with a branch to this
		     block, we can't delete the label.  Normally this
		     is a condjump that is yet to be simplified, but
		     if CASE_DROPS_THRU, this can be a tablejump with
		     some element going to the same place as the
		     default (fallthru).  */
		  && (single_pred (b) == ENTRY_BLOCK_PTR
		      || !JUMP_P (BB_END (single_pred (b)))
		      || ! label_is_jump_target_p (BB_HEAD (b),
						   BB_END (single_pred (b)))))
		{
		  rtx label = BB_HEAD (b);

		  delete_insn_chain (label, label, false);
		  /* If the case label is undeletable, move it after the
		     BASIC_BLOCK note.  */
		  if (NOTE_KIND (BB_HEAD (b)) == NOTE_INSN_DELETED_LABEL)
		    {
		      rtx bb_note = NEXT_INSN (BB_HEAD (b));

		      reorder_insns_nobb (label, label, bb_note);
		      BB_HEAD (b) = bb_note;
		      if (BB_END (b) == bb_note)
			BB_END (b) = label;
		    }
		  if (dump_file)
		    fprintf (dump_file, "Deleted label in block %i.\n",
			     b->index);
		}

	      /* If we fall through an empty block, we can remove it.  */
	      if (!(mode & CLEANUP_CFGLAYOUT)
		  && single_pred_p (b)
		  && (single_pred_edge (b)->flags & EDGE_FALLTHRU)
		  && !LABEL_P (BB_HEAD (b))
		  && FORWARDER_BLOCK_P (b)
		  /* Note that forwarder_block_p true ensures that
		     there is a successor for this block.  */
		  && (single_succ_edge (b)->flags & EDGE_FALLTHRU)
		  && n_basic_blocks > NUM_FIXED_BLOCKS + 1)
		{
		  if (dump_file)
		    fprintf (dump_file,
			     "Deleting fallthru block %i.\n",
			     b->index);

		  c = b->prev_bb == ENTRY_BLOCK_PTR ? b->next_bb : b->prev_bb;
		  redirect_edge_succ_nodup (single_pred_edge (b),
					    single_succ (b));
		  delete_basic_block (b);
		  changed = true;
		  b = c;
		  continue;
		}

	      /* Merge B with its single successor, if any.  */
	      if (single_succ_p (b)
		  && (s = single_succ_edge (b))
		  && !(s->flags & EDGE_COMPLEX)
		  && (c = s->dest) != EXIT_BLOCK_PTR
		  && single_pred_p (c)
		  && b != c)
		{
		  /* When not in cfg_layout mode use code aware of reordering
		     INSN.  This code possibly creates new basic blocks so it
		     does not fit merge_blocks interface and is kept here in
		     hope that it will become useless once more of compiler
		     is transformed to use cfg_layout mode.  */

		  if ((mode & CLEANUP_CFGLAYOUT)
		      && can_merge_blocks_p (b, c))
		    {
		      merge_blocks (b, c);
		      update_forwarder_flag (b);
		      changed_here = true;
		    }
		  else if (!(mode & CLEANUP_CFGLAYOUT)
			   /* If the jump insn has side effects,
			      we can't kill the edge.  */
			   && (!JUMP_P (BB_END (b))
			       || (reload_completed
				   ? simplejump_p (BB_END (b))
				   : (onlyjump_p (BB_END (b))
				      && !tablejump_p (BB_END (b),
						       NULL, NULL))))
			   && (next = merge_blocks_move (s, b, c, mode)))
		      {
			b = next;
			changed_here = true;
		      }
		}

	      /* Simplify branch over branch.  */
	      if ((mode & CLEANUP_EXPENSIVE)
		   && !(mode & CLEANUP_CFGLAYOUT)
		   && try_simplify_condjump (b))
		changed_here = true;

	      /* If B has a single outgoing edge, but uses a
		 non-trivial jump instruction without side-effects, we
		 can either delete the jump entirely, or replace it
		 with a simple unconditional jump.  */
	      if (single_succ_p (b)
		  && single_succ (b) != EXIT_BLOCK_PTR
		  && onlyjump_p (BB_END (b))
		  && !find_reg_note (BB_END (b), REG_CROSSING_JUMP, NULL_RTX)
		  && try_redirect_by_replacing_jump (single_succ_edge (b),
						     single_succ (b),
						     (mode & CLEANUP_CFGLAYOUT) != 0))
		{
		  update_forwarder_flag (b);
		  changed_here = true;
		}

	      /* Simplify branch to branch.  */
	      if (try_forward_edges (mode, b))
		{
		  update_forwarder_flag (b);
		  changed_here = true;
		}

	      /* Look for shared code between blocks.  */
	      if ((mode & CLEANUP_CROSSJUMP)
		  && try_crossjump_bb (mode, b))
		changed_here = true;

	      if ((mode & CLEANUP_CROSSJUMP)
		  /* This can lengthen register lifetimes.  Do it only after
		     reload.  */
		  && reload_completed
		  && try_head_merge_bb (b))
		changed_here = true;

	      /* Don't get confused by the index shift caused by
		 deleting blocks.  */
	      if (!changed_here)
		b = b->next_bb;
	      else
		changed = true;
	    }

	  if ((mode & CLEANUP_CROSSJUMP)
	      && try_crossjump_bb (mode, EXIT_BLOCK_PTR))
	    changed = true;

	  if (block_was_dirty)
	    {
	      /* This should only be set by head-merging.  */
	      gcc_assert (mode & CLEANUP_CROSSJUMP);
	      df_analyze ();
	    }

#ifdef ENABLE_CHECKING
	  if (changed)
	    verify_flow_info ();
#endif

	  changed_overall |= changed;
	  first_pass = false;
	}
      while (changed);
    }

  FOR_ALL_BB (b)
    b->flags &= ~(BB_FORWARDER_BLOCK | BB_NONTHREADABLE_BLOCK);

  return changed_overall;
}

/* Delete all unreachable basic blocks.  */

bool
delete_unreachable_blocks (void)
{
  bool changed = false;
  basic_block b, prev_bb;

  find_unreachable_blocks ();

  /* When we're in GIMPLE mode and there may be debug insns, we should
     delete blocks in reverse dominator order, so as to get a chance
     to substitute all released DEFs into debug stmts.  If we don't
     have dominators information, walking blocks backward gets us a
     better chance of retaining most debug information than
     otherwise.  */
  if (MAY_HAVE_DEBUG_STMTS && current_ir_type () == IR_GIMPLE
      && dom_info_available_p (CDI_DOMINATORS))
    {
      for (b = EXIT_BLOCK_PTR->prev_bb; b != ENTRY_BLOCK_PTR; b = prev_bb)
	{
	  prev_bb = b->prev_bb;

	  if (!(b->flags & BB_REACHABLE))
	    {
	      /* Speed up the removal of blocks that don't dominate
		 others.  Walking backwards, this should be the common
		 case.  */
	      if (!first_dom_son (CDI_DOMINATORS, b))
		delete_basic_block (b);
	      else
		{
		  VEC (basic_block, heap) *h
		    = get_all_dominated_blocks (CDI_DOMINATORS, b);
<<<<<<< HEAD

		  while (VEC_length (basic_block, h))
		    {
		      b = VEC_pop (basic_block, h);

=======

		  while (VEC_length (basic_block, h))
		    {
		      b = VEC_pop (basic_block, h);

>>>>>>> 3082eeb7
		      prev_bb = b->prev_bb;

		      gcc_assert (!(b->flags & BB_REACHABLE));

		      delete_basic_block (b);
		    }

		  VEC_free (basic_block, heap, h);
		}

	      changed = true;
	    }
	}
    }
  else
    {
      for (b = EXIT_BLOCK_PTR->prev_bb; b != ENTRY_BLOCK_PTR; b = prev_bb)
	{
	  prev_bb = b->prev_bb;

	  if (!(b->flags & BB_REACHABLE))
	    {
	      delete_basic_block (b);
	      changed = true;
	    }
	}
    }

  if (changed)
    tidy_fallthru_edges ();
  return changed;
}

/* Delete any jump tables never referenced.  We can't delete them at the
   time of removing tablejump insn as they are referenced by the preceding
   insns computing the destination, so we delay deleting and garbagecollect
   them once life information is computed.  */
void
delete_dead_jumptables (void)
{
  basic_block bb;

  /* A dead jump table does not belong to any basic block.  Scan insns
     between two adjacent basic blocks.  */
  FOR_EACH_BB (bb)
    {
      rtx insn, next;

      for (insn = NEXT_INSN (BB_END (bb));
	   insn && !NOTE_INSN_BASIC_BLOCK_P (insn);
	   insn = next)
	{
	  next = NEXT_INSN (insn);
	  if (LABEL_P (insn)
	      && LABEL_NUSES (insn) == LABEL_PRESERVE_P (insn)
	      && JUMP_TABLE_DATA_P (next))
	    {
	      rtx label = insn, jump = next;

	      if (dump_file)
		fprintf (dump_file, "Dead jumptable %i removed\n",
			 INSN_UID (insn));

	      next = NEXT_INSN (next);
	      delete_insn (jump);
	      delete_insn (label);
	    }
	}
    }
}


/* Tidy the CFG by deleting unreachable code and whatnot.  */

bool
cleanup_cfg (int mode)
{
  bool changed = false;

  /* Set the cfglayout mode flag here.  We could update all the callers
     but that is just inconvenient, especially given that we eventually
     want to have cfglayout mode as the default.  */
  if (current_ir_type () == IR_RTL_CFGLAYOUT)
    mode |= CLEANUP_CFGLAYOUT;

  timevar_push (TV_CLEANUP_CFG);
  if (delete_unreachable_blocks ())
    {
      changed = true;
      /* We've possibly created trivially dead code.  Cleanup it right
	 now to introduce more opportunities for try_optimize_cfg.  */
      if (!(mode & (CLEANUP_NO_INSN_DEL))
	  && !reload_completed)
	delete_trivially_dead_insns (get_insns (), max_reg_num ());
    }

  compact_blocks ();

  /* To tail-merge blocks ending in the same noreturn function (e.g.
     a call to abort) we have to insert fake edges to exit.  Do this
     here once.  The fake edges do not interfere with any other CFG
     cleanups.  */
  if (mode & CLEANUP_CROSSJUMP)
    add_noreturn_fake_exit_edges ();

  if (!dbg_cnt (cfg_cleanup))
    return changed;

  while (try_optimize_cfg (mode))
    {
      delete_unreachable_blocks (), changed = true;
      if (!(mode & CLEANUP_NO_INSN_DEL))
	{
	  /* Try to remove some trivially dead insns when doing an expensive
	     cleanup.  But delete_trivially_dead_insns doesn't work after
	     reload (it only handles pseudos) and run_fast_dce is too costly
	     to run in every iteration.

	     For effective cross jumping, we really want to run a fast DCE to
	     clean up any dead conditions, or they get in the way of performing
	     useful tail merges.

	     Other transformations in cleanup_cfg are not so sensitive to dead
	     code, so delete_trivially_dead_insns or even doing nothing at all
	     is good enough.  */
	  if ((mode & CLEANUP_EXPENSIVE) && !reload_completed
	      && !delete_trivially_dead_insns (get_insns (), max_reg_num ()))
	    break;
	  if ((mode & CLEANUP_CROSSJUMP) && crossjumps_occured)
	    run_fast_dce ();
	}
      else
	break;
    }

  if (mode & CLEANUP_CROSSJUMP)
    remove_fake_exit_edges ();

  /* Don't call delete_dead_jumptables in cfglayout mode, because
     that function assumes that jump tables are in the insns stream.
     But we also don't _have_ to delete dead jumptables in cfglayout
     mode because we shouldn't even be looking at things that are
     not in a basic block.  Dead jumptables are cleaned up when
     going out of cfglayout mode.  */
  if (!(mode & CLEANUP_CFGLAYOUT))
    delete_dead_jumptables ();

  timevar_pop (TV_CLEANUP_CFG);

  return changed;
}

static unsigned int
rest_of_handle_jump (void)
{
  if (crtl->tail_call_emit)
    fixup_tail_calls ();
  return 0;
}

struct rtl_opt_pass pass_jump =
{
 {
  RTL_PASS,
  "sibling",                            /* name */
  NULL,                                 /* gate */
  rest_of_handle_jump,			/* execute */
  NULL,                                 /* sub */
  NULL,                                 /* next */
  0,                                    /* static_pass_number */
  TV_JUMP,                              /* tv_id */
  0,                                    /* properties_required */
  0,                                    /* properties_provided */
  0,                                    /* properties_destroyed */
  TODO_ggc_collect,                     /* todo_flags_start */
  TODO_verify_flow,                     /* todo_flags_finish */
 }
};


static unsigned int
rest_of_handle_jump2 (void)
{
  delete_trivially_dead_insns (get_insns (), max_reg_num ());
  if (dump_file)
    dump_flow_info (dump_file, dump_flags);
  cleanup_cfg ((optimize ? CLEANUP_EXPENSIVE : 0)
	       | (flag_thread_jumps ? CLEANUP_THREADING : 0));
  return 0;
}


struct rtl_opt_pass pass_jump2 =
{
 {
  RTL_PASS,
  "jump",                               /* name */
  NULL,                                 /* gate */
  rest_of_handle_jump2,			/* execute */
  NULL,                                 /* sub */
  NULL,                                 /* next */
  0,                                    /* static_pass_number */
  TV_JUMP,                              /* tv_id */
  0,                                    /* properties_required */
  0,                                    /* properties_provided */
  0,                                    /* properties_destroyed */
  TODO_ggc_collect,                     /* todo_flags_start */
  TODO_verify_rtl_sharing,              /* todo_flags_finish */
 }
};<|MERGE_RESOLUTION|>--- conflicted
+++ resolved
@@ -1,10 +1,6 @@
 /* Control flow optimization code for GNU compiler.
    Copyright (C) 1987, 1988, 1992, 1993, 1994, 1995, 1996, 1997, 1998,
-<<<<<<< HEAD
-   1999, 2000, 2001, 2002, 2003, 2004, 2005, 2006, 2007, 2008, 2010
-=======
    1999, 2000, 2001, 2002, 2003, 2004, 2005, 2006, 2007, 2008, 2010, 2011
->>>>>>> 3082eeb7
    Free Software Foundation, Inc.
 
 This file is part of GCC.
@@ -1107,11 +1103,6 @@
   else if (p1 || p2)
     return dir_none;
 
-  /* __builtin_unreachable() may lead to empty blocks (ending with
-     NOTE_INSN_BASIC_BLOCK).  They may be crossjumped. */
-  if (NOTE_INSN_BASIC_BLOCK_P (i1) && NOTE_INSN_BASIC_BLOCK_P (i2))
-    return true;
-
   p1 = PATTERN (i1);
   p2 = PATTERN (i2);
 
@@ -1182,9 +1173,6 @@
       ? rtx_renumbered_equal_p (p1, p2) : rtx_equal_p (p1, p2))
     return dir_both;
 
-<<<<<<< HEAD
-  return false;
-=======
   return can_replace_by (i1, i2);
 }
 @@ -1247,7 +1235,6 @@
       *i1 = BB_END (*bb1);
       *did_fallthru = true;
      }
->>>>>>> 3082eeb7
 }
 
 /* Look through the insns at the end of BB1 and BB2 and find the longest
@@ -1304,14 +1291,6 @@
 
   while (true)
     {
-<<<<<<< HEAD
-      /* Ignore notes.  */
-      while (!NONDEBUG_INSN_P (i1) && i1 != BB_HEAD (bb1))
-	i1 = PREV_INSN (i1);
-
-      while (!NONDEBUG_INSN_P (i2) && i2 != BB_HEAD (bb2))
-	i2 = PREV_INSN (i2);
-=======
       /* In the following example, we can replace all jumps to C by jumps to A.
 
          This removes 4 duplicate insns.
@@ -1337,7 +1316,6 @@
       walk_to_nondebug_insn (&i2, &bb2, follow_fallthru, &did_fallthru);
       if (did_fallthru)
         dir = dir_forward;
->>>>>>> 3082eeb7
 
       if (i1 == BB_HEAD (bb1) || i2 == BB_HEAD (bb2))
 	break;
@@ -1378,20 +1356,14 @@
      Two, it keeps line number notes as matched as may be.  */
   if (ninsns)
     {
-<<<<<<< HEAD
-=======
       bb1 = BLOCK_FOR_INSN (last1);
->>>>>>> 3082eeb7
       while (last1 != BB_HEAD (bb1) && !NONDEBUG_INSN_P (PREV_INSN (last1)))
 	last1 = PREV_INSN (last1);
 
       if (last1 != BB_HEAD (bb1) && LABEL_P (PREV_INSN (last1)))
 	last1 = PREV_INSN (last1);
 
-<<<<<<< HEAD
-=======
       bb2 = BLOCK_FOR_INSN (last2);
->>>>>>> 3082eeb7
       while (last2 != BB_HEAD (bb2) && !NONDEBUG_INSN_P (PREV_INSN (last2)))
 	last2 = PREV_INSN (last2);
 
@@ -2218,8 +2190,6 @@
   return changed;
 }
 
-<<<<<<< HEAD
-=======
 /* Search the successors of BB for common insn sequences.  When found,
    share code between them by moving it across the basic block
    boundary.  Return true if any changes made.  */
@@ -2513,7 +2483,6 @@
   return changed;
 }
 
->>>>>>> 3082eeb7
 /* Return true if BB contains just bb note, or bb note followed
    by only DEBUG_INSNs.  */
 
@@ -2588,8 +2557,6 @@
 		      && single_succ_edge (ENTRY_BLOCK_PTR)->dest != b))
 		{
 		  c = b->prev_bb;
-<<<<<<< HEAD
-=======
 		  if (EDGE_COUNT (b->preds) > 0)
 		    {
 		      edge e;
@@ -2625,7 +2592,6 @@
 				emit_barrier_after (BB_END (e->src));
 			}
 		    }
->>>>>>> 3082eeb7
 		  delete_basic_block (b);
 		  changed = true;
 		  /* Avoid trying to remove ENTRY_BLOCK_PTR.  */
@@ -2842,19 +2808,11 @@
 		{
 		  VEC (basic_block, heap) *h
 		    = get_all_dominated_blocks (CDI_DOMINATORS, b);
-<<<<<<< HEAD
 
 		  while (VEC_length (basic_block, h))
 		    {
 		      b = VEC_pop (basic_block, h);
 
-=======
-
-		  while (VEC_length (basic_block, h))
-		    {
-		      b = VEC_pop (basic_block, h);
-
->>>>>>> 3082eeb7
 		      prev_bb = b->prev_bb;
 
 		      gcc_assert (!(b->flags & BB_REACHABLE));
