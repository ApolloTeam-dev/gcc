--- conflicted
+++ resolved
@@ -1273,33 +1273,6 @@
   if (stmt_could_throw_p (stmt))
     return false;
 
-#ifdef TARGET_AMIGA
-  if (TUNE_68080)
-  {
-  /* Do not introduce iv's for POINTER_PLUS_EXPR
-   * if the increment is the same as in some present iv.
-   */
-  if (iv->base->base.code == POINTER_PLUS_EXPR && iv->step->base.code == INTEGER_CST
-      && iv->base->exp.operands[0]->base.code == SSA_NAME)
-    {
-      tree var = iv->base->exp.operands[0]->ssa_name.var;
-      unsigned i;
-      bitmap_iterator bi;
-      EXECUTE_IF_SET_IN_BITMAP (data->relevant, 0, i, bi)
-	{
-	  if (ver_info (data, i)->iv)
-	    {
-	      struct iv * v = ver_info (data, i)->iv;
-	      if (v->base && v->base->base.code == SSA_NAME
-		  && v->base->ssa_name.var == var
-		  && v->step && v->step->base.code == INTEGER_CST
-		  && iv->step->int_cst.val[0] == v->step->int_cst.val[0])
-		return false;
-	    }
-	}
-    }
-    }
-#endif
   return true;
 }
 
@@ -4340,7 +4313,6 @@
 force_expr_to_var_cost (tree expr, bool speed)
 {
   static bool costs_initialized = false;
-  static unsigned small_integer_cost [2];
   static unsigned integer_cost [2];
   static unsigned symbol_cost [2];
   static unsigned address_cost [2];
@@ -4365,15 +4337,8 @@
 
       for (i = 0; i < 2; i++)
 	{
-	  small_integer_cost[i] = computation_cost (build_int_cst (integer_type_node,
-							     2), i);
-	  if (!small_integer_cost[i])
-	    small_integer_cost[i] = 1;
-
 	  integer_cost[i] = computation_cost (build_int_cst (integer_type_node,
 							     2000), i);
-	  if (!integer_cost[i])
-	    integer_cost[i] = 1;
 
 	  symbol_cost[i] = computation_cost (addr, i) + 1;
 
@@ -4382,7 +4347,6 @@
 	  if (dump_file && (dump_flags & TDF_DETAILS))
 	    {
 	      fprintf (dump_file, "force_expr_to_var_cost %s costs:\n", i ? "speed" : "size");
-	      fprintf (dump_file, "  small integer %d\n", (int) small_integer_cost[i]);
 	      fprintf (dump_file, "  integer %d\n", (int) integer_cost[i]);
 	      fprintf (dump_file, "  symbol %d\n", (int) symbol_cost[i]);
 	      fprintf (dump_file, "  address %d\n", (int) address_cost[i]);
@@ -4402,12 +4366,7 @@
   if (is_gimple_min_invariant (expr))
     {
       if (TREE_CODE (expr) == INTEGER_CST)
-	{
-	  if (-0x80 <= expr->int_cst.val[0]
-	      && expr->int_cst.val[0] <= 0x7f)
-	    return new_cost (small_integer_cost [speed], 0);
 	  return new_cost (integer_cost [speed], 0);
-	}
 
       if (TREE_CODE (expr) == ADDR_EXPR)
 	{
@@ -5665,7 +5624,7 @@
       && integer_zerop (*bound_cst)
       && (operand_equal_p (*control_var, cand->var_after, 0)
 	  || operand_equal_p (*control_var, cand->var_before, 0)))
-    elim_cost.cost -= COSTS_N_INSNS(1);
+    elim_cost.cost -= 1;
     
   express_cost = get_computation_cost (data, use, cand, false,
 				       &depends_on_express, NULL,
@@ -5940,12 +5899,8 @@
       && empty_block_p (ip_end_pos (data->current_loop)))
     cost++;
 
-<<<<<<< HEAD
-  if (cand->var_after && cand->var_before && cand->iv->base
-=======
 #ifdef TARGET_AMIGA
   if (TUNE_68080 && cand->var_after && cand->var_before && cand->iv->base
->>>>>>> 28734184
       && cand->var_after->base.code == SSA_NAME
       && cand->var_before->base.code == SSA_NAME
       && cand->iv->base->base.code == SSA_NAME
@@ -5956,10 +5911,7 @@
       && cand->iv->step->int_cst.val[0] < 0
       )
     cost -= COSTS_N_INSNS(2);
-<<<<<<< HEAD
-=======
 #endif
->>>>>>> 28734184
 
   cand->cost = cost;
   cand->cost_step = cost_step;
