--- conflicted
+++ resolved
@@ -1,9 +1,5 @@
 /* Induction variable optimizations.
-<<<<<<< HEAD
-   Copyright (C) 2003, 2004, 2005, 2006, 2007, 2008, 2009, 2010
-=======
    Copyright (C) 2003, 2004, 2005, 2006, 2007, 2008, 2009, 2010, 2011
->>>>>>> 3082eeb7
    Free Software Foundation, Inc.
 
 This file is part of GCC.
@@ -299,15 +295,12 @@
 
   /* Are we optimizing for speed?  */
   bool speed;
-<<<<<<< HEAD
-=======
 
   /* Whether the loop body includes any function calls.  */
   bool body_includes_call;
 
   /* Whether the loop body can only be exited via single exit.  */
   bool loop_single_exit_p;
->>>>>>> 3082eeb7
 };
 
 /* An assignment of iv candidates to uses.  */
@@ -1659,11 +1652,7 @@
 	  && (highest_pow2_factor (toffset) * BITS_PER_UNIT) < mode_align)
 	return true;
 
-<<<<<<< HEAD
-      if (!constant_multiple_of (step, al, &mul))
-=======
       if ((highest_pow2_factor (step) * BITS_PER_UNIT) < mode_align)
->>>>>>> 3082eeb7
 	return true;
     }
 
@@ -1809,17 +1798,11 @@
 	  tree *ref = &TREE_OPERAND (base, 0);
 	  while (handled_component_p (*ref))
 	    ref = &TREE_OPERAND (*ref, 0);
-<<<<<<< HEAD
-	  if (TREE_CODE (*ref) == INDIRECT_REF)
-	    {
-	      tree tem = gimple_fold_indirect_ref (TREE_OPERAND (*ref, 0));
-=======
 	  if (TREE_CODE (*ref) == MEM_REF)
 	    {
 	      tree tem = fold_binary (MEM_REF, TREE_TYPE (*ref),
 				      TREE_OPERAND (*ref, 0),
 				      TREE_OPERAND (*ref, 1));
->>>>>>> 3082eeb7
 	      if (tem)
 		*ref = tem;
 	    }
@@ -2235,14 +2218,10 @@
   struct iv_cand *cand = NULL;
   tree type, orig_type;
 
-<<<<<<< HEAD
-  if (base)
-=======
   /* For non-original variables, make sure their values are computed in a type
      that does not invoke undefined behavior on overflows (since in general,
      we cannot prove that these induction variables are non-wrapping).  */
   if (pos != IP_ORIGINAL)
->>>>>>> 3082eeb7
     {
       orig_type = TREE_TYPE (base);
       type = generic_type_for (orig_type);
@@ -2688,11 +2667,7 @@
 
 /* Sets cost of (USE, CANDIDATE) pair to COST and record that it depends
    on invariants DEPENDS_ON and that the value used in expressing it
-<<<<<<< HEAD
-   is VALUE.  */
-=======
    is VALUE, and in case of iv elimination the comparison operator is COMP.  */
->>>>>>> 3082eeb7
 
 static void
 set_use_iv_cost (struct ivopts_data *data,
@@ -2906,11 +2881,8 @@
   if (MEM_P (rslt))
     cost += address_cost (XEXP (rslt, 0), TYPE_MODE (type),
 			  TYPE_ADDR_SPACE (type), speed);
-<<<<<<< HEAD
-=======
   else if (!REG_P (rslt))
     cost += set_src_cost (rslt, speed);
->>>>>>> 3082eeb7
 
   return cost;
 }
@@ -3285,33 +3257,13 @@
   if (!data)
     {
       HOST_WIDE_INT i;
-<<<<<<< HEAD
-      HOST_WIDE_INT start = BIGGEST_ALIGNMENT / BITS_PER_UNIT;
-      HOST_WIDE_INT rat, off;
-      int old_cse_not_expected;
-=======
       HOST_WIDE_INT rat, off = 0;
       int old_cse_not_expected, width;
->>>>>>> 3082eeb7
       unsigned sym_p, var_p, off_p, rat_p, add_c;
       rtx seq, addr, base;
       rtx reg0, reg1;
 
       data = (address_cost_data) xcalloc (1, sizeof (*data));
-<<<<<<< HEAD
-
-      reg1 = gen_raw_REG (address_mode, LAST_VIRTUAL_REGISTER + 1);
-
-      addr = gen_rtx_fmt_ee (PLUS, address_mode, reg1, NULL_RTX);
-      for (i = start; i <= 1 << 20; i <<= 1)
-	{
-	  XEXP (addr, 1) = gen_int_mode (i, address_mode);
-	  if (!memory_address_addr_space_p (mem_mode, addr, as))
-	    break;
-	}
-      data->max_offset = i == start ? 0 : i >> 1;
-      off = data->max_offset;
-=======
 
       reg1 = gen_raw_REG (address_mode, LAST_VIRTUAL_REGISTER + 1);
 
@@ -3328,17 +3280,9 @@
 	    break;
 	}
       data->min_offset = (i == -1? 0 : off);
->>>>>>> 3082eeb7
 
       for (i = width; i >= 0; i--)
 	{
-<<<<<<< HEAD
-	  XEXP (addr, 1) = gen_int_mode (-i, address_mode);
-	  if (!memory_address_addr_space_p (mem_mode, addr, as))
-	    break;
-	}
-      data->min_offset = i == start ? 0 : -(i >> 1);
-=======
 	  off = ((HOST_WIDE_INT) 1 << i) - 1;
 	  XEXP (addr, 1) = gen_int_mode (off, address_mode);
 	  if (memory_address_addr_space_p (mem_mode, addr, as))
@@ -3347,24 +3291,16 @@
       if (i == -1)
         off = 0;
       data->max_offset = off;
->>>>>>> 3082eeb7
 
       if (dump_file && (dump_flags & TDF_DETAILS))
 	{
 	  fprintf (dump_file, "get_address_cost:\n");
 	  fprintf (dump_file, "  min offset %s " HOST_WIDE_INT_PRINT_DEC "\n",
 		   GET_MODE_NAME (mem_mode),
-<<<<<<< HEAD
-		   (int) data->min_offset);
-	  fprintf (dump_file, "  max offset %s %d\n",
-		   GET_MODE_NAME (mem_mode),
-		   (int) data->max_offset);
-=======
 		   data->min_offset);
 	  fprintf (dump_file, "  max offset %s " HOST_WIDE_INT_PRINT_DEC "\n",
 		   GET_MODE_NAME (mem_mode),
 		   data->max_offset);
->>>>>>> 3082eeb7
 	}
 
       rat = 1;
@@ -3924,40 +3860,12 @@
   return force_var_cost (data, aff_combination_to_tree (&aff_e1), depends_on);
 }
 
-<<<<<<< HEAD
-/* Determines the cost of the computation by that USE is expressed
-   from induction variable CAND.  If ADDRESS_P is true, we just need
-   to create an address from it, otherwise we want to get it into
-   register.  A set of invariants we depend on is stored in
-   DEPENDS_ON.  AT is the statement at that the value is computed.
-   If CAN_AUTOINC is nonnull, use it to record whether autoinc
-   addressing is likely.  */
-
-static comp_cost
-get_computation_cost_at (struct ivopts_data *data,
-			 struct iv_use *use, struct iv_cand *cand,
-			 bool address_p, bitmap *depends_on, gimple at,
-			 bool *can_autoinc)
-{
-  tree ubase = use->iv->base, ustep = use->iv->step;
-  tree cbase, cstep;
-  tree utype = TREE_TYPE (ubase), ctype;
-  unsigned HOST_WIDE_INT cstepi, offset = 0;
-  HOST_WIDE_INT ratio, aratio;
-  bool var_present, symbol_present, stmt_is_after_inc;
-  comp_cost cost;
-  double_int rat;
-  bool speed = optimize_bb_for_speed_p (gimple_bb (at));
-
-  *depends_on = NULL;
-=======
 /* Returns true if AFF1 and AFF2 are identical.  */
 
 static bool
 compare_aff_trees (aff_tree *aff1, aff_tree *aff2)
 {
   unsigned i;
->>>>>>> 3082eeb7
 
   if (aff1->n != aff2->n)
     return false;
@@ -4181,11 +4089,8 @@
   STRIP_NOPS (cbase);
   ctype = TREE_TYPE (cbase);
 
-<<<<<<< HEAD
-=======
   stmt_is_after_inc = stmt_after_increment (data->current_loop, cand, at);
 
->>>>>>> 3082eeb7
   /* use = ubase + ratio * (var - cbase).  If either cbase is a constant
      or ratio == 1, it is better to handle this like
 
@@ -4239,19 +4144,6 @@
 			      &symbol_present, &var_present, &offset,
 			      depends_on);
       cost.cost /= avg_loop_niter (data->current_loop);
-    }
-  else if (address_p
-	   && !POINTER_TYPE_P (ctype)
-	   && multiplier_allowed_in_address_p
-		(ratio, TYPE_MODE (TREE_TYPE (utype)),
-			TYPE_ADDR_SPACE (TREE_TYPE (utype))))
-    {
-      cbase
-	= fold_build2 (MULT_EXPR, ctype, cbase, build_int_cst (ctype, ratio));
-      cost = difference_cost (data,
-			      ubase, cbase,
-			      &symbol_present, &var_present, &offset,
-			      depends_on);
     }
   else
     {
@@ -4276,10 +4168,6 @@
 
   /* If we are after the increment, the value of the candidate is higher by
      one iteration.  */
-<<<<<<< HEAD
-  stmt_is_after_inc = stmt_after_increment (data->current_loop, cand, at);
-=======
->>>>>>> 3082eeb7
   if (stmt_is_after_inc)
     offset -= ratio * cstepi;
 
@@ -4306,13 +4194,8 @@
   /* Symbol + offset should be compile-time computable so consider that they
       are added once to the variable, if present.  */
   if (var_present && (symbol_present || offset))
-<<<<<<< HEAD
-    cost.cost += add_cost (TYPE_MODE (ctype), speed)
-		 / AVG_LOOP_NITER (data->current_loop);
-=======
     cost.cost += adjust_setup_cost (data,
 				    add_cost (TYPE_MODE (ctype), speed));
->>>>>>> 3082eeb7
 
   /* Having offset does not affect runtime cost in case it is added to
      symbol, but it increases complexity.  */
@@ -4324,10 +4207,7 @@
   aratio = ratio > 0 ? ratio : -ratio;
   if (aratio != 1)
     cost.cost += multiply_by_cost (aratio, TYPE_MODE (ctype), speed);
-<<<<<<< HEAD
-=======
   return cost;
->>>>>>> 3082eeb7
 
 fallback:
   if (can_autoinc)
@@ -4357,20 +4237,12 @@
 static comp_cost
 get_computation_cost (struct ivopts_data *data,
 		      struct iv_use *use, struct iv_cand *cand,
-<<<<<<< HEAD
-		      bool address_p, bitmap *depends_on, bool *can_autoinc)
-{
-  return get_computation_cost_at (data,
-				  use, cand, address_p, depends_on, use->stmt,
-				  can_autoinc);
-=======
 		      bool address_p, bitmap *depends_on,
                       bool *can_autoinc, int *inv_expr_id)
 {
   return get_computation_cost_at (data,
 				  use, cand, address_p, depends_on, use->stmt,
 				  can_autoinc, inv_expr_id);
->>>>>>> 3082eeb7
 }
 
 /* Determines cost of basing replacement of USE on CAND in a generic
@@ -4396,16 +4268,11 @@
       return true;
     }
 
-<<<<<<< HEAD
-  cost = get_computation_cost (data, use, cand, false, &depends_on, NULL);
-  set_use_iv_cost (data, use, cand, cost, depends_on, NULL_TREE);
-=======
   cost = get_computation_cost (data, use, cand, false, &depends_on,
                                NULL, &inv_expr_id);
 
   set_use_iv_cost (data, use, cand, cost, depends_on, NULL_TREE, ERROR_MARK,
                    inv_expr_id);
->>>>>>> 3082eeb7
 
   return !infinite_cost_p (cost);
 }
@@ -4418,14 +4285,9 @@
 {
   bitmap depends_on;
   bool can_autoinc;
-<<<<<<< HEAD
-  comp_cost cost = get_computation_cost (data, use, cand, true, &depends_on,
-					 &can_autoinc);
-=======
   int inv_expr_id = -1;
   comp_cost cost = get_computation_cost (data, use, cand, true, &depends_on,
 					 &can_autoinc, &inv_expr_id);
->>>>>>> 3082eeb7
 
   if (cand->ainc_use == use)
     {
@@ -4437,12 +4299,8 @@
       else if (cand->pos == IP_AFTER_USE || cand->pos == IP_BEFORE_USE)
 	cost = infinite_cost;
     }
-<<<<<<< HEAD
-  set_use_iv_cost (data, use, cand, cost, depends_on, NULL_TREE);
-=======
   set_use_iv_cost (data, use, cand, cost, depends_on, NULL_TREE, ERROR_MARK,
                    inv_expr_id);
->>>>>>> 3082eeb7
 
   return !infinite_cost_p (cost);
 }
@@ -4855,15 +4713,6 @@
   if (expression_expensive_p (*bound))
     return false;
 
-<<<<<<< HEAD
-  cand_value_at (loop, cand, use->stmt, nit, &bnd);
-
-  *bound = aff_combination_to_tree (&bnd);
-  /* It is unlikely that computing the number of iterations using division
-     would be more profitable than keeping the original induction variable.  */
-  if (expression_expensive_p (*bound))
-    return false;
-=======
   /* Sometimes, it is possible to handle the situation that the number of
      iterations may be zero unless additional assumtions by using <
      instead of != in the exit condition.
@@ -4874,7 +4723,6 @@
   if (!integer_zerop (desc->may_be_zero))
     return iv_elimination_compare_lt (data, cand, comp, desc);
 
->>>>>>> 3082eeb7
   return true;
 }
 
@@ -4907,13 +4755,9 @@
   bitmap depends_on_elim = NULL, depends_on_express = NULL, depends_on;
   comp_cost elim_cost, express_cost, cost, bound_cost;
   bool ok;
-<<<<<<< HEAD
-  tree *control_var, *bound_cst;
-=======
   int elim_inv_expr_id = -1, express_inv_expr_id = -1, inv_expr_id;
   tree *control_var, *bound_cst;
   enum tree_code comp = ERROR_MARK;
->>>>>>> 3082eeb7
 
   /* Only consider real candidates.  */
   if (!cand->iv)
@@ -4968,12 +4812,8 @@
     elim_cost.cost -= 1;
 
   express_cost = get_computation_cost (data, use, cand, false,
-<<<<<<< HEAD
-				       &depends_on_express, NULL);
-=======
 				       &depends_on_express, NULL,
                                        &express_inv_expr_id);
->>>>>>> 3082eeb7
   fd_ivopts_data = data;
   walk_tree (&cmp_iv->base, find_depends, &depends_on_express, NULL);
 
@@ -5051,11 +4891,7 @@
     return false;
 
   cost = get_computation_cost (data, use, cand, true, &depends_on,
-<<<<<<< HEAD
-			       &can_autoinc);
-=======
 			       &can_autoinc, NULL);
->>>>>>> 3082eeb7
 
   BITMAP_FREE (depends_on);
 
@@ -5287,29 +5123,6 @@
   struct loop *loop = data->current_loop;
   bitmap_iterator bi;
 
-<<<<<<< HEAD
-  /* We use the following model (definitely improvable, especially the
-     cost function -- TODO):
-
-     We estimate the number of registers available (using MD data), name it A.
-
-     We estimate the number of registers used by the loop, name it U.  This
-     number is obtained as the number of loop phi nodes (not counting virtual
-     registers and bivs) + the number of variables from outside of the loop.
-
-     We set a reserve R (free regs that are used for temporary computations,
-     etc.).  For now the reserve is a constant 3.
-
-     Let I be the number of induction variables.
-
-     -- if U + I + R <= A, the cost is I * SMALL_COST (just not to encourage
-	make a lot of ivs without a reason).
-     -- if A - R < U + I <= A, the cost is I * PRES_COST
-     -- if U + I > A, the cost is I * PRES_COST and
-        number of uses * SPILL_COST * (U + I - A) / (U + I) is added.  */
-
-=======
->>>>>>> 3082eeb7
   if (dump_file && (dump_flags & TDF_DETAILS))
     {
       fprintf (dump_file, "Global costs:\n");
@@ -5821,14 +5634,7 @@
       if (!new_cp)
 	continue;
 
-<<<<<<< HEAD
-      if (!iv_ca_has_deps (ivs, new_cp))
-	continue;
-
-      if (!cheaper_cost_pair (new_cp, old_cp))
-=======
       if (!min_ncand && !iv_ca_has_deps (ivs, new_cp))
->>>>>>> 3082eeb7
 	continue;
 
       if (!min_ncand && !cheaper_cost_pair (new_cp, old_cp))
@@ -5885,11 +5691,7 @@
 		continue;
 
 	      if (!iv_ca_has_deps (ivs, cp))
-<<<<<<< HEAD
-		continue;
-=======
                 continue; 
->>>>>>> 3082eeb7
 
 	      if (!cheaper_cost_pair (cp, new_cp))
 		continue;
@@ -6072,10 +5874,6 @@
 	    continue;
 
 	  /* Already tried this.  */
-<<<<<<< HEAD
-	  if (cand->important && cand->iv->base_object == NULL_TREE)
-	    continue;
-=======
 	  if (cand->important)
 	    {
 	      if (originalp && cand->pos == IP_ORIGINAL)
@@ -6083,7 +5881,6 @@
 	      if (!originalp && cand->iv->base_object == NULL_TREE)
 		continue;
 	    }
->>>>>>> 3082eeb7
 
 	  if (iv_ca_cand_used_p (ivs, cand))
 	    continue;
@@ -6310,10 +6107,6 @@
 
       /* Rewrite the increment so that it uses var_before directly.  */
       find_interesting_uses_op (data, cand->var_after)->selected = cand;
-<<<<<<< HEAD
-
-=======
->>>>>>> 3082eeb7
       return;
     }
 
@@ -6341,10 +6134,6 @@
       cand = iv_cand (data, i);
       create_new_iv (data, cand);
     }
-<<<<<<< HEAD
-}
-
-=======
 
   if (dump_file && (dump_flags & TDF_DETAILS))
     {
@@ -6357,7 +6146,6 @@
       fprintf (dump_file, "\n");
     }
 }
->>>>>>> 3082eeb7
 
 /* Rewrites USE (definition of iv used in a nonlinear expression)
    using candidate CAND.  */
@@ -6502,15 +6290,11 @@
 
   new_ptr_base = TREE_OPERAND (new_ref, 0);
 
-<<<<<<< HEAD
-  if (TREE_CODE (base) == ARRAY_REF || TREE_CODE (base) == ARRAY_RANGE_REF)
-=======
   /* We can transfer points-to information from an old pointer
      or decl base to the new one.  */
   if (new_ptr_base
       && TREE_CODE (new_ptr_base) == SSA_NAME
       && !SSA_NAME_PTR_INFO (new_ptr_base))
->>>>>>> 3082eeb7
     {
       tree base = get_base_address (old_ref);
       if (!base)
@@ -6562,9 +6346,6 @@
    t = MEM_REF (base, iv1, 8, 16);  // base, index, stride, offset
    iv2 = iv1 + 1;
 
-<<<<<<< HEAD
-/* Copies the reference information from OLD_REF to NEW_REF.  */
-=======
    if (t < val)      (1)
      goto L;
    goto Head;
@@ -6615,7 +6396,6 @@
   stmt = gsi_stmt (gsi);
   if (gimple_code (stmt) != GIMPLE_ASSIGN)
     return;
->>>>>>> 3082eeb7
 
   if (stmt != use->stmt)
     return;
@@ -6625,16 +6405,10 @@
 
   if (dump_file && (dump_flags & TDF_DETAILS))
     {
-<<<<<<< HEAD
-      TMR_ORIGINAL (new_ref) = unshare_and_remove_ssa_names (old_ref);
-      TREE_SIDE_EFFECTS (new_ref) = TREE_SIDE_EFFECTS (old_ref);
-      TREE_THIS_VOLATILE (new_ref) = TREE_THIS_VOLATILE (old_ref);
-=======
       fprintf (dump_file, "Reordering \n");
       print_gimple_stmt (dump_file, iv_update, 0, 0);
       print_gimple_stmt (dump_file, use->stmt, 0, 0);
       fprintf (dump_file, "\n");
->>>>>>> 3082eeb7
     }
 
   gsi = gsi_for_stmt (use->stmt);
@@ -6654,11 +6428,7 @@
   aff_tree aff;
   gimple_stmt_iterator bsi = gsi_for_stmt (use->stmt);
   tree base_hint = NULL_TREE;
-<<<<<<< HEAD
-  tree ref;
-=======
   tree ref, iv;
->>>>>>> 3082eeb7
   bool ok;
 
   adjust_iv_update_pos (cand, use);
@@ -6680,15 +6450,10 @@
   if (cand->iv->base_object)
     base_hint = var_at_stmt (data->current_loop, cand, use->stmt);
 
-<<<<<<< HEAD
-  ref = create_mem_ref (&bsi, TREE_TYPE (*use->op_p), &aff, base_hint,
-			data->speed);
-=======
   iv = var_at_stmt (data->current_loop, cand, use->stmt);
   ref = create_mem_ref (&bsi, TREE_TYPE (*use->op_p), &aff,
 			reference_alias_ptr_type (*use->op_p),
 			iv, base_hint, data->speed);
->>>>>>> 3082eeb7
   copy_ref_info (ref, *use->op_p);
   *use->op_p = ref;
 }
@@ -6817,8 +6582,6 @@
   release_defs_bitset (toremove);
 
   BITMAP_FREE (toremove);
-<<<<<<< HEAD
-=======
 }
 
 /* Frees memory occupied by struct tree_niter_desc in *VALUE. Callback
@@ -6832,7 +6595,6 @@
 
   free (niter);
   return true;
->>>>>>> 3082eeb7
 }
 
 /* Frees data allocated by the optimization of a single loop.  */
@@ -6951,11 +6713,7 @@
 {
   bool changed = false;
   struct iv_ca *iv_ca;
-<<<<<<< HEAD
-  edge exit;
-=======
   edge exit = single_dom_exit (loop);
->>>>>>> 3082eeb7
   basic_block *body;
 
   gcc_assert (!data->niters);
@@ -6966,10 +6724,6 @@
     {
       fprintf (dump_file, "Processing loop %d\n", loop->num);
 
-<<<<<<< HEAD
-      exit = single_dom_exit (loop);
-=======
->>>>>>> 3082eeb7
       if (exit)
 	{
 	  fprintf (dump_file, "  single exit %d -> %d, exit condition ",
@@ -6982,18 +6736,12 @@
     }
 
   body = get_loop_body (loop);
-<<<<<<< HEAD
-  renumber_gimple_stmt_uids_in_blocks (body, loop->num_nodes);
-  free (body);
-
-=======
   data->body_includes_call = loop_body_includes_call (body, loop->num_nodes);
   renumber_gimple_stmt_uids_in_blocks (body, loop->num_nodes);
   free (body);
 
   data->loop_single_exit_p = exit != NULL && loop_only_exit_p (loop, exit);
 
->>>>>>> 3082eeb7
   /* For each ssa name determines whether it behaves as an induction variable
      in some loop.  */
   if (!find_induction_variables (data))
