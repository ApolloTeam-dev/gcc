/* Read and write coverage files, and associated functionality.
   Copyright (C) 1990, 1991, 1992, 1993, 1994, 1996, 1997, 1998, 1999,
   2000, 2001, 2003, 2004, 2005, 2007, 2008, 2009, 2010
   Free Software Foundation, Inc.
   Contributed by James E. Wilson, UC Berkeley/Cygnus Support;
   based on some ideas from Dain Samples of UC Berkeley.
   Further mangling by Bob Manson, Cygnus Support.
   Further mangled by Nathan Sidwell, CodeSourcery

This file is part of GCC.

GCC is free software; you can redistribute it and/or modify it under
the terms of the GNU General Public License as published by the Free
Software Foundation; either version 3, or (at your option) any later
version.

GCC is distributed in the hope that it will be useful, but WITHOUT ANY
WARRANTY; without even the implied warranty of MERCHANTABILITY or
FITNESS FOR A PARTICULAR PURPOSE.  See the GNU General Public License
for more details.

You should have received a copy of the GNU General Public License
along with GCC; see the file COPYING3.  If not see
<http://www.gnu.org/licenses/>.  */


#define GCOV_LINKAGE

#include "config.h"
#include "system.h"
#include "coretypes.h"
#include "tm.h"
#include "rtl.h"
#include "tree.h"
#include "flags.h"
#include "output.h"
#include "regs.h"
#include "expr.h"
#include "function.h"
#include "basic-block.h"
#include "toplev.h"
#include "tm_p.h"
#include "ggc.h"
#include "coverage.h"
#include "langhooks.h"
#include "hashtab.h"
#include "tree-iterator.h"
#include "cgraph.h"
#include "tree-pass.h"
#include "opts.h"
#include "gcov-io.h"
#include "tree-flow.h"
#include "cpplib.h"
#include "incpath.h"
#include "diagnostic-core.h"
#include "intl.h"
#include "l-ipo.h"
#include "filenames.h"

#include "gcov-io.h"
#include "gcov-io.c"
#include "params.h"
#include "dbgcnt.h"
#include "input.h"

/* Defined in tree-profile.c.  */
void gimple_init_instrumentation_sampling (void);

struct function_list
{
  struct function_list *next;	 /* next function */
  unsigned ident;		 /* function ident */
  unsigned lineno_checksum;	 /* function lineno checksum */
  unsigned cfg_checksum;	 /* function cfg checksum */
  unsigned n_ctrs[GCOV_COUNTERS];/* number of counters.  */
  unsigned dc_offset;            /* offset of counters to direct calls.  */
};

/* Linked list of -D/-U/-imacro/-include strings for a source module.  */
struct str_list
{
  char *str;
  struct str_list *next;
};

/* Counts information for a function.  */
typedef struct counts_entry
{
  /* We hash by  */
  unsigned HOST_WIDEST_INT ident;
  unsigned ctr;

  /* Store  */
  unsigned lineno_checksum;
  unsigned cfg_checksum;
  gcov_type *counts;
  struct gcov_ctr_summary summary;

  /* Workspace */
  struct counts_entry *chain;

} counts_entry_t;

static struct function_list *functions_head = 0;
static struct function_list **functions_tail = &functions_head;
static unsigned no_coverage = 0;

/* Cumulative counter information for whole program.  */
static unsigned prg_ctr_mask; /* Mask of counter types generated.  */
static unsigned prg_n_ctrs[GCOV_COUNTERS]; /* Total counters allocated.  */

/* Counter information for current function.  */
static unsigned fn_ctr_mask; /* Mask of counters used.  */
static unsigned fn_n_ctrs[GCOV_COUNTERS]; /* Counters allocated.  */
static unsigned fn_b_ctrs[GCOV_COUNTERS]; /* Allocation base.  */

/* Name of the output file for coverage output file.  */
static char *bbg_file_name;
static unsigned bbg_file_opened;
static int bbg_function_announced;

/* Name of the count data file.  */
static char *da_file_name;
static char *da_base_file_name;
static char *main_input_file_name;

/* Filename for the global pmu profile */
static char pmu_profile_filename[] = "pmuprofile";

/* Hash table of count data.  */
static htab_t counts_hash = NULL;

/* Trees representing the counter table arrays.  */
static GTY(()) tree tree_ctr_tables[GCOV_COUNTERS];

/* The names of merge functions for counters.  */
static const char *const ctr_merge_functions[GCOV_COUNTERS] = GCOV_MERGE_FUNCTIONS;
static const char *const ctr_names[GCOV_COUNTERS] = GCOV_COUNTER_NAMES;

/* True during the period that counts_hash is being rebuilt.  */
static bool rebuilding_counts_hash = false;

struct gcov_module_info **module_infos = NULL;

/* List of -D/-U options.  */
static struct str_list *cpp_defines_head = NULL, *cpp_defines_tail = NULL;
static unsigned num_cpp_defines = 0;

/* List of -imcaro/-include options.  */
static struct str_list *cpp_includes_head = NULL, *cpp_includes_tail = NULL;
static unsigned num_cpp_includes = 0;

/* True if the current module has any asm statements.  */
static bool has_asm_statement;

/* extern const char * __gcov_pmu_profile_filename */
static tree gcov_pmu_filename_decl = NULL_TREE;
/* extern const char * __gcov_pmu_profile_options */
static tree gcov_pmu_options_decl = NULL_TREE;
/* extern gcov_unsigned_t  __gcov_pmu_top_n_address */
static tree gcov_pmu_top_n_address_decl = NULL_TREE;

/* To ensure that the above variables are initialized only once.  */
static int pmu_profiling_initialized = 0;

/* Forward declarations.  */
static hashval_t htab_counts_entry_hash (const void *);
static int htab_counts_entry_eq (const void *, const void *);
static void htab_counts_entry_del (void *);
static void read_counts_file (const char *, unsigned);
static tree build_fn_info_type (unsigned);
static tree build_fn_info_value (const struct function_list *, tree);
static tree build_ctr_info_type (void);
static tree build_ctr_info_value (unsigned, tree);
static tree build_gcov_info (void);
static void create_coverage (void);
static char * get_da_file_name (const char *);
static void init_pmu_profiling (void);
static bool profiling_enabled_p (void);

/* Return the type node for gcov_type.  */

tree
get_gcov_type (void)
{
  return lang_hooks.types.type_for_size (GCOV_TYPE_SIZE, false);
}

/* Return the type node for gcov_unsigned_t.  */

tree
get_gcov_unsigned_t (void)
{
  return lang_hooks.types.type_for_size (32, true);
}

/* Return the type node for const char *.  */

static tree
get_const_string_type (void)
{
  return build_pointer_type
    (build_qualified_type (char_type_node, TYPE_QUAL_CONST));
}

static hashval_t
htab_counts_entry_hash (const void *of)
{
  const counts_entry_t *const entry = (const counts_entry_t *) of;

  return entry->ident * GCOV_COUNTERS + entry->ctr;
}

static int
htab_counts_entry_eq (const void *of1, const void *of2)
{
  const counts_entry_t *const entry1 = (const counts_entry_t *) of1;
  const counts_entry_t *const entry2 = (const counts_entry_t *) of2;

  return entry1->ident == entry2->ident && entry1->ctr == entry2->ctr;
}

static void
htab_counts_entry_del (void *of)
{
  counts_entry_t *const entry = (counts_entry_t *) of;

  /* When rebuilding counts_hash, we will reuse the entry.  */
  if (!rebuilding_counts_hash)
    {
      free (entry->counts);
      free (entry);
    }
}

/* Returns true if MOD_ID is the id of the last source module.  */

int
is_last_module (unsigned mod_id)
{
  return (mod_id == module_infos[num_in_fnames - 1]->ident);
}

/* String hash function  */

static hashval_t
str_hash (const void *p)
{
  const char *s = (const char *)p;
  return htab_hash_string (s);
}

/* String equal function  */

static int
str_eq (const void *p1, const void *p2)
{
  const char *s1 = (const char *)p1;
  const char *s2 = (const char *)p2;

  return !strcmp (s1, s2);
}


/* Returns true if the command-line arguments stored in the given module-infos
   are incompatible.  */
static bool
incompatible_cl_args (struct gcov_module_info* mod_info1,
		      struct gcov_module_info* mod_info2)
{
  char **warning_opts1 = XNEWVEC (char *, mod_info1->num_cl_args);
  char **warning_opts2 = XNEWVEC (char *, mod_info2->num_cl_args);
  char **non_warning_opts1 = XNEWVEC (char *, mod_info1->num_cl_args);
  char **non_warning_opts2 = XNEWVEC (char *, mod_info2->num_cl_args);
  unsigned int i, num_warning_opts1 = 0, num_warning_opts2 = 0;
  unsigned int num_non_warning_opts1 = 0, num_non_warning_opts2 = 0;
  bool warning_mismatch = false;
  bool non_warning_mismatch = false;
  bool with_fexceptions1 = true;
  bool with_fexceptions2 = true;
  htab_t option_tab1, option_tab2;
  unsigned int start_index1 = mod_info1->num_quote_paths +
    mod_info1->num_bracket_paths + mod_info1->num_cpp_defines +
    mod_info1->num_cpp_includes;
  unsigned int start_index2 = mod_info2->num_quote_paths +
    mod_info2->num_bracket_paths + mod_info2->num_cpp_defines +
    mod_info2->num_cpp_includes;

  option_tab1 = htab_create (10, str_hash, str_eq, NULL);
  option_tab2 = htab_create (10, str_hash, str_eq, NULL);

  /* First, separate the warning and non-warning options.  */
  for (i = 0; i < mod_info1->num_cl_args; i++)
    if (mod_info1->string_array[start_index1 + i][1] == 'W')
      warning_opts1[num_warning_opts1++] =
	mod_info1->string_array[start_index1 + i];
    else
      {
        void **slot;
        char* option_string = mod_info1->string_array[start_index1 + i];

        if (!strcmp ("-fexceptions", option_string))
          with_fexceptions1 = true;
        else if (!strcmp ("-fno-exceptions", option_string))
          with_fexceptions1 = false;

        slot = htab_find_slot (option_tab1, option_string, INSERT);
        if (!*slot)
          {
            *slot = option_string;
            non_warning_opts1[num_non_warning_opts1++] = option_string;
          }
      }

  for (i = 0; i < mod_info2->num_cl_args; i++)
    if (mod_info2->string_array[start_index2 + i][1] == 'W')
      warning_opts2[num_warning_opts2++] =
	mod_info2->string_array[start_index2 + i];
    else
      {
        void **slot;
        char* option_string = mod_info2->string_array[start_index2 + i];

        if (!strcmp ("-fexceptions", option_string))
          with_fexceptions2 = true;
        else if (!strcmp ("-fno-exceptions", option_string))
          with_fexceptions2 = false;
        slot = htab_find_slot (option_tab2, option_string, INSERT);
        if (!*slot)
          {
            *slot = option_string;
            non_warning_opts2[num_non_warning_opts2++] = option_string;
          }
      }

  /* Compare warning options. If these mismatch, we emit a warning.  */
  if (num_warning_opts1 != num_warning_opts2)
    warning_mismatch = true;
  else
    for (i = 0; i < num_warning_opts1 && !warning_mismatch; i++)
      warning_mismatch = strcmp (warning_opts1[i], warning_opts2[i]) != 0;

  /* Compare non-warning options. If these mismatch, we emit a warning, and if
     -fripa-disallow-opt-mismatch is supplied, the two modules are also
     incompatible.  */
  if (num_non_warning_opts1 != num_non_warning_opts2)
    non_warning_mismatch = true;
  else
    for (i = 0; i < num_non_warning_opts1 && !non_warning_mismatch; i++)
      non_warning_mismatch =
	strcmp (non_warning_opts1[i], non_warning_opts2[i]) != 0;

  if (warn_ripa_opt_mismatch && (warning_mismatch || non_warning_mismatch))
    warning (OPT_Wripa_opt_mismatch, "command line arguments mismatch for %s "
	     "and %s", mod_info1->source_filename, mod_info2->source_filename);

   if (warn_ripa_opt_mismatch && non_warning_mismatch && flag_ripa_verbose)
     {
       inform (UNKNOWN_LOCATION, "Options for %s", mod_info1->source_filename);
       for (i = 0; i < num_non_warning_opts1; i++)
         inform (UNKNOWN_LOCATION, non_warning_opts1[i]);
       inform (UNKNOWN_LOCATION, "Options for %s", mod_info2->source_filename);
       for (i = 0; i < num_non_warning_opts2; i++)
         inform (UNKNOWN_LOCATION, non_warning_opts2[i]);
     }

  XDELETEVEC (warning_opts1);
  XDELETEVEC (warning_opts2);
  XDELETEVEC (non_warning_opts1);
  XDELETEVEC (non_warning_opts2);
  htab_delete (option_tab1);
  htab_delete (option_tab2);
  return ((flag_ripa_disallow_opt_mismatch && non_warning_mismatch)
          || (with_fexceptions1 != with_fexceptions2));
}

/* Read in the counts file, if available. DA_FILE_NAME is the
   name of the gcda file, and MODULE_ID is the module id of the
   associated source module.  */

static void
read_counts_file (const char *da_file_name, unsigned module_id)
{
  gcov_unsigned_t fn_ident = 0;
  counts_entry_t *summaried = NULL;
  unsigned seen_summary = 0;
  gcov_unsigned_t tag;
  int is_error = 0;
  unsigned module_infos_read = 0;
  struct pointer_set_t *modset = 0;
  unsigned max_group = PARAM_VALUE (PARAM_MAX_LIPO_GROUP);
  unsigned lineno_checksum = 0;
  unsigned cfg_checksum = 0;

  if (max_group == 0)
    max_group = (unsigned) -1;

  if (!gcov_open (da_file_name, 1))
    {
      if (PARAM_VALUE (PARAM_GCOV_DEBUG))
        {
          /* Try to find .gcda file in the current working dir.  */
          da_file_name = lbasename (da_file_name);
          if (!gcov_open (da_file_name, 1))
            return;
        }
      else
        return;
    }

  if (!gcov_magic (gcov_read_unsigned (), GCOV_DATA_MAGIC))
    {
      warning (0, "%qs is not a gcov data file", da_file_name);
      gcov_close ();
      return;
    }
  else if ((tag = gcov_read_unsigned ()) != GCOV_VERSION)
    {
      char v[4], e[4];

      GCOV_UNSIGNED2STRING (v, tag);
      GCOV_UNSIGNED2STRING (e, GCOV_VERSION);

      warning (0, "%qs is version %q.*s, expected version %q.*s",
 	       da_file_name, 4, v, 4, e);
      gcov_close ();
      return;
    }

  /* Read and discard the stamp.  */
  gcov_read_unsigned ();

  if (!counts_hash)
    counts_hash = htab_create (10,
			       htab_counts_entry_hash, htab_counts_entry_eq,
			       htab_counts_entry_del);
  while ((tag = gcov_read_unsigned ()))
    {
      gcov_unsigned_t length;
      gcov_position_t offset;

      length = gcov_read_unsigned ();
      offset = gcov_position ();
      if (tag == GCOV_TAG_FUNCTION)
	{
	  fn_ident = gcov_read_unsigned ();
	  lineno_checksum = gcov_read_unsigned ();
	  cfg_checksum = gcov_read_unsigned ();
	  if (seen_summary)
	    {
	      /* We have already seen a summary, this means that this
		 new function begins a new set of program runs. We
		 must unlink the summaried chain.  */
	      counts_entry_t *entry, *chain;

	      for (entry = summaried; entry; entry = chain)
		{
		  chain = entry->chain;
		  entry->chain = NULL;
		}
	      summaried = NULL;
	      seen_summary = 0;
	    }
	}
      else if (tag == GCOV_TAG_PROGRAM_SUMMARY)
	{
	  counts_entry_t *entry;
	  struct gcov_summary summary;

	  gcov_read_summary (&summary);
	  seen_summary = 1;
	  for (entry = summaried; entry; entry = entry->chain)
	    {
	      struct gcov_ctr_summary *csum = &summary.ctrs[entry->ctr];

	      entry->summary.runs += csum->runs;
	      entry->summary.sum_all += csum->sum_all;
	      if (entry->summary.run_max < csum->run_max)
		entry->summary.run_max = csum->run_max;
	      entry->summary.sum_max += csum->sum_max;
	    }
	}
      else if (GCOV_TAG_IS_COUNTER (tag) && fn_ident)
	{
	  counts_entry_t **slot, *entry, elt;
	  unsigned n_counts = GCOV_TAG_COUNTER_NUM (length);
	  unsigned ix;

	  elt.ident = GEN_FUNC_GLOBAL_ID (module_id, fn_ident);
	  elt.ctr = GCOV_COUNTER_FOR_TAG (tag);

	  slot = (counts_entry_t **) htab_find_slot
	    (counts_hash, &elt, INSERT);
	  entry = *slot;
	  if (!entry)
	    {
	      *slot = entry = XCNEW (counts_entry_t);
	      entry->ident = elt.ident;
	      entry->ctr = elt.ctr;
	      entry->lineno_checksum = lineno_checksum;
	      entry->cfg_checksum = cfg_checksum;
	      entry->summary.num = n_counts;
	      entry->counts = XCNEWVEC (gcov_type, n_counts);
	    }
	  else if (entry->lineno_checksum != lineno_checksum
		   || entry->cfg_checksum != cfg_checksum)
	    {
	      error ("Profile data for function %u is corrupted", fn_ident);
	      error ("checksum is (%x,%x) instead of (%x,%x)",
		     entry->lineno_checksum, entry->cfg_checksum,
		     lineno_checksum, cfg_checksum);
	      htab_delete (counts_hash);
	      break;
	    }
	  else if (entry->summary.num != n_counts)
	    {
	      error ("Profile data for function %u is corrupted", fn_ident);
	      error ("number of counters is %d instead of %d", entry->summary.num, n_counts);
	      htab_delete (counts_hash);
	      break;
	    }
	  else if (elt.ctr >= GCOV_COUNTERS_SUMMABLE)
	    {
	      error ("cannot merge separate %s counters for function %u",
		     ctr_names[elt.ctr], fn_ident);
	      goto skip_merge;
	    }

	  if (elt.ctr < GCOV_COUNTERS_SUMMABLE
	      /* This should always be true for a just allocated entry,
		 and always false for an existing one. Check this way, in
		 case the gcov file is corrupt.  */
	      && (!entry->chain || summaried != entry))
	    {
	      entry->chain = summaried;
	      summaried = entry;
	    }
	  for (ix = 0; ix != n_counts; ix++)
	    entry->counts[ix] += gcov_read_counter ();
	skip_merge:;
	}
      /* Skip the MODULE_INFO records if not in dyn-ipa mode, or when reading
	 auxiliary modules.  */
      else if (tag == GCOV_TAG_MODULE_INFO && flag_dyn_ipa && !module_id)
        {
	  struct gcov_module_info* mod_info;
          size_t info_sz;
          /* each string has at least 8 bytes, so MOD_INFO's
             persistent length >= in core size.  */
          mod_info
              = (struct gcov_module_info *) alloca ((length + 2)
                                                    * sizeof (gcov_unsigned_t));
	  gcov_read_module_info (mod_info, length);
          info_sz = (sizeof (struct gcov_module_info) +
		     sizeof (void *) * (mod_info->num_quote_paths +
					mod_info->num_bracket_paths +
					mod_info->num_cpp_defines +
					mod_info->num_cpp_includes +
					mod_info->num_cl_args));
	  /* The first MODULE_INFO record must be for the primary module.  */
	  if (module_infos_read == 0)
	    {
	      gcc_assert (mod_info->is_primary && !modset);
	      module_infos_read++;
              modset = pointer_set_create ();
              pointer_set_insert (modset, (void *)(size_t)mod_info->ident);
	      primary_module_id = mod_info->ident;
              module_infos = XCNEWVEC (struct gcov_module_info *, 1);
              module_infos[0] = XCNEWVAR (struct gcov_module_info, info_sz);
              memcpy (module_infos[0], mod_info, info_sz);
	    }
	  else
            {
	      int fd;
	      char *aux_da_filename = get_da_file_name (mod_info->da_filename);
              gcc_assert (!mod_info->is_primary);
	      if (pointer_set_insert (modset, (void *)(size_t)mod_info->ident))
		inform (input_location, "Not importing %s: already imported",
			mod_info->source_filename);
	      else if ((module_infos[0]->lang & GCOV_MODULE_LANG_MASK) !=
		       (mod_info->lang & GCOV_MODULE_LANG_MASK))
		inform (input_location, "Not importing %s: source language"
			" different from primary module's source language",
			mod_info->source_filename);
	      else if (module_infos_read == max_group)
		inform (input_location, "Not importing %s: maximum group size"
			" reached", mod_info->source_filename);
	      else if (incompatible_cl_args (module_infos[0], mod_info))
		inform (input_location, "Not importing %s: command-line"
			" arguments not compatible with primary module",
			mod_info->source_filename);
	      else if ((fd = open (aux_da_filename, O_RDONLY)) < 0)
		inform (input_location, "Not importing %s: couldn't open %s",
			mod_info->source_filename, aux_da_filename);
	      else if ((mod_info->lang & GCOV_MODULE_ASM_STMTS)
		       && flag_ripa_disallow_asm_modules)
		inform (input_location, "Not importing %s: contains assembler"
			" statements", mod_info->source_filename);
	      else
		{
		  close (fd);
		  module_infos_read++;
		  add_input_filename (mod_info->source_filename);
		  module_infos = XRESIZEVEC (struct gcov_module_info *,
					     module_infos, num_in_fnames);
		  gcc_assert (num_in_fnames == module_infos_read);
		  module_infos[module_infos_read - 1]
		    = XCNEWVAR (struct gcov_module_info, info_sz);
		  memcpy (module_infos[module_infos_read - 1], mod_info,
			  info_sz);
		}
            }

          if (flag_ripa_verbose)
            {
              inform (input_location,
                      "MODULE Id=%d, Is_Primary=%s,"
                      " Is_Exported=%s, Name=%s (%s)",
                      mod_info->ident, mod_info->is_primary?"yes":"no",
                      mod_info->is_exported?"yes":"no", mod_info->source_filename,
                      mod_info->da_filename);
            }
        }
      gcov_sync (offset, length);
      if ((is_error = gcov_is_error ()))
	{
	  error (is_error < 0 ? "%qs has overflowed" : "%qs is corrupted",
		 da_file_name);
	  htab_delete (counts_hash);
	  break;
	}
    }

  /* TODO: profile based multiple module compilation does not work
     together with command line (-combine) based ipo -- add a nice
     warning and bail out instead of asserting.  */

  if (modset)
    pointer_set_destroy (modset);
  gcc_assert (module_infos_read == 0
              || module_infos_read == num_in_fnames);

  if (flag_dyn_ipa)
    gcc_assert (primary_module_id && num_in_fnames >= 1);

  gcov_close ();
}

/* Returns the coverage data entry for counter type COUNTER of function
   FUNC. EXPECTED is the number of expected counter entries.  */

static counts_entry_t *
get_coverage_counts_entry (struct function *func, unsigned counter)
{
  counts_entry_t *entry, elt;

  elt.ident = FUNC_DECL_GLOBAL_ID (func);
  elt.ctr = counter;
  entry = (counts_entry_t *) htab_find (counts_hash, &elt);

  return entry;
}

/* Returns the counters for a particular tag.  */

gcov_type *
get_coverage_counts (unsigned counter, unsigned expected,
                     unsigned cfg_checksum, unsigned lineno_checksum,
		     const struct gcov_ctr_summary **summary)
{
  counts_entry_t *entry;

  /* No hash table, no counts.  */
  if (!counts_hash)
    {
      static int warned = 0;

      if (!warned++)
	inform (input_location, (flag_guess_branch_prob
		 ? "file %s not found, execution counts estimated"
		 : "file %s not found, execution counts assumed to be zero"),
		da_file_name);
      return NULL;
    }

  entry = get_coverage_counts_entry (cfun, counter);

  if (!entry)
    {
      if (!flag_dyn_ipa)
	warning (0, "no coverage for function %qE found",
		 DECL_ASSEMBLER_NAME (current_function_decl));
      return NULL;
    }

  if (entry->cfg_checksum != cfg_checksum
      || entry->summary.num != expected)
    {
      static int warned = 0;
      bool warning_printed = false;
      tree id = DECL_ASSEMBLER_NAME (current_function_decl);

      warning_printed =
	warning_at (input_location, OPT_Wcoverage_mismatch,
		    "The control flow of function %qE does not match "
		    "its profile data (counter %qs)", id, ctr_names[counter]);
      if (warning_printed)
	{
	 inform (input_location, "Use -Wno-error=coverage-mismatch to tolerate "
	 	 "the mismatch but performance may drop if the function is hot");
	  
	  if (!seen_error ()
	      && !warned++)
	    {
	      inform (input_location, "coverage mismatch ignored");
	      inform (input_location, flag_guess_branch_prob
		      ? G_("execution counts estimated")
		      : G_("execution counts assumed to be zero"));
	      if (!flag_guess_branch_prob)
		inform (input_location,
			"this can result in poorly optimized code");
	    }
	}

      return NULL;
    }
    else if (entry->lineno_checksum != lineno_checksum)
      {
        warning (0, "Source location for function %qE have changed,"
                 " the profile data may be out of date",
                 DECL_ASSEMBLER_NAME (current_function_decl));
      }

  if (summary)
    *summary = &entry->summary;

  return entry->counts;
}

/* Returns the coverage data entry for counter type COUNTER of function
   FUNC. On return, *N_COUNTS is set to the number of entries in the counter.  */

gcov_type *
get_coverage_counts_no_warn (struct function *f, unsigned counter, unsigned *n_counts)
{
  counts_entry_t *entry, elt;

  /* No hash table, no counts.  */
  if (!counts_hash || !f)
    return NULL;

  elt.ident = FUNC_DECL_GLOBAL_ID (f);
  elt.ctr = counter;
  entry = (counts_entry_t *) htab_find (counts_hash, &elt);
  if (!entry)
    return NULL;

  *n_counts = entry->summary.num;
  return entry->counts;
}

/* Allocate NUM counters of type COUNTER. Returns nonzero if the
   allocation succeeded.  */

int
coverage_counter_alloc (unsigned counter, unsigned num)
{
  if (no_coverage)
    return 0;

  if (!num)
    return 1;

  if (!tree_ctr_tables[counter])
    {
      /* Generate and save a copy of this so it can be shared.  Leave
	 the index type unspecified for now; it will be set after all
	 functions have been compiled.  */
      char buf[20];
      tree gcov_type_node = get_gcov_type ();
      tree gcov_type_array_type
        = build_array_type (gcov_type_node, NULL_TREE);
      tree_ctr_tables[counter]
        = build_decl (BUILTINS_LOCATION,
		      VAR_DECL, NULL_TREE, gcov_type_array_type);
      TREE_STATIC (tree_ctr_tables[counter]) = 1;
      ASM_GENERATE_INTERNAL_LABEL (buf, "LPBX", counter + 1);
      DECL_NAME (tree_ctr_tables[counter]) = get_identifier (buf);
      DECL_ALIGN (tree_ctr_tables[counter]) = TYPE_ALIGN (gcov_type_node);

      if (dump_file)
	fprintf (dump_file, "Using data file %s\n", da_file_name);
    }
  fn_b_ctrs[counter] = fn_n_ctrs[counter];
  fn_n_ctrs[counter] += num;
  fn_ctr_mask |= 1 << counter;
  return 1;
}

/* Generate a tree to access COUNTER NO.  */

tree
tree_coverage_counter_ref (unsigned counter, unsigned no)
{
  tree gcov_type_node = get_gcov_type ();

  gcc_assert (no < fn_n_ctrs[counter] - fn_b_ctrs[counter]);
  no += prg_n_ctrs[counter] + fn_b_ctrs[counter];

  /* "no" here is an array index, scaled to bytes later.  */
  return build4 (ARRAY_REF, gcov_type_node, tree_ctr_tables[counter],
		 build_int_cst (integer_type_node, no), NULL, NULL);
}

/* Generate a tree to access the address of COUNTER NO.  */

tree
tree_coverage_counter_addr (unsigned counter, unsigned no)
{
  tree gcov_type_node = get_gcov_type ();

  gcc_assert (no < fn_n_ctrs[counter] - fn_b_ctrs[counter]);
  no += prg_n_ctrs[counter] + fn_b_ctrs[counter];

  TREE_ADDRESSABLE (tree_ctr_tables[counter]) = 1;

  /* "no" here is an array index, scaled to bytes later.  */
  return build_fold_addr_expr (build4 (ARRAY_REF, gcov_type_node,
				       tree_ctr_tables[counter],
				       build_int_cst (integer_type_node, no),
				       NULL, NULL));
}


/* Generate a checksum for a string.  CHKSUM is the current
   checksum.  */

static unsigned
coverage_checksum_string (unsigned chksum, const char *string)
{
  int i;
  char *dup = NULL;

  /* Look for everything that looks if it were produced by
     get_file_function_name and zero out the second part
     that may result from flag_random_seed.  This is not critical
     as the checksums are used only for sanity checking.  */
  for (i = 0; string[i]; i++)
    {
      int offset = 0;
      if (!strncmp (string + i, "_GLOBAL__N_", 11))
      offset = 11;
      if (!strncmp (string + i, "_GLOBAL__", 9))
      offset = 9;

      /* C++ namespaces do have scheme:
         _GLOBAL__N_<filename>_<wrongmagicnumber>_<magicnumber>functionname
       since filename might contain extra underscores there seems
       to be no better chance then walk all possible offsets looking
       for magicnumber.  */
      if (offset)
	{
	  for (i = i + offset; string[i]; i++)
	    if (string[i]=='_')
	      {
		int y;

		for (y = 1; y < 9; y++)
		  if (!(string[i + y] >= '0' && string[i + y] <= '9')
		      && !(string[i + y] >= 'A' && string[i + y] <= 'F'))
		    break;
		if (y != 9 || string[i + 9] != '_')
		  continue;
		for (y = 10; y < 18; y++)
		  if (!(string[i + y] >= '0' && string[i + y] <= '9')
		      && !(string[i + y] >= 'A' && string[i + y] <= 'F'))
		    break;
		if (y != 18)
		  continue;
		if (!dup)
		  string = dup = xstrdup (string);
		for (y = 10; y < 18; y++)
		  dup[i + y] = '0';
	      }
	  break;
	}
    }

  chksum = crc32_string (chksum, string);
  if (dup)
    free (dup);

  return chksum;
}

/* Compute checksum for the current function.  We generate a CRC32.  */

unsigned
coverage_compute_lineno_checksum (void)
{
  tree name;
  expanded_location xloc
    = expand_location (DECL_SOURCE_LOCATION (current_function_decl));
  unsigned chksum = xloc.line;
  const char *pathless_filename = xloc.file;
  int i;
  for (i = strlen (xloc.file); i >= 0; i--)
    if (IS_DIR_SEPARATOR (pathless_filename[i]))
      {
	pathless_filename += i + 1;
	break;
      }

  chksum = coverage_checksum_string (chksum, pathless_filename);

  /* Note: it is a bad design that C++ FE associate the convertion function type
     with the name of the decl. This leads to cross contamination between different
     conversion operators in different modules (If conv_type_names map is cleared
     at the end of parsing of each module).  */
  if (flag_dyn_ipa && lang_hooks.user_conv_function_p (current_function_decl))
    name = DECL_ASSEMBLER_NAME (current_function_decl);
  else
    name = DECL_NAME (current_function_decl);

  chksum = coverage_checksum_string
      (chksum, IDENTIFIER_POINTER (name));

  return chksum;
}

/* Compute cfg checksum for the current function.
   The checksum is calculated carefully so that
   source code changes that doesn't affect the control flow graph
   won't change the checksum.
   This is to make the profile data useable across source code change.
   The downside of this is that the compiler may use potentially
   wrong profile data - that the source code change has non-trivial impact
   on the validity of profile data (e.g. the reversed condition)
   but the compiler won't detect the change and use the wrong profile data.  */

unsigned
coverage_compute_cfg_checksum (void)
{
  basic_block bb;
  unsigned chksum = n_basic_blocks;

  FOR_EACH_BB (bb)
    {
      edge e;
      edge_iterator ei;
      chksum = crc32_byte (chksum, bb->index);
      FOR_EACH_EDGE (e, ei, bb->succs)
        {
          chksum = crc32_byte (chksum, e->dest->index);
        }
    }

  return chksum;
}

/* Begin output to the graph file for the current function.
   Opens the output file, if not already done. Writes the
   function header, if not already done. Returns nonzero if data
   should be output.  */

int
coverage_begin_output (unsigned lineno_checksum, unsigned cfg_checksum)
{
  /* We don't need to output .gcno file unless we're under -ftest-coverage
     (e.g. -fprofile-arcs/generate/use don't need .gcno to work). */
  if (no_coverage || !flag_test_coverage || flag_compare_debug)
    return 0;

  if (!bbg_function_announced)
    {
      expanded_location xloc
	= expand_location (DECL_SOURCE_LOCATION (current_function_decl));
      unsigned long offset;

      if (!bbg_file_opened)
	{
	  if (!gcov_open (bbg_file_name, -1))
	    error ("cannot open %s", bbg_file_name);
	  else
	    {
	      gcov_write_unsigned (GCOV_NOTE_MAGIC);
	      gcov_write_unsigned (GCOV_VERSION);
	      gcov_write_unsigned (local_tick);
	    }
	  bbg_file_opened = 1;
	}


      /* Announce function */
      offset = gcov_write_tag (GCOV_TAG_FUNCTION);
      gcov_write_unsigned (FUNC_DECL_FUNC_ID (cfun));
      gcov_write_unsigned (lineno_checksum);
      gcov_write_unsigned (cfg_checksum);
      gcov_write_string (IDENTIFIER_POINTER
                         (DECL_ASSEMBLER_NAME (current_function_decl)));
      gcov_write_string (xloc.file);
      gcov_write_unsigned (xloc.line);
      gcov_write_length (offset);

      bbg_function_announced = 1;
    }
  return !gcov_is_error ();
}

/* Finish coverage data for the current function. Verify no output
   error has occurred.  Save function coverage counts.  */

void
coverage_end_function (unsigned lineno_checksum, unsigned cfg_checksum)
{
  unsigned i;

  if (bbg_file_opened > 1 && gcov_is_error ())
    {
      warning (0, "error writing %qs", bbg_file_name);
      bbg_file_opened = -1;
    }

  if (fn_ctr_mask)
    {
      struct function_list *item;

      item = XCNEW (struct function_list);

      *functions_tail = item;
      functions_tail = &item->next;


      item->next = 0;
      item->ident = FUNC_DECL_FUNC_ID (cfun);
      item->lineno_checksum = lineno_checksum;
      item->cfg_checksum = cfg_checksum;
      for (i = 0; i != GCOV_COUNTERS; i++)
	{
	  item->n_ctrs[i] = fn_n_ctrs[i];
	  prg_n_ctrs[i] += fn_n_ctrs[i];
	  fn_n_ctrs[i] = fn_b_ctrs[i] = 0;
	}
      prg_ctr_mask |= fn_ctr_mask;
      fn_ctr_mask = 0;
    }
  bbg_function_announced = 0;
}

/* True if a function entry corresponding to the given FN_IDENT
   is present in the coverage internal data structures.  */

bool
coverage_function_present (unsigned fn_ident)
{
  struct function_list *item = functions_head;
  while (item && item->ident != fn_ident)
    item = item->next;
  return item != NULL;
}

/* Update function and program direct-call coverage counts.  */

void
coverage_dc_end_function (void)
{
  if (fn_ctr_mask)
    {
      const unsigned idx = GCOV_COUNTER_DIRECT_CALL;
      struct function_list *item = functions_head;
      while (item && item->ident != (unsigned) FUNC_DECL_FUNC_ID (cfun))
	item = item->next;

      /* If a matching function entry hasn't been found, either this function
	 has had no coverage counts added in the profile pass, or this
	 is a new function (function versioning, etc). Create a new entry.  */
      if (!item)
	{
	  int i;
	  item = XCNEW (struct function_list);
	  *functions_tail = item;
	  functions_tail = &item->next;
	  item->next = 0;
	  item->ident = FUNC_DECL_FUNC_ID (cfun);
	  item->lineno_checksum = coverage_compute_lineno_checksum ();
	  item->cfg_checksum = coverage_compute_cfg_checksum ();
	  for (i = 0; i < GCOV_COUNTERS; i++)
	    item->n_ctrs[i] = 0;
	}

      item->n_ctrs[idx] += fn_n_ctrs[idx];
      item->dc_offset = prg_n_ctrs[idx];
      prg_n_ctrs[idx] += fn_n_ctrs[idx];
      fn_n_ctrs[idx] = fn_b_ctrs[idx] = 0;
      prg_ctr_mask |= fn_ctr_mask;
      fn_ctr_mask = 0;
      add_referenced_var (tree_ctr_tables[idx]);
    }
}

/* Creates the gcov_fn_info RECORD_TYPE.  */

static tree
build_fn_info_type (unsigned int counters)
{
  tree type = lang_hooks.types.make_type (RECORD_TYPE);
  tree field, fields;
  tree array_type;

  /* ident */
  fields = build_decl (BUILTINS_LOCATION,
		       FIELD_DECL, NULL_TREE, get_gcov_unsigned_t ());
  /* lineno_checksum */
  field = build_decl (BUILTINS_LOCATION,
		      FIELD_DECL, NULL_TREE, get_gcov_unsigned_t ());
  DECL_CHAIN (field) = fields;
  fields = field;

  /* cfg checksum */
  field = build_decl (BUILTINS_LOCATION,
                      FIELD_DECL, NULL_TREE, get_gcov_unsigned_t ());
  DECL_CHAIN (field) = fields;
  fields = field;

  /* dc offset */
  field = build_decl (BUILTINS_LOCATION,
		      FIELD_DECL, NULL_TREE, get_gcov_unsigned_t ());
  TREE_CHAIN (field) = fields;
  fields = field;

  array_type = build_int_cst (NULL_TREE, counters - 1);
  array_type = build_index_type (array_type);
  array_type = build_array_type (get_gcov_unsigned_t (), array_type);

  /* counters */
  field = build_decl (BUILTINS_LOCATION,
		      FIELD_DECL, NULL_TREE, array_type);
  DECL_CHAIN (field) = fields;
  fields = field;

  finish_builtin_struct (type, "__gcov_fn_info", fields, NULL_TREE);

  return type;
}

/* Creates a CONSTRUCTOR for a gcov_fn_info. FUNCTION is
   the function being processed and TYPE is the gcov_fn_info
   RECORD_TYPE.  */

static tree
build_fn_info_value (const struct function_list *function, tree type)
{
  tree fields = TYPE_FIELDS (type);
  unsigned ix;
  VEC(constructor_elt,gc) *v1 = NULL;
  VEC(constructor_elt,gc) *v2 = NULL;

  /* ident */
  CONSTRUCTOR_APPEND_ELT (v1, fields,
			  build_int_cstu (get_gcov_unsigned_t (),
					  function->ident));
  fields = DECL_CHAIN (fields);

  /* lineno_checksum */
  CONSTRUCTOR_APPEND_ELT (v1, fields,
			  build_int_cstu (get_gcov_unsigned_t (),
					  function->lineno_checksum));
  fields = DECL_CHAIN (fields);

  /* cfg_checksum */
  CONSTRUCTOR_APPEND_ELT (v1, fields,
			  build_int_cstu (get_gcov_unsigned_t (),
					  function->cfg_checksum));
  fields = DECL_CHAIN (fields);

  /* dc offset */
  CONSTRUCTOR_APPEND_ELT (v1, fields,
			  build_int_cstu (get_gcov_unsigned_t (),
					  function->dc_offset));
  fields = TREE_CHAIN (fields);

  /* counters */
  for (ix = 0; ix != GCOV_COUNTERS; ix++)
    if (prg_ctr_mask & (1 << ix))
      CONSTRUCTOR_APPEND_ELT (v2, NULL,
			      build_int_cstu (get_gcov_unsigned_t (),
					      function->n_ctrs[ix]));

  CONSTRUCTOR_APPEND_ELT (v1, fields,
			  build_constructor (TREE_TYPE (fields), v2));

  return build_constructor (type, v1);
}

/* Creates the gcov_ctr_info RECORD_TYPE.  */

static tree
build_ctr_info_type (void)
{
  tree type = lang_hooks.types.make_type (RECORD_TYPE);
  tree field, fields = NULL_TREE;
  tree gcov_ptr_type = build_pointer_type (get_gcov_type ());
  tree gcov_merge_fn_type;

  /* counters */
  field = build_decl (BUILTINS_LOCATION,
		      FIELD_DECL, NULL_TREE, get_gcov_unsigned_t ());
  DECL_CHAIN (field) = fields;
  fields = field;

  /* values */
  field = build_decl (BUILTINS_LOCATION,
		      FIELD_DECL, NULL_TREE, gcov_ptr_type);
  DECL_CHAIN (field) = fields;
  fields = field;

  /* merge */
  gcov_merge_fn_type =
    build_function_type_list (void_type_node,
			      gcov_ptr_type, get_gcov_unsigned_t (),
			      NULL_TREE);
  field = build_decl (BUILTINS_LOCATION,
		      FIELD_DECL, NULL_TREE,
		      build_pointer_type (gcov_merge_fn_type));
  DECL_CHAIN (field) = fields;
  fields = field;

  finish_builtin_struct (type, "__gcov_ctr_info", fields, NULL_TREE);

  return type;
}

/* Creates a CONSTRUCTOR for a gcov_ctr_info. COUNTER is
   the counter being processed and TYPE is the gcov_ctr_info
   RECORD_TYPE.  */

static tree
build_ctr_info_value (unsigned int counter, tree type)
{
  tree fields = TYPE_FIELDS (type);
  tree fn;
  VEC(constructor_elt,gc) *v = NULL;

  /* counters */
  CONSTRUCTOR_APPEND_ELT (v, fields,
			  build_int_cstu (get_gcov_unsigned_t (),
					  prg_n_ctrs[counter]));
  fields = DECL_CHAIN (fields);

  if (prg_n_ctrs[counter])
    {
      tree array_type;

      array_type = build_int_cstu (get_gcov_unsigned_t (),
				   prg_n_ctrs[counter] - 1);
      array_type = build_index_type (array_type);
      array_type = build_array_type (TREE_TYPE (TREE_TYPE (fields)),
				     array_type);

      TREE_TYPE (tree_ctr_tables[counter]) = array_type;
      DECL_SIZE (tree_ctr_tables[counter]) = TYPE_SIZE (array_type);
      DECL_SIZE_UNIT (tree_ctr_tables[counter]) = TYPE_SIZE_UNIT (array_type);
      varpool_finalize_decl (tree_ctr_tables[counter]);

      CONSTRUCTOR_APPEND_ELT (v, fields,
			      build1 (ADDR_EXPR, TREE_TYPE (fields),
				      tree_ctr_tables[counter]));
    }
  else
    CONSTRUCTOR_APPEND_ELT (v, fields, null_pointer_node);
  fields = DECL_CHAIN (fields);

  fn = build_decl (BUILTINS_LOCATION,
		   FUNCTION_DECL,
		   get_identifier (ctr_merge_functions[counter]),
		   TREE_TYPE (TREE_TYPE (fields)));
  DECL_EXTERNAL (fn) = 1;
  TREE_PUBLIC (fn) = 1;
  DECL_ARTIFICIAL (fn) = 1;
  TREE_NOTHROW (fn) = 1;
  DECL_ASSEMBLER_NAME (fn);  /* Initialize assembler name so we can stream out. */
  CONSTRUCTOR_APPEND_ELT (v, fields, build1 (ADDR_EXPR, TREE_TYPE (fields), fn));

  return build_constructor (type, v);
}

/* Returns an array (tree) of include path strings. STRING_TYPE is
   the path string type, INC_PATH_VALUE is the initial value of the
   path array, PATHS gives raw path string values, and NUM is the
   number of paths.  */

static tree
build_inc_path_array_value (tree string_type, tree inc_path_value,
                            cpp_dir *paths, int num)
{
  int i;
  cpp_dir *pdir;
  for (i = 0, pdir = paths; i < num; pdir = pdir->next)
    {
      const char *path_raw_string;
      int path_string_length;
      tree path_string;
      path_raw_string = pdir->name;
      path_string_length = strlen (path_raw_string);
      path_string = build_string (path_string_length + 1, path_raw_string);
      TREE_TYPE (path_string) = build_array_type
          (char_type_node, build_index_type
           (build_int_cst (NULL_TREE, path_string_length)));
      inc_path_value = tree_cons (NULL_TREE,
                                  build1 (ADDR_EXPR, string_type, path_string),
                                  inc_path_value);
      i++;
    }
  return inc_path_value;
}

/* Returns an array (tree) of strings. STR_TYPE is the string type,
   STR_ARRAY_VALUE is the initial value of the string array, and HEAD gives
   the list of raw strings.  */

static tree
build_str_array_value (tree str_type, tree str_array_value,
		       struct str_list *head)
{
  const char *raw_str;
  int str_length;
  while (head)
    {
      tree str;
      raw_str = head->str;
      str_length = strlen (raw_str);
      str = build_string (str_length + 1, raw_str);
      TREE_TYPE (str) =
	build_array_type (char_type_node,
			  build_index_type (build_int_cst (NULL_TREE,
							   str_length)));
      str_array_value = tree_cons (NULL_TREE,
				   build1 (ADDR_EXPR, str_type, str),
				   str_array_value);
      head = head->next;
    }
  return str_array_value;
}

/* Returns an array (tree) of command-line argument strings. STRING_TYPE is
   the string type, CL_ARGS_VALUE is the initial value of the command-line
   args array. */

static tree
build_cl_args_array_value (tree string_type, tree cl_args_value)
{
  unsigned int i;
  for (i = 0; i < num_lipo_cl_args; i++)
    {
      int arg_length = strlen (lipo_cl_args[i]);
      tree arg_string = build_string (arg_length + 1, lipo_cl_args[i]);
      TREE_TYPE (arg_string) =
	build_array_type (char_type_node,
			  build_index_type (build_int_cst (NULL_TREE,
							   arg_length)));
      cl_args_value = tree_cons (NULL_TREE,
				 build1 (ADDR_EXPR, string_type, arg_string),
				 cl_args_value);
    }
  return cl_args_value;
}

/* Returns the value of the module info associated with the
   current source module being compiled.  */

static tree
build_gcov_module_info_value (void)
{
  tree type, field, fields = NULL_TREE;
  tree string_type, index_type, string_array_type;
  tree value = NULL_TREE, string_array = NULL_TREE, mod_info;
  int file_name_len;
  tree filename_string;
  cpp_dir *quote_paths, *bracket_paths, *pdir;
  int num_quote_paths = 0, num_bracket_paths = 0;
  unsigned lang;
  char name_buf[50];

  type = lang_hooks.types.make_type (RECORD_TYPE);
  string_type = build_pointer_type (
      build_qualified_type (char_type_node,
                            TYPE_QUAL_CONST));

  /* ident */
  field = build_decl (UNKNOWN_LOCATION, FIELD_DECL,
                      NULL_TREE, get_gcov_unsigned_t ());
  TREE_CHAIN (field) = fields;
  fields = field;
  value = tree_cons (fields, build_int_cstu (get_gcov_unsigned_t (),
					     0), value);


  /* is_primary */
  /* We also overload this field to store a flag that indicates whether this
     module was built in regular FDO or LIPO mode (-fripa). When reading this
     field from a GCDA file, it should be used as the IS_PRIMARY flag. When
     reading this field from the binary's data section, it should be used
     as a FDO/LIPO flag.  */
  field = build_decl (UNKNOWN_LOCATION, FIELD_DECL,
                      NULL_TREE, get_gcov_unsigned_t ());
  TREE_CHAIN (field) = fields;
  fields = field;
  value = tree_cons (field, build_int_cstu (get_gcov_unsigned_t (),
                                            flag_dyn_ipa ? 1 :0), value);

  /* is_exported */
  field = build_decl (UNKNOWN_LOCATION, FIELD_DECL,
                      NULL_TREE, get_gcov_unsigned_t ());
  TREE_CHAIN (field) = fields;
  fields = field;
  value = tree_cons (field, build_int_cstu (get_gcov_unsigned_t (),
                                            0), value);

  /* lang field */
  field = build_decl (UNKNOWN_LOCATION, FIELD_DECL,
                      NULL_TREE, get_gcov_unsigned_t ());
  TREE_CHAIN (field) = fields;
  fields = field;
  if (!strcmp (lang_hooks.name, "GNU C"))
    lang = GCOV_MODULE_C_LANG;
  else if (!strcmp (lang_hooks.name, "GNU C++"))
    lang = GCOV_MODULE_CPP_LANG;
  else
    lang = GCOV_MODULE_UNKNOWN_LANG;
  if (has_asm_statement)
    lang |= GCOV_MODULE_ASM_STMTS;
  value = tree_cons (field, build_int_cstu (get_gcov_unsigned_t (),
                                            lang), value);

  /* da_filename */
  field = build_decl (UNKNOWN_LOCATION, FIELD_DECL,
                      NULL_TREE, string_type);
  TREE_CHAIN (field) = fields;
  fields = field;

  file_name_len = strlen (da_base_file_name);
  filename_string = build_string (file_name_len + 1, da_base_file_name);
  TREE_TYPE (filename_string) = build_array_type
    (char_type_node, build_index_type
     (build_int_cst (NULL_TREE, file_name_len)));
  value = tree_cons (field, build1 (ADDR_EXPR, string_type, filename_string),
		     value);

  /* Source name */
  field = build_decl (UNKNOWN_LOCATION, FIELD_DECL,
                      NULL_TREE, string_type);
  TREE_CHAIN (field) = fields;
  fields = field;
  file_name_len = strlen (main_input_file_name);
  filename_string = build_string (file_name_len + 1, main_input_file_name);
  TREE_TYPE (filename_string) = build_array_type
    (char_type_node, build_index_type
     (build_int_cst (NULL_TREE, file_name_len)));
  value = tree_cons (field, build1 (ADDR_EXPR, string_type, filename_string),
		     value);

  get_include_chains (&quote_paths, &bracket_paths);
  for (pdir = quote_paths; pdir; pdir = pdir->next)
    {
      if (pdir == bracket_paths)
        break;
      num_quote_paths++;
    }
  for (pdir = bracket_paths; pdir; pdir = pdir->next)
    num_bracket_paths++;

  /* Num quote paths  */
  field = build_decl (UNKNOWN_LOCATION, FIELD_DECL,
                      NULL_TREE, get_gcov_unsigned_t ());
  TREE_CHAIN (field) = fields;
  fields = field;
  value = tree_cons (field, build_int_cstu (get_gcov_unsigned_t (),
                                            num_quote_paths), value);
  /* Num bracket paths  */
  field = build_decl (UNKNOWN_LOCATION, FIELD_DECL,
                      NULL_TREE, get_gcov_unsigned_t ());
  TREE_CHAIN (field) = fields;
  fields = field;
  value = tree_cons (field, build_int_cstu (get_gcov_unsigned_t (),
                                            num_bracket_paths), value);

  /* Num -D/-U options.  */
  field = build_decl (UNKNOWN_LOCATION, FIELD_DECL,
                      NULL_TREE, get_gcov_unsigned_t ());
  TREE_CHAIN (field) = fields;
  fields = field;
  value = tree_cons (field, build_int_cstu (get_gcov_unsigned_t (),
                                            num_cpp_defines), value);

  /* Num -imacro/-include options.  */
  field = build_decl (UNKNOWN_LOCATION, FIELD_DECL, NULL_TREE,
		      get_gcov_unsigned_t ());
  TREE_CHAIN (field) = fields;
  fields = field;
  value = tree_cons (field, build_int_cstu (get_gcov_unsigned_t (),
                                            num_cpp_includes), value);

  /* Num command-line args.  */
  field = build_decl (UNKNOWN_LOCATION, FIELD_DECL,
		      NULL_TREE, get_gcov_unsigned_t ());
  TREE_CHAIN (field) = fields;
  fields = field;
  value = tree_cons (field, build_int_cstu (get_gcov_unsigned_t (),
                                            num_lipo_cl_args), value);

  /* string array  */
  index_type = build_index_type (build_int_cst (NULL_TREE,
						num_quote_paths	+
						num_bracket_paths +
						num_cpp_defines +
						num_cpp_includes +
						num_lipo_cl_args));
  string_array_type = build_array_type (string_type, index_type);
  string_array = build_inc_path_array_value (string_type, string_array,
					     quote_paths, num_quote_paths);
  string_array = build_inc_path_array_value (string_type, string_array,
					     bracket_paths, num_bracket_paths);
  string_array = build_str_array_value (string_type, string_array,
					cpp_defines_head);
  string_array = build_str_array_value (string_type, string_array,
					cpp_includes_head);
  string_array = build_cl_args_array_value (string_type, string_array);
  string_array = build_constructor_from_list (string_array_type,
					      nreverse (string_array));
  field = build_decl (UNKNOWN_LOCATION, FIELD_DECL,
                      NULL_TREE, string_array_type);
  TREE_CHAIN (field) = fields;
  fields = field;
  value = tree_cons (field, string_array, value);

  finish_builtin_struct (type, "__gcov_module_info", fields, NULL_TREE);

  /* FIXME: use build_constructor directly.  */
  value = build_constructor_from_list (type, nreverse (value));


  mod_info = build_decl (UNKNOWN_LOCATION, VAR_DECL,
                         NULL_TREE, TREE_TYPE (value));
  TREE_STATIC (mod_info) = 1;
  ASM_GENERATE_INTERNAL_LABEL (name_buf, "MODINFO", 0);
  DECL_NAME (mod_info) = get_identifier (name_buf);
  DECL_INITIAL (mod_info) = value;

  /* Build structure.  */
  varpool_finalize_decl (mod_info);

  return mod_info;
}

/* Creates the gcov_info RECORD_TYPE and initializer for it. Returns a
   CONSTRUCTOR.  */

static tree
build_gcov_info (void)
{
  unsigned n_ctr_types, ix;
  tree type, const_type;
  tree fn_info_type, fn_info_value = NULL_TREE;
  tree fn_info_ptr_type;
  tree ctr_info_type, ctr_info_ary_type, ctr_info_value = NULL_TREE;
  tree field, fields = NULL_TREE;
  tree mod_value = NULL_TREE, mod_type = NULL_TREE;
  tree filename_string;
  int da_file_name_len;
  unsigned n_fns;
  const struct function_list *fn;
  tree string_type;
  VEC(constructor_elt,gc) *v1 = NULL;
  VEC(constructor_elt,gc) *v2 = NULL;

  /* Count the number of active counters.  */
  for (n_ctr_types = 0, ix = 0; ix != GCOV_COUNTERS; ix++)
    if (prg_ctr_mask & (1 << ix))
      n_ctr_types++;

  type = lang_hooks.types.make_type (RECORD_TYPE);
  const_type = build_qualified_type (type, TYPE_QUAL_CONST);

  /* Version ident */
  field = build_decl (BUILTINS_LOCATION,
		      FIELD_DECL, NULL_TREE, get_gcov_unsigned_t ());
  DECL_CHAIN (field) = fields;
  fields = field;
  CONSTRUCTOR_APPEND_ELT (v1, field,
			  build_int_cstu (TREE_TYPE (field), GCOV_VERSION));

  /* mod_info */
  mod_value = build_gcov_module_info_value ();
  mod_type = build_pointer_type (TREE_TYPE (mod_value));
  field = build_decl (UNKNOWN_LOCATION, FIELD_DECL, NULL_TREE, mod_type);
  TREE_CHAIN (field) = fields;
  fields = field;
  mod_value = build1 (ADDR_EXPR, mod_type, mod_value);
  CONSTRUCTOR_APPEND_ELT (v1, field, mod_value);


  /* next -- NULL */
  field = build_decl (BUILTINS_LOCATION,
		      FIELD_DECL, NULL_TREE, build_pointer_type (const_type));
  DECL_CHAIN (field) = fields;
  fields = field;
  CONSTRUCTOR_APPEND_ELT (v1, field, null_pointer_node);

  /* stamp */
  field = build_decl (BUILTINS_LOCATION,
		      FIELD_DECL, NULL_TREE, get_gcov_unsigned_t ());
  DECL_CHAIN (field) = fields;
  fields = field;
  CONSTRUCTOR_APPEND_ELT (v1, field,
			  build_int_cstu (TREE_TYPE (field), local_tick));

  /* Filename */
  string_type = build_pointer_type (build_qualified_type (char_type_node,
						    TYPE_QUAL_CONST));
  field = build_decl (BUILTINS_LOCATION,
		      FIELD_DECL, NULL_TREE, string_type);
  DECL_CHAIN (field) = fields;
  fields = field;
  da_file_name_len = strlen (da_file_name);
  filename_string = build_string (da_file_name_len + 1, da_file_name);
  TREE_TYPE (filename_string) = build_array_type
    (char_type_node, build_index_type (size_int (da_file_name_len)));
  CONSTRUCTOR_APPEND_ELT (v1, field,
			  build1 (ADDR_EXPR, string_type, filename_string));

  /* eof_pos */
  field = build_decl (BUILTINS_LOCATION, FIELD_DECL,
                      NULL_TREE, get_gcov_unsigned_t ());
  TREE_CHAIN (field) = fields;
  fields = field;
  CONSTRUCTOR_APPEND_ELT (v1, field, build_int_cstu (TREE_TYPE (field), 0));

  /* Build the fn_info type and initializer.  */
  fn_info_type = build_fn_info_type (n_ctr_types);
  fn_info_ptr_type = build_pointer_type (build_qualified_type
					 (fn_info_type, TYPE_QUAL_CONST));
  for (fn = functions_head, n_fns = 0; fn; fn = fn->next, n_fns++)
    CONSTRUCTOR_APPEND_ELT (v2, NULL_TREE,
			    build_fn_info_value (fn, fn_info_type));

  if (n_fns)
    {
      tree array_type;

      array_type = build_index_type (size_int (n_fns - 1));
      array_type = build_array_type (fn_info_type, array_type);

      fn_info_value = build_constructor (array_type, v2);
      fn_info_value = build1 (ADDR_EXPR, fn_info_ptr_type, fn_info_value);
    }
  else
    fn_info_value = null_pointer_node;

  /* number of functions */
  field = build_decl (BUILTINS_LOCATION,
		      FIELD_DECL, NULL_TREE, get_gcov_unsigned_t ());
  DECL_CHAIN (field) = fields;
  fields = field;
  CONSTRUCTOR_APPEND_ELT (v1, field,
			  build_int_cstu (get_gcov_unsigned_t (), n_fns));

  /* fn_info table */
  field = build_decl (BUILTINS_LOCATION,
		      FIELD_DECL, NULL_TREE, fn_info_ptr_type);
  DECL_CHAIN (field) = fields;
  fields = field;
  CONSTRUCTOR_APPEND_ELT (v1, field, fn_info_value);

  /* counter_mask */
  field = build_decl (BUILTINS_LOCATION,
		      FIELD_DECL, NULL_TREE, get_gcov_unsigned_t ());
  DECL_CHAIN (field) = fields;
  fields = field;
  CONSTRUCTOR_APPEND_ELT (v1, field, 
			  build_int_cstu (get_gcov_unsigned_t (),
					  prg_ctr_mask));

  /* counters */
  ctr_info_type = build_ctr_info_type ();
  ctr_info_ary_type = build_index_type (size_int (n_ctr_types));
  ctr_info_ary_type = build_array_type (ctr_info_type, ctr_info_ary_type);
  v2 = NULL;
  for (ix = 0; ix != GCOV_COUNTERS; ix++)
    if (prg_ctr_mask & (1 << ix))
      CONSTRUCTOR_APPEND_ELT (v2, NULL_TREE,
			      build_ctr_info_value (ix, ctr_info_type));
  ctr_info_value = build_constructor (ctr_info_ary_type, v2);

  field = build_decl (BUILTINS_LOCATION,
		      FIELD_DECL, NULL_TREE, ctr_info_ary_type);
  DECL_CHAIN (field) = fields;
  fields = field;
  CONSTRUCTOR_APPEND_ELT (v1, field, ctr_info_value);

  finish_builtin_struct (type, "__gcov_info", fields, NULL_TREE);

  return build_constructor (type, v1);
}

/* Write out the structure which libgcov uses to locate all the
   counters.  The structures used here must match those defined in
   gcov-io.h.  Write out the constructor to call __gcov_init.  */

static void
create_coverage (void)
{
  tree gcov_info, gcov_init, body, t;
  char name_buf[32];

  no_coverage = 1; /* Disable any further coverage.  */

  if (!prg_ctr_mask && !flag_pmu_profile_generate)
    return;

  t = build_gcov_info ();

  gcov_info = build_decl (BUILTINS_LOCATION,
			  VAR_DECL, NULL_TREE, TREE_TYPE (t));
  TREE_STATIC (gcov_info) = 1;
  ASM_GENERATE_INTERNAL_LABEL (name_buf, "LPBX", 0);
  DECL_NAME (gcov_info) = get_identifier (name_buf);
  DECL_INITIAL (gcov_info) = t;

  /* Build structure.  */
  varpool_finalize_decl (gcov_info);

  /* Build a decl for __gcov_init.  */
  t = build_pointer_type (TREE_TYPE (gcov_info));
  t = build_function_type_list (void_type_node, t, NULL);
  t = build_decl (BUILTINS_LOCATION,
		  FUNCTION_DECL, get_identifier ("__gcov_init"), t);
  TREE_PUBLIC (t) = 1;
  DECL_EXTERNAL (t) = 1;
  DECL_ASSEMBLER_NAME (t);  /* Initialize assembler name so we can stream out. */
  gcov_init = t;

  /* Generate a call to __gcov_init(&gcov_info).  */
  body = NULL;
  t = build_fold_addr_expr (gcov_info);
  t = build_call_expr (gcov_init, 1, t);
  append_to_statement_list (t, &body);

  /* Generate a constructor to run it.  */
  cgraph_build_static_cdtor ('I', body, DEFAULT_INIT_PRIORITY);
}

/* Get the da file name, given base file name.  */

static char *
get_da_file_name (const char *base_file_name)
{
  char *da_file_name;
  int len = strlen (base_file_name);
  const char *prefix = profile_data_prefix;
  /* + 1 for extra '/', in case prefix doesn't end with /.  */
  int prefix_len;

  if (profile_data_prefix == 0 && !IS_ABSOLUTE_PATH(&base_file_name[0]))
    {
      profile_data_prefix = getpwd ();
      prefix = profile_data_prefix;
    }

  prefix_len = (prefix) ? strlen (prefix) + 1 : 0;

  /* Name of da file.  */
  da_file_name = XNEWVEC (char, len + strlen (GCOV_DATA_SUFFIX)
			  + prefix_len + 1);

  if (prefix)
    {
      strcpy (da_file_name, prefix);
      da_file_name[prefix_len - 1] = '/';
      da_file_name[prefix_len] = 0;
    }
  else
    da_file_name[0] = 0;
  strcat (da_file_name, base_file_name);
  strcat (da_file_name, GCOV_DATA_SUFFIX);
  return da_file_name;
}

/* Rebuild counts_hash already built the primary module. This hashtable
   was built with a module-id of zero. It needs to be rebuilt taking the
   correct primary module-id into account.  */

static int
rebuild_counts_hash_entry (void **x, void *y)
{
  counts_entry_t *entry = (counts_entry_t *) *x;
  htab_t *new_counts_hash = (htab_t *) y;
  counts_entry_t **slot;
  entry->ident = GEN_FUNC_GLOBAL_ID (primary_module_id, entry->ident);
  slot = (counts_entry_t **) htab_find_slot (*new_counts_hash, entry, INSERT);
  *slot = entry;
  return 1;
}

/* Rebuild counts_hash already built the primary module. This hashtable
   was built with a module-id of zero. It needs to be rebuilt taking the
   correct primary module-id into account.  */

static void
rebuild_counts_hash (void)
{
  htab_t new_counts_hash =
    htab_create (10, htab_counts_entry_hash, htab_counts_entry_eq,
		 htab_counts_entry_del);
  gcc_assert (primary_module_id);
  rebuilding_counts_hash = true;
  htab_traverse_noresize (counts_hash, rebuild_counts_hash_entry, &new_counts_hash);
  htab_delete (counts_hash);
  rebuilding_counts_hash = false;
  counts_hash = new_counts_hash;
}

/* Add the module information record for the module with id
   MODULE_ID. IS_PRIMARY is true if the module is the primary module.
   INDEX is the index of the new record in the module info array.  */

void
add_module_info (unsigned module_id, bool is_primary, int index)
{
  struct gcov_module_info *cur_info;
  module_infos = XRESIZEVEC (struct gcov_module_info *,
                             module_infos, index + 1);
  module_infos[index] = XNEW (struct gcov_module_info);
  cur_info = module_infos[index];
  cur_info->ident = module_id;
  cur_info->is_exported = true;
  cur_info->num_quote_paths = 0;
  cur_info->num_bracket_paths = 0;
  cur_info->da_filename = NULL;
  cur_info->source_filename = NULL;
  if (is_primary)
    primary_module_id = module_id;
}

/* Set the prepreprocessing context (include search paths, -D/-U).
   PARSE_IN is the preprocessor reader, I is the index of the module,
   and VERBOSE is the verbose flag.  */

void
set_lipo_c_parsing_context (struct cpp_reader *parse_in, int i, bool verbose)
{
  struct gcov_module_info *mod_info;
  if (!L_IPO_COMP_MODE)
    return;

  mod_info = module_infos[i];

  gcc_assert (flag_dyn_ipa);
  current_module_id = mod_info->ident;
  reset_funcdef_no ();

  if (current_module_id != primary_module_id)
    {
      unsigned i, j;

      /* Setup include paths.  */
      clear_include_chains ();
      for (i = 0; i < mod_info->num_quote_paths; i++)
        add_path (xstrdup (mod_info->string_array[i]),
                  QUOTE, 0, 1);
      for (i = 0, j = mod_info->num_quote_paths;
	   i < mod_info->num_bracket_paths; i++, j++)
        add_path (xstrdup (mod_info->string_array[j]),
                  BRACKET, 0, 1);
      register_include_chains (parse_in, NULL, NULL, NULL,
                               0, 0, verbose);

      /* Setup defines/undefs.  */
      for (i = 0, j = mod_info->num_quote_paths + mod_info->num_bracket_paths;
	   i < mod_info->num_cpp_defines; i++, j++)
	if (mod_info->string_array[j][0] == 'D')
	  cpp_define (parse_in, mod_info->string_array[j] + 1);
	else
	  cpp_undef (parse_in, mod_info->string_array[j] + 1);

      /* Setup -imacro/-include.  */
      for (i = 0, j = mod_info->num_quote_paths + mod_info->num_bracket_paths +
	     mod_info->num_cpp_defines; i < mod_info->num_cpp_includes;
	   i++, j++)
	cpp_push_include (parse_in, mod_info->string_array[j]);
    }
}

/* Perform file-level initialization. Read in data file, generate name
   of graph file.  */

void
coverage_init (const char *filename, const char* source_name)
{
  char* src_name_prefix = 0;
  int src_name_prefix_len = 0;
  int len = strlen (filename);

  has_asm_statement = false;
  da_file_name = get_da_file_name (filename);
  da_base_file_name = XNEWVEC (char, strlen (filename) + 1);
  strcpy (da_base_file_name, filename);

  /* Name of bbg file.  */
  bbg_file_name = XNEWVEC (char, len + strlen (GCOV_NOTE_SUFFIX) + 1);
  strcpy (bbg_file_name, filename);
  strcat (bbg_file_name, GCOV_NOTE_SUFFIX);

<<<<<<< HEAD
  if (profile_data_prefix == 0 && !IS_ABSOLUTE_PATH (source_name))
    {
      src_name_prefix = getpwd ();
      src_name_prefix_len = strlen (src_name_prefix) + 1;
    }
  main_input_file_name = XNEWVEC (char, strlen (source_name) + 1 
                                  + src_name_prefix_len);
  if (!src_name_prefix)
    strcpy (main_input_file_name, source_name);
  else
    {
      strcpy (main_input_file_name, src_name_prefix);
      strcat (main_input_file_name, "/");
      strcat (main_input_file_name, source_name);
    }

  if (flag_profile_use)
    read_counts_file (da_file_name, 0);

  /* Rebuild counts_hash and read the auxiliary GCDA files.  */
  if (flag_profile_use && L_IPO_COMP_MODE)
    {
      unsigned i;
      gcc_assert (flag_dyn_ipa);
      rebuild_counts_hash ();
      for (i = 1; i < num_in_fnames; i++)
	read_counts_file (get_da_file_name (module_infos[i]->da_filename),
			  module_infos[i]->ident);
    }

  /* Define variables which are referenced at runtime by libgcov.  */
  if (profiling_enabled_p ())
  {
    init_pmu_profiling ();
    gimple_init_instrumentation_sampling ();
  }
}

/* Return True if any type of profiling is enabled which requires linking
   in libgcov otherwise return False.  */

static bool
profiling_enabled_p (void)
{
  return flag_pmu_profile_generate
   || profile_arc_flag
   || flag_profile_generate_sampling
   || flag_profile_reusedist;
}

/* Construct variables for PMU profiling.
   1) __gcov_pmu_profile_filename,
   2) __gcov_pmu_profile_options,
   3) __gcov_pmu_top_n_address.  */

static void
init_pmu_profiling (void)
{
  if (!pmu_profiling_initialized)
    {
      unsigned top_n_addr = PARAM_VALUE (PARAM_PMU_PROFILE_N_ADDRESS);
      tree filename_ptr, options_ptr;

      /* Construct an initializer for __gcov_pmu_profile_filename.  */
      gcov_pmu_filename_decl =
        build_decl (UNKNOWN_LOCATION, VAR_DECL,
                    get_identifier ("__gcov_pmu_profile_filename"),
                    get_const_string_type ());
      TREE_PUBLIC (gcov_pmu_filename_decl) = 1;
      DECL_ARTIFICIAL (gcov_pmu_filename_decl) = 1;
      make_decl_one_only (gcov_pmu_filename_decl,
                          DECL_ASSEMBLER_NAME (gcov_pmu_filename_decl));
      TREE_STATIC (gcov_pmu_filename_decl) = 1;

      if (flag_pmu_profile_generate)
        {
          const char *filename = get_da_file_name (pmu_profile_filename);
          int file_name_len;
          tree filename_string;
          file_name_len = strlen (filename);
          filename_string = build_string (file_name_len + 1, filename);
          TREE_TYPE (filename_string) = build_array_type
            (char_type_node, build_index_type
             (build_int_cst (NULL_TREE, file_name_len)));
          filename_ptr = build1 (ADDR_EXPR, get_const_string_type (),
                                 filename_string);
        }
      else
        filename_ptr = null_pointer_node;

      DECL_INITIAL (gcov_pmu_filename_decl) = filename_ptr;
      assemble_variable (gcov_pmu_filename_decl, 0, 0, 0);

      /* Construct an initializer for __gcov_pmu_profile_options.  */
      gcov_pmu_options_decl =
        build_decl (UNKNOWN_LOCATION, VAR_DECL,
                    get_identifier ("__gcov_pmu_profile_options"),
                    get_const_string_type ());
      TREE_PUBLIC (gcov_pmu_options_decl) = 1;
      DECL_ARTIFICIAL (gcov_pmu_options_decl) = 1;
      make_decl_one_only (gcov_pmu_options_decl,
                          DECL_ASSEMBLER_NAME (gcov_pmu_options_decl));
      TREE_STATIC (gcov_pmu_options_decl) = 1;

      /* If the flag is false we generate a null pointer to indicate
         that we are not doing the pmu profiling.  */
      if (flag_pmu_profile_generate)
        {
          const char *pmu_options = flag_pmu_profile_generate;
          int pmu_options_len;
          tree pmu_options_string;

          pmu_options_len = strlen (pmu_options);
          pmu_options_string = build_string (pmu_options_len + 1, pmu_options);
          TREE_TYPE (pmu_options_string) = build_array_type
            (char_type_node, build_index_type (build_int_cst
                                               (NULL_TREE, pmu_options_len)));
          options_ptr = build1 (ADDR_EXPR, get_const_string_type (),
                                pmu_options_string);
        }
      else
        options_ptr = null_pointer_node;

      DECL_INITIAL (gcov_pmu_options_decl) = options_ptr;
      assemble_variable (gcov_pmu_options_decl, 0, 0, 0);

      /* Construct an initializer for __gcov_pmu_top_n_address.  We
         don't need to guard this with the flag_pmu_profile generate
         because the value of __gcov_pmu_top_n_address is ignored when
         not doing profiling.  */
      gcov_pmu_top_n_address_decl =
        build_decl (UNKNOWN_LOCATION, VAR_DECL,
                    get_identifier ("__gcov_pmu_top_n_address"),
                    get_gcov_unsigned_t ());
      TREE_PUBLIC (gcov_pmu_top_n_address_decl) = 1;
      DECL_ARTIFICIAL (gcov_pmu_top_n_address_decl) = 1;
      make_decl_one_only (gcov_pmu_top_n_address_decl,
                          DECL_ASSEMBLER_NAME (gcov_pmu_top_n_address_decl));
      TREE_STATIC (gcov_pmu_top_n_address_decl) = 1;
      DECL_INITIAL (gcov_pmu_top_n_address_decl) =
        build_int_cstu (get_gcov_unsigned_t (), top_n_addr);
      assemble_variable (gcov_pmu_top_n_address_decl, 0, 0, 0);
    }
  pmu_profiling_initialized = 1;
=======
  if (flag_branch_probabilities)
    read_counts_file ();
>>>>>>> 43ff10c2
}

/* Performs file-level cleanup.  Close graph file, generate coverage
   variables and constructor.  */

void
coverage_finish (void)
{
  create_coverage ();
  if (bbg_file_opened)
    {
      int error = gcov_close ();

      if (error)
	unlink (bbg_file_name);
      if (!local_tick)
	/* Only remove the da file, if we cannot stamp it. If we can
	   stamp it, libgcov will DTRT.  */
	unlink (da_file_name);
    }
}

/* Add S to the end of the string-list, the head and tail of which are
   pointed-to by HEAD and TAIL, respectively.  */

static void
str_list_append (struct str_list **head, struct str_list **tail, const char *s)
{
  struct str_list *e = XNEW (struct str_list);
  e->str = XNEWVEC (char, strlen (s) + 1);
  strcpy (e->str, s);
  e->next = NULL;
  if (*tail)
    (*tail)->next = e;
  else
    *head = e;
  *tail = e;
}

extern bool is_kernel_build;

#define KERNEL_BUILD_PREDEF_STRING "__KERNEL__"

/* Copies the macro def or undef CPP_DEF and saves the copy
   in a list. IS_DEF is a flag indicating if CPP_DEF represents
   a -D or -U.  */

void
coverage_note_define (const char *cpp_def, bool is_def)
{
  char *s = XNEWVEC (char, strlen (cpp_def) + 2);
  s[0] = is_def ? 'D' : 'U';
  strcpy (s + 1, cpp_def);
  str_list_append (&cpp_defines_head, &cpp_defines_tail, s);
  num_cpp_defines++;

  /* When -D__KERNEL__ is in the option list, we assume this is
     compilation for Linux Kernel.  */
  if (!strcmp(cpp_def, KERNEL_BUILD_PREDEF_STRING))
    is_kernel_build = is_def;
}

/* Copies the -imacro/-include FILENAME and saves the copy in a list.  */

void
coverage_note_include (const char *filename)
{
  str_list_append (&cpp_includes_head, &cpp_includes_tail, filename);
  num_cpp_includes++;
}

/* Mark this module as containing asm statements.  */

void
coverage_has_asm_stmt (void)
{
  has_asm_statement = flag_ripa_disallow_asm_modules;
}

#include "gt-coverage.h"<|MERGE_RESOLUTION|>--- conflicted
+++ resolved
@@ -1915,7 +1915,6 @@
   strcpy (bbg_file_name, filename);
   strcat (bbg_file_name, GCOV_NOTE_SUFFIX);
 
-<<<<<<< HEAD
   if (profile_data_prefix == 0 && !IS_ABSOLUTE_PATH (source_name))
     {
       src_name_prefix = getpwd ();
@@ -1932,7 +1931,7 @@
       strcat (main_input_file_name, source_name);
     }
 
-  if (flag_profile_use)
+  if (flag_branch_probabilities)
     read_counts_file (da_file_name, 0);
 
   /* Rebuild counts_hash and read the auxiliary GCDA files.  */
@@ -2060,10 +2059,6 @@
       assemble_variable (gcov_pmu_top_n_address_decl, 0, 0, 0);
     }
   pmu_profiling_initialized = 1;
-=======
-  if (flag_branch_probabilities)
-    read_counts_file ();
->>>>>>> 43ff10c2
 }
 
 /* Performs file-level cleanup.  Close graph file, generate coverage
