/* Switch Conversion converts variable initializations based on switch
   statements to initializations from a static array.
   Copyright (C) 2006, 2008, 2009, 2010, 2011 Free Software Foundation, Inc.
   Contributed by Martin Jambor <jamborm@suse.cz>

This file is part of GCC.

GCC is free software; you can redistribute it and/or modify it
under the terms of the GNU General Public License as published by the
Free Software Foundation; either version 3, or (at your option) any
later version.

GCC is distributed in the hope that it will be useful, but WITHOUT
ANY WARRANTY; without even the implied warranty of MERCHANTABILITY or
FITNESS FOR A PARTICULAR PURPOSE.  See the GNU General Public License
for more details.

You should have received a copy of the GNU General Public License
along with GCC; see the file COPYING3.  If not, write to the Free
Software Foundation, 51 Franklin Street, Fifth Floor, Boston, MA
02110-1301, USA.  */

/*
     Switch initialization conversion

The following pass changes simple initializations of scalars in a switch
statement into initializations from a static array.  Obviously, the values must
be constant and known at compile time and a default branch must be
provided.  For example, the following code:

        int a,b;

        switch (argc)
	{
         case 1:
         case 2:
                a_1 = 8;
                b_1 = 6;
                break;
         case 3:
                a_2 = 9;
                b_2 = 5;
                break;
         case 12:
                a_3 = 10;
                b_3 = 4;
                break;
         default:
                a_4 = 16;
                b_4 = 1;
        }
	a_5 = PHI <a_1, a_2, a_3, a_4>
	b_5 = PHI <b_1, b_2, b_3, b_4>


is changed into:

        static const int = CSWTCH01[] = {6, 6, 5, 1, 1, 1, 1, 1, 1, 1, 1, 4};
        static const int = CSWTCH02[] = {8, 8, 9, 16, 16, 16, 16, 16, 16, 16,
                                 16, 16, 10};

        if (((unsigned) argc) - 1 < 11)
          {
	    a_6 = CSWTCH02[argc - 1];
            b_6 = CSWTCH01[argc - 1];
	  }
	else
	  {
	    a_7 = 16;
	    b_7 = 1;
          }
	  a_5 = PHI <a_6, a_7>
	  b_b = PHI <b_6, b_7>

There are further constraints.  Specifically, the range of values across all
case labels must not be bigger than SWITCH_CONVERSION_BRANCH_RATIO (default
eight) times the number of the actual switch branches. */

#include "config.h"
#include "system.h"
#include "coretypes.h"
#include "tm.h"
#include "line-map.h"
#include "params.h"
#include "flags.h"
#include "tree.h"
#include "basic-block.h"
#include "tree-flow.h"
#include "tree-flow-inline.h"
#include "tree-ssa-operands.h"
#include "output.h"
#include "input.h"
#include "tree-pass.h"
#include "gimple-pretty-print.h"
#include "tree-dump.h"
#include "timevar.h"
#include "langhooks.h"

/* The main structure of the pass.  */
struct switch_conv_info
{
  /* The expression used to decide the switch branch.  (It is subsequently used
     as the index to the created array.) */
  tree index_expr;

  /* The following integer constants store the minimum value covered by the
     cases.  */
  tree range_min;

  /* The difference between the above two numbers, i.e. The size of the array
     that would have to be created by the transformation.  */
  tree range_size;

  /* Basic block that contains the actual SWITCH_EXPR.  */
  basic_block switch_bb;

  /* All branches of the switch statement must have a single successor stored in
     the following variable.  */
  basic_block final_bb;

  /* Number of phi nodes in the final bb (that we'll be replacing).  */
  int phi_count;

  /* Array of default values, in the same order as phi nodes.  */
  tree *default_values;

  /* Constructors of new static arrays.  */
  VEC (constructor_elt, gc) **constructors;

  /* Array of ssa names that are initialized with a value from a new static
     array.  */
  tree *target_inbound_names;

  /* Array of ssa names that are initialized with the default value if the
     switch expression is out of range.  */
  tree *target_outbound_names;

  /* The probability of the default edge in the replaced switch.  */
  int default_prob;

  /* The count of the default edge in the replaced switch.  */
  gcov_type default_count;

  /* Combined count of all other (non-default) edges in the replaced switch.  */
  gcov_type other_count;

  /* The first load statement that loads a temporary from a new static array.
   */
  gimple arr_ref_first;

  /* The last load statement that loads a temporary from a new static array.  */
  gimple arr_ref_last;

  /* String reason why the case wasn't a good candidate that is written to the
     dump file, if there is one.  */
  const char *reason;

  /* Parameters for expand_switch_using_bit_tests.  Should be computed
     the same way as in expand_case.  */
  unsigned int bit_test_uniq;
  unsigned int bit_test_count;
  basic_block bit_test_bb[2];
};

/* Global pass info.  */
static struct switch_conv_info info;


/* Checks whether the range given by individual case statements of the SWTCH
   switch statement isn't too big and whether the number of branches actually
   satisfies the size of the new array.  */

static bool
check_range (gimple swtch)
{
  tree min_case, max_case;
  unsigned int branch_num = gimple_switch_num_labels (swtch);
  tree range_max;

  /* The gimplifier has already sorted the cases by CASE_LOW and ensured there
     is a default label which is the first in the vector.  */

  min_case = gimple_switch_label (swtch, 1);
  info.range_min = CASE_LOW (min_case);

  gcc_assert (branch_num > 1);
  gcc_assert (CASE_LOW (gimple_switch_label (swtch, 0)) == NULL_TREE);
  max_case = gimple_switch_label (swtch, branch_num - 1);
  if (CASE_HIGH (max_case) != NULL_TREE)
    range_max = CASE_HIGH (max_case);
  else
    range_max = CASE_LOW (max_case);

  gcc_assert (info.range_min);
  gcc_assert (range_max);

  info.range_size = int_const_binop (MINUS_EXPR, range_max, info.range_min);

  gcc_assert (info.range_size);
  if (!host_integerp (info.range_size, 1))
    {
      info.reason = "index range way too large or otherwise unusable.\n";
      return false;
    }

  if ((unsigned HOST_WIDE_INT) tree_low_cst (info.range_size, 1)
      > ((unsigned) branch_num * SWITCH_CONVERSION_BRANCH_RATIO))
    {
      info.reason = "the maximum range-branch ratio exceeded.\n";
      return false;
    }

  return true;
}

/* Checks the given CS switch case whether it is suitable for conversion
   (whether all but the default basic blocks are empty and so on).  If it is,
   adds the case to the branch list along with values for the defined variables
   and returns true.  Otherwise returns false.  */

static bool
check_process_case (tree cs)
{
  tree ldecl;
  basic_block label_bb, following_bb;
  edge e;

  ldecl = CASE_LABEL (cs);
  label_bb = label_to_block (ldecl);

  e = find_edge (info.switch_bb, label_bb);
  gcc_assert (e);

  if (CASE_LOW (cs) == NULL_TREE)
    {
      /* Default branch.  */
      info.default_prob = e->probability;
      info.default_count = e->count;
    }
  else
    {
      int i;
      info.other_count += e->count;
      for (i = 0; i < 2; i++)
	if (info.bit_test_bb[i] == label_bb)
	  break;
	else if (info.bit_test_bb[i] == NULL)
	  {
	    info.bit_test_bb[i] = label_bb;
	    info.bit_test_uniq++;
	    break;
	  }
      if (i == 2)
	info.bit_test_uniq = 3;
      if (CASE_HIGH (cs) != NULL_TREE
	  && ! tree_int_cst_equal (CASE_LOW (cs), CASE_HIGH (cs)))
	info.bit_test_count += 2;
      else
	info.bit_test_count++;
    }

  if (!label_bb)
    {
      info.reason = "  Bad case - cs BB  label is NULL\n";
      return false;
    }

  if (!single_pred_p (label_bb))
    {
      if (info.final_bb && info.final_bb != label_bb)
	{
	  info.reason = "  Bad case - a non-final BB has two predecessors\n";
	  return false; /* sth complex going on in this branch  */
	}

      following_bb = label_bb;
    }
  else
    {
      if (!empty_block_p (label_bb))
	{
	  info.reason = "  Bad case - a non-final BB not empty\n";
	  return false;
	}

      e = single_succ_edge (label_bb);
      following_bb = single_succ (label_bb);
    }

  if (!info.final_bb)
    info.final_bb = following_bb;
  else if (info.final_bb != following_bb)
    {
      info.reason = "  Bad case - different final BB\n";
      return false; /* the only successor is not common for all the branches */
    }

  return true;
}

/* This function checks whether all required values in phi nodes in final_bb
   are constants.  Required values are those that correspond to a basic block
   which is a part of the examined switch statement.  It returns true if the
   phi nodes are OK, otherwise false.  */

static bool
check_final_bb (void)
{
  gimple_stmt_iterator gsi;

  info.phi_count = 0;
  for (gsi = gsi_start_phis (info.final_bb); !gsi_end_p (gsi); gsi_next (&gsi))
    {
      gimple phi = gsi_stmt (gsi);
      unsigned int i;

      info.phi_count++;

      for (i = 0; i < gimple_phi_num_args (phi); i++)
	{
	  basic_block bb = gimple_phi_arg_edge (phi, i)->src;

	  if (bb == info.switch_bb
	      || (single_pred_p (bb) && single_pred (bb) == info.switch_bb))
	    {
	      tree reloc, val;

	      val = gimple_phi_arg_def (phi, i);
	      if (!is_gimple_ip_invariant (val))
		{
		  info.reason = "   Non-invariant value from a case\n";
		  return false; /* Non-invariant argument.  */
		}
	      reloc = initializer_constant_valid_p (val, TREE_TYPE (val));
	      if ((flag_pic && reloc != null_pointer_node)
		  || (!flag_pic && reloc == NULL_TREE))
		{
		  if (reloc)
		    info.reason
		      = "   Value from a case would need runtime relocations\n";
		  else
		    info.reason
		      = "   Value from a case is not a valid initializer\n";
		  return false;
		}
	    }
	}
    }

  return true;
}

/* The following function allocates default_values, target_{in,out}_names and
   constructors arrays.  The last one is also populated with pointers to
   vectors that will become constructors of new arrays.  */

static void
create_temp_arrays (void)
{
  int i;

  info.default_values = XCNEWVEC (tree, info.phi_count * 3);
  info.constructors = XCNEWVEC (VEC (constructor_elt, gc) *, info.phi_count);
  info.target_inbound_names = info.default_values + info.phi_count;
  info.target_outbound_names = info.target_inbound_names + info.phi_count;
  for (i = 0; i < info.phi_count; i++)
    info.constructors[i]
      = VEC_alloc (constructor_elt, gc, tree_low_cst (info.range_size, 1) + 1);
}

/* Free the arrays created by create_temp_arrays().  The vectors that are
   created by that function are not freed here, however, because they have
   already become constructors and must be preserved.  */

static void
free_temp_arrays (void)
{
  XDELETEVEC (info.constructors);
  XDELETEVEC (info.default_values);
}

/* Populate the array of default values in the order of phi nodes.
   DEFAULT_CASE is the CASE_LABEL_EXPR for the default switch branch.  */

static void
gather_default_values (tree default_case)
{
  gimple_stmt_iterator gsi;
  basic_block bb = label_to_block (CASE_LABEL (default_case));
  edge e;
  int i = 0;

  gcc_assert (CASE_LOW (default_case) == NULL_TREE);

  if (bb == info.final_bb)
    e = find_edge (info.switch_bb, bb);
  else
    e = single_succ_edge (bb);

  for (gsi = gsi_start_phis (info.final_bb); !gsi_end_p (gsi); gsi_next (&gsi))
    {
      gimple phi = gsi_stmt (gsi);
      tree val = PHI_ARG_DEF_FROM_EDGE (phi, e);
      gcc_assert (val);
      info.default_values[i++] = val;
    }
}

/* The following function populates the vectors in the constructors array with
   future contents of the static arrays.  The vectors are populated in the
   order of phi nodes.  SWTCH is the switch statement being converted.  */

static void
build_constructors (gimple swtch)
{
  unsigned i, branch_num = gimple_switch_num_labels (swtch);
  tree pos = info.range_min;

  for (i = 1; i < branch_num; i++)
    {
      tree cs = gimple_switch_label (swtch, i);
      basic_block bb = label_to_block (CASE_LABEL (cs));
      edge e;
      tree high;
      gimple_stmt_iterator gsi;
      int j;

      if (bb == info.final_bb)
	e = find_edge (info.switch_bb, bb);
      else
	e = single_succ_edge (bb);
      gcc_assert (e);

      while (tree_int_cst_lt (pos, CASE_LOW (cs)))
	{
	  int k;
	  for (k = 0; k < info.phi_count; k++)
	    {
	      constructor_elt *elt;

	      elt = VEC_quick_push (constructor_elt,
				    info.constructors[k], NULL);
	      elt->index = int_const_binop (MINUS_EXPR, pos,
					    info.range_min);
	      elt->value = info.default_values[k];
	    }

	  pos = int_const_binop (PLUS_EXPR, pos, integer_one_node);
	}
      gcc_assert (tree_int_cst_equal (pos, CASE_LOW (cs)));

      j = 0;
      if (CASE_HIGH (cs))
	high = CASE_HIGH (cs);
      else
	high = CASE_LOW (cs);
      for (gsi = gsi_start_phis (info.final_bb);
	   !gsi_end_p (gsi); gsi_next (&gsi))
	{
	  gimple phi = gsi_stmt (gsi);
	  tree val = PHI_ARG_DEF_FROM_EDGE (phi, e);
	  tree low = CASE_LOW (cs);
	  pos = CASE_LOW (cs);

	  do
	    {
	      constructor_elt *elt;

	      elt = VEC_quick_push (constructor_elt,
				    info.constructors[j], NULL);
	      elt->index = int_const_binop (MINUS_EXPR, pos, info.range_min);
	      elt->value = val;

<<<<<<< HEAD
	      pos = int_const_binop (PLUS_EXPR, pos, integer_one_node, 0);
=======
	      pos = int_const_binop (PLUS_EXPR, pos, integer_one_node);
>>>>>>> 3082eeb7
	    } while (!tree_int_cst_lt (high, pos)
		     && tree_int_cst_lt (low, pos));
	  j++;
	}
    }
}

/* If all values in the constructor vector are the same, return the value.
   Otherwise return NULL_TREE.  Not supposed to be called for empty
   vectors.  */

static tree
constructor_contains_same_values_p (VEC (constructor_elt, gc) *vec)
{
<<<<<<< HEAD
  int i, len = VEC_length (constructor_elt, vec);
  tree prev = NULL_TREE;

  for (i = 0; i < len; i++)
    {
      constructor_elt *elt = VEC_index (constructor_elt, vec, i);

=======
  unsigned int i;
  tree prev = NULL_TREE;
  constructor_elt *elt;

  FOR_EACH_VEC_ELT (constructor_elt, vec, i, elt)
    {
>>>>>>> 3082eeb7
      if (!prev)
	prev = elt->value;
      else if (!operand_equal_p (elt->value, prev, OEP_ONLY_CONST))
	return NULL_TREE;
    }
  return prev;
}

<<<<<<< HEAD
=======
/* Return type which should be used for array elements, either TYPE,
   or for integral type some smaller integral type that can still hold
   all the constants.  */

static tree
array_value_type (gimple swtch, tree type, int num)
{
  unsigned int i, len = VEC_length (constructor_elt, info.constructors[num]);
  constructor_elt *elt;
  enum machine_mode mode;
  int sign = 0;
  tree smaller_type;

  if (!INTEGRAL_TYPE_P (type))
    return type;

  mode = GET_CLASS_NARROWEST_MODE (GET_MODE_CLASS (TYPE_MODE (type)));
  if (GET_MODE_SIZE (TYPE_MODE (type)) <= GET_MODE_SIZE (mode))
    return type;

  if (len < (optimize_bb_for_size_p (gimple_bb (swtch)) ? 2 : 32))
    return type;

  FOR_EACH_VEC_ELT (constructor_elt, info.constructors[num], i, elt)
    {
      double_int cst;

      if (TREE_CODE (elt->value) != INTEGER_CST)
	return type;

      cst = TREE_INT_CST (elt->value);
      while (1)
	{
	  unsigned int prec = GET_MODE_BITSIZE (mode);
	  if (prec > HOST_BITS_PER_WIDE_INT)
	    return type;

	  if (sign >= 0
	      && double_int_equal_p (cst, double_int_zext (cst, prec)))
	    {
	      if (sign == 0
		  && double_int_equal_p (cst, double_int_sext (cst, prec)))
		break;
	      sign = 1;
	      break;
	    }
	  if (sign <= 0
	      && double_int_equal_p (cst, double_int_sext (cst, prec)))
	    {
	      sign = -1;
	      break;
	    }

	  if (sign == 1)
	    sign = 0;

	  mode = GET_MODE_WIDER_MODE (mode);
	  if (mode == VOIDmode
	      || GET_MODE_SIZE (mode) >= GET_MODE_SIZE (TYPE_MODE (type)))
	    return type;
	}
    }

  if (sign == 0)
    sign = TYPE_UNSIGNED (type) ? 1 : -1;
  smaller_type = lang_hooks.types.type_for_mode (mode, sign >= 0);
  if (GET_MODE_SIZE (TYPE_MODE (type))
      <= GET_MODE_SIZE (TYPE_MODE (smaller_type)))
    return type;

  return smaller_type;
}

>>>>>>> 3082eeb7
/* Create an appropriate array type and declaration and assemble a static array
   variable.  Also create a load statement that initializes the variable in
   question with a value from the static array.  SWTCH is the switch statement
   being converted, NUM is the index to arrays of constructors, default values
   and target SSA names for this particular array.  ARR_INDEX_TYPE is the type
   of the index of the new array, PHI is the phi node of the final BB that
   corresponds to the value that will be loaded from the created array.  TIDX
   is an ssa name of a temporary variable holding the index for loads from the
   new array.  */

static void
build_one_array (gimple swtch, int num, tree arr_index_type, gimple phi,
		 tree tidx)
{
  tree name, cst;
  gimple load;
  gimple_stmt_iterator gsi = gsi_for_stmt (swtch);
  location_t loc = gimple_location (swtch);

  gcc_assert (info.default_values[num]);
<<<<<<< HEAD
=======

  name = make_ssa_name (SSA_NAME_VAR (PHI_RESULT (phi)), NULL);
  info.target_inbound_names[num] = name;

  cst = constructor_contains_same_values_p (info.constructors[num]);
  if (cst)
    load = gimple_build_assign (name, cst);
  else
    {
      tree array_type, ctor, decl, value_type, fetch, default_type;

      default_type = TREE_TYPE (info.default_values[num]);
      value_type = array_value_type (swtch, default_type, num);
      array_type = build_array_type (value_type, arr_index_type);
      if (default_type != value_type)
	{
	  unsigned int i;
	  constructor_elt *elt;
>>>>>>> 3082eeb7

	  FOR_EACH_VEC_ELT (constructor_elt, info.constructors[num], i, elt)
	    elt->value = fold_convert (value_type, elt->value);
	}
      ctor = build_constructor (array_type, info.constructors[num]);
      TREE_CONSTANT (ctor) = true;
      TREE_STATIC (ctor) = true;

      decl = build_decl (loc, VAR_DECL, NULL_TREE, array_type);
      TREE_STATIC (decl) = 1;
      DECL_INITIAL (decl) = ctor;

      DECL_NAME (decl) = create_tmp_var_name ("CSWTCH");
      DECL_ARTIFICIAL (decl) = 1;
      TREE_CONSTANT (decl) = 1;
      TREE_READONLY (decl) = 1;
      add_referenced_var (decl);
      varpool_mark_needed_node (varpool_node (decl));
      varpool_finalize_decl (decl);

      fetch = build4 (ARRAY_REF, value_type, decl, tidx, NULL_TREE,
		      NULL_TREE);
      if (default_type != value_type)
	{
	  fetch = fold_convert (default_type, fetch);
	  fetch = force_gimple_operand_gsi (&gsi, fetch, true, NULL_TREE,
					    true, GSI_SAME_STMT);
	}
      load = gimple_build_assign (name, fetch);
    }

<<<<<<< HEAD
  cst = constructor_contains_same_values_p (info.constructors[num]);
  if (cst)
    load = gimple_build_assign (name, cst);
  else
    {
      tree array_type, ctor, decl, value_type, fetch;

      value_type = TREE_TYPE (info.default_values[num]);
      array_type = build_array_type (value_type, arr_index_type);
      ctor = build_constructor (array_type, info.constructors[num]);
      TREE_CONSTANT (ctor) = true;

      decl = build_decl (loc, VAR_DECL, NULL_TREE, array_type);
      TREE_STATIC (decl) = 1;
      DECL_INITIAL (decl) = ctor;

      DECL_NAME (decl) = create_tmp_var_name ("CSWTCH");
      DECL_ARTIFICIAL (decl) = 1;
      TREE_CONSTANT (decl) = 1;
      add_referenced_var (decl);
      varpool_mark_needed_node (varpool_node (decl));
      varpool_finalize_decl (decl);

      fetch = build4 (ARRAY_REF, value_type, decl, tidx, NULL_TREE,
		      NULL_TREE);
      load = gimple_build_assign (name, fetch);
    }

=======
>>>>>>> 3082eeb7
  SSA_NAME_DEF_STMT (name) = load;
  gsi_insert_before (&gsi, load, GSI_SAME_STMT);
  update_stmt (load);
  info.arr_ref_last = load;
}

/* Builds and initializes static arrays initialized with values gathered from
   the SWTCH switch statement.  Also creates statements that load values from
   them.  */

static void
build_arrays (gimple swtch)
{
  tree arr_index_type;
<<<<<<< HEAD
  tree tidx, sub, tmp;
=======
  tree tidx, sub, tmp, utype;
>>>>>>> 3082eeb7
  gimple stmt;
  gimple_stmt_iterator gsi;
  int i;
  location_t loc = gimple_location (swtch);

  gsi = gsi_for_stmt (swtch);

  /* Make sure we do not generate arithmetics in a subrange.  */
  utype = TREE_TYPE (info.index_expr);
  if (TREE_TYPE (utype))
    utype = lang_hooks.types.type_for_mode (TYPE_MODE (TREE_TYPE (utype)), 1);
  else
    utype = lang_hooks.types.type_for_mode (TYPE_MODE (utype), 1);

  arr_index_type = build_index_type (info.range_size);
<<<<<<< HEAD
  tmp = create_tmp_var (TREE_TYPE (info.index_expr), "csti");
  add_referenced_var (tmp);
  tidx = make_ssa_name (tmp, NULL);
  sub = fold_build2_loc (loc, MINUS_EXPR,
		     TREE_TYPE (info.index_expr), info.index_expr,
		     fold_convert_loc (loc, TREE_TYPE (info.index_expr),
				       info.range_min));
=======
  tmp = create_tmp_var (utype, "csui");
  add_referenced_var (tmp);
  tidx = make_ssa_name (tmp, NULL);
  sub = fold_build2_loc (loc, MINUS_EXPR, utype,
			 fold_convert_loc (loc, utype, info.index_expr),
			 fold_convert_loc (loc, utype, info.range_min));
>>>>>>> 3082eeb7
  sub = force_gimple_operand_gsi (&gsi, sub,
				  false, NULL, true, GSI_SAME_STMT);
  stmt = gimple_build_assign (tidx, sub);
  SSA_NAME_DEF_STMT (tidx) = stmt;

  gsi_insert_before (&gsi, stmt, GSI_SAME_STMT);
  update_stmt (stmt);
  info.arr_ref_first = stmt;

  for (gsi = gsi_start_phis (info.final_bb), i = 0;
       !gsi_end_p (gsi); gsi_next (&gsi), i++)
    build_one_array (swtch, i, arr_index_type, gsi_stmt (gsi), tidx);
}

/* Generates and appropriately inserts loads of default values at the position
   given by BSI.  Returns the last inserted statement.  */

static gimple
gen_def_assigns (gimple_stmt_iterator *gsi)
{
  int i;
  gimple assign = NULL;

  for (i = 0; i < info.phi_count; i++)
    {
      tree name
	= make_ssa_name (SSA_NAME_VAR (info.target_inbound_names[i]), NULL);

      info.target_outbound_names[i] = name;
      assign = gimple_build_assign (name, info.default_values[i]);
      SSA_NAME_DEF_STMT (name) = assign;
      gsi_insert_before (gsi, assign, GSI_SAME_STMT);
      update_stmt (assign);
    }
  return assign;
}

/* Deletes the unused bbs and edges that now contain the switch statement and
   its empty branch bbs.  BBD is the now dead BB containing the original switch
   statement, FINAL is the last BB of the converted switch statement (in terms
   of succession).  */

static void
prune_bbs (basic_block bbd, basic_block final)
{
  edge_iterator ei;
  edge e;

  for (ei = ei_start (bbd->succs); (e = ei_safe_edge (ei)); )
    {
      basic_block bb;
      bb = e->dest;
      remove_edge (e);
      if (bb != final)
	delete_basic_block (bb);
    }
  delete_basic_block (bbd);
}

/* Add values to phi nodes in final_bb for the two new edges.  E1F is the edge
   from the basic block loading values from an array and E2F from the basic
   block loading default values.  BBF is the last switch basic block (see the
   bbf description in the comment below).  */

static void
fix_phi_nodes (edge e1f, edge e2f, basic_block bbf)
{
  gimple_stmt_iterator gsi;
  int i;

  for (gsi = gsi_start_phis (bbf), i = 0;
       !gsi_end_p (gsi); gsi_next (&gsi), i++)
    {
      gimple phi = gsi_stmt (gsi);
      add_phi_arg (phi, info.target_inbound_names[i], e1f, UNKNOWN_LOCATION);
      add_phi_arg (phi, info.target_outbound_names[i], e2f, UNKNOWN_LOCATION);
    }

}

/* Creates a check whether the switch expression value actually falls into the
   range given by all the cases.  If it does not, the temporaries are loaded
   with default values instead.  SWTCH is the switch statement being converted.

   bb0 is the bb with the switch statement, however, we'll end it with a
       condition instead.

   bb1 is the bb to be used when the range check went ok.  It is derived from
       the switch BB

   bb2 is the bb taken when the expression evaluated outside of the range
       covered by the created arrays.  It is populated by loads of default
       values.

   bbF is a fall through for both bb1 and bb2 and contains exactly what
       originally followed the switch statement.

   bbD contains the switch statement (in the end).  It is unreachable but we
       still need to strip off its edges.
*/

static void
gen_inbound_check (gimple swtch)
{
  tree label_decl1 = create_artificial_label (UNKNOWN_LOCATION);
  tree label_decl2 = create_artificial_label (UNKNOWN_LOCATION);
  tree label_decl3 = create_artificial_label (UNKNOWN_LOCATION);
  gimple label1, label2, label3;
<<<<<<< HEAD

  tree utype;
  tree tmp_u_1, tmp_u_2, tmp_u_var;
  tree cast;
  gimple cast_assign, minus_assign;
  tree ulb, minus;
=======
  tree utype, tidx;
>>>>>>> 3082eeb7
  tree bound;

  gimple cond_stmt;

  gimple last_assign;
  gimple_stmt_iterator gsi;
  basic_block bb0, bb1, bb2, bbf, bbd;
  edge e01, e02, e21, e1d, e1f, e2f;
  location_t loc = gimple_location (swtch);

  gcc_assert (info.default_values);
  bb0 = gimple_bb (swtch);

  tidx = gimple_assign_lhs (info.arr_ref_first);
  utype = TREE_TYPE (tidx);

  /* (end of) block 0 */
  gsi = gsi_for_stmt (info.arr_ref_first);
<<<<<<< HEAD
  tmp_u_var = create_tmp_var (utype, "csui");
  add_referenced_var (tmp_u_var);
  tmp_u_1 = make_ssa_name (tmp_u_var, NULL);

  cast = fold_convert_loc (loc, utype, info.index_expr);
  cast_assign = gimple_build_assign (tmp_u_1, cast);
  SSA_NAME_DEF_STMT (tmp_u_1) = cast_assign;
  gsi_insert_before (&gsi, cast_assign, GSI_SAME_STMT);
  update_stmt (cast_assign);

  ulb = fold_convert_loc (loc, utype, info.range_min);
  minus = fold_build2_loc (loc, MINUS_EXPR, utype, tmp_u_1, ulb);
  minus = force_gimple_operand_gsi (&gsi, minus, false, NULL, true,
				    GSI_SAME_STMT);
  tmp_u_2 = make_ssa_name (tmp_u_var, NULL);
  minus_assign = gimple_build_assign (tmp_u_2, minus);
  SSA_NAME_DEF_STMT (tmp_u_2) = minus_assign;
  gsi_insert_before (&gsi, minus_assign, GSI_SAME_STMT);
  update_stmt (minus_assign);

  bound = fold_convert_loc (loc, utype, info.range_size);
  cond_stmt = gimple_build_cond (LE_EXPR, tmp_u_2, bound, NULL_TREE, NULL_TREE);
=======
  gsi_next (&gsi);

  bound = fold_convert_loc (loc, utype, info.range_size);
  cond_stmt = gimple_build_cond (LE_EXPR, tidx, bound, NULL_TREE, NULL_TREE);
>>>>>>> 3082eeb7
  gsi_insert_before (&gsi, cond_stmt, GSI_SAME_STMT);
  update_stmt (cond_stmt);

  /* block 2 */
  label2 = gimple_build_label (label_decl2);
  gsi_insert_before (&gsi, label2, GSI_SAME_STMT);
  last_assign = gen_def_assigns (&gsi);

  /* block 1 */
  label1 = gimple_build_label (label_decl1);
  gsi_insert_before (&gsi, label1, GSI_SAME_STMT);

  /* block F */
  gsi = gsi_start_bb (info.final_bb);
  label3 = gimple_build_label (label_decl3);
  gsi_insert_before (&gsi, label3, GSI_SAME_STMT);

  /* cfg fix */
  e02 = split_block (bb0, cond_stmt);
  bb2 = e02->dest;

  e21 = split_block (bb2, last_assign);
  bb1 = e21->dest;
  remove_edge (e21);

  e1d = split_block (bb1, info.arr_ref_last);
  bbd = e1d->dest;
  remove_edge (e1d);

  /* flags and profiles of the edge for in-range values */
  e01 = make_edge (bb0, bb1, EDGE_TRUE_VALUE);
  e01->probability = REG_BR_PROB_BASE - info.default_prob;
  e01->count = info.other_count;

  /* flags and profiles of the edge taking care of out-of-range values */
  e02->flags &= ~EDGE_FALLTHRU;
  e02->flags |= EDGE_FALSE_VALUE;
  e02->probability = info.default_prob;
  e02->count = info.default_count;

  bbf = info.final_bb;

  e1f = make_edge (bb1, bbf, EDGE_FALLTHRU);
  e1f->probability = REG_BR_PROB_BASE;
  e1f->count = info.other_count;

  e2f = make_edge (bb2, bbf, EDGE_FALLTHRU);
  e2f->probability = REG_BR_PROB_BASE;
  e2f->count = info.default_count;

  /* frequencies of the new BBs */
  bb1->frequency = EDGE_FREQUENCY (e01);
  bb2->frequency = EDGE_FREQUENCY (e02);
  bbf->frequency = EDGE_FREQUENCY (e1f) + EDGE_FREQUENCY (e2f);

  prune_bbs (bbd, info.final_bb); /* To keep calc_dfs_tree() in dominance.c
				     happy.  */

  fix_phi_nodes (e1f, e2f, bbf);

  free_dominance_info (CDI_DOMINATORS);
  free_dominance_info (CDI_POST_DOMINATORS);
}

/* The following function is invoked on every switch statement (the current one
   is given in SWTCH) and runs the individual phases of switch conversion on it
   one after another until one fails or the conversion is completed.  */

static bool
process_switch (gimple swtch)
{
  unsigned int i, branch_num = gimple_switch_num_labels (swtch);
  tree index_type;

  /* Operand 2 is either NULL_TREE or a vector of cases (stmt.c).  */
  if (branch_num < 2)
    {
      info.reason = "switch has no labels\n";
      return false;
    }

  info.final_bb = NULL;
  info.switch_bb = gimple_bb (swtch);
  info.index_expr = gimple_switch_index (swtch);
  index_type = TREE_TYPE (info.index_expr);
  info.arr_ref_first = NULL;
  info.arr_ref_last = NULL;
  info.default_prob = 0;
  info.default_count = 0;
  info.other_count = 0;
  info.bit_test_uniq = 0;
  info.bit_test_count = 0;
  info.bit_test_bb[0] = NULL;
  info.bit_test_bb[1] = NULL;

  /* An ERROR_MARK occurs for various reasons including invalid data type.
     (comment from stmt.c) */
  if (index_type == error_mark_node)
    {
      info.reason = "index error.\n";
      return false;
    }

  /* Check the case label values are within reasonable range:  */
  if (!check_range (swtch))
    return false;

  /* For all the cases, see whether they are empty, the assignments they
     represent constant and so on...  */
  for (i = 0; i < branch_num; i++)
    if (!check_process_case (gimple_switch_label (swtch, i)))
      {
	if (dump_file)
	  fprintf (dump_file, "Processing of case %i failed\n", i);
	return false;
      }

  if (info.bit_test_uniq <= 2)
    {
      rtl_profile_for_bb (gimple_bb (swtch));
      if (expand_switch_using_bit_tests_p (gimple_switch_index (swtch),
					   info.range_size, info.bit_test_uniq,
					   info.bit_test_count))
	{
	  info.reason = "  Expanding as bit test is preferable\n";
	  return false;
	}
    }

  if (!check_final_bb ())
    return false;

  /* At this point all checks have passed and we can proceed with the
     transformation.  */

  create_temp_arrays ();
  gather_default_values (gimple_switch_label (swtch, 0));
  build_constructors (swtch);

  build_arrays (swtch); /* Build the static arrays and assignments.   */
  gen_inbound_check (swtch);	/* Build the bounds check.  */

  /* Cleanup:  */
  free_temp_arrays ();
  return true;
}

/* The main function of the pass scans statements for switches and invokes
   process_switch on them.  */

static unsigned int
do_switchconv (void)
{
  basic_block bb;

  FOR_EACH_BB (bb)
  {
    gimple stmt = last_stmt (bb);
    if (stmt && gimple_code (stmt) == GIMPLE_SWITCH)
      {
	if (dump_file)
	  {
	    expanded_location loc = expand_location (gimple_location (stmt));

	    fprintf (dump_file, "beginning to process the following "
		     "SWITCH statement (%s:%d) : ------- \n",
		     loc.file, loc.line);
	    print_gimple_stmt (dump_file, stmt, 0, TDF_SLIM);
	    putc ('\n', dump_file);
	  }

	info.reason = NULL;
	if (process_switch (stmt))
	  {
	    if (dump_file)
	      {
		fputs ("Switch converted\n", dump_file);
		fputs ("--------------------------------\n", dump_file);
	      }
	  }
	else
	  {
	    if (dump_file)
	      {
		gcc_assert (info.reason);
		fputs ("Bailing out - ", dump_file);
		fputs (info.reason, dump_file);
		fputs ("--------------------------------\n", dump_file);
	      }
	  }
      }
  }

  return 0;
}

/* The pass gate. */

static bool
switchconv_gate (void)
{
  return flag_tree_switch_conversion != 0;
}

struct gimple_opt_pass pass_convert_switch =
{
 {
  GIMPLE_PASS,
  "switchconv",				/* name */
  switchconv_gate,			/* gate */
  do_switchconv,			/* execute */
  NULL,					/* sub */
  NULL,					/* next */
  0,					/* static_pass_number */
  TV_TREE_SWITCH_CONVERSION,		/* tv_id */
  PROP_cfg | PROP_ssa,	                /* properties_required */
  0,					/* properties_provided */
  0,					/* properties_destroyed */
  0,					/* todo_flags_start */
  TODO_update_ssa 
  | TODO_ggc_collect | TODO_verify_ssa  /* todo_flags_finish */
 }
};<|MERGE_RESOLUTION|>--- conflicted
+++ resolved
@@ -471,11 +471,7 @@
 	      elt->index = int_const_binop (MINUS_EXPR, pos, info.range_min);
 	      elt->value = val;
 
-<<<<<<< HEAD
-	      pos = int_const_binop (PLUS_EXPR, pos, integer_one_node, 0);
-=======
 	      pos = int_const_binop (PLUS_EXPR, pos, integer_one_node);
->>>>>>> 3082eeb7
 	    } while (!tree_int_cst_lt (high, pos)
 		     && tree_int_cst_lt (low, pos));
 	  j++;
@@ -490,22 +486,12 @@
 static tree
 constructor_contains_same_values_p (VEC (constructor_elt, gc) *vec)
 {
-<<<<<<< HEAD
-  int i, len = VEC_length (constructor_elt, vec);
-  tree prev = NULL_TREE;
-
-  for (i = 0; i < len; i++)
-    {
-      constructor_elt *elt = VEC_index (constructor_elt, vec, i);
-
-=======
   unsigned int i;
   tree prev = NULL_TREE;
   constructor_elt *elt;
 
   FOR_EACH_VEC_ELT (constructor_elt, vec, i, elt)
     {
->>>>>>> 3082eeb7
       if (!prev)
 	prev = elt->value;
       else if (!operand_equal_p (elt->value, prev, OEP_ONLY_CONST))
@@ -514,8 +500,6 @@
   return prev;
 }
 
-<<<<<<< HEAD
-=======
 /* Return type which should be used for array elements, either TYPE,
    or for integral type some smaller integral type that can still hold
    all the constants.  */
@@ -589,7 +573,6 @@
   return smaller_type;
 }
 
->>>>>>> 3082eeb7
 /* Create an appropriate array type and declaration and assemble a static array
    variable.  Also create a load statement that initializes the variable in
    question with a value from the static array.  SWTCH is the switch statement
@@ -610,8 +593,6 @@
   location_t loc = gimple_location (swtch);
 
   gcc_assert (info.default_values[num]);
-<<<<<<< HEAD
-=======
 
   name = make_ssa_name (SSA_NAME_VAR (PHI_RESULT (phi)), NULL);
   info.target_inbound_names[num] = name;
@@ -630,7 +611,6 @@
 	{
 	  unsigned int i;
 	  constructor_elt *elt;
->>>>>>> 3082eeb7
 
 	  FOR_EACH_VEC_ELT (constructor_elt, info.constructors[num], i, elt)
 	    elt->value = fold_convert (value_type, elt->value);
@@ -662,37 +642,6 @@
       load = gimple_build_assign (name, fetch);
     }
 
-<<<<<<< HEAD
-  cst = constructor_contains_same_values_p (info.constructors[num]);
-  if (cst)
-    load = gimple_build_assign (name, cst);
-  else
-    {
-      tree array_type, ctor, decl, value_type, fetch;
-
-      value_type = TREE_TYPE (info.default_values[num]);
-      array_type = build_array_type (value_type, arr_index_type);
-      ctor = build_constructor (array_type, info.constructors[num]);
-      TREE_CONSTANT (ctor) = true;
-
-      decl = build_decl (loc, VAR_DECL, NULL_TREE, array_type);
-      TREE_STATIC (decl) = 1;
-      DECL_INITIAL (decl) = ctor;
-
-      DECL_NAME (decl) = create_tmp_var_name ("CSWTCH");
-      DECL_ARTIFICIAL (decl) = 1;
-      TREE_CONSTANT (decl) = 1;
-      add_referenced_var (decl);
-      varpool_mark_needed_node (varpool_node (decl));
-      varpool_finalize_decl (decl);
-
-      fetch = build4 (ARRAY_REF, value_type, decl, tidx, NULL_TREE,
-		      NULL_TREE);
-      load = gimple_build_assign (name, fetch);
-    }
-
-=======
->>>>>>> 3082eeb7
   SSA_NAME_DEF_STMT (name) = load;
   gsi_insert_before (&gsi, load, GSI_SAME_STMT);
   update_stmt (load);
@@ -707,11 +656,7 @@
 build_arrays (gimple swtch)
 {
   tree arr_index_type;
-<<<<<<< HEAD
-  tree tidx, sub, tmp;
-=======
   tree tidx, sub, tmp, utype;
->>>>>>> 3082eeb7
   gimple stmt;
   gimple_stmt_iterator gsi;
   int i;
@@ -727,22 +672,12 @@
     utype = lang_hooks.types.type_for_mode (TYPE_MODE (utype), 1);
 
   arr_index_type = build_index_type (info.range_size);
-<<<<<<< HEAD
-  tmp = create_tmp_var (TREE_TYPE (info.index_expr), "csti");
-  add_referenced_var (tmp);
-  tidx = make_ssa_name (tmp, NULL);
-  sub = fold_build2_loc (loc, MINUS_EXPR,
-		     TREE_TYPE (info.index_expr), info.index_expr,
-		     fold_convert_loc (loc, TREE_TYPE (info.index_expr),
-				       info.range_min));
-=======
   tmp = create_tmp_var (utype, "csui");
   add_referenced_var (tmp);
   tidx = make_ssa_name (tmp, NULL);
   sub = fold_build2_loc (loc, MINUS_EXPR, utype,
 			 fold_convert_loc (loc, utype, info.index_expr),
 			 fold_convert_loc (loc, utype, info.range_min));
->>>>>>> 3082eeb7
   sub = force_gimple_operand_gsi (&gsi, sub,
 				  false, NULL, true, GSI_SAME_STMT);
   stmt = gimple_build_assign (tidx, sub);
@@ -851,16 +786,7 @@
   tree label_decl2 = create_artificial_label (UNKNOWN_LOCATION);
   tree label_decl3 = create_artificial_label (UNKNOWN_LOCATION);
   gimple label1, label2, label3;
-<<<<<<< HEAD
-
-  tree utype;
-  tree tmp_u_1, tmp_u_2, tmp_u_var;
-  tree cast;
-  gimple cast_assign, minus_assign;
-  tree ulb, minus;
-=======
   tree utype, tidx;
->>>>>>> 3082eeb7
   tree bound;
 
   gimple cond_stmt;
@@ -879,35 +805,10 @@
 
   /* (end of) block 0 */
   gsi = gsi_for_stmt (info.arr_ref_first);
-<<<<<<< HEAD
-  tmp_u_var = create_tmp_var (utype, "csui");
-  add_referenced_var (tmp_u_var);
-  tmp_u_1 = make_ssa_name (tmp_u_var, NULL);
-
-  cast = fold_convert_loc (loc, utype, info.index_expr);
-  cast_assign = gimple_build_assign (tmp_u_1, cast);
-  SSA_NAME_DEF_STMT (tmp_u_1) = cast_assign;
-  gsi_insert_before (&gsi, cast_assign, GSI_SAME_STMT);
-  update_stmt (cast_assign);
-
-  ulb = fold_convert_loc (loc, utype, info.range_min);
-  minus = fold_build2_loc (loc, MINUS_EXPR, utype, tmp_u_1, ulb);
-  minus = force_gimple_operand_gsi (&gsi, minus, false, NULL, true,
-				    GSI_SAME_STMT);
-  tmp_u_2 = make_ssa_name (tmp_u_var, NULL);
-  minus_assign = gimple_build_assign (tmp_u_2, minus);
-  SSA_NAME_DEF_STMT (tmp_u_2) = minus_assign;
-  gsi_insert_before (&gsi, minus_assign, GSI_SAME_STMT);
-  update_stmt (minus_assign);
-
-  bound = fold_convert_loc (loc, utype, info.range_size);
-  cond_stmt = gimple_build_cond (LE_EXPR, tmp_u_2, bound, NULL_TREE, NULL_TREE);
-=======
   gsi_next (&gsi);
 
   bound = fold_convert_loc (loc, utype, info.range_size);
   cond_stmt = gimple_build_cond (LE_EXPR, tidx, bound, NULL_TREE, NULL_TREE);
->>>>>>> 3082eeb7
   gsi_insert_before (&gsi, cond_stmt, GSI_SAME_STMT);
   update_stmt (cond_stmt);
 
