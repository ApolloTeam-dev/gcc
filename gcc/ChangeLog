--- conflicted
+++ resolved
@@ -1,4 +1,3 @@
-<<<<<<< HEAD
 2014-12-11  Aldy Hernandez  <aldyh@redhat.com>
 
 	* dwarf2out.c (gen_lexical_block_die): Remove unused `depth'
@@ -11,7 +10,7 @@
 
 	* dwarf2out.c (declare_in_namespace): Only emit external
 	declarations in the local scope once.
-=======
+
 2015-05-02  Jan Hubicka  <hubicka@ucw.cz>
 
 	* tree.c (verify_type): Check various uses of TYPE_MAXVAL;
@@ -1135,7 +1134,6 @@
 
 	* config/rs6000/rs6000.opt (mcrypto): Change option description to
 	match category changes in ISA 2.07B.
->>>>>>> edfc04e7
 
 2015-04-23  Kyrylo Tkachov  <kyrylo.tkachov@arm.com>
 
