/* Description of pass structure
   Copyright (C) 1987-2016 Free Software Foundation, Inc.

This file is part of GCC.

GCC is free software; you can redistribute it and/or modify it under
the terms of the GNU General Public License as published by the Free
Software Foundation; either version 3, or (at your option) any later
version.

GCC is distributed in the hope that it will be useful, but WITHOUT ANY
WARRANTY; without even the implied warranty of MERCHANTABILITY or
FITNESS FOR A PARTICULAR PURPOSE.  See the GNU General Public License
for more details.

You should have received a copy of the GNU General Public License
along with GCC; see the file COPYING3.  If not see
<http://www.gnu.org/licenses/>.  */

/*
 Macros that should be defined when using this file:
   INSERT_PASSES_AFTER (PASS)
   PUSH_INSERT_PASSES_WITHIN (PASS)
   POP_INSERT_PASSES ()
   NEXT_PASS (PASS)
   TERMINATE_PASS_LIST ()
 */

 /* All passes needed to lower the function into shape optimizers can
    operate on.  These passes are always run first on the function, but
    backend might produce already lowered functions that are not processed
    by these passes.  */
  INSERT_PASSES_AFTER (all_lowering_passes)
  NEXT_PASS (pass_warn_unused_result);
  NEXT_PASS (pass_diagnose_omp_blocks);
  NEXT_PASS (pass_diagnose_tm_blocks);
  NEXT_PASS (pass_lower_omp);
  NEXT_PASS (pass_lower_cf);
  NEXT_PASS (pass_lower_tm);
  NEXT_PASS (pass_refactor_eh);
  NEXT_PASS (pass_lower_eh);
  NEXT_PASS (pass_build_cfg);
  NEXT_PASS (pass_warn_function_return);
  NEXT_PASS (pass_expand_omp);
  NEXT_PASS (pass_build_cgraph_edges);
  TERMINATE_PASS_LIST ()

  /* Interprocedural optimization passes.  */
  INSERT_PASSES_AFTER (all_small_ipa_passes)
  NEXT_PASS (pass_ipa_free_lang_data);
  NEXT_PASS (pass_ipa_function_and_variable_visibility);
  NEXT_PASS (pass_ipa_chkp_versioning);
  NEXT_PASS (pass_ipa_chkp_early_produce_thunks);
  NEXT_PASS (pass_build_ssa_passes);
  PUSH_INSERT_PASSES_WITHIN (pass_build_ssa_passes)
      NEXT_PASS (pass_fixup_cfg);
      NEXT_PASS (pass_init_datastructures);
      NEXT_PASS (pass_build_ssa);
      NEXT_PASS (pass_ubsan);
      NEXT_PASS (pass_early_warn_uninitialized);
      NEXT_PASS (pass_nothrow);
  POP_INSERT_PASSES ()

  NEXT_PASS (pass_chkp_instrumentation_passes);
  PUSH_INSERT_PASSES_WITHIN (pass_chkp_instrumentation_passes)
      NEXT_PASS (pass_fixup_cfg);
      NEXT_PASS (pass_chkp);
      NEXT_PASS (pass_rebuild_cgraph_edges);
  POP_INSERT_PASSES ()

  NEXT_PASS (pass_local_optimization_passes);
  PUSH_INSERT_PASSES_WITHIN (pass_local_optimization_passes)
      NEXT_PASS (pass_fixup_cfg);
      NEXT_PASS (pass_rebuild_cgraph_edges);
      NEXT_PASS (pass_inline_parameters);
      NEXT_PASS (pass_early_inline);
      NEXT_PASS (pass_all_early_optimizations);
      PUSH_INSERT_PASSES_WITHIN (pass_all_early_optimizations)
	  NEXT_PASS (pass_remove_cgraph_callee_edges);
	  NEXT_PASS (pass_object_sizes, true /* insert_min_max_p */);
	  /* Don't record nonzero bits before IPA to avoid
	     using too much memory.  */
	  NEXT_PASS (pass_ccp, false /* nonzero_p */);
	  /* After CCP we rewrite no longer addressed locals into SSA
	     form if possible.  */
	  NEXT_PASS (pass_forwprop);
	  NEXT_PASS (pass_sra_early);
	  /* pass_build_ealias is a dummy pass that ensures that we
	     execute TODO_rebuild_alias at this point.  */
	  NEXT_PASS (pass_build_ealias);
	  NEXT_PASS (pass_fre);
	  NEXT_PASS (pass_merge_phi);
          NEXT_PASS (pass_dse);
	  NEXT_PASS (pass_cd_dce);
	  NEXT_PASS (pass_early_ipa_sra);
	  NEXT_PASS (pass_tail_recursion);
	  NEXT_PASS (pass_convert_switch);
	  NEXT_PASS (pass_cleanup_eh);
	  NEXT_PASS (pass_profile);
	  NEXT_PASS (pass_local_pure_const);
	  /* Split functions creates parts that are not run through
	     early optimizations again.  It is thus good idea to do this
	      late.  */
	  NEXT_PASS (pass_split_functions);
      POP_INSERT_PASSES ()
      NEXT_PASS (pass_release_ssa_names);
      NEXT_PASS (pass_rebuild_cgraph_edges);
      NEXT_PASS (pass_inline_parameters);
  POP_INSERT_PASSES ()

  NEXT_PASS (pass_ipa_oacc);
  PUSH_INSERT_PASSES_WITHIN (pass_ipa_oacc)
      NEXT_PASS (pass_ipa_pta);
      /* Pass group that runs when the function is an offloaded function
	 containing oacc kernels loops.	 */
      NEXT_PASS (pass_ipa_oacc_kernels);
      PUSH_INSERT_PASSES_WITHIN (pass_ipa_oacc_kernels)
	  NEXT_PASS (pass_oacc_kernels);
	  PUSH_INSERT_PASSES_WITHIN (pass_oacc_kernels)
	      NEXT_PASS (pass_ch);
	      NEXT_PASS (pass_fre);
	      /* We use pass_lim to rewrite in-memory iteration and reduction
		 variable accesses in loops into local variables accesses.  */
	      NEXT_PASS (pass_lim);
	      NEXT_PASS (pass_dominator, false /* may_peel_loop_headers_p */);
	      NEXT_PASS (pass_dce);
	      NEXT_PASS (pass_parallelize_loops, true /* oacc_kernels_p */);
	      NEXT_PASS (pass_expand_omp_ssa);
	      NEXT_PASS (pass_rebuild_cgraph_edges);
	  POP_INSERT_PASSES ()
      POP_INSERT_PASSES ()
  POP_INSERT_PASSES ()

  NEXT_PASS (pass_ipa_chkp_produce_thunks);
  NEXT_PASS (pass_ipa_auto_profile);
  NEXT_PASS (pass_ipa_free_inline_summary);
  NEXT_PASS (pass_ipa_tree_profile);
  PUSH_INSERT_PASSES_WITHIN (pass_ipa_tree_profile)
      NEXT_PASS (pass_feedback_split_functions);
  POP_INSERT_PASSES ()
  NEXT_PASS (pass_ipa_increase_alignment);
  NEXT_PASS (pass_ipa_tm);
  NEXT_PASS (pass_ipa_lower_emutls);
  TERMINATE_PASS_LIST ()

  INSERT_PASSES_AFTER (all_regular_ipa_passes)
  NEXT_PASS (pass_ipa_whole_program_visibility);
  NEXT_PASS (pass_ipa_profile);
  NEXT_PASS (pass_ipa_icf);
  NEXT_PASS (pass_ipa_devirt);
  NEXT_PASS (pass_ipa_cp);
  NEXT_PASS (pass_ipa_cdtor_merge);
  NEXT_PASS (pass_target_clone);
  NEXT_PASS (pass_ipa_hsa);
  NEXT_PASS (pass_ipa_inline);
  NEXT_PASS (pass_ipa_pure_const);
  NEXT_PASS (pass_ipa_reference);
  /* This pass needs to be scheduled after any IP code duplication.   */
  NEXT_PASS (pass_ipa_single_use);
  /* Comdat privatization come last, as direct references to comdat local
     symbols are not allowed outside of the comdat group.  Privatizing early
     would result in missed optimizations due to this restriction.  */
  NEXT_PASS (pass_ipa_comdats);
  TERMINATE_PASS_LIST ()

  /* Simple IPA passes executed after the regular passes.  In WHOPR mode the
     passes are executed after partitioning and thus see just parts of the
     compiled unit.  */
  INSERT_PASSES_AFTER (all_late_ipa_passes)
  NEXT_PASS (pass_ipa_pta);
  NEXT_PASS (pass_dispatcher_calls);
  NEXT_PASS (pass_omp_simd_clone);
  TERMINATE_PASS_LIST ()

  /* These passes are run after IPA passes on every function that is being
     output to the assembler file.  */
  INSERT_PASSES_AFTER (all_passes)
  NEXT_PASS (pass_fixup_cfg);
  NEXT_PASS (pass_lower_eh_dispatch);
  NEXT_PASS (pass_oacc_device_lower);
<<<<<<< HEAD
  NEXT_PASS (pass_omp_device_lower);
=======
  NEXT_PASS (pass_omp_target_link);
>>>>>>> 62dd9f85
  NEXT_PASS (pass_all_optimizations);
  PUSH_INSERT_PASSES_WITHIN (pass_all_optimizations)
      NEXT_PASS (pass_remove_cgraph_callee_edges);
      /* Initial scalar cleanups before alias computation.
	 They ensure memory accesses are not indirect wherever possible.  */
      NEXT_PASS (pass_strip_predict_hints);
      NEXT_PASS (pass_ccp, true /* nonzero_p */);
      /* After CCP we rewrite no longer addressed locals into SSA
	 form if possible.  */
      NEXT_PASS (pass_complete_unrolli);
      NEXT_PASS (pass_backprop);
      NEXT_PASS (pass_phiprop);
      NEXT_PASS (pass_forwprop);
      NEXT_PASS (pass_object_sizes, false /* insert_min_max_p */);
      /* pass_build_alias is a dummy pass that ensures that we
	 execute TODO_rebuild_alias at this point.  */
      NEXT_PASS (pass_build_alias);
      NEXT_PASS (pass_return_slot);
      NEXT_PASS (pass_fre);
      NEXT_PASS (pass_merge_phi);
      NEXT_PASS (pass_vrp, true /* warn_array_bounds_p */);
      NEXT_PASS (pass_chkp_opt);
      NEXT_PASS (pass_dce);
      NEXT_PASS (pass_stdarg);
      NEXT_PASS (pass_call_cdce);
      NEXT_PASS (pass_cselim);
      NEXT_PASS (pass_copy_prop);
      NEXT_PASS (pass_tree_ifcombine);
      NEXT_PASS (pass_merge_phi);
      NEXT_PASS (pass_phiopt);
      NEXT_PASS (pass_tail_recursion);
      NEXT_PASS (pass_ch);
      NEXT_PASS (pass_lower_complex);
      NEXT_PASS (pass_sra);
      /* The dom pass will also resolve all __builtin_constant_p calls
         that are still there to 0.  This has to be done after some
	 propagations have already run, but before some more dead code
	 is removed, and this place fits nicely.  Remember this when
	 trying to move or duplicate pass_dominator somewhere earlier.  */
      NEXT_PASS (pass_dominator, true /* may_peel_loop_headers_p */);
      /* At this point the majority of const/copy propagations
	 are exposed.  Go ahead and identify paths that should never
	 be executed in a conforming program and isolate those paths.

	 This will expose more degenerate PHIs in the main path and
	 expose more PRE/DOM optimization opportunities.  */
      NEXT_PASS (pass_isolate_erroneous_paths);
      /* The only const/copy propagation opportunities left after
	 DOM and erroneous path isolation should be due to degenerate PHI nodes.
	 So rather than run the full propagators, run a specialized pass which
	 only examines PHIs to discover const/copy propagation
	 opportunities.  */
      NEXT_PASS (pass_phi_only_cprop);
      NEXT_PASS (pass_dse);
      NEXT_PASS (pass_reassoc, true /* insert_powi_p */);
      NEXT_PASS (pass_dce);
      NEXT_PASS (pass_forwprop);
      NEXT_PASS (pass_phiopt);
      NEXT_PASS (pass_ccp, true /* nonzero_p */);
      /* After CCP we rewrite no longer addressed locals into SSA
	 form if possible.  */
      NEXT_PASS (pass_cse_sincos);
      NEXT_PASS (pass_optimize_bswap);
      NEXT_PASS (pass_laddress);
      NEXT_PASS (pass_split_crit_edges);
      NEXT_PASS (pass_pre);
      NEXT_PASS (pass_sink_code);
      NEXT_PASS (pass_sancov);
      NEXT_PASS (pass_asan);
      NEXT_PASS (pass_tsan);
      /* Pass group that runs when 1) enabled, 2) there are loops
	 in the function.  Make sure to run pass_fix_loops before
	 to discover/remove loops before running the gate function
	 of pass_tree_loop.  */
      NEXT_PASS (pass_fix_loops);
      NEXT_PASS (pass_tree_loop);
      PUSH_INSERT_PASSES_WITHIN (pass_tree_loop)
	  NEXT_PASS (pass_tree_loop_init);
	  NEXT_PASS (pass_lim);
	  NEXT_PASS (pass_copy_prop);
	  NEXT_PASS (pass_dce);
	  NEXT_PASS (pass_tree_unswitch);
	  NEXT_PASS (pass_scev_cprop);
	  NEXT_PASS (pass_record_bounds);
	  NEXT_PASS (pass_loop_distribution);
	  NEXT_PASS (pass_copy_prop);
	  NEXT_PASS (pass_graphite);
	  PUSH_INSERT_PASSES_WITHIN (pass_graphite)
	      NEXT_PASS (pass_graphite_transforms);
	      NEXT_PASS (pass_lim);
	      NEXT_PASS (pass_copy_prop);
	      NEXT_PASS (pass_dce);
	  POP_INSERT_PASSES ()
	  NEXT_PASS (pass_iv_canon);
	  NEXT_PASS (pass_parallelize_loops, false /* oacc_kernels_p */);
	  NEXT_PASS (pass_expand_omp_ssa);
	  NEXT_PASS (pass_ch_vect);
	  NEXT_PASS (pass_if_conversion);
	  /* pass_vectorize must immediately follow pass_if_conversion.
	     Please do not add any other passes in between.  */
	  NEXT_PASS (pass_vectorize);
          PUSH_INSERT_PASSES_WITHIN (pass_vectorize)
	      NEXT_PASS (pass_dce);
          POP_INSERT_PASSES ()
          NEXT_PASS (pass_predcom);
	  NEXT_PASS (pass_complete_unroll);
	  NEXT_PASS (pass_slp_vectorize);
	  NEXT_PASS (pass_loop_prefetch);
	  /* Run IVOPTs after the last pass that uses data-reference analysis
	     as that doesn't handle TARGET_MEM_REFs.  */
	  NEXT_PASS (pass_iv_optimize);
	  NEXT_PASS (pass_lim);
	  NEXT_PASS (pass_tree_loop_done);
      POP_INSERT_PASSES ()
      /* Pass group that runs when pass_tree_loop is disabled or there
         are no loops in the function.  */
      NEXT_PASS (pass_tree_no_loop);
      PUSH_INSERT_PASSES_WITHIN (pass_tree_no_loop)
	  NEXT_PASS (pass_slp_vectorize);
      POP_INSERT_PASSES ()
      NEXT_PASS (pass_simduid_cleanup);
      NEXT_PASS (pass_lower_vector_ssa);
      NEXT_PASS (pass_cse_reciprocals);
      NEXT_PASS (pass_reassoc, false /* insert_powi_p */);
      NEXT_PASS (pass_strength_reduction);
      NEXT_PASS (pass_split_paths);
      NEXT_PASS (pass_tracer);
      NEXT_PASS (pass_dominator, false /* may_peel_loop_headers_p */);
      NEXT_PASS (pass_strlen);
      NEXT_PASS (pass_vrp, false /* warn_array_bounds_p */);
      /* The only const/copy propagation opportunities left after
	 DOM and VRP should be due to degenerate PHI nodes.  So rather than
	 run the full propagators, run a specialized pass which
	 only examines PHIs to discover const/copy propagation
	 opportunities.  */
      NEXT_PASS (pass_phi_only_cprop);
      NEXT_PASS (pass_cd_dce);
      NEXT_PASS (pass_dse);
      NEXT_PASS (pass_forwprop);
      NEXT_PASS (pass_phiopt);
      NEXT_PASS (pass_fold_builtins);
      NEXT_PASS (pass_optimize_widening_mul);
      NEXT_PASS (pass_tail_calls);
      /* FIXME: If DCE is not run before checking for uninitialized uses,
	 we may get false warnings (e.g., testsuite/gcc.dg/uninit-5.c).
	 However, this also causes us to misdiagnose cases that should be
	 real warnings (e.g., testsuite/gcc.dg/pr18501.c).

	 To fix the false positives in uninit-5.c, we would have to
	 account for the predicates protecting the set and the use of each
	 variable.  Using a representation like Gated Single Assignment
	 may help.  */
      /* Split critical edges before late uninit warning to reduce the
         number of false positives from it.  */
      NEXT_PASS (pass_split_crit_edges);
      NEXT_PASS (pass_late_warn_uninitialized);
      NEXT_PASS (pass_uncprop);
      NEXT_PASS (pass_local_pure_const);
  POP_INSERT_PASSES ()
  NEXT_PASS (pass_all_optimizations_g);
  PUSH_INSERT_PASSES_WITHIN (pass_all_optimizations_g)
      NEXT_PASS (pass_remove_cgraph_callee_edges);
      NEXT_PASS (pass_strip_predict_hints);
      /* Lower remaining pieces of GIMPLE.  */
      NEXT_PASS (pass_lower_complex);
      NEXT_PASS (pass_lower_vector_ssa);
      /* Perform simple scalar cleanup which is constant/copy propagation.  */
      NEXT_PASS (pass_ccp, true /* nonzero_p */);
      NEXT_PASS (pass_object_sizes);
      /* Fold remaining builtins.  */
      NEXT_PASS (pass_fold_builtins);
      /* Copy propagation also copy-propagates constants, this is necessary
         to forward object-size and builtin folding results properly.  */
      NEXT_PASS (pass_copy_prop);
      NEXT_PASS (pass_dce);
      NEXT_PASS (pass_sancov);
      NEXT_PASS (pass_asan);
      NEXT_PASS (pass_tsan);
      /* ???  We do want some kind of loop invariant motion, but we possibly
         need to adjust LIM to be more friendly towards preserving accurate
	 debug information here.  */
      /* Split critical edges before late uninit warning to reduce the
         number of false positives from it.  */
      NEXT_PASS (pass_split_crit_edges);
      NEXT_PASS (pass_late_warn_uninitialized);
      NEXT_PASS (pass_uncprop);
      NEXT_PASS (pass_local_pure_const);
  POP_INSERT_PASSES ()
  NEXT_PASS (pass_tm_init);
  PUSH_INSERT_PASSES_WITHIN (pass_tm_init)
      NEXT_PASS (pass_tm_mark);
      NEXT_PASS (pass_tm_memopt);
      NEXT_PASS (pass_tm_edges);
  POP_INSERT_PASSES ()
  NEXT_PASS (pass_simduid_cleanup);
  NEXT_PASS (pass_vtable_verify);
  NEXT_PASS (pass_lower_vaarg);
  NEXT_PASS (pass_lower_vector);
  NEXT_PASS (pass_lower_complex_O0);
  NEXT_PASS (pass_sancov_O0);
  NEXT_PASS (pass_asan_O0);
  NEXT_PASS (pass_tsan_O0);
  NEXT_PASS (pass_sanopt);
  NEXT_PASS (pass_cleanup_eh);
  NEXT_PASS (pass_lower_resx);
  NEXT_PASS (pass_nrv);
  NEXT_PASS (pass_cleanup_cfg_post_optimizing);
  NEXT_PASS (pass_warn_function_noreturn);
  NEXT_PASS (pass_gen_hsail);

  NEXT_PASS (pass_expand);

  NEXT_PASS (pass_rest_of_compilation);
  PUSH_INSERT_PASSES_WITHIN (pass_rest_of_compilation)
      NEXT_PASS (pass_instantiate_virtual_regs);
      NEXT_PASS (pass_into_cfg_layout_mode);
      NEXT_PASS (pass_jump);
      NEXT_PASS (pass_lower_subreg);
      NEXT_PASS (pass_df_initialize_opt);
      NEXT_PASS (pass_cse);
      NEXT_PASS (pass_rtl_fwprop);
      NEXT_PASS (pass_rtl_cprop);
      NEXT_PASS (pass_rtl_pre);
      NEXT_PASS (pass_rtl_hoist);
      NEXT_PASS (pass_rtl_cprop);
      NEXT_PASS (pass_rtl_store_motion);
      NEXT_PASS (pass_cse_after_global_opts);
      NEXT_PASS (pass_rtl_ifcvt);
      NEXT_PASS (pass_reginfo_init);
      /* Perform loop optimizations.  It might be better to do them a bit
	 sooner, but we want the profile feedback to work more
	 efficiently.  */
      NEXT_PASS (pass_loop2);
      PUSH_INSERT_PASSES_WITHIN (pass_loop2)
	  NEXT_PASS (pass_rtl_loop_init);
	  NEXT_PASS (pass_rtl_move_loop_invariants);
	  NEXT_PASS (pass_rtl_unroll_loops);
	  NEXT_PASS (pass_rtl_doloop);
	  NEXT_PASS (pass_rtl_loop_done);
      POP_INSERT_PASSES ()
      NEXT_PASS (pass_web);
      NEXT_PASS (pass_rtl_cprop);
      NEXT_PASS (pass_cse2);
      NEXT_PASS (pass_rtl_dse1);
      NEXT_PASS (pass_rtl_fwprop_addr);
      NEXT_PASS (pass_inc_dec);
      NEXT_PASS (pass_initialize_regs);
      NEXT_PASS (pass_ud_rtl_dce);
      NEXT_PASS (pass_combine);
      NEXT_PASS (pass_if_after_combine);
      NEXT_PASS (pass_partition_blocks);
      NEXT_PASS (pass_outof_cfg_layout_mode);
      NEXT_PASS (pass_split_all_insns);
      NEXT_PASS (pass_lower_subreg2);
      NEXT_PASS (pass_df_initialize_no_opt);
      NEXT_PASS (pass_stack_ptr_mod);
      NEXT_PASS (pass_mode_switching);
      NEXT_PASS (pass_match_asm_constraints);
      NEXT_PASS (pass_sms);
      NEXT_PASS (pass_live_range_shrinkage);
      NEXT_PASS (pass_sched);
      NEXT_PASS (pass_ira);
      NEXT_PASS (pass_reload);
      NEXT_PASS (pass_postreload);
      PUSH_INSERT_PASSES_WITHIN (pass_postreload)
	  NEXT_PASS (pass_postreload_cse);
	  NEXT_PASS (pass_gcse2);
	  NEXT_PASS (pass_split_after_reload);
	  NEXT_PASS (pass_ree);
	  NEXT_PASS (pass_compare_elim_after_reload);
	  NEXT_PASS (pass_branch_target_load_optimize1);
	  NEXT_PASS (pass_thread_prologue_and_epilogue);
	  NEXT_PASS (pass_rtl_dse2);
	  NEXT_PASS (pass_stack_adjustments);
	  NEXT_PASS (pass_jump2);
	  NEXT_PASS (pass_duplicate_computed_gotos);
	  NEXT_PASS (pass_sched_fusion);
	  NEXT_PASS (pass_peephole2);
	  NEXT_PASS (pass_if_after_reload);
	  NEXT_PASS (pass_regrename);
	  NEXT_PASS (pass_cprop_hardreg);
	  NEXT_PASS (pass_fast_rtl_dce);
	  NEXT_PASS (pass_reorder_blocks);
	  NEXT_PASS (pass_branch_target_load_optimize2);
	  NEXT_PASS (pass_leaf_regs);
	  NEXT_PASS (pass_split_before_sched2);
	  NEXT_PASS (pass_sched2);
	  NEXT_PASS (pass_stack_regs);
	  PUSH_INSERT_PASSES_WITHIN (pass_stack_regs)
	      NEXT_PASS (pass_split_before_regstack);
	      NEXT_PASS (pass_stack_regs_run);
	  POP_INSERT_PASSES ()
      POP_INSERT_PASSES ()
      NEXT_PASS (pass_late_compilation);
      PUSH_INSERT_PASSES_WITHIN (pass_late_compilation)
	  NEXT_PASS (pass_compute_alignments);
	  NEXT_PASS (pass_variable_tracking);
	  NEXT_PASS (pass_free_cfg);
	  NEXT_PASS (pass_machine_reorg);
	  NEXT_PASS (pass_cleanup_barriers);
	  NEXT_PASS (pass_delay_slots);
	  NEXT_PASS (pass_split_for_shorten_branches);
	  NEXT_PASS (pass_convert_to_eh_region_ranges);
	  NEXT_PASS (pass_shorten_branches);
	  NEXT_PASS (pass_set_nothrow_function_flags);
	  NEXT_PASS (pass_dwarf2_frame);
	  NEXT_PASS (pass_final);
      POP_INSERT_PASSES ()
      NEXT_PASS (pass_df_finish);
  POP_INSERT_PASSES ()
  NEXT_PASS (pass_clean_state);
  TERMINATE_PASS_LIST ()<|MERGE_RESOLUTION|>--- conflicted
+++ resolved
@@ -178,11 +178,8 @@
   NEXT_PASS (pass_fixup_cfg);
   NEXT_PASS (pass_lower_eh_dispatch);
   NEXT_PASS (pass_oacc_device_lower);
-<<<<<<< HEAD
   NEXT_PASS (pass_omp_device_lower);
-=======
   NEXT_PASS (pass_omp_target_link);
->>>>>>> 62dd9f85
   NEXT_PASS (pass_all_optimizations);
   PUSH_INSERT_PASSES_WITHIN (pass_all_optimizations)
       NEXT_PASS (pass_remove_cgraph_callee_edges);
