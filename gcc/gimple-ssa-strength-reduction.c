--- conflicted
+++ resolved
@@ -838,16 +838,9 @@
 		       tree *ptype)
 {
   tree base = *pbase, offset = *poffset;
-<<<<<<< HEAD
   max_wide_int index = *pindex;
   tree mult_op0, t1, t2, type;
-  max_wide_int c1, c2, c3, c4;
-=======
-  double_int index = *pindex;
-  double_int bpu = double_int::from_uhwi (BITS_PER_UNIT);
-  tree mult_op0, mult_op1, t1, t2, type;
-  double_int c1, c2, c3, c4, c5;
->>>>>>> 1b2bf756
+  max_wide_int c1, c2, c3, c4, c5;
 
   if (!base
       || !offset
@@ -890,22 +883,13 @@
       c2 = 0;
     }
 
-<<<<<<< HEAD
   c4 = wi::udiv_floor (index, BITS_PER_UNIT);
-
-  *pbase = t1;
-  *poffset = fold_build2 (MULT_EXPR, sizetype, t2,
-			  wide_int_to_tree (sizetype, c3));
-  *pindex = c1 + c2 * c3 + c4;
-=======
-  c4 = index.udiv (bpu, FLOOR_DIV_EXPR);
   c5 = backtrace_base_for_ref (&t2);
 
   *pbase = t1;
   *poffset = fold_build2 (MULT_EXPR, sizetype, fold_convert (sizetype, t2),
-			  double_int_to_tree (sizetype, c3));
+			  wide_int_to_tree (sizetype, c3));
   *pindex = c1 + c2 * c3 + c4 + c5 * c3;
->>>>>>> 1b2bf756
   *ptype = type;
 
   return true;
