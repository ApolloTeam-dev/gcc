# Makefile for GNU Compiler Collection
# Run 'configure' to generate Makefile from Makefile.in

# Copyright (C) 1987-2014 Free Software Foundation, Inc.

#This file is part of GCC.

#GCC is free software; you can redistribute it and/or modify
#it under the terms of the GNU General Public License as published by
#the Free Software Foundation; either version 3, or (at your option)
#any later version.

#GCC is distributed in the hope that it will be useful,
#but WITHOUT ANY WARRANTY; without even the implied warranty of
#MERCHANTABILITY or FITNESS FOR A PARTICULAR PURPOSE.  See the
#GNU General Public License for more details.

#You should have received a copy of the GNU General Public License
#along with GCC; see the file COPYING3.  If not see
#<http://www.gnu.org/licenses/>.

# The targets for external use include:
# all, doc, install, install-cross, install-cross-rest, install-strip,
# uninstall, TAGS, mostlyclean, clean, distclean, maintainer-clean.

# This is the default target.
# Set by autoconf to "all.internal" for a native build, or
# "all.cross" to build a cross compiler.
all: @ALL@

# Depend on this to specify a phony target portably.
force:

# This tells GNU make version 3 not to export the variables
# defined in this file into the environment (and thus recursive makes).
.NOEXPORT:
# And this tells it not to automatically pass command-line variables
# to recursive makes.
MAKEOVERRIDES =

# Suppress smart makes who think they know how to automake yacc and flex file
.y.c:
.l.c:

# The only suffixes we want for implicit rules are .c and .o, so clear
# the list and add them.  This speeds up GNU Make, and allows -r to work.
# For i18n support, we also need .gmo, .po, .pox.
# This must come before the language makefile fragments to allow them to
# add suffixes and rules of their own.
.SUFFIXES:
.SUFFIXES: .c .cc .o .po .pox .gmo

# -------------------------------
# Standard autoconf-set variables
# -------------------------------

build=@build@
host=@host@
target=@target@
target_noncanonical:=@target_noncanonical@

# Sed command to transform gcc to installed name.
program_transform_name := @program_transform_name@

# -----------------------------
# Directories used during build
# -----------------------------

# Directory where sources are, from where we are.
srcdir = @srcdir@
gcc_docdir = @srcdir@/doc

# Directory where sources are, absolute.
abs_srcdir = @abs_srcdir@
abs_docdir = @abs_srcdir@/doc

# Top build directory for this package, relative to here.
top_builddir = .

# The absolute path to the current directory.
objdir := $(shell pwd)

host_subdir=@host_subdir@
build_subdir=@build_subdir@
target_subdir=@target_subdir@
build_libsubdir=@build_libsubdir@

# Top build directory for the "Cygnus tree", relative to $(top_builddir).
ifeq ($(host_subdir),.)
toplevel_builddir := ..
else
toplevel_builddir := ../..
endif

build_objdir := $(toplevel_builddir)/$(build_subdir)
build_libobjdir := $(toplevel_builddir)/$(build_libsubdir)
target_objdir := $(toplevel_builddir)/$(target_subdir)

# --------
# Defined vpaths
# --------

# Directory where sources are, from where we are.
VPATH = @srcdir@

# We define a vpath for the sources of the .texi files here because they
# are split between multiple directories and we would rather use one implicit
# pattern rule for everything.
# This vpath could be extended within the Make-lang fragments.

vpath %.texi $(gcc_docdir)
vpath %.texi $(gcc_docdir)/include

# --------
# UNSORTED
# --------

# Variables that exist for you to override.
# See below for how to change them for certain systems.

# List of language subdirectories.
SUBDIRS =@subdirs@ build

# Selection of languages to be made.
CONFIG_LANGUAGES = @all_selected_languages@
LANGUAGES = c gcov$(exeext) gcov-dump$(exeext) $(CONFIG_LANGUAGES)

# Default values for variables overridden in Makefile fragments.
# CFLAGS is for the user to override to, e.g., do a cross build with -O2.
# TCFLAGS is used for compilations with the GCC just built.
# T_CFLAGS is used for all compilations and is overridden by t-* files.
T_CFLAGS =
TCFLAGS =
CFLAGS = @CFLAGS@
CXXFLAGS = @CXXFLAGS@
LDFLAGS = @LDFLAGS@

# Should we build position-independent host code?
PICFLAG = @PICFLAG@

# Flags to determine code coverage. When coverage is disabled, this will
# contain the optimization flags, as you normally want code coverage
# without optimization.
COVERAGE_FLAGS = @coverage_flags@
coverageexts = .{gcda,gcno}

# The warning flags are separate from CFLAGS because people tend to
# override optimization flags and we'd like them to still have warnings
# turned on.  These flags are also used to pass other stage dependent
# flags from configure.  The user is free to explicitly turn these flags
# off if they wish.
# LOOSE_WARN are the warning flags to use when compiling something
# which is only compiled with gcc, such as libgcc.
# C_LOOSE_WARN is similar, but with C-only warnings.
# STRICT_WARN are the additional warning flags to
# apply to the back end and some front ends, which may be compiled
# with other compilers.
# C_STRICT_WARN is similar, with C-only warnings.
LOOSE_WARN = @loose_warn@
C_LOOSE_WARN = @c_loose_warn@
STRICT_WARN = @strict_warn@
C_STRICT_WARN = @c_strict_warn@

# This is set by --enable-checking.  The idea is to catch forgotten
# "extern" tags in header files.
NOCOMMON_FLAG = @nocommon_flag@

NOEXCEPTION_FLAGS = @noexception_flags@

# This is set by --disable-maintainer-mode (default) to "#"
# FIXME: 'MAINT' will always be set to an empty string, no matter if
# --disable-maintainer-mode is used or not.  This is because the
# following will expand to "MAINT := " in maintainer mode, and to
# "MAINT := #" in non-maintainer mode, but because '#' starts a comment,
# they mean exactly the same thing for make.
MAINT := @MAINT@

# The following provides the variable ENABLE_MAINTAINER_RULES that can
# be used in language Make-lang.in makefile fragments to enable
# maintainer rules.  So, ENABLE_MAINTAINER_RULES is 'true' in
# maintainer mode, and '' otherwise.
@MAINT@ ENABLE_MAINTAINER_RULES = true

# These are set by --enable-checking=valgrind.
RUN_GEN = @valgrind_command@
VALGRIND_DRIVER_DEFINES = @valgrind_path_defines@

# This is how we control whether or not the additional warnings are applied.
.-warn = $(STRICT_WARN)
build-warn = $(STRICT_WARN)
GCC_WARN_CFLAGS = $(LOOSE_WARN) $(C_LOOSE_WARN) $($(@D)-warn) $(if $(filter-out $(STRICT_WARN),$($(@D)-warn)),,$(C_STRICT_WARN)) $(NOCOMMON_FLAG) $($@-warn)
GCC_WARN_CXXFLAGS = $(LOOSE_WARN) $($(@D)-warn) $(NOCOMMON_FLAG) $($@-warn)

# These files are to have specific diagnostics suppressed, or are not to
# be subject to -Werror:
# flex output may yield harmless "no previous prototype" warnings
build/gengtype-lex.o-warn = -Wno-error
gengtype-lex.o-warn = -Wno-error

# All warnings have to be shut off in stage1 if the compiler used then
# isn't gcc; configure determines that.  WARN_CFLAGS will be either
# $(GCC_WARN_CFLAGS), or nothing.  Similarly, WARN_CXXFLAGS will be
# either $(GCC_WARN_CXXFLAGS), or nothing.
WARN_CFLAGS = @warn_cflags@
WARN_CXXFLAGS = @warn_cxxflags@

CPPFLAGS = @CPPFLAGS@

AWK = @AWK@
CC = @CC@
CXX = @CXX@
BISON = @BISON@
BISONFLAGS =
FLEX = @FLEX@
FLEXFLAGS =
AR = @AR@
AR_FLAGS = rc
NM = @NM@
RANLIB = @RANLIB@
RANLIB_FLAGS = @ranlib_flags@

# Libraries to use on the host.
HOST_LIBS = @HOST_LIBS@

# The name of the compiler to use.
COMPILER = $(CXX)
COMPILER_FLAGS = $(CXXFLAGS)
# If HOST_LIBS is set, then the user is controlling the libraries to
# link against.  In that case, link with $(CC) so that the -lstdc++
# library is not introduced.  If HOST_LIBS is not set, link with
# $(CXX) to pick up -lstdc++.
ifeq ($(HOST_LIBS),)
LINKER = $(CXX)
LINKER_FLAGS = $(CXXFLAGS)
else
LINKER = $(CC)
LINKER_FLAGS = $(CFLAGS)
endif

# Like LINKER, but use a mutex for serializing front end links.
ifeq (@DO_LINK_MUTEX@,true)
LLINKER = $(SHELL) $(srcdir)/lock-and-run.sh linkfe.lck $(LINKER)
else
LLINKER = $(LINKER)
endif

# -------------------------------------------
# Programs which operate on the build machine
# -------------------------------------------

SHELL = @SHELL@
# pwd command to use.  Allow user to override default by setting PWDCMD in
# the environment to account for automounters.  The make variable must not
# be called PWDCMD, otherwise the value set here is passed to make
# subprocesses and overrides the setting from the user's environment.
# Don't use PWD since it is a common shell environment variable and we
# don't want to corrupt it.
PWD_COMMAND = $${PWDCMD-pwd}
# on sysV, define this as cp.
INSTALL = @INSTALL@
# Some systems may be missing symbolic links, regular links, or both.
# Allow configure to check this and use "ln -s", "ln", or "cp" as appropriate.
LN=@LN@
LN_S=@LN_S@
# These permit overriding just for certain files.
INSTALL_PROGRAM = @INSTALL_PROGRAM@
INSTALL_DATA = @INSTALL_DATA@
INSTALL_SCRIPT = @INSTALL@
install_sh = $(SHELL) $(srcdir)/../install-sh
INSTALL_STRIP_PROGRAM = $(install_sh) -c -s
MAKEINFO = @MAKEINFO@
MAKEINFOFLAGS = --no-split
TEXI2DVI = texi2dvi
TEXI2PDF = texi2pdf
TEXI2HTML = $(MAKEINFO) --html
TEXI2POD = perl $(srcdir)/../contrib/texi2pod.pl
POD2MAN = pod2man --center="GNU" --release="gcc-$(version)" --date=$(shell sed 's/\(....\)\(..\)\(..\)/\1-\2-\3/' <$(DATESTAMP))
# Some versions of `touch' (such as the version on Solaris 2.8)
# do not correctly set the timestamp due to buggy versions of `utime'
# in the kernel.  So, we use `echo' instead.
STAMP = echo timestamp >
# If necessary (e.g., when using the MSYS shell on Microsoft Windows)
# translate the shell's notion of absolute pathnames to the native
# spelling.
build_file_translate = @build_file_translate@

# Make sure the $(MAKE) variable is defined.
@SET_MAKE@

# Locate mkinstalldirs.
mkinstalldirs=$(SHELL) $(srcdir)/../mkinstalldirs

# write_entries_to_file - writes each entry in a list
# to the specified file.  Entries are written in chunks of
# $(write_entries_to_file_split) to accommodate systems with
# severe command-line-length limitations.
# Parameters:
# $(1): variable containing entries to iterate over
# $(2): output file
write_entries_to_file_split = 50
write_entries_to_file = $(shell rm -f $(2) || :) $(shell touch $(2)) \
	$(foreach range, \
	  $(shell i=1; while test $$i -le $(words $(1)); do \
	     echo $$i; i=`expr $$i + $(write_entries_to_file_split)`; done), \
	  $(shell echo "$(wordlist $(range), \
			  $(shell expr $(range) + $(write_entries_to_file_split) - 1), $(1))" \
	     | tr ' ' '\012' >> $(2)))

# --------
# UNSORTED
# --------

# Dependency tracking stuff.
CXXDEPMODE = @CXXDEPMODE@
DEPDIR = @DEPDIR@
depcomp = $(SHELL) $(srcdir)/../depcomp

# In the past we used AC_PROG_CC_C_O and set this properly, but
# it was discovered that this hadn't worked in a long time, so now
# we just hard-code.
OUTPUT_OPTION = -o $@

# This is where we get zlib from.  zlibdir is -L../zlib and zlibinc is
# -I../zlib, unless we were configured with --with-system-zlib, in which
# case both are empty.
ZLIB = @zlibdir@ -lz
ZLIBINC = @zlibinc@

# How to find GMP
GMPLIBS = @GMPLIBS@
GMPINC = @GMPINC@

# How to find ISL
ISLINC = @ISLINC@

# How to find CLOOG
CLOOGLIBS = @CLOOGLIBS@
CLOOGINC = @CLOOGINC@

# Set to 'yes' if the LTO front end is enabled.
enable_lto = @enable_lto@

# Compiler and flags needed for plugin support
PLUGINCC = @CXX@
PLUGINCFLAGS = @CXXFLAGS@

# Libs and linker options needed for plugin support
PLUGINLIBS = @pluginlibs@

enable_plugin = @enable_plugin@

enable_host_shared = @enable_host_shared@

CPPLIB = ../libcpp/libcpp.a
CPPINC = -I$(srcdir)/../libcpp/include

# Where to find decNumber
enable_decimal_float = @enable_decimal_float@
DECNUM = $(srcdir)/../libdecnumber
DECNUMFMT = $(srcdir)/../libdecnumber/$(enable_decimal_float)
DECNUMINC = -I$(DECNUM) -I$(DECNUMFMT) -I../libdecnumber
LIBDECNUMBER = ../libdecnumber/libdecnumber.a

# The backtrace library.
BACKTRACE = $(srcdir)/../libbacktrace
BACKTRACEINC = -I$(BACKTRACE)
LIBBACKTRACE = ../libbacktrace/.libs/libbacktrace.a

# Target to use when installing include directory.  Either
# install-headers-tar, install-headers-cpio or install-headers-cp.
INSTALL_HEADERS_DIR = @build_install_headers_dir@

# Header files that are made available under the same name
# to programs compiled with GCC.
USER_H = $(srcdir)/ginclude/float.h \
	 $(srcdir)/ginclude/iso646.h \
	 $(srcdir)/ginclude/stdarg.h \
	 $(srcdir)/ginclude/stdbool.h \
	 $(srcdir)/ginclude/stddef.h \
	 $(srcdir)/ginclude/varargs.h \
	 $(srcdir)/ginclude/stdfix.h \
	 $(srcdir)/ginclude/stdnoreturn.h \
	 $(srcdir)/ginclude/stdalign.h \
	 $(srcdir)/ginclude/stdatomic.h \
	 $(EXTRA_HEADERS)

USER_H_INC_NEXT_PRE = @user_headers_inc_next_pre@
USER_H_INC_NEXT_POST = @user_headers_inc_next_post@

# The GCC to use for compiling crt*.o.
# Usually the one we just built.
# Don't use this as a dependency--use $(GCC_PASSES).
GCC_FOR_TARGET = $(STAGE_CC_WRAPPER) ./xgcc -B./ -B$(build_tooldir)/bin/ -isystem $(build_tooldir)/include -isystem $(build_tooldir)/sys-include -L$(objdir)/../ld

# Set if the compiler was configured with --with-build-sysroot.
SYSROOT_CFLAGS_FOR_TARGET = @SYSROOT_CFLAGS_FOR_TARGET@

# This is used instead of ALL_CFLAGS when compiling with GCC_FOR_TARGET.
# It specifies -B./.
# It also specifies -isystem ./include to find, e.g., stddef.h.
GCC_CFLAGS=$(CFLAGS_FOR_TARGET) $(INTERNAL_CFLAGS) $(T_CFLAGS) $(LOOSE_WARN) $(C_LOOSE_WARN) -Wold-style-definition $($@-warn) -isystem ./include $(TCFLAGS)

# ---------------------------------------------------
# Programs which produce files for the target machine
# ---------------------------------------------------

AR_FOR_TARGET := $(shell \
  if [ -f $(objdir)/../binutils/ar ] ; then \
    echo $(objdir)/../binutils/ar ; \
  else \
    if [ "$(host)" = "$(target)" ] ; then \
      echo $(AR); \
    else \
       t='$(program_transform_name)'; echo ar | sed -e "$$t" ; \
    fi; \
  fi)
AR_FLAGS_FOR_TARGET =
AR_CREATE_FOR_TARGET = $(AR_FOR_TARGET) $(AR_FLAGS_FOR_TARGET) rc
AR_EXTRACT_FOR_TARGET = $(AR_FOR_TARGET) $(AR_FLAGS_FOR_TARGET) x
LIPO_FOR_TARGET = lipo
ORIGINAL_AS_FOR_TARGET = @ORIGINAL_AS_FOR_TARGET@
RANLIB_FOR_TARGET := $(shell \
  if [ -f $(objdir)/../binutils/ranlib ] ; then \
    echo $(objdir)/../binutils/ranlib ; \
  else \
    if [ "$(host)" = "$(target)" ] ; then \
      echo $(RANLIB); \
    else \
       t='$(program_transform_name)'; echo ranlib | sed -e "$$t" ; \
    fi; \
  fi)
ORIGINAL_LD_FOR_TARGET = @ORIGINAL_LD_FOR_TARGET@
ORIGINAL_NM_FOR_TARGET = @ORIGINAL_NM_FOR_TARGET@
NM_FOR_TARGET = ./nm
STRIP_FOR_TARGET := $(shell \
  if [ -f $(objdir)/../binutils/strip-new ] ; then \
    echo $(objdir)/../binutils/strip-new ; \
  else \
    if [ "$(host)" = "$(target)" ] ; then \
      echo strip; \
    else \
       t='$(program_transform_name)'; echo strip | sed -e "$$t" ; \
    fi; \
  fi)

# --------
# UNSORTED
# --------

# Where to find some libiberty headers.
HASHTAB_H   = $(srcdir)/../include/hashtab.h
OBSTACK_H   = $(srcdir)/../include/obstack.h
SPLAY_TREE_H= $(srcdir)/../include/splay-tree.h
MD5_H	    = $(srcdir)/../include/md5.h
XREGEX_H    = $(srcdir)/../include/xregex.h
FNMATCH_H   = $(srcdir)/../include/fnmatch.h

# Linker plugin API headers
LINKER_PLUGIN_API_H = $(srcdir)/../include/plugin-api.h

# Default native SYSTEM_HEADER_DIR, to be overridden by targets.
NATIVE_SYSTEM_HEADER_DIR = @NATIVE_SYSTEM_HEADER_DIR@
# Default cross SYSTEM_HEADER_DIR, to be overridden by targets.
CROSS_SYSTEM_HEADER_DIR = @CROSS_SYSTEM_HEADER_DIR@

# autoconf sets SYSTEM_HEADER_DIR to one of the above.
# Purge it of unnecessary internal relative paths
# to directories that might not exist yet.
# The sed idiom for this is to repeat the search-and-replace until it doesn't match, using :a ... ta.
# Use single quotes here to avoid nested double- and backquotes, this
# macro is also used in a double-quoted context.
SYSTEM_HEADER_DIR = `echo @SYSTEM_HEADER_DIR@ | sed -e :a -e 's,[^/]*/\.\.\/,,' -e ta`

# Control whether to run fixincludes.
STMP_FIXINC = @STMP_FIXINC@

# Test to see whether <limits.h> exists in the system header files.
LIMITS_H_TEST = [ -f $(SYSTEM_HEADER_DIR)/limits.h ]

# Directory for prefix to system directories, for
# each of $(system_prefix)/usr/include, $(system_prefix)/usr/lib, etc.
TARGET_SYSTEM_ROOT = @TARGET_SYSTEM_ROOT@
TARGET_SYSTEM_ROOT_DEFINE = @TARGET_SYSTEM_ROOT_DEFINE@

xmake_file=@xmake_file@
tmake_file=@tmake_file@
TM_ENDIAN_CONFIG=@TM_ENDIAN_CONFIG@
TM_MULTILIB_CONFIG=@TM_MULTILIB_CONFIG@
TM_MULTILIB_EXCEPTIONS_CONFIG=@TM_MULTILIB_EXCEPTIONS_CONFIG@
out_file=$(srcdir)/config/@out_file@
out_object_file=@out_object_file@
common_out_file=$(srcdir)/common/config/@common_out_file@
common_out_object_file=@common_out_object_file@
md_file=$(srcdir)/common.md $(srcdir)/config/@md_file@
tm_file_list=@tm_file_list@
tm_include_list=@tm_include_list@
tm_defines=@tm_defines@
tm_p_file_list=@tm_p_file_list@
tm_p_include_list=@tm_p_include_list@
build_xm_file_list=@build_xm_file_list@
build_xm_include_list=@build_xm_include_list@
build_xm_defines=@build_xm_defines@
host_xm_file_list=@host_xm_file_list@
host_xm_include_list=@host_xm_include_list@
host_xm_defines=@host_xm_defines@
xm_file_list=@xm_file_list@
xm_include_list=@xm_include_list@
xm_defines=@xm_defines@
lang_checks=
lang_checks_parallelized=
dg_target_exps:=aarch64.exp,alpha.exp,arm.exp,avr.exp,bfin.exp,cris.exp
dg_target_exps:=$(dg_target_exps),epiphany.exp,frv.exp,i386.exp,ia64.exp
dg_target_exps:=$(dg_target_exps),m68k.exp,microblaze.exp,mips.exp,powerpc.exp
dg_target_exps:=$(dg_target_exps),rx.exp,s390.exp,sh.exp,sparc.exp,spu.exp
dg_target_exps:=$(dg_target_exps),tic6x.exp,xstormy16.exp
# This lists a couple of test files that take most time during check-gcc.
# When doing parallelized check-gcc, these can run in parallel with the
# remaining tests.  Each word in this variable stands for work for one
# make goal and one extra make goal is added to handle all the *.exp
# files not handled explicitly already.  If multiple *.exp files
# should be run in the same runtest invocation (usually if they aren't
# very long running, but still should be split of from the check-parallel-$lang
# remaining tests runtest invocation), they should be concatenated with commas.
# Note that [a-zA-Z] wildcards need to have []s prefixed with \ (needed
# by tcl) and as the *.exp arguments are mached both as is and with
# */ prefixed to it in runtest_file_p, it is usually desirable to include
# a subdirectory name.
check_gcc_parallelize=execute.exp=execute/2* \
		      execute.exp=execute/\[013-9a-fA-F\]* \
		      execute.exp=execute/\[pP\]*,dg.exp \
		      execute.exp=execute/\[g-oq-zG-OQ-Z\]*,compile.exp=compile/2* \
		      compile.exp=compile/\[9pP\]*,builtins.exp \
		      compile.exp=compile/\[013-8a-oq-zA-OQ-Z\]* \
		      dg-torture.exp,ieee.exp \
		      vect.exp,unsorted.exp \
		      guality.exp \
		      struct-layout-1.exp,stackalign.exp \
		      $(dg_target_exps)
lang_opt_files=@lang_opt_files@ $(srcdir)/c-family/c.opt $(srcdir)/common.opt
lang_specs_files=@lang_specs_files@
lang_tree_files=@lang_tree_files@
target_cpu_default=@target_cpu_default@
OBJC_BOEHM_GC=@objc_boehm_gc@
extra_modes_file=@extra_modes_file@
extra_opt_files=@extra_opt_files@
host_hook_obj=@out_host_hook_obj@

# Multiarch support
enable_multiarch = @enable_multiarch@
with_cpu = @with_cpu@
with_float = @with_float@
ifeq ($(enable_multiarch),yes)
  if_multiarch = $(1)
else
  ifeq ($(enable_multiarch),auto)
    # SYSTEM_HEADER_DIR is makefile syntax, cannot be evaluated in configure.ac
    if_multiarch = $(if $(wildcard $(shell echo $(SYSTEM_HEADER_DIR))/../../usr/lib/*/crti.o),$(1))
  else
    if_multiarch =
  endif
endif

# ------------------------
# Installation directories
# ------------------------

# Common prefix for installation directories.
# NOTE: This directory must exist when you start installation.
prefix = @prefix@
# Directory in which to put localized header files. On the systems with
# gcc as the native cc, `local_prefix' may not be `prefix' which is
# `/usr'.
# NOTE: local_prefix *should not* default from prefix.
local_prefix = @local_prefix@
# Directory in which to put host dependent programs and libraries
exec_prefix = @exec_prefix@
# Directory in which to put the executable for the command `gcc'
bindir = @bindir@
# Directory in which to put the directories used by the compiler.
libdir = @libdir@
# Directory in which GCC puts its executables.
libexecdir = @libexecdir@

# --------
# UNSORTED
# --------

# Directory in which the compiler finds libraries etc.
libsubdir = $(libdir)/gcc/$(target_noncanonical)/$(version)
# Directory in which the compiler finds executables
libexecsubdir = $(libexecdir)/gcc/$(target_noncanonical)/$(version)
# Directory in which all plugin resources are installed
plugin_resourcesdir = $(libsubdir)/plugin
 # Directory in which plugin headers are installed
plugin_includedir = $(plugin_resourcesdir)/include
# Directory in which plugin specific executables are installed
plugin_bindir = $(libexecsubdir)/plugin
# Used to produce a relative $(gcc_tooldir) in gcc.o
unlibsubdir = ../../..
# $(prefix), expressed as a path relative to $(libsubdir).
#
# An explanation of the sed strings:
#  -e 's|^$(prefix)||'   matches and eliminates 'prefix' from 'exec_prefix'
#  -e 's|/$$||'          match a trailing forward slash and eliminates it
#  -e 's|^[^/]|/|'       forces the string to start with a forward slash (*)
#  -e 's|/[^/]*|../|g'   replaces each occurrence of /<directory> with ../
#
# (*) Note this pattern overwrites the first character of the string
# with a forward slash if one is not already present.  This is not a
# problem because the exact names of the sub-directories concerned is
# unimportant, just the number of them matters.
#
# The practical upshot of these patterns is like this:
#
#  prefix     exec_prefix        result
#  ------     -----------        ------
#   /foo        /foo/bar          ../
#   /foo/       /foo/bar          ../
#   /foo        /foo/bar/         ../
#   /foo/       /foo/bar/         ../
#   /foo        /foo/bar/ugg      ../../
libsubdir_to_prefix := \
  $(unlibsubdir)/$(shell echo "$(libdir)" | \
    sed -e 's|^$(prefix)||' -e 's|/$$||' -e 's|^[^/]|/|' \
        -e 's|/[^/]*|../|g')
# $(exec_prefix), expressed as a path relative to $(prefix).
prefix_to_exec_prefix := \
  $(shell echo "$(exec_prefix)" | \
    sed -e 's|^$(prefix)||' -e 's|^/||' -e '/./s|$$|/|')
# Directory in which to find other cross-compilation tools and headers.
dollar = @dollar@
# Used in install-cross.
gcc_tooldir = @gcc_tooldir@
# Since gcc_tooldir does not exist at build-time, use -B$(build_tooldir)/bin/
build_tooldir = $(exec_prefix)/$(target_noncanonical)
# Directory in which the compiler finds target-independent g++ includes.
gcc_gxx_include_dir = @gcc_gxx_include_dir@
gcc_gxx_include_dir_add_sysroot = @gcc_gxx_include_dir_add_sysroot@
# Directory to search for site-specific includes.
local_includedir = $(local_prefix)/include
includedir = $(prefix)/include
# where the info files go
infodir = @infodir@
# Where cpp should go besides $prefix/bin if necessary
cpp_install_dir = @cpp_install_dir@
# where the locale files go
datadir = @datadir@
localedir = $(datadir)/locale
# Extension (if any) to put in installed man-page filename.
man1ext = .1
man7ext = .7
objext = .o
exeext = @host_exeext@
build_exeext = @build_exeext@

# Directory in which to put man pages.
mandir = @mandir@
man1dir = $(mandir)/man1
man7dir = $(mandir)/man7
# Dir for temp files.
tmpdir = /tmp

datarootdir = @datarootdir@
docdir = @docdir@
# Directory in which to build HTML
build_htmldir = $(objdir)/HTML/gcc-$(version)
# Directory in which to put HTML
htmldir = @htmldir@

# Whether we were configured with NLS.
USE_NLS = @USE_NLS@

# Internationalization library.
LIBINTL = @LIBINTL@
LIBINTL_DEP = @LIBINTL_DEP@

# Character encoding conversion library.
LIBICONV = @LIBICONV@
LIBICONV_DEP = @LIBICONV_DEP@

# If a supplementary library is being used for the GC.
GGC_LIB=

# "true" if the target C library headers are unavailable; "false"
# otherwise.
inhibit_libc = @inhibit_libc@
ifeq ($(inhibit_libc),true)
INHIBIT_LIBC_CFLAGS = -Dinhibit_libc
endif

# List of extra executables that should be compiled for this target machine
# that are used when linking.
# The rules for compiling them should be in the t-* file for the machine.
EXTRA_PROGRAMS = @extra_programs@

# List of extra object files that should be compiled and linked with
# compiler proper (cc1, cc1obj, cc1plus).
EXTRA_OBJS = @extra_objs@

# List of extra object files that should be compiled and linked with
# the gcc driver.
EXTRA_GCC_OBJS =@extra_gcc_objs@

# List of extra libraries that should be linked with the gcc driver.
EXTRA_GCC_LIBS = @EXTRA_GCC_LIBS@

# List of additional header files to install.
EXTRA_HEADERS =@extra_headers_list@

# How to handle <stdint.h>.
USE_GCC_STDINT = @use_gcc_stdint@

# The configure script will set this to collect2$(exeext), except on a
# (non-Unix) host which can not build collect2, for which it will be
# set to empty.
COLLECT2 = @collect2@

# Program to convert libraries.
LIBCONVERT =

# Control whether header files are installed.
INSTALL_HEADERS=install-headers install-mkheaders

# Control whether Info documentation is built and installed.
BUILD_INFO = @BUILD_INFO@

# Control whether manpages generated by texi2pod.pl can be rebuilt.
GENERATED_MANPAGES = @GENERATED_MANPAGES@

# Additional directories of header files to run fixincludes on.
# These should be directories searched automatically by default
# just as /usr/include is.
# *Do not* use this for directories that happen to contain
# header files, but are not searched automatically by default.
# On most systems, this is empty.
OTHER_FIXINCLUDES_DIRS=

# A list of all the language-specific executables.
COMPILERS = @all_compilers@

# List of things which should already be built whenever we try to use xgcc
# to compile anything (without linking).
GCC_PASSES=xgcc$(exeext) specs

# Directory to link to, when using the target `maketest'.
DIR = ../gcc

# Native compiler for the build machine and its switches.
CC_FOR_BUILD = @CC_FOR_BUILD@
CXX_FOR_BUILD = @CXX_FOR_BUILD@
BUILD_CFLAGS= @BUILD_CFLAGS@ -DGENERATOR_FILE
BUILD_CXXFLAGS = @BUILD_CXXFLAGS@ -DGENERATOR_FILE

# Native compiler that we use.  This may be C++ some day.
COMPILER_FOR_BUILD = $(CXX_FOR_BUILD)
BUILD_COMPILERFLAGS = $(BUILD_CXXFLAGS)

# Native linker that we use.
LINKER_FOR_BUILD = $(CXX_FOR_BUILD)
BUILD_LINKERFLAGS = $(BUILD_CXXFLAGS)

# Native linker and preprocessor flags.  For x-fragment overrides.
BUILD_LDFLAGS=@BUILD_LDFLAGS@
BUILD_CPPFLAGS= -I. -I$(@D) -I$(srcdir) -I$(srcdir)/$(@D) \
		-I$(srcdir)/../include @INCINTL@ $(CPPINC) $(CPPFLAGS)

# Actual name to use when installing a native compiler.
GCC_INSTALL_NAME := $(shell echo gcc|sed '$(program_transform_name)')
GCC_TARGET_INSTALL_NAME := $(target_noncanonical)-$(shell echo gcc|sed '$(program_transform_name)')
CPP_INSTALL_NAME := $(shell echo cpp|sed '$(program_transform_name)')
GCOV_INSTALL_NAME := $(shell echo gcov|sed '$(program_transform_name)')

# Setup the testing framework, if you have one
EXPECT = `if [ -f $${rootme}/../expect/expect ] ; then \
            echo $${rootme}/../expect/expect ; \
          else echo expect ; fi`

RUNTEST = `if [ -f $${srcdir}/../dejagnu/runtest ] ; then \
	       echo $${srcdir}/../dejagnu/runtest ; \
	    else echo runtest; fi`
RUNTESTFLAGS =

# This should name the specs file that we're going to install.  Target
# Makefiles may override it and name another file to be generated from
# the built-in specs and installed as the default spec, as long as
# they also introduce a rule to generate a file name specs, to be used
# at build time.
SPECS = specs

# Extra include files that are defined by HeaderInclude directives in
# the .opt files
OPTIONS_H_EXTRA =

# Extra include files that are defined by SourceInclude directives in
# the .opt files
OPTIONS_C_EXTRA = $(PRETTY_PRINT_H)

@option_includes@

# End of variables for you to override.

# GTM_H lists the config files that the generator files depend on,
# while TM_H lists the ones ordinary gcc files depend on, which
# includes several files generated by those generators.
BCONFIG_H = bconfig.h $(build_xm_file_list)
CONFIG_H  = config.h  $(host_xm_file_list)
TCONFIG_H = tconfig.h $(xm_file_list)
TM_P_H    = tm_p.h    $(tm_p_file_list)
GTM_H     = tm.h      $(tm_file_list) insn-constants.h
TM_H      = $(GTM_H) insn-flags.h $(OPTIONS_H)

# Variables for version information.
BASEVER     := $(srcdir)/BASE-VER  # 4.x.y
DEVPHASE    := $(srcdir)/DEV-PHASE # experimental, prerelease, ""
DATESTAMP   := $(srcdir)/DATESTAMP # YYYYMMDD or empty
REVISION    := $(srcdir)/REVISION  # [BRANCH revision XXXXXX]

BASEVER_c   := $(shell cat $(BASEVER))
DEVPHASE_c  := $(shell cat $(DEVPHASE))
DATESTAMP_c := $(shell cat $(DATESTAMP))

ifeq (,$(wildcard $(REVISION)))
REVISION_c  :=
REVISION    :=
else
REVISION_c  := $(shell cat $(REVISION))
endif

version     := $(BASEVER_c)

# For use in version.c - double quoted strings, with appropriate
# surrounding punctuation and spaces, and with the datestamp and
# development phase collapsed to the empty string in release mode
# (i.e. if DEVPHASE_c is empty).  The space immediately after the
# comma in the $(if ...) constructs is significant - do not remove it.
BASEVER_s   := "\"$(BASEVER_c)\""
DEVPHASE_s  := "\"$(if $(DEVPHASE_c), ($(DEVPHASE_c)))\""
DATESTAMP_s := "\"$(if $(DEVPHASE_c), $(DATESTAMP_c))\""
PKGVERSION_s:= "\"@PKGVERSION@\""
BUGURL_s    := "\"@REPORT_BUGS_TO@\""

PKGVERSION  := @PKGVERSION@
BUGURL_TEXI := @REPORT_BUGS_TEXI@

ifdef REVISION_c
REVISION_s  := "\"$(if $(DEVPHASE_c), $(REVISION_c))\""
else
REVISION_s  := "\"\""
endif

# Shorthand variables for dependency lists.
DUMPFILE_H = $(srcdir)/../libcpp/include/line-map.h dumpfile.h
VEC_H = vec.h statistics.h $(GGC_H)
HASH_TABLE_H = $(HASHTAB_H) hash-table.h
EXCEPT_H = except.h $(HASHTAB_H)
TARGET_DEF = target.def target-hooks-macros.h
C_TARGET_DEF = c-family/c-target.def target-hooks-macros.h
COMMON_TARGET_DEF = common/common-target.def target-hooks-macros.h
TARGET_H = $(TM_H) target.h $(TARGET_DEF) insn-modes.h insn-codes.h
C_TARGET_H = c-family/c-target.h $(C_TARGET_DEF)
COMMON_TARGET_H = common/common-target.h $(INPUT_H) $(COMMON_TARGET_DEF)
MACHMODE_H = machmode.h mode-classes.def insn-modes.h
HOOKS_H = hooks.h $(MACHMODE_H)
HOSTHOOKS_DEF_H = hosthooks-def.h $(HOOKS_H)
LANGHOOKS_DEF_H = langhooks-def.h $(HOOKS_H)
TARGET_DEF_H = target-def.h target-hooks-def.h $(HOOKS_H) targhooks.h
C_TARGET_DEF_H = c-family/c-target-def.h c-family/c-target-hooks-def.h \
  $(TREE_H) $(C_COMMON_H) $(HOOKS_H) common/common-targhooks.h
RTL_BASE_H = coretypes.h rtl.h rtl.def $(MACHMODE_H) reg-notes.def \
  insn-notes.def $(INPUT_H) $(REAL_H) statistics.h $(VEC_H) \
  $(FIXED_VALUE_H) alias.h $(HASHTAB_H)
FIXED_VALUE_H = fixed-value.h $(MACHMODE_H) double-int.h
RTL_H = $(RTL_BASE_H) $(FLAGS_H) genrtl.h
READ_MD_H = $(OBSTACK_H) $(HASHTAB_H) read-md.h
PARAMS_H = params.h params.def
BUILTINS_DEF = builtins.def sync-builtins.def omp-builtins.def \
	gtm-builtins.def sanitizer.def cilkplus.def cilk-builtins.def
INTERNAL_FN_DEF = internal-fn.def
INTERNAL_FN_H = internal-fn.h $(INTERNAL_FN_DEF)
TREE_CORE_H = tree-core.h coretypes.h all-tree.def tree.def \
	c-family/c-common.def $(lang_tree_files) $(MACHMODE_H) \
	$(BUILTINS_DEF) $(INPUT_H) statistics.h \
	$(VEC_H) treestruct.def $(HASHTAB_H) \
	double-int.h alias.h $(SYMTAB_H) $(FLAGS_H) \
	$(REAL_H) $(FIXED_VALUE_H)
TREE_H = tree.h $(TREE_CORE_H)  tree-check.h
REGSET_H = regset.h $(BITMAP_H) hard-reg-set.h
BASIC_BLOCK_H = basic-block.h $(PREDICT_H) $(VEC_H) $(FUNCTION_H) \
	cfg-flags.def cfghooks.h
GIMPLE_H = gimple.h gimple.def gsstruct.def pointer-set.h $(VEC_H) \
	$(GGC_H) $(BASIC_BLOCK_H) $(TREE_H) tree-ssa-operands.h \
	tree-ssa-alias.h $(INTERNAL_FN_H) $(HASH_TABLE_H) is-a.h
GCOV_IO_H = gcov-io.h gcov-iov.h auto-host.h
RECOG_H = recog.h
EMIT_RTL_H = emit-rtl.h
FLAGS_H = flags.h flag-types.h $(OPTIONS_H)
OPTIONS_H = options.h flag-types.h $(OPTIONS_H_EXTRA)
FUNCTION_H = function.h $(HASHTAB_H) $(TM_H) hard-reg-set.h \
	$(VEC_H) $(INPUT_H) $(MACHMODE_H)
EXPR_H = expr.h insn-config.h $(FUNCTION_H) $(RTL_H) $(FLAGS_H) $(TREE_H) $(MACHMODE_H) $(EMIT_RTL_H)
OPTABS_H = optabs.h insn-codes.h insn-opinit.h
REGS_H = regs.h $(MACHMODE_H) hard-reg-set.h
CFGLOOP_H = cfgloop.h $(BASIC_BLOCK_H) double-int.h \
	$(BITMAP_H) sbitmap.h
IPA_UTILS_H = ipa-utils.h $(TREE_H) $(CGRAPH_H)
IPA_REFERENCE_H = ipa-reference.h $(BITMAP_H) $(TREE_H)
CGRAPH_H = cgraph.h $(VEC_H) $(TREE_H) $(BASIC_BLOCK_H) $(FUNCTION_H) \
	cif-code.def ipa-ref.h ipa-ref-inline.h $(LINKER_PLUGIN_API_H) is-a.h
DF_H = df.h $(BITMAP_H) $(REGSET_H) sbitmap.h $(BASIC_BLOCK_H) \
	alloc-pool.h $(TIMEVAR_H)
RESOURCE_H = resource.h hard-reg-set.h $(DF_H)
GCC_H = gcc.h version.h $(DIAGNOSTIC_CORE_H)
GGC_H = ggc.h gtype-desc.h statistics.h
TIMEVAR_H = timevar.h timevar.def
INSN_ATTR_H = insn-attr.h insn-attr-common.h $(INSN_ADDR_H)
INSN_ADDR_H = $(srcdir)/insn-addr.h
C_COMMON_H = c-family/c-common.h c-family/c-common.def $(TREE_H) \
	$(SPLAY_TREE_H) $(CPPLIB_H) $(GGC_H) $(DIAGNOSTIC_CORE_H)
C_PRAGMA_H = c-family/c-pragma.h $(CPPLIB_H)
C_TREE_H = c/c-tree.h $(C_COMMON_H) $(DIAGNOSTIC_H)
SYSTEM_H = system.h hwint.h $(srcdir)/../include/libiberty.h \
	$(srcdir)/../include/safe-ctype.h $(srcdir)/../include/filenames.h
PREDICT_H = predict.h predict.def
CPPLIB_H = $(srcdir)/../libcpp/include/line-map.h \
	$(srcdir)/../libcpp/include/cpplib.h
INPUT_H = $(srcdir)/../libcpp/include/line-map.h input.h
OPTS_H = $(INPUT_H) $(VEC_H) opts.h $(OBSTACK_H)
SYMTAB_H = $(srcdir)/../libcpp/include/symtab.h $(OBSTACK_H)
CPP_ID_DATA_H = $(CPPLIB_H) $(srcdir)/../libcpp/include/cpp-id-data.h
CPP_INTERNAL_H = $(srcdir)/../libcpp/internal.h $(CPP_ID_DATA_H)
TREE_DUMP_H = tree-dump.h $(SPLAY_TREE_H) $(DUMPFILE_H)
TREE_PASS_H = tree-pass.h $(TIMEVAR_H) $(DUMPFILE_H)
TREE_SSA_H = tree-ssa.h tree-ssa-operands.h \
		$(BITMAP_H) sbitmap.h $(BASIC_BLOCK_H) $(GIMPLE_H) \
		$(HASHTAB_H) $(CGRAPH_H) $(IPA_REFERENCE_H) \
		tree-ssa-alias.h
PRETTY_PRINT_H = pretty-print.h $(INPUT_H) $(OBSTACK_H)
TREE_PRETTY_PRINT_H = tree-pretty-print.h $(PRETTY_PRINT_H)
GIMPLE_PRETTY_PRINT_H = gimple-pretty-print.h $(TREE_PRETTY_PRINT_H)
DIAGNOSTIC_CORE_H = diagnostic-core.h $(INPUT_H) bversion.h diagnostic.def
DIAGNOSTIC_H = diagnostic.h $(DIAGNOSTIC_CORE_H) $(PRETTY_PRINT_H)
C_PRETTY_PRINT_H = c-family/c-pretty-print.h $(PRETTY_PRINT_H) \
	$(C_COMMON_H) $(TREE_H)
TREE_INLINE_H = tree-inline.h
REAL_H = real.h $(MACHMODE_H)
LTO_STREAMER_H = lto-streamer.h $(LINKER_PLUGIN_API_H) $(TARGET_H) \
		$(CGRAPH_H) $(VEC_H) $(HASH_TABLE_H) $(TREE_H) $(GIMPLE_H) \
		$(GCOV_IO_H) $(DIAGNOSTIC_H) alloc-pool.h pointer-set.h
IPA_PROP_H = ipa-prop.h $(TREE_H) $(VEC_H) $(CGRAPH_H) $(GIMPLE_H) alloc-pool.h
BITMAP_H = bitmap.h $(HASHTAB_H) statistics.h
GCC_PLUGIN_H = gcc-plugin.h highlev-plugin-common.h plugin.def \
		$(CONFIG_H) $(SYSTEM_H) $(HASHTAB_H)
PLUGIN_H = plugin.h $(GCC_PLUGIN_H)
PLUGIN_VERSION_H = plugin-version.h configargs.h
CONTEXT_H = context.h

#
# Now figure out from those variables how to compile and link.

# IN_GCC distinguishes between code compiled into GCC itself and other
# programs built during a bootstrap.
# autoconf inserts -DCROSS_DIRECTORY_STRUCTURE if we are building a
# cross compiler which does not use the native headers and libraries.
INTERNAL_CFLAGS = -DIN_GCC $(PICFLAG) @CROSS@

# This is the variable actually used when we compile. If you change this,
# you probably want to update BUILD_CFLAGS in configure.ac
ALL_CFLAGS = $(T_CFLAGS) $(CFLAGS-$@) \
  $(CFLAGS) $(INTERNAL_CFLAGS) $(COVERAGE_FLAGS) $(WARN_CFLAGS) @DEFS@

# The C++ version.
ALL_CXXFLAGS = $(T_CFLAGS) $(CFLAGS-$@) $(CXXFLAGS) $(INTERNAL_CFLAGS) \
  $(COVERAGE_FLAGS) $(NOEXCEPTION_FLAGS) $(WARN_CXXFLAGS) @DEFS@

# Likewise.  Put INCLUDES at the beginning: this way, if some autoconf macro
# puts -I options in CPPFLAGS, our include files in the srcdir will always
# win against random include files in /usr/include.
ALL_CPPFLAGS = $(INCLUDES) $(CPPFLAGS)

# This is the variable to use when using $(COMPILER).
ALL_COMPILERFLAGS = $(ALL_CXXFLAGS)

# This is the variable to use when using $(LINKER).
ALL_LINKERFLAGS = $(ALL_CXXFLAGS)

# Build and host support libraries.

# Use the "pic" build of libiberty if --enable-host-shared.
ifeq ($(enable_host_shared),yes)
LIBIBERTY = ../libiberty/pic/libiberty.a
BUILD_LIBIBERTY = $(build_libobjdir)/libiberty/pic/libiberty.a
else
LIBIBERTY = ../libiberty/libiberty.a
BUILD_LIBIBERTY = $(build_libobjdir)/libiberty/libiberty.a
endif

# Dependencies on the intl and portability libraries.
LIBDEPS= libcommon.a $(CPPLIB) $(LIBIBERTY) $(LIBINTL_DEP) $(LIBICONV_DEP) \
	$(LIBDECNUMBER) $(LIBBACKTRACE)

# Likewise, for use in the tools that must run on this machine
# even if we are cross-building GCC.
BUILD_LIBDEPS= $(BUILD_LIBIBERTY)

# How to link with both our special library facilities
# and the system's installed libraries.
LIBS = @LIBS@ libcommon.a $(CPPLIB) $(LIBINTL) $(LIBICONV) $(LIBBACKTRACE) \
	$(LIBIBERTY) $(LIBDECNUMBER) $(HOST_LIBS)
BACKENDLIBS = $(CLOOGLIBS) $(GMPLIBS) $(PLUGINLIBS) $(HOST_LIBS) \
	$(ZLIB)
# Any system libraries needed just for GNAT.
SYSLIBS = @GNAT_LIBEXC@

# Used from ada/gcc-interface/Make-lang.in
GNATBIND = @GNATBIND@
GNATMAKE = @GNATMAKE@

# Libs needed (at present) just for jcf-dump.
LDEXP_LIB = @LDEXP_LIB@

# Likewise, for use in the tools that must run on this machine
# even if we are cross-building GCC.
BUILD_LIBS = $(BUILD_LIBIBERTY)

BUILD_RTL = build/rtl.o build/read-rtl.o build/ggc-none.o \
	    build/vec.o build/min-insn-modes.o build/gensupport.o \
	    build/print-rtl.o
BUILD_MD = build/read-md.o
BUILD_ERRORS = build/errors.o

# Specify the directories to be searched for header files.
# Both . and srcdir are used, in that order,
# so that *config.h will be found in the compilation
# subdirectory rather than in the source directory.
# -I$(@D) and -I$(srcdir)/$(@D) cause the subdirectory of the file
# currently being compiled, in both source trees, to be examined as well.
# libintl.h will be found in ../intl if we are using the included libintl.
INCLUDES = -I. -I$(@D) -I$(srcdir) -I$(srcdir)/$(@D) \
	   -I$(srcdir)/../include @INCINTL@ \
	   $(CPPINC) $(GMPINC) $(DECNUMINC) $(BACKTRACEINC) \
	   $(CLOOGINC) $(ISLINC)

COMPILE.base = $(COMPILER) -c $(ALL_COMPILERFLAGS) $(ALL_CPPFLAGS) -o $@
ifeq ($(CXXDEPMODE),depmode=gcc3)
# Note a subtlety here: we use $(@D) for the directory part, to make
# things like the go/%.o rule work properly; but we use $(*F) for the
# file part, as we just want the file part of the stem, not the entire
# file name.
COMPILE = $(COMPILE.base) -MT $@ -MMD -MP -MF $(@D)/$(DEPDIR)/$(*F).TPo
POSTCOMPILE = @mv $(@D)/$(DEPDIR)/$(*F).TPo $(@D)/$(DEPDIR)/$(*F).Po
else
COMPILE = source='$<' object='$@' libtool=no \
    DEPDIR=$(DEPDIR) $(CXXDEPMODE) $(depcomp) $(COMPILE.base)
POSTCOMPILE =
endif

.cc.o .c.o:
	$(COMPILE) $<
	$(POSTCOMPILE)

#
# Support for additional languages (other than C).
# C can be supported this way too (leave for later).

LANG_MAKEFRAGS = @all_lang_makefrags@

# Flags to pass to recursive makes.
# CC is set by configure.
# ??? The choices here will need some experimenting with.

export AR_FOR_TARGET
export AR_CREATE_FOR_TARGET
export AR_FLAGS_FOR_TARGET
export AR_EXTRACT_FOR_TARGET
export AWK
export DESTDIR
export GCC_FOR_TARGET
export INCLUDES
export INSTALL_DATA
export LIPO_FOR_TARGET
export MACHMODE_H
export NM_FOR_TARGET
export STRIP_FOR_TARGET
export RANLIB_FOR_TARGET
export libsubdir

FLAGS_TO_PASS = \
	"ADA_CFLAGS=$(ADA_CFLAGS)" \
	"BISON=$(BISON)" \
	"BISONFLAGS=$(BISONFLAGS)" \
	"CFLAGS=$(CFLAGS) $(WARN_CFLAGS)" \
	"LDFLAGS=$(LDFLAGS)" \
	"FLEX=$(FLEX)" \
	"FLEXFLAGS=$(FLEXFLAGS)" \
	"LN=$(LN)" \
	"LN_S=$(LN_S)" \
	"MAKEINFO=$(MAKEINFO)" \
	"MAKEINFOFLAGS=$(MAKEINFOFLAGS)" \
	"MAKEOVERRIDES=" \
	"SHELL=$(SHELL)" \
	"exeext=$(exeext)" \
	"build_exeext=$(build_exeext)" \
	"objext=$(objext)" \
	"exec_prefix=$(exec_prefix)" \
	"prefix=$(prefix)" \
	"local_prefix=$(local_prefix)" \
	"gxx_include_dir=$(gcc_gxx_include_dir)" \
	"build_tooldir=$(build_tooldir)" \
	"gcc_tooldir=$(gcc_tooldir)" \
	"bindir=$(bindir)" \
	"libexecsubdir=$(libexecsubdir)" \
	"datarootdir=$(datarootdir)" \
	"datadir=$(datadir)" \
	"localedir=$(localedir)"
#
# Lists of files for various purposes.

# All option source files
ALL_OPT_FILES=$(lang_opt_files) $(extra_opt_files)

# Target specific, C specific object file
C_TARGET_OBJS=@c_target_objs@

# Target specific, C++ specific object file
CXX_TARGET_OBJS=@cxx_target_objs@

# Target specific, Fortran specific object file
FORTRAN_TARGET_OBJS=@fortran_target_objs@

# Object files for gcc many-languages driver.
GCC_OBJS = gcc.o ggc-none.o

c-family-warn = $(STRICT_WARN)

# Language-specific object files shared by all C-family front ends.
C_COMMON_OBJS = c-family/c-common.o c-family/c-cppbuiltin.o c-family/c-dump.o \
  c-family/c-format.o c-family/c-gimplify.o c-family/c-lex.o \
  c-family/c-omp.o c-family/c-opts.o c-family/c-pch.o \
  c-family/c-ppoutput.o c-family/c-pragma.o c-family/c-pretty-print.o \
  c-family/c-semantics.o c-family/c-ada-spec.o \
  c-family/c-cilkplus.o \
  c-family/array-notation-common.o c-family/cilk.o c-family/c-ubsan.o

# Language-independent object files.
# We put the insn-*.o files first so that a parallel make will build
# them sooner, because they are large and otherwise tend to be the
# last objects to finish building.
OBJS = \
	insn-attrtab.o \
	insn-automata.o \
	insn-dfatab.o \
	insn-emit.o \
	insn-extract.o \
	insn-latencytab.o \
	insn-modes.o \
	insn-opinit.o \
	insn-output.o \
	insn-peep.o \
	insn-preds.o \
	insn-recog.o \
	insn-enums.o \
	ggc-page.o \
	alias.o \
	alloc-pool.o \
	auto-inc-dec.o \
	bb-reorder.o \
	bitmap.o \
	bt-load.o \
	builtins.o \
	caller-save.o \
	calls.o \
	cfg.o \
	cfganal.o \
	cfgbuild.o \
	cfgcleanup.o \
	cfgexpand.o \
	cfghooks.o \
	cfgloop.o \
	cfgloopanal.o \
	cfgloopmanip.o \
	cfgrtl.o \
	symtab.o \
	cgraph.o \
	cgraphbuild.o \
	cgraphunit.o \
	cgraphclones.o \
	cilk-common.o \
	combine.o \
	combine-stack-adj.o \
	compare-elim.o \
	context.o \
	convert.o \
	coverage.o \
	cppbuiltin.o \
	cppdefault.o \
	cprop.o \
	cse.o \
	cselib.o \
	data-streamer.o \
	data-streamer-in.o \
	data-streamer-out.o \
	dbxout.o \
	dbgcnt.o \
	dce.o \
	ddg.o \
	debug.o \
	df-core.o \
	df-problems.o \
	df-scan.o \
	dfp.o \
	dojump.o \
	dominance.o \
	domwalk.o \
	double-int.o \
	dse.o \
	dumpfile.o \
	dwarf2asm.o \
	dwarf2cfi.o \
	dwarf2out.o \
	emit-rtl.o \
	et-forest.o \
	except.o \
	explow.o \
	expmed.o \
	expr.o \
	final.o \
	fixed-value.o \
	fold-const.o \
	function.o \
	fwprop.o \
	gcse.o \
	ggc-common.o \
	gimple.o \
	gimple-builder.o \
	gimple-expr.o \
	gimple-iterator.o \
	gimple-fold.o \
	gimple-low.o \
	gimple-pretty-print.o \
	gimple-ssa-isolate-paths.o \
	gimple-ssa-strength-reduction.o \
	gimple-streamer-in.o \
	gimple-streamer-out.o \
	gimple-walk.o \
	gimplify.o \
	gimplify-me.o \
	godump.o \
	graph.o \
	graphds.o \
	graphite.o \
	graphite-blocking.o \
	graphite-clast-to-gimple.o \
	graphite-dependences.o \
	graphite-interchange.o \
	graphite-optimize-isl.o \
	graphite-poly.o \
	graphite-scop-detection.o \
	graphite-sese-to-poly.o \
	gtype-desc.o \
	haifa-sched.o \
	hsa-gen.o \
	hsa-regalloc.o \
	hsa-brig.o \
	hsa-dump.o \
	hw-doloop.o \
	hwint.o \
	ifcvt.o \
	ree.o \
	incpath.o \
	init-regs.o \
	internal-fn.o \
	ipa-cp.o \
	ipa-devirt.o \
	ipa-split.o \
	ipa-inline.o \
	ipa-comdats.o \
<<<<<<< HEAD
=======
	ipa-visibility.o \
>>>>>>> 331c6259
	ipa-inline-analysis.o \
	ipa-inline-transform.o \
	ipa-profile.o \
	ipa-prop.o \
	ipa-pure-const.o \
	ipa-reference.o \
	ipa-ref.o \
	ipa-utils.o \
	ipa.o \
	ira.o \
	ira-build.o \
	ira-costs.o \
	ira-conflicts.o \
	ira-color.o \
	ira-emit.o \
	ira-lives.o \
	jump.o \
	langhooks.o \
	lcm.o \
	lists.o \
	loop-doloop.o \
	loop-init.o \
	loop-invariant.o \
	loop-iv.o \
	loop-unroll.o \
	lower-subreg.o \
	lra.o \
	lra-assigns.o \
	lra-coalesce.o \
	lra-constraints.o \
	lra-eliminations.o \
	lra-lives.o \
	lra-spills.o \
	lto-cgraph.o \
	lto-streamer.o \
	lto-streamer-in.o \
	lto-streamer-out.o \
	lto-section-in.o \
	lto-section-out.o \
	lto-opts.o \
	lto-compress.o \
	mcf.o \
	mode-switching.o \
	modulo-sched.o \
	omega.o \
	omp-low.o \
	optabs.o \
	options-save.o \
	opts-global.o \
	passes.o \
	plugin.o \
	pointer-set.o \
	postreload-gcse.o \
	postreload.o \
	predict.o \
	print-rtl.o \
	print-tree.o \
	profile.o \
	real.o \
	realmpfr.o \
	recog.o \
	reg-stack.o \
	regcprop.o \
	reginfo.o \
	regrename.o \
	regstat.o \
	reload.o \
	reload1.o \
	reorg.o \
	resource.o \
	rtl-error.o \
	rtl.o \
	rtlanal.o \
	rtlhooks.o \
	sbitmap.o \
	sched-deps.o \
	sched-ebb.o \
	sched-rgn.o \
	sched-vis.o \
	sdbout.o \
	sel-sched-ir.o \
	sel-sched-dump.o \
	sel-sched.o \
	sese.o \
	shrink-wrap.o \
	simplify-rtx.o \
	sparseset.o \
	sreal.o \
	stack-ptr-mod.o \
	statistics.o \
	stmt.o \
	stor-layout.o \
	store-motion.o \
	streamer-hooks.o \
	stringpool.o \
	target-globals.o \
	targhooks.o \
	timevar.o \
	toplev.o \
	tracer.o \
	trans-mem.o \
	tree-affine.o \
	asan.o \
	tsan.o \
	ubsan.o \
	tree-call-cdce.o \
	tree-cfg.o \
	tree-cfgcleanup.o \
	tree-chrec.o \
	tree-complex.o \
	tree-data-ref.o \
	tree-dfa.o \
	tree-diagnostic.o \
	tree-dump.o \
	tree-eh.o \
	tree-emutls.o \
	tree-if-conv.o \
	tree-inline.o \
	tree-into-ssa.o \
	tree-iterator.o \
	tree-loop-distribution.o \
	tree-nested.o \
	tree-nrv.o \
	tree-object-size.o \
	tree-outof-ssa.o \
	tree-parloops.o \
	tree-phinodes.o \
	tree-predcom.o \
	tree-pretty-print.o \
	tree-profile.o \
	tree-scalar-evolution.o \
	tree-sra.o \
	tree-switch-conversion.o \
	tree-ssa-address.o \
	tree-ssa-alias.o \
	tree-ssa-ccp.o \
	tree-ssa-coalesce.o \
	tree-ssa-copy.o \
	tree-ssa-copyrename.o \
	tree-ssa-dce.o \
	tree-ssa-dom.o \
	tree-ssa-dse.o \
	tree-ssa-forwprop.o \
	tree-ssa-ifcombine.o \
	tree-ssa-live.o \
	tree-ssa-loop-ch.o \
	tree-ssa-loop-im.o \
	tree-ssa-loop-ivcanon.o \
	tree-ssa-loop-ivopts.o \
	tree-ssa-loop-manip.o \
	tree-ssa-loop-niter.o \
	tree-ssa-loop-prefetch.o \
	tree-ssa-loop-unswitch.o \
	tree-ssa-loop.o \
	tree-ssa-math-opts.o \
	tree-ssa-operands.o \
	tree-ssa-phiopt.o \
	tree-ssa-phiprop.o \
	tree-ssa-pre.o \
	tree-ssa-propagate.o \
	tree-ssa-reassoc.o \
	tree-ssa-sccvn.o \
	tree-ssa-sink.o \
	tree-ssa-strlen.o \
	tree-ssa-structalias.o \
	tree-ssa-tail-merge.o \
	tree-ssa-ter.o \
	tree-ssa-threadedge.o \
	tree-ssa-threadupdate.o \
	tree-ssa-uncprop.o \
	tree-ssa-uninit.o \
	tree-ssa.o \
	tree-ssanames.o \
	tree-stdarg.o \
	tree-streamer.o \
	tree-streamer-in.o \
	tree-streamer-out.o \
	tree-tailcall.o \
	tree-vect-generic.o \
	tree-vect-patterns.o \
	tree-vect-data-refs.o \
	tree-vect-stmts.o \
	tree-vect-loop.o \
	tree-vect-loop-manip.o \
	tree-vect-slp.o \
	tree-vectorizer.o \
	tree-vrp.o \
	tree.o \
	valtrack.o \
	value-prof.o \
	var-tracking.o \
	varasm.o \
	varpool.o \
	vmsdbgout.o \
	vtable-verify.o \
	web.o \
	wide-int.o \
	wide-int-print.o \
	xcoffout.o \
	$(out_object_file) \
	$(EXTRA_OBJS) \
	$(host_hook_obj)

# Objects in libcommon.a, potentially used by all host binaries and with
# no target dependencies.
OBJS-libcommon = diagnostic.o diagnostic-color.o pretty-print.o intl.o \
	vec.o  input.o version.o

# Objects in libcommon-target.a, used by drivers and by the core
# compiler and containing target-dependent code.
OBJS-libcommon-target = $(common_out_object_file) prefix.o params.o \
	opts.o opts-common.o options.o vec.o hooks.o common/common-targhooks.o \
	hash-table.o file-find.o

# This lists all host objects for the front ends.
ALL_HOST_FRONTEND_OBJS = $(foreach v,$(CONFIG_LANGUAGES),$($(v)_OBJS))

ALL_HOST_BACKEND_OBJS = $(GCC_OBJS) $(OBJS) $(OBJS-libcommon) \
  $(OBJS-libcommon-target) @TREEBROWSER@ main.o c-family/cppspec.o \
  $(COLLECT2_OBJS) $(EXTRA_GCC_OBJS) $(GCOV_OBJS) $(GCOV_DUMP_OBJS) \
  lto-wrapper.o

# This lists all host object files, whether they are included in this
# compilation or not.
ALL_HOST_OBJS = $(ALL_HOST_FRONTEND_OBJS) $(ALL_HOST_BACKEND_OBJS)

BACKEND = libbackend.a main.o @TREEBROWSER@ libcommon-target.a libcommon.a \
	$(CPPLIB) $(LIBDECNUMBER)

# This is defined to "yes" if Tree checking is enabled, which roughly means
# front-end checking.
TREECHECKING = @TREECHECKING@

MOSTLYCLEANFILES = insn-flags.h insn-config.h insn-codes.h \
 insn-output.c insn-recog.c insn-emit.c insn-extract.c insn-peep.c \
 insn-attr.h insn-attr-common.h insn-attrtab.c insn-dfatab.c \
 insn-latencytab.c insn-opinit.c insn-opinit.h insn-preds.c insn-constants.h \
 tm-preds.h tm-constrs.h checksum-options \
 tree-check.h min-insn-modes.c insn-modes.c insn-modes.h \
 genrtl.h gt-*.h gtype-*.h gtype-desc.c gtyp-input.list \
 xgcc$(exeext) cpp$(exeext) \
 $(EXTRA_PROGRAMS) gcc-cross$(exeext) \
 $(SPECS) collect2$(exeext) gcc-ar$(exeext) gcc-nm$(exeext) \
 gcc-ranlib$(exeext) \
 gcov-iov$(build_exeext) gcov$(exeext) gcov-dump$(exeext) \
 gengtype$(exeext) *.[0-9][0-9].* *.[si] *-checksum.c libbackend.a \
 libcommon-target.a libcommon.a libgcc.mk

#
# Language makefile fragments.

# The following targets define the interface between us and the languages.
#
# all.cross, start.encap, rest.encap,
# install-common, install-info, install-man,
# uninstall,
# mostlyclean, clean, distclean, maintainer-clean,
#
# Each language is linked in with a series of hooks.  The name of each
# hooked is "lang.${target_name}" (eg: lang.info).  Configure computes
# and adds these here.  We use double-colon rules for some of the hooks;
# double-colon rules should be preferred for any new hooks.

# language hooks, generated by configure
@language_hooks@

# per-language makefile fragments
ifneq ($(LANG_MAKEFRAGS),)
include $(LANG_MAKEFRAGS)
endif

# target and host overrides must follow the per-language makefile fragments
# so they can override or augment language-specific variables

# target overrides
ifneq ($(tmake_file),)
include $(tmake_file)
endif

# host overrides
ifneq ($(xmake_file),)
include $(xmake_file)
endif

# all-tree.def includes all the tree.def files.
all-tree.def: s-alltree; @true
s-alltree: Makefile
	rm -f tmp-all-tree.def
	echo '#include "tree.def"' > tmp-all-tree.def
	echo 'END_OF_BASE_TREE_CODES' >> tmp-all-tree.def
	echo '#include "c-family/c-common.def"' >> tmp-all-tree.def
	ltf="$(lang_tree_files)"; for f in $$ltf; do \
	  echo "#include \"$$f\""; \
	done | sed 's|$(srcdir)/||' >> tmp-all-tree.def
	$(SHELL) $(srcdir)/../move-if-change tmp-all-tree.def all-tree.def
	$(STAMP) s-alltree

# Now that LANG_MAKEFRAGS are included, we can add special flags to the
# objects that belong to the front ends.  We add an extra define that
# causes back-end specific include files to be poisoned, in the hope that
# we can avoid introducing dependencies of the front ends on things that
# no front end should ever look at (e.g. everything RTL related).
$(foreach file,$(ALL_HOST_FRONTEND_OBJS),$(eval CFLAGS-$(file) += -DIN_GCC_FRONTEND))

#

# -----------------------------
# Rebuilding this configuration
# -----------------------------

# On the use of stamps:
# Consider the example of tree-check.h. It is constructed with build/gencheck.
# A simple rule to build tree-check.h would be
# tree-check.h: build/gencheck$(build_exeext)
#	$(RUN_GEN) build/gencheck$(build_exeext) > tree-check.h
#
# but tree-check.h doesn't change every time gencheck changes. It would the
# nice if targets that depend on tree-check.h wouldn't be rebuild
# unnecessarily when tree-check.h is unchanged. To make this, tree-check.h
# must not be overwritten with a identical copy. One solution is to use a
# temporary file
# tree-check.h: build/gencheck$(build_exeext)
#	$(RUN_GEN) build/gencheck$(build_exeext) > tmp-check.h
#	$(SHELL) $(srcdir)/../move-if-change tmp-check.h tree-check.h
#
# This solution has a different problem. Since the time stamp of tree-check.h
# is unchanged, make will try to update tree-check.h every time it runs.
# To prevent this, one can add a stamp
# tree-check.h: s-check
# s-check : build/gencheck$(build_exeext)
#	$(RUN_GEN) build/gencheck$(build_exeext) > tmp-check.h
#	$(SHELL) $(srcdir)/../move-if-change tmp-check.h tree-check.h
#	$(STAMP) s-check
#
# The problem with this solution is that make thinks that tree-check.h is
# always unchanged. Make must be deceived into thinking that tree-check.h is
# rebuild by the "tree-check.h: s-check" rule. To do this, add a dummy command:
# tree-check.h: s-check; @true
# s-check : build/gencheck$(build_exeext)
#	$(RUN_GEN) build/gencheck$(build_exeext) > tmp-check.h
#	$(SHELL) $(srcdir)/../move-if-change tmp-check.h tree-check.h
#	$(STAMP) s-check
#
# This is what is done in this makefile. Note that mkconfig.sh has a
# move-if-change built-in

Makefile: config.status $(srcdir)/Makefile.in $(LANG_MAKEFRAGS)
	LANGUAGES="$(CONFIG_LANGUAGES)" \
	CONFIG_HEADERS= \
	CONFIG_SHELL="$(SHELL)" \
	CONFIG_FILES=$@ $(SHELL) config.status

config.h: cs-config.h ; @true
bconfig.h: cs-bconfig.h ; @true
tconfig.h: cs-tconfig.h ; @true
tm.h: cs-tm.h ; @true
tm_p.h: cs-tm_p.h ; @true

cs-config.h: Makefile
	TARGET_CPU_DEFAULT="" \
	HEADERS="$(host_xm_include_list)" DEFINES="$(host_xm_defines)" \
	$(SHELL) $(srcdir)/mkconfig.sh config.h

cs-bconfig.h: Makefile
	TARGET_CPU_DEFAULT="" \
	HEADERS="$(build_xm_include_list)" DEFINES="$(build_xm_defines)" \
	$(SHELL) $(srcdir)/mkconfig.sh bconfig.h

cs-tconfig.h: Makefile
	TARGET_CPU_DEFAULT="" \
	HEADERS="$(xm_include_list)" DEFINES="USED_FOR_TARGET $(xm_defines)" \
	$(SHELL) $(srcdir)/mkconfig.sh tconfig.h

cs-tm.h: Makefile
	TARGET_CPU_DEFAULT="$(target_cpu_default)" \
	HEADERS="$(tm_include_list)" DEFINES="$(tm_defines)" \
	$(SHELL) $(srcdir)/mkconfig.sh tm.h

cs-tm_p.h: Makefile
	TARGET_CPU_DEFAULT="" \
	HEADERS="$(tm_p_include_list)" DEFINES="" \
	$(SHELL) $(srcdir)/mkconfig.sh tm_p.h

# Don't automatically run autoconf, since configure.ac might be accidentally
# newer than configure.  Also, this writes into the source directory which
# might be on a read-only file system.  If configured for maintainer mode
# then do allow autoconf to be run.

AUTOCONF = autoconf
ACLOCAL = aclocal
ACLOCAL_AMFLAGS = -I ../config -I ..
aclocal_deps = \
	$(srcdir)/../libtool.m4 \
	$(srcdir)/../ltoptions.m4 \
	$(srcdir)/../ltsugar.m4 \
	$(srcdir)/../ltversion.m4 \
	$(srcdir)/../lt~obsolete.m4 \
	$(srcdir)/../config/acx.m4 \
	$(srcdir)/../config/codeset.m4 \
	$(srcdir)/../config/extensions.m4 \
	$(srcdir)/../config/gettext-sister.m4 \
	$(srcdir)/../config/iconv.m4 \
	$(srcdir)/../config/lcmessage.m4 \
	$(srcdir)/../config/lib-ld.m4 \
	$(srcdir)/../config/lib-link.m4 \
	$(srcdir)/../config/lib-prefix.m4 \
	$(srcdir)/../config/override.m4 \
	$(srcdir)/../config/progtest.m4 \
        $(srcdir)/../config/stdint.m4 \
	$(srcdir)/../config/unwind_ipinfo.m4 \
	$(srcdir)/../config/warnings.m4 \
	$(srcdir)/../config/dfp.m4 \
	$(srcdir)/../config/mmap.m4 \
	$(srcdir)/acinclude.m4

$(srcdir)/configure: @MAINT@ $(srcdir)/configure.ac $(srcdir)/aclocal.m4
	(cd $(srcdir) && $(AUTOCONF))

$(srcdir)/aclocal.m4 : @MAINT@ $(aclocal_deps)
	(cd $(srcdir) && $(ACLOCAL) $(ACLOCAL_AMFLAGS))

# cstamp-h.in controls rebuilding of config.in.
# It is named cstamp-h.in and not stamp-h.in so the mostlyclean rule doesn't
# delete it.  A stamp file is needed as autoheader won't update the file if
# nothing has changed.
# It remains in the source directory and is part of the distribution.
# This follows what is done in shellutils, fileutils, etc.
# "echo timestamp" is used instead of touch to be consistent with other
# packages that use autoconf (??? perhaps also to avoid problems with patch?).
# ??? Newer versions have a maintainer mode that may be useful here.

# Don't run autoheader automatically either.
# Only run it if maintainer mode is enabled.
@MAINT@ AUTOHEADER = autoheader
@MAINT@ $(srcdir)/config.in: $(srcdir)/cstamp-h.in
@MAINT@ $(srcdir)/cstamp-h.in: $(srcdir)/configure.ac
@MAINT@	(cd $(srcdir) && $(AUTOHEADER))
@MAINT@	@rm -f $(srcdir)/cstamp-h.in
@MAINT@	echo timestamp > $(srcdir)/cstamp-h.in
auto-host.h: cstamp-h ; @true
cstamp-h: config.in config.status
	CONFIG_HEADERS=auto-host.h:config.in \
	CONFIG_FILES= \
	LANGUAGES="$(CONFIG_LANGUAGES)" $(SHELL) config.status

# Really, really stupid make features, such as SUN's KEEP_STATE, may force
# a target to build even if it is up-to-date.  So we must verify that
# config.status does not exist before failing.
config.status: $(srcdir)/configure $(srcdir)/config.gcc
	@if [ ! -f config.status ] ; then \
	  echo You must configure gcc.  Look at http://gcc.gnu.org/install/ for details.; \
	  false; \
	else \
	  LANGUAGES="$(CONFIG_LANGUAGES)" $(SHELL) config.status --recheck; \
	fi

# --------
# UNSORTED
# --------

# Provide quickstrap as a target that people can type into the gcc directory,
# and that fails if you're not into it.
quickstrap: all
	cd $(toplevel_builddir) && $(MAKE) all-target-libgcc

all.internal: start.encap rest.encap doc
# This is what to compile if making a cross-compiler.
all.cross: native gcc-cross$(exeext) cpp$(exeext) specs \
	libgcc-support lang.all.cross doc @GENINSRC@ srcextra
# This is what must be made before installing GCC and converting libraries.
start.encap: native xgcc$(exeext) cpp$(exeext) specs \
	libgcc-support lang.start.encap @GENINSRC@ srcextra
# These can't be made until after GCC can run.
rest.encap: lang.rest.encap
# This is what is made with the host's compiler
# whether making a cross compiler or not.
native: config.status auto-host.h build-@POSUB@ $(LANGUAGES) \
	$(EXTRA_PROGRAMS) $(COLLECT2) lto-wrapper$(exeext) \
	gcc-ar$(exeext) gcc-nm$(exeext) gcc-ranlib$(exeext)

ifeq ($(enable_plugin),yes)
native: gengtype$(exeext)
endif

# On the target machine, finish building a cross compiler.
# This does the things that can't be done on the host machine.
rest.cross: specs

# Recompile all the language-independent object files.
# This is used only if the user explicitly asks for it.
compilations: $(BACKEND)

# This archive is strictly for the host.
libbackend.a: $(OBJS)
	-rm -rf libbackend.a
	$(AR) $(AR_FLAGS) libbackend.a $(OBJS)
	-$(RANLIB) $(RANLIB_FLAGS) libbackend.a

libcommon-target.a: $(OBJS-libcommon-target)
	-rm -rf libcommon-target.a
	$(AR) $(AR_FLAGS) libcommon-target.a $(OBJS-libcommon-target)
	-$(RANLIB) $(RANLIB_FLAGS) libcommon-target.a

libcommon.a: $(OBJS-libcommon)
	-rm -rf libcommon.a
	$(AR) $(AR_FLAGS) libcommon.a $(OBJS-libcommon)
	-$(RANLIB) $(RANLIB_FLAGS) libcommon.a

# We call this executable `xgcc' rather than `gcc'
# to avoid confusion if the current directory is in the path
# and CC is `gcc'.  It is renamed to `gcc' when it is installed.
xgcc$(exeext): $(GCC_OBJS) c/gccspec.o libcommon-target.a $(LIBDEPS) \
	$(EXTRA_GCC_OBJS)
	+$(LINKER) $(ALL_LINKERFLAGS) $(LDFLAGS) -o $@ $(GCC_OBJS) \
	  c/gccspec.o $(EXTRA_GCC_OBJS) libcommon-target.a \
	  $(EXTRA_GCC_LIBS) $(LIBS)

# cpp is to cpp0 as e.g. g++ is to cc1plus: Just another driver.
# It is part of c-family because the handled extensions are hard-coded
# and only contain c-family extensions (see known_suffixes).
cpp$(exeext): $(GCC_OBJS) c-family/cppspec.o libcommon-target.a $(LIBDEPS) \
	$(EXTRA_GCC_OBJS)
	+$(LINKER) $(ALL_LINKERFLAGS) $(LDFLAGS) -o $@ $(GCC_OBJS) \
	  c-family/cppspec.o $(EXTRA_GCC_OBJS) libcommon-target.a \
	  $(EXTRA_GCC_LIBS) $(LIBS)

# Dump a specs file to make -B./ read these specs over installed ones.
$(SPECS): xgcc$(exeext)
	$(GCC_FOR_TARGET) -dumpspecs > tmp-specs
	mv tmp-specs $(SPECS)

# We do want to create an executable named `xgcc', so we can use it to
# compile libgcc2.a.
# Also create gcc-cross, so that install-common will install properly.
gcc-cross$(exeext): xgcc$(exeext)
	cp xgcc$(exeext) gcc-cross$(exeext)

checksum-options:
	echo "$(LINKER) $(ALL_LINKERFLAGS) $(LDFLAGS)" > checksum-options.tmp \
	&& $(srcdir)/../move-if-change checksum-options.tmp checksum-options

#
# Build libgcc.a.

libgcc-support: libgcc.mvars stmp-int-hdrs $(TCONFIG_H) \
	$(MACHMODE_H) gcov-iov.h

libgcc.mvars: config.status Makefile specs xgcc$(exeext)
	: > tmp-libgcc.mvars
	echo GCC_CFLAGS = '$(GCC_CFLAGS)' >> tmp-libgcc.mvars
	echo INHIBIT_LIBC_CFLAGS = '$(INHIBIT_LIBC_CFLAGS)' >> tmp-libgcc.mvars
	echo TARGET_SYSTEM_ROOT = '$(TARGET_SYSTEM_ROOT)' >> tmp-libgcc.mvars

	mv tmp-libgcc.mvars libgcc.mvars

# Use the genmultilib shell script to generate the information the gcc
# driver program needs to select the library directory based on the
# switches.
multilib.h: s-mlib; @true
s-mlib: $(srcdir)/genmultilib Makefile
	if test @enable_multilib@ = yes \
	   || test -n "$(MULTILIB_OSDIRNAMES)"; then \
	  $(SHELL) $(srcdir)/genmultilib \
	    "$(MULTILIB_OPTIONS)" \
	    "$(MULTILIB_DIRNAMES)" \
	    "$(MULTILIB_MATCHES)" \
	    "$(MULTILIB_EXCEPTIONS)" \
	    "$(MULTILIB_EXTRA_OPTS)" \
	    "$(MULTILIB_EXCLUSIONS)" \
	    "$(MULTILIB_OSDIRNAMES)" \
	    "$(MULTILIB_REQUIRED)" \
	    "$(if $(MULTILIB_OSDIRNAMES),,$(MULTIARCH_DIRNAME))" \
	    "$(MULTILIB_REUSE)" \
	    "@enable_multilib@" \
	    > tmp-mlib.h; \
	else \
	  $(SHELL) $(srcdir)/genmultilib '' '' '' '' '' '' '' '' \
	    "$(MULTIARCH_DIRNAME)" '' no \
	    > tmp-mlib.h; \
	fi
	$(SHELL) $(srcdir)/../move-if-change tmp-mlib.h multilib.h
	$(STAMP) s-mlib
#
# Compiling object files from source files.

# Note that dependencies on obstack.h are not written
# because that file is not part of GCC.

srcextra: gcc.srcextra lang.srcextra

gcc.srcextra: gengtype-lex.c
	-cp -p $^ $(srcdir)

AR_OBJS = file-find.o
AR_LIBS = @COLLECT2_LIBS@

gcc-ar$(exeext): gcc-ar.o $(AR_OBJS) $(LIBDEPS)
	+$(LINKER) $(ALL_LINKERFLAGS) $(LDFLAGS) gcc-ar.o -o $@ \
		$(AR_OBJS) $(LIBS) $(AR_LIBS)

gcc-nm$(exeext): gcc-nm.o $(AR_OBJS) $(LIBDEPS)
	+$(LINKER) $(ALL_LINKERFLAGS) $(LDFLAGS) gcc-nm.o -o $@ \
		$(AR_OBJS) $(LIBS) $(AR_LIBS)

gcc-ranlib$(exeext): gcc-ranlib.o $(AR_OBJS) $(LIBDEPS)
	+$(LINKER) $(ALL_LINKERFLAGS) $(LDFLAGS) gcc-ranlib.o -o $@ \
		$(AR_OBJS) $(LIBS) $(AR_LIBS)

CFLAGS-gcc-ar.o += $(DRIVER_DEFINES) \
	-DTARGET_MACHINE=\"$(target_noncanonical)\" \
	@TARGET_SYSTEM_ROOT_DEFINE@ -DPERSONALITY=\"ar\"

CFLAGS-gcc-ranlib.o += $(DRIVER_DEFINES) \
	-DTARGET_MACHINE=\"$(target_noncanonical)\" \
	@TARGET_SYSTEM_ROOT_DEFINE@ -DPERSONALITY=\"ranlib\"

CFLAGS-gcc-nm.o += $(DRIVER_DEFINES) \
	-DTARGET_MACHINE=\"$(target_noncanonical)\" \
	@TARGET_SYSTEM_ROOT_DEFINE@ -DPERSONALITY=\"nm\"

# ??? the implicit rules dont trigger if the source file has a different name
# so copy instead
gcc-ranlib.c: gcc-ar.c
	cp $^ $@

gcc-nm.c: gcc-ar.c
	cp $^ $@

COLLECT2_OBJS = collect2.o collect2-aix.o tlink.o vec.o ggc-none.o file-find.o
COLLECT2_LIBS = @COLLECT2_LIBS@
collect2$(exeext): $(COLLECT2_OBJS) $(LIBDEPS)
# Don't try modifying collect2 (aka ld) in place--it might be linking this.
	+$(LINKER) $(ALL_LINKERFLAGS) $(LDFLAGS) -o T$@ \
		$(COLLECT2_OBJS) $(LIBS) $(COLLECT2_LIBS)
	mv -f T$@ $@

CFLAGS-collect2.o += -DTARGET_MACHINE=\"$(target_noncanonical)\" \
	@TARGET_SYSTEM_ROOT_DEFINE@

lto-wrapper$(exeext): lto-wrapper.o ggc-none.o libcommon-target.a $(LIBDEPS)
	+$(LINKER) $(ALL_COMPILERFLAGS) $(LDFLAGS) -o T$@ \
	    lto-wrapper.o ggc-none.o libcommon-target.a $(LIBS)
	mv -f T$@ $@

# Files used by all variants of C or by the stand-alone pre-processor.

CFLAGS-c-family/c-opts.o += @TARGET_SYSTEM_ROOT_DEFINE@

CFLAGS-c-family/c-pch.o += -DHOST_MACHINE=\"$(host)\" \
	-DTARGET_MACHINE=\"$(target)\"

default-c.o: config/default-c.c
	$(COMPILE) $<
	$(POSTCOMPILE)

# Files used by all variants of C and some other languages.

CFLAGS-prefix.o += -DPREFIX=\"$(prefix)\" -DBASEVER=$(BASEVER_s)
prefix.o: $(BASEVER)

# Language-independent files.

DRIVER_DEFINES = \
  -DSTANDARD_STARTFILE_PREFIX=\"$(unlibsubdir)/\" \
  -DSTANDARD_EXEC_PREFIX=\"$(libdir)/gcc/\" \
  -DSTANDARD_LIBEXEC_PREFIX=\"$(libexecdir)/gcc/\" \
  -DDEFAULT_TARGET_VERSION=\"$(version)\" \
  -DDEFAULT_TARGET_MACHINE=\"$(target_noncanonical)\" \
  -DSTANDARD_BINDIR_PREFIX=\"$(bindir)/\" \
  -DTOOLDIR_BASE_PREFIX=\"$(libsubdir_to_prefix)$(prefix_to_exec_prefix)\" \
  @TARGET_SYSTEM_ROOT_DEFINE@ \
  $(VALGRIND_DRIVER_DEFINES) \
  $(if $(SHLIB),$(if $(filter yes,@enable_shared@),-DENABLE_SHARED_LIBGCC)) \
  -DCONFIGURE_SPECS="\"@CONFIGURE_SPECS@\""

CFLAGS-gcc.o += $(DRIVER_DEFINES)

specs.h : s-specs ; @true
s-specs : Makefile
	lsf="$(lang_specs_files)"; for f in $$lsf; do \
	    echo "#include \"$$f\""; \
	done | sed 's|$(srcdir)/||' > tmp-specs.h
	$(SHELL) $(srcdir)/../move-if-change tmp-specs.h specs.h
	$(STAMP) s-specs

optionlist: s-options ; @true
s-options: $(ALL_OPT_FILES) Makefile $(srcdir)/opt-gather.awk
	$(AWK) -f $(srcdir)/opt-gather.awk $(ALL_OPT_FILES) > tmp-optionlist
	$(SHELL) $(srcdir)/../move-if-change tmp-optionlist optionlist
	$(STAMP) s-options

options.c: optionlist $(srcdir)/opt-functions.awk $(srcdir)/opt-read.awk \
    $(srcdir)/optc-gen.awk
	$(AWK) -f $(srcdir)/opt-functions.awk -f $(srcdir)/opt-read.awk \
	       -f $(srcdir)/optc-gen.awk \
	       -v header_name="config.h system.h coretypes.h options.h tm.h" < $< > $@

options-save.c: optionlist $(srcdir)/opt-functions.awk $(srcdir)/opt-read.awk \
    $(srcdir)/optc-save-gen.awk
	$(AWK) -f $(srcdir)/opt-functions.awk -f $(srcdir)/opt-read.awk \
	       -f $(srcdir)/optc-save-gen.awk \
	       -v header_name="config.h system.h coretypes.h tm.h" < $< > $@

options.h: s-options-h ; @true
s-options-h: optionlist $(srcdir)/opt-functions.awk $(srcdir)/opt-read.awk \
    $(srcdir)/opth-gen.awk
	$(AWK) -f $(srcdir)/opt-functions.awk -f $(srcdir)/opt-read.awk \
	       -f $(srcdir)/opth-gen.awk \
	       < $< > tmp-options.h
	$(SHELL) $(srcdir)/../move-if-change tmp-options.h options.h
	$(STAMP) $@

dumpvers: dumpvers.c

CFLAGS-version.o += -DBASEVER=$(BASEVER_s) -DDATESTAMP=$(DATESTAMP_s) \
	-DREVISION=$(REVISION_s) \
	-DDEVPHASE=$(DEVPHASE_s) -DPKGVERSION=$(PKGVERSION_s) \
	-DBUGURL=$(BUGURL_s)
version.o: $(REVISION) $(DATESTAMP) $(BASEVER) $(DEVPHASE)

# lto-compress.o needs $(ZLIBINC) added to the include flags.
CFLAGS-lto-compress.o += $(ZLIBINC)

bversion.h: s-bversion; @true
s-bversion: BASE-VER
	echo "#define BUILDING_GCC_MAJOR `echo $(BASEVER_c) | sed -e 's/^\([0-9]*\).*$$/\1/'`" > bversion.h
	echo "#define BUILDING_GCC_MINOR `echo $(BASEVER_c) | sed -e 's/^[0-9]*\.\([0-9]*\).*$$/\1/'`" >> bversion.h
	echo "#define BUILDING_GCC_PATCHLEVEL `echo $(BASEVER_c) | sed -e 's/^[0-9]*\.[0-9]*\.\([0-9]*\)$$/\1/'`" >> bversion.h
	echo "#define BUILDING_GCC_VERSION (BUILDING_GCC_MAJOR * 1000 + BUILDING_GCC_MINOR)" >> bversion.h
	$(STAMP) s-bversion

CFLAGS-toplev.o += -DTARGET_NAME=\"$(target_noncanonical)\"

pass-instances.def: $(srcdir)/passes.def $(srcdir)/gen-pass-instances.awk
	$(AWK) -f $(srcdir)/gen-pass-instances.awk \
	  $(srcdir)/passes.def > pass-instances.def

$(out_object_file): $(out_file)
	$(COMPILE) $<
	$(POSTCOMPILE)

$(common_out_object_file): $(common_out_file)
	$(COMPILE) $<
	$(POSTCOMPILE)
#
# Generate header and source files from the machine description,
# and compile them.

.PRECIOUS: insn-config.h insn-flags.h insn-codes.h insn-constants.h \
  insn-emit.c insn-recog.c insn-extract.c insn-output.c insn-peep.c \
  insn-attr.h insn-attr-common.h insn-attrtab.c insn-dfatab.c \
  insn-latencytab.c insn-preds.c

# Dependencies for the md file.  The first time through, we just assume
# the md file itself and the generated dependency file (in order to get
# it built).  The second time through we have the dependency file.
-include mddeps.mk
MD_DEPS = s-mddeps $(md_file) $(MD_INCLUDES)

s-mddeps: $(md_file) $(MD_INCLUDES) build/genmddeps$(build_exeext)
	$(RUN_GEN) build/genmddeps$(build_exeext) $(md_file) > tmp-mddeps
	$(SHELL) $(srcdir)/../move-if-change tmp-mddeps mddeps.mk
	$(STAMP) s-mddeps

# For each of the files generated by running a generator program over
# the machine description, the following static pattern rules run the
# generator program only if the machine description has changed,
# but touch the target file only when its contents actually change.
# The "; @true" construct forces Make to recheck the timestamp on
# the target file.

simple_rtl_generated_h	= insn-attr.h insn-attr-common.h insn-codes.h \
			  insn-config.h insn-flags.h

simple_rtl_generated_c	= insn-automata.c insn-emit.c \
			  insn-extract.c insn-output.c \
			  insn-peep.c insn-recog.c

simple_generated_h	= $(simple_rtl_generated_h) insn-constants.h

simple_generated_c	= $(simple_rtl_generated_c) insn-enums.c

$(simple_generated_h:insn-%.h=s-%) \
$(simple_generated_c:insn-%.c=s-%): s-%: $(MD_DEPS)

$(simple_rtl_generated_h:insn-%.h=s-%) \
$(simple_rtl_generated_c:insn-%.c=s-%): s-%: insn-conditions.md

$(simple_generated_h): insn-%.h: s-%; @true

$(simple_generated_h:insn-%.h=s-%): s-%: build/gen%$(build_exeext)
	$(RUN_GEN) build/gen$*$(build_exeext) $(md_file) \
	  $(filter insn-conditions.md,$^) > tmp-$*.h
	$(SHELL) $(srcdir)/../move-if-change tmp-$*.h insn-$*.h
	$(STAMP) s-$*

$(simple_generated_c): insn-%.c: s-%; @true
$(simple_generated_c:insn-%.c=s-%): s-%: build/gen%$(build_exeext)
	$(RUN_GEN) build/gen$*$(build_exeext) $(md_file) \
	  $(filter insn-conditions.md,$^) > tmp-$*.c
	$(SHELL) $(srcdir)/../move-if-change tmp-$*.c insn-$*.c
	$(STAMP) s-$*

# gencheck doesn't read the machine description, and the file produced
# doesn't use the insn-* convention.
tree-check.h: s-check ; @true
s-check : build/gencheck$(build_exeext)
	$(RUN_GEN) build/gencheck$(build_exeext) > tmp-check.h
	$(SHELL) $(srcdir)/../move-if-change tmp-check.h tree-check.h
	$(STAMP) s-check

# genattrtab produces three files: tmp-{attrtab.c,dfatab.c,latencytab.c}
insn-attrtab.c insn-dfatab.c insn-latencytab.c: s-attrtab ; @true
s-attrtab : $(MD_DEPS) build/genattrtab$(build_exeext) \
  insn-conditions.md
	$(RUN_GEN) build/genattrtab$(build_exeext) $(md_file) insn-conditions.md \
		-Atmp-attrtab.c -Dtmp-dfatab.c -Ltmp-latencytab.c
	$(SHELL) $(srcdir)/../move-if-change tmp-attrtab.c    insn-attrtab.c
	$(SHELL) $(srcdir)/../move-if-change tmp-dfatab.c     insn-dfatab.c
	$(SHELL) $(srcdir)/../move-if-change tmp-latencytab.c insn-latencytab.c
	$(STAMP) s-attrtab

# genopinit produces two files.
insn-opinit.c insn-opinit.h: s-opinit ; @true
s-opinit: $(MD_DEPS) build/genopinit$(build_exeext) insn-conditions.md
	$(RUN_GEN) build/genopinit$(build_exeext) $(md_file) \
	  insn-conditions.md -htmp-opinit.h -ctmp-opinit.c
	$(SHELL) $(srcdir)/../move-if-change tmp-opinit.h insn-opinit.h
	$(SHELL) $(srcdir)/../move-if-change tmp-opinit.c insn-opinit.c
	$(STAMP) s-opinit

# gencondmd doesn't use the standard naming convention.
build/gencondmd.c: s-conditions; @true
s-conditions: $(MD_DEPS) build/genconditions$(build_exeext)
	$(RUN_GEN) build/genconditions$(build_exeext) $(md_file) > tmp-condmd.c
	$(SHELL) $(srcdir)/../move-if-change tmp-condmd.c build/gencondmd.c
	$(STAMP) s-conditions

insn-conditions.md: s-condmd; @true
s-condmd: build/gencondmd$(build_exeext)
	$(RUN_GEN) build/gencondmd$(build_exeext) > tmp-cond.md
	$(SHELL) $(srcdir)/../move-if-change tmp-cond.md insn-conditions.md
	$(STAMP) s-condmd


# These files are generated by running the same generator more than
# once with different options, so they have custom rules.  The
# stampfile idiom is the same.
genrtl.h: s-genrtl-h; @true

s-genrtl-h: build/gengenrtl$(build_exeext)
	$(RUN_GEN) build/gengenrtl$(build_exeext) > tmp-genrtl.h
	$(SHELL) $(srcdir)/../move-if-change tmp-genrtl.h genrtl.h
	$(STAMP) s-genrtl-h

insn-modes.c: s-modes; @true
insn-modes.h: s-modes-h; @true
min-insn-modes.c: s-modes-m; @true

s-modes: build/genmodes$(build_exeext)
	$(RUN_GEN) build/genmodes$(build_exeext) > tmp-modes.c
	$(SHELL) $(srcdir)/../move-if-change tmp-modes.c insn-modes.c
	$(STAMP) s-modes

s-modes-h: build/genmodes$(build_exeext)
	$(RUN_GEN) build/genmodes$(build_exeext) -h > tmp-modes.h
	$(SHELL) $(srcdir)/../move-if-change tmp-modes.h insn-modes.h
	$(STAMP) s-modes-h

s-modes-m: build/genmodes$(build_exeext)
	$(RUN_GEN) build/genmodes$(build_exeext) -m > tmp-min-modes.c
	$(SHELL) $(srcdir)/../move-if-change tmp-min-modes.c min-insn-modes.c
	$(STAMP) s-modes-m

insn-preds.c: s-preds; @true
tm-preds.h: s-preds-h; @true
tm-constrs.h: s-constrs-h; @true

.PHONY: mddump
mddump: $(BUILD_RTL) $(MD_DEPS) build/genmddump$(build_exeext)
	$(RUN_GEN) build/genmddump$(build_exeext) $(md_file) > tmp-mddump.md

s-preds: $(MD_DEPS) build/genpreds$(build_exeext)
	$(RUN_GEN) build/genpreds$(build_exeext) $(md_file) > tmp-preds.c
	$(SHELL) $(srcdir)/../move-if-change tmp-preds.c insn-preds.c
	$(STAMP) s-preds

s-preds-h: $(MD_DEPS) build/genpreds$(build_exeext)
	$(RUN_GEN) build/genpreds$(build_exeext) -h $(md_file) > tmp-preds.h
	$(SHELL) $(srcdir)/../move-if-change tmp-preds.h tm-preds.h
	$(STAMP) s-preds-h

s-constrs-h: $(MD_DEPS) build/genpreds$(build_exeext)
	$(RUN_GEN) build/genpreds$(build_exeext) -c $(md_file) > tmp-constrs.h
	$(SHELL) $(srcdir)/../move-if-change tmp-constrs.h tm-constrs.h
	$(STAMP) s-constrs-h

target-hooks-def.h: s-target-hooks-def-h; @true
# make sure that when we build info files, the used tm.texi is up to date.
$(srcdir)/doc/tm.texi: s-tm-texi; @true

s-target-hooks-def-h: build/genhooks$(build_exeext)
	$(RUN_GEN) build/genhooks$(build_exeext) "Target Hook" \
					     > tmp-target-hooks-def.h
	$(SHELL) $(srcdir)/../move-if-change tmp-target-hooks-def.h \
					     target-hooks-def.h
	$(STAMP) s-target-hooks-def-h

c-family/c-target-hooks-def.h: s-c-target-hooks-def-h; @true

s-c-target-hooks-def-h: build/genhooks$(build_exeext)
	$(RUN_GEN) build/genhooks$(build_exeext) "C Target Hook" \
					     > tmp-c-target-hooks-def.h
	$(SHELL) $(srcdir)/../move-if-change tmp-c-target-hooks-def.h \
					     c-family/c-target-hooks-def.h
	$(STAMP) s-c-target-hooks-def-h

common/common-target-hooks-def.h: s-common-target-hooks-def-h; @true

s-common-target-hooks-def-h: build/genhooks$(build_exeext)
	$(RUN_GEN) build/genhooks$(build_exeext) "Common Target Hook" \
					     > tmp-common-target-hooks-def.h
	$(SHELL) $(srcdir)/../move-if-change tmp-common-target-hooks-def.h \
					     common/common-target-hooks-def.h
	$(STAMP) s-common-target-hooks-def-h

# check if someone mistakenly only changed tm.texi.
# We use a different pathname here to avoid a circular dependency.
s-tm-texi: $(srcdir)/doc/../doc/tm.texi

# The tm.texi we want to compare against / check into svn should have
# unix-style line endings.  To make this work on MinGW, remove \r.
# \r is not portable to Solaris tr, therefore we have a special
# case for ASCII.  We use \r for other encodings like EBCDIC.
s-tm-texi: build/genhooks$(build_exeext) $(srcdir)/doc/tm.texi.in
	$(RUN_GEN) build/genhooks$(build_exeext) -d \
			$(srcdir)/doc/tm.texi.in > tmp-tm.texi
	case `echo X|tr X '\101'` in \
	  A) tr -d '\015' < tmp-tm.texi > tmp2-tm.texi ;; \
	  *) tr -d '\r' < tmp-tm.texi > tmp2-tm.texi ;; \
	esac
	mv tmp2-tm.texi tmp-tm.texi
	$(SHELL) $(srcdir)/../move-if-change tmp-tm.texi tm.texi
	@if cmp -s $(srcdir)/doc/tm.texi tm.texi; then \
	  $(STAMP) $@; \
	elif test $(srcdir)/doc/tm.texi -nt $(srcdir)/doc/tm.texi.in \
	  && ( test $(srcdir)/doc/tm.texi -nt $(srcdir)/target.def \
	    || test $(srcdir)/doc/tm.texi -nt $(srcdir)/c-family/c-target.def \
	    || test $(srcdir)/doc/tm.texi -nt $(srcdir)/common/common-target.def \
	  ); then \
	  echo >&2 ; \
	  echo You should edit $(srcdir)/doc/tm.texi.in rather than $(srcdir)/doc/tm.texi . >&2 ; \
	  false; \
	else \
	  echo >&2 ; \
	  echo Verify that you have permission to grant a GFDL license for all >&2 ; \
	  echo new text in tm.texi, then copy it to $(srcdir)/doc/tm.texi. >&2 ; \
	  false; \
	fi

GTFILES = $(CPP_ID_DATA_H) $(srcdir)/input.h $(srcdir)/coretypes.h \
  $(host_xm_file_list) \
  $(tm_file_list) $(HASHTAB_H) $(SPLAY_TREE_H) $(srcdir)/bitmap.h \
  $(srcdir)/wide-int.h $(srcdir)/alias.h $(srcdir)/coverage.c $(srcdir)/rtl.h \
  $(srcdir)/optabs.h $(srcdir)/tree.h $(srcdir)/tree-core.h \
  $(srcdir)/libfuncs.h $(SYMTAB_H) \
  $(srcdir)/real.h $(srcdir)/function.h $(srcdir)/insn-addr.h $(srcdir)/hwint.h \
  $(srcdir)/fixed-value.h \
  $(srcdir)/output.h $(srcdir)/cfgloop.h \
  $(srcdir)/cselib.h $(srcdir)/basic-block.h  $(srcdir)/ipa-ref.h $(srcdir)/cgraph.h \
  $(srcdir)/reload.h $(srcdir)/caller-save.c $(srcdir)/symtab.c \
  $(srcdir)/alias.c $(srcdir)/bitmap.c $(srcdir)/cselib.c $(srcdir)/cgraph.c \
  $(srcdir)/ipa-prop.c $(srcdir)/ipa-cp.c $(srcdir)/ipa-utils.h \
  $(srcdir)/dbxout.c \
  $(srcdir)/signop.h \
  $(srcdir)/dwarf2out.h \
  $(srcdir)/dwarf2asm.c \
  $(srcdir)/dwarf2cfi.c \
  $(srcdir)/dwarf2out.c \
  $(srcdir)/tree-vect-generic.c \
  $(srcdir)/dojump.c \
  $(srcdir)/emit-rtl.c $(srcdir)/except.h $(srcdir)/explow.c $(srcdir)/expr.c \
  $(srcdir)/expr.h \
  $(srcdir)/function.c $(srcdir)/except.c \
  $(srcdir)/gcse.c $(srcdir)/godump.c \
  $(srcdir)/lists.c $(srcdir)/optabs.c \
  $(srcdir)/profile.c $(srcdir)/mcf.c \
  $(srcdir)/reg-stack.c $(srcdir)/cfgrtl.c \
  $(srcdir)/sdbout.c $(srcdir)/stor-layout.c \
  $(srcdir)/stringpool.c $(srcdir)/tree.c $(srcdir)/varasm.c \
  $(srcdir)/gimple.h \
  $(srcdir)/gimple-ssa.h \
  $(srcdir)/tree-ssanames.c $(srcdir)/tree-eh.c $(srcdir)/tree-ssa-address.c \
  $(srcdir)/tree-cfg.c \
  $(srcdir)/tree-dfa.c \
  $(srcdir)/tree-iterator.c $(srcdir)/gimple-expr.c \
  $(srcdir)/tree-chrec.h \
  $(srcdir)/tree-scalar-evolution.c \
  $(srcdir)/tree-ssa-operands.h \
  $(srcdir)/tree-profile.c $(srcdir)/tree-nested.c \
  $(srcdir)/tree-parloops.c \
  $(srcdir)/omp-low.c \
  $(srcdir)/targhooks.c $(out_file) $(srcdir)/passes.c $(srcdir)/cgraphunit.c \
  $(srcdir)/cgraphclones.c \
  $(srcdir)/tree-phinodes.c \
  $(srcdir)/tree-ssa-alias.h \
  $(srcdir)/tree-ssanames.h \
  $(srcdir)/ipa-prop.h \
  $(srcdir)/trans-mem.c \
  $(srcdir)/lto-streamer.h \
  $(srcdir)/target-globals.h \
  $(srcdir)/ipa-inline.h \
  $(srcdir)/vtable-verify.c \
  $(srcdir)/asan.c \
  $(srcdir)/ubsan.c \
  $(srcdir)/tsan.c $(srcdir)/ipa-devirt.c \
  $(srcdir)/hsa-gen.c \
  @all_gtfiles@

# Compute the list of GT header files from the corresponding C sources,
# possibly nested within config or language subdirectories.  Match gengtype's
# behavior in this respect: gt-LANG-file.h for "file" anywhere within a LANG
# language subdir, gt-file.h otherwise (no subdir indication for config/
# related sources).

GTFILES_H = $(subst /,-, \
	    $(shell echo $(patsubst $(srcdir)/%,gt-%, \
			   $(patsubst %.c,%.h, \
			     $(filter %.c, $(GTFILES)))) \
			| sed -e "s|/[^ ]*/|/|g" -e "s|gt-config/|gt-|g"))

GTFILES_LANG_H = $(patsubst [%], gtype-%.h, $(filter [%], $(GTFILES)))
ALL_GTFILES_H := $(sort $(GTFILES_H) $(GTFILES_LANG_H))

# $(GTFILES) may be too long to put on a command line, so we have to
# write it out to a file (taking care not to do that in a way that
# overflows a command line!) and then have gengtype read the file in.

$(ALL_GTFILES_H) gtype-desc.c gtype-desc.h gtype.state: s-gtype ; @true

### Common flags to gengtype [e.g. -v or -B backupdir]
GENGTYPE_FLAGS= 

gtyp-input.list: s-gtyp-input ; @true
s-gtyp-input: Makefile
	@: $(call write_entries_to_file,$(GTFILES),tmp-gi.list)
	$(SHELL) $(srcdir)/../move-if-change tmp-gi.list gtyp-input.list
	$(STAMP) s-gtyp-input

s-gtype: build/gengtype$(build_exeext) $(filter-out [%], $(GTFILES)) \
	 gtyp-input.list
# First, parse all files and save a state file.
	$(RUN_GEN) build/gengtype$(build_exeext) $(GENGTYPE_FLAGS) \
                    -S $(srcdir) -I gtyp-input.list -w tmp-gtype.state
# Second, read the state file and generate all files.  This ensure that
# gtype.state is correctly read:
	$(SHELL) $(srcdir)/../move-if-change tmp-gtype.state gtype.state
	$(RUN_GEN) build/gengtype$(build_exeext) $(GENGTYPE_FLAGS) \
                    -r gtype.state
	$(STAMP) s-gtype

generated_files = config.h tm.h $(TM_P_H) $(TM_H) multilib.h \
       $(simple_generated_h) specs.h \
       tree-check.h genrtl.h insn-modes.h tm-preds.h tm-constrs.h \
       $(ALL_GTFILES_H) gtype-desc.c gtype-desc.h gcov-iov.h \
       options.h target-hooks-def.h insn-opinit.h \
       common/common-target-hooks-def.h pass-instances.def \
       c-family/c-target-hooks-def.h

#
# How to compile object files to run on the build machine.

build/%.o :  # dependencies provided by explicit rule later
	$(COMPILER_FOR_BUILD) -c $(BUILD_COMPILERFLAGS) $(BUILD_CPPFLAGS) \
		-o $@ $<

## build/version.o is compiled by the $(COMPILER_FOR_BUILD) but needs
## several C macro definitions, just like version.o
build/version.o:  version.c version.h \
                  $(REVISION) $(DATESTAMP) $(BASEVER) $(DEVPHASE)
	$(COMPILER_FOR_BUILD) -c $(BUILD_COMPILERFLAGS) $(BUILD_CPPFLAGS) \
	-DBASEVER=$(BASEVER_s) -DDATESTAMP=$(DATESTAMP_s) \
	-DREVISION=$(REVISION_s) \
	-DDEVPHASE=$(DEVPHASE_s) -DPKGVERSION=$(PKGVERSION_s) \
	-DBUGURL=$(BUGURL_s) -o $@ $<

# Header dependencies for the programs that generate source code.
# These are library modules...
build/errors.o : errors.c $(BCONFIG_H) $(SYSTEM_H) errors.h
build/gensupport.o: gensupport.c $(BCONFIG_H) $(SYSTEM_H) coretypes.h	\
  $(GTM_H) $(RTL_BASE_H) $(OBSTACK_H) errors.h $(HASHTAB_H)		\
  $(READ_MD_H) gensupport.h
build/ggc-none.o : ggc-none.c $(BCONFIG_H) $(SYSTEM_H) coretypes.h 	\
  $(GGC_H)
build/min-insn-modes.o : min-insn-modes.c $(BCONFIG_H) $(SYSTEM_H)	\
  $(MACHMODE_H)
build/print-rtl.o: print-rtl.c $(BCONFIG_H) $(SYSTEM_H) coretypes.h	\
  $(GTM_H) $(RTL_BASE_H)
build/read-md.o: read-md.c $(BCONFIG_H) $(SYSTEM_H) coretypes.h		\
  $(HASHTAB_H) errors.h $(READ_MD_H)
build/read-rtl.o: read-rtl.c $(BCONFIG_H) $(SYSTEM_H) coretypes.h	\
  $(GTM_H) $(RTL_BASE_H) $(OBSTACK_H) $(HASHTAB_H) $(READ_MD_H)		\
  gensupport.h
build/rtl.o: rtl.c $(BCONFIG_H) coretypes.h $(GTM_H) $(SYSTEM_H)	\
  $(RTL_H) $(GGC_H) errors.h
build/vec.o : vec.c $(BCONFIG_H) $(SYSTEM_H) coretypes.h $(VEC_H)	\
   $(GGC_H) toplev.h $(DIAGNOSTIC_CORE_H)
build/gencondmd.o : build/gencondmd.c $(BCONFIG_H) $(SYSTEM_H)		\
  coretypes.h $(GTM_H) insn-constants.h					\
  $(filter-out insn-flags.h, $(RTL_H) $(TM_P_H) $(FUNCTION_H) $(REGS_H) \
  $(RECOG_H) output.h $(FLAGS_H) $(RESOURCE_H) toplev.h $(DIAGNOSTIC_CORE_H) reload.h 	\
  $(EXCEPT_H) tm-constrs.h)
# This pulls in tm-pred.h which contains inline functions wrapping up
# predicates from the back-end so those functions must be discarded.
# No big deal since gencondmd.c is a dummy file for non-GCC compilers.
build/gencondmd.o : \
  BUILD_CFLAGS := $(filter-out -fkeep-inline-functions, $(BUILD_CFLAGS))

# ...these are the programs themselves.
build/genattr.o : genattr.c $(RTL_BASE_H) $(BCONFIG_H) $(SYSTEM_H)	\
  coretypes.h $(GTM_H) errors.h $(READ_MD_H) gensupport.h
build/genattr-common.o : genattr-common.c $(RTL_BASE_H) $(BCONFIG_H)	\
  $(SYSTEM_H) coretypes.h $(GTM_H) errors.h $(READ_MD_H) gensupport.h
build/genattrtab.o : genattrtab.c $(RTL_BASE_H) $(OBSTACK_H)		\
  $(BCONFIG_H) $(SYSTEM_H) coretypes.h $(GTM_H) errors.h $(GGC_H)	\
  $(READ_MD_H) gensupport.h $(FNMATCH_H)
build/genautomata.o : genautomata.c $(RTL_BASE_H) $(OBSTACK_H)		\
  $(BCONFIG_H) $(SYSTEM_H) coretypes.h $(GTM_H) errors.h $(VEC_H)	\
  $(HASHTAB_H) gensupport.h $(FNMATCH_H)
build/gencheck.o : gencheck.c all-tree.def $(BCONFIG_H) $(GTM_H)	\
	$(SYSTEM_H) coretypes.h tree.def c-family/c-common.def		\
	$(lang_tree_files) gimple.def
build/genchecksum.o : genchecksum.c $(BCONFIG_H) $(SYSTEM_H) $(MD5_H)
build/gencodes.o : gencodes.c $(RTL_BASE_H) $(BCONFIG_H) $(SYSTEM_H)	\
  coretypes.h $(GTM_H) errors.h gensupport.h
build/genconditions.o : genconditions.c $(RTL_BASE_H) $(BCONFIG_H)	\
  $(SYSTEM_H) coretypes.h $(GTM_H) errors.h $(HASHTAB_H) $(READ_MD_H)	\
  gensupport.h
build/genconfig.o : genconfig.c $(RTL_BASE_H) $(BCONFIG_H) $(SYSTEM_H)	\
  coretypes.h $(GTM_H) errors.h gensupport.h
build/genconstants.o : genconstants.c $(BCONFIG_H) $(SYSTEM_H)		\
  coretypes.h errors.h $(READ_MD_H)
build/genemit.o : genemit.c $(RTL_BASE_H) $(BCONFIG_H) $(SYSTEM_H)	\
  coretypes.h $(GTM_H) errors.h $(READ_MD_H) gensupport.h
build/genenums.o : genenums.c $(BCONFIG_H) $(SYSTEM_H)			\
  coretypes.h errors.h $(READ_MD_H)
build/genextract.o : genextract.c $(RTL_BASE_H) $(BCONFIG_H)		\
  $(SYSTEM_H) coretypes.h $(GTM_H) errors.h $(READ_MD_H) gensupport.h
build/genflags.o : genflags.c $(RTL_BASE_H) $(OBSTACK_H) $(BCONFIG_H)	\
  $(SYSTEM_H) coretypes.h $(GTM_H) errors.h $(READ_MD_H) gensupport.h
build/gengenrtl.o : gengenrtl.c $(BCONFIG_H) $(SYSTEM_H) rtl.def

# The gengtype generator program is special: Two versions are built.
# One is for the build machine, and one is for the host to allow
# plugins to define their types and generate the supporting GGC
# datastructures and routines with GTY markers.
# The host object files depend on CONFIG_H, and the build objects
# on BCONFIG_H.  For the build objects, add -DGENERATOR_FILE manually,
# the build-%: rule doesn't apply to them.

gengtype-lex.o build/gengtype-lex.o : gengtype-lex.c gengtype.h $(SYSTEM_H)
gengtype-lex.o: $(CONFIG_H) $(BCONFIG_H)
CFLAGS-gengtype-lex.o += -DGENERATOR_FILE
build/gengtype-lex.o: $(BCONFIG_H)

gengtype-parse.o build/gengtype-parse.o : gengtype-parse.c gengtype.h \
  $(SYSTEM_H)
gengtype-parse.o: $(CONFIG_H)
CFLAGS-gengtype-parse.o += -DGENERATOR_FILE
build/gengtype-parse.o: $(BCONFIG_H)

gengtype-state.o build/gengtype-state.o: gengtype-state.c $(SYSTEM_H) \
  gengtype.h errors.h double-int.h version.h $(HASHTAB_H) $(OBSTACK_H) \
  $(XREGEX_H)
gengtype-state.o: $(CONFIG_H)
CFLAGS-gengtype-state.o += -DGENERATOR_FILE
build/gengtype-state.o: $(BCONFIG_H)
gengtype.o build/gengtype.o : gengtype.c $(SYSTEM_H) gengtype.h 	\
  rtl.def insn-notes.def errors.h double-int.h version.h     		\
  $(HASHTAB_H) $(OBSTACK_H) $(XREGEX_H)
gengtype.o: $(CONFIG_H)
CFLAGS-gengtype.o += -DGENERATOR_FILE
build/gengtype.o: $(BCONFIG_H)

build/genmddeps.o: genmddeps.c $(BCONFIG_H) $(SYSTEM_H) coretypes.h	\
  errors.h $(READ_MD_H)
build/genmodes.o : genmodes.c $(BCONFIG_H) $(SYSTEM_H) errors.h		\
  $(HASHTAB_H) machmode.def $(extra_modes_file)
build/genopinit.o : genopinit.c $(RTL_BASE_H) $(BCONFIG_H) $(SYSTEM_H)	\
  coretypes.h $(GTM_H) errors.h gensupport.h optabs.def
build/genoutput.o : genoutput.c $(RTL_BASE_H) $(BCONFIG_H) $(SYSTEM_H)	\
  coretypes.h $(GTM_H) errors.h $(READ_MD_H) gensupport.h
build/genpeep.o : genpeep.c $(RTL_BASE_H) $(BCONFIG_H) $(SYSTEM_H)	\
  coretypes.h $(GTM_H) errors.h gensupport.h toplev.h $(DIAGNOSTIC_CORE_H)
build/genpreds.o : genpreds.c $(RTL_BASE_H) $(BCONFIG_H) $(SYSTEM_H)	\
  coretypes.h $(GTM_H) errors.h $(READ_MD_H) gensupport.h $(OBSTACK_H)
build/genrecog.o : genrecog.c $(RTL_BASE_H) $(BCONFIG_H) $(SYSTEM_H)	\
  coretypes.h $(GTM_H) errors.h $(READ_MD_H) gensupport.h
build/genhooks.o : genhooks.c $(TARGET_DEF) $(C_TARGET_DEF)		\
  $(COMMON_TARGET_DEF) $(BCONFIG_H) $(SYSTEM_H) errors.h
build/genmddump.o : genmddump.c $(RTL_BASE_H) $(BCONFIG_H) $(SYSTEM_H)	\
  coretypes.h $(GTM_H) errors.h $(READ_MD_H) gensupport.h

# Compile the programs that generate insn-* from the machine description.
# They are compiled with $(COMPILER_FOR_BUILD), and associated libraries,
# since they need to run on this machine
# even if GCC is being compiled to run on some other machine.

# All these programs use the RTL reader ($(BUILD_RTL)).
genprogrtl = attr attr-common attrtab automata codes conditions config emit \
	     extract flags opinit output peep preds recog mddump
$(genprogrtl:%=build/gen%$(build_exeext)): $(BUILD_RTL)

# All these programs use the MD reader ($(BUILD_MD)).
genprogmd = $(genprogrtl) mddeps constants enums
$(genprogmd:%=build/gen%$(build_exeext)): $(BUILD_MD)

# All these programs need to report errors.
genprogerr = $(genprogmd) genrtl modes gtype hooks
$(genprogerr:%=build/gen%$(build_exeext)): $(BUILD_ERRORS)

# Remaining build programs.
genprog = $(genprogerr) check checksum condmd

# These programs need libs over and above what they get from the above list.
build/genautomata$(build_exeext) : BUILD_LIBS += -lm

# These programs are not linked with the MD reader.
build/gengtype$(build_exeext) : build/gengtype-lex.o build/gengtype-parse.o \
              build/gengtype-state.o build/version.o build/errors.o

gengtype$(exeext) : gengtype.o gengtype-lex.o gengtype-parse.o \
              gengtype-state.o version.o errors.o $(LIBDEPS)
	+$(LINKER) $(ALL_LINKERFLAGS) $(LDFLAGS) -o $@ \
	    $(filter-out ($LIBDEPS), $^) $(LIBS)

# Rule for the generator programs:
$(genprog:%=build/gen%$(build_exeext)): build/gen%$(build_exeext): build/gen%.o $(BUILD_LIBDEPS)
	+$(LINKER_FOR_BUILD) $(BUILD_LINKERFLAGS) $(BUILD_LDFLAGS) -o $@ \
	    $(filter-out $(BUILD_LIBDEPS), $^) $(BUILD_LIBS)

# Generated source files for gengtype.  Prepend inclusion of
# bconfig.h because AIX requires _LARGE_FILES to be defined before
# any system header is included.
gengtype-lex.c : gengtype-lex.l
	-$(FLEX) $(FLEXFLAGS) -o$@ $< && { \
	  echo '#include "bconfig.h"' > $@.tmp; \
	  cat $@ >> $@.tmp; \
	  mv $@.tmp $@; \
	}

#
# Remake internationalization support.
CFLAGS-intl.o += -DLOCALEDIR=\"$(localedir)\"

#
# Remake cpp.

PREPROCESSOR_DEFINES = \
  -DGCC_INCLUDE_DIR=\"$(libsubdir)/include\" \
  -DFIXED_INCLUDE_DIR=\"$(libsubdir)/include-fixed\" \
  -DGPLUSPLUS_INCLUDE_DIR=\"$(gcc_gxx_include_dir)\" \
  -DGPLUSPLUS_INCLUDE_DIR_ADD_SYSROOT=$(gcc_gxx_include_dir_add_sysroot) \
  -DGPLUSPLUS_TOOL_INCLUDE_DIR=\"$(gcc_gxx_include_dir)/$(target_noncanonical)\" \
  -DGPLUSPLUS_BACKWARD_INCLUDE_DIR=\"$(gcc_gxx_include_dir)/backward\" \
  -DLOCAL_INCLUDE_DIR=\"$(local_includedir)\" \
  -DCROSS_INCLUDE_DIR=\"$(CROSS_SYSTEM_HEADER_DIR)\" \
  -DTOOL_INCLUDE_DIR=\"$(gcc_tooldir)/include\" \
  -DNATIVE_SYSTEM_HEADER_DIR=\"$(NATIVE_SYSTEM_HEADER_DIR)\" \
  -DPREFIX=\"$(prefix)/\" \
  -DSTANDARD_EXEC_PREFIX=\"$(libdir)/gcc/\" \
  @TARGET_SYSTEM_ROOT_DEFINE@

CFLAGS-cppbuiltin.o += $(PREPROCESSOR_DEFINES) -DBASEVER=$(BASEVER_s)
cppbuiltin.o: $(BASEVER)

CFLAGS-cppdefault.o += $(PREPROCESSOR_DEFINES)

# Note for the stamp targets, we run the program `true' instead of
# having an empty command (nothing following the semicolon).

# gcov-iov.c is run on the build machine to generate gcov-iov.h from version.c
build/gcov-iov.o: gcov-iov.c $(BCONFIG_H) coretypes.h $(GTM_H) \
  $(SYSTEM_H) coretypes.h $(TM_H)

build/gcov-iov$(build_exeext): build/gcov-iov.o
	+$(LINKER_FOR_BUILD) $(BUILD_LINKERFLAGS) $(BUILD_LDFLAGS) \
		build/gcov-iov.o -o $@

gcov-iov.h: s-iov
s-iov: build/gcov-iov$(build_exeext) $(BASEVER) $(DEVPHASE)
	build/gcov-iov$(build_exeext) '$(BASEVER_c)' '$(DEVPHASE_c)' \
	    > tmp-gcov-iov.h
	$(SHELL) $(srcdir)/../move-if-change tmp-gcov-iov.h gcov-iov.h
	$(STAMP) s-iov

GCOV_OBJS = gcov.o
gcov$(exeext): $(GCOV_OBJS) $(LIBDEPS)
	+$(LINKER) $(ALL_LINKERFLAGS) $(LDFLAGS) $(GCOV_OBJS) $(LIBS) -o $@
GCOV_DUMP_OBJS = gcov-dump.o
gcov-dump$(exeext): $(GCOV_DUMP_OBJS) $(LIBDEPS)
	+$(LINKER) $(ALL_LINKERFLAGS) $(LDFLAGS) $(GCOV_DUMP_OBJS) \
		$(LIBS) -o $@
#
# Build the include directories.  The stamp files are stmp-* rather than
# s-* so that mostlyclean does not force the include directory to
# be rebuilt.

# Build the include directories.
stmp-int-hdrs: $(STMP_FIXINC) $(USER_H) fixinc_list
# Copy in the headers provided with gcc.
#
# The sed command gets just the last file name component;
# this is necessary because VPATH could add a dirname.
# Using basename would be simpler, but some systems don't have it.
#
# The touch command is here to workaround an AIX/Linux NFS bug.
#
# The move-if-change + cp -p twists for limits.h are intended to preserve
# the time stamp when we regenerate, to prevent pointless rebuilds during
# e.g. install-no-fixedincludes.
	-if [ -d include ] ; then true; else mkdir include; chmod a+rx include; fi
	-if [ -d include-fixed ] ; then true; else mkdir include-fixed; chmod a+rx include-fixed; fi
	for file in .. $(USER_H); do \
	  if [ X$$file != X.. ]; then \
	    realfile=`echo $$file | sed -e 's|.*/\([^/]*\)$$|\1|'`; \
	    $(STAMP) include/$$realfile; \
	    rm -f include/$$realfile; \
	    cp $$file include; \
	    chmod a+r include/$$realfile; \
	  fi; \
	done
	for file in .. $(USER_H_INC_NEXT_PRE); do \
	  if [ X$$file != X.. ]; then \
            mv include/$$file include/x_$$file; \
            echo "#include_next <$$file>" >include/$$file; \
            cat include/x_$$file >>include/$$file; \
            rm -f include/x_$$file; \
	    chmod a+r include/$$file; \
	  fi; \
	done
	for file in .. $(USER_H_INC_NEXT_POST); do \
	  if [ X$$file != X.. ]; then \
	    echo "#include_next <$$file>" >>include/$$file; \
	    chmod a+r include/$$file; \
	  fi; \
	done
	rm -f include/stdint.h
	if [ $(USE_GCC_STDINT) = wrap ]; then \
	  rm -f include/stdint-gcc.h; \
	  cp $(srcdir)/ginclude/stdint-gcc.h include/stdint-gcc.h; \
	  chmod a+r include/stdint-gcc.h; \
	  cp $(srcdir)/ginclude/stdint-wrap.h include/stdint.h; \
	  chmod a+r include/stdint.h; \
	elif [ $(USE_GCC_STDINT) = provide ]; then \
	  cp $(srcdir)/ginclude/stdint-gcc.h include/stdint.h; \
	  chmod a+r include/stdint.h; \
	fi
	set -e; for ml in `cat fixinc_list`; do \
	  sysroot_headers_suffix=`echo $${ml} | sed -e 's/;.*$$//'`; \
	  multi_dir=`echo $${ml} | sed -e 's/^[^;]*;//'`; \
	  fix_dir=include-fixed$${multi_dir}; \
	  if $(LIMITS_H_TEST) ; then \
	    cat $(srcdir)/limitx.h $(srcdir)/glimits.h $(srcdir)/limity.h > tmp-xlimits.h; \
	  else \
	    cat $(srcdir)/glimits.h > tmp-xlimits.h; \
	  fi; \
	  $(mkinstalldirs) $${fix_dir}; \
	  chmod a+rx $${fix_dir} || true; \
	  $(SHELL) $(srcdir)/../move-if-change \
	    tmp-xlimits.h  tmp-limits.h; \
	  rm -f $${fix_dir}/limits.h; \
	  cp -p tmp-limits.h $${fix_dir}/limits.h; \
	  chmod a+r $${fix_dir}/limits.h; \
	done
# Install the README
	rm -f include-fixed/README
	cp $(srcdir)/../fixincludes/README-fixinc include-fixed/README
	chmod a+r include-fixed/README
	$(STAMP) $@

.PHONY: install-gcc-tooldir
install-gcc-tooldir:
	$(mkinstalldirs) $(DESTDIR)$(gcc_tooldir)

macro_list: s-macro_list; @true
s-macro_list : $(GCC_PASSES) cc1$(exeext)
	echo | $(GCC_FOR_TARGET) -E -dM - | \
	  sed -n -e 's/^#define \([^_][a-zA-Z0-9_]*\).*/\1/p' \
		 -e 's/^#define \(_[^_A-Z][a-zA-Z0-9_]*\).*/\1/p' | \
	  sort -u > tmp-macro_list
	$(SHELL) $(srcdir)/../move-if-change tmp-macro_list macro_list
	$(STAMP) s-macro_list

fixinc_list: s-fixinc_list; @true
s-fixinc_list : $(GCC_PASSES)
# Build up a list of multilib directories and corresponding sysroot
# suffixes, in form sysroot;multilib.
	if $(GCC_FOR_TARGET) -print-sysroot-headers-suffix > /dev/null 2>&1; then \
	  set -e; for ml in `$(GCC_FOR_TARGET) -print-multi-lib`; do \
	    multi_dir=`echo $${ml} | sed -e 's/;.*$$//'`; \
	    flags=`echo $${ml} | sed -e 's/^[^;]*;//' -e 's/@/ -/g'`; \
	    sfx=`$(GCC_FOR_TARGET) $${flags} -print-sysroot-headers-suffix`; \
	    if [ "$${multi_dir}" = "." ]; \
	      then multi_dir=""; \
	    else \
	      multi_dir=/$${multi_dir}; \
	    fi; \
	    echo "$${sfx};$${multi_dir}"; \
	  done; \
	else \
	  echo ";"; \
	fi > tmp-fixinc_list
	$(SHELL) $(srcdir)/../move-if-change tmp-fixinc_list fixinc_list
	$(STAMP) s-fixinc_list

# The line below is supposed to avoid accidentally matching the
# built-in suffix rule `.o:' to build fixincl out of fixincl.o.  You'd
# expect fixincl to be newer than fixincl.o, such that this situation
# would never come up.  As it turns out, if you use ccache with
# CCACHE_HARDLINK enabled, the compiler doesn't embed the current
# working directory in object files (-g absent, or -fno-working-dir
# present), and build and host are the same, fixincl for the host will
# build after fixincl for the build machine, getting a cache hit,
# thereby updating the timestamp of fixincl.o in the host tree.
# Because of CCACHE_HARDLINK, this will also update the timestamp in
# the build tree, and so fixincl in the build tree will appear to be
# out of date.  Yuck.
../$(build_subdir)/fixincludes/fixincl: ; @ :

# Build fixed copies of system files.
# Abort if no system headers available, unless building a crosscompiler.
# FIXME: abort unless building --without-headers would be more accurate and less ugly
stmp-fixinc: gsyslimits.h macro_list fixinc_list \
  $(build_objdir)/fixincludes/fixincl \
  $(build_objdir)/fixincludes/fixinc.sh
	rm -rf include-fixed; mkdir include-fixed
	-chmod a+rx include-fixed
	if [ -d ../prev-gcc ]; then \
	  cd ../prev-gcc && \
	  $(MAKE) real-$(INSTALL_HEADERS_DIR) DESTDIR=`pwd`/../gcc/ \
	    libsubdir=. ; \
	else \
	  set -e; for ml in `cat fixinc_list`; do \
	    sysroot_headers_suffix=`echo $${ml} | sed -e 's/;.*$$//'`; \
	    multi_dir=`echo $${ml} | sed -e 's/^[^;]*;//'`; \
	    fix_dir=include-fixed$${multi_dir}; \
	    if ! $(inhibit_libc) && test ! -d ${SYSTEM_HEADER_DIR}; then \
	      echo The directory that should contain system headers does not exist: >&2 ; \
	      echo "  ${SYSTEM_HEADER_DIR}" >&2 ; \
	      tooldir_sysinc=`echo "${gcc_tooldir}/sys-include" | sed -e :a -e "s,[^/]*/\.\.\/,," -e ta`; \
	      if test "x${SYSTEM_HEADER_DIR}" = "x$${tooldir_sysinc}"; \
	      then sleep 1; else exit 1; fi; \
	    fi; \
	    $(mkinstalldirs) $${fix_dir}; \
	    chmod a+rx $${fix_dir} || true; \
	    (TARGET_MACHINE='$(target)'; srcdir=`cd $(srcdir); ${PWD_COMMAND}`; \
	      SHELL='$(SHELL)'; MACRO_LIST=`${PWD_COMMAND}`/macro_list ; \
	      gcc_dir=`${PWD_COMMAND}` ; \
	      export TARGET_MACHINE srcdir SHELL MACRO_LIST && \
	      cd $(build_objdir)/fixincludes && \
	      $(SHELL) ./fixinc.sh "$${gcc_dir}/$${fix_dir}" \
	        $(SYSTEM_HEADER_DIR) $(OTHER_FIXINCLUDES_DIRS) ); \
	    rm -f $${fix_dir}/syslimits.h; \
	    if [ -f $${fix_dir}/limits.h ]; then \
	      mv $${fix_dir}/limits.h $${fix_dir}/syslimits.h; \
	    else \
	      cp $(srcdir)/gsyslimits.h $${fix_dir}/syslimits.h; \
	    fi; \
	    chmod a+r $${fix_dir}/syslimits.h; \
	  done; \
	fi
	$(STAMP) stmp-fixinc
#

# Install with the gcc headers files, not the fixed include files, which we
# are typically not allowed to distribute.  The general idea is to:
#  - Get to "install" with a bare set of internal headers, not the
#    fixed system ones,
#  - Prevent rebuilds of what normally depends on the headers, which is
#    useless for installation purposes and would rely on improper headers.
#  - Restore as much of the original state as possible.

.PHONY: install-no-fixedincludes

install-no-fixedincludes:
	# Stash the current set of headers away, save stamps we're going to
	# alter explicitly, and arrange for fixincludes not to run next time
	# we trigger a headers rebuild.
	-rm -rf tmp-include
	-mv include tmp-include 2>/dev/null
	-mv include-fixed tmp-include-fixed 2>/dev/null
	-mv stmp-int-hdrs tmp-stmp-int-hdrs 2>/dev/null
	-mv stmp-fixinc tmp-stmp-fixinc 2>/dev/null
	-mkdir include
	-cp -p $(srcdir)/gsyslimits.h include/syslimits.h
	-touch stmp-fixinc

	# Rebuild our internal headers, restore the original stamps so that
	# "install" doesn't trigger pointless rebuilds because of that update,
	# then do install
	$(MAKE) $(FLAGS_TO_PASS) stmp-int-hdrs
	-mv tmp-stmp-int-hdrs stmp-int-hdrs 2>/dev/null
	-mv tmp-stmp-fixinc stmp-fixinc 2>/dev/null
	$(MAKE) $(FLAGS_TO_PASS) install

	# Restore the original set of maybe-fixed headers
	-rm -rf include; mv tmp-include include 2>/dev/null
	-rm -rf include-fixed; mv tmp-include-fixed include-fixed 2>/dev/null

# Remake the info files.

doc: $(BUILD_INFO) $(GENERATED_MANPAGES)

INFOFILES = doc/cpp.info doc/gcc.info doc/gccint.info \
            doc/gccinstall.info doc/cppinternals.info

info: $(INFOFILES) lang.info @GENINSRC@ srcinfo lang.srcinfo

srcinfo: $(INFOFILES)
	-cp -p $^ $(srcdir)/doc

TEXI_CPP_FILES = cpp.texi fdl.texi cppenv.texi cppopts.texi		\
	 gcc-common.texi gcc-vers.texi

TEXI_GCC_FILES = gcc.texi gcc-common.texi gcc-vers.texi frontends.texi	\
	 standards.texi invoke.texi extend.texi md.texi objc.texi	\
	 gcov.texi trouble.texi bugreport.texi service.texi		\
	 contribute.texi compat.texi funding.texi gnu.texi gpl_v3.texi	\
	 fdl.texi contrib.texi cppenv.texi cppopts.texi avr-mmcu.texi	\
	 implement-c.texi implement-cxx.texi arm-neon-intrinsics.texi	\
	 arm-acle-intrinsics.texi aarch64-acle-intrinsics.texi

# we explicitly use $(srcdir)/doc/tm.texi here to avoid confusion with
# the generated tm.texi; the latter might have a more recent timestamp,
# but we don't want to rebuild the info files unless the contents of
# the *.texi files have changed.
TEXI_GCCINT_FILES = gccint.texi gcc-common.texi gcc-vers.texi		\
	 contribute.texi makefile.texi configterms.texi options.texi	\
	 portability.texi interface.texi passes.texi rtl.texi md.texi	\
	 $(srcdir)/doc/tm.texi hostconfig.texi fragments.texi	\
	 configfiles.texi collect2.texi headerdirs.texi funding.texi	\
	 gnu.texi gpl_v3.texi fdl.texi contrib.texi languages.texi	\
	 sourcebuild.texi gty.texi libgcc.texi cfg.texi tree-ssa.texi	\
	 loop.texi generic.texi gimple.texi plugins.texi optinfo.texi

TEXI_GCCINSTALL_FILES = install.texi install-old.texi fdl.texi		\
	 gcc-common.texi gcc-vers.texi

TEXI_CPPINT_FILES = cppinternals.texi gcc-common.texi gcc-vers.texi

# gcc-vers.texi is generated from the version files.
gcc-vers.texi: $(BASEVER) $(DEVPHASE)
	(echo "@set version-GCC $(BASEVER_c)"; \
	 if [ "$(DEVPHASE_c)" = "experimental" ]; \
	 then echo "@set DEVELOPMENT"; \
	 else echo "@clear DEVELOPMENT"; \
	 fi) > $@T
	$(build_file_translate) echo @set srcdir $(abs_srcdir) >> $@T
	if [ -n "$(PKGVERSION)" ]; then \
	  echo "@set VERSION_PACKAGE $(PKGVERSION)" >> $@T; \
	fi
	echo "@set BUGURL $(BUGURL_TEXI)" >> $@T; \
	mv -f $@T $@


# The *.1, *.7, *.info, *.dvi, and *.pdf files are being generated from implicit
# patterns.  To use them, put each of the specific targets with its
# specific dependencies but no build commands.

doc/cpp.info: $(TEXI_CPP_FILES)
doc/gcc.info: $(TEXI_GCC_FILES)
doc/gccint.info: $(TEXI_GCCINT_FILES)
doc/cppinternals.info: $(TEXI_CPPINT_FILES)

doc/%.info: %.texi
	if [ x$(BUILD_INFO) = xinfo ]; then \
		$(MAKEINFO) $(MAKEINFOFLAGS) -I . -I $(gcc_docdir) \
			-I $(gcc_docdir)/include -o $@ $<; \
	fi

# Duplicate entry to handle renaming of gccinstall.info
doc/gccinstall.info: $(TEXI_GCCINSTALL_FILES)
	if [ x$(BUILD_INFO) = xinfo ]; then \
		$(MAKEINFO) $(MAKEINFOFLAGS) -I $(gcc_docdir) \
			-I $(gcc_docdir)/include -o $@ $<; \
	fi

doc/cpp.dvi: $(TEXI_CPP_FILES)
doc/gcc.dvi: $(TEXI_GCC_FILES)
doc/gccint.dvi: $(TEXI_GCCINT_FILES)
doc/cppinternals.dvi: $(TEXI_CPPINT_FILES)

doc/cpp.pdf: $(TEXI_CPP_FILES)
doc/gcc.pdf: $(TEXI_GCC_FILES)
doc/gccint.pdf: $(TEXI_GCCINT_FILES)
doc/cppinternals.pdf: $(TEXI_CPPINT_FILES)

$(build_htmldir)/cpp/index.html: $(TEXI_CPP_FILES)
$(build_htmldir)/gcc/index.html: $(TEXI_GCC_FILES)
$(build_htmldir)/gccint/index.html: $(TEXI_GCCINT_FILES)
$(build_htmldir)/cppinternals/index.html: $(TEXI_CPPINT_FILES)

dvi:: doc/gcc.dvi doc/gccint.dvi doc/gccinstall.dvi doc/cpp.dvi \
      doc/cppinternals.dvi lang.dvi

doc/%.dvi: %.texi
	$(TEXI2DVI) -I . -I $(abs_docdir) -I $(abs_docdir)/include -o $@ $<

# Duplicate entry to handle renaming of gccinstall.dvi
doc/gccinstall.dvi: $(TEXI_GCCINSTALL_FILES)
	$(TEXI2DVI) -I . -I $(abs_docdir) -I $(abs_docdir)/include -o $@ $<

PDFFILES = doc/gcc.pdf doc/gccint.pdf doc/gccinstall.pdf doc/cpp.pdf \
           doc/cppinternals.pdf

pdf:: $(PDFFILES) lang.pdf

doc/%.pdf: %.texi
	$(TEXI2PDF) -I . -I $(abs_docdir) -I $(abs_docdir)/include -o $@ $<

# Duplicate entry to handle renaming of gccinstall.pdf
doc/gccinstall.pdf: $(TEXI_GCCINSTALL_FILES)
	$(TEXI2PDF) -I . -I $(abs_docdir) -I $(abs_docdir)/include -o $@ $<

# List the directories or single hmtl files which are installed by
# install-html. The lang.html file triggers language fragments to build
# html documentation.
HTMLS_INSTALL=$(build_htmldir)/cpp $(build_htmldir)/gcc \
       $(build_htmldir)/gccinstall $(build_htmldir)/gccint \
       $(build_htmldir)/cppinternals

# List the html file targets.
HTMLS_BUILD=$(build_htmldir)/cpp/index.html $(build_htmldir)/gcc/index.html \
       $(build_htmldir)/gccinstall/index.html $(build_htmldir)/gccint/index.html \
       $(build_htmldir)/cppinternals/index.html lang.html

html:: $(HTMLS_BUILD)

$(build_htmldir)/%/index.html: %.texi
	$(mkinstalldirs) $(@D)
	rm -f $(@D)/*
	$(TEXI2HTML) -I $(abs_docdir) -I $(abs_docdir)/include -o $(@D) $<

# Duplicate entry to handle renaming of gccinstall
$(build_htmldir)/gccinstall/index.html: $(TEXI_GCCINSTALL_FILES)
	$(mkinstalldirs) $(@D)
	echo rm -f $(@D)/*
	SOURCEDIR=$(abs_docdir) \
	DESTDIR=$(@D) \
	$(SHELL) $(srcdir)/doc/install.texi2html

MANFILES = doc/gcov.1 doc/cpp.1 doc/gcc.1 doc/gfdl.7 doc/gpl.7 doc/fsf-funding.7

generated-manpages: man

man: $(MANFILES) lang.man @GENINSRC@ srcman lang.srcman

srcman: $(MANFILES)
	-cp -p $^ $(srcdir)/doc

doc/%.1: %.pod
	$(STAMP) $@
	-($(POD2MAN) --section=1 $< > $(@).T$$$$ && \
		mv -f $(@).T$$$$ $@) || \
		(rm -f $(@).T$$$$ && exit 1)

doc/%.7: %.pod
	$(STAMP) $@
	-($(POD2MAN) --section=7 $< > $(@).T$$$$ && \
		mv -f $(@).T$$$$ $@) || \
		(rm -f $(@).T$$$$ && exit 1)

%.pod: %.texi
	$(STAMP) $@
	-$(TEXI2POD) -DBUGURL="$(BUGURL_TEXI)" $< > $@

.INTERMEDIATE: cpp.pod gcc.pod gfdl.pod fsf-funding.pod
cpp.pod: cpp.texi cppenv.texi cppopts.texi

# These next rules exist because the output name is not the same as
# the input name, so our implicit %.pod rule will not work.

gcc.pod: invoke.texi cppenv.texi cppopts.texi gcc-vers.texi
	$(STAMP) $@
	-$(TEXI2POD) $< > $@
gfdl.pod: fdl.texi
	$(STAMP) $@
	-$(TEXI2POD) $< > $@
fsf-funding.pod: funding.texi
	$(STAMP) $@
	-$(TEXI2POD) $< > $@
gpl.pod: gpl_v3.texi
	$(STAMP) $@
	-$(TEXI2POD) $< > $@

#
# Deletion of files made during compilation.
# There are four levels of this:
#   `mostlyclean', `clean', `distclean' and `maintainer-clean'.
# `mostlyclean' is useful while working on a particular type of machine.
# It deletes most, but not all, of the files made by compilation.
# It does not delete libgcc.a or its parts, so it won't have to be recompiled.
# `clean' deletes everything made by running `make all'.
# `distclean' also deletes the files made by config.
# `maintainer-clean' also deletes everything that could be regenerated
# automatically, except for `configure'.
# We remove as much from the language subdirectories as we can
# (less duplicated code).

mostlyclean: lang.mostlyclean
	-rm -f $(MOSTLYCLEANFILES)
	-rm -f *$(objext) c-family/*$(objext)
	-rm -f *$(coverageexts)
# Delete build programs
	-rm -f build/*
	-rm -f mddeps.mk
# Delete other built files.
	-rm -f specs.h options.c options.h options-save.c
# Delete the stamp and temporary files.
	-rm -f s-* tmp-* stamp-* stmp-*
	-rm -f */stamp-* */tmp-*
# Delete debugging dump files.
	-rm -f *.[0-9][0-9].* */*.[0-9][0-9].*
# Delete some files made during installation.
	-rm -f specs $(SPECS)
	-rm -f collect collect2 mips-tfile mips-tdump
# Delete unwanted output files from TeX.
	-rm -f *.toc *.log *.vr *.fn *.cp *.tp *.ky *.pg
	-rm -f */*.toc */*.log */*.vr */*.fn */*.cp */*.tp */*.ky */*.pg
# Delete sorted indices we don't actually use.
	-rm -f gcc.vrs gcc.kys gcc.tps gcc.pgs gcc.fns
# Delete core dumps.
	-rm -f core */core
# Delete file generated for gengtype
	-rm -f gtyp-input.list
# Delete files generated by gengtype
	-rm -f gtype-*
	-rm -f gt-*
	-rm -f gtype.state
# Delete genchecksum outputs
	-rm -f *-checksum.c
# Delete lock-and-run bits
	-rm -rf linkfe.lck lock-stamp.*

# Delete all files made by compilation
# that don't exist in the distribution.
clean: mostlyclean lang.clean
	-rm -f libgcc.a libgcc_eh.a libgcov.a
	-rm -f libgcc_s*
	-rm -f libunwind*
	-rm -f config.h tconfig.h bconfig.h tm_p.h tm.h
	-rm -f options.c options.h optionlist
	-rm -f cs-*
	-rm -f doc/*.dvi
	-rm -f doc/*.pdf
# Delete the include directories.
	-rm -rf include include-fixed
# Delete files used by the "multilib" facility (including libgcc subdirs).
	-rm -f multilib.h tmpmultilib*
	-if [ "x$(MULTILIB_DIRNAMES)" != x ] ; then \
	  rm -rf $(MULTILIB_DIRNAMES); \
	else if [ "x$(MULTILIB_OPTIONS)" != x ] ; then \
	  rm -rf `echo $(MULTILIB_OPTIONS) | sed -e 's/\// /g'`; \
	fi ; fi

# Delete all files that users would normally create
# while building and installing GCC.
distclean: clean lang.distclean
	-rm -f auto-host.h auto-build.h
	-rm -f cstamp-h
	-rm -f config.status config.run config.cache config.bak
	-rm -f Make-lang Make-hooks Make-host Make-target
	-rm -f Makefile *.oaux
	-rm -f gthr-default.h
	-rm -f TAGS */TAGS
	-rm -f *.asm
	-rm -f site.exp site.bak testsuite/site.exp testsuite/site.bak
	-rm -f testsuite/*.log testsuite/*.sum
	-cd testsuite && rm -f x *.x *.x? *.exe *.rpo *.o *.s *.S *.c
	-cd testsuite && rm -f *.out *.gcov *$(coverageexts)
	-rm -rf ${QMTEST_DIR} stamp-qmtest
	-rm -f cxxmain.c
	-rm -f .gdbinit configargs.h
	-rm -f gcov.pod
# Delete po/*.gmo only if we are not building in the source directory.
	-if [ ! -f po/exgettext ]; then rm -f po/*.gmo; fi
	-rmdir ada cp f java objc intl po testsuite plugin 2>/dev/null

# Get rid of every file that's generated from some other file, except for `configure'.
# Most of these files ARE PRESENT in the GCC distribution.
maintainer-clean:
	@echo 'This command is intended for maintainers to use; it'
	@echo 'deletes files that may need special tools to rebuild.'
	$(MAKE) lang.maintainer-clean distclean
	-rm -f cpp.??s cpp.*aux
	-rm -f gcc.??s gcc.*aux
	-rm -f $(gcc_docdir)/*.info $(gcc_docdir)/*.1 $(gcc_docdir)/*.7 $(gcc_docdir)/*.dvi $(gcc_docdir)/*.pdf
#
# Entry points `install', `install-strip', and `uninstall'.
# Also use `install-collect2' to install collect2 when the config files don't.

# Copy the compiler files into directories where they will be run.
# Install the driver last so that the window when things are
# broken is small.
install: install-common $(INSTALL_HEADERS) \
    install-cpp install-man install-info install-@POSUB@ \
    install-driver install-lto-wrapper install-gcc-ar

ifeq ($(enable_plugin),yes)
install: install-plugin
endif

install-strip: override INSTALL_PROGRAM = $(INSTALL_STRIP_PROGRAM)
ifneq ($(STRIP),)
install-strip: STRIPPROG = $(STRIP)
export STRIPPROG
endif
install-strip: install

# Handle cpp installation.
install-cpp: installdirs cpp$(exeext)
	-rm -f $(DESTDIR)$(bindir)/$(CPP_INSTALL_NAME)$(exeext)
	-$(INSTALL_PROGRAM) -m 755 cpp$(exeext) $(DESTDIR)$(bindir)/$(CPP_INSTALL_NAME)$(exeext)
	-if [ x$(cpp_install_dir) != x ]; then \
	  rm -f $(DESTDIR)$(prefix)/$(cpp_install_dir)/$(CPP_INSTALL_NAME)$(exeext); \
	  $(INSTALL_PROGRAM) -m 755 cpp$(exeext) $(DESTDIR)$(prefix)/$(cpp_install_dir)/$(CPP_INSTALL_NAME)$(exeext); \
	else true; fi

# Create the installation directories.
# $(libdir)/gcc/include isn't currently searched by cpp.
installdirs:
	$(mkinstalldirs) $(DESTDIR)$(libsubdir)
	$(mkinstalldirs) $(DESTDIR)$(libexecsubdir)
	$(mkinstalldirs) $(DESTDIR)$(bindir)
	$(mkinstalldirs) $(DESTDIR)$(includedir)
	$(mkinstalldirs) $(DESTDIR)$(infodir)
	$(mkinstalldirs) $(DESTDIR)$(man1dir)
	$(mkinstalldirs) $(DESTDIR)$(man7dir)

PLUGIN_HEADERS = $(TREE_H) $(CONFIG_H) $(SYSTEM_H) coretypes.h $(TM_H) \
  toplev.h $(DIAGNOSTIC_CORE_H) $(BASIC_BLOCK_H) pointer-set.h $(HASH_TABLE_H) \
  tree-ssa-alias.h $(INTERNAL_FN_H) gimple-fold.h tree-eh.h gimple-expr.h \
  gimple.h is-a.h $(TREE_PASS_H) $(GCC_PLUGIN_H) \
  $(GGC_H) $(TREE_DUMP_H) $(PRETTY_PRINT_H) $(OPTS_H) $(PARAMS_H) \
  $(tm_file_list) $(tm_include_list) $(tm_p_file_list) $(tm_p_include_list) \
  $(host_xm_file_list) $(host_xm_include_list) $(xm_include_list) \
  intl.h $(PLUGIN_VERSION_H) $(DIAGNOSTIC_H) ${C_TREE_H} \
  $(C_COMMON_H) c-family/c-objc.h $(C_PRETTY_PRINT_H) \
  tree-iterator.h $(PLUGIN_H) $(TREE_SSA_H) langhooks.h incpath.h debug.h \
  $(EXCEPT_H) tree-ssa-sccvn.h real.h output.h $(IPA_UTILS_H) \
  $(C_PRAGMA_H)  $(CPPLIB_H)  $(FUNCTION_H) \
  cppdefault.h flags.h $(MD5_H) params.def params.h prefix.h tree-inline.h \
  $(GIMPLE_PRETTY_PRINT_H) realmpfr.h \
  $(IPA_PROP_H) $(TARGET_H) $(RTL_H) $(TM_P_H) $(CFGLOOP_H) $(EMIT_RTL_H) \
  version.h stringpool.h gimplify.h gimple-iterator.h gimple-ssa.h \
  fold-const.h tree-cfg.h tree-into-ssa.h tree-ssanames.h print-tree.h \
  varasm.h context.h tree-phinodes.h stor-layout.h ssa-iterators.h \
  $(RESOURCE_H) tree-cfgcleanup.h attribs.h calls.h cfgexpand.h \
  diagnostic-color.h gcc-symtab.h gimple-builder.h gimple-low.h \
  gimple-walk.h gimplify-me.h pass_manager.h print-rtl.h stmt.h \
  tree-dfa.h tree-hasher.h tree-nested.h tree-object-size.h tree-outof-ssa.h \
  tree-parloops.h tree-ssa-address.h tree-ssa-coalesce.h tree-ssa-dom.h \
  tree-ssa-loop.h tree-ssa-loop-ivopts.h tree-ssa-loop-manip.h \
  tree-ssa-loop-niter.h tree-ssa-ter.h tree-ssa-threadedge.h \
  tree-ssa-threadupdate.h

# generate the 'build fragment' b-header-vars
s-header-vars: Makefile
	rm -f tmp-header-vars
# The first sed gets the list "header variables" as the list variables
# assigned in Makefile and having _H at the end of the name.  "sed -n" proved
# more portable than a trailing "-e d" to filter out the uninteresting lines,
# in particular on ia64-hpux where "s/.../p" only prints if -n was requested
# as well.
	$(foreach header_var,$(shell sed < Makefile -n -e 's/^\([A-Z0-9_]*_H\)[      ]*=.*/\1/p'),echo $(header_var)=$(shell echo $($(header_var):$(srcdir)/%=.../%) | sed -e 's~\.\.\./config/~config/~' -e 's~\.\.\..*/~~') >> tmp-header-vars;) \
	$(SHELL) $(srcdir)/../move-if-change tmp-header-vars b-header-vars
	$(STAMP) s-header-vars

# Install gengtype
install-gengtype: installdirs gengtype$(exeext) gtype.state
	$(mkinstalldirs) $(DESTDIR)$(plugin_resourcesdir)
	$(INSTALL_DATA) gtype.state $(DESTDIR)$(plugin_resourcesdir)/gtype.state
	$(mkinstalldirs) $(DESTDIR)$(plugin_bindir)
	$(INSTALL_PROGRAM) gengtype$(exeext) $(DESTDIR)$(plugin_bindir)/gengtype$(exeext)

# Install the headers needed to build a plugin.
install-plugin: installdirs lang.install-plugin s-header-vars install-gengtype
# We keep the directory structure for files in config or c-family and .def
# files. All other files are flattened to a single directory.
	$(mkinstalldirs) $(DESTDIR)$(plugin_includedir)
	headers=`echo $(PLUGIN_HEADERS) | tr ' ' '\012' | sort -u`; \
	srcdirstrip=`echo "$(srcdir)" | sed 's/[].[^$$\\*|]/\\\\&/g'`; \
	for file in $$headers; do \
	  if [ -f $$file ] ; then \
	    path=$$file; \
	  elif [ -f $(srcdir)/$$file ]; then \
	    path=$(srcdir)/$$file; \
	  else continue; \
	  fi; \
	  case $$path in \
	  "$(srcdir)"/config/* | "$(srcdir)"/c-family/* | "$(srcdir)"/*.def ) \
	    base=`echo "$$path" | sed -e "s|$$srcdirstrip/||"`;; \
	  *) base=`basename $$path` ;; \
	  esac; \
	  dest=$(plugin_includedir)/$$base; \
	  echo $(INSTALL_DATA) $$path $(DESTDIR)$$dest; \
	  dir=`dirname $$dest`; \
	  $(mkinstalldirs) $(DESTDIR)$$dir; \
	  $(INSTALL_DATA) $$path $(DESTDIR)$$dest; \
	done
	$(INSTALL_DATA) b-header-vars $(DESTDIR)$(plugin_includedir)/b-header-vars

# Install the compiler executables built during cross compilation.
install-common: native lang.install-common installdirs
	for file in $(COMPILERS); do \
	  if [ -f $$file ] ; then \
	    rm -f $(DESTDIR)$(libexecsubdir)/$$file; \
	    $(INSTALL_PROGRAM) $$file $(DESTDIR)$(libexecsubdir)/$$file; \
	  else true; \
	  fi; \
	done
	for file in $(EXTRA_PROGRAMS) $(COLLECT2) ..; do \
	  if [ x"$$file" != x.. ]; then \
	    rm -f $(DESTDIR)$(libexecsubdir)/$$file; \
	    $(INSTALL_PROGRAM) $$file $(DESTDIR)$(libexecsubdir)/$$file; \
	  else true; fi; \
	done
# We no longer install the specs file because its presence makes the
# driver slower, and because people who need it can recreate it by
# using -dumpspecs.  We remove any old version because it would
# otherwise override the specs built into the driver.
	rm -f $(DESTDIR)$(libsubdir)/specs
# Install gcov if it was compiled.
	-if [ -f gcov$(exeext) ]; \
	then \
	    rm -f $(DESTDIR)$(bindir)/$(GCOV_INSTALL_NAME)$(exeext); \
	    $(INSTALL_PROGRAM) gcov$(exeext) $(DESTDIR)$(bindir)/$(GCOV_INSTALL_NAME)$(exeext); \
	fi

# Install the driver program as $(target_noncanonical)-gcc,
# $(target_noncanonical)-gcc-$(version), and also as gcc if native.
install-driver: installdirs xgcc$(exeext)
	-rm -f $(DESTDIR)$(bindir)/$(GCC_INSTALL_NAME)$(exeext)
	-$(INSTALL_PROGRAM) xgcc$(exeext) $(DESTDIR)$(bindir)/$(GCC_INSTALL_NAME)$(exeext)
	-if [ "$(GCC_INSTALL_NAME)" != "$(target_noncanonical)-gcc-$(version)" ]; then \
	  rm -f $(DESTDIR)$(bindir)/$(target_noncanonical)-gcc-$(version)$(exeext); \
	  ( cd $(DESTDIR)$(bindir) && \
	    $(LN) $(GCC_INSTALL_NAME)$(exeext) $(target_noncanonical)-gcc-$(version)$(exeext) ); \
	fi
	-if [ ! -f gcc-cross$(exeext) ] \
	    && [ "$(GCC_INSTALL_NAME)" != "$(GCC_TARGET_INSTALL_NAME)" ]; then \
	  rm -f $(DESTDIR)$(bindir)/$(target_noncanonical)-gcc-tmp$(exeext); \
	  ( cd $(DESTDIR)$(bindir) && \
	    $(LN) $(GCC_INSTALL_NAME)$(exeext) $(target_noncanonical)-gcc-tmp$(exeext) && \
	    mv -f $(target_noncanonical)-gcc-tmp$(exeext) $(GCC_TARGET_INSTALL_NAME)$(exeext) ); \
	fi

# Install the info files.
# $(INSTALL_DATA) might be a relative pathname, so we can't cd into srcdir
# to do the install.
install-info:: doc installdirs \
	$(DESTDIR)$(infodir)/cpp.info \
	$(DESTDIR)$(infodir)/gcc.info \
	$(DESTDIR)$(infodir)/cppinternals.info \
	$(DESTDIR)$(infodir)/gccinstall.info \
	$(DESTDIR)$(infodir)/gccint.info \
	lang.install-info

$(DESTDIR)$(infodir)/%.info: doc/%.info installdirs
	rm -f $@
	if [ -f $< ]; then \
	  for f in $(<)*; do \
	    realfile=`echo $$f | sed -e 's|.*/\([^/]*\)$$|\1|'`; \
	    $(INSTALL_DATA) $$f $(DESTDIR)$(infodir)/$$realfile; \
	    chmod a-x $(DESTDIR)$(infodir)/$$realfile; \
	  done; \
	else true; fi
	-if $(SHELL) -c 'install-info --version' >/dev/null 2>&1; then \
	  if [ -f $@ ]; then \
	    install-info --dir-file=$(DESTDIR)$(infodir)/dir $@; \
	  else true; fi; \
	else true; fi;

pdf__strip_dir = `echo $$p | sed -e 's|^.*/||'`;

install-pdf: $(PDFFILES) lang.install-pdf
	@$(NORMAL_INSTALL)
	test -z "$(pdfdir)/gcc" || $(mkinstalldirs) "$(DESTDIR)$(pdfdir)/gcc"
	@list='$(PDFFILES)'; for p in $$list; do \
	  if test -f "$$p"; then d=; else d="$(srcdir)/"; fi; \
	  f=$(pdf__strip_dir) \
	  echo " $(INSTALL_DATA) '$$d$$p' '$(DESTDIR)$(pdfdir)/gcc/$$f'"; \
	  $(INSTALL_DATA) "$$d$$p" "$(DESTDIR)$(pdfdir)/gcc/$$f"; \
	done

html__strip_dir = `echo $$p | sed -e 's|^.*/||'`;

install-html: $(HTMLS_BUILD) lang.install-html
	@$(NORMAL_INSTALL)
	test -z "$(htmldir)" || $(mkinstalldirs) "$(DESTDIR)$(htmldir)"
	@list='$(HTMLS_INSTALL)'; for p in $$list; do \
	  if test -f "$$p" || test -d "$$p"; then d=""; else d="$(srcdir)/"; fi; \
	  f=$(html__strip_dir) \
	  if test -d "$$d$$p"; then \
	    echo " $(mkinstalldirs) '$(DESTDIR)$(htmldir)/$$f'"; \
	    $(mkinstalldirs) "$(DESTDIR)$(htmldir)/$$f" || exit 1; \
	    echo " $(INSTALL_DATA) '$$d$$p'/* '$(DESTDIR)$(htmldir)/$$f'"; \
	    $(INSTALL_DATA) "$$d$$p"/* "$(DESTDIR)$(htmldir)/$$f"; \
	  else \
	    echo " $(INSTALL_DATA) '$$d$$p' '$(DESTDIR)$(htmldir)/$$f'"; \
	    $(INSTALL_DATA) "$$d$$p" "$(DESTDIR)$(htmldir)/$$f"; \
	  fi; \
	done

# Install the man pages.
install-man: lang.install-man \
	$(DESTDIR)$(man1dir)/$(GCC_INSTALL_NAME)$(man1ext) \
	$(DESTDIR)$(man1dir)/$(CPP_INSTALL_NAME)$(man1ext) \
	$(DESTDIR)$(man1dir)/$(GCOV_INSTALL_NAME)$(man1ext) \
	$(DESTDIR)$(man7dir)/fsf-funding$(man7ext) \
	$(DESTDIR)$(man7dir)/gfdl$(man7ext) \
	$(DESTDIR)$(man7dir)/gpl$(man7ext)

$(DESTDIR)$(man7dir)/%$(man7ext): doc/%.7 installdirs
	-rm -f $@
	-$(INSTALL_DATA) $< $@
	-chmod a-x $@

$(DESTDIR)$(man1dir)/$(GCC_INSTALL_NAME)$(man1ext): doc/gcc.1 installdirs
	-rm -f $@
	-$(INSTALL_DATA) $< $@
	-chmod a-x $@

$(DESTDIR)$(man1dir)/$(CPP_INSTALL_NAME)$(man1ext): doc/cpp.1 installdirs
	-rm -f $@
	-$(INSTALL_DATA) $< $@
	-chmod a-x $@

$(DESTDIR)$(man1dir)/$(GCOV_INSTALL_NAME)$(man1ext): doc/gcov.1 installdirs
	-rm -f $@
	-$(INSTALL_DATA) $< $@
	-chmod a-x $@

# Install all the header files built in the include subdirectory.
install-headers: $(INSTALL_HEADERS_DIR)
# Fix symlinks to absolute paths in the installed include directory to
# point to the installed directory, not the build directory.
# Don't need to use LN_S here since we really do need ln -s and no substitutes.
	-files=`cd $(DESTDIR)$(libsubdir)/include-fixed; find . -type l -print 2>/dev/null`; \
	if [ $$? -eq 0 ]; then \
	  dir=`cd include-fixed; ${PWD_COMMAND}`; \
	  for i in $$files; do \
	    dest=`ls -ld $(DESTDIR)$(libsubdir)/include-fixed/$$i | sed -n 's/.*-> //p'`; \
	    if expr "$$dest" : "$$dir.*" > /dev/null; then \
	      rm -f $(DESTDIR)$(libsubdir)/include-fixed/$$i; \
	      ln -s `echo $$i | sed "s|/[^/]*|/..|g" | sed 's|/..$$||'``echo "$$dest" | sed "s|$$dir||"` $(DESTDIR)$(libsubdir)/include-fixed/$$i; \
	    fi; \
	  done; \
	fi

# Create or recreate the gcc private include file directory.
install-include-dir: installdirs
	$(mkinstalldirs) $(DESTDIR)$(libsubdir)/include
	-rm -rf $(DESTDIR)$(libsubdir)/include-fixed
	mkdir $(DESTDIR)$(libsubdir)/include-fixed
	-chmod a+rx $(DESTDIR)$(libsubdir)/include-fixed

# Create or recreate the install-tools include file directory.
itoolsdir = $(libexecsubdir)/install-tools
itoolsdatadir = $(libsubdir)/install-tools
install-itoolsdirs: installdirs
	$(mkinstalldirs) $(DESTDIR)$(itoolsdatadir)/include
	$(mkinstalldirs) $(DESTDIR)$(itoolsdir)

# Install the include directory using tar.
install-headers-tar: stmp-int-hdrs install-include-dir
# We use `pwd`/include instead of just include to problems with CDPATH
# Unless a full pathname is provided, some shells would print the new CWD,
# found in CDPATH, corrupting the output.  We could just redirect the
# output of `cd', but some shells lose on redirection within `()'s
	(cd `${PWD_COMMAND}`/include ; \
	 tar -cf - .; exit 0) | (cd $(DESTDIR)$(libsubdir)/include; tar xpf - )
	(cd `${PWD_COMMAND}`/include-fixed ; \
	 tar -cf - .; exit 0) | (cd $(DESTDIR)$(libsubdir)/include-fixed; tar xpf - )
# /bin/sh on some systems returns the status of the first tar,
# and that can lose with GNU tar which always writes a full block.
# So use `exit 0' to ignore its exit status.

# Install the include directory using cpio.
install-headers-cpio: stmp-int-hdrs install-include-dir
# See discussion about the use of `pwd` above
	cd `${PWD_COMMAND}`/include ; \
	find . -print | cpio -pdum $(DESTDIR)$(libsubdir)/include
	cd `${PWD_COMMAND}`/include-fixed ; \
	find . -print | cpio -pdum $(DESTDIR)$(libsubdir)/include-fixed

# Install the include directory using cp.
install-headers-cp: stmp-int-hdrs install-include-dir
	cp -p -r include $(DESTDIR)$(libsubdir)
	cp -p -r include-fixed $(DESTDIR)$(libsubdir)

# Targets without dependencies, for use in prev-gcc during bootstrap.
real-install-headers-tar:
	(cd `${PWD_COMMAND}`/include-fixed ; \
	 tar -cf - .; exit 0) | (cd $(DESTDIR)$(libsubdir)/include-fixed; tar xpf - )

real-install-headers-cpio:
	cd `${PWD_COMMAND}`/include-fixed ; \
	find . -print | cpio -pdum $(DESTDIR)$(libsubdir)/include-fixed

real-install-headers-cp:
	cp -p -r include-fixed $(DESTDIR)$(libsubdir)

# Install supporting files for fixincludes to be run later.
install-mkheaders: stmp-int-hdrs install-itoolsdirs \
  macro_list fixinc_list
	$(INSTALL_DATA) $(srcdir)/gsyslimits.h \
	  $(DESTDIR)$(itoolsdatadir)/gsyslimits.h
	$(INSTALL_DATA) macro_list $(DESTDIR)$(itoolsdatadir)/macro_list
	$(INSTALL_DATA) fixinc_list $(DESTDIR)$(itoolsdatadir)/fixinc_list
	set -e; for ml in `cat fixinc_list`; do \
	  multi_dir=`echo $${ml} | sed -e 's/^[^;]*;//'`; \
	  $(mkinstalldirs) $(DESTDIR)$(itoolsdatadir)/include$${multi_dir}; \
	  $(INSTALL_DATA) include-fixed$${multidir}/limits.h $(DESTDIR)$(itoolsdatadir)/include$${multi_dir}/limits.h; \
	done
	$(INSTALL_SCRIPT) $(srcdir)/../mkinstalldirs \
		$(DESTDIR)$(itoolsdir)/mkinstalldirs ; \
	sysroot_headers_suffix='$${sysroot_headers_suffix}'; \
		echo 'SYSTEM_HEADER_DIR="'"$(SYSTEM_HEADER_DIR)"'"' \
		> $(DESTDIR)$(itoolsdatadir)/mkheaders.conf
	echo 'OTHER_FIXINCLUDES_DIRS="$(OTHER_FIXINCLUDES_DIRS)"' \
		>> $(DESTDIR)$(itoolsdatadir)/mkheaders.conf
	echo 'STMP_FIXINC="$(STMP_FIXINC)"' \
		>> $(DESTDIR)$(itoolsdatadir)/mkheaders.conf

# Use this target to install the program `collect2' under the name `collect2'.
install-collect2: collect2 installdirs
	$(INSTALL_PROGRAM) collect2$(exeext) $(DESTDIR)$(libexecsubdir)/collect2$(exeext)
# Install the driver program as $(libsubdir)/gcc for collect2.
	$(INSTALL_PROGRAM) xgcc$(exeext) $(DESTDIR)$(libexecsubdir)/gcc$(exeext)

# Install lto-wrapper.
install-lto-wrapper: lto-wrapper$(exeext)
	$(INSTALL_PROGRAM) lto-wrapper$(exeext) $(DESTDIR)$(libexecsubdir)/lto-wrapper$(exeext)

install-gcc-ar: installdirs gcc-ar$(exeext) gcc-nm$(exeext) gcc-ranlib$(exeext)
	for i in gcc-ar gcc-nm gcc-ranlib; do \
	  install_name=`echo $$i|sed '$(program_transform_name)'` ;\
	  target_install_name=$(target_noncanonical)-`echo $$i|sed '$(program_transform_name)'` ; \
	  rm -f $(DESTDIR)$(bindir)/$$install_name$(exeext) ; \
	  $(INSTALL_PROGRAM) $$i$(exeext) $(DESTDIR)$(bindir)/$$install_name$(exeext) ;\
	  if test -f gcc-cross$(exeext); then \
	    :; \
	  else \
	    rm -f $(DESTDIR)$(bindir)/$$target_install_name$(exeext); \
	    ( cd $(DESTDIR)$(bindir) && \
	      $(LN) $$install_name$(exeext) $$target_install_name$(exeext) ) ; \
	  fi ; \
	done

# Cancel installation by deleting the installed files.
uninstall: lang.uninstall
	-rm -rf $(DESTDIR)$(libsubdir)
	-rm -rf $(DESTDIR)$(libexecsubdir)
	-rm -rf $(DESTDIR)$(bindir)/$(GCC_INSTALL_NAME)$(exeext)
	-rm -f $(DESTDIR)$(bindir)/$(CPP_INSTALL_NAME)$(exeext)
	-if [ x$(cpp_install_dir) != x ]; then \
	  rm -f $(DESTDIR)$(prefix)/$(cpp_install_dir)/$(CPP_INSTALL_NAME)$(exeext); \
	else true; fi
	-rm -rf $(DESTDIR)$(bindir)/$(GCOV_INSTALL_NAME)$(exeext)
	-rm -rf $(DESTDIR)$(man1dir)/$(GCC_INSTALL_NAME)$(man1ext)
	-rm -rf $(DESTDIR)$(man1dir)/cpp$(man1ext)
	-rm -f $(DESTDIR)$(infodir)/cpp.info* $(DESTDIR)$(infodir)/gcc.info*
	-rm -f $(DESTDIR)$(infodir)/cppinternals.info* $(DESTDIR)$(infodir)/gccint.info*
	for i in ar nm ranlib ; do \
	  install_name=`echo gcc-$$i|sed '$(program_transform_name)'`$(exeext) ;\
	  target_install_name=$(target_noncanonical)-`echo gcc-$$i|sed '$(program_transform_name)'`$(exeext) ; \
	  rm -f $(DESTDIR)$(bindir)/$$install_name ; \
	  rm -f $(DESTDIR)$(bindir)/$$target_install_name ; \
	done
#
# These targets are for the dejagnu testsuites. The file site.exp
# contains global variables that all the testsuites will use.

target_subdir = @target_subdir@

site.exp: ./config.status Makefile
	@echo "Making a new config file..."
	-@rm -f ./site.tmp
	@$(STAMP) site.exp
	-@mv site.exp site.bak
	@echo "## these variables are automatically generated by make ##" > ./site.tmp
	@echo "# Do not edit here. If you wish to override these values" >> ./site.tmp
	@echo "# add them to the last section" >> ./site.tmp
	@echo "set rootme \"`${PWD_COMMAND}`\"" >> ./site.tmp
	@echo "set srcdir \"`cd ${srcdir}; ${PWD_COMMAND}`\"" >> ./site.tmp
	@echo "set host_triplet $(host)" >> ./site.tmp
	@echo "set build_triplet $(build)" >> ./site.tmp
	@echo "set target_triplet $(target)" >> ./site.tmp
	@echo "set target_alias $(target_noncanonical)" >> ./site.tmp
	@echo "set libiconv \"$(LIBICONV)\"" >> ./site.tmp
# CFLAGS is set even though it's empty to show we reserve the right to set it.
	@echo "set CFLAGS \"\"" >> ./site.tmp
	@echo "set CXXFLAGS \"\"" >> ./site.tmp
	@echo "set HOSTCC \"$(CC)\"" >> ./site.tmp
	@echo "set HOSTCFLAGS \"$(CFLAGS)\"" >> ./site.tmp
# TEST_ALWAYS_FLAGS are flags that should be passed to every compilation.
# They are passed first to allow individual tests to override them.
	@echo "set TEST_ALWAYS_FLAGS \"$(SYSROOT_CFLAGS_FOR_TARGET)\"" >> ./site.tmp
# When running the tests we set GCC_EXEC_PREFIX to the install tree so that
# files that have already been installed there will be found.  The -B option
# overrides it, so use of GCC_EXEC_PREFIX will not result in using GCC files
# from the install tree.
	@echo "set TEST_GCC_EXEC_PREFIX \"$(libdir)/gcc/\"" >> ./site.tmp
	@echo "set TESTING_IN_BUILD_TREE 1" >> ./site.tmp
	@echo "set HAVE_LIBSTDCXX_V3 1" >> ./site.tmp
	@if test "@enable_plugin@" = "yes" ; then \
	  echo "set ENABLE_PLUGIN 1" >> ./site.tmp; \
	  echo "set PLUGINCC \"$(PLUGINCC)\"" >> ./site.tmp; \
	  echo "set PLUGINCFLAGS \"$(PLUGINCFLAGS)\"" >> ./site.tmp; \
	  echo "set GMPINC \"$(GMPINC)\"" >> ./site.tmp; \
	fi
	@if test "@enable_lto@" = "yes" ; then \
	  echo "set ENABLE_LTO 1" >> ./site.tmp; \
	fi
# If newlib has been configured, we need to pass -B to gcc so it can find
# newlib's crt0.o if it exists.  This will cause a "path prefix not used"
# message if it doesn't, but the testsuite is supposed to ignore the message -
# it's too difficult to tell when to and when not to pass -B (not all targets
# have crt0's).  We could only add the -B if ../newlib/crt0.o exists, but that
# seems like too selective a test.
# ??? Another way to solve this might be to rely on linker scripts.  Then
# theoretically the -B won't be needed.
# We also need to pass -L ../ld so that the linker can find ldscripts.
	@if [ -d $(objdir)/../$(target_subdir)/newlib ] \
	    && [ "${host}" != "${target}" ]; then \
	  echo "set newlib_cflags \"-I$(objdir)/../$(target_subdir)/newlib/targ-include -I\$$srcdir/../newlib/libc/include\"" >> ./site.tmp; \
	  echo "set newlib_ldflags \"-B$(objdir)/../$(target_subdir)/newlib/\"" >> ./site.tmp; \
	  echo "append CFLAGS \" \$$newlib_cflags\"" >> ./site.tmp; \
	  echo "append CXXFLAGS \" \$$newlib_cflags\"" >> ./site.tmp; \
	  echo "append LDFLAGS \" \$$newlib_ldflags\"" >> ./site.tmp; \
	else true; \
	fi
	@if [ -d $(objdir)/../ld ] ; then \
	  echo "append LDFLAGS \" -L$(objdir)/../ld\"" >> ./site.tmp; \
	else true; \
	fi
	echo "set tmpdir $(objdir)/testsuite" >> ./site.tmp
	@echo "set srcdir \"\$${srcdir}/testsuite\"" >> ./site.tmp
	@if [ "X$(ALT_CC_UNDER_TEST)" != "X" ] ; then \
	  echo "set ALT_CC_UNDER_TEST \"$(ALT_CC_UNDER_TEST)\"" >> ./site.tmp; \
	else true; \
	fi
	@if [ "X$(ALT_CXX_UNDER_TEST)" != "X" ] ; then \
	  echo "set ALT_CXX_UNDER_TEST \"$(ALT_CXX_UNDER_TEST)\"" >> ./site.tmp; \
	else true; \
	fi
	@if [ "X$(COMPAT_OPTIONS)" != "X" ] ; then \
	  echo "set COMPAT_OPTIONS \"$(COMPAT_OPTIONS)\"" >> ./site.tmp; \
	else true; \
	fi
	@echo "## All variables above are generated by configure. Do Not Edit ##" >> ./site.tmp
	@cat ./site.tmp > site.exp
	@cat site.bak | sed \
		-e '1,/^## All variables above are.*##/ d' >> site.exp
	-@rm -f ./site.tmp

CHECK_TARGETS = @check_languages@

check: $(CHECK_TARGETS)

check-subtargets: $(patsubst %,%-subtargets,$(CHECK_TARGETS))

# The idea is to parallelize testing of multilibs, for example:
#   make -j3 check-gcc//sh-hms-sim/{-m1,-m2,-m3,-m3e,-m4}/{,-nofpu}
# will run 3 concurrent sessions of check-gcc, eventually testing
# all 10 combinations.  GNU make is required, as is a shell that expands
# alternations within braces.
lang_checks_parallel = $(lang_checks:=//%)
$(lang_checks_parallel): site.exp
	target=`echo "$@" | sed 's,//.*,,'`; \
	variant=`echo "$@" | sed 's,^[^/]*//,,'`; \
	vardots=`echo "$$variant" | sed 's,/,.,g'`; \
	$(MAKE) TESTSUITEDIR="testsuite.$$vardots" \
	  RUNTESTFLAGS="--target_board=$$variant $(RUNTESTFLAGS)" \
	  "$$target"

TESTSUITEDIR = testsuite

$(TESTSUITEDIR)/site.exp: site.exp
	-test -d $(TESTSUITEDIR) || mkdir $(TESTSUITEDIR)
	-rm -f $@
	sed '/set tmpdir/ s|testsuite$$|$(TESTSUITEDIR)|' < site.exp > $@

# This is only used for check-% targets that aren't parallelized.
$(filter-out $(lang_checks_parallelized),$(lang_checks)): check-% : site.exp
	-test -d plugin || mkdir plugin
	-test -d $(TESTSUITEDIR) || mkdir $(TESTSUITEDIR)
	test -d $(TESTSUITEDIR)/$* || mkdir $(TESTSUITEDIR)/$*
	-(rootme=`${PWD_COMMAND}`; export rootme; \
	srcdir=`cd ${srcdir}; ${PWD_COMMAND}` ; export srcdir ; \
	cd $(TESTSUITEDIR)/$*; \
	rm -f tmp-site.exp; \
	sed '/set tmpdir/ s|testsuite$$|$(TESTSUITEDIR)/$*|' \
		< ../../site.exp > tmp-site.exp; \
	$(SHELL) $${srcdir}/../move-if-change tmp-site.exp site.exp; \
	EXPECT=${EXPECT} ; export EXPECT ; \
	if [ -f $${rootme}/../expect/expect ] ; then  \
	   TCL_LIBRARY=`cd .. ; cd $${srcdir}/../tcl/library ; ${PWD_COMMAND}` ; \
	    export TCL_LIBRARY ; fi ; \
	$(RUNTEST) --tool $* $(RUNTESTFLAGS))

$(patsubst %,%-subtargets,$(filter-out $(lang_checks_parallelized),$(lang_checks))): check-%-subtargets:
	@echo check-$*

check_p_tool=$(firstword $(subst _, ,$*))
check_p_vars=$(check_$(check_p_tool)_parallelize)
check_p_subno=$(word 2,$(subst _, ,$*))
check_p_comma=,
check_p_subwork=$(subst $(check_p_comma), ,$(if $(check_p_subno),$(word $(check_p_subno),$(check_p_vars))))
check_p_numbers=1 2 3 4 5 6 7 8 9 10 11 12 13 14 15 16 17 18 19 20
check_p_subdir=$(subst _,,$*)
check_p_subdirs=$(wordlist 1,$(words $(check_$*_parallelize)),$(check_p_numbers))

# For parallelized check-% targets, this decides whether parallelization
# is desirable (if -jN is used and RUNTESTFLAGS doesn't contain anything
# but optional --target_board or --extra_opts arguments).  If desirable,
# recursive make is run with check-parallel-$lang{,1,2,3,4,5} etc. goals,
# which can be executed in parallel, as they are run in separate directories.
# check-parallel-$lang{1,2,3,4,5} etc. goals invoke runtest with the longest
# running *.exp files from the testsuite, as determined by check_$lang_parallelize
# variable.  The check-parallel-$lang goal in that case invokes runtest with
# all the remaining *.exp files not handled by the separate goals.
# Afterwards contrib/dg-extract-results.sh is used to merge the sum and log
# files.  If parallelization isn't desirable, only one recursive make
# is run with check-parallel-$lang goal and check_$lang_parallelize variable
# cleared to say that no additional arguments beyond $(RUNTESTFLAGS)
# should be passed to runtest.
#
# To parallelize some language check, add the corresponding check-$lang
# to lang_checks_parallelized variable and define check_$lang_parallelize
# variable (see above check_gcc_parallelize description).
$(lang_checks_parallelized): check-% : site.exp
	@if [ -z "$(filter-out --target_board=%,$(filter-out --extra_opts%,$(RUNTESTFLAGS)))" ] \
	    && [ "$(filter -j, $(MFLAGS))" = "-j" ]; then \
	  $(MAKE) TESTSUITEDIR="$(TESTSUITEDIR)" RUNTESTFLAGS="$(RUNTESTFLAGS)" \
	    check-parallel-$* \
	    $(patsubst %,check-parallel-$*_%, $(check_p_subdirs)); \
	  for file in $(TESTSUITEDIR)/$*/$* \
		      $(patsubst %,$(TESTSUITEDIR)/$*%/$*,$(check_p_subdirs));\
	  do \
	    mv -f $$file.sum $$file.sum.sep; mv -f $$file.log $$file.log.sep; \
	  done; \
	  $(SHELL) $(srcdir)/../contrib/dg-extract-results.sh \
	    $(TESTSUITEDIR)/$*/$*.sum.sep \
	    $(patsubst %,$(TESTSUITEDIR)/$*%/$*.sum.sep,$(check_p_subdirs)) \
	    > $(TESTSUITEDIR)/$*/$*.sum; \
	  $(SHELL) $(srcdir)/../contrib/dg-extract-results.sh -L \
	    $(TESTSUITEDIR)/$*/$*.log.sep \
	    $(patsubst %,$(TESTSUITEDIR)/$*%/$*.log.sep,$(check_p_subdirs)) \
	    > $(TESTSUITEDIR)/$*/$*.log; \
	else \
	  $(MAKE) TESTSUITEDIR="$(TESTSUITEDIR)" RUNTESTFLAGS="$(RUNTESTFLAGS)" \
	    check_$*_parallelize= check-parallel-$*; \
	fi

# Just print the parallelized subtargets for those that want to split
# the testing across machines.
$(patsubst %,%-subtargets,$(lang_checks_parallelized)): check-%-subtargets:
	@echo check-parallel-$* \
	  $(patsubst %,check-parallel-$*_%, $(check_p_subdirs))

# In the if [ -n "$(check_p_subno)" ] case runtest should be given the name of
# the given *.exp file(s).  See comment above check_gcc_parallelize variable
# for details on the content of these variables.
#
# In the elif [ -n "$(check_p_vars)" ] case runtest should be given
# names of all the *.exp files for this tool that aren't already handled by
# other goals.  First it finds all the *.exp files for this tool, then
# prunes those already specified in check_$lang_parallelize or duplicates.
#
# Otherwise check-$lang isn't parallelized and runtest is invoked just with
# the $(RUNTESTFLAGS) arguments.
check-parallel-% : site.exp
	-test -d plugin || mkdir plugin
	-test -d $(TESTSUITEDIR) || mkdir $(TESTSUITEDIR)
	test -d $(TESTSUITEDIR)/$(check_p_subdir) || mkdir $(TESTSUITEDIR)/$(check_p_subdir)
	-(rootme=`${PWD_COMMAND}`; export rootme; \
	srcdir=`cd ${srcdir}; ${PWD_COMMAND}` ; export srcdir ; \
	cd $(TESTSUITEDIR)/$(check_p_subdir); \
	rm -f tmp-site.exp; \
	sed '/set tmpdir/ s|testsuite$$|$(TESTSUITEDIR)/$(check_p_subdir)|' \
		< ../../site.exp > tmp-site.exp; \
	$(SHELL) $${srcdir}/../move-if-change tmp-site.exp site.exp; \
	EXPECT=${EXPECT} ; export EXPECT ; \
	if [ -f $${rootme}/../expect/expect ] ; then  \
	   TCL_LIBRARY=`cd .. ; cd $${srcdir}/../tcl/library ; ${PWD_COMMAND}` ; \
	    export TCL_LIBRARY ; fi ; \
	runtestflags= ; \
	if [ -n "$(check_p_subno)" ] ; then \
	  runtestflags="$(check_p_subwork)"; \
	elif [ -n "$(check_p_vars)" ] ; then \
	  parts="`echo ' $(strip $(subst $(check_p_comma), ,$(check_p_vars))) ' \
		  | sed 's/=[^ ]* / /g'`"; \
	  for part in `find $$srcdir/testsuite/$(check_p_tool)* -name \*.exp` ; do \
	    part=`basename $$part` ; \
	    case " $$parts $$runtestflags " in \
	      *" $$part "*) ;; \
	      *) runtestflags="$$runtestflags $$part" ;; \
	    esac ; \
	  done ; \
	fi ; \
	$(RUNTEST) --tool $(check_p_tool) $(RUNTESTFLAGS) $$runtestflags)

# QMTest targets

# The path to qmtest.
QMTEST_PATH=qmtest

# The flags to pass to qmtest.
QMTESTFLAGS=

# The flags to pass to "qmtest run".
QMTESTRUNFLAGS=-f none --result-stream dejagnu_stream.DejaGNUStream

# The command to use to invoke qmtest.
QMTEST=${QMTEST_PATH} ${QMTESTFLAGS}

# The tests (or suites) to run.
QMTEST_GPP_TESTS=g++

# The subdirectory of the OBJDIR that will be used to store the QMTest
# test database configuration and that will be used for temporary
# scratch space during QMTest's execution.
QMTEST_DIR=qmtestsuite

# Create the QMTest database configuration.
${QMTEST_DIR} stamp-qmtest:
	${QMTEST} -D ${QMTEST_DIR} create-tdb \
	    -c gcc_database.GCCDatabase \
	    -a srcdir=`cd ${srcdir}/testsuite && ${PWD_COMMAND}` && \
	    $(STAMP) stamp-qmtest

# Create the QMTest context file.
${QMTEST_DIR}/context: stamp-qmtest
	rm -f $@
	echo "CompilerTable.languages=c cplusplus" >> $@
	echo "CompilerTable.c_kind=GCC" >> $@
	echo "CompilerTable.c_path=${objdir}/xgcc" >> $@
	echo "CompilerTable.c_options=-B${objdir}/" >> $@
	echo "CompilerTable.cplusplus_kind=GCC" >> $@
	echo "CompilerTable.cplusplus_path=${objdir}/xg++" >> $@
	echo "CompilerTable.cplusplus_options=-B${objdir}/" >> $@
	echo "DejaGNUTest.target=${target_noncanonical}" >> $@

# Run the G++ testsuite using QMTest.
qmtest-g++: ${QMTEST_DIR}/context
	cd ${QMTEST_DIR} && ${QMTEST} run ${QMTESTRUNFLAGS} -C context \
	   -o g++.qmr ${QMTEST_GPP_TESTS}

# Use the QMTest GUI.
qmtest-gui: ${QMTEST_DIR}/context
	cd ${QMTEST_DIR} && ${QMTEST} gui -C context

.PHONY: qmtest-g++

# Run Paranoia on real.c.

paranoia.o: $(srcdir)/../contrib/paranoia.cc $(CONFIG_H) $(SYSTEM_H) $(TREE_H)
	g++ -c $(ALL_CFLAGS) $(ALL_CPPFLAGS) $< $(OUTPUT_OPTION)

paranoia: paranoia.o real.o $(LIBIBERTY)
	g++ -o $@ paranoia.o real.o $(LIBIBERTY)

# These exist for maintenance purposes.

# Update the tags table.
TAGS: lang.tags
	(cd $(srcdir);					\
	incs= ;						\
	list='$(SUBDIRS)'; for dir in $$list; do	\
	  if test -f $$dir/TAGS; then			\
	    incs="$$incs --include $$dir/TAGS.sub";	\
	  fi;						\
	done;						\
	etags -o TAGS.sub c-family/*.h c-family/*.c *.h *.c *.cc; \
	etags --include TAGS.sub $$incs)

# -----------------------------------------------------
# Rules for generating translated message descriptions.
# Disabled by autoconf if the tools are not available.
# -----------------------------------------------------

XGETTEXT = @XGETTEXT@
GMSGFMT = @GMSGFMT@
MSGMERGE = msgmerge
CATALOGS = $(patsubst %,po/%,@CATALOGS@)

.PHONY: build- install- build-po install-po update-po

# Dummy rules to deal with dependencies produced by use of
# "build-@POSUB@" and "install-@POSUB@" above, when NLS is disabled.
build-: ; @true
install-: ; @true

build-po: $(CATALOGS)

# This notation should be acceptable to all Make implementations used
# by people who are interested in updating .po files.
update-po: $(CATALOGS:.gmo=.pox)

# N.B. We do not attempt to copy these into $(srcdir).  The snapshot
# script does that.
.po.gmo:
	$(mkinstalldirs) po
	$(GMSGFMT) --statistics -o $@ $<

# The new .po has to be gone over by hand, so we deposit it into
# build/po with a different extension.
# If build/po/gcc.pot exists, use it (it was just created),
# else use the one in srcdir.
.po.pox:
	$(mkinstalldirs) po
	$(MSGMERGE) $< `if test -f po/gcc.pot; \
			then echo po/gcc.pot; \
			else echo $(srcdir)/po/gcc.pot; fi` -o $@

# This rule has to look for .gmo modules in both srcdir and
# the cwd, and has to check that we actually have a catalog
# for each language, in case they weren't built or included
# with the distribution.
install-po:
	$(mkinstalldirs) $(DESTDIR)$(datadir)
	cats="$(CATALOGS)"; for cat in $$cats; do \
	  lang=`basename $$cat | sed 's/\.gmo$$//'`; \
	  if [ -f $$cat ]; then :; \
	  elif [ -f $(srcdir)/$$cat ]; then cat=$(srcdir)/$$cat; \
	  else continue; \
	  fi; \
	  dir=$(localedir)/$$lang/LC_MESSAGES; \
	  echo $(mkinstalldirs) $(DESTDIR)$$dir; \
	  $(mkinstalldirs) $(DESTDIR)$$dir || exit 1; \
	  echo $(INSTALL_DATA) $$cat $(DESTDIR)$$dir/gcc.mo; \
	  $(INSTALL_DATA) $$cat $(DESTDIR)$$dir/gcc.mo; \
	done

# Rule for regenerating the message template (gcc.pot).
# Instead of forcing everyone to edit POTFILES.in, which proved impractical,
# this rule has no dependencies and always regenerates gcc.pot.  This is
# relatively harmless since the .po files do not directly depend on it.
# Note that exgettext has an awk script embedded in it which requires a
# fairly modern (POSIX-compliant) awk.
# The .pot file is left in the build directory.
gcc.pot: po/gcc.pot
po/gcc.pot: force
	$(mkinstalldirs) po
	$(MAKE) srcextra
	AWK=$(AWK) $(SHELL) $(srcdir)/po/exgettext \
		$(XGETTEXT) gcc $(srcdir)

#

# Dependency information.

# In order for parallel make to really start compiling the expensive
# objects from $(OBJS) as early as possible, build all their
# prerequisites strictly before all objects.
$(ALL_HOST_OBJS) : | $(generated_files)

# Include the auto-generated dependencies for all host objects.
DEPFILES = \
  $(foreach obj,$(ALL_HOST_OBJS),\
    $(dir $(obj))$(DEPDIR)/$(patsubst %.o,%.Po,$(notdir $(obj))))
-include $(DEPFILES)<|MERGE_RESOLUTION|>--- conflicted
+++ resolved
@@ -1277,10 +1277,7 @@
 	ipa-split.o \
 	ipa-inline.o \
 	ipa-comdats.o \
-<<<<<<< HEAD
-=======
 	ipa-visibility.o \
->>>>>>> 331c6259
 	ipa-inline-analysis.o \
 	ipa-inline-transform.o \
 	ipa-profile.o \
