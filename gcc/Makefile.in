# Makefile for GNU Compiler Collection
# Run 'configure' to generate Makefile from Makefile.in

# Copyright (C) 1987, 1988, 1990, 1991, 1992, 1993, 1994, 1995, 1996,
# 1997, 1998, 1999, 2000, 2001, 2002, 2003, 2004, 2005, 2006, 2007,
# 2008, 2009, 2010, 2011, 2012 Free Software Foundation, Inc.

#This file is part of GCC.

#GCC is free software; you can redistribute it and/or modify
#it under the terms of the GNU General Public License as published by
#the Free Software Foundation; either version 3, or (at your option)
#any later version.

#GCC is distributed in the hope that it will be useful,
#but WITHOUT ANY WARRANTY; without even the implied warranty of
#MERCHANTABILITY or FITNESS FOR A PARTICULAR PURPOSE.  See the
#GNU General Public License for more details.

#You should have received a copy of the GNU General Public License
#along with GCC; see the file COPYING3.  If not see
#<http://www.gnu.org/licenses/>.

# The targets for external use include:
# all, doc, install, install-cross, install-cross-rest, install-strip,
# uninstall, TAGS, mostlyclean, clean, distclean, maintainer-clean.

# This is the default target.
# Set by autoconf to "all.internal" for a native build, or
# "all.cross" to build a cross compiler.
all: @ALL@

# Depend on this to specify a phony target portably.
force:

# This tells GNU make version 3 not to export the variables
# defined in this file into the environment (and thus recursive makes).
.NOEXPORT:
# And this tells it not to automatically pass command-line variables
# to recursive makes.
MAKEOVERRIDES =

# Suppress smart makes who think they know how to automake yacc and flex file
.y.c:
.l.c:

# The only suffixes we want for implicit rules are .c and .o, so clear
# the list and add them.  This speeds up GNU Make, and allows -r to work.
# For i18n support, we also need .gmo, .po, .pox.
# This must come before the language makefile fragments to allow them to
# add suffixes and rules of their own.
.SUFFIXES:
.SUFFIXES: .c .o .po .pox .gmo

# -------------------------------
# Standard autoconf-set variables
# -------------------------------

build=@build@
host=@host@
target=@target@
target_noncanonical:=@target_noncanonical@

# Sed command to transform gcc to installed name.
program_transform_name := @program_transform_name@

# -----------------------------
# Directories used during build
# -----------------------------

# Directory where sources are, from where we are.
srcdir = @srcdir@
gcc_docdir = @srcdir@/doc

# Directory where sources are, absolute.
abs_srcdir = @abs_srcdir@
abs_docdir = @abs_srcdir@/doc

# Top build directory for this package, relative to here.
top_builddir = .

# The absolute path to the current directory.
objdir := $(shell pwd)

host_subdir=@host_subdir@
build_subdir=@build_subdir@
target_subdir=@target_subdir@
build_libsubdir=@build_libsubdir@

# Top build directory for the "Cygnus tree", relative to $(top_builddir).
ifeq ($(host_subdir),.)
toplevel_builddir := ..
else
toplevel_builddir := ../..
endif

build_objdir := $(toplevel_builddir)/$(build_subdir)
build_libobjdir := $(toplevel_builddir)/$(build_libsubdir)
target_objdir := $(toplevel_builddir)/$(target_subdir)

# --------
# Defined vpaths
# --------

# Directory where sources are, from where we are.
VPATH = @srcdir@

# We define a vpath for the sources of the .texi files here because they
# are split between multiple directories and we would rather use one implicit
# pattern rule for everything.
# This vpath could be extended within the Make-lang fragments.

vpath %.texi $(gcc_docdir)
vpath %.texi $(gcc_docdir)/include

# --------
# UNSORTED
# --------

# Variables that exist for you to override.
# See below for how to change them for certain systems.

# List of language subdirectories.
SUBDIRS =@subdirs@ build

# Selection of languages to be made.
CONFIG_LANGUAGES = @all_selected_languages@
LANGUAGES = c gcov$(exeext) gcov-dump$(exeext) $(CONFIG_LANGUAGES)

# Default values for variables overridden in Makefile fragments.
# CFLAGS is for the user to override to, e.g., do a cross build with -O2.
# TCFLAGS is used for compilations with the GCC just built.
# T_CFLAGS is used for all compilations and is overridden by t-* files.
T_CFLAGS =
TCFLAGS =
CFLAGS = @CFLAGS@
CXXFLAGS = @CXXFLAGS@
LDFLAGS = @LDFLAGS@

# Flags to determine code coverage. When coverage is disabled, this will
# contain the optimization flags, as you normally want code coverage
# without optimization.
COVERAGE_FLAGS = @coverage_flags@
coverageexts = .{gcda,gcno}

# The warning flags are separate from CFLAGS because people tend to
# override optimization flags and we'd like them to still have warnings
# turned on.  These flags are also used to pass other stage dependent
# flags from configure.  The user is free to explicitly turn these flags
# off if they wish.
# LOOSE_WARN are the warning flags to use when compiling something
# which is only compiled with gcc, such as libgcc.
# C_LOOSE_WARN is similar, but with C-only warnings.
# STRICT_WARN are the additional warning flags to
# apply to the back end and some front ends, which may be compiled
# with other compilers.
# C_STRICT_WARN is similar, with C-only warnings.
LOOSE_WARN = @loose_warn@
C_LOOSE_WARN = @c_loose_warn@
STRICT_WARN = @strict_warn@
C_STRICT_WARN = @c_strict_warn@

# This is set by --enable-checking.  The idea is to catch forgotten
# "extern" tags in header files.
NOCOMMON_FLAG = @nocommon_flag@

NOEXCEPTION_FLAGS = @noexception_flags@

# This is set by --disable-maintainer-mode (default) to "#"
# FIXME: 'MAINT' will always be set to an empty string, no matter if
# --disable-maintainer-mode is used or not.  This is because the
# following will expand to "MAINT := " in maintainer mode, and to
# "MAINT := #" in non-maintainer mode, but because '#' starts a comment,
# they mean exactly the same thing for make.
MAINT := @MAINT@

# The following provides the variable ENABLE_MAINTAINER_RULES that can
# be used in language Make-lang.in makefile fragments to enable
# maintainer rules.  So, ENABLE_MAINTAINER_RULES is 'true' in
# maintainer mode, and '' otherwise.
@MAINT@ ENABLE_MAINTAINER_RULES = true

# These are set by --enable-checking=valgrind.
RUN_GEN = @valgrind_command@
VALGRIND_DRIVER_DEFINES = @valgrind_path_defines@

# This is how we control whether or not the additional warnings are applied.
.-warn = $(STRICT_WARN)
build-warn = $(STRICT_WARN)
GCC_WARN_CFLAGS = $(LOOSE_WARN) $(C_LOOSE_WARN) $($(@D)-warn) $(if $(filter-out $(STRICT_WARN),$($(@D)-warn)),,$(C_STRICT_WARN)) $(NOCOMMON_FLAG) $($@-warn)
GCC_WARN_CXXFLAGS = $(LOOSE_WARN) $($(@D)-warn) $(NOCOMMON_FLAG) $($@-warn)

# These files are to have specific diagnostics suppressed, or are not to
# be subject to -Werror:
# flex output may yield harmless "no previous prototype" warnings
build/gengtype-lex.o-warn = -Wno-error
gengtype-lex.o-warn = -Wno-error
expmed.o-warn = -Wno-error

# All warnings have to be shut off in stage1 if the compiler used then
# isn't gcc; configure determines that.  WARN_CFLAGS will be either
# $(GCC_WARN_CFLAGS), or nothing.  Similarly, WARN_CXXFLAGS will be
# either $(GCC_WARN_CXXFLAGS), or nothing.
WARN_CFLAGS = @warn_cflags@
WARN_CXXFLAGS = @warn_cxxflags@

CPPFLAGS = @CPPFLAGS@

AWK = @AWK@
CC = @CC@
CXX = @CXX@
BISON = @BISON@
BISONFLAGS =
FLEX = @FLEX@
FLEXFLAGS =
AR = @AR@
AR_FLAGS = rc
NM = @NM@
RANLIB = @RANLIB@
RANLIB_FLAGS = @ranlib_flags@

# Libraries to use on the host.
HOST_LIBS = @HOST_LIBS@

# The name of the compiler to use.
COMPILER = $(CXX)
COMPILER_FLAGS = $(CXXFLAGS)
# If HOST_LIBS is set, then the user is controlling the libraries to
# link against.  In that case, link with $(CC) so that the -lstdc++
# library is not introduced.  If HOST_LIBS is not set, link with
# $(CXX) to pick up -lstdc++.
ifeq ($(HOST_LIBS),)
LINKER = $(CXX)
LINKER_FLAGS = $(CXXFLAGS)
else
LINKER = $(CC)
LINKER_FLAGS = $(CFLAGS)
endif

# -------------------------------------------
# Programs which operate on the build machine
# -------------------------------------------

SHELL = @SHELL@
# pwd command to use.  Allow user to override default by setting PWDCMD in
# the environment to account for automounters.  The make variable must not
# be called PWDCMD, otherwise the value set here is passed to make
# subprocesses and overrides the setting from the user's environment.
# Don't use PWD since it is a common shell environment variable and we
# don't want to corrupt it.
PWD_COMMAND = $${PWDCMD-pwd}
# on sysV, define this as cp.
INSTALL = @INSTALL@
# Some systems may be missing symbolic links, regular links, or both.
# Allow configure to check this and use "ln -s", "ln", or "cp" as appropriate.
LN=@LN@
LN_S=@LN_S@
# These permit overriding just for certain files.
INSTALL_PROGRAM = @INSTALL_PROGRAM@
INSTALL_DATA = @INSTALL_DATA@
INSTALL_SCRIPT = @INSTALL@
install_sh = $(SHELL) $(srcdir)/../install-sh
INSTALL_STRIP_PROGRAM = $(install_sh) -c -s
MAKEINFO = @MAKEINFO@
MAKEINFOFLAGS = --no-split
TEXI2DVI = texi2dvi
TEXI2PDF = texi2pdf
TEXI2HTML = $(MAKEINFO) --html
TEXI2POD = perl $(srcdir)/../contrib/texi2pod.pl
POD2MAN = pod2man --center="GNU" --release="gcc-$(version)" --date=$(shell sed 's/\(....\)\(..\)\(..\)/\1-\2-\3/' <$(DATESTAMP))
# Some versions of `touch' (such as the version on Solaris 2.8)
# do not correctly set the timestamp due to buggy versions of `utime'
# in the kernel.  So, we use `echo' instead.
STAMP = echo timestamp >
# If necessary (e.g., when using the MSYS shell on Microsoft Windows)
# translate the shell's notion of absolute pathnames to the native
# spelling.
build_file_translate = @build_file_translate@

# Make sure the $(MAKE) variable is defined.
@SET_MAKE@

# Locate mkinstalldirs.
mkinstalldirs=$(SHELL) $(srcdir)/../mkinstalldirs

# write_entries_to_file - writes each entry in a list
# to the specified file.  Entries are written in chunks of
# $(write_entries_to_file_split) to accommodate systems with
# severe command-line-length limitations.
# Parameters:
# $(1): variable containing entries to iterate over
# $(2): output file
write_entries_to_file_split = 50
write_entries_to_file = $(shell rm -f $(2) || :) $(shell touch $(2)) \
	$(foreach range, \
	  $(shell i=1; while test $$i -le $(words $(1)); do \
	     echo $$i; i=`expr $$i + $(write_entries_to_file_split)`; done), \
	  $(shell echo "$(wordlist $(range), \
			  $(shell expr $(range) + $(write_entries_to_file_split) - 1), $(1))" \
	     | tr ' ' '\012' >> $(2)))

# --------
# UNSORTED
# --------

# Some compilers can't handle cc -c blah.c -o foo/blah.o.
# In stage2 and beyond, we force this to "-o $@" since we know we're using gcc.
OUTPUT_OPTION = @OUTPUT_OPTION@

# This is where we get zlib from.  zlibdir is -L../zlib and zlibinc is
# -I../zlib, unless we were configured with --with-system-zlib, in which
# case both are empty.
ZLIB = @zlibdir@ -lz
ZLIBINC = @zlibinc@

# How to find GMP
GMPLIBS = @GMPLIBS@
GMPINC = @GMPINC@

# How to find ISL
ISLINC = @ISLINC@

# How to find CLOOG
CLOOGLIBS = @CLOOGLIBS@
CLOOGINC = @CLOOGINC@

# Set to 'yes' if the LTO front end is enabled.
enable_lto = @enable_lto@

# Compiler and flags needed for plugin support
PLUGINCC = @CXX@
PLUGINCFLAGS = @CXXFLAGS@

# Libs and linker options needed for plugin support
PLUGINLIBS = @pluginlibs@

enable_plugin = @enable_plugin@

CPPLIB = ../libcpp/libcpp.a
CPPINC = -I$(srcdir)/../libcpp/include

# Where to find decNumber
enable_decimal_float = @enable_decimal_float@
DECNUM = $(srcdir)/../libdecnumber
DECNUMFMT = $(srcdir)/../libdecnumber/$(enable_decimal_float)
DECNUMINC = -I$(DECNUM) -I$(DECNUMFMT) -I../libdecnumber
LIBDECNUMBER = ../libdecnumber/libdecnumber.a

# The backtrace library.
BACKTRACE = $(srcdir)/../libbacktrace
BACKTRACEINC = -I$(BACKTRACE)
LIBBACKTRACE = ../libbacktrace/.libs/libbacktrace.a

# Target to use when installing include directory.  Either
# install-headers-tar, install-headers-cpio or install-headers-cp.
INSTALL_HEADERS_DIR = @build_install_headers_dir@

# Header files that are made available under the same name
# to programs compiled with GCC.
USER_H = $(srcdir)/ginclude/float.h \
	 $(srcdir)/ginclude/iso646.h \
	 $(srcdir)/ginclude/stdarg.h \
	 $(srcdir)/ginclude/stdbool.h \
	 $(srcdir)/ginclude/stddef.h \
	 $(srcdir)/ginclude/varargs.h \
	 $(srcdir)/ginclude/stdfix.h \
	 $(srcdir)/ginclude/stdnoreturn.h \
	 $(srcdir)/ginclude/stdalign.h \
	 $(EXTRA_HEADERS)

USER_H_INC_NEXT_PRE = @user_headers_inc_next_pre@
USER_H_INC_NEXT_POST = @user_headers_inc_next_post@

# The GCC to use for compiling crt*.o.
# Usually the one we just built.
# Don't use this as a dependency--use $(GCC_PASSES).
GCC_FOR_TARGET = $(STAGE_CC_WRAPPER) ./xgcc -B./ -B$(build_tooldir)/bin/ -isystem $(build_tooldir)/include -isystem $(build_tooldir)/sys-include -L$(objdir)/../ld

# Set if the compiler was configured with --with-build-sysroot.
SYSROOT_CFLAGS_FOR_TARGET = @SYSROOT_CFLAGS_FOR_TARGET@

# This is used instead of ALL_CFLAGS when compiling with GCC_FOR_TARGET.
# It specifies -B./.
# It also specifies -isystem ./include to find, e.g., stddef.h.
GCC_CFLAGS=$(CFLAGS_FOR_TARGET) $(INTERNAL_CFLAGS) $(T_CFLAGS) $(LOOSE_WARN) $(C_LOOSE_WARN) -Wold-style-definition $($@-warn) -isystem ./include $(TCFLAGS)

# ---------------------------------------------------
# Programs which produce files for the target machine
# ---------------------------------------------------

AR_FOR_TARGET := $(shell \
  if [ -f $(objdir)/../binutils/ar ] ; then \
    echo $(objdir)/../binutils/ar ; \
  else \
    if [ "$(host)" = "$(target)" ] ; then \
      echo $(AR); \
    else \
       t='$(program_transform_name)'; echo ar | sed -e "$$t" ; \
    fi; \
  fi)
AR_FLAGS_FOR_TARGET =
AR_CREATE_FOR_TARGET = $(AR_FOR_TARGET) $(AR_FLAGS_FOR_TARGET) rc
AR_EXTRACT_FOR_TARGET = $(AR_FOR_TARGET) $(AR_FLAGS_FOR_TARGET) x
LIPO_FOR_TARGET = lipo
ORIGINAL_AS_FOR_TARGET = @ORIGINAL_AS_FOR_TARGET@
RANLIB_FOR_TARGET := $(shell \
  if [ -f $(objdir)/../binutils/ranlib ] ; then \
    echo $(objdir)/../binutils/ranlib ; \
  else \
    if [ "$(host)" = "$(target)" ] ; then \
      echo $(RANLIB); \
    else \
       t='$(program_transform_name)'; echo ranlib | sed -e "$$t" ; \
    fi; \
  fi)
ORIGINAL_LD_FOR_TARGET = @ORIGINAL_LD_FOR_TARGET@
ORIGINAL_NM_FOR_TARGET = @ORIGINAL_NM_FOR_TARGET@
NM_FOR_TARGET = ./nm
STRIP_FOR_TARGET := $(shell \
  if [ -f $(objdir)/../binutils/strip-new ] ; then \
    echo $(objdir)/../binutils/strip-new ; \
  else \
    if [ "$(host)" = "$(target)" ] ; then \
      echo strip; \
    else \
       t='$(program_transform_name)'; echo strip | sed -e "$$t" ; \
    fi; \
  fi)

# --------
# UNSORTED
# --------

# Where to find some libiberty headers.
HASHTAB_H   = $(srcdir)/../include/hashtab.h
OBSTACK_H   = $(srcdir)/../include/obstack.h
SPLAY_TREE_H= $(srcdir)/../include/splay-tree.h
FIBHEAP_H   = $(srcdir)/../include/fibheap.h
PARTITION_H = $(srcdir)/../include/partition.h
MD5_H	    = $(srcdir)/../include/md5.h
DWARF2_H    = $(srcdir)/../include/dwarf2.h $(srcdir)/../include/dwarf2.def
XREGEX_H    = $(srcdir)/../include/xregex.h
FNMATCH_H   = $(srcdir)/../include/fnmatch.h

# Linker plugin API headers
LINKER_PLUGIN_API_H = $(srcdir)/../include/plugin-api.h
LTO_SYMTAB_H = $(srcdir)/../include/lto-symtab.h

# Default native SYSTEM_HEADER_DIR, to be overridden by targets.
NATIVE_SYSTEM_HEADER_DIR = @NATIVE_SYSTEM_HEADER_DIR@
# Default cross SYSTEM_HEADER_DIR, to be overridden by targets.
CROSS_SYSTEM_HEADER_DIR = @CROSS_SYSTEM_HEADER_DIR@

# autoconf sets SYSTEM_HEADER_DIR to one of the above.
# Purge it of unnecessary internal relative paths
# to directories that might not exist yet.
# The sed idiom for this is to repeat the search-and-replace until it doesn't match, using :a ... ta.
# Use single quotes here to avoid nested double- and backquotes, this
# macro is also used in a double-quoted context.
SYSTEM_HEADER_DIR = `echo @SYSTEM_HEADER_DIR@ | sed -e :a -e 's,[^/]*/\.\.\/,,' -e ta`

# Control whether to run fixincludes.
STMP_FIXINC = @STMP_FIXINC@

# Test to see whether <limits.h> exists in the system header files.
LIMITS_H_TEST = [ -f $(SYSTEM_HEADER_DIR)/limits.h ]

# Directory for prefix to system directories, for
# each of $(system_prefix)/usr/include, $(system_prefix)/usr/lib, etc.
TARGET_SYSTEM_ROOT = @TARGET_SYSTEM_ROOT@
TARGET_SYSTEM_ROOT_DEFINE = @TARGET_SYSTEM_ROOT_DEFINE@

xmake_file=@xmake_file@
tmake_file=@tmake_file@
TM_ENDIAN_CONFIG=@TM_ENDIAN_CONFIG@
TM_MULTILIB_CONFIG=@TM_MULTILIB_CONFIG@
TM_MULTILIB_EXCEPTIONS_CONFIG=@TM_MULTILIB_EXCEPTIONS_CONFIG@
out_file=$(srcdir)/config/@out_file@
out_object_file=@out_object_file@
common_out_file=$(srcdir)/common/config/@common_out_file@
common_out_object_file=@common_out_object_file@
md_file=$(srcdir)/config/@md_file@
tm_file_list=@tm_file_list@
tm_include_list=@tm_include_list@
tm_defines=@tm_defines@
tm_p_file_list=@tm_p_file_list@
tm_p_include_list=@tm_p_include_list@
build_xm_file_list=@build_xm_file_list@
build_xm_include_list=@build_xm_include_list@
build_xm_defines=@build_xm_defines@
host_xm_file_list=@host_xm_file_list@
host_xm_include_list=@host_xm_include_list@
host_xm_defines=@host_xm_defines@
xm_file_list=@xm_file_list@
xm_include_list=@xm_include_list@
xm_defines=@xm_defines@
lang_checks=
lang_checks_parallelized=
dg_target_exps:=alpha.exp,arm.exp,avr.exp,bfin.exp,cris.exp,frv.exp
dg_target_exps:=$(dg_target_exps),i386.exp,ia64.exp,m68k.exp,microblaze.exp
dg_target_exps:=$(dg_target_exps),mips.exp,powerpc.exp,rx.exp,s390.exp,sh.exp
dg_target_exps:=$(dg_target_exps),sparc.exp,spu.exp,xstormy16.exp
# This lists a couple of test files that take most time during check-gcc.
# When doing parallelized check-gcc, these can run in parallel with the
# remaining tests.  Each word in this variable stands for work for one
# make goal and one extra make goal is added to handle all the *.exp
# files not handled explicitly already.  If multiple *.exp files
# should be run in the same runtest invocation (usually if they aren't
# very long running, but still should be split of from the check-parallel-$lang
# remaining tests runtest invocation), they should be concatenated with commas.
# Note that [a-zA-Z] wildcards need to have []s prefixed with \ (needed
# by tcl) and as the *.exp arguments are mached both as is and with
# */ prefixed to it in runtest_file_p, it is usually desirable to include
# a subdirectory name.
check_gcc_parallelize=execute.exp=execute/2* \
		      execute.exp=execute/\[013-9a-fA-F\]* \
		      execute.exp=execute/\[pP\]*,dg.exp \
		      execute.exp=execute/\[g-oq-zG-OQ-Z\]*,compile.exp=compile/2* \
		      compile.exp=compile/\[9pP\]*,builtins.exp \
		      compile.exp=compile/\[013-8a-oq-zA-OQ-Z\]* \
		      dg-torture.exp,ieee.exp \
		      vect.exp,guality.exp,unsorted.exp \
		      struct-layout-1.exp,stackalign.exp,$(dg_target_exps)
lang_opt_files=@lang_opt_files@ $(srcdir)/c-family/c.opt $(srcdir)/common.opt
lang_specs_files=@lang_specs_files@
lang_tree_files=@lang_tree_files@
target_cpu_default=@target_cpu_default@
OBJC_BOEHM_GC=@objc_boehm_gc@
extra_modes_file=@extra_modes_file@
extra_opt_files=@extra_opt_files@
host_hook_obj=@out_host_hook_obj@

# Multiarch support
enable_multiarch = @enable_multiarch@
with_cpu = @with_cpu@
with_float = @with_float@
ifeq ($(enable_multiarch),yes)
  if_multiarch = $(1)
else
  ifeq ($(enable_multiarch),auto)
    # SYSTEM_HEADER_DIR is makefile syntax, cannot be evaluated in configure.ac
    if_multiarch = $(if $(wildcard $(shell echo $(SYSTEM_HEADER_DIR))/../../usr/lib/*/crti.o),$(1))
  else
    if_multiarch =
  endif
endif

# ------------------------
# Installation directories
# ------------------------

# Common prefix for installation directories.
# NOTE: This directory must exist when you start installation.
prefix = @prefix@
# Directory in which to put localized header files. On the systems with
# gcc as the native cc, `local_prefix' may not be `prefix' which is
# `/usr'.
# NOTE: local_prefix *should not* default from prefix.
local_prefix = @local_prefix@
# Directory in which to put host dependent programs and libraries
exec_prefix = @exec_prefix@
# Directory in which to put the executable for the command `gcc'
bindir = @bindir@
# Directory in which to put the directories used by the compiler.
libdir = @libdir@
# Directory in which GCC puts its executables.
libexecdir = @libexecdir@

# --------
# UNSORTED
# --------

# Directory in which the compiler finds libraries etc.
libsubdir = $(libdir)/gcc/$(target_noncanonical)/$(version)
# Directory in which the compiler finds executables
libexecsubdir = $(libexecdir)/gcc/$(target_noncanonical)/$(version)
# Directory in which all plugin resources are installed
plugin_resourcesdir = $(libsubdir)/plugin
 # Directory in which plugin headers are installed
plugin_includedir = $(plugin_resourcesdir)/include
# Directory in which plugin specific executables are installed
plugin_bindir = $(libexecsubdir)/plugin
# Used to produce a relative $(gcc_tooldir) in gcc.o
unlibsubdir = ../../..
# $(prefix), expressed as a path relative to $(libsubdir).
#
# An explanation of the sed strings:
#  -e 's|^$(prefix)||'   matches and eliminates 'prefix' from 'exec_prefix'
#  -e 's|/$$||'          match a trailing forward slash and eliminates it
#  -e 's|^[^/]|/|'       forces the string to start with a forward slash (*)
#  -e 's|/[^/]*|../|g'   replaces each occurrence of /<directory> with ../
#
# (*) Note this pattern overwrites the first character of the string
# with a forward slash if one is not already present.  This is not a
# problem because the exact names of the sub-directories concerned is
# unimportant, just the number of them matters.
#
# The practical upshot of these patterns is like this:
#
#  prefix     exec_prefix        result
#  ------     -----------        ------
#   /foo        /foo/bar          ../
#   /foo/       /foo/bar          ../
#   /foo        /foo/bar/         ../
#   /foo/       /foo/bar/         ../
#   /foo        /foo/bar/ugg      ../../
libsubdir_to_prefix := \
  $(unlibsubdir)/$(shell echo "$(libdir)" | \
    sed -e 's|^$(prefix)||' -e 's|/$$||' -e 's|^[^/]|/|' \
        -e 's|/[^/]*|../|g')
# $(exec_prefix), expressed as a path relative to $(prefix).
prefix_to_exec_prefix := \
  $(shell echo "$(exec_prefix)" | \
    sed -e 's|^$(prefix)||' -e 's|^/||' -e '/./s|$$|/|')
# Directory in which to find other cross-compilation tools and headers.
dollar = @dollar@
# Used in install-cross.
gcc_tooldir = @gcc_tooldir@
# Since gcc_tooldir does not exist at build-time, use -B$(build_tooldir)/bin/
build_tooldir = $(exec_prefix)/$(target_noncanonical)
# Directory in which the compiler finds target-independent g++ includes.
gcc_gxx_include_dir = @gcc_gxx_include_dir@
gcc_gxx_include_dir_add_sysroot = @gcc_gxx_include_dir_add_sysroot@
# Directory to search for site-specific includes.
local_includedir = $(local_prefix)/include
includedir = $(prefix)/include
# where the info files go
infodir = @infodir@
# Where cpp should go besides $prefix/bin if necessary
cpp_install_dir = @cpp_install_dir@
# where the locale files go
datadir = @datadir@
localedir = $(datadir)/locale
# Extension (if any) to put in installed man-page filename.
man1ext = .1
man7ext = .7
objext = .o
exeext = @host_exeext@
build_exeext = @build_exeext@

# Directory in which to put man pages.
mandir = @mandir@
man1dir = $(mandir)/man1
man7dir = $(mandir)/man7
# Dir for temp files.
tmpdir = /tmp

datarootdir = @datarootdir@
docdir = @docdir@
# Directory in which to build HTML
build_htmldir = $(objdir)/HTML/gcc-$(version)
# Directory in which to put HTML
htmldir = @htmldir@

# Whether we were configured with NLS.
USE_NLS = @USE_NLS@

# Internationalization library.
LIBINTL = @LIBINTL@
LIBINTL_DEP = @LIBINTL_DEP@

# Character encoding conversion library.
LIBICONV = @LIBICONV@
LIBICONV_DEP = @LIBICONV_DEP@

# The GC method to be used on this system.
GGC=@GGC@.o

# If a supplementary library is being used for the GC.
GGC_LIB=

# "true" if the target C library headers are unavailable; "false"
# otherwise.
inhibit_libc = @inhibit_libc@
ifeq ($(inhibit_libc),true)
INHIBIT_LIBC_CFLAGS = -Dinhibit_libc
endif

# List of extra executables that should be compiled for this target machine
# that are used when linking.
# The rules for compiling them should be in the t-* file for the machine.
EXTRA_PROGRAMS = @extra_programs@

# List of extra object files that should be compiled and linked with
# compiler proper (cc1, cc1obj, cc1plus).
EXTRA_OBJS = @extra_objs@

# List of extra object files that should be compiled and linked with
# the gcc driver.
EXTRA_GCC_OBJS =@extra_gcc_objs@

# List of extra libraries that should be linked with the gcc driver.
EXTRA_GCC_LIBS = @EXTRA_GCC_LIBS@

# List of additional header files to install.
EXTRA_HEADERS =@extra_headers_list@

# How to handle <stdint.h>.
USE_GCC_STDINT = @use_gcc_stdint@

# The configure script will set this to collect2$(exeext), except on a
# (non-Unix) host which can not build collect2, for which it will be
# set to empty.
COLLECT2 = @collect2@

# Program to convert libraries.
LIBCONVERT =

# Control whether header files are installed.
INSTALL_HEADERS=install-headers install-mkheaders

# Control whether Info documentation is built and installed.
BUILD_INFO = @BUILD_INFO@

# Control whether manpages generated by texi2pod.pl can be rebuilt.
GENERATED_MANPAGES = @GENERATED_MANPAGES@

# Additional directories of header files to run fixincludes on.
# These should be directories searched automatically by default
# just as /usr/include is.
# *Do not* use this for directories that happen to contain
# header files, but are not searched automatically by default.
# On most systems, this is empty.
OTHER_FIXINCLUDES_DIRS=

# A list of all the language-specific executables.
COMPILERS = @all_compilers@

# List of things which should already be built whenever we try to use xgcc
# to compile anything (without linking).
GCC_PASSES=xgcc$(exeext) specs

# Directory to link to, when using the target `maketest'.
DIR = ../gcc

# Native compiler for the build machine and its switches.
CC_FOR_BUILD = @CC_FOR_BUILD@
CXX_FOR_BUILD = @CXX_FOR_BUILD@
BUILD_CFLAGS= @BUILD_CFLAGS@ -DGENERATOR_FILE
BUILD_CXXFLAGS = @BUILD_CXXFLAGS@ -DGENERATOR_FILE

# Native compiler that we use.  This may be C++ some day.
COMPILER_FOR_BUILD = $(CXX_FOR_BUILD)
BUILD_COMPILERFLAGS = $(BUILD_CXXFLAGS)

# Native linker that we use.
LINKER_FOR_BUILD = $(CXX_FOR_BUILD)
BUILD_LINKERFLAGS = $(BUILD_CXXFLAGS)

# Native linker and preprocessor flags.  For x-fragment overrides.
BUILD_LDFLAGS=@BUILD_LDFLAGS@
BUILD_CPPFLAGS=$(ALL_CPPFLAGS)

# Actual name to use when installing a native compiler.
GCC_INSTALL_NAME := $(shell echo gcc|sed '$(program_transform_name)')
GCC_TARGET_INSTALL_NAME := $(target_noncanonical)-$(shell echo gcc|sed '$(program_transform_name)')
CPP_INSTALL_NAME := $(shell echo cpp|sed '$(program_transform_name)')
GCOV_INSTALL_NAME := $(shell echo gcov|sed '$(program_transform_name)')

# Setup the testing framework, if you have one
EXPECT = `if [ -f $${rootme}/../expect/expect ] ; then \
            echo $${rootme}/../expect/expect ; \
          else echo expect ; fi`

RUNTEST = `if [ -f $${srcdir}/../dejagnu/runtest ] ; then \
	       echo $${srcdir}/../dejagnu/runtest ; \
	    else echo runtest; fi`
RUNTESTFLAGS =

# This should name the specs file that we're going to install.  Target
# Makefiles may override it and name another file to be generated from
# the built-in specs and installed as the default spec, as long as
# they also introduce a rule to generate a file name specs, to be used
# at build time.
SPECS = specs

# Extra include files that are defined by HeaderInclude directives in
# the .opt files
OPTIONS_H_EXTRA =

# Extra include files that are defined by SourceInclude directives in
# the .opt files
OPTIONS_C_EXTRA = $(PRETTY_PRINT_H)

@option_includes@

# End of variables for you to override.

# GTM_H lists the config files that the generator files depend on,
# while TM_H lists the ones ordinary gcc files depend on, which
# includes several files generated by those generators.
BCONFIG_H = bconfig.h $(build_xm_file_list)
CONFIG_H  = config.h  $(host_xm_file_list)
TCONFIG_H = tconfig.h $(xm_file_list)
TM_P_H    = tm_p.h    $(tm_p_file_list)
GTM_H     = tm.h      $(tm_file_list) insn-constants.h
TM_H      = $(GTM_H) insn-flags.h $(OPTIONS_H)

# Variables for version information.
BASEVER     := $(srcdir)/BASE-VER  # 4.x.y
DEVPHASE    := $(srcdir)/DEV-PHASE # experimental, prerelease, ""
DATESTAMP   := $(srcdir)/DATESTAMP # YYYYMMDD or empty
REVISION    := $(srcdir)/REVISION  # [BRANCH revision XXXXXX]

BASEVER_c   := $(shell cat $(BASEVER))
DEVPHASE_c  := $(shell cat $(DEVPHASE))
DATESTAMP_c := $(shell cat $(DATESTAMP))

ifeq (,$(wildcard $(REVISION)))
REVISION_c  :=
REVISION    :=
else
REVISION_c  := $(shell cat $(REVISION))
endif

version     := $(BASEVER_c)

# For use in version.c - double quoted strings, with appropriate
# surrounding punctuation and spaces, and with the datestamp and
# development phase collapsed to the empty string in release mode
# (i.e. if DEVPHASE_c is empty).  The space immediately after the
# comma in the $(if ...) constructs is significant - do not remove it.
BASEVER_s   := "\"$(BASEVER_c)\""
DEVPHASE_s  := "\"$(if $(DEVPHASE_c), ($(DEVPHASE_c)))\""
DATESTAMP_s := "\"$(if $(DEVPHASE_c), $(DATESTAMP_c))\""
PKGVERSION_s:= "\"@PKGVERSION@\""
BUGURL_s    := "\"@REPORT_BUGS_TO@\""

PKGVERSION  := @PKGVERSION@
BUGURL_TEXI := @REPORT_BUGS_TEXI@

ifdef REVISION_c
REVISION_s  := "\"$(if $(DEVPHASE_c), $(REVISION_c))\""
else
REVISION_s  := "\"\""
endif

# Shorthand variables for dependency lists.
VEC_H = vec.h statistics.h $(GGC_H)
HASH_TABLE_H = $(HASHTAB_H) hash-table.h
EXCEPT_H = except.h $(HASHTAB_H)
TARGET_DEF = target.def target-hooks-macros.h
C_TARGET_DEF = c-family/c-target.def target-hooks-macros.h
COMMON_TARGET_DEF = common/common-target.def target-hooks-macros.h
TARGET_H = $(TM_H) target.h $(TARGET_DEF) insn-modes.h
C_TARGET_H = c-family/c-target.h $(C_TARGET_DEF)
COMMON_TARGET_H = common/common-target.h $(INPUT_H) $(COMMON_TARGET_DEF)
MACHMODE_H = machmode.h mode-classes.def insn-modes.h
HOOKS_H = hooks.h $(MACHMODE_H)
HOSTHOOKS_DEF_H = hosthooks-def.h $(HOOKS_H)
LANGHOOKS_DEF_H = langhooks-def.h $(HOOKS_H)
TARGET_DEF_H = target-def.h target-hooks-def.h $(HOOKS_H) targhooks.h
C_TARGET_DEF_H = c-family/c-target-def.h c-family/c-target-hooks-def.h \
  $(TREE_H) $(C_COMMON_H) $(HOOKS_H) common/common-targhooks.h
COMMON_TARGET_DEF_H = common/common-target-def.h \
  common/common-target-hooks-def.h $(HOOKS_H)
RTL_BASE_H = coretypes.h rtl.h rtl.def $(MACHMODE_H) reg-notes.def \
  insn-notes.def $(INPUT_H) $(REAL_H) statistics.h $(VEC_H) \
  $(FIXED_VALUE_H) alias.h $(HASHTAB_H)
FIXED_VALUE_H = fixed-value.h $(MACHMODE_H) double-int.h
RTL_H = $(RTL_BASE_H) $(FLAGS_H) genrtl.h
RTL_ERROR_H = rtl-error.h $(RTL_H) $(DIAGNOSTIC_CORE_H)
READ_MD_H = $(OBSTACK_H) $(HASHTAB_H) read-md.h
PARAMS_H = params.h params.def
BUILTINS_DEF = builtins.def sync-builtins.def omp-builtins.def \
	gtm-builtins.def sanitizer.def
INTERNAL_FN_DEF = internal-fn.def
INTERNAL_FN_H = internal-fn.h $(INTERNAL_FN_DEF)
TREE_H = coretypes.h tree.h all-tree.def tree.def c-family/c-common.def \
	$(lang_tree_files) $(MACHMODE_H) tree-check.h $(BUILTINS_DEF) \
	$(INPUT_H) statistics.h $(VEC_H) treestruct.def $(HASHTAB_H) \
	double-int.h alias.h $(SYMTAB_H) $(FLAGS_H) \
	$(REAL_H) $(FIXED_VALUE_H)
REGSET_H = regset.h $(BITMAP_H) hard-reg-set.h
BASIC_BLOCK_H = basic-block.h $(PREDICT_H) $(VEC_H) $(FUNCTION_H) \
	cfg-flags.def cfghooks.h
GIMPLE_H = gimple.h gimple.def gsstruct.def pointer-set.h $(VEC_H) \
	$(GGC_H) $(BASIC_BLOCK_H) $(TREE_H) tree-ssa-operands.h \
	tree-ssa-alias.h $(INTERNAL_FN_H)
TRANS_MEM_H = trans-mem.h
GCOV_IO_H = gcov-io.h gcov-iov.h auto-host.h
COVERAGE_H = coverage.h $(GCOV_IO_H)
DEMANGLE_H = $(srcdir)/../include/demangle.h
RECOG_H = recog.h
ALIAS_H = alias.h
EMIT_RTL_H = emit-rtl.h
FLAGS_H = flags.h flag-types.h $(OPTIONS_H)
OPTIONS_H = options.h flag-types.h $(OPTIONS_H_EXTRA)
FUNCTION_H = function.h $(HASHTAB_H) $(TM_H) hard-reg-set.h \
	$(VEC_H) $(INPUT_H) $(MACHMODE_H)
EXPR_H = expr.h insn-config.h $(FUNCTION_H) $(RTL_H) $(FLAGS_H) $(TREE_H) $(MACHMODE_H) $(EMIT_RTL_H)
OPTABS_H = optabs.h insn-codes.h insn-opinit.h
REGS_H = regs.h $(MACHMODE_H) hard-reg-set.h
SCHED_INT_H = sched-int.h $(INSN_ATTR_H) $(BASIC_BLOCK_H) $(RTL_H) $(DF_H) \
	$(REGSET_H)
SEL_SCHED_IR_H = sel-sched-ir.h $(INSN_ATTR_H) $(BASIC_BLOCK_H) $(RTL_H) \
	$(GGC_H) $(BITMAP_H) $(SCHED_INT_H) $(CFGLOOP_H) $(REGSET_H)
SEL_SCHED_DUMP_H = sel-sched-dump.h $(SEL_SCHED_IR_H)
CFGLOOP_H = cfgloop.h $(BASIC_BLOCK_H) double-int.h \
	$(BITMAP_H) sbitmap.h
IPA_UTILS_H = ipa-utils.h $(TREE_H) $(CGRAPH_H)
IPA_REFERENCE_H = ipa-reference.h $(BITMAP_H) $(TREE_H)
CGRAPH_H = cgraph.h $(VEC_H) $(TREE_H) $(BASIC_BLOCK_H) $(FUNCTION_H) \
	cif-code.def ipa-ref.h ipa-ref-inline.h $(LINKER_PLUGIN_API_H) is-a.h
DF_H = df.h $(BITMAP_H) $(REGSET_H) sbitmap.h $(BASIC_BLOCK_H) \
	alloc-pool.h $(TIMEVAR_H)
VALTRACK_H = valtrack.h $(BITMAP_H) $(DF_H) $(RTL_H) $(BASIC_BLOCK_H) \
	$(HASH_TABLE_H)
RESOURCE_H = resource.h hard-reg-set.h $(DF_H)
DDG_H = ddg.h sbitmap.h $(DF_H)
GCC_H = gcc.h version.h $(DIAGNOSTIC_CORE_H)
GGC_H = ggc.h gtype-desc.h statistics.h
GGC_INTERNAL_H = ggc-internal.h $(GGC_H)
TIMEVAR_H = timevar.h timevar.def
INSN_ATTR_H = insn-attr.h insn-attr-common.h $(INSN_ADDR_H)
INSN_ADDR_H = $(srcdir)/insn-addr.h
C_COMMON_H = c-family/c-common.h c-family/c-common.def $(TREE_H) \
	$(SPLAY_TREE_H) $(CPPLIB_H) $(GGC_H) $(DIAGNOSTIC_CORE_H)
C_PRAGMA_H = c-family/c-pragma.h $(CPPLIB_H)
C_TREE_H = c-tree.h $(C_COMMON_H) $(DIAGNOSTIC_H)
SYSTEM_H = system.h hwint.h $(srcdir)/../include/libiberty.h \
	$(srcdir)/../include/safe-ctype.h $(srcdir)/../include/filenames.h
PREDICT_H = predict.h predict.def
CPPLIB_H = $(srcdir)/../libcpp/include/line-map.h \
	$(srcdir)/../libcpp/include/cpplib.h
INPUT_H = $(srcdir)/../libcpp/include/line-map.h input.h
OPTS_H = $(INPUT_H) $(VEC_H) opts.h
DECNUM_H = $(DECNUM)/decContext.h $(DECNUM)/decDPD.h $(DECNUM)/decNumber.h \
	$(DECNUMFMT)/decimal32.h $(DECNUMFMT)/decimal64.h \
	$(DECNUMFMT)/decimal128.h $(DECNUMFMT)/decimal128Local.h
BACKTRACE_H = $(BACKTRACE)/backtrace.h
MKDEPS_H = $(srcdir)/../libcpp/include/mkdeps.h
SYMTAB_H = $(srcdir)/../libcpp/include/symtab.h $(OBSTACK_H)
CPP_ID_DATA_H = $(CPPLIB_H) $(srcdir)/../libcpp/include/cpp-id-data.h
CPP_INTERNAL_H = $(srcdir)/../libcpp/internal.h $(CPP_ID_DATA_H)
TREE_DUMP_H = tree-dump.h $(SPLAY_TREE_H) dumpfile.h
TREE_PASS_H = tree-pass.h $(TIMEVAR_H) dumpfile.h
TREE_FLOW_H = tree-flow.h tree-flow-inline.h tree-ssa-operands.h \
		$(BITMAP_H) sbitmap.h $(BASIC_BLOCK_H) $(GIMPLE_H) \
		$(HASHTAB_H) $(CGRAPH_H) $(IPA_REFERENCE_H) \
		tree-ssa-alias.h
TREE_SSA_LIVE_H = tree-ssa-live.h $(PARTITION_H)
SSAEXPAND_H = ssaexpand.h $(TREE_SSA_LIVE_H)
PRETTY_PRINT_H = pretty-print.h $(INPUT_H) $(OBSTACK_H)
TREE_PRETTY_PRINT_H = tree-pretty-print.h $(PRETTY_PRINT_H)
GIMPLE_PRETTY_PRINT_H = gimple-pretty-print.h $(TREE_PRETTY_PRINT_H)
DIAGNOSTIC_CORE_H = diagnostic-core.h $(INPUT_H) bversion.h diagnostic.def
DIAGNOSTIC_H = diagnostic.h $(DIAGNOSTIC_CORE_H) $(PRETTY_PRINT_H)
DWARF2OUT_H = dwarf2out.h $(DWARF2_H)
C_PRETTY_PRINT_H = c-family/c-pretty-print.h $(PRETTY_PRINT_H) \
	$(C_COMMON_H) $(TREE_H)
SCEV_H = tree-scalar-evolution.h $(GGC_H) tree-chrec.h $(PARAMS_H)
OMEGA_H = omega.h $(PARAMS_H)
TREE_DATA_REF_H = tree-data-ref.h $(OMEGA_H) graphds.h $(SCEV_H)
TREE_INLINE_H = tree-inline.h
REAL_H = real.h $(MACHMODE_H)
IRA_INT_H = ira.h ira-int.h $(CFGLOOP_H) alloc-pool.h
LRA_INT_H = lra.h $(BITMAP_H) $(RECOG_H) $(INSN_ATTR_H) insn-codes.h lra-int.h
DBGCNT_H = dbgcnt.h dbgcnt.def
LTO_STREAMER_H = lto-streamer.h $(LINKER_PLUGIN_API_H) $(TARGET_H) \
		$(CGRAPH_H) $(VEC_H) $(TREE_H) $(GIMPLE_H) \
		$(GCOV_IO_H) $(DIAGNOSTIC_H) alloc-pool.h
DATA_STREAMER_H = data-streamer.h $(VEC_H) $(LTO_STREAMER_H)
GIMPLE_STREAMER_H = gimple-streamer.h $(LTO_STREAMER_H) $(BASIC_BLOCK_H) \
		    $(FUNCTION_H)
TREE_STREAMER_H = tree-streamer.h $(TREE_H) $(LTO_STREAMER_H) \
		  $(STREAMER_HOOKS_H)
STREAMER_HOOKS_H = streamer-hooks.h $(TREE_H)
TREE_VECTORIZER_H = tree-vectorizer.h $(TREE_DATA_REF_H) $(TARGET_H)
IPA_PROP_H = ipa-prop.h $(TREE_H) $(VEC_H) $(CGRAPH_H) $(GIMPLE_H) alloc-pool.h
IPA_INLINE_H = ipa-inline.h $(IPA_PROP_H)
GSTAB_H = gstab.h stab.def
BITMAP_H = bitmap.h $(HASHTAB_H) statistics.h
GCC_PLUGIN_H = gcc-plugin.h highlev-plugin-common.h plugin.def \
		$(CONFIG_H) $(SYSTEM_H) $(HASHTAB_H)
PLUGIN_H = plugin.h $(GCC_PLUGIN_H)
PLUGIN_VERSION_H = plugin-version.h configargs.h
LIBFUNCS_H = libfuncs.h $(HASHTAB_H)

#
# Now figure out from those variables how to compile and link.

# IN_GCC distinguishes between code compiled into GCC itself and other
# programs built during a bootstrap.
# autoconf inserts -DCROSS_DIRECTORY_STRUCTURE if we are building a
# cross compiler which does not use the native headers and libraries.
INTERNAL_CFLAGS = -DIN_GCC @CROSS@

# This is the variable actually used when we compile. If you change this,
# you probably want to update BUILD_CFLAGS in configure.ac
ALL_CFLAGS = $(T_CFLAGS) $(CFLAGS-$@) \
  $(CFLAGS) $(INTERNAL_CFLAGS) $(COVERAGE_FLAGS) $(WARN_CFLAGS) @DEFS@

# The C++ version.
ALL_CXXFLAGS = $(T_CFLAGS) $(CFLAGS-$@) $(CXXFLAGS) $(INTERNAL_CFLAGS) \
  $(COVERAGE_FLAGS) $(NOEXCEPTION_FLAGS) $(WARN_CXXFLAGS) @DEFS@

# Likewise.  Put INCLUDES at the beginning: this way, if some autoconf macro
# puts -I options in CPPFLAGS, our include files in the srcdir will always
# win against random include files in /usr/include.
ALL_CPPFLAGS = $(INCLUDES) $(CPPFLAGS)

# This is the variable to use when using $(COMPILER).
ALL_COMPILERFLAGS = $(ALL_CXXFLAGS)

# This is the variable to use when using $(LINKER).
ALL_LINKERFLAGS = $(ALL_CXXFLAGS)

# Build and host support libraries.
LIBIBERTY = ../libiberty/libiberty.a
BUILD_LIBIBERTY = $(build_libobjdir)/libiberty/libiberty.a

# Dependencies on the intl and portability libraries.
LIBDEPS= libcommon.a $(CPPLIB) $(LIBIBERTY) $(LIBINTL_DEP) $(LIBICONV_DEP) \
	$(LIBDECNUMBER) $(LIBBACKTRACE)

# Likewise, for use in the tools that must run on this machine
# even if we are cross-building GCC.
BUILD_LIBDEPS= $(BUILD_LIBIBERTY)

# How to link with both our special library facilities
# and the system's installed libraries.
LIBS = @LIBS@ libcommon.a $(CPPLIB) $(LIBINTL) $(LIBICONV) $(LIBBACKTRACE) \
	$(LIBIBERTY) $(LIBDECNUMBER) $(HOST_LIBS)
BACKENDLIBS = $(CLOOGLIBS) $(GMPLIBS) $(PLUGINLIBS) $(HOST_LIBS) \
	$(ZLIB)
# Any system libraries needed just for GNAT.
SYSLIBS = @GNAT_LIBEXC@

# Used from ada/gcc-interface/Make-lang.in
GNATBIND = @GNATBIND@
GNATMAKE = @GNATMAKE@

# Libs needed (at present) just for jcf-dump.
LDEXP_LIB = @LDEXP_LIB@

# Likewise, for use in the tools that must run on this machine
# even if we are cross-building GCC.
BUILD_LIBS = $(BUILD_LIBIBERTY)

BUILD_RTL = build/rtl.o build/read-rtl.o build/ggc-none.o \
	    build/vec.o build/min-insn-modes.o build/gensupport.o \
	    build/print-rtl.o
BUILD_MD = build/read-md.o
BUILD_ERRORS = build/errors.o

# Specify the directories to be searched for header files.
# Both . and srcdir are used, in that order,
# so that *config.h will be found in the compilation
# subdirectory rather than in the source directory.
# -I$(@D) and -I$(srcdir)/$(@D) cause the subdirectory of the file
# currently being compiled, in both source trees, to be examined as well.
# libintl.h will be found in ../intl if we are using the included libintl.
INCLUDES = -I. -I$(@D) -I$(srcdir) -I$(srcdir)/$(@D) \
	   -I$(srcdir)/../include @INCINTL@ \
	   $(CPPINC) $(GMPINC) $(DECNUMINC) $(BACKTRACEINC) \
	   $(CLOOGINC) $(ISLINC)

.c.o:
	$(COMPILER) -c $(ALL_COMPILERFLAGS) $(ALL_CPPFLAGS) $< $(OUTPUT_OPTION)

#
# Support for additional languages (other than C).
# C can be supported this way too (leave for later).

LANG_MAKEFRAGS = @all_lang_makefrags@

# Flags to pass to recursive makes.
# CC is set by configure.
# ??? The choices here will need some experimenting with.

export AR_FOR_TARGET
export AR_CREATE_FOR_TARGET
export AR_FLAGS_FOR_TARGET
export AR_EXTRACT_FOR_TARGET
export AWK
export DESTDIR
export GCC_FOR_TARGET
export INCLUDES
export INSTALL_DATA
export LIPO_FOR_TARGET
export MACHMODE_H
export NM_FOR_TARGET
export STRIP_FOR_TARGET
export RANLIB_FOR_TARGET
export libsubdir

FLAGS_TO_PASS = \
	"ADA_CFLAGS=$(ADA_CFLAGS)" \
	"BISON=$(BISON)" \
	"BISONFLAGS=$(BISONFLAGS)" \
	"CFLAGS=$(CFLAGS) $(WARN_CFLAGS)" \
	"LDFLAGS=$(LDFLAGS)" \
	"FLEX=$(FLEX)" \
	"FLEXFLAGS=$(FLEXFLAGS)" \
	"LN=$(LN)" \
	"LN_S=$(LN_S)" \
	"MAKEINFO=$(MAKEINFO)" \
	"MAKEINFOFLAGS=$(MAKEINFOFLAGS)" \
	"MAKEOVERRIDES=" \
	"SHELL=$(SHELL)" \
	"exeext=$(exeext)" \
	"build_exeext=$(build_exeext)" \
	"objext=$(objext)" \
	"exec_prefix=$(exec_prefix)" \
	"prefix=$(prefix)" \
	"local_prefix=$(local_prefix)" \
	"gxx_include_dir=$(gcc_gxx_include_dir)" \
	"build_tooldir=$(build_tooldir)" \
	"gcc_tooldir=$(gcc_tooldir)" \
	"bindir=$(bindir)" \
	"libexecsubdir=$(libexecsubdir)" \
	"datarootdir=$(datarootdir)" \
	"datadir=$(datadir)" \
	"localedir=$(localedir)"
#
# Lists of files for various purposes.

# All option source files
ALL_OPT_FILES=$(lang_opt_files) $(extra_opt_files)

# Target specific, C specific object file
C_TARGET_OBJS=@c_target_objs@

# Target specific, C++ specific object file
CXX_TARGET_OBJS=@cxx_target_objs@

# Target specific, Fortran specific object file
FORTRAN_TARGET_OBJS=@fortran_target_objs@

# Object files for gcc many-languages driver.
GCC_OBJS = gcc.o ggc-none.o

# Language-specific object files shared by all C-family front ends.
# FIXME: tree-mudflap is C-family only, but it is also part of the middle-end.
# The mudflap machinery should be properly separated from the front ends, and
# perhaps turned into a plugin.
C_COMMON_OBJS = c-family/c-common.o c-family/c-cppbuiltin.o c-family/c-dump.o \
  c-family/c-format.o c-family/c-gimplify.o c-family/c-lex.o \
  c-family/c-omp.o c-family/c-opts.o c-family/c-pch.o \
  c-family/c-ppoutput.o c-family/c-pragma.o c-family/c-pretty-print.o \
  c-family/c-semantics.o c-family/c-ada-spec.o tree-mudflap.o

# Language-independent object files.
# We put the insn-*.o files first so that a parallel make will build
# them sooner, because they are large and otherwise tend to be the
# last objects to finish building.
OBJS = \
	insn-attrtab.o \
	insn-automata.o \
	insn-dfatab.o \
	insn-emit.o \
	insn-extract.o \
	insn-latencytab.o \
	insn-modes.o \
	insn-opinit.o \
	insn-output.o \
	insn-peep.o \
	insn-preds.o \
	insn-recog.o \
	insn-enums.o \
	$(GGC) \
	alias.o \
	alloc-pool.o \
	auto-inc-dec.o \
	bb-reorder.o \
	bitmap.o \
	bt-load.o \
	builtins.o \
	caller-save.o \
	calls.o \
	cfg.o \
	cfganal.o \
	cfgbuild.o \
	cfgcleanup.o \
	cfgexpand.o \
	cfghooks.o \
	cfgloop.o \
	cfgloopanal.o \
	cfgloopmanip.o \
	cfgrtl.o \
	symtab.o \
	cgraph.o \
	cgraphbuild.o \
	cgraphunit.o \
	cgraphclones.o \
	combine.o \
	combine-stack-adj.o \
	compare-elim.o \
	convert.o \
	coverage.o \
	cppbuiltin.o \
	cppdefault.o \
	cprop.o \
	cse.o \
	cselib.o \
	data-streamer.o \
	data-streamer-in.o \
	data-streamer-out.o \
	dbxout.o \
	dbgcnt.o \
	dce.o \
	ddg.o \
	debug.o \
	df-core.o \
	df-problems.o \
	df-scan.o \
	dfp.o \
	dojump.o \
	dominance.o \
	domwalk.o \
	double-int.o \
	dse.o \
	dumpfile.o \
	dwarf2asm.o \
	dwarf2cfi.o \
	dwarf2out.o \
	emit-rtl.o \
	et-forest.o \
	except.o \
	explow.o \
	expmed.o \
	expr.o \
	final.o \
	fixed-value.o \
	fold-const.o \
	function.o \
	fwprop.o \
	gcse.o \
	ggc-common.o \
	gimple.o \
	gimple-iterator.o \
	gimple-fold.o \
	gimple-low.o \
	gimple-pretty-print.o \
	gimple-ssa-strength-reduction.o \
	gimple-streamer-in.o \
	gimple-streamer-out.o \
	gimplify.o \
	godump.o \
	graph.o \
	graphds.o \
	graphite.o \
	graphite-blocking.o \
	graphite-clast-to-gimple.o \
	graphite-dependences.o \
	graphite-interchange.o \
	graphite-optimize-isl.o \
	graphite-poly.o \
	graphite-scop-detection.o \
	graphite-sese-to-poly.o \
	gtype-desc.o \
	haifa-sched.o \
	hw-doloop.o \
	hwint.o \
	ifcvt.o \
	ree.o \
	incpath.o \
	init-regs.o \
	internal-fn.o \
	ipa-cp.o \
	ipa-split.o \
	ipa-inline.o \
	ipa-inline-analysis.o \
	ipa-inline-transform.o \
	ipa-prop.o \
	ipa-pure-const.o \
	ipa-reference.o \
	ipa-ref.o \
	ipa-utils.o \
	ipa.o \
	ira.o \
	ira-build.o \
	ira-costs.o \
	ira-conflicts.o \
	ira-color.o \
	ira-emit.o \
	ira-lives.o \
	jump.o \
	langhooks.o \
	lcm.o \
	lists.o \
	loop-doloop.o \
	loop-init.o \
	loop-invariant.o \
	loop-iv.o \
	loop-unroll.o \
	loop-unswitch.o \
	lower-subreg.o \
	lra.o \
	lra-assigns.o \
	lra-coalesce.o \
	lra-constraints.o \
	lra-eliminations.o \
	lra-lives.o \
	lra-spills.o \
	lto-cgraph.o \
	lto-streamer.o \
	lto-streamer-in.o \
	lto-streamer-out.o \
	lto-section-in.o \
	lto-section-out.o \
	lto-symtab.o \
	lto-opts.o \
	lto-compress.o \
	mcf.o \
	mode-switching.o \
	modulo-sched.o \
	omega.o \
	omp-low.o \
	optabs.o \
	options-save.o \
	opts-global.o \
	passes.o \
	plugin.o \
	pointer-set.o \
	postreload-gcse.o \
	postreload.o \
	predict.o \
	print-rtl.o \
	print-tree.o \
	profile.o \
	real.o \
	realmpfr.o \
	recog.o \
	reg-stack.o \
	regcprop.o \
	reginfo.o \
	regmove.o \
	regrename.o \
	regstat.o \
	reload.o \
	reload1.o \
	reorg.o \
	resource.o \
	rtl-error.o \
	rtl.o \
	rtlanal.o \
	rtlhooks.o \
	sbitmap.o \
	sched-deps.o \
	sched-ebb.o \
	sched-rgn.o \
	sched-vis.o \
	sdbout.o \
	sel-sched-ir.o \
	sel-sched-dump.o \
	sel-sched.o \
	sese.o \
	simplify-rtx.o \
	sparseset.o \
	sreal.o \
	stack-ptr-mod.o \
	statistics.o \
	stmt.o \
	stor-layout.o \
	store-motion.o \
	streamer-hooks.o \
	stringpool.o \
	target-globals.o \
	targhooks.o \
	timevar.o \
	toplev.o \
	tracer.o \
	trans-mem.o \
	tree-affine.o \
	asan.o \
	tsan.o \
	tree-call-cdce.o \
	tree-cfg.o \
	tree-cfgcleanup.o \
	tree-chrec.o \
	tree-complex.o \
	tree-data-ref.o \
	tree-dfa.o \
	tree-diagnostic.o \
	tree-dump.o \
	tree-eh.o \
	tree-emutls.o \
	tree-if-conv.o \
	tree-inline.o \
	tree-into-ssa.o \
	tree-iterator.o \
	tree-loop-distribution.o \
	tree-nested.o \
	tree-nomudflap.o \
	tree-nrv.o \
	tree-object-size.o \
	tree-optimize.o \
	tree-outof-ssa.o \
	tree-parloops.o \
	tree-phinodes.o \
	tree-pl.o \
	tree-predcom.o \
	tree-pretty-print.o \
	tree-profile.o \
	tree-scalar-evolution.o \
	tree-sra.o \
	tree-switch-conversion.o \
	tree-ssa-address.o \
	tree-ssa-alias.o \
	tree-ssa-ccp.o \
	tree-ssa-coalesce.o \
	tree-ssa-copy.o \
	tree-ssa-copyrename.o \
	tree-ssa-dce.o \
	tree-ssa-dom.o \
	tree-ssa-dse.o \
	tree-ssa-forwprop.o \
	tree-ssa-ifcombine.o \
	tree-ssa-live.o \
	tree-ssa-loop-ch.o \
	tree-ssa-loop-im.o \
	tree-ssa-loop-ivcanon.o \
	tree-ssa-loop-ivopts.o \
	tree-ssa-loop-manip.o \
	tree-ssa-loop-niter.o \
	tree-ssa-loop-prefetch.o \
	tree-ssa-loop-unswitch.o \
	tree-ssa-loop.o \
	tree-ssa-math-opts.o \
	tree-ssa-operands.o \
	tree-ssa-phiopt.o \
	tree-ssa-phiprop.o \
	tree-ssa-pre.o \
	tree-ssa-propagate.o \
	tree-ssa-reassoc.o \
	tree-ssa-sccvn.o \
	tree-ssa-sink.o \
	tree-ssa-strlen.o \
	tree-ssa-structalias.o \
	tree-ssa-tail-merge.o \
	tree-ssa-ter.o \
	tree-ssa-threadedge.o \
	tree-ssa-threadupdate.o \
	tree-ssa-uncprop.o \
	tree-ssa-uninit.o \
	tree-ssa.o \
	tree-ssanames.o \
	tree-stdarg.o \
	tree-streamer.o \
	tree-streamer-in.o \
	tree-streamer-out.o \
	tree-tailcall.o \
	tree-vect-generic.o \
	tree-vect-patterns.o \
	tree-vect-data-refs.o \
	tree-vect-stmts.o \
	tree-vect-loop.o \
	tree-vect-loop-manip.o \
	tree-vect-slp.o \
	tree-vectorizer.o \
	tree-vrp.o \
	tree.o \
	valtrack.o \
	value-prof.o \
	var-tracking.o \
	varasm.o \
	varpool.o \
	vmsdbgout.o \
	web.o \
	xcoffout.o \
	$(out_object_file) \
	$(EXTRA_OBJS) \
	$(host_hook_obj)

# Objects in libcommon.a, potentially used by all host binaries and with
# no target dependencies.
OBJS-libcommon = diagnostic.o pretty-print.o intl.o input.o version.o

# Objects in libcommon-target.a, used by drivers and by the core
# compiler and containing target-dependent code.
OBJS-libcommon-target = $(common_out_object_file) prefix.o params.o \
	opts.o opts-common.o options.o vec.o hooks.o common/common-targhooks.o \
	hash-table.o file-find.o

# This lists all host objects for the front ends.
ALL_HOST_FRONTEND_OBJS = $(foreach v,$(CONFIG_LANGUAGES),$($(v)_OBJS))

ALL_HOST_BACKEND_OBJS = $(GCC_OBJS) $(OBJS) $(OBJS-libcommon) \
  $(OBJS-libcommon-target) @TREEBROWSER@ main.o c-family/cppspec.o \
  $(COLLECT2_OBJS) $(EXTRA_GCC_OBJS) $(GCOV_OBJS) $(GCOV_DUMP_OBJS)

# This lists all host object files, whether they are included in this
# compilation or not.
ALL_HOST_OBJS = $(ALL_HOST_FRONTEND_OBJS) $(ALL_HOST_BACKEND_OBJS)

BACKEND = libbackend.a main.o @TREEBROWSER@ libcommon-target.a libcommon.a \
	$(CPPLIB) $(LIBDECNUMBER)

MOSTLYCLEANFILES = insn-flags.h insn-config.h insn-codes.h \
 insn-output.c insn-recog.c insn-emit.c insn-extract.c insn-peep.c \
 insn-attr.h insn-attr-common.h insn-attrtab.c insn-dfatab.c \
 insn-latencytab.c insn-opinit.c insn-opinit.h insn-preds.c insn-constants.h \
 tm-preds.h tm-constrs.h checksum-options \
 tree-check.h min-insn-modes.c insn-modes.c insn-modes.h \
 genrtl.h gt-*.h gtype-*.h gtype-desc.c gtyp-input.list \
 xgcc$(exeext) cpp$(exeext) \
 $(EXTRA_PROGRAMS) gcc-cross$(exeext) \
 $(SPECS) collect2$(exeext) gcc-ar$(exeext) gcc-nm$(exeext) \
 gcc-ranlib$(exeext) \
 gcov-iov$(build_exeext) gcov$(exeext) gcov-dump$(exeext) \
 gengtype$(exeext) *.[0-9][0-9].* *.[si] *-checksum.c libbackend.a \
 libcommon-target.a libcommon.a libgcc.mk

#
# Language makefile fragments.

# The following targets define the interface between us and the languages.
#
# all.cross, start.encap, rest.encap,
# install-common, install-info, install-man,
# uninstall,
# mostlyclean, clean, distclean, maintainer-clean,
#
# Each language is linked in with a series of hooks.  The name of each
# hooked is "lang.${target_name}" (eg: lang.info).  Configure computes
# and adds these here.  We use double-colon rules for some of the hooks;
# double-colon rules should be preferred for any new hooks.

# language hooks, generated by configure
@language_hooks@

# per-language makefile fragments
ifneq ($(LANG_MAKEFRAGS),)
include $(LANG_MAKEFRAGS)
endif

# target and host overrides must follow the per-language makefile fragments
# so they can override or augment language-specific variables

# target overrides
ifneq ($(tmake_file),)
include $(tmake_file)
endif

# host overrides
ifneq ($(xmake_file),)
include $(xmake_file)
endif

# all-tree.def includes all the tree.def files.
all-tree.def: s-alltree; @true
s-alltree: Makefile
	rm -f tmp-all-tree.def
	echo '#include "tree.def"' > tmp-all-tree.def
	echo 'END_OF_BASE_TREE_CODES' >> tmp-all-tree.def
	echo '#include "c-family/c-common.def"' >> tmp-all-tree.def
	ltf="$(lang_tree_files)"; for f in $$ltf; do \
	  echo "#include \"$$f\""; \
	done | sed 's|$(srcdir)/||' >> tmp-all-tree.def
	$(SHELL) $(srcdir)/../move-if-change tmp-all-tree.def all-tree.def
	$(STAMP) s-alltree

# Now that LANG_MAKEFRAGS are included, we can add special flags to the
# objects that belong to the front ends.  We add an extra define that
# causes back-end specific include files to be poisoned, in the hope that
# we can avoid introducing dependencies of the front ends on things that
# no front end should ever look at (e.g. everything RTL related).
$(foreach file,$(ALL_HOST_FRONTEND_OBJS),$(eval CFLAGS-$(file) += -DIN_GCC_FRONTEND))

#

# -----------------------------
# Rebuilding this configuration
# -----------------------------

# On the use of stamps:
# Consider the example of tree-check.h. It is constructed with build/gencheck.
# A simple rule to build tree-check.h would be
# tree-check.h: build/gencheck$(build_exeext)
#	$(RUN_GEN) build/gencheck$(build_exeext) > tree-check.h
#
# but tree-check.h doesn't change every time gencheck changes. It would the
# nice if targets that depend on tree-check.h wouldn't be rebuild
# unnecessarily when tree-check.h is unchanged. To make this, tree-check.h
# must not be overwritten with a identical copy. One solution is to use a
# temporary file
# tree-check.h: build/gencheck$(build_exeext)
#	$(RUN_GEN) build/gencheck$(build_exeext) > tmp-check.h
#	$(SHELL) $(srcdir)/../move-if-change tmp-check.h tree-check.h
#
# This solution has a different problem. Since the time stamp of tree-check.h
# is unchanged, make will try to update tree-check.h every time it runs.
# To prevent this, one can add a stamp
# tree-check.h: s-check
# s-check : build/gencheck$(build_exeext)
#	$(RUN_GEN) build/gencheck$(build_exeext) > tmp-check.h
#	$(SHELL) $(srcdir)/../move-if-change tmp-check.h tree-check.h
#	$(STAMP) s-check
#
# The problem with this solution is that make thinks that tree-check.h is
# always unchanged. Make must be deceived into thinking that tree-check.h is
# rebuild by the "tree-check.h: s-check" rule. To do this, add a dummy command:
# tree-check.h: s-check; @true
# s-check : build/gencheck$(build_exeext)
#	$(RUN_GEN) build/gencheck$(build_exeext) > tmp-check.h
#	$(SHELL) $(srcdir)/../move-if-change tmp-check.h tree-check.h
#	$(STAMP) s-check
#
# This is what is done in this makefile. Note that mkconfig.sh has a
# move-if-change built-in

Makefile: config.status $(srcdir)/Makefile.in $(LANG_MAKEFRAGS)
	LANGUAGES="$(CONFIG_LANGUAGES)" \
	CONFIG_HEADERS= \
	CONFIG_SHELL="$(SHELL)" \
	CONFIG_FILES=$@ $(SHELL) config.status

config.h: cs-config.h ; @true
bconfig.h: cs-bconfig.h ; @true
tconfig.h: cs-tconfig.h ; @true
tm.h: cs-tm.h ; @true
tm_p.h: cs-tm_p.h ; @true

cs-config.h: Makefile
	TARGET_CPU_DEFAULT="" \
	HEADERS="$(host_xm_include_list)" DEFINES="$(host_xm_defines)" \
	$(SHELL) $(srcdir)/mkconfig.sh config.h

cs-bconfig.h: Makefile
	TARGET_CPU_DEFAULT="" \
	HEADERS="$(build_xm_include_list)" DEFINES="$(build_xm_defines)" \
	$(SHELL) $(srcdir)/mkconfig.sh bconfig.h

cs-tconfig.h: Makefile
	TARGET_CPU_DEFAULT="" \
	HEADERS="$(xm_include_list)" DEFINES="USED_FOR_TARGET $(xm_defines)" \
	$(SHELL) $(srcdir)/mkconfig.sh tconfig.h

cs-tm.h: Makefile
	TARGET_CPU_DEFAULT="$(target_cpu_default)" \
	HEADERS="$(tm_include_list)" DEFINES="$(tm_defines)" \
	$(SHELL) $(srcdir)/mkconfig.sh tm.h

cs-tm_p.h: Makefile
	TARGET_CPU_DEFAULT="" \
	HEADERS="$(tm_p_include_list)" DEFINES="" \
	$(SHELL) $(srcdir)/mkconfig.sh tm_p.h

# Don't automatically run autoconf, since configure.ac might be accidentally
# newer than configure.  Also, this writes into the source directory which
# might be on a read-only file system.  If configured for maintainer mode
# then do allow autoconf to be run.

AUTOCONF = autoconf
ACLOCAL = aclocal
ACLOCAL_AMFLAGS = -I ../config -I ..
aclocal_deps = \
	$(srcdir)/../libtool.m4 \
	$(srcdir)/../ltoptions.m4 \
	$(srcdir)/../ltsugar.m4 \
	$(srcdir)/../ltversion.m4 \
	$(srcdir)/../lt~obsolete.m4 \
	$(srcdir)/../config/acx.m4 \
	$(srcdir)/../config/codeset.m4 \
	$(srcdir)/../config/extensions.m4 \
	$(srcdir)/../config/gettext-sister.m4 \
	$(srcdir)/../config/iconv.m4 \
	$(srcdir)/../config/lcmessage.m4 \
	$(srcdir)/../config/lib-ld.m4 \
	$(srcdir)/../config/lib-link.m4 \
	$(srcdir)/../config/lib-prefix.m4 \
	$(srcdir)/../config/override.m4 \
	$(srcdir)/../config/progtest.m4 \
        $(srcdir)/../config/stdint.m4 \
	$(srcdir)/../config/unwind_ipinfo.m4 \
	$(srcdir)/../config/warnings.m4 \
	$(srcdir)/../config/dfp.m4 \
	$(srcdir)/../config/mmap.m4 \
	$(srcdir)/acinclude.m4

$(srcdir)/configure: @MAINT@ $(srcdir)/configure.ac $(srcdir)/aclocal.m4
	(cd $(srcdir) && $(AUTOCONF))

$(srcdir)/aclocal.m4 : @MAINT@ $(aclocal_deps)
	(cd $(srcdir) && $(ACLOCAL) $(ACLOCAL_AMFLAGS))

# cstamp-h.in controls rebuilding of config.in.
# It is named cstamp-h.in and not stamp-h.in so the mostlyclean rule doesn't
# delete it.  A stamp file is needed as autoheader won't update the file if
# nothing has changed.
# It remains in the source directory and is part of the distribution.
# This follows what is done in shellutils, fileutils, etc.
# "echo timestamp" is used instead of touch to be consistent with other
# packages that use autoconf (??? perhaps also to avoid problems with patch?).
# ??? Newer versions have a maintainer mode that may be useful here.

# Don't run autoheader automatically either.
# Only run it if maintainer mode is enabled.
@MAINT@ AUTOHEADER = autoheader
@MAINT@ $(srcdir)/config.in: $(srcdir)/cstamp-h.in
@MAINT@ $(srcdir)/cstamp-h.in: $(srcdir)/configure.ac
@MAINT@	(cd $(srcdir) && $(AUTOHEADER))
@MAINT@	@rm -f $(srcdir)/cstamp-h.in
@MAINT@	echo timestamp > $(srcdir)/cstamp-h.in
auto-host.h: cstamp-h ; @true
cstamp-h: config.in config.status
	CONFIG_HEADERS=auto-host.h:config.in \
	CONFIG_FILES= \
	LANGUAGES="$(CONFIG_LANGUAGES)" $(SHELL) config.status

# Really, really stupid make features, such as SUN's KEEP_STATE, may force
# a target to build even if it is up-to-date.  So we must verify that
# config.status does not exist before failing.
config.status: $(srcdir)/configure $(srcdir)/config.gcc
	@if [ ! -f config.status ] ; then \
	  echo You must configure gcc.  Look at http://gcc.gnu.org/install/ for details.; \
	  false; \
	else \
	  LANGUAGES="$(CONFIG_LANGUAGES)" $(SHELL) config.status --recheck; \
	fi

# --------
# UNSORTED
# --------

# Provide quickstrap as a target that people can type into the gcc directory,
# and that fails if you're not into it.
quickstrap: all
	cd $(toplevel_builddir) && $(MAKE) all-target-libgcc

all.internal: start.encap rest.encap doc
# This is what to compile if making a cross-compiler.
all.cross: native gcc-cross$(exeext) cpp$(exeext) specs \
	libgcc-support lang.all.cross doc @GENINSRC@ srcextra
# This is what must be made before installing GCC and converting libraries.
start.encap: native xgcc$(exeext) cpp$(exeext) specs \
	libgcc-support lang.start.encap @GENINSRC@ srcextra
# These can't be made until after GCC can run.
rest.encap: lang.rest.encap
# This is what is made with the host's compiler
# whether making a cross compiler or not.
native: config.status auto-host.h build-@POSUB@ $(LANGUAGES) \
	$(EXTRA_PROGRAMS) $(COLLECT2) lto-wrapper$(exeext) \
	gcc-ar$(exeext) gcc-nm$(exeext) gcc-ranlib$(exeext)

ifeq ($(enable_plugin),yes)
native: gengtype$(exeext)
endif

# On the target machine, finish building a cross compiler.
# This does the things that can't be done on the host machine.
rest.cross: specs

# Recompile all the language-independent object files.
# This is used only if the user explicitly asks for it.
compilations: $(BACKEND)

# This archive is strictly for the host.
libbackend.a: $(OBJS)
	-rm -rf libbackend.a
	$(AR) $(AR_FLAGS) libbackend.a $(OBJS)
	-$(RANLIB) $(RANLIB_FLAGS) libbackend.a

libcommon-target.a: $(OBJS-libcommon-target)
	-rm -rf libcommon-target.a
	$(AR) $(AR_FLAGS) libcommon-target.a $(OBJS-libcommon-target)
	-$(RANLIB) $(RANLIB_FLAGS) libcommon-target.a

libcommon.a: $(OBJS-libcommon)
	-rm -rf libcommon.a
	$(AR) $(AR_FLAGS) libcommon.a $(OBJS-libcommon)
	-$(RANLIB) $(RANLIB_FLAGS) libcommon.a

# We call this executable `xgcc' rather than `gcc'
# to avoid confusion if the current directory is in the path
# and CC is `gcc'.  It is renamed to `gcc' when it is installed.
xgcc$(exeext): $(GCC_OBJS) c/gccspec.o libcommon-target.a $(LIBDEPS) \
	$(EXTRA_GCC_OBJS)
	+$(LINKER) $(ALL_LINKERFLAGS) $(LDFLAGS) -o $@ $(GCC_OBJS) \
	  c/gccspec.o $(EXTRA_GCC_OBJS) libcommon-target.a \
	  $(EXTRA_GCC_LIBS) $(LIBS)

# cpp is to cpp0 as e.g. g++ is to cc1plus: Just another driver.
# It is part of c-family because the handled extensions are hard-coded
# and only contain c-family extensions (see known_suffixes).
cpp$(exeext): $(GCC_OBJS) c-family/cppspec.o libcommon-target.a $(LIBDEPS) \
	$(EXTRA_GCC_OBJS)
	+$(LINKER) $(ALL_LINKERFLAGS) $(LDFLAGS) -o $@ $(GCC_OBJS) \
	  c-family/cppspec.o $(EXTRA_GCC_OBJS) libcommon-target.a \
	  $(EXTRA_GCC_LIBS) $(LIBS)

# Dump a specs file to make -B./ read these specs over installed ones.
$(SPECS): xgcc$(exeext)
	$(GCC_FOR_TARGET) -dumpspecs > tmp-specs
	mv tmp-specs $(SPECS)

# We do want to create an executable named `xgcc', so we can use it to
# compile libgcc2.a.
# Also create gcc-cross, so that install-common will install properly.
gcc-cross$(exeext): xgcc$(exeext)
	cp xgcc$(exeext) gcc-cross$(exeext)

checksum-options:
	echo "$(LINKER) $(ALL_LINKERFLAGS) $(LDFLAGS)" > checksum-options.tmp \
	&& $(srcdir)/../move-if-change checksum-options.tmp checksum-options

#
# Build libgcc.a.

libgcc-support: libgcc.mvars stmp-int-hdrs $(TCONFIG_H) \
	$(MACHMODE_H) gcov-iov.h

libgcc.mvars: config.status Makefile specs xgcc$(exeext)
	: > tmp-libgcc.mvars
	echo GCC_CFLAGS = '$(GCC_CFLAGS)' >> tmp-libgcc.mvars
	echo INHIBIT_LIBC_CFLAGS = '$(INHIBIT_LIBC_CFLAGS)' >> tmp-libgcc.mvars
	echo TARGET_SYSTEM_ROOT = '$(TARGET_SYSTEM_ROOT)' >> tmp-libgcc.mvars

	mv tmp-libgcc.mvars libgcc.mvars

# Use the genmultilib shell script to generate the information the gcc
# driver program needs to select the library directory based on the
# switches.
multilib.h: s-mlib; @true
s-mlib: $(srcdir)/genmultilib Makefile
	if test @enable_multilib@ = yes \
	   || test -n "$(MULTILIB_OSDIRNAMES)"; then \
	  $(SHELL) $(srcdir)/genmultilib \
	    "$(MULTILIB_OPTIONS)" \
	    "$(MULTILIB_DIRNAMES)" \
	    "$(MULTILIB_MATCHES)" \
	    "$(MULTILIB_EXCEPTIONS)" \
	    "$(MULTILIB_EXTRA_OPTS)" \
	    "$(MULTILIB_EXCLUSIONS)" \
	    "$(MULTILIB_OSDIRNAMES)" \
	    "$(MULTILIB_REQUIRED)" \
	    "$(MULTIARCH_DIRNAME)" \
	    "@enable_multilib@" \
	    > tmp-mlib.h; \
	else \
	  $(SHELL) $(srcdir)/genmultilib '' '' '' '' '' '' '' '' "$(MULTIARCH_DIRNAME)" no \
	    > tmp-mlib.h; \
	fi
	$(SHELL) $(srcdir)/../move-if-change tmp-mlib.h multilib.h
	$(STAMP) s-mlib
#
# Compiling object files from source files.

# Note that dependencies on obstack.h are not written
# because that file is not part of GCC.

srcextra: gcc.srcextra lang.srcextra

gcc.srcextra: gengtype-lex.c
	-cp -p $^ $(srcdir)

<<<<<<< HEAD
graph.o: graph.c graph.h $(CONFIG_H) $(SYSTEM_H) coretypes.h \
    $(DIAGNOSTIC_CORE_H) $(BASIC_BLOCK_H) $(PRETTY_PRINT_H) dumpfile.h

sbitmap.o: sbitmap.c sbitmap.h $(CONFIG_H) $(SYSTEM_H) coretypes.h
=======
# C language specific files.
c-aux-info.o : c-aux-info.c  $(CONFIG_H) $(SYSTEM_H) coretypes.h $(TM_H) \
	$(C_TREE_H) $(TREE_H) $(FLAGS_H)

c-convert.o : c-convert.c $(CONFIG_H) $(SYSTEM_H) coretypes.h $(TM_H) \
	$(TREE_H) $(C_TREE_H) $(FLAGS_H) $(C_COMMON_H) convert.h \
	langhooks.h $(TARGET_H)

c-decl.o : c-decl.c c-lang.h $(CONFIG_H) $(SYSTEM_H) coretypes.h $(TM_H) \
	$(TREE_H) $(C_TREE_H) $(GGC_H) $(TARGET_H) $(FLAGS_H) $(FUNCTION_H) \
	output.h debug.h toplev.h intl.h $(TM_P_H) $(TREE_INLINE_H) \
	$(TIMEVAR_H) $(OPTS_H) $(C_PRAGMA_H) gt-c-decl.h $(CGRAPH_H) \
	$(HASHTAB_H) $(LIBFUNCS_H) $(EXCEPT_H) $(LANGHOOKS_DEF_H) \
	$(TREE_DUMP_H) $(C_COMMON_H) $(CPPLIB_H) $(DIAGNOSTIC_CORE_H) \
	$(INPUT_H) langhooks.h pointer-set.h tree-iterator.h \
	$(PLUGIN_H) c-family/c-ada-spec.h c-family/c-objc.h \
	tree-pl.h

c-errors.o: c-errors.c $(CONFIG_H) $(SYSTEM_H) coretypes.h $(TM_H) $(TREE_H) \
	$(C_TREE_H) $(FLAGS_H) $(DIAGNOSTIC_H) $(TM_P_H)

c-lang.o : c-lang.c c-objc-common.h \
	$(CONFIG_H) $(SYSTEM_H) coretypes.h $(TM_H) $(TREE_H) \
	$(C_TREE_H) $(DIAGNOSTIC_CORE_H) \
	langhooks.h $(LANGHOOKS_DEF_H) $(C_COMMON_H) gtype-c.h \
	$(C_PRAGMA_H) $(TREE_INLINE_H)

c-objc-common.o : c-objc-common.c c-objc-common.h \
	$(CONFIG_H) $(SYSTEM_H) coretypes.h \
	$(TREE_H) $(C_TREE_H) $(FLAGS_H) $(DIAGNOSTIC_H) \
	langhooks.h $(GGC_H) $(C_PRETTY_PRINT_H) intl.h \
	tree-pretty-print.h

c-parser.o : c-parser.c $(CONFIG_H) $(SYSTEM_H) coretypes.h \
	$(TM_H) $(TREE_H) $(C_TREE_H) $(C_COMMON_H) $(C_PRAGMA_H) $(CPPLIB_H) \
	$(GGC_H) $(TIMEVAR_H) $(INPUT_H) $(FLAGS_H) output.h \
	gt-c-parser.h langhooks.h \
	$(VEC_H) $(TARGET_H) $(CGRAPH_H) $(PLUGIN_H) \
	 c-family/c-objc.h tree-pl.h

c-typeck.o : c-typeck.c c-lang.h $(CONFIG_H) $(SYSTEM_H) coretypes.h $(TM_H) \
	$(TREE_H) $(C_TREE_H) $(TARGET_H) $(FLAGS_H) intl.h output.h $(EXPR_H) \
	langhooks.h tree-iterator.h $(BITMAP_H) $(GIMPLE_H) \
	 c-family/c-objc.h



graph.o: graph.c $(SYSTEM_H) coretypes.h $(TM_H) toplev.h $(DIAGNOSTIC_CORE_H) $(FLAGS_H) output.h \
    $(RTL_H) $(FUNCTION_H) hard-reg-set.h $(BASIC_BLOCK_H) graph.h $(OBSTACK_H) \
    $(CONFIG_H) $(EMIT_RTL_H)

sbitmap.o: sbitmap.c sbitmap.h $(CONFIG_H) $(SYSTEM_H) coretypes.h $(BASIC_BLOCK_H)
ebitmap.o: ebitmap.c $(CONFIG_H) $(SYSTEM_H) coretypes.h $(EBITMAP_H)
>>>>>>> 1755e261
sparseset.o: sparseset.c $(SYSTEM_H) sparseset.h $(CONFIG_H)

AR_OBJS = file-find.o
AR_LIBS = @COLLECT2_LIBS@

gcc-ar$(exeext): gcc-ar.o $(AR_OBJS) $(LIBDEPS)
	+$(LINKER) $(ALL_LINKERFLAGS) $(LDFLAGS) gcc-ar.o -o $@ \
		$(AR_OBJS) $(LIBS) $(AR_LIBS)

gcc-nm$(exeext): gcc-nm.o $(AR_OBJS) $(LIBDEPS)
	+$(LINKER) $(ALL_LINKERFLAGS) $(LDFLAGS) gcc-nm.o -o $@ \
		$(AR_OBJS) $(LIBS) $(AR_LIBS)

gcc-ranlib$(exeext): gcc-ranlib.o $(AR_OBJS) $(LIBDEPS)
	+$(LINKER) $(ALL_LINKERFLAGS) $(LDFLAGS) gcc-ranlib.o -o $@ \
		$(AR_OBJS) $(LIBS) $(AR_LIBS)

CFLAGS-gcc-ar.o += $(DRIVER_DEFINES) \
	-DTARGET_MACHINE=\"$(target_noncanonical)\" \
	@TARGET_SYSTEM_ROOT_DEFINE@ -DPERSONALITY=\"ar\"

gcc-ar.o: gcc-ar.c $(CONFIG_H) $(SYSTEM_H) $(LIBIBERTY_H)

CFLAGS-gcc-ranlib.o += $(DRIVER_DEFINES) \
	-DTARGET_MACHINE=\"$(target_noncanonical)\" \
	@TARGET_SYSTEM_ROOT_DEFINE@ -DPERSONALITY=\"ranlib\"

gcc-ranlib.o: gcc-ranlib.c $(CONFIG_H) $(SYSTEM_H) $(LIBIBERTY_H)

CFLAGS-gcc-nm.o += $(DRIVER_DEFINES) \
	-DTARGET_MACHINE=\"$(target_noncanonical)\" \
	@TARGET_SYSTEM_ROOT_DEFINE@ -DPERSONALITY=\"nm\"

gcc-nm.o: gcc-nm.c $(CONFIG_H) $(SYSTEM_H) $(LIBIBERTY_H)

# ??? the implicit rules dont trigger if the source file has a different name
# so copy instead
gcc-ranlib.c: gcc-ar.c
	cp $^ $@

gcc-nm.c: gcc-ar.c
	cp $^ $@

COLLECT2_OBJS = collect2.o collect2-aix.o tlink.o vec.o ggc-none.o file-find.o
COLLECT2_LIBS = @COLLECT2_LIBS@
collect2$(exeext): $(COLLECT2_OBJS) $(LIBDEPS)
# Don't try modifying collect2 (aka ld) in place--it might be linking this.
	+$(LINKER) $(ALL_LINKERFLAGS) $(LDFLAGS) -o T$@ \
		$(COLLECT2_OBJS) $(LIBS) $(COLLECT2_LIBS)
	mv -f T$@ $@

CFLAGS-collect2.o += -DTARGET_MACHINE=\"$(target_noncanonical)\" \
	@TARGET_SYSTEM_ROOT_DEFINE@
collect2.o : collect2.c $(CONFIG_H) $(SYSTEM_H) coretypes.h $(TM_H) intl.h \
	$(OBSTACK_H) $(DEMANGLE_H) collect2.h collect2-aix.h version.h \
	$(DIAGNOSTIC_H) file-find.h

collect2-aix.o : collect2-aix.c $(CONFIG_H) $(SYSTEM_H) coretypes.h $(TM_H) \
    collect2-aix.h

tlink.o: tlink.c $(DEMANGLE_H) $(HASHTAB_H) $(CONFIG_H) $(SYSTEM_H) coretypes.h $(TM_H) \
    $(OBSTACK_H) collect2.h intl.h $(DIAGNOSTIC_CORE_H) $(VEC_H)

lto-wrapper$(exeext): lto-wrapper.o ggc-none.o libcommon-target.a $(LIBDEPS)
	+$(LINKER) $(ALL_COMPILERFLAGS) $(LDFLAGS) -o T$@ \
	    lto-wrapper.o ggc-none.o libcommon-target.a $(LIBS)
	mv -f T$@ $@

lto-wrapper.o: lto-wrapper.c $(CONFIG_H) $(SYSTEM_H) coretypes.h intl.h \
	$(OBSTACK_H) $(DIAGNOSTIC_H) $(OPTS_H) $(OPTIONS_H)

# Files used by all variants of C or by the stand-alone pre-processor.
c-family/cppspec.o: c-family/cppspec.c $(CONFIG_H) $(SYSTEM_H) coretypes.h \
    $(TM_H) $(GCC_H) $(OPTS_H)

c-family/c-common.o : c-family/c-common.c $(CONFIG_H) $(SYSTEM_H) coretypes.h \
	$(TM_H) $(TREE_H) \
	$(OBSTACK_H) $(C_COMMON_H) $(FLAGS_H) toplev.h output.h $(C_PRAGMA_H) \
	$(GGC_H) builtin-types.def builtin-attrs.def \
	$(DIAGNOSTIC_H) langhooks.h c-family/c-objc.h \
	$(TARGET_H) tree-iterator.h langhooks.h tree-mudflap.h \
	intl.h $(OPTS_H) $(CPPLIB_H) $(TREE_INLINE_H) $(HASHTAB_H) \
	$(BUILTINS_DEF) $(CGRAPH_H) $(TARGET_DEF_H) \
	gt-c-family-c-common.h $(COMMON_TARGET_H)

c-family/c-cppbuiltin.o : c-family/c-cppbuiltin.c $(CONFIG_H) $(SYSTEM_H) \
	coretypes.h $(TM_H) $(TREE_H) version.h $(C_COMMON_H) $(C_PRAGMA_H) \
	$(FLAGS_H) output.h $(TREE_H) $(TARGET_H) $(COMMON_TARGET_H) \
	$(TM_P_H) debug.h $(CPP_ID_DATA_H) cppbuiltin.h

c-family/c-dump.o : c-family/c-dump.c $(CONFIG_H) $(SYSTEM_H) coretypes.h \
	$(TM_H) $(TREE_H) $(TREE_DUMP_H)

c-family/c-format.o : c-family/c-format.c c-family/c-format.h \
	$(CONFIG_H) $(SYSTEM_H) coretypes.h $(TM_H) $(TREE_H) langhooks.h \
	$(C_COMMON_H) $(FLAGS_H) intl.h $(C_TARGET_H) \
	$(DIAGNOSTIC_CORE_H) alloc-pool.h c-family/c-objc.h

c-family/c-gimplify.o : c-family/c-gimplify.c $(CONFIG_H) $(SYSTEM_H) $(TREE_H) \
	$(C_COMMON_H) $(DIAGNOSTIC_CORE_H) $(GIMPLE_H) \
	$(FLAGS_H) langhooks.h $(LANGHOOKS_DEF_H) \
	$(TM_H) coretypes.h $(C_PRETTY_PRINT_H) $(CGRAPH_H) \
	dumpfile.h $(TREE_INLINE_H)

c-family/c-lex.o : c-family/c-lex.c $(CONFIG_H) $(SYSTEM_H) coretypes.h \
	$(TM_H) $(TREE_H) $(FIXED_VALUE_H) debug.h $(C_COMMON_H) $(SPLAY_TREE_H) \
	$(C_PRAGMA_H) $(INPUT_H) intl.h $(FLAGS_H) \
	$(CPPLIB_H) $(TARGET_H) $(TIMEVAR_H)

c-family/c-omp.o : c-family/c-omp.c $(CONFIG_H) $(SYSTEM_H) coretypes.h \
	$(TREE_H) $(C_COMMON_H) $(GIMPLE_H) langhooks.h

CFLAGS-c-family/c-opts.o += @TARGET_SYSTEM_ROOT_DEFINE@
c-family/c-opts.o : c-family/c-opts.c $(CONFIG_H) $(SYSTEM_H) coretypes.h \
        $(TREE_H) $(C_PRAGMA_H) $(FLAGS_H) toplev.h langhooks.h \
        $(DIAGNOSTIC_H) intl.h debug.h $(C_COMMON_H) $(C_TARGET_H) \
        $(OPTS_H) $(OPTIONS_H) $(MKDEPS_H) incpath.h cppdefault.h

CFLAGS-c-family/c-pch.o += -DHOST_MACHINE=\"$(host)\" \
	-DTARGET_MACHINE=\"$(target)\"
c-family/c-pch.o : c-family/c-pch.c $(CONFIG_H) $(SYSTEM_H) coretypes.h \
	$(CPPLIB_H) $(TREE_H) $(C_COMMON_H) output.h $(C_PRAGMA_H) \
	$(GGC_H) debug.h langhooks.h $(FLAGS_H) hosthooks.h version.h \
	$(TARGET_H) $(OPTS_H) $(TIMEVAR_H)

c-family/c-ppoutput.o : c-family/c-ppoutput.c $(CONFIG_H) $(SYSTEM_H) \
	coretypes.h $(C_COMMON_H) $(TREE_H) $(CPPLIB_H) $(CPP_INTERNAL_H) \
	$(C_PRAGMA_H)

c-family/c-pragma.o: c-family/c-pragma.c $(CONFIG_H) $(SYSTEM_H) coretypes.h \
	$(TM_H) $(TREE_H) $(FUNCTION_H) $(C_PRAGMA_H) output.h \
	$(TM_P_H) $(C_COMMON_H) $(TARGET_H) $(CPPLIB_H) $(FLAGS_H) \
	$(DIAGNOSTIC_H) $(OPTS_H) $(PLUGINS_H) \
	gt-c-family-c-pragma.h

c-family/c-pretty-print.o : c-family/c-pretty-print.c $(C_PRETTY_PRINT_H) \
	$(CONFIG_H) $(SYSTEM_H) coretypes.h $(TM_H) \
	$(DIAGNOSTIC_H) tree-iterator.h intl.h $(TREE_PRETTY_PRINT_H)

c-family/c-semantics.o : c-family/c-semantics.c $(CONFIG_H) $(SYSTEM_H) \
	coretypes.h $(TM_H) $(TREE_H) $(FLAGS_H) \
	$(C_COMMON_H) $(FUNCTION_H) langhooks.h $(SPLAY_TREE_H) $(TIMEVAR_H) \
	tree-iterator.h

c-family/c-ada-spec.o : c-family/c-ada-spec.c c-family/c-ada-spec.h \
	$(CONFIG_H) $(SYSTEM_H) $(TREE_H) $(CPP_ID_DATA_H) $(TM_H) \
	coretypes.h tree-iterator.h dumpfile.h

c-family/stub-objc.o : c-family/stub-objc.c $(CONFIG_H) $(SYSTEM_H) \
	coretypes.h $(TREE_H) $(C_COMMON_H) c-family/c-objc.h

default-c.o: config/default-c.c $(CONFIG_H) $(SYSTEM_H) coretypes.h \
  $(C_TARGET_H) $(C_TARGET_DEF_H)
	$(COMPILER) -c $(ALL_COMPILERFLAGS) $(ALL_CPPFLAGS) \
	  $< $(OUTPUT_OPTION)

# Files used by all variants of C and some other languages.

attribs.o : attribs.c $(CONFIG_H) $(SYSTEM_H) coretypes.h $(TM_H) $(TREE_H) \
	$(FLAGS_H) $(DIAGNOSTIC_CORE_H) $(GGC_H) $(TM_P_H) \
	$(TARGET_H) langhooks.h $(CPPLIB_H) $(PLUGIN_H)

incpath.o: incpath.c incpath.h $(CONFIG_H) $(SYSTEM_H) $(CPPLIB_H) \
		intl.h prefix.h coretypes.h $(TM_H) cppdefault.h $(TARGET_H) \
		$(MACHMODE_H)

CFLAGS-prefix.o += -DPREFIX=\"$(prefix)\" -DBASEVER=$(BASEVER_s)
prefix.o: prefix.c $(CONFIG_H) $(SYSTEM_H) coretypes.h prefix.h \
	$(COMMON_TARGET_H) Makefile $(BASEVER)

# Language-independent files.

DRIVER_DEFINES = \
  -DSTANDARD_STARTFILE_PREFIX=\"$(unlibsubdir)/\" \
  -DSTANDARD_EXEC_PREFIX=\"$(libdir)/gcc/\" \
  -DSTANDARD_LIBEXEC_PREFIX=\"$(libexecdir)/gcc/\" \
  -DDEFAULT_TARGET_VERSION=\"$(version)\" \
  -DDEFAULT_TARGET_MACHINE=\"$(target_noncanonical)\" \
  -DSTANDARD_BINDIR_PREFIX=\"$(bindir)/\" \
  -DTOOLDIR_BASE_PREFIX=\"$(libsubdir_to_prefix)$(prefix_to_exec_prefix)\" \
  @TARGET_SYSTEM_ROOT_DEFINE@ \
  $(VALGRIND_DRIVER_DEFINES) \
  `test "X$${SHLIB}" = "X" || test "@enable_shared@" != "yes" || echo "-DENABLE_SHARED_LIBGCC"` \
  -DCONFIGURE_SPECS="\"@CONFIGURE_SPECS@\""

gcc.o: gcc.c $(CONFIG_H) $(SYSTEM_H) coretypes.h $(TM_H) intl.h multilib.h \
    Makefile $(lang_specs_files) specs.h prefix.h $(GCC_H) $(FLAGS_H) \
    configargs.h $(OBSTACK_H) $(OPTS_H) $(DIAGNOSTIC_H) $(VEC_H) $(PARAMS_H)
	(SHLIB='$(SHLIB)'; \
	$(COMPILER) $(ALL_COMPILERFLAGS) $(ALL_CPPFLAGS) \
  $(DRIVER_DEFINES) \
  -c $(srcdir)/gcc.c $(OUTPUT_OPTION))

specs.h : s-specs ; @true
s-specs : Makefile
	lsf="$(lang_specs_files)"; for f in $$lsf; do \
	    echo "#include \"$$f\""; \
	done | sed 's|$(srcdir)/||' > tmp-specs.h
	$(SHELL) $(srcdir)/../move-if-change tmp-specs.h specs.h
	$(STAMP) s-specs

optionlist: s-options ; @true
s-options: $(ALL_OPT_FILES) Makefile $(srcdir)/opt-gather.awk
	$(AWK) -f $(srcdir)/opt-gather.awk $(ALL_OPT_FILES) > tmp-optionlist
	$(SHELL) $(srcdir)/../move-if-change tmp-optionlist optionlist
	$(STAMP) s-options

options.c: optionlist $(srcdir)/opt-functions.awk $(srcdir)/opt-read.awk \
    $(srcdir)/optc-gen.awk
	$(AWK) -f $(srcdir)/opt-functions.awk -f $(srcdir)/opt-read.awk \
	       -f $(srcdir)/optc-gen.awk \
	       -v header_name="config.h system.h coretypes.h options.h tm.h" < $< > $@

options-save.c: optionlist $(srcdir)/opt-functions.awk $(srcdir)/opt-read.awk \
    $(srcdir)/optc-save-gen.awk
	$(AWK) -f $(srcdir)/opt-functions.awk -f $(srcdir)/opt-read.awk \
	       -f $(srcdir)/optc-save-gen.awk \
	       -v header_name="config.h system.h coretypes.h tm.h" < $< > $@

options.h: s-options-h ; @true
s-options-h: optionlist $(srcdir)/opt-functions.awk $(srcdir)/opt-read.awk \
    $(srcdir)/opth-gen.awk
	$(AWK) -f $(srcdir)/opt-functions.awk -f $(srcdir)/opt-read.awk \
	       -f $(srcdir)/opth-gen.awk \
	       < $< > tmp-options.h
	$(SHELL) $(srcdir)/../move-if-change tmp-options.h options.h
	$(STAMP) $@

options.o: options.c $(CONFIG_H) $(SYSTEM_H) coretypes.h \
	$(TM_H) $(OPTS_H) intl.h $(OPTIONS_C_EXTRA) insn-attr-common.h

options-save.o: options-save.c $(CONFIG_H) $(SYSTEM_H) coretypes.h $(TARGET_H) $(FLAGS_H) \
	$(TM_H) $(OPTS_H) intl.h $(OPTIONS_C_EXTRA)

dumpvers: dumpvers.c

CFLAGS-version.o += -DBASEVER=$(BASEVER_s) -DDATESTAMP=$(DATESTAMP_s) \
	-DREVISION=$(REVISION_s) \
	-DDEVPHASE=$(DEVPHASE_s) -DPKGVERSION=$(PKGVERSION_s) \
	-DBUGURL=$(BUGURL_s)
version.o: version.c version.h $(REVISION) $(DATESTAMP) $(BASEVER) $(DEVPHASE)

gtype-desc.o: gtype-desc.c $(CONFIG_H) $(SYSTEM_H) coretypes.h $(TM_H) \
	$(HASHTAB_H) $(SPLAY_TREE_H) $(OBSTACK_H) $(BITMAP_H) \
	$(INPUT_H) $(TREE_H) $(RTL_H) $(FUNCTION_H) insn-config.h $(EXPR_H) \
	hard-reg-set.h $(BASIC_BLOCK_H) cselib.h $(INSN_ADDR_H) $(OPTABS_H) \
	$(LIBFUNCS_H) debug.h $(GGC_H) $(CGRAPH_H) $(TREE_FLOW_H) reload.h \
	$(CPP_ID_DATA_H) tree-chrec.h $(EXCEPT_H) output.h \
	$(CFGLOOP_H) $(TARGET_H) $(IPA_PROP_H) $(LTO_STREAMER_H) \
	target-globals.h

trans-mem.o : trans-mem.c $(CONFIG_H) $(SYSTEM_H) coretypes.h \
	$(TREE_H) $(GIMPLE_H) $(TREE_FLOW_H) $(TREE_PASS_H) $(TREE_INLINE_H) \
	$(DIAGNOSTIC_CORE_H) $(DEMANGLE_H) output.h $(TRANS_MEM_H) \
	$(PARAMS_H) $(TARGET_H) langhooks.h \
	$(GIMPLE_PRETTY_PRINT_H) $(CFGLOOP_H) \
	gt-trans-mem.h

ggc-common.o: ggc-common.c $(CONFIG_H) $(SYSTEM_H) coretypes.h		\
	$(GGC_H) $(HASHTAB_H) $(DIAGNOSTIC_CORE_H) $(PARAMS_H) hosthooks.h	\
	$(HOSTHOOKS_DEF_H) $(VEC_H) $(PLUGIN_H) $(GGC_INTERNAL_H) $(TIMEVAR_H)

ggc-page.o: ggc-page.c $(CONFIG_H) $(SYSTEM_H) coretypes.h $(TM_H) $(RTL_H) $(TREE_H) \
	$(FLAGS_H) $(DIAGNOSTIC_CORE_H) $(GGC_H) $(TIMEVAR_H) $(TM_P_H) $(PARAMS_H) \
	$(TREE_FLOW_H) $(PLUGIN_H) $(GGC_INTERNAL_H)

ggc-zone.o: ggc-zone.c $(CONFIG_H) $(SYSTEM_H) coretypes.h $(TM_H) $(RTL_H) \
	$(TREE_H) $(FLAGS_H) $(DIAGNOSTIC_CORE_H) $(GGC_H) $(TIMEVAR_H) $(TM_P_H) \
	$(PARAMS_H) $(BITMAP_H) $(PLUGIN_H) $(GGC_INTERNAL_H)

ggc-none.o: ggc-none.c $(CONFIG_H) $(SYSTEM_H) coretypes.h $(GGC_H) \
	$(BCONFIG_H)

stringpool.o: stringpool.c $(CONFIG_H) $(SYSTEM_H) coretypes.h \
	$(TREE_H) $(GGC_H) $(GGC_INTERNAL_H) gt-stringpool.h $(CPPLIB_H) $(SYMTAB_H)

convert.o: convert.c $(CONFIG_H) $(SYSTEM_H) coretypes.h $(TM_H) $(TREE_H) \
   $(FLAGS_H) convert.h $(DIAGNOSTIC_CORE_H) langhooks.h

double-int.o: double-int.c $(CONFIG_H) $(SYSTEM_H) coretypes.h $(TM_H) $(TREE_H)

# lto-compress.o needs $(ZLIBINC) added to the include flags.
CFLAGS-lto-compress.o += $(ZLIBINC)
lto-compress.o: lto-compress.c $(CONFIG_H) $(SYSTEM_H) coretypes.h \
	$(TREE_H) langhooks.h $(LTO_STREAMER_H) $(LTO_SECTION_H) \
	lto-compress.h $(DIAGNOSTIC_CORE_H) $(DIAGNOSTIC_CORE_H)
data-streamer-in.o: data-streamer-in.c $(CONFIG_H) $(SYSTEM_H) coretypes.h \
    $(DATA_STREAMER_H) $(DIAGNOSTIC_H)
data-streamer-out.o: data-streamer-out.c $(CONFIG_H) $(SYSTEM_H) coretypes.h \
    $(DATA_STREAMER_H)
data-streamer.o: data-streamer.c $(CONFIG_H) $(SYSTEM_H) coretypes.h \
    $(DATA_STREAMER_H)
gimple-streamer-in.o: gimple-streamer-in.c $(CONFIG_H) $(SYSTEM_H) \
    coretypes.h $(GIMPLE_STREAMER_H) $(TREE_FLOW_H) $(DATA_STREAMER_H) \
    $(TREE_STREAMER_H) $(DIAGNOSTIC_H)
gimple-streamer-out.o: gimple-streamer-out.c $(CONFIG_H) $(SYSTEM_H) \
    coretypes.h $(GIMPLE_STREAMER_H) $(DATA_STREAMER_H) $(TREE_FLOW_H) \
    $(LTO_STREAMER_H) $(TREE_STREAMER_H)
tree-streamer.o: tree-streamer.c $(CONFIG_H) $(SYSTEM_H) coretypes.h \
    $(TREE_STREAMER_H) $(STREAMER_HOOKS_H)
tree-streamer-in.o: tree-streamer-in.c $(CONFIG_H) $(SYSTEM_H) \
    coretypes.h $(DIAGNOSTIC_H) $(TREE_H) $(TREE_FLOW_H) $(TREE_STREAMER_H) \
    $(DATA_STREAMER_H) $(STREAMER_HOOKS_H) $(LTO_STREAMER_H)
tree-streamer-out.o: tree-streamer-out.c $(CONFIG_H) $(SYSTEM_H) \
    coretypes.h $(DIAGNOSTIC_H) $(TREE_STREAMER_H) $(DATA_STREAMER_H) \
    $(STREAMER_HOOKS_H)
streamer-hooks.o: streamer-hooks.c $(CONFIG_H) $(SYSTEM_H) coretypes.h \
    $(STREAMER_HOOKS_H)
lto-cgraph.o: lto-cgraph.c $(CONFIG_H) $(SYSTEM_H) coretypes.h   \
   $(TM_H) $(DIAGNOSTIC_CORE_H) $(EXPR_H) $(FLAGS_H) $(PARAMS_H) input.h \
   $(HASHTAB_H) langhooks.h $(BASIC_BLOCK_H) \
   $(TREE_FLOW_H) $(CGRAPH_H) $(FUNCTION_H) $(GGC_H) $(DIAGNOSTIC_CORE_H) \
   $(EXCEPT_H) $(TIMEVAR_H) pointer-set.h $(LTO_STREAMER_H) \
   $(GCOV_IO_H) $(DATA_STREAMER_H) $(TREE_STREAMER_H) $(TREE_PASS_H) profile.h
lto-streamer-in.o: lto-streamer-in.c $(CONFIG_H) $(SYSTEM_H) coretypes.h \
   $(TM_H) toplev.h $(DIAGNOSTIC_CORE_H) $(EXPR_H) $(FLAGS_H) $(PARAMS_H) \
   input.h $(HASHTAB_H) $(BASIC_BLOCK_H) $(TREE_FLOW_H) $(TREE_PASS_H) \
   $(CGRAPH_H) $(FUNCTION_H) $(GGC_H) $(DIAGNOSTIC_H) $(EXCEPT_H) debug.h \
   $(IPA_UTILS_H) $(LTO_STREAMER_H) toplev.h \
   $(DATA_STREAMER_H) $(GIMPLE_STREAMER_H) $(TREE_STREAMER_H)
lto-streamer-out.o : lto-streamer-out.c $(CONFIG_H) $(SYSTEM_H) coretypes.h \
   $(TM_H) $(DIAGNOSTIC_CORE_H) $(TREE_H) $(EXPR_H) $(FLAGS_H) $(PARAMS_H) input.h \
   $(HASHTAB_H) $(BASIC_BLOCK_H) tree-iterator.h \
   $(TREE_FLOW_H) $(TREE_PASS_H) $(CGRAPH_H) $(FUNCTION_H) $(GGC_H) \
   $(DIAGNOSTIC_CORE_H) $(EXCEPT_H) $(LTO_STREAMER_H) $(DIAGNOSTIC_CORE_H) \
   $(DATA_STREAMER_H) $(STREAMER_HOOKS_H) $(GIMPLE_STREAMER_H) \
   $(TREE_STREAMER_H)
lto-section-in.o: lto-section-in.c $(CONFIG_H) $(SYSTEM_H) coretypes.h $(TM_H) \
   $(DIAGNOSTIC_CORE_H) $(EXPR_H) $(FLAGS_H) $(PARAMS_H) input.h \
   $(HASHTAB_H) $(BASIC_BLOCK_H) $(TREE_FLOW_H) $(CGRAPH_H) $(FUNCTION_H) \
   $(GGC_H) $(DIAGNOSTIC_CORE_H) $(EXCEPT_H) $(TIMEVAR_H) \
   $(LTO_STREAMER_H) lto-compress.h
lto-section-out.o : lto-section-out.c $(CONFIG_H) $(SYSTEM_H) coretypes.h \
   $(TM_H) $(DIAGNOSTIC_CORE_H) $(TREE_H) $(EXPR_H) $(PARAMS_H) input.h \
   $(HASHTAB_H) $(BASIC_BLOCK_H) $(TREE_FLOW_H) \
   $(CGRAPH_H) $(FUNCTION_H) $(GGC_H) $(EXCEPT_H) pointer-set.h \
   $(BITMAP_H) langhooks.h $(LTO_STREAMER_H) lto-compress.h \
   $(DATA_STREAMER_H)
lto-symtab.o: lto-symtab.c $(CONFIG_H) $(SYSTEM_H) coretypes.h \
   $(TREE_H) $(GIMPLE_H) $(GGC_H) $(HASHTAB_H) \
   $(LTO_STREAMER_H) $(LINKER_PLUGIN_API_H)
lto-opts.o: lto-opts.c $(CONFIG_H) $(SYSTEM_H) coretypes.h $(TREE_H) \
   $(HASHTAB_H) $(GGC_H) $(BITMAP_H) $(FLAGS_H) $(OPTS_H) $(OPTIONS_H) \
   $(COMMON_TARGET_H) $(DIAGNOSTIC_H) $(LTO_STREAMER_H)
lto-streamer.o: lto-streamer.c $(CONFIG_H) $(SYSTEM_H) coretypes.h   \
   $(TM_H) $(TREE_H) $(GIMPLE_H) $(BITMAP_H) $(LTO_STREAMER_H) $(FLAGS_H) \
   $(TREE_FLOW_H) $(DIAGNOSTIC_CORE_H) $(LTO_SYMTAB_H) toplev.h \
   $(DIAGNOSTIC_CORE_H) $(STREAMER_HOOKS_H)
langhooks.o : langhooks.c $(CONFIG_H) $(SYSTEM_H) coretypes.h $(TM_H) $(TIMEVAR_H) \
   $(TREE_H) toplev.h $(DIAGNOSTIC_CORE_H) $(TREE_INLINE_H) $(RTL_H) insn-config.h \
   langhooks.h $(TARGET_H) $(LANGHOOKS_DEF_H) $(FLAGS_H) $(GGC_H) $(DIAGNOSTIC_H) \
   intl.h $(GIMPLE_H) $(CGRAPH_H) output.h tree-diagnostic.h
tree.o: tree.c $(CONFIG_H) $(SYSTEM_H) coretypes.h $(TM_H) $(TREE_H) \
   all-tree.def $(FLAGS_H) $(FUNCTION_H) $(PARAMS_H) \
   toplev.h $(DIAGNOSTIC_CORE_H) $(GGC_H) $(HASHTAB_H) $(TARGET_H) output.h $(TM_P_H) \
   langhooks.h gt-tree.h $(TREE_INLINE_H) tree-iterator.h \
   $(BASIC_BLOCK_H) $(TREE_FLOW_H) $(OBSTACK_H) pointer-set.h \
   $(TREE_PASS_H) $(LANGHOOKS_DEF_H) $(DIAGNOSTIC_H) $(CGRAPH_H) \
   $(EXCEPT_H) debug.h intl.h tree-diagnostic.h $(TREE_PRETTY_PRINT_H) \
   $(COMMON_TARGET_H)
tree-dump.o: tree-dump.c $(CONFIG_H) $(SYSTEM_H) $(TM_H) $(TREE_H) \
   langhooks.h $(TREE_DUMP_H) tree-iterator.h
tree-inline.o : tree-inline.c $(CONFIG_H) $(SYSTEM_H) coretypes.h $(TM_H) \
   $(TREE_H) $(RTL_H) $(FLAGS_H) $(PARAMS_H) $(INPUT_H) insn-config.h \
   $(HASHTAB_H) langhooks.h $(TREE_INLINE_H) $(CGRAPH_H) \
   intl.h $(FUNCTION_H) $(GIMPLE_H) \
   debug.h $(DIAGNOSTIC_H) $(EXCEPT_H) $(TREE_FLOW_H) tree-iterator.h tree-mudflap.h \
   $(IPA_PROP_H) value-prof.h $(TREE_PASS_H) $(TARGET_H) \
   $(TREE_PRETTY_PRINT_H)
print-tree.o : print-tree.c $(CONFIG_H) $(SYSTEM_H) coretypes.h dumpfile.h \
   $(TM_H) $(TREE_H) $(GGC_H) langhooks.h tree-iterator.h \
   $(DIAGNOSTIC_H) $(TREE_FLOW_H) $(GIMPLE_PRETTY_PRINT_H)
stor-layout.o : stor-layout.c $(CONFIG_H) $(SYSTEM_H) coretypes.h $(TM_H) \
   $(TREE_H) $(PARAMS_H) $(FLAGS_H) $(FUNCTION_H) $(EXPR_H) $(RTL_H) \
   $(GGC_H) $(TM_P_H) $(TARGET_H) langhooks.h $(REGS_H) gt-stor-layout.h \
   $(DIAGNOSTIC_CORE_H) $(CGRAPH_H) $(TREE_INLINE_H) $(TREE_DUMP_H) $(GIMPLE_H)
asan.o : asan.c asan.h $(CONFIG_H) $(SYSTEM_H) $(GIMPLE_H) \
   output.h coretypes.h $(GIMPLE_PRETTY_PRINT_H) \
   tree-iterator.h $(TREE_FLOW_H) $(TREE_PASS_H) \
   $(TARGET_H) $(EXPR_H) $(OPTABS_H) $(TM_P_H) langhooks.h
tsan.o : $(CONFIG_H) $(SYSTEM_H) $(TREE_H) $(TREE_INLINE_H) \
   $(GIMPLE_H) $(DIAGNOSTIC_H) langhooks.h \
   $(TM_H) coretypes.h $(TREE_DUMP_H) $(TREE_PASS_H) $(CGRAPH_H) $(GGC_H) \
   $(BASIC_BLOCK_H) $(FLAGS_H) $(FUNCTION_H) \
   $(TM_P_H) $(TREE_FLOW_H) $(DIAGNOSTIC_CORE_H) $(GIMPLE_H) tree-iterator.h \
   intl.h cfghooks.h output.h options.h c-family/c-common.h tsan.h asan.h \
   tree-ssa-propagate.h
tree-ssa-tail-merge.o: tree-ssa-tail-merge.c \
   $(SYSTEM_H) $(CONFIG_H) coretypes.h $(TM_H) $(BITMAP_H) \
   $(FLAGS_H) $(TM_P_H) $(BASIC_BLOCK_H) \
   $(TREE_H) $(TREE_FLOW_H) $(TREE_INLINE_H) $(TREE_DUMP_H) $(HASH_TABLE_H) \
   $(GIMPLE_H) $(FUNCTION_H) tree-ssa-sccvn.h \
   $(CGRAPH_H) $(GIMPLE_PRETTY_PRINT_H) $(PARAMS_H)
tree-ssa-structalias.o: tree-ssa-structalias.c \
   $(SYSTEM_H) $(CONFIG_H) coretypes.h $(TM_H) $(GGC_H) $(OBSTACK_H) $(BITMAP_H) \
   $(FLAGS_H) $(TM_P_H) $(BASIC_BLOCK_H) \
   $(DIAGNOSTIC_H) $(TREE_H) $(TREE_FLOW_H) $(TREE_INLINE_H) \
   $(GIMPLE_H) $(HASHTAB_H) $(FUNCTION_H) $(CGRAPH_H) \
   $(TREE_PASS_H) alloc-pool.h $(SPLAY_TREE_H) $(PARAMS_H) \
   $(CGRAPH_H) $(ALIAS_H) pointer-set.h
tree-ssa-uninit.o : tree-ssa-uninit.c $(TREE_FLOW_H) $(CONFIG_H) $(SYSTEM_H) \
   $(TREE_H) $(TM_P_H) $(DIAGNOSTIC_H) \
   $(FUNCTION_H) $(TM_H) coretypes.h \
   $(TREE_PASS_H) $(BASIC_BLOCK_H) $(BITMAP_H) \
   $(FLAGS_H) $(HASHTAB_H) pointer-set.h \
   $(GIMPLE_H) $(TREE_INLINE_H) $(GIMPLE_PRETTY_PRINT_H)
tree-ssa.o : tree-ssa.c $(TREE_FLOW_H) $(CONFIG_H) $(SYSTEM_H) \
   $(TREE_H) $(TM_P_H) $(EXPR_H) $(DIAGNOSTIC_H) \
   toplev.h $(FUNCTION_H) $(TM_H) coretypes.h \
   langhooks.h $(TREE_PASS_H) $(BASIC_BLOCK_H) $(BITMAP_H) \
   $(FLAGS_H) $(GGC_H) $(HASHTAB_H) pointer-set.h \
   $(GIMPLE_H) $(TREE_INLINE_H) $(TARGET_H) \
   $(GIMPLE_PRETTY_PRINT_H) $(CFGLOOP_H)
tree-into-ssa.o : tree-into-ssa.c $(TREE_FLOW_H) $(CONFIG_H) $(SYSTEM_H) \
   $(TREE_H) $(TM_P_H) $(DIAGNOSTIC_CORE_H) \
   $(FUNCTION_H) $(TM_H) coretypes.h \
   langhooks.h domwalk.h $(TREE_PASS_H) $(PARAMS_H) $(BASIC_BLOCK_H) \
   $(BITMAP_H) $(CFGLOOP_H) $(FLAGS_H) $(HASHTAB_H) \
   $(GIMPLE_H) $(TREE_INLINE_H) $(GIMPLE_PRETTY_PRINT_H)
tree-ssa-ter.o : tree-ssa-ter.c $(TREE_FLOW_H) $(CONFIG_H) $(SYSTEM_H) \
   $(TREE_H) $(DIAGNOSTIC_H) $(TM_H) coretypes.h dumpfile.h \
   $(TREE_SSA_LIVE_H) $(BITMAP_H) $(FLAGS_H) \
   $(GIMPLE_PRETTY_PRINT_H)
tree-ssa-coalesce.o : tree-ssa-coalesce.c $(TREE_FLOW_H) $(CONFIG_H) \
   $(SYSTEM_H) $(TREE_H) $(DIAGNOSTIC_H) $(TM_H) coretypes.h dumpfile.h \
   $(TREE_SSA_LIVE_H) $(BITMAP_H) $(FLAGS_H) $(HASH_TABLE_H) \
   $(TREE_PRETTY_PRINT_H)
tree-outof-ssa.o : tree-outof-ssa.c $(TREE_FLOW_H) $(CONFIG_H) $(SYSTEM_H) \
   $(TREE_H) $(DIAGNOSTIC_H) $(TM_H) coretypes.h dumpfile.h \
   $(TREE_SSA_LIVE_H) $(BASIC_BLOCK_H) $(BITMAP_H) $(GGC_H) \
   $(EXPR_H) $(SSAEXPAND_H) $(GIMPLE_PRETTY_PRINT_H)
tree-ssa-dse.o : tree-ssa-dse.c $(CONFIG_H) $(SYSTEM_H) coretypes.h \
   $(TM_H) $(GGC_H) $(TREE_H) $(TM_P_H) $(BASIC_BLOCK_H) \
   $(TREE_FLOW_H) $(TREE_PASS_H) domwalk.h $(FLAGS_H) \
   $(GIMPLE_PRETTY_PRINT_H) langhooks.h
tree-ssa-forwprop.o : tree-ssa-forwprop.c $(CONFIG_H) $(SYSTEM_H) coretypes.h \
   $(TM_H) $(TREE_H) $(TM_P_H) $(BASIC_BLOCK_H) $(CFGLOOP_H) \
   $(TREE_FLOW_H) $(TREE_PASS_H) $(DIAGNOSTIC_H) \
   langhooks.h $(FLAGS_H) $(GIMPLE_H) $(GIMPLE_PRETTY_PRINT_H) $(EXPR_H) \
   $(OPTABS_H) tree-ssa-propagate.h
tree-ssa-phiprop.o : tree-ssa-phiprop.c $(CONFIG_H) $(SYSTEM_H) coretypes.h \
   $(TM_H) $(TREE_H) $(TM_P_H) $(BASIC_BLOCK_H) \
   $(TREE_FLOW_H) $(TREE_PASS_H) $(DIAGNOSTIC_H) \
   langhooks.h $(FLAGS_H) $(GIMPLE_PRETTY_PRINT_H)
tree-ssa-ifcombine.o : tree-ssa-ifcombine.c $(CONFIG_H) $(SYSTEM_H) \
   coretypes.h $(TM_H) $(TREE_H) $(BASIC_BLOCK_H) \
   $(TREE_FLOW_H) $(TREE_PASS_H) $(DIAGNOSTIC_H) \
   $(TREE_PRETTY_PRINT_H)
tree-ssa-phiopt.o : tree-ssa-phiopt.c $(CONFIG_H) $(SYSTEM_H) coretypes.h \
   $(TM_H) $(GGC_H) $(TREE_H) $(TM_P_H) $(BASIC_BLOCK_H) \
   $(TREE_FLOW_H) $(TREE_PASS_H) langhooks.h $(FLAGS_H) \
   $(DIAGNOSTIC_H) pointer-set.h domwalk.h $(CFGLOOP_H) \
   $(TREE_DATA_REF_H) $(TREE_PRETTY_PRINT_H) $(GIMPLE_PRETTY_PRINT_H) \
   insn-config.h $(EXPR_H) $(OPTABS_H)
tree-nrv.o : tree-nrv.c $(CONFIG_H) $(SYSTEM_H) coretypes.h \
   $(TM_H) $(TREE_H) $(FUNCTION_H) $(BASIC_BLOCK_H) $(FLAGS_H) \
   $(DIAGNOSTIC_H) $(TREE_FLOW_H) $(TREE_PASS_H) \
   langhooks.h $(TREE_PRETTY_PRINT_H)
tree-ssa-copy.o : tree-ssa-copy.c $(TREE_FLOW_H) $(CONFIG_H) $(SYSTEM_H) \
   $(TREE_H) $(TM_P_H) $(GGC_H) $(DIAGNOSTIC_H) \
   $(FUNCTION_H) $(TM_H) coretypes.h \
   $(BASIC_BLOCK_H) $(TREE_PASS_H) langhooks.h tree-ssa-propagate.h \
   $(FLAGS_H) $(CFGLOOP_H) $(GIMPLE_PRETTY_PRINT_H)
tree-ssa-propagate.o : tree-ssa-propagate.c $(TREE_FLOW_H) $(CONFIG_H) \
   $(SYSTEM_H) $(TREE_H) $(TM_P_H) \
   $(DIAGNOSTIC_H) $(FUNCTION_H) $(TM_H) coretypes.h dumpfile.h \
   $(BASIC_BLOCK_H) langhooks.h \
   tree-ssa-propagate.h $(VEC_H) value-prof.h gt-tree-ssa-propagate.h $(FLAGS_H) \
   $(GIMPLE_H) $(GIMPLE_PRETTY_PRINT_H)
tree-ssa-dom.o : tree-ssa-dom.c $(TREE_FLOW_H) $(CONFIG_H) $(SYSTEM_H) \
   $(TREE_H) $(TM_P_H) $(DIAGNOSTIC_H) \
   $(FUNCTION_H) $(TM_H) coretypes.h \
   $(BASIC_BLOCK_H) domwalk.h $(TREE_PASS_H) $(FLAGS_H) langhooks.h \
   tree-ssa-propagate.h $(CFGLOOP_H) $(PARAMS_H) \
   $(GIMPLE_PRETTY_PRINT_H)
tree-ssa-uncprop.o : tree-ssa-uncprop.c $(TREE_FLOW_H) $(CONFIG_H) \
   $(SYSTEM_H) $(TREE_H) $(TM_P_H) \
   $(DIAGNOSTIC_H) $(FUNCTION_H) $(TM_H) coretypes.h \
   $(BASIC_BLOCK_H) domwalk.h $(TREE_PASS_H) $(FLAGS_H) \
   tree-ssa-propagate.h
tree-ssa-threadedge.o : tree-ssa-threadedge.c $(TREE_FLOW_H) $(CONFIG_H) \
   $(SYSTEM_H) coretypes.h dumpfile.h $(TM_H) $(TREE_H) $(FLAGS_H) $(TM_P_H) \
   $(BASIC_BLOCK_H) $(CFGLOOP_H) \
   $(FUNCTION_H) $(DIAGNOSTIC_H) $(TIMEVAR_H) $(TREE_FLOW_H) \
   tree-ssa-propagate.h langhooks.h \
   $(PARAMS_H)
tree-ssa-threadupdate.o : tree-ssa-threadupdate.c $(TREE_FLOW_H) $(CONFIG_H) \
   $(SYSTEM_H) $(TREE_H) $(TM_P_H) $(HASH_TABLE_H) \
   $(DIAGNOSTIC_H) $(FUNCTION_H) $(TM_H) coretypes.h dumpfile.h \
   $(BASIC_BLOCK_H) $(FLAGS_H) $(CFGLOOP_H)
tree-ssanames.o : tree-ssanames.c $(CONFIG_H) $(SYSTEM_H) coretypes.h \
   $(TM_H) $(TREE_H) $(TREE_FLOW_H) $(TREE_PASS_H)
tree-phinodes.o : tree-phinodes.c $(CONFIG_H) $(SYSTEM_H) coretypes.h \
   $(TM_H) $(TREE_H) $(GGC_H) $(BASIC_BLOCK_H) $(TREE_FLOW_H) \
   gt-tree-phinodes.h $(DIAGNOSTIC_CORE_H) $(GIMPLE_H)
domwalk.o : domwalk.c $(CONFIG_H) $(SYSTEM_H) coretypes.h $(TM_H) \
   $(BASIC_BLOCK_H) domwalk.h sbitmap.h
tree-ssa-live.o : tree-ssa-live.c $(TREE_FLOW_H) $(CONFIG_H) $(SYSTEM_H) \
   $(TREE_H) $(DIAGNOSTIC_H) $(TM_H) coretypes.h dumpfile.h $(TIMEVAR_H) \
   $(TREE_SSA_LIVE_H) $(BITMAP_H) debug.h $(FLAGS_H) \
   $(GIMPLE_PRETTY_PRINT_H) $(GIMPLE_H)
tree-ssa-copyrename.o : tree-ssa-copyrename.c $(TREE_FLOW_H) $(CONFIG_H) \
   $(SYSTEM_H) $(TREE_H) $(DIAGNOSTIC_H) $(FUNCTION_H) \
   $(TREE_PASS_H) $(TM_H) coretypes.h $(TREE_SSA_LIVE_H) \
   $(BASIC_BLOCK_H) $(BITMAP_H) $(FLAGS_H) $(HASHTAB_H) langhooks.h \
   $(GIMPLE_H) $(TREE_INLINE_H) $(GIMPLE_H)
tree-ssa-pre.o : tree-ssa-pre.c $(TREE_FLOW_H) $(CONFIG_H) \
   $(SYSTEM_H) $(TREE_H) $(DIAGNOSTIC_H) \
   $(TM_H) coretypes.h $(TREE_PASS_H) $(FLAGS_H) langhooks.h \
   $(CFGLOOP_H) alloc-pool.h $(BASIC_BLOCK_H) $(BITMAP_H) $(HASH_TABLE_H) \
   $(GIMPLE_H) $(TREE_INLINE_H) tree-iterator.h tree-ssa-sccvn.h $(PARAMS_H) \
   $(DBGCNT_H) tree-scalar-evolution.h $(GIMPLE_PRETTY_PRINT_H) domwalk.h
tree-ssa-sccvn.o : tree-ssa-sccvn.c $(TREE_FLOW_H) $(CONFIG_H) \
   $(SYSTEM_H) $(TREE_H) $(DIAGNOSTIC_H) \
   $(TM_H) coretypes.h dumpfile.h $(FLAGS_H) $(CFGLOOP_H) \
   alloc-pool.h $(BASIC_BLOCK_H) $(BITMAP_H) $(HASHTAB_H) $(GIMPLE_H) \
   $(TREE_INLINE_H) tree-ssa-propagate.h tree-ssa-sccvn.h \
   $(PARAMS_H) $(GIMPLE_PRETTY_PRINT_H) gimple-fold.h
gimple-ssa-strength-reduction.o : gimple-ssa-strength-reduction.c $(CONFIG_H) \
   $(SYSTEM_H) coretypes.h $(TREE_H) $(GIMPLE_H) $(BASIC_BLOCK_H) \
   $(TREE_PASS_H) $(CFGLOOP_H) $(TREE_PRETTY_PRINT_H) \
   $(GIMPLE_PRETTY_PRINT_H) alloc-pool.h $(TREE_FLOW_H) domwalk.h \
   pointer-set.h expmed.h
tree-vrp.o : tree-vrp.c $(CONFIG_H) $(SYSTEM_H) coretypes.h $(TM_H) $(TREE_H) \
   $(TREE_FLOW_H) $(TREE_PASS_H) $(DIAGNOSTIC_CORE_H) $(GGC_H) \
   $(BASIC_BLOCK_H) tree-ssa-propagate.h $(FLAGS_H) $(TREE_DUMP_H) \
   $(CFGLOOP_H) $(SCEV_H) intl.h \
   $(GIMPLE_PRETTY_PRINT_H) gimple-fold.h $(OPTABS_H) $(EXPR_H)
tree-cfg.o : tree-cfg.c $(TREE_FLOW_H) $(CONFIG_H) $(SYSTEM_H) \
   $(TREE_H) $(TM_P_H) $(GGC_H) $(FLAGS_H) $(TARGET_H) \
   $(DIAGNOSTIC_CORE_H) $(FUNCTION_H) $(TM_H) coretypes.h \
   $(TREE_DUMP_H) $(EXCEPT_H) $(CFGLOOP_H) $(TREE_PASS_H) \
   $(BASIC_BLOCK_H) \
   value-prof.h tree-ssa-propagate.h $(TREE_INLINE_H) $(GIMPLE_PRETTY_PRINT_H)
tree-cfgcleanup.o : tree-cfgcleanup.c $(TREE_FLOW_H) $(CONFIG_H) $(SYSTEM_H) \
   $(TREE_H) $(TM_P_H) $(GGC_H) $(FLAGS_H) \
   $(DIAGNOSTIC_CORE_H) $(FUNCTION_H) $(TM_H) coretypes.h \
   $(EXCEPT_H) langhooks.h $(CFGLOOP_H) $(TREE_PASS_H) \
   $(BASIC_BLOCK_H) $(HASHTAB_H)  \
   tree-ssa-propagate.h $(SCEV_H)
tree-tailcall.o : tree-tailcall.c $(TREE_FLOW_H) $(CONFIG_H) $(SYSTEM_H) \
   $(TREE_H) $(TM_P_H) $(FUNCTION_H) $(TM_H) coretypes.h \
   $(EXCEPT_H) $(TREE_PASS_H) $(FLAGS_H) langhooks.h \
   $(BASIC_BLOCK_H) $(DBGCNT_H) $(GIMPLE_PRETTY_PRINT_H) $(TARGET_H) \
   $(COMMON_TARGET_H)
tree-ssa-sink.o : tree-ssa-sink.c $(TREE_FLOW_H) $(CONFIG_H) \
   $(SYSTEM_H) $(TREE_H) $(DIAGNOSTIC_H) \
   $(TM_H) coretypes.h $(TREE_PASS_H) $(FLAGS_H) alloc-pool.h \
   $(BASIC_BLOCK_H) $(BITMAP_H) $(CFGLOOP_H) $(HASHTAB_H) \
   $(GIMPLE_H) $(TREE_INLINE_H) tree-iterator.h \
   $(GIMPLE_PRETTY_PRINT_H)
tree-nested.o: tree-nested.c $(CONFIG_H) $(SYSTEM_H) $(TM_H) $(TREE_H) \
   $(TM_P_H) $(FUNCTION_H) $(TREE_DUMP_H) $(TREE_INLINE_H) \
   tree-iterator.h $(GIMPLE_H) $(CGRAPH_H) $(EXPR_H) langhooks.h \
   gt-tree-nested.h coretypes.h $(TREE_FLOW_H) pointer-set.h
tree-if-conv.o: tree-if-conv.c $(CONFIG_H) $(SYSTEM_H) coretypes.h $(TM_H) \
   $(TREE_H) $(FLAGS_H) $(BASIC_BLOCK_H) $(TREE_FLOW_H) \
   $(CFGLOOP_H) $(TREE_DATA_REF_H) $(TREE_PASS_H) $(DIAGNOSTIC_H) \
   $(DBGCNT_H) $(GIMPLE_PRETTY_PRINT_H)
tree-iterator.o : tree-iterator.c $(CONFIG_H) $(SYSTEM_H) $(TREE_H) \
   coretypes.h $(GGC_H) tree-iterator.h $(GIMPLE_H) gt-tree-iterator.h
tree-dfa.o : tree-dfa.c $(TREE_FLOW_H) $(CONFIG_H) $(SYSTEM_H) \
   $(TREE_H) $(TM_P_H) $(GGC_H) $(DIAGNOSTIC_H) \
   $(TREE_INLINE_H) $(HASHTAB_H) pointer-set.h $(FLAGS_H) $(FUNCTION_H) \
   convert.h $(TM_H) coretypes.h langhooks.h \
   $(TREE_PASS_H) $(PARAMS_H) $(CGRAPH_H) $(BASIC_BLOCK_H) $(GIMPLE_H) \
   $(TREE_PRETTY_PRINT_H)
tree-ssa-operands.o : tree-ssa-operands.c $(TREE_FLOW_H) $(CONFIG_H) \
   $(SYSTEM_H) $(TREE_H) $(GGC_H) $(DIAGNOSTIC_H) $(TREE_INLINE_H) \
   $(FLAGS_H) $(FUNCTION_H) $(TM_H) $(TIMEVAR_H) \
   coretypes.h dumpfile.h langhooks.h $(IPA_REFERENCE_H) $(GIMPLE_PRETTY_PRINT_H)
tree-eh.o : tree-eh.c $(TREE_FLOW_H) $(CONFIG_H) $(SYSTEM_H) \
   $(TREE_H) $(TM_H) $(FLAGS_H) $(FUNCTION_H) $(EXCEPT_H) langhooks.h \
   $(GGC_H) $(TREE_PASS_H) coretypes.h pointer-set.h \
   $(TREE_INLINE_H) tree-iterator.h toplev.h \
   $(DIAGNOSTIC_CORE_H) $(TARGET_H) $(CFGLOOP_H)
tree-ssa-loop.o : tree-ssa-loop.c $(CONFIG_H) $(SYSTEM_H) coretypes.h $(TM_H) \
   $(TREE_H) $(TM_P_H) $(BASIC_BLOCK_H) \
   $(DIAGNOSTIC_H) $(TREE_FLOW_H) $(TREE_PASS_H) \
   $(CFGLOOP_H) $(FLAGS_H) $(TREE_INLINE_H) $(SCEV_H) $(DIAGNOSTIC_CORE_H) $(TREE_VECTORIZER_H)
tree-ssa-loop-unswitch.o : tree-ssa-loop-unswitch.c $(TREE_FLOW_H) \
   $(CONFIG_H) $(SYSTEM_H) $(TREE_H) $(TM_P_H) $(CFGLOOP_H) \
   $(PARAMS_H) $(DIAGNOSTIC_H) $(TM_H) \
   coretypes.h $(TREE_PASS_H) $(BASIC_BLOCK_H) \
    $(TREE_INLINE_H)
tree-ssa-address.o : tree-ssa-address.c $(TREE_FLOW_H) $(CONFIG_H) \
   $(SYSTEM_H) $(RTL_H) $(TREE_H) $(TM_P_H) \
   $(DIAGNOSTIC_H) $(TM_H) coretypes.h dumpfile.h \
   $(FLAGS_H) $(TREE_INLINE_H) $(RECOG_H) insn-config.h \
   $(EXPR_H) gt-tree-ssa-address.h $(GGC_H) tree-affine.h $(TARGET_H) \
   $(TREE_PRETTY_PRINT_H) expmed.h
tree-ssa-loop-niter.o : tree-ssa-loop-niter.c $(TREE_FLOW_H) $(CONFIG_H) \
   $(SYSTEM_H) $(TREE_H) $(TM_P_H) $(CFGLOOP_H) $(PARAMS_H) \
   $(TREE_INLINE_H) $(DIAGNOSTIC_H) $(TM_H) coretypes.h dumpfile.h \
   $(DIAGNOSTIC_CORE_H) $(FLAGS_H) $(TREE_DATA_REF_H) \
   $(BASIC_BLOCK_H) $(GGC_H) intl.h $(GIMPLE_PRETTY_PRINT_H)
tree-ssa-loop-ivcanon.o : tree-ssa-loop-ivcanon.c $(TREE_FLOW_H) $(CONFIG_H) \
   $(SYSTEM_H) $(TREE_H) $(TM_P_H) $(CFGLOOP_H) $(PARAMS_H) \
   $(TREE_INLINE_H) $(DIAGNOSTIC_H) $(TM_H) coretypes.h \
   $(FLAGS_H) $(TREE_PASS_H) $(SCEV_H) $(BASIC_BLOCK_H) $(TARGET_H) \
   $(GIMPLE_PRETTY_PRINT_H)
tree-ssa-loop-ch.o : tree-ssa-loop-ch.c $(TREE_FLOW_H) $(CONFIG_H) \
   $(SYSTEM_H) $(RTL_H) $(TREE_H) $(TM_P_H) $(CFGLOOP_H) $(TREE_INLINE_H) \
   $(DIAGNOSTIC_H) $(TM_H) coretypes.h \
   $(TREE_PASS_H) $(FLAGS_H) $(BASIC_BLOCK_H)
tree-ssa-loop-prefetch.o: tree-ssa-loop-prefetch.c $(TREE_FLOW_H) $(CONFIG_H) \
   $(SYSTEM_H) $(TREE_H) $(TM_P_H) $(CFGLOOP_H) $(EXPR_H) \
   $(DIAGNOSTIC_H) $(TM_H) coretypes.h \
   $(TREE_PASS_H) $(RECOG_H) insn-config.h $(HASHTAB_H) \
   $(CFGLOOP_H) $(PARAMS_H) langhooks.h $(BASIC_BLOCK_H) \
   $(DIAGNOSTIC_CORE_H) langhooks.h $(TREE_INLINE_H) $(TREE_DATA_REF_H) \
   $(OPTABS_H) $(TREE_PRETTY_PRINT_H)
tree-predcom.o: tree-predcom.c $(CONFIG_H) $(SYSTEM_H) $(TREE_H) $(TM_P_H) \
   $(CFGLOOP_H) $(TREE_FLOW_H) $(GGC_H) $(TREE_DATA_REF_H) \
   $(PARAMS_H) $(DIAGNOSTIC_H) $(TREE_PASS_H) $(TM_H) coretypes.h \
   tree-affine.h $(TREE_INLINE_H) $(TREE_PRETTY_PRINT_H)
tree-ssa-loop-ivopts.o : tree-ssa-loop-ivopts.c $(TREE_FLOW_H) $(CONFIG_H) \
   $(SYSTEM_H) $(TREE_H) $(TM_P_H) $(CFGLOOP_H) $(EXPR_H) \
   $(DIAGNOSTIC_H) $(TM_H) coretypes.h \
   $(TREE_PASS_H) $(GGC_H) $(RECOG_H) insn-config.h $(HASHTAB_H) $(SCEV_H) \
   $(CFGLOOP_H) $(PARAMS_H) langhooks.h $(BASIC_BLOCK_H) \
   tree-affine.h pointer-set.h $(TARGET_H) \
   $(GIMPLE_PRETTY_PRINT_H) tree-ssa-propagate.h
tree-affine.o : tree-affine.c tree-affine.h $(CONFIG_H) pointer-set.h \
   $(SYSTEM_H) $(TREE_H) $(GIMPLE_H) \
   coretypes.h dumpfile.h $(FLAGS_H) \
   $(TREE_PRETTY_PRINT_H)
tree-ssa-loop-manip.o : tree-ssa-loop-manip.c $(TREE_FLOW_H) $(CONFIG_H) \
   $(SYSTEM_H) coretypes.h dumpfile.h $(TM_H) $(TREE_H) \
   $(BASIC_BLOCK_H) $(DIAGNOSTIC_H) $(TREE_FLOW_H) \
   $(CFGLOOP_H) $(TREE_PASS_H) \
   $(SCEV_H) $(PARAMS_H) $(TREE_INLINE_H) langhooks.h
tree-ssa-loop-im.o : tree-ssa-loop-im.c $(TREE_FLOW_H) $(CONFIG_H) \
   $(SYSTEM_H) $(TREE_H) $(TM_P_H) $(CFGLOOP_H) domwalk.h \
   $(PARAMS_H) $(DIAGNOSTIC_H) $(TM_H) coretypes.h \
   $(TREE_PASS_H) $(FLAGS_H) $(BASIC_BLOCK_H) \
   pointer-set.h tree-affine.h tree-ssa-propagate.h $(GIMPLE_PRETTY_PRINT_H)
tree-ssa-math-opts.o : tree-ssa-math-opts.c $(CONFIG_H) $(SYSTEM_H) coretypes.h \
   $(TM_H) $(FLAGS_H) $(TREE_H) $(TREE_FLOW_H) \
   $(TREE_PASS_H) alloc-pool.h $(BASIC_BLOCK_H) $(TARGET_H) \
   $(DIAGNOSTIC_H) $(RTL_H) $(EXPR_H) $(OPTABS_H) $(GIMPLE_PRETTY_PRINT_H)
tree-ssa-alias.o : tree-ssa-alias.c $(TREE_FLOW_H) $(CONFIG_H) $(SYSTEM_H) \
   $(TREE_H) $(TM_P_H) $(GGC_H) $(TREE_INLINE_H) $(FLAGS_H) \
   $(FUNCTION_H) $(TIMEVAR_H) convert.h $(TM_H) coretypes.h dumpfile.h \
   langhooks.h \
   $(PARAMS_H) $(BASIC_BLOCK_H) $(DIAGNOSTIC_H) \
   $(GIMPLE_H) $(VEC_H) $(TARGET_H) \
   pointer-set.h alloc-pool.h \
   $(TREE_PRETTY_PRINT_H)
tree-ssa-reassoc.o : tree-ssa-reassoc.c $(TREE_FLOW_H) $(CONFIG_H) \
   $(SYSTEM_H) $(TREE_H) $(DIAGNOSTIC_H) \
   $(TM_H) coretypes.h $(TREE_PASS_H) $(FLAGS_H) \
   tree-iterator.h $(BASIC_BLOCK_H) $(GIMPLE_H) $(TREE_INLINE_H) \
   $(VEC_H) langhooks.h alloc-pool.h pointer-set.h $(CFGLOOP_H) \
   $(TARGET_H) $(GIMPLE_PRETTY_PRINT_H) $(DIAGNOSTIC_CORE_H)
tree-optimize.o : tree-optimize.c $(TREE_FLOW_H) $(CONFIG_H) $(SYSTEM_H) \
   $(TREE_H) $(TM_P_H) $(GGC_H) \
   $(DIAGNOSTIC_H) $(BASIC_BLOCK_H) $(FLAGS_H) $(TM_H) \
   coretypes.h toplev.h $(DIAGNOSTIC_CORE_H) $(FUNCTION_H) langhooks.h \
   $(FLAGS_H) $(CGRAPH_H) $(PLUGIN_H) \
   $(TREE_INLINE_H) $(GGC_H) $(CGRAPH_H) \
   $(TREE_PASS_H) $(CFGLOOP_H) $(EXCEPT_H)

gimplify.o : gimplify.c $(CONFIG_H) $(SYSTEM_H) $(TREE_H) $(GIMPLE_H) \
   $(DIAGNOSTIC_H) $(TREE_INLINE_H) langhooks.h \
   $(LANGHOOKS_DEF_H) $(TREE_FLOW_H) $(CGRAPH_H) $(TIMEVAR_H) $(TM_H) \
   coretypes.h $(EXCEPT_H) $(FLAGS_H) $(RTL_H) $(FUNCTION_H) $(EXPR_H) \
   $(GGC_H) gt-gimplify.h $(HASHTAB_H) $(TARGET_H) $(DIAGNOSTIC_CORE_H) $(OPTABS_H) \
<<<<<<< HEAD
   $(SPLAY_TREE_H) $(VEC_H) tree-iterator.h $(TREE_PASS_H) $(TREE_PRETTY_PRINT_H)
=======
   $(SPLAY_TREE_H) $(VEC_H) tree-iterator.h tree-pass.h tree-pretty-print.h tree-pl.h
>>>>>>> 1755e261
gimple-iterator.o : gimple-iterator.c $(CONFIG_H) $(SYSTEM_H) coretypes.h \
   $(TREE_H) $(GIMPLE_H) $(TREE_FLOW_H) value-prof.h
gimple-fold.o : gimple-fold.c $(TREE_FLOW_H) $(CONFIG_H) coretypes.h dumpfile.h \
   $(SYSTEM_H) $(RTL_H) $(TREE_H) $(TM_P_H) $(GGC_H) \
   $(FUNCTION_H) $(TM_H) $(BASIC_BLOCK_H) langhooks.h \
   tree-ssa-propagate.h $(FLAGS_H) $(TARGET_H) gimple-fold.h
gimple-low.o : gimple-low.c $(CONFIG_H) $(SYSTEM_H) $(TREE_H) \
   $(DIAGNOSTIC_CORE_H) $(GIMPLE_H) $(TREE_INLINE_H) langhooks.h \
   $(LANGHOOKS_DEF_H) $(TREE_FLOW_H) $(TM_H) coretypes.h \
   $(EXCEPT_H) $(FLAGS_H) $(RTL_H) $(FUNCTION_H) $(TREE_PASS_H) \
   $(HASHTAB_H) $(DIAGNOSTIC_CORE_H) tree-iterator.h langhooks.h
omp-low.o : omp-low.c $(CONFIG_H) $(SYSTEM_H) coretypes.h $(TM_H) $(TREE_H) \
   $(RTL_H) $(GIMPLE_H) $(TREE_INLINE_H) langhooks.h $(DIAGNOSTIC_CORE_H) \
   $(TREE_FLOW_H) $(FLAGS_H) $(EXPR_H) $(DIAGNOSTIC_CORE_H) \
   $(TREE_PASS_H) $(GGC_H) $(EXCEPT_H) $(SPLAY_TREE_H) $(OPTABS_H) \
   $(CFGLOOP_H) tree-iterator.h gt-omp-low.h
tree-browser.o : tree-browser.c tree-browser.def $(CONFIG_H) $(SYSTEM_H) \
   coretypes.h $(TREE_H) $(TREE_PRETTY_PRINT_H)
omega.o : omega.c $(OMEGA_H) $(CONFIG_H) $(SYSTEM_H) coretypes.h dumpfile.h \
   $(TREE_H) $(DIAGNOSTIC_CORE_H)
tree-chrec.o : tree-chrec.c $(CONFIG_H) $(SYSTEM_H) coretypes.h dumpfile.h \
   $(TREE_PRETTY_PRINT_H) $(CFGLOOP_H) $(TREE_FLOW_H) $(SCEV_H) \
   $(PARAMS_H)
tree-scalar-evolution.o : tree-scalar-evolution.c $(CONFIG_H) $(SYSTEM_H) \
   coretypes.h dumpfile.h $(GIMPLE_PRETTY_PRINT_H) $(TREE_FLOW_H) $(CFGLOOP_H) $(SCEV_H) \
   $(PARAMS_H) gt-tree-scalar-evolution.h
tree-data-ref.o : tree-data-ref.c $(CONFIG_H) $(SYSTEM_H) coretypes.h dumpfile.h \
   $(GIMPLE_PRETTY_PRINT_H) $(TREE_FLOW_H) $(CFGLOOP_H) $(TREE_DATA_REF_H) \
   langhooks.h tree-affine.h $(PARAMS_H)
sese.o : sese.c sese.h $(CONFIG_H) $(SYSTEM_H) coretypes.h $(TREE_PRETTY_PRINT_H) \
   $(TREE_FLOW_H) $(CFGLOOP_H) $(TREE_DATA_REF_H) $(TREE_PASS_H) value-prof.h
graphite.o : graphite.c $(CONFIG_H) $(SYSTEM_H) coretypes.h $(DIAGNOSTIC_CORE_H) \
   $(TREE_FLOW_H) $(TREE_DUMP_H) $(CFGLOOP_H) $(TREE_DATA_REF_H) sese.h \
   $(DBGCNT_H) graphite-poly.h graphite-scop-detection.h \
   graphite-clast-to-gimple.h graphite-sese-to-poly.h
graphite-blocking.o : graphite-blocking.c $(CONFIG_H) $(SYSTEM_H) \
   coretypes.h dumpfile.h $(TREE_FLOW_H) $(CFGLOOP_H) $(TREE_DATA_REF_H) \
   sese.h graphite-poly.h
graphite-clast-to-gimple.o : graphite-clast-to-gimple.c $(CONFIG_H) \
   $(SYSTEM_H) coretypes.h $(DIAGNOSTIC_CORE_H) $(TREE_FLOW_H) $(TREE_PASS_H) \
   $(CFGLOOP_H) $(TREE_DATA_REF_H) sese.h \
   graphite-poly.h graphite-clast-to-gimple.h
graphite-dependences.o : graphite-dependences.c $(CONFIG_H) $(SYSTEM_H) \
   coretypes.h $(TREE_FLOW_H) $(TREE_PASS_H) $(CFGLOOP_H) $(TREE_DATA_REF_H) \
   sese.h graphite-poly.h
graphite-interchange.o : graphite-interchange.c $(CONFIG_H) $(SYSTEM_H) \
   coretypes.h dumpfile.h $(TREE_FLOW_H) $(CFGLOOP_H) $(TREE_DATA_REF_H) \
   sese.h graphite-poly.h
graphite-poly.o : graphite-poly.c $(CONFIG_H) $(SYSTEM_H) coretypes.h dumpfile.h \
   $(DIAGNOSTIC_CORE_H) $(TREE_FLOW_H) $(GIMPLE_PRETTY_PRINT_H) \
   $(CFGLOOP_H) $(TREE_DATA_REF_H) sese.h graphite-poly.h
graphite-scop-detection.o : graphite-scop-detection.c $(CONFIG_H) $(SYSTEM_H) \
   coretypes.h $(TREE_FLOW_H) $(CFGLOOP_H) $(TREE_DATA_REF_H) $(TREE_PASS_H) \
   sese.h graphite-poly.h graphite-scop-detection.h
graphite-sese-to-poly.o : graphite-sese-to-poly.c $(CONFIG_H) \
   $(SYSTEM_H) coretypes.h $(TREE_FLOW_H) $(TREE_PASS_H) $(CFGLOOP_H) \
   $(TREE_DATA_REF_H) domwalk.h sese.h graphite-poly.h \
   graphite-sese-to-poly.h
graphite-optimize-isl.o : graphite-optimize-isl.c $(CONFIG_H) $(SYSTEM_H) \
    coretypes.h dumpfile.h $(TREE_FLOW_H) $(CFGLOOP_H) $(TREE_DATA_REF_H) $(SCEV_H) \
    sese.h graphite-poly.h
tree-vect-loop.o: tree-vect-loop.c $(CONFIG_H) $(SYSTEM_H) coretypes.h \
   $(TM_H) $(GGC_H) $(TREE_H) $(BASIC_BLOCK_H) $(TREE_FLOW_H) dumpfile.h \
   $(CFGLOOP_H) $(EXPR_H) $(RECOG_H) $(OPTABS_H) \
   $(DIAGNOSTIC_CORE_H) $(SCEV_H) $(TREE_VECTORIZER_H) \
   $(GIMPLE_PRETTY_PRINT_H) $(TARGET_H) $(TREE_DATA_REF_H)
tree-vect-loop-manip.o: tree-vect-loop-manip.c $(CONFIG_H) $(SYSTEM_H) \
   coretypes.h dumpfile.h $(TM_H) $(GGC_H) $(TREE_H) $(BASIC_BLOCK_H) \
   $(TREE_FLOW_H) $(CFGLOOP_H) $(DIAGNOSTIC_CORE_H) \
   $(SCEV_H) $(TREE_VECTORIZER_H) langhooks.h $(GIMPLE_PRETTY_PRINT_H)
tree-vect-patterns.o: tree-vect-patterns.c $(CONFIG_H) $(SYSTEM_H) \
   coretypes.h dumpfile.h \
   $(TM_H) $(GGC_H) $(TREE_H) $(TARGET_H) $(BASIC_BLOCK_H) \
   $(TREE_FLOW_H) $(CFGLOOP_H) $(EXPR_H) $(OPTABS_H) $(PARAMS_H) \
   $(TREE_DATA_REF_H) $(TREE_VECTORIZER_H) $(RECOG_H) $(DIAGNOSTIC_CORE_H) \
   $(GIMPLE_PRETTY_PRINT_H)
tree-vect-slp.o: tree-vect-slp.c $(CONFIG_H) $(SYSTEM_H) coretypes.h \
   dumpfile.h $(TM_H) $(GGC_H) $(TREE_H) $(TARGET_H) $(BASIC_BLOCK_H) \
   $(DIAGNOSTIC_H) $(TREE_FLOW_H) $(CFGLOOP_H) \
   $(EXPR_H) $(RECOG_H) $(OPTABS_H) $(TREE_VECTORIZER_H) \
   $(GIMPLE_PRETTY_PRINT_H) $(TREE_DATA_REF_H) langhooks.h
tree-vect-stmts.o: tree-vect-stmts.c $(CONFIG_H) $(SYSTEM_H) \
   coretypes.h dumpfile.h $(TM_H) $(GGC_H) $(TREE_H) $(TARGET_H) \
   $(BASIC_BLOCK_H) $(TREE_FLOW_H) $(CFGLOOP_H) \
   $(EXPR_H) $(RECOG_H) $(OPTABS_H) $(TREE_VECTORIZER_H) \
   langhooks.h $(GIMPLE_PRETTY_PRINT_H)
tree-vect-data-refs.o: tree-vect-data-refs.c $(CONFIG_H) $(SYSTEM_H) \
   coretypes.h dumpfile.h $(TM_H) $(GGC_H) $(TREE_H) $(TARGET_H) $(BASIC_BLOCK_H) \
   $(TREE_FLOW_H) $(CFGLOOP_H) \
   $(EXPR_H) $(OPTABS_H) $(SCEV_H) $(TREE_VECTORIZER_H) \
   $(DIAGNOSTIC_CORE_H) $(TM_P_H) $(GIMPLE_PRETTY_PRINT_H)
tree-vectorizer.o: tree-vectorizer.c $(CONFIG_H) $(SYSTEM_H) coretypes.h \
   dumpfile.h $(TM_H) $(GGC_H) $(TREE_H) $(TREE_FLOW_H) \
   $(CFGLOOP_H) $(TREE_PASS_H) $(TREE_VECTORIZER_H) \
   $(TREE_PRETTY_PRINT_H)
tree-loop-distribution.o: tree-loop-distribution.c $(CONFIG_H) $(SYSTEM_H) \
   coretypes.h $(TREE_FLOW_H) $(CFGLOOP_H) $(TREE_DATA_REF_H) $(TREE_PASS_H)
tree-parloops.o: tree-parloops.c $(CONFIG_H) $(SYSTEM_H) coretypes.h \
   $(TREE_FLOW_H) $(CFGLOOP_H) $(TREE_DATA_REF_H) $(GIMPLE_PRETTY_PRINT_H) \
   $(TREE_PASS_H) langhooks.h gt-tree-parloops.h $(TREE_VECTORIZER_H)
tree-stdarg.o: tree-stdarg.c $(CONFIG_H) $(SYSTEM_H) coretypes.h $(TM_H) \
   $(TREE_H) $(FUNCTION_H) $(TREE_FLOW_H) $(TREE_PASS_H) \
   tree-stdarg.h $(TARGET_H) langhooks.h $(GIMPLE_PRETTY_PRINT_H)
tree-object-size.o: tree-object-size.c $(CONFIG_H) $(SYSTEM_H) coretypes.h \
   $(TM_H) $(TREE_H) $(DIAGNOSTIC_CORE_H) $(DIAGNOSTIC_H) $(TREE_FLOW_H) \
   $(TREE_PASS_H) tree-ssa-propagate.h $(GIMPLE_PRETTY_PRINT_H)
internal-fn.o : internal-fn.c $(CONFIG_H) $(SYSTEM_H) coretypes.h \
   $(INTERNAL_FN_H) $(TREE_H) $(EXPR_H) $(OPTABS_H) $(GIMPLE_H)
gimple.o : gimple.c $(CONFIG_H) $(SYSTEM_H) coretypes.h $(TREE_H) \
   $(GGC_H) $(GIMPLE_H) $(DIAGNOSTIC_CORE_H) $(DIAGNOSTIC_H) gt-gimple.h \
   $(TREE_FLOW_H) value-prof.h $(FLAGS_H) $(DEMANGLE_H) \
   $(TARGET_H) $(ALIAS_H)
gimple-pretty-print.o : gimple-pretty-print.c $(CONFIG_H) $(SYSTEM_H) \
   coretypes.h dumpfile.h \
   $(TREE_H) $(DIAGNOSTIC_H) $(HASHTAB_H) $(TREE_FLOW_H) \
   $(TM_H) $(GIMPLE_H) value-prof.h \
   $(TRANS_MEM_H) $(GIMPLE_PRETTY_PRINT_H)
tree-mudflap.o : $(CONFIG_H) $(SYSTEM_H) $(TREE_H) $(TREE_INLINE_H) \
   $(GIMPLE_H) $(DIAGNOSTIC_H) $(DEMANGLE_H) $(HASHTAB_H) langhooks.h tree-mudflap.h \
   $(TM_H) coretypes.h $(TREE_PASS_H) $(CGRAPH_H) $(GGC_H) \
   gt-tree-mudflap.h $(BASIC_BLOCK_H) $(FLAGS_H) $(FUNCTION_H) \
   $(TM_P_H) $(TREE_FLOW_H) $(DIAGNOSTIC_CORE_H) $(GIMPLE_H) tree-iterator.h
tree-nomudflap.o : $(CONFIG_H) $(SYSTEM_H) $(TREE_H) $(TREE_INLINE_H) \
   $(C_TREE_H) $(C_COMMON_H) $(GIMPLE_H) $(DIAGNOSTIC_H) $(HASHTAB_H) \
   output.h langhooks.h tree-mudflap.h $(TM_H) coretypes.h \
   $(GGC_H) gt-tree-mudflap.h $(TREE_PASS_H) $(DIAGNOSTIC_CORE_H)
tree-pl.o : tree-pl.c tree-pl.h gt-tree-pl.h $(CONFIG_H) $(SYSTEM_H) \
   $(TREE_H) $(TREE_INLINE_H) \
   $(GIMPLE_H) $(DIAGNOSTIC_H) $(DEMANGLE_H) $(HASHTAB_H) langhooks.h \
   $(TM_H) coretypes.h $(TREE_DUMP_H) $(TREE_PASS_H) $(CGRAPH_H) $(GGC_H) \
   $(BASIC_BLOCK_H) $(FLAGS_H) $(FUNCTION_H) $(TM_P_H) $(TREE_FLOW_H) \
   $(DIAGNOSTIC_CORE_H) $(GIMPLE_H) tree-iterator.h
tree-pretty-print.o : tree-pretty-print.c $(CONFIG_H) $(SYSTEM_H) \
   $(TREE_H) $(DIAGNOSTIC_H) $(HASHTAB_H) $(TREE_FLOW_H) \
   $(TM_H) coretypes.h dumpfile.h tree-iterator.h $(SCEV_H) langhooks.h \
   value-prof.h output.h $(TREE_PRETTY_PRINT_H)
tree-diagnostic.o : tree-diagnostic.c $(CONFIG_H) $(SYSTEM_H) coretypes.h dumpfile.h \
   $(TREE_H) $(DIAGNOSTIC_H) tree-diagnostic.h langhooks.h $(LANGHOOKS_DEF_H) \
   $(VEC_H) $(TREE_PRETTY_PRINT_H)
fold-const.o : fold-const.c $(CONFIG_H) $(SYSTEM_H) coretypes.h $(TM_H) \
   $(TREE_H) $(FLAGS_H) $(DIAGNOSTIC_CORE_H) $(HASH_TABLE_H) $(EXPR_H) \
   $(RTL_H) $(GGC_H) $(TM_P_H) langhooks.h $(MD5_H) intl.h $(TARGET_H) \
   $(GIMPLE_H) realmpfr.h $(TREE_FLOW_H)
diagnostic.o : diagnostic.c $(CONFIG_H) $(SYSTEM_H) coretypes.h \
   version.h $(DEMANGLE_H) $(INPUT_H) intl.h $(BACKTRACE_H) $(DIAGNOSTIC_H) \
   diagnostic.def
opts.o : opts.c $(OPTS_H) $(OPTIONS_H) $(DIAGNOSTIC_CORE_H) $(CONFIG_H) $(SYSTEM_H) \
   coretypes.h dumpfile.h $(TM_H) \
   $(DIAGNOSTIC_H) insn-attr-common.h intl.h $(COMMON_TARGET_H) \
   $(FLAGS_H) $(PARAMS_H) opts-diagnostic.h
opts-global.o : opts-global.c $(CONFIG_H) $(SYSTEM_H) coretypes.h \
   $(DIAGNOSTIC_H) $(OPTS_H) $(FLAGS_H) $(GGC_H) $(TREE_H) langhooks.h \
   $(TM_H) $(RTL_H) $(DBGCNT_H) debug.h $(LTO_STREAMER_H) output.h \
   $(PLUGIN_H) toplev.h $(TREE_PASS_H)
opts-common.o : opts-common.c $(OPTS_H) $(FLAGS_H) $(CONFIG_H) $(SYSTEM_H) \
   coretypes.h intl.h $(DIAGNOSTIC_H) $(TM_H)
targhooks.o : targhooks.c $(CONFIG_H) $(SYSTEM_H) coretypes.h $(TREE_H) \
   $(EXPR_H) $(TM_H) $(RTL_H) $(TM_P_H) $(FUNCTION_H) output.h $(DIAGNOSTIC_CORE_H) \
   $(MACHMODE_H) $(TARGET_DEF_H) $(TARGET_H) $(GGC_H) gt-targhooks.h \
   $(OPTABS_H) $(RECOG_H) $(REGS_H) reload.h hard-reg-set.h intl.h $(OPTS_H) \
   tree-ssa-alias.h $(TREE_FLOW_H)
common/common-targhooks.o : common/common-targhooks.c $(CONFIG_H) $(SYSTEM_H) \
   coretypes.h $(INPUT_H) $(TM_H) $(COMMON_TARGET_H) common/common-targhooks.h

bversion.h: s-bversion; @true
s-bversion: BASE-VER
	echo "#define BUILDING_GCC_MAJOR `echo $(BASEVER_c) | sed -e 's/^\([0-9]*\).*$$/\1/'`" > bversion.h
	echo "#define BUILDING_GCC_MINOR `echo $(BASEVER_c) | sed -e 's/^[0-9]*\.\([0-9]*\).*$$/\1/'`" >> bversion.h
	echo "#define BUILDING_GCC_PATCHLEVEL `echo $(BASEVER_c) | sed -e 's/^[0-9]*\.[0-9]*\.\([0-9]*\)$$/\1/'`" >> bversion.h
	echo "#define BUILDING_GCC_VERSION (BUILDING_GCC_MAJOR * 1000 + BUILDING_GCC_MINOR)" >> bversion.h
	$(STAMP) s-bversion

input.o : input.c $(CONFIG_H) $(SYSTEM_H) coretypes.h intl.h $(INPUT_H)

CFLAGS-toplev.o += -DTARGET_NAME=\"$(target_noncanonical)\"
toplev.o : toplev.c $(CONFIG_H) $(SYSTEM_H) coretypes.h $(TM_H) $(TREE_H) \
   version.h $(RTL_H) $(FUNCTION_H) $(FLAGS_H) xcoffout.h $(INPUT_H) \
   $(INSN_ATTR_H) output.h $(DIAGNOSTIC_H) debug.h insn-config.h intl.h \
   $(RECOG_H) Makefile toplev.h sdbout.h dbxout.h $(EXPR_H) \
   hard-reg-set.h $(BASIC_BLOCK_H) $(EXCEPT_H) $(REGS_H) $(TIMEVAR_H) \
   value-prof.h $(PARAMS_H) $(TM_P_H) reload.h ira.h dwarf2asm.h $(TARGET_H) \
   langhooks.h insn-flags.h $(CFGLOOP_H) hosthooks.h \
   $(CGRAPH_H) $(COVERAGE_H) alloc-pool.h $(GGC_H) \
   $(OPTS_H) params.def tree-mudflap.h $(TREE_PASS_H) $(GIMPLE_H) \
   tree-ssa-alias.h $(PLUGIN_H) realmpfr.h tree-diagnostic.h \
   $(TREE_PRETTY_PRINT_H) opts-diagnostic.h $(COMMON_TARGET_H) \
   tsan.h

hwint.o : hwint.c $(CONFIG_H) $(SYSTEM_H) $(DIAGNOSTIC_CORE_H)

passes.o : passes.c $(CONFIG_H) $(SYSTEM_H) coretypes.h $(TM_H) $(TREE_H) \
   $(RTL_H) $(FUNCTION_H) $(FLAGS_H) $(INPUT_H) $(INSN_ATTR_H) output.h \
   $(DIAGNOSTIC_CORE_H) debug.h insn-config.h intl.h $(RECOG_H) toplev.h \
   $(EXPR_H) hard-reg-set.h $(BASIC_BLOCK_H) \
   graph.h $(EXCEPT_H) $(REGS_H) value-prof.h \
   $(PARAMS_H) $(TM_P_H) reload.h $(TARGET_H) \
   langhooks.h insn-flags.h $(CFGLOOP_H) \
   hosthooks.h $(CGRAPH_H) $(COVERAGE_H) $(TREE_PASS_H) $(TREE_DUMP_H) \
   $(GGC_H) $(OPTS_H) $(TREE_FLOW_H) $(TREE_INLINE_H) \
   gt-passes.h $(DF_H) $(PREDICT_H) $(LTO_STREAMER_H) \
   $(PLUGIN_H) $(IPA_UTILS_H)

plugin.o : plugin.c $(PLUGIN_H) $(CONFIG_H) $(SYSTEM_H) coretypes.h \
   $(DIAGNOSTIC_CORE_H) $(TREE_H) $(TREE_PASS_H) intl.h $(PLUGIN_VERSION_H) $(GGC_H)

main.o : main.c $(CONFIG_H) $(SYSTEM_H) coretypes.h $(TM_H) toplev.h $(DIAGNOSTIC_CORE_H)

host-default.o : host-default.c $(CONFIG_H) $(SYSTEM_H) coretypes.h \
   hosthooks.h $(HOSTHOOKS_DEF_H)

rtl-error.o: rtl-error.c $(SYSTEM_H) coretypes.h $(TM_H) $(RTL_ERROR_H) \
   $(INSN_ATTR_H) insn-config.h $(INPUT_H) intl.h $(DIAGNOSTIC_H) \
   $(CONFIG_H)

rtl.o : rtl.c $(CONFIG_H) $(SYSTEM_H) coretypes.h $(TM_H) $(RTL_H) \
  $(GGC_H) $(BCONFIG_H) insn-notes.def reg-notes.def $(DIAGNOSTIC_CORE_H)

print-rtl.o : print-rtl.c $(CONFIG_H) $(SYSTEM_H) coretypes.h dumpfile.h $(TM_H) \
    $(RTL_H) $(TREE_H) hard-reg-set.h $(BASIC_BLOCK_H) $(FLAGS_H) \
    $(BCONFIG_H) $(DIAGNOSTIC_H) cselib.h $(TREE_PRETTY_PRINT_H) \
    $(DWARF2OUT_H)
rtlanal.o : rtlanal.c $(CONFIG_H) $(SYSTEM_H) coretypes.h $(TM_H) $(DIAGNOSTIC_CORE_H) \
   $(RTL_H) hard-reg-set.h $(TM_P_H) insn-config.h $(RECOG_H) \
   $(FLAGS_H) $(REGS_H) output.h $(TARGET_H) $(FUNCTION_H) $(TREE_H) \
   $(DF_H) $(EMIT_RTL_H) addresses.h

varasm.o : varasm.c $(CONFIG_H) $(SYSTEM_H) coretypes.h $(TM_H) $(TREE_H) \
   $(RTL_H) $(FLAGS_H) $(FUNCTION_H) $(EXPR_H) hard-reg-set.h $(REGS_H) \
   output.h $(DIAGNOSTIC_CORE_H) xcoffout.h debug.h $(GGC_H) $(TM_P_H) \
   $(HASHTAB_H) $(TARGET_H) langhooks.h gt-varasm.h $(BASIC_BLOCK_H) \
   $(CGRAPH_H) $(TARGET_DEF_H) tree-mudflap.h \
   pointer-set.h $(COMMON_TARGET_H) asan.h
function.o : function.c $(CONFIG_H) $(SYSTEM_H) coretypes.h $(TM_H) $(RTL_ERROR_H) \
   $(TREE_H) $(GIMPLE_H) $(FLAGS_H) $(FUNCTION_H) $(EXPR_H) \
   $(OPTABS_H) $(LIBFUNCS_H) $(REGS_H) hard-reg-set.h insn-config.h $(RECOG_H) \
   output.h  $(EXCEPT_H) $(HASHTAB_H) $(GGC_H) $(TM_P_H) langhooks.h \
<<<<<<< HEAD
   gt-function.h $(TARGET_H) $(BASIC_BLOCK_H) $(PREDICT_H) \
   $(TREE_PASS_H) $(DF_H) $(PARAMS_H) bb-reorder.h \
   $(COMMON_TARGET_H)
=======
   gt-function.h $(TARGET_H) $(BASIC_BLOCK_H) $(INTEGRATE_H) $(PREDICT_H) \
   $(TREE_PASS_H) $(DF_H) $(TIMEVAR_H) vecprim.h $(PARAMS_H) bb-reorder.h \
   $(COMMON_TARGET_H) tree-pl.h
>>>>>>> 1755e261
statistics.o : statistics.c $(CONFIG_H) $(SYSTEM_H) coretypes.h \
   $(TREE_PASS_H) $(TREE_DUMP_H) $(HASHTAB_H) statistics.h $(FUNCTION_H)
stmt.o : stmt.c $(CONFIG_H) $(SYSTEM_H) coretypes.h dumpfile.h $(TM_H) $(RTL_H) \
   $(TREE_H) $(FLAGS_H) $(FUNCTION_H) insn-config.h hard-reg-set.h $(EXPR_H) \
   $(LIBFUNCS_H) $(EXCEPT_H) $(RECOG_H) $(DIAGNOSTIC_CORE_H) \
   output.h $(GGC_H) $(TM_P_H) langhooks.h $(PREDICT_H) $(OPTABS_H) \
   $(TARGET_H) $(GIMPLE_H) $(MACHMODE_H) $(REGS_H) alloc-pool.h \
   $(PRETTY_PRINT_H) $(BITMAP_H) $(PARAMS_H) tree-pl.h
except.o : except.c $(CONFIG_H) $(SYSTEM_H) coretypes.h $(TM_H) $(RTL_H) \
   $(TREE_H) $(FLAGS_H) $(EXCEPT_H) $(FUNCTION_H) $(EXPR_H) $(LIBFUNCS_H) \
   langhooks.h insn-config.h hard-reg-set.h $(BASIC_BLOCK_H) output.h \
   dwarf2asm.h $(DWARF2OUT_H) toplev.h $(DIAGNOSTIC_CORE_H) $(HASHTAB_H) intl.h $(GGC_H) \
   gt-except.h $(CGRAPH_H) $(DIAGNOSTIC_H) $(DWARF2_H) \
   $(TARGET_H) $(TM_P_H) $(TREE_PASS_H) $(TREE_FLOW_H) \
   $(TREE_PRETTY_PRINT_H) sbitmap.h $(COMMON_TARGET_H) $(CFGLOOP_H)
expr.o : expr.c $(CONFIG_H) $(SYSTEM_H) coretypes.h $(TM_H) $(RTL_H) \
   $(TREE_H) $(FLAGS_H) $(FUNCTION_H) $(REGS_H) $(EXPR_H) $(OPTABS_H) \
   $(LIBFUNCS_H) $(INSN_ATTR_H) insn-config.h $(RECOG_H) output.h \
   typeclass.h hard-reg-set.h toplev.h $(DIAGNOSTIC_CORE_H) hard-reg-set.h $(EXCEPT_H) \
   reload.h langhooks.h intl.h $(TM_P_H) $(TARGET_H) \
   tree-iterator.h gt-expr.h $(MACHMODE_H) $(TIMEVAR_H) $(TREE_FLOW_H) \
<<<<<<< HEAD
   $(TREE_PASS_H) $(DF_H) $(DIAGNOSTIC_H) $(SSAEXPAND_H) \
   $(PARAMS_H) $(COMMON_TARGET_H) target-globals.h
dojump.o : dojump.c $(CONFIG_H) $(SYSTEM_H) coretypes.h $(TM_H) $(TM_P_H) \
   $(RTL_H) $(TREE_H) \
=======
   $(TREE_PASS_H) $(DF_H) $(DIAGNOSTIC_H) vecprim.h $(SSAEXPAND_H) \
   $(PARAMS_H) $(COMMON_TARGET_H) tree-pl.h
dojump.o : dojump.c $(CONFIG_H) $(SYSTEM_H) coretypes.h $(TM_H) $(RTL_H) $(TREE_H) \
>>>>>>> 1755e261
   $(FLAGS_H) $(FUNCTION_H) $(EXPR_H) $(OPTABS_H) $(INSN_ATTR_H) insn-config.h \
   langhooks.h $(GGC_H) gt-dojump.h $(BASIC_BLOCK_H)
builtins.o : builtins.c builtins.h $(CONFIG_H) $(SYSTEM_H) coretypes.h $(TM_H) \
   $(RTL_H) $(TREE_H) $(GIMPLE_H) $(FLAGS_H) $(TARGET_H) $(FUNCTION_H) $(REGS_H) \
   $(EXPR_H) $(OPTABS_H) insn-config.h $(RECOG_H) output.h typeclass.h \
   hard-reg-set.h $(DIAGNOSTIC_CORE_H) hard-reg-set.h $(EXCEPT_H) \
   $(TM_P_H) $(PREDICT_H) $(LIBFUNCS_H) langhooks.h $(BASIC_BLOCK_H) \
   tree-mudflap.h realmpfr.h $(BUILTINS_DEF) $(MACHMODE_H) \
   $(DIAGNOSTIC_CORE_H) $(TREE_FLOW_H) value-prof.h
calls.o : calls.c $(CONFIG_H) $(SYSTEM_H) coretypes.h $(TM_H) $(RTL_H) \
   $(TREE_H) $(FLAGS_H) $(EXPR_H) $(OPTABS_H) langhooks.h $(TARGET_H) \
   $(LIBFUNCS_H) $(REGS_H) $(DIAGNOSTIC_CORE_H) output.h \
   $(FUNCTION_H) $(TIMEVAR_H) $(TM_P_H) $(CGRAPH_H) $(EXCEPT_H) sbitmap.h \
   $(DBGCNT_H) $(TREE_FLOW_H) tree-pl.h
expmed.o : expmed.c $(CONFIG_H) $(SYSTEM_H) coretypes.h $(TM_H) $(RTL_H) $(TREE_H) \
   $(FLAGS_H) insn-config.h $(EXPR_H) $(OPTABS_H) $(RECOG_H) \
   $(DIAGNOSTIC_CORE_H) $(TM_P_H) langhooks.h $(DF_H) $(TARGET_H) \
   expmed.h
explow.o : explow.c $(CONFIG_H) $(SYSTEM_H) coretypes.h $(TM_H) $(RTL_H) $(TREE_H) \
   $(FLAGS_H) hard-reg-set.h insn-config.h $(EXPR_H) $(OPTABS_H) $(RECOG_H) \
   $(DIAGNOSTIC_CORE_H) $(EXCEPT_H) $(FUNCTION_H) $(GGC_H) $(TM_P_H) langhooks.h gt-explow.h \
<<<<<<< HEAD
   $(TARGET_H) $(COMMON_TARGET_H) output.h $(LIBFUNCS_H)
=======
   $(TARGET_H) $(COMMON_TARGET_H) output.h tree-pl.h
>>>>>>> 1755e261
optabs.o : optabs.c $(CONFIG_H) $(SYSTEM_H) coretypes.h $(TM_H) $(RTL_H) \
   $(TREE_H) $(FLAGS_H) insn-config.h $(EXPR_H) $(OPTABS_H) $(LIBFUNCS_H) \
   $(RECOG_H) reload.h $(DIAGNOSTIC_CORE_H) $(GGC_H) $(TM_P_H) \
   $(EXCEPT_H) gt-optabs.h $(BASIC_BLOCK_H) $(TARGET_H) $(FUNCTION_H)
dbxout.o : dbxout.c $(CONFIG_H) $(SYSTEM_H) coretypes.h $(TM_H) $(TREE_H) \
   $(RTL_H) $(FLAGS_H) $(REGS_H) debug.h $(TM_P_H) $(TARGET_H) $(FUNCTION_H) \
   langhooks.h insn-config.h reload.h $(GSTAB_H) xcoffout.h output.h dbxout.h \
   toplev.h $(DIAGNOSTIC_CORE_H) $(GGC_H) $(OBSTACK_H) $(EXPR_H) $(CGRAPH_H) \
   gt-dbxout.h $(COMMON_TARGET_H)
debug.o : debug.c debug.h $(CONFIG_H) $(SYSTEM_H) coretypes.h $(TM_H) $(TREE_H)
sdbout.o : sdbout.c $(CONFIG_H) $(SYSTEM_H) coretypes.h $(TM_H) debug.h \
   $(TREE_H) $(GGC_H) $(RTL_H) $(REGS_H) $(FLAGS_H) insn-config.h \
   output.h $(DIAGNOSTIC_CORE_H) $(TM_P_H) gsyms.h langhooks.h $(TARGET_H) sdbout.h \
   gt-sdbout.h reload.h
dwarf2out.o : dwarf2out.c $(CONFIG_H) $(SYSTEM_H) coretypes.h dumpfile.h \
   $(TM_H) $(TREE_H) version.h $(RTL_H) $(DWARF2_H) debug.h $(FLAGS_H) \
   insn-config.h output.h $(DIAGNOSTIC_H) hard-reg-set.h $(REGS_H) $(EXPR_H) \
   toplev.h $(DIAGNOSTIC_CORE_H) $(DWARF2OUT_H) reload.h \
   $(GGC_H) $(EXCEPT_H) dwarf2asm.h $(TM_P_H) langhooks.h $(HASHTAB_H) \
   gt-dwarf2out.h $(TARGET_H) $(CGRAPH_H) $(MD5_H) $(INPUT_H) $(FUNCTION_H) \
   $(GIMPLE_H) ira.h lra.h $(TREE_FLOW_H) \
   $(TREE_PRETTY_PRINT_H) $(COMMON_TARGET_H) $(OPTS_H)
dwarf2cfi.o : dwarf2cfi.c $(CONFIG_H) $(SYSTEM_H) coretypes.h $(TM_H) \
   version.h $(RTL_H) $(EXPR_H) $(REGS_H) $(FUNCTION_H) output.h \
   gt-dwarf2cfi.h debug.h $(DWARF2_H) dwarf2asm.h $(DWARF2OUT_H) $(COMMON_TARGET_H) \
   $(GGC_H) $(TM_P_H) $(TARGET_H) $(TREE_PASS_H) $(BASIC_BLOCK_H) $(EXCEPT_H)
dwarf2asm.o : dwarf2asm.c $(CONFIG_H) $(SYSTEM_H) coretypes.h $(TM_H) \
   $(FLAGS_H) $(RTL_H) $(TREE_H) output.h dwarf2asm.h $(TM_P_H) $(GGC_H) \
   gt-dwarf2asm.h $(DWARF2_H) $(SPLAY_TREE_H) $(TARGET_H)
vmsdbgout.o : vmsdbgout.c $(CONFIG_H) $(SYSTEM_H) coretypes.h $(TM_H) $(TREE_H) version.h \
   $(FLAGS_H) $(RTL_H) output.h vmsdbg.h debug.h langhooks.h $(FUNCTION_H) $(TARGET_H)
xcoffout.o : xcoffout.c $(CONFIG_H) $(SYSTEM_H) coretypes.h $(TM_H) \
   $(TREE_H) $(RTL_H) xcoffout.h $(FLAGS_H) $(DIAGNOSTIC_CORE_H) output.h dbxout.h \
   $(GGC_H) $(TARGET_H) debug.h $(GSTAB_H) xcoff.h
godump.o : godump.c $(CONFIG_H) $(SYSTEM_H) coretypes.h $(DIAGNOSTIC_CORE_H) \
   $(TREE_H) $(GGC_H) pointer-set.h $(OBSTACK_H) debug.h gt-godump.h
emit-rtl.o : emit-rtl.c $(CONFIG_H) $(SYSTEM_H) coretypes.h $(TM_H) $(RTL_H) \
   $(TREE_H) $(FLAGS_H) $(FUNCTION_H) $(REGS_H) insn-config.h $(RECOG_H) \
   $(GGC_H) $(EXPR_H) hard-reg-set.h $(BITMAP_H) $(DIAGNOSTIC_CORE_H) $(BASIC_BLOCK_H) \
   $(HASHTAB_H) $(TM_P_H) debug.h langhooks.h $(TREE_PASS_H) gt-emit-rtl.h \
   $(DF_H) $(PARAMS_H) $(TARGET_H)
real.o : real.c $(CONFIG_H) $(SYSTEM_H) coretypes.h $(TM_H) $(TREE_H) \
   $(DIAGNOSTIC_CORE_H) $(TM_P_H) $(REAL_H) dfp.h realmpfr.h
realmpfr.o : realmpfr.c realmpfr.h $(CONFIG_H) $(SYSTEM_H) coretypes.h $(REAL_H) $(TREE_H)
dfp.o : dfp.c dfp.h $(CONFIG_H) $(SYSTEM_H) coretypes.h $(TM_H)	$(TREE_H) \
   $(TM_P_H) $(REAL_H) $(DECNUM_H)
fixed-value.o: fixed-value.c $(CONFIG_H) $(SYSTEM_H) coretypes.h $(TM_H) \
   $(TREE_H) $(REAL_H) $(DIAGNOSTIC_CORE_H)
jump.o : jump.c $(CONFIG_H) $(SYSTEM_H) coretypes.h $(TM_H) $(RTL_H) \
   $(FLAGS_H) hard-reg-set.h $(REGS_H) insn-config.h $(RECOG_H) $(EXPR_H) \
   $(EXCEPT_H) $(FUNCTION_H) $(BASIC_BLOCK_H) $(TREE_PASS_H) \
   $(DIAGNOSTIC_CORE_H) $(DIAGNOSTIC_CORE_H) $(INSN_ATTR_H) $(TM_P_H) reload.h \
   $(PREDICT_H) $(TARGET_H)
simplify-rtx.o : simplify-rtx.c $(CONFIG_H) $(SYSTEM_H) coretypes.h $(TM_H) \
   $(RTL_H) $(REGS_H) hard-reg-set.h $(FLAGS_H) insn-config.h \
   $(RECOG_H) $(EXPR_H) $(DIAGNOSTIC_CORE_H) $(FUNCTION_H) $(GGC_H) $(TM_P_H) \
   $(TREE_H) $(TARGET_H)
symtab.o : symtab.c $(CONFIG_H) $(SYSTEM_H) coretypes.h $(TM_H) $(TREE_H) \
   langhooks.h $(DIAGNOSTIC_CORE_H) $(FLAGS_H) $(GGC_H) $(TARGET_H) $(CGRAPH_H) \
   $(TIMEVAR_H) $(HASHTAB_H) gt-symtab.h
cgraph.o : cgraph.c $(CONFIG_H) $(SYSTEM_H) coretypes.h dumpfile.h \
   $(TM_H) $(TREE_H) $(TIMEVAR_H) \
   langhooks.h toplev.h $(DIAGNOSTIC_CORE_H) $(FLAGS_H) $(GGC_H) $(TARGET_H) $(CGRAPH_H) \
   gt-cgraph.h intl.h $(BASIC_BLOCK_H) debug.h $(HASHTAB_H) \
   $(TREE_INLINE_H) $(TREE_FLOW_H) cif-code.def \
   value-prof.h $(EXCEPT_H) $(IPA_UTILS_H) $(DIAGNOSTIC_CORE_H) \
   $(IPA_INLINE_H) $(LTO_STREAMER_H) $(CFGLOOP_H) $(GIMPLE_PRETTY_PRINT_H)
cgraphunit.o : cgraphunit.c $(CONFIG_H) $(SYSTEM_H) coretypes.h $(TM_H) \
   $(TREE_H) langhooks.h $(TREE_INLINE_H) toplev.h $(DIAGNOSTIC_CORE_H) $(FLAGS_H) $(GGC_H) \
   $(TARGET_H) $(CGRAPH_H) intl.h pointer-set.h $(FUNCTION_H) $(GIMPLE_H) \
   $(TREE_FLOW_H) $(TREE_PASS_H) debug.h $(DIAGNOSTIC_H) \
   $(FIBHEAP_H) output.h $(PARAMS_H) $(RTL_H) $(IPA_PROP_H) \
   gt-cgraphunit.h tree-iterator.h $(COVERAGE_H) $(TREE_DUMP_H) \
   $(GIMPLE_PRETTY_PRINT_H) $(IPA_INLINE_H) $(IPA_UTILS_H) \
   $(LTO_STREAMER_H) output.h $(REGSET_H) $(EXCEPT_H) $(GCC_PLUGIN_H) plugin.h
cgraphclones.o : cgraphclones.c $(CONFIG_H) $(SYSTEM_H) coretypes.h $(TM_H) \
   $(TREE_H) langhooks.h $(TREE_INLINE_H) toplev.h $(DIAGNOSTIC_CORE_H) $(FLAGS_H) $(GGC_H) \
   $(TARGET_H) $(CGRAPH_H) intl.h pointer-set.h $(FUNCTION_H) $(GIMPLE_H) \
   $(TREE_FLOW_H) $(TREE_PASS_H) debug.h $(DIAGNOSTIC_H) $(TREE_DUMP_H) \
   $(PARAMS_H) $(RTL_H) $(IPA_PROP_H) \
   tree-iterator.h $(COVERAGE_H) \
   $(GIMPLE_PRETTY_PRINT_H) $(IPA_INLINE_H) $(IPA_UTILS_H) \
   $(LTO_STREAMER_H) $(EXCEPT_H) $(GCC_PLUGIN_H) gt-cgraphclones.h
cgraphbuild.o : cgraphbuild.c $(CONFIG_H) $(SYSTEM_H) coretypes.h $(TM_H) \
   $(TREE_H) langhooks.h $(CGRAPH_H) intl.h pointer-set.h $(GIMPLE_H) \
   $(TREE_FLOW_H) $(TREE_PASS_H) $(IPA_UTILS_H) $(EXCEPT_H) \
   $(IPA_INLINE_H)
varpool.o : varpool.c $(CONFIG_H) $(SYSTEM_H) coretypes.h $(TM_H) \
   $(TREE_H) $(CGRAPH_H) langhooks.h $(DIAGNOSTIC_CORE_H) $(HASHTAB_H) \
   $(GGC_H) $(TIMEVAR_H) debug.h $(TARGET_H) output.h $(GIMPLE_H) \
   $(TREE_FLOW_H) 
ipa.o : ipa.c $(CONFIG_H) $(SYSTEM_H) coretypes.h $(TM_H) $(CGRAPH_H) \
   $(TREE_PASS_H) $(GIMPLE_H) $(TARGET_H) $(GGC_H) pointer-set.h \
   $(IPA_UTILS_H)
ipa-prop.o : ipa-prop.c $(CONFIG_H) $(SYSTEM_H) coretypes.h \
   langhooks.h $(GGC_H) $(TARGET_H) $(CGRAPH_H) $(IPA_PROP_H) $(DIAGNOSTIC_H) \
   $(TREE_FLOW_H) $(TM_H) $(TREE_PASS_H) $(FLAGS_H) $(TREE_H) \
   $(TREE_INLINE_H) $(GIMPLE_H) \
   $(GIMPLE_PRETTY_PRINT_H) $(LTO_STREAMER_H) \
   $(DATA_STREAMER_H) $(TREE_STREAMER_H) $(PARAMS_H)
ipa-ref.o : ipa-ref.c $(CONFIG_H) $(SYSTEM_H) coretypes.h \
   langhooks.h $(GGC_H) $(TARGET_H) $(CGRAPH_H)  $(TREE_H) $(TARGET_H) \
   $(TREE_FLOW_H) $(TM_H) $(TREE_PASS_H) $(FLAGS_H) $(TREE_H) $(GGC_H) 
ipa-cp.o : ipa-cp.c $(CONFIG_H) $(SYSTEM_H) coretypes.h  \
   $(TREE_H) $(TARGET_H) $(GIMPLE_H) $(CGRAPH_H) $(IPA_PROP_H) $(TREE_FLOW_H) \
   $(TREE_PASS_H) $(FLAGS_H) $(DIAGNOSTIC_H) \
   $(TREE_INLINE_H) $(PARAMS_H) $(TREE_PRETTY_PRINT_H) $(IPA_INLINE_H)
ipa-split.o : ipa-split.c $(CONFIG_H) $(SYSTEM_H) coretypes.h \
   $(TREE_H) $(TARGET_H) $(CGRAPH_H) $(IPA_PROP_H) $(TREE_FLOW_H) \
   $(TREE_PASS_H) $(FLAGS_H) $(DIAGNOSTIC_H) $(TREE_DUMP_H) \
   $(TREE_INLINE_H) $(PARAMS_H) $(GIMPLE_PRETTY_PRINT_H) $(IPA_INLINE_H)
ipa-inline.o : ipa-inline.c $(CONFIG_H) $(SYSTEM_H) coretypes.h $(TM_H) \
   $(TREE_H) langhooks.h $(TREE_INLINE_H) $(FLAGS_H) $(CGRAPH_H) intl.h \
   $(DIAGNOSTIC_H) $(FIBHEAP_H) $(PARAMS_H) $(TREE_PASS_H) \
   $(COVERAGE_H) $(GGC_H) $(TREE_FLOW_H) $(RTL_H) $(IPA_PROP_H) \
   $(EXCEPT_H) $(GIMPLE_PRETTY_PRINT_H) $(IPA_INLINE_H) $(TARGET_H) \
   $(IPA_UTILS_H)
ipa-inline-analysis.o : ipa-inline-analysis.c $(CONFIG_H) $(SYSTEM_H) coretypes.h $(TM_H) \
   $(TREE_H) langhooks.h $(TREE_INLINE_H) $(FLAGS_H) $(CGRAPH_H) intl.h \
   $(DIAGNOSTIC_H) $(PARAMS_H) $(TREE_PASS_H) $(CFGLOOP_H) \
   $(HASHTAB_H) $(COVERAGE_H) $(GGC_H) $(TREE_FLOW_H) $(IPA_PROP_H) \
   $(GIMPLE_PRETTY_PRINT_H) $(IPA_INLINE_H) $(LTO_STREAMER_H) $(DATA_STREAMER_H) \
   $(TREE_STREAMER_H)
ipa-inline-transform.o : ipa-inline-transform.c $(CONFIG_H) $(SYSTEM_H) coretypes.h $(TM_H) \
   $(TREE_H) langhooks.h $(TREE_INLINE_H) $(FLAGS_H) $(CGRAPH_H) intl.h \
   $(TREE_PASS_H) \
   $(HASHTAB_H) $(COVERAGE_H) $(GGC_H) $(TREE_FLOW_H) $(IPA_PROP_H) \
   $(TREE_PASS_H)
ipa-utils.o : ipa-utils.c $(IPA_UTILS_H) $(CONFIG_H) $(SYSTEM_H) \
   coretypes.h dumpfile.h $(TM_H) $(TREE_H) $(TREE_FLOW_H) $(TREE_INLINE_H) \
   langhooks.h pointer-set.h $(GGC_H) $(GIMPLE_H) $(SPLAY_TREE_H) \
   $(CGRAPH_H) $(FLAGS_H) $(DIAGNOSTIC_H)
ipa-reference.o : ipa-reference.c $(CONFIG_H) $(SYSTEM_H) \
   coretypes.h $(TM_H) $(TREE_H) $(TREE_FLOW_H) $(TREE_INLINE_H) langhooks.h \
   pointer-set.h $(GGC_H) $(IPA_REFERENCE_H) $(IPA_UTILS_H) $(SPLAY_TREE_H) \
   $(GIMPLE_H) $(CGRAPH_H) $(FLAGS_H) $(TREE_PASS_H) \
   $(DIAGNOSTIC_H) $(FUNCTION_H) $(LTO_STREAMER_H) \
   $(DIAGNOSTIC_CORE_H) $(DATA_STREAMER_H)
ipa-pure-const.o : ipa-pure-const.c $(CONFIG_H) $(SYSTEM_H) \
   coretypes.h $(TM_H) $(TREE_H) $(TREE_FLOW_H) $(TREE_INLINE_H) langhooks.h \
   pointer-set.h $(GGC_H) $(IPA_UTILS_H) $(TARGET_H) \
   $(GIMPLE_H) $(CGRAPH_H) $(FLAGS_H) $(TREE_PASS_H) \
   $(DIAGNOSTIC_H) $(CFGLOOP_H) $(SCEV_H) $(LTO_STREAMER_H) \
   $(GIMPLE_PRETTY_PRINT_H) $(DATA_STREAMER_H) $(TREE_STREAMER_H)
coverage.o : coverage.c $(GCOV_IO_H) $(CONFIG_H) $(SYSTEM_H) coretypes.h dumpfile.h \
   $(TM_H) $(RTL_H) $(TREE_H) $(FLAGS_H) output.h $(REGS_H) $(EXPR_H) \
   $(FUNCTION_H) $(BASIC_BLOCK_H) toplev.h $(DIAGNOSTIC_CORE_H) $(GGC_H) langhooks.h $(COVERAGE_H) \
   tree-iterator.h $(CGRAPH_H) gcov-io.c $(TM_P_H) \
   $(DIAGNOSTIC_CORE_H) intl.h gt-coverage.h $(TARGET_H) $(HASH_TABLE_H)
cselib.o : cselib.c $(CONFIG_H) $(SYSTEM_H) coretypes.h dumpfile.h $(TM_H) $(RTL_H) \
   $(REGS_H) hard-reg-set.h $(FLAGS_H) insn-config.h $(RECOG_H) \
   $(EMIT_RTL_H) $(DIAGNOSTIC_CORE_H) $(FUNCTION_H) \
   cselib.h gt-cselib.h $(GGC_H) $(TM_P_H) $(PARAMS_H) alloc-pool.h \
   $(HASHTAB_H) $(TARGET_H) $(BITMAP_H) $(TREE_H)
cse.o : cse.c $(CONFIG_H) $(SYSTEM_H) coretypes.h $(TM_H) $(RTL_H) $(REGS_H) \
   hard-reg-set.h $(FLAGS_H) insn-config.h $(RECOG_H) $(EXPR_H) toplev.h $(DIAGNOSTIC_CORE_H) \
   $(FUNCTION_H) $(BASIC_BLOCK_H) $(GGC_H) $(TM_P_H) \
   $(EXCEPT_H) $(TARGET_H) $(PARAMS_H) rtlhooks-def.h $(TREE_PASS_H) \
   $(DF_H) $(DBGCNT_H)
dce.o : dce.c $(CONFIG_H) $(SYSTEM_H) coretypes.h $(TM_H) $(RTL_H) \
   $(TREE_H) $(REGS_H) hard-reg-set.h $(FLAGS_H) $(EXCEPT_H) $(DF_H) cselib.h \
   $(DBGCNT_H) dce.h $(VALTRACK_H) $(TREE_PASS_H) $(DBGCNT_H) $(TM_P_H) \
   $(EMIT_RTL_H)
dumpfile.o: dumpfile.c dumpfile.h $(CONFIG_H) $(SYSTEM_H) coretypes.h \
   $(DIAGNOSTIC_CORE_H) $(GIMPLE_PRETTY_PRINT_H) $(TREE_H)
dse.o : dse.c $(CONFIG_H) $(SYSTEM_H) coretypes.h $(TM_H) $(RTL_H) \
   $(TREE_H) $(TM_P_H) $(REGS_H) hard-reg-set.h $(FLAGS_H) insn-config.h \
   $(RECOG_H) $(EXPR_H) $(DF_H) cselib.h $(DBGCNT_H) \
   $(TREE_PASS_H) alloc-pool.h $(ALIAS_H) $(OPTABS_H) $(TARGET_H) \
   $(BITMAP_H) $(PARAMS_H) $(TREE_FLOW_H) $(HASH_TABLE_H)
fwprop.o : fwprop.c $(CONFIG_H) $(SYSTEM_H) coretypes.h $(TM_H) $(RTL_H) \
   $(DIAGNOSTIC_CORE_H) insn-config.h $(RECOG_H) $(FLAGS_H) $(OBSTACK_H) $(BASIC_BLOCK_H) \
   $(DF_H) alloc-pool.h $(TREE_PASS_H) $(TARGET_H) \
   $(TM_P_H) $(CFGLOOP_H) $(EMIT_RTL_H) domwalk.h sparseset.h
web.o : web.c $(CONFIG_H) $(SYSTEM_H) coretypes.h $(TM_H) $(RTL_H) \
   hard-reg-set.h $(FLAGS_H) $(BASIC_BLOCK_H) $(FUNCTION_H) $(DIAGNOSTIC_CORE_H) \
   insn-config.h $(RECOG_H) $(DF_H) $(OBSTACK_H) $(TREE_PASS_H)
ree.o : ree.c $(CONFIG_H) $(SYSTEM_H) coretypes.h $(TM_H) $(RTL_H) \
   hard-reg-set.h $(FLAGS_H) $(BASIC_BLOCK_H) $(FUNCTION_H) \
   $(DF_H) $(TREE_PASS_H) $(RECOG_H) $(EXPR_H) \
   $(REGS_H) $(TREE_H) $(TM_P_H) insn-config.h $(INSN_ATTR_H) $(DIAGNOSTIC_CORE_H) \
   $(TARGET_H) $(OPTABS_H) insn-codes.h rtlhooks-def.h $(PARAMS_H) $(CGRAPH_H)
cprop.o : cprop.c $(CONFIG_H) $(SYSTEM_H) coretypes.h $(TM_H) $(RTL_H) \
   $(REGS_H) hard-reg-set.h $(FLAGS_H) insn-config.h \
   $(RECOG_H) $(EXPR_H) $(BASIC_BLOCK_H) $(FUNCTION_H) toplev.h $(DIAGNOSTIC_CORE_H) \
   $(TM_P_H) $(PARAMS_H) cselib.h $(EXCEPT_H) $(TREE_H) \
   intl.h $(OBSTACK_H) $(TREE_PASS_H) $(DF_H) $(DBGCNT_H) $(TARGET_H) \
   $(DF_H) $(CFGLOOP_H)
gcse.o : gcse.c $(CONFIG_H) $(SYSTEM_H) coretypes.h $(TM_H) $(RTL_H) \
   $(REGS_H) hard-reg-set.h $(FLAGS_H) insn-config.h $(GGC_H) \
   $(RECOG_H) $(EXPR_H) $(BASIC_BLOCK_H) $(FUNCTION_H) toplev.h $(DIAGNOSTIC_CORE_H) \
   $(TM_P_H) $(PARAMS_H) cselib.h $(EXCEPT_H) gt-gcse.h $(TREE_H) \
   intl.h $(OBSTACK_H) $(TREE_PASS_H) $(DF_H) $(DBGCNT_H) $(TARGET_H) \
   $(DF_H) gcse.h
store-motion.o : store-motion.c $(CONFIG_H) $(SYSTEM_H) coretypes.h $(TM_H) $(RTL_H) \
   $(REGS_H) hard-reg-set.h $(FLAGS_H) insn-config.h $(GGC_H) \
   $(RECOG_H) $(EXPR_H) $(BASIC_BLOCK_H) $(FUNCTION_H) toplev.h $(DIAGNOSTIC_CORE_H) \
   $(TM_P_H) $(EXCEPT_H) $(TREE_H) \
   intl.h $(OBSTACK_H) $(TREE_PASS_H) $(DF_H) $(DBGCNT_H)
resource.o : resource.c $(CONFIG_H) $(RTL_H) hard-reg-set.h $(SYSTEM_H) \
   coretypes.h $(TM_H) $(REGS_H) $(FLAGS_H) output.h $(RESOURCE_H) $(DF_H) \
   $(FUNCTION_H) $(DIAGNOSTIC_CORE_H) $(INSN_ATTR_H) $(EXCEPT_H) $(PARAMS_H) $(TM_P_H)
lcm.o : lcm.c $(CONFIG_H) $(SYSTEM_H) coretypes.h dumpfile.h $(TM_H) $(RTL_H) $(REGS_H) \
   hard-reg-set.h $(FLAGS_H) insn-config.h $(INSN_ATTR_H) $(RECOG_H) \
   $(BASIC_BLOCK_H) $(TM_P_H) $(FUNCTION_H) sbitmap.h
mode-switching.o : mode-switching.c $(CONFIG_H) $(SYSTEM_H) coretypes.h \
   $(TM_H) $(RTL_H) $(REGS_H) hard-reg-set.h $(FLAGS_H) insn-config.h \
   $(INSN_ATTR_H) $(RECOG_H) $(BASIC_BLOCK_H) $(TM_P_H) $(FUNCTION_H) \
   $(TREE_PASS_H) $(DF_H) $(TARGET_H) $(EMIT_RTL_H)
tree-ssa-dce.o : tree-ssa-dce.c $(CONFIG_H) $(SYSTEM_H) $(TREE_H) \
    $(TREE_FLOW_H) $(DIAGNOSTIC_H) $(TM_H) \
    coretypes.h $(TREE_PASS_H) $(FLAGS_H) $(BASIC_BLOCK_H) \
    $(GGC_H) $(GIMPLE_H) $(CFGLOOP_H) $(SCEV_H) $(GIMPLE_PRETTY_PRINT_H)
tree-call-cdce.o : tree-call-cdce.c $(CONFIG_H) $(SYSTEM_H) $(TREE_H) \
    $(TREE_FLOW_H) $(TM_H) \
    coretypes.h $(TREE_PASS_H) $(FLAGS_H) $(BASIC_BLOCK_H) \
    $(GIMPLE_H) $(GIMPLE_PRETTY_PRINT_H)
tree-ssa-ccp.o : tree-ssa-ccp.c $(TREE_FLOW_H) $(CONFIG_H) \
   $(SYSTEM_H) $(TREE_H) $(TM_P_H) \
   $(DIAGNOSTIC_H) $(FUNCTION_H) $(TM_H) coretypes.h \
   $(BASIC_BLOCK_H) $(TREE_PASS_H) langhooks.h  $(PARAMS_H) \
   tree-ssa-propagate.h value-prof.h $(FLAGS_H) $(TARGET_H) \
   $(DIAGNOSTIC_CORE_H) $(HASH_TABLE_H) \
   $(DBGCNT_H) $(GIMPLE_PRETTY_PRINT_H) gimple-fold.h
tree-ssa-strlen.o : tree-ssa-strlen.c $(CONFIG_H) $(SYSTEM_H) coretypes.h \
   $(TREE_FLOW_H) $(TREE_PASS_H) domwalk.h alloc-pool.h tree-ssa-propagate.h \
   $(GIMPLE_PRETTY_PRINT_H) $(PARAMS_H) $(EXPR_H)
tree-sra.o : tree-sra.c $(CONFIG_H) $(SYSTEM_H) coretypes.h alloc-pool.h \
   $(TM_H) $(TREE_H) $(GIMPLE_H) $(CGRAPH_H) $(TREE_FLOW_H) \
   $(IPA_PROP_H) $(DIAGNOSTIC_H) statistics.h \
   $(PARAMS_H) $(TARGET_H) $(FLAGS_H) \
   $(DBGCNT_H) $(TREE_INLINE_H) $(GIMPLE_PRETTY_PRINT_H)
tree-switch-conversion.o : tree-switch-conversion.c $(CONFIG_H) $(SYSTEM_H) \
    $(TREE_H) $(TM_P_H) $(TREE_FLOW_H) $(DIAGNOSTIC_H) $(TREE_INLINE_H) \
    $(TM_H) coretypes.h $(GIMPLE_H) \
    $(TREE_PASS_H) $(FLAGS_H) $(EXPR_H) $(BASIC_BLOCK_H) \
    $(GGC_H) $(OBSTACK_H) $(PARAMS_H) $(CPPLIB_H) $(PARAMS_H) \
    $(GIMPLE_PRETTY_PRINT_H) langhooks.h
tree-complex.o : tree-complex.c $(CONFIG_H) $(SYSTEM_H) coretypes.h $(TREE_H) \
    $(TM_H) $(FLAGS_H) $(TREE_FLOW_H) $(GIMPLE_H) \
    tree-iterator.h $(TREE_PASS_H) tree-ssa-propagate.h
tree-emutls.o : tree-emutls.c $(CONFIG_H) $(SYSTEM_H) coretypes.h $(TREE_H) \
    $(GIMPLE_H) $(TREE_PASS_H) $(TREE_FLOW_H) $(CGRAPH_H) langhooks.h \
    $(TARGET_H) $(TARGET_DEF_H) tree-iterator.h
tree-vect-generic.o : tree-vect-generic.c $(CONFIG_H) $(SYSTEM_H) $(TREE_H) \
    $(TM_H) $(TREE_FLOW_H) $(GIMPLE_H) tree-iterator.h $(TREE_PASS_H) \
    $(FLAGS_H) $(OPTABS_H) $(MACHMODE_H) $(EXPR_H) \
    langhooks.h $(FLAGS_H) $(DIAGNOSTIC_H) gt-tree-vect-generic.h $(GGC_H) \
    coretypes.h insn-codes.h $(DIAGNOSTIC_H) $(TARGET_H)
df-core.o : df-core.c $(CONFIG_H) $(SYSTEM_H) coretypes.h $(TM_H) $(RTL_H) \
   insn-config.h $(RECOG_H) $(FUNCTION_H) $(REGS_H) alloc-pool.h \
   hard-reg-set.h $(BASIC_BLOCK_H) $(DF_H) $(BITMAP_H) sbitmap.h \
   $(TM_P_H) $(FLAGS_H) output.h $(TREE_PASS_H) $(PARAMS_H)
df-problems.o : df-problems.c $(CONFIG_H) $(SYSTEM_H) coretypes.h dumpfile.h $(TM_H) \
   $(RTL_H) insn-config.h $(RECOG_H) $(FUNCTION_H) $(REGS_H) alloc-pool.h \
   hard-reg-set.h $(BASIC_BLOCK_H) $(DF_H) $(BITMAP_H) sbitmap.h $(TIMEVAR_H) \
   $(TM_P_H) $(TARGET_H) $(FLAGS_H) $(EXCEPT_H) dce.h $(VALTRACK_H)
df-scan.o : df-scan.c $(CONFIG_H) $(SYSTEM_H) coretypes.h dumpfile.h $(TM_H) $(RTL_H) \
   insn-config.h $(RECOG_H) $(FUNCTION_H) $(REGS_H) alloc-pool.h \
   hard-reg-set.h $(BASIC_BLOCK_H) $(DF_H) $(BITMAP_H) sbitmap.h \
   $(TM_P_H) $(FLAGS_H) $(TARGET_H) $(TARGET_DEF_H) $(TREE_H) \
   $(EMIT_RTL_H)
regstat.o : regstat.c $(CONFIG_H) $(SYSTEM_H) coretypes.h $(TM_H) $(RTL_H) \
   $(TM_P_H) $(FLAGS_H) $(REGS_H) $(EXCEPT_H) hard-reg-set.h \
   $(BASIC_BLOCK_H) $(TIMEVAR_H) $(DF_H)
valtrack.o : valtrack.c $(VALTRACK_H) $(CONFIG_H) $(SYSTEM_H) \
   coretypes.h $(TM_H) $(FUNCTION_H) $(REGS_H) $(EMIT_RTL_H)
var-tracking.o : var-tracking.c $(CONFIG_H) $(SYSTEM_H) coretypes.h $(TM_H) \
   $(RTL_H) $(TREE_H) hard-reg-set.h insn-config.h reload.h $(FLAGS_H) \
   $(BASIC_BLOCK_H) bitmap.h alloc-pool.h $(FIBHEAP_H) $(HASHTAB_H) \
   $(REGS_H) $(EXPR_H) $(TREE_PASS_H) $(TREE_FLOW_H) \
   cselib.h $(TARGET_H) $(DIAGNOSTIC_CORE_H) $(PARAMS_H) $(DIAGNOSTIC_H) \
   pointer-set.h $(RECOG_H) $(TM_P_H) $(TREE_PRETTY_PRINT_H) $(ALIAS_H)
profile.o : profile.c $(CONFIG_H) $(SYSTEM_H) coretypes.h dumpfile.h $(TM_H) $(RTL_H) \
   $(TREE_H) $(FLAGS_H) $(REGS_H) $(EXPR_H) $(FUNCTION_H) $(BASIC_BLOCK_H) \
   $(DIAGNOSTIC_CORE_H) $(COVERAGE_H) $(TREE_FLOW_H) value-prof.h \
   $(CFGLOOP_H) profile.h
mcf.o : mcf.c profile.h $(CONFIG_H) $(SYSTEM_H) $(TM_H) coretypes.h dumpfile.h \
   $(BASIC_BLOCK_H) langhooks.h $(GCOV_IO_H) $(TREE_H) 
tree-profile.o : tree-profile.c $(CONFIG_H) $(SYSTEM_H) coretypes.h \
   $(TM_H) $(TARGET_H) $(TREE_H) $(FLAGS_H) $(FUNCTION_H) \
   $(BASIC_BLOCK_H) $(DIAGNOSTIC_CORE_H) $(COVERAGE_H) $(TREE_H) value-prof.h \
   $(TREE_PASS_H) $(TREE_FLOW_H) gt-tree-profile.h $(CGRAPH_H)
value-prof.o : value-prof.c $(CONFIG_H) $(SYSTEM_H) coretypes.h dumpfile.h $(TM_H) \
   $(BASIC_BLOCK_H) hard-reg-set.h profile.h value-prof.h $(EXPR_H) $(FLAGS_H) \
   $(RECOG_H) insn-config.h $(OPTABS_H) $(REGS_H) $(GGC_H) $(DIAGNOSTIC_H) \
   $(TREE_H) $(COVERAGE_H) $(RTL_H) $(GCOV_IO_H) $(TREE_FLOW_H) \
   tree-flow-inline.h $(TIMEVAR_H) $(DIAGNOSTIC_CORE_H) pointer-set.h \
   $(GIMPLE_PRETTY_PRINT_H)
loop-doloop.o : loop-doloop.c $(CONFIG_H) $(SYSTEM_H) coretypes.h dumpfile.h $(TM_H) \
   $(RTL_H) $(FLAGS_H) $(EXPR_H) hard-reg-set.h $(BASIC_BLOCK_H) $(TM_P_H) \
   $(DIAGNOSTIC_CORE_H) $(CFGLOOP_H) $(PARAMS_H) $(TARGET_H)
alloc-pool.o : alloc-pool.c $(CONFIG_H) $(SYSTEM_H) alloc-pool.h $(HASHTAB_H)
auto-inc-dec.o : auto-inc-dec.c $(CONFIG_H) $(SYSTEM_H) coretypes.h $(TM_H) \
   $(TREE_H) $(RTL_H) $(TM_P_H) hard-reg-set.h $(BASIC_BLOCK_H) insn-config.h \
   $(REGS_H) $(FLAGS_H) $(FUNCTION_H) $(EXCEPT_H) $(DIAGNOSTIC_CORE_H) $(RECOG_H) \
   $(EXPR_H) $(TREE_PASS_H) $(DF_H) $(DBGCNT_H) $(TARGET_H)
cfg.o : cfg.c $(CONFIG_H) $(SYSTEM_H) coretypes.h dumpfile.h $(DIAGNOSTIC_CORE_H) \
   $(GGC_H) $(OBSTACK_H) alloc-pool.h $(HASH_TABLE_H) $(CFGLOOP_H) $(TREE_H) \
   $(BASIC_BLOCK_H)
cfghooks.o: cfghooks.c $(CONFIG_H) $(SYSTEM_H) coretypes.h $(TM_H) $(RTL_H) \
   $(TREE_H) $(BASIC_BLOCK_H) $(TREE_FLOW_H) $(TIMEVAR_H) toplev.h $(DIAGNOSTIC_CORE_H) $(CFGLOOP_H)
cfgexpand.o : cfgexpand.c $(TREE_FLOW_H) $(CONFIG_H) $(SYSTEM_H) \
   $(RTL_H) $(TREE_H) $(TM_P_H) $(EXPR_H) $(FUNCTION_H) $(TM_H) \
   coretypes.h $(EXCEPT_H) langhooks.h $(TREE_PASS_H) $(RTL_H) \
   $(DIAGNOSTIC_H) toplev.h $(DIAGNOSTIC_CORE_H) $(BASIC_BLOCK_H) $(FLAGS_H) debug.h $(PARAMS_H) \
   value-prof.h $(TREE_INLINE_H) $(TARGET_H) $(SSAEXPAND_H) $(REGS_H) \
   $(GIMPLE_PRETTY_PRINT_H) $(BITMAP_H) sbitmap.h \
   $(INSN_ATTR_H) $(CFGLOOP_H) asan.h
cfgrtl.o : cfgrtl.c $(CONFIG_H) $(SYSTEM_H) coretypes.h $(TM_H) $(RTL_ERROR_H) \
   $(FLAGS_H) insn-config.h $(BASIC_BLOCK_H) $(REGS_H) hard-reg-set.h \
   $(FUNCTION_H) $(EXCEPT_H) $(TM_P_H) $(INSN_ATTR_H) \
   insn-config.h $(EXPR_H) \
   $(CFGLOOP_H) $(OBSTACK_H) $(TARGET_H) $(TREE_H) \
   $(TREE_PASS_H) $(DF_H) $(GGC_H) $(COMMON_TARGET_H) gt-cfgrtl.h
cfganal.o : cfganal.c $(CONFIG_H) $(SYSTEM_H) coretypes.h $(BASIC_BLOCK_H) \
   $(TIMEVAR_H) sbitmap.h $(BITMAP_H)
cfgbuild.o : cfgbuild.c $(CONFIG_H) $(SYSTEM_H) coretypes.h $(TM_H) $(RTL_H) \
   $(FLAGS_H) $(BASIC_BLOCK_H) $(REGS_H) hard-reg-set.h $(DIAGNOSTIC_CORE_H) \
   $(FUNCTION_H) $(EXCEPT_H) $(TIMEVAR_H) $(TREE_H) $(EXPR_H) sbitmap.h
cfgcleanup.o : cfgcleanup.c $(CONFIG_H) $(SYSTEM_H) coretypes.h $(TM_H) \
   $(RTL_H) hard-reg-set.h $(FLAGS_H) $(RECOG_H) \
   $(DIAGNOSTIC_CORE_H) insn-config.h cselib.h $(TARGET_H) $(TM_P_H) $(PARAMS_H) \
   $(REGS_H) $(EMIT_RTL_H) $(FUNCTION_H) $(TREE_PASS_H) $(CFGLOOP_H) $(EXPR_H) \
   $(DF_H) $(DBGCNT_H) dce.h
cfgloop.o : cfgloop.c $(CONFIG_H) $(SYSTEM_H) $(RTL_H) coretypes.h dumpfile.h $(TM_H) \
   $(BASIC_BLOCK_H) hard-reg-set.h $(CFGLOOP_H) $(FLAGS_H) $(FUNCTION_H) \
   $(OBSTACK_H) toplev.h $(DIAGNOSTIC_CORE_H) $(TREE_FLOW_H) $(TREE_H) pointer-set.h \
   $(GGC_H)
cfgloopanal.o : cfgloopanal.c coretypes.h dumpfile.h $(CONFIG_H) $(SYSTEM_H) $(RTL_H) \
   $(BASIC_BLOCK_H) hard-reg-set.h $(CFGLOOP_H) $(EXPR_H) $(TM_H) \
   $(OBSTACK_H) graphds.h $(PARAMS_H)
graphds.o : graphds.c graphds.h $(CONFIG_H) $(SYSTEM_H) $(BITMAP_H) $(OBSTACK_H) \
   coretypes.h $(VEC_H)
loop-iv.o : loop-iv.c $(CONFIG_H) $(SYSTEM_H) coretypes.h dumpfile.h \
   $(RTL_H) $(BASIC_BLOCK_H) \
   hard-reg-set.h $(CFGLOOP_H) $(EXPR_H) $(TM_H) $(OBSTACK_H) \
   intl.h $(DIAGNOSTIC_CORE_H) $(DF_H) $(HASHTAB_H)
loop-invariant.o : loop-invariant.c $(CONFIG_H) $(SYSTEM_H) coretypes.h dumpfile.h \
   $(RTL_H) $(BASIC_BLOCK_H) hard-reg-set.h $(CFGLOOP_H) $(EXPR_H) $(RECOG_H) \
   $(TM_H) $(TM_P_H) $(FUNCTION_H) $(FLAGS_H) $(DF_H) $(TARGET_H) \
   $(OBSTACK_H) $(HASHTAB_H) $(EXCEPT_H) $(PARAMS_H) $(REGS_H) ira.h
cfgloopmanip.o : cfgloopmanip.c $(CONFIG_H) $(SYSTEM_H) $(RTL_H) \
   $(BASIC_BLOCK_H) hard-reg-set.h $(CFGLOOP_H) \
   coretypes.h $(TM_H) $(OBSTACK_H) $(TREE_FLOW_H)
loop-init.o : loop-init.c $(CONFIG_H) $(SYSTEM_H) $(RTL_H) $(GGC_H) \
   $(BASIC_BLOCK_H) hard-reg-set.h $(CFGLOOP_H) \
   coretypes.h $(TM_H) $(OBSTACK_H) $(TREE_PASS_H) $(FLAGS_H) \
   $(REGS_H) $(DF_H)
loop-unswitch.o : loop-unswitch.c $(CONFIG_H) $(SYSTEM_H) coretypes.h dumpfile.h \
   $(RTL_H) $(TM_H) $(BASIC_BLOCK_H) hard-reg-set.h $(CFGLOOP_H) $(PARAMS_H) \
   $(EXPR_H) $(TM_H) $(OBSTACK_H)
loop-unroll.o: loop-unroll.c $(CONFIG_H) $(SYSTEM_H) coretypes.h dumpfile.h \
   $(RTL_H) $(TM_H) $(BASIC_BLOCK_H) hard-reg-set.h $(CFGLOOP_H) $(PARAMS_H) \
   $(EXPR_H) $(TM_H) $(HASHTAB_H) $(RECOG_H) \
   $(OBSTACK_H)
dominance.o : dominance.c $(CONFIG_H) $(SYSTEM_H) coretypes.h $(TM_H) $(RTL_H) \
   hard-reg-set.h $(BASIC_BLOCK_H) et-forest.h $(OBSTACK_H) $(DIAGNOSTIC_CORE_H) \
   $(TIMEVAR_H) graphds.h pointer-set.h $(BITMAP_H)
et-forest.o : et-forest.c $(CONFIG_H) $(SYSTEM_H) coretypes.h \
   et-forest.h alloc-pool.h $(BASIC_BLOCK_H)
combine.o : combine.c $(CONFIG_H) $(SYSTEM_H) coretypes.h $(TM_H) $(RTL_H) \
   $(FLAGS_H) $(FUNCTION_H) insn-config.h $(INSN_ATTR_H) $(REGS_H) $(EXPR_H) \
   rtlhooks-def.h $(BASIC_BLOCK_H) $(RECOG_H) hard-reg-set.h \
   $(DIAGNOSTIC_CORE_H) $(TM_P_H) $(TREE_H) $(TARGET_H) \
   output.h $(PARAMS_H) $(OPTABS_H) \
   insn-codes.h $(TREE_PASS_H) $(DF_H) $(VALTRACK_H) \
   $(CGRAPH_H) $(OBSTACK_H)
reginfo.o : reginfo.c $(CONFIG_H) $(SYSTEM_H) coretypes.h $(TM_H) $(RTL_H) \
   hard-reg-set.h $(FLAGS_H) $(BASIC_BLOCK_H) addresses.h $(REGS_H) \
   insn-config.h $(RECOG_H) reload.h $(DIAGNOSTIC_CORE_H) \
   $(FUNCTION_H) output.h $(TM_P_H) $(EXPR_H) $(HASHTAB_H) \
   $(TARGET_H) $(TREE_PASS_H) $(DF_H) ira.h
bitmap.o : bitmap.c $(CONFIG_H) $(SYSTEM_H)  coretypes.h \
   $(GGC_H) gt-bitmap.h $(BITMAP_H) $(OBSTACK_H) $(HASHTAB_H)
vec.o : vec.c $(CONFIG_H) $(SYSTEM_H) coretypes.h $(VEC_H) $(GGC_H) \
   $(DIAGNOSTIC_CORE_H) $(HASHTAB_H)
hash-table.o : hash-table.c $(CONFIG_H) $(SYSTEM_H) coretypes.h \
   $(HASHTAB_H)
reload.o : reload.c $(CONFIG_H) $(SYSTEM_H) coretypes.h $(TM_H) $(RTL_ERROR_H) \
   $(FLAGS_H) $(EXPR_H) $(OPTABS_H) reload.h $(RECOG_H) \
   hard-reg-set.h insn-config.h $(REGS_H) $(FUNCTION_H) real.h \
   addresses.h $(TM_P_H) $(PARAMS_H) $(TARGET_H) $(DF_H) ira.h $(DIAGNOSTIC_CORE_H)
reload1.o : reload1.c $(CONFIG_H) $(SYSTEM_H) coretypes.h dumpfile.h \
   $(TM_H) $(RTL_ERROR_H) \
   $(EXPR_H) $(OPTABS_H) reload.h $(REGS_H) hard-reg-set.h insn-config.h \
   $(BASIC_BLOCK_H) $(RECOG_H) $(FUNCTION_H)  $(TM_P_H) \
   addresses.h $(EXCEPT_H) $(TREE_H) $(FLAGS_H) $(MACHMODE_H) \
   $(OBSTACK_H) $(DF_H) $(TARGET_H) $(EMIT_RTL_H) ira.h
rtlhooks.o :  rtlhooks.c $(CONFIG_H) $(SYSTEM_H) coretypes.h $(TM_H) $(RTL_H) \
   rtlhooks-def.h $(EXPR_H) $(RECOG_H)
postreload.o : postreload.c $(CONFIG_H) $(SYSTEM_H) coretypes.h $(TM_H) \
   $(RTL_H) $(FLAGS_H) $(EXPR_H) $(OPTABS_H) reload.h $(REGS_H) \
   hard-reg-set.h insn-config.h $(BASIC_BLOCK_H) $(RECOG_H) \
   $(FUNCTION_H) $(DIAGNOSTIC_CORE_H) cselib.h $(TM_P_H) $(EXCEPT_H) $(TREE_H) $(MACHMODE_H) \
   $(OBSTACK_H) $(TARGET_H) $(TREE_PASS_H) $(DF_H) $(DBGCNT_H)
postreload-gcse.o : postreload-gcse.c $(CONFIG_H) $(SYSTEM_H) coretypes.h \
   $(TM_H) $(RTL_H) $(REGS_H) hard-reg-set.h $(FLAGS_H) insn-config.h \
   $(RECOG_H) $(EXPR_H) $(BASIC_BLOCK_H) $(FUNCTION_H) $(DIAGNOSTIC_CORE_H) \
   $(TM_P_H) $(EXCEPT_H) $(TREE_H) $(TARGET_H) $(HASHTAB_H) intl.h $(OBSTACK_H) \
   $(PARAMS_H) $(TREE_PASS_H) $(DBGCNT_H)
caller-save.o : caller-save.c $(CONFIG_H) $(SYSTEM_H) coretypes.h dumpfile.h \
   $(TM_H) $(RTL_H) \
   $(FLAGS_H) $(REGS_H) hard-reg-set.h insn-config.h $(BASIC_BLOCK_H) $(FUNCTION_H) \
   addresses.h $(RECOG_H) reload.h $(EXPR_H) $(DIAGNOSTIC_CORE_H) $(TM_P_H) $(DF_H) \
   gt-caller-save.h $(GGC_H)
bt-load.o : bt-load.c $(CONFIG_H) $(SYSTEM_H) coretypes.h $(TM_H) $(EXCEPT_H) \
   $(RTL_H) hard-reg-set.h $(REGS_H) $(TM_P_H) $(FIBHEAP_H) $(EXPR_H) \
   $(TARGET_H) $(FLAGS_H) $(INSN_ATTR_H) $(FUNCTION_H) $(TREE_PASS_H) \
   $(DIAGNOSTIC_CORE_H) $(DF_H) $(RECOG_H) $(CFGLOOP_H)
reorg.o : reorg.c $(CONFIG_H) $(SYSTEM_H) coretypes.h $(TM_H) $(RTL_H) \
   conditions.h hard-reg-set.h $(BASIC_BLOCK_H) $(REGS_H) insn-config.h \
   $(INSN_ATTR_H) $(EXCEPT_H) $(RECOG_H) $(FUNCTION_H) $(FLAGS_H) output.h \
   $(EXPR_H) $(DIAGNOSTIC_CORE_H) $(PARAMS_H) $(TM_P_H) $(OBSTACK_H) $(RESOURCE_H) \
   $(TARGET_H) $(TREE_PASS_H)
alias.o : alias.c $(CONFIG_H) $(SYSTEM_H) coretypes.h dumpfile.h $(TM_H) $(RTL_H) \
   $(FLAGS_H) hard-reg-set.h $(BASIC_BLOCK_H) $(REGS_H) $(DIAGNOSTIC_CORE_H) \
   $(ALIAS_H) $(EMIT_RTL_H) $(GGC_H) $(FUNCTION_H) cselib.h $(TREE_H) $(TM_P_H) \
   langhooks.h $(TARGET_H) gt-alias.h $(TIMEVAR_H) $(CGRAPH_H) \
   $(SPLAY_TREE_H) $(DF_H) \
   tree-ssa-alias.h pointer-set.h $(TREE_FLOW_H)
stack-ptr-mod.o : stack-ptr-mod.c $(CONFIG_H) $(SYSTEM_H) coretypes.h \
   $(TM_H) $(TREE_H) $(RTL_H) $(REGS_H) $(EXPR_H) $(TREE_PASS_H) \
   $(BASIC_BLOCK_H) $(FLAGS_H) output.h $(DF_H)
init-regs.o : init-regs.c $(CONFIG_H) $(SYSTEM_H) coretypes.h \
   $(TM_H) $(TREE_H) $(RTL_H) $(REGS_H) $(EXPR_H) $(TREE_PASS_H) \
   $(BASIC_BLOCK_H) $(FLAGS_H) $(DF_H)
ira-build.o: ira-build.c $(CONFIG_H) $(SYSTEM_H) coretypes.h $(TM_H) \
   $(TARGET_H) $(RTL_H) $(REGS_H) hard-reg-set.h $(FLAGS_H) \
   insn-config.h $(RECOG_H) $(BASIC_BLOCK_H) $(DIAGNOSTIC_CORE_H) $(TM_P_H) \
   $(PARAMS_H) $(DF_H) sparseset.h $(IRA_INT_H) reload.h
ira-costs.o: ira-costs.c $(CONFIG_H) $(SYSTEM_H) coretypes.h $(TM_H) \
   hard-reg-set.h $(RTL_H) $(EXPR_H) $(TM_P_H) $(FLAGS_H) $(BASIC_BLOCK_H) \
   $(REGS_H) addresses.h insn-config.h $(RECOG_H) $(DIAGNOSTIC_CORE_H) $(TARGET_H) \
   $(PARAMS_H) $(IRA_INT_H) reload.h
ira-conflicts.o: ira-conflicts.c $(CONFIG_H) $(SYSTEM_H) coretypes.h $(TM_H) \
   $(TARGET_H) $(RTL_H) $(REGS_H) hard-reg-set.h $(TREE_H) $(FLAGS_H) \
   insn-config.h $(RECOG_H) $(BASIC_BLOCK_H) $(DIAGNOSTIC_CORE_H) $(TM_P_H) $(PARAMS_H) \
   $(DF_H) sparseset.h addresses.h $(IRA_INT_H)
ira-color.o: ira-color.c $(CONFIG_H) $(SYSTEM_H) coretypes.h $(TM_H) \
   $(TARGET_H) $(RTL_H) $(REGS_H) hard-reg-set.h $(FLAGS_H) \
   $(EXPR_H) $(BASIC_BLOCK_H) $(DIAGNOSTIC_CORE_H) $(TM_P_H) reload.h $(PARAMS_H) \
   $(DF_H) $(IRA_INT_H)
ira-emit.o: ira-emit.c $(CONFIG_H) $(SYSTEM_H) coretypes.h $(TM_H) \
   $(REGS_H) $(RTL_H) $(TM_P_H) $(TARGET_H) $(FLAGS_H) hard-reg-set.h \
   $(BASIC_BLOCK_H) $(EXPR_H) $(RECOG_H) $(PARAMS_H) \
   $(TREE_PASS_H) reload.h $(DF_H) $(IRA_INT_H)
ira-lives.o: ira-lives.c $(CONFIG_H) $(SYSTEM_H) coretypes.h $(TM_H) \
   $(TARGET_H) $(RTL_H) $(REGS_H) $(EXCEPT_H) hard-reg-set.h $(FLAGS_H) \
   insn-config.h $(RECOG_H) $(BASIC_BLOCK_H) $(DIAGNOSTIC_CORE_H) $(TM_P_H) $(PARAMS_H) \
   $(DF_H) sparseset.h $(IRA_INT_H)
ira.o: ira.c $(CONFIG_H) $(SYSTEM_H) coretypes.h \
   $(TM_H) $(REGS_H) $(RTL_H) $(TM_P_H) $(TARGET_H) $(FLAGS_H) $(OBSTACK_H) \
   $(BITMAP_H) hard-reg-set.h $(BASIC_BLOCK_H) $(DBGCNT_H) $(FUNCTION_H) \
   $(EXPR_H) $(RECOG_H) $(PARAMS_H) $(TREE_PASS_H) output.h \
   $(EXCEPT_H) reload.h toplev.h $(DIAGNOSTIC_CORE_H) \
   $(DF_H) $(GGC_H) $(IRA_INT_H) lra.h
lra.o : lra.c $(CONFIG_H) $(SYSTEM_H) coretypes.h $(TM_H) \
   $(RTL_H) $(REGS_H) insn-config.h insn-codes.h $(TIMEVAR_H) $(TREE_PASS_H) \
   $(DF_H) $(RECOG_H) output.h addresses.h $(REGS_H) hard-reg-set.h \
   $(FLAGS_H) $(FUNCTION_H) $(EXPR_H) $(BASIC_BLOCK_H) $(TM_P_H) \
   $(EXCEPT_H) ira.h $(LRA_INT_H)
lra-assigns.o : lra-assigns.c $(CONFIG_H) $(SYSTEM_H) coretypes.h \
   $(TM_H) $(RTL_H) $(RTL_ERROR_H) $(REGS_H) insn-config.h $(DF_H) \
   $(RECOG_H) output.h $(REGS_H) hard-reg-set.h $(FLAGS_H) $(FUNCTION_H) \
   $(EXPR_H) $(BASIC_BLOCK_H) $(TM_P_H) $(EXCEPT_H) ira.h \
   rtl-error.h sparseset.h $(LRA_INT_H)
lra-coalesce.o : lra-coalesce.c $(CONFIG_H) $(SYSTEM_H) coretypes.h \
   $(TM_H) $(RTL_H) $(REGS_H) insn-config.h $(DF_H) \
   $(RECOG_H) output.h $(REGS_H) hard-reg-set.h $(FLAGS_H) $(FUNCTION_H) \
   $(EXPR_H) $(BASIC_BLOCK_H) $(TM_P_H) $(EXCEPT_H) ira.h \
   rtl-error.h ira.h $(LRA_INT_H)
lra-constraints.o : lra-constraints.c $(CONFIG_H) $(SYSTEM_H) coretypes.h \
   $(TM_H) $(RTL_H) $(REGS_H) insn-config.h insn-codes.h $(DF_H) \
   $(RECOG_H) output.h addresses.h $(REGS_H) hard-reg-set.h $(FLAGS_H) \
   $(FUNCTION_H) $(EXPR_H) $(BASIC_BLOCK_H) $(TM_P_H) $(EXCEPT_H) \
   ira.h rtl-error.h $(LRA_INT_H)
lra-eliminations.o : lra-eliminations.c $(CONFIG_H) $(SYSTEM_H) coretypes.h \
   $(TM_H) $(RTL_H) $(REGS_H) insn-config.h $(DF_H) \
   $(RECOG_H) output.h $(REGS_H) hard-reg-set.h $(FLAGS_H) $(FUNCTION_H) \
   $(EXPR_H) $(BASIC_BLOCK_H) $(TM_P_H) $(EXCEPT_H) ira.h \
   rtl-error.h $(LRA_INT_H)
lra-lives.o : lra-lives.c $(CONFIG_H) $(SYSTEM_H) coretypes.h $(TM_H) \
   $(RTL_H) $(REGS_H) insn-config.h $(DF_H) \
   $(RECOG_H) output.h $(REGS_H) hard-reg-set.h $(FLAGS_H) $(FUNCTION_H) \
   $(EXPR_H) $(BASIC_BLOCK_H) $(TM_P_H) $(EXCEPT_H) \
   $(LRA_INT_H)
lra-spills.o : lra-spills.c $(CONFIG_H) $(SYSTEM_H) coretypes.h $(TM_H) \
   $(RTL_H) $(REGS_H) insn-config.h $(DF_H) \
   $(RECOG_H) output.h $(REGS_H) hard-reg-set.h $(FLAGS_H) $(FUNCTION_H) \
   $(EXPR_H) $(BASIC_BLOCK_H) $(TM_P_H) $(EXCEPT_H) \
   ira.h $(LRA_INT_H)
regmove.o : regmove.c $(CONFIG_H) $(SYSTEM_H) coretypes.h $(TM_H) $(RTL_H) \
   insn-config.h $(TREE_PASS_H) $(DF_H) \
   $(RECOG_H) $(REGS_H) hard-reg-set.h $(FLAGS_H) $(FUNCTION_H) \
   $(EXPR_H) $(BASIC_BLOCK_H) $(DIAGNOSTIC_CORE_H) $(TM_P_H) \
   $(EXCEPT_H) ira.h reload.h $(TARGET_H)
combine-stack-adj.o : combine-stack-adj.c $(CONFIG_H) $(SYSTEM_H) coretypes.h \
   $(TM_H) $(RTL_H) insn-config.h $(TREE_PASS_H) \
   $(RECOG_H) $(REGS_H) hard-reg-set.h $(FLAGS_H) $(FUNCTION_H) \
   $(EXPR_H) $(BASIC_BLOCK_H) $(TM_P_H) $(DF_H) $(EXCEPT_H) reload.h
compare-elim.o : compare-elim.c $(CONFIG_H) $(SYSTEM_H) coretypes.h \
   $(TM_H) $(RTL_H) $(TM_P_H) insn-config.h $(RECOG_H) $(FLAGS_H) \
   $(BASIC_BLOCK_H) $(TREE_PASS_H) $(TARGET_H) $(DF_H) domwalk.h
ddg.o : ddg.c $(DDG_H) $(CONFIG_H) $(SYSTEM_H) coretypes.h $(TARGET_H) \
   $(DIAGNOSTIC_CORE_H) $(RTL_H) $(TM_P_H) $(REGS_H) $(FUNCTION_H) \
   $(FLAGS_H) insn-config.h $(INSN_ATTR_H) $(EXCEPT_H) $(RECOG_H) \
   $(SCHED_INT_H) $(CFGLOOP_H) $(EXPR_H) $(BITMAP_H) \
   hard-reg-set.h sbitmap.h $(TM_H)
modulo-sched.o : modulo-sched.c $(DDG_H) $(CONFIG_H) $(CONFIG_H) $(SYSTEM_H) \
   coretypes.h $(TARGET_H) $(DIAGNOSTIC_CORE_H) $(RTL_H) $(TM_P_H) $(REGS_H) $(FUNCTION_H) \
   $(FLAGS_H) insn-config.h $(INSN_ATTR_H) $(EXCEPT_H) $(RECOG_H) \
   $(SCHED_INT_H) $(CFGLOOP_H) $(EXPR_H) $(PARAMS_H) \
   $(GCOV_IO_H) hard-reg-set.h $(TM_H) $(TREE_PASS_H) \
   $(DF_H) $(DBGCNT_H)
haifa-sched.o : haifa-sched.c $(CONFIG_H) $(SYSTEM_H) coretypes.h dumpfile.h \
   $(TM_H) $(RTL_H) \
   $(SCHED_INT_H) $(REGS_H) hard-reg-set.h $(FLAGS_H) insn-config.h $(FUNCTION_H) \
   $(INSN_ATTR_H) $(DIAGNOSTIC_CORE_H) $(RECOG_H) $(EXCEPT_H) $(TM_P_H) $(TARGET_H) \
   $(PARAMS_H) $(DBGCNT_H) $(CFGLOOP_H) ira.h $(EMIT_RTL_H) $(COMMON_TARGET_H) \
   $(HASHTAB_H)
sched-deps.o : sched-deps.c $(CONFIG_H) $(SYSTEM_H) coretypes.h $(TM_H) \
   $(RTL_H) $(SCHED_INT_H) $(REGS_H) hard-reg-set.h $(FLAGS_H) insn-config.h \
   $(FUNCTION_H) $(INSN_ATTR_H) $(DIAGNOSTIC_CORE_H) $(RECOG_H) $(EXCEPT_H) cselib.h \
   ira.h $(PARAMS_H) $(TM_P_H) ira.h $(TARGET_H) $(TREE_H) $(EMIT_RTL_H)
sched-rgn.o : sched-rgn.c $(CONFIG_H) $(SYSTEM_H) coretypes.h $(TM_H) \
   $(RTL_H) $(SCHED_INT_H) $(REGS_H) hard-reg-set.h $(FLAGS_H) insn-config.h \
   $(FUNCTION_H) $(INSN_ATTR_H) $(DIAGNOSTIC_CORE_H) $(RECOG_H) $(EXCEPT_H) $(PARAMS_H) \
   $(TM_P_H) sel-sched.h $(TARGET_H) $(TREE_PASS_H)  \
   $(DBGCNT_H)
sched-ebb.o : sched-ebb.c $(CONFIG_H) $(SYSTEM_H) coretypes.h $(TM_H) \
   $(RTL_H) $(SCHED_INT_H) $(REGS_H) hard-reg-set.h $(FLAGS_H) insn-config.h \
   $(FUNCTION_H) $(INSN_ATTR_H) $(DIAGNOSTIC_CORE_H) $(RECOG_H) $(EXCEPT_H) $(TM_P_H) \
   $(PARAMS_H) $(TARGET_H)
sched-vis.o : sched-vis.c $(CONFIG_H) $(SYSTEM_H) coretypes.h dumpfile.h $(TM_H) \
   $(INSN_ATTR_H) $(RTL_H) $(TREE_H) $(BASIC_BLOCK_H) $(PRETTY_PRINT_H)
sel-sched.o : sel-sched.c $(CONFIG_H) $(SYSTEM_H) coretypes.h $(TM_H) \
   $(RTL_ERROR_H) $(REGS_H) hard-reg-set.h $(FLAGS_H) insn-config.h \
   $(FUNCTION_H) $(INSN_ATTR_H)  $(RECOG_H) $(EXCEPT_H) $(PARAMS_H) \
   $(TM_P_H) output.h $(TARGET_H) $(TREE_PASS_H)  \
   $(SCHED_INT_H) $(GGC_H) $(TREE_H) langhooks.h rtlhooks-def.h \
   $(SEL_SCHED_IR_H) $(SEL_SCHED_DUMP_H) sel-sched.h $(DBGCNT_H) $(EMIT_RTL_H)
sel-sched-dump.o : sel-sched-dump.c $(CONFIG_H) $(SYSTEM_H) coretypes.h $(TM_H) \
   $(RTL_H) $(REGS_H) hard-reg-set.h $(FLAGS_H) insn-config.h \
   $(FUNCTION_H) $(INSN_ATTR_H) $(DIAGNOSTIC_CORE_H) $(RECOG_H) $(EXCEPT_H) $(PARAMS_H) \
   $(TM_P_H) $(TARGET_H) $(TREE_PASS_H) \
   $(SEL_SCHED_DUMP_H) $(GGC_H) $(TREE_H) $(LANGHOOKS_DEF_H) $(SEL_SCHED_IR_H) \
   $(BASIC_BLOCK_H) cselib.h
sel-sched-ir.o : sel-sched-ir.c $(CONFIG_H) $(SYSTEM_H) coretypes.h $(TM_H) \
   $(RTL_H) $(REGS_H) hard-reg-set.h $(FLAGS_H) insn-config.h \
   $(FUNCTION_H) $(INSN_ATTR_H) $(DIAGNOSTIC_CORE_H) $(RECOG_H) $(EXCEPT_H) $(PARAMS_H) \
   $(TM_P_H) $(TARGET_H) $(TREE_PASS_H) $(SCHED_INT_H) $(GGC_H) \
   $(TREE_H) langhooks.h rtlhooks-def.h $(SEL_SCHED_IR_H) $(SEL_SCHED_DUMP_H) \
   $(EMIT_RTL_H)
final.o : final.c $(CONFIG_H) $(SYSTEM_H) coretypes.h $(TM_H) $(RTL_ERROR_H) \
   $(TREE_H) $(FLAGS_H) intl.h $(REGS_H) $(RECOG_H) conditions.h \
   insn-config.h $(INSN_ATTR_H) $(FUNCTION_H) output.h hard-reg-set.h \
   $(EXCEPT_H) debug.h xcoffout.h toplev.h $(DIAGNOSTIC_CORE_H) reload.h $(DWARF2OUT_H) \
   $(TREE_PASS_H) $(BASIC_BLOCK_H) $(TM_P_H) $(TARGET_H) $(EXPR_H) \
   dbxout.h $(CGRAPH_H) $(COVERAGE_H) \
   $(DF_H) $(GGC_H) $(CFGLOOP_H) $(PARAMS_H) $(TREE_FLOW_H) \
   $(TARGET_DEF_H) $(TREE_PRETTY_PRINT_H)
recog.o : recog.c $(CONFIG_H) $(SYSTEM_H) coretypes.h $(TM_H) $(RTL_ERROR_H) \
   $(FUNCTION_H) $(BASIC_BLOCK_H) $(REGS_H) $(RECOG_H) $(EXPR_H) \
   $(FLAGS_H) insn-config.h $(INSN_ATTR_H) reload.h \
   addresses.h $(TM_P_H) $(TREE_PASS_H) hard-reg-set.h \
   $(DF_H) $(DBGCNT_H) $(TARGET_H) $(DIAGNOSTIC_CORE_H) insn-codes.h
reg-stack.o : reg-stack.c $(CONFIG_H) $(SYSTEM_H) coretypes.h $(TM_H) \
   $(RTL_ERROR_H) $(TREE_H) $(RECOG_H) $(REGS_H) hard-reg-set.h $(FLAGS_H) \
   insn-config.h reload.h $(FUNCTION_H) $(TM_P_H) $(GGC_H) \
   $(BASIC_BLOCK_H) \
   $(TREE_PASS_H) $(TARGET_H) $(DF_H) $(EMIT_RTL_H)
sreal.o: sreal.c $(CONFIG_H) $(SYSTEM_H) coretypes.h sreal.h
predict.o: predict.c $(CONFIG_H) $(SYSTEM_H) coretypes.h $(TM_H) $(RTL_H) \
   $(TREE_H) $(FLAGS_H) insn-config.h $(BASIC_BLOCK_H) $(REGS_H) \
   hard-reg-set.h $(DIAGNOSTIC_CORE_H) $(RECOG_H) $(FUNCTION_H) $(EXCEPT_H) \
   $(TM_P_H) $(PREDICT_H) sreal.h $(PARAMS_H) $(TARGET_H) $(CFGLOOP_H) \
   $(COVERAGE_H) $(SCEV_H) $(GGC_H) predict.def \
   $(TREE_FLOW_H) $(TREE_PASS_H) $(EXPR_H) pointer-set.h
lists.o: lists.c $(CONFIG_H) $(SYSTEM_H) coretypes.h $(TM_H) $(DIAGNOSTIC_CORE_H) \
   $(RTL_H) $(GGC_H) gt-lists.h
bb-reorder.o : bb-reorder.c $(CONFIG_H) $(SYSTEM_H) coretypes.h $(TM_H) \
   $(RTL_H) $(FLAGS_H) output.h $(FIBHEAP_H) \
   $(TARGET_H) $(FUNCTION_H) $(TM_P_H) $(OBSTACK_H) $(EXPR_H) $(REGS_H) \
   $(PARAMS_H) toplev.h $(DIAGNOSTIC_CORE_H) $(TREE_PASS_H) $(DF_H) \
   $(EXCEPT_H) bb-reorder.h
tracer.o : tracer.c $(CONFIG_H) $(SYSTEM_H) coretypes.h $(TM_H) $(RTL_H) \
   $(TREE_H) $(BASIC_BLOCK_H) hard-reg-set.h \
   $(FLAGS_H) $(PARAMS_H) $(COVERAGE_H) $(FIBHEAP_H) \
   $(TREE_PASS_H) $(TREE_FLOW_H) $(TREE_INLINE_H) $(CFGLOOP_H)
timevar.o : timevar.c $(CONFIG_H) $(SYSTEM_H) $(TIMEVAR_H)
regcprop.o : regcprop.c $(CONFIG_H) $(SYSTEM_H) coretypes.h $(TM_H) \
   $(RTL_H) insn-config.h $(BASIC_BLOCK_H) $(REGS_H) hard-reg-set.h \
   $(RECOG_H) $(FUNCTION_H) $(OBSTACK_H) $(FLAGS_H) $(TM_P_H) \
   addresses.h reload.h $(DIAGNOSTIC_CORE_H) $(TREE_PASS_H) $(DF_H)
regrename.o : regrename.c $(CONFIG_H) $(SYSTEM_H) coretypes.h $(TM_H) \
   $(RTL_ERROR_H) insn-config.h $(BASIC_BLOCK_H) $(REGS_H) hard-reg-set.h \
   output.h $(RECOG_H) $(FUNCTION_H) $(OBSTACK_H) $(FLAGS_H) $(TM_P_H) \
   addresses.h reload.h $(TREE_PASS_H) $(DF_H) $(TARGET_H) \
   regrename.h $(EMIT_RTL_H)
ifcvt.o : ifcvt.c $(CONFIG_H) $(SYSTEM_H) coretypes.h $(TM_H) $(RTL_H) \
   $(REGS_H) $(DIAGNOSTIC_CORE_H) $(FLAGS_H) insn-config.h $(FUNCTION_H) $(RECOG_H) \
   $(TARGET_H) $(BASIC_BLOCK_H) $(EXPR_H) output.h $(EXCEPT_H) $(TM_P_H) \
   $(OPTABS_H) $(CFGLOOP_H) hard-reg-set.h pointer-set.h \
   $(TREE_PASS_H) $(DF_H) $(DBGCNT_H)
params.o : params.c $(CONFIG_H) $(SYSTEM_H) coretypes.h $(COMMON_TARGET_H) \
   $(PARAMS_H) $(DIAGNOSTIC_CORE_H)
pointer-set.o: pointer-set.c pointer-set.h $(CONFIG_H) $(SYSTEM_H)
hooks.o: hooks.c $(CONFIG_H) $(SYSTEM_H) coretypes.h $(TM_H) $(HOOKS_H)
pretty-print.o: $(CONFIG_H) $(SYSTEM_H) coretypes.h intl.h $(PRETTY_PRINT_H)
errors.o : errors.c $(CONFIG_H) $(SYSTEM_H) errors.h
dbgcnt.o: dbgcnt.c $(CONFIG_H) $(SYSTEM_H) coretypes.h dumpfile.h \
    $(DIAGNOSTIC_CORE_H) $(DBGCNT_H)
lower-subreg.o : lower-subreg.c $(CONFIG_H) $(SYSTEM_H) coretypes.h \
   $(MACHMODE_H) $(TM_H) $(RTL_H) $(TM_P_H) $(FLAGS_H) \
   insn-config.h $(BASIC_BLOCK_H) $(RECOG_H) $(OBSTACK_H) $(BITMAP_H) \
   $(EXPR_H) $(EXCEPT_H) $(REGS_H) $(TREE_PASS_H) $(DF_H) dce.h \
   lower-subreg.h
target-globals.o : target-globals.c $(CONFIG_H) $(SYSTEM_H) coretypes.h \
   $(TM_H) insn-config.h $(MACHMODE_H) $(GGC_H) toplev.h target-globals.h \
   $(FLAGS_H) $(REGS_H) $(RTL_H) reload.h expmed.h $(EXPR_H) $(OPTABS_H) \
   $(LIBFUNCS_H) $(CFGLOOP_H) $(IRA_INT_H) builtins.h gcse.h bb-reorder.h \
   lower-subreg.h
hw-doloop.o : hw-doloop.c $(CONFIG_H) $(SYSTEM_H) coretypes.h dumpfile.h $(TM_H) \
   $(RTL_H) $(FLAGS_H) $(EXPR_H) hard-reg-set.h $(BASIC_BLOCK_H) $(TM_P_H) \
   $(DF_H) $(CFGLOOP_H) $(RECOG_H) $(TARGET_H) \
   $(REGS_H) hw-doloop.h
file-find.o: file-find.c $(CONFIG_H) $(SYSTEM_H) file-find.h
$(out_object_file): $(out_file) $(CONFIG_H) coretypes.h $(TM_H) $(TREE_H) \
   $(RTL_H) $(REGS_H) hard-reg-set.h insn-config.h conditions.h \
   output.h $(INSN_ATTR_H) $(SYSTEM_H) toplev.h $(DIAGNOSTIC_CORE_H) \
   $(TARGET_H) $(LIBFUNCS_H) $(TARGET_DEF_H) $(FUNCTION_H) $(SCHED_INT_H) \
   $(TM_P_H) $(EXPR_H) langhooks.h $(GGC_H) $(OPTABS_H) $(REAL_H) \
   tm-constrs.h $(GIMPLE_H) $(DF_H) cselib.h $(COMMON_TARGET_H) hw-doloop.h \
   regrename.h
	$(COMPILER) -c $(ALL_COMPILERFLAGS) $(ALL_CPPFLAGS) \
		$(out_file) $(OUTPUT_OPTION)

$(common_out_object_file): $(common_out_file) $(CONFIG_H) $(SYSTEM_H) \
    coretypes.h $(COMMON_TARGET_H) $(COMMON_TARGET_DEF_H) $(PARAMS_H) \
    $(DIAGNOSTIC_CORE_H) $(FLAGS_H) $(OPTS_H) $(TM_H) $(TM_P_H) $(MACHMODE_H)
	$(COMPILER) -c $(ALL_COMPILERFLAGS) $(ALL_CPPFLAGS) \
	  $< $(OUTPUT_OPTION)
#
# Generate header and source files from the machine description,
# and compile them.

.PRECIOUS: insn-config.h insn-flags.h insn-codes.h insn-constants.h \
  insn-emit.c insn-recog.c insn-extract.c insn-output.c insn-peep.c \
  insn-attr.h insn-attr-common.h insn-attrtab.c insn-dfatab.c \
  insn-latencytab.c insn-preds.c

# Dependencies for the md file.  The first time through, we just assume
# the md file itself and the generated dependency file (in order to get
# it built).  The second time through we have the dependency file.
-include mddeps.mk
MD_DEPS = s-mddeps $(md_file) $(MD_INCLUDES)

s-mddeps: $(md_file) $(MD_INCLUDES) build/genmddeps$(build_exeext)
	$(RUN_GEN) build/genmddeps$(build_exeext) $(md_file) > tmp-mddeps
	$(SHELL) $(srcdir)/../move-if-change tmp-mddeps mddeps.mk
	$(STAMP) s-mddeps

# Header dependencies for generated source files.
insn-attrtab.o : insn-attrtab.c $(CONFIG_H) $(SYSTEM_H) coretypes.h	\
  $(TM_H) $(RTL_H) $(REGS_H) output.h $(INSN_ATTR_H)			\
  insn-config.h $(DIAGNOSTIC_CORE_H) $(RECOG_H) $(TM_P_H) $(FLAGS_H)
insn-automata.o : insn-automata.c $(CONFIG_H) $(SYSTEM_H) coretypes.h	\
  $(TM_H) $(RTL_H) $(REGS_H) output.h $(INSN_ATTR_H)			\
  insn-config.h toplev.h $(DIAGNOSTIC_CORE_H) $(RECOG_H)		\
  $(TM_P_H) $(FLAGS_H) $(EMIT_RTL_H)
insn-dfatab.o : insn-dfatab.c $(CONFIG_H) $(SYSTEM_H) coretypes.h	\
  $(TM_H) $(RTL_H) $(REGS_H) output.h $(INSN_ATTR_H)			\
  insn-config.h $(DIAGNOSTIC_CORE_H) $(RECOG_H) $(TM_P_H) $(FLAGS_H)
insn-emit.o : insn-emit.c $(CONFIG_H) $(SYSTEM_H) coretypes.h $(TM_H)	\
  $(RTL_H) $(TM_P_H) $(FUNCTION_H) $(EXPR_H) $(OPTABS_H) 		\
  dfp.h $(FLAGS_H) output.h insn-config.h hard-reg-set.h $(RECOG_H)	\
  $(RESOURCE_H) reload.h $(DIAGNOSTIC_CORE_H) $(REGS_H) tm-constrs.h	\
  $(GGC_H) $(BASIC_BLOCK_H) $(TARGET_H)
insn-enums.o : insn-enums.c $(CONFIG_H) $(SYSTEM_H) insn-constants.h
insn-extract.o : insn-extract.c $(CONFIG_H) $(SYSTEM_H) coretypes.h	\
  $(TM_H) $(RTL_H) $(DIAGNOSTIC_CORE_H) insn-config.h $(RECOG_H)
insn-latencytab.o : insn-latencytab.c $(CONFIG_H) $(SYSTEM_H) 		\
  coretypes.h $(TM_H) $(RTL_H) $(REGS_H) output.h $(INSN_ATTR_H)	\
  insn-config.h $(DIAGNOSTIC_CORE_H) $(RECOG_H) $(TM_P_H) $(FLAGS_H)
insn-modes.o : insn-modes.c $(CONFIG_H) $(SYSTEM_H) coretypes.h	$(TM_H) \
  $(MACHMODE_H)
insn-opinit.o : insn-opinit.c $(CONFIG_H) $(SYSTEM_H) coretypes.h	\
  $(TM_H) $(RTL_H) $(TM_P_H) insn-config.h $(FLAGS_H) $(RECOG_H)	\
  $(EXPR_H) $(OPTABS_H)
insn-output.o : insn-output.c $(CONFIG_H) $(SYSTEM_H) coretypes.h	\
  $(TM_H) $(RTL_H) $(GGC_H) $(REGS_H) conditions.h			\
  hard-reg-set.h insn-config.h $(INSN_ATTR_H) $(EXPR_H) output.h	\
  $(RECOG_H) $(FUNCTION_H) $(DIAGNOSTIC_CORE_H) $(FLAGS_H) insn-codes.h $(TM_P_H)\
  $(TARGET_H) tm-constrs.h
insn-peep.o : insn-peep.c $(CONFIG_H) $(SYSTEM_H) coretypes.h $(TM_H)	\
  insn-config.h $(RTL_H) $(TM_P_H) $(REGS_H) output.h 			\
  $(RECOG_H) $(EXCEPT_H) $(FUNCTION_H) $(DIAGNOSTIC_CORE_H) $(FLAGS_H) tm-constrs.h
insn-preds.o : insn-preds.c $(CONFIG_H) $(SYSTEM_H) coretypes.h		\
  $(TM_H) $(RTL_H) $(TREE_H) insn-config.h $(RECOG_H) output.h		\
  $(FLAGS_H) $(FUNCTION_H) hard-reg-set.h $(RESOURCE_H) $(TM_P_H)	\
  $(DIAGNOSTIC_CORE_H) reload.h $(REGS_H) tm-constrs.h
insn-recog.o : insn-recog.c $(CONFIG_H) $(SYSTEM_H) coretypes.h		\
  $(TM_H) $(RTL_H) insn-config.h $(RECOG_H) output.h $(FLAGS_H)		\
  $(FUNCTION_H) hard-reg-set.h $(RESOURCE_H) $(TM_P_H) $(DIAGNOSTIC_CORE_H)	\
  reload.h $(REGS_H) tm-constrs.h

# For each of the files generated by running a generator program over
# the machine description, the following static pattern rules run the
# generator program only if the machine description has changed,
# but touch the target file only when its contents actually change.
# The "; @true" construct forces Make to recheck the timestamp on
# the target file.

simple_rtl_generated_h	= insn-attr.h insn-attr-common.h insn-codes.h \
			  insn-config.h insn-flags.h

simple_rtl_generated_c	= insn-automata.c insn-emit.c \
			  insn-extract.c insn-output.c \
			  insn-peep.c insn-recog.c

simple_generated_h	= $(simple_rtl_generated_h) insn-constants.h

simple_generated_c	= $(simple_rtl_generated_c) insn-enums.c

$(simple_generated_h:insn-%.h=s-%) \
$(simple_generated_c:insn-%.c=s-%): s-%: $(MD_DEPS)

$(simple_rtl_generated_h:insn-%.h=s-%) \
$(simple_rtl_generated_c:insn-%.c=s-%): s-%: insn-conditions.md

$(simple_generated_h): insn-%.h: s-%; @true

$(simple_generated_h:insn-%.h=s-%): s-%: build/gen%$(build_exeext)
	$(RUN_GEN) build/gen$*$(build_exeext) $(md_file) \
	  $(filter insn-conditions.md,$^) > tmp-$*.h
	$(SHELL) $(srcdir)/../move-if-change tmp-$*.h insn-$*.h
	$(STAMP) s-$*

$(simple_generated_c): insn-%.c: s-%; @true
$(simple_generated_c:insn-%.c=s-%): s-%: build/gen%$(build_exeext)
	$(RUN_GEN) build/gen$*$(build_exeext) $(md_file) \
	  $(filter insn-conditions.md,$^) > tmp-$*.c
	$(SHELL) $(srcdir)/../move-if-change tmp-$*.c insn-$*.c
	$(STAMP) s-$*

# gencheck doesn't read the machine description, and the file produced
# doesn't use the insn-* convention.
tree-check.h: s-check ; @true
s-check : build/gencheck$(build_exeext)
	$(RUN_GEN) build/gencheck$(build_exeext) > tmp-check.h
	$(SHELL) $(srcdir)/../move-if-change tmp-check.h tree-check.h
	$(STAMP) s-check

# genattrtab produces three files: tmp-{attrtab.c,dfatab.c,latencytab.c}
insn-attrtab.c insn-dfatab.c insn-latencytab.c: s-attrtab ; @true
s-attrtab : $(MD_DEPS) build/genattrtab$(build_exeext) \
  insn-conditions.md
	$(RUN_GEN) build/genattrtab$(build_exeext) $(md_file) insn-conditions.md \
		-Atmp-attrtab.c -Dtmp-dfatab.c -Ltmp-latencytab.c
	$(SHELL) $(srcdir)/../move-if-change tmp-attrtab.c    insn-attrtab.c
	$(SHELL) $(srcdir)/../move-if-change tmp-dfatab.c     insn-dfatab.c
	$(SHELL) $(srcdir)/../move-if-change tmp-latencytab.c insn-latencytab.c
	$(STAMP) s-attrtab

# genopinit produces two files.
insn-opinit.c insn-opinit.h: s-opinit ; @true
s-opinit: $(MD_DEPS) build/genopinit$(build_exeext) insn-conditions.md
	$(RUN_GEN) build/genopinit$(build_exeext) $(md_file) \
	  insn-conditions.md -htmp-opinit.h -ctmp-opinit.c
	$(SHELL) $(srcdir)/../move-if-change tmp-opinit.h insn-opinit.h
	$(SHELL) $(srcdir)/../move-if-change tmp-opinit.c insn-opinit.c
	$(STAMP) s-opinit

# gencondmd doesn't use the standard naming convention.
build/gencondmd.c: s-conditions; @true
s-conditions: $(MD_DEPS) build/genconditions$(build_exeext)
	$(RUN_GEN) build/genconditions$(build_exeext) $(md_file) > tmp-condmd.c
	$(SHELL) $(srcdir)/../move-if-change tmp-condmd.c build/gencondmd.c
	$(STAMP) s-conditions

insn-conditions.md: s-condmd; @true
s-condmd: build/gencondmd$(build_exeext)
	$(RUN_GEN) build/gencondmd$(build_exeext) > tmp-cond.md
	$(SHELL) $(srcdir)/../move-if-change tmp-cond.md insn-conditions.md
	$(STAMP) s-condmd


# These files are generated by running the same generator more than
# once with different options, so they have custom rules.  The
# stampfile idiom is the same.
genrtl.h: s-genrtl-h; @true

s-genrtl-h: build/gengenrtl$(build_exeext)
	$(RUN_GEN) build/gengenrtl$(build_exeext) > tmp-genrtl.h
	$(SHELL) $(srcdir)/../move-if-change tmp-genrtl.h genrtl.h
	$(STAMP) s-genrtl-h

insn-modes.c: s-modes; @true
insn-modes.h: s-modes-h; @true
min-insn-modes.c: s-modes-m; @true

s-modes: build/genmodes$(build_exeext)
	$(RUN_GEN) build/genmodes$(build_exeext) > tmp-modes.c
	$(SHELL) $(srcdir)/../move-if-change tmp-modes.c insn-modes.c
	$(STAMP) s-modes

s-modes-h: build/genmodes$(build_exeext)
	$(RUN_GEN) build/genmodes$(build_exeext) -h > tmp-modes.h
	$(SHELL) $(srcdir)/../move-if-change tmp-modes.h insn-modes.h
	$(STAMP) s-modes-h

s-modes-m: build/genmodes$(build_exeext)
	$(RUN_GEN) build/genmodes$(build_exeext) -m > tmp-min-modes.c
	$(SHELL) $(srcdir)/../move-if-change tmp-min-modes.c min-insn-modes.c
	$(STAMP) s-modes-m

insn-preds.c: s-preds; @true
tm-preds.h: s-preds-h; @true
tm-constrs.h: s-constrs-h; @true

.PHONY: mddump
mddump: $(BUILD_RTL) $(MD_DEPS) build/genmddump$(build_exeext)
	$(RUN_GEN) build/genmddump$(build_exeext) $(md_file) > tmp-mddump.md

s-preds: $(MD_DEPS) build/genpreds$(build_exeext)
	$(RUN_GEN) build/genpreds$(build_exeext) $(md_file) > tmp-preds.c
	$(SHELL) $(srcdir)/../move-if-change tmp-preds.c insn-preds.c
	$(STAMP) s-preds

s-preds-h: $(MD_DEPS) build/genpreds$(build_exeext)
	$(RUN_GEN) build/genpreds$(build_exeext) -h $(md_file) > tmp-preds.h
	$(SHELL) $(srcdir)/../move-if-change tmp-preds.h tm-preds.h
	$(STAMP) s-preds-h

s-constrs-h: $(MD_DEPS) build/genpreds$(build_exeext)
	$(RUN_GEN) build/genpreds$(build_exeext) -c $(md_file) > tmp-constrs.h
	$(SHELL) $(srcdir)/../move-if-change tmp-constrs.h tm-constrs.h
	$(STAMP) s-constrs-h

target-hooks-def.h: s-target-hooks-def-h; @true
# make sure that when we build info files, the used tm.texi is up to date.
$(srcdir)/doc/tm.texi: s-tm-texi; @true

s-target-hooks-def-h: build/genhooks$(build_exeext)
	$(RUN_GEN) build/genhooks$(build_exeext) "Target Hook" \
					     > tmp-target-hooks-def.h
	$(SHELL) $(srcdir)/../move-if-change tmp-target-hooks-def.h \
					     target-hooks-def.h
	$(STAMP) s-target-hooks-def-h

c-family/c-target-hooks-def.h: s-c-target-hooks-def-h; @true

s-c-target-hooks-def-h: build/genhooks$(build_exeext)
	$(RUN_GEN) build/genhooks$(build_exeext) "C Target Hook" \
					     > tmp-c-target-hooks-def.h
	$(SHELL) $(srcdir)/../move-if-change tmp-c-target-hooks-def.h \
					     c-family/c-target-hooks-def.h
	$(STAMP) s-c-target-hooks-def-h

common/common-target-hooks-def.h: s-common-target-hooks-def-h; @true

s-common-target-hooks-def-h: build/genhooks$(build_exeext)
	$(RUN_GEN) build/genhooks$(build_exeext) "Common Target Hook" \
					     > tmp-common-target-hooks-def.h
	$(SHELL) $(srcdir)/../move-if-change tmp-common-target-hooks-def.h \
					     common/common-target-hooks-def.h
	$(STAMP) s-common-target-hooks-def-h

# check if someone mistakenly only changed tm.texi.
# We use a different pathname here to avoid a circular dependency.
s-tm-texi: $(srcdir)/doc/../doc/tm.texi

# The tm.texi we want to compare against / check into svn should have
# unix-style line endings.  To make this work on MinGW, remove \r.
# \r is not portable to Solaris tr, therefore we have a special
# case for ASCII.  We use \r for other encodings like EBCDIC.
s-tm-texi: build/genhooks$(build_exeext) $(srcdir)/doc/tm.texi.in
	$(RUN_GEN) build/genhooks$(build_exeext) -d \
			$(srcdir)/doc/tm.texi.in > tmp-tm.texi
	case `echo X|tr X '\101'` in \
	  A) tr -d '\015' < tmp-tm.texi > tmp2-tm.texi ;; \
	  *) tr -d '\r' < tmp-tm.texi > tmp2-tm.texi ;; \
	esac
	mv tmp2-tm.texi tmp-tm.texi
	$(SHELL) $(srcdir)/../move-if-change tmp-tm.texi tm.texi
	@if cmp -s $(srcdir)/doc/tm.texi tm.texi; then \
	  $(STAMP) $@; \
	elif test $(srcdir)/doc/tm.texi -nt $(srcdir)/doc/tm.texi.in \
	  && ( test $(srcdir)/doc/tm.texi -nt $(srcdir)/target.def \
	    || test $(srcdir)/doc/tm.texi -nt $(srcdir)/c-family/c-target.def \
	    || test $(srcdir)/doc/tm.texi -nt $(srcdir)/common/common-target.def \
	  ); then \
	  echo >&2 ; \
	  echo You should edit $(srcdir)/doc/tm.texi.in rather than $(srcdir)/doc/tm.texi . >&2 ; \
	  false; \
	else \
	  echo >&2 ; \
	  echo Verify that you have permission to grant a GFDL license for all >&2 ; \
	  echo new text in tm.texi, then copy it to $(srcdir)/doc/tm.texi. >&2 ; \
	  false; \
	fi

GTFILES = $(CPP_ID_DATA_H) $(srcdir)/input.h $(srcdir)/coretypes.h \
  $(host_xm_file_list) \
  $(tm_file_list) $(HASHTAB_H) $(SPLAY_TREE_H) $(srcdir)/bitmap.h \
  $(srcdir)/alias.h $(srcdir)/coverage.c $(srcdir)/rtl.h \
  $(srcdir)/optabs.h $(srcdir)/tree.h $(srcdir)/libfuncs.h $(SYMTAB_H) \
  $(srcdir)/real.h $(srcdir)/function.h $(srcdir)/insn-addr.h $(srcdir)/hwint.h \
  $(srcdir)/fixed-value.h \
  $(srcdir)/output.h $(srcdir)/cfgloop.h \
  $(srcdir)/cselib.h $(srcdir)/basic-block.h  $(srcdir)/ipa-ref.h $(srcdir)/cgraph.h \
  $(srcdir)/reload.h $(srcdir)/caller-save.c $(srcdir)/symtab.c \
  $(srcdir)/alias.c $(srcdir)/bitmap.c $(srcdir)/cselib.c $(srcdir)/cgraph.c \
  $(srcdir)/ipa-prop.c $(srcdir)/ipa-cp.c \
  $(srcdir)/dbxout.c \
  $(srcdir)/dwarf2out.h \
  $(srcdir)/dwarf2asm.c \
  $(srcdir)/dwarf2cfi.c \
  $(srcdir)/dwarf2out.c \
  $(srcdir)/tree-vect-generic.c \
  $(srcdir)/dojump.c \
  $(srcdir)/emit-rtl.c $(srcdir)/except.h $(srcdir)/explow.c $(srcdir)/expr.c \
  $(srcdir)/expr.h \
  $(srcdir)/function.c $(srcdir)/except.c \
  $(srcdir)/gcse.c $(srcdir)/godump.c \
  $(srcdir)/lists.c $(srcdir)/optabs.c \
  $(srcdir)/profile.c $(srcdir)/mcf.c \
  $(srcdir)/reg-stack.c $(srcdir)/cfgrtl.c \
  $(srcdir)/sdbout.c $(srcdir)/stor-layout.c \
  $(srcdir)/stringpool.c $(srcdir)/tree.c $(srcdir)/varasm.c \
  $(srcdir)/gimple.h $(srcdir)/gimple.c \
  $(srcdir)/tree-mudflap.c $(srcdir)/tree-flow.h \
  $(srcdir)/tree-pl.c \
  $(srcdir)/tree-ssanames.c $(srcdir)/tree-eh.c $(srcdir)/tree-ssa-address.c \
  $(srcdir)/tree-cfg.c \
  $(srcdir)/tree-dfa.c \
  $(srcdir)/tree-iterator.c $(srcdir)/gimplify.c \
  $(srcdir)/tree-chrec.h \
  $(srcdir)/tree-scalar-evolution.c \
  $(srcdir)/tree-ssa-operands.h \
  $(srcdir)/tree-profile.c $(srcdir)/tree-nested.c \
  $(srcdir)/tree-parloops.c \
  $(srcdir)/omp-low.c \
  $(srcdir)/targhooks.c $(out_file) $(srcdir)/passes.c $(srcdir)/cgraphunit.c \
  $(srcdir)/cgraphclones.c \
  $(srcdir)/tree-ssa-propagate.c \
  $(srcdir)/tree-phinodes.c \
  $(srcdir)/lto-symtab.c \
  $(srcdir)/tree-ssa-alias.h \
  $(srcdir)/ipa-prop.h \
  $(srcdir)/trans-mem.c \
  $(srcdir)/lto-streamer.h \
  $(srcdir)/target-globals.h \
  $(srcdir)/ipa-inline.h \
  $(srcdir)/asan.c \
  $(srcdir)/tsan.c \
  @all_gtfiles@

# Compute the list of GT header files from the corresponding C sources,
# possibly nested within config or language subdirectories.  Match gengtype's
# behavior in this respect: gt-LANG-file.h for "file" anywhere within a LANG
# language subdir, gt-file.h otherwise (no subdir indication for config/
# related sources).

GTFILES_H = $(subst /,-, \
	    $(shell echo $(patsubst $(srcdir)/%,gt-%, \
			   $(patsubst %.c,%.h, \
			     $(filter %.c, $(GTFILES)))) \
			| sed -e "s|/[^ ]*/|/|g" -e "s|gt-config/|gt-|g"))

GTFILES_LANG_H = $(patsubst [%], gtype-%.h, $(filter [%], $(GTFILES)))
ALL_GTFILES_H := $(sort $(GTFILES_H) $(GTFILES_LANG_H))

# $(GTFILES) may be too long to put on a command line, so we have to
# write it out to a file (taking care not to do that in a way that
# overflows a command line!) and then have gengtype read the file in.

$(ALL_GTFILES_H) gtype-desc.c gtype-desc.h gtype.state: s-gtype ; @true

### Common flags to gengtype [e.g. -v or -B backupdir]
GENGTYPE_FLAGS= 

gtyp-input.list: s-gtyp-input ; @true
s-gtyp-input: Makefile
	@: $(call write_entries_to_file,$(GTFILES),tmp-gi.list)
	$(SHELL) $(srcdir)/../move-if-change tmp-gi.list gtyp-input.list
	$(STAMP) s-gtyp-input

s-gtype: build/gengtype$(build_exeext) $(filter-out [%], $(GTFILES)) \
	 gtyp-input.list
# First, parse all files and save a state file.
	$(RUN_GEN) build/gengtype$(build_exeext) $(GENGTYPE_FLAGS) \
                    -S $(srcdir) -I gtyp-input.list -w tmp-gtype.state
# Second, read the state file and generate all files.  This ensure that
# gtype.state is correctly read:
	$(SHELL) $(srcdir)/../move-if-change tmp-gtype.state gtype.state
	$(RUN_GEN) build/gengtype$(build_exeext) $(GENGTYPE_FLAGS) \
                    -r gtype.state
	$(STAMP) s-gtype

generated_files = config.h tm.h $(TM_P_H) $(TM_H) multilib.h \
       $(simple_generated_h) specs.h \
       tree-check.h genrtl.h insn-modes.h tm-preds.h tm-constrs.h \
       $(ALL_GTFILES_H) gtype-desc.c gtype-desc.h gcov-iov.h

# In order for parallel make to really start compiling the expensive
# objects from $(OBJS) as early as possible, build all their
# prerequisites strictly before all objects.
$(ALL_HOST_OBJS) : | $(generated_files)

#
# How to compile object files to run on the build machine.

build/%.o :  # dependencies provided by explicit rule later
	$(COMPILER_FOR_BUILD) -c $(BUILD_COMPILERFLAGS) $(BUILD_CPPFLAGS) \
		-o $@ $<

## build/version.o is compiled by the $(COMPILER_FOR_BUILD) but needs
## several C macro definitions, just like version.o
build/version.o:  version.c version.h \
                  $(REVISION) $(DATESTAMP) $(BASEVER) $(DEVPHASE)
	$(COMPILER_FOR_BUILD) -c $(BUILD_COMPILERFLAGS) $(BUILD_CPPFLAGS) \
	-DBASEVER=$(BASEVER_s) -DDATESTAMP=$(DATESTAMP_s) \
	-DREVISION=$(REVISION_s) \
	-DDEVPHASE=$(DEVPHASE_s) -DPKGVERSION=$(PKGVERSION_s) \
	-DBUGURL=$(BUGURL_s) -o $@ $<

# Header dependencies for the programs that generate source code.
# These are library modules...
build/errors.o : errors.c $(BCONFIG_H) $(SYSTEM_H) errors.h
build/gensupport.o: gensupport.c $(BCONFIG_H) $(SYSTEM_H) coretypes.h	\
  $(GTM_H) $(RTL_BASE_H) $(OBSTACK_H) errors.h $(HASHTAB_H)		\
  $(READ_MD_H) gensupport.h
build/ggc-none.o : ggc-none.c $(BCONFIG_H) $(SYSTEM_H) coretypes.h 	\
  $(GGC_H)
build/min-insn-modes.o : min-insn-modes.c $(BCONFIG_H) $(SYSTEM_H)	\
  $(MACHMODE_H)
build/print-rtl.o: print-rtl.c $(BCONFIG_H) $(SYSTEM_H) coretypes.h	\
  $(GTM_H) $(RTL_BASE_H)
build/read-md.o: read-md.c $(BCONFIG_H) $(SYSTEM_H) coretypes.h		\
  $(HASHTAB_H) errors.h $(READ_MD_H)
build/read-rtl.o: read-rtl.c $(BCONFIG_H) $(SYSTEM_H) coretypes.h	\
  $(GTM_H) $(RTL_BASE_H) $(OBSTACK_H) $(HASHTAB_H) $(READ_MD_H)		\
  gensupport.h
build/rtl.o: rtl.c $(BCONFIG_H) coretypes.h $(GTM_H) $(SYSTEM_H)	\
  $(RTL_H) $(GGC_H) errors.h
build/vec.o : vec.c $(BCONFIG_H) $(SYSTEM_H) coretypes.h $(VEC_H)	\
   $(GGC_H) toplev.h $(DIAGNOSTIC_CORE_H)
build/gencondmd.o : build/gencondmd.c $(BCONFIG_H) $(SYSTEM_H)		\
  coretypes.h $(GTM_H) insn-constants.h					\
  $(filter-out insn-flags.h, $(RTL_H) $(TM_P_H) $(FUNCTION_H) $(REGS_H) \
  $(RECOG_H) output.h $(FLAGS_H) $(RESOURCE_H) toplev.h $(DIAGNOSTIC_CORE_H) reload.h 	\
  $(EXCEPT_H) tm-constrs.h)
# This pulls in tm-pred.h which contains inline functions wrapping up
# predicates from the back-end so those functions must be discarded.
# No big deal since gencondmd.c is a dummy file for non-GCC compilers.
build/gencondmd.o : \
  BUILD_CFLAGS := $(filter-out -fkeep-inline-functions, $(BUILD_CFLAGS))

# ...these are the programs themselves.
build/genattr.o : genattr.c $(RTL_BASE_H) $(BCONFIG_H) $(SYSTEM_H)	\
  coretypes.h $(GTM_H) errors.h $(READ_MD_H) gensupport.h
build/genattr-common.o : genattr-common.c $(RTL_BASE_H) $(BCONFIG_H)	\
  $(SYSTEM_H) coretypes.h $(GTM_H) errors.h $(READ_MD_H) gensupport.h
build/genattrtab.o : genattrtab.c $(RTL_BASE_H) $(OBSTACK_H)		\
  $(BCONFIG_H) $(SYSTEM_H) coretypes.h $(GTM_H) errors.h $(GGC_H)	\
  $(READ_MD_H) gensupport.h $(FNMATCH_H)
build/genautomata.o : genautomata.c $(RTL_BASE_H) $(OBSTACK_H)		\
  $(BCONFIG_H) $(SYSTEM_H) coretypes.h $(GTM_H) errors.h $(VEC_H)	\
  $(HASHTAB_H) gensupport.h $(FNMATCH_H)
build/gencheck.o : gencheck.c all-tree.def $(BCONFIG_H) $(GTM_H)	\
	$(SYSTEM_H) coretypes.h tree.def c-family/c-common.def		\
	$(lang_tree_files) gimple.def
build/genchecksum.o : genchecksum.c $(BCONFIG_H) $(SYSTEM_H) $(MD5_H)
build/gencodes.o : gencodes.c $(RTL_BASE_H) $(BCONFIG_H) $(SYSTEM_H)	\
  coretypes.h $(GTM_H) errors.h gensupport.h
build/genconditions.o : genconditions.c $(RTL_BASE_H) $(BCONFIG_H)	\
  $(SYSTEM_H) coretypes.h $(GTM_H) errors.h $(HASHTAB_H) $(READ_MD_H)	\
  gensupport.h
build/genconfig.o : genconfig.c $(RTL_BASE_H) $(BCONFIG_H) $(SYSTEM_H)	\
  coretypes.h $(GTM_H) errors.h gensupport.h
build/genconstants.o : genconstants.c $(BCONFIG_H) $(SYSTEM_H)		\
  coretypes.h errors.h $(READ_MD_H)
build/genemit.o : genemit.c $(RTL_BASE_H) $(BCONFIG_H) $(SYSTEM_H)	\
  coretypes.h $(GTM_H) errors.h $(READ_MD_H) gensupport.h
build/genenums.o : genenums.c $(BCONFIG_H) $(SYSTEM_H)			\
  coretypes.h errors.h $(READ_MD_H)
build/genextract.o : genextract.c $(RTL_BASE_H) $(BCONFIG_H)		\
  $(SYSTEM_H) coretypes.h $(GTM_H) errors.h $(READ_MD_H) gensupport.h
build/genflags.o : genflags.c $(RTL_BASE_H) $(OBSTACK_H) $(BCONFIG_H)	\
  $(SYSTEM_H) coretypes.h $(GTM_H) errors.h $(READ_MD_H) gensupport.h
build/gengenrtl.o : gengenrtl.c $(BCONFIG_H) $(SYSTEM_H) rtl.def

# The gengtype generator program is special: Two versions are built.
# One is for the build machine, and one is for the host to allow
# plugins to define their types and generate the supporting GGC
# datastructures and routines with GTY markers.
# The host object files depend on CONFIG_H, and the build objects
# on BCONFIG_H.  For the build objects, add -DGENERATOR_FILE manually,
# the build-%: rule doesn't apply to them.

gengtype-lex.o build/gengtype-lex.o : gengtype-lex.c gengtype.h $(SYSTEM_H)
gengtype-lex.o: $(CONFIG_H) $(BCONFIG_H)
CFLAGS-gengtype-lex.o += -DGENERATOR_FILE
build/gengtype-lex.o: $(BCONFIG_H)

gengtype-parse.o build/gengtype-parse.o : gengtype-parse.c gengtype.h \
  $(SYSTEM_H)
gengtype-parse.o: $(CONFIG_H)
CFLAGS-gengtype-parse.o += -DGENERATOR_FILE
build/gengtype-parse.o: $(BCONFIG_H)

gengtype-state.o build/gengtype-state.o: gengtype-state.c $(SYSTEM_H) \
  gengtype.h errors.h double-int.h version.h $(HASHTAB_H) $(OBSTACK_H) \
  $(XREGEX_H)
gengtype-state.o: $(CONFIG_H)
CFLAGS-gengtype-state.o += -DGENERATOR_FILE
build/gengtype-state.o: $(BCONFIG_H)

gengtype.o build/gengtype.o : gengtype.c $(SYSTEM_H) gengtype.h 	\
  rtl.def insn-notes.def errors.h double-int.h version.h $(HASHTAB_H) \
  $(OBSTACK_H) $(XREGEX_H)
gengtype.o: $(CONFIG_H)
CFLAGS-gengtype.o += -DGENERATOR_FILE
build/gengtype.o: $(BCONFIG_H)

build/genmddeps.o: genmddeps.c $(BCONFIG_H) $(SYSTEM_H) coretypes.h	\
  errors.h $(READ_MD_H)
build/genmodes.o : genmodes.c $(BCONFIG_H) $(SYSTEM_H) errors.h		\
  $(HASHTAB_H) machmode.def $(extra_modes_file)
build/genopinit.o : genopinit.c $(RTL_BASE_H) $(BCONFIG_H) $(SYSTEM_H)	\
  coretypes.h $(GTM_H) errors.h gensupport.h optabs.def
build/genoutput.o : genoutput.c $(RTL_BASE_H) $(BCONFIG_H) $(SYSTEM_H)	\
  coretypes.h $(GTM_H) errors.h $(READ_MD_H) gensupport.h
build/genpeep.o : genpeep.c $(RTL_BASE_H) $(BCONFIG_H) $(SYSTEM_H)	\
  coretypes.h $(GTM_H) errors.h gensupport.h toplev.h $(DIAGNOSTIC_CORE_H)
build/genpreds.o : genpreds.c $(RTL_BASE_H) $(BCONFIG_H) $(SYSTEM_H)	\
  coretypes.h $(GTM_H) errors.h $(READ_MD_H) gensupport.h $(OBSTACK_H)
build/genrecog.o : genrecog.c $(RTL_BASE_H) $(BCONFIG_H) $(SYSTEM_H)	\
  coretypes.h $(GTM_H) errors.h $(READ_MD_H) gensupport.h
build/genhooks.o : genhooks.c $(TARGET_DEF) $(C_TARGET_DEF)		\
  $(COMMON_TARGET_DEF) $(BCONFIG_H) $(SYSTEM_H) errors.h
build/genmddump.o : genmddump.c $(RTL_BASE_H) $(BCONFIG_H) $(SYSTEM_H)	\
  coretypes.h $(GTM_H) errors.h $(READ_MD_H) gensupport.h

# Compile the programs that generate insn-* from the machine description.
# They are compiled with $(COMPILER_FOR_BUILD), and associated libraries,
# since they need to run on this machine
# even if GCC is being compiled to run on some other machine.

# All these programs use the RTL reader ($(BUILD_RTL)).
genprogrtl = attr attr-common attrtab automata codes conditions config emit \
	     extract flags opinit output peep preds recog mddump
$(genprogrtl:%=build/gen%$(build_exeext)): $(BUILD_RTL)

# All these programs use the MD reader ($(BUILD_MD)).
genprogmd = $(genprogrtl) mddeps constants enums
$(genprogmd:%=build/gen%$(build_exeext)): $(BUILD_MD)

# All these programs need to report errors.
genprogerr = $(genprogmd) genrtl modes gtype hooks
$(genprogerr:%=build/gen%$(build_exeext)): $(BUILD_ERRORS)

# Remaining build programs.
genprog = $(genprogerr) check checksum condmd

# These programs need libs over and above what they get from the above list.
build/genautomata$(build_exeext) : BUILD_LIBS += -lm

# These programs are not linked with the MD reader.
build/gengtype$(build_exeext) : build/gengtype-lex.o build/gengtype-parse.o \
              build/gengtype-state.o build/version.o build/errors.o

gengtype$(exeext) : gengtype.o gengtype-lex.o gengtype-parse.o \
              gengtype-state.o version.o errors.o $(LIBDEPS)
	+$(LINKER) $(ALL_LINKERFLAGS) $(LDFLAGS) -o $@ \
	    $(filter-out ($LIBDEPS), $^) $(LIBS)

# Rule for the generator programs:
$(genprog:%=build/gen%$(build_exeext)): build/gen%$(build_exeext): build/gen%.o $(BUILD_LIBDEPS)
	+$(LINKER_FOR_BUILD) $(BUILD_LINKERFLAGS) $(BUILD_LDFLAGS) -o $@ \
	    $(filter-out $(BUILD_LIBDEPS), $^) $(BUILD_LIBS)

# Generated source files for gengtype.  Prepend inclusion of
# bconfig.h because AIX requires _LARGE_FILES to be defined before
# any system header is included.
gengtype-lex.c : gengtype-lex.l
	-$(FLEX) $(FLEXFLAGS) -o$@ $< && { \
	  echo '#include "bconfig.h"' > $@.tmp; \
	  cat $@ >> $@.tmp; \
	  mv $@.tmp $@; \
	}

#
# Remake internationalization support.
CFLAGS-intl.o += -DLOCALEDIR=\"$(localedir)\"
intl.o: intl.c $(CONFIG_H) $(SYSTEM_H) coretypes.h intl.h Makefile

#
# Remake cpp.

PREPROCESSOR_DEFINES = \
  -DGCC_INCLUDE_DIR=\"$(libsubdir)/include\" \
  -DFIXED_INCLUDE_DIR=\"$(libsubdir)/include-fixed\" \
  -DGPLUSPLUS_INCLUDE_DIR=\"$(gcc_gxx_include_dir)\" \
  -DGPLUSPLUS_INCLUDE_DIR_ADD_SYSROOT=$(gcc_gxx_include_dir_add_sysroot) \
  -DGPLUSPLUS_TOOL_INCLUDE_DIR=\"$(gcc_gxx_include_dir)/$(target_noncanonical)\" \
  -DGPLUSPLUS_BACKWARD_INCLUDE_DIR=\"$(gcc_gxx_include_dir)/backward\" \
  -DLOCAL_INCLUDE_DIR=\"$(local_includedir)\" \
  -DCROSS_INCLUDE_DIR=\"$(CROSS_SYSTEM_HEADER_DIR)\" \
  -DTOOL_INCLUDE_DIR=\"$(gcc_tooldir)/include\" \
  -DNATIVE_SYSTEM_HEADER_DIR=\"$(NATIVE_SYSTEM_HEADER_DIR)\" \
  -DPREFIX=\"$(prefix)/\" \
  -DSTANDARD_EXEC_PREFIX=\"$(libdir)/gcc/\" \
  @TARGET_SYSTEM_ROOT_DEFINE@

CFLAGS-cppbuiltin.o += $(PREPROCESSOR_DEFINES) -DBASEVER=$(BASEVER_s)
cppbuiltin.o: cppbuiltin.c $(CONFIG_H) $(SYSTEM_H) coretypes.h $(TM_H) \
	$(TARGET_H) $(TARGET_DEF) $(TREE_H) $(CPP_ID_DATA_H) \
	cppbuiltin.h version.h Makefile

CFLAGS-cppdefault.o += $(PREPROCESSOR_DEFINES)
cppdefault.o: cppdefault.c $(CONFIG_H) $(SYSTEM_H) coretypes.h $(TM_H) \
	cppdefault.h Makefile

# Note for the stamp targets, we run the program `true' instead of
# having an empty command (nothing following the semicolon).

# gcov-iov.c is run on the build machine to generate gcov-iov.h from version.c
build/gcov-iov.o: gcov-iov.c $(BCONFIG_H) coretypes.h $(GTM_H) \
  $(SYSTEM_H) coretypes.h $(TM_H)

build/gcov-iov$(build_exeext): build/gcov-iov.o
	+$(LINKER_FOR_BUILD) $(BUILD_LINKERFLAGS) $(BUILD_LDFLAGS) \
		build/gcov-iov.o -o $@

gcov-iov.h: s-iov
s-iov: build/gcov-iov$(build_exeext) $(BASEVER) $(DEVPHASE)
	build/gcov-iov$(build_exeext) '$(BASEVER_c)' '$(DEVPHASE_c)' \
	    > tmp-gcov-iov.h
	$(SHELL) $(srcdir)/../move-if-change tmp-gcov-iov.h gcov-iov.h
	$(STAMP) s-iov

gcov.o: gcov.c gcov-io.c $(GCOV_IO_H) intl.h $(SYSTEM_H) coretypes.h $(TM_H) \
   $(CONFIG_H) version.h $(DIAGNOSTIC_H)
gcov-dump.o: gcov-dump.c gcov-io.c $(GCOV_IO_H) $(SYSTEM_H) coretypes.h \
   $(TM_H) $(CONFIG_H) version.h intl.h $(DIAGNOSTIC_H)

GCOV_OBJS = gcov.o
gcov$(exeext): $(GCOV_OBJS) $(LIBDEPS)
	+$(LINKER) $(ALL_LINKERFLAGS) $(LDFLAGS) $(GCOV_OBJS) $(LIBS) -o $@
GCOV_DUMP_OBJS = gcov-dump.o
gcov-dump$(exeext): $(GCOV_DUMP_OBJS) $(LIBDEPS)
	+$(LINKER) $(ALL_LINKERFLAGS) $(LDFLAGS) $(GCOV_DUMP_OBJS) \
		$(LIBS) -o $@
#
# Build the include directories.  The stamp files are stmp-* rather than
# s-* so that mostlyclean does not force the include directory to
# be rebuilt.

# Build the include directories.
stmp-int-hdrs: $(STMP_FIXINC) $(USER_H) fixinc_list
# Copy in the headers provided with gcc.
#
# The sed command gets just the last file name component;
# this is necessary because VPATH could add a dirname.
# Using basename would be simpler, but some systems don't have it.
#
# The touch command is here to workaround an AIX/Linux NFS bug.
#
# The move-if-change + cp -p twists for limits.h are intended to preserve
# the time stamp when we regenerate, to prevent pointless rebuilds during
# e.g. install-no-fixedincludes.
	-if [ -d include ] ; then true; else mkdir include; chmod a+rx include; fi
	-if [ -d include-fixed ] ; then true; else mkdir include-fixed; chmod a+rx include-fixed; fi
	for file in .. $(USER_H); do \
	  if [ X$$file != X.. ]; then \
	    realfile=`echo $$file | sed -e 's|.*/\([^/]*\)$$|\1|'`; \
	    $(STAMP) include/$$realfile; \
	    rm -f include/$$realfile; \
	    cp $$file include; \
	    chmod a+r include/$$realfile; \
	  fi; \
	done
	for file in .. $(USER_H_INC_NEXT_PRE); do \
	  if [ X$$file != X.. ]; then \
            mv include/$$file include/x_$$file; \
            echo "#include_next <$$file>" >include/$$file; \
            cat include/x_$$file >>include/$$file; \
            rm -f include/x_$$file; \
	    chmod a+r include/$$file; \
	  fi; \
	done
	for file in .. $(USER_H_INC_NEXT_POST); do \
	  if [ X$$file != X.. ]; then \
	    echo "#include_next <$$file>" >>include/$$file; \
	    chmod a+r include/$$file; \
	  fi; \
	done
	rm -f include/stdint.h
	if [ $(USE_GCC_STDINT) = wrap ]; then \
	  rm -f include/stdint-gcc.h; \
	  cp $(srcdir)/ginclude/stdint-gcc.h include/stdint-gcc.h; \
	  chmod a+r include/stdint-gcc.h; \
	  cp $(srcdir)/ginclude/stdint-wrap.h include/stdint.h; \
	  chmod a+r include/stdint.h; \
	elif [ $(USE_GCC_STDINT) = provide ]; then \
	  cp $(srcdir)/ginclude/stdint-gcc.h include/stdint.h; \
	  chmod a+r include/stdint.h; \
	fi
	set -e; for ml in `cat fixinc_list`; do \
	  sysroot_headers_suffix=`echo $${ml} | sed -e 's/;.*$$//'`; \
	  multi_dir=`echo $${ml} | sed -e 's/^[^;]*;//'`; \
	  fix_dir=include-fixed$${multi_dir}; \
	  if $(LIMITS_H_TEST) ; then \
	    cat $(srcdir)/limitx.h $(srcdir)/glimits.h $(srcdir)/limity.h > tmp-xlimits.h; \
	  else \
	    cat $(srcdir)/glimits.h > tmp-xlimits.h; \
	  fi; \
	  $(mkinstalldirs) $${fix_dir}; \
	  chmod a+rx $${fix_dir} || true; \
	  $(SHELL) $(srcdir)/../move-if-change \
	    tmp-xlimits.h  tmp-limits.h; \
	  rm -f $${fix_dir}/limits.h; \
	  cp -p tmp-limits.h $${fix_dir}/limits.h; \
	  chmod a+r $${fix_dir}/limits.h; \
	done
# Install the README
	rm -f include-fixed/README
	cp $(srcdir)/../fixincludes/README-fixinc include-fixed/README
	chmod a+r include-fixed/README
	$(STAMP) $@

.PHONY: install-gcc-tooldir
install-gcc-tooldir:
	$(mkinstalldirs) $(DESTDIR)$(gcc_tooldir)

macro_list: s-macro_list; @true
s-macro_list : $(GCC_PASSES)
	echo | $(GCC_FOR_TARGET) -E -dM - | \
	  sed -n -e 's/^#define \([^_][a-zA-Z0-9_]*\).*/\1/p' \
		 -e 's/^#define \(_[^_A-Z][a-zA-Z0-9_]*\).*/\1/p' | \
	  sort -u > tmp-macro_list
	$(SHELL) $(srcdir)/../move-if-change tmp-macro_list macro_list
	$(STAMP) s-macro_list

fixinc_list: s-fixinc_list; @true
s-fixinc_list : $(GCC_PASSES)
# Build up a list of multilib directories and corresponding sysroot
# suffixes, in form sysroot;multilib.
	if $(GCC_FOR_TARGET) -print-sysroot-headers-suffix > /dev/null 2>&1; then \
	  set -e; for ml in `$(GCC_FOR_TARGET) -print-multi-lib`; do \
	    multi_dir=`echo $${ml} | sed -e 's/;.*$$//'`; \
	    flags=`echo $${ml} | sed -e 's/^[^;]*;//' -e 's/@/ -/g'`; \
	    sfx=`$(GCC_FOR_TARGET) $${flags} -print-sysroot-headers-suffix`; \
	    if [ "$${multi_dir}" = "." ]; \
	      then multi_dir=""; \
	    else \
	      multi_dir=/$${multi_dir}; \
	    fi; \
	    echo "$${sfx};$${multi_dir}"; \
	  done; \
	else \
	  echo ";"; \
	fi > tmp-fixinc_list
	$(SHELL) $(srcdir)/../move-if-change tmp-fixinc_list fixinc_list
	$(STAMP) s-fixinc_list

# The line below is supposed to avoid accidentally matching the
# built-in suffix rule `.o:' to build fixincl out of fixincl.o.  You'd
# expect fixincl to be newer than fixincl.o, such that this situation
# would never come up.  As it turns out, if you use ccache with
# CCACHE_HARDLINK enabled, the compiler doesn't embed the current
# working directory in object files (-g absent, or -fno-working-dir
# present), and build and host are the same, fixincl for the host will
# build after fixincl for the build machine, getting a cache hit,
# thereby updating the timestamp of fixincl.o in the host tree.
# Because of CCACHE_HARDLINK, this will also update the timestamp in
# the build tree, and so fixincl in the build tree will appear to be
# out of date.  Yuck.
../$(build_subdir)/fixincludes/fixincl: ; @ :

# Build fixed copies of system files.
# Abort if no system headers available, unless building a crosscompiler.
# FIXME: abort unless building --without-headers would be more accurate and less ugly
stmp-fixinc: gsyslimits.h macro_list fixinc_list \
  $(build_objdir)/fixincludes/fixincl \
  $(build_objdir)/fixincludes/fixinc.sh
	rm -rf include-fixed; mkdir include-fixed
	-chmod a+rx include-fixed
	if [ -d ../prev-gcc ]; then \
	  cd ../prev-gcc && \
	  $(MAKE) real-$(INSTALL_HEADERS_DIR) DESTDIR=`pwd`/../gcc/ \
	    libsubdir=. ; \
	else \
	  set -e; for ml in `cat fixinc_list`; do \
	    sysroot_headers_suffix=`echo $${ml} | sed -e 's/;.*$$//'`; \
	    multi_dir=`echo $${ml} | sed -e 's/^[^;]*;//'`; \
	    fix_dir=include-fixed$${multi_dir}; \
	    if ! $(inhibit_libc) && test ! -d ${SYSTEM_HEADER_DIR}; then \
	      echo The directory that should contain system headers does not exist: >&2 ; \
	      echo "  ${SYSTEM_HEADER_DIR}" >&2 ; \
	      tooldir_sysinc=`echo "${gcc_tooldir}/sys-include" | sed -e :a -e "s,[^/]*/\.\.\/,," -e ta`; \
	      if test "x${SYSTEM_HEADER_DIR}" = "x$${tooldir_sysinc}"; \
	      then sleep 1; else exit 1; fi; \
	    fi; \
	    $(mkinstalldirs) $${fix_dir}; \
	    chmod a+rx $${fix_dir} || true; \
	    (TARGET_MACHINE='$(target)'; srcdir=`cd $(srcdir); ${PWD_COMMAND}`; \
	      SHELL='$(SHELL)'; MACRO_LIST=`${PWD_COMMAND}`/macro_list ; \
	      gcc_dir=`${PWD_COMMAND}` ; \
	      export TARGET_MACHINE srcdir SHELL MACRO_LIST && \
	      cd $(build_objdir)/fixincludes && \
	      $(SHELL) ./fixinc.sh "$${gcc_dir}/$${fix_dir}" \
	        $(SYSTEM_HEADER_DIR) $(OTHER_FIXINCLUDES_DIRS) ); \
	    rm -f $${fix_dir}/syslimits.h; \
	    if [ -f $${fix_dir}/limits.h ]; then \
	      mv $${fix_dir}/limits.h $${fix_dir}/syslimits.h; \
	    else \
	      cp $(srcdir)/gsyslimits.h $${fix_dir}/syslimits.h; \
	    fi; \
	    chmod a+r $${fix_dir}/syslimits.h; \
	  done; \
	fi
	$(STAMP) stmp-fixinc
#

# Install with the gcc headers files, not the fixed include files, which we
# are typically not allowed to distribute.  The general idea is to:
#  - Get to "install" with a bare set of internal headers, not the
#    fixed system ones,
#  - Prevent rebuilds of what normally depends on the headers, which is
#    useless for installation purposes and would rely on improper headers.
#  - Restore as much of the original state as possible.

.PHONY: install-no-fixedincludes

install-no-fixedincludes:
	# Stash the current set of headers away, save stamps we're going to
	# alter explicitly, and arrange for fixincludes not to run next time
	# we trigger a headers rebuild.
	-rm -rf tmp-include
	-mv include tmp-include 2>/dev/null
	-mv include-fixed tmp-include-fixed 2>/dev/null
	-mv stmp-int-hdrs tmp-stmp-int-hdrs 2>/dev/null
	-mv stmp-fixinc tmp-stmp-fixinc 2>/dev/null
	-mkdir include
	-cp -p $(srcdir)/gsyslimits.h include/syslimits.h
	-touch stmp-fixinc

	# Rebuild our internal headers, restore the original stamps so that
	# "install" doesn't trigger pointless rebuilds because of that update,
	# then do install
	$(MAKE) $(FLAGS_TO_PASS) stmp-int-hdrs
	-mv tmp-stmp-int-hdrs stmp-int-hdrs 2>/dev/null
	-mv tmp-stmp-fixinc stmp-fixinc 2>/dev/null
	$(MAKE) $(FLAGS_TO_PASS) install

	# Restore the original set of maybe-fixed headers
	-rm -rf include; mv tmp-include include 2>/dev/null
	-rm -rf include-fixed; mv tmp-include-fixed include-fixed 2>/dev/null

# Remake the info files.

doc: $(BUILD_INFO) $(GENERATED_MANPAGES)

INFOFILES = doc/cpp.info doc/gcc.info doc/gccint.info \
            doc/gccinstall.info doc/cppinternals.info

info: $(INFOFILES) lang.info @GENINSRC@ srcinfo lang.srcinfo

srcinfo: $(INFOFILES)
	-cp -p $^ $(srcdir)/doc

TEXI_CPP_FILES = cpp.texi fdl.texi cppenv.texi cppopts.texi		\
	 gcc-common.texi gcc-vers.texi

TEXI_GCC_FILES = gcc.texi gcc-common.texi gcc-vers.texi frontends.texi	\
	 standards.texi invoke.texi extend.texi md.texi objc.texi	\
	 gcov.texi trouble.texi bugreport.texi service.texi		\
	 contribute.texi compat.texi funding.texi gnu.texi gpl_v3.texi	\
	 fdl.texi contrib.texi cppenv.texi cppopts.texi avr-mmcu.texi	\
	 implement-c.texi implement-cxx.texi arm-neon-intrinsics.texi

# we explicitly use $(srcdir)/doc/tm.texi here to avoid confusion with
# the generated tm.texi; the latter might have a more recent timestamp,
# but we don't want to rebuild the info files unless the contents of
# the *.texi files have changed.
TEXI_GCCINT_FILES = gccint.texi gcc-common.texi gcc-vers.texi		\
	 contribute.texi makefile.texi configterms.texi options.texi	\
	 portability.texi interface.texi passes.texi rtl.texi md.texi	\
	 $(srcdir)/doc/tm.texi hostconfig.texi fragments.texi	\
	 configfiles.texi collect2.texi headerdirs.texi funding.texi	\
	 gnu.texi gpl_v3.texi fdl.texi contrib.texi languages.texi	\
	 sourcebuild.texi gty.texi libgcc.texi cfg.texi tree-ssa.texi	\
	 loop.texi generic.texi gimple.texi plugins.texi

TEXI_GCCINSTALL_FILES = install.texi install-old.texi fdl.texi		\
	 gcc-common.texi gcc-vers.texi

TEXI_CPPINT_FILES = cppinternals.texi gcc-common.texi gcc-vers.texi

# gcc-vers.texi is generated from the version files.
gcc-vers.texi: $(BASEVER) $(DEVPHASE)
	(echo "@set version-GCC $(BASEVER_c)"; \
	 if [ "$(DEVPHASE_c)" = "experimental" ]; \
	 then echo "@set DEVELOPMENT"; \
	 else echo "@clear DEVELOPMENT"; \
	 fi) > $@T
	$(build_file_translate) echo @set srcdir $(abs_srcdir) >> $@T
	if [ -n "$(PKGVERSION)" ]; then \
	  echo "@set VERSION_PACKAGE $(PKGVERSION)" >> $@T; \
	fi
	echo "@set BUGURL $(BUGURL_TEXI)" >> $@T; \
	mv -f $@T $@


# The *.1, *.7, *.info, *.dvi, and *.pdf files are being generated from implicit
# patterns.  To use them, put each of the specific targets with its
# specific dependencies but no build commands.

doc/cpp.info: $(TEXI_CPP_FILES)
doc/gcc.info: $(TEXI_GCC_FILES)
doc/gccint.info: $(TEXI_GCCINT_FILES)
doc/cppinternals.info: $(TEXI_CPPINT_FILES)

doc/%.info: %.texi
	if [ x$(BUILD_INFO) = xinfo ]; then \
		$(MAKEINFO) $(MAKEINFOFLAGS) -I . -I $(gcc_docdir) \
			-I $(gcc_docdir)/include -o $@ $<; \
	fi

# Duplicate entry to handle renaming of gccinstall.info
doc/gccinstall.info: $(TEXI_GCCINSTALL_FILES)
	if [ x$(BUILD_INFO) = xinfo ]; then \
		$(MAKEINFO) $(MAKEINFOFLAGS) -I $(gcc_docdir) \
			-I $(gcc_docdir)/include -o $@ $<; \
	fi

doc/cpp.dvi: $(TEXI_CPP_FILES)
doc/gcc.dvi: $(TEXI_GCC_FILES)
doc/gccint.dvi: $(TEXI_GCCINT_FILES)
doc/cppinternals.dvi: $(TEXI_CPPINT_FILES)

doc/cpp.pdf: $(TEXI_CPP_FILES)
doc/gcc.pdf: $(TEXI_GCC_FILES)
doc/gccint.pdf: $(TEXI_GCCINT_FILES)
doc/cppinternals.pdf: $(TEXI_CPPINT_FILES)

$(build_htmldir)/cpp/index.html: $(TEXI_CPP_FILES)
$(build_htmldir)/gcc/index.html: $(TEXI_GCC_FILES)
$(build_htmldir)/gccint/index.html: $(TEXI_GCCINT_FILES)
$(build_htmldir)/cppinternals/index.html: $(TEXI_CPPINT_FILES)

dvi:: doc/gcc.dvi doc/gccint.dvi doc/gccinstall.dvi doc/cpp.dvi \
      doc/cppinternals.dvi lang.dvi

doc/%.dvi: %.texi
	$(TEXI2DVI) -I . -I $(abs_docdir) -I $(abs_docdir)/include -o $@ $<

# Duplicate entry to handle renaming of gccinstall.dvi
doc/gccinstall.dvi: $(TEXI_GCCINSTALL_FILES)
	$(TEXI2DVI) -I . -I $(abs_docdir) -I $(abs_docdir)/include -o $@ $<

PDFFILES = doc/gcc.pdf doc/gccint.pdf doc/gccinstall.pdf doc/cpp.pdf \
           doc/cppinternals.pdf

pdf:: $(PDFFILES) lang.pdf

doc/%.pdf: %.texi
	$(TEXI2PDF) -I . -I $(abs_docdir) -I $(abs_docdir)/include -o $@ $<

# Duplicate entry to handle renaming of gccinstall.pdf
doc/gccinstall.pdf: $(TEXI_GCCINSTALL_FILES)
	$(TEXI2PDF) -I . -I $(abs_docdir) -I $(abs_docdir)/include -o $@ $<

# List the directories or single hmtl files which are installed by
# install-html. The lang.html file triggers language fragments to build
# html documentation.
HTMLS_INSTALL=$(build_htmldir)/cpp $(build_htmldir)/gcc \
       $(build_htmldir)/gccinstall $(build_htmldir)/gccint \
       $(build_htmldir)/cppinternals

# List the html file targets.
HTMLS_BUILD=$(build_htmldir)/cpp/index.html $(build_htmldir)/gcc/index.html \
       $(build_htmldir)/gccinstall/index.html $(build_htmldir)/gccint/index.html \
       $(build_htmldir)/cppinternals/index.html lang.html

html:: $(HTMLS_BUILD)

$(build_htmldir)/%/index.html: %.texi
	$(mkinstalldirs) $(@D)
	rm -f $(@D)/*
	$(TEXI2HTML) -I $(abs_docdir) -I $(abs_docdir)/include -o $(@D) $<

# Duplicate entry to handle renaming of gccinstall
$(build_htmldir)/gccinstall/index.html: $(TEXI_GCCINSTALL_FILES)
	$(mkinstalldirs) $(@D)
	echo rm -f $(@D)/*
	SOURCEDIR=$(abs_docdir) \
	DESTDIR=$(@D) \
	$(SHELL) $(srcdir)/doc/install.texi2html

MANFILES = doc/gcov.1 doc/cpp.1 doc/gcc.1 doc/gfdl.7 doc/gpl.7 doc/fsf-funding.7

generated-manpages: man

man: $(MANFILES) lang.man @GENINSRC@ srcman lang.srcman

srcman: $(MANFILES)
	-cp -p $^ $(srcdir)/doc

doc/%.1: %.pod
	$(STAMP) $@
	-($(POD2MAN) --section=1 $< > $(@).T$$$$ && \
		mv -f $(@).T$$$$ $@) || \
		(rm -f $(@).T$$$$ && exit 1)

doc/%.7: %.pod
	$(STAMP) $@
	-($(POD2MAN) --section=7 $< > $(@).T$$$$ && \
		mv -f $(@).T$$$$ $@) || \
		(rm -f $(@).T$$$$ && exit 1)

%.pod: %.texi
	$(STAMP) $@
	-$(TEXI2POD) -DBUGURL="$(BUGURL_TEXI)" $< > $@

.INTERMEDIATE: cpp.pod gcc.pod gfdl.pod fsf-funding.pod
cpp.pod: cpp.texi cppenv.texi cppopts.texi

# These next rules exist because the output name is not the same as
# the input name, so our implicit %.pod rule will not work.

gcc.pod: invoke.texi cppenv.texi cppopts.texi gcc-vers.texi
	$(STAMP) $@
	-$(TEXI2POD) $< > $@
gfdl.pod: fdl.texi
	$(STAMP) $@
	-$(TEXI2POD) $< > $@
fsf-funding.pod: funding.texi
	$(STAMP) $@
	-$(TEXI2POD) $< > $@
gpl.pod: gpl_v3.texi
	$(STAMP) $@
	-$(TEXI2POD) $< > $@

#
# Deletion of files made during compilation.
# There are four levels of this:
#   `mostlyclean', `clean', `distclean' and `maintainer-clean'.
# `mostlyclean' is useful while working on a particular type of machine.
# It deletes most, but not all, of the files made by compilation.
# It does not delete libgcc.a or its parts, so it won't have to be recompiled.
# `clean' deletes everything made by running `make all'.
# `distclean' also deletes the files made by config.
# `maintainer-clean' also deletes everything that could be regenerated
# automatically, except for `configure'.
# We remove as much from the language subdirectories as we can
# (less duplicated code).

mostlyclean: lang.mostlyclean
	-rm -f $(MOSTLYCLEANFILES)
	-rm -f *$(objext)
	-rm -f *$(coverageexts)
# Delete build programs
	-rm -f build/*
	-rm -f mddeps.mk
# Delete other built files.
	-rm -f specs.h options.c options.h options-save.c
# Delete the stamp and temporary files.
	-rm -f s-* tmp-* stamp-* stmp-*
	-rm -f */stamp-* */tmp-*
# Delete debugging dump files.
	-rm -f *.[0-9][0-9].* */*.[0-9][0-9].*
# Delete some files made during installation.
	-rm -f specs $(SPECS)
	-rm -f collect collect2 mips-tfile mips-tdump
# Delete unwanted output files from TeX.
	-rm -f *.toc *.log *.vr *.fn *.cp *.tp *.ky *.pg
	-rm -f */*.toc */*.log */*.vr */*.fn */*.cp */*.tp */*.ky */*.pg
# Delete sorted indices we don't actually use.
	-rm -f gcc.vrs gcc.kys gcc.tps gcc.pgs gcc.fns
# Delete core dumps.
	-rm -f core */core
# Delete file generated for gengtype
	-rm -f gtyp-input.list
# Delete files generated by gengtype
	-rm -f gtype-*
	-rm -f gt-*
	-rm -f gtype.state
# Delete genchecksum outputs
	-rm -f *-checksum.c

# Delete all files made by compilation
# that don't exist in the distribution.
clean: mostlyclean lang.clean
	-rm -f libgcc.a libgcc_eh.a libgcov.a
	-rm -f libgcc_s*
	-rm -f libunwind*
	-rm -f config.h tconfig.h bconfig.h tm_p.h tm.h
	-rm -f options.c options.h optionlist
	-rm -f cs-*
	-rm -f doc/*.dvi
	-rm -f doc/*.pdf
# Delete the include directories.
	-rm -rf include include-fixed
# Delete files used by the "multilib" facility (including libgcc subdirs).
	-rm -f multilib.h tmpmultilib*
	-if [ "x$(MULTILIB_DIRNAMES)" != x ] ; then \
	  rm -rf $(MULTILIB_DIRNAMES); \
	else if [ "x$(MULTILIB_OPTIONS)" != x ] ; then \
	  rm -rf `echo $(MULTILIB_OPTIONS) | sed -e 's/\// /g'`; \
	fi ; fi

# Delete all files that users would normally create
# while building and installing GCC.
distclean: clean lang.distclean
	-rm -f auto-host.h auto-build.h
	-rm -f cstamp-h
	-rm -f config.status config.run config.cache config.bak
	-rm -f Make-lang Make-hooks Make-host Make-target
	-rm -f Makefile *.oaux
	-rm -f gthr-default.h
	-rm -f TAGS */TAGS
	-rm -f *.asm
	-rm -f site.exp site.bak testsuite/site.exp testsuite/site.bak
	-rm -f testsuite/*.log testsuite/*.sum
	-cd testsuite && rm -f x *.x *.x? *.exe *.rpo *.o *.s *.S *.c
	-cd testsuite && rm -f *.out *.gcov *$(coverageexts)
	-rm -rf ${QMTEST_DIR} stamp-qmtest
	-rm -f cxxmain.c
	-rm -f .gdbinit configargs.h
	-rm -f gcov.pod
# Delete po/*.gmo only if we are not building in the source directory.
	-if [ ! -f po/exgettext ]; then rm -f po/*.gmo; fi
	-rmdir ada cp f java objc intl po testsuite plugin 2>/dev/null

# Get rid of every file that's generated from some other file, except for `configure'.
# Most of these files ARE PRESENT in the GCC distribution.
maintainer-clean:
	@echo 'This command is intended for maintainers to use; it'
	@echo 'deletes files that may need special tools to rebuild.'
	$(MAKE) lang.maintainer-clean distclean
	-rm -f cpp.??s cpp.*aux
	-rm -f gcc.??s gcc.*aux
	-rm -f $(gcc_docdir)/*.info $(gcc_docdir)/*.1 $(gcc_docdir)/*.7 $(gcc_docdir)/*.dvi $(gcc_docdir)/*.pdf
#
# Entry points `install', `install-strip', and `uninstall'.
# Also use `install-collect2' to install collect2 when the config files don't.

# Copy the compiler files into directories where they will be run.
# Install the driver last so that the window when things are
# broken is small.
install: install-common $(INSTALL_HEADERS) \
    install-cpp install-man install-info install-@POSUB@ \
    install-driver install-lto-wrapper install-gcc-ar

ifeq ($(enable_plugin),yes)
install: install-plugin
endif

install-strip: override INSTALL_PROGRAM = $(INSTALL_STRIP_PROGRAM)
ifneq ($(STRIP),)
install-strip: STRIPPROG = $(STRIP)
export STRIPPROG
endif
install-strip: install

# Handle cpp installation.
install-cpp: installdirs cpp$(exeext)
	-rm -f $(DESTDIR)$(bindir)/$(CPP_INSTALL_NAME)$(exeext)
	-$(INSTALL_PROGRAM) -m 755 cpp$(exeext) $(DESTDIR)$(bindir)/$(CPP_INSTALL_NAME)$(exeext)
	-if [ x$(cpp_install_dir) != x ]; then \
	  rm -f $(DESTDIR)$(prefix)/$(cpp_install_dir)/$(CPP_INSTALL_NAME)$(exeext); \
	  $(INSTALL_PROGRAM) -m 755 cpp$(exeext) $(DESTDIR)$(prefix)/$(cpp_install_dir)/$(CPP_INSTALL_NAME)$(exeext); \
	else true; fi

# Create the installation directories.
# $(libdir)/gcc/include isn't currently searched by cpp.
installdirs:
	$(mkinstalldirs) $(DESTDIR)$(libsubdir)
	$(mkinstalldirs) $(DESTDIR)$(libexecsubdir)
	$(mkinstalldirs) $(DESTDIR)$(bindir)
	$(mkinstalldirs) $(DESTDIR)$(includedir)
	$(mkinstalldirs) $(DESTDIR)$(infodir)
	$(mkinstalldirs) $(DESTDIR)$(man1dir)
	$(mkinstalldirs) $(DESTDIR)$(man7dir)

PLUGIN_HEADERS = $(TREE_H) $(CONFIG_H) $(SYSTEM_H) coretypes.h $(TM_H) \
  toplev.h $(DIAGNOSTIC_CORE_H) $(BASIC_BLOCK_H) $(GIMPLE_H) $(TREE_PASS_H) $(GCC_PLUGIN_H) \
  $(GGC_H) $(TREE_DUMP_H) $(PRETTY_PRINT_H) $(OPTS_H) $(PARAMS_H) \
  $(tm_file_list) $(tm_include_list) $(tm_p_file_list) $(tm_p_include_list) \
  $(host_xm_file_list) $(host_xm_include_list) $(xm_include_list) \
  intl.h $(PLUGIN_VERSION_H) $(DIAGNOSTIC_H) ${C_TREE_H} \
  $(C_COMMON_H) c-family/c-objc.h $(C_PRETTY_PRINT_H) \
  tree-iterator.h $(PLUGIN_H) $(TREE_FLOW_H) langhooks.h incpath.h debug.h \
  $(EXCEPT_H) tree-ssa-sccvn.h real.h output.h $(IPA_UTILS_H) \
  $(C_PRAGMA_H)  $(CPPLIB_H)  $(FUNCTION_H) \
  cppdefault.h flags.h $(MD5_H) params.def params.h prefix.h tree-inline.h \
  $(GIMPLE_PRETTY_PRINT_H) realmpfr.h \
  $(IPA_PROP_H) $(RTL_H) $(TM_P_H) $(CFGLOOP_H) $(EMIT_RTL_H) version.h

# generate the 'build fragment' b-header-vars
s-header-vars: Makefile
	rm -f tmp-header-vars
# The first sed gets the list "header variables" as the list variables
# assigned in Makefile and having _H at the end of the name.  "sed -n" proved
# more portable than a trailing "-e d" to filter out the uninteresting lines,
# in particular on ia64-hpux where "s/.../p" only prints if -n was requested
# as well.
	$(foreach header_var,$(shell sed < Makefile -n -e 's/^\([A-Z0-9_]*_H\)[      ]*=.*/\1/p'),echo $(header_var)=$(shell echo $($(header_var):$(srcdir)/%=.../%) | sed -e 's~\.\.\./config/~config/~' -e 's~\.\.\..*/~~') >> tmp-header-vars;) \
	$(SHELL) $(srcdir)/../move-if-change tmp-header-vars b-header-vars
	$(STAMP) s-header-vars

# Install gengtype
install-gengtype: installdirs gengtype$(exeext) gtype.state
	$(mkinstalldirs) $(DESTDIR)$(plugin_resourcesdir)
	$(INSTALL_DATA) gtype.state $(DESTDIR)$(plugin_resourcesdir)/gtype.state
	$(mkinstalldirs) $(DESTDIR)$(plugin_bindir)
	$(INSTALL_PROGRAM) gengtype$(exeext) $(DESTDIR)$(plugin_bindir)/gengtype$(exeext)

# Install the headers needed to build a plugin.
install-plugin: installdirs lang.install-plugin s-header-vars install-gengtype
# We keep the directory structure for files in config or c-family and .def
# files. All other files are flattened to a single directory.
	$(mkinstalldirs) $(DESTDIR)$(plugin_includedir)
	headers=`echo $(PLUGIN_HEADERS) | tr ' ' '\012' | sort -u`; \
	srcdirstrip=`echo "$(srcdir)" | sed 's/[].[^$$\\*|]/\\\\&/g'`; \
	for file in $$headers; do \
	  if [ -f $$file ] ; then \
	    path=$$file; \
	  elif [ -f $(srcdir)/$$file ]; then \
	    path=$(srcdir)/$$file; \
	  else continue; \
	  fi; \
	  case $$path in \
	  "$(srcdir)"/config/* | "$(srcdir)"/c-family/* | "$(srcdir)"/*.def ) \
	    base=`echo "$$path" | sed -e "s|$$srcdirstrip/||"`;; \
	  *) base=`basename $$path` ;; \
	  esac; \
	  dest=$(plugin_includedir)/$$base; \
	  echo $(INSTALL_DATA) $$path $(DESTDIR)$$dest; \
	  dir=`dirname $$dest`; \
	  $(mkinstalldirs) $(DESTDIR)$$dir; \
	  $(INSTALL_DATA) $$path $(DESTDIR)$$dest; \
	done
	$(INSTALL_DATA) b-header-vars $(DESTDIR)$(plugin_includedir)/b-header-vars

# Install the compiler executables built during cross compilation.
install-common: native lang.install-common installdirs
	for file in $(COMPILERS); do \
	  if [ -f $$file ] ; then \
	    rm -f $(DESTDIR)$(libexecsubdir)/$$file; \
	    $(INSTALL_PROGRAM) $$file $(DESTDIR)$(libexecsubdir)/$$file; \
	  else true; \
	  fi; \
	done
	for file in $(EXTRA_PROGRAMS) $(COLLECT2) ..; do \
	  if [ x"$$file" != x.. ]; then \
	    rm -f $(DESTDIR)$(libexecsubdir)/$$file; \
	    $(INSTALL_PROGRAM) $$file $(DESTDIR)$(libexecsubdir)/$$file; \
	  else true; fi; \
	done
# We no longer install the specs file because its presence makes the
# driver slower, and because people who need it can recreate it by
# using -dumpspecs.  We remove any old version because it would
# otherwise override the specs built into the driver.
	rm -f $(DESTDIR)$(libsubdir)/specs
# Install gcov if it was compiled.
	-if [ -f gcov$(exeext) ]; \
	then \
	    rm -f $(DESTDIR)$(bindir)/$(GCOV_INSTALL_NAME)$(exeext); \
	    $(INSTALL_PROGRAM) gcov$(exeext) $(DESTDIR)$(bindir)/$(GCOV_INSTALL_NAME)$(exeext); \
	fi

# Install the driver program as $(target_noncanonical)-gcc,
# $(target_noncanonical)-gcc-$(version)
# and also as either gcc (if native) or $(gcc_tooldir)/bin/gcc.
install-driver: installdirs xgcc$(exeext)
	-rm -f $(DESTDIR)$(bindir)/$(GCC_INSTALL_NAME)$(exeext)
	-$(INSTALL_PROGRAM) xgcc$(exeext) $(DESTDIR)$(bindir)/$(GCC_INSTALL_NAME)$(exeext)
	-rm -f $(DESTDIR)$(bindir)/$(target_noncanonical)-gcc-$(version)$(exeext)
	-( cd $(DESTDIR)$(bindir) && \
	   $(LN) $(GCC_INSTALL_NAME)$(exeext) $(target_noncanonical)-gcc-$(version)$(exeext) )
	-if [ -f gcc-cross$(exeext) ] ; then \
	  if [ -d $(DESTDIR)$(gcc_tooldir)/bin/. ] ; then \
	    rm -f $(DESTDIR)$(gcc_tooldir)/bin/gcc$(exeext); \
	    $(INSTALL_PROGRAM) gcc-cross$(exeext) $(DESTDIR)$(gcc_tooldir)/bin/gcc$(exeext); \
	  else true; fi; \
	else \
	  rm -f $(DESTDIR)$(bindir)/$(target_noncanonical)-gcc-tmp$(exeext); \
	  ( cd $(DESTDIR)$(bindir) && \
	    $(LN) $(GCC_INSTALL_NAME)$(exeext) $(target_noncanonical)-gcc-tmp$(exeext) && \
	    mv -f $(target_noncanonical)-gcc-tmp$(exeext) $(GCC_TARGET_INSTALL_NAME)$(exeext) ); \
	fi

# Install the info files.
# $(INSTALL_DATA) might be a relative pathname, so we can't cd into srcdir
# to do the install.
install-info:: doc installdirs \
	$(DESTDIR)$(infodir)/cpp.info \
	$(DESTDIR)$(infodir)/gcc.info \
	$(DESTDIR)$(infodir)/cppinternals.info \
	$(DESTDIR)$(infodir)/gccinstall.info \
	$(DESTDIR)$(infodir)/gccint.info \
	lang.install-info

$(DESTDIR)$(infodir)/%.info: doc/%.info installdirs
	rm -f $@
	if [ -f $< ]; then \
	  for f in $(<)*; do \
	    realfile=`echo $$f | sed -e 's|.*/\([^/]*\)$$|\1|'`; \
	    $(INSTALL_DATA) $$f $(DESTDIR)$(infodir)/$$realfile; \
	    chmod a-x $(DESTDIR)$(infodir)/$$realfile; \
	  done; \
	else true; fi
	-if $(SHELL) -c 'install-info --version' >/dev/null 2>&1; then \
	  if [ -f $@ ]; then \
	    install-info --dir-file=$(DESTDIR)$(infodir)/dir $@; \
	  else true; fi; \
	else true; fi;

pdf__strip_dir = `echo $$p | sed -e 's|^.*/||'`;

install-pdf: $(PDFFILES) lang.install-pdf
	@$(NORMAL_INSTALL)
	test -z "$(pdfdir)/gcc" || $(mkinstalldirs) "$(DESTDIR)$(pdfdir)/gcc"
	@list='$(PDFFILES)'; for p in $$list; do \
	  if test -f "$$p"; then d=; else d="$(srcdir)/"; fi; \
	  f=$(pdf__strip_dir) \
	  echo " $(INSTALL_DATA) '$$d$$p' '$(DESTDIR)$(pdfdir)/gcc/$$f'"; \
	  $(INSTALL_DATA) "$$d$$p" "$(DESTDIR)$(pdfdir)/gcc/$$f"; \
	done

html__strip_dir = `echo $$p | sed -e 's|^.*/||'`;

install-html: $(HTMLS_BUILD) lang.install-html
	@$(NORMAL_INSTALL)
	test -z "$(htmldir)" || $(mkinstalldirs) "$(DESTDIR)$(htmldir)"
	@list='$(HTMLS_INSTALL)'; for p in $$list; do \
	  if test -f "$$p" || test -d "$$p"; then d=""; else d="$(srcdir)/"; fi; \
	  f=$(html__strip_dir) \
	  if test -d "$$d$$p"; then \
	    echo " $(mkinstalldirs) '$(DESTDIR)$(htmldir)/$$f'"; \
	    $(mkinstalldirs) "$(DESTDIR)$(htmldir)/$$f" || exit 1; \
	    echo " $(INSTALL_DATA) '$$d$$p'/* '$(DESTDIR)$(htmldir)/$$f'"; \
	    $(INSTALL_DATA) "$$d$$p"/* "$(DESTDIR)$(htmldir)/$$f"; \
	  else \
	    echo " $(INSTALL_DATA) '$$d$$p' '$(DESTDIR)$(htmldir)/$$f'"; \
	    $(INSTALL_DATA) "$$d$$p" "$(DESTDIR)$(htmldir)/$$f"; \
	  fi; \
	done

# Install the man pages.
install-man: lang.install-man \
	$(DESTDIR)$(man1dir)/$(GCC_INSTALL_NAME)$(man1ext) \
	$(DESTDIR)$(man1dir)/$(CPP_INSTALL_NAME)$(man1ext) \
	$(DESTDIR)$(man1dir)/$(GCOV_INSTALL_NAME)$(man1ext) \
	$(DESTDIR)$(man7dir)/fsf-funding$(man7ext) \
	$(DESTDIR)$(man7dir)/gfdl$(man7ext) \
	$(DESTDIR)$(man7dir)/gpl$(man7ext)

$(DESTDIR)$(man7dir)/%$(man7ext): doc/%.7 installdirs
	-rm -f $@
	-$(INSTALL_DATA) $< $@
	-chmod a-x $@

$(DESTDIR)$(man1dir)/$(GCC_INSTALL_NAME)$(man1ext): doc/gcc.1 installdirs
	-rm -f $@
	-$(INSTALL_DATA) $< $@
	-chmod a-x $@

$(DESTDIR)$(man1dir)/$(CPP_INSTALL_NAME)$(man1ext): doc/cpp.1 installdirs
	-rm -f $@
	-$(INSTALL_DATA) $< $@
	-chmod a-x $@

$(DESTDIR)$(man1dir)/$(GCOV_INSTALL_NAME)$(man1ext): doc/gcov.1 installdirs
	-rm -f $@
	-$(INSTALL_DATA) $< $@
	-chmod a-x $@

# Install all the header files built in the include subdirectory.
install-headers: $(INSTALL_HEADERS_DIR)
# Fix symlinks to absolute paths in the installed include directory to
# point to the installed directory, not the build directory.
# Don't need to use LN_S here since we really do need ln -s and no substitutes.
	-files=`cd $(DESTDIR)$(libsubdir)/include-fixed; find . -type l -print 2>/dev/null`; \
	if [ $$? -eq 0 ]; then \
	  dir=`cd include-fixed; ${PWD_COMMAND}`; \
	  for i in $$files; do \
	    dest=`ls -ld $(DESTDIR)$(libsubdir)/include-fixed/$$i | sed -n 's/.*-> //p'`; \
	    if expr "$$dest" : "$$dir.*" > /dev/null; then \
	      rm -f $(DESTDIR)$(libsubdir)/include-fixed/$$i; \
	      ln -s `echo $$i | sed "s|/[^/]*|/..|g" | sed 's|/..$$||'``echo "$$dest" | sed "s|$$dir||"` $(DESTDIR)$(libsubdir)/include-fixed/$$i; \
	    fi; \
	  done; \
	fi

# Create or recreate the gcc private include file directory.
install-include-dir: installdirs
	$(mkinstalldirs) $(DESTDIR)$(libsubdir)/include
	-rm -rf $(DESTDIR)$(libsubdir)/include-fixed
	mkdir $(DESTDIR)$(libsubdir)/include-fixed
	-chmod a+rx $(DESTDIR)$(libsubdir)/include-fixed

# Create or recreate the install-tools include file directory.
itoolsdir = $(libexecsubdir)/install-tools
itoolsdatadir = $(libsubdir)/install-tools
install-itoolsdirs: installdirs
	$(mkinstalldirs) $(DESTDIR)$(itoolsdatadir)/include
	$(mkinstalldirs) $(DESTDIR)$(itoolsdir)

# Install the include directory using tar.
install-headers-tar: stmp-int-hdrs install-include-dir
# We use `pwd`/include instead of just include to problems with CDPATH
# Unless a full pathname is provided, some shells would print the new CWD,
# found in CDPATH, corrupting the output.  We could just redirect the
# output of `cd', but some shells lose on redirection within `()'s
	(cd `${PWD_COMMAND}`/include ; \
	 tar -cf - .; exit 0) | (cd $(DESTDIR)$(libsubdir)/include; tar xpf - )
	(cd `${PWD_COMMAND}`/include-fixed ; \
	 tar -cf - .; exit 0) | (cd $(DESTDIR)$(libsubdir)/include-fixed; tar xpf - )
# /bin/sh on some systems returns the status of the first tar,
# and that can lose with GNU tar which always writes a full block.
# So use `exit 0' to ignore its exit status.

# Install the include directory using cpio.
install-headers-cpio: stmp-int-hdrs install-include-dir
# See discussion about the use of `pwd` above
	cd `${PWD_COMMAND}`/include ; \
	find . -print | cpio -pdum $(DESTDIR)$(libsubdir)/include
	cd `${PWD_COMMAND}`/include-fixed ; \
	find . -print | cpio -pdum $(DESTDIR)$(libsubdir)/include-fixed

# Install the include directory using cp.
install-headers-cp: stmp-int-hdrs install-include-dir
	cp -p -r include $(DESTDIR)$(libsubdir)
	cp -p -r include-fixed $(DESTDIR)$(libsubdir)

# Targets without dependencies, for use in prev-gcc during bootstrap.
real-install-headers-tar:
	(cd `${PWD_COMMAND}`/include-fixed ; \
	 tar -cf - .; exit 0) | (cd $(DESTDIR)$(libsubdir)/include-fixed; tar xpf - )

real-install-headers-cpio:
	cd `${PWD_COMMAND}`/include-fixed ; \
	find . -print | cpio -pdum $(DESTDIR)$(libsubdir)/include-fixed

real-install-headers-cp:
	cp -p -r include-fixed $(DESTDIR)$(libsubdir)

# Install supporting files for fixincludes to be run later.
install-mkheaders: stmp-int-hdrs install-itoolsdirs \
  macro_list fixinc_list
	$(INSTALL_DATA) $(srcdir)/gsyslimits.h \
	  $(DESTDIR)$(itoolsdatadir)/gsyslimits.h
	$(INSTALL_DATA) macro_list $(DESTDIR)$(itoolsdatadir)/macro_list
	$(INSTALL_DATA) fixinc_list $(DESTDIR)$(itoolsdatadir)/fixinc_list
	set -e; for ml in `cat fixinc_list`; do \
	  multi_dir=`echo $${ml} | sed -e 's/^[^;]*;//'`; \
	  $(mkinstalldirs) $(DESTDIR)$(itoolsdatadir)/include$${multi_dir}; \
	  $(INSTALL_DATA) include-fixed$${multidir}/limits.h $(DESTDIR)$(itoolsdatadir)/include$${multi_dir}/limits.h; \
	done
	$(INSTALL_SCRIPT) $(srcdir)/../mkinstalldirs \
		$(DESTDIR)$(itoolsdir)/mkinstalldirs ; \
	sysroot_headers_suffix='$${sysroot_headers_suffix}'; \
		echo 'SYSTEM_HEADER_DIR="'"$(SYSTEM_HEADER_DIR)"'"' \
		> $(DESTDIR)$(itoolsdatadir)/mkheaders.conf
	echo 'OTHER_FIXINCLUDES_DIRS="$(OTHER_FIXINCLUDES_DIRS)"' \
		>> $(DESTDIR)$(itoolsdatadir)/mkheaders.conf
	echo 'STMP_FIXINC="$(STMP_FIXINC)"' \
		>> $(DESTDIR)$(itoolsdatadir)/mkheaders.conf

# Use this target to install the program `collect2' under the name `collect2'.
install-collect2: collect2 installdirs
	$(INSTALL_PROGRAM) collect2$(exeext) $(DESTDIR)$(libexecsubdir)/collect2$(exeext)
# Install the driver program as $(libsubdir)/gcc for collect2.
	$(INSTALL_PROGRAM) xgcc$(exeext) $(DESTDIR)$(libexecsubdir)/gcc$(exeext)

# Install lto-wrapper.
install-lto-wrapper: lto-wrapper$(exeext)
	$(INSTALL_PROGRAM) lto-wrapper$(exeext) $(DESTDIR)$(libexecsubdir)/lto-wrapper$(exeext)

install-gcc-ar: installdirs gcc-ar$(exeext) gcc-nm$(exeext) gcc-ranlib$(exeext)
	for i in gcc-ar gcc-nm gcc-ranlib; do \
	  install_name=`echo $$i|sed '$(program_transform_name)'` ;\
	  target_install_name=$(target_noncanonical)-`echo $$i|sed '$(program_transform_name)'` ; \
	  rm -f $(DESTDIR)$(bindir)/$$install_name$(exeext) ; \
	  $(INSTALL_PROGRAM) $$i$(exeext) $(DESTDIR)$(bindir)/$$install_name$(exeext) ;\
	  if test -f gcc-cross$(exeext); then \
	    :; \
	  else \
	    rm -f $(DESTDIR)$(bindir)/$$target_install_name$(exeext); \
	    ( cd $(DESTDIR)$(bindir) && \
	      $(LN) $$install_name$(exeext) $$target_install_name$(exeext) ) ; \
	  fi ; \
	done

# Cancel installation by deleting the installed files.
uninstall: lang.uninstall
	-rm -rf $(DESTDIR)$(libsubdir)
	-rm -rf $(DESTDIR)$(libexecsubdir)
	-rm -rf $(DESTDIR)$(bindir)/$(GCC_INSTALL_NAME)$(exeext)
	-rm -f $(DESTDIR)$(bindir)/$(CPP_INSTALL_NAME)$(exeext)
	-if [ x$(cpp_install_dir) != x ]; then \
	  rm -f $(DESTDIR)$(prefix)/$(cpp_install_dir)/$(CPP_INSTALL_NAME)$(exeext); \
	else true; fi
	-rm -rf $(DESTDIR)$(bindir)/$(GCOV_INSTALL_NAME)$(exeext)
	-rm -rf $(DESTDIR)$(man1dir)/$(GCC_INSTALL_NAME)$(man1ext)
	-rm -rf $(DESTDIR)$(man1dir)/cpp$(man1ext)
	-rm -f $(DESTDIR)$(infodir)/cpp.info* $(DESTDIR)$(infodir)/gcc.info*
	-rm -f $(DESTDIR)$(infodir)/cppinternals.info* $(DESTDIR)$(infodir)/gccint.info*
	for i in ar nm ranlib ; do \
	  install_name=`echo gcc-$$i|sed '$(program_transform_name)'`$(exeext) ;\
	  target_install_name=$(target_noncanonical)-`echo gcc-$$i|sed '$(program_transform_name)'`$(exeext) ; \
	  rm -f $(DESTDIR)$(bindir)/$$install_name ; \
	  rm -f $(DESTDIR)$(bindir)/$$target_install_name ; \
	done
#
# These targets are for the dejagnu testsuites. The file site.exp
# contains global variables that all the testsuites will use.

target_subdir = @target_subdir@

site.exp: ./config.status Makefile
	@echo "Making a new config file..."
	-@rm -f ./site.tmp
	@$(STAMP) site.exp
	-@mv site.exp site.bak
	@echo "## these variables are automatically generated by make ##" > ./site.tmp
	@echo "# Do not edit here. If you wish to override these values" >> ./site.tmp
	@echo "# add them to the last section" >> ./site.tmp
	@echo "set rootme \"`${PWD_COMMAND}`\"" >> ./site.tmp
	@echo "set srcdir \"`cd ${srcdir}; ${PWD_COMMAND}`\"" >> ./site.tmp
	@echo "set host_triplet $(host)" >> ./site.tmp
	@echo "set build_triplet $(build)" >> ./site.tmp
	@echo "set target_triplet $(target)" >> ./site.tmp
	@echo "set target_alias $(target_noncanonical)" >> ./site.tmp
	@echo "set libiconv \"$(LIBICONV)\"" >> ./site.tmp
# CFLAGS is set even though it's empty to show we reserve the right to set it.
	@echo "set CFLAGS \"\"" >> ./site.tmp
	@echo "set CXXFLAGS \"\"" >> ./site.tmp
	@echo "set HOSTCC \"$(CC)\"" >> ./site.tmp
	@echo "set HOSTCFLAGS \"$(CFLAGS)\"" >> ./site.tmp
# TEST_ALWAYS_FLAGS are flags that should be passed to every compilation.
# They are passed first to allow individual tests to override them.
	@echo "set TEST_ALWAYS_FLAGS \"$(SYSROOT_CFLAGS_FOR_TARGET)\"" >> ./site.tmp
# When running the tests we set GCC_EXEC_PREFIX to the install tree so that
# files that have already been installed there will be found.  The -B option
# overrides it, so use of GCC_EXEC_PREFIX will not result in using GCC files
# from the install tree.
	@echo "set TEST_GCC_EXEC_PREFIX \"$(libdir)/gcc/\"" >> ./site.tmp
	@echo "set TESTING_IN_BUILD_TREE 1" >> ./site.tmp
	@echo "set HAVE_LIBSTDCXX_V3 1" >> ./site.tmp
	@if test "@enable_plugin@" = "yes" ; then \
	  echo "set ENABLE_PLUGIN 1" >> ./site.tmp; \
	  echo "set PLUGINCC \"$(PLUGINCC)\"" >> ./site.tmp; \
	  echo "set PLUGINCFLAGS \"$(PLUGINCFLAGS)\"" >> ./site.tmp; \
	  echo "set GMPINC \"$(GMPINC)\"" >> ./site.tmp; \
	fi
	@if test "@enable_lto@" = "yes" ; then \
	  echo "set ENABLE_LTO 1" >> ./site.tmp; \
	fi
# If newlib has been configured, we need to pass -B to gcc so it can find
# newlib's crt0.o if it exists.  This will cause a "path prefix not used"
# message if it doesn't, but the testsuite is supposed to ignore the message -
# it's too difficult to tell when to and when not to pass -B (not all targets
# have crt0's).  We could only add the -B if ../newlib/crt0.o exists, but that
# seems like too selective a test.
# ??? Another way to solve this might be to rely on linker scripts.  Then
# theoretically the -B won't be needed.
# We also need to pass -L ../ld so that the linker can find ldscripts.
	@if [ -d $(objdir)/../$(target_subdir)/newlib ] \
	    && [ "${host}" != "${target}" ]; then \
	  echo "set newlib_cflags \"-I$(objdir)/../$(target_subdir)/newlib/targ-include -I\$$srcdir/../newlib/libc/include\"" >> ./site.tmp; \
	  echo "set newlib_ldflags \"-B$(objdir)/../$(target_subdir)/newlib/\"" >> ./site.tmp; \
	  echo "append CFLAGS \" \$$newlib_cflags\"" >> ./site.tmp; \
	  echo "append CXXFLAGS \" \$$newlib_cflags\"" >> ./site.tmp; \
	  echo "append LDFLAGS \" \$$newlib_ldflags\"" >> ./site.tmp; \
	else true; \
	fi
	@if [ -d $(objdir)/../ld ] ; then \
	  echo "append LDFLAGS \" -L$(objdir)/../ld\"" >> ./site.tmp; \
	else true; \
	fi
	echo "set tmpdir $(objdir)/testsuite" >> ./site.tmp
	@echo "set srcdir \"\$${srcdir}/testsuite\"" >> ./site.tmp
	@if [ "X$(ALT_CC_UNDER_TEST)" != "X" ] ; then \
	  echo "set ALT_CC_UNDER_TEST \"$(ALT_CC_UNDER_TEST)\"" >> ./site.tmp; \
	else true; \
	fi
	@if [ "X$(ALT_CXX_UNDER_TEST)" != "X" ] ; then \
	  echo "set ALT_CXX_UNDER_TEST \"$(ALT_CXX_UNDER_TEST)\"" >> ./site.tmp; \
	else true; \
	fi
	@if [ "X$(COMPAT_OPTIONS)" != "X" ] ; then \
	  echo "set COMPAT_OPTIONS \"$(COMPAT_OPTIONS)\"" >> ./site.tmp; \
	else true; \
	fi
	@echo "## All variables above are generated by configure. Do Not Edit ##" >> ./site.tmp
	@cat ./site.tmp > site.exp
	@cat site.bak | sed \
		-e '1,/^## All variables above are.*##/ d' >> site.exp
	-@rm -f ./site.tmp

CHECK_TARGETS = @check_languages@

check: $(CHECK_TARGETS)

check-subtargets: $(patsubst %,%-subtargets,$(CHECK_TARGETS))

# The idea is to parallelize testing of multilibs, for example:
#   make -j3 check-gcc//sh-hms-sim/{-m1,-m2,-m3,-m3e,-m4}/{,-nofpu}
# will run 3 concurrent sessions of check-gcc, eventually testing
# all 10 combinations.  GNU make is required, as is a shell that expands
# alternations within braces.
lang_checks_parallel = $(lang_checks:=//%)
$(lang_checks_parallel): site.exp
	target=`echo "$@" | sed 's,//.*,,'`; \
	variant=`echo "$@" | sed 's,^[^/]*//,,'`; \
	vardots=`echo "$$variant" | sed 's,/,.,g'`; \
	$(MAKE) TESTSUITEDIR="testsuite.$$vardots" \
	  RUNTESTFLAGS="--target_board=$$variant $(RUNTESTFLAGS)" \
	  "$$target"

TESTSUITEDIR = testsuite

$(TESTSUITEDIR)/site.exp: site.exp
	-test -d $(TESTSUITEDIR) || mkdir $(TESTSUITEDIR)
	-rm -f $@
	sed '/set tmpdir/ s|testsuite$$|$(TESTSUITEDIR)|' < site.exp > $@

# This is only used for check-% targets that aren't parallelized.
$(filter-out $(lang_checks_parallelized),$(lang_checks)): check-% : site.exp
	-test -d plugin || mkdir plugin
	-test -d $(TESTSUITEDIR) || mkdir $(TESTSUITEDIR)
	test -d $(TESTSUITEDIR)/$* || mkdir $(TESTSUITEDIR)/$*
	-(rootme=`${PWD_COMMAND}`; export rootme; \
	srcdir=`cd ${srcdir}; ${PWD_COMMAND}` ; export srcdir ; \
	cd $(TESTSUITEDIR)/$*; \
	rm -f tmp-site.exp; \
	sed '/set tmpdir/ s|testsuite$$|$(TESTSUITEDIR)/$*|' \
		< ../../site.exp > tmp-site.exp; \
	$(SHELL) $${srcdir}/../move-if-change tmp-site.exp site.exp; \
	EXPECT=${EXPECT} ; export EXPECT ; \
	if [ -f $${rootme}/../expect/expect ] ; then  \
	   TCL_LIBRARY=`cd .. ; cd $${srcdir}/../tcl/library ; ${PWD_COMMAND}` ; \
	    export TCL_LIBRARY ; fi ; \
	$(RUNTEST) --tool $* $(RUNTESTFLAGS))

$(patsubst %,%-subtargets,$(filter-out $(lang_checks_parallelized),$(lang_checks))): check-%-subtargets:
	@echo check-$*

check_p_tool=$(firstword $(subst _, ,$*))
check_p_vars=$(check_$(check_p_tool)_parallelize)
check_p_subno=$(word 2,$(subst _, ,$*))
check_p_comma=,
check_p_subwork=$(subst $(check_p_comma), ,$(if $(check_p_subno),$(word $(check_p_subno),$(check_p_vars))))
check_p_numbers=1 2 3 4 5 6 7 8 9 10 11 12 13 14 15 16 17 18 19 20
check_p_subdir=$(subst _,,$*)
check_p_subdirs=$(wordlist 1,$(words $(check_$*_parallelize)),$(check_p_numbers))

# For parallelized check-% targets, this decides whether parallelization
# is desirable (if -jN is used and RUNTESTFLAGS doesn't contain anything
# but optional --target_board or --extra_opts arguments).  If desirable,
# recursive make is run with check-parallel-$lang{,1,2,3,4,5} etc. goals,
# which can be executed in parallel, as they are run in separate directories.
# check-parallel-$lang{1,2,3,4,5} etc. goals invoke runtest with the longest
# running *.exp files from the testsuite, as determined by check_$lang_parallelize
# variable.  The check-parallel-$lang goal in that case invokes runtest with
# all the remaining *.exp files not handled by the separate goals.
# Afterwards contrib/dg-extract-results.sh is used to merge the sum and log
# files.  If parallelization isn't desirable, only one recursive make
# is run with check-parallel-$lang goal and check_$lang_parallelize variable
# cleared to say that no additional arguments beyond $(RUNTESTFLAGS)
# should be passed to runtest.
#
# To parallelize some language check, add the corresponding check-$lang
# to lang_checks_parallelized variable and define check_$lang_parallelize
# variable (see above check_gcc_parallelize description).
$(lang_checks_parallelized): check-% : site.exp
	@if [ -z "$(filter-out --target_board=%,$(filter-out --extra_opts%,$(RUNTESTFLAGS)))" ] \
	    && [ "$(filter -j, $(MFLAGS))" = "-j" ]; then \
	  $(MAKE) TESTSUITEDIR="$(TESTSUITEDIR)" RUNTESTFLAGS="$(RUNTESTFLAGS)" \
	    check-parallel-$* \
	    $(patsubst %,check-parallel-$*_%, $(check_p_subdirs)); \
	  for file in $(TESTSUITEDIR)/$*/$* \
		      $(patsubst %,$(TESTSUITEDIR)/$*%/$*,$(check_p_subdirs));\
	  do \
	    mv -f $$file.sum $$file.sum.sep; mv -f $$file.log $$file.log.sep; \
	  done; \
	  $(SHELL) $(srcdir)/../contrib/dg-extract-results.sh \
	    $(TESTSUITEDIR)/$*/$*.sum.sep \
	    $(patsubst %,$(TESTSUITEDIR)/$*%/$*.sum.sep,$(check_p_subdirs)) \
	    > $(TESTSUITEDIR)/$*/$*.sum; \
	  $(SHELL) $(srcdir)/../contrib/dg-extract-results.sh -L \
	    $(TESTSUITEDIR)/$*/$*.log.sep \
	    $(patsubst %,$(TESTSUITEDIR)/$*%/$*.log.sep,$(check_p_subdirs)) \
	    > $(TESTSUITEDIR)/$*/$*.log; \
	else \
	  $(MAKE) TESTSUITEDIR="$(TESTSUITEDIR)" RUNTESTFLAGS="$(RUNTESTFLAGS)" \
	    check_$*_parallelize= check-parallel-$*; \
	fi

# Just print the parallelized subtargets for those that want to split
# the testing across machines.
$(patsubst %,%-subtargets,$(lang_checks_parallelized)): check-%-subtargets:
	@echo check-parallel-$* \
	  $(patsubst %,check-parallel-$*_%, $(check_p_subdirs))

# In the if [ -n "$(check_p_subno)" ] case runtest should be given the name of
# the given *.exp file(s).  See comment above check_gcc_parallelize variable
# for details on the content of these variables.
#
# In the elif [ -n "$(check_p_vars)" ] case runtest should be given
# names of all the *.exp files for this tool that aren't already handled by
# other goals.  First it finds all the *.exp files for this tool, then
# prunes those already specified in check_$lang_parallelize or duplicates.
#
# Otherwise check-$lang isn't parallelized and runtest is invoked just with
# the $(RUNTESTFLAGS) arguments.
check-parallel-% : site.exp
	-test -d plugin || mkdir plugin
	-test -d $(TESTSUITEDIR) || mkdir $(TESTSUITEDIR)
	test -d $(TESTSUITEDIR)/$(check_p_subdir) || mkdir $(TESTSUITEDIR)/$(check_p_subdir)
	-(rootme=`${PWD_COMMAND}`; export rootme; \
	srcdir=`cd ${srcdir}; ${PWD_COMMAND}` ; export srcdir ; \
	cd $(TESTSUITEDIR)/$(check_p_subdir); \
	rm -f tmp-site.exp; \
	sed '/set tmpdir/ s|testsuite$$|$(TESTSUITEDIR)/$(check_p_subdir)|' \
		< ../../site.exp > tmp-site.exp; \
	$(SHELL) $${srcdir}/../move-if-change tmp-site.exp site.exp; \
	EXPECT=${EXPECT} ; export EXPECT ; \
	if [ -f $${rootme}/../expect/expect ] ; then  \
	   TCL_LIBRARY=`cd .. ; cd $${srcdir}/../tcl/library ; ${PWD_COMMAND}` ; \
	    export TCL_LIBRARY ; fi ; \
	runtestflags= ; \
	if [ -n "$(check_p_subno)" ] ; then \
	  runtestflags="$(check_p_subwork)"; \
	elif [ -n "$(check_p_vars)" ] ; then \
	  parts="`echo ' $(strip $(subst $(check_p_comma), ,$(check_p_vars))) ' \
		  | sed 's/=[^ ]* / /g'`"; \
	  for part in `find $$srcdir/testsuite/$(check_p_tool)* -name \*.exp` ; do \
	    part=`basename $$part` ; \
	    case " $$parts $$runtestflags " in \
	      *" $$part "*) ;; \
	      *) runtestflags="$$runtestflags $$part" ;; \
	    esac ; \
	  done ; \
	fi ; \
	$(RUNTEST) --tool $(check_p_tool) $(RUNTESTFLAGS) $$runtestflags)

# QMTest targets

# The path to qmtest.
QMTEST_PATH=qmtest

# The flags to pass to qmtest.
QMTESTFLAGS=

# The flags to pass to "qmtest run".
QMTESTRUNFLAGS=-f none --result-stream dejagnu_stream.DejaGNUStream

# The command to use to invoke qmtest.
QMTEST=${QMTEST_PATH} ${QMTESTFLAGS}

# The tests (or suites) to run.
QMTEST_GPP_TESTS=g++

# The subdirectory of the OBJDIR that will be used to store the QMTest
# test database configuration and that will be used for temporary
# scratch space during QMTest's execution.
QMTEST_DIR=qmtestsuite

# Create the QMTest database configuration.
${QMTEST_DIR} stamp-qmtest:
	${QMTEST} -D ${QMTEST_DIR} create-tdb \
	    -c gcc_database.GCCDatabase \
	    -a srcdir=`cd ${srcdir}/testsuite && ${PWD_COMMAND}` && \
	    $(STAMP) stamp-qmtest

# Create the QMTest context file.
${QMTEST_DIR}/context: stamp-qmtest
	rm -f $@
	echo "CompilerTable.languages=c cplusplus" >> $@
	echo "CompilerTable.c_kind=GCC" >> $@
	echo "CompilerTable.c_path=${objdir}/xgcc" >> $@
	echo "CompilerTable.c_options=-B${objdir}/" >> $@
	echo "CompilerTable.cplusplus_kind=GCC" >> $@
	echo "CompilerTable.cplusplus_path=${objdir}/xg++" >> $@
	echo "CompilerTable.cplusplus_options=-B${objdir}/" >> $@
	echo "DejaGNUTest.target=${target_noncanonical}" >> $@

# Run the G++ testsuite using QMTest.
qmtest-g++: ${QMTEST_DIR}/context
	cd ${QMTEST_DIR} && ${QMTEST} run ${QMTESTRUNFLAGS} -C context \
	   -o g++.qmr ${QMTEST_GPP_TESTS}

# Use the QMTest GUI.
qmtest-gui: ${QMTEST_DIR}/context
	cd ${QMTEST_DIR} && ${QMTEST} gui -C context

.PHONY: qmtest-g++

# Run Paranoia on real.c.

paranoia.o: $(srcdir)/../contrib/paranoia.cc $(CONFIG_H) $(SYSTEM_H) $(TREE_H)
	g++ -c $(ALL_CFLAGS) $(ALL_CPPFLAGS) $< $(OUTPUT_OPTION)

paranoia: paranoia.o real.o $(LIBIBERTY)
	g++ -o $@ paranoia.o real.o $(LIBIBERTY)

# These exist for maintenance purposes.

# Update the tags table.
TAGS: lang.tags
	(cd $(srcdir);					\
	incs= ;						\
	list='$(SUBDIRS)'; for dir in $$list; do	\
	  if test -f $$dir/TAGS; then			\
	    incs="$$incs --include $$dir/TAGS.sub";	\
	  fi;						\
	done;						\
	etags -o TAGS.sub c-family/*.h c-family/*.c *.h *.c; \
	etags --include TAGS.sub $$incs)

# -----------------------------------------------------
# Rules for generating translated message descriptions.
# Disabled by autoconf if the tools are not available.
# -----------------------------------------------------

XGETTEXT = @XGETTEXT@
GMSGFMT = @GMSGFMT@
MSGMERGE = msgmerge
CATALOGS = $(patsubst %,po/%,@CATALOGS@)

.PHONY: build- install- build-po install-po update-po

# Dummy rules to deal with dependencies produced by use of
# "build-@POSUB@" and "install-@POSUB@" above, when NLS is disabled.
build-: ; @true
install-: ; @true

build-po: $(CATALOGS)

# This notation should be acceptable to all Make implementations used
# by people who are interested in updating .po files.
update-po: $(CATALOGS:.gmo=.pox)

# N.B. We do not attempt to copy these into $(srcdir).  The snapshot
# script does that.
.po.gmo:
	$(mkinstalldirs) po
	$(GMSGFMT) --statistics -o $@ $<

# The new .po has to be gone over by hand, so we deposit it into
# build/po with a different extension.
# If build/po/gcc.pot exists, use it (it was just created),
# else use the one in srcdir.
.po.pox:
	$(mkinstalldirs) po
	$(MSGMERGE) $< `if test -f po/gcc.pot; \
			then echo po/gcc.pot; \
			else echo $(srcdir)/po/gcc.pot; fi` -o $@

# This rule has to look for .gmo modules in both srcdir and
# the cwd, and has to check that we actually have a catalog
# for each language, in case they weren't built or included
# with the distribution.
install-po:
	$(mkinstalldirs) $(DESTDIR)$(datadir)
	cats="$(CATALOGS)"; for cat in $$cats; do \
	  lang=`basename $$cat | sed 's/\.gmo$$//'`; \
	  if [ -f $$cat ]; then :; \
	  elif [ -f $(srcdir)/$$cat ]; then cat=$(srcdir)/$$cat; \
	  else continue; \
	  fi; \
	  dir=$(localedir)/$$lang/LC_MESSAGES; \
	  echo $(mkinstalldirs) $(DESTDIR)$$dir; \
	  $(mkinstalldirs) $(DESTDIR)$$dir || exit 1; \
	  echo $(INSTALL_DATA) $$cat $(DESTDIR)$$dir/gcc.mo; \
	  $(INSTALL_DATA) $$cat $(DESTDIR)$$dir/gcc.mo; \
	done

# Rule for regenerating the message template (gcc.pot).
# Instead of forcing everyone to edit POTFILES.in, which proved impractical,
# this rule has no dependencies and always regenerates gcc.pot.  This is
# relatively harmless since the .po files do not directly depend on it.
# Note that exgettext has an awk script embedded in it which requires a
# fairly modern (POSIX-compliant) awk.
# The .pot file is left in the build directory.
gcc.pot: po/gcc.pot
po/gcc.pot: force
	$(mkinstalldirs) po
	$(MAKE) srcextra
	AWK=$(AWK) $(SHELL) $(srcdir)/po/exgettext \
		$(XGETTEXT) gcc $(srcdir)<|MERGE_RESOLUTION|>--- conflicted
+++ resolved
@@ -1853,66 +1853,10 @@
 gcc.srcextra: gengtype-lex.c
 	-cp -p $^ $(srcdir)
 
-<<<<<<< HEAD
 graph.o: graph.c graph.h $(CONFIG_H) $(SYSTEM_H) coretypes.h \
     $(DIAGNOSTIC_CORE_H) $(BASIC_BLOCK_H) $(PRETTY_PRINT_H) dumpfile.h
 
 sbitmap.o: sbitmap.c sbitmap.h $(CONFIG_H) $(SYSTEM_H) coretypes.h
-=======
-# C language specific files.
-c-aux-info.o : c-aux-info.c  $(CONFIG_H) $(SYSTEM_H) coretypes.h $(TM_H) \
-	$(C_TREE_H) $(TREE_H) $(FLAGS_H)
-
-c-convert.o : c-convert.c $(CONFIG_H) $(SYSTEM_H) coretypes.h $(TM_H) \
-	$(TREE_H) $(C_TREE_H) $(FLAGS_H) $(C_COMMON_H) convert.h \
-	langhooks.h $(TARGET_H)
-
-c-decl.o : c-decl.c c-lang.h $(CONFIG_H) $(SYSTEM_H) coretypes.h $(TM_H) \
-	$(TREE_H) $(C_TREE_H) $(GGC_H) $(TARGET_H) $(FLAGS_H) $(FUNCTION_H) \
-	output.h debug.h toplev.h intl.h $(TM_P_H) $(TREE_INLINE_H) \
-	$(TIMEVAR_H) $(OPTS_H) $(C_PRAGMA_H) gt-c-decl.h $(CGRAPH_H) \
-	$(HASHTAB_H) $(LIBFUNCS_H) $(EXCEPT_H) $(LANGHOOKS_DEF_H) \
-	$(TREE_DUMP_H) $(C_COMMON_H) $(CPPLIB_H) $(DIAGNOSTIC_CORE_H) \
-	$(INPUT_H) langhooks.h pointer-set.h tree-iterator.h \
-	$(PLUGIN_H) c-family/c-ada-spec.h c-family/c-objc.h \
-	tree-pl.h
-
-c-errors.o: c-errors.c $(CONFIG_H) $(SYSTEM_H) coretypes.h $(TM_H) $(TREE_H) \
-	$(C_TREE_H) $(FLAGS_H) $(DIAGNOSTIC_H) $(TM_P_H)
-
-c-lang.o : c-lang.c c-objc-common.h \
-	$(CONFIG_H) $(SYSTEM_H) coretypes.h $(TM_H) $(TREE_H) \
-	$(C_TREE_H) $(DIAGNOSTIC_CORE_H) \
-	langhooks.h $(LANGHOOKS_DEF_H) $(C_COMMON_H) gtype-c.h \
-	$(C_PRAGMA_H) $(TREE_INLINE_H)
-
-c-objc-common.o : c-objc-common.c c-objc-common.h \
-	$(CONFIG_H) $(SYSTEM_H) coretypes.h \
-	$(TREE_H) $(C_TREE_H) $(FLAGS_H) $(DIAGNOSTIC_H) \
-	langhooks.h $(GGC_H) $(C_PRETTY_PRINT_H) intl.h \
-	tree-pretty-print.h
-
-c-parser.o : c-parser.c $(CONFIG_H) $(SYSTEM_H) coretypes.h \
-	$(TM_H) $(TREE_H) $(C_TREE_H) $(C_COMMON_H) $(C_PRAGMA_H) $(CPPLIB_H) \
-	$(GGC_H) $(TIMEVAR_H) $(INPUT_H) $(FLAGS_H) output.h \
-	gt-c-parser.h langhooks.h \
-	$(VEC_H) $(TARGET_H) $(CGRAPH_H) $(PLUGIN_H) \
-	 c-family/c-objc.h tree-pl.h
-
-c-typeck.o : c-typeck.c c-lang.h $(CONFIG_H) $(SYSTEM_H) coretypes.h $(TM_H) \
-	$(TREE_H) $(C_TREE_H) $(TARGET_H) $(FLAGS_H) intl.h output.h $(EXPR_H) \
-	langhooks.h tree-iterator.h $(BITMAP_H) $(GIMPLE_H) \
-	 c-family/c-objc.h
-
-
-
-graph.o: graph.c $(SYSTEM_H) coretypes.h $(TM_H) toplev.h $(DIAGNOSTIC_CORE_H) $(FLAGS_H) output.h \
-    $(RTL_H) $(FUNCTION_H) hard-reg-set.h $(BASIC_BLOCK_H) graph.h $(OBSTACK_H) \
-    $(CONFIG_H) $(EMIT_RTL_H)
-
-sbitmap.o: sbitmap.c sbitmap.h $(CONFIG_H) $(SYSTEM_H) coretypes.h $(BASIC_BLOCK_H)
-ebitmap.o: ebitmap.c $(CONFIG_H) $(SYSTEM_H) coretypes.h $(EBITMAP_H)
->>>>>>> 1755e261
 sparseset.o: sparseset.c $(SYSTEM_H) sparseset.h $(CONFIG_H)
 
 AR_OBJS = file-find.o
@@ -2581,11 +2525,7 @@
    $(LANGHOOKS_DEF_H) $(TREE_FLOW_H) $(CGRAPH_H) $(TIMEVAR_H) $(TM_H) \
    coretypes.h $(EXCEPT_H) $(FLAGS_H) $(RTL_H) $(FUNCTION_H) $(EXPR_H) \
    $(GGC_H) gt-gimplify.h $(HASHTAB_H) $(TARGET_H) $(DIAGNOSTIC_CORE_H) $(OPTABS_H) \
-<<<<<<< HEAD
-   $(SPLAY_TREE_H) $(VEC_H) tree-iterator.h $(TREE_PASS_H) $(TREE_PRETTY_PRINT_H)
-=======
-   $(SPLAY_TREE_H) $(VEC_H) tree-iterator.h tree-pass.h tree-pretty-print.h tree-pl.h
->>>>>>> 1755e261
+   $(SPLAY_TREE_H) $(VEC_H) tree-iterator.h $(TREE_PASS_H) $(TREE_PRETTY_PRINT_H) tree-pl.h
 gimple-iterator.o : gimple-iterator.c $(CONFIG_H) $(SYSTEM_H) coretypes.h \
    $(TREE_H) $(GIMPLE_H) $(TREE_FLOW_H) value-prof.h
 gimple-fold.o : gimple-fold.c $(TREE_FLOW_H) $(CONFIG_H) coretypes.h dumpfile.h \
@@ -2822,15 +2762,9 @@
    $(TREE_H) $(GIMPLE_H) $(FLAGS_H) $(FUNCTION_H) $(EXPR_H) \
    $(OPTABS_H) $(LIBFUNCS_H) $(REGS_H) hard-reg-set.h insn-config.h $(RECOG_H) \
    output.h  $(EXCEPT_H) $(HASHTAB_H) $(GGC_H) $(TM_P_H) langhooks.h \
-<<<<<<< HEAD
    gt-function.h $(TARGET_H) $(BASIC_BLOCK_H) $(PREDICT_H) \
    $(TREE_PASS_H) $(DF_H) $(PARAMS_H) bb-reorder.h \
-   $(COMMON_TARGET_H)
-=======
-   gt-function.h $(TARGET_H) $(BASIC_BLOCK_H) $(INTEGRATE_H) $(PREDICT_H) \
-   $(TREE_PASS_H) $(DF_H) $(TIMEVAR_H) vecprim.h $(PARAMS_H) bb-reorder.h \
    $(COMMON_TARGET_H) tree-pl.h
->>>>>>> 1755e261
 statistics.o : statistics.c $(CONFIG_H) $(SYSTEM_H) coretypes.h \
    $(TREE_PASS_H) $(TREE_DUMP_H) $(HASHTAB_H) statistics.h $(FUNCTION_H)
 stmt.o : stmt.c $(CONFIG_H) $(SYSTEM_H) coretypes.h dumpfile.h $(TM_H) $(RTL_H) \
@@ -2852,16 +2786,10 @@
    typeclass.h hard-reg-set.h toplev.h $(DIAGNOSTIC_CORE_H) hard-reg-set.h $(EXCEPT_H) \
    reload.h langhooks.h intl.h $(TM_P_H) $(TARGET_H) \
    tree-iterator.h gt-expr.h $(MACHMODE_H) $(TIMEVAR_H) $(TREE_FLOW_H) \
-<<<<<<< HEAD
    $(TREE_PASS_H) $(DF_H) $(DIAGNOSTIC_H) $(SSAEXPAND_H) \
-   $(PARAMS_H) $(COMMON_TARGET_H) target-globals.h
+   $(PARAMS_H) $(COMMON_TARGET_H) target-globals.h tree-pl.h
 dojump.o : dojump.c $(CONFIG_H) $(SYSTEM_H) coretypes.h $(TM_H) $(TM_P_H) \
    $(RTL_H) $(TREE_H) \
-=======
-   $(TREE_PASS_H) $(DF_H) $(DIAGNOSTIC_H) vecprim.h $(SSAEXPAND_H) \
-   $(PARAMS_H) $(COMMON_TARGET_H) tree-pl.h
-dojump.o : dojump.c $(CONFIG_H) $(SYSTEM_H) coretypes.h $(TM_H) $(RTL_H) $(TREE_H) \
->>>>>>> 1755e261
    $(FLAGS_H) $(FUNCTION_H) $(EXPR_H) $(OPTABS_H) $(INSN_ATTR_H) insn-config.h \
    langhooks.h $(GGC_H) gt-dojump.h $(BASIC_BLOCK_H)
 builtins.o : builtins.c builtins.h $(CONFIG_H) $(SYSTEM_H) coretypes.h $(TM_H) \
@@ -2883,11 +2811,7 @@
 explow.o : explow.c $(CONFIG_H) $(SYSTEM_H) coretypes.h $(TM_H) $(RTL_H) $(TREE_H) \
    $(FLAGS_H) hard-reg-set.h insn-config.h $(EXPR_H) $(OPTABS_H) $(RECOG_H) \
    $(DIAGNOSTIC_CORE_H) $(EXCEPT_H) $(FUNCTION_H) $(GGC_H) $(TM_P_H) langhooks.h gt-explow.h \
-<<<<<<< HEAD
-   $(TARGET_H) $(COMMON_TARGET_H) output.h $(LIBFUNCS_H)
-=======
-   $(TARGET_H) $(COMMON_TARGET_H) output.h tree-pl.h
->>>>>>> 1755e261
+   $(TARGET_H) $(COMMON_TARGET_H) output.h $(LIBFUNCS_H) tree-pl.h
 optabs.o : optabs.c $(CONFIG_H) $(SYSTEM_H) coretypes.h $(TM_H) $(RTL_H) \
    $(TREE_H) $(FLAGS_H) insn-config.h $(EXPR_H) $(OPTABS_H) $(LIBFUNCS_H) \
    $(RECOG_H) reload.h $(DIAGNOSTIC_CORE_H) $(GGC_H) $(TM_P_H) \
