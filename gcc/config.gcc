# GCC target-specific configuration file.
# Copyright 1997, 1998, 1999, 2000, 2001, 2002, 2003, 2004, 2005, 2006, 2007,
# 2008, 2009, 2010, 2011 Free Software Foundation, Inc.

#This file is part of GCC.

#GCC is free software; you can redistribute it and/or modify it under
#the terms of the GNU General Public License as published by the Free
#Software Foundation; either version 3, or (at your option) any later
#version.

#GCC is distributed in the hope that it will be useful, but WITHOUT
#ANY WARRANTY; without even the implied warranty of MERCHANTABILITY or
#FITNESS FOR A PARTICULAR PURPOSE.  See the GNU General Public License
#for more details.

#You should have received a copy of the GNU General Public License
#along with GCC; see the file COPYING3.  If not see
#<http://www.gnu.org/licenses/>.

# This is the GCC target-specific configuration file
# where a configuration type is mapped to different system-specific
# definitions and files.  This is invoked by the autoconf-generated
# configure script.  Putting it in a separate shell file lets us skip
# running autoconf when modifying target-specific information.

# When you change the cases in the OS or target switches, consider
# updating ../libgcc/config.host also.

# This file switches on the shell variable ${target}, and also uses the
# following shell variables:
#
#  with_*		Various variables as set by configure.
#
#  enable_threads	Either the name, yes or no depending on whether
#			threads support was requested.
#
#  default_use_cxa_atexit
#			  The default value for the $enable___cxa_atexit
#			variable.  enable___cxa_atexit needs to be set to
#			"yes" for the correct operation of C++ destructors
#			but it relies upon the presence of a non-standard C
#			library	function called	__cxa_atexit.
#			  Since not all C libraries provide __cxa_atexit the
#			default value of $default_use_cxa_atexit is set to
#			"no" except for targets which are known to be OK.
#
#  default_gnu_indirect_function
#                       The default value for the $enable_gnu_indirect_function
#                       variable.  enable_gnu_indirect_function relies
#			upon the presence of a non-standard gnu ifunc support
#			in the assembler, linker and dynamic linker.
#			Since not all libraries provide the dynamic linking
#			support, the default value of
#			$default_gnu_indirect_function is set to
#			"no" except for targets which are known to be OK.
#
#  gas_flag		Either yes or no depending on whether GNU as was
#			requested.
#
#  gnu_ld_flag		Either yes or no depending on whether GNU ld was
#			requested.

# This file sets the following shell variables for use by the
# autoconf-generated configure script:
#
#  cpu_type		The name of the cpu, if different from the first
#			chunk of the canonical target name.
#
#  tm_defines		List of target macros to define for all compilations.
#
#  tm_file		A list of target macro files, if different from
#			"$cpu_type/$cpu_type.h". Usually it's constructed
#			per target in a way like this:
#			tm_file="${tm_file} dbxelf.h elfos.h ${cpu_type.h}/elf.h"
#			Note that the preferred order is:
#			- specific target header "${cpu_type}/${cpu_type.h}"
#			- generic headers like dbxelf.h elfos.h, etc.
#			- specializing target headers like ${cpu_type.h}/elf.h
#			This helps to keep OS specific stuff out of the CPU
#			defining header ${cpu_type}/${cpu_type.h}.
#
#			It is possible to include automatically-generated
#			build-directory files by prefixing them with "./".
#			All other files should relative to $srcdir/config.
#
#  libgcc_tm_file	A list of target macro files used only for code
#			built for the target, not the host.  These files
#			are relative to $srcdir/../libgcc/config and
#			must not have the same names as files in
#			$srcdir/config.
#
#  tm_p_file		Location of file with declarations for functions
#			in $out_file.
#
#  out_file		The name of the machine description C support
#			file, if different from "$cpu_type/$cpu_type.c".
#
#  common_out_file	The name of the source file for code shared between
#			the compiler proper and the driver.
#
#  md_file		The name of the machine-description file, if
#			different from "$cpu_type/$cpu_type.md".
#
#  tmake_file		A list of machine-description-specific
#			makefile-fragments, if different from
#			"$cpu_type/t-$cpu_type".
#
#  extra_modes          The name of the file containing a list of extra
#                       machine modes, if necessary and different from
#                       "$cpu_type/$cpu_type-modes.def".
#
#  extra_objs		List of extra objects that should be linked into
#			the compiler proper (cc1, cc1obj, cc1plus)
#			depending on target.
#
#  extra_gcc_objs	List of extra objects that should be linked into
#			the compiler driver (gcc) depending on target.
#
#  extra_headers	List of used header files from the directory
#			config/${cpu_type}.
#
#  user_headers_inc_next_pre
#			List of header file names of internal gcc header
#			files, which should be prefixed by an include_next.
#  user_headers_inc_next_post
#			List of header file names of internal gcc header
#			files, which should be postfixed by an include_next.
#  use_gcc_tgmath	If set, add tgmath.h to the list of used header
#			files.
#
#  use_gcc_stdint	If "wrap", install a version of stdint.h that
#			wraps the system's copy for hosted compilations;
#			if "provide", provide a version of systems without
#			such a system header; otherwise "none", do not
#			provide such a header at all.
#
#  extra_passes		List of extra executables compiled for this target
#			machine, used for compiling from source to object.
#
#  extra_parts		List of extra object files that should be compiled
#			for this target machine.
#
#  extra_programs	Like extra_passes, but these are used when linking.
#
#  extra_options	List of target-dependent .opt files.
#
#  c_target_objs	List of extra target-dependent objects that be
#			linked into the C compiler only.
#
#  cxx_target_objs	List of extra target-dependent objects that be
#			linked into the C++ compiler only.
#
#  fortran_target_objs	List of extra target-dependent objects that be
#			linked into the fortran compiler only.
#
#  target_gtfiles       List of extra source files with type information.
#
#  xm_defines		List of macros to define when compiling for the
#			target machine.
#
#  xm_file		List of files to include when compiling for the
#			target machine.
#
#  use_collect2		Set to yes or no, depending on whether collect2
#			will be used.
#
#  target_cpu_default	Set to override the default target model.
#
#  gdb_needs_out_file_path
#			Set to yes if gdb needs a dir command with
#			`dirname $out_file`.
#
#  thread_file		Set to control which thread package to use.
#
#  gas			Set to yes or no depending on whether the target
#			system normally uses GNU as.
#
#  need_64bit_hwint	Set to yes if HOST_WIDE_INT must be 64 bits wide
#			for this target.  This is true if this target
#			supports "long" or "wchar_t" wider than 32 bits,
#			or BITS_PER_WORD is wider than 32 bits.
#			The setting made here must match the one made in
#			other locations such as libcpp/configure.ac
#
#  configure_default_options
#			Set to an initializer for configure_default_options
#			in configargs.h, based on --with-cpu et cetera.
#
#  native_system_header_dir
#			Where system header files are found for this
#			target.  This defaults to /usr/include.  If
#			the --with-sysroot configure option or the
#			--sysroot command line option is used this
#			will be relative to the sysroot.

# The following variables are used in each case-construct to build up the
# outgoing variables:
#
#  gnu_ld		Set to yes or no depending on whether the target
#			system normally uses GNU ld.
#
#  target_has_targetcm	Set to yes or no depending on whether the target
#			has its own definition of targetcm.
#
#  target_has_targetm_common	Set to yes or no depending on whether the
#			target has its own definition of targetm_common.

out_file=
common_out_file=
tmake_file=
extra_headers=
user_headers_inc_next_pre=
user_headers_inc_next_post=
use_gcc_tgmath=yes
use_gcc_stdint=none
extra_passes=
extra_parts=
extra_programs=
extra_objs=
extra_gcc_objs=
extra_options=
c_target_objs=
cxx_target_objs=
fortran_target_objs=
target_has_targetcm=no
target_has_targetm_common=yes
tm_defines=
xm_defines=
libgcc_tm_file=
# Set this to force installation and use of collect2.
use_collect2=
# Set this to override the default target model.
target_cpu_default=
# Set this if gdb needs a dir command with `dirname $out_file`
gdb_needs_out_file_path=
# Set this to control which thread package will be used.
thread_file=
# Reinitialize these from the flag values every loop pass, since some
# configure entries modify them.
gas="$gas_flag"
gnu_ld="$gnu_ld_flag"
default_use_cxa_atexit=no
default_gnu_indirect_function=no
target_gtfiles=
need_64bit_hwint=
need_64bit_isa=
native_system_header_dir=/usr/include

# Don't carry these over build->host->target.  Please.
xm_file=
md_file=

# Obsolete configurations.
case ${target} in
   alpha*-dec-osf5.1*			\
 | i[34567]86-*-interix3*		\
 | mips-sgi-irix6.5			\
 | mips*-*-openbsd*			\
 | score-*				\
 | *-*-solaris2.8*			\
 )
    if test "x$enable_obsolete" != xyes; then
      echo "*** Configuration ${target} is obsolete." >&2
      echo "*** Specify --enable-obsolete to build it anyway." >&2
      echo "*** Support will be REMOVED in the next major release of GCC," >&2
      echo "*** unless a maintainer comes forward." >&2
      exit 1
    fi;;
esac

# Unsupported targets list.  Do not put an entry in this list unless
# it would otherwise be caught by a more permissive pattern.  The list
# should be in alphabetical order.
case ${target} in
   i[34567]86-go32-*			\
 | i[34567]86-*-go32*			\
 | m68k-*-uclinuxoldabi*		\
 | mips64orion*-*-rtems*		\
 | pdp11-*-bsd				\
 | sparc-hal-solaris2*			\
 | thumb-*-*				\
 | *-*-freebsd[12] | *-*-freebsd[12].*	\
 | *-*-freebsd*aout*			\
 | *-*-linux*aout*			\
 | *-*-linux*coff*			\
 | *-*-linux*libc1*			\
 | *-*-linux*oldld*			\
 | *-*-rtemsaout*			\
 | *-*-rtemscoff*			\
 | *-*-solaris2				\
 | *-*-solaris2.[0-7]			\
 | *-*-solaris2.[0-7].*			\
 | *-*-sysv*		\
 | vax-*-vms*				\
 )
	echo "*** Configuration ${target} not supported" 1>&2
	exit 1
	;;
esac

# Set default cpu_type, tm_file, tm_p_file and xm_file so it can be
# updated in each machine entry.  Also set default extra_headers for some
# machines.
tm_p_file=
cpu_type=`echo ${target} | sed 's/-.*$//'`
cpu_is_64bit=
case ${target} in
m32c*-*-*)
        cpu_type=m32c
	tmake_file=m32c/t-m32c
	target_has_targetm_common=no
        ;;
alpha*-*-*)
	cpu_type=alpha
	need_64bit_hwint=yes
	extra_options="${extra_options} g.opt"
	;;
am33_2.0-*-linux*)
	cpu_type=mn10300
	;;
arm*-*-*)
	cpu_type=arm
	extra_headers="mmintrin.h arm_neon.h"
	c_target_objs="arm-c.o"
	cxx_target_objs="arm-c.o"
	extra_options="${extra_options} arm/arm-tables.opt"
	;;
avr-*-*)
	cpu_type=avr
	c_target_objs="avr-c.o"
	cxx_target_objs="avr-c.o"
	extra_options="${extra_options} avr/avr-tables.opt"
	;;
bfin*-*)
	cpu_type=bfin
	;;
crisv32-*)
	cpu_type=cris
	;;
frv*)	cpu_type=frv
	extra_options="${extra_options} g.opt"
	;;
moxie*)	cpu_type=moxie
	target_has_targetm_common=no
	;;
fido-*-*)
	cpu_type=m68k
	extra_headers=math-68881.h
	extra_options="${extra_options} m68k/m68k-tables.opt"
        ;;
i[34567]86-*-*)
	cpu_type=i386
	c_target_objs="i386-c.o"
	cxx_target_objs="i386-c.o"
	need_64bit_hwint=yes
	extra_options="${extra_options} fused-madd.opt"
	extra_headers="cpuid.h mmintrin.h mm3dnow.h xmmintrin.h emmintrin.h
		       pmmintrin.h tmmintrin.h ammintrin.h smmintrin.h
		       nmmintrin.h bmmintrin.h fma4intrin.h wmmintrin.h
		       immintrin.h x86intrin.h avxintrin.h xopintrin.h
		       ia32intrin.h cross-stdarg.h lwpintrin.h popcntintrin.h
		       lzcntintrin.h bmiintrin.h bmi2intrin.h tbmintrin.h
		       avx2intrin.h fmaintrin.h"
	;;
x86_64-*-*)
	cpu_type=i386
	c_target_objs="i386-c.o"
	cxx_target_objs="i386-c.o"
	extra_options="${extra_options} fused-madd.opt"
	extra_headers="cpuid.h mmintrin.h mm3dnow.h xmmintrin.h emmintrin.h
		       pmmintrin.h tmmintrin.h ammintrin.h smmintrin.h
		       nmmintrin.h bmmintrin.h fma4intrin.h wmmintrin.h
		       immintrin.h x86intrin.h avxintrin.h xopintrin.h
		       ia32intrin.h cross-stdarg.h lwpintrin.h popcntintrin.h
		       lzcntintrin.h bmiintrin.h tbmintrin.h bmi2intrin.h
		       avx2intrin.h fmaintrin.h"
	need_64bit_hwint=yes
	;;
ia64-*-*)
	extra_headers=ia64intrin.h
	need_64bit_hwint=yes
	extra_options="${extra_options} g.opt fused-madd.opt"
	;;
hppa*-*-*)
	cpu_type=pa
	;;
lm32*)
	extra_options="${extra_options} g.opt"
	;;
m32r*-*-*)
        cpu_type=m32r
	extra_options="${extra_options} g.opt"
        ;;
m68k-*-*)
	extra_headers=math-68881.h
	extra_options="${extra_options} m68k/m68k-tables.opt"
	;;
microblaze*-*-*)
        cpu_type=microblaze
	extra_options="${extra_options} g.opt"
        ;;
mips*-*-*)
	cpu_type=mips
	need_64bit_hwint=yes
	extra_headers="loongson.h"
	extra_options="${extra_options} g.opt mips/mips-tables.opt"
	;;
picochip-*-*)
        cpu_type=picochip
        ;;
powerpc*-*-*)
	cpu_type=rs6000
	extra_headers="ppc-asm.h altivec.h spe.h ppu_intrinsics.h paired.h spu2vmx.h vec_types.h si2vmx.h"
	need_64bit_hwint=yes
	case x$with_cpu in
	    xpowerpc64|xdefault64|x6[23]0|x970|xG5|xpower[34567]|xpower6x|xrs64a|xcell|xa2|xe500mc64)
		cpu_is_64bit=yes
		;;
	esac
	extra_options="${extra_options} g.opt fused-madd.opt rs6000/rs6000-tables.opt"
	;;
rs6000*-*-*)
	need_64bit_hwint=yes
	extra_options="${extra_options} g.opt fused-madd.opt rs6000/rs6000-tables.opt"
	;;
score*-*-*)
	cpu_type=score
	extra_options="${extra_options} g.opt"
	;;
sparc*-*-*)
	cpu_type=sparc
	c_target_objs="sparc-c.o"
	cxx_target_objs="sparc-c.o"
	extra_headers="visintrin.h"
	need_64bit_hwint=yes
	;;
spu*-*-*)
	cpu_type=spu
	need_64bit_hwint=yes
	;;
s390*-*-*)
	cpu_type=s390
	need_64bit_hwint=yes
	extra_options="${extra_options} fused-madd.opt"
	;;
# Note the 'l'; we need to be able to match e.g. "shle" or "shl".
sh[123456789lbe]*-*-* | sh-*-*)
	cpu_type=sh
	need_64bit_hwint=yes
	;;
v850*-*-*)
	cpu_type=v850
	;;
tic6x-*-*)
	cpu_type=c6x
	extra_headers="c6x_intrinsics.h"
	extra_options="${extra_options} c6x/c6x-tables.opt"
	;;
xtensa*-*-*)
	extra_options="${extra_options} fused-madd.opt"
	;;
esac

tm_file=${cpu_type}/${cpu_type}.h
if test -f ${srcdir}/config/${cpu_type}/${cpu_type}-protos.h
then
	tm_p_file=${cpu_type}/${cpu_type}-protos.h
fi
extra_modes=
if test -f ${srcdir}/config/${cpu_type}/${cpu_type}-modes.def
then
	extra_modes=${cpu_type}/${cpu_type}-modes.def
fi
if test -f ${srcdir}/config/${cpu_type}/${cpu_type}.opt
then
	extra_options="${extra_options} ${cpu_type}/${cpu_type}.opt"
fi

case ${target} in
i[34567]86-*-*)
	if test "x$enable_cld" = xyes; then
		tm_defines="${tm_defines} USE_IX86_CLD=1"
	fi
	if test "x$enable_frame_pointer" = xyes; then
		tm_defines="${tm_defines} USE_IX86_FRAME_POINTER=1"
	fi
	tm_file="vxworks-dummy.h ${tm_file}"
	;;
x86_64-*-*)
	tm_file="i386/biarch64.h ${tm_file}"
	if test "x$enable_cld" = xyes; then
		tm_defines="${tm_defines} USE_IX86_CLD=1"
	fi
	if test "x$enable_frame_pointer" = xyes; then
		tm_defines="${tm_defines} USE_IX86_FRAME_POINTER=1"
	fi
	tm_file="vxworks-dummy.h ${tm_file}"
	;;
esac

# On a.out targets, we need to use collect2.
case ${target} in
*-*-*aout*)
	use_collect2=yes
	;;
esac

# Common C libraries.
tm_defines="$tm_defines LIBC_GLIBC=1 LIBC_UCLIBC=2 LIBC_BIONIC=3"

# Common parts for widely ported systems.
case ${target} in
*-*-darwin*)
  tmake_file="t-darwin ${cpu_type}/t-darwin"
  tm_file="${tm_file} darwin.h"
  case ${target} in
  *-*-darwin9*)
    tm_file="${tm_file} darwin9.h"
    ;;
  *-*-darwin[12][0-9]*)
    tm_file="${tm_file} darwin9.h darwin10.h"
    ;;
  esac
  tm_file="${tm_file} ${cpu_type}/darwin.h"
  tm_p_file="${tm_p_file} darwin-protos.h"
  target_gtfiles="\$(srcdir)/config/darwin.c"
  extra_options="${extra_options} darwin.opt"
  c_target_objs="${c_target_objs} darwin-c.o"
  cxx_target_objs="${cxx_target_objs} darwin-c.o"
  fortran_target_objs="darwin-f.o"
  target_has_targetcm=yes
  extra_objs="darwin.o"
  extra_gcc_objs="darwin-driver.o"
  default_use_cxa_atexit=yes
  use_gcc_stdint=wrap
  case ${enable_threads} in
    "" | yes | posix) thread_file='posix' ;;
  esac
  ;;
*-*-freebsd*)
  # This is the generic ELF configuration of FreeBSD.  Later
  # machine-specific sections may refine and add to this
  # configuration.
  #
  # Due to tm_file entry ordering issues that vary between cpu
  # architectures, we only define fbsd_tm_file to allow the
  # machine-specific section to dictate the final order of all
  # entries of tm_file with the minor exception that components
  # of the tm_file set here will always be of the form:
  #
  # freebsd<version_number>.h [freebsd-<conf_option>.h ...] freebsd-spec.h freebsd.h
  #
  # The machine-specific section should not tamper with this
  # ordering but may order all other entries of tm_file as it
  # pleases around the provided core setting.
  gas=yes
  gnu_ld=yes
  extra_parts="crtbegin.o crtend.o crtbeginS.o crtendS.o"
  fbsd_major=`echo ${target} | sed -e 's/.*freebsd//g' | sed -e 's/\..*//g'`
  tm_defines="${tm_defines} FBSD_MAJOR=${fbsd_major}"
  tmake_file="t-slibgcc-elf-ver t-freebsd"
  case ${enable_threads} in
    no)
      fbsd_tm_file="${fbsd_tm_file} freebsd-nthr.h"
      ;;
    "" | yes | posix)
      thread_file='posix'
      tmake_file="${tmake_file} t-freebsd-thread"
      # Before 5.0, FreeBSD can't bind shared libraries to -lc
      # when "optionally" threaded via weak pthread_* checks.
      case ${target} in
        *-*-freebsd[34] | *-*-freebsd[34].*)
          tmake_file="${tmake_file} t-slibgcc-nolc-override"
          ;;
      esac
      ;;
    *)
      echo 'Unknown thread configuration for FreeBSD'
      exit 1
      ;;
  esac
  fbsd_tm_file="${fbsd_tm_file} freebsd-spec.h freebsd.h freebsd-stdint.h"
  extra_options="$extra_options rpath.opt freebsd.opt"
  case ${target} in
    *-*-freebsd[345].*)
      :;;
    *)
      default_use_cxa_atexit=yes;;
  esac
  # need_64bit_hwint=yes # system compiler has this for all arch!
  use_gcc_stdint=wrap
  ;;
*-*-linux* | frv-*-*linux* | *-*-kfreebsd*-gnu | *-*-knetbsd*-gnu | *-*-gnu* | *-*-kopensolaris*-gnu)
  extra_options="$extra_options gnu-user.opt"
  extra_parts="crtbegin.o crtbeginS.o crtbeginT.o crtend.o crtendS.o"
  gas=yes
  gnu_ld=yes
  case ${enable_threads} in
    "" | yes | posix) thread_file='posix' ;;
  esac
  tmake_file="t-slibgcc-elf-ver t-linux"
<<<<<<< HEAD
=======
  case $target in
    *-*-linux* | frv-*-*linux* | *-*-kfreebsd*-gnu | *-*-knetbsd*-gnu | *-*-kopensolaris*-gnu)
      :;;
    *-*-gnu*)
      native_system_header_dir=/include
      ;;
  esac
>>>>>>> 38cde348
  # glibc / uclibc / bionic switch.
  # uclibc and bionic aren't usable for GNU/Hurd and neither for GNU/k*BSD.
  case $target in
    *linux*)
      extra_options="$extra_options linux.opt";;
  esac
  case $target in
    *-*-*android*)
      tm_defines="$tm_defines DEFAULT_LIBC=LIBC_BIONIC"
      ;;
    *-*-*uclibc*)
      tm_defines="$tm_defines DEFAULT_LIBC=LIBC_UCLIBC"
      ;;
    *)
      tm_defines="$tm_defines DEFAULT_LIBC=LIBC_GLIBC"
      ;;
  esac
  # Assume that glibc or uClibc or Bionic are being used and so __cxa_atexit
  # is provided.
  default_use_cxa_atexit=yes
  use_gcc_tgmath=no
  use_gcc_stdint=wrap
  # Add Android userspace support to Linux targets.
  case $target in
    *linux*)
      tm_file="$tm_file linux-android.h"
      extra_options="$extra_options linux-android.opt"
      ;;
  esac
  # Enable compilation for Android by default for *android* targets.
  case $target in
    *-*-*android*)
      tm_defines="$tm_defines ANDROID_DEFAULT=1"
      ;;
    *)
      tm_defines="$tm_defines ANDROID_DEFAULT=0"
      ;;
  esac
  ;;
*-*-netbsd*)
  tmake_file="t-slibgcc-elf-ver t-libc-ok t-netbsd t-libgcc-pic"
  gas=yes
  gnu_ld=yes

  # NetBSD 2.0 and later get POSIX threads enabled by default.
  # Allow them to be explicitly enabled on any other version.
  case ${enable_threads} in
    "")
      case ${target} in
        *-*-netbsd[2-9]* | *-*-netbsdelf[2-9]*)
          thread_file='posix'
          tm_defines="${tm_defines} NETBSD_ENABLE_PTHREADS"
          ;;
      esac
      ;;
    yes | posix)
      thread_file='posix'
      tm_defines="${tm_defines} NETBSD_ENABLE_PTHREADS"
      ;;
  esac

  # NetBSD 1.7 and later are set up to use GCC's crtstuff for
  # ELF configurations.  We will clear extra_parts in the
  # a.out configurations.
  case ${target} in
    *-*-netbsd*1.[7-9]* | *-*-netbsd[2-9]* | *-*-netbsdelf[2-9]*)
      extra_parts="crtbegin.o crtend.o crtbeginS.o crtendS.o crtbeginT.o"
      ;;
  esac

  # NetBSD 2.0 and later provide __cxa_atexit(), which we use by
  # default (unless overridden by --disable-__cxa_atexit).
  case ${target} in
    *-*-netbsd[2-9]* | *-*-netbsdelf[2-9]*)
      default_use_cxa_atexit=yes
      ;;
  esac
  ;;
*-*-openbsd*)
  tmake_file="t-libc-ok t-openbsd t-libgcc-pic"
  case ${enable_threads} in
    yes)
      thread_file='posix'
      tmake_file="${tmake_file} t-openbsd-thread"
      ;;
  esac
  case ${target} in
    *-*-openbsd2.*|*-*-openbsd3.[012])
      tm_defines="${tm_defines} HAS_LIBC_R=1" ;;
  esac
  ;;
*-*-rtems*)
  case ${enable_threads} in
    yes) thread_file='rtems' ;;
  esac
  extra_options="${extra_options} rtems.opt"
  use_gcc_stdint=wrap
  ;;
*-*-uclinux*)
  extra_options="$extra_options gnu-user.opt"
  use_gcc_stdint=wrap
  tm_defines="$tm_defines DEFAULT_LIBC=LIBC_UCLIBC SINGLE_LIBC"
  ;;
*-*-solaris2*)
  # i?86-*-solaris2* needs to insert headers between cpu default and
  # Solaris 2 specific ones.
  sol2_tm_file="dbxelf.h elfos.h ${cpu_type}/sysv4.h sol2.h ${cpu_type}/sol2.h"
  case ${target} in
    *-*-solaris2.1[0-9]*)
      sol2_tm_file="${sol2_tm_file} sol2-10.h"
      use_gcc_stdint=wrap
      ;;
    *)
      use_gcc_stdint=provide
      ;;
  esac
  if test x$gnu_ld = xyes; then
    tm_file="usegld.h ${tm_file}"
  fi
  if test x$gas = xyes; then
    tm_file="usegas.h ${tm_file}"
  fi
  tm_p_file="${tm_p_file} sol2-protos.h"
  tmake_file="${tmake_file} t-sol2 t-slibgcc-dummy"
  c_target_objs="${c_target_objs} sol2-c.o"
  cxx_target_objs="${cxx_target_objs} sol2-c.o sol2-cxx.o"
  extra_objs="sol2.o sol2-stubs.o"
  extra_options="${extra_options} sol2.opt"
  case ${enable_threads}:${have_pthread_h}:${have_thread_h} in
    "":yes:* | yes:yes:* )
      thread_file=posix
      ;;
  esac
  ;;
*-*-*vms*)
  extra_options="${extra_options} vms/vms.opt"
  xmake_file=vms/x-vms
  tmake_file="vms/t-vms"
  extra_objs="vms.o"
  target_gtfiles="$target_gtfiles \$(srcdir)/config/vms/vms.c"
  tm_p_file="${tm_p_file} vms/vms-protos.h"
  if test x$gnu_ld != xyes; then
    # Build wrappers for native case.
    extra_programs="ld\$(exeext) ar\$(exeext)"
    tmake_file="$tmake_file vms/t-vmsnative"
  fi
  ;;
*-*-vxworks*)
  tmake_file=t-vxworks
  xm_defines=POSIX
  extra_options="${extra_options} vxworks.opt"
  extra_objs=vxworks.o
  case ${enable_threads} in
    no) ;;
    "" | yes | vxworks) thread_file='vxworks' ;;
    *) echo 'Unknown thread configuration for VxWorks'; exit 1 ;;
  esac
  ;;
*-*-elf)
  # Assume that newlib is being used and so __cxa_atexit is provided.
  default_use_cxa_atexit=yes
  use_gcc_stdint=wrap
  ;;
esac

case ${target} in
alpha*-*-linux*)
	tm_file="${tm_file} alpha/elf.h alpha/linux.h alpha/linux-elf.h glibc-stdint.h"
	extra_options="${extra_options} alpha/elf.opt"
	target_cpu_default="MASK_GAS"
	tmake_file="${tmake_file} alpha/t-alpha alpha/t-ieee alpha/t-linux"
	extra_parts="${extra_parts} crtfastmath.o"
	;;
alpha*-*-freebsd*)
	tm_file="${tm_file} ${fbsd_tm_file} alpha/elf.h alpha/freebsd.h"
	extra_options="${extra_options} alpha/elf.opt"
	target_cpu_default="MASK_GAS"
	tmake_file="${tmake_file} alpha/t-alpha alpha/t-ieee"
	extra_parts="crtbegin.o crtend.o crtbeginS.o crtendS.o crtbeginT.o crtfastmath.o"
	;;
alpha*-*-netbsd*)
	tm_file="${tm_file} netbsd.h alpha/elf.h netbsd-elf.h alpha/netbsd.h"
	extra_options="${extra_options} netbsd.opt netbsd-elf.opt \
		       alpha/elf.opt"
	target_cpu_default="MASK_GAS"
	tmake_file="${tmake_file} alpha/t-alpha alpha/t-ieee"
	;;
alpha*-*-openbsd*)
	tm_defines="${tm_defines} OBSD_HAS_DECLARE_FUNCTION_NAME OBSD_HAS_DECLARE_FUNCTION_SIZE OBSD_HAS_DECLARE_OBJECT"
	tm_file="alpha/alpha.h alpha/elf.h openbsd.h openbsd-stdint.h alpha/openbsd.h openbsd-libpthread.h"
	extra_options="${extra_options} openbsd.opt alpha/elf.opt"
	# default x-alpha is only appropriate for dec-osf.
	target_cpu_default="MASK_GAS"
	tmake_file="${tmake_file} alpha/t-alpha alpha/t-ieee"
	;;
alpha*-dec-osf5.1*)
	if test x$stabs = xyes
	then
		tm_file="${tm_file} dbx.h"
	fi
	# mips-tfile and mips-tdump are only used with the native assembler
	# and require the Tru64 UNIX <a.out.h>, so only build native.
	if test x$gas != xyes && test x${host} = x${target}
	then
		extra_passes="mips-tfile mips-tdump"
	fi
	use_collect2=yes
	tmake_file="t-slibgcc-dummy"
	tm_file="${tm_file} alpha/osf5.h"
	tm_defines="${tm_defines} TARGET_SUPPORT_ARCH=1"
	extra_options="${extra_options} rpath.opt alpha/osf5.opt"
	extra_headers=va_list.h
	use_gcc_stdint=provide
	case ${enable_threads} in
	  "" | yes | posix)
	    thread_file='posix'
	    ;;
	esac
	;;
alpha64-dec-*vms*)
	tm_file="${tm_file} alpha/vms.h alpha/vms64.h"
	xm_file="alpha/xm-vms.h vms/xm-vms64.h"
	tmake_file="${tmake_file} alpha/t-alpha vms/t-vms64 alpha/t-vms alpha/t-ieee"
	;;
alpha*-dec-*vms*)
	tm_file="${tm_file} alpha/vms.h"
	xm_file="alpha/xm-vms.h"
	tmake_file="${tmake_file} alpha/t-alpha alpha/t-vms alpha/t-ieee"
	;;
arm-wrs-vxworks)
	tm_file="elfos.h arm/elf.h arm/aout.h ${tm_file} vx-common.h vxworks.h arm/vxworks.h"
	extra_options="${extra_options} arm/vxworks.opt"
	tmake_file="${tmake_file} arm/t-arm arm/t-vxworks"
	;;
arm*-*-freebsd*)
	tm_file="dbxelf.h elfos.h ${fbsd_tm_file} arm/elf.h arm/aout.h arm/freebsd.h arm/arm.h"
	tmake_file="${tmake_file} arm/t-arm arm/t-strongarm-elf"
	;;
arm*-*-netbsdelf*)
	tm_file="dbxelf.h elfos.h netbsd.h netbsd-elf.h arm/elf.h arm/aout.h arm/arm.h arm/netbsd-elf.h"
	extra_options="${extra_options} netbsd.opt netbsd-elf.opt"
	tmake_file="${tmake_file} arm/t-arm arm/t-netbsd"
	;;
arm*-*-linux*)			# ARM GNU/Linux with ELF
	tm_file="dbxelf.h elfos.h gnu-user.h linux.h linux-android.h glibc-stdint.h arm/elf.h arm/linux-gas.h arm/linux-elf.h"
	case $target in
	arm*b-*)
		tm_defines="${tm_defines} TARGET_BIG_ENDIAN_DEFAULT=1"
		;;
	esac
	tmake_file="${tmake_file} t-linux arm/t-arm"
	case ${target} in
	arm*-*-linux-*eabi)
	    tm_file="$tm_file arm/bpabi.h arm/linux-eabi.h"
	    libgcc_tm_file="$libgcc_tm_file arm/bpabi-lib.h"
	    tmake_file="$tmake_file arm/t-arm-elf arm/t-bpabi arm/t-linux-eabi t-slibgcc-libgcc"
	    # Define multilib configuration for arm-linux-androideabi.
	    case ${target} in
	    *-androideabi)
		tmake_file="$tmake_file arm/t-linux-androideabi"
		;;
	    esac
  	    # The BPABI long long divmod functions return a 128-bit value in
	    # registers r0-r3.  Correctly modeling that requires the use of
	    # TImode.
	    need_64bit_hwint=yes
	    # The EABI requires the use of __cxa_atexit.
	    default_use_cxa_atexit=yes
	    ;;
	*)
	    tmake_file="$tmake_file arm/t-linux"
	    ;;
	esac
	with_tls=${with_tls:-gnu}
	tm_file="$tm_file arm/aout.h arm/arm.h"
	;;
arm*-*-uclinux*)		# ARM ucLinux
	tm_file="dbxelf.h elfos.h arm/unknown-elf.h arm/elf.h arm/linux-gas.h arm/uclinux-elf.h glibc-stdint.h"
	tmake_file="arm/t-arm arm/t-arm-elf"
	case ${target} in
	arm*-*-uclinux*eabi)
	    tm_file="$tm_file arm/bpabi.h arm/uclinux-eabi.h"
	    libgcc_tm_file="$libgcc_tm_file arm/bpabi-lib.h"
	    tmake_file="$tmake_file arm/t-bpabi"
  	    # The BPABI long long divmod functions return a 128-bit value in
	    # registers r0-r3.  Correctly modeling that requires the use of
	    # TImode.
	    need_64bit_hwint=yes
	    # The EABI requires the use of __cxa_atexit.
	    default_use_cxa_atexit=yes
	esac
	tm_file="$tm_file arm/aout.h arm/arm.h"
	;;
arm*-*-ecos-elf)
	tm_file="dbxelf.h elfos.h newlib-stdint.h arm/unknown-elf.h arm/elf.h arm/aout.h arm/arm.h arm/ecos-elf.h"
	tmake_file="arm/t-arm arm/t-arm-elf"
	;;
arm*-*-eabi* | arm*-*-symbianelf* )
	# The BPABI long long divmod functions return a 128-bit value in
	# registers r0-r3.  Correctly modeling that requires the use of
	# TImode.
	need_64bit_hwint=yes
	default_use_cxa_atexit=yes
	tm_file="dbxelf.h elfos.h arm/unknown-elf.h arm/elf.h arm/bpabi.h"
	libgcc_tm_file="$libgcc_tm_file arm/bpabi-lib.h"
	tmake_file="arm/t-arm arm/t-arm-elf"
	case ${target} in
	arm*-*-eabi*)
	  tm_file="$tm_file newlib-stdint.h"
	  tmake_file="${tmake_file} arm/t-bpabi"
	  use_gcc_stdint=wrap
	  ;;
	arm*-*-symbianelf*)
	  tm_file="${tm_file} arm/symbian.h"
	  libgcc_tm_file="$libgcc_tm_file arm/symbian-lib.h"
	  # We do not include t-bpabi for Symbian OS because the system
	  # provides its own implementation of the BPABI functions.
	  tmake_file="${tmake_file} arm/t-symbian"
	  ;;
	esac
	tm_file="${tm_file} arm/aout.h arm/arm.h"
	;;
arm*-*-rtems*)
	tm_file="dbxelf.h elfos.h arm/unknown-elf.h arm/elf.h arm/aout.h arm/arm.h arm/rtems-elf.h rtems.h newlib-stdint.h"
	tmake_file="arm/t-arm arm/t-arm-elf t-rtems arm/t-rtems"
	;;
arm*-*-elf)
	tm_file="dbxelf.h elfos.h newlib-stdint.h arm/unknown-elf.h arm/elf.h arm/aout.h arm/arm.h"
	tmake_file="arm/t-arm arm/t-arm-elf"
	;;
arm*-wince-pe*)
	tm_file="arm/semi.h arm/aout.h arm/arm.h arm/coff.h dbxcoff.h arm/pe.h arm/wince-pe.h"
	tmake_file="arm/t-arm arm/t-wince-pe"
	extra_options="${extra_options} arm/pe.opt"
	extra_objs="pe.o"
	;;
avr-*-rtems*)
	tm_file="elfos.h avr/elf.h avr/avr.h dbxelf.h avr/rtems.h rtems.h newlib-stdint.h"
	libgcc_tm_file="$libgcc_tm_file avr/avr-lib.h"
	tmake_file="avr/t-avr t-rtems avr/t-rtems"
	extra_gcc_objs="driver-avr.o avr-devices.o"
	extra_objs="avr-devices.o avr-log.o"
	;;
avr-*-*)
	tm_file="elfos.h avr/elf.h avr/avr.h dbxelf.h newlib-stdint.h"
	libgcc_tm_file="$libgcc_tm_file avr/avr-lib.h"
	use_gcc_stdint=wrap
	extra_gcc_objs="driver-avr.o avr-devices.o"
	extra_objs="avr-devices.o avr-log.o"
	;;
bfin*-elf*)
	tm_file="${tm_file} dbxelf.h elfos.h newlib-stdint.h bfin/elf.h"
	tmake_file=bfin/t-bfin-elf
	use_collect2=no
	;;
bfin*-uclinux*)
	tm_file="${tm_file} dbxelf.h elfos.h bfin/elf.h gnu-user.h linux.h glibc-stdint.h bfin/uclinux.h"
	tmake_file=bfin/t-bfin-uclinux
	use_collect2=no
	;;
bfin*-linux-uclibc*)
	tm_file="${tm_file} dbxelf.h elfos.h bfin/elf.h gnu-user.h linux.h glibc-stdint.h bfin/linux.h ./linux-sysroot-suffix.h"
	tmake_file="t-slibgcc-elf-ver bfin/t-bfin-linux"
	extra_parts="crtbegin.o crtbeginS.o crtend.o crtendS.o"
	use_collect2=no
	;;
bfin*-rtems*)
	tm_file="${tm_file} dbxelf.h elfos.h bfin/elf.h bfin/rtems.h rtems.h newlib-stdint.h"
	tmake_file="bfin/t-bfin t-rtems bfin/t-rtems"
	;;
bfin*-*)
	tm_file="${tm_file} dbxelf.h elfos.h newlib-stdint.h bfin/elf.h"
	tmake_file=bfin/t-bfin
	use_collect2=no
	use_gcc_stdint=wrap
	;;
crisv32-*-elf | crisv32-*-none)
	tm_file="dbxelf.h elfos.h newlib-stdint.h ${tm_file}"
	tmake_file="cris/t-cris"
	target_cpu_default=32
	gas=yes
	extra_options="${extra_options} cris/elf.opt"
	use_gcc_stdint=wrap
	;;
cris-*-elf | cris-*-none)
	tm_file="dbxelf.h elfos.h newlib-stdint.h ${tm_file}"
	tmake_file="cris/t-cris cris/t-elfmulti"
	gas=yes
	extra_options="${extra_options} cris/elf.opt"
	use_gcc_stdint=wrap
	;;
crisv32-*-linux* | cris-*-linux*)
	tm_file="dbxelf.h elfos.h ${tm_file} gnu-user.h linux.h glibc-stdint.h cris/linux.h"
	# We need to avoid using t-linux, so override default tmake_file
	tmake_file="cris/t-cris t-slibgcc-elf-ver cris/t-linux"
	extra_options="${extra_options} cris/linux.opt"
	case $target in
	  cris-*-*)
		target_cpu_default=10
		;;
	  crisv32-*-*)
		target_cpu_default=32
		;;
	esac
	;;
fr30-*-elf)
	tm_file="dbxelf.h elfos.h newlib-stdint.h ${tm_file}"
	tmake_file=fr30/t-fr30
	extra_parts="crti.o crtn.o crtbegin.o crtend.o"
	;;
frv-*-elf)
	tm_file="dbxelf.h elfos.h newlib-stdint.h ${tm_file}"
	libgcc_tm_file="${libgcc_tm_file} frv/frv-abi.h"
	tmake_file=frv/t-frv
	;;
frv-*-*linux*)
	tm_file="dbxelf.h elfos.h ${tm_file} \
	         gnu-user.h linux.h glibc-stdint.h frv/linux.h"
	libgcc_tm_file="${libgcc_tm_file} frv/frv-abi.h"
	tmake_file="${tmake_file} frv/t-frv frv/t-linux"
	;;
moxie-*-elf)
	gas=yes
	gnu_ld=yes
	tm_file="dbxelf.h elfos.h newlib-stdint.h ${tm_file}"
	extra_parts="crti.o crtn.o crtbegin.o crtend.o"
	tmake_file="${tmake_file} moxie/t-moxie"
	;;
moxie-*-uclinux*)
	gas=yes
	gnu_ld=yes
	tm_file="dbxelf.h elfos.h ${tm_file} gnu-user.h linux.h glibc-stdint.h moxie/uclinux.h"
	extra_parts="crti.o crtn.o crtbegin.o crtend.o"
	tmake_file="${tmake_file} moxie/t-moxie"
	;;
moxie-*-rtems*)
	tmake_file="${tmake_file} moxie/t-moxie t-rtems"
	tm_file="moxie/moxie.h dbxelf.h elfos.h moxie/rtems.h rtems.h newlib-stdint.h"
	;;
h8300-*-rtems*)
	tmake_file="h8300/t-h8300 h8300/t-elf t-rtems h8300/t-rtems"
	tm_file="h8300/h8300.h dbxelf.h elfos.h h8300/elf.h h8300/rtems.h rtems.h newlib-stdint.h"
	libgcc_tm_file="$libgcc_tm_file h8300/h8300-lib.h"
	;;
h8300-*-elf*)
	tmake_file="h8300/t-h8300 h8300/t-elf"
	tm_file="h8300/h8300.h dbxelf.h elfos.h newlib-stdint.h h8300/elf.h"
	libgcc_tm_file="$libgcc_tm_file h8300/h8300-lib.h"
	;;
hppa*64*-*-linux*)
	target_cpu_default="MASK_PA_11|MASK_PA_20"
	tm_file="pa/pa64-start.h ${tm_file} dbxelf.h elfos.h gnu-user.h linux.h \
		 glibc-stdint.h pa/pa-linux.h pa/pa64-regs.h pa/pa-64.h \
		 pa/pa64-linux.h"
	tmake_file="${tmake_file} pa/t-linux64"
	gas=yes gnu_ld=yes
	need_64bit_hwint=yes
	;;
hppa*-*-linux*)
	target_cpu_default="MASK_PA_11|MASK_NO_SPACE_REGS"
	tm_file="${tm_file} dbxelf.h elfos.h gnu-user.h linux.h glibc-stdint.h pa/pa-linux.h \
		 pa/pa32-regs.h pa/pa32-linux.h"
	tmake_file="${tmake_file} pa/t-linux t-slibgcc-libgcc"
	# Set the libgcc version number
	if test x$sjlj = x1; then
	    tmake_file="$tmake_file pa/t-slibgcc-sjlj-ver"
	else
	    tmake_file="$tmake_file pa/t-slibgcc-dwarf-ver"
	fi
	;;
# port not yet contributed.
#hppa*-*-openbsd*)
#	target_cpu_default="MASK_PA_11"
#	;;
hppa[12]*-*-hpux10*)
	case ${target} in
	hppa1.1-*-* | hppa2*-*-*)
		target_cpu_default="MASK_PA_11"
		;;
	esac
	tm_file="${tm_file} pa/pa32-regs.h dbxelf.h pa/som.h \
		 pa/pa-hpux.h pa/pa-hpux10.h"
	extra_options="${extra_options} pa/pa-hpux.opt pa/pa-hpux10.opt"
	case ${target} in
	*-*-hpux10.[1-9]*)
		tm_file="${tm_file} pa/pa-hpux1010.h"
		extra_options="${extra_options} pa/pa-hpux1010.opt"
		;;
	esac
	use_gcc_stdint=provide
	tm_file="${tm_file} hpux-stdint.h"
	tmake_file="pa/t-pa-hpux10 pa/t-pa-hpux pa/t-hpux-shlib"
	case ${enable_threads} in
	  "")
	    if test x$have_pthread_h = xyes ; then
	      tmake_file="${tmake_file} pa/t-dce-thr"
	    fi
	    ;;
	  yes | dce)
	    tmake_file="${tmake_file} pa/t-dce-thr"
	    ;;
	esac
	# Set the libgcc version number
	if test x$sjlj = x1; then
	    tmake_file="$tmake_file pa/t-slibgcc-sjlj-ver"
	else
	    tmake_file="$tmake_file pa/t-slibgcc-dwarf-ver"
	fi
	use_collect2=yes
	gas=yes
	if test "x$with_dwarf2" != x; then
		echo "Warning: dwarf2 debug format is not supported for this target, --with-dwarf2 ignored" 1>&2
		dwarf2=no
	fi
	;;
hppa*64*-*-hpux11*)
	target_cpu_default="MASK_PA_11|MASK_PA_20"
	if test x$gnu_ld = xyes
	then
		target_cpu_default="${target_cpu_default}|MASK_GNU_LD"
	fi
	tm_file="pa/pa64-start.h ${tm_file} dbxelf.h elfos.h \
		 pa/pa64-regs.h pa/pa-hpux.h pa/pa-hpux1010.h \
		 pa/pa-hpux11.h"
	case ${target} in
	*-*-hpux11.[12]*)
		tm_file="${tm_file} pa/pa-hpux1111.h pa/pa-64.h pa/pa64-hpux.h"
		extra_options="${extra_options} pa/pa-hpux1111.opt"
		;;
	*-*-hpux11.[3-9]*)
		tm_file="${tm_file} pa/pa-hpux1131.h pa/pa-64.h pa/pa64-hpux.h"
		extra_options="${extra_options} pa/pa-hpux1131.opt"
		;;
	*)
		tm_file="${tm_file} pa/pa-64.h pa/pa64-hpux.h"
		;;
	esac
	extra_options="${extra_options} pa/pa-hpux.opt \
		       pa/pa-hpux1010.opt pa/pa64-hpux.opt hpux11.opt"
	need_64bit_hwint=yes
	tmake_file="pa/t-pa64 pa/t-pa-hpux pa/t-hpux-shlib"
	# Set the libgcc version number
	if test x$sjlj = x1; then
	    tmake_file="$tmake_file pa/t-slibgcc-sjlj-ver"
	else
	    tmake_file="$tmake_file pa/t-slibgcc-dwarf-ver"
	fi
	extra_parts="crtbegin.o crtend.o crtbeginS.o crtendS.o crtbeginT.o \
		     libgcc_stub.a"
	case x${enable_threads} in
	x | xyes | xposix )
		thread_file=posix
		;;
	esac
	gas=yes
	case ${target} in
	  *-*-hpux11.[01]*)
		use_gcc_stdint=provide
		tm_file="${tm_file} hpux-stdint.h"
		;;
	  *-*-hpux11.[23]*)
		use_gcc_stdint=wrap
		tm_file="${tm_file} hpux-stdint.h"
		;;
	esac
	;;
hppa[12]*-*-hpux11*)
	case ${target} in
	hppa1.1-*-* | hppa2*-*-*)
		target_cpu_default="MASK_PA_11"
		;;
	esac
	tm_file="${tm_file} pa/pa32-regs.h dbxelf.h pa/som.h \
		 pa/pa-hpux.h pa/pa-hpux1010.h pa/pa-hpux11.h"
	extra_options="${extra_options} pa/pa-hpux.opt pa/pa-hpux1010.opt \
		       hpux11.opt"
	case ${target} in
	*-*-hpux11.[12]*)
		tm_file="${tm_file} pa/pa-hpux1111.h"
		extra_options="${extra_options} pa/pa-hpux1111.opt"
		;;
	*-*-hpux11.[3-9]*)
		tm_file="${tm_file} pa/pa-hpux1131.h"
		extra_options="${extra_options} pa/pa-hpux1131.opt"
		;;
	esac
	tmake_file="pa/t-pa-hpux11 pa/t-pa-hpux pa/t-hpux-shlib"
	# Set the libgcc version number
	if test x$sjlj = x1; then
	    tmake_file="$tmake_file pa/t-slibgcc-sjlj-ver"
	else
	    tmake_file="$tmake_file pa/t-slibgcc-dwarf-ver"
	fi
	extra_parts="libgcc_stub.a"
	case x${enable_threads} in
	x | xyes | xposix )
		thread_file=posix
		;;
	esac
	use_collect2=yes
	gas=yes
	case ${target} in
	  *-*-hpux11.[01]*)
		use_gcc_stdint=provide
		tm_file="${tm_file} hpux-stdint.h"
		;;
	  *-*-hpux11.[23]*)
		use_gcc_stdint=wrap
		tm_file="${tm_file} hpux-stdint.h"
		;;
	esac
	if test "x$with_dwarf2" != x; then
		echo "Warning: dwarf2 debug format is not supported for this target, --with-dwarf2 ignored" 1>&2
		dwarf2=no
	fi
	;;
i[34567]86-*-darwin*)
	need_64bit_isa=yes
	# Baseline choice for a machine that allows m64 support.
	with_cpu=${with_cpu:-core2}
	tmake_file="${tmake_file} t-slibgcc-dummy"
	libgcc_tm_file="$libgcc_tm_file i386/darwin-lib.h"
	;;
x86_64-*-darwin*)
	with_cpu=${with_cpu:-core2}
	tmake_file="${tmake_file} ${cpu_type}/t-darwin64 t-slibgcc-dummy"
	tm_file="${tm_file} ${cpu_type}/darwin64.h"
	libgcc_tm_file="$libgcc_tm_file i386/darwin-lib.h"
	;;
i[34567]86-*-elf*)
	tm_file="${tm_file} i386/unix.h i386/att.h dbxelf.h elfos.h newlib-stdint.h i386/i386elf.h"
	tmake_file="${tmake_file} i386/t-i386elf i386/t-crtstuff t-svr4"
	;;
x86_64-*-elf*)
	tm_file="${tm_file} i386/unix.h i386/att.h dbxelf.h elfos.h newlib-stdint.h i386/i386elf.h i386/x86-64.h"
	tmake_file="${tmake_file} i386/t-i386elf i386/t-crtstuff t-svr4"
	;;
i[34567]86-*-freebsd*)
	tm_file="${tm_file} i386/unix.h i386/att.h dbxelf.h elfos.h ${fbsd_tm_file} i386/freebsd.h"
	tmake_file="${tmake_file} i386/t-crtstuff"
	;;
x86_64-*-freebsd*)
	tm_file="${tm_file} i386/unix.h i386/att.h dbxelf.h elfos.h ${fbsd_tm_file} i386/x86-64.h i386/freebsd.h i386/freebsd64.h"
	tmake_file="${tmake_file} i386/t-crtstuff"
	;;
i[34567]86-*-netbsdelf*)
	tm_file="${tm_file} i386/unix.h i386/att.h dbxelf.h elfos.h netbsd.h netbsd-elf.h i386/netbsd-elf.h"
	extra_options="${extra_options} netbsd.opt netbsd-elf.opt"
	;;
x86_64-*-netbsd*)
	tm_file="${tm_file} i386/unix.h i386/att.h dbxelf.h elfos.h netbsd.h netbsd-elf.h i386/x86-64.h i386/netbsd64.h"
	extra_options="${extra_options} netbsd.opt netbsd-elf.opt"
	tmake_file="${tmake_file} i386/t-crtstuff"
	;;
i[34567]86-*-openbsd2.*|i[34567]86-*openbsd3.[0123])
	tm_file="i386/i386.h i386/unix.h i386/bsd.h i386/gas.h i386/gstabs.h openbsd-oldgas.h openbsd.h i386/openbsd.h"
	extra_options="${extra_options} openbsd.opt"
	# needed to unconfuse gdb
	tmake_file="${tmake_file} t-libc-ok t-openbsd i386/t-openbsd"
	# we need collect2 until our bug is fixed...
	use_collect2=yes
	;;
i[34567]86-*-openbsd*)
	tm_file="${tm_file} i386/unix.h i386/att.h dbxelf.h elfos.h"
	tm_file="${tm_file} openbsd.h openbsd-stdint.h openbsd-libpthread.h i386/openbsdelf.h"
	extra_options="${extra_options} openbsd.opt"
	gas=yes
	gnu_ld=yes
	;;
i[34567]86-*-linux* | i[34567]86-*-kfreebsd*-gnu | i[34567]86-*-knetbsd*-gnu | i[34567]86-*-gnu* | i[34567]86-*-kopensolaris*-gnu)
			# Intel 80386's running GNU/*
			# with ELF format using glibc 2
	tm_file="${tm_file} i386/unix.h i386/att.h dbxelf.h elfos.h gnu-user.h glibc-stdint.h"
	case ${target} in
	i[34567]86-*-linux*)
		tm_file="${tm_file} linux.h"
		# Assume modern glibc
		default_gnu_indirect_function=yes
		if test x$enable_targets = xall; then
			tm_file="${tm_file} i386/x86-64.h i386/gnu-user64.h i386/linux64.h"
			tm_defines="${tm_defines} TARGET_BI_ARCH=1"
			tmake_file="${tmake_file} i386/t-linux64"
			x86_multilibs="${with_multilib_list}"
			if test "$x86_multilibs" = "default"; then
				x86_multilibs="m64,m32"
			fi
			x86_multilibs=`echo $x86_multilibs | sed -e 's/,/ /g'`
			for x86_multilib in ${x86_multilibs}; do
				case ${x86_multilib} in
				m32 | m64 | mx32)
					TM_MULTILIB_CONFIG="${TM_MULTILIB_CONFIG},${x86_multilib}"
					;;
				*)
					echo "--with-multilib-list=${x86_with_multilib} not supported."
					exit 1
				esac
			done
			TM_MULTILIB_CONFIG=`echo $TM_MULTILIB_CONFIG | sed 's/^,//'`
			need_64bit_isa=yes
			case X"${with_cpu}" in
			Xgeneric|Xatom|Xcore2|Xcorei7|Xcorei7-avx|Xnocona|Xx86-64|Xbdver2|Xbdver1|Xbtver1|Xamdfam10|Xbarcelona|Xk8|Xopteron|Xathlon64|Xathlon-fx|Xathlon64-sse3|Xk8-sse3|Xopteron-sse3)
				;;
			X)
				if test x$with_cpu_64 = x; then
					with_cpu_64=generic
				fi
				;;
			*)
				echo "Unsupported CPU used in --with-cpu=$with_cpu, supported values:" 1>&2
				echo "generic atom core2 corei7 corei7-avx nocona x86-64 bdver2 bdver1 btver1 amdfam10 barcelona k8 opteron athlon64 athlon-fx athlon64-sse3 k8-sse3 opteron-sse3" 1>&2
				exit 1
				;;
			esac
		else
			tm_file="${tm_file} i386/gnu-user.h i386/linux.h"
		fi
		;;
	i[34567]86-*-knetbsd*-gnu)
		tm_file="${tm_file} i386/gnu-user.h knetbsd-gnu.h i386/knetbsd-gnu.h"
		;;
	i[34567]86-*-kfreebsd*-gnu)
		tm_file="${tm_file} i386/gnu-user.h kfreebsd-gnu.h i386/kfreebsd-gnu.h"
		;;
	i[34567]86-*-kopensolaris*-gnu)
		tm_file="${tm_file} i386/gnu-user.h kopensolaris-gnu.h i386/kopensolaris-gnu.h"
		;;
	i[34567]86-*-gnu*)
		tm_file="$tm_file i386/gnu-user.h gnu.h i386/gnu.h"
		;;
	esac
	tmake_file="${tmake_file} i386/t-crtstuff"
	# This is a hack to avoid a configuration mismatch
	# until the toplevel libgcc move is complete.
	extra_parts="${extra_parts} crtprec32.o crtprec64.o crtprec80.o crtfastmath.o"
	;;
x86_64-*-linux* | x86_64-*-kfreebsd*-gnu | x86_64-*-knetbsd*-gnu)
	tm_file="${tm_file} i386/unix.h i386/att.h dbxelf.h elfos.h gnu-user.h glibc-stdint.h \
		 i386/x86-64.h i386/gnu-user64.h"
	case ${target} in
	x86_64-*-linux*)
		tm_file="${tm_file} linux.h i386/linux64.h"
		# Assume modern glibc
		default_gnu_indirect_function=yes
	  	;;
	x86_64-*-kfreebsd*-gnu)
		tm_file="${tm_file} kfreebsd-gnu.h i386/kfreebsd-gnu64.h"
		;;
	x86_64-*-knetbsd*-gnu)
		tm_file="${tm_file} knetbsd-gnu.h"
		;;
	esac
	tmake_file="${tmake_file} i386/t-linux64 i386/t-crtstuff"
	x86_multilibs="${with_multilib_list}"
	if test "$x86_multilibs" = "default"; then
		x86_multilibs="m64,m32"
	fi
	x86_multilibs=`echo $x86_multilibs | sed -e 's/,/ /g'`
	for x86_multilib in ${x86_multilibs}; do
		case ${x86_multilib} in
		m32 | m64 | mx32)
			TM_MULTILIB_CONFIG="${TM_MULTILIB_CONFIG},${x86_multilib}"
			;;
		*)
			echo "--with-multilib-list=${x86_with_multilib} not supported."
			exit 1
		esac
	done
	TM_MULTILIB_CONFIG=`echo $TM_MULTILIB_CONFIG | sed 's/^,//'`
	;;
i[34567]86-pc-msdosdjgpp*)
	xm_file=i386/xm-djgpp.h
	tm_file="dbxcoff.h ${tm_file} i386/unix.h i386/bsd.h i386/gas.h i386/djgpp.h i386/djgpp-stdint.h"
	native_system_header_dir=/dev/env/DJDIR/include
	extra_options="${extra_options} i386/djgpp.opt"
	gnu_ld=yes
	gas=yes
	use_gcc_stdint=wrap
	;;
i[34567]86-*-lynxos*)
	xm_defines=POSIX
	tm_file="${tm_file} i386/unix.h i386/att.h dbxelf.h elfos.h i386/lynx.h lynx.h"
	tmake_file="${tmake_file} i386/t-crtstuff t-lynx"
	extra_parts="crtbegin.o crtbeginS.o crtend.o crtendS.o"
	extra_options="${extra_options} lynx.opt"
	thread_file=lynx
	gnu_ld=yes
	gas=yes
	;;
i[34567]86-*-nto-qnx*)
	tm_file="${tm_file} i386/att.h dbxelf.h tm-dwarf2.h elfos.h i386/unix.h i386/nto.h"
	extra_options="${extra_options} i386/nto.opt"
	tmake_file="${tmake_file} i386/t-nto"
	gnu_ld=yes
	gas=yes
	;;
i[34567]86-*-rtems*)
	tm_file="${tm_file} i386/unix.h i386/att.h dbxelf.h elfos.h i386/i386elf.h i386/rtemself.h rtems.h newlib-stdint.h"
	tmake_file="${tmake_file} i386/t-rtems t-rtems"
	;;
i[34567]86-*-solaris2* | x86_64-*-solaris2.1[0-9]*)
	tm_file="${tm_file} i386/unix.h i386/att.h ${sol2_tm_file}"
	# Set default arch_32 to pentium4, tune_32 to generic like the other
	# i386 targets, although config.guess defaults to i386-pc-solaris2*.
	case ${target} in
	*-*-solaris2.[89]*)
		# Solaris 8 and 9/x86 cannot execute SSE/SSE2 instructions by
		# default.
		with_arch_32=${with_arch_32:-pentiumpro}
		;;
	*)
		with_arch_32=${with_arch_32:-pentium4}
		;;
	esac
	with_tune_32=${with_tune_32:-generic}
	case ${target} in
	*-*-solaris2.1[0-9]*)
		tm_file="${tm_file} i386/x86-64.h i386/sol2-bi.h sol2-bi.h"
		tm_defines="${tm_defines} TARGET_BI_ARCH=1"
		tmake_file="$tmake_file i386/t-sol2-64"
		need_64bit_isa=yes
		case X"${with_cpu}" in
		Xgeneric|Xatom|Xcore2|Xcorei7|Xcorei7-avx|Xnocona|Xx86-64|Xbdver2|Xbdver1|Xbtver1|Xamdfam10|Xbarcelona|Xk8|Xopteron|Xathlon64|Xathlon-fx|Xathlon64-sse3|Xk8-sse3|Xopteron-sse3)
			;;
		X)
			if test x$with_cpu_64 = x; then
				with_cpu_64=generic
			fi
			;;
		*)
			echo "Unsupported CPU used in --with-cpu=$with_cpu, supported values:" 1>&2
			echo "generic atom core2 corei7 corei7-avx nocona x86-64 bdver2 bdver1 btver1 amdfam10 barcelona k8 opteron athlon64 athlon-fx athlon64-sse3 k8-sse3 opteron-sse3" 1>&2
			exit 1
			;;
		esac
		;;
	esac
	;;
i[4567]86-wrs-vxworks|i[4567]86-wrs-vxworksae)
	tm_file="${tm_file} i386/unix.h i386/att.h elfos.h vx-common.h"
	case ${target} in
	  *-vxworksae*)
	    tm_file="${tm_file} vxworksae.h i386/vx-common.h i386/vxworksae.h"
	    tmake_file="${tmake_file} i386/t-vxworks i386/t-vxworksae"
	    ;;
	  *)
	    tm_file="${tm_file} vxworks.h i386/vx-common.h i386/vxworks.h"
	    tmake_file="${tmake_file} i386/t-vxworks"
	    ;;
	esac
	;;
i[34567]86-*-cygwin*)
	tm_file="${tm_file} i386/unix.h i386/bsd.h i386/gas.h dbxcoff.h i386/cygming.h i386/cygwin.h i386/cygwin-stdint.h"
	xm_file=i386/xm-cygwin.h
	# This has to match the logic for DWARF2_UNWIND_INFO in gcc/config/i386/cygming.h
	if test x$sjlj = x0; then
		tmake_eh_file="i386/t-dw2-eh"
	else
		tmake_eh_file="i386/t-sjlj-eh"
	fi
	# Shared libgcc DLL install dir depends on cross/native build.
	if test x${host} = x${target} ; then
		tmake_dlldir_file="i386/t-dlldir"
	else
		tmake_dlldir_file="i386/t-dlldir-x"
	fi
	tmake_file="${tmake_file} ${tmake_eh_file} ${tmake_dlldir_file} i386/t-cygming i386/t-cygwin"
	target_gtfiles="\$(srcdir)/config/i386/winnt.c"
	extra_options="${extra_options} i386/cygming.opt"
	extra_objs="winnt.o winnt-stubs.o"
	c_target_objs="${c_target_objs} msformat-c.o"
	cxx_target_objs="${cxx_target_objs} winnt-cxx.o msformat-c.o"
	if test x$enable_threads = xyes; then
		thread_file='posix'
	fi
	use_gcc_stdint=wrap
	;;
i[34567]86-*-mingw* | x86_64-*-mingw*)
	tm_file="${tm_file} i386/unix.h i386/bsd.h i386/gas.h dbxcoff.h i386/cygming.h"
	xm_file=i386/xm-mingw32.h
	case ${target} in
		x86_64-*-* | *-w64-*)
			need_64bit_isa=yes
			;;
		*)
			;;
	esac
	if test x$enable_threads = xposix ; then
		tm_file="${tm_file} i386/mingw-pthread.h"
	fi
	tm_file="${tm_file} i386/mingw32.h"
	# This makes the logic if mingw's or the w64 feature set has to be used
	case ${target} in
		*-w64-*)
			user_headers_inc_next_post="${user_headers_inc_next_post} float.h"
			user_headers_inc_next_pre="${user_headers_inc_next_pre} stddef.h stdarg.h"
			tm_file="${tm_file} i386/mingw-w64.h"
			if test x$enable_targets = xall; then
				tm_defines="${tm_defines} TARGET_BI_ARCH=1"
				case X"${with_cpu}" in
				Xgeneric|Xatom|Xcore2|Xcorei7|Xcorei7-avx|Xnocona|Xx86-64|Xbdver2|Xbdver1|Xbtver1|Xamdfam10|Xbarcelona|Xk8|Xopteron|Xathlon64|Xathlon-fx|Xathlon64-sse3|Xk8-sse3|Xopteron-sse3)
					;;
				X)
					if test x$with_cpu_64 = x; then
						with_cpu_64=generic
					fi
					;;
				*)
					echo "Unsupported CPU used in --with-cpu=$with_cpu, supported values:" 1>&2
					echo "generic atom core2 corei7 Xcorei7-avx nocona x86-64 bdver2 bdver1 btver1 amdfam10 barcelona k8 opteron athlon64 athlon-fx athlon64-sse3 k8-sse3 opteron-sse3" 1>&2
					exit 1
					;;
				esac
			fi
			;;
		*)
			;;
	esac
	tm_file="${tm_file} i386/mingw-stdint.h"
	# This has to match the logic for DWARF2_UNWIND_INFO in gcc/config/i386/cygming.h
	if test x$sjlj = x0; then
		tmake_eh_file="i386/t-dw2-eh"
	else
		tmake_eh_file="i386/t-sjlj-eh"
	fi
	# Shared libgcc DLL install dir depends on cross/native build.
	if test x${host} = x${target} ; then
		tmake_dlldir_file="i386/t-dlldir"
	else
		tmake_dlldir_file="i386/t-dlldir-x"
	fi
	tmake_file="${tmake_file} ${tmake_eh_file} ${tmake_dlldir_file} i386/t-cygming"
        case ${target} in
               x86_64-w64-*)
               		tmake_file="${tmake_file} i386/t-mingw-w64"
			;;
	       i[34567]86-w64-*)
			tmake_file="${tmake_file} i386/t-mingw-w32"
			;;
               *)
               		tmake_file="${tmake_file} i386/t-mingw32"
                     	;;
	esac
        native_system_header_dir=/mingw/include
	target_gtfiles="\$(srcdir)/config/i386/winnt.c"
	extra_options="${extra_options} i386/cygming.opt i386/mingw.opt"
	case ${target} in
		*-w64-*)
			extra_options="${extra_options} i386/mingw-w64.opt"
			;;
		*)
			;;
	esac
	extra_objs="winnt.o winnt-stubs.o"
	c_target_objs="${c_target_objs} msformat-c.o"
	cxx_target_objs="${cxx_target_objs} winnt-cxx.o msformat-c.o"
	default_use_cxa_atexit=yes
	use_gcc_stdint=wrap
	case ${enable_threads} in
	  "" | yes | win32)	  thread_file='win32'
	    tmake_file="${tmake_file} i386/t-gthr-win32"
	    ;;
	  posix)
	    thread_file='posix'
	    tmake_file="i386/t-mingw-pthread ${tmake_file}"
	    ;;
	esac
	case ${target} in
 		*mingw32crt*)
 			tm_file="${tm_file} i386/crtdll.h"
 			;;
		*mingw32msv* | *mingw*)
			;;
	esac
	;;
i[34567]86-*-interix3*)
	tm_file="${tm_file} i386/unix.h i386/bsd.h i386/gas.h i386/i386-interix.h i386/i386-interix3.h interix.h interix3.h"
	tmake_file="${tmake_file} i386/t-interix"
	extra_options="${extra_options} rpath.opt interix.opt"
	extra_objs=winnt.o
	target_gtfiles="\$(srcdir)/config/i386/winnt.c"
	if test x$enable_threads = xyes ; then
		thread_file='posix'
	fi
	if test x$stabs = xyes ; then
		tm_file="${tm_file} dbxcoff.h"
	fi
	;;
ia64*-*-elf*)
	tm_file="${tm_file} dbxelf.h elfos.h newlib-stdint.h ia64/sysv4.h ia64/elf.h"
	tmake_file="ia64/t-ia64"
	target_cpu_default="0"
	if test x$gas = xyes
	then
		target_cpu_default="${target_cpu_default}|MASK_GNU_AS"
	fi
	if test x$gnu_ld = xyes
	then
		target_cpu_default="${target_cpu_default}|MASK_GNU_LD"
	fi
	extra_parts="crtbegin.o crtend.o crtbeginS.o crtendS.o crtfastmath.o"
	;;
ia64*-*-freebsd*)
	tm_file="${tm_file} dbxelf.h elfos.h ${fbsd_tm_file} ia64/sysv4.h ia64/freebsd.h"
	target_cpu_default="MASK_GNU_AS|MASK_GNU_LD"
	tmake_file="${tmake_file} ia64/t-ia64"
	extra_parts="crtbegin.o crtend.o crtbeginS.o crtendS.o crtfastmath.o"
	;;
ia64*-*-linux*)
	tm_file="${tm_file} dbxelf.h elfos.h gnu-user.h linux.h glibc-stdint.h ia64/sysv4.h ia64/linux.h"
	tmake_file="${tmake_file} ia64/t-ia64 t-libunwind ia64/t-glibc"
	target_cpu_default="MASK_GNU_AS|MASK_GNU_LD"
	extra_parts="crtbegin.o crtend.o crtbeginS.o crtendS.o crtfastmath.o"
	;;
ia64*-*-hpux*)
	tm_file="${tm_file} dbxelf.h elfos.h ia64/sysv4.h ia64/hpux.h"
	tmake_file="ia64/t-ia64 ia64/t-hpux"
	target_cpu_default="MASK_GNU_AS"
	case x$enable_threads in
	x | xyes | xposix )
		thread_file=posix
		;;
	esac
	use_collect2=no
	c_target_objs="ia64-c.o"
	cxx_target_objs="ia64-c.o"
	extra_options="${extra_options} ia64/ilp32.opt hpux11.opt"
	use_gcc_stdint=wrap
	tm_file="${tm_file} hpux-stdint.h"
	case ${target} in
	*-*-hpux11.3*)
		tm_file="${tm_file} ia64/hpux-unix2003.h"
		;;
	esac
	;;
ia64-hp-*vms*)
	tm_file="${tm_file} elfos.h ia64/sysv4.h ia64/elf.h ia64/vms.h ia64/vms64.h"
	xm_file="vms/xm-vms.h vms/xm-vms64.h"
	tmake_file="${tmake_file} vms/t-vms64 ia64/t-ia64 ia64/t-vms"
	target_cpu_default="0"
	if test x$gas = xyes
	then
		target_cpu_default="${target_cpu_default}|MASK_GNU_AS"
	fi
	extra_options="${extra_options} ia64/vms.opt"
	;;
iq2000*-*-elf*)
        tm_file="elfos.h newlib-stdint.h iq2000/iq2000.h"
        tmake_file=iq2000/t-iq2000
        out_file=iq2000/iq2000.c
        md_file=iq2000/iq2000.md
        ;;
lm32-*-elf*)
        tm_file="dbxelf.h elfos.h ${tm_file}"
	tmake_file="${tmake_file} lm32/t-lm32"
        ;;
lm32-*-rtems*)
	tm_file="dbxelf.h elfos.h ${tm_file} lm32/rtems.h rtems.h newlib-stdint.h"
	tmake_file="${tmake_file} lm32/t-lm32"
	tmake_file="${tmake_file} t-rtems"
         ;;
lm32-*-uclinux*)
        tm_file="dbxelf.h elfos.h ${tm_file} gnu-user.h linux.h lm32/uclinux-elf.h"
	tmake_file="${tmake_file} lm32/t-lm32"
        ;;
m32r-*-elf*)
	tm_file="dbxelf.h elfos.h newlib-stdint.h ${tm_file}"
	extra_parts="crtinit.o crtfini.o"
 	;;
m32rle-*-elf*)
	tm_file="dbxelf.h elfos.h newlib-stdint.h m32r/little.h ${tm_file}"
	extra_parts="crtinit.o crtfini.o m32rx/crtinit.o m32rx/crtfini.o"
	;;
m32r-*-rtems*)
	tm_file="dbxelf.h elfos.h ${tm_file} m32r/rtems.h rtems.h newlib-stdint.h"
	tmake_file="m32r/t-m32r t-rtems"
	extra_parts="crtinit.o crtfini.o"
 	;;
m32r-*-linux*)
	tm_file="dbxelf.h elfos.h gnu-user.h linux.h glibc-stdint.h ${tm_file} m32r/linux.h"
	# We override the tmake_file for linux -- why?
	tmake_file="t-slibgcc-elf-ver m32r/t-linux"
	gnu_ld=yes
	if test x$enable_threads = xyes; then
		thread_file='posix'
	fi
 	;;
m32rle-*-linux*)
	tm_file="dbxelf.h elfos.h gnu-user.h linux.h glibc-stdint.h m32r/little.h ${tm_file} m32r/linux.h"
	# We override the tmake_file for linux -- why?
	tmake_file="t-slibgcc-elf-ver m32r/t-linux"
	gnu_ld=yes
	if test x$enable_threads = xyes; then
		thread_file='posix'
	fi
	;;
m68k-*-elf* | fido-*-elf*)
	case ${target} in
	fido-*-elf*)
		# Check that $with_cpu makes sense.
		case $with_cpu in
		"" | "fidoa")
			;;
		*)
			echo "Cannot accept --with-cpu=$with_cpu"
			exit 1
			;;
		esac
		with_cpu=fidoa
		;;
	*)
		default_m68k_cpu=68020
		default_cf_cpu=5206
		;;
	esac
	tm_file="${tm_file} m68k/m68k-none.h m68k/m68kelf.h dbxelf.h elfos.h newlib-stdint.h m68k/m68kemb.h m68k/m68020-elf.h"
	tm_defines="${tm_defines} MOTOROLA=1"
	tmake_file="m68k/t-floatlib m68k/t-m68kbare m68k/t-m68kelf"
	# Add multilibs for targets other than fido.
	case ${target} in
	fido-*-elf*)
		;;
	*)
		tmake_file="$tmake_file m68k/t-mlibs"
		;;
	esac
	extra_parts="crtbegin.o crtend.o"
	;;
m68k*-*-netbsdelf*)
	default_m68k_cpu=68020
	default_cf_cpu=5475
	tm_file="${tm_file} dbxelf.h elfos.h netbsd.h netbsd-elf.h m68k/netbsd-elf.h"
	extra_options="${extra_options} netbsd.opt netbsd-elf.opt"
	tm_defines="${tm_defines} MOTOROLA=1"
	;;
m68k*-*-openbsd*)
	default_m68k_cpu=68020
	default_cf_cpu=5475
	# needed to unconfuse gdb
	tm_defines="${tm_defines} OBSD_OLD_GAS"
	tm_file="${tm_file} openbsd.h openbsd-stdint.h openbsd-libpthread.h m68k/openbsd.h"
	extra_options="${extra_options} openbsd.opt"
	tmake_file="t-libc-ok t-openbsd m68k/t-openbsd"
	# we need collect2 until our bug is fixed...
	use_collect2=yes
	;;
m68k-*-uclinux*)		# Motorola m68k/ColdFire running uClinux
				# with uClibc, using the new GNU/Linux-style
				# ABI.
	default_m68k_cpu=68020
	default_cf_cpu=5206
	tm_file="${tm_file} dbxelf.h elfos.h gnu-user.h linux.h glibc-stdint.h flat.h m68k/linux.h m68k/uclinux.h ./sysroot-suffix.h"
	extra_options="${extra_options} m68k/uclinux.opt"
 	tm_defines="${tm_defines} MOTOROLA=1"
	tmake_file="m68k/t-floatlib m68k/t-uclinux m68k/t-mlibs"
	;;
m68k-*-linux*)		# Motorola m68k's running GNU/Linux
				# with ELF format using glibc 2
				# aka the GNU/Linux C library 6.
	default_m68k_cpu=68020
	default_cf_cpu=5475
	with_arch=${with_arch:-m68k}
	tm_file="${tm_file} dbxelf.h elfos.h gnu-user.h linux.h glibc-stdint.h m68k/linux.h ./sysroot-suffix.h"
	extra_options="${extra_options} m68k/ieee.opt"
	tm_defines="${tm_defines} MOTOROLA=1"
	tmake_file="${tmake_file} m68k/t-floatlib m68k/t-linux m68k/t-mlibs"
	# if not configured with --enable-sjlj-exceptions, bump the
	# libgcc version number
	if test x$sjlj != x1; then
	    tmake_file="$tmake_file m68k/t-slibgcc-elf-ver"
	fi
	;;
m68k-*-rtems*)
	default_m68k_cpu=68020
	default_cf_cpu=5206
	tmake_file="m68k/t-floatlib m68k/t-m68kbare m68k/t-crtstuff t-rtems m68k/t-rtems m68k/t-mlibs"
	tm_file="${tm_file} m68k/m68k-none.h m68k/m68kelf.h dbxelf.h elfos.h m68k/m68kemb.h m68k/m68020-elf.h m68k/rtemself.h rtems.h newlib-stdint.h"
	tm_defines="${tm_defines} MOTOROLA=1"
	extra_parts="crtbegin.o crtend.o"
	;;
mcore-*-elf)
	tm_file="dbxelf.h elfos.h newlib-stdint.h ${tm_file} mcore/mcore-elf.h"
	tmake_file=mcore/t-mcore
	inhibit_libc=true
	;;
mep-*-*)
	tm_file="dbxelf.h elfos.h ${tm_file}"
	tmake_file=mep/t-mep
	extra_parts="crtbegin.o crtend.o"
	c_target_objs="mep-pragma.o"
	cxx_target_objs="mep-pragma.o"
	if test -d "${srcdir}/../newlib/libc/include" &&
	   test "x$with_headers" = x; then
		with_headers=yes
	fi
	use_gcc_stdint=wrap
	;;
microblaze*-linux*)
	tm_file="${tm_file} dbxelf.h gnu-user.h linux.h microblaze/linux.h"
	c_target_objs="${c_target_objs} microblaze-c.o"
	cxx_target_objs="${cxx_target_objs} microblaze-c.o"
	tmake_file="${tmake_file} t-slibgcc-elf-ver t-slibgcc-nolc-override t-linux microblaze/t-microblaze"
        extra_parts="crtbegin.o crtbeginS.o crtend.o crtendS.o crtbeginT.o"
	;;
microblaze*-*-*)
        tm_file="${tm_file} dbxelf.h"
	c_target_objs="${c_target_objs} microblaze-c.o"
	cxx_target_objs="${cxx_target_objs} microblaze-c.o"
        tmake_file="${tmake_file} microblaze/t-microblaze"
        ;;
mips-sgi-irix6.5*)
	tm_file="elfos.h ${tm_file} mips/iris6.h"
	tmake_file="mips/t-irix6 t-slibgcc-dummy"
	extra_options="${extra_options} rpath.opt mips/iris6.opt"
	target_cpu_default="MASK_ABICALLS"
	tm_defines="${tm_defines} MIPS_ISA_DEFAULT=3 MIPS_ABI_DEFAULT=ABI_N32"
	# Only IRIX Development Foundation 1.3 for IRIX 6.5 provides stdint.h.
	use_gcc_stdint=wrap
	if test "x$stabs" = xyes
	then
		tm_file="${tm_file} dbx.h"
	fi
	if test "x$gnu_ld" = xyes
	then
		tm_defines="${tm_defines} IRIX_USING_GNU_LD"
	fi
	case ${enable_threads}:${have_pthread_h} in
	  "":yes | yes:yes ) thread_file=posix ;;
	esac
	;;
mips*-*-netbsd*)			# NetBSD/mips, either endian.
	target_cpu_default="MASK_ABICALLS"
	tm_file="elfos.h ${tm_file} mips/elf.h netbsd.h netbsd-elf.h mips/netbsd.h"
	extra_options="${extra_options} netbsd.opt netbsd-elf.opt"
	;;
mips64*-*-linux* | mipsisa64*-*-linux*)
	tm_file="dbxelf.h elfos.h gnu-user.h linux.h glibc-stdint.h ${tm_file} mips/gnu-user.h mips/gnu-user64.h mips/linux64.h"
	tmake_file="${tmake_file} mips/t-linux64 mips/t-libgcc-mips16"
	tm_defines="${tm_defines} MIPS_ABI_DEFAULT=ABI_N32"
	case ${target} in
		mips64el-st-linux-gnu)
			tm_file="${tm_file} mips/st.h"
			tmake_file="${tmake_file} mips/t-st"
			;;
		mips64octeon*-*-linux*)
			tm_defines="${tm_defines} MIPS_CPU_STRING_DEFAULT=\\\"octeon\\\""
			target_cpu_default=MASK_SOFT_FLOAT_ABI
			;;
		mipsisa64r2*-*-linux*)
			tm_defines="${tm_defines} MIPS_ISA_DEFAULT=65"
			;;
	esac
	extra_parts="$extra_parts crtfastmath.o"
	gnu_ld=yes
	gas=yes
	test x$with_llsc != x || with_llsc=yes
	;;
mips*-*-linux*)				# Linux MIPS, either endian.
        tm_file="dbxelf.h elfos.h gnu-user.h linux.h glibc-stdint.h ${tm_file} mips/gnu-user.h mips/linux.h"
	tmake_file="${tmake_file} mips/t-libgcc-mips16"
	if test x$enable_targets = xall; then
		tm_file="${tm_file} mips/gnu-user64.h mips/linux64.h"
		tmake_file="${tmake_file} mips/t-linux64"
	fi
	case ${target} in
        mipsisa32r2*)
		tm_defines="${tm_defines} MIPS_ISA_DEFAULT=33"
                ;;
        mipsisa32*)
		tm_defines="${tm_defines} MIPS_ISA_DEFAULT=32"
        esac
	extra_parts="$extra_parts crtfastmath.o"
	test x$with_llsc != x || with_llsc=yes
	;;
mips*-*-openbsd*)
	tm_defines="${tm_defines} OBSD_HAS_DECLARE_FUNCTION_NAME OBSD_HAS_DECLARE_OBJECT OBSD_HAS_CORRECT_SPECS"
	target_cpu_default="MASK_ABICALLS"
	tm_file="mips/mips.h openbsd.h openbsd-stdint.h openbsd-libpthread.h mips/openbsd.h mips/sdb.h"
	extra_options="${extra_options} openbsd.opt"
	case ${target} in
	mips*el-*-openbsd*)
	    tm_defines="${tm_defines} TARGET_ENDIAN_DEFAULT=0";;
	*)  tm_defines="${tm_defines} TARGET_ENDIAN_DEFAULT=MASK_BIG_ENDIAN";;
        esac
	;;
mips*-sde-elf*)
	tm_file="elfos.h newlib-stdint.h ${tm_file} mips/elf.h mips/sde.h"
	tmake_file="mips/t-sde mips/t-libgcc-mips16"
	extra_options="${extra_options} mips/sde.opt"
	case "${with_newlib}" in
	  yes)
	    # newlib / libgloss.
	    ;;
	  *)
	    # MIPS toolkit libraries.
	    tm_file="$tm_file mips/sdemtk.h"
	    tmake_file="$tmake_file mips/t-sdemtk"
	    case ${enable_threads} in
	      "" | yes | mipssde)
		thread_file='mipssde'
		;;
	    esac
	    ;;
	esac
	case ${target} in
	  mipsisa32r2*)
	    tm_defines="MIPS_ISA_DEFAULT=33 MIPS_ABI_DEFAULT=ABI_32"
	    ;;
	  mipsisa32*)
	    tm_defines="MIPS_ISA_DEFAULT=32 MIPS_ABI_DEFAULT=ABI_32"
	    ;;
	  mipsisa64r2*)
	    tm_defines="MIPS_ISA_DEFAULT=65 MIPS_ABI_DEFAULT=ABI_N32"
	    ;;
	  mipsisa64*)
	    tm_defines="MIPS_ISA_DEFAULT=64 MIPS_ABI_DEFAULT=ABI_N32"
	    ;;
	esac
	;;
mipsisa32-*-elf* | mipsisa32el-*-elf* | \
mipsisa32r2-*-elf* | mipsisa32r2el-*-elf* | \
mipsisa64-*-elf* | mipsisa64el-*-elf* | \
mipsisa64r2-*-elf* | mipsisa64r2el-*-elf*)
	tm_file="elfos.h newlib-stdint.h ${tm_file} mips/elf.h"
	tmake_file="mips/t-isa3264 mips/t-libgcc-mips16"
	case ${target} in
	  mipsisa32r2*)
	    tm_defines="${tm_defines} MIPS_ISA_DEFAULT=33"
	    ;;
	  mipsisa32*)
	    tm_defines="${tm_defines} MIPS_ISA_DEFAULT=32"
	    ;;
	  mipsisa64r2*)
	    tm_defines="${tm_defines} MIPS_ISA_DEFAULT=65"
	    ;;
	  mipsisa64*)
	    tm_defines="${tm_defines} MIPS_ISA_DEFAULT=64"
	    ;;
	esac
	case ${target} in
	  mipsisa32*-*-elfoabi*)
	    tm_defines="${tm_defines} MIPS_ABI_DEFAULT=ABI_32"
	    tm_file="${tm_file} mips/elfoabi.h"
	    ;;
	  mipsisa64*-*-elfoabi*)
	    tm_defines="${tm_defines} MIPS_ABI_DEFAULT=ABI_O64"
	    tm_file="${tm_file} mips/elfoabi.h"
	    ;;
	  *-*-elf*)
	    tm_defines="${tm_defines} MIPS_ABI_DEFAULT=ABI_EABI"
	    ;;
	esac
	;;
mipsisa64sr71k-*-elf*)
        tm_file="elfos.h newlib-stdint.h ${tm_file} mips/elf.h"
        tmake_file=mips/t-sr71k
	target_cpu_default="MASK_64BIT|MASK_FLOAT64"
	tm_defines="${tm_defines} MIPS_ISA_DEFAULT=64 MIPS_CPU_STRING_DEFAULT=\\\"sr71000\\\" MIPS_ABI_DEFAULT=ABI_EABI"
        ;;
mipsisa64sb1-*-elf* | mipsisa64sb1el-*-elf*)
	tm_file="elfos.h newlib-stdint.h ${tm_file} mips/elf.h"
	tmake_file="mips/t-elf mips/t-libgcc-mips16 mips/t-sb1"
	target_cpu_default="MASK_64BIT|MASK_FLOAT64"
	tm_defines="${tm_defines} MIPS_ISA_DEFAULT=64 MIPS_CPU_STRING_DEFAULT=\\\"sb1\\\" MIPS_ABI_DEFAULT=ABI_O64"
	;;
mips-*-elf* | mipsel-*-elf*)
	tm_file="elfos.h newlib-stdint.h ${tm_file} mips/elf.h"
	tmake_file="mips/t-elf mips/t-libgcc-mips16"
	;;
mips64-*-elf* | mips64el-*-elf*)
	tm_file="elfos.h newlib-stdint.h ${tm_file} mips/elf.h"
	tmake_file="mips/t-elf mips/t-libgcc-mips16"
	target_cpu_default="MASK_64BIT|MASK_FLOAT64"
	tm_defines="${tm_defines} MIPS_ISA_DEFAULT=3 MIPS_ABI_DEFAULT=ABI_O64"
	;;
mips64vr-*-elf* | mips64vrel-*-elf*)
        tm_file="elfos.h newlib-stdint.h ${tm_file} mips/vr.h mips/elf.h"
        tmake_file=mips/t-vr
	tm_defines="${tm_defines} MIPS_ABI_DEFAULT=ABI_EABI"
        ;;
mips64orion-*-elf* | mips64orionel-*-elf*)
	tm_file="elfos.h newlib-stdint.h ${tm_file} mips/elforion.h mips/elf.h"
	tmake_file="mips/t-elf mips/t-libgcc-mips16"
	target_cpu_default="MASK_64BIT|MASK_FLOAT64"
	tm_defines="${tm_defines} MIPS_ISA_DEFAULT=3 MIPS_ABI_DEFAULT=ABI_O64"
	;;
mips*-*-rtems*)
	tm_file="elfos.h newlib-stdint.h ${tm_file} mips/elf.h mips/rtems.h rtems.h"
	tmake_file="mips/t-elf mips/t-libgcc-mips16 t-rtems mips/t-rtems"
	;;
mips-wrs-vxworks)
	tm_file="elfos.h ${tm_file} mips/elf.h vx-common.h vxworks.h mips/vxworks.h"
	tmake_file="${tmake_file} mips/t-vxworks"
	;;
mipstx39-*-elf* | mipstx39el-*-elf*)
	tm_file="elfos.h newlib-stdint.h ${tm_file} mips/r3900.h mips/elf.h"
	tmake_file="mips/t-r3900 mips/t-libgcc-mips16"
	;;
mmix-knuth-mmixware)
	tm_file="${tm_file} newlib-stdint.h"
	need_64bit_hwint=yes
	use_gcc_stdint=wrap
	;;
mn10300-*-*)
	tm_file="dbxelf.h elfos.h newlib-stdint.h ${tm_file}"
	if test x$stabs = xyes
	then
		tm_file="${tm_file} dbx.h"
	fi
	use_collect2=no
	use_gcc_stdint=wrap
	;;
pdp11-*-*)
	tm_file="${tm_file} newlib-stdint.h"
	use_gcc_stdint=wrap
	;;
picochip-*)
	tm_file="${tm_file} newlib-stdint.h"
	use_gcc_stdint=wrap
	tmake_file="picochip/t-picochip t-pnt16-warn"
        ;;
# port not yet contributed
#powerpc-*-openbsd*)
#	tmake_file="${tmake_file} rs6000/t-fprules"
#	extra_headers=
#	;;
powerpc-*-darwin*)
	extra_options="${extra_options} rs6000/darwin.opt"
	case ${target} in
	  *-darwin1[0-9]* | *-darwin[8-9]*)
	    tmake_file="${tmake_file} rs6000/t-darwin8"
	    tm_file="${tm_file} rs6000/darwin8.h"
	    ;;
	  *-darwin7*)
	    tm_file="${tm_file} rs6000/darwin7.h"
	    ;;
	  *-darwin[0-6]*)
	    ;;
	esac
	tmake_file="${tmake_file} t-slibgcc-dummy"
	extra_headers=altivec.h
	;;
powerpc64-*-darwin*)
	extra_options="${extra_options} ${cpu_type}/darwin.opt"
	tmake_file="${tmake_file} ${cpu_type}/t-darwin64 t-slibgcc-dummy"
	tm_file="${tm_file} ${cpu_type}/darwin8.h ${cpu_type}/darwin64.h"
	extra_headers=altivec.h
	;;
powerpc-*-freebsd*)
	tm_file="${tm_file} dbxelf.h elfos.h ${fbsd_tm_file} rs6000/sysv4.h rs6000/freebsd.h"
	tmake_file="rs6000/t-fprules rs6000/t-ppcos ${tmake_file} rs6000/t-ppccomm"
	tmake_file="${tmake_file} t-slibgcc-libgcc"
	extra_options="${extra_options} rs6000/sysv4.opt"
	;;
powerpc-*-netbsd*)
	tm_file="${tm_file} dbxelf.h elfos.h netbsd.h netbsd-elf.h freebsd-spec.h rs6000/sysv4.h rs6000/netbsd.h"
	extra_options="${extra_options} netbsd.opt netbsd-elf.opt"
	tmake_file="${tmake_file} rs6000/t-netbsd"
	extra_options="${extra_options} rs6000/sysv4.opt"
	;;
powerpc-*-eabispe*)
	tm_file="${tm_file} dbxelf.h elfos.h freebsd-spec.h newlib-stdint.h rs6000/sysv4.h rs6000/eabi.h rs6000/e500.h rs6000/eabispe.h"
	extra_options="${extra_options} rs6000/sysv4.opt"
	tmake_file="rs6000/t-spe rs6000/t-ppccomm"
	use_gcc_stdint=wrap
	;;
powerpc-*-eabisimaltivec*)
	tm_file="${tm_file} dbxelf.h elfos.h freebsd-spec.h newlib-stdint.h rs6000/sysv4.h rs6000/eabi.h rs6000/e500.h rs6000/eabisim.h rs6000/eabialtivec.h"
	extra_options="${extra_options} rs6000/sysv4.opt"
	tmake_file="rs6000/t-fprules rs6000/t-ppcendian rs6000/t-ppccomm"
	use_gcc_stdint=wrap
	;;
powerpc-*-eabisim*)
	tm_file="${tm_file} dbxelf.h elfos.h usegas.h freebsd-spec.h newlib-stdint.h rs6000/sysv4.h rs6000/eabi.h rs6000/e500.h rs6000/eabisim.h"
	extra_options="${extra_options} rs6000/sysv4.opt"
	tmake_file="rs6000/t-fprules rs6000/t-ppcgas rs6000/t-ppccomm"
	use_gcc_stdint=wrap
	;;
powerpc-*-elf*)
	tm_file="${tm_file} dbxelf.h elfos.h usegas.h freebsd-spec.h newlib-stdint.h rs6000/sysv4.h"
	extra_options="${extra_options} rs6000/sysv4.opt"
	tmake_file="rs6000/t-fprules rs6000/t-ppcgas rs6000/t-ppccomm"
	;;
powerpc-*-eabialtivec*)
	tm_file="${tm_file} dbxelf.h elfos.h freebsd-spec.h newlib-stdint.h rs6000/sysv4.h rs6000/eabi.h rs6000/e500.h rs6000/eabialtivec.h"
	extra_options="${extra_options} rs6000/sysv4.opt"
	tmake_file="rs6000/t-fprules rs6000/t-ppcendian rs6000/t-ppccomm"
	use_gcc_stdint=wrap
	;;
powerpc-xilinx-eabi*)
	tm_file="${tm_file} dbxelf.h elfos.h usegas.h freebsd-spec.h newlib-stdint.h rs6000/sysv4.h rs6000/eabi.h rs6000/singlefp.h rs6000/xfpu.h rs6000/xilinx.h"
	extra_options="${extra_options} rs6000/sysv4.opt rs6000/xilinx.opt"
	tmake_file="rs6000/t-fprules rs6000/t-ppcgas rs6000/t-ppccomm rs6000/t-xilinx"
	use_gcc_stdint=wrap
	;;
powerpc-*-eabi*)
	tm_file="${tm_file} dbxelf.h elfos.h usegas.h freebsd-spec.h newlib-stdint.h rs6000/sysv4.h rs6000/eabi.h rs6000/e500.h"
	extra_options="${extra_options} rs6000/sysv4.opt"
	tmake_file="rs6000/t-fprules rs6000/t-ppcgas rs6000/t-ppccomm"
	use_gcc_stdint=wrap
	;;
powerpc-*-rtems*)
	tm_file="${tm_file} dbxelf.h elfos.h freebsd-spec.h newlib-stdint.h rs6000/sysv4.h rs6000/eabi.h rs6000/e500.h rs6000/rtems.h rtems.h"
	extra_options="${extra_options} rs6000/sysv4.opt"
	tmake_file="rs6000/t-fprules rs6000/t-rtems t-rtems rs6000/t-ppccomm"
	;;
powerpc-*-linux* | powerpc64-*-linux*)
	tm_file="${tm_file} dbxelf.h elfos.h freebsd-spec.h rs6000/sysv4.h"
	extra_options="${extra_options} rs6000/sysv4.opt"
	tmake_file="rs6000/t-fprules rs6000/t-ppcos ${tmake_file} rs6000/t-ppccomm"
	maybe_biarch=yes
	case ${target} in
	    powerpc64-*-linux*spe* | powerpc64-*-linux*paired*)
	    	echo "*** Configuration ${target} not supported" 1>&2
		exit 1
		;;
	    powerpc-*-linux*spe* | powerpc-*-linux*paired*)
		maybe_biarch=
		;;
	    powerpc64-*-linux*)
	    	test x$with_cpu != x || cpu_is_64bit=yes
		maybe_biarch=always
		;;
	esac
	case ${maybe_biarch}:${enable_targets}:${cpu_is_64bit} in
	    always:* | yes:*powerpc64* | yes:all:* | yes:*:yes)
		if test x$cpu_is_64bit = xyes; then
		    tm_file="${tm_file} rs6000/default64.h"
		fi
		tm_file="rs6000/biarch64.h ${tm_file} rs6000/linux64.h glibc-stdint.h"
		tmake_file="$tmake_file rs6000/t-linux64"
		extra_options="${extra_options} rs6000/linux64.opt"
		;;
	    *)
		tm_file="${tm_file} rs6000/linux.h glibc-stdint.h"
		;;
	esac
	tmake_file="${tmake_file} t-slibgcc-libgcc"
	case ${target} in
	    powerpc*-*-linux*altivec*)
		tm_file="${tm_file} rs6000/linuxaltivec.h" ;;
	    powerpc*-*-linux*spe*)
		tm_file="${tm_file} rs6000/linuxspe.h rs6000/e500.h" ;;
	    powerpc*-*-linux*paired*)
		tm_file="${tm_file} rs6000/750cl.h" ;;
	esac
	if test x${enable_secureplt} = xyes; then
		tm_file="rs6000/secureplt.h ${tm_file}"
	fi
	;;
powerpc-wrs-vxworks|powerpc-wrs-vxworksae)
	tm_file="${tm_file} elfos.h freebsd-spec.h rs6000/sysv4.h"
	tmake_file="${tmake_file} rs6000/t-fprules rs6000/t-ppccomm rs6000/t-vxworks"
	extra_options="${extra_options} rs6000/sysv4.opt"
	extra_headers=ppc-asm.h
	case ${target} in
	  *-vxworksae*)
	    tm_file="${tm_file} vx-common.h vxworksae.h rs6000/vxworks.h rs6000/e500.h"
	    tmake_file="${tmake_file} rs6000/t-vxworksae"
	    ;;
	  *-vxworks*)
	    tm_file="${tm_file} vx-common.h vxworks.h rs6000/vxworks.h rs6000/e500.h"
	    ;;
	esac
	;;
powerpc-*-lynxos*)
	xm_defines=POSIX
	tm_file="${tm_file} dbxelf.h elfos.h rs6000/sysv4.h rs6000/lynx.h lynx.h"
	tmake_file="t-lynx rs6000/t-lynx"
	extra_options="${extra_options} rs6000/sysv4.opt lynx.opt"
	extra_parts="crtbegin.o crtbeginS.o crtend.o crtendS.o"
	thread_file=lynx
	gnu_ld=yes
	gas=yes
	;;
powerpcle-*-elf*)
	tm_file="${tm_file} dbxelf.h elfos.h usegas.h freebsd-spec.h newlib-stdint.h rs6000/sysv4.h rs6000/sysv4le.h"
	tmake_file="rs6000/t-fprules rs6000/t-ppcgas rs6000/t-ppccomm"
	extra_options="${extra_options} rs6000/sysv4.opt"
	;;
powerpcle-*-eabisim*)
	tm_file="${tm_file} dbxelf.h elfos.h usegas.h freebsd-spec.h newlib-stdint.h rs6000/sysv4.h rs6000/sysv4le.h rs6000/eabi.h rs6000/e500.h rs6000/eabisim.h"
	tmake_file="rs6000/t-fprules rs6000/t-ppcgas rs6000/t-ppccomm"
	extra_options="${extra_options} rs6000/sysv4.opt"
	use_gcc_stdint=wrap
	;;
powerpcle-*-eabi*)
	tm_file="${tm_file} dbxelf.h elfos.h usegas.h freebsd-spec.h newlib-stdint.h rs6000/sysv4.h rs6000/sysv4le.h rs6000/eabi.h rs6000/e500.h"
	tmake_file="rs6000/t-fprules rs6000/t-ppcgas rs6000/t-ppccomm"
	extra_options="${extra_options} rs6000/sysv4.opt"
	use_gcc_stdint=wrap
	;;
rs6000-ibm-aix4.[3456789]* | powerpc-ibm-aix4.[3456789]*)
	tm_file="rs6000/biarch64.h ${tm_file} rs6000/aix.h rs6000/aix43.h rs6000/xcoff.h rs6000/aix-stdint.h"
	tmake_file=rs6000/t-aix43
	extra_options="${extra_options} rs6000/aix64.opt"
	use_collect2=yes
	thread_file='aix'
	use_gcc_stdint=provide
	extra_headers=
	;;
rs6000-ibm-aix5.1.* | powerpc-ibm-aix5.1.*)
	tm_file="rs6000/biarch64.h ${tm_file} rs6000/aix.h rs6000/aix51.h rs6000/xcoff.h rs6000/aix-stdint.h"
	extra_options="${extra_options} rs6000/aix64.opt"
	tmake_file=rs6000/t-aix43
	use_collect2=yes
	thread_file='aix'
	use_gcc_stdint=wrap
	extra_headers=
	;;
rs6000-ibm-aix5.2.* | powerpc-ibm-aix5.2.*)
	tm_file="${tm_file} rs6000/aix.h rs6000/aix52.h rs6000/xcoff.h rs6000/aix-stdint.h"
	tmake_file=rs6000/t-aix52
	extra_options="${extra_options} rs6000/aix64.opt"
	use_collect2=yes
	thread_file='aix'
	use_gcc_stdint=wrap
	extra_headers=
	;;
rs6000-ibm-aix5.3.* | powerpc-ibm-aix5.3.*)
	tm_file="${tm_file} rs6000/aix.h rs6000/aix53.h rs6000/xcoff.h rs6000/aix-stdint.h"
	tmake_file=rs6000/t-aix52
	extra_options="${extra_options} rs6000/aix64.opt"
	use_collect2=yes
	thread_file='aix'
	use_gcc_stdint=wrap
	extra_headers=altivec.h
	;;
rs6000-ibm-aix[6789].* | powerpc-ibm-aix[6789].*)
	tm_file="${tm_file} rs6000/aix.h rs6000/aix61.h rs6000/xcoff.h rs6000/aix-stdint.h"
	tmake_file=rs6000/t-aix52
	extra_options="${extra_options} rs6000/aix64.opt"
	use_collect2=yes
	thread_file='aix'
	use_gcc_stdint=wrap
	extra_headers=altivec.h
	;;
rx-*-elf*)
	tm_file="dbxelf.h elfos.h newlib-stdint.h ${tm_file}"
	libgcc_tm_file="${libgcc_tm_file} rx/rx-abi.h rx/rx-lib.h"
	tmake_file="${tmake_file} rx/t-rx"
	;;
s390-*-linux*)
	tm_file="s390/s390.h dbxelf.h elfos.h gnu-user.h linux.h glibc-stdint.h s390/linux.h"
	if test x$enable_targets = xall; then
		tmake_file="${tmake_file} s390/t-linux64"
	fi
	;;
s390x-*-linux*)
	tm_file="s390/s390x.h s390/s390.h dbxelf.h elfos.h gnu-user.h linux.h glibc-stdint.h s390/linux.h"
	tm_p_file=s390/s390-protos.h
	md_file=s390/s390.md
	extra_modes=s390/s390-modes.def
	out_file=s390/s390.c
	tmake_file="${tmake_file} s390/t-linux64"
	;;
s390x-ibm-tpf*)
        tm_file="s390/s390x.h s390/s390.h dbxelf.h elfos.h s390/tpf.h"
        tm_p_file=s390/s390-protos.h
        md_file=s390/s390.md
        extra_modes=s390/s390-modes.def
        out_file=s390/s390.c
        extra_parts="crtbeginS.o crtendS.o"
        thread_file='tpf'
	extra_options="${extra_options} s390/tpf.opt"
	;;
score-*-elf)
	gas=yes
	gnu_ld=yes
        tm_file="dbxelf.h elfos.h score/elf.h score/score.h newlib-stdint.h"
	extra_parts="crti.o crtn.o crtbegin.o crtend.o"
        tmake_file="${tmake_file} score/t-score-elf"
        ;;
sh-*-elf* | sh[12346l]*-*-elf* | \
  sh-*-linux* | sh[2346lbe]*-*-linux* | \
  sh-*-netbsdelf* | shl*-*-netbsdelf* | sh5-*-netbsd* | sh5l*-*-netbsd* | \
   sh64-*-netbsd* | sh64l*-*-netbsd*)
	tmake_file="${tmake_file} sh/t-sh sh/t-elf"
	if test x${with_endian} = x; then
		case ${target} in
		sh[1234]*be-*-* | sh[1234]*eb-*-*) with_endian=big ;;
		shbe-*-* | sheb-*-*)		   with_endian=big,little ;;
		sh[1234]l* | sh[34]*-*-linux*)	   with_endian=little ;;
		shl* | sh64l* | sh*-*-linux* | \
		  sh5l* | sh-superh-elf)	   with_endian=little,big ;;
		sh[1234]*-*-*)			   with_endian=big ;;
		*)				   with_endian=big,little ;;
		esac
	fi
	# TM_ENDIAN_CONFIG is used by t-sh to determine multilibs.
	#  First word : the default endian.
	#  Second word: the secondary endian (optional).
	case ${with_endian} in
	big)		TM_ENDIAN_CONFIG=mb ;;
	little)		TM_ENDIAN_CONFIG=ml ;;
	big,little)	TM_ENDIAN_CONFIG="mb ml" ;;
	little,big)	TM_ENDIAN_CONFIG="ml mb" ;;
	*)	echo "with_endian=${with_endian} not supported."; exit 1 ;;
	esac
	case ${with_endian} in
	little*)	tm_file="sh/little.h ${tm_file}" ;;
	esac
	tm_file="${tm_file} dbxelf.h elfos.h sh/elf.h"
	case ${target} in
	sh*-*-linux*)	tmake_file="${tmake_file} sh/t-linux"
			tm_file="${tm_file} gnu-user.h linux.h glibc-stdint.h sh/linux.h" ;;
	sh*-*-netbsd*)
			tm_file="${tm_file} netbsd.h netbsd-elf.h sh/netbsd-elf.h"
			extra_options="${extra_options} netbsd.opt netbsd-elf.opt"

			;;
	sh*-superh-elf)	if test x$with_libgloss != xno; then
                                with_libgloss=yes
                                tm_file="${tm_file} sh/newlib.h"
                        fi
			tm_file="${tm_file} sh/embed-elf.h"
			tm_file="${tm_file} sh/superh.h"
			tmake_file="${tmake_file} sh/t-superh"
			extra_options="${extra_options} sh/superh.opt" ;;
	*)		if test x$with_newlib = xyes \
			   && test x$with_libgloss = xyes; then
				tm_file="${tm_file} sh/newlib.h"
			fi
			tm_file="${tm_file} sh/embed-elf.h" ;;
	esac
	case ${target} in
	sh5*-*-netbsd*)
		# SHmedia, 32-bit ABI
		tmake_file="${tmake_file} sh/t-sh64 sh/t-netbsd"
		;;
	sh64*-netbsd*)
		# SHmedia, 64-bit ABI
		tmake_file="${tmake_file} sh/t-sh64 sh/t-netbsd sh/t-netbsd-sh5-64"
		;;
	*-*-netbsd)
                tmake_file="${tmake_file} sh/t-netbsd"
		;;
	sh64*-*-linux*)
		tmake_file="${tmake_file} sh/t-sh64 sh/t-linux64"
		tm_file="${tm_file} sh/sh64.h"
		extra_headers="shmedia.h ushmedia.h sshmedia.h"
		;;
	sh64*)
		tmake_file="${tmake_file} sh/t-sh64"
		tm_file="${tm_file} sh/sh64.h"
		if test x$with_newlib = xyes; then
			tm_file="${tm_file} newlib-stdint.h"
		fi
		extra_headers="shmedia.h ushmedia.h sshmedia.h"
		;;
	*-*-elf*)
		tm_file="${tm_file} newlib-stdint.h"
		;;
	esac
	# sed el/eb endian suffixes away to avoid confusion with sh[23]e
	case `echo ${target} | sed 's/e[lb]-/-/'` in
	sh64*-*-netbsd*)	sh_cpu_target=sh5-64media ;;
	sh64* | sh5*-*-netbsd*)	sh_cpu_target=sh5-32media ;;
	sh4a_single_only*)	sh_cpu_target=sh4a-single-only ;;
	sh4a_single*)		sh_cpu_target=sh4a-single ;;
	sh4a_nofpu*)		sh_cpu_target=sh4a-nofpu ;;
	sh4al)			sh_cpu_target=sh4al ;;
	sh4a*)			sh_cpu_target=sh4a ;;
	sh4_single_only*)	sh_cpu_target=sh4-single-only ;;
	sh4_single*)		sh_cpu_target=sh4-single ;;
	sh4_nofpu*)		sh_cpu_target=sh4-nofpu ;;
	sh4* | sh-superh-*)	sh_cpu_target=sh4 ;;
	sh3e*)			sh_cpu_target=sh3e ;;
	sh*-*-netbsd* | sh3*)	sh_cpu_target=sh3 ;;
	sh2a_single_only*)	sh_cpu_target=sh2a-single-only ;;
	sh2a_single*)		sh_cpu_target=sh2a-single ;;
	sh2a_nofpu*)		sh_cpu_target=sh2a-nofpu ;;
	sh2a*)			sh_cpu_target=sh2a ;;
	sh2e*)			sh_cpu_target=sh2e ;;
	sh2*)			sh_cpu_target=sh2 ;;
	*)			sh_cpu_target=sh1 ;;
	esac
	# did the user say --without-fp ?
	if test x$with_fp = xno; then
		case ${sh_cpu_target} in
		sh5-*media)	sh_cpu_target=${sh_cpu_target}-nofpu ;;
		sh4al | sh1)	;;
		sh4a* )		sh_cpu_target=sh4a-nofpu ;;
		sh4*)		sh_cpu_target=sh4-nofpu ;;
		sh3*)		sh_cpu_target=sh3 ;;
		sh2a*)		sh_cpu_target=sh2a-nofpu ;;
		sh2*)		sh_cpu_target=sh2 ;;
		*)	echo --without-fp not available for $target: ignored
		esac
		tm_defines="$tm_defines STRICT_NOFPU=1"
	fi
	sh_cpu_default="`echo $with_cpu|sed s/^m/sh/|tr A-Z_ a-z-`"
	case $sh_cpu_default in
	sh5-64media-nofpu | sh5-64media | \
	  sh5-32media-nofpu | sh5-32media | sh5-compact-nofpu | sh5-compact | \
	  sh2a-single-only | sh2a-single | sh2a-nofpu | sh2a | \
	  sh4a-single-only | sh4a-single | sh4a-nofpu | sh4a | sh4al | \
	  sh4-single-only | sh4-single | sh4-nofpu | sh4 | sh4-300 | \
	  sh3e | sh3 | sh2e | sh2 | sh1) ;;
	"")	sh_cpu_default=${sh_cpu_target} ;;
	*)	echo "with_cpu=$with_cpu not supported"; exit 1 ;;
	esac
	sh_multilibs=${with_multilib_list}
	if test "$sh_multilibs" = "default" ; then
		case ${target} in
		sh64-superh-linux* | \
		sh[1234]*)	sh_multilibs=${sh_cpu_target} ;;
		sh64* | sh5*)	sh_multilibs=m5-32media,m5-32media-nofpu,m5-compact,m5-compact-nofpu,m5-64media,m5-64media-nofpu ;;
		sh-superh-*)	sh_multilibs=m4,m4-single,m4-single-only,m4-nofpu ;;
		sh*-*-linux*)	sh_multilibs=m1,m3e,m4 ;;
		sh*-*-netbsd*)	sh_multilibs=m3,m3e,m4 ;;
		*) sh_multilibs=m1,m2,m2e,m4,m4-single,m4-single-only,m2a,m2a-single ;;
		esac
		if test x$with_fp = xno; then
			sh_multilibs="`echo $sh_multilibs|sed -e s/m4/sh4-nofpu/ -e s/,m4-[^,]*//g -e s/,m[23]e// -e s/m2a,m2a-single/m2a-nofpu/ -e s/m5-..m....,//g`"
		fi
	fi
	target_cpu_default=SELECT_`echo ${sh_cpu_default}|tr abcdefghijklmnopqrstuvwxyz- ABCDEFGHIJKLMNOPQRSTUVWXYZ_`
	tm_defines=${tm_defines}' SH_MULTILIB_CPU_DEFAULT=\"'`echo $sh_cpu_default|sed s/sh/m/`'\"'
	tm_defines="$tm_defines SUPPORT_`echo $sh_cpu_default | sed 's/^m/sh/' | tr abcdefghijklmnopqrstuvwxyz- ABCDEFGHIJKLMNOPQRSTUVWXYZ_`=1"
	sh_multilibs=`echo $sh_multilibs | sed -e 's/,/ /g' -e 's/^[Ss][Hh]/m/' -e 's/ [Ss][Hh]/ m/g' | tr ABCDEFGHIJKLMNOPQRSTUVWXYZ_ abcdefghijklmnopqrstuvwxyz-`
	for sh_multilib in ${sh_multilibs}; do
		case ${sh_multilib} in
		m1 | m2 | m2e | m3 | m3e | \
		m4 | m4-single | m4-single-only | m4-nofpu | m4-300 |\
		m4a | m4a-single | m4a-single-only | m4a-nofpu | m4al | \
		m2a | m2a-single | m2a-single-only | m2a-nofpu | \
		m5-64media | m5-64media-nofpu | \
		m5-32media | m5-32media-nofpu | \
		m5-compact | m5-compact-nofpu)
			# TM_MULTILIB_CONFIG is used by t-sh for the non-endian multilib definition
			# It is passed to MULTIILIB_OPTIONS verbatim.
			TM_MULTILIB_CONFIG="${TM_MULTILIB_CONFIG}/${sh_multilib}"
			tm_defines="$tm_defines SUPPORT_`echo $sh_multilib | sed 's/^m/sh/' | tr abcdefghijklmnopqrstuvwxyz- ABCDEFGHIJKLMNOPQRSTUVWXYZ_`=1"
			;;
		\!*)	# TM_MULTILIB_EXCEPTIONS_CONFIG is used by t-sh
			# It is passed the MULTILIB_EXCEPTIONS verbatim.
			TM_MULTILIB_EXCEPTIONS_CONFIG="${TM_MULTILIB_EXCEPTIONS_CONFIG} `echo $sh_multilib | sed 's/^!//'`" ;;
		*)
			echo "with_multilib_list=${sh_multilib} not supported."
			exit 1
			;;
		esac
	done
	TM_MULTILIB_CONFIG=`echo $TM_MULTILIB_CONFIG | sed 's:^/::'`
	if test x${enable_incomplete_targets} = xyes ; then
		tm_defines="$tm_defines SUPPORT_SH1=1 SUPPORT_SH2E=1 SUPPORT_SH4=1 SUPPORT_SH4_SINGLE=1 SUPPORT_SH2A=1 SUPPORT_SH2A_SINGLE=1 SUPPORT_SH5_32MEDIA=1 SUPPORT_SH5_32MEDIA_NOFPU=1 SUPPORT_SH5_64MEDIA=1 SUPPORT_SH5_64MEDIA_NOFPU=1"
	fi
	tm_file="$tm_file ./sysroot-suffix.h"
	tmake_file="$tmake_file t-sysroot-suffix"
	;;
sh-*-rtems*)
	tmake_file="sh/t-sh sh/t-elf t-rtems sh/t-rtems"
	tm_file="${tm_file} dbxelf.h elfos.h sh/elf.h sh/embed-elf.h sh/rtemself.h rtems.h newlib-stdint.h"
	;;
sh-wrs-vxworks)
	tmake_file="$tmake_file sh/t-sh sh/t-elf sh/t-vxworks"
	tm_file="${tm_file} elfos.h sh/elf.h sh/embed-elf.h vx-common.h vxworks.h sh/vxworks.h"
	;;
sparc-*-elf*)
	tm_file="${tm_file} dbxelf.h elfos.h newlib-stdint.h sparc/sysv4.h sparc/sp-elf.h"
	case ${target} in
	    *-leon-*)
		tmake_file="sparc/t-sparc sparc/t-leon"
		;;
	    *-leon[3-9]*)
		tmake_file="sparc/t-sparc sparc/t-leon3"
		;;
	    *)
		tmake_file="sparc/t-sparc sparc/t-elf"
		;;
	esac
	;;
sparc-*-rtems*)
	tm_file="${tm_file} dbxelf.h elfos.h sparc/sysv4.h sparc/sp-elf.h sparc/rtemself.h rtems.h newlib-stdint.h"
	tmake_file="sparc/t-sparc sparc/t-elf t-rtems"
	;;
sparc-*-linux*)
	tm_file="${tm_file} dbxelf.h elfos.h sparc/sysv4.h gnu-user.h linux.h glibc-stdint.h"
	extra_options="${extra_options} sparc/long-double-switch.opt"
	case ${target} in
	    *-leon-*)
		tmake_file="${tmake_file} sparc/t-sparc sparc/t-leon"
		;;
	    *-leon[3-9]*)
		tmake_file="${tmake_file} sparc/t-sparc sparc/t-leon3"
		;;
	    *)
		tmake_file="${tmake_file} sparc/t-sparc sparc/t-linux"
		;;
	esac
	if test x$enable_targets = xall; then
		tm_file="sparc/biarch64.h ${tm_file} sparc/linux64.h"
		tmake_file="${tmake_file} sparc/t-linux64"
	else
		tm_file="${tm_file} sparc/linux.h"
	fi
	extra_parts="${extra_parts} crtfastmath.o"
	;;
sparc-*-netbsdelf*)
	tm_file="${tm_file} dbxelf.h elfos.h sparc/sysv4.h netbsd.h netbsd-elf.h sparc/netbsd-elf.h"
	extra_options="${extra_options} netbsd.opt netbsd-elf.opt"
	extra_options="${extra_options} sparc/long-double-switch.opt"
	tmake_file="${tmake_file} sparc/t-sparc"
	;;
sparc*-*-solaris2*)
	tm_file="sparc/biarch64.h ${tm_file} ${sol2_tm_file} sol2-bi.h"
	case ${target} in
	    sparc64-*-* | sparcv9-*-*)
		tm_file="sparc/default-64.h ${tm_file}"
		;;
	    *)
		test x$with_cpu != x || with_cpu=v9
		;;
	esac
	tmake_file="${tmake_file} sparc/t-sparc sparc/t-sol2-64"
	;;
sparc-wrs-vxworks)
	tm_file="${tm_file} elfos.h sparc/sysv4.h vx-common.h vxworks.h sparc/vxworks.h"
	tmake_file="${tmake_file} sparc/t-sparc sparc/t-vxworks"
	;;
sparc64-*-elf*)
	tm_file="${tm_file} dbxelf.h elfos.h newlib-stdint.h sparc/sysv4.h sparc/sp64-elf.h"
	extra_options="${extra_options} sparc/little-endian.opt"
	tmake_file="${tmake_file} sparc/t-sparc"
	;;
sparc64-*-rtems*)
	tm_file="${tm_file} dbxelf.h elfos.h newlib-stdint.h sparc/sysv4.h sparc/sp64-elf.h sparc/rtemself.h rtems.h"
	extra_options="${extra_options} sparc/little-endian.opt"
	tmake_file="${tmake_file} sparc/t-sparc t-rtems"
	;;
sparc64-*-linux*)
	tm_file="sparc/biarch64.h ${tm_file} dbxelf.h elfos.h sparc/sysv4.h gnu-user.h linux.h glibc-stdint.h sparc/default-64.h sparc/linux64.h"
	extra_options="${extra_options} sparc/long-double-switch.opt"
	tmake_file="${tmake_file} sparc/t-sparc sparc/t-linux sparc/t-linux64"
	extra_parts="${extra_parts} crtfastmath.o"
	;;
sparc64-*-freebsd*|ultrasparc-*-freebsd*)
	tm_file="${tm_file} ${fbsd_tm_file} dbxelf.h elfos.h sparc/sysv4.h sparc/freebsd.h"
	extra_options="${extra_options} sparc/long-double-switch.opt"
	case "x$with_cpu" in
		xultrasparc) ;;
		x) with_cpu=ultrasparc ;;
		*) echo "$with_cpu not supported for freebsd target"; exit 1 ;;
	esac
	extra_parts="${extra_parts} crtfastmath.o"
	tmake_file="${tmake_file} sparc/t-sparc"
	;;
sparc64-*-netbsd*)
	tm_file="sparc/biarch64.h ${tm_file}"
	tm_file="${tm_file} dbxelf.h elfos.h sparc/sysv4.h netbsd.h netbsd-elf.h sparc/netbsd-elf.h"
	extra_options="${extra_options} netbsd.opt netbsd-elf.opt"
	extra_options="${extra_options} sparc/long-double-switch.opt"
	tmake_file="${tmake_file} sparc/t-sparc sparc/t-netbsd64"
	;;
sparc64-*-openbsd*)
	tm_file="sparc/openbsd1-64.h ${tm_file} dbxelf.h elfos.h sparc/sysv4.h sparc/sp64-elf.h"
	tm_file="${tm_file} openbsd.h openbsd-stdint.h openbsd-libpthread.h sparc/openbsd64.h"
	extra_options="${extra_options} openbsd.opt"
	extra_options="${extra_options} sparc/little-endian.opt"
	gas=yes gnu_ld=yes
	with_cpu=ultrasparc
	tmake_file="${tmake_file} sparc/t-sparc"
	;;
spu-*-elf*)
	tm_file="dbxelf.h elfos.h spu/spu-elf.h spu/spu.h newlib-stdint.h"
	tmake_file="spu/t-spu-elf"
        native_system_header_dir=/include
	extra_headers="spu_intrinsics.h spu_internals.h vmx2spu.h spu_mfcio.h vec_types.h spu_cache.h"
	extra_modes=spu/spu-modes.def
	c_target_objs="${c_target_objs} spu-c.o"
	cxx_target_objs="${cxx_target_objs} spu-c.o"
	;;
tic6x-*-elf)
	tm_file="elfos.h ${tm_file} c6x/elf-common.h c6x/elf.h"
	tm_file="${tm_file} dbxelf.h tm-dwarf2.h newlib-stdint.h"
	libgcc_tm_file="${libgcc_tm_file} c6x/c6x-abi.h"
	tmake_file="c6x/t-c6x c6x/t-c6x-elf"
	use_collect2=no
	;;
tic6x-*-uclinux)
	tm_file="elfos.h ${tm_file} gnu-user.h linux.h c6x/elf-common.h c6x/uclinux-elf.h"
	tm_file="${tm_file} dbxelf.h tm-dwarf2.h glibc-stdint.h"
	tm_file="${tm_file} ./sysroot-suffix.h"
	libgcc_tm_file="${libgcc_tm_file} c6x/c6x-abi.h"
	tmake_file="t-slibgcc-elf-ver t-sysroot-suffix"
	tmake_file="${tmake_file} c6x/t-c6x c6x/t-c6x-elf c6x/t-c6x-uclinux"
	use_collect2=no
	;;
v850*-*-*)
	case ${target} in
	v850e2v3-*-*)
		target_cpu_default="TARGET_CPU_v850e2v3"
		;;
	v850e2-*-*)
		target_cpu_default="TARGET_CPU_v850e2"
		;;
	v850e1-*-* | v850es-*-*)
		target_cpu_default="TARGET_CPU_v850e1"
		;;
	v850e-*-*)
		target_cpu_default="TARGET_CPU_v850e"
		;;
	v850-*-*)
		target_cpu_default="TARGET_CPU_generic"
		;;
	esac
	tm_file="dbxelf.h elfos.h newlib-stdint.h v850/v850.h"
	if test x$stabs = xyes
	then
		tm_file="${tm_file} dbx.h"
	fi
	use_collect2=no
	c_target_objs="v850-c.o"
	cxx_target_objs="v850-c.o"
	use_gcc_stdint=wrap
	;;
vax-*-linux*)
	tm_file="${tm_file} dbxelf.h elfos.h gnu-user.h linux.h vax/elf.h vax/linux.h"
	extra_options="${extra_options} vax/elf.opt"
	tmake_file="${tmake_file} vax/t-linux"
	;;
vax-*-netbsdelf*)
	tm_file="${tm_file} elfos.h netbsd.h netbsd-elf.h vax/elf.h vax/netbsd-elf.h"
	extra_options="${extra_options} netbsd.opt netbsd-elf.opt vax/elf.opt"
	;;
vax-*-openbsd*)
	tm_file="vax/vax.h vax/openbsd1.h openbsd.h openbsd-stdint.h openbsd-pthread.h vax/openbsd.h"
	extra_options="${extra_options} openbsd.opt"
	use_collect2=yes
	;;
xstormy16-*-elf)
	# For historical reasons, the target files omit the 'x'.
	tm_file="dbxelf.h elfos.h newlib-stdint.h stormy16/stormy16.h"
	tm_p_file=stormy16/stormy16-protos.h
	md_file=stormy16/stormy16.md
	out_file=stormy16/stormy16.c
	extra_options=stormy16/stormy16.opt
	tmake_file="stormy16/t-stormy16"
	extra_parts="crtbegin.o crtend.o"
	;;
xtensa*-*-elf*)
	tm_file="${tm_file} dbxelf.h elfos.h newlib-stdint.h xtensa/elf.h"
	extra_options="${extra_options} xtensa/elf.opt"
	tmake_file="xtensa/t-xtensa xtensa/t-elf"
	;;
xtensa*-*-linux*)
	tm_file="${tm_file} dbxelf.h elfos.h gnu-user.h linux.h glibc-stdint.h xtensa/linux.h"
	tmake_file="${tmake_file} xtensa/t-xtensa xtensa/t-linux"
	;;
am33_2.0-*-linux*)
	tm_file="mn10300/mn10300.h dbxelf.h elfos.h gnu-user.h linux.h glibc-stdint.h mn10300/linux.h"
	gas=yes gnu_ld=yes
	extra_parts="crtbegin.o crtend.o crtbeginS.o crtendS.o"
	use_collect2=no
	;;
m32c-*-rtems*)
	tm_file="dbxelf.h elfos.h ${tm_file} m32c/rtems.h rtems.h newlib-stdint.h"
	tmake_file="${tmake_file} t-rtems"
	c_target_objs="m32c-pragma.o"
	cxx_target_objs="m32c-pragma.o"
 	;;
m32c-*-elf*)
	tm_file="dbxelf.h elfos.h newlib-stdint.h ${tm_file}"
	c_target_objs="m32c-pragma.o"
	cxx_target_objs="m32c-pragma.o"
 	;;
*)
	echo "*** Configuration ${target} not supported" 1>&2
	exit 1
	;;
esac

case ${target} in
i[34567]86-*-linux* | x86_64-*-linux*)
	tmake_file="${tmake_file} i386/t-pmm_malloc i386/t-i386"
	libgcc_tm_file="${libgcc_tm_file} i386/value-unwind.h"
	;;
i[34567]86-*-* | x86_64-*-*)
	tmake_file="${tmake_file} i386/t-gmm_malloc i386/t-i386"
	;;
powerpc*-*-* | rs6000-*-*)
	tm_file="${tm_file} rs6000/option-defaults.h"
esac

if [ "$target_has_targetcm" = "no" ]; then
  c_target_objs="$c_target_objs default-c.o"
  cxx_target_objs="$cxx_target_objs default-c.o"
fi

if [ "$common_out_file" = "" ]; then
  if [ "$target_has_targetm_common" = "yes" ]; then
    common_out_file="$cpu_type/$cpu_type-common.c"
  else
    common_out_file="default-common.c"
  fi
fi

# Support for --with-cpu and related options (and a few unrelated options,
# too).
case ${with_cpu} in
  yes | no)
    echo "--with-cpu must be passed a value" 1>&2
    exit 1
    ;;
esac

# Set arch and cpu from ${target} and ${target_noncanonical}.  Set cpu
# to generic if there is no processor scheduler model for the target.
arch=
cpu=
arch_without_sse2=no
arch_without_64bit=no
case ${target} in
  i386-*-freebsd*)
    if test $fbsd_major -ge 6; then
      arch=i486
    else
      arch=i386
    fi
    cpu=generic
    arch_without_sse2=yes
    arch_without_64bit=yes
    ;;
  i386-*-*)
    arch=i386
    cpu=i386
    arch_without_sse2=yes
    arch_without_64bit=yes
    ;;
  i486-*-*)
    arch=i486
    cpu=i486
    arch_without_sse2=yes
    arch_without_64bit=yes
    ;;
  i586-*-*)
    arch_without_sse2=yes
    arch_without_64bit=yes
    case ${target_noncanonical} in
      k6_2-*)
	arch=k6-2
	cpu=k6-2
	;;
      k6_3-*)
	arch=k6-3
	cpu=k6-3
	;;
      k6-*)
	arch=k6
	cpu=k6
	;;
      pentium_mmx-*|winchip_c6-*|winchip2-*|c3-*)
	arch=pentium-mmx
	cpu=pentium-mmx
	;;
      *)
	arch=pentium
	cpu=pentium
	;;
    esac
    ;;
  i686-*-* | i786-*-*)
    case ${target_noncanonical} in
      bdver2-*)
        arch=bdver2
        cpu=bdver2
        ;;
      bdver1-*)
	arch=bdver1
	cpu=bdver1
	;;
      btver1-*)
	arch=btver1
	cpu=btver1
	;;
      amdfam10-*|barcelona-*)
	arch=amdfam10
	cpu=amdfam10
	;;
      k8_sse3-*|opteron_sse3-*|athlon64_sse3-*)
	arch=k8-sse3
	cpu=k8-sse3
	;;
      k8-*|opteron-*|athlon64-*|athlon_fx-*)
	arch=k8
	cpu=k8
	;;
      athlon_xp-*|athlon_mp-*|athlon_4-*)
	arch=athlon-4
	cpu=athlon-4
	arch_without_sse2=yes
	arch_without_64bit=yes
	;;
      athlon_tbird-*|athlon-*)
	arch=athlon
	cpu=athlon
	arch_without_sse2=yes
	;;
      geode-*)
	arch=geode
	cpu=geode
	arch_without_sse2=yes
	;;
      pentium2-*)
	arch=pentium2
	cpu=pentium2
	arch_without_sse2=yes
	;;
      pentium3-*|pentium3m-*)
	arch=pentium3
	cpu=pentium3
	arch_without_sse2=yes
	;;
      pentium4-*|pentium4m-*)
	arch=pentium4
	cpu=pentium4
	;;
      prescott-*)
	arch=prescott
	cpu=prescott
	;;
      nocona-*)
	arch=nocona
	cpu=nocona
	;;
      atom-*)
	arch=atom
	cpu=atom
	;;
      core2-*)
	arch=core2
	cpu=core2
	;;
      corei7-*)
	arch=corei7
	cpu=corei7
	;;
      corei7_avx-*)
	arch=corei7-avx
	cpu=corei7-avx
	;;
      pentium_m-*)
	arch=pentium-m
	cpu=pentium-m
	;;
      pentiumpro-*)
	arch=pentiumpro
	cpu=pentiumpro
	arch_without_sse2=yes
	;;
      *)
	arch=pentiumpro
	cpu=generic
	arch_without_sse2=yes
	arch_without_64bit=yes
	;;
    esac
    ;;
  x86_64-*-*)
    case ${target_noncanonical} in
      bdver2-*)
        arch=bdver2
        cpu=bdver2
        ;;
      bdver1-*)
	arch=bdver1
	cpu=bdver1
	;;
      btver1-*)
	arch=btver1
	cpu=btver1
	;;
      amdfam10-*|barcelona-*)
	arch=amdfam10
	cpu=amdfam10
	;;
      k8_sse3-*|opteron_sse3-*|athlon64_sse3-*)
	arch=k8-sse3
	cpu=k8-sse3
	;;
      k8-*|opteron-*|athlon_64-*)
	arch=k8
	cpu=k8
	;;
      nocona-*)
	arch=nocona
	cpu=nocona
	;;
      atom-*)
	arch=atom
	cpu=atom
	;;
      core2-*)
	arch=core2
	cpu=core2
	;;
      corei7-*)
	arch=corei7
	cpu=corei7
	;;
      *)
	arch=x86-64
	cpu=generic
	;;
    esac
    ;;
esac

# If there is no $with_cpu option, try to infer one from ${target}.
# This block sets nothing except for with_cpu.
if test x$with_cpu = x ; then
  case ${target} in
    i[34567]86-*-*|x86_64-*-*)
      with_cpu=$cpu
      ;;
    alphaev6[78]*-*-*)
      with_cpu=ev67
      ;;
    alphaev6*-*-*)
      with_cpu=ev6
      ;;
    alphapca56*-*-*)
      with_cpu=pca56
      ;;
    alphaev56*-*-*)
      with_cpu=ev56
      ;;
    alphaev5*-*-*)
      with_cpu=ev5
      ;;
    frv-*-*linux* | frv400-*-*linux*)
      with_cpu=fr400
      ;;
    frv550-*-*linux*)
      with_cpu=fr550
      ;;
    m68k*-*-*)
      case "$with_arch" in
	"cf")
	  with_cpu=${default_cf_cpu}
	  ;;
	"" | "m68k")
	  with_cpu=m${default_m68k_cpu}
	  ;;
      esac
      ;;
    mips*-*-vxworks)
      with_arch=mips2
      ;;
    sparc-leon*-*)
      with_cpu=v8;
      ;;
    sparc*-*-*)
      with_cpu="`echo ${target} | sed 's/-.*$//'`"
      ;;
  esac

  # Avoid overriding --with-cpu-32 and --with-cpu-64 values.
  case ${target} in
    i[34567]86-*-*|x86_64-*-*)
      if test x$with_cpu_32 != x || test x$with_cpu_64 != x; then
	if test x$with_cpu_32 = x; then
	  with_cpu_32=$with_cpu
	fi
	if test x$with_cpu_64 = x; then
	  with_cpu_64=$with_cpu
	fi
        with_cpu=
      fi
      ;;
  esac
fi

# Support for --with-arch and related options (and a few unrelated options,
# too).
case ${with_arch} in
  yes | no)
    echo "--with-arch must be passed a value" 1>&2
    exit 1
    ;;
esac

# If there is no $with_arch option, try to infer one from ${target}.
# This block sets nothing except for with_arch.
if test x$with_arch = x ; then
  case ${target} in
    i[34567]86-*-darwin*|x86_64-*-darwin*)
      # Default arch is set via TARGET_SUBTARGET32_ISA_DEFAULT
      # and TARGET_SUBTARGET64_ISA_DEFAULT in config/i386/darwin.h.
      ;;
    i[34567]86-*-*)
      # --with-fpmath sets the default ISA to SSE2, which is the same
      # ISA supported by Pentium 4.
      if test x$with_fpmath = x || test $arch_without_sse2 = no; then
	with_arch=$arch
      else
	with_arch=pentium4
      fi
      ;;
    x86_64-*-*)
      with_arch=$arch
      ;;
  esac

  # Avoid overriding --with-arch-32 and --with-arch-64 values.
  case ${target} in
    i[34567]86-*-darwin*|x86_64-*-darwin*)
      # Default arch is set via TARGET_SUBTARGET32_ISA_DEFAULT
      # and TARGET_SUBTARGET64_ISA_DEFAULT in config/i386/darwin.h.
      ;;
    i[34567]86-*-*|x86_64-*-*)
      if test x$with_arch_32 != x || test x$with_arch_64 != x; then
	if test x$with_arch_32 = x; then
	  with_arch_32=$with_arch
	fi
	if test x$with_arch_64 = x; then
	  if test $arch_without_64bit = yes; then
	    # Set the default 64bit arch to x86-64 if the default arch
	    # doesn't support 64bit.
	    with_arch_64=x86-64
	  else
	    with_arch_64=$with_arch
	  fi
	fi
	with_arch=
      elif test $arch_without_64bit$need_64bit_isa = yesyes; then
	# Set the default 64bit arch to x86-64 if the default arch
	# doesn't support 64bit and we need 64bit ISA.
	with_arch_32=$with_arch
	with_arch_64=x86-64
	with_arch=
      fi
      ;;
  esac
fi

# Support --with-fpmath.
if test x$with_fpmath != x; then
  case ${target} in
    i[34567]86-*-* | x86_64-*-*)
      case ${with_fpmath} in
      avx)
	tm_file="${tm_file} i386/avxmath.h"
	;;
      sse)
	tm_file="${tm_file} i386/ssemath.h"
	;;
      *)
	echo "Invalid --with-fpmath=$with_fpmath" 1>&2
	exit 1
	;;
      esac
      ;;
    *)
      echo "--with-fpmath isn't supported for $target." 1>&2
      exit 1
      ;;
  esac
fi

# Similarly for --with-schedule.
if test x$with_schedule = x; then
	case ${target} in
	hppa1*)
		# Override default PA8000 scheduling model.
		with_schedule=7100LC
		;;
	esac
fi

# Support --enable-initfini-array.
if test x$enable_initfini_array = xyes; then
  tm_file="${tm_file} initfini-array.h"
fi

# Validate and mark as valid any --with options supported
# by this target.  In order to use a particular --with option
# you must list it in supported_defaults; validating the value
# is optional.  This case statement should set nothing besides
# supported_defaults.

supported_defaults=
case "${target}" in
	alpha*-*-*)
		supported_defaults="cpu tune"
		for which in cpu tune; do
			eval "val=\$with_$which"
			case "$val" in
			"" \
			| ev4 | ev45 | 21064 | ev5 | 21164 | ev56 | 21164a \
			| pca56 | 21164PC | 21164pc | ev6 | 21264 | ev67 \
			| 21264a)
				;;
			*)
				echo "Unknown CPU used in --with-$which=$val" 1>&2
				exit 1
				;;
			esac
		done
		;;

	arm*-*-*)
		supported_defaults="arch cpu float tune fpu abi mode tls"
		for which in cpu tune; do
			# See if it matches any of the entries in arm-cores.def
			eval "val=\$with_$which"
			if [ x"$val" = x ] \
			    || grep "^ARM_CORE(\"$val\"," \
				    ${srcdir}/config/arm/arm-cores.def \
				    > /dev/null; then
			  # Ok
			  new_val=`grep "^ARM_CORE(\"$val\"," \
				${srcdir}/config/arm/arm-cores.def | \
				sed -e 's/^[^,]*,[ 	]*//' | \
				sed -e 's/,.*$//'`
			  eval "target_${which}_cname=$new_val"
			echo "For $val real value is $new_val"
			  true
			else
			  echo "Unknown CPU used in --with-$which=$val" 1>&2
			  exit 1
			fi
		done

		case "$with_arch" in
		"" \
		| armv[23456] | armv2a | armv3m | armv4t | armv5t \
		| armv5te | armv6j |armv6k | armv6z | armv6zk | armv6-m \
		| armv7 | armv7-a | armv7-r | armv7-m \
		| iwmmxt | ep9312)
			# OK
			;;
		*)
			echo "Unknown arch used in --with-arch=$with_arch" 1>&2
			exit 1
			;;
		esac

		case "$with_float" in
		"" \
		| soft | hard | softfp)
			# OK
			;;
		*)
			echo "Unknown floating point type used in --with-float=$with_float" 1>&2
			exit 1
			;;
		esac

		case "$with_fpu" in
		"" \
		| fpa | fpe2 | fpe3 | maverick | vfp | vfp3 | vfpv3 \
		| vfpv3-fp16 | vfpv3-d16 | vfpv3-d16-fp16 | vfpv3xd \
		| vfpv3xd-fp16 | neon | neon-fp16 | vfpv4 | vfpv4-d16 \
		| fpv4-sp-d16 | neon-vfpv4)
			# OK
			;;
		*)
			echo "Unknown fpu used in --with-fpu=$with_fpu" 2>&1
			exit 1
			;;
		esac

		case "$with_abi" in
		"" \
		| apcs-gnu | atpcs | aapcs | iwmmxt | aapcs-linux )
			#OK
			;;
		*)
			echo "Unknown ABI used in --with-abi=$with_abi"
			exit 1
			;;
		esac

		case "$with_mode" in
		"" \
		| arm | thumb )
			#OK
			;;
		*)
			echo "Unknown mode used in --with-mode=$with_mode"
			exit 1
			;;
		esac

		case "$with_tls" in
		"" \
		| gnu | gnu2)
			# OK
			;;
		*)
			echo "Unknown TLS method used in --with-tls=$with_tls" 1>&2
			exit 1
			;;
		esac

		if test "x$with_arch" != x && test "x$with_cpu" != x; then
			echo "Warning: --with-arch overrides --with-cpu=$with_cpu" 1>&2
		fi
		;;

	fr*-*-*linux*)
		supported_defaults=cpu
		case "$with_cpu" in
		fr400) ;;
		fr550) ;;
		*)
			echo "Unknown cpu used in --with-cpu=$with_cpu" 1>&2
			exit 1
			;;
		esac
		;;

	fido-*-* | m68k*-*-*)
		supported_defaults="arch cpu"
		case "$with_arch" in
		"" | "m68k"| "cf")
			m68k_arch_family="$with_arch"
			;;
		*)
			echo "Invalid --with-arch=$with_arch" 1>&2
			exit 1
			;;
		esac

		# We always have a $with_cpu setting here.
		case "$with_cpu" in
		"m68000" | "m68010" | "m68020" | "m68030" | "m68040" | "m68060")
			m68k_cpu_ident=$with_cpu
			;;
		"m68020-40")
			m68k_cpu_ident=m68020
			tm_defines="$tm_defines M68K_DEFAULT_TUNE=u68020_40"
			;;
		"m68020-60")
			m68k_cpu_ident=m68020
			tm_defines="$tm_defines M68K_DEFAULT_TUNE=u68020_60"
			;;
		*)
			# We need the C identifier rather than the string.
			m68k_cpu_ident=`awk -v arg="\"$with_cpu\"" \
			   'BEGIN { FS="[ \t]*[,()][ \t]*" }; \
			    $1 == "M68K_DEVICE" && $2 == arg { print $3 }' \
				 ${srcdir}/config/m68k/m68k-devices.def`
			if [ x"$m68k_cpu_ident" = x ] ; then
				echo "Unknown CPU used in --with-cpu=$with_cpu" 1>&2
				exit 1
			fi
			with_cpu="mcpu=$with_cpu"
			;;
		esac
		;;

	hppa*-*-*)
		supported_defaults="arch schedule"

		case "$with_arch" in
		"" | 1.0 | 1.1 | 2.0)
			# OK
			;;
		*)
			echo "Unknown architecture used in --with-arch=$with_arch" 1>&2
			exit 1
			;;
		esac

		case "$with_schedule" in
		"" | 700 | 7100 | 7100LC | 7200 | 7300 | 8000)
			# OK
			;;
		*)
			echo "Unknown processor used in --with-schedule=$with_schedule." 1>&2
			exit 1
			;;
		esac
		;;

	i[34567]86-*-* | x86_64-*-*)
		supported_defaults="arch arch_32 arch_64 cpu cpu_32 cpu_64 tune tune_32 tune_64"
		for which in arch arch_32 arch_64 cpu cpu_32 cpu_64 tune tune_32 tune_64; do
			eval "val=\$with_$which"
			case ${val} in
			i386 | i486 \
			| i586 | pentium | pentium-mmx | winchip-c6 | winchip2 \
			| c3 | c3-2 | i686 | pentiumpro | pentium2 | pentium3 \
			| pentium4 | k6 | k6-2 | k6-3 | athlon | athlon-tbird \
			| athlon-4 | athlon-xp | athlon-mp | geode \
			| prescott | pentium-m | pentium4m | pentium3m)
				case "${target}" in
				  x86_64-*-*)
				      case "x$which" in
					*_32)
						;;
					*)
						echo "CPU given in --with-$which=$val doesn't support 64bit mode." 1>&2
						exit 1
						;;
				      esac
				      ;;
				esac
				# OK
				;;
			"" | x86-64 | generic | native \
			| k8 | k8-sse3 | athlon64 | athlon64-sse3 | opteron \
			| opteron-sse3 | athlon-fx | bdver2 | bdver1 | btver1 \
			| amdfam10 | barcelona | nocona | core2 | corei7 \
			| corei7-avx | core-avx-i | core-avx2 | atom)
				# OK
				;;
			*)
				echo "Unknown CPU given in --with-$which=$val." 1>&2
				exit 1
				;;
			esac
		done
		;;

	mips*-*-*)
		supported_defaults="abi arch arch_32 arch_64 float tune tune_32 tune_64 divide llsc mips-plt synci"

		case ${with_float} in
		"" | soft | hard)
			# OK
			;;
		*)
			echo "Unknown floating point type used in --with-float=$with_float" 1>&2
			exit 1
			;;
		esac

		case ${with_abi} in
		"" | 32 | o64 | n32 | 64 | eabi)
			# OK
			;;
		*)
			echo "Unknown ABI used in --with-abi=$with_abi" 1>&2
			exit 1
			;;
		esac

		case ${with_divide} in
		"" | breaks | traps)
			# OK
			;;
		*)
			echo "Unknown division check type use in --with-divide=$with_divide" 1>&2
			exit 1
			;;
		esac

		case ${with_llsc} in
		yes)
			with_llsc=llsc
			;;
		no)
			with_llsc="no-llsc"
			;;
		"")
			# OK
			;;
		*)
			echo "Unknown llsc type used in --with-llsc" 1>&2
			exit 1
			;;
		esac

		case ${with_mips_plt} in
		yes)
			with_mips_plt=plt
			;;
		no)
			with_mips_plt=no-plt
			;;
		"")
			;;
		*)
			echo "Unknown --with-mips-plt argument: $with_mips_plt" 1>&2
			exit 1
			;;
		esac

		case ${with_synci} in
		yes)
			with_synci=synci
			;;
		"" | no)
			# No is the default.
			with_synci=no-synci
			;;
		*)
			echo "Unknown synci type used in --with-synci" 1>&2
			exit 1
			;;
		esac
		;;

	powerpc*-*-* | rs6000-*-*)
		supported_defaults="cpu cpu_32 cpu_64 float tune tune_32 tune_64"

		for which in cpu cpu_32 cpu_64 tune tune_32 tune_64; do
			eval "val=\$with_$which"
			case ${val} in
			default32 | default64)
				case $which in
				cpu | tune)
					;;
				*)
					echo "$val only valid for --with-cpu and --with-tune." 1>&2
					exit 1
					;;
				esac
				with_which="with_$which"
				eval $with_which=
				;;
			405cr)
				tm_defines="${tm_defines} CONFIG_PPC405CR"
				eval "with_$which=405"
				;;
			"" | common \
			| power | power[234567] | power6x | powerpc | powerpc64 \
			| rios | rios1 | rios2 | rsc | rsc1 | rs64a \
			| 401 | 403 | 405 | 405fp | 440 | 440fp | 464 | 464fp \
			| 476 | 476fp | 505 | 601 | 602 | 603 | 603e | ec603e \
			| 604 | 604e | 620 | 630 | 740 | 750 | 7400 | 7450 \
			| a2 | e300c[23] | 854[08] | e500mc | e500mc64 | titan\
			| 801 | 821 | 823 | 860 | 970 | G3 | G4 | G5 | cell)
				# OK
				;;
			*)
				echo "Unknown cpu used in --with-$which=$val." 1>&2
				exit 1
				;;
			esac
		done
		;;

	s390*-*-*)
		supported_defaults="arch mode tune"

		for which in arch tune; do
			eval "val=\$with_$which"
			case ${val} in
			"" | g5 | g6 | z900 | z990 | z9-109 | z9-ec | z10 | z196)
				# OK
				;;
			*)
				echo "Unknown cpu used in --with-$which=$val." 1>&2
				exit 1
				;;
			esac
		done

		case ${with_mode} in
		"" | esa | zarch)
			# OK
			;;
		*)
			echo "Unknown architecture mode used in --with-mode=$with_mode." 1>&2
			exit 1
			;;
		esac
		;;

	sh[123456ble]-*-* | sh-*-*)
		supported_defaults="cpu"
		case "`echo $with_cpu | tr ABCDEFGHIJKLMNOPQRSTUVWXYZ_ abcdefghijklmnopqrstuvwxyz- | sed s/sh/m/`" in
		"" | m1 | m2 | m2e | m3 | m3e | m4 | m4-single | m4-single-only | m4-nofpu )
			# OK
			;;
		m2a | m2a-single | m2a-single-only | m2a-nofpu)
			;;
		m4a | m4a-single | m4a-single-only | m4a-nofpu | m4al)
		        ;;
		*)
			echo "Unknown CPU used in --with-cpu=$with_cpu, known values:"  1>&2
			echo "m1 m2 m2e m3 m3e m4 m4-single m4-single-only m4-nofpu" 1>&2
			echo "m4a m4a-single m4a-single-only m4a-nofpu m4al" 1>&2
			echo "m2a m2a-single m2a-single-only m2a-nofpu" 1>&2
			exit 1
			;;
		esac
		;;
	sparc*-*-*)
		supported_defaults="cpu float tune"

		for which in cpu tune; do
			eval "val=\$with_$which"
			case ${val} in
			"" | sparc | sparcv9 | sparc64 \
			| v7 | cypress \
			| v8 | supersparc | hypersparc | leon \
			| sparclite | f930 | f934 | sparclite86x \
			| sparclet | tsc701 \
			| v9 | ultrasparc | ultrasparc3 | niagara | niagara2 \
			| niagara3 | niagara4)
				# OK
				;;
			*)
				echo "Unknown cpu used in --with-$which=$val" 1>&2
				exit 1
				;;
			esac
		done

		case ${with_float} in
		"" | soft | hard)
			# OK
			;;
		*)
			echo "Unknown floating point type used in --with-float=$with_float" 1>&2
			exit 1
			;;
		esac
		;;

	spu-*-*)
		supported_defaults="arch tune"

		for which in arch tune; do
			eval "val=\$with_$which"
			case ${val} in
			"" | cell | celledp)
				# OK
				;;
			*)
				echo "Unknown cpu used in --with-$which=$val." 1>&2
				exit 1
				;;
			esac
		done
		;;

	tic6x-*-*)
		supported_defaults="arch"

		case ${with_arch} in
		"" | c62x | c64x | c64x+ | c67x | c67x+ | c674x)
			# OK
			;;
		*)
			echo "Unknown arch used in --with-arch=$with_arch." 1>&2
			exit 1
			;;
		esac
		;;

	v850*-*-*)
		supported_defaults=cpu
		case ${with_cpu} in
		"" | v850e | v850e1 | v850e2 | v850es | v850e2v3)
			# OK
			;;
		*)
			echo "Unknown cpu used in --with-cpu=$with_cpu" 1>&2
			exit 1
			;;
		esac
		;;
esac

# Set some miscellaneous flags for particular targets.
target_cpu_default2=
case ${target} in
	alpha*-*-*)
		if test x$gas = xyes
		then
			target_cpu_default2="MASK_GAS"
		fi
		;;

	arm*-*-*)
		if test x$target_cpu_cname = x
		then
			target_cpu_default2=TARGET_CPU_generic
		else
			target_cpu_default2=TARGET_CPU_$target_cpu_cname
		fi
		;;

	hppa*-*-*)
		target_cpu_default2="MASK_BIG_SWITCH"
		if test x$gas = xyes
		then
			target_cpu_default2="${target_cpu_default2}|MASK_GAS|MASK_JUMP_IN_DELAY"
		fi
		;;

	fido*-*-* | m68k*-*-*)
		target_cpu_default2=$m68k_cpu_ident
		tmake_file="m68k/t-opts $tmake_file"
		if [ x"$m68k_arch_family" != x ]; then
		        tmake_file="m68k/t-$m68k_arch_family $tmake_file"
		fi
		;;

	i[34567]86-*-darwin* | x86_64-*-darwin*)
		;;
	i[34567]86-*-linux* | x86_64-*-linux* | \
	  i[34567]86-*-kfreebsd*-gnu | x86_64-*-kfreebsd*-gnu | \
	  i[34567]86-*-gnu*)
		tmake_file="${tmake_file} i386/t-linux"
		;;
	i[34567]86-*-solaris2* | x86_64-*-solaris2.1[0-9]*)
		;;
	i[34567]86-*-cygwin* | i[34567]86-*-mingw* | x86_64-*-mingw*)
		;;
	i[34567]86-*-freebsd* | x86_64-*-freebsd*)
		;;
	ia64*-*-linux*)
		;;

	mips*-*-*)
		if test x$gnu_ld = xyes
		then
			target_cpu_default2="MASK_SPLIT_ADDRESSES"
		fi
		case ${target} in
			mips*el-*-*)
				tm_defines="TARGET_ENDIAN_DEFAULT=0 $tm_defines"
				;;
		esac
		tmake_file="mips/t-mips $tmake_file"
		;;

	powerpc*-*-* | rs6000-*-*)
		# FIXME: The PowerPC port uses the value set at compile time,
		# although it's only cosmetic.
		if test "x$with_cpu" != x
		then
			target_cpu_default2="\\\"$with_cpu\\\""
		fi
		out_file=rs6000/rs6000.c
		c_target_objs="${c_target_objs} rs6000-c.o"
		cxx_target_objs="${cxx_target_objs} rs6000-c.o"
		tmake_file="rs6000/t-rs6000 ${tmake_file}"

                if test x$enable_e500_double = xyes
                then
                        tm_file="$tm_file rs6000/e500-double.h"
                fi
		;;

	sh[123456ble]*-*-* | sh-*-*)
		c_target_objs="${c_target_objs} sh-c.o"
		cxx_target_objs="${cxx_target_objs} sh-c.o"
		;;

	sparc-leon*-*)
		if test x$with_tune = x ; then
		  with_tune=leon;
		fi

		# The SPARC port checks this value at compile-time.
		target_cpu_default2="TARGET_CPU_$with_cpu"
		;;

	sparc*-*-*)
		# Some standard aliases.
		case x$with_cpu in
		xsparc)
			with_cpu=v7
			;;
		xsparcv9 | xsparc64)
			with_cpu=v9
			;;
		esac

		# The SPARC port checks this value at compile-time.
		target_cpu_default2="TARGET_CPU_$with_cpu"
		;;

	v850*-*-*)
		case "x$with_cpu" in
		x)
			;;
		xv850e | xv850e1 | xv850e2 | xv850e2v3)
			target_cpu_default2="TARGET_CPU_$with_cpu"
			;;
		xv850es)
			target_cpu_default2="TARGET_CPU_v850e1"
			;;
		esac
		;;
esac

t=
all_defaults="abi cpu cpu_32 cpu_64 arch arch_32 arch_64 tune tune_32 tune_64 schedule float mode fpu divide llsc mips-plt synci tls"
for option in $all_defaults
do
	eval "val=\$with_"`echo $option | sed s/-/_/g`
	if test -n "$val"; then
		case " $supported_defaults " in
		*" $option "*)
			;;
		*)
			echo "This target does not support --with-$option." 2>&1
			echo "Valid --with options are: $supported_defaults" 2>&1
			exit 1
			;;
		esac

		if test "x$t" = x
		then
			t="{ \"$option\", \"$val\" }"
		else
			t="${t}, { \"$option\", \"$val\" }"
		fi
	fi
done

if test "x$t" = x
then
	configure_default_options="{ { NULL, NULL} }"
else
	configure_default_options="{ ${t} }"
fi

if test "$target_cpu_default2" != ""
then
	if test "$target_cpu_default" != ""
	then
		target_cpu_default="(${target_cpu_default}|${target_cpu_default2})"
	else
		target_cpu_default=$target_cpu_default2
	fi
fi<|MERGE_RESOLUTION|>--- conflicted
+++ resolved
@@ -600,16 +600,6 @@
     "" | yes | posix) thread_file='posix' ;;
   esac
   tmake_file="t-slibgcc-elf-ver t-linux"
-<<<<<<< HEAD
-=======
-  case $target in
-    *-*-linux* | frv-*-*linux* | *-*-kfreebsd*-gnu | *-*-knetbsd*-gnu | *-*-kopensolaris*-gnu)
-      :;;
-    *-*-gnu*)
-      native_system_header_dir=/include
-      ;;
-  esac
->>>>>>> 38cde348
   # glibc / uclibc / bionic switch.
   # uclibc and bionic aren't usable for GNU/Hurd and neither for GNU/k*BSD.
   case $target in
