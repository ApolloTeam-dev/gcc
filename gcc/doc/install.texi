\input texinfo.tex    @c -*-texinfo-*-
@c @ifnothtml
@c %**start of header
@setfilename gccinstall.info
@settitle Installing GCC
@setchapternewpage odd
@c %**end of header
@c @end ifnothtml

@include gcc-common.texi

@c Specify title for specific html page
@ifset indexhtml
@settitle Installing GCC
@end ifset
@ifset specifichtml
@settitle Host/Target specific installation notes for GCC
@end ifset
@ifset prerequisiteshtml
@settitle Prerequisites for GCC
@end ifset
@ifset downloadhtml
@settitle Downloading GCC
@end ifset
@ifset configurehtml
@settitle Installing GCC: Configuration
@end ifset
@ifset buildhtml
@settitle Installing GCC: Building
@end ifset
@ifset testhtml
@settitle Installing GCC: Testing
@end ifset
@ifset finalinstallhtml
@settitle Installing GCC: Final installation
@end ifset
@ifset binarieshtml
@settitle Installing GCC: Binaries
@end ifset
@ifset oldhtml
@settitle Installing GCC: Old documentation
@end ifset
@ifset gfdlhtml
@settitle Installing GCC: GNU Free Documentation License
@end ifset

@c Copyright (C) 1988-2013 Free Software Foundation, Inc.
@c *** Converted to texinfo by Dean Wakerley, dean@wakerley.com

@c IMPORTANT: whenever you modify this file, run `install.texi2html' to
@c test the generation of HTML documents for the gcc.gnu.org web pages.
@c
@c Do not use @footnote{} in this file as it breaks install.texi2html!

@c Include everything if we're not making html
@ifnothtml
@set indexhtml
@set specifichtml
@set prerequisiteshtml
@set downloadhtml
@set configurehtml
@set buildhtml
@set testhtml
@set finalinstallhtml
@set binarieshtml
@set oldhtml
@set gfdlhtml
@end ifnothtml

@c Part 2 Summary Description and Copyright
@copying
Copyright @copyright{} 1988-2013 Free Software Foundation, Inc.
@sp 1
Permission is granted to copy, distribute and/or modify this document
under the terms of the GNU Free Documentation License, Version 1.3 or
any later version published by the Free Software Foundation; with no
Invariant Sections, the Front-Cover texts being (a) (see below), and
with the Back-Cover Texts being (b) (see below).  A copy of the
license is included in the section entitled ``@uref{./gfdl.html,,GNU
Free Documentation License}''.

(a) The FSF's Front-Cover Text is:

     A GNU Manual

(b) The FSF's Back-Cover Text is:

     You have freedom to copy and modify this GNU Manual, like GNU
     software.  Copies published by the Free Software Foundation raise
     funds for GNU development.
@end copying
@ifinfo
@insertcopying
@end ifinfo
@dircategory Software development
@direntry
* gccinstall: (gccinstall).    Installing the GNU Compiler Collection.
@end direntry

@c Part 3 Titlepage and Copyright
@titlepage
@title Installing GCC
@versionsubtitle

@c The following two commands start the copyright page.
@page
@vskip 0pt plus 1filll
@insertcopying
@end titlepage

@c Part 4 Top node, Master Menu, and/or Table of Contents
@ifinfo
@node    Top, , , (dir)
@comment node-name, next,          Previous, up

@menu
* Installing GCC::  This document describes the generic installation
                    procedure for GCC as well as detailing some target
                    specific installation instructions.

* Specific::        Host/target specific installation notes for GCC.
* Binaries::        Where to get pre-compiled binaries.

* Old::             Old installation documentation.

* GNU Free Documentation License:: How you can copy and share this manual.
* Concept Index::   This index has two entries.
@end menu
@end ifinfo

@iftex
@contents
@end iftex

@c Part 5 The Body of the Document
@c ***Installing GCC**********************************************************
@ifnothtml
@comment node-name,     next,          previous, up
@node    Installing GCC, Binaries, , Top
@end ifnothtml
@ifset indexhtml
@ifnothtml
@chapter Installing GCC
@end ifnothtml

The latest version of this document is always available at
@uref{http://gcc.gnu.org/install/,,http://gcc.gnu.org/install/}.
It refers to the current development sources, instructions for
specific released versions are included with the sources.

This document describes the generic installation procedure for GCC as well
as detailing some target specific installation instructions.

GCC includes several components that previously were separate distributions
with their own installation instructions.  This document supersedes all
package-specific installation instructions.

@emph{Before} starting the build/install procedure please check the
@ifnothtml
@ref{Specific, host/target specific installation notes}.
@end ifnothtml
@ifhtml
@uref{specific.html,,host/target specific installation notes}.
@end ifhtml
We recommend you browse the entire generic installation instructions before
you proceed.

Lists of successful builds for released versions of GCC are
available at @uref{http://gcc.gnu.org/buildstat.html}.
These lists are updated as new information becomes available.

The installation procedure itself is broken into five steps.

@ifinfo
@menu
* Prerequisites::
* Downloading the source::
* Configuration::
* Building::
* Testing:: (optional)
* Final install::
@end menu
@end ifinfo
@ifhtml
@enumerate
@item
@uref{prerequisites.html,,Prerequisites}
@item
@uref{download.html,,Downloading the source}
@item
@uref{configure.html,,Configuration}
@item
@uref{build.html,,Building}
@item
@uref{test.html,,Testing} (optional)
@item
@uref{finalinstall.html,,Final install}
@end enumerate
@end ifhtml

Please note that GCC does not support @samp{make uninstall} and probably
won't do so in the near future as this would open a can of worms.  Instead,
we suggest that you install GCC into a directory of its own and simply
remove that directory when you do not need that specific version of GCC
any longer, and, if shared libraries are installed there as well, no
more binaries exist that use them.

@ifhtml
There are also some @uref{old.html,,old installation instructions},
which are mostly obsolete but still contain some information which has
not yet been merged into the main part of this manual.
@end ifhtml

@html
<hr />
<p>
@end html
@ifhtml
@uref{./index.html,,Return to the GCC Installation page}

@insertcopying
@end ifhtml
@end ifset

@c ***Prerequisites**************************************************
@ifnothtml
@comment node-name,     next,          previous, up
@node    Prerequisites, Downloading the source, , Installing GCC
@end ifnothtml
@ifset prerequisiteshtml
@ifnothtml
@chapter Prerequisites
@end ifnothtml
@cindex Prerequisites

GCC requires that various tools and packages be available for use in the
build procedure.  Modifying GCC sources requires additional tools
described below.

@heading Tools/packages necessary for building GCC
@table @asis
@item ISO C++98 compiler
Necessary to bootstrap GCC, although versions of GCC prior
to 4.8 also allow bootstrapping with a ISO C89 compiler and versions
of GCC prior to 3.4 also allow bootstrapping with a traditional
(K&R) C compiler.

To build all languages in a cross-compiler or other configuration where
3-stage bootstrap is not performed, you need to start with an existing
GCC binary (version 3.4 or later) because source code for language
frontends other than C might use GCC extensions.

Note that to bootstrap GCC with versions of GCC earlier than 3.4, you
may need to use @option{--disable-stage1-checking}, though
bootstrapping the compiler with such earlier compilers is strongly
discouraged.

@item GNAT

In order to build the Ada compiler (GNAT) you must already have GNAT
installed because portions of the Ada frontend are written in Ada (with
GNAT extensions.)  Refer to the Ada installation instructions for more
specific information.

@item A ``working'' POSIX compatible shell, or GNU bash

Necessary when running @command{configure} because some
@command{/bin/sh} shells have bugs and may crash when configuring the
target libraries.  In other cases, @command{/bin/sh} or @command{ksh}
have disastrous corner-case performance problems.  This
can cause target @command{configure} runs to literally take days to
complete in some cases.

So on some platforms @command{/bin/ksh} is sufficient, on others it
isn't.  See the host/target specific instructions for your platform, or
use @command{bash} to be sure.  Then set @env{CONFIG_SHELL} in your
environment to your ``good'' shell prior to running
@command{configure}/@command{make}.

@command{zsh} is not a fully compliant POSIX shell and will not
work when configuring GCC@.

@item A POSIX or SVR4 awk

Necessary for creating some of the generated source files for GCC@.
If in doubt, use a recent GNU awk version, as some of the older ones
are broken.  GNU awk version 3.1.5 is known to work.

@item GNU binutils

Necessary in some circumstances, optional in others.  See the
host/target specific instructions for your platform for the exact
requirements.

@item gzip version 1.2.4 (or later) or
@itemx bzip2 version 1.0.2 (or later)

Necessary to uncompress GCC @command{tar} files when source code is
obtained via FTP mirror sites.

@item GNU make version 3.80 (or later)

You must have GNU make installed to build GCC@.

@item GNU tar version 1.14 (or later)

Necessary (only on some platforms) to untar the source code.  Many
systems' @command{tar} programs will also work, only try GNU
@command{tar} if you have problems.

@item Perl version 5.6.1 (or later)

Necessary when targeting Darwin, building @samp{libstdc++},
and not using @option{--disable-symvers}.
Necessary when targeting Solaris 2 with Sun @command{ld} and not using
@option{--disable-symvers}.  The bundled @command{perl} in Solaris@tie{}8
and up works.

Necessary when regenerating @file{Makefile} dependencies in libiberty.
Necessary when regenerating @file{libiberty/functions.texi}.
Necessary when generating manpages from Texinfo manuals.
Used by various scripts to generate some files included in SVN (mainly
Unicode-related and rarely changing) from source tables.

@item @command{jar}, or InfoZIP (@command{zip} and @command{unzip})

Necessary to build libgcj, the GCJ runtime.

@end table

Several support libraries are necessary to build GCC, some are required,
others optional.  While any sufficiently new version of required tools
usually work, library requirements are generally stricter.  Newer
versions may work in some cases, but it's safer to use the exact
versions documented.  We appreciate bug reports about problems with
newer versions, though.  If your OS vendor provides packages for the
support libraries then using those packages may be the simplest way to
install the libraries.

@table @asis
@item GNU Multiple Precision Library (GMP) version 4.3.2 (or later)

Necessary to build GCC@.  If a GMP source distribution is found in a
subdirectory of your GCC sources named @file{gmp}, it will be built
together with GCC.  Alternatively, if GMP is already installed but it
is not in your library search path, you will have to configure with the
@option{--with-gmp} configure option.  See also @option{--with-gmp-lib}
and @option{--with-gmp-include}.

@item MPFR Library version 2.4.2 (or later)

Necessary to build GCC@.  It can be downloaded from
@uref{http://www.mpfr.org/}.  If an MPFR source distribution is found
in a subdirectory of your GCC sources named @file{mpfr}, it will be
built together with GCC.  Alternatively, if MPFR is already installed
but it is not in your default library search path, the
@option{--with-mpfr} configure option should be used.  See also
@option{--with-mpfr-lib} and @option{--with-mpfr-include}.

@item MPC Library version 0.8.1 (or later)

Necessary to build GCC@.  It can be downloaded from
@uref{http://www.multiprecision.org/}.  If an MPC source distribution
is found in a subdirectory of your GCC sources named @file{mpc}, it
will be built together with GCC.  Alternatively, if MPC is already
installed but it is not in your default library search path, the
@option{--with-mpc} configure option should be used.  See also
@option{--with-mpc-lib} and @option{--with-mpc-include}.

@item ISL Library version 0.11.1

Necessary to build GCC with the Graphite loop optimizations.
It can be downloaded from @uref{ftp://gcc.gnu.org/pub/gcc/infrastructure/}
as @file{isl-0.11.1.tar.bz2}.

The @option{--with-isl} configure option should be used if ISL is not
installed in your default library search path.

@item CLooG 0.18.0

Necessary to build GCC with the Graphite loop optimizations.  It can be
downloaded from @uref{ftp://gcc.gnu.org/pub/gcc/infrastructure/} as
@file{cloog-0.18.0.tar.gz}.  The @option{--with-cloog} configure option should
be used if CLooG is not installed in your default library search path.
CLooG needs to be built against ISL 0.11.1.  Use @option{--with-isl=system}
to direct CLooG to pick up an already installed ISL, otherwise it will use
ISL 0.11.1 as bundled with CLooG.  CLooG needs to be configured to use GMP
internally, use @option{--with-bits=gmp} to direct it to do that.

@end table

@heading Tools/packages necessary for modifying GCC
@table @asis
@item autoconf version 2.64
@itemx GNU m4 version 1.4.6 (or later)

Necessary when modifying @file{configure.ac}, @file{aclocal.m4}, etc.@:
to regenerate @file{configure} and @file{config.in} files.

@item automake version 1.11.1

Necessary when modifying a @file{Makefile.am} file to regenerate its
associated @file{Makefile.in}.

Much of GCC does not use automake, so directly edit the @file{Makefile.in}
file.  Specifically this applies to the @file{gcc}, @file{intl},
@file{libcpp}, @file{libiberty}, @file{libobjc} directories as well
as any of their subdirectories.

For directories that use automake, GCC requires the latest release in
the 1.11 series, which is currently 1.11.1.  When regenerating a directory
to a newer version, please update all the directories using an older 1.11
to the latest released version.

@item gettext version 0.14.5 (or later)

Needed to regenerate @file{gcc.pot}.

@item gperf version 2.7.2 (or later)

Necessary when modifying @command{gperf} input files, e.g.@:
@file{gcc/cp/cfns.gperf} to regenerate its associated header file, e.g.@:
@file{gcc/cp/cfns.h}.

@item DejaGnu 1.4.4
@itemx Expect
@itemx Tcl

Necessary to run the GCC testsuite; see the section on testing for details.

@item autogen version 5.5.4 (or later) and
@itemx guile version 1.4.1 (or later)

Necessary to regenerate @file{fixinc/fixincl.x} from
@file{fixinc/inclhack.def} and @file{fixinc/*.tpl}.

Necessary to run @samp{make check} for @file{fixinc}.

Necessary to regenerate the top level @file{Makefile.in} file from
@file{Makefile.tpl} and @file{Makefile.def}.

@item Flex version 2.5.4 (or later)

Necessary when modifying @file{*.l} files.

Necessary to build GCC during development because the generated output
files are not included in the SVN repository.  They are included in
releases.

@item Texinfo version 4.7 (or later)

Necessary for running @command{makeinfo} when modifying @file{*.texi}
files to test your changes.

Necessary for running @command{make dvi} or @command{make pdf} to
create printable documentation in DVI or PDF format.  Texinfo version
4.8 or later is required for @command{make pdf}.

Necessary to build GCC documentation during development because the
generated output files are not included in the SVN repository.  They are
included in releases.

@item @TeX{} (any working version)

Necessary for running @command{texi2dvi} and @command{texi2pdf}, which
are used when running @command{make dvi} or @command{make pdf} to create
DVI or PDF files, respectively.

@item SVN (any version)
@itemx SSH (any version)

Necessary to access the SVN repository.  Public releases and weekly
snapshots of the development sources are also available via FTP@.

@item GNU diffutils version 2.7 (or later)

Useful when submitting patches for the GCC source code.

@item patch version 2.5.4 (or later)

Necessary when applying patches, created with @command{diff}, to one's
own sources.

@item ecj1
@itemx gjavah

If you wish to modify @file{.java} files in libjava, you will need to
configure with @option{--enable-java-maintainer-mode}, and you will need
to have executables named @command{ecj1} and @command{gjavah} in your path.
The @command{ecj1} executable should run the Eclipse Java compiler via
the GCC-specific entry point.  You can download a suitable jar from
@uref{ftp://sourceware.org/pub/java/}, or by running the script
@command{contrib/download_ecj}.

@item antlr.jar version 2.7.1 (or later)
@itemx antlr binary

If you wish to build the @command{gjdoc} binary in libjava, you will
need to have an @file{antlr.jar} library available. The library is
searched for in system locations but can be specified with
@option{--with-antlr-jar=} instead.  When configuring with
@option{--enable-java-maintainer-mode}, you will need to have one of
the executables named @command{cantlr}, @command{runantlr} or
@command{antlr} in your path.

@end table

@html
<hr />
<p>
@end html
@ifhtml
@uref{./index.html,,Return to the GCC Installation page}
@end ifhtml
@end ifset

@c ***Downloading the source**************************************************
@ifnothtml
@comment node-name,     next,          previous, up
@node    Downloading the source, Configuration, Prerequisites, Installing GCC
@end ifnothtml
@ifset downloadhtml
@ifnothtml
@chapter Downloading GCC
@end ifnothtml
@cindex Downloading GCC
@cindex Downloading the Source

GCC is distributed via @uref{http://gcc.gnu.org/svn.html,,SVN} and FTP
tarballs compressed with @command{gzip} or
@command{bzip2}.

Please refer to the @uref{http://gcc.gnu.org/releases.html,,releases web page}
for information on how to obtain GCC@.

The source distribution includes the C, C++, Objective-C, Fortran, Java,
and Ada (in the case of GCC 3.1 and later) compilers, as well as
runtime libraries for C++, Objective-C, Fortran, and Java.
For previous versions these were downloadable as separate components such
as the core GCC distribution, which included the C language front end and
shared components, and language-specific distributions including the
language front end and the language runtime (where appropriate).

If you also intend to build binutils (either to upgrade an existing
installation or for use in place of the corresponding tools of your
OS), unpack the binutils distribution either in the same directory or
a separate one.  In the latter case, add symbolic links to any
components of the binutils you intend to build alongside the compiler
(@file{bfd}, @file{binutils}, @file{gas}, @file{gprof}, @file{ld},
@file{opcodes}, @dots{}) to the directory containing the GCC sources.

Likewise the GMP, MPFR and MPC libraries can be automatically built
together with GCC.  Unpack the GMP, MPFR and/or MPC source
distributions in the directory containing the GCC sources and rename
their directories to @file{gmp}, @file{mpfr} and @file{mpc},
respectively (or use symbolic links with the same name).

@html
<hr />
<p>
@end html
@ifhtml
@uref{./index.html,,Return to the GCC Installation page}
@end ifhtml
@end ifset

@c ***Configuration***********************************************************
@ifnothtml
@comment node-name,     next,          previous, up
@node    Configuration, Building, Downloading the source, Installing GCC
@end ifnothtml
@ifset configurehtml
@ifnothtml
@chapter Installing GCC: Configuration
@end ifnothtml
@cindex Configuration
@cindex Installing GCC: Configuration

Like most GNU software, GCC must be configured before it can be built.
This document describes the recommended configuration procedure
for both native and cross targets.

We use @var{srcdir} to refer to the toplevel source directory for
GCC; we use @var{objdir} to refer to the toplevel build/object directory.

If you obtained the sources via SVN, @var{srcdir} must refer to the top
@file{gcc} directory, the one where the @file{MAINTAINERS} file can be
found, and not its @file{gcc} subdirectory, otherwise the build will fail.

If either @var{srcdir} or @var{objdir} is located on an automounted NFS
file system, the shell's built-in @command{pwd} command will return
temporary pathnames.  Using these can lead to various sorts of build
problems.  To avoid this issue, set the @env{PWDCMD} environment
variable to an automounter-aware @command{pwd} command, e.g.,
@command{pawd} or @samp{amq -w}, during the configuration and build
phases.

First, we @strong{highly} recommend that GCC be built into a
separate directory from the sources which does @strong{not} reside
within the source tree.  This is how we generally build GCC; building
where @var{srcdir} == @var{objdir} should still work, but doesn't
get extensive testing; building where @var{objdir} is a subdirectory
of @var{srcdir} is unsupported.

If you have previously built GCC in the same directory for a
different target machine, do @samp{make distclean} to delete all files
that might be invalid.  One of the files this deletes is @file{Makefile};
if @samp{make distclean} complains that @file{Makefile} does not exist
or issues a message like ``don't know how to make distclean'' it probably
means that the directory is already suitably clean.  However, with the
recommended method of building in a separate @var{objdir}, you should
simply use a different @var{objdir} for each target.

Second, when configuring a native system, either @command{cc} or
@command{gcc} must be in your path or you must set @env{CC} in
your environment before running configure.  Otherwise the configuration
scripts may fail.

@ignore
Note that the bootstrap compiler and the resulting GCC must be link
compatible, else the bootstrap will fail with linker errors about
incompatible object file formats.  Several multilibed targets are
affected by this requirement, see
@ifnothtml
@ref{Specific, host/target specific installation notes}.
@end ifnothtml
@ifhtml
@uref{specific.html,,host/target specific installation notes}.
@end ifhtml
@end ignore

To configure GCC:

@smallexample
% mkdir @var{objdir}
% cd @var{objdir}
% @var{srcdir}/configure [@var{options}] [@var{target}]
@end smallexample

@heading Distributor options

If you will be distributing binary versions of GCC, with modifications
to the source code, you should use the options described in this
section to make clear that your version contains modifications.

@table @code
@item --with-pkgversion=@var{version}
Specify a string that identifies your package.  You may wish
to include a build number or build date.  This version string will be
included in the output of @command{gcc --version}.  This suffix does
not replace the default version string, only the @samp{GCC} part.

The default value is @samp{GCC}.

@item --with-bugurl=@var{url}
Specify the URL that users should visit if they wish to report a bug.
You are of course welcome to forward bugs reported to you to the FSF,
if you determine that they are not bugs in your modifications.

The default value refers to the FSF's GCC bug tracker.

@end table

@heading Target specification
@itemize @bullet
@item
GCC has code to correctly determine the correct value for @var{target}
for nearly all native systems.  Therefore, we highly recommend you do
not provide a configure target when configuring a native compiler.

@item
@var{target} must be specified as @option{--target=@var{target}}
when configuring a cross compiler; examples of valid targets would be
m68k-elf, sh-elf, etc.

@item
Specifying just @var{target} instead of @option{--target=@var{target}}
implies that the host defaults to @var{target}.
@end itemize


@heading Options specification

Use @var{options} to override several configure time options for
GCC@.  A list of supported @var{options} follows; @samp{configure
--help} may list other options, but those not listed below may not
work and should not normally be used.

Note that each @option{--enable} option has a corresponding
@option{--disable} option and that each @option{--with} option has a
corresponding @option{--without} option.

@table @code
@item --prefix=@var{dirname}
Specify the toplevel installation
directory.  This is the recommended way to install the tools into a directory
other than the default.  The toplevel installation directory defaults to
@file{/usr/local}.

We @strong{highly} recommend against @var{dirname} being the same or a
subdirectory of @var{objdir} or vice versa.  If specifying a directory
beneath a user's home directory tree, some shells will not expand
@var{dirname} correctly if it contains the @samp{~} metacharacter; use
@env{$HOME} instead.

The following standard @command{autoconf} options are supported.  Normally you
should not need to use these options.
@table @code
@item --exec-prefix=@var{dirname}
Specify the toplevel installation directory for architecture-dependent
files.  The default is @file{@var{prefix}}.

@item --bindir=@var{dirname}
Specify the installation directory for the executables called by users
(such as @command{gcc} and @command{g++}).  The default is
@file{@var{exec-prefix}/bin}.

@item --libdir=@var{dirname}
Specify the installation directory for object code libraries and
internal data files of GCC@.  The default is @file{@var{exec-prefix}/lib}.

@item --libexecdir=@var{dirname}
Specify the installation directory for internal executables of GCC@.
The default is @file{@var{exec-prefix}/libexec}.

@item --with-slibdir=@var{dirname}
Specify the installation directory for the shared libgcc library.  The
default is @file{@var{libdir}}.

@item --datarootdir=@var{dirname}
Specify the root of the directory tree for read-only architecture-independent
data files referenced by GCC@.  The default is @file{@var{prefix}/share}.

@item --infodir=@var{dirname}
Specify the installation directory for documentation in info format.
The default is @file{@var{datarootdir}/info}.

@item --datadir=@var{dirname}
Specify the installation directory for some architecture-independent
data files referenced by GCC@.  The default is @file{@var{datarootdir}}.

@item --docdir=@var{dirname}
Specify the installation directory for documentation files (other
than Info) for GCC@.  The default is @file{@var{datarootdir}/doc}.

@item --htmldir=@var{dirname}
Specify the installation directory for HTML documentation files.
The default is @file{@var{docdir}}.

@item --pdfdir=@var{dirname}
Specify the installation directory for PDF documentation files.
The default is @file{@var{docdir}}.

@item --mandir=@var{dirname}
Specify the installation directory for manual pages.  The default is
@file{@var{datarootdir}/man}.  (Note that the manual pages are only extracts
from the full GCC manuals, which are provided in Texinfo format.  The manpages
are derived by an automatic conversion process from parts of the full
manual.)

@item --with-gxx-include-dir=@var{dirname}
Specify
the installation directory for G++ header files.  The default depends
on other configuration options, and differs between cross and native
configurations.

@item --with-specs=@var{specs}
Specify additional command line driver SPECS.
This can be useful if you need to turn on a non-standard feature by
default without modifying the compiler's source code, for instance
@option{--with-specs=%@{!fcommon:%@{!fno-common:-fno-common@}@}}.
@ifnothtml
@xref{Spec Files,, Specifying subprocesses and the switches to pass to them,
gcc, Using the GNU Compiler Collection (GCC)},
@end ifnothtml
@ifhtml
See ``Spec Files'' in the main manual
@end ifhtml

@end table

@item --program-prefix=@var{prefix}
GCC supports some transformations of the names of its programs when
installing them.  This option prepends @var{prefix} to the names of
programs to install in @var{bindir} (see above).  For example, specifying
@option{--program-prefix=foo-} would result in @samp{gcc}
being installed as @file{/usr/local/bin/foo-gcc}.

@item --program-suffix=@var{suffix}
Appends @var{suffix} to the names of programs to install in @var{bindir}
(see above).  For example, specifying @option{--program-suffix=-3.1}
would result in @samp{gcc} being installed as
@file{/usr/local/bin/gcc-3.1}.

@item --program-transform-name=@var{pattern}
Applies the @samp{sed} script @var{pattern} to be applied to the names
of programs to install in @var{bindir} (see above).  @var{pattern} has to
consist of one or more basic @samp{sed} editing commands, separated by
semicolons.  For example, if you want the @samp{gcc} program name to be
transformed to the installed program @file{/usr/local/bin/myowngcc} and
the @samp{g++} program name to be transformed to
@file{/usr/local/bin/gspecial++} without changing other program names,
you could use the pattern
@option{--program-transform-name='s/^gcc$/myowngcc/; s/^g++$/gspecial++/'}
to achieve this effect.

All three options can be combined and used together, resulting in more
complex conversion patterns.  As a basic rule, @var{prefix} (and
@var{suffix}) are prepended (appended) before further transformations
can happen with a special transformation script @var{pattern}.

As currently implemented, this option only takes effect for native
builds; cross compiler binaries' names are not transformed even when a
transformation is explicitly asked for by one of these options.

For native builds, some of the installed programs are also installed
with the target alias in front of their name, as in
@samp{i686-pc-linux-gnu-gcc}.  All of the above transformations happen
before the target alias is prepended to the name---so, specifying
@option{--program-prefix=foo-} and @option{program-suffix=-3.1}, the
resulting binary would be installed as
@file{/usr/local/bin/i686-pc-linux-gnu-foo-gcc-3.1}.

As a last shortcoming, none of the installed Ada programs are
transformed yet, which will be fixed in some time.

@item --with-local-prefix=@var{dirname}
Specify the
installation directory for local include files.  The default is
@file{/usr/local}.  Specify this option if you want the compiler to
search directory @file{@var{dirname}/include} for locally installed
header files @emph{instead} of @file{/usr/local/include}.

You should specify @option{--with-local-prefix} @strong{only} if your
site has a different convention (not @file{/usr/local}) for where to put
site-specific files.

The default value for @option{--with-local-prefix} is @file{/usr/local}
regardless of the value of @option{--prefix}.  Specifying
@option{--prefix} has no effect on which directory GCC searches for
local header files.  This may seem counterintuitive, but actually it is
logical.

The purpose of @option{--prefix} is to specify where to @emph{install
GCC}.  The local header files in @file{/usr/local/include}---if you put
any in that directory---are not part of GCC@.  They are part of other
programs---perhaps many others.  (GCC installs its own header files in
another directory which is based on the @option{--prefix} value.)

Both the local-prefix include directory and the GCC-prefix include
directory are part of GCC's ``system include'' directories.  Although these
two directories are not fixed, they need to be searched in the proper
order for the correct processing of the include_next directive.  The
local-prefix include directory is searched before the GCC-prefix
include directory.  Another characteristic of system include directories
is that pedantic warnings are turned off for headers in these directories.

Some autoconf macros add @option{-I @var{directory}} options to the
compiler command line, to ensure that directories containing installed
packages' headers are searched.  When @var{directory} is one of GCC's
system include directories, GCC will ignore the option so that system
directories continue to be processed in the correct order.  This
may result in a search order different from what was specified but the
directory will still be searched.

GCC automatically searches for ordinary libraries using
@env{GCC_EXEC_PREFIX}.  Thus, when the same installation prefix is
used for both GCC and packages, GCC will automatically search for
both headers and libraries.  This provides a configuration that is
easy to use.  GCC behaves in a manner similar to that when it is
installed as a system compiler in @file{/usr}.

Sites that need to install multiple versions of GCC may not want to
use the above simple configuration.  It is possible to use the
@option{--program-prefix}, @option{--program-suffix} and
@option{--program-transform-name} options to install multiple versions
into a single directory, but it may be simpler to use different prefixes
and the @option{--with-local-prefix} option to specify the location of the
site-specific files for each version.  It will then be necessary for
users to specify explicitly the location of local site libraries
(e.g., with @env{LIBRARY_PATH}).

The same value can be used for both @option{--with-local-prefix} and
@option{--prefix} provided it is not @file{/usr}.  This can be used
to avoid the default search of @file{/usr/local/include}.

@strong{Do not} specify @file{/usr} as the @option{--with-local-prefix}!
The directory you use for @option{--with-local-prefix} @strong{must not}
contain any of the system's standard header files.  If it did contain
them, certain programs would be miscompiled (including GNU Emacs, on
certain targets), because this would override and nullify the header
file corrections made by the @command{fixincludes} script.

Indications are that people who use this option use it based on mistaken
ideas of what it is for.  People use it as if it specified where to
install part of GCC@.  Perhaps they make this assumption because
installing GCC creates the directory.

@item --with-native-system-header-dir=@var{dirname}
Specifies that @var{dirname} is the directory that contains native system
header files, rather than @file{/usr/include}.  This option is most useful
if you are creating a compiler that should be isolated from the system
as much as possible.  It is most commonly used with the
@option{--with-sysroot} option and will cause GCC to search
@var{dirname} inside the system root specified by that option.

@item --enable-shared[=@var{package}[,@dots{}]]
Build shared versions of libraries, if shared libraries are supported on
the target platform.  Unlike GCC 2.95.x and earlier, shared libraries
are enabled by default on all platforms that support shared libraries.

If a list of packages is given as an argument, build shared libraries
only for the listed packages.  For other packages, only static libraries
will be built.  Package names currently recognized in the GCC tree are
@samp{libgcc} (also known as @samp{gcc}), @samp{libstdc++} (not
@samp{libstdc++-v3}), @samp{libffi}, @samp{zlib}, @samp{boehm-gc},
@samp{ada}, @samp{libada}, @samp{libjava}, @samp{libgo}, and @samp{libobjc}.
Note @samp{libiberty} does not support shared libraries at all.

Use @option{--disable-shared} to build only static libraries.  Note that
@option{--disable-shared} does not accept a list of package names as
argument, only @option{--enable-shared} does.

@item @anchor{with-gnu-as}--with-gnu-as
Specify that the compiler should assume that the
assembler it finds is the GNU assembler.  However, this does not modify
the rules to find an assembler and will result in confusion if the
assembler found is not actually the GNU assembler.  (Confusion may also
result if the compiler finds the GNU assembler but has not been
configured with @option{--with-gnu-as}.)  If you have more than one
assembler installed on your system, you may want to use this option in
connection with @option{--with-as=@var{pathname}} or
@option{--with-build-time-tools=@var{pathname}}.

The following systems are the only ones where it makes a difference
whether you use the GNU assembler.  On any other system,
@option{--with-gnu-as} has no effect.

@itemize @bullet
@item @samp{hppa1.0-@var{any}-@var{any}}
@item @samp{hppa1.1-@var{any}-@var{any}}
@item @samp{sparc-sun-solaris2.@var{any}}
@item @samp{sparc64-@var{any}-solaris2.@var{any}}
@end itemize

@item @anchor{with-as}--with-as=@var{pathname}
Specify that the compiler should use the assembler pointed to by
@var{pathname}, rather than the one found by the standard rules to find
an assembler, which are:
@itemize @bullet
@item
Unless GCC is being built with a cross compiler, check the
@file{@var{libexec}/gcc/@var{target}/@var{version}} directory.
@var{libexec} defaults to @file{@var{exec-prefix}/libexec};
@var{exec-prefix} defaults to @var{prefix}, which
defaults to @file{/usr/local} unless overridden by the
@option{--prefix=@var{pathname}} switch described above.  @var{target}
is the target system triple, such as @samp{sparc-sun-solaris2.7}, and
@var{version} denotes the GCC version, such as 3.0.

@item
If the target system is the same that you are building on, check
operating system specific directories (e.g.@: @file{/usr/ccs/bin} on
Sun Solaris 2).

@item
Check in the @env{PATH} for a tool whose name is prefixed by the
target system triple.

@item
Check in the @env{PATH} for a tool whose name is not prefixed by the
target system triple, if the host and target system triple are
the same (in other words, we use a host tool if it can be used for
the target as well).
@end itemize

You may want to use @option{--with-as} if no assembler
is installed in the directories listed above, or if you have multiple
assemblers installed and want to choose one that is not found by the
above rules.

@item @anchor{with-gnu-ld}--with-gnu-ld
Same as @uref{#with-gnu-as,,@option{--with-gnu-as}}
but for the linker.

@item --with-ld=@var{pathname}
Same as @uref{#with-as,,@option{--with-as}}
but for the linker.

@item --with-stabs
Specify that stabs debugging
information should be used instead of whatever format the host normally
uses.  Normally GCC uses the same debug format as the host system.

On MIPS based systems and on Alphas, you must specify whether you want
GCC to create the normal ECOFF debugging format, or to use BSD-style
stabs passed through the ECOFF symbol table.  The normal ECOFF debug
format cannot fully handle languages other than C@.  BSD stabs format can
handle other languages, but it only works with the GNU debugger GDB@.

Normally, GCC uses the ECOFF debugging format by default; if you
prefer BSD stabs, specify @option{--with-stabs} when you configure GCC@.

No matter which default you choose when you configure GCC, the user
can use the @option{-gcoff} and @option{-gstabs+} options to specify explicitly
the debug format for a particular compilation.

@option{--with-stabs} is meaningful on the ISC system on the 386, also, if
@option{--with-gas} is used.  It selects use of stabs debugging
information embedded in COFF output.  This kind of debugging information
supports C++ well; ordinary COFF debugging information does not.

@option{--with-stabs} is also meaningful on 386 systems running SVR4.  It
selects use of stabs debugging information embedded in ELF output.  The
C++ compiler currently (2.6.0) does not support the DWARF debugging
information normally used on 386 SVR4 platforms; stabs provide a
workable alternative.  This requires gas and gdb, as the normal SVR4
tools can not generate or interpret stabs.

@item --with-tls=@var{dialect}
Specify the default TLS dialect, for systems were there is a choice.
For ARM targets, possible values for @var{dialect} are @code{gnu} or
@code{gnu2}, which select between the original GNU dialect and the GNU TLS
descriptor-based dialect.

@item --enable-multiarch
Specify whether to enable or disable multiarch support.  The default is
to check for glibc start files in a multiarch location, and enable it
if the files are found.  The auto detection is enabled for native builds,
and for cross builds configured with @option{--with-sysroot}, and without
@option{--with-native-system-header-dir}.
More documentation about multiarch can be found at
@uref{http://wiki.debian.org/Multiarch}.

@item --disable-multilib
Specify that multiple target
libraries to support different target variants, calling
conventions, etc.@: should not be built.  The default is to build a
predefined set of them.

Some targets provide finer-grained control over which multilibs are built
(e.g., @option{--disable-softfloat}):
@table @code
@item arm-*-*
fpu, 26bit, underscore, interwork, biendian, nofmult.

@item m68*-*-*
softfloat, m68881, m68000, m68020.

@item mips*-*-*
single-float, biendian, softfloat.

@item powerpc*-*-*, rs6000*-*-*
aix64, pthread, softfloat, powercpu, powerpccpu, powerpcos, biendian,
sysv, aix.

@end table

@item --with-multilib-list=@var{list}
@itemx --without-multilib-list
Specify what multilibs to build.
Currently only implemented for sh*-*-* and x86-64-*-linux*.

@table @code
@item sh*-*-*
@var{list} is a comma separated list of CPU names.  These must be of the
form @code{sh*} or @code{m*} (in which case they match the compiler option
for that processor).  The list should not contain any endian options -
these are handled by @option{--with-endian}.

If @var{list} is empty, then there will be no multilibs for extra
processors.  The multilib for the secondary endian remains enabled.

As a special case, if an entry in the list starts with a @code{!}
(exclamation point), then it is added to the list of excluded multilibs.
Entries of this sort should be compatible with @samp{MULTILIB_EXCLUDES}
(once the leading @code{!} has been stripped).

If @option{--with-multilib-list} is not given, then a default set of
multilibs is selected based on the value of @option{--target}.  This is
usually the complete set of libraries, but some targets imply a more
specialized subset.

Example 1: to configure a compiler for SH4A only, but supporting both
endians, with little endian being the default:
@smallexample
--with-cpu=sh4a --with-endian=little,big --with-multilib-list=
@end smallexample

Example 2: to configure a compiler for both SH4A and SH4AL-DSP, but with
only little endian SH4AL:
@smallexample
--with-cpu=sh4a --with-endian=little,big \
--with-multilib-list=sh4al,!mb/m4al
@end smallexample

@item x86-64-*-linux*
@var{list} is a comma separated list of @code{m32}, @code{m64} and
@code{mx32} to enable 32-bit, 64-bit and x32 run-time libraries,
respectively.  If @var{list} is empty, then there will be no multilibs
and only the default run-time library will be enabled.

If @option{--with-multilib-list} is not given, then only 32-bit and
64-bit run-time libraries will be enabled.
@end table

@item --with-endian=@var{endians}
Specify what endians to use.
Currently only implemented for sh*-*-*.

@var{endians} may be one of the following:
@table @code
@item big
Use big endian exclusively.
@item little
Use little endian exclusively.
@item big,little
Use big endian by default.  Provide a multilib for little endian.
@item little,big
Use little endian by default.  Provide a multilib for big endian.
@end table

@item --enable-threads
Specify that the target
supports threads.  This affects the Objective-C compiler and runtime
library, and exception handling for other languages like C++ and Java.
On some systems, this is the default.

In general, the best (and, in many cases, the only known) threading
model available will be configured for use.  Beware that on some
systems, GCC has not been taught what threading models are generally
available for the system.  In this case, @option{--enable-threads} is an
alias for @option{--enable-threads=single}.

@item --disable-threads
Specify that threading support should be disabled for the system.
This is an alias for @option{--enable-threads=single}.

@item --enable-threads=@var{lib}
Specify that
@var{lib} is the thread support library.  This affects the Objective-C
compiler and runtime library, and exception handling for other languages
like C++ and Java.  The possibilities for @var{lib} are:

@table @code
@item aix
AIX thread support.
@item dce
DCE thread support.
@item lynx
LynxOS thread support.
@item mipssde
MIPS SDE thread support.
@item no
This is an alias for @samp{single}.
@item posix
Generic POSIX/Unix98 thread support.
@item rtems
RTEMS thread support.
@item single
Disable thread support, should work for all platforms.
@item tpf
TPF thread support.
@item vxworks
VxWorks thread support.
@item win32
Microsoft Win32 API thread support.
@end table

@item --enable-tls
Specify that the target supports TLS (Thread Local Storage).  Usually
configure can correctly determine if TLS is supported.  In cases where
it guesses incorrectly, TLS can be explicitly enabled or disabled with
@option{--enable-tls} or @option{--disable-tls}.  This can happen if
the assembler supports TLS but the C library does not, or if the
assumptions made by the configure test are incorrect.

@item --disable-tls
Specify that the target does not support TLS.
This is an alias for @option{--enable-tls=no}.

@item --with-cpu=@var{cpu}
@itemx --with-cpu-32=@var{cpu}
@itemx --with-cpu-64=@var{cpu}
Specify which cpu variant the compiler should generate code for by default.
@var{cpu} will be used as the default value of the @option{-mcpu=} switch.
This option is only supported on some targets, including ARM, i386, M68k,
PowerPC, and SPARC@.  The @option{--with-cpu-32} and
@option{--with-cpu-64} options specify separate default CPUs for
32-bit and 64-bit modes; these options are only supported for i386,
x86-64 and PowerPC.

@item --with-schedule=@var{cpu}
@itemx --with-arch=@var{cpu}
@itemx --with-arch-32=@var{cpu}
@itemx --with-arch-64=@var{cpu}
@itemx --with-tune=@var{cpu}
@itemx --with-tune-32=@var{cpu}
@itemx --with-tune-64=@var{cpu}
@itemx --with-abi=@var{abi}
@itemx --with-fpu=@var{type}
@itemx --with-float=@var{type}
These configure options provide default values for the @option{-mschedule=},
@option{-march=}, @option{-mtune=}, @option{-mabi=}, and @option{-mfpu=}
options and for @option{-mhard-float} or @option{-msoft-float}.  As with
@option{--with-cpu}, which switches will be accepted and acceptable values
of the arguments depend on the target.

@item --with-mode=@var{mode}
Specify if the compiler should default to @option{-marm} or @option{-mthumb}.
This option is only supported on ARM targets.

@item --with-stack-offset=@var{num}
This option sets the default for the -mstack-offset=@var{num} option,
and will thus generally also control the setting of this option for
libraries.  This option is only supported on Epiphany targets.

@item --with-fpmath=@var{isa}
This options sets @option{-mfpmath=sse} by default and specifies the default
ISA for floating-point arithmetics.  You can select either @samp{sse} which
enables @option{-msse2} or @samp{avx} which enables @option{-mavx} by default.
This option is only supported on i386 and x86-64 targets.

@item --with-divide=@var{type}
Specify how the compiler should generate code for checking for
division by zero.  This option is only supported on the MIPS target.
The possibilities for @var{type} are:
@table @code
@item traps
Division by zero checks use conditional traps (this is the default on
systems that support conditional traps).
@item breaks
Division by zero checks use the break instruction.
@end table

@c If you make --with-llsc the default for additional targets,
@c update the --with-llsc description in the MIPS section below.

@item --with-llsc
On MIPS targets, make @option{-mllsc} the default when no
@option{-mno-llsc} option is passed.  This is the default for
Linux-based targets, as the kernel will emulate them if the ISA does
not provide them.

@item --without-llsc
On MIPS targets, make @option{-mno-llsc} the default when no
@option{-mllsc} option is passed.

@item --with-synci
On MIPS targets, make @option{-msynci} the default when no
@option{-mno-synci} option is passed.

@item --without-synci
On MIPS targets, make @option{-mno-synci} the default when no
@option{-msynci} option is passed.  This is the default.

@item --with-mips-plt
On MIPS targets, make use of copy relocations and PLTs.
These features are extensions to the traditional
SVR4-based MIPS ABIs and require support from GNU binutils
and the runtime C library.

@item --enable-__cxa_atexit
Define if you want to use __cxa_atexit, rather than atexit, to
register C++ destructors for local statics and global objects.
This is essential for fully standards-compliant handling of
destructors, but requires __cxa_atexit in libc.  This option is currently
only available on systems with GNU libc.  When enabled, this will cause
@option{-fuse-cxa-atexit} to be passed by default.

@item --enable-gnu-indirect-function
Define if you want to enable the @code{ifunc} attribute.  This option is
currently only available on systems with GNU libc on certain targets.

@item --enable-target-optspace
Specify that target
libraries should be optimized for code space instead of code speed.
This is the default for the m32r platform.

@item --with-cpp-install-dir=@var{dirname}
Specify that the user visible @command{cpp} program should be installed
in @file{@var{prefix}/@var{dirname}/cpp}, in addition to @var{bindir}.

@item --enable-comdat
Enable COMDAT group support.  This is primarily used to override the
automatically detected value.

@item --enable-initfini-array
Force the use of sections @code{.init_array} and @code{.fini_array}
(instead of @code{.init} and @code{.fini}) for constructors and
destructors.  Option @option{--disable-initfini-array} has the
opposite effect.  If neither option is specified, the configure script
will try to guess whether the @code{.init_array} and
@code{.fini_array} sections are supported and, if they are, use them.

@item --enable-maintainer-mode
The build rules that regenerate the Autoconf and Automake output files as
well as the GCC master message catalog @file{gcc.pot} are normally
disabled.  This is because it can only be rebuilt if the complete source
tree is present.  If you have changed the sources and want to rebuild the
catalog, configuring with @option{--enable-maintainer-mode} will enable
this.  Note that you need a recent version of the @code{gettext} tools
to do so.

@item --disable-bootstrap
For a native build, the default configuration is to perform
a 3-stage bootstrap of the compiler when @samp{make} is invoked,
testing that GCC can compile itself correctly.  If you want to disable
this process, you can configure with @option{--disable-bootstrap}.

@item --enable-bootstrap
In special cases, you may want to perform a 3-stage build
even if the target and host triplets are different.
This is possible when the host can run code compiled for
the target (e.g.@: host is i686-linux, target is i486-linux).
Starting from GCC 4.2, to do this you have to configure explicitly
with @option{--enable-bootstrap}.

@item --enable-generated-files-in-srcdir
Neither the .c and .h files that are generated from Bison and flex nor the
info manuals and man pages that are built from the .texi files are present
in the SVN development tree.  When building GCC from that development tree,
or from one of our snapshots, those generated files are placed in your
build directory, which allows for the source to be in a readonly
directory.

If you configure with @option{--enable-generated-files-in-srcdir} then those
generated files will go into the source directory.  This is mainly intended
for generating release or prerelease tarballs of the GCC sources, since it
is not a requirement that the users of source releases to have flex, Bison,
or makeinfo.

@item --enable-version-specific-runtime-libs
Specify
that runtime libraries should be installed in the compiler specific
subdirectory (@file{@var{libdir}/gcc}) rather than the usual places.  In
addition, @samp{libstdc++}'s include files will be installed into
@file{@var{libdir}} unless you overruled it by using
@option{--with-gxx-include-dir=@var{dirname}}.  Using this option is
particularly useful if you intend to use several versions of GCC in
parallel.  This is currently supported by @samp{libgfortran},
@samp{libjava}, @samp{libmudflap}, @samp{libstdc++}, and @samp{libobjc}.

@item --enable-languages=@var{lang1},@var{lang2},@dots{}
Specify that only a particular subset of compilers and
their runtime libraries should be built.  For a list of valid values for
@var{langN} you can issue the following command in the
@file{gcc} directory of your GCC source tree:@*
@smallexample
grep language= */config-lang.in
@end smallexample
Currently, you can use any of the following:
@code{all}, @code{ada}, @code{c}, @code{c++}, @code{fortran},
@code{go}, @code{java}, @code{objc}, @code{obj-c++}.
Building the Ada compiler has special requirements, see below.
If you do not pass this flag, or specify the option @code{all}, then all
default languages available in the @file{gcc} sub-tree will be configured.
Ada, Go and Objective-C++ are not default languages; the rest are.

@item --enable-stage1-languages=@var{lang1},@var{lang2},@dots{}
Specify that a particular subset of compilers and their runtime
libraries should be built with the system C compiler during stage 1 of
the bootstrap process, rather than only in later stages with the
bootstrapped C compiler.  The list of valid values is the same as for
@option{--enable-languages}, and the option @code{all} will select all
of the languages enabled by @option{--enable-languages}.  This option is
primarily useful for GCC development; for instance, when a development
version of the compiler cannot bootstrap due to compiler bugs, or when
one is debugging front ends other than the C front end.  When this
option is used, one can then build the target libraries for the
specified languages with the stage-1 compiler by using @command{make
stage1-bubble all-target}, or run the testsuite on the stage-1 compiler
for the specified languages using @command{make stage1-start check-gcc}.

@item --disable-libada
Specify that the run-time libraries and tools used by GNAT should not
be built.  This can be useful for debugging, or for compatibility with
previous Ada build procedures, when it was required to explicitly
do a @samp{make -C gcc gnatlib_and_tools}.

@item --disable-libssp
Specify that the run-time libraries for stack smashing protection
should not be built.

@item --disable-libquadmath
Specify that the GCC quad-precision math library should not be built.
On some systems, the library is required to be linkable when building
the Fortran front end, unless @option{--disable-libquadmath-support}
is used.

@item --disable-libquadmath-support
Specify that the Fortran front end and @code{libgfortran} do not add
support for @code{libquadmath} on systems supporting it.

@item --disable-libgomp
Specify that the run-time libraries used by GOMP should not be built.

@item --with-dwarf2
Specify that the compiler should
use DWARF 2 debugging information as the default.

@item --enable-targets=all
@itemx --enable-targets=@var{target_list}
Some GCC targets, e.g.@: powerpc64-linux, build bi-arch compilers.
These are compilers that are able to generate either 64-bit or 32-bit
code.  Typically, the corresponding 32-bit target, e.g.@:
powerpc-linux for powerpc64-linux, only generates 32-bit code.  This
option enables the 32-bit target to be a bi-arch compiler, which is
useful when you want a bi-arch compiler that defaults to 32-bit, and
you are building a bi-arch or multi-arch binutils in a combined tree.
On mips-linux, this will build a tri-arch compiler (ABI o32/n32/64),
defaulted to o32.
Currently, this option only affects sparc-linux, powerpc-linux, x86-linux,
mips-linux and s390-linux.

@item --enable-secureplt
This option enables @option{-msecure-plt} by default for powerpc-linux.
@ifnothtml
@xref{RS/6000 and PowerPC Options,, RS/6000 and PowerPC Options, gcc,
Using the GNU Compiler Collection (GCC)},
@end ifnothtml
@ifhtml
See ``RS/6000 and PowerPC Options'' in the main manual
@end ifhtml

@item --enable-cld
This option enables @option{-mcld} by default for 32-bit x86 targets.
@ifnothtml
@xref{i386 and x86-64 Options,, i386 and x86-64 Options, gcc,
Using the GNU Compiler Collection (GCC)},
@end ifnothtml
@ifhtml
See ``i386 and x86-64 Options'' in the main manual
@end ifhtml

@item --enable-win32-registry
@itemx --enable-win32-registry=@var{key}
@itemx --disable-win32-registry
The @option{--enable-win32-registry} option enables Microsoft Windows-hosted GCC
to look up installations paths in the registry using the following key:

@smallexample
@code{HKEY_LOCAL_MACHINE\SOFTWARE\Free Software Foundation\@var{key}}
@end smallexample

@var{key} defaults to GCC version number, and can be overridden by the
@option{--enable-win32-registry=@var{key}} option.  Vendors and distributors
who use custom installers are encouraged to provide a different key,
perhaps one comprised of vendor name and GCC version number, to
avoid conflict with existing installations.  This feature is enabled
by default, and can be disabled by @option{--disable-win32-registry}
option.  This option has no effect on the other hosts.

@item --nfp
Specify that the machine does not have a floating point unit.  This
option only applies to @samp{m68k-sun-sunos@var{n}}.  On any other
system, @option{--nfp} has no effect.

@item --enable-werror
@itemx --disable-werror
@itemx --enable-werror=yes
@itemx --enable-werror=no
When you specify this option, it controls whether certain files in the
compiler are built with @option{-Werror} in bootstrap stage2 and later.
If you don't specify it, @option{-Werror} is turned on for the main
development trunk.  However it defaults to off for release branches and
final releases.  The specific files which get @option{-Werror} are
controlled by the Makefiles.

@item --enable-checking
@itemx --enable-checking=@var{list}
When you specify this option, the compiler is built to perform internal
consistency checks of the requested complexity.  This does not change the
generated code, but adds error checking within the compiler.  This will
slow down the compiler and may only work properly if you are building
the compiler with GCC@.  This is @samp{yes} by default when building
from SVN or snapshots, but @samp{release} for releases.  The default
for building the stage1 compiler is @samp{yes}.  More control
over the checks may be had by specifying @var{list}.  The categories of
checks available are @samp{yes} (most common checks
@samp{assert,misc,tree,gc,rtlflag,runtime}), @samp{no} (no checks at
all), @samp{all} (all but @samp{valgrind}), @samp{release} (cheapest
checks @samp{assert,runtime}) or @samp{none} (same as @samp{no}).
Individual checks can be enabled with these flags @samp{assert},
@samp{df}, @samp{fold}, @samp{gc}, @samp{gcac} @samp{misc}, @samp{rtl},
@samp{rtlflag}, @samp{runtime}, @samp{tree}, and @samp{valgrind}.

The @samp{valgrind} check requires the external @command{valgrind}
simulator, available from @uref{http://valgrind.org/}.  The
@samp{df}, @samp{rtl}, @samp{gcac} and @samp{valgrind} checks are very expensive.
To disable all checking, @samp{--disable-checking} or
@samp{--enable-checking=none} must be explicitly requested.  Disabling
assertions will make the compiler and runtime slightly faster but
increase the risk of undetected internal errors causing wrong code to be
generated.

@item --disable-stage1-checking
@itemx --enable-stage1-checking
@itemx --enable-stage1-checking=@var{list}
If no @option{--enable-checking} option is specified the stage1
compiler will be built with @samp{yes} checking enabled, otherwise
the stage1 checking flags are the same as specified by
@option{--enable-checking}.  To build the stage1 compiler with
different checking options use @option{--enable-stage1-checking}.
The list of checking options is the same as for @option{--enable-checking}.
If your system is too slow or too small to bootstrap a released compiler
with checking for stage1 enabled, you can use @samp{--disable-stage1-checking}
to disable checking for the stage1 compiler.

@item --enable-coverage
@itemx --enable-coverage=@var{level}
With this option, the compiler is built to collect self coverage
information, every time it is run.  This is for internal development
purposes, and only works when the compiler is being built with gcc.  The
@var{level} argument controls whether the compiler is built optimized or
not, values are @samp{opt} and @samp{noopt}.  For coverage analysis you
want to disable optimization, for performance analysis you want to
enable optimization.  When coverage is enabled, the default level is
without optimization.

@item --enable-gather-detailed-mem-stats
When this option is specified more detailed information on memory
allocation is gathered.  This information is printed when using
@option{-fmem-report}.

@item --enable-nls
@itemx --disable-nls
The @option{--enable-nls} option enables Native Language Support (NLS),
which lets GCC output diagnostics in languages other than American
English.  Native Language Support is enabled by default if not doing a
canadian cross build.  The @option{--disable-nls} option disables NLS@.

@item --with-included-gettext
If NLS is enabled, the @option{--with-included-gettext} option causes the build
procedure to prefer its copy of GNU @command{gettext}.

@item --with-catgets
If NLS is enabled, and if the host lacks @code{gettext} but has the
inferior @code{catgets} interface, the GCC build procedure normally
ignores @code{catgets} and instead uses GCC's copy of the GNU
@code{gettext} library.  The @option{--with-catgets} option causes the
build procedure to use the host's @code{catgets} in this situation.

@item --with-libiconv-prefix=@var{dir}
Search for libiconv header files in @file{@var{dir}/include} and
libiconv library files in @file{@var{dir}/lib}.

@item --enable-obsolete
Enable configuration for an obsoleted system.  If you attempt to
configure GCC for a system (build, host, or target) which has been
obsoleted, and you do not specify this flag, configure will halt with an
error message.

All support for systems which have been obsoleted in one release of GCC
is removed entirely in the next major release, unless someone steps
forward to maintain the port.

@item --enable-decimal-float
@itemx --enable-decimal-float=yes
@itemx --enable-decimal-float=no
@itemx --enable-decimal-float=bid
@itemx --enable-decimal-float=dpd
@itemx --disable-decimal-float
Enable (or disable) support for the C decimal floating point extension
that is in the IEEE 754-2008 standard.  This is enabled by default only
on PowerPC, i386, and x86_64 GNU/Linux systems.  Other systems may also
support it, but require the user to specifically enable it.  You can
optionally control which decimal floating point format is used (either
@samp{bid} or @samp{dpd}).  The @samp{bid} (binary integer decimal)
format is default on i386 and x86_64 systems, and the @samp{dpd}
(densely packed decimal) format is default on PowerPC systems.

@item --enable-fixed-point
@itemx --disable-fixed-point
Enable (or disable) support for C fixed-point arithmetic.
This option is enabled by default for some targets (such as MIPS) which
have hardware-support for fixed-point operations.  On other targets, you
may enable this option manually.

@item --with-long-double-128
Specify if @code{long double} type should be 128-bit by default on selected
GNU/Linux architectures.  If using @code{--without-long-double-128},
@code{long double} will be by default 64-bit, the same as @code{double} type.
When neither of these configure options are used, the default will be
128-bit @code{long double} when built against GNU C Library 2.4 and later,
64-bit @code{long double} otherwise.

@item --with-gmp=@var{pathname}
@itemx --with-gmp-include=@var{pathname}
@itemx --with-gmp-lib=@var{pathname}
@itemx --with-mpfr=@var{pathname}
@itemx --with-mpfr-include=@var{pathname}
@itemx --with-mpfr-lib=@var{pathname}
@itemx --with-mpc=@var{pathname}
@itemx --with-mpc-include=@var{pathname}
@itemx --with-mpc-lib=@var{pathname}
If you want to build GCC but do not have the GMP library, the MPFR
library and/or the MPC library installed in a standard location and
do not have their sources present in the GCC source tree then you
can explicitly specify the directory where they are installed
(@samp{--with-gmp=@var{gmpinstalldir}},
@samp{--with-mpfr=@/@var{mpfrinstalldir}},
@samp{--with-mpc=@/@var{mpcinstalldir}}).  The
@option{--with-gmp=@/@var{gmpinstalldir}} option is shorthand for
@option{--with-gmp-lib=@/@var{gmpinstalldir}/lib} and
@option{--with-gmp-include=@/@var{gmpinstalldir}/include}.  Likewise the
@option{--with-mpfr=@/@var{mpfrinstalldir}} option is shorthand for
@option{--with-mpfr-lib=@/@var{mpfrinstalldir}/lib} and
@option{--with-mpfr-include=@/@var{mpfrinstalldir}/include}, also the
@option{--with-mpc=@/@var{mpcinstalldir}} option is shorthand for
@option{--with-mpc-lib=@/@var{mpcinstalldir}/lib} and
@option{--with-mpc-include=@/@var{mpcinstalldir}/include}.  If these
shorthand assumptions are not correct, you can use the explicit
include and lib options directly.  You might also need to ensure the
shared libraries can be found by the dynamic linker when building and
using GCC, for example by setting the runtime shared library path
variable (@env{LD_LIBRARY_PATH} on GNU/Linux and Solaris systems).

These flags are applicable to the host platform only.  When building
a cross compiler, they will not be used to configure target libraries.

@item --with-isl=@var{pathname}
@itemx --with-isl-include=@var{pathname}
@itemx --with-isl-lib=@var{pathname}
@itemx --with-cloog=@var{pathname}
@itemx --with-cloog-include=@var{pathname}
@itemx --with-cloog-lib=@var{pathname}
If you do not have ISL and the CLooG
libraries installed in a standard location and you want to build GCC,
you can explicitly specify the directory where they are installed
(@samp{--with-isl=@/@var{islinstalldir}},
@samp{--with-cloog=@/@var{clooginstalldir}}). The
@option{--with-isl=@/@var{islinstalldir}} option is shorthand for
@option{--with-isl-lib=@/@var{islinstalldir}/lib} and
@option{--with-isl-include=@/@var{islinstalldir}/include}.  Likewise the
@option{--with-cloog=@/@var{clooginstalldir}} option is shorthand for
@option{--with-cloog-lib=@/@var{clooginstalldir}/lib} and
@option{--with-cloog-include=@/@var{clooginstalldir}/include}.  If these
shorthand assumptions are not correct, you can use the explicit
include and lib options directly.

These flags are applicable to the host platform only.  When building
a cross compiler, they will not be used to configure target libraries.

@item --with-host-libstdcxx=@var{linker-args}
If you are linking with a static copy of PPL, you can use this option
to specify how the linker should find the standard C++ library used
internally by PPL.  Typical values of @var{linker-args} might be
@samp{-lstdc++} or @samp{-Wl,-Bstatic,-lstdc++,-Bdynamic -lm}.  If you are
linking with a shared copy of PPL, you probably do not need this
option; shared library dependencies will cause the linker to search
for the standard C++ library automatically.

@item --with-stage1-ldflags=@var{flags}
This option may be used to set linker flags to be used when linking
stage 1 of GCC.  These are also used when linking GCC if configured with
@option{--disable-bootstrap}.  By default no special flags are used.

@item --with-stage1-libs=@var{libs}
This option may be used to set libraries to be used when linking stage 1
of GCC.  These are also used when linking GCC if configured with
@option{--disable-bootstrap}.  The default is the argument to
@option{--with-host-libstdcxx}, if specified.

@item --with-boot-ldflags=@var{flags}
This option may be used to set linker flags to be used when linking
stage 2 and later when bootstrapping GCC.  If neither --with-boot-libs
nor --with-host-libstdcxx is set to a value, then the default is
@samp{-static-libstdc++ -static-libgcc}.

@item --with-boot-libs=@var{libs}
This option may be used to set libraries to be used when linking stage 2
and later when bootstrapping GCC.  The default is the argument to
@option{--with-host-libstdcxx}, if specified.

@item --with-debug-prefix-map=@var{map}
Convert source directory names using @option{-fdebug-prefix-map} when
building runtime libraries.  @samp{@var{map}} is a space-separated
list of maps of the form @samp{@var{old}=@var{new}}.

@item --enable-linker-build-id
Tells GCC to pass @option{--build-id} option to the linker for all final
links (links performed without the @option{-r} or @option{--relocatable}
option), if the linker supports it.  If you specify
@option{--enable-linker-build-id}, but your linker does not
support @option{--build-id} option, a warning is issued and the
@option{--enable-linker-build-id} option is ignored.  The default is off.

@item --with-linker-hash-style=@var{choice}
Tells GCC to pass @option{--hash-style=@var{choice}} option to the
linker for all final links. @var{choice} can be one of
@samp{sysv}, @samp{gnu}, and @samp{both} where @samp{sysv} is the default.

@item --enable-gnu-unique-object
@itemx --disable-gnu-unique-object
Tells GCC to use the gnu_unique_object relocation for C++ template
static data members and inline function local statics.  Enabled by
default for a native toolchain with an assembler that accepts it and
GLIBC 2.11 or above, otherwise disabled.

@item --enable-lto
@itemx --disable-lto
Enable support for link-time optimization (LTO).  This is enabled by
default, and may be disabled using @option{--disable-lto}.

@item --with-plugin-ld=@var{pathname}
Enable an alternate linker to be used at link-time optimization (LTO)
link time when @option{-fuse-linker-plugin} is enabled.
This linker should have plugin support such as gold starting with
version 2.20 or GNU ld starting with version 2.21.
See @option{-fuse-linker-plugin} for details.

@item --enable-canonical-system-headers
@itemx --disable-canonical-system-headers
Enable system header path canonicalization for @file{libcpp}.  This can
produce shorter header file paths in diagnostics and dependency output
files, but these changed header paths may conflict with some compilation
environments.  Enabled by default, and may be disabled using
@option{--disable-canonical-system-headers}.
@end table

@subheading Cross-Compiler-Specific Options
The following options only apply to building cross compilers.

@table @code
@item --with-sysroot
@itemx --with-sysroot=@var{dir}
Tells GCC to consider @var{dir} as the root of a tree that contains
(a subset of) the root filesystem of the target operating system.
Target system headers, libraries and run-time object files will be
searched for in there.  More specifically, this acts as if
@option{--sysroot=@var{dir}} was added to the default options of the built
compiler.  The specified directory is not copied into the
install tree, unlike the options @option{--with-headers} and
@option{--with-libs} that this option obsoletes.  The default value,
in case @option{--with-sysroot} is not given an argument, is
@option{$@{gcc_tooldir@}/sys-root}.  If the specified directory is a
subdirectory of @option{$@{exec_prefix@}}, then it will be found relative to
the GCC binaries if the installation tree is moved.

This option affects the system root for the compiler used to build
target libraries (which runs on the build system) and the compiler newly
installed with @code{make install}; it does not affect the compiler which is
used to build GCC itself.

If you specify the @option{--with-native-system-header-dir=@var{dirname}}
option then the compiler will search that directory within @var{dirname} for
native system headers rather than the default @file{/usr/include}.

@item --with-build-sysroot
@itemx --with-build-sysroot=@var{dir}
Tells GCC to consider @var{dir} as the system root (see
@option{--with-sysroot}) while building target libraries, instead of
the directory specified with @option{--with-sysroot}.  This option is
only useful when you are already using @option{--with-sysroot}.  You
can use @option{--with-build-sysroot} when you are configuring with
@option{--prefix} set to a directory that is different from the one in
which you are installing GCC and your target libraries.

This option affects the system root for the compiler used to build
target libraries (which runs on the build system); it does not affect
the compiler which is used to build GCC itself.

If you specify the @option{--with-native-system-header-dir=@var{dirname}}
option then the compiler will search that directory within @var{dirname} for
native system headers rather than the default @file{/usr/include}.

@item --with-headers
@itemx --with-headers=@var{dir}
Deprecated in favor of @option{--with-sysroot}.
Specifies that target headers are available when building a cross compiler.
The @var{dir} argument specifies a directory which has the target include
files.  These include files will be copied into the @file{gcc} install
directory.  @emph{This option with the @var{dir} argument is required} when
building a cross compiler, if @file{@var{prefix}/@var{target}/sys-include}
doesn't pre-exist.  If @file{@var{prefix}/@var{target}/sys-include} does
pre-exist, the @var{dir} argument may be omitted.  @command{fixincludes}
will be run on these files to make them compatible with GCC@.

@item --without-headers
Tells GCC not use any target headers from a libc when building a cross
compiler.  When crossing to GNU/Linux, you need the headers so GCC
can build the exception handling for libgcc.

@item --with-libs
@itemx --with-libs="@var{dir1} @var{dir2} @dots{} @var{dirN}"
Deprecated in favor of @option{--with-sysroot}.
Specifies a list of directories which contain the target runtime
libraries.  These libraries will be copied into the @file{gcc} install
directory.  If the directory list is omitted, this option has no
effect.

@item --with-newlib
Specifies that @samp{newlib} is
being used as the target C library.  This causes @code{__eprintf} to be
omitted from @file{libgcc.a} on the assumption that it will be provided by
@samp{newlib}.

@item --with-avrlibc
Specifies that @samp{AVR-Libc} is
being used as the target C library.  This causes float support
functions like @code{__addsf3} to be omitted from @file{libgcc.a} on
the assumption that it will be provided by @file{libm.a}.  For more
technical details, cf. @uref{http://gcc.gnu.org/PR54461,,PR54461}.
This option is only supported for the AVR target.  It is not supported for
RTEMS configurations, which currently use newlib.  The option is
supported since version 4.7.2 and is the default in 4.8.0 and newer.

@item --with-build-time-tools=@var{dir}
Specifies where to find the set of target tools (assembler, linker, etc.)
that will be used while building GCC itself.  This option can be useful
if the directory layouts are different between the system you are building
GCC on, and the system where you will deploy it.

For example, on an @samp{ia64-hp-hpux} system, you may have the GNU
assembler and linker in @file{/usr/bin}, and the native tools in a
different path, and build a toolchain that expects to find the
native tools in @file{/usr/bin}.

When you use this option, you should ensure that @var{dir} includes
@command{ar}, @command{as}, @command{ld}, @command{nm},
@command{ranlib} and @command{strip} if necessary, and possibly
@command{objdump}.  Otherwise, GCC may use an inconsistent set of
tools.
@end table

@subheading Java-Specific Options

The following option applies to the build of the Java front end.

@table @code
@item --disable-libgcj
Specify that the run-time libraries
used by GCJ should not be built.  This is useful in case you intend
to use GCJ with some other run-time, or you're going to install it
separately, or it just happens not to build on your particular
machine.  In general, if the Java front end is enabled, the GCJ
libraries will be enabled too, unless they're known to not work on
the target platform.  If GCJ is enabled but @samp{libgcj} isn't built, you
may need to port it; in this case, before modifying the top-level
@file{configure.in} so that @samp{libgcj} is enabled by default on this platform,
you may use @option{--enable-libgcj} to override the default.

@end table

The following options apply to building @samp{libgcj}.

@subsubheading General Options

@table @code
@item --enable-java-maintainer-mode
By default the @samp{libjava} build will not attempt to compile the
@file{.java} source files to @file{.class}.  Instead, it will use the
@file{.class} files from the source tree.  If you use this option you
must have executables named @command{ecj1} and @command{gjavah} in your path
for use by the build.  You must use this option if you intend to
modify any @file{.java} files in @file{libjava}.

@item --with-java-home=@var{dirname}
This @samp{libjava} option overrides the default value of the
@samp{java.home} system property.  It is also used to set
@samp{sun.boot.class.path} to @file{@var{dirname}/lib/rt.jar}.  By
default @samp{java.home} is set to @file{@var{prefix}} and
@samp{sun.boot.class.path} to
@file{@var{datadir}/java/libgcj-@var{version}.jar}.

@item --with-ecj-jar=@var{filename}
This option can be used to specify the location of an external jar
file containing the Eclipse Java compiler.  A specially modified
version of this compiler is used by @command{gcj} to parse
@file{.java} source files.  If this option is given, the
@samp{libjava} build will create and install an @file{ecj1} executable
which uses this jar file at runtime.

If this option is not given, but an @file{ecj.jar} file is found in
the topmost source tree at configure time, then the @samp{libgcj}
build will create and install @file{ecj1}, and will also install the
discovered @file{ecj.jar} into a suitable place in the install tree.

If @file{ecj1} is not installed, then the user will have to supply one
on his path in order for @command{gcj} to properly parse @file{.java}
source files.  A suitable jar is available from
@uref{ftp://sourceware.org/pub/java/}.

@item --disable-getenv-properties
Don't set system properties from @env{GCJ_PROPERTIES}.

@item --enable-hash-synchronization
Use a global hash table for monitor locks.  Ordinarily,
@samp{libgcj}'s @samp{configure} script automatically makes
the correct choice for this option for your platform.  Only use
this if you know you need the library to be configured differently.

@item --enable-interpreter
Enable the Java interpreter.  The interpreter is automatically
enabled by default on all platforms that support it.  This option
is really only useful if you want to disable the interpreter
(using @option{--disable-interpreter}).

@item --disable-java-net
Disable java.net.  This disables the native part of java.net only,
using non-functional stubs for native method implementations.

@item --disable-jvmpi
Disable JVMPI support.

@item --disable-libgcj-bc
Disable BC ABI compilation of certain parts of libgcj.  By default,
some portions of libgcj are compiled with @option{-findirect-dispatch}
and @option{-fno-indirect-classes}, allowing them to be overridden at
run-time.

If @option{--disable-libgcj-bc} is specified, libgcj is built without
these options.  This allows the compile-time linker to resolve
dependencies when statically linking to libgcj.  However it makes it
impossible to override the affected portions of libgcj at run-time.

@item --enable-reduced-reflection
Build most of libgcj with @option{-freduced-reflection}.  This reduces
the size of libgcj at the expense of not being able to do accurate
reflection on the classes it contains.  This option is safe if you
know that code using libgcj will never use reflection on the standard
runtime classes in libgcj (including using serialization, RMI or CORBA).

@item --with-ecos
Enable runtime eCos target support.

@item --without-libffi
Don't use @samp{libffi}.  This will disable the interpreter and JNI
support as well, as these require @samp{libffi} to work.

@item --enable-libgcj-debug
Enable runtime debugging code.

@item --enable-libgcj-multifile
If specified, causes all @file{.java} source files to be
compiled into @file{.class} files in one invocation of
@samp{gcj}.  This can speed up build time, but is more
resource-intensive.  If this option is unspecified or
disabled, @samp{gcj} is invoked once for each @file{.java}
file to compile into a @file{.class} file.

@item --with-libiconv-prefix=DIR
Search for libiconv in @file{DIR/include} and @file{DIR/lib}.

@item --enable-sjlj-exceptions
Force use of the @code{setjmp}/@code{longjmp}-based scheme for exceptions.
@samp{configure} ordinarily picks the correct value based on the platform.
Only use this option if you are sure you need a different setting.

@item --with-system-zlib
Use installed @samp{zlib} rather than that included with GCC@.

@item --with-win32-nlsapi=ansi, unicows or unicode
Indicates how MinGW @samp{libgcj} translates between UNICODE
characters and the Win32 API@.

@item --enable-java-home
If enabled, this creates a JPackage compatible SDK environment during install.
Note that if --enable-java-home is used, --with-arch-directory=ARCH must also
be specified.

@item --with-arch-directory=ARCH
Specifies the name to use for the @file{jre/lib/ARCH} directory in the SDK
environment created when --enable-java-home is passed. Typical names for this
directory include i386, amd64, ia64, etc.

@item --with-os-directory=DIR
Specifies the OS directory for the SDK include directory. This is set to auto
detect, and is typically 'linux'.

@item --with-origin-name=NAME
Specifies the JPackage origin name. This defaults to the 'gcj' in
java-1.5.0-gcj.

@item --with-arch-suffix=SUFFIX
Specifies the suffix for the sdk directory. Defaults to the empty string.
Examples include '.x86_64' in 'java-1.5.0-gcj-1.5.0.0.x86_64'.

@item --with-jvm-root-dir=DIR
Specifies where to install the SDK. Default is $(prefix)/lib/jvm.

@item --with-jvm-jar-dir=DIR
Specifies where to install jars. Default is $(prefix)/lib/jvm-exports.

@item --with-python-dir=DIR
Specifies where to install the Python modules used for aot-compile. DIR should
not include the prefix used in installation. For example, if the Python modules
are to be installed in /usr/lib/python2.5/site-packages, then
--with-python-dir=/lib/python2.5/site-packages should be passed. If this is
not specified, then the Python modules are installed in $(prefix)/share/python.

@item --enable-aot-compile-rpm
Adds aot-compile-rpm to the list of installed scripts.

@item --enable-browser-plugin
Build the gcjwebplugin web browser plugin.

@item --enable-static-libjava
Build static libraries in libjava. The default is to only build shared
libraries.

@table @code
@item ansi
Use the single-byte @code{char} and the Win32 A functions natively,
translating to and from UNICODE when using these functions.  If
unspecified, this is the default.

@item unicows
Use the @code{WCHAR} and Win32 W functions natively.  Adds
@code{-lunicows} to @file{libgcj.spec} to link with @samp{libunicows}.
@file{unicows.dll} needs to be deployed on Microsoft Windows 9X machines
running built executables.  @file{libunicows.a}, an open-source
import library around Microsoft's @code{unicows.dll}, is obtained from
@uref{http://libunicows.sourceforge.net/}, which also gives details
on getting @file{unicows.dll} from Microsoft.

@item unicode
Use the @code{WCHAR} and Win32 W functions natively.  Does @emph{not}
add @code{-lunicows} to @file{libgcj.spec}.  The built executables will
only run on Microsoft Windows NT and above.
@end table
@end table

@subsubheading AWT-Specific Options

@table @code
@item --with-x
Use the X Window System.

@item --enable-java-awt=PEER(S)
Specifies the AWT peer library or libraries to build alongside
@samp{libgcj}.  If this option is unspecified or disabled, AWT
will be non-functional.  Current valid values are @option{gtk} and
@option{xlib}.  Multiple libraries should be separated by a
comma (i.e.@: @option{--enable-java-awt=gtk,xlib}).

@item --enable-gtk-cairo
Build the cairo Graphics2D implementation on GTK@.

@item --enable-java-gc=TYPE
Choose garbage collector.  Defaults to @option{boehm} if unspecified.

@item --disable-gtktest
Do not try to compile and run a test GTK+ program.

@item --disable-glibtest
Do not try to compile and run a test GLIB program.

@item --with-libart-prefix=PFX
Prefix where libart is installed (optional).

@item --with-libart-exec-prefix=PFX
Exec prefix where libart is installed (optional).

@item --disable-libarttest
Do not try to compile and run a test libart program.

@end table

@subsubheading Overriding @command{configure} test results

Sometimes, it might be necessary to override the result of some
@command{configure} test, for example in order to ease porting to a new
system or work around a bug in a test.  The toplevel @command{configure}
script provides three variables for this:

@table @code

@item build_configargs
@cindex @code{build_configargs}
The contents of this variable is passed to all build @command{configure}
scripts.

@item host_configargs
@cindex @code{host_configargs}
The contents of this variable is passed to all host @command{configure}
scripts.

@item target_configargs
@cindex @code{target_configargs}
The contents of this variable is passed to all target @command{configure}
scripts.

@end table

In order to avoid shell and @command{make} quoting issues for complex
overrides, you can pass a setting for @env{CONFIG_SITE} and set
variables in the site file.

@html
<hr />
<p>
@end html
@ifhtml
@uref{./index.html,,Return to the GCC Installation page}
@end ifhtml
@end ifset

@c ***Building****************************************************************
@ifnothtml
@comment node-name,     next,          previous, up
@node    Building, Testing, Configuration, Installing GCC
@end ifnothtml
@ifset buildhtml
@ifnothtml
@chapter Building
@end ifnothtml
@cindex Installing GCC: Building

Now that GCC is configured, you are ready to build the compiler and
runtime libraries.

Some commands executed when making the compiler may fail (return a
nonzero status) and be ignored by @command{make}.  These failures, which
are often due to files that were not found, are expected, and can safely
be ignored.

It is normal to have compiler warnings when compiling certain files.
Unless you are a GCC developer, you can generally ignore these warnings
unless they cause compilation to fail.  Developers should attempt to fix
any warnings encountered, however they can temporarily continue past
warnings-as-errors by specifying the configure flag
@option{--disable-werror}.

On certain old systems, defining certain environment variables such as
@env{CC} can interfere with the functioning of @command{make}.

If you encounter seemingly strange errors when trying to build the
compiler in a directory other than the source directory, it could be
because you have previously configured the compiler in the source
directory.  Make sure you have done all the necessary preparations.

If you build GCC on a BSD system using a directory stored in an old System
V file system, problems may occur in running @command{fixincludes} if the
System V file system doesn't support symbolic links.  These problems
result in a failure to fix the declaration of @code{size_t} in
@file{sys/types.h}.  If you find that @code{size_t} is a signed type and
that type mismatches occur, this could be the cause.

The solution is not to use such a directory for building GCC@.

Similarly, when building from SVN or snapshots, or if you modify
@file{*.l} files, you need the Flex lexical analyzer generator
installed.  If you do not modify @file{*.l} files, releases contain
the Flex-generated files and you do not need Flex installed to build
them.  There is still one Flex-based lexical analyzer (part of the
build machinery, not of GCC itself) that is used even if you only
build the C front end.

When building from SVN or snapshots, or if you modify Texinfo
documentation, you need version 4.7 or later of Texinfo installed if you
want Info documentation to be regenerated.  Releases contain Info
documentation pre-built for the unmodified documentation in the release.

@section Building a native compiler

For a native build, the default configuration is to perform
a 3-stage bootstrap of the compiler when @samp{make} is invoked.
This will build the entire GCC system and ensure that it compiles
itself correctly.  It can be disabled with the @option{--disable-bootstrap}
parameter to @samp{configure}, but bootstrapping is suggested because
the compiler will be tested more completely and could also have
better performance.

The bootstrapping process will complete the following steps:

@itemize @bullet
@item
Build tools necessary to build the compiler.

@item
Perform a 3-stage bootstrap of the compiler.  This includes building
three times the target tools for use by the compiler such as binutils
(bfd, binutils, gas, gprof, ld, and opcodes) if they have been
individually linked or moved into the top level GCC source tree before
configuring.

@item
Perform a comparison test of the stage2 and stage3 compilers.

@item
Build runtime libraries using the stage3 compiler from the previous step.

@end itemize

If you are short on disk space you might consider @samp{make
bootstrap-lean} instead.  The sequence of compilation is the
same described above, but object files from the stage1 and
stage2 of the 3-stage bootstrap of the compiler are deleted as
soon as they are no longer needed.

If you wish to use non-default GCC flags when compiling the stage2
and stage3 compilers, set @code{BOOT_CFLAGS} on the command line when
doing @samp{make}.  For example, if you want to save additional space
during the bootstrap and in the final installation as well, you can
build the compiler binaries without debugging information as in the
following example.  This will save roughly 40% of disk space both for
the bootstrap and the final installation.  (Libraries will still contain
debugging information.)

@smallexample
make BOOT_CFLAGS='-O' bootstrap
@end smallexample

You can place non-default optimization flags into @code{BOOT_CFLAGS}; they
are less well tested here than the default of @samp{-g -O2}, but should
still work.  In a few cases, you may find that you need to specify special
flags such as @option{-msoft-float} here to complete the bootstrap; or,
if the native compiler miscompiles the stage1 compiler, you may need
to work around this, by choosing @code{BOOT_CFLAGS} to avoid the parts
of the stage1 compiler that were miscompiled, or by using @samp{make
bootstrap4} to increase the number of stages of bootstrap.

@code{BOOT_CFLAGS} does not apply to bootstrapped target libraries.
Since these are always compiled with the compiler currently being
bootstrapped, you can use @code{CFLAGS_FOR_TARGET} to modify their
compilation flags, as for non-bootstrapped target libraries.
Again, if the native compiler miscompiles the stage1 compiler, you may
need to work around this by avoiding non-working parts of the stage1
compiler.  Use @code{STAGE1_TFLAGS} to this end.

If you used the flag @option{--enable-languages=@dots{}} to restrict
the compilers to be built, only those you've actually enabled will be
built.  This will of course only build those runtime libraries, for
which the particular compiler has been built.  Please note,
that re-defining @env{LANGUAGES} when calling @samp{make}
@strong{does not} work anymore!

If the comparison of stage2 and stage3 fails, this normally indicates
that the stage2 compiler has compiled GCC incorrectly, and is therefore
a potentially serious bug which you should investigate and report.  (On
a few systems, meaningful comparison of object files is impossible; they
always appear ``different''.  If you encounter this problem, you will
need to disable comparison in the @file{Makefile}.)

If you do not want to bootstrap your compiler, you can configure with
@option{--disable-bootstrap}.  In particular cases, you may want to
bootstrap your compiler even if the target system is not the same as
the one you are building on: for example, you could build a
@code{powerpc-unknown-linux-gnu} toolchain on a
@code{powerpc64-unknown-linux-gnu} host.  In this case, pass
@option{--enable-bootstrap} to the configure script.

@code{BUILD_CONFIG} can be used to bring in additional customization
to the build.  It can be set to a whitespace-separated list of names.
For each such @code{NAME}, top-level @file{config/@code{NAME}.mk} will
be included by the top-level @file{Makefile}, bringing in any settings
it contains.  The default @code{BUILD_CONFIG} can be set using the
configure option @option{--with-build-config=@code{NAME}...}.  Some
examples of supported build configurations are:

@table @asis
@item @samp{bootstrap-O1}
Removes any @option{-O}-started option from @code{BOOT_CFLAGS}, and adds
@option{-O1} to it.  @samp{BUILD_CONFIG=bootstrap-O1} is equivalent to
@samp{BOOT_CFLAGS='-g -O1'}.

@item @samp{bootstrap-O3}
Analogous to @code{bootstrap-O1}.

@item @samp{bootstrap-lto}
Enables Link-Time Optimization for host tools during bootstrapping.
@samp{BUILD_CONFIG=bootstrap-lto} is equivalent to adding
@option{-flto} to @samp{BOOT_CFLAGS}.

@item @samp{bootstrap-debug}
Verifies that the compiler generates the same executable code, whether
or not it is asked to emit debug information.  To this end, this
option builds stage2 host programs without debug information, and uses
@file{contrib/compare-debug} to compare them with the stripped stage3
object files.  If @code{BOOT_CFLAGS} is overridden so as to not enable
debug information, stage2 will have it, and stage3 won't.  This option
is enabled by default when GCC bootstrapping is enabled, if
@code{strip} can turn object files compiled with and without debug
info into identical object files.  In addition to better test
coverage, this option makes default bootstraps faster and leaner.

@item @samp{bootstrap-debug-big}
Rather than comparing stripped object files, as in
@code{bootstrap-debug}, this option saves internal compiler dumps
during stage2 and stage3 and compares them as well, which helps catch
additional potential problems, but at a great cost in terms of disk
space.  It can be specified in addition to @samp{bootstrap-debug}.

@item @samp{bootstrap-debug-lean}
This option saves disk space compared with @code{bootstrap-debug-big},
but at the expense of some recompilation.  Instead of saving the dumps
of stage2 and stage3 until the final compare, it uses
@option{-fcompare-debug} to generate, compare and remove the dumps
during stage3, repeating the compilation that already took place in
stage2, whose dumps were not saved.

@item @samp{bootstrap-debug-lib}
This option tests executable code invariance over debug information
generation on target libraries, just like @code{bootstrap-debug-lean}
tests it on host programs.  It builds stage3 libraries with
@option{-fcompare-debug}, and it can be used along with any of the
@code{bootstrap-debug} options above.

There aren't @code{-lean} or @code{-big} counterparts to this option
because most libraries are only build in stage3, so bootstrap compares
would not get significant coverage.  Moreover, the few libraries built
in stage2 are used in stage3 host programs, so we wouldn't want to
compile stage2 libraries with different options for comparison purposes.

@item @samp{bootstrap-debug-ckovw}
Arranges for error messages to be issued if the compiler built on any
stage is run without the option @option{-fcompare-debug}.  This is
useful to verify the full @option{-fcompare-debug} testing coverage.  It
must be used along with @code{bootstrap-debug-lean} and
@code{bootstrap-debug-lib}.

@item @samp{bootstrap-time}
Arranges for the run time of each program started by the GCC driver,
built in any stage, to be logged to @file{time.log}, in the top level of
the build tree.

@end table

@section Building a cross compiler

When building a cross compiler, it is not generally possible to do a
3-stage bootstrap of the compiler.  This makes for an interesting problem
as parts of GCC can only be built with GCC@.

To build a cross compiler, we recommend first building and installing a
native compiler.  You can then use the native GCC compiler to build the
cross compiler.  The installed native compiler needs to be GCC version
2.95 or later.

If the cross compiler is to be built with support for the Java
programming language and the ability to compile .java source files is
desired, the installed native compiler used to build the cross
compiler needs to be the same GCC version as the cross compiler.  In
addition the cross compiler needs to be configured with
@option{--with-ecj-jar=@dots{}}.

Assuming you have already installed a native copy of GCC and configured
your cross compiler, issue the command @command{make}, which performs the
following steps:

@itemize @bullet
@item
Build host tools necessary to build the compiler.

@item
Build target tools for use by the compiler such as binutils (bfd,
binutils, gas, gprof, ld, and opcodes)
if they have been individually linked or moved into the top level GCC source
tree before configuring.

@item
Build the compiler (single stage only).

@item
Build runtime libraries using the compiler from the previous step.
@end itemize

Note that if an error occurs in any step the make process will exit.

If you are not building GNU binutils in the same source tree as GCC,
you will need a cross-assembler and cross-linker installed before
configuring GCC@.  Put them in the directory
@file{@var{prefix}/@var{target}/bin}.  Here is a table of the tools
you should put in this directory:

@table @file
@item as
This should be the cross-assembler.

@item ld
This should be the cross-linker.

@item ar
This should be the cross-archiver: a program which can manipulate
archive files (linker libraries) in the target machine's format.

@item ranlib
This should be a program to construct a symbol table in an archive file.
@end table

The installation of GCC will find these programs in that directory,
and copy or link them to the proper place to for the cross-compiler to
find them when run later.

The easiest way to provide these files is to build the Binutils package.
Configure it with the same @option{--host} and @option{--target}
options that you use for configuring GCC, then build and install
them.  They install their executables automatically into the proper
directory.  Alas, they do not support all the targets that GCC
supports.

If you are not building a C library in the same source tree as GCC,
you should also provide the target libraries and headers before
configuring GCC, specifying the directories with
@option{--with-sysroot} or @option{--with-headers} and
@option{--with-libs}.  Many targets also require ``start files'' such
as @file{crt0.o} and
@file{crtn.o} which are linked into each executable.  There may be several
alternatives for @file{crt0.o}, for use with profiling or other
compilation options.  Check your target's definition of
@code{STARTFILE_SPEC} to find out what start files it uses.

@section Building in parallel

GNU Make 3.80 and above, which is necessary to build GCC, support
building in parallel.  To activate this, you can use @samp{make -j 2}
instead of @samp{make}.  You can also specify a bigger number, and
in most cases using a value greater than the number of processors in
your machine will result in fewer and shorter I/O latency hits, thus
improving overall throughput; this is especially true for slow drives
and network filesystems.

@section Building the Ada compiler

In order to build GNAT, the Ada compiler, you need a working GNAT
compiler (GCC version 4.0 or later).
This includes GNAT tools such as @command{gnatmake} and
@command{gnatlink}, since the Ada front end is written in Ada and
uses some GNAT-specific extensions.

In order to build a cross compiler, it is suggested to install
the new compiler as native first, and then use it to build the cross
compiler.

@command{configure} does not test whether the GNAT installation works
and has a sufficiently recent version; if too old a GNAT version is
installed, the build will fail unless @option{--enable-languages} is
used to disable building the Ada front end.

@env{ADA_INCLUDE_PATH} and @env{ADA_OBJECT_PATH} environment variables
must not be set when building the Ada compiler, the Ada tools, or the
Ada runtime libraries. You can check that your build environment is clean
by verifying that @samp{gnatls -v} lists only one explicit path in each
section.

@section Building with profile feedback

It is possible to use profile feedback to optimize the compiler itself.  This
should result in a faster compiler binary.  Experiments done on x86 using gcc
3.3 showed approximately 7 percent speedup on compiling C programs.  To
bootstrap the compiler with profile feedback, use @code{make profiledbootstrap}.

When @samp{make profiledbootstrap} is run, it will first build a @code{stage1}
compiler.  This compiler is used to build a @code{stageprofile} compiler
instrumented to collect execution counts of instruction and branch
probabilities.  Then runtime libraries are compiled with profile collected.
Finally a @code{stagefeedback} compiler is built using the information collected.

Unlike standard bootstrap, several additional restrictions apply.  The
compiler used to build @code{stage1} needs to support a 64-bit integral type.
It is recommended to only use GCC for this.  Also parallel make is currently
not supported since collisions in profile collecting may occur.

@html
<hr />
<p>
@end html
@ifhtml
@uref{./index.html,,Return to the GCC Installation page}
@end ifhtml
@end ifset

@c ***Testing*****************************************************************
@ifnothtml
@comment node-name,     next,          previous, up
@node    Testing, Final install, Building, Installing GCC
@end ifnothtml
@ifset testhtml
@ifnothtml
@chapter Installing GCC: Testing
@end ifnothtml
@cindex Testing
@cindex Installing GCC: Testing
@cindex Testsuite

Before you install GCC, we encourage you to run the testsuites and to
compare your results with results from a similar configuration that have
been submitted to the
@uref{http://gcc.gnu.org/ml/gcc-testresults/,,gcc-testresults mailing list}.
Some of these archived results are linked from the build status lists
at @uref{http://gcc.gnu.org/buildstat.html}, although not everyone who
reports a successful build runs the testsuites and submits the results.
This step is optional and may require you to download additional software,
but it can give you confidence in your new GCC installation or point out
problems before you install and start using your new GCC@.

First, you must have @uref{download.html,,downloaded the testsuites}.
These are part of the full distribution, but if you downloaded the
``core'' compiler plus any front ends, you must download the testsuites
separately.

Second, you must have the testing tools installed.  This includes
@uref{http://www.gnu.org/software/dejagnu/,,DejaGnu}, Tcl, and Expect;
the DejaGnu site has links to these.

If the directories where @command{runtest} and @command{expect} were
installed are not in the @env{PATH}, you may need to set the following
environment variables appropriately, as in the following example (which
assumes that DejaGnu has been installed under @file{/usr/local}):

@smallexample
TCL_LIBRARY = /usr/local/share/tcl8.0
DEJAGNULIBS = /usr/local/share/dejagnu
@end smallexample

(On systems such as Cygwin, these paths are required to be actual
paths, not mounts or links; presumably this is due to some lack of
portability in the DejaGnu code.)


Finally, you can run the testsuite (which may take a long time):
@smallexample
cd @var{objdir}; make -k check
@end smallexample

This will test various components of GCC, such as compiler
front ends and runtime libraries.  While running the testsuite, DejaGnu
might emit some harmless messages resembling
@samp{WARNING: Couldn't find the global config file.} or
@samp{WARNING: Couldn't find tool init file} that can be ignored.

If you are testing a cross-compiler, you may want to run the testsuite
on a simulator as described at @uref{http://gcc.gnu.org/simtest-howto.html}.

@section How can you run the testsuite on selected tests?

In order to run sets of tests selectively, there are targets
@samp{make check-gcc} and language specific @samp{make check-c},
@samp{make check-c++}, @samp{make check-fortran}, @samp{make check-java},
@samp{make check-ada}, @samp{make check-objc}, @samp{make check-obj-c++},
@samp{make check-lto}
in the @file{gcc} subdirectory of the object directory.  You can also
just run @samp{make check} in a subdirectory of the object directory.


A more selective way to just run all @command{gcc} execute tests in the
testsuite is to use

@smallexample
make check-gcc RUNTESTFLAGS="execute.exp @var{other-options}"
@end smallexample

Likewise, in order to run only the @command{g++} ``old-deja'' tests in
the testsuite with filenames matching @samp{9805*}, you would use

@smallexample
make check-g++ RUNTESTFLAGS="old-deja.exp=9805* @var{other-options}"
@end smallexample

The @file{*.exp} files are located in the testsuite directories of the GCC
source, the most important ones being @file{compile.exp},
@file{execute.exp}, @file{dg.exp} and @file{old-deja.exp}.
To get a list of the possible @file{*.exp} files, pipe the
output of @samp{make check} into a file and look at the
@samp{Running @dots{}  .exp} lines.

@section Passing options and running multiple testsuites

You can pass multiple options to the testsuite using the
@samp{--target_board} option of DejaGNU, either passed as part of
@samp{RUNTESTFLAGS}, or directly to @command{runtest} if you prefer to
work outside the makefiles.  For example,

@smallexample
make check-g++ RUNTESTFLAGS="--target_board=unix/-O3/-fmerge-constants"
@end smallexample

will run the standard @command{g++} testsuites (``unix'' is the target name
for a standard native testsuite situation), passing
@samp{-O3 -fmerge-constants} to the compiler on every test, i.e.,
slashes separate options.

You can run the testsuites multiple times using combinations of options
with a syntax similar to the brace expansion of popular shells:

@smallexample
@dots{}"--target_board=arm-sim\@{-mhard-float,-msoft-float\@}\@{-O1,-O2,-O3,\@}"
@end smallexample

(Note the empty option caused by the trailing comma in the final group.)
The following will run each testsuite eight times using the @samp{arm-sim}
target, as if you had specified all possible combinations yourself:

@smallexample
--target_board='arm-sim/-mhard-float/-O1 \
                arm-sim/-mhard-float/-O2 \
                arm-sim/-mhard-float/-O3 \
                arm-sim/-mhard-float \
                arm-sim/-msoft-float/-O1 \
                arm-sim/-msoft-float/-O2 \
                arm-sim/-msoft-float/-O3 \
                arm-sim/-msoft-float'
@end smallexample

They can be combined as many times as you wish, in arbitrary ways.  This
list:

@smallexample
@dots{}"--target_board=unix/-Wextra\@{-O3,-fno-strength\@}\@{-fomit-frame,\@}"
@end smallexample

will generate four combinations, all involving @samp{-Wextra}.

The disadvantage to this method is that the testsuites are run in serial,
which is a waste on multiprocessor systems.  For users with GNU Make and
a shell which performs brace expansion, you can run the testsuites in
parallel by having the shell perform the combinations and @command{make}
do the parallel runs.  Instead of using @samp{--target_board}, use a
special makefile target:

@smallexample
make -j@var{N} check-@var{testsuite}//@var{test-target}/@var{option1}/@var{option2}/@dots{}
@end smallexample

For example,

@smallexample
make -j3 check-gcc//sh-hms-sim/@{-m1,-m2,-m3,-m3e,-m4@}/@{,-nofpu@}
@end smallexample

will run three concurrent ``make-gcc'' testsuites, eventually testing all
ten combinations as described above.  Note that this is currently only
supported in the @file{gcc} subdirectory.  (To see how this works, try
typing @command{echo} before the example given here.)


@section Additional testing for Java Class Libraries

The Java runtime tests can be executed via @samp{make check}
in the @file{@var{target}/libjava/testsuite} directory in
the build tree.

The @uref{http://sourceware.org/mauve/,,Mauve Project} provides
a suite of tests for the Java Class Libraries.  This suite can be run
as part of libgcj testing by placing the Mauve tree within the libjava
testsuite at @file{libjava/testsuite/libjava.mauve/mauve}, or by
specifying the location of that tree when invoking @samp{make}, as in
@samp{make MAUVEDIR=~/mauve check}.

@section How to interpret test results

The result of running the testsuite are various @file{*.sum} and @file{*.log}
files in the testsuite subdirectories.  The @file{*.log} files contain a
detailed log of the compiler invocations and the corresponding
results, the @file{*.sum} files summarize the results.  These summaries
contain status codes for all tests:

@itemize @bullet
@item
PASS: the test passed as expected
@item
XPASS: the test unexpectedly passed
@item
FAIL: the test unexpectedly failed
@item
XFAIL: the test failed as expected
@item
UNSUPPORTED: the test is not supported on this platform
@item
ERROR: the testsuite detected an error
@item
WARNING: the testsuite detected a possible problem
@end itemize

It is normal for some tests to report unexpected failures.  At the
current time the testing harness does not allow fine grained control
over whether or not a test is expected to fail.  This problem should
be fixed in future releases.


@section Submitting test results

If you want to report the results to the GCC project, use the
@file{contrib/test_summary} shell script.  Start it in the @var{objdir} with

@smallexample
@var{srcdir}/contrib/test_summary -p your_commentary.txt \
    -m gcc-testresults@@gcc.gnu.org |sh
@end smallexample

This script uses the @command{Mail} program to send the results, so
make sure it is in your @env{PATH}.  The file @file{your_commentary.txt} is
prepended to the testsuite summary and should contain any special
remarks you have on your results or your build environment.  Please
do not edit the testsuite result block or the subject line, as these
messages may be automatically processed.

@html
<hr />
<p>
@end html
@ifhtml
@uref{./index.html,,Return to the GCC Installation page}
@end ifhtml
@end ifset

@c ***Final install***********************************************************
@ifnothtml
@comment node-name,     next,          previous, up
@node    Final install, , Testing, Installing GCC
@end ifnothtml
@ifset finalinstallhtml
@ifnothtml
@chapter Installing GCC: Final installation
@end ifnothtml

Now that GCC has been built (and optionally tested), you can install it with
@smallexample
cd @var{objdir} && make install
@end smallexample

We strongly recommend to install into a target directory where there is
no previous version of GCC present.  Also, the GNAT runtime should not
be stripped, as this would break certain features of the debugger that
depend on this debugging information (catching Ada exceptions for
instance).

That step completes the installation of GCC; user level binaries can
be found in @file{@var{prefix}/bin} where @var{prefix} is the value
you specified with the @option{--prefix} to configure (or
@file{/usr/local} by default).  (If you specified @option{--bindir},
that directory will be used instead; otherwise, if you specified
@option{--exec-prefix}, @file{@var{exec-prefix}/bin} will be used.)
Headers for the C++ and Java libraries are installed in
@file{@var{prefix}/include}; libraries in @file{@var{libdir}}
(normally @file{@var{prefix}/lib}); internal parts of the compiler in
@file{@var{libdir}/gcc} and @file{@var{libexecdir}/gcc}; documentation
in info format in @file{@var{infodir}} (normally
@file{@var{prefix}/info}).

When installing cross-compilers, GCC's executables
are not only installed into @file{@var{bindir}}, that
is, @file{@var{exec-prefix}/bin}, but additionally into
@file{@var{exec-prefix}/@var{target-alias}/bin}, if that directory
exists.  Typically, such @dfn{tooldirs} hold target-specific
binutils, including assembler and linker.

Installation into a temporary staging area or into a @command{chroot}
jail can be achieved with the command

@smallexample
make DESTDIR=@var{path-to-rootdir} install
@end smallexample

@noindent
where @var{path-to-rootdir} is the absolute path of
a directory relative to which all installation paths will be
interpreted.  Note that the directory specified by @code{DESTDIR}
need not exist yet; it will be created if necessary.

There is a subtle point with tooldirs and @code{DESTDIR}:
If you relocate a cross-compiler installation with
e.g.@: @samp{DESTDIR=@var{rootdir}}, then the directory
@file{@var{rootdir}/@var{exec-prefix}/@var{target-alias}/bin} will
be filled with duplicated GCC executables only if it already exists,
it will not be created otherwise.  This is regarded as a feature,
not as a bug, because it gives slightly more control to the packagers
using the @code{DESTDIR} feature.

You can install stripped programs and libraries with

@smallexample
make install-strip
@end smallexample

If you are bootstrapping a released version of GCC then please
quickly review the build status page for your release, available from
@uref{http://gcc.gnu.org/buildstat.html}.
If your system is not listed for the version of GCC that you built,
send a note to
@email{gcc@@gcc.gnu.org} indicating
that you successfully built and installed GCC@.
Include the following information:

@itemize @bullet
@item
Output from running @file{@var{srcdir}/config.guess}.  Do not send
that file itself, just the one-line output from running it.

@item
The output of @samp{gcc -v} for your newly installed @command{gcc}.
This tells us which version of GCC you built and the options you passed to
configure.

@item
Whether you enabled all languages or a subset of them.  If you used a
full distribution then this information is part of the configure
options in the output of @samp{gcc -v}, but if you downloaded the
``core'' compiler plus additional front ends then it isn't apparent
which ones you built unless you tell us about it.

@item
If the build was for GNU/Linux, also include:
@itemize @bullet
@item
The distribution name and version (e.g., Red Hat 7.1 or Debian 2.2.3);
this information should be available from @file{/etc/issue}.

@item
The version of the Linux kernel, available from @samp{uname --version}
or @samp{uname -a}.

@item
The version of glibc you used; for RPM-based systems like Red Hat,
Mandrake, and SuSE type @samp{rpm -q glibc} to get the glibc version,
and on systems like Debian and Progeny use @samp{dpkg -l libc6}.
@end itemize
For other systems, you can include similar information if you think it is
relevant.

@item
Any other information that you think would be useful to people building
GCC on the same configuration.  The new entry in the build status list
will include a link to the archived copy of your message.
@end itemize

We'd also like to know if the
@ifnothtml
@ref{Specific, host/target specific installation notes}
@end ifnothtml
@ifhtml
@uref{specific.html,,host/target specific installation notes}
@end ifhtml
didn't include your host/target information or if that information is
incomplete or out of date.  Send a note to
@email{gcc@@gcc.gnu.org} detailing how the information should be changed.

If you find a bug, please report it following the
@uref{../bugs/,,bug reporting guidelines}.

If you want to print the GCC manuals, do @samp{cd @var{objdir}; make
dvi}.  You will need to have @command{texi2dvi} (version at least 4.7)
and @TeX{} installed.  This creates a number of @file{.dvi} files in
subdirectories of @file{@var{objdir}}; these may be converted for
printing with programs such as @command{dvips}.  Alternately, by using
@samp{make pdf} in place of @samp{make dvi}, you can create documentation
in the form of @file{.pdf} files; this requires @command{texi2pdf}, which
is included with Texinfo version 4.8 and later.  You can also
@uref{http://shop.fsf.org/,,buy printed manuals from the
Free Software Foundation}, though such manuals may not be for the most
recent version of GCC@.

If you would like to generate online HTML documentation, do @samp{cd
@var{objdir}; make html} and HTML will be generated for the gcc manuals in
@file{@var{objdir}/gcc/HTML}.

@html
<hr />
<p>
@end html
@ifhtml
@uref{./index.html,,Return to the GCC Installation page}
@end ifhtml
@end ifset

@c ***Binaries****************************************************************
@ifnothtml
@comment node-name,     next,          previous, up
@node    Binaries, Specific, Installing GCC, Top
@end ifnothtml
@ifset binarieshtml
@ifnothtml
@chapter Installing GCC: Binaries
@end ifnothtml
@cindex Binaries
@cindex Installing GCC: Binaries

We are often asked about pre-compiled versions of GCC@.  While we cannot
provide these for all platforms, below you'll find links to binaries for
various platforms where creating them by yourself is not easy due to various
reasons.

Please note that we did not create these binaries, nor do we
support them.  If you have any problems installing them, please
contact their makers.

@itemize
@item
AIX:
@itemize
@item
@uref{http://www.bullfreeware.com,,Bull's Freeware and Shareware Archive for AIX};

@item
@uref{http://pware.hvcc.edu,,Hudson Valley Community College Open Source Software for IBM System p};

@item
@uref{http://www.perzl.org/aix/,,AIX 5L and 6 Open Source Packages}.
@end itemize

@item
DOS---@uref{http://www.delorie.com/djgpp/,,DJGPP}.

@item
Renesas H8/300[HS]---@uref{http://h8300-hms.sourceforge.net/,,GNU
Development Tools for the Renesas H8/300[HS] Series}.

@item
HP-UX:
@itemize
@item
@uref{http://hpux.connect.org.uk/,,HP-UX Porting Center};

@item
@uref{ftp://sunsite.informatik.rwth-aachen.de/pub/packages/gcc_hpux/,,Binaries for HP-UX 11.00 at Aachen University of Technology}.
@end itemize

@item
@uref{http://www.sco.com/skunkware/devtools/index.html#gcc,,SCO
OpenServer/Unixware}.

@item
Solaris 2 (SPARC, Intel):
@itemize
@item
@uref{http://www.sunfreeware.com/,,Sunfreeware}

@item
@uref{http://www.blastwave.org/,,Blastwave}

@item
@uref{http://www.opencsw.org/,,OpenCSW}

@item
@uref{http://jupiterrise.com/tgcware/,,TGCware}
@end itemize

@item
Microsoft Windows:
@itemize
@item
The @uref{http://sourceware.org/cygwin/,,Cygwin} project;
@item
The @uref{http://www.mingw.org/,,MinGW} project.
@end itemize

@item
@uref{ftp://ftp.thewrittenword.com/packages/by-name/,,The
Written Word} offers binaries for
AIX 4.3.3, 5.1 and 5.2,
GNU/Linux (i386),
HP-UX 10.20, 11.00, and 11.11, and
Solaris/SPARC 2.5.1, 2.6, 7, 8, 9 and 10.

@item
@uref{http://www.openpkg.org/,,OpenPKG} offers binaries for quite a
number of platforms.

@item
The @uref{http://gcc.gnu.org/wiki/GFortranBinaries,,GFortran Wiki} has
links to GNU Fortran binaries for several platforms.
@end itemize

@html
<hr />
<p>
@end html
@ifhtml
@uref{./index.html,,Return to the GCC Installation page}
@end ifhtml
@end ifset

@c ***Specific****************************************************************
@ifnothtml
@comment node-name,     next,          previous, up
@node    Specific, Old, Binaries, Top
@end ifnothtml
@ifset specifichtml
@ifnothtml
@chapter Host/target specific installation notes for GCC
@end ifnothtml
@cindex Specific
@cindex Specific installation notes
@cindex Target specific installation
@cindex Host specific installation
@cindex Target specific installation notes

Please read this document carefully @emph{before} installing the
GNU Compiler Collection on your machine.

Note that this list of install notes is @emph{not} a list of supported
hosts or targets.  Not all supported hosts and targets are listed
here, only the ones that require host-specific or target-specific
information have to. 

@ifhtml
@itemize
@item
@uref{#alpha-x-x,,alpha*-*-*}
@item
@uref{#alpha-dec-osf51,,alpha*-dec-osf5.1}
@item
@uref{#amd64-x-solaris210,,amd64-*-solaris2.10}
@item
@uref{#arm-x-eabi,,arm-*-eabi}
@item
@uref{#avr,,avr}
@item
@uref{#bfin,,Blackfin}
@item
@uref{#dos,,DOS}
@item
@uref{#x-x-freebsd,,*-*-freebsd*}
@item
@uref{#h8300-hms,,h8300-hms}
@item
@uref{#hppa-hp-hpux,,hppa*-hp-hpux*}
@item
@uref{#hppa-hp-hpux10,,hppa*-hp-hpux10}
@item
@uref{#hppa-hp-hpux11,,hppa*-hp-hpux11}
@item
@uref{#x-x-linux-gnu,,*-*-linux-gnu}
@item
@uref{#ix86-x-linux,,i?86-*-linux*}
@item
@uref{#ix86-x-solaris289,,i?86-*-solaris2.9}
@item
@uref{#ix86-x-solaris210,,i?86-*-solaris2.10}
@item
@uref{#ia64-x-linux,,ia64-*-linux}
@item
@uref{#ia64-x-hpux,,ia64-*-hpux*}
@item
@uref{#x-ibm-aix,,*-ibm-aix*}
@item
@uref{#iq2000-x-elf,,iq2000-*-elf}
@item
@uref{#lm32-x-elf,,lm32-*-elf}
@item
@uref{#lm32-x-uclinux,,lm32-*-uclinux}
@item
@uref{#m32c-x-elf,,m32c-*-elf}
@item
@uref{#m32r-x-elf,,m32r-*-elf}
@item
@uref{#m68k-x-x,,m68k-*-*}
@item
@uref{#m68k-uclinux,,m68k-uclinux}
@item
@uref{#mep-x-elf,,mep-*-elf}
@item
@uref{#microblaze-x-elf,,microblaze-*-elf}
@item
@uref{#mips-x-x,,mips-*-*}
@item
@uref{#mips-sgi-irix5,,mips-sgi-irix5}
@item
@uref{#mips-sgi-irix6,,mips-sgi-irix6}
@item
@uref{#powerpc-x-x,,powerpc*-*-*}
@item
@uref{#powerpc-x-darwin,,powerpc-*-darwin*}
@item
@uref{#powerpc-x-elf,,powerpc-*-elf}
@item
@uref{#powerpc-x-linux-gnu,,powerpc*-*-linux-gnu*}
@item
@uref{#powerpc-x-netbsd,,powerpc-*-netbsd*}
@item
@uref{#powerpc-x-eabisim,,powerpc-*-eabisim}
@item
@uref{#powerpc-x-eabi,,powerpc-*-eabi}
@item
@uref{#powerpcle-x-elf,,powerpcle-*-elf}
@item
@uref{#powerpcle-x-eabisim,,powerpcle-*-eabisim}
@item
@uref{#powerpcle-x-eabi,,powerpcle-*-eabi}
@item
@uref{#s390-x-linux,,s390-*-linux*}
@item
@uref{#s390x-x-linux,,s390x-*-linux*}
@item
@uref{#s390x-ibm-tpf,,s390x-ibm-tpf*}
@item
@uref{#x-x-solaris2,,*-*-solaris2*}
@item
@uref{#sparc-x-x,,sparc*-*-*}
@item
@uref{#sparc-sun-solaris2,,sparc-sun-solaris2*}
@item
@uref{#sparc-sun-solaris210,,sparc-sun-solaris2.10}
@item
@uref{#sparc-x-linux,,sparc-*-linux*}
@item
@uref{#sparc64-x-solaris2,,sparc64-*-solaris2*}
@item
@uref{#sparcv9-x-solaris2,,sparcv9-*-solaris2*}
@item
@uref{#c6x-x-x,,c6x-*-*}
@item
@uref{#tilegx-x-linux,,tilegx-*-linux*}
@item
@uref{#tilepro-x-linux,,tilepro-*-linux*}
@item
@uref{#x-x-vxworks,,*-*-vxworks*}
@item
@uref{#x86-64-x-x,,x86_64-*-*, amd64-*-*}
@item
@uref{#x86-64-x-solaris210,,x86_64-*-solaris2.1[0-9]*}
@item
@uref{#xtensa-x-elf,,xtensa*-*-elf}
@item
@uref{#xtensa-x-linux,,xtensa*-*-linux*}
@item
@uref{#windows,,Microsoft Windows}
@item
@uref{#x-x-cygwin,,*-*-cygwin}
@item
@uref{#x-x-interix,,*-*-interix}
@item
@uref{#x-x-mingw32,,*-*-mingw32}
@item
@uref{#os2,,OS/2}
@item
@uref{#older,,Older systems}
@end itemize

@itemize
@item
@uref{#elf,,all ELF targets} (SVR4, Solaris 2, etc.)
@end itemize
@end ifhtml


@html
<!-- -------- host/target specific issues start here ---------------- -->
<hr />
@end html
@heading @anchor{alpha-x-x}alpha*-*-*

This section contains general configuration information for all
alpha-based platforms using ELF (in particular, ignore this section for
DEC OSF/1, Digital UNIX and Tru64 UNIX)@.  In addition to reading this
section, please read all other sections that match your target.

We require binutils 2.11.2 or newer.
Previous binutils releases had a number of problems with DWARF 2
debugging information, not the least of which is incorrect linking of
shared libraries.

@html
<hr />
@end html
@heading @anchor{alpha-dec-osf51}alpha*-dec-osf5.1
Systems using processors that implement the DEC Alpha architecture and
are running the DEC/Compaq/HP Unix (DEC OSF/1, Digital UNIX, or Compaq/HP
Tru64 UNIX) operating system, for example the DEC Alpha AXP systems.

Support for Tru64 UNIX V5.1 has been removed in GCC 4.8.  As of GCC 4.6,
support for Tru64 UNIX V4.0 and V5.0 has been removed.  As of GCC 3.2,
versions before @code{alpha*-dec-osf4} are no longer supported.  (These
are the versions which identify themselves as DEC OSF/1.)

@html
<hr />
@end html
@heading @anchor{amd64-x-solaris210}amd64-*-solaris2.1[0-9]*

This is a synonym for @samp{x86_64-*-solaris2.1[0-9]*}.

@html
<hr />
@end html
@heading @anchor{arm-x-eabi}arm-*-eabi
ARM-family processors.  Subtargets that use the ELF object format
require GNU binutils 2.13 or newer.  Such subtargets include:
<<<<<<< HEAD
@code{arm-*-netbsdelf}, @code{arm-*-*linux-gnueabi*}
=======
@code{arm-*-netbsdelf}, @code{arm-*-*linux-*}
>>>>>>> bc75ee5f
and @code{arm-*-rtemseabi}.

@html
<hr />
@end html
@heading @anchor{avr}avr

ATMEL AVR-family micro controllers.  These are used in embedded
applications.  There are no standard Unix configurations.
@ifnothtml
@xref{AVR Options,, AVR Options, gcc, Using the GNU Compiler
Collection (GCC)},
@end ifnothtml
@ifhtml
See ``AVR Options'' in the main manual
@end ifhtml
for the list of supported MCU types.

Use @samp{configure --target=avr --enable-languages="c"} to configure GCC@.

Further installation notes and other useful information about AVR tools
can also be obtained from:

@itemize @bullet
@item
@uref{http://www.nongnu.org/avr/,,http://www.nongnu.org/avr/}
@item
@uref{http://www.amelek.gda.pl/avr/,,http://www.amelek.gda.pl/avr/}
@end itemize

We @emph{strongly} recommend using binutils 2.13 or newer.

The following error:
@smallexample
Error: register required
@end smallexample

indicates that you should upgrade to a newer version of the binutils.

@html
<hr />
@end html
@heading @anchor{bfin}Blackfin

The Blackfin processor, an Analog Devices DSP.
@ifnothtml
@xref{Blackfin Options,, Blackfin Options, gcc, Using the GNU Compiler
Collection (GCC)},
@end ifnothtml
@ifhtml
See ``Blackfin Options'' in the main manual
@end ifhtml

More information, and a version of binutils with support for this processor,
is available at @uref{http://blackfin.uclinux.org}

@html
<hr />
@end html
@heading @anchor{cr16}CR16

The CR16 CompactRISC architecture is a 16-bit architecture. This architecture is 
used in embedded applications.

@ifnothtml
@xref{CR16 Options,, CR16 Options, gcc, Using and Porting the GNU Compiler
Collection (GCC)},
@end ifnothtml

@ifhtml
See ``CR16 Options'' in the main manual for a list of CR16-specific options.
@end ifhtml

Use @samp{configure --target=cr16-elf --enable-languages=c,c++} to configure
GCC@ for building a CR16 elf cross-compiler.

Use @samp{configure --target=cr16-uclinux --enable-languages=c,c++} to configure
GCC@ for building a CR16 uclinux cross-compiler.

@html
<hr />
@end html
@heading @anchor{cris}CRIS

CRIS is the CPU architecture in Axis Communications ETRAX system-on-a-chip
series.  These are used in embedded applications.

@ifnothtml
@xref{CRIS Options,, CRIS Options, gcc, Using the GNU Compiler
Collection (GCC)},
@end ifnothtml
@ifhtml
See ``CRIS Options'' in the main manual
@end ifhtml
for a list of CRIS-specific options.

There are a few different CRIS targets:
@table @code
@item cris-axis-elf
Mainly for monolithic embedded systems.  Includes a multilib for the
@samp{v10} core used in @samp{ETRAX 100 LX}.
@item cris-axis-linux-gnu
A GNU/Linux port for the CRIS architecture, currently targeting
@samp{ETRAX 100 LX} by default.
@end table

For @code{cris-axis-elf} you need binutils 2.11
or newer.  For @code{cris-axis-linux-gnu} you need binutils 2.12 or newer.

Pre-packaged tools can be obtained from
@uref{ftp://ftp.axis.com/@/pub/@/axis/@/tools/@/cris/@/compiler-kit/}.  More
information about this platform is available at
@uref{http://developer.axis.com/}.

@html
<hr />
@end html
@heading @anchor{dos}DOS

Please have a look at the @uref{binaries.html,,binaries page}.

You cannot install GCC by itself on MSDOS; it will not compile under
any MSDOS compiler except itself.  You need to get the complete
compilation package DJGPP, which includes binaries as well as sources,
and includes all the necessary compilation tools and libraries.

@html
<hr />
@end html
@heading @anchor{epiphany-x-elf}epiphany-*-elf
Adapteva Epiphany.
This configuration is intended for embedded systems.

@html
<hr />
@end html
@heading @anchor{x-x-freebsd}*-*-freebsd*

Support for FreeBSD 1 was discontinued in GCC 3.2.  Support for
FreeBSD 2 (and any mutant a.out variants of FreeBSD 3) was
discontinued in GCC 4.0.

In order to better utilize FreeBSD base system functionality and match
the configuration of the system compiler, GCC 4.5 and above as well as
GCC 4.4 past 2010-06-20 leverage SSP support in libc (which is present
on FreeBSD 7 or later) and the use of @code{__cxa_atexit} by default
(on FreeBSD 6 or later).  The use of @code{dl_iterate_phdr} inside
@file{libgcc_s.so.1} and boehm-gc (on FreeBSD 7 or later) is enabled
by GCC 4.5 and above.

We support FreeBSD using the ELF file format with DWARF 2 debugging
for all CPU architectures.  You may use @option{-gstabs} instead of
@option{-g}, if you really want the old debugging format.  There are
no known issues with mixing object files and libraries with different
debugging formats.  Otherwise, this release of GCC should now match
more of the configuration used in the stock FreeBSD configuration of
GCC@.  In particular, @option{--enable-threads} is now configured by
default.  However, as a general user, do not attempt to replace the
system compiler with this release.  Known to bootstrap and check with
good results on FreeBSD 7.2-STABLE@.  In the past, known to bootstrap
and check with good results on FreeBSD 3.0, 3.4, 4.0, 4.2, 4.3, 4.4,
4.5, 4.8, 4.9 and 5-CURRENT@.

The version of binutils installed in @file{/usr/bin} probably works
with this release of GCC@.  Bootstrapping against the latest GNU
binutils and/or the version found in @file{/usr/ports/devel/binutils} has
been known to enable additional features and improve overall testsuite
results.  However, it is currently known that boehm-gc (which itself
is required for java) may not configure properly on FreeBSD prior to
the FreeBSD 7.0 release with GNU binutils after 2.16.1.

@html
<hr />
@end html
@heading @anchor{h8300-hms}h8300-hms
Renesas H8/300 series of processors.

Please have a look at the @uref{binaries.html,,binaries page}.

The calling convention and structure layout has changed in release 2.6.
All code must be recompiled.  The calling convention now passes the
first three arguments in function calls in registers.  Structures are no
longer a multiple of 2 bytes.

@html
<hr />
@end html
@heading @anchor{hppa-hp-hpux}hppa*-hp-hpux*
Support for HP-UX version 9 and older was discontinued in GCC 3.4.

We require using gas/binutils on all hppa platforms.  Version 2.19 or
later is recommended.

It may be helpful to configure GCC with the
@uref{./configure.html#with-gnu-as,,@option{--with-gnu-as}} and
@option{--with-as=@dots{}} options to ensure that GCC can find GAS@.

The HP assembler should not be used with GCC.  It is rarely tested and may
not work.  It shouldn't be used with any languages other than C due to its
many limitations.

Specifically, @option{-g} does not work (HP-UX uses a peculiar debugging
format which GCC does not know about).  It also inserts timestamps
into each object file it creates, causing the 3-stage comparison test to
fail during a bootstrap.  You should be able to continue by saying
@samp{make all-host all-target} after getting the failure from @samp{make}.

Various GCC features are not supported.  For example, it does not support weak
symbols or alias definitions.  As a result, explicit template instantiations
are required when using C++.  This makes it difficult if not impossible to
build many C++ applications.

There are two default scheduling models for instructions.  These are
PROCESSOR_7100LC and PROCESSOR_8000.  They are selected from the pa-risc
architecture specified for the target machine when configuring.
PROCESSOR_8000 is the default.  PROCESSOR_7100LC is selected when
the target is a @samp{hppa1*} machine.

The PROCESSOR_8000 model is not well suited to older processors.  Thus,
it is important to completely specify the machine architecture when
configuring if you want a model other than PROCESSOR_8000.  The macro
TARGET_SCHED_DEFAULT can be defined in BOOT_CFLAGS if a different
default scheduling model is desired.

As of GCC 4.0, GCC uses the UNIX 95 namespace for HP-UX 10.10
through 11.00, and the UNIX 98 namespace for HP-UX 11.11 and later.
This namespace change might cause problems when bootstrapping with
an earlier version of GCC or the HP compiler as essentially the same
namespace is required for an entire build.  This problem can be avoided
in a number of ways.  With HP cc, @env{UNIX_STD} can be set to @samp{95}
or @samp{98}.  Another way is to add an appropriate set of predefines
to @env{CC}.  The description for the @option{munix=} option contains
a list of the predefines used with each standard.

More specific information to @samp{hppa*-hp-hpux*} targets follows.

@html
<hr />
@end html
@heading @anchor{hppa-hp-hpux10}hppa*-hp-hpux10

For hpux10.20, we @emph{highly} recommend you pick up the latest sed patch
@code{PHCO_19798} from HP@.

The C++ ABI has changed incompatibly in GCC 4.0.  COMDAT subspaces are
used for one-only code and data.  This resolves many of the previous
problems in using C++ on this target.  However, the ABI is not compatible
with the one implemented under HP-UX 11 using secondary definitions.

@html
<hr />
@end html
@heading @anchor{hppa-hp-hpux11}hppa*-hp-hpux11

GCC 3.0 and up support HP-UX 11.  GCC 2.95.x is not supported and cannot
be used to compile GCC 3.0 and up.

The libffi and libjava libraries haven't been ported to 64-bit HP-UX@
and don't build.

Refer to @uref{binaries.html,,binaries} for information about obtaining
precompiled GCC binaries for HP-UX@.  Precompiled binaries must be obtained
to build the Ada language as it can't be bootstrapped using C@.  Ada is
only available for the 32-bit PA-RISC runtime.

Starting with GCC 3.4 an ISO C compiler is required to bootstrap.  The
bundled compiler supports only traditional C; you will need either HP's
unbundled compiler, or a binary distribution of GCC@.

It is possible to build GCC 3.3 starting with the bundled HP compiler,
but the process requires several steps.  GCC 3.3 can then be used to
build later versions.  The fastjar program contains ISO C code and
can't be built with the HP bundled compiler.  This problem can be
avoided by not building the Java language.  For example, use the
@option{--enable-languages="c,c++,f77,objc"} option in your configure
command.

There are several possible approaches to building the distribution.
Binutils can be built first using the HP tools.  Then, the GCC
distribution can be built.  The second approach is to build GCC
first using the HP tools, then build binutils, then rebuild GCC@.
There have been problems with various binary distributions, so it
is best not to start from a binary distribution.

On 64-bit capable systems, there are two distinct targets.  Different
installation prefixes must be used if both are to be installed on
the same system.  The @samp{hppa[1-2]*-hp-hpux11*} target generates code
for the 32-bit PA-RISC runtime architecture and uses the HP linker.
The @samp{hppa64-hp-hpux11*} target generates 64-bit code for the
PA-RISC 2.0 architecture.

The script config.guess now selects the target type based on the compiler
detected during configuration.  You must define @env{PATH} or @env{CC} so
that configure finds an appropriate compiler for the initial bootstrap.
When @env{CC} is used, the definition should contain the options that are
needed whenever @env{CC} is used.

Specifically, options that determine the runtime architecture must be
in @env{CC} to correctly select the target for the build.  It is also
convenient to place many other compiler options in @env{CC}.  For example,
@env{CC="cc -Ac +DA2.0W -Wp,-H16376 -D_CLASSIC_TYPES -D_HPUX_SOURCE"}
can be used to bootstrap the GCC 3.3 branch with the HP compiler in
64-bit K&R/bundled mode.  The @option{+DA2.0W} option will result in
the automatic selection of the @samp{hppa64-hp-hpux11*} target.  The
macro definition table of cpp needs to be increased for a successful
build with the HP compiler.  _CLASSIC_TYPES and _HPUX_SOURCE need to
be defined when building with the bundled compiler, or when using the
@option{-Ac} option.  These defines aren't necessary with @option{-Ae}.

It is best to explicitly configure the @samp{hppa64-hp-hpux11*} target
with the @option{--with-ld=@dots{}} option.  This overrides the standard
search for ld.  The two linkers supported on this target require different
commands.  The default linker is determined during configuration.  As a
result, it's not possible to switch linkers in the middle of a GCC build.
This has been reported to sometimes occur in unified builds of binutils
and GCC@.

A recent linker patch must be installed for the correct operation of
GCC 3.3 and later.  @code{PHSS_26559} and @code{PHSS_24304} are the
oldest linker patches that are known to work.  They are for HP-UX
11.00 and 11.11, respectively.  @code{PHSS_24303}, the companion to
@code{PHSS_24304}, might be usable but it hasn't been tested.  These
patches have been superseded.  Consult the HP patch database to obtain
the currently recommended linker patch for your system.

The patches are necessary for the support of weak symbols on the
32-bit port, and for the running of initializers and finalizers.  Weak
symbols are implemented using SOM secondary definition symbols.  Prior
to HP-UX 11, there are bugs in the linker support for secondary symbols.
The patches correct a problem of linker core dumps creating shared
libraries containing secondary symbols, as well as various other
linking issues involving secondary symbols.

GCC 3.3 uses the ELF DT_INIT_ARRAY and DT_FINI_ARRAY capabilities to
run initializers and finalizers on the 64-bit port.  The 32-bit port
uses the linker @option{+init} and @option{+fini} options for the same
purpose.  The patches correct various problems with the +init/+fini
options, including program core dumps.  Binutils 2.14 corrects a
problem on the 64-bit port resulting from HP's non-standard use of
the .init and .fini sections for array initializers and finalizers.

Although the HP and GNU linkers are both supported for the
@samp{hppa64-hp-hpux11*} target, it is strongly recommended that the
HP linker be used for link editing on this target.

At this time, the GNU linker does not support the creation of long
branch stubs.  As a result, it can't successfully link binaries
containing branch offsets larger than 8 megabytes.  In addition,
there are problems linking shared libraries, linking executables
with @option{-static}, and with dwarf2 unwind and exception support.
It also doesn't provide stubs for internal calls to global functions
in shared libraries, so these calls can't be overloaded.

The HP dynamic loader does not support GNU symbol versioning, so symbol
versioning is not supported.  It may be necessary to disable symbol
versioning with @option{--disable-symvers} when using GNU ld.

POSIX threads are the default.  The optional DCE thread library is not
supported, so @option{--enable-threads=dce} does not work.

@html
<hr />
@end html
@heading @anchor{x-x-linux-gnu}*-*-linux-gnu

Versions of libstdc++-v3 starting with 3.2.1 require bug fixes present
in glibc 2.2.5 and later.  More information is available in the
libstdc++-v3 documentation.

@html
<hr />
@end html
@heading @anchor{ix86-x-linux}i?86-*-linux*

As of GCC 3.3, binutils 2.13.1 or later is required for this platform.
See @uref{http://gcc.gnu.org/PR10877,,bug 10877} for more information.

If you receive Signal 11 errors when building on GNU/Linux, then it is
possible you have a hardware problem.  Further information on this can be
found on @uref{http://www.bitwizard.nl/sig11/,,www.bitwizard.nl}.

@html
<hr />
@end html
@heading @anchor{ix86-x-solaris29}i?86-*-solaris2.9
The Sun assembler in Solaris 9 has several bugs and limitations.
While GCC works around them, several features are missing, so it is
@c FIXME: which ones?
recommended to use the GNU assembler instead.  There is no bundled
version, but the current version, from GNU binutils 2.22, is known to
work.

Solaris@tie{}2/x86 doesn't support the execution of SSE/SSE2 instructions
before Solaris@tie{}9 4/04, even if the CPU supports them.  Programs will
receive @code{SIGILL} if they try.  The fix is available both in
Solaris@tie{}9 Update@tie{}6 and kernel patch 112234-12 or newer.  To
avoid this problem,
@option{-march} defaults to @samp{pentiumpro} on Solaris 9.  If
you have the patch installed, you can configure GCC with an appropriate
@option{--with-arch} option, but need GNU @command{as} for SSE2 support.

@html
<hr />
@end html
@heading @anchor{ix86-x-solaris210}i?86-*-solaris2.10
Use this for Solaris 10 or later on x86 and x86-64 systems.  Starting
with GCC 4.7, there is also a 64-bit @samp{amd64-*-solaris2.1[0-9]*} or
@samp{x86_64-*-solaris2.1[0-9]*} configuration that corresponds to
@samp{sparcv9-sun-solaris2*}.

It is recommended that you configure GCC to use the GNU assembler, in
@file{/usr/sfw/bin/gas}.  The versions included in Solaris 10, from GNU
binutils 2.15, and Solaris 11, from GNU binutils 2.19, work fine,
although the current version, from GNU binutils
2.22, is known to work, too.  Recent versions of the Sun assembler in
@file{/usr/ccs/bin/as} work almost as well, though.
@c FIXME: as patch requirements?

For linking, the Sun linker, is preferred.  If you want to use the GNU
linker instead, which is available in @file{/usr/sfw/bin/gld}, note that
due to a packaging bug the version in Solaris 10, from GNU binutils
2.15, cannot be used, while the version in Solaris 11, from GNU binutils
2.19, works, as does the latest version, from GNU binutils 2.22.

To use GNU @command{as}, configure with the options
@option{--with-gnu-as --with-as=@//usr/@/sfw/@/bin/@/gas}.  It may be necessary
to configure with @option{--without-gnu-ld --with-ld=@//usr/@/ccs/@/bin/@/ld} to
guarantee use of Sun @command{ld}.
@c FIXME: why --without-gnu-ld --with-ld?

@html
<hr />
@end html
@heading @anchor{ia64-x-linux}ia64-*-linux
IA-64 processor (also known as IPF, or Itanium Processor Family)
running GNU/Linux.

If you are using the installed system libunwind library with
@option{--with-system-libunwind}, then you must use libunwind 0.98 or
later.

None of the following versions of GCC has an ABI that is compatible
with any of the other versions in this list, with the exception that
Red Hat 2.96 and Trillian 000171 are compatible with each other:
3.1, 3.0.2, 3.0.1, 3.0, Red Hat 2.96, and Trillian 000717.
This primarily affects C++ programs and programs that create shared libraries.
GCC 3.1 or later is recommended for compiling linux, the kernel.
As of version 3.1 GCC is believed to be fully ABI compliant, and hence no
more major ABI changes are expected.

@html
<hr />
@end html
@heading @anchor{ia64-x-hpux}ia64-*-hpux*
Building GCC on this target requires the GNU Assembler.  The bundled HP
assembler will not work.  To prevent GCC from using the wrong assembler,
the option @option{--with-gnu-as} may be necessary.

The GCC libunwind library has not been ported to HPUX@.  This means that for
GCC versions 3.2.3 and earlier, @option{--enable-libunwind-exceptions}
is required to build GCC@.  For GCC 3.3 and later, this is the default.
For gcc 3.4.3 and later, @option{--enable-libunwind-exceptions} is
removed and the system libunwind library will always be used.

@html
<hr />
<!-- rs6000-ibm-aix*, powerpc-ibm-aix* -->
@end html
@heading @anchor{x-ibm-aix}*-ibm-aix*
Support for AIX version 3 and older was discontinued in GCC 3.4.
Support for AIX version 4.2 and older was discontinued in GCC 4.5.

``out of memory'' bootstrap failures may indicate a problem with
process resource limits (ulimit).  Hard limits are configured in the
@file{/etc/security/limits} system configuration file.

GCC can bootstrap with recent versions of IBM XLC, but bootstrapping
with an earlier release of GCC is recommended.  Bootstrapping with XLC
requires a larger data segment, which can be enabled through the
@var{LDR_CNTRL} environment variable, e.g.,

@smallexample
% LDR_CNTRL=MAXDATA=0x50000000
% export LDR_CNTRL
@end smallexample

One can start with a pre-compiled version of GCC to build from
sources.  One may delete GCC's ``fixed'' header files when starting
with a version of GCC built for an earlier release of AIX.

To speed up the configuration phases of bootstrapping and installing GCC,
one may use GNU Bash instead of AIX @command{/bin/sh}, e.g.,

@smallexample
% CONFIG_SHELL=/opt/freeware/bin/bash
% export CONFIG_SHELL
@end smallexample

and then proceed as described in @uref{build.html,,the build
instructions}, where we strongly recommend specifying an absolute path
to invoke @var{srcdir}/configure.

Because GCC on AIX is built as a 32-bit executable by default,
(although it can generate 64-bit programs) the GMP and MPFR libraries
required by gfortran must be 32-bit libraries.  Building GMP and MPFR
as static archive libraries works better than shared libraries.

Errors involving @code{alloca} when building GCC generally are due
to an incorrect definition of @code{CC} in the Makefile or mixing files
compiled with the native C compiler and GCC@.  During the stage1 phase of
the build, the native AIX compiler @strong{must} be invoked as @command{cc}
(not @command{xlc}).  Once @command{configure} has been informed of
@command{xlc}, one needs to use @samp{make distclean} to remove the
configure cache files and ensure that @env{CC} environment variable
does not provide a definition that will confuse @command{configure}.
If this error occurs during stage2 or later, then the problem most likely
is the version of Make (see above).

The native @command{as} and @command{ld} are recommended for
bootstrapping on AIX@.  The GNU Assembler, GNU Linker, and GNU
Binutils version 2.20 is the minimum level that supports bootstrap on
AIX 5@.  The GNU Assembler has not been updated to support AIX 6@ or
AIX 7.  The native AIX tools do interoperate with GCC@.

AIX 5.3 TL10, AIX 6.1 TL05 and AIX 7.1 TL00 introduced an AIX
assembler change that sometimes produces corrupt assembly files
causing AIX linker errors.  The bug breaks GCC bootstrap on AIX and
can cause compilation failures with existing GCC installations.  An
AIX iFix for AIX 5.3 is available (APAR IZ98385 for AIX 5.3 TL10, APAR
IZ98477 for AIX 5.3 TL11 and IZ98134 for AIX 5.3 TL12). AIX 5.3 TL11 SP8,
AIX 5.3 TL12 SP5, AIX 6.1 TL04 SP11, AIX 6.1 TL05 SP7, AIX 6.1 TL06 SP6,
AIX 6.1 TL07 and AIX 7.1 TL01 should include the fix.

Building @file{libstdc++.a} requires a fix for an AIX Assembler bug
APAR IY26685 (AIX 4.3) or APAR IY25528 (AIX 5.1).  It also requires a
fix for another AIX Assembler bug and a co-dependent AIX Archiver fix
referenced as APAR IY53606 (AIX 5.2) or as APAR IY54774 (AIX 5.1)

@samp{libstdc++} in GCC 3.4 increments the major version number of the
shared object and GCC installation places the @file{libstdc++.a}
shared library in a common location which will overwrite the and GCC
3.3 version of the shared library.  Applications either need to be
re-linked against the new shared library or the GCC 3.1 and GCC 3.3
versions of the @samp{libstdc++} shared object needs to be available
to the AIX runtime loader.  The GCC 3.1 @samp{libstdc++.so.4}, if
present, and GCC 3.3 @samp{libstdc++.so.5} shared objects can be
installed for runtime dynamic loading using the following steps to set
the @samp{F_LOADONLY} flag in the shared object for @emph{each}
multilib @file{libstdc++.a} installed:

Extract the shared objects from the currently installed
@file{libstdc++.a} archive:
@smallexample
% ar -x libstdc++.a libstdc++.so.4 libstdc++.so.5
@end smallexample

Enable the @samp{F_LOADONLY} flag so that the shared object will be
available for runtime dynamic loading, but not linking:
@smallexample
% strip -e libstdc++.so.4 libstdc++.so.5
@end smallexample

Archive the runtime-only shared object in the GCC 3.4
@file{libstdc++.a} archive:
@smallexample
% ar -q libstdc++.a libstdc++.so.4 libstdc++.so.5
@end smallexample

Linking executables and shared libraries may produce warnings of
duplicate symbols.  The assembly files generated by GCC for AIX always
have included multiple symbol definitions for certain global variable
and function declarations in the original program.  The warnings should
not prevent the linker from producing a correct library or runnable
executable.

AIX 4.3 utilizes a ``large format'' archive to support both 32-bit and
64-bit object modules.  The routines provided in AIX 4.3.0 and AIX 4.3.1
to parse archive libraries did not handle the new format correctly.
These routines are used by GCC and result in error messages during
linking such as ``not a COFF file''.  The version of the routines shipped
with AIX 4.3.1 should work for a 32-bit environment.  The @option{-g}
option of the archive command may be used to create archives of 32-bit
objects using the original ``small format''.  A correct version of the
routines is shipped with AIX 4.3.2 and above.

Some versions of the AIX binder (linker) can fail with a relocation
overflow severe error when the @option{-bbigtoc} option is used to link
GCC-produced object files into an executable that overflows the TOC@.  A fix
for APAR IX75823 (OVERFLOW DURING LINK WHEN USING GCC AND -BBIGTOC) is
available from IBM Customer Support and from its
@uref{http://techsupport.services.ibm.com/,,techsupport.services.ibm.com}
website as PTF U455193.

The AIX 4.3.2.1 linker (bos.rte.bind_cmds Level 4.3.2.1) will dump core
with a segmentation fault when invoked by any version of GCC@.  A fix for
APAR IX87327 is available from IBM Customer Support and from its
@uref{http://techsupport.services.ibm.com/,,techsupport.services.ibm.com}
website as PTF U461879.  This fix is incorporated in AIX 4.3.3 and above.

The initial assembler shipped with AIX 4.3.0 generates incorrect object
files.  A fix for APAR IX74254 (64BIT DISASSEMBLED OUTPUT FROM COMPILER FAILS
TO ASSEMBLE/BIND) is available from IBM Customer Support and from its
@uref{http://techsupport.services.ibm.com/,,techsupport.services.ibm.com}
website as PTF U453956.  This fix is incorporated in AIX 4.3.1 and above.

AIX provides National Language Support (NLS)@.  Compilers and assemblers
use NLS to support locale-specific representations of various data
formats including floating-point numbers (e.g., @samp{.}  vs @samp{,} for
separating decimal fractions).  There have been problems reported where
GCC does not produce the same floating-point formats that the assembler
expects.  If one encounters this problem, set the @env{LANG}
environment variable to @samp{C} or @samp{En_US}.

A default can be specified with the @option{-mcpu=@var{cpu_type}}
switch and using the configure option @option{--with-cpu-@var{cpu_type}}.

@html
<hr />
@end html
@heading @anchor{iq2000-x-elf}iq2000-*-elf
Vitesse IQ2000 processors.  These are used in embedded
applications.  There are no standard Unix configurations.

@html
<hr />
@end html
@heading @anchor{lm32-x-elf}lm32-*-elf
Lattice Mico32 processor.
This configuration is intended for embedded systems.

@html
<hr />
@end html
@heading @anchor{lm32-x-uclinux}lm32-*-uclinux
Lattice Mico32 processor.
This configuration is intended for embedded systems running uClinux.

@html
<hr />
@end html
@heading @anchor{m32c-x-elf}m32c-*-elf
Renesas M32C processor.
This configuration is intended for embedded systems.

@html
<hr />
@end html
@heading @anchor{m32r-x-elf}m32r-*-elf
Renesas M32R processor.
This configuration is intended for embedded systems.

@html
<hr />
@end html
@heading @anchor{m68k-x-x}m68k-*-*
By default,
@samp{m68k-*-elf*}, @samp{m68k-*-rtems},  @samp{m68k-*-uclinux} and
@samp{m68k-*-linux}
build libraries for both M680x0 and ColdFire processors.  If you only
need the M680x0 libraries, you can omit the ColdFire ones by passing
@option{--with-arch=m68k} to @command{configure}.  Alternatively, you
can omit the M680x0 libraries by passing @option{--with-arch=cf} to
@command{configure}.  These targets default to 5206 or 5475 code as
appropriate for the target system when
configured with @option{--with-arch=cf} and 68020 code otherwise.

The @samp{m68k-*-netbsd} and
@samp{m68k-*-openbsd} targets also support the @option{--with-arch}
option.  They will generate ColdFire CFV4e code when configured with
@option{--with-arch=cf} and 68020 code otherwise.

You can override the default processors listed above by configuring
with @option{--with-cpu=@var{target}}.  This @var{target} can either
be a @option{-mcpu} argument or one of the following values:
@samp{m68000}, @samp{m68010}, @samp{m68020}, @samp{m68030},
@samp{m68040}, @samp{m68060}, @samp{m68020-40} and @samp{m68020-60}.

GCC requires at least binutils version 2.17 on these targets.

@html
<hr />
@end html
@heading @anchor{m68k-x-uclinux}m68k-*-uclinux
GCC 4.3 changed the uClinux configuration so that it uses the
@samp{m68k-linux-gnu} ABI rather than the @samp{m68k-elf} ABI.
It also added improved support for C++ and flat shared libraries,
both of which were ABI changes.


@html
<hr />
@end html
@heading @anchor{mep-x-elf}mep-*-elf
Toshiba Media embedded Processor.
This configuration is intended for embedded systems.

@html
<hr />
@end html
@heading @anchor{microblaze-x-elf}microblaze-*-elf
Xilinx MicroBlaze processor.
This configuration is intended for embedded systems.

@html
<hr />
@end html
@heading @anchor{mips-x-x}mips-*-*
If on a MIPS system you get an error message saying ``does not have gp
sections for all it's [sic] sectons [sic]'', don't worry about it.  This
happens whenever you use GAS with the MIPS linker, but there is not
really anything wrong, and it is okay to use the output file.  You can
stop such warnings by installing the GNU linker.

It would be nice to extend GAS to produce the gp tables, but they are
optional, and there should not be a warning about their absence.

The libstdc++ atomic locking routines for MIPS targets requires MIPS II
and later.  A patch went in just after the GCC 3.3 release to
make @samp{mips*-*-*} use the generic implementation instead.  You can also
configure for @samp{mipsel-elf} as a workaround.  The
@samp{mips*-*-linux*} target continues to use the MIPS II routines.  More
work on this is expected in future releases.

@c If you make --with-llsc the default for another target, please also
@c update the description of the --with-llsc option.

The built-in @code{__sync_*} functions are available on MIPS II and
later systems and others that support the @samp{ll}, @samp{sc} and
@samp{sync} instructions.  This can be overridden by passing
@option{--with-llsc} or @option{--without-llsc} when configuring GCC.
Since the Linux kernel emulates these instructions if they are
missing, the default for @samp{mips*-*-linux*} targets is
@option{--with-llsc}.  The @option{--with-llsc} and
@option{--without-llsc} configure options may be overridden at compile
time by passing the @option{-mllsc} or @option{-mno-llsc} options to
the compiler.

MIPS systems check for division by zero (unless
@option{-mno-check-zero-division} is passed to the compiler) by
generating either a conditional trap or a break instruction.  Using
trap results in smaller code, but is only supported on MIPS II and
later.  Also, some versions of the Linux kernel have a bug that
prevents trap from generating the proper signal (@code{SIGFPE}).  To enable
the use of break, use the @option{--with-divide=breaks}
@command{configure} option when configuring GCC@.  The default is to
use traps on systems that support them.

The assembler from GNU binutils 2.17 and earlier has a bug in the way
it sorts relocations for REL targets (o32, o64, EABI).  This can cause
bad code to be generated for simple C++ programs.  Also the linker
from GNU binutils versions prior to 2.17 has a bug which causes the
runtime linker stubs in very large programs, like @file{libgcj.so}, to
be incorrectly generated.  GNU Binutils 2.18 and later (and snapshots
made after Nov. 9, 2006) should be free from both of these problems.

@html
<hr />
@end html
@heading @anchor{mips-sgi-irix5}mips-sgi-irix5

Support for IRIX 5 has been removed in GCC 4.6.

@html
<hr />
@end html
@heading @anchor{mips-sgi-irix6}mips-sgi-irix6

Support for IRIX 6.5 has been removed in GCC 4.8.  Support for IRIX 6
releases before 6.5 has been removed in GCC 4.6, as well as support for
the O32 ABI.

@html
<hr />
@end html
@heading @anchor{moxie-x-elf}moxie-*-elf
The moxie processor.

@html
<hr />
@end html
@heading @anchor{powerpc-x-x}powerpc-*-*

You can specify a default version for the @option{-mcpu=@var{cpu_type}}
switch by using the configure option @option{--with-cpu-@var{cpu_type}}.

You will need
@uref{ftp://ftp.kernel.org/pub/linux/devel/binutils,,binutils 2.15}
or newer for a working GCC@.

@html
<hr />
@end html
@heading @anchor{powerpc-x-darwin}powerpc-*-darwin*
PowerPC running Darwin (Mac OS X kernel).

Pre-installed versions of Mac OS X may not include any developer tools,
meaning that you will not be able to build GCC from source.  Tool
binaries are available at
@uref{http://opensource.apple.com/}.

This version of GCC requires at least cctools-590.36.  The
cctools-590.36 package referenced from
@uref{http://gcc.gnu.org/ml/gcc/2006-03/msg00507.html} will not work
on systems older than 10.3.9 (aka darwin7.9.0).

@html
<hr />
@end html
@heading @anchor{powerpc-x-elf}powerpc-*-elf
PowerPC system in big endian mode, running System V.4.

@html
<hr />
@end html
@heading @anchor{powerpc-x-linux-gnu}powerpc*-*-linux-gnu*

PowerPC system in big endian mode running Linux.

@html
<hr />
@end html
@heading @anchor{powerpc-x-netbsd}powerpc-*-netbsd*
PowerPC system in big endian mode running NetBSD@.

@html
<hr />
@end html
@heading @anchor{powerpc-x-eabisim}powerpc-*-eabisim
Embedded PowerPC system in big endian mode for use in running under the
PSIM simulator.

@html
<hr />
@end html
@heading @anchor{powerpc-x-eabi}powerpc-*-eabi
Embedded PowerPC system in big endian mode.

@html
<hr />
@end html
@heading @anchor{powerpcle-x-elf}powerpcle-*-elf
PowerPC system in little endian mode, running System V.4.

@html
<hr />
@end html
@heading @anchor{powerpcle-x-eabisim}powerpcle-*-eabisim
Embedded PowerPC system in little endian mode for use in running under
the PSIM simulator.

@html
<hr />
@end html
@heading @anchor{powerpcle-x-eabi}powerpcle-*-eabi
Embedded PowerPC system in little endian mode.

@html
<hr />
@end html
@heading @anchor{rl78-x-elf}rl78-*-elf
The Renesas RL78 processor.
This configuration is intended for embedded systems.

@html
<hr />
@end html
@heading @anchor{rx-x-elf}rx-*-elf
The Renesas RX processor.  See
@uref{http://eu.renesas.com/fmwk.jsp?cnt=rx600_series_landing.jsp&fp=/products/mpumcu/rx_family/rx600_series}
for more information about this processor.

@html
<hr />
@end html
@heading @anchor{s390-x-linux}s390-*-linux*
S/390 system running GNU/Linux for S/390@.

@html
<hr />
@end html
@heading @anchor{s390x-x-linux}s390x-*-linux*
zSeries system (64-bit) running GNU/Linux for zSeries@.

@html
<hr />
@end html
@heading @anchor{s390x-ibm-tpf}s390x-ibm-tpf*
zSeries system (64-bit) running TPF@.  This platform is
supported as cross-compilation target only.

@html
<hr />
@end html
@c Please use Solaris 2 to refer to all release of Solaris, starting
@c with 2.0 until 2.6, 7, 8, etc.  Solaris 1 was a marketing name for
@c SunOS 4 releases which we don't use to avoid confusion.  Solaris
@c alone is too unspecific and must be avoided.
@heading @anchor{x-x-solaris2}*-*-solaris2*

Support for Solaris 8 has removed in GCC 4.8.  Support for Solaris 7 has
been removed in GCC 4.6.

Sun does not ship a C compiler with Solaris 2 before Solaris 10, though
you can download the Sun Studio compilers for free.  In Solaris 10 and
11, GCC 3.4.3 is available as @command{/usr/sfw/bin/gcc}.  Solaris 11
also provides GCC 4.5.2 as @command{/usr/gcc/4.5/bin/gcc}.  Alternatively,
you can install a pre-built GCC to bootstrap and install GCC.  See the
@uref{binaries.html,,binaries page} for details.

The Solaris 2 @command{/bin/sh} will often fail to configure
@samp{libstdc++-v3}, @samp{boehm-gc} or @samp{libjava}.  We therefore
recommend using the following initial sequence of commands

@smallexample
% CONFIG_SHELL=/bin/ksh
% export CONFIG_SHELL
@end smallexample

@noindent
and proceed as described in @uref{configure.html,,the configure instructions}.
In addition we strongly recommend specifying an absolute path to invoke
@command{@var{srcdir}/configure}.

Solaris 2 comes with a number of optional OS packages.  Some of these
are needed to use GCC fully, namely @code{SUNWarc},
@code{SUNWbtool}, @code{SUNWesu}, @code{SUNWhea}, @code{SUNWlibm},
@code{SUNWsprot}, and @code{SUNWtoo}.  If you did not install all
optional packages when installing Solaris 2, you will need to verify that
the packages that GCC needs are installed.

To check whether an optional package is installed, use
the @command{pkginfo} command.  To add an optional package, use the
@command{pkgadd} command.  For further details, see the Solaris 2
documentation.

Trying to use the linker and other tools in
@file{/usr/ucb} to install GCC has been observed to cause trouble.
For example, the linker may hang indefinitely.  The fix is to remove
@file{/usr/ucb} from your @env{PATH}.

The build process works more smoothly with the legacy Sun tools so, if you
have @file{/usr/xpg4/bin} in your @env{PATH}, we recommend that you place
@file{/usr/bin} before @file{/usr/xpg4/bin} for the duration of the build.

We recommend the use of the Sun assembler or the GNU assembler, in
conjunction with the Sun linker.  The GNU @command{as}
versions included in Solaris 10, from GNU binutils 2.15, and Solaris 11,
from GNU binutils 2.19, are known to work.  They can be found in
@file{/usr/sfw/bin/gas}.  Current versions of GNU binutils (2.22)
are known to work as well.  Note that your mileage may vary
if you use a combination of the GNU tools and the Sun tools: while the
combination GNU @command{as} + Sun @command{ld} should reasonably work,
the reverse combination Sun @command{as} + GNU @command{ld} may fail to
build or cause memory corruption at runtime in some cases for C++ programs.
@c FIXME: still?
GNU @command{ld} usually works as well, although the version included in
Solaris 10 cannot be used due to several bugs.  Again, the current
version (2.22) is known to work, but generally lacks platform specific
features, so better stay with Sun @command{ld}.  To use the LTO linker
plugin (@option{-fuse-linker-plugin}) with GNU @command{ld}, GNU
binutils @emph{must} be configured with @option{--enable-largefile}.

To enable symbol versioning in @samp{libstdc++} with Sun @command{ld},
you need to have any version of GNU @command{c++filt}, which is part of
GNU binutils.  @samp{libstdc++} symbol versioning will be disabled if no
appropriate version is found.  Sun @command{c++filt} from the Sun Studio
compilers does @emph{not} work.

Sun bug 4296832 turns up when compiling X11 headers with GCC 2.95 or
newer: @command{g++} will complain that types are missing.  These headers
assume that omitting the type means @code{int}; this assumption worked for
C90 but is wrong for C++, and is now wrong for C99 also.

Sun bug 4927647 sometimes causes random spurious testsuite failures
related to missing diagnostic output.  This bug doesn't affect GCC
itself, rather it is a kernel bug triggered by the @command{expect}
program which is used only by the GCC testsuite driver.  When the bug
causes the @command{expect} program to miss anticipated output, extra
testsuite failures appear.

There are patches for Solaris 9 (117171-11 or newer for
SPARC, 117172-11 or newer for Intel) that address this problem.

Thread-local storage (TLS) is supported in Solaris@tie{}9, but requires
some patches.  The @samp{libthread} patches provide the
@code{__tls_get_addr} (SPARC, 64-bit x86) resp.@ @code{___tls_get_addr}
(32-bit x86) functions.  On Solaris@tie{}9, the necessary support
on SPARC is present since FCS, while 114432-05 or newer is required on
Intel.  Additionally, on Solaris@tie{}9/x86, patch 113986-02 or newer is
required for the Sun @command{ld} and runtime linker (@command{ld.so.1})
support, while Solaris@tie{}9/SPARC works since FCS.  The linker
patches must be installed even if GNU @command{ld} is used. Sun
@command{as} in Solaris@tie{}9 doesn't support the necessary
relocations, so GNU @command{as} must be used.  The @command{configure}
script checks for those prerequisites and automatically enables TLS
support if they are met.  Although those minimal patch versions should
work, it is recommended to use the latest patch versions which include
additional bug fixes.

@html
<hr />
@end html
@heading @anchor{sparc-x-x}sparc*-*-*

This section contains general configuration information for all
SPARC-based platforms.  In addition to reading this section, please
read all other sections that match your target.

Newer versions of the GNU Multiple Precision Library (GMP), the MPFR
library and the MPC library are known to be miscompiled by earlier
versions of GCC on these platforms.  We therefore recommend the use
of the exact versions of these libraries listed as minimal versions
in @uref{prerequisites.html,,the prerequisites}.

@html
<hr />
@end html
@heading @anchor{sparc-sun-solaris2}sparc-sun-solaris2*

When GCC is configured to use GNU binutils 2.14 or later, the binaries
produced are smaller than the ones produced using Sun's native tools;
this difference is quite significant for binaries containing debugging
information.

Starting with Solaris 7, the operating system is capable of executing
64-bit SPARC V9 binaries.  GCC 3.1 and later properly supports
this; the @option{-m64} option enables 64-bit code generation.
However, if all you want is code tuned for the UltraSPARC CPU, you
should try the @option{-mtune=ultrasparc} option instead, which produces
code that, unlike full 64-bit code, can still run on non-UltraSPARC
machines.

When configuring on a Solaris 7 or later system that is running a kernel
that supports only 32-bit binaries, one must configure with
@option{--disable-multilib}, since we will not be able to build the
64-bit target libraries.

GCC 3.3 and GCC 3.4 trigger code generation bugs in earlier versions of
the GNU compiler (especially GCC 3.0.x versions), which lead to the
miscompilation of the stage1 compiler and the subsequent failure of the
bootstrap process.  A workaround is to use GCC 3.2.3 as an intermediary
stage, i.e.@: to bootstrap that compiler with the base compiler and then
use it to bootstrap the final compiler.

GCC 3.4 triggers a code generation bug in versions 5.4 (Sun ONE Studio 7)
and 5.5 (Sun ONE Studio 8) of the Sun compiler, which causes a bootstrap
failure in form of a miscompilation of the stage1 compiler by the Sun
compiler.  This is Sun bug 4974440.  This is fixed with patch 112760-07.

GCC 3.4 changed the default debugging format from Stabs to DWARF-2 for
32-bit code on Solaris 7 and later.  If you use the Sun assembler, this
change apparently runs afoul of Sun bug 4910101 (which is referenced as
an x86-only problem by Sun, probably because they do not use DWARF-2).
A symptom of the problem is that you cannot compile C++ programs like
@command{groff} 1.19.1 without getting messages similar to the following:

@smallexample
ld: warning: relocation error: R_SPARC_UA32: @dots{}
  external symbolic relocation against non-allocatable section
  .debug_info cannot be processed at runtime: relocation ignored.
@end smallexample

@noindent
To work around this problem, compile with @option{-gstabs+} instead of
plain @option{-g}.

When configuring the GNU Multiple Precision Library (GMP), the MPFR
library or the MPC library on a Solaris 7 or later system, the canonical
target triplet must be specified as the @command{build} parameter on the
configure line.  This target triplet can be obtained by invoking @command{./config.guess} in the toplevel source directory of GCC (and
not that of GMP or MPFR or MPC).  For example on a Solaris 9 system:

@smallexample
% ./configure --build=sparc-sun-solaris2.9 --prefix=xxx
@end smallexample

@html
<hr />
@end html
@heading @anchor{sparc-sun-solaris210}sparc-sun-solaris2.10

There is a bug in older versions of the Sun assembler which breaks
thread-local storage (TLS).  A typical error message is

@smallexample
ld: fatal: relocation error: R_SPARC_TLS_LE_HIX22: file /var/tmp//ccamPA1v.o:
  symbol <unknown>: bad symbol type SECT: symbol type must be TLS
@end smallexample

@noindent
This bug is fixed in Sun patch 118683-03 or later.

@html
<hr />
@end html
@heading @anchor{sparc-x-linux}sparc-*-linux*

GCC versions 3.0 and higher require binutils 2.11.2 and glibc 2.2.4
or newer on this platform.  All earlier binutils and glibc
releases mishandled unaligned relocations on @code{sparc-*-*} targets.


@html
<hr />
@end html
@heading @anchor{sparc64-x-solaris2}sparc64-*-solaris2*

When configuring the GNU Multiple Precision Library (GMP), the MPFR
library or the MPC library, the canonical target triplet must be specified
as the @command{build} parameter on the configure line.  For example
on a Solaris 9 system:

@smallexample
% ./configure --build=sparc64-sun-solaris2.9 --prefix=xxx
@end smallexample

The following compiler flags must be specified in the configure
step in order to bootstrap this target with the Sun compiler:

@smallexample
% CC="cc -xarch=v9 -xildoff" @var{srcdir}/configure [@var{options}] [@var{target}]
@end smallexample

@noindent
@option{-xarch=v9} specifies the SPARC-V9 architecture to the Sun toolchain
and @option{-xildoff} turns off the incremental linker.

@html
<hr />
@end html
@heading @anchor{sparcv9-x-solaris2}sparcv9-*-solaris2*

This is a synonym for @samp{sparc64-*-solaris2*}.

@html
<hr />
@end html
@heading @anchor{c6x-x-x}c6x-*-*

The C6X family of processors. This port requires binutils-2.22 or newer.

@html
<hr />
@end html
@heading @anchor{tilegx-*-linux}tilegx-*-linux*

The TILE-Gx processor running GNU/Linux.  This port requires
binutils-2.22 or newer.

@html
<hr />
@end html
@heading @anchor{tilepro-*-linux}tilepro-*-linux*

The TILEPro processor running GNU/Linux.  This port requires
binutils-2.22 or newer.

@html
<hr />
@end html
@heading @anchor{x-x-vxworks}*-*-vxworks*
Support for VxWorks is in flux.  At present GCC supports @emph{only} the
very recent VxWorks 5.5 (aka Tornado 2.2) release, and only on PowerPC@.
We welcome patches for other architectures supported by VxWorks 5.5.
Support for VxWorks AE would also be welcome; we believe this is merely
a matter of writing an appropriate ``configlette'' (see below).  We are
not interested in supporting older, a.out or COFF-based, versions of
VxWorks in GCC 3.

VxWorks comes with an older version of GCC installed in
@file{@var{$WIND_BASE}/host}; we recommend you do not overwrite it.
Choose an installation @var{prefix} entirely outside @var{$WIND_BASE}.
Before running @command{configure}, create the directories @file{@var{prefix}}
and @file{@var{prefix}/bin}.  Link or copy the appropriate assembler,
linker, etc.@: into @file{@var{prefix}/bin}, and set your @var{PATH} to
include that directory while running both @command{configure} and
@command{make}.

You must give @command{configure} the
@option{--with-headers=@var{$WIND_BASE}/target/h} switch so that it can
find the VxWorks system headers.  Since VxWorks is a cross compilation
target only, you must also specify @option{--target=@var{target}}.
@command{configure} will attempt to create the directory
@file{@var{prefix}/@var{target}/sys-include} and copy files into it;
make sure the user running @command{configure} has sufficient privilege
to do so.

GCC's exception handling runtime requires a special ``configlette''
module, @file{contrib/gthr_supp_vxw_5x.c}.  Follow the instructions in
that file to add the module to your kernel build.  (Future versions of
VxWorks will incorporate this module.)

@html
<hr />
@end html
@heading @anchor{x86-64-x-x}x86_64-*-*, amd64-*-*

GCC supports the x86-64 architecture implemented by the AMD64 processor
(amd64-*-* is an alias for x86_64-*-*) on GNU/Linux, FreeBSD and NetBSD@.
On GNU/Linux the default is a bi-arch compiler which is able to generate
both 64-bit x86-64 and 32-bit x86 code (via the @option{-m32} switch).

@html
<hr />
@end html
@heading @anchor{x86-64-x-solaris210}x86_64-*-solaris2.1[0-9]*

GCC also supports the x86-64 architecture implemented by the AMD64
processor (@samp{amd64-*-*} is an alias for @samp{x86_64-*-*}) on
Solaris 10 or later.  Unlike other systems, without special options a
bi-arch compiler is built which generates 32-bit code by default, but
can generate 64-bit x86-64 code with the @option{-m64} switch.  Since
GCC 4.7, there is also configuration that defaults to 64-bit code, but
can generate 32-bit code with @option{-m32}.  To configure and build
this way, you have to provide all support libraries like @file{libgmp}
as 64-bit code, configure with @option{--target=x86_64-pc-solaris2.1x}
and @samp{CC=gcc -m64}.

@html
<hr />
@end html
@heading @anchor{xtensa-x-elf}xtensa*-*-elf

This target is intended for embedded Xtensa systems using the
@samp{newlib} C library.  It uses ELF but does not support shared
objects.  Designed-defined instructions specified via the
Tensilica Instruction Extension (TIE) language are only supported
through inline assembly.

The Xtensa configuration information must be specified prior to
building GCC@.  The @file{include/xtensa-config.h} header
file contains the configuration information.  If you created your
own Xtensa configuration with the Xtensa Processor Generator, the
downloaded files include a customized copy of this header file,
which you can use to replace the default header file.

@html
<hr />
@end html
@heading @anchor{xtensa-x-linux}xtensa*-*-linux*

This target is for Xtensa systems running GNU/Linux.  It supports ELF
shared objects and the GNU C library (glibc).  It also generates
position-independent code (PIC) regardless of whether the
@option{-fpic} or @option{-fPIC} options are used.  In other
respects, this target is the same as the
@uref{#xtensa*-*-elf,,@samp{xtensa*-*-elf}} target.

@html
<hr />
@end html
@heading @anchor{windows}Microsoft Windows

@subheading Intel 16-bit versions
The 16-bit versions of Microsoft Windows, such as Windows 3.1, are not
supported.

However, the 32-bit port has limited support for Microsoft
Windows 3.11 in the Win32s environment, as a target only.  See below.

@subheading Intel 32-bit versions

The 32-bit versions of Windows, including Windows 95, Windows NT, Windows
XP, and Windows Vista, are supported by several different target
platforms.  These targets differ in which Windows subsystem they target
and which C libraries are used.

@itemize
@item Cygwin @uref{#x-x-cygwin,,*-*-cygwin}: Cygwin provides a user-space
Linux API emulation layer in the Win32 subsystem.
@item Interix @uref{#x-x-interix,,*-*-interix}: The Interix subsystem
provides native support for POSIX.
@item MinGW @uref{#x-x-mingw32,,*-*-mingw32}: MinGW is a native GCC port for
the Win32 subsystem that provides a subset of POSIX.
@item MKS i386-pc-mks: NuTCracker from MKS.  See
@uref{http://www.mkssoftware.com/} for more information.
@end itemize

@subheading Intel 64-bit versions

GCC contains support for x86-64 using the mingw-w64
runtime library, available from @uref{http://mingw-w64.sourceforge.net/}.
This library should be used with the target triple x86_64-pc-mingw32.

Presently Windows for Itanium is not supported.

@subheading Windows CE

Windows CE is supported as a target only on Hitachi
SuperH (sh-wince-pe), and MIPS (mips-wince-pe).

@subheading Other Windows Platforms

GCC no longer supports Windows NT on the Alpha or PowerPC.

GCC no longer supports the Windows POSIX subsystem.  However, it does
support the Interix subsystem.  See above.

Old target names including *-*-winnt and *-*-windowsnt are no longer used.

PW32 (i386-pc-pw32) support was never completed, and the project seems to
be inactive.  See @uref{http://pw32.sourceforge.net/} for more information.

UWIN support has been removed due to a lack of maintenance.

@html
<hr />
@end html
@heading @anchor{x-x-cygwin}*-*-cygwin

Ports of GCC are included with the
@uref{http://www.cygwin.com/,,Cygwin environment}.

GCC will build under Cygwin without modification; it does not build
with Microsoft's C++ compiler and there are no plans to make it do so.

The Cygwin native compiler can be configured to target any 32-bit x86
cpu architecture desired; the default is i686-pc-cygwin.  It should be
used with as up-to-date a version of binutils as possible; use either
the latest official GNU binutils release in the Cygwin distribution,
or version 2.20 or above if building your own.

@html
<hr />
@end html
@heading @anchor{x-x-interix}*-*-interix

The Interix target is used by OpenNT, Interix, Services For UNIX (SFU),
and Subsystem for UNIX-based Applications (SUA).  Applications compiled
with this target run in the Interix subsystem, which is separate from
the Win32 subsystem.  This target was last known to work in GCC 3.3.

@html
<hr />
@end html
@heading @anchor{x-x-mingw32}*-*-mingw32

GCC will build with and support only MinGW runtime 3.12 and later.
Earlier versions of headers are incompatible with the new default semantics
of @code{extern inline} in @code{-std=c99} and @code{-std=gnu99} modes.

@html
<hr />
@end html
@heading @anchor{older}Older systems

GCC contains support files for many older (1980s and early
1990s) Unix variants.  For the most part, support for these systems
has not been deliberately removed, but it has not been maintained for
several years and may suffer from bitrot.

Starting with GCC 3.1, each release has a list of ``obsoleted'' systems.
Support for these systems is still present in that release, but
@command{configure} will fail unless the @option{--enable-obsolete}
option is given.  Unless a maintainer steps forward, support for these
systems will be removed from the next release of GCC@.

Support for old systems as hosts for GCC can cause problems if the
workarounds for compiler, library and operating system bugs affect the
cleanliness or maintainability of the rest of GCC@.  In some cases, to
bring GCC up on such a system, if still possible with current GCC, may
require first installing an old version of GCC which did work on that
system, and using it to compile a more recent GCC, to avoid bugs in the
vendor compiler.  Old releases of GCC 1 and GCC 2 are available in the
@file{old-releases} directory on the @uref{../mirrors.html,,GCC mirror
sites}.  Header bugs may generally be avoided using
@command{fixincludes}, but bugs or deficiencies in libraries and the
operating system may still cause problems.

Support for older systems as targets for cross-compilation is less
problematic than support for them as hosts for GCC; if an enthusiast
wishes to make such a target work again (including resurrecting any of
the targets that never worked with GCC 2, starting from the last
version before they were removed), patches
@uref{../contribute.html,,following the usual requirements} would be
likely to be accepted, since they should not affect the support for more
modern targets.

For some systems, old versions of GNU binutils may also be useful,
and are available from @file{pub/binutils/old-releases} on
@uref{http://sourceware.org/mirrors.html,,sourceware.org mirror sites}.

Some of the information on specific systems above relates to
such older systems, but much of the information
about GCC on such systems (which may no longer be applicable to
current GCC) is to be found in the GCC texinfo manual.

@html
<hr />
@end html
@heading @anchor{elf}all ELF targets (SVR4, Solaris 2, etc.)

C++ support is significantly better on ELF targets if you use the
@uref{./configure.html#with-gnu-ld,,GNU linker}; duplicate copies of
inlines, vtables and template instantiations will be discarded
automatically.


@html
<hr />
<p>
@end html
@ifhtml
@uref{./index.html,,Return to the GCC Installation page}
@end ifhtml
@end ifset

@c ***Old documentation******************************************************
@ifset oldhtml
@include install-old.texi
@html
<hr />
<p>
@end html
@ifhtml
@uref{./index.html,,Return to the GCC Installation page}
@end ifhtml
@end ifset

@c ***GFDL********************************************************************
@ifset gfdlhtml
@include fdl.texi
@html
<hr />
<p>
@end html
@ifhtml
@uref{./index.html,,Return to the GCC Installation page}
@end ifhtml
@end ifset

@c ***************************************************************************
@c Part 6 The End of the Document
@ifinfo
@comment node-name,     next,          previous, up
@node    Concept Index, , GNU Free Documentation License, Top
@end ifinfo

@ifinfo
@unnumbered Concept Index

@printindex cp

@contents
@end ifinfo
@bye<|MERGE_RESOLUTION|>--- conflicted
+++ resolved
@@ -3168,11 +3168,7 @@
 @heading @anchor{arm-x-eabi}arm-*-eabi
 ARM-family processors.  Subtargets that use the ELF object format
 require GNU binutils 2.13 or newer.  Such subtargets include:
-<<<<<<< HEAD
-@code{arm-*-netbsdelf}, @code{arm-*-*linux-gnueabi*}
-=======
 @code{arm-*-netbsdelf}, @code{arm-*-*linux-*}
->>>>>>> bc75ee5f
 and @code{arm-*-rtemseabi}.
 
 @html
