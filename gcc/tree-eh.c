--- conflicted
+++ resolved
@@ -3819,15 +3819,9 @@
 		   "Removing unreachable region %d\n",
 		   region->index);
     }
-<<<<<<< HEAD
 
   remove_unreachable_eh_regions (r_reachable);
 
-=======
-
-  remove_unreachable_eh_regions (r_reachable);
-
->>>>>>> 4d0aec87
   FOR_EACH_VEC_SAFE_ELT (cfun->eh->lp_array, i, lp)
     if (lp && !bitmap_bit_p (lp_reachable, lp->index))
       {
