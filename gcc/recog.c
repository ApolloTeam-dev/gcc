/* Subroutines used by or related to instruction recognition.
   Copyright (C) 1987, 1988, 1991, 1992, 1993, 1994, 1995, 1996, 1997, 1998
   1999, 2000, 2001, 2002, 2003, 2004, 2005, 2006, 2007, 2008, 2009, 2010
   Free Software Foundation, Inc.

This file is part of GCC.

GCC is free software; you can redistribute it and/or modify it under
the terms of the GNU General Public License as published by the Free
Software Foundation; either version 3, or (at your option) any later
version.

GCC is distributed in the hope that it will be useful, but WITHOUT ANY
WARRANTY; without even the implied warranty of MERCHANTABILITY or
FITNESS FOR A PARTICULAR PURPOSE.  See the GNU General Public License
for more details.

You should have received a copy of the GNU General Public License
along with GCC; see the file COPYING3.  If not see
<http://www.gnu.org/licenses/>.  */


#include "config.h"
#include "system.h"
#include "coretypes.h"
#include "tm.h"
#include "rtl-error.h"
#include "tm_p.h"
#include "insn-config.h"
#include "insn-attr.h"
#include "hard-reg-set.h"
#include "recog.h"
#include "regs.h"
#include "addresses.h"
#include "expr.h"
#include "function.h"
#include "flags.h"
#include "basic-block.h"
#include "output.h"
#include "reload.h"
#include "target.h"
#include "timevar.h"
#include "tree-pass.h"
#include "df.h"
#include "toplev.h" /* exact_log2 may be used by targets */

#ifndef STACK_PUSH_CODE
#ifdef STACK_GROWS_DOWNWARD
#define STACK_PUSH_CODE PRE_DEC
#else
#define STACK_PUSH_CODE PRE_INC
#endif
#endif

#ifndef STACK_POP_CODE
#ifdef STACK_GROWS_DOWNWARD
#define STACK_POP_CODE POST_INC
#else
#define STACK_POP_CODE POST_DEC
#endif
#endif

#ifndef HAVE_ATTR_enabled
static inline bool
get_attr_enabled (rtx insn ATTRIBUTE_UNUSED)
{
  return true;
}
#endif

static void validate_replace_rtx_1 (rtx *, rtx, rtx, rtx, bool);
static void validate_replace_src_1 (rtx *, void *);
static rtx split_insn (rtx);

/* Nonzero means allow operands to be volatile.
   This should be 0 if you are generating rtl, such as if you are calling
   the functions in optabs.c and expmed.c (most of the time).
   This should be 1 if all valid insns need to be recognized,
   such as in reginfo.c and final.c and reload.c.

   init_recog and init_recog_no_volatile are responsible for setting this.  */

int volatile_ok;

struct recog_data recog_data;

/* Contains a vector of operand_alternative structures for every operand.
   Set up by preprocess_constraints.  */
struct operand_alternative recog_op_alt[MAX_RECOG_OPERANDS][MAX_RECOG_ALTERNATIVES];

/* On return from `constrain_operands', indicate which alternative
   was satisfied.  */

int which_alternative;

/* Nonzero after end of reload pass.
   Set to 1 or 0 by toplev.c.
   Controls the significance of (SUBREG (MEM)).  */

int reload_completed;

/* Nonzero after thread_prologue_and_epilogue_insns has run.  */
int epilogue_completed;

/* Initialize data used by the function `recog'.
   This must be called once in the compilation of a function
   before any insn recognition may be done in the function.  */

void
init_recog_no_volatile (void)
{
  volatile_ok = 0;
}

void
init_recog (void)
{
  volatile_ok = 1;
}


/* Check that X is an insn-body for an `asm' with operands
   and that the operands mentioned in it are legitimate.  */

int
check_asm_operands (rtx x)
{
  int noperands;
  rtx *operands;
  const char **constraints;
  int i;

  /* Post-reload, be more strict with things.  */
  if (reload_completed)
    {
      /* ??? Doh!  We've not got the wrapping insn.  Cook one up.  */
      extract_insn (make_insn_raw (x));
      constrain_operands (1);
      return which_alternative >= 0;
    }

  noperands = asm_noperands (x);
  if (noperands < 0)
    return 0;
  if (noperands == 0)
    return 1;

  operands = XALLOCAVEC (rtx, noperands);
  constraints = XALLOCAVEC (const char *, noperands);

  decode_asm_operands (x, operands, NULL, constraints, NULL, NULL);

  for (i = 0; i < noperands; i++)
    {
      const char *c = constraints[i];
      if (c[0] == '%')
	c++;
      if (! asm_operand_ok (operands[i], c, constraints))
	return 0;
    }

  return 1;
}

/* Static data for the next two routines.  */

typedef struct change_t
{
  rtx object;
  int old_code;
  rtx *loc;
  rtx old;
  bool unshare;
} change_t;

static change_t *changes;
static int changes_allocated;

static int num_changes = 0;

/* Validate a proposed change to OBJECT.  LOC is the location in the rtl
   at which NEW_RTX will be placed.  If OBJECT is zero, no validation is done,
   the change is simply made.

   Two types of objects are supported:  If OBJECT is a MEM, memory_address_p
   will be called with the address and mode as parameters.  If OBJECT is
   an INSN, CALL_INSN, or JUMP_INSN, the insn will be re-recognized with
   the change in place.

   IN_GROUP is nonzero if this is part of a group of changes that must be
   performed as a group.  In that case, the changes will be stored.  The
   function `apply_change_group' will validate and apply the changes.

   If IN_GROUP is zero, this is a single change.  Try to recognize the insn
   or validate the memory reference with the change applied.  If the result
   is not valid for the machine, suppress the change and return zero.
   Otherwise, perform the change and return 1.  */

static bool
validate_change_1 (rtx object, rtx *loc, rtx new_rtx, bool in_group, bool unshare)
{
  rtx old = *loc;

  if (old == new_rtx || rtx_equal_p (old, new_rtx))
    return 1;

  gcc_assert (in_group != 0 || num_changes == 0);

  *loc = new_rtx;

  /* Save the information describing this change.  */
  if (num_changes >= changes_allocated)
    {
      if (changes_allocated == 0)
	/* This value allows for repeated substitutions inside complex
	   indexed addresses, or changes in up to 5 insns.  */
	changes_allocated = MAX_RECOG_OPERANDS * 5;
      else
	changes_allocated *= 2;

      changes = XRESIZEVEC (change_t, changes, changes_allocated);
    }

  changes[num_changes].object = object;
  changes[num_changes].loc = loc;
  changes[num_changes].old = old;
  changes[num_changes].unshare = unshare;

  if (object && !MEM_P (object))
    {
      /* Set INSN_CODE to force rerecognition of insn.  Save old code in
	 case invalid.  */
      changes[num_changes].old_code = INSN_CODE (object);
      INSN_CODE (object) = -1;
    }

  num_changes++;

  /* If we are making a group of changes, return 1.  Otherwise, validate the
     change group we made.  */

  if (in_group)
    return 1;
  else
    return apply_change_group ();
}

/* Wrapper for validate_change_1 without the UNSHARE argument defaulting
   UNSHARE to false.  */

bool
validate_change (rtx object, rtx *loc, rtx new_rtx, bool in_group)
{
  return validate_change_1 (object, loc, new_rtx, in_group, false);
}

/* Wrapper for validate_change_1 without the UNSHARE argument defaulting
   UNSHARE to true.  */

bool
validate_unshare_change (rtx object, rtx *loc, rtx new_rtx, bool in_group)
{
  return validate_change_1 (object, loc, new_rtx, in_group, true);
}


/* Keep X canonicalized if some changes have made it non-canonical; only
   modifies the operands of X, not (for example) its code.  Simplifications
   are not the job of this routine.

   Return true if anything was changed.  */
bool
canonicalize_change_group (rtx insn, rtx x)
{
  if (COMMUTATIVE_P (x)
      && swap_commutative_operands_p (XEXP (x, 0), XEXP (x, 1)))
    {
      /* Oops, the caller has made X no longer canonical.
	 Let's redo the changes in the correct order.  */
      rtx tem = XEXP (x, 0);
      validate_change (insn, &XEXP (x, 0), XEXP (x, 1), 1);
      validate_change (insn, &XEXP (x, 1), tem, 1);
      return true;
    }
  else
    return false;
}


/* This subroutine of apply_change_group verifies whether the changes to INSN
   were valid; i.e. whether INSN can still be recognized.  */

int
insn_invalid_p (rtx insn)
{
  rtx pat = PATTERN (insn);
  int num_clobbers = 0;
  /* If we are before reload and the pattern is a SET, see if we can add
     clobbers.  */
  int icode = recog (pat, insn,
		     (GET_CODE (pat) == SET
		      && ! reload_completed && ! reload_in_progress)
		     ? &num_clobbers : 0);
  int is_asm = icode < 0 && asm_noperands (PATTERN (insn)) >= 0;


  /* If this is an asm and the operand aren't legal, then fail.  Likewise if
     this is not an asm and the insn wasn't recognized.  */
  if ((is_asm && ! check_asm_operands (PATTERN (insn)))
      || (!is_asm && icode < 0))
    return 1;

  /* If we have to add CLOBBERs, fail if we have to add ones that reference
     hard registers since our callers can't know if they are live or not.
     Otherwise, add them.  */
  if (num_clobbers > 0)
    {
      rtx newpat;

      if (added_clobbers_hard_reg_p (icode))
	return 1;

      newpat = gen_rtx_PARALLEL (VOIDmode, rtvec_alloc (num_clobbers + 1));
      XVECEXP (newpat, 0, 0) = pat;
      add_clobbers (newpat, icode);
      PATTERN (insn) = pat = newpat;
    }

  /* After reload, verify that all constraints are satisfied.  */
  if (reload_completed)
    {
      extract_insn (insn);

      if (! constrain_operands (1))
	return 1;
    }

  INSN_CODE (insn) = icode;
  return 0;
}

/* Return number of changes made and not validated yet.  */
int
num_changes_pending (void)
{
  return num_changes;
}

/* Tentatively apply the changes numbered NUM and up.
   Return 1 if all changes are valid, zero otherwise.  */

int
verify_changes (int num)
{
  int i;
  rtx last_validated = NULL_RTX;

  /* The changes have been applied and all INSN_CODEs have been reset to force
     rerecognition.

     The changes are valid if we aren't given an object, or if we are
     given a MEM and it still is a valid address, or if this is in insn
     and it is recognized.  In the latter case, if reload has completed,
     we also require that the operands meet the constraints for
     the insn.  */

  for (i = num; i < num_changes; i++)
    {
      rtx object = changes[i].object;

      /* If there is no object to test or if it is the same as the one we
         already tested, ignore it.  */
      if (object == 0 || object == last_validated)
	continue;

      if (MEM_P (object))
	{
	  if (! memory_address_addr_space_p (GET_MODE (object),
					     XEXP (object, 0),
					     MEM_ADDR_SPACE (object)))
	    break;
	}
      else if (REG_P (changes[i].old)
	       && asm_noperands (PATTERN (object)) > 0
	       && REG_EXPR (changes[i].old) != NULL_TREE
	       && DECL_ASSEMBLER_NAME_SET_P (REG_EXPR (changes[i].old))
	       && DECL_REGISTER (REG_EXPR (changes[i].old)))
	{
	  /* Don't allow changes of hard register operands to inline
	     assemblies if they have been defined as register asm ("x").  */
	  break;
	}
      else if (DEBUG_INSN_P (object))
	continue;
      else if (insn_invalid_p (object))
	{
	  rtx pat = PATTERN (object);

	  /* Perhaps we couldn't recognize the insn because there were
	     extra CLOBBERs at the end.  If so, try to re-recognize
	     without the last CLOBBER (later iterations will cause each of
	     them to be eliminated, in turn).  But don't do this if we
	     have an ASM_OPERAND.  */
	  if (GET_CODE (pat) == PARALLEL
	      && GET_CODE (XVECEXP (pat, 0, XVECLEN (pat, 0) - 1)) == CLOBBER
	      && asm_noperands (PATTERN (object)) < 0)
	    {
	      rtx newpat;

	      if (XVECLEN (pat, 0) == 2)
		newpat = XVECEXP (pat, 0, 0);
	      else
		{
		  int j;

		  newpat
		    = gen_rtx_PARALLEL (VOIDmode,
					rtvec_alloc (XVECLEN (pat, 0) - 1));
		  for (j = 0; j < XVECLEN (newpat, 0); j++)
		    XVECEXP (newpat, 0, j) = XVECEXP (pat, 0, j);
		}

	      /* Add a new change to this group to replace the pattern
		 with this new pattern.  Then consider this change
		 as having succeeded.  The change we added will
		 cause the entire call to fail if things remain invalid.

		 Note that this can lose if a later change than the one
		 we are processing specified &XVECEXP (PATTERN (object), 0, X)
		 but this shouldn't occur.  */

	      validate_change (object, &PATTERN (object), newpat, 1);
	      continue;
	    }
	  else if (GET_CODE (pat) == USE || GET_CODE (pat) == CLOBBER
		   || GET_CODE (pat) == VAR_LOCATION)
	    /* If this insn is a CLOBBER or USE, it is always valid, but is
	       never recognized.  */
	    continue;
	  else
	    break;
	}
      last_validated = object;
    }

  return (i == num_changes);
}

/* A group of changes has previously been issued with validate_change
   and verified with verify_changes.  Call df_insn_rescan for each of
   the insn changed and clear num_changes.  */

void
confirm_change_group (void)
{
  int i;
  rtx last_object = NULL;

  for (i = 0; i < num_changes; i++)
    {
      rtx object = changes[i].object;

      if (changes[i].unshare)
	*changes[i].loc = copy_rtx (*changes[i].loc);

      /* Avoid unnecessary rescanning when multiple changes to same instruction
         are made.  */
      if (object)
	{
	  if (object != last_object && last_object && INSN_P (last_object))
	    df_insn_rescan (last_object);
	  last_object = object;
	}
    }

  if (last_object && INSN_P (last_object))
    df_insn_rescan (last_object);
  num_changes = 0;
}

/* Apply a group of changes previously issued with `validate_change'.
   If all changes are valid, call confirm_change_group and return 1,
   otherwise, call cancel_changes and return 0.  */

int
apply_change_group (void)
{
  if (verify_changes (0))
    {
      confirm_change_group ();
      return 1;
    }
  else
    {
      cancel_changes (0);
      return 0;
    }
}


/* Return the number of changes so far in the current group.  */

int
num_validated_changes (void)
{
  return num_changes;
}

/* Retract the changes numbered NUM and up.  */

void
cancel_changes (int num)
{
  int i;

  /* Back out all the changes.  Do this in the opposite order in which
     they were made.  */
  for (i = num_changes - 1; i >= num; i--)
    {
      *changes[i].loc = changes[i].old;
      if (changes[i].object && !MEM_P (changes[i].object))
	INSN_CODE (changes[i].object) = changes[i].old_code;
    }
  num_changes = num;
}

/* A subroutine of validate_replace_rtx_1 that tries to simplify the resulting
   rtx.  */

static void
simplify_while_replacing (rtx *loc, rtx to, rtx object,
                          enum machine_mode op0_mode)
{
  rtx x = *loc;
  enum rtx_code code = GET_CODE (x);
  rtx new_rtx;

  if (SWAPPABLE_OPERANDS_P (x)
      && swap_commutative_operands_p (XEXP (x, 0), XEXP (x, 1)))
    {
      validate_unshare_change (object, loc,
			       gen_rtx_fmt_ee (COMMUTATIVE_ARITH_P (x) ? code
					       : swap_condition (code),
					       GET_MODE (x), XEXP (x, 1),
					       XEXP (x, 0)), 1);
      x = *loc;
      code = GET_CODE (x);
    }

  switch (code)
    {
    case PLUS:
      /* If we have a PLUS whose second operand is now a CONST_INT, use
         simplify_gen_binary to try to simplify it.
         ??? We may want later to remove this, once simplification is
         separated from this function.  */
      if (CONST_INT_P (XEXP (x, 1)) && XEXP (x, 1) == to)
	validate_change (object, loc,
			 simplify_gen_binary
			 (PLUS, GET_MODE (x), XEXP (x, 0), XEXP (x, 1)), 1);
      break;
    case MINUS:
      if (CONST_INT_P (XEXP (x, 1))
	  || GET_CODE (XEXP (x, 1)) == CONST_DOUBLE)
	validate_change (object, loc,
			 simplify_gen_binary
			 (PLUS, GET_MODE (x), XEXP (x, 0),
			  simplify_gen_unary (NEG,
					      GET_MODE (x), XEXP (x, 1),
					      GET_MODE (x))), 1);
      break;
    case ZERO_EXTEND:
    case SIGN_EXTEND:
      if (GET_MODE (XEXP (x, 0)) == VOIDmode)
	{
	  new_rtx = simplify_gen_unary (code, GET_MODE (x), XEXP (x, 0),
				    op0_mode);
	  /* If any of the above failed, substitute in something that
	     we know won't be recognized.  */
	  if (!new_rtx)
	    new_rtx = gen_rtx_CLOBBER (GET_MODE (x), const0_rtx);
	  validate_change (object, loc, new_rtx, 1);
	}
      break;
    case SUBREG:
      /* All subregs possible to simplify should be simplified.  */
      new_rtx = simplify_subreg (GET_MODE (x), SUBREG_REG (x), op0_mode,
			     SUBREG_BYTE (x));

      /* Subregs of VOIDmode operands are incorrect.  */
      if (!new_rtx && GET_MODE (SUBREG_REG (x)) == VOIDmode)
	new_rtx = gen_rtx_CLOBBER (GET_MODE (x), const0_rtx);
      if (new_rtx)
	validate_change (object, loc, new_rtx, 1);
      break;
    case ZERO_EXTRACT:
    case SIGN_EXTRACT:
      /* If we are replacing a register with memory, try to change the memory
         to be the mode required for memory in extract operations (this isn't
         likely to be an insertion operation; if it was, nothing bad will
         happen, we might just fail in some cases).  */

      if (MEM_P (XEXP (x, 0))
	  && CONST_INT_P (XEXP (x, 1))
	  && CONST_INT_P (XEXP (x, 2))
	  && !mode_dependent_address_p (XEXP (XEXP (x, 0), 0))
	  && !MEM_VOLATILE_P (XEXP (x, 0)))
	{
	  enum machine_mode wanted_mode = VOIDmode;
	  enum machine_mode is_mode = GET_MODE (XEXP (x, 0));
	  int pos = INTVAL (XEXP (x, 2));

	  if (GET_CODE (x) == ZERO_EXTRACT)
	    {
	      enum machine_mode new_mode
		= mode_for_extraction (EP_extzv, 1);
	      if (new_mode != MAX_MACHINE_MODE)
		wanted_mode = new_mode;
	    }
	  else if (GET_CODE (x) == SIGN_EXTRACT)
	    {
	      enum machine_mode new_mode
		= mode_for_extraction (EP_extv, 1);
	      if (new_mode != MAX_MACHINE_MODE)
		wanted_mode = new_mode;
	    }

	  /* If we have a narrower mode, we can do something.  */
	  if (wanted_mode != VOIDmode
	      && GET_MODE_SIZE (wanted_mode) < GET_MODE_SIZE (is_mode))
	    {
	      int offset = pos / BITS_PER_UNIT;
	      rtx newmem;

	      /* If the bytes and bits are counted differently, we
	         must adjust the offset.  */
	      if (BYTES_BIG_ENDIAN != BITS_BIG_ENDIAN)
		offset =
		  (GET_MODE_SIZE (is_mode) - GET_MODE_SIZE (wanted_mode) -
		   offset);

	      pos %= GET_MODE_BITSIZE (wanted_mode);

	      newmem = adjust_address_nv (XEXP (x, 0), wanted_mode, offset);

	      validate_change (object, &XEXP (x, 2), GEN_INT (pos), 1);
	      validate_change (object, &XEXP (x, 0), newmem, 1);
	    }
	}

      break;

    default:
      break;
    }
}

/* Replace every occurrence of FROM in X with TO.  Mark each change with
   validate_change passing OBJECT.  */

static void
validate_replace_rtx_1 (rtx *loc, rtx from, rtx to, rtx object,
                        bool simplify)
{
  int i, j;
  const char *fmt;
  rtx x = *loc;
  enum rtx_code code;
  enum machine_mode op0_mode = VOIDmode;
  int prev_changes = num_changes;

  if (!x)
    return;

  code = GET_CODE (x);
  fmt = GET_RTX_FORMAT (code);
  if (fmt[0] == 'e')
    op0_mode = GET_MODE (XEXP (x, 0));

  /* X matches FROM if it is the same rtx or they are both referring to the
     same register in the same mode.  Avoid calling rtx_equal_p unless the
     operands look similar.  */

  if (x == from
      || (REG_P (x) && REG_P (from)
	  && GET_MODE (x) == GET_MODE (from)
	  && REGNO (x) == REGNO (from))
      || (GET_CODE (x) == GET_CODE (from) && GET_MODE (x) == GET_MODE (from)
	  && rtx_equal_p (x, from)))
    {
      validate_unshare_change (object, loc, to, 1);
      return;
    }

  /* Call ourself recursively to perform the replacements.
     We must not replace inside already replaced expression, otherwise we
     get infinite recursion for replacements like (reg X)->(subreg (reg X))
     done by regmove, so we must special case shared ASM_OPERANDS.  */

  if (GET_CODE (x) == PARALLEL)
    {
      for (j = XVECLEN (x, 0) - 1; j >= 0; j--)
	{
	  if (j && GET_CODE (XVECEXP (x, 0, j)) == SET
	      && GET_CODE (SET_SRC (XVECEXP (x, 0, j))) == ASM_OPERANDS)
	    {
	      /* Verify that operands are really shared.  */
	      gcc_assert (ASM_OPERANDS_INPUT_VEC (SET_SRC (XVECEXP (x, 0, 0)))
			  == ASM_OPERANDS_INPUT_VEC (SET_SRC (XVECEXP
							      (x, 0, j))));
	      validate_replace_rtx_1 (&SET_DEST (XVECEXP (x, 0, j)),
				      from, to, object, simplify);
	    }
	  else
	    validate_replace_rtx_1 (&XVECEXP (x, 0, j), from, to, object,
                                    simplify);
	}
    }
  else
    for (i = GET_RTX_LENGTH (code) - 1; i >= 0; i--)
      {
	if (fmt[i] == 'e')
	  validate_replace_rtx_1 (&XEXP (x, i), from, to, object, simplify);
	else if (fmt[i] == 'E')
	  for (j = XVECLEN (x, i) - 1; j >= 0; j--)
	    validate_replace_rtx_1 (&XVECEXP (x, i, j), from, to, object,
                                    simplify);
      }

  /* If we didn't substitute, there is nothing more to do.  */
  if (num_changes == prev_changes)
    return;

  /* Allow substituted expression to have different mode.  This is used by
     regmove to change mode of pseudo register.  */
  if (fmt[0] == 'e' && GET_MODE (XEXP (x, 0)) != VOIDmode)
    op0_mode = GET_MODE (XEXP (x, 0));

  /* Do changes needed to keep rtx consistent.  Don't do any other
     simplifications, as it is not our job.  */
  if (simplify)
    simplify_while_replacing (loc, to, object, op0_mode);
}

/* Try replacing every occurrence of FROM in subexpression LOC of INSN
   with TO.  After all changes have been made, validate by seeing
   if INSN is still valid.  */

int
validate_replace_rtx_subexp (rtx from, rtx to, rtx insn, rtx *loc)
{
  validate_replace_rtx_1 (loc, from, to, insn, true);
  return apply_change_group ();
}

/* Try replacing every occurrence of FROM in INSN with TO.  After all
   changes have been made, validate by seeing if INSN is still valid.  */

int
validate_replace_rtx (rtx from, rtx to, rtx insn)
{
  validate_replace_rtx_1 (&PATTERN (insn), from, to, insn, true);
  return apply_change_group ();
}

/* Try replacing every occurrence of FROM in WHERE with TO.  Assume that WHERE
   is a part of INSN.  After all changes have been made, validate by seeing if
   INSN is still valid.
   validate_replace_rtx (from, to, insn) is equivalent to
   validate_replace_rtx_part (from, to, &PATTERN (insn), insn).  */

int
validate_replace_rtx_part (rtx from, rtx to, rtx *where, rtx insn)
{
  validate_replace_rtx_1 (where, from, to, insn, true);
  return apply_change_group ();
}

/* Same as above, but do not simplify rtx afterwards.  */
int
validate_replace_rtx_part_nosimplify (rtx from, rtx to, rtx *where,
                                      rtx insn)
{
  validate_replace_rtx_1 (where, from, to, insn, false);
  return apply_change_group ();

}

/* Try replacing every occurrence of FROM in INSN with TO.  This also
   will replace in REG_EQUAL and REG_EQUIV notes.  */

void
validate_replace_rtx_group (rtx from, rtx to, rtx insn)
{
  rtx note;
  validate_replace_rtx_1 (&PATTERN (insn), from, to, insn, true);
  for (note = REG_NOTES (insn); note; note = XEXP (note, 1))
    if (REG_NOTE_KIND (note) == REG_EQUAL
	|| REG_NOTE_KIND (note) == REG_EQUIV)
      validate_replace_rtx_1 (&XEXP (note, 0), from, to, insn, true);
}

/* Function called by note_uses to replace used subexpressions.  */
struct validate_replace_src_data
{
  rtx from;			/* Old RTX */
  rtx to;			/* New RTX */
  rtx insn;			/* Insn in which substitution is occurring.  */
};

static void
validate_replace_src_1 (rtx *x, void *data)
{
  struct validate_replace_src_data *d
    = (struct validate_replace_src_data *) data;

  validate_replace_rtx_1 (x, d->from, d->to, d->insn, true);
}

/* Try replacing every occurrence of FROM in INSN with TO, avoiding
   SET_DESTs.  */

void
validate_replace_src_group (rtx from, rtx to, rtx insn)
{
  struct validate_replace_src_data d;

  d.from = from;
  d.to = to;
  d.insn = insn;
  note_uses (&PATTERN (insn), validate_replace_src_1, &d);
}

/* Try simplify INSN.
   Invoke simplify_rtx () on every SET_SRC and SET_DEST inside the INSN's
   pattern and return true if something was simplified.  */

bool
validate_simplify_insn (rtx insn)
{
  int i;
  rtx pat = NULL;
  rtx newpat = NULL;

  pat = PATTERN (insn);

  if (GET_CODE (pat) == SET)
    {
      newpat = simplify_rtx (SET_SRC (pat));
      if (newpat && !rtx_equal_p (SET_SRC (pat), newpat))
	validate_change (insn, &SET_SRC (pat), newpat, 1);
      newpat = simplify_rtx (SET_DEST (pat));
      if (newpat && !rtx_equal_p (SET_DEST (pat), newpat))
	validate_change (insn, &SET_DEST (pat), newpat, 1);
    }
  else if (GET_CODE (pat) == PARALLEL)
    for (i = 0; i < XVECLEN (pat, 0); i++)
      {
	rtx s = XVECEXP (pat, 0, i);

	if (GET_CODE (XVECEXP (pat, 0, i)) == SET)
	  {
	    newpat = simplify_rtx (SET_SRC (s));
	    if (newpat && !rtx_equal_p (SET_SRC (s), newpat))
	      validate_change (insn, &SET_SRC (s), newpat, 1);
	    newpat = simplify_rtx (SET_DEST (s));
	    if (newpat && !rtx_equal_p (SET_DEST (s), newpat))
	      validate_change (insn, &SET_DEST (s), newpat, 1);
	  }
      }
  return ((num_changes_pending () > 0) && (apply_change_group () > 0));
}

#ifdef HAVE_cc0
/* Return 1 if the insn using CC0 set by INSN does not contain
   any ordered tests applied to the condition codes.
   EQ and NE tests do not count.  */

int
next_insn_tests_no_inequality (rtx insn)
{
  rtx next = next_cc0_user (insn);

  /* If there is no next insn, we have to take the conservative choice.  */
  if (next == 0)
    return 0;

  return (INSN_P (next)
	  && ! inequality_comparisons_p (PATTERN (next)));
}
#endif

/* Return 1 if OP is a valid general operand for machine mode MODE.
   This is either a register reference, a memory reference,
   or a constant.  In the case of a memory reference, the address
   is checked for general validity for the target machine.

   Register and memory references must have mode MODE in order to be valid,
   but some constants have no machine mode and are valid for any mode.

   If MODE is VOIDmode, OP is checked for validity for whatever mode
   it has.

   The main use of this function is as a predicate in match_operand
   expressions in the machine description.

   For an explanation of this function's behavior for registers of
   class NO_REGS, see the comment for `register_operand'.  */

int
general_operand (rtx op, enum machine_mode mode)
{
  enum rtx_code code = GET_CODE (op);

  if (mode == VOIDmode)
    mode = GET_MODE (op);

  /* Don't accept CONST_INT or anything similar
     if the caller wants something floating.  */
  if (GET_MODE (op) == VOIDmode && mode != VOIDmode
      && GET_MODE_CLASS (mode) != MODE_INT
      && GET_MODE_CLASS (mode) != MODE_PARTIAL_INT)
    return 0;

  if (CONST_INT_P (op)
      && mode != VOIDmode
      && trunc_int_for_mode (INTVAL (op), mode) != INTVAL (op))
    return 0;

  if (CONSTANT_P (op))
    return ((GET_MODE (op) == VOIDmode || GET_MODE (op) == mode
	     || mode == VOIDmode)
	    && (! flag_pic || LEGITIMATE_PIC_OPERAND_P (op))
	    && LEGITIMATE_CONSTANT_P (op));

  /* Except for certain constants with VOIDmode, already checked for,
     OP's mode must match MODE if MODE specifies a mode.  */

  if (GET_MODE (op) != mode)
    return 0;

  if (code == SUBREG)
    {
      rtx sub = SUBREG_REG (op);

#ifdef INSN_SCHEDULING
      /* On machines that have insn scheduling, we want all memory
	 reference to be explicit, so outlaw paradoxical SUBREGs.
	 However, we must allow them after reload so that they can
	 get cleaned up by cleanup_subreg_operands.  */
      if (!reload_completed && MEM_P (sub)
	  && GET_MODE_SIZE (mode) > GET_MODE_SIZE (GET_MODE (sub)))
	return 0;
#endif
      /* Avoid memories with nonzero SUBREG_BYTE, as offsetting the memory
         may result in incorrect reference.  We should simplify all valid
         subregs of MEM anyway.  But allow this after reload because we
	 might be called from cleanup_subreg_operands.

	 ??? This is a kludge.  */
      if (!reload_completed && SUBREG_BYTE (op) != 0
	  && MEM_P (sub))
	return 0;

      /* FLOAT_MODE subregs can't be paradoxical.  Combine will occasionally
	 create such rtl, and we must reject it.  */
      if (SCALAR_FLOAT_MODE_P (GET_MODE (op))
	  && GET_MODE_SIZE (GET_MODE (op)) > GET_MODE_SIZE (GET_MODE (sub)))
	return 0;

      op = sub;
      code = GET_CODE (op);
    }

  if (code == REG)
    /* A register whose class is NO_REGS is not a general operand.  */
    return (REGNO (op) >= FIRST_PSEUDO_REGISTER
	    || REGNO_REG_CLASS (REGNO (op)) != NO_REGS);

  if (code == MEM)
    {
      rtx y = XEXP (op, 0);

      if (! volatile_ok && MEM_VOLATILE_P (op))
	return 0;

      /* Use the mem's mode, since it will be reloaded thus.  */
      if (memory_address_addr_space_p (GET_MODE (op), y, MEM_ADDR_SPACE (op)))
	return 1;
    }

  return 0;
}

/* Return 1 if OP is a valid memory address for a memory reference
   of mode MODE.

   The main use of this function is as a predicate in match_operand
   expressions in the machine description.  */

int
address_operand (rtx op, enum machine_mode mode)
{
  return memory_address_p (mode, op);
}

/* Return 1 if OP is a register reference of mode MODE.
   If MODE is VOIDmode, accept a register in any mode.

   The main use of this function is as a predicate in match_operand
   expressions in the machine description.

   As a special exception, registers whose class is NO_REGS are
   not accepted by `register_operand'.  The reason for this change
   is to allow the representation of special architecture artifacts
   (such as a condition code register) without extending the rtl
   definitions.  Since registers of class NO_REGS cannot be used
   as registers in any case where register classes are examined,
   it is most consistent to keep this function from accepting them.  */

int
register_operand (rtx op, enum machine_mode mode)
{
  if (GET_MODE (op) != mode && mode != VOIDmode)
    return 0;

  if (GET_CODE (op) == SUBREG)
    {
      rtx sub = SUBREG_REG (op);

      /* Before reload, we can allow (SUBREG (MEM...)) as a register operand
	 because it is guaranteed to be reloaded into one.
	 Just make sure the MEM is valid in itself.
	 (Ideally, (SUBREG (MEM)...) should not exist after reload,
	 but currently it does result from (SUBREG (REG)...) where the
	 reg went on the stack.)  */
      if (! reload_completed && MEM_P (sub))
	return general_operand (op, mode);

#ifdef CANNOT_CHANGE_MODE_CLASS
      if (REG_P (sub)
	  && REGNO (sub) < FIRST_PSEUDO_REGISTER
	  && REG_CANNOT_CHANGE_MODE_P (REGNO (sub), GET_MODE (sub), mode)
	  && GET_MODE_CLASS (GET_MODE (sub)) != MODE_COMPLEX_INT
	  && GET_MODE_CLASS (GET_MODE (sub)) != MODE_COMPLEX_FLOAT)
	return 0;
#endif

      /* FLOAT_MODE subregs can't be paradoxical.  Combine will occasionally
	 create such rtl, and we must reject it.  */
      if (SCALAR_FLOAT_MODE_P (GET_MODE (op))
	  && GET_MODE_SIZE (GET_MODE (op)) > GET_MODE_SIZE (GET_MODE (sub)))
	return 0;

      op = sub;
    }

  /* We don't consider registers whose class is NO_REGS
     to be a register operand.  */
  return (REG_P (op)
	  && (REGNO (op) >= FIRST_PSEUDO_REGISTER
	      || REGNO_REG_CLASS (REGNO (op)) != NO_REGS));
}

/* Return 1 for a register in Pmode; ignore the tested mode.  */

int
pmode_register_operand (rtx op, enum machine_mode mode ATTRIBUTE_UNUSED)
{
  return register_operand (op, Pmode);
}

/* Return 1 if OP should match a MATCH_SCRATCH, i.e., if it is a SCRATCH
   or a hard register.  */

int
scratch_operand (rtx op, enum machine_mode mode)
{
  if (GET_MODE (op) != mode && mode != VOIDmode)
    return 0;

  return (GET_CODE (op) == SCRATCH
	  || (REG_P (op)
	      && REGNO (op) < FIRST_PSEUDO_REGISTER));
}

/* Return 1 if OP is a valid immediate operand for mode MODE.

   The main use of this function is as a predicate in match_operand
   expressions in the machine description.  */

int
immediate_operand (rtx op, enum machine_mode mode)
{
  /* Don't accept CONST_INT or anything similar
     if the caller wants something floating.  */
  if (GET_MODE (op) == VOIDmode && mode != VOIDmode
      && GET_MODE_CLASS (mode) != MODE_INT
      && GET_MODE_CLASS (mode) != MODE_PARTIAL_INT)
    return 0;

  if (CONST_INT_P (op)
      && mode != VOIDmode
      && trunc_int_for_mode (INTVAL (op), mode) != INTVAL (op))
    return 0;

  return (CONSTANT_P (op)
	  && (GET_MODE (op) == mode || mode == VOIDmode
	      || GET_MODE (op) == VOIDmode)
	  && (! flag_pic || LEGITIMATE_PIC_OPERAND_P (op))
	  && LEGITIMATE_CONSTANT_P (op));
}

/* Returns 1 if OP is an operand that is a CONST_INT.  */

int
const_int_operand (rtx op, enum machine_mode mode)
{
  if (!CONST_INT_P (op))
    return 0;

  if (mode != VOIDmode
      && trunc_int_for_mode (INTVAL (op), mode) != INTVAL (op))
    return 0;

  return 1;
}

/* Returns 1 if OP is an operand that is a constant integer or constant
   floating-point number.  */

int
const_double_operand (rtx op, enum machine_mode mode)
{
  /* Don't accept CONST_INT or anything similar
     if the caller wants something floating.  */
  if (GET_MODE (op) == VOIDmode && mode != VOIDmode
      && GET_MODE_CLASS (mode) != MODE_INT
      && GET_MODE_CLASS (mode) != MODE_PARTIAL_INT)
    return 0;

  return ((GET_CODE (op) == CONST_DOUBLE || CONST_INT_P (op))
	  && (mode == VOIDmode || GET_MODE (op) == mode
	      || GET_MODE (op) == VOIDmode));
}

/* Return 1 if OP is a general operand that is not an immediate operand.  */

int
nonimmediate_operand (rtx op, enum machine_mode mode)
{
  return (general_operand (op, mode) && ! CONSTANT_P (op));
}

/* Return 1 if OP is a register reference or immediate value of mode MODE.  */

int
nonmemory_operand (rtx op, enum machine_mode mode)
{
  if (CONSTANT_P (op))
    {
      /* Don't accept CONST_INT or anything similar
	 if the caller wants something floating.  */
      if (GET_MODE (op) == VOIDmode && mode != VOIDmode
	  && GET_MODE_CLASS (mode) != MODE_INT
	  && GET_MODE_CLASS (mode) != MODE_PARTIAL_INT)
	return 0;

      if (CONST_INT_P (op)
	  && mode != VOIDmode
	  && trunc_int_for_mode (INTVAL (op), mode) != INTVAL (op))
	return 0;

      return ((GET_MODE (op) == VOIDmode || GET_MODE (op) == mode
	       || mode == VOIDmode)
	      && (! flag_pic || LEGITIMATE_PIC_OPERAND_P (op))
	      && LEGITIMATE_CONSTANT_P (op));
    }

  if (GET_MODE (op) != mode && mode != VOIDmode)
    return 0;

  if (GET_CODE (op) == SUBREG)
    {
      /* Before reload, we can allow (SUBREG (MEM...)) as a register operand
	 because it is guaranteed to be reloaded into one.
	 Just make sure the MEM is valid in itself.
	 (Ideally, (SUBREG (MEM)...) should not exist after reload,
	 but currently it does result from (SUBREG (REG)...) where the
	 reg went on the stack.)  */
      if (! reload_completed && MEM_P (SUBREG_REG (op)))
	return general_operand (op, mode);
      op = SUBREG_REG (op);
    }

  /* We don't consider registers whose class is NO_REGS
     to be a register operand.  */
  return (REG_P (op)
	  && (REGNO (op) >= FIRST_PSEUDO_REGISTER
	      || REGNO_REG_CLASS (REGNO (op)) != NO_REGS));
}

/* Return 1 if OP is a valid operand that stands for pushing a
   value of mode MODE onto the stack.

   The main use of this function is as a predicate in match_operand
   expressions in the machine description.  */

int
push_operand (rtx op, enum machine_mode mode)
{
  unsigned int rounded_size = GET_MODE_SIZE (mode);

#ifdef PUSH_ROUNDING
  rounded_size = PUSH_ROUNDING (rounded_size);
#endif

  if (!MEM_P (op))
    return 0;

  if (mode != VOIDmode && GET_MODE (op) != mode)
    return 0;

  op = XEXP (op, 0);

  if (rounded_size == GET_MODE_SIZE (mode))
    {
      if (GET_CODE (op) != STACK_PUSH_CODE)
	return 0;
    }
  else
    {
      if (GET_CODE (op) != PRE_MODIFY
	  || GET_CODE (XEXP (op, 1)) != PLUS
	  || XEXP (XEXP (op, 1), 0) != XEXP (op, 0)
	  || !CONST_INT_P (XEXP (XEXP (op, 1), 1))
#ifdef STACK_GROWS_DOWNWARD
	  || INTVAL (XEXP (XEXP (op, 1), 1)) != - (int) rounded_size
#else
	  || INTVAL (XEXP (XEXP (op, 1), 1)) != (int) rounded_size
#endif
	  )
	return 0;
    }

  return XEXP (op, 0) == stack_pointer_rtx;
}

/* Return 1 if OP is a valid operand that stands for popping a
   value of mode MODE off the stack.

   The main use of this function is as a predicate in match_operand
   expressions in the machine description.  */

int
pop_operand (rtx op, enum machine_mode mode)
{
  if (!MEM_P (op))
    return 0;

  if (mode != VOIDmode && GET_MODE (op) != mode)
    return 0;

  op = XEXP (op, 0);

  if (GET_CODE (op) != STACK_POP_CODE)
    return 0;

  return XEXP (op, 0) == stack_pointer_rtx;
}

/* Return 1 if ADDR is a valid memory address
   for mode MODE in address space AS.  */

int
memory_address_addr_space_p (enum machine_mode mode ATTRIBUTE_UNUSED,
			     rtx addr, addr_space_t as)
{
#ifdef GO_IF_LEGITIMATE_ADDRESS
  gcc_assert (ADDR_SPACE_GENERIC_P (as));
  GO_IF_LEGITIMATE_ADDRESS (mode, addr, win);
  return 0;

 win:
  return 1;
#else
  return targetm.addr_space.legitimate_address_p (mode, addr, 0, as);
#endif
}

/* Return 1 if OP is a valid memory reference with mode MODE,
   including a valid address.

   The main use of this function is as a predicate in match_operand
   expressions in the machine description.  */

int
memory_operand (rtx op, enum machine_mode mode)
{
  rtx inner;

  if (! reload_completed)
    /* Note that no SUBREG is a memory operand before end of reload pass,
       because (SUBREG (MEM...)) forces reloading into a register.  */
    return MEM_P (op) && general_operand (op, mode);

  if (mode != VOIDmode && GET_MODE (op) != mode)
    return 0;

  inner = op;
  if (GET_CODE (inner) == SUBREG)
    inner = SUBREG_REG (inner);

  return (MEM_P (inner) && general_operand (op, mode));
}

/* Return 1 if OP is a valid indirect memory reference with mode MODE;
   that is, a memory reference whose address is a general_operand.  */

int
indirect_operand (rtx op, enum machine_mode mode)
{
  /* Before reload, a SUBREG isn't in memory (see memory_operand, above).  */
  if (! reload_completed
      && GET_CODE (op) == SUBREG && MEM_P (SUBREG_REG (op)))
    {
      int offset = SUBREG_BYTE (op);
      rtx inner = SUBREG_REG (op);

      if (mode != VOIDmode && GET_MODE (op) != mode)
	return 0;

      /* The only way that we can have a general_operand as the resulting
	 address is if OFFSET is zero and the address already is an operand
	 or if the address is (plus Y (const_int -OFFSET)) and Y is an
	 operand.  */

      return ((offset == 0 && general_operand (XEXP (inner, 0), Pmode))
	      || (GET_CODE (XEXP (inner, 0)) == PLUS
		  && CONST_INT_P (XEXP (XEXP (inner, 0), 1))
		  && INTVAL (XEXP (XEXP (inner, 0), 1)) == -offset
		  && general_operand (XEXP (XEXP (inner, 0), 0), Pmode)));
    }

  return (MEM_P (op)
	  && memory_operand (op, mode)
	  && general_operand (XEXP (op, 0), Pmode));
}

/* Return 1 if this is an ordered comparison operator (not including
   ORDERED and UNORDERED).  */

int
ordered_comparison_operator (rtx op, enum machine_mode mode)
{
  if (mode != VOIDmode && GET_MODE (op) != mode)
    return false;
  switch (GET_CODE (op))
    {
    case EQ:
    case NE:
    case LT:
    case LTU:
    case LE:
    case LEU:
    case GT:
    case GTU:
    case GE:
    case GEU:
      return true;
    default:
      return false;
    }
}

/* Return 1 if this is a comparison operator.  This allows the use of
   MATCH_OPERATOR to recognize all the branch insns.  */

int
comparison_operator (rtx op, enum machine_mode mode)
{
  return ((mode == VOIDmode || GET_MODE (op) == mode)
	  && COMPARISON_P (op));
}

/* If BODY is an insn body that uses ASM_OPERANDS, return it.  */

rtx
extract_asm_operands (rtx body)
{
  rtx tmp;
  switch (GET_CODE (body))
    {
    case ASM_OPERANDS:
      return body;

    case SET:
      /* Single output operand: BODY is (set OUTPUT (asm_operands ...)).  */
      tmp = SET_SRC (body);
      if (GET_CODE (tmp) == ASM_OPERANDS)
	return tmp;
      break;

    case PARALLEL:
      tmp = XVECEXP (body, 0, 0);
      if (GET_CODE (tmp) == ASM_OPERANDS)
	return tmp;
      if (GET_CODE (tmp) == SET)
	{
	  tmp = SET_SRC (tmp);
	  if (GET_CODE (tmp) == ASM_OPERANDS)
	    return tmp;
	}
      break;

    default:
      break;
    }
  return NULL;
}

/* If BODY is an insn body that uses ASM_OPERANDS,
   return the number of operands (both input and output) in the insn.
   Otherwise return -1.  */

int
asm_noperands (const_rtx body)
{
  rtx asm_op = extract_asm_operands (CONST_CAST_RTX (body));
  int n_sets = 0;

  if (asm_op == NULL)
    return -1;

  if (GET_CODE (body) == SET)
    n_sets = 1;
  else if (GET_CODE (body) == PARALLEL)
    {
      int i;
      if (GET_CODE (XVECEXP (body, 0, 0)) == SET)
	{
	  /* Multiple output operands, or 1 output plus some clobbers:
	     body is
	     [(set OUTPUT (asm_operands ...))... (clobber (reg ...))...].  */
	  /* Count backwards through CLOBBERs to determine number of SETs.  */
	  for (i = XVECLEN (body, 0); i > 0; i--)
	    {
	      if (GET_CODE (XVECEXP (body, 0, i - 1)) == SET)
		break;
	      if (GET_CODE (XVECEXP (body, 0, i - 1)) != CLOBBER)
		return -1;
	    }

	  /* N_SETS is now number of output operands.  */
	  n_sets = i;

	  /* Verify that all the SETs we have
	     came from a single original asm_operands insn
	     (so that invalid combinations are blocked).  */
	  for (i = 0; i < n_sets; i++)
	    {
	      rtx elt = XVECEXP (body, 0, i);
	      if (GET_CODE (elt) != SET)
		return -1;
	      if (GET_CODE (SET_SRC (elt)) != ASM_OPERANDS)
		return -1;
	      /* If these ASM_OPERANDS rtx's came from different original insns
	         then they aren't allowed together.  */
	      if (ASM_OPERANDS_INPUT_VEC (SET_SRC (elt))
		  != ASM_OPERANDS_INPUT_VEC (asm_op))
		return -1;
	    }
	}
      else
	{
	  /* 0 outputs, but some clobbers:
	     body is [(asm_operands ...) (clobber (reg ...))...].  */
	  /* Make sure all the other parallel things really are clobbers.  */
	  for (i = XVECLEN (body, 0) - 1; i > 0; i--)
	    if (GET_CODE (XVECEXP (body, 0, i)) != CLOBBER)
	      return -1;
	}
    }

  return (ASM_OPERANDS_INPUT_LENGTH (asm_op)
	  + ASM_OPERANDS_LABEL_LENGTH (asm_op) + n_sets);
}

/* Assuming BODY is an insn body that uses ASM_OPERANDS,
   copy its operands (both input and output) into the vector OPERANDS,
   the locations of the operands within the insn into the vector OPERAND_LOCS,
   and the constraints for the operands into CONSTRAINTS.
   Write the modes of the operands into MODES.
   Return the assembler-template.

   If MODES, OPERAND_LOCS, CONSTRAINTS or OPERANDS is 0,
   we don't store that info.  */

const char *
decode_asm_operands (rtx body, rtx *operands, rtx **operand_locs,
		     const char **constraints, enum machine_mode *modes,
		     location_t *loc)
{
  int nbase = 0, n, i;
  rtx asmop;

  switch (GET_CODE (body))
    {
    case ASM_OPERANDS:
      /* Zero output asm: BODY is (asm_operands ...).  */
      asmop = body;
      break;

    case SET:
      /* Single output asm: BODY is (set OUTPUT (asm_operands ...)).  */
      asmop = SET_SRC (body);

      /* The output is in the SET.
	 Its constraint is in the ASM_OPERANDS itself.  */
      if (operands)
	operands[0] = SET_DEST (body);
      if (operand_locs)
	operand_locs[0] = &SET_DEST (body);
      if (constraints)
	constraints[0] = ASM_OPERANDS_OUTPUT_CONSTRAINT (asmop);
      if (modes)
	modes[0] = GET_MODE (SET_DEST (body));
      nbase = 1;
      break;

    case PARALLEL:
      {
	int nparallel = XVECLEN (body, 0); /* Includes CLOBBERs.  */

	asmop = XVECEXP (body, 0, 0);
	if (GET_CODE (asmop) == SET)
	  {
	    asmop = SET_SRC (asmop);

	    /* At least one output, plus some CLOBBERs.  The outputs are in
	       the SETs.  Their constraints are in the ASM_OPERANDS itself.  */
	    for (i = 0; i < nparallel; i++)
	      {
		if (GET_CODE (XVECEXP (body, 0, i)) == CLOBBER)
		  break;		/* Past last SET */
		if (operands)
		  operands[i] = SET_DEST (XVECEXP (body, 0, i));
		if (operand_locs)
		  operand_locs[i] = &SET_DEST (XVECEXP (body, 0, i));
		if (constraints)
		  constraints[i] = XSTR (SET_SRC (XVECEXP (body, 0, i)), 1);
		if (modes)
		  modes[i] = GET_MODE (SET_DEST (XVECEXP (body, 0, i)));
	      }
	    nbase = i;
	  }
	break;
      }

    default:
      gcc_unreachable ();
    }

  n = ASM_OPERANDS_INPUT_LENGTH (asmop);
  for (i = 0; i < n; i++)
    {
      if (operand_locs)
	operand_locs[nbase + i] = &ASM_OPERANDS_INPUT (asmop, i);
      if (operands)
	operands[nbase + i] = ASM_OPERANDS_INPUT (asmop, i);
      if (constraints)
	constraints[nbase + i] = ASM_OPERANDS_INPUT_CONSTRAINT (asmop, i);
      if (modes)
	modes[nbase + i] = ASM_OPERANDS_INPUT_MODE (asmop, i);
    }
  nbase += n;

  n = ASM_OPERANDS_LABEL_LENGTH (asmop);
  for (i = 0; i < n; i++)
    {
      if (operand_locs)
	operand_locs[nbase + i] = &ASM_OPERANDS_LABEL (asmop, i);
      if (operands)
	operands[nbase + i] = ASM_OPERANDS_LABEL (asmop, i);
      if (constraints)
	constraints[nbase + i] = "";
      if (modes)
	modes[nbase + i] = Pmode;
    }

  if (loc)
    *loc = ASM_OPERANDS_SOURCE_LOCATION (asmop);

  return ASM_OPERANDS_TEMPLATE (asmop);
}

/* Check if an asm_operand matches its constraints.
   Return > 0 if ok, = 0 if bad, < 0 if inconclusive.  */

int
asm_operand_ok (rtx op, const char *constraint, const char **constraints)
{
  int result = 0;
#ifdef AUTO_INC_DEC
  bool incdec_ok = false;
#endif

  /* Use constrain_operands after reload.  */
  gcc_assert (!reload_completed);

  /* Empty constraint string is the same as "X,...,X", i.e. X for as
     many alternatives as required to match the other operands.  */
  if (*constraint == '\0')
    result = 1;

  while (*constraint)
    {
      char c = *constraint;
      int len;
      switch (c)
	{
	case ',':
	  constraint++;
	  continue;
	case '=':
	case '+':
	case '*':
	case '%':
	case '!':
	case '#':
	case '&':
	case '?':
	  break;

	case '0': case '1': case '2': case '3': case '4':
	case '5': case '6': case '7': case '8': case '9':
	  /* If caller provided constraints pointer, look up
	     the maching constraint.  Otherwise, our caller should have
	     given us the proper matching constraint, but we can't
	     actually fail the check if they didn't.  Indicate that
	     results are inconclusive.  */
	  if (constraints)
	    {
	      char *end;
	      unsigned long match;

	      match = strtoul (constraint, &end, 10);
	      if (!result)
		result = asm_operand_ok (op, constraints[match], NULL);
	      constraint = (const char *) end;
	    }
	  else
	    {
	      do
		constraint++;
	      while (ISDIGIT (*constraint));
	      if (! result)
		result = -1;
	    }
	  continue;

	case 'p':
	  if (address_operand (op, VOIDmode))
	    result = 1;
	  break;

	case TARGET_MEM_CONSTRAINT:
	case 'V': /* non-offsettable */
	  if (memory_operand (op, VOIDmode))
	    result = 1;
	  break;

	case 'o': /* offsettable */
	  if (offsettable_nonstrict_memref_p (op))
	    result = 1;
	  break;

	case '<':
	  /* ??? Before auto-inc-dec, auto inc/dec insns are not supposed to exist,
	     excepting those that expand_call created.  Further, on some
	     machines which do not have generalized auto inc/dec, an inc/dec
	     is not a memory_operand.

	     Match any memory and hope things are resolved after reload.  */

	  if (MEM_P (op)
	      && (1
		  || GET_CODE (XEXP (op, 0)) == PRE_DEC
		  || GET_CODE (XEXP (op, 0)) == POST_DEC))
	    result = 1;
#ifdef AUTO_INC_DEC
	  incdec_ok = true;
#endif
	  break;

	case '>':
	  if (MEM_P (op)
	      && (1
		  || GET_CODE (XEXP (op, 0)) == PRE_INC
		  || GET_CODE (XEXP (op, 0)) == POST_INC))
	    result = 1;
#ifdef AUTO_INC_DEC
	  incdec_ok = true;
#endif
	  break;

	case 'E':
	case 'F':
	  if (GET_CODE (op) == CONST_DOUBLE
	      || (GET_CODE (op) == CONST_VECTOR
		  && GET_MODE_CLASS (GET_MODE (op)) == MODE_VECTOR_FLOAT))
	    result = 1;
	  break;

	case 'G':
	  if (GET_CODE (op) == CONST_DOUBLE
	      && CONST_DOUBLE_OK_FOR_CONSTRAINT_P (op, 'G', constraint))
	    result = 1;
	  break;
	case 'H':
	  if (GET_CODE (op) == CONST_DOUBLE
	      && CONST_DOUBLE_OK_FOR_CONSTRAINT_P (op, 'H', constraint))
	    result = 1;
	  break;

	case 's':
	  if (CONST_INT_P (op)
	      || (GET_CODE (op) == CONST_DOUBLE
		  && GET_MODE (op) == VOIDmode))
	    break;
	  /* Fall through.  */

	case 'i':
	  if (CONSTANT_P (op) && (! flag_pic || LEGITIMATE_PIC_OPERAND_P (op)))
	    result = 1;
	  break;

	case 'n':
	  if (CONST_INT_P (op)
	      || (GET_CODE (op) == CONST_DOUBLE
		  && GET_MODE (op) == VOIDmode))
	    result = 1;
	  break;

	case 'I':
	  if (CONST_INT_P (op)
	      && CONST_OK_FOR_CONSTRAINT_P (INTVAL (op), 'I', constraint))
	    result = 1;
	  break;
	case 'J':
	  if (CONST_INT_P (op)
	      && CONST_OK_FOR_CONSTRAINT_P (INTVAL (op), 'J', constraint))
	    result = 1;
	  break;
	case 'K':
	  if (CONST_INT_P (op)
	      && CONST_OK_FOR_CONSTRAINT_P (INTVAL (op), 'K', constraint))
	    result = 1;
	  break;
	case 'L':
	  if (CONST_INT_P (op)
	      && CONST_OK_FOR_CONSTRAINT_P (INTVAL (op), 'L', constraint))
	    result = 1;
	  break;
	case 'M':
	  if (CONST_INT_P (op)
	      && CONST_OK_FOR_CONSTRAINT_P (INTVAL (op), 'M', constraint))
	    result = 1;
	  break;
	case 'N':
	  if (CONST_INT_P (op)
	      && CONST_OK_FOR_CONSTRAINT_P (INTVAL (op), 'N', constraint))
	    result = 1;
	  break;
	case 'O':
	  if (CONST_INT_P (op)
	      && CONST_OK_FOR_CONSTRAINT_P (INTVAL (op), 'O', constraint))
	    result = 1;
	  break;
	case 'P':
	  if (CONST_INT_P (op)
	      && CONST_OK_FOR_CONSTRAINT_P (INTVAL (op), 'P', constraint))
	    result = 1;
	  break;

	case 'X':
	  result = 1;
	  break;

	case 'g':
	  if (general_operand (op, VOIDmode))
	    result = 1;
	  break;

	default:
	  /* For all other letters, we first check for a register class,
	     otherwise it is an EXTRA_CONSTRAINT.  */
	  if (REG_CLASS_FROM_CONSTRAINT (c, constraint) != NO_REGS)
	    {
	    case 'r':
	      if (GET_MODE (op) == BLKmode)
		break;
	      if (register_operand (op, VOIDmode))
		result = 1;
	    }
#ifdef EXTRA_CONSTRAINT_STR
	  else if (EXTRA_MEMORY_CONSTRAINT (c, constraint))
	    /* Every memory operand can be reloaded to fit.  */
	    result = result || memory_operand (op, VOIDmode);
	  else if (EXTRA_ADDRESS_CONSTRAINT (c, constraint))
	    /* Every address operand can be reloaded to fit.  */
	    result = result || address_operand (op, VOIDmode);
	  else if (EXTRA_CONSTRAINT_STR (op, c, constraint))
	    result = 1;
#endif
	  break;
	}
      len = CONSTRAINT_LEN (c, constraint);
      do
	constraint++;
      while (--len && *constraint);
      if (len)
	return 0;
    }

#ifdef AUTO_INC_DEC
  /* For operands without < or > constraints reject side-effects.  */
  if (!incdec_ok && result && MEM_P (op))
    switch (GET_CODE (XEXP (op, 0)))
      {
      case PRE_INC:
      case POST_INC:
      case PRE_DEC:
      case POST_DEC:
      case PRE_MODIFY:
      case POST_MODIFY:
	return 0;
      default:
	break;
      }
#endif

  return result;
}

/* Given an rtx *P, if it is a sum containing an integer constant term,
   return the location (type rtx *) of the pointer to that constant term.
   Otherwise, return a null pointer.  */

rtx *
find_constant_term_loc (rtx *p)
{
  rtx *tem;
  enum rtx_code code = GET_CODE (*p);

  /* If *P IS such a constant term, P is its location.  */

  if (code == CONST_INT || code == SYMBOL_REF || code == LABEL_REF
      || code == CONST)
    return p;

  /* Otherwise, if not a sum, it has no constant term.  */

  if (GET_CODE (*p) != PLUS)
    return 0;

  /* If one of the summands is constant, return its location.  */

  if (XEXP (*p, 0) && CONSTANT_P (XEXP (*p, 0))
      && XEXP (*p, 1) && CONSTANT_P (XEXP (*p, 1)))
    return p;

  /* Otherwise, check each summand for containing a constant term.  */

  if (XEXP (*p, 0) != 0)
    {
      tem = find_constant_term_loc (&XEXP (*p, 0));
      if (tem != 0)
	return tem;
    }

  if (XEXP (*p, 1) != 0)
    {
      tem = find_constant_term_loc (&XEXP (*p, 1));
      if (tem != 0)
	return tem;
    }

  return 0;
}

/* Return 1 if OP is a memory reference
   whose address contains no side effects
   and remains valid after the addition
   of a positive integer less than the
   size of the object being referenced.

   We assume that the original address is valid and do not check it.

   This uses strict_memory_address_p as a subroutine, so
   don't use it before reload.  */

int
offsettable_memref_p (rtx op)
{
  return ((MEM_P (op))
	  && offsettable_address_addr_space_p (1, GET_MODE (op), XEXP (op, 0),
					       MEM_ADDR_SPACE (op)));
}

/* Similar, but don't require a strictly valid mem ref:
   consider pseudo-regs valid as index or base regs.  */

int
offsettable_nonstrict_memref_p (rtx op)
{
  return ((MEM_P (op))
	  && offsettable_address_addr_space_p (0, GET_MODE (op), XEXP (op, 0),
					       MEM_ADDR_SPACE (op)));
}

/* Return 1 if Y is a memory address which contains no side effects
   and would remain valid for address space AS after the addition of
   a positive integer less than the size of that mode.

   We assume that the original address is valid and do not check it.
   We do check that it is valid for narrower modes.

   If STRICTP is nonzero, we require a strictly valid address,
   for the sake of use in reload.c.  */

int
offsettable_address_addr_space_p (int strictp, enum machine_mode mode, rtx y,
				  addr_space_t as)
{
  enum rtx_code ycode = GET_CODE (y);
  rtx z;
  rtx y1 = y;
  rtx *y2;
  int (*addressp) (enum machine_mode, rtx, addr_space_t) =
    (strictp ? strict_memory_address_addr_space_p
	     : memory_address_addr_space_p);
  unsigned int mode_sz = GET_MODE_SIZE (mode);

  if (CONSTANT_ADDRESS_P (y))
    return 1;

  /* Adjusting an offsettable address involves changing to a narrower mode.
     Make sure that's OK.  */

  if (mode_dependent_address_p (y))
    return 0;

  /* ??? How much offset does an offsettable BLKmode reference need?
     Clearly that depends on the situation in which it's being used.
     However, the current situation in which we test 0xffffffff is
     less than ideal.  Caveat user.  */
  if (mode_sz == 0)
    mode_sz = BIGGEST_ALIGNMENT / BITS_PER_UNIT;

  /* If the expression contains a constant term,
     see if it remains valid when max possible offset is added.  */

  if ((ycode == PLUS) && (y2 = find_constant_term_loc (&y1)))
    {
      int good;

      y1 = *y2;
      *y2 = plus_constant (*y2, mode_sz - 1);
      /* Use QImode because an odd displacement may be automatically invalid
	 for any wider mode.  But it should be valid for a single byte.  */
      good = (*addressp) (QImode, y, as);

      /* In any case, restore old contents of memory.  */
      *y2 = y1;
      return good;
    }

  if (GET_RTX_CLASS (ycode) == RTX_AUTOINC)
    return 0;

  /* The offset added here is chosen as the maximum offset that
     any instruction could need to add when operating on something
     of the specified mode.  We assume that if Y and Y+c are
     valid addresses then so is Y+d for all 0<d<c.  adjust_address will
     go inside a LO_SUM here, so we do so as well.  */
  if (GET_CODE (y) == LO_SUM
      && mode != BLKmode
      && mode_sz <= GET_MODE_ALIGNMENT (mode) / BITS_PER_UNIT)
    z = gen_rtx_LO_SUM (GET_MODE (y), XEXP (y, 0),
			plus_constant (XEXP (y, 1), mode_sz - 1));
  else
    z = plus_constant (y, mode_sz - 1);

  /* Use QImode because an odd displacement may be automatically invalid
     for any wider mode.  But it should be valid for a single byte.  */
  return (*addressp) (QImode, z, as);
}

/* Return 1 if ADDR is an address-expression whose effect depends
   on the mode of the memory reference it is used in.

   Autoincrement addressing is a typical example of mode-dependence
   because the amount of the increment depends on the mode.  */

bool
mode_dependent_address_p (rtx addr)
{
  /* Auto-increment addressing with anything other than post_modify
     or pre_modify always introduces a mode dependency.  Catch such
     cases now instead of deferring to the target.  */
  if (GET_CODE (addr) == PRE_INC
      || GET_CODE (addr) == POST_INC
      || GET_CODE (addr) == PRE_DEC
      || GET_CODE (addr) == POST_DEC)
    return true;

  return targetm.mode_dependent_address_p (addr);
}

/* Like extract_insn, but save insn extracted and don't extract again, when
   called again for the same insn expecting that recog_data still contain the
   valid information.  This is used primary by gen_attr infrastructure that
   often does extract insn again and again.  */
void
extract_insn_cached (rtx insn)
{
  if (recog_data.insn == insn && INSN_CODE (insn) >= 0)
    return;
  extract_insn (insn);
  recog_data.insn = insn;
}

/* Do cached extract_insn, constrain_operands and complain about failures.
   Used by insn_attrtab.  */
void
extract_constrain_insn_cached (rtx insn)
{
  extract_insn_cached (insn);
  if (which_alternative == -1
      && !constrain_operands (reload_completed))
    fatal_insn_not_found (insn);
}

/* Do cached constrain_operands and complain about failures.  */
int
constrain_operands_cached (int strict)
{
  if (which_alternative == -1)
    return constrain_operands (strict);
  else
    return 1;
}

/* Analyze INSN and fill in recog_data.  */

void
extract_insn (rtx insn)
{
  int i;
  int icode;
  int noperands;
  rtx body = PATTERN (insn);

  recog_data.n_operands = 0;
  recog_data.n_alternatives = 0;
  recog_data.n_dups = 0;
  recog_data.is_asm = false;

  switch (GET_CODE (body))
    {
    case USE:
    case CLOBBER:
    case ASM_INPUT:
    case ADDR_VEC:
    case ADDR_DIFF_VEC:
    case VAR_LOCATION:
      return;

    case SET:
      if (GET_CODE (SET_SRC (body)) == ASM_OPERANDS)
	goto asm_insn;
      else
	goto normal_insn;
    case PARALLEL:
      if ((GET_CODE (XVECEXP (body, 0, 0)) == SET
	   && GET_CODE (SET_SRC (XVECEXP (body, 0, 0))) == ASM_OPERANDS)
	  || GET_CODE (XVECEXP (body, 0, 0)) == ASM_OPERANDS)
	goto asm_insn;
      else
	goto normal_insn;
    case ASM_OPERANDS:
    asm_insn:
      recog_data.n_operands = noperands = asm_noperands (body);
      if (noperands >= 0)
	{
	  /* This insn is an `asm' with operands.  */

	  /* expand_asm_operands makes sure there aren't too many operands.  */
	  gcc_assert (noperands <= MAX_RECOG_OPERANDS);

	  /* Now get the operand values and constraints out of the insn.  */
	  decode_asm_operands (body, recog_data.operand,
			       recog_data.operand_loc,
			       recog_data.constraints,
			       recog_data.operand_mode, NULL);
	  memset (recog_data.is_operator, 0, sizeof recog_data.is_operator);
	  if (noperands > 0)
	    {
	      const char *p =  recog_data.constraints[0];
	      recog_data.n_alternatives = 1;
	      while (*p)
		recog_data.n_alternatives += (*p++ == ',');
	    }
	  recog_data.is_asm = true;
	  break;
	}
      fatal_insn_not_found (insn);

    default:
    normal_insn:
      /* Ordinary insn: recognize it, get the operands via insn_extract
	 and get the constraints.  */

      icode = recog_memoized (insn);
      if (icode < 0)
	fatal_insn_not_found (insn);

      recog_data.n_operands = noperands = insn_data[icode].n_operands;
      recog_data.n_alternatives = insn_data[icode].n_alternatives;
      recog_data.n_dups = insn_data[icode].n_dups;

      insn_extract (insn);

      for (i = 0; i < noperands; i++)
	{
	  recog_data.constraints[i] = insn_data[icode].operand[i].constraint;
	  recog_data.is_operator[i] = insn_data[icode].operand[i].is_operator;
	  recog_data.operand_mode[i] = insn_data[icode].operand[i].mode;
	  /* VOIDmode match_operands gets mode from their real operand.  */
	  if (recog_data.operand_mode[i] == VOIDmode)
	    recog_data.operand_mode[i] = GET_MODE (recog_data.operand[i]);
	}
    }
  for (i = 0; i < noperands; i++)
    recog_data.operand_type[i]
      = (recog_data.constraints[i][0] == '=' ? OP_OUT
	 : recog_data.constraints[i][0] == '+' ? OP_INOUT
	 : OP_IN);

  gcc_assert (recog_data.n_alternatives <= MAX_RECOG_ALTERNATIVES);

  if (INSN_CODE (insn) < 0)
    for (i = 0; i < recog_data.n_alternatives; i++)
      recog_data.alternative_enabled_p[i] = true;
  else
    {
      recog_data.insn = insn;
      for (i = 0; i < recog_data.n_alternatives; i++)
	{
	  which_alternative = i;
	  recog_data.alternative_enabled_p[i] = get_attr_enabled (insn);
	}
    }

  recog_data.insn = NULL;
  which_alternative = -1;
}

/* After calling extract_insn, you can use this function to extract some
   information from the constraint strings into a more usable form.
   The collected data is stored in recog_op_alt.  */
void
preprocess_constraints (void)
{
  int i;

  for (i = 0; i < recog_data.n_operands; i++)
    memset (recog_op_alt[i], 0, (recog_data.n_alternatives
				 * sizeof (struct operand_alternative)));

  for (i = 0; i < recog_data.n_operands; i++)
    {
      int j;
      struct operand_alternative *op_alt;
      const char *p = recog_data.constraints[i];

      op_alt = recog_op_alt[i];

      for (j = 0; j < recog_data.n_alternatives; j++)
	{
	  op_alt[j].cl = NO_REGS;
	  op_alt[j].constraint = p;
	  op_alt[j].matches = -1;
	  op_alt[j].matched = -1;

	  if (!recog_data.alternative_enabled_p[j])
	    {
	      p = skip_alternative (p);
	      continue;
	    }

	  if (*p == '\0' || *p == ',')
	    {
	      op_alt[j].anything_ok = 1;
	      continue;
	    }

	  for (;;)
	    {
	      char c = *p;
	      if (c == '#')
		do
		  c = *++p;
		while (c != ',' && c != '\0');
	      if (c == ',' || c == '\0')
		{
		  p++;
		  break;
		}

	      switch (c)
		{
		case '=': case '+': case '*': case '%':
		case 'E': case 'F': case 'G': case 'H':
		case 's': case 'i': case 'n':
		case 'I': case 'J': case 'K': case 'L':
		case 'M': case 'N': case 'O': case 'P':
		  /* These don't say anything we care about.  */
		  break;

		case '?':
		  op_alt[j].reject += 6;
		  break;
		case '!':
		  op_alt[j].reject += 600;
		  break;
		case '&':
		  op_alt[j].earlyclobber = 1;
		  break;

		case '0': case '1': case '2': case '3': case '4':
		case '5': case '6': case '7': case '8': case '9':
		  {
		    char *end;
		    op_alt[j].matches = strtoul (p, &end, 10);
		    recog_op_alt[op_alt[j].matches][j].matched = i;
		    p = end;
		  }
		  continue;

		case TARGET_MEM_CONSTRAINT:
		  op_alt[j].memory_ok = 1;
		  break;
		case '<':
		  op_alt[j].decmem_ok = 1;
		  break;
		case '>':
		  op_alt[j].incmem_ok = 1;
		  break;
		case 'V':
		  op_alt[j].nonoffmem_ok = 1;
		  break;
		case 'o':
		  op_alt[j].offmem_ok = 1;
		  break;
		case 'X':
		  op_alt[j].anything_ok = 1;
		  break;

		case 'p':
		  op_alt[j].is_address = 1;
		  op_alt[j].cl = reg_class_subunion[(int) op_alt[j].cl]
		      [(int) base_reg_class (VOIDmode, ADDRESS, SCRATCH)];
		  break;

		case 'g':
		case 'r':
		  op_alt[j].cl =
		   reg_class_subunion[(int) op_alt[j].cl][(int) GENERAL_REGS];
		  break;

		default:
		  if (EXTRA_MEMORY_CONSTRAINT (c, p))
		    {
		      op_alt[j].memory_ok = 1;
		      break;
		    }
		  if (EXTRA_ADDRESS_CONSTRAINT (c, p))
		    {
		      op_alt[j].is_address = 1;
		      op_alt[j].cl
			= (reg_class_subunion
			   [(int) op_alt[j].cl]
			   [(int) base_reg_class (VOIDmode, ADDRESS,
						  SCRATCH)]);
		      break;
		    }

		  op_alt[j].cl
		    = (reg_class_subunion
		       [(int) op_alt[j].cl]
		       [(int) REG_CLASS_FROM_CONSTRAINT ((unsigned char) c, p)]);
		  break;
		}
	      p += CONSTRAINT_LEN (c, p);
	    }
	}
    }
}

/* Check the operands of an insn against the insn's operand constraints
   and return 1 if they are valid.
   The information about the insn's operands, constraints, operand modes
   etc. is obtained from the global variables set up by extract_insn.

   WHICH_ALTERNATIVE is set to a number which indicates which
   alternative of constraints was matched: 0 for the first alternative,
   1 for the next, etc.

   In addition, when two operands are required to match
   and it happens that the output operand is (reg) while the
   input operand is --(reg) or ++(reg) (a pre-inc or pre-dec),
   make the output operand look like the input.
   This is because the output operand is the one the template will print.

   This is used in final, just before printing the assembler code and by
   the routines that determine an insn's attribute.

   If STRICT is a positive nonzero value, it means that we have been
   called after reload has been completed.  In that case, we must
   do all checks strictly.  If it is zero, it means that we have been called
   before reload has completed.  In that case, we first try to see if we can
   find an alternative that matches strictly.  If not, we try again, this
   time assuming that reload will fix up the insn.  This provides a "best
   guess" for the alternative and is used to compute attributes of insns prior
   to reload.  A negative value of STRICT is used for this internal call.  */

struct funny_match
{
  int this_op, other;
};

int
constrain_operands (int strict)
{
  const char *constraints[MAX_RECOG_OPERANDS];
  int matching_operands[MAX_RECOG_OPERANDS];
  int earlyclobber[MAX_RECOG_OPERANDS];
  int c;

  struct funny_match funny_match[MAX_RECOG_OPERANDS];
  int funny_match_index;

  which_alternative = 0;
  if (recog_data.n_operands == 0 || recog_data.n_alternatives == 0)
    return 1;

  for (c = 0; c < recog_data.n_operands; c++)
    {
      constraints[c] = recog_data.constraints[c];
      matching_operands[c] = -1;
    }

  do
    {
      int seen_earlyclobber_at = -1;
      int opno;
      int lose = 0;
      funny_match_index = 0;

      if (!recog_data.alternative_enabled_p[which_alternative])
	{
	  int i;

	  for (i = 0; i < recog_data.n_operands; i++)
	    constraints[i] = skip_alternative (constraints[i]);

	  which_alternative++;
	  continue;
	}

      for (opno = 0; opno < recog_data.n_operands; opno++)
	{
	  rtx op = recog_data.operand[opno];
	  enum machine_mode mode = GET_MODE (op);
	  const char *p = constraints[opno];
	  int offset = 0;
	  int win = 0;
	  int val;
	  int len;

	  earlyclobber[opno] = 0;

	  /* A unary operator may be accepted by the predicate, but it
	     is irrelevant for matching constraints.  */
	  if (UNARY_P (op))
	    op = XEXP (op, 0);

	  if (GET_CODE (op) == SUBREG)
	    {
	      if (REG_P (SUBREG_REG (op))
		  && REGNO (SUBREG_REG (op)) < FIRST_PSEUDO_REGISTER)
		offset = subreg_regno_offset (REGNO (SUBREG_REG (op)),
					      GET_MODE (SUBREG_REG (op)),
					      SUBREG_BYTE (op),
					      GET_MODE (op));
	      op = SUBREG_REG (op);
	    }

	  /* An empty constraint or empty alternative
	     allows anything which matched the pattern.  */
	  if (*p == 0 || *p == ',')
	    win = 1;

	  do
	    switch (c = *p, len = CONSTRAINT_LEN (c, p), c)
	      {
	      case '\0':
		len = 0;
		break;
	      case ',':
		c = '\0';
		break;

	      case '?':  case '!': case '*':  case '%':
	      case '=':  case '+':
		break;

	      case '#':
		/* Ignore rest of this alternative as far as
		   constraint checking is concerned.  */
		do
		  p++;
		while (*p && *p != ',');
		len = 0;
		break;

	      case '&':
		earlyclobber[opno] = 1;
		if (seen_earlyclobber_at < 0)
		  seen_earlyclobber_at = opno;
		break;

	      case '0':  case '1':  case '2':  case '3':  case '4':
	      case '5':  case '6':  case '7':  case '8':  case '9':
		{
		  /* This operand must be the same as a previous one.
		     This kind of constraint is used for instructions such
		     as add when they take only two operands.

		     Note that the lower-numbered operand is passed first.

		     If we are not testing strictly, assume that this
		     constraint will be satisfied.  */

		  char *end;
		  int match;

		  match = strtoul (p, &end, 10);
		  p = end;

		  if (strict < 0)
		    val = 1;
		  else
		    {
		      rtx op1 = recog_data.operand[match];
		      rtx op2 = recog_data.operand[opno];

		      /* A unary operator may be accepted by the predicate,
			 but it is irrelevant for matching constraints.  */
		      if (UNARY_P (op1))
			op1 = XEXP (op1, 0);
		      if (UNARY_P (op2))
			op2 = XEXP (op2, 0);

		      val = operands_match_p (op1, op2);
		    }

		  matching_operands[opno] = match;
		  matching_operands[match] = opno;

		  if (val != 0)
		    win = 1;

		  /* If output is *x and input is *--x, arrange later
		     to change the output to *--x as well, since the
		     output op is the one that will be printed.  */
		  if (val == 2 && strict > 0)
		    {
		      funny_match[funny_match_index].this_op = opno;
		      funny_match[funny_match_index++].other = match;
		    }
		}
		len = 0;
		break;

	      case 'p':
		/* p is used for address_operands.  When we are called by
		   gen_reload, no one will have checked that the address is
		   strictly valid, i.e., that all pseudos requiring hard regs
		   have gotten them.  */
		if (strict <= 0
		    || (strict_memory_address_p (recog_data.operand_mode[opno],
						 op)))
		  win = 1;
		break;

		/* No need to check general_operand again;
		   it was done in insn-recog.c.  Well, except that reload
		   doesn't check the validity of its replacements, but
		   that should only matter when there's a bug.  */
	      case 'g':
		/* Anything goes unless it is a REG and really has a hard reg
		   but the hard reg is not in the class GENERAL_REGS.  */
		if (REG_P (op))
		  {
		    if (strict < 0
			|| GENERAL_REGS == ALL_REGS
			|| (reload_in_progress
			    && REGNO (op) >= FIRST_PSEUDO_REGISTER)
			|| reg_fits_class_p (op, GENERAL_REGS, offset, mode))
		      win = 1;
		  }
		else if (strict < 0 || general_operand (op, mode))
		  win = 1;
		break;

	      case 'X':
		/* This is used for a MATCH_SCRATCH in the cases when
		   we don't actually need anything.  So anything goes
		   any time.  */
		win = 1;
		break;

	      case TARGET_MEM_CONSTRAINT:
		/* Memory operands must be valid, to the extent
		   required by STRICT.  */
		if (MEM_P (op))
		  {
		    if (strict > 0
			&& !strict_memory_address_addr_space_p
			     (GET_MODE (op), XEXP (op, 0),
			      MEM_ADDR_SPACE (op)))
		      break;
		    if (strict == 0
			&& !memory_address_addr_space_p
			     (GET_MODE (op), XEXP (op, 0),
			      MEM_ADDR_SPACE (op)))
		      break;
		    win = 1;
		  }
		/* Before reload, accept what reload can turn into mem.  */
		else if (strict < 0 && CONSTANT_P (op))
		  win = 1;
		/* During reload, accept a pseudo  */
		else if (reload_in_progress && REG_P (op)
			 && REGNO (op) >= FIRST_PSEUDO_REGISTER)
		  win = 1;
		break;

	      case '<':
		if (MEM_P (op)
		    && (GET_CODE (XEXP (op, 0)) == PRE_DEC
			|| GET_CODE (XEXP (op, 0)) == POST_DEC))
		  win = 1;
		break;

	      case '>':
		if (MEM_P (op)
		    && (GET_CODE (XEXP (op, 0)) == PRE_INC
			|| GET_CODE (XEXP (op, 0)) == POST_INC))
		  win = 1;
		break;

	      case 'E':
	      case 'F':
		if (GET_CODE (op) == CONST_DOUBLE
		    || (GET_CODE (op) == CONST_VECTOR
			&& GET_MODE_CLASS (GET_MODE (op)) == MODE_VECTOR_FLOAT))
		  win = 1;
		break;

	      case 'G':
	      case 'H':
		if (GET_CODE (op) == CONST_DOUBLE
		    && CONST_DOUBLE_OK_FOR_CONSTRAINT_P (op, c, p))
		  win = 1;
		break;

	      case 's':
		if (CONST_INT_P (op)
		    || (GET_CODE (op) == CONST_DOUBLE
			&& GET_MODE (op) == VOIDmode))
		  break;
	      case 'i':
		if (CONSTANT_P (op))
		  win = 1;
		break;

	      case 'n':
		if (CONST_INT_P (op)
		    || (GET_CODE (op) == CONST_DOUBLE
			&& GET_MODE (op) == VOIDmode))
		  win = 1;
		break;

	      case 'I':
	      case 'J':
	      case 'K':
	      case 'L':
	      case 'M':
	      case 'N':
	      case 'O':
	      case 'P':
		if (CONST_INT_P (op)
		    && CONST_OK_FOR_CONSTRAINT_P (INTVAL (op), c, p))
		  win = 1;
		break;

	      case 'V':
		if (MEM_P (op)
		    && ((strict > 0 && ! offsettable_memref_p (op))
			|| (strict < 0
			    && !(CONSTANT_P (op) || MEM_P (op)))
			|| (reload_in_progress
			    && !(REG_P (op)
				 && REGNO (op) >= FIRST_PSEUDO_REGISTER))))
		  win = 1;
		break;

	      case 'o':
		if ((strict > 0 && offsettable_memref_p (op))
		    || (strict == 0 && offsettable_nonstrict_memref_p (op))
		    /* Before reload, accept what reload can handle.  */
		    || (strict < 0
			&& (CONSTANT_P (op) || MEM_P (op)))
		    /* During reload, accept a pseudo  */
		    || (reload_in_progress && REG_P (op)
			&& REGNO (op) >= FIRST_PSEUDO_REGISTER))
		  win = 1;
		break;

	      default:
		{
		  enum reg_class cl;

		  cl = (c == 'r'
			   ? GENERAL_REGS : REG_CLASS_FROM_CONSTRAINT (c, p));
		  if (cl != NO_REGS)
		    {
		      if (strict < 0
			  || (strict == 0
			      && REG_P (op)
			      && REGNO (op) >= FIRST_PSEUDO_REGISTER)
			  || (strict == 0 && GET_CODE (op) == SCRATCH)
			  || (REG_P (op)
			      && reg_fits_class_p (op, cl, offset, mode)))
		        win = 1;
		    }
#ifdef EXTRA_CONSTRAINT_STR
		  else if (EXTRA_CONSTRAINT_STR (op, c, p))
		    win = 1;

		  else if (EXTRA_MEMORY_CONSTRAINT (c, p)
			   /* Every memory operand can be reloaded to fit.  */
			   && ((strict < 0 && MEM_P (op))
			       /* Before reload, accept what reload can turn
				  into mem.  */
			       || (strict < 0 && CONSTANT_P (op))
			       /* During reload, accept a pseudo  */
			       || (reload_in_progress && REG_P (op)
				   && REGNO (op) >= FIRST_PSEUDO_REGISTER)))
		    win = 1;
		  else if (EXTRA_ADDRESS_CONSTRAINT (c, p)
			   /* Every address operand can be reloaded to fit.  */
			   && strict < 0)
		    win = 1;
#endif
		  break;
		}
	      }
	  while (p += len, c);

	  constraints[opno] = p;
	  /* If this operand did not win somehow,
	     this alternative loses.  */
	  if (! win)
	    lose = 1;
	}
      /* This alternative won; the operands are ok.
	 Change whichever operands this alternative says to change.  */
      if (! lose)
	{
	  int opno, eopno;

	  /* See if any earlyclobber operand conflicts with some other
	     operand.  */

	  if (strict > 0  && seen_earlyclobber_at >= 0)
	    for (eopno = seen_earlyclobber_at;
		 eopno < recog_data.n_operands;
		 eopno++)
	      /* Ignore earlyclobber operands now in memory,
		 because we would often report failure when we have
		 two memory operands, one of which was formerly a REG.  */
	      if (earlyclobber[eopno]
		  && REG_P (recog_data.operand[eopno]))
		for (opno = 0; opno < recog_data.n_operands; opno++)
		  if ((MEM_P (recog_data.operand[opno])
		       || recog_data.operand_type[opno] != OP_OUT)
		      && opno != eopno
		      /* Ignore things like match_operator operands.  */
		      && *recog_data.constraints[opno] != 0
		      && ! (matching_operands[opno] == eopno
			    && operands_match_p (recog_data.operand[opno],
						 recog_data.operand[eopno]))
		      && ! safe_from_earlyclobber (recog_data.operand[opno],
						   recog_data.operand[eopno]))
		    lose = 1;

	  if (! lose)
	    {
	      while (--funny_match_index >= 0)
		{
		  recog_data.operand[funny_match[funny_match_index].other]
		    = recog_data.operand[funny_match[funny_match_index].this_op];
		}

#ifdef AUTO_INC_DEC
	      /* For operands without < or > constraints reject side-effects.  */
	      if (recog_data.is_asm)
		{
		  for (opno = 0; opno < recog_data.n_operands; opno++)
		    if (MEM_P (recog_data.operand[opno]))
		      switch (GET_CODE (XEXP (recog_data.operand[opno], 0)))
			{
			case PRE_INC:
			case POST_INC:
			case PRE_DEC:
			case POST_DEC:
			case PRE_MODIFY:
			case POST_MODIFY:
			  if (strchr (recog_data.constraints[opno], '<') == NULL
<<<<<<< HEAD
			      || strchr (recog_data.constraints[opno], '>')
=======
			      && strchr (recog_data.constraints[opno], '>')
>>>>>>> 3bd7a983
				 == NULL)
			    return 0;
			  break;
			default:
			  break;
			}
		}
#endif
	      return 1;
	    }
	}

      which_alternative++;
    }
  while (which_alternative < recog_data.n_alternatives);

  which_alternative = -1;
  /* If we are about to reject this, but we are not to test strictly,
     try a very loose test.  Only return failure if it fails also.  */
  if (strict == 0)
    return constrain_operands (-1);
  else
    return 0;
}

/* Return 1 iff OPERAND (assumed to be a REG rtx)
   is a hard reg in class CLASS when its regno is offset by OFFSET
   and changed to mode MODE.
   If REG occupies multiple hard regs, all of them must be in CLASS.  */

int
reg_fits_class_p (rtx operand, enum reg_class cl, int offset,
		  enum machine_mode mode)
{
  int regno = REGNO (operand);

  if (cl == NO_REGS)
    return 0;

  return (regno < FIRST_PSEUDO_REGISTER
	  && in_hard_reg_set_p (reg_class_contents[(int) cl],
				mode, regno + offset));
}

/* Split single instruction.  Helper function for split_all_insns and
   split_all_insns_noflow.  Return last insn in the sequence if successful,
   or NULL if unsuccessful.  */

static rtx
split_insn (rtx insn)
{
  /* Split insns here to get max fine-grain parallelism.  */
  rtx first = PREV_INSN (insn);
  rtx last = try_split (PATTERN (insn), insn, 1);
  rtx insn_set, last_set, note;

  if (last == insn)
    return NULL_RTX;

  /* If the original instruction was a single set that was known to be
     equivalent to a constant, see if we can say the same about the last
     instruction in the split sequence.  The two instructions must set
     the same destination.  */
  insn_set = single_set (insn);
  if (insn_set)
    {
      last_set = single_set (last);
      if (last_set && rtx_equal_p (SET_DEST (last_set), SET_DEST (insn_set)))
	{
	  note = find_reg_equal_equiv_note (insn);
	  if (note && CONSTANT_P (XEXP (note, 0)))
	    set_unique_reg_note (last, REG_EQUAL, XEXP (note, 0));
	  else if (CONSTANT_P (SET_SRC (insn_set)))
	    set_unique_reg_note (last, REG_EQUAL, SET_SRC (insn_set));
	}
    }

  /* try_split returns the NOTE that INSN became.  */
  SET_INSN_DELETED (insn);

  /* ??? Coddle to md files that generate subregs in post-reload
     splitters instead of computing the proper hard register.  */
  if (reload_completed && first != last)
    {
      first = NEXT_INSN (first);
      for (;;)
	{
	  if (INSN_P (first))
	    cleanup_subreg_operands (first);
	  if (first == last)
	    break;
	  first = NEXT_INSN (first);
	}
    }

  return last;
}

/* Split all insns in the function.  If UPD_LIFE, update life info after.  */

void
split_all_insns (void)
{
  sbitmap blocks;
  bool changed;
  basic_block bb;

  blocks = sbitmap_alloc (last_basic_block);
  sbitmap_zero (blocks);
  changed = false;

  FOR_EACH_BB_REVERSE (bb)
    {
      rtx insn, next;
      bool finish = false;

      rtl_profile_for_bb (bb);
      for (insn = BB_HEAD (bb); !finish ; insn = next)
	{
	  /* Can't use `next_real_insn' because that might go across
	     CODE_LABELS and short-out basic blocks.  */
	  next = NEXT_INSN (insn);
	  finish = (insn == BB_END (bb));
	  if (INSN_P (insn))
	    {
	      rtx set = single_set (insn);

	      /* Don't split no-op move insns.  These should silently
		 disappear later in final.  Splitting such insns would
		 break the code that handles LIBCALL blocks.  */
	      if (set && set_noop_p (set))
		{
		  /* Nops get in the way while scheduling, so delete them
		     now if register allocation has already been done.  It
		     is too risky to try to do this before register
		     allocation, and there are unlikely to be very many
		     nops then anyways.  */
		  if (reload_completed)
		      delete_insn_and_edges (insn);
		}
	      else
		{
		  rtx last = split_insn (insn);
		  if (last)
		    {
		      /* The split sequence may include barrier, but the
			 BB boundary we are interested in will be set to
			 previous one.  */

		      while (BARRIER_P (last))
			last = PREV_INSN (last);
		      SET_BIT (blocks, bb->index);
		      changed = true;
		    }
		}
	    }
	}
    }

  default_rtl_profile ();
  if (changed)
    find_many_sub_basic_blocks (blocks);

#ifdef ENABLE_CHECKING
  verify_flow_info ();
#endif

  sbitmap_free (blocks);
}

/* Same as split_all_insns, but do not expect CFG to be available.
   Used by machine dependent reorg passes.  */

unsigned int
split_all_insns_noflow (void)
{
  rtx next, insn;

  for (insn = get_insns (); insn; insn = next)
    {
      next = NEXT_INSN (insn);
      if (INSN_P (insn))
	{
	  /* Don't split no-op move insns.  These should silently
	     disappear later in final.  Splitting such insns would
	     break the code that handles LIBCALL blocks.  */
	  rtx set = single_set (insn);
	  if (set && set_noop_p (set))
	    {
	      /* Nops get in the way while scheduling, so delete them
		 now if register allocation has already been done.  It
		 is too risky to try to do this before register
		 allocation, and there are unlikely to be very many
		 nops then anyways.

		 ??? Should we use delete_insn when the CFG isn't valid?  */
	      if (reload_completed)
		delete_insn_and_edges (insn);
	    }
	  else
	    split_insn (insn);
	}
    }
  return 0;
}

#ifdef HAVE_peephole2
struct peep2_insn_data
{
  rtx insn;
  regset live_before;
};

static struct peep2_insn_data peep2_insn_data[MAX_INSNS_PER_PEEP2 + 1];
static int peep2_current;

static bool peep2_do_rebuild_jump_labels;
static bool peep2_do_cleanup_cfg;

/* The number of instructions available to match a peep2.  */
int peep2_current_count;

/* A non-insn marker indicating the last insn of the block.
   The live_before regset for this element is correct, indicating
   DF_LIVE_OUT for the block.  */
#define PEEP2_EOB	pc_rtx

/* Wrap N to fit into the peep2_insn_data buffer.  */

static int
peep2_buf_position (int n)
{
  if (n >= MAX_INSNS_PER_PEEP2 + 1)
    n -= MAX_INSNS_PER_PEEP2 + 1;
  return n;
}

/* Return the Nth non-note insn after `current', or return NULL_RTX if it
   does not exist.  Used by the recognizer to find the next insn to match
   in a multi-insn pattern.  */

rtx
peep2_next_insn (int n)
{
  gcc_assert (n <= peep2_current_count);

  n = peep2_buf_position (peep2_current + n);

  return peep2_insn_data[n].insn;
}

/* Return true if REGNO is dead before the Nth non-note insn
   after `current'.  */

int
peep2_regno_dead_p (int ofs, int regno)
{
  gcc_assert (ofs < MAX_INSNS_PER_PEEP2 + 1);

  ofs = peep2_buf_position (peep2_current + ofs);

  gcc_assert (peep2_insn_data[ofs].insn != NULL_RTX);

  return ! REGNO_REG_SET_P (peep2_insn_data[ofs].live_before, regno);
}

/* Similarly for a REG.  */

int
peep2_reg_dead_p (int ofs, rtx reg)
{
  int regno, n;

  gcc_assert (ofs < MAX_INSNS_PER_PEEP2 + 1);

  ofs = peep2_buf_position (peep2_current + ofs);

  gcc_assert (peep2_insn_data[ofs].insn != NULL_RTX);

  regno = REGNO (reg);
  n = hard_regno_nregs[regno][GET_MODE (reg)];
  while (--n >= 0)
    if (REGNO_REG_SET_P (peep2_insn_data[ofs].live_before, regno + n))
      return 0;
  return 1;
}

/* Try to find a hard register of mode MODE, matching the register class in
   CLASS_STR, which is available at the beginning of insn CURRENT_INSN and
   remains available until the end of LAST_INSN.  LAST_INSN may be NULL_RTX,
   in which case the only condition is that the register must be available
   before CURRENT_INSN.
   Registers that already have bits set in REG_SET will not be considered.

   If an appropriate register is available, it will be returned and the
   corresponding bit(s) in REG_SET will be set; otherwise, NULL_RTX is
   returned.  */

rtx
peep2_find_free_register (int from, int to, const char *class_str,
			  enum machine_mode mode, HARD_REG_SET *reg_set)
{
  static int search_ofs;
  enum reg_class cl;
  HARD_REG_SET live;
  int i;

  gcc_assert (from < MAX_INSNS_PER_PEEP2 + 1);
  gcc_assert (to < MAX_INSNS_PER_PEEP2 + 1);

  from = peep2_buf_position (peep2_current + from);
  to = peep2_buf_position (peep2_current + to);

  gcc_assert (peep2_insn_data[from].insn != NULL_RTX);
  REG_SET_TO_HARD_REG_SET (live, peep2_insn_data[from].live_before);

  while (from != to)
    {
      HARD_REG_SET this_live;

      from = peep2_buf_position (from + 1);
      gcc_assert (peep2_insn_data[from].insn != NULL_RTX);
      REG_SET_TO_HARD_REG_SET (this_live, peep2_insn_data[from].live_before);
      IOR_HARD_REG_SET (live, this_live);
    }

  cl = (class_str[0] == 'r' ? GENERAL_REGS
	   : REG_CLASS_FROM_CONSTRAINT (class_str[0], class_str));

  for (i = 0; i < FIRST_PSEUDO_REGISTER; i++)
    {
      int raw_regno, regno, success, j;

      /* Distribute the free registers as much as possible.  */
      raw_regno = search_ofs + i;
      if (raw_regno >= FIRST_PSEUDO_REGISTER)
	raw_regno -= FIRST_PSEUDO_REGISTER;
#ifdef REG_ALLOC_ORDER
      regno = reg_alloc_order[raw_regno];
#else
      regno = raw_regno;
#endif

      /* Don't allocate fixed registers.  */
      if (fixed_regs[regno])
	continue;
      /* Don't allocate global registers.  */
      if (global_regs[regno])
	continue;
      /* Make sure the register is of the right class.  */
      if (! TEST_HARD_REG_BIT (reg_class_contents[cl], regno))
	continue;
      /* And can support the mode we need.  */
      if (! HARD_REGNO_MODE_OK (regno, mode))
	continue;
      /* And that we don't create an extra save/restore.  */
      if (! call_used_regs[regno] && ! df_regs_ever_live_p (regno))
	continue;
      if (! targetm.hard_regno_scratch_ok (regno))
	continue;

      /* And we don't clobber traceback for noreturn functions.  */
      if ((regno == FRAME_POINTER_REGNUM || regno == HARD_FRAME_POINTER_REGNUM)
	  && (! reload_completed || frame_pointer_needed))
	continue;

      success = 1;
      for (j = hard_regno_nregs[regno][mode] - 1; j >= 0; j--)
	{
	  if (TEST_HARD_REG_BIT (*reg_set, regno + j)
	      || TEST_HARD_REG_BIT (live, regno + j))
	    {
	      success = 0;
	      break;
	    }
	}
      if (success)
	{
	  add_to_hard_reg_set (reg_set, mode, regno);

	  /* Start the next search with the next register.  */
	  if (++raw_regno >= FIRST_PSEUDO_REGISTER)
	    raw_regno = 0;
	  search_ofs = raw_regno;

	  return gen_rtx_REG (mode, regno);
	}
    }

  search_ofs = 0;
  return NULL_RTX;
}

/* Forget all currently tracked instructions, only remember current
   LIVE regset.  */

static void
peep2_reinit_state (regset live)
{
  int i;

  /* Indicate that all slots except the last holds invalid data.  */
  for (i = 0; i < MAX_INSNS_PER_PEEP2; ++i)
    peep2_insn_data[i].insn = NULL_RTX;
  peep2_current_count = 0;

  /* Indicate that the last slot contains live_after data.  */
  peep2_insn_data[MAX_INSNS_PER_PEEP2].insn = PEEP2_EOB;
  peep2_current = MAX_INSNS_PER_PEEP2;

  COPY_REG_SET (peep2_insn_data[MAX_INSNS_PER_PEEP2].live_before, live);
}

/* While scanning basic block BB, we found a match of length MATCH_LEN,
   starting at INSN.  Perform the replacement, removing the old insns and
   replacing them with ATTEMPT.  Returns the last insn emitted.  */

static rtx
peep2_attempt (basic_block bb, rtx insn, int match_len, rtx attempt)
{
  int i;
  rtx last, note, before_try, x;
  bool was_call = false;

  /* If we are splitting a CALL_INSN, look for the CALL_INSN
     in SEQ and copy our CALL_INSN_FUNCTION_USAGE and other
     cfg-related call notes.  */
  for (i = 0; i <= match_len; ++i)
    {
      int j;
      rtx old_insn, new_insn, note;

      j = peep2_buf_position (peep2_current + i);
      old_insn = peep2_insn_data[j].insn;
      if (!CALL_P (old_insn))
	continue;
      was_call = true;

      new_insn = attempt;
      while (new_insn != NULL_RTX)
	{
	  if (CALL_P (new_insn))
	    break;
	  new_insn = NEXT_INSN (new_insn);
	}

      gcc_assert (new_insn != NULL_RTX);

      CALL_INSN_FUNCTION_USAGE (new_insn)
	= CALL_INSN_FUNCTION_USAGE (old_insn);

      for (note = REG_NOTES (old_insn);
	   note;
	   note = XEXP (note, 1))
	switch (REG_NOTE_KIND (note))
	  {
	  case REG_NORETURN:
	  case REG_SETJMP:
	    add_reg_note (new_insn, REG_NOTE_KIND (note),
			  XEXP (note, 0));
	    break;
	  default:
	    /* Discard all other reg notes.  */
	    break;
	  }

      /* Croak if there is another call in the sequence.  */
      while (++i <= match_len)
	{
	  j = peep2_buf_position (peep2_current + i);
	  old_insn = peep2_insn_data[j].insn;
	  gcc_assert (!CALL_P (old_insn));
	}
      break;
    }

  i = peep2_buf_position (peep2_current + match_len);

  note = find_reg_note (peep2_insn_data[i].insn, REG_EH_REGION, NULL_RTX);

  /* Replace the old sequence with the new.  */
  last = emit_insn_after_setloc (attempt,
				 peep2_insn_data[i].insn,
				 INSN_LOCATOR (peep2_insn_data[i].insn));
  before_try = PREV_INSN (insn);
  delete_insn_chain (insn, peep2_insn_data[i].insn, false);

  /* Re-insert the EH_REGION notes.  */
  if (note || (was_call && nonlocal_goto_handler_labels))
    {
      edge eh_edge;
      edge_iterator ei;

      FOR_EACH_EDGE (eh_edge, ei, bb->succs)
	if (eh_edge->flags & (EDGE_EH | EDGE_ABNORMAL_CALL))
	  break;

      if (note)
	copy_reg_eh_region_note_backward (note, last, before_try);

      if (eh_edge)
	for (x = last; x != before_try; x = PREV_INSN (x))
	  if (x != BB_END (bb)
	      && (can_throw_internal (x)
		  || can_nonlocal_goto (x)))
	    {
	      edge nfte, nehe;
	      int flags;

	      nfte = split_block (bb, x);
	      flags = (eh_edge->flags
		       & (EDGE_EH | EDGE_ABNORMAL));
	      if (CALL_P (x))
		flags |= EDGE_ABNORMAL_CALL;
	      nehe = make_edge (nfte->src, eh_edge->dest,
				flags);

	      nehe->probability = eh_edge->probability;
	      nfte->probability
		= REG_BR_PROB_BASE - nehe->probability;

	      peep2_do_cleanup_cfg |= purge_dead_edges (nfte->dest);
	      bb = nfte->src;
	      eh_edge = nehe;
	    }

      /* Converting possibly trapping insn to non-trapping is
	 possible.  Zap dummy outgoing edges.  */
      peep2_do_cleanup_cfg |= purge_dead_edges (bb);
    }

  /* If we generated a jump instruction, it won't have
     JUMP_LABEL set.  Recompute after we're done.  */
  for (x = last; x != before_try; x = PREV_INSN (x))
    if (JUMP_P (x))
      {
	peep2_do_rebuild_jump_labels = true;
	break;
      }

  return last;
}

/* After performing a replacement in basic block BB, fix up the life
   information in our buffer.  LAST is the last of the insns that we
   emitted as a replacement.  PREV is the insn before the start of
   the replacement.  MATCH_LEN is the number of instructions that were
   matched, and which now need to be replaced in the buffer.  */

static void
peep2_update_life (basic_block bb, int match_len, rtx last, rtx prev)
{
  int i = peep2_buf_position (peep2_current + match_len + 1);
  rtx x;
  regset_head live;

  INIT_REG_SET (&live);
  COPY_REG_SET (&live, peep2_insn_data[i].live_before);

  gcc_assert (peep2_current_count >= match_len + 1);
  peep2_current_count -= match_len + 1;

  x = last;
  do
    {
      if (INSN_P (x))
	{
	  df_insn_rescan (x);
	  if (peep2_current_count < MAX_INSNS_PER_PEEP2)
	    {
	      peep2_current_count++;
	      if (--i < 0)
		i = MAX_INSNS_PER_PEEP2;
	      peep2_insn_data[i].insn = x;
	      df_simulate_one_insn_backwards (bb, x, &live);
	      COPY_REG_SET (peep2_insn_data[i].live_before, &live);
	    }
	}
      x = PREV_INSN (x);
    }
  while (x != prev);
  CLEAR_REG_SET (&live);

  peep2_current = i;
}

/* Add INSN, which is in BB, at the end of the peep2 insn buffer if possible.
   Return true if we added it, false otherwise.  The caller will try to match
   peepholes against the buffer if we return false; otherwise it will try to
   add more instructions to the buffer.  */

static bool
peep2_fill_buffer (basic_block bb, rtx insn, regset live)
{
  int pos;

  /* Once we have filled the maximum number of insns the buffer can hold,
     allow the caller to match the insns against peepholes.  We wait until
     the buffer is full in case the target has similar peepholes of different
     length; we always want to match the longest if possible.  */
  if (peep2_current_count == MAX_INSNS_PER_PEEP2)
    return false;

  /* If an insn has RTX_FRAME_RELATED_P set, peephole substitution would lose
     the REG_FRAME_RELATED_EXPR that is attached.  */
  if (RTX_FRAME_RELATED_P (insn))
    {
      /* Let the buffer drain first.  */
      if (peep2_current_count > 0)
	return false;
      /* Step over the insn then return true without adding the insn
	 to the buffer; this will cause us to process the next
	 insn.  */
      df_simulate_one_insn_forwards (bb, insn, live);
      return true;
    }

  pos = peep2_buf_position (peep2_current + peep2_current_count);
  peep2_insn_data[pos].insn = insn;
  COPY_REG_SET (peep2_insn_data[pos].live_before, live);
  peep2_current_count++;

  df_simulate_one_insn_forwards (bb, insn, live);
  return true;
}

/* Perform the peephole2 optimization pass.  */

static void
peephole2_optimize (void)
{
  rtx insn;
  bitmap live;
  int i;
  basic_block bb;

  peep2_do_cleanup_cfg = false;
  peep2_do_rebuild_jump_labels = false;

  df_set_flags (DF_LR_RUN_DCE);
  df_note_add_problem ();
  df_analyze ();

  /* Initialize the regsets we're going to use.  */
  for (i = 0; i < MAX_INSNS_PER_PEEP2 + 1; ++i)
    peep2_insn_data[i].live_before = BITMAP_ALLOC (&reg_obstack);
  live = BITMAP_ALLOC (&reg_obstack);

  FOR_EACH_BB_REVERSE (bb)
    {
      bool past_end = false;
      int pos;

      rtl_profile_for_bb (bb);

      /* Start up propagation.  */
      bitmap_copy (live, DF_LR_IN (bb));
      df_simulate_initialize_forwards (bb, live);
      peep2_reinit_state (live);

      insn = BB_HEAD (bb);
      for (;;)
	{
	  rtx attempt, head;
	  int match_len;

	  if (!past_end && !NONDEBUG_INSN_P (insn))
	    {
	    next_insn:
	      insn = NEXT_INSN (insn);
	      if (insn == NEXT_INSN (BB_END (bb)))
		past_end = true;
	      continue;
	    }
	  if (!past_end && peep2_fill_buffer (bb, insn, live))
	    goto next_insn;

	  /* If we did not fill an empty buffer, it signals the end of the
	     block.  */
	  if (peep2_current_count == 0)
	    break;

	  /* The buffer filled to the current maximum, so try to match.  */

	  pos = peep2_buf_position (peep2_current + peep2_current_count);
	  peep2_insn_data[pos].insn = PEEP2_EOB;
	  COPY_REG_SET (peep2_insn_data[pos].live_before, live);

	  /* Match the peephole.  */
	  head = peep2_insn_data[peep2_current].insn;
	  attempt = peephole2_insns (PATTERN (head), head, &match_len);
	  if (attempt != NULL)
	    {
	      rtx last;
	      last = peep2_attempt (bb, head, match_len, attempt);
	      peep2_update_life (bb, match_len, last, PREV_INSN (attempt));
	    }
	  else
	    {
	      /* If no match, advance the buffer by one insn.  */
	      peep2_current = peep2_buf_position (peep2_current + 1);
	      peep2_current_count--;
	    }
	}
    }

  default_rtl_profile ();
  for (i = 0; i < MAX_INSNS_PER_PEEP2 + 1; ++i)
    BITMAP_FREE (peep2_insn_data[i].live_before);
  BITMAP_FREE (live);
  if (peep2_do_rebuild_jump_labels)
    rebuild_jump_labels (get_insns ());
}
#endif /* HAVE_peephole2 */

/* Common predicates for use with define_bypass.  */

/* True if the dependency between OUT_INSN and IN_INSN is on the store
   data not the address operand(s) of the store.  IN_INSN and OUT_INSN
   must be either a single_set or a PARALLEL with SETs inside.  */

int
store_data_bypass_p (rtx out_insn, rtx in_insn)
{
  rtx out_set, in_set;
  rtx out_pat, in_pat;
  rtx out_exp, in_exp;
  int i, j;

  in_set = single_set (in_insn);
  if (in_set)
    {
      if (!MEM_P (SET_DEST (in_set)))
	return false;

      out_set = single_set (out_insn);
      if (out_set)
        {
          if (reg_mentioned_p (SET_DEST (out_set), SET_DEST (in_set)))
            return false;
        }
      else
        {
          out_pat = PATTERN (out_insn);

	  if (GET_CODE (out_pat) != PARALLEL)
	    return false;

          for (i = 0; i < XVECLEN (out_pat, 0); i++)
          {
            out_exp = XVECEXP (out_pat, 0, i);

            if (GET_CODE (out_exp) == CLOBBER)
              continue;

            gcc_assert (GET_CODE (out_exp) == SET);

            if (reg_mentioned_p (SET_DEST (out_exp), SET_DEST (in_set)))
              return false;
          }
      }
    }
  else
    {
      in_pat = PATTERN (in_insn);
      gcc_assert (GET_CODE (in_pat) == PARALLEL);

      for (i = 0; i < XVECLEN (in_pat, 0); i++)
	{
	  in_exp = XVECEXP (in_pat, 0, i);

	  if (GET_CODE (in_exp) == CLOBBER)
	    continue;

	  gcc_assert (GET_CODE (in_exp) == SET);

	  if (!MEM_P (SET_DEST (in_exp)))
	    return false;

          out_set = single_set (out_insn);
          if (out_set)
            {
              if (reg_mentioned_p (SET_DEST (out_set), SET_DEST (in_exp)))
                return false;
            }
          else
            {
              out_pat = PATTERN (out_insn);
              gcc_assert (GET_CODE (out_pat) == PARALLEL);

              for (j = 0; j < XVECLEN (out_pat, 0); j++)
                {
                  out_exp = XVECEXP (out_pat, 0, j);

                  if (GET_CODE (out_exp) == CLOBBER)
                    continue;

                  gcc_assert (GET_CODE (out_exp) == SET);

                  if (reg_mentioned_p (SET_DEST (out_exp), SET_DEST (in_exp)))
                    return false;
                }
            }
        }
    }

  return true;
}

/* True if the dependency between OUT_INSN and IN_INSN is in the IF_THEN_ELSE
   condition, and not the THEN or ELSE branch.  OUT_INSN may be either a single
   or multiple set; IN_INSN should be single_set for truth, but for convenience
   of insn categorization may be any JUMP or CALL insn.  */

int
if_test_bypass_p (rtx out_insn, rtx in_insn)
{
  rtx out_set, in_set;

  in_set = single_set (in_insn);
  if (! in_set)
    {
      gcc_assert (JUMP_P (in_insn) || CALL_P (in_insn));
      return false;
    }

  if (GET_CODE (SET_SRC (in_set)) != IF_THEN_ELSE)
    return false;
  in_set = SET_SRC (in_set);

  out_set = single_set (out_insn);
  if (out_set)
    {
      if (reg_mentioned_p (SET_DEST (out_set), XEXP (in_set, 1))
	  || reg_mentioned_p (SET_DEST (out_set), XEXP (in_set, 2)))
	return false;
    }
  else
    {
      rtx out_pat;
      int i;

      out_pat = PATTERN (out_insn);
      gcc_assert (GET_CODE (out_pat) == PARALLEL);

      for (i = 0; i < XVECLEN (out_pat, 0); i++)
	{
	  rtx exp = XVECEXP (out_pat, 0, i);

	  if (GET_CODE (exp) == CLOBBER)
	    continue;

	  gcc_assert (GET_CODE (exp) == SET);

	  if (reg_mentioned_p (SET_DEST (out_set), XEXP (in_set, 1))
	      || reg_mentioned_p (SET_DEST (out_set), XEXP (in_set, 2)))
	    return false;
	}
    }

  return true;
}

static bool
gate_handle_peephole2 (void)
{
  return (optimize > 0 && flag_peephole2);
}

static unsigned int
rest_of_handle_peephole2 (void)
{
#ifdef HAVE_peephole2
  peephole2_optimize ();
#endif
  return 0;
}

struct rtl_opt_pass pass_peephole2 =
{
 {
  RTL_PASS,
  "peephole2",                          /* name */
  gate_handle_peephole2,                /* gate */
  rest_of_handle_peephole2,             /* execute */
  NULL,                                 /* sub */
  NULL,                                 /* next */
  0,                                    /* static_pass_number */
  TV_PEEPHOLE2,                         /* tv_id */
  0,                                    /* properties_required */
  0,                                    /* properties_provided */
  0,                                    /* properties_destroyed */
  0,                                    /* todo_flags_start */
  TODO_df_finish | TODO_verify_rtl_sharing |
  TODO_dump_func                       /* todo_flags_finish */
 }
};

static unsigned int
rest_of_handle_split_all_insns (void)
{
  split_all_insns ();
  return 0;
}

struct rtl_opt_pass pass_split_all_insns =
{
 {
  RTL_PASS,
  "split1",                             /* name */
  NULL,                                 /* gate */
  rest_of_handle_split_all_insns,       /* execute */
  NULL,                                 /* sub */
  NULL,                                 /* next */
  0,                                    /* static_pass_number */
  TV_NONE,                              /* tv_id */
  0,                                    /* properties_required */
  0,                                    /* properties_provided */
  0,                                    /* properties_destroyed */
  0,                                    /* todo_flags_start */
  TODO_dump_func                        /* todo_flags_finish */
 }
};

static unsigned int
rest_of_handle_split_after_reload (void)
{
  /* If optimizing, then go ahead and split insns now.  */
#ifndef STACK_REGS
  if (optimize > 0)
#endif
    split_all_insns ();
  return 0;
}

struct rtl_opt_pass pass_split_after_reload =
{
 {
  RTL_PASS,
  "split2",                             /* name */
  NULL,                                 /* gate */
  rest_of_handle_split_after_reload,    /* execute */
  NULL,                                 /* sub */
  NULL,                                 /* next */
  0,                                    /* static_pass_number */
  TV_NONE,                              /* tv_id */
  0,                                    /* properties_required */
  0,                                    /* properties_provided */
  0,                                    /* properties_destroyed */
  0,                                    /* todo_flags_start */
  TODO_dump_func                        /* todo_flags_finish */
 }
};

static bool
gate_handle_split_before_regstack (void)
{
#if defined (HAVE_ATTR_length) && defined (STACK_REGS)
  /* If flow2 creates new instructions which need splitting
     and scheduling after reload is not done, they might not be
     split until final which doesn't allow splitting
     if HAVE_ATTR_length.  */
# ifdef INSN_SCHEDULING
  return (optimize && !flag_schedule_insns_after_reload);
# else
  return (optimize);
# endif
#else
  return 0;
#endif
}

static unsigned int
rest_of_handle_split_before_regstack (void)
{
  split_all_insns ();
  return 0;
}

struct rtl_opt_pass pass_split_before_regstack =
{
 {
  RTL_PASS,
  "split3",                             /* name */
  gate_handle_split_before_regstack,    /* gate */
  rest_of_handle_split_before_regstack, /* execute */
  NULL,                                 /* sub */
  NULL,                                 /* next */
  0,                                    /* static_pass_number */
  TV_NONE,                              /* tv_id */
  0,                                    /* properties_required */
  0,                                    /* properties_provided */
  0,                                    /* properties_destroyed */
  0,                                    /* todo_flags_start */
  TODO_dump_func                        /* todo_flags_finish */
 }
};

static bool
gate_handle_split_before_sched2 (void)
{
#ifdef INSN_SCHEDULING
  return optimize > 0 && flag_schedule_insns_after_reload;
#else
  return 0;
#endif
}

static unsigned int
rest_of_handle_split_before_sched2 (void)
{
#ifdef INSN_SCHEDULING
  split_all_insns ();
#endif
  return 0;
}

struct rtl_opt_pass pass_split_before_sched2 =
{
 {
  RTL_PASS,
  "split4",                             /* name */
  gate_handle_split_before_sched2,      /* gate */
  rest_of_handle_split_before_sched2,   /* execute */
  NULL,                                 /* sub */
  NULL,                                 /* next */
  0,                                    /* static_pass_number */
  TV_NONE,                              /* tv_id */
  0,                                    /* properties_required */
  0,                                    /* properties_provided */
  0,                                    /* properties_destroyed */
  0,                                    /* todo_flags_start */
  TODO_verify_flow |
  TODO_dump_func                        /* todo_flags_finish */
 }
};

/* The placement of the splitting that we do for shorten_branches
   depends on whether regstack is used by the target or not.  */
static bool
gate_do_final_split (void)
{
#if defined (HAVE_ATTR_length) && !defined (STACK_REGS)
  return 1;
#else
  return 0;
#endif
}

struct rtl_opt_pass pass_split_for_shorten_branches =
{
 {
  RTL_PASS,
  "split5",                             /* name */
  gate_do_final_split,                  /* gate */
  split_all_insns_noflow,               /* execute */
  NULL,                                 /* sub */
  NULL,                                 /* next */
  0,                                    /* static_pass_number */
  TV_NONE,                              /* tv_id */
  0,                                    /* properties_required */
  0,                                    /* properties_provided */
  0,                                    /* properties_destroyed */
  0,                                    /* todo_flags_start */
  TODO_dump_func | TODO_verify_rtl_sharing /* todo_flags_finish */
 }
};<|MERGE_RESOLUTION|>--- conflicted
+++ resolved
@@ -2752,11 +2752,7 @@
 			case PRE_MODIFY:
 			case POST_MODIFY:
 			  if (strchr (recog_data.constraints[opno], '<') == NULL
-<<<<<<< HEAD
-			      || strchr (recog_data.constraints[opno], '>')
-=======
 			      && strchr (recog_data.constraints[opno], '>')
->>>>>>> 3bd7a983
 				 == NULL)
 			    return 0;
 			  break;
