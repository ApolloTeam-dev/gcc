--- conflicted
+++ resolved
@@ -1,11 +1,7 @@
 /* Garbage collection for the GNU compiler.
 
    Copyright (C) 1998, 1999, 2000, 2001, 2002, 2003, 2004, 2005, 2007,
-<<<<<<< HEAD
-   2008, 2009 Free Software Foundation, Inc.
-=======
    2008, 2009, 2010, 2011 Free Software Foundation, Inc.
->>>>>>> 3082eeb7
 
 This file is part of GCC.
 
@@ -210,9 +206,6 @@
 extern void * ggc_cleared_alloc_ptr_array_two_args (size_t, size_t);
 
 #define htab_create_ggc(SIZE, HASH, EQ, DEL) \
-<<<<<<< HEAD
-  htab_create_alloc (SIZE, HASH, EQ, DEL, ggc_calloc, ggc_free)
-=======
   htab_create_typed_alloc (SIZE, HASH, EQ, DEL,	\
 			   ggc_cleared_alloc_htab_ignore_args,		\
 			   ggc_cleared_alloc_ptr_array_two_args,	\
@@ -223,7 +216,6 @@
 			      &ggc_splay_dont_free, NULL)
 
 extern void *ggc_splay_alloc (enum gt_types_enum, int, void *);
->>>>>>> 3082eeb7
 
 extern void ggc_splay_dont_free (void *, void *);
 
@@ -245,16 +237,6 @@
 /* Register an additional root table.  This can be useful for some
    plugins.  Does nothing if the passed pointer is NULL. */
 extern void ggc_register_root_tab (const struct ggc_root_tab *);
-<<<<<<< HEAD
-
-/* Register an additional cache table.  This can be useful for some
-   plugins.  Does nothing if the passed pointer is NULL. */
-extern void ggc_register_cache_tab (const struct ggc_cache_tab *);
-
-/* Return the number of bytes allocated at the indicated address.  */
-extern size_t ggc_get_size (const void *);
-=======
->>>>>>> 3082eeb7
 
 /* Register an additional cache table.  This can be useful for some
    plugins.  Does nothing if the passed pointer is NULL. */
