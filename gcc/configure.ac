# configure.ac for GCC
# Process this file with autoconf to generate a configuration script.

# Copyright (C) 1997-2014 Free Software Foundation, Inc.

#This file is part of GCC.

#GCC is free software; you can redistribute it and/or modify it under
#the terms of the GNU General Public License as published by the Free
#Software Foundation; either version 3, or (at your option) any later
#version.

#GCC is distributed in the hope that it will be useful, but WITHOUT
#ANY WARRANTY; without even the implied warranty of MERCHANTABILITY or
#FITNESS FOR A PARTICULAR PURPOSE.  See the GNU General Public License
#for more details.

#You should have received a copy of the GNU General Public License
#along with GCC; see the file COPYING3.  If not see
#<http://www.gnu.org/licenses/>.

# --------------------------------
# Initialization and sanity checks
# --------------------------------

AC_PREREQ(2.64)
AC_INIT
AC_CONFIG_SRCDIR(tree.c)
AC_CONFIG_HEADER(auto-host.h:config.in)

gcc_version=`cat $srcdir/BASE-VER`

# Determine the host, build, and target systems
AC_CANONICAL_BUILD
AC_CANONICAL_HOST
AC_CANONICAL_TARGET

# Determine the noncanonical target name, for directory use.
ACX_NONCANONICAL_TARGET

# Used for constructing correct paths for offload compilers.
real_target_noncanonical=${target_noncanonical}
accel_dir_suffix=

# Determine the target- and build-specific subdirectories
GCC_TOPLEV_SUBDIRS

# Set program_transform_name
AC_ARG_PROGRAM

# Check for bogus environment variables.
# Test if LIBRARY_PATH contains the notation for the current directory
# since this would lead to problems installing/building glibc.
# LIBRARY_PATH contains the current directory if one of the following
# is true:
# - one of the terminals (":" and ";") is the first or last sign
# - two terminals occur directly after each other
# - the path contains an element with a dot in it
AC_MSG_CHECKING(LIBRARY_PATH variable)
changequote(,)dnl
case ${LIBRARY_PATH} in
  [:\;]* | *[:\;] | *[:\;][:\;]* |  *[:\;]. | .[:\;]*| . | *[:\;].[:\;]* )
    library_path_setting="contains current directory"
    ;;
  *)
    library_path_setting="ok"
    ;;
esac
changequote([,])dnl
AC_MSG_RESULT($library_path_setting)
if test "$library_path_setting" != "ok"; then
AC_MSG_ERROR([
*** LIBRARY_PATH shouldn't contain the current directory when
*** building gcc. Please change the environment variable
*** and run configure again.])
fi

# Test if GCC_EXEC_PREFIX contains the notation for the current directory
# since this would lead to problems installing/building glibc.
# GCC_EXEC_PREFIX contains the current directory if one of the following
# is true:
# - one of the terminals (":" and ";") is the first or last sign
# - two terminals occur directly after each other
# - the path contains an element with a dot in it
AC_MSG_CHECKING(GCC_EXEC_PREFIX variable)
changequote(,)dnl
case ${GCC_EXEC_PREFIX} in
  [:\;]* | *[:\;] | *[:\;][:\;]* |  *[:\;]. | .[:\;]*| . | *[:\;].[:\;]* )
    gcc_exec_prefix_setting="contains current directory"
    ;;
  *)
    gcc_exec_prefix_setting="ok"
    ;;
esac
changequote([,])dnl
AC_MSG_RESULT($gcc_exec_prefix_setting)
if test "$gcc_exec_prefix_setting" != "ok"; then
AC_MSG_ERROR([
*** GCC_EXEC_PREFIX shouldn't contain the current directory when
*** building gcc. Please change the environment variable
*** and run configure again.])
fi

# -----------
# Directories
# -----------

# Specify the local prefix
local_prefix=
AC_ARG_WITH(local-prefix,
[AS_HELP_STRING([--with-local-prefix=DIR],
		[specifies directory to put local include])],
[case "${withval}" in
yes)	AC_MSG_ERROR(bad value ${withval} given for local include directory prefix) ;;
no)	;;
*)	local_prefix=$with_local_prefix ;;
esac])

# Default local prefix if it is empty
if test x$local_prefix = x; then
	local_prefix=/usr/local
fi

# Don't set gcc_gxx_include_dir to gxx_include_dir since that's only
# passed in by the toplevel make and thus we'd get different behavior
# depending on where we built the sources.
gcc_gxx_include_dir=
# Specify the g++ header file directory
AC_ARG_WITH(gxx-include-dir,
[AS_HELP_STRING([--with-gxx-include-dir=DIR],
                [specifies directory to put g++ header files])],
[case "${withval}" in
yes)	AC_MSG_ERROR(bad value ${withval} given for g++ include directory) ;;
no)	;;
*)	gcc_gxx_include_dir=$with_gxx_include_dir ;;
esac])

# This logic must match libstdc++-v3/acinclude.m4:GLIBCXX_EXPORT_INSTALL_INFO.
if test x${gcc_gxx_include_dir} = x; then
  if test x${enable_version_specific_runtime_libs} = xyes; then
    gcc_gxx_include_dir='${libsubdir}/include/c++'
  else
    libstdcxx_incdir='include/c++/$(version)'
    if test x$host != x$target; then
       libstdcxx_incdir="$target_alias/$libstdcxx_incdir"
    fi
    gcc_gxx_include_dir="\$(libsubdir)/\$(libsubdir_to_prefix)$libstdcxx_incdir"
  fi
fi

gcc_gxx_include_dir_add_sysroot=0
if test "${with_sysroot+set}" = set; then
  gcc_gxx_without_sysroot=`expr "${gcc_gxx_include_dir}" : "${with_sysroot}"'\(.*\)'`
  if test "${gcc_gxx_without_sysroot}"; then
    gcc_gxx_include_dir="${gcc_gxx_without_sysroot}"
    gcc_gxx_include_dir_add_sysroot=1
  fi
fi

AC_ARG_WITH(cpp_install_dir,
[AC_HELP_STRING([--with-cpp-install-dir=DIR],
                [install the user visible C preprocessor in DIR
                 (relative to PREFIX) as well as PREFIX/bin])],
[if test x$withval = xyes; then
  AC_MSG_ERROR([option --with-cpp-install-dir requires an argument])
elif test x$withval != xno; then
  cpp_install_dir=$withval
fi])

# We would like to our source tree to be readonly.  However when releases or
# pre-releases are generated, the flex/bison generated files as well as the 
# various formats of manuals need to be included along with the rest of the
# sources.  Therefore we have --enable-generated-files-in-srcdir to do 
# just that.

AC_MSG_CHECKING([whether to place generated files in the source directory])
  dnl generated-files-in-srcdir is disabled by default
  AC_ARG_ENABLE(generated-files-in-srcdir, 
    [AS_HELP_STRING([--enable-generated-files-in-srcdir],
		    [put copies of generated files in source dir
		     intended for creating source tarballs for users
		     without texinfo bison or flex])],
      generated_files_in_srcdir=$enableval,
      generated_files_in_srcdir=no)

AC_MSG_RESULT($generated_files_in_srcdir)

if test "$generated_files_in_srcdir" = "yes"; then
  GENINSRC=''
else
  GENINSRC='#'
fi
AC_SUBST(GENINSRC)

# -------------------
# Find default linker
# -------------------

# With GNU ld
AC_ARG_WITH(gnu-ld,
[AS_HELP_STRING([--with-gnu-ld], [arrange to work with GNU ld])],
gnu_ld_flag="$with_gnu_ld",
gnu_ld_flag=no)

# With pre-defined ld
AC_ARG_WITH(ld,
[AS_HELP_STRING([--with-ld], [arrange to use the specified ld (full pathname)])],
DEFAULT_LINKER="$with_ld")
if test x"${DEFAULT_LINKER+set}" = x"set"; then
  if test ! -x "$DEFAULT_LINKER"; then
    AC_MSG_ERROR([cannot execute: $DEFAULT_LINKER: check --with-ld or env. var. DEFAULT_LINKER])
  elif $DEFAULT_LINKER -v < /dev/null 2>&1 | grep GNU > /dev/null; then
    gnu_ld_flag=yes
  fi
  AC_DEFINE_UNQUOTED(DEFAULT_LINKER,"$DEFAULT_LINKER",
	[Define to enable the use of a default linker.])
fi

AC_MSG_CHECKING([whether a default linker was specified])
if test x"${DEFAULT_LINKER+set}" = x"set"; then
  if test x"$gnu_ld_flag" = x"no"; then
    AC_MSG_RESULT([yes ($DEFAULT_LINKER)])
  else
    AC_MSG_RESULT([yes ($DEFAULT_LINKER - GNU ld)])
  fi
else
  AC_MSG_RESULT(no)
fi

# With demangler in GNU ld
AC_ARG_WITH(demangler-in-ld,
[AS_HELP_STRING([--with-demangler-in-ld], [try to use demangler in GNU ld])],
demangler_in_ld="$with_demangler_in_ld",
demangler_in_ld=yes)

# ----------------------
# Find default assembler
# ----------------------

# With GNU as
AC_ARG_WITH(gnu-as,
[AS_HELP_STRING([--with-gnu-as], [arrange to work with GNU as])],
gas_flag="$with_gnu_as",
gas_flag=no)

AC_ARG_WITH(as,
[AS_HELP_STRING([--with-as], [arrange to use the specified as (full pathname)])],
DEFAULT_ASSEMBLER="$with_as")
if test x"${DEFAULT_ASSEMBLER+set}" = x"set"; then
  if test ! -x "$DEFAULT_ASSEMBLER"; then
    AC_MSG_ERROR([cannot execute: $DEFAULT_ASSEMBLER: check --with-as or env. var. DEFAULT_ASSEMBLER])
  elif $DEFAULT_ASSEMBLER -v < /dev/null 2>&1 | grep GNU > /dev/null; then
    gas_flag=yes
  fi
  AC_DEFINE_UNQUOTED(DEFAULT_ASSEMBLER,"$DEFAULT_ASSEMBLER",
	[Define to enable the use of a default assembler.])
fi

AC_MSG_CHECKING([whether a default assembler was specified])
if test x"${DEFAULT_ASSEMBLER+set}" = x"set"; then
  if test x"$gas_flag" = x"no"; then
    AC_MSG_RESULT([yes ($DEFAULT_ASSEMBLER)])
  else
    AC_MSG_RESULT([yes ($DEFAULT_ASSEMBLER - GNU as)])
  fi
else
  AC_MSG_RESULT(no)
fi

# ---------------
# Find C compiler
# ---------------

# If a non-executable a.out is present (e.g. created by GNU as above even if
# invoked with -v only), the IRIX 6 native ld just overwrites the existing
# file, even when creating an executable, so an execution test fails.
# Remove possible default executable files to avoid this.
#
# FIXME: This really belongs into AC_PROG_CC and can be removed once
# Autoconf includes it.
rm -f a.out a.exe b.out

# Find the native compiler
AC_PROG_CC
AC_PROG_CXX
ACX_PROG_GNAT([-I"$srcdir"/ada])

# Remove the -O2: for historical reasons, unless bootstrapping we prefer
# optimizations to be activated explicitly by the toplevel.
case "$CC" in
  */prev-gcc/xgcc*) ;;
  *) CFLAGS=`echo "$CFLAGS " | sed -e "s/-Ofast[[ 	]]//" -e "s/-O[[gs]][[ 	]]//" -e "s/-O[[0-9]]*[[ 	]]//" `
     CXXFLAGS=`echo "$CXXFLAGS " | sed -e "s/-Ofast[[ 	]]//" -e "s/-O[[gs]][[ 	]]//" -e "s/-O[[0-9]]*[[ 	]]//" ` ;;
esac
AC_SUBST(CFLAGS)
AC_SUBST(CXXFLAGS)

# Determine PICFLAG for target gnatlib.
GCC_PICFLAG_FOR_TARGET
AC_SUBST(PICFLAG_FOR_TARGET)

# -------------------------
# Check C compiler features
# -------------------------

AC_USE_SYSTEM_EXTENSIONS
AC_PROG_CPP
AC_C_INLINE

AC_SYS_LARGEFILE

# sizeof(char) is 1 by definition.
AC_CHECK_SIZEOF(void *)
AC_CHECK_SIZEOF(short)
AC_CHECK_SIZEOF(int)
AC_CHECK_SIZEOF(long)
AC_CHECK_TYPES([long long], [AC_CHECK_SIZEOF(long long)])
GCC_STDINT_TYPES
if test x"$ac_cv_c_uint64_t" = x"no" -o x"$ac_cv_c_int64_t" = x"no"; then
  AC_MSG_ERROR([uint64_t or int64_t not found])
fi

# check what underlying integer type int64_t uses
AC_LANG_PUSH(C++)
AC_CACHE_CHECK(for int64_t underlying type, ac_cv_int64_t_type, [
AC_COMPILE_IFELSE([AC_LANG_PROGRAM([[
#ifdef HAVE_STDINT_H
#include <stdint.h>
#endif
template <typename T> struct X { };
template <>
struct X<long> { typedef long t; };
]], [[X<int64_t>::t x;]])],[ac_cv_int64_t_type=long],[ac_cv_int64_t_type="long long"])])
if test "$ac_cv_int64_t_type" = "long"; then
  AC_DEFINE(INT64_T_IS_LONG, 1,
  [Define if int64_t uses long as underlying type.])
else
AC_COMPILE_IFELSE([AC_LANG_PROGRAM([[
#ifdef HAVE_STDINT_H
#include <stdint.h>
#endif
template <typename T> struct X { };
template <>
struct X<long long> { typedef long long t; };
]], [[X<int64_t>::t x;]])],[],[AC_MSG_ERROR([error verifying int64_t uses long long])])
fi
AC_LANG_POP(C++)




# ---------------------
# Warnings and checking
# ---------------------

# Check $CC warning features (if it's GCC).
# We want to use -pedantic, but we don't want warnings about
# * 'long long'
# * variadic macros
# * overlong strings
# * C++11 narrowing conversions in { }
# So, we only use -pedantic if we can disable those warnings.

# In stage 1, disable -Wformat warnings from old GCCs about new % codes
AC_ARG_ENABLE(build-format-warnings,
  AS_HELP_STRING([--disable-build-format-warnings],[don't use -Wformat while building GCC]),
  [],[enable_build_format_warnings=yes])
AS_IF([test $enable_build_format_warnings = no],
      [wf_opt=-Wno-format],[wf_opt=])
ACX_PROG_CC_WARNING_OPTS(
	m4_quote(m4_do([-W -Wall -Wno-narrowing -Wwrite-strings -Wcast-qual $wf_opt])), [loose_warn])
ACX_PROG_CC_WARNING_OPTS(
	m4_quote(m4_do([-Wstrict-prototypes -Wmissing-prototypes])),
	[c_loose_warn])
ACX_PROG_CC_WARNING_OPTS(
	m4_quote(m4_do([-Wmissing-format-attribute])), [strict_warn])
ACX_PROG_CC_WARNING_OPTS(
	m4_quote(m4_do([-Woverloaded-virtual])), [strict_warn])
ACX_PROG_CC_WARNING_OPTS(
	m4_quote(m4_do([-Wold-style-definition -Wc++-compat])), [c_strict_warn])
ACX_PROG_CC_WARNING_ALMOST_PEDANTIC(
	m4_quote(m4_do([-Wno-long-long -Wno-variadic-macros ], 
		       [-Wno-overlength-strings])), [strict_warn])
ACX_PROG_CC_WARNINGS_ARE_ERRORS([manual], [strict_warn])

# The above macros do nothing if the compiler is not GCC.  However, the
# Makefile has more goo to add other flags, so these variables are used
# to enable warnings only for GCC.
warn_cflags=
warn_cxxflags=
if test "x$GCC" = "xyes"; then
  warn_cflags='$(GCC_WARN_CFLAGS)'
  warn_cxxflags='$(GCC_WARN_CXXFLAGS)'
fi
AC_SUBST(warn_cflags)
AC_SUBST(warn_cxxflags)

# Disable exceptions and RTTI if building with g++
ACX_PROG_CC_WARNING_OPTS(
	m4_quote(m4_do([-fno-exceptions -fno-rtti -fasynchronous-unwind-tables])),
		       [noexception_flags])
	
# Enable expensive internal checks
is_release=
if test x"`cat $srcdir/DEV-PHASE`" != xexperimental; then
  is_release=yes
fi

AC_ARG_ENABLE(checking,
[AS_HELP_STRING([[--enable-checking[=LIST]]],
		[enable expensive run-time checks.  With LIST,
		 enable only specific categories of checks.
		 Categories are: yes,no,all,none,release.
		 Flags are: assert,df,fold,gc,gcac,gimple,misc,
		 rtlflag,rtl,runtime,tree,valgrind,types])],
[ac_checking_flags="${enableval}"],[
# Determine the default checks.
if test x$is_release = x ; then
  ac_checking_flags=yes
else
  ac_checking_flags=release
fi])
IFS="${IFS= 	}"; ac_save_IFS="$IFS"; IFS="$IFS,"
for check in release $ac_checking_flags
do
	case $check in
	# these set all the flags to specific states
	yes)		ac_assert_checking=1 ; ac_checking=1 ; ac_df_checking= ;
			ac_fold_checking= ; ac_gc_checking=1 ;
			ac_gc_always_collect= ; ac_gimple_checking=1 ; ac_rtl_checking= ;
			ac_rtlflag_checking=1 ; ac_runtime_checking=1 ;
			ac_tree_checking=1 ; ac_valgrind_checking= ;
			ac_types_checking=1 ;;
	no|none)	ac_assert_checking= ; ac_checking= ; ac_df_checking= ;
			ac_fold_checking= ; ac_gc_checking= ;
			ac_gc_always_collect= ; ac_gimple_checking= ; ac_rtl_checking= ;
			ac_rtlflag_checking= ; ac_runtime_checking= ;
			ac_tree_checking= ; ac_valgrind_checking= ;
			ac_types_checking= ;;
	all)		ac_assert_checking=1 ; ac_checking=1 ; ac_df_checking=1 ;
			ac_fold_checking=1 ; ac_gc_checking=1 ;
			ac_gc_always_collect=1 ; ac_gimple_checking=1 ; ac_rtl_checking=1 ;
			ac_rtlflag_checking=1 ; ac_runtime_checking=1 ;
			ac_tree_checking=1 ; ac_valgrind_checking= ;
			ac_types_checking=1 ;;
	release)	ac_assert_checking=1 ; ac_checking= ; ac_df_checking= ;
			ac_fold_checking= ; ac_gc_checking= ;
			ac_gc_always_collect= ; ac_gimple_checking= ; ac_rtl_checking= ;
			ac_rtlflag_checking= ; ac_runtime_checking=1 ;
			ac_tree_checking= ; ac_valgrind_checking= ;
			ac_types_checking= ;;
	# these enable particular checks
	assert) 	ac_assert_checking=1 ;;
	df)	 	ac_df_checking=1 ;;
	fold)		ac_fold_checking=1 ;;
	gc)		ac_gc_checking=1 ;;
	gcac)		ac_gc_always_collect=1 ;;
	gimple)		ac_gimple_checking=1 ;;
	misc)		ac_checking=1 ;;
	rtl)		ac_rtl_checking=1 ;;
	rtlflag)	ac_rtlflag_checking=1 ;;
	runtime)	ac_runtime_checking=1 ;;
	tree)		ac_tree_checking=1 ;;
	types)		ac_types_checking=1 ;;
	valgrind)	ac_valgrind_checking=1 ;;
	*)	AC_MSG_ERROR(unknown check category $check) ;;
	esac
done
IFS="$ac_save_IFS"

nocommon_flag=""
if test x$ac_checking != x ; then
  AC_DEFINE(ENABLE_CHECKING, 1,
[Define if you want more run-time sanity checks.  This one gets a grab
   bag of miscellaneous but relatively cheap checks.])
  nocommon_flag=-fno-common
fi
AC_SUBST(nocommon_flag)
if test x$ac_df_checking != x ; then
  AC_DEFINE(ENABLE_DF_CHECKING, 1,
[Define if you want more run-time sanity checks for dataflow.])
fi
if test x$ac_assert_checking != x ; then
  AC_DEFINE(ENABLE_ASSERT_CHECKING, 1,
[Define if you want assertions enabled.  This is a cheap check.])
fi
if test x$ac_gimple_checking != x ; then
  AC_DEFINE(ENABLE_GIMPLE_CHECKING, 1,
[Define if you want operations on GIMPLE (the basic data structure of
the high-level optimizers) to be checked for dynamic type safety at
runtime.  This is moderately expensive.])
fi
GCC_TARGET_TEMPLATE(ENABLE_RUNTIME_CHECKING)
if test x$ac_runtime_checking != x ; then
  AC_DEFINE(ENABLE_RUNTIME_CHECKING, 1,
[Define if you want runtime assertions enabled.  This is a cheap check.])
fi
if test x$ac_tree_checking != x ; then
  AC_DEFINE(ENABLE_TREE_CHECKING, 1,
[Define if you want all operations on trees (the basic data
   structure of the front ends) to be checked for dynamic type safety
   at runtime.  This is moderately expensive.  The tree browser debugging
   routines will also be enabled by this option.
   ])
  TREEBROWSER=tree-browser.o
  TREECHECKING=yes
fi
if test x$ac_types_checking != x ; then
  AC_DEFINE(ENABLE_TYPES_CHECKING, 1,
[Define if you want all gimple types to be verified after gimplifiation.
   This is cheap.
   ])
fi
AC_SUBST(TREEBROWSER)
AC_SUBST(TREECHECKING)
if test x$ac_rtl_checking != x ; then
  AC_DEFINE(ENABLE_RTL_CHECKING, 1,
[Define if you want all operations on RTL (the basic data structure
   of the optimizer and back end) to be checked for dynamic type safety
   at runtime.  This is quite expensive.])
fi
if test x$ac_rtlflag_checking != x ; then
  AC_DEFINE(ENABLE_RTL_FLAG_CHECKING, 1,
[Define if you want RTL flag accesses to be checked against the RTL
   codes that are supported for each access macro.  This is relatively
   cheap.])
fi
if test x$ac_gc_checking != x ; then
  AC_DEFINE(ENABLE_GC_CHECKING, 1,
[Define if you want the garbage collector to do object poisoning and
   other memory allocation checks.  This is quite expensive.])
fi
if test x$ac_gc_always_collect != x ; then
  AC_DEFINE(ENABLE_GC_ALWAYS_COLLECT, 1,
[Define if you want the garbage collector to operate in maximally
   paranoid mode, validating the entire heap and collecting garbage at
   every opportunity.  This is extremely expensive.])
fi
if test x$ac_fold_checking != x ; then
  AC_DEFINE(ENABLE_FOLD_CHECKING, 1,
[Define if you want fold checked that it never destructs its argument.
   This is quite expensive.])
fi
valgrind_path_defines=
valgrind_command=

dnl # This check AC_REQUIREs various stuff, so it *must not* be inside
dnl # an if statement.  This was the source of very frustrating bugs
dnl # in converting to autoconf 2.5x!
AC_CHECK_HEADER(valgrind.h, have_valgrind_h=yes, have_valgrind_h=no)

# It is certainly possible that there's valgrind but no valgrind.h.
# GCC relies on making annotations so we must have both.
AC_MSG_CHECKING(for VALGRIND_DISCARD in <valgrind/memcheck.h>)
AC_PREPROC_IFELSE([AC_LANG_SOURCE(
  [[#include <valgrind/memcheck.h>
#ifndef VALGRIND_DISCARD
#error VALGRIND_DISCARD not defined
#endif]])],
  [gcc_cv_header_valgrind_memcheck_h=yes],
  [gcc_cv_header_valgrind_memcheck_h=no])
AC_MSG_RESULT($gcc_cv_header_valgrind_memcheck_h)
AC_MSG_CHECKING(for VALGRIND_DISCARD in <memcheck.h>)
AC_PREPROC_IFELSE([AC_LANG_SOURCE(
  [[#include <memcheck.h>
#ifndef VALGRIND_DISCARD
#error VALGRIND_DISCARD not defined
#endif]])],
  [gcc_cv_header_memcheck_h=yes],
  [gcc_cv_header_memcheck_h=no])
AC_MSG_RESULT($gcc_cv_header_memcheck_h)
if test $gcc_cv_header_valgrind_memcheck_h = yes; then
  AC_DEFINE(HAVE_VALGRIND_MEMCHECK_H, 1,
	[Define if valgrind's valgrind/memcheck.h header is installed.])
fi
if test $gcc_cv_header_memcheck_h = yes; then
  AC_DEFINE(HAVE_MEMCHECK_H, 1,
	[Define if valgrind's memcheck.h header is installed.])
fi

if test x$ac_valgrind_checking != x ; then
  AM_PATH_PROG_WITH_TEST(valgrind_path, valgrind,
	[$ac_dir/$ac_word --version | grep valgrind- >/dev/null 2>&1])
  if test "x$valgrind_path" = "x" \
    || (test $have_valgrind_h = no \
	&& test $gcc_cv_header_memcheck_h = no \
	&& test $gcc_cv_header_valgrind_memcheck_h = no); then
	AC_MSG_ERROR([*** Can't find both valgrind and valgrind/memcheck.h, memcheck.h or valgrind.h])
  fi
  valgrind_path_defines=-DVALGRIND_PATH='\"'$valgrind_path'\"'
  valgrind_command="$valgrind_path -q"
  AC_DEFINE(ENABLE_VALGRIND_CHECKING, 1,
[Define if you want to run subprograms and generated programs
   through valgrind (a memory checker).  This is extremely expensive.])
fi
AC_SUBST(valgrind_path_defines)
AC_SUBST(valgrind_command)

# Enable code coverage collection
AC_ARG_ENABLE(coverage,
[AS_HELP_STRING([[--enable-coverage[=LEVEL]]],
		[enable compiler's code coverage collection.
		 Use to measure compiler performance and locate
		 unused parts of the compiler. With LEVEL, specify
		 optimization. Values are opt, noopt,
		 default is noopt])],
[case "${enableval}" in
  yes|noopt)
    coverage_flags="-fprofile-arcs -ftest-coverage -frandom-seed=\$@ -O0"
    ;;
  opt)
    coverage_flags="-fprofile-arcs -ftest-coverage -frandom-seed=\$@ -O2"
    ;;
  no)
    # a.k.a. --disable-coverage
    coverage_flags=""
    ;;
  *)
    AC_MSG_ERROR(unknown coverage setting $enableval)
    ;;
esac],
[coverage_flags=""])
AC_SUBST(coverage_flags)

AC_ARG_ENABLE(gather-detailed-mem-stats, 
[AS_HELP_STRING([--enable-gather-detailed-mem-stats],
		[enable detailed memory allocation stats gathering])], [],
[enable_gather_detailed_mem_stats=no])
gather_stats=`if test $enable_gather_detailed_mem_stats != no; then echo 1; else echo 0; fi`
AC_DEFINE_UNQUOTED(GATHER_STATISTICS, $gather_stats,
[Define to enable detailed memory allocation stats gathering.])

AC_ARG_ENABLE(valgrind-annotations,
[AS_HELP_STRING([--enable-valgrind-annotations],
		[enable valgrind runtime interaction])], [],
[enable_valgrind_annotations=no])
if test x$enable_valgrind_annotations != xno \
    || test x$ac_valgrind_checking != x; then
  if (test $have_valgrind_h = no \
      && test $gcc_cv_header_memcheck_h = no \
      && test $gcc_cv_header_valgrind_memcheck_h = no); then
    AC_MSG_ERROR([*** Can't find valgrind/memcheck.h, memcheck.h or valgrind.h])
  fi
  AC_DEFINE(ENABLE_VALGRIND_ANNOTATIONS, 1,
[Define to get calls to the valgrind runtime enabled.])
fi

# -------------------------------
# Miscenalleous configure options
# -------------------------------

# With stabs
AC_ARG_WITH(stabs,
[AS_HELP_STRING([--with-stabs],
		[arrange to use stabs instead of host debug format])],
stabs="$with_stabs",
stabs=no)

# Determine whether or not multilibs are enabled.
AC_ARG_ENABLE(multilib,
[AS_HELP_STRING([--enable-multilib],
		[enable library support for multiple ABIs])],
[], [enable_multilib=yes])
AC_SUBST(enable_multilib)

# Determine whether or not multiarch is enabled.
AC_ARG_ENABLE(multiarch,
[AS_HELP_STRING([--enable-multiarch],
		[enable support for multiarch paths])],
[case "${enableval}" in
yes|no|auto) enable_multiarch=$enableval;;
*) AC_MSG_ERROR(bad value ${enableval} given for --enable-multiarch option) ;;
esac], [enable_multiarch=auto])
if test x${enable_multiarch} = xauto; then
  if test x${with_native_system_header_dir} != x; then
    ma_msg_suffix=", disabled auto check (configured with --native-system-header-dir)"
    enable_multiarch=no
  fi
  if test x$host != x$target && test "x$with_sysroot" = x; then
    ma_msg_suffix=", disabled auto check (cross build configured without --with-sysroot)"
    enable_multiarch=no
  fi
fi
AC_MSG_CHECKING(for multiarch configuration)
AC_SUBST(enable_multiarch)
AC_MSG_RESULT($enable_multiarch$ma_msg_suffix)

# needed for setting the multiarch name for soft-float/hard-float ABIs
AC_SUBST(with_cpu)
AC_SUBST(with_float)

# Enable __cxa_atexit for C++.
AC_ARG_ENABLE(__cxa_atexit,
[AS_HELP_STRING([--enable-__cxa_atexit], [enable __cxa_atexit for C++])],
[], [])

# Enable C extension for decimal float if target supports it.
GCC_AC_ENABLE_DECIMAL_FLOAT([$target])

dfp=`if test $enable_decimal_float != no; then echo 1; else echo 0; fi`
AC_DEFINE_UNQUOTED(ENABLE_DECIMAL_FLOAT, $dfp,
[Define to 1 to enable decimal float extension to C.])

# Use default_decimal_float for dependency.
enable_decimal_float=$default_decimal_float

bid=`if test $enable_decimal_float = bid; then echo 1; else echo 0; fi`
AC_DEFINE_UNQUOTED(ENABLE_DECIMAL_BID_FORMAT, $bid,
[Define to 1 to specify that we are using the BID decimal floating
point format instead of DPD])

# Enable C extension for fixed-point arithmetic.
AC_ARG_ENABLE(fixed-point,
[AS_HELP_STRING([--enable-fixed-point],
		[enable fixed-point arithmetic extension to C])],
[],
[
  case $target in
    arm*)
      enable_fixed_point=yes
      ;;

    mips*-*-*)
      enable_fixed_point=yes
      ;;
    *)
      AC_MSG_WARN([fixed-point is not supported for this target, ignored])
      enable_fixed_point=no
      ;;
  esac
])
AC_SUBST(enable_fixed_point)

fixedpoint=`if test $enable_fixed_point = yes; then echo 1; else echo 0; fi`
AC_DEFINE_UNQUOTED(ENABLE_FIXED_POINT, $fixedpoint,
[Define to 1 to enable fixed-point arithmetic extension to C.])

# Enable threads
# Pass with no value to take the default
# Pass with a value to specify a thread package
AC_ARG_ENABLE(threads,
[AS_HELP_STRING([[--enable-threads[=LIB]]],
		[enable thread usage for target GCC,
		 using LIB thread package])],,
[enable_threads=''])

AC_ARG_ENABLE(tls,
[AS_HELP_STRING([--enable-tls],
		[enable or disable generation of tls code
                 overriding the assembler check for tls support])],
[
  case $enable_tls in
    yes | no) ;;
    *) AC_MSG_ERROR(['$enable_tls' is an invalid value for --enable-tls.
Valid choices are 'yes' and 'no'.]) ;;
  esac
], [enable_tls=''])

AC_ARG_ENABLE(objc-gc,
[AS_HELP_STRING([--enable-objc-gc],
		[enable the use of Boehm's garbage collector with
		 the GNU Objective-C runtime])],
if test x$enable_objc_gc = xno; then
	objc_boehm_gc=''
else
	objc_boehm_gc=1
fi,
objc_boehm_gc='')

AC_ARG_WITH(dwarf2,
[AS_HELP_STRING([--with-dwarf2], [force the default debug format to be DWARF 2])],
dwarf2="$with_dwarf2",
dwarf2=no)

AC_ARG_ENABLE(shared,
[AS_HELP_STRING([--disable-shared], [don't provide a shared libgcc])],
[
  case $enable_shared in
  yes | no) ;;
  *)
    enable_shared=no
    IFS="${IFS= 	}"; ac_save_ifs="$IFS"; IFS="${IFS}:,"
    for pkg in $enableval; do
      if test "X$pkg" = "Xgcc" || test "X$pkg" = "Xlibgcc"; then
        enable_shared=yes
      fi
    done
    IFS="$ac_save_ifs"
    ;;
  esac
], [enable_shared=yes])
AC_SUBST(enable_shared)

AC_ARG_WITH([native-system-header-dir],
  [  --with-native-system-header-dir=dir
                          use dir as the directory to look for standard
                          system header files in.  Defaults to /usr/include.],
[
 case ${with_native_system_header_dir} in
 yes|no) AC_MSG_ERROR([bad value ${withval} given for --with-native-system-header-dir]) ;;
 /* | [[A-Za-z]]:[[\\/]]*) ;;
 *) AC_MSG_ERROR([--with-native-system-header-dir argument ${withval} must be an absolute directory]) ;;
 esac
 configured_native_system_header_dir="${withval}"
], [configured_native_system_header_dir=])

AC_ARG_WITH(build-sysroot, 
  [AS_HELP_STRING([--with-build-sysroot=sysroot],
                  [use sysroot as the system root during the build])],
  [if test x"$withval" != x ; then
     SYSROOT_CFLAGS_FOR_TARGET="--sysroot=$withval"
   fi],
  [SYSROOT_CFLAGS_FOR_TARGET=])
AC_SUBST(SYSROOT_CFLAGS_FOR_TARGET)

if test "x$prefix" = xNONE; then
 test_prefix=/usr/local
else
 test_prefix=$prefix
fi
if test "x$exec_prefix" = xNONE; then
 test_exec_prefix=$test_prefix
else
 test_exec_prefix=$exec_prefix
fi

AC_ARG_WITH(sysroot,
[AS_HELP_STRING([[--with-sysroot[=DIR]]],
		[search for usr/lib, usr/include, et al, within DIR])],
[
 case ${with_sysroot} in
 yes) TARGET_SYSTEM_ROOT='${exec_prefix}/${target_noncanonical}/sys-root' ;;
 *) TARGET_SYSTEM_ROOT=$with_sysroot ;;
 esac
   
 TARGET_SYSTEM_ROOT_DEFINE='-DTARGET_SYSTEM_ROOT=\"$(TARGET_SYSTEM_ROOT)\"'
 CROSS_SYSTEM_HEADER_DIR='$(TARGET_SYSTEM_ROOT)$${sysroot_headers_suffix}$(NATIVE_SYSTEM_HEADER_DIR)'
	
 case ${TARGET_SYSTEM_ROOT} in
 "${test_prefix}"|"${test_prefix}/"*|\
 "${test_exec_prefix}"|"${test_exec_prefix}/"*|\
 '${prefix}'|'${prefix}/'*|\
 '${exec_prefix}'|'${exec_prefix}/'*)
   t="$TARGET_SYSTEM_ROOT_DEFINE -DTARGET_SYSTEM_ROOT_RELOCATABLE"
   TARGET_SYSTEM_ROOT_DEFINE="$t"
   ;;
 esac
], [
 TARGET_SYSTEM_ROOT=
 TARGET_SYSTEM_ROOT_DEFINE=
 CROSS_SYSTEM_HEADER_DIR='$(gcc_tooldir)/sys-include'
])
AC_SUBST(TARGET_SYSTEM_ROOT)
AC_SUBST(TARGET_SYSTEM_ROOT_DEFINE)
AC_SUBST(CROSS_SYSTEM_HEADER_DIR)

AC_ARG_WITH(specs,
  [AS_HELP_STRING([--with-specs=SPECS],
                  [add SPECS to driver command-line processing])],
  [CONFIGURE_SPECS=$withval],
  [CONFIGURE_SPECS=]
)
AC_SUBST(CONFIGURE_SPECS)

ACX_PKGVERSION([GCC])
ACX_BUGURL([http://gcc.gnu.org/bugs.html])

# Sanity check enable_languages in case someone does not run the toplevel
# configure # script.
AC_ARG_ENABLE(languages,
[AS_HELP_STRING([--enable-languages=LIST], [specify which front-ends to build])],
[case ,${enable_languages}, in
       ,,|,yes,)
		# go safe -- we cannot be much sure without the toplevel
		# configure's
		# analysis of which target libs are present and usable
		enable_languages=c
		;;
	 *,all,*)
		AC_MSG_ERROR([only the toplevel supports --enable-languages=all])
		;;
	*,c,*)
		;;
        *)
		enable_languages=c,${enable_languages}
		;;
esac],
[enable_languages=c])

<<<<<<< HEAD
AC_ARG_ENABLE(as-accelerator-for,
[AS_HELP_STRING([--enable-as-accelerator-for], [build compiler as accelerator target for given host])],
[
  AC_DEFINE(ACCEL_COMPILER, 1,
   [Define if this compiler should be built and used as the target
    device compiler for OpenACC.])
  enable_as_accelerator=yes
=======
if test x"$enable_as_accelerator_for" != x; then
  AC_DEFINE(ACCEL_COMPILER, 1,
    [Define if this compiler should be built as the offload target compiler.])
  enable_as_accelerator=yes
  case "${target}" in
    *-intelmicemul-*)
      # In this case we expect offload compiler to be built as native, so we
      # need to rename the driver to avoid clashes with host's drivers.
      program_transform_name="s&^&${target}-&" ;;
  esac
>>>>>>> ba0f7503
  sedscript="s#${target_noncanonical}#${enable_as_accelerator_for}-accel-${target_noncanonical}#"
  program_transform_name=`echo $program_transform_name | sed $sedscript`
  accel_dir_suffix=/accel/${target_noncanonical}
  real_target_noncanonical=${enable_as_accelerator_for}
<<<<<<< HEAD
], [enable_as_accelerator=no])
AC_SUBST(enable_as_accelerator)

AC_ARG_ENABLE(offload-targets,
[AS_HELP_STRING([--enable-offload-targets=LIST],
 [enable offloading to devices from LIST])],
[
  if test x"$enable_offload_targets" = x; then
    AC_MSG_ERROR([no offload targets specified])
  fi
], [enable_offload_targets=])
enable_offload_targets=`echo "$enable_offload_targets" | sed -e 's#,#:#g'`
AC_DEFINE_UNQUOTED(OFFLOAD_TARGETS, "$enable_offload_targets",
 [Define to hold the list of target names suitable for offloading.])
if test x"$enable_offload_targets" != x; then
=======
fi
AC_SUBST(enable_as_accelerator)
AC_SUBST(real_target_noncanonical)
AC_SUBST(accel_dir_suffix)

for tgt in `echo $enable_offload_targets | sed 's/,/ /g'`; do
  tgt=`echo $tgt | sed 's/=.*//'`
  if test x"$offload_targets" = x; then
    offload_targets=$tgt
  else
    offload_targets="$offload_targets:$tgt"
  fi
done
AC_DEFINE_UNQUOTED(OFFLOAD_TARGETS, "$offload_targets",
  [Define to hold the list of target names suitable for offloading.])
if test x"$offload_targets" != x; then
>>>>>>> ba0f7503
  AC_DEFINE(ENABLE_OFFLOADING, 1,
    [Define this to enable support for offloading.])
fi

AC_ARG_WITH(multilib-list,
[AS_HELP_STRING([--with-multilib-list], [select multilibs (AArch64, SH and x86-64 only)])],
:,
with_multilib_list=default)

# -------------------------
# Checks for other programs
# -------------------------

AC_PROG_MAKE_SET

# Find some useful tools
AC_PROG_AWK
# We need awk to create options.c and options.h.
# Bail out if it's missing.
case ${AWK} in
  "") AC_MSG_ERROR([can't build without awk, bailing out]) ;;
esac

gcc_AC_PROG_LN_S
ACX_PROG_LN($LN_S)
AC_PROG_RANLIB
ranlib_flags=""
AC_SUBST(ranlib_flags)
     
gcc_AC_PROG_INSTALL

# See if cmp has --ignore-initial.
gcc_AC_PROG_CMP_IGNORE_INITIAL

# See if we have the mktemp command.
AC_CHECK_PROG(have_mktemp_command, mktemp, yes, no)

# See if makeinfo has been installed and is modern enough
# that we can use it.
ACX_CHECK_PROG_VER(MAKEINFO, makeinfo, --version,
  [GNU texinfo.* \([0-9][0-9.]*\)],
  [4.[7-9]*|4.[1-9][0-9]*|[5-9]*|[1-9][0-9]*])
if test $gcc_cv_prog_makeinfo_modern = no; then
  AC_MSG_WARN([
*** Makeinfo is missing or too old.
*** Info documentation will not be built.])
  BUILD_INFO=
else
  BUILD_INFO=info
fi
AC_SUBST(BUILD_INFO)

# Is pod2man recent enough to regenerate manpages?
AC_MSG_CHECKING([for recent Pod::Man])
if (perl -e 'use 1.10 Pod::Man') >/dev/null 2>&1; then
  AC_MSG_RESULT(yes)
  GENERATED_MANPAGES=generated-manpages
else
  AC_MSG_RESULT(no)
  GENERATED_MANPAGES=
fi
AC_SUBST(GENERATED_MANPAGES)

MISSING="${CONFIG_SHELL-/bin/sh} $ac_aux_dir/missing"

# How about lex?
dnl Don't use AC_PROG_LEX; we insist on flex.
dnl LEXLIB is not useful in gcc.
AC_CHECK_PROGS([FLEX], flex, [$MISSING flex])

# Bison?
AC_CHECK_PROGS([BISON], bison, [$MISSING bison])

# Binutils are not build modules, unlike bison/flex/makeinfo.  So we
# check for build == host before using them.

# NM
if test x${build} = x${host} && test -f $srcdir/../binutils/nm.c \
  && test -d ../binutils ; then
  NM='${objdir}/../binutils/nm-new'
else
  AC_CHECK_PROG(NM, nm, nm, ${CONFIG_SHELL-/bin/sh} ${srcdir}/../missing nm)
fi

# AR
if test x${build} = x${host} && test -f $srcdir/../binutils/ar.c \
  && test -d ../binutils ; then
  AR='${objdir}/../binutils/ar'
else
  AC_CHECK_PROG(AR, ar, ar, ${CONFIG_SHELL-/bin/sh} ${srcdir}/../missing ar)
fi

# The jit documentation looks better if built with sphinx, but can be
# built with texinfo if sphinx is not available.
# Set "doc_build_sys" to "sphinx" or "texinfo" accordingly.
AC_CHECK_PROG(doc_build_sys, sphinx-build, sphinx, texinfo)

# --------------------
# Checks for C headers
# --------------------

# Need to reject headers which give warnings, so that the -Werror bootstrap
# works later. *sigh*  This needs to come before all header checks.
AC_PROG_CPP_WERROR

AC_HEADER_STDC
AC_HEADER_TIME
ACX_HEADER_STRING
AC_HEADER_SYS_WAIT
AC_HEADER_TIOCGWINSZ
AC_CHECK_HEADERS(limits.h stddef.h string.h strings.h stdlib.h time.h iconv.h \
		 fcntl.h unistd.h sys/file.h sys/time.h sys/mman.h \
		 sys/resource.h sys/param.h sys/times.h sys/stat.h \
		 direct.h malloc.h langinfo.h ldfcn.h locale.h wchar.h)

# Check for thread headers.
AC_CHECK_HEADER(thread.h, [have_thread_h=yes], [have_thread_h=])
AC_CHECK_HEADER(pthread.h, [have_pthread_h=yes], [have_pthread_h=])

# These tests can't be done till we know if we have limits.h.
gcc_AC_C_CHAR_BIT
AC_C_BIGENDIAN

# ----------------------
# Checks for C++ headers
# ----------------------

dnl Autoconf will give an error in the configure script if there is no
dnl C++ preprocessor.  Hack to prevent that.
m4_pushdef([AC_MSG_ERROR], m4_defn([AC_MSG_WARN]))[]dnl
AC_PROG_CXXCPP
m4_popdef([AC_MSG_ERROR])[]dnl

AC_LANG_PUSH(C++)

AC_CHECK_HEADERS(unordered_map)
AC_CHECK_HEADERS(tr1/unordered_map)
AC_CHECK_HEADERS(ext/hash_map)

AC_LANG_POP(C++)

# --------
# Dependency checking.
# --------

AC_LANG_PUSH(C++)
ZW_CREATE_DEPDIR
AC_CONFIG_COMMANDS([gccdepdir],[
  ${CONFIG_SHELL-/bin/sh} $ac_aux_dir/mkinstalldirs build/$DEPDIR
  for lang in $subdirs c-family common
  do
      ${CONFIG_SHELL-/bin/sh} $ac_aux_dir/mkinstalldirs $lang/$DEPDIR
  done], [subdirs="$subdirs" ac_aux_dir=$ac_aux_dir DEPDIR=$DEPDIR])

ZW_PROG_COMPILER_DEPENDENCIES([CXX])
AC_LANG_POP(C++)

# --------
# UNSORTED
# --------


# These libraries may be used by collect2.
# We may need a special search path to get them linked.
AC_CACHE_CHECK(for collect2 libraries, gcc_cv_collect2_libs,
[save_LIBS="$LIBS"
for libs in '' -lld -lmld \
		'-L/usr/lib/cmplrs/cc2.11 -lmld' \
		'-L/usr/lib/cmplrs/cc3.11 -lmld'
do
	LIBS="$libs"
	AC_TRY_LINK_FUNC(ldopen,
		[gcc_cv_collect2_libs="$libs"; break])
done
LIBS="$save_LIBS"
test -z "$gcc_cv_collect2_libs" && gcc_cv_collect2_libs='none required'])
case $gcc_cv_collect2_libs in
	"none required")	;;
	*)	COLLECT2_LIBS=$gcc_cv_collect2_libs ;;
esac
AC_SUBST(COLLECT2_LIBS)

# When building Ada code on Alpha, we need exc_resume which is usually in
# -lexc.  So test for it.
save_LIBS="$LIBS"
LIBS=
AC_SEARCH_LIBS(exc_resume, exc)
GNAT_LIBEXC="$LIBS"
LIBS="$save_LIBS"
AC_SUBST(GNAT_LIBEXC)

# To support -mcpu=native on Solaris/SPARC, we need libkstat.
save_LIBS="$LIBS"
LIBS=
AC_SEARCH_LIBS(kstat_open, kstat)
EXTRA_GCC_LIBS="$LIBS"
LIBS="$save_LIBS"
AC_SUBST(EXTRA_GCC_LIBS)

# Some systems put ldexp and frexp in libm instead of libc; assume
# they're both in the same place.  jcf-dump needs them.
save_LIBS="$LIBS"
LIBS=
AC_SEARCH_LIBS(ldexp, m)
LDEXP_LIB="$LIBS"
LIBS="$save_LIBS"
AC_SUBST(LDEXP_LIB)

# Use <inttypes.h> only if it exists,
# doesn't clash with <sys/types.h>, declares intmax_t and defines
# PRId64
AC_MSG_CHECKING(for inttypes.h)
AC_CACHE_VAL(gcc_cv_header_inttypes_h,
[AC_COMPILE_IFELSE([AC_LANG_PROGRAM(
[[#define __STDC_FORMAT_MACROS
#include <sys/types.h>
#include <inttypes.h>]],
  [[intmax_t i = -1;
#ifndef PRId64
choke me
#endif]])],
  [gcc_cv_header_inttypes_h=yes],
  [gcc_cv_header_inttypes_h=no])])
AC_MSG_RESULT($gcc_cv_header_inttypes_h)
if test $gcc_cv_header_inttypes_h = yes; then
  AC_DEFINE(HAVE_INTTYPES_H, 1,
	[Define if you have a working <inttypes.h> header file.])
fi

dnl Disabled until we have a complete test for buggy enum bitfields.
dnl gcc_AC_C_ENUM_BF_UNSIGNED

define(gcc_UNLOCKED_FUNCS, clearerr_unlocked feof_unlocked dnl
  ferror_unlocked fflush_unlocked fgetc_unlocked fgets_unlocked dnl
  fileno_unlocked fprintf_unlocked fputc_unlocked fputs_unlocked dnl
  fread_unlocked fwrite_unlocked getchar_unlocked getc_unlocked dnl
  putchar_unlocked putc_unlocked)
AC_CHECK_FUNCS(times clock kill getrlimit setrlimit atoll atoq \
	popen sysconf strsignal getrusage nl_langinfo \
	gettimeofday mbstowcs wcswidth mmap setlocale \
	gcc_UNLOCKED_FUNCS madvise)

if test x$ac_cv_func_mbstowcs = xyes; then
  AC_CACHE_CHECK(whether mbstowcs works, gcc_cv_func_mbstowcs_works,
[    AC_RUN_IFELSE([AC_LANG_SOURCE([[#include <stdlib.h>
int main()
{
  mbstowcs(0, "", 0);
  return 0;
}]])],
    [gcc_cv_func_mbstowcs_works=yes],
    [gcc_cv_func_mbstowcs_works=no],
    [gcc_cv_func_mbstowcs_works=yes])])
  if test x$gcc_cv_func_mbstowcs_works = xyes; then
    AC_DEFINE(HAVE_WORKING_MBSTOWCS, 1,
  [Define this macro if mbstowcs does not crash when its
   first argument is NULL.])
  fi
fi

AC_CHECK_TYPE(ssize_t, int)
AC_CHECK_TYPE(caddr_t, char *)

GCC_AC_FUNC_MMAP_BLACKLIST

case "${host}" in
*-*-*vms*)
  # Under VMS, vfork works very differently than on Unix. The standard test 
  # won't work, and it isn't easily adaptable. It makes more sense to
  # just force it.
  ac_cv_func_vfork_works=yes
  ;;
esac
AC_FUNC_FORK

# g++ on Solaris 10+ defines _XOPEN_SOURCE=600, which exposes a different
# iconv() prototype.
AC_LANG_PUSH([C++])
AM_ICONV
AC_LANG_POP([C++])

# Until we have in-tree GNU iconv:
LIBICONV_DEP=
AC_SUBST(LIBICONV_DEP)

AM_LC_MESSAGES

AM_LANGINFO_CODESET

# We will need to find libiberty.h and ansidecl.h
saved_CFLAGS="$CFLAGS"
CFLAGS="$CFLAGS -I${srcdir} -I${srcdir}/../include $GMPINC"
saved_CXXFLAGS="$CXXFLAGS"
CXXFLAGS="$CXXFLAGS -I${srcdir} -I${srcdir}/../include $GMPINC"
gcc_AC_CHECK_DECLS(getenv atol asprintf sbrk abort atof getcwd getwd \
	stpcpy strnlen strsignal strstr strverscmp \
	errno snprintf vsnprintf vasprintf malloc realloc calloc \
	free basename getopt clock getpagesize ffs gcc_UNLOCKED_FUNCS, , ,[
#include "ansidecl.h"
#include "system.h"])

gcc_AC_CHECK_DECLS(getrlimit setrlimit getrusage, , ,[
#include "ansidecl.h"
#include "system.h"
#ifdef HAVE_SYS_RESOURCE_H
#include <sys/resource.h>
#endif
])

AC_COMPILE_IFELSE([AC_LANG_PROGRAM([[
#include "ansidecl.h"
#include "system.h"
#ifdef HAVE_SYS_RESOURCE_H
#include <sys/resource.h>
#endif
]], [[rlim_t l = 0;]])],[],[AC_DEFINE([rlim_t],[long],
[Define to `long' if <sys/resource.h> doesn't define.])])

# On AIX 5.2, <ldfcn.h> conflicts with <fcntl.h>, as both define incompatible
# FREAD and FWRITE macros.  Fortunately, for GCC's single usage of ldgetname
# in collect2.c, <fcntl.h> isn't visible, but the configure test below needs
# to undef these macros to get the correct value for HAVE_DECL_LDGETNAME.
gcc_AC_CHECK_DECLS(ldgetname, , ,[
#include "ansidecl.h"
#include "system.h"
#ifdef HAVE_LDFCN_H
#undef FREAD
#undef FWRITE
#include <ldfcn.h>
#endif
])

gcc_AC_CHECK_DECLS(times, , ,[
#include "ansidecl.h"
#include "system.h"
#ifdef HAVE_SYS_TIMES_H
#include <sys/times.h>
#endif
])

gcc_AC_CHECK_DECLS(sigaltstack, , ,[
#include "ansidecl.h"
#include "system.h"
#include <signal.h>
])

# g++ on Solaris 10+ defines _XOPEN_SOURCE=600, which hides the madvise()
# prototype.
AC_LANG_PUSH([C++])
gcc_AC_CHECK_DECLS(madvise, , ,[
  #include "ansidecl.h"
  #include "system.h"
])
AC_LANG_POP([C++])

# More time-related stuff.
AC_CACHE_CHECK(for struct tms, ac_cv_struct_tms, [
AC_COMPILE_IFELSE([AC_LANG_PROGRAM([[
#include "ansidecl.h"
#include "system.h"
#ifdef HAVE_SYS_TIMES_H
#include <sys/times.h>
#endif
]], [[struct tms tms;]])],[ac_cv_struct_tms=yes],[ac_cv_struct_tms=no])])
if test $ac_cv_struct_tms = yes; then
  AC_DEFINE(HAVE_STRUCT_TMS, 1,
  [Define if <sys/times.h> defines struct tms.])
fi

# use gcc_cv_* here because this doesn't match the behavior of AC_CHECK_TYPE.
# revisit after autoconf 2.50.
AC_CACHE_CHECK(for clock_t, gcc_cv_type_clock_t, [
AC_COMPILE_IFELSE([AC_LANG_PROGRAM([[
#include "ansidecl.h"
#include "system.h"
]], [[clock_t x;]])],[gcc_cv_type_clock_t=yes],[gcc_cv_type_clock_t=no])])
if test $gcc_cv_type_clock_t = yes; then
  AC_DEFINE(HAVE_CLOCK_T, 1,
  [Define if <time.h> defines clock_t.])
fi

# Check if F_SETLKW is supported by fcntl.
AC_CACHE_CHECK(for F_SETLKW, ac_cv_f_setlkw, [
AC_COMPILE_IFELSE([AC_LANG_PROGRAM([[
#include <fcntl.h>]], [[
struct flock fl;
fl.l_whence = 0;
fl.l_start = 0;
fl.l_len = 0;
fl.l_pid = 0;
return fcntl (1, F_SETLKW, &fl);]])],
[ac_cv_f_setlkw=yes],[ac_cv_f_setlkw=no])])
if test $ac_cv_f_setlkw = yes; then
  AC_DEFINE(HOST_HAS_F_SETLKW, 1,
  [Define if F_SETLKW supported by fcntl.])
fi

# Restore CFLAGS, CXXFLAGS from before the gcc_AC_NEED_DECLARATIONS tests.
CFLAGS="$saved_CFLAGS"
CXXFLAGS="$saved_CXXFLAGS"

# mkdir takes a single argument on some systems. 
gcc_AC_FUNC_MKDIR_TAKES_ONE_ARG

# File extensions
manext='.1'
objext='.o'
AC_SUBST(manext)
AC_SUBST(objext)

# With Setjmp/Longjmp based exception handling.
AC_ARG_ENABLE(sjlj-exceptions,
[AS_HELP_STRING([--enable-sjlj-exceptions],
                [arrange to use setjmp/longjmp exception handling])],
[case $target in
  *-*-hpux10*)
    if test $enableval != yes; then
      AC_MSG_WARN([dwarf2 exceptions not supported, sjlj exceptions forced])
      enableval=yes
    fi
    ;;
esac
force_sjlj_exceptions=yes],
[case $target in
  *-*-hpux10*)
    force_sjlj_exceptions=yes
    enableval=yes
    ;;
  lm32*-*-*)
     force_sjlj_exceptions=yes
     enableval=yes
     ;;
  *)
    force_sjlj_exceptions=no
    ;;
esac])
if test $force_sjlj_exceptions = yes; then
  sjlj=`if test $enableval = yes; then echo 1; else echo 0; fi`
  AC_DEFINE_UNQUOTED(CONFIG_SJLJ_EXCEPTIONS, $sjlj,
    [Define 0/1 to force the choice for exception handling model.])
fi

# --------------------------------------------------------
# Build, host, and target specific configuration fragments
# --------------------------------------------------------

# Collect build-machine-specific information.
. ${srcdir}/config.build

# Collect host-machine-specific information.
. ${srcdir}/config.host

target_gtfiles=

# Collect target-machine-specific information.
. ${srcdir}/config.gcc

extra_objs="${host_extra_objs} ${extra_objs}"
extra_gcc_objs="${host_extra_gcc_objs} ${extra_gcc_objs}"

# Default the target-machine variables that were not explicitly set.
if test x"$tm_file" = x
then tm_file=$cpu_type/$cpu_type.h; fi

if test x"$extra_headers" = x
then extra_headers=; fi

if test x$md_file = x
then md_file=$cpu_type/$cpu_type.md; fi

if test x$out_file = x
then out_file=$cpu_type/$cpu_type.c; fi

if test x"$tmake_file" = x
then tmake_file=$cpu_type/t-$cpu_type
fi

# Support --enable-initfini-array.
if test x$enable_initfini_array != xno; then
  tm_file="${tm_file} initfini-array.h"
fi

if test x"$dwarf2" = xyes
then tm_file="$tm_file tm-dwarf2.h"
fi

# Say what files are being used for the output code and MD file.
echo "Using \`$srcdir/config/$out_file' for machine-specific logic."
echo "Using \`$srcdir/config/$md_file' as machine description file."

# If any of the xm_file variables contain nonexistent files, warn
# about them and drop them.

bx=
for x in $build_xm_file; do
  if    test -f $srcdir/config/$x
  then      bx="$bx $x"
  else      AC_MSG_WARN($srcdir/config/$x does not exist.)
  fi
done
build_xm_file="$bx"

hx=
for x in $host_xm_file; do
  if    test -f $srcdir/config/$x
  then      hx="$hx $x"
  else      AC_MSG_WARN($srcdir/config/$x does not exist.)
  fi
done
host_xm_file="$hx"

tx=
for x in $xm_file; do
  if    test -f $srcdir/config/$x
  then      tx="$tx $x"
  else      AC_MSG_WARN($srcdir/config/$x does not exist.)
  fi
done
xm_file="$tx"

count=a
for f in $tm_file; do
	count=${count}x
done
if test $count = ax; then
	echo "Using \`$srcdir/config/$tm_file' as target machine macro file."
else
	echo "Using the following target machine macro files:"
	for f in $tm_file; do
		echo "	$srcdir/config/$f"
	done
fi

if test x$use_long_long_for_widest_fast_int = xyes; then
	AC_DEFINE(USE_LONG_LONG_FOR_WIDEST_FAST_INT, 1,
[Define to 1 if the 'long long' type is wider than 'long' but still
efficiently supported by the host hardware.])
fi

gnu_ld_bool=`if test x"$gnu_ld" = x"yes"; then echo 1; else echo 0; fi`
AC_DEFINE_UNQUOTED(HAVE_GNU_LD, $gnu_ld_bool, [Define to 1 if using GNU ld.])

gnu_as_bool=`if test x"$gas" = x"yes"; then echo 1; else echo 0; fi`
AC_DEFINE_UNQUOTED(HAVE_GNU_AS, $gnu_as_bool, [Define to 1 if using GNU as.])

count=a
for f in $host_xm_file; do
	count=${count}x
done
if test $count = a; then
	:
elif test $count = ax; then
	echo "Using \`$srcdir/config/$host_xm_file' as host machine macro file."
else
	echo "Using the following host machine macro files:"
	for f in $host_xm_file; do
		echo "	$srcdir/config/$f"
	done
fi
echo "Using ${out_host_hook_obj} for host machine hooks."

if test "$host_xm_file" != "$build_xm_file"; then
	count=a
	for f in $build_xm_file; do
		count=${count}x
	done
	if test $count = a; then
		:
	elif test $count = ax; then
		echo "Using \`$srcdir/config/$build_xm_file' as build machine macro file."
	else
		echo "Using the following build machine macro files:"
		for f in $build_xm_file; do
			echo "	$srcdir/config/$f"
		done
	fi
fi

if test -n "$configured_native_system_header_dir"; then
  native_system_header_dir=$configured_native_system_header_dir
fi
NATIVE_SYSTEM_HEADER_DIR="$native_system_header_dir"
AC_SUBST(NATIVE_SYSTEM_HEADER_DIR)

case ${host} in
  powerpc*-*-darwin*)
    AC_CACHE_CHECK([whether mcontext_t fields have underscores],
      gcc_cv_mcontext_underscores,
      AC_COMPILE_IFELSE([
#include <sys/cdefs.h>
#include <sys/signal.h>
#include <ucontext.h>
int main() { mcontext_t m; if (m->ss.srr0) return 0; return 0; }
],
	gcc_cv_mcontext_underscores=no, gcc_cv_mcontext_underscores=yes))
      if test $gcc_cv_mcontext_underscores = yes; then
        AC_DEFINE(HAS_MCONTEXT_T_UNDERSCORES,,dnl
          [mcontext_t fields start with __])
      fi
    ;;
esac

# ---------
# Threading
# ---------

# Check if a valid thread package
case ${enable_threads} in
  "" | no)
    # No threads
    target_thread_file='single'
    ;;
  yes)
    # default
    target_thread_file='single'
    ;;
  aix | dce | lynx | mipssde | posix | rtems | \
  single | tpf | vxworks | win32)
    target_thread_file=${enable_threads}
    ;;
  *)
    echo "${enable_threads} is an unknown thread package" 1>&2
    exit 1
    ;;
esac

if test x${thread_file} = x; then
  # No thread file set by target-specific clauses in config.gcc,
  # so use file chosen by default logic above
  thread_file=${target_thread_file}
fi

# --------
# UNSORTED
# --------

use_cxa_atexit=no
if test x$enable___cxa_atexit = xyes || \
   test x$enable___cxa_atexit = x -a x$default_use_cxa_atexit = xyes; then
  if test x$host = x$target; then
    case $host in
      # mingw32 doesn't have __cxa_atexit but uses atexit registration
      # keyed to flag_use_cxa_atexit
      *-*-mingw32*)
	use_cxa_atexit=yes
	;;
      powerpc-ibm-aix*)
	use_cxa_atexit=yes
	;;
      *)
	AC_CHECK_FUNC(__cxa_atexit,[use_cxa_atexit=yes],
	  [echo "__cxa_atexit can't be enabled on this target"])
	;;
    esac
  else
    # We can't check for __cxa_atexit when building a cross, so assume
    # it is available 
    use_cxa_atexit=yes
  fi
  if test x$use_cxa_atexit = xyes; then
    AC_DEFINE(DEFAULT_USE_CXA_ATEXIT, 2,
      [Define if you want to use __cxa_atexit, rather than atexit, to
      register C++ destructors for local statics and global objects.
      This is essential for fully standards-compliant handling of
      destructors, but requires __cxa_atexit in libc.])
  fi
fi

# Look for a file containing extra machine modes.
if test -n "$extra_modes" && test -f $srcdir/config/$extra_modes; then
  extra_modes_file='$(srcdir)'/config/${extra_modes}
  AC_SUBST(extra_modes_file)
  AC_DEFINE_UNQUOTED(EXTRA_MODES_FILE, "config/$extra_modes",
  [Define to the name of a file containing a list of extra machine modes
   for this architecture.])
fi

# Convert extra_options into a form suitable for Makefile use.
extra_opt_files=
all_opt_files=
for f in $extra_options; do
  extra_opt_files="$extra_opt_files \$(srcdir)/config/$f"
  all_opt_files="$all_opt_files $srcdir/config/$f"
done
AC_SUBST(extra_opt_files)

# auto-host.h is the file containing items generated by autoconf and is
# the first file included by config.h.
# If host=build, it is correct to have bconfig include auto-host.h
# as well.  If host!=build, we are in error and need to do more 
# work to find out the build config parameters.
if test x$host = x$build
then
	build_auto=auto-host.h
else
	# We create a subdir, then run autoconf in the subdir.
	# To prevent recursion we set host and build for the new
	# invocation of configure to the build for this invocation
	# of configure. 
	tempdir=build.$$
	rm -rf $tempdir
	mkdir $tempdir
	cd $tempdir
	case ${srcdir} in
	/* | [A-Za-z]:[\\/]* ) realsrcdir=${srcdir};;
	*) realsrcdir=../${srcdir};;
	esac
	# Clearing GMPINC is necessary to prevent host headers being
	# used by the build compiler.  Defining GENERATOR_FILE stops
	# system.h from including gmp.h.
	CC="${CC_FOR_BUILD}" CFLAGS="${CFLAGS_FOR_BUILD}" \
	CXX="${CXX_FOR_BUILD}" CXXFLAGS="${CXXFLAGS_FOR_BUILD}" \
	LD="${LD_FOR_BUILD}" LDFLAGS="${LDFLAGS_FOR_BUILD}" \
	GMPINC="" CPPFLAGS="${CPPFLAGS} -DGENERATOR_FILE" \
	${realsrcdir}/configure \
		--enable-languages=${enable_languages-all} \
		--target=$target_alias --host=$build_alias --build=$build_alias

	# We just finished tests for the build machine, so rename
	# the file auto-build.h in the gcc directory.
	mv auto-host.h ../auto-build.h
	cd ..
	rm -rf $tempdir
	build_auto=auto-build.h
fi
AC_SUBST(build_subdir)

tm_file="${tm_file} defaults.h"
tm_p_file="${tm_p_file} tm-preds.h"
host_xm_file="auto-host.h ansidecl.h ${host_xm_file}"
build_xm_file="${build_auto} ansidecl.h ${build_xm_file}"
# We don't want ansidecl.h in target files, write code there in ISO/GNU C.
# put this back in temporarily.
xm_file="auto-host.h ansidecl.h ${xm_file}"

# --------
# UNSORTED
# --------

changequote(,)dnl
# Compile in configure arguments.
if test -f configargs.h ; then
	# Being re-configured.
	gcc_config_arguments=`grep configuration_arguments configargs.h | sed -e 's/.*"\([^"]*\)".*/\1/'`
	gcc_config_arguments="$gcc_config_arguments : (reconfigured) $TOPLEVEL_CONFIGURE_ARGUMENTS"
else
	gcc_config_arguments="$TOPLEVEL_CONFIGURE_ARGUMENTS"
fi

# Double all backslashes and backslash all quotes to turn
# gcc_config_arguments into a C string.
sed -e 's/\\/\\\\/g; s/"/\\"/g' <<EOF >conftest.out
$gcc_config_arguments
EOF
gcc_config_arguments_str=`cat conftest.out`
rm -f conftest.out

cat > configargs.h <<EOF
/* Generated automatically. */
static const char configuration_arguments[] = "$gcc_config_arguments_str";
static const char thread_model[] = "$thread_file";

static const struct {
  const char *name, *value;
} configure_default_options[] = $configure_default_options;
EOF
changequote([,])dnl

changequote(,)dnl
gcc_BASEVER=`cat $srcdir/BASE-VER`
gcc_DEVPHASE=`cat $srcdir/DEV-PHASE`
gcc_DATESTAMP=`cat $srcdir/DATESTAMP`
if test -f $srcdir/REVISION ; then
	gcc_REVISION=`cat $srcdir/REVISION`
else
        gcc_REVISION=""
fi
cat > plugin-version.h <<EOF
#include "configargs.h"

#define GCCPLUGIN_VERSION_MAJOR   `echo $gcc_BASEVER | sed -e 's/^\([0-9]*\).*$/\1/'`
#define GCCPLUGIN_VERSION_MINOR   `echo $gcc_BASEVER | sed -e 's/^[0-9]*\.\([0-9]*\).*$/\1/'`
#define GCCPLUGIN_VERSION_PATCHLEVEL   `echo $gcc_BASEVER | sed -e 's/^[0-9]*\.[0-9]*\.\([0-9]*\)$/\1/'`
#define GCCPLUGIN_VERSION  (GCCPLUGIN_VERSION_MAJOR*1000 + GCCPLUGIN_VERSION_MINOR)

static char basever[] = "$gcc_BASEVER";
static char datestamp[] = "$gcc_DATESTAMP";
static char devphase[] = "$gcc_DEVPHASE";
static char revision[] = "$gcc_REVISION";

/* FIXME plugins: We should make the version information more precise.
   One way to do is to add a checksum. */

static struct plugin_gcc_version gcc_version = {basever, datestamp,
						devphase, revision,
						configuration_arguments};
EOF
changequote([,])dnl

# Internationalization
ZW_GNU_GETTEXT_SISTER_DIR

# If LIBINTL contains LIBICONV, then clear LIBICONV so we don't get
# -liconv on the link line twice.
case "$LIBINTL" in *$LIBICONV*)
	LIBICONV= ;;
esac

AC_ARG_ENABLE(secureplt,
[AS_HELP_STRING([--enable-secureplt],
		[enable -msecure-plt by default for PowerPC])],
[], [])

AC_ARG_ENABLE(leading-mingw64-underscores,
  AS_HELP_STRING([--enable-leading-mingw64-underscores],
                 [enable leading underscores on 64 bit mingw targets]),
  [],[])
AS_IF([ test x"$enable_leading_mingw64_underscores" = xyes ],
  [AC_DEFINE(USE_MINGW64_LEADING_UNDERSCORES, 1,
    [Define if we should use leading underscore on 64 bit mingw targets])])

AC_ARG_ENABLE(cld,
[AS_HELP_STRING([--enable-cld], [enable -mcld by default for 32bit x86])], [],
[enable_cld=no])

AC_ARG_ENABLE(frame-pointer,
[AS_HELP_STRING([--enable-frame-pointer],
		[enable -fno-omit-frame-pointer by default for 32bit x86])], [],
[
case $target_os in
linux* | darwin[[8912]]*)
  # Enable -fomit-frame-pointer by default for Linux and Darwin with
  # DWARF2.
  enable_frame_pointer=no
  ;;
*)
  enable_frame_pointer=yes
  ;;
esac
])

# Windows32 Registry support for specifying GCC installation paths.
AC_ARG_ENABLE(win32-registry,
[AS_HELP_STRING([--disable-win32-registry],
                [disable lookup of installation paths in the
                 Registry on Windows hosts])
AS_HELP_STRING([--enable-win32-registry], [enable registry lookup (default)])
AS_HELP_STRING([--enable-win32-registry=KEY],
               [use KEY instead of GCC version as the last portion
                of the registry key])],,)

case $host_os in
  win32 | pe | cygwin* | mingw32* | uwin*)
    if test "x$enable_win32_registry" != xno; then
      AC_SEARCH_LIBS(RegOpenKeyExA, advapi32,, [enable_win32_registry=no])
    fi

    if test "x$enable_win32_registry" != xno; then
      AC_DEFINE(ENABLE_WIN32_REGISTRY, 1,
  [Define to 1 if installation paths should be looked up in the Windows
   Registry. Ignored on non-Windows hosts.])

      if test "x$enable_win32_registry" != xyes \
         && test "x$enable_win32_registry" != x; then
	AC_DEFINE_UNQUOTED(WIN32_REGISTRY_KEY, "$enable_win32_registry",
  [Define to be the last component of the Windows registry key under which
   to look for installation paths.  The full key used will be 
   HKEY_LOCAL_MACHINE/SOFTWARE/Free Software Foundation/{WIN32_REGISTRY_KEY}.
   The default is the GCC version number.])
      fi
    fi
  ;;
esac

# Get an absolute path to the GCC top-level source directory
holddir=`${PWDCMD-pwd}`
cd $srcdir
topdir=`${PWDCMD-pwd}`
cd $holddir

# Conditionalize the makefile for this host machine.
xmake_file=
for f in ${host_xmake_file}
do
	if test -f ${srcdir}/config/$f
	then
		xmake_file="${xmake_file} \$(srcdir)/config/$f"
	fi
done

# Conditionalize the makefile for this target machine.
tmake_file_=
for f in ${tmake_file}
do
	if test -f ${srcdir}/config/$f
	then
		tmake_file_="${tmake_file_} \$(srcdir)/config/$f"
	fi
done
tmake_file="${tmake_file_}"

out_object_file=`basename $out_file .c`.o
common_out_object_file=`basename $common_out_file .c`.o

tm_file_list="options.h"
tm_include_list="options.h insn-constants.h"
for f in $tm_file; do
  case $f in
    ./* )
       f=`echo $f | sed 's/^..//'`
       tm_file_list="${tm_file_list} $f"
       tm_include_list="${tm_include_list} $f"
       ;;
    defaults.h )
       tm_file_list="${tm_file_list} \$(srcdir)/$f"
       tm_include_list="${tm_include_list} $f"
       ;;
    * )
       tm_file_list="${tm_file_list} \$(srcdir)/config/$f"
       tm_include_list="${tm_include_list} config/$f"
       ;;
  esac
done

tm_p_file_list=
tm_p_include_list=
for f in $tm_p_file; do
  case $f in
    tm-preds.h )
       tm_p_file_list="${tm_p_file_list} $f"
       tm_p_include_list="${tm_p_include_list} $f"
       ;;
    * )
       tm_p_file_list="${tm_p_file_list} \$(srcdir)/config/$f"
       tm_p_include_list="${tm_p_include_list} config/$f"
  esac
done

xm_file_list=
xm_include_list=
for f in $xm_file; do
  case $f in
    ansidecl.h )
       xm_file_list="${xm_file_list} \$(srcdir)/../include/$f"
       xm_include_list="${xm_include_list} $f"
       ;;
    auto-host.h )
       xm_file_list="${xm_file_list} $f"
       xm_include_list="${xm_include_list} $f"
       ;;
    * )
       xm_file_list="${xm_file_list} \$(srcdir)/config/$f"
       xm_include_list="${xm_include_list} config/$f"
       ;;
  esac
done

host_xm_file_list=
host_xm_include_list=
for f in $host_xm_file; do
  case $f in
    ansidecl.h )
       host_xm_file_list="${host_xm_file_list} \$(srcdir)/../include/$f"
       host_xm_include_list="${host_xm_include_list} $f"
       ;;
    auto-host.h )
       host_xm_file_list="${host_xm_file_list} $f"
       host_xm_include_list="${host_xm_include_list} $f"
       ;;
    * )
       host_xm_file_list="${host_xm_file_list} \$(srcdir)/config/$f"
       host_xm_include_list="${host_xm_include_list} config/$f"
       ;;
  esac
done

build_xm_file_list=
for f in $build_xm_file; do
  case $f in
    ansidecl.h )
       build_xm_file_list="${build_xm_file_list} \$(srcdir)/../include/$f"
       build_xm_include_list="${build_xm_include_list} $f"
       ;;
    auto-build.h | auto-host.h )
       build_xm_file_list="${build_xm_file_list} $f"
       build_xm_include_list="${build_xm_include_list} $f"
       ;;
    * )
       build_xm_file_list="${build_xm_file_list} \$(srcdir)/config/$f"
       build_xm_include_list="${build_xm_include_list} config/$f"
       ;;
  esac
done

# Define macro CROSS_DIRECTORY_STRUCTURE in compilation if this is a
# cross-compiler which does not use the native headers and libraries.
# Also use all.cross instead of all.internal and adjust SYSTEM_HEADER_DIR.
CROSS=						AC_SUBST(CROSS)
ALL=all.internal				AC_SUBST(ALL)
SYSTEM_HEADER_DIR='$(NATIVE_SYSTEM_HEADER_DIR)'	AC_SUBST(SYSTEM_HEADER_DIR)

if test "x$with_build_sysroot" != x; then
  build_system_header_dir=$with_build_sysroot'$${sysroot_headers_suffix}$(NATIVE_SYSTEM_HEADER_DIR)'
else
  # This value is used, even on a native system, because 
  # CROSS_SYSTEM_HEADER_DIR is just 
  # $(TARGET_SYSTEM_ROOT)$(NATIVE_SYSTEM_HEADER_DIR).
  build_system_header_dir='$(CROSS_SYSTEM_HEADER_DIR)'
fi

if test x$host != x$target
then
	CROSS="-DCROSS_DIRECTORY_STRUCTURE"
	ALL=all.cross
	SYSTEM_HEADER_DIR=$build_system_header_dir
	case "$host","$target" in
	# Darwin crosses can use the host system's libraries and headers,
	# because of the fat library support.  Of course, it must be the
	# same version of Darwin on both sides.  Allow the user to
	# just say --target=foo-darwin without a version number to mean
	# "the version on this system".
	    *-*-darwin*,*-*-darwin*)
		hostos=`echo $host | sed 's/.*-darwin/darwin/'`
		targetos=`echo $target | sed 's/.*-darwin/darwin/'`
		if test $hostos = $targetos -o $targetos = darwin ; then
		    CROSS=
		    SYSTEM_HEADER_DIR='$(NATIVE_SYSTEM_HEADER_DIR)'
		    with_headers=yes
		fi
		;;

	    i?86-*-*,x86_64-*-* \
	    | powerpc*-*-*,powerpc64*-*-*)
		CROSS="$CROSS -DNATIVE_CROSS" ;;
	esac

	case $target in
		*-*-mingw*)
			if test "x$with_headers" = x; then
				with_headers=yes
			fi
			;;
		*)
			;;
	esac
elif test "x$TARGET_SYSTEM_ROOT" != x; then
        SYSTEM_HEADER_DIR=$build_system_header_dir 
fi

if test x$host != x$target || test "x$TARGET_SYSTEM_ROOT" != x; then
  if test "x$with_headers" != x; then
    target_header_dir=$with_headers
  elif test "x$with_sysroot" = x; then
    target_header_dir="${test_exec_prefix}/${target_noncanonical}/sys-include"
  elif test "x$with_build_sysroot" != "x"; then
    target_header_dir="${with_build_sysroot}${native_system_header_dir}"
  elif test "x$with_sysroot" = xyes; then
    target_header_dir="${test_exec_prefix}/${target_noncanonical}/sys-root${native_system_header_dir}"
  else
    target_header_dir="${with_sysroot}${native_system_header_dir}"
  fi
else
  target_header_dir=${native_system_header_dir}
fi

# If this is a cross-compiler that does not
# have its own set of headers then define
# inhibit_libc

# If this is using newlib, without having the headers available now,
# then define inhibit_libc in LIBGCC2_CFLAGS.
# This prevents libgcc2 from containing any code which requires libc
# support.
: ${inhibit_libc=false}
if { { test x$host != x$target && test "x$with_sysroot" = x ; } ||
       test x$with_newlib = xyes ; } &&
     { test "x$with_headers" = xno || test ! -f "$target_header_dir/stdio.h"; } ; then
       inhibit_libc=true
fi
AC_SUBST(inhibit_libc)

# When building gcc with a cross-compiler, we need to adjust things so
# that the generator programs are still built with the native compiler.
# Also, we cannot run fixincludes.

# These are the normal (build=host) settings:
CC_FOR_BUILD='$(CC)'		AC_SUBST(CC_FOR_BUILD)
CXX_FOR_BUILD='$(CXX)'		AC_SUBST(CXX_FOR_BUILD)
BUILD_CFLAGS='$(ALL_CFLAGS)'	AC_SUBST(BUILD_CFLAGS)
BUILD_CXXFLAGS='$(ALL_CXXFLAGS)' AC_SUBST(BUILD_CXXFLAGS)
BUILD_LDFLAGS='$(LDFLAGS)'	AC_SUBST(BUILD_LDFLAGS)
STMP_FIXINC=stmp-fixinc		AC_SUBST(STMP_FIXINC)

# And these apply if build != host, or we are generating coverage data
if test x$build != x$host || test "x$coverage_flags" != x
then
    BUILD_CFLAGS='$(INTERNAL_CFLAGS) $(T_CFLAGS) $(CFLAGS_FOR_BUILD)'
    BUILD_CXXFLAGS='$(INTERNAL_CFLAGS) $(T_CFLAGS) $(CXXFLAGS_FOR_BUILD)'
    BUILD_LDFLAGS='$(LDFLAGS_FOR_BUILD)'
fi

# Expand extra_headers to include complete path.
# This substitutes for lots of t-* files.
extra_headers_list=
# Prepend $(srcdir)/config/${cpu_type}/ to every entry in extra_headers.
for file in ${extra_headers} ; do
  extra_headers_list="${extra_headers_list} \$(srcdir)/config/${cpu_type}/${file}"
done

# If use_gcc_tgmath is set, append ginclude/tgmath.h.
if test x"$use_gcc_tgmath" = xyes
then extra_headers_list="${extra_headers_list} \$(srcdir)/ginclude/tgmath.h"
fi

# Define collect2 in Makefile.
case $host_can_use_collect2 in
  no) collect2= ;;
  *) collect2='collect2$(exeext)' ;;
esac
AC_SUBST([collect2])

# Add a definition of USE_COLLECT2 if system wants one.
case $use_collect2 in
  no) use_collect2= ;;
  "") ;;
  *) 
    host_xm_defines="${host_xm_defines} USE_COLLECT2"
    xm_defines="${xm_defines} USE_COLLECT2"
    case $host_can_use_collect2 in
      no)
        AC_MSG_ERROR([collect2 is required but cannot be built on this system])
        ;;
    esac
    ;;
esac

AC_DEFINE_UNQUOTED(LTOPLUGINSONAME,"${host_lto_plugin_soname}",
[Define to the name of the LTO plugin DSO that must be
  passed to the linker's -plugin=LIB option.])

# ---------------------------
# Assembler & linker features
# ---------------------------

# During stage 2, ld is actually gcc/collect-ld, which is a small script to
# discern between when to use prev-ld/ld-new and when to use ld/ld-new.
# However when ld-new is first executed from the build tree, libtool will
# relink it as .libs/lt-ld-new, so that it can give it an RPATH that refers
# to the build tree.  While doing this we need to use the previous-stage
# linker, or we have an infinite loop.  The presence of a shell script as
# ld/ld-new, and the fact that the script *uses ld itself*, is what confuses
# the gcc/collect-ld script.  So we need to know how libtool works, or
# exec-tool will fail.

m4_defun([_LT_CONFIG_COMMANDS], [])
AC_PROG_LIBTOOL
AC_SUBST(objdir)
AC_SUBST(enable_fast_install)

# Identify the assembler which will work hand-in-glove with the newly
# built GCC, so that we can examine its features.  This is the assembler
# which will be driven by the driver program.
#
# If build != host, and we aren't building gas in-tree, we identify a
# build->target assembler and hope that it will have the same features
# as the host->target assembler we'll be using.
gcc_cv_gas_major_version=
gcc_cv_gas_minor_version=
gcc_cv_as_gas_srcdir=`echo $srcdir | sed -e 's,/gcc$,,'`/gas

m4_pattern_allow([AS_FOR_TARGET])dnl
AS_VAR_SET_IF(gcc_cv_as,, [
if test -x "$DEFAULT_ASSEMBLER"; then
	gcc_cv_as="$DEFAULT_ASSEMBLER"
elif test -f $gcc_cv_as_gas_srcdir/configure.in \
     && test -f ../gas/Makefile \
     && test x$build = x$host; then
	gcc_cv_as=../gas/as-new$build_exeext
elif test -x as$build_exeext; then
	# Build using assembler in the current directory.
	gcc_cv_as=./as$build_exeext
elif ( set dummy $AS_FOR_TARGET; test -x $[2] ); then
        gcc_cv_as="$AS_FOR_TARGET"
else
        AC_PATH_PROG(gcc_cv_as, $AS_FOR_TARGET)
fi])

ORIGINAL_AS_FOR_TARGET=$gcc_cv_as
AC_SUBST(ORIGINAL_AS_FOR_TARGET)
case "$ORIGINAL_AS_FOR_TARGET" in
  ./as | ./as$build_exeext) ;;
  *) AC_CONFIG_FILES(as:exec-tool.in, [chmod +x as]) ;;
esac 

AC_MSG_CHECKING(what assembler to use)
if test "$gcc_cv_as" = ../gas/as-new$build_exeext; then
  # Single tree build which includes gas.  We want to prefer it
  # over whatever linker top-level may have detected, since
  # we'll use what we're building after installation anyway.
  AC_MSG_RESULT(newly built gas)
  in_tree_gas=yes
  _gcc_COMPUTE_GAS_VERSION
  in_tree_gas_is_elf=no
  if grep 'obj_format = elf' ../gas/Makefile > /dev/null \
     || (grep 'obj_format = multi' ../gas/Makefile \
         && grep 'extra_objects =.* obj-elf' ../gas/Makefile) > /dev/null
  then
    in_tree_gas_is_elf=yes
  fi
else
  AC_MSG_RESULT($gcc_cv_as)
  in_tree_gas=no
fi

default_ld=
AC_ARG_ENABLE(ld,
[[  --enable-ld[=ARG]       build ld [ARG={default,yes,no}]]],
[case "${enableval}" in
 no)
   default_ld=ld.gold
   ;;
 esac])

install_gold_as_default=no
AC_ARG_ENABLE(gold,
[[  --enable-gold[=ARG]     build gold [ARG={default,yes,no}]]],
[case "${enableval}" in
 default)
   install_gold_as_default=yes
   ;;
 yes)
   if test x${default_ld} != x; then
     install_gold_as_default=yes
   fi
   ;;
 no)
   ;;
 *)
   AC_MSG_ERROR([invalid --enable-gold argument])
   ;;
 esac])

# Identify the linker which will work hand-in-glove with the newly
# built GCC, so that we can examine its features.  This is the linker
# which will be driven by the driver program.
#
# If build != host, and we aren't building gas in-tree, we identify a
# build->target linker and hope that it will have the same features
# as the host->target linker we'll be using.
gcc_cv_gld_major_version=
gcc_cv_gld_minor_version=
gcc_cv_ld_gld_srcdir=`echo $srcdir | sed -e 's,/gcc$,,'`/ld
gcc_cv_ld_gold_srcdir=`echo $srcdir | sed -e 's,/gcc$,,'`/gold
gcc_cv_ld_bfd_srcdir=`echo $srcdir | sed -e 's,/gcc$,,'`/bfd

AS_VAR_SET_IF(gcc_cv_ld,, [
if test -x "$DEFAULT_LINKER"; then
	gcc_cv_ld="$DEFAULT_LINKER"
elif test $install_gold_as_default = yes \
     && test -f $gcc_cv_ld_gold_srcdir/configure.ac \
     && test -f ../gold/Makefile \
     && test x$build = x$host; then
	gcc_cv_ld=../gold/ld-new$build_exeext
elif test -f $gcc_cv_ld_gld_srcdir/configure.in \
     && test -f ../ld/Makefile \
     && test x$build = x$host; then
	gcc_cv_ld=../ld/ld-new$build_exeext
elif test -x collect-ld$build_exeext; then
	# Build using linker in the current directory.
	gcc_cv_ld=./collect-ld$build_exeext
elif ( set dummy $LD_FOR_TARGET; test -x $[2] ); then
        gcc_cv_ld="$LD_FOR_TARGET"
else
        AC_PATH_PROG(gcc_cv_ld, $LD_FOR_TARGET)
fi])

ORIGINAL_PLUGIN_LD_FOR_TARGET=$gcc_cv_ld
PLUGIN_LD_SUFFIX=`basename $gcc_cv_ld | sed -e "s,$target_alias-,,"`
# if the PLUGIN_LD is set ld-new, just have it as ld
# as that is the installed named.
if test x$PLUGIN_LD_SUFFIX = xld-new \
   || test x$PLUGIN_LD_SUFFIX = xcollect-ld ; then
  PLUGIN_LD_SUFFIX=ld
fi
AC_ARG_WITH(plugin-ld,
[AS_HELP_STRING([[--with-plugin-ld=[ARG]]], [specify the plugin linker])],
[if test x"$withval" != x; then
   ORIGINAL_PLUGIN_LD_FOR_TARGET="$withval"
   PLUGIN_LD_SUFFIX=`echo $withval | sed -e "s,$target_alias-,,"`
 fi])
AC_SUBST(ORIGINAL_PLUGIN_LD_FOR_TARGET)
AC_DEFINE_UNQUOTED(PLUGIN_LD_SUFFIX, "$PLUGIN_LD_SUFFIX", [Specify plugin linker])

# Check to see if we are using gold instead of ld
AC_MSG_CHECKING(whether we are using gold)
ld_is_gold=no
if test x$gcc_cv_ld != x; then
  if $gcc_cv_ld --version 2>/dev/null | sed 1q \
     | grep "GNU gold" > /dev/null; then
    ld_is_gold=yes
  fi
fi
AC_MSG_RESULT($ld_is_gold)

ORIGINAL_LD_FOR_TARGET=$gcc_cv_ld
AC_SUBST(ORIGINAL_LD_FOR_TARGET)
case "$ORIGINAL_LD_FOR_TARGET" in
  ./collect-ld | ./collect-ld$build_exeext) ;;
  *) AC_CONFIG_FILES(collect-ld:exec-tool.in, [chmod +x collect-ld]) ;;
esac 

AC_MSG_CHECKING(what linker to use)
if test "$gcc_cv_ld" = ../ld/ld-new$build_exeext \
   || test "$gcc_cv_ld" = ../gold/ld-new$build_exeext; then
	# Single tree build which includes ld.  We want to prefer it
	# over whatever linker top-level may have detected, since
	# we'll use what we're building after installation anyway.
	AC_MSG_RESULT(newly built ld)
	in_tree_ld=yes
	in_tree_ld_is_elf=no
	if (grep 'EMUL = .*elf' ../ld/Makefile \
	    || grep 'EMUL = .*linux' ../ld/Makefile \
	    || grep 'EMUL = .*lynx' ../ld/Makefile) > /dev/null; then
	  in_tree_ld_is_elf=yes
	elif test "$ld_is_gold" = yes; then
	  in_tree_ld_is_elf=yes
	fi
	for f in $gcc_cv_ld_bfd_srcdir/configure $gcc_cv_ld_gld_srcdir/configure $gcc_cv_ld_gld_srcdir/configure.in $gcc_cv_ld_gld_srcdir/Makefile.in
	do
changequote(,)dnl
		gcc_cv_gld_version=`sed -n -e 's/^[ 	]*VERSION=[^0-9A-Za-z_]*\([0-9]*\.[0-9]*.*\)/VERSION=\1/p' < $f`
		if test x$gcc_cv_gld_version != x; then
			break
		fi
	done
	case $gcc_cv_gld_version in
	  VERSION=[0-9]*) ;;
changequote([,])dnl
	  *) AC_MSG_ERROR([[cannot find version of in-tree linker]]) ;;
changequote(,)dnl
	esac
	gcc_cv_gld_major_version=`expr "$gcc_cv_gld_version" : "VERSION=\([0-9]*\)"`
	gcc_cv_gld_minor_version=`expr "$gcc_cv_gld_version" : "VERSION=[0-9]*\.\([0-9]*\)"`
changequote([,])dnl
	ORIGINAL_LD_BFD_FOR_TARGET=../ld/ld-new$build_exeext
	ORIGINAL_LD_GOLD_FOR_TARGET=../gold/ld-new$build_exeext
else
	AC_MSG_RESULT($gcc_cv_ld)
	in_tree_ld=no
	gcc_cvs_ld_program=`dirname $gcc_cv_ld`/`basename $gcc_cv_ld $host_exeext`
	ORIGINAL_LD_BFD_FOR_TARGET=${gcc_cvs_ld_program}.bfd$host_exeext
	ORIGINAL_LD_GOLD_FOR_TARGET=${gcc_cvs_ld_program}.gold$host_exeext
fi

AC_SUBST(ORIGINAL_LD_BFD_FOR_TARGET)
AC_SUBST(ORIGINAL_LD_GOLD_FOR_TARGET)

# Figure out what nm we will be using.
gcc_cv_binutils_srcdir=`echo $srcdir | sed -e 's,/gcc$,,'`/binutils
AS_VAR_SET_IF(gcc_cv_nm,, [
if test -f $gcc_cv_binutils_srcdir/configure.in \
     && test -f ../binutils/Makefile \
     && test x$build = x$host; then
	gcc_cv_nm=../binutils/nm-new$build_exeext
elif test -x nm$build_exeext; then
	gcc_cv_nm=./nm$build_exeext
elif ( set dummy $NM_FOR_TARGET; test -x $[2] ); then
        gcc_cv_nm="$NM_FOR_TARGET"
else
        AC_PATH_PROG(gcc_cv_nm, $NM_FOR_TARGET)
fi])

AC_MSG_CHECKING(what nm to use)
if test "$gcc_cv_nm" = ../binutils/nm-new$build_exeext; then
	# Single tree build which includes binutils.
	AC_MSG_RESULT(newly built nm)
	in_tree_nm=yes
else
	AC_MSG_RESULT($gcc_cv_nm)
	in_tree_nm=no
fi

ORIGINAL_NM_FOR_TARGET=$gcc_cv_nm
AC_SUBST(ORIGINAL_NM_FOR_TARGET)
case "$ORIGINAL_NM_FOR_TARGET" in
  ./nm | ./nm$build_exeext) ;;
  *) AC_CONFIG_FILES(nm:exec-tool.in, [chmod +x nm]) ;;
esac


# Figure out what objdump we will be using.
AS_VAR_SET_IF(gcc_cv_objdump,, [
if test -f $gcc_cv_binutils_srcdir/configure.in \
     && test -f ../binutils/Makefile \
     && test x$build = x$host; then
	# Single tree build which includes binutils.
	gcc_cv_objdump=../binutils/objdump$build_exeext
elif test -x objdump$build_exeext; then
	gcc_cv_objdump=./objdump$build_exeext
elif ( set dummy $OBJDUMP_FOR_TARGET; test -x $[2] ); then
        gcc_cv_objdump="$OBJDUMP_FOR_TARGET"
else
        AC_PATH_PROG(gcc_cv_objdump, $OBJDUMP_FOR_TARGET)
fi])

AC_MSG_CHECKING(what objdump to use)
if test "$gcc_cv_objdump" = ../binutils/objdump$build_exeext; then
	# Single tree build which includes binutils.
	AC_MSG_RESULT(newly built objdump)
elif test x$gcc_cv_objdump = x; then
	AC_MSG_RESULT(not found)
else
	AC_MSG_RESULT($gcc_cv_objdump)
fi

# Figure out what readelf we will be using.
AS_VAR_SET_IF(gcc_cv_readelf,, [
if test -f $gcc_cv_binutils_srcdir/configure.in \
     && test -f ../binutils/Makefile \
     && test x$build = x$host; then
	# Single tree build which includes binutils.
	gcc_cv_readelf=../binutils/readelf$build_exeext
elif test -x readelf$build_exeext; then
	gcc_cv_readelf=./readelf$build_exeext
else
        AC_PATH_PROG(gcc_cv_readelf, readelf)
fi])

AC_MSG_CHECKING(what readelf to use)
if test "$gcc_cv_readelf" = ../binutils/readelf$build_exeext; then
	# Single tree build which includes binutils.
	AC_MSG_RESULT(newly built readelf)
elif test x$gcc_cv_readelf = x; then
	AC_MSG_RESULT(not found)
else
	AC_MSG_RESULT($gcc_cv_readelf)
fi

# Figure out what assembler alignment features are present.
gcc_GAS_CHECK_FEATURE([.balign and .p2align], gcc_cv_as_balign_and_p2align,
 [2,6,0],,
[.balign 4
.p2align 2],,
[AC_DEFINE(HAVE_GAS_BALIGN_AND_P2ALIGN, 1,
  [Define if your assembler supports .balign and .p2align.])])

gcc_GAS_CHECK_FEATURE([.p2align with maximum skip], gcc_cv_as_max_skip_p2align,
 [2,8,0],,
 [.p2align 4,,7],,
[AC_DEFINE(HAVE_GAS_MAX_SKIP_P2ALIGN, 1,
  [Define if your assembler supports specifying the maximum number
   of bytes to skip when using the GAS .p2align command.])])

gcc_GAS_CHECK_FEATURE([.literal16], gcc_cv_as_literal16,
 [2,8,0],,
 [.literal16],,
[AC_DEFINE(HAVE_GAS_LITERAL16, 1,
  [Define if your assembler supports .literal16.])])

gcc_GAS_CHECK_FEATURE([working .subsection -1], gcc_cv_as_subsection_m1,
 [elf,2,9,0],,
 [conftest_label1: .word 0
.subsection -1
conftest_label2: .word 0
.previous],
 [if test x$gcc_cv_nm != x; then
    $gcc_cv_nm conftest.o | grep conftest_label1 > conftest.nm1
    $gcc_cv_nm conftest.o | grep conftest_label2 | sed -e 's/label2/label1/' > conftest.nm2
    if cmp conftest.nm1 conftest.nm2 > /dev/null 2>&1
    then :
    else gcc_cv_as_subsection_m1=yes
    fi
    rm -f conftest.nm1 conftest.nm2
  fi],
 [AC_DEFINE(HAVE_GAS_SUBSECTION_ORDERING, 1,
  [Define if your assembler supports .subsection and .subsection -1 starts
   emitting at the beginning of your section.])])

gcc_GAS_CHECK_FEATURE([.weak], gcc_cv_as_weak,
 [2,2,0],,
 [	.weak foobar],,
[AC_DEFINE(HAVE_GAS_WEAK, 1, [Define if your assembler supports .weak.])])

gcc_GAS_CHECK_FEATURE([.weakref], gcc_cv_as_weakref,
 [2,17,0],,
 [	.weakref foobar, barfnot],,
[AC_DEFINE(HAVE_GAS_WEAKREF, 1, [Define if your assembler supports .weakref.])])

gcc_GAS_CHECK_FEATURE([.nsubspa comdat], gcc_cv_as_nsubspa_comdat,
 [2,15,91],,
 [	.SPACE $TEXT$
	.NSUBSPA $CODE$,COMDAT],,
[AC_DEFINE(HAVE_GAS_NSUBSPA_COMDAT, 1, [Define if your assembler supports .nsubspa comdat option.])])

# .hidden needs to be supported in both the assembler and the linker,
# because GNU LD versions before 2.12.1 have buggy support for STV_HIDDEN.
# This is irritatingly difficult to feature test for; we have to check the
# date string after the version number.  If we've got an in-tree
# ld, we don't know its patchlevel version, so we set the baseline at 2.13
# to be safe.
# The gcc_GAS_CHECK_FEATURE call just sets a cache variable.
gcc_GAS_CHECK_FEATURE([.hidden], gcc_cv_as_hidden,
 [elf,2,13,0],,
[	.hidden foobar
foobar:])
case "${target}" in
  *-*-darwin*)
    # Darwin as has some visibility support, though with a different syntax.
    gcc_cv_as_hidden=yes
    ;;
esac

# gnu_indirect_function type is an extension proposed at
# http://groups.google/com/group/generic-abi/files. It allows dynamic runtime
# selection of function implementation
AC_ARG_ENABLE(gnu-indirect-function,
 [AS_HELP_STRING([--enable-gnu-indirect-function],
                 [enable the use of the @gnu_indirect_function to glibc systems])],
 [case $enable_gnu_indirect_function in
    yes | no) ;;
    *) AC_MSG_ERROR(['$enable_gnu_indirect_function' is an invalid value for --enable-gnu-indirect-function.
Valid choices are 'yes' and 'no'.]) ;;
  esac],
 [enable_gnu_indirect_function="$default_gnu_indirect_function"])

gif=`if test x$enable_gnu_indirect_function = xyes; then echo 1; else echo 0; fi`
AC_DEFINE_UNQUOTED(HAVE_GNU_INDIRECT_FUNCTION, $gif,
[Define if your system supports gnu indirect functions.])


changequote(,)dnl
if test $in_tree_ld != yes ; then
  ld_ver=`$gcc_cv_ld --version 2>/dev/null | sed 1q`
  if echo "$ld_ver" | grep GNU > /dev/null; then
    if test x"$ld_is_gold" = xyes; then
      # GNU gold --version looks like this:
      #
      # GNU gold (GNU Binutils 2.21.51.20110225) 1.11
      #
      # We extract the binutils version which is more familiar and specific
      # than the gold version.
      ld_vers=`echo $ld_ver | sed -n \
	  -e 's,^[^)]*[	 ]\([0-9][0-9]*\.[0-9][0-9]*[^)]*\)) .*$,\1,p'`
    else
      # GNU ld --version looks like this:
      #
      # GNU ld (GNU Binutils) 2.21.51.20110225
      ld_vers=`echo $ld_ver | sed -n \
	  -e 's,^.*[	 ]\([0-9][0-9]*\.[0-9][0-9]*.*\)$,\1,p'`
    fi
    ld_date=`echo $ld_ver | sed -n 's,^.*\([2-9][0-9][0-9][0-9]\)[-]*\([01][0-9]\)[-]*\([0-3][0-9]\).*$,\1\2\3,p'`
    ld_vers_major=`expr "$ld_vers" : '\([0-9]*\)'`
    ld_vers_minor=`expr "$ld_vers" : '[0-9]*\.\([0-9]*\)'`
    ld_vers_patch=`expr "$ld_vers" : '[0-9]*\.[0-9]*\.\([0-9]*\)'`
  else
    case "${target}" in
      *-*-solaris2*)
	# See acinclude.m4 (gcc_SUN_LD_VERSION) for the version number
	# format.
	#
	# Don't reuse gcc_gv_sun_ld_vers_* in case a linker other than
	# /usr/ccs/bin/ld has been configured.
	ld_ver=`$gcc_cv_ld -V 2>&1`
	if echo "$ld_ver" | grep 'Solaris Link Editors' > /dev/null; then
	  ld_vers=`echo $ld_ver | sed -n \
	    -e 's,^.*: 5\.[0-9][0-9]*-\([0-9]\.[0-9][0-9]*\).*$,\1,p'`
	  ld_vers_major=`expr "$ld_vers" : '\([0-9]*\)'`
	  ld_vers_minor=`expr "$ld_vers" : '[0-9]*\.\([0-9]*\)'`
	fi
	;;
    esac
  fi
fi
changequote([,])dnl

AC_CACHE_CHECK(linker for .hidden support, gcc_cv_ld_hidden,
[[if test $in_tree_ld = yes ; then
  gcc_cv_ld_hidden=no
  if test "$gcc_cv_gld_major_version" -eq 2 -a "$gcc_cv_gld_minor_version" -ge 13 -o "$gcc_cv_gld_major_version" -gt 2 \
     && test $in_tree_ld_is_elf = yes; then
     gcc_cv_ld_hidden=yes
  fi
else
  gcc_cv_ld_hidden=yes
  if test x"$ld_is_gold" = xyes; then
    :
  elif echo "$ld_ver" | grep GNU > /dev/null; then
    case "${target}" in
      mmix-knuth-mmixware)
        # The linker emits by default mmo, not ELF, so "no" is appropriate.
	gcc_cv_ld_hidden=no
	;;
    esac
    if test 0"$ld_date" -lt 20020404; then
      if test -n "$ld_date"; then
	# If there was date string, but was earlier than 2002-04-04, fail
	gcc_cv_ld_hidden=no
      elif test -z "$ld_vers"; then
	# If there was no date string nor ld version number, something is wrong
	gcc_cv_ld_hidden=no
      else
	test -z "$ld_vers_patch" && ld_vers_patch=0
	if test "$ld_vers_major" -lt 2; then
	  gcc_cv_ld_hidden=no
	elif test "$ld_vers_major" -eq 2 -a "$ld_vers_minor" -lt 12; then
	  gcc_cv_ld_hidden="no"
	elif test "$ld_vers_major" -eq 2 -a "$ld_vers_minor" -eq 12 -a "$ld_vers_patch" -eq 0; then
	  gcc_cv_ld_hidden=no
	fi
      fi
    fi
  else
    case "${target}" in
      *-*-darwin*)
	# Darwin ld has some visibility support.
	gcc_cv_ld_hidden=yes
        ;;
      hppa64*-*-hpux* | ia64*-*-hpux*)
	gcc_cv_ld_hidden=yes
	;;
      *-*-solaris2.1[0-9]*)
	# Support for .hidden in Sun ld appeared in Solaris 9 FCS, but
	# .symbolic was only added in Solaris 9 12/02.
        gcc_cv_ld_hidden=yes
	;;
      *)
	gcc_cv_ld_hidden=no
	;;
    esac
  fi
fi]])
libgcc_visibility=no
AC_SUBST(libgcc_visibility)
GCC_TARGET_TEMPLATE([HAVE_GAS_HIDDEN])
if test $gcc_cv_as_hidden = yes && test $gcc_cv_ld_hidden = yes; then
  libgcc_visibility=yes
  AC_DEFINE(HAVE_GAS_HIDDEN, 1,
  [Define if your assembler and linker support .hidden.])
fi

AC_MSG_CHECKING(linker read-only and read-write section mixing)
gcc_cv_ld_ro_rw_mix=unknown
if test $in_tree_ld = yes ; then
  if test "$gcc_cv_gld_major_version" -eq 2 -a "$gcc_cv_gld_minor_version" -ge 10 -o "$gcc_cv_gld_major_version" -gt 2 \
     && test $in_tree_ld_is_elf = yes; then
    gcc_cv_ld_ro_rw_mix=read-write
  fi
elif test x$gcc_cv_as != x -a x$gcc_cv_ld != x -a x$gcc_cv_objdump != x ; then
  echo '.section myfoosect, "a"' > conftest1.s
  echo '.section myfoosect, "aw"' > conftest2.s
  echo '.byte 1' >> conftest2.s
  echo '.section myfoosect, "a"' > conftest3.s
  echo '.byte 0' >> conftest3.s
  if $gcc_cv_as -o conftest1.o conftest1.s > /dev/null 2>&1 \
     && $gcc_cv_as -o conftest2.o conftest2.s > /dev/null 2>&1 \
     && $gcc_cv_as -o conftest3.o conftest3.s > /dev/null 2>&1 \
     && $gcc_cv_ld -shared -o conftest1.so conftest1.o \
	conftest2.o conftest3.o > /dev/null 2>&1; then
    gcc_cv_ld_ro_rw_mix=`$gcc_cv_objdump -h conftest1.so \
			 | sed -e '/myfoosect/!d' -e N`
    if echo "$gcc_cv_ld_ro_rw_mix" | grep CONTENTS > /dev/null; then
      if echo "$gcc_cv_ld_ro_rw_mix" | grep READONLY > /dev/null; then
	gcc_cv_ld_ro_rw_mix=read-only
      else
	gcc_cv_ld_ro_rw_mix=read-write
      fi
    fi
  fi
changequote(,)dnl
  rm -f conftest.* conftest[123].*
changequote([,])dnl
fi
if test x$gcc_cv_ld_ro_rw_mix = xread-write; then
	AC_DEFINE(HAVE_LD_RO_RW_SECTION_MIXING, 1,
  [Define if your linker links a mix of read-only
   and read-write sections into a read-write section.])
fi
AC_MSG_RESULT($gcc_cv_ld_ro_rw_mix)

gcc_AC_INITFINI_ARRAY

# Check if we have .[us]leb128, and support symbol arithmetic with it.
gcc_GAS_CHECK_FEATURE([.sleb128 and .uleb128], gcc_cv_as_leb128,
  [elf,2,11,0],,
[	.data
	.uleb128 L2 - L1
L1:
	.uleb128 1280
	.sleb128 -1010
L2:],
[[# GAS versions before 2.11 do not support uleb128,
  # despite appearing to.
  # ??? There exists an elf-specific test that will crash
  # the assembler.  Perhaps it's better to figure out whether
  # arbitrary sections are supported and try the test.
  as_ver=`$gcc_cv_as --version 2>/dev/null | sed 1q`
  if echo "$as_ver" | grep GNU > /dev/null; then
    as_vers=`echo $as_ver | sed -n \
	-e 's,^.*[	 ]\([0-9][0-9]*\.[0-9][0-9]*.*\)$,\1,p'`
    as_major=`expr "$as_vers" : '\([0-9]*\)'`
    as_minor=`expr "$as_vers" : '[0-9]*\.\([0-9]*\)'`
    if test $as_major -eq 2 && test $as_minor -lt 11
    then :
    else gcc_cv_as_leb128=yes
    fi
  fi]],
  [AC_DEFINE(HAVE_AS_LEB128, 1,
    [Define if your assembler supports .sleb128 and .uleb128.])])

# Check if we have assembler support for unwind directives.
gcc_GAS_CHECK_FEATURE([cfi directives], gcc_cv_as_cfi_directive,
  ,,
[	.text
	.cfi_startproc
	.cfi_offset 0, 0
	.cfi_same_value 1
	.cfi_def_cfa 1, 2
	.cfi_escape 1, 2, 3, 4, 5
	.cfi_endproc],
[case "$target" in
  *-*-solaris*)
    # If the linker used on Solaris (like Sun ld) isn't capable of merging
    # read-only and read-write sections, we need to make sure that the
    # assembler used emits read-write .eh_frame sections.
    if test "x$gcc_cv_ld_ro_rw_mix" != xread-write; then
      if test "x$gcc_cv_objdump" != x; then
	if $gcc_cv_objdump -h conftest.o 2>/dev/null | \
		sed -e /.eh_frame/!d -e N | grep READONLY > /dev/null; then
	  gcc_cv_as_cfi_directive=no
	else
	  case "$target" in
	    i?86-*-solaris2.1[[0-9]]* | x86_64-*-solaris2.1[[0-9]]*)
	      # On Solaris/x86, make sure that GCC and assembler agree on using
	      # read-only .eh_frame sections for 64-bit.
	      if test x$gas = xyes; then
	         as_ix86_64_opt="--64"
	      else
	         as_ix86_64_opt="-xarch=amd64"
	      fi
	      if $gcc_cv_as $as_ix86_64_opt -o conftest.o conftest.s > /dev/null 2>&1 && \
		$gcc_cv_objdump -h conftest.o 2>/dev/null | \
			sed -e /.eh_frame/!d -e N | \
			grep READONLY > /dev/null; then
		gcc_cv_as_cfi_directive=yes
	      else
		gcc_cv_as_cfi_directive=no
	      fi
	      ;;
	    *)
	      gcc_cv_as_cfi_directive=yes
	      ;;
	  esac 
	fi
      else
        # no objdump, err on the side of caution
	gcc_cv_as_cfi_directive=no
      fi
    else
      gcc_cv_as_cfi_directive=yes
    fi
    ;;
  *-*-*)
    gcc_cv_as_cfi_directive=yes
    ;;
esac])
if test $gcc_cv_as_cfi_directive = yes && test x$gcc_cv_objdump != x; then
gcc_GAS_CHECK_FEATURE([working cfi advance], gcc_cv_as_cfi_advance_working,
  ,,
[	.text
	.cfi_startproc
	.cfi_adjust_cfa_offset 64
	.skip 75040, 0
	.cfi_adjust_cfa_offset 128
	.cfi_endproc],
[[
if $gcc_cv_objdump -Wf conftest.o 2>/dev/null \
    | grep 'DW_CFA_advance_loc[24]:[ 	][ 	]*75040[ 	]' >/dev/null; then
   gcc_cv_as_cfi_advance_working=yes
fi
]])
else
  # no objdump, err on the side of caution
  gcc_cv_as_cfi_advance_working=no
fi
GCC_TARGET_TEMPLATE(HAVE_GAS_CFI_DIRECTIVE)
AC_DEFINE_UNQUOTED(HAVE_GAS_CFI_DIRECTIVE,
  [`if test $gcc_cv_as_cfi_directive = yes \
       && test $gcc_cv_as_cfi_advance_working = yes; then echo 1; else echo 0; fi`],
  [Define 0/1 if your assembler supports CFI directives.])

GCC_TARGET_TEMPLATE(HAVE_GAS_CFI_PERSONALITY_DIRECTIVE)
gcc_GAS_CHECK_FEATURE([cfi personality directive],
  gcc_cv_as_cfi_personality_directive, ,,
[	.text
	.cfi_startproc
	.cfi_personality 0, symbol
	.cfi_endproc])
AC_DEFINE_UNQUOTED(HAVE_GAS_CFI_PERSONALITY_DIRECTIVE,
  [`if test $gcc_cv_as_cfi_personality_directive = yes;
    then echo 1; else echo 0; fi`],
  [Define 0/1 if your assembler supports .cfi_personality.])

gcc_GAS_CHECK_FEATURE([cfi sections directive],
  gcc_cv_as_cfi_sections_directive, ,,
[	.text
	.cfi_sections .debug_frame, .eh_frame
	.cfi_startproc
	.cfi_endproc],
[case $target_os in
  win32 | pe | cygwin* | mingw32* | uwin*)
    # Need to check that we generated the correct relocation for the
    # .debug_frame section.  This was fixed for binutils 2.21.
    gcc_cv_as_cfi_sections_directive=no
    if test "x$gcc_cv_objdump" != x; then
     if $gcc_cv_objdump -j .debug_frame -r conftest.o 2>/dev/null | \
	grep secrel > /dev/null; then
      gcc_cv_as_cfi_sections_directive=yes
     fi
    fi
    ;;
  *)
    gcc_cv_as_cfi_sections_directive=yes
    ;;
esac])
GCC_TARGET_TEMPLATE(HAVE_GAS_CFI_SECTIONS_DIRECTIVE)
AC_DEFINE_UNQUOTED(HAVE_GAS_CFI_SECTIONS_DIRECTIVE,
  [`if test $gcc_cv_as_cfi_sections_directive = yes;
    then echo 1; else echo 0; fi`],
  [Define 0/1 if your assembler supports .cfi_sections.])

# GAS versions up to and including 2.11.0 may mis-optimize
# .eh_frame data.
gcc_GAS_CHECK_FEATURE(eh_frame optimization, gcc_cv_as_eh_frame,
  [elf,2,12,0],,
[	.text
.LFB1:
	.4byte	0
.L1:
	.4byte	0
.LFE1:
	.section	.eh_frame,"aw",@progbits
__FRAME_BEGIN__:
	.4byte	.LECIE1-.LSCIE1
.LSCIE1:
	.4byte	0x0
	.byte	0x1
	.ascii "z\0"
	.byte	0x1
	.byte	0x78
	.byte	0x1a
	.byte	0x0
	.byte	0x4
	.4byte	1
	.p2align 1
.LECIE1:
.LSFDE1:
	.4byte	.LEFDE1-.LASFDE1
.LASFDE1:
	.4byte	.LASFDE1-__FRAME_BEGIN__
	.4byte	.LFB1
	.4byte	.LFE1-.LFB1
	.byte	0x4
	.4byte	.LFE1-.LFB1
	.byte	0x4
	.4byte	.L1-.LFB1
.LEFDE1:],
[  dnl # For autoconf 2.5x, must protect trailing spaces with @&t@.
cat > conftest.lit <<EOF
 0000 10000000 00000000 017a0001 781a0004  .........z..x...
 0010 01000000 12000000 18000000 00000000  ................
 0020 08000000 04080000 0044               .........D      @&t@
EOF
cat > conftest.big <<EOF
 0000 00000010 00000000 017a0001 781a0004  .........z..x...
 0010 00000001 00000012 00000018 00000000  ................
 0020 00000008 04000000 0844               .........D      @&t@
EOF
  # If the assembler didn't choke, and we can objdump,
  # and we got the correct data, then succeed.
  # The text in the here-document typically retains its unix-style line
  # endings, while the output of objdump will use host line endings.
  # Therefore, use diff -b for the comparisons.
  if test x$gcc_cv_objdump != x \
  && $gcc_cv_objdump -s -j .eh_frame conftest.o 2>/dev/null \
     | tail -3 > conftest.got \
  && { diff -b conftest.lit conftest.got > /dev/null 2>&1 \
    || diff -b conftest.big conftest.got > /dev/null 2>&1; }
  then
    gcc_cv_as_eh_frame=yes
  elif AC_TRY_COMMAND($gcc_cv_as -o conftest.o --traditional-format /dev/null); then
    gcc_cv_as_eh_frame=buggy
  else
    # Uh oh, what do we do now?
    gcc_cv_as_eh_frame=no
  fi])

if test $gcc_cv_as_eh_frame = buggy; then
  AC_DEFINE(USE_AS_TRADITIONAL_FORMAT, 1,
  [Define if your assembler mis-optimizes .eh_frame data.])
fi

gcc_GAS_CHECK_FEATURE(section merging support, gcc_cv_as_shf_merge,
 [elf,2,12,0], [--fatal-warnings],
 [.section .rodata.str, "aMS", @progbits, 1])
if test $gcc_cv_as_shf_merge = no; then
  gcc_GAS_CHECK_FEATURE(section merging support, gcc_cv_as_shf_merge,
    [elf,2,12,0], [--fatal-warnings],
    [.section .rodata.str, "aMS", %progbits, 1])
fi
AC_DEFINE_UNQUOTED(HAVE_GAS_SHF_MERGE,
  [`if test $gcc_cv_as_shf_merge = yes; then echo 1; else echo 0; fi`],
[Define 0/1 if your assembler supports marking sections with SHF_MERGE flag.])

gcc_GAS_CHECK_FEATURE([COMDAT group support (GNU as)],
 gcc_cv_as_comdat_group,
 [elf,2,16,0], [--fatal-warnings],
 [.section .text,"axG",@progbits,.foo,comdat])
if test $gcc_cv_as_comdat_group = yes; then
  gcc_cv_as_comdat_group_percent=no
  gcc_cv_as_comdat_group_group=no
else
 gcc_GAS_CHECK_FEATURE([COMDAT group support (GNU as, %type)],
   gcc_cv_as_comdat_group_percent,
   [elf,2,16,0], [--fatal-warnings],
   [.section .text,"axG",%progbits,.foo,comdat])
 if test $gcc_cv_as_comdat_group_percent = yes; then
   gcc_cv_as_comdat_group_group=no
 else
   case "${target}" in
     # Sun as uses a completely different syntax.
     *-*-solaris2*)
       case "${target}" in
         sparc*-*-solaris2*)
           conftest_s='
               .group foo,".text%foo",#comdat
               .section ".text%foo", #alloc,#execinstr,#progbits
               .globl foo
             foo:
	     '
           ;;
         i?86-*-solaris2* | x86_64-*-solaris2.1[[0-9]]*)
	   conftest_s='
               .group foo,.text%foo,#comdat
               .section .text%foo, "ax", @progbits
               .globl  foo
             foo:
	     '
	   ;;
       esac
       gcc_GAS_CHECK_FEATURE([COMDAT group support (Sun as, .group)],
         gcc_cv_as_comdat_group_group,
         ,, [$conftest_s])
       ;;
   esac
   if test -z "${gcc_cv_as_comdat_group_group+set}"; then
     gcc_cv_as_comdat_group_group=no
   fi
 fi
fi
if test x"$ld_is_gold" = xyes; then
  comdat_group=yes
elif test $in_tree_ld = yes ; then
  comdat_group=no
  if test "$gcc_cv_gld_major_version" -eq 2 -a "$gcc_cv_gld_minor_version" -ge 16 -o "$gcc_cv_gld_major_version" -gt 2 \
     && test $in_tree_ld_is_elf = yes; then
     comdat_group=yes
  fi
elif echo "$ld_ver" | grep GNU > /dev/null; then
  comdat_group=yes
  if test 0"$ld_date" -lt 20050308; then
    if test -n "$ld_date"; then
      # If there was date string, but was earlier than 2005-03-08, fail
      comdat_group=no
    elif test "$ld_vers_major" -lt 2; then
      comdat_group=no
    elif test "$ld_vers_major" -eq 2 -a "$ld_vers_minor" -lt 16; then
      comdat_group=no
    fi
  fi
else
changequote(,)dnl
  case "${target}" in
    *-*-solaris2.1[1-9]*)
      comdat_group=no
      # Sun ld has COMDAT group support since Solaris 9, but it doesn't
      # interoperate with GNU as until Solaris 11 build 130, i.e. ld
      # version 1.688.
      #
      # If using Sun as for COMDAT group as emitted by GCC, one needs at
      # least ld version 1.2267.
      if test "$ld_vers_major" -gt 1; then
        comdat_group=yes
      elif test "x$gas_flag" = xyes && test "$ld_vers_minor" -ge 1688; then
	comdat_group=yes
      elif test "$ld_vers_minor" -ge 2267; then
	comdat_group=yes
      fi
      ;;
    *)
      # Assume linkers other than GNU ld don't support COMDAT group.
      comdat_group=no
      ;;
  esac
changequote([,])dnl
fi
# Allow overriding the automatic COMDAT group tests above.
AC_ARG_ENABLE(comdat,
  [AS_HELP_STRING([--enable-comdat], [enable COMDAT group support])],
  [comdat_group="$enable_comdat"])
if test $comdat_group = no; then
  gcc_cv_as_comdat_group=no
  gcc_cv_as_comdat_group_percent=no
  gcc_cv_as_comdat_group_group=no
fi
AC_DEFINE_UNQUOTED(HAVE_COMDAT_GROUP,
  [`if test $gcc_cv_as_comdat_group = yes \
    || test $gcc_cv_as_comdat_group_percent = yes \
    || test $gcc_cv_as_comdat_group_group = yes; then echo 1; else echo 0; fi`],
[Define 0/1 if your assembler and linker support COMDAT groups.])

gcc_GAS_CHECK_FEATURE([line table discriminator support],
 gcc_cv_as_discriminator,
 [2,19,51],,
[	.text
	.file 1 "conf.c"
	.loc 1 1 0 discriminator 1],,
[AC_DEFINE(HAVE_GAS_DISCRIMINATOR, 1,
  [Define if your assembler supports the .loc discriminator sub-directive.])])

# Thread-local storage - the check is heavily parameterized.
conftest_s=
tls_first_major=
tls_first_minor=
tls_as_opt=
case "$target" in
changequote(,)dnl
  alpha*-*-*)
    conftest_s='
	.section ".tdata","awT",@progbits
foo:	.long	25
	.text
	ldq	$27,__tls_get_addr($29)		!literal!1
	lda	$16,foo($29)			!tlsgd!1
	jsr	$26,($27),__tls_get_addr	!lituse_tlsgd!1
	ldq	$27,__tls_get_addr($29)		!literal!2
	lda	$16,foo($29)			!tlsldm!2
	jsr	$26,($27),__tls_get_addr	!lituse_tlsldm!2
	ldq	$1,foo($29)			!gotdtprel
	ldah	$2,foo($29)			!dtprelhi
	lda	$3,foo($2)			!dtprello
	lda	$4,foo($29)			!dtprel
	ldq	$1,foo($29)			!gottprel
	ldah	$2,foo($29)			!tprelhi
	lda	$3,foo($2)			!tprello
	lda	$4,foo($29)			!tprel'
	tls_first_major=2
	tls_first_minor=13
	tls_as_opt=--fatal-warnings
	;;
  cris-*-*|crisv32-*-*)
    conftest_s='
	.section ".tdata","awT",@progbits
x:      .long   25
        .text
	move.d x:IE,$r10
	nop'
	tls_first_major=2
	tls_first_minor=20
	tls_as_opt=--fatal-warnings
	;;
  frv*-*-*)
    conftest_s='
	.section ".tdata","awT",@progbits
x:      .long   25
        .text
        call    #gettlsoff(x)'
	tls_first_major=2
	tls_first_minor=14
	;;
  hppa*-*-linux*)
    conftest_s='
t1:	.reg	%r20
t2:	.reg	%r21
gp:	.reg	%r19
	.section ".tdata","awT",@progbits
foo:	.long	25
	.text
	.align	4
	addil LT%foo-$tls_gdidx$,gp
	ldo RT%foo-$tls_gdidx$(%r1),%arg0
	b __tls_get_addr
	nop 		
	addil LT%foo-$tls_ldidx$,gp
	b __tls_get_addr
	ldo RT%foo-$tls_ldidx$(%r1),%arg0
	addil LR%foo-$tls_dtpoff$,%ret0
	ldo RR%foo-$tls_dtpoff$(%r1),%t1
	mfctl %cr27,%t1 		
	addil LT%foo-$tls_ieoff$,gp
	ldw RT%foo-$tls_ieoff$(%r1),%t2
	add %t1,%t2,%t3 		
	mfctl %cr27,%t1 		
	addil LR%foo-$tls_leoff$,%t1
	ldo RR%foo-$tls_leoff$(%r1),%t2'
	tls_first_major=2
	tls_first_minor=15
	tls_as_opt=--fatal-warnings
	;;
  arm*-*-*)
    conftest_s='
	.section ".tdata","awT",%progbits
foo:	.long	25
	.text
.word foo(gottpoff)
.word foo(tpoff)
.word foo(tlsgd)
.word foo(tlsldm)
.word foo(tlsldo)'
	tls_first_major=2
	tls_first_minor=17
	;;
  i[34567]86-*-* | x86_64-*-*)
    case "$target" in
      i[34567]86-*-solaris2.* | x86_64-*-solaris2.1[0-9]*)
	on_solaris=yes
        ;;
      *)
	on_solaris=no
	;;
    esac
    if test x$on_solaris = xyes && test x$gas_flag = xno; then
      conftest_s='
	.section .tdata,"awt",@progbits'
      tls_first_major=0
      tls_first_minor=0
      tls_section_flag=t
changequote([,])dnl
      AC_DEFINE(TLS_SECTION_ASM_FLAG, 't',
[Define to the flag used to mark TLS sections if the default (`T') doesn't work.])
changequote(,)dnl
    else
      conftest_s='
	.section ".tdata","awT",@progbits'
      tls_first_major=2
      tls_first_minor=14
      tls_section_flag=T
      tls_as_opt="--fatal-warnings"
    fi
    case "$target" in
      i[34567]86-*-*)
	conftest_s="$conftest_s
foo:	.long	25
	.text
	movl	%gs:0, %eax
	leal	foo@tlsgd(,%ebx,1), %eax
	leal	foo@tlsldm(%ebx), %eax
	leal	foo@dtpoff(%eax), %edx
	movl	foo@gottpoff(%ebx), %eax
	subl	foo@gottpoff(%ebx), %eax
	addl	foo@gotntpoff(%ebx), %eax
	movl	foo@indntpoff, %eax
	movl	\$foo@tpoff, %eax
	subl	\$foo@tpoff, %eax
	leal	foo@ntpoff(%ecx), %eax"
	;;
      x86_64-*-*)
	if test x$on_solaris = xyes; then
	  case $gas_flag in
	    yes) tls_as_opt="$tls_as_opt --64" ;;
	    no)	 tls_as_opt="$tls_as_opt -xarch=amd64" ;;
	  esac	  
	fi
	conftest_s="$conftest_s
foo:	.long	25
	.text
	movq	%fs:0, %rax
	leaq	foo@tlsgd(%rip), %rdi
	leaq	foo@tlsld(%rip), %rdi
	leaq	foo@dtpoff(%rax), %rdx
	movq	foo@gottpoff(%rip), %rax
	movq	\$foo@tpoff, %rax"
        ;;
    esac
    ;;
  ia64-*-*)
    conftest_s='
	.section ".tdata","awT",@progbits
foo:	data8	25
	.text
	addl	r16 = @ltoff(@dtpmod(foo#)), gp
	addl	r17 = @ltoff(@dtprel(foo#)), gp
	addl	r18 = @ltoff(@tprel(foo#)), gp
	addl	r19 = @dtprel(foo#), gp
	adds	r21 = @dtprel(foo#), r13
	movl	r23 = @dtprel(foo#)
	addl	r20 = @tprel(foo#), gp
	adds	r22 = @tprel(foo#), r13
	movl	r24 = @tprel(foo#)'
	tls_first_major=2
	tls_first_minor=13
	tls_as_opt=--fatal-warnings
	;;
  microblaze*-*-*)
    conftest_s='
	.section .tdata,"awT",@progbits
x:
	.word 2
	.text
	addik r5,r20,x@TLSGD
	addik r5,r20,x@TLSLDM'
	tls_first_major=2
	tls_first_minor=20
	tls_as_opt='--fatal-warnings'
	;;
  mips*-*-*)
    conftest_s='
	.section .tdata,"awT",@progbits
x:
	.word 2
	.text
	addiu $4, $28, %tlsgd(x)
	addiu $4, $28, %tlsldm(x)
	lui $4, %dtprel_hi(x)
	addiu $4, $4, %dtprel_lo(x)
	lw $4, %gottprel(x)($28)
	lui $4, %tprel_hi(x)
	addiu $4, $4, %tprel_lo(x)'
	tls_first_major=2
	tls_first_minor=16
	tls_as_opt='-32 --fatal-warnings'
	;;
  m68k-*-*)
    conftest_s='
	.section .tdata,"awT",@progbits
x:
	.word 2
	.text
foo:
	move.l x@TLSGD(%a5),%a0
	move.l x@TLSLDM(%a5),%a0
	move.l x@TLSLDO(%a5),%a0
	move.l x@TLSIE(%a5),%a0
	move.l x@TLSLE(%a5),%a0'
	tls_first_major=2
	tls_first_minor=19
	tls_as_opt='--fatal-warnings'
	;;
  nios2-*-*)
      conftest_s='
	.section ".tdata","awT",@progbits'
	tls_first_major=2
	tls_first_minor=23
	tls_as_opt="--fatal-warnings"
	;;
  aarch64*-*-*)
    conftest_s='
	.section ".tdata","awT",%progbits
foo:	.long	25
	.text
	adrp  x0, :tlsgd:x
	add   x0, x0, #:tlsgd_lo12:x
        bl    __tls_get_addr
	nop'
	tls_first_major=2
	tls_first_minor=20
	tls_as_opt='--fatal-warnings'
	;;
  powerpc-ibm-aix*)
    conftest_s='
	.extern __get_tpointer
	.toc
LC..1:
	.tc a[TC],a[TL]@le
	.csect .text[PR]
.tlstest:
	lwz 9,LC..1(2)
	bla __get_tpointer
	lwzx 3,9,3
	.globl a
	.csect a[TL],4
a:
	.space 4'
	tls_first_major=0
	tls_first_minor=0
	;;
  powerpc64*-*-*)
    conftest_s='
	.section ".tdata","awT",@progbits
	.align 3
ld0:	.space 8
ld1:	.space 8
x1:	.space 8
x2:	.space 8
x3:	.space 8
	.text
	addi 3,2,ld0@got@tlsgd
	bl .__tls_get_addr
	nop
	addi 3,2,ld1@toc
	bl .__tls_get_addr
	nop
	addi 3,2,x1@got@tlsld
	bl .__tls_get_addr
	nop
	addi 9,3,x1@dtprel
	bl .__tls_get_addr
	nop
	addis 9,3,x2@dtprel@ha
	addi 9,9,x2@dtprel@l
	bl .__tls_get_addr
	nop
	ld 9,x3@got@dtprel(2)
	add 9,9,3
	bl .__tls_get_addr
	nop'
	tls_first_major=2
	tls_first_minor=14
	tls_as_opt="-a64 --fatal-warnings"
	;;
  powerpc*-*-*)
    conftest_s='
	.section ".tdata","awT",@progbits
	.align 2
ld0:	.space 4
ld1:	.space 4
x1:	.space 4
x2:	.space 4
x3:	.space 4
	.text
	addi 3,31,ld0@got@tlsgd
	bl __tls_get_addr
	addi 3,31,x1@got@tlsld
	bl __tls_get_addr
	addi 9,3,x1@dtprel
	addis 9,3,x2@dtprel@ha
	addi 9,9,x2@dtprel@l
	lwz 9,x3@got@tprel(31)
	add 9,9,x@tls
	addi 9,2,x1@tprel
	addis 9,2,x2@tprel@ha
	addi 9,9,x2@tprel@l'
	tls_first_major=2
	tls_first_minor=14
	tls_as_opt="-a32 --fatal-warnings"
	;;
  s390-*-*)
    conftest_s='
	.section ".tdata","awT",@progbits
foo:	.long	25
	.text
	.long	foo@TLSGD
	.long	foo@TLSLDM
	.long	foo@DTPOFF
	.long	foo@NTPOFF
	.long	foo@GOTNTPOFF
	.long	foo@INDNTPOFF
	l	%r1,foo@GOTNTPOFF(%r12)
	l	%r1,0(%r1):tls_load:foo
	bas	%r14,0(%r1,%r13):tls_gdcall:foo
	bas	%r14,0(%r1,%r13):tls_ldcall:foo'
	tls_first_major=2
	tls_first_minor=14
	tls_as_opt="-m31 --fatal-warnings"
	;;
  s390x-*-*)
    conftest_s='
	.section ".tdata","awT",@progbits
foo:	.long	25
	.text
	.quad	foo@TLSGD
	.quad	foo@TLSLDM
	.quad	foo@DTPOFF
	.quad	foo@NTPOFF
	.quad	foo@GOTNTPOFF
	lg	%r1,foo@GOTNTPOFF(%r12)
	larl	%r1,foo@INDNTPOFF
	brasl	%r14,__tls_get_offset@PLT:tls_gdcall:foo
	brasl	%r14,__tls_get_offset@PLT:tls_ldcall:foo'
	tls_first_major=2
	tls_first_minor=14
	tls_as_opt="-m64 -Aesame --fatal-warnings"
	;;
  sh-*-* | sh[34]-*-*)
    conftest_s='
	.section ".tdata","awT",@progbits
foo:	.long	25
	.text
	.long	foo@TLSGD
	.long	foo@TLSLDM
	.long	foo@DTPOFF
	.long	foo@GOTTPOFF
	.long	foo@TPOFF'
	tls_first_major=2
	tls_first_minor=13
	tls_as_opt=--fatal-warnings
	;;
  sparc*-*-*)
    case "$target" in
      sparc*-sun-solaris2.*)
	on_solaris=yes
	;;
      *)
	on_solaris=no
	;;
    esac
    if test x$on_solaris = xyes && test x$gas_flag = xno; then
      conftest_s='
	.section ".tdata",#alloc,#write,#tls'
	tls_first_major=0
	tls_first_minor=0
    else
      conftest_s='
	.section ".tdata","awT",@progbits'
	tls_first_major=2
	tls_first_minor=14
	tls_as_opt="-32 --fatal-warnings"
    fi
    conftest_s="$conftest_s
foo:	.long	25
	.text
	sethi	%tgd_hi22(foo), %o0
	add	%o0, %tgd_lo10(foo), %o1
	add	%l7, %o1, %o0, %tgd_add(foo)
	call	__tls_get_addr, %tgd_call(foo)
	sethi	%tldm_hi22(foo), %l1
	add	%l1, %tldm_lo10(foo), %l2
	add	%l7, %l2, %o0, %tldm_add(foo)
	call	__tls_get_addr, %tldm_call(foo)
	sethi	%tldo_hix22(foo), %l3
	xor	%l3, %tldo_lox10(foo), %l4
	add	%o0, %l4, %l5, %tldo_add(foo)
	sethi	%tie_hi22(foo), %o3
	add	%o3, %tie_lo10(foo), %o3
	ld	[%l7 + %o3], %o2, %tie_ld(foo)
	add	%g7, %o2, %o4, %tie_add(foo)
	sethi	%tle_hix22(foo), %l1
	xor	%l1, %tle_lox10(foo), %o5
	ld	[%g7 + %o5], %o1"
	;;
  tilepro*-*-*)
      conftest_s='
	.section ".tdata","awT",@progbits
foo:	.long	25
	.text
	addli	r0, zero, tls_gd(foo)
	auli	r0, zero, tls_gd_ha16(foo)
	addli	r0, r0, tls_gd_lo16(foo)
	jal	__tls_get_addr
	addli	r0, zero, tls_ie(foo)
	auli	r0, r0, tls_ie_ha16(foo)
	addli	r0, r0, tls_ie_lo16(foo)'
	tls_first_major=2
	tls_first_minor=22
	tls_as_opt="--fatal-warnings"
	;;
  tilegx*-*-*)
      conftest_s='
	.section ".tdata","awT",@progbits
foo:	.long	25
	.text
	shl16insli r0, zero, hw0_last_tls_gd(foo)
	shl16insli r0, zero, hw1_last_tls_gd(foo)
	shl16insli r0, r0,   hw0_tls_gd(foo)
	jal	   __tls_get_addr
	shl16insli r0, zero, hw1_last_tls_ie(foo)
	shl16insli r0, r0,   hw0_tls_ie(foo)'
	tls_first_major=2
	tls_first_minor=22
	tls_as_opt="--fatal-warnings"
	;;
  xtensa*-*-*)
    conftest_s='
	.section ".tdata","awT",@progbits
foo:	.long	25
	.text
	movi	a8, foo@TLSFUNC
	movi	a10, foo@TLSARG
	callx8.tls a8, foo@TLSCALL'
	tls_first_major=2
	tls_first_minor=19
	;;
changequote([,])dnl
esac
set_have_as_tls=no
if test "x$enable_tls" = xno ; then
  : # TLS explicitly disabled.
elif test "x$enable_tls" = xyes ; then
  set_have_as_tls=yes # TLS explicitly enabled.
elif test -z "$tls_first_major"; then
  : # If we don't have a check, assume no support.
else
  gcc_GAS_CHECK_FEATURE(thread-local storage support, gcc_cv_as_tls,
  [$tls_first_major,$tls_first_minor,0], [$tls_as_opt], [$conftest_s],,
  [set_have_as_tls=yes])
fi
if test $set_have_as_tls = yes ; then
  AC_DEFINE(HAVE_AS_TLS, 1,
	    [Define if your assembler and linker support thread-local storage.])
fi

# Target-specific assembler checks.

AC_MSG_CHECKING(linker -Bstatic/-Bdynamic option)
gcc_cv_ld_static_dynamic=no
gcc_cv_ld_static_option='-Bstatic'
gcc_cv_ld_dynamic_option='-Bdynamic'
if test $in_tree_ld = yes ; then
  if test "$gcc_cv_gld_major_version" -eq 2 -a "$gcc_cv_gld_minor_version" -ge 10 -o "$gcc_cv_gld_major_version" -gt 2; then
    gcc_cv_ld_static_dynamic=yes
  fi
elif test x$gcc_cv_ld != x; then
  # Check if linker supports -Bstatic/-Bdynamic option
  if $gcc_cv_ld --help 2>/dev/null | grep -- -Bstatic > /dev/null \
     && $gcc_cv_ld --help 2>/dev/null | grep -- -Bdynamic > /dev/null; then
      gcc_cv_ld_static_dynamic=yes
  else
    case "$target" in
      # AIX ld uses -b flags
      *-*-aix4.[[23]]* | *-*-aix[[5-9]]*)
	gcc_cv_ld_static_dynamic=yes
	gcc_cv_ld_static_option="-bstatic"
	gcc_cv_ld_dynamic_option="-bdynamic"
	;;
      # HP-UX ld uses -a flags to select between shared and archive.
      *-*-hpux*)
	if test x"$gnu_ld" = xno; then
	  gcc_cv_ld_static_dynamic=yes
	  gcc_cv_ld_static_option="-aarchive_shared"
	  gcc_cv_ld_dynamic_option="-adefault"
	fi
	;;
      # Solaris 2 ld always supports -Bstatic/-Bdynamic.
      *-*-solaris2*)
        gcc_cv_ld_static_dynamic=yes
        ;;
    esac
  fi
fi
if test x"$gcc_cv_ld_static_dynamic" = xyes; then
	AC_DEFINE(HAVE_LD_STATIC_DYNAMIC, 1,
[Define if your linker supports -Bstatic/-Bdynamic or equivalent options.])
	AC_DEFINE_UNQUOTED(LD_STATIC_OPTION, "$gcc_cv_ld_static_option",
[Define to the linker option to disable use of shared objects.])
	AC_DEFINE_UNQUOTED(LD_DYNAMIC_OPTION, "$gcc_cv_ld_dynamic_option",
[Define to the linker option to enable use of shared objects.])
fi
AC_MSG_RESULT($gcc_cv_ld_static_dynamic)

if test x"$demangler_in_ld" = xyes; then
  AC_MSG_CHECKING(linker --demangle support)
  gcc_cv_ld_demangle=no
  if test $in_tree_ld = yes; then
    if test "$gcc_cv_gld_major_version" -eq 2 -a "$gcc_cv_gld_minor_version" -ge 14 -o "$gcc_cv_gld_major_version" -gt 2; then \
      gcc_cv_ld_demangle=yes
    fi
  elif test x$gcc_cv_ld != x -a x"$gnu_ld" = xyes; then
    # Check if the GNU linker supports --demangle option
    if $gcc_cv_ld --help 2>/dev/null | grep no-demangle > /dev/null; then
      gcc_cv_ld_demangle=yes
    fi
  fi
  if test x"$gcc_cv_ld_demangle" = xyes; then
    AC_DEFINE(HAVE_LD_DEMANGLE, 1,
[Define if your linker supports --demangle option.])
  fi
  AC_MSG_RESULT($gcc_cv_ld_demangle)
fi

AC_MSG_CHECKING(linker plugin support)
gcc_cv_lto_plugin=0
if test -f liblto_plugin.la; then
  save_ld_ver="$ld_ver"
  save_ld_vers_major="$ld_vers_major"
  save_ld_vers_minor="$ld_vers_minor"
  save_ld_is_gold="$ld_is_gold"

  ld_is_gold=no

  if test $in_tree_ld = yes -a x"$ORIGINAL_PLUGIN_LD_FOR_TARGET" = x"$gcc_cv_ld"; then
    ld_ver="GNU ld"
    # FIXME: ld_is_gold?
    ld_vers_major="$gcc_cv_gld_major_version"
    ld_vers_minor="$gcc_cv_gld_minor_version"
  else
    # Determine plugin linker version.
    # FIXME: Partial duplicate from above, generalize.
changequote(,)dnl
    ld_ver=`$ORIGINAL_PLUGIN_LD_FOR_TARGET --version 2>/dev/null | sed 1q`
    if echo "$ld_ver" | grep GNU > /dev/null; then
      if echo "$ld_ver" | grep "GNU gold" > /dev/null; then
        ld_is_gold=yes
        ld_vers=`echo $ld_ver | sed -n \
    	    -e 's,^[^)]*[	 ]\([0-9][0-9]*\.[0-9][0-9]*[^)]*\)) .*$,\1,p'`
      else
        ld_vers=`echo $ld_ver | sed -n \
    	    -e 's,^.*[	 ]\([0-9][0-9]*\.[0-9][0-9]*.*\)$,\1,p'`
      fi
      ld_vers_major=`expr "$ld_vers" : '\([0-9]*\)'`
      ld_vers_minor=`expr "$ld_vers" : '[0-9]*\.\([0-9]*\)'`
    fi
changequote([,])dnl
  fi

  # Determine plugin support.
  if echo "$ld_ver" | grep GNU > /dev/null; then
    # Require GNU ld or gold 2.21+ for plugin support by default.
    if test "$ld_vers_major" -eq 2 -a "$ld_vers_minor" -ge 21; then
      gcc_cv_lto_plugin=2
    # Allow -fuse-linker-plugin to enable plugin support in GNU gold 2.20.
    elif test "$ld_is_gold" = yes -a "$ld_vers_major" -eq 2 -a "$ld_vers_minor" -eq 20; then
      gcc_cv_lto_plugin=1
    fi
  fi

  ld_ver="$save_ld_ver"
  ld_vers_major="$save_ld_vers_major"
  ld_vers_minor="$save_ld_vers_minor"
  ld_is_gold="$save_ld_is_gold"
fi
AC_DEFINE_UNQUOTED(HAVE_LTO_PLUGIN, $gcc_cv_lto_plugin,
  [Define to the level of your linker's plugin support.])
AC_MSG_RESULT($gcc_cv_lto_plugin)

case "$target" in
  aarch64*-*-*)
    gcc_GAS_CHECK_FEATURE([-mabi option], gcc_cv_as_aarch64_mabi,,
                          [-mabi=lp64], [.text],,,)
    if test x$gcc_cv_as_aarch64_mabi = xyes; then
      AC_DEFINE(HAVE_AS_MABI_OPTION, 1,
                [Define if your assembler supports the -mabi option.])
    else
      if test x$with_abi = xilp32; then
        AC_MSG_ERROR([Assembler does not support -mabi=ilp32.\
                     Upgrade the Assembler.])
      fi
      if test x"$with_multilib_list" = xdefault; then
        TM_MULTILIB_CONFIG=lp64
      else
        aarch64_multilibs=`echo $with_multilib_list | sed -e 's/,/ /g'`
        for aarch64_multilib in ${aarch64_multilibs}; do
          case ${aarch64_multilib} in
            ilp32)
              AC_MSG_ERROR([Assembler does not support -mabi=ilp32.\
                            Upgrade the Assembler.])
              ;;
            *)
              ;;
          esac
        done
      fi
    fi
    # Enable default workaround for AArch64 Cortex-A53 erratum 835769.
    AC_ARG_ENABLE(fix-cortex-a53-835769,
    [
AS_HELP_STRING([--enable-fix-cortex-a53-835769],
        [enable workaround for AArch64 Cortex-A53 erratum 835769 by default])
AS_HELP_STRING([--disable-fix-cortex-a53-835769],
        [disable workaround for AArch64 Cortex-A53 erratum 835769 by default])
    ],
      [
        case $enableval in
          yes)
            tm_defines="${tm_defines} TARGET_FIX_ERR_A53_835769_DEFAULT=1"
            ;;
          no)
            ;;
          *)
            AC_MSG_ERROR(['$enableval' is an invalid value for --enable-fix-cortex-a53-835769.\
  Valid choices are 'yes' and 'no'.])
            ;;

        esac
      ],
    [])
    ;;

  # All TARGET_ABI_OSF targets.
  alpha*-*-linux* | alpha*-*-*bsd*)
    gcc_GAS_CHECK_FEATURE([explicit relocation support],
	gcc_cv_as_alpha_explicit_relocs, [2,12,0],,
[	.set nomacro
	.text
	extbl	$3, $2, $3	!lituse_bytoff!1
	ldq	$2, a($29)	!literal!1
	ldq	$4, b($29)	!literal!2
	ldq_u	$3, 0($2)	!lituse_base!1
	ldq	$27, f($29)	!literal!5
	jsr	$26, ($27), f	!lituse_jsr!5
	ldah	$29, 0($26)	!gpdisp!3
	lda	$0, c($29)	!gprel
	ldah	$1, d($29)	!gprelhigh
	lda	$1, d($1)	!gprellow
	lda	$29, 0($29)	!gpdisp!3],,
    [AC_DEFINE(HAVE_AS_EXPLICIT_RELOCS, 1,
  [Define if your assembler supports explicit relocations.])])
    gcc_GAS_CHECK_FEATURE([jsrdirect relocation support],
	gcc_cv_as_alpha_jsrdirect_relocs, [2,16,90],,
[	.set nomacro
	.text
	ldq	$27, a($29)	!literal!1
	jsr	$26, ($27), a	!lituse_jsrdirect!1],,
    [AC_DEFINE(HAVE_AS_JSRDIRECT_RELOCS, 1,
  [Define if your assembler supports the lituse_jsrdirect relocation.])])
    ;;

  cris-*-*)
    gcc_GAS_CHECK_FEATURE([-no-mul-bug-abort option],
      gcc_cv_as_cris_no_mul_bug,[2,15,91],
      [-no-mul-bug-abort], [.text],,
      [AC_DEFINE(HAVE_AS_NO_MUL_BUG_ABORT_OPTION, 1,
		[Define if your assembler supports the -no-mul-bug-abort option.])])
    ;;

  sparc*-*-*)
    gcc_GAS_CHECK_FEATURE([.register], gcc_cv_as_sparc_register_op,,,
      [.register %g2, #scratch],,
      [AC_DEFINE(HAVE_AS_REGISTER_PSEUDO_OP, 1,
		[Define if your assembler supports .register.])])

    gcc_GAS_CHECK_FEATURE([@%:@nobits], gcc_cv_as_sparc_nobits,,,
      [.section "nobits",#alloc,#write,#nobits
       .section "progbits",#alloc,#write,#progbits])
    AC_DEFINE_UNQUOTED(HAVE_AS_SPARC_NOBITS,
      [`if test $gcc_cv_as_sparc_nobits = yes; then echo 1; else echo 0; fi`],
      [Define to 1 if your assembler supports #nobits, 0 otherwise.])

    gcc_GAS_CHECK_FEATURE([-relax option], gcc_cv_as_sparc_relax,,
      [-relax], [.text],,
      [AC_DEFINE(HAVE_AS_RELAX_OPTION, 1,
		[Define if your assembler supports -relax option.])])

    gcc_GAS_CHECK_FEATURE([GOTDATA_OP relocs],
      gcc_cv_as_sparc_gotdata_op,,
      [-K PIC],
[.text
.align 4
foo:
	nop
bar:
	sethi %gdop_hix22(foo), %g1
	xor    %g1, %gdop_lox10(foo), %g1
	ld    [[%l7 + %g1]], %g2, %gdop(foo)],
      [if test x$gcc_cv_ld != x \
       && $gcc_cv_ld -o conftest conftest.o -G > /dev/null 2>&1; then
         if test x$gcc_cv_objdump != x; then
           if $gcc_cv_objdump -s -j .text conftest 2> /dev/null \
              | grep ' 03000004 82186004 c405c001'> /dev/null 2>&1; then
	       gcc_cv_as_sparc_gotdata_op=no
           else
	       gcc_cv_as_sparc_gotdata_op=yes
           fi
         fi
       fi
       rm -f conftest],
      [AC_DEFINE(HAVE_AS_SPARC_GOTDATA_OP, 1,
		[Define if your assembler and linker support GOTDATA_OP relocs.])])

    gcc_GAS_CHECK_FEATURE([unaligned pcrel relocs],
      gcc_cv_as_sparc_ua_pcrel,,
      [-K PIC],
[.text
foo:
	nop
.data
.align 4
.byte 0
.uaword %r_disp32(foo)],
      [if test x$gcc_cv_ld != x \
       && $gcc_cv_ld -o conftest conftest.o -G > /dev/null 2>&1; then
	 gcc_cv_as_sparc_ua_pcrel=yes
       fi
       rm -f conftest],
      [AC_DEFINE(HAVE_AS_SPARC_UA_PCREL, 1,
		[Define if your assembler and linker support unaligned PC relative relocs.])

      gcc_GAS_CHECK_FEATURE([unaligned pcrel relocs against hidden symbols],
	gcc_cv_as_sparc_ua_pcrel_hidden,,
	[-K PIC],
[.data
.align 4
.byte 0x31
.uaword %r_disp32(foo)
.byte 0x32, 0x33, 0x34
.global foo
.hidden foo
foo:
.skip 4],
	[if test x$gcc_cv_ld != x && test x$gcc_cv_objdump != x \
	 && $gcc_cv_ld -o conftest conftest.o -G > /dev/null 2>&1 \
	 && $gcc_cv_objdump -s -j .data conftest 2> /dev/null \
	    | grep ' 31000000 07323334' > /dev/null 2>&1; then
	    if $gcc_cv_objdump -R conftest 2> /dev/null \
	       | grep 'DISP32' > /dev/null 2>&1; then
		:
	    else
		gcc_cv_as_sparc_ua_pcrel_hidden=yes
	    fi
	 fi
	 rm -f conftest],
	 [AC_DEFINE(HAVE_AS_SPARC_UA_PCREL_HIDDEN, 1,
		   [Define if your assembler and linker support unaligned PC relative relocs against hidden symbols.])])
    ]) # unaligned pcrel relocs

    gcc_GAS_CHECK_FEATURE([offsetable %lo()],
      gcc_cv_as_sparc_offsetable_lo10,,
      [-xarch=v9],
[.text
	or %g1, %lo(ab) + 12, %g1
	or %g1, %lo(ab + 12), %g1],
      [if test x$gcc_cv_objdump != x \
       && $gcc_cv_objdump -s -j .text conftest.o 2> /dev/null \
          | grep ' 82106000 82106000' > /dev/null 2>&1; then
	 gcc_cv_as_sparc_offsetable_lo10=yes
       fi],
       [AC_DEFINE(HAVE_AS_OFFSETABLE_LO10, 1,
	         [Define if your assembler supports offsetable %lo().])])

    gcc_GAS_CHECK_FEATURE([FMAF, HPC, and VIS 3.0 instructions],
      gcc_cv_as_sparc_fmaf,,
      [-xarch=v9d],
      [.text
       .register %g2, #scratch
       .register %g3, #scratch
       .align 4
       fmaddd %f0, %f2, %f4, %f6
       addxccc %g1, %g2, %g3
       fsrl32 %f2, %f4, %f8
       fnaddd %f10, %f12, %f14],,
      [AC_DEFINE(HAVE_AS_FMAF_HPC_VIS3, 1,
                [Define if your assembler supports FMAF, HPC, and VIS 3.0 instructions.])])

    gcc_GAS_CHECK_FEATURE([SPARC4 instructions],
      gcc_cv_as_sparc_sparc4,,
      [-xarch=sparc4],
      [.text
       .register %g2, #scratch
       .register %g3, #scratch
       .align 4
       cxbe %g2, %g3, 1f
1:     cwbneg %g2, %g3, 1f
1:     sha1
       md5
       aes_kexpand0 %f4, %f6, %f8
       des_round %f38, %f40, %f42, %f44
       camellia_f %f54, %f56, %f58, %f60
       kasumi_fi_xor %f46, %f48, %f50, %f52],,
      [AC_DEFINE(HAVE_AS_SPARC4, 1,
                [Define if your assembler supports SPARC4 instructions.])])

    gcc_GAS_CHECK_FEATURE([LEON instructions],
      gcc_cv_as_sparc_leon,,
      [-Aleon],
      [.text
       .register %g2, #scratch
       .register %g3, #scratch
       .align 4
       smac %g2, %g3, %g1
       umac %g2, %g3, %g1
       casa [[%g2]] 0xb, %g3, %g1],,
      [AC_DEFINE(HAVE_AS_LEON, 1,
                [Define if your assembler supports LEON instructions.])])
    ;;

changequote(,)dnl
  i[34567]86-*-* | x86_64-*-*)
changequote([,])dnl
    case $target_os in
      cygwin*)
	# Full C++ conformance when using a shared libstdc++-v3 requires some
	# support from the Cygwin DLL, which in more recent versions exports
	# wrappers to aid in interposing and redirecting operators new, delete,
	# etc., as per n2800 #17.6.4.6 [replacement.functions].  Check if we
	# are configuring for a version of Cygwin that exports the wrappers.
	if test x$host = x$target && test x$host_cpu = xi686; then
	  AC_CHECK_FUNC([__wrap__Znaj],[gcc_ac_cygwin_dll_wrappers=yes],[gcc_ac_cygwin_dll_wrappers=no])
	else
	  # Can't check presence of libc functions during cross-compile, so
	  # we just have to assume we're building for an up-to-date target.
	  gcc_ac_cygwin_dll_wrappers=yes
	fi
	AC_DEFINE_UNQUOTED(USE_CYGWIN_LIBSTDCXX_WRAPPERS,
	  [`if test $gcc_ac_cygwin_dll_wrappers = yes; then echo 1; else echo 0; fi`],
	  [Define if you want to generate code by default that assumes that the
	   Cygwin DLL exports wrappers to support libstdc++ function replacement.])
    esac
    case $target_os in
      cygwin* | pe | mingw32* | interix*)
	# Recent binutils allows the three-operand form of ".comm" on PE.  This
	# definition is used unconditionally to initialise the default state of
	# the target option variable that governs usage of the feature.
	gcc_GAS_CHECK_FEATURE([.comm with alignment], gcc_cv_as_comm_has_align,
	 [2,19,52],,[.comm foo,1,32])
	AC_DEFINE_UNQUOTED(HAVE_GAS_ALIGNED_COMM,
	  [`if test $gcc_cv_as_comm_has_align = yes; then echo 1; else echo 0; fi`],
	  [Define if your assembler supports specifying the alignment
	   of objects allocated using the GAS .comm command.])
	# Used for DWARF 2 in PE
	gcc_GAS_CHECK_FEATURE([.secrel32 relocs],
	  gcc_cv_as_ix86_pe_secrel32,
	  [2,15,91],,
[.text
foo:	nop
.data
	.secrel32 foo],
	  [if test x$gcc_cv_ld != x \
	   && $gcc_cv_ld -o conftest conftest.o > /dev/null 2>&1; then
	     gcc_cv_as_ix86_pe_secrel32=yes
	   fi
	   rm -f conftest],
	  [AC_DEFINE(HAVE_GAS_PE_SECREL32_RELOC, 1,
	    [Define if your assembler and linker support 32-bit section relative relocs via '.secrel32 label'.])])
	# Test if the assembler supports the extended form of the .section
	# directive that specifies section alignment.  LTO support uses this,
	# but normally only after installation, so we warn but don't fail the
	# configure if LTO is enabled but the assembler does not support it.
	gcc_GAS_CHECK_FEATURE([.section with alignment], gcc_cv_as_section_has_align,
	  [2,20,1],-fatal-warnings,[.section lto_test,"dr0"])
	if test x$gcc_cv_as_section_has_align != xyes; then
	  case ",$enable_languages," in
	    *,lto,*)
	      AC_MSG_WARN([LTO for $target requires binutils >= 2.20.1, but version found appears insufficient; LTO will not work until binutils is upgraded.])
	      ;;
	  esac
	fi
	;;
    esac

    # Test if the assembler supports the section flag 'e' for specifying
    # an excluded section.
    gcc_GAS_CHECK_FEATURE([.section with e], gcc_cv_as_section_has_e,
      [2,22,51], [--fatal-warnings],
[.section foo1,"e"
.byte 0,0,0,0])
    AC_DEFINE_UNQUOTED(HAVE_GAS_SECTION_EXCLUDE,
      [`if test $gcc_cv_as_section_has_e = yes; then echo 1; else echo 0; fi`],
      [Define if your assembler supports specifying the section flag e.])

    gcc_GAS_CHECK_FEATURE([filds and fists mnemonics],
       gcc_cv_as_ix86_filds,,,
       [filds mem; fists mem],,
       [AC_DEFINE(HAVE_AS_IX86_FILDS, 1,
         [Define if your assembler uses filds and fists mnemonics.])])

    gcc_GAS_CHECK_FEATURE([fildq and fistpq mnemonics],
       gcc_cv_as_ix86_fildq,,,
       [fildq mem; fistpq mem],,
       [AC_DEFINE(HAVE_AS_IX86_FILDQ, 1,
         [Define if your assembler uses fildq and fistq mnemonics.])])

    gcc_GAS_CHECK_FEATURE([cmov syntax],
      gcc_cv_as_ix86_cmov_sun_syntax,,,
      [cmovl.l %edx, %eax],,
      [AC_DEFINE(HAVE_AS_IX86_CMOV_SUN_SYNTAX, 1,
        [Define if your assembler supports the Sun syntax for cmov.])])

    gcc_GAS_CHECK_FEATURE([ffreep mnemonic],
      gcc_cv_as_ix86_ffreep,,,
      [ffreep %st(1)],,
      [AC_DEFINE(HAVE_AS_IX86_FFREEP, 1,
        [Define if your assembler supports the ffreep mnemonic.])])

    gcc_GAS_CHECK_FEATURE([.quad directive],
      gcc_cv_as_ix86_quad,,,
      [.quad 0],,
      [AC_DEFINE(HAVE_AS_IX86_QUAD, 1,
        [Define if your assembler supports the .quad directive.])])

    gcc_GAS_CHECK_FEATURE([sahf mnemonic],
      gcc_cv_as_ix86_sahf,,,
      [.code64
       sahf],,
      [AC_DEFINE(HAVE_AS_IX86_SAHF, 1,
        [Define if your assembler supports the sahf mnemonic in 64bit mode.])])

    gcc_GAS_CHECK_FEATURE([interunit movq mnemonic],
      gcc_cv_as_ix86_interunit_movq,,,
      [.code64
       movq %mm0, %rax
       movq %rax, %xmm0])
    AC_DEFINE_UNQUOTED(HAVE_AS_IX86_INTERUNIT_MOVQ,
      [`if test $gcc_cv_as_ix86_interunit_movq = yes; then echo 1; else echo 0; fi`],
      [Define if your assembler supports interunit movq mnemonic.])

    gcc_GAS_CHECK_FEATURE([hle prefixes],
      gcc_cv_as_ix86_hle,,,
      [lock xacquire cmpxchg %esi, (%ecx)],,
      [AC_DEFINE(HAVE_AS_IX86_HLE, 1,
        [Define if your assembler supports HLE prefixes.])])

    gcc_GAS_CHECK_FEATURE([swap suffix],
      gcc_cv_as_ix86_swap,,,
      [movl.s %esp, %ebp],,
      [AC_DEFINE(HAVE_AS_IX86_SWAP, 1,
        [Define if your assembler supports the swap suffix.])])

    gcc_GAS_CHECK_FEATURE([different section symbol subtraction],
      gcc_cv_as_ix86_diff_sect_delta,,,
      [.section .rodata
.L1:
        .long .L2-.L1
        .long .L3-.L1
        .text
.L3:    nop
.L2:    nop],,
      [AC_DEFINE(HAVE_AS_IX86_DIFF_SECT_DELTA, 1,
        [Define if your assembler supports the subtraction of symbols in different sections.])])

    # These two are used unconditionally by i386.[ch]; it is to be defined
    # to 1 if the feature is present, 0 otherwise.
    as_ix86_gotoff_in_data_opt=
    if test x$gas = xyes; then
      as_ix86_gotoff_in_data_opt="--32"
    fi
    gcc_GAS_CHECK_FEATURE([GOTOFF in data],
      gcc_cv_as_ix86_gotoff_in_data, [2,11,0],
      [$as_ix86_gotoff_in_data_opt],
[	.text
.L0:
	nop
	.data
	.long .L0@GOTOFF])
    AC_DEFINE_UNQUOTED(HAVE_AS_GOTOFF_IN_DATA,
      [`if test $gcc_cv_as_ix86_gotoff_in_data = yes; then echo 1; else echo 0; fi`],
      [Define true if the assembler supports '.long foo@GOTOFF'.])

    gcc_GAS_CHECK_FEATURE([rep and lock prefix],
        gcc_cv_as_ix86_rep_lock_prefix,,,
	[rep movsl
	 rep ret
	 rep nop
	 rep bsf %ecx, %eax
	 rep bsr %ecx, %eax
	 lock addl %edi, (%eax,%esi)
	 lock orl $0, (%esp)],,
        [AC_DEFINE(HAVE_AS_IX86_REP_LOCK_PREFIX, 1,
          [Define if the assembler supports 'rep <insn>, lock <insn>'.])])

    gcc_GAS_CHECK_FEATURE([ud2 mnemonic],
	gcc_cv_as_ix86_ud2,,,
	[ud2],,
      [AC_DEFINE(HAVE_AS_IX86_UD2, 1,
	[Define if your assembler supports the 'ud2' mnemonic.])])

    gcc_GAS_CHECK_FEATURE([R_386_TLS_GD_PLT reloc],
        gcc_cv_as_ix86_tlsgdplt,,,
	[call    tls_gd@tlsgdplt],
	[if test x$gcc_cv_ld != x \
	 && $gcc_cv_ld -o conftest conftest.o -G > /dev/null 2>&1; then
	   gcc_cv_as_ix86_tlsgdplt=yes
	 fi
	 rm -f conftest],
      [AC_DEFINE(HAVE_AS_IX86_TLSGDPLT, 1,
        [Define if your assembler and linker support @tlsgdplt.])])

    conftest_s='
	.section .tdata,"aw'$tls_section_flag'",@progbits
tls_ld:
	.section .text,"ax",@progbits
	 call    tls_ld@tlsldmplt'
    gcc_GAS_CHECK_FEATURE([R_386_TLS_LDM_PLT reloc],
        gcc_cv_as_ix86_tlsldmplt,,,
	[$conftest_s],
	[if test x$gcc_cv_ld != x \
	 && $gcc_cv_ld -o conftest conftest.o -G > /dev/null 2>&1; then
	   gcc_cv_as_ix86_tlsldmplt=yes
	 fi
	 rm -f conftest])
    AC_DEFINE_UNQUOTED(HAVE_AS_IX86_TLSLDMPLT,
      [`if test $gcc_cv_as_ix86_tlsldmplt = yes; then echo 1; else echo 0; fi`],
      [Define to 1 if your assembler and linker support @tlsldmplt.])

    # Enforce 32-bit output with gas and gld.
    if test x$gas = xyes; then
      as_ix86_tls_ldm_opt="--32"
    fi
    if echo "$ld_ver" | grep GNU > /dev/null; then
      if $gcc_cv_ld -V 2>/dev/null | grep elf_i386_sol2 > /dev/null; then
        ld_ix86_tls_ldm_opt="-melf_i386_sol2"
      else
        ld_ix86_tls_ldm_opt="-melf_i386"
      fi
    fi
    conftest_s='
	.section .text,"ax",@progbits
        .globl  _start
        .type   _start, @function
_start:      
	leal	value@tlsldm(%ebx), %eax
	call	___tls_get_addr@plt

        .section .tdata,"aw'$tls_section_flag'",@progbits
        .type	value, @object
value:'
    gcc_GAS_CHECK_FEATURE([R_386_TLS_LDM reloc],
        gcc_cv_as_ix86_tlsldm,,
	[$as_ix86_tls_ldm_opt],
	[$conftest_s],
	[if test x$gcc_cv_ld != x && test x$gcc_cv_objdump != x \
	    && $gcc_cv_ld $ld_ix86_tls_ldm_opt -o conftest conftest.o $ld_tls_libs -lc > /dev/null 2>&1; then
	   if $gcc_cv_objdump -d conftest 2>/dev/null | grep nop > /dev/null \
	      || dis conftest 2>/dev/null | grep nop > /dev/null; then
	     gcc_cv_as_ix86_tlsldm=yes
	   fi
	 fi
	 rm -f conftest])
    AC_DEFINE_UNQUOTED(HAVE_AS_IX86_TLSLDM,
      [`if test $gcc_cv_as_ix86_tlsldm = yes; then echo 1; else echo 0; fi`],
      [Define to 1 if your assembler and linker support @tlsldm.])

    ;;

  ia64*-*-*)
    gcc_GAS_CHECK_FEATURE([ltoffx and ldxmov relocs],
	gcc_cv_as_ia64_ltoffx_ldxmov_relocs, [2,14,0],,
[	.text
	addl r15 = @ltoffx(x#), gp
	;;
	ld8.mov r16 = [[r15]], x#],,
    [AC_DEFINE(HAVE_AS_LTOFFX_LDXMOV_RELOCS, 1,
	  [Define if your assembler supports ltoffx and ldxmov relocations.])])

    ;;

  powerpc*-*-*)
    case $target in
      *-*-aix*) conftest_s='	.machine "pwr5"
	.csect .text[[PR]]
	mfcr 3,128';;
      *-*-darwin*)
	gcc_GAS_CHECK_FEATURE([.machine directive support],
	  gcc_cv_as_machine_directive,,,
	  [	.machine ppc7400])
	if test x$gcc_cv_as_machine_directive != xyes; then
	  echo "*** This target requires an assembler supporting \".machine\"" >&2
	  echo you can get it from: ftp://gcc.gnu.org/pub/gcc/infrastructure/cctools-528.5.dmg >&2
	  test x$build = x$target && exit 1
	fi
	conftest_s='	.text
	mfcr r3,128';;
      *) conftest_s='	.machine power4
	.text
	mfcr 3,128';;
    esac

    gcc_GAS_CHECK_FEATURE([mfcr field support],
      gcc_cv_as_powerpc_mfcrf, [2,14,0],,
      [$conftest_s],,
      [AC_DEFINE(HAVE_AS_MFCRF, 1,
	  [Define if your assembler supports mfcr field.])])

    case $target in
      *-*-aix*) conftest_s='	.machine "pwr5"
	.csect .text[[PR]]
	popcntb 3,3';;
      *) conftest_s='	.machine power5
	.text
	popcntb 3,3';;
    esac

    gcc_GAS_CHECK_FEATURE([popcntb support],
      gcc_cv_as_powerpc_popcntb, [2,17,0],,
      [$conftest_s],,
      [AC_DEFINE(HAVE_AS_POPCNTB, 1,
	  [Define if your assembler supports popcntb field.])])

    case $target in
      *-*-aix*) conftest_s='	.machine "pwr5x"
	.csect .text[[PR]]
	frin 1,1';;
      *) conftest_s='	.machine power5
	.text
	frin 1,1';;
    esac

    gcc_GAS_CHECK_FEATURE([fp round support],
      gcc_cv_as_powerpc_fprnd, [2,17,0],,
      [$conftest_s],,
      [AC_DEFINE(HAVE_AS_FPRND, 1,
	  [Define if your assembler supports fprnd.])])

    case $target in
      *-*-aix*) conftest_s='	.machine "pwr6"
	.csect .text[[PR]]
	mffgpr 1,3';;
      *) conftest_s='	.machine power6
	.text
	mffgpr 1,3';;
    esac

    gcc_GAS_CHECK_FEATURE([move fp gpr support],
      gcc_cv_as_powerpc_mfpgpr, [2,19,2],,
      [$conftest_s],,
      [AC_DEFINE(HAVE_AS_MFPGPR, 1,
	  [Define if your assembler supports mffgpr and mftgpr.])])

    case $target in
      *-*-aix*) conftest_s='	.csect .text[[PR]]
LCF..0:
	addis 11,30,_GLOBAL_OFFSET_TABLE_-LCF..0@ha';;
      *-*-darwin*)
	conftest_s='	.text
LCF0:
	addis r11,r30,_GLOBAL_OFFSET_TABLE_-LCF0@ha';;
      *) conftest_s='	.text
.LCF0:
	addis 11,30,_GLOBAL_OFFSET_TABLE_-.LCF0@ha';;
    esac

    gcc_GAS_CHECK_FEATURE([rel16 relocs],
      gcc_cv_as_powerpc_rel16, [2,17,0], -a32,
      [$conftest_s],,
      [AC_DEFINE(HAVE_AS_REL16, 1,
	  [Define if your assembler supports R_PPC_REL16 relocs.])])

    case $target in
      *-*-aix*) conftest_s='	.machine "pwr6"
	.csect .text[[PR]]
	cmpb 3,4,5';;
      *) conftest_s='	.machine power6
	.text
	cmpb 3,4,5';;
    esac

    gcc_GAS_CHECK_FEATURE([compare bytes support],
      gcc_cv_as_powerpc_cmpb, [2,19,2], -a32,
      [$conftest_s],,
      [AC_DEFINE(HAVE_AS_CMPB, 1,
	  [Define if your assembler supports cmpb.])])

    case $target in
      *-*-aix*) conftest_s='	.machine "pwr6"
	.csect .text[[PR]]
	dadd 1,2,3';;
      *) conftest_s='	.machine power6
	.text
	dadd 1,2,3';;
    esac

    gcc_GAS_CHECK_FEATURE([decimal float support],
      gcc_cv_as_powerpc_dfp, [2,19,2], -a32,
      [$conftest_s],,
      [AC_DEFINE(HAVE_AS_DFP, 1,
	  [Define if your assembler supports DFP instructions.])])

    case $target in
      *-*-aix*) conftest_s='	.machine "pwr7"
	.csect .text[[PR]]
	lxvd2x 1,2,3';;
      *) conftest_s='	.machine power7
	.text
	lxvd2x 1,2,3';;
    esac

    gcc_GAS_CHECK_FEATURE([vector-scalar support],
      gcc_cv_as_powerpc_vsx, [2,19,2], -a32,
      [$conftest_s],,
      [AC_DEFINE(HAVE_AS_VSX, 1,
	  [Define if your assembler supports VSX instructions.])])

    case $target in
      *-*-aix*) conftest_s='	.machine "pwr7"
	.csect .text[[PR]]
	popcntd 3,3';;
      *) conftest_s='	.machine power7
	.text
	popcntd 3,3';;
    esac

    gcc_GAS_CHECK_FEATURE([popcntd support],
      gcc_cv_as_powerpc_popcntd, [2,19,2], -a32,
      [$conftest_s],,
      [AC_DEFINE(HAVE_AS_POPCNTD, 1,
	  [Define if your assembler supports POPCNTD instructions.])])

    case $target in
      *-*-aix*) conftest_s='	.machine "pwr8"
	.csect .text[[PR]]';;
      *) conftest_s='	.machine power8
	.text';;
    esac

    gcc_GAS_CHECK_FEATURE([power8 support],
      gcc_cv_as_powerpc_power8, [2,19,2], -a32,
      [$conftest_s],,
      [AC_DEFINE(HAVE_AS_POWER8, 1,
	  [Define if your assembler supports POWER8 instructions.])])

    case $target in
      *-*-aix*) conftest_s='	.csect .text[[PR]]
	lwsync';;
      *) conftest_s='	.text
	lwsync';;
    esac

    gcc_GAS_CHECK_FEATURE([lwsync support],
      gcc_cv_as_powerpc_lwsync, [2,19,2], -a32,
      [$conftest_s],,
      [AC_DEFINE(HAVE_AS_LWSYNC, 1,
	  [Define if your assembler supports LWSYNC instructions.])])

    case $target in
      *-*-aix*) conftest_s='	.machine "476"
	.csect .text[[PR]]
	dci 0';;
      *) conftest_s='	.machine "476"
	.text
	dci 0';;
    esac

    gcc_GAS_CHECK_FEATURE([data cache invalidate support],
      gcc_cv_as_powerpc_dci, [9,99,0], -a32,
      [$conftest_s],,
      [AC_DEFINE(HAVE_AS_DCI, 1,
	  [Define if your assembler supports the DCI/ICI instructions.])])

    gcc_GAS_CHECK_FEATURE([.gnu_attribute support],
      gcc_cv_as_powerpc_gnu_attribute, [2,18,0],,
      [.gnu_attribute 4,1],,
      [AC_DEFINE(HAVE_AS_GNU_ATTRIBUTE, 1,
	  [Define if your assembler supports .gnu_attribute.])])

    gcc_GAS_CHECK_FEATURE([tls marker support],
      gcc_cv_as_powerpc_tls_markers, [2,20,0],,
      [ bl __tls_get_addr(x@tlsgd)],,
      [AC_DEFINE(HAVE_AS_TLS_MARKERS, 1,
	  [Define if your assembler supports arg info for __tls_get_addr.])])

    case $target in
      *-*-aix*)
	gcc_GAS_CHECK_FEATURE([.ref support],
	  gcc_cv_as_aix_ref, [2,21,0],,
	  [	.csect stuff[[rw]]
	     stuff:
		.long 1
		.extern sym
		.ref sym
	  ],,
	  [AC_DEFINE(HAVE_AS_REF, 1,
	    [Define if your assembler supports .ref])])
	;;
    esac
    ;;

  mips*-*-*)
    gcc_GAS_CHECK_FEATURE([explicit relocation support],
      gcc_cv_as_mips_explicit_relocs, [2,14,0],,
[	lw $4,%gp_rel(foo)($4)],,
      [if test x$target_cpu_default = x
       then target_cpu_default=MASK_EXPLICIT_RELOCS
       else target_cpu_default="($target_cpu_default)|MASK_EXPLICIT_RELOCS"
       fi])
    gcc_GAS_CHECK_FEATURE([-mno-shared support],
      gcc_cv_as_mips_no_shared, [2,16,0], [-mno-shared], [nop],,
      [AC_DEFINE(HAVE_AS_NO_SHARED, 1,
		 [Define if the assembler understands -mno-shared.])])

    gcc_GAS_CHECK_FEATURE([.gnu_attribute support],
      gcc_cv_as_mips_gnu_attribute, [2,18,0],,
      [.gnu_attribute 4,1],,
      [AC_DEFINE(HAVE_AS_GNU_ATTRIBUTE, 1,
	  [Define if your assembler supports .gnu_attribute.])])

    gcc_GAS_CHECK_FEATURE([.module support],
      gcc_cv_as_mips_dot_module,,,
      [.module fp=32],,
      [AC_DEFINE(HAVE_AS_DOT_MODULE, 1,
	  [Define if your assembler supports .module.])])
    if test x$gcc_cv_as_mips_dot_module = xno \
       && test x$with_fp_32 != x; then
      AC_MSG_ERROR(
	[Requesting --with-fp-32= requires assembler support for .module.])
    fi

    gcc_GAS_CHECK_FEATURE([.micromips support],
      gcc_cv_as_micromips_support,,[--fatal-warnings],
      [.set micromips],,
      [AC_DEFINE(HAVE_GAS_MICROMIPS, 1,
          [Define if your assembler supports the .set micromips directive])])

    gcc_GAS_CHECK_FEATURE([.dtprelword support],
      gcc_cv_as_mips_dtprelword, [2,18,0],,
      [.section .tdata,"awT",@progbits
x:
	.word 2
	.text
	.dtprelword x+0x8000],,
      [AC_DEFINE(HAVE_AS_DTPRELWORD, 1,
	  [Define if your assembler supports .dtprelword.])])

    gcc_GAS_CHECK_FEATURE([DSPR1 mult with four accumulators support],
      gcc_cv_as_mips_dspr1_mult,,,
[	.set	mips32r2
	.set	nodspr2
	.set	dsp
	madd	$ac3,$4,$5
	maddu	$ac3,$4,$5
	msub	$ac3,$4,$5
	msubu	$ac3,$4,$5
	mult	$ac3,$4,$5
	multu	$ac3,$4,$5],,
      [AC_DEFINE(HAVE_AS_DSPR1_MULT, 1,
	  [Define if your assembler supports DSPR1 mult.])])

    AC_MSG_CHECKING(assembler and linker for explicit JALR relocation)
    gcc_cv_as_ld_jalr_reloc=no
    if test $gcc_cv_as_mips_explicit_relocs = yes; then
      if test $in_tree_ld = yes ; then
        if test "$gcc_cv_gld_major_version" -eq 2 -a "$gcc_cv_gld_minor_version" -ge 20 -o "$gcc_cv_gld_major_version" -gt 2 \
           && test $in_tree_ld_is_elf = yes; then
          gcc_cv_as_ld_jalr_reloc=yes
        fi
      elif test x$gcc_cv_as != x -a x$gcc_cv_ld != x -a x$gcc_cv_objdump != x; then
        echo '	.ent x' > conftest.s
        echo 'x:	lw $2,%got_disp(y)($3)' >> conftest.s
        echo '	lw $25,%call16(y)($28)' >> conftest.s
        echo '	.reloc	1f,R_MIPS_JALR,y' >> conftest.s
        echo '1:	jalr $25' >> conftest.s
        echo '	.reloc	1f,R_MIPS_JALR,x' >> conftest.s
        echo '1:	jalr $25' >> conftest.s
        echo '	.end x' >> conftest.s
        if $gcc_cv_as -o conftest.o conftest.s >/dev/null 2>&AS_MESSAGE_LOG_FD \
           && $gcc_cv_ld -shared -o conftest.so conftest.o >/dev/null 2>&AS_MESSAGE_LOG_FD; then
	  if $gcc_cv_objdump -d conftest.so | grep jalr >/dev/null 2>&1 \
	     && $gcc_cv_objdump -d conftest.so | grep "bal.*<x>" >/dev/null 2>&1; then
            gcc_cv_as_ld_jalr_reloc=yes
	  fi
        fi
        rm -f conftest.*
      fi
    fi
    if test $gcc_cv_as_ld_jalr_reloc = yes; then
      if test x$target_cpu_default = x; then
        target_cpu_default=MASK_RELAX_PIC_CALLS
      else
        target_cpu_default="($target_cpu_default)|MASK_RELAX_PIC_CALLS"
      fi
    fi
    AC_MSG_RESULT($gcc_cv_as_ld_jalr_reloc)

    AC_CACHE_CHECK([linker for .eh_frame personality relaxation],
      [gcc_cv_ld_mips_personality_relaxation],
      [gcc_cv_ld_mips_personality_relaxation=no
       if test $in_tree_ld = yes ; then
	 if test "$gcc_cv_gld_major_version" -eq 2 \
		 -a "$gcc_cv_gld_minor_version" -ge 21 \
		 -o "$gcc_cv_gld_major_version" -gt 2; then
	   gcc_cv_ld_mips_personality_relaxation=yes
	 fi
       elif test x$gcc_cv_as != x \
       	    	 -a x$gcc_cv_ld != x \
		 -a x$gcc_cv_readelf != x ; then
	 cat > conftest.s <<EOF
	.cfi_startproc
	.cfi_personality 0x80,indirect_ptr
	.ent test
test:
	nop
	.end test
	.cfi_endproc

	.section .data,"aw",@progbits
indirect_ptr:
	.dc.a personality
EOF
	 if $gcc_cv_as -KPIC -o conftest.o conftest.s > /dev/null 2>&1 \
	    && $gcc_cv_ld -o conftest conftest.o -shared > /dev/null 2>&1; then
	   if $gcc_cv_readelf -d conftest 2>&1 \
	      | grep TEXTREL > /dev/null 2>&1; then
	     :
	   elif $gcc_cv_readelf --relocs conftest 2>&1 \
	        | grep 'R_MIPS_REL32 *$' > /dev/null 2>&1; then
	     :
	   else
	     gcc_cv_ld_mips_personality_relaxation=yes
	   fi
	 fi
       fi
       rm -f conftest.s conftest.o conftest])
    if test x$gcc_cv_ld_mips_personality_relaxation = xyes; then
	    AC_DEFINE(HAVE_LD_PERSONALITY_RELAXATION, 1,
      [Define if your linker can relax absolute .eh_frame personality
pointers into PC-relative form.])
    fi

    gcc_GAS_CHECK_FEATURE([-mnan= support],
      gcc_cv_as_mips_nan,,
      [-mnan=2008],,,
      [AC_DEFINE(HAVE_AS_NAN, 1,
		 [Define if the assembler understands -mnan=.])])
    if test x$gcc_cv_as_mips_nan = xno \
       && test x$with_nan != x; then
      AC_MSG_ERROR(
	[Requesting --with-nan= requires assembler support for -mnan=])
    fi
    ;;
esac

# Mips and HP-UX need the GNU assembler.
# Linux on IA64 might be able to use the Intel assembler.

case "$target" in
  mips*-*-* | *-*-hpux* )
    if test x$gas_flag = xyes \
       || test x"$host" != x"$build" \
       || test ! -x "$gcc_cv_as" \
       || "$gcc_cv_as" -v < /dev/null 2>&1 | grep GNU > /dev/null; then
      :
    else
      echo "*** This configuration requires the GNU assembler" >&2
      exit 1
    fi
    ;;
esac

# ??? Not all targets support dwarf2 debug_line, even within a version
# of gas.  Moreover, we need to emit a valid instruction to trigger any
# info to the output file.  So, as supported targets are added to gas 2.11,
# add some instruction here to (also) show we expect this might work.
# ??? Once 2.11 is released, probably need to add first known working
# version to the per-target configury.
case "$cpu_type" in
  aarch64 | alpha | arm | avr | bfin | cris | i386 | m32c | m68k | microblaze \
  | mips | nios2 | pa | rs6000 | score | sparc | spu | tilegx | tilepro \
  | xstormy16 | xtensa)
    insn="nop"
    ;;
  ia64 | s390)
    insn="nop 0"
    ;;
  mmix)
    insn="swym 0"
    ;;
esac
if test x"$insn" != x; then
 conftest_s="\
	.file 1 \"conftest.s\"
	.loc 1 3 0
	$insn"
 gcc_GAS_CHECK_FEATURE([dwarf2 debug_line support],
  gcc_cv_as_dwarf2_debug_line,
  [elf,2,11,0],, [$conftest_s],
  [if test x$gcc_cv_objdump != x \
   && $gcc_cv_objdump -h conftest.o 2> /dev/null \
      | grep debug_line > /dev/null 2>&1; then
     gcc_cv_as_dwarf2_debug_line=yes
   fi])

# The .debug_line file table must be in the exact order that
# we specified the files, since these indices are also used
# by DW_AT_decl_file.  Approximate this test by testing if
# the assembler bitches if the same index is assigned twice.
 gcc_GAS_CHECK_FEATURE([buggy dwarf2 .file directive],
  gcc_cv_as_dwarf2_file_buggy,,,
[	.file 1 "foo.s"
	.file 1 "bar.s"])

 if test $gcc_cv_as_dwarf2_debug_line = yes \
 && test $gcc_cv_as_dwarf2_file_buggy = no; then
	AC_DEFINE(HAVE_AS_DWARF2_DEBUG_LINE, 1,
  [Define if your assembler supports dwarf2 .file/.loc directives,
   and preserves file table indices exactly as given.])
 fi

 gcc_GAS_CHECK_FEATURE([--gdwarf2 option],
  gcc_cv_as_gdwarf2_flag,
  [elf,2,11,0], [--gdwarf2], [$insn],,
  [AC_DEFINE(HAVE_AS_GDWARF2_DEBUG_FLAG, 1,
[Define if your assembler supports the --gdwarf2 option.])])

 gcc_GAS_CHECK_FEATURE([--gstabs option],
  gcc_cv_as_gstabs_flag,
  [elf,2,11,0], [--gstabs], [$insn],,
  [AC_DEFINE(HAVE_AS_GSTABS_DEBUG_FLAG, 1,
[Define if your assembler supports the --gstabs option.])])

 gcc_GAS_CHECK_FEATURE([--debug-prefix-map option],
  gcc_cv_as_debug_prefix_map_flag,
  [2,18,0], [--debug-prefix-map /a=/b], [$insn],,
  [AC_DEFINE(HAVE_AS_DEBUG_PREFIX_MAP, 1,
[Define if your assembler supports the --debug-prefix-map option.])])
fi

gcc_GAS_CHECK_FEATURE([compressed debug sections],
  gcc_cv_as_compress_debug,,[--compress-debug-sections],,
  [# gas compiled without zlib cannot compress debug sections and warns
   # about it, but still exits successfully.  So check for this, too.
   if $gcc_cv_as --compress-debug-sections -o conftest.o conftest.s 2>&1 | grep -i warning > /dev/null
   then
     gcc_cv_as_compress_debug=0
   elif $gcc_cv_as --compress-debug-sections -o conftest.o conftest.s > /dev/null 2>&1
   then
     gcc_cv_as_compress_debug=1
     gcc_cv_as_compress_debug_option="--compress-debug-sections"
     gcc_cv_as_no_compress_debug_option="--nocompress-debug-sections"
   else
     gcc_cv_as_compress_debug=0
   # FIXME: Future gas versions will support ELF gABI style via
   # --compress-debug-sections[=type].
   fi])
AC_DEFINE_UNQUOTED(HAVE_AS_COMPRESS_DEBUG, $gcc_cv_as_compress_debug,
[Define to the level of your assembler's compressed debug section support.])
AC_DEFINE_UNQUOTED(AS_COMPRESS_DEBUG_OPTION, "$gcc_cv_as_compress_debug_option",
[Define to the assembler option to enable compressed debug sections.])
AC_DEFINE_UNQUOTED(AS_NO_COMPRESS_DEBUG_OPTION, "$gcc_cv_as_no_compress_debug_option",
[Define to the assembler option to disable compressed debug sections.])

gcc_GAS_CHECK_FEATURE([.lcomm with alignment], gcc_cv_as_lcomm_with_alignment,
 ,,
[.lcomm bar,4,16],,
[AC_DEFINE(HAVE_GAS_LCOMM_WITH_ALIGNMENT, 1,
  [Define if your assembler supports .lcomm with an alignment field.])])

if test x$with_sysroot = x && test x$host = x$target \
   && test "$prefix" != "/usr" && test "x$prefix" != "x$local_prefix" \
   && test "$prefix" != "NONE"; then
  AC_DEFINE_UNQUOTED(PREFIX_INCLUDE_DIR, "$prefix/include",
[Define to PREFIX/include if cpp should also search that directory.])
fi

# Determine the version of glibc, if any, used on the target.
AC_MSG_CHECKING([for target glibc version])
AC_ARG_WITH([glibc-version],
  [AS_HELP_STRING([--with-glibc-version=M.N],
    [assume GCC used with glibc version M.N or later])], [
if [echo "$with_glibc_version" | grep '^[0-9][0-9]*\.[0-9][0-9]*$']; then
  glibc_version_major=`echo "$with_glibc_version" | sed -e 's/\..*//'`
  glibc_version_minor=`echo "$with_glibc_version" | sed -e 's/.*\.//'`
else
  AC_MSG_ERROR([option --with-glibc-version requires a version number M.N])
fi], [
glibc_version_major=0
glibc_version_minor=0
[if test -f $target_header_dir/features.h \
  && glibc_version_major_define=`$EGREP '^[ 	]*#[ 	]*define[ 	]+__GLIBC__[ 	]+[0-9]' $target_header_dir/features.h` \
  && glibc_version_minor_define=`$EGREP '^[ 	]*#[ 	]*define[ 	]+__GLIBC_MINOR__[ 	]+[0-9]' $target_header_dir/features.h`; then
  glibc_version_major=`echo "$glibc_version_major_define" | sed -e 's/.*__GLIBC__[ 	]*//'`
  glibc_version_minor=`echo "$glibc_version_minor_define" | sed -e 's/.*__GLIBC_MINOR__[ 	]*//'`
fi]])
AC_MSG_RESULT([$glibc_version_major.$glibc_version_minor])
AC_DEFINE_UNQUOTED([TARGET_GLIBC_MAJOR], [$glibc_version_major],
[GNU C Library major version number used on the target, or 0.])
AC_DEFINE_UNQUOTED([TARGET_GLIBC_MINOR], [$glibc_version_minor],
[GNU C Library minor version number used on the target, or 0.])

AC_ARG_ENABLE(gnu-unique-object,
 [AS_HELP_STRING([--enable-gnu-unique-object],
   [enable the use of the @gnu_unique_object ELF extension on glibc systems])],
 [case $enable_gnu_unique_object in
    yes | no) ;;
    *) AC_MSG_ERROR(['$enable_gnu_unique_object' is an invalid value for --enable-gnu-unique-object.
Valid choices are 'yes' and 'no'.]) ;;
  esac],
 [gcc_GAS_CHECK_FEATURE([gnu_unique_object], gcc_cv_as_gnu_unique_object,
   [elf,2,19,52],,
   [.type foo, '$target_type_format_char'gnu_unique_object],,
# We need to unquote above to to use the definition from config.gcc.
# Also check for ld.so support, i.e. glibc 2.11 or higher.
   [GCC_GLIBC_VERSION_GTE_IFELSE([2], [11], [enable_gnu_unique_object=yes], )]
   )])
if test x$enable_gnu_unique_object = xyes; then
  AC_DEFINE(HAVE_GAS_GNU_UNIQUE_OBJECT, 1,
   [Define if your assembler supports @gnu_unique_object.])
fi

AC_CACHE_CHECK([assembler for tolerance to line number 0],
 [gcc_cv_as_line_zero],
 [gcc_cv_as_line_zero=no
  if test $in_tree_gas = yes; then
    gcc_GAS_VERSION_GTE_IFELSE(2, 16, 91, [gcc_cv_as_line_zero=yes])
  elif test "x$gcc_cv_as" != x; then
    { echo '# 1 "test.s" 1'; echo '# 0 "" 2'; } > conftest.s
    if AC_TRY_COMMAND([$gcc_cv_as -o conftest.o conftest.s >&AS_MESSAGE_LOG_FD 2>conftest.out]) &&
       test "x`cat conftest.out`" = x
    then
      gcc_cv_as_line_zero=yes
    else
      echo "configure: failed program was" >&AS_MESSAGE_LOG_FD
      cat conftest.s >&AS_MESSAGE_LOG_FD
      echo "configure: error output was" >&AS_MESSAGE_LOG_FD
      cat conftest.out >&AS_MESSAGE_LOG_FD
    fi
    rm -f conftest.o conftest.s conftest.out
  fi])
if test "x$gcc_cv_as_line_zero" = xyes; then
  AC_DEFINE([HAVE_AS_LINE_ZERO], 1,
[Define if the assembler won't complain about a line such as # 0 "" 2.])
fi

AC_MSG_CHECKING(linker PT_GNU_EH_FRAME support)
gcc_cv_ld_eh_frame_hdr=no
if test $in_tree_ld = yes ; then
  if test "$gcc_cv_gld_major_version" -eq 2 -a "$gcc_cv_gld_minor_version" -ge 12 -o "$gcc_cv_gld_major_version" -gt 2 \
     && test $in_tree_ld_is_elf = yes; then
    gcc_cv_ld_eh_frame_hdr=yes
  fi
elif test x$gcc_cv_ld != x; then
  if echo "$ld_ver" | grep GNU > /dev/null; then
    # Check if linker supports --eh-frame-hdr option
    if $gcc_cv_ld --help 2>/dev/null | grep eh-frame-hdr > /dev/null; then
      gcc_cv_ld_eh_frame_hdr=yes
    fi
  else
    case "$target" in
      *-*-solaris2*)
        # Sun ld has various bugs in .eh_frame_hdr support before version 1.2251.
        if test "$ld_vers_major" -gt 1 || test "$ld_vers_minor" -ge 2251; then
          gcc_cv_ld_eh_frame_hdr=yes
        fi
        ;;
    esac
  fi
fi
GCC_TARGET_TEMPLATE([HAVE_LD_EH_FRAME_HDR])
if test x"$gcc_cv_ld_eh_frame_hdr" = xyes; then
	AC_DEFINE(HAVE_LD_EH_FRAME_HDR, 1,
[Define if your linker supports .eh_frame_hdr.])
fi
AC_MSG_RESULT($gcc_cv_ld_eh_frame_hdr)

AC_MSG_CHECKING(linker CIEv3 in .eh_frame support)
gcc_cv_ld_eh_frame_ciev3=no
if test $in_tree_ld = yes ; then
  if test "$gcc_cv_gld_major_version" -eq 2 -a "$gcc_cv_gld_minor_version" -ge 16 -o "$gcc_cv_gld_major_version" -gt 2 \
     && test $in_tree_ld_is_elf = yes; then
    gcc_cv_ld_eh_frame_ciev3=yes
  fi
elif test x$gcc_cv_ld != x; then
  if echo "$ld_ver" | grep GNU > /dev/null; then
    gcc_cv_ld_eh_frame_ciev3=yes
    if test 0"$ld_date" -lt 20040513; then
      if test -n "$ld_date"; then
	# If there was date string, but was earlier than 2004-05-13, fail
	gcc_cv_ld_eh_frame_ciev3=no
      elif test "$ld_vers_major" -lt 2; then
	gcc_cv_ld_eh_frame_ciev3=no
      elif test "$ld_vers_major" -eq 2 -a "$ld_vers_minor" -lt 16; then
	gcc_cv_ld_eh_frame_ciev3=no
      fi
    fi
  else
    case "$target" in
      *-*-solaris2*)
        # Sun ld added support for CIE v3 in .eh_frame in Solaris 11.1.
        if test "$ld_vers_major" -gt 1 || test "$ld_vers_minor" -ge 2324; then
          gcc_cv_ld_eh_frame_ciev3=yes
        fi
        ;;
    esac
  fi
fi
AC_DEFINE_UNQUOTED(HAVE_LD_EH_FRAME_CIEV3,
  [`if test x"$gcc_cv_ld_eh_frame_ciev3" = xyes; then echo 1; else echo 0; fi`],
  [Define 0/1 if your linker supports CIE v3 in .eh_frame.])
AC_MSG_RESULT($gcc_cv_ld_eh_frame_ciev3)

AC_MSG_CHECKING(linker position independent executable support)
gcc_cv_ld_pie=no
if test $in_tree_ld = yes ; then
  if test "$gcc_cv_gld_major_version" -eq 2 -a "$gcc_cv_gld_minor_version" -ge 15 -o "$gcc_cv_gld_major_version" -gt 2 \
     && test $in_tree_ld_is_elf = yes; then
    gcc_cv_ld_pie=yes
  fi
elif test x$gcc_cv_ld != x; then
	# Check if linker supports -pie option
	if $gcc_cv_ld --help 2>/dev/null | grep -- -pie > /dev/null; then
		gcc_cv_ld_pie=yes
	fi
fi
if test x"$gcc_cv_ld_pie" = xyes; then
	AC_DEFINE(HAVE_LD_PIE, 1,
[Define if your linker supports -pie option.])
fi
AC_MSG_RESULT($gcc_cv_ld_pie)

AC_MSG_CHECKING(linker EH-compatible garbage collection of sections)
gcc_cv_ld_eh_gc_sections=no
if test $in_tree_ld = yes ; then
  if test "$gcc_cv_gld_major_version" -eq 2 -a "$gcc_cv_gld_minor_version" -ge 17 -o "$gcc_cv_gld_major_version" -gt 2 \
     && test $in_tree_ld_is_elf = yes; then
    gcc_cv_ld_eh_gc_sections=yes
  fi
elif test x$gcc_cv_as != x -a x$gcc_cv_ld != x -a x$gcc_cv_objdump != x ; then
  cat > conftest.s <<EOF
	.section	.text
.globl _start
        .type _start, @function
_start:
	.long foo
	.size _start, .-_start
	.section	.text.foo,"ax",@progbits
	.type foo, @function
foo:
	.long 0
	.size foo, .-foo
	.section	.gcc_except_table.foo,"a",@progbits
.L0:
	.long 0
	.section	.eh_frame,"a",@progbits
	.long .L0
EOF
  if $gcc_cv_as -o conftest.o conftest.s > /dev/null 2>&1; then
    if $gcc_cv_ld -o conftest conftest.o --entry=_start --gc-sections 2>&1 \
	 | grep "gc-sections option ignored" > /dev/null; then
      gcc_cv_ld_eh_gc_sections=no
    elif $gcc_cv_objdump -h conftest 2> /dev/null \
         | grep gcc_except_table > /dev/null; then
      gcc_cv_ld_eh_gc_sections=yes
      # If no COMDAT groups, the compiler will emit .gnu.linkonce.t. sections.
      if test x$gcc_cv_as_comdat_group != xyes; then
	gcc_cv_ld_eh_gc_sections=no
	cat > conftest.s <<EOF
	.section	.text
.globl _start
        .type _start, @function
_start:
	.long foo
	.size _start, .-_start
	.section	.gnu.linkonce.t.foo,"ax",@progbits
	.type foo, @function
foo:
	.long 0
	.size foo, .-foo
	.section	.gcc_except_table.foo,"a",@progbits
.L0:
	.long 0
	.section	.eh_frame,"a",@progbits
	.long .L0
EOF
	if $gcc_cv_as -o conftest.o conftest.s > /dev/null 2>&1; then
	  if $gcc_cv_ld -o conftest conftest.o --entry=_start --gc-sections 2>&1 \
	       | grep "gc-sections option ignored" > /dev/null; then
	    gcc_cv_ld_eh_gc_sections=no
	  elif $gcc_cv_objdump -h conftest 2> /dev/null \
	       | grep gcc_except_table > /dev/null; then
	    gcc_cv_ld_eh_gc_sections=yes
	  fi
	fi
      fi
    fi
  fi
  rm -f conftest.s conftest.o conftest
fi
case "$target" in
  hppa*-*-linux*)
    # ??? This apparently exposes a binutils bug with PC-relative relocations.
    gcc_cv_ld_eh_gc_sections=no
    ;;
esac
if test x$gcc_cv_ld_eh_gc_sections = xyes; then
	AC_DEFINE(HAVE_LD_EH_GC_SECTIONS, 1,
  [Define if your linker supports garbage collection of
   sections in presence of EH frames.])
fi
AC_MSG_RESULT($gcc_cv_ld_eh_gc_sections)

AC_MSG_CHECKING(linker EH garbage collection of sections bug)
gcc_cv_ld_eh_gc_sections_bug=no
if test $in_tree_ld = yes ; then
  if test "$gcc_cv_gld_major_version" -eq 2 -a "$gcc_cv_gld_minor_version" -lt 19 -o "$gcc_cv_gld_major_version" -lt 2 \
     && test $in_tree_ld_is_elf = yes; then
    gcc_cv_ld_eh_gc_sections_bug=yes
  fi
elif test x$gcc_cv_as != x -a x$gcc_cv_ld != x -a x$gcc_cv_objdump != x -a x$gcc_cv_as_comdat_group = xyes; then
  gcc_cv_ld_eh_gc_sections_bug=yes
  cat > conftest.s <<EOF
	.section	.text
.globl _start
	.type _start, @function
_start:
	.long foo
	.size _start, .-_start
	.section	.text.startup.foo,"ax",@progbits
	.type foo, @function
foo:
	.long 0
	.size foo, .-foo
	.section	.gcc_except_table.foo,"a",@progbits
.L0:
	.long 0
	.section	.eh_frame,"a",@progbits
	.long .L0
EOF
  if $gcc_cv_as -o conftest.o conftest.s > /dev/null 2>&1; then
    if $gcc_cv_ld -o conftest conftest.o --entry=_start --gc-sections 2>&1 \
	 | grep "gc-sections option ignored" > /dev/null; then
      :
    elif $gcc_cv_objdump -h conftest 2> /dev/null \
	 | grep gcc_except_table > /dev/null; then
      gcc_cv_ld_eh_gc_sections_bug=no
    fi
  fi
  rm -f conftest.s conftest.o conftest
fi
if test x$gcc_cv_ld_eh_gc_sections_bug = xyes; then
	AC_DEFINE(HAVE_LD_EH_GC_SECTIONS_BUG, 1,
  [Define if your linker has buggy garbage collection of
   sections support when .text.startup.foo like sections are used.])
fi
AC_MSG_RESULT($gcc_cv_ld_eh_gc_sections_bug)

AC_MSG_CHECKING(linker for compressed debug sections)
# gold/gld support compressed debug sections since binutils 2.19/2.21
if test $in_tree_ld = yes ; then
  gcc_cv_ld_compress_debug=0
  if test "$gcc_cv_gld_major_version" -eq 2 -a "$gcc_cv_gld_minor_version" -ge 19 -o "$gcc_cv_gld_major_version" -gt 2 \
     && test $in_tree_ld_is_elf = yes && test $ld_is_gold = yes; then
    gcc_cv_ld_compress_debug=2
    gcc_cv_ld_compress_debug_option="--compress-debug-sections"
  elif test "$gcc_cv_gld_major_version" -eq 2 -a "$gcc_cv_gld_minor_version" -ge 21 -o "$gcc_cv_gld_major_version" -gt 2 \
     && test $in_tree_ld_is_elf = yes; then
    gcc_cv_ld_compress_debug=1
  fi
elif echo "$ld_ver" | grep GNU > /dev/null; then
  gcc_cv_ld_compress_debug=1
  if test 0"$ld_date" -lt 20050308; then
    if test -n "$ld_date"; then
      # If there was date string, but was earlier than 2005-03-08, fail
      gcc_cv_ld_compress_debug=0
    elif test "$ld_vers_major" -lt 2; then
      gcc_cv_ld_compress_debug=0
    elif test "$ld_vers_major" -eq 2 -a "$ld_vers_minor" -lt 21; then
      gcc_cv_ld_compress_debug=0
    fi
  fi
  if test $ld_is_gold = yes; then
    gcc_cv_ld_compress_debug=2
    gcc_cv_ld_compress_debug_option="--compress-debug-sections"
  fi
else
changequote(,)dnl
  case "${target}" in
    *-*-solaris2*)
      # Introduced in Solaris 11.2.
      if $gcc_cv_ld --help 2>&1 | grep -- '-z compress-sections' > /dev/null; then
        gcc_cv_ld_compress_debug=3
        gcc_cv_ld_compress_debug_option="-z compress-sections"
      else
        gcc_cv_ld_compress_debug=0
      fi
      ;;
    *)
      # Assume linkers other than GNU ld don't support compessed debug
      # sections.
      gcc_cv_ld_compress_debug=0
      ;;
  esac
changequote([,])dnl
fi
AC_DEFINE_UNQUOTED(HAVE_LD_COMPRESS_DEBUG, $gcc_cv_ld_compress_debug,
[Define to the level of your linker's compressed debug section support.])
AC_DEFINE_UNQUOTED(LD_COMPRESS_DEBUG_OPTION, "$gcc_cv_ld_compress_debug_option",
[Define to the linker option to enable compressed debug sections.])
AC_MSG_RESULT($gcc_cv_ld_compress_debug)

# --------
# UNSORTED
# --------

AC_CACHE_CHECK(linker --as-needed support,
gcc_cv_ld_as_needed,
[gcc_cv_ld_as_needed=no
gcc_cv_ld_as_needed_option='--as-needed'
gcc_cv_ld_no_as_needed_option='--no-as-needed'
if test $in_tree_ld = yes ; then
  if test "$gcc_cv_gld_major_version" -eq 2 -a "$gcc_cv_gld_minor_version" -ge 16 -o "$gcc_cv_gld_major_version" -gt 2 \
     && test $in_tree_ld_is_elf = yes; then
    gcc_cv_ld_as_needed=yes
  fi
elif test x$gcc_cv_ld != x; then
	# Check if linker supports --as-needed and --no-as-needed options
	if $gcc_cv_ld --help 2>/dev/null | grep as-needed > /dev/null; then
		gcc_cv_ld_as_needed=yes
	else
	  case "$target" in
	    # Solaris 2 ld always supports -z ignore/-z record.
	    *-*-solaris2*)
	      gcc_cv_ld_as_needed=yes
	      gcc_cv_ld_as_needed_option="-z ignore"
	      gcc_cv_ld_no_as_needed_option="-z record"
	      ;;
	  esac
	fi
fi
# --as-needed/-z ignore can only be used if libgcc_s.so.1 uses
# dl_iterate_phdr, i.e. since Solaris 11.
case "$target" in
  *-*-solaris2.1[[1-9]]*)
    case "$target" in
    i?86-*-* | x86_64-*-*)
      if echo "$ld_ver" | grep GNU > /dev/null; then
        # Doesn't work with gld on Solaris/x86 due to PR ld/12320.
        gcc_cv_ld_as_needed=no
      fi
      ;;
    esac
    ;;
  *-*-solaris2*)
    gcc_cv_ld_as_needed=no
    ;;
esac
])
if test x"$gcc_cv_ld_as_needed" = xyes; then
	AC_DEFINE(HAVE_LD_AS_NEEDED, 1,
[Define if your linker supports --as-needed/--no-as-needed or equivalent options.])
	AC_DEFINE_UNQUOTED(LD_AS_NEEDED_OPTION, "$gcc_cv_ld_as_needed_option",
[Define to the linker option to ignore unused dependencies.])
	AC_DEFINE_UNQUOTED(LD_NO_AS_NEEDED_OPTION, "$gcc_cv_ld_no_as_needed_option",
[Define to the linker option to keep unused dependencies.])
fi

AC_MSG_CHECKING(linker mapfile support for clearing hardware capabilities)
saved_LDFLAGS="$LDFLAGS"
for clearcap_map in sol2-clearcapv2.map sol2-clearcap.map; do
  LDFLAGS="$saved_LDFLAGS -Wl,-M,${srcdir}/config/$clearcap_map"
  AC_LINK_IFELSE([int main(void) {return 0;}],
    [gcc_cv_ld_clearcap=yes; break], [gcc_cv_ld_clearcap=no])
done
LDFLAGS="$saved_LDFLAGS"
if test "x$gcc_cv_ld_clearcap" = xyes; then
  AC_DEFINE([HAVE_LD_CLEARCAP], 1,
[Define if the linker supports clearing hardware capabilities via mapfile.])
  AC_CONFIG_LINKS([clearcap.map:${srcdir}/config/$clearcap_map])
fi
AC_MSG_RESULT($gcc_cv_ld_clearcap)

case "$target:$tm_file" in
  powerpc64-*-freebsd* | powerpc64*-*-linux* | powerpc*-*-linux*rs6000/biarch64.h*)
  case "$target" in
     *le-*-linux*)
     emul_name="-melf64lppc"
      ;;
     *-*-linux*)
     emul_name="-melf64ppc"
      ;;
     *-*-freebsd*)
     emul_name="-melf64ppc_fbsd"
      ;;
  esac
    AC_CACHE_CHECK(linker support for omitting dot symbols,
    gcc_cv_ld_no_dot_syms,
    [gcc_cv_ld_no_dot_syms=no
    if test x"$ld_is_gold" = xyes; then
      gcc_cv_ld_no_dot_syms=yes
    elif test $in_tree_ld = yes ; then
      if test "$gcc_cv_gld_major_version" -eq 2 -a "$gcc_cv_gld_minor_version" -ge 16 -o "$gcc_cv_gld_major_version" -gt 2; then
        gcc_cv_ld_no_dot_syms=yes
      fi
    elif test x$gcc_cv_as != x -a x$gcc_cv_ld != x ; then
      cat > conftest1.s <<EOF
	.text
	bl .foo
EOF
      cat > conftest2.s <<EOF
	.section ".opd","aw"
	.align 3
	.globl foo
	.type foo,@function
foo:
	.quad .LEfoo,.TOC.@tocbase,0
	.text
.LEfoo:
	blr
	.size foo,.-.LEfoo
EOF
      if $gcc_cv_as -a64 -o conftest1.o conftest1.s > /dev/null 2>&1 \
         && $gcc_cv_as -a64 -o conftest2.o conftest2.s > /dev/null 2>&1 \
         && $gcc_cv_ld $emul_name -o conftest conftest1.o conftest2.o > /dev/null 2>&1; then
        gcc_cv_ld_no_dot_syms=yes
      fi
      rm -f conftest conftest1.o conftest2.o conftest1.s conftest2.s
    fi
    ])
    if test x"$gcc_cv_ld_no_dot_syms" = xyes; then
      AC_DEFINE(HAVE_LD_NO_DOT_SYMS, 1,
    [Define if your PowerPC64 linker only needs function descriptor syms.])
    fi

    AC_CACHE_CHECK(linker large toc support,
    gcc_cv_ld_large_toc,
    [gcc_cv_ld_large_toc=no
    if test x"$ld_is_gold" = xyes; then
      gcc_cv_ld_large_toc=yes
    elif test $in_tree_ld = yes ; then
      if test "$gcc_cv_gld_major_version" -eq 2 -a "$gcc_cv_gld_minor_version" -ge 21 -o "$gcc_cv_gld_major_version" -gt 2; then
        gcc_cv_ld_large_toc=yes
      fi
    elif test x$gcc_cv_as != x -a x$gcc_cv_ld != x ; then
      cat > conftest.s <<EOF
	.section ".tbss","awT",@nobits
	.align 3
ie0:	.space 8
	.global _start
	.text
_start:
	addis 9,13,ie0@got@tprel@ha
	ld 9,ie0@got@tprel@l(9)
EOF
      if $gcc_cv_as -a64 -o conftest.o conftest.s > /dev/null 2>&1 \
         && $gcc_cv_ld $emul_name --no-toc-sort -o conftest conftest.o > /dev/null 2>&1; then
        gcc_cv_ld_large_toc=yes
      fi
      rm -f conftest conftest.o conftest.s
    fi
    ])
    if test x"$gcc_cv_ld_large_toc" = xyes; then
      AC_DEFINE(HAVE_LD_LARGE_TOC, 1,
    [Define if your PowerPC64 linker supports a large TOC.])
    fi
    ;;
esac

case "$target" in
  *-*-aix*)
    AC_CACHE_CHECK(linker large toc support,
    gcc_cv_ld_large_toc,
    [gcc_cv_ld_large_toc=no
    if test x$gcc_cv_as != x ; then
      cat > conftest.s <<EOF
	.toc
LC..1:
	.tc a[[TC]],a[[RW]]
	.extern a[[RW]]
	.csect .text[[PR]]
.largetoctest:
	addis 9,LC..1@u(2)
	ld 3,LC..1@l(9)
EOF
      if $gcc_cv_as -a64 -o conftest.o conftest.s > /dev/null 2>&1; then
        gcc_cv_ld_large_toc=yes
      fi
      rm -f conftest conftest.o conftest.s
    fi
    ])
    if test x"$gcc_cv_ld_large_toc" = xyes; then
      AC_DEFINE(HAVE_LD_LARGE_TOC, 1,
    [Define if your PowerPC64 linker supports a large TOC.])
    fi
    ;;
esac

AC_CACHE_CHECK(linker --build-id support,
  gcc_cv_ld_buildid,
  [gcc_cv_ld_buildid=no
  if test $in_tree_ld = yes ; then
    if test "$gcc_cv_gld_major_version" -eq 2 -a \
       "$gcc_cv_gld_minor_version" -ge 18 -o \
       "$gcc_cv_gld_major_version" -gt 2 \
       && test $in_tree_ld_is_elf = yes; then
      gcc_cv_ld_buildid=yes
    fi
  elif test x$gcc_cv_ld != x; then
    if $gcc_cv_ld --help 2>/dev/null | grep build-id > /dev/null; then
      gcc_cv_ld_buildid=yes
    fi
  fi])
if test x"$gcc_cv_ld_buildid" = xyes; then
  AC_DEFINE(HAVE_LD_BUILDID, 1,
  [Define if your linker supports --build-id.])
fi

AC_ARG_ENABLE(linker-build-id,
[AS_HELP_STRING([--enable-linker-build-id],
                [compiler will always pass --build-id to linker])],
[],
enable_linker_build_id=no)

if test x"$enable_linker_build_id" = xyes; then
  if test x"$gcc_cv_ld_buildid" = xyes; then
    AC_DEFINE(ENABLE_LD_BUILDID, 1,
    [Define if gcc should always pass --build-id to linker.])
  else
    AC_MSG_WARN(--build-id is not supported by your linker; --enable-linker-build-id ignored)
  fi
fi

# In binutils 2.21, GNU ld gained support for new emulations fully
# supporting the Solaris 2 ABI.  Detect their presence in the linker used.
AC_CACHE_CHECK(linker *_sol2 emulation support,
  gcc_cv_ld_sol2_emulation,
  [gcc_cv_ld_sol2_emulation=no
  if test $in_tree_ld = yes ; then
    if test "$gcc_cv_gld_major_version" -eq 2 -a \
       "$gcc_cv_gld_minor_version" -ge 21 -o \
       "$gcc_cv_gld_major_version" -gt 2 \
       && test $in_tree_ld_is_elf = yes; then
      gcc_cv_ld_sol2_emulation=yes
    fi
  elif test x$gcc_cv_ld != x; then
    if $gcc_cv_ld -V 2>/dev/null | sed -e '1,/Supported emulations/d;q' | \
       grep _sol2 > /dev/null; then
      gcc_cv_ld_sol2_emulation=yes
    fi
  fi])
if test x"$gcc_cv_ld_sol2_emulation" = xyes; then
  AC_DEFINE(HAVE_LD_SOL2_EMULATION, 1,
  [Define if your linker supports the *_sol2 emulations.])
fi

AC_CACHE_CHECK(linker --sysroot support,
  gcc_cv_ld_sysroot,
  [gcc_cv_ld_sysroot=no
  if test $in_tree_ld = yes ; then
      if test "$gcc_cv_gld_major_version" -eq 2 -a "$gcc_cv_gld_minor_version" -ge 16 -o "$gcc_cv_gld_major_version" -gt 2 ; then
        gcc_cv_ld_sysroot=yes
      fi
  elif test x$gcc_cv_ld != x; then 
    if $gcc_cv_ld --help 2>/dev/null | grep sysroot > /dev/null; then
      gcc_cv_ld_sysroot=yes
    fi
  fi])
if test x"$gcc_cv_ld_sysroot" = xyes; then
  AC_DEFINE(HAVE_LD_SYSROOT, 1,
  [Define if your linker supports --sysroot.])
fi	  

# Test for stack protector support in target C library.
AC_CACHE_CHECK(__stack_chk_fail in target C library,
      gcc_cv_libc_provides_ssp,
      [gcc_cv_libc_provides_ssp=no
    case "$target" in
       *-*-linux* | *-*-kfreebsd*-gnu | *-*-knetbsd*-gnu)
      # glibc 2.4 and later provides __stack_chk_fail and
      # either __stack_chk_guard, or TLS access to stack guard canary.
      GCC_GLIBC_VERSION_GTE_IFELSE([2], [4], [gcc_cv_libc_provides_ssp=yes], [
      [if test -f $target_header_dir/features.h \
	 && $EGREP '^[ 	]*#[ 	]*define[ 	]+__GNU_LIBRARY__[ 	]+([1-9][0-9]|[6-9])' \
	    $target_header_dir/features.h > /dev/null; then
	if $EGREP '^[ 	]*#[ 	]*define[ 	]+__UCLIBC__[ 	]+1' \
	     $target_header_dir/features.h > /dev/null && \
	     test -f $target_header_dir/bits/uClibc_config.h && \
	     $EGREP '^[ 	]*#[ 	]*define[ 	]+__UCLIBC_HAS_SSP__[ 	]+1' \
	     $target_header_dir/bits/uClibc_config.h > /dev/null; then
	  gcc_cv_libc_provides_ssp=yes
	fi
      # all versions of Bionic support stack protector
      elif test -f $target_header_dir/sys/cdefs.h \
        && $EGREP '^[  ]*#[    ]*define[       ]+__BIONIC__[   ]+1' \
           $target_header_dir/sys/cdefs.h > /dev/null; then
         gcc_cv_libc_provides_ssp=yes
      fi]])
	;;
       *-*-gnu*)
	 # Avoid complicated tests (see
	 # <http://gcc.gnu.org/ml/gcc/2008-10/msg00130.html>) and for now
	 # simply assert that glibc does provide this, which is true for all
	 # realistically usable GNU/Hurd configurations.
	 gcc_cv_libc_provides_ssp=yes;;
       *-*-darwin* | *-*-freebsd*)
	 AC_CHECK_FUNC(__stack_chk_fail,[gcc_cv_libc_provides_ssp=yes],
           [echo "no __stack_chk_fail on this target"])
        ;;
  *) gcc_cv_libc_provides_ssp=no ;;
    esac])

if test x$gcc_cv_libc_provides_ssp = xyes; then
  AC_DEFINE(TARGET_LIBC_PROVIDES_SSP, 1,
	    [Define if your target C library provides stack protector support])
fi

# Test for <sys/sdt.h> on the target.
GCC_TARGET_TEMPLATE([HAVE_SYS_SDT_H])
AC_MSG_CHECKING(sys/sdt.h in the target C library)
have_sys_sdt_h=no
if test -f $target_header_dir/sys/sdt.h; then
  have_sys_sdt_h=yes
  AC_DEFINE(HAVE_SYS_SDT_H, 1,
            [Define if your target C library provides sys/sdt.h])
fi
AC_MSG_RESULT($have_sys_sdt_h)

# Check if TFmode long double should be used by default or not.
# Some glibc targets used DFmode long double, but with glibc 2.4
# and later they can use TFmode.
case "$target" in
  powerpc*-*-linux* | \
  sparc*-*-linux* | \
  s390*-*-linux* | \
  alpha*-*-linux*)
    AC_ARG_WITH(long-double-128,
      [AS_HELP_STRING([--with-long-double-128],
		      [use 128-bit long double by default])],
      gcc_cv_target_ldbl128="$with_long_double_128",
      [GCC_GLIBC_VERSION_GTE_IFELSE([2], [4], [gcc_cv_target_ldbl128=yes], [
      [gcc_cv_target_ldbl128=no
      grep '^[ 	]*#[ 	]*define[ 	][ 	]*__LONG_DOUBLE_MATH_OPTIONAL' \
        $target_header_dir/bits/wordsize.h > /dev/null 2>&1 \
      && gcc_cv_target_ldbl128=yes
      ]])])
    ;;
esac
if test x$gcc_cv_target_ldbl128 = xyes; then
  AC_DEFINE(TARGET_DEFAULT_LONG_DOUBLE_128, 1,
	    [Define if TFmode long double should be the default])
fi

AC_MSG_CHECKING(dl_iterate_phdr in target C library)
gcc_cv_target_dl_iterate_phdr=unknown
case "$target" in
  # Restrict to Solaris 11+.  While most of the Solaris 11 linker changes
  # were backported to Solaris 10 Update 10, dl_iterate_phdr only lives in
  # libdl there, both complicating its use and breaking compatibility
  # between Solaris 10 updates.
  *-*-solaris2.1[[1-9]]*)
    # <link.h> needs both a dl_iterate_phdr declaration and support for
    # compilation with largefile support.
    if grep dl_iterate_phdr $target_header_dir/link.h > /dev/null 2>&1 \
      && grep 'large file capable' $target_header_dir/link.h > /dev/null 2>&1; then
      gcc_cv_target_dl_iterate_phdr=yes
    else
      gcc_cv_target_dl_iterate_phdr=no
    fi
    ;;
  *-*-dragonfly* | *-*-freebsd*)
    if grep dl_iterate_phdr $target_header_dir/sys/link_elf.h > /dev/null 2>&1; then
      gcc_cv_target_dl_iterate_phdr=yes
    else
      gcc_cv_target_dl_iterate_phdr=no
    fi
    ;;
esac
GCC_TARGET_TEMPLATE([TARGET_DL_ITERATE_PHDR])
if test x$gcc_cv_target_dl_iterate_phdr = xyes; then
   AC_DEFINE(TARGET_DL_ITERATE_PHDR, 1,
[Define if your target C library provides the `dl_iterate_phdr' function.])
fi
AC_MSG_RESULT($gcc_cv_target_dl_iterate_phdr)

# We no longer support different GC mechanisms.  Emit an error if
# the user configures with --with-gc.
AC_ARG_WITH(gc,
[AS_HELP_STRING([--with-gc={page,zone}],
		[this option is not supported anymore.  It used to choose
		 the garbage collection mechanism to use with the compiler])],
[AC_MSG_ERROR([Configure option --with-gc is only supported up to GCC 4.7.x])],
[])

# Libraries to use on the host.  This will normally be set by the top
# level Makefile.  Here we simply capture the value for our Makefile.
if test -z "${HOST_LIBS+set}"; then
  HOST_LIBS=
fi
AC_SUBST(HOST_LIBS)

# Use the system's zlib library.
zlibdir=-L../zlib
zlibinc="-I\$(srcdir)/../zlib"
AC_ARG_WITH(system-zlib,
[AS_HELP_STRING([--with-system-zlib], [use installed libz])],
zlibdir=
zlibinc=
)
AC_SUBST(zlibdir)
AC_SUBST(zlibinc)

dnl Very limited version of automake's enable-maintainer-mode

AC_MSG_CHECKING([whether to enable maintainer-specific portions of Makefiles])
  dnl maintainer-mode is disabled by default
  AC_ARG_ENABLE(maintainer-mode,
[AS_HELP_STRING([--enable-maintainer-mode],
                [enable make rules and dependencies not useful
                 (and sometimes confusing) to the casual installer])],
      maintainer_mode=$enableval,
      maintainer_mode=no)

AC_MSG_RESULT($maintainer_mode)

if test "$maintainer_mode" = "yes"; then
  MAINT=''
else
  MAINT='#'
fi
AC_SUBST(MAINT)dnl

dnl Whether to prevent multiple front-ends from linking at the same time

AC_MSG_CHECKING([whether to avoid linking multiple front-ends at once])
  AC_ARG_ENABLE(link-mutex,
[AS_HELP_STRING([--enable-link-mutex],
		[avoid linking multiple front-ends at once to avoid thrashing
		 on the build machine])],
      do_link_mutex=$enableval,
      do_link_mutex=no)
AC_MSG_RESULT($do_link_mutex)

if test "$do_link_mutex" = "yes"; then
   DO_LINK_MUTEX=true
else
   DO_LINK_MUTEX=false
fi
AC_SUBST(DO_LINK_MUTEX)

# --------------
# Language hooks
# --------------

# Make empty files to contain the specs and options for each language.
# Then add #include lines to for a compiler that has specs and/or options.

subdirs=
lang_opt_files=
lang_specs_files=
lang_tree_files=
# These (without "all_") are set in each config-lang.in.
# `language' must be a single word so is spelled singularly.
all_languages=
all_compilers=
all_outputs='Makefile'
# List of language makefile fragments.
all_lang_makefrags=
# Additional files for gengtype
all_gtfiles="$target_gtfiles"

# These are the languages that are set in --enable-languages,
# and are available in the GCC tree.
all_selected_languages=

# Add the language fragments.
# Languages are added via two mechanisms.  Some information must be
# recorded in makefile variables, these are defined in config-lang.in.
# We accumulate them and plug them into the main Makefile.
# The other mechanism is a set of hooks for each of the main targets
# like `clean', `install', etc.

language_hooks="Make-hooks"

for lang in ${srcdir}/*/config-lang.in
do
changequote(,)dnl
	test "$lang" = "${srcdir}/*/config-lang.in" && continue

        lang_alias=`sed -n -e 's,^language=['"'"'"'"]\(.*\)["'"'"'"'].*$,\1,p' -e 's,^language=\([^   ]*\).*$,\1,p' $lang`
        if test "x$lang_alias" = x
        then
              echo "$lang doesn't set \$language." 1>&2
              exit 1
        fi
        subdir="`echo $lang | sed -e 's,^.*/\([^/]*\)/config-lang.in$,\1,'`"
        subdirs="$subdirs $subdir"

	# $gcc_subdir is where the gcc integration files are to be found
	# for a language, both for internal compiler purposes (compiler
	# sources implementing front-end to GCC tree converters), and for
	# build infrastructure purposes (Make-lang.in, etc.)
	#
	# This will be <subdir> (relative to $srcdir) if a line like 
	# gcc_subdir="<subdir>" or gcc_subdir=<subdir>
	# is found in <langdir>/config-lang.in, and will remain <langdir>
	# otherwise.
	#
	# Except for the language alias (fetched above), the regular
	# "config-lang.in" contents are always retrieved from $gcc_subdir,
	# so a <langdir>/config-lang.in setting gcc_subdir typically sets
	# only this and the language alias.

        gcc_subdir=`sed -n -e 's,^gcc_subdir=['"'"'"'"]\(.*\)["'"'"'"'].*$,\1,p' -e 's,^gcc_subdir=\([^   ]*\).*$,\1,p' $lang`
        if [ "$gcc_subdir" = "" ]; then
           gcc_subdir="$subdir"
        fi

        case ",$enable_languages," in
        *,$lang_alias,*)
            all_selected_languages="$all_selected_languages $lang_alias"
            if test -f $srcdir/$gcc_subdir/lang-specs.h; then
                lang_specs_files="$lang_specs_files $srcdir/$gcc_subdir/lang-specs.h"
	    fi
	    ;;
        esac
changequote([,])dnl

	language=
	boot_language=
	compilers=
	outputs=
	gtfiles=
	subdir_requires=
	. ${srcdir}/$gcc_subdir/config-lang.in
	if test "x$language" = x
	then
		echo "${srcdir}/$gcc_subdir/config-lang.in doesn't set \$language." 1>&2
		exit 1
	fi

	ok=:
        case ",$enable_languages," in
        	*,$lang_alias,*) ;;
		*)
			for i in $subdir_requires; do
				test -f "${srcdir}/$i/config-lang.in" && continue
				ok=false
				break
			done
		;;
	esac
	$ok || continue

	all_lang_makefrags="$all_lang_makefrags \$(srcdir)/$gcc_subdir/Make-lang.in"
	if test -f $srcdir/$gcc_subdir/lang.opt; then
	    lang_opt_files="$lang_opt_files $srcdir/$gcc_subdir/lang.opt"
	    all_opt_files="$all_opt_files $srcdir/$gcc_subdir/lang.opt"
	fi
	if test -f $srcdir/$gcc_subdir/$subdir-tree.def; then
	    lang_tree_files="$lang_tree_files $srcdir/$gcc_subdir/$subdir-tree.def"
	fi
	all_languages="$all_languages $language"
	all_compilers="$all_compilers $compilers"
	all_outputs="$all_outputs $outputs"
	all_gtfiles="$all_gtfiles [[$subdir]] $gtfiles"
        case ",$enable_languages," in
        	*,lto,*)
		    AC_DEFINE(ENABLE_LTO, 1, [Define to enable LTO support.])
		    enable_lto=yes
		    AC_SUBST(enable_lto)
		    ;;
		*) ;;
	esac
done

check_languages=
for language in $all_selected_languages
do
	check_languages="$check_languages check-$language"
done

# We link each language in with a set of hooks, reached indirectly via
# lang.${target}.  Only do so for selected languages.

rm -f Make-hooks
touch Make-hooks
target_list="all.cross start.encap rest.encap tags \
	install-common install-man install-info install-pdf install-html dvi \
	pdf html uninstall info man srcextra srcman srcinfo \
	mostlyclean clean distclean maintainer-clean install-plugin"

for t in $target_list
do
	x=
	for lang in $all_selected_languages
	do
		x="$x $lang.$t"
	done
	echo "lang.$t: $x" >> Make-hooks
done

# --------
# Option include files
# --------

${AWK} -f $srcdir/opt-include.awk $all_opt_files > option-includes.mk
option_includes="option-includes.mk"
AC_SUBST_FILE(option_includes)

# --------
# UNSORTED
# --------

# Create .gdbinit.

echo "dir ." > .gdbinit
echo "dir ${srcdir}" >> .gdbinit
if test x$gdb_needs_out_file_path = xyes
then
	echo "dir ${srcdir}/config/"`dirname ${out_file}` >> .gdbinit
fi
if test "x$subdirs" != x; then
	for s in $subdirs
	do
		echo "dir ${srcdir}/$s" >> .gdbinit
	done
fi
echo "source ${srcdir}/gdbinit.in" >> .gdbinit
echo "python import sys; sys.path.append('${srcdir}'); import gdbhooks" >> .gdbinit

# Put a breakpoint on __asan_report_error to help with debugging buffer
# overflow.
case "$CFLAGS" in
*-fsanitize=address*)
  echo "source ${srcdir}/gdbasan.in" >> .gdbinit
  ;;
esac

gcc_tooldir='$(libsubdir)/$(libsubdir_to_prefix)$(target_noncanonical)'
AC_SUBST(gcc_tooldir)
AC_SUBST(dollar)

# Find a directory in which to install a shared libgcc.

AC_ARG_ENABLE(version-specific-runtime-libs,
[AS_HELP_STRING([--enable-version-specific-runtime-libs],
                [specify that runtime libraries should be
                 installed in a compiler-specific directory])])

# Substitute configuration variables
AC_SUBST(subdirs)
AC_SUBST(srcdir)
AC_SUBST(all_compilers)
AC_SUBST(all_gtfiles)
AC_SUBST(all_lang_makefrags)
AC_SUBST(all_languages)
AC_SUBST(all_selected_languages)
AC_SUBST(build_exeext)
AC_SUBST(build_install_headers_dir)
AC_SUBST(build_xm_file_list)
AC_SUBST(build_xm_include_list)
AC_SUBST(build_xm_defines)
AC_SUBST(build_file_translate)
AC_SUBST(check_languages)
AC_SUBST(cpp_install_dir)
AC_SUBST(xmake_file)
AC_SUBST(tmake_file)
AC_SUBST(TM_ENDIAN_CONFIG)
AC_SUBST(TM_MULTILIB_CONFIG)
AC_SUBST(TM_MULTILIB_EXCEPTIONS_CONFIG)
AC_SUBST(extra_gcc_objs)
AC_SUBST(user_headers_inc_next_pre)
AC_SUBST(user_headers_inc_next_post)
AC_SUBST(extra_headers_list)
AC_SUBST(extra_objs)
AC_SUBST(extra_programs)
AC_SUBST(float_h_file)
AC_SUBST(gcc_config_arguments)
AC_SUBST(gcc_gxx_include_dir)
AC_SUBST(gcc_gxx_include_dir_add_sysroot)
AC_SUBST(host_exeext)
AC_SUBST(host_xm_file_list)
AC_SUBST(host_xm_include_list)
AC_SUBST(host_xm_defines)
AC_SUBST(out_host_hook_obj)
AC_SUBST(install)
AC_SUBST(lang_opt_files)
AC_SUBST(lang_specs_files)
AC_SUBST(lang_tree_files)
AC_SUBST(local_prefix)
AC_SUBST(md_file)
AC_SUBST(objc_boehm_gc)
AC_SUBST(out_file)
AC_SUBST(out_object_file)
AC_SUBST(common_out_file)
AC_SUBST(common_out_object_file)
AC_SUBST(tm_file_list)
AC_SUBST(tm_include_list)
AC_SUBST(tm_defines)
AC_SUBST(tm_p_file_list)
AC_SUBST(tm_p_include_list)
AC_SUBST(xm_file_list)
AC_SUBST(xm_include_list)
AC_SUBST(xm_defines)
AC_SUBST(use_gcc_stdint)
AC_SUBST(c_target_objs)
AC_SUBST(cxx_target_objs)
AC_SUBST(fortran_target_objs)
AC_SUBST(target_cpu_default)
AC_SUBST(real_target_noncanonical)
AC_SUBST(accel_dir_suffix)

AC_SUBST_FILE(language_hooks)

# Echo link setup.
if test x${build} = x${host} ; then
  if test x${host} = x${target} ; then
    echo "Links are now set up to build a native compiler for ${target}." 1>&2
  else
    echo "Links are now set up to build a cross-compiler" 1>&2
    echo " from ${host} to ${target}." 1>&2
  fi
else
  if test x${host} = x${target} ; then
    echo "Links are now set up to build (on ${build}) a native compiler" 1>&2
    echo " for ${target}." 1>&2
  else
    echo "Links are now set up to build (on ${build}) a cross-compiler" 1>&2
    echo " from ${host} to ${target}." 1>&2
  fi
fi

AC_ARG_VAR(GMPLIBS,[How to link GMP])
AC_ARG_VAR(GMPINC,[How to find GMP include files])

AC_ARG_VAR(ISLLIBS,[How to link ISL])
AC_ARG_VAR(ISLINC,[How to find ISL include files])
if test "x${ISLLIBS}" != "x" ; then 
   AC_DEFINE(HAVE_isl, 1, [Define if isl is in use.])
fi

GCC_ENABLE_PLUGINS
AC_SUBST(pluginlibs)
AC_SUBST(enable_plugin)
if test x"$enable_plugin" = x"yes"; then
  AC_DEFINE(ENABLE_PLUGIN, 1, [Define to enable plugin support.])
fi


# Enable --enable-host-shared
AC_ARG_ENABLE(host-shared,
[AS_HELP_STRING([--enable-host-shared],
		[build host code as shared libraries])],
[PICFLAG=-fPIC], [PICFLAG=])
AC_SUBST(enable_host_shared)
AC_SUBST(PICFLAG)


AC_ARG_ENABLE(libquadmath-support,
[AS_HELP_STRING([--disable-libquadmath-support],
  [disable libquadmath support for Fortran])],
ENABLE_LIBQUADMATH_SUPPORT=$enableval,
ENABLE_LIBQUADMATH_SUPPORT=yes)
if test "${ENABLE_LIBQUADMATH_SUPPORT}" != "no" ; then
  AC_DEFINE(ENABLE_LIBQUADMATH_SUPPORT, 1,
            [Define to 1 to enable libquadmath support])
fi


# Specify what hash style to use by default.
AC_ARG_WITH([linker-hash-style],
[AC_HELP_STRING([--with-linker-hash-style={sysv,gnu,both}],
                [specify the linker hash style])],
[case x"$withval" in
   xsysv)
     LINKER_HASH_STYLE=sysv
     ;;
   xgnu)
     LINKER_HASH_STYLE=gnu
     ;;
   xboth)
     LINKER_HASH_STYLE=both
     ;;
   *)
     AC_MSG_ERROR([$withval is an invalid option to --with-linker-hash-style])
     ;;
 esac],
[LINKER_HASH_STYLE=''])
if test x"${LINKER_HASH_STYLE}" != x; then
  AC_DEFINE_UNQUOTED(LINKER_HASH_STYLE, "$LINKER_HASH_STYLE",
                                         [The linker hash style])
fi

# Generate gcc-driver-name.h containing GCC_DRIVER_NAME for the benefit
# of jit/jit-playback.c.
cat > gcc-driver-name.h <<EOF
#define GCC_DRIVER_NAME "${target_noncanonical}-gcc-${gcc_BASEVER}${exeext}"
EOF

# Configure the subdirectories
# AC_CONFIG_SUBDIRS($subdirs)

# Create the Makefile
# and configure language subdirectories
AC_CONFIG_FILES($all_outputs)

AC_CONFIG_COMMANDS([default],
[
case ${CONFIG_HEADERS} in
  *auto-host.h:config.in*)
  echo > cstamp-h ;;
esac
# Make sure all the subdirs exist.
for d in $subdirs doc build common c-family
do
    test -d $d || mkdir $d
done
], 
[subdirs='$subdirs'])
AC_OUTPUT
<|MERGE_RESOLUTION|>--- conflicted
+++ resolved
@@ -887,15 +887,6 @@
 esac],
 [enable_languages=c])
 
-<<<<<<< HEAD
-AC_ARG_ENABLE(as-accelerator-for,
-[AS_HELP_STRING([--enable-as-accelerator-for], [build compiler as accelerator target for given host])],
-[
-  AC_DEFINE(ACCEL_COMPILER, 1,
-   [Define if this compiler should be built and used as the target
-    device compiler for OpenACC.])
-  enable_as_accelerator=yes
-=======
 if test x"$enable_as_accelerator_for" != x; then
   AC_DEFINE(ACCEL_COMPILER, 1,
     [Define if this compiler should be built as the offload target compiler.])
@@ -906,28 +897,10 @@
       # need to rename the driver to avoid clashes with host's drivers.
       program_transform_name="s&^&${target}-&" ;;
   esac
->>>>>>> ba0f7503
   sedscript="s#${target_noncanonical}#${enable_as_accelerator_for}-accel-${target_noncanonical}#"
   program_transform_name=`echo $program_transform_name | sed $sedscript`
   accel_dir_suffix=/accel/${target_noncanonical}
   real_target_noncanonical=${enable_as_accelerator_for}
-<<<<<<< HEAD
-], [enable_as_accelerator=no])
-AC_SUBST(enable_as_accelerator)
-
-AC_ARG_ENABLE(offload-targets,
-[AS_HELP_STRING([--enable-offload-targets=LIST],
- [enable offloading to devices from LIST])],
-[
-  if test x"$enable_offload_targets" = x; then
-    AC_MSG_ERROR([no offload targets specified])
-  fi
-], [enable_offload_targets=])
-enable_offload_targets=`echo "$enable_offload_targets" | sed -e 's#,#:#g'`
-AC_DEFINE_UNQUOTED(OFFLOAD_TARGETS, "$enable_offload_targets",
- [Define to hold the list of target names suitable for offloading.])
-if test x"$enable_offload_targets" != x; then
-=======
 fi
 AC_SUBST(enable_as_accelerator)
 AC_SUBST(real_target_noncanonical)
@@ -944,7 +917,6 @@
 AC_DEFINE_UNQUOTED(OFFLOAD_TARGETS, "$offload_targets",
   [Define to hold the list of target names suitable for offloading.])
 if test x"$offload_targets" != x; then
->>>>>>> ba0f7503
   AC_DEFINE(ENABLE_OFFLOADING, 1,
     [Define this to enable support for offloading.])
 fi
@@ -5597,8 +5569,6 @@
 AC_SUBST(cxx_target_objs)
 AC_SUBST(fortran_target_objs)
 AC_SUBST(target_cpu_default)
-AC_SUBST(real_target_noncanonical)
-AC_SUBST(accel_dir_suffix)
 
 AC_SUBST_FILE(language_hooks)
 
