// backend.h -- Go frontend interface to backend  -*- C++ -*-

// Copyright 2011 The Go Authors. All rights reserved.
// Use of this source code is governed by a BSD-style
// license that can be found in the LICENSE file.

#ifndef GO_BACKEND_H
#define GO_BACKEND_H

#include <gmp.h>
#include <mpfr.h>

// Pointers to these types are created by the backend, passed to the
// frontend, and passed back to the backend.  The types must be
// defined by the backend using these names.

// The backend representation of a type.
class Btype;

// The backend represention of an expression.
class Bexpression;

// The backend representation of a statement.
class Bstatement;

// The backend representation of a function definition or declaration.
class Bfunction;

// The backend representation of a block.
class Bblock;

// The backend representation of a variable.
class Bvariable;

// The backend representation of a label.
class Blabel;

// The backend interface.  This is a pure abstract class that a
// specific backend will implement.

class Backend
{
 public:
  virtual ~Backend() { }

  // Name/type/location.  Used for function parameters, struct fields,
  // interface methods.
  struct Btyped_identifier
  {
    std::string name;
    Btype* btype;
    Location location;

    Btyped_identifier()
      : name(), btype(NULL), location(UNKNOWN_LOCATION)
    { }

    Btyped_identifier(const std::string& a_name, Btype* a_btype,
		     Location a_location)
      : name(a_name), btype(a_btype), location(a_location)
    { }
  };

  // Types.

  // Produce an error type.  Actually the backend could probably just
  // crash if this is called.
  virtual Btype*
  error_type() = 0;

  // Get a void type.  This is used in (at least) two ways: 1) as the
  // return type of a function with no result parameters; 2)
  // unsafe.Pointer is represented as *void.
  virtual Btype*
  void_type() = 0;

  // Get the unnamed boolean type.
  virtual Btype*
  bool_type() = 0;

  // Get an unnamed integer type with the given signedness and number
  // of bits.
  virtual Btype*
  integer_type(bool is_unsigned, int bits) = 0;

  // Get an unnamed floating point type with the given number of bits
  // (32 or 64).
  virtual Btype*
  float_type(int bits) = 0;

  // Get an unnamed complex type with the given number of bits (64 or 128).
  virtual Btype*
  complex_type(int bits) = 0;

  // Get a pointer type.
  virtual Btype*
  pointer_type(Btype* to_type) = 0;

  // Get a function type.  The receiver, parameter, and results are
  // generated from the types in the Function_type.  The Function_type
  // is provided so that the names are available.  This should return
  // not the type of a Go function (which is a pointer to a struct)
  // but the type of a C function pointer (which will be used as the
  // type of the first field of the struct).
  virtual Btype*
  function_type(const Btyped_identifier& receiver,
		const std::vector<Btyped_identifier>& parameters,
		const std::vector<Btyped_identifier>& results,
		Location location) = 0;

  // Get a struct type.
  virtual Btype*
  struct_type(const std::vector<Btyped_identifier>& fields) = 0;

  // Get an array type.
  virtual Btype*
  array_type(Btype* element_type, Bexpression* length) = 0;

  // Create a placeholder pointer type.  This is used for a named
  // pointer type, since in Go a pointer type may refer to itself.
  // NAME is the name of the type, and the location is where the named
  // type is defined.  This function is also used for unnamed function
  // types with multiple results, in which case the type has no name
  // and NAME will be empty.  FOR_FUNCTION is true if this is for a Go
  // function type, which corresponds to a C/C++ pointer to function
  // type.  The return value will later be passed as the first
  // parameter to set_placeholder_pointer_type or
  // set_placeholder_function_type.
  virtual Btype*
  placeholder_pointer_type(const std::string& name, Location,
			   bool for_function) = 0;

  // Fill in a placeholder pointer type as a pointer.  This takes a
  // type returned by placeholder_pointer_type and arranges for it to
  // point to the type that TO_TYPE points to (that is, PLACEHOLDER
  // becomes the same type as TO_TYPE).  Returns true on success,
  // false on failure.
  virtual bool
  set_placeholder_pointer_type(Btype* placeholder, Btype* to_type) = 0;

  // Fill in a placeholder pointer type as a function.  This takes a
  // type returned by placeholder_pointer_type and arranges for it to
  // become a real Go function type (which corresponds to a C/C++
  // pointer to function type).  FT will be something returned by the
  // function_type method.  Returns true on success, false on failure.
  virtual bool
  set_placeholder_function_type(Btype* placeholder, Btype* ft) = 0;

  // Create a placeholder struct type.  This is used for a named
  // struct type, as with placeholder_pointer_type.  It is also used
  // for interface types, in which case NAME will be the empty string.
  virtual Btype*
  placeholder_struct_type(const std::string& name, Location) = 0;

  // Fill in a placeholder struct type.  This takes a type returned by
  // placeholder_struct_type and arranges for it to become a real
  // struct type.  The parameter is as for struct_type.  Returns true
  // on success, false on failure.
  virtual bool
  set_placeholder_struct_type(Btype* placeholder,
			      const std::vector<Btyped_identifier>& fields)
  			= 0;

  // Create a placeholder array type.  This is used for a named array
  // type, as with placeholder_pointer_type, to handle cases like
  // type A []*A.
  virtual Btype*
  placeholder_array_type(const std::string& name, Location) = 0;

  // Fill in a placeholder array type.  This takes a type returned by
  // placeholder_array_type and arranges for it to become a real array
  // type.  The parameters are as for array_type.  Returns true on
  // success, false on failure.
  virtual bool
  set_placeholder_array_type(Btype* placeholder, Btype* element_type,
			     Bexpression* length) = 0;

  // Return a named version of a type.  The location is the location
  // of the type definition.  This will not be called for a type
  // created via placeholder_pointer_type, placeholder_struct_type, or
  // placeholder_array_type..  (It may be called for a pointer,
  // struct, or array type in a case like "type P *byte; type Q P".)
  virtual Btype*
  named_type(const std::string& name, Btype*, Location) = 0;

  // Create a marker for a circular pointer type.  Go pointer and
  // function types can refer to themselves in ways that are not
  // permitted in C/C++.  When a circular type is found, this function
  // is called for the circular reference.  This permits the backend
  // to decide how to handle such a type.  PLACEHOLDER is the
  // placeholder type which has already been created; if the backend
  // is prepared to handle a circular pointer type, it may simply
  // return PLACEHOLDER.  FOR_FUNCTION is true if this is for a
  // function type.
  //
  // For "type P *P" the sequence of calls will be
  //   bt1 = placeholder_pointer_type();
  //   bt2 = circular_pointer_type(bt1, false);
  //   set_placeholder_pointer_type(bt1, bt2);
  virtual Btype*
  circular_pointer_type(Btype* placeholder, bool for_function) = 0;

  // Return whether the argument could be a special type created by
  // circular_pointer_type.  This is used to introduce explicit type
  // conversions where needed.  If circular_pointer_type returns its
  // PLACEHOLDER parameter, this may safely always return false.
  virtual bool
  is_circular_pointer_type(Btype*) = 0;

  // Return the size of a type.
  virtual size_t
  type_size(Btype*) = 0;

  // Return the alignment of a type.
  virtual size_t
  type_alignment(Btype*) = 0;

  // Return the alignment of a struct field of this type.  This is
  // normally the same as type_alignment, but not always.
  virtual size_t
  type_field_alignment(Btype*) = 0;

  // Return the offset of field INDEX in a struct type.  INDEX is the
  // entry in the FIELDS std::vector parameter of struct_type or
  // set_placeholder_struct_type.
  virtual size_t
  type_field_offset(Btype*, size_t index) = 0;

  // Expressions.

  // Return an expression for a zero value of the given type.  This is
  // used for cases such as local variable initialization and
  // converting nil to other types.
  virtual Bexpression*
  zero_expression(Btype*) = 0;

  // Create an error expression. This is used for cases which should
  // not occur in a correct program, in order to keep the compilation
  // going without crashing.
  virtual Bexpression*
  error_expression() = 0;

  // Create a reference to a variable.
  virtual Bexpression*
  var_expression(Bvariable* var, Location) = 0;

  // Create an expression that indirects through the pointer expression EXPR
  // (i.e., return the expression for *EXPR). KNOWN_VALID is true if the pointer
  // is known to point to a valid memory location.
  virtual Bexpression*
  indirect_expression(Bexpression* expr, bool known_valid, Location) = 0;

  // Return an expression for the multi-precision integer VAL in BTYPE.
  virtual Bexpression*
  integer_constant_expression(Btype* btype, mpz_t val) = 0;

  // Return an expression for the floating point value VAL in BTYPE.
  virtual Bexpression*
  float_constant_expression(Btype* btype, mpfr_t val) = 0;

  // Return an expression for the complex value REAL/IMAG in BTYPE.
  virtual Bexpression*
  complex_constant_expression(Btype* btype, mpfr_t real, mpfr_t imag) = 0;

  // Return an expression that converts EXPR to TYPE.
  virtual Bexpression*
  convert_expression(Btype* type, Bexpression* expr, Location) = 0;

  // Create an expression for the address of a function.  This is used to
  // get the address of the code for a function.
  virtual Bexpression*
  function_code_expression(Bfunction*, Location) = 0;

<<<<<<< HEAD
=======
  // Create an expression that takes the address of an expression.
  virtual Bexpression*
  address_expression(Bexpression*, Location) = 0;

>>>>>>> 4d0aec87
  // Statements.

  // Create an error statement.  This is used for cases which should
  // not occur in a correct program, in order to keep the compilation
  // going without crashing.
  virtual Bstatement*
  error_statement() = 0;

  // Create an expression statement.
  virtual Bstatement*
  expression_statement(Bexpression*) = 0;

  // Create a variable initialization statement.  This initializes a
  // local variable at the point in the program flow where it is
  // declared.
  virtual Bstatement*
  init_statement(Bvariable* var, Bexpression* init) = 0;

  // Create an assignment statement.
  virtual Bstatement*
  assignment_statement(Bexpression* lhs, Bexpression* rhs,
		       Location) = 0;

  // Create a return statement, passing the representation of the
  // function and the list of values to return.
  virtual Bstatement*
  return_statement(Bfunction*, const std::vector<Bexpression*>&,
		   Location) = 0;

  // Create an if statement.  ELSE_BLOCK may be NULL.
  virtual Bstatement*
  if_statement(Bexpression* condition, Bblock* then_block, Bblock* else_block,
	       Location) = 0;

  // Create a switch statement where the case values are constants.
  // CASES and STATEMENTS must have the same number of entries.  If
  // VALUE matches any of the list in CASES[i], which will all be
  // integers, then STATEMENTS[i] is executed.  STATEMENTS[i] will
  // either end with a goto statement or will fall through into
  // STATEMENTS[i + 1].  CASES[i] is empty for the default clause,
  // which need not be last.
  virtual Bstatement*
  switch_statement(Bexpression* value,
		   const std::vector<std::vector<Bexpression*> >& cases,
		   const std::vector<Bstatement*>& statements,
		   Location) = 0;

  // Create a single statement from two statements.
  virtual Bstatement*
  compound_statement(Bstatement*, Bstatement*) = 0;

  // Create a single statement from a list of statements.
  virtual Bstatement*
  statement_list(const std::vector<Bstatement*>&) = 0;

  // Blocks.

  // Create a block.  The frontend will call this function when it
  // starts converting a block within a function.  FUNCTION is the
  // current function.  ENCLOSING is the enclosing block; it will be
  // NULL for the top-level block in a function.  VARS is the list of
  // local variables defined within this block; each entry will be
  // created by the local_variable function.  START_LOCATION is the
  // location of the start of the block, more or less the location of
  // the initial curly brace.  END_LOCATION is the location of the end
  // of the block, more or less the location of the final curly brace.
  // The statements will be added after the block is created.
  virtual Bblock*
  block(Bfunction* function, Bblock* enclosing,
	const std::vector<Bvariable*>& vars,
	Location start_location, Location end_location) = 0;

  // Add the statements to a block.  The block is created first.  Then
  // the statements are created.  Then the statements are added to the
  // block.  This will called exactly once per block.  The vector may
  // be empty if there are no statements.
  virtual void
  block_add_statements(Bblock*, const std::vector<Bstatement*>&) = 0;

  // Return the block as a statement.  This is used to include a block
  // in a list of statements.
  virtual Bstatement*
  block_statement(Bblock*) = 0;

  // Variables.

  // Create an error variable.  This is used for cases which should
  // not occur in a correct program, in order to keep the compilation
  // going without crashing.
  virtual Bvariable*
  error_variable() = 0;

  // Create a global variable.  PACKAGE_NAME is the name of the
  // package where the variable is defined.  PKGPATH is the package
  // path for that package, from the -fgo-pkgpath or -fgo-prefix
  // option.  NAME is the name of the variable.  BTYPE is the type of
  // the variable.  IS_EXTERNAL is true if the variable is defined in
  // some other package.  IS_HIDDEN is true if the variable is not
  // exported (name begins with a lower case letter).
  // IN_UNIQUE_SECTION is true if the variable should be put into a
  // unique section if possible; this is intended to permit the linker
  // to garbage collect the variable if it is not referenced.
  // LOCATION is where the variable was defined.
  virtual Bvariable*
  global_variable(const std::string& package_name,
		  const std::string& pkgpath,
		  const std::string& name,
		  Btype* btype,
		  bool is_external,
		  bool is_hidden,
		  bool in_unique_section,
		  Location location) = 0;

  // A global variable will 1) be initialized to zero, or 2) be
  // initialized to a constant value, or 3) be initialized in the init
  // function.  In case 2, the frontend will call
  // global_variable_set_init to set the initial value.  If this is
  // not called, the backend should initialize a global variable to 0.
  // The init function may then assign a value to it.
  virtual void
  global_variable_set_init(Bvariable*, Bexpression*) = 0;

  // Create a local variable.  The frontend will create the local
  // variables first, and then create the block which contains them.
  // FUNCTION is the function in which the variable is defined.  NAME
  // is the name of the variable.  TYPE is the type.  IS_ADDRESS_TAKEN
  // is true if the address of this variable is taken (this implies
  // that the address does not escape the function, as otherwise the
  // variable would be on the heap).  LOCATION is where the variable
  // is defined.  For each local variable the frontend will call
  // init_statement to set the initial value.
  virtual Bvariable*
  local_variable(Bfunction* function, const std::string& name, Btype* type,
		 bool is_address_taken, Location location) = 0;

  // Create a function parameter.  This is an incoming parameter, not
  // a result parameter (result parameters are treated as local
  // variables).  The arguments are as for local_variable.
  virtual Bvariable*
  parameter_variable(Bfunction* function, const std::string& name,
		     Btype* type, bool is_address_taken,
		     Location location) = 0;

  // Create a temporary variable.  A temporary variable has no name,
  // just a type.  We pass in FUNCTION and BLOCK in case they are
  // needed.  If INIT is not NULL, the variable should be initialized
  // to that value.  Otherwise the initial value is irrelevant--the
  // backend does not have to explicitly initialize it to zero.
  // ADDRESS_IS_TAKEN is true if the programs needs to take the
  // address of this temporary variable.  LOCATION is the location of
  // the statement or expression which requires creating the temporary
  // variable, and may not be very useful.  This function should
  // return a variable which can be referenced later and should set
  // *PSTATEMENT to a statement which initializes the variable.
  virtual Bvariable*
  temporary_variable(Bfunction*, Bblock*, Btype*, Bexpression* init,
		     bool address_is_taken, Location location,
		     Bstatement** pstatement) = 0;

  // Create a named immutable initialized data structure.  This is
  // used for type descriptors, map descriptors, and function
  // descriptors.  This returns a Bvariable because it corresponds to
  // an initialized const variable in C.
  //
  // NAME is the name to use for the initialized global variable which
  // this call will create.
  //
  // IS_HIDDEN will be true if the descriptor should only be visible
  // within the current object.
  //
  // IS_COMMON is true if NAME may be defined by several packages, and
  // the linker should merge all such definitions.  If IS_COMMON is
  // false, NAME should be defined in only one file.  In general
  // IS_COMMON will be true for the type descriptor of an unnamed type
  // or a builtin type.  IS_HIDDEN and IS_COMMON will never both be
  // true.
  //
  // TYPE will be a struct type; the type of the returned expression
  // must be a pointer to this struct type.
  // 
  // We must create the named structure before we know its
  // initializer, because the initializer may refer to its own
  // address.  After calling this the frontend will call
  // immutable_struct_set_init.
  virtual Bvariable*
  immutable_struct(const std::string& name, bool is_hidden, bool is_common,
		   Btype* type, Location) = 0;

  // Set the initial value of a variable created by immutable_struct.
  // The NAME, IS_HIDDEN, IS_COMMON, TYPE, and location parameters are
  // the same ones passed to immutable_struct.  INITIALIZER will be a
  // composite literal of type TYPE.  It will not contain any function
  // calls or anything else that can not be put into a read-only data
  // section.  It may contain the address of variables created by
  // immutable_struct.
  virtual void
  immutable_struct_set_init(Bvariable*, const std::string& name,
			    bool is_hidden, bool is_common, Btype* type,
			    Location, Bexpression* initializer) = 0;

  // Create a reference to a named immutable initialized data
  // structure defined in some other package.  This will be a
  // structure created by a call to immutable_struct with the same
  // NAME and TYPE and with IS_COMMON passed as false.  This
  // corresponds to an extern const global variable in C.
  virtual Bvariable*
  immutable_struct_reference(const std::string& name, Btype* type,
			     Location) = 0;

  // Labels.
  
  // Create a new label.  NAME will be empty if this is a label
  // created by the frontend for a loop construct.  The location is
  // where the the label is defined.
  virtual Blabel*
  label(Bfunction*, const std::string& name, Location) = 0;

  // Create a statement which defines a label.  This statement will be
  // put into the codestream at the point where the label should be
  // defined.
  virtual Bstatement*
  label_definition_statement(Blabel*) = 0;

  // Create a goto statement to a label.
  virtual Bstatement*
  goto_statement(Blabel*, Location) = 0;

  // Create an expression for the address of a label.  This is used to
  // get the return address of a deferred function which may call
  // recover.
  virtual Bexpression*
  label_address(Blabel*, Location) = 0;

  // Functions.

  // Create an error function.  This is used for cases which should
  // not occur in a correct program, in order to keep the compilation
  // going without crashing.
  virtual Bfunction*
  error_function() = 0;

  // Declare or define a function of FNTYPE.
  // NAME is the Go name of the function. ASM_NAME, if not the empty string, is
  // the name that should be used in the symbol table; this will be non-empty if
  // a magic extern comment is used.
  // IS_VISIBLE is true if this function should be visible outside of the
  // current compilation unit. IS_DECLARATION is true if this is a function
  // declaration rather than a definition; the function definition will be in
  // another compilation unit.
  // IS_INLINABLE is true if the function can be inlined.
  // DISABLE_SPLIT_STACK is true if this function may not split the stack; this
  // is used for the implementation of recover.
  // IN_UNIQUE_SECTION is true if this function should be put into a unique
  // location if possible; this is used for field tracking.
  virtual Bfunction*
  function(Btype* fntype, const std::string& name, const std::string& asm_name,
           bool is_visible, bool is_declaration, bool is_inlinable,
           bool disable_split_stack, bool in_unique_section, Location) = 0;
};

// The backend interface has to define this function.

extern Backend* go_get_backend();

// FIXME: Temporary helper functions while converting to new backend
// interface.

extern Btype* tree_to_type(tree);
extern Bexpression* tree_to_expr(tree);
extern Bstatement* tree_to_stat(tree);
extern Bfunction* tree_to_function(tree);
extern Bblock* tree_to_block(tree);
extern tree type_to_tree(Btype*);
extern tree expr_to_tree(Bexpression*);
extern tree stat_to_tree(Bstatement*);
extern tree block_to_tree(Bblock*);
extern tree var_to_tree(Bvariable*);
extern tree function_to_tree(Bfunction*);

#endif // !defined(GO_BACKEND_H)<|MERGE_RESOLUTION|>--- conflicted
+++ resolved
@@ -271,13 +271,10 @@
   virtual Bexpression*
   function_code_expression(Bfunction*, Location) = 0;
 
-<<<<<<< HEAD
-=======
   // Create an expression that takes the address of an expression.
   virtual Bexpression*
   address_expression(Bexpression*, Location) = 0;
 
->>>>>>> 4d0aec87
   // Statements.
 
   // Create an error statement.  This is used for cases which should
