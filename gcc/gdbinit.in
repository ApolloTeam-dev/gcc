--- conflicted
+++ resolved
@@ -99,11 +99,7 @@
 end
 
 document pmz
-<<<<<<< HEAD
-Print the mpz value that is $ 
-=======
 Print the mpz value that is $
->>>>>>> 8c53c46c
 Works only when an inferior is executing.
 end
 
