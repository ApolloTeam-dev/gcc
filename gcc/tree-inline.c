--- conflicted
+++ resolved
@@ -4340,11 +4340,7 @@
      variables in the function when the blocks get blown away as soon as we
      remove the cgraph node.  */
   if (gimple_block (stmt))
-<<<<<<< HEAD
-    (*debug_hooks->outlining_inline_function) (cg_edge->callee->symbol.decl);
-=======
     (*debug_hooks->outlining_inline_function) (cg_edge->callee->decl);
->>>>>>> 4d0aec87
 
   /* Update callgraph if needed.  */
   cgraph_remove_node (cg_edge->callee);
