--- conflicted
+++ resolved
@@ -1,4 +1,3 @@
-<<<<<<< HEAD
 2015-05-07  Aldy Hernandez  <aldyh@redhat.com>
 
 	* g++.dg/cpp0x/pr57101.C: Add warning.
@@ -13,7 +12,7 @@
 	* g++.dg/debug/dwarf2/auto1.C: Adjust for early dwarf.
 	* gfortran.dg/intent_out_8.f90: Same.
 	* gfortran.dg/warn_target_lifetime_3.f90: Same.
-=======
+
 2015-05-27  Jeff Law  <law@redhat.com>
 
 	PR target/39726
@@ -644,7 +643,6 @@
 
 	* lib/target-supports.exp (check_effective_target_pie): Add *-*-freebsd*
 	to the family of pie capable targets.
->>>>>>> 6fa6a871
 
 2015-05-18  Alex Velenko <Alex.Velenko@arm.com>
 
