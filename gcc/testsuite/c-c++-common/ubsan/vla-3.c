/* { dg-do run } */
/* { dg-options "-fsanitize=vla-bound -fno-sanitize-recover" } */

#include <stdio.h>

/* Don't instrument the arrays here.  */
int
foo (int n, int a[])
{
  return a[n - 1];
}

int
main (void)
{
  fputs ("UBSAN TEST START\n", stderr);

  int a[6] = { };
  int ret = foo (3, a);
<<<<<<< HEAD

  fputs ("UBSAN TEST END\n", stderr);
  return ret;
}

/* { dg-output "UBSAN TEST START(\n|\r\n|\r)UBSAN TEST END" } */
=======
  return ret;
}
>>>>>>> 02d42640
<|MERGE_RESOLUTION|>--- conflicted
+++ resolved
@@ -1,7 +1,5 @@
 /* { dg-do run } */
 /* { dg-options "-fsanitize=vla-bound -fno-sanitize-recover" } */
-
-#include <stdio.h>
 
 /* Don't instrument the arrays here.  */
 int
@@ -13,18 +11,7 @@
 int
 main (void)
 {
-  fputs ("UBSAN TEST START\n", stderr);
-
   int a[6] = { };
   int ret = foo (3, a);
-<<<<<<< HEAD
-
-  fputs ("UBSAN TEST END\n", stderr);
   return ret;
-}
-
-/* { dg-output "UBSAN TEST START(\n|\r\n|\r)UBSAN TEST END" } */
-=======
-  return ret;
-}
->>>>>>> 02d42640
+}