--- conflicted
+++ resolved
@@ -1,11 +1,6 @@
 /* Contributed by Nicola Pero - Thu Mar  8 16:27:46 CET 2001 */
 #include <stdlib.h>
-<<<<<<< HEAD
-#import "../../objc-obj-c++-shared/Object1.h"
-#include <objc/objc-api.h>
-=======
 #include "../../objc-obj-c++-shared/TestsuiteObject.m"
->>>>>>> 3082eeb7
 
 /* Test that by using -> we can access ivars of other objects of the same 
    class */
