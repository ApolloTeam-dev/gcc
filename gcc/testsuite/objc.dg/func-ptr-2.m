--- conflicted
+++ resolved
@@ -5,12 +5,7 @@
 /* { dg-xfail-run-if "Needs OBJC2 ABI" { *-*-darwin* && { lp64 && { ! objc2 } } } { "-fnext-runtime" } { "" } } */
 
 #include <stdlib.h>
-<<<<<<< HEAD
-/* provide an Object class for NeXT runtimes 10.5 and above */
-#include "../objc-obj-c++-shared/Object1.h"
-=======
 #include "../objc-obj-c++-shared/TestsuiteObject.m"
->>>>>>> 3082eeb7
 
 @interface Func: TestsuiteObject
 + (int) processNumber:(int)a and:(int)b usingFunction:(int(int,int))func;
@@ -41,8 +36,3 @@
 
   return 0;
 }
-<<<<<<< HEAD
-
-#include "../objc-obj-c++-shared/Object1-implementation.h"
-=======
->>>>>>> 3082eeb7
