/* Check that protocol qualifiers are compiled and encoded properly.  */
/* Author: Ziemowit Laski <zlaski@apple.com>  */
<<<<<<< HEAD
/* { dg-options "" } */
/* { dg-do run } */
/* { dg-xfail-run-if "Needs OBJC2 ABI" { *-*-darwin* && { lp64 && { ! objc2 } } } { "-fnext-runtime" } { "" } } */

#include "../objc-obj-c++-shared/Protocol1.h"
#ifndef __NEXT_RUNTIME__
#include <objc/objc-api.h>
#endif
=======

/* { dg-do run } */
/* { dg-xfail-run-if "Needs OBJC2 ABI" { *-*-darwin* && { lp64 && { ! objc2 } } } { "-fnext-runtime" } { "" } } */

#include "../objc-obj-c++-shared/runtime.h"
#include <objc/Protocol.h>
>>>>>>> 3082eeb7

/* The encoded parameter sizes will be rounded up to match pointer alignment.  */
#define ROUND(s,a) (a * ((s + a - 1) / a))
#define aligned_sizeof(T) ROUND(sizeof(T),__alignof(void *))

extern int sscanf(const char *str, const char *format, ...);
extern void abort(void);
#define CHECK_IF(expr) if(!(expr)) abort()

@protocol Retain
+ (oneway void)retainArgument:(out bycopy id)arg1 with:(in signed char **)arg2;
- (bycopy) address:(byref inout id)location with:(out short unsigned **)arg2;
@end

@interface Foo <Retain>
+ (oneway void)retainArgument:(out bycopy id)arg with:(in signed char **)arg2;
@end

@implementation Foo
+ (oneway void)retainArgument:(out bycopy id)arg1 with:(in signed char **)arg2 { }
- (bycopy) address:(byref inout id)location with:(out short unsigned **)arg2 { return nil; }
@end

Protocol *proto;
struct objc_method_description *meth;
struct objc_method_description meth_object;
unsigned totsize, offs0, offs1, offs2, offs3, offs4, offs5, offs6, offs7;

static void scan_initial(const char *pattern) {
  totsize = offs0 = offs1 = offs2 = offs3 = offs4 = offs5 = offs6 = offs7 = (unsigned)-1;
  sscanf(meth->types, pattern, &totsize, &offs0, &offs1, &offs2, &offs3,
      &offs4, &offs5, &offs6, &offs7);
  CHECK_IF(!offs0 && offs1 == aligned_sizeof(id) && offs2 == offs1 + aligned_sizeof(SEL) && totsize >= offs2);
}

int main(void) {
  proto = @protocol(Retain);

  meth_object = protocol_getMethodDescription (proto,
		  @selector(address:with:), YES, YES);
  meth = &meth_object;

  scan_initial("O@%u@%u:%uNR@%uo^^S%u");
  CHECK_IF(offs3 == offs2 + aligned_sizeof(id) && totsize == offs3 + aligned_sizeof(unsigned));

  meth_object = protocol_getMethodDescription (proto,
		  @selector(retainArgument:with:), YES, NO);
  meth = &meth_object;

  scan_initial("Vv%u@%u:%uOo@%un^*%u");
  CHECK_IF(offs3 == offs2 + aligned_sizeof(id) && totsize == offs3 + aligned_sizeof(char **));
  return 0;
}<|MERGE_RESOLUTION|>--- conflicted
+++ resolved
@@ -1,22 +1,11 @@
 /* Check that protocol qualifiers are compiled and encoded properly.  */
 /* Author: Ziemowit Laski <zlaski@apple.com>  */
-<<<<<<< HEAD
-/* { dg-options "" } */
-/* { dg-do run } */
-/* { dg-xfail-run-if "Needs OBJC2 ABI" { *-*-darwin* && { lp64 && { ! objc2 } } } { "-fnext-runtime" } { "" } } */
-
-#include "../objc-obj-c++-shared/Protocol1.h"
-#ifndef __NEXT_RUNTIME__
-#include <objc/objc-api.h>
-#endif
-=======
 
 /* { dg-do run } */
 /* { dg-xfail-run-if "Needs OBJC2 ABI" { *-*-darwin* && { lp64 && { ! objc2 } } } { "-fnext-runtime" } { "" } } */
 
 #include "../objc-obj-c++-shared/runtime.h"
 #include <objc/Protocol.h>
->>>>>>> 3082eeb7
 
 /* The encoded parameter sizes will be rounded up to match pointer alignment.  */
 #define ROUND(s,a) (a * ((s + a - 1) / a))
