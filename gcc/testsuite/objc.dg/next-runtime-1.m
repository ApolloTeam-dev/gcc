/* Test that the correct version number (6) is set in the module descriptor
   when compiling for the NeXT runtime ABI=0 - and that the MODULE descriptor
   is not emitted at all for ABI 2.  */
/* modified from a testcase added by: Ziemowit Laski <zlaski@apple.com>  */

/* { dg-do compile { target *-*-darwin* } } */
/* { dg-skip-if "" { *-*-* } { "-fgnu-runtime" } { "" } } */
<<<<<<< HEAD

#include "../objc-obj-c++-shared/Object1.h"

@interface FooBar: Object
=======
/* { dg-skip-if "" { *-*-* } { "-fobjc-abi-version=1" } { "" } } */
/* { dg-options "-fobjc-abi-version=0" { target { *-*-darwin* && { ! lp64 } } } } */

@interface FooBar
>>>>>>> 3082eeb7
- (void)boo;
@end

@implementation FooBar
- (void)boo { }
@end

/* { dg-final { scan-assembler "L_OBJC_Module:\n\[ \t\]*\.long\t6\n" { target { *-*-darwin* && { ! lp64 } } } } } */
/* { dg-final { scan-assembler-not "L_OBJC_Module" { target { *-*-darwin* && {  lp64 } } } } } */<|MERGE_RESOLUTION|>--- conflicted
+++ resolved
@@ -5,17 +5,10 @@
 
 /* { dg-do compile { target *-*-darwin* } } */
 /* { dg-skip-if "" { *-*-* } { "-fgnu-runtime" } { "" } } */
-<<<<<<< HEAD
-
-#include "../objc-obj-c++-shared/Object1.h"
-
-@interface FooBar: Object
-=======
 /* { dg-skip-if "" { *-*-* } { "-fobjc-abi-version=1" } { "" } } */
 /* { dg-options "-fobjc-abi-version=0" { target { *-*-darwin* && { ! lp64 } } } } */
 
 @interface FooBar
->>>>>>> 3082eeb7
 - (void)boo;
 @end
 
