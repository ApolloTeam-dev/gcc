--- conflicted
+++ resolved
@@ -13,11 +13,7 @@
 
 
 template <class Iterator>
-<<<<<<< HEAD
-struct reverse_iterator : public // { dg-message "instantiated" } no type iterator_category
-=======
 struct reverse_iterator : public // { dg-message "required" } no type iterator_category
->>>>>>> 3082eeb7
 iterator<typename iterator_traits<Iterator>::iterator_category> {
   protected:
   Iterator current;
