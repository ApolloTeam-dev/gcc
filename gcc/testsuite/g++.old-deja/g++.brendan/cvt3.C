--- conflicted
+++ resolved
@@ -38,11 +38,7 @@
 class nnyacc
 {
 public:
-<<<<<<< HEAD
-      static void assign(void*& lval, void*& rval); // { dg-message "candidate is" }
-=======
       static void assign(void*& lval, void*& rval); // { dg-message "nnyacc::assign|no known conversion" }
->>>>>>> 3082eeb7
 };
 
 void
