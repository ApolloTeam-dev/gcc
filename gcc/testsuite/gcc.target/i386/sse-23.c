/* { dg-do compile } */
/* { dg-options "-O2 -Werror-implicit-function-declaration -march=k8" } */

#include <mm_malloc.h>

/* Test that the intrinsics compile with optimization.  All of them
<<<<<<< HEAD
   are defined as inline functions in {,x,e,p,t,s,w,a}mmintrin.h,
   xopintrin.h, lwpintrin.h, popcntintrin.h and mm3dnow.h that
   reference the proper builtin functions.  Defining away "extern" and
   "__inline" results in all of them being compiled as proper
   functions.  */
=======
   are defined as inline functions in {,x,e,p,t,s,w,a,b,i}mmintrin.h,
   mm3dnow.h, fma4intrin.h, xopintrin.h, abmintrin.h, bmiintrin.h,
   tbmintrin.h, lwpintrin.h, popcntintrin.h, fmaintrin.h and mm_malloc.h 
   that reference the proper builtin functions.

   Defining away "extern" and "__inline" results in all of them being
   compiled as proper functions.  */
>>>>>>> 3082eeb7

#define extern
#define __inline

/* Following intrinsics require immediate arguments. */

/* ammintrin.h */
#define __builtin_ia32_extrqi(X, I, L)  __builtin_ia32_extrqi(X, 1, 1)
#define __builtin_ia32_insertqi(X, Y, I, L) __builtin_ia32_insertqi(X, Y, 1, 1)

/* wmmintrin.h */
#define __builtin_ia32_aeskeygenassist128(X, C) __builtin_ia32_aeskeygenassist128(X, 1)
#define __builtin_ia32_pclmulqdq128(X, Y, I) __builtin_ia32_pclmulqdq128(X, Y, 1)

/* smmintrin.h */
#define __builtin_ia32_roundpd(V, M) __builtin_ia32_roundpd(V, 1)
#define __builtin_ia32_roundsd(D, V, M) __builtin_ia32_roundsd(D, V, 1)
#define __builtin_ia32_roundps(V, M) __builtin_ia32_roundps(V, 1)
#define __builtin_ia32_roundss(D, V, M) __builtin_ia32_roundss(D, V, 1)

#define __builtin_ia32_pblendw128(X, Y, M) __builtin_ia32_pblendw128 (X, Y, 1)
#define __builtin_ia32_blendps(X, Y, M) __builtin_ia32_blendps(X, Y, 1)
#define __builtin_ia32_blendpd(X, Y, M) __builtin_ia32_blendpd(X, Y, 1)
#define __builtin_ia32_dpps(X, Y, M) __builtin_ia32_dpps(X, Y, 1)
#define __builtin_ia32_dppd(X, Y, M) __builtin_ia32_dppd(X, Y, 1)
#define __builtin_ia32_insertps128(D, S, N) __builtin_ia32_insertps128(D, S, 1)
#define __builtin_ia32_vec_ext_v4sf(X, N) __builtin_ia32_vec_ext_v4sf(X, 1)
#define __builtin_ia32_vec_set_v16qi(D, S, N) __builtin_ia32_vec_set_v16qi(D, S, 1)
#define __builtin_ia32_vec_set_v4si(D, S, N) __builtin_ia32_vec_set_v4si(D, S, 1)
#define __builtin_ia32_vec_set_v2di(D, S, N) __builtin_ia32_vec_set_v2di(D, S, 1)
#define __builtin_ia32_vec_ext_v16qi(X, N) __builtin_ia32_vec_ext_v16qi(X, 1)
#define __builtin_ia32_vec_ext_v4si(X, N) __builtin_ia32_vec_ext_v4si(X, 1)
#define __builtin_ia32_vec_ext_v2di(X, N) __builtin_ia32_vec_ext_v2di(X, 1)
#define __builtin_ia32_mpsadbw128(X, Y, M) __builtin_ia32_mpsadbw128(X, Y, 1)
#define __builtin_ia32_pcmpistrm128(X, Y, M) \
  __builtin_ia32_pcmpistrm128(X, Y, 1)
#define __builtin_ia32_pcmpistri128(X, Y, M) \
  __builtin_ia32_pcmpistri128(X, Y, 1)
#define __builtin_ia32_pcmpestrm128(X, LX, Y, LY, M) \
  __builtin_ia32_pcmpestrm128(X, LX, Y, LY, 1)
#define __builtin_ia32_pcmpestri128(X, LX, Y, LY, M) \
  __builtin_ia32_pcmpestri128(X, LX, Y, LY, 1)
#define __builtin_ia32_pcmpistria128(X, Y, M) \
  __builtin_ia32_pcmpistria128(X, Y, 1)
#define __builtin_ia32_pcmpistric128(X, Y, M) \
  __builtin_ia32_pcmpistric128(X, Y, 1)
#define __builtin_ia32_pcmpistrio128(X, Y, M) \
  __builtin_ia32_pcmpistrio128(X, Y, 1)
#define __builtin_ia32_pcmpistris128(X, Y, M) \
  __builtin_ia32_pcmpistris128(X, Y, 1)
#define __builtin_ia32_pcmpistriz128(X, Y, M) \
  __builtin_ia32_pcmpistriz128(X, Y, 1)
#define __builtin_ia32_pcmpestria128(X, LX, Y, LY, M) \
  __builtin_ia32_pcmpestria128(X, LX, Y, LY, 1)
#define __builtin_ia32_pcmpestric128(X, LX, Y, LY, M) \
  __builtin_ia32_pcmpestric128(X, LX, Y, LY, 1)
#define __builtin_ia32_pcmpestrio128(X, LX, Y, LY, M) \
  __builtin_ia32_pcmpestrio128(X, LX, Y, LY, 1)
#define __builtin_ia32_pcmpestris128(X, LX, Y, LY, M) \
  __builtin_ia32_pcmpestris128(X, LX, Y, LY, 1)
#define __builtin_ia32_pcmpestriz128(X, LX, Y, LY, M) \
  __builtin_ia32_pcmpestriz128(X, LX, Y, LY, 1)

/* tmmintrin.h */
#define __builtin_ia32_palignr128(X, Y, N) __builtin_ia32_palignr128(X, Y, 8)
#define __builtin_ia32_palignr(X, Y, N) __builtin_ia32_palignr(X, Y, 8)

/* emmintrin.h */
#define __builtin_ia32_psrldqi128(A, B) __builtin_ia32_psrldqi128(A, 8)
#define __builtin_ia32_pslldqi128(A, B) __builtin_ia32_pslldqi128(A, 8)
#define __builtin_ia32_pshufhw(A, N) __builtin_ia32_pshufhw(A, 0)
#define __builtin_ia32_pshuflw(A, N) __builtin_ia32_pshuflw(A, 0)
#define __builtin_ia32_pshufd(A, N) __builtin_ia32_pshufd(A, 0)
#define __builtin_ia32_vec_set_v8hi(A, D, N) \
  __builtin_ia32_vec_set_v8hi(A, D, 0)
#define __builtin_ia32_vec_ext_v8hi(A, N) __builtin_ia32_vec_ext_v8hi(A, 0)
#define __builtin_ia32_shufpd(A, B, N) __builtin_ia32_shufpd(A, B, 0)

/* xmmintrin.h */
#define __builtin_prefetch(P, A, I) __builtin_prefetch(P, A, _MM_HINT_NTA)
#define __builtin_ia32_pshufw(A, N) __builtin_ia32_pshufw(A, 0)
#define __builtin_ia32_vec_set_v4hi(A, D, N) \
  __builtin_ia32_vec_set_v4hi(A, D, 0)
#define __builtin_ia32_vec_ext_v4hi(A, N) __builtin_ia32_vec_ext_v4hi(A, 0)
#define __builtin_ia32_shufps(A, B, N) __builtin_ia32_shufps(A, B, 0)

/* immintrin.h */
#define __builtin_ia32_blendpd256(X, Y, M) __builtin_ia32_blendpd256(X, Y, 1)
#define __builtin_ia32_blendps256(X, Y, M) __builtin_ia32_blendps256(X, Y, 1)
#define __builtin_ia32_dpps256(X, Y, M) __builtin_ia32_dpps256(X, Y, 1)
#define __builtin_ia32_shufpd256(X, Y, M) __builtin_ia32_shufpd256(X, Y, 1)
#define __builtin_ia32_shufps256(X, Y, M) __builtin_ia32_shufps256(X, Y, 1)
#define __builtin_ia32_cmpsd(X, Y, O) __builtin_ia32_cmpsd(X, Y, 1)
#define __builtin_ia32_cmpss(X, Y, O) __builtin_ia32_cmpss(X, Y, 1)
#define __builtin_ia32_cmppd(X, Y, O) __builtin_ia32_cmppd(X, Y, 1)
#define __builtin_ia32_cmpps(X, Y, O) __builtin_ia32_cmpps(X, Y, 1)
#define __builtin_ia32_cmppd256(X, Y, O) __builtin_ia32_cmppd256(X, Y, 1)
#define __builtin_ia32_cmpps256(X, Y, O) __builtin_ia32_cmpps256(X, Y, 1)
#define __builtin_ia32_vextractf128_pd256(X, N) __builtin_ia32_vextractf128_pd256(X, 1)
#define __builtin_ia32_vextractf128_ps256(X, N) __builtin_ia32_vextractf128_ps256(X, 1)
#define __builtin_ia32_vextractf128_si256(X, N) __builtin_ia32_vextractf128_si256(X, 1)
#define __builtin_ia32_vpermilpd(X, N) __builtin_ia32_vpermilpd(X, 1)
#define __builtin_ia32_vpermilpd256(X, N) __builtin_ia32_vpermilpd256(X, 1)
#define __builtin_ia32_vpermilps(X, N) __builtin_ia32_vpermilps(X, 1)
#define __builtin_ia32_vpermilps256(X, N) __builtin_ia32_vpermilps256(X, 1)
#define __builtin_ia32_vpermil2pd(X, Y, C, I) __builtin_ia32_vpermil2pd(X, Y, C, 1)
#define __builtin_ia32_vpermil2pd256(X, Y, C, I) __builtin_ia32_vpermil2pd256(X, Y, C, 1)
#define __builtin_ia32_vpermil2ps(X, Y, C, I) __builtin_ia32_vpermil2ps(X, Y, C, 1)
#define __builtin_ia32_vpermil2ps256(X, Y, C, I) __builtin_ia32_vpermil2ps256(X, Y, C, 1)
#define __builtin_ia32_vperm2f128_pd256(X, Y, C) __builtin_ia32_vperm2f128_pd256(X, Y, 1)
#define __builtin_ia32_vperm2f128_ps256(X, Y, C) __builtin_ia32_vperm2f128_ps256(X, Y, 1)
#define __builtin_ia32_vperm2f128_si256(X, Y, C) __builtin_ia32_vperm2f128_si256(X, Y, 1)
#define __builtin_ia32_vinsertf128_pd256(X, Y, C) __builtin_ia32_vinsertf128_pd256(X, Y, 1)
#define __builtin_ia32_vinsertf128_ps256(X, Y, C) __builtin_ia32_vinsertf128_ps256(X, Y, 1)
#define __builtin_ia32_vinsertf128_si256(X, Y, C) __builtin_ia32_vinsertf128_si256(X, Y, 1)
#define __builtin_ia32_roundpd256(V, M) __builtin_ia32_roundpd256(V, 1)
#define __builtin_ia32_roundps256(V, M) __builtin_ia32_roundps256(V, 1)
<<<<<<< HEAD
=======
#define __builtin_ia32_vcvtps2ph(A, I) __builtin_ia32_vcvtps2ph(A, 1)
#define __builtin_ia32_vcvtps2ph256(A, I) __builtin_ia32_vcvtps2ph256(A, 1)
>>>>>>> 3082eeb7

/* xopintrin.h */
#define __builtin_ia32_vprotbi(A, B) __builtin_ia32_vprotbi(A,1)
#define __builtin_ia32_vprotwi(A, B) __builtin_ia32_vprotwi(A,1)
#define __builtin_ia32_vprotdi(A, B) __builtin_ia32_vprotdi(A,1)
#define __builtin_ia32_vprotqi(A, B) __builtin_ia32_vprotqi(A,1)
<<<<<<< HEAD

/* lwpintrin.h */
#define __builtin_ia32_lwpval32(D2, D1, F) __builtin_ia32_lwpval32 (D2, D1, 1)
#define __builtin_ia32_lwpval64(D2, D1, F) __builtin_ia32_lwpval64 (D2, D1, 1)
#define __builtin_ia32_lwpins32(D2, D1, F) __builtin_ia32_lwpins32 (D2, D1, 1)
#define __builtin_ia32_lwpins64(D2, D1, F) __builtin_ia32_lwpins64 (D2, D1, 1)

#pragma GCC target ("3dnow,sse4,sse4a,aes,pclmul,xop,abm,popcnt,lwp")
=======

/* lwpintrin.h */
#define __builtin_ia32_lwpval32(D2, D1, F) __builtin_ia32_lwpval32 (D2, D1, 1)
#define __builtin_ia32_lwpval64(D2, D1, F) __builtin_ia32_lwpval64 (D2, D1, 1)
#define __builtin_ia32_lwpins32(D2, D1, F) __builtin_ia32_lwpins32 (D2, D1, 1)
#define __builtin_ia32_lwpins64(D2, D1, F) __builtin_ia32_lwpins64 (D2, D1, 1)

/* tbmintrin.h */
#define __builtin_ia32_bextri_u32(X, Y) __builtin_ia32_bextr_u32 (X, 1)
#define __builtin_ia32_bextri_u64(X, Y) __builtin_ia32_bextr_u64 (X, 1)

/* avx2intrin.h */
#define __builtin_ia32_mpsadbw256(X, Y, Z) __builtin_ia32_mpsadbw256 (X, Y, 1)
#define __builtin_ia32_palignr256(X, Y, Z) __builtin_ia32_palignr256 (X, Y, 8)
#define __builtin_ia32_pblendw256(X, Y, Z) __builtin_ia32_pblendw256 (X, Y, 1)
#define __builtin_ia32_pshufd256(X, Y) __builtin_ia32_pshufd256(X, 1)
#define __builtin_ia32_pshufhw256(X, Y) __builtin_ia32_pshufhw256(X, 1)
#define __builtin_ia32_pshuflw256(X, Y) __builtin_ia32_pshuflw256(X, 1)
#define __builtin_ia32_pslldqi256(X, Y) __builtin_ia32_pslldqi256(X, 8)
#define __builtin_ia32_psrldqi256(X, Y) __builtin_ia32_psrldqi256(X, 8)
#define __builtin_ia32_pblendd128(X, Y, Z) __builtin_ia32_pblendd128(X, Y, 1)
#define __builtin_ia32_pblendd256(X, Y, Z) __builtin_ia32_pblendd256(X, Y, 1)
#define __builtin_ia32_permdf256(X, Y) __builtin_ia32_permdf256(X, 1)
#define __builtin_ia32_permdi256(X, Y) __builtin_ia32_permdi256(X, 1)
#define __builtin_ia32_permti256(X, Y, Z) __builtin_ia32_permti256(X, Y, 1)
#define __builtin_ia32_extract128i256(X, Y) __builtin_ia32_extract128i256(X, 1)
#define __builtin_ia32_insert128i256(X, Y, Z) __builtin_ia32_insert128i256(X, Y, 1)
#define __builtin_ia32_gathersiv2df(X, Y, Z, K, M) __builtin_ia32_gathersiv2df(X, Y, Z, K, 1)
#define __builtin_ia32_gathersiv4df(X, Y, Z, K, M) __builtin_ia32_gathersiv4df(X, Y, Z, K, 1)
#define __builtin_ia32_gatherdiv2df(X, Y, Z, K, M) __builtin_ia32_gatherdiv2df(X, Y, Z, K, 1)
#define __builtin_ia32_gatherdiv4df(X, Y, Z, K, M) __builtin_ia32_gatherdiv4df(X, Y, Z, K, 1)
#define __builtin_ia32_gathersiv4sf(X, Y, Z, K, M) __builtin_ia32_gathersiv4sf(X, Y, Z, K, 1)
#define __builtin_ia32_gathersiv8sf(X, Y, Z, K, M) __builtin_ia32_gathersiv8sf(X, Y, Z, K, 1)
#define __builtin_ia32_gatherdiv4sf(X, Y, Z, K, M) __builtin_ia32_gatherdiv4sf(X, Y, Z, K, 1)
#define __builtin_ia32_gatherdiv4sf256(X, Y, Z, K, M) __builtin_ia32_gatherdiv4sf256(X, Y, Z, K, 1)
#define __builtin_ia32_gathersiv2di(X, Y, Z, K, M) __builtin_ia32_gathersiv2di(X, Y, Z, K, 1)
#define __builtin_ia32_gathersiv4di(X, Y, Z, K, M) __builtin_ia32_gathersiv4di(X, Y, Z, K, 1)
#define __builtin_ia32_gatherdiv2di(X, Y, Z, K, M) __builtin_ia32_gatherdiv2di(X, Y, Z, K, 1)
#define __builtin_ia32_gatherdiv4di(X, Y, Z, K, M) __builtin_ia32_gatherdiv4di(X, Y, Z, K, 1)
#define __builtin_ia32_gathersiv4si(X, Y, Z, K, M) __builtin_ia32_gathersiv4si(X, Y, Z, K, 1)
#define __builtin_ia32_gathersiv8si(X, Y, Z, K, M) __builtin_ia32_gathersiv8si(X, Y, Z, K, 1)
#define __builtin_ia32_gatherdiv4si(X, Y, Z, K, M) __builtin_ia32_gatherdiv4si(X, Y, Z, K, 1)
#define __builtin_ia32_gatherdiv4si256(X, Y, Z, K, M) __builtin_ia32_gatherdiv4si256(X, Y, Z, K, 1)

#pragma GCC target ("sse4a,3dnow,avx,avx2,fma4,xop,aes,pclmul,popcnt,abm,lzcnt,bmi,bmi2,tbm,lwp,fsgsbase,rdrnd,f16c,fma")
>>>>>>> 3082eeb7
#include <wmmintrin.h>
#include <smmintrin.h>
#include <mm3dnow.h>
#include <x86intrin.h><|MERGE_RESOLUTION|>--- conflicted
+++ resolved
@@ -4,13 +4,6 @@
 #include <mm_malloc.h>
 
 /* Test that the intrinsics compile with optimization.  All of them
-<<<<<<< HEAD
-   are defined as inline functions in {,x,e,p,t,s,w,a}mmintrin.h,
-   xopintrin.h, lwpintrin.h, popcntintrin.h and mm3dnow.h that
-   reference the proper builtin functions.  Defining away "extern" and
-   "__inline" results in all of them being compiled as proper
-   functions.  */
-=======
    are defined as inline functions in {,x,e,p,t,s,w,a,b,i}mmintrin.h,
    mm3dnow.h, fma4intrin.h, xopintrin.h, abmintrin.h, bmiintrin.h,
    tbmintrin.h, lwpintrin.h, popcntintrin.h, fmaintrin.h and mm_malloc.h 
@@ -18,7 +11,6 @@
 
    Defining away "extern" and "__inline" results in all of them being
    compiled as proper functions.  */
->>>>>>> 3082eeb7
 
 #define extern
 #define __inline
@@ -136,27 +128,14 @@
 #define __builtin_ia32_vinsertf128_si256(X, Y, C) __builtin_ia32_vinsertf128_si256(X, Y, 1)
 #define __builtin_ia32_roundpd256(V, M) __builtin_ia32_roundpd256(V, 1)
 #define __builtin_ia32_roundps256(V, M) __builtin_ia32_roundps256(V, 1)
-<<<<<<< HEAD
-=======
 #define __builtin_ia32_vcvtps2ph(A, I) __builtin_ia32_vcvtps2ph(A, 1)
 #define __builtin_ia32_vcvtps2ph256(A, I) __builtin_ia32_vcvtps2ph256(A, 1)
->>>>>>> 3082eeb7
 
 /* xopintrin.h */
 #define __builtin_ia32_vprotbi(A, B) __builtin_ia32_vprotbi(A,1)
 #define __builtin_ia32_vprotwi(A, B) __builtin_ia32_vprotwi(A,1)
 #define __builtin_ia32_vprotdi(A, B) __builtin_ia32_vprotdi(A,1)
 #define __builtin_ia32_vprotqi(A, B) __builtin_ia32_vprotqi(A,1)
-<<<<<<< HEAD
-
-/* lwpintrin.h */
-#define __builtin_ia32_lwpval32(D2, D1, F) __builtin_ia32_lwpval32 (D2, D1, 1)
-#define __builtin_ia32_lwpval64(D2, D1, F) __builtin_ia32_lwpval64 (D2, D1, 1)
-#define __builtin_ia32_lwpins32(D2, D1, F) __builtin_ia32_lwpins32 (D2, D1, 1)
-#define __builtin_ia32_lwpins64(D2, D1, F) __builtin_ia32_lwpins64 (D2, D1, 1)
-
-#pragma GCC target ("3dnow,sse4,sse4a,aes,pclmul,xop,abm,popcnt,lwp")
-=======
 
 /* lwpintrin.h */
 #define __builtin_ia32_lwpval32(D2, D1, F) __builtin_ia32_lwpval32 (D2, D1, 1)
@@ -202,7 +181,6 @@
 #define __builtin_ia32_gatherdiv4si256(X, Y, Z, K, M) __builtin_ia32_gatherdiv4si256(X, Y, Z, K, 1)
 
 #pragma GCC target ("sse4a,3dnow,avx,avx2,fma4,xop,aes,pclmul,popcnt,abm,lzcnt,bmi,bmi2,tbm,lwp,fsgsbase,rdrnd,f16c,fma")
->>>>>>> 3082eeb7
 #include <wmmintrin.h>
 #include <smmintrin.h>
 #include <mm3dnow.h>
