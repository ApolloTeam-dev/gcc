/* { dg-do compile } */
/* { dg-require-effective-target ilp32 } */
<<<<<<< HEAD
/* { dg-require-effective-target sse2 } */
/* { dg-options "-O2 -ffast-math -ftree-vectorize -msse2 --param ggc-min-expand=0 --param ggc-min-heapsize=0" } */
=======
/* { dg-options "-O2 -ffast-math -ftree-vectorize -msse2 -mtune=generic --param ggc-min-expand=0 --param ggc-min-heapsize=0" } */
>>>>>>> b56a5220
/* This test, tests two thing, we vectorize square root and also we don't crash due to a GC issue.  */


extern double sqrt (double __x);
calc_freq (int *dest)
{
  float tmp_out[257];
  int i;
  for (i = 0; i < 256; i++)
    dest[i] = sqrt (tmp_out[i]);
}

/* { dg-final { scan-assembler "sqrtpd" } } */<|MERGE_RESOLUTION|>--- conflicted
+++ resolved
@@ -1,11 +1,6 @@
 /* { dg-do compile } */
 /* { dg-require-effective-target ilp32 } */
-<<<<<<< HEAD
-/* { dg-require-effective-target sse2 } */
-/* { dg-options "-O2 -ffast-math -ftree-vectorize -msse2 --param ggc-min-expand=0 --param ggc-min-heapsize=0" } */
-=======
 /* { dg-options "-O2 -ffast-math -ftree-vectorize -msse2 -mtune=generic --param ggc-min-expand=0 --param ggc-min-heapsize=0" } */
->>>>>>> b56a5220
 /* This test, tests two thing, we vectorize square root and also we don't crash due to a GC issue.  */
 
 
