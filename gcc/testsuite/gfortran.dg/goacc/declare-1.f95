--- conflicted
+++ resolved
@@ -15,11 +15,5 @@
     END BLOCK
   end function foo
 end program test
-<<<<<<< HEAD
 ! { dg-final { scan-tree-dump-times "pragma acc declare map\\(force_to:i\\)" 2 "original" } }
-! { dg-final { scan-tree-dump-times "pragma acc declare map\\(force_from:i\\)" 2 "original" } }
-! { dg-final { cleanup-tree-dump "original" } } 
-=======
-! { dg-prune-output "unimplemented" }
-! { dg-final { scan-tree-dump-times "pragma acc declare map\\(force_tofrom:i\\)" 2 "original" } } 
->>>>>>> cacef506
+! { dg-final { scan-tree-dump-times "pragma acc declare map\\(force_from:i\\)" 2 "original" } }