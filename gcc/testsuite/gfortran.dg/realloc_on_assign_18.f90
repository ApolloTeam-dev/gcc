--- conflicted
+++ resolved
@@ -16,9 +16,4 @@
 end
 
 ! { dg-final { scan-tree-dump "x = \\(struct t .\\) __builtin_malloc \\(1\\);" "original" } }
-<<<<<<< HEAD
-! { dg-final { scan-tree-dump "y.base_addr = \\(void . restrict\\) __builtin_malloc \\(1\\);" "original" } }
-! { dg-final { cleanup-tree-dump "original" } }
-=======
-! { dg-final { scan-tree-dump "y.data = \\(void . restrict\\) __builtin_malloc \\(1\\);" "original" } }
->>>>>>> 72709ee7
+! { dg-final { scan-tree-dump "y.base_addr = \\(void . restrict\\) __builtin_malloc \\(1\\);" "original" } }