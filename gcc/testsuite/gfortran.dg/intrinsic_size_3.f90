--- conflicted
+++ resolved
@@ -22,9 +22,4 @@
   stop
 end program bug
 
-<<<<<<< HEAD
-! { dg-final { scan-tree-dump-times "iszs = \\(integer\\(kind=2\\)\\) a.dim.0..extent;" 1 "original" } }
-! { dg-final { cleanup-tree-dump "original" } }
-=======
-! { dg-final { scan-tree-dump-times "iszs = \\(integer\\(kind=2\\)\\) MAX_EXPR <\\(D.\[0-9\]+->dim.0..ubound - D.\[0-9\]+->dim.0..lbound\\) \\+ 1, 0>;" 1 "original" } }
->>>>>>> 72709ee7
+! { dg-final { scan-tree-dump-times "iszs = \\(integer\\(kind=2\\)\\) a.dim.0..extent;" 1 "original" } }