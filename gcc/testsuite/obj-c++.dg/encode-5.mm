--- conflicted
+++ resolved
@@ -2,11 +2,6 @@
 /* Contributed by Ziemowit Laski <zlaski@apple.com>.  */
 /* { dg-do run } */
 /* { dg-xfail-run-if "Needs OBJC2 ABI" { *-*-darwin* && { lp64 && { ! objc2 } } } { "-fnext-runtime" } { "" } } */
-<<<<<<< HEAD
-#include "../objc-obj-c++-shared/Object1.h"
-#include "../objc-obj-c++-shared/next-mapping.h"
-#include "../objc-obj-c++-shared/Protocol1.h"
-=======
 
 #include <stdio.h>
 #include <stdlib.h>
@@ -14,27 +9,12 @@
 #include "../objc-obj-c++-shared/runtime.h"
 #include <objc/Protocol.h>
 
->>>>>>> 3082eeb7
 #ifdef __cplusplus
 #define ProtoBool bool
 #else
 #define ProtoBool _Bool
 #endif
 
-<<<<<<< HEAD
-#ifdef __NEXT_RUNTIME__
-#define METHOD Method
-#else
-#include <objc/objc-api.h>
-#define METHOD Method_t
-#define method_get_types(M) (M)->method_types
-#endif
-
-#include <stdio.h>
-#include <stdlib.h>
-
-=======
->>>>>>> 3082eeb7
 #define CHECK_IF(expr) if(!(expr)) abort()
 
 enum Enum {
@@ -56,11 +36,7 @@
 
 Protocol *proto = @protocol(Proto);
 struct objc_method_description *meth;
-<<<<<<< HEAD
-
-=======
 struct objc_method_description meth_object;
->>>>>>> 3082eeb7
 unsigned totsize, offs0, offs1, offs2, offs3, offs4, offs5, offs6, offs7;
 
 static void scan_initial(const char *pattern) {
@@ -117,7 +93,3 @@
   CHECK_IF(totsize == offs2 + sizeof(ObjCBool **));
   return 0;
 }
-<<<<<<< HEAD
-#include "../objc-obj-c++-shared/Object1-implementation.h"
-=======
->>>>>>> 3082eeb7
