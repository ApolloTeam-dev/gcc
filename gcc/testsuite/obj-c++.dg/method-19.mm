--- conflicted
+++ resolved
@@ -4,17 +4,8 @@
 /* Author: Ziemowit Laski <zlaski@apple.com>.  */
 /* { dg-do run } */
 /* { dg-xfail-run-if "Needs OBJC2 ABI" { *-*-darwin* && { lp64 && { ! objc2 } } } { "-fnext-runtime" } { "" } } */
-<<<<<<< HEAD
-#include "../objc-obj-c++-shared/next-mapping.h"
-#include <objc/objc.h>
-
-#ifndef __NEXT_RUNTIME__
-#include <objc/objc-api.h>
-#endif
-=======
 #include <objc/objc.h>
 #include "../objc-obj-c++-shared/runtime.h"
->>>>>>> 3082eeb7
 
 #include <stdlib.h>
 #include <string.h>
@@ -59,11 +50,7 @@
 
 int main(void)
 {
-<<<<<<< HEAD
-  Class obj = objc_get_class("Derived");
-=======
   Class obj = objc_getClass("Derived");
->>>>>>> 3082eeb7
 
   /* None of the following should elicit compiler-time warnings.  */
 
@@ -82,7 +69,3 @@
 
   return 0;
 }
-<<<<<<< HEAD
-#include "../objc-obj-c++-shared/Object1-implementation.h"
-=======
->>>>>>> 3082eeb7
