--- conflicted
+++ resolved
@@ -10,10 +10,7 @@
 #include "tree-pass.h"
 #include "intl.h"
 #include "toplev.h"
-<<<<<<< HEAD
-=======
 #include "diagnostic.h"
->>>>>>> 3bd7a983
 
 int plugin_is_GPL_compatible;
 
