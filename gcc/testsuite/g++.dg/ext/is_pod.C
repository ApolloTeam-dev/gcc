--- conflicted
+++ resolved
@@ -1,10 +1,5 @@
-<<<<<<< HEAD
-// { dg-options "-std=c++0x" }
-// { dg-do "run" }
-=======
 // { dg-do run }
 // { dg-options "-std=c++0x" }
->>>>>>> 3082eeb7
 #include <cassert>
 
 struct A
