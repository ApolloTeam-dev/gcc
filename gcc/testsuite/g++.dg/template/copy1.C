// { dg-do compile }

// Origin: hkluender@otg.com

// PR 5189

struct A
{
  A(A&); // { dg-message "note" }
<<<<<<< HEAD
  template <class T> A(T); 	// { dg-message "candidate" }
=======
  template <class T> A(T); 	// { dg-message "note" }
>>>>>>> b56a5220
};

A a = 0; // { dg-error "no matching function" }
// { dg-message "candidate" "candidate note" { target *-*-* } 13 }
<|MERGE_RESOLUTION|>--- conflicted
+++ resolved
@@ -7,11 +7,7 @@
 struct A
 {
   A(A&); // { dg-message "note" }
-<<<<<<< HEAD
-  template <class T> A(T); 	// { dg-message "candidate" }
-=======
   template <class T> A(T); 	// { dg-message "note" }
->>>>>>> b56a5220
 };
 
 A a = 0; // { dg-error "no matching function" }
