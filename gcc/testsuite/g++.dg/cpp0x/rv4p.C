--- conflicted
+++ resolved
@@ -118,16 +118,6 @@
                    A a;
     const          A ca;
           volatile A va;
-<<<<<<< HEAD
-    const volatile A cva = a;
-    sa<sizeof(sink_4_1238(a))           == 1> t1;
-    sa<sizeof(sink_4_1238(ca))          == 2> t2;
-    sa<sizeof(sink_4_1238(va))          == 3> t3;
-    sa<sizeof(sink_4_1238(source()))    == 8> t5;
-    sa<sizeof(sink_4_1238(c_source()))  == 8> t6;
-    sa<sizeof(sink_4_1238(v_source()))  == 8> t7;
-    sa<sizeof(sink_4_1238(cv_source())) == 8> t8;
-=======
     const volatile A cva;
     sa<sizeof(sink_4_1238(a))           == 1 * sizeof(long)> t1;
     sa<sizeof(sink_4_1238(ca))          == 2 * sizeof(long)> t2;
@@ -136,7 +126,6 @@
     sa<sizeof(sink_4_1238(c_source()))  == 8 * sizeof(long)> t6;
     sa<sizeof(sink_4_1238(v_source()))  == 8 * sizeof(long)> t7;
     sa<sizeof(sink_4_1238(cv_source())) == 8 * sizeof(long)> t8;
->>>>>>> b56a5220
     return 0;
 }
 
@@ -251,21 +240,12 @@
                    A a;
     const          A ca;
           volatile A va;
-<<<<<<< HEAD
-    const volatile A cva = a;
-    sa<sizeof(sink_4_1257(a))           == 1> t1;
-    sa<sizeof(sink_4_1257(ca))          == 2> t2;
-    sa<sizeof(sink_4_1257(source()))    == 5> t5;
-    sa<sizeof(sink_4_1257(c_source()))  == 2> t6;
-    sa<sizeof(sink_4_1257(v_source()))  == 7> t7;
-=======
     const volatile A cva;
     sa<sizeof(sink_4_1257(a))           == 1 * sizeof(long)> t1;
     sa<sizeof(sink_4_1257(ca))          == 2 * sizeof(long)> t2;
     sa<sizeof(sink_4_1257(source()))    == 5 * sizeof(long)> t5;
     sa<sizeof(sink_4_1257(c_source()))  == 2 * sizeof(long)> t6;
     sa<sizeof(sink_4_1257(v_source()))  == 7 * sizeof(long)> t7;
->>>>>>> b56a5220
     return 0;
 }
 
@@ -279,15 +259,6 @@
                    A a;
     const          A ca;
           volatile A va;
-<<<<<<< HEAD
-    const volatile A cva = a;
-    sa<sizeof(sink_4_1258(a))           == 1> t1;
-    sa<sizeof(sink_4_1258(ca))          == 2> t2;
-    sa<sizeof(sink_4_1258(source()))    == 5> t5;
-    sa<sizeof(sink_4_1258(c_source()))  == 8> t6;
-    sa<sizeof(sink_4_1258(v_source()))  == 8> t7;
-    sa<sizeof(sink_4_1258(cv_source())) == 8> t8;
-=======
     const volatile A cva;
     sa<sizeof(sink_4_1258(a))           == 1 * sizeof(long)> t1;
     sa<sizeof(sink_4_1258(ca))          == 2 * sizeof(long)> t2;
@@ -295,7 +266,6 @@
     sa<sizeof(sink_4_1258(c_source()))  == 8 * sizeof(long)> t6;
     sa<sizeof(sink_4_1258(v_source()))  == 8 * sizeof(long)> t7;
     sa<sizeof(sink_4_1258(cv_source())) == 8 * sizeof(long)> t8;
->>>>>>> b56a5220
     return 0;
 }
 
@@ -309,19 +279,11 @@
                    A a;
     const          A ca;
           volatile A va;
-<<<<<<< HEAD
-    const volatile A cva = a;
-    sa<sizeof(sink_4_1267(a))           == 1> t1;
-    sa<sizeof(sink_4_1267(ca))          == 2> t2;
-    sa<sizeof(sink_4_1267(c_source()))  == 6> t6;
-    sa<sizeof(sink_4_1267(v_source()))  == 7> t7;
-=======
     const volatile A cva;
     sa<sizeof(sink_4_1267(a))           == 1 * sizeof(long)> t1;
     sa<sizeof(sink_4_1267(ca))          == 2 * sizeof(long)> t2;
     sa<sizeof(sink_4_1267(c_source()))  == 6 * sizeof(long)> t6;
     sa<sizeof(sink_4_1267(v_source()))  == 7 * sizeof(long)> t7;
->>>>>>> b56a5220
     return 0;
 }
 
@@ -335,15 +297,6 @@
                    A a;
     const          A ca;
           volatile A va;
-<<<<<<< HEAD
-    const volatile A cva = a;
-    sa<sizeof(sink_4_1268(a))           == 1> t1;
-    sa<sizeof(sink_4_1268(ca))          == 2> t2;
-    sa<sizeof(sink_4_1268(source()))    == 6> t5;
-    sa<sizeof(sink_4_1268(c_source()))  == 6> t6;
-    sa<sizeof(sink_4_1268(v_source()))  == 8> t7;
-    sa<sizeof(sink_4_1268(cv_source())) == 8> t8;
-=======
     const volatile A cva;
     sa<sizeof(sink_4_1268(a))           == 1 * sizeof(long)> t1;
     sa<sizeof(sink_4_1268(ca))          == 2 * sizeof(long)> t2;
@@ -351,7 +304,6 @@
     sa<sizeof(sink_4_1268(c_source()))  == 6 * sizeof(long)> t6;
     sa<sizeof(sink_4_1268(v_source()))  == 8 * sizeof(long)> t7;
     sa<sizeof(sink_4_1268(cv_source())) == 8 * sizeof(long)> t8;
->>>>>>> b56a5220
     return 0;
 }
 
@@ -365,15 +317,6 @@
                    A a;
     const          A ca;
           volatile A va;
-<<<<<<< HEAD
-    const volatile A cva = a;
-    sa<sizeof(sink_4_1278(a))           == 1> t1;
-    sa<sizeof(sink_4_1278(ca))          == 2> t2;
-    sa<sizeof(sink_4_1278(source()))    == 7> t5;
-    sa<sizeof(sink_4_1278(c_source()))  == 8> t6;
-    sa<sizeof(sink_4_1278(v_source()))  == 7> t7;
-    sa<sizeof(sink_4_1278(cv_source())) == 8> t8;
-=======
     const volatile A cva;
     sa<sizeof(sink_4_1278(a))           == 1 * sizeof(long)> t1;
     sa<sizeof(sink_4_1278(ca))          == 2 * sizeof(long)> t2;
@@ -381,7 +324,6 @@
     sa<sizeof(sink_4_1278(c_source()))  == 8 * sizeof(long)> t6;
     sa<sizeof(sink_4_1278(v_source()))  == 7 * sizeof(long)> t7;
     sa<sizeof(sink_4_1278(cv_source())) == 8 * sizeof(long)> t8;
->>>>>>> b56a5220
     return 0;
 }
 
@@ -476,19 +418,11 @@
                    A a;
     const          A ca;
           volatile A va;
-<<<<<<< HEAD
-    const volatile A cva = a;
-    sa<sizeof(sink_4_1356(a))           == 1> t1;
-    sa<sizeof(sink_4_1356(va))          == 3> t3;
-    sa<sizeof(sink_4_1356(source()))    == 5> t5;
-    sa<sizeof(sink_4_1356(c_source()))  == 6> t6;
-=======
     const volatile A cva;
     sa<sizeof(sink_4_1356(a))           == 1 * sizeof(long)> t1;
     sa<sizeof(sink_4_1356(va))          == 3 * sizeof(long)> t3;
     sa<sizeof(sink_4_1356(source()))    == 5 * sizeof(long)> t5;
     sa<sizeof(sink_4_1356(c_source()))  == 6 * sizeof(long)> t6;
->>>>>>> b56a5220
     return 0;
 }
 
@@ -520,15 +454,6 @@
                    A a;
     const          A ca;
           volatile A va;
-<<<<<<< HEAD
-    const volatile A cva = a;
-    sa<sizeof(sink_4_1358(a))           == 1> t1;
-    sa<sizeof(sink_4_1358(va))          == 3> t3;
-    sa<sizeof(sink_4_1358(source()))    == 5> t5;
-    sa<sizeof(sink_4_1358(c_source()))  == 8> t6;
-    sa<sizeof(sink_4_1358(v_source()))  == 8> t7;
-    sa<sizeof(sink_4_1358(cv_source())) == 8> t8;
-=======
     const volatile A cva;
     sa<sizeof(sink_4_1358(a))           == 1 * sizeof(long)> t1;
     sa<sizeof(sink_4_1358(va))          == 3 * sizeof(long)> t3;
@@ -536,7 +461,6 @@
     sa<sizeof(sink_4_1358(c_source()))  == 8 * sizeof(long)> t6;
     sa<sizeof(sink_4_1358(v_source()))  == 8 * sizeof(long)> t7;
     sa<sizeof(sink_4_1358(cv_source())) == 8 * sizeof(long)> t8;
->>>>>>> b56a5220
     return 0;
 }
 
@@ -550,19 +474,11 @@
                    A a;
     const          A ca;
           volatile A va;
-<<<<<<< HEAD
-    const volatile A cva = a;
-    sa<sizeof(sink_4_1367(a))           == 1> t1;
-    sa<sizeof(sink_4_1367(va))          == 3> t3;
-    sa<sizeof(sink_4_1367(c_source()))  == 6> t6;
-    sa<sizeof(sink_4_1367(v_source()))  == 7> t7;
-=======
     const volatile A cva;
     sa<sizeof(sink_4_1367(a))           == 1 * sizeof(long)> t1;
     sa<sizeof(sink_4_1367(va))          == 3 * sizeof(long)> t3;
     sa<sizeof(sink_4_1367(c_source()))  == 6 * sizeof(long)> t6;
     sa<sizeof(sink_4_1367(v_source()))  == 7 * sizeof(long)> t7;
->>>>>>> b56a5220
     return 0;
 }
 
@@ -576,15 +492,6 @@
                    A a;
     const          A ca;
           volatile A va;
-<<<<<<< HEAD
-    const volatile A cva = a;
-    sa<sizeof(sink_4_1368(a))           == 1> t1;
-    sa<sizeof(sink_4_1368(va))          == 3> t3;
-    sa<sizeof(sink_4_1368(source()))    == 6> t5;
-    sa<sizeof(sink_4_1368(c_source()))  == 6> t6;
-    sa<sizeof(sink_4_1368(v_source()))  == 8> t7;
-    sa<sizeof(sink_4_1368(cv_source())) == 8> t8;
-=======
     const volatile A cva;
     sa<sizeof(sink_4_1368(a))           == 1 * sizeof(long)> t1;
     sa<sizeof(sink_4_1368(va))          == 3 * sizeof(long)> t3;
@@ -592,7 +499,6 @@
     sa<sizeof(sink_4_1368(c_source()))  == 6 * sizeof(long)> t6;
     sa<sizeof(sink_4_1368(v_source()))  == 8 * sizeof(long)> t7;
     sa<sizeof(sink_4_1368(cv_source())) == 8 * sizeof(long)> t8;
->>>>>>> b56a5220
     return 0;
 }
 
@@ -606,15 +512,6 @@
                    A a;
     const          A ca;
           volatile A va;
-<<<<<<< HEAD
-    const volatile A cva = a;
-    sa<sizeof(sink_4_1378(a))           == 1> t1;
-    sa<sizeof(sink_4_1378(va))          == 3> t3;
-    sa<sizeof(sink_4_1378(source()))    == 7> t5;
-    sa<sizeof(sink_4_1378(c_source()))  == 8> t6;
-    sa<sizeof(sink_4_1378(v_source()))  == 7> t7;
-    sa<sizeof(sink_4_1378(cv_source())) == 8> t8;
-=======
     const volatile A cva;
     sa<sizeof(sink_4_1378(a))           == 1 * sizeof(long)> t1;
     sa<sizeof(sink_4_1378(va))          == 3 * sizeof(long)> t3;
@@ -622,7 +519,6 @@
     sa<sizeof(sink_4_1378(c_source()))  == 8 * sizeof(long)> t6;
     sa<sizeof(sink_4_1378(v_source()))  == 7 * sizeof(long)> t7;
     sa<sizeof(sink_4_1378(cv_source())) == 8 * sizeof(long)> t8;
->>>>>>> b56a5220
     return 0;
 }
 
@@ -762,19 +658,11 @@
                    A a;
     const          A ca;
           volatile A va;
-<<<<<<< HEAD
-    const volatile A cva = a;
-    sa<sizeof(sink_4_1567(a))           == 1> t1;
-    sa<sizeof(sink_4_1567(source()))    == 5> t5;
-    sa<sizeof(sink_4_1567(c_source()))  == 6> t6;
-    sa<sizeof(sink_4_1567(v_source()))  == 7> t7;
-=======
     const volatile A cva;
     sa<sizeof(sink_4_1567(a))           == 1 * sizeof(long)> t1;
     sa<sizeof(sink_4_1567(source()))    == 5 * sizeof(long)> t5;
     sa<sizeof(sink_4_1567(c_source()))  == 6 * sizeof(long)> t6;
     sa<sizeof(sink_4_1567(v_source()))  == 7 * sizeof(long)> t7;
->>>>>>> b56a5220
     return 0;
 }
 
@@ -788,21 +676,12 @@
                    A a;
     const          A ca;
           volatile A va;
-<<<<<<< HEAD
-    const volatile A cva = a;
-    sa<sizeof(sink_4_1568(a))           == 1> t1;
-    sa<sizeof(sink_4_1568(source()))    == 5> t5;
-    sa<sizeof(sink_4_1568(c_source()))  == 6> t6;
-    sa<sizeof(sink_4_1568(v_source()))  == 8> t7;
-    sa<sizeof(sink_4_1568(cv_source())) == 8> t8;
-=======
     const volatile A cva;
     sa<sizeof(sink_4_1568(a))           == 1 * sizeof(long)> t1;
     sa<sizeof(sink_4_1568(source()))    == 5 * sizeof(long)> t5;
     sa<sizeof(sink_4_1568(c_source()))  == 6 * sizeof(long)> t6;
     sa<sizeof(sink_4_1568(v_source()))  == 8 * sizeof(long)> t7;
     sa<sizeof(sink_4_1568(cv_source())) == 8 * sizeof(long)> t8;
->>>>>>> b56a5220
     return 0;
 }
 
@@ -816,21 +695,12 @@
                    A a;
     const          A ca;
           volatile A va;
-<<<<<<< HEAD
-    const volatile A cva = a;
-    sa<sizeof(sink_4_1578(a))           == 1> t1;
-    sa<sizeof(sink_4_1578(source()))    == 5> t5;
-    sa<sizeof(sink_4_1578(c_source()))  == 8> t6;
-    sa<sizeof(sink_4_1578(v_source()))  == 7> t7;
-    sa<sizeof(sink_4_1578(cv_source())) == 8> t8;
-=======
     const volatile A cva;
     sa<sizeof(sink_4_1578(a))           == 1 * sizeof(long)> t1;
     sa<sizeof(sink_4_1578(source()))    == 5 * sizeof(long)> t5;
     sa<sizeof(sink_4_1578(c_source()))  == 8 * sizeof(long)> t6;
     sa<sizeof(sink_4_1578(v_source()))  == 7 * sizeof(long)> t7;
     sa<sizeof(sink_4_1578(cv_source())) == 8 * sizeof(long)> t8;
->>>>>>> b56a5220
     return 0;
 }
 
@@ -844,19 +714,11 @@
                    A a;
     const          A ca;
           volatile A va;
-<<<<<<< HEAD
-    const volatile A cva = a;
-    sa<sizeof(sink_4_1678(a))           == 1> t1;
-    sa<sizeof(sink_4_1678(c_source()))  == 6> t6;
-    sa<sizeof(sink_4_1678(v_source()))  == 7> t7;
-    sa<sizeof(sink_4_1678(cv_source())) == 8> t8;
-=======
     const volatile A cva;
     sa<sizeof(sink_4_1678(a))           == 1 * sizeof(long)> t1;
     sa<sizeof(sink_4_1678(c_source()))  == 6 * sizeof(long)> t6;
     sa<sizeof(sink_4_1678(v_source()))  == 7 * sizeof(long)> t7;
     sa<sizeof(sink_4_1678(cv_source())) == 8 * sizeof(long)> t8;
->>>>>>> b56a5220
     return 0;
 }
 
@@ -986,15 +848,6 @@
                    A a;
     const          A ca;
           volatile A va;
-<<<<<<< HEAD
-    const volatile A cva = a;
-    sa<sizeof(sink_4_2358(ca))          == 2> t2;
-    sa<sizeof(sink_4_2358(va))          == 3> t3;
-    sa<sizeof(sink_4_2358(source()))    == 5> t5;
-    sa<sizeof(sink_4_2358(c_source()))  == 8> t6;
-    sa<sizeof(sink_4_2358(v_source()))  == 8> t7;
-    sa<sizeof(sink_4_2358(cv_source())) == 8> t8;
-=======
     const volatile A cva;
     sa<sizeof(sink_4_2358(ca))          == 2 * sizeof(long)> t2;
     sa<sizeof(sink_4_2358(va))          == 3 * sizeof(long)> t3;
@@ -1002,7 +855,6 @@
     sa<sizeof(sink_4_2358(c_source()))  == 8 * sizeof(long)> t6;
     sa<sizeof(sink_4_2358(v_source()))  == 8 * sizeof(long)> t7;
     sa<sizeof(sink_4_2358(cv_source())) == 8 * sizeof(long)> t8;
->>>>>>> b56a5220
     return 0;
 }
 
@@ -1034,15 +886,6 @@
                    A a;
     const          A ca;
           volatile A va;
-<<<<<<< HEAD
-    const volatile A cva = a;
-    sa<sizeof(sink_4_2368(ca))          == 2> t2;
-    sa<sizeof(sink_4_2368(va))          == 3> t3;
-    sa<sizeof(sink_4_2368(source()))    == 6> t5;
-    sa<sizeof(sink_4_2368(c_source()))  == 6> t6;
-    sa<sizeof(sink_4_2368(v_source()))  == 8> t7;
-    sa<sizeof(sink_4_2368(cv_source())) == 8> t8;
-=======
     const volatile A cva;
     sa<sizeof(sink_4_2368(ca))          == 2 * sizeof(long)> t2;
     sa<sizeof(sink_4_2368(va))          == 3 * sizeof(long)> t3;
@@ -1050,7 +893,6 @@
     sa<sizeof(sink_4_2368(c_source()))  == 6 * sizeof(long)> t6;
     sa<sizeof(sink_4_2368(v_source()))  == 8 * sizeof(long)> t7;
     sa<sizeof(sink_4_2368(cv_source())) == 8 * sizeof(long)> t8;
->>>>>>> b56a5220
     return 0;
 }
 
@@ -1064,15 +906,6 @@
                    A a;
     const          A ca;
           volatile A va;
-<<<<<<< HEAD
-    const volatile A cva = a;
-    sa<sizeof(sink_4_2378(ca))          == 2> t2;
-    sa<sizeof(sink_4_2378(va))          == 3> t3;
-    sa<sizeof(sink_4_2378(source()))    == 7> t5;
-    sa<sizeof(sink_4_2378(c_source()))  == 8> t6;
-    sa<sizeof(sink_4_2378(v_source()))  == 7> t7;
-    sa<sizeof(sink_4_2378(cv_source())) == 8> t8;
-=======
     const volatile A cva;
     sa<sizeof(sink_4_2378(ca))          == 2 * sizeof(long)> t2;
     sa<sizeof(sink_4_2378(va))          == 3 * sizeof(long)> t3;
@@ -1080,7 +913,6 @@
     sa<sizeof(sink_4_2378(c_source()))  == 8 * sizeof(long)> t6;
     sa<sizeof(sink_4_2378(v_source()))  == 7 * sizeof(long)> t7;
     sa<sizeof(sink_4_2378(cv_source())) == 8 * sizeof(long)> t8;
->>>>>>> b56a5220
     return 0;
 }
 
@@ -1221,21 +1053,12 @@
                    A a;
     const          A ca;
           volatile A va;
-<<<<<<< HEAD
-    const volatile A cva = a;
-    sa<sizeof(sink_4_2567(a))           == 2> t1;
-    sa<sizeof(sink_4_2567(ca))          == 2> t2;
-    sa<sizeof(sink_4_2567(source()))    == 5> t5;
-    sa<sizeof(sink_4_2567(c_source()))  == 6> t6;
-    sa<sizeof(sink_4_2567(v_source()))  == 7> t7;
-=======
     const volatile A cva;
     sa<sizeof(sink_4_2567(a))           == 2 * sizeof(long)> t1;
     sa<sizeof(sink_4_2567(ca))          == 2 * sizeof(long)> t2;
     sa<sizeof(sink_4_2567(source()))    == 5 * sizeof(long)> t5;
     sa<sizeof(sink_4_2567(c_source()))  == 6 * sizeof(long)> t6;
     sa<sizeof(sink_4_2567(v_source()))  == 7 * sizeof(long)> t7;
->>>>>>> b56a5220
     return 0;
 }
 
@@ -1249,15 +1072,6 @@
                    A a;
     const          A ca;
           volatile A va;
-<<<<<<< HEAD
-    const volatile A cva = a;
-    sa<sizeof(sink_4_2568(a))           == 2> t1;
-    sa<sizeof(sink_4_2568(ca))          == 2> t2;
-    sa<sizeof(sink_4_2568(source()))    == 5> t5;
-    sa<sizeof(sink_4_2568(c_source()))  == 6> t6;
-    sa<sizeof(sink_4_2568(v_source()))  == 8> t7;
-    sa<sizeof(sink_4_2568(cv_source())) == 8> t8;
-=======
     const volatile A cva;
     sa<sizeof(sink_4_2568(a))           == 2 * sizeof(long)> t1;
     sa<sizeof(sink_4_2568(ca))          == 2 * sizeof(long)> t2;
@@ -1265,7 +1079,6 @@
     sa<sizeof(sink_4_2568(c_source()))  == 6 * sizeof(long)> t6;
     sa<sizeof(sink_4_2568(v_source()))  == 8 * sizeof(long)> t7;
     sa<sizeof(sink_4_2568(cv_source())) == 8 * sizeof(long)> t8;
->>>>>>> b56a5220
     return 0;
 }
 
@@ -1279,15 +1092,6 @@
                    A a;
     const          A ca;
           volatile A va;
-<<<<<<< HEAD
-    const volatile A cva = a;
-    sa<sizeof(sink_4_2578(a))           == 2> t1;
-    sa<sizeof(sink_4_2578(ca))          == 2> t2;
-    sa<sizeof(sink_4_2578(source()))    == 5> t5;
-    sa<sizeof(sink_4_2578(c_source()))  == 8> t6;
-    sa<sizeof(sink_4_2578(v_source()))  == 7> t7;
-    sa<sizeof(sink_4_2578(cv_source())) == 8> t8;
-=======
     const volatile A cva;
     sa<sizeof(sink_4_2578(a))           == 2 * sizeof(long)> t1;
     sa<sizeof(sink_4_2578(ca))          == 2 * sizeof(long)> t2;
@@ -1295,7 +1099,6 @@
     sa<sizeof(sink_4_2578(c_source()))  == 8 * sizeof(long)> t6;
     sa<sizeof(sink_4_2578(v_source()))  == 7 * sizeof(long)> t7;
     sa<sizeof(sink_4_2578(cv_source())) == 8 * sizeof(long)> t8;
->>>>>>> b56a5220
     return 0;
 }
 
@@ -1309,21 +1112,12 @@
                    A a;
     const          A ca;
           volatile A va;
-<<<<<<< HEAD
-    const volatile A cva = a;
-    sa<sizeof(sink_4_2678(a))           == 2> t1;
-    sa<sizeof(sink_4_2678(ca))          == 2> t2;
-    sa<sizeof(sink_4_2678(c_source()))  == 6> t6;
-    sa<sizeof(sink_4_2678(v_source()))  == 7> t7;
-    sa<sizeof(sink_4_2678(cv_source())) == 8> t8;
-=======
     const volatile A cva;
     sa<sizeof(sink_4_2678(a))           == 2 * sizeof(long)> t1;
     sa<sizeof(sink_4_2678(ca))          == 2 * sizeof(long)> t2;
     sa<sizeof(sink_4_2678(c_source()))  == 6 * sizeof(long)> t6;
     sa<sizeof(sink_4_2678(v_source()))  == 7 * sizeof(long)> t7;
     sa<sizeof(sink_4_2678(cv_source())) == 8 * sizeof(long)> t8;
->>>>>>> b56a5220
     return 0;
 }
 
@@ -1463,21 +1257,12 @@
                    A a;
     const          A ca;
           volatile A va;
-<<<<<<< HEAD
-    const volatile A cva = a;
-    sa<sizeof(sink_4_3567(a))           == 3> t1;
-    sa<sizeof(sink_4_3567(va))          == 3> t3;
-    sa<sizeof(sink_4_3567(source()))    == 5> t5;
-    sa<sizeof(sink_4_3567(c_source()))  == 6> t6;
-    sa<sizeof(sink_4_3567(v_source()))  == 7> t7;
-=======
     const volatile A cva;
     sa<sizeof(sink_4_3567(a))           == 3 * sizeof(long)> t1;
     sa<sizeof(sink_4_3567(va))          == 3 * sizeof(long)> t3;
     sa<sizeof(sink_4_3567(source()))    == 5 * sizeof(long)> t5;
     sa<sizeof(sink_4_3567(c_source()))  == 6 * sizeof(long)> t6;
     sa<sizeof(sink_4_3567(v_source()))  == 7 * sizeof(long)> t7;
->>>>>>> b56a5220
     return 0;
 }
 
@@ -1491,15 +1276,6 @@
                    A a;
     const          A ca;
           volatile A va;
-<<<<<<< HEAD
-    const volatile A cva = a;
-    sa<sizeof(sink_4_3568(a))           == 3> t1;
-    sa<sizeof(sink_4_3568(va))          == 3> t3;
-    sa<sizeof(sink_4_3568(source()))    == 5> t5;
-    sa<sizeof(sink_4_3568(c_source()))  == 6> t6;
-    sa<sizeof(sink_4_3568(v_source()))  == 8> t7;
-    sa<sizeof(sink_4_3568(cv_source())) == 8> t8;
-=======
     const volatile A cva;
     sa<sizeof(sink_4_3568(a))           == 3 * sizeof(long)> t1;
     sa<sizeof(sink_4_3568(va))          == 3 * sizeof(long)> t3;
@@ -1507,7 +1283,6 @@
     sa<sizeof(sink_4_3568(c_source()))  == 6 * sizeof(long)> t6;
     sa<sizeof(sink_4_3568(v_source()))  == 8 * sizeof(long)> t7;
     sa<sizeof(sink_4_3568(cv_source())) == 8 * sizeof(long)> t8;
->>>>>>> b56a5220
     return 0;
 }
 
@@ -1521,15 +1296,6 @@
                    A a;
     const          A ca;
           volatile A va;
-<<<<<<< HEAD
-    const volatile A cva = a;
-    sa<sizeof(sink_4_3578(a))           == 3> t1;
-    sa<sizeof(sink_4_3578(va))          == 3> t3;
-    sa<sizeof(sink_4_3578(source()))    == 5> t5;
-    sa<sizeof(sink_4_3578(c_source()))  == 8> t6;
-    sa<sizeof(sink_4_3578(v_source()))  == 7> t7;
-    sa<sizeof(sink_4_3578(cv_source())) == 8> t8;
-=======
     const volatile A cva;
     sa<sizeof(sink_4_3578(a))           == 3 * sizeof(long)> t1;
     sa<sizeof(sink_4_3578(va))          == 3 * sizeof(long)> t3;
@@ -1537,7 +1303,6 @@
     sa<sizeof(sink_4_3578(c_source()))  == 8 * sizeof(long)> t6;
     sa<sizeof(sink_4_3578(v_source()))  == 7 * sizeof(long)> t7;
     sa<sizeof(sink_4_3578(cv_source())) == 8 * sizeof(long)> t8;
->>>>>>> b56a5220
     return 0;
 }
 
@@ -1551,21 +1316,12 @@
                    A a;
     const          A ca;
           volatile A va;
-<<<<<<< HEAD
-    const volatile A cva = a;
-    sa<sizeof(sink_4_3678(a))           == 3> t1;
-    sa<sizeof(sink_4_3678(va))          == 3> t3;
-    sa<sizeof(sink_4_3678(c_source()))  == 6> t6;
-    sa<sizeof(sink_4_3678(v_source()))  == 7> t7;
-    sa<sizeof(sink_4_3678(cv_source())) == 8> t8;
-=======
     const volatile A cva;
     sa<sizeof(sink_4_3678(a))           == 3 * sizeof(long)> t1;
     sa<sizeof(sink_4_3678(va))          == 3 * sizeof(long)> t3;
     sa<sizeof(sink_4_3678(c_source()))  == 6 * sizeof(long)> t6;
     sa<sizeof(sink_4_3678(v_source()))  == 7 * sizeof(long)> t7;
     sa<sizeof(sink_4_3678(cv_source())) == 8 * sizeof(long)> t8;
->>>>>>> b56a5220
     return 0;
 }
 
@@ -1665,19 +1421,11 @@
                    A a;
     const          A ca;
           volatile A va;
-<<<<<<< HEAD
-    const volatile A cva = a;
-    sa<sizeof(sink_4_5678(source()))    == 5> t5;
-    sa<sizeof(sink_4_5678(c_source()))  == 6> t6;
-    sa<sizeof(sink_4_5678(v_source()))  == 7> t7;
-    sa<sizeof(sink_4_5678(cv_source())) == 8> t8;
-=======
     const volatile A cva;
     sa<sizeof(sink_4_5678(source()))    == 5 * sizeof(long)> t5;
     sa<sizeof(sink_4_5678(c_source()))  == 6 * sizeof(long)> t6;
     sa<sizeof(sink_4_5678(v_source()))  == 7 * sizeof(long)> t7;
     sa<sizeof(sink_4_5678(cv_source())) == 8 * sizeof(long)> t8;
->>>>>>> b56a5220
     return 0;
 }
 
