--- conflicted
+++ resolved
@@ -141,16 +141,6 @@
                    A a;
     const          A ca;
           volatile A va;
-<<<<<<< HEAD
-    const volatile A cva = a;
-    sa<sizeof(sink_7_1235678(a))           == 1> t1;
-    sa<sizeof(sink_7_1235678(ca))          == 2> t2;
-    sa<sizeof(sink_7_1235678(va))          == 3> t3;
-    sa<sizeof(sink_7_1235678(source()))    == 5> t5;
-    sa<sizeof(sink_7_1235678(c_source()))  == 6> t6;
-    sa<sizeof(sink_7_1235678(v_source()))  == 7> t7;
-    sa<sizeof(sink_7_1235678(cv_source())) == 8> t8;
-=======
     const volatile A cva;
     sa<sizeof(sink_7_1235678(a))           == 1 * sizeof(long)> t1;
     sa<sizeof(sink_7_1235678(ca))          == 2 * sizeof(long)> t2;
@@ -159,7 +149,6 @@
     sa<sizeof(sink_7_1235678(c_source()))  == 6 * sizeof(long)> t6;
     sa<sizeof(sink_7_1235678(v_source()))  == 7 * sizeof(long)> t7;
     sa<sizeof(sink_7_1235678(cv_source())) == 8 * sizeof(long)> t8;
->>>>>>> b56a5220
     return 0;
 }
 
