--- conflicted
+++ resolved
@@ -23,10 +23,6 @@
 // PR c++/36963
 double d = 1.1;
 float fa[] = { d, 1.1 };      // { dg-error "narrowing conversion of 'd'" }
-<<<<<<< HEAD
-const double d2 = 1.1;
-float fa2[] = { d2, 1.1 };
-=======
 constexpr double d2 = 1.1;
 float fa2[] = { d2, 1.1 };
 
@@ -36,5 +32,4 @@
 
 // PR c++/50011
 short unsigned su;
-int i { su };
->>>>>>> 3082eeb7
+int i { su };