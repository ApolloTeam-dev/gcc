// Runtime test for noexcept-specification.
<<<<<<< HEAD
// { dg-options "-std=c++0x -Wnoexcept" }
=======
// { dg-options "-std=c++11 -Wnoexcept" }
>>>>>>> 4d0aec87
// { dg-do run { target nonpic } }

#include <exception>
#include <cstdlib>

void my_terminate ()
{
  std::exit (0);
}

void my_unexpected ()
{
  throw;
}

void g() { throw 1; }
void (*p)() = g;
void f () noexcept (false)
{
  p();
}

template <class T>
void f(T) noexcept (noexcept (T())) // { dg-warning "false" }
{
  p();
}

template <class T>
void f2(T a) noexcept (noexcept (f (a)))
{
  f(a);
}

struct A { A() { } };		// { dg-warning "does not throw" }

int main()
{
  // noexcept(false) allows throw.
  try { f(); } catch (int) { }
  // noexcept(noexcept(A())) == noexcept(false).
  try { f(A()); } catch (int) { }
  try { f2(A()); } catch (int) { }

  std::set_terminate (my_terminate);
  // noexcept(noexcept(int())) == noexcept(true).
  try { f2(1); } catch (...) { }
  return 1;
}<|MERGE_RESOLUTION|>--- conflicted
+++ resolved
@@ -1,9 +1,5 @@
 // Runtime test for noexcept-specification.
-<<<<<<< HEAD
-// { dg-options "-std=c++0x -Wnoexcept" }
-=======
 // { dg-options "-std=c++11 -Wnoexcept" }
->>>>>>> 4d0aec87
 // { dg-do run { target nonpic } }
 
 #include <exception>
