--- conflicted
+++ resolved
@@ -4,11 +4,7 @@
 
 namespace N1 {
   struct X {
-<<<<<<< HEAD
-    X();			// { dg-message "candidate" }
-=======
     X();			// { dg-message "note" }
->>>>>>> 3082eeb7
     explicit X(const X&);
   };
   void f(X);			// { dg-error "initializing" }
@@ -23,11 +19,7 @@
 namespace N2 {
   template <class T>
   struct X {
-<<<<<<< HEAD
-    X();			// { dg-message "candidate" }
-=======
     X();			// { dg-message "note" }
->>>>>>> 3082eeb7
     explicit X(const X&);
   };
 
