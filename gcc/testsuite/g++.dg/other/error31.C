// PR c++/35335
// { dg-do compile }
// { dg-options "" }
// { dg-bogus "not supported by" "" { target *-*-* } 0 }

<<<<<<< HEAD
struct A {};		// { dg-message "note: candidate is" }
=======
struct A {};		// { dg-message "operator=|no known conversion" }
>>>>>>> b56a5220

void
foo ()
{
  A a;
  a = ({ { 1; } });	// { dg-error "no match for" }
  // { dg-message "candidate" "candidate note" { target *-*-* } 12 }
}<|MERGE_RESOLUTION|>--- conflicted
+++ resolved
@@ -3,11 +3,7 @@
 // { dg-options "" }
 // { dg-bogus "not supported by" "" { target *-*-* } 0 }
 
-<<<<<<< HEAD
-struct A {};		// { dg-message "note: candidate is" }
-=======
 struct A {};		// { dg-message "operator=|no known conversion" }
->>>>>>> b56a5220
 
 void
 foo ()
