/* { dg-do compile { target i?86-*-* x86_64-*-* } } */
<<<<<<< HEAD
/* { dg-options "-O -pedantic-errors -march=k8 -msse4a -m3dnow -mavx -mavx2 -mfma4 -mxop -maes -mpclmul -mpopcnt -mabm -mbmi -mtbm -mlwp -mfsgsbase -mrdrnd -mf16c" } */
=======
/* { dg-options "-O -pedantic-errors -march=k8 -msse4a -m3dnow -mavx -mfma4 -mxop -maes -mpclmul -mpopcnt -mabm -mlzcnt -mbmi -mtbm -mlwp -mfsgsbase -mrdrnd -mf16c" } */
>>>>>>> 98161f6d

/* Test that {,x,e,p,t,s,w,a,b,i}mmintrin.h, mm3dnow.h, fma4intrin.h,
   xopintrin.h, abmintrin.h, bmiintrin.h, tbmintrin.h, lwpintrin.h,
   popcntintrin.h and mm_malloc.h.h are usable with -O -pedantic-errors.  */

#include <x86intrin.h>

int dummy;
<|MERGE_RESOLUTION|>--- conflicted
+++ resolved
@@ -1,9 +1,5 @@
 /* { dg-do compile { target i?86-*-* x86_64-*-* } } */
-<<<<<<< HEAD
-/* { dg-options "-O -pedantic-errors -march=k8 -msse4a -m3dnow -mavx -mavx2 -mfma4 -mxop -maes -mpclmul -mpopcnt -mabm -mbmi -mtbm -mlwp -mfsgsbase -mrdrnd -mf16c" } */
-=======
-/* { dg-options "-O -pedantic-errors -march=k8 -msse4a -m3dnow -mavx -mfma4 -mxop -maes -mpclmul -mpopcnt -mabm -mlzcnt -mbmi -mtbm -mlwp -mfsgsbase -mrdrnd -mf16c" } */
->>>>>>> 98161f6d
+/* { dg-options "-O -pedantic-errors -march=k8 -msse4a -m3dnow -mavx -mavx2 -mfma4 -mxop -maes -mpclmul -mpopcnt -mabm -mlzcnt -mbmi -mtbm -mlwp -mfsgsbase -mrdrnd -mf16c" } */
 
 /* Test that {,x,e,p,t,s,w,a,b,i}mmintrin.h, mm3dnow.h, fma4intrin.h,
    xopintrin.h, abmintrin.h, bmiintrin.h, tbmintrin.h, lwpintrin.h,
