--- conflicted
+++ resolved
@@ -8,11 +8,6 @@
   template<int i> struct list : _List_base<i>
   {
     using _List_base<i>::_M_impl;
-<<<<<<< HEAD
-  }
-}  /* { dg-error "expected unqualified-id before '\}'" } */
-=======
   } // { dg-error "after struct definition" }
 }
->>>>>>> 3082eeb7
 s::list<1> OutputModuleListType;