--- conflicted
+++ resolved
@@ -1,8 +1,4 @@
-<<<<<<< HEAD
-# Copyright (C) 1992-1998, 1999, 2000, 2007, 2008
-=======
 # Copyright (C) 1992-1998, 1999, 2000, 2007, 2008, 2010
->>>>>>> 3082eeb7
 # Free Software Foundation, Inc.
 
 # This program is free software; you can redistribute it and/or modify
@@ -23,30 +19,6 @@
 
 load_lib file-format.exp
 load_lib target-supports.exp
-<<<<<<< HEAD
-
-# Make sure that the runtime list is re-evaluated for each multilib.
-proc objc-set-runtime-options { dowhat args } {
-    global OBJC_RUNTIME_OPTIONS
-    if ![info exists OBJC_RUNTIME_OPTIONS] {
-	set rtlist [list "-fgnu-runtime" "-fnext-runtime" ]
-    } else {
-	set rtlist [list "-fgnu-runtime" "-fnext-runtime" ]
-	foreach other $OBJC_RUNTIME_OPTIONS {
-	    # Don't do tests twice...
-	    if { ( $other == "-fnext-runtime"  || $other == "-fgnu-runtime" ) } {
-		continue
-	    }
-	    lappend rtlist $other
-	}
-    }
-
-    set OBJC_RUNTIME_OPTIONS ""
-
-    foreach type $rtlist {
-	global srcdir subdir target_triplet tmpdir
-
-=======
 
 # Make sure that the runtime list is re-evaluated for each multilib.
 proc objc-set-runtime-options { dowhat args } {
@@ -76,36 +48,11 @@
     foreach type $rtlist {
 	global srcdir subdir target_triplet tmpdir
 
->>>>>>> 3082eeb7
 	set options "additional_flags=$type"
 	if [info exists args] {
 	    lappend options $args
 	}
 	verbose "options $options"
-<<<<<<< HEAD
-	set test_obj "trivial.exe"
-	set comp_output [objc_target_compile \
-	"$srcdir/$subdir/trivial.m" $test_obj executable $options]
-
-	# If we get any error, then we failed.
-	if ![string match "" $comp_output] then {
-	    remote_file build delete $test_obj
-	    continue;
-	}
-	if [info exists dowhat] {
-	    if { $dowhat == "execute" } {
-		set result [objc_load "$tmpdir/$test_obj" "" ""]
-		set status [lindex $result 0]
-		set output [lindex $result 1]
-		if { $status != "pass" } {
-		    remote_file build delete $test_obj
-		    verbose -log "trivial execute failed with $status $output"
-		    continue;
-		}
-	    }
-	}
-	remote_file build delete $test_obj
-=======
 	if [info exists dowhat] {
           switch $dowhat {
 	    "compile" {
@@ -157,7 +104,6 @@
 	      continue;
 	  }
 	}
->>>>>>> 3082eeb7
 	lappend OBJC_RUNTIME_OPTIONS $type
     }
 
