--- conflicted
+++ resolved
@@ -11,8 +11,4 @@
 
 
 /* Check for new function notification in ompexpssa dump.  */
-<<<<<<< HEAD
-/* { dg-final { scan-tree-dump-times "Added new ssa gimple function foo\\._loopfn\\.0 to callgraph" 1 "ompexpssa3" } } */
-=======
-/* { dg-final { scan-tree-dump-times "Added new ssa gimple function foo\\.\[\\\$_\]loopfn\\.0 to callgraph" 1 "ompexpssa" } } */
->>>>>>> 3bf38a0b
+/* { dg-final { scan-tree-dump-times "Added new ssa gimple function foo\\.\[\\\$_\]loopfn\\.0 to callgraph" 1 "ompexpssa3" } } */