/* { dg-do compile } */
/* { dg-options "-O1 -fdump-tree-original" } */
#include <stddef.h>

char *a;
int foo(char *b)
{
        return a+5+(ptrdiff_t)b == (ptrdiff_t)b+a;
}

/* Folding should have determined that the two addresses were
   not identical and thus collapsed the function into a trivial
   "return 0".  */
<<<<<<< HEAD
/* { dg-final { scan-tree-dump-times "return 0" 1 "original" { xfail *-*-* } } } */
=======
/* { dg-final { scan-tree-dump-times "return 0" 1 "original" } } */
>>>>>>> 3082eeb7
/* { dg-final { cleanup-tree-dump "original" } } */
<|MERGE_RESOLUTION|>--- conflicted
+++ resolved
@@ -11,9 +11,5 @@
 /* Folding should have determined that the two addresses were
    not identical and thus collapsed the function into a trivial
    "return 0".  */
-<<<<<<< HEAD
-/* { dg-final { scan-tree-dump-times "return 0" 1 "original" { xfail *-*-* } } } */
-=======
 /* { dg-final { scan-tree-dump-times "return 0" 1 "original" } } */
->>>>>>> 3082eeb7
 /* { dg-final { cleanup-tree-dump "original" } } */
