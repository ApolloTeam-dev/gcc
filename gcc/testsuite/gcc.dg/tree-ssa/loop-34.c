/* { dg-do compile } */
/* { dg-options "-O2 -fdump-tree-lim2-details" } */

int r[6];

void f (int n)
{
  while (-- n)
    {
      r [0] += r [5];
      r [1] += r [0];
      r [2] += r [1];
      r [3] += r [2];
      r [4] += r [3];
      r [5] += r [4];
    }
}


<<<<<<< HEAD
/* { dg-final { scan-tree-dump-times "Executing store motion of r" 6 "lim2" } } */
/* { dg-final { cleanup-tree-dump "lim2" } } */
=======
/* { dg-final { scan-tree-dump-times "Executing store motion of r" 6 "lim1" } } */
>>>>>>> cacef506
<|MERGE_RESOLUTION|>--- conflicted
+++ resolved
@@ -17,9 +17,4 @@
 }
 
 
-<<<<<<< HEAD
-/* { dg-final { scan-tree-dump-times "Executing store motion of r" 6 "lim2" } } */
-/* { dg-final { cleanup-tree-dump "lim2" } } */
-=======
-/* { dg-final { scan-tree-dump-times "Executing store motion of r" 6 "lim1" } } */
->>>>>>> cacef506
+/* { dg-final { scan-tree-dump-times "Executing store motion of r" 6 "lim2" } } */