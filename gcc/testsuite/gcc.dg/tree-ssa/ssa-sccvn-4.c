/* { dg-do compile } */ 
/* { dg-options "-O2 -fdump-tree-fre1-stats" } */

int vnum_test8(int *data) 
{ 
  int i; 
  int stop = data[3]; 
  int m = data[4]; 
  int n = m; 
  int p = 0;

  for (i=0; i<stop; i++) { 
    int k = data[2]; 
    data[5] = 0;
    if (i < 30)
      data[5] = m - n;
    p = data[5];
    k = data[1]; 
    m = m + k; 
    n = n + k; 
  } 
  return p;
} 
/* We should eliminate m - n, n + k, set data[5] = 0, eliminate the
   address arithmetic for data[5], and set p = 0.
<<<<<<< HEAD
/* { dg-final { scan-tree-dump-times "Eliminated: 6" 1 "fre"} } */
/* { dg-final { cleanup-tree-dump "fre" } } */
=======
/* { dg-final { scan-tree-dump-times "Eliminated: 5" 1 "fre1"} } */
/* { dg-final { cleanup-tree-dump "fre1" } } */
>>>>>>> 3082eeb7
<|MERGE_RESOLUTION|>--- conflicted
+++ resolved
@@ -23,10 +23,5 @@
 } 
 /* We should eliminate m - n, n + k, set data[5] = 0, eliminate the
    address arithmetic for data[5], and set p = 0.
-<<<<<<< HEAD
-/* { dg-final { scan-tree-dump-times "Eliminated: 6" 1 "fre"} } */
-/* { dg-final { cleanup-tree-dump "fre" } } */
-=======
 /* { dg-final { scan-tree-dump-times "Eliminated: 5" 1 "fre1"} } */
-/* { dg-final { cleanup-tree-dump "fre1" } } */
->>>>>>> 3082eeb7
+/* { dg-final { cleanup-tree-dump "fre1" } } */