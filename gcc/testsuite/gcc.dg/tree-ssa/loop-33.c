--- conflicted
+++ resolved
@@ -36,9 +36,4 @@
     }
 }
 
-<<<<<<< HEAD
-/* { dg-final { scan-tree-dump-times "Executing store motion of" 4 "lim2" { xfail { lp64 || llp64 } } } } */
-/* { dg-final { cleanup-tree-dump "lim2" } } */
-=======
-/* { dg-final { scan-tree-dump-times "Executing store motion of" 4 "lim1" { xfail { lp64 || llp64 } } } } */
->>>>>>> cacef506
+/* { dg-final { scan-tree-dump-times "Executing store motion of" 4 "lim2" { xfail { lp64 || llp64 } } } } */