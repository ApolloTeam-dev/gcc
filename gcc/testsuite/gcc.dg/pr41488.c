--- conflicted
+++ resolved
@@ -14,9 +14,4 @@
     sp->data[i+start] = 0;
 }
 
-<<<<<<< HEAD
-/* { dg-final { scan-tree-dump-times "Simplify PEELED_CHREC into POLYNOMIAL_CHREC" 1 "sccp2" } } */
-/* { dg-final { cleanup-tree-dump "sccp2" } } */
-=======
-/* { dg-final { scan-tree-dump-times "Simplify PEELED_CHREC into POLYNOMIAL_CHREC" 1 "sccp" } } */
->>>>>>> cacef506
+/* { dg-final { scan-tree-dump-times "Simplify PEELED_CHREC into POLYNOMIAL_CHREC" 1 "sccp2" } } */