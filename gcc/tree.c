--- conflicted
+++ resolved
@@ -328,14 +328,10 @@
   1, /* OMP_CLAUSE_NUM_GANGS  */
   1, /* OMP_CLAUSE_NUM_WORKERS  */
   1, /* OMP_CLAUSE_VECTOR_LENGTH  */
-<<<<<<< HEAD
   1, /* OMP_CLAUSE_BIND  */
   0, /* OMP_CLAUSE_NOHOST  */
-  1, /* OMP_CLAUSE_TILE */
+  1, /* OMP_CLAUSE_TILE  */
   2  /* OMP_CLAUSE_DEVICE_TYPE */
-=======
-  1, /* OMP_CLAUSE_TILE  */
->>>>>>> ef014f95
 };
 
 const char * const omp_clause_code_name[] =
@@ -407,14 +403,10 @@
   "num_gangs",
   "num_workers",
   "vector_length",
-<<<<<<< HEAD
   "bind",
   "nohost",
   "tile",
   "device_type"
-=======
-  "tile"
->>>>>>> ef014f95
 };
 
 
@@ -11641,7 +11633,6 @@
 	case OMP_CLAUSE_DEFAULTMAP:
 	case OMP_CLAUSE_AUTO:
 	case OMP_CLAUSE_SEQ:
-<<<<<<< HEAD
 	case OMP_CLAUSE_NOHOST:
 	case OMP_CLAUSE_TILE:
 	  WALK_SUBTREE_TAIL (OMP_CLAUSE_CHAIN (*tp));
@@ -11649,9 +11640,6 @@
 	case OMP_CLAUSE_DEVICE_TYPE:
 	  WALK_SUBTREE (OMP_CLAUSE_DEVICE_TYPE_DEVICES (*tp));
 	  WALK_SUBTREE (OMP_CLAUSE_DEVICE_TYPE_CLAUSES (*tp));
-=======
-	case OMP_CLAUSE_TILE:
->>>>>>> ef014f95
 	  WALK_SUBTREE_TAIL (OMP_CLAUSE_CHAIN (*tp));
 
 	case OMP_CLAUSE_LASTPRIVATE:
