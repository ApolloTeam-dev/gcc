/* Language-independent node constructors for parse phase of GNU compiler.
   Copyright (C) 1987-2016 Free Software Foundation, Inc.

This file is part of GCC.

GCC is free software; you can redistribute it and/or modify it under
the terms of the GNU General Public License as published by the Free
Software Foundation; either version 3, or (at your option) any later
version.

GCC is distributed in the hope that it will be useful, but WITHOUT ANY
WARRANTY; without even the implied warranty of MERCHANTABILITY or
FITNESS FOR A PARTICULAR PURPOSE.  See the GNU General Public License
for more details.

You should have received a copy of the GNU General Public License
along with GCC; see the file COPYING3.  If not see
<http://www.gnu.org/licenses/>.  */

/* This file contains the low level primitives for operating on tree nodes,
   including allocation, list operations, interning of identifiers,
   construction of data type nodes and statement nodes,
   and construction of type conversion nodes.  It also contains
   tables index by tree code that describe how to take apart
   nodes of that code.

   It is intended to be language-independent but can occasionally
   calls language-dependent routines.  */

#include "config.h"
#include "system.h"
#include "coretypes.h"
#include "backend.h"
#include "target.h"
#include "tree.h"
#include "gimple.h"
#include "tree-pass.h"
#include "ssa.h"
#include "cgraph.h"
#include "diagnostic.h"
#include "flags.h"
#include "alias.h"
#include "fold-const.h"
#include "stor-layout.h"
#include "calls.h"
#include "attribs.h"
#include "toplev.h" /* get_random_seed */
#include "output.h"
#include "common/common-target.h"
#include "langhooks.h"
#include "tree-inline.h"
#include "tree-iterator.h"
#include "internal-fn.h"
#include "gimple-iterator.h"
#include "gimplify.h"
#include "tree-dfa.h"
#include "params.h"
#include "langhooks-def.h"
#include "tree-diagnostic.h"
#include "except.h"
#include "builtins.h"
#include "print-tree.h"
#include "ipa-utils.h"

/* Tree code classes.  */

#define DEFTREECODE(SYM, NAME, TYPE, LENGTH) TYPE,
#define END_OF_BASE_TREE_CODES tcc_exceptional,

const enum tree_code_class tree_code_type[] = {
#include "all-tree.def"
};

#undef DEFTREECODE
#undef END_OF_BASE_TREE_CODES

/* Table indexed by tree code giving number of expression
   operands beyond the fixed part of the node structure.
   Not used for types or decls.  */

#define DEFTREECODE(SYM, NAME, TYPE, LENGTH) LENGTH,
#define END_OF_BASE_TREE_CODES 0,

const unsigned char tree_code_length[] = {
#include "all-tree.def"
};

#undef DEFTREECODE
#undef END_OF_BASE_TREE_CODES

/* Names of tree components.
   Used for printing out the tree and error messages.  */
#define DEFTREECODE(SYM, NAME, TYPE, LEN) NAME,
#define END_OF_BASE_TREE_CODES "@dummy",

static const char *const tree_code_name[] = {
#include "all-tree.def"
};

#undef DEFTREECODE
#undef END_OF_BASE_TREE_CODES

/* Each tree code class has an associated string representation.
   These must correspond to the tree_code_class entries.  */

const char *const tree_code_class_strings[] =
{
  "exceptional",
  "constant",
  "type",
  "declaration",
  "reference",
  "comparison",
  "unary",
  "binary",
  "statement",
  "vl_exp",
  "expression"
};

/* obstack.[ch] explicitly declined to prototype this.  */
extern int _obstack_allocated_p (struct obstack *h, void *obj);

/* Statistics-gathering stuff.  */

static int tree_code_counts[MAX_TREE_CODES];
int tree_node_counts[(int) all_kinds];
int tree_node_sizes[(int) all_kinds];

/* Keep in sync with tree.h:enum tree_node_kind.  */
static const char * const tree_node_kind_names[] = {
  "decls",
  "types",
  "blocks",
  "stmts",
  "refs",
  "exprs",
  "constants",
  "identifiers",
  "vecs",
  "binfos",
  "ssa names",
  "constructors",
  "random kinds",
  "lang_decl kinds",
  "lang_type kinds",
  "omp clauses",
};

/* Unique id for next decl created.  */
static GTY(()) int next_decl_uid;
/* Unique id for next type created.  */
static GTY(()) int next_type_uid = 1;
/* Unique id for next debug decl created.  Use negative numbers,
   to catch erroneous uses.  */
static GTY(()) int next_debug_decl_uid;

/* Since we cannot rehash a type after it is in the table, we have to
   keep the hash code.  */

struct GTY((for_user)) type_hash {
  unsigned long hash;
  tree type;
};

/* Initial size of the hash table (rounded to next prime).  */
#define TYPE_HASH_INITIAL_SIZE 1000

struct type_cache_hasher : ggc_cache_ptr_hash<type_hash>
{
  static hashval_t hash (type_hash *t) { return t->hash; }
  static bool equal (type_hash *a, type_hash *b);

  static int
  keep_cache_entry (type_hash *&t)
  {
    return ggc_marked_p (t->type);
  }
};

/* Now here is the hash table.  When recording a type, it is added to
   the slot whose index is the hash code.  Note that the hash table is
   used for several kinds of types (function types, array types and
   array index range types, for now).  While all these live in the
   same table, they are completely independent, and the hash code is
   computed differently for each of these.  */

static GTY ((cache)) hash_table<type_cache_hasher> *type_hash_table;

/* Hash table and temporary node for larger integer const values.  */
static GTY (()) tree int_cst_node;

struct int_cst_hasher : ggc_cache_ptr_hash<tree_node>
{
  static hashval_t hash (tree t);
  static bool equal (tree x, tree y);
};

static GTY ((cache)) hash_table<int_cst_hasher> *int_cst_hash_table;

/* Hash table for optimization flags and target option flags.  Use the same
   hash table for both sets of options.  Nodes for building the current
   optimization and target option nodes.  The assumption is most of the time
   the options created will already be in the hash table, so we avoid
   allocating and freeing up a node repeatably.  */
static GTY (()) tree cl_optimization_node;
static GTY (()) tree cl_target_option_node;

struct cl_option_hasher : ggc_cache_ptr_hash<tree_node>
{
  static hashval_t hash (tree t);
  static bool equal (tree x, tree y);
};

static GTY ((cache)) hash_table<cl_option_hasher> *cl_option_hash_table;

/* General tree->tree mapping  structure for use in hash tables.  */


static GTY ((cache))
     hash_table<tree_decl_map_cache_hasher> *debug_expr_for_decl;

static GTY ((cache))
     hash_table<tree_decl_map_cache_hasher> *value_expr_for_decl;

struct tree_vec_map_cache_hasher : ggc_cache_ptr_hash<tree_vec_map>
{
  static hashval_t hash (tree_vec_map *m) { return DECL_UID (m->base.from); }

  static bool
  equal (tree_vec_map *a, tree_vec_map *b)
  {
    return a->base.from == b->base.from;
  }

  static int
  keep_cache_entry (tree_vec_map *&m)
  {
    return ggc_marked_p (m->base.from);
  }
};

static GTY ((cache))
     hash_table<tree_vec_map_cache_hasher> *debug_args_for_decl;

static void set_type_quals (tree, int);
static void print_type_hash_statistics (void);
static void print_debug_expr_statistics (void);
static void print_value_expr_statistics (void);
static void type_hash_list (const_tree, inchash::hash &);
static void attribute_hash_list (const_tree, inchash::hash &);

tree global_trees[TI_MAX];
tree integer_types[itk_none];

bool int_n_enabled_p[NUM_INT_N_ENTS];
struct int_n_trees_t int_n_trees [NUM_INT_N_ENTS];

unsigned char tree_contains_struct[MAX_TREE_CODES][64];

/* Number of operands for each OpenMP clause.  */
unsigned const char omp_clause_num_ops[] =
{
  0, /* OMP_CLAUSE_ERROR  */
  1, /* OMP_CLAUSE_PRIVATE  */
  1, /* OMP_CLAUSE_SHARED  */
  1, /* OMP_CLAUSE_FIRSTPRIVATE  */
  2, /* OMP_CLAUSE_LASTPRIVATE  */
  6, /* OMP_CLAUSE_REDUCTION  */
  1, /* OMP_CLAUSE_COPYIN  */
  1, /* OMP_CLAUSE_COPYPRIVATE  */
  3, /* OMP_CLAUSE_LINEAR  */
  2, /* OMP_CLAUSE_ALIGNED  */
  1, /* OMP_CLAUSE_DEPEND  */
  1, /* OMP_CLAUSE_UNIFORM  */
  1, /* OMP_CLAUSE_TO_DECLARE  */
  1, /* OMP_CLAUSE_LINK  */
  2, /* OMP_CLAUSE_FROM  */
  2, /* OMP_CLAUSE_TO  */
  2, /* OMP_CLAUSE_MAP  */
  1, /* OMP_CLAUSE_USE_DEVICE_PTR  */
  1, /* OMP_CLAUSE_IS_DEVICE_PTR  */
  2, /* OMP_CLAUSE__CACHE_  */
  1, /* OMP_CLAUSE_DEVICE_RESIDENT  */
  2, /* OMP_CLAUSE_GANG  */
  1, /* OMP_CLAUSE_ASYNC  */
  1, /* OMP_CLAUSE_WAIT  */
  0, /* OMP_CLAUSE_AUTO  */
  0, /* OMP_CLAUSE_SEQ  */
  1, /* OMP_CLAUSE__LOOPTEMP_  */
  1, /* OMP_CLAUSE_IF  */
  1, /* OMP_CLAUSE_NUM_THREADS  */
  1, /* OMP_CLAUSE_SCHEDULE  */
  0, /* OMP_CLAUSE_NOWAIT  */
  1, /* OMP_CLAUSE_ORDERED  */
  0, /* OMP_CLAUSE_DEFAULT  */
  3, /* OMP_CLAUSE_COLLAPSE  */
  0, /* OMP_CLAUSE_UNTIED   */
  1, /* OMP_CLAUSE_FINAL  */
  0, /* OMP_CLAUSE_MERGEABLE  */
  1, /* OMP_CLAUSE_DEVICE  */
  1, /* OMP_CLAUSE_DIST_SCHEDULE  */
  0, /* OMP_CLAUSE_INBRANCH  */
  0, /* OMP_CLAUSE_NOTINBRANCH  */
  1, /* OMP_CLAUSE_NUM_TEAMS  */
  1, /* OMP_CLAUSE_THREAD_LIMIT  */
  0, /* OMP_CLAUSE_PROC_BIND  */
  1, /* OMP_CLAUSE_SAFELEN  */
  1, /* OMP_CLAUSE_SIMDLEN  */
  0, /* OMP_CLAUSE_FOR  */
  0, /* OMP_CLAUSE_PARALLEL  */
  0, /* OMP_CLAUSE_SECTIONS  */
  0, /* OMP_CLAUSE_TASKGROUP  */
  1, /* OMP_CLAUSE_PRIORITY  */
  1, /* OMP_CLAUSE_GRAINSIZE  */
  1, /* OMP_CLAUSE_NUM_TASKS  */
  0, /* OMP_CLAUSE_NOGROUP  */
  0, /* OMP_CLAUSE_THREADS  */
  0, /* OMP_CLAUSE_SIMD  */
  1, /* OMP_CLAUSE_HINT  */
  0, /* OMP_CLAUSE_DEFALTMAP  */
  1, /* OMP_CLAUSE__SIMDUID_  */
  1, /* OMP_CLAUSE__CILK_FOR_COUNT_  */
  0, /* OMP_CLAUSE_INDEPENDENT  */
  1, /* OMP_CLAUSE_WORKER  */
  1, /* OMP_CLAUSE_VECTOR  */
  1, /* OMP_CLAUSE_NUM_GANGS  */
  1, /* OMP_CLAUSE_NUM_WORKERS  */
  1, /* OMP_CLAUSE_VECTOR_LENGTH  */
  1, /* OMP_CLAUSE_BIND  */
  0, /* OMP_CLAUSE_NOHOST  */
  1, /* OMP_CLAUSE_TILE  */
<<<<<<< HEAD
  2  /* OMP_CLAUSE_DEVICE_TYPE */
=======
  2, /* OMP_CLAUSE__GRIDDIM_  */
>>>>>>> b547a9b8
};

const char * const omp_clause_code_name[] =
{
  "error_clause",
  "private",
  "shared",
  "firstprivate",
  "lastprivate",
  "reduction",
  "copyin",
  "copyprivate",
  "linear",
  "aligned",
  "depend",
  "uniform",
  "to",
  "link",
  "from",
  "to",
  "map",
  "use_device_ptr",
  "is_device_ptr",
  "_cache_",
  "device_resident",
  "gang",
  "async",
  "wait",
  "auto",
  "seq",
  "_looptemp_",
  "if",
  "num_threads",
  "schedule",
  "nowait",
  "ordered",
  "default",
  "collapse",
  "untied",
  "final",
  "mergeable",
  "device",
  "dist_schedule",
  "inbranch",
  "notinbranch",
  "num_teams",
  "thread_limit",
  "proc_bind",
  "safelen",
  "simdlen",
  "for",
  "parallel",
  "sections",
  "taskgroup",
  "priority",
  "grainsize",
  "num_tasks",
  "nogroup",
  "threads",
  "simd",
  "hint",
  "defaultmap",
  "_simduid_",
  "_Cilk_for_count_",
  "independent",
  "worker",
  "vector",
  "num_gangs",
  "num_workers",
  "vector_length",
<<<<<<< HEAD
  "bind",
  "nohost",
  "tile",
  "device_type"
=======
  "tile",
  "_griddim_"
>>>>>>> b547a9b8
};


/* Return the tree node structure used by tree code CODE.  */

static inline enum tree_node_structure_enum
tree_node_structure_for_code (enum tree_code code)
{
  switch (TREE_CODE_CLASS (code))
    {
    case tcc_declaration:
      {
	switch (code)
	  {
	  case FIELD_DECL:
	    return TS_FIELD_DECL;
	  case PARM_DECL:
	    return TS_PARM_DECL;
	  case VAR_DECL:
	    return TS_VAR_DECL;
	  case LABEL_DECL:
	    return TS_LABEL_DECL;
	  case RESULT_DECL:
	    return TS_RESULT_DECL;
	  case DEBUG_EXPR_DECL:
	    return TS_DECL_WRTL;
	  case CONST_DECL:
	    return TS_CONST_DECL;
	  case TYPE_DECL:
	    return TS_TYPE_DECL;
	  case FUNCTION_DECL:
	    return TS_FUNCTION_DECL;
	  case TRANSLATION_UNIT_DECL:
	    return TS_TRANSLATION_UNIT_DECL;
	  default:
	    return TS_DECL_NON_COMMON;
	  }
      }
    case tcc_type:
      return TS_TYPE_NON_COMMON;
    case tcc_reference:
    case tcc_comparison:
    case tcc_unary:
    case tcc_binary:
    case tcc_expression:
    case tcc_statement:
    case tcc_vl_exp:
      return TS_EXP;
    default:  /* tcc_constant and tcc_exceptional */
      break;
    }
  switch (code)
    {
      /* tcc_constant cases.  */
    case VOID_CST:		return TS_TYPED;
    case INTEGER_CST:		return TS_INT_CST;
    case REAL_CST:		return TS_REAL_CST;
    case FIXED_CST:		return TS_FIXED_CST;
    case COMPLEX_CST:		return TS_COMPLEX;
    case VECTOR_CST:		return TS_VECTOR;
    case STRING_CST:		return TS_STRING;
      /* tcc_exceptional cases.  */
    case ERROR_MARK:		return TS_COMMON;
    case IDENTIFIER_NODE:	return TS_IDENTIFIER;
    case TREE_LIST:		return TS_LIST;
    case TREE_VEC:		return TS_VEC;
    case SSA_NAME:		return TS_SSA_NAME;
    case PLACEHOLDER_EXPR:	return TS_COMMON;
    case STATEMENT_LIST:	return TS_STATEMENT_LIST;
    case BLOCK:			return TS_BLOCK;
    case CONSTRUCTOR:		return TS_CONSTRUCTOR;
    case TREE_BINFO:		return TS_BINFO;
    case OMP_CLAUSE:		return TS_OMP_CLAUSE;
    case OPTIMIZATION_NODE:	return TS_OPTIMIZATION;
    case TARGET_OPTION_NODE:	return TS_TARGET_OPTION;

    default:
      gcc_unreachable ();
    }
}


/* Initialize tree_contains_struct to describe the hierarchy of tree
   nodes.  */

static void
initialize_tree_contains_struct (void)
{
  unsigned i;

  for (i = ERROR_MARK; i < LAST_AND_UNUSED_TREE_CODE; i++)
    {
      enum tree_code code;
      enum tree_node_structure_enum ts_code;

      code = (enum tree_code) i;
      ts_code = tree_node_structure_for_code (code);

      /* Mark the TS structure itself.  */
      tree_contains_struct[code][ts_code] = 1;

      /* Mark all the structures that TS is derived from.  */
      switch (ts_code)
	{
	case TS_TYPED:
	case TS_BLOCK:
	  MARK_TS_BASE (code);
	  break;

	case TS_COMMON:
	case TS_INT_CST:
	case TS_REAL_CST:
	case TS_FIXED_CST:
	case TS_VECTOR:
	case TS_STRING:
	case TS_COMPLEX:
	case TS_SSA_NAME:
	case TS_CONSTRUCTOR:
	case TS_EXP:
	case TS_STATEMENT_LIST:
	  MARK_TS_TYPED (code);
	  break;

	case TS_IDENTIFIER:
	case TS_DECL_MINIMAL:
	case TS_TYPE_COMMON:
	case TS_LIST:
	case TS_VEC:
	case TS_BINFO:
	case TS_OMP_CLAUSE:
	case TS_OPTIMIZATION:
	case TS_TARGET_OPTION:
	  MARK_TS_COMMON (code);
	  break;

	case TS_TYPE_WITH_LANG_SPECIFIC:
	  MARK_TS_TYPE_COMMON (code);
	  break;

	case TS_TYPE_NON_COMMON:
	  MARK_TS_TYPE_WITH_LANG_SPECIFIC (code);
	  break;

	case TS_DECL_COMMON:
	  MARK_TS_DECL_MINIMAL (code);
	  break;

	case TS_DECL_WRTL:
	case TS_CONST_DECL:
	  MARK_TS_DECL_COMMON (code);
	  break;

	case TS_DECL_NON_COMMON:
	  MARK_TS_DECL_WITH_VIS (code);
	  break;

	case TS_DECL_WITH_VIS:
	case TS_PARM_DECL:
	case TS_LABEL_DECL:
	case TS_RESULT_DECL:
	  MARK_TS_DECL_WRTL (code);
	  break;

	case TS_FIELD_DECL:
	  MARK_TS_DECL_COMMON (code);
	  break;

	case TS_VAR_DECL:
	  MARK_TS_DECL_WITH_VIS (code);
	  break;

	case TS_TYPE_DECL:
	case TS_FUNCTION_DECL:
	  MARK_TS_DECL_NON_COMMON (code);
	  break;

	case TS_TRANSLATION_UNIT_DECL:
	  MARK_TS_DECL_COMMON (code);
	  break;

	default:
	  gcc_unreachable ();
	}
    }

  /* Basic consistency checks for attributes used in fold.  */
  gcc_assert (tree_contains_struct[FUNCTION_DECL][TS_DECL_NON_COMMON]);
  gcc_assert (tree_contains_struct[TYPE_DECL][TS_DECL_NON_COMMON]);
  gcc_assert (tree_contains_struct[CONST_DECL][TS_DECL_COMMON]);
  gcc_assert (tree_contains_struct[VAR_DECL][TS_DECL_COMMON]);
  gcc_assert (tree_contains_struct[PARM_DECL][TS_DECL_COMMON]);
  gcc_assert (tree_contains_struct[RESULT_DECL][TS_DECL_COMMON]);
  gcc_assert (tree_contains_struct[FUNCTION_DECL][TS_DECL_COMMON]);
  gcc_assert (tree_contains_struct[TYPE_DECL][TS_DECL_COMMON]);
  gcc_assert (tree_contains_struct[TRANSLATION_UNIT_DECL][TS_DECL_COMMON]);
  gcc_assert (tree_contains_struct[LABEL_DECL][TS_DECL_COMMON]);
  gcc_assert (tree_contains_struct[FIELD_DECL][TS_DECL_COMMON]);
  gcc_assert (tree_contains_struct[VAR_DECL][TS_DECL_WRTL]);
  gcc_assert (tree_contains_struct[PARM_DECL][TS_DECL_WRTL]);
  gcc_assert (tree_contains_struct[RESULT_DECL][TS_DECL_WRTL]);
  gcc_assert (tree_contains_struct[FUNCTION_DECL][TS_DECL_WRTL]);
  gcc_assert (tree_contains_struct[LABEL_DECL][TS_DECL_WRTL]);
  gcc_assert (tree_contains_struct[CONST_DECL][TS_DECL_MINIMAL]);
  gcc_assert (tree_contains_struct[VAR_DECL][TS_DECL_MINIMAL]);
  gcc_assert (tree_contains_struct[PARM_DECL][TS_DECL_MINIMAL]);
  gcc_assert (tree_contains_struct[RESULT_DECL][TS_DECL_MINIMAL]);
  gcc_assert (tree_contains_struct[FUNCTION_DECL][TS_DECL_MINIMAL]);
  gcc_assert (tree_contains_struct[TYPE_DECL][TS_DECL_MINIMAL]);
  gcc_assert (tree_contains_struct[TRANSLATION_UNIT_DECL][TS_DECL_MINIMAL]);
  gcc_assert (tree_contains_struct[LABEL_DECL][TS_DECL_MINIMAL]);
  gcc_assert (tree_contains_struct[FIELD_DECL][TS_DECL_MINIMAL]);
  gcc_assert (tree_contains_struct[VAR_DECL][TS_DECL_WITH_VIS]);
  gcc_assert (tree_contains_struct[FUNCTION_DECL][TS_DECL_WITH_VIS]);
  gcc_assert (tree_contains_struct[TYPE_DECL][TS_DECL_WITH_VIS]);
  gcc_assert (tree_contains_struct[VAR_DECL][TS_VAR_DECL]);
  gcc_assert (tree_contains_struct[FIELD_DECL][TS_FIELD_DECL]);
  gcc_assert (tree_contains_struct[PARM_DECL][TS_PARM_DECL]);
  gcc_assert (tree_contains_struct[LABEL_DECL][TS_LABEL_DECL]);
  gcc_assert (tree_contains_struct[RESULT_DECL][TS_RESULT_DECL]);
  gcc_assert (tree_contains_struct[CONST_DECL][TS_CONST_DECL]);
  gcc_assert (tree_contains_struct[TYPE_DECL][TS_TYPE_DECL]);
  gcc_assert (tree_contains_struct[FUNCTION_DECL][TS_FUNCTION_DECL]);
  gcc_assert (tree_contains_struct[IMPORTED_DECL][TS_DECL_MINIMAL]);
  gcc_assert (tree_contains_struct[IMPORTED_DECL][TS_DECL_COMMON]);
  gcc_assert (tree_contains_struct[NAMELIST_DECL][TS_DECL_MINIMAL]);
  gcc_assert (tree_contains_struct[NAMELIST_DECL][TS_DECL_COMMON]);
}


/* Init tree.c.  */

void
init_ttree (void)
{
  /* Initialize the hash table of types.  */
  type_hash_table
    = hash_table<type_cache_hasher>::create_ggc (TYPE_HASH_INITIAL_SIZE);

  debug_expr_for_decl
    = hash_table<tree_decl_map_cache_hasher>::create_ggc (512);

  value_expr_for_decl
    = hash_table<tree_decl_map_cache_hasher>::create_ggc (512);

  int_cst_hash_table = hash_table<int_cst_hasher>::create_ggc (1024);

  int_cst_node = make_int_cst (1, 1);

  cl_option_hash_table = hash_table<cl_option_hasher>::create_ggc (64);

  cl_optimization_node = make_node (OPTIMIZATION_NODE);
  cl_target_option_node = make_node (TARGET_OPTION_NODE);

  /* Initialize the tree_contains_struct array.  */
  initialize_tree_contains_struct ();
  lang_hooks.init_ts ();
}


/* The name of the object as the assembler will see it (but before any
   translations made by ASM_OUTPUT_LABELREF).  Often this is the same
   as DECL_NAME.  It is an IDENTIFIER_NODE.  */
tree
decl_assembler_name (tree decl)
{
  if (!DECL_ASSEMBLER_NAME_SET_P (decl))
    lang_hooks.set_decl_assembler_name (decl);
  return DECL_WITH_VIS_CHECK (decl)->decl_with_vis.assembler_name;
}

/* When the target supports COMDAT groups, this indicates which group the
   DECL is associated with.  This can be either an IDENTIFIER_NODE or a
   decl, in which case its DECL_ASSEMBLER_NAME identifies the group.  */
tree
decl_comdat_group (const_tree node)
{
  struct symtab_node *snode = symtab_node::get (node);
  if (!snode)
    return NULL;
  return snode->get_comdat_group ();
}

/* Likewise, but make sure it's been reduced to an IDENTIFIER_NODE.  */
tree
decl_comdat_group_id (const_tree node)
{
  struct symtab_node *snode = symtab_node::get (node);
  if (!snode)
    return NULL;
  return snode->get_comdat_group_id ();
}

/* When the target supports named section, return its name as IDENTIFIER_NODE
   or NULL if it is in no section.  */
const char *
decl_section_name (const_tree node)
{
  struct symtab_node *snode = symtab_node::get (node);
  if (!snode)
    return NULL;
  return snode->get_section ();
}

/* Set section name of NODE to VALUE (that is expected to be
   identifier node) */
void
set_decl_section_name (tree node, const char *value)
{
  struct symtab_node *snode;

  if (value == NULL)
    {
      snode = symtab_node::get (node);
      if (!snode)
	return;
    }
  else if (TREE_CODE (node) == VAR_DECL)
    snode = varpool_node::get_create (node);
  else
    snode = cgraph_node::get_create (node);
  snode->set_section (value);
}

/* Return TLS model of a variable NODE.  */
enum tls_model
decl_tls_model (const_tree node)
{
  struct varpool_node *snode = varpool_node::get (node);
  if (!snode)
    return TLS_MODEL_NONE;
  return snode->tls_model;
}

/* Set TLS model of variable NODE to MODEL.  */
void
set_decl_tls_model (tree node, enum tls_model model)
{
  struct varpool_node *vnode;

  if (model == TLS_MODEL_NONE)
    {
      vnode = varpool_node::get (node);
      if (!vnode)
	return;
    }
  else
    vnode = varpool_node::get_create (node);
  vnode->tls_model = model;
}

/* Compute the number of bytes occupied by a tree with code CODE.
   This function cannot be used for nodes that have variable sizes,
   including TREE_VEC, INTEGER_CST, STRING_CST, and CALL_EXPR.  */
size_t
tree_code_size (enum tree_code code)
{
  switch (TREE_CODE_CLASS (code))
    {
    case tcc_declaration:  /* A decl node */
      {
	switch (code)
	  {
	  case FIELD_DECL:
	    return sizeof (struct tree_field_decl);
	  case PARM_DECL:
	    return sizeof (struct tree_parm_decl);
	  case VAR_DECL:
	    return sizeof (struct tree_var_decl);
	  case LABEL_DECL:
	    return sizeof (struct tree_label_decl);
	  case RESULT_DECL:
	    return sizeof (struct tree_result_decl);
	  case CONST_DECL:
	    return sizeof (struct tree_const_decl);
	  case TYPE_DECL:
	    return sizeof (struct tree_type_decl);
	  case FUNCTION_DECL:
	    return sizeof (struct tree_function_decl);
	  case DEBUG_EXPR_DECL:
	    return sizeof (struct tree_decl_with_rtl);
	  case TRANSLATION_UNIT_DECL:
	    return sizeof (struct tree_translation_unit_decl);
	  case NAMESPACE_DECL:
	  case IMPORTED_DECL:
	  case NAMELIST_DECL:
	    return sizeof (struct tree_decl_non_common);
	  default:
	    return lang_hooks.tree_size (code);
	  }
      }

    case tcc_type:  /* a type node */
      return sizeof (struct tree_type_non_common);

    case tcc_reference:   /* a reference */
    case tcc_expression:  /* an expression */
    case tcc_statement:   /* an expression with side effects */
    case tcc_comparison:  /* a comparison expression */
    case tcc_unary:       /* a unary arithmetic expression */
    case tcc_binary:      /* a binary arithmetic expression */
      return (sizeof (struct tree_exp)
	      + (TREE_CODE_LENGTH (code) - 1) * sizeof (tree));

    case tcc_constant:  /* a constant */
      switch (code)
	{
	case VOID_CST:		return sizeof (struct tree_typed);
	case INTEGER_CST:	gcc_unreachable ();
	case REAL_CST:		return sizeof (struct tree_real_cst);
	case FIXED_CST:		return sizeof (struct tree_fixed_cst);
	case COMPLEX_CST:	return sizeof (struct tree_complex);
	case VECTOR_CST:	return sizeof (struct tree_vector);
	case STRING_CST:	gcc_unreachable ();
	default:
	  return lang_hooks.tree_size (code);
	}

    case tcc_exceptional:  /* something random, like an identifier.  */
      switch (code)
	{
	case IDENTIFIER_NODE:	return lang_hooks.identifier_size;
	case TREE_LIST:		return sizeof (struct tree_list);

	case ERROR_MARK:
	case PLACEHOLDER_EXPR:	return sizeof (struct tree_common);

	case TREE_VEC:
	case OMP_CLAUSE:	gcc_unreachable ();

	case SSA_NAME:		return sizeof (struct tree_ssa_name);

	case STATEMENT_LIST:	return sizeof (struct tree_statement_list);
	case BLOCK:		return sizeof (struct tree_block);
	case CONSTRUCTOR:	return sizeof (struct tree_constructor);
	case OPTIMIZATION_NODE: return sizeof (struct tree_optimization_option);
	case TARGET_OPTION_NODE: return sizeof (struct tree_target_option);

	default:
	  return lang_hooks.tree_size (code);
	}

    default:
      gcc_unreachable ();
    }
}

/* Compute the number of bytes occupied by NODE.  This routine only
   looks at TREE_CODE, except for those nodes that have variable sizes.  */
size_t
tree_size (const_tree node)
{
  const enum tree_code code = TREE_CODE (node);
  switch (code)
    {
    case INTEGER_CST:
      return (sizeof (struct tree_int_cst)
	      + (TREE_INT_CST_EXT_NUNITS (node) - 1) * sizeof (HOST_WIDE_INT));

    case TREE_BINFO:
      return (offsetof (struct tree_binfo, base_binfos)
	      + vec<tree, va_gc>
		  ::embedded_size (BINFO_N_BASE_BINFOS (node)));

    case TREE_VEC:
      return (sizeof (struct tree_vec)
	      + (TREE_VEC_LENGTH (node) - 1) * sizeof (tree));

    case VECTOR_CST:
      return (sizeof (struct tree_vector)
	      + (TYPE_VECTOR_SUBPARTS (TREE_TYPE (node)) - 1) * sizeof (tree));

    case STRING_CST:
      return TREE_STRING_LENGTH (node) + offsetof (struct tree_string, str) + 1;

    case OMP_CLAUSE:
      return (sizeof (struct tree_omp_clause)
	      + (omp_clause_num_ops[OMP_CLAUSE_CODE (node)] - 1)
	        * sizeof (tree));

    default:
      if (TREE_CODE_CLASS (code) == tcc_vl_exp)
	return (sizeof (struct tree_exp)
		+ (VL_EXP_OPERAND_LENGTH (node) - 1) * sizeof (tree));
      else
	return tree_code_size (code);
    }
}

/* Record interesting allocation statistics for a tree node with CODE
   and LENGTH.  */

static void
record_node_allocation_statistics (enum tree_code code ATTRIBUTE_UNUSED,
				   size_t length ATTRIBUTE_UNUSED)
{
  enum tree_code_class type = TREE_CODE_CLASS (code);
  tree_node_kind kind;

  if (!GATHER_STATISTICS)
    return;

  switch (type)
    {
    case tcc_declaration:  /* A decl node */
      kind = d_kind;
      break;

    case tcc_type:  /* a type node */
      kind = t_kind;
      break;

    case tcc_statement:  /* an expression with side effects */
      kind = s_kind;
      break;

    case tcc_reference:  /* a reference */
      kind = r_kind;
      break;

    case tcc_expression:  /* an expression */
    case tcc_comparison:  /* a comparison expression */
    case tcc_unary:  /* a unary arithmetic expression */
    case tcc_binary:  /* a binary arithmetic expression */
      kind = e_kind;
      break;

    case tcc_constant:  /* a constant */
      kind = c_kind;
      break;

    case tcc_exceptional:  /* something random, like an identifier.  */
      switch (code)
	{
	case IDENTIFIER_NODE:
	  kind = id_kind;
	  break;

	case TREE_VEC:
	  kind = vec_kind;
	  break;

	case TREE_BINFO:
	  kind = binfo_kind;
	  break;

	case SSA_NAME:
	  kind = ssa_name_kind;
	  break;

	case BLOCK:
	  kind = b_kind;
	  break;

	case CONSTRUCTOR:
	  kind = constr_kind;
	  break;

	case OMP_CLAUSE:
	  kind = omp_clause_kind;
	  break;

	default:
	  kind = x_kind;
	  break;
	}
      break;

    case tcc_vl_exp:
      kind = e_kind;
      break;

    default:
      gcc_unreachable ();
    }

  tree_code_counts[(int) code]++;
  tree_node_counts[(int) kind]++;
  tree_node_sizes[(int) kind] += length;
}

/* Allocate and return a new UID from the DECL_UID namespace.  */

int
allocate_decl_uid (void)
{
  return next_decl_uid++;
}

/* Return a newly allocated node of code CODE.  For decl and type
   nodes, some other fields are initialized.  The rest of the node is
   initialized to zero.  This function cannot be used for TREE_VEC,
   INTEGER_CST or OMP_CLAUSE nodes, which is enforced by asserts in
   tree_code_size.

   Achoo!  I got a code in the node.  */

tree
make_node_stat (enum tree_code code MEM_STAT_DECL)
{
  tree t;
  enum tree_code_class type = TREE_CODE_CLASS (code);
  size_t length = tree_code_size (code);

  record_node_allocation_statistics (code, length);

  t = ggc_alloc_cleared_tree_node_stat (length PASS_MEM_STAT);
  TREE_SET_CODE (t, code);

  switch (type)
    {
    case tcc_statement:
      TREE_SIDE_EFFECTS (t) = 1;
      break;

    case tcc_declaration:
      if (CODE_CONTAINS_STRUCT (code, TS_DECL_COMMON))
	{
	  if (code == FUNCTION_DECL)
	    {
	      DECL_ALIGN (t) = FUNCTION_BOUNDARY;
	      DECL_MODE (t) = FUNCTION_MODE;
	    }
	  else
	    DECL_ALIGN (t) = 1;
	}
      DECL_SOURCE_LOCATION (t) = input_location;
      if (TREE_CODE (t) == DEBUG_EXPR_DECL)
	DECL_UID (t) = --next_debug_decl_uid;
      else
	{
	  DECL_UID (t) = allocate_decl_uid ();
	  SET_DECL_PT_UID (t, -1);
	}
      if (TREE_CODE (t) == LABEL_DECL)
	LABEL_DECL_UID (t) = -1;

      break;

    case tcc_type:
      TYPE_UID (t) = next_type_uid++;
      TYPE_ALIGN (t) = BITS_PER_UNIT;
      TYPE_USER_ALIGN (t) = 0;
      TYPE_MAIN_VARIANT (t) = t;
      TYPE_CANONICAL (t) = t;

      /* Default to no attributes for type, but let target change that.  */
      TYPE_ATTRIBUTES (t) = NULL_TREE;
      targetm.set_default_type_attributes (t);

      /* We have not yet computed the alias set for this type.  */
      TYPE_ALIAS_SET (t) = -1;
      break;

    case tcc_constant:
      TREE_CONSTANT (t) = 1;
      break;

    case tcc_expression:
      switch (code)
	{
	case INIT_EXPR:
	case MODIFY_EXPR:
	case VA_ARG_EXPR:
	case PREDECREMENT_EXPR:
	case PREINCREMENT_EXPR:
	case POSTDECREMENT_EXPR:
	case POSTINCREMENT_EXPR:
	  /* All of these have side-effects, no matter what their
	     operands are.  */
	  TREE_SIDE_EFFECTS (t) = 1;
	  break;

	default:
	  break;
	}
      break;

    case tcc_exceptional:
      switch (code)
        {
	case TARGET_OPTION_NODE:
	  TREE_TARGET_OPTION(t)
			    = ggc_cleared_alloc<struct cl_target_option> ();
	  break;

	case OPTIMIZATION_NODE:
	  TREE_OPTIMIZATION (t)
			    = ggc_cleared_alloc<struct cl_optimization> ();
	  break;

	default:
	  break;
	}
      break;

    default:
      /* Other classes need no special treatment.  */
      break;
    }

  return t;
}

/* Free tree node.  */

void
free_node (tree node)
{
  enum tree_code code = TREE_CODE (node);
  if (GATHER_STATISTICS)
    {
      tree_code_counts[(int) TREE_CODE (node)]--;
      tree_node_counts[(int) t_kind]--;
      tree_node_sizes[(int) t_kind] -= tree_code_size (TREE_CODE (node));
    }
  if (CODE_CONTAINS_STRUCT (code, TS_CONSTRUCTOR))
    vec_free (CONSTRUCTOR_ELTS (node));
  else if (code == BLOCK)
    vec_free (BLOCK_NONLOCALIZED_VARS (node));
  else if (code == TREE_BINFO)
    vec_free (BINFO_BASE_ACCESSES (node));
  ggc_free (node);
}

/* Return a new node with the same contents as NODE except that its
   TREE_CHAIN, if it has one, is zero and it has a fresh uid.  */

tree
copy_node_stat (tree node MEM_STAT_DECL)
{
  tree t;
  enum tree_code code = TREE_CODE (node);
  size_t length;

  gcc_assert (code != STATEMENT_LIST);

  length = tree_size (node);
  record_node_allocation_statistics (code, length);
  t = ggc_alloc_tree_node_stat (length PASS_MEM_STAT);
  memcpy (t, node, length);

  if (CODE_CONTAINS_STRUCT (code, TS_COMMON))
    TREE_CHAIN (t) = 0;
  TREE_ASM_WRITTEN (t) = 0;
  TREE_VISITED (t) = 0;

  if (TREE_CODE_CLASS (code) == tcc_declaration)
    {
      if (code == DEBUG_EXPR_DECL)
	DECL_UID (t) = --next_debug_decl_uid;
      else
	{
	  DECL_UID (t) = allocate_decl_uid ();
	  if (DECL_PT_UID_SET_P (node))
	    SET_DECL_PT_UID (t, DECL_PT_UID (node));
	}
      if ((TREE_CODE (node) == PARM_DECL || TREE_CODE (node) == VAR_DECL)
	  && DECL_HAS_VALUE_EXPR_P (node))
	{
	  SET_DECL_VALUE_EXPR (t, DECL_VALUE_EXPR (node));
	  DECL_HAS_VALUE_EXPR_P (t) = 1;
	}
      /* DECL_DEBUG_EXPR is copied explicitely by callers.  */
      if (TREE_CODE (node) == VAR_DECL)
	{
	  DECL_HAS_DEBUG_EXPR_P (t) = 0;
	  t->decl_with_vis.symtab_node = NULL;
	}
      if (TREE_CODE (node) == VAR_DECL && DECL_HAS_INIT_PRIORITY_P (node))
	{
	  SET_DECL_INIT_PRIORITY (t, DECL_INIT_PRIORITY (node));
	  DECL_HAS_INIT_PRIORITY_P (t) = 1;
	}
      if (TREE_CODE (node) == FUNCTION_DECL)
	{
	  DECL_STRUCT_FUNCTION (t) = NULL;
	  t->decl_with_vis.symtab_node = NULL;
	}
    }
  else if (TREE_CODE_CLASS (code) == tcc_type)
    {
      TYPE_UID (t) = next_type_uid++;
      /* The following is so that the debug code for
	 the copy is different from the original type.
	 The two statements usually duplicate each other
	 (because they clear fields of the same union),
	 but the optimizer should catch that.  */
      TYPE_SYMTAB_POINTER (t) = 0;
      TYPE_SYMTAB_ADDRESS (t) = 0;

      /* Do not copy the values cache.  */
      if (TYPE_CACHED_VALUES_P (t))
	{
	  TYPE_CACHED_VALUES_P (t) = 0;
	  TYPE_CACHED_VALUES (t) = NULL_TREE;
	}
    }
    else if (code == TARGET_OPTION_NODE)
      {
	TREE_TARGET_OPTION (t) = ggc_alloc<struct cl_target_option>();
	memcpy (TREE_TARGET_OPTION (t), TREE_TARGET_OPTION (node),
		sizeof (struct cl_target_option));
      }
    else if (code == OPTIMIZATION_NODE)
      {
	TREE_OPTIMIZATION (t) = ggc_alloc<struct cl_optimization>();
	memcpy (TREE_OPTIMIZATION (t), TREE_OPTIMIZATION (node),
		sizeof (struct cl_optimization));
      }

  return t;
}

/* Return a copy of a chain of nodes, chained through the TREE_CHAIN field.
   For example, this can copy a list made of TREE_LIST nodes.  */

tree
copy_list (tree list)
{
  tree head;
  tree prev, next;

  if (list == 0)
    return 0;

  head = prev = copy_node (list);
  next = TREE_CHAIN (list);
  while (next)
    {
      TREE_CHAIN (prev) = copy_node (next);
      prev = TREE_CHAIN (prev);
      next = TREE_CHAIN (next);
    }
  return head;
}


/* Return the value that TREE_INT_CST_EXT_NUNITS should have for an
   INTEGER_CST with value CST and type TYPE.   */

static unsigned int
get_int_cst_ext_nunits (tree type, const wide_int &cst)
{
  gcc_checking_assert (cst.get_precision () == TYPE_PRECISION (type));
  /* We need extra HWIs if CST is an unsigned integer with its
     upper bit set.  */
  if (TYPE_UNSIGNED (type) && wi::neg_p (cst))
    return cst.get_precision () / HOST_BITS_PER_WIDE_INT + 1;
  return cst.get_len ();
}

/* Return a new INTEGER_CST with value CST and type TYPE.  */

static tree
build_new_int_cst (tree type, const wide_int &cst)
{
  unsigned int len = cst.get_len ();
  unsigned int ext_len = get_int_cst_ext_nunits (type, cst);
  tree nt = make_int_cst (len, ext_len);

  if (len < ext_len)
    {
      --ext_len;
      TREE_INT_CST_ELT (nt, ext_len)
	= zext_hwi (-1, cst.get_precision () % HOST_BITS_PER_WIDE_INT);
      for (unsigned int i = len; i < ext_len; ++i)
	TREE_INT_CST_ELT (nt, i) = -1;
    }
  else if (TYPE_UNSIGNED (type)
	   && cst.get_precision () < len * HOST_BITS_PER_WIDE_INT)
    {
      len--;
      TREE_INT_CST_ELT (nt, len)
	= zext_hwi (cst.elt (len),
		    cst.get_precision () % HOST_BITS_PER_WIDE_INT);
    }

  for (unsigned int i = 0; i < len; i++)
    TREE_INT_CST_ELT (nt, i) = cst.elt (i);
  TREE_TYPE (nt) = type;
  return nt;
}

/* Create an INT_CST node with a LOW value sign extended to TYPE.  */

tree
build_int_cst (tree type, HOST_WIDE_INT low)
{
  /* Support legacy code.  */
  if (!type)
    type = integer_type_node;

  return wide_int_to_tree (type, wi::shwi (low, TYPE_PRECISION (type)));
}

tree
build_int_cstu (tree type, unsigned HOST_WIDE_INT cst)
{
  return wide_int_to_tree (type, wi::uhwi (cst, TYPE_PRECISION (type)));
}

/* Create an INT_CST node with a LOW value sign extended to TYPE.  */

tree
build_int_cst_type (tree type, HOST_WIDE_INT low)
{
  gcc_assert (type);
  return wide_int_to_tree (type, wi::shwi (low, TYPE_PRECISION (type)));
}

/* Constructs tree in type TYPE from with value given by CST.  Signedness
   of CST is assumed to be the same as the signedness of TYPE.  */

tree
double_int_to_tree (tree type, double_int cst)
{
  return wide_int_to_tree (type, widest_int::from (cst, TYPE_SIGN (type)));
}

/* We force the wide_int CST to the range of the type TYPE by sign or
   zero extending it.  OVERFLOWABLE indicates if we are interested in
   overflow of the value, when >0 we are only interested in signed
   overflow, for <0 we are interested in any overflow.  OVERFLOWED
   indicates whether overflow has already occurred.  CONST_OVERFLOWED
   indicates whether constant overflow has already occurred.  We force
   T's value to be within range of T's type (by setting to 0 or 1 all
   the bits outside the type's range).  We set TREE_OVERFLOWED if,
        OVERFLOWED is nonzero,
        or OVERFLOWABLE is >0 and signed overflow occurs
        or OVERFLOWABLE is <0 and any overflow occurs
   We return a new tree node for the extended wide_int.  The node
   is shared if no overflow flags are set.  */


tree
force_fit_type (tree type, const wide_int_ref &cst,
		int overflowable, bool overflowed)
{
  signop sign = TYPE_SIGN (type);

  /* If we need to set overflow flags, return a new unshared node.  */
  if (overflowed || !wi::fits_to_tree_p (cst, type))
    {
      if (overflowed
	  || overflowable < 0
	  || (overflowable > 0 && sign == SIGNED))
	{
	  wide_int tmp = wide_int::from (cst, TYPE_PRECISION (type), sign);
	  tree t = build_new_int_cst (type, tmp);
	  TREE_OVERFLOW (t) = 1;
	  return t;
	}
    }

  /* Else build a shared node.  */
  return wide_int_to_tree (type, cst);
}

/* These are the hash table functions for the hash table of INTEGER_CST
   nodes of a sizetype.  */

/* Return the hash code X, an INTEGER_CST.  */

hashval_t
int_cst_hasher::hash (tree x)
{
  const_tree const t = x;
  hashval_t code = TYPE_UID (TREE_TYPE (t));
  int i;

  for (i = 0; i < TREE_INT_CST_NUNITS (t); i++)
    code = iterative_hash_host_wide_int (TREE_INT_CST_ELT(t, i), code);

  return code;
}

/* Return nonzero if the value represented by *X (an INTEGER_CST tree node)
   is the same as that given by *Y, which is the same.  */

bool
int_cst_hasher::equal (tree x, tree y)
{
  const_tree const xt = x;
  const_tree const yt = y;

  if (TREE_TYPE (xt) != TREE_TYPE (yt)
      || TREE_INT_CST_NUNITS (xt) != TREE_INT_CST_NUNITS (yt)
      || TREE_INT_CST_EXT_NUNITS (xt) != TREE_INT_CST_EXT_NUNITS (yt))
    return false;

  for (int i = 0; i < TREE_INT_CST_NUNITS (xt); i++)
    if (TREE_INT_CST_ELT (xt, i) != TREE_INT_CST_ELT (yt, i))
      return false;

  return true;
}

/* Create an INT_CST node of TYPE and value CST.
   The returned node is always shared.  For small integers we use a
   per-type vector cache, for larger ones we use a single hash table.
   The value is extended from its precision according to the sign of
   the type to be a multiple of HOST_BITS_PER_WIDE_INT.  This defines
   the upper bits and ensures that hashing and value equality based
   upon the underlying HOST_WIDE_INTs works without masking.  */

tree
wide_int_to_tree (tree type, const wide_int_ref &pcst)
{
  tree t;
  int ix = -1;
  int limit = 0;

  gcc_assert (type);
  unsigned int prec = TYPE_PRECISION (type);
  signop sgn = TYPE_SIGN (type);

  /* Verify that everything is canonical.  */
  int l = pcst.get_len ();
  if (l > 1)
    {
      if (pcst.elt (l - 1) == 0)
	gcc_checking_assert (pcst.elt (l - 2) < 0);
      if (pcst.elt (l - 1) == (HOST_WIDE_INT) -1)
	gcc_checking_assert (pcst.elt (l - 2) >= 0);
    }

  wide_int cst = wide_int::from (pcst, prec, sgn);
  unsigned int ext_len = get_int_cst_ext_nunits (type, cst);

  if (ext_len == 1)
    {
      /* We just need to store a single HOST_WIDE_INT.  */
      HOST_WIDE_INT hwi;
      if (TYPE_UNSIGNED (type))
	hwi = cst.to_uhwi ();
      else
	hwi = cst.to_shwi ();

      switch (TREE_CODE (type))
	{
	case NULLPTR_TYPE:
	  gcc_assert (hwi == 0);
	  /* Fallthru.  */

	case POINTER_TYPE:
	case REFERENCE_TYPE:
	case POINTER_BOUNDS_TYPE:
	  /* Cache NULL pointer and zero bounds.  */
	  if (hwi == 0)
	    {
	      limit = 1;
	      ix = 0;
	    }
	  break;

	case BOOLEAN_TYPE:
	  /* Cache false or true.  */
	  limit = 2;
	  if (IN_RANGE (hwi, 0, 1))
	    ix = hwi;
	  break;

	case INTEGER_TYPE:
	case OFFSET_TYPE:
	  if (TYPE_SIGN (type) == UNSIGNED)
	    {
	      /* Cache [0, N).  */
	      limit = INTEGER_SHARE_LIMIT;
	      if (IN_RANGE (hwi, 0, INTEGER_SHARE_LIMIT - 1))
		ix = hwi;
	    }
	  else
	    {
	      /* Cache [-1, N).  */
	      limit = INTEGER_SHARE_LIMIT + 1;
	      if (IN_RANGE (hwi, -1, INTEGER_SHARE_LIMIT - 1))
		ix = hwi + 1;
	    }
	  break;

	case ENUMERAL_TYPE:
	  break;

	default:
	  gcc_unreachable ();
	}

      if (ix >= 0)
	{
	  /* Look for it in the type's vector of small shared ints.  */
	  if (!TYPE_CACHED_VALUES_P (type))
	    {
	      TYPE_CACHED_VALUES_P (type) = 1;
	      TYPE_CACHED_VALUES (type) = make_tree_vec (limit);
	    }

	  t = TREE_VEC_ELT (TYPE_CACHED_VALUES (type), ix);
	  if (t)
	    /* Make sure no one is clobbering the shared constant.  */
	    gcc_checking_assert (TREE_TYPE (t) == type
				 && TREE_INT_CST_NUNITS (t) == 1
				 && TREE_INT_CST_OFFSET_NUNITS (t) == 1
				 && TREE_INT_CST_EXT_NUNITS (t) == 1
				 && TREE_INT_CST_ELT (t, 0) == hwi);
	  else
	    {
	      /* Create a new shared int.  */
	      t = build_new_int_cst (type, cst);
	      TREE_VEC_ELT (TYPE_CACHED_VALUES (type), ix) = t;
	    }
	}
      else
	{
	  /* Use the cache of larger shared ints, using int_cst_node as
	     a temporary.  */

	  TREE_INT_CST_ELT (int_cst_node, 0) = hwi;
	  TREE_TYPE (int_cst_node) = type;

	  tree *slot = int_cst_hash_table->find_slot (int_cst_node, INSERT);
	  t = *slot;
	  if (!t)
	    {
	      /* Insert this one into the hash table.  */
	      t = int_cst_node;
	      *slot = t;
	      /* Make a new node for next time round.  */
	      int_cst_node = make_int_cst (1, 1);
	    }
	}
    }
  else
    {
      /* The value either hashes properly or we drop it on the floor
	 for the gc to take care of.  There will not be enough of them
	 to worry about.  */

      tree nt = build_new_int_cst (type, cst);
      tree *slot = int_cst_hash_table->find_slot (nt, INSERT);
      t = *slot;
      if (!t)
	{
	  /* Insert this one into the hash table.  */
	  t = nt;
	  *slot = t;
	}
    }

  return t;
}

void
cache_integer_cst (tree t)
{
  tree type = TREE_TYPE (t);
  int ix = -1;
  int limit = 0;
  int prec = TYPE_PRECISION (type);

  gcc_assert (!TREE_OVERFLOW (t));

  switch (TREE_CODE (type))
    {
    case NULLPTR_TYPE:
      gcc_assert (integer_zerop (t));
      /* Fallthru.  */

    case POINTER_TYPE:
    case REFERENCE_TYPE:
      /* Cache NULL pointer.  */
      if (integer_zerop (t))
	{
	  limit = 1;
	  ix = 0;
	}
      break;

    case BOOLEAN_TYPE:
      /* Cache false or true.  */
      limit = 2;
      if (wi::ltu_p (t, 2))
	ix = TREE_INT_CST_ELT (t, 0);
      break;

    case INTEGER_TYPE:
    case OFFSET_TYPE:
      if (TYPE_UNSIGNED (type))
	{
	  /* Cache 0..N */
	  limit = INTEGER_SHARE_LIMIT;

	  /* This is a little hokie, but if the prec is smaller than
	     what is necessary to hold INTEGER_SHARE_LIMIT, then the
	     obvious test will not get the correct answer.  */
	  if (prec < HOST_BITS_PER_WIDE_INT)
	    {
	      if (tree_to_uhwi (t) < (unsigned HOST_WIDE_INT) INTEGER_SHARE_LIMIT)
		ix = tree_to_uhwi (t);
	    }
	  else if (wi::ltu_p (t, INTEGER_SHARE_LIMIT))
	    ix = tree_to_uhwi (t);
	}
      else
	{
	  /* Cache -1..N */
	  limit = INTEGER_SHARE_LIMIT + 1;

	  if (integer_minus_onep (t))
	    ix = 0;
	  else if (!wi::neg_p (t))
	    {
	      if (prec < HOST_BITS_PER_WIDE_INT)
		{
		  if (tree_to_shwi (t) < INTEGER_SHARE_LIMIT)
		    ix = tree_to_shwi (t) + 1;
		}
	      else if (wi::ltu_p (t, INTEGER_SHARE_LIMIT))
		ix = tree_to_shwi (t) + 1;
	    }
	}
      break;

    case ENUMERAL_TYPE:
      break;

    default:
      gcc_unreachable ();
    }

  if (ix >= 0)
    {
      /* Look for it in the type's vector of small shared ints.  */
      if (!TYPE_CACHED_VALUES_P (type))
	{
	  TYPE_CACHED_VALUES_P (type) = 1;
	  TYPE_CACHED_VALUES (type) = make_tree_vec (limit);
	}

      gcc_assert (TREE_VEC_ELT (TYPE_CACHED_VALUES (type), ix) == NULL_TREE);
      TREE_VEC_ELT (TYPE_CACHED_VALUES (type), ix) = t;
    }
  else
    {
      /* Use the cache of larger shared ints.  */
      tree *slot = int_cst_hash_table->find_slot (t, INSERT);
      /* If there is already an entry for the number verify it's the
         same.  */
      if (*slot)
	gcc_assert (wi::eq_p (tree (*slot), t));
      else
	/* Otherwise insert this one into the hash table.  */
	*slot = t;
    }
}


/* Builds an integer constant in TYPE such that lowest BITS bits are ones
   and the rest are zeros.  */

tree
build_low_bits_mask (tree type, unsigned bits)
{
  gcc_assert (bits <= TYPE_PRECISION (type));

  return wide_int_to_tree (type, wi::mask (bits, false,
					   TYPE_PRECISION (type)));
}

/* Checks that X is integer constant that can be expressed in (unsigned)
   HOST_WIDE_INT without loss of precision.  */

bool
cst_and_fits_in_hwi (const_tree x)
{
  if (TREE_CODE (x) != INTEGER_CST)
    return false;

  if (TYPE_PRECISION (TREE_TYPE (x)) > HOST_BITS_PER_WIDE_INT)
    return false;

  return TREE_INT_CST_NUNITS (x) == 1;
}

/* Build a newly constructed VECTOR_CST node of length LEN.  */

tree
make_vector_stat (unsigned len MEM_STAT_DECL)
{
  tree t;
  unsigned length = (len - 1) * sizeof (tree) + sizeof (struct tree_vector);

  record_node_allocation_statistics (VECTOR_CST, length);

  t = ggc_alloc_cleared_tree_node_stat (length PASS_MEM_STAT);

  TREE_SET_CODE (t, VECTOR_CST);
  TREE_CONSTANT (t) = 1;

  return t;
}

/* Return a new VECTOR_CST node whose type is TYPE and whose values
   are in a list pointed to by VALS.  */

tree
build_vector_stat (tree type, tree *vals MEM_STAT_DECL)
{
  int over = 0;
  unsigned cnt = 0;
  tree v = make_vector (TYPE_VECTOR_SUBPARTS (type));
  TREE_TYPE (v) = type;

  /* Iterate through elements and check for overflow.  */
  for (cnt = 0; cnt < TYPE_VECTOR_SUBPARTS (type); ++cnt)
    {
      tree value = vals[cnt];

      VECTOR_CST_ELT (v, cnt) = value;

      /* Don't crash if we get an address constant.  */
      if (!CONSTANT_CLASS_P (value))
	continue;

      over |= TREE_OVERFLOW (value);
    }

  TREE_OVERFLOW (v) = over;
  return v;
}

/* Return a new VECTOR_CST node whose type is TYPE and whose values
   are extracted from V, a vector of CONSTRUCTOR_ELT.  */

tree
build_vector_from_ctor (tree type, vec<constructor_elt, va_gc> *v)
{
  tree *vec = XALLOCAVEC (tree, TYPE_VECTOR_SUBPARTS (type));
  unsigned HOST_WIDE_INT idx, pos = 0;
  tree value;

  FOR_EACH_CONSTRUCTOR_VALUE (v, idx, value)
    {
      if (TREE_CODE (value) == VECTOR_CST)
	for (unsigned i = 0; i < VECTOR_CST_NELTS (value); ++i)
	  vec[pos++] = VECTOR_CST_ELT (value, i);
      else
	vec[pos++] = value;
    }
  for (; idx < TYPE_VECTOR_SUBPARTS (type); ++idx)
    vec[pos++] = build_zero_cst (TREE_TYPE (type));

  return build_vector (type, vec);
}

/* Build a vector of type VECTYPE where all the elements are SCs.  */
tree
build_vector_from_val (tree vectype, tree sc) 
{
  int i, nunits = TYPE_VECTOR_SUBPARTS (vectype);

  if (sc == error_mark_node)
    return sc;

  /* Verify that the vector type is suitable for SC.  Note that there
     is some inconsistency in the type-system with respect to restrict
     qualifications of pointers.  Vector types always have a main-variant
     element type and the qualification is applied to the vector-type.
     So TREE_TYPE (vector-type) does not return a properly qualified
     vector element-type.  */
  gcc_checking_assert (types_compatible_p (TYPE_MAIN_VARIANT (TREE_TYPE (sc)),
					   TREE_TYPE (vectype)));

  if (CONSTANT_CLASS_P (sc))
    {
      tree *v = XALLOCAVEC (tree, nunits);
      for (i = 0; i < nunits; ++i)
	v[i] = sc;
      return build_vector (vectype, v);
    }
  else
    {
      vec<constructor_elt, va_gc> *v;
      vec_alloc (v, nunits);
      for (i = 0; i < nunits; ++i)
	CONSTRUCTOR_APPEND_ELT (v, NULL_TREE, sc);
      return build_constructor (vectype, v);
    }
}

/* Something has messed with the elements of CONSTRUCTOR C after it was built;
   calculate TREE_CONSTANT and TREE_SIDE_EFFECTS.  */

void
recompute_constructor_flags (tree c)
{
  unsigned int i;
  tree val;
  bool constant_p = true;
  bool side_effects_p = false;
  vec<constructor_elt, va_gc> *vals = CONSTRUCTOR_ELTS (c);

  FOR_EACH_CONSTRUCTOR_VALUE (vals, i, val)
    {
      /* Mostly ctors will have elts that don't have side-effects, so
	 the usual case is to scan all the elements.  Hence a single
	 loop for both const and side effects, rather than one loop
	 each (with early outs).  */
      if (!TREE_CONSTANT (val))
	constant_p = false;
      if (TREE_SIDE_EFFECTS (val))
	side_effects_p = true;
    }

  TREE_SIDE_EFFECTS (c) = side_effects_p;
  TREE_CONSTANT (c) = constant_p;
}

/* Make sure that TREE_CONSTANT and TREE_SIDE_EFFECTS are correct for
   CONSTRUCTOR C.  */

void
verify_constructor_flags (tree c)
{
  unsigned int i;
  tree val;
  bool constant_p = TREE_CONSTANT (c);
  bool side_effects_p = TREE_SIDE_EFFECTS (c);
  vec<constructor_elt, va_gc> *vals = CONSTRUCTOR_ELTS (c);

  FOR_EACH_CONSTRUCTOR_VALUE (vals, i, val)
    {
      if (constant_p && !TREE_CONSTANT (val))
	internal_error ("non-constant element in constant CONSTRUCTOR");
      if (!side_effects_p && TREE_SIDE_EFFECTS (val))
	internal_error ("side-effects element in no-side-effects CONSTRUCTOR");
    }
}

/* Return a new CONSTRUCTOR node whose type is TYPE and whose values
   are in the vec pointed to by VALS.  */
tree
build_constructor (tree type, vec<constructor_elt, va_gc> *vals)
{
  tree c = make_node (CONSTRUCTOR);

  TREE_TYPE (c) = type;
  CONSTRUCTOR_ELTS (c) = vals;

  recompute_constructor_flags (c);

  return c;
}

/* Build a CONSTRUCTOR node made of a single initializer, with the specified
   INDEX and VALUE.  */
tree
build_constructor_single (tree type, tree index, tree value)
{
  vec<constructor_elt, va_gc> *v;
  constructor_elt elt = {index, value};

  vec_alloc (v, 1);
  v->quick_push (elt);

  return build_constructor (type, v);
}


/* Return a new CONSTRUCTOR node whose type is TYPE and whose values
   are in a list pointed to by VALS.  */
tree
build_constructor_from_list (tree type, tree vals)
{
  tree t;
  vec<constructor_elt, va_gc> *v = NULL;

  if (vals)
    {
      vec_alloc (v, list_length (vals));
      for (t = vals; t; t = TREE_CHAIN (t))
	CONSTRUCTOR_APPEND_ELT (v, TREE_PURPOSE (t), TREE_VALUE (t));
    }

  return build_constructor (type, v);
}

/* Return a new CONSTRUCTOR node whose type is TYPE.  NELTS is the number
   of elements, provided as index/value pairs.  */

tree
build_constructor_va (tree type, int nelts, ...)
{
  vec<constructor_elt, va_gc> *v = NULL;
  va_list p;

  va_start (p, nelts);
  vec_alloc (v, nelts);
  while (nelts--)
    {
      tree index = va_arg (p, tree);
      tree value = va_arg (p, tree);
      CONSTRUCTOR_APPEND_ELT (v, index, value);
    }
  va_end (p);
  return build_constructor (type, v);
}

/* Return a new FIXED_CST node whose type is TYPE and value is F.  */

tree
build_fixed (tree type, FIXED_VALUE_TYPE f)
{
  tree v;
  FIXED_VALUE_TYPE *fp;

  v = make_node (FIXED_CST);
  fp = ggc_alloc<fixed_value> ();
  memcpy (fp, &f, sizeof (FIXED_VALUE_TYPE));

  TREE_TYPE (v) = type;
  TREE_FIXED_CST_PTR (v) = fp;
  return v;
}

/* Return a new REAL_CST node whose type is TYPE and value is D.  */

tree
build_real (tree type, REAL_VALUE_TYPE d)
{
  tree v;
  REAL_VALUE_TYPE *dp;
  int overflow = 0;

  /* ??? Used to check for overflow here via CHECK_FLOAT_TYPE.
     Consider doing it via real_convert now.  */

  v = make_node (REAL_CST);
  dp = ggc_alloc<real_value> ();
  memcpy (dp, &d, sizeof (REAL_VALUE_TYPE));

  TREE_TYPE (v) = type;
  TREE_REAL_CST_PTR (v) = dp;
  TREE_OVERFLOW (v) = overflow;
  return v;
}

/* Like build_real, but first truncate D to the type.  */

tree
build_real_truncate (tree type, REAL_VALUE_TYPE d)
{
  return build_real (type, real_value_truncate (TYPE_MODE (type), d));
}

/* Return a new REAL_CST node whose type is TYPE
   and whose value is the integer value of the INTEGER_CST node I.  */

REAL_VALUE_TYPE
real_value_from_int_cst (const_tree type, const_tree i)
{
  REAL_VALUE_TYPE d;

  /* Clear all bits of the real value type so that we can later do
     bitwise comparisons to see if two values are the same.  */
  memset (&d, 0, sizeof d);

  real_from_integer (&d, type ? TYPE_MODE (type) : VOIDmode, i,
		     TYPE_SIGN (TREE_TYPE (i)));
  return d;
}

/* Given a tree representing an integer constant I, return a tree
   representing the same value as a floating-point constant of type TYPE.  */

tree
build_real_from_int_cst (tree type, const_tree i)
{
  tree v;
  int overflow = TREE_OVERFLOW (i);

  v = build_real (type, real_value_from_int_cst (type, i));

  TREE_OVERFLOW (v) |= overflow;
  return v;
}

/* Return a newly constructed STRING_CST node whose value is
   the LEN characters at STR.
   Note that for a C string literal, LEN should include the trailing NUL.
   The TREE_TYPE is not initialized.  */

tree
build_string (int len, const char *str)
{
  tree s;
  size_t length;

  /* Do not waste bytes provided by padding of struct tree_string.  */
  length = len + offsetof (struct tree_string, str) + 1;

  record_node_allocation_statistics (STRING_CST, length);

  s = (tree) ggc_internal_alloc (length);

  memset (s, 0, sizeof (struct tree_typed));
  TREE_SET_CODE (s, STRING_CST);
  TREE_CONSTANT (s) = 1;
  TREE_STRING_LENGTH (s) = len;
  memcpy (s->string.str, str, len);
  s->string.str[len] = '\0';

  return s;
}

/* Return a newly constructed COMPLEX_CST node whose value is
   specified by the real and imaginary parts REAL and IMAG.
   Both REAL and IMAG should be constant nodes.  TYPE, if specified,
   will be the type of the COMPLEX_CST; otherwise a new type will be made.  */

tree
build_complex (tree type, tree real, tree imag)
{
  tree t = make_node (COMPLEX_CST);

  TREE_REALPART (t) = real;
  TREE_IMAGPART (t) = imag;
  TREE_TYPE (t) = type ? type : build_complex_type (TREE_TYPE (real));
  TREE_OVERFLOW (t) = TREE_OVERFLOW (real) | TREE_OVERFLOW (imag);
  return t;
}

/* Build a complex (inf +- 0i), such as for the result of cproj.
   TYPE is the complex tree type of the result.  If NEG is true, the
   imaginary zero is negative.  */

tree
build_complex_inf (tree type, bool neg)
{
  REAL_VALUE_TYPE rinf, rzero = dconst0;

  real_inf (&rinf);
  rzero.sign = neg;
  return build_complex (type, build_real (TREE_TYPE (type), rinf),
			build_real (TREE_TYPE (type), rzero));
}

/* Return the constant 1 in type TYPE.  If TYPE has several elements, each
   element is set to 1.  In particular, this is 1 + i for complex types.  */

tree
build_each_one_cst (tree type)
{
  if (TREE_CODE (type) == COMPLEX_TYPE)
    {
      tree scalar = build_one_cst (TREE_TYPE (type));
      return build_complex (type, scalar, scalar);
    }
  else
    return build_one_cst (type);
}

/* Return a constant of arithmetic type TYPE which is the
   multiplicative identity of the set TYPE.  */

tree
build_one_cst (tree type)
{
  switch (TREE_CODE (type))
    {
    case INTEGER_TYPE: case ENUMERAL_TYPE: case BOOLEAN_TYPE:
    case POINTER_TYPE: case REFERENCE_TYPE:
    case OFFSET_TYPE:
      return build_int_cst (type, 1);

    case REAL_TYPE:
      return build_real (type, dconst1);

    case FIXED_POINT_TYPE:
      /* We can only generate 1 for accum types.  */
      gcc_assert (ALL_SCALAR_ACCUM_MODE_P (TYPE_MODE (type)));
      return build_fixed (type, FCONST1 (TYPE_MODE (type)));

    case VECTOR_TYPE:
      {
	tree scalar = build_one_cst (TREE_TYPE (type));

	return build_vector_from_val (type, scalar);
      }

    case COMPLEX_TYPE:
      return build_complex (type,
			    build_one_cst (TREE_TYPE (type)),
			    build_zero_cst (TREE_TYPE (type)));

    default:
      gcc_unreachable ();
    }
}

/* Return an integer of type TYPE containing all 1's in as much precision as
   it contains, or a complex or vector whose subparts are such integers.  */

tree
build_all_ones_cst (tree type)
{
  if (TREE_CODE (type) == COMPLEX_TYPE)
    {
      tree scalar = build_all_ones_cst (TREE_TYPE (type));
      return build_complex (type, scalar, scalar);
    }
  else
    return build_minus_one_cst (type);
}

/* Return a constant of arithmetic type TYPE which is the
   opposite of the multiplicative identity of the set TYPE.  */

tree
build_minus_one_cst (tree type)
{
  switch (TREE_CODE (type))
    {
    case INTEGER_TYPE: case ENUMERAL_TYPE: case BOOLEAN_TYPE:
    case POINTER_TYPE: case REFERENCE_TYPE:
    case OFFSET_TYPE:
      return build_int_cst (type, -1);

    case REAL_TYPE:
      return build_real (type, dconstm1);

    case FIXED_POINT_TYPE:
      /* We can only generate 1 for accum types.  */
      gcc_assert (ALL_SCALAR_ACCUM_MODE_P (TYPE_MODE (type)));
      return build_fixed (type, fixed_from_double_int (double_int_minus_one,
						       TYPE_MODE (type)));

    case VECTOR_TYPE:
      {
	tree scalar = build_minus_one_cst (TREE_TYPE (type));

	return build_vector_from_val (type, scalar);
      }

    case COMPLEX_TYPE:
      return build_complex (type,
			    build_minus_one_cst (TREE_TYPE (type)),
			    build_zero_cst (TREE_TYPE (type)));

    default:
      gcc_unreachable ();
    }
}

/* Build 0 constant of type TYPE.  This is used by constructor folding
   and thus the constant should be represented in memory by
   zero(es).  */

tree
build_zero_cst (tree type)
{
  switch (TREE_CODE (type))
    {
    case INTEGER_TYPE: case ENUMERAL_TYPE: case BOOLEAN_TYPE:
    case POINTER_TYPE: case REFERENCE_TYPE:
    case OFFSET_TYPE: case NULLPTR_TYPE:
      return build_int_cst (type, 0);

    case REAL_TYPE:
      return build_real (type, dconst0);

    case FIXED_POINT_TYPE:
      return build_fixed (type, FCONST0 (TYPE_MODE (type)));

    case VECTOR_TYPE:
      {
	tree scalar = build_zero_cst (TREE_TYPE (type));

	return build_vector_from_val (type, scalar);
      }

    case COMPLEX_TYPE:
      {
	tree zero = build_zero_cst (TREE_TYPE (type));

	return build_complex (type, zero, zero);
      }

    default:
      if (!AGGREGATE_TYPE_P (type))
	return fold_convert (type, integer_zero_node);
      return build_constructor (type, NULL);
    }
}


/* Build a BINFO with LEN language slots.  */

tree
make_tree_binfo_stat (unsigned base_binfos MEM_STAT_DECL)
{
  tree t;
  size_t length = (offsetof (struct tree_binfo, base_binfos)
		   + vec<tree, va_gc>::embedded_size (base_binfos));

  record_node_allocation_statistics (TREE_BINFO, length);

  t = ggc_alloc_tree_node_stat (length PASS_MEM_STAT);

  memset (t, 0, offsetof (struct tree_binfo, base_binfos));

  TREE_SET_CODE (t, TREE_BINFO);

  BINFO_BASE_BINFOS (t)->embedded_init (base_binfos);

  return t;
}

/* Create a CASE_LABEL_EXPR tree node and return it.  */

tree
build_case_label (tree low_value, tree high_value, tree label_decl)
{
  tree t = make_node (CASE_LABEL_EXPR);

  TREE_TYPE (t) = void_type_node;
  SET_EXPR_LOCATION (t, DECL_SOURCE_LOCATION (label_decl));

  CASE_LOW (t) = low_value;
  CASE_HIGH (t) = high_value;
  CASE_LABEL (t) = label_decl;
  CASE_CHAIN (t) = NULL_TREE;

  return t;
}

/* Build a newly constructed INTEGER_CST node.  LEN and EXT_LEN are the
   values of TREE_INT_CST_NUNITS and TREE_INT_CST_EXT_NUNITS respectively.
   The latter determines the length of the HOST_WIDE_INT vector.  */

tree
make_int_cst_stat (int len, int ext_len MEM_STAT_DECL)
{
  tree t;
  int length = ((ext_len - 1) * sizeof (HOST_WIDE_INT)
		+ sizeof (struct tree_int_cst));

  gcc_assert (len);
  record_node_allocation_statistics (INTEGER_CST, length);

  t = ggc_alloc_cleared_tree_node_stat (length PASS_MEM_STAT);

  TREE_SET_CODE (t, INTEGER_CST);
  TREE_INT_CST_NUNITS (t) = len;
  TREE_INT_CST_EXT_NUNITS (t) = ext_len;
  /* to_offset can only be applied to trees that are offset_int-sized
     or smaller.  EXT_LEN is correct if it fits, otherwise the constant
     must be exactly the precision of offset_int and so LEN is correct.  */
  if (ext_len <= OFFSET_INT_ELTS)
    TREE_INT_CST_OFFSET_NUNITS (t) = ext_len;
  else
    TREE_INT_CST_OFFSET_NUNITS (t) = len;

  TREE_CONSTANT (t) = 1;

  return t;
}

/* Build a newly constructed TREE_VEC node of length LEN.  */

tree
make_tree_vec_stat (int len MEM_STAT_DECL)
{
  tree t;
  int length = (len - 1) * sizeof (tree) + sizeof (struct tree_vec);

  record_node_allocation_statistics (TREE_VEC, length);

  t = ggc_alloc_cleared_tree_node_stat (length PASS_MEM_STAT);

  TREE_SET_CODE (t, TREE_VEC);
  TREE_VEC_LENGTH (t) = len;

  return t;
}

/* Grow a TREE_VEC node to new length LEN.  */

tree
grow_tree_vec_stat (tree v, int len MEM_STAT_DECL)
{
  gcc_assert (TREE_CODE (v) == TREE_VEC);

  int oldlen = TREE_VEC_LENGTH (v);
  gcc_assert (len > oldlen);

  int oldlength = (oldlen - 1) * sizeof (tree) + sizeof (struct tree_vec);
  int length = (len - 1) * sizeof (tree) + sizeof (struct tree_vec);

  record_node_allocation_statistics (TREE_VEC, length - oldlength);

  v = (tree) ggc_realloc (v, length PASS_MEM_STAT);

  TREE_VEC_LENGTH (v) = len;

  return v;
}

/* Return 1 if EXPR is the constant zero, whether it is integral, float or
   fixed, and scalar, complex or vector.  */

int
zerop (const_tree expr)
{
  return (integer_zerop (expr)
	  || real_zerop (expr)
	  || fixed_zerop (expr));
}

/* Return 1 if EXPR is the integer constant zero or a complex constant
   of zero.  */

int
integer_zerop (const_tree expr)
{
  switch (TREE_CODE (expr))
    {
    case INTEGER_CST:
      return wi::eq_p (expr, 0);
    case COMPLEX_CST:
      return (integer_zerop (TREE_REALPART (expr))
	      && integer_zerop (TREE_IMAGPART (expr)));
    case VECTOR_CST:
      {
	unsigned i;
	for (i = 0; i < VECTOR_CST_NELTS (expr); ++i)
	  if (!integer_zerop (VECTOR_CST_ELT (expr, i)))
	    return false;
	return true;
      }
    default:
      return false;
    }
}

/* Return 1 if EXPR is the integer constant one or the corresponding
   complex constant.  */

int
integer_onep (const_tree expr)
{
  switch (TREE_CODE (expr))
    {
    case INTEGER_CST:
      return wi::eq_p (wi::to_widest (expr), 1);
    case COMPLEX_CST:
      return (integer_onep (TREE_REALPART (expr))
	      && integer_zerop (TREE_IMAGPART (expr)));
    case VECTOR_CST:
      {
	unsigned i;
	for (i = 0; i < VECTOR_CST_NELTS (expr); ++i)
	  if (!integer_onep (VECTOR_CST_ELT (expr, i)))
	    return false;
	return true;
      }
    default:
      return false;
    }
}

/* Return 1 if EXPR is the integer constant one.  For complex and vector,
   return 1 if every piece is the integer constant one.  */

int
integer_each_onep (const_tree expr)
{
  if (TREE_CODE (expr) == COMPLEX_CST)
    return (integer_onep (TREE_REALPART (expr))
	    && integer_onep (TREE_IMAGPART (expr)));
  else
    return integer_onep (expr);
}

/* Return 1 if EXPR is an integer containing all 1's in as much precision as
   it contains, or a complex or vector whose subparts are such integers.  */

int
integer_all_onesp (const_tree expr)
{
  if (TREE_CODE (expr) == COMPLEX_CST
      && integer_all_onesp (TREE_REALPART (expr))
      && integer_all_onesp (TREE_IMAGPART (expr)))
    return 1;

  else if (TREE_CODE (expr) == VECTOR_CST)
    {
      unsigned i;
      for (i = 0; i < VECTOR_CST_NELTS (expr); ++i)
	if (!integer_all_onesp (VECTOR_CST_ELT (expr, i)))
	  return 0;
      return 1;
    }

  else if (TREE_CODE (expr) != INTEGER_CST)
    return 0;

  return wi::max_value (TYPE_PRECISION (TREE_TYPE (expr)), UNSIGNED) == expr;
}

/* Return 1 if EXPR is the integer constant minus one.  */

int
integer_minus_onep (const_tree expr)
{
  if (TREE_CODE (expr) == COMPLEX_CST)
    return (integer_all_onesp (TREE_REALPART (expr))
	    && integer_zerop (TREE_IMAGPART (expr)));
  else
    return integer_all_onesp (expr);
}

/* Return 1 if EXPR is an integer constant that is a power of 2 (i.e., has only
   one bit on).  */

int
integer_pow2p (const_tree expr)
{
  if (TREE_CODE (expr) == COMPLEX_CST
      && integer_pow2p (TREE_REALPART (expr))
      && integer_zerop (TREE_IMAGPART (expr)))
    return 1;

  if (TREE_CODE (expr) != INTEGER_CST)
    return 0;

  return wi::popcount (expr) == 1;
}

/* Return 1 if EXPR is an integer constant other than zero or a
   complex constant other than zero.  */

int
integer_nonzerop (const_tree expr)
{
  return ((TREE_CODE (expr) == INTEGER_CST
	   && !wi::eq_p (expr, 0))
	  || (TREE_CODE (expr) == COMPLEX_CST
	      && (integer_nonzerop (TREE_REALPART (expr))
		  || integer_nonzerop (TREE_IMAGPART (expr)))));
}

/* Return 1 if EXPR is the integer constant one.  For vector,
   return 1 if every piece is the integer constant minus one
   (representing the value TRUE).  */

int
integer_truep (const_tree expr)
{
  if (TREE_CODE (expr) == VECTOR_CST)
    return integer_all_onesp (expr);
  return integer_onep (expr);
}

/* Return 1 if EXPR is the fixed-point constant zero.  */

int
fixed_zerop (const_tree expr)
{
  return (TREE_CODE (expr) == FIXED_CST
	  && TREE_FIXED_CST (expr).data.is_zero ());
}

/* Return the power of two represented by a tree node known to be a
   power of two.  */

int
tree_log2 (const_tree expr)
{
  if (TREE_CODE (expr) == COMPLEX_CST)
    return tree_log2 (TREE_REALPART (expr));

  return wi::exact_log2 (expr);
}

/* Similar, but return the largest integer Y such that 2 ** Y is less
   than or equal to EXPR.  */

int
tree_floor_log2 (const_tree expr)
{
  if (TREE_CODE (expr) == COMPLEX_CST)
    return tree_log2 (TREE_REALPART (expr));

  return wi::floor_log2 (expr);
}

/* Return number of known trailing zero bits in EXPR, or, if the value of
   EXPR is known to be zero, the precision of it's type.  */

unsigned int
tree_ctz (const_tree expr)
{
  if (!INTEGRAL_TYPE_P (TREE_TYPE (expr))
      && !POINTER_TYPE_P (TREE_TYPE (expr)))
    return 0;

  unsigned int ret1, ret2, prec = TYPE_PRECISION (TREE_TYPE (expr));
  switch (TREE_CODE (expr))
    {
    case INTEGER_CST:
      ret1 = wi::ctz (expr);
      return MIN (ret1, prec);
    case SSA_NAME:
      ret1 = wi::ctz (get_nonzero_bits (expr));
      return MIN (ret1, prec);
    case PLUS_EXPR:
    case MINUS_EXPR:
    case BIT_IOR_EXPR:
    case BIT_XOR_EXPR:
    case MIN_EXPR:
    case MAX_EXPR:
      ret1 = tree_ctz (TREE_OPERAND (expr, 0));
      if (ret1 == 0)
	return ret1;
      ret2 = tree_ctz (TREE_OPERAND (expr, 1));
      return MIN (ret1, ret2);
    case POINTER_PLUS_EXPR:
      ret1 = tree_ctz (TREE_OPERAND (expr, 0));
      ret2 = tree_ctz (TREE_OPERAND (expr, 1));
      /* Second operand is sizetype, which could be in theory
	 wider than pointer's precision.  Make sure we never
	 return more than prec.  */
      ret2 = MIN (ret2, prec);
      return MIN (ret1, ret2);
    case BIT_AND_EXPR:
      ret1 = tree_ctz (TREE_OPERAND (expr, 0));
      ret2 = tree_ctz (TREE_OPERAND (expr, 1));
      return MAX (ret1, ret2);
    case MULT_EXPR:
      ret1 = tree_ctz (TREE_OPERAND (expr, 0));
      ret2 = tree_ctz (TREE_OPERAND (expr, 1));
      return MIN (ret1 + ret2, prec);
    case LSHIFT_EXPR:
      ret1 = tree_ctz (TREE_OPERAND (expr, 0));
      if (tree_fits_uhwi_p (TREE_OPERAND (expr, 1))
	  && (tree_to_uhwi (TREE_OPERAND (expr, 1)) < prec))
	{
	  ret2 = tree_to_uhwi (TREE_OPERAND (expr, 1));
	  return MIN (ret1 + ret2, prec);
	}
      return ret1;
    case RSHIFT_EXPR:
      if (tree_fits_uhwi_p (TREE_OPERAND (expr, 1))
	  && (tree_to_uhwi (TREE_OPERAND (expr, 1)) < prec))
	{
	  ret1 = tree_ctz (TREE_OPERAND (expr, 0));
	  ret2 = tree_to_uhwi (TREE_OPERAND (expr, 1));
	  if (ret1 > ret2)
	    return ret1 - ret2;
	}
      return 0;
    case TRUNC_DIV_EXPR:
    case CEIL_DIV_EXPR:
    case FLOOR_DIV_EXPR:
    case ROUND_DIV_EXPR:
    case EXACT_DIV_EXPR:
      if (TREE_CODE (TREE_OPERAND (expr, 1)) == INTEGER_CST
	  && tree_int_cst_sgn (TREE_OPERAND (expr, 1)) == 1)
	{
	  int l = tree_log2 (TREE_OPERAND (expr, 1));
	  if (l >= 0)
	    {
	      ret1 = tree_ctz (TREE_OPERAND (expr, 0));
	      ret2 = l;
	      if (ret1 > ret2)
		return ret1 - ret2;
	    }
	}
      return 0;
    CASE_CONVERT:
      ret1 = tree_ctz (TREE_OPERAND (expr, 0));
      if (ret1 && ret1 == TYPE_PRECISION (TREE_TYPE (TREE_OPERAND (expr, 0))))
	ret1 = prec;
      return MIN (ret1, prec);
    case SAVE_EXPR:
      return tree_ctz (TREE_OPERAND (expr, 0));
    case COND_EXPR:
      ret1 = tree_ctz (TREE_OPERAND (expr, 1));
      if (ret1 == 0)
	return 0;
      ret2 = tree_ctz (TREE_OPERAND (expr, 2));
      return MIN (ret1, ret2);
    case COMPOUND_EXPR:
      return tree_ctz (TREE_OPERAND (expr, 1));
    case ADDR_EXPR:
      ret1 = get_pointer_alignment (CONST_CAST_TREE (expr));
      if (ret1 > BITS_PER_UNIT)
	{
	  ret1 = ctz_hwi (ret1 / BITS_PER_UNIT);
	  return MIN (ret1, prec);
	}
      return 0;
    default:
      return 0;
    }
}

/* Return 1 if EXPR is the real constant zero.  Trailing zeroes matter for
   decimal float constants, so don't return 1 for them.  */

int
real_zerop (const_tree expr)
{
  switch (TREE_CODE (expr))
    {
    case REAL_CST:
      return real_equal (&TREE_REAL_CST (expr), &dconst0)
	     && !(DECIMAL_FLOAT_MODE_P (TYPE_MODE (TREE_TYPE (expr))));
    case COMPLEX_CST:
      return real_zerop (TREE_REALPART (expr))
	     && real_zerop (TREE_IMAGPART (expr));
    case VECTOR_CST:
      {
	unsigned i;
	for (i = 0; i < VECTOR_CST_NELTS (expr); ++i)
	  if (!real_zerop (VECTOR_CST_ELT (expr, i)))
	    return false;
	return true;
      }
    default:
      return false;
    }
}

/* Return 1 if EXPR is the real constant one in real or complex form.
   Trailing zeroes matter for decimal float constants, so don't return
   1 for them.  */

int
real_onep (const_tree expr)
{
  switch (TREE_CODE (expr))
    {
    case REAL_CST:
      return real_equal (&TREE_REAL_CST (expr), &dconst1)
	     && !(DECIMAL_FLOAT_MODE_P (TYPE_MODE (TREE_TYPE (expr))));
    case COMPLEX_CST:
      return real_onep (TREE_REALPART (expr))
	     && real_zerop (TREE_IMAGPART (expr));
    case VECTOR_CST:
      {
	unsigned i;
	for (i = 0; i < VECTOR_CST_NELTS (expr); ++i)
	  if (!real_onep (VECTOR_CST_ELT (expr, i)))
	    return false;
	return true;
      }
    default:
      return false;
    }
}

/* Return 1 if EXPR is the real constant minus one.  Trailing zeroes
   matter for decimal float constants, so don't return 1 for them.  */

int
real_minus_onep (const_tree expr)
{
  switch (TREE_CODE (expr))
    {
    case REAL_CST:
      return real_equal (&TREE_REAL_CST (expr), &dconstm1)
	     && !(DECIMAL_FLOAT_MODE_P (TYPE_MODE (TREE_TYPE (expr))));
    case COMPLEX_CST:
      return real_minus_onep (TREE_REALPART (expr))
	     && real_zerop (TREE_IMAGPART (expr));
    case VECTOR_CST:
      {
	unsigned i;
	for (i = 0; i < VECTOR_CST_NELTS (expr); ++i)
	  if (!real_minus_onep (VECTOR_CST_ELT (expr, i)))
	    return false;
	return true;
      }
    default:
      return false;
    }
}

/* Nonzero if EXP is a constant or a cast of a constant.  */

int
really_constant_p (const_tree exp)
{
  /* This is not quite the same as STRIP_NOPS.  It does more.  */
  while (CONVERT_EXPR_P (exp)
	 || TREE_CODE (exp) == NON_LVALUE_EXPR)
    exp = TREE_OPERAND (exp, 0);
  return TREE_CONSTANT (exp);
}

/* Return first list element whose TREE_VALUE is ELEM.
   Return 0 if ELEM is not in LIST.  */

tree
value_member (tree elem, tree list)
{
  while (list)
    {
      if (elem == TREE_VALUE (list))
	return list;
      list = TREE_CHAIN (list);
    }
  return NULL_TREE;
}

/* Return first list element whose TREE_PURPOSE is ELEM.
   Return 0 if ELEM is not in LIST.  */

tree
purpose_member (const_tree elem, tree list)
{
  while (list)
    {
      if (elem == TREE_PURPOSE (list))
	return list;
      list = TREE_CHAIN (list);
    }
  return NULL_TREE;
}

/* Return true if ELEM is in V.  */

bool
vec_member (const_tree elem, vec<tree, va_gc> *v)
{
  unsigned ix;
  tree t;
  FOR_EACH_VEC_SAFE_ELT (v, ix, t)
    if (elem == t)
      return true;
  return false;
}

/* Returns element number IDX (zero-origin) of chain CHAIN, or
   NULL_TREE.  */

tree
chain_index (int idx, tree chain)
{
  for (; chain && idx > 0; --idx)
    chain = TREE_CHAIN (chain);
  return chain;
}

/* Return nonzero if ELEM is part of the chain CHAIN.  */

int
chain_member (const_tree elem, const_tree chain)
{
  while (chain)
    {
      if (elem == chain)
	return 1;
      chain = DECL_CHAIN (chain);
    }

  return 0;
}

/* Return the length of a chain of nodes chained through TREE_CHAIN.
   We expect a null pointer to mark the end of the chain.
   This is the Lisp primitive `length'.  */

int
list_length (const_tree t)
{
  const_tree p = t;
#ifdef ENABLE_TREE_CHECKING
  const_tree q = t;
#endif
  int len = 0;

  while (p)
    {
      p = TREE_CHAIN (p);
#ifdef ENABLE_TREE_CHECKING
      if (len % 2)
	q = TREE_CHAIN (q);
      gcc_assert (p != q);
#endif
      len++;
    }

  return len;
}

/* Returns the first FIELD_DECL in the TYPE_FIELDS of the RECORD_TYPE or
   UNION_TYPE TYPE, or NULL_TREE if none.  */

tree
first_field (const_tree type)
{
  tree t = TYPE_FIELDS (type);
  while (t && TREE_CODE (t) != FIELD_DECL)
    t = TREE_CHAIN (t);
  return t;
}

/* Concatenate two chains of nodes (chained through TREE_CHAIN)
   by modifying the last node in chain 1 to point to chain 2.
   This is the Lisp primitive `nconc'.  */

tree
chainon (tree op1, tree op2)
{
  tree t1;

  if (!op1)
    return op2;
  if (!op2)
    return op1;

  for (t1 = op1; TREE_CHAIN (t1); t1 = TREE_CHAIN (t1))
    continue;
  TREE_CHAIN (t1) = op2;

#ifdef ENABLE_TREE_CHECKING
  {
    tree t2;
    for (t2 = op2; t2; t2 = TREE_CHAIN (t2))
      gcc_assert (t2 != t1);
  }
#endif

  return op1;
}

/* Return the last node in a chain of nodes (chained through TREE_CHAIN).  */

tree
tree_last (tree chain)
{
  tree next;
  if (chain)
    while ((next = TREE_CHAIN (chain)))
      chain = next;
  return chain;
}

/* Reverse the order of elements in the chain T,
   and return the new head of the chain (old last element).  */

tree
nreverse (tree t)
{
  tree prev = 0, decl, next;
  for (decl = t; decl; decl = next)
    {
      /* We shouldn't be using this function to reverse BLOCK chains; we
	 have blocks_nreverse for that.  */
      gcc_checking_assert (TREE_CODE (decl) != BLOCK);
      next = TREE_CHAIN (decl);
      TREE_CHAIN (decl) = prev;
      prev = decl;
    }
  return prev;
}

/* Return a newly created TREE_LIST node whose
   purpose and value fields are PARM and VALUE.  */

tree
build_tree_list_stat (tree parm, tree value MEM_STAT_DECL)
{
  tree t = make_node_stat (TREE_LIST PASS_MEM_STAT);
  TREE_PURPOSE (t) = parm;
  TREE_VALUE (t) = value;
  return t;
}

/* Build a chain of TREE_LIST nodes from a vector.  */

tree
build_tree_list_vec_stat (const vec<tree, va_gc> *vec MEM_STAT_DECL)
{
  tree ret = NULL_TREE;
  tree *pp = &ret;
  unsigned int i;
  tree t;
  FOR_EACH_VEC_SAFE_ELT (vec, i, t)
    {
      *pp = build_tree_list_stat (NULL, t PASS_MEM_STAT);
      pp = &TREE_CHAIN (*pp);
    }
  return ret;
}

/* Return a newly created TREE_LIST node whose
   purpose and value fields are PURPOSE and VALUE
   and whose TREE_CHAIN is CHAIN.  */

tree 
tree_cons_stat (tree purpose, tree value, tree chain MEM_STAT_DECL)
{
  tree node;

  node = ggc_alloc_tree_node_stat (sizeof (struct tree_list) PASS_MEM_STAT);
  memset (node, 0, sizeof (struct tree_common));

  record_node_allocation_statistics (TREE_LIST, sizeof (struct tree_list));

  TREE_SET_CODE (node, TREE_LIST);
  TREE_CHAIN (node) = chain;
  TREE_PURPOSE (node) = purpose;
  TREE_VALUE (node) = value;
  return node;
}

/* Return the values of the elements of a CONSTRUCTOR as a vector of
   trees.  */

vec<tree, va_gc> *
ctor_to_vec (tree ctor)
{
  vec<tree, va_gc> *vec;
  vec_alloc (vec, CONSTRUCTOR_NELTS (ctor));
  unsigned int ix;
  tree val;

  FOR_EACH_CONSTRUCTOR_VALUE (CONSTRUCTOR_ELTS (ctor), ix, val)
    vec->quick_push (val);

  return vec;
}

/* Return the size nominally occupied by an object of type TYPE
   when it resides in memory.  The value is measured in units of bytes,
   and its data type is that normally used for type sizes
   (which is the first type created by make_signed_type or
   make_unsigned_type).  */

tree
size_in_bytes (const_tree type)
{
  tree t;

  if (type == error_mark_node)
    return integer_zero_node;

  type = TYPE_MAIN_VARIANT (type);
  t = TYPE_SIZE_UNIT (type);

  if (t == 0)
    {
      lang_hooks.types.incomplete_type_error (NULL_TREE, type);
      return size_zero_node;
    }

  return t;
}

/* Return the size of TYPE (in bytes) as a wide integer
   or return -1 if the size can vary or is larger than an integer.  */

HOST_WIDE_INT
int_size_in_bytes (const_tree type)
{
  tree t;

  if (type == error_mark_node)
    return 0;

  type = TYPE_MAIN_VARIANT (type);
  t = TYPE_SIZE_UNIT (type);

  if (t && tree_fits_uhwi_p (t))
    return TREE_INT_CST_LOW (t);
  else
    return -1;
}

/* Return the maximum size of TYPE (in bytes) as a wide integer
   or return -1 if the size can vary or is larger than an integer.  */

HOST_WIDE_INT
max_int_size_in_bytes (const_tree type)
{
  HOST_WIDE_INT size = -1;
  tree size_tree;

  /* If this is an array type, check for a possible MAX_SIZE attached.  */

  if (TREE_CODE (type) == ARRAY_TYPE)
    {
      size_tree = TYPE_ARRAY_MAX_SIZE (type);

      if (size_tree && tree_fits_uhwi_p (size_tree))
	size = tree_to_uhwi (size_tree);
    }

  /* If we still haven't been able to get a size, see if the language
     can compute a maximum size.  */

  if (size == -1)
    {
      size_tree = lang_hooks.types.max_size (type);

      if (size_tree && tree_fits_uhwi_p (size_tree))
	size = tree_to_uhwi (size_tree);
    }

  return size;
}

/* Return the bit position of FIELD, in bits from the start of the record.
   This is a tree of type bitsizetype.  */

tree
bit_position (const_tree field)
{
  return bit_from_pos (DECL_FIELD_OFFSET (field),
		       DECL_FIELD_BIT_OFFSET (field));
}

/* Return the byte position of FIELD, in bytes from the start of the record.
   This is a tree of type sizetype.  */

tree
byte_position (const_tree field)
{
  return byte_from_pos (DECL_FIELD_OFFSET (field),
			DECL_FIELD_BIT_OFFSET (field));
}

/* Likewise, but return as an integer.  It must be representable in
   that way (since it could be a signed value, we don't have the
   option of returning -1 like int_size_in_byte can.  */

HOST_WIDE_INT
int_byte_position (const_tree field)
{
  return tree_to_shwi (byte_position (field));
}

/* Return the strictest alignment, in bits, that T is known to have.  */

unsigned int
expr_align (const_tree t)
{
  unsigned int align0, align1;

  switch (TREE_CODE (t))
    {
    CASE_CONVERT:  case NON_LVALUE_EXPR:
      /* If we have conversions, we know that the alignment of the
	 object must meet each of the alignments of the types.  */
      align0 = expr_align (TREE_OPERAND (t, 0));
      align1 = TYPE_ALIGN (TREE_TYPE (t));
      return MAX (align0, align1);

    case SAVE_EXPR:         case COMPOUND_EXPR:       case MODIFY_EXPR:
    case INIT_EXPR:         case TARGET_EXPR:         case WITH_CLEANUP_EXPR:
    case CLEANUP_POINT_EXPR:
      /* These don't change the alignment of an object.  */
      return expr_align (TREE_OPERAND (t, 0));

    case COND_EXPR:
      /* The best we can do is say that the alignment is the least aligned
	 of the two arms.  */
      align0 = expr_align (TREE_OPERAND (t, 1));
      align1 = expr_align (TREE_OPERAND (t, 2));
      return MIN (align0, align1);

      /* FIXME: LABEL_DECL and CONST_DECL never have DECL_ALIGN set
	 meaningfully, it's always 1.  */
    case LABEL_DECL:     case CONST_DECL:
    case VAR_DECL:       case PARM_DECL:   case RESULT_DECL:
    case FUNCTION_DECL:
      gcc_assert (DECL_ALIGN (t) != 0);
      return DECL_ALIGN (t);

    default:
      break;
    }

  /* Otherwise take the alignment from that of the type.  */
  return TYPE_ALIGN (TREE_TYPE (t));
}

/* Return, as a tree node, the number of elements for TYPE (which is an
   ARRAY_TYPE) minus one. This counts only elements of the top array.  */

tree
array_type_nelts (const_tree type)
{
  tree index_type, min, max;

  /* If they did it with unspecified bounds, then we should have already
     given an error about it before we got here.  */
  if (! TYPE_DOMAIN (type))
    return error_mark_node;

  index_type = TYPE_DOMAIN (type);
  min = TYPE_MIN_VALUE (index_type);
  max = TYPE_MAX_VALUE (index_type);

  /* TYPE_MAX_VALUE may not be set if the array has unknown length.  */
  if (!max)
    return error_mark_node;

  return (integer_zerop (min)
	  ? max
	  : fold_build2 (MINUS_EXPR, TREE_TYPE (max), max, min));
}

/* If arg is static -- a reference to an object in static storage -- then
   return the object.  This is not the same as the C meaning of `static'.
   If arg isn't static, return NULL.  */

tree
staticp (tree arg)
{
  switch (TREE_CODE (arg))
    {
    case FUNCTION_DECL:
      /* Nested functions are static, even though taking their address will
	 involve a trampoline as we unnest the nested function and create
	 the trampoline on the tree level.  */
      return arg;

    case VAR_DECL:
      return ((TREE_STATIC (arg) || DECL_EXTERNAL (arg))
	      && ! DECL_THREAD_LOCAL_P (arg)
	      && ! DECL_DLLIMPORT_P (arg)
	      ? arg : NULL);

    case CONST_DECL:
      return ((TREE_STATIC (arg) || DECL_EXTERNAL (arg))
	      ? arg : NULL);

    case CONSTRUCTOR:
      return TREE_STATIC (arg) ? arg : NULL;

    case LABEL_DECL:
    case STRING_CST:
      return arg;

    case COMPONENT_REF:
      /* If the thing being referenced is not a field, then it is
	 something language specific.  */
      gcc_assert (TREE_CODE (TREE_OPERAND (arg, 1)) == FIELD_DECL);

      /* If we are referencing a bitfield, we can't evaluate an
	 ADDR_EXPR at compile time and so it isn't a constant.  */
      if (DECL_BIT_FIELD (TREE_OPERAND (arg, 1)))
	return NULL;

      return staticp (TREE_OPERAND (arg, 0));

    case BIT_FIELD_REF:
      return NULL;

    case INDIRECT_REF:
      return TREE_CONSTANT (TREE_OPERAND (arg, 0)) ? arg : NULL;

    case ARRAY_REF:
    case ARRAY_RANGE_REF:
      if (TREE_CODE (TYPE_SIZE (TREE_TYPE (arg))) == INTEGER_CST
	  && TREE_CODE (TREE_OPERAND (arg, 1)) == INTEGER_CST)
	return staticp (TREE_OPERAND (arg, 0));
      else
	return NULL;

    case COMPOUND_LITERAL_EXPR:
      return TREE_STATIC (COMPOUND_LITERAL_EXPR_DECL (arg)) ? arg : NULL;

    default:
      return NULL;
    }
}




/* Return whether OP is a DECL whose address is function-invariant.  */

bool
decl_address_invariant_p (const_tree op)
{
  /* The conditions below are slightly less strict than the one in
     staticp.  */

  switch (TREE_CODE (op))
    {
    case PARM_DECL:
    case RESULT_DECL:
    case LABEL_DECL:
    case FUNCTION_DECL:
      return true;

    case VAR_DECL:
      if ((TREE_STATIC (op) || DECL_EXTERNAL (op))
          || DECL_THREAD_LOCAL_P (op)
          || DECL_CONTEXT (op) == current_function_decl
          || decl_function_context (op) == current_function_decl)
        return true;
      break;

    case CONST_DECL:
      if ((TREE_STATIC (op) || DECL_EXTERNAL (op))
          || decl_function_context (op) == current_function_decl)
        return true;
      break;

    default:
      break;
    }

  return false;
}

/* Return whether OP is a DECL whose address is interprocedural-invariant.  */

bool
decl_address_ip_invariant_p (const_tree op)
{
  /* The conditions below are slightly less strict than the one in
     staticp.  */

  switch (TREE_CODE (op))
    {
    case LABEL_DECL:
    case FUNCTION_DECL:
    case STRING_CST:
      return true;

    case VAR_DECL:
      if (((TREE_STATIC (op) || DECL_EXTERNAL (op))
           && !DECL_DLLIMPORT_P (op))
          || DECL_THREAD_LOCAL_P (op))
        return true;
      break;

    case CONST_DECL:
      if ((TREE_STATIC (op) || DECL_EXTERNAL (op)))
        return true;
      break;

    default:
      break;
    }

  return false;
}


/* Return true if T is function-invariant (internal function, does
   not handle arithmetic; that's handled in skip_simple_arithmetic and
   tree_invariant_p).  */

static bool
tree_invariant_p_1 (tree t)
{
  tree op;

  if (TREE_CONSTANT (t)
      || (TREE_READONLY (t) && !TREE_SIDE_EFFECTS (t)))
    return true;

  switch (TREE_CODE (t))
    {
    case SAVE_EXPR:
      return true;

    case ADDR_EXPR:
      op = TREE_OPERAND (t, 0);
      while (handled_component_p (op))
	{
	  switch (TREE_CODE (op))
	    {
	    case ARRAY_REF:
	    case ARRAY_RANGE_REF:
	      if (!tree_invariant_p (TREE_OPERAND (op, 1))
		  || TREE_OPERAND (op, 2) != NULL_TREE
		  || TREE_OPERAND (op, 3) != NULL_TREE)
		return false;
	      break;

	    case COMPONENT_REF:
	      if (TREE_OPERAND (op, 2) != NULL_TREE)
		return false;
	      break;

	    default:;
	    }
	  op = TREE_OPERAND (op, 0);
	}

      return CONSTANT_CLASS_P (op) || decl_address_invariant_p (op);

    default:
      break;
    }

  return false;
}

/* Return true if T is function-invariant.  */

bool
tree_invariant_p (tree t)
{
  tree inner = skip_simple_arithmetic (t);
  return tree_invariant_p_1 (inner);
}

/* Wrap a SAVE_EXPR around EXPR, if appropriate.
   Do this to any expression which may be used in more than one place,
   but must be evaluated only once.

   Normally, expand_expr would reevaluate the expression each time.
   Calling save_expr produces something that is evaluated and recorded
   the first time expand_expr is called on it.  Subsequent calls to
   expand_expr just reuse the recorded value.

   The call to expand_expr that generates code that actually computes
   the value is the first call *at compile time*.  Subsequent calls
   *at compile time* generate code to use the saved value.
   This produces correct result provided that *at run time* control
   always flows through the insns made by the first expand_expr
   before reaching the other places where the save_expr was evaluated.
   You, the caller of save_expr, must make sure this is so.

   Constants, and certain read-only nodes, are returned with no
   SAVE_EXPR because that is safe.  Expressions containing placeholders
   are not touched; see tree.def for an explanation of what these
   are used for.  */

tree
save_expr (tree expr)
{
  tree t = fold (expr);
  tree inner;

  /* If the tree evaluates to a constant, then we don't want to hide that
     fact (i.e. this allows further folding, and direct checks for constants).
     However, a read-only object that has side effects cannot be bypassed.
     Since it is no problem to reevaluate literals, we just return the
     literal node.  */
  inner = skip_simple_arithmetic (t);
  if (TREE_CODE (inner) == ERROR_MARK)
    return inner;

  if (tree_invariant_p_1 (inner))
    return t;

  /* If INNER contains a PLACEHOLDER_EXPR, we must evaluate it each time, since
     it means that the size or offset of some field of an object depends on
     the value within another field.

     Note that it must not be the case that T contains both a PLACEHOLDER_EXPR
     and some variable since it would then need to be both evaluated once and
     evaluated more than once.  Front-ends must assure this case cannot
     happen by surrounding any such subexpressions in their own SAVE_EXPR
     and forcing evaluation at the proper time.  */
  if (contains_placeholder_p (inner))
    return t;

  t = build1 (SAVE_EXPR, TREE_TYPE (expr), t);
  SET_EXPR_LOCATION (t, EXPR_LOCATION (expr));

  /* This expression might be placed ahead of a jump to ensure that the
     value was computed on both sides of the jump.  So make sure it isn't
     eliminated as dead.  */
  TREE_SIDE_EFFECTS (t) = 1;
  return t;
}

/* Look inside EXPR into any simple arithmetic operations.  Return the
   outermost non-arithmetic or non-invariant node.  */

tree
skip_simple_arithmetic (tree expr)
{
  /* We don't care about whether this can be used as an lvalue in this
     context.  */
  while (TREE_CODE (expr) == NON_LVALUE_EXPR)
    expr = TREE_OPERAND (expr, 0);

  /* If we have simple operations applied to a SAVE_EXPR or to a SAVE_EXPR and
     a constant, it will be more efficient to not make another SAVE_EXPR since
     it will allow better simplification and GCSE will be able to merge the
     computations if they actually occur.  */
  while (true)
    {
      if (UNARY_CLASS_P (expr))
	expr = TREE_OPERAND (expr, 0);
      else if (BINARY_CLASS_P (expr))
	{
	  if (tree_invariant_p (TREE_OPERAND (expr, 1)))
	    expr = TREE_OPERAND (expr, 0);
	  else if (tree_invariant_p (TREE_OPERAND (expr, 0)))
	    expr = TREE_OPERAND (expr, 1);
	  else
	    break;
	}
      else
	break;
    }

  return expr;
}

/* Look inside EXPR into simple arithmetic operations involving constants.
   Return the outermost non-arithmetic or non-constant node.  */

tree
skip_simple_constant_arithmetic (tree expr)
{
  while (TREE_CODE (expr) == NON_LVALUE_EXPR)
    expr = TREE_OPERAND (expr, 0);

  while (true)
    {
      if (UNARY_CLASS_P (expr))
	expr = TREE_OPERAND (expr, 0);
      else if (BINARY_CLASS_P (expr))
	{
	  if (TREE_CONSTANT (TREE_OPERAND (expr, 1)))
	    expr = TREE_OPERAND (expr, 0);
	  else if (TREE_CONSTANT (TREE_OPERAND (expr, 0)))
	    expr = TREE_OPERAND (expr, 1);
	  else
	    break;
	}
      else
	break;
    }

  return expr;
}

/* Return which tree structure is used by T.  */

enum tree_node_structure_enum
tree_node_structure (const_tree t)
{
  const enum tree_code code = TREE_CODE (t);
  return tree_node_structure_for_code (code);
}

/* Set various status flags when building a CALL_EXPR object T.  */

static void
process_call_operands (tree t)
{
  bool side_effects = TREE_SIDE_EFFECTS (t);
  bool read_only = false;
  int i = call_expr_flags (t);

  /* Calls have side-effects, except those to const or pure functions.  */
  if ((i & ECF_LOOPING_CONST_OR_PURE) || !(i & (ECF_CONST | ECF_PURE)))
    side_effects = true;
  /* Propagate TREE_READONLY of arguments for const functions.  */
  if (i & ECF_CONST)
    read_only = true;

  if (!side_effects || read_only)
    for (i = 1; i < TREE_OPERAND_LENGTH (t); i++)
      {
	tree op = TREE_OPERAND (t, i);
	if (op && TREE_SIDE_EFFECTS (op))
	  side_effects = true;
	if (op && !TREE_READONLY (op) && !CONSTANT_CLASS_P (op))
	  read_only = false;
      }

  TREE_SIDE_EFFECTS (t) = side_effects;
  TREE_READONLY (t) = read_only;
}

/* Return true if EXP contains a PLACEHOLDER_EXPR, i.e. if it represents a
   size or offset that depends on a field within a record.  */

bool
contains_placeholder_p (const_tree exp)
{
  enum tree_code code;

  if (!exp)
    return 0;

  code = TREE_CODE (exp);
  if (code == PLACEHOLDER_EXPR)
    return 1;

  switch (TREE_CODE_CLASS (code))
    {
    case tcc_reference:
      /* Don't look at any PLACEHOLDER_EXPRs that might be in index or bit
	 position computations since they will be converted into a
	 WITH_RECORD_EXPR involving the reference, which will assume
	 here will be valid.  */
      return CONTAINS_PLACEHOLDER_P (TREE_OPERAND (exp, 0));

    case tcc_exceptional:
      if (code == TREE_LIST)
	return (CONTAINS_PLACEHOLDER_P (TREE_VALUE (exp))
		|| CONTAINS_PLACEHOLDER_P (TREE_CHAIN (exp)));
      break;

    case tcc_unary:
    case tcc_binary:
    case tcc_comparison:
    case tcc_expression:
      switch (code)
	{
	case COMPOUND_EXPR:
	  /* Ignoring the first operand isn't quite right, but works best.  */
	  return CONTAINS_PLACEHOLDER_P (TREE_OPERAND (exp, 1));

	case COND_EXPR:
	  return (CONTAINS_PLACEHOLDER_P (TREE_OPERAND (exp, 0))
		  || CONTAINS_PLACEHOLDER_P (TREE_OPERAND (exp, 1))
		  || CONTAINS_PLACEHOLDER_P (TREE_OPERAND (exp, 2)));

	case SAVE_EXPR:
	  /* The save_expr function never wraps anything containing
	     a PLACEHOLDER_EXPR. */
	  return 0;

	default:
	  break;
	}

      switch (TREE_CODE_LENGTH (code))
	{
	case 1:
	  return CONTAINS_PLACEHOLDER_P (TREE_OPERAND (exp, 0));
	case 2:
	  return (CONTAINS_PLACEHOLDER_P (TREE_OPERAND (exp, 0))
		  || CONTAINS_PLACEHOLDER_P (TREE_OPERAND (exp, 1)));
	default:
	  return 0;
	}

    case tcc_vl_exp:
      switch (code)
	{
	case CALL_EXPR:
	  {
	    const_tree arg;
	    const_call_expr_arg_iterator iter;
	    FOR_EACH_CONST_CALL_EXPR_ARG (arg, iter, exp)
	      if (CONTAINS_PLACEHOLDER_P (arg))
		return 1;
	    return 0;
	  }
	default:
	  return 0;
	}

    default:
      return 0;
    }
  return 0;
}

/* Return true if any part of the structure of TYPE involves a PLACEHOLDER_EXPR
   directly.  This includes size, bounds, qualifiers (for QUAL_UNION_TYPE) and
   field positions.  */

static bool
type_contains_placeholder_1 (const_tree type)
{
  /* If the size contains a placeholder or the parent type (component type in
     the case of arrays) type involves a placeholder, this type does.  */
  if (CONTAINS_PLACEHOLDER_P (TYPE_SIZE (type))
      || CONTAINS_PLACEHOLDER_P (TYPE_SIZE_UNIT (type))
      || (!POINTER_TYPE_P (type)
	  && TREE_TYPE (type)
	  && type_contains_placeholder_p (TREE_TYPE (type))))
    return true;

  /* Now do type-specific checks.  Note that the last part of the check above
     greatly limits what we have to do below.  */
  switch (TREE_CODE (type))
    {
    case VOID_TYPE:
    case POINTER_BOUNDS_TYPE:
    case COMPLEX_TYPE:
    case ENUMERAL_TYPE:
    case BOOLEAN_TYPE:
    case POINTER_TYPE:
    case OFFSET_TYPE:
    case REFERENCE_TYPE:
    case METHOD_TYPE:
    case FUNCTION_TYPE:
    case VECTOR_TYPE:
    case NULLPTR_TYPE:
      return false;

    case INTEGER_TYPE:
    case REAL_TYPE:
    case FIXED_POINT_TYPE:
      /* Here we just check the bounds.  */
      return (CONTAINS_PLACEHOLDER_P (TYPE_MIN_VALUE (type))
	      || CONTAINS_PLACEHOLDER_P (TYPE_MAX_VALUE (type)));

    case ARRAY_TYPE:
      /* We have already checked the component type above, so just check
	 the domain type.  Flexible array members have a null domain.  */
      return TYPE_DOMAIN (type) ?
	type_contains_placeholder_p (TYPE_DOMAIN (type)) : false;

    case RECORD_TYPE:
    case UNION_TYPE:
    case QUAL_UNION_TYPE:
      {
	tree field;

	for (field = TYPE_FIELDS (type); field; field = DECL_CHAIN (field))
	  if (TREE_CODE (field) == FIELD_DECL
	      && (CONTAINS_PLACEHOLDER_P (DECL_FIELD_OFFSET (field))
		  || (TREE_CODE (type) == QUAL_UNION_TYPE
		      && CONTAINS_PLACEHOLDER_P (DECL_QUALIFIER (field)))
		  || type_contains_placeholder_p (TREE_TYPE (field))))
	    return true;

	return false;
      }

    default:
      gcc_unreachable ();
    }
}

/* Wrapper around above function used to cache its result.  */

bool
type_contains_placeholder_p (tree type)
{
  bool result;

  /* If the contains_placeholder_bits field has been initialized,
     then we know the answer.  */
  if (TYPE_CONTAINS_PLACEHOLDER_INTERNAL (type) > 0)
    return TYPE_CONTAINS_PLACEHOLDER_INTERNAL (type) - 1;

  /* Indicate that we've seen this type node, and the answer is false.
     This is what we want to return if we run into recursion via fields.  */
  TYPE_CONTAINS_PLACEHOLDER_INTERNAL (type) = 1;

  /* Compute the real value.  */
  result = type_contains_placeholder_1 (type);

  /* Store the real value.  */
  TYPE_CONTAINS_PLACEHOLDER_INTERNAL (type) = result + 1;

  return result;
}

/* Push tree EXP onto vector QUEUE if it is not already present.  */

static void
push_without_duplicates (tree exp, vec<tree> *queue)
{
  unsigned int i;
  tree iter;

  FOR_EACH_VEC_ELT (*queue, i, iter)
    if (simple_cst_equal (iter, exp) == 1)
      break;

  if (!iter)
    queue->safe_push (exp);
}

/* Given a tree EXP, find all occurrences of references to fields
   in a PLACEHOLDER_EXPR and place them in vector REFS without
   duplicates.  Also record VAR_DECLs and CONST_DECLs.  Note that
   we assume here that EXP contains only arithmetic expressions
   or CALL_EXPRs with PLACEHOLDER_EXPRs occurring only in their
   argument list.  */

void
find_placeholder_in_expr (tree exp, vec<tree> *refs)
{
  enum tree_code code = TREE_CODE (exp);
  tree inner;
  int i;

  /* We handle TREE_LIST and COMPONENT_REF separately.  */
  if (code == TREE_LIST)
    {
      FIND_PLACEHOLDER_IN_EXPR (TREE_CHAIN (exp), refs);
      FIND_PLACEHOLDER_IN_EXPR (TREE_VALUE (exp), refs);
    }
  else if (code == COMPONENT_REF)
    {
      for (inner = TREE_OPERAND (exp, 0);
	   REFERENCE_CLASS_P (inner);
	   inner = TREE_OPERAND (inner, 0))
	;

      if (TREE_CODE (inner) == PLACEHOLDER_EXPR)
	push_without_duplicates (exp, refs);
      else
	FIND_PLACEHOLDER_IN_EXPR (TREE_OPERAND (exp, 0), refs);
   }
  else
    switch (TREE_CODE_CLASS (code))
      {
      case tcc_constant:
	break;

      case tcc_declaration:
	/* Variables allocated to static storage can stay.  */
        if (!TREE_STATIC (exp))
	  push_without_duplicates (exp, refs);
	break;

      case tcc_expression:
	/* This is the pattern built in ada/make_aligning_type.  */
	if (code == ADDR_EXPR
	    && TREE_CODE (TREE_OPERAND (exp, 0)) == PLACEHOLDER_EXPR)
	  {
	    push_without_duplicates (exp, refs);
	    break;
	  }

        /* Fall through...  */

      case tcc_exceptional:
      case tcc_unary:
      case tcc_binary:
      case tcc_comparison:
      case tcc_reference:
	for (i = 0; i < TREE_CODE_LENGTH (code); i++)
	  FIND_PLACEHOLDER_IN_EXPR (TREE_OPERAND (exp, i), refs);
	break;

      case tcc_vl_exp:
	for (i = 1; i < TREE_OPERAND_LENGTH (exp); i++)
	  FIND_PLACEHOLDER_IN_EXPR (TREE_OPERAND (exp, i), refs);
	break;

      default:
	gcc_unreachable ();
      }
}

/* Given a tree EXP, a FIELD_DECL F, and a replacement value R,
   return a tree with all occurrences of references to F in a
   PLACEHOLDER_EXPR replaced by R.  Also handle VAR_DECLs and
   CONST_DECLs.  Note that we assume here that EXP contains only
   arithmetic expressions or CALL_EXPRs with PLACEHOLDER_EXPRs
   occurring only in their argument list.  */

tree
substitute_in_expr (tree exp, tree f, tree r)
{
  enum tree_code code = TREE_CODE (exp);
  tree op0, op1, op2, op3;
  tree new_tree;

  /* We handle TREE_LIST and COMPONENT_REF separately.  */
  if (code == TREE_LIST)
    {
      op0 = SUBSTITUTE_IN_EXPR (TREE_CHAIN (exp), f, r);
      op1 = SUBSTITUTE_IN_EXPR (TREE_VALUE (exp), f, r);
      if (op0 == TREE_CHAIN (exp) && op1 == TREE_VALUE (exp))
	return exp;

      return tree_cons (TREE_PURPOSE (exp), op1, op0);
    }
  else if (code == COMPONENT_REF)
    {
      tree inner;

      /* If this expression is getting a value from a PLACEHOLDER_EXPR
	 and it is the right field, replace it with R.  */
      for (inner = TREE_OPERAND (exp, 0);
	   REFERENCE_CLASS_P (inner);
	   inner = TREE_OPERAND (inner, 0))
	;

      /* The field.  */
      op1 = TREE_OPERAND (exp, 1);

      if (TREE_CODE (inner) == PLACEHOLDER_EXPR && op1 == f)
	return r;

      /* If this expression hasn't been completed let, leave it alone.  */
      if (TREE_CODE (inner) == PLACEHOLDER_EXPR && !TREE_TYPE (inner))
	return exp;

      op0 = SUBSTITUTE_IN_EXPR (TREE_OPERAND (exp, 0), f, r);
      if (op0 == TREE_OPERAND (exp, 0))
	return exp;

      new_tree
	= fold_build3 (COMPONENT_REF, TREE_TYPE (exp), op0, op1, NULL_TREE);
   }
  else
    switch (TREE_CODE_CLASS (code))
      {
      case tcc_constant:
	return exp;

      case tcc_declaration:
	if (exp == f)
	  return r;
	else
	  return exp;

      case tcc_expression:
	if (exp == f)
	  return r;

        /* Fall through...  */

      case tcc_exceptional:
      case tcc_unary:
      case tcc_binary:
      case tcc_comparison:
      case tcc_reference:
	switch (TREE_CODE_LENGTH (code))
	  {
	  case 0:
	    return exp;

	  case 1:
	    op0 = SUBSTITUTE_IN_EXPR (TREE_OPERAND (exp, 0), f, r);
	    if (op0 == TREE_OPERAND (exp, 0))
	      return exp;

	    new_tree = fold_build1 (code, TREE_TYPE (exp), op0);
	    break;

	  case 2:
	    op0 = SUBSTITUTE_IN_EXPR (TREE_OPERAND (exp, 0), f, r);
	    op1 = SUBSTITUTE_IN_EXPR (TREE_OPERAND (exp, 1), f, r);

	    if (op0 == TREE_OPERAND (exp, 0) && op1 == TREE_OPERAND (exp, 1))
	      return exp;

	    new_tree = fold_build2 (code, TREE_TYPE (exp), op0, op1);
	    break;

	  case 3:
	    op0 = SUBSTITUTE_IN_EXPR (TREE_OPERAND (exp, 0), f, r);
	    op1 = SUBSTITUTE_IN_EXPR (TREE_OPERAND (exp, 1), f, r);
	    op2 = SUBSTITUTE_IN_EXPR (TREE_OPERAND (exp, 2), f, r);

	    if (op0 == TREE_OPERAND (exp, 0) && op1 == TREE_OPERAND (exp, 1)
		&& op2 == TREE_OPERAND (exp, 2))
	      return exp;

	    new_tree = fold_build3 (code, TREE_TYPE (exp), op0, op1, op2);
	    break;

	  case 4:
	    op0 = SUBSTITUTE_IN_EXPR (TREE_OPERAND (exp, 0), f, r);
	    op1 = SUBSTITUTE_IN_EXPR (TREE_OPERAND (exp, 1), f, r);
	    op2 = SUBSTITUTE_IN_EXPR (TREE_OPERAND (exp, 2), f, r);
	    op3 = SUBSTITUTE_IN_EXPR (TREE_OPERAND (exp, 3), f, r);

	    if (op0 == TREE_OPERAND (exp, 0) && op1 == TREE_OPERAND (exp, 1)
		&& op2 == TREE_OPERAND (exp, 2)
		&& op3 == TREE_OPERAND (exp, 3))
	      return exp;

	    new_tree
	      = fold (build4 (code, TREE_TYPE (exp), op0, op1, op2, op3));
	    break;

	  default:
	    gcc_unreachable ();
	  }
	break;

      case tcc_vl_exp:
	{
	  int i;

	  new_tree = NULL_TREE;

	  /* If we are trying to replace F with a constant, inline back
	     functions which do nothing else than computing a value from
	     the arguments they are passed.  This makes it possible to
	     fold partially or entirely the replacement expression.  */
	  if (CONSTANT_CLASS_P (r) && code == CALL_EXPR)
	    {
	      tree t = maybe_inline_call_in_expr (exp);
	      if (t)
		return SUBSTITUTE_IN_EXPR (t, f, r);
	    }

	  for (i = 1; i < TREE_OPERAND_LENGTH (exp); i++)
	    {
	      tree op = TREE_OPERAND (exp, i);
	      tree new_op = SUBSTITUTE_IN_EXPR (op, f, r);
	      if (new_op != op)
		{
		  if (!new_tree)
		    new_tree = copy_node (exp);
		  TREE_OPERAND (new_tree, i) = new_op;
		}
	    }

	  if (new_tree)
	    {
	      new_tree = fold (new_tree);
	      if (TREE_CODE (new_tree) == CALL_EXPR)
		process_call_operands (new_tree);
	    }
	  else
	    return exp;
	}
	break;

      default:
	gcc_unreachable ();
      }

  TREE_READONLY (new_tree) |= TREE_READONLY (exp);

  if (code == INDIRECT_REF || code == ARRAY_REF || code == ARRAY_RANGE_REF)
    TREE_THIS_NOTRAP (new_tree) |= TREE_THIS_NOTRAP (exp);

  return new_tree;
}

/* Similar, but look for a PLACEHOLDER_EXPR in EXP and find a replacement
   for it within OBJ, a tree that is an object or a chain of references.  */

tree
substitute_placeholder_in_expr (tree exp, tree obj)
{
  enum tree_code code = TREE_CODE (exp);
  tree op0, op1, op2, op3;
  tree new_tree;

  /* If this is a PLACEHOLDER_EXPR, see if we find a corresponding type
     in the chain of OBJ.  */
  if (code == PLACEHOLDER_EXPR)
    {
      tree need_type = TYPE_MAIN_VARIANT (TREE_TYPE (exp));
      tree elt;

      for (elt = obj; elt != 0;
	   elt = ((TREE_CODE (elt) == COMPOUND_EXPR
		   || TREE_CODE (elt) == COND_EXPR)
		  ? TREE_OPERAND (elt, 1)
		  : (REFERENCE_CLASS_P (elt)
		     || UNARY_CLASS_P (elt)
		     || BINARY_CLASS_P (elt)
		     || VL_EXP_CLASS_P (elt)
		     || EXPRESSION_CLASS_P (elt))
		  ? TREE_OPERAND (elt, 0) : 0))
	if (TYPE_MAIN_VARIANT (TREE_TYPE (elt)) == need_type)
	  return elt;

      for (elt = obj; elt != 0;
	   elt = ((TREE_CODE (elt) == COMPOUND_EXPR
		   || TREE_CODE (elt) == COND_EXPR)
		  ? TREE_OPERAND (elt, 1)
		  : (REFERENCE_CLASS_P (elt)
		     || UNARY_CLASS_P (elt)
		     || BINARY_CLASS_P (elt)
		     || VL_EXP_CLASS_P (elt)
		     || EXPRESSION_CLASS_P (elt))
		  ? TREE_OPERAND (elt, 0) : 0))
	if (POINTER_TYPE_P (TREE_TYPE (elt))
	    && (TYPE_MAIN_VARIANT (TREE_TYPE (TREE_TYPE (elt)))
		== need_type))
	  return fold_build1 (INDIRECT_REF, need_type, elt);

      /* If we didn't find it, return the original PLACEHOLDER_EXPR.  If it
	 survives until RTL generation, there will be an error.  */
      return exp;
    }

  /* TREE_LIST is special because we need to look at TREE_VALUE
     and TREE_CHAIN, not TREE_OPERANDS.  */
  else if (code == TREE_LIST)
    {
      op0 = SUBSTITUTE_PLACEHOLDER_IN_EXPR (TREE_CHAIN (exp), obj);
      op1 = SUBSTITUTE_PLACEHOLDER_IN_EXPR (TREE_VALUE (exp), obj);
      if (op0 == TREE_CHAIN (exp) && op1 == TREE_VALUE (exp))
	return exp;

      return tree_cons (TREE_PURPOSE (exp), op1, op0);
    }
  else
    switch (TREE_CODE_CLASS (code))
      {
      case tcc_constant:
      case tcc_declaration:
	return exp;

      case tcc_exceptional:
      case tcc_unary:
      case tcc_binary:
      case tcc_comparison:
      case tcc_expression:
      case tcc_reference:
      case tcc_statement:
	switch (TREE_CODE_LENGTH (code))
	  {
	  case 0:
	    return exp;

	  case 1:
	    op0 = SUBSTITUTE_PLACEHOLDER_IN_EXPR (TREE_OPERAND (exp, 0), obj);
	    if (op0 == TREE_OPERAND (exp, 0))
	      return exp;

	    new_tree = fold_build1 (code, TREE_TYPE (exp), op0);
	    break;

	  case 2:
	    op0 = SUBSTITUTE_PLACEHOLDER_IN_EXPR (TREE_OPERAND (exp, 0), obj);
	    op1 = SUBSTITUTE_PLACEHOLDER_IN_EXPR (TREE_OPERAND (exp, 1), obj);

	    if (op0 == TREE_OPERAND (exp, 0) && op1 == TREE_OPERAND (exp, 1))
	      return exp;

	    new_tree = fold_build2 (code, TREE_TYPE (exp), op0, op1);
	    break;

	  case 3:
	    op0 = SUBSTITUTE_PLACEHOLDER_IN_EXPR (TREE_OPERAND (exp, 0), obj);
	    op1 = SUBSTITUTE_PLACEHOLDER_IN_EXPR (TREE_OPERAND (exp, 1), obj);
	    op2 = SUBSTITUTE_PLACEHOLDER_IN_EXPR (TREE_OPERAND (exp, 2), obj);

	    if (op0 == TREE_OPERAND (exp, 0) && op1 == TREE_OPERAND (exp, 1)
		&& op2 == TREE_OPERAND (exp, 2))
	      return exp;

	    new_tree = fold_build3 (code, TREE_TYPE (exp), op0, op1, op2);
	    break;

	  case 4:
	    op0 = SUBSTITUTE_PLACEHOLDER_IN_EXPR (TREE_OPERAND (exp, 0), obj);
	    op1 = SUBSTITUTE_PLACEHOLDER_IN_EXPR (TREE_OPERAND (exp, 1), obj);
	    op2 = SUBSTITUTE_PLACEHOLDER_IN_EXPR (TREE_OPERAND (exp, 2), obj);
	    op3 = SUBSTITUTE_PLACEHOLDER_IN_EXPR (TREE_OPERAND (exp, 3), obj);

	    if (op0 == TREE_OPERAND (exp, 0) && op1 == TREE_OPERAND (exp, 1)
		&& op2 == TREE_OPERAND (exp, 2)
		&& op3 == TREE_OPERAND (exp, 3))
	      return exp;

	    new_tree
	      = fold (build4 (code, TREE_TYPE (exp), op0, op1, op2, op3));
	    break;

	  default:
	    gcc_unreachable ();
	  }
	break;

      case tcc_vl_exp:
	{
	  int i;

	  new_tree = NULL_TREE;

	  for (i = 1; i < TREE_OPERAND_LENGTH (exp); i++)
	    {
	      tree op = TREE_OPERAND (exp, i);
	      tree new_op = SUBSTITUTE_PLACEHOLDER_IN_EXPR (op, obj);
	      if (new_op != op)
		{
		  if (!new_tree)
		    new_tree = copy_node (exp);
		  TREE_OPERAND (new_tree, i) = new_op;
		}
	    }

	  if (new_tree)
	    {
	      new_tree = fold (new_tree);
	      if (TREE_CODE (new_tree) == CALL_EXPR)
		process_call_operands (new_tree);
	    }
	  else
	    return exp;
	}
	break;

      default:
	gcc_unreachable ();
      }

  TREE_READONLY (new_tree) |= TREE_READONLY (exp);

  if (code == INDIRECT_REF || code == ARRAY_REF || code == ARRAY_RANGE_REF)
    TREE_THIS_NOTRAP (new_tree) |= TREE_THIS_NOTRAP (exp);

  return new_tree;
}


/* Subroutine of stabilize_reference; this is called for subtrees of
   references.  Any expression with side-effects must be put in a SAVE_EXPR
   to ensure that it is only evaluated once.

   We don't put SAVE_EXPR nodes around everything, because assigning very
   simple expressions to temporaries causes us to miss good opportunities
   for optimizations.  Among other things, the opportunity to fold in the
   addition of a constant into an addressing mode often gets lost, e.g.
   "y[i+1] += x;".  In general, we take the approach that we should not make
   an assignment unless we are forced into it - i.e., that any non-side effect
   operator should be allowed, and that cse should take care of coalescing
   multiple utterances of the same expression should that prove fruitful.  */

static tree
stabilize_reference_1 (tree e)
{
  tree result;
  enum tree_code code = TREE_CODE (e);

  /* We cannot ignore const expressions because it might be a reference
     to a const array but whose index contains side-effects.  But we can
     ignore things that are actual constant or that already have been
     handled by this function.  */

  if (tree_invariant_p (e))
    return e;

  switch (TREE_CODE_CLASS (code))
    {
    case tcc_exceptional:
    case tcc_type:
    case tcc_declaration:
    case tcc_comparison:
    case tcc_statement:
    case tcc_expression:
    case tcc_reference:
    case tcc_vl_exp:
      /* If the expression has side-effects, then encase it in a SAVE_EXPR
	 so that it will only be evaluated once.  */
      /* The reference (r) and comparison (<) classes could be handled as
	 below, but it is generally faster to only evaluate them once.  */
      if (TREE_SIDE_EFFECTS (e))
	return save_expr (e);
      return e;

    case tcc_constant:
      /* Constants need no processing.  In fact, we should never reach
	 here.  */
      return e;

    case tcc_binary:
      /* Division is slow and tends to be compiled with jumps,
	 especially the division by powers of 2 that is often
	 found inside of an array reference.  So do it just once.  */
      if (code == TRUNC_DIV_EXPR || code == TRUNC_MOD_EXPR
	  || code == FLOOR_DIV_EXPR || code == FLOOR_MOD_EXPR
	  || code == CEIL_DIV_EXPR || code == CEIL_MOD_EXPR
	  || code == ROUND_DIV_EXPR || code == ROUND_MOD_EXPR)
	return save_expr (e);
      /* Recursively stabilize each operand.  */
      result = build_nt (code, stabilize_reference_1 (TREE_OPERAND (e, 0)),
			 stabilize_reference_1 (TREE_OPERAND (e, 1)));
      break;

    case tcc_unary:
      /* Recursively stabilize each operand.  */
      result = build_nt (code, stabilize_reference_1 (TREE_OPERAND (e, 0)));
      break;

    default:
      gcc_unreachable ();
    }

  TREE_TYPE (result) = TREE_TYPE (e);
  TREE_READONLY (result) = TREE_READONLY (e);
  TREE_SIDE_EFFECTS (result) = TREE_SIDE_EFFECTS (e);
  TREE_THIS_VOLATILE (result) = TREE_THIS_VOLATILE (e);

  return result;
}

/* Stabilize a reference so that we can use it any number of times
   without causing its operands to be evaluated more than once.
   Returns the stabilized reference.  This works by means of save_expr,
   so see the caveats in the comments about save_expr.

   Also allows conversion expressions whose operands are references.
   Any other kind of expression is returned unchanged.  */

tree
stabilize_reference (tree ref)
{
  tree result;
  enum tree_code code = TREE_CODE (ref);

  switch (code)
    {
    case VAR_DECL:
    case PARM_DECL:
    case RESULT_DECL:
      /* No action is needed in this case.  */
      return ref;

    CASE_CONVERT:
    case FLOAT_EXPR:
    case FIX_TRUNC_EXPR:
      result = build_nt (code, stabilize_reference (TREE_OPERAND (ref, 0)));
      break;

    case INDIRECT_REF:
      result = build_nt (INDIRECT_REF,
			 stabilize_reference_1 (TREE_OPERAND (ref, 0)));
      break;

    case COMPONENT_REF:
      result = build_nt (COMPONENT_REF,
			 stabilize_reference (TREE_OPERAND (ref, 0)),
			 TREE_OPERAND (ref, 1), NULL_TREE);
      break;

    case BIT_FIELD_REF:
      result = build_nt (BIT_FIELD_REF,
			 stabilize_reference (TREE_OPERAND (ref, 0)),
			 TREE_OPERAND (ref, 1), TREE_OPERAND (ref, 2));
      REF_REVERSE_STORAGE_ORDER (result) = REF_REVERSE_STORAGE_ORDER (ref);
      break;

    case ARRAY_REF:
      result = build_nt (ARRAY_REF,
			 stabilize_reference (TREE_OPERAND (ref, 0)),
			 stabilize_reference_1 (TREE_OPERAND (ref, 1)),
			 TREE_OPERAND (ref, 2), TREE_OPERAND (ref, 3));
      break;

    case ARRAY_RANGE_REF:
      result = build_nt (ARRAY_RANGE_REF,
			 stabilize_reference (TREE_OPERAND (ref, 0)),
			 stabilize_reference_1 (TREE_OPERAND (ref, 1)),
			 TREE_OPERAND (ref, 2), TREE_OPERAND (ref, 3));
      break;

    case COMPOUND_EXPR:
      /* We cannot wrap the first expression in a SAVE_EXPR, as then
	 it wouldn't be ignored.  This matters when dealing with
	 volatiles.  */
      return stabilize_reference_1 (ref);

      /* If arg isn't a kind of lvalue we recognize, make no change.
	 Caller should recognize the error for an invalid lvalue.  */
    default:
      return ref;

    case ERROR_MARK:
      return error_mark_node;
    }

  TREE_TYPE (result) = TREE_TYPE (ref);
  TREE_READONLY (result) = TREE_READONLY (ref);
  TREE_SIDE_EFFECTS (result) = TREE_SIDE_EFFECTS (ref);
  TREE_THIS_VOLATILE (result) = TREE_THIS_VOLATILE (ref);

  return result;
}

/* Low-level constructors for expressions.  */

/* A helper function for build1 and constant folders.  Set TREE_CONSTANT,
   and TREE_SIDE_EFFECTS for an ADDR_EXPR.  */

void
recompute_tree_invariant_for_addr_expr (tree t)
{
  tree node;
  bool tc = true, se = false;

  gcc_assert (TREE_CODE (t) == ADDR_EXPR);

  /* We started out assuming this address is both invariant and constant, but
     does not have side effects.  Now go down any handled components and see if
     any of them involve offsets that are either non-constant or non-invariant.
     Also check for side-effects.

     ??? Note that this code makes no attempt to deal with the case where
     taking the address of something causes a copy due to misalignment.  */

#define UPDATE_FLAGS(NODE)  \
do { tree _node = (NODE); \
     if (_node && !TREE_CONSTANT (_node)) tc = false; \
     if (_node && TREE_SIDE_EFFECTS (_node)) se = true; } while (0)

  for (node = TREE_OPERAND (t, 0); handled_component_p (node);
       node = TREE_OPERAND (node, 0))
    {
      /* If the first operand doesn't have an ARRAY_TYPE, this is a bogus
	 array reference (probably made temporarily by the G++ front end),
	 so ignore all the operands.  */
      if ((TREE_CODE (node) == ARRAY_REF
	   || TREE_CODE (node) == ARRAY_RANGE_REF)
	  && TREE_CODE (TREE_TYPE (TREE_OPERAND (node, 0))) == ARRAY_TYPE)
	{
	  UPDATE_FLAGS (TREE_OPERAND (node, 1));
	  if (TREE_OPERAND (node, 2))
	    UPDATE_FLAGS (TREE_OPERAND (node, 2));
	  if (TREE_OPERAND (node, 3))
	    UPDATE_FLAGS (TREE_OPERAND (node, 3));
	}
      /* Likewise, just because this is a COMPONENT_REF doesn't mean we have a
	 FIELD_DECL, apparently.  The G++ front end can put something else
	 there, at least temporarily.  */
      else if (TREE_CODE (node) == COMPONENT_REF
	       && TREE_CODE (TREE_OPERAND (node, 1)) == FIELD_DECL)
	{
	  if (TREE_OPERAND (node, 2))
	    UPDATE_FLAGS (TREE_OPERAND (node, 2));
	}
    }

  node = lang_hooks.expr_to_decl (node, &tc, &se);

  /* Now see what's inside.  If it's an INDIRECT_REF, copy our properties from
     the address, since &(*a)->b is a form of addition.  If it's a constant, the
     address is constant too.  If it's a decl, its address is constant if the
     decl is static.  Everything else is not constant and, furthermore,
     taking the address of a volatile variable is not volatile.  */
  if (TREE_CODE (node) == INDIRECT_REF
      || TREE_CODE (node) == MEM_REF)
    UPDATE_FLAGS (TREE_OPERAND (node, 0));
  else if (CONSTANT_CLASS_P (node))
    ;
  else if (DECL_P (node))
    tc &= (staticp (node) != NULL_TREE);
  else
    {
      tc = false;
      se |= TREE_SIDE_EFFECTS (node);
    }


  TREE_CONSTANT (t) = tc;
  TREE_SIDE_EFFECTS (t) = se;
#undef UPDATE_FLAGS
}

/* Build an expression of code CODE, data type TYPE, and operands as
   specified.  Expressions and reference nodes can be created this way.
   Constants, decls, types and misc nodes cannot be.

   We define 5 non-variadic functions, from 0 to 4 arguments.  This is
   enough for all extant tree codes.  */

tree
build0_stat (enum tree_code code, tree tt MEM_STAT_DECL)
{
  tree t;

  gcc_assert (TREE_CODE_LENGTH (code) == 0);

  t = make_node_stat (code PASS_MEM_STAT);
  TREE_TYPE (t) = tt;

  return t;
}

tree
build1_stat (enum tree_code code, tree type, tree node MEM_STAT_DECL)
{
  int length = sizeof (struct tree_exp);
  tree t;

  record_node_allocation_statistics (code, length);

  gcc_assert (TREE_CODE_LENGTH (code) == 1);

  t = ggc_alloc_tree_node_stat (length PASS_MEM_STAT);

  memset (t, 0, sizeof (struct tree_common));

  TREE_SET_CODE (t, code);

  TREE_TYPE (t) = type;
  SET_EXPR_LOCATION (t, UNKNOWN_LOCATION);
  TREE_OPERAND (t, 0) = node;
  if (node && !TYPE_P (node))
    {
      TREE_SIDE_EFFECTS (t) = TREE_SIDE_EFFECTS (node);
      TREE_READONLY (t) = TREE_READONLY (node);
    }

  if (TREE_CODE_CLASS (code) == tcc_statement)
    TREE_SIDE_EFFECTS (t) = 1;
  else switch (code)
    {
    case VA_ARG_EXPR:
      /* All of these have side-effects, no matter what their
	 operands are.  */
      TREE_SIDE_EFFECTS (t) = 1;
      TREE_READONLY (t) = 0;
      break;

    case INDIRECT_REF:
      /* Whether a dereference is readonly has nothing to do with whether
	 its operand is readonly.  */
      TREE_READONLY (t) = 0;
      break;

    case ADDR_EXPR:
      if (node)
	recompute_tree_invariant_for_addr_expr (t);
      break;

    default:
      if ((TREE_CODE_CLASS (code) == tcc_unary || code == VIEW_CONVERT_EXPR)
	  && node && !TYPE_P (node)
	  && TREE_CONSTANT (node))
	TREE_CONSTANT (t) = 1;
      if (TREE_CODE_CLASS (code) == tcc_reference
	  && node && TREE_THIS_VOLATILE (node))
	TREE_THIS_VOLATILE (t) = 1;
      break;
    }

  return t;
}

#define PROCESS_ARG(N)				\
  do {						\
    TREE_OPERAND (t, N) = arg##N;		\
    if (arg##N &&!TYPE_P (arg##N))		\
      {						\
        if (TREE_SIDE_EFFECTS (arg##N))		\
	  side_effects = 1;			\
        if (!TREE_READONLY (arg##N)		\
	    && !CONSTANT_CLASS_P (arg##N))	\
	  (void) (read_only = 0);		\
        if (!TREE_CONSTANT (arg##N))		\
	  (void) (constant = 0);		\
      }						\
  } while (0)

tree
build2_stat (enum tree_code code, tree tt, tree arg0, tree arg1 MEM_STAT_DECL)
{
  bool constant, read_only, side_effects;
  tree t;

  gcc_assert (TREE_CODE_LENGTH (code) == 2);

  if ((code == MINUS_EXPR || code == PLUS_EXPR || code == MULT_EXPR)
      && arg0 && arg1 && tt && POINTER_TYPE_P (tt)
      /* When sizetype precision doesn't match that of pointers
         we need to be able to build explicit extensions or truncations
	 of the offset argument.  */
      && TYPE_PRECISION (sizetype) == TYPE_PRECISION (tt))
    gcc_assert (TREE_CODE (arg0) == INTEGER_CST
		&& TREE_CODE (arg1) == INTEGER_CST);

  if (code == POINTER_PLUS_EXPR && arg0 && arg1 && tt)
    gcc_assert (POINTER_TYPE_P (tt) && POINTER_TYPE_P (TREE_TYPE (arg0))
		&& ptrofftype_p (TREE_TYPE (arg1)));

  t = make_node_stat (code PASS_MEM_STAT);
  TREE_TYPE (t) = tt;

  /* Below, we automatically set TREE_SIDE_EFFECTS and TREE_READONLY for the
     result based on those same flags for the arguments.  But if the
     arguments aren't really even `tree' expressions, we shouldn't be trying
     to do this.  */

  /* Expressions without side effects may be constant if their
     arguments are as well.  */
  constant = (TREE_CODE_CLASS (code) == tcc_comparison
	      || TREE_CODE_CLASS (code) == tcc_binary);
  read_only = 1;
  side_effects = TREE_SIDE_EFFECTS (t);

  PROCESS_ARG (0);
  PROCESS_ARG (1);

  TREE_SIDE_EFFECTS (t) = side_effects;
  if (code == MEM_REF)
    {
      if (arg0 && TREE_CODE (arg0) == ADDR_EXPR)
	{
	  tree o = TREE_OPERAND (arg0, 0);
	  TREE_READONLY (t) = TREE_READONLY (o);
	  TREE_THIS_VOLATILE (t) = TREE_THIS_VOLATILE (o);
	}
    }
  else
    {
      TREE_READONLY (t) = read_only;
      TREE_CONSTANT (t) = constant;
      TREE_THIS_VOLATILE (t)
	= (TREE_CODE_CLASS (code) == tcc_reference
	   && arg0 && TREE_THIS_VOLATILE (arg0));
    }

  return t;
}


tree
build3_stat (enum tree_code code, tree tt, tree arg0, tree arg1,
	     tree arg2 MEM_STAT_DECL)
{
  bool constant, read_only, side_effects;
  tree t;

  gcc_assert (TREE_CODE_LENGTH (code) == 3);
  gcc_assert (TREE_CODE_CLASS (code) != tcc_vl_exp);

  t = make_node_stat (code PASS_MEM_STAT);
  TREE_TYPE (t) = tt;

  read_only = 1;

  /* As a special exception, if COND_EXPR has NULL branches, we
     assume that it is a gimple statement and always consider
     it to have side effects.  */
  if (code == COND_EXPR
      && tt == void_type_node
      && arg1 == NULL_TREE
      && arg2 == NULL_TREE)
    side_effects = true;
  else
    side_effects = TREE_SIDE_EFFECTS (t);

  PROCESS_ARG (0);
  PROCESS_ARG (1);
  PROCESS_ARG (2);

  if (code == COND_EXPR)
    TREE_READONLY (t) = read_only;

  TREE_SIDE_EFFECTS (t) = side_effects;
  TREE_THIS_VOLATILE (t)
    = (TREE_CODE_CLASS (code) == tcc_reference
       && arg0 && TREE_THIS_VOLATILE (arg0));

  return t;
}

tree
build4_stat (enum tree_code code, tree tt, tree arg0, tree arg1,
	     tree arg2, tree arg3 MEM_STAT_DECL)
{
  bool constant, read_only, side_effects;
  tree t;

  gcc_assert (TREE_CODE_LENGTH (code) == 4);

  t = make_node_stat (code PASS_MEM_STAT);
  TREE_TYPE (t) = tt;

  side_effects = TREE_SIDE_EFFECTS (t);

  PROCESS_ARG (0);
  PROCESS_ARG (1);
  PROCESS_ARG (2);
  PROCESS_ARG (3);

  TREE_SIDE_EFFECTS (t) = side_effects;
  TREE_THIS_VOLATILE (t)
    = (TREE_CODE_CLASS (code) == tcc_reference
       && arg0 && TREE_THIS_VOLATILE (arg0));

  return t;
}

tree
build5_stat (enum tree_code code, tree tt, tree arg0, tree arg1,
	     tree arg2, tree arg3, tree arg4 MEM_STAT_DECL)
{
  bool constant, read_only, side_effects;
  tree t;

  gcc_assert (TREE_CODE_LENGTH (code) == 5);

  t = make_node_stat (code PASS_MEM_STAT);
  TREE_TYPE (t) = tt;

  side_effects = TREE_SIDE_EFFECTS (t);

  PROCESS_ARG (0);
  PROCESS_ARG (1);
  PROCESS_ARG (2);
  PROCESS_ARG (3);
  PROCESS_ARG (4);

  TREE_SIDE_EFFECTS (t) = side_effects;
  if (code == TARGET_MEM_REF)
    {
      if (arg0 && TREE_CODE (arg0) == ADDR_EXPR)
	{
	  tree o = TREE_OPERAND (arg0, 0);
	  TREE_READONLY (t) = TREE_READONLY (o);
	  TREE_THIS_VOLATILE (t) = TREE_THIS_VOLATILE (o);
	}
    }
  else
    TREE_THIS_VOLATILE (t)
      = (TREE_CODE_CLASS (code) == tcc_reference
	 && arg0 && TREE_THIS_VOLATILE (arg0));

  return t;
}

/* Build a simple MEM_REF tree with the sematics of a plain INDIRECT_REF
   on the pointer PTR.  */

tree
build_simple_mem_ref_loc (location_t loc, tree ptr)
{
  HOST_WIDE_INT offset = 0;
  tree ptype = TREE_TYPE (ptr);
  tree tem;
  /* For convenience allow addresses that collapse to a simple base
     and offset.  */
  if (TREE_CODE (ptr) == ADDR_EXPR
      && (handled_component_p (TREE_OPERAND (ptr, 0))
	  || TREE_CODE (TREE_OPERAND (ptr, 0)) == MEM_REF))
    {
      ptr = get_addr_base_and_unit_offset (TREE_OPERAND (ptr, 0), &offset);
      gcc_assert (ptr);
      ptr = build_fold_addr_expr (ptr);
      gcc_assert (is_gimple_reg (ptr) || is_gimple_min_invariant (ptr));
    }
  tem = build2 (MEM_REF, TREE_TYPE (ptype),
		ptr, build_int_cst (ptype, offset));
  SET_EXPR_LOCATION (tem, loc);
  return tem;
}

/* Return the constant offset of a MEM_REF or TARGET_MEM_REF tree T.  */

offset_int
mem_ref_offset (const_tree t)
{
  return offset_int::from (TREE_OPERAND (t, 1), SIGNED);
}

/* Return an invariant ADDR_EXPR of type TYPE taking the address of BASE
   offsetted by OFFSET units.  */

tree
build_invariant_address (tree type, tree base, HOST_WIDE_INT offset)
{
  tree ref = fold_build2 (MEM_REF, TREE_TYPE (type),
			  build_fold_addr_expr (base),
			  build_int_cst (ptr_type_node, offset));
  tree addr = build1 (ADDR_EXPR, type, ref);
  recompute_tree_invariant_for_addr_expr (addr);
  return addr;
}

/* Similar except don't specify the TREE_TYPE
   and leave the TREE_SIDE_EFFECTS as 0.
   It is permissible for arguments to be null,
   or even garbage if their values do not matter.  */

tree
build_nt (enum tree_code code, ...)
{
  tree t;
  int length;
  int i;
  va_list p;

  gcc_assert (TREE_CODE_CLASS (code) != tcc_vl_exp);

  va_start (p, code);

  t = make_node (code);
  length = TREE_CODE_LENGTH (code);

  for (i = 0; i < length; i++)
    TREE_OPERAND (t, i) = va_arg (p, tree);

  va_end (p);
  return t;
}

/* Similar to build_nt, but for creating a CALL_EXPR object with a
   tree vec.  */

tree
build_nt_call_vec (tree fn, vec<tree, va_gc> *args)
{
  tree ret, t;
  unsigned int ix;

  ret = build_vl_exp (CALL_EXPR, vec_safe_length (args) + 3);
  CALL_EXPR_FN (ret) = fn;
  CALL_EXPR_STATIC_CHAIN (ret) = NULL_TREE;
  FOR_EACH_VEC_SAFE_ELT (args, ix, t)
    CALL_EXPR_ARG (ret, ix) = t;
  return ret;
}

/* Create a DECL_... node of code CODE, name NAME and data type TYPE.
   We do NOT enter this node in any sort of symbol table.

   LOC is the location of the decl.

   layout_decl is used to set up the decl's storage layout.
   Other slots are initialized to 0 or null pointers.  */

tree
build_decl_stat (location_t loc, enum tree_code code, tree name,
    		 tree type MEM_STAT_DECL)
{
  tree t;

  t = make_node_stat (code PASS_MEM_STAT);
  DECL_SOURCE_LOCATION (t) = loc;

/*  if (type == error_mark_node)
    type = integer_type_node; */
/* That is not done, deliberately, so that having error_mark_node
   as the type can suppress useless errors in the use of this variable.  */

  DECL_NAME (t) = name;
  TREE_TYPE (t) = type;

  if (code == VAR_DECL || code == PARM_DECL || code == RESULT_DECL)
    layout_decl (t, 0);

  return t;
}

/* Builds and returns function declaration with NAME and TYPE.  */

tree
build_fn_decl (const char *name, tree type)
{
  tree id = get_identifier (name);
  tree decl = build_decl (input_location, FUNCTION_DECL, id, type);

  DECL_EXTERNAL (decl) = 1;
  TREE_PUBLIC (decl) = 1;
  DECL_ARTIFICIAL (decl) = 1;
  TREE_NOTHROW (decl) = 1;

  return decl;
}

vec<tree, va_gc> *all_translation_units;

/* Builds a new translation-unit decl with name NAME, queues it in the
   global list of translation-unit decls and returns it.   */

tree
build_translation_unit_decl (tree name)
{
  tree tu = build_decl (UNKNOWN_LOCATION, TRANSLATION_UNIT_DECL,
			name, NULL_TREE);
  TRANSLATION_UNIT_LANGUAGE (tu) = lang_hooks.name;
  vec_safe_push (all_translation_units, tu);
  return tu;
}


/* BLOCK nodes are used to represent the structure of binding contours
   and declarations, once those contours have been exited and their contents
   compiled.  This information is used for outputting debugging info.  */

tree
build_block (tree vars, tree subblocks, tree supercontext, tree chain)
{
  tree block = make_node (BLOCK);

  BLOCK_VARS (block) = vars;
  BLOCK_SUBBLOCKS (block) = subblocks;
  BLOCK_SUPERCONTEXT (block) = supercontext;
  BLOCK_CHAIN (block) = chain;
  return block;
}


/* Like SET_EXPR_LOCATION, but make sure the tree can have a location.

   LOC is the location to use in tree T.  */

void
protected_set_expr_location (tree t, location_t loc)
{
  if (CAN_HAVE_LOCATION_P (t))
    SET_EXPR_LOCATION (t, loc);
}

/* Return a declaration like DDECL except that its DECL_ATTRIBUTES
   is ATTRIBUTE.  */

tree
build_decl_attribute_variant (tree ddecl, tree attribute)
{
  DECL_ATTRIBUTES (ddecl) = attribute;
  return ddecl;
}

/* Return a type like TTYPE except that its TYPE_ATTRIBUTE
   is ATTRIBUTE and its qualifiers are QUALS.

   Record such modified types already made so we don't make duplicates.  */

tree
build_type_attribute_qual_variant (tree ttype, tree attribute, int quals)
{
  if (! attribute_list_equal (TYPE_ATTRIBUTES (ttype), attribute))
    {
      inchash::hash hstate;
      tree ntype;
      int i;
      tree t;
      enum tree_code code = TREE_CODE (ttype);

      /* Building a distinct copy of a tagged type is inappropriate; it
	 causes breakage in code that expects there to be a one-to-one
	 relationship between a struct and its fields.
	 build_duplicate_type is another solution (as used in
	 handle_transparent_union_attribute), but that doesn't play well
	 with the stronger C++ type identity model.  */
      if (TREE_CODE (ttype) == RECORD_TYPE
	  || TREE_CODE (ttype) == UNION_TYPE
	  || TREE_CODE (ttype) == QUAL_UNION_TYPE
	  || TREE_CODE (ttype) == ENUMERAL_TYPE)
	{
	  warning (OPT_Wattributes,
		   "ignoring attributes applied to %qT after definition",
		   TYPE_MAIN_VARIANT (ttype));
	  return build_qualified_type (ttype, quals);
	}

      ttype = build_qualified_type (ttype, TYPE_UNQUALIFIED);
      ntype = build_distinct_type_copy (ttype);

      TYPE_ATTRIBUTES (ntype) = attribute;

      hstate.add_int (code);
      if (TREE_TYPE (ntype))
	hstate.add_object (TYPE_HASH (TREE_TYPE (ntype)));
      attribute_hash_list (attribute, hstate);

      switch (TREE_CODE (ntype))
	{
	case FUNCTION_TYPE:
	  type_hash_list (TYPE_ARG_TYPES (ntype), hstate);
	  break;
	case ARRAY_TYPE:
	  if (TYPE_DOMAIN (ntype))
	    hstate.add_object (TYPE_HASH (TYPE_DOMAIN (ntype)));
	  break;
	case INTEGER_TYPE:
	  t = TYPE_MAX_VALUE (ntype);
	  for (i = 0; i < TREE_INT_CST_NUNITS (t); i++)
	    hstate.add_object (TREE_INT_CST_ELT (t, i));
	  break;
	case REAL_TYPE:
	case FIXED_POINT_TYPE:
	  {
	    unsigned int precision = TYPE_PRECISION (ntype);
	    hstate.add_object (precision);
	  }
	  break;
	default:
	  break;
	}

      ntype = type_hash_canon (hstate.end(), ntype);

      /* If the target-dependent attributes make NTYPE different from
	 its canonical type, we will need to use structural equality
	 checks for this type. */
      if (TYPE_STRUCTURAL_EQUALITY_P (ttype)
          || !comp_type_attributes (ntype, ttype))
	SET_TYPE_STRUCTURAL_EQUALITY (ntype);
      else if (TYPE_CANONICAL (ntype) == ntype)
	TYPE_CANONICAL (ntype) = TYPE_CANONICAL (ttype);

      ttype = build_qualified_type (ntype, quals);
    }
  else if (TYPE_QUALS (ttype) != quals)
    ttype = build_qualified_type (ttype, quals);

  return ttype;
}

/* Check if "omp declare simd" attribute arguments, CLAUSES1 and CLAUSES2, are
   the same.  */

static bool
omp_declare_simd_clauses_equal (tree clauses1, tree clauses2)
{
  tree cl1, cl2;
  for (cl1 = clauses1, cl2 = clauses2;
       cl1 && cl2;
       cl1 = OMP_CLAUSE_CHAIN (cl1), cl2 = OMP_CLAUSE_CHAIN (cl2))
    {
      if (OMP_CLAUSE_CODE (cl1) != OMP_CLAUSE_CODE (cl2))
	return false;
      if (OMP_CLAUSE_CODE (cl1) != OMP_CLAUSE_SIMDLEN)
	{
	  if (simple_cst_equal (OMP_CLAUSE_DECL (cl1),
				OMP_CLAUSE_DECL (cl2)) != 1)
	    return false;
	}
      switch (OMP_CLAUSE_CODE (cl1))
	{
	case OMP_CLAUSE_ALIGNED:
	  if (simple_cst_equal (OMP_CLAUSE_ALIGNED_ALIGNMENT (cl1),
				OMP_CLAUSE_ALIGNED_ALIGNMENT (cl2)) != 1)
	    return false;
	  break;
	case OMP_CLAUSE_LINEAR:
	  if (simple_cst_equal (OMP_CLAUSE_LINEAR_STEP (cl1),
				OMP_CLAUSE_LINEAR_STEP (cl2)) != 1)
	    return false;
	  break;
	case OMP_CLAUSE_SIMDLEN:
	  if (simple_cst_equal (OMP_CLAUSE_SIMDLEN_EXPR (cl1),
				OMP_CLAUSE_SIMDLEN_EXPR (cl2)) != 1)
	    return false;
	default:
	  break;
	}
    }
  return true;
}

/* Compare two constructor-element-type constants.  Return 1 if the lists
   are known to be equal; otherwise return 0.  */

static bool
simple_cst_list_equal (const_tree l1, const_tree l2)
{
  while (l1 != NULL_TREE && l2 != NULL_TREE)
    {
      if (simple_cst_equal (TREE_VALUE (l1), TREE_VALUE (l2)) != 1)
	return false;

      l1 = TREE_CHAIN (l1);
      l2 = TREE_CHAIN (l2);
    }

  return l1 == l2;
}

/* Compare two identifier nodes representing attributes.  Either one may
   be in wrapped __ATTR__ form.  Return true if they are the same, false
   otherwise.  */

static bool
cmp_attrib_identifiers (const_tree attr1, const_tree attr2)
{
  /* Make sure we're dealing with IDENTIFIER_NODEs.  */
  gcc_checking_assert (TREE_CODE (attr1) == IDENTIFIER_NODE
		       && TREE_CODE (attr2) == IDENTIFIER_NODE);

  /* Identifiers can be compared directly for equality.  */
  if (attr1 == attr2)
    return true;

  /* If they are not equal, they may still be one in the form
     'text' while the other one is in the form '__text__'.  TODO:
     If we were storing attributes in normalized 'text' form, then
     this could all go away and we could take full advantage of
     the fact that we're comparing identifiers. :-)  */
  const size_t attr1_len = IDENTIFIER_LENGTH (attr1);
  const size_t attr2_len = IDENTIFIER_LENGTH (attr2);

  if (attr2_len == attr1_len + 4)
    {
      const char *p = IDENTIFIER_POINTER (attr2);
      const char *q = IDENTIFIER_POINTER (attr1);
      if (p[0] == '_' && p[1] == '_'
	  && p[attr2_len - 2] == '_' && p[attr2_len - 1] == '_'
	  && strncmp (q, p + 2, attr1_len) == 0)
	return true;;
    }
  else if (attr2_len + 4 == attr1_len)
    {
      const char *p = IDENTIFIER_POINTER (attr2);
      const char *q = IDENTIFIER_POINTER (attr1);
      if (q[0] == '_' && q[1] == '_'
	  && q[attr1_len - 2] == '_' && q[attr1_len - 1] == '_'
	  && strncmp (q + 2, p, attr2_len) == 0)
	return true;
    }

  return false;
}

/* Compare two attributes for their value identity.  Return true if the
   attribute values are known to be equal; otherwise return false.  */

bool
attribute_value_equal (const_tree attr1, const_tree attr2)
{
  if (TREE_VALUE (attr1) == TREE_VALUE (attr2))
    return true;

  if (TREE_VALUE (attr1) != NULL_TREE
      && TREE_CODE (TREE_VALUE (attr1)) == TREE_LIST
      && TREE_VALUE (attr2) != NULL_TREE
      && TREE_CODE (TREE_VALUE (attr2)) == TREE_LIST)
    {
      /* Handle attribute format.  */
      if (is_attribute_p ("format", TREE_PURPOSE (attr1)))
	{
	  attr1 = TREE_VALUE (attr1);
	  attr2 = TREE_VALUE (attr2);
	  /* Compare the archetypes (printf/scanf/strftime/...).  */
	  if (!cmp_attrib_identifiers (TREE_VALUE (attr1),
				       TREE_VALUE (attr2)))
	    return false;
	  /* Archetypes are the same.  Compare the rest.  */
	  return (simple_cst_list_equal (TREE_CHAIN (attr1),
					 TREE_CHAIN (attr2)) == 1);
	}
      return (simple_cst_list_equal (TREE_VALUE (attr1),
				     TREE_VALUE (attr2)) == 1);
    }

  if ((flag_openmp || flag_openmp_simd)
      && TREE_VALUE (attr1) && TREE_VALUE (attr2)
      && TREE_CODE (TREE_VALUE (attr1)) == OMP_CLAUSE
      && TREE_CODE (TREE_VALUE (attr2)) == OMP_CLAUSE)
    return omp_declare_simd_clauses_equal (TREE_VALUE (attr1),
					   TREE_VALUE (attr2));

  return (simple_cst_equal (TREE_VALUE (attr1), TREE_VALUE (attr2)) == 1);
}

/* Return 0 if the attributes for two types are incompatible, 1 if they
   are compatible, and 2 if they are nearly compatible (which causes a
   warning to be generated).  */
int
comp_type_attributes (const_tree type1, const_tree type2)
{
  const_tree a1 = TYPE_ATTRIBUTES (type1);
  const_tree a2 = TYPE_ATTRIBUTES (type2);
  const_tree a;

  if (a1 == a2)
    return 1;
  for (a = a1; a != NULL_TREE; a = TREE_CHAIN (a))
    {
      const struct attribute_spec *as;
      const_tree attr;

      as = lookup_attribute_spec (get_attribute_name (a));
      if (!as || as->affects_type_identity == false)
        continue;

      attr = lookup_attribute (as->name, CONST_CAST_TREE (a2));
      if (!attr || !attribute_value_equal (a, attr))
        break;
    }
  if (!a)
    {
      for (a = a2; a != NULL_TREE; a = TREE_CHAIN (a))
	{
	  const struct attribute_spec *as;

	  as = lookup_attribute_spec (get_attribute_name (a));
	  if (!as || as->affects_type_identity == false)
	    continue;

	  if (!lookup_attribute (as->name, CONST_CAST_TREE (a1)))
	    break;
	  /* We don't need to compare trees again, as we did this
	     already in first loop.  */
	}
      /* All types - affecting identity - are equal, so
         there is no need to call target hook for comparison.  */
      if (!a)
        return 1;
    }
  if (lookup_attribute ("transaction_safe", CONST_CAST_TREE (a)))
    return 0;
  /* As some type combinations - like default calling-convention - might
     be compatible, we have to call the target hook to get the final result.  */
  return targetm.comp_type_attributes (type1, type2);
}

/* Return a type like TTYPE except that its TYPE_ATTRIBUTE
   is ATTRIBUTE.

   Record such modified types already made so we don't make duplicates.  */

tree
build_type_attribute_variant (tree ttype, tree attribute)
{
  return build_type_attribute_qual_variant (ttype, attribute,
					    TYPE_QUALS (ttype));
}


/* Reset the expression *EXPR_P, a size or position.

   ??? We could reset all non-constant sizes or positions.  But it's cheap
   enough to not do so and refrain from adding workarounds to dwarf2out.c.

   We need to reset self-referential sizes or positions because they cannot
   be gimplified and thus can contain a CALL_EXPR after the gimplification
   is finished, which will run afoul of LTO streaming.  And they need to be
   reset to something essentially dummy but not constant, so as to preserve
   the properties of the object they are attached to.  */

static inline void
free_lang_data_in_one_sizepos (tree *expr_p)
{
  tree expr = *expr_p;
  if (CONTAINS_PLACEHOLDER_P (expr))
    *expr_p = build0 (PLACEHOLDER_EXPR, TREE_TYPE (expr));
}


/* Reset all the fields in a binfo node BINFO.  We only keep
   BINFO_VTABLE, which is used by gimple_fold_obj_type_ref.  */

static void
free_lang_data_in_binfo (tree binfo)
{
  unsigned i;
  tree t;

  gcc_assert (TREE_CODE (binfo) == TREE_BINFO);

  BINFO_VIRTUALS (binfo) = NULL_TREE;
  BINFO_BASE_ACCESSES (binfo) = NULL;
  BINFO_INHERITANCE_CHAIN (binfo) = NULL_TREE;
  BINFO_SUBVTT_INDEX (binfo) = NULL_TREE;

  FOR_EACH_VEC_ELT (*BINFO_BASE_BINFOS (binfo), i, t)
    free_lang_data_in_binfo (t);
}


/* Reset all language specific information still present in TYPE.  */

static void
free_lang_data_in_type (tree type)
{
  gcc_assert (TYPE_P (type));

  /* Give the FE a chance to remove its own data first.  */
  lang_hooks.free_lang_data (type);

  TREE_LANG_FLAG_0 (type) = 0;
  TREE_LANG_FLAG_1 (type) = 0;
  TREE_LANG_FLAG_2 (type) = 0;
  TREE_LANG_FLAG_3 (type) = 0;
  TREE_LANG_FLAG_4 (type) = 0;
  TREE_LANG_FLAG_5 (type) = 0;
  TREE_LANG_FLAG_6 (type) = 0;

  if (TREE_CODE (type) == FUNCTION_TYPE)
    {
      /* Remove the const and volatile qualifiers from arguments.  The
	 C++ front end removes them, but the C front end does not,
	 leading to false ODR violation errors when merging two
	 instances of the same function signature compiled by
	 different front ends.  */
      tree p;

      for (p = TYPE_ARG_TYPES (type); p; p = TREE_CHAIN (p))
	{
	  tree arg_type = TREE_VALUE (p);

	  if (TYPE_READONLY (arg_type) || TYPE_VOLATILE (arg_type))
	    {
	      int quals = TYPE_QUALS (arg_type)
			  & ~TYPE_QUAL_CONST
			  & ~TYPE_QUAL_VOLATILE;
	      TREE_VALUE (p) = build_qualified_type (arg_type, quals);
	      free_lang_data_in_type (TREE_VALUE (p));
	    }
	  /* C++ FE uses TREE_PURPOSE to store initial values.  */
	  TREE_PURPOSE (p) = NULL;
	}
      /* Java uses TYPE_MINVAL for TYPE_ARGUMENT_SIGNATURE.  */
      TYPE_MINVAL (type) = NULL;
    }
  if (TREE_CODE (type) == METHOD_TYPE)
    {
      tree p;

      for (p = TYPE_ARG_TYPES (type); p; p = TREE_CHAIN (p))
	{
	  /* C++ FE uses TREE_PURPOSE to store initial values.  */
	  TREE_PURPOSE (p) = NULL;
	}
      /* Java uses TYPE_MINVAL for TYPE_ARGUMENT_SIGNATURE.  */
      TYPE_MINVAL (type) = NULL;
    }

  /* Remove members that are not actually FIELD_DECLs from the field
     list of an aggregate.  These occur in C++.  */
  if (RECORD_OR_UNION_TYPE_P (type))
    {
      tree prev, member;

      /* Note that TYPE_FIELDS can be shared across distinct
	 TREE_TYPEs.  Therefore, if the first field of TYPE_FIELDS is
	 to be removed, we cannot set its TREE_CHAIN to NULL.
	 Otherwise, we would not be able to find all the other fields
	 in the other instances of this TREE_TYPE.

	 This was causing an ICE in testsuite/g++.dg/lto/20080915.C.  */
      prev = NULL_TREE;
      member = TYPE_FIELDS (type);
      while (member)
	{
	  if (TREE_CODE (member) == FIELD_DECL
	      || (TREE_CODE (member) == TYPE_DECL
		  && !DECL_IGNORED_P (member)
		  && debug_info_level > DINFO_LEVEL_TERSE
		  && !is_redundant_typedef (member)))
	    {
	      if (prev)
		TREE_CHAIN (prev) = member;
	      else
		TYPE_FIELDS (type) = member;
	      prev = member;
	    }

	  member = TREE_CHAIN (member);
	}

      if (prev)
	TREE_CHAIN (prev) = NULL_TREE;
      else
	TYPE_FIELDS (type) = NULL_TREE;

      /* FIXME: C FE uses TYPE_VFIELD to record C_TYPE_INCOMPLETE_VARS
 	 and danagle the pointer from time to time.  */
      if (TYPE_VFIELD (type) && TREE_CODE (TYPE_VFIELD (type)) != FIELD_DECL)
        TYPE_VFIELD (type) = NULL_TREE;

      /* Remove TYPE_METHODS list.  While it would be nice to keep it
 	 to enable ODR warnings about different method lists, doing so
	 seems to impractically increase size of LTO data streamed.
	 Keep the information if TYPE_METHODS was non-NULL. This is used
	 by function.c and pretty printers.  */
      if (TYPE_METHODS (type))
        TYPE_METHODS (type) = error_mark_node;
      if (TYPE_BINFO (type))
	{
	  free_lang_data_in_binfo (TYPE_BINFO (type));
	  /* We need to preserve link to bases and virtual table for all
	     polymorphic types to make devirtualization machinery working.
	     Debug output cares only about bases, but output also
	     virtual table pointers so merging of -fdevirtualize and
	     -fno-devirtualize units is easier.  */
	  if ((!BINFO_VTABLE (TYPE_BINFO (type))
	       || !flag_devirtualize)
	      && ((!BINFO_N_BASE_BINFOS (TYPE_BINFO (type))
		   && !BINFO_VTABLE (TYPE_BINFO (type)))
		  || debug_info_level != DINFO_LEVEL_NONE))
	    TYPE_BINFO (type) = NULL;
	}
    }
  else
    {
      /* For non-aggregate types, clear out the language slot (which
	 overloads TYPE_BINFO).  */
      TYPE_LANG_SLOT_1 (type) = NULL_TREE;

      if (INTEGRAL_TYPE_P (type)
	  || SCALAR_FLOAT_TYPE_P (type)
	  || FIXED_POINT_TYPE_P (type))
	{
	  free_lang_data_in_one_sizepos (&TYPE_MIN_VALUE (type));
	  free_lang_data_in_one_sizepos (&TYPE_MAX_VALUE (type));
	}
    }

  free_lang_data_in_one_sizepos (&TYPE_SIZE (type));
  free_lang_data_in_one_sizepos (&TYPE_SIZE_UNIT (type));

  if (TYPE_CONTEXT (type)
      && TREE_CODE (TYPE_CONTEXT (type)) == BLOCK)
    {
      tree ctx = TYPE_CONTEXT (type);
      do
	{
	  ctx = BLOCK_SUPERCONTEXT (ctx);
	}
      while (ctx && TREE_CODE (ctx) == BLOCK);
      TYPE_CONTEXT (type) = ctx;
    }
}


/* Return true if DECL may need an assembler name to be set.  */

static inline bool
need_assembler_name_p (tree decl)
{
  /* We use DECL_ASSEMBLER_NAME to hold mangled type names for One Definition
     Rule merging.  This makes type_odr_p to return true on those types during
     LTO and by comparing the mangled name, we can say what types are intended
     to be equivalent across compilation unit.

     We do not store names of type_in_anonymous_namespace_p.

     Record, union and enumeration type have linkage that allows use
     to check type_in_anonymous_namespace_p. We do not mangle compound types
     that always can be compared structurally.

     Similarly for builtin types, we compare properties of their main variant.
     A special case are integer types where mangling do make differences
     between char/signed char/unsigned char etc.  Storing name for these makes
     e.g.  -fno-signed-char/-fsigned-char mismatches to be handled well.
     See cp/mangle.c:write_builtin_type for details.  */

  if (flag_lto_odr_type_mering
      && TREE_CODE (decl) == TYPE_DECL
      && DECL_NAME (decl)
      && decl == TYPE_NAME (TREE_TYPE (decl))
      && !TYPE_ARTIFICIAL (TREE_TYPE (decl))
      && (type_with_linkage_p (TREE_TYPE (decl))
	  || TREE_CODE (TREE_TYPE (decl)) == INTEGER_TYPE)
      && !variably_modified_type_p (TREE_TYPE (decl), NULL_TREE))
    return !DECL_ASSEMBLER_NAME_SET_P (decl);
  /* Only FUNCTION_DECLs and VAR_DECLs are considered.  */
  if (TREE_CODE (decl) != FUNCTION_DECL
      && TREE_CODE (decl) != VAR_DECL)
    return false;

  /* If DECL already has its assembler name set, it does not need a
     new one.  */
  if (!HAS_DECL_ASSEMBLER_NAME_P (decl)
      || DECL_ASSEMBLER_NAME_SET_P (decl))
    return false;

  /* Abstract decls do not need an assembler name.  */
  if (DECL_ABSTRACT_P (decl))
    return false;

  /* For VAR_DECLs, only static, public and external symbols need an
     assembler name.  */
  if (TREE_CODE (decl) == VAR_DECL
      && !TREE_STATIC (decl)
      && !TREE_PUBLIC (decl)
      && !DECL_EXTERNAL (decl))
    return false;

  if (TREE_CODE (decl) == FUNCTION_DECL)
    {
      /* Do not set assembler name on builtins.  Allow RTL expansion to
	 decide whether to expand inline or via a regular call.  */
      if (DECL_BUILT_IN (decl)
	  && DECL_BUILT_IN_CLASS (decl) != BUILT_IN_FRONTEND)
	return false;

      /* Functions represented in the callgraph need an assembler name.  */
      if (cgraph_node::get (decl) != NULL)
	return true;

      /* Unused and not public functions don't need an assembler name.  */
      if (!TREE_USED (decl) && !TREE_PUBLIC (decl))
	return false;
    }

  return true;
}


/* Reset all language specific information still present in symbol
   DECL.  */

static void
free_lang_data_in_decl (tree decl)
{
  gcc_assert (DECL_P (decl));

  /* Give the FE a chance to remove its own data first.  */
  lang_hooks.free_lang_data (decl);

  TREE_LANG_FLAG_0 (decl) = 0;
  TREE_LANG_FLAG_1 (decl) = 0;
  TREE_LANG_FLAG_2 (decl) = 0;
  TREE_LANG_FLAG_3 (decl) = 0;
  TREE_LANG_FLAG_4 (decl) = 0;
  TREE_LANG_FLAG_5 (decl) = 0;
  TREE_LANG_FLAG_6 (decl) = 0;

  free_lang_data_in_one_sizepos (&DECL_SIZE (decl));
  free_lang_data_in_one_sizepos (&DECL_SIZE_UNIT (decl));
  if (TREE_CODE (decl) == FIELD_DECL)
    {
      free_lang_data_in_one_sizepos (&DECL_FIELD_OFFSET (decl));
      if (TREE_CODE (DECL_CONTEXT (decl)) == QUAL_UNION_TYPE)
	DECL_QUALIFIER (decl) = NULL_TREE;
    }

 if (TREE_CODE (decl) == FUNCTION_DECL)
    {
      struct cgraph_node *node;
      if (!(node = cgraph_node::get (decl))
	  || (!node->definition && !node->clones))
	{
	  if (node)
	    node->release_body ();
	  else
	    {
	      release_function_body (decl);
	      DECL_ARGUMENTS (decl) = NULL;
	      DECL_RESULT (decl) = NULL;
	      DECL_INITIAL (decl) = error_mark_node;
	    }
	}
      if (gimple_has_body_p (decl))
	{
	  tree t;

	  /* If DECL has a gimple body, then the context for its
	     arguments must be DECL.  Otherwise, it doesn't really
	     matter, as we will not be emitting any code for DECL.  In
	     general, there may be other instances of DECL created by
	     the front end and since PARM_DECLs are generally shared,
	     their DECL_CONTEXT changes as the replicas of DECL are
	     created.  The only time where DECL_CONTEXT is important
	     is for the FUNCTION_DECLs that have a gimple body (since
	     the PARM_DECL will be used in the function's body).  */
	  for (t = DECL_ARGUMENTS (decl); t; t = TREE_CHAIN (t))
	    DECL_CONTEXT (t) = decl;
	  if (!DECL_FUNCTION_SPECIFIC_TARGET (decl))
	    DECL_FUNCTION_SPECIFIC_TARGET (decl)
	      = target_option_default_node;
	  if (!DECL_FUNCTION_SPECIFIC_OPTIMIZATION (decl))
	    DECL_FUNCTION_SPECIFIC_OPTIMIZATION (decl)
	      = optimization_default_node;
	}

      /* DECL_SAVED_TREE holds the GENERIC representation for DECL.
	 At this point, it is not needed anymore.  */
      DECL_SAVED_TREE (decl) = NULL_TREE;

      /* Clear the abstract origin if it refers to a method.  Otherwise
         dwarf2out.c will ICE as we clear TYPE_METHODS and thus the
	 origin will not be output correctly.  */
      if (DECL_ABSTRACT_ORIGIN (decl)
	  && DECL_CONTEXT (DECL_ABSTRACT_ORIGIN (decl))
	  && RECORD_OR_UNION_TYPE_P
	       (DECL_CONTEXT (DECL_ABSTRACT_ORIGIN (decl))))
	DECL_ABSTRACT_ORIGIN (decl) = NULL_TREE;

      /* Sometimes the C++ frontend doesn't manage to transform a temporary
         DECL_VINDEX referring to itself into a vtable slot number as it
	 should.  Happens with functions that are copied and then forgotten
	 about.  Just clear it, it won't matter anymore.  */
      if (DECL_VINDEX (decl) && !tree_fits_shwi_p (DECL_VINDEX (decl)))
	DECL_VINDEX (decl) = NULL_TREE;
    }
  else if (TREE_CODE (decl) == VAR_DECL)
    {
      if ((DECL_EXTERNAL (decl)
	   && (!TREE_STATIC (decl) || !TREE_READONLY (decl)))
	  || (decl_function_context (decl) && !TREE_STATIC (decl)))
	DECL_INITIAL (decl) = NULL_TREE;
    }
  else if (TREE_CODE (decl) == TYPE_DECL
	   || TREE_CODE (decl) == FIELD_DECL)
    DECL_INITIAL (decl) = NULL_TREE;
  else if (TREE_CODE (decl) == TRANSLATION_UNIT_DECL
           && DECL_INITIAL (decl)
           && TREE_CODE (DECL_INITIAL (decl)) == BLOCK)
    {
      /* Strip builtins from the translation-unit BLOCK.  We still have targets
	 without builtin_decl_explicit support and also builtins are shared
	 nodes and thus we can't use TREE_CHAIN in multiple lists.  */
      tree *nextp = &BLOCK_VARS (DECL_INITIAL (decl));
      while (*nextp)
        {
          tree var = *nextp;
          if (TREE_CODE (var) == FUNCTION_DECL
              && DECL_BUILT_IN (var))
	    *nextp = TREE_CHAIN (var);
	  else
	    nextp = &TREE_CHAIN (var);
        }
    }
}


/* Data used when collecting DECLs and TYPEs for language data removal.  */

struct free_lang_data_d
{
  /* Worklist to avoid excessive recursion.  */
  vec<tree> worklist;

  /* Set of traversed objects.  Used to avoid duplicate visits.  */
  hash_set<tree> *pset;

  /* Array of symbols to process with free_lang_data_in_decl.  */
  vec<tree> decls;

  /* Array of types to process with free_lang_data_in_type.  */
  vec<tree> types;
};


/* Save all language fields needed to generate proper debug information
   for DECL.  This saves most fields cleared out by free_lang_data_in_decl.  */

static void
save_debug_info_for_decl (tree t)
{
  /*struct saved_debug_info_d *sdi;*/

  gcc_assert (debug_info_level > DINFO_LEVEL_TERSE && t && DECL_P (t));

  /* FIXME.  Partial implementation for saving debug info removed.  */
}


/* Save all language fields needed to generate proper debug information
   for TYPE.  This saves most fields cleared out by free_lang_data_in_type.  */

static void
save_debug_info_for_type (tree t)
{
  /*struct saved_debug_info_d *sdi;*/

  gcc_assert (debug_info_level > DINFO_LEVEL_TERSE && t && TYPE_P (t));

  /* FIXME.  Partial implementation for saving debug info removed.  */
}


/* Add type or decl T to one of the list of tree nodes that need their
   language data removed.  The lists are held inside FLD.  */

static void
add_tree_to_fld_list (tree t, struct free_lang_data_d *fld)
{
  if (DECL_P (t))
    {
      fld->decls.safe_push (t);
      if (debug_info_level > DINFO_LEVEL_TERSE)
	save_debug_info_for_decl (t);
    }
  else if (TYPE_P (t))
    {
      fld->types.safe_push (t);
      if (debug_info_level > DINFO_LEVEL_TERSE)
	save_debug_info_for_type (t);
    }
  else
    gcc_unreachable ();
}

/* Push tree node T into FLD->WORKLIST.  */

static inline void
fld_worklist_push (tree t, struct free_lang_data_d *fld)
{
  if (t && !is_lang_specific (t) && !fld->pset->contains (t))
    fld->worklist.safe_push ((t));
}


/* Operand callback helper for free_lang_data_in_node.  *TP is the
   subtree operand being considered.  */

static tree
find_decls_types_r (tree *tp, int *ws, void *data)
{
  tree t = *tp;
  struct free_lang_data_d *fld = (struct free_lang_data_d *) data;

  if (TREE_CODE (t) == TREE_LIST)
    return NULL_TREE;

  /* Language specific nodes will be removed, so there is no need
     to gather anything under them.  */
  if (is_lang_specific (t))
    {
      *ws = 0;
      return NULL_TREE;
    }

  if (DECL_P (t))
    {
      /* Note that walk_tree does not traverse every possible field in
	 decls, so we have to do our own traversals here.  */
      add_tree_to_fld_list (t, fld);

      fld_worklist_push (DECL_NAME (t), fld);
      fld_worklist_push (DECL_CONTEXT (t), fld);
      fld_worklist_push (DECL_SIZE (t), fld);
      fld_worklist_push (DECL_SIZE_UNIT (t), fld);

      /* We are going to remove everything under DECL_INITIAL for
	 TYPE_DECLs.  No point walking them.  */
      if (TREE_CODE (t) != TYPE_DECL)
	fld_worklist_push (DECL_INITIAL (t), fld);

      fld_worklist_push (DECL_ATTRIBUTES (t), fld);
      fld_worklist_push (DECL_ABSTRACT_ORIGIN (t), fld);

      if (TREE_CODE (t) == FUNCTION_DECL)
	{
	  fld_worklist_push (DECL_ARGUMENTS (t), fld);
	  fld_worklist_push (DECL_RESULT (t), fld);
	}
      else if (TREE_CODE (t) == TYPE_DECL)
	{
	  fld_worklist_push (DECL_ORIGINAL_TYPE (t), fld);
	}
      else if (TREE_CODE (t) == FIELD_DECL)
	{
	  fld_worklist_push (DECL_FIELD_OFFSET (t), fld);
	  fld_worklist_push (DECL_BIT_FIELD_TYPE (t), fld);
	  fld_worklist_push (DECL_FIELD_BIT_OFFSET (t), fld);
	  fld_worklist_push (DECL_FCONTEXT (t), fld);
	}

      if ((TREE_CODE (t) == VAR_DECL || TREE_CODE (t) == PARM_DECL)
	  && DECL_HAS_VALUE_EXPR_P (t))
	fld_worklist_push (DECL_VALUE_EXPR (t), fld);

      if (TREE_CODE (t) != FIELD_DECL
	  && TREE_CODE (t) != TYPE_DECL)
	fld_worklist_push (TREE_CHAIN (t), fld);
      *ws = 0;
    }
  else if (TYPE_P (t))
    {
      /* Note that walk_tree does not traverse every possible field in
	 types, so we have to do our own traversals here.  */
      add_tree_to_fld_list (t, fld);

      if (!RECORD_OR_UNION_TYPE_P (t))
	fld_worklist_push (TYPE_CACHED_VALUES (t), fld);
      fld_worklist_push (TYPE_SIZE (t), fld);
      fld_worklist_push (TYPE_SIZE_UNIT (t), fld);
      fld_worklist_push (TYPE_ATTRIBUTES (t), fld);
      fld_worklist_push (TYPE_POINTER_TO (t), fld);
      fld_worklist_push (TYPE_REFERENCE_TO (t), fld);
      fld_worklist_push (TYPE_NAME (t), fld);
      /* Do not walk TYPE_NEXT_PTR_TO or TYPE_NEXT_REF_TO.  We do not stream
	 them and thus do not and want not to reach unused pointer types
	 this way.  */
      if (!POINTER_TYPE_P (t))
	fld_worklist_push (TYPE_MINVAL (t), fld);
      if (!RECORD_OR_UNION_TYPE_P (t))
	fld_worklist_push (TYPE_MAXVAL (t), fld);
      fld_worklist_push (TYPE_MAIN_VARIANT (t), fld);
      /* Do not walk TYPE_NEXT_VARIANT.  We do not stream it and thus
         do not and want not to reach unused variants this way.  */
      if (TYPE_CONTEXT (t))
	{
	  tree ctx = TYPE_CONTEXT (t);
	  /* We adjust BLOCK TYPE_CONTEXTs to the innermost non-BLOCK one.
	     So push that instead.  */
	  while (ctx && TREE_CODE (ctx) == BLOCK)
	    ctx = BLOCK_SUPERCONTEXT (ctx);
	  fld_worklist_push (ctx, fld);
	}
      /* Do not walk TYPE_CANONICAL.  We do not stream it and thus do not
	 and want not to reach unused types this way.  */

      if (RECORD_OR_UNION_TYPE_P (t) && TYPE_BINFO (t))
	{
	  unsigned i;
	  tree tem;
	  FOR_EACH_VEC_ELT (*BINFO_BASE_BINFOS (TYPE_BINFO (t)), i, tem)
	    fld_worklist_push (TREE_TYPE (tem), fld);
	  tem = BINFO_VIRTUALS (TYPE_BINFO (t));
	  if (tem
	      /* The Java FE overloads BINFO_VIRTUALS for its own purpose.  */
	      && TREE_CODE (tem) == TREE_LIST)
	    do
	      {
		fld_worklist_push (TREE_VALUE (tem), fld);
		tem = TREE_CHAIN (tem);
	      }
	    while (tem);
	}
      if (RECORD_OR_UNION_TYPE_P (t))
	{
	  tree tem;
	  /* Push all TYPE_FIELDS - there can be interleaving interesting
	     and non-interesting things.  */
	  tem = TYPE_FIELDS (t);
	  while (tem)
	    {
	      if (TREE_CODE (tem) == FIELD_DECL
		  || (TREE_CODE (tem) == TYPE_DECL
		      && !DECL_IGNORED_P (tem)
		      && debug_info_level > DINFO_LEVEL_TERSE
		      && !is_redundant_typedef (tem)))
		fld_worklist_push (tem, fld);
	      tem = TREE_CHAIN (tem);
	    }
	}

      fld_worklist_push (TYPE_STUB_DECL (t), fld);
      *ws = 0;
    }
  else if (TREE_CODE (t) == BLOCK)
    {
      tree tem;
      for (tem = BLOCK_VARS (t); tem; tem = TREE_CHAIN (tem))
	fld_worklist_push (tem, fld);
      for (tem = BLOCK_SUBBLOCKS (t); tem; tem = BLOCK_CHAIN (tem))
	fld_worklist_push (tem, fld);
      fld_worklist_push (BLOCK_ABSTRACT_ORIGIN (t), fld);
    }

  if (TREE_CODE (t) != IDENTIFIER_NODE
      && CODE_CONTAINS_STRUCT (TREE_CODE (t), TS_TYPED))
    fld_worklist_push (TREE_TYPE (t), fld);

  return NULL_TREE;
}


/* Find decls and types in T.  */

static void
find_decls_types (tree t, struct free_lang_data_d *fld)
{
  while (1)
    {
      if (!fld->pset->contains (t))
	walk_tree (&t, find_decls_types_r, fld, fld->pset);
      if (fld->worklist.is_empty ())
	break;
      t = fld->worklist.pop ();
    }
}

/* Translate all the types in LIST with the corresponding runtime
   types.  */

static tree
get_eh_types_for_runtime (tree list)
{
  tree head, prev;

  if (list == NULL_TREE)
    return NULL_TREE;

  head = build_tree_list (0, lookup_type_for_runtime (TREE_VALUE (list)));
  prev = head;
  list = TREE_CHAIN (list);
  while (list)
    {
      tree n = build_tree_list (0, lookup_type_for_runtime (TREE_VALUE (list)));
      TREE_CHAIN (prev) = n;
      prev = TREE_CHAIN (prev);
      list = TREE_CHAIN (list);
    }

  return head;
}


/* Find decls and types referenced in EH region R and store them in
   FLD->DECLS and FLD->TYPES.  */

static void
find_decls_types_in_eh_region (eh_region r, struct free_lang_data_d *fld)
{
  switch (r->type)
    {
    case ERT_CLEANUP:
      break;

    case ERT_TRY:
      {
	eh_catch c;

	/* The types referenced in each catch must first be changed to the
	   EH types used at runtime.  This removes references to FE types
	   in the region.  */
	for (c = r->u.eh_try.first_catch; c ; c = c->next_catch)
	  {
	    c->type_list = get_eh_types_for_runtime (c->type_list);
	    walk_tree (&c->type_list, find_decls_types_r, fld, fld->pset);
	  }
      }
      break;

    case ERT_ALLOWED_EXCEPTIONS:
      r->u.allowed.type_list
	= get_eh_types_for_runtime (r->u.allowed.type_list);
      walk_tree (&r->u.allowed.type_list, find_decls_types_r, fld, fld->pset);
      break;

    case ERT_MUST_NOT_THROW:
      walk_tree (&r->u.must_not_throw.failure_decl,
		 find_decls_types_r, fld, fld->pset);
      break;
    }
}


/* Find decls and types referenced in cgraph node N and store them in
   FLD->DECLS and FLD->TYPES.  Unlike pass_referenced_vars, this will
   look for *every* kind of DECL and TYPE node reachable from N,
   including those embedded inside types and decls (i.e,, TYPE_DECLs,
   NAMESPACE_DECLs, etc).  */

static void
find_decls_types_in_node (struct cgraph_node *n, struct free_lang_data_d *fld)
{
  basic_block bb;
  struct function *fn;
  unsigned ix;
  tree t;

  find_decls_types (n->decl, fld);

  if (!gimple_has_body_p (n->decl))
    return;

  gcc_assert (current_function_decl == NULL_TREE && cfun == NULL);

  fn = DECL_STRUCT_FUNCTION (n->decl);

  /* Traverse locals. */
  FOR_EACH_LOCAL_DECL (fn, ix, t)
    find_decls_types (t, fld);

  /* Traverse EH regions in FN.  */
  {
    eh_region r;
    FOR_ALL_EH_REGION_FN (r, fn)
      find_decls_types_in_eh_region (r, fld);
  }

  /* Traverse every statement in FN.  */
  FOR_EACH_BB_FN (bb, fn)
    {
      gphi_iterator psi;
      gimple_stmt_iterator si;
      unsigned i;

      for (psi = gsi_start_phis (bb); !gsi_end_p (psi); gsi_next (&psi))
	{
	  gphi *phi = psi.phi ();

	  for (i = 0; i < gimple_phi_num_args (phi); i++)
	    {
	      tree *arg_p = gimple_phi_arg_def_ptr (phi, i);
	      find_decls_types (*arg_p, fld);
	    }
	}

      for (si = gsi_start_bb (bb); !gsi_end_p (si); gsi_next (&si))
	{
	  gimple *stmt = gsi_stmt (si);

	  if (is_gimple_call (stmt))
	    find_decls_types (gimple_call_fntype (stmt), fld);

	  for (i = 0; i < gimple_num_ops (stmt); i++)
	    {
	      tree arg = gimple_op (stmt, i);
	      find_decls_types (arg, fld);
	    }
	}
    }
}


/* Find decls and types referenced in varpool node N and store them in
   FLD->DECLS and FLD->TYPES.  Unlike pass_referenced_vars, this will
   look for *every* kind of DECL and TYPE node reachable from N,
   including those embedded inside types and decls (i.e,, TYPE_DECLs,
   NAMESPACE_DECLs, etc).  */

static void
find_decls_types_in_var (varpool_node *v, struct free_lang_data_d *fld)
{
  find_decls_types (v->decl, fld);
}

/* If T needs an assembler name, have one created for it.  */

void
assign_assembler_name_if_neeeded (tree t)
{
  if (need_assembler_name_p (t))
    {
      /* When setting DECL_ASSEMBLER_NAME, the C++ mangler may emit
	 diagnostics that use input_location to show locus
	 information.  The problem here is that, at this point,
	 input_location is generally anchored to the end of the file
	 (since the parser is long gone), so we don't have a good
	 position to pin it to.

	 To alleviate this problem, this uses the location of T's
	 declaration.  Examples of this are
	 testsuite/g++.dg/template/cond2.C and
	 testsuite/g++.dg/template/pr35240.C.  */
      location_t saved_location = input_location;
      input_location = DECL_SOURCE_LOCATION (t);

      decl_assembler_name (t);

      input_location = saved_location;
    }
}


/* Free language specific information for every operand and expression
   in every node of the call graph.  This process operates in three stages:

   1- Every callgraph node and varpool node is traversed looking for
      decls and types embedded in them.  This is a more exhaustive
      search than that done by find_referenced_vars, because it will
      also collect individual fields, decls embedded in types, etc.

   2- All the decls found are sent to free_lang_data_in_decl.

   3- All the types found are sent to free_lang_data_in_type.

   The ordering between decls and types is important because
   free_lang_data_in_decl sets assembler names, which includes
   mangling.  So types cannot be freed up until assembler names have
   been set up.  */

static void
free_lang_data_in_cgraph (void)
{
  struct cgraph_node *n;
  varpool_node *v;
  struct free_lang_data_d fld;
  tree t;
  unsigned i;
  alias_pair *p;

  /* Initialize sets and arrays to store referenced decls and types.  */
  fld.pset = new hash_set<tree>;
  fld.worklist.create (0);
  fld.decls.create (100);
  fld.types.create (100);

  /* Find decls and types in the body of every function in the callgraph.  */
  FOR_EACH_FUNCTION (n)
    find_decls_types_in_node (n, &fld);

  FOR_EACH_VEC_SAFE_ELT (alias_pairs, i, p)
    find_decls_types (p->decl, &fld);

  /* Find decls and types in every varpool symbol.  */
  FOR_EACH_VARIABLE (v)
    find_decls_types_in_var (v, &fld);

  /* Set the assembler name on every decl found.  We need to do this
     now because free_lang_data_in_decl will invalidate data needed
     for mangling.  This breaks mangling on interdependent decls.  */
  FOR_EACH_VEC_ELT (fld.decls, i, t)
    assign_assembler_name_if_neeeded (t);

  /* Traverse every decl found freeing its language data.  */
  FOR_EACH_VEC_ELT (fld.decls, i, t)
    free_lang_data_in_decl (t);

  /* Traverse every type found freeing its language data.  */
  FOR_EACH_VEC_ELT (fld.types, i, t)
    free_lang_data_in_type (t);
  if (flag_checking)
    {
      FOR_EACH_VEC_ELT (fld.types, i, t)
	verify_type (t);
    }

  delete fld.pset;
  fld.worklist.release ();
  fld.decls.release ();
  fld.types.release ();
}


/* Free resources that are used by FE but are not needed once they are done. */

static unsigned
free_lang_data (void)
{
  unsigned i;

  /* If we are the LTO frontend we have freed lang-specific data already.  */
  if (in_lto_p
      || (!flag_generate_lto && !flag_generate_offload))
    return 0;

  /* Allocate and assign alias sets to the standard integer types
     while the slots are still in the way the frontends generated them.  */
  for (i = 0; i < itk_none; ++i)
    if (integer_types[i])
      TYPE_ALIAS_SET (integer_types[i]) = get_alias_set (integer_types[i]);

  /* Traverse the IL resetting language specific information for
     operands, expressions, etc.  */
  free_lang_data_in_cgraph ();

  /* Create gimple variants for common types.  */
  ptrdiff_type_node = integer_type_node;
  fileptr_type_node = ptr_type_node;

  /* Reset some langhooks.  Do not reset types_compatible_p, it may
     still be used indirectly via the get_alias_set langhook.  */
  lang_hooks.dwarf_name = lhd_dwarf_name;
  lang_hooks.decl_printable_name = gimple_decl_printable_name;
  lang_hooks.gimplify_expr = lhd_gimplify_expr;

  /* We do not want the default decl_assembler_name implementation,
     rather if we have fixed everything we want a wrapper around it
     asserting that all non-local symbols already got their assembler
     name and only produce assembler names for local symbols.  Or rather
     make sure we never call decl_assembler_name on local symbols and
     devise a separate, middle-end private scheme for it.  */

  /* Reset diagnostic machinery.  */
  tree_diagnostics_defaults (global_dc);

  return 0;
}


namespace {

const pass_data pass_data_ipa_free_lang_data =
{
  SIMPLE_IPA_PASS, /* type */
  "*free_lang_data", /* name */
  OPTGROUP_NONE, /* optinfo_flags */
  TV_IPA_FREE_LANG_DATA, /* tv_id */
  0, /* properties_required */
  0, /* properties_provided */
  0, /* properties_destroyed */
  0, /* todo_flags_start */
  0, /* todo_flags_finish */
};

class pass_ipa_free_lang_data : public simple_ipa_opt_pass
{
public:
  pass_ipa_free_lang_data (gcc::context *ctxt)
    : simple_ipa_opt_pass (pass_data_ipa_free_lang_data, ctxt)
  {}

  /* opt_pass methods: */
  virtual unsigned int execute (function *) { return free_lang_data (); }

}; // class pass_ipa_free_lang_data

} // anon namespace

simple_ipa_opt_pass *
make_pass_ipa_free_lang_data (gcc::context *ctxt)
{
  return new pass_ipa_free_lang_data (ctxt);
}

/* The backbone of is_attribute_p().  ATTR_LEN is the string length of
   ATTR_NAME.  Also used internally by remove_attribute().  */
bool
private_is_attribute_p (const char *attr_name, size_t attr_len, const_tree ident)
{
  size_t ident_len = IDENTIFIER_LENGTH (ident);

  if (ident_len == attr_len)
    {
      if (strcmp (attr_name, IDENTIFIER_POINTER (ident)) == 0)
	return true;
    }
  else if (ident_len == attr_len + 4)
    {
      /* There is the possibility that ATTR is 'text' and IDENT is
	 '__text__'.  */
      const char *p = IDENTIFIER_POINTER (ident);      
      if (p[0] == '_' && p[1] == '_'
	  && p[ident_len - 2] == '_' && p[ident_len - 1] == '_'
	  && strncmp (attr_name, p + 2, attr_len) == 0)
	return true;
    }

  return false;
}

/* The backbone of lookup_attribute().  ATTR_LEN is the string length
   of ATTR_NAME, and LIST is not NULL_TREE.  */
tree
private_lookup_attribute (const char *attr_name, size_t attr_len, tree list)
{
  while (list)
    {
      size_t ident_len = IDENTIFIER_LENGTH (get_attribute_name (list));

      if (ident_len == attr_len)
	{
	  if (!strcmp (attr_name,
		       IDENTIFIER_POINTER (get_attribute_name (list))))
	    break;
	}
      /* TODO: If we made sure that attributes were stored in the
	 canonical form without '__...__' (ie, as in 'text' as opposed
	 to '__text__') then we could avoid the following case.  */
      else if (ident_len == attr_len + 4)
	{
	  const char *p = IDENTIFIER_POINTER (get_attribute_name (list));
	  if (p[0] == '_' && p[1] == '_'
	      && p[ident_len - 2] == '_' && p[ident_len - 1] == '_'
	      && strncmp (attr_name, p + 2, attr_len) == 0)
	    break;
	}
      list = TREE_CHAIN (list);
    }

  return list;
}

/* Given an attribute name ATTR_NAME and a list of attributes LIST,
   return a pointer to the attribute's list first element if the attribute
   starts with ATTR_NAME. ATTR_NAME must be in the form 'text' (not
   '__text__').  */

tree
private_lookup_attribute_by_prefix (const char *attr_name, size_t attr_len,
				    tree list)
{
  while (list)
    {
      size_t ident_len = IDENTIFIER_LENGTH (get_attribute_name (list));

      if (attr_len > ident_len)
	{
	  list = TREE_CHAIN (list);
	  continue;
	}

      const char *p = IDENTIFIER_POINTER (get_attribute_name (list));

      if (strncmp (attr_name, p, attr_len) == 0)
	break;

      /* TODO: If we made sure that attributes were stored in the
	 canonical form without '__...__' (ie, as in 'text' as opposed
	 to '__text__') then we could avoid the following case.  */
      if (p[0] == '_' && p[1] == '_' &&
	  strncmp (attr_name, p + 2, attr_len) == 0)
	break;

      list = TREE_CHAIN (list);
    }

  return list;
}


/* A variant of lookup_attribute() that can be used with an identifier
   as the first argument, and where the identifier can be either
   'text' or '__text__'.

   Given an attribute ATTR_IDENTIFIER, and a list of attributes LIST,
   return a pointer to the attribute's list element if the attribute
   is part of the list, or NULL_TREE if not found.  If the attribute
   appears more than once, this only returns the first occurrence; the
   TREE_CHAIN of the return value should be passed back in if further
   occurrences are wanted.  ATTR_IDENTIFIER must be an identifier but
   can be in the form 'text' or '__text__'.  */
static tree
lookup_ident_attribute (tree attr_identifier, tree list)
{
  gcc_checking_assert (TREE_CODE (attr_identifier) == IDENTIFIER_NODE);

  while (list)
    {
      gcc_checking_assert (TREE_CODE (get_attribute_name (list))
			   == IDENTIFIER_NODE);

      if (cmp_attrib_identifiers (attr_identifier,
				  get_attribute_name (list)))
	/* Found it.  */
	break;
      list = TREE_CHAIN (list);
    }

  return list;
}

/* Remove any instances of attribute ATTR_NAME in LIST and return the
   modified list.  */

tree
remove_attribute (const char *attr_name, tree list)
{
  tree *p;
  size_t attr_len = strlen (attr_name);

  gcc_checking_assert (attr_name[0] != '_');

  for (p = &list; *p; )
    {
      tree l = *p;
      /* TODO: If we were storing attributes in normalized form, here
	 we could use a simple strcmp().  */
      if (private_is_attribute_p (attr_name, attr_len, get_attribute_name (l)))
	*p = TREE_CHAIN (l);
      else
	p = &TREE_CHAIN (l);
    }

  return list;
}

/* Return an attribute list that is the union of a1 and a2.  */

tree
merge_attributes (tree a1, tree a2)
{
  tree attributes;

  /* Either one unset?  Take the set one.  */

  if ((attributes = a1) == 0)
    attributes = a2;

  /* One that completely contains the other?  Take it.  */

  else if (a2 != 0 && ! attribute_list_contained (a1, a2))
    {
      if (attribute_list_contained (a2, a1))
	attributes = a2;
      else
	{
	  /* Pick the longest list, and hang on the other list.  */

	  if (list_length (a1) < list_length (a2))
	    attributes = a2, a2 = a1;

	  for (; a2 != 0; a2 = TREE_CHAIN (a2))
	    {
	      tree a;
	      for (a = lookup_ident_attribute (get_attribute_name (a2),
					       attributes);
		   a != NULL_TREE && !attribute_value_equal (a, a2);
		   a = lookup_ident_attribute (get_attribute_name (a2),
					       TREE_CHAIN (a)))
		;
	      if (a == NULL_TREE)
		{
		  a1 = copy_node (a2);
		  TREE_CHAIN (a1) = attributes;
		  attributes = a1;
		}
	    }
	}
    }
  return attributes;
}

/* Given types T1 and T2, merge their attributes and return
  the result.  */

tree
merge_type_attributes (tree t1, tree t2)
{
  return merge_attributes (TYPE_ATTRIBUTES (t1),
			   TYPE_ATTRIBUTES (t2));
}

/* Given decls OLDDECL and NEWDECL, merge their attributes and return
   the result.  */

tree
merge_decl_attributes (tree olddecl, tree newdecl)
{
  return merge_attributes (DECL_ATTRIBUTES (olddecl),
			   DECL_ATTRIBUTES (newdecl));
}

#if TARGET_DLLIMPORT_DECL_ATTRIBUTES

/* Specialization of merge_decl_attributes for various Windows targets.

   This handles the following situation:

     __declspec (dllimport) int foo;
     int foo;

   The second instance of `foo' nullifies the dllimport.  */

tree
merge_dllimport_decl_attributes (tree old, tree new_tree)
{
  tree a;
  int delete_dllimport_p = 1;

  /* What we need to do here is remove from `old' dllimport if it doesn't
     appear in `new'.  dllimport behaves like extern: if a declaration is
     marked dllimport and a definition appears later, then the object
     is not dllimport'd.  We also remove a `new' dllimport if the old list
     contains dllexport:  dllexport always overrides dllimport, regardless
     of the order of declaration.  */
  if (!VAR_OR_FUNCTION_DECL_P (new_tree))
    delete_dllimport_p = 0;
  else if (DECL_DLLIMPORT_P (new_tree)
     	   && lookup_attribute ("dllexport", DECL_ATTRIBUTES (old)))
    {
      DECL_DLLIMPORT_P (new_tree) = 0;
      warning (OPT_Wattributes, "%q+D already declared with dllexport attribute: "
	      "dllimport ignored", new_tree);
    }
  else if (DECL_DLLIMPORT_P (old) && !DECL_DLLIMPORT_P (new_tree))
    {
      /* Warn about overriding a symbol that has already been used, e.g.:
           extern int __attribute__ ((dllimport)) foo;
	   int* bar () {return &foo;}
	   int foo;
      */
      if (TREE_USED (old))
	{
	  warning (0, "%q+D redeclared without dllimport attribute "
		   "after being referenced with dll linkage", new_tree);
	  /* If we have used a variable's address with dllimport linkage,
	      keep the old DECL_DLLIMPORT_P flag: the ADDR_EXPR using the
	      decl may already have had TREE_CONSTANT computed.
	      We still remove the attribute so that assembler code refers
	      to '&foo rather than '_imp__foo'.  */
	  if (TREE_CODE (old) == VAR_DECL && TREE_ADDRESSABLE (old))
	    DECL_DLLIMPORT_P (new_tree) = 1;
	}

      /* Let an inline definition silently override the external reference,
	 but otherwise warn about attribute inconsistency.  */
      else if (TREE_CODE (new_tree) == VAR_DECL
	       || !DECL_DECLARED_INLINE_P (new_tree))
	warning (OPT_Wattributes, "%q+D redeclared without dllimport attribute: "
		  "previous dllimport ignored", new_tree);
    }
  else
    delete_dllimport_p = 0;

  a = merge_attributes (DECL_ATTRIBUTES (old), DECL_ATTRIBUTES (new_tree));

  if (delete_dllimport_p)
    a = remove_attribute ("dllimport", a);

  return a;
}

/* Handle a "dllimport" or "dllexport" attribute; arguments as in
   struct attribute_spec.handler.  */

tree
handle_dll_attribute (tree * pnode, tree name, tree args, int flags,
		      bool *no_add_attrs)
{
  tree node = *pnode;
  bool is_dllimport;

  /* These attributes may apply to structure and union types being created,
     but otherwise should pass to the declaration involved.  */
  if (!DECL_P (node))
    {
      if (flags & ((int) ATTR_FLAG_DECL_NEXT | (int) ATTR_FLAG_FUNCTION_NEXT
		   | (int) ATTR_FLAG_ARRAY_NEXT))
	{
	  *no_add_attrs = true;
	  return tree_cons (name, args, NULL_TREE);
	}
      if (TREE_CODE (node) == RECORD_TYPE
	  || TREE_CODE (node) == UNION_TYPE)
	{
	  node = TYPE_NAME (node);
	  if (!node)
	    return NULL_TREE;
	}
      else
	{
	  warning (OPT_Wattributes, "%qE attribute ignored",
		   name);
	  *no_add_attrs = true;
	  return NULL_TREE;
	}
    }

  if (TREE_CODE (node) != FUNCTION_DECL
      && TREE_CODE (node) != VAR_DECL
      && TREE_CODE (node) != TYPE_DECL)
    {
      *no_add_attrs = true;
      warning (OPT_Wattributes, "%qE attribute ignored",
	       name);
      return NULL_TREE;
    }

  if (TREE_CODE (node) == TYPE_DECL
      && TREE_CODE (TREE_TYPE (node)) != RECORD_TYPE
      && TREE_CODE (TREE_TYPE (node)) != UNION_TYPE)
    {
      *no_add_attrs = true;
      warning (OPT_Wattributes, "%qE attribute ignored",
	       name);
      return NULL_TREE;
    }

  is_dllimport = is_attribute_p ("dllimport", name);

  /* Report error on dllimport ambiguities seen now before they cause
     any damage.  */
  if (is_dllimport)
    {
      /* Honor any target-specific overrides. */
      if (!targetm.valid_dllimport_attribute_p (node))
	*no_add_attrs = true;

     else if (TREE_CODE (node) == FUNCTION_DECL
	        && DECL_DECLARED_INLINE_P (node))
	{
	  warning (OPT_Wattributes, "inline function %q+D declared as "
		  " dllimport: attribute ignored", node);
	  *no_add_attrs = true;
	}
      /* Like MS, treat definition of dllimported variables and
	 non-inlined functions on declaration as syntax errors. */
     else if (TREE_CODE (node) == FUNCTION_DECL && DECL_INITIAL (node))
	{
	  error ("function %q+D definition is marked dllimport", node);
	  *no_add_attrs = true;
	}

     else if (TREE_CODE (node) == VAR_DECL)
	{
	  if (DECL_INITIAL (node))
	    {
	      error ("variable %q+D definition is marked dllimport",
		     node);
	      *no_add_attrs = true;
	    }

	  /* `extern' needn't be specified with dllimport.
	     Specify `extern' now and hope for the best.  Sigh.  */
	  DECL_EXTERNAL (node) = 1;
	  /* Also, implicitly give dllimport'd variables declared within
	     a function global scope, unless declared static.  */
	  if (current_function_decl != NULL_TREE && !TREE_STATIC (node))
	    TREE_PUBLIC (node) = 1;
	}

      if (*no_add_attrs == false)
        DECL_DLLIMPORT_P (node) = 1;
    }
  else if (TREE_CODE (node) == FUNCTION_DECL
	   && DECL_DECLARED_INLINE_P (node)
	   && flag_keep_inline_dllexport)
    /* An exported function, even if inline, must be emitted.  */
    DECL_EXTERNAL (node) = 0;

  /*  Report error if symbol is not accessible at global scope.  */
  if (!TREE_PUBLIC (node)
      && (TREE_CODE (node) == VAR_DECL
	  || TREE_CODE (node) == FUNCTION_DECL))
    {
      error ("external linkage required for symbol %q+D because of "
	     "%qE attribute", node, name);
      *no_add_attrs = true;
    }

  /* A dllexport'd entity must have default visibility so that other
     program units (shared libraries or the main executable) can see
     it.  A dllimport'd entity must have default visibility so that
     the linker knows that undefined references within this program
     unit can be resolved by the dynamic linker.  */
  if (!*no_add_attrs)
    {
      if (DECL_VISIBILITY_SPECIFIED (node)
	  && DECL_VISIBILITY (node) != VISIBILITY_DEFAULT)
	error ("%qE implies default visibility, but %qD has already "
	       "been declared with a different visibility",
	       name, node);
      DECL_VISIBILITY (node) = VISIBILITY_DEFAULT;
      DECL_VISIBILITY_SPECIFIED (node) = 1;
    }

  return NULL_TREE;
}

#endif /* TARGET_DLLIMPORT_DECL_ATTRIBUTES  */

/* Set the type qualifiers for TYPE to TYPE_QUALS, which is a bitmask
   of the various TYPE_QUAL values.  */

static void
set_type_quals (tree type, int type_quals)
{
  TYPE_READONLY (type) = (type_quals & TYPE_QUAL_CONST) != 0;
  TYPE_VOLATILE (type) = (type_quals & TYPE_QUAL_VOLATILE) != 0;
  TYPE_RESTRICT (type) = (type_quals & TYPE_QUAL_RESTRICT) != 0;
  TYPE_ATOMIC (type) = (type_quals & TYPE_QUAL_ATOMIC) != 0;
  TYPE_ADDR_SPACE (type) = DECODE_QUAL_ADDR_SPACE (type_quals);
}

/* Returns true iff unqualified CAND and BASE are equivalent.  */

bool
check_base_type (const_tree cand, const_tree base)
{
  return (TYPE_NAME (cand) == TYPE_NAME (base)
	  /* Apparently this is needed for Objective-C.  */
	  && TYPE_CONTEXT (cand) == TYPE_CONTEXT (base)
	  /* Check alignment.  */
	  && TYPE_ALIGN (cand) == TYPE_ALIGN (base)
	  && attribute_list_equal (TYPE_ATTRIBUTES (cand),
				   TYPE_ATTRIBUTES (base)));
}

/* Returns true iff CAND is equivalent to BASE with TYPE_QUALS.  */

bool
check_qualified_type (const_tree cand, const_tree base, int type_quals)
{
  return (TYPE_QUALS (cand) == type_quals
	  && check_base_type (cand, base));
}

/* Returns true iff CAND is equivalent to BASE with ALIGN.  */

static bool
check_aligned_type (const_tree cand, const_tree base, unsigned int align)
{
  return (TYPE_QUALS (cand) == TYPE_QUALS (base)
	  && TYPE_NAME (cand) == TYPE_NAME (base)
	  /* Apparently this is needed for Objective-C.  */
	  && TYPE_CONTEXT (cand) == TYPE_CONTEXT (base)
	  /* Check alignment.  */
	  && TYPE_ALIGN (cand) == align
	  && attribute_list_equal (TYPE_ATTRIBUTES (cand),
				   TYPE_ATTRIBUTES (base)));
}

/* This function checks to see if TYPE matches the size one of the built-in 
   atomic types, and returns that core atomic type.  */

static tree
find_atomic_core_type (tree type)
{
  tree base_atomic_type;

  /* Only handle complete types.  */
  if (TYPE_SIZE (type) == NULL_TREE)
    return NULL_TREE;

  HOST_WIDE_INT type_size = tree_to_uhwi (TYPE_SIZE (type));
  switch (type_size)
    {
    case 8:
      base_atomic_type = atomicQI_type_node;
      break;

    case 16:
      base_atomic_type = atomicHI_type_node;
      break;

    case 32:
      base_atomic_type = atomicSI_type_node;
      break;

    case 64:
      base_atomic_type = atomicDI_type_node;
      break;

    case 128:
      base_atomic_type = atomicTI_type_node;
      break;

    default:
      base_atomic_type = NULL_TREE;
    }

  return base_atomic_type;
}

/* Return a version of the TYPE, qualified as indicated by the
   TYPE_QUALS, if one exists.  If no qualified version exists yet,
   return NULL_TREE.  */

tree
get_qualified_type (tree type, int type_quals)
{
  tree t;

  if (TYPE_QUALS (type) == type_quals)
    return type;

  /* Search the chain of variants to see if there is already one there just
     like the one we need to have.  If so, use that existing one.  We must
     preserve the TYPE_NAME, since there is code that depends on this.  */
  for (t = TYPE_MAIN_VARIANT (type); t; t = TYPE_NEXT_VARIANT (t))
    if (check_qualified_type (t, type, type_quals))
      return t;

  return NULL_TREE;
}

/* Like get_qualified_type, but creates the type if it does not
   exist.  This function never returns NULL_TREE.  */

tree
build_qualified_type (tree type, int type_quals)
{
  tree t;

  /* See if we already have the appropriate qualified variant.  */
  t = get_qualified_type (type, type_quals);

  /* If not, build it.  */
  if (!t)
    {
      t = build_variant_type_copy (type);
      set_type_quals (t, type_quals);

      if (((type_quals & TYPE_QUAL_ATOMIC) == TYPE_QUAL_ATOMIC))
	{
	  /* See if this object can map to a basic atomic type.  */
	  tree atomic_type = find_atomic_core_type (type);
	  if (atomic_type)
	    {
	      /* Ensure the alignment of this type is compatible with
		 the required alignment of the atomic type.  */
	      if (TYPE_ALIGN (atomic_type) > TYPE_ALIGN (t))
		TYPE_ALIGN (t) = TYPE_ALIGN (atomic_type);
	    }
	}

      if (TYPE_STRUCTURAL_EQUALITY_P (type))
	/* Propagate structural equality. */
	SET_TYPE_STRUCTURAL_EQUALITY (t);
      else if (TYPE_CANONICAL (type) != type)
	/* Build the underlying canonical type, since it is different
	   from TYPE. */
	{
	  tree c = build_qualified_type (TYPE_CANONICAL (type), type_quals);
	  TYPE_CANONICAL (t) = TYPE_CANONICAL (c);
	}
      else
	/* T is its own canonical type. */
	TYPE_CANONICAL (t) = t;

    }

  return t;
}

/* Create a variant of type T with alignment ALIGN.  */

tree
build_aligned_type (tree type, unsigned int align)
{
  tree t;

  if (TYPE_PACKED (type)
      || TYPE_ALIGN (type) == align)
    return type;

  for (t = TYPE_MAIN_VARIANT (type); t; t = TYPE_NEXT_VARIANT (t))
    if (check_aligned_type (t, type, align))
      return t;

  t = build_variant_type_copy (type);
  TYPE_ALIGN (t) = align;

  return t;
}

/* Create a new distinct copy of TYPE.  The new type is made its own
   MAIN_VARIANT. If TYPE requires structural equality checks, the
   resulting type requires structural equality checks; otherwise, its
   TYPE_CANONICAL points to itself. */

tree
build_distinct_type_copy (tree type)
{
  tree t = copy_node (type);

  TYPE_POINTER_TO (t) = 0;
  TYPE_REFERENCE_TO (t) = 0;

  /* Set the canonical type either to a new equivalence class, or
     propagate the need for structural equality checks. */
  if (TYPE_STRUCTURAL_EQUALITY_P (type))
    SET_TYPE_STRUCTURAL_EQUALITY (t);
  else
    TYPE_CANONICAL (t) = t;

  /* Make it its own variant.  */
  TYPE_MAIN_VARIANT (t) = t;
  TYPE_NEXT_VARIANT (t) = 0;

  /* We do not record methods in type copies nor variants
     so we do not need to keep them up to date when new method
     is inserted.  */
  if (RECORD_OR_UNION_TYPE_P (t))
    TYPE_METHODS (t) = NULL_TREE;

  /* Note that it is now possible for TYPE_MIN_VALUE to be a value
     whose TREE_TYPE is not t.  This can also happen in the Ada
     frontend when using subtypes.  */

  return t;
}

/* Create a new variant of TYPE, equivalent but distinct.  This is so
   the caller can modify it. TYPE_CANONICAL for the return type will
   be equivalent to TYPE_CANONICAL of TYPE, indicating that the types
   are considered equal by the language itself (or that both types
   require structural equality checks). */

tree
build_variant_type_copy (tree type)
{
  tree t, m = TYPE_MAIN_VARIANT (type);

  t = build_distinct_type_copy (type);

  /* Since we're building a variant, assume that it is a non-semantic
     variant. This also propagates TYPE_STRUCTURAL_EQUALITY_P. */
  TYPE_CANONICAL (t) = TYPE_CANONICAL (type);
  /* Type variants have no alias set defined.  */
  TYPE_ALIAS_SET (t) = -1;

  /* Add the new type to the chain of variants of TYPE.  */
  TYPE_NEXT_VARIANT (t) = TYPE_NEXT_VARIANT (m);
  TYPE_NEXT_VARIANT (m) = t;
  TYPE_MAIN_VARIANT (t) = m;

  return t;
}

/* Return true if the from tree in both tree maps are equal.  */

int
tree_map_base_eq (const void *va, const void *vb)
{
  const struct tree_map_base  *const a = (const struct tree_map_base *) va,
    *const b = (const struct tree_map_base *) vb;
  return (a->from == b->from);
}

/* Hash a from tree in a tree_base_map.  */

unsigned int
tree_map_base_hash (const void *item)
{
  return htab_hash_pointer (((const struct tree_map_base *)item)->from);
}

/* Return true if this tree map structure is marked for garbage collection
   purposes.  We simply return true if the from tree is marked, so that this
   structure goes away when the from tree goes away.  */

int
tree_map_base_marked_p (const void *p)
{
  return ggc_marked_p (((const struct tree_map_base *) p)->from);
}

/* Hash a from tree in a tree_map.  */

unsigned int
tree_map_hash (const void *item)
{
  return (((const struct tree_map *) item)->hash);
}

/* Hash a from tree in a tree_decl_map.  */

unsigned int
tree_decl_map_hash (const void *item)
{
  return DECL_UID (((const struct tree_decl_map *) item)->base.from);
}

/* Return the initialization priority for DECL.  */

priority_type
decl_init_priority_lookup (tree decl)
{
  symtab_node *snode = symtab_node::get (decl);

  if (!snode)
    return DEFAULT_INIT_PRIORITY;
  return
    snode->get_init_priority ();
}

/* Return the finalization priority for DECL.  */

priority_type
decl_fini_priority_lookup (tree decl)
{
  cgraph_node *node = cgraph_node::get (decl);

  if (!node)
    return DEFAULT_INIT_PRIORITY;
  return
    node->get_fini_priority ();
}

/* Set the initialization priority for DECL to PRIORITY.  */

void
decl_init_priority_insert (tree decl, priority_type priority)
{
  struct symtab_node *snode;

  if (priority == DEFAULT_INIT_PRIORITY)
    {
      snode = symtab_node::get (decl);
      if (!snode)
	return;
    }
  else if (TREE_CODE (decl) == VAR_DECL)
    snode = varpool_node::get_create (decl);
  else
    snode = cgraph_node::get_create (decl);
  snode->set_init_priority (priority);
}

/* Set the finalization priority for DECL to PRIORITY.  */

void
decl_fini_priority_insert (tree decl, priority_type priority)
{
  struct cgraph_node *node;

  if (priority == DEFAULT_INIT_PRIORITY)
    {
      node = cgraph_node::get (decl);
      if (!node)
	return;
    }
  else
    node = cgraph_node::get_create (decl);
  node->set_fini_priority (priority);
}

/* Print out the statistics for the DECL_DEBUG_EXPR hash table.  */

static void
print_debug_expr_statistics (void)
{
  fprintf (stderr, "DECL_DEBUG_EXPR  hash: size %ld, %ld elements, %f collisions\n",
	   (long) debug_expr_for_decl->size (),
	   (long) debug_expr_for_decl->elements (),
	   debug_expr_for_decl->collisions ());
}

/* Print out the statistics for the DECL_VALUE_EXPR hash table.  */

static void
print_value_expr_statistics (void)
{
  fprintf (stderr, "DECL_VALUE_EXPR  hash: size %ld, %ld elements, %f collisions\n",
	   (long) value_expr_for_decl->size (),
	   (long) value_expr_for_decl->elements (),
	   value_expr_for_decl->collisions ());
}

/* Lookup a debug expression for FROM, and return it if we find one.  */

tree
decl_debug_expr_lookup (tree from)
{
  struct tree_decl_map *h, in;
  in.base.from = from;

  h = debug_expr_for_decl->find_with_hash (&in, DECL_UID (from));
  if (h)
    return h->to;
  return NULL_TREE;
}

/* Insert a mapping FROM->TO in the debug expression hashtable.  */

void
decl_debug_expr_insert (tree from, tree to)
{
  struct tree_decl_map *h;

  h = ggc_alloc<tree_decl_map> ();
  h->base.from = from;
  h->to = to;
  *debug_expr_for_decl->find_slot_with_hash (h, DECL_UID (from), INSERT) = h;
}

/* Lookup a value expression for FROM, and return it if we find one.  */

tree
decl_value_expr_lookup (tree from)
{
  struct tree_decl_map *h, in;
  in.base.from = from;

  h = value_expr_for_decl->find_with_hash (&in, DECL_UID (from));
  if (h)
    return h->to;
  return NULL_TREE;
}

/* Insert a mapping FROM->TO in the value expression hashtable.  */

void
decl_value_expr_insert (tree from, tree to)
{
  struct tree_decl_map *h;

  h = ggc_alloc<tree_decl_map> ();
  h->base.from = from;
  h->to = to;
  *value_expr_for_decl->find_slot_with_hash (h, DECL_UID (from), INSERT) = h;
}

/* Lookup a vector of debug arguments for FROM, and return it if we
   find one.  */

vec<tree, va_gc> **
decl_debug_args_lookup (tree from)
{
  struct tree_vec_map *h, in;

  if (!DECL_HAS_DEBUG_ARGS_P (from))
    return NULL;
  gcc_checking_assert (debug_args_for_decl != NULL);
  in.base.from = from;
  h = debug_args_for_decl->find_with_hash (&in, DECL_UID (from));
  if (h)
    return &h->to;
  return NULL;
}

/* Insert a mapping FROM->empty vector of debug arguments in the value
   expression hashtable.  */

vec<tree, va_gc> **
decl_debug_args_insert (tree from)
{
  struct tree_vec_map *h;
  tree_vec_map **loc;

  if (DECL_HAS_DEBUG_ARGS_P (from))
    return decl_debug_args_lookup (from);
  if (debug_args_for_decl == NULL)
    debug_args_for_decl = hash_table<tree_vec_map_cache_hasher>::create_ggc (64);
  h = ggc_alloc<tree_vec_map> ();
  h->base.from = from;
  h->to = NULL;
  loc = debug_args_for_decl->find_slot_with_hash (h, DECL_UID (from), INSERT);
  *loc = h;
  DECL_HAS_DEBUG_ARGS_P (from) = 1;
  return &h->to;
}

/* Hashing of types so that we don't make duplicates.
   The entry point is `type_hash_canon'.  */

/* Compute a hash code for a list of types (chain of TREE_LIST nodes
   with types in the TREE_VALUE slots), by adding the hash codes
   of the individual types.  */

static void
type_hash_list (const_tree list, inchash::hash &hstate)
{
  const_tree tail;

  for (tail = list; tail; tail = TREE_CHAIN (tail))
    if (TREE_VALUE (tail) != error_mark_node)
      hstate.add_object (TYPE_HASH (TREE_VALUE (tail)));
}

/* These are the Hashtable callback functions.  */

/* Returns true iff the types are equivalent.  */

bool
type_cache_hasher::equal (type_hash *a, type_hash *b)
{
  /* First test the things that are the same for all types.  */
  if (a->hash != b->hash
      || TREE_CODE (a->type) != TREE_CODE (b->type)
      || TREE_TYPE (a->type) != TREE_TYPE (b->type)
      || !attribute_list_equal (TYPE_ATTRIBUTES (a->type),
				 TYPE_ATTRIBUTES (b->type))
      || (TREE_CODE (a->type) != COMPLEX_TYPE
          && TYPE_NAME (a->type) != TYPE_NAME (b->type)))
    return 0;

  /* Be careful about comparing arrays before and after the element type
     has been completed; don't compare TYPE_ALIGN unless both types are
     complete.  */
  if (COMPLETE_TYPE_P (a->type) && COMPLETE_TYPE_P (b->type)
      && (TYPE_ALIGN (a->type) != TYPE_ALIGN (b->type)
	  || TYPE_MODE (a->type) != TYPE_MODE (b->type)))
    return 0;

  switch (TREE_CODE (a->type))
    {
    case VOID_TYPE:
    case COMPLEX_TYPE:
    case POINTER_TYPE:
    case REFERENCE_TYPE:
    case NULLPTR_TYPE:
      return 1;

    case VECTOR_TYPE:
      return TYPE_VECTOR_SUBPARTS (a->type) == TYPE_VECTOR_SUBPARTS (b->type);

    case ENUMERAL_TYPE:
      if (TYPE_VALUES (a->type) != TYPE_VALUES (b->type)
	  && !(TYPE_VALUES (a->type)
	       && TREE_CODE (TYPE_VALUES (a->type)) == TREE_LIST
	       && TYPE_VALUES (b->type)
	       && TREE_CODE (TYPE_VALUES (b->type)) == TREE_LIST
	       && type_list_equal (TYPE_VALUES (a->type),
				   TYPE_VALUES (b->type))))
	return 0;

      /* ... fall through ... */

    case INTEGER_TYPE:
    case REAL_TYPE:
    case BOOLEAN_TYPE:
      if (TYPE_PRECISION (a->type) != TYPE_PRECISION (b->type))
	return false;
      return ((TYPE_MAX_VALUE (a->type) == TYPE_MAX_VALUE (b->type)
	       || tree_int_cst_equal (TYPE_MAX_VALUE (a->type),
				      TYPE_MAX_VALUE (b->type)))
	      && (TYPE_MIN_VALUE (a->type) == TYPE_MIN_VALUE (b->type)
		  || tree_int_cst_equal (TYPE_MIN_VALUE (a->type),
					 TYPE_MIN_VALUE (b->type))));

    case FIXED_POINT_TYPE:
      return TYPE_SATURATING (a->type) == TYPE_SATURATING (b->type);

    case OFFSET_TYPE:
      return TYPE_OFFSET_BASETYPE (a->type) == TYPE_OFFSET_BASETYPE (b->type);

    case METHOD_TYPE:
      if (TYPE_METHOD_BASETYPE (a->type) == TYPE_METHOD_BASETYPE (b->type)
	  && (TYPE_ARG_TYPES (a->type) == TYPE_ARG_TYPES (b->type)
	      || (TYPE_ARG_TYPES (a->type)
		  && TREE_CODE (TYPE_ARG_TYPES (a->type)) == TREE_LIST
		  && TYPE_ARG_TYPES (b->type)
		  && TREE_CODE (TYPE_ARG_TYPES (b->type)) == TREE_LIST
		  && type_list_equal (TYPE_ARG_TYPES (a->type),
				      TYPE_ARG_TYPES (b->type)))))
        break;
      return 0;
    case ARRAY_TYPE:
      return TYPE_DOMAIN (a->type) == TYPE_DOMAIN (b->type);

    case RECORD_TYPE:
    case UNION_TYPE:
    case QUAL_UNION_TYPE:
      return (TYPE_FIELDS (a->type) == TYPE_FIELDS (b->type)
	      || (TYPE_FIELDS (a->type)
		  && TREE_CODE (TYPE_FIELDS (a->type)) == TREE_LIST
		  && TYPE_FIELDS (b->type)
		  && TREE_CODE (TYPE_FIELDS (b->type)) == TREE_LIST
		  && type_list_equal (TYPE_FIELDS (a->type),
				      TYPE_FIELDS (b->type))));

    case FUNCTION_TYPE:
      if (TYPE_ARG_TYPES (a->type) == TYPE_ARG_TYPES (b->type)
	  || (TYPE_ARG_TYPES (a->type)
	      && TREE_CODE (TYPE_ARG_TYPES (a->type)) == TREE_LIST
	      && TYPE_ARG_TYPES (b->type)
	      && TREE_CODE (TYPE_ARG_TYPES (b->type)) == TREE_LIST
	      && type_list_equal (TYPE_ARG_TYPES (a->type),
				  TYPE_ARG_TYPES (b->type))))
	break;
      return 0;

    default:
      return 0;
    }

  if (lang_hooks.types.type_hash_eq != NULL)
    return lang_hooks.types.type_hash_eq (a->type, b->type);

  return 1;
}

/* Given TYPE, and HASHCODE its hash code, return the canonical
   object for an identical type if one already exists.
   Otherwise, return TYPE, and record it as the canonical object.

   To use this function, first create a type of the sort you want.
   Then compute its hash code from the fields of the type that
   make it different from other similar types.
   Then call this function and use the value.  */

tree
type_hash_canon (unsigned int hashcode, tree type)
{
  type_hash in;
  type_hash **loc;

  /* The hash table only contains main variants, so ensure that's what we're
     being passed.  */
  gcc_assert (TYPE_MAIN_VARIANT (type) == type);

  /* The TYPE_ALIGN field of a type is set by layout_type(), so we
     must call that routine before comparing TYPE_ALIGNs.  */
  layout_type (type);

  in.hash = hashcode;
  in.type = type;

  loc = type_hash_table->find_slot_with_hash (&in, hashcode, INSERT);
  if (*loc)
    {
      tree t1 = ((type_hash *) *loc)->type;
      gcc_assert (TYPE_MAIN_VARIANT (t1) == t1);
      free_node (type);
      return t1;
    }
  else
    {
      struct type_hash *h;

      h = ggc_alloc<type_hash> ();
      h->hash = hashcode;
      h->type = type;
      *loc = h;

      return type;
    }
}

static void
print_type_hash_statistics (void)
{
  fprintf (stderr, "Type hash: size %ld, %ld elements, %f collisions\n",
	   (long) type_hash_table->size (),
	   (long) type_hash_table->elements (),
	   type_hash_table->collisions ());
}

/* Compute a hash code for a list of attributes (chain of TREE_LIST nodes
   with names in the TREE_PURPOSE slots and args in the TREE_VALUE slots),
   by adding the hash codes of the individual attributes.  */

static void
attribute_hash_list (const_tree list, inchash::hash &hstate)
{
  const_tree tail;

  for (tail = list; tail; tail = TREE_CHAIN (tail))
    /* ??? Do we want to add in TREE_VALUE too? */
    hstate.add_object (IDENTIFIER_HASH_VALUE (get_attribute_name (tail)));
}

/* Given two lists of attributes, return true if list l2 is
   equivalent to l1.  */

int
attribute_list_equal (const_tree l1, const_tree l2)
{
  if (l1 == l2)
    return 1;

  return attribute_list_contained (l1, l2)
	 && attribute_list_contained (l2, l1);
}

/* Given two lists of attributes, return true if list L2 is
   completely contained within L1.  */
/* ??? This would be faster if attribute names were stored in a canonicalized
   form.  Otherwise, if L1 uses `foo' and L2 uses `__foo__', the long method
   must be used to show these elements are equivalent (which they are).  */
/* ??? It's not clear that attributes with arguments will always be handled
   correctly.  */

int
attribute_list_contained (const_tree l1, const_tree l2)
{
  const_tree t1, t2;

  /* First check the obvious, maybe the lists are identical.  */
  if (l1 == l2)
    return 1;

  /* Maybe the lists are similar.  */
  for (t1 = l1, t2 = l2;
       t1 != 0 && t2 != 0
        && get_attribute_name (t1) == get_attribute_name (t2)
        && TREE_VALUE (t1) == TREE_VALUE (t2);
       t1 = TREE_CHAIN (t1), t2 = TREE_CHAIN (t2))
    ;

  /* Maybe the lists are equal.  */
  if (t1 == 0 && t2 == 0)
    return 1;

  for (; t2 != 0; t2 = TREE_CHAIN (t2))
    {
      const_tree attr;
      /* This CONST_CAST is okay because lookup_attribute does not
	 modify its argument and the return value is assigned to a
	 const_tree.  */
      for (attr = lookup_ident_attribute (get_attribute_name (t2),
					  CONST_CAST_TREE (l1));
	   attr != NULL_TREE && !attribute_value_equal (t2, attr);
	   attr = lookup_ident_attribute (get_attribute_name (t2),
					  TREE_CHAIN (attr)))
	;

      if (attr == NULL_TREE)
	return 0;
    }

  return 1;
}

/* Given two lists of types
   (chains of TREE_LIST nodes with types in the TREE_VALUE slots)
   return 1 if the lists contain the same types in the same order.
   Also, the TREE_PURPOSEs must match.  */

int
type_list_equal (const_tree l1, const_tree l2)
{
  const_tree t1, t2;

  for (t1 = l1, t2 = l2; t1 && t2; t1 = TREE_CHAIN (t1), t2 = TREE_CHAIN (t2))
    if (TREE_VALUE (t1) != TREE_VALUE (t2)
	|| (TREE_PURPOSE (t1) != TREE_PURPOSE (t2)
	    && ! (1 == simple_cst_equal (TREE_PURPOSE (t1), TREE_PURPOSE (t2))
		  && (TREE_TYPE (TREE_PURPOSE (t1))
		      == TREE_TYPE (TREE_PURPOSE (t2))))))
      return 0;

  return t1 == t2;
}

/* Returns the number of arguments to the FUNCTION_TYPE or METHOD_TYPE
   given by TYPE.  If the argument list accepts variable arguments,
   then this function counts only the ordinary arguments.  */

int
type_num_arguments (const_tree type)
{
  int i = 0;
  tree t;

  for (t = TYPE_ARG_TYPES (type); t; t = TREE_CHAIN (t))
    /* If the function does not take a variable number of arguments,
       the last element in the list will have type `void'.  */
    if (VOID_TYPE_P (TREE_VALUE (t)))
      break;
    else
      ++i;

  return i;
}

/* Nonzero if integer constants T1 and T2
   represent the same constant value.  */

int
tree_int_cst_equal (const_tree t1, const_tree t2)
{
  if (t1 == t2)
    return 1;

  if (t1 == 0 || t2 == 0)
    return 0;

  if (TREE_CODE (t1) == INTEGER_CST
      && TREE_CODE (t2) == INTEGER_CST
      && wi::to_widest (t1) == wi::to_widest (t2))
    return 1;

  return 0;
}

/* Return true if T is an INTEGER_CST whose numerical value (extended
   according to TYPE_UNSIGNED) fits in a signed HOST_WIDE_INT.  */

bool
tree_fits_shwi_p (const_tree t)
{
  return (t != NULL_TREE
	  && TREE_CODE (t) == INTEGER_CST
	  && wi::fits_shwi_p (wi::to_widest (t)));
}

/* Return true if T is an INTEGER_CST whose numerical value (extended
   according to TYPE_UNSIGNED) fits in an unsigned HOST_WIDE_INT.  */

bool
tree_fits_uhwi_p (const_tree t)
{
  return (t != NULL_TREE
	  && TREE_CODE (t) == INTEGER_CST
	  && wi::fits_uhwi_p (wi::to_widest (t)));
}

/* T is an INTEGER_CST whose numerical value (extended according to
   TYPE_UNSIGNED) fits in a signed HOST_WIDE_INT.  Return that
   HOST_WIDE_INT.  */

HOST_WIDE_INT
tree_to_shwi (const_tree t)
{
  gcc_assert (tree_fits_shwi_p (t));
  return TREE_INT_CST_LOW (t);
}

/* T is an INTEGER_CST whose numerical value (extended according to
   TYPE_UNSIGNED) fits in an unsigned HOST_WIDE_INT.  Return that
   HOST_WIDE_INT.  */

unsigned HOST_WIDE_INT
tree_to_uhwi (const_tree t)
{
  gcc_assert (tree_fits_uhwi_p (t));
  return TREE_INT_CST_LOW (t);
}

/* Return the most significant (sign) bit of T.  */

int
tree_int_cst_sign_bit (const_tree t)
{
  unsigned bitno = TYPE_PRECISION (TREE_TYPE (t)) - 1;

  return wi::extract_uhwi (t, bitno, 1);
}

/* Return an indication of the sign of the integer constant T.
   The return value is -1 if T < 0, 0 if T == 0, and 1 if T > 0.
   Note that -1 will never be returned if T's type is unsigned.  */

int
tree_int_cst_sgn (const_tree t)
{
  if (wi::eq_p (t, 0))
    return 0;
  else if (TYPE_UNSIGNED (TREE_TYPE (t)))
    return 1;
  else if (wi::neg_p (t))
    return -1;
  else
    return 1;
}

/* Return the minimum number of bits needed to represent VALUE in a
   signed or unsigned type, UNSIGNEDP says which.  */

unsigned int
tree_int_cst_min_precision (tree value, signop sgn)
{
  /* If the value is negative, compute its negative minus 1.  The latter
     adjustment is because the absolute value of the largest negative value
     is one larger than the largest positive value.  This is equivalent to
     a bit-wise negation, so use that operation instead.  */

  if (tree_int_cst_sgn (value) < 0)
    value = fold_build1 (BIT_NOT_EXPR, TREE_TYPE (value), value);

  /* Return the number of bits needed, taking into account the fact
     that we need one more bit for a signed than unsigned type.
     If value is 0 or -1, the minimum precision is 1 no matter
     whether unsignedp is true or false.  */

  if (integer_zerop (value))
    return 1;
  else
    return tree_floor_log2 (value) + 1 + (sgn == SIGNED ? 1 : 0) ;
}

/* Return truthvalue of whether T1 is the same tree structure as T2.
   Return 1 if they are the same.
   Return 0 if they are understandably different.
   Return -1 if either contains tree structure not understood by
   this function.  */

int
simple_cst_equal (const_tree t1, const_tree t2)
{
  enum tree_code code1, code2;
  int cmp;
  int i;

  if (t1 == t2)
    return 1;
  if (t1 == 0 || t2 == 0)
    return 0;

  code1 = TREE_CODE (t1);
  code2 = TREE_CODE (t2);

  if (CONVERT_EXPR_CODE_P (code1) || code1 == NON_LVALUE_EXPR)
    {
      if (CONVERT_EXPR_CODE_P (code2)
	  || code2 == NON_LVALUE_EXPR)
	return simple_cst_equal (TREE_OPERAND (t1, 0), TREE_OPERAND (t2, 0));
      else
	return simple_cst_equal (TREE_OPERAND (t1, 0), t2);
    }

  else if (CONVERT_EXPR_CODE_P (code2)
	   || code2 == NON_LVALUE_EXPR)
    return simple_cst_equal (t1, TREE_OPERAND (t2, 0));

  if (code1 != code2)
    return 0;

  switch (code1)
    {
    case INTEGER_CST:
      return wi::to_widest (t1) == wi::to_widest (t2);

    case REAL_CST:
      return real_identical (&TREE_REAL_CST (t1), &TREE_REAL_CST (t2));

    case FIXED_CST:
      return FIXED_VALUES_IDENTICAL (TREE_FIXED_CST (t1), TREE_FIXED_CST (t2));

    case STRING_CST:
      return (TREE_STRING_LENGTH (t1) == TREE_STRING_LENGTH (t2)
	      && ! memcmp (TREE_STRING_POINTER (t1), TREE_STRING_POINTER (t2),
			 TREE_STRING_LENGTH (t1)));

    case CONSTRUCTOR:
      {
	unsigned HOST_WIDE_INT idx;
	vec<constructor_elt, va_gc> *v1 = CONSTRUCTOR_ELTS (t1);
	vec<constructor_elt, va_gc> *v2 = CONSTRUCTOR_ELTS (t2);

	if (vec_safe_length (v1) != vec_safe_length (v2))
	  return false;

        for (idx = 0; idx < vec_safe_length (v1); ++idx)
	  /* ??? Should we handle also fields here? */
	  if (!simple_cst_equal ((*v1)[idx].value, (*v2)[idx].value))
	    return false;
	return true;
      }

    case SAVE_EXPR:
      return simple_cst_equal (TREE_OPERAND (t1, 0), TREE_OPERAND (t2, 0));

    case CALL_EXPR:
      cmp = simple_cst_equal (CALL_EXPR_FN (t1), CALL_EXPR_FN (t2));
      if (cmp <= 0)
	return cmp;
      if (call_expr_nargs (t1) != call_expr_nargs (t2))
	return 0;
      {
	const_tree arg1, arg2;
	const_call_expr_arg_iterator iter1, iter2;
	for (arg1 = first_const_call_expr_arg (t1, &iter1),
	       arg2 = first_const_call_expr_arg (t2, &iter2);
	     arg1 && arg2;
	     arg1 = next_const_call_expr_arg (&iter1),
	       arg2 = next_const_call_expr_arg (&iter2))
	  {
	    cmp = simple_cst_equal (arg1, arg2);
	    if (cmp <= 0)
	      return cmp;
	  }
	return arg1 == arg2;
      }

    case TARGET_EXPR:
      /* Special case: if either target is an unallocated VAR_DECL,
	 it means that it's going to be unified with whatever the
	 TARGET_EXPR is really supposed to initialize, so treat it
	 as being equivalent to anything.  */
      if ((TREE_CODE (TREE_OPERAND (t1, 0)) == VAR_DECL
	   && DECL_NAME (TREE_OPERAND (t1, 0)) == NULL_TREE
	   && !DECL_RTL_SET_P (TREE_OPERAND (t1, 0)))
	  || (TREE_CODE (TREE_OPERAND (t2, 0)) == VAR_DECL
	      && DECL_NAME (TREE_OPERAND (t2, 0)) == NULL_TREE
	      && !DECL_RTL_SET_P (TREE_OPERAND (t2, 0))))
	cmp = 1;
      else
	cmp = simple_cst_equal (TREE_OPERAND (t1, 0), TREE_OPERAND (t2, 0));

      if (cmp <= 0)
	return cmp;

      return simple_cst_equal (TREE_OPERAND (t1, 1), TREE_OPERAND (t2, 1));

    case WITH_CLEANUP_EXPR:
      cmp = simple_cst_equal (TREE_OPERAND (t1, 0), TREE_OPERAND (t2, 0));
      if (cmp <= 0)
	return cmp;

      return simple_cst_equal (TREE_OPERAND (t1, 1), TREE_OPERAND (t1, 1));

    case COMPONENT_REF:
      if (TREE_OPERAND (t1, 1) == TREE_OPERAND (t2, 1))
	return simple_cst_equal (TREE_OPERAND (t1, 0), TREE_OPERAND (t2, 0));

      return 0;

    case VAR_DECL:
    case PARM_DECL:
    case CONST_DECL:
    case FUNCTION_DECL:
      return 0;

    default:
      break;
    }

  /* This general rule works for most tree codes.  All exceptions should be
     handled above.  If this is a language-specific tree code, we can't
     trust what might be in the operand, so say we don't know
     the situation.  */
  if ((int) code1 >= (int) LAST_AND_UNUSED_TREE_CODE)
    return -1;

  switch (TREE_CODE_CLASS (code1))
    {
    case tcc_unary:
    case tcc_binary:
    case tcc_comparison:
    case tcc_expression:
    case tcc_reference:
    case tcc_statement:
      cmp = 1;
      for (i = 0; i < TREE_CODE_LENGTH (code1); i++)
	{
	  cmp = simple_cst_equal (TREE_OPERAND (t1, i), TREE_OPERAND (t2, i));
	  if (cmp <= 0)
	    return cmp;
	}

      return cmp;

    default:
      return -1;
    }
}

/* Compare the value of T, an INTEGER_CST, with U, an unsigned integer value.
   Return -1, 0, or 1 if the value of T is less than, equal to, or greater
   than U, respectively.  */

int
compare_tree_int (const_tree t, unsigned HOST_WIDE_INT u)
{
  if (tree_int_cst_sgn (t) < 0)
    return -1;
  else if (!tree_fits_uhwi_p (t))
    return 1;
  else if (TREE_INT_CST_LOW (t) == u)
    return 0;
  else if (TREE_INT_CST_LOW (t) < u)
    return -1;
  else
    return 1;
}

/* Return true if SIZE represents a constant size that is in bounds of
   what the middle-end and the backend accepts (covering not more than
   half of the address-space).  */

bool
valid_constant_size_p (const_tree size)
{
  if (! tree_fits_uhwi_p (size)
      || TREE_OVERFLOW (size)
      || tree_int_cst_sign_bit (size) != 0)
    return false;
  return true;
}

/* Return the precision of the type, or for a complex or vector type the
   precision of the type of its elements.  */

unsigned int
element_precision (const_tree type)
{
  if (!TYPE_P (type))
    type = TREE_TYPE (type);
  enum tree_code code = TREE_CODE (type);
  if (code == COMPLEX_TYPE || code == VECTOR_TYPE)
    type = TREE_TYPE (type);

  return TYPE_PRECISION (type);
}

/* Return true if CODE represents an associative tree code.  Otherwise
   return false.  */
bool
associative_tree_code (enum tree_code code)
{
  switch (code)
    {
    case BIT_IOR_EXPR:
    case BIT_AND_EXPR:
    case BIT_XOR_EXPR:
    case PLUS_EXPR:
    case MULT_EXPR:
    case MIN_EXPR:
    case MAX_EXPR:
      return true;

    default:
      break;
    }
  return false;
}

/* Return true if CODE represents a commutative tree code.  Otherwise
   return false.  */
bool
commutative_tree_code (enum tree_code code)
{
  switch (code)
    {
    case PLUS_EXPR:
    case MULT_EXPR:
    case MULT_HIGHPART_EXPR:
    case MIN_EXPR:
    case MAX_EXPR:
    case BIT_IOR_EXPR:
    case BIT_XOR_EXPR:
    case BIT_AND_EXPR:
    case NE_EXPR:
    case EQ_EXPR:
    case UNORDERED_EXPR:
    case ORDERED_EXPR:
    case UNEQ_EXPR:
    case LTGT_EXPR:
    case TRUTH_AND_EXPR:
    case TRUTH_XOR_EXPR:
    case TRUTH_OR_EXPR:
    case WIDEN_MULT_EXPR:
    case VEC_WIDEN_MULT_HI_EXPR:
    case VEC_WIDEN_MULT_LO_EXPR:
    case VEC_WIDEN_MULT_EVEN_EXPR:
    case VEC_WIDEN_MULT_ODD_EXPR:
      return true;

    default:
      break;
    }
  return false;
}

/* Return true if CODE represents a ternary tree code for which the
   first two operands are commutative.  Otherwise return false.  */
bool
commutative_ternary_tree_code (enum tree_code code)
{
  switch (code)
    {
    case WIDEN_MULT_PLUS_EXPR:
    case WIDEN_MULT_MINUS_EXPR:
    case DOT_PROD_EXPR:
    case FMA_EXPR:
      return true;

    default:
      break;
    }
  return false;
}

/* Returns true if CODE can overflow.  */

bool
operation_can_overflow (enum tree_code code)
{
  switch (code)
    {
    case PLUS_EXPR:
    case MINUS_EXPR:
    case MULT_EXPR:
    case LSHIFT_EXPR:
      /* Can overflow in various ways.  */
      return true;
    case TRUNC_DIV_EXPR:
    case EXACT_DIV_EXPR:
    case FLOOR_DIV_EXPR:
    case CEIL_DIV_EXPR:
      /* For INT_MIN / -1.  */
      return true;
    case NEGATE_EXPR:
    case ABS_EXPR:
      /* For -INT_MIN.  */
      return true;
    default:
      /* These operators cannot overflow.  */
      return false;
    }
}

/* Returns true if CODE operating on operands of type TYPE doesn't overflow, or
   ftrapv doesn't generate trapping insns for CODE.  */

bool
operation_no_trapping_overflow (tree type, enum tree_code code)
{
  gcc_checking_assert (ANY_INTEGRAL_TYPE_P (type));

  /* We don't generate instructions that trap on overflow for complex or vector
     types.  */
  if (!INTEGRAL_TYPE_P (type))
    return true;

  if (!TYPE_OVERFLOW_TRAPS (type))
    return true;

  switch (code)
    {
    case PLUS_EXPR:
    case MINUS_EXPR:
    case MULT_EXPR:
    case NEGATE_EXPR:
    case ABS_EXPR:
      /* These operators can overflow, and -ftrapv generates trapping code for
	 these.  */
      return false;
    case TRUNC_DIV_EXPR:
    case EXACT_DIV_EXPR:
    case FLOOR_DIV_EXPR:
    case CEIL_DIV_EXPR:
    case LSHIFT_EXPR:
      /* These operators can overflow, but -ftrapv does not generate trapping
	 code for these.  */
      return true;
    default:
      /* These operators cannot overflow.  */
      return true;
    }
}

namespace inchash
{

/* Generate a hash value for an expression.  This can be used iteratively
   by passing a previous result as the HSTATE argument.

   This function is intended to produce the same hash for expressions which
   would compare equal using operand_equal_p.  */
void
add_expr (const_tree t, inchash::hash &hstate)
{
  int i;
  enum tree_code code;
  enum tree_code_class tclass;

  if (t == NULL_TREE)
    {
      hstate.merge_hash (0);
      return;
    }

  code = TREE_CODE (t);

  switch (code)
    {
    /* Alas, constants aren't shared, so we can't rely on pointer
       identity.  */
    case VOID_CST:
      hstate.merge_hash (0);
      return;
    case INTEGER_CST:
      for (i = 0; i < TREE_INT_CST_NUNITS (t); i++)
	hstate.add_wide_int (TREE_INT_CST_ELT (t, i));
      return;
    case REAL_CST:
      {
	unsigned int val2 = real_hash (TREE_REAL_CST_PTR (t));
	hstate.merge_hash (val2);
	return;
      }
    case FIXED_CST:
      {
	unsigned int val2 = fixed_hash (TREE_FIXED_CST_PTR (t));
	hstate.merge_hash (val2);
	return;
      }
    case STRING_CST:
      hstate.add ((const void *) TREE_STRING_POINTER (t), TREE_STRING_LENGTH (t));
      return;
    case COMPLEX_CST:
      inchash::add_expr (TREE_REALPART (t), hstate);
      inchash::add_expr (TREE_IMAGPART (t), hstate);
      return;
    case VECTOR_CST:
      {
	unsigned i;
	for (i = 0; i < VECTOR_CST_NELTS (t); ++i)
	  inchash::add_expr (VECTOR_CST_ELT (t, i), hstate);
	return;
      }
    case SSA_NAME:
      /* We can just compare by pointer.  */
      hstate.add_wide_int (SSA_NAME_VERSION (t));
      return;
    case PLACEHOLDER_EXPR:
      /* The node itself doesn't matter.  */
      return;
    case TREE_LIST:
      /* A list of expressions, for a CALL_EXPR or as the elements of a
	 VECTOR_CST.  */
      for (; t; t = TREE_CHAIN (t))
	inchash::add_expr (TREE_VALUE (t), hstate);
      return;
    case CONSTRUCTOR:
      {
	unsigned HOST_WIDE_INT idx;
	tree field, value;
	FOR_EACH_CONSTRUCTOR_ELT (CONSTRUCTOR_ELTS (t), idx, field, value)
	  {
	    inchash::add_expr (field, hstate);
	    inchash::add_expr (value, hstate);
	  }
	return;
      }
    case FUNCTION_DECL:
      /* When referring to a built-in FUNCTION_DECL, use the __builtin__ form.
	 Otherwise nodes that compare equal according to operand_equal_p might
	 get different hash codes.  However, don't do this for machine specific
	 or front end builtins, since the function code is overloaded in those
	 cases.  */
      if (DECL_BUILT_IN_CLASS (t) == BUILT_IN_NORMAL
	  && builtin_decl_explicit_p (DECL_FUNCTION_CODE (t)))
	{
	  t = builtin_decl_explicit (DECL_FUNCTION_CODE (t));
	  code = TREE_CODE (t);
	}
      /* FALL THROUGH */
    default:
      tclass = TREE_CODE_CLASS (code);

      if (tclass == tcc_declaration)
	{
	  /* DECL's have a unique ID */
	  hstate.add_wide_int (DECL_UID (t));
	}
      else
	{
	  gcc_assert (IS_EXPR_CODE_CLASS (tclass));

	  hstate.add_object (code);

	  /* Don't hash the type, that can lead to having nodes which
	     compare equal according to operand_equal_p, but which
	     have different hash codes.  */
	  if (CONVERT_EXPR_CODE_P (code)
	      || code == NON_LVALUE_EXPR)
	    {
	      /* Make sure to include signness in the hash computation.  */
	      hstate.add_int (TYPE_UNSIGNED (TREE_TYPE (t)));
	      inchash::add_expr (TREE_OPERAND (t, 0), hstate);
	    }

	  else if (commutative_tree_code (code))
	    {
	      /* It's a commutative expression.  We want to hash it the same
		 however it appears.  We do this by first hashing both operands
		 and then rehashing based on the order of their independent
		 hashes.  */
	      inchash::hash one, two;
	      inchash::add_expr (TREE_OPERAND (t, 0), one);
	      inchash::add_expr (TREE_OPERAND (t, 1), two);
	      hstate.add_commutative (one, two);
	    }
	  else
	    for (i = TREE_OPERAND_LENGTH (t) - 1; i >= 0; --i)
	      inchash::add_expr (TREE_OPERAND (t, i), hstate);
	}
      return;
    }
}

}

/* Constructors for pointer, array and function types.
   (RECORD_TYPE, UNION_TYPE and ENUMERAL_TYPE nodes are
   constructed by language-dependent code, not here.)  */

/* Construct, lay out and return the type of pointers to TO_TYPE with
   mode MODE.  If CAN_ALIAS_ALL is TRUE, indicate this type can
   reference all of memory. If such a type has already been
   constructed, reuse it.  */

tree
build_pointer_type_for_mode (tree to_type, machine_mode mode,
			     bool can_alias_all)
{
  tree t;
  bool could_alias = can_alias_all;

  if (to_type == error_mark_node)
    return error_mark_node;

  /* If the pointed-to type has the may_alias attribute set, force
     a TYPE_REF_CAN_ALIAS_ALL pointer to be generated.  */
  if (lookup_attribute ("may_alias", TYPE_ATTRIBUTES (to_type)))
    can_alias_all = true;

  /* In some cases, languages will have things that aren't a POINTER_TYPE
     (such as a RECORD_TYPE for fat pointers in Ada) as TYPE_POINTER_TO.
     In that case, return that type without regard to the rest of our
     operands.

     ??? This is a kludge, but consistent with the way this function has
     always operated and there doesn't seem to be a good way to avoid this
     at the moment.  */
  if (TYPE_POINTER_TO (to_type) != 0
      && TREE_CODE (TYPE_POINTER_TO (to_type)) != POINTER_TYPE)
    return TYPE_POINTER_TO (to_type);

  /* First, if we already have a type for pointers to TO_TYPE and it's
     the proper mode, use it.  */
  for (t = TYPE_POINTER_TO (to_type); t; t = TYPE_NEXT_PTR_TO (t))
    if (TYPE_MODE (t) == mode && TYPE_REF_CAN_ALIAS_ALL (t) == can_alias_all)
      return t;

  t = make_node (POINTER_TYPE);

  TREE_TYPE (t) = to_type;
  SET_TYPE_MODE (t, mode);
  TYPE_REF_CAN_ALIAS_ALL (t) = can_alias_all;
  TYPE_NEXT_PTR_TO (t) = TYPE_POINTER_TO (to_type);
  TYPE_POINTER_TO (to_type) = t;

  /* During LTO we do not set TYPE_CANONICAL of pointers and references.  */
  if (TYPE_STRUCTURAL_EQUALITY_P (to_type) || in_lto_p)
    SET_TYPE_STRUCTURAL_EQUALITY (t);
  else if (TYPE_CANONICAL (to_type) != to_type || could_alias)
    TYPE_CANONICAL (t)
      = build_pointer_type_for_mode (TYPE_CANONICAL (to_type),
				     mode, false);

  /* Lay out the type.  This function has many callers that are concerned
     with expression-construction, and this simplifies them all.  */
  layout_type (t);

  return t;
}

/* By default build pointers in ptr_mode.  */

tree
build_pointer_type (tree to_type)
{
  addr_space_t as = to_type == error_mark_node? ADDR_SPACE_GENERIC
					      : TYPE_ADDR_SPACE (to_type);
  machine_mode pointer_mode = targetm.addr_space.pointer_mode (as);
  return build_pointer_type_for_mode (to_type, pointer_mode, false);
}

/* Same as build_pointer_type_for_mode, but for REFERENCE_TYPE.  */

tree
build_reference_type_for_mode (tree to_type, machine_mode mode,
			       bool can_alias_all)
{
  tree t;
  bool could_alias = can_alias_all;

  if (to_type == error_mark_node)
    return error_mark_node;

  /* If the pointed-to type has the may_alias attribute set, force
     a TYPE_REF_CAN_ALIAS_ALL pointer to be generated.  */
  if (lookup_attribute ("may_alias", TYPE_ATTRIBUTES (to_type)))
    can_alias_all = true;

  /* In some cases, languages will have things that aren't a REFERENCE_TYPE
     (such as a RECORD_TYPE for fat pointers in Ada) as TYPE_REFERENCE_TO.
     In that case, return that type without regard to the rest of our
     operands.

     ??? This is a kludge, but consistent with the way this function has
     always operated and there doesn't seem to be a good way to avoid this
     at the moment.  */
  if (TYPE_REFERENCE_TO (to_type) != 0
      && TREE_CODE (TYPE_REFERENCE_TO (to_type)) != REFERENCE_TYPE)
    return TYPE_REFERENCE_TO (to_type);

  /* First, if we already have a type for pointers to TO_TYPE and it's
     the proper mode, use it.  */
  for (t = TYPE_REFERENCE_TO (to_type); t; t = TYPE_NEXT_REF_TO (t))
    if (TYPE_MODE (t) == mode && TYPE_REF_CAN_ALIAS_ALL (t) == can_alias_all)
      return t;

  t = make_node (REFERENCE_TYPE);

  TREE_TYPE (t) = to_type;
  SET_TYPE_MODE (t, mode);
  TYPE_REF_CAN_ALIAS_ALL (t) = can_alias_all;
  TYPE_NEXT_REF_TO (t) = TYPE_REFERENCE_TO (to_type);
  TYPE_REFERENCE_TO (to_type) = t;

  /* During LTO we do not set TYPE_CANONICAL of pointers and references.  */
  if (TYPE_STRUCTURAL_EQUALITY_P (to_type) || in_lto_p)
    SET_TYPE_STRUCTURAL_EQUALITY (t);
  else if (TYPE_CANONICAL (to_type) != to_type || could_alias)
    TYPE_CANONICAL (t)
      = build_reference_type_for_mode (TYPE_CANONICAL (to_type),
				       mode, false);

  layout_type (t);

  return t;
}


/* Build the node for the type of references-to-TO_TYPE by default
   in ptr_mode.  */

tree
build_reference_type (tree to_type)
{
  addr_space_t as = to_type == error_mark_node? ADDR_SPACE_GENERIC
					      : TYPE_ADDR_SPACE (to_type);
  machine_mode pointer_mode = targetm.addr_space.pointer_mode (as);
  return build_reference_type_for_mode (to_type, pointer_mode, false);
}

#define MAX_INT_CACHED_PREC \
  (HOST_BITS_PER_WIDE_INT > 64 ? HOST_BITS_PER_WIDE_INT : 64)
static GTY(()) tree nonstandard_integer_type_cache[2 * MAX_INT_CACHED_PREC + 2];

/* Builds a signed or unsigned integer type of precision PRECISION.
   Used for C bitfields whose precision does not match that of
   built-in target types.  */
tree
build_nonstandard_integer_type (unsigned HOST_WIDE_INT precision,
				int unsignedp)
{
  tree itype, ret;

  if (unsignedp)
    unsignedp = MAX_INT_CACHED_PREC + 1;
    
  if (precision <= MAX_INT_CACHED_PREC)
    {
      itype = nonstandard_integer_type_cache[precision + unsignedp];
      if (itype)
	return itype;
    }

  itype = make_node (INTEGER_TYPE);
  TYPE_PRECISION (itype) = precision;

  if (unsignedp)
    fixup_unsigned_type (itype);
  else
    fixup_signed_type (itype);

  ret = itype;
  if (tree_fits_uhwi_p (TYPE_MAX_VALUE (itype)))
    ret = type_hash_canon (tree_to_uhwi (TYPE_MAX_VALUE (itype)), itype);
  if (precision <= MAX_INT_CACHED_PREC)
    nonstandard_integer_type_cache[precision + unsignedp] = ret;

  return ret;
}

#define MAX_BOOL_CACHED_PREC \
  (HOST_BITS_PER_WIDE_INT > 64 ? HOST_BITS_PER_WIDE_INT : 64)
static GTY(()) tree nonstandard_boolean_type_cache[MAX_BOOL_CACHED_PREC + 1];

/* Builds a boolean type of precision PRECISION.
   Used for boolean vectors to choose proper vector element size.  */
tree
build_nonstandard_boolean_type (unsigned HOST_WIDE_INT precision)
{
  tree type;

  if (precision <= MAX_BOOL_CACHED_PREC)
    {
      type = nonstandard_boolean_type_cache[precision];
      if (type)
	return type;
    }

  type = make_node (BOOLEAN_TYPE);
  TYPE_PRECISION (type) = precision;
  fixup_signed_type (type);

  if (precision <= MAX_INT_CACHED_PREC)
    nonstandard_boolean_type_cache[precision] = type;

  return type;
}

/* Create a range of some discrete type TYPE (an INTEGER_TYPE, ENUMERAL_TYPE
   or BOOLEAN_TYPE) with low bound LOWVAL and high bound HIGHVAL.  If SHARED
   is true, reuse such a type that has already been constructed.  */

static tree
build_range_type_1 (tree type, tree lowval, tree highval, bool shared)
{
  tree itype = make_node (INTEGER_TYPE);
  inchash::hash hstate;

  TREE_TYPE (itype) = type;

  TYPE_MIN_VALUE (itype) = fold_convert (type, lowval);
  TYPE_MAX_VALUE (itype) = highval ? fold_convert (type, highval) : NULL;

  TYPE_PRECISION (itype) = TYPE_PRECISION (type);
  SET_TYPE_MODE (itype, TYPE_MODE (type));
  TYPE_SIZE (itype) = TYPE_SIZE (type);
  TYPE_SIZE_UNIT (itype) = TYPE_SIZE_UNIT (type);
  TYPE_ALIGN (itype) = TYPE_ALIGN (type);
  TYPE_USER_ALIGN (itype) = TYPE_USER_ALIGN (type);

  if (!shared)
    return itype;

  if ((TYPE_MIN_VALUE (itype)
       && TREE_CODE (TYPE_MIN_VALUE (itype)) != INTEGER_CST)
      || (TYPE_MAX_VALUE (itype)
	  && TREE_CODE (TYPE_MAX_VALUE (itype)) != INTEGER_CST))
    {
      /* Since we cannot reliably merge this type, we need to compare it using
	 structural equality checks.  */
      SET_TYPE_STRUCTURAL_EQUALITY (itype);
      return itype;
    }

  inchash::add_expr (TYPE_MIN_VALUE (itype), hstate);
  inchash::add_expr (TYPE_MAX_VALUE (itype), hstate);
  hstate.merge_hash (TYPE_HASH (type));
  itype = type_hash_canon (hstate.end (), itype);

  return itype;
}

/* Wrapper around build_range_type_1 with SHARED set to true.  */

tree
build_range_type (tree type, tree lowval, tree highval)
{
  return build_range_type_1 (type, lowval, highval, true);
}

/* Wrapper around build_range_type_1 with SHARED set to false.  */

tree
build_nonshared_range_type (tree type, tree lowval, tree highval)
{
  return build_range_type_1 (type, lowval, highval, false);
}

/* Create a type of integers to be the TYPE_DOMAIN of an ARRAY_TYPE.
   MAXVAL should be the maximum value in the domain
   (one less than the length of the array).

   The maximum value that MAXVAL can have is INT_MAX for a HOST_WIDE_INT.
   We don't enforce this limit, that is up to caller (e.g. language front end).
   The limit exists because the result is a signed type and we don't handle
   sizes that use more than one HOST_WIDE_INT.  */

tree
build_index_type (tree maxval)
{
  return build_range_type (sizetype, size_zero_node, maxval);
}

/* Return true if the debug information for TYPE, a subtype, should be emitted
   as a subrange type.  If so, set LOWVAL to the low bound and HIGHVAL to the
   high bound, respectively.  Sometimes doing so unnecessarily obfuscates the
   debug info and doesn't reflect the source code.  */

bool
subrange_type_for_debug_p (const_tree type, tree *lowval, tree *highval)
{
  tree base_type = TREE_TYPE (type), low, high;

  /* Subrange types have a base type which is an integral type.  */
  if (!INTEGRAL_TYPE_P (base_type))
    return false;

  /* Get the real bounds of the subtype.  */
  if (lang_hooks.types.get_subrange_bounds)
    lang_hooks.types.get_subrange_bounds (type, &low, &high);
  else
    {
      low = TYPE_MIN_VALUE (type);
      high = TYPE_MAX_VALUE (type);
    }

  /* If the type and its base type have the same representation and the same
     name, then the type is not a subrange but a copy of the base type.  */
  if ((TREE_CODE (base_type) == INTEGER_TYPE
       || TREE_CODE (base_type) == BOOLEAN_TYPE)
      && int_size_in_bytes (type) == int_size_in_bytes (base_type)
      && tree_int_cst_equal (low, TYPE_MIN_VALUE (base_type))
      && tree_int_cst_equal (high, TYPE_MAX_VALUE (base_type))
      && TYPE_IDENTIFIER (type) == TYPE_IDENTIFIER (base_type))
    return false;

  if (lowval)
    *lowval = low;
  if (highval)
    *highval = high;
  return true;
}

/* Construct, lay out and return the type of arrays of elements with ELT_TYPE
   and number of elements specified by the range of values of INDEX_TYPE.
   If SHARED is true, reuse such a type that has already been constructed.  */

static tree
build_array_type_1 (tree elt_type, tree index_type, bool shared)
{
  tree t;

  if (TREE_CODE (elt_type) == FUNCTION_TYPE)
    {
      error ("arrays of functions are not meaningful");
      elt_type = integer_type_node;
    }

  t = make_node (ARRAY_TYPE);
  TREE_TYPE (t) = elt_type;
  TYPE_DOMAIN (t) = index_type;
  TYPE_ADDR_SPACE (t) = TYPE_ADDR_SPACE (elt_type);
  layout_type (t);

  /* If the element type is incomplete at this point we get marked for
     structural equality.  Do not record these types in the canonical
     type hashtable.  */
  if (TYPE_STRUCTURAL_EQUALITY_P (t))
    return t;

  if (shared)
    {
      inchash::hash hstate;
      hstate.add_object (TYPE_HASH (elt_type));
      if (index_type)
	hstate.add_object (TYPE_HASH (index_type));
      t = type_hash_canon (hstate.end (), t);
    }

  if (TYPE_CANONICAL (t) == t)
    {
      if (TYPE_STRUCTURAL_EQUALITY_P (elt_type)
	  || (index_type && TYPE_STRUCTURAL_EQUALITY_P (index_type))
	  || in_lto_p)
	SET_TYPE_STRUCTURAL_EQUALITY (t);
      else if (TYPE_CANONICAL (elt_type) != elt_type
	       || (index_type && TYPE_CANONICAL (index_type) != index_type))
	TYPE_CANONICAL (t)
	  = build_array_type_1 (TYPE_CANONICAL (elt_type),
				index_type
				? TYPE_CANONICAL (index_type) : NULL_TREE,
				shared);
    }

  return t;
}

/* Wrapper around build_array_type_1 with SHARED set to true.  */

tree
build_array_type (tree elt_type, tree index_type)
{
  return build_array_type_1 (elt_type, index_type, true);
}

/* Wrapper around build_array_type_1 with SHARED set to false.  */

tree
build_nonshared_array_type (tree elt_type, tree index_type)
{
  return build_array_type_1 (elt_type, index_type, false);
}

/* Return a representation of ELT_TYPE[NELTS], using indices of type
   sizetype.  */

tree
build_array_type_nelts (tree elt_type, unsigned HOST_WIDE_INT nelts)
{
  return build_array_type (elt_type, build_index_type (size_int (nelts - 1)));
}

/* Recursively examines the array elements of TYPE, until a non-array
   element type is found.  */

tree
strip_array_types (tree type)
{
  while (TREE_CODE (type) == ARRAY_TYPE)
    type = TREE_TYPE (type);

  return type;
}

/* Computes the canonical argument types from the argument type list
   ARGTYPES.

   Upon return, *ANY_STRUCTURAL_P will be true iff either it was true
   on entry to this function, or if any of the ARGTYPES are
   structural.

   Upon return, *ANY_NONCANONICAL_P will be true iff either it was
   true on entry to this function, or if any of the ARGTYPES are
   non-canonical.

   Returns a canonical argument list, which may be ARGTYPES when the
   canonical argument list is unneeded (i.e., *ANY_STRUCTURAL_P is
   true) or would not differ from ARGTYPES.  */

static tree
maybe_canonicalize_argtypes (tree argtypes,
			     bool *any_structural_p,
			     bool *any_noncanonical_p)
{
  tree arg;
  bool any_noncanonical_argtypes_p = false;

  for (arg = argtypes; arg && !(*any_structural_p); arg = TREE_CHAIN (arg))
    {
      if (!TREE_VALUE (arg) || TREE_VALUE (arg) == error_mark_node)
	/* Fail gracefully by stating that the type is structural.  */
	*any_structural_p = true;
      else if (TYPE_STRUCTURAL_EQUALITY_P (TREE_VALUE (arg)))
	*any_structural_p = true;
      else if (TYPE_CANONICAL (TREE_VALUE (arg)) != TREE_VALUE (arg)
	       || TREE_PURPOSE (arg))
	/* If the argument has a default argument, we consider it
	   non-canonical even though the type itself is canonical.
	   That way, different variants of function and method types
	   with default arguments will all point to the variant with
	   no defaults as their canonical type.  */
        any_noncanonical_argtypes_p = true;
    }

  if (*any_structural_p)
    return argtypes;

  if (any_noncanonical_argtypes_p)
    {
      /* Build the canonical list of argument types.  */
      tree canon_argtypes = NULL_TREE;
      bool is_void = false;

      for (arg = argtypes; arg; arg = TREE_CHAIN (arg))
        {
          if (arg == void_list_node)
            is_void = true;
          else
            canon_argtypes = tree_cons (NULL_TREE,
                                        TYPE_CANONICAL (TREE_VALUE (arg)),
                                        canon_argtypes);
        }

      canon_argtypes = nreverse (canon_argtypes);
      if (is_void)
        canon_argtypes = chainon (canon_argtypes, void_list_node);

      /* There is a non-canonical type.  */
      *any_noncanonical_p = true;
      return canon_argtypes;
    }

  /* The canonical argument types are the same as ARGTYPES.  */
  return argtypes;
}

/* Construct, lay out and return
   the type of functions returning type VALUE_TYPE
   given arguments of types ARG_TYPES.
   ARG_TYPES is a chain of TREE_LIST nodes whose TREE_VALUEs
   are data type nodes for the arguments of the function.
   If such a type has already been constructed, reuse it.  */

tree
build_function_type (tree value_type, tree arg_types)
{
  tree t;
  inchash::hash hstate;
  bool any_structural_p, any_noncanonical_p;
  tree canon_argtypes;

  if (TREE_CODE (value_type) == FUNCTION_TYPE)
    {
      error ("function return type cannot be function");
      value_type = integer_type_node;
    }

  /* Make a node of the sort we want.  */
  t = make_node (FUNCTION_TYPE);
  TREE_TYPE (t) = value_type;
  TYPE_ARG_TYPES (t) = arg_types;

  /* If we already have such a type, use the old one.  */
  hstate.add_object (TYPE_HASH (value_type));
  type_hash_list (arg_types, hstate);
  t = type_hash_canon (hstate.end (), t);

  /* Set up the canonical type. */
  any_structural_p   = TYPE_STRUCTURAL_EQUALITY_P (value_type);
  any_noncanonical_p = TYPE_CANONICAL (value_type) != value_type;
  canon_argtypes = maybe_canonicalize_argtypes (arg_types,
						&any_structural_p,
						&any_noncanonical_p);
  if (any_structural_p)
    SET_TYPE_STRUCTURAL_EQUALITY (t);
  else if (any_noncanonical_p)
    TYPE_CANONICAL (t) = build_function_type (TYPE_CANONICAL (value_type),
					      canon_argtypes);

  if (!COMPLETE_TYPE_P (t))
    layout_type (t);
  return t;
}

/* Build a function type.  The RETURN_TYPE is the type returned by the
   function.  If VAARGS is set, no void_type_node is appended to the
   list.  ARGP must be always be terminated be a NULL_TREE.  */

static tree
build_function_type_list_1 (bool vaargs, tree return_type, va_list argp)
{
  tree t, args, last;

  t = va_arg (argp, tree);
  for (args = NULL_TREE; t != NULL_TREE; t = va_arg (argp, tree))
    args = tree_cons (NULL_TREE, t, args);

  if (vaargs)
    {
      last = args;
      if (args != NULL_TREE)
	args = nreverse (args);
      gcc_assert (last != void_list_node);
    }
  else if (args == NULL_TREE)
    args = void_list_node;
  else
    {
      last = args;
      args = nreverse (args);
      TREE_CHAIN (last) = void_list_node;
    }
  args = build_function_type (return_type, args);

  return args;
}

/* Build a function type.  The RETURN_TYPE is the type returned by the
   function.  If additional arguments are provided, they are
   additional argument types.  The list of argument types must always
   be terminated by NULL_TREE.  */

tree
build_function_type_list (tree return_type, ...)
{
  tree args;
  va_list p;

  va_start (p, return_type);
  args = build_function_type_list_1 (false, return_type, p);
  va_end (p);
  return args;
}

/* Build a variable argument function type.  The RETURN_TYPE is the
   type returned by the function.  If additional arguments are provided,
   they are additional argument types.  The list of argument types must
   always be terminated by NULL_TREE.  */

tree
build_varargs_function_type_list (tree return_type, ...)
{
  tree args;
  va_list p;

  va_start (p, return_type);
  args = build_function_type_list_1 (true, return_type, p);
  va_end (p);

  return args;
}

/* Build a function type.  RETURN_TYPE is the type returned by the
   function; VAARGS indicates whether the function takes varargs.  The
   function takes N named arguments, the types of which are provided in
   ARG_TYPES.  */

static tree
build_function_type_array_1 (bool vaargs, tree return_type, int n,
			     tree *arg_types)
{
  int i;
  tree t = vaargs ? NULL_TREE : void_list_node;

  for (i = n - 1; i >= 0; i--)
    t = tree_cons (NULL_TREE, arg_types[i], t);

  return build_function_type (return_type, t);
}

/* Build a function type.  RETURN_TYPE is the type returned by the
   function.  The function takes N named arguments, the types of which
   are provided in ARG_TYPES.  */

tree
build_function_type_array (tree return_type, int n, tree *arg_types)
{
  return build_function_type_array_1 (false, return_type, n, arg_types);
}

/* Build a variable argument function type.  RETURN_TYPE is the type
   returned by the function.  The function takes N named arguments, the
   types of which are provided in ARG_TYPES.  */

tree
build_varargs_function_type_array (tree return_type, int n, tree *arg_types)
{
  return build_function_type_array_1 (true, return_type, n, arg_types);
}

/* Build a METHOD_TYPE for a member of BASETYPE.  The RETTYPE (a TYPE)
   and ARGTYPES (a TREE_LIST) are the return type and arguments types
   for the method.  An implicit additional parameter (of type
   pointer-to-BASETYPE) is added to the ARGTYPES.  */

tree
build_method_type_directly (tree basetype,
			    tree rettype,
			    tree argtypes)
{
  tree t;
  tree ptype;
  inchash::hash hstate;
  bool any_structural_p, any_noncanonical_p;
  tree canon_argtypes;

  /* Make a node of the sort we want.  */
  t = make_node (METHOD_TYPE);

  TYPE_METHOD_BASETYPE (t) = TYPE_MAIN_VARIANT (basetype);
  TREE_TYPE (t) = rettype;
  ptype = build_pointer_type (basetype);

  /* The actual arglist for this function includes a "hidden" argument
     which is "this".  Put it into the list of argument types.  */
  argtypes = tree_cons (NULL_TREE, ptype, argtypes);
  TYPE_ARG_TYPES (t) = argtypes;

  /* If we already have such a type, use the old one.  */
  hstate.add_object (TYPE_HASH (basetype));
  hstate.add_object (TYPE_HASH (rettype));
  type_hash_list (argtypes, hstate);
  t = type_hash_canon (hstate.end (), t);

  /* Set up the canonical type. */
  any_structural_p
    = (TYPE_STRUCTURAL_EQUALITY_P (basetype)
       || TYPE_STRUCTURAL_EQUALITY_P (rettype));
  any_noncanonical_p
    = (TYPE_CANONICAL (basetype) != basetype
       || TYPE_CANONICAL (rettype) != rettype);
  canon_argtypes = maybe_canonicalize_argtypes (TREE_CHAIN (argtypes),
						&any_structural_p,
						&any_noncanonical_p);
  if (any_structural_p)
    SET_TYPE_STRUCTURAL_EQUALITY (t);
  else if (any_noncanonical_p)
    TYPE_CANONICAL (t)
      = build_method_type_directly (TYPE_CANONICAL (basetype),
				    TYPE_CANONICAL (rettype),
				    canon_argtypes);
  if (!COMPLETE_TYPE_P (t))
    layout_type (t);

  return t;
}

/* Construct, lay out and return the type of methods belonging to class
   BASETYPE and whose arguments and values are described by TYPE.
   If that type exists already, reuse it.
   TYPE must be a FUNCTION_TYPE node.  */

tree
build_method_type (tree basetype, tree type)
{
  gcc_assert (TREE_CODE (type) == FUNCTION_TYPE);

  return build_method_type_directly (basetype,
				     TREE_TYPE (type),
				     TYPE_ARG_TYPES (type));
}

/* Construct, lay out and return the type of offsets to a value
   of type TYPE, within an object of type BASETYPE.
   If a suitable offset type exists already, reuse it.  */

tree
build_offset_type (tree basetype, tree type)
{
  tree t;
  inchash::hash hstate;

  /* Make a node of the sort we want.  */
  t = make_node (OFFSET_TYPE);

  TYPE_OFFSET_BASETYPE (t) = TYPE_MAIN_VARIANT (basetype);
  TREE_TYPE (t) = type;

  /* If we already have such a type, use the old one.  */
  hstate.add_object (TYPE_HASH (basetype));
  hstate.add_object (TYPE_HASH (type));
  t = type_hash_canon (hstate.end (), t);

  if (!COMPLETE_TYPE_P (t))
    layout_type (t);

  if (TYPE_CANONICAL (t) == t)
    {
      if (TYPE_STRUCTURAL_EQUALITY_P (basetype)
	  || TYPE_STRUCTURAL_EQUALITY_P (type))
	SET_TYPE_STRUCTURAL_EQUALITY (t);
      else if (TYPE_CANONICAL (TYPE_MAIN_VARIANT (basetype)) != basetype
	       || TYPE_CANONICAL (type) != type)
	TYPE_CANONICAL (t)
	  = build_offset_type (TYPE_CANONICAL (TYPE_MAIN_VARIANT (basetype)),
			       TYPE_CANONICAL (type));
    }

  return t;
}

/* Create a complex type whose components are COMPONENT_TYPE.  */

tree
build_complex_type (tree component_type)
{
  tree t;
  inchash::hash hstate;

  gcc_assert (INTEGRAL_TYPE_P (component_type)
	      || SCALAR_FLOAT_TYPE_P (component_type)
	      || FIXED_POINT_TYPE_P (component_type));

  /* Make a node of the sort we want.  */
  t = make_node (COMPLEX_TYPE);

  TREE_TYPE (t) = TYPE_MAIN_VARIANT (component_type);

  /* If we already have such a type, use the old one.  */
  hstate.add_object (TYPE_HASH (component_type));
  t = type_hash_canon (hstate.end (), t);

  if (!COMPLETE_TYPE_P (t))
    layout_type (t);

  if (TYPE_CANONICAL (t) == t)
    {
      if (TYPE_STRUCTURAL_EQUALITY_P (component_type))
	SET_TYPE_STRUCTURAL_EQUALITY (t);
      else if (TYPE_CANONICAL (component_type) != component_type)
	TYPE_CANONICAL (t)
	  = build_complex_type (TYPE_CANONICAL (component_type));
    }

  /* We need to create a name, since complex is a fundamental type.  */
  if (! TYPE_NAME (t))
    {
      const char *name;
      if (component_type == char_type_node)
	name = "complex char";
      else if (component_type == signed_char_type_node)
	name = "complex signed char";
      else if (component_type == unsigned_char_type_node)
	name = "complex unsigned char";
      else if (component_type == short_integer_type_node)
	name = "complex short int";
      else if (component_type == short_unsigned_type_node)
	name = "complex short unsigned int";
      else if (component_type == integer_type_node)
	name = "complex int";
      else if (component_type == unsigned_type_node)
	name = "complex unsigned int";
      else if (component_type == long_integer_type_node)
	name = "complex long int";
      else if (component_type == long_unsigned_type_node)
	name = "complex long unsigned int";
      else if (component_type == long_long_integer_type_node)
	name = "complex long long int";
      else if (component_type == long_long_unsigned_type_node)
	name = "complex long long unsigned int";
      else
	name = 0;

      if (name != 0)
	TYPE_NAME (t) = build_decl (UNKNOWN_LOCATION, TYPE_DECL,
	    			    get_identifier (name), t);
    }

  return build_qualified_type (t, TYPE_QUALS (component_type));
}

/* If TYPE is a real or complex floating-point type and the target
   does not directly support arithmetic on TYPE then return the wider
   type to be used for arithmetic on TYPE.  Otherwise, return
   NULL_TREE.  */

tree
excess_precision_type (tree type)
{
  if (flag_excess_precision != EXCESS_PRECISION_FAST)
    {
      int flt_eval_method = TARGET_FLT_EVAL_METHOD;
      switch (TREE_CODE (type))
	{
	case REAL_TYPE:
	  switch (flt_eval_method)
	    {
	    case 1:
	      if (TYPE_MODE (type) == TYPE_MODE (float_type_node))
		return double_type_node;
	      break;
	    case 2:
	      if (TYPE_MODE (type) == TYPE_MODE (float_type_node)
		  || TYPE_MODE (type) == TYPE_MODE (double_type_node))
		return long_double_type_node;
	      break;
	    default:
	      gcc_unreachable ();
	    }
	  break;
	case COMPLEX_TYPE:
	  if (TREE_CODE (TREE_TYPE (type)) != REAL_TYPE)
	    return NULL_TREE;
	  switch (flt_eval_method)
	    {
	    case 1:
	      if (TYPE_MODE (TREE_TYPE (type)) == TYPE_MODE (float_type_node))
		return complex_double_type_node;
	      break;
	    case 2:
	      if (TYPE_MODE (TREE_TYPE (type)) == TYPE_MODE (float_type_node)
		  || (TYPE_MODE (TREE_TYPE (type))
		      == TYPE_MODE (double_type_node)))
		return complex_long_double_type_node;
	      break;
	    default:
	      gcc_unreachable ();
	    }
	  break;
	default:
	  break;
	}
    }
  return NULL_TREE;
}

/* Return OP, stripped of any conversions to wider types as much as is safe.
   Converting the value back to OP's type makes a value equivalent to OP.

   If FOR_TYPE is nonzero, we return a value which, if converted to
   type FOR_TYPE, would be equivalent to converting OP to type FOR_TYPE.

   OP must have integer, real or enumeral type.  Pointers are not allowed!

   There are some cases where the obvious value we could return
   would regenerate to OP if converted to OP's type,
   but would not extend like OP to wider types.
   If FOR_TYPE indicates such extension is contemplated, we eschew such values.
   For example, if OP is (unsigned short)(signed char)-1,
   we avoid returning (signed char)-1 if FOR_TYPE is int,
   even though extending that to an unsigned short would regenerate OP,
   since the result of extending (signed char)-1 to (int)
   is different from (int) OP.  */

tree
get_unwidened (tree op, tree for_type)
{
  /* Set UNS initially if converting OP to FOR_TYPE is a zero-extension.  */
  tree type = TREE_TYPE (op);
  unsigned final_prec
    = TYPE_PRECISION (for_type != 0 ? for_type : type);
  int uns
    = (for_type != 0 && for_type != type
       && final_prec > TYPE_PRECISION (type)
       && TYPE_UNSIGNED (type));
  tree win = op;

  while (CONVERT_EXPR_P (op))
    {
      int bitschange;

      /* TYPE_PRECISION on vector types has different meaning
	 (TYPE_VECTOR_SUBPARTS) and casts from vectors are view conversions,
	 so avoid them here.  */
      if (TREE_CODE (TREE_TYPE (TREE_OPERAND (op, 0))) == VECTOR_TYPE)
	break;

      bitschange = TYPE_PRECISION (TREE_TYPE (op))
		   - TYPE_PRECISION (TREE_TYPE (TREE_OPERAND (op, 0)));

      /* Truncations are many-one so cannot be removed.
	 Unless we are later going to truncate down even farther.  */
      if (bitschange < 0
	  && final_prec > TYPE_PRECISION (TREE_TYPE (op)))
	break;

      /* See what's inside this conversion.  If we decide to strip it,
	 we will set WIN.  */
      op = TREE_OPERAND (op, 0);

      /* If we have not stripped any zero-extensions (uns is 0),
	 we can strip any kind of extension.
	 If we have previously stripped a zero-extension,
	 only zero-extensions can safely be stripped.
	 Any extension can be stripped if the bits it would produce
	 are all going to be discarded later by truncating to FOR_TYPE.  */

      if (bitschange > 0)
	{
	  if (! uns || final_prec <= TYPE_PRECISION (TREE_TYPE (op)))
	    win = op;
	  /* TYPE_UNSIGNED says whether this is a zero-extension.
	     Let's avoid computing it if it does not affect WIN
	     and if UNS will not be needed again.  */
	  if ((uns
	       || CONVERT_EXPR_P (op))
	      && TYPE_UNSIGNED (TREE_TYPE (op)))
	    {
	      uns = 1;
	      win = op;
	    }
	}
    }

  /* If we finally reach a constant see if it fits in for_type and
     in that case convert it.  */
  if (for_type
      && TREE_CODE (win) == INTEGER_CST
      && TREE_TYPE (win) != for_type
      && int_fits_type_p (win, for_type))
    win = fold_convert (for_type, win);

  return win;
}

/* Return OP or a simpler expression for a narrower value
   which can be sign-extended or zero-extended to give back OP.
   Store in *UNSIGNEDP_PTR either 1 if the value should be zero-extended
   or 0 if the value should be sign-extended.  */

tree
get_narrower (tree op, int *unsignedp_ptr)
{
  int uns = 0;
  int first = 1;
  tree win = op;
  bool integral_p = INTEGRAL_TYPE_P (TREE_TYPE (op));

  while (TREE_CODE (op) == NOP_EXPR)
    {
      int bitschange
	= (TYPE_PRECISION (TREE_TYPE (op))
	   - TYPE_PRECISION (TREE_TYPE (TREE_OPERAND (op, 0))));

      /* Truncations are many-one so cannot be removed.  */
      if (bitschange < 0)
	break;

      /* See what's inside this conversion.  If we decide to strip it,
	 we will set WIN.  */

      if (bitschange > 0)
	{
	  op = TREE_OPERAND (op, 0);
	  /* An extension: the outermost one can be stripped,
	     but remember whether it is zero or sign extension.  */
	  if (first)
	    uns = TYPE_UNSIGNED (TREE_TYPE (op));
	  /* Otherwise, if a sign extension has been stripped,
	     only sign extensions can now be stripped;
	     if a zero extension has been stripped, only zero-extensions.  */
	  else if (uns != TYPE_UNSIGNED (TREE_TYPE (op)))
	    break;
	  first = 0;
	}
      else /* bitschange == 0 */
	{
	  /* A change in nominal type can always be stripped, but we must
	     preserve the unsignedness.  */
	  if (first)
	    uns = TYPE_UNSIGNED (TREE_TYPE (op));
	  first = 0;
	  op = TREE_OPERAND (op, 0);
	  /* Keep trying to narrow, but don't assign op to win if it
	     would turn an integral type into something else.  */
	  if (INTEGRAL_TYPE_P (TREE_TYPE (op)) != integral_p)
	    continue;
	}

      win = op;
    }

  if (TREE_CODE (op) == COMPONENT_REF
      /* Since type_for_size always gives an integer type.  */
      && TREE_CODE (TREE_TYPE (op)) != REAL_TYPE
      && TREE_CODE (TREE_TYPE (op)) != FIXED_POINT_TYPE
      /* Ensure field is laid out already.  */
      && DECL_SIZE (TREE_OPERAND (op, 1)) != 0
      && tree_fits_uhwi_p (DECL_SIZE (TREE_OPERAND (op, 1))))
    {
      unsigned HOST_WIDE_INT innerprec
	= tree_to_uhwi (DECL_SIZE (TREE_OPERAND (op, 1)));
      int unsignedp = (DECL_UNSIGNED (TREE_OPERAND (op, 1))
		       || TYPE_UNSIGNED (TREE_TYPE (TREE_OPERAND (op, 1))));
      tree type = lang_hooks.types.type_for_size (innerprec, unsignedp);

      /* We can get this structure field in a narrower type that fits it,
	 but the resulting extension to its nominal type (a fullword type)
	 must satisfy the same conditions as for other extensions.

	 Do this only for fields that are aligned (not bit-fields),
	 because when bit-field insns will be used there is no
	 advantage in doing this.  */

      if (innerprec < TYPE_PRECISION (TREE_TYPE (op))
	  && ! DECL_BIT_FIELD (TREE_OPERAND (op, 1))
	  && (first || uns == DECL_UNSIGNED (TREE_OPERAND (op, 1)))
	  && type != 0)
	{
	  if (first)
	    uns = DECL_UNSIGNED (TREE_OPERAND (op, 1));
	  win = fold_convert (type, op);
	}
    }

  *unsignedp_ptr = uns;
  return win;
}

/* Returns true if integer constant C has a value that is permissible
   for type TYPE (an INTEGER_TYPE).  */

bool
int_fits_type_p (const_tree c, const_tree type)
{
  tree type_low_bound, type_high_bound;
  bool ok_for_low_bound, ok_for_high_bound;
  signop sgn_c = TYPE_SIGN (TREE_TYPE (c));

retry:
  type_low_bound = TYPE_MIN_VALUE (type);
  type_high_bound = TYPE_MAX_VALUE (type);

  /* If at least one bound of the type is a constant integer, we can check
     ourselves and maybe make a decision. If no such decision is possible, but
     this type is a subtype, try checking against that.  Otherwise, use
     fits_to_tree_p, which checks against the precision.

     Compute the status for each possibly constant bound, and return if we see
     one does not match. Use ok_for_xxx_bound for this purpose, assigning -1
     for "unknown if constant fits", 0 for "constant known *not* to fit" and 1
     for "constant known to fit".  */

  /* Check if c >= type_low_bound.  */
  if (type_low_bound && TREE_CODE (type_low_bound) == INTEGER_CST)
    {
      if (tree_int_cst_lt (c, type_low_bound))
	return false;
      ok_for_low_bound = true;
    }
  else
    ok_for_low_bound = false;

  /* Check if c <= type_high_bound.  */
  if (type_high_bound && TREE_CODE (type_high_bound) == INTEGER_CST)
    {
      if (tree_int_cst_lt (type_high_bound, c))
	return false;
      ok_for_high_bound = true;
    }
  else
    ok_for_high_bound = false;

  /* If the constant fits both bounds, the result is known.  */
  if (ok_for_low_bound && ok_for_high_bound)
    return true;

  /* Perform some generic filtering which may allow making a decision
     even if the bounds are not constant.  First, negative integers
     never fit in unsigned types, */
  if (TYPE_UNSIGNED (type) && sgn_c == SIGNED && wi::neg_p (c))
    return false;

  /* Second, narrower types always fit in wider ones.  */
  if (TYPE_PRECISION (type) > TYPE_PRECISION (TREE_TYPE (c)))
    return true;

  /* Third, unsigned integers with top bit set never fit signed types.  */
  if (!TYPE_UNSIGNED (type) && sgn_c == UNSIGNED)
    {
      int prec = GET_MODE_PRECISION (TYPE_MODE (TREE_TYPE (c))) - 1;
      if (prec < TYPE_PRECISION (TREE_TYPE (c)))
	{
	  /* When a tree_cst is converted to a wide-int, the precision
	     is taken from the type.  However, if the precision of the
	     mode underneath the type is smaller than that, it is
	     possible that the value will not fit.  The test below
	     fails if any bit is set between the sign bit of the
	     underlying mode and the top bit of the type.  */
	  if (wi::ne_p (wi::zext (c, prec - 1), c))
	    return false;
	}
      else if (wi::neg_p (c))
	return false;
    }

  /* If we haven't been able to decide at this point, there nothing more we
     can check ourselves here.  Look at the base type if we have one and it
     has the same precision.  */
  if (TREE_CODE (type) == INTEGER_TYPE
      && TREE_TYPE (type) != 0
      && TYPE_PRECISION (type) == TYPE_PRECISION (TREE_TYPE (type)))
    {
      type = TREE_TYPE (type);
      goto retry;
    }

  /* Or to fits_to_tree_p, if nothing else.  */
  return wi::fits_to_tree_p (c, type);
}

/* Stores bounds of an integer TYPE in MIN and MAX.  If TYPE has non-constant
   bounds or is a POINTER_TYPE, the maximum and/or minimum values that can be
   represented (assuming two's-complement arithmetic) within the bit
   precision of the type are returned instead.  */

void
get_type_static_bounds (const_tree type, mpz_t min, mpz_t max)
{
  if (!POINTER_TYPE_P (type) && TYPE_MIN_VALUE (type)
      && TREE_CODE (TYPE_MIN_VALUE (type)) == INTEGER_CST)
    wi::to_mpz (TYPE_MIN_VALUE (type), min, TYPE_SIGN (type));
  else
    {
      if (TYPE_UNSIGNED (type))
	mpz_set_ui (min, 0);
      else
	{
	  wide_int mn = wi::min_value (TYPE_PRECISION (type), SIGNED);
	  wi::to_mpz (mn, min, SIGNED);
	}
    }

  if (!POINTER_TYPE_P (type) && TYPE_MAX_VALUE (type)
      && TREE_CODE (TYPE_MAX_VALUE (type)) == INTEGER_CST)
    wi::to_mpz (TYPE_MAX_VALUE (type), max, TYPE_SIGN (type));
  else
    {
      wide_int mn = wi::max_value (TYPE_PRECISION (type), TYPE_SIGN (type));
      wi::to_mpz (mn, max, TYPE_SIGN (type));
    }
}

/* Return true if VAR is an automatic variable defined in function FN.  */

bool
auto_var_in_fn_p (const_tree var, const_tree fn)
{
  return (DECL_P (var) && DECL_CONTEXT (var) == fn
	  && ((((TREE_CODE (var) == VAR_DECL && ! DECL_EXTERNAL (var))
		|| TREE_CODE (var) == PARM_DECL)
	       && ! TREE_STATIC (var))
	      || TREE_CODE (var) == LABEL_DECL
	      || TREE_CODE (var) == RESULT_DECL));
}

/* Subprogram of following function.  Called by walk_tree.

   Return *TP if it is an automatic variable or parameter of the
   function passed in as DATA.  */

static tree
find_var_from_fn (tree *tp, int *walk_subtrees, void *data)
{
  tree fn = (tree) data;

  if (TYPE_P (*tp))
    *walk_subtrees = 0;

  else if (DECL_P (*tp)
	   && auto_var_in_fn_p (*tp, fn))
    return *tp;

  return NULL_TREE;
}

/* Returns true if T is, contains, or refers to a type with variable
   size.  For METHOD_TYPEs and FUNCTION_TYPEs we exclude the
   arguments, but not the return type.  If FN is nonzero, only return
   true if a modifier of the type or position of FN is a variable or
   parameter inside FN.

   This concept is more general than that of C99 'variably modified types':
   in C99, a struct type is never variably modified because a VLA may not
   appear as a structure member.  However, in GNU C code like:

     struct S { int i[f()]; };

   is valid, and other languages may define similar constructs.  */

bool
variably_modified_type_p (tree type, tree fn)
{
  tree t;

/* Test if T is either variable (if FN is zero) or an expression containing
   a variable in FN.  If TYPE isn't gimplified, return true also if
   gimplify_one_sizepos would gimplify the expression into a local
   variable.  */
#define RETURN_TRUE_IF_VAR(T)						\
  do { tree _t = (T);							\
    if (_t != NULL_TREE							\
	&& _t != error_mark_node					\
	&& TREE_CODE (_t) != INTEGER_CST				\
	&& TREE_CODE (_t) != PLACEHOLDER_EXPR				\
	&& (!fn								\
	    || (!TYPE_SIZES_GIMPLIFIED (type)				\
		&& !is_gimple_sizepos (_t))				\
	    || walk_tree (&_t, find_var_from_fn, fn, NULL)))		\
      return true;  } while (0)

  if (type == error_mark_node)
    return false;

  /* If TYPE itself has variable size, it is variably modified.  */
  RETURN_TRUE_IF_VAR (TYPE_SIZE (type));
  RETURN_TRUE_IF_VAR (TYPE_SIZE_UNIT (type));

  switch (TREE_CODE (type))
    {
    case POINTER_TYPE:
    case REFERENCE_TYPE:
    case VECTOR_TYPE:
      if (variably_modified_type_p (TREE_TYPE (type), fn))
	return true;
      break;

    case FUNCTION_TYPE:
    case METHOD_TYPE:
      /* If TYPE is a function type, it is variably modified if the
	 return type is variably modified.  */
      if (variably_modified_type_p (TREE_TYPE (type), fn))
	  return true;
      break;

    case INTEGER_TYPE:
    case REAL_TYPE:
    case FIXED_POINT_TYPE:
    case ENUMERAL_TYPE:
    case BOOLEAN_TYPE:
      /* Scalar types are variably modified if their end points
	 aren't constant.  */
      RETURN_TRUE_IF_VAR (TYPE_MIN_VALUE (type));
      RETURN_TRUE_IF_VAR (TYPE_MAX_VALUE (type));
      break;

    case RECORD_TYPE:
    case UNION_TYPE:
    case QUAL_UNION_TYPE:
      /* We can't see if any of the fields are variably-modified by the
	 definition we normally use, since that would produce infinite
	 recursion via pointers.  */
      /* This is variably modified if some field's type is.  */
      for (t = TYPE_FIELDS (type); t; t = DECL_CHAIN (t))
	if (TREE_CODE (t) == FIELD_DECL)
	  {
	    RETURN_TRUE_IF_VAR (DECL_FIELD_OFFSET (t));
	    RETURN_TRUE_IF_VAR (DECL_SIZE (t));
	    RETURN_TRUE_IF_VAR (DECL_SIZE_UNIT (t));

	    if (TREE_CODE (type) == QUAL_UNION_TYPE)
	      RETURN_TRUE_IF_VAR (DECL_QUALIFIER (t));
	  }
      break;

    case ARRAY_TYPE:
      /* Do not call ourselves to avoid infinite recursion.  This is
	 variably modified if the element type is.  */
      RETURN_TRUE_IF_VAR (TYPE_SIZE (TREE_TYPE (type)));
      RETURN_TRUE_IF_VAR (TYPE_SIZE_UNIT (TREE_TYPE (type)));
      break;

    default:
      break;
    }

  /* The current language may have other cases to check, but in general,
     all other types are not variably modified.  */
  return lang_hooks.tree_inlining.var_mod_type_p (type, fn);

#undef RETURN_TRUE_IF_VAR
}

/* Given a DECL or TYPE, return the scope in which it was declared, or
   NULL_TREE if there is no containing scope.  */

tree
get_containing_scope (const_tree t)
{
  return (TYPE_P (t) ? TYPE_CONTEXT (t) : DECL_CONTEXT (t));
}

/* Return the innermost context enclosing DECL that is
   a FUNCTION_DECL, or zero if none.  */

tree
decl_function_context (const_tree decl)
{
  tree context;

  if (TREE_CODE (decl) == ERROR_MARK)
    return 0;

  /* C++ virtual functions use DECL_CONTEXT for the class of the vtable
     where we look up the function at runtime.  Such functions always take
     a first argument of type 'pointer to real context'.

     C++ should really be fixed to use DECL_CONTEXT for the real context,
     and use something else for the "virtual context".  */
  else if (TREE_CODE (decl) == FUNCTION_DECL && DECL_VINDEX (decl))
    context
      = TYPE_MAIN_VARIANT
	(TREE_TYPE (TREE_VALUE (TYPE_ARG_TYPES (TREE_TYPE (decl)))));
  else
    context = DECL_CONTEXT (decl);

  while (context && TREE_CODE (context) != FUNCTION_DECL)
    {
      if (TREE_CODE (context) == BLOCK)
	context = BLOCK_SUPERCONTEXT (context);
      else
	context = get_containing_scope (context);
    }

  return context;
}

/* Return the innermost context enclosing DECL that is
   a RECORD_TYPE, UNION_TYPE or QUAL_UNION_TYPE, or zero if none.
   TYPE_DECLs and FUNCTION_DECLs are transparent to this function.  */

tree
decl_type_context (const_tree decl)
{
  tree context = DECL_CONTEXT (decl);

  while (context)
    switch (TREE_CODE (context))
      {
      case NAMESPACE_DECL:
      case TRANSLATION_UNIT_DECL:
	return NULL_TREE;

      case RECORD_TYPE:
      case UNION_TYPE:
      case QUAL_UNION_TYPE:
	return context;

      case TYPE_DECL:
      case FUNCTION_DECL:
	context = DECL_CONTEXT (context);
	break;

      case BLOCK:
	context = BLOCK_SUPERCONTEXT (context);
	break;

      default:
	gcc_unreachable ();
      }

  return NULL_TREE;
}

/* CALL is a CALL_EXPR.  Return the declaration for the function
   called, or NULL_TREE if the called function cannot be
   determined.  */

tree
get_callee_fndecl (const_tree call)
{
  tree addr;

  if (call == error_mark_node)
    return error_mark_node;

  /* It's invalid to call this function with anything but a
     CALL_EXPR.  */
  gcc_assert (TREE_CODE (call) == CALL_EXPR);

  /* The first operand to the CALL is the address of the function
     called.  */
  addr = CALL_EXPR_FN (call);

  /* If there is no function, return early.  */
  if (addr == NULL_TREE)
    return NULL_TREE;

  STRIP_NOPS (addr);

  /* If this is a readonly function pointer, extract its initial value.  */
  if (DECL_P (addr) && TREE_CODE (addr) != FUNCTION_DECL
      && TREE_READONLY (addr) && ! TREE_THIS_VOLATILE (addr)
      && DECL_INITIAL (addr))
    addr = DECL_INITIAL (addr);

  /* If the address is just `&f' for some function `f', then we know
     that `f' is being called.  */
  if (TREE_CODE (addr) == ADDR_EXPR
      && TREE_CODE (TREE_OPERAND (addr, 0)) == FUNCTION_DECL)
    return TREE_OPERAND (addr, 0);

  /* We couldn't figure out what was being called.  */
  return NULL_TREE;
}

/* If CALL_EXPR CALL calls a normal built-in function or an internal function,
   return the associated function code, otherwise return CFN_LAST.  */

combined_fn
get_call_combined_fn (const_tree call)
{
  /* It's invalid to call this function with anything but a CALL_EXPR.  */
  gcc_assert (TREE_CODE (call) == CALL_EXPR);

  if (!CALL_EXPR_FN (call))
    return as_combined_fn (CALL_EXPR_IFN (call));

  tree fndecl = get_callee_fndecl (call);
  if (fndecl && DECL_BUILT_IN_CLASS (fndecl) == BUILT_IN_NORMAL)
    return as_combined_fn (DECL_FUNCTION_CODE (fndecl));

  return CFN_LAST;
}

#define TREE_MEM_USAGE_SPACES 40

/* Print debugging information about tree nodes generated during the compile,
   and any language-specific information.  */

void
dump_tree_statistics (void)
{
  if (GATHER_STATISTICS)
    {
      int i;
      int total_nodes, total_bytes;
      fprintf (stderr, "\nKind                   Nodes      Bytes\n");
      mem_usage::print_dash_line (TREE_MEM_USAGE_SPACES);
      total_nodes = total_bytes = 0;
      for (i = 0; i < (int) all_kinds; i++)
	{
	  fprintf (stderr, "%-20s %7d %10d\n", tree_node_kind_names[i],
		   tree_node_counts[i], tree_node_sizes[i]);
	  total_nodes += tree_node_counts[i];
	  total_bytes += tree_node_sizes[i];
	}
      mem_usage::print_dash_line (TREE_MEM_USAGE_SPACES);
      fprintf (stderr, "%-20s %7d %10d\n", "Total", total_nodes, total_bytes);
      mem_usage::print_dash_line (TREE_MEM_USAGE_SPACES);
      fprintf (stderr, "Code                   Nodes\n");
      mem_usage::print_dash_line (TREE_MEM_USAGE_SPACES);
      for (i = 0; i < (int) MAX_TREE_CODES; i++)
	fprintf (stderr, "%-32s %7d\n", get_tree_code_name ((enum tree_code) i),
                 tree_code_counts[i]);
      mem_usage::print_dash_line (TREE_MEM_USAGE_SPACES);
      fprintf (stderr, "\n");
      ssanames_print_statistics ();
      fprintf (stderr, "\n");
      phinodes_print_statistics ();
      fprintf (stderr, "\n");
    }
  else
    fprintf (stderr, "(No per-node statistics)\n");

  print_type_hash_statistics ();
  print_debug_expr_statistics ();
  print_value_expr_statistics ();
  lang_hooks.print_statistics ();
}

#define FILE_FUNCTION_FORMAT "_GLOBAL__%s_%s"

/* Generate a crc32 of a byte.  */

static unsigned
crc32_unsigned_bits (unsigned chksum, unsigned value, unsigned bits)
{
  unsigned ix;

  for (ix = bits; ix--; value <<= 1)
    {
      unsigned feedback;
      
      feedback = (value ^ chksum) & 0x80000000 ? 0x04c11db7 : 0;
      chksum <<= 1;
      chksum ^= feedback;
    }
  return chksum;
}

/* Generate a crc32 of a 32-bit unsigned.  */

unsigned
crc32_unsigned (unsigned chksum, unsigned value)
{
  return crc32_unsigned_bits (chksum, value, 32);
}

/* Generate a crc32 of a byte.  */

unsigned
crc32_byte (unsigned chksum, char byte)
{
  return crc32_unsigned_bits (chksum, (unsigned) byte << 24, 8);
}

/* Generate a crc32 of a string.  */

unsigned
crc32_string (unsigned chksum, const char *string)
{
  do
    {
      chksum = crc32_byte (chksum, *string);
    }
  while (*string++);
  return chksum;
}

/* P is a string that will be used in a symbol.  Mask out any characters
   that are not valid in that context.  */

void
clean_symbol_name (char *p)
{
  for (; *p; p++)
    if (! (ISALNUM (*p)
#ifndef NO_DOLLAR_IN_LABEL	/* this for `$'; unlikely, but... -- kr */
	    || *p == '$'
#endif
#ifndef NO_DOT_IN_LABEL		/* this for `.'; unlikely, but...  */
	    || *p == '.'
#endif
	   ))
      *p = '_';
}

/* For anonymous aggregate types, we need some sort of name to
   hold on to.  In practice, this should not appear, but it should
   not be harmful if it does.  */
bool 
anon_aggrname_p(const_tree id_node)
{
#ifndef NO_DOT_IN_LABEL
 return (IDENTIFIER_POINTER (id_node)[0] == '.'
	 && IDENTIFIER_POINTER (id_node)[1] == '_');
#else /* NO_DOT_IN_LABEL */
#ifndef NO_DOLLAR_IN_LABEL
  return (IDENTIFIER_POINTER (id_node)[0] == '$' \
	  && IDENTIFIER_POINTER (id_node)[1] == '_');
#else /* NO_DOLLAR_IN_LABEL */
#define ANON_AGGRNAME_PREFIX "__anon_"
  return (!strncmp (IDENTIFIER_POINTER (id_node), ANON_AGGRNAME_PREFIX, 
		    sizeof (ANON_AGGRNAME_PREFIX) - 1));
#endif	/* NO_DOLLAR_IN_LABEL */
#endif	/* NO_DOT_IN_LABEL */
}

/* Return a format for an anonymous aggregate name.  */
const char *
anon_aggrname_format()
{
#ifndef NO_DOT_IN_LABEL
 return "._%d";
#else /* NO_DOT_IN_LABEL */
#ifndef NO_DOLLAR_IN_LABEL
  return "$_%d";
#else /* NO_DOLLAR_IN_LABEL */
  return "__anon_%d";
#endif	/* NO_DOLLAR_IN_LABEL */
#endif	/* NO_DOT_IN_LABEL */
}

/* Generate a name for a special-purpose function.
   The generated name may need to be unique across the whole link.
   Changes to this function may also require corresponding changes to
   xstrdup_mask_random.
   TYPE is some string to identify the purpose of this function to the
   linker or collect2; it must start with an uppercase letter,
   one of:
   I - for constructors
   D - for destructors
   N - for C++ anonymous namespaces
   F - for DWARF unwind frame information.  */

tree
get_file_function_name (const char *type)
{
  char *buf;
  const char *p;
  char *q;

  /* If we already have a name we know to be unique, just use that.  */
  if (first_global_object_name)
    p = q = ASTRDUP (first_global_object_name);
  /* If the target is handling the constructors/destructors, they
     will be local to this file and the name is only necessary for
     debugging purposes. 
     We also assign sub_I and sub_D sufixes to constructors called from
     the global static constructors.  These are always local.  */
  else if (((type[0] == 'I' || type[0] == 'D') && targetm.have_ctors_dtors)
	   || (strncmp (type, "sub_", 4) == 0
	       && (type[4] == 'I' || type[4] == 'D')))
    {
      const char *file = main_input_filename;
      if (! file)
	file = LOCATION_FILE (input_location);
      /* Just use the file's basename, because the full pathname
	 might be quite long.  */
      p = q = ASTRDUP (lbasename (file));
    }
  else
    {
      /* Otherwise, the name must be unique across the entire link.
	 We don't have anything that we know to be unique to this translation
	 unit, so use what we do have and throw in some randomness.  */
      unsigned len;
      const char *name = weak_global_object_name;
      const char *file = main_input_filename;

      if (! name)
	name = "";
      if (! file)
	file = LOCATION_FILE (input_location);

      len = strlen (file);
      q = (char *) alloca (9 + 17 + len + 1);
      memcpy (q, file, len + 1);

      snprintf (q + len, 9 + 17 + 1, "_%08X_" HOST_WIDE_INT_PRINT_HEX, 
		crc32_string (0, name), get_random_seed (false));

      p = q;
    }

  clean_symbol_name (q);
  buf = (char *) alloca (sizeof (FILE_FUNCTION_FORMAT) + strlen (p)
			 + strlen (type));

  /* Set up the name of the file-level functions we may need.
     Use a global object (which is already required to be unique over
     the program) rather than the file name (which imposes extra
     constraints).  */
  sprintf (buf, FILE_FUNCTION_FORMAT, type, p);

  return get_identifier (buf);
}

#if defined ENABLE_TREE_CHECKING && (GCC_VERSION >= 2007)

/* Complain that the tree code of NODE does not match the expected 0
   terminated list of trailing codes. The trailing code list can be
   empty, for a more vague error message.  FILE, LINE, and FUNCTION
   are of the caller.  */

void
tree_check_failed (const_tree node, const char *file,
		   int line, const char *function, ...)
{
  va_list args;
  const char *buffer;
  unsigned length = 0;
  enum tree_code code;

  va_start (args, function);
  while ((code = (enum tree_code) va_arg (args, int)))
    length += 4 + strlen (get_tree_code_name (code));
  va_end (args);
  if (length)
    {
      char *tmp;
      va_start (args, function);
      length += strlen ("expected ");
      buffer = tmp = (char *) alloca (length);
      length = 0;
      while ((code = (enum tree_code) va_arg (args, int)))
	{
	  const char *prefix = length ? " or " : "expected ";

	  strcpy (tmp + length, prefix);
	  length += strlen (prefix);
	  strcpy (tmp + length, get_tree_code_name (code));
	  length += strlen (get_tree_code_name (code));
	}
      va_end (args);
    }
  else
    buffer = "unexpected node";

  internal_error ("tree check: %s, have %s in %s, at %s:%d",
		  buffer, get_tree_code_name (TREE_CODE (node)),
		  function, trim_filename (file), line);
}

/* Complain that the tree code of NODE does match the expected 0
   terminated list of trailing codes. FILE, LINE, and FUNCTION are of
   the caller.  */

void
tree_not_check_failed (const_tree node, const char *file,
		       int line, const char *function, ...)
{
  va_list args;
  char *buffer;
  unsigned length = 0;
  enum tree_code code;

  va_start (args, function);
  while ((code = (enum tree_code) va_arg (args, int)))
    length += 4 + strlen (get_tree_code_name (code));
  va_end (args);
  va_start (args, function);
  buffer = (char *) alloca (length);
  length = 0;
  while ((code = (enum tree_code) va_arg (args, int)))
    {
      if (length)
	{
	  strcpy (buffer + length, " or ");
	  length += 4;
	}
      strcpy (buffer + length, get_tree_code_name (code));
      length += strlen (get_tree_code_name (code));
    }
  va_end (args);

  internal_error ("tree check: expected none of %s, have %s in %s, at %s:%d",
		  buffer, get_tree_code_name (TREE_CODE (node)),
		  function, trim_filename (file), line);
}

/* Similar to tree_check_failed, except that we check for a class of tree
   code, given in CL.  */

void
tree_class_check_failed (const_tree node, const enum tree_code_class cl,
			 const char *file, int line, const char *function)
{
  internal_error
    ("tree check: expected class %qs, have %qs (%s) in %s, at %s:%d",
     TREE_CODE_CLASS_STRING (cl),
     TREE_CODE_CLASS_STRING (TREE_CODE_CLASS (TREE_CODE (node))),
     get_tree_code_name (TREE_CODE (node)), function, trim_filename (file), line);
}

/* Similar to tree_check_failed, except that instead of specifying a
   dozen codes, use the knowledge that they're all sequential.  */

void
tree_range_check_failed (const_tree node, const char *file, int line,
			 const char *function, enum tree_code c1,
			 enum tree_code c2)
{
  char *buffer;
  unsigned length = 0;
  unsigned int c;

  for (c = c1; c <= c2; ++c)
    length += 4 + strlen (get_tree_code_name ((enum tree_code) c));

  length += strlen ("expected ");
  buffer = (char *) alloca (length);
  length = 0;

  for (c = c1; c <= c2; ++c)
    {
      const char *prefix = length ? " or " : "expected ";

      strcpy (buffer + length, prefix);
      length += strlen (prefix);
      strcpy (buffer + length, get_tree_code_name ((enum tree_code) c));
      length += strlen (get_tree_code_name ((enum tree_code) c));
    }

  internal_error ("tree check: %s, have %s in %s, at %s:%d",
		  buffer, get_tree_code_name (TREE_CODE (node)),
		  function, trim_filename (file), line);
}


/* Similar to tree_check_failed, except that we check that a tree does
   not have the specified code, given in CL.  */

void
tree_not_class_check_failed (const_tree node, const enum tree_code_class cl,
			     const char *file, int line, const char *function)
{
  internal_error
    ("tree check: did not expect class %qs, have %qs (%s) in %s, at %s:%d",
     TREE_CODE_CLASS_STRING (cl),
     TREE_CODE_CLASS_STRING (TREE_CODE_CLASS (TREE_CODE (node))),
     get_tree_code_name (TREE_CODE (node)), function, trim_filename (file), line);
}


/* Similar to tree_check_failed but applied to OMP_CLAUSE codes.  */

void
omp_clause_check_failed (const_tree node, const char *file, int line,
                         const char *function, enum omp_clause_code code)
{
  internal_error ("tree check: expected omp_clause %s, have %s in %s, at %s:%d",
		  omp_clause_code_name[code], get_tree_code_name (TREE_CODE (node)),
		  function, trim_filename (file), line);
}


/* Similar to tree_range_check_failed but applied to OMP_CLAUSE codes.  */

void
omp_clause_range_check_failed (const_tree node, const char *file, int line,
			       const char *function, enum omp_clause_code c1,
			       enum omp_clause_code c2)
{
  char *buffer;
  unsigned length = 0;
  unsigned int c;

  for (c = c1; c <= c2; ++c)
    length += 4 + strlen (omp_clause_code_name[c]);

  length += strlen ("expected ");
  buffer = (char *) alloca (length);
  length = 0;

  for (c = c1; c <= c2; ++c)
    {
      const char *prefix = length ? " or " : "expected ";

      strcpy (buffer + length, prefix);
      length += strlen (prefix);
      strcpy (buffer + length, omp_clause_code_name[c]);
      length += strlen (omp_clause_code_name[c]);
    }

  internal_error ("tree check: %s, have %s in %s, at %s:%d",
		  buffer, omp_clause_code_name[TREE_CODE (node)],
		  function, trim_filename (file), line);
}


#undef DEFTREESTRUCT
#define DEFTREESTRUCT(VAL, NAME) NAME,

static const char *ts_enum_names[] = {
#include "treestruct.def"
};
#undef DEFTREESTRUCT

#define TS_ENUM_NAME(EN) (ts_enum_names[(EN)])

/* Similar to tree_class_check_failed, except that we check for
   whether CODE contains the tree structure identified by EN.  */

void
tree_contains_struct_check_failed (const_tree node,
				   const enum tree_node_structure_enum en,
				   const char *file, int line,
				   const char *function)
{
  internal_error
    ("tree check: expected tree that contains %qs structure, have %qs in %s, at %s:%d",
     TS_ENUM_NAME (en),
     get_tree_code_name (TREE_CODE (node)), function, trim_filename (file), line);
}


/* Similar to above, except that the check is for the bounds of a TREE_VEC's
   (dynamically sized) vector.  */

void
tree_int_cst_elt_check_failed (int idx, int len, const char *file, int line,
			       const char *function)
{
  internal_error
    ("tree check: accessed elt %d of tree_int_cst with %d elts in %s, at %s:%d",
     idx + 1, len, function, trim_filename (file), line);
}

/* Similar to above, except that the check is for the bounds of a TREE_VEC's
   (dynamically sized) vector.  */

void
tree_vec_elt_check_failed (int idx, int len, const char *file, int line,
			   const char *function)
{
  internal_error
    ("tree check: accessed elt %d of tree_vec with %d elts in %s, at %s:%d",
     idx + 1, len, function, trim_filename (file), line);
}

/* Similar to above, except that the check is for the bounds of the operand
   vector of an expression node EXP.  */

void
tree_operand_check_failed (int idx, const_tree exp, const char *file,
			   int line, const char *function)
{
  enum tree_code code = TREE_CODE (exp);
  internal_error
    ("tree check: accessed operand %d of %s with %d operands in %s, at %s:%d",
     idx + 1, get_tree_code_name (code), TREE_OPERAND_LENGTH (exp),
     function, trim_filename (file), line);
}

/* Similar to above, except that the check is for the number of
   operands of an OMP_CLAUSE node.  */

void
omp_clause_operand_check_failed (int idx, const_tree t, const char *file,
			         int line, const char *function)
{
  internal_error
    ("tree check: accessed operand %d of omp_clause %s with %d operands "
     "in %s, at %s:%d", idx + 1, omp_clause_code_name[OMP_CLAUSE_CODE (t)],
     omp_clause_num_ops [OMP_CLAUSE_CODE (t)], function,
     trim_filename (file), line);
}
#endif /* ENABLE_TREE_CHECKING */

/* Create a new vector type node holding SUBPARTS units of type INNERTYPE,
   and mapped to the machine mode MODE.  Initialize its fields and build
   the information necessary for debugging output.  */

static tree
make_vector_type (tree innertype, int nunits, machine_mode mode)
{
  tree t;
  inchash::hash hstate;
  tree mv_innertype = TYPE_MAIN_VARIANT (innertype);

  t = make_node (VECTOR_TYPE);
  TREE_TYPE (t) = mv_innertype;
  SET_TYPE_VECTOR_SUBPARTS (t, nunits);
  SET_TYPE_MODE (t, mode);

  if (TYPE_STRUCTURAL_EQUALITY_P (mv_innertype) || in_lto_p)
    SET_TYPE_STRUCTURAL_EQUALITY (t);
  else if ((TYPE_CANONICAL (mv_innertype) != innertype
	    || mode != VOIDmode)
	   && !VECTOR_BOOLEAN_TYPE_P (t))
    TYPE_CANONICAL (t)
      = make_vector_type (TYPE_CANONICAL (mv_innertype), nunits, VOIDmode);

  layout_type (t);

  hstate.add_wide_int (VECTOR_TYPE);
  hstate.add_wide_int (nunits);
  hstate.add_wide_int (mode);
  hstate.add_object (TYPE_HASH (TREE_TYPE (t)));
  t = type_hash_canon (hstate.end (), t);

  /* We have built a main variant, based on the main variant of the
     inner type. Use it to build the variant we return.  */
  if ((TYPE_ATTRIBUTES (innertype) || TYPE_QUALS (innertype))
      && TREE_TYPE (t) != innertype)
    return build_type_attribute_qual_variant (t,
					      TYPE_ATTRIBUTES (innertype),
					      TYPE_QUALS (innertype));

  return t;
}

static tree
make_or_reuse_type (unsigned size, int unsignedp)
{
  int i;

  if (size == INT_TYPE_SIZE)
    return unsignedp ? unsigned_type_node : integer_type_node;
  if (size == CHAR_TYPE_SIZE)
    return unsignedp ? unsigned_char_type_node : signed_char_type_node;
  if (size == SHORT_TYPE_SIZE)
    return unsignedp ? short_unsigned_type_node : short_integer_type_node;
  if (size == LONG_TYPE_SIZE)
    return unsignedp ? long_unsigned_type_node : long_integer_type_node;
  if (size == LONG_LONG_TYPE_SIZE)
    return (unsignedp ? long_long_unsigned_type_node
            : long_long_integer_type_node);

  for (i = 0; i < NUM_INT_N_ENTS; i ++)
    if (size == int_n_data[i].bitsize
	&& int_n_enabled_p[i])
      return (unsignedp ? int_n_trees[i].unsigned_type
	      : int_n_trees[i].signed_type);

  if (unsignedp)
    return make_unsigned_type (size);
  else
    return make_signed_type (size);
}

/* Create or reuse a fract type by SIZE, UNSIGNEDP, and SATP.  */

static tree
make_or_reuse_fract_type (unsigned size, int unsignedp, int satp)
{
  if (satp)
    {
      if (size == SHORT_FRACT_TYPE_SIZE)
	return unsignedp ? sat_unsigned_short_fract_type_node
			 : sat_short_fract_type_node;
      if (size == FRACT_TYPE_SIZE)
	return unsignedp ? sat_unsigned_fract_type_node : sat_fract_type_node;
      if (size == LONG_FRACT_TYPE_SIZE)
	return unsignedp ? sat_unsigned_long_fract_type_node
			 : sat_long_fract_type_node;
      if (size == LONG_LONG_FRACT_TYPE_SIZE)
	return unsignedp ? sat_unsigned_long_long_fract_type_node
			 : sat_long_long_fract_type_node;
    }
  else
    {
      if (size == SHORT_FRACT_TYPE_SIZE)
	return unsignedp ? unsigned_short_fract_type_node
			 : short_fract_type_node;
      if (size == FRACT_TYPE_SIZE)
	return unsignedp ? unsigned_fract_type_node : fract_type_node;
      if (size == LONG_FRACT_TYPE_SIZE)
	return unsignedp ? unsigned_long_fract_type_node
			 : long_fract_type_node;
      if (size == LONG_LONG_FRACT_TYPE_SIZE)
	return unsignedp ? unsigned_long_long_fract_type_node
			 : long_long_fract_type_node;
    }

  return make_fract_type (size, unsignedp, satp);
}

/* Create or reuse an accum type by SIZE, UNSIGNEDP, and SATP.  */

static tree
make_or_reuse_accum_type (unsigned size, int unsignedp, int satp)
{
  if (satp)
    {
      if (size == SHORT_ACCUM_TYPE_SIZE)
	return unsignedp ? sat_unsigned_short_accum_type_node
			 : sat_short_accum_type_node;
      if (size == ACCUM_TYPE_SIZE)
	return unsignedp ? sat_unsigned_accum_type_node : sat_accum_type_node;
      if (size == LONG_ACCUM_TYPE_SIZE)
	return unsignedp ? sat_unsigned_long_accum_type_node
			 : sat_long_accum_type_node;
      if (size == LONG_LONG_ACCUM_TYPE_SIZE)
	return unsignedp ? sat_unsigned_long_long_accum_type_node
			 : sat_long_long_accum_type_node;
    }
  else
    {
      if (size == SHORT_ACCUM_TYPE_SIZE)
	return unsignedp ? unsigned_short_accum_type_node
			 : short_accum_type_node;
      if (size == ACCUM_TYPE_SIZE)
	return unsignedp ? unsigned_accum_type_node : accum_type_node;
      if (size == LONG_ACCUM_TYPE_SIZE)
	return unsignedp ? unsigned_long_accum_type_node
			 : long_accum_type_node;
      if (size == LONG_LONG_ACCUM_TYPE_SIZE)
	return unsignedp ? unsigned_long_long_accum_type_node
			 : long_long_accum_type_node;
    }

  return make_accum_type (size, unsignedp, satp);
}


/* Create an atomic variant node for TYPE.  This routine is called
   during initialization of data types to create the 5 basic atomic
   types. The generic build_variant_type function requires these to
   already be set up in order to function properly, so cannot be
   called from there.  If ALIGN is non-zero, then ensure alignment is
   overridden to this value.  */

static tree
build_atomic_base (tree type, unsigned int align)
{
  tree t;

  /* Make sure its not already registered.  */
  if ((t = get_qualified_type (type, TYPE_QUAL_ATOMIC)))
    return t;
  
  t = build_variant_type_copy (type);
  set_type_quals (t, TYPE_QUAL_ATOMIC);

  if (align)
    TYPE_ALIGN (t) = align;

  return t;
}

/* Create nodes for all integer types (and error_mark_node) using the sizes
   of C datatypes.  SIGNED_CHAR specifies whether char is signed,
   SHORT_DOUBLE specifies whether double should be of the same precision
   as float.  */

void
build_common_tree_nodes (bool signed_char, bool short_double)
{
  int i;

  error_mark_node = make_node (ERROR_MARK);
  TREE_TYPE (error_mark_node) = error_mark_node;

  initialize_sizetypes ();

  /* Define both `signed char' and `unsigned char'.  */
  signed_char_type_node = make_signed_type (CHAR_TYPE_SIZE);
  TYPE_STRING_FLAG (signed_char_type_node) = 1;
  unsigned_char_type_node = make_unsigned_type (CHAR_TYPE_SIZE);
  TYPE_STRING_FLAG (unsigned_char_type_node) = 1;

  /* Define `char', which is like either `signed char' or `unsigned char'
     but not the same as either.  */
  char_type_node
    = (signed_char
       ? make_signed_type (CHAR_TYPE_SIZE)
       : make_unsigned_type (CHAR_TYPE_SIZE));
  TYPE_STRING_FLAG (char_type_node) = 1;

  short_integer_type_node = make_signed_type (SHORT_TYPE_SIZE);
  short_unsigned_type_node = make_unsigned_type (SHORT_TYPE_SIZE);
  integer_type_node = make_signed_type (INT_TYPE_SIZE);
  unsigned_type_node = make_unsigned_type (INT_TYPE_SIZE);
  long_integer_type_node = make_signed_type (LONG_TYPE_SIZE);
  long_unsigned_type_node = make_unsigned_type (LONG_TYPE_SIZE);
  long_long_integer_type_node = make_signed_type (LONG_LONG_TYPE_SIZE);
  long_long_unsigned_type_node = make_unsigned_type (LONG_LONG_TYPE_SIZE);

  for (i = 0; i < NUM_INT_N_ENTS; i ++)
    {
      int_n_trees[i].signed_type = make_signed_type (int_n_data[i].bitsize);
      int_n_trees[i].unsigned_type = make_unsigned_type (int_n_data[i].bitsize);
      TYPE_SIZE (int_n_trees[i].signed_type) = bitsize_int (int_n_data[i].bitsize);
      TYPE_SIZE (int_n_trees[i].unsigned_type) = bitsize_int (int_n_data[i].bitsize);

      if (int_n_data[i].bitsize > LONG_LONG_TYPE_SIZE
	  && int_n_enabled_p[i])
	{
	  integer_types[itk_intN_0 + i * 2] = int_n_trees[i].signed_type;
	  integer_types[itk_unsigned_intN_0 + i * 2] = int_n_trees[i].unsigned_type;
	}
    }

  /* Define a boolean type.  This type only represents boolean values but
     may be larger than char depending on the value of BOOL_TYPE_SIZE.  */
  boolean_type_node = make_unsigned_type (BOOL_TYPE_SIZE);
  TREE_SET_CODE (boolean_type_node, BOOLEAN_TYPE);
  TYPE_PRECISION (boolean_type_node) = 1;
  TYPE_MAX_VALUE (boolean_type_node) = build_int_cst (boolean_type_node, 1);

  /* Define what type to use for size_t.  */
  if (strcmp (SIZE_TYPE, "unsigned int") == 0)
    size_type_node = unsigned_type_node;
  else if (strcmp (SIZE_TYPE, "long unsigned int") == 0)
    size_type_node = long_unsigned_type_node;
  else if (strcmp (SIZE_TYPE, "long long unsigned int") == 0)
    size_type_node = long_long_unsigned_type_node;
  else if (strcmp (SIZE_TYPE, "short unsigned int") == 0)
    size_type_node = short_unsigned_type_node;
  else
    {
      int i;

      size_type_node = NULL_TREE;
      for (i = 0; i < NUM_INT_N_ENTS; i++)
	if (int_n_enabled_p[i])
	  {
	    char name[50];
	    sprintf (name, "__int%d unsigned", int_n_data[i].bitsize);

	    if (strcmp (name, SIZE_TYPE) == 0)
	      {
		size_type_node = int_n_trees[i].unsigned_type;
	      }
	  }
      if (size_type_node == NULL_TREE)
	gcc_unreachable ();
    }

  /* Fill in the rest of the sized types.  Reuse existing type nodes
     when possible.  */
  intQI_type_node = make_or_reuse_type (GET_MODE_BITSIZE (QImode), 0);
  intHI_type_node = make_or_reuse_type (GET_MODE_BITSIZE (HImode), 0);
  intSI_type_node = make_or_reuse_type (GET_MODE_BITSIZE (SImode), 0);
  intDI_type_node = make_or_reuse_type (GET_MODE_BITSIZE (DImode), 0);
  intTI_type_node = make_or_reuse_type (GET_MODE_BITSIZE (TImode), 0);

  unsigned_intQI_type_node = make_or_reuse_type (GET_MODE_BITSIZE (QImode), 1);
  unsigned_intHI_type_node = make_or_reuse_type (GET_MODE_BITSIZE (HImode), 1);
  unsigned_intSI_type_node = make_or_reuse_type (GET_MODE_BITSIZE (SImode), 1);
  unsigned_intDI_type_node = make_or_reuse_type (GET_MODE_BITSIZE (DImode), 1);
  unsigned_intTI_type_node = make_or_reuse_type (GET_MODE_BITSIZE (TImode), 1);

  /* Don't call build_qualified type for atomics.  That routine does
     special processing for atomics, and until they are initialized
     it's better not to make that call.
     
     Check to see if there is a target override for atomic types.  */

  atomicQI_type_node = build_atomic_base (unsigned_intQI_type_node,
					targetm.atomic_align_for_mode (QImode));
  atomicHI_type_node = build_atomic_base (unsigned_intHI_type_node,
					targetm.atomic_align_for_mode (HImode));
  atomicSI_type_node = build_atomic_base (unsigned_intSI_type_node,
					targetm.atomic_align_for_mode (SImode));
  atomicDI_type_node = build_atomic_base (unsigned_intDI_type_node,
					targetm.atomic_align_for_mode (DImode));
  atomicTI_type_node = build_atomic_base (unsigned_intTI_type_node,
					targetm.atomic_align_for_mode (TImode));
  	
  access_public_node = get_identifier ("public");
  access_protected_node = get_identifier ("protected");
  access_private_node = get_identifier ("private");

  /* Define these next since types below may used them.  */
  integer_zero_node = build_int_cst (integer_type_node, 0);
  integer_one_node = build_int_cst (integer_type_node, 1);
  integer_three_node = build_int_cst (integer_type_node, 3);
  integer_minus_one_node = build_int_cst (integer_type_node, -1);

  size_zero_node = size_int (0);
  size_one_node = size_int (1);
  bitsize_zero_node = bitsize_int (0);
  bitsize_one_node = bitsize_int (1);
  bitsize_unit_node = bitsize_int (BITS_PER_UNIT);

  boolean_false_node = TYPE_MIN_VALUE (boolean_type_node);
  boolean_true_node = TYPE_MAX_VALUE (boolean_type_node);

  void_type_node = make_node (VOID_TYPE);
  layout_type (void_type_node);

  pointer_bounds_type_node = targetm.chkp_bound_type ();

  /* We are not going to have real types in C with less than byte alignment,
     so we might as well not have any types that claim to have it.  */
  TYPE_ALIGN (void_type_node) = BITS_PER_UNIT;
  TYPE_USER_ALIGN (void_type_node) = 0;

  void_node = make_node (VOID_CST);
  TREE_TYPE (void_node) = void_type_node;

  null_pointer_node = build_int_cst (build_pointer_type (void_type_node), 0);
  layout_type (TREE_TYPE (null_pointer_node));

  ptr_type_node = build_pointer_type (void_type_node);
  const_ptr_type_node
    = build_pointer_type (build_type_variant (void_type_node, 1, 0));
  fileptr_type_node = ptr_type_node;

  pointer_sized_int_node = build_nonstandard_integer_type (POINTER_SIZE, 1);

  float_type_node = make_node (REAL_TYPE);
  TYPE_PRECISION (float_type_node) = FLOAT_TYPE_SIZE;
  layout_type (float_type_node);

  double_type_node = make_node (REAL_TYPE);
  if (short_double)
    TYPE_PRECISION (double_type_node) = FLOAT_TYPE_SIZE;
  else
    TYPE_PRECISION (double_type_node) = DOUBLE_TYPE_SIZE;
  layout_type (double_type_node);

  long_double_type_node = make_node (REAL_TYPE);
  TYPE_PRECISION (long_double_type_node) = LONG_DOUBLE_TYPE_SIZE;
  layout_type (long_double_type_node);

  float_ptr_type_node = build_pointer_type (float_type_node);
  double_ptr_type_node = build_pointer_type (double_type_node);
  long_double_ptr_type_node = build_pointer_type (long_double_type_node);
  integer_ptr_type_node = build_pointer_type (integer_type_node);

  /* Fixed size integer types.  */
  uint16_type_node = make_or_reuse_type (16, 1);
  uint32_type_node = make_or_reuse_type (32, 1);
  uint64_type_node = make_or_reuse_type (64, 1);

  /* Decimal float types. */
  dfloat32_type_node = make_node (REAL_TYPE);
  TYPE_PRECISION (dfloat32_type_node) = DECIMAL32_TYPE_SIZE;
  layout_type (dfloat32_type_node);
  SET_TYPE_MODE (dfloat32_type_node, SDmode);
  dfloat32_ptr_type_node = build_pointer_type (dfloat32_type_node);

  dfloat64_type_node = make_node (REAL_TYPE);
  TYPE_PRECISION (dfloat64_type_node) = DECIMAL64_TYPE_SIZE;
  layout_type (dfloat64_type_node);
  SET_TYPE_MODE (dfloat64_type_node, DDmode);
  dfloat64_ptr_type_node = build_pointer_type (dfloat64_type_node);

  dfloat128_type_node = make_node (REAL_TYPE);
  TYPE_PRECISION (dfloat128_type_node) = DECIMAL128_TYPE_SIZE;
  layout_type (dfloat128_type_node);
  SET_TYPE_MODE (dfloat128_type_node, TDmode);
  dfloat128_ptr_type_node = build_pointer_type (dfloat128_type_node);

  complex_integer_type_node = build_complex_type (integer_type_node);
  complex_float_type_node = build_complex_type (float_type_node);
  complex_double_type_node = build_complex_type (double_type_node);
  complex_long_double_type_node = build_complex_type (long_double_type_node);

/* Make fixed-point nodes based on sat/non-sat and signed/unsigned.  */
#define MAKE_FIXED_TYPE_NODE(KIND,SIZE) \
  sat_ ## KIND ## _type_node = \
    make_sat_signed_ ## KIND ## _type (SIZE); \
  sat_unsigned_ ## KIND ## _type_node = \
    make_sat_unsigned_ ## KIND ## _type (SIZE); \
  KIND ## _type_node = make_signed_ ## KIND ## _type (SIZE); \
  unsigned_ ## KIND ## _type_node = \
    make_unsigned_ ## KIND ## _type (SIZE);

#define MAKE_FIXED_TYPE_NODE_WIDTH(KIND,WIDTH,SIZE) \
  sat_ ## WIDTH ## KIND ## _type_node = \
    make_sat_signed_ ## KIND ## _type (SIZE); \
  sat_unsigned_ ## WIDTH ## KIND ## _type_node = \
    make_sat_unsigned_ ## KIND ## _type (SIZE); \
  WIDTH ## KIND ## _type_node = make_signed_ ## KIND ## _type (SIZE); \
  unsigned_ ## WIDTH ## KIND ## _type_node = \
    make_unsigned_ ## KIND ## _type (SIZE);

/* Make fixed-point type nodes based on four different widths.  */
#define MAKE_FIXED_TYPE_NODE_FAMILY(N1,N2) \
  MAKE_FIXED_TYPE_NODE_WIDTH (N1, short_, SHORT_ ## N2 ## _TYPE_SIZE) \
  MAKE_FIXED_TYPE_NODE (N1, N2 ## _TYPE_SIZE) \
  MAKE_FIXED_TYPE_NODE_WIDTH (N1, long_, LONG_ ## N2 ## _TYPE_SIZE) \
  MAKE_FIXED_TYPE_NODE_WIDTH (N1, long_long_, LONG_LONG_ ## N2 ## _TYPE_SIZE)

/* Make fixed-point mode nodes based on sat/non-sat and signed/unsigned.  */
#define MAKE_FIXED_MODE_NODE(KIND,NAME,MODE) \
  NAME ## _type_node = \
    make_or_reuse_signed_ ## KIND ## _type (GET_MODE_BITSIZE (MODE ## mode)); \
  u ## NAME ## _type_node = \
    make_or_reuse_unsigned_ ## KIND ## _type \
      (GET_MODE_BITSIZE (U ## MODE ## mode)); \
  sat_ ## NAME ## _type_node = \
    make_or_reuse_sat_signed_ ## KIND ## _type \
      (GET_MODE_BITSIZE (MODE ## mode)); \
  sat_u ## NAME ## _type_node = \
    make_or_reuse_sat_unsigned_ ## KIND ## _type \
      (GET_MODE_BITSIZE (U ## MODE ## mode));

  /* Fixed-point type and mode nodes.  */
  MAKE_FIXED_TYPE_NODE_FAMILY (fract, FRACT)
  MAKE_FIXED_TYPE_NODE_FAMILY (accum, ACCUM)
  MAKE_FIXED_MODE_NODE (fract, qq, QQ)
  MAKE_FIXED_MODE_NODE (fract, hq, HQ)
  MAKE_FIXED_MODE_NODE (fract, sq, SQ)
  MAKE_FIXED_MODE_NODE (fract, dq, DQ)
  MAKE_FIXED_MODE_NODE (fract, tq, TQ)
  MAKE_FIXED_MODE_NODE (accum, ha, HA)
  MAKE_FIXED_MODE_NODE (accum, sa, SA)
  MAKE_FIXED_MODE_NODE (accum, da, DA)
  MAKE_FIXED_MODE_NODE (accum, ta, TA)

  {
    tree t = targetm.build_builtin_va_list ();

    /* Many back-ends define record types without setting TYPE_NAME.
       If we copied the record type here, we'd keep the original
       record type without a name.  This breaks name mangling.  So,
       don't copy record types and let c_common_nodes_and_builtins()
       declare the type to be __builtin_va_list.  */
    if (TREE_CODE (t) != RECORD_TYPE)
      t = build_variant_type_copy (t);

    va_list_type_node = t;
  }
}

/* Modify DECL for given flags.
   TM_PURE attribute is set only on types, so the function will modify
   DECL's type when ECF_TM_PURE is used.  */

void
set_call_expr_flags (tree decl, int flags)
{
  if (flags & ECF_NOTHROW)
    TREE_NOTHROW (decl) = 1;
  if (flags & ECF_CONST)
    TREE_READONLY (decl) = 1;
  if (flags & ECF_PURE)
    DECL_PURE_P (decl) = 1;
  if (flags & ECF_LOOPING_CONST_OR_PURE)
    DECL_LOOPING_CONST_OR_PURE_P (decl) = 1;
  if (flags & ECF_NOVOPS)
    DECL_IS_NOVOPS (decl) = 1;
  if (flags & ECF_NORETURN)
    TREE_THIS_VOLATILE (decl) = 1;
  if (flags & ECF_MALLOC)
    DECL_IS_MALLOC (decl) = 1;
  if (flags & ECF_RETURNS_TWICE)
    DECL_IS_RETURNS_TWICE (decl) = 1;
  if (flags & ECF_LEAF)
    DECL_ATTRIBUTES (decl) = tree_cons (get_identifier ("leaf"),
					NULL, DECL_ATTRIBUTES (decl));
  if ((flags & ECF_TM_PURE) && flag_tm)
    apply_tm_attr (decl, get_identifier ("transaction_pure"));
  /* Looping const or pure is implied by noreturn.
     There is currently no way to declare looping const or looping pure alone.  */
  gcc_assert (!(flags & ECF_LOOPING_CONST_OR_PURE)
	      || ((flags & ECF_NORETURN) && (flags & (ECF_CONST | ECF_PURE))));
}


/* A subroutine of build_common_builtin_nodes.  Define a builtin function.  */

static void
local_define_builtin (const char *name, tree type, enum built_in_function code,
                      const char *library_name, int ecf_flags)
{
  tree decl;

  decl = add_builtin_function (name, type, code, BUILT_IN_NORMAL,
			       library_name, NULL_TREE);
  set_call_expr_flags (decl, ecf_flags);

  set_builtin_decl (code, decl, true);
}

/* Call this function after instantiating all builtins that the language
   front end cares about.  This will build the rest of the builtins
   and internal functions that are relied upon by the tree optimizers and
   the middle-end.  */

void
build_common_builtin_nodes (void)
{
  tree tmp, ftype;
  int ecf_flags;

  if (!builtin_decl_explicit_p (BUILT_IN_UNREACHABLE))
    {
      ftype = build_function_type (void_type_node, void_list_node);
      local_define_builtin ("__builtin_unreachable", ftype, BUILT_IN_UNREACHABLE,
			    "__builtin_unreachable",
			    ECF_NOTHROW | ECF_LEAF | ECF_NORETURN
			    | ECF_CONST);
    }

  if (!builtin_decl_explicit_p (BUILT_IN_MEMCPY)
      || !builtin_decl_explicit_p (BUILT_IN_MEMMOVE))
    {
      ftype = build_function_type_list (ptr_type_node,
					ptr_type_node, const_ptr_type_node,
					size_type_node, NULL_TREE);

      if (!builtin_decl_explicit_p (BUILT_IN_MEMCPY))
	local_define_builtin ("__builtin_memcpy", ftype, BUILT_IN_MEMCPY,
			      "memcpy", ECF_NOTHROW | ECF_LEAF);
      if (!builtin_decl_explicit_p (BUILT_IN_MEMMOVE))
	local_define_builtin ("__builtin_memmove", ftype, BUILT_IN_MEMMOVE,
			      "memmove", ECF_NOTHROW | ECF_LEAF);
    }

  if (!builtin_decl_explicit_p (BUILT_IN_MEMCMP))
    {
      ftype = build_function_type_list (integer_type_node, const_ptr_type_node,
					const_ptr_type_node, size_type_node,
					NULL_TREE);
      local_define_builtin ("__builtin_memcmp", ftype, BUILT_IN_MEMCMP,
			    "memcmp", ECF_PURE | ECF_NOTHROW | ECF_LEAF);
    }

  if (!builtin_decl_explicit_p (BUILT_IN_MEMSET))
    {
      ftype = build_function_type_list (ptr_type_node,
					ptr_type_node, integer_type_node,
					size_type_node, NULL_TREE);
      local_define_builtin ("__builtin_memset", ftype, BUILT_IN_MEMSET,
			    "memset", ECF_NOTHROW | ECF_LEAF);
    }

  if (!builtin_decl_explicit_p (BUILT_IN_ALLOCA))
    {
      ftype = build_function_type_list (ptr_type_node,
					size_type_node, NULL_TREE);
      local_define_builtin ("__builtin_alloca", ftype, BUILT_IN_ALLOCA,
			    "alloca", ECF_MALLOC | ECF_NOTHROW | ECF_LEAF);
    }

  ftype = build_function_type_list (ptr_type_node, size_type_node,
				    size_type_node, NULL_TREE);
  local_define_builtin ("__builtin_alloca_with_align", ftype,
			BUILT_IN_ALLOCA_WITH_ALIGN,
			"__builtin_alloca_with_align",
			ECF_MALLOC | ECF_NOTHROW | ECF_LEAF);

  /* If we're checking the stack, `alloca' can throw.  */
  if (flag_stack_check)
    {
      TREE_NOTHROW (builtin_decl_explicit (BUILT_IN_ALLOCA)) = 0;
      TREE_NOTHROW (builtin_decl_explicit (BUILT_IN_ALLOCA_WITH_ALIGN)) = 0;
    }

  ftype = build_function_type_list (void_type_node,
				    ptr_type_node, ptr_type_node,
				    ptr_type_node, NULL_TREE);
  local_define_builtin ("__builtin_init_trampoline", ftype,
			BUILT_IN_INIT_TRAMPOLINE,
			"__builtin_init_trampoline", ECF_NOTHROW | ECF_LEAF);
  local_define_builtin ("__builtin_init_heap_trampoline", ftype,
			BUILT_IN_INIT_HEAP_TRAMPOLINE,
			"__builtin_init_heap_trampoline",
			ECF_NOTHROW | ECF_LEAF);

  ftype = build_function_type_list (ptr_type_node, ptr_type_node, NULL_TREE);
  local_define_builtin ("__builtin_adjust_trampoline", ftype,
			BUILT_IN_ADJUST_TRAMPOLINE,
			"__builtin_adjust_trampoline",
			ECF_CONST | ECF_NOTHROW);

  ftype = build_function_type_list (void_type_node,
				    ptr_type_node, ptr_type_node, NULL_TREE);
  local_define_builtin ("__builtin_nonlocal_goto", ftype,
			BUILT_IN_NONLOCAL_GOTO,
			"__builtin_nonlocal_goto",
			ECF_NORETURN | ECF_NOTHROW);

  ftype = build_function_type_list (void_type_node,
				    ptr_type_node, ptr_type_node, NULL_TREE);
  local_define_builtin ("__builtin_setjmp_setup", ftype,
			BUILT_IN_SETJMP_SETUP,
			"__builtin_setjmp_setup", ECF_NOTHROW);

  ftype = build_function_type_list (void_type_node, ptr_type_node, NULL_TREE);
  local_define_builtin ("__builtin_setjmp_receiver", ftype,
			BUILT_IN_SETJMP_RECEIVER,
			"__builtin_setjmp_receiver", ECF_NOTHROW | ECF_LEAF);

  ftype = build_function_type_list (ptr_type_node, NULL_TREE);
  local_define_builtin ("__builtin_stack_save", ftype, BUILT_IN_STACK_SAVE,
			"__builtin_stack_save", ECF_NOTHROW | ECF_LEAF);

  ftype = build_function_type_list (void_type_node, ptr_type_node, NULL_TREE);
  local_define_builtin ("__builtin_stack_restore", ftype,
			BUILT_IN_STACK_RESTORE,
			"__builtin_stack_restore", ECF_NOTHROW | ECF_LEAF);

  /* If there's a possibility that we might use the ARM EABI, build the
    alternate __cxa_end_cleanup node used to resume from C++ and Java.  */
  if (targetm.arm_eabi_unwinder)
    {
      ftype = build_function_type_list (void_type_node, NULL_TREE);
      local_define_builtin ("__builtin_cxa_end_cleanup", ftype,
			    BUILT_IN_CXA_END_CLEANUP,
			    "__cxa_end_cleanup", ECF_NORETURN | ECF_LEAF);
    }

  ftype = build_function_type_list (void_type_node, ptr_type_node, NULL_TREE);
  local_define_builtin ("__builtin_unwind_resume", ftype,
			BUILT_IN_UNWIND_RESUME,
			((targetm_common.except_unwind_info (&global_options)
			  == UI_SJLJ)
			 ? "_Unwind_SjLj_Resume" : "_Unwind_Resume"),
			ECF_NORETURN);

  if (builtin_decl_explicit (BUILT_IN_RETURN_ADDRESS) == NULL_TREE)
    {
      ftype = build_function_type_list (ptr_type_node, integer_type_node,
					NULL_TREE);
      local_define_builtin ("__builtin_return_address", ftype,
			    BUILT_IN_RETURN_ADDRESS,
			    "__builtin_return_address",
			    ECF_NOTHROW);
    }

  if (!builtin_decl_explicit_p (BUILT_IN_PROFILE_FUNC_ENTER)
      || !builtin_decl_explicit_p (BUILT_IN_PROFILE_FUNC_EXIT))
    {
      ftype = build_function_type_list (void_type_node, ptr_type_node,
					ptr_type_node, NULL_TREE);
      if (!builtin_decl_explicit_p (BUILT_IN_PROFILE_FUNC_ENTER))
	local_define_builtin ("__cyg_profile_func_enter", ftype,
			      BUILT_IN_PROFILE_FUNC_ENTER,
			      "__cyg_profile_func_enter", 0);
      if (!builtin_decl_explicit_p (BUILT_IN_PROFILE_FUNC_EXIT))
	local_define_builtin ("__cyg_profile_func_exit", ftype,
			      BUILT_IN_PROFILE_FUNC_EXIT,
			      "__cyg_profile_func_exit", 0);
    }

  /* The exception object and filter values from the runtime.  The argument
     must be zero before exception lowering, i.e. from the front end.  After
     exception lowering, it will be the region number for the exception
     landing pad.  These functions are PURE instead of CONST to prevent
     them from being hoisted past the exception edge that will initialize
     its value in the landing pad.  */
  ftype = build_function_type_list (ptr_type_node,
				    integer_type_node, NULL_TREE);
  ecf_flags = ECF_PURE | ECF_NOTHROW | ECF_LEAF;
  /* Only use TM_PURE if we have TM language support.  */
  if (builtin_decl_explicit_p (BUILT_IN_TM_LOAD_1))
    ecf_flags |= ECF_TM_PURE;
  local_define_builtin ("__builtin_eh_pointer", ftype, BUILT_IN_EH_POINTER,
			"__builtin_eh_pointer", ecf_flags);

  tmp = lang_hooks.types.type_for_mode (targetm.eh_return_filter_mode (), 0);
  ftype = build_function_type_list (tmp, integer_type_node, NULL_TREE);
  local_define_builtin ("__builtin_eh_filter", ftype, BUILT_IN_EH_FILTER,
			"__builtin_eh_filter", ECF_PURE | ECF_NOTHROW | ECF_LEAF);

  ftype = build_function_type_list (void_type_node,
				    integer_type_node, integer_type_node,
				    NULL_TREE);
  local_define_builtin ("__builtin_eh_copy_values", ftype,
			BUILT_IN_EH_COPY_VALUES,
			"__builtin_eh_copy_values", ECF_NOTHROW);

  /* Complex multiplication and division.  These are handled as builtins
     rather than optabs because emit_library_call_value doesn't support
     complex.  Further, we can do slightly better with folding these
     beasties if the real and complex parts of the arguments are separate.  */
  {
    int mode;

    for (mode = MIN_MODE_COMPLEX_FLOAT; mode <= MAX_MODE_COMPLEX_FLOAT; ++mode)
      {
	char mode_name_buf[4], *q;
	const char *p;
	enum built_in_function mcode, dcode;
	tree type, inner_type;
	const char *prefix = "__";

	if (targetm.libfunc_gnu_prefix)
	  prefix = "__gnu_";

	type = lang_hooks.types.type_for_mode ((machine_mode) mode, 0);
	if (type == NULL)
	  continue;
	inner_type = TREE_TYPE (type);

	ftype = build_function_type_list (type, inner_type, inner_type,
					  inner_type, inner_type, NULL_TREE);

        mcode = ((enum built_in_function)
		 (BUILT_IN_COMPLEX_MUL_MIN + mode - MIN_MODE_COMPLEX_FLOAT));
        dcode = ((enum built_in_function)
		 (BUILT_IN_COMPLEX_DIV_MIN + mode - MIN_MODE_COMPLEX_FLOAT));

        for (p = GET_MODE_NAME (mode), q = mode_name_buf; *p; p++, q++)
	  *q = TOLOWER (*p);
	*q = '\0';

	built_in_names[mcode] = concat (prefix, "mul", mode_name_buf, "3",
					NULL);
        local_define_builtin (built_in_names[mcode], ftype, mcode,
			      built_in_names[mcode],
			      ECF_CONST | ECF_NOTHROW | ECF_LEAF);

	built_in_names[dcode] = concat (prefix, "div", mode_name_buf, "3",
					NULL);
        local_define_builtin (built_in_names[dcode], ftype, dcode,
			      built_in_names[dcode],
			      ECF_CONST | ECF_NOTHROW | ECF_LEAF);
      }
  }

  init_internal_fns ();
}

/* HACK.  GROSS.  This is absolutely disgusting.  I wish there was a
   better way.

   If we requested a pointer to a vector, build up the pointers that
   we stripped off while looking for the inner type.  Similarly for
   return values from functions.

   The argument TYPE is the top of the chain, and BOTTOM is the
   new type which we will point to.  */

tree
reconstruct_complex_type (tree type, tree bottom)
{
  tree inner, outer;

  if (TREE_CODE (type) == POINTER_TYPE)
    {
      inner = reconstruct_complex_type (TREE_TYPE (type), bottom);
      outer = build_pointer_type_for_mode (inner, TYPE_MODE (type),
					   TYPE_REF_CAN_ALIAS_ALL (type));
    }
  else if (TREE_CODE (type) == REFERENCE_TYPE)
    {
      inner = reconstruct_complex_type (TREE_TYPE (type), bottom);
      outer = build_reference_type_for_mode (inner, TYPE_MODE (type),
					     TYPE_REF_CAN_ALIAS_ALL (type));
    }
  else if (TREE_CODE (type) == ARRAY_TYPE)
    {
      inner = reconstruct_complex_type (TREE_TYPE (type), bottom);
      outer = build_array_type (inner, TYPE_DOMAIN (type));
    }
  else if (TREE_CODE (type) == FUNCTION_TYPE)
    {
      inner = reconstruct_complex_type (TREE_TYPE (type), bottom);
      outer = build_function_type (inner, TYPE_ARG_TYPES (type));
    }
  else if (TREE_CODE (type) == METHOD_TYPE)
    {
      inner = reconstruct_complex_type (TREE_TYPE (type), bottom);
      /* The build_method_type_directly() routine prepends 'this' to argument list,
         so we must compensate by getting rid of it.  */
      outer
	= build_method_type_directly
	    (TREE_TYPE (TREE_VALUE (TYPE_ARG_TYPES (type))),
	     inner,
	     TREE_CHAIN (TYPE_ARG_TYPES (type)));
    }
  else if (TREE_CODE (type) == OFFSET_TYPE)
    {
      inner = reconstruct_complex_type (TREE_TYPE (type), bottom);
      outer = build_offset_type (TYPE_OFFSET_BASETYPE (type), inner);
    }
  else
    return bottom;

  return build_type_attribute_qual_variant (outer, TYPE_ATTRIBUTES (type),
					    TYPE_QUALS (type));
}

/* Returns a vector tree node given a mode (integer, vector, or BLKmode) and
   the inner type.  */
tree
build_vector_type_for_mode (tree innertype, machine_mode mode)
{
  int nunits;

  switch (GET_MODE_CLASS (mode))
    {
    case MODE_VECTOR_INT:
    case MODE_VECTOR_FLOAT:
    case MODE_VECTOR_FRACT:
    case MODE_VECTOR_UFRACT:
    case MODE_VECTOR_ACCUM:
    case MODE_VECTOR_UACCUM:
      nunits = GET_MODE_NUNITS (mode);
      break;

    case MODE_INT:
      /* Check that there are no leftover bits.  */
      gcc_assert (GET_MODE_BITSIZE (mode)
		  % TREE_INT_CST_LOW (TYPE_SIZE (innertype)) == 0);

      nunits = GET_MODE_BITSIZE (mode)
	       / TREE_INT_CST_LOW (TYPE_SIZE (innertype));
      break;

    default:
      gcc_unreachable ();
    }

  return make_vector_type (innertype, nunits, mode);
}

/* Similarly, but takes the inner type and number of units, which must be
   a power of two.  */

tree
build_vector_type (tree innertype, int nunits)
{
  return make_vector_type (innertype, nunits, VOIDmode);
}

/* Build truth vector with specified length and number of units.  */

tree
build_truth_vector_type (unsigned nunits, unsigned vector_size)
{
  machine_mode mask_mode = targetm.vectorize.get_mask_mode (nunits,
							    vector_size);

  gcc_assert (mask_mode != VOIDmode);

  unsigned HOST_WIDE_INT vsize;
  if (mask_mode == BLKmode)
    vsize = vector_size * BITS_PER_UNIT;
  else
    vsize = GET_MODE_BITSIZE (mask_mode);

  unsigned HOST_WIDE_INT esize = vsize / nunits;
  gcc_assert (esize * nunits == vsize);

  tree bool_type = build_nonstandard_boolean_type (esize);

  return make_vector_type (bool_type, nunits, mask_mode);
}

/* Returns a vector type corresponding to a comparison of VECTYPE.  */

tree
build_same_sized_truth_vector_type (tree vectype)
{
  if (VECTOR_BOOLEAN_TYPE_P (vectype))
    return vectype;

  unsigned HOST_WIDE_INT size = GET_MODE_SIZE (TYPE_MODE (vectype));

  if (!size)
    size = tree_to_uhwi (TYPE_SIZE_UNIT (vectype));

  return build_truth_vector_type (TYPE_VECTOR_SUBPARTS (vectype), size);
}

/* Similarly, but builds a variant type with TYPE_VECTOR_OPAQUE set.  */

tree
build_opaque_vector_type (tree innertype, int nunits)
{
  tree t = make_vector_type (innertype, nunits, VOIDmode);
  tree cand;
  /* We always build the non-opaque variant before the opaque one,
     so if it already exists, it is TYPE_NEXT_VARIANT of this one.  */
  cand = TYPE_NEXT_VARIANT (t);
  if (cand
      && TYPE_VECTOR_OPAQUE (cand)
      && check_qualified_type (cand, t, TYPE_QUALS (t)))
    return cand;
  /* Othewise build a variant type and make sure to queue it after
     the non-opaque type.  */
  cand = build_distinct_type_copy (t);
  TYPE_VECTOR_OPAQUE (cand) = true;
  TYPE_CANONICAL (cand) = TYPE_CANONICAL (t);
  TYPE_NEXT_VARIANT (cand) = TYPE_NEXT_VARIANT (t);
  TYPE_NEXT_VARIANT (t) = cand;
  TYPE_MAIN_VARIANT (cand) = TYPE_MAIN_VARIANT (t);
  return cand;
}


/* Given an initializer INIT, return TRUE if INIT is zero or some
   aggregate of zeros.  Otherwise return FALSE.  */
bool
initializer_zerop (const_tree init)
{
  tree elt;

  STRIP_NOPS (init);

  switch (TREE_CODE (init))
    {
    case INTEGER_CST:
      return integer_zerop (init);

    case REAL_CST:
      /* ??? Note that this is not correct for C4X float formats.  There,
	 a bit pattern of all zeros is 1.0; 0.0 is encoded with the most
	 negative exponent.  */
      return real_zerop (init)
	&& ! REAL_VALUE_MINUS_ZERO (TREE_REAL_CST (init));

    case FIXED_CST:
      return fixed_zerop (init);

    case COMPLEX_CST:
      return integer_zerop (init)
	|| (real_zerop (init)
	    && ! REAL_VALUE_MINUS_ZERO (TREE_REAL_CST (TREE_REALPART (init)))
	    && ! REAL_VALUE_MINUS_ZERO (TREE_REAL_CST (TREE_IMAGPART (init))));

    case VECTOR_CST:
      {
	unsigned i;
	for (i = 0; i < VECTOR_CST_NELTS (init); ++i)
	  if (!initializer_zerop (VECTOR_CST_ELT (init, i)))
	    return false;
	return true;
      }

    case CONSTRUCTOR:
      {
	unsigned HOST_WIDE_INT idx;

	if (TREE_CLOBBER_P (init))
	  return false;
	FOR_EACH_CONSTRUCTOR_VALUE (CONSTRUCTOR_ELTS (init), idx, elt)
	  if (!initializer_zerop (elt))
	    return false;
	return true;
      }

    case STRING_CST:
      {
	int i;

	/* We need to loop through all elements to handle cases like
	   "\0" and "\0foobar".  */
	for (i = 0; i < TREE_STRING_LENGTH (init); ++i)
	  if (TREE_STRING_POINTER (init)[i] != '\0')
	    return false;

	return true;
      }

    default:
      return false;
    }
}

/* Check if vector VEC consists of all the equal elements and
   that the number of elements corresponds to the type of VEC.
   The function returns first element of the vector
   or NULL_TREE if the vector is not uniform.  */
tree
uniform_vector_p (const_tree vec)
{
  tree first, t;
  unsigned i;

  if (vec == NULL_TREE)
    return NULL_TREE;

  gcc_assert (VECTOR_TYPE_P (TREE_TYPE (vec)));

  if (TREE_CODE (vec) == VECTOR_CST)
    {
      first = VECTOR_CST_ELT (vec, 0);
      for (i = 1; i < VECTOR_CST_NELTS (vec); ++i)
	if (!operand_equal_p (first, VECTOR_CST_ELT (vec, i), 0))
	  return NULL_TREE;

      return first;
    }

  else if (TREE_CODE (vec) == CONSTRUCTOR)
    {
      first = error_mark_node;

      FOR_EACH_CONSTRUCTOR_VALUE (CONSTRUCTOR_ELTS (vec), i, t)
        {
          if (i == 0)
            {
              first = t;
              continue;
            }
	  if (!operand_equal_p (first, t, 0))
	    return NULL_TREE;
        }
      if (i != TYPE_VECTOR_SUBPARTS (TREE_TYPE (vec)))
	return NULL_TREE;

      return first;
    }

  return NULL_TREE;
}

/* Build an empty statement at location LOC.  */

tree
build_empty_stmt (location_t loc)
{
  tree t = build1 (NOP_EXPR, void_type_node, size_zero_node);
  SET_EXPR_LOCATION (t, loc);
  return t;
}


/* Build an OpenMP clause with code CODE.  LOC is the location of the
   clause.  */

tree
build_omp_clause (location_t loc, enum omp_clause_code code)
{
  tree t;
  int size, length;

  length = omp_clause_num_ops[code];
  size = (sizeof (struct tree_omp_clause) + (length - 1) * sizeof (tree));

  record_node_allocation_statistics (OMP_CLAUSE, size);

  t = (tree) ggc_internal_alloc (size);
  memset (t, 0, size);
  TREE_SET_CODE (t, OMP_CLAUSE);
  OMP_CLAUSE_SET_CODE (t, code);
  OMP_CLAUSE_LOCATION (t) = loc;

  return t;
}

/* Build a tcc_vl_exp object with code CODE and room for LEN operands.  LEN
   includes the implicit operand count in TREE_OPERAND 0, and so must be >= 1.
   Except for the CODE and operand count field, other storage for the
   object is initialized to zeros.  */

tree
build_vl_exp_stat (enum tree_code code, int len MEM_STAT_DECL)
{
  tree t;
  int length = (len - 1) * sizeof (tree) + sizeof (struct tree_exp);

  gcc_assert (TREE_CODE_CLASS (code) == tcc_vl_exp);
  gcc_assert (len >= 1);

  record_node_allocation_statistics (code, length);

  t = ggc_alloc_cleared_tree_node_stat (length PASS_MEM_STAT);

  TREE_SET_CODE (t, code);

  /* Can't use TREE_OPERAND to store the length because if checking is
     enabled, it will try to check the length before we store it.  :-P  */
  t->exp.operands[0] = build_int_cst (sizetype, len);

  return t;
}

/* Helper function for build_call_* functions; build a CALL_EXPR with
   indicated RETURN_TYPE, FN, and NARGS, but do not initialize any of
   the argument slots.  */

static tree
build_call_1 (tree return_type, tree fn, int nargs)
{
  tree t;

  t = build_vl_exp (CALL_EXPR, nargs + 3);
  TREE_TYPE (t) = return_type;
  CALL_EXPR_FN (t) = fn;
  CALL_EXPR_STATIC_CHAIN (t) = NULL;

  return t;
}

/* Build a CALL_EXPR of class tcc_vl_exp with the indicated RETURN_TYPE and
   FN and a null static chain slot.  NARGS is the number of call arguments
   which are specified as "..." arguments.  */

tree
build_call_nary (tree return_type, tree fn, int nargs, ...)
{
  tree ret;
  va_list args;
  va_start (args, nargs);
  ret = build_call_valist (return_type, fn, nargs, args);
  va_end (args);
  return ret;
}

/* Build a CALL_EXPR of class tcc_vl_exp with the indicated RETURN_TYPE and
   FN and a null static chain slot.  NARGS is the number of call arguments
   which are specified as a va_list ARGS.  */

tree
build_call_valist (tree return_type, tree fn, int nargs, va_list args)
{
  tree t;
  int i;

  t = build_call_1 (return_type, fn, nargs);
  for (i = 0; i < nargs; i++)
    CALL_EXPR_ARG (t, i) = va_arg (args, tree);
  process_call_operands (t);
  return t;
}

/* Build a CALL_EXPR of class tcc_vl_exp with the indicated RETURN_TYPE and
   FN and a null static chain slot.  NARGS is the number of call arguments
   which are specified as a tree array ARGS.  */

tree
build_call_array_loc (location_t loc, tree return_type, tree fn,
		      int nargs, const tree *args)
{
  tree t;
  int i;

  t = build_call_1 (return_type, fn, nargs);
  for (i = 0; i < nargs; i++)
    CALL_EXPR_ARG (t, i) = args[i];
  process_call_operands (t);
  SET_EXPR_LOCATION (t, loc);
  return t;
}

/* Like build_call_array, but takes a vec.  */

tree
build_call_vec (tree return_type, tree fn, vec<tree, va_gc> *args)
{
  tree ret, t;
  unsigned int ix;

  ret = build_call_1 (return_type, fn, vec_safe_length (args));
  FOR_EACH_VEC_SAFE_ELT (args, ix, t)
    CALL_EXPR_ARG (ret, ix) = t;
  process_call_operands (ret);
  return ret;
}

/* Conveniently construct a function call expression.  FNDECL names the
   function to be called and N arguments are passed in the array
   ARGARRAY.  */

tree
build_call_expr_loc_array (location_t loc, tree fndecl, int n, tree *argarray)
{
  tree fntype = TREE_TYPE (fndecl);
  tree fn = build1 (ADDR_EXPR, build_pointer_type (fntype), fndecl);
 
  return fold_build_call_array_loc (loc, TREE_TYPE (fntype), fn, n, argarray);
}

/* Conveniently construct a function call expression.  FNDECL names the
   function to be called and the arguments are passed in the vector
   VEC.  */

tree
build_call_expr_loc_vec (location_t loc, tree fndecl, vec<tree, va_gc> *vec)
{
  return build_call_expr_loc_array (loc, fndecl, vec_safe_length (vec),
				    vec_safe_address (vec));
}


/* Conveniently construct a function call expression.  FNDECL names the
   function to be called, N is the number of arguments, and the "..."
   parameters are the argument expressions.  */

tree
build_call_expr_loc (location_t loc, tree fndecl, int n, ...)
{
  va_list ap;
  tree *argarray = XALLOCAVEC (tree, n);
  int i;

  va_start (ap, n);
  for (i = 0; i < n; i++)
    argarray[i] = va_arg (ap, tree);
  va_end (ap);
  return build_call_expr_loc_array (loc, fndecl, n, argarray);
}

/* Like build_call_expr_loc (UNKNOWN_LOCATION, ...).  Duplicated because
   varargs macros aren't supported by all bootstrap compilers.  */

tree
build_call_expr (tree fndecl, int n, ...)
{
  va_list ap;
  tree *argarray = XALLOCAVEC (tree, n);
  int i;

  va_start (ap, n);
  for (i = 0; i < n; i++)
    argarray[i] = va_arg (ap, tree);
  va_end (ap);
  return build_call_expr_loc_array (UNKNOWN_LOCATION, fndecl, n, argarray);
}

/* Build an internal call to IFN, with arguments ARGS[0:N-1] and with return
   type TYPE.  This is just like CALL_EXPR, except its CALL_EXPR_FN is NULL.
   It will get gimplified later into an ordinary internal function.  */

tree
build_call_expr_internal_loc_array (location_t loc, internal_fn ifn,
				    tree type, int n, const tree *args)
{
  tree t = build_call_1 (type, NULL_TREE, n);
  for (int i = 0; i < n; ++i)
    CALL_EXPR_ARG (t, i) = args[i];
  SET_EXPR_LOCATION (t, loc);
  CALL_EXPR_IFN (t) = ifn;
  return t;
}

/* Build internal call expression.  This is just like CALL_EXPR, except
   its CALL_EXPR_FN is NULL.  It will get gimplified later into ordinary
   internal function.  */

tree
build_call_expr_internal_loc (location_t loc, enum internal_fn ifn,
			      tree type, int n, ...)
{
  va_list ap;
  tree *argarray = XALLOCAVEC (tree, n);
  int i;

  va_start (ap, n);
  for (i = 0; i < n; i++)
    argarray[i] = va_arg (ap, tree);
  va_end (ap);
  return build_call_expr_internal_loc_array (loc, ifn, type, n, argarray);
}

/* Return a function call to FN, if the target is guaranteed to support it,
   or null otherwise.

   N is the number of arguments, passed in the "...", and TYPE is the
   type of the return value.  */

tree
maybe_build_call_expr_loc (location_t loc, combined_fn fn, tree type,
			   int n, ...)
{
  va_list ap;
  tree *argarray = XALLOCAVEC (tree, n);
  int i;

  va_start (ap, n);
  for (i = 0; i < n; i++)
    argarray[i] = va_arg (ap, tree);
  va_end (ap);
  if (internal_fn_p (fn))
    {
      internal_fn ifn = as_internal_fn (fn);
      if (direct_internal_fn_p (ifn))
	{
	  tree_pair types = direct_internal_fn_types (ifn, type, argarray);
	  if (!direct_internal_fn_supported_p (ifn, types,
					       OPTIMIZE_FOR_BOTH))
	    return NULL_TREE;
	}
      return build_call_expr_internal_loc_array (loc, ifn, type, n, argarray);
    }
  else
    {
      tree fndecl = builtin_decl_implicit (as_builtin_fn (fn));
      if (!fndecl)
	return NULL_TREE;
      return build_call_expr_loc_array (loc, fndecl, n, argarray);
    }
}

/* Create a new constant string literal and return a char* pointer to it.
   The STRING_CST value is the LEN characters at STR.  */
tree
build_string_literal (int len, const char *str)
{
  tree t, elem, index, type;

  t = build_string (len, str);
  elem = build_type_variant (char_type_node, 1, 0);
  index = build_index_type (size_int (len - 1));
  type = build_array_type (elem, index);
  TREE_TYPE (t) = type;
  TREE_CONSTANT (t) = 1;
  TREE_READONLY (t) = 1;
  TREE_STATIC (t) = 1;

  type = build_pointer_type (elem);
  t = build1 (ADDR_EXPR, type,
	      build4 (ARRAY_REF, elem,
		      t, integer_zero_node, NULL_TREE, NULL_TREE));
  return t;
}



/* Return true if T (assumed to be a DECL) must be assigned a memory
   location.  */

bool
needs_to_live_in_memory (const_tree t)
{
  return (TREE_ADDRESSABLE (t)
	  || is_global_var (t)
	  || (TREE_CODE (t) == RESULT_DECL
	      && !DECL_BY_REFERENCE (t)
	      && aggregate_value_p (t, current_function_decl)));
}

/* Return value of a constant X and sign-extend it.  */

HOST_WIDE_INT
int_cst_value (const_tree x)
{
  unsigned bits = TYPE_PRECISION (TREE_TYPE (x));
  unsigned HOST_WIDE_INT val = TREE_INT_CST_LOW (x);

  /* Make sure the sign-extended value will fit in a HOST_WIDE_INT.  */
  gcc_assert (cst_and_fits_in_hwi (x));

  if (bits < HOST_BITS_PER_WIDE_INT)
    {
      bool negative = ((val >> (bits - 1)) & 1) != 0;
      if (negative)
	val |= (~(unsigned HOST_WIDE_INT) 0) << (bits - 1) << 1;
      else
	val &= ~((~(unsigned HOST_WIDE_INT) 0) << (bits - 1) << 1);
    }

  return val;
}

/* If TYPE is an integral or pointer type, return an integer type with
   the same precision which is unsigned iff UNSIGNEDP is true, or itself
   if TYPE is already an integer type of signedness UNSIGNEDP.  */

tree
signed_or_unsigned_type_for (int unsignedp, tree type)
{
  if (TREE_CODE (type) == INTEGER_TYPE && TYPE_UNSIGNED (type) == unsignedp)
    return type;

  if (TREE_CODE (type) == VECTOR_TYPE)
    {
      tree inner = TREE_TYPE (type);
      tree inner2 = signed_or_unsigned_type_for (unsignedp, inner);
      if (!inner2)
	return NULL_TREE;
      if (inner == inner2)
	return type;
      return build_vector_type (inner2, TYPE_VECTOR_SUBPARTS (type));
    }

  if (!INTEGRAL_TYPE_P (type)
      && !POINTER_TYPE_P (type)
      && TREE_CODE (type) != OFFSET_TYPE)
    return NULL_TREE;

  return build_nonstandard_integer_type (TYPE_PRECISION (type), unsignedp);
}

/* If TYPE is an integral or pointer type, return an integer type with
   the same precision which is unsigned, or itself if TYPE is already an
   unsigned integer type.  */

tree
unsigned_type_for (tree type)
{
  return signed_or_unsigned_type_for (1, type);
}

/* If TYPE is an integral or pointer type, return an integer type with
   the same precision which is signed, or itself if TYPE is already a
   signed integer type.  */

tree
signed_type_for (tree type)
{
  return signed_or_unsigned_type_for (0, type);
}

/* If TYPE is a vector type, return a signed integer vector type with the
   same width and number of subparts. Otherwise return boolean_type_node.  */

tree
truth_type_for (tree type)
{
  if (TREE_CODE (type) == VECTOR_TYPE)
    {
      if (VECTOR_BOOLEAN_TYPE_P (type))
	return type;
      return build_truth_vector_type (TYPE_VECTOR_SUBPARTS (type),
				      GET_MODE_SIZE (TYPE_MODE (type)));
    }
  else
    return boolean_type_node;
}

/* Returns the largest value obtainable by casting something in INNER type to
   OUTER type.  */

tree
upper_bound_in_type (tree outer, tree inner)
{
  unsigned int det = 0;
  unsigned oprec = TYPE_PRECISION (outer);
  unsigned iprec = TYPE_PRECISION (inner);
  unsigned prec;

  /* Compute a unique number for every combination.  */
  det |= (oprec > iprec) ? 4 : 0;
  det |= TYPE_UNSIGNED (outer) ? 2 : 0;
  det |= TYPE_UNSIGNED (inner) ? 1 : 0;

  /* Determine the exponent to use.  */
  switch (det)
    {
    case 0:
    case 1:
      /* oprec <= iprec, outer: signed, inner: don't care.  */
      prec = oprec - 1;
      break;
    case 2:
    case 3:
      /* oprec <= iprec, outer: unsigned, inner: don't care.  */
      prec = oprec;
      break;
    case 4:
      /* oprec > iprec, outer: signed, inner: signed.  */
      prec = iprec - 1;
      break;
    case 5:
      /* oprec > iprec, outer: signed, inner: unsigned.  */
      prec = iprec;
      break;
    case 6:
      /* oprec > iprec, outer: unsigned, inner: signed.  */
      prec = oprec;
      break;
    case 7:
      /* oprec > iprec, outer: unsigned, inner: unsigned.  */
      prec = iprec;
      break;
    default:
      gcc_unreachable ();
    }

  return wide_int_to_tree (outer,
			   wi::mask (prec, false, TYPE_PRECISION (outer)));
}

/* Returns the smallest value obtainable by casting something in INNER type to
   OUTER type.  */

tree
lower_bound_in_type (tree outer, tree inner)
{
  unsigned oprec = TYPE_PRECISION (outer);
  unsigned iprec = TYPE_PRECISION (inner);

  /* If OUTER type is unsigned, we can definitely cast 0 to OUTER type
     and obtain 0.  */
  if (TYPE_UNSIGNED (outer)
      /* If we are widening something of an unsigned type, OUTER type
	 contains all values of INNER type.  In particular, both INNER
	 and OUTER types have zero in common.  */
      || (oprec > iprec && TYPE_UNSIGNED (inner)))
    return build_int_cst (outer, 0);
  else
    {
      /* If we are widening a signed type to another signed type, we
	 want to obtain -2^^(iprec-1).  If we are keeping the
	 precision or narrowing to a signed type, we want to obtain
	 -2^(oprec-1).  */
      unsigned prec = oprec > iprec ? iprec : oprec;
      return wide_int_to_tree (outer,
			       wi::mask (prec - 1, true,
					 TYPE_PRECISION (outer)));
    }
}

/* Return nonzero if two operands that are suitable for PHI nodes are
   necessarily equal.  Specifically, both ARG0 and ARG1 must be either
   SSA_NAME or invariant.  Note that this is strictly an optimization.
   That is, callers of this function can directly call operand_equal_p
   and get the same result, only slower.  */

int
operand_equal_for_phi_arg_p (const_tree arg0, const_tree arg1)
{
  if (arg0 == arg1)
    return 1;
  if (TREE_CODE (arg0) == SSA_NAME || TREE_CODE (arg1) == SSA_NAME)
    return 0;
  return operand_equal_p (arg0, arg1, 0);
}

/* Returns number of zeros at the end of binary representation of X.  */

tree
num_ending_zeros (const_tree x)
{
  return build_int_cst (TREE_TYPE (x), wi::ctz (x));
}


#define WALK_SUBTREE(NODE)				\
  do							\
    {							\
      result = walk_tree_1 (&(NODE), func, data, pset, lh);	\
      if (result)					\
	return result;					\
    }							\
  while (0)

/* This is a subroutine of walk_tree that walks field of TYPE that are to
   be walked whenever a type is seen in the tree.  Rest of operands and return
   value are as for walk_tree.  */

static tree
walk_type_fields (tree type, walk_tree_fn func, void *data,
		  hash_set<tree> *pset, walk_tree_lh lh)
{
  tree result = NULL_TREE;

  switch (TREE_CODE (type))
    {
    case POINTER_TYPE:
    case REFERENCE_TYPE:
    case VECTOR_TYPE:
      /* We have to worry about mutually recursive pointers.  These can't
	 be written in C.  They can in Ada.  It's pathological, but
	 there's an ACATS test (c38102a) that checks it.  Deal with this
	 by checking if we're pointing to another pointer, that one
	 points to another pointer, that one does too, and we have no htab.
	 If so, get a hash table.  We check three levels deep to avoid
	 the cost of the hash table if we don't need one.  */
      if (POINTER_TYPE_P (TREE_TYPE (type))
	  && POINTER_TYPE_P (TREE_TYPE (TREE_TYPE (type)))
	  && POINTER_TYPE_P (TREE_TYPE (TREE_TYPE (TREE_TYPE (type))))
	  && !pset)
	{
	  result = walk_tree_without_duplicates (&TREE_TYPE (type),
						 func, data);
	  if (result)
	    return result;

	  break;
	}

      /* ... fall through ... */

    case COMPLEX_TYPE:
      WALK_SUBTREE (TREE_TYPE (type));
      break;

    case METHOD_TYPE:
      WALK_SUBTREE (TYPE_METHOD_BASETYPE (type));

      /* Fall through.  */

    case FUNCTION_TYPE:
      WALK_SUBTREE (TREE_TYPE (type));
      {
	tree arg;

	/* We never want to walk into default arguments.  */
	for (arg = TYPE_ARG_TYPES (type); arg; arg = TREE_CHAIN (arg))
	  WALK_SUBTREE (TREE_VALUE (arg));
      }
      break;

    case ARRAY_TYPE:
      /* Don't follow this nodes's type if a pointer for fear that
	 we'll have infinite recursion.  If we have a PSET, then we
	 need not fear.  */
      if (pset
	  || (!POINTER_TYPE_P (TREE_TYPE (type))
	      && TREE_CODE (TREE_TYPE (type)) != OFFSET_TYPE))
	WALK_SUBTREE (TREE_TYPE (type));
      WALK_SUBTREE (TYPE_DOMAIN (type));
      break;

    case OFFSET_TYPE:
      WALK_SUBTREE (TREE_TYPE (type));
      WALK_SUBTREE (TYPE_OFFSET_BASETYPE (type));
      break;

    default:
      break;
    }

  return NULL_TREE;
}

/* Apply FUNC to all the sub-trees of TP in a pre-order traversal.  FUNC is
   called with the DATA and the address of each sub-tree.  If FUNC returns a
   non-NULL value, the traversal is stopped, and the value returned by FUNC
   is returned.  If PSET is non-NULL it is used to record the nodes visited,
   and to avoid visiting a node more than once.  */

tree
walk_tree_1 (tree *tp, walk_tree_fn func, void *data,
	     hash_set<tree> *pset, walk_tree_lh lh)
{
  enum tree_code code;
  int walk_subtrees;
  tree result;

#define WALK_SUBTREE_TAIL(NODE)				\
  do							\
    {							\
       tp = & (NODE);					\
       goto tail_recurse;				\
    }							\
  while (0)

 tail_recurse:
  /* Skip empty subtrees.  */
  if (!*tp)
    return NULL_TREE;

  /* Don't walk the same tree twice, if the user has requested
     that we avoid doing so.  */
  if (pset && pset->add (*tp))
    return NULL_TREE;

  /* Call the function.  */
  walk_subtrees = 1;
  result = (*func) (tp, &walk_subtrees, data);

  /* If we found something, return it.  */
  if (result)
    return result;

  code = TREE_CODE (*tp);

  /* Even if we didn't, FUNC may have decided that there was nothing
     interesting below this point in the tree.  */
  if (!walk_subtrees)
    {
      /* But we still need to check our siblings.  */
      if (code == TREE_LIST)
	WALK_SUBTREE_TAIL (TREE_CHAIN (*tp));
      else if (code == OMP_CLAUSE)
	WALK_SUBTREE_TAIL (OMP_CLAUSE_CHAIN (*tp));
      else
	return NULL_TREE;
    }

  if (lh)
    {
      result = (*lh) (tp, &walk_subtrees, func, data, pset);
      if (result || !walk_subtrees)
        return result;
    }

  switch (code)
    {
    case ERROR_MARK:
    case IDENTIFIER_NODE:
    case INTEGER_CST:
    case REAL_CST:
    case FIXED_CST:
    case VECTOR_CST:
    case STRING_CST:
    case BLOCK:
    case PLACEHOLDER_EXPR:
    case SSA_NAME:
    case FIELD_DECL:
    case RESULT_DECL:
      /* None of these have subtrees other than those already walked
	 above.  */
      break;

    case TREE_LIST:
      WALK_SUBTREE (TREE_VALUE (*tp));
      WALK_SUBTREE_TAIL (TREE_CHAIN (*tp));
      break;

    case TREE_VEC:
      {
	int len = TREE_VEC_LENGTH (*tp);

	if (len == 0)
	  break;

	/* Walk all elements but the first.  */
	while (--len)
	  WALK_SUBTREE (TREE_VEC_ELT (*tp, len));

	/* Now walk the first one as a tail call.  */
	WALK_SUBTREE_TAIL (TREE_VEC_ELT (*tp, 0));
      }

    case COMPLEX_CST:
      WALK_SUBTREE (TREE_REALPART (*tp));
      WALK_SUBTREE_TAIL (TREE_IMAGPART (*tp));

    case CONSTRUCTOR:
      {
	unsigned HOST_WIDE_INT idx;
	constructor_elt *ce;

	for (idx = 0; vec_safe_iterate (CONSTRUCTOR_ELTS (*tp), idx, &ce);
	     idx++)
	  WALK_SUBTREE (ce->value);
      }
      break;

    case SAVE_EXPR:
      WALK_SUBTREE_TAIL (TREE_OPERAND (*tp, 0));

    case BIND_EXPR:
      {
	tree decl;
	for (decl = BIND_EXPR_VARS (*tp); decl; decl = DECL_CHAIN (decl))
	  {
	    /* Walk the DECL_INITIAL and DECL_SIZE.  We don't want to walk
	       into declarations that are just mentioned, rather than
	       declared; they don't really belong to this part of the tree.
	       And, we can see cycles: the initializer for a declaration
	       can refer to the declaration itself.  */
	    WALK_SUBTREE (DECL_INITIAL (decl));
	    WALK_SUBTREE (DECL_SIZE (decl));
	    WALK_SUBTREE (DECL_SIZE_UNIT (decl));
	  }
	WALK_SUBTREE_TAIL (BIND_EXPR_BODY (*tp));
      }

    case STATEMENT_LIST:
      {
	tree_stmt_iterator i;
	for (i = tsi_start (*tp); !tsi_end_p (i); tsi_next (&i))
	  WALK_SUBTREE (*tsi_stmt_ptr (i));
      }
      break;

    case OMP_CLAUSE:
      switch (OMP_CLAUSE_CODE (*tp))
	{
	case OMP_CLAUSE_GANG:
	case OMP_CLAUSE__GRIDDIM_:
	  WALK_SUBTREE (OMP_CLAUSE_OPERAND (*tp, 1));
	  /* FALLTHRU */

	case OMP_CLAUSE_DEVICE_RESIDENT:
	case OMP_CLAUSE_ASYNC:
	case OMP_CLAUSE_WAIT:
	case OMP_CLAUSE_WORKER:
	case OMP_CLAUSE_VECTOR:
	case OMP_CLAUSE_NUM_GANGS:
	case OMP_CLAUSE_NUM_WORKERS:
	case OMP_CLAUSE_VECTOR_LENGTH:
	case OMP_CLAUSE_PRIVATE:
	case OMP_CLAUSE_SHARED:
	case OMP_CLAUSE_FIRSTPRIVATE:
	case OMP_CLAUSE_COPYIN:
	case OMP_CLAUSE_COPYPRIVATE:
	case OMP_CLAUSE_FINAL:
	case OMP_CLAUSE_IF:
	case OMP_CLAUSE_NUM_THREADS:
	case OMP_CLAUSE_SCHEDULE:
	case OMP_CLAUSE_UNIFORM:
	case OMP_CLAUSE_DEPEND:
	case OMP_CLAUSE_NUM_TEAMS:
	case OMP_CLAUSE_THREAD_LIMIT:
	case OMP_CLAUSE_DEVICE:
	case OMP_CLAUSE_DIST_SCHEDULE:
	case OMP_CLAUSE_SAFELEN:
	case OMP_CLAUSE_SIMDLEN:
	case OMP_CLAUSE_ORDERED:
	case OMP_CLAUSE_PRIORITY:
	case OMP_CLAUSE_GRAINSIZE:
	case OMP_CLAUSE_NUM_TASKS:
	case OMP_CLAUSE_HINT:
	case OMP_CLAUSE_TO_DECLARE:
	case OMP_CLAUSE_LINK:
	case OMP_CLAUSE_USE_DEVICE_PTR:
	case OMP_CLAUSE_IS_DEVICE_PTR:
	case OMP_CLAUSE__LOOPTEMP_:
	case OMP_CLAUSE__SIMDUID_:
	case OMP_CLAUSE__CILK_FOR_COUNT_:
	case OMP_CLAUSE_BIND:
	  WALK_SUBTREE (OMP_CLAUSE_OPERAND (*tp, 0));
	  /* FALLTHRU */

	case OMP_CLAUSE_INDEPENDENT:
	case OMP_CLAUSE_NOWAIT:
	case OMP_CLAUSE_DEFAULT:
	case OMP_CLAUSE_UNTIED:
	case OMP_CLAUSE_MERGEABLE:
	case OMP_CLAUSE_PROC_BIND:
	case OMP_CLAUSE_INBRANCH:
	case OMP_CLAUSE_NOTINBRANCH:
	case OMP_CLAUSE_FOR:
	case OMP_CLAUSE_PARALLEL:
	case OMP_CLAUSE_SECTIONS:
	case OMP_CLAUSE_TASKGROUP:
	case OMP_CLAUSE_NOGROUP:
	case OMP_CLAUSE_THREADS:
	case OMP_CLAUSE_SIMD:
	case OMP_CLAUSE_DEFAULTMAP:
	case OMP_CLAUSE_AUTO:
	case OMP_CLAUSE_SEQ:
	case OMP_CLAUSE_NOHOST:
	case OMP_CLAUSE_TILE:
	  WALK_SUBTREE_TAIL (OMP_CLAUSE_CHAIN (*tp));

	case OMP_CLAUSE_DEVICE_TYPE:
	  WALK_SUBTREE (OMP_CLAUSE_DEVICE_TYPE_DEVICES (*tp));
	  WALK_SUBTREE (OMP_CLAUSE_DEVICE_TYPE_CLAUSES (*tp));
	  WALK_SUBTREE_TAIL (OMP_CLAUSE_CHAIN (*tp));

	case OMP_CLAUSE_LASTPRIVATE:
	  WALK_SUBTREE (OMP_CLAUSE_DECL (*tp));
	  WALK_SUBTREE (OMP_CLAUSE_LASTPRIVATE_STMT (*tp));
	  WALK_SUBTREE_TAIL (OMP_CLAUSE_CHAIN (*tp));

	case OMP_CLAUSE_COLLAPSE:
	  {
	    int i;
	    for (i = 0; i < 3; i++)
	      WALK_SUBTREE (OMP_CLAUSE_OPERAND (*tp, i));
	    WALK_SUBTREE_TAIL (OMP_CLAUSE_CHAIN (*tp));
	  }

	case OMP_CLAUSE_LINEAR:
	  WALK_SUBTREE (OMP_CLAUSE_DECL (*tp));
	  WALK_SUBTREE (OMP_CLAUSE_LINEAR_STEP (*tp));
	  WALK_SUBTREE (OMP_CLAUSE_LINEAR_STMT (*tp));
	  WALK_SUBTREE_TAIL (OMP_CLAUSE_CHAIN (*tp));

	case OMP_CLAUSE_ALIGNED:
	case OMP_CLAUSE_FROM:
	case OMP_CLAUSE_TO:
	case OMP_CLAUSE_MAP:
	case OMP_CLAUSE__CACHE_:
	  WALK_SUBTREE (OMP_CLAUSE_DECL (*tp));
	  WALK_SUBTREE (OMP_CLAUSE_OPERAND (*tp, 1));
	  WALK_SUBTREE_TAIL (OMP_CLAUSE_CHAIN (*tp));

	case OMP_CLAUSE_REDUCTION:
	  {
	    int i;
	    for (i = 0; i < 6; i++)
	      WALK_SUBTREE (OMP_CLAUSE_OPERAND (*tp, i));
	    WALK_SUBTREE_TAIL (OMP_CLAUSE_CHAIN (*tp));
	  }

	default:
	  gcc_unreachable ();
	}
      break;

    case TARGET_EXPR:
      {
	int i, len;

	/* TARGET_EXPRs are peculiar: operands 1 and 3 can be the same.
	   But, we only want to walk once.  */
	len = (TREE_OPERAND (*tp, 3) == TREE_OPERAND (*tp, 1)) ? 2 : 3;
	for (i = 0; i < len; ++i)
	  WALK_SUBTREE (TREE_OPERAND (*tp, i));
	WALK_SUBTREE_TAIL (TREE_OPERAND (*tp, len));
      }

    case DECL_EXPR:
      /* If this is a TYPE_DECL, walk into the fields of the type that it's
	 defining.  We only want to walk into these fields of a type in this
	 case and not in the general case of a mere reference to the type.

	 The criterion is as follows: if the field can be an expression, it
	 must be walked only here.  This should be in keeping with the fields
	 that are directly gimplified in gimplify_type_sizes in order for the
	 mark/copy-if-shared/unmark machinery of the gimplifier to work with
	 variable-sized types.

	 Note that DECLs get walked as part of processing the BIND_EXPR.  */
      if (TREE_CODE (DECL_EXPR_DECL (*tp)) == TYPE_DECL)
	{
	  tree *type_p = &TREE_TYPE (DECL_EXPR_DECL (*tp));
	  if (TREE_CODE (*type_p) == ERROR_MARK)
	    return NULL_TREE;

	  /* Call the function for the type.  See if it returns anything or
	     doesn't want us to continue.  If we are to continue, walk both
	     the normal fields and those for the declaration case.  */
	  result = (*func) (type_p, &walk_subtrees, data);
	  if (result || !walk_subtrees)
	    return result;

	  /* But do not walk a pointed-to type since it may itself need to
	     be walked in the declaration case if it isn't anonymous.  */
	  if (!POINTER_TYPE_P (*type_p))
	    {
	      result = walk_type_fields (*type_p, func, data, pset, lh);
	      if (result)
		return result;
	    }

	  /* If this is a record type, also walk the fields.  */
	  if (RECORD_OR_UNION_TYPE_P (*type_p))
	    {
	      tree field;

	      for (field = TYPE_FIELDS (*type_p); field;
		   field = DECL_CHAIN (field))
		{
		  /* We'd like to look at the type of the field, but we can
		     easily get infinite recursion.  So assume it's pointed
		     to elsewhere in the tree.  Also, ignore things that
		     aren't fields.  */
		  if (TREE_CODE (field) != FIELD_DECL)
		    continue;

		  WALK_SUBTREE (DECL_FIELD_OFFSET (field));
		  WALK_SUBTREE (DECL_SIZE (field));
		  WALK_SUBTREE (DECL_SIZE_UNIT (field));
		  if (TREE_CODE (*type_p) == QUAL_UNION_TYPE)
		    WALK_SUBTREE (DECL_QUALIFIER (field));
		}
	    }

	  /* Same for scalar types.  */
	  else if (TREE_CODE (*type_p) == BOOLEAN_TYPE
		   || TREE_CODE (*type_p) == ENUMERAL_TYPE
		   || TREE_CODE (*type_p) == INTEGER_TYPE
		   || TREE_CODE (*type_p) == FIXED_POINT_TYPE
		   || TREE_CODE (*type_p) == REAL_TYPE)
	    {
	      WALK_SUBTREE (TYPE_MIN_VALUE (*type_p));
	      WALK_SUBTREE (TYPE_MAX_VALUE (*type_p));
	    }

	  WALK_SUBTREE (TYPE_SIZE (*type_p));
	  WALK_SUBTREE_TAIL (TYPE_SIZE_UNIT (*type_p));
	}
      /* FALLTHRU */

    default:
      if (IS_EXPR_CODE_CLASS (TREE_CODE_CLASS (code)))
	{
	  int i, len;

	  /* Walk over all the sub-trees of this operand.  */
	  len = TREE_OPERAND_LENGTH (*tp);

	  /* Go through the subtrees.  We need to do this in forward order so
	     that the scope of a FOR_EXPR is handled properly.  */
	  if (len)
	    {
	      for (i = 0; i < len - 1; ++i)
		WALK_SUBTREE (TREE_OPERAND (*tp, i));
	      WALK_SUBTREE_TAIL (TREE_OPERAND (*tp, len - 1));
	    }
	}
      /* If this is a type, walk the needed fields in the type.  */
      else if (TYPE_P (*tp))
	return walk_type_fields (*tp, func, data, pset, lh);
      break;
    }

  /* We didn't find what we were looking for.  */
  return NULL_TREE;

#undef WALK_SUBTREE_TAIL
}
#undef WALK_SUBTREE

/* Like walk_tree, but does not walk duplicate nodes more than once.  */

tree
walk_tree_without_duplicates_1 (tree *tp, walk_tree_fn func, void *data,
				walk_tree_lh lh)
{
  tree result;

  hash_set<tree> pset;
  result = walk_tree_1 (tp, func, data, &pset, lh);
  return result;
}


tree
tree_block (tree t)
{
  const enum tree_code_class c = TREE_CODE_CLASS (TREE_CODE (t));

  if (IS_EXPR_CODE_CLASS (c))
    return LOCATION_BLOCK (t->exp.locus);
  gcc_unreachable ();
  return NULL;
}

void
tree_set_block (tree t, tree b)
{
  const enum tree_code_class c = TREE_CODE_CLASS (TREE_CODE (t));

  if (IS_EXPR_CODE_CLASS (c))
    {
      t->exp.locus = set_block (t->exp.locus, b);
    }
  else
    gcc_unreachable ();
}

/* Create a nameless artificial label and put it in the current
   function context.  The label has a location of LOC.  Returns the
   newly created label.  */

tree
create_artificial_label (location_t loc)
{
  tree lab = build_decl (loc,
      			 LABEL_DECL, NULL_TREE, void_type_node);

  DECL_ARTIFICIAL (lab) = 1;
  DECL_IGNORED_P (lab) = 1;
  DECL_CONTEXT (lab) = current_function_decl;
  return lab;
}

/*  Given a tree, try to return a useful variable name that we can use
    to prefix a temporary that is being assigned the value of the tree.
    I.E. given  <temp> = &A, return A.  */

const char *
get_name (tree t)
{
  tree stripped_decl;

  stripped_decl = t;
  STRIP_NOPS (stripped_decl);
  if (DECL_P (stripped_decl) && DECL_NAME (stripped_decl))
    return IDENTIFIER_POINTER (DECL_NAME (stripped_decl));
  else if (TREE_CODE (stripped_decl) == SSA_NAME)
    {
      tree name = SSA_NAME_IDENTIFIER (stripped_decl);
      if (!name)
	return NULL;
      return IDENTIFIER_POINTER (name);
    }
  else
    {
      switch (TREE_CODE (stripped_decl))
	{
	case ADDR_EXPR:
	  return get_name (TREE_OPERAND (stripped_decl, 0));
	default:
	  return NULL;
	}
    }
}

/* Return true if TYPE has a variable argument list.  */

bool
stdarg_p (const_tree fntype)
{
  function_args_iterator args_iter;
  tree n = NULL_TREE, t;

  if (!fntype)
    return false;

  FOREACH_FUNCTION_ARGS (fntype, t, args_iter)
    {
      n = t;
    }

  return n != NULL_TREE && n != void_type_node;
}

/* Return true if TYPE has a prototype.  */

bool
prototype_p (const_tree fntype)
{
  tree t;

  gcc_assert (fntype != NULL_TREE);

  t = TYPE_ARG_TYPES (fntype);
  return (t != NULL_TREE);
}

/* If BLOCK is inlined from an __attribute__((__artificial__))
   routine, return pointer to location from where it has been
   called.  */
location_t *
block_nonartificial_location (tree block)
{
  location_t *ret = NULL;

  while (block && TREE_CODE (block) == BLOCK
	 && BLOCK_ABSTRACT_ORIGIN (block))
    {
      tree ao = BLOCK_ABSTRACT_ORIGIN (block);

      while (TREE_CODE (ao) == BLOCK
	     && BLOCK_ABSTRACT_ORIGIN (ao)
	     && BLOCK_ABSTRACT_ORIGIN (ao) != ao)
	ao = BLOCK_ABSTRACT_ORIGIN (ao);

      if (TREE_CODE (ao) == FUNCTION_DECL)
	{
	  /* If AO is an artificial inline, point RET to the
	     call site locus at which it has been inlined and continue
	     the loop, in case AO's caller is also an artificial
	     inline.  */
	  if (DECL_DECLARED_INLINE_P (ao)
	      && lookup_attribute ("artificial", DECL_ATTRIBUTES (ao)))
	    ret = &BLOCK_SOURCE_LOCATION (block);
	  else
	    break;
	}
      else if (TREE_CODE (ao) != BLOCK)
	break;

      block = BLOCK_SUPERCONTEXT (block);
    }
  return ret;
}


/* If EXP is inlined from an __attribute__((__artificial__))
   function, return the location of the original call expression.  */

location_t
tree_nonartificial_location (tree exp)
{
  location_t *loc = block_nonartificial_location (TREE_BLOCK (exp));

  if (loc)
    return *loc;
  else
    return EXPR_LOCATION (exp);
}


/* These are the hash table functions for the hash table of OPTIMIZATION_NODEq
   nodes.  */

/* Return the hash code X, an OPTIMIZATION_NODE or TARGET_OPTION code.  */

hashval_t
cl_option_hasher::hash (tree x)
{
  const_tree const t = x;
  const char *p;
  size_t i;
  size_t len = 0;
  hashval_t hash = 0;

  if (TREE_CODE (t) == OPTIMIZATION_NODE)
    {
      p = (const char *)TREE_OPTIMIZATION (t);
      len = sizeof (struct cl_optimization);
    }

  else if (TREE_CODE (t) == TARGET_OPTION_NODE)
    return cl_target_option_hash (TREE_TARGET_OPTION (t));

  else
    gcc_unreachable ();

  /* assume most opt flags are just 0/1, some are 2-3, and a few might be
     something else.  */
  for (i = 0; i < len; i++)
    if (p[i])
      hash = (hash << 4) ^ ((i << 2) | p[i]);

  return hash;
}

/* Return nonzero if the value represented by *X (an OPTIMIZATION or
   TARGET_OPTION tree node) is the same as that given by *Y, which is the
   same.  */

bool
cl_option_hasher::equal (tree x, tree y)
{
  const_tree const xt = x;
  const_tree const yt = y;
  const char *xp;
  const char *yp;
  size_t len;

  if (TREE_CODE (xt) != TREE_CODE (yt))
    return 0;

  if (TREE_CODE (xt) == OPTIMIZATION_NODE)
    {
      xp = (const char *)TREE_OPTIMIZATION (xt);
      yp = (const char *)TREE_OPTIMIZATION (yt);
      len = sizeof (struct cl_optimization);
    }

  else if (TREE_CODE (xt) == TARGET_OPTION_NODE)
    {
      return cl_target_option_eq (TREE_TARGET_OPTION (xt),
				  TREE_TARGET_OPTION (yt));
    }

  else
    gcc_unreachable ();

  return (memcmp (xp, yp, len) == 0);
}

/* Build an OPTIMIZATION_NODE based on the options in OPTS.  */

tree
build_optimization_node (struct gcc_options *opts)
{
  tree t;

  /* Use the cache of optimization nodes.  */

  cl_optimization_save (TREE_OPTIMIZATION (cl_optimization_node),
			opts);

  tree *slot = cl_option_hash_table->find_slot (cl_optimization_node, INSERT);
  t = *slot;
  if (!t)
    {
      /* Insert this one into the hash table.  */
      t = cl_optimization_node;
      *slot = t;

      /* Make a new node for next time round.  */
      cl_optimization_node = make_node (OPTIMIZATION_NODE);
    }

  return t;
}

/* Build a TARGET_OPTION_NODE based on the options in OPTS.  */

tree
build_target_option_node (struct gcc_options *opts)
{
  tree t;

  /* Use the cache of optimization nodes.  */

  cl_target_option_save (TREE_TARGET_OPTION (cl_target_option_node),
			 opts);

  tree *slot = cl_option_hash_table->find_slot (cl_target_option_node, INSERT);
  t = *slot;
  if (!t)
    {
      /* Insert this one into the hash table.  */
      t = cl_target_option_node;
      *slot = t;

      /* Make a new node for next time round.  */
      cl_target_option_node = make_node (TARGET_OPTION_NODE);
    }

  return t;
}

/* Clear TREE_TARGET_GLOBALS of all TARGET_OPTION_NODE trees,
   so that they aren't saved during PCH writing.  */

void
prepare_target_option_nodes_for_pch (void)
{
  hash_table<cl_option_hasher>::iterator iter = cl_option_hash_table->begin ();
  for (; iter != cl_option_hash_table->end (); ++iter)
    if (TREE_CODE (*iter) == TARGET_OPTION_NODE)
      TREE_TARGET_GLOBALS (*iter) = NULL;
}

/* Determine the "ultimate origin" of a block.  The block may be an inlined
   instance of an inlined instance of a block which is local to an inline
   function, so we have to trace all of the way back through the origin chain
   to find out what sort of node actually served as the original seed for the
   given block.  */

tree
block_ultimate_origin (const_tree block)
{
  tree immediate_origin = BLOCK_ABSTRACT_ORIGIN (block);

  /* BLOCK_ABSTRACT_ORIGIN can point to itself; ignore that if
     we're trying to output the abstract instance of this function.  */
  if (BLOCK_ABSTRACT (block) && immediate_origin == block)
    return NULL_TREE;

  if (immediate_origin == NULL_TREE)
    return NULL_TREE;
  else
    {
      tree ret_val;
      tree lookahead = immediate_origin;

      do
	{
	  ret_val = lookahead;
	  lookahead = (TREE_CODE (ret_val) == BLOCK
		       ? BLOCK_ABSTRACT_ORIGIN (ret_val) : NULL);
	}
      while (lookahead != NULL && lookahead != ret_val);

      /* The block's abstract origin chain may not be the *ultimate* origin of
	 the block. It could lead to a DECL that has an abstract origin set.
	 If so, we want that DECL's abstract origin (which is what DECL_ORIGIN
	 will give us if it has one).  Note that DECL's abstract origins are
	 supposed to be the most distant ancestor (or so decl_ultimate_origin
	 claims), so we don't need to loop following the DECL origins.  */
      if (DECL_P (ret_val))
	return DECL_ORIGIN (ret_val);

      return ret_val;
    }
}

/* Return true iff conversion from INNER_TYPE to OUTER_TYPE generates
   no instruction.  */

bool
tree_nop_conversion_p (const_tree outer_type, const_tree inner_type)
{
  /* Use precision rather then machine mode when we can, which gives
     the correct answer even for submode (bit-field) types.  */
  if ((INTEGRAL_TYPE_P (outer_type)
       || POINTER_TYPE_P (outer_type)
       || TREE_CODE (outer_type) == OFFSET_TYPE)
      && (INTEGRAL_TYPE_P (inner_type)
	  || POINTER_TYPE_P (inner_type)
	  || TREE_CODE (inner_type) == OFFSET_TYPE))
    return TYPE_PRECISION (outer_type) == TYPE_PRECISION (inner_type);

  /* Otherwise fall back on comparing machine modes (e.g. for
     aggregate types, floats).  */
  return TYPE_MODE (outer_type) == TYPE_MODE (inner_type);
}

/* Return true iff conversion in EXP generates no instruction.  Mark
   it inline so that we fully inline into the stripping functions even
   though we have two uses of this function.  */

static inline bool
tree_nop_conversion (const_tree exp)
{
  tree outer_type, inner_type;

  if (!CONVERT_EXPR_P (exp)
      && TREE_CODE (exp) != NON_LVALUE_EXPR)
    return false;
  if (TREE_OPERAND (exp, 0) == error_mark_node)
    return false;

  outer_type = TREE_TYPE (exp);
  inner_type = TREE_TYPE (TREE_OPERAND (exp, 0));

  if (!inner_type)
    return false;

  return tree_nop_conversion_p (outer_type, inner_type);
}

/* Return true iff conversion in EXP generates no instruction.  Don't
   consider conversions changing the signedness.  */

static bool
tree_sign_nop_conversion (const_tree exp)
{
  tree outer_type, inner_type;

  if (!tree_nop_conversion (exp))
    return false;

  outer_type = TREE_TYPE (exp);
  inner_type = TREE_TYPE (TREE_OPERAND (exp, 0));

  return (TYPE_UNSIGNED (outer_type) == TYPE_UNSIGNED (inner_type)
	  && POINTER_TYPE_P (outer_type) == POINTER_TYPE_P (inner_type));
}

/* Strip conversions from EXP according to tree_nop_conversion and
   return the resulting expression.  */

tree
tree_strip_nop_conversions (tree exp)
{
  while (tree_nop_conversion (exp))
    exp = TREE_OPERAND (exp, 0);
  return exp;
}

/* Strip conversions from EXP according to tree_sign_nop_conversion
   and return the resulting expression.  */

tree
tree_strip_sign_nop_conversions (tree exp)
{
  while (tree_sign_nop_conversion (exp))
    exp = TREE_OPERAND (exp, 0);
  return exp;
}

/* Avoid any floating point extensions from EXP.  */
tree
strip_float_extensions (tree exp)
{
  tree sub, expt, subt;

  /*  For floating point constant look up the narrowest type that can hold
      it properly and handle it like (type)(narrowest_type)constant.
      This way we can optimize for instance a=a*2.0 where "a" is float
      but 2.0 is double constant.  */
  if (TREE_CODE (exp) == REAL_CST && !DECIMAL_FLOAT_TYPE_P (TREE_TYPE (exp)))
    {
      REAL_VALUE_TYPE orig;
      tree type = NULL;

      orig = TREE_REAL_CST (exp);
      if (TYPE_PRECISION (TREE_TYPE (exp)) > TYPE_PRECISION (float_type_node)
	  && exact_real_truncate (TYPE_MODE (float_type_node), &orig))
	type = float_type_node;
      else if (TYPE_PRECISION (TREE_TYPE (exp))
	       > TYPE_PRECISION (double_type_node)
	       && exact_real_truncate (TYPE_MODE (double_type_node), &orig))
	type = double_type_node;
      if (type)
	return build_real_truncate (type, orig);
    }

  if (!CONVERT_EXPR_P (exp))
    return exp;

  sub = TREE_OPERAND (exp, 0);
  subt = TREE_TYPE (sub);
  expt = TREE_TYPE (exp);

  if (!FLOAT_TYPE_P (subt))
    return exp;

  if (DECIMAL_FLOAT_TYPE_P (expt) != DECIMAL_FLOAT_TYPE_P (subt))
    return exp;

  if (TYPE_PRECISION (subt) > TYPE_PRECISION (expt))
    return exp;

  return strip_float_extensions (sub);
}

/* Strip out all handled components that produce invariant
   offsets.  */

const_tree
strip_invariant_refs (const_tree op)
{
  while (handled_component_p (op))
    {
      switch (TREE_CODE (op))
	{
	case ARRAY_REF:
	case ARRAY_RANGE_REF:
	  if (!is_gimple_constant (TREE_OPERAND (op, 1))
	      || TREE_OPERAND (op, 2) != NULL_TREE
	      || TREE_OPERAND (op, 3) != NULL_TREE)
	    return NULL;
	  break;

	case COMPONENT_REF:
	  if (TREE_OPERAND (op, 2) != NULL_TREE)
	    return NULL;
	  break;

	default:;
	}
      op = TREE_OPERAND (op, 0);
    }

  return op;
}

static GTY(()) tree gcc_eh_personality_decl;

/* Return the GCC personality function decl.  */

tree
lhd_gcc_personality (void)
{
  if (!gcc_eh_personality_decl)
    gcc_eh_personality_decl = build_personality_function ("gcc");
  return gcc_eh_personality_decl;
}

/* TARGET is a call target of GIMPLE call statement
   (obtained by gimple_call_fn).  Return true if it is
   OBJ_TYPE_REF representing an virtual call of C++ method.
   (As opposed to OBJ_TYPE_REF representing objc calls
   through a cast where middle-end devirtualization machinery
   can't apply.) */

bool
virtual_method_call_p (const_tree target)
{
  if (TREE_CODE (target) != OBJ_TYPE_REF)
    return false;
  tree t = TREE_TYPE (target);
  gcc_checking_assert (TREE_CODE (t) == POINTER_TYPE);
  t = TREE_TYPE (t);
  if (TREE_CODE (t) == FUNCTION_TYPE)
    return false;
  gcc_checking_assert (TREE_CODE (t) == METHOD_TYPE);
  /* If we do not have BINFO associated, it means that type was built
     without devirtualization enabled.  Do not consider this a virtual
     call.  */
  if (!TYPE_BINFO (obj_type_ref_class (target)))
    return false;
  return true;
}

/* REF is OBJ_TYPE_REF, return the class the ref corresponds to.  */

tree
obj_type_ref_class (const_tree ref)
{
  gcc_checking_assert (TREE_CODE (ref) == OBJ_TYPE_REF);
  ref = TREE_TYPE (ref);
  gcc_checking_assert (TREE_CODE (ref) == POINTER_TYPE);
  ref = TREE_TYPE (ref);
  /* We look for type THIS points to.  ObjC also builds
     OBJ_TYPE_REF with non-method calls, Their first parameter
     ID however also corresponds to class type. */
  gcc_checking_assert (TREE_CODE (ref) == METHOD_TYPE
		       || TREE_CODE (ref) == FUNCTION_TYPE);
  ref = TREE_VALUE (TYPE_ARG_TYPES (ref));
  gcc_checking_assert (TREE_CODE (ref) == POINTER_TYPE);
  return TREE_TYPE (ref);
}

/* Lookup sub-BINFO of BINFO of TYPE at offset POS.  */

static tree
lookup_binfo_at_offset (tree binfo, tree type, HOST_WIDE_INT pos)
{
  unsigned int i;
  tree base_binfo, b;

  for (i = 0; BINFO_BASE_ITERATE (binfo, i, base_binfo); i++)
    if (pos == tree_to_shwi (BINFO_OFFSET (base_binfo))
	&& types_same_for_odr (TREE_TYPE (base_binfo), type))
      return base_binfo;
    else if ((b = lookup_binfo_at_offset (base_binfo, type, pos)) != NULL)
      return b;
  return NULL;
}

/* Try to find a base info of BINFO that would have its field decl at offset
   OFFSET within the BINFO type and which is of EXPECTED_TYPE.  If it can be
   found, return, otherwise return NULL_TREE.  */

tree
get_binfo_at_offset (tree binfo, HOST_WIDE_INT offset, tree expected_type)
{
  tree type = BINFO_TYPE (binfo);

  while (true)
    {
      HOST_WIDE_INT pos, size;
      tree fld;
      int i;

      if (types_same_for_odr (type, expected_type))
	  return binfo;
      if (offset < 0)
	return NULL_TREE;

      for (fld = TYPE_FIELDS (type); fld; fld = DECL_CHAIN (fld))
	{
	  if (TREE_CODE (fld) != FIELD_DECL || !DECL_ARTIFICIAL (fld))
	    continue;

	  pos = int_bit_position (fld);
	  size = tree_to_uhwi (DECL_SIZE (fld));
	  if (pos <= offset && (pos + size) > offset)
	    break;
	}
      if (!fld || TREE_CODE (TREE_TYPE (fld)) != RECORD_TYPE)
	return NULL_TREE;

      /* Offset 0 indicates the primary base, whose vtable contents are
	 represented in the binfo for the derived class.  */
      else if (offset != 0)
	{
	  tree found_binfo = NULL, base_binfo;
	  /* Offsets in BINFO are in bytes relative to the whole structure
	     while POS is in bits relative to the containing field.  */
	  int binfo_offset = (tree_to_shwi (BINFO_OFFSET (binfo)) + pos
			     / BITS_PER_UNIT);

	  for (i = 0; BINFO_BASE_ITERATE (binfo, i, base_binfo); i++)
	    if (tree_to_shwi (BINFO_OFFSET (base_binfo)) == binfo_offset
		&& types_same_for_odr (TREE_TYPE (base_binfo), TREE_TYPE (fld)))
	      {
		found_binfo = base_binfo;
		break;
	      }
	  if (found_binfo)
	    binfo = found_binfo;
	  else
	    binfo = lookup_binfo_at_offset (binfo, TREE_TYPE (fld),
					    binfo_offset);
	 }

      type = TREE_TYPE (fld);
      offset -= pos;
    }
}

/* Returns true if X is a typedef decl.  */

bool
is_typedef_decl (const_tree x)
{
  return (x && TREE_CODE (x) == TYPE_DECL
          && DECL_ORIGINAL_TYPE (x) != NULL_TREE);
}

/* Returns true iff TYPE is a type variant created for a typedef. */

bool
typedef_variant_p (const_tree type)
{
  return is_typedef_decl (TYPE_NAME (type));
}

/* Warn about a use of an identifier which was marked deprecated.  */
void
warn_deprecated_use (tree node, tree attr)
{
  const char *msg;

  if (node == 0 || !warn_deprecated_decl)
    return;

  if (!attr)
    {
      if (DECL_P (node))
	attr = DECL_ATTRIBUTES (node);
      else if (TYPE_P (node))
	{
	  tree decl = TYPE_STUB_DECL (node);
	  if (decl)
	    attr = lookup_attribute ("deprecated",
				     TYPE_ATTRIBUTES (TREE_TYPE (decl)));
	}
    }

  if (attr)
    attr = lookup_attribute ("deprecated", attr);

  if (attr)
    msg = TREE_STRING_POINTER (TREE_VALUE (TREE_VALUE (attr)));
  else
    msg = NULL;

  bool w;
  if (DECL_P (node))
    {
      if (msg)
	w = warning (OPT_Wdeprecated_declarations,
		     "%qD is deprecated: %s", node, msg);
      else
	w = warning (OPT_Wdeprecated_declarations,
		     "%qD is deprecated", node);
      if (w)
	inform (DECL_SOURCE_LOCATION (node), "declared here");
    }
  else if (TYPE_P (node))
    {
      tree what = NULL_TREE;
      tree decl = TYPE_STUB_DECL (node);

      if (TYPE_NAME (node))
	{
	  if (TREE_CODE (TYPE_NAME (node)) == IDENTIFIER_NODE)
	    what = TYPE_NAME (node);
	  else if (TREE_CODE (TYPE_NAME (node)) == TYPE_DECL
		   && DECL_NAME (TYPE_NAME (node)))
	    what = DECL_NAME (TYPE_NAME (node));
	}

      if (decl)
	{
	  if (what)
	    {
	      if (msg)
		w = warning (OPT_Wdeprecated_declarations,
			     "%qE is deprecated: %s", what, msg);
	      else
		w = warning (OPT_Wdeprecated_declarations,
			     "%qE is deprecated", what);
	    }
	  else
	    {
	      if (msg)
		w = warning (OPT_Wdeprecated_declarations,
			     "type is deprecated: %s", msg);
	      else
		w = warning (OPT_Wdeprecated_declarations,
			     "type is deprecated");
	    }
	  if (w)
	    inform (DECL_SOURCE_LOCATION (decl), "declared here");
	}
      else
	{
	  if (what)
	    {
	      if (msg)
		warning (OPT_Wdeprecated_declarations, "%qE is deprecated: %s",
			 what, msg);
	      else
		warning (OPT_Wdeprecated_declarations, "%qE is deprecated", what);
	    }
	  else
	    {
	      if (msg)
		warning (OPT_Wdeprecated_declarations, "type is deprecated: %s",
			 msg);
	      else
		warning (OPT_Wdeprecated_declarations, "type is deprecated");
	    }
	}
    }
}

/* Return true if REF has a COMPONENT_REF with a bit-field field declaration
   somewhere in it.  */

bool
contains_bitfld_component_ref_p (const_tree ref)
{
  while (handled_component_p (ref))
    {
      if (TREE_CODE (ref) == COMPONENT_REF
          && DECL_BIT_FIELD (TREE_OPERAND (ref, 1)))
        return true;
      ref = TREE_OPERAND (ref, 0);
    }

  return false;
}

/* Try to determine whether a TRY_CATCH expression can fall through.
   This is a subroutine of block_may_fallthru.  */

static bool
try_catch_may_fallthru (const_tree stmt)
{
  tree_stmt_iterator i;

  /* If the TRY block can fall through, the whole TRY_CATCH can
     fall through.  */
  if (block_may_fallthru (TREE_OPERAND (stmt, 0)))
    return true;

  i = tsi_start (TREE_OPERAND (stmt, 1));
  switch (TREE_CODE (tsi_stmt (i)))
    {
    case CATCH_EXPR:
      /* We expect to see a sequence of CATCH_EXPR trees, each with a
	 catch expression and a body.  The whole TRY_CATCH may fall
	 through iff any of the catch bodies falls through.  */
      for (; !tsi_end_p (i); tsi_next (&i))
	{
	  if (block_may_fallthru (CATCH_BODY (tsi_stmt (i))))
	    return true;
	}
      return false;

    case EH_FILTER_EXPR:
      /* The exception filter expression only matters if there is an
	 exception.  If the exception does not match EH_FILTER_TYPES,
	 we will execute EH_FILTER_FAILURE, and we will fall through
	 if that falls through.  If the exception does match
	 EH_FILTER_TYPES, the stack unwinder will continue up the
	 stack, so we will not fall through.  We don't know whether we
	 will throw an exception which matches EH_FILTER_TYPES or not,
	 so we just ignore EH_FILTER_TYPES and assume that we might
	 throw an exception which doesn't match.  */
      return block_may_fallthru (EH_FILTER_FAILURE (tsi_stmt (i)));

    default:
      /* This case represents statements to be executed when an
	 exception occurs.  Those statements are implicitly followed
	 by a RESX statement to resume execution after the exception.
	 So in this case the TRY_CATCH never falls through.  */
      return false;
    }
}

/* Try to determine if we can fall out of the bottom of BLOCK.  This guess
   need not be 100% accurate; simply be conservative and return true if we
   don't know.  This is used only to avoid stupidly generating extra code.
   If we're wrong, we'll just delete the extra code later.  */

bool
block_may_fallthru (const_tree block)
{
  /* This CONST_CAST is okay because expr_last returns its argument
     unmodified and we assign it to a const_tree.  */
  const_tree stmt = expr_last (CONST_CAST_TREE (block));

  switch (stmt ? TREE_CODE (stmt) : ERROR_MARK)
    {
    case GOTO_EXPR:
    case RETURN_EXPR:
      /* Easy cases.  If the last statement of the block implies
	 control transfer, then we can't fall through.  */
      return false;

    case SWITCH_EXPR:
      /* If SWITCH_LABELS is set, this is lowered, and represents a
	 branch to a selected label and hence can not fall through.
	 Otherwise SWITCH_BODY is set, and the switch can fall
	 through.  */
      return SWITCH_LABELS (stmt) == NULL_TREE;

    case COND_EXPR:
      if (block_may_fallthru (COND_EXPR_THEN (stmt)))
	return true;
      return block_may_fallthru (COND_EXPR_ELSE (stmt));

    case BIND_EXPR:
      return block_may_fallthru (BIND_EXPR_BODY (stmt));

    case TRY_CATCH_EXPR:
      return try_catch_may_fallthru (stmt);

    case TRY_FINALLY_EXPR:
      /* The finally clause is always executed after the try clause,
	 so if it does not fall through, then the try-finally will not
	 fall through.  Otherwise, if the try clause does not fall
	 through, then when the finally clause falls through it will
	 resume execution wherever the try clause was going.  So the
	 whole try-finally will only fall through if both the try
	 clause and the finally clause fall through.  */
      return (block_may_fallthru (TREE_OPERAND (stmt, 0))
	      && block_may_fallthru (TREE_OPERAND (stmt, 1)));

    case MODIFY_EXPR:
      if (TREE_CODE (TREE_OPERAND (stmt, 1)) == CALL_EXPR)
	stmt = TREE_OPERAND (stmt, 1);
      else
	return true;
      /* FALLTHRU */

    case CALL_EXPR:
      /* Functions that do not return do not fall through.  */
      return (call_expr_flags (stmt) & ECF_NORETURN) == 0;

    case CLEANUP_POINT_EXPR:
      return block_may_fallthru (TREE_OPERAND (stmt, 0));

    case TARGET_EXPR:
      return block_may_fallthru (TREE_OPERAND (stmt, 1));

    case ERROR_MARK:
      return true;

    default:
      return lang_hooks.block_may_fallthru (stmt);
    }
}

/* True if we are using EH to handle cleanups.  */
static bool using_eh_for_cleanups_flag = false;

/* This routine is called from front ends to indicate eh should be used for
   cleanups.  */
void
using_eh_for_cleanups (void)
{
  using_eh_for_cleanups_flag = true;
}

/* Query whether EH is used for cleanups.  */
bool
using_eh_for_cleanups_p (void)
{
  return using_eh_for_cleanups_flag;
}

/* Wrapper for tree_code_name to ensure that tree code is valid */
const char *
get_tree_code_name (enum tree_code code)
{
  const char *invalid = "<invalid tree code>";

  if (code >= MAX_TREE_CODES)
    return invalid;

  return tree_code_name[code];
}

/* Drops the TREE_OVERFLOW flag from T.  */

tree
drop_tree_overflow (tree t)
{
  gcc_checking_assert (TREE_OVERFLOW (t));

  /* For tree codes with a sharing machinery re-build the result.  */
  if (TREE_CODE (t) == INTEGER_CST)
    return wide_int_to_tree (TREE_TYPE (t), t);

  /* Otherwise, as all tcc_constants are possibly shared, copy the node
     and drop the flag.  */
  t = copy_node (t);
  TREE_OVERFLOW (t) = 0;
  return t;
}

/* Given a memory reference expression T, return its base address.
   The base address of a memory reference expression is the main
   object being referenced.  For instance, the base address for
   'array[i].fld[j]' is 'array'.  You can think of this as stripping
   away the offset part from a memory address.

   This function calls handled_component_p to strip away all the inner
   parts of the memory reference until it reaches the base object.  */

tree
get_base_address (tree t)
{
  while (handled_component_p (t))
    t = TREE_OPERAND (t, 0);

  if ((TREE_CODE (t) == MEM_REF
       || TREE_CODE (t) == TARGET_MEM_REF)
      && TREE_CODE (TREE_OPERAND (t, 0)) == ADDR_EXPR)
    t = TREE_OPERAND (TREE_OPERAND (t, 0), 0);

  /* ???  Either the alias oracle or all callers need to properly deal
     with WITH_SIZE_EXPRs before we can look through those.  */
  if (TREE_CODE (t) == WITH_SIZE_EXPR)
    return NULL_TREE;

  return t;
}

/* Return a tree of sizetype representing the size, in bytes, of the element
   of EXP, an ARRAY_REF or an ARRAY_RANGE_REF.  */

tree
array_ref_element_size (tree exp)
{
  tree aligned_size = TREE_OPERAND (exp, 3);
  tree elmt_type = TREE_TYPE (TREE_TYPE (TREE_OPERAND (exp, 0)));
  location_t loc = EXPR_LOCATION (exp);

  /* If a size was specified in the ARRAY_REF, it's the size measured
     in alignment units of the element type.  So multiply by that value.  */
  if (aligned_size)
    {
      /* ??? tree_ssa_useless_type_conversion will eliminate casts to
	 sizetype from another type of the same width and signedness.  */
      if (TREE_TYPE (aligned_size) != sizetype)
	aligned_size = fold_convert_loc (loc, sizetype, aligned_size);
      return size_binop_loc (loc, MULT_EXPR, aligned_size,
			     size_int (TYPE_ALIGN_UNIT (elmt_type)));
    }

  /* Otherwise, take the size from that of the element type.  Substitute
     any PLACEHOLDER_EXPR that we have.  */
  else
    return SUBSTITUTE_PLACEHOLDER_IN_EXPR (TYPE_SIZE_UNIT (elmt_type), exp);
}

/* Return a tree representing the lower bound of the array mentioned in
   EXP, an ARRAY_REF or an ARRAY_RANGE_REF.  */

tree
array_ref_low_bound (tree exp)
{
  tree domain_type = TYPE_DOMAIN (TREE_TYPE (TREE_OPERAND (exp, 0)));

  /* If a lower bound is specified in EXP, use it.  */
  if (TREE_OPERAND (exp, 2))
    return TREE_OPERAND (exp, 2);

  /* Otherwise, if there is a domain type and it has a lower bound, use it,
     substituting for a PLACEHOLDER_EXPR as needed.  */
  if (domain_type && TYPE_MIN_VALUE (domain_type))
    return SUBSTITUTE_PLACEHOLDER_IN_EXPR (TYPE_MIN_VALUE (domain_type), exp);

  /* Otherwise, return a zero of the appropriate type.  */
  return build_int_cst (TREE_TYPE (TREE_OPERAND (exp, 1)), 0);
}

/* Return a tree representing the upper bound of the array mentioned in
   EXP, an ARRAY_REF or an ARRAY_RANGE_REF.  */

tree
array_ref_up_bound (tree exp)
{
  tree domain_type = TYPE_DOMAIN (TREE_TYPE (TREE_OPERAND (exp, 0)));

  /* If there is a domain type and it has an upper bound, use it, substituting
     for a PLACEHOLDER_EXPR as needed.  */
  if (domain_type && TYPE_MAX_VALUE (domain_type))
    return SUBSTITUTE_PLACEHOLDER_IN_EXPR (TYPE_MAX_VALUE (domain_type), exp);

  /* Otherwise fail.  */
  return NULL_TREE;
}

/* Returns true if REF is an array reference to an array at the end of
   a structure.  If this is the case, the array may be allocated larger
   than its upper bound implies.  */

bool
array_at_struct_end_p (tree ref)
{
  if (TREE_CODE (ref) != ARRAY_REF
      && TREE_CODE (ref) != ARRAY_RANGE_REF)
    return false;

  while (handled_component_p (ref))
    {
      /* If the reference chain contains a component reference to a
         non-union type and there follows another field the reference
	 is not at the end of a structure.  */
      if (TREE_CODE (ref) == COMPONENT_REF
	  && TREE_CODE (TREE_TYPE (TREE_OPERAND (ref, 0))) == RECORD_TYPE)
	{
	  tree nextf = DECL_CHAIN (TREE_OPERAND (ref, 1));
	  while (nextf && TREE_CODE (nextf) != FIELD_DECL)
	    nextf = DECL_CHAIN (nextf);
	  if (nextf)
	    return false;
	}

      ref = TREE_OPERAND (ref, 0);
    }

  /* If the reference is based on a declared entity, the size of the array
     is constrained by its given domain.  */
  if (DECL_P (ref))
    return false;

  return true;
}

/* Return a tree representing the offset, in bytes, of the field referenced
   by EXP.  This does not include any offset in DECL_FIELD_BIT_OFFSET.  */

tree
component_ref_field_offset (tree exp)
{
  tree aligned_offset = TREE_OPERAND (exp, 2);
  tree field = TREE_OPERAND (exp, 1);
  location_t loc = EXPR_LOCATION (exp);

  /* If an offset was specified in the COMPONENT_REF, it's the offset measured
     in units of DECL_OFFSET_ALIGN / BITS_PER_UNIT.  So multiply by that
     value.  */
  if (aligned_offset)
    {
      /* ??? tree_ssa_useless_type_conversion will eliminate casts to
	 sizetype from another type of the same width and signedness.  */
      if (TREE_TYPE (aligned_offset) != sizetype)
	aligned_offset = fold_convert_loc (loc, sizetype, aligned_offset);
      return size_binop_loc (loc, MULT_EXPR, aligned_offset,
			     size_int (DECL_OFFSET_ALIGN (field)
				       / BITS_PER_UNIT));
    }

  /* Otherwise, take the offset from that of the field.  Substitute
     any PLACEHOLDER_EXPR that we have.  */
  else
    return SUBSTITUTE_PLACEHOLDER_IN_EXPR (DECL_FIELD_OFFSET (field), exp);
}

/* Return the machine mode of T.  For vectors, returns the mode of the
   inner type.  The main use case is to feed the result to HONOR_NANS,
   avoiding the BLKmode that a direct TYPE_MODE (T) might return.  */

machine_mode
element_mode (const_tree t)
{
  if (!TYPE_P (t))
    t = TREE_TYPE (t);
  if (VECTOR_TYPE_P (t) || TREE_CODE (t) == COMPLEX_TYPE)
    t = TREE_TYPE (t);
  return TYPE_MODE (t);
}
 

/* Veirfy that basic properties of T match TV and thus T can be a variant of
   TV.  TV should be the more specified variant (i.e. the main variant).  */

static bool
verify_type_variant (const_tree t, tree tv)
{
  /* Type variant can differ by:

     - TYPE_QUALS: TYPE_READONLY, TYPE_VOLATILE, TYPE_ATOMIC, TYPE_RESTRICT,
                   ENCODE_QUAL_ADDR_SPACE. 
     - main variant may be TYPE_COMPLETE_P and variant types !TYPE_COMPLETE_P
       in this case some values may not be set in the variant types
       (see TYPE_COMPLETE_P checks).
     - it is possible to have TYPE_ARTIFICIAL variant of non-artifical type
     - by TYPE_NAME and attributes (i.e. when variant originate by typedef)
     - TYPE_CANONICAL (TYPE_ALIAS_SET is the same among variants)
     - by the alignment: TYPE_ALIGN and TYPE_USER_ALIGN
     - during LTO by TYPE_CONTEXT if type is TYPE_FILE_SCOPE_P
       this is necessary to make it possible to merge types form different TUs
     - arrays, pointers and references may have TREE_TYPE that is a variant
       of TREE_TYPE of their main variants.
     - aggregates may have new TYPE_FIELDS list that list variants of
       the main variant TYPE_FIELDS.
     - vector types may differ by TYPE_VECTOR_OPAQUE
     - TYPE_METHODS is always NULL for vairant types and maintained for
       main variant only.
   */

  /* Convenience macro for matching individual fields.  */
#define verify_variant_match(flag)					    \
  do {									    \
    if (flag (tv) != flag (t))						    \
      {									    \
	error ("type variant differs by " #flag ".");			    \
	debug_tree (tv);						    \
	return false;							    \
      }									    \
  } while (false)

  /* tree_base checks.  */

  verify_variant_match (TREE_CODE);
  /* FIXME: Ada builds non-artificial variants of artificial types.  */
  if (TYPE_ARTIFICIAL (tv) && 0)
    verify_variant_match (TYPE_ARTIFICIAL);
  if (POINTER_TYPE_P (tv))
    verify_variant_match (TYPE_REF_CAN_ALIAS_ALL);
  /* FIXME: TYPE_SIZES_GIMPLIFIED may differs for Ada build.  */
  verify_variant_match (TYPE_UNSIGNED);
  verify_variant_match (TYPE_ALIGN_OK);
  verify_variant_match (TYPE_PACKED);
  if (TREE_CODE (t) == REFERENCE_TYPE)
    verify_variant_match (TYPE_REF_IS_RVALUE);
  if (AGGREGATE_TYPE_P (t))
    verify_variant_match (TYPE_REVERSE_STORAGE_ORDER);
  else
    verify_variant_match (TYPE_SATURATING);
  /* FIXME: This check trigger during libstdc++ build.  */
  if (RECORD_OR_UNION_TYPE_P (t) && COMPLETE_TYPE_P (t) && 0)
    verify_variant_match (TYPE_FINAL_P);

  /* tree_type_common checks.  */

  if (COMPLETE_TYPE_P (t))
    {
      verify_variant_match (TYPE_SIZE);
      verify_variant_match (TYPE_MODE);
      if (TYPE_SIZE_UNIT (t) != TYPE_SIZE_UNIT (tv)
	  /* FIXME: ideally we should compare pointer equality, but java FE
	     produce variants where size is INTEGER_CST of different type (int
	     wrt size_type) during libjava biuld.  */
	  && !operand_equal_p (TYPE_SIZE_UNIT (t), TYPE_SIZE_UNIT (tv), 0))
	{
	  error ("type variant has different TYPE_SIZE_UNIT");
	  debug_tree (tv);
	  error ("type variant's TYPE_SIZE_UNIT");
	  debug_tree (TYPE_SIZE_UNIT (tv));
	  error ("type's TYPE_SIZE_UNIT");
	  debug_tree (TYPE_SIZE_UNIT (t));
	  return false;
	}
    }
  verify_variant_match (TYPE_PRECISION);
  verify_variant_match (TYPE_NEEDS_CONSTRUCTING);
  if (RECORD_OR_UNION_TYPE_P (t))
    verify_variant_match (TYPE_TRANSPARENT_AGGR);
  else if (TREE_CODE (t) == ARRAY_TYPE)
    verify_variant_match (TYPE_NONALIASED_COMPONENT);
  /* During LTO we merge variant lists from diferent translation units
     that may differ BY TYPE_CONTEXT that in turn may point 
     to TRANSLATION_UNIT_DECL.
     Ada also builds variants of types with different TYPE_CONTEXT.   */
  if ((!in_lto_p || !TYPE_FILE_SCOPE_P (t)) && 0)
    verify_variant_match (TYPE_CONTEXT);
  verify_variant_match (TYPE_STRING_FLAG);
  if (TYPE_ALIAS_SET_KNOWN_P (t))
    {
      error ("type variant with TYPE_ALIAS_SET_KNOWN_P");
      debug_tree (tv);
      return false;
    }

  /* tree_type_non_common checks.  */

  /* FIXME: C FE uses TYPE_VFIELD to record C_TYPE_INCOMPLETE_VARS
     and dangle the pointer from time to time.  */
  if (RECORD_OR_UNION_TYPE_P (t) && TYPE_VFIELD (t) != TYPE_VFIELD (tv)
      && (in_lto_p || !TYPE_VFIELD (tv)
	  || TREE_CODE (TYPE_VFIELD (tv)) != TREE_LIST))
    {
      error ("type variant has different TYPE_VFIELD");
      debug_tree (tv);
      return false;
    }
  if ((TREE_CODE (t) == ENUMERAL_TYPE && COMPLETE_TYPE_P (t))
       || TREE_CODE (t) == INTEGER_TYPE
       || TREE_CODE (t) == BOOLEAN_TYPE
       || TREE_CODE (t) == REAL_TYPE
       || TREE_CODE (t) == FIXED_POINT_TYPE)
    {
      verify_variant_match (TYPE_MAX_VALUE);
      verify_variant_match (TYPE_MIN_VALUE);
    }
  if (TREE_CODE (t) == METHOD_TYPE)
    verify_variant_match (TYPE_METHOD_BASETYPE);
  if (RECORD_OR_UNION_TYPE_P (t) && TYPE_METHODS (t))
    {
      error ("type variant has TYPE_METHODS");
      debug_tree (tv);
      return false;
    }
  if (TREE_CODE (t) == OFFSET_TYPE)
    verify_variant_match (TYPE_OFFSET_BASETYPE);
  if (TREE_CODE (t) == ARRAY_TYPE)
    verify_variant_match (TYPE_ARRAY_MAX_SIZE);
  /* FIXME: Be lax and allow TYPE_BINFO to be missing in variant types
     or even type's main variant.  This is needed to make bootstrap pass
     and the bug seems new in GCC 5.
     C++ FE should be updated to make this consistent and we should check
     that TYPE_BINFO is always NULL for !COMPLETE_TYPE_P and otherwise there
     is a match with main variant.

     Also disable the check for Java for now because of parser hack that builds
     first an dummy BINFO and then sometimes replace it by real BINFO in some
     of the copies.  */
  if (RECORD_OR_UNION_TYPE_P (t) && TYPE_BINFO (t) && TYPE_BINFO (tv)
      && TYPE_BINFO (t) != TYPE_BINFO (tv)
      /* FIXME: Java sometimes keep dump TYPE_BINFOs on variant types.
	 Since there is no cheap way to tell C++/Java type w/o LTO, do checking
	 at LTO time only.  */
      && (in_lto_p && odr_type_p (t)))
    {
      error ("type variant has different TYPE_BINFO");
      debug_tree (tv);
      error ("type variant's TYPE_BINFO");
      debug_tree (TYPE_BINFO (tv));
      error ("type's TYPE_BINFO");
      debug_tree (TYPE_BINFO (t));
      return false;
    }

  /* Check various uses of TYPE_VALUES_RAW.  */
  if (TREE_CODE (t) == ENUMERAL_TYPE)
    verify_variant_match (TYPE_VALUES);
  else if (TREE_CODE (t) == ARRAY_TYPE)
    verify_variant_match (TYPE_DOMAIN);
  /* Permit incomplete variants of complete type.  While FEs may complete
     all variants, this does not happen for C++ templates in all cases.  */
  else if (RECORD_OR_UNION_TYPE_P (t)
	   && COMPLETE_TYPE_P (t)
	   && TYPE_FIELDS (t) != TYPE_FIELDS (tv))
    {
      tree f1, f2;

      /* Fortran builds qualified variants as new records with items of
	 qualified type. Verify that they looks same.  */
      for (f1 = TYPE_FIELDS (t), f2 = TYPE_FIELDS (tv);
	   f1 && f2;
	   f1 = TREE_CHAIN (f1), f2 = TREE_CHAIN (f2))
	if (TREE_CODE (f1) != FIELD_DECL || TREE_CODE (f2) != FIELD_DECL
	    || (TYPE_MAIN_VARIANT (TREE_TYPE (f1))
		 != TYPE_MAIN_VARIANT (TREE_TYPE (f2))
		/* FIXME: gfc_nonrestricted_type builds all types as variants
		   with exception of pointer types.  It deeply copies the type
		   which means that we may end up with a variant type
		   referring non-variant pointer.  We may change it to
		   produce types as variants, too, like
		   objc_get_protocol_qualified_type does.  */
		&& !POINTER_TYPE_P (TREE_TYPE (f1)))
	    || DECL_FIELD_OFFSET (f1) != DECL_FIELD_OFFSET (f2)
	    || DECL_FIELD_BIT_OFFSET (f1) != DECL_FIELD_BIT_OFFSET (f2))
	  break;
      if (f1 || f2)
	{
	  error ("type variant has different TYPE_FIELDS");
	  debug_tree (tv);
	  error ("first mismatch is field");
	  debug_tree (f1);
	  error ("and field");
	  debug_tree (f2);
          return false;
	}
    }
  else if ((TREE_CODE (t) == FUNCTION_TYPE || TREE_CODE (t) == METHOD_TYPE))
    verify_variant_match (TYPE_ARG_TYPES);
  /* For C++ the qualified variant of array type is really an array type
     of qualified TREE_TYPE.
     objc builds variants of pointer where pointer to type is a variant, too
     in objc_get_protocol_qualified_type.  */
  if (TREE_TYPE (t) != TREE_TYPE (tv)
      && ((TREE_CODE (t) != ARRAY_TYPE
	   && !POINTER_TYPE_P (t))
	  || TYPE_MAIN_VARIANT (TREE_TYPE (t))
	     != TYPE_MAIN_VARIANT (TREE_TYPE (tv))))
    {
      error ("type variant has different TREE_TYPE");
      debug_tree (tv);
      error ("type variant's TREE_TYPE");
      debug_tree (TREE_TYPE (tv));
      error ("type's TREE_TYPE");
      debug_tree (TREE_TYPE (t));
      return false;
    }
  if (type_with_alias_set_p (t)
      && !gimple_canonical_types_compatible_p (t, tv, false))
    {
      error ("type is not compatible with its vairant");
      debug_tree (tv);
      error ("type variant's TREE_TYPE");
      debug_tree (TREE_TYPE (tv));
      error ("type's TREE_TYPE");
      debug_tree (TREE_TYPE (t));
      return false;
    }
  return true;
#undef verify_variant_match
}


/* The TYPE_CANONICAL merging machinery.  It should closely resemble
   the middle-end types_compatible_p function.  It needs to avoid
   claiming types are different for types that should be treated
   the same with respect to TBAA.  Canonical types are also used
   for IL consistency checks via the useless_type_conversion_p
   predicate which does not handle all type kinds itself but falls
   back to pointer-comparison of TYPE_CANONICAL for aggregates
   for example.  */

/* Return true if TYPE_UNSIGNED of TYPE should be ignored for canonical
   type calculation because we need to allow inter-operability between signed
   and unsigned variants.  */

bool
type_with_interoperable_signedness (const_tree type)
{
  /* Fortran standard require C_SIGNED_CHAR to be interoperable with both
     signed char and unsigned char.  Similarly fortran FE builds
     C_SIZE_T as signed type, while C defines it unsigned.  */

  return tree_code_for_canonical_type_merging (TREE_CODE (type))
	   == INTEGER_TYPE
         && (TYPE_PRECISION (type) == TYPE_PRECISION (signed_char_type_node)
	     || TYPE_PRECISION (type) == TYPE_PRECISION (size_type_node));
}

/* Return true iff T1 and T2 are structurally identical for what
   TBAA is concerned.  
   This function is used both by lto.c canonical type merging and by the
   verifier.  If TRUST_TYPE_CANONICAL we do not look into structure of types
   that have TYPE_CANONICAL defined and assume them equivalent.  This is useful
   only for LTO because only in these cases TYPE_CANONICAL equivalence
   correspond to one defined by gimple_canonical_types_compatible_p.  */

bool
gimple_canonical_types_compatible_p (const_tree t1, const_tree t2,
				     bool trust_type_canonical)
{
  /* Type variants should be same as the main variant.  When not doing sanity
     checking to verify this fact, go to main variants and save some work.  */
  if (trust_type_canonical)
    {
      t1 = TYPE_MAIN_VARIANT (t1);
      t2 = TYPE_MAIN_VARIANT (t2);
    }

  /* Check first for the obvious case of pointer identity.  */
  if (t1 == t2)
    return true;

  /* Check that we have two types to compare.  */
  if (t1 == NULL_TREE || t2 == NULL_TREE)
    return false;

  /* We consider complete types always compatible with incomplete type.
     This does not make sense for canonical type calculation and thus we
     need to ensure that we are never called on it.

     FIXME: For more correctness the function probably should have three modes
	1) mode assuming that types are complete mathcing their structure
	2) mode allowing incomplete types but producing equivalence classes
	   and thus ignoring all info from complete types
	3) mode allowing incomplete types to match complete but checking
	   compatibility between complete types.

     1 and 2 can be used for canonical type calculation. 3 is the real
     definition of type compatibility that can be used i.e. for warnings during
     declaration merging.  */

  gcc_assert (!trust_type_canonical
	      || (type_with_alias_set_p (t1) && type_with_alias_set_p (t2)));
  /* If the types have been previously registered and found equal
     they still are.  */

  if (TYPE_CANONICAL (t1) && TYPE_CANONICAL (t2)
      && trust_type_canonical)
    {
      /* Do not use TYPE_CANONICAL of pointer types.  For LTO streamed types
	 they are always NULL, but they are set to non-NULL for types
	 constructed by build_pointer_type and variants.  In this case the
	 TYPE_CANONICAL is more fine grained than the equivalnce we test (where
	 all pointers are considered equal.  Be sure to not return false
	 negatives.  */
      gcc_checking_assert (canonical_type_used_p (t1)
			   && canonical_type_used_p (t2));
      return TYPE_CANONICAL (t1) == TYPE_CANONICAL (t2);
    }

  /* Can't be the same type if the types don't have the same code.  */
  enum tree_code code = tree_code_for_canonical_type_merging (TREE_CODE (t1));
  if (code != tree_code_for_canonical_type_merging (TREE_CODE (t2)))
    return false;

  /* Qualifiers do not matter for canonical type comparison purposes.  */

  /* Void types and nullptr types are always the same.  */
  if (TREE_CODE (t1) == VOID_TYPE
      || TREE_CODE (t1) == NULLPTR_TYPE)
    return true;

  /* Can't be the same type if they have different mode.  */
  if (TYPE_MODE (t1) != TYPE_MODE (t2))
    return false;

  /* Non-aggregate types can be handled cheaply.  */
  if (INTEGRAL_TYPE_P (t1)
      || SCALAR_FLOAT_TYPE_P (t1)
      || FIXED_POINT_TYPE_P (t1)
      || TREE_CODE (t1) == VECTOR_TYPE
      || TREE_CODE (t1) == COMPLEX_TYPE
      || TREE_CODE (t1) == OFFSET_TYPE
      || POINTER_TYPE_P (t1))
    {
      /* Can't be the same type if they have different recision.  */
      if (TYPE_PRECISION (t1) != TYPE_PRECISION (t2))
	return false;

      /* In some cases the signed and unsigned types are required to be
	 inter-operable.  */
      if (TYPE_UNSIGNED (t1) != TYPE_UNSIGNED (t2)
	  && !type_with_interoperable_signedness (t1))
	return false;

      /* Fortran's C_SIGNED_CHAR is !TYPE_STRING_FLAG but needs to be
	 interoperable with "signed char".  Unless all frontends are revisited
	 to agree on these types, we must ignore the flag completely.  */

      /* Fortran standard define C_PTR type that is compatible with every
 	 C pointer.  For this reason we need to glob all pointers into one.
	 Still pointers in different address spaces are not compatible.  */
      if (POINTER_TYPE_P (t1))
	{
	  if (TYPE_ADDR_SPACE (TREE_TYPE (t1))
	      != TYPE_ADDR_SPACE (TREE_TYPE (t2)))
	    return false;
	}

      /* Tail-recurse to components.  */
      if (TREE_CODE (t1) == VECTOR_TYPE
	  || TREE_CODE (t1) == COMPLEX_TYPE)
	return gimple_canonical_types_compatible_p (TREE_TYPE (t1),
						    TREE_TYPE (t2),
						    trust_type_canonical);

      return true;
    }

  /* Do type-specific comparisons.  */
  switch (TREE_CODE (t1))
    {
    case ARRAY_TYPE:
      /* Array types are the same if the element types are the same and
	 the number of elements are the same.  */
      if (!gimple_canonical_types_compatible_p (TREE_TYPE (t1), TREE_TYPE (t2),
						trust_type_canonical)
	  || TYPE_STRING_FLAG (t1) != TYPE_STRING_FLAG (t2)
	  || TYPE_REVERSE_STORAGE_ORDER (t1) != TYPE_REVERSE_STORAGE_ORDER (t2)
	  || TYPE_NONALIASED_COMPONENT (t1) != TYPE_NONALIASED_COMPONENT (t2))
	return false;
      else
	{
	  tree i1 = TYPE_DOMAIN (t1);
	  tree i2 = TYPE_DOMAIN (t2);

	  /* For an incomplete external array, the type domain can be
 	     NULL_TREE.  Check this condition also.  */
	  if (i1 == NULL_TREE && i2 == NULL_TREE)
	    return true;
	  else if (i1 == NULL_TREE || i2 == NULL_TREE)
	    return false;
	  else
	    {
	      tree min1 = TYPE_MIN_VALUE (i1);
	      tree min2 = TYPE_MIN_VALUE (i2);
	      tree max1 = TYPE_MAX_VALUE (i1);
	      tree max2 = TYPE_MAX_VALUE (i2);

	      /* The minimum/maximum values have to be the same.  */
	      if ((min1 == min2
		   || (min1 && min2
		       && ((TREE_CODE (min1) == PLACEHOLDER_EXPR
			    && TREE_CODE (min2) == PLACEHOLDER_EXPR)
		           || operand_equal_p (min1, min2, 0))))
		  && (max1 == max2
		      || (max1 && max2
			  && ((TREE_CODE (max1) == PLACEHOLDER_EXPR
			       && TREE_CODE (max2) == PLACEHOLDER_EXPR)
			      || operand_equal_p (max1, max2, 0)))))
		return true;
	      else
		return false;
	    }
	}

    case METHOD_TYPE:
    case FUNCTION_TYPE:
      /* Function types are the same if the return type and arguments types
	 are the same.  */
      if (!gimple_canonical_types_compatible_p (TREE_TYPE (t1), TREE_TYPE (t2),
						trust_type_canonical))
	return false;

      if (TYPE_ARG_TYPES (t1) == TYPE_ARG_TYPES (t2))
	return true;
      else
	{
	  tree parms1, parms2;

	  for (parms1 = TYPE_ARG_TYPES (t1), parms2 = TYPE_ARG_TYPES (t2);
	       parms1 && parms2;
	       parms1 = TREE_CHAIN (parms1), parms2 = TREE_CHAIN (parms2))
	    {
	      if (!gimple_canonical_types_compatible_p
		     (TREE_VALUE (parms1), TREE_VALUE (parms2),
		      trust_type_canonical))
		return false;
	    }

	  if (parms1 || parms2)
	    return false;

	  return true;
	}

    case RECORD_TYPE:
    case UNION_TYPE:
    case QUAL_UNION_TYPE:
      {
	tree f1, f2;

	/* Don't try to compare variants of an incomplete type, before
	   TYPE_FIELDS has been copied around.  */
	if (!COMPLETE_TYPE_P (t1) && !COMPLETE_TYPE_P (t2))
	  return true;


	if (TYPE_REVERSE_STORAGE_ORDER (t1) != TYPE_REVERSE_STORAGE_ORDER (t2))
	  return false;

	/* For aggregate types, all the fields must be the same.  */
	for (f1 = TYPE_FIELDS (t1), f2 = TYPE_FIELDS (t2);
	     f1 || f2;
	     f1 = TREE_CHAIN (f1), f2 = TREE_CHAIN (f2))
	  {
	    /* Skip non-fields.  */
	    while (f1 && TREE_CODE (f1) != FIELD_DECL)
	      f1 = TREE_CHAIN (f1);
	    while (f2 && TREE_CODE (f2) != FIELD_DECL)
	      f2 = TREE_CHAIN (f2);
	    if (!f1 || !f2)
	      break;
	    /* The fields must have the same name, offset and type.  */
	    if (DECL_NONADDRESSABLE_P (f1) != DECL_NONADDRESSABLE_P (f2)
		|| !gimple_compare_field_offset (f1, f2)
		|| !gimple_canonical_types_compatible_p
		      (TREE_TYPE (f1), TREE_TYPE (f2),
		       trust_type_canonical))
	      return false;
	  }

	/* If one aggregate has more fields than the other, they
	   are not the same.  */
	if (f1 || f2)
	  return false;

	return true;
      }

    default:
      /* Consider all types with language specific trees in them mutually
	 compatible.  This is executed only from verify_type and false
         positives can be tolerated.  */
      gcc_assert (!in_lto_p);
      return true;
    }
}

/* Verify type T.  */

void
verify_type (const_tree t)
{
  bool error_found = false;
  tree mv = TYPE_MAIN_VARIANT (t);
  if (!mv)
    {
      error ("Main variant is not defined");
      error_found = true;
    }
  else if (mv != TYPE_MAIN_VARIANT (mv))
    {
      error ("TYPE_MAIN_VARIANT has different TYPE_MAIN_VARIANT");
      debug_tree (mv);
      error_found = true;
    }
  else if (t != mv && !verify_type_variant (t, mv))
    error_found = true;

  tree ct = TYPE_CANONICAL (t);
  if (!ct)
    ;
  else if (TYPE_CANONICAL (t) != ct)
    {
      error ("TYPE_CANONICAL has different TYPE_CANONICAL");
      debug_tree (ct);
      error_found = true;
    }
  /* Method and function types can not be used to address memory and thus
     TYPE_CANONICAL really matters only for determining useless conversions.

     FIXME: C++ FE produce declarations of builtin functions that are not
     compatible with main variants.  */
  else if (TREE_CODE (t) == FUNCTION_TYPE)
    ;
  else if (t != ct
	   /* FIXME: gimple_canonical_types_compatible_p can not compare types
	      with variably sized arrays because their sizes possibly
	      gimplified to different variables.  */
	   && !variably_modified_type_p (ct, NULL)
	   && !gimple_canonical_types_compatible_p (t, ct, false))
    {
      error ("TYPE_CANONICAL is not compatible");
      debug_tree (ct);
      error_found = true;
    }

  if (COMPLETE_TYPE_P (t) && TYPE_CANONICAL (t)
      && TYPE_MODE (t) != TYPE_MODE (TYPE_CANONICAL (t)))
    {
      error ("TYPE_MODE of TYPE_CANONICAL is not compatible");
      debug_tree (ct);
      error_found = true;
    }
  if (TYPE_MAIN_VARIANT (t) == t && ct && TYPE_MAIN_VARIANT (ct) != ct)
   {
      error ("TYPE_CANONICAL of main variant is not main variant");
      debug_tree (ct);
      debug_tree (TYPE_MAIN_VARIANT (ct));
      error_found = true;
   }


  /* Check various uses of TYPE_MINVAL.  */
  if (RECORD_OR_UNION_TYPE_P (t))
    {
      /* FIXME: C FE uses TYPE_VFIELD to record C_TYPE_INCOMPLETE_VARS
	 and danagle the pointer from time to time.  */
      if (TYPE_VFIELD (t)
	  && TREE_CODE (TYPE_VFIELD (t)) != FIELD_DECL
	  && TREE_CODE (TYPE_VFIELD (t)) != TREE_LIST)
	{
	  error ("TYPE_VFIELD is not FIELD_DECL nor TREE_LIST");
	  debug_tree (TYPE_VFIELD (t));
	  error_found = true;
	}
    }
  else if (TREE_CODE (t) == POINTER_TYPE)
    {
      if (TYPE_NEXT_PTR_TO (t)
	  && TREE_CODE (TYPE_NEXT_PTR_TO (t)) != POINTER_TYPE)
	{
	  error ("TYPE_NEXT_PTR_TO is not POINTER_TYPE");
	  debug_tree (TYPE_NEXT_PTR_TO (t));
	  error_found = true;
	}
    }
  else if (TREE_CODE (t) == REFERENCE_TYPE)
    {
      if (TYPE_NEXT_REF_TO (t)
	  && TREE_CODE (TYPE_NEXT_REF_TO (t)) != REFERENCE_TYPE)
	{
	  error ("TYPE_NEXT_REF_TO is not REFERENCE_TYPE");
	  debug_tree (TYPE_NEXT_REF_TO (t));
	  error_found = true;
	}
    }
  else if (INTEGRAL_TYPE_P (t) || TREE_CODE (t) == REAL_TYPE
	   || TREE_CODE (t) == FIXED_POINT_TYPE)
    {
      /* FIXME: The following check should pass:
	  useless_type_conversion_p (const_cast <tree> (t),
				     TREE_TYPE (TYPE_MIN_VALUE (t))
	 but does not for C sizetypes in LTO.  */
    }
  /* Java uses TYPE_MINVAL for TYPE_ARGUMENT_SIGNATURE.  */
  else if (TYPE_MINVAL (t)
	   && ((TREE_CODE (t) != METHOD_TYPE && TREE_CODE (t) != FUNCTION_TYPE)
	       || in_lto_p))
    {
      error ("TYPE_MINVAL non-NULL");
      debug_tree (TYPE_MINVAL (t));
      error_found = true;
    }

  /* Check various uses of TYPE_MAXVAL.  */
  if (RECORD_OR_UNION_TYPE_P (t))
    {
      if (TYPE_METHODS (t) && TREE_CODE (TYPE_METHODS (t)) != FUNCTION_DECL
	  && TREE_CODE (TYPE_METHODS (t)) != TEMPLATE_DECL
	  && TYPE_METHODS (t) != error_mark_node)
	{
	  error ("TYPE_METHODS is not FUNCTION_DECL, TEMPLATE_DECL nor error_mark_node");
	  debug_tree (TYPE_METHODS (t));
	  error_found = true;
	}
    }
  else if (TREE_CODE (t) == FUNCTION_TYPE || TREE_CODE (t) == METHOD_TYPE)
    {
      if (TYPE_METHOD_BASETYPE (t)
	  && TREE_CODE (TYPE_METHOD_BASETYPE (t)) != RECORD_TYPE
	  && TREE_CODE (TYPE_METHOD_BASETYPE (t)) != UNION_TYPE)
	{
	  error ("TYPE_METHOD_BASETYPE is not record nor union");
	  debug_tree (TYPE_METHOD_BASETYPE (t));
	  error_found = true;
	}
    }
  else if (TREE_CODE (t) == OFFSET_TYPE)
    {
      if (TYPE_OFFSET_BASETYPE (t)
	  && TREE_CODE (TYPE_OFFSET_BASETYPE (t)) != RECORD_TYPE
	  && TREE_CODE (TYPE_OFFSET_BASETYPE (t)) != UNION_TYPE)
	{
	  error ("TYPE_OFFSET_BASETYPE is not record nor union");
	  debug_tree (TYPE_OFFSET_BASETYPE (t));
	  error_found = true;
	}
    }
  else if (INTEGRAL_TYPE_P (t) || TREE_CODE (t) == REAL_TYPE
	   || TREE_CODE (t) == FIXED_POINT_TYPE)
    {
      /* FIXME: The following check should pass:
	  useless_type_conversion_p (const_cast <tree> (t),
				     TREE_TYPE (TYPE_MAX_VALUE (t))
	 but does not for C sizetypes in LTO.  */
    }
  else if (TREE_CODE (t) == ARRAY_TYPE)
    {
      if (TYPE_ARRAY_MAX_SIZE (t)
	  && TREE_CODE (TYPE_ARRAY_MAX_SIZE (t)) != INTEGER_CST)
        {
	  error ("TYPE_ARRAY_MAX_SIZE not INTEGER_CST");
	  debug_tree (TYPE_ARRAY_MAX_SIZE (t));
	  error_found = true;
        } 
    }
  else if (TYPE_MAXVAL (t))
    {
      error ("TYPE_MAXVAL non-NULL");
      debug_tree (TYPE_MAXVAL (t));
      error_found = true;
    }

  /* Check various uses of TYPE_BINFO.  */
  if (RECORD_OR_UNION_TYPE_P (t))
    {
      if (!TYPE_BINFO (t))
	;
      else if (TREE_CODE (TYPE_BINFO (t)) != TREE_BINFO)
	{
	  error ("TYPE_BINFO is not TREE_BINFO");
	  debug_tree (TYPE_BINFO (t));
	  error_found = true;
	}
      /* FIXME: Java builds invalid empty binfos that do not have
         TREE_TYPE set.  */
      else if (TREE_TYPE (TYPE_BINFO (t)) != TYPE_MAIN_VARIANT (t) && 0)
	{
	  error ("TYPE_BINFO type is not TYPE_MAIN_VARIANT");
	  debug_tree (TREE_TYPE (TYPE_BINFO (t)));
	  error_found = true;
	}
    }
  else if (TYPE_LANG_SLOT_1 (t) && in_lto_p)
    {
      error ("TYPE_LANG_SLOT_1 (binfo) field is non-NULL");
      debug_tree (TYPE_LANG_SLOT_1 (t));
      error_found = true;
    }

  /* Check various uses of TYPE_VALUES_RAW.  */
  if (TREE_CODE (t) == ENUMERAL_TYPE)
    for (tree l = TYPE_VALUES (t); l; l = TREE_CHAIN (l))
      {
	tree value = TREE_VALUE (l);
	tree name = TREE_PURPOSE (l);

	/* C FE porduce INTEGER_CST of INTEGER_TYPE, while C++ FE uses
 	   CONST_DECL of ENUMERAL TYPE.  */
	if (TREE_CODE (value) != INTEGER_CST && TREE_CODE (value) != CONST_DECL)
	  {
	    error ("Enum value is not CONST_DECL or INTEGER_CST");
	    debug_tree (value);
	    debug_tree (name);
	    error_found = true;
	  }
	if (TREE_CODE (TREE_TYPE (value)) != INTEGER_TYPE
	    && !useless_type_conversion_p (const_cast <tree> (t), TREE_TYPE (value)))
	  {
	    error ("Enum value type is not INTEGER_TYPE nor convertible to the enum");
	    debug_tree (value);
	    debug_tree (name);
	    error_found = true;
	  }
	if (TREE_CODE (name) != IDENTIFIER_NODE)
	  {
	    error ("Enum value name is not IDENTIFIER_NODE");
	    debug_tree (value);
	    debug_tree (name);
	    error_found = true;
	  }
      }
  else if (TREE_CODE (t) == ARRAY_TYPE)
    {
      if (TYPE_DOMAIN (t) && TREE_CODE (TYPE_DOMAIN (t)) != INTEGER_TYPE)
	{
	  error ("Array TYPE_DOMAIN is not integer type");
	  debug_tree (TYPE_DOMAIN (t));
	  error_found = true;
	}
    }
  else if (RECORD_OR_UNION_TYPE_P (t))
    {
      if (TYPE_FIELDS (t) && !COMPLETE_TYPE_P (t) && in_lto_p)
	{
	  error ("TYPE_FIELDS defined in incomplete type");
	  error_found = true;
	}
      for (tree fld = TYPE_FIELDS (t); fld; fld = TREE_CHAIN (fld))
	{
	  /* TODO: verify properties of decls.  */
	  if (TREE_CODE (fld) == FIELD_DECL)
	    ;
	  else if (TREE_CODE (fld) == TYPE_DECL)
	    ;
	  else if (TREE_CODE (fld) == CONST_DECL)
	    ;
	  else if (TREE_CODE (fld) == VAR_DECL)
	    ;
	  else if (TREE_CODE (fld) == TEMPLATE_DECL)
	    ;
	  else if (TREE_CODE (fld) == USING_DECL)
	    ;
	  else
	    {
	      error ("Wrong tree in TYPE_FIELDS list");
	      debug_tree (fld);
	      error_found = true;
	    }
	}
    }
  else if (TREE_CODE (t) == INTEGER_TYPE
	   || TREE_CODE (t) == BOOLEAN_TYPE
	   || TREE_CODE (t) == OFFSET_TYPE
	   || TREE_CODE (t) == REFERENCE_TYPE
	   || TREE_CODE (t) == NULLPTR_TYPE
	   || TREE_CODE (t) == POINTER_TYPE)
    {
      if (TYPE_CACHED_VALUES_P (t) != (TYPE_CACHED_VALUES (t) != NULL))
	{
	  error ("TYPE_CACHED_VALUES_P is %i while TYPE_CACHED_VALUES is %p",
		 TYPE_CACHED_VALUES_P (t), (void *)TYPE_CACHED_VALUES (t));
	  error_found = true;
	}
      else if (TYPE_CACHED_VALUES_P (t) && TREE_CODE (TYPE_CACHED_VALUES (t)) != TREE_VEC)
	{
	  error ("TYPE_CACHED_VALUES is not TREE_VEC");
	  debug_tree (TYPE_CACHED_VALUES (t));
	  error_found = true;
	}
      /* Verify just enough of cache to ensure that no one copied it to new type.
 	 All copying should go by copy_node that should clear it.  */
      else if (TYPE_CACHED_VALUES_P (t))
	{
	  int i;
	  for (i = 0; i < TREE_VEC_LENGTH (TYPE_CACHED_VALUES (t)); i++)
	    if (TREE_VEC_ELT (TYPE_CACHED_VALUES (t), i)
		&& TREE_TYPE (TREE_VEC_ELT (TYPE_CACHED_VALUES (t), i)) != t)
	      {
		error ("wrong TYPE_CACHED_VALUES entry");
		debug_tree (TREE_VEC_ELT (TYPE_CACHED_VALUES (t), i));
		error_found = true;
		break;
	      }
	}
    }
  else if (TREE_CODE (t) == FUNCTION_TYPE || TREE_CODE (t) == METHOD_TYPE)
    for (tree l = TYPE_ARG_TYPES (t); l; l = TREE_CHAIN (l))
      {
	/* C++ FE uses TREE_PURPOSE to store initial values.  */
	if (TREE_PURPOSE (l) && in_lto_p)
	  {
	    error ("TREE_PURPOSE is non-NULL in TYPE_ARG_TYPES list");
	    debug_tree (l);
	    error_found = true;
	  }
	if (!TYPE_P (TREE_VALUE (l)))
	  {
	    error ("Wrong entry in TYPE_ARG_TYPES list");
	    debug_tree (l);
	    error_found = true;
	  }
      }
  else if (!is_lang_specific (t) && TYPE_VALUES_RAW (t))
    {
      error ("TYPE_VALUES_RAW field is non-NULL");
      debug_tree (TYPE_VALUES_RAW (t));
      error_found = true;
    }
  if (TREE_CODE (t) != INTEGER_TYPE
      && TREE_CODE (t) != BOOLEAN_TYPE
      && TREE_CODE (t) != OFFSET_TYPE
      && TREE_CODE (t) != REFERENCE_TYPE
      && TREE_CODE (t) != NULLPTR_TYPE
      && TREE_CODE (t) != POINTER_TYPE
      && TYPE_CACHED_VALUES_P (t))
    {
      error ("TYPE_CACHED_VALUES_P is set while it should not");
      error_found = true;
    }
  if (TYPE_STRING_FLAG (t)
      && TREE_CODE (t) != ARRAY_TYPE && TREE_CODE (t) != INTEGER_TYPE)
    {
      error ("TYPE_STRING_FLAG is set on wrong type code");
      error_found = true;
    }
  else if (TYPE_STRING_FLAG (t))
    {
      const_tree b = t;
      if (TREE_CODE (b) == ARRAY_TYPE)
	b = TREE_TYPE (t);
      /* Java builds arrays with TYPE_STRING_FLAG of promoted_char_type
	 that is 32bits.  */
      if (TREE_CODE (b) != INTEGER_TYPE)
	{
	  error ("TYPE_STRING_FLAG is set on type that does not look like "
		 "char nor array of chars");
	  error_found = true;
	}
    }
  
  /* ipa-devirt makes an assumption that TYPE_METHOD_BASETYPE is always
     TYPE_MAIN_VARIANT and it would be odd to add methods only to variatns
     of a type. */
  if (TREE_CODE (t) == METHOD_TYPE
      && TYPE_MAIN_VARIANT (TYPE_METHOD_BASETYPE (t)) != TYPE_METHOD_BASETYPE (t))
    {
	error ("TYPE_METHOD_BASETYPE is not main variant");
	error_found = true;
    }

  if (error_found)
    {
      debug_tree (const_cast <tree> (t));
      internal_error ("verify_type failed");
    }
}


/* Return true if ARG is marked with the nonnull attribute in the
   current function signature.  */

bool
nonnull_arg_p (const_tree arg)
{
  tree t, attrs, fntype;
  unsigned HOST_WIDE_INT arg_num;

  gcc_assert (TREE_CODE (arg) == PARM_DECL
	      && (POINTER_TYPE_P (TREE_TYPE (arg))
		  || TREE_CODE (TREE_TYPE (arg)) == OFFSET_TYPE));

  /* The static chain decl is always non null.  */
  if (arg == cfun->static_chain_decl)
    return true;

  /* THIS argument of method is always non-NULL.  */
  if (TREE_CODE (TREE_TYPE (cfun->decl)) == METHOD_TYPE
      && arg == DECL_ARGUMENTS (cfun->decl)
      && flag_delete_null_pointer_checks)
    return true;

  /* Values passed by reference are always non-NULL.  */
  if (TREE_CODE (TREE_TYPE (arg)) == REFERENCE_TYPE
      && flag_delete_null_pointer_checks)
    return true;

  fntype = TREE_TYPE (cfun->decl);
  for (attrs = TYPE_ATTRIBUTES (fntype); attrs; attrs = TREE_CHAIN (attrs))
    {
      attrs = lookup_attribute ("nonnull", attrs);

      /* If "nonnull" wasn't specified, we know nothing about the argument.  */
      if (attrs == NULL_TREE)
	return false;

      /* If "nonnull" applies to all the arguments, then ARG is non-null.  */
      if (TREE_VALUE (attrs) == NULL_TREE)
	return true;

      /* Get the position number for ARG in the function signature.  */
      for (arg_num = 1, t = DECL_ARGUMENTS (cfun->decl);
	   t;
	   t = DECL_CHAIN (t), arg_num++)
	{
	  if (t == arg)
	    break;
	}

      gcc_assert (t == arg);

      /* Now see if ARG_NUM is mentioned in the nonnull list.  */
      for (t = TREE_VALUE (attrs); t; t = TREE_CHAIN (t))
	{
	  if (compare_tree_int (TREE_VALUE (t), arg_num) == 0)
	    return true;
	}
    }

  return false;
}

/* Given location LOC, strip away any packed range information
   or ad-hoc information.  */

location_t
get_pure_location (location_t loc)
{
  if (IS_ADHOC_LOC (loc))
    loc
      = line_table->location_adhoc_data_map.data[loc & MAX_SOURCE_LOCATION].locus;

  if (loc >= LINEMAPS_MACRO_LOWEST_LOCATION (line_table))
    return loc;

  if (loc < RESERVED_LOCATION_COUNT)
    return loc;

  const line_map *map = linemap_lookup (line_table, loc);
  const line_map_ordinary *ordmap = linemap_check_ordinary (map);

  return loc & ~((1 << ordmap->m_range_bits) - 1);
}

/* Combine LOC and BLOCK to a combined adhoc loc, retaining any range
   information.  */

location_t
set_block (location_t loc, tree block)
{
  location_t pure_loc = get_pure_location (loc);
  source_range src_range = get_range_from_loc (line_table, loc);
  return COMBINE_LOCATION_DATA (line_table, pure_loc, src_range, block);
}

location_t
set_source_range (tree expr, location_t start, location_t finish)
{
  source_range src_range;
  src_range.m_start = start;
  src_range.m_finish = finish;
  return set_source_range (expr, src_range);
}

location_t
set_source_range (tree expr, source_range src_range)
{
  if (!EXPR_P (expr))
    return UNKNOWN_LOCATION;

  location_t pure_loc = get_pure_location (EXPR_LOCATION (expr));
  location_t adhoc = COMBINE_LOCATION_DATA (line_table,
					    pure_loc,
					    src_range,
					    NULL);
  SET_EXPR_LOCATION (expr, adhoc);
  return adhoc;
}

location_t
make_location (location_t caret, location_t start, location_t finish)
{
  location_t pure_loc = get_pure_location (caret);
  source_range src_range;
  src_range.m_start = start;
  src_range.m_finish = finish;
  location_t combined_loc = COMBINE_LOCATION_DATA (line_table,
						   pure_loc,
						   src_range,
						   NULL);
  return combined_loc;
}

/* Return the name of combined function FN, for debugging purposes.  */

const char *
combined_fn_name (combined_fn fn)
{
  if (builtin_fn_p (fn))
    {
      tree fndecl = builtin_decl_explicit (as_builtin_fn (fn));
      return IDENTIFIER_POINTER (DECL_NAME (fndecl));
    }
  else
    return internal_fn_name (as_internal_fn (fn));
}

#include "gt-tree.h"<|MERGE_RESOLUTION|>--- conflicted
+++ resolved
@@ -330,11 +330,8 @@
   1, /* OMP_CLAUSE_BIND  */
   0, /* OMP_CLAUSE_NOHOST  */
   1, /* OMP_CLAUSE_TILE  */
-<<<<<<< HEAD
+  2, /* OMP_CLAUSE__GRIDDIM_  */
   2  /* OMP_CLAUSE_DEVICE_TYPE */
-=======
-  2, /* OMP_CLAUSE__GRIDDIM_  */
->>>>>>> b547a9b8
 };
 
 const char * const omp_clause_code_name[] =
@@ -405,15 +402,11 @@
   "num_gangs",
   "num_workers",
   "vector_length",
-<<<<<<< HEAD
   "bind",
   "nohost",
   "tile",
+  "_griddim_",
   "device_type"
-=======
-  "tile",
-  "_griddim_"
->>>>>>> b547a9b8
 };
 
 
