/* Operations with long integers.
   Copyright (C) 2006, 2007, 2008, 2010, 2012 Free Software Foundation, Inc.

This file is part of GCC.

GCC is free software; you can redistribute it and/or modify it
under the terms of the GNU General Public License as published by the
Free Software Foundation; either version 3, or (at your option) any
later version.

GCC is distributed in the hope that it will be useful, but WITHOUT
ANY WARRANTY; without even the implied warranty of MERCHANTABILITY or
FITNESS FOR A PARTICULAR PURPOSE.  See the GNU General Public License
for more details.

You should have received a copy of the GNU General Public License
along with GCC; see the file COPYING3.  If not see
<http://www.gnu.org/licenses/>.  */

#ifndef DOUBLE_INT_H
#define DOUBLE_INT_H

#ifndef GENERATOR_FILE
#include <gmp.h>
#endif

/* A large integer is currently represented as a pair of HOST_WIDE_INTs.
   It therefore represents a number with precision of
   2 * HOST_BITS_PER_WIDE_INT bits (it is however possible that the
   internal representation will change, if numbers with greater precision
   are needed, so the users should not rely on it).  The representation does
   not contain any information about signedness of the represented value, so
   it can be used to represent both signed and unsigned numbers.  For
   operations where the results depend on signedness (division, comparisons),
   it must be specified separately.  For each such operation, there are three
   versions of the function -- double_int_op, that takes an extra UNS argument
   giving the signedness of the values, and double_int_sop and double_int_uop
   that stand for its specializations for signed and unsigned values.

   You may also represent with numbers in smaller precision using double_int.
   You however need to use double_int_ext (that fills in the bits of the
   number over the prescribed precision with zeros or with the sign bit) before
   operations that do not perform arithmetics modulo 2^precision (comparisons,
   division), and possibly before storing the results, if you want to keep
   them in some canonical form).  In general, the signedness of double_int_ext
   should match the signedness of the operation.

   ??? The components of double_int differ in signedness mostly for
   historical reasons (they replace an older structure used to represent
   numbers with precision higher than HOST_WIDE_INT).  It might be less
   confusing to have them both signed or both unsigned.  */

typedef struct double_int
{
public:
  /* Normally, we would define constructors to create instances.
     Two things prevent us from doing so.
     First, defining a constructor makes the class non-POD in C++03,
     and we certainly want double_int to be a POD.
     Second, the GCC conding conventions prefer explicit conversion,
     and explicit conversion operators are not available until C++11.  */

  static double_int from_unsigned (unsigned HOST_WIDE_INT cst);
  static double_int from_signed (HOST_WIDE_INT cst);

  /* No copy assignment operator or destructor to keep the type a POD.  */

  /* There are some special value-creation static member functions.  */

  static double_int mask (unsigned prec);
  static double_int max_value (unsigned int prec, bool uns);
  static double_int min_value (unsigned int prec, bool uns);

  /* The following functions are mutating operations.  */

<<<<<<< HEAD
  double_int &operator ++(); // prefix
  double_int &operator --(); // prefix
=======
  double_int &operator ++ (); // prefix
  double_int &operator -- (); // prefix
>>>>>>> 35a27ee8
  double_int &operator *= (double_int);
  double_int &operator += (double_int);
  double_int &operator -= (double_int);

  /* The following functions are non-mutating operations.  */

  /* Conversion functions.  */

  HOST_WIDE_INT to_signed () const;
  unsigned HOST_WIDE_INT to_unsigned () const;

  /* Conversion query functions.  */

<<<<<<< HEAD
  bool fits_unsigned() const;
  bool fits_signed() const;
=======
  bool fits_unsigned () const;
  bool fits_signed () const;
>>>>>>> 35a27ee8
  bool fits (bool uns) const;

  /* Attribute query functions.  */

  int trailing_zeros () const;
  int popcount () const;

  /* Arithmetic query operations.  */

  bool multiple_of (double_int, bool, double_int *) const;

  /* Arithmetic operation functions.  */

  double_int set_bit (unsigned) const;
  double_int mul_with_sign (double_int, bool, int *) const;

  double_int operator * (double_int b) const;
  double_int operator + (double_int b) const;
  double_int operator - (double_int b) const;
  double_int operator - () const;
  double_int operator ~ () const;
  double_int operator & (double_int b) const;
  double_int operator | (double_int b) const;
  double_int operator ^ (double_int b) const;
  double_int and_not (double_int b) const;

  double_int lshift (HOST_WIDE_INT count, unsigned int prec, bool arith) const;
  double_int rshift (HOST_WIDE_INT count, unsigned int prec, bool arith) const;
  double_int alshift (HOST_WIDE_INT count, unsigned int prec) const;
  double_int arshift (HOST_WIDE_INT count, unsigned int prec) const;
  double_int llshift (HOST_WIDE_INT count, unsigned int prec) const;
  double_int lrshift (HOST_WIDE_INT count, unsigned int prec) const;
  double_int lrotate (HOST_WIDE_INT count, unsigned int prec) const;
  double_int rrotate (HOST_WIDE_INT count, unsigned int prec) const;

  /* You must ensure that double_int::ext is called on the operands
     of the following operations, if the precision of the numbers
     is less than HOST_BITS_PER_DOUBLE_INT bits.  */
  double_int div (double_int, bool, unsigned) const;
  double_int sdiv (double_int, unsigned) const;
  double_int udiv (double_int, unsigned) const;
  double_int mod (double_int, bool, unsigned) const;
  double_int smod (double_int, unsigned) const;
  double_int umod (double_int, unsigned) const;
  double_int divmod (double_int, bool, unsigned, double_int *) const;
  double_int sdivmod (double_int, unsigned, double_int *) const;
  double_int udivmod (double_int, unsigned, double_int *) const;

  /* Precision control functions.  */

  double_int ext (unsigned prec, bool uns) const;
  double_int zext (unsigned prec) const;
  double_int sext (unsigned prec) const;

  /* Comparative functions.  */

  bool is_zero () const;
  bool is_one () const;
  bool is_minus_one () const;
  bool is_negative () const;

  int cmp (double_int b, bool uns) const;
  int ucmp (double_int b) const;
  int scmp (double_int b) const;

  bool ult (double_int b) const;
  bool ugt (double_int b) const;
  bool slt (double_int b) const;
  bool sgt (double_int b) const;

  double_int max (double_int b, bool uns);
  double_int smax (double_int b);
  double_int umax (double_int b);

  double_int min (double_int b, bool uns);
  double_int smin (double_int b);
  double_int umin (double_int b);

  bool operator == (double_int cst2) const;
  bool operator != (double_int cst2) const;

  /* Please migrate away from using these member variables publically.  */

  unsigned HOST_WIDE_INT low;
  HOST_WIDE_INT high;

} double_int;

#define HOST_BITS_PER_DOUBLE_INT (2 * HOST_BITS_PER_WIDE_INT)

/* Constructors and conversions.  */

/* Constructs double_int from integer CST.  The bits over the precision of
   HOST_WIDE_INT are filled with the sign bit.  */

inline
double_int double_int::from_signed (HOST_WIDE_INT cst)
{
  double_int r;
  r.low = (unsigned HOST_WIDE_INT) cst;
  r.high = cst < 0 ? -1 : 0;
  return r;
}

/* FIXME(crowl): Remove after converting callers.  */
static inline double_int
shwi_to_double_int (HOST_WIDE_INT cst)
{
  return double_int::from_signed (cst);
}

/* Some useful constants.  */
/* FIXME(crowl): Maybe remove after converting callers?
   The problem is that a named constant would not be as optimizable,
   while the functional syntax is more verbose.  */

#define double_int_minus_one (double_int::from_signed (-1))
#define double_int_zero (double_int::from_signed (0))
#define double_int_one (double_int::from_signed (1))
#define double_int_two (double_int::from_signed (2))
#define double_int_ten (double_int::from_signed (10))

/* Constructs double_int from unsigned integer CST.  The bits over the
   precision of HOST_WIDE_INT are filled with zeros.  */

inline
double_int double_int::from_unsigned (unsigned HOST_WIDE_INT cst)
{
  double_int r;
  r.low = cst;
  r.high = 0;
  return r;
}

/* FIXME(crowl): Remove after converting callers.  */
static inline double_int
uhwi_to_double_int (unsigned HOST_WIDE_INT cst)
{
  return double_int::from_unsigned (cst);
}

inline double_int &
double_int::operator ++ ()
{
<<<<<<< HEAD
  *this + double_int_one;
=======
  *this += double_int_one;
>>>>>>> 35a27ee8
  return *this;
}

inline double_int &
double_int::operator -- ()
{
<<<<<<< HEAD
  *this - double_int_one;
=======
  *this -= double_int_one;
>>>>>>> 35a27ee8
  return *this;
}

inline double_int &
double_int::operator *= (double_int b)
{
  *this = *this * b;
  return *this;
}

inline double_int &
double_int::operator += (double_int b)
{
  *this = *this + b;
  return *this;
}

inline double_int &
double_int::operator -= (double_int b)
{
  *this = *this - b;
  return *this;
}

/* Returns value of CST as a signed number.  CST must satisfy
   double_int::fits_signed.  */

inline HOST_WIDE_INT
double_int::to_signed () const
{
  return (HOST_WIDE_INT) low;
}

/* FIXME(crowl): Remove after converting callers.  */
static inline HOST_WIDE_INT
double_int_to_shwi (double_int cst)
{
  return cst.to_signed ();
}

/* Returns value of CST as an unsigned number.  CST must satisfy
   double_int::fits_unsigned.  */

inline unsigned HOST_WIDE_INT
double_int::to_unsigned () const
{
  return low;
}

/* FIXME(crowl): Remove after converting callers.  */
static inline unsigned HOST_WIDE_INT
double_int_to_uhwi (double_int cst)
{
  return cst.to_unsigned ();
}

/* Returns true if CST fits in unsigned HOST_WIDE_INT.  */

inline bool
double_int::fits_unsigned () const
{
  return high == 0;
}

/* FIXME(crowl): Remove after converting callers.  */
static inline bool
double_int_fits_in_uhwi_p (double_int cst)
{
  return cst.fits_unsigned ();
}

/* Returns true if CST fits in signed HOST_WIDE_INT.  */

/* FIXME(crowl): Remove after converting callers.  */
inline bool
double_int_fits_in_shwi_p (double_int cst)
{
  return cst.fits_signed ();
}

/* FIXME(crowl): Remove after converting callers.  */
inline bool
double_int_fits_in_hwi_p (double_int cst, bool uns)
{
  return cst.fits (uns);
}

/* The following operations perform arithmetics modulo 2^precision,
   so you do not need to call double_int_ext between them, even if
   you are representing numbers with precision less than
   HOST_BITS_PER_DOUBLE_INT bits.  */

/* FIXME(crowl): Remove after converting callers.  */
inline double_int
double_int_mul (double_int a, double_int b)
{
  return a * b;
}

/* FIXME(crowl): Remove after converting callers.  */
inline double_int
double_int_mul_with_sign (double_int a, double_int b,
			  bool unsigned_p, int *overflow)
{
  return a.mul_with_sign (b, unsigned_p, overflow);
}

/* FIXME(crowl): Remove after converting callers.  */
inline double_int
double_int_add (double_int a, double_int b)
{
  return a + b;
}

/* FIXME(crowl): Remove after converting callers.  */
inline double_int
double_int_sub (double_int a, double_int b)
{
  return a - b;
}

/* FIXME(crowl): Remove after converting callers.  */
inline double_int
double_int_neg (double_int a)
{
  return -a;
}

/* You must ensure that double_int_ext is called on the operands
   of the following operations, if the precision of the numbers
   is less than HOST_BITS_PER_DOUBLE_INT bits.  */

/* FIXME(crowl): Remove after converting callers.  */
inline double_int
double_int_div (double_int a, double_int b, bool uns, unsigned code)
{
  return a.div (b, uns, code);
}

/* FIXME(crowl): Remove after converting callers.  */
inline double_int
double_int_sdiv (double_int a, double_int b, unsigned code)
{
  return a.sdiv (b, code);
}

/* FIXME(crowl): Remove after converting callers.  */
inline double_int
double_int_udiv (double_int a, double_int b, unsigned code)
{
  return a.udiv (b, code);
}

/* FIXME(crowl): Remove after converting callers.  */
inline double_int
double_int_mod (double_int a, double_int b, bool uns, unsigned code)
{
  return a.mod (b, uns, code);
}

/* FIXME(crowl): Remove after converting callers.  */
inline double_int
double_int_smod (double_int a, double_int b, unsigned code)
{
  return a.smod (b, code);
}

/* FIXME(crowl): Remove after converting callers.  */
inline double_int
double_int_umod (double_int a, double_int b, unsigned code)
{
  return a.umod (b, code);
}

/* FIXME(crowl): Remove after converting callers.  */
inline double_int
double_int_divmod (double_int a, double_int b, bool uns,
		   unsigned code, double_int *mod)
{
  return a.divmod (b, uns, code, mod);
}

/* FIXME(crowl): Remove after converting callers.  */
inline double_int
double_int_sdivmod (double_int a, double_int b, unsigned code, double_int *mod)
{
  return a.sdivmod (b, code, mod);
}

/* FIXME(crowl): Remove after converting callers.  */
inline double_int
double_int_udivmod (double_int a, double_int b, unsigned code, double_int *mod)
{
  return a.udivmod (b, code, mod);
}

/***/

/* FIXME(crowl): Remove after converting callers.  */
inline bool
double_int_multiple_of (double_int product, double_int factor,
                        bool unsigned_p, double_int *multiple)
{
  return product.multiple_of (factor, unsigned_p, multiple);
}

/* FIXME(crowl): Remove after converting callers.  */
inline double_int
double_int_setbit (double_int a, unsigned bitpos)
{
  return a.set_bit (bitpos);
}

/* FIXME(crowl): Remove after converting callers.  */
inline int
double_int_ctz (double_int a)
{
  return a.trailing_zeros ();
}

/* Logical operations.  */

/* Returns ~A.  */

inline double_int
double_int::operator ~ () const
{
  double_int result;
  result.low = ~low;
  result.high = ~high;
  return result;
}

/* FIXME(crowl): Remove after converting callers.  */
static inline double_int
double_int_not (double_int a)
{
  return ~a;
}

/* Returns A | B.  */

inline double_int
double_int::operator | (double_int b) const
{
  double_int result;
  result.low = low | b.low;
  result.high = high | b.high;
  return result;
}

/* FIXME(crowl): Remove after converting callers.  */
static inline double_int
double_int_ior (double_int a, double_int b)
{
  return a | b;
}

/* Returns A & B.  */

inline double_int
double_int::operator & (double_int b) const
{
  double_int result;
  result.low = low & b.low;
  result.high = high & b.high;
  return result;
}

/* FIXME(crowl): Remove after converting callers.  */
static inline double_int
double_int_and (double_int a, double_int b)
{
  return a & b;
}

/* Returns A & ~B.  */

inline double_int
double_int::and_not (double_int b) const
{
  double_int result;
  result.low = low & ~b.low;
  result.high = high & ~b.high;
  return result;
}

/* FIXME(crowl): Remove after converting callers.  */
static inline double_int
double_int_and_not (double_int a, double_int b)
{
  return a.and_not (b);
}

/* Returns A ^ B.  */

inline double_int
double_int::operator ^ (double_int b) const
{
  double_int result;
  result.low = low ^ b.low;
  result.high = high ^ b.high;
  return result;
}

/* FIXME(crowl): Remove after converting callers.  */
static inline double_int
double_int_xor (double_int a, double_int b)
{
  return a ^ b;
}


/* Shift operations.  */

/* FIXME(crowl): Remove after converting callers.  */
inline double_int
double_int_lshift (double_int a, HOST_WIDE_INT count, unsigned int prec,
		   bool arith)
{
  return a.lshift (count, prec, arith);
}

/* FIXME(crowl): Remove after converting callers.  */
inline double_int
double_int_rshift (double_int a, HOST_WIDE_INT count, unsigned int prec,
		   bool arith)
{
  return a.rshift (count, prec, arith);
}

/* FIXME(crowl): Remove after converting callers.  */
inline double_int
double_int_lrotate (double_int a, HOST_WIDE_INT count, unsigned int prec)
{
  return a.lrotate (count, prec);
}

/* FIXME(crowl): Remove after converting callers.  */
inline double_int
double_int_rrotate (double_int a, HOST_WIDE_INT count, unsigned int prec)
{
  return a.rrotate (count, prec);
}

/* Returns true if CST is negative.  Of course, CST is considered to
   be signed.  */

static inline bool
double_int_negative_p (double_int cst)
{
  return cst.high < 0;
}

/* FIXME(crowl): Remove after converting callers.  */
inline int
double_int_cmp (double_int a, double_int b, bool uns)
{
  return a.cmp (b, uns);
}

/* FIXME(crowl): Remove after converting callers.  */
inline int
double_int_scmp (double_int a, double_int b)
{
  return a.scmp (b);
}

/* FIXME(crowl): Remove after converting callers.  */
inline int
double_int_ucmp (double_int a, double_int b)
{
  return a.ucmp (b);
}

/* FIXME(crowl): Remove after converting callers.  */
inline double_int
double_int_max (double_int a, double_int b, bool uns)
{
  return a.max (b, uns);
}

/* FIXME(crowl): Remove after converting callers.  */
inline double_int
double_int_smax (double_int a, double_int b)
{
  return a.smax (b);
}

/* FIXME(crowl): Remove after converting callers.  */
inline double_int
double_int_umax (double_int a, double_int b)
{
  return a.umax (b);
}


/* FIXME(crowl): Remove after converting callers.  */
inline double_int
double_int_min (double_int a, double_int b, bool uns)
{
  return a.min (b, uns);
}

/* FIXME(crowl): Remove after converting callers.  */
inline double_int
double_int_smin (double_int a, double_int b)
{
  return a.smin (b);
}

/* FIXME(crowl): Remove after converting callers.  */
inline double_int
double_int_umin (double_int a, double_int b)
{
  return a.umin (b);
}

void dump_double_int (FILE *, double_int, bool);

/* Zero and sign extension of numbers in smaller precisions.  */

/* FIXME(crowl): Remove after converting callers.  */
inline double_int
double_int_ext (double_int a, unsigned prec, bool uns)
{ 
  return a.ext (prec, uns);
}

/* FIXME(crowl): Remove after converting callers.  */
inline double_int
double_int_sext (double_int a, unsigned prec)
{
  return a.sext (prec);
}

/* FIXME(crowl): Remove after converting callers.  */
inline double_int
double_int_zext (double_int a, unsigned prec)
{
  return a.zext (prec);
}

/* FIXME(crowl): Remove after converting callers.  */
inline double_int
double_int_mask (unsigned prec)
{
  return double_int::mask (prec);
}

/* FIXME(crowl): Remove after converting callers.  */
inline double_int
double_int_max_value (unsigned int prec, bool uns)
{
  return double_int::max_value (prec, uns);
}

/* FIXME(crowl): Remove after converting callers.  */
inline double_int
double_int_min_value (unsigned int prec, bool uns)
{
  return double_int::min_value (prec, uns);
}

#define ALL_ONES (~((unsigned HOST_WIDE_INT) 0))

/* The operands of the following comparison functions must be processed
   with double_int_ext, if their precision is less than
   HOST_BITS_PER_DOUBLE_INT bits.  */

/* Returns true if CST is zero.  */

inline bool
double_int::is_zero () const
{
  return low == 0 && high == 0;
}

/* FIXME(crowl): Remove after converting callers.  */
static inline bool
double_int_zero_p (double_int cst)
{
  return cst.is_zero ();
}

/* Returns true if CST is one.  */

inline bool
double_int::is_one () const
{
  return low == 1 && high == 0;
}

/* FIXME(crowl): Remove after converting callers.  */
static inline bool
double_int_one_p (double_int cst)
{
  return cst.is_one ();
}

/* Returns true if CST is minus one.  */

inline bool
double_int::is_minus_one () const
{
  return low == ALL_ONES && high == -1;
}

/* FIXME(crowl): Remove after converting callers.  */
static inline bool
double_int_minus_one_p (double_int cst)
{
  return cst.is_minus_one ();
}

/* Returns true if CST is negative.  */

inline bool
double_int::is_negative () const
{
  return high < 0;
}

/* Returns true if CST1 == CST2.  */

inline bool
double_int::operator == (double_int cst2) const
{
  return low == cst2.low && high == cst2.high;
}

/* FIXME(crowl): Remove after converting callers.  */
static inline bool
double_int_equal_p (double_int cst1, double_int cst2)
{
  return cst1 == cst2;
}

/* Returns true if CST1 != CST2.  */

inline bool
double_int::operator != (double_int cst2) const
{
  return low != cst2.low || high != cst2.high;
}

/* Return number of set bits of CST.  */

inline int
double_int::popcount () const
{
  return popcount_hwi (high) + popcount_hwi (low);
}

/* FIXME(crowl): Remove after converting callers.  */
static inline int
double_int_popcount (double_int cst)
{
  return cst.popcount ();
}


/* Legacy interface with decomposed high/low parts.  */

/* FIXME(crowl): Remove after converting callers.  */
extern int add_double_with_sign (unsigned HOST_WIDE_INT, HOST_WIDE_INT,
				 unsigned HOST_WIDE_INT, HOST_WIDE_INT,
				 unsigned HOST_WIDE_INT *, HOST_WIDE_INT *,
				 bool);
/* FIXME(crowl): Remove after converting callers.  */
#define add_double(l1,h1,l2,h2,lv,hv) \
  add_double_with_sign (l1, h1, l2, h2, lv, hv, false)
/* FIXME(crowl): Remove after converting callers.  */
extern int neg_double (unsigned HOST_WIDE_INT, HOST_WIDE_INT,
		       unsigned HOST_WIDE_INT *, HOST_WIDE_INT *);
/* FIXME(crowl): Remove after converting callers.  */
extern int mul_double_with_sign (unsigned HOST_WIDE_INT, HOST_WIDE_INT,
				 unsigned HOST_WIDE_INT, HOST_WIDE_INT,
				 unsigned HOST_WIDE_INT *, HOST_WIDE_INT *,
				 bool);
/* FIXME(crowl): Remove after converting callers.  */
extern int mul_double_wide_with_sign (unsigned HOST_WIDE_INT, HOST_WIDE_INT,
				      unsigned HOST_WIDE_INT, HOST_WIDE_INT,
				      unsigned HOST_WIDE_INT *, HOST_WIDE_INT *,
				      unsigned HOST_WIDE_INT *, HOST_WIDE_INT *,
				      bool);
/* FIXME(crowl): Remove after converting callers.  */
#define mul_double(l1,h1,l2,h2,lv,hv) \
  mul_double_with_sign (l1, h1, l2, h2, lv, hv, false)
/* FIXME(crowl): Remove after converting callers.  */
extern void lshift_double (unsigned HOST_WIDE_INT, HOST_WIDE_INT,
			   HOST_WIDE_INT, unsigned int,
			   unsigned HOST_WIDE_INT *, HOST_WIDE_INT *, bool);
/* FIXME(crowl): Remove after converting callers.  */
extern int div_and_round_double (unsigned, int, unsigned HOST_WIDE_INT,
				 HOST_WIDE_INT, unsigned HOST_WIDE_INT,
				 HOST_WIDE_INT, unsigned HOST_WIDE_INT *,
				 HOST_WIDE_INT *, unsigned HOST_WIDE_INT *,
				 HOST_WIDE_INT *);


#ifndef GENERATOR_FILE
/* Conversion to and from GMP integer representations.  */

void mpz_set_double_int (mpz_t, double_int, bool);
double_int mpz_get_double_int (const_tree, mpz_t, bool);
#endif

#endif /* DOUBLE_INT_H */<|MERGE_RESOLUTION|>--- conflicted
+++ resolved
@@ -73,13 +73,8 @@
 
   /* The following functions are mutating operations.  */
 
-<<<<<<< HEAD
-  double_int &operator ++(); // prefix
-  double_int &operator --(); // prefix
-=======
   double_int &operator ++ (); // prefix
   double_int &operator -- (); // prefix
->>>>>>> 35a27ee8
   double_int &operator *= (double_int);
   double_int &operator += (double_int);
   double_int &operator -= (double_int);
@@ -93,13 +88,8 @@
 
   /* Conversion query functions.  */
 
-<<<<<<< HEAD
-  bool fits_unsigned() const;
-  bool fits_signed() const;
-=======
   bool fits_unsigned () const;
   bool fits_signed () const;
->>>>>>> 35a27ee8
   bool fits (bool uns) const;
 
   /* Attribute query functions.  */
@@ -244,22 +234,14 @@
 inline double_int &
 double_int::operator ++ ()
 {
-<<<<<<< HEAD
-  *this + double_int_one;
-=======
   *this += double_int_one;
->>>>>>> 35a27ee8
   return *this;
 }
 
 inline double_int &
 double_int::operator -- ()
 {
-<<<<<<< HEAD
-  *this - double_int_one;
-=======
   *this -= double_int_one;
->>>>>>> 35a27ee8
   return *this;
 }
 
