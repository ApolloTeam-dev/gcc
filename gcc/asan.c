--- conflicted
+++ resolved
@@ -877,13 +877,8 @@
 
       tree src0_len = NULL_TREE, src1_len = NULL_TREE, dest_len = NULL_TREE;
       bool src0_is_store = false, src1_is_store = false,
-<<<<<<< HEAD
-	dest_is_store = false, dest_is_deref = false;
+	dest_is_store = false, dest_is_deref = false, intercepted_p = true;
       if (get_mem_refs_of_builtin_call (as_a <gcall *> (stmt),
-=======
-	dest_is_store = false, dest_is_deref = false, intercepted_p = true;
-      if (get_mem_refs_of_builtin_call (stmt,
->>>>>>> fefa0b13
 					&src0, &src0_len, &src0_is_store,
 					&src1, &src1_len, &src1_is_store,
 					&dest, &dest_len, &dest_is_store,
@@ -1895,77 +1890,6 @@
   *iter = gsi_for_stmt (gsi_stmt (*iter));
 }
 
-<<<<<<< HEAD
-/* Instrument the call (to the builtin strlen function) pointed to by
-   ITER.
-
-   This function instruments the access to the first byte of the
-   argument, right before the call.  After the call it instruments the
-   access to the last byte of the argument; it uses the result of the
-   call to deduce the offset of that last byte.
-
-   Upon completion, iff the call has actually been instrumented, this
-   function returns TRUE and *ITER points to the statement logically
-   following the built-in strlen function call *ITER was initially
-   pointing to.  Otherwise, the function returns FALSE and *ITER
-   remains unchanged.  */
-
-static bool
-instrument_strlen_call (gimple_stmt_iterator *iter)
-{
-  gimple g;
-  gcall *call = as_a <gcall *> (gsi_stmt (*iter));
-  gcc_assert (is_gimple_call (call));
-
-  tree callee = gimple_call_fndecl (call);
-  gcc_assert (is_builtin_fn (callee)
-	      && DECL_BUILT_IN_CLASS (callee) == BUILT_IN_NORMAL
-	      && DECL_FUNCTION_CODE (callee) == BUILT_IN_STRLEN);
-
-  location_t loc = gimple_location (call);
-
-  tree len = gimple_call_lhs (call);
-  if (len == NULL)
-    /* Some passes might clear the return value of the strlen call;
-       bail out in that case.  Return FALSE as we are not advancing
-       *ITER.  */
-    return false;
-  gcc_assert (INTEGRAL_TYPE_P (TREE_TYPE (len)));
-
-  len = maybe_cast_to_ptrmode (loc, len, iter, /*before_p*/false);
-
-  tree str_arg = gimple_call_arg (call, 0);
-  bool start_instrumented = has_mem_ref_been_instrumented (str_arg, 1);
-
-  tree cptr_type = build_pointer_type (char_type_node);
-  g = gimple_build_assign_with_ops (NOP_EXPR,
-				    make_ssa_name (cptr_type, NULL),
-				    str_arg, NULL);
-  gimple_set_location (g, loc);
-  gsi_insert_before (iter, g, GSI_SAME_STMT);
-  str_arg = gimple_assign_lhs (g);
-
-  build_check_stmt (loc, str_arg, NULL_TREE, 1, iter,
-		    /*is_non_zero_len*/true, /*before_p=*/true,
-		    /*is_store=*/false, /*is_scalar_access*/true, /*align*/0,
-		    start_instrumented, start_instrumented);
-
-  g = gimple_build_assign_with_ops (POINTER_PLUS_EXPR,
-				    make_ssa_name (cptr_type, NULL),
-				    str_arg,
-				    len);
-  gimple_set_location (g, loc);
-  gsi_insert_after (iter, g, GSI_NEW_STMT);
-
-  build_check_stmt (loc, gimple_assign_lhs (g), NULL_TREE, 1, iter,
-		    /*is_non_zero_len*/true, /*before_p=*/false,
-		    /*is_store=*/false, /*is_scalar_access*/true, /*align*/0);
-
-  return true;
-}
-
-=======
->>>>>>> fefa0b13
 /* Instrument the call to a built-in memory access function that is
    pointed to by the iterator ITER.
 
