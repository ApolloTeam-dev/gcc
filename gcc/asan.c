/* AddressSanitizer, a fast memory error detector.
   Copyright (C) 2012-2013 Free Software Foundation, Inc.
   Contributed by Kostya Serebryany <kcc@google.com>

This file is part of GCC.

GCC is free software; you can redistribute it and/or modify it under
the terms of the GNU General Public License as published by the Free
Software Foundation; either version 3, or (at your option) any later
version.

GCC is distributed in the hope that it will be useful, but WITHOUT ANY
WARRANTY; without even the implied warranty of MERCHANTABILITY or
FITNESS FOR A PARTICULAR PURPOSE.  See the GNU General Public License
for more details.

You should have received a copy of the GNU General Public License
along with GCC; see the file COPYING3.  If not see
<http://www.gnu.org/licenses/>.  */


#include "config.h"
#include "system.h"
#include "coretypes.h"
#include "tree.h"
#include "gimple.h"
#include "tree-iterator.h"
#include "cgraph.h"
#include "tree-ssanames.h"
#include "tree-pass.h"
#include "asan.h"
#include "gimple-pretty-print.h"
#include "target.h"
#include "expr.h"
#include "optabs.h"
#include "output.h"
#include "tm_p.h"
#include "langhooks.h"
#include "hash-table.h"
#include "alloc-pool.h"
<<<<<<< HEAD
=======
#include "cfgloop.h"
#include "gimple-builder.h"
>>>>>>> 4d0aec87

/* AddressSanitizer finds out-of-bounds and use-after-free bugs
   with <2x slowdown on average.

   The tool consists of two parts:
   instrumentation module (this file) and a run-time library.
   The instrumentation module adds a run-time check before every memory insn.
     For a 8- or 16- byte load accessing address X:
       ShadowAddr = (X >> 3) + Offset
       ShadowValue = *(char*)ShadowAddr;  // *(short*) for 16-byte access.
       if (ShadowValue)
	 __asan_report_load8(X);
     For a load of N bytes (N=1, 2 or 4) from address X:
       ShadowAddr = (X >> 3) + Offset
       ShadowValue = *(char*)ShadowAddr;
       if (ShadowValue)
	 if ((X & 7) + N - 1 > ShadowValue)
	   __asan_report_loadN(X);
   Stores are instrumented similarly, but using __asan_report_storeN functions.
   A call too __asan_init_vN() is inserted to the list of module CTORs.
   N is the version number of the AddressSanitizer API. The changes between the
   API versions are listed in libsanitizer/asan/asan_interface_internal.h.

   The run-time library redefines malloc (so that redzone are inserted around
   the allocated memory) and free (so that reuse of free-ed memory is delayed),
   provides __asan_report* and __asan_init_vN functions.

   Read more:
   http://code.google.com/p/address-sanitizer/wiki/AddressSanitizerAlgorithm

   The current implementation supports detection of out-of-bounds and
   use-after-free in the heap, on the stack and for global variables.

   [Protection of stack variables]

   To understand how detection of out-of-bounds and use-after-free works
   for stack variables, lets look at this example on x86_64 where the
   stack grows downward:

     int
     foo ()
     {
       char a[23] = {0};
       int b[2] = {0};

       a[5] = 1;
       b[1] = 2;

       return a[5] + b[1];
     }

   For this function, the stack protected by asan will be organized as
   follows, from the top of the stack to the bottom:

   Slot 1/ [red zone of 32 bytes called 'RIGHT RedZone']

   Slot 2/ [8 bytes of red zone, that adds up to the space of 'a' to make
	   the next slot be 32 bytes aligned; this one is called Partial
	   Redzone; this 32 bytes alignment is an asan constraint]

   Slot 3/ [24 bytes for variable 'a']

   Slot 4/ [red zone of 32 bytes called 'Middle RedZone']

   Slot 5/ [24 bytes of Partial Red Zone (similar to slot 2]

   Slot 6/ [8 bytes for variable 'b']

   Slot 7/ [32 bytes of Red Zone at the bottom of the stack, called
	    'LEFT RedZone']

   The 32 bytes of LEFT red zone at the bottom of the stack can be
   decomposed as such:

     1/ The first 8 bytes contain a magical asan number that is always
     0x41B58AB3.

     2/ The following 8 bytes contains a pointer to a string (to be
     parsed at runtime by the runtime asan library), which format is
     the following:

      "<function-name> <space> <num-of-variables-on-the-stack>
      (<32-bytes-aligned-offset-in-bytes-of-variable> <space>
      <length-of-var-in-bytes> ){n} "

	where '(...){n}' means the content inside the parenthesis occurs 'n'
	times, with 'n' being the number of variables on the stack.
     
     3/ The following 8 bytes contain the PC of the current function which
     will be used by the run-time library to print an error message.

     4/ The following 8 bytes are reserved for internal use by the run-time.

   The shadow memory for that stack layout is going to look like this:

     - content of shadow memory 8 bytes for slot 7: 0xF1F1F1F1.
       The F1 byte pattern is a magic number called
       ASAN_STACK_MAGIC_LEFT and is a way for the runtime to know that
       the memory for that shadow byte is part of a the LEFT red zone
       intended to seat at the bottom of the variables on the stack.

     - content of shadow memory 8 bytes for slots 6 and 5:
       0xF4F4F400.  The F4 byte pattern is a magic number
       called ASAN_STACK_MAGIC_PARTIAL.  It flags the fact that the
       memory region for this shadow byte is a PARTIAL red zone
       intended to pad a variable A, so that the slot following
       {A,padding} is 32 bytes aligned.

       Note that the fact that the least significant byte of this
       shadow memory content is 00 means that 8 bytes of its
       corresponding memory (which corresponds to the memory of
       variable 'b') is addressable.

     - content of shadow memory 8 bytes for slot 4: 0xF2F2F2F2.
       The F2 byte pattern is a magic number called
       ASAN_STACK_MAGIC_MIDDLE.  It flags the fact that the memory
       region for this shadow byte is a MIDDLE red zone intended to
       seat between two 32 aligned slots of {variable,padding}.

     - content of shadow memory 8 bytes for slot 3 and 2:
       0xF4000000.  This represents is the concatenation of
       variable 'a' and the partial red zone following it, like what we
       had for variable 'b'.  The least significant 3 bytes being 00
       means that the 3 bytes of variable 'a' are addressable.

     - content of shadow memory 8 bytes for slot 1: 0xF3F3F3F3.
       The F3 byte pattern is a magic number called
       ASAN_STACK_MAGIC_RIGHT.  It flags the fact that the memory
       region for this shadow byte is a RIGHT red zone intended to seat
       at the top of the variables of the stack.

   Note that the real variable layout is done in expand_used_vars in
   cfgexpand.c.  As far as Address Sanitizer is concerned, it lays out
   stack variables as well as the different red zones, emits some
   prologue code to populate the shadow memory as to poison (mark as
   non-accessible) the regions of the red zones and mark the regions of
   stack variables as accessible, and emit some epilogue code to
   un-poison (mark as accessible) the regions of red zones right before
   the function exits.

   [Protection of global variables]

   The basic idea is to insert a red zone between two global variables
   and install a constructor function that calls the asan runtime to do
   the populating of the relevant shadow memory regions at load time.

   So the global variables are laid out as to insert a red zone between
   them. The size of the red zones is so that each variable starts on a
   32 bytes boundary.

   Then a constructor function is installed so that, for each global
   variable, it calls the runtime asan library function
   __asan_register_globals_with an instance of this type:

     struct __asan_global
     {
       // Address of the beginning of the global variable.
       const void *__beg;

       // Initial size of the global variable.
       uptr __size;

       // Size of the global variable + size of the red zone.  This
       //   size is 32 bytes aligned.
       uptr __size_with_redzone;

       // Name of the global variable.
       const void *__name;

       // Name of the module where the global variable is declared.
       const void *__module_name;

       // This is always set to NULL for now.
       uptr __has_dynamic_init;
     }

   A destructor function that calls the runtime asan library function
   _asan_unregister_globals is also installed.  */

alias_set_type asan_shadow_set = -1;

/* Pointer types to 1 resp. 2 byte integers in shadow memory.  A separate
   alias set is used for all shadow memory accesses.  */
static GTY(()) tree shadow_ptr_types[2];

/* Hashtable support for memory references used by gimple
   statements.  */

/* This type represents a reference to a memory region.  */
struct asan_mem_ref
{
<<<<<<< HEAD
  /* The expression of the begining of the memory region.  */
=======
  /* The expression of the beginning of the memory region.  */
>>>>>>> 4d0aec87
  tree start;

  /* The size of the access (can be 1, 2, 4, 8, 16 for now).  */
  char access_size;
};

static alloc_pool asan_mem_ref_alloc_pool;

/* This creates the alloc pool used to store the instances of
   asan_mem_ref that are stored in the hash table asan_mem_ref_ht.  */

static alloc_pool
asan_mem_ref_get_alloc_pool ()
{
  if (asan_mem_ref_alloc_pool == NULL)
    asan_mem_ref_alloc_pool = create_alloc_pool ("asan_mem_ref",
						 sizeof (asan_mem_ref),
						 10);
  return asan_mem_ref_alloc_pool;
    
}

/* Initializes an instance of asan_mem_ref.  */

static void
asan_mem_ref_init (asan_mem_ref *ref, tree start, char access_size)
{
  ref->start = start;
  ref->access_size = access_size;
}

/* Allocates memory for an instance of asan_mem_ref into the memory
   pool returned by asan_mem_ref_get_alloc_pool and initialize it.
   START is the address of (or the expression pointing to) the
   beginning of memory reference.  ACCESS_SIZE is the size of the
   access to the referenced memory.  */

static asan_mem_ref*
asan_mem_ref_new (tree start, char access_size)
{
  asan_mem_ref *ref =
    (asan_mem_ref *) pool_alloc (asan_mem_ref_get_alloc_pool ());

  asan_mem_ref_init (ref, start, access_size);
  return ref;
}

/* This builds and returns a pointer to the end of the memory region
   that starts at START and of length LEN.  */

tree
asan_mem_ref_get_end (tree start, tree len)
{
  if (len == NULL_TREE || integer_zerop (len))
    return start;

  return fold_build2 (POINTER_PLUS_EXPR, TREE_TYPE (start), start, len);
}

/*  Return a tree expression that represents the end of the referenced
    memory region.  Beware that this function can actually build a new
    tree expression.  */

tree
asan_mem_ref_get_end (const asan_mem_ref *ref, tree len)
{
  return asan_mem_ref_get_end (ref->start, len);
}

struct asan_mem_ref_hasher
  : typed_noop_remove <asan_mem_ref>
{
  typedef asan_mem_ref value_type;
  typedef asan_mem_ref compare_type;

  static inline hashval_t hash (const value_type *);
  static inline bool equal (const value_type *, const compare_type *);
};

/* Hash a memory reference.  */

inline hashval_t
asan_mem_ref_hasher::hash (const asan_mem_ref *mem_ref)
{
  hashval_t h = iterative_hash_expr (mem_ref->start, 0);
  h = iterative_hash_hashval_t (h, mem_ref->access_size);
  return h;
}

/* Compare two memory references.  We accept the length of either
   memory references to be NULL_TREE.  */

inline bool
asan_mem_ref_hasher::equal (const asan_mem_ref *m1,
			    const asan_mem_ref *m2)
{
  return (m1->access_size == m2->access_size
	  && operand_equal_p (m1->start, m2->start, 0));
}

static hash_table <asan_mem_ref_hasher> asan_mem_ref_ht;

/* Returns a reference to the hash table containing memory references.
   This function ensures that the hash table is created.  Note that
   this hash table is updated by the function
   update_mem_ref_hash_table.  */

static hash_table <asan_mem_ref_hasher> &
get_mem_ref_hash_table ()
{
  if (!asan_mem_ref_ht.is_created ())
    asan_mem_ref_ht.create (10);

  return asan_mem_ref_ht;
}

/* Clear all entries from the memory references hash table.  */

static void
empty_mem_ref_hash_table ()
{
  if (asan_mem_ref_ht.is_created ())
    asan_mem_ref_ht.empty ();
}

/* Free the memory references hash table.  */

static void
free_mem_ref_resources ()
{
  if (asan_mem_ref_ht.is_created ())
    asan_mem_ref_ht.dispose ();

  if (asan_mem_ref_alloc_pool)
    {
      free_alloc_pool (asan_mem_ref_alloc_pool);
      asan_mem_ref_alloc_pool = NULL;
    }
}

/* Return true iff the memory reference REF has been instrumented.  */

static bool
has_mem_ref_been_instrumented (tree ref, char access_size)
{
  asan_mem_ref r;
  asan_mem_ref_init (&r, ref, access_size);

  return (get_mem_ref_hash_table ().find (&r) != NULL);
}

/* Return true iff the memory reference REF has been instrumented.  */

static bool
has_mem_ref_been_instrumented (const asan_mem_ref *ref)
{
  return has_mem_ref_been_instrumented (ref->start, ref->access_size);
}

/* Return true iff access to memory region starting at REF and of
   length LEN has been instrumented.  */

static bool
has_mem_ref_been_instrumented (const asan_mem_ref *ref, tree len)
{
  /* First let's see if the address of the beginning of REF has been
     instrumented.  */
  if (!has_mem_ref_been_instrumented (ref))
    return false;

  if (len != 0)
    {
      /* Let's see if the end of the region has been instrumented.  */
      if (!has_mem_ref_been_instrumented (asan_mem_ref_get_end (ref, len),
					  ref->access_size))
	return false;
    }
  return true;
}

/* Set REF to the memory reference present in a gimple assignment
   ASSIGNMENT.  Return true upon successful completion, false
   otherwise.  */

static bool
get_mem_ref_of_assignment (const gimple assignment,
			   asan_mem_ref *ref,
			   bool *ref_is_store)
{
  gcc_assert (gimple_assign_single_p (assignment));

<<<<<<< HEAD
  if (gimple_store_p (assignment))
=======
  if (gimple_store_p (assignment)
      && !gimple_clobber_p (assignment))
>>>>>>> 4d0aec87
    {
      ref->start = gimple_assign_lhs (assignment);
      *ref_is_store = true;
    }
  else if (gimple_assign_load_p (assignment))
    {
      ref->start = gimple_assign_rhs1 (assignment);
      *ref_is_store = false;
    }
  else
    return false;

  ref->access_size = int_size_in_bytes (TREE_TYPE (ref->start));
  return true;
}

/* Return the memory references contained in a gimple statement
   representing a builtin call that has to do with memory access.  */

static bool
get_mem_refs_of_builtin_call (const gimple call,
			      asan_mem_ref *src0,
			      tree *src0_len,
			      bool *src0_is_store,
			      asan_mem_ref *src1,
			      tree *src1_len,
			      bool *src1_is_store,
			      asan_mem_ref *dst,
			      tree *dst_len,
			      bool *dst_is_store,
			      bool *dest_is_deref)
{
  gcc_checking_assert (gimple_call_builtin_p (call, BUILT_IN_NORMAL));

  tree callee = gimple_call_fndecl (call);
  tree source0 = NULL_TREE, source1 = NULL_TREE,
    dest = NULL_TREE, len = NULL_TREE;
  bool is_store = true, got_reference_p = false;
  char access_size = 1;

  switch (DECL_FUNCTION_CODE (callee))
    {
      /* (s, s, n) style memops.  */
    case BUILT_IN_BCMP:
    case BUILT_IN_MEMCMP:
      source0 = gimple_call_arg (call, 0);
      source1 = gimple_call_arg (call, 1);
      len = gimple_call_arg (call, 2);
      break;

      /* (src, dest, n) style memops.  */
    case BUILT_IN_BCOPY:
      source0 = gimple_call_arg (call, 0);
      dest = gimple_call_arg (call, 1);
      len = gimple_call_arg (call, 2);
      break;

      /* (dest, src, n) style memops.  */
    case BUILT_IN_MEMCPY:
    case BUILT_IN_MEMCPY_CHK:
    case BUILT_IN_MEMMOVE:
    case BUILT_IN_MEMMOVE_CHK:
    case BUILT_IN_MEMPCPY:
    case BUILT_IN_MEMPCPY_CHK:
      dest = gimple_call_arg (call, 0);
      source0 = gimple_call_arg (call, 1);
      len = gimple_call_arg (call, 2);
      break;

      /* (dest, n) style memops.  */
    case BUILT_IN_BZERO:
      dest = gimple_call_arg (call, 0);
      len = gimple_call_arg (call, 1);
      break;

      /* (dest, x, n) style memops*/
    case BUILT_IN_MEMSET:
    case BUILT_IN_MEMSET_CHK:
      dest = gimple_call_arg (call, 0);
      len = gimple_call_arg (call, 2);
      break;

    case BUILT_IN_STRLEN:
      source0 = gimple_call_arg (call, 0);
      len = gimple_call_lhs (call);
      break ;

    /* And now the __atomic* and __sync builtins.
       These are handled differently from the classical memory memory
       access builtins above.  */

    case BUILT_IN_ATOMIC_LOAD_1:
    case BUILT_IN_ATOMIC_LOAD_2:
    case BUILT_IN_ATOMIC_LOAD_4:
    case BUILT_IN_ATOMIC_LOAD_8:
    case BUILT_IN_ATOMIC_LOAD_16:
      is_store = false;
      /* fall through.  */

    case BUILT_IN_SYNC_FETCH_AND_ADD_1:
    case BUILT_IN_SYNC_FETCH_AND_ADD_2:
    case BUILT_IN_SYNC_FETCH_AND_ADD_4:
    case BUILT_IN_SYNC_FETCH_AND_ADD_8:
    case BUILT_IN_SYNC_FETCH_AND_ADD_16:

    case BUILT_IN_SYNC_FETCH_AND_SUB_1:
    case BUILT_IN_SYNC_FETCH_AND_SUB_2:
    case BUILT_IN_SYNC_FETCH_AND_SUB_4:
    case BUILT_IN_SYNC_FETCH_AND_SUB_8:
    case BUILT_IN_SYNC_FETCH_AND_SUB_16:

    case BUILT_IN_SYNC_FETCH_AND_OR_1:
    case BUILT_IN_SYNC_FETCH_AND_OR_2:
    case BUILT_IN_SYNC_FETCH_AND_OR_4:
    case BUILT_IN_SYNC_FETCH_AND_OR_8:
    case BUILT_IN_SYNC_FETCH_AND_OR_16:

    case BUILT_IN_SYNC_FETCH_AND_AND_1:
    case BUILT_IN_SYNC_FETCH_AND_AND_2:
    case BUILT_IN_SYNC_FETCH_AND_AND_4:
    case BUILT_IN_SYNC_FETCH_AND_AND_8:
    case BUILT_IN_SYNC_FETCH_AND_AND_16:

    case BUILT_IN_SYNC_FETCH_AND_XOR_1:
    case BUILT_IN_SYNC_FETCH_AND_XOR_2:
    case BUILT_IN_SYNC_FETCH_AND_XOR_4:
    case BUILT_IN_SYNC_FETCH_AND_XOR_8:
    case BUILT_IN_SYNC_FETCH_AND_XOR_16:

    case BUILT_IN_SYNC_FETCH_AND_NAND_1:
    case BUILT_IN_SYNC_FETCH_AND_NAND_2:
    case BUILT_IN_SYNC_FETCH_AND_NAND_4:
    case BUILT_IN_SYNC_FETCH_AND_NAND_8:

    case BUILT_IN_SYNC_ADD_AND_FETCH_1:
    case BUILT_IN_SYNC_ADD_AND_FETCH_2:
    case BUILT_IN_SYNC_ADD_AND_FETCH_4:
    case BUILT_IN_SYNC_ADD_AND_FETCH_8:
    case BUILT_IN_SYNC_ADD_AND_FETCH_16:

    case BUILT_IN_SYNC_SUB_AND_FETCH_1:
    case BUILT_IN_SYNC_SUB_AND_FETCH_2:
    case BUILT_IN_SYNC_SUB_AND_FETCH_4:
    case BUILT_IN_SYNC_SUB_AND_FETCH_8:
    case BUILT_IN_SYNC_SUB_AND_FETCH_16:

    case BUILT_IN_SYNC_OR_AND_FETCH_1:
    case BUILT_IN_SYNC_OR_AND_FETCH_2:
    case BUILT_IN_SYNC_OR_AND_FETCH_4:
    case BUILT_IN_SYNC_OR_AND_FETCH_8:
    case BUILT_IN_SYNC_OR_AND_FETCH_16:

    case BUILT_IN_SYNC_AND_AND_FETCH_1:
    case BUILT_IN_SYNC_AND_AND_FETCH_2:
    case BUILT_IN_SYNC_AND_AND_FETCH_4:
    case BUILT_IN_SYNC_AND_AND_FETCH_8:
    case BUILT_IN_SYNC_AND_AND_FETCH_16:

    case BUILT_IN_SYNC_XOR_AND_FETCH_1:
    case BUILT_IN_SYNC_XOR_AND_FETCH_2:
    case BUILT_IN_SYNC_XOR_AND_FETCH_4:
    case BUILT_IN_SYNC_XOR_AND_FETCH_8:
    case BUILT_IN_SYNC_XOR_AND_FETCH_16:

    case BUILT_IN_SYNC_NAND_AND_FETCH_1:
    case BUILT_IN_SYNC_NAND_AND_FETCH_2:
    case BUILT_IN_SYNC_NAND_AND_FETCH_4:
    case BUILT_IN_SYNC_NAND_AND_FETCH_8:

    case BUILT_IN_SYNC_BOOL_COMPARE_AND_SWAP_1:
    case BUILT_IN_SYNC_BOOL_COMPARE_AND_SWAP_2:
    case BUILT_IN_SYNC_BOOL_COMPARE_AND_SWAP_4:
    case BUILT_IN_SYNC_BOOL_COMPARE_AND_SWAP_8:
    case BUILT_IN_SYNC_BOOL_COMPARE_AND_SWAP_16:

    case BUILT_IN_SYNC_VAL_COMPARE_AND_SWAP_1:
    case BUILT_IN_SYNC_VAL_COMPARE_AND_SWAP_2:
    case BUILT_IN_SYNC_VAL_COMPARE_AND_SWAP_4:
    case BUILT_IN_SYNC_VAL_COMPARE_AND_SWAP_8:
    case BUILT_IN_SYNC_VAL_COMPARE_AND_SWAP_16:

    case BUILT_IN_SYNC_LOCK_TEST_AND_SET_1:
    case BUILT_IN_SYNC_LOCK_TEST_AND_SET_2:
    case BUILT_IN_SYNC_LOCK_TEST_AND_SET_4:
    case BUILT_IN_SYNC_LOCK_TEST_AND_SET_8:
    case BUILT_IN_SYNC_LOCK_TEST_AND_SET_16:

    case BUILT_IN_SYNC_LOCK_RELEASE_1:
    case BUILT_IN_SYNC_LOCK_RELEASE_2:
    case BUILT_IN_SYNC_LOCK_RELEASE_4:
    case BUILT_IN_SYNC_LOCK_RELEASE_8:
    case BUILT_IN_SYNC_LOCK_RELEASE_16:

    case BUILT_IN_ATOMIC_EXCHANGE_1:
    case BUILT_IN_ATOMIC_EXCHANGE_2:
    case BUILT_IN_ATOMIC_EXCHANGE_4:
    case BUILT_IN_ATOMIC_EXCHANGE_8:
    case BUILT_IN_ATOMIC_EXCHANGE_16:

    case BUILT_IN_ATOMIC_COMPARE_EXCHANGE_1:
    case BUILT_IN_ATOMIC_COMPARE_EXCHANGE_2:
    case BUILT_IN_ATOMIC_COMPARE_EXCHANGE_4:
    case BUILT_IN_ATOMIC_COMPARE_EXCHANGE_8:
    case BUILT_IN_ATOMIC_COMPARE_EXCHANGE_16:

    case BUILT_IN_ATOMIC_STORE_1:
    case BUILT_IN_ATOMIC_STORE_2:
    case BUILT_IN_ATOMIC_STORE_4:
    case BUILT_IN_ATOMIC_STORE_8:
    case BUILT_IN_ATOMIC_STORE_16:

    case BUILT_IN_ATOMIC_ADD_FETCH_1:
    case BUILT_IN_ATOMIC_ADD_FETCH_2:
    case BUILT_IN_ATOMIC_ADD_FETCH_4:
    case BUILT_IN_ATOMIC_ADD_FETCH_8:
    case BUILT_IN_ATOMIC_ADD_FETCH_16:

    case BUILT_IN_ATOMIC_SUB_FETCH_1:
    case BUILT_IN_ATOMIC_SUB_FETCH_2:
    case BUILT_IN_ATOMIC_SUB_FETCH_4:
    case BUILT_IN_ATOMIC_SUB_FETCH_8:
    case BUILT_IN_ATOMIC_SUB_FETCH_16:

    case BUILT_IN_ATOMIC_AND_FETCH_1:
    case BUILT_IN_ATOMIC_AND_FETCH_2:
    case BUILT_IN_ATOMIC_AND_FETCH_4:
    case BUILT_IN_ATOMIC_AND_FETCH_8:
    case BUILT_IN_ATOMIC_AND_FETCH_16:

    case BUILT_IN_ATOMIC_NAND_FETCH_1:
    case BUILT_IN_ATOMIC_NAND_FETCH_2:
    case BUILT_IN_ATOMIC_NAND_FETCH_4:
    case BUILT_IN_ATOMIC_NAND_FETCH_8:
    case BUILT_IN_ATOMIC_NAND_FETCH_16:

    case BUILT_IN_ATOMIC_XOR_FETCH_1:
    case BUILT_IN_ATOMIC_XOR_FETCH_2:
    case BUILT_IN_ATOMIC_XOR_FETCH_4:
    case BUILT_IN_ATOMIC_XOR_FETCH_8:
    case BUILT_IN_ATOMIC_XOR_FETCH_16:

    case BUILT_IN_ATOMIC_OR_FETCH_1:
    case BUILT_IN_ATOMIC_OR_FETCH_2:
    case BUILT_IN_ATOMIC_OR_FETCH_4:
    case BUILT_IN_ATOMIC_OR_FETCH_8:
    case BUILT_IN_ATOMIC_OR_FETCH_16:

    case BUILT_IN_ATOMIC_FETCH_ADD_1:
    case BUILT_IN_ATOMIC_FETCH_ADD_2:
    case BUILT_IN_ATOMIC_FETCH_ADD_4:
    case BUILT_IN_ATOMIC_FETCH_ADD_8:
    case BUILT_IN_ATOMIC_FETCH_ADD_16:

    case BUILT_IN_ATOMIC_FETCH_SUB_1:
    case BUILT_IN_ATOMIC_FETCH_SUB_2:
    case BUILT_IN_ATOMIC_FETCH_SUB_4:
    case BUILT_IN_ATOMIC_FETCH_SUB_8:
    case BUILT_IN_ATOMIC_FETCH_SUB_16:

    case BUILT_IN_ATOMIC_FETCH_AND_1:
    case BUILT_IN_ATOMIC_FETCH_AND_2:
    case BUILT_IN_ATOMIC_FETCH_AND_4:
    case BUILT_IN_ATOMIC_FETCH_AND_8:
    case BUILT_IN_ATOMIC_FETCH_AND_16:

    case BUILT_IN_ATOMIC_FETCH_NAND_1:
    case BUILT_IN_ATOMIC_FETCH_NAND_2:
    case BUILT_IN_ATOMIC_FETCH_NAND_4:
    case BUILT_IN_ATOMIC_FETCH_NAND_8:
    case BUILT_IN_ATOMIC_FETCH_NAND_16:

    case BUILT_IN_ATOMIC_FETCH_XOR_1:
    case BUILT_IN_ATOMIC_FETCH_XOR_2:
    case BUILT_IN_ATOMIC_FETCH_XOR_4:
    case BUILT_IN_ATOMIC_FETCH_XOR_8:
    case BUILT_IN_ATOMIC_FETCH_XOR_16:

    case BUILT_IN_ATOMIC_FETCH_OR_1:
    case BUILT_IN_ATOMIC_FETCH_OR_2:
    case BUILT_IN_ATOMIC_FETCH_OR_4:
    case BUILT_IN_ATOMIC_FETCH_OR_8:
    case BUILT_IN_ATOMIC_FETCH_OR_16:
      {
	dest = gimple_call_arg (call, 0);
	/* DEST represents the address of a memory location.
	   instrument_derefs wants the memory location, so lets
	   dereference the address DEST before handing it to
	   instrument_derefs.  */
	if (TREE_CODE (dest) == ADDR_EXPR)
	  dest = TREE_OPERAND (dest, 0);
	else if (TREE_CODE (dest) == SSA_NAME)
	  dest = build2 (MEM_REF, TREE_TYPE (TREE_TYPE (dest)),
			 dest, build_int_cst (TREE_TYPE (dest), 0));
	else
	  gcc_unreachable ();

	access_size = int_size_in_bytes (TREE_TYPE (dest));
      }

    default:
      /* The other builtins memory access are not instrumented in this
	 function because they either don't have any length parameter,
	 or their length parameter is just a limit.  */
      break;
    }

  if (len != NULL_TREE)
    {
      if (source0 != NULL_TREE)
	{
	  src0->start = source0;
	  src0->access_size = access_size;
	  *src0_len = len;
	  *src0_is_store = false;
	}

      if (source1 != NULL_TREE)
	{
	  src1->start = source1;
	  src1->access_size = access_size;
	  *src1_len = len;
	  *src1_is_store = false;
	}

      if (dest != NULL_TREE)
	{
	  dst->start = dest;
	  dst->access_size = access_size;
	  *dst_len = len;
	  *dst_is_store = true;
	}

      got_reference_p = true;
    }
  else if (dest)
    {
      dst->start = dest;
      dst->access_size = access_size;
      *dst_len = NULL_TREE;
      *dst_is_store = is_store;
      *dest_is_deref = true;
      got_reference_p = true;
    }

  return got_reference_p;
}

/* Return true iff a given gimple statement has been instrumented.
   Note that the statement is "defined" by the memory references it
   contains.  */

static bool
has_stmt_been_instrumented_p (gimple stmt)
{
  if (gimple_assign_single_p (stmt))
    {
      bool r_is_store;
      asan_mem_ref r;
      asan_mem_ref_init (&r, NULL, 1);

      if (get_mem_ref_of_assignment (stmt, &r, &r_is_store))
	return has_mem_ref_been_instrumented (&r);
    }
  else if (gimple_call_builtin_p (stmt, BUILT_IN_NORMAL))
    {
      asan_mem_ref src0, src1, dest;
      asan_mem_ref_init (&src0, NULL, 1);
      asan_mem_ref_init (&src1, NULL, 1);
      asan_mem_ref_init (&dest, NULL, 1);

      tree src0_len = NULL_TREE, src1_len = NULL_TREE, dest_len = NULL_TREE;
      bool src0_is_store = false, src1_is_store = false,
	dest_is_store = false, dest_is_deref = false;
      if (get_mem_refs_of_builtin_call (stmt,
					&src0, &src0_len, &src0_is_store,
					&src1, &src1_len, &src1_is_store,
					&dest, &dest_len, &dest_is_store,
					&dest_is_deref))
	{
	  if (src0.start != NULL_TREE
	      && !has_mem_ref_been_instrumented (&src0, src0_len))
	    return false;

	  if (src1.start != NULL_TREE
	      && !has_mem_ref_been_instrumented (&src1, src1_len))
	    return false;

	  if (dest.start != NULL_TREE
	      && !has_mem_ref_been_instrumented (&dest, dest_len))
	    return false;

	  return true;
	}
    }
  return false;
}

/*  Insert a memory reference into the hash table.  */

static void
update_mem_ref_hash_table (tree ref, char access_size)
{
  hash_table <asan_mem_ref_hasher> ht = get_mem_ref_hash_table ();

  asan_mem_ref r;
  asan_mem_ref_init (&r, ref, access_size);

  asan_mem_ref **slot = ht.find_slot (&r, INSERT);
  if (*slot == NULL)
    *slot = asan_mem_ref_new (ref, access_size);
}

/* Initialize shadow_ptr_types array.  */

static void
asan_init_shadow_ptr_types (void)
{
  asan_shadow_set = new_alias_set ();
  shadow_ptr_types[0] = build_distinct_type_copy (signed_char_type_node);
  TYPE_ALIAS_SET (shadow_ptr_types[0]) = asan_shadow_set;
  shadow_ptr_types[0] = build_pointer_type (shadow_ptr_types[0]);
  shadow_ptr_types[1] = build_distinct_type_copy (short_integer_type_node);
  TYPE_ALIAS_SET (shadow_ptr_types[1]) = asan_shadow_set;
  shadow_ptr_types[1] = build_pointer_type (shadow_ptr_types[1]);
  initialize_sanitizer_builtins ();
}

/* Create ADDR_EXPR of STRING_CST with the PP pretty printer text.  */

static tree
asan_pp_string (pretty_printer *pp)
{
  const char *buf = pp_formatted_text (pp);
  size_t len = strlen (buf);
  tree ret = build_string (len + 1, buf);
  TREE_TYPE (ret)
    = build_array_type (TREE_TYPE (shadow_ptr_types[0]),
			build_index_type (size_int (len)));
  TREE_READONLY (ret) = 1;
  TREE_STATIC (ret) = 1;
  return build1 (ADDR_EXPR, shadow_ptr_types[0], ret);
}

/* Return a CONST_INT representing 4 subsequent shadow memory bytes.  */

static rtx
asan_shadow_cst (unsigned char shadow_bytes[4])
{
  int i;
  unsigned HOST_WIDE_INT val = 0;
  gcc_assert (WORDS_BIG_ENDIAN == BYTES_BIG_ENDIAN);
  for (i = 0; i < 4; i++)
    val |= (unsigned HOST_WIDE_INT) shadow_bytes[BYTES_BIG_ENDIAN ? 3 - i : i]
	   << (BITS_PER_UNIT * i);
  return gen_int_mode (val, SImode);
}

/* Clear shadow memory at SHADOW_MEM, LEN bytes.  Can't call a library call here
   though.  */

static void
asan_clear_shadow (rtx shadow_mem, HOST_WIDE_INT len)
{
  rtx insn, insns, top_label, end, addr, tmp, jump;

  start_sequence ();
  clear_storage (shadow_mem, GEN_INT (len), BLOCK_OP_NORMAL);
  insns = get_insns ();
  end_sequence ();
  for (insn = insns; insn; insn = NEXT_INSN (insn))
    if (CALL_P (insn))
      break;
  if (insn == NULL_RTX)
    {
      emit_insn (insns);
      return;
    }

  gcc_assert ((len & 3) == 0);
  top_label = gen_label_rtx ();
  addr = copy_to_mode_reg (Pmode, XEXP (shadow_mem, 0));
  shadow_mem = adjust_automodify_address (shadow_mem, SImode, addr, 0);
  end = force_reg (Pmode, plus_constant (Pmode, addr, len));
  emit_label (top_label);

  emit_move_insn (shadow_mem, const0_rtx);
  tmp = expand_simple_binop (Pmode, PLUS, addr, gen_int_mode (4, Pmode), addr,
                             true, OPTAB_LIB_WIDEN);
  if (tmp != addr)
    emit_move_insn (addr, tmp);
  emit_cmp_and_jump_insns (addr, end, LT, NULL_RTX, Pmode, true, top_label);
  jump = get_last_insn ();
  gcc_assert (JUMP_P (jump));
  add_int_reg_note (jump, REG_BR_PROB, REG_BR_PROB_BASE * 80 / 100);
}

void
asan_function_start (void)
{
  section *fnsec = function_section (current_function_decl);
  switch_to_section (fnsec);
  ASM_OUTPUT_DEBUG_LABEL (asm_out_file, "LASANPC",
                         current_function_funcdef_no);
}

/* Insert code to protect stack vars.  The prologue sequence should be emitted
   directly, epilogue sequence returned.  BASE is the register holding the
   stack base, against which OFFSETS array offsets are relative to, OFFSETS
   array contains pairs of offsets in reverse order, always the end offset
   of some gap that needs protection followed by starting offset,
   and DECLS is an array of representative decls for each var partition.
   LENGTH is the length of the OFFSETS array, DECLS array is LENGTH / 2 - 1
   elements long (OFFSETS include gap before the first variable as well
   as gaps after each stack variable).  */

rtx
asan_emit_stack_protection (rtx base, HOST_WIDE_INT *offsets, tree *decls,
			    int length)
{
  rtx shadow_base, shadow_mem, ret, mem;
  char buf[30];
  unsigned char shadow_bytes[4];
  HOST_WIDE_INT base_offset = offsets[length - 1], offset, prev_offset;
  HOST_WIDE_INT last_offset, last_size;
  int l;
  unsigned char cur_shadow_byte = ASAN_STACK_MAGIC_LEFT;
  tree str_cst, decl, id;

  if (shadow_ptr_types[0] == NULL_TREE)
    asan_init_shadow_ptr_types ();

  /* First of all, prepare the description string.  */
  pretty_printer asan_pp;

  pp_decimal_int (&asan_pp, length / 2 - 1);
  pp_space (&asan_pp);
  for (l = length - 2; l; l -= 2)
    {
      tree decl = decls[l / 2 - 1];
      pp_wide_integer (&asan_pp, offsets[l] - base_offset);
      pp_space (&asan_pp);
      pp_wide_integer (&asan_pp, offsets[l - 1] - offsets[l]);
      pp_space (&asan_pp);
      if (DECL_P (decl) && DECL_NAME (decl))
	{
	  pp_decimal_int (&asan_pp, IDENTIFIER_LENGTH (DECL_NAME (decl)));
	  pp_space (&asan_pp);
	  pp_tree_identifier (&asan_pp, DECL_NAME (decl));
	}
      else
	pp_string (&asan_pp, "9 <unknown>");
      pp_space (&asan_pp);
    }
  str_cst = asan_pp_string (&asan_pp);

  /* Emit the prologue sequence.  */
  base = expand_binop (Pmode, add_optab, base,
		       gen_int_mode (base_offset, Pmode),
		       NULL_RTX, 1, OPTAB_DIRECT);
  mem = gen_rtx_MEM (ptr_mode, base);
  emit_move_insn (mem, gen_int_mode (ASAN_STACK_FRAME_MAGIC, ptr_mode));
  mem = adjust_address (mem, VOIDmode, GET_MODE_SIZE (ptr_mode));
  emit_move_insn (mem, expand_normal (str_cst));
  mem = adjust_address (mem, VOIDmode, GET_MODE_SIZE (ptr_mode));
  ASM_GENERATE_INTERNAL_LABEL (buf, "LASANPC", current_function_funcdef_no);
  id = get_identifier (buf);
  decl = build_decl (DECL_SOURCE_LOCATION (current_function_decl),
                    VAR_DECL, id, char_type_node);
  SET_DECL_ASSEMBLER_NAME (decl, id);
  TREE_ADDRESSABLE (decl) = 1;
  TREE_READONLY (decl) = 1;
  DECL_ARTIFICIAL (decl) = 1;
  DECL_IGNORED_P (decl) = 1;
  TREE_STATIC (decl) = 1;
  TREE_PUBLIC (decl) = 0;
  TREE_USED (decl) = 1;
  emit_move_insn (mem, expand_normal (build_fold_addr_expr (decl)));
  shadow_base = expand_binop (Pmode, lshr_optab, base,
			      GEN_INT (ASAN_SHADOW_SHIFT),
			      NULL_RTX, 1, OPTAB_DIRECT);
  shadow_base = expand_binop (Pmode, add_optab, shadow_base,
			      gen_int_mode (targetm.asan_shadow_offset (),
					    Pmode),
			      NULL_RTX, 1, OPTAB_DIRECT);
  gcc_assert (asan_shadow_set != -1
	      && (ASAN_RED_ZONE_SIZE >> ASAN_SHADOW_SHIFT) == 4);
  shadow_mem = gen_rtx_MEM (SImode, shadow_base);
  set_mem_alias_set (shadow_mem, asan_shadow_set);
  prev_offset = base_offset;
  for (l = length; l; l -= 2)
    {
      if (l == 2)
	cur_shadow_byte = ASAN_STACK_MAGIC_RIGHT;
      offset = offsets[l - 1];
      if ((offset - base_offset) & (ASAN_RED_ZONE_SIZE - 1))
	{
	  int i;
	  HOST_WIDE_INT aoff
	    = base_offset + ((offset - base_offset)
			     & ~(ASAN_RED_ZONE_SIZE - HOST_WIDE_INT_1));
	  shadow_mem = adjust_address (shadow_mem, VOIDmode,
				       (aoff - prev_offset)
				       >> ASAN_SHADOW_SHIFT);
	  prev_offset = aoff;
	  for (i = 0; i < 4; i++, aoff += (1 << ASAN_SHADOW_SHIFT))
	    if (aoff < offset)
	      {
		if (aoff < offset - (1 << ASAN_SHADOW_SHIFT) + 1)
		  shadow_bytes[i] = 0;
		else
		  shadow_bytes[i] = offset - aoff;
	      }
	    else
	      shadow_bytes[i] = ASAN_STACK_MAGIC_PARTIAL;
	  emit_move_insn (shadow_mem, asan_shadow_cst (shadow_bytes));
	  offset = aoff;
	}
      while (offset <= offsets[l - 2] - ASAN_RED_ZONE_SIZE)
	{
	  shadow_mem = adjust_address (shadow_mem, VOIDmode,
				       (offset - prev_offset)
				       >> ASAN_SHADOW_SHIFT);
	  prev_offset = offset;
	  memset (shadow_bytes, cur_shadow_byte, 4);
	  emit_move_insn (shadow_mem, asan_shadow_cst (shadow_bytes));
	  offset += ASAN_RED_ZONE_SIZE;
	}
      cur_shadow_byte = ASAN_STACK_MAGIC_MIDDLE;
    }
  do_pending_stack_adjust ();

  /* Construct epilogue sequence.  */
  start_sequence ();

  shadow_mem = gen_rtx_MEM (BLKmode, shadow_base);
  set_mem_alias_set (shadow_mem, asan_shadow_set);
  prev_offset = base_offset;
  last_offset = base_offset;
  last_size = 0;
  for (l = length; l; l -= 2)
    {
      offset = base_offset + ((offsets[l - 1] - base_offset)
			     & ~(ASAN_RED_ZONE_SIZE - HOST_WIDE_INT_1));
      if (last_offset + last_size != offset)
	{
	  shadow_mem = adjust_address (shadow_mem, VOIDmode,
				       (last_offset - prev_offset)
				       >> ASAN_SHADOW_SHIFT);
	  prev_offset = last_offset;
	  asan_clear_shadow (shadow_mem, last_size >> ASAN_SHADOW_SHIFT);
	  last_offset = offset;
	  last_size = 0;
	}
      last_size += base_offset + ((offsets[l - 2] - base_offset)
				  & ~(ASAN_RED_ZONE_SIZE - HOST_WIDE_INT_1))
		   - offset;
    }
  if (last_size)
    {
      shadow_mem = adjust_address (shadow_mem, VOIDmode,
				   (last_offset - prev_offset)
				   >> ASAN_SHADOW_SHIFT);
      asan_clear_shadow (shadow_mem, last_size >> ASAN_SHADOW_SHIFT);
    }

  do_pending_stack_adjust ();

  ret = get_insns ();
  end_sequence ();
  return ret;
}

/* Return true if DECL, a global var, might be overridden and needs
   therefore a local alias.  */

static bool
asan_needs_local_alias (tree decl)
{
  return DECL_WEAK (decl) || !targetm.binds_local_p (decl);
}

/* Return true if DECL is a VAR_DECL that should be protected
   by Address Sanitizer, by appending a red zone with protected
   shadow memory after it and aligning it to at least
   ASAN_RED_ZONE_SIZE bytes.  */

bool
asan_protect_global (tree decl)
{
  rtx rtl, symbol;

  if (TREE_CODE (decl) == STRING_CST)
    {
      /* Instrument all STRING_CSTs except those created
	 by asan_pp_string here.  */
      if (shadow_ptr_types[0] != NULL_TREE
	  && TREE_CODE (TREE_TYPE (decl)) == ARRAY_TYPE
	  && TREE_TYPE (TREE_TYPE (decl)) == TREE_TYPE (shadow_ptr_types[0]))
	return false;
      return true;
    }
  if (TREE_CODE (decl) != VAR_DECL
      /* TLS vars aren't statically protectable.  */
      || DECL_THREAD_LOCAL_P (decl)
      /* Externs will be protected elsewhere.  */
      || DECL_EXTERNAL (decl)
      || !DECL_RTL_SET_P (decl)
      /* Comdat vars pose an ABI problem, we can't know if
	 the var that is selected by the linker will have
	 padding or not.  */
      || DECL_ONE_ONLY (decl)
      /* Similarly for common vars.  People can use -fno-common.  */
      || (DECL_COMMON (decl) && TREE_PUBLIC (decl))
      /* Don't protect if using user section, often vars placed
	 into user section from multiple TUs are then assumed
	 to be an array of such vars, putting padding in there
	 breaks this assumption.  */
      || (DECL_SECTION_NAME (decl) != NULL_TREE
	  && !DECL_HAS_IMPLICIT_SECTION_NAME_P (decl))
      || DECL_SIZE (decl) == 0
      || ASAN_RED_ZONE_SIZE * BITS_PER_UNIT > MAX_OFILE_ALIGNMENT
      || !valid_constant_size_p (DECL_SIZE_UNIT (decl))
      || DECL_ALIGN_UNIT (decl) > 2 * ASAN_RED_ZONE_SIZE)
    return false;

  rtl = DECL_RTL (decl);
  if (!MEM_P (rtl) || GET_CODE (XEXP (rtl, 0)) != SYMBOL_REF)
    return false;
  symbol = XEXP (rtl, 0);

  if (CONSTANT_POOL_ADDRESS_P (symbol)
      || TREE_CONSTANT_POOL_ADDRESS_P (symbol))
    return false;

  if (lookup_attribute ("weakref", DECL_ATTRIBUTES (decl)))
    return false;

#ifndef ASM_OUTPUT_DEF
  if (asan_needs_local_alias (decl))
    return false;
#endif

  return true;
}

/* Construct a function tree for __asan_report_{load,store}{1,2,4,8,16}.
   IS_STORE is either 1 (for a store) or 0 (for a load).
   SIZE_IN_BYTES is one of 1, 2, 4, 8, 16.  */

static tree
report_error_func (bool is_store, int size_in_bytes)
{
  static enum built_in_function report[2][5]
    = { { BUILT_IN_ASAN_REPORT_LOAD1, BUILT_IN_ASAN_REPORT_LOAD2,
	  BUILT_IN_ASAN_REPORT_LOAD4, BUILT_IN_ASAN_REPORT_LOAD8,
	  BUILT_IN_ASAN_REPORT_LOAD16 },
	{ BUILT_IN_ASAN_REPORT_STORE1, BUILT_IN_ASAN_REPORT_STORE2,
	  BUILT_IN_ASAN_REPORT_STORE4, BUILT_IN_ASAN_REPORT_STORE8,
	  BUILT_IN_ASAN_REPORT_STORE16 } };
  return builtin_decl_implicit (report[is_store][exact_log2 (size_in_bytes)]);
}

#define PROB_VERY_UNLIKELY	(REG_BR_PROB_BASE / 2000 - 1)
#define PROB_ALWAYS		(REG_BR_PROB_BASE)

/* Split the current basic block and create a condition statement
   insertion point right before or after the statement pointed to by
   ITER.  Return an iterator to the point at which the caller might
   safely insert the condition statement.

   THEN_BLOCK must be set to the address of an uninitialized instance
   of basic_block.  The function will then set *THEN_BLOCK to the
   'then block' of the condition statement to be inserted by the
   caller.

   If CREATE_THEN_FALLTHRU_EDGE is false, no edge will be created from
   *THEN_BLOCK to *FALLTHROUGH_BLOCK.

   Similarly, the function will set *FALLTRHOUGH_BLOCK to the 'else
   block' of the condition statement to be inserted by the caller.

   Note that *FALLTHROUGH_BLOCK is a new block that contains the
   statements starting from *ITER, and *THEN_BLOCK is a new empty
   block.

   *ITER is adjusted to point to always point to the first statement
    of the basic block * FALLTHROUGH_BLOCK.  That statement is the
    same as what ITER was pointing to prior to calling this function,
    if BEFORE_P is true; otherwise, it is its following statement.  */

static gimple_stmt_iterator
create_cond_insert_point (gimple_stmt_iterator *iter,
			  bool before_p,
			  bool then_more_likely_p,
			  bool create_then_fallthru_edge,
			  basic_block *then_block,
			  basic_block *fallthrough_block)
{
  gimple_stmt_iterator gsi = *iter;

  if (!gsi_end_p (gsi) && before_p)
    gsi_prev (&gsi);

  basic_block cur_bb = gsi_bb (*iter);

  edge e = split_block (cur_bb, gsi_stmt (gsi));

  /* Get a hold on the 'condition block', the 'then block' and the
     'else block'.  */
  basic_block cond_bb = e->src;
  basic_block fallthru_bb = e->dest;
  basic_block then_bb = create_empty_bb (cond_bb);
  if (current_loops)
    {
      add_bb_to_loop (then_bb, cond_bb->loop_father);
      loops_state_set (LOOPS_NEED_FIXUP);
    }

  /* Set up the newly created 'then block'.  */
  e = make_edge (cond_bb, then_bb, EDGE_TRUE_VALUE);
  int fallthrough_probability
    = then_more_likely_p
    ? PROB_VERY_UNLIKELY
    : PROB_ALWAYS - PROB_VERY_UNLIKELY;
  e->probability = PROB_ALWAYS - fallthrough_probability;
  if (create_then_fallthru_edge)
    make_single_succ_edge (then_bb, fallthru_bb, EDGE_FALLTHRU);

  /* Set up the fallthrough basic block.  */
  e = find_edge (cond_bb, fallthru_bb);
  e->flags = EDGE_FALSE_VALUE;
  e->count = cond_bb->count;
  e->probability = fallthrough_probability;

  /* Update dominance info for the newly created then_bb; note that
     fallthru_bb's dominance info has already been updated by
     split_bock.  */
  if (dom_info_available_p (CDI_DOMINATORS))
    set_immediate_dominator (CDI_DOMINATORS, then_bb, cond_bb);

  *then_block = then_bb;
  *fallthrough_block = fallthru_bb;
  *iter = gsi_start_bb (fallthru_bb);

  return gsi_last_bb (cond_bb);
}

/* Insert an if condition followed by a 'then block' right before the
   statement pointed to by ITER.  The fallthrough block -- which is the
   else block of the condition as well as the destination of the
   outcoming edge of the 'then block' -- starts with the statement
   pointed to by ITER.

   COND is the condition of the if.

   If THEN_MORE_LIKELY_P is true, the probability of the edge to the
   'then block' is higher than the probability of the edge to the
   fallthrough block.

   Upon completion of the function, *THEN_BB is set to the newly
   inserted 'then block' and similarly, *FALLTHROUGH_BB is set to the
   fallthrough block.

   *ITER is adjusted to still point to the same statement it was
   pointing to initially.  */

static void
insert_if_then_before_iter (gimple cond,
			    gimple_stmt_iterator *iter,
			    bool then_more_likely_p,
			    basic_block *then_bb,
			    basic_block *fallthrough_bb)
{
  gimple_stmt_iterator cond_insert_point =
    create_cond_insert_point (iter,
			      /*before_p=*/true,
			      then_more_likely_p,
			      /*create_then_fallthru_edge=*/true,
			      then_bb,
			      fallthrough_bb);
  gsi_insert_after (&cond_insert_point, cond, GSI_NEW_STMT);
}

/* Instrument the memory access instruction BASE.  Insert new
   statements before or after ITER.

   Note that the memory access represented by BASE can be either an
   SSA_NAME, or a non-SSA expression.  LOCATION is the source code
   location.  IS_STORE is TRUE for a store, FALSE for a load.
   BEFORE_P is TRUE for inserting the instrumentation code before
   ITER, FALSE for inserting it after ITER.  SIZE_IN_BYTES is one of
   1, 2, 4, 8, 16.

   If BEFORE_P is TRUE, *ITER is arranged to still point to the
   statement it was pointing to prior to calling this function,
   otherwise, it points to the statement logically following it.  */

static void
build_check_stmt (location_t location, tree base, gimple_stmt_iterator *iter,
		  bool before_p, bool is_store, int size_in_bytes)
{
  gimple_stmt_iterator gsi;
  basic_block then_bb, else_bb;
  tree t, base_addr, shadow;
  gimple g;
  tree shadow_ptr_type = shadow_ptr_types[size_in_bytes == 16 ? 1 : 0];
  tree shadow_type = TREE_TYPE (shadow_ptr_type);
  tree uintptr_type
    = build_nonstandard_integer_type (TYPE_PRECISION (TREE_TYPE (base)), 1);
  tree base_ssa = base;

  /* Get an iterator on the point where we can add the condition
     statement for the instrumentation.  */
  gsi = create_cond_insert_point (iter, before_p,
				  /*then_more_likely_p=*/false,
				  /*create_then_fallthru_edge=*/false,
				  &then_bb,
				  &else_bb);

  base = unshare_expr (base);

  /* BASE can already be an SSA_NAME; in that case, do not create a
     new SSA_NAME for it.  */
  if (TREE_CODE (base) != SSA_NAME)
    {
      g = gimple_build_assign_with_ops (TREE_CODE (base),
					make_ssa_name (TREE_TYPE (base), NULL),
					base, NULL_TREE);
      gimple_set_location (g, location);
      gsi_insert_after (&gsi, g, GSI_NEW_STMT);
      base_ssa = gimple_assign_lhs (g);
    }

  g = gimple_build_assign_with_ops (NOP_EXPR,
				    make_ssa_name (uintptr_type, NULL),
				    base_ssa, NULL_TREE);
  gimple_set_location (g, location);
  gsi_insert_after (&gsi, g, GSI_NEW_STMT);
  base_addr = gimple_assign_lhs (g);

  /* Build
     (base_addr >> ASAN_SHADOW_SHIFT) + targetm.asan_shadow_offset ().  */

  t = build_int_cst (uintptr_type, ASAN_SHADOW_SHIFT);
  g = gimple_build_assign_with_ops (RSHIFT_EXPR,
				    make_ssa_name (uintptr_type, NULL),
				    base_addr, t);
  gimple_set_location (g, location);
  gsi_insert_after (&gsi, g, GSI_NEW_STMT);

  t = build_int_cst (uintptr_type, targetm.asan_shadow_offset ());
  g = gimple_build_assign_with_ops (PLUS_EXPR,
				    make_ssa_name (uintptr_type, NULL),
				    gimple_assign_lhs (g), t);
  gimple_set_location (g, location);
  gsi_insert_after (&gsi, g, GSI_NEW_STMT);

  g = gimple_build_assign_with_ops (NOP_EXPR,
				    make_ssa_name (shadow_ptr_type, NULL),
				    gimple_assign_lhs (g), NULL_TREE);
  gimple_set_location (g, location);
  gsi_insert_after (&gsi, g, GSI_NEW_STMT);

  t = build2 (MEM_REF, shadow_type, gimple_assign_lhs (g),
	      build_int_cst (shadow_ptr_type, 0));
  g = gimple_build_assign_with_ops (MEM_REF,
				    make_ssa_name (shadow_type, NULL),
				    t, NULL_TREE);
  gimple_set_location (g, location);
  gsi_insert_after (&gsi, g, GSI_NEW_STMT);
  shadow = gimple_assign_lhs (g);

  if (size_in_bytes < 8)
    {
      /* Slow path for 1, 2 and 4 byte accesses.
	 Test (shadow != 0)
	      & ((base_addr & 7) + (size_in_bytes - 1)) >= shadow).  */
      gimple_seq seq = NULL;
      gimple shadow_test = build_assign (NE_EXPR, shadow, 0);
      gimple_seq_add_stmt (&seq, shadow_test);
      gimple_seq_add_stmt (&seq, build_assign (BIT_AND_EXPR, base_addr, 7));
      gimple_seq_add_stmt (&seq, build_type_cast (shadow_type,
                                                  gimple_seq_last (seq)));
      if (size_in_bytes > 1)
        gimple_seq_add_stmt (&seq,
                             build_assign (PLUS_EXPR, gimple_seq_last (seq),
                                           size_in_bytes - 1));
      gimple_seq_add_stmt (&seq, build_assign (GE_EXPR, gimple_seq_last (seq),
                                               shadow));
      gimple_seq_add_stmt (&seq, build_assign (BIT_AND_EXPR, shadow_test,
                                               gimple_seq_last (seq)));
      t = gimple_assign_lhs (gimple_seq_last (seq));
      gimple_seq_set_location (seq, location);
      gsi_insert_seq_after (&gsi, seq, GSI_CONTINUE_LINKING);
    }
  else
    t = shadow;

  g = gimple_build_cond (NE_EXPR, t, build_int_cst (TREE_TYPE (t), 0),
			 NULL_TREE, NULL_TREE);
  gimple_set_location (g, location);
  gsi_insert_after (&gsi, g, GSI_NEW_STMT);

  /* Generate call to the run-time library (e.g. __asan_report_load8).  */
  gsi = gsi_start_bb (then_bb);
  g = gimple_build_call (report_error_func (is_store, size_in_bytes),
			 1, base_addr);
  gimple_set_location (g, location);
  gsi_insert_after (&gsi, g, GSI_NEW_STMT);

  *iter = gsi_start_bb (else_bb);
}

/* If T represents a memory access, add instrumentation code before ITER.
   LOCATION is source code location.
   IS_STORE is either TRUE (for a store) or FALSE (for a load).  */

static void
instrument_derefs (gimple_stmt_iterator *iter, tree t,
		   location_t location, bool is_store)
{
  tree type, base;
  HOST_WIDE_INT size_in_bytes;

  type = TREE_TYPE (t);
  switch (TREE_CODE (t))
    {
    case ARRAY_REF:
    case COMPONENT_REF:
    case INDIRECT_REF:
    case MEM_REF:
      break;
    default:
      return;
    }

  size_in_bytes = int_size_in_bytes (type);
  if ((size_in_bytes & (size_in_bytes - 1)) != 0
      || (unsigned HOST_WIDE_INT) size_in_bytes - 1 >= 16)
    return;

  HOST_WIDE_INT bitsize, bitpos;
  tree offset;
  enum machine_mode mode;
  int volatilep = 0, unsignedp = 0;
  get_inner_reference (t, &bitsize, &bitpos, &offset,
		       &mode, &unsignedp, &volatilep, false);
  if (bitpos % (size_in_bytes * BITS_PER_UNIT)
      || bitsize != size_in_bytes * BITS_PER_UNIT)
    {
      if (TREE_CODE (t) == COMPONENT_REF
	  && DECL_BIT_FIELD_REPRESENTATIVE (TREE_OPERAND (t, 1)) != NULL_TREE)
	{
	  tree repr = DECL_BIT_FIELD_REPRESENTATIVE (TREE_OPERAND (t, 1));
	  instrument_derefs (iter, build3 (COMPONENT_REF, TREE_TYPE (repr),
					   TREE_OPERAND (t, 0), repr,
					   NULL_TREE), location, is_store);
	}
      return;
    }

  base = build_fold_addr_expr (t);
  if (!has_mem_ref_been_instrumented (base, size_in_bytes))
    {
      build_check_stmt (location, base, iter, /*before_p=*/true,
			is_store, size_in_bytes);
      update_mem_ref_hash_table (base, size_in_bytes);
      update_mem_ref_hash_table (t, size_in_bytes);
    }

}

/* Instrument an access to a contiguous memory region that starts at
   the address pointed to by BASE, over a length of LEN (expressed in
   the sizeof (*BASE) bytes).  ITER points to the instruction before
   which the instrumentation instructions must be inserted.  LOCATION
   is the source location that the instrumentation instructions must
   have.  If IS_STORE is true, then the memory access is a store;
   otherwise, it's a load.  */

static void
instrument_mem_region_access (tree base, tree len,
			      gimple_stmt_iterator *iter,
			      location_t location, bool is_store)
{
  if (!POINTER_TYPE_P (TREE_TYPE (base))
      || !INTEGRAL_TYPE_P (TREE_TYPE (len))
      || integer_zerop (len))
    return;

  gimple_stmt_iterator gsi = *iter;

  basic_block fallthrough_bb = NULL, then_bb = NULL;

  /* If the beginning of the memory region has already been
     instrumented, do not instrument it.  */
  bool start_instrumented = has_mem_ref_been_instrumented (base, 1);

  /* If the end of the memory region has already been instrumented, do
     not instrument it. */
  tree end = asan_mem_ref_get_end (base, len);
  bool end_instrumented = has_mem_ref_been_instrumented (end, 1);

  if (start_instrumented && end_instrumented)
    return;

  if (!is_gimple_constant (len))
    {
      /* So, the length of the memory area to asan-protect is
	 non-constant.  Let's guard the generated instrumentation code
	 like:

	 if (len != 0)
	   {
	     //asan instrumentation code goes here.
	   }
	   // falltrough instructions, starting with *ITER.  */

      gimple g = gimple_build_cond (NE_EXPR,
				    len,
				    build_int_cst (TREE_TYPE (len), 0),
				    NULL_TREE, NULL_TREE);
      gimple_set_location (g, location);
      insert_if_then_before_iter (g, iter, /*then_more_likely_p=*/true,
				  &then_bb, &fallthrough_bb);
      /* Note that fallthrough_bb starts with the statement that was
	 pointed to by ITER.  */

      /* The 'then block' of the 'if (len != 0) condition is where
	 we'll generate the asan instrumentation code now.  */
      gsi = gsi_last_bb (then_bb);
    }

  if (!start_instrumented)
    {
      /* Instrument the beginning of the memory region to be accessed,
	 and arrange for the rest of the intrumentation code to be
	 inserted in the then block *after* the current gsi.  */
      build_check_stmt (location, base, &gsi, /*before_p=*/true, is_store, 1);

      if (then_bb)
	/* We are in the case where the length of the region is not
	   constant; so instrumentation code is being generated in the
	   'then block' of the 'if (len != 0) condition.  Let's arrange
	   for the subsequent instrumentation statements to go in the
	   'then block'.  */
	gsi = gsi_last_bb (then_bb);
      else
        {
          *iter = gsi;
	  /* Don't remember this access as instrumented, if length
	     is unknown.  It might be zero and not being actually
	     instrumented, so we can't rely on it being instrumented.  */
          update_mem_ref_hash_table (base, 1);
	}
    }

  if (end_instrumented)
    return;

  /* We want to instrument the access at the end of the memory region,
     which is at (base + len - 1).  */

  /* offset = len - 1;  */
  len = unshare_expr (len);
  tree offset;
  gimple_seq seq = NULL;
  if (TREE_CODE (len) == INTEGER_CST)
    offset = fold_build2 (MINUS_EXPR, size_type_node,
			  fold_convert (size_type_node, len),
			  build_int_cst (size_type_node, 1));
  else
    {
      gimple g;
      tree t;

      if (TREE_CODE (len) != SSA_NAME)
	{
	  t = make_ssa_name (TREE_TYPE (len), NULL);
	  g = gimple_build_assign_with_ops (TREE_CODE (len), t, len, NULL);
	  gimple_set_location (g, location);
	  gimple_seq_add_stmt_without_update (&seq, g);
	  len = t;
	}
      if (!useless_type_conversion_p (size_type_node, TREE_TYPE (len)))
	{
	  t = make_ssa_name (size_type_node, NULL);
	  g = gimple_build_assign_with_ops (NOP_EXPR, t, len, NULL);
	  gimple_set_location (g, location);
	  gimple_seq_add_stmt_without_update (&seq, g);
	  len = t;
	}

      t = make_ssa_name (size_type_node, NULL);
      g = gimple_build_assign_with_ops (MINUS_EXPR, t, len,
					build_int_cst (size_type_node, 1));
      gimple_set_location (g, location);
      gimple_seq_add_stmt_without_update (&seq, g);
      offset = gimple_assign_lhs (g);
    }

  /* _1 = base;  */
  base = unshare_expr (base);
  gimple region_end =
    gimple_build_assign_with_ops (TREE_CODE (base),
				  make_ssa_name (TREE_TYPE (base), NULL),
				  base, NULL);
  gimple_set_location (region_end, location);
  gimple_seq_add_stmt_without_update (&seq, region_end);

  /* _2 = _1 + offset;  */
  region_end =
    gimple_build_assign_with_ops (POINTER_PLUS_EXPR,
				  make_ssa_name (TREE_TYPE (base), NULL),
				  gimple_assign_lhs (region_end),
				  offset);
  gimple_set_location (region_end, location);
  gimple_seq_add_stmt_without_update (&seq, region_end);
  gsi_insert_seq_before (&gsi, seq, GSI_SAME_STMT);

  /* instrument access at _2;  */
  gsi = gsi_for_stmt (region_end);
  build_check_stmt (location, gimple_assign_lhs (region_end),
		    &gsi, /*before_p=*/false, is_store, 1);

  if (then_bb == NULL)
    update_mem_ref_hash_table (end, 1);

  *iter = gsi_for_stmt (gsi_stmt (*iter));
}

/* Instrument the call (to the builtin strlen function) pointed to by
   ITER.

   This function instruments the access to the first byte of the
   argument, right before the call.  After the call it instruments the
   access to the last byte of the argument; it uses the result of the
   call to deduce the offset of that last byte.

   Upon completion, iff the call has actually been instrumented, this
   function returns TRUE and *ITER points to the statement logically
   following the built-in strlen function call *ITER was initially
   pointing to.  Otherwise, the function returns FALSE and *ITER
   remains unchanged.  */

static bool
instrument_strlen_call (gimple_stmt_iterator *iter)
{
  gimple call = gsi_stmt (*iter);
  gcc_assert (is_gimple_call (call));

  tree callee = gimple_call_fndecl (call);
  gcc_assert (is_builtin_fn (callee)
	      && DECL_BUILT_IN_CLASS (callee) == BUILT_IN_NORMAL
	      && DECL_FUNCTION_CODE (callee) == BUILT_IN_STRLEN);

  tree len = gimple_call_lhs (call);
  if (len == NULL)
    /* Some passes might clear the return value of the strlen call;
       bail out in that case.  Return FALSE as we are not advancing
       *ITER.  */
    return false;
  gcc_assert (INTEGRAL_TYPE_P (TREE_TYPE (len)));

  location_t loc = gimple_location (call);
  tree str_arg = gimple_call_arg (call, 0);

  /* Instrument the access to the first byte of str_arg.  i.e:

     _1 = str_arg; instrument (_1); */
  tree cptr_type = build_pointer_type (char_type_node);
  gimple str_arg_ssa =
    gimple_build_assign_with_ops (NOP_EXPR,
				  make_ssa_name (cptr_type, NULL),
				  str_arg, NULL);
  gimple_set_location (str_arg_ssa, loc);
  gimple_stmt_iterator gsi = *iter;
  gsi_insert_before (&gsi, str_arg_ssa, GSI_NEW_STMT);
  build_check_stmt (loc, gimple_assign_lhs (str_arg_ssa), &gsi,
		    /*before_p=*/false, /*is_store=*/false, 1);

  /* If we initially had an instruction like:

	 int n = strlen (str)

     we now want to instrument the access to str[n], after the
     instruction above.*/

  /* So let's build the access to str[n] that is, access through the
     pointer_plus expr: (_1 + len).  */
  gimple stmt =
    gimple_build_assign_with_ops (POINTER_PLUS_EXPR,
				  make_ssa_name (cptr_type, NULL),
				  gimple_assign_lhs (str_arg_ssa),
				  len);
  gimple_set_location (stmt, loc);
  gsi_insert_after (&gsi, stmt, GSI_NEW_STMT);

  build_check_stmt (loc, gimple_assign_lhs (stmt), &gsi,
		    /*before_p=*/false, /*is_store=*/false, 1);

  /* Ensure that iter points to the statement logically following the
     one it was initially pointing to.  */
  *iter = gsi;
  /* As *ITER has been advanced to point to the next statement, let's
     return true to inform transform_statements that it shouldn't
     advance *ITER anymore; otherwises it will skip that next
     statement, which wouldn't be instrumented.  */
  return true;
}

/* Instrument the call to a built-in memory access function that is
   pointed to by the iterator ITER.

   Upon completion, return TRUE iff *ITER has been advanced to the
   statement following the one it was originally pointing to.  */

static bool
instrument_builtin_call (gimple_stmt_iterator *iter)
{
  bool iter_advanced_p = false;
  gimple call = gsi_stmt (*iter);

  gcc_checking_assert (gimple_call_builtin_p (call, BUILT_IN_NORMAL));

  tree callee = gimple_call_fndecl (call);
  location_t loc = gimple_location (call);

  if (DECL_FUNCTION_CODE (callee) == BUILT_IN_STRLEN)
    iter_advanced_p = instrument_strlen_call (iter);
  else
    {
      asan_mem_ref src0, src1, dest;
      asan_mem_ref_init (&src0, NULL, 1);
      asan_mem_ref_init (&src1, NULL, 1);
      asan_mem_ref_init (&dest, NULL, 1);

      tree src0_len = NULL_TREE, src1_len = NULL_TREE, dest_len = NULL_TREE;
      bool src0_is_store = false, src1_is_store = false,
	dest_is_store = false, dest_is_deref = false;

      if (get_mem_refs_of_builtin_call (call,
					&src0, &src0_len, &src0_is_store,
					&src1, &src1_len, &src1_is_store,
					&dest, &dest_len, &dest_is_store,
					&dest_is_deref))
	{
	  if (dest_is_deref)
	    {
	      instrument_derefs (iter, dest.start, loc, dest_is_store);
	      gsi_next (iter);
	      iter_advanced_p = true;
	    }
	  else if (src0_len || src1_len || dest_len)
	    {
	      if (src0.start != NULL_TREE)
		instrument_mem_region_access (src0.start, src0_len,
					      iter, loc, /*is_store=*/false);
	      if (src1.start != NULL_TREE)
		instrument_mem_region_access (src1.start, src1_len,
					      iter, loc, /*is_store=*/false);
	      if (dest.start != NULL_TREE)
		instrument_mem_region_access (dest.start, dest_len,
					      iter, loc, /*is_store=*/true);
	      *iter = gsi_for_stmt (call);
	      gsi_next (iter);
	      iter_advanced_p = true;
	    }
	}
    }
  return iter_advanced_p;
}

/*  Instrument the assignment statement ITER if it is subject to
    instrumentation.  Return TRUE iff instrumentation actually
    happened.  In that case, the iterator ITER is advanced to the next
    logical expression following the one initially pointed to by ITER,
    and the relevant memory reference that which access has been
    instrumented is added to the memory references hash table.  */

static bool
maybe_instrument_assignment (gimple_stmt_iterator *iter)
{
  gimple s = gsi_stmt (*iter);

  gcc_assert (gimple_assign_single_p (s));

  tree ref_expr = NULL_TREE;
  bool is_store, is_instrumented = false;

  if (gimple_store_p (s))
    {
      ref_expr = gimple_assign_lhs (s);
      is_store = true;
      instrument_derefs (iter, ref_expr,
			 gimple_location (s),
			 is_store);
      is_instrumented = true;
    }
 
  if (gimple_assign_load_p (s))
    {
      ref_expr = gimple_assign_rhs1 (s);
      is_store = false;
      instrument_derefs (iter, ref_expr,
			 gimple_location (s),
			 is_store);
      is_instrumented = true;
    }

  if (is_instrumented)
    gsi_next (iter);

  return is_instrumented;
}

/* Instrument the function call pointed to by the iterator ITER, if it
   is subject to instrumentation.  At the moment, the only function
   calls that are instrumented are some built-in functions that access
   memory.  Look at instrument_builtin_call to learn more.

   Upon completion return TRUE iff *ITER was advanced to the statement
   following the one it was originally pointing to.  */

static bool
maybe_instrument_call (gimple_stmt_iterator *iter)
{
  gimple stmt = gsi_stmt (*iter);
  bool is_builtin = gimple_call_builtin_p (stmt, BUILT_IN_NORMAL);

  if (is_builtin && instrument_builtin_call (iter))
    return true;

  if (gimple_call_noreturn_p (stmt))
    {
      if (is_builtin)
	{
	  tree callee = gimple_call_fndecl (stmt);
	  switch (DECL_FUNCTION_CODE (callee))
	    {
	    case BUILT_IN_UNREACHABLE:
	    case BUILT_IN_TRAP:
	      /* Don't instrument these.  */
	      return false;
	    }
	}
      tree decl = builtin_decl_implicit (BUILT_IN_ASAN_HANDLE_NO_RETURN);
      gimple g = gimple_build_call (decl, 0);
      gimple_set_location (g, gimple_location (stmt));
      gsi_insert_before (iter, g, GSI_SAME_STMT);
    }
  return false;
}

/* Walk each instruction of all basic block and instrument those that
   represent memory references: loads, stores, or function calls.
   In a given basic block, this function avoids instrumenting memory
   references that have already been instrumented.  */

static void
transform_statements (void)
{
  basic_block bb, last_bb = NULL;
  gimple_stmt_iterator i;
  int saved_last_basic_block = last_basic_block;

  FOR_EACH_BB (bb)
    {
      basic_block prev_bb = bb;

      if (bb->index >= saved_last_basic_block) continue;

      /* Flush the mem ref hash table, if current bb doesn't have
	 exactly one predecessor, or if that predecessor (skipping
	 over asan created basic blocks) isn't the last processed
	 basic block.  Thus we effectively flush on extended basic
	 block boundaries.  */
      while (single_pred_p (prev_bb))
	{
	  prev_bb = single_pred (prev_bb);
	  if (prev_bb->index < saved_last_basic_block)
	    break;
	}
      if (prev_bb != last_bb)
	empty_mem_ref_hash_table ();
      last_bb = bb;

      for (i = gsi_start_bb (bb); !gsi_end_p (i);)
	{
	  gimple s = gsi_stmt (i);

	  if (has_stmt_been_instrumented_p (s))
	    gsi_next (&i);
	  else if (gimple_assign_single_p (s)
		   && maybe_instrument_assignment (&i))
	    /*  Nothing to do as maybe_instrument_assignment advanced
		the iterator I.  */;
	  else if (is_gimple_call (s) && maybe_instrument_call (&i))
	    /*  Nothing to do as maybe_instrument_call
		advanced the iterator I.  */;
	  else
	    {
	      /* No instrumentation happened.

		 If the current instruction is a function call that
		 might free something, let's forget about the memory
		 references that got instrumented.  Otherwise we might
		 miss some instrumentation opportunities.  */
	      if (is_gimple_call (s) && !nonfreeing_call_p (s))
		empty_mem_ref_hash_table ();

	      gsi_next (&i);
	    }
	}
    }
  free_mem_ref_resources ();
}

/* Build
   struct __asan_global
   {
     const void *__beg;
     uptr __size;
     uptr __size_with_redzone;
     const void *__name;
     const void *__module_name;
     uptr __has_dynamic_init;
   } type.  */

static tree
asan_global_struct (void)
{
  static const char *field_names[6]
    = { "__beg", "__size", "__size_with_redzone",
	"__name", "__module_name", "__has_dynamic_init" };
  tree fields[6], ret;
  int i;

  ret = make_node (RECORD_TYPE);
  for (i = 0; i < 6; i++)
    {
      fields[i]
	= build_decl (UNKNOWN_LOCATION, FIELD_DECL,
		      get_identifier (field_names[i]),
		      (i == 0 || i == 3) ? const_ptr_type_node
		      : pointer_sized_int_node);
      DECL_CONTEXT (fields[i]) = ret;
      if (i)
	DECL_CHAIN (fields[i - 1]) = fields[i];
    }
  TYPE_FIELDS (ret) = fields[0];
  TYPE_NAME (ret) = get_identifier ("__asan_global");
  layout_type (ret);
  return ret;
}

/* Append description of a single global DECL into vector V.
   TYPE is __asan_global struct type as returned by asan_global_struct.  */

static void
asan_add_global (tree decl, tree type, vec<constructor_elt, va_gc> *v)
{
  tree init, uptr = TREE_TYPE (DECL_CHAIN (TYPE_FIELDS (type)));
  unsigned HOST_WIDE_INT size;
  tree str_cst, module_name_cst, refdecl = decl;
  vec<constructor_elt, va_gc> *vinner = NULL;

  pretty_printer asan_pp, module_name_pp;

  if (DECL_NAME (decl))
    pp_tree_identifier (&asan_pp, DECL_NAME (decl));
  else
    pp_string (&asan_pp, "<unknown>");
  str_cst = asan_pp_string (&asan_pp);

  pp_string (&module_name_pp, main_input_filename);
  module_name_cst = asan_pp_string (&module_name_pp);

  if (asan_needs_local_alias (decl))
    {
      char buf[20];
      ASM_GENERATE_INTERNAL_LABEL (buf, "LASAN", vec_safe_length (v) + 1);
      refdecl = build_decl (DECL_SOURCE_LOCATION (decl),
			    VAR_DECL, get_identifier (buf), TREE_TYPE (decl));
      TREE_ADDRESSABLE (refdecl) = TREE_ADDRESSABLE (decl);
      TREE_READONLY (refdecl) = TREE_READONLY (decl);
      TREE_THIS_VOLATILE (refdecl) = TREE_THIS_VOLATILE (decl);
      DECL_GIMPLE_REG_P (refdecl) = DECL_GIMPLE_REG_P (decl);
      DECL_ARTIFICIAL (refdecl) = DECL_ARTIFICIAL (decl);
      DECL_IGNORED_P (refdecl) = DECL_IGNORED_P (decl);
      TREE_STATIC (refdecl) = 1;
      TREE_PUBLIC (refdecl) = 0;
      TREE_USED (refdecl) = 1;
      assemble_alias (refdecl, DECL_ASSEMBLER_NAME (decl));
    }

  CONSTRUCTOR_APPEND_ELT (vinner, NULL_TREE,
			  fold_convert (const_ptr_type_node,
					build_fold_addr_expr (refdecl)));
  size = tree_low_cst (DECL_SIZE_UNIT (decl), 1);
  CONSTRUCTOR_APPEND_ELT (vinner, NULL_TREE, build_int_cst (uptr, size));
  size += asan_red_zone_size (size);
  CONSTRUCTOR_APPEND_ELT (vinner, NULL_TREE, build_int_cst (uptr, size));
  CONSTRUCTOR_APPEND_ELT (vinner, NULL_TREE,
			  fold_convert (const_ptr_type_node, str_cst));
  CONSTRUCTOR_APPEND_ELT (vinner, NULL_TREE,
			  fold_convert (const_ptr_type_node, module_name_cst));
  CONSTRUCTOR_APPEND_ELT (vinner, NULL_TREE, build_int_cst (uptr, 0));
  init = build_constructor (type, vinner);
  CONSTRUCTOR_APPEND_ELT (v, NULL_TREE, init);
}

/* Initialize sanitizer.def builtins if the FE hasn't initialized them.  */
void
initialize_sanitizer_builtins (void)
{
  tree decl;

  if (builtin_decl_implicit_p (BUILT_IN_ASAN_INIT))
    return;

  tree BT_FN_VOID = build_function_type_list (void_type_node, NULL_TREE);
  tree BT_FN_VOID_PTR
    = build_function_type_list (void_type_node, ptr_type_node, NULL_TREE);
  tree BT_FN_VOID_PTR_PTR
    = build_function_type_list (void_type_node, ptr_type_node,
				ptr_type_node, NULL_TREE);
  tree BT_FN_VOID_PTR_PTR_PTR
    = build_function_type_list (void_type_node, ptr_type_node,
				ptr_type_node, ptr_type_node, NULL_TREE);
  tree BT_FN_VOID_PTR_PTRMODE
    = build_function_type_list (void_type_node, ptr_type_node,
				pointer_sized_int_node, NULL_TREE);
  tree BT_FN_VOID_INT
    = build_function_type_list (void_type_node, integer_type_node, NULL_TREE);
  tree BT_FN_BOOL_VPTR_PTR_IX_INT_INT[5];
  tree BT_FN_IX_CONST_VPTR_INT[5];
  tree BT_FN_IX_VPTR_IX_INT[5];
  tree BT_FN_VOID_VPTR_IX_INT[5];
  tree vptr
    = build_pointer_type (build_qualified_type (void_type_node,
						TYPE_QUAL_VOLATILE));
  tree cvptr
    = build_pointer_type (build_qualified_type (void_type_node,
						TYPE_QUAL_VOLATILE
						|TYPE_QUAL_CONST));
  tree boolt
    = lang_hooks.types.type_for_size (BOOL_TYPE_SIZE, 1);
  int i;
  for (i = 0; i < 5; i++)
    {
      tree ix = build_nonstandard_integer_type (BITS_PER_UNIT * (1 << i), 1);
      BT_FN_BOOL_VPTR_PTR_IX_INT_INT[i]
	= build_function_type_list (boolt, vptr, ptr_type_node, ix,
				    integer_type_node, integer_type_node,
				    NULL_TREE);
      BT_FN_IX_CONST_VPTR_INT[i]
	= build_function_type_list (ix, cvptr, integer_type_node, NULL_TREE);
      BT_FN_IX_VPTR_IX_INT[i]
	= build_function_type_list (ix, vptr, ix, integer_type_node,
				    NULL_TREE);
      BT_FN_VOID_VPTR_IX_INT[i]
	= build_function_type_list (void_type_node, vptr, ix,
				    integer_type_node, NULL_TREE);
    }
#define BT_FN_BOOL_VPTR_PTR_I1_INT_INT BT_FN_BOOL_VPTR_PTR_IX_INT_INT[0]
#define BT_FN_I1_CONST_VPTR_INT BT_FN_IX_CONST_VPTR_INT[0]
#define BT_FN_I1_VPTR_I1_INT BT_FN_IX_VPTR_IX_INT[0]
#define BT_FN_VOID_VPTR_I1_INT BT_FN_VOID_VPTR_IX_INT[0]
#define BT_FN_BOOL_VPTR_PTR_I2_INT_INT BT_FN_BOOL_VPTR_PTR_IX_INT_INT[1]
#define BT_FN_I2_CONST_VPTR_INT BT_FN_IX_CONST_VPTR_INT[1]
#define BT_FN_I2_VPTR_I2_INT BT_FN_IX_VPTR_IX_INT[1]
#define BT_FN_VOID_VPTR_I2_INT BT_FN_VOID_VPTR_IX_INT[1]
#define BT_FN_BOOL_VPTR_PTR_I4_INT_INT BT_FN_BOOL_VPTR_PTR_IX_INT_INT[2]
#define BT_FN_I4_CONST_VPTR_INT BT_FN_IX_CONST_VPTR_INT[2]
#define BT_FN_I4_VPTR_I4_INT BT_FN_IX_VPTR_IX_INT[2]
#define BT_FN_VOID_VPTR_I4_INT BT_FN_VOID_VPTR_IX_INT[2]
#define BT_FN_BOOL_VPTR_PTR_I8_INT_INT BT_FN_BOOL_VPTR_PTR_IX_INT_INT[3]
#define BT_FN_I8_CONST_VPTR_INT BT_FN_IX_CONST_VPTR_INT[3]
#define BT_FN_I8_VPTR_I8_INT BT_FN_IX_VPTR_IX_INT[3]
#define BT_FN_VOID_VPTR_I8_INT BT_FN_VOID_VPTR_IX_INT[3]
#define BT_FN_BOOL_VPTR_PTR_I16_INT_INT BT_FN_BOOL_VPTR_PTR_IX_INT_INT[4]
#define BT_FN_I16_CONST_VPTR_INT BT_FN_IX_CONST_VPTR_INT[4]
#define BT_FN_I16_VPTR_I16_INT BT_FN_IX_VPTR_IX_INT[4]
#define BT_FN_VOID_VPTR_I16_INT BT_FN_VOID_VPTR_IX_INT[4]
#undef ATTR_NOTHROW_LEAF_LIST
#define ATTR_NOTHROW_LEAF_LIST ECF_NOTHROW | ECF_LEAF
#undef ATTR_TMPURE_NOTHROW_LEAF_LIST
#define ATTR_TMPURE_NOTHROW_LEAF_LIST ECF_TM_PURE | ATTR_NOTHROW_LEAF_LIST
#undef ATTR_NORETURN_NOTHROW_LEAF_LIST
#define ATTR_NORETURN_NOTHROW_LEAF_LIST ECF_NORETURN | ATTR_NOTHROW_LEAF_LIST
#undef ATTR_TMPURE_NORETURN_NOTHROW_LEAF_LIST
#define ATTR_TMPURE_NORETURN_NOTHROW_LEAF_LIST \
  ECF_TM_PURE | ATTR_NORETURN_NOTHROW_LEAF_LIST
#undef ATTR_COLD_NOTHROW_LEAF_LIST
#define ATTR_COLD_NOTHROW_LEAF_LIST \
  /* ECF_COLD missing */ ATTR_NOTHROW_LEAF_LIST
#undef ATTR_COLD_NORETURN_NOTHROW_LEAF_LIST
#define ATTR_COLD_NORETURN_NOTHROW_LEAF_LIST \
  /* ECF_COLD missing */ ATTR_NORETURN_NOTHROW_LEAF_LIST
#undef DEF_SANITIZER_BUILTIN
#define DEF_SANITIZER_BUILTIN(ENUM, NAME, TYPE, ATTRS) \
  decl = add_builtin_function ("__builtin_" NAME, TYPE, ENUM,		\
			       BUILT_IN_NORMAL, NAME, NULL_TREE);	\
  set_call_expr_flags (decl, ATTRS);					\
  set_builtin_decl (ENUM, decl, true);

#include "sanitizer.def"

#undef DEF_SANITIZER_BUILTIN
}

/* Called via htab_traverse.  Count number of emitted
   STRING_CSTs in the constant hash table.  */

static int
count_string_csts (void **slot, void *data)
{
  struct constant_descriptor_tree *desc
    = (struct constant_descriptor_tree *) *slot;
  if (TREE_CODE (desc->value) == STRING_CST
      && TREE_ASM_WRITTEN (desc->value)
      && asan_protect_global (desc->value))
    ++*((unsigned HOST_WIDE_INT *) data);
  return 1;
}

/* Helper structure to pass two parameters to
   add_string_csts.  */

struct asan_add_string_csts_data
{
  tree type;
  vec<constructor_elt, va_gc> *v;
};

/* Called via htab_traverse.  Call asan_add_global
   on emitted STRING_CSTs from the constant hash table.  */

static int
add_string_csts (void **slot, void *data)
{
  struct constant_descriptor_tree *desc
    = (struct constant_descriptor_tree *) *slot;
  if (TREE_CODE (desc->value) == STRING_CST
      && TREE_ASM_WRITTEN (desc->value)
      && asan_protect_global (desc->value))
    {
      struct asan_add_string_csts_data *aascd
	= (struct asan_add_string_csts_data *) data;
      asan_add_global (SYMBOL_REF_DECL (XEXP (desc->rtl, 0)),
		       aascd->type, aascd->v);
    }
  return 1;
}

/* Needs to be GTY(()), because cgraph_build_static_cdtor may
   invoke ggc_collect.  */
static GTY(()) tree asan_ctor_statements;

/* Module-level instrumentation.
   - Insert __asan_init_vN() into the list of CTORs.
   - TODO: insert redzones around globals.
 */

void
asan_finish_file (void)
{
  struct varpool_node *vnode;
  unsigned HOST_WIDE_INT gcount = 0;

  if (shadow_ptr_types[0] == NULL_TREE)
    asan_init_shadow_ptr_types ();
  /* Avoid instrumenting code in the asan ctors/dtors.
     We don't need to insert padding after the description strings,
     nor after .LASAN* array.  */
  flag_sanitize &= ~SANITIZE_ADDRESS;

  tree fn = builtin_decl_implicit (BUILT_IN_ASAN_INIT);
  append_to_statement_list (build_call_expr (fn, 0), &asan_ctor_statements);
  FOR_EACH_DEFINED_VARIABLE (vnode)
    if (TREE_ASM_WRITTEN (vnode->decl)
	&& asan_protect_global (vnode->decl))
      ++gcount;
  htab_t const_desc_htab = constant_pool_htab ();
  htab_traverse (const_desc_htab, count_string_csts, &gcount);
  if (gcount)
    {
      tree type = asan_global_struct (), var, ctor;
      tree dtor_statements = NULL_TREE;
      vec<constructor_elt, va_gc> *v;
      char buf[20];

      type = build_array_type_nelts (type, gcount);
      ASM_GENERATE_INTERNAL_LABEL (buf, "LASAN", 0);
      var = build_decl (UNKNOWN_LOCATION, VAR_DECL, get_identifier (buf),
			type);
      TREE_STATIC (var) = 1;
      TREE_PUBLIC (var) = 0;
      DECL_ARTIFICIAL (var) = 1;
      DECL_IGNORED_P (var) = 1;
      vec_alloc (v, gcount);
      FOR_EACH_DEFINED_VARIABLE (vnode)
	if (TREE_ASM_WRITTEN (vnode->decl)
	    && asan_protect_global (vnode->decl))
	  asan_add_global (vnode->decl, TREE_TYPE (type), v);
      struct asan_add_string_csts_data aascd;
      aascd.type = TREE_TYPE (type);
      aascd.v = v;
      htab_traverse (const_desc_htab, add_string_csts, &aascd);
      ctor = build_constructor (type, v);
      TREE_CONSTANT (ctor) = 1;
      TREE_STATIC (ctor) = 1;
      DECL_INITIAL (var) = ctor;
      varpool_assemble_decl (varpool_node_for_decl (var));

      fn = builtin_decl_implicit (BUILT_IN_ASAN_REGISTER_GLOBALS);
      tree gcount_tree = build_int_cst (pointer_sized_int_node, gcount);
      append_to_statement_list (build_call_expr (fn, 2,
						 build_fold_addr_expr (var),
						 gcount_tree),
				&asan_ctor_statements);

      fn = builtin_decl_implicit (BUILT_IN_ASAN_UNREGISTER_GLOBALS);
      append_to_statement_list (build_call_expr (fn, 2,
						 build_fold_addr_expr (var),
						 gcount_tree),
				&dtor_statements);
      cgraph_build_static_cdtor ('D', dtor_statements,
				 MAX_RESERVED_INIT_PRIORITY - 1);
    }
  cgraph_build_static_cdtor ('I', asan_ctor_statements,
			     MAX_RESERVED_INIT_PRIORITY - 1);
  flag_sanitize |= SANITIZE_ADDRESS;
}

/* Instrument the current function.  */

static unsigned int
asan_instrument (void)
{
  if (shadow_ptr_types[0] == NULL_TREE)
    asan_init_shadow_ptr_types ();
  transform_statements ();
  return 0;
}

static bool
gate_asan (void)
{
<<<<<<< HEAD
  return flag_asan != 0
=======
  return (flag_sanitize & SANITIZE_ADDRESS) != 0
>>>>>>> 4d0aec87
	  && !lookup_attribute ("no_sanitize_address",
				DECL_ATTRIBUTES (current_function_decl));
}

namespace {

const pass_data pass_data_asan =
{
  GIMPLE_PASS, /* type */
  "asan", /* name */
  OPTGROUP_NONE, /* optinfo_flags */
  true, /* has_gate */
  true, /* has_execute */
  TV_NONE, /* tv_id */
  ( PROP_ssa | PROP_cfg | PROP_gimple_leh ), /* properties_required */
  0, /* properties_provided */
  0, /* properties_destroyed */
  0, /* todo_flags_start */
  ( TODO_verify_flow | TODO_verify_stmts
    | TODO_update_ssa ), /* todo_flags_finish */
};

class pass_asan : public gimple_opt_pass
{
public:
  pass_asan (gcc::context *ctxt)
    : gimple_opt_pass (pass_data_asan, ctxt)
  {}

  /* opt_pass methods: */
  opt_pass * clone () { return new pass_asan (m_ctxt); }
  bool gate () { return gate_asan (); }
  unsigned int execute () { return asan_instrument (); }

}; // class pass_asan

} // anon namespace

gimple_opt_pass *
make_pass_asan (gcc::context *ctxt)
{
  return new pass_asan (ctxt);
}

static bool
gate_asan_O0 (void)
{
  return !optimize && gate_asan ();
}

namespace {

const pass_data pass_data_asan_O0 =
{
  GIMPLE_PASS, /* type */
  "asan0", /* name */
  OPTGROUP_NONE, /* optinfo_flags */
  true, /* has_gate */
  true, /* has_execute */
  TV_NONE, /* tv_id */
  ( PROP_ssa | PROP_cfg | PROP_gimple_leh ), /* properties_required */
  0, /* properties_provided */
  0, /* properties_destroyed */
  0, /* todo_flags_start */
  ( TODO_verify_flow | TODO_verify_stmts
    | TODO_update_ssa ), /* todo_flags_finish */
};

class pass_asan_O0 : public gimple_opt_pass
{
public:
  pass_asan_O0 (gcc::context *ctxt)
    : gimple_opt_pass (pass_data_asan_O0, ctxt)
  {}

  /* opt_pass methods: */
  bool gate () { return gate_asan_O0 (); }
  unsigned int execute () { return asan_instrument (); }

}; // class pass_asan_O0

} // anon namespace

gimple_opt_pass *
make_pass_asan_O0 (gcc::context *ctxt)
{
  return new pass_asan_O0 (ctxt);
}

#include "gt-asan.h"<|MERGE_RESOLUTION|>--- conflicted
+++ resolved
@@ -38,11 +38,8 @@
 #include "langhooks.h"
 #include "hash-table.h"
 #include "alloc-pool.h"
-<<<<<<< HEAD
-=======
 #include "cfgloop.h"
 #include "gimple-builder.h"
->>>>>>> 4d0aec87
 
 /* AddressSanitizer finds out-of-bounds and use-after-free bugs
    with <2x slowdown on average.
@@ -234,11 +231,7 @@
 /* This type represents a reference to a memory region.  */
 struct asan_mem_ref
 {
-<<<<<<< HEAD
-  /* The expression of the begining of the memory region.  */
-=======
   /* The expression of the beginning of the memory region.  */
->>>>>>> 4d0aec87
   tree start;
 
   /* The size of the access (can be 1, 2, 4, 8, 16 for now).  */
@@ -430,12 +423,8 @@
 {
   gcc_assert (gimple_assign_single_p (assignment));
 
-<<<<<<< HEAD
-  if (gimple_store_p (assignment))
-=======
   if (gimple_store_p (assignment)
       && !gimple_clobber_p (assignment))
->>>>>>> 4d0aec87
     {
       ref->start = gimple_assign_lhs (assignment);
       *ref_is_store = true;
@@ -2286,11 +2275,7 @@
 static bool
 gate_asan (void)
 {
-<<<<<<< HEAD
-  return flag_asan != 0
-=======
   return (flag_sanitize & SANITIZE_ADDRESS) != 0
->>>>>>> 4d0aec87
 	  && !lookup_attribute ("no_sanitize_address",
 				DECL_ATTRIBUTES (current_function_decl));
 }
