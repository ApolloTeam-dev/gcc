--- conflicted
+++ resolved
@@ -1,10 +1,6 @@
 /* SSA Jump Threading
-<<<<<<< HEAD
-   Copyright (C) 2005, 2006, 2007, 2008, 2009 Free Software Foundation, Inc.
-=======
    Copyright (C) 2005, 2006, 2007, 2008, 2009, 2010, 2011
    Free Software Foundation, Inc.
->>>>>>> 3082eeb7
    Contributed by Jeff Law  <law@redhat.com>
 
 This file is part of GCC.
@@ -37,10 +33,6 @@
 #include "timevar.h"
 #include "tree-dump.h"
 #include "tree-flow.h"
-<<<<<<< HEAD
-#include "real.h"
-=======
->>>>>>> 3082eeb7
 #include "tree-pass.h"
 #include "tree-ssa-propagate.h"
 #include "langhooks.h"
