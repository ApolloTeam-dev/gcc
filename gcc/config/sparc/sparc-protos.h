/* Prototypes of target machine for SPARC.
   Copyright (C) 1999, 2000, 2003, 2004, 2005, 2007, 2008, 2009, 2010
   Free Software Foundation, Inc.
   Contributed by Michael Tiemann (tiemann@cygnus.com).
   64-bit SPARC-V9 support by Michael Tiemann, Jim Wilson, and Doug Evans,
   at Cygnus Support.

This file is part of GCC.

GCC is free software; you can redistribute it and/or modify
it under the terms of the GNU General Public License as published by
the Free Software Foundation; either version 3, or (at your option)
any later version.

GCC is distributed in the hope that it will be useful,
but WITHOUT ANY WARRANTY; without even the implied warranty of
MERCHANTABILITY or FITNESS FOR A PARTICULAR PURPOSE.  See the
GNU General Public License for more details.

You should have received a copy of the GNU General Public License
along with GCC; see the file COPYING3.  If not see
<http://www.gnu.org/licenses/>.  */

#ifndef __SPARC_PROTOS_H__
#define __SPARC_PROTOS_H__

#ifdef TREE_CODE
#ifdef RTX_CODE
extern void init_cumulative_args (CUMULATIVE_ARGS *, tree, rtx, tree);
#endif
extern unsigned long sparc_type_code (tree);
#ifdef ARGS_SIZE_RTX
/* expr.h defines ARGS_SIZE_RTX and `enum direction' */
extern enum direction function_arg_padding (enum machine_mode, const_tree);
#endif /* ARGS_SIZE_RTX */
#endif /* TREE_CODE */

extern void order_regs_for_local_alloc (void);
extern HOST_WIDE_INT sparc_compute_frame_size (HOST_WIDE_INT, int);
extern void sparc_expand_prologue (void);
extern void sparc_flat_expand_prologue (void);
extern void sparc_expand_epilogue (bool);
extern void sparc_flat_expand_epilogue (bool);
extern bool sparc_can_use_return_insn_p (void);
extern int check_pic (int);
extern int short_branch (int, int);
extern void sparc_profile_hook (int);
extern void sparc_override_options (void);
extern void sparc_output_scratch_registers (FILE *);

#ifdef RTX_CODE
extern enum machine_mode select_cc_mode (enum rtx_code, rtx, rtx);
/* Define the function that build the compare insn for scc and bcc.  */
extern rtx gen_compare_reg (rtx cmp);
extern rtx sparc_emit_float_lib_cmp (rtx, rtx, enum rtx_code);
extern void sparc_emit_floatunsdi (rtx [2], enum machine_mode);
extern void sparc_emit_fixunsdi (rtx [2], enum machine_mode);
extern void emit_tfmode_binop (enum rtx_code, rtx *);
extern void emit_tfmode_unop (enum rtx_code, rtx *);
extern void emit_tfmode_cvt (enum rtx_code, rtx *);
<<<<<<< HEAD
extern bool legitimate_constant_p (rtx);
extern bool constant_address_p (rtx);
extern bool legitimate_pic_operand_p (rtx);
=======
extern bool constant_address_p (rtx);
extern bool legitimate_pic_operand_p (rtx);
extern rtx sparc_legitimize_reload_address (rtx, enum machine_mode, int, int,
					    int, int *win);
extern void load_got_register (void);
>>>>>>> 3082eeb7
extern void sparc_emit_call_insn (rtx, rtx);
extern void sparc_defer_case_vector (rtx, rtx, int);
extern bool sparc_expand_move (enum machine_mode, rtx *);
extern void sparc_emit_set_symbolic_const64 (rtx, rtx, rtx);
extern int sparc_splitdi_legitimate (rtx, rtx);
extern int sparc_absnegfloat_split_legitimate (rtx, rtx);
extern const char *output_ubranch (rtx, int, rtx);
extern const char *output_cbranch (rtx, rtx, int, int, int, rtx);
extern const char *output_return (rtx);
extern const char *output_sibcall (rtx, rtx);
extern const char *output_v8plus_shift (rtx *, rtx, const char *);
extern const char *output_v9branch (rtx, rtx, int, int, int, int, rtx);
<<<<<<< HEAD
extern bool emit_scc_insn (rtx []);
extern void emit_conditional_branch_insn (rtx []);
extern void print_operand (FILE *, rtx, int);
=======
extern const char *output_probe_stack_range (rtx, rtx);
extern bool emit_scc_insn (rtx []);
extern void emit_conditional_branch_insn (rtx []);
>>>>>>> 3082eeb7
extern int mems_ok_for_ldd_peep (rtx, rtx, rtx);
extern int arith_double_4096_operand (rtx, enum machine_mode);
extern int arith_4096_operand (rtx, enum machine_mode);
extern int zero_operand (rtx, enum machine_mode);
extern int fp_zero_operand (rtx, enum machine_mode);
extern int reg_or_0_operand (rtx, enum machine_mode);
extern int empty_delay_slot (rtx);
extern int eligible_for_return_delay (rtx);
extern int eligible_for_sibcall_delay (rtx);
extern int tls_call_delay (rtx);
extern int emit_move_sequence (rtx, enum machine_mode);
extern int fp_sethi_p (rtx);
extern int fp_mov_p (rtx);
extern int fp_high_losum_p (rtx);
extern int mem_min_alignment (rtx, int);
extern int pic_address_needs_scratch (rtx);
extern int reg_unused_after (rtx, rtx);
extern int register_ok_for_ldd (rtx);
extern int memory_ok_for_ldd (rtx);
extern int registers_ok_for_ldd_peep (rtx, rtx);
extern int v9_regcmp_p (enum rtx_code);
/* Function used for V8+ code generation.  Returns 1 if the high
   32 bits of REG are 0 before INSN.  */   
extern int sparc_check_64 (rtx, rtx);
extern rtx gen_df_reg (rtx, int);
extern void sparc_expand_compare_and_swap_12 (rtx, rtx, rtx, rtx);
#endif /* RTX_CODE */

#endif /* __SPARC_PROTOS_H__ */<|MERGE_RESOLUTION|>--- conflicted
+++ resolved
@@ -58,17 +58,11 @@
 extern void emit_tfmode_binop (enum rtx_code, rtx *);
 extern void emit_tfmode_unop (enum rtx_code, rtx *);
 extern void emit_tfmode_cvt (enum rtx_code, rtx *);
-<<<<<<< HEAD
-extern bool legitimate_constant_p (rtx);
-extern bool constant_address_p (rtx);
-extern bool legitimate_pic_operand_p (rtx);
-=======
 extern bool constant_address_p (rtx);
 extern bool legitimate_pic_operand_p (rtx);
 extern rtx sparc_legitimize_reload_address (rtx, enum machine_mode, int, int,
 					    int, int *win);
 extern void load_got_register (void);
->>>>>>> 3082eeb7
 extern void sparc_emit_call_insn (rtx, rtx);
 extern void sparc_defer_case_vector (rtx, rtx, int);
 extern bool sparc_expand_move (enum machine_mode, rtx *);
@@ -81,15 +75,9 @@
 extern const char *output_sibcall (rtx, rtx);
 extern const char *output_v8plus_shift (rtx *, rtx, const char *);
 extern const char *output_v9branch (rtx, rtx, int, int, int, int, rtx);
-<<<<<<< HEAD
-extern bool emit_scc_insn (rtx []);
-extern void emit_conditional_branch_insn (rtx []);
-extern void print_operand (FILE *, rtx, int);
-=======
 extern const char *output_probe_stack_range (rtx, rtx);
 extern bool emit_scc_insn (rtx []);
 extern void emit_conditional_branch_insn (rtx []);
->>>>>>> 3082eeb7
 extern int mems_ok_for_ldd_peep (rtx, rtx, rtx);
 extern int arith_double_4096_operand (rtx, enum machine_mode);
 extern int arith_4096_operand (rtx, enum machine_mode);
