/* Configuration common to all targets running RTEMS. 
   Copyright (C) 2000, 2002, 2004, 2007, 2010 Free Software Foundation, Inc.

This file is part of GCC.

GCC is free software; you can redistribute it and/or modify
it under the terms of the GNU General Public License as published by
the Free Software Foundation; either version 3, or (at your option)
any later version.

GCC is distributed in the hope that it will be useful,
but WITHOUT ANY WARRANTY; without even the implied warranty of
MERCHANTABILITY or FITNESS FOR A PARTICULAR PURPOSE.  See the
GNU General Public License for more details.

You should have received a copy of the GNU General Public License
along with GCC; see the file COPYING3.  If not see
<http://www.gnu.org/licenses/>.  */

/* The system headers under RTEMS are C++-aware.  */
#undef NO_IMPLICIT_EXTERN_C
#define NO_IMPLICIT_EXTERN_C

/*
 * Dummy start/end specification to let linker work as
 * needed by autoconf scripts using this compiler.
 */
#undef STARTFILE_SPEC
#define STARTFILE_SPEC "crt0.o%s"

#undef ENDFILE_SPEC
#define ENDFILE_SPEC   ""

/*
 * Some targets do not set up LIB_SPECS, override it, here.
 */
#define STD_LIB_SPEC "%{!shared:%{g*:-lg} %{!p:%{!pg:-lc}}%{p:-lc_p}%{pg:-lc_p}}"

#undef LIB_SPEC
#define LIB_SPEC "%{!qrtems: " STD_LIB_SPEC "} " \
"%{!nostdlib: %{qrtems: --start-group \
 -lrtemsbsp -lrtemscpu \
<<<<<<< HEAD
 -lc -lgcc --end-group %{!qnolinkcmds: -T linkcmds%s}}}"
=======
 -lc -lgcc --end-group %{!qnolinkcmds: -T linkcmds%s}}}"

#define TARGET_POSIX_IO
>>>>>>> 3082eeb7
<|MERGE_RESOLUTION|>--- conflicted
+++ resolved
@@ -40,10 +40,6 @@
 #define LIB_SPEC "%{!qrtems: " STD_LIB_SPEC "} " \
 "%{!nostdlib: %{qrtems: --start-group \
  -lrtemsbsp -lrtemscpu \
-<<<<<<< HEAD
- -lc -lgcc --end-group %{!qnolinkcmds: -T linkcmds%s}}}"
-=======
  -lc -lgcc --end-group %{!qnolinkcmds: -T linkcmds%s}}}"
 
-#define TARGET_POSIX_IO
->>>>>>> 3082eeb7
+#define TARGET_POSIX_IO