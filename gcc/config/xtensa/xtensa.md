--- conflicted
+++ resolved
@@ -1,9 +1,5 @@
 ;; GCC machine description for Tensilica's Xtensa architecture.
-<<<<<<< HEAD
-;; Copyright (C) 2001, 2002, 2003, 2004, 2005, 2006, 2007, 2008, 2009
-=======
 ;; Copyright (C) 2001, 2002, 2003, 2004, 2005, 2006, 2007, 2008, 2009, 2010
->>>>>>> 3082eeb7
 ;; Free Software Foundation, Inc.
 ;; Contributed by Bob Wilson (bwilson@tensilica.com) at Tensilica.
 
@@ -1362,8 +1358,6 @@
   ""
 {
   if (!xtensa_expand_scc (operands, SImode))
-<<<<<<< HEAD
-=======
     FAIL;
   DONE;
 })
@@ -1376,26 +1370,10 @@
   "TARGET_HARD_FLOAT"
 {
   if (!xtensa_expand_scc (operands, SFmode))
->>>>>>> 3082eeb7
     FAIL;
   DONE;
 })
 
-<<<<<<< HEAD
-(define_expand "cstoresf4"
-  [(match_operand:SI 0 "register_operand")
-   (match_operator:SI 1 "comparison_operator"
-    [(match_operand:SF 2 "register_operand")
-     (match_operand:SF 3 "register_operand")])]
-  "TARGET_HARD_FLOAT"
-{
-  if (!xtensa_expand_scc (operands, SFmode))
-    FAIL;
-  DONE;
-})
-
-=======
->>>>>>> 3082eeb7
 
  
