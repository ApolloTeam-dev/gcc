/* Copyright (C) 1997, 1998, 1999, 2000, 2001, 2003, 2004, 2005, 2006, 2007,
<<<<<<< HEAD
   2008, 2009  Free Software Foundation, Inc.
=======
   2008, 2009, 2010, 2011  Free Software Foundation, Inc.
>>>>>>> 3082eeb7
   Contributed by Red Hat, Inc.

This file is part of GCC.

GCC is free software; you can redistribute it and/or modify
it under the terms of the GNU General Public License as published by
the Free Software Foundation; either version 3, or (at your option)
any later version.

GCC is distributed in the hope that it will be useful,
but WITHOUT ANY WARRANTY; without even the implied warranty of
MERCHANTABILITY or FITNESS FOR A PARTICULAR PURPOSE.  See the
GNU General Public License for more details.

You should have received a copy of the GNU General Public License
along with GCC; see the file COPYING3.  If not see
<http://www.gnu.org/licenses/>.  */

#include "config.h"
#include "system.h"
#include "coretypes.h"
#include "tm.h"
#include "rtl.h"
#include "tree.h"
#include "regs.h"
#include "hard-reg-set.h"
#include "insn-config.h"
#include "conditions.h"
#include "insn-flags.h"
#include "output.h"
#include "insn-attr.h"
#include "flags.h"
#include "recog.h"
#include "reload.h"
#include "expr.h"
#include "obstack.h"
#include "except.h"
#include "function.h"
#include "optabs.h"
#include "diagnostic-core.h"
#include "basic-block.h"
#include "tm_p.h"
#include "ggc.h"
#include "target.h"
#include "target-def.h"
#include "targhooks.h"
#include "integrate.h"
#include "langhooks.h"
#include "df.h"

#ifndef FRV_INLINE
#define FRV_INLINE inline
#endif

/* The maximum number of distinct NOP patterns.  There are three:
   nop, fnop and mnop.  */
#define NUM_NOP_PATTERNS 3

/* Classification of instructions and units: integer, floating-point/media,
   branch and control.  */
enum frv_insn_group { GROUP_I, GROUP_FM, GROUP_B, GROUP_C, NUM_GROUPS };

/* The DFA names of the units, in packet order.  */
static const char *const frv_unit_names[] =
{
  "c",
  "i0", "f0",
  "i1", "f1",
  "i2", "f2",
  "i3", "f3",
  "b0", "b1"
};

/* The classification of each unit in frv_unit_names[].  */
static const enum frv_insn_group frv_unit_groups[ARRAY_SIZE (frv_unit_names)] =
{
  GROUP_C,
  GROUP_I, GROUP_FM,
  GROUP_I, GROUP_FM,
  GROUP_I, GROUP_FM,
  GROUP_I, GROUP_FM,
  GROUP_B, GROUP_B
};

/* Return the DFA unit code associated with the Nth unit of integer
   or floating-point group GROUP,  */
#define NTH_UNIT(GROUP, N) frv_unit_codes[(GROUP) + (N) * 2 + 1]

/* Return the number of integer or floating-point unit UNIT
   (1 for I1, 2 for F2, etc.).  */
#define UNIT_NUMBER(UNIT) (((UNIT) - 1) / 2)

/* The DFA unit number for each unit in frv_unit_names[].  */
static int frv_unit_codes[ARRAY_SIZE (frv_unit_names)];

/* FRV_TYPE_TO_UNIT[T] is the last unit in frv_unit_names[] that can issue
   an instruction of type T.  The value is ARRAY_SIZE (frv_unit_names) if
   no instruction of type T has been seen.  */
static unsigned int frv_type_to_unit[TYPE_UNKNOWN + 1];

/* An array of dummy nop INSNs, one for each type of nop that the
   target supports.  */
static GTY(()) rtx frv_nops[NUM_NOP_PATTERNS];

/* The number of nop instructions in frv_nops[].  */
static unsigned int frv_num_nops;

  /* The type of access.  FRV_IO_UNKNOWN means the access can be either
     a read or a write.  */
enum frv_io_type { FRV_IO_UNKNOWN, FRV_IO_READ, FRV_IO_WRITE };

/* Information about one __builtin_read or __builtin_write access, or
   the combination of several such accesses.  The most general value
   is all-zeros (an unknown access to an unknown address).  */
struct frv_io {
  enum frv_io_type type;

  /* The constant address being accessed, or zero if not known.  */
  HOST_WIDE_INT const_address;

  /* The run-time address, as used in operand 0 of the membar pattern.  */
  rtx var_address;
};

/* Return true if instruction INSN should be packed with the following
   instruction.  */
#define PACKING_FLAG_P(INSN) (GET_MODE (INSN) == TImode)

/* Set the value of PACKING_FLAG_P(INSN).  */
#define SET_PACKING_FLAG(INSN) PUT_MODE (INSN, TImode)
#define CLEAR_PACKING_FLAG(INSN) PUT_MODE (INSN, VOIDmode)

/* Loop with REG set to each hard register in rtx X.  */
#define FOR_EACH_REGNO(REG, X)						\
  for (REG = REGNO (X);							\
       REG < REGNO (X) + HARD_REGNO_NREGS (REGNO (X), GET_MODE (X));	\
       REG++)

/* This structure contains machine specific function data.  */
struct GTY(()) machine_function
{
  /* True if we have created an rtx that relies on the stack frame.  */
  int frame_needed;

  /* True if this function contains at least one __builtin_{read,write}*.  */
  bool has_membar_p;
};

/* Temporary register allocation support structure.  */
typedef struct frv_tmp_reg_struct
  {
    HARD_REG_SET regs;		/* possible registers to allocate */
    int next_reg[N_REG_CLASSES];	/* next register to allocate per class */
  }
frv_tmp_reg_t;

/* Register state information for VLIW re-packing phase.  */
#define REGSTATE_CC_MASK	0x07	/* Mask to isolate CCn for cond exec */
#define REGSTATE_MODIFIED	0x08	/* reg modified in current VLIW insn */
#define REGSTATE_IF_TRUE	0x10	/* reg modified in cond exec true */
#define REGSTATE_IF_FALSE	0x20	/* reg modified in cond exec false */

#define REGSTATE_IF_EITHER	(REGSTATE_IF_TRUE | REGSTATE_IF_FALSE)

typedef unsigned char regstate_t;

/* Used in frv_frame_accessor_t to indicate the direction of a register-to-
   memory move.  */
enum frv_stack_op
{
  FRV_LOAD,
  FRV_STORE
};

/* Information required by frv_frame_access.  */
typedef struct
{
  /* This field is FRV_LOAD if registers are to be loaded from the stack and
     FRV_STORE if they should be stored onto the stack.  FRV_STORE implies
     the move is being done by the prologue code while FRV_LOAD implies it
     is being done by the epilogue.  */
  enum frv_stack_op op;

  /* The base register to use when accessing the stack.  This may be the
     frame pointer, stack pointer, or a temporary.  The choice of register
     depends on which part of the frame is being accessed and how big the
     frame is.  */
  rtx base;

  /* The offset of BASE from the bottom of the current frame, in bytes.  */
  int base_offset;
} frv_frame_accessor_t;

/* Conditional execution support gathered together in one structure.  */
typedef struct
  {
    /* Linked list of insns to add if the conditional execution conversion was
       successful.  Each link points to an EXPR_LIST which points to the pattern
       of the insn to add, and the insn to be inserted before.  */
    rtx added_insns_list;

    /* Identify which registers are safe to allocate for if conversions to
       conditional execution.  We keep the last allocated register in the
       register classes between COND_EXEC statements.  This will mean we allocate
       different registers for each different COND_EXEC group if we can.  This
       might allow the scheduler to intermix two different COND_EXEC sections.  */
    frv_tmp_reg_t tmp_reg;

    /* For nested IFs, identify which CC registers are used outside of setting
       via a compare isnsn, and using via a check insn.  This will allow us to
       know if we can rewrite the register to use a different register that will
       be paired with the CR register controlling the nested IF-THEN blocks.  */
    HARD_REG_SET nested_cc_ok_rewrite;

    /* Temporary registers allocated to hold constants during conditional
       execution.  */
    rtx scratch_regs[FIRST_PSEUDO_REGISTER];

    /* Current number of temp registers available.  */
    int cur_scratch_regs;

    /* Number of nested conditional execution blocks.  */
    int num_nested_cond_exec;

    /* Map of insns that set up constants in scratch registers.  */
    bitmap scratch_insns_bitmap;

    /* Conditional execution test register (CC0..CC7).  */
    rtx cr_reg;

    /* Conditional execution compare register that is paired with cr_reg, so that
       nested compares can be done.  The csubcc and caddcc instructions don't
       have enough bits to specify both a CC register to be set and a CR register
       to do the test on, so the same bit number is used for both.  Needless to
       say, this is rather inconvenient for GCC.  */
    rtx nested_cc_reg;

    /* Extra CR registers used for &&, ||.  */
    rtx extra_int_cr;
    rtx extra_fp_cr;

    /* Previous CR used in nested if, to make sure we are dealing with the same
       nested if as the previous statement.  */
    rtx last_nested_if_cr;
  }
frv_ifcvt_t;

static /* GTY(()) */ frv_ifcvt_t frv_ifcvt;

/* Map register number to smallest register class.  */
enum reg_class regno_reg_class[FIRST_PSEUDO_REGISTER];

/* Cached value of frv_stack_info.  */
static frv_stack_t *frv_stack_cache = (frv_stack_t *)0;

/* Forward references */

<<<<<<< HEAD
static bool frv_handle_option			(size_t, const char *, int);
=======
static void frv_option_override			(void);
>>>>>>> 3082eeb7
static bool frv_legitimate_address_p		(enum machine_mode, rtx, bool);
static int frv_default_flags_for_cpu		(void);
static int frv_string_begins_with		(const_tree, const char *);
static FRV_INLINE bool frv_small_data_reloc_p	(rtx, int);
static void frv_print_operand			(FILE *, rtx, int);
static void frv_print_operand_address		(FILE *, rtx);
static bool frv_print_operand_punct_valid_p	(unsigned char code);
static void frv_print_operand_memory_reference_reg
						(FILE *, rtx);
static void frv_print_operand_memory_reference	(FILE *, rtx, int);
static int frv_print_operand_jump_hint		(rtx);
static const char *comparison_string		(enum rtx_code, rtx);
static rtx frv_function_value			(const_tree, const_tree,
						 bool);
static rtx frv_libcall_value			(enum machine_mode,
						 const_rtx);
static FRV_INLINE int frv_regno_ok_for_base_p	(int, int);
static rtx single_set_pattern			(rtx);
static int frv_function_contains_far_jump	(void);
static rtx frv_alloc_temp_reg			(frv_tmp_reg_t *,
						 enum reg_class,
						 enum machine_mode,
						 int, int);
static rtx frv_frame_offset_rtx			(int);
static rtx frv_frame_mem			(enum machine_mode, rtx, int);
static rtx frv_dwarf_store			(rtx, int);
static void frv_frame_insn			(rtx, rtx);
static void frv_frame_access			(frv_frame_accessor_t*,
						 rtx, int);
static void frv_frame_access_multi		(frv_frame_accessor_t*,
						 frv_stack_t *, int);
static void frv_frame_access_standard_regs	(enum frv_stack_op,
						 frv_stack_t *);
static struct machine_function *frv_init_machine_status		(void);
static rtx frv_int_to_acc			(enum insn_code, int, rtx);
static enum machine_mode frv_matching_accg_mode	(enum machine_mode);
static rtx frv_read_argument			(tree, unsigned int);
static rtx frv_read_iacc_argument		(enum machine_mode, tree, unsigned int);
static int frv_check_constant_argument		(enum insn_code, int, rtx);
static rtx frv_legitimize_target		(enum insn_code, rtx);
static rtx frv_legitimize_argument		(enum insn_code, int, rtx);
static rtx frv_legitimize_tls_address		(rtx, enum tls_model);
static rtx frv_legitimize_address		(rtx, rtx, enum machine_mode);
static rtx frv_expand_set_builtin		(enum insn_code, tree, rtx);
static rtx frv_expand_unop_builtin		(enum insn_code, tree, rtx);
static rtx frv_expand_binop_builtin		(enum insn_code, tree, rtx);
static rtx frv_expand_cut_builtin		(enum insn_code, tree, rtx);
static rtx frv_expand_binopimm_builtin		(enum insn_code, tree, rtx);
static rtx frv_expand_voidbinop_builtin		(enum insn_code, tree);
static rtx frv_expand_int_void2arg		(enum insn_code, tree);
static rtx frv_expand_prefetches		(enum insn_code, tree);
static rtx frv_expand_voidtriop_builtin		(enum insn_code, tree);
static rtx frv_expand_voidaccop_builtin		(enum insn_code, tree);
static rtx frv_expand_mclracc_builtin		(tree);
static rtx frv_expand_mrdacc_builtin		(enum insn_code, tree);
static rtx frv_expand_mwtacc_builtin		(enum insn_code, tree);
static rtx frv_expand_noargs_builtin		(enum insn_code);
static void frv_split_iacc_move			(rtx, rtx);
static rtx frv_emit_comparison			(enum rtx_code, rtx, rtx);
static int frv_clear_registers_used		(rtx *, void *);
static void frv_ifcvt_add_insn			(rtx, rtx, int);
static rtx frv_ifcvt_rewrite_mem		(rtx, enum machine_mode, rtx);
static rtx frv_ifcvt_load_value			(rtx, rtx);
static int frv_acc_group_1			(rtx *, void *);
static unsigned int frv_insn_unit		(rtx);
static bool frv_issues_to_branch_unit_p		(rtx);
static int frv_cond_flags 			(rtx);
static bool frv_regstate_conflict_p 		(regstate_t, regstate_t);
static int frv_registers_conflict_p_1 		(rtx *, void *);
static bool frv_registers_conflict_p 		(rtx);
static void frv_registers_update_1 		(rtx, const_rtx, void *);
static void frv_registers_update 		(rtx);
static void frv_start_packet 			(void);
static void frv_start_packet_block 		(void);
static void frv_finish_packet 			(void (*) (void));
static bool frv_pack_insn_p 			(rtx);
static void frv_add_insn_to_packet		(rtx);
static void frv_insert_nop_in_packet		(rtx);
static bool frv_for_each_packet 		(void (*) (void));
static bool frv_sort_insn_group_1		(enum frv_insn_group,
						 unsigned int, unsigned int,
						 unsigned int, unsigned int,
						 state_t);
static int frv_compare_insns			(const void *, const void *);
static void frv_sort_insn_group			(enum frv_insn_group);
static void frv_reorder_packet 			(void);
static void frv_fill_unused_units		(enum frv_insn_group);
static void frv_align_label 			(void);
static void frv_reorg_packet 			(void);
static void frv_register_nop			(rtx);
static void frv_reorg 				(void);
static void frv_pack_insns			(void);
static void frv_function_prologue		(FILE *, HOST_WIDE_INT);
static void frv_function_epilogue		(FILE *, HOST_WIDE_INT);
static bool frv_assemble_integer		(rtx, unsigned, int);
static void frv_init_builtins			(void);
static rtx frv_expand_builtin			(tree, rtx, rtx, enum machine_mode, int);
static void frv_init_libfuncs			(void);
static bool frv_in_small_data_p			(const_tree);
static void frv_asm_output_mi_thunk
  (FILE *, tree, HOST_WIDE_INT, HOST_WIDE_INT, tree);
static void frv_setup_incoming_varargs		(cumulative_args_t,
						 enum machine_mode,
						 tree, int *, int);
static rtx frv_expand_builtin_saveregs		(void);
static void frv_expand_builtin_va_start		(tree, rtx);
static bool frv_rtx_costs			(rtx, int, int, int, int*,
						 bool);
static int frv_register_move_cost		(enum machine_mode,
						 reg_class_t, reg_class_t);
static int frv_memory_move_cost			(enum machine_mode,
						 reg_class_t, bool);
static void frv_asm_out_constructor		(rtx, int);
static void frv_asm_out_destructor		(rtx, int);
static bool frv_function_symbol_referenced_p	(rtx);
static bool frv_legitimate_constant_p		(enum machine_mode, rtx);
static bool frv_cannot_force_const_mem		(enum machine_mode, rtx);
static const char *unspec_got_name		(int);
static void frv_output_const_unspec		(FILE *,
						 const struct frv_unspec *);
static bool frv_function_ok_for_sibcall		(tree, tree);
static rtx frv_struct_value_rtx			(tree, int);
static bool frv_must_pass_in_stack (enum machine_mode mode, const_tree type);
static int frv_arg_partial_bytes (cumulative_args_t, enum machine_mode,
				  tree, bool);
static rtx frv_function_arg (cumulative_args_t, enum machine_mode,
			     const_tree, bool);
static rtx frv_function_incoming_arg (cumulative_args_t, enum machine_mode,
				      const_tree, bool);
static void frv_function_arg_advance (cumulative_args_t, enum machine_mode,
				       const_tree, bool);
static unsigned int frv_function_arg_boundary	(enum machine_mode,
						 const_tree);
static void frv_output_dwarf_dtprel		(FILE *, int, rtx)
  ATTRIBUTE_UNUSED;
static reg_class_t frv_secondary_reload		(bool, rtx, reg_class_t,
						 enum machine_mode,
						 secondary_reload_info *);
static bool frv_frame_pointer_required		(void);
static bool frv_can_eliminate			(const int, const int);
<<<<<<< HEAD
static void frv_trampoline_init			(rtx, tree, rtx);

/* Allow us to easily change the default for -malloc-cc.  */
#ifndef DEFAULT_NO_ALLOC_CC
#define MASK_DEFAULT_ALLOC_CC	MASK_ALLOC_CC
#else
#define MASK_DEFAULT_ALLOC_CC	0
#endif
=======
static void frv_conditional_register_usage	(void);
static void frv_trampoline_init			(rtx, tree, rtx);
static bool frv_class_likely_spilled_p 		(reg_class_t);
>>>>>>> 3082eeb7

/* Initialize the GCC target structure.  */
#undef TARGET_PRINT_OPERAND
#define TARGET_PRINT_OPERAND frv_print_operand
#undef TARGET_PRINT_OPERAND_ADDRESS
#define TARGET_PRINT_OPERAND_ADDRESS frv_print_operand_address
#undef TARGET_PRINT_OPERAND_PUNCT_VALID_P
#define TARGET_PRINT_OPERAND_PUNCT_VALID_P frv_print_operand_punct_valid_p
#undef  TARGET_ASM_FUNCTION_PROLOGUE
#define TARGET_ASM_FUNCTION_PROLOGUE frv_function_prologue
#undef  TARGET_ASM_FUNCTION_EPILOGUE
#define TARGET_ASM_FUNCTION_EPILOGUE frv_function_epilogue
#undef  TARGET_ASM_INTEGER
#define TARGET_ASM_INTEGER frv_assemble_integer
#undef TARGET_OPTION_OVERRIDE
#define TARGET_OPTION_OVERRIDE frv_option_override
#undef TARGET_INIT_BUILTINS
#define TARGET_INIT_BUILTINS frv_init_builtins
#undef TARGET_EXPAND_BUILTIN
#define TARGET_EXPAND_BUILTIN frv_expand_builtin
#undef TARGET_INIT_LIBFUNCS
#define TARGET_INIT_LIBFUNCS frv_init_libfuncs
#undef TARGET_IN_SMALL_DATA_P
#define TARGET_IN_SMALL_DATA_P frv_in_small_data_p
#undef TARGET_REGISTER_MOVE_COST
#define TARGET_REGISTER_MOVE_COST frv_register_move_cost
#undef TARGET_MEMORY_MOVE_COST
#define TARGET_MEMORY_MOVE_COST frv_memory_move_cost
#undef TARGET_RTX_COSTS
#define TARGET_RTX_COSTS frv_rtx_costs
#undef TARGET_ASM_CONSTRUCTOR
#define TARGET_ASM_CONSTRUCTOR frv_asm_out_constructor
#undef TARGET_ASM_DESTRUCTOR
#define TARGET_ASM_DESTRUCTOR frv_asm_out_destructor

#undef TARGET_ASM_OUTPUT_MI_THUNK
#define TARGET_ASM_OUTPUT_MI_THUNK frv_asm_output_mi_thunk
#undef TARGET_ASM_CAN_OUTPUT_MI_THUNK
#define TARGET_ASM_CAN_OUTPUT_MI_THUNK default_can_output_mi_thunk_no_vcall

#undef  TARGET_SCHED_ISSUE_RATE
#define TARGET_SCHED_ISSUE_RATE frv_issue_rate

#undef TARGET_LEGITIMIZE_ADDRESS
#define TARGET_LEGITIMIZE_ADDRESS frv_legitimize_address

#undef TARGET_FUNCTION_OK_FOR_SIBCALL
#define TARGET_FUNCTION_OK_FOR_SIBCALL frv_function_ok_for_sibcall
#undef TARGET_LEGITIMATE_CONSTANT_P
#define TARGET_LEGITIMATE_CONSTANT_P frv_legitimate_constant_p
#undef TARGET_CANNOT_FORCE_CONST_MEM
#define TARGET_CANNOT_FORCE_CONST_MEM frv_cannot_force_const_mem

#undef TARGET_HAVE_TLS
#define TARGET_HAVE_TLS HAVE_AS_TLS

#undef TARGET_STRUCT_VALUE_RTX
#define TARGET_STRUCT_VALUE_RTX frv_struct_value_rtx
#undef TARGET_MUST_PASS_IN_STACK
#define TARGET_MUST_PASS_IN_STACK frv_must_pass_in_stack
#undef TARGET_PASS_BY_REFERENCE
#define TARGET_PASS_BY_REFERENCE hook_pass_by_reference_must_pass_in_stack
#undef TARGET_ARG_PARTIAL_BYTES
#define TARGET_ARG_PARTIAL_BYTES frv_arg_partial_bytes
#undef TARGET_FUNCTION_ARG
#define TARGET_FUNCTION_ARG frv_function_arg
#undef TARGET_FUNCTION_INCOMING_ARG
#define TARGET_FUNCTION_INCOMING_ARG frv_function_incoming_arg
#undef TARGET_FUNCTION_ARG_ADVANCE
#define TARGET_FUNCTION_ARG_ADVANCE frv_function_arg_advance
#undef TARGET_FUNCTION_ARG_BOUNDARY
#define TARGET_FUNCTION_ARG_BOUNDARY frv_function_arg_boundary

#undef TARGET_EXPAND_BUILTIN_SAVEREGS
#define TARGET_EXPAND_BUILTIN_SAVEREGS frv_expand_builtin_saveregs
#undef TARGET_SETUP_INCOMING_VARARGS
#define TARGET_SETUP_INCOMING_VARARGS frv_setup_incoming_varargs
#undef TARGET_MACHINE_DEPENDENT_REORG
#define TARGET_MACHINE_DEPENDENT_REORG frv_reorg

#undef TARGET_EXPAND_BUILTIN_VA_START
#define TARGET_EXPAND_BUILTIN_VA_START frv_expand_builtin_va_start

#if HAVE_AS_TLS
#undef TARGET_ASM_OUTPUT_DWARF_DTPREL
#define TARGET_ASM_OUTPUT_DWARF_DTPREL frv_output_dwarf_dtprel
#endif

#undef TARGET_CLASS_LIKELY_SPILLED_P
#define TARGET_CLASS_LIKELY_SPILLED_P frv_class_likely_spilled_p

#undef  TARGET_SECONDARY_RELOAD
#define TARGET_SECONDARY_RELOAD frv_secondary_reload

#undef TARGET_LEGITIMATE_ADDRESS_P
#define TARGET_LEGITIMATE_ADDRESS_P frv_legitimate_address_p

#undef TARGET_FRAME_POINTER_REQUIRED
#define TARGET_FRAME_POINTER_REQUIRED frv_frame_pointer_required

#undef TARGET_CAN_ELIMINATE
#define TARGET_CAN_ELIMINATE frv_can_eliminate

<<<<<<< HEAD
=======
#undef TARGET_CONDITIONAL_REGISTER_USAGE
#define TARGET_CONDITIONAL_REGISTER_USAGE frv_conditional_register_usage

>>>>>>> 3082eeb7
#undef TARGET_TRAMPOLINE_INIT
#define TARGET_TRAMPOLINE_INIT frv_trampoline_init

#undef TARGET_FUNCTION_VALUE
#define TARGET_FUNCTION_VALUE frv_function_value
#undef TARGET_LIBCALL_VALUE
#define TARGET_LIBCALL_VALUE frv_libcall_value

struct gcc_target targetm = TARGET_INITIALIZER;

#define FRV_SYMBOL_REF_TLS_P(RTX) \
  (GET_CODE (RTX) == SYMBOL_REF && SYMBOL_REF_TLS_MODEL (RTX) != 0)


/* Any function call that satisfies the machine-independent
   requirements is eligible on FR-V.  */

static bool
frv_function_ok_for_sibcall (tree decl ATTRIBUTE_UNUSED,
			     tree exp ATTRIBUTE_UNUSED)
{
  return true;
}

/* Return true if SYMBOL is a small data symbol and relocation RELOC
   can be used to access it directly in a load or store.  */

static FRV_INLINE bool
frv_small_data_reloc_p (rtx symbol, int reloc)
{
  return (GET_CODE (symbol) == SYMBOL_REF
	  && SYMBOL_REF_SMALL_P (symbol)
	  && (!TARGET_FDPIC || flag_pic == 1)
	  && (reloc == R_FRV_GOTOFF12 || reloc == R_FRV_GPREL12));
}

/* Return true if X is a valid relocation unspec.  If it is, fill in UNSPEC
   appropriately.  */

bool
frv_const_unspec_p (rtx x, struct frv_unspec *unspec)
{
  if (GET_CODE (x) == CONST)
    {
      unspec->offset = 0;
      x = XEXP (x, 0);
      if (GET_CODE (x) == PLUS && GET_CODE (XEXP (x, 1)) == CONST_INT)
	{
	  unspec->offset += INTVAL (XEXP (x, 1));
	  x = XEXP (x, 0);
	}
      if (GET_CODE (x) == UNSPEC && XINT (x, 1) == UNSPEC_GOT)
	{
	  unspec->symbol = XVECEXP (x, 0, 0);
	  unspec->reloc = INTVAL (XVECEXP (x, 0, 1));

	  if (unspec->offset == 0)
	    return true;

	  if (frv_small_data_reloc_p (unspec->symbol, unspec->reloc)
	      && unspec->offset > 0
	      && unspec->offset < g_switch_value)
	    return true;
	}
    }
  return false;
}

/* Decide whether we can force certain constants to memory.  If we
   decide we can't, the caller should be able to cope with it in
   another way.

   We never allow constants to be forced into memory for TARGET_FDPIC.
   This is necessary for several reasons:

   1. Since frv_legitimate_constant_p rejects constant pool addresses, the
      target-independent code will try to force them into the constant
      pool, thus leading to infinite recursion.

   2. We can never introduce new constant pool references during reload.
      Any such reference would require use of the pseudo FDPIC register.

   3. We can't represent a constant added to a function pointer (which is
      not the same as a pointer to a function+constant).

   4. In many cases, it's more efficient to calculate the constant in-line.  */

static bool
frv_cannot_force_const_mem (enum machine_mode mode ATTRIBUTE_UNUSED,
			    rtx x ATTRIBUTE_UNUSED)
{
  return TARGET_FDPIC;
}

static int
frv_default_flags_for_cpu (void)
{
  switch (frv_cpu_type)
    {
    case FRV_CPU_GENERIC:
      return MASK_DEFAULT_FRV;

    case FRV_CPU_FR550:
      return MASK_DEFAULT_FR550;

    case FRV_CPU_FR500:
    case FRV_CPU_TOMCAT:
      return MASK_DEFAULT_FR500;

    case FRV_CPU_FR450:
      return MASK_DEFAULT_FR450;

    case FRV_CPU_FR405:
    case FRV_CPU_FR400:
      return MASK_DEFAULT_FR400;

    case FRV_CPU_FR300:
    case FRV_CPU_SIMPLE:
      return MASK_DEFAULT_SIMPLE;

    default:
      gcc_unreachable ();
    }
}

/* Implement TARGET_OPTION_OVERRIDE.  */

static void
frv_option_override (void)
{
  int regno;
  unsigned int i;

  target_flags |= (frv_default_flags_for_cpu () & ~target_flags_explicit);

  /* -mlibrary-pic sets -fPIC and -G0 and also suppresses warnings from the
     linker about linking pic and non-pic code.  */
  if (TARGET_LIBPIC)
    {
      if (!flag_pic)		/* -fPIC */
	flag_pic = 2;

      if (!global_options_set.x_g_switch_value)	/* -G0 */
	{
	  g_switch_value = 0;
	}
    }

  /* A C expression whose value is a register class containing hard
     register REGNO.  In general there is more than one such class;
     choose a class which is "minimal", meaning that no smaller class
     also contains the register.  */

  for (regno = 0; regno < FIRST_PSEUDO_REGISTER; regno++)
    {
      enum reg_class rclass;

      if (GPR_P (regno))
	{
	  int gpr_reg = regno - GPR_FIRST;

	  if (gpr_reg == GR8_REG)
	    rclass = GR8_REGS;

	  else if (gpr_reg == GR9_REG)
	    rclass = GR9_REGS;

	  else if (gpr_reg == GR14_REG)
	    rclass = FDPIC_FPTR_REGS;

	  else if (gpr_reg == FDPIC_REGNO)
	    rclass = FDPIC_REGS;

	  else if ((gpr_reg & 3) == 0)
	    rclass = QUAD_REGS;

	  else if ((gpr_reg & 1) == 0)
	    rclass = EVEN_REGS;

	  else
	    rclass = GPR_REGS;
	}

      else if (FPR_P (regno))
	{
	  int fpr_reg = regno - GPR_FIRST;
	  if ((fpr_reg & 3) == 0)
	    rclass = QUAD_FPR_REGS;

	  else if ((fpr_reg & 1) == 0)
	    rclass = FEVEN_REGS;

	  else
	    rclass = FPR_REGS;
	}

      else if (regno == LR_REGNO)
	rclass = LR_REG;

      else if (regno == LCR_REGNO)
	rclass = LCR_REG;

      else if (ICC_P (regno))
	rclass = ICC_REGS;

      else if (FCC_P (regno))
	rclass = FCC_REGS;

      else if (ICR_P (regno))
	rclass = ICR_REGS;

      else if (FCR_P (regno))
	rclass = FCR_REGS;

      else if (ACC_P (regno))
	{
	  int r = regno - ACC_FIRST;
	  if ((r & 3) == 0)
	    rclass = QUAD_ACC_REGS;
	  else if ((r & 1) == 0)
	    rclass = EVEN_ACC_REGS;
	  else
	    rclass = ACC_REGS;
	}

      else if (ACCG_P (regno))
	rclass = ACCG_REGS;

      else
	rclass = NO_REGS;

      regno_reg_class[regno] = rclass;
    }

  /* Check for small data option */
  if (!global_options_set.x_g_switch_value && !TARGET_LIBPIC)
    g_switch_value = SDATA_DEFAULT_SIZE;

  /* There is no single unaligned SI op for PIC code.  Sometimes we
     need to use ".4byte" and sometimes we need to use ".picptr".
     See frv_assemble_integer for details.  */
  if (flag_pic || TARGET_FDPIC)
    targetm.asm_out.unaligned_op.si = 0;

  if ((target_flags_explicit & MASK_LINKED_FP) == 0)
    target_flags |= MASK_LINKED_FP;

  if ((target_flags_explicit & MASK_OPTIMIZE_MEMBAR) == 0)
    target_flags |= MASK_OPTIMIZE_MEMBAR;

  for (i = 0; i < ARRAY_SIZE (frv_unit_names); i++)
    frv_unit_codes[i] = get_cpu_unit_code (frv_unit_names[i]);

  for (i = 0; i < ARRAY_SIZE (frv_type_to_unit); i++)
    frv_type_to_unit[i] = ARRAY_SIZE (frv_unit_codes);

  init_machine_status = frv_init_machine_status;
}


/* Return true if NAME (a STRING_CST node) begins with PREFIX.  */

static int
frv_string_begins_with (const_tree name, const char *prefix)
{
  const int prefix_len = strlen (prefix);

  /* Remember: NAME's length includes the null terminator.  */
  return (TREE_STRING_LENGTH (name) > prefix_len
	  && strncmp (TREE_STRING_POINTER (name), prefix, prefix_len) == 0);
}

/* Zero or more C statements that may conditionally modify two variables
   `fixed_regs' and `call_used_regs' (both of type `char []') after they have
   been initialized from the two preceding macros.

   This is necessary in case the fixed or call-clobbered registers depend on
   target flags.

   You need not define this macro if it has no work to do.

   If the usage of an entire class of registers depends on the target flags,
   you may indicate this to GCC by using this macro to modify `fixed_regs' and
   `call_used_regs' to 1 for each of the registers in the classes which should
   not be used by GCC.  Also define the macro `REG_CLASS_FROM_LETTER' to return
   `NO_REGS' if it is called with a letter for a class that shouldn't be used.

   (However, if this class is not included in `GENERAL_REGS' and all of the
   insn patterns whose constraints permit this class are controlled by target
   switches, then GCC will automatically avoid using these registers when the
   target switches are opposed to them.)  */

static void
frv_conditional_register_usage (void)
{
  int i;

  for (i = GPR_FIRST + NUM_GPRS; i <= GPR_LAST; i++)
    fixed_regs[i] = call_used_regs[i] = 1;

  for (i = FPR_FIRST + NUM_FPRS; i <= FPR_LAST; i++)
    fixed_regs[i] = call_used_regs[i] = 1;

  /* Reserve the registers used for conditional execution.  At present, we need
     1 ICC and 1 ICR register.  */
  fixed_regs[ICC_TEMP] = call_used_regs[ICC_TEMP] = 1;
  fixed_regs[ICR_TEMP] = call_used_regs[ICR_TEMP] = 1;

  if (TARGET_FIXED_CC)
    {
      fixed_regs[ICC_FIRST] = call_used_regs[ICC_FIRST] = 1;
      fixed_regs[FCC_FIRST] = call_used_regs[FCC_FIRST] = 1;
      fixed_regs[ICR_FIRST] = call_used_regs[ICR_FIRST] = 1;
      fixed_regs[FCR_FIRST] = call_used_regs[FCR_FIRST] = 1;
    }

  if (TARGET_FDPIC)
    fixed_regs[GPR_FIRST + 16] = fixed_regs[GPR_FIRST + 17] =
      call_used_regs[GPR_FIRST + 16] = call_used_regs[GPR_FIRST + 17] = 0;

#if 0
  /* If -fpic, SDA_BASE_REG is the PIC register.  */
  if (g_switch_value == 0 && !flag_pic)
    fixed_regs[SDA_BASE_REG] = call_used_regs[SDA_BASE_REG] = 0;

  if (!flag_pic)
    fixed_regs[PIC_REGNO] = call_used_regs[PIC_REGNO] = 0;
#endif
}


/*
 * Compute the stack frame layout
 *
 * Register setup:
 * +---------------+-----------------------+-----------------------+
 * |Register       |type                   |caller-save/callee-save|
 * +---------------+-----------------------+-----------------------+
 * |GR0            |Zero register          |        -              |
 * |GR1            |Stack pointer(SP)      |        -              |
 * |GR2            |Frame pointer(FP)      |        -              |
 * |GR3            |Hidden parameter       |        caller save    |
 * |GR4-GR7        |        -              |        caller save    |
 * |GR8-GR13       |Argument register      |        caller save    |
 * |GR14-GR15      |        -              |        caller save    |
 * |GR16-GR31      |        -              |        callee save    |
 * |GR32-GR47      |        -              |        caller save    |
 * |GR48-GR63      |        -              |        callee save    |
 * |FR0-FR15       |        -              |        caller save    |
 * |FR16-FR31      |        -              |        callee save    |
 * |FR32-FR47      |        -              |        caller save    |
 * |FR48-FR63      |        -              |        callee save    |
 * +---------------+-----------------------+-----------------------+
 *
 * Stack frame setup:
 * Low
 *     SP-> |-----------------------------------|
 *	    |         Argument area		|
 *	    |-----------------------------------|
 *	    |	 Register save area		|
 *	    |-----------------------------------|
 *	    |	Local variable save area	|
 *     FP-> |-----------------------------------|
 *	    |	    Old FP			|
 *	    |-----------------------------------|
 *	    |    Hidden parameter save area     |
 *	    |-----------------------------------|
 *	    | Return address(LR) storage area   |
 *	    |-----------------------------------|
 *	    |     Padding for alignment         |
 *	    |-----------------------------------|
 *	    |     Register argument area	|
 * OLD SP-> |-----------------------------------|
 *          |       Parameter area		|
 *          |-----------------------------------|
 * High
 *
 * Argument area/Parameter area:
 *
 * When a function is called, this area is used for argument transfer.  When
 * the argument is set up by the caller function, this area is referred to as
 * the argument area.  When the argument is referenced by the callee function,
 * this area is referred to as the parameter area.  The area is allocated when
 * all arguments cannot be placed on the argument register at the time of
 * argument transfer.
 *
 * Register save area:
 *
 * This is a register save area that must be guaranteed for the caller
 * function.  This area is not secured when the register save operation is not
 * needed.
 *
 * Local variable save area:
 *
 * This is the area for local variables and temporary variables.
 *
 * Old FP:
 *
 * This area stores the FP value of the caller function.
 *
 * Hidden parameter save area:
 *
 * This area stores the start address of the return value storage
 * area for a struct/union return function.
 * When a struct/union is used as the return value, the caller
 * function stores the return value storage area start address in
 * register GR3 and passes it to the caller function.
 * The callee function interprets the address stored in the GR3
 * as the return value storage area start address.
 * When register GR3 needs to be saved into memory, the callee
 * function saves it in the hidden parameter save area.  This
 * area is not secured when the save operation is not needed.
 *
 * Return address(LR) storage area:
 *
 * This area saves the LR.  The LR stores the address of a return to the caller
 * function for the purpose of function calling.
 *
 * Argument register area:
 *
 * This area saves the argument register.  This area is not secured when the
 * save operation is not needed.
 *
 * Argument:
 *
 * Arguments, the count of which equals the count of argument registers (6
 * words), are positioned in registers GR8 to GR13 and delivered to the callee
 * function.  When a struct/union return function is called, the return value
 * area address is stored in register GR3.  Arguments not placed in the
 * argument registers will be stored in the stack argument area for transfer
 * purposes.  When an 8-byte type argument is to be delivered using registers,
 * it is divided into two and placed in two registers for transfer.  When
 * argument registers must be saved to memory, the callee function secures an
 * argument register save area in the stack.  In this case, a continuous
 * argument register save area must be established in the parameter area.  The
 * argument register save area must be allocated as needed to cover the size of
 * the argument register to be saved.  If the function has a variable count of
 * arguments, it saves all argument registers in the argument register save
 * area.
 *
 * Argument Extension Format:
 *
 * When an argument is to be stored in the stack, its type is converted to an
 * extended type in accordance with the individual argument type.  The argument
 * is freed by the caller function after the return from the callee function is
 * made.
 *
 * +-----------------------+---------------+------------------------+
 * |    Argument Type      |Extended Type  |Stack Storage Size(byte)|
 * +-----------------------+---------------+------------------------+
 * |char                   |int            |        4		    |
 * |signed char            |int            |        4		    |
 * |unsigned char          |int            |        4		    |
 * |[signed] short int     |int            |        4		    |
 * |unsigned short int     |int            |        4		    |
 * |[signed] int           |No extension   |        4		    |
 * |unsigned int           |No extension   |        4		    |
 * |[signed] long int      |No extension   |        4		    |
 * |unsigned long int      |No extension   |        4		    |
 * |[signed] long long int |No extension   |        8		    |
 * |unsigned long long int |No extension   |        8		    |
 * |float                  |double         |        8		    |
 * |double                 |No extension   |        8		    |
 * |long double            |No extension   |        8		    |
 * |pointer                |No extension   |        4		    |
 * |struct/union           |-              |        4 (*1)	    |
 * +-----------------------+---------------+------------------------+
 *
 * When a struct/union is to be delivered as an argument, the caller copies it
 * to the local variable area and delivers the address of that area.
 *
 * Return Value:
 *
 * +-------------------------------+----------------------+
 * |Return Value Type              |Return Value Interface|
 * +-------------------------------+----------------------+
 * |void                           |None                  |
 * |[signed|unsigned] char         |GR8                   |
 * |[signed|unsigned] short int    |GR8                   |
 * |[signed|unsigned] int          |GR8                   |
 * |[signed|unsigned] long int     |GR8                   |
 * |pointer                        |GR8                   |
 * |[signed|unsigned] long long int|GR8 & GR9             |
 * |float                          |GR8                   |
 * |double                         |GR8 & GR9             |
 * |long double                    |GR8 & GR9             |
 * |struct/union                   |(*1)                  |
 * +-------------------------------+----------------------+
 *
 * When a struct/union is used as the return value, the caller function stores
 * the start address of the return value storage area into GR3 and then passes
 * it to the callee function.  The callee function interprets GR3 as the start
 * address of the return value storage area.  When this address needs to be
 * saved in memory, the callee function secures the hidden parameter save area
 * and saves the address in that area.
 */

frv_stack_t *
frv_stack_info (void)
{
  static frv_stack_t info, zero_info;
  frv_stack_t *info_ptr	= &info;
  tree fndecl		= current_function_decl;
  int varargs_p		= 0;
  tree cur_arg;
  tree next_arg;
  int range;
  int alignment;
  int offset;

  /* If we've already calculated the values and reload is complete,
     just return now.  */
  if (frv_stack_cache)
    return frv_stack_cache;

  /* Zero all fields.  */
  info = zero_info;

  /* Set up the register range information.  */
  info_ptr->regs[STACK_REGS_GPR].name         = "gpr";
  info_ptr->regs[STACK_REGS_GPR].first        = LAST_ARG_REGNUM + 1;
  info_ptr->regs[STACK_REGS_GPR].last         = GPR_LAST;
  info_ptr->regs[STACK_REGS_GPR].dword_p      = TRUE;

  info_ptr->regs[STACK_REGS_FPR].name         = "fpr";
  info_ptr->regs[STACK_REGS_FPR].first        = FPR_FIRST;
  info_ptr->regs[STACK_REGS_FPR].last         = FPR_LAST;
  info_ptr->regs[STACK_REGS_FPR].dword_p      = TRUE;

  info_ptr->regs[STACK_REGS_LR].name          = "lr";
  info_ptr->regs[STACK_REGS_LR].first         = LR_REGNO;
  info_ptr->regs[STACK_REGS_LR].last          = LR_REGNO;
  info_ptr->regs[STACK_REGS_LR].special_p     = 1;

  info_ptr->regs[STACK_REGS_CC].name          = "cc";
  info_ptr->regs[STACK_REGS_CC].first         = CC_FIRST;
  info_ptr->regs[STACK_REGS_CC].last          = CC_LAST;
  info_ptr->regs[STACK_REGS_CC].field_p       = TRUE;

  info_ptr->regs[STACK_REGS_LCR].name         = "lcr";
  info_ptr->regs[STACK_REGS_LCR].first        = LCR_REGNO;
  info_ptr->regs[STACK_REGS_LCR].last         = LCR_REGNO;

  info_ptr->regs[STACK_REGS_STDARG].name      = "stdarg";
  info_ptr->regs[STACK_REGS_STDARG].first     = FIRST_ARG_REGNUM;
  info_ptr->regs[STACK_REGS_STDARG].last      = LAST_ARG_REGNUM;
  info_ptr->regs[STACK_REGS_STDARG].dword_p   = 1;
  info_ptr->regs[STACK_REGS_STDARG].special_p = 1;

  info_ptr->regs[STACK_REGS_STRUCT].name      = "struct";
  info_ptr->regs[STACK_REGS_STRUCT].first     = FRV_STRUCT_VALUE_REGNUM;
  info_ptr->regs[STACK_REGS_STRUCT].last      = FRV_STRUCT_VALUE_REGNUM;
  info_ptr->regs[STACK_REGS_STRUCT].special_p = 1;

  info_ptr->regs[STACK_REGS_FP].name          = "fp";
  info_ptr->regs[STACK_REGS_FP].first         = FRAME_POINTER_REGNUM;
  info_ptr->regs[STACK_REGS_FP].last          = FRAME_POINTER_REGNUM;
  info_ptr->regs[STACK_REGS_FP].special_p     = 1;

  /* Determine if this is a stdarg function.  If so, allocate space to store
     the 6 arguments.  */
  if (cfun->stdarg)
    varargs_p = 1;

  else
    {
      /* Find the last argument, and see if it is __builtin_va_alist.  */
      for (cur_arg = DECL_ARGUMENTS (fndecl); cur_arg != (tree)0; cur_arg = next_arg)
	{
	  next_arg = DECL_CHAIN (cur_arg);
	  if (next_arg == (tree)0)
	    {
	      if (DECL_NAME (cur_arg)
		  && !strcmp (IDENTIFIER_POINTER (DECL_NAME (cur_arg)), "__builtin_va_alist"))
		varargs_p = 1;

	      break;
	    }
	}
    }

  /* Iterate over all of the register ranges.  */
  for (range = 0; range < STACK_REGS_MAX; range++)
    {
      frv_stack_regs_t *reg_ptr = &(info_ptr->regs[range]);
      int first = reg_ptr->first;
      int last = reg_ptr->last;
      int size_1word = 0;
      int size_2words = 0;
      int regno;

      /* Calculate which registers need to be saved & save area size.  */
      switch (range)
	{
	default:
	  for (regno = first; regno <= last; regno++)
	    {
	      if ((df_regs_ever_live_p (regno) && !call_used_regs[regno])
		  || (crtl->calls_eh_return
		      && (regno >= FIRST_EH_REGNUM && regno <= LAST_EH_REGNUM))
		  || (!TARGET_FDPIC && flag_pic
		      && crtl->uses_pic_offset_table && regno == PIC_REGNO))
		{
		  info_ptr->save_p[regno] = REG_SAVE_1WORD;
		  size_1word += UNITS_PER_WORD;
		}
	    }
	  break;

	  /* Calculate whether we need to create a frame after everything else
             has been processed.  */
	case STACK_REGS_FP:
	  break;

	case STACK_REGS_LR:
	  if (df_regs_ever_live_p (LR_REGNO)
              || profile_flag
	      /* This is set for __builtin_return_address, etc.  */
	      || cfun->machine->frame_needed
              || (TARGET_LINKED_FP && frame_pointer_needed)
              || (!TARGET_FDPIC && flag_pic
		  && crtl->uses_pic_offset_table))
	    {
	      info_ptr->save_p[LR_REGNO] = REG_SAVE_1WORD;
	      size_1word += UNITS_PER_WORD;
	    }
	  break;

	case STACK_REGS_STDARG:
	  if (varargs_p)
	    {
	      /* If this is a stdarg function with a non varardic
		 argument split between registers and the stack,
		 adjust the saved registers downward.  */
	      last -= (ADDR_ALIGN (crtl->args.pretend_args_size, UNITS_PER_WORD)
		       / UNITS_PER_WORD);

	      for (regno = first; regno <= last; regno++)
		{
		  info_ptr->save_p[regno] = REG_SAVE_1WORD;
		  size_1word += UNITS_PER_WORD;
		}

	      info_ptr->stdarg_size = size_1word;
	    }
	  break;

	case STACK_REGS_STRUCT:
	  if (cfun->returns_struct)
	    {
	      info_ptr->save_p[FRV_STRUCT_VALUE_REGNUM] = REG_SAVE_1WORD;
	      size_1word += UNITS_PER_WORD;
	    }
	  break;
	}


      if (size_1word)
	{
	  /* If this is a field, it only takes one word.  */
	  if (reg_ptr->field_p)
	    size_1word = UNITS_PER_WORD;

	  /* Determine which register pairs can be saved together.  */
	  else if (reg_ptr->dword_p && TARGET_DWORD)
	    {
	      for (regno = first; regno < last; regno += 2)
		{
		  if (info_ptr->save_p[regno] && info_ptr->save_p[regno+1])
		    {
		      size_2words += 2 * UNITS_PER_WORD;
		      size_1word -= 2 * UNITS_PER_WORD;
		      info_ptr->save_p[regno] = REG_SAVE_2WORDS;
		      info_ptr->save_p[regno+1] = REG_SAVE_NO_SAVE;
		    }
		}
	    }

	  reg_ptr->size_1word = size_1word;
	  reg_ptr->size_2words = size_2words;

	  if (! reg_ptr->special_p)
	    {
	      info_ptr->regs_size_1word += size_1word;
	      info_ptr->regs_size_2words += size_2words;
	    }
	}
    }

  /* Set up the sizes of each each field in the frame body, making the sizes
     of each be divisible by the size of a dword if dword operations might
     be used, or the size of a word otherwise.  */
  alignment = (TARGET_DWORD? 2 * UNITS_PER_WORD : UNITS_PER_WORD);

  info_ptr->parameter_size = ADDR_ALIGN (crtl->outgoing_args_size, alignment);
  info_ptr->regs_size = ADDR_ALIGN (info_ptr->regs_size_2words
				    + info_ptr->regs_size_1word,
				    alignment);
  info_ptr->vars_size = ADDR_ALIGN (get_frame_size (), alignment);

  info_ptr->pretend_size = crtl->args.pretend_args_size;

  /* Work out the size of the frame, excluding the header.  Both the frame
     body and register parameter area will be dword-aligned.  */
  info_ptr->total_size
    = (ADDR_ALIGN (info_ptr->parameter_size
		   + info_ptr->regs_size
		   + info_ptr->vars_size,
		   2 * UNITS_PER_WORD)
       + ADDR_ALIGN (info_ptr->pretend_size
		     + info_ptr->stdarg_size,
		     2 * UNITS_PER_WORD));

  /* See if we need to create a frame at all, if so add header area.  */
  if (info_ptr->total_size  > 0
      || frame_pointer_needed
      || info_ptr->regs[STACK_REGS_LR].size_1word > 0
      || info_ptr->regs[STACK_REGS_STRUCT].size_1word > 0)
    {
      offset = info_ptr->parameter_size;
      info_ptr->header_size = 4 * UNITS_PER_WORD;
      info_ptr->total_size += 4 * UNITS_PER_WORD;

      /* Calculate the offsets to save normal register pairs.  */
      for (range = 0; range < STACK_REGS_MAX; range++)
	{
	  frv_stack_regs_t *reg_ptr = &(info_ptr->regs[range]);
	  if (! reg_ptr->special_p)
	    {
	      int first = reg_ptr->first;
	      int last = reg_ptr->last;
	      int regno;

	      for (regno = first; regno <= last; regno++)
		if (info_ptr->save_p[regno] == REG_SAVE_2WORDS
		    && regno != FRAME_POINTER_REGNUM
		    && (regno < FIRST_ARG_REGNUM
			|| regno > LAST_ARG_REGNUM))
		  {
		    info_ptr->reg_offset[regno] = offset;
		    offset += 2 * UNITS_PER_WORD;
		  }
	    }
	}

      /* Calculate the offsets to save normal single registers.  */
      for (range = 0; range < STACK_REGS_MAX; range++)
	{
	  frv_stack_regs_t *reg_ptr = &(info_ptr->regs[range]);
	  if (! reg_ptr->special_p)
	    {
	      int first = reg_ptr->first;
	      int last = reg_ptr->last;
	      int regno;

	      for (regno = first; regno <= last; regno++)
		if (info_ptr->save_p[regno] == REG_SAVE_1WORD
		    && regno != FRAME_POINTER_REGNUM
		    && (regno < FIRST_ARG_REGNUM
			|| regno > LAST_ARG_REGNUM))
		  {
		    info_ptr->reg_offset[regno] = offset;
		    offset += UNITS_PER_WORD;
		  }
	    }
	}

      /* Calculate the offset to save the local variables at.  */
      offset = ADDR_ALIGN (offset, alignment);
      if (info_ptr->vars_size)
	{
	  info_ptr->vars_offset = offset;
	  offset += info_ptr->vars_size;
	}

      /* Align header to a dword-boundary.  */
      offset = ADDR_ALIGN (offset, 2 * UNITS_PER_WORD);

      /* Calculate the offsets in the fixed frame.  */
      info_ptr->save_p[FRAME_POINTER_REGNUM] = REG_SAVE_1WORD;
      info_ptr->reg_offset[FRAME_POINTER_REGNUM] = offset;
      info_ptr->regs[STACK_REGS_FP].size_1word = UNITS_PER_WORD;

      info_ptr->save_p[LR_REGNO] = REG_SAVE_1WORD;
      info_ptr->reg_offset[LR_REGNO] = offset + 2*UNITS_PER_WORD;
      info_ptr->regs[STACK_REGS_LR].size_1word = UNITS_PER_WORD;

      if (cfun->returns_struct)
	{
	  info_ptr->save_p[FRV_STRUCT_VALUE_REGNUM] = REG_SAVE_1WORD;
	  info_ptr->reg_offset[FRV_STRUCT_VALUE_REGNUM] = offset + UNITS_PER_WORD;
	  info_ptr->regs[STACK_REGS_STRUCT].size_1word = UNITS_PER_WORD;
	}

      /* Calculate the offsets to store the arguments passed in registers
         for stdarg functions.  The register pairs are first and the single
         register if any is last.  The register save area starts on a
         dword-boundary.  */
      if (info_ptr->stdarg_size)
	{
	  int first = info_ptr->regs[STACK_REGS_STDARG].first;
	  int last  = info_ptr->regs[STACK_REGS_STDARG].last;
	  int regno;

	  /* Skip the header.  */
	  offset += 4 * UNITS_PER_WORD;
	  for (regno = first; regno <= last; regno++)
	    {
	      if (info_ptr->save_p[regno] == REG_SAVE_2WORDS)
		{
		  info_ptr->reg_offset[regno] = offset;
		  offset += 2 * UNITS_PER_WORD;
		}
	      else if (info_ptr->save_p[regno] == REG_SAVE_1WORD)
		{
		  info_ptr->reg_offset[regno] = offset;
		  offset += UNITS_PER_WORD;
		}
	    }
	}
    }

  if (reload_completed)
    frv_stack_cache = info_ptr;

  return info_ptr;
}


/* Print the information about the frv stack offsets, etc. when debugging.  */

void
frv_debug_stack (frv_stack_t *info)
{
  int range;

  if (!info)
    info = frv_stack_info ();

  fprintf (stderr, "\nStack information for function %s:\n",
	   ((current_function_decl && DECL_NAME (current_function_decl))
	    ? IDENTIFIER_POINTER (DECL_NAME (current_function_decl))
	    : "<unknown>"));

  fprintf (stderr, "\ttotal_size\t= %6d\n", info->total_size);
  fprintf (stderr, "\tvars_size\t= %6d\n", info->vars_size);
  fprintf (stderr, "\tparam_size\t= %6d\n", info->parameter_size);
  fprintf (stderr, "\tregs_size\t= %6d, 1w = %3d, 2w = %3d\n",
	   info->regs_size, info->regs_size_1word, info->regs_size_2words);

  fprintf (stderr, "\theader_size\t= %6d\n", info->header_size);
  fprintf (stderr, "\tpretend_size\t= %6d\n", info->pretend_size);
  fprintf (stderr, "\tvars_offset\t= %6d\n", info->vars_offset);
  fprintf (stderr, "\tregs_offset\t= %6d\n", info->regs_offset);

  for (range = 0; range < STACK_REGS_MAX; range++)
    {
      frv_stack_regs_t *regs = &(info->regs[range]);
      if ((regs->size_1word + regs->size_2words) > 0)
	{
	  int first = regs->first;
	  int last  = regs->last;
	  int regno;

	  fprintf (stderr, "\t%s\tsize\t= %6d, 1w = %3d, 2w = %3d, save =",
		   regs->name, regs->size_1word + regs->size_2words,
		   regs->size_1word, regs->size_2words);

	  for (regno = first; regno <= last; regno++)
	    {
	      if (info->save_p[regno] == REG_SAVE_1WORD)
		fprintf (stderr, " %s (%d)", reg_names[regno],
			 info->reg_offset[regno]);

	      else if (info->save_p[regno] == REG_SAVE_2WORDS)
		fprintf (stderr, " %s-%s (%d)", reg_names[regno],
			 reg_names[regno+1], info->reg_offset[regno]);
	    }

	  fputc ('\n', stderr);
	}
    }

  fflush (stderr);
}




/* Used during final to control the packing of insns.  The value is
   1 if the current instruction should be packed with the next one,
   0 if it shouldn't or -1 if packing is disabled altogether.  */

static int frv_insn_packing_flag;

/* True if the current function contains a far jump.  */

static int
frv_function_contains_far_jump (void)
{
  rtx insn = get_insns ();
  while (insn != NULL
	 && !(GET_CODE (insn) == JUMP_INSN
	      /* Ignore tablejump patterns.  */
	      && GET_CODE (PATTERN (insn)) != ADDR_VEC
	      && GET_CODE (PATTERN (insn)) != ADDR_DIFF_VEC
	      && get_attr_far_jump (insn) == FAR_JUMP_YES))
    insn = NEXT_INSN (insn);
  return (insn != NULL);
}

/* For the FRV, this function makes sure that a function with far jumps
   will return correctly.  It also does the VLIW packing.  */

static void
frv_function_prologue (FILE *file, HOST_WIDE_INT size ATTRIBUTE_UNUSED)
{
  /* If no frame was created, check whether the function uses a call
     instruction to implement a far jump.  If so, save the link in gr3 and
     replace all returns to LR with returns to GR3.  GR3 is used because it
     is call-clobbered, because is not available to the register allocator,
     and because all functions that take a hidden argument pointer will have
     a stack frame.  */
  if (frv_stack_info ()->total_size == 0 && frv_function_contains_far_jump ())
    {
      rtx insn;

      /* Just to check that the above comment is true.  */
      gcc_assert (!df_regs_ever_live_p (GPR_FIRST + 3));

      /* Generate the instruction that saves the link register.  */
      fprintf (file, "\tmovsg lr,gr3\n");

      /* Replace the LR with GR3 in *return_internal patterns.  The insn
	 will now return using jmpl @(gr3,0) rather than bralr.  We cannot
	 simply emit a different assembly directive because bralr and jmpl
	 execute in different units.  */
      for (insn = get_insns(); insn != NULL; insn = NEXT_INSN (insn))
	if (GET_CODE (insn) == JUMP_INSN)
	  {
	    rtx pattern = PATTERN (insn);
	    if (GET_CODE (pattern) == PARALLEL
		&& XVECLEN (pattern, 0) >= 2
		&& GET_CODE (XVECEXP (pattern, 0, 0)) == RETURN
		&& GET_CODE (XVECEXP (pattern, 0, 1)) == USE)
	      {
		rtx address = XEXP (XVECEXP (pattern, 0, 1), 0);
		if (GET_CODE (address) == REG && REGNO (address) == LR_REGNO)
		  SET_REGNO (address, GPR_FIRST + 3);
	      }
	  }
    }

  frv_pack_insns ();

  /* Allow the garbage collector to free the nops created by frv_reorg.  */
  memset (frv_nops, 0, sizeof (frv_nops));
}


/* Return the next available temporary register in a given class.  */

static rtx
frv_alloc_temp_reg (
     frv_tmp_reg_t *info,	/* which registers are available */
     enum reg_class rclass,	/* register class desired */
     enum machine_mode mode,	/* mode to allocate register with */
     int mark_as_used,		/* register not available after allocation */
     int no_abort)		/* return NULL instead of aborting */
{
  int regno = info->next_reg[ (int)rclass ];
  int orig_regno = regno;
  HARD_REG_SET *reg_in_class = &reg_class_contents[ (int)rclass ];
  int i, nr;

  for (;;)
    {
      if (TEST_HARD_REG_BIT (*reg_in_class, regno)
	  && TEST_HARD_REG_BIT (info->regs, regno))
	  break;

      if (++regno >= FIRST_PSEUDO_REGISTER)
	regno = 0;
      if (regno == orig_regno)
	{
	  gcc_assert (no_abort);
	  return NULL_RTX;
	}
    }

  nr = HARD_REGNO_NREGS (regno, mode);
  info->next_reg[ (int)rclass ] = regno + nr;

  if (mark_as_used)
    for (i = 0; i < nr; i++)
      CLEAR_HARD_REG_BIT (info->regs, regno+i);

  return gen_rtx_REG (mode, regno);
}


/* Return an rtx with the value OFFSET, which will either be a register or a
   signed 12-bit integer.  It can be used as the second operand in an "add"
   instruction, or as the index in a load or store.

   The function returns a constant rtx if OFFSET is small enough, otherwise
   it loads the constant into register OFFSET_REGNO and returns that.  */
static rtx
frv_frame_offset_rtx (int offset)
{
  rtx offset_rtx = GEN_INT (offset);
  if (IN_RANGE (offset, -2048, 2047))
    return offset_rtx;
  else
    {
      rtx reg_rtx = gen_rtx_REG (SImode, OFFSET_REGNO);
      if (IN_RANGE (offset, -32768, 32767))
	emit_insn (gen_movsi (reg_rtx, offset_rtx));
      else
	{
	  emit_insn (gen_movsi_high (reg_rtx, offset_rtx));
	  emit_insn (gen_movsi_lo_sum (reg_rtx, offset_rtx));
	}
      return reg_rtx;
    }
}

/* Generate (mem:MODE (plus:Pmode BASE (frv_frame_offset OFFSET)))).  The
   prologue and epilogue uses such expressions to access the stack.  */
static rtx
frv_frame_mem (enum machine_mode mode, rtx base, int offset)
{
  return gen_rtx_MEM (mode, gen_rtx_PLUS (Pmode,
					  base,
					  frv_frame_offset_rtx (offset)));
}

/* Generate a frame-related expression:

	(set REG (mem (plus (sp) (const_int OFFSET)))).

   Such expressions are used in FRAME_RELATED_EXPR notes for more complex
   instructions.  Marking the expressions as frame-related is superfluous if
   the note contains just a single set.  But if the note contains a PARALLEL
   or SEQUENCE that has several sets, each set must be individually marked
   as frame-related.  */
static rtx
frv_dwarf_store (rtx reg, int offset)
{
  rtx set = gen_rtx_SET (VOIDmode,
			 gen_rtx_MEM (GET_MODE (reg),
				      plus_constant (stack_pointer_rtx,
						     offset)),
			 reg);
  RTX_FRAME_RELATED_P (set) = 1;
  return set;
}

/* Emit a frame-related instruction whose pattern is PATTERN.  The
   instruction is the last in a sequence that cumulatively performs the
   operation described by DWARF_PATTERN.  The instruction is marked as
   frame-related and has a REG_FRAME_RELATED_EXPR note containing
   DWARF_PATTERN.  */
static void
frv_frame_insn (rtx pattern, rtx dwarf_pattern)
{
  rtx insn = emit_insn (pattern);
  RTX_FRAME_RELATED_P (insn) = 1;
  REG_NOTES (insn) = alloc_EXPR_LIST (REG_FRAME_RELATED_EXPR,
				      dwarf_pattern,
				      REG_NOTES (insn));
}

/* Emit instructions that transfer REG to or from the memory location (sp +
   STACK_OFFSET).  The register is stored in memory if ACCESSOR->OP is
   FRV_STORE and loaded if it is FRV_LOAD.  Only the prologue uses this
   function to store registers and only the epilogue uses it to load them.

   The caller sets up ACCESSOR so that BASE is equal to (sp + BASE_OFFSET).
   The generated instruction will use BASE as its base register.  BASE may
   simply be the stack pointer, but if several accesses are being made to a
   region far away from the stack pointer, it may be more efficient to set
   up a temporary instead.

   Store instructions will be frame-related and will be annotated with the
   overall effect of the store.  Load instructions will be followed by a
   (use) to prevent later optimizations from zapping them.

   The function takes care of the moves to and from SPRs, using TEMP_REGNO
   as a temporary in such cases.  */
static void
frv_frame_access (frv_frame_accessor_t *accessor, rtx reg, int stack_offset)
{
  enum machine_mode mode = GET_MODE (reg);
  rtx mem = frv_frame_mem (mode,
			   accessor->base,
			   stack_offset - accessor->base_offset);

  if (accessor->op == FRV_LOAD)
    {
      if (SPR_P (REGNO (reg)))
	{
	  rtx temp = gen_rtx_REG (mode, TEMP_REGNO);
	  emit_insn (gen_rtx_SET (VOIDmode, temp, mem));
	  emit_insn (gen_rtx_SET (VOIDmode, reg, temp));
	}
      else
	{
	  /* We cannot use reg+reg addressing for DImode access.  */
	  if (mode == DImode
	      && GET_CODE (XEXP (mem, 0)) == PLUS
	      && GET_CODE (XEXP (XEXP (mem, 0), 0)) == REG
	      && GET_CODE (XEXP (XEXP (mem, 0), 1)) == REG)
	    {
	      rtx temp = gen_rtx_REG (SImode, TEMP_REGNO);
<<<<<<< HEAD
	      rtx insn = emit_move_insn (temp,
					 gen_rtx_PLUS (SImode, XEXP (XEXP (mem, 0), 0),
						       XEXP (XEXP (mem, 0), 1)));
=======

	      emit_move_insn (temp,
			      gen_rtx_PLUS (SImode, XEXP (XEXP (mem, 0), 0),
					    XEXP (XEXP (mem, 0), 1)));
>>>>>>> 3082eeb7
	      mem = gen_rtx_MEM (DImode, temp);
	    }
	  emit_insn (gen_rtx_SET (VOIDmode, reg, mem));
	}
      emit_use (reg);
    }
  else
    {
      if (SPR_P (REGNO (reg)))
	{
	  rtx temp = gen_rtx_REG (mode, TEMP_REGNO);
	  emit_insn (gen_rtx_SET (VOIDmode, temp, reg));
	  frv_frame_insn (gen_rtx_SET (Pmode, mem, temp),
			  frv_dwarf_store (reg, stack_offset));
	}
      else if (mode == DImode)
	{
	  /* For DImode saves, the dwarf2 version needs to be a SEQUENCE
	     with a separate save for each register.  */
	  rtx reg1 = gen_rtx_REG (SImode, REGNO (reg));
	  rtx reg2 = gen_rtx_REG (SImode, REGNO (reg) + 1);
	  rtx set1 = frv_dwarf_store (reg1, stack_offset);
	  rtx set2 = frv_dwarf_store (reg2, stack_offset + 4);

	  /* Also we cannot use reg+reg addressing.  */
	  if (GET_CODE (XEXP (mem, 0)) == PLUS
	      && GET_CODE (XEXP (XEXP (mem, 0), 0)) == REG
	      && GET_CODE (XEXP (XEXP (mem, 0), 1)) == REG)
	    {
	      rtx temp = gen_rtx_REG (SImode, TEMP_REGNO);
<<<<<<< HEAD
	      rtx insn = emit_move_insn (temp,
					 gen_rtx_PLUS (SImode, XEXP (XEXP (mem, 0), 0),
						       XEXP (XEXP (mem, 0), 1)));
=======
	      emit_move_insn (temp,
			      gen_rtx_PLUS (SImode, XEXP (XEXP (mem, 0), 0),
					    XEXP (XEXP (mem, 0), 1)));
>>>>>>> 3082eeb7
	      mem = gen_rtx_MEM (DImode, temp);
	    }

	  frv_frame_insn (gen_rtx_SET (Pmode, mem, reg),
			  gen_rtx_PARALLEL (VOIDmode,
					    gen_rtvec (2, set1, set2)));
	}
      else
	frv_frame_insn (gen_rtx_SET (Pmode, mem, reg),
			frv_dwarf_store (reg, stack_offset));
    }
}

/* A function that uses frv_frame_access to transfer a group of registers to
   or from the stack.  ACCESSOR is passed directly to frv_frame_access, INFO
   is the stack information generated by frv_stack_info, and REG_SET is the
   number of the register set to transfer.  */
static void
frv_frame_access_multi (frv_frame_accessor_t *accessor,
                        frv_stack_t *info,
                        int reg_set)
{
  frv_stack_regs_t *regs_info;
  int regno;

  regs_info = &info->regs[reg_set];
  for (regno = regs_info->first; regno <= regs_info->last; regno++)
    if (info->save_p[regno])
      frv_frame_access (accessor,
			info->save_p[regno] == REG_SAVE_2WORDS
			? gen_rtx_REG (DImode, regno)
			: gen_rtx_REG (SImode, regno),
			info->reg_offset[regno]);
}

/* Save or restore callee-saved registers that are kept outside the frame
   header.  The function saves the registers if OP is FRV_STORE and restores
   them if OP is FRV_LOAD.  INFO is the stack information generated by
   frv_stack_info.  */
static void
frv_frame_access_standard_regs (enum frv_stack_op op, frv_stack_t *info)
{
  frv_frame_accessor_t accessor;

  accessor.op = op;
  accessor.base = stack_pointer_rtx;
  accessor.base_offset = 0;
  frv_frame_access_multi (&accessor, info, STACK_REGS_GPR);
  frv_frame_access_multi (&accessor, info, STACK_REGS_FPR);
  frv_frame_access_multi (&accessor, info, STACK_REGS_LCR);
}


/* Called after register allocation to add any instructions needed for the
   prologue.  Using a prologue insn is favored compared to putting all of the
   instructions in the TARGET_ASM_FUNCTION_PROLOGUE target hook, since
   it allows the scheduler to intermix instructions with the saves of
   the caller saved registers.  In some cases, it might be necessary
   to emit a barrier instruction as the last insn to prevent such
   scheduling.

   Also any insns generated here should have RTX_FRAME_RELATED_P(insn) = 1
   so that the debug info generation code can handle them properly.  */
void
frv_expand_prologue (void)
{
  frv_stack_t *info = frv_stack_info ();
  rtx sp = stack_pointer_rtx;
  rtx fp = frame_pointer_rtx;
  frv_frame_accessor_t accessor;

  if (TARGET_DEBUG_STACK)
    frv_debug_stack (info);

  if (info->total_size == 0)
    return;

  /* We're interested in three areas of the frame here:

         A: the register save area
	 B: the old FP
	 C: the header after B

     If the frame pointer isn't used, we'll have to set up A, B and C
     using the stack pointer.  If the frame pointer is used, we'll access
     them as follows:

         A: set up using sp
	 B: set up using sp or a temporary (see below)
	 C: set up using fp

     We set up B using the stack pointer if the frame is small enough.
     Otherwise, it's more efficient to copy the old stack pointer into a
     temporary and use that.

     Note that it's important to make sure the prologue and epilogue use the
     same registers to access A and C, since doing otherwise will confuse
     the aliasing code.  */

  /* Set up ACCESSOR for accessing region B above.  If the frame pointer
     isn't used, the same method will serve for C.  */
  accessor.op = FRV_STORE;
  if (frame_pointer_needed && info->total_size > 2048)
    {
      accessor.base = gen_rtx_REG (Pmode, OLD_SP_REGNO);
      accessor.base_offset = info->total_size;
      emit_insn (gen_movsi (accessor.base, sp));
    }
  else
    {
      accessor.base = stack_pointer_rtx;
      accessor.base_offset = 0;
    }

  /* Allocate the stack space.  */
  {
    rtx asm_offset = frv_frame_offset_rtx (-info->total_size);
    rtx dwarf_offset = GEN_INT (-info->total_size);

    frv_frame_insn (gen_stack_adjust (sp, sp, asm_offset),
		    gen_rtx_SET (Pmode,
				 sp,
				 gen_rtx_PLUS (Pmode, sp, dwarf_offset)));
  }

  /* If the frame pointer is needed, store the old one at (sp + FP_OFFSET)
     and point the new one to that location.  */
  if (frame_pointer_needed)
    {
      int fp_offset = info->reg_offset[FRAME_POINTER_REGNUM];

      /* ASM_SRC and DWARF_SRC both point to the frame header.  ASM_SRC is
	 based on ACCESSOR.BASE but DWARF_SRC is always based on the stack
	 pointer.  */
      rtx asm_src = plus_constant (accessor.base,
				   fp_offset - accessor.base_offset);
      rtx dwarf_src = plus_constant (sp, fp_offset);

      /* Store the old frame pointer at (sp + FP_OFFSET).  */
      frv_frame_access (&accessor, fp, fp_offset);

      /* Set up the new frame pointer.  */
      frv_frame_insn (gen_rtx_SET (VOIDmode, fp, asm_src),
		      gen_rtx_SET (VOIDmode, fp, dwarf_src));

      /* Access region C from the frame pointer.  */
      accessor.base = fp;
      accessor.base_offset = fp_offset;
    }

  /* Set up region C.  */
  frv_frame_access_multi (&accessor, info, STACK_REGS_STRUCT);
  frv_frame_access_multi (&accessor, info, STACK_REGS_LR);
  frv_frame_access_multi (&accessor, info, STACK_REGS_STDARG);

  /* Set up region A.  */
  frv_frame_access_standard_regs (FRV_STORE, info);

  /* If this is a varargs/stdarg function, issue a blockage to prevent the
     scheduler from moving loads before the stores saving the registers.  */
  if (info->stdarg_size > 0)
    emit_insn (gen_blockage ());

  /* Set up pic register/small data register for this function.  */
  if (!TARGET_FDPIC && flag_pic && crtl->uses_pic_offset_table)
    emit_insn (gen_pic_prologue (gen_rtx_REG (Pmode, PIC_REGNO),
				 gen_rtx_REG (Pmode, LR_REGNO),
				 gen_rtx_REG (SImode, OFFSET_REGNO)));
}


/* Under frv, all of the work is done via frv_expand_epilogue, but
   this function provides a convenient place to do cleanup.  */

static void
frv_function_epilogue (FILE *file ATTRIBUTE_UNUSED,
                       HOST_WIDE_INT size ATTRIBUTE_UNUSED)
{
  frv_stack_cache = (frv_stack_t *)0;

  /* Zap last used registers for conditional execution.  */
  memset (&frv_ifcvt.tmp_reg, 0, sizeof (frv_ifcvt.tmp_reg));

  /* Release the bitmap of created insns.  */
  BITMAP_FREE (frv_ifcvt.scratch_insns_bitmap);
}


/* Called after register allocation to add any instructions needed for the
   epilogue.  Using an epilogue insn is favored compared to putting all of the
   instructions in the TARGET_ASM_FUNCTION_PROLOGUE target hook, since
   it allows the scheduler to intermix instructions with the saves of
   the caller saved registers.  In some cases, it might be necessary
   to emit a barrier instruction as the last insn to prevent such
   scheduling.  */

void
frv_expand_epilogue (bool emit_return)
{
  frv_stack_t *info = frv_stack_info ();
  rtx fp = frame_pointer_rtx;
  rtx sp = stack_pointer_rtx;
  rtx return_addr;
  int fp_offset;

  fp_offset = info->reg_offset[FRAME_POINTER_REGNUM];

  /* Restore the stack pointer to its original value if alloca or the like
     is used.  */
  if (! current_function_sp_is_unchanging)
    emit_insn (gen_addsi3 (sp, fp, frv_frame_offset_rtx (-fp_offset)));

  /* Restore the callee-saved registers that were used in this function.  */
  frv_frame_access_standard_regs (FRV_LOAD, info);

  /* Set RETURN_ADDR to the address we should return to.  Set it to NULL if
     no return instruction should be emitted.  */
  if (info->save_p[LR_REGNO])
    {
      int lr_offset;
      rtx mem;

      /* Use the same method to access the link register's slot as we did in
	 the prologue.  In other words, use the frame pointer if available,
	 otherwise use the stack pointer.

	 LR_OFFSET is the offset of the link register's slot from the start
	 of the frame and MEM is a memory rtx for it.  */
      lr_offset = info->reg_offset[LR_REGNO];
      if (frame_pointer_needed)
	mem = frv_frame_mem (Pmode, fp, lr_offset - fp_offset);
      else
	mem = frv_frame_mem (Pmode, sp, lr_offset);

      /* Load the old link register into a GPR.  */
      return_addr = gen_rtx_REG (Pmode, TEMP_REGNO);
      emit_insn (gen_rtx_SET (VOIDmode, return_addr, mem));
    }
  else
    return_addr = gen_rtx_REG (Pmode, LR_REGNO);

  /* Restore the old frame pointer.  Emit a USE afterwards to make sure
     the load is preserved.  */
  if (frame_pointer_needed)
    {
      emit_insn (gen_rtx_SET (VOIDmode, fp, gen_rtx_MEM (Pmode, fp)));
      emit_use (fp);
    }

  /* Deallocate the stack frame.  */
  if (info->total_size != 0)
    {
      rtx offset = frv_frame_offset_rtx (info->total_size);
      emit_insn (gen_stack_adjust (sp, sp, offset));
    }

  /* If this function uses eh_return, add the final stack adjustment now.  */
  if (crtl->calls_eh_return)
    emit_insn (gen_stack_adjust (sp, sp, EH_RETURN_STACKADJ_RTX));

  if (emit_return)
    emit_jump_insn (gen_epilogue_return (return_addr));
  else
    {
      rtx lr = return_addr;

      if (REGNO (return_addr) != LR_REGNO)
	{
	  lr = gen_rtx_REG (Pmode, LR_REGNO);
	  emit_move_insn (lr, return_addr);
	}

      emit_use (lr);
    }
}


/* Worker function for TARGET_ASM_OUTPUT_MI_THUNK.  */

static void
frv_asm_output_mi_thunk (FILE *file,
                         tree thunk_fndecl ATTRIBUTE_UNUSED,
                         HOST_WIDE_INT delta,
                         HOST_WIDE_INT vcall_offset ATTRIBUTE_UNUSED,
                         tree function)
{
  const char *name_func = XSTR (XEXP (DECL_RTL (function), 0), 0);
  const char *name_arg0 = reg_names[FIRST_ARG_REGNUM];
  const char *name_jmp = reg_names[JUMP_REGNO];
  const char *parallel = (frv_issue_rate () > 1 ? ".p" : "");

  /* Do the add using an addi if possible.  */
  if (IN_RANGE (delta, -2048, 2047))
    fprintf (file, "\taddi %s,#%d,%s\n", name_arg0, (int) delta, name_arg0);
  else
    {
      const char *const name_add = reg_names[TEMP_REGNO];
      fprintf (file, "\tsethi%s #hi(" HOST_WIDE_INT_PRINT_DEC "),%s\n",
	       parallel, delta, name_add);
      fprintf (file, "\tsetlo #lo(" HOST_WIDE_INT_PRINT_DEC "),%s\n",
	       delta, name_add);
      fprintf (file, "\tadd %s,%s,%s\n", name_add, name_arg0, name_arg0);
    }

  if (TARGET_FDPIC)
    {
      const char *name_pic = reg_names[FDPIC_REGNO];
      name_jmp = reg_names[FDPIC_FPTR_REGNO];

      if (flag_pic != 1)
	{
	  fprintf (file, "\tsethi%s #gotofffuncdeschi(", parallel);
	  assemble_name (file, name_func);
	  fprintf (file, "),%s\n", name_jmp);

	  fprintf (file, "\tsetlo #gotofffuncdesclo(");
	  assemble_name (file, name_func);
	  fprintf (file, "),%s\n", name_jmp);

	  fprintf (file, "\tldd @(%s,%s), %s\n", name_jmp, name_pic, name_jmp);
	}
      else
	{
	  fprintf (file, "\tlddo @(%s,#gotofffuncdesc12(", name_pic);
	  assemble_name (file, name_func);
	  fprintf (file, "\t)), %s\n", name_jmp);
	}
    }
  else if (!flag_pic)
    {
      fprintf (file, "\tsethi%s #hi(", parallel);
      assemble_name (file, name_func);
      fprintf (file, "),%s\n", name_jmp);

      fprintf (file, "\tsetlo #lo(");
      assemble_name (file, name_func);
      fprintf (file, "),%s\n", name_jmp);
    }
  else
    {
      /* Use JUMP_REGNO as a temporary PIC register.  */
      const char *name_lr = reg_names[LR_REGNO];
      const char *name_gppic = name_jmp;
      const char *name_tmp = reg_names[TEMP_REGNO];

      fprintf (file, "\tmovsg %s,%s\n", name_lr, name_tmp);
      fprintf (file, "\tcall 1f\n");
      fprintf (file, "1:\tmovsg %s,%s\n", name_lr, name_gppic);
      fprintf (file, "\tmovgs %s,%s\n", name_tmp, name_lr);
      fprintf (file, "\tsethi%s #gprelhi(1b),%s\n", parallel, name_tmp);
      fprintf (file, "\tsetlo #gprello(1b),%s\n", name_tmp);
      fprintf (file, "\tsub %s,%s,%s\n", name_gppic, name_tmp, name_gppic);

      fprintf (file, "\tsethi%s #gprelhi(", parallel);
      assemble_name (file, name_func);
      fprintf (file, "),%s\n", name_tmp);

      fprintf (file, "\tsetlo #gprello(");
      assemble_name (file, name_func);
      fprintf (file, "),%s\n", name_tmp);

      fprintf (file, "\tadd %s,%s,%s\n", name_gppic, name_tmp, name_jmp);
    }

  /* Jump to the function address.  */
  fprintf (file, "\tjmpl @(%s,%s)\n", name_jmp, reg_names[GPR_FIRST+0]);
}



/* On frv, create a frame whenever we need to create stack.  */

static bool
frv_frame_pointer_required (void)
{
  /* If we forgoing the usual linkage requirements, we only need
     a frame pointer if the stack pointer might change.  */
  if (!TARGET_LINKED_FP)
    return !current_function_sp_is_unchanging;

  if (! current_function_is_leaf)
    return true;

  if (get_frame_size () != 0)
    return true;

  if (cfun->stdarg)
    return true;

  if (!current_function_sp_is_unchanging)
    return true;

  if (!TARGET_FDPIC && flag_pic && crtl->uses_pic_offset_table)
    return true;

  if (profile_flag)
    return true;

  if (cfun->machine->frame_needed)
    return true;

  return false;
}


/* Worker function for TARGET_CAN_ELIMINATE.  */

bool
frv_can_eliminate (const int from, const int to)
{
  return (from == ARG_POINTER_REGNUM && to == STACK_POINTER_REGNUM
          ? ! frame_pointer_needed
          : true);
}

/* This macro is similar to `INITIAL_FRAME_POINTER_OFFSET'.  It specifies the
   initial difference between the specified pair of registers.  This macro must
   be defined if `ELIMINABLE_REGS' is defined.  */

/* See frv_stack_info for more details on the frv stack frame.  */

int
frv_initial_elimination_offset (int from, int to)
{
  frv_stack_t *info = frv_stack_info ();
  int ret = 0;

  if (to == STACK_POINTER_REGNUM && from == ARG_POINTER_REGNUM)
    ret = info->total_size - info->pretend_size;

  else if (to == STACK_POINTER_REGNUM && from == FRAME_POINTER_REGNUM)
    ret = info->reg_offset[FRAME_POINTER_REGNUM];

  else if (to == FRAME_POINTER_REGNUM && from == ARG_POINTER_REGNUM)
    ret = (info->total_size
	   - info->reg_offset[FRAME_POINTER_REGNUM]
	   - info->pretend_size);

  else
    gcc_unreachable ();

  if (TARGET_DEBUG_STACK)
    fprintf (stderr, "Eliminate %s to %s by adding %d\n",
	     reg_names [from], reg_names[to], ret);

  return ret;
}


/* Worker function for TARGET_SETUP_INCOMING_VARARGS.  */

static void
frv_setup_incoming_varargs (cumulative_args_t cum_v,
                            enum machine_mode mode,
                            tree type ATTRIBUTE_UNUSED,
                            int *pretend_size,
                            int second_time)
{
  CUMULATIVE_ARGS *cum = get_cumulative_args (cum_v);

  if (TARGET_DEBUG_ARG)
    fprintf (stderr,
	     "setup_vararg: words = %2d, mode = %4s, pretend_size = %d, second_time = %d\n",
	     *cum, GET_MODE_NAME (mode), *pretend_size, second_time);
}


/* Worker function for TARGET_EXPAND_BUILTIN_SAVEREGS.  */

static rtx
frv_expand_builtin_saveregs (void)
{
  int offset = UNITS_PER_WORD * FRV_NUM_ARG_REGS;

  if (TARGET_DEBUG_ARG)
    fprintf (stderr, "expand_builtin_saveregs: offset from ap = %d\n",
	     offset);

  return gen_rtx_PLUS (Pmode, virtual_incoming_args_rtx, GEN_INT (- offset));
}


/* Expand __builtin_va_start to do the va_start macro.  */

static void
frv_expand_builtin_va_start (tree valist, rtx nextarg)
{
  tree t;
  int num = crtl->args.info - FIRST_ARG_REGNUM - FRV_NUM_ARG_REGS;

  nextarg = gen_rtx_PLUS (Pmode, virtual_incoming_args_rtx,
			  GEN_INT (UNITS_PER_WORD * num));

  if (TARGET_DEBUG_ARG)
    {
      fprintf (stderr, "va_start: args_info = %d, num = %d\n",
	       crtl->args.info, num);

      debug_rtx (nextarg);
    }

  t = build2 (MODIFY_EXPR, TREE_TYPE (valist), valist,
	      fold_convert (TREE_TYPE (valist),
			    make_tree (sizetype, nextarg)));
  TREE_SIDE_EFFECTS (t) = 1;

  expand_expr (t, const0_rtx, VOIDmode, EXPAND_NORMAL);
}


/* Expand a block move operation, and return 1 if successful.  Return 0
   if we should let the compiler generate normal code.

   operands[0] is the destination
   operands[1] is the source
   operands[2] is the length
   operands[3] is the alignment */

/* Maximum number of loads to do before doing the stores */
#ifndef MAX_MOVE_REG
#define MAX_MOVE_REG 4
#endif

/* Maximum number of total loads to do.  */
#ifndef TOTAL_MOVE_REG
#define TOTAL_MOVE_REG 8
#endif

int
frv_expand_block_move (rtx operands[])
{
  rtx orig_dest = operands[0];
  rtx orig_src	= operands[1];
  rtx bytes_rtx	= operands[2];
  rtx align_rtx = operands[3];
  int constp	= (GET_CODE (bytes_rtx) == CONST_INT);
  int align;
  int bytes;
  int offset;
  int num_reg;
  int i;
  rtx src_reg;
  rtx dest_reg;
  rtx src_addr;
  rtx dest_addr;
  rtx src_mem;
  rtx dest_mem;
  rtx tmp_reg;
  rtx stores[MAX_MOVE_REG];
  int move_bytes;
  enum machine_mode mode;

  /* If this is not a fixed size move, just call memcpy.  */
  if (! constp)
    return FALSE;

  /* This should be a fixed size alignment.  */
  gcc_assert (GET_CODE (align_rtx) == CONST_INT);

  align = INTVAL (align_rtx);

  /* Anything to move? */
  bytes = INTVAL (bytes_rtx);
  if (bytes <= 0)
    return TRUE;

  /* Don't support real large moves.  */
  if (bytes > TOTAL_MOVE_REG*align)
    return FALSE;

  /* Move the address into scratch registers.  */
  dest_reg = copy_addr_to_reg (XEXP (orig_dest, 0));
  src_reg  = copy_addr_to_reg (XEXP (orig_src,  0));

  num_reg = offset = 0;
  for ( ; bytes > 0; (bytes -= move_bytes), (offset += move_bytes))
    {
      /* Calculate the correct offset for src/dest.  */
      if (offset == 0)
	{
	  src_addr  = src_reg;
	  dest_addr = dest_reg;
	}
      else
	{
	  src_addr = plus_constant (src_reg, offset);
	  dest_addr = plus_constant (dest_reg, offset);
	}

      /* Generate the appropriate load and store, saving the stores
	 for later.  */
      if (bytes >= 4 && align >= 4)
	mode = SImode;
      else if (bytes >= 2 && align >= 2)
	mode = HImode;
      else
	mode = QImode;

      move_bytes = GET_MODE_SIZE (mode);
      tmp_reg = gen_reg_rtx (mode);
      src_mem = change_address (orig_src, mode, src_addr);
      dest_mem = change_address (orig_dest, mode, dest_addr);
      emit_insn (gen_rtx_SET (VOIDmode, tmp_reg, src_mem));
      stores[num_reg++] = gen_rtx_SET (VOIDmode, dest_mem, tmp_reg);

      if (num_reg >= MAX_MOVE_REG)
	{
	  for (i = 0; i < num_reg; i++)
	    emit_insn (stores[i]);
	  num_reg = 0;
	}
    }

  for (i = 0; i < num_reg; i++)
    emit_insn (stores[i]);

  return TRUE;
}


/* Expand a block clear operation, and return 1 if successful.  Return 0
   if we should let the compiler generate normal code.

   operands[0] is the destination
   operands[1] is the length
   operands[3] is the alignment */

int
frv_expand_block_clear (rtx operands[])
{
  rtx orig_dest = operands[0];
  rtx bytes_rtx	= operands[1];
  rtx align_rtx = operands[3];
  int constp	= (GET_CODE (bytes_rtx) == CONST_INT);
  int align;
  int bytes;
  int offset;
  rtx dest_reg;
  rtx dest_addr;
  rtx dest_mem;
  int clear_bytes;
  enum machine_mode mode;

  /* If this is not a fixed size move, just call memcpy.  */
  if (! constp)
    return FALSE;

  /* This should be a fixed size alignment.  */
  gcc_assert (GET_CODE (align_rtx) == CONST_INT);

  align = INTVAL (align_rtx);

  /* Anything to move? */
  bytes = INTVAL (bytes_rtx);
  if (bytes <= 0)
    return TRUE;

  /* Don't support real large clears.  */
  if (bytes > TOTAL_MOVE_REG*align)
    return FALSE;

  /* Move the address into a scratch register.  */
  dest_reg = copy_addr_to_reg (XEXP (orig_dest, 0));

  offset = 0;
  for ( ; bytes > 0; (bytes -= clear_bytes), (offset += clear_bytes))
    {
      /* Calculate the correct offset for src/dest.  */
      dest_addr = ((offset == 0)
		   ? dest_reg
		   : plus_constant (dest_reg, offset));

      /* Generate the appropriate store of gr0.  */
      if (bytes >= 4 && align >= 4)
	mode = SImode;
      else if (bytes >= 2 && align >= 2)
	mode = HImode;
      else
	mode = QImode;

      clear_bytes = GET_MODE_SIZE (mode);
      dest_mem = change_address (orig_dest, mode, dest_addr);
      emit_insn (gen_rtx_SET (VOIDmode, dest_mem, const0_rtx));
    }

  return TRUE;
}


/* The following variable is used to output modifiers of assembler
   code of the current output insn.  */

static rtx *frv_insn_operands;

/* The following function is used to add assembler insn code suffix .p
   if it is necessary.  */

const char *
frv_asm_output_opcode (FILE *f, const char *ptr)
{
  int c;

  if (frv_insn_packing_flag <= 0)
    return ptr;

  for (; *ptr && *ptr != ' ' && *ptr != '\t';)
    {
      c = *ptr++;
      if (c == '%' && ((*ptr >= 'a' && *ptr <= 'z')
		       || (*ptr >= 'A' && *ptr <= 'Z')))
	{
	  int letter = *ptr++;

	  c = atoi (ptr);
	  frv_print_operand (f, frv_insn_operands [c], letter);
	  while ((c = *ptr) >= '0' && c <= '9')
	    ptr++;
	}
      else
	fputc (c, f);
    }

  fprintf (f, ".p");

  return ptr;
}

/* Set up the packing bit for the current output insn.  Note that this
   function is not called for asm insns.  */

void
frv_final_prescan_insn (rtx insn, rtx *opvec,
			int noperands ATTRIBUTE_UNUSED)
{
  if (INSN_P (insn))
    {
      if (frv_insn_packing_flag >= 0)
	{
	  frv_insn_operands = opvec;
	  frv_insn_packing_flag = PACKING_FLAG_P (insn);
	}
      else if (recog_memoized (insn) >= 0
	       && get_attr_acc_group (insn) == ACC_GROUP_ODD)
	/* Packing optimizations have been disabled, but INSN can only
	   be issued in M1.  Insert an mnop in M0.  */
	fprintf (asm_out_file, "\tmnop.p\n");
    }
}



/* A C expression whose value is RTL representing the address in a stack frame
   where the pointer to the caller's frame is stored.  Assume that FRAMEADDR is
   an RTL expression for the address of the stack frame itself.

   If you don't define this macro, the default is to return the value of
   FRAMEADDR--that is, the stack frame address is also the address of the stack
   word that points to the previous frame.  */

/* The default is correct, but we need to make sure the frame gets created.  */
rtx
frv_dynamic_chain_address (rtx frame)
{
  cfun->machine->frame_needed = 1;
  return frame;
}


/* A C expression whose value is RTL representing the value of the return
   address for the frame COUNT steps up from the current frame, after the
   prologue.  FRAMEADDR is the frame pointer of the COUNT frame, or the frame
   pointer of the COUNT - 1 frame if `RETURN_ADDR_IN_PREVIOUS_FRAME' is
   defined.

   The value of the expression must always be the correct address when COUNT is
   zero, but may be `NULL_RTX' if there is not way to determine the return
   address of other frames.  */

rtx
frv_return_addr_rtx (int count, rtx frame)
{
  if (count != 0)
    return const0_rtx;
  cfun->machine->frame_needed = 1;
  return gen_rtx_MEM (Pmode, plus_constant (frame, 8));
}

/* Given a memory reference MEMREF, interpret the referenced memory as
   an array of MODE values, and return a reference to the element
   specified by INDEX.  Assume that any pre-modification implicit in
   MEMREF has already happened.

   MEMREF must be a legitimate operand for modes larger than SImode.
   frv_legitimate_address_p forbids register+register addresses, which
   this function cannot handle.  */
rtx
frv_index_memory (rtx memref, enum machine_mode mode, int index)
{
  rtx base = XEXP (memref, 0);
  if (GET_CODE (base) == PRE_MODIFY)
    base = XEXP (base, 0);
  return change_address (memref, mode,
			 plus_constant (base, index * GET_MODE_SIZE (mode)));
}


/* Print a memory address as an operand to reference that memory location.  */
static void
frv_print_operand_address (FILE * stream, rtx x)
{
  if (GET_CODE (x) == MEM)
    x = XEXP (x, 0);

  switch (GET_CODE (x))
    {
    case REG:
      fputs (reg_names [ REGNO (x)], stream);
      return;

    case CONST_INT:
      fprintf (stream, "%ld", (long) INTVAL (x));
      return;

    case SYMBOL_REF:
      assemble_name (stream, XSTR (x, 0));
      return;

    case LABEL_REF:
    case CONST:
      output_addr_const (stream, x);
      return;

    case PLUS:
      /* Poorly constructed asm statements can trigger this alternative.
	 See gcc/testsuite/gcc.dg/asm-4.c for an example.  */
      frv_print_operand_memory_reference (stream, x, 0);
      return;
      
    default:
      break;
    }

  fatal_insn ("bad insn to frv_print_operand_address:", x);
}


static void
frv_print_operand_memory_reference_reg (FILE * stream, rtx x)
{
  int regno = true_regnum (x);
  if (GPR_P (regno))
    fputs (reg_names[regno], stream);
  else
    fatal_insn ("bad register to frv_print_operand_memory_reference_reg:", x);
}

/* Print a memory reference suitable for the ld/st instructions.  */

static void
frv_print_operand_memory_reference (FILE * stream, rtx x, int addr_offset)
{
  struct frv_unspec unspec;
  rtx x0 = NULL_RTX;
  rtx x1 = NULL_RTX;

  switch (GET_CODE (x))
    {
    case SUBREG:
    case REG:
      x0 = x;
      break;

    case PRE_MODIFY:		/* (pre_modify (reg) (plus (reg) (reg))) */
      x0 = XEXP (x, 0);
      x1 = XEXP (XEXP (x, 1), 1);
      break;

    case CONST_INT:
      x1 = x;
      break;

    case PLUS:
      x0 = XEXP (x, 0);
      x1 = XEXP (x, 1);
      if (GET_CODE (x0) == CONST_INT)
	{
	  x0 = XEXP (x, 1);
	  x1 = XEXP (x, 0);
	}
      break;

    default:
      fatal_insn ("bad insn to frv_print_operand_memory_reference:", x);
      break;

    }

  if (addr_offset)
    {
      if (!x1)
	x1 = const0_rtx;
      else if (GET_CODE (x1) != CONST_INT)
	fatal_insn ("bad insn to frv_print_operand_memory_reference:", x);
    }

  fputs ("@(", stream);
  if (!x0)
    fputs (reg_names[GPR_R0], stream);
  else if (GET_CODE (x0) == REG || GET_CODE (x0) == SUBREG)
    frv_print_operand_memory_reference_reg (stream, x0);
  else
    fatal_insn ("bad insn to frv_print_operand_memory_reference:", x);

  fputs (",", stream);
  if (!x1)
    fputs (reg_names [GPR_R0], stream);

  else
    {
      switch (GET_CODE (x1))
	{
	case SUBREG:
	case REG:
	  frv_print_operand_memory_reference_reg (stream, x1);
	  break;

	case CONST_INT:
	  fprintf (stream, "%ld", (long) (INTVAL (x1) + addr_offset));
	  break;

	case CONST:
	  if (!frv_const_unspec_p (x1, &unspec))
	    fatal_insn ("bad insn to frv_print_operand_memory_reference:", x1);
	  frv_output_const_unspec (stream, &unspec);
	  break;

	default:
	  fatal_insn ("bad insn to frv_print_operand_memory_reference:", x);
	}
    }

  fputs (")", stream);
}


/* Return 2 for likely branches and 0 for non-likely branches  */

#define FRV_JUMP_LIKELY 2
#define FRV_JUMP_NOT_LIKELY 0

static int
frv_print_operand_jump_hint (rtx insn)
{
  rtx note;
  rtx labelref;
  int ret;
  HOST_WIDE_INT prob = -1;
  enum { UNKNOWN, BACKWARD, FORWARD } jump_type = UNKNOWN;

  gcc_assert (GET_CODE (insn) == JUMP_INSN);

  /* Assume any non-conditional jump is likely.  */
  if (! any_condjump_p (insn))
    ret = FRV_JUMP_LIKELY;

  else
    {
      labelref = condjump_label (insn);
      if (labelref)
	{
	  rtx label = XEXP (labelref, 0);
	  jump_type = (insn_current_address > INSN_ADDRESSES (INSN_UID (label))
		       ? BACKWARD
		       : FORWARD);
	}

      note = find_reg_note (insn, REG_BR_PROB, 0);
      if (!note)
	ret = ((jump_type == BACKWARD) ? FRV_JUMP_LIKELY : FRV_JUMP_NOT_LIKELY);

      else
	{
	  prob = INTVAL (XEXP (note, 0));
	  ret = ((prob >= (REG_BR_PROB_BASE / 2))
		 ? FRV_JUMP_LIKELY
		 : FRV_JUMP_NOT_LIKELY);
	}
    }

#if 0
  if (TARGET_DEBUG)
    {
      char *direction;

      switch (jump_type)
	{
	default:
	case UNKNOWN:	direction = "unknown jump direction";	break;
	case BACKWARD:	direction = "jump backward";		break;
	case FORWARD:	direction = "jump forward";		break;
	}

      fprintf (stderr,
	       "%s: uid %ld, %s, probability = %ld, max prob. = %ld, hint = %d\n",
	       IDENTIFIER_POINTER (DECL_NAME (current_function_decl)),
	       (long)INSN_UID (insn), direction, (long)prob,
	       (long)REG_BR_PROB_BASE, ret);
    }
#endif

  return ret;
}


/* Return the comparison operator to use for CODE given that the ICC
   register is OP0.  */

static const char *
comparison_string (enum rtx_code code, rtx op0)
{
  bool is_nz_p = GET_MODE (op0) == CC_NZmode;
  switch (code)
    {
    default:  output_operand_lossage ("bad condition code");
    case EQ:  return "eq";
    case NE:  return "ne";
    case LT:  return is_nz_p ? "n" : "lt";
    case LE:  return "le";
    case GT:  return "gt";
    case GE:  return is_nz_p ? "p" : "ge";
    case LTU: return is_nz_p ? "no" : "c";
    case LEU: return is_nz_p ? "eq" : "ls";
    case GTU: return is_nz_p ? "ne" : "hi";
    case GEU: return is_nz_p ? "ra" : "nc";
    }
}

/* Print an operand to an assembler instruction.

   `%' followed by a letter and a digit says to output an operand in an
   alternate fashion.  Four letters have standard, built-in meanings
   described below.  The hook `TARGET_PRINT_OPERAND' can define
   additional letters with nonstandard meanings.

   `%cDIGIT' can be used to substitute an operand that is a constant value
   without the syntax that normally indicates an immediate operand.

   `%nDIGIT' is like `%cDIGIT' except that the value of the constant is negated
   before printing.

   `%aDIGIT' can be used to substitute an operand as if it were a memory
   reference, with the actual operand treated as the address.  This may be
   useful when outputting a "load address" instruction, because often the
   assembler syntax for such an instruction requires you to write the operand
   as if it were a memory reference.

   `%lDIGIT' is used to substitute a `label_ref' into a jump instruction.

   `%=' outputs a number which is unique to each instruction in the entire
   compilation.  This is useful for making local labels to be referred to more
   than once in a single template that generates multiple assembler
   instructions.

   `%' followed by a punctuation character specifies a substitution that
   does not use an operand.  Only one case is standard: `%%' outputs a
   `%' into the assembler code.  Other nonstandard cases can be defined
   in the `TARGET_PRINT_OPERAND' hook.  You must also define which
   punctuation characters are valid with the
   `TARGET_PRINT_OPERAND_PUNCT_VALID_P' hook.  */

static void
frv_print_operand (FILE * file, rtx x, int code)
{
  struct frv_unspec unspec;
  HOST_WIDE_INT value;
  int offset;

  if (code != 0 && !ISALPHA (code))
    value = 0;

  else if (GET_CODE (x) == CONST_INT)
    value = INTVAL (x);

  else if (GET_CODE (x) == CONST_DOUBLE)
    {
      if (GET_MODE (x) == SFmode)
	{
	  REAL_VALUE_TYPE rv;
	  long l;

	  REAL_VALUE_FROM_CONST_DOUBLE (rv, x);
	  REAL_VALUE_TO_TARGET_SINGLE (rv, l);
	  value = l;
	}

      else if (GET_MODE (x) == VOIDmode)
	value = CONST_DOUBLE_LOW (x);

      else
        fatal_insn ("bad insn in frv_print_operand, bad const_double", x);
    }

  else
    value = 0;

  switch (code)
    {

    case '.':
      /* Output r0.  */
      fputs (reg_names[GPR_R0], file);
      break;

    case '#':
      fprintf (file, "%d", frv_print_operand_jump_hint (current_output_insn));
      break;

    case '@':
      /* Output small data area base register (gr16).  */
      fputs (reg_names[SDA_BASE_REG], file);
      break;

    case '~':
      /* Output pic register (gr17).  */
      fputs (reg_names[PIC_REGNO], file);
      break;

    case '*':
      /* Output the temporary integer CCR register.  */
      fputs (reg_names[ICR_TEMP], file);
      break;

    case '&':
      /* Output the temporary integer CC register.  */
      fputs (reg_names[ICC_TEMP], file);
      break;

    /* case 'a': print an address.  */

    case 'C':
      /* Print appropriate test for integer branch false operation.  */
      fputs (comparison_string (reverse_condition (GET_CODE (x)),
				XEXP (x, 0)), file);
      break;

    case 'c':
      /* Print appropriate test for integer branch true operation.  */
      fputs (comparison_string (GET_CODE (x), XEXP (x, 0)), file);
      break;

    case 'e':
      /* Print 1 for a NE and 0 for an EQ to give the final argument
	 for a conditional instruction.  */
      if (GET_CODE (x) == NE)
	fputs ("1", file);

      else if (GET_CODE (x) == EQ)
	fputs ("0", file);

      else
	fatal_insn ("bad insn to frv_print_operand, 'e' modifier:", x);
      break;

    case 'F':
      /* Print appropriate test for floating point branch false operation.  */
      switch (GET_CODE (x))
	{
	default:
	  fatal_insn ("bad insn to frv_print_operand, 'F' modifier:", x);

	case EQ:  fputs ("ne",  file); break;
	case NE:  fputs ("eq",  file); break;
	case LT:  fputs ("uge", file); break;
	case LE:  fputs ("ug",  file); break;
	case GT:  fputs ("ule", file); break;
	case GE:  fputs ("ul",  file); break;
	}
      break;

    case 'f':
      /* Print appropriate test for floating point branch true operation.  */
      switch (GET_CODE (x))
	{
	default:
	  fatal_insn ("bad insn to frv_print_operand, 'f' modifier:", x);

	case EQ:  fputs ("eq",  file); break;
	case NE:  fputs ("ne",  file); break;
	case LT:  fputs ("lt",  file); break;
	case LE:  fputs ("le",  file); break;
	case GT:  fputs ("gt",  file); break;
	case GE:  fputs ("ge",  file); break;
	}
      break;

    case 'g':
      /* Print appropriate GOT function.  */
      if (GET_CODE (x) != CONST_INT)
	fatal_insn ("bad insn to frv_print_operand, 'g' modifier:", x);
      fputs (unspec_got_name (INTVAL (x)), file);
      break;

    case 'I':
      /* Print 'i' if the operand is a constant, or is a memory reference that
         adds a constant.  */
      if (GET_CODE (x) == MEM)
	x = ((GET_CODE (XEXP (x, 0)) == PLUS)
	     ? XEXP (XEXP (x, 0), 1)
	     : XEXP (x, 0));
      else if (GET_CODE (x) == PLUS)
	x = XEXP (x, 1);

      switch (GET_CODE (x))
	{
	default:
	  break;

	case CONST_INT:
	case SYMBOL_REF:
	case CONST:
	  fputs ("i", file);
	  break;
	}
      break;

    case 'i':
      /* For jump instructions, print 'i' if the operand is a constant or
         is an expression that adds a constant.  */
      if (GET_CODE (x) == CONST_INT)
        fputs ("i", file);

      else
        {
          if (GET_CODE (x) == CONST_INT
              || (GET_CODE (x) == PLUS
                  && (GET_CODE (XEXP (x, 1)) == CONST_INT
                      || GET_CODE (XEXP (x, 0)) == CONST_INT)))
            fputs ("i", file);
        }
      break;

    case 'L':
      /* Print the lower register of a double word register pair */
      if (GET_CODE (x) == REG)
	fputs (reg_names[ REGNO (x)+1 ], file);
      else
	fatal_insn ("bad insn to frv_print_operand, 'L' modifier:", x);
      break;

    /* case 'l': print a LABEL_REF.  */

    case 'M':
    case 'N':
      /* Print a memory reference for ld/st/jmp, %N prints a memory reference
         for the second word of double memory operations.  */
      offset = (code == 'M') ? 0 : UNITS_PER_WORD;
      switch (GET_CODE (x))
	{
	default:
	  fatal_insn ("bad insn to frv_print_operand, 'M/N' modifier:", x);

	case MEM:
	  frv_print_operand_memory_reference (file, XEXP (x, 0), offset);
	  break;

	case REG:
	case SUBREG:
	case CONST_INT:
	case PLUS:
        case SYMBOL_REF:
	  frv_print_operand_memory_reference (file, x, offset);
	  break;
	}
      break;

    case 'O':
      /* Print the opcode of a command.  */
      switch (GET_CODE (x))
	{
	default:
	  fatal_insn ("bad insn to frv_print_operand, 'O' modifier:", x);

	case PLUS:     fputs ("add", file); break;
	case MINUS:    fputs ("sub", file); break;
	case AND:      fputs ("and", file); break;
	case IOR:      fputs ("or",  file); break;
	case XOR:      fputs ("xor", file); break;
	case ASHIFT:   fputs ("sll", file); break;
	case ASHIFTRT: fputs ("sra", file); break;
	case LSHIFTRT: fputs ("srl", file); break;
	}
      break;

    /* case 'n': negate and print a constant int.  */

    case 'P':
      /* Print PIC label using operand as the number.  */
      if (GET_CODE (x) != CONST_INT)
	fatal_insn ("bad insn to frv_print_operand, P modifier:", x);

      fprintf (file, ".LCF%ld", (long)INTVAL (x));
      break;

    case 'U':
      /* Print 'u' if the operand is a update load/store.  */
      if (GET_CODE (x) == MEM && GET_CODE (XEXP (x, 0)) == PRE_MODIFY)
	fputs ("u", file);
      break;

    case 'z':
      /* If value is 0, print gr0, otherwise it must be a register.  */
      if (GET_CODE (x) == CONST_INT && INTVAL (x) == 0)
	fputs (reg_names[GPR_R0], file);

      else if (GET_CODE (x) == REG)
        fputs (reg_names [REGNO (x)], file);

      else
        fatal_insn ("bad insn in frv_print_operand, z case", x);
      break;

    case 'x':
      /* Print constant in hex.  */
      if (GET_CODE (x) == CONST_INT || GET_CODE (x) == CONST_DOUBLE)
        {
	  fprintf (file, "%s0x%.4lx", IMMEDIATE_PREFIX, (long) value);
	  break;
	}

      /* Fall through.  */

    case '\0':
      if (GET_CODE (x) == REG)
        fputs (reg_names [REGNO (x)], file);

      else if (GET_CODE (x) == CONST_INT
              || GET_CODE (x) == CONST_DOUBLE)
        fprintf (file, "%s%ld", IMMEDIATE_PREFIX, (long) value);

      else if (frv_const_unspec_p (x, &unspec))
	frv_output_const_unspec (file, &unspec);

      else if (GET_CODE (x) == MEM)
        frv_print_operand_address (file, XEXP (x, 0));

      else if (CONSTANT_ADDRESS_P (x))
        frv_print_operand_address (file, x);

      else
        fatal_insn ("bad insn in frv_print_operand, 0 case", x);

      break;

    default:
      fatal_insn ("frv_print_operand: unknown code", x);
      break;
    }

  return;
}

static bool
frv_print_operand_punct_valid_p (unsigned char code)
{
  return (code == '.' || code == '#' || code == '@' || code == '~'
	  || code == '*' || code == '&');
}


/* A C statement (sans semicolon) for initializing the variable CUM for the
   state at the beginning of the argument list.  The variable has type
   `CUMULATIVE_ARGS'.  The value of FNTYPE is the tree node for the data type
   of the function which will receive the args, or 0 if the args are to a
   compiler support library function.  The value of INDIRECT is nonzero when
   processing an indirect call, for example a call through a function pointer.
   The value of INDIRECT is zero for a call to an explicitly named function, a
   library function call, or when `INIT_CUMULATIVE_ARGS' is used to find
   arguments for the function being compiled.

   When processing a call to a compiler support library function, LIBNAME
   identifies which one.  It is a `symbol_ref' rtx which contains the name of
   the function, as a string.  LIBNAME is 0 when an ordinary C function call is
   being processed.  Thus, each time this macro is called, either LIBNAME or
   FNTYPE is nonzero, but never both of them at once.  */

void
frv_init_cumulative_args (CUMULATIVE_ARGS *cum,
                          tree fntype,
                          rtx libname,
                          tree fndecl,
                          int incoming)
{
  *cum = FIRST_ARG_REGNUM;

  if (TARGET_DEBUG_ARG)
    {
      fprintf (stderr, "\ninit_cumulative_args:");
      if (!fndecl && fntype)
	fputs (" indirect", stderr);

      if (incoming)
	fputs (" incoming", stderr);

      if (fntype)
	{
	  tree ret_type = TREE_TYPE (fntype);
	  fprintf (stderr, " return=%s,",
		   tree_code_name[ (int)TREE_CODE (ret_type) ]);
	}

      if (libname && GET_CODE (libname) == SYMBOL_REF)
	fprintf (stderr, " libname=%s", XSTR (libname, 0));

      if (cfun->returns_struct)
	fprintf (stderr, " return-struct");

      putc ('\n', stderr);
    }
}


/* Return true if we should pass an argument on the stack rather than
   in registers.  */

static bool
frv_must_pass_in_stack (enum machine_mode mode, const_tree type)
{
  if (mode == BLKmode)
    return true;
  if (type == NULL)
    return false;
  return AGGREGATE_TYPE_P (type);
}

/* If defined, a C expression that gives the alignment boundary, in bits, of an
   argument with the specified mode and type.  If it is not defined,
   `PARM_BOUNDARY' is used for all arguments.  */

static unsigned int
frv_function_arg_boundary (enum machine_mode mode ATTRIBUTE_UNUSED,
                           const_tree type ATTRIBUTE_UNUSED)
{
  return BITS_PER_WORD;
}

static rtx
frv_function_arg_1 (cumulative_args_t cum_v, enum machine_mode mode,
		    const_tree type ATTRIBUTE_UNUSED, bool named,
		    bool incoming ATTRIBUTE_UNUSED)
{
  const CUMULATIVE_ARGS *cum = get_cumulative_args (cum_v);

  enum machine_mode xmode = (mode == BLKmode) ? SImode : mode;
  int arg_num = *cum;
  rtx ret;
  const char *debstr;

  /* Return a marker for use in the call instruction.  */
  if (xmode == VOIDmode)
    {
      ret = const0_rtx;
      debstr = "<0>";
    }

  else if (arg_num <= LAST_ARG_REGNUM)
    {
      ret = gen_rtx_REG (xmode, arg_num);
      debstr = reg_names[arg_num];
    }

  else
    {
      ret = NULL_RTX;
      debstr = "memory";
    }

  if (TARGET_DEBUG_ARG)
    fprintf (stderr,
	     "function_arg: words = %2d, mode = %4s, named = %d, size = %3d, arg = %s\n",
	     arg_num, GET_MODE_NAME (mode), named, GET_MODE_SIZE (mode), debstr);

  return ret;
}

static rtx
frv_function_arg (cumulative_args_t cum, enum machine_mode mode,
		  const_tree type, bool named)
{
  return frv_function_arg_1 (cum, mode, type, named, false);
}

static rtx
frv_function_incoming_arg (cumulative_args_t cum, enum machine_mode mode,
			   const_tree type, bool named)
{
  return frv_function_arg_1 (cum, mode, type, named, true);
}


/* A C statement (sans semicolon) to update the summarizer variable CUM to
   advance past an argument in the argument list.  The values MODE, TYPE and
   NAMED describe that argument.  Once this is done, the variable CUM is
   suitable for analyzing the *following* argument with `FUNCTION_ARG', etc.

   This macro need not do anything if the argument in question was passed on
   the stack.  The compiler knows how to track the amount of stack space used
   for arguments without any special help.  */

static void
frv_function_arg_advance (cumulative_args_t cum_v,
                          enum machine_mode mode,
                          const_tree type ATTRIBUTE_UNUSED,
                          bool named)
{
  CUMULATIVE_ARGS *cum = get_cumulative_args (cum_v);

  enum machine_mode xmode = (mode == BLKmode) ? SImode : mode;
  int bytes = GET_MODE_SIZE (xmode);
  int words = (bytes + UNITS_PER_WORD  - 1) / UNITS_PER_WORD;
  int arg_num = *cum;

  *cum = arg_num + words;

  if (TARGET_DEBUG_ARG)
    fprintf (stderr,
	     "function_adv: words = %2d, mode = %4s, named = %d, size = %3d\n",
	     arg_num, GET_MODE_NAME (mode), named, words * UNITS_PER_WORD);
}


/* A C expression for the number of words, at the beginning of an argument,
   must be put in registers.  The value must be zero for arguments that are
   passed entirely in registers or that are entirely pushed on the stack.

   On some machines, certain arguments must be passed partially in registers
   and partially in memory.  On these machines, typically the first N words of
   arguments are passed in registers, and the rest on the stack.  If a
   multi-word argument (a `double' or a structure) crosses that boundary, its
   first few words must be passed in registers and the rest must be pushed.
   This macro tells the compiler when this occurs, and how many of the words
   should go in registers.

   `FUNCTION_ARG' for these arguments should return the first register to be
   used by the caller for this argument; likewise `FUNCTION_INCOMING_ARG', for
   the called function.  */

static int
frv_arg_partial_bytes (cumulative_args_t cum, enum machine_mode mode,
		       tree type ATTRIBUTE_UNUSED, bool named ATTRIBUTE_UNUSED)
{

  enum machine_mode xmode = (mode == BLKmode) ? SImode : mode;
  int bytes = GET_MODE_SIZE (xmode);
  int words = (bytes + UNITS_PER_WORD - 1) / UNITS_PER_WORD;
  int arg_num = *get_cumulative_args (cum);
  int ret;

  ret = ((arg_num <= LAST_ARG_REGNUM && arg_num + words > LAST_ARG_REGNUM+1)
	 ? LAST_ARG_REGNUM - arg_num + 1
	 : 0);
  ret *= UNITS_PER_WORD;

  if (TARGET_DEBUG_ARG && ret)
    fprintf (stderr, "frv_arg_partial_bytes: %d\n", ret);

  return ret;
}


/* Implements TARGET_FUNCTION_VALUE.  */

static rtx
frv_function_value (const_tree valtype,
		    const_tree fn_decl_or_type ATTRIBUTE_UNUSED,
		    bool outgoing ATTRIBUTE_UNUSED)
{
  return gen_rtx_REG (TYPE_MODE (valtype), RETURN_VALUE_REGNUM);
}


/* Implements TARGET_LIBCALL_VALUE.  */

static rtx
frv_libcall_value (enum machine_mode mode,
		   const_rtx fun ATTRIBUTE_UNUSED)
{
  return gen_rtx_REG (mode, RETURN_VALUE_REGNUM);
}


/* Implements FUNCTION_VALUE_REGNO_P.  */

bool
frv_function_value_regno_p (const unsigned int regno)
{
  return (regno == RETURN_VALUE_REGNUM);
}

/* Return true if a register is ok to use as a base or index register.  */

static FRV_INLINE int
frv_regno_ok_for_base_p (int regno, int strict_p)
{
  if (GPR_P (regno))
    return TRUE;

  if (strict_p)
    return (reg_renumber[regno] >= 0 && GPR_P (reg_renumber[regno]));

  if (regno == ARG_POINTER_REGNUM)
    return TRUE;

  return (regno >= FIRST_PSEUDO_REGISTER);
}


/* A C compound statement with a conditional `goto LABEL;' executed if X (an
   RTX) is a legitimate memory address on the target machine for a memory
   operand of mode MODE.

   It usually pays to define several simpler macros to serve as subroutines for
   this one.  Otherwise it may be too complicated to understand.

   This macro must exist in two variants: a strict variant and a non-strict
   one.  The strict variant is used in the reload pass.  It must be defined so
   that any pseudo-register that has not been allocated a hard register is
   considered a memory reference.  In contexts where some kind of register is
   required, a pseudo-register with no hard register must be rejected.

   The non-strict variant is used in other passes.  It must be defined to
   accept all pseudo-registers in every context where some kind of register is
   required.

   Compiler source files that want to use the strict variant of this macro
   define the macro `REG_OK_STRICT'.  You should use an `#ifdef REG_OK_STRICT'
   conditional to define the strict variant in that case and the non-strict
   variant otherwise.

   Normally, constant addresses which are the sum of a `symbol_ref' and an
   integer are stored inside a `const' RTX to mark them as constant.
   Therefore, there is no need to recognize such sums specifically as
   legitimate addresses.  Normally you would simply recognize any `const' as
   legitimate.

<<<<<<< HEAD
   Usually `PRINT_OPERAND_ADDRESS' is not prepared to handle constant sums that
   are not marked with `const'.  It assumes that a naked `plus' indicates
   indexing.  If so, then you *must* reject such naked constant sums as
   illegitimate addresses, so that none of them will be given to
   `PRINT_OPERAND_ADDRESS'.  */
=======
   Usually `TARGET_PRINT_OPERAND_ADDRESS' is not prepared to handle
   constant sums that are not marked with `const'.  It assumes that a
   naked `plus' indicates indexing.  If so, then you *must* reject such
   naked constant sums as illegitimate addresses, so that none of them
   will be given to `TARGET_PRINT_OPERAND_ADDRESS'.  */
>>>>>>> 3082eeb7

int
frv_legitimate_address_p_1 (enum machine_mode mode,
                            rtx x,
                            int strict_p,
                            int condexec_p,
			    int allow_double_reg_p)
{
  rtx x0, x1;
  int ret = 0;
  HOST_WIDE_INT value;
  unsigned regno0;

  if (FRV_SYMBOL_REF_TLS_P (x))
    return 0;

  switch (GET_CODE (x))
    {
    default:
      break;

    case SUBREG:
      x = SUBREG_REG (x);
      if (GET_CODE (x) != REG)
        break;

      /* Fall through.  */

    case REG:
      ret = frv_regno_ok_for_base_p (REGNO (x), strict_p);
      break;

    case PRE_MODIFY:
      x0 = XEXP (x, 0);
      x1 = XEXP (x, 1);
      if (GET_CODE (x0) != REG
	  || ! frv_regno_ok_for_base_p (REGNO (x0), strict_p)
	  || GET_CODE (x1) != PLUS
	  || ! rtx_equal_p (x0, XEXP (x1, 0))
	  || GET_CODE (XEXP (x1, 1)) != REG
	  || ! frv_regno_ok_for_base_p (REGNO (XEXP (x1, 1)), strict_p))
	break;

      ret = 1;
      break;

    case CONST_INT:
      /* 12-bit immediate */
      if (condexec_p)
	ret = FALSE;
      else
	{
	  ret = IN_RANGE (INTVAL (x), -2048, 2047);

	  /* If we can't use load/store double operations, make sure we can
	     address the second word.  */
	  if (ret && GET_MODE_SIZE (mode) > UNITS_PER_WORD)
	    ret = IN_RANGE (INTVAL (x) + GET_MODE_SIZE (mode) - 1,
			    -2048, 2047);
	}
      break;

    case PLUS:
      x0 = XEXP (x, 0);
      x1 = XEXP (x, 1);

      if (GET_CODE (x0) == SUBREG)
	x0 = SUBREG_REG (x0);

      if (GET_CODE (x0) != REG)
	break;

      regno0 = REGNO (x0);
      if (!frv_regno_ok_for_base_p (regno0, strict_p))
	break;

      switch (GET_CODE (x1))
	{
	default:
	  break;

	case SUBREG:
	  x1 = SUBREG_REG (x1);
	  if (GET_CODE (x1) != REG)
	    break;

	  /* Fall through.  */

	case REG:
	  /* Do not allow reg+reg addressing for modes > 1 word if we
	     can't depend on having move double instructions.  */
	  if (!allow_double_reg_p && GET_MODE_SIZE (mode) > UNITS_PER_WORD)
	    ret = FALSE;
	  else
	    ret = frv_regno_ok_for_base_p (REGNO (x1), strict_p);
	  break;

	case CONST_INT:
          /* 12-bit immediate */
	  if (condexec_p)
	    ret = FALSE;
	  else
	    {
	      value = INTVAL (x1);
	      ret = IN_RANGE (value, -2048, 2047);

	      /* If we can't use load/store double operations, make sure we can
		 address the second word.  */
	      if (ret && GET_MODE_SIZE (mode) > UNITS_PER_WORD)
		ret = IN_RANGE (value + GET_MODE_SIZE (mode) - 1, -2048, 2047);
	    }
	  break;

	case CONST:
	  if (!condexec_p && got12_operand (x1, VOIDmode))
	    ret = TRUE;
	  break;

	}
      break;
    }

  if (TARGET_DEBUG_ADDR)
    {
      fprintf (stderr, "\n========== legitimate_address_p, mode = %s, result = %d, addresses are %sstrict%s\n",
	       GET_MODE_NAME (mode), ret, (strict_p) ? "" : "not ",
	       (condexec_p) ? ", inside conditional code" : "");
      debug_rtx (x);
    }

  return ret;
}

bool
frv_legitimate_address_p (enum machine_mode mode, rtx x, bool strict_p)
{
  return frv_legitimate_address_p_1 (mode, x, strict_p, FALSE, FALSE);
}

/* Given an ADDR, generate code to inline the PLT.  */
static rtx
gen_inlined_tls_plt (rtx addr)
{
  rtx retval, dest;
  rtx picreg = get_hard_reg_initial_val (Pmode, FDPIC_REG);


  dest = gen_reg_rtx (DImode);

  if (flag_pic == 1)
    {
      /*
	-fpic version:

	lddi.p  @(gr15, #gottlsdesc12(ADDR)), gr8
	calll    #gettlsoff(ADDR)@(gr8, gr0)
      */
      emit_insn (gen_tls_lddi (dest, addr, picreg));
    }
  else
    {
      /*
	-fPIC version:

	sethi.p #gottlsdeschi(ADDR), gr8
	setlo   #gottlsdesclo(ADDR), gr8
	ldd     #tlsdesc(ADDR)@(gr15, gr8), gr8
	calll   #gettlsoff(ADDR)@(gr8, gr0)
      */
      rtx reguse = gen_reg_rtx (Pmode);
      emit_insn (gen_tlsoff_hilo (reguse, addr, GEN_INT (R_FRV_GOTTLSDESCHI)));
      emit_insn (gen_tls_tlsdesc_ldd (dest, picreg, reguse, addr));
    }

  retval = gen_reg_rtx (Pmode);
  emit_insn (gen_tls_indirect_call (retval, addr, dest, picreg));
  return retval;
}

/* Emit a TLSMOFF or TLSMOFF12 offset, depending on -mTLS.  Returns
   the destination address.  */
static rtx
gen_tlsmoff (rtx addr, rtx reg)
{
  rtx dest = gen_reg_rtx (Pmode);

  if (TARGET_BIG_TLS)
    {
      /* sethi.p #tlsmoffhi(x), grA
	 setlo   #tlsmofflo(x), grA
      */
      dest = gen_reg_rtx (Pmode);
      emit_insn (gen_tlsoff_hilo (dest, addr,
				  GEN_INT (R_FRV_TLSMOFFHI)));
      dest = gen_rtx_PLUS (Pmode, dest, reg);
    }
  else
    {
      /* addi grB, #tlsmoff12(x), grC
	   -or-
	 ld/st @(grB, #tlsmoff12(x)), grC
      */
      dest = gen_reg_rtx (Pmode);
      emit_insn (gen_symGOTOFF2reg_i (dest, addr, reg,
				      GEN_INT (R_FRV_TLSMOFF12)));
    }
  return dest;
}

/* Generate code for a TLS address.  */
static rtx
frv_legitimize_tls_address (rtx addr, enum tls_model model)
{
  rtx dest, tp = gen_rtx_REG (Pmode, 29);
  rtx picreg = get_hard_reg_initial_val (Pmode, 15);

  switch (model)
    {
    case TLS_MODEL_INITIAL_EXEC:
      if (flag_pic == 1)
	{
	  /* -fpic version.
	     ldi @(gr15, #gottlsoff12(x)), gr5
	   */
	  dest = gen_reg_rtx (Pmode);
	  emit_insn (gen_tls_load_gottlsoff12 (dest, addr, picreg));
	  dest = gen_rtx_PLUS (Pmode, tp, dest);
	}
      else
	{
	  /* -fPIC or anything else.

	    sethi.p #gottlsoffhi(x), gr14
	    setlo   #gottlsofflo(x), gr14
	    ld      #tlsoff(x)@(gr15, gr14), gr9
	  */
	  rtx tmp = gen_reg_rtx (Pmode);
	  dest = gen_reg_rtx (Pmode);
	  emit_insn (gen_tlsoff_hilo (tmp, addr,
				      GEN_INT (R_FRV_GOTTLSOFF_HI)));

	  emit_insn (gen_tls_tlsoff_ld (dest, picreg, tmp, addr));
	  dest = gen_rtx_PLUS (Pmode, tp, dest);
	}
      break;
    case TLS_MODEL_LOCAL_DYNAMIC:
      {
	rtx reg, retval;

	if (TARGET_INLINE_PLT)
	  retval = gen_inlined_tls_plt (GEN_INT (0));
	else
	  {
	    /* call #gettlsoff(0) */
	    retval = gen_reg_rtx (Pmode);
	    emit_insn (gen_call_gettlsoff (retval, GEN_INT (0), picreg));
	  }

	reg = gen_reg_rtx (Pmode);
	emit_insn (gen_rtx_SET (VOIDmode, reg,
				gen_rtx_PLUS (Pmode,
					      retval, tp)));

	dest = gen_tlsmoff (addr, reg);

	/*
	dest = gen_reg_rtx (Pmode);
	emit_insn (gen_tlsoff_hilo (dest, addr,
				    GEN_INT (R_FRV_TLSMOFFHI)));
	dest = gen_rtx_PLUS (Pmode, dest, reg);
	*/
	break;
      }
    case TLS_MODEL_LOCAL_EXEC:
      dest = gen_tlsmoff (addr, gen_rtx_REG (Pmode, 29));
      break;
    case TLS_MODEL_GLOBAL_DYNAMIC:
      {
	rtx retval;

	if (TARGET_INLINE_PLT)
	  retval = gen_inlined_tls_plt (addr);
	else
	  {
	    /* call #gettlsoff(x) */
	    retval = gen_reg_rtx (Pmode);
	    emit_insn (gen_call_gettlsoff (retval, addr, picreg));
	  }
	dest = gen_rtx_PLUS (Pmode, retval, tp);
	break;
      }
    default:
      gcc_unreachable ();
    }

  return dest;
}

rtx
frv_legitimize_address (rtx x,
			rtx oldx ATTRIBUTE_UNUSED,
			enum machine_mode mode ATTRIBUTE_UNUSED)
{
  if (GET_CODE (x) == SYMBOL_REF)
    {
      enum tls_model model = SYMBOL_REF_TLS_MODEL (x);
      if (model != 0)
        return frv_legitimize_tls_address (x, model);
    }

  return x;
}

/* Test whether a local function descriptor is canonical, i.e.,
   whether we can use FUNCDESC_GOTOFF to compute the address of the
   function.  */

static bool
frv_local_funcdesc_p (rtx fnx)
{
  tree fn;
  enum symbol_visibility vis;
  bool ret;

  if (! SYMBOL_REF_LOCAL_P (fnx))
    return FALSE;

  fn = SYMBOL_REF_DECL (fnx);

  if (! fn)
    return FALSE;

  vis = DECL_VISIBILITY (fn);

  if (vis == VISIBILITY_PROTECTED)
    /* Private function descriptors for protected functions are not
       canonical.  Temporarily change the visibility to global.  */
    vis = VISIBILITY_DEFAULT;
  else if (flag_shlib)
    /* If we're already compiling for a shared library (that, unlike
       executables, can't assume that the existence of a definition
       implies local binding), we can skip the re-testing.  */
    return TRUE;

  ret = default_binds_local_p_1 (fn, flag_pic);

  DECL_VISIBILITY (fn) = vis;

  return ret;
}

/* Load the _gp symbol into DEST.  SRC is supposed to be the FDPIC
   register.  */

rtx
frv_gen_GPsym2reg (rtx dest, rtx src)
{
  tree gp = get_identifier ("_gp");
  rtx gp_sym = gen_rtx_SYMBOL_REF (Pmode, IDENTIFIER_POINTER (gp));

  return gen_symGOT2reg (dest, gp_sym, src, GEN_INT (R_FRV_GOT12));
}

static const char *
unspec_got_name (int i)
{
  switch (i)
    {
    case R_FRV_GOT12: return "got12";
    case R_FRV_GOTHI: return "gothi";
    case R_FRV_GOTLO: return "gotlo";
    case R_FRV_FUNCDESC: return "funcdesc";
    case R_FRV_FUNCDESC_GOT12: return "gotfuncdesc12";
    case R_FRV_FUNCDESC_GOTHI: return "gotfuncdeschi";
    case R_FRV_FUNCDESC_GOTLO: return "gotfuncdesclo";
    case R_FRV_FUNCDESC_VALUE: return "funcdescvalue";
    case R_FRV_FUNCDESC_GOTOFF12: return "gotofffuncdesc12";
    case R_FRV_FUNCDESC_GOTOFFHI: return "gotofffuncdeschi";
    case R_FRV_FUNCDESC_GOTOFFLO: return "gotofffuncdesclo";
    case R_FRV_GOTOFF12: return "gotoff12";
    case R_FRV_GOTOFFHI: return "gotoffhi";
    case R_FRV_GOTOFFLO: return "gotofflo";
    case R_FRV_GPREL12: return "gprel12";
    case R_FRV_GPRELHI: return "gprelhi";
    case R_FRV_GPRELLO: return "gprello";
    case R_FRV_GOTTLSOFF_HI: return "gottlsoffhi";
    case R_FRV_GOTTLSOFF_LO: return "gottlsofflo";
    case R_FRV_TLSMOFFHI: return "tlsmoffhi";
    case R_FRV_TLSMOFFLO: return "tlsmofflo";
    case R_FRV_TLSMOFF12: return "tlsmoff12";
    case R_FRV_TLSDESCHI: return "tlsdeschi";
    case R_FRV_TLSDESCLO: return "tlsdesclo";
    case R_FRV_GOTTLSDESCHI: return "gottlsdeschi";
    case R_FRV_GOTTLSDESCLO: return "gottlsdesclo";
    default: gcc_unreachable ();
    }
}

/* Write the assembler syntax for UNSPEC to STREAM.  Note that any offset
   is added inside the relocation operator.  */

static void
frv_output_const_unspec (FILE *stream, const struct frv_unspec *unspec)
{
  fprintf (stream, "#%s(", unspec_got_name (unspec->reloc));
  output_addr_const (stream, plus_constant (unspec->symbol, unspec->offset));
  fputs (")", stream);
}

/* Implement FIND_BASE_TERM.  See whether ORIG_X represents #gprel12(foo)
   or #gotoff12(foo) for some small data symbol foo.  If so, return foo,
   otherwise return ORIG_X.  */

rtx
frv_find_base_term (rtx x)
{
  struct frv_unspec unspec;

  if (frv_const_unspec_p (x, &unspec)
      && frv_small_data_reloc_p (unspec.symbol, unspec.reloc))
    return plus_constant (unspec.symbol, unspec.offset);

  return x;
}

/* Return 1 if operand is a valid FRV address.  CONDEXEC_P is true if
   the operand is used by a predicated instruction.  */

int
frv_legitimate_memory_operand (rtx op, enum machine_mode mode, int condexec_p)
{
  return ((GET_MODE (op) == mode || mode == VOIDmode)
	  && GET_CODE (op) == MEM
	  && frv_legitimate_address_p_1 (mode, XEXP (op, 0),
				         reload_completed, condexec_p, FALSE));
}

void
frv_expand_fdpic_call (rtx *operands, bool ret_value, bool sibcall)
{
  rtx lr = gen_rtx_REG (Pmode, LR_REGNO);
  rtx picreg = get_hard_reg_initial_val (SImode, FDPIC_REG);
  rtx c, rvrtx=0;
  rtx addr;

  if (ret_value)
    {
      rvrtx = operands[0];
      operands ++;
    }

  addr = XEXP (operands[0], 0);

  /* Inline PLTs if we're optimizing for speed.  We'd like to inline
     any calls that would involve a PLT, but can't tell, since we
     don't know whether an extern function is going to be provided by
     a separate translation unit or imported from a separate module.
     When compiling for shared libraries, if the function has default
     visibility, we assume it's overridable, so we inline the PLT, but
     for executables, we don't really have a way to make a good
     decision: a function is as likely to be imported from a shared
     library as it is to be defined in the executable itself.  We
     assume executables will get global functions defined locally,
     whereas shared libraries will have them potentially overridden,
     so we only inline PLTs when compiling for shared libraries.

     In order to mark a function as local to a shared library, any
     non-default visibility attribute suffices.  Unfortunately,
     there's no simple way to tag a function declaration as ``in a
     different module'', which we could then use to trigger PLT
     inlining on executables.  There's -minline-plt, but it affects
     all external functions, so one would have to also mark function
     declarations available in the same module with non-default
     visibility, which is advantageous in itself.  */
  if (GET_CODE (addr) == SYMBOL_REF
      && ((!SYMBOL_REF_LOCAL_P (addr) && TARGET_INLINE_PLT)
	  || sibcall))
    {
      rtx x, dest;
      dest = gen_reg_rtx (SImode);
      if (flag_pic != 1)
	x = gen_symGOTOFF2reg_hilo (dest, addr, OUR_FDPIC_REG,
				    GEN_INT (R_FRV_FUNCDESC_GOTOFF12));
      else
	x = gen_symGOTOFF2reg (dest, addr, OUR_FDPIC_REG,
			       GEN_INT (R_FRV_FUNCDESC_GOTOFF12));
      emit_insn (x);
      crtl->uses_pic_offset_table = TRUE;
      addr = dest;
    }
  else if (GET_CODE (addr) == SYMBOL_REF)
    {
      /* These are always either local, or handled through a local
	 PLT.  */
      if (ret_value)
	c = gen_call_value_fdpicsi (rvrtx, addr, operands[1],
				    operands[2], picreg, lr);
      else
	c = gen_call_fdpicsi (addr, operands[1], operands[2], picreg, lr);
      emit_call_insn (c);
      return;
    }
  else if (! ldd_address_operand (addr, Pmode))
    addr = force_reg (Pmode, addr);

  picreg = gen_reg_rtx (DImode);
  emit_insn (gen_movdi_ldd (picreg, addr));

  if (sibcall && ret_value)
    c = gen_sibcall_value_fdpicdi (rvrtx, picreg, const0_rtx);
  else if (sibcall)
    c = gen_sibcall_fdpicdi (picreg, const0_rtx);
  else if (ret_value)
    c = gen_call_value_fdpicdi (rvrtx, picreg, const0_rtx, lr);
  else
    c = gen_call_fdpicdi (picreg, const0_rtx, lr);
  emit_call_insn (c);
}

/* Look for a SYMBOL_REF of a function in an rtx.  We always want to
   process these separately from any offsets, such that we add any
   offsets to the function descriptor (the actual pointer), not to the
   function address.  */

static bool
frv_function_symbol_referenced_p (rtx x)
{
  const char *format;
  int length;
  int j;

  if (GET_CODE (x) == SYMBOL_REF)
    return SYMBOL_REF_FUNCTION_P (x);

  length = GET_RTX_LENGTH (GET_CODE (x));
  format = GET_RTX_FORMAT (GET_CODE (x));

  for (j = 0; j < length; ++j)
    {
      switch (format[j])
	{
	case 'e':
	  if (frv_function_symbol_referenced_p (XEXP (x, j)))
	    return TRUE;
	  break;

	case 'V':
	case 'E':
	  if (XVEC (x, j) != 0)
	    {
	      int k;
	      for (k = 0; k < XVECLEN (x, j); ++k)
		if (frv_function_symbol_referenced_p (XVECEXP (x, j, k)))
		  return TRUE;
	    }
	  break;

	default:
	  /* Nothing to do.  */
	  break;
	}
    }

  return FALSE;
}

/* Return true if the memory operand is one that can be conditionally
   executed.  */

int
condexec_memory_operand (rtx op, enum machine_mode mode)
{
  enum machine_mode op_mode = GET_MODE (op);
  rtx addr;

  if (mode != VOIDmode && op_mode != mode)
    return FALSE;

  switch (op_mode)
    {
    default:
      return FALSE;

    case QImode:
    case HImode:
    case SImode:
    case SFmode:
      break;
    }

  if (GET_CODE (op) != MEM)
    return FALSE;

  addr = XEXP (op, 0);
  return frv_legitimate_address_p_1 (mode, addr, reload_completed, TRUE, FALSE);
}

/* Return true if the bare return instruction can be used outside of the
   epilog code.  For frv, we only do it if there was no stack allocation.  */

int
direct_return_p (void)
{
  frv_stack_t *info;

  if (!reload_completed)
    return FALSE;

  info = frv_stack_info ();
  return (info->total_size == 0);
}


void
frv_emit_move (enum machine_mode mode, rtx dest, rtx src)
{
  if (GET_CODE (src) == SYMBOL_REF)
    {
      enum tls_model model = SYMBOL_REF_TLS_MODEL (src);
      if (model != 0)
	src = frv_legitimize_tls_address (src, model);
    }

  switch (mode)
    {
    case SImode:
      if (frv_emit_movsi (dest, src))
	return;
      break;

    case QImode:
    case HImode:
    case DImode:
    case SFmode:
    case DFmode:
      if (!reload_in_progress
	  && !reload_completed
	  && !register_operand (dest, mode)
	  && !reg_or_0_operand (src, mode))
	src = copy_to_mode_reg (mode, src);
      break;

    default:
      gcc_unreachable ();
    }

  emit_insn (gen_rtx_SET (VOIDmode, dest, src));
}

/* Emit code to handle a MOVSI, adding in the small data register or pic
   register if needed to load up addresses.  Return TRUE if the appropriate
   instructions are emitted.  */

int
frv_emit_movsi (rtx dest, rtx src)
{
  int base_regno = -1;
  int unspec = 0;
  rtx sym = src;
  struct frv_unspec old_unspec;

  if (!reload_in_progress
      && !reload_completed
      && !register_operand (dest, SImode)
      && (!reg_or_0_operand (src, SImode)
	     /* Virtual registers will almost always be replaced by an
		add instruction, so expose this to CSE by copying to
		an intermediate register.  */
	  || (GET_CODE (src) == REG
	      && IN_RANGE (REGNO (src),
			   FIRST_VIRTUAL_REGISTER,
			   LAST_VIRTUAL_POINTER_REGISTER))))
    {
      emit_insn (gen_rtx_SET (VOIDmode, dest, copy_to_mode_reg (SImode, src)));
      return TRUE;
    }

  /* Explicitly add in the PIC or small data register if needed.  */
  switch (GET_CODE (src))
    {
    default:
      break;

    case LABEL_REF:
    handle_label:
      if (TARGET_FDPIC)
	{
	  /* Using GPREL12, we use a single GOT entry for all symbols
	     in read-only sections, but trade sequences such as:

	     sethi #gothi(label), gr#
	     setlo #gotlo(label), gr#
	     ld    @(gr15,gr#), gr#

	     for

	     ld    @(gr15,#got12(_gp)), gr#
	     sethi #gprelhi(label), gr##
	     setlo #gprello(label), gr##
	     add   gr#, gr##, gr##

	     We may often be able to share gr# for multiple
	     computations of GPREL addresses, and we may often fold
	     the final add into the pair of registers of a load or
	     store instruction, so it's often profitable.  Even when
	     optimizing for size, we're trading a GOT entry for an
	     additional instruction, which trades GOT space
	     (read-write) for code size (read-only, shareable), as
	     long as the symbol is not used in more than two different
	     locations.

	     With -fpie/-fpic, we'd be trading a single load for a
	     sequence of 4 instructions, because the offset of the
	     label can't be assumed to be addressable with 12 bits, so
	     we don't do this.  */
	  if (TARGET_GPREL_RO)
	    unspec = R_FRV_GPREL12;
	  else
	    unspec = R_FRV_GOT12;
	}
      else if (flag_pic)
	base_regno = PIC_REGNO;

      break;

    case CONST:
      if (frv_const_unspec_p (src, &old_unspec))
	break;

      if (TARGET_FDPIC && frv_function_symbol_referenced_p (XEXP (src, 0)))
	{
	handle_whatever:
	  src = force_reg (GET_MODE (XEXP (src, 0)), XEXP (src, 0));
	  emit_move_insn (dest, src);
	  return TRUE;
	}
      else
	{
	  sym = XEXP (sym, 0);
	  if (GET_CODE (sym) == PLUS
	      && GET_CODE (XEXP (sym, 0)) == SYMBOL_REF
	      && GET_CODE (XEXP (sym, 1)) == CONST_INT)
	    sym = XEXP (sym, 0);
	  if (GET_CODE (sym) == SYMBOL_REF)
	    goto handle_sym;
	  else if (GET_CODE (sym) == LABEL_REF)
	    goto handle_label;
	  else
	    goto handle_whatever;
	}
      break;

    case SYMBOL_REF:
    handle_sym:
      if (TARGET_FDPIC)
	{
	  enum tls_model model = SYMBOL_REF_TLS_MODEL (sym);

	  if (model != 0)
	    {
	      src = frv_legitimize_tls_address (src, model);
	      emit_move_insn (dest, src);
	      return TRUE;
	    }

	  if (SYMBOL_REF_FUNCTION_P (sym))
	    {
	      if (frv_local_funcdesc_p (sym))
		unspec = R_FRV_FUNCDESC_GOTOFF12;
	      else
		unspec = R_FRV_FUNCDESC_GOT12;
	    }
	  else
	    {
	      if (CONSTANT_POOL_ADDRESS_P (sym))
		switch (GET_CODE (get_pool_constant (sym)))
		  {
		  case CONST:
		  case SYMBOL_REF:
		  case LABEL_REF:
		    if (flag_pic)
		      {
			unspec = R_FRV_GOTOFF12;
			break;
		      }
		    /* Fall through.  */
		  default:
		    if (TARGET_GPREL_RO)
		      unspec = R_FRV_GPREL12;
		    else
		      unspec = R_FRV_GOT12;
		    break;
		  }
	      else if (SYMBOL_REF_LOCAL_P (sym)
		       && !SYMBOL_REF_EXTERNAL_P (sym)
		       && SYMBOL_REF_DECL (sym)
		       && (!DECL_P (SYMBOL_REF_DECL (sym))
			   || !DECL_COMMON (SYMBOL_REF_DECL (sym))))
		{
		  tree decl = SYMBOL_REF_DECL (sym);
		  tree init = TREE_CODE (decl) == VAR_DECL
		    ? DECL_INITIAL (decl)
		    : TREE_CODE (decl) == CONSTRUCTOR
		    ? decl : 0;
		  int reloc = 0;
		  bool named_section, readonly;

		  if (init && init != error_mark_node)
		    reloc = compute_reloc_for_constant (init);

		  named_section = TREE_CODE (decl) == VAR_DECL
		    && lookup_attribute ("section", DECL_ATTRIBUTES (decl));
		  readonly = decl_readonly_section (decl, reloc);

		  if (named_section)
		    unspec = R_FRV_GOT12;
		  else if (!readonly)
		    unspec = R_FRV_GOTOFF12;
		  else if (readonly && TARGET_GPREL_RO)
		    unspec = R_FRV_GPREL12;
		  else
		    unspec = R_FRV_GOT12;
		}
	      else
		unspec = R_FRV_GOT12;
	    }
	}

      else if (SYMBOL_REF_SMALL_P (sym))
	base_regno = SDA_BASE_REG;

      else if (flag_pic)
	base_regno = PIC_REGNO;

      break;
    }

  if (base_regno >= 0)
    {
      if (GET_CODE (sym) == SYMBOL_REF && SYMBOL_REF_SMALL_P (sym))
	emit_insn (gen_symGOTOFF2reg (dest, src,
				      gen_rtx_REG (Pmode, base_regno),
				      GEN_INT (R_FRV_GPREL12)));
      else
	emit_insn (gen_symGOTOFF2reg_hilo (dest, src,
					   gen_rtx_REG (Pmode, base_regno),
					   GEN_INT (R_FRV_GPREL12)));
      if (base_regno == PIC_REGNO)
	crtl->uses_pic_offset_table = TRUE;
      return TRUE;
    }

  if (unspec)
    {
      rtx x;

      /* Since OUR_FDPIC_REG is a pseudo register, we can't safely introduce
	 new uses of it once reload has begun.  */
      gcc_assert (!reload_in_progress && !reload_completed);

      switch (unspec)
	{
	case R_FRV_GOTOFF12:
	  if (!frv_small_data_reloc_p (sym, unspec))
	    x = gen_symGOTOFF2reg_hilo (dest, src, OUR_FDPIC_REG,
					GEN_INT (unspec));
	  else
	    x = gen_symGOTOFF2reg (dest, src, OUR_FDPIC_REG, GEN_INT (unspec));
	  break;
	case R_FRV_GPREL12:
	  if (!frv_small_data_reloc_p (sym, unspec))
	    x = gen_symGPREL2reg_hilo (dest, src, OUR_FDPIC_REG,
				       GEN_INT (unspec));
	  else
	    x = gen_symGPREL2reg (dest, src, OUR_FDPIC_REG, GEN_INT (unspec));
	  break;
	case R_FRV_FUNCDESC_GOTOFF12:
	  if (flag_pic != 1)
	    x = gen_symGOTOFF2reg_hilo (dest, src, OUR_FDPIC_REG,
					GEN_INT (unspec));
	  else
	    x = gen_symGOTOFF2reg (dest, src, OUR_FDPIC_REG, GEN_INT (unspec));
	  break;
	default:
	  if (flag_pic != 1)
	    x = gen_symGOT2reg_hilo (dest, src, OUR_FDPIC_REG,
				     GEN_INT (unspec));
	  else
	    x = gen_symGOT2reg (dest, src, OUR_FDPIC_REG, GEN_INT (unspec));
	  break;
	}
      emit_insn (x);
      crtl->uses_pic_offset_table = TRUE;
      return TRUE;
    }


  return FALSE;
}


/* Return a string to output a single word move.  */

const char *
output_move_single (rtx operands[], rtx insn)
{
  rtx dest = operands[0];
  rtx src  = operands[1];

  if (GET_CODE (dest) == REG)
    {
      int dest_regno = REGNO (dest);
      enum machine_mode mode = GET_MODE (dest);

      if (GPR_P (dest_regno))
	{
	  if (GET_CODE (src) == REG)
	    {
	      /* gpr <- some sort of register */
	      int src_regno = REGNO (src);

	      if (GPR_P (src_regno))
		return "mov %1, %0";

	      else if (FPR_P (src_regno))
		return "movfg %1, %0";

	      else if (SPR_P (src_regno))
		return "movsg %1, %0";
	    }

	  else if (GET_CODE (src) == MEM)
	    {
	      /* gpr <- memory */
	      switch (mode)
		{
		default:
		  break;

		case QImode:
		  return "ldsb%I1%U1 %M1,%0";

		case HImode:
		  return "ldsh%I1%U1 %M1,%0";

		case SImode:
		case SFmode:
		  return "ld%I1%U1 %M1, %0";
		}
	    }

	  else if (GET_CODE (src) == CONST_INT
		   || GET_CODE (src) == CONST_DOUBLE)
	    {
	      /* gpr <- integer/floating constant */
	      HOST_WIDE_INT value;

	      if (GET_CODE (src) == CONST_INT)
		value = INTVAL (src);

	      else if (mode == SFmode)
		{
		  REAL_VALUE_TYPE rv;
		  long l;

		  REAL_VALUE_FROM_CONST_DOUBLE (rv, src);
		  REAL_VALUE_TO_TARGET_SINGLE (rv, l);
		  value = l;
		}

	      else
		value = CONST_DOUBLE_LOW (src);

	      if (IN_RANGE (value, -32768, 32767))
		return "setlos %1, %0";

	      return "#";
	    }

          else if (GET_CODE (src) == SYMBOL_REF
		   || GET_CODE (src) == LABEL_REF
		   || GET_CODE (src) == CONST)
	    {
	      return "#";
	    }
	}

      else if (FPR_P (dest_regno))
	{
	  if (GET_CODE (src) == REG)
	    {
	      /* fpr <- some sort of register */
	      int src_regno = REGNO (src);

	      if (GPR_P (src_regno))
		return "movgf %1, %0";

	      else if (FPR_P (src_regno))
		{
		  if (TARGET_HARD_FLOAT)
		    return "fmovs %1, %0";
		  else
		    return "mor %1, %1, %0";
		}
	    }

	  else if (GET_CODE (src) == MEM)
	    {
	      /* fpr <- memory */
	      switch (mode)
		{
		default:
		  break;

		case QImode:
		  return "ldbf%I1%U1 %M1,%0";

		case HImode:
		  return "ldhf%I1%U1 %M1,%0";

		case SImode:
		case SFmode:
		  return "ldf%I1%U1 %M1, %0";
		}
	    }

	  else if (ZERO_P (src))
	    return "movgf %., %0";
	}

      else if (SPR_P (dest_regno))
	{
	  if (GET_CODE (src) == REG)
	    {
	      /* spr <- some sort of register */
	      int src_regno = REGNO (src);

	      if (GPR_P (src_regno))
		return "movgs %1, %0";
	    }
	  else if (ZERO_P (src))
	    return "movgs %., %0";
	}
    }

  else if (GET_CODE (dest) == MEM)
    {
      if (GET_CODE (src) == REG)
	{
	  int src_regno = REGNO (src);
	  enum machine_mode mode = GET_MODE (dest);

	  if (GPR_P (src_regno))
	    {
	      switch (mode)
		{
		default:
		  break;

		case QImode:
		  return "stb%I0%U0 %1, %M0";

		case HImode:
		  return "sth%I0%U0 %1, %M0";

		case SImode:
		case SFmode:
		  return "st%I0%U0 %1, %M0";
		}
	    }

	  else if (FPR_P (src_regno))
	    {
	      switch (mode)
		{
		default:
		  break;

		case QImode:
		  return "stbf%I0%U0 %1, %M0";

		case HImode:
		  return "sthf%I0%U0 %1, %M0";

		case SImode:
		case SFmode:
		  return "stf%I0%U0 %1, %M0";
		}
	    }
	}

      else if (ZERO_P (src))
	{
	  switch (GET_MODE (dest))
	    {
	    default:
	      break;

	    case QImode:
	      return "stb%I0%U0 %., %M0";

	    case HImode:
	      return "sth%I0%U0 %., %M0";

	    case SImode:
	    case SFmode:
	      return "st%I0%U0 %., %M0";
	    }
	}
    }

  fatal_insn ("bad output_move_single operand", insn);
  return "";
}


/* Return a string to output a double word move.  */

const char *
output_move_double (rtx operands[], rtx insn)
{
  rtx dest = operands[0];
  rtx src  = operands[1];
  enum machine_mode mode = GET_MODE (dest);

  if (GET_CODE (dest) == REG)
    {
      int dest_regno = REGNO (dest);

      if (GPR_P (dest_regno))
	{
	  if (GET_CODE (src) == REG)
	    {
	      /* gpr <- some sort of register */
	      int src_regno = REGNO (src);

	      if (GPR_P (src_regno))
		return "#";

	      else if (FPR_P (src_regno))
		{
		  if (((dest_regno - GPR_FIRST) & 1) == 0
		      && ((src_regno - FPR_FIRST) & 1) == 0)
		    return "movfgd %1, %0";

		  return "#";
		}
	    }

	  else if (GET_CODE (src) == MEM)
	    {
	      /* gpr <- memory */
	      if (dbl_memory_one_insn_operand (src, mode))
		return "ldd%I1%U1 %M1, %0";

	      return "#";
	    }

	  else if (GET_CODE (src) == CONST_INT
		   || GET_CODE (src) == CONST_DOUBLE)
	    return "#";
	}

      else if (FPR_P (dest_regno))
	{
	  if (GET_CODE (src) == REG)
	    {
	      /* fpr <- some sort of register */
	      int src_regno = REGNO (src);

	      if (GPR_P (src_regno))
		{
		  if (((dest_regno - FPR_FIRST) & 1) == 0
		      && ((src_regno - GPR_FIRST) & 1) == 0)
		    return "movgfd %1, %0";

		  return "#";
		}

	      else if (FPR_P (src_regno))
		{
		  if (TARGET_DOUBLE
		      && ((dest_regno - FPR_FIRST) & 1) == 0
		      && ((src_regno - FPR_FIRST) & 1) == 0)
		    return "fmovd %1, %0";

		  return "#";
		}
	    }

	  else if (GET_CODE (src) == MEM)
	    {
	      /* fpr <- memory */
	      if (dbl_memory_one_insn_operand (src, mode))
		return "lddf%I1%U1 %M1, %0";

	      return "#";
	    }

	  else if (ZERO_P (src))
	    return "#";
	}
    }

  else if (GET_CODE (dest) == MEM)
    {
      if (GET_CODE (src) == REG)
	{
	  int src_regno = REGNO (src);

	  if (GPR_P (src_regno))
	    {
	      if (((src_regno - GPR_FIRST) & 1) == 0
		  && dbl_memory_one_insn_operand (dest, mode))
		return "std%I0%U0 %1, %M0";

	      return "#";
	    }

	  if (FPR_P (src_regno))
	    {
	      if (((src_regno - FPR_FIRST) & 1) == 0
		  && dbl_memory_one_insn_operand (dest, mode))
		return "stdf%I0%U0 %1, %M0";

	      return "#";
	    }
	}

      else if (ZERO_P (src))
	{
	  if (dbl_memory_one_insn_operand (dest, mode))
	    return "std%I0%U0 %., %M0";

	  return "#";
	}
    }

  fatal_insn ("bad output_move_double operand", insn);
  return "";
}


/* Return a string to output a single word conditional move.
   Operand0 -- EQ/NE of ccr register and 0
   Operand1 -- CCR register
   Operand2 -- destination
   Operand3 -- source  */

const char *
output_condmove_single (rtx operands[], rtx insn)
{
  rtx dest = operands[2];
  rtx src  = operands[3];

  if (GET_CODE (dest) == REG)
    {
      int dest_regno = REGNO (dest);
      enum machine_mode mode = GET_MODE (dest);

      if (GPR_P (dest_regno))
	{
	  if (GET_CODE (src) == REG)
	    {
	      /* gpr <- some sort of register */
	      int src_regno = REGNO (src);

	      if (GPR_P (src_regno))
		return "cmov %z3, %2, %1, %e0";

	      else if (FPR_P (src_regno))
		return "cmovfg %3, %2, %1, %e0";
	    }

	  else if (GET_CODE (src) == MEM)
	    {
	      /* gpr <- memory */
	      switch (mode)
		{
		default:
		  break;

		case QImode:
		  return "cldsb%I3%U3 %M3, %2, %1, %e0";

		case HImode:
		  return "cldsh%I3%U3 %M3, %2, %1, %e0";

		case SImode:
		case SFmode:
		  return "cld%I3%U3 %M3, %2, %1, %e0";
		}
	    }

	  else if (ZERO_P (src))
	    return "cmov %., %2, %1, %e0";
	}

      else if (FPR_P (dest_regno))
	{
	  if (GET_CODE (src) == REG)
	    {
	      /* fpr <- some sort of register */
	      int src_regno = REGNO (src);

	      if (GPR_P (src_regno))
		return "cmovgf %3, %2, %1, %e0";

	      else if (FPR_P (src_regno))
		{
		  if (TARGET_HARD_FLOAT)
		    return "cfmovs %3,%2,%1,%e0";
		  else
		    return "cmor %3, %3, %2, %1, %e0";
		}
	    }

	  else if (GET_CODE (src) == MEM)
	    {
	      /* fpr <- memory */
	      if (mode == SImode || mode == SFmode)
		return "cldf%I3%U3 %M3, %2, %1, %e0";
	    }

	  else if (ZERO_P (src))
	    return "cmovgf %., %2, %1, %e0";
	}
    }

  else if (GET_CODE (dest) == MEM)
    {
      if (GET_CODE (src) == REG)
	{
	  int src_regno = REGNO (src);
	  enum machine_mode mode = GET_MODE (dest);

	  if (GPR_P (src_regno))
	    {
	      switch (mode)
		{
		default:
		  break;

		case QImode:
		  return "cstb%I2%U2 %3, %M2, %1, %e0";

		case HImode:
		  return "csth%I2%U2 %3, %M2, %1, %e0";

		case SImode:
		case SFmode:
		  return "cst%I2%U2 %3, %M2, %1, %e0";
		}
	    }

	  else if (FPR_P (src_regno) && (mode == SImode || mode == SFmode))
	    return "cstf%I2%U2 %3, %M2, %1, %e0";
	}

      else if (ZERO_P (src))
	{
	  enum machine_mode mode = GET_MODE (dest);
	  switch (mode)
	    {
	    default:
	      break;

	    case QImode:
	      return "cstb%I2%U2 %., %M2, %1, %e0";

	    case HImode:
	      return "csth%I2%U2 %., %M2, %1, %e0";

	    case SImode:
	    case SFmode:
	      return "cst%I2%U2 %., %M2, %1, %e0";
	    }
	}
    }

  fatal_insn ("bad output_condmove_single operand", insn);
  return "";
}


/* Emit the appropriate code to do a comparison, returning the register the
   comparison was done it.  */

static rtx
frv_emit_comparison (enum rtx_code test, rtx op0, rtx op1)
{
  enum machine_mode cc_mode;
  rtx cc_reg;

  /* Floating point doesn't have comparison against a constant.  */
  if (GET_MODE (op0) == CC_FPmode && GET_CODE (op1) != REG)
    op1 = force_reg (GET_MODE (op0), op1);

  /* Possibly disable using anything but a fixed register in order to work
     around cse moving comparisons past function calls.  */
  cc_mode = SELECT_CC_MODE (test, op0, op1);
  cc_reg = ((TARGET_ALLOC_CC)
	    ? gen_reg_rtx (cc_mode)
	    : gen_rtx_REG (cc_mode,
			   (cc_mode == CC_FPmode) ? FCC_FIRST : ICC_FIRST));

  emit_insn (gen_rtx_SET (VOIDmode, cc_reg,
			  gen_rtx_COMPARE (cc_mode, op0, op1)));

  return cc_reg;
}


/* Emit code for a conditional branch.
   XXX: I originally wanted to add a clobber of a CCR register to use in
   conditional execution, but that confuses the rest of the compiler.  */

int
frv_emit_cond_branch (rtx operands[])
{
  rtx test_rtx;
  rtx label_ref;
  rtx if_else;
  enum rtx_code test = GET_CODE (operands[0]);
  rtx cc_reg = frv_emit_comparison (test, operands[1], operands[2]);
  enum machine_mode cc_mode = GET_MODE (cc_reg);

  /* Branches generate:
	(set (pc)
	     (if_then_else (<test>, <cc_reg>, (const_int 0))
			    (label_ref <branch_label>)
			    (pc))) */
  label_ref = gen_rtx_LABEL_REF (VOIDmode, operands[3]);
  test_rtx = gen_rtx_fmt_ee (test, cc_mode, cc_reg, const0_rtx);
  if_else = gen_rtx_IF_THEN_ELSE (cc_mode, test_rtx, label_ref, pc_rtx);
  emit_jump_insn (gen_rtx_SET (VOIDmode, pc_rtx, if_else));
  return TRUE;
}


/* Emit code to set a gpr to 1/0 based on a comparison.  */

int
frv_emit_scc (rtx operands[])
{
  rtx set;
  rtx test_rtx;
  rtx clobber;
  rtx cr_reg;
  enum rtx_code test = GET_CODE (operands[1]);
  rtx cc_reg = frv_emit_comparison (test, operands[2], operands[3]);

  /* SCC instructions generate:
	(parallel [(set <target> (<test>, <cc_reg>, (const_int 0))
		   (clobber (<ccr_reg>))])  */
  test_rtx = gen_rtx_fmt_ee (test, SImode, cc_reg, const0_rtx);
  set = gen_rtx_SET (VOIDmode, operands[0], test_rtx);

  cr_reg = ((TARGET_ALLOC_CC)
	    ? gen_reg_rtx (CC_CCRmode)
	    : gen_rtx_REG (CC_CCRmode,
			   ((GET_MODE (cc_reg) == CC_FPmode)
			    ? FCR_FIRST
			    : ICR_FIRST)));

  clobber = gen_rtx_CLOBBER (VOIDmode, cr_reg);
  emit_insn (gen_rtx_PARALLEL (VOIDmode, gen_rtvec (2, set, clobber)));
  return TRUE;
}


/* Split a SCC instruction into component parts, returning a SEQUENCE to hold
   the separate insns.  */

rtx
frv_split_scc (rtx dest, rtx test, rtx cc_reg, rtx cr_reg, HOST_WIDE_INT value)
{
  rtx ret;

  start_sequence ();

  /* Set the appropriate CCR bit.  */
  emit_insn (gen_rtx_SET (VOIDmode,
			  cr_reg,
			  gen_rtx_fmt_ee (GET_CODE (test),
					  GET_MODE (cr_reg),
					  cc_reg,
					  const0_rtx)));

  /* Move the value into the destination.  */
  emit_move_insn (dest, GEN_INT (value));

  /* Move 0 into the destination if the test failed */
  emit_insn (gen_rtx_COND_EXEC (VOIDmode,
				gen_rtx_EQ (GET_MODE (cr_reg),
					    cr_reg,
					    const0_rtx),
				gen_rtx_SET (VOIDmode, dest, const0_rtx)));

  /* Finish up, return sequence.  */
  ret = get_insns ();
  end_sequence ();
  return ret;
}


/* Emit the code for a conditional move, return TRUE if we could do the
   move.  */

int
frv_emit_cond_move (rtx dest, rtx test_rtx, rtx src1, rtx src2)
{
  rtx set;
  rtx clobber_cc;
  rtx test2;
  rtx cr_reg;
  rtx if_rtx;
  enum rtx_code test = GET_CODE (test_rtx);
  rtx cc_reg = frv_emit_comparison (test,
				    XEXP (test_rtx, 0), XEXP (test_rtx, 1));
  enum machine_mode cc_mode = GET_MODE (cc_reg);

  /* Conditional move instructions generate:
	(parallel [(set <target>
			(if_then_else (<test> <cc_reg> (const_int 0))
				      <src1>
				      <src2>))
		   (clobber (<ccr_reg>))])  */

  /* Handle various cases of conditional move involving two constants.  */
  if (GET_CODE (src1) == CONST_INT && GET_CODE (src2) == CONST_INT)
    {
      HOST_WIDE_INT value1 = INTVAL (src1);
      HOST_WIDE_INT value2 = INTVAL (src2);

      /* Having 0 as one of the constants can be done by loading the other
         constant, and optionally moving in gr0.  */
      if (value1 == 0 || value2 == 0)
	;

      /* If the first value is within an addi range and also the difference
         between the two fits in an addi's range, load up the difference, then
         conditionally move in 0, and then unconditionally add the first
	 value.  */
      else if (IN_RANGE (value1, -2048, 2047)
	       && IN_RANGE (value2 - value1, -2048, 2047))
	;

      /* If neither condition holds, just force the constant into a
	 register.  */
      else
	{
	  src1 = force_reg (GET_MODE (dest), src1);
	  src2 = force_reg (GET_MODE (dest), src2);
	}
    }

  /* If one value is a register, insure the other value is either 0 or a
     register.  */
  else
    {
      if (GET_CODE (src1) == CONST_INT && INTVAL (src1) != 0)
	src1 = force_reg (GET_MODE (dest), src1);

      if (GET_CODE (src2) == CONST_INT && INTVAL (src2) != 0)
	src2 = force_reg (GET_MODE (dest), src2);
    }

  test2 = gen_rtx_fmt_ee (test, cc_mode, cc_reg, const0_rtx);
  if_rtx = gen_rtx_IF_THEN_ELSE (GET_MODE (dest), test2, src1, src2);

  set = gen_rtx_SET (VOIDmode, dest, if_rtx);

  cr_reg = ((TARGET_ALLOC_CC)
	    ? gen_reg_rtx (CC_CCRmode)
	    : gen_rtx_REG (CC_CCRmode,
			   (cc_mode == CC_FPmode) ? FCR_FIRST : ICR_FIRST));

  clobber_cc = gen_rtx_CLOBBER (VOIDmode, cr_reg);
  emit_insn (gen_rtx_PARALLEL (VOIDmode, gen_rtvec (2, set, clobber_cc)));
  return TRUE;
}


/* Split a conditional move into constituent parts, returning a SEQUENCE
   containing all of the insns.  */

rtx
frv_split_cond_move (rtx operands[])
{
  rtx dest	= operands[0];
  rtx test	= operands[1];
  rtx cc_reg	= operands[2];
  rtx src1	= operands[3];
  rtx src2	= operands[4];
  rtx cr_reg	= operands[5];
  rtx ret;
  enum machine_mode cr_mode = GET_MODE (cr_reg);

  start_sequence ();

  /* Set the appropriate CCR bit.  */
  emit_insn (gen_rtx_SET (VOIDmode,
			  cr_reg,
			  gen_rtx_fmt_ee (GET_CODE (test),
					  GET_MODE (cr_reg),
					  cc_reg,
					  const0_rtx)));

  /* Handle various cases of conditional move involving two constants.  */
  if (GET_CODE (src1) == CONST_INT && GET_CODE (src2) == CONST_INT)
    {
      HOST_WIDE_INT value1 = INTVAL (src1);
      HOST_WIDE_INT value2 = INTVAL (src2);

      /* Having 0 as one of the constants can be done by loading the other
         constant, and optionally moving in gr0.  */
      if (value1 == 0)
	{
	  emit_move_insn (dest, src2);
	  emit_insn (gen_rtx_COND_EXEC (VOIDmode,
					gen_rtx_NE (cr_mode, cr_reg,
						    const0_rtx),
					gen_rtx_SET (VOIDmode, dest, src1)));
	}

      else if (value2 == 0)
	{
	  emit_move_insn (dest, src1);
	  emit_insn (gen_rtx_COND_EXEC (VOIDmode,
					gen_rtx_EQ (cr_mode, cr_reg,
						    const0_rtx),
					gen_rtx_SET (VOIDmode, dest, src2)));
	}

      /* If the first value is within an addi range and also the difference
         between the two fits in an addi's range, load up the difference, then
         conditionally move in 0, and then unconditionally add the first
	 value.  */
      else if (IN_RANGE (value1, -2048, 2047)
	       && IN_RANGE (value2 - value1, -2048, 2047))
	{
	  rtx dest_si = ((GET_MODE (dest) == SImode)
			 ? dest
			 : gen_rtx_SUBREG (SImode, dest, 0));

	  emit_move_insn (dest_si, GEN_INT (value2 - value1));
	  emit_insn (gen_rtx_COND_EXEC (VOIDmode,
					gen_rtx_NE (cr_mode, cr_reg,
						    const0_rtx),
					gen_rtx_SET (VOIDmode, dest_si,
						     const0_rtx)));
	  emit_insn (gen_addsi3 (dest_si, dest_si, src1));
	}

      else
	gcc_unreachable ();
    }
  else
    {
      /* Emit the conditional move for the test being true if needed.  */
      if (! rtx_equal_p (dest, src1))
	emit_insn (gen_rtx_COND_EXEC (VOIDmode,
				      gen_rtx_NE (cr_mode, cr_reg, const0_rtx),
				      gen_rtx_SET (VOIDmode, dest, src1)));

      /* Emit the conditional move for the test being false if needed.  */
      if (! rtx_equal_p (dest, src2))
	emit_insn (gen_rtx_COND_EXEC (VOIDmode,
				      gen_rtx_EQ (cr_mode, cr_reg, const0_rtx),
				      gen_rtx_SET (VOIDmode, dest, src2)));
    }

  /* Finish up, return sequence.  */
  ret = get_insns ();
  end_sequence ();
  return ret;
}


/* Split (set DEST SOURCE), where DEST is a double register and SOURCE is a
   memory location that is not known to be dword-aligned.  */
void
frv_split_double_load (rtx dest, rtx source)
{
  int regno = REGNO (dest);
  rtx dest1 = gen_highpart (SImode, dest);
  rtx dest2 = gen_lowpart (SImode, dest);
  rtx address = XEXP (source, 0);

  /* If the address is pre-modified, load the lower-numbered register
     first, then load the other register using an integer offset from
     the modified base register.  This order should always be safe,
     since the pre-modification cannot affect the same registers as the
     load does.

     The situation for other loads is more complicated.  Loading one
     of the registers could affect the value of ADDRESS, so we must
     be careful which order we do them in.  */
  if (GET_CODE (address) == PRE_MODIFY
      || ! refers_to_regno_p (regno, regno + 1, address, NULL))
    {
      /* It is safe to load the lower-numbered register first.  */
      emit_move_insn (dest1, change_address (source, SImode, NULL));
      emit_move_insn (dest2, frv_index_memory (source, SImode, 1));
    }
  else
    {
      /* ADDRESS is not pre-modified and the address depends on the
         lower-numbered register.  Load the higher-numbered register
         first.  */
      emit_move_insn (dest2, frv_index_memory (source, SImode, 1));
      emit_move_insn (dest1, change_address (source, SImode, NULL));
    }
}

/* Split (set DEST SOURCE), where DEST refers to a dword memory location
   and SOURCE is either a double register or the constant zero.  */
void
frv_split_double_store (rtx dest, rtx source)
{
  rtx dest1 = change_address (dest, SImode, NULL);
  rtx dest2 = frv_index_memory (dest, SImode, 1);
  if (ZERO_P (source))
    {
      emit_move_insn (dest1, CONST0_RTX (SImode));
      emit_move_insn (dest2, CONST0_RTX (SImode));
    }
  else
    {
      emit_move_insn (dest1, gen_highpart (SImode, source));
      emit_move_insn (dest2, gen_lowpart (SImode, source));
    }
}


/* Split a min/max operation returning a SEQUENCE containing all of the
   insns.  */

rtx
frv_split_minmax (rtx operands[])
{
  rtx dest	= operands[0];
  rtx minmax	= operands[1];
  rtx src1	= operands[2];
  rtx src2	= operands[3];
  rtx cc_reg	= operands[4];
  rtx cr_reg	= operands[5];
  rtx ret;
  enum rtx_code test_code;
  enum machine_mode cr_mode = GET_MODE (cr_reg);

  start_sequence ();

  /* Figure out which test to use.  */
  switch (GET_CODE (minmax))
    {
    default:
      gcc_unreachable ();

    case SMIN: test_code = LT;  break;
    case SMAX: test_code = GT;  break;
    case UMIN: test_code = LTU; break;
    case UMAX: test_code = GTU; break;
    }

  /* Issue the compare instruction.  */
  emit_insn (gen_rtx_SET (VOIDmode,
			  cc_reg,
			  gen_rtx_COMPARE (GET_MODE (cc_reg),
					   src1, src2)));

  /* Set the appropriate CCR bit.  */
  emit_insn (gen_rtx_SET (VOIDmode,
			  cr_reg,
			  gen_rtx_fmt_ee (test_code,
					  GET_MODE (cr_reg),
					  cc_reg,
					  const0_rtx)));

  /* If are taking the min/max of a nonzero constant, load that first, and
     then do a conditional move of the other value.  */
  if (GET_CODE (src2) == CONST_INT && INTVAL (src2) != 0)
    {
      gcc_assert (!rtx_equal_p (dest, src1));

      emit_move_insn (dest, src2);
      emit_insn (gen_rtx_COND_EXEC (VOIDmode,
				    gen_rtx_NE (cr_mode, cr_reg, const0_rtx),
				    gen_rtx_SET (VOIDmode, dest, src1)));
    }

  /* Otherwise, do each half of the move.  */
  else
    {
      /* Emit the conditional move for the test being true if needed.  */
      if (! rtx_equal_p (dest, src1))
	emit_insn (gen_rtx_COND_EXEC (VOIDmode,
				      gen_rtx_NE (cr_mode, cr_reg, const0_rtx),
				      gen_rtx_SET (VOIDmode, dest, src1)));

      /* Emit the conditional move for the test being false if needed.  */
      if (! rtx_equal_p (dest, src2))
	emit_insn (gen_rtx_COND_EXEC (VOIDmode,
				      gen_rtx_EQ (cr_mode, cr_reg, const0_rtx),
				      gen_rtx_SET (VOIDmode, dest, src2)));
    }

  /* Finish up, return sequence.  */
  ret = get_insns ();
  end_sequence ();
  return ret;
}


/* Split an integer abs operation returning a SEQUENCE containing all of the
   insns.  */

rtx
frv_split_abs (rtx operands[])
{
  rtx dest	= operands[0];
  rtx src	= operands[1];
  rtx cc_reg	= operands[2];
  rtx cr_reg	= operands[3];
  rtx ret;

  start_sequence ();

  /* Issue the compare < 0 instruction.  */
  emit_insn (gen_rtx_SET (VOIDmode,
			  cc_reg,
			  gen_rtx_COMPARE (CCmode, src, const0_rtx)));

  /* Set the appropriate CCR bit.  */
  emit_insn (gen_rtx_SET (VOIDmode,
			  cr_reg,
			  gen_rtx_fmt_ee (LT, CC_CCRmode, cc_reg, const0_rtx)));

  /* Emit the conditional negate if the value is negative.  */
  emit_insn (gen_rtx_COND_EXEC (VOIDmode,
				gen_rtx_NE (CC_CCRmode, cr_reg, const0_rtx),
				gen_negsi2 (dest, src)));

  /* Emit the conditional move for the test being false if needed.  */
  if (! rtx_equal_p (dest, src))
    emit_insn (gen_rtx_COND_EXEC (VOIDmode,
				  gen_rtx_EQ (CC_CCRmode, cr_reg, const0_rtx),
				  gen_rtx_SET (VOIDmode, dest, src)));

  /* Finish up, return sequence.  */
  ret = get_insns ();
  end_sequence ();
  return ret;
}


/* An internal function called by for_each_rtx to clear in a hard_reg set each
   register used in an insn.  */

static int
frv_clear_registers_used (rtx *ptr, void *data)
{
  if (GET_CODE (*ptr) == REG)
    {
      int regno = REGNO (*ptr);
      HARD_REG_SET *p_regs = (HARD_REG_SET *)data;

      if (regno < FIRST_PSEUDO_REGISTER)
	{
	  int reg_max = regno + HARD_REGNO_NREGS (regno, GET_MODE (*ptr));

	  while (regno < reg_max)
	    {
	      CLEAR_HARD_REG_BIT (*p_regs, regno);
	      regno++;
	    }
	}
    }

  return 0;
}


/* Initialize the extra fields provided by IFCVT_EXTRA_FIELDS.  */

/* On the FR-V, we don't have any extra fields per se, but it is useful hook to
   initialize the static storage.  */
void
frv_ifcvt_init_extra_fields (ce_if_block_t *ce_info ATTRIBUTE_UNUSED)
{
  frv_ifcvt.added_insns_list = NULL_RTX;
  frv_ifcvt.cur_scratch_regs = 0;
  frv_ifcvt.num_nested_cond_exec = 0;
  frv_ifcvt.cr_reg = NULL_RTX;
  frv_ifcvt.nested_cc_reg = NULL_RTX;
  frv_ifcvt.extra_int_cr = NULL_RTX;
  frv_ifcvt.extra_fp_cr = NULL_RTX;
  frv_ifcvt.last_nested_if_cr = NULL_RTX;
}


/* Internal function to add a potential insn to the list of insns to be inserted
   if the conditional execution conversion is successful.  */

static void
frv_ifcvt_add_insn (rtx pattern, rtx insn, int before_p)
{
  rtx link = alloc_EXPR_LIST (VOIDmode, pattern, insn);

  link->jump = before_p;	/* Mark to add this before or after insn.  */
  frv_ifcvt.added_insns_list = alloc_EXPR_LIST (VOIDmode, link,
						frv_ifcvt.added_insns_list);

  if (TARGET_DEBUG_COND_EXEC)
    {
      fprintf (stderr,
	       "\n:::::::::: frv_ifcvt_add_insn: add the following %s insn %d:\n",
	       (before_p) ? "before" : "after",
	       (int)INSN_UID (insn));

      debug_rtx (pattern);
    }
}


/* A C expression to modify the code described by the conditional if
   information CE_INFO, possibly updating the tests in TRUE_EXPR, and
   FALSE_EXPR for converting if-then and if-then-else code to conditional
   instructions.  Set either TRUE_EXPR or FALSE_EXPR to a null pointer if the
   tests cannot be converted.  */

void
frv_ifcvt_modify_tests (ce_if_block_t *ce_info, rtx *p_true, rtx *p_false)
{
  basic_block test_bb = ce_info->test_bb;	/* test basic block */
  basic_block then_bb = ce_info->then_bb;	/* THEN */
  basic_block else_bb = ce_info->else_bb;	/* ELSE or NULL */
  basic_block join_bb = ce_info->join_bb;	/* join block or NULL */
  rtx true_expr = *p_true;
  rtx cr;
  rtx cc;
  rtx nested_cc;
  enum machine_mode mode = GET_MODE (true_expr);
  int j;
  basic_block *bb;
  int num_bb;
  frv_tmp_reg_t *tmp_reg = &frv_ifcvt.tmp_reg;
  rtx check_insn;
  rtx sub_cond_exec_reg;
  enum rtx_code code;
  enum rtx_code code_true;
  enum rtx_code code_false;
  enum reg_class cc_class;
  enum reg_class cr_class;
  int cc_first;
  int cc_last;
  reg_set_iterator rsi;

  /* Make sure we are only dealing with hard registers.  Also honor the
     -mno-cond-exec switch, and -mno-nested-cond-exec switches if
     applicable.  */
  if (!reload_completed || !TARGET_COND_EXEC
      || (!TARGET_NESTED_CE && ce_info->pass > 1))
    goto fail;

  /* Figure out which registers we can allocate for our own purposes.  Only
     consider registers that are not preserved across function calls and are
     not fixed.  However, allow the ICC/ICR temporary registers to be allocated
     if we did not need to use them in reloading other registers.  */
  memset (&tmp_reg->regs, 0, sizeof (tmp_reg->regs));
  COPY_HARD_REG_SET (tmp_reg->regs, call_used_reg_set);
  AND_COMPL_HARD_REG_SET (tmp_reg->regs, fixed_reg_set);
  SET_HARD_REG_BIT (tmp_reg->regs, ICC_TEMP);
  SET_HARD_REG_BIT (tmp_reg->regs, ICR_TEMP);

  /* If this is a nested IF, we need to discover whether the CC registers that
     are set/used inside of the block are used anywhere else.  If not, we can
     change them to be the CC register that is paired with the CR register that
     controls the outermost IF block.  */
  if (ce_info->pass > 1)
    {
      CLEAR_HARD_REG_SET (frv_ifcvt.nested_cc_ok_rewrite);
      for (j = CC_FIRST; j <= CC_LAST; j++)
	if (TEST_HARD_REG_BIT (tmp_reg->regs, j))
	  {
	    if (REGNO_REG_SET_P (df_get_live_in (then_bb), j))
	      continue;

	    if (else_bb
		&& REGNO_REG_SET_P (df_get_live_in (else_bb), j))
	      continue;

	    if (join_bb
		&& REGNO_REG_SET_P (df_get_live_in (join_bb), j))
	      continue;

	    SET_HARD_REG_BIT (frv_ifcvt.nested_cc_ok_rewrite, j);
	  }
    }

  for (j = 0; j < frv_ifcvt.cur_scratch_regs; j++)
    frv_ifcvt.scratch_regs[j] = NULL_RTX;

  frv_ifcvt.added_insns_list = NULL_RTX;
  frv_ifcvt.cur_scratch_regs = 0;

  bb = (basic_block *) alloca ((2 + ce_info->num_multiple_test_blocks)
			       * sizeof (basic_block));

  if (join_bb)
    {
      unsigned int regno;

      /* Remove anything live at the beginning of the join block from being
         available for allocation.  */
      EXECUTE_IF_SET_IN_REG_SET (df_get_live_in (join_bb), 0, regno, rsi)
	{
	  if (regno < FIRST_PSEUDO_REGISTER)
	    CLEAR_HARD_REG_BIT (tmp_reg->regs, regno);
	}
    }

  /* Add in all of the blocks in multiple &&/|| blocks to be scanned.  */
  num_bb = 0;
  if (ce_info->num_multiple_test_blocks)
    {
      basic_block multiple_test_bb = ce_info->last_test_bb;

      while (multiple_test_bb != test_bb)
	{
	  bb[num_bb++] = multiple_test_bb;
	  multiple_test_bb = EDGE_PRED (multiple_test_bb, 0)->src;
	}
    }

  /* Add in the THEN and ELSE blocks to be scanned.  */
  bb[num_bb++] = then_bb;
  if (else_bb)
    bb[num_bb++] = else_bb;

  sub_cond_exec_reg = NULL_RTX;
  frv_ifcvt.num_nested_cond_exec = 0;

  /* Scan all of the blocks for registers that must not be allocated.  */
  for (j = 0; j < num_bb; j++)
    {
      rtx last_insn = BB_END (bb[j]);
      rtx insn = BB_HEAD (bb[j]);
      unsigned int regno;

      if (dump_file)
	fprintf (dump_file, "Scanning %s block %d, start %d, end %d\n",
		 (bb[j] == else_bb) ? "else" : ((bb[j] == then_bb) ? "then" : "test"),
		 (int) bb[j]->index,
		 (int) INSN_UID (BB_HEAD (bb[j])),
		 (int) INSN_UID (BB_END (bb[j])));

      /* Anything live at the beginning of the block is obviously unavailable
         for allocation.  */
      EXECUTE_IF_SET_IN_REG_SET (df_get_live_in (bb[j]), 0, regno, rsi)
	{
	  if (regno < FIRST_PSEUDO_REGISTER)
	    CLEAR_HARD_REG_BIT (tmp_reg->regs, regno);
	}

      /* Loop through the insns in the block.  */
      for (;;)
	{
	  /* Mark any new registers that are created as being unavailable for
             allocation.  Also see if the CC register used in nested IFs can be
             reallocated.  */
	  if (INSN_P (insn))
	    {
	      rtx pattern;
	      rtx set;
	      int skip_nested_if = FALSE;

	      for_each_rtx (&PATTERN (insn), frv_clear_registers_used,
			    (void *)&tmp_reg->regs);

	      pattern = PATTERN (insn);
	      if (GET_CODE (pattern) == COND_EXEC)
		{
		  rtx reg = XEXP (COND_EXEC_TEST (pattern), 0);

		  if (reg != sub_cond_exec_reg)
		    {
		      sub_cond_exec_reg = reg;
		      frv_ifcvt.num_nested_cond_exec++;
		    }
		}

	      set = single_set_pattern (pattern);
	      if (set)
		{
		  rtx dest = SET_DEST (set);
		  rtx src = SET_SRC (set);

		  if (GET_CODE (dest) == REG)
		    {
		      int regno = REGNO (dest);
		      enum rtx_code src_code = GET_CODE (src);

		      if (CC_P (regno) && src_code == COMPARE)
			skip_nested_if = TRUE;

		      else if (CR_P (regno)
			       && (src_code == IF_THEN_ELSE
				   || COMPARISON_P (src)))
			skip_nested_if = TRUE;
		    }
		}

	      if (! skip_nested_if)
		for_each_rtx (&PATTERN (insn), frv_clear_registers_used,
			      (void *)&frv_ifcvt.nested_cc_ok_rewrite);
	    }

	  if (insn == last_insn)
	    break;

	  insn = NEXT_INSN (insn);
	}
    }

  /* If this is a nested if, rewrite the CC registers that are available to
     include the ones that can be rewritten, to increase the chance of being
     able to allocate a paired CC/CR register combination.  */
  if (ce_info->pass > 1)
    {
      for (j = CC_FIRST; j <= CC_LAST; j++)
	if (TEST_HARD_REG_BIT (frv_ifcvt.nested_cc_ok_rewrite, j))
	  SET_HARD_REG_BIT (tmp_reg->regs, j);
	else
	  CLEAR_HARD_REG_BIT (tmp_reg->regs, j);
    }

  if (dump_file)
    {
      int num_gprs = 0;
      fprintf (dump_file, "Available GPRs: ");

      for (j = GPR_FIRST; j <= GPR_LAST; j++)
	if (TEST_HARD_REG_BIT (tmp_reg->regs, j))
	  {
	    fprintf (dump_file, " %d [%s]", j, reg_names[j]);
	    if (++num_gprs > GPR_TEMP_NUM+2)
	      break;
	  }

      fprintf (dump_file, "%s\nAvailable CRs:  ",
	       (num_gprs > GPR_TEMP_NUM+2) ? " ..." : "");

      for (j = CR_FIRST; j <= CR_LAST; j++)
	if (TEST_HARD_REG_BIT (tmp_reg->regs, j))
	  fprintf (dump_file, " %d [%s]", j, reg_names[j]);

      fputs ("\n", dump_file);

      if (ce_info->pass > 1)
	{
	  fprintf (dump_file, "Modifiable CCs: ");
	  for (j = CC_FIRST; j <= CC_LAST; j++)
	    if (TEST_HARD_REG_BIT (tmp_reg->regs, j))
	      fprintf (dump_file, " %d [%s]", j, reg_names[j]);

	  fprintf (dump_file, "\n%d nested COND_EXEC statements\n",
		   frv_ifcvt.num_nested_cond_exec);
	}
    }

  /* Allocate the appropriate temporary condition code register.  Try to
     allocate the ICR/FCR register that corresponds to the ICC/FCC register so
     that conditional cmp's can be done.  */
  if (mode == CCmode || mode == CC_UNSmode || mode == CC_NZmode)
    {
      cr_class = ICR_REGS;
      cc_class = ICC_REGS;
      cc_first = ICC_FIRST;
      cc_last = ICC_LAST;
    }
  else if (mode == CC_FPmode)
    {
      cr_class = FCR_REGS;
      cc_class = FCC_REGS;
      cc_first = FCC_FIRST;
      cc_last = FCC_LAST;
    }
  else
    {
      cc_first = cc_last = 0;
      cr_class = cc_class = NO_REGS;
    }

  cc = XEXP (true_expr, 0);
  nested_cc = cr = NULL_RTX;
  if (cc_class != NO_REGS)
    {
      /* For nested IFs and &&/||, see if we can find a CC and CR register pair
         so we can execute a csubcc/caddcc/cfcmps instruction.  */
      int cc_regno;

      for (cc_regno = cc_first; cc_regno <= cc_last; cc_regno++)
	{
	  int cr_regno = cc_regno - CC_FIRST + CR_FIRST;

	  if (TEST_HARD_REG_BIT (frv_ifcvt.tmp_reg.regs, cc_regno)
	      && TEST_HARD_REG_BIT (frv_ifcvt.tmp_reg.regs, cr_regno))
	    {
	      frv_ifcvt.tmp_reg.next_reg[ (int)cr_class ] = cr_regno;
	      cr = frv_alloc_temp_reg (tmp_reg, cr_class, CC_CCRmode, TRUE,
				       TRUE);

	      frv_ifcvt.tmp_reg.next_reg[ (int)cc_class ] = cc_regno;
	      nested_cc = frv_alloc_temp_reg (tmp_reg, cc_class, CCmode,
						  TRUE, TRUE);
	      break;
	    }
	}
    }

  if (! cr)
    {
      if (dump_file)
	fprintf (dump_file, "Could not allocate a CR temporary register\n");

      goto fail;
    }

  if (dump_file)
    fprintf (dump_file,
	     "Will use %s for conditional execution, %s for nested comparisons\n",
	     reg_names[ REGNO (cr)],
	     (nested_cc) ? reg_names[ REGNO (nested_cc) ] : "<none>");

  /* Set the CCR bit.  Note for integer tests, we reverse the condition so that
     in an IF-THEN-ELSE sequence, we are testing the TRUE case against the CCR
     bit being true.  We don't do this for floating point, because of NaNs.  */
  code = GET_CODE (true_expr);
  if (GET_MODE (cc) != CC_FPmode)
    {
      code = reverse_condition (code);
      code_true = EQ;
      code_false = NE;
    }
  else
    {
      code_true = NE;
      code_false = EQ;
    }

  check_insn = gen_rtx_SET (VOIDmode, cr,
			    gen_rtx_fmt_ee (code, CC_CCRmode, cc, const0_rtx));

  /* Record the check insn to be inserted later.  */
  frv_ifcvt_add_insn (check_insn, BB_END (test_bb), TRUE);

  /* Update the tests.  */
  frv_ifcvt.cr_reg = cr;
  frv_ifcvt.nested_cc_reg = nested_cc;
  *p_true = gen_rtx_fmt_ee (code_true, CC_CCRmode, cr, const0_rtx);
  *p_false = gen_rtx_fmt_ee (code_false, CC_CCRmode, cr, const0_rtx);
  return;

  /* Fail, don't do this conditional execution.  */
 fail:
  *p_true = NULL_RTX;
  *p_false = NULL_RTX;
  if (dump_file)
    fprintf (dump_file, "Disabling this conditional execution.\n");

  return;
}


/* A C expression to modify the code described by the conditional if
   information CE_INFO, for the basic block BB, possibly updating the tests in
   TRUE_EXPR, and FALSE_EXPR for converting the && and || parts of if-then or
   if-then-else code to conditional instructions.  Set either TRUE_EXPR or
   FALSE_EXPR to a null pointer if the tests cannot be converted.  */

/* p_true and p_false are given expressions of the form:

	(and (eq:CC_CCR (reg:CC_CCR)
			(const_int 0))
	     (eq:CC (reg:CC)
		    (const_int 0))) */

void
frv_ifcvt_modify_multiple_tests (ce_if_block_t *ce_info,
                                 basic_block bb,
                                 rtx *p_true,
                                 rtx *p_false)
{
  rtx old_true = XEXP (*p_true, 0);
  rtx old_false = XEXP (*p_false, 0);
  rtx true_expr = XEXP (*p_true, 1);
  rtx false_expr = XEXP (*p_false, 1);
  rtx test_expr;
  rtx old_test;
  rtx cr = XEXP (old_true, 0);
  rtx check_insn;
  rtx new_cr = NULL_RTX;
  rtx *p_new_cr = (rtx *)0;
  rtx if_else;
  rtx compare;
  rtx cc;
  enum reg_class cr_class;
  enum machine_mode mode = GET_MODE (true_expr);
  rtx (*logical_func)(rtx, rtx, rtx);

  if (TARGET_DEBUG_COND_EXEC)
    {
      fprintf (stderr,
	       "\n:::::::::: frv_ifcvt_modify_multiple_tests, before modification for %s\ntrue insn:\n",
	       ce_info->and_and_p ? "&&" : "||");

      debug_rtx (*p_true);

      fputs ("\nfalse insn:\n", stderr);
      debug_rtx (*p_false);
    }

  if (!TARGET_MULTI_CE)
    goto fail;

  if (GET_CODE (cr) != REG)
    goto fail;

  if (mode == CCmode || mode == CC_UNSmode || mode == CC_NZmode)
    {
      cr_class = ICR_REGS;
      p_new_cr = &frv_ifcvt.extra_int_cr;
    }
  else if (mode == CC_FPmode)
    {
      cr_class = FCR_REGS;
      p_new_cr = &frv_ifcvt.extra_fp_cr;
    }
  else
    goto fail;

  /* Allocate a temp CR, reusing a previously allocated temp CR if we have 3 or
     more &&/|| tests.  */
  new_cr = *p_new_cr;
  if (! new_cr)
    {
      new_cr = *p_new_cr = frv_alloc_temp_reg (&frv_ifcvt.tmp_reg, cr_class,
					       CC_CCRmode, TRUE, TRUE);
      if (! new_cr)
	goto fail;
    }

  if (ce_info->and_and_p)
    {
      old_test = old_false;
      test_expr = true_expr;
      logical_func = (GET_CODE (old_true) == EQ) ? gen_andcr : gen_andncr;
      *p_true = gen_rtx_NE (CC_CCRmode, cr, const0_rtx);
      *p_false = gen_rtx_EQ (CC_CCRmode, cr, const0_rtx);
    }
  else
    {
      old_test = old_false;
      test_expr = false_expr;
      logical_func = (GET_CODE (old_false) == EQ) ? gen_orcr : gen_orncr;
      *p_true = gen_rtx_EQ (CC_CCRmode, cr, const0_rtx);
      *p_false = gen_rtx_NE (CC_CCRmode, cr, const0_rtx);
    }

  /* First add the andcr/andncr/orcr/orncr, which will be added after the
     conditional check instruction, due to frv_ifcvt_add_insn being a LIFO
     stack.  */
  frv_ifcvt_add_insn ((*logical_func) (cr, cr, new_cr), BB_END (bb), TRUE);

  /* Now add the conditional check insn.  */
  cc = XEXP (test_expr, 0);
  compare = gen_rtx_fmt_ee (GET_CODE (test_expr), CC_CCRmode, cc, const0_rtx);
  if_else = gen_rtx_IF_THEN_ELSE (CC_CCRmode, old_test, compare, const0_rtx);

  check_insn = gen_rtx_SET (VOIDmode, new_cr, if_else);

  /* Add the new check insn to the list of check insns that need to be
     inserted.  */
  frv_ifcvt_add_insn (check_insn, BB_END (bb), TRUE);

  if (TARGET_DEBUG_COND_EXEC)
    {
      fputs ("\n:::::::::: frv_ifcvt_modify_multiple_tests, after modification\ntrue insn:\n",
	     stderr);

      debug_rtx (*p_true);

      fputs ("\nfalse insn:\n", stderr);
      debug_rtx (*p_false);
    }

  return;

 fail:
  *p_true = *p_false = NULL_RTX;

  /* If we allocated a CR register, release it.  */
  if (new_cr)
    {
      CLEAR_HARD_REG_BIT (frv_ifcvt.tmp_reg.regs, REGNO (new_cr));
      *p_new_cr = NULL_RTX;
    }

  if (TARGET_DEBUG_COND_EXEC)
    fputs ("\n:::::::::: frv_ifcvt_modify_multiple_tests, failed.\n", stderr);

  return;
}


/* Return a register which will be loaded with a value if an IF block is
   converted to conditional execution.  This is used to rewrite instructions
   that use constants to ones that just use registers.  */

static rtx
frv_ifcvt_load_value (rtx value, rtx insn ATTRIBUTE_UNUSED)
{
  int num_alloc = frv_ifcvt.cur_scratch_regs;
  int i;
  rtx reg;

  /* We know gr0 == 0, so replace any errant uses.  */
  if (value == const0_rtx)
    return gen_rtx_REG (SImode, GPR_FIRST);

  /* First search all registers currently loaded to see if we have an
     applicable constant.  */
  if (CONSTANT_P (value)
      || (GET_CODE (value) == REG && REGNO (value) == LR_REGNO))
    {
      for (i = 0; i < num_alloc; i++)
	{
	  if (rtx_equal_p (SET_SRC (frv_ifcvt.scratch_regs[i]), value))
	    return SET_DEST (frv_ifcvt.scratch_regs[i]);
	}
    }

  /* Have we exhausted the number of registers available?  */
  if (num_alloc >= GPR_TEMP_NUM)
    {
      if (dump_file)
	fprintf (dump_file, "Too many temporary registers allocated\n");

      return NULL_RTX;
    }

  /* Allocate the new register.  */
  reg = frv_alloc_temp_reg (&frv_ifcvt.tmp_reg, GPR_REGS, SImode, TRUE, TRUE);
  if (! reg)
    {
      if (dump_file)
	fputs ("Could not find a scratch register\n", dump_file);

      return NULL_RTX;
    }

  frv_ifcvt.cur_scratch_regs++;
  frv_ifcvt.scratch_regs[num_alloc] = gen_rtx_SET (VOIDmode, reg, value);

  if (dump_file)
    {
      if (GET_CODE (value) == CONST_INT)
	fprintf (dump_file, "Register %s will hold %ld\n",
		 reg_names[ REGNO (reg)], (long)INTVAL (value));

      else if (GET_CODE (value) == REG && REGNO (value) == LR_REGNO)
	fprintf (dump_file, "Register %s will hold LR\n",
		 reg_names[ REGNO (reg)]);

      else
	fprintf (dump_file, "Register %s will hold a saved value\n",
		 reg_names[ REGNO (reg)]);
    }

  return reg;
}


/* Update a MEM used in conditional code that might contain an offset to put
   the offset into a scratch register, so that the conditional load/store
   operations can be used.  This function returns the original pointer if the
   MEM is valid to use in conditional code, NULL if we can't load up the offset
   into a temporary register, or the new MEM if we were successful.  */

static rtx
frv_ifcvt_rewrite_mem (rtx mem, enum machine_mode mode, rtx insn)
{
  rtx addr = XEXP (mem, 0);

  if (!frv_legitimate_address_p_1 (mode, addr, reload_completed, TRUE, FALSE))
    {
      if (GET_CODE (addr) == PLUS)
	{
	  rtx addr_op0 = XEXP (addr, 0);
	  rtx addr_op1 = XEXP (addr, 1);

	  if (GET_CODE (addr_op0) == REG && CONSTANT_P (addr_op1))
	    {
	      rtx reg = frv_ifcvt_load_value (addr_op1, insn);
	      if (!reg)
		return NULL_RTX;

	      addr = gen_rtx_PLUS (Pmode, addr_op0, reg);
	    }

	  else
	    return NULL_RTX;
	}

      else if (CONSTANT_P (addr))
	addr = frv_ifcvt_load_value (addr, insn);

      else
	return NULL_RTX;

      if (addr == NULL_RTX)
	return NULL_RTX;

      else if (XEXP (mem, 0) != addr)
	return change_address (mem, mode, addr);
    }

  return mem;
}


/* Given a PATTERN, return a SET expression if this PATTERN has only a single
   SET, possibly conditionally executed.  It may also have CLOBBERs, USEs.  */

static rtx
single_set_pattern (rtx pattern)
{
  rtx set;
  int i;

  if (GET_CODE (pattern) == COND_EXEC)
    pattern = COND_EXEC_CODE (pattern);

  if (GET_CODE (pattern) == SET)
    return pattern;

  else if (GET_CODE (pattern) == PARALLEL)
    {
      for (i = 0, set = 0; i < XVECLEN (pattern, 0); i++)
	{
	  rtx sub = XVECEXP (pattern, 0, i);

	  switch (GET_CODE (sub))
	    {
	    case USE:
	    case CLOBBER:
	      break;

	    case SET:
	      if (set)
		return 0;
	      else
		set = sub;
	      break;

	    default:
	      return 0;
	    }
	}
      return set;
    }

  return 0;
}


/* A C expression to modify the code described by the conditional if
   information CE_INFO with the new PATTERN in INSN.  If PATTERN is a null
   pointer after the IFCVT_MODIFY_INSN macro executes, it is assumed that that
   insn cannot be converted to be executed conditionally.  */

rtx
frv_ifcvt_modify_insn (ce_if_block_t *ce_info,
                       rtx pattern,
                       rtx insn)
{
  rtx orig_ce_pattern = pattern;
  rtx set;
  rtx op0;
  rtx op1;
  rtx test;

  gcc_assert (GET_CODE (pattern) == COND_EXEC);

  test = COND_EXEC_TEST (pattern);
  if (GET_CODE (test) == AND)
    {
      rtx cr = frv_ifcvt.cr_reg;
      rtx test_reg;

      op0 = XEXP (test, 0);
      if (! rtx_equal_p (cr, XEXP (op0, 0)))
	goto fail;

      op1 = XEXP (test, 1);
      test_reg = XEXP (op1, 0);
      if (GET_CODE (test_reg) != REG)
	goto fail;

      /* Is this the first nested if block in this sequence?  If so, generate
         an andcr or andncr.  */
      if (! frv_ifcvt.last_nested_if_cr)
	{
	  rtx and_op;

	  frv_ifcvt.last_nested_if_cr = test_reg;
	  if (GET_CODE (op0) == NE)
	    and_op = gen_andcr (test_reg, cr, test_reg);
	  else
	    and_op = gen_andncr (test_reg, cr, test_reg);

	  frv_ifcvt_add_insn (and_op, insn, TRUE);
	}

      /* If this isn't the first statement in the nested if sequence, see if we
         are dealing with the same register.  */
      else if (! rtx_equal_p (test_reg, frv_ifcvt.last_nested_if_cr))
	goto fail;

      COND_EXEC_TEST (pattern) = test = op1;
    }

  /* If this isn't a nested if, reset state variables.  */
  else
    {
      frv_ifcvt.last_nested_if_cr = NULL_RTX;
    }

  set = single_set_pattern (pattern);
  if (set)
    {
      rtx dest = SET_DEST (set);
      rtx src = SET_SRC (set);
      enum machine_mode mode = GET_MODE (dest);

      /* Check for normal binary operators.  */
      if (mode == SImode && ARITHMETIC_P (src))
	{
	  op0 = XEXP (src, 0);
	  op1 = XEXP (src, 1);

	  if (integer_register_operand (op0, SImode) && CONSTANT_P (op1))
	    {
	      op1 = frv_ifcvt_load_value (op1, insn);
	      if (op1)
		COND_EXEC_CODE (pattern)
		  = gen_rtx_SET (VOIDmode, dest, gen_rtx_fmt_ee (GET_CODE (src),
								 GET_MODE (src),
								 op0, op1));
	      else
		goto fail;
	    }
	}

      /* For multiply by a constant, we need to handle the sign extending
         correctly.  Add a USE of the value after the multiply to prevent flow
         from cratering because only one register out of the two were used.  */
      else if (mode == DImode && GET_CODE (src) == MULT)
	{
	  op0 = XEXP (src, 0);
	  op1 = XEXP (src, 1);
	  if (GET_CODE (op0) == SIGN_EXTEND && GET_CODE (op1) == CONST_INT)
	    {
	      op1 = frv_ifcvt_load_value (op1, insn);
	      if (op1)
		{
		  op1 = gen_rtx_SIGN_EXTEND (DImode, op1);
		  COND_EXEC_CODE (pattern)
		    = gen_rtx_SET (VOIDmode, dest,
				   gen_rtx_MULT (DImode, op0, op1));
		}
	      else
		goto fail;
	    }

	  frv_ifcvt_add_insn (gen_use (dest), insn, FALSE);
	}

      /* If we are just loading a constant created for a nested conditional
         execution statement, just load the constant without any conditional
         execution, since we know that the constant will not interfere with any
         other registers.  */
      else if (frv_ifcvt.scratch_insns_bitmap
	       && bitmap_bit_p (frv_ifcvt.scratch_insns_bitmap,
				INSN_UID (insn))
	       && REG_P (SET_DEST (set))
	       /* We must not unconditionally set a scratch reg chosen
		  for a nested if-converted block if its incoming
		  value from the TEST block (or the result of the THEN
		  branch) could/should propagate to the JOIN block.
		  It suffices to test whether the register is live at
		  the JOIN point: if it's live there, we can infer
		  that we set it in the former JOIN block of the
		  nested if-converted block (otherwise it wouldn't
		  have been available as a scratch register), and it
		  is either propagated through or set in the other
		  conditional block.  It's probably not worth trying
		  to catch the latter case, and it could actually
		  limit scheduling of the combined block quite
		  severely.  */
	       && ce_info->join_bb
	       && ! (REGNO_REG_SET_P (df_get_live_in (ce_info->join_bb),
				      REGNO (SET_DEST (set))))
	       /* Similarly, we must not unconditionally set a reg
		  used as scratch in the THEN branch if the same reg
		  is live in the ELSE branch.  */
	       && (! ce_info->else_bb
		   || BLOCK_FOR_INSN (insn) == ce_info->else_bb
		   || ! (REGNO_REG_SET_P (df_get_live_in (ce_info->else_bb),
					  REGNO (SET_DEST (set))))))
	pattern = set;

      else if (mode == QImode || mode == HImode || mode == SImode
	       || mode == SFmode)
	{
	  int changed_p = FALSE;

	  /* Check for just loading up a constant */
	  if (CONSTANT_P (src) && integer_register_operand (dest, mode))
	    {
	      src = frv_ifcvt_load_value (src, insn);
	      if (!src)
		goto fail;

	      changed_p = TRUE;
	    }

	  /* See if we need to fix up stores */
	  if (GET_CODE (dest) == MEM)
	    {
	      rtx new_mem = frv_ifcvt_rewrite_mem (dest, mode, insn);

	      if (!new_mem)
		goto fail;

	      else if (new_mem != dest)
		{
		  changed_p = TRUE;
		  dest = new_mem;
		}
	    }

	  /* See if we need to fix up loads */
	  if (GET_CODE (src) == MEM)
	    {
	      rtx new_mem = frv_ifcvt_rewrite_mem (src, mode, insn);

	      if (!new_mem)
		goto fail;

	      else if (new_mem != src)
		{
		  changed_p = TRUE;
		  src = new_mem;
		}
	    }

	  /* If either src or destination changed, redo SET.  */
	  if (changed_p)
	    COND_EXEC_CODE (pattern) = gen_rtx_SET (VOIDmode, dest, src);
	}

      /* Rewrite a nested set cccr in terms of IF_THEN_ELSE.  Also deal with
         rewriting the CC register to be the same as the paired CC/CR register
         for nested ifs.  */
      else if (mode == CC_CCRmode && COMPARISON_P (src))
	{
	  int regno = REGNO (XEXP (src, 0));
	  rtx if_else;

	  if (ce_info->pass > 1
	      && regno != (int)REGNO (frv_ifcvt.nested_cc_reg)
	      && TEST_HARD_REG_BIT (frv_ifcvt.nested_cc_ok_rewrite, regno))
	    {
	      src = gen_rtx_fmt_ee (GET_CODE (src),
				    CC_CCRmode,
				    frv_ifcvt.nested_cc_reg,
				    XEXP (src, 1));
	    }

	  if_else = gen_rtx_IF_THEN_ELSE (CC_CCRmode, test, src, const0_rtx);
	  pattern = gen_rtx_SET (VOIDmode, dest, if_else);
	}

      /* Remap a nested compare instruction to use the paired CC/CR reg.  */
      else if (ce_info->pass > 1
	       && GET_CODE (dest) == REG
	       && CC_P (REGNO (dest))
	       && REGNO (dest) != REGNO (frv_ifcvt.nested_cc_reg)
	       && TEST_HARD_REG_BIT (frv_ifcvt.nested_cc_ok_rewrite,
				     REGNO (dest))
	       && GET_CODE (src) == COMPARE)
	{
	  PUT_MODE (frv_ifcvt.nested_cc_reg, GET_MODE (dest));
	  COND_EXEC_CODE (pattern)
	    = gen_rtx_SET (VOIDmode, frv_ifcvt.nested_cc_reg, copy_rtx (src));
	}
    }

  if (TARGET_DEBUG_COND_EXEC)
    {
      rtx orig_pattern = PATTERN (insn);

      PATTERN (insn) = pattern;
      fprintf (stderr,
	       "\n:::::::::: frv_ifcvt_modify_insn: pass = %d, insn after modification:\n",
	       ce_info->pass);

      debug_rtx (insn);
      PATTERN (insn) = orig_pattern;
    }

  return pattern;

 fail:
  if (TARGET_DEBUG_COND_EXEC)
    {
      rtx orig_pattern = PATTERN (insn);

      PATTERN (insn) = orig_ce_pattern;
      fprintf (stderr,
	       "\n:::::::::: frv_ifcvt_modify_insn: pass = %d, insn could not be modified:\n",
	       ce_info->pass);

      debug_rtx (insn);
      PATTERN (insn) = orig_pattern;
    }

  return NULL_RTX;
}


/* A C expression to perform any final machine dependent modifications in
   converting code to conditional execution in the code described by the
   conditional if information CE_INFO.  */

void
frv_ifcvt_modify_final (ce_if_block_t *ce_info ATTRIBUTE_UNUSED)
{
  rtx existing_insn;
  rtx check_insn;
  rtx p = frv_ifcvt.added_insns_list;
  int i;

  /* Loop inserting the check insns.  The last check insn is the first test,
     and is the appropriate place to insert constants.  */
  gcc_assert (p);

  do
    {
      rtx check_and_insert_insns = XEXP (p, 0);
      rtx old_p = p;

      check_insn = XEXP (check_and_insert_insns, 0);
      existing_insn = XEXP (check_and_insert_insns, 1);
      p = XEXP (p, 1);

      /* The jump bit is used to say that the new insn is to be inserted BEFORE
         the existing insn, otherwise it is to be inserted AFTER.  */
      if (check_and_insert_insns->jump)
	{
	  emit_insn_before (check_insn, existing_insn);
	  check_and_insert_insns->jump = 0;
	}
      else
	emit_insn_after (check_insn, existing_insn);

      free_EXPR_LIST_node (check_and_insert_insns);
      free_EXPR_LIST_node (old_p);
    }
  while (p != NULL_RTX);

  /* Load up any constants needed into temp gprs */
  for (i = 0; i < frv_ifcvt.cur_scratch_regs; i++)
    {
      rtx insn = emit_insn_before (frv_ifcvt.scratch_regs[i], existing_insn);
      if (! frv_ifcvt.scratch_insns_bitmap)
	frv_ifcvt.scratch_insns_bitmap = BITMAP_ALLOC (NULL);
      bitmap_set_bit (frv_ifcvt.scratch_insns_bitmap, INSN_UID (insn));
      frv_ifcvt.scratch_regs[i] = NULL_RTX;
    }

  frv_ifcvt.added_insns_list = NULL_RTX;
  frv_ifcvt.cur_scratch_regs = 0;
}


/* A C expression to cancel any machine dependent modifications in converting
   code to conditional execution in the code described by the conditional if
   information CE_INFO.  */

void
frv_ifcvt_modify_cancel (ce_if_block_t *ce_info ATTRIBUTE_UNUSED)
{
  int i;
  rtx p = frv_ifcvt.added_insns_list;

  /* Loop freeing up the EXPR_LIST's allocated.  */
  while (p != NULL_RTX)
    {
      rtx check_and_jump = XEXP (p, 0);
      rtx old_p = p;

      p = XEXP (p, 1);
      free_EXPR_LIST_node (check_and_jump);
      free_EXPR_LIST_node (old_p);
    }

  /* Release any temporary gprs allocated.  */
  for (i = 0; i < frv_ifcvt.cur_scratch_regs; i++)
    frv_ifcvt.scratch_regs[i] = NULL_RTX;

  frv_ifcvt.added_insns_list = NULL_RTX;
  frv_ifcvt.cur_scratch_regs = 0;
  return;
}

/* A C expression for the size in bytes of the trampoline, as an integer.
   The template is:

	setlo #0, <jmp_reg>
	setlo #0, <static_chain>
	sethi #0, <jmp_reg>
	sethi #0, <static_chain>
	jmpl @(gr0,<jmp_reg>) */

int
frv_trampoline_size (void)
{
  if (TARGET_FDPIC)
    /* Allocate room for the function descriptor and the lddi
       instruction.  */
    return 8 + 6 * 4;
  return 5 /* instructions */ * 4 /* instruction size.  */;
}


/* A C statement to initialize the variable parts of a trampoline.  ADDR is an
   RTX for the address of the trampoline; FNADDR is an RTX for the address of
   the nested function; STATIC_CHAIN is an RTX for the static chain value that
   should be passed to the function when it is called.

   The template is:

	setlo #0, <jmp_reg>
	setlo #0, <static_chain>
	sethi #0, <jmp_reg>
	sethi #0, <static_chain>
	jmpl @(gr0,<jmp_reg>) */

static void
frv_trampoline_init (rtx m_tramp, tree fndecl, rtx static_chain)
{
  rtx addr = XEXP (m_tramp, 0);
  rtx fnaddr = XEXP (DECL_RTL (fndecl), 0);
  rtx sc_reg = force_reg (Pmode, static_chain);

  emit_library_call (gen_rtx_SYMBOL_REF (SImode, "__trampoline_setup"),
		     LCT_NORMAL, VOIDmode, 4,
		     addr, Pmode,
		     GEN_INT (frv_trampoline_size ()), SImode,
		     fnaddr, Pmode,
		     sc_reg, Pmode);
}


/* Many machines have some registers that cannot be copied directly to or from
   memory or even from other types of registers.  An example is the `MQ'
   register, which on most machines, can only be copied to or from general
   registers, but not memory.  Some machines allow copying all registers to and
   from memory, but require a scratch register for stores to some memory
   locations (e.g., those with symbolic address on the RT, and those with
   certain symbolic address on the SPARC when compiling PIC).  In some cases,
   both an intermediate and a scratch register are required.

   You should define these macros to indicate to the reload phase that it may
   need to allocate at least one register for a reload in addition to the
   register to contain the data.  Specifically, if copying X to a register
   RCLASS in MODE requires an intermediate register, you should define
   `SECONDARY_INPUT_RELOAD_CLASS' to return the largest register class all of
   whose registers can be used as intermediate registers or scratch registers.

   If copying a register RCLASS in MODE to X requires an intermediate or scratch
   register, `SECONDARY_OUTPUT_RELOAD_CLASS' should be defined to return the
   largest register class required.  If the requirements for input and output
   reloads are the same, the macro `SECONDARY_RELOAD_CLASS' should be used
   instead of defining both macros identically.

   The values returned by these macros are often `GENERAL_REGS'.  Return
   `NO_REGS' if no spare register is needed; i.e., if X can be directly copied
   to or from a register of RCLASS in MODE without requiring a scratch register.
   Do not define this macro if it would always return `NO_REGS'.

   If a scratch register is required (either with or without an intermediate
   register), you should define patterns for `reload_inM' or `reload_outM', as
   required..  These patterns, which will normally be implemented with a
   `define_expand', should be similar to the `movM' patterns, except that
   operand 2 is the scratch register.

   Define constraints for the reload register and scratch register that contain
   a single register class.  If the original reload register (whose class is
   RCLASS) can meet the constraint given in the pattern, the value returned by
   these macros is used for the class of the scratch register.  Otherwise, two
   additional reload registers are required.  Their classes are obtained from
   the constraints in the insn pattern.

   X might be a pseudo-register or a `subreg' of a pseudo-register, which could
   either be in a hard register or in memory.  Use `true_regnum' to find out;
   it will return -1 if the pseudo is in memory and the hard register number if
   it is in a register.

   These macros should not be used in the case where a particular class of
   registers can only be copied to memory and not to another class of
   registers.  In that case, secondary reload registers are not needed and
   would not be helpful.  Instead, a stack location must be used to perform the
   copy and the `movM' pattern should use memory as an intermediate storage.
   This case often occurs between floating-point and general registers.  */

enum reg_class
frv_secondary_reload_class (enum reg_class rclass,
                            enum machine_mode mode ATTRIBUTE_UNUSED,
                            rtx x)
{
  enum reg_class ret;

  switch (rclass)
    {
    default:
      ret = NO_REGS;
      break;

      /* Accumulators/Accumulator guard registers need to go through floating
         point registers.  */
    case QUAD_REGS:
    case GPR_REGS:
      ret = NO_REGS;
      if (x && GET_CODE (x) == REG)
	{
	  int regno = REGNO (x);

	  if (ACC_P (regno) || ACCG_P (regno))
	    ret = FPR_REGS;
	}
      break;

      /* Nonzero constants should be loaded into an FPR through a GPR.  */
    case QUAD_FPR_REGS:
      if (x && CONSTANT_P (x) && !ZERO_P (x))
	ret = GPR_REGS;
      else
	ret = NO_REGS;
      break;

      /* All of these types need gpr registers.  */
    case ICC_REGS:
    case FCC_REGS:
    case CC_REGS:
    case ICR_REGS:
    case FCR_REGS:
    case CR_REGS:
    case LCR_REG:
    case LR_REG:
      ret = GPR_REGS;
      break;

      /* The accumulators need fpr registers.  */
    case QUAD_ACC_REGS:
    case ACCG_REGS:
      ret = FPR_REGS;
      break;
    }

  return ret;
}

/* This hook exists to catch the case where secondary_reload_class() is
   called from init_reg_autoinc() in regclass.c - before the reload optabs
   have been initialised.  */
   
static reg_class_t
frv_secondary_reload (bool in_p, rtx x, reg_class_t reload_class_i,
		      enum machine_mode reload_mode,
		      secondary_reload_info * sri)
{
  enum reg_class rclass = NO_REGS;
  enum reg_class reload_class = (enum reg_class) reload_class_i;

  if (sri->prev_sri && sri->prev_sri->t_icode != CODE_FOR_nothing)
    {
      sri->icode = sri->prev_sri->t_icode;
      return NO_REGS;
    }

  rclass = frv_secondary_reload_class (reload_class, reload_mode, x);

  if (rclass != NO_REGS)
    {
      enum insn_code icode
	= direct_optab_handler (in_p ? reload_in_optab : reload_out_optab,
				reload_mode);
      if (icode == 0)
	{
	  /* This happens when then the reload_[in|out]_optabs have
	     not been initialised.  */
	  sri->t_icode = CODE_FOR_nothing;
	  return rclass;
	}
    }

  /* Fall back to the default secondary reload handler.  */
  return default_secondary_reload (in_p, x, reload_class, reload_mode, sri);

}

/* Worker function for TARGET_CLASS_LIKELY_SPILLED_P.  */

static bool
frv_class_likely_spilled_p (reg_class_t rclass)
{
  switch (rclass)
    {
    default:
      break;

    case GR8_REGS:
    case GR9_REGS:
    case GR89_REGS:
    case FDPIC_FPTR_REGS:
    case FDPIC_REGS:
    case ICC_REGS:
    case FCC_REGS:
    case CC_REGS:
    case ICR_REGS:
    case FCR_REGS:
    case CR_REGS:
    case LCR_REG:
    case LR_REG:
    case SPR_REGS:
    case QUAD_ACC_REGS:
    case ACCG_REGS:
      return true;
    }

  return false;
}


/* An expression for the alignment of a structure field FIELD if the
   alignment computed in the usual way is COMPUTED.  GCC uses this
   value instead of the value in `BIGGEST_ALIGNMENT' or
   `BIGGEST_FIELD_ALIGNMENT', if defined, for structure fields only.  */

/* The definition type of the bit field data is either char, short, long or
   long long. The maximum bit size is the number of bits of its own type.

   The bit field data is assigned to a storage unit that has an adequate size
   for bit field data retention and is located at the smallest address.

   Consecutive bit field data are packed at consecutive bits having the same
   storage unit, with regard to the type, beginning with the MSB and continuing
   toward the LSB.

   If a field to be assigned lies over a bit field type boundary, its
   assignment is completed by aligning it with a boundary suitable for the
   type.

   When a bit field having a bit length of 0 is declared, it is forcibly
   assigned to the next storage unit.

   e.g)
	struct {
		int	a:2;
		int	b:6;
		char	c:4;
		int	d:10;
		int	 :0;
		int	f:2;
	} x;

		+0	  +1	    +2	      +3
	&x	00000000  00000000  00000000  00000000
		MLM----L
		a    b
	&x+4	00000000  00000000  00000000  00000000
		M--L
		c
	&x+8	00000000  00000000  00000000  00000000
		M----------L
		d
	&x+12	00000000  00000000  00000000  00000000
		ML
		f
*/

int
frv_adjust_field_align (tree field, int computed)
{
  /* Make sure that the bitfield is not wider than the type.  */
  if (DECL_BIT_FIELD (field)
      && !DECL_ARTIFICIAL (field))
    {
      tree parent = DECL_CONTEXT (field);
      tree prev = NULL_TREE;
      tree cur;

      for (cur = TYPE_FIELDS (parent); cur && cur != field; cur = DECL_CHAIN (cur))
	{
	  if (TREE_CODE (cur) != FIELD_DECL)
	    continue;

	  prev = cur;
	}

      gcc_assert (cur);

      /* If this isn't a :0 field and if the previous element is a bitfield
	 also, see if the type is different, if so, we will need to align the
	 bit-field to the next boundary.  */
      if (prev
	  && ! DECL_PACKED (field)
	  && ! integer_zerop (DECL_SIZE (field))
	  && DECL_BIT_FIELD_TYPE (field) != DECL_BIT_FIELD_TYPE (prev))
	{
	  int prev_align = TYPE_ALIGN (TREE_TYPE (prev));
	  int cur_align  = TYPE_ALIGN (TREE_TYPE (field));
	  computed = (prev_align > cur_align) ? prev_align : cur_align;
	}
    }

  return computed;
}


/* A C expression that is nonzero if it is permissible to store a value of mode
   MODE in hard register number REGNO (or in several registers starting with
   that one).  For a machine where all registers are equivalent, a suitable
   definition is

        #define HARD_REGNO_MODE_OK(REGNO, MODE) 1

   It is not necessary for this macro to check for the numbers of fixed
   registers, because the allocation mechanism considers them to be always
   occupied.

   On some machines, double-precision values must be kept in even/odd register
   pairs.  The way to implement that is to define this macro to reject odd
   register numbers for such modes.

   The minimum requirement for a mode to be OK in a register is that the
   `movMODE' instruction pattern support moves between the register and any
   other hard register for which the mode is OK; and that moving a value into
   the register and back out not alter it.

   Since the same instruction used to move `SImode' will work for all narrower
   integer modes, it is not necessary on any machine for `HARD_REGNO_MODE_OK'
   to distinguish between these modes, provided you define patterns `movhi',
   etc., to take advantage of this.  This is useful because of the interaction
   between `HARD_REGNO_MODE_OK' and `MODES_TIEABLE_P'; it is very desirable for
   all integer modes to be tieable.

   Many machines have special registers for floating point arithmetic.  Often
   people assume that floating point machine modes are allowed only in floating
   point registers.  This is not true.  Any registers that can hold integers
   can safely *hold* a floating point machine mode, whether or not floating
   arithmetic can be done on it in those registers.  Integer move instructions
   can be used to move the values.

   On some machines, though, the converse is true: fixed-point machine modes
   may not go in floating registers.  This is true if the floating registers
   normalize any value stored in them, because storing a non-floating value
   there would garble it.  In this case, `HARD_REGNO_MODE_OK' should reject
   fixed-point machine modes in floating registers.  But if the floating
   registers do not automatically normalize, if you can store any bit pattern
   in one and retrieve it unchanged without a trap, then any machine mode may
   go in a floating register, so you can define this macro to say so.

   The primary significance of special floating registers is rather that they
   are the registers acceptable in floating point arithmetic instructions.
   However, this is of no concern to `HARD_REGNO_MODE_OK'.  You handle it by
   writing the proper constraints for those instructions.

   On some machines, the floating registers are especially slow to access, so
   that it is better to store a value in a stack frame than in such a register
   if floating point arithmetic is not being done.  As long as the floating
   registers are not in class `GENERAL_REGS', they will not be used unless some
   pattern's constraint asks for one.  */

int
frv_hard_regno_mode_ok (int regno, enum machine_mode mode)
{
  int base;
  int mask;

  switch (mode)
    {
    case CCmode:
    case CC_UNSmode:
    case CC_NZmode:
      return ICC_P (regno) || GPR_P (regno);

    case CC_CCRmode:
      return CR_P (regno) || GPR_P (regno);

    case CC_FPmode:
      return FCC_P (regno) || GPR_P (regno);

    default:
      break;
    }

  /* Set BASE to the first register in REGNO's class.  Set MASK to the
     bits that must be clear in (REGNO - BASE) for the register to be
     well-aligned.  */
  if (INTEGRAL_MODE_P (mode) || FLOAT_MODE_P (mode) || VECTOR_MODE_P (mode))
    {
      if (ACCG_P (regno))
	{
	  /* ACCGs store one byte.  Two-byte quantities must start in
	     even-numbered registers, four-byte ones in registers whose
	     numbers are divisible by four, and so on.  */
	  base = ACCG_FIRST;
	  mask = GET_MODE_SIZE (mode) - 1;
	}
      else
	{
	   /* The other registers store one word.  */
	  if (GPR_P (regno) || regno == AP_FIRST)
	    base = GPR_FIRST;

	  else if (FPR_P (regno))
	    base = FPR_FIRST;

	  else if (ACC_P (regno))
	    base = ACC_FIRST;

	  else if (SPR_P (regno))
	    return mode == SImode;

	  /* Fill in the table.  */
	  else
	    return 0;

	  /* Anything smaller than an SI is OK in any word-sized register.  */
	  if (GET_MODE_SIZE (mode) < 4)
	    return 1;

	  mask = (GET_MODE_SIZE (mode) / 4) - 1;
	}
      return (((regno - base) & mask) == 0);
    }

  return 0;
}


/* A C expression for the number of consecutive hard registers, starting at
   register number REGNO, required to hold a value of mode MODE.

   On a machine where all registers are exactly one word, a suitable definition
   of this macro is

        #define HARD_REGNO_NREGS(REGNO, MODE)            \
           ((GET_MODE_SIZE (MODE) + UNITS_PER_WORD - 1)  \
            / UNITS_PER_WORD))  */

/* On the FRV, make the CC_FP mode take 3 words in the integer registers, so
   that we can build the appropriate instructions to properly reload the
   values.  Also, make the byte-sized accumulator guards use one guard
   for each byte.  */

int
frv_hard_regno_nregs (int regno, enum machine_mode mode)
{
  if (ACCG_P (regno))
    return GET_MODE_SIZE (mode);
  else
    return (GET_MODE_SIZE (mode) + UNITS_PER_WORD - 1) / UNITS_PER_WORD;
}


/* A C expression for the maximum number of consecutive registers of
   class RCLASS needed to hold a value of mode MODE.

   This is closely related to the macro `HARD_REGNO_NREGS'.  In fact, the value
   of the macro `CLASS_MAX_NREGS (RCLASS, MODE)' should be the maximum value of
   `HARD_REGNO_NREGS (REGNO, MODE)' for all REGNO values in the class RCLASS.

   This macro helps control the handling of multiple-word values in
   the reload pass.

   This declaration is required.  */

int
frv_class_max_nregs (enum reg_class rclass, enum machine_mode mode)
{
  if (rclass == ACCG_REGS)
    /* An N-byte value requires N accumulator guards.  */
    return GET_MODE_SIZE (mode);
  else
    return (GET_MODE_SIZE (mode) + UNITS_PER_WORD - 1) / UNITS_PER_WORD;
}


/* A C expression that is nonzero if X is a legitimate constant for an
   immediate operand on the target machine.  You can assume that X satisfies
   `CONSTANT_P', so you need not check this.  In fact, `1' is a suitable
   definition for this macro on machines where anything `CONSTANT_P' is valid.  */

static bool
frv_legitimate_constant_p (enum machine_mode mode, rtx x)
{
  /* frv_cannot_force_const_mem always returns true for FDPIC.  This
     means that the move expanders will be expected to deal with most
     kinds of constant, regardless of what we return here.

     However, among its other duties, frv_legitimate_constant_p decides whether
     a constant can be entered into reg_equiv_constant[].  If we return true,
     reload can create new instances of the constant whenever it likes.

     The idea is therefore to accept as many constants as possible (to give
     reload more freedom) while rejecting constants that can only be created
     at certain times.  In particular, anything with a symbolic component will
     require use of the pseudo FDPIC register, which is only available before
     reload.  */
  if (TARGET_FDPIC)
    return LEGITIMATE_PIC_OPERAND_P (x);

  /* All of the integer constants are ok.  */
  if (GET_CODE (x) != CONST_DOUBLE)
    return TRUE;

  /* double integer constants are ok.  */
  if (GET_MODE (x) == VOIDmode || mode == DImode)
    return TRUE;

  /* 0 is always ok.  */
  if (x == CONST0_RTX (mode))
    return TRUE;

  /* If floating point is just emulated, allow any constant, since it will be
     constructed in the GPRs.  */
  if (!TARGET_HAS_FPRS)
    return TRUE;

  if (mode == DFmode && !TARGET_DOUBLE)
    return TRUE;

  /* Otherwise store the constant away and do a load.  */
  return FALSE;
}

/* Implement SELECT_CC_MODE.  Choose CC_FP for floating-point comparisons,
   CC_NZ for comparisons against zero in which a single Z or N flag test
   is enough, CC_UNS for other unsigned comparisons, and CC for other
   signed comparisons.  */

enum machine_mode
frv_select_cc_mode (enum rtx_code code, rtx x, rtx y)
{
  if (GET_MODE_CLASS (GET_MODE (x)) == MODE_FLOAT)
    return CC_FPmode;

  switch (code)
    {
    case EQ:
    case NE:
    case LT:
    case GE:
      return y == const0_rtx ? CC_NZmode : CCmode;

    case GTU:
    case GEU:
    case LTU:
    case LEU:
      return y == const0_rtx ? CC_NZmode : CC_UNSmode;

    default:
      return CCmode;
    }
}


/* Worker function for TARGET_REGISTER_MOVE_COST.  */

#define HIGH_COST 40
#define MEDIUM_COST 3
#define LOW_COST 1

static int
frv_register_move_cost (enum machine_mode mode ATTRIBUTE_UNUSED,
			reg_class_t from, reg_class_t to)
{
  switch (from)
    {
    default:
      break;

    case QUAD_REGS:
    case GPR_REGS:
    case GR8_REGS:
    case GR9_REGS:
    case GR89_REGS:
    case FDPIC_REGS:
    case FDPIC_FPTR_REGS:
    case FDPIC_CALL_REGS:

      switch (to)
	{
	default:
	  break;

	case QUAD_REGS:	
	case GPR_REGS:
	case GR8_REGS:
	case GR9_REGS:
	case GR89_REGS:
	case FDPIC_REGS:
	case FDPIC_FPTR_REGS:
	case FDPIC_CALL_REGS:

	  return LOW_COST;

	case FPR_REGS:
	  return LOW_COST;

	case LCR_REG:
	case LR_REG:
	case SPR_REGS:
	  return LOW_COST;
	}

    case QUAD_FPR_REGS:
      switch (to)
	{
	default:
	  break;

	case QUAD_REGS:
	case GPR_REGS:
	case GR8_REGS:
	case GR9_REGS:
	case GR89_REGS:
	case FDPIC_REGS:
	case FDPIC_FPTR_REGS:
	case FDPIC_CALL_REGS:

	case QUAD_ACC_REGS:
	case ACCG_REGS:
	  return MEDIUM_COST;

	case QUAD_FPR_REGS:
	  return LOW_COST;
	}

    case LCR_REG:
    case LR_REG:
    case SPR_REGS:
      switch (to)
	{
	default:
	  break;

	case QUAD_REGS:
	case GPR_REGS:
	case GR8_REGS:
	case GR9_REGS:
	case GR89_REGS:
	case FDPIC_REGS:
	case FDPIC_FPTR_REGS:
	case FDPIC_CALL_REGS:

	  return MEDIUM_COST;
	}

    case QUAD_ACC_REGS:
    case ACCG_REGS:
      switch (to)
	{
	default:
	  break;

	case QUAD_FPR_REGS:
	  return MEDIUM_COST;

	}
    }

  return HIGH_COST;
}

/* Worker function for TARGET_MEMORY_MOVE_COST.  */

static int
frv_memory_move_cost (enum machine_mode mode ATTRIBUTE_UNUSED,
                      reg_class_t rclass ATTRIBUTE_UNUSED,
                      bool in ATTRIBUTE_UNUSED)
{
  return 4;
}


/* Implementation of TARGET_ASM_INTEGER.  In the FRV case we need to
   use ".picptr" to generate safe relocations for PIC code.  We also
   need a fixup entry for aligned (non-debugging) code.  */

static bool
frv_assemble_integer (rtx value, unsigned int size, int aligned_p)
{
  if ((flag_pic || TARGET_FDPIC) && size == UNITS_PER_WORD)
    {
      if (GET_CODE (value) == CONST
	  || GET_CODE (value) == SYMBOL_REF
	  || GET_CODE (value) == LABEL_REF)
	{
	  if (TARGET_FDPIC && GET_CODE (value) == SYMBOL_REF
	      && SYMBOL_REF_FUNCTION_P (value))
	    {
	      fputs ("\t.picptr\tfuncdesc(", asm_out_file);
	      output_addr_const (asm_out_file, value);
	      fputs (")\n", asm_out_file);
	      return true;
	    }
	  else if (TARGET_FDPIC && GET_CODE (value) == CONST
		   && frv_function_symbol_referenced_p (value))
	    return false;
	  if (aligned_p && !TARGET_FDPIC)
	    {
	      static int label_num = 0;
	      char buf[256];
	      const char *p;

	      ASM_GENERATE_INTERNAL_LABEL (buf, "LCP", label_num++);
	      p = (* targetm.strip_name_encoding) (buf);

	      fprintf (asm_out_file, "%s:\n", p);
	      fprintf (asm_out_file, "%s\n", FIXUP_SECTION_ASM_OP);
	      fprintf (asm_out_file, "\t.picptr\t%s\n", p);
	      fprintf (asm_out_file, "\t.previous\n");
	    }
	  assemble_integer_with_op ("\t.picptr\t", value);
	  return true;
	}
      if (!aligned_p)
	{
	  /* We've set the unaligned SI op to NULL, so we always have to
	     handle the unaligned case here.  */
	  assemble_integer_with_op ("\t.4byte\t", value);
	  return true;
	}
    }
  return default_assemble_integer (value, size, aligned_p);
}

/* Function to set up the backend function structure.  */

static struct machine_function *
frv_init_machine_status (void)
{
  return ggc_alloc_cleared_machine_function ();
}

/* Implement TARGET_SCHED_ISSUE_RATE.  */

int
frv_issue_rate (void)
{
  if (!TARGET_PACK)
    return 1;

  switch (frv_cpu_type)
    {
    default:
    case FRV_CPU_FR300:
    case FRV_CPU_SIMPLE:
      return 1;

    case FRV_CPU_FR400:
    case FRV_CPU_FR405:
    case FRV_CPU_FR450:
      return 2;

    case FRV_CPU_GENERIC:
    case FRV_CPU_FR500:
    case FRV_CPU_TOMCAT:
      return 4;

    case FRV_CPU_FR550:
      return 8;
    }
}

/* A for_each_rtx callback.  If X refers to an accumulator, return
   ACC_GROUP_ODD if the bit 2 of the register number is set and
   ACC_GROUP_EVEN if it is clear.  Return 0 (ACC_GROUP_NONE)
   otherwise.  */

static int
frv_acc_group_1 (rtx *x, void *data ATTRIBUTE_UNUSED)
{
  if (REG_P (*x))
    {
      if (ACC_P (REGNO (*x)))
	return (REGNO (*x) - ACC_FIRST) & 4 ? ACC_GROUP_ODD : ACC_GROUP_EVEN;
      if (ACCG_P (REGNO (*x)))
	return (REGNO (*x) - ACCG_FIRST) & 4 ? ACC_GROUP_ODD : ACC_GROUP_EVEN;
    }
  return 0;
}

/* Return the value of INSN's acc_group attribute.  */

int
frv_acc_group (rtx insn)
{
  /* This distinction only applies to the FR550 packing constraints.  */
  if (frv_cpu_type != FRV_CPU_FR550)
    return ACC_GROUP_NONE;
  return for_each_rtx (&PATTERN (insn), frv_acc_group_1, 0);
}

/* Return the index of the DFA unit in FRV_UNIT_NAMES[] that instruction
   INSN will try to claim first.  Since this value depends only on the
   type attribute, we can cache the results in FRV_TYPE_TO_UNIT[].  */

static unsigned int
frv_insn_unit (rtx insn)
{
  enum attr_type type;

  type = get_attr_type (insn);
  if (frv_type_to_unit[type] == ARRAY_SIZE (frv_unit_codes))
    {
      /* We haven't seen this type of instruction before.  */
      state_t state;
      unsigned int unit;

      /* Issue the instruction on its own to see which unit it prefers.  */
      state = alloca (state_size ());
      state_reset (state);
      state_transition (state, insn);

      /* Find out which unit was taken.  */
      for (unit = 0; unit < ARRAY_SIZE (frv_unit_codes); unit++)
	if (cpu_unit_reservation_p (state, frv_unit_codes[unit]))
	  break;

      gcc_assert (unit != ARRAY_SIZE (frv_unit_codes));

      frv_type_to_unit[type] = unit;
    }
  return frv_type_to_unit[type];
}

/* Return true if INSN issues to a branch unit.  */

static bool
frv_issues_to_branch_unit_p (rtx insn)
{
  return frv_unit_groups[frv_insn_unit (insn)] == GROUP_B;
}

/* The instructions in the packet, partitioned into groups.  */
struct frv_packet_group {
  /* How many instructions in the packet belong to this group.  */
  unsigned int num_insns;

  /* A list of the instructions that belong to this group, in the order
     they appear in the rtl stream.  */
  rtx insns[ARRAY_SIZE (frv_unit_codes)];

  /* The contents of INSNS after they have been sorted into the correct
     assembly-language order.  Element X issues to unit X.  The list may
     contain extra nops.  */
  rtx sorted[ARRAY_SIZE (frv_unit_codes)];

  /* The member of frv_nops[] to use in sorted[].  */
  rtx nop;
};

/* The current state of the packing pass, implemented by frv_pack_insns.  */
static struct {
  /* The state of the pipeline DFA.  */
  state_t dfa_state;

  /* Which hardware registers are set within the current packet,
     and the conditions under which they are set.  */
  regstate_t regstate[FIRST_PSEUDO_REGISTER];

  /* The memory locations that have been modified so far in this
     packet.  MEM is the memref and COND is the regstate_t condition
     under which it is set.  */
  struct {
    rtx mem;
    regstate_t cond;
  } mems[2];

  /* The number of valid entries in MEMS.  The value is larger than
     ARRAY_SIZE (mems) if there were too many mems to record.  */
  unsigned int num_mems;

  /* The maximum number of instructions that can be packed together.  */
  unsigned int issue_rate;

  /* The instructions in the packet, partitioned into groups.  */
  struct frv_packet_group groups[NUM_GROUPS];

  /* The instructions that make up the current packet.  */
  rtx insns[ARRAY_SIZE (frv_unit_codes)];
  unsigned int num_insns;
} frv_packet;

/* Return the regstate_t flags for the given COND_EXEC condition.
   Abort if the condition isn't in the right form.  */

static int
frv_cond_flags (rtx cond)
{
  gcc_assert ((GET_CODE (cond) == EQ || GET_CODE (cond) == NE)
	      && GET_CODE (XEXP (cond, 0)) == REG
	      && CR_P (REGNO (XEXP (cond, 0)))
	      && XEXP (cond, 1) == const0_rtx);
  return ((REGNO (XEXP (cond, 0)) - CR_FIRST)
	  | (GET_CODE (cond) == NE
	     ? REGSTATE_IF_TRUE
	     : REGSTATE_IF_FALSE));
}


/* Return true if something accessed under condition COND2 can
   conflict with something written under condition COND1.  */

static bool
frv_regstate_conflict_p (regstate_t cond1, regstate_t cond2)
{
  /* If either reference was unconditional, we have a conflict.  */
  if ((cond1 & REGSTATE_IF_EITHER) == 0
      || (cond2 & REGSTATE_IF_EITHER) == 0)
    return true;

  /* The references might conflict if they were controlled by
     different CRs.  */
  if ((cond1 & REGSTATE_CC_MASK) != (cond2 & REGSTATE_CC_MASK))
    return true;

  /* They definitely conflict if they are controlled by the
     same condition.  */
  if ((cond1 & cond2 & REGSTATE_IF_EITHER) != 0)
    return true;

  return false;
}


/* A for_each_rtx callback.  Return 1 if *X depends on an instruction in
   the current packet.  DATA points to a regstate_t that describes the
   condition under which *X might be set or used.  */

static int
frv_registers_conflict_p_1 (rtx *x, void *data)
{
  unsigned int regno, i;
  regstate_t cond;

  cond = *(regstate_t *) data;

  if (GET_CODE (*x) == REG)
    FOR_EACH_REGNO (regno, *x)
      if ((frv_packet.regstate[regno] & REGSTATE_MODIFIED) != 0)
	if (frv_regstate_conflict_p (frv_packet.regstate[regno], cond))
	  return 1;

  if (GET_CODE (*x) == MEM)
    {
      /* If we ran out of memory slots, assume a conflict.  */
      if (frv_packet.num_mems > ARRAY_SIZE (frv_packet.mems))
	return 1;

      /* Check for output or true dependencies with earlier MEMs.  */
      for (i = 0; i < frv_packet.num_mems; i++)
	if (frv_regstate_conflict_p (frv_packet.mems[i].cond, cond))
	  {
	    if (true_dependence (frv_packet.mems[i].mem, VOIDmode,
				 *x, rtx_varies_p))
	      return 1;

	    if (output_dependence (frv_packet.mems[i].mem, *x))
	      return 1;
	  }
    }

  /* The return values of calls aren't significant: they describe
     the effect of the call as a whole, not of the insn itself.  */
  if (GET_CODE (*x) == SET && GET_CODE (SET_SRC (*x)) == CALL)
    {
      if (for_each_rtx (&SET_SRC (*x), frv_registers_conflict_p_1, data))
	return 1;
      return -1;
    }

  /* Check subexpressions.  */
  return 0;
}


/* Return true if something in X might depend on an instruction
   in the current packet.  */

static bool
frv_registers_conflict_p (rtx x)
{
  regstate_t flags;

  flags = 0;
  if (GET_CODE (x) == COND_EXEC)
    {
      if (for_each_rtx (&XEXP (x, 0), frv_registers_conflict_p_1, &flags))
	return true;

      flags |= frv_cond_flags (XEXP (x, 0));
      x = XEXP (x, 1);
    }
  return for_each_rtx (&x, frv_registers_conflict_p_1, &flags);
}


/* A note_stores callback.  DATA points to the regstate_t condition
   under which X is modified.  Update FRV_PACKET accordingly.  */

static void
frv_registers_update_1 (rtx x, const_rtx pat ATTRIBUTE_UNUSED, void *data)
{
  unsigned int regno;

  if (GET_CODE (x) == REG)
    FOR_EACH_REGNO (regno, x)
      frv_packet.regstate[regno] |= *(regstate_t *) data;

  if (GET_CODE (x) == MEM)
    {
      if (frv_packet.num_mems < ARRAY_SIZE (frv_packet.mems))
	{
	  frv_packet.mems[frv_packet.num_mems].mem = x;
	  frv_packet.mems[frv_packet.num_mems].cond = *(regstate_t *) data;
	}
      frv_packet.num_mems++;
    }
}


/* Update the register state information for an instruction whose
   body is X.  */

static void
frv_registers_update (rtx x)
{
  regstate_t flags;

  flags = REGSTATE_MODIFIED;
  if (GET_CODE (x) == COND_EXEC)
    {
      flags |= frv_cond_flags (XEXP (x, 0));
      x = XEXP (x, 1);
    }
  note_stores (x, frv_registers_update_1, &flags);
}


/* Initialize frv_packet for the start of a new packet.  */

static void
frv_start_packet (void)
{
  enum frv_insn_group group;

  memset (frv_packet.regstate, 0, sizeof (frv_packet.regstate));
  frv_packet.num_mems = 0;
  frv_packet.num_insns = 0;
  for (group =  GROUP_I; group < NUM_GROUPS;
       group = (enum frv_insn_group) (group + 1))
    frv_packet.groups[group].num_insns = 0;
}


/* Likewise for the start of a new basic block.  */

static void
frv_start_packet_block (void)
{
  state_reset (frv_packet.dfa_state);
  frv_start_packet ();
}


/* Finish the current packet, if any, and start a new one.  Call
   HANDLE_PACKET with FRV_PACKET describing the completed packet.  */

static void
frv_finish_packet (void (*handle_packet) (void))
{
  if (frv_packet.num_insns > 0)
    {
      handle_packet ();
      state_transition (frv_packet.dfa_state, 0);
      frv_start_packet ();
    }
}


/* Return true if INSN can be added to the current packet.  Update
   the DFA state on success.  */

static bool
frv_pack_insn_p (rtx insn)
{
  /* See if the packet is already as long as it can be.  */
  if (frv_packet.num_insns == frv_packet.issue_rate)
    return false;

  /* If the scheduler thought that an instruction should start a packet,
     it's usually a good idea to believe it.  It knows much more about
     the latencies than we do.

     There are some exceptions though:

       - Conditional instructions are scheduled on the assumption that
	 they will be executed.  This is usually a good thing, since it
	 tends to avoid unnecessary stalls in the conditional code.
	 But we want to pack conditional instructions as tightly as
	 possible, in order to optimize the case where they aren't
	 executed.

       - The scheduler will always put branches on their own, even
	 if there's no real dependency.

       - There's no point putting a call in its own packet unless
	 we have to.  */
  if (frv_packet.num_insns > 0
      && GET_CODE (insn) == INSN
      && GET_MODE (insn) == TImode
      && GET_CODE (PATTERN (insn)) != COND_EXEC)
    return false;

  /* Check for register conflicts.  Don't do this for setlo since any
     conflict will be with the partnering sethi, with which it can
     be packed.  */
  if (get_attr_type (insn) != TYPE_SETLO)
    if (frv_registers_conflict_p (PATTERN (insn)))
      return false;

  return state_transition (frv_packet.dfa_state, insn) < 0;
}


/* Add instruction INSN to the current packet.  */

static void
frv_add_insn_to_packet (rtx insn)
{
  struct frv_packet_group *packet_group;

  packet_group = &frv_packet.groups[frv_unit_groups[frv_insn_unit (insn)]];
  packet_group->insns[packet_group->num_insns++] = insn;
  frv_packet.insns[frv_packet.num_insns++] = insn;

  frv_registers_update (PATTERN (insn));
}


/* Insert INSN (a member of frv_nops[]) into the current packet.  If the
   packet ends in a branch or call, insert the nop before it, otherwise
   add to the end.  */

static void
frv_insert_nop_in_packet (rtx insn)
{
  struct frv_packet_group *packet_group;
  rtx last;

  packet_group = &frv_packet.groups[frv_unit_groups[frv_insn_unit (insn)]];
  last = frv_packet.insns[frv_packet.num_insns - 1];
  if (GET_CODE (last) != INSN)
    {
      insn = emit_insn_before (PATTERN (insn), last);
      frv_packet.insns[frv_packet.num_insns - 1] = insn;
      frv_packet.insns[frv_packet.num_insns++] = last;
    }
  else
    {
      insn = emit_insn_after (PATTERN (insn), last);
      frv_packet.insns[frv_packet.num_insns++] = insn;
    }
  packet_group->insns[packet_group->num_insns++] = insn;
}


/* If packing is enabled, divide the instructions into packets and
   return true.  Call HANDLE_PACKET for each complete packet.  */

static bool
frv_for_each_packet (void (*handle_packet) (void))
{
  rtx insn, next_insn;

  frv_packet.issue_rate = frv_issue_rate ();

  /* Early exit if we don't want to pack insns.  */
  if (!optimize
      || !flag_schedule_insns_after_reload
      || !TARGET_VLIW_BRANCH
      || frv_packet.issue_rate == 1)
    return false;

  /* Set up the initial packing state.  */
  dfa_start ();
  frv_packet.dfa_state = alloca (state_size ());

  frv_start_packet_block ();
  for (insn = get_insns (); insn != 0; insn = next_insn)
    {
      enum rtx_code code;
      bool eh_insn_p;

      code = GET_CODE (insn);
      next_insn = NEXT_INSN (insn);

      if (code == CODE_LABEL)
	{
	  frv_finish_packet (handle_packet);
	  frv_start_packet_block ();
	}

      if (INSN_P (insn))
	switch (GET_CODE (PATTERN (insn)))
	  {
	  case USE:
	  case CLOBBER:
	  case ADDR_VEC:
	  case ADDR_DIFF_VEC:
	    break;

	  default:
	    /* Calls mustn't be packed on a TOMCAT.  */
	    if (GET_CODE (insn) == CALL_INSN && frv_cpu_type == FRV_CPU_TOMCAT)
	      frv_finish_packet (handle_packet);

	    /* Since the last instruction in a packet determines the EH
	       region, any exception-throwing instruction must come at
	       the end of reordered packet.  Insns that issue to a
	       branch unit are bound to come last; for others it's
	       too hard to predict.  */
	    eh_insn_p = (find_reg_note (insn, REG_EH_REGION, NULL) != NULL);
	    if (eh_insn_p && !frv_issues_to_branch_unit_p (insn))
	      frv_finish_packet (handle_packet);

	    /* Finish the current packet if we can't add INSN to it.
	       Simulate cycles until INSN is ready to issue.  */
	    if (!frv_pack_insn_p (insn))
	      {
		frv_finish_packet (handle_packet);
		while (!frv_pack_insn_p (insn))
		  state_transition (frv_packet.dfa_state, 0);
	      }

	    /* Add the instruction to the packet.  */
	    frv_add_insn_to_packet (insn);

	    /* Calls and jumps end a packet, as do insns that throw
	       an exception.  */
	    if (code == CALL_INSN || code == JUMP_INSN || eh_insn_p)
	      frv_finish_packet (handle_packet);
	    break;
	  }
    }
  frv_finish_packet (handle_packet);
  dfa_finish ();
  return true;
}

/* Subroutine of frv_sort_insn_group.  We are trying to sort
   frv_packet.groups[GROUP].sorted[0...NUM_INSNS-1] into assembly
   language order.  We have already picked a new position for
   frv_packet.groups[GROUP].sorted[X] if bit X of ISSUED is set.
   These instructions will occupy elements [0, LOWER_SLOT) and
   [UPPER_SLOT, NUM_INSNS) of the final (sorted) array.  STATE is
   the DFA state after issuing these instructions.

   Try filling elements [LOWER_SLOT, UPPER_SLOT) with every permutation
   of the unused instructions.  Return true if one such permutation gives
   a valid ordering, leaving the successful permutation in sorted[].
   Do not modify sorted[] until a valid permutation is found.  */

static bool
frv_sort_insn_group_1 (enum frv_insn_group group,
		       unsigned int lower_slot, unsigned int upper_slot,
		       unsigned int issued, unsigned int num_insns,
		       state_t state)
{
  struct frv_packet_group *packet_group;
  unsigned int i;
  state_t test_state;
  size_t dfa_size;
  rtx insn;

  /* Early success if we've filled all the slots.  */
  if (lower_slot == upper_slot)
    return true;

  packet_group = &frv_packet.groups[group];
  dfa_size = state_size ();
  test_state = alloca (dfa_size);

  /* Try issuing each unused instruction.  */
  for (i = num_insns - 1; i + 1 != 0; i--)
    if (~issued & (1 << i))
      {
	insn = packet_group->sorted[i];
	memcpy (test_state, state, dfa_size);
	if (state_transition (test_state, insn) < 0
	    && cpu_unit_reservation_p (test_state,
				       NTH_UNIT (group, upper_slot - 1))
	    && frv_sort_insn_group_1 (group, lower_slot, upper_slot - 1,
				      issued | (1 << i), num_insns,
				      test_state))
	  {
	    packet_group->sorted[upper_slot - 1] = insn;
	    return true;
	  }
      }

  return false;
}

/* Compare two instructions by their frv_insn_unit.  */

static int
frv_compare_insns (const void *first, const void *second)
{
  const rtx *const insn1 = (rtx const *) first,
    *const insn2 = (rtx const *) second;
  return frv_insn_unit (*insn1) - frv_insn_unit (*insn2);
}

/* Copy frv_packet.groups[GROUP].insns[] to frv_packet.groups[GROUP].sorted[]
   and sort it into assembly language order.  See frv.md for a description of
   the algorithm.  */

static void
frv_sort_insn_group (enum frv_insn_group group)
{
  struct frv_packet_group *packet_group;
  unsigned int first, i, nop, max_unit, num_slots;
  state_t state, test_state;
  size_t dfa_size;

  packet_group = &frv_packet.groups[group];

  /* Assume no nop is needed.  */
  packet_group->nop = 0;

  if (packet_group->num_insns == 0)
    return;

  /* Copy insns[] to sorted[].  */
  memcpy (packet_group->sorted, packet_group->insns,
	  sizeof (rtx) * packet_group->num_insns);

  /* Sort sorted[] by the unit that each insn tries to take first.  */
  if (packet_group->num_insns > 1)
    qsort (packet_group->sorted, packet_group->num_insns,
	   sizeof (rtx), frv_compare_insns);

  /* That's always enough for branch and control insns.  */
  if (group == GROUP_B || group == GROUP_C)
    return;

  dfa_size = state_size ();
  state = alloca (dfa_size);
  test_state = alloca (dfa_size);

  /* Find the highest FIRST such that sorted[0...FIRST-1] can issue
     consecutively and such that the DFA takes unit X when sorted[X]
     is added.  Set STATE to the new DFA state.  */
  state_reset (test_state);
  for (first = 0; first < packet_group->num_insns; first++)
    {
      memcpy (state, test_state, dfa_size);
      if (state_transition (test_state, packet_group->sorted[first]) >= 0
	  || !cpu_unit_reservation_p (test_state, NTH_UNIT (group, first)))
	break;
    }

  /* If all the instructions issued in ascending order, we're done.  */
  if (first == packet_group->num_insns)
    return;

  /* Add nops to the end of sorted[] and try each permutation until
     we find one that works.  */
  for (nop = 0; nop < frv_num_nops; nop++)
    {
      max_unit = frv_insn_unit (frv_nops[nop]);
      if (frv_unit_groups[max_unit] == group)
	{
	  packet_group->nop = frv_nops[nop];
	  num_slots = UNIT_NUMBER (max_unit) + 1;
	  for (i = packet_group->num_insns; i < num_slots; i++)
	    packet_group->sorted[i] = frv_nops[nop];
	  if (frv_sort_insn_group_1 (group, first, num_slots,
				     (1 << first) - 1, num_slots, state))
	    return;
	}
    }
  gcc_unreachable ();
}

/* Sort the current packet into assembly-language order.  Set packing
   flags as appropriate.  */

static void
frv_reorder_packet (void)
{
  unsigned int cursor[NUM_GROUPS];
  rtx insns[ARRAY_SIZE (frv_unit_groups)];
  unsigned int unit, to, from;
  enum frv_insn_group group;
  struct frv_packet_group *packet_group;

  /* First sort each group individually.  */
  for (group = GROUP_I; group < NUM_GROUPS;
       group = (enum frv_insn_group) (group + 1))
    {
      cursor[group] = 0;
      frv_sort_insn_group (group);
    }

  /* Go through the unit template and try add an instruction from
     that unit's group.  */
  to = 0;
  for (unit = 0; unit < ARRAY_SIZE (frv_unit_groups); unit++)
    {
      group = frv_unit_groups[unit];
      packet_group = &frv_packet.groups[group];
      if (cursor[group] < packet_group->num_insns)
	{
	  /* frv_reorg should have added nops for us.  */
	  gcc_assert (packet_group->sorted[cursor[group]]
		      != packet_group->nop);
	  insns[to++] = packet_group->sorted[cursor[group]++];
	}
    }

  gcc_assert (to == frv_packet.num_insns);

  /* Clear the last instruction's packing flag, thus marking the end of
     a packet.  Reorder the other instructions relative to it.  */
  CLEAR_PACKING_FLAG (insns[to - 1]);
  for (from = 0; from < to - 1; from++)
    {
      remove_insn (insns[from]);
      add_insn_before (insns[from], insns[to - 1], NULL);
      SET_PACKING_FLAG (insns[from]);
    }
}


/* Divide instructions into packets.  Reorder the contents of each
   packet so that they are in the correct assembly-language order.

   Since this pass can change the raw meaning of the rtl stream, it must
   only be called at the last minute, just before the instructions are
   written out.  */

static void
frv_pack_insns (void)
{
  if (frv_for_each_packet (frv_reorder_packet))
    frv_insn_packing_flag = 0;
  else
    frv_insn_packing_flag = -1;
}

/* See whether we need to add nops to group GROUP in order to
   make a valid packet.  */

static void
frv_fill_unused_units (enum frv_insn_group group)
{
  unsigned int non_nops, nops, i;
  struct frv_packet_group *packet_group;

  packet_group = &frv_packet.groups[group];

  /* Sort the instructions into assembly-language order.
     Use nops to fill slots that are otherwise unused.  */
  frv_sort_insn_group (group);

  /* See how many nops are needed before the final useful instruction.  */
  i = nops = 0;
  for (non_nops = 0; non_nops < packet_group->num_insns; non_nops++)
    while (packet_group->sorted[i++] == packet_group->nop)
      nops++;

  /* Insert that many nops into the instruction stream.  */
  while (nops-- > 0)
    frv_insert_nop_in_packet (packet_group->nop);
}

/* Return true if accesses IO1 and IO2 refer to the same doubleword.  */

static bool
frv_same_doubleword_p (const struct frv_io *io1, const struct frv_io *io2)
{
  if (io1->const_address != 0 && io2->const_address != 0)
    return io1->const_address == io2->const_address;

  if (io1->var_address != 0 && io2->var_address != 0)
    return rtx_equal_p (io1->var_address, io2->var_address);

  return false;
}

/* Return true if operations IO1 and IO2 are guaranteed to complete
   in order.  */

static bool
frv_io_fixed_order_p (const struct frv_io *io1, const struct frv_io *io2)
{
  /* The order of writes is always preserved.  */
  if (io1->type == FRV_IO_WRITE && io2->type == FRV_IO_WRITE)
    return true;

  /* The order of reads isn't preserved.  */
  if (io1->type != FRV_IO_WRITE && io2->type != FRV_IO_WRITE)
    return false;

  /* One operation is a write and the other is (or could be) a read.
     The order is only guaranteed if the accesses are to the same
     doubleword.  */
  return frv_same_doubleword_p (io1, io2);
}

/* Generalize I/O operation X so that it covers both X and Y. */

static void
frv_io_union (struct frv_io *x, const struct frv_io *y)
{
  if (x->type != y->type)
    x->type = FRV_IO_UNKNOWN;
  if (!frv_same_doubleword_p (x, y))
    {
      x->const_address = 0;
      x->var_address = 0;
    }
}

/* Fill IO with information about the load or store associated with
   membar instruction INSN.  */

static void
frv_extract_membar (struct frv_io *io, rtx insn)
{
  extract_insn (insn);
  io->type = (enum frv_io_type) INTVAL (recog_data.operand[2]);
  io->const_address = INTVAL (recog_data.operand[1]);
  io->var_address = XEXP (recog_data.operand[0], 0);
}

/* A note_stores callback for which DATA points to an rtx.  Nullify *DATA
   if X is a register and *DATA depends on X.  */

static void
frv_io_check_address (rtx x, const_rtx pat ATTRIBUTE_UNUSED, void *data)
{
  rtx *other = (rtx *) data;

  if (REG_P (x) && *other != 0 && reg_overlap_mentioned_p (x, *other))
    *other = 0;
}

/* A note_stores callback for which DATA points to a HARD_REG_SET.
   Remove every modified register from the set.  */

static void
frv_io_handle_set (rtx x, const_rtx pat ATTRIBUTE_UNUSED, void *data)
{
  HARD_REG_SET *set = (HARD_REG_SET *) data;
  unsigned int regno;

  if (REG_P (x))
    FOR_EACH_REGNO (regno, x)
      CLEAR_HARD_REG_BIT (*set, regno);
}

/* A for_each_rtx callback for which DATA points to a HARD_REG_SET.
   Add every register in *X to the set.  */

static int
frv_io_handle_use_1 (rtx *x, void *data)
{
  HARD_REG_SET *set = (HARD_REG_SET *) data;
  unsigned int regno;

  if (REG_P (*x))
    FOR_EACH_REGNO (regno, *x)
      SET_HARD_REG_BIT (*set, regno);

  return 0;
}

/* A note_stores callback that applies frv_io_handle_use_1 to an
   entire rhs value.  */

static void
frv_io_handle_use (rtx *x, void *data)
{
  for_each_rtx (x, frv_io_handle_use_1, data);
}

/* Go through block BB looking for membars to remove.  There are two
   cases where intra-block analysis is enough:

   - a membar is redundant if it occurs between two consecutive I/O
   operations and if those operations are guaranteed to complete
   in order.

   - a membar for a __builtin_read is redundant if the result is
   used before the next I/O operation is issued.

   If the last membar in the block could not be removed, and there
   are guaranteed to be no I/O operations between that membar and
   the end of the block, store the membar in *LAST_MEMBAR, otherwise
   store null.

   Describe the block's first I/O operation in *NEXT_IO.  Describe
   an unknown operation if the block doesn't do any I/O.  */

static void
frv_optimize_membar_local (basic_block bb, struct frv_io *next_io,
			   rtx *last_membar)
{
  HARD_REG_SET used_regs;
  rtx next_membar, set, insn;
  bool next_is_end_p;

  /* NEXT_IO is the next I/O operation to be performed after the current
     instruction.  It starts off as being an unknown operation.  */
  memset (next_io, 0, sizeof (*next_io));

  /* NEXT_IS_END_P is true if NEXT_IO describes the end of the block.  */
  next_is_end_p = true;

  /* If the current instruction is a __builtin_read or __builtin_write,
     NEXT_MEMBAR is the membar instruction associated with it.  NEXT_MEMBAR
     is null if the membar has already been deleted.

     Note that the initialization here should only be needed to
     suppress warnings.  */
  next_membar = 0;

  /* USED_REGS is the set of registers that are used before the
     next I/O instruction.  */
  CLEAR_HARD_REG_SET (used_regs);

  for (insn = BB_END (bb); insn != BB_HEAD (bb); insn = PREV_INSN (insn))
    if (GET_CODE (insn) == CALL_INSN)
      {
	/* We can't predict what a call will do to volatile memory.  */
	memset (next_io, 0, sizeof (struct frv_io));
	next_is_end_p = false;
	CLEAR_HARD_REG_SET (used_regs);
      }
    else if (INSN_P (insn))
      switch (recog_memoized (insn))
	{
	case CODE_FOR_optional_membar_qi:
	case CODE_FOR_optional_membar_hi:
	case CODE_FOR_optional_membar_si:
	case CODE_FOR_optional_membar_di:
	  next_membar = insn;
	  if (next_is_end_p)
	    {
	      /* Local information isn't enough to decide whether this
		 membar is needed.  Stash it away for later.  */
	      *last_membar = insn;
	      frv_extract_membar (next_io, insn);
	      next_is_end_p = false;
	    }
	  else
	    {
	      /* Check whether the I/O operation before INSN could be
		 reordered with one described by NEXT_IO.  If it can't,
		 INSN will not be needed.  */
	      struct frv_io prev_io;

	      frv_extract_membar (&prev_io, insn);
	      if (frv_io_fixed_order_p (&prev_io, next_io))
		{
		  if (dump_file)
		    fprintf (dump_file,
			     ";; [Local] Removing membar %d since order"
			     " of accesses is guaranteed\n",
			     INSN_UID (next_membar));

		  insn = NEXT_INSN (insn);
		  delete_insn (next_membar);
		  next_membar = 0;
		}
	      *next_io = prev_io;
	    }
	  break;

	default:
	  /* Invalidate NEXT_IO's address if it depends on something that
	     is clobbered by INSN.  */
	  if (next_io->var_address)
	    note_stores (PATTERN (insn), frv_io_check_address,
			 &next_io->var_address);

	  /* If the next membar is associated with a __builtin_read,
	     see if INSN reads from that address.  If it does, and if
	     the destination register is used before the next I/O access,
	     there is no need for the membar.  */
	  set = PATTERN (insn);
	  if (next_io->type == FRV_IO_READ
	      && next_io->var_address != 0
	      && next_membar != 0
	      && GET_CODE (set) == SET
	      && GET_CODE (SET_DEST (set)) == REG
	      && TEST_HARD_REG_BIT (used_regs, REGNO (SET_DEST (set))))
	    {
	      rtx src;

	      src = SET_SRC (set);
	      if (GET_CODE (src) == ZERO_EXTEND)
		src = XEXP (src, 0);

	      if (GET_CODE (src) == MEM
		  && rtx_equal_p (XEXP (src, 0), next_io->var_address))
		{
		  if (dump_file)
		    fprintf (dump_file,
			     ";; [Local] Removing membar %d since the target"
			     " of %d is used before the I/O operation\n",
			     INSN_UID (next_membar), INSN_UID (insn));

		  if (next_membar == *last_membar)
		    *last_membar = 0;

		  delete_insn (next_membar);
		  next_membar = 0;
		}
	    }

	  /* If INSN has volatile references, forget about any registers
	     that are used after it.  Otherwise forget about uses that
	     are (or might be) defined by INSN.  */
	  if (volatile_refs_p (PATTERN (insn)))
	    CLEAR_HARD_REG_SET (used_regs);
	  else
	    note_stores (PATTERN (insn), frv_io_handle_set, &used_regs);

	  note_uses (&PATTERN (insn), frv_io_handle_use, &used_regs);
	  break;
	}
}

/* See if MEMBAR, the last membar instruction in BB, can be removed.
   FIRST_IO[X] describes the first operation performed by basic block X.  */

static void
frv_optimize_membar_global (basic_block bb, struct frv_io *first_io,
			    rtx membar)
{
  struct frv_io this_io, next_io;
  edge succ;
  edge_iterator ei;

  /* We need to keep the membar if there is an edge to the exit block.  */
  FOR_EACH_EDGE (succ, ei, bb->succs)
  /* for (succ = bb->succ; succ != 0; succ = succ->succ_next) */
    if (succ->dest == EXIT_BLOCK_PTR)
      return;

  /* Work out the union of all successor blocks.  */
  ei = ei_start (bb->succs);
  ei_cond (ei, &succ);
  /* next_io = first_io[bb->succ->dest->index]; */
  next_io = first_io[succ->dest->index];
  ei = ei_start (bb->succs);
  if (ei_cond (ei, &succ))
    {
      for (ei_next (&ei); ei_cond (ei, &succ); ei_next (&ei))
	/*for (succ = bb->succ->succ_next; succ != 0; succ = succ->succ_next)*/
	frv_io_union (&next_io, &first_io[succ->dest->index]);
    }
  else
    gcc_unreachable ();

  frv_extract_membar (&this_io, membar);
  if (frv_io_fixed_order_p (&this_io, &next_io))
    {
      if (dump_file)
	fprintf (dump_file,
		 ";; [Global] Removing membar %d since order of accesses"
		 " is guaranteed\n", INSN_UID (membar));

      delete_insn (membar);
    }
}

/* Remove redundant membars from the current function.  */

static void
frv_optimize_membar (void)
{
  basic_block bb;
  struct frv_io *first_io;
  rtx *last_membar;

  compute_bb_for_insn ();
  first_io = XCNEWVEC (struct frv_io, last_basic_block);
  last_membar = XCNEWVEC (rtx, last_basic_block);

  FOR_EACH_BB (bb)
    frv_optimize_membar_local (bb, &first_io[bb->index],
			       &last_membar[bb->index]);

  FOR_EACH_BB (bb)
    if (last_membar[bb->index] != 0)
      frv_optimize_membar_global (bb, first_io, last_membar[bb->index]);

  free (first_io);
  free (last_membar);
}

/* Used by frv_reorg to keep track of the current packet's address.  */
static unsigned int frv_packet_address;

/* If the current packet falls through to a label, try to pad the packet
   with nops in order to fit the label's alignment requirements.  */

static void
frv_align_label (void)
{
  unsigned int alignment, target, nop;
  rtx x, last, barrier, label;

  /* Walk forward to the start of the next packet.  Set ALIGNMENT to the
     maximum alignment of that packet, LABEL to the last label between
     the packets, and BARRIER to the last barrier.  */
  last = frv_packet.insns[frv_packet.num_insns - 1];
  label = barrier = 0;
  alignment = 4;
  for (x = NEXT_INSN (last); x != 0 && !INSN_P (x); x = NEXT_INSN (x))
    {
      if (LABEL_P (x))
	{
	  unsigned int subalign = 1 << label_to_alignment (x);
	  alignment = MAX (alignment, subalign);
	  label = x;
	}
      if (BARRIER_P (x))
	barrier = x;
    }

  /* If -malign-labels, and the packet falls through to an unaligned
     label, try introducing a nop to align that label to 8 bytes.  */
  if (TARGET_ALIGN_LABELS
      && label != 0
      && barrier == 0
      && frv_packet.num_insns < frv_packet.issue_rate)
    alignment = MAX (alignment, 8);

  /* Advance the address to the end of the current packet.  */
  frv_packet_address += frv_packet.num_insns * 4;

  /* Work out the target address, after alignment.  */
  target = (frv_packet_address + alignment - 1) & -alignment;

  /* If the packet falls through to the label, try to find an efficient
     padding sequence.  */
  if (barrier == 0)
    {
      /* First try adding nops to the current packet.  */
      for (nop = 0; nop < frv_num_nops; nop++)
	while (frv_packet_address < target && frv_pack_insn_p (frv_nops[nop]))
	  {
	    frv_insert_nop_in_packet (frv_nops[nop]);
	    frv_packet_address += 4;
	  }

      /* If we still haven't reached the target, add some new packets that
	 contain only nops.  If there are two types of nop, insert an
	 alternating sequence of frv_nops[0] and frv_nops[1], which will
	 lead to packets like:

		nop.p
		mnop.p/fnop.p
		nop.p
		mnop/fnop

	 etc.  Just emit frv_nops[0] if that's the only nop we have.  */
      last = frv_packet.insns[frv_packet.num_insns - 1];
      nop = 0;
      while (frv_packet_address < target)
	{
	  last = emit_insn_after (PATTERN (frv_nops[nop]), last);
	  frv_packet_address += 4;
	  if (frv_num_nops > 1)
	    nop ^= 1;
	}
    }

  frv_packet_address = target;
}

/* Subroutine of frv_reorg, called after each packet has been constructed
   in frv_packet.  */

static void
frv_reorg_packet (void)
{
  frv_fill_unused_units (GROUP_I);
  frv_fill_unused_units (GROUP_FM);
  frv_align_label ();
}

/* Add an instruction with pattern NOP to frv_nops[].  */

static void
frv_register_nop (rtx nop)
{
  nop = make_insn_raw (nop);
  NEXT_INSN (nop) = 0;
  PREV_INSN (nop) = 0;
  frv_nops[frv_num_nops++] = nop;
}

/* Implement TARGET_MACHINE_DEPENDENT_REORG.  Divide the instructions
   into packets and check whether we need to insert nops in order to
   fulfill the processor's issue requirements.  Also, if the user has
   requested a certain alignment for a label, try to meet that alignment
   by inserting nops in the previous packet.  */

static void
frv_reorg (void)
{
  if (optimize > 0 && TARGET_OPTIMIZE_MEMBAR && cfun->machine->has_membar_p)
    frv_optimize_membar ();

  frv_num_nops = 0;
  frv_register_nop (gen_nop ());
  if (TARGET_MEDIA)
    frv_register_nop (gen_mnop ());
  if (TARGET_HARD_FLOAT)
    frv_register_nop (gen_fnop ());

  /* Estimate the length of each branch.  Although this may change after
     we've inserted nops, it will only do so in big functions.  */
  shorten_branches (get_insns ());

  frv_packet_address = 0;
  frv_for_each_packet (frv_reorg_packet);
}

#define def_builtin(name, type, code) \
  add_builtin_function ((name), (type), (code), BUILT_IN_MD, NULL, NULL)

struct builtin_description
{
  enum insn_code icode;
  const char *name;
  enum frv_builtins code;
  enum rtx_code comparison;
  unsigned int flag;
};

/* Media intrinsics that take a single, constant argument.  */

static struct builtin_description bdesc_set[] =
{
  { CODE_FOR_mhdsets, "__MHDSETS", FRV_BUILTIN_MHDSETS, UNKNOWN, 0 }
};

/* Media intrinsics that take just one argument.  */

static struct builtin_description bdesc_1arg[] =
{
  { CODE_FOR_mnot, "__MNOT", FRV_BUILTIN_MNOT, UNKNOWN, 0 },
  { CODE_FOR_munpackh, "__MUNPACKH", FRV_BUILTIN_MUNPACKH, UNKNOWN, 0 },
  { CODE_FOR_mbtoh, "__MBTOH", FRV_BUILTIN_MBTOH, UNKNOWN, 0 },
  { CODE_FOR_mhtob, "__MHTOB", FRV_BUILTIN_MHTOB, UNKNOWN, 0},
  { CODE_FOR_mabshs, "__MABSHS", FRV_BUILTIN_MABSHS, UNKNOWN, 0 },
  { CODE_FOR_scutss, "__SCUTSS", FRV_BUILTIN_SCUTSS, UNKNOWN, 0 }
};

/* Media intrinsics that take two arguments.  */

static struct builtin_description bdesc_2arg[] =
{
  { CODE_FOR_mand, "__MAND", FRV_BUILTIN_MAND, UNKNOWN, 0},
  { CODE_FOR_mor, "__MOR", FRV_BUILTIN_MOR, UNKNOWN, 0},
  { CODE_FOR_mxor, "__MXOR", FRV_BUILTIN_MXOR, UNKNOWN, 0},
  { CODE_FOR_maveh, "__MAVEH", FRV_BUILTIN_MAVEH, UNKNOWN, 0},
  { CODE_FOR_msaths, "__MSATHS", FRV_BUILTIN_MSATHS, UNKNOWN, 0},
  { CODE_FOR_msathu, "__MSATHU", FRV_BUILTIN_MSATHU, UNKNOWN, 0},
  { CODE_FOR_maddhss, "__MADDHSS", FRV_BUILTIN_MADDHSS, UNKNOWN, 0},
  { CODE_FOR_maddhus, "__MADDHUS", FRV_BUILTIN_MADDHUS, UNKNOWN, 0},
  { CODE_FOR_msubhss, "__MSUBHSS", FRV_BUILTIN_MSUBHSS, UNKNOWN, 0},
  { CODE_FOR_msubhus, "__MSUBHUS", FRV_BUILTIN_MSUBHUS, UNKNOWN, 0},
  { CODE_FOR_mqaddhss, "__MQADDHSS", FRV_BUILTIN_MQADDHSS, UNKNOWN, 0},
  { CODE_FOR_mqaddhus, "__MQADDHUS", FRV_BUILTIN_MQADDHUS, UNKNOWN, 0},
  { CODE_FOR_mqsubhss, "__MQSUBHSS", FRV_BUILTIN_MQSUBHSS, UNKNOWN, 0},
  { CODE_FOR_mqsubhus, "__MQSUBHUS", FRV_BUILTIN_MQSUBHUS, UNKNOWN, 0},
  { CODE_FOR_mpackh, "__MPACKH", FRV_BUILTIN_MPACKH, UNKNOWN, 0},
  { CODE_FOR_mcop1, "__Mcop1", FRV_BUILTIN_MCOP1, UNKNOWN, 0},
  { CODE_FOR_mcop2, "__Mcop2", FRV_BUILTIN_MCOP2, UNKNOWN, 0},
  { CODE_FOR_mwcut, "__MWCUT", FRV_BUILTIN_MWCUT, UNKNOWN, 0},
  { CODE_FOR_mqsaths, "__MQSATHS", FRV_BUILTIN_MQSATHS, UNKNOWN, 0},
  { CODE_FOR_mqlclrhs, "__MQLCLRHS", FRV_BUILTIN_MQLCLRHS, UNKNOWN, 0},
  { CODE_FOR_mqlmths, "__MQLMTHS", FRV_BUILTIN_MQLMTHS, UNKNOWN, 0},
  { CODE_FOR_smul, "__SMUL", FRV_BUILTIN_SMUL, UNKNOWN, 0},
  { CODE_FOR_umul, "__UMUL", FRV_BUILTIN_UMUL, UNKNOWN, 0},
  { CODE_FOR_addss, "__ADDSS", FRV_BUILTIN_ADDSS, UNKNOWN, 0},
  { CODE_FOR_subss, "__SUBSS", FRV_BUILTIN_SUBSS, UNKNOWN, 0},
  { CODE_FOR_slass, "__SLASS", FRV_BUILTIN_SLASS, UNKNOWN, 0},
  { CODE_FOR_scan, "__SCAN", FRV_BUILTIN_SCAN, UNKNOWN, 0}
};

/* Integer intrinsics that take two arguments and have no return value.  */

static struct builtin_description bdesc_int_void2arg[] =
{
  { CODE_FOR_smass, "__SMASS", FRV_BUILTIN_SMASS, UNKNOWN, 0},
  { CODE_FOR_smsss, "__SMSSS", FRV_BUILTIN_SMSSS, UNKNOWN, 0},
  { CODE_FOR_smu, "__SMU", FRV_BUILTIN_SMU, UNKNOWN, 0}
};

static struct builtin_description bdesc_prefetches[] =
{
  { CODE_FOR_frv_prefetch0, "__data_prefetch0", FRV_BUILTIN_PREFETCH0, UNKNOWN,
    0},
  { CODE_FOR_frv_prefetch, "__data_prefetch", FRV_BUILTIN_PREFETCH, UNKNOWN, 0}
};

/* Media intrinsics that take two arguments, the first being an ACC number.  */

static struct builtin_description bdesc_cut[] =
{
  { CODE_FOR_mcut, "__MCUT", FRV_BUILTIN_MCUT, UNKNOWN, 0},
  { CODE_FOR_mcutss, "__MCUTSS", FRV_BUILTIN_MCUTSS, UNKNOWN, 0},
  { CODE_FOR_mdcutssi, "__MDCUTSSI", FRV_BUILTIN_MDCUTSSI, UNKNOWN, 0}
};

/* Two-argument media intrinsics with an immediate second argument.  */

static struct builtin_description bdesc_2argimm[] =
{
  { CODE_FOR_mrotli, "__MROTLI", FRV_BUILTIN_MROTLI, UNKNOWN, 0},
  { CODE_FOR_mrotri, "__MROTRI", FRV_BUILTIN_MROTRI, UNKNOWN, 0},
  { CODE_FOR_msllhi, "__MSLLHI", FRV_BUILTIN_MSLLHI, UNKNOWN, 0},
  { CODE_FOR_msrlhi, "__MSRLHI", FRV_BUILTIN_MSRLHI, UNKNOWN, 0},
  { CODE_FOR_msrahi, "__MSRAHI", FRV_BUILTIN_MSRAHI, UNKNOWN, 0},
  { CODE_FOR_mexpdhw, "__MEXPDHW", FRV_BUILTIN_MEXPDHW, UNKNOWN, 0},
  { CODE_FOR_mexpdhd, "__MEXPDHD", FRV_BUILTIN_MEXPDHD, UNKNOWN, 0},
  { CODE_FOR_mdrotli, "__MDROTLI", FRV_BUILTIN_MDROTLI, UNKNOWN, 0},
  { CODE_FOR_mcplhi, "__MCPLHI", FRV_BUILTIN_MCPLHI, UNKNOWN, 0},
  { CODE_FOR_mcpli, "__MCPLI", FRV_BUILTIN_MCPLI, UNKNOWN, 0},
  { CODE_FOR_mhsetlos, "__MHSETLOS", FRV_BUILTIN_MHSETLOS, UNKNOWN, 0},
  { CODE_FOR_mhsetloh, "__MHSETLOH", FRV_BUILTIN_MHSETLOH, UNKNOWN, 0},
  { CODE_FOR_mhsethis, "__MHSETHIS", FRV_BUILTIN_MHSETHIS, UNKNOWN, 0},
  { CODE_FOR_mhsethih, "__MHSETHIH", FRV_BUILTIN_MHSETHIH, UNKNOWN, 0},
  { CODE_FOR_mhdseth, "__MHDSETH", FRV_BUILTIN_MHDSETH, UNKNOWN, 0},
  { CODE_FOR_mqsllhi, "__MQSLLHI", FRV_BUILTIN_MQSLLHI, UNKNOWN, 0},
  { CODE_FOR_mqsrahi, "__MQSRAHI", FRV_BUILTIN_MQSRAHI, UNKNOWN, 0}
};

/* Media intrinsics that take two arguments and return void, the first argument
   being a pointer to 4 words in memory.  */

static struct builtin_description bdesc_void2arg[] =
{
  { CODE_FOR_mdunpackh, "__MDUNPACKH", FRV_BUILTIN_MDUNPACKH, UNKNOWN, 0},
  { CODE_FOR_mbtohe, "__MBTOHE", FRV_BUILTIN_MBTOHE, UNKNOWN, 0},
};

/* Media intrinsics that take three arguments, the first being a const_int that
   denotes an accumulator, and that return void.  */

static struct builtin_description bdesc_void3arg[] =
{
  { CODE_FOR_mcpxrs, "__MCPXRS", FRV_BUILTIN_MCPXRS, UNKNOWN, 0},
  { CODE_FOR_mcpxru, "__MCPXRU", FRV_BUILTIN_MCPXRU, UNKNOWN, 0},
  { CODE_FOR_mcpxis, "__MCPXIS", FRV_BUILTIN_MCPXIS, UNKNOWN, 0},
  { CODE_FOR_mcpxiu, "__MCPXIU", FRV_BUILTIN_MCPXIU, UNKNOWN, 0},
  { CODE_FOR_mmulhs, "__MMULHS", FRV_BUILTIN_MMULHS, UNKNOWN, 0},
  { CODE_FOR_mmulhu, "__MMULHU", FRV_BUILTIN_MMULHU, UNKNOWN, 0},
  { CODE_FOR_mmulxhs, "__MMULXHS", FRV_BUILTIN_MMULXHS, UNKNOWN, 0},
  { CODE_FOR_mmulxhu, "__MMULXHU", FRV_BUILTIN_MMULXHU, UNKNOWN, 0},
  { CODE_FOR_mmachs, "__MMACHS", FRV_BUILTIN_MMACHS, UNKNOWN, 0},
  { CODE_FOR_mmachu, "__MMACHU", FRV_BUILTIN_MMACHU, UNKNOWN, 0},
  { CODE_FOR_mmrdhs, "__MMRDHS", FRV_BUILTIN_MMRDHS, UNKNOWN, 0},
  { CODE_FOR_mmrdhu, "__MMRDHU", FRV_BUILTIN_MMRDHU, UNKNOWN, 0},
  { CODE_FOR_mqcpxrs, "__MQCPXRS", FRV_BUILTIN_MQCPXRS, UNKNOWN, 0},
  { CODE_FOR_mqcpxru, "__MQCPXRU", FRV_BUILTIN_MQCPXRU, UNKNOWN, 0},
  { CODE_FOR_mqcpxis, "__MQCPXIS", FRV_BUILTIN_MQCPXIS, UNKNOWN, 0},
  { CODE_FOR_mqcpxiu, "__MQCPXIU", FRV_BUILTIN_MQCPXIU, UNKNOWN, 0},
  { CODE_FOR_mqmulhs, "__MQMULHS", FRV_BUILTIN_MQMULHS, UNKNOWN, 0},
  { CODE_FOR_mqmulhu, "__MQMULHU", FRV_BUILTIN_MQMULHU, UNKNOWN, 0},
  { CODE_FOR_mqmulxhs, "__MQMULXHS", FRV_BUILTIN_MQMULXHS, UNKNOWN, 0},
  { CODE_FOR_mqmulxhu, "__MQMULXHU", FRV_BUILTIN_MQMULXHU, UNKNOWN, 0},
  { CODE_FOR_mqmachs, "__MQMACHS", FRV_BUILTIN_MQMACHS, UNKNOWN, 0},
  { CODE_FOR_mqmachu, "__MQMACHU", FRV_BUILTIN_MQMACHU, UNKNOWN, 0},
  { CODE_FOR_mqxmachs, "__MQXMACHS", FRV_BUILTIN_MQXMACHS, UNKNOWN, 0},
  { CODE_FOR_mqxmacxhs, "__MQXMACXHS", FRV_BUILTIN_MQXMACXHS, UNKNOWN, 0},
  { CODE_FOR_mqmacxhs, "__MQMACXHS", FRV_BUILTIN_MQMACXHS, UNKNOWN, 0}
};

/* Media intrinsics that take two accumulator numbers as argument and
   return void.  */

static struct builtin_description bdesc_voidacc[] =
{
  { CODE_FOR_maddaccs, "__MADDACCS", FRV_BUILTIN_MADDACCS, UNKNOWN, 0},
  { CODE_FOR_msubaccs, "__MSUBACCS", FRV_BUILTIN_MSUBACCS, UNKNOWN, 0},
  { CODE_FOR_masaccs, "__MASACCS", FRV_BUILTIN_MASACCS, UNKNOWN, 0},
  { CODE_FOR_mdaddaccs, "__MDADDACCS", FRV_BUILTIN_MDADDACCS, UNKNOWN, 0},
  { CODE_FOR_mdsubaccs, "__MDSUBACCS", FRV_BUILTIN_MDSUBACCS, UNKNOWN, 0},
  { CODE_FOR_mdasaccs, "__MDASACCS", FRV_BUILTIN_MDASACCS, UNKNOWN, 0}
};

/* Intrinsics that load a value and then issue a MEMBAR.  The load is
   a normal move and the ICODE is for the membar.  */

static struct builtin_description bdesc_loads[] =
{
  { CODE_FOR_optional_membar_qi, "__builtin_read8",
    FRV_BUILTIN_READ8, UNKNOWN, 0},
  { CODE_FOR_optional_membar_hi, "__builtin_read16",
    FRV_BUILTIN_READ16, UNKNOWN, 0},
  { CODE_FOR_optional_membar_si, "__builtin_read32",
    FRV_BUILTIN_READ32, UNKNOWN, 0},
  { CODE_FOR_optional_membar_di, "__builtin_read64",
    FRV_BUILTIN_READ64, UNKNOWN, 0}
};

/* Likewise stores.  */

static struct builtin_description bdesc_stores[] =
{
  { CODE_FOR_optional_membar_qi, "__builtin_write8",
    FRV_BUILTIN_WRITE8, UNKNOWN, 0},
  { CODE_FOR_optional_membar_hi, "__builtin_write16",
    FRV_BUILTIN_WRITE16, UNKNOWN, 0},
  { CODE_FOR_optional_membar_si, "__builtin_write32",
    FRV_BUILTIN_WRITE32, UNKNOWN, 0},
  { CODE_FOR_optional_membar_di, "__builtin_write64",
    FRV_BUILTIN_WRITE64, UNKNOWN, 0},
};

/* Initialize media builtins.  */

static void
frv_init_builtins (void)
{
  tree accumulator = integer_type_node;
  tree integer = integer_type_node;
  tree voidt = void_type_node;
  tree uhalf = short_unsigned_type_node;
  tree sword1 = long_integer_type_node;
  tree uword1 = long_unsigned_type_node;
  tree sword2 = long_long_integer_type_node;
  tree uword2 = long_long_unsigned_type_node;
  tree uword4 = build_pointer_type (uword1);
  tree vptr   = build_pointer_type (build_type_variant (void_type_node, 0, 1));
  tree ubyte  = unsigned_char_type_node;
  tree iacc   = integer_type_node;

#define UNARY(RET, T1) \
  build_function_type_list (RET, T1, NULL_TREE)

#define BINARY(RET, T1, T2) \
  build_function_type_list (RET, T1, T2, NULL_TREE)

#define TRINARY(RET, T1, T2, T3) \
  build_function_type_list (RET, T1, T2, T3, NULL_TREE)

#define QUAD(RET, T1, T2, T3, T4) \
  build_function_type_list (RET, T1, T2, T3, NULL_TREE)

  tree void_ftype_void = build_function_type_list (voidt, NULL_TREE);

  tree void_ftype_acc = UNARY (voidt, accumulator);
  tree void_ftype_uw4_uw1 = BINARY (voidt, uword4, uword1);
  tree void_ftype_uw4_uw2 = BINARY (voidt, uword4, uword2);
  tree void_ftype_acc_uw1 = BINARY (voidt, accumulator, uword1);
  tree void_ftype_acc_acc = BINARY (voidt, accumulator, accumulator);
  tree void_ftype_acc_uw1_uw1 = TRINARY (voidt, accumulator, uword1, uword1);
  tree void_ftype_acc_sw1_sw1 = TRINARY (voidt, accumulator, sword1, sword1);
  tree void_ftype_acc_uw2_uw2 = TRINARY (voidt, accumulator, uword2, uword2);
  tree void_ftype_acc_sw2_sw2 = TRINARY (voidt, accumulator, sword2, sword2);

  tree uw1_ftype_uw1 = UNARY (uword1, uword1);
  tree uw1_ftype_sw1 = UNARY (uword1, sword1);
  tree uw1_ftype_uw2 = UNARY (uword1, uword2);
  tree uw1_ftype_acc = UNARY (uword1, accumulator);
  tree uw1_ftype_uh_uh = BINARY (uword1, uhalf, uhalf);
  tree uw1_ftype_uw1_uw1 = BINARY (uword1, uword1, uword1);
  tree uw1_ftype_uw1_int = BINARY (uword1, uword1, integer);
  tree uw1_ftype_acc_uw1 = BINARY (uword1, accumulator, uword1);
  tree uw1_ftype_acc_sw1 = BINARY (uword1, accumulator, sword1);
  tree uw1_ftype_uw2_uw1 = BINARY (uword1, uword2, uword1);
  tree uw1_ftype_uw2_int = BINARY (uword1, uword2, integer);

  tree sw1_ftype_int = UNARY (sword1, integer);
  tree sw1_ftype_sw1_sw1 = BINARY (sword1, sword1, sword1);
  tree sw1_ftype_sw1_int = BINARY (sword1, sword1, integer);

  tree uw2_ftype_uw1 = UNARY (uword2, uword1);
  tree uw2_ftype_uw1_int = BINARY (uword2, uword1, integer);
  tree uw2_ftype_uw2_uw2 = BINARY (uword2, uword2, uword2);
  tree uw2_ftype_uw2_int = BINARY (uword2, uword2, integer);
  tree uw2_ftype_acc_int = BINARY (uword2, accumulator, integer);
  tree uw2_ftype_uh_uh_uh_uh = QUAD (uword2, uhalf, uhalf, uhalf, uhalf);

  tree sw2_ftype_sw2_sw2 = BINARY (sword2, sword2, sword2);
  tree sw2_ftype_sw2_int   = BINARY (sword2, sword2, integer);
  tree uw2_ftype_uw1_uw1   = BINARY (uword2, uword1, uword1);
  tree sw2_ftype_sw1_sw1   = BINARY (sword2, sword1, sword1);
  tree void_ftype_sw1_sw1  = BINARY (voidt, sword1, sword1);
  tree void_ftype_iacc_sw2 = BINARY (voidt, iacc, sword2);
  tree void_ftype_iacc_sw1 = BINARY (voidt, iacc, sword1);
  tree sw1_ftype_sw1       = UNARY (sword1, sword1);
  tree sw2_ftype_iacc      = UNARY (sword2, iacc);
  tree sw1_ftype_iacc      = UNARY (sword1, iacc);
  tree void_ftype_ptr      = UNARY (voidt, const_ptr_type_node);
  tree uw1_ftype_vptr      = UNARY (uword1, vptr);
  tree uw2_ftype_vptr      = UNARY (uword2, vptr);
  tree void_ftype_vptr_ub  = BINARY (voidt, vptr, ubyte);
  tree void_ftype_vptr_uh  = BINARY (voidt, vptr, uhalf);
  tree void_ftype_vptr_uw1 = BINARY (voidt, vptr, uword1);
  tree void_ftype_vptr_uw2 = BINARY (voidt, vptr, uword2);

  def_builtin ("__MAND", uw1_ftype_uw1_uw1, FRV_BUILTIN_MAND);
  def_builtin ("__MOR", uw1_ftype_uw1_uw1, FRV_BUILTIN_MOR);
  def_builtin ("__MXOR", uw1_ftype_uw1_uw1, FRV_BUILTIN_MXOR);
  def_builtin ("__MNOT", uw1_ftype_uw1, FRV_BUILTIN_MNOT);
  def_builtin ("__MROTLI", uw1_ftype_uw1_int, FRV_BUILTIN_MROTLI);
  def_builtin ("__MROTRI", uw1_ftype_uw1_int, FRV_BUILTIN_MROTRI);
  def_builtin ("__MWCUT", uw1_ftype_uw2_uw1, FRV_BUILTIN_MWCUT);
  def_builtin ("__MAVEH", uw1_ftype_uw1_uw1, FRV_BUILTIN_MAVEH);
  def_builtin ("__MSLLHI", uw1_ftype_uw1_int, FRV_BUILTIN_MSLLHI);
  def_builtin ("__MSRLHI", uw1_ftype_uw1_int, FRV_BUILTIN_MSRLHI);
  def_builtin ("__MSRAHI", sw1_ftype_sw1_int, FRV_BUILTIN_MSRAHI);
  def_builtin ("__MSATHS", sw1_ftype_sw1_sw1, FRV_BUILTIN_MSATHS);
  def_builtin ("__MSATHU", uw1_ftype_uw1_uw1, FRV_BUILTIN_MSATHU);
  def_builtin ("__MADDHSS", sw1_ftype_sw1_sw1, FRV_BUILTIN_MADDHSS);
  def_builtin ("__MADDHUS", uw1_ftype_uw1_uw1, FRV_BUILTIN_MADDHUS);
  def_builtin ("__MSUBHSS", sw1_ftype_sw1_sw1, FRV_BUILTIN_MSUBHSS);
  def_builtin ("__MSUBHUS", uw1_ftype_uw1_uw1, FRV_BUILTIN_MSUBHUS);
  def_builtin ("__MMULHS", void_ftype_acc_sw1_sw1, FRV_BUILTIN_MMULHS);
  def_builtin ("__MMULHU", void_ftype_acc_uw1_uw1, FRV_BUILTIN_MMULHU);
  def_builtin ("__MMULXHS", void_ftype_acc_sw1_sw1, FRV_BUILTIN_MMULXHS);
  def_builtin ("__MMULXHU", void_ftype_acc_uw1_uw1, FRV_BUILTIN_MMULXHU);
  def_builtin ("__MMACHS", void_ftype_acc_sw1_sw1, FRV_BUILTIN_MMACHS);
  def_builtin ("__MMACHU", void_ftype_acc_uw1_uw1, FRV_BUILTIN_MMACHU);
  def_builtin ("__MMRDHS", void_ftype_acc_sw1_sw1, FRV_BUILTIN_MMRDHS);
  def_builtin ("__MMRDHU", void_ftype_acc_uw1_uw1, FRV_BUILTIN_MMRDHU);
  def_builtin ("__MQADDHSS", sw2_ftype_sw2_sw2, FRV_BUILTIN_MQADDHSS);
  def_builtin ("__MQADDHUS", uw2_ftype_uw2_uw2, FRV_BUILTIN_MQADDHUS);
  def_builtin ("__MQSUBHSS", sw2_ftype_sw2_sw2, FRV_BUILTIN_MQSUBHSS);
  def_builtin ("__MQSUBHUS", uw2_ftype_uw2_uw2, FRV_BUILTIN_MQSUBHUS);
  def_builtin ("__MQMULHS", void_ftype_acc_sw2_sw2, FRV_BUILTIN_MQMULHS);
  def_builtin ("__MQMULHU", void_ftype_acc_uw2_uw2, FRV_BUILTIN_MQMULHU);
  def_builtin ("__MQMULXHS", void_ftype_acc_sw2_sw2, FRV_BUILTIN_MQMULXHS);
  def_builtin ("__MQMULXHU", void_ftype_acc_uw2_uw2, FRV_BUILTIN_MQMULXHU);
  def_builtin ("__MQMACHS", void_ftype_acc_sw2_sw2, FRV_BUILTIN_MQMACHS);
  def_builtin ("__MQMACHU", void_ftype_acc_uw2_uw2, FRV_BUILTIN_MQMACHU);
  def_builtin ("__MCPXRS", void_ftype_acc_sw1_sw1, FRV_BUILTIN_MCPXRS);
  def_builtin ("__MCPXRU", void_ftype_acc_uw1_uw1, FRV_BUILTIN_MCPXRU);
  def_builtin ("__MCPXIS", void_ftype_acc_sw1_sw1, FRV_BUILTIN_MCPXIS);
  def_builtin ("__MCPXIU", void_ftype_acc_uw1_uw1, FRV_BUILTIN_MCPXIU);
  def_builtin ("__MQCPXRS", void_ftype_acc_sw2_sw2, FRV_BUILTIN_MQCPXRS);
  def_builtin ("__MQCPXRU", void_ftype_acc_uw2_uw2, FRV_BUILTIN_MQCPXRU);
  def_builtin ("__MQCPXIS", void_ftype_acc_sw2_sw2, FRV_BUILTIN_MQCPXIS);
  def_builtin ("__MQCPXIU", void_ftype_acc_uw2_uw2, FRV_BUILTIN_MQCPXIU);
  def_builtin ("__MCUT", uw1_ftype_acc_uw1, FRV_BUILTIN_MCUT);
  def_builtin ("__MCUTSS", uw1_ftype_acc_sw1, FRV_BUILTIN_MCUTSS);
  def_builtin ("__MEXPDHW", uw1_ftype_uw1_int, FRV_BUILTIN_MEXPDHW);
  def_builtin ("__MEXPDHD", uw2_ftype_uw1_int, FRV_BUILTIN_MEXPDHD);
  def_builtin ("__MPACKH", uw1_ftype_uh_uh, FRV_BUILTIN_MPACKH);
  def_builtin ("__MUNPACKH", uw2_ftype_uw1, FRV_BUILTIN_MUNPACKH);
  def_builtin ("__MDPACKH", uw2_ftype_uh_uh_uh_uh, FRV_BUILTIN_MDPACKH);
  def_builtin ("__MDUNPACKH", void_ftype_uw4_uw2, FRV_BUILTIN_MDUNPACKH);
  def_builtin ("__MBTOH", uw2_ftype_uw1, FRV_BUILTIN_MBTOH);
  def_builtin ("__MHTOB", uw1_ftype_uw2, FRV_BUILTIN_MHTOB);
  def_builtin ("__MBTOHE", void_ftype_uw4_uw1, FRV_BUILTIN_MBTOHE);
  def_builtin ("__MCLRACC", void_ftype_acc, FRV_BUILTIN_MCLRACC);
  def_builtin ("__MCLRACCA", void_ftype_void, FRV_BUILTIN_MCLRACCA);
  def_builtin ("__MRDACC", uw1_ftype_acc, FRV_BUILTIN_MRDACC);
  def_builtin ("__MRDACCG", uw1_ftype_acc, FRV_BUILTIN_MRDACCG);
  def_builtin ("__MWTACC", void_ftype_acc_uw1, FRV_BUILTIN_MWTACC);
  def_builtin ("__MWTACCG", void_ftype_acc_uw1, FRV_BUILTIN_MWTACCG);
  def_builtin ("__Mcop1", uw1_ftype_uw1_uw1, FRV_BUILTIN_MCOP1);
  def_builtin ("__Mcop2", uw1_ftype_uw1_uw1, FRV_BUILTIN_MCOP2);
  def_builtin ("__MTRAP", void_ftype_void, FRV_BUILTIN_MTRAP);
  def_builtin ("__MQXMACHS", void_ftype_acc_sw2_sw2, FRV_BUILTIN_MQXMACHS);
  def_builtin ("__MQXMACXHS", void_ftype_acc_sw2_sw2, FRV_BUILTIN_MQXMACXHS);
  def_builtin ("__MQMACXHS", void_ftype_acc_sw2_sw2, FRV_BUILTIN_MQMACXHS);
  def_builtin ("__MADDACCS", void_ftype_acc_acc, FRV_BUILTIN_MADDACCS);
  def_builtin ("__MSUBACCS", void_ftype_acc_acc, FRV_BUILTIN_MSUBACCS);
  def_builtin ("__MASACCS", void_ftype_acc_acc, FRV_BUILTIN_MASACCS);
  def_builtin ("__MDADDACCS", void_ftype_acc_acc, FRV_BUILTIN_MDADDACCS);
  def_builtin ("__MDSUBACCS", void_ftype_acc_acc, FRV_BUILTIN_MDSUBACCS);
  def_builtin ("__MDASACCS", void_ftype_acc_acc, FRV_BUILTIN_MDASACCS);
  def_builtin ("__MABSHS", uw1_ftype_sw1, FRV_BUILTIN_MABSHS);
  def_builtin ("__MDROTLI", uw2_ftype_uw2_int, FRV_BUILTIN_MDROTLI);
  def_builtin ("__MCPLHI", uw1_ftype_uw2_int, FRV_BUILTIN_MCPLHI);
  def_builtin ("__MCPLI", uw1_ftype_uw2_int, FRV_BUILTIN_MCPLI);
  def_builtin ("__MDCUTSSI", uw2_ftype_acc_int, FRV_BUILTIN_MDCUTSSI);
  def_builtin ("__MQSATHS", sw2_ftype_sw2_sw2, FRV_BUILTIN_MQSATHS);
  def_builtin ("__MHSETLOS", sw1_ftype_sw1_int, FRV_BUILTIN_MHSETLOS);
  def_builtin ("__MHSETHIS", sw1_ftype_sw1_int, FRV_BUILTIN_MHSETHIS);
  def_builtin ("__MHDSETS", sw1_ftype_int, FRV_BUILTIN_MHDSETS);
  def_builtin ("__MHSETLOH", uw1_ftype_uw1_int, FRV_BUILTIN_MHSETLOH);
  def_builtin ("__MHSETHIH", uw1_ftype_uw1_int, FRV_BUILTIN_MHSETHIH);
  def_builtin ("__MHDSETH", uw1_ftype_uw1_int, FRV_BUILTIN_MHDSETH);
  def_builtin ("__MQLCLRHS", sw2_ftype_sw2_sw2, FRV_BUILTIN_MQLCLRHS);
  def_builtin ("__MQLMTHS", sw2_ftype_sw2_sw2, FRV_BUILTIN_MQLMTHS);
  def_builtin ("__MQSLLHI", uw2_ftype_uw2_int, FRV_BUILTIN_MQSLLHI);
  def_builtin ("__MQSRAHI", sw2_ftype_sw2_int, FRV_BUILTIN_MQSRAHI);
  def_builtin ("__SMUL", sw2_ftype_sw1_sw1, FRV_BUILTIN_SMUL);
  def_builtin ("__UMUL", uw2_ftype_uw1_uw1, FRV_BUILTIN_UMUL);
  def_builtin ("__SMASS", void_ftype_sw1_sw1, FRV_BUILTIN_SMASS);
  def_builtin ("__SMSSS", void_ftype_sw1_sw1, FRV_BUILTIN_SMSSS);
  def_builtin ("__SMU", void_ftype_sw1_sw1, FRV_BUILTIN_SMU);
  def_builtin ("__ADDSS", sw1_ftype_sw1_sw1, FRV_BUILTIN_ADDSS);
  def_builtin ("__SUBSS", sw1_ftype_sw1_sw1, FRV_BUILTIN_SUBSS);
  def_builtin ("__SLASS", sw1_ftype_sw1_sw1, FRV_BUILTIN_SLASS);
  def_builtin ("__SCAN", sw1_ftype_sw1_sw1, FRV_BUILTIN_SCAN);
  def_builtin ("__SCUTSS", sw1_ftype_sw1, FRV_BUILTIN_SCUTSS);
  def_builtin ("__IACCreadll", sw2_ftype_iacc, FRV_BUILTIN_IACCreadll);
  def_builtin ("__IACCreadl", sw1_ftype_iacc, FRV_BUILTIN_IACCreadl);
  def_builtin ("__IACCsetll", void_ftype_iacc_sw2, FRV_BUILTIN_IACCsetll);
  def_builtin ("__IACCsetl", void_ftype_iacc_sw1, FRV_BUILTIN_IACCsetl);
  def_builtin ("__data_prefetch0", void_ftype_ptr, FRV_BUILTIN_PREFETCH0);
  def_builtin ("__data_prefetch", void_ftype_ptr, FRV_BUILTIN_PREFETCH);
  def_builtin ("__builtin_read8", uw1_ftype_vptr, FRV_BUILTIN_READ8);
  def_builtin ("__builtin_read16", uw1_ftype_vptr, FRV_BUILTIN_READ16);
  def_builtin ("__builtin_read32", uw1_ftype_vptr, FRV_BUILTIN_READ32);
  def_builtin ("__builtin_read64", uw2_ftype_vptr, FRV_BUILTIN_READ64);

  def_builtin ("__builtin_write8", void_ftype_vptr_ub, FRV_BUILTIN_WRITE8);
  def_builtin ("__builtin_write16", void_ftype_vptr_uh, FRV_BUILTIN_WRITE16);
  def_builtin ("__builtin_write32", void_ftype_vptr_uw1, FRV_BUILTIN_WRITE32);
  def_builtin ("__builtin_write64", void_ftype_vptr_uw2, FRV_BUILTIN_WRITE64);

#undef UNARY
#undef BINARY
#undef TRINARY
#undef QUAD
}

/* Set the names for various arithmetic operations according to the
   FRV ABI.  */
static void
frv_init_libfuncs (void)
{
  set_optab_libfunc (smod_optab,     SImode, "__modi");
  set_optab_libfunc (umod_optab,     SImode, "__umodi");

  set_optab_libfunc (add_optab,      DImode, "__addll");
  set_optab_libfunc (sub_optab,      DImode, "__subll");
  set_optab_libfunc (smul_optab,     DImode, "__mulll");
  set_optab_libfunc (sdiv_optab,     DImode, "__divll");
  set_optab_libfunc (smod_optab,     DImode, "__modll");
  set_optab_libfunc (umod_optab,     DImode, "__umodll");
  set_optab_libfunc (and_optab,      DImode, "__andll");
  set_optab_libfunc (ior_optab,      DImode, "__orll");
  set_optab_libfunc (xor_optab,      DImode, "__xorll");
  set_optab_libfunc (one_cmpl_optab, DImode, "__notll");

  set_optab_libfunc (add_optab,      SFmode, "__addf");
  set_optab_libfunc (sub_optab,      SFmode, "__subf");
  set_optab_libfunc (smul_optab,     SFmode, "__mulf");
  set_optab_libfunc (sdiv_optab,     SFmode, "__divf");

  set_optab_libfunc (add_optab,      DFmode, "__addd");
  set_optab_libfunc (sub_optab,      DFmode, "__subd");
  set_optab_libfunc (smul_optab,     DFmode, "__muld");
  set_optab_libfunc (sdiv_optab,     DFmode, "__divd");

  set_conv_libfunc (sext_optab,   DFmode, SFmode, "__ftod");
  set_conv_libfunc (trunc_optab,  SFmode, DFmode, "__dtof");

  set_conv_libfunc (sfix_optab,   SImode, SFmode, "__ftoi");
  set_conv_libfunc (sfix_optab,   DImode, SFmode, "__ftoll");
  set_conv_libfunc (sfix_optab,   SImode, DFmode, "__dtoi");
  set_conv_libfunc (sfix_optab,   DImode, DFmode, "__dtoll");

  set_conv_libfunc (ufix_optab,   SImode, SFmode, "__ftoui");
  set_conv_libfunc (ufix_optab,   DImode, SFmode, "__ftoull");
  set_conv_libfunc (ufix_optab,   SImode, DFmode, "__dtoui");
  set_conv_libfunc (ufix_optab,   DImode, DFmode, "__dtoull");

  set_conv_libfunc (sfloat_optab, SFmode, SImode, "__itof");
  set_conv_libfunc (sfloat_optab, SFmode, DImode, "__lltof");
  set_conv_libfunc (sfloat_optab, DFmode, SImode, "__itod");
  set_conv_libfunc (sfloat_optab, DFmode, DImode, "__lltod");
}

/* Convert an integer constant to an accumulator register.  ICODE is the
   code of the target instruction, OPNUM is the number of the
   accumulator operand and OPVAL is the constant integer.  Try both
   ACC and ACCG registers; only report an error if neither fit the
   instruction.  */

static rtx
frv_int_to_acc (enum insn_code icode, int opnum, rtx opval)
{
  rtx reg;
  int i;

  /* ACCs and ACCGs are implicit global registers if media intrinsics
     are being used.  We set up this lazily to avoid creating lots of
     unnecessary call_insn rtl in non-media code.  */
  for (i = 0; i <= ACC_MASK; i++)
    if ((i & ACC_MASK) == i)
      global_regs[i + ACC_FIRST] = global_regs[i + ACCG_FIRST] = 1;

  if (GET_CODE (opval) != CONST_INT)
    {
      error ("accumulator is not a constant integer");
      return NULL_RTX;
    }
  if ((INTVAL (opval) & ~ACC_MASK) != 0)
    {
      error ("accumulator number is out of bounds");
      return NULL_RTX;
    }

  reg = gen_rtx_REG (insn_data[icode].operand[opnum].mode,
		     ACC_FIRST + INTVAL (opval));
  if (! (*insn_data[icode].operand[opnum].predicate) (reg, VOIDmode))
    SET_REGNO (reg, ACCG_FIRST + INTVAL (opval));

  if (! (*insn_data[icode].operand[opnum].predicate) (reg, VOIDmode))
    {
      error ("inappropriate accumulator for %qs", insn_data[icode].name);
      return NULL_RTX;
    }
  return reg;
}

/* If an ACC rtx has mode MODE, return the mode that the matching ACCG
   should have.  */

static enum machine_mode
frv_matching_accg_mode (enum machine_mode mode)
{
  switch (mode)
    {
    case V4SImode:
      return V4QImode;

    case DImode:
      return HImode;

    case SImode:
      return QImode;

    default:
      gcc_unreachable ();
    }
}

/* Given that a __builtin_read or __builtin_write function is accessing
   address ADDRESS, return the value that should be used as operand 1
   of the membar.  */

static rtx
frv_io_address_cookie (rtx address)
{
  return (GET_CODE (address) == CONST_INT
	  ? GEN_INT (INTVAL (address) / 8 * 8)
	  : const0_rtx);
}

/* Return the accumulator guard that should be paired with accumulator
   register ACC.  The mode of the returned register is in the same
   class as ACC, but is four times smaller.  */

rtx
frv_matching_accg_for_acc (rtx acc)
{
  return gen_rtx_REG (frv_matching_accg_mode (GET_MODE (acc)),
		      REGNO (acc) - ACC_FIRST + ACCG_FIRST);
}

/* Read the requested argument from the call EXP given by INDEX.
   Return the value as an rtx.  */

static rtx
frv_read_argument (tree exp, unsigned int index)
{
  return expand_normal (CALL_EXPR_ARG (exp, index));
}

/* Like frv_read_argument, but interpret the argument as the number
   of an IACC register and return a (reg:MODE ...) rtx for it.  */

static rtx
frv_read_iacc_argument (enum machine_mode mode, tree call,
			unsigned int index)
{
  int i, regno;
  rtx op;

  op = frv_read_argument (call, index);
  if (GET_CODE (op) != CONST_INT
      || INTVAL (op) < 0
      || INTVAL (op) > IACC_LAST - IACC_FIRST
      || ((INTVAL (op) * 4) & (GET_MODE_SIZE (mode) - 1)) != 0)
    {
      error ("invalid IACC argument");
      op = const0_rtx;
    }

  /* IACCs are implicit global registers.  We set up this lazily to
     avoid creating lots of unnecessary call_insn rtl when IACCs aren't
     being used.  */
  regno = INTVAL (op) + IACC_FIRST;
  for (i = 0; i < HARD_REGNO_NREGS (regno, mode); i++)
    global_regs[regno + i] = 1;

  return gen_rtx_REG (mode, regno);
}

/* Return true if OPVAL can be used for operand OPNUM of instruction ICODE.
   The instruction should require a constant operand of some sort.  The
   function prints an error if OPVAL is not valid.  */

static int
frv_check_constant_argument (enum insn_code icode, int opnum, rtx opval)
{
  if (GET_CODE (opval) != CONST_INT)
    {
      error ("%qs expects a constant argument", insn_data[icode].name);
      return FALSE;
    }
  if (! (*insn_data[icode].operand[opnum].predicate) (opval, VOIDmode))
    {
      error ("constant argument out of range for %qs", insn_data[icode].name);
      return FALSE;
    }
  return TRUE;
}

/* Return a legitimate rtx for instruction ICODE's return value.  Use TARGET
   if it's not null, has the right mode, and satisfies operand 0's
   predicate.  */

static rtx
frv_legitimize_target (enum insn_code icode, rtx target)
{
  enum machine_mode mode = insn_data[icode].operand[0].mode;

  if (! target
      || GET_MODE (target) != mode
      || ! (*insn_data[icode].operand[0].predicate) (target, mode))
    return gen_reg_rtx (mode);
  else
    return target;
}

/* Given that ARG is being passed as operand OPNUM to instruction ICODE,
   check whether ARG satisfies the operand's constraints.  If it doesn't,
   copy ARG to a temporary register and return that.  Otherwise return ARG
   itself.  */

static rtx
frv_legitimize_argument (enum insn_code icode, int opnum, rtx arg)
{
  enum machine_mode mode = insn_data[icode].operand[opnum].mode;

  if ((*insn_data[icode].operand[opnum].predicate) (arg, mode))
    return arg;
  else
    return copy_to_mode_reg (mode, arg);
}

/* Return a volatile memory reference of mode MODE whose address is ARG.  */

static rtx
frv_volatile_memref (enum machine_mode mode, rtx arg)
{
  rtx mem;

  mem = gen_rtx_MEM (mode, memory_address (mode, arg));
  MEM_VOLATILE_P (mem) = 1;
  return mem;
}

/* Expand builtins that take a single, constant argument.  At the moment,
   only MHDSETS falls into this category.  */

static rtx
frv_expand_set_builtin (enum insn_code icode, tree call, rtx target)
{
  rtx pat;
  rtx op0 = frv_read_argument (call, 0);

  if (! frv_check_constant_argument (icode, 1, op0))
    return NULL_RTX;

  target = frv_legitimize_target (icode, target);
  pat = GEN_FCN (icode) (target, op0);
  if (! pat)
    return NULL_RTX;

  emit_insn (pat);
  return target;
}

/* Expand builtins that take one operand.  */

static rtx
frv_expand_unop_builtin (enum insn_code icode, tree call, rtx target)
{
  rtx pat;
  rtx op0 = frv_read_argument (call, 0);

  target = frv_legitimize_target (icode, target);
  op0 = frv_legitimize_argument (icode, 1, op0);
  pat = GEN_FCN (icode) (target, op0);
  if (! pat)
    return NULL_RTX;

  emit_insn (pat);
  return target;
}

/* Expand builtins that take two operands.  */

static rtx
frv_expand_binop_builtin (enum insn_code icode, tree call, rtx target)
{
  rtx pat;
  rtx op0 = frv_read_argument (call, 0);
  rtx op1 = frv_read_argument (call, 1);

  target = frv_legitimize_target (icode, target);
  op0 = frv_legitimize_argument (icode, 1, op0);
  op1 = frv_legitimize_argument (icode, 2, op1);
  pat = GEN_FCN (icode) (target, op0, op1);
  if (! pat)
    return NULL_RTX;

  emit_insn (pat);
  return target;
}

/* Expand cut-style builtins, which take two operands and an implicit ACCG
   one.  */

static rtx
frv_expand_cut_builtin (enum insn_code icode, tree call, rtx target)
{
  rtx pat;
  rtx op0 = frv_read_argument (call, 0);
  rtx op1 = frv_read_argument (call, 1);
  rtx op2;

  target = frv_legitimize_target (icode, target);
  op0 = frv_int_to_acc (icode, 1, op0);
  if (! op0)
    return NULL_RTX;

  if (icode == CODE_FOR_mdcutssi || GET_CODE (op1) == CONST_INT)
    {
      if (! frv_check_constant_argument (icode, 2, op1))
    	return NULL_RTX;
    }
  else
    op1 = frv_legitimize_argument (icode, 2, op1);

  op2 = frv_matching_accg_for_acc (op0);
  pat = GEN_FCN (icode) (target, op0, op1, op2);
  if (! pat)
    return NULL_RTX;

  emit_insn (pat);
  return target;
}

/* Expand builtins that take two operands and the second is immediate.  */

static rtx
frv_expand_binopimm_builtin (enum insn_code icode, tree call, rtx target)
{
  rtx pat;
  rtx op0 = frv_read_argument (call, 0);
  rtx op1 = frv_read_argument (call, 1);

  if (! frv_check_constant_argument (icode, 2, op1))
    return NULL_RTX;

  target = frv_legitimize_target (icode, target);
  op0 = frv_legitimize_argument (icode, 1, op0);
  pat = GEN_FCN (icode) (target, op0, op1);
  if (! pat)
    return NULL_RTX;

  emit_insn (pat);
  return target;
}

/* Expand builtins that take two operands, the first operand being a pointer to
   ints and return void.  */

static rtx
frv_expand_voidbinop_builtin (enum insn_code icode, tree call)
{
  rtx pat;
  rtx op0 = frv_read_argument (call, 0);
  rtx op1 = frv_read_argument (call, 1);
  enum machine_mode mode0 = insn_data[icode].operand[0].mode;
  rtx addr;

  if (GET_CODE (op0) != MEM)
    {
      rtx reg = op0;

      if (! offsettable_address_p (0, mode0, op0))
	{
	  reg = gen_reg_rtx (Pmode);
	  emit_insn (gen_rtx_SET (VOIDmode, reg, op0));
	}

      op0 = gen_rtx_MEM (SImode, reg);
    }

  addr = XEXP (op0, 0);
  if (! offsettable_address_p (0, mode0, addr))
    addr = copy_to_mode_reg (Pmode, op0);

  op0 = change_address (op0, V4SImode, addr);
  op1 = frv_legitimize_argument (icode, 1, op1);
  pat = GEN_FCN (icode) (op0, op1);
  if (! pat)
    return 0;

  emit_insn (pat);
  return 0;
}

/* Expand builtins that take two long operands and return void.  */

static rtx
frv_expand_int_void2arg (enum insn_code icode, tree call)
{
  rtx pat;
  rtx op0 = frv_read_argument (call, 0);
  rtx op1 = frv_read_argument (call, 1);

  op0 = frv_legitimize_argument (icode, 1, op0);
  op1 = frv_legitimize_argument (icode, 1, op1);
  pat = GEN_FCN (icode) (op0, op1);
  if (! pat)
    return NULL_RTX;

  emit_insn (pat);
  return NULL_RTX;
}

/* Expand prefetch builtins.  These take a single address as argument.  */

static rtx
frv_expand_prefetches (enum insn_code icode, tree call)
{
  rtx pat;
  rtx op0 = frv_read_argument (call, 0);

  pat = GEN_FCN (icode) (force_reg (Pmode, op0));
  if (! pat)
    return 0;

  emit_insn (pat);
  return 0;
}

/* Expand builtins that take three operands and return void.  The first
   argument must be a constant that describes a pair or quad accumulators.  A
   fourth argument is created that is the accumulator guard register that
   corresponds to the accumulator.  */

static rtx
frv_expand_voidtriop_builtin (enum insn_code icode, tree call)
{
  rtx pat;
  rtx op0 = frv_read_argument (call, 0);
  rtx op1 = frv_read_argument (call, 1);
  rtx op2 = frv_read_argument (call, 2);
  rtx op3;

  op0 = frv_int_to_acc (icode, 0, op0);
  if (! op0)
    return NULL_RTX;

  op1 = frv_legitimize_argument (icode, 1, op1);
  op2 = frv_legitimize_argument (icode, 2, op2);
  op3 = frv_matching_accg_for_acc (op0);
  pat = GEN_FCN (icode) (op0, op1, op2, op3);
  if (! pat)
    return NULL_RTX;

  emit_insn (pat);
  return NULL_RTX;
}

/* Expand builtins that perform accumulator-to-accumulator operations.
   These builtins take two accumulator numbers as argument and return
   void.  */

static rtx
frv_expand_voidaccop_builtin (enum insn_code icode, tree call)
{
  rtx pat;
  rtx op0 = frv_read_argument (call, 0);
  rtx op1 = frv_read_argument (call, 1);
  rtx op2;
  rtx op3;

  op0 = frv_int_to_acc (icode, 0, op0);
  if (! op0)
    return NULL_RTX;

  op1 = frv_int_to_acc (icode, 1, op1);
  if (! op1)
    return NULL_RTX;

  op2 = frv_matching_accg_for_acc (op0);
  op3 = frv_matching_accg_for_acc (op1);
  pat = GEN_FCN (icode) (op0, op1, op2, op3);
  if (! pat)
    return NULL_RTX;

  emit_insn (pat);
  return NULL_RTX;
}

/* Expand a __builtin_read* function.  ICODE is the instruction code for the
   membar and TARGET_MODE is the mode that the loaded value should have.  */

static rtx
frv_expand_load_builtin (enum insn_code icode, enum machine_mode target_mode,
                         tree call, rtx target)
{
  rtx op0 = frv_read_argument (call, 0);
  rtx cookie = frv_io_address_cookie (op0);

  if (target == 0 || !REG_P (target))
    target = gen_reg_rtx (target_mode);
  op0 = frv_volatile_memref (insn_data[icode].operand[0].mode, op0);
  convert_move (target, op0, 1);
  emit_insn (GEN_FCN (icode) (copy_rtx (op0), cookie, GEN_INT (FRV_IO_READ)));
  cfun->machine->has_membar_p = 1;
  return target;
}

/* Likewise __builtin_write* functions.  */

static rtx
frv_expand_store_builtin (enum insn_code icode, tree call)
{
  rtx op0 = frv_read_argument (call, 0);
  rtx op1 = frv_read_argument (call, 1);
  rtx cookie = frv_io_address_cookie (op0);

  op0 = frv_volatile_memref (insn_data[icode].operand[0].mode, op0);
  convert_move (op0, force_reg (insn_data[icode].operand[0].mode, op1), 1);
  emit_insn (GEN_FCN (icode) (copy_rtx (op0), cookie, GEN_INT (FRV_IO_WRITE)));
  cfun->machine->has_membar_p = 1;
  return NULL_RTX;
}

/* Expand the MDPACKH builtin.  It takes four unsigned short arguments and
   each argument forms one word of the two double-word input registers.
   CALL is the tree for the call and TARGET, if nonnull, suggests a good place
   to put the return value.  */

static rtx
frv_expand_mdpackh_builtin (tree call, rtx target)
{
  enum insn_code icode = CODE_FOR_mdpackh;
  rtx pat, op0, op1;
  rtx arg1 = frv_read_argument (call, 0);
  rtx arg2 = frv_read_argument (call, 1);
  rtx arg3 = frv_read_argument (call, 2);
  rtx arg4 = frv_read_argument (call, 3);

  target = frv_legitimize_target (icode, target);
  op0 = gen_reg_rtx (DImode);
  op1 = gen_reg_rtx (DImode);

  /* The high half of each word is not explicitly initialized, so indicate
     that the input operands are not live before this point.  */
  emit_clobber (op0);
  emit_clobber (op1);

  /* Move each argument into the low half of its associated input word.  */
  emit_move_insn (simplify_gen_subreg (HImode, op0, DImode, 2), arg1);
  emit_move_insn (simplify_gen_subreg (HImode, op0, DImode, 6), arg2);
  emit_move_insn (simplify_gen_subreg (HImode, op1, DImode, 2), arg3);
  emit_move_insn (simplify_gen_subreg (HImode, op1, DImode, 6), arg4);

  pat = GEN_FCN (icode) (target, op0, op1);
  if (! pat)
    return NULL_RTX;

  emit_insn (pat);
  return target;
}

/* Expand the MCLRACC builtin.  This builtin takes a single accumulator
   number as argument.  */

static rtx
frv_expand_mclracc_builtin (tree call)
{
  enum insn_code icode = CODE_FOR_mclracc;
  rtx pat;
  rtx op0 = frv_read_argument (call, 0);

  op0 = frv_int_to_acc (icode, 0, op0);
  if (! op0)
    return NULL_RTX;

  pat = GEN_FCN (icode) (op0);
  if (pat)
    emit_insn (pat);

  return NULL_RTX;
}

/* Expand builtins that take no arguments.  */

static rtx
frv_expand_noargs_builtin (enum insn_code icode)
{
  rtx pat = GEN_FCN (icode) (const0_rtx);
  if (pat)
    emit_insn (pat);

  return NULL_RTX;
}

/* Expand MRDACC and MRDACCG.  These builtins take a single accumulator
   number or accumulator guard number as argument and return an SI integer.  */

static rtx
frv_expand_mrdacc_builtin (enum insn_code icode, tree call)
{
  rtx pat;
  rtx target = gen_reg_rtx (SImode);
  rtx op0 = frv_read_argument (call, 0);

  op0 = frv_int_to_acc (icode, 1, op0);
  if (! op0)
    return NULL_RTX;

  pat = GEN_FCN (icode) (target, op0);
  if (! pat)
    return NULL_RTX;

  emit_insn (pat);
  return target;
}

/* Expand MWTACC and MWTACCG.  These builtins take an accumulator or
   accumulator guard as their first argument and an SImode value as their
   second.  */

static rtx
frv_expand_mwtacc_builtin (enum insn_code icode, tree call)
{
  rtx pat;
  rtx op0 = frv_read_argument (call, 0);
  rtx op1 = frv_read_argument (call, 1);

  op0 = frv_int_to_acc (icode, 0, op0);
  if (! op0)
    return NULL_RTX;

  op1 = frv_legitimize_argument (icode, 1, op1);
  pat = GEN_FCN (icode) (op0, op1);
  if (pat)
    emit_insn (pat);

  return NULL_RTX;
}

/* Emit a move from SRC to DEST in SImode chunks.  This can be used
   to move DImode values into and out of IACC0.  */

static void
frv_split_iacc_move (rtx dest, rtx src)
{
  enum machine_mode inner;
  int i;

  inner = GET_MODE (dest);
  for (i = 0; i < GET_MODE_SIZE (inner); i += GET_MODE_SIZE (SImode))
    emit_move_insn (simplify_gen_subreg (SImode, dest, inner, i),
		    simplify_gen_subreg (SImode, src, inner, i));
}

/* Expand builtins.  */

static rtx
frv_expand_builtin (tree exp,
                    rtx target,
                    rtx subtarget ATTRIBUTE_UNUSED,
                    enum machine_mode mode ATTRIBUTE_UNUSED,
                    int ignore ATTRIBUTE_UNUSED)
{
  tree fndecl = TREE_OPERAND (CALL_EXPR_FN (exp), 0);
  unsigned fcode = (unsigned)DECL_FUNCTION_CODE (fndecl);
  unsigned i;
  struct builtin_description *d;

  if (fcode < FRV_BUILTIN_FIRST_NONMEDIA && !TARGET_MEDIA)
    {
      error ("media functions are not available unless -mmedia is used");
      return NULL_RTX;
    }

  switch (fcode)
    {
    case FRV_BUILTIN_MCOP1:
    case FRV_BUILTIN_MCOP2:
    case FRV_BUILTIN_MDUNPACKH:
    case FRV_BUILTIN_MBTOHE:
      if (! TARGET_MEDIA_REV1)
	{
	  error ("this media function is only available on the fr500");
	  return NULL_RTX;
	}
      break;

    case FRV_BUILTIN_MQXMACHS:
    case FRV_BUILTIN_MQXMACXHS:
    case FRV_BUILTIN_MQMACXHS:
    case FRV_BUILTIN_MADDACCS:
    case FRV_BUILTIN_MSUBACCS:
    case FRV_BUILTIN_MASACCS:
    case FRV_BUILTIN_MDADDACCS:
    case FRV_BUILTIN_MDSUBACCS:
    case FRV_BUILTIN_MDASACCS:
    case FRV_BUILTIN_MABSHS:
    case FRV_BUILTIN_MDROTLI:
    case FRV_BUILTIN_MCPLHI:
    case FRV_BUILTIN_MCPLI:
    case FRV_BUILTIN_MDCUTSSI:
    case FRV_BUILTIN_MQSATHS:
    case FRV_BUILTIN_MHSETLOS:
    case FRV_BUILTIN_MHSETLOH:
    case FRV_BUILTIN_MHSETHIS:
    case FRV_BUILTIN_MHSETHIH:
    case FRV_BUILTIN_MHDSETS:
    case FRV_BUILTIN_MHDSETH:
      if (! TARGET_MEDIA_REV2)
	{
	  error ("this media function is only available on the fr400"
		 " and fr550");
	  return NULL_RTX;
	}
      break;

    case FRV_BUILTIN_SMASS:
    case FRV_BUILTIN_SMSSS:
    case FRV_BUILTIN_SMU:
    case FRV_BUILTIN_ADDSS:
    case FRV_BUILTIN_SUBSS:
    case FRV_BUILTIN_SLASS:
    case FRV_BUILTIN_SCUTSS:
    case FRV_BUILTIN_IACCreadll:
    case FRV_BUILTIN_IACCreadl:
    case FRV_BUILTIN_IACCsetll:
    case FRV_BUILTIN_IACCsetl:
      if (!TARGET_FR405_BUILTINS)
	{
	  error ("this builtin function is only available"
		 " on the fr405 and fr450");
	  return NULL_RTX;
	}
      break;

    case FRV_BUILTIN_PREFETCH:
      if (!TARGET_FR500_FR550_BUILTINS)
	{
	  error ("this builtin function is only available on the fr500"
		 " and fr550");
	  return NULL_RTX;
	}
      break;

    case FRV_BUILTIN_MQLCLRHS:
    case FRV_BUILTIN_MQLMTHS:
    case FRV_BUILTIN_MQSLLHI:
    case FRV_BUILTIN_MQSRAHI:
      if (!TARGET_MEDIA_FR450)
	{
	  error ("this builtin function is only available on the fr450");
	  return NULL_RTX;
	}
      break;

    default:
      break;
    }

  /* Expand unique builtins.  */

  switch (fcode)
    {
    case FRV_BUILTIN_MTRAP:
      return frv_expand_noargs_builtin (CODE_FOR_mtrap);

    case FRV_BUILTIN_MCLRACC:
      return frv_expand_mclracc_builtin (exp);

    case FRV_BUILTIN_MCLRACCA:
      if (TARGET_ACC_8)
	return frv_expand_noargs_builtin (CODE_FOR_mclracca8);
      else
	return frv_expand_noargs_builtin (CODE_FOR_mclracca4);

    case FRV_BUILTIN_MRDACC:
      return frv_expand_mrdacc_builtin (CODE_FOR_mrdacc, exp);

    case FRV_BUILTIN_MRDACCG:
      return frv_expand_mrdacc_builtin (CODE_FOR_mrdaccg, exp);

    case FRV_BUILTIN_MWTACC:
      return frv_expand_mwtacc_builtin (CODE_FOR_mwtacc, exp);

    case FRV_BUILTIN_MWTACCG:
      return frv_expand_mwtacc_builtin (CODE_FOR_mwtaccg, exp);

    case FRV_BUILTIN_MDPACKH:
      return frv_expand_mdpackh_builtin (exp, target);

    case FRV_BUILTIN_IACCreadll:
      {
	rtx src = frv_read_iacc_argument (DImode, exp, 0);
	if (target == 0 || !REG_P (target))
	  target = gen_reg_rtx (DImode);
	frv_split_iacc_move (target, src);
	return target;
      }

    case FRV_BUILTIN_IACCreadl:
      return frv_read_iacc_argument (SImode, exp, 0);

    case FRV_BUILTIN_IACCsetll:
      {
	rtx dest = frv_read_iacc_argument (DImode, exp, 0);
	rtx src = frv_read_argument (exp, 1);
	frv_split_iacc_move (dest, force_reg (DImode, src));
	return 0;
      }

    case FRV_BUILTIN_IACCsetl:
      {
	rtx dest = frv_read_iacc_argument (SImode, exp, 0);
	rtx src = frv_read_argument (exp, 1);
	emit_move_insn (dest, force_reg (SImode, src));
	return 0;
      }

    default:
      break;
    }

  /* Expand groups of builtins.  */

  for (i = 0, d = bdesc_set; i < ARRAY_SIZE (bdesc_set); i++, d++)
    if (d->code == fcode)
      return frv_expand_set_builtin (d->icode, exp, target);

  for (i = 0, d = bdesc_1arg; i < ARRAY_SIZE (bdesc_1arg); i++, d++)
    if (d->code == fcode)
      return frv_expand_unop_builtin (d->icode, exp, target);

  for (i = 0, d = bdesc_2arg; i < ARRAY_SIZE (bdesc_2arg); i++, d++)
    if (d->code == fcode)
      return frv_expand_binop_builtin (d->icode, exp, target);

  for (i = 0, d = bdesc_cut; i < ARRAY_SIZE (bdesc_cut); i++, d++)
    if (d->code == fcode)
      return frv_expand_cut_builtin (d->icode, exp, target);

  for (i = 0, d = bdesc_2argimm; i < ARRAY_SIZE (bdesc_2argimm); i++, d++)
    if (d->code == fcode)
      return frv_expand_binopimm_builtin (d->icode, exp, target);

  for (i = 0, d = bdesc_void2arg; i < ARRAY_SIZE (bdesc_void2arg); i++, d++)
    if (d->code == fcode)
      return frv_expand_voidbinop_builtin (d->icode, exp);

  for (i = 0, d = bdesc_void3arg; i < ARRAY_SIZE (bdesc_void3arg); i++, d++)
    if (d->code == fcode)
      return frv_expand_voidtriop_builtin (d->icode, exp);

  for (i = 0, d = bdesc_voidacc; i < ARRAY_SIZE (bdesc_voidacc); i++, d++)
    if (d->code == fcode)
      return frv_expand_voidaccop_builtin (d->icode, exp);

  for (i = 0, d = bdesc_int_void2arg;
       i < ARRAY_SIZE (bdesc_int_void2arg); i++, d++)
    if (d->code == fcode)
      return frv_expand_int_void2arg (d->icode, exp);

  for (i = 0, d = bdesc_prefetches;
       i < ARRAY_SIZE (bdesc_prefetches); i++, d++)
    if (d->code == fcode)
      return frv_expand_prefetches (d->icode, exp);

  for (i = 0, d = bdesc_loads; i < ARRAY_SIZE (bdesc_loads); i++, d++)
    if (d->code == fcode)
      return frv_expand_load_builtin (d->icode, TYPE_MODE (TREE_TYPE (exp)),
				      exp, target);

  for (i = 0, d = bdesc_stores; i < ARRAY_SIZE (bdesc_stores); i++, d++)
    if (d->code == fcode)
      return frv_expand_store_builtin (d->icode, exp);

  return 0;
}

static bool
frv_in_small_data_p (const_tree decl)
{
  HOST_WIDE_INT size;
  const_tree section_name;

  /* Don't apply the -G flag to internal compiler structures.  We
     should leave such structures in the main data section, partly
     for efficiency and partly because the size of some of them
     (such as C++ typeinfos) is not known until later.  */
  if (TREE_CODE (decl) != VAR_DECL || DECL_ARTIFICIAL (decl))
    return false;

  /* If we already know which section the decl should be in, see if
     it's a small data section.  */
  section_name = DECL_SECTION_NAME (decl);
  if (section_name)
    {
      gcc_assert (TREE_CODE (section_name) == STRING_CST);
      if (frv_string_begins_with (section_name, ".sdata"))
	return true;
      if (frv_string_begins_with (section_name, ".sbss"))
	return true;
      return false;
    }

  size = int_size_in_bytes (TREE_TYPE (decl));
  if (size > 0 && size <= g_switch_value)
    return true;

  return false;
}

static bool
frv_rtx_costs (rtx x,
               int code ATTRIBUTE_UNUSED,
               int outer_code ATTRIBUTE_UNUSED,
	       int opno ATTRIBUTE_UNUSED,
               int *total,
	       bool speed ATTRIBUTE_UNUSED)
{
  if (outer_code == MEM)
    {
      /* Don't differentiate between memory addresses.  All the ones
	 we accept have equal cost.  */
      *total = COSTS_N_INSNS (0);
      return true;
    }

  switch (code)
    {
    case CONST_INT:
      /* Make 12-bit integers really cheap.  */
      if (IN_RANGE (INTVAL (x), -2048, 2047))
	{
	  *total = 0;
	  return true;
	}
      /* Fall through.  */

    case CONST:
    case LABEL_REF:
    case SYMBOL_REF:
    case CONST_DOUBLE:
      *total = COSTS_N_INSNS (2);
      return true;

    case PLUS:
    case MINUS:
    case AND:
    case IOR:
    case XOR:
    case ASHIFT:
    case ASHIFTRT:
    case LSHIFTRT:
    case NOT:
    case NEG:
    case COMPARE:
      if (GET_MODE (x) == SImode)
	*total = COSTS_N_INSNS (1);
      else if (GET_MODE (x) == DImode)
        *total = COSTS_N_INSNS (2);
      else
        *total = COSTS_N_INSNS (3);
      return true;

    case MULT:
      if (GET_MODE (x) == SImode)
        *total = COSTS_N_INSNS (2);
      else
        *total = COSTS_N_INSNS (6);	/* guess */
      return true;

    case DIV:
    case UDIV:
    case MOD:
    case UMOD:
      *total = COSTS_N_INSNS (18);
      return true;

    case MEM:
      *total = COSTS_N_INSNS (3);
      return true;

    default:
      return false;
    }
}

static void
frv_asm_out_constructor (rtx symbol, int priority ATTRIBUTE_UNUSED)
{
  switch_to_section (ctors_section);
  assemble_align (POINTER_SIZE);
  if (TARGET_FDPIC)
    {
      int ok = frv_assemble_integer (symbol, POINTER_SIZE / BITS_PER_UNIT, 1);

      gcc_assert (ok);
      return;
    }
  assemble_integer_with_op ("\t.picptr\t", symbol);
}

static void
frv_asm_out_destructor (rtx symbol, int priority ATTRIBUTE_UNUSED)
{
  switch_to_section (dtors_section);
  assemble_align (POINTER_SIZE);
  if (TARGET_FDPIC)
    {
      int ok = frv_assemble_integer (symbol, POINTER_SIZE / BITS_PER_UNIT, 1);

      gcc_assert (ok);
      return;
    }
  assemble_integer_with_op ("\t.picptr\t", symbol);
}

/* Worker function for TARGET_STRUCT_VALUE_RTX.  */

static rtx
frv_struct_value_rtx (tree fntype ATTRIBUTE_UNUSED,
		      int incoming ATTRIBUTE_UNUSED)
{
  return gen_rtx_REG (Pmode, FRV_STRUCT_VALUE_REGNUM);
}

#define TLS_BIAS (2048 - 16)

/* This is called from dwarf2out.c via TARGET_ASM_OUTPUT_DWARF_DTPREL.
   We need to emit DTP-relative relocations.  */

static void
frv_output_dwarf_dtprel (FILE *file, int size, rtx x)
{
  gcc_assert (size == 4);
  fputs ("\t.picptr\ttlsmoff(", file);
  /* We want the unbiased TLS offset, so add the bias to the
     expression, such that the implicit biasing cancels out.  */
  output_addr_const (file, plus_constant (x, TLS_BIAS));
  fputs (")", file);
}

#include "gt-frv.h"<|MERGE_RESOLUTION|>--- conflicted
+++ resolved
@@ -1,9 +1,5 @@
 /* Copyright (C) 1997, 1998, 1999, 2000, 2001, 2003, 2004, 2005, 2006, 2007,
-<<<<<<< HEAD
-   2008, 2009  Free Software Foundation, Inc.
-=======
    2008, 2009, 2010, 2011  Free Software Foundation, Inc.
->>>>>>> 3082eeb7
    Contributed by Red Hat, Inc.
 
 This file is part of GCC.
@@ -261,11 +257,7 @@
 
 /* Forward references */
 
-<<<<<<< HEAD
-static bool frv_handle_option			(size_t, const char *, int);
-=======
 static void frv_option_override			(void);
->>>>>>> 3082eeb7
 static bool frv_legitimate_address_p		(enum machine_mode, rtx, bool);
 static int frv_default_flags_for_cpu		(void);
 static int frv_string_begins_with		(const_tree, const char *);
@@ -406,21 +398,9 @@
 						 secondary_reload_info *);
 static bool frv_frame_pointer_required		(void);
 static bool frv_can_eliminate			(const int, const int);
-<<<<<<< HEAD
-static void frv_trampoline_init			(rtx, tree, rtx);
--
-/* Allow us to easily change the default for -malloc-cc.  */
-#ifndef DEFAULT_NO_ALLOC_CC
-#define MASK_DEFAULT_ALLOC_CC	MASK_ALLOC_CC
-#else
-#define MASK_DEFAULT_ALLOC_CC	0
-#endif
-=======
 static void frv_conditional_register_usage	(void);
 static void frv_trampoline_init			(rtx, tree, rtx);
 static bool frv_class_likely_spilled_p 		(reg_class_t);
->>>>>>> 3082eeb7
  
 /* Initialize the GCC target structure.  */
@@ -525,12 +505,9 @@
 #undef TARGET_CAN_ELIMINATE
 #define TARGET_CAN_ELIMINATE frv_can_eliminate
 
-<<<<<<< HEAD
-=======
 #undef TARGET_CONDITIONAL_REGISTER_USAGE
 #define TARGET_CONDITIONAL_REGISTER_USAGE frv_conditional_register_usage
 
->>>>>>> 3082eeb7
 #undef TARGET_TRAMPOLINE_INIT
 #define TARGET_TRAMPOLINE_INIT frv_trampoline_init
 
@@ -1655,16 +1632,10 @@
 	      && GET_CODE (XEXP (XEXP (mem, 0), 1)) == REG)
 	    {
 	      rtx temp = gen_rtx_REG (SImode, TEMP_REGNO);
-<<<<<<< HEAD
-	      rtx insn = emit_move_insn (temp,
-					 gen_rtx_PLUS (SImode, XEXP (XEXP (mem, 0), 0),
-						       XEXP (XEXP (mem, 0), 1)));
-=======
 
 	      emit_move_insn (temp,
 			      gen_rtx_PLUS (SImode, XEXP (XEXP (mem, 0), 0),
 					    XEXP (XEXP (mem, 0), 1)));
->>>>>>> 3082eeb7
 	      mem = gen_rtx_MEM (DImode, temp);
 	    }
 	  emit_insn (gen_rtx_SET (VOIDmode, reg, mem));
@@ -1695,15 +1666,9 @@
 	      && GET_CODE (XEXP (XEXP (mem, 0), 1)) == REG)
 	    {
 	      rtx temp = gen_rtx_REG (SImode, TEMP_REGNO);
-<<<<<<< HEAD
-	      rtx insn = emit_move_insn (temp,
-					 gen_rtx_PLUS (SImode, XEXP (XEXP (mem, 0), 0),
-						       XEXP (XEXP (mem, 0), 1)));
-=======
 	      emit_move_insn (temp,
 			      gen_rtx_PLUS (SImode, XEXP (XEXP (mem, 0), 0),
 					    XEXP (XEXP (mem, 0), 1)));
->>>>>>> 3082eeb7
 	      mem = gen_rtx_MEM (DImode, temp);
 	    }
 
@@ -3373,19 +3338,11 @@
    legitimate addresses.  Normally you would simply recognize any `const' as
    legitimate.
 
-<<<<<<< HEAD
-   Usually `PRINT_OPERAND_ADDRESS' is not prepared to handle constant sums that
-   are not marked with `const'.  It assumes that a naked `plus' indicates
-   indexing.  If so, then you *must* reject such naked constant sums as
-   illegitimate addresses, so that none of them will be given to
-   `PRINT_OPERAND_ADDRESS'.  */
-=======
    Usually `TARGET_PRINT_OPERAND_ADDRESS' is not prepared to handle
    constant sums that are not marked with `const'.  It assumes that a
    naked `plus' indicates indexing.  If so, then you *must* reject such
    naked constant sums as illegitimate addresses, so that none of them
    will be given to `TARGET_PRINT_OPERAND_ADDRESS'.  */
->>>>>>> 3082eeb7
 
 int
 frv_legitimate_address_p_1 (enum machine_mode mode,
