#
# t-cris
#
# The Makefile fragment to include when compiling gcc et al for CRIS.
#
<<<<<<< HEAD
# Copyright (C) 2001, 2002, 2003 Free Software Foundation, Inc.
=======
# Copyright (C) 2001, 2002, 2003, 2011 Free Software Foundation, Inc.
>>>>>>> 3082eeb7
#
# This file is part of GCC.
#
# GCC is free software; you can redistribute it and/or modify
# it under the terms of the GNU General Public License as published by
# the Free Software Foundation; either version 3, or (at your option)
# any later version.
#
# GCC is distributed in the hope that it will be useful,
# but WITHOUT ANY WARRANTY; without even the implied warranty of
# MERCHANTABILITY or FITNESS FOR A PARTICULAR PURPOSE.  See the
# GNU General Public License for more details.
#
# You should have received a copy of the GNU General Public License
# along with GCC; see the file COPYING3.  If not see
# <http://www.gnu.org/licenses/>.
#
# The makefile macros etc. are included in the order found in the
# section "Target Fragment" in the gcc info-files (or the paper copy) of
# "Using and Porting GCC"

LIB2FUNCS_EXTRA = _udivsi3.c _divsi3.c _umodsi3.c _modsi3.c
CRIS_LIB1CSRC = $(srcdir)/config/cris/arit.c

# The fixed-point arithmetic code is in one file, arit.c,
# similar to libgcc2.c (or the old libgcc1.c).  We need to
# "split it up" with one file per define.
$(LIB2FUNCS_EXTRA): $(CRIS_LIB1CSRC)
	name=`echo $@ | sed -e 's,.*/,,' | sed -e 's,.c$$,,'`; \
	echo "#define L$$name" > tmp-$@ \
	&& echo '#include "$<"' >> tmp-$@ \
	&& mv -f tmp-$@ $@

$(out_object_file): gt-cris.h
gt-cris.h : s-gtype ; @true<|MERGE_RESOLUTION|>--- conflicted
+++ resolved
@@ -3,11 +3,7 @@
 #
 # The Makefile fragment to include when compiling gcc et al for CRIS.
 #
-<<<<<<< HEAD
-# Copyright (C) 2001, 2002, 2003 Free Software Foundation, Inc.
-=======
 # Copyright (C) 2001, 2002, 2003, 2011 Free Software Foundation, Inc.
->>>>>>> 3082eeb7
 #
 # This file is part of GCC.
 #
