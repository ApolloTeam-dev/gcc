--- conflicted
+++ resolved
@@ -1,11 +1,6 @@
 ;; GCC machine description for picochip
-<<<<<<< HEAD
-;; Copyright (C) 2008, 2009 Free Software Foundation, Inc.
-;; Contributed by picoChip Designs Ltd (http://www.picochip.com)
-=======
 ;; Copyright (C) 2008, 2009, 2010 Free Software Foundation, Inc.
 ;; Contributed by Picochip Ltd (http://www.picochip.com)
->>>>>>> 3082eeb7
 ;; Maintained by Daniel Towner (dant@picochip.com) and Hariharan
 ;; Sandanagobalane (hariharan@picochip.com)
 ;;
@@ -556,11 +551,7 @@
 (define_insn_and_split "cbranchhi4"
   [(set (pc)
         (if_then_else
-<<<<<<< HEAD
-            (match_operator:CC 0 "ordered_comparison_operator"
-=======
             (match_operator 0 "ordered_comparison_operator"
->>>>>>> 3082eeb7
                             [(match_operand:HI 1 "register_operand" "r")
                              (match_operand:HI 2 "picochip_comparison_operand" "ri")])
             (label_ref       (match_operand    3 "" ""))
@@ -2396,11 +2387,7 @@
 		   UNSPEC_TESTPORT))
    (clobber (reg:CC CC_REGNUM))]
   ""
-<<<<<<< HEAD
-  "// %0 := TestPort(%1)\;TSTPORT %1\;COPYSW.0 %0\;AND.0 %0,8,%0"
-=======
   "// %0 := TestPort(%1)\;COPY.1 0,%0 %| TSTPORT %1\;COPYEQ 1,%0"
->>>>>>> 3082eeb7
   [(set_attr "length" "9")])
 
 ; Entry point for array tstport (the actual port index is computed as the
