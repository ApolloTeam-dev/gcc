/* Definitions of target machine for GNU compiler for picoChip
   Copyright (C) 2001, 2008, 2009, 2010, 2011 Free Software Foundation, Inc.

   Contributed by Picochip Ltd. (http://www.picochip.com)
   Maintained by Daniel Towner (daniel.towner@picochip.com) and
   Hariharan Sandanagobalane (hariharan@picochip.com).

This file is part of GCC.

GCC is free software; you can redistribute it and/or modify
it under the terms of the GNU General Public License as published by
the Free Software Foundation; either version 3, or (at your option)
any later version.

GCC is distributed in the hope that it will be useful,
but WITHOUT ANY WARRANTY; without even the implied warranty of
MERCHANTABILITY or FITNESS FOR A PARTICULAR PURPOSE.  See the
GNU General Public License for more details.

You should have received a copy of the GNU General Public License
along with GCC; see the file COPYING3.  If not, see
<http://www.gnu.org/licenses/>. */

/* Which type of DFA scheduling to use - schedule for speed (VLIW), or
   schedule for space.  When scheduling for space, attempt to schedule
   into stall cycles, but don't pack instructions. */

enum picochip_dfa_type
{
  DFA_TYPE_NONE,
  DFA_TYPE_SPACE,
  DFA_TYPE_SPEED
};

extern enum picochip_dfa_type picochip_schedule_type;

/* Controlling the Compilation Driver */

/* Pass through the save-temps command option. */
#define LINK_SPEC " %{save-temps:--save-temps}"

/* This is an embedded processor, and only supports a cut-down version of
 * the standard C library. */
#define LIB_SPEC "-lpicoC"

/* The start file is automatically provided by the linker. */
#define STARTFILE_SPEC ""

/* Run-time Target Specification  */

/* Define some additional pre-processor macros. */
#define TARGET_CPU_CPP_BUILTINS()                       \
  do                                                    \
    {                                                   \
      builtin_define ("NO_TRAMPOLINES");                \
      builtin_define ("PICOCHIP");                      \
      builtin_define ("__PICOCHIP__");                      \
    }                                                   \
  while (0)

/* Translate requests for particular AEs into their respective ISA
   options. Note that byte access is enabled by default. */
#define DRIVER_SELF_SPECS					\
  "%{mae=ANY:-mmul-type=none -mno-byte-access} %<mae=ANY",	\
  "%{mae=ANY2:-mmul-type=none -mno-byte-access} %<mae=ANY2",	\
  "%{mae=ANY3:-mmul-type=none} %<mae=ANY3",			\
  "%{mae=STAN:-mmul-type=none -mno-byte-access} %<mae=STAN",	\
  "%{mae=STAN2:-mmul-type=mac -mno-byte-access} %<mae=STAN2",	\
  "%{mae=STAN3:-mmul-type=mac} %<mae=STAN3",			\
  "%{mae=MAC:-mmul-type=mac -mno-byte-access} %<mae=MAC",	\
  "%{mae=MUL:-mmul-type=mul} %<mae=MUL",			\
  "%{mae=MEM:-mmul-type=mul} %<mae=MEM",			\
  "%{mae=MEM2:-mmul-type=mul} %<mae=MEM2",			\
  "%{mae=CTRL:-mmul-type=mul} %<mae=CTRL",			\
  "%{mae=CTRL2:-mmul-type=mul} %<mae=CTRL2"

/* Specify the default options, so that the multilib build doesn't
   need to provide special cases for the defaults. */
#define MULTILIB_DEFAULTS \
  { "mmul-type=mul", "mbyte-access"}

#define TARGET_HAS_BYTE_ACCESS (picochip_has_byte_access)
#define TARGET_HAS_MUL_UNIT (picochip_has_mul_unit)
#define TARGET_HAS_MAC_UNIT (picochip_has_mac_unit)
#define TARGET_HAS_MULTIPLY (picochip_has_mac_unit || picochip_has_mul_unit)

/* Storage Layout */

/* picoChip processors are 16-bit machines, little endian. */

#define BITS_BIG_ENDIAN 0
#define BYTES_BIG_ENDIAN 0
#define WORDS_BIG_ENDIAN 0

#define BITS_PER_UNIT 8

#define BITS_PER_WORD 16
#define UNITS_PER_WORD (BITS_PER_WORD / BITS_PER_UNIT)

#define POINTER_SIZE BITS_PER_WORD

/* Promote those modes that are smaller than an int, to int mode.  */
#define PROMOTE_MODE(MODE, UNSIGNEDP, TYPE) \
  ((GET_MODE_CLASS (MODE) == MODE_INT			\
      && GET_MODE_SIZE (MODE) < UNITS_PER_WORD)		\
      ? (MODE) = HImode : 0)

/* All parameters are at least this aligned.  Parameters are passed
   one-per-register. */
#define PARM_BOUNDARY BITS_PER_WORD

/* The main stack pointer is guaranteed to be aligned to the most
   strict data alignment. */
#define STACK_BOUNDARY 32

/* Function entry point is byte aligned. */
#define FUNCTION_BOUNDARY 8

/* This is the biggest alignment that can be allowed on this machine.
   Since the STANs have only 256 byte memory, it doesnt make sense
   to have alignments greater than 32 bytes. Hence the value */
#define MAX_OFILE_ALIGNMENT 32*8

/* The strictest data object alignment, which repesents a register pair. */
#define BIGGEST_ALIGNMENT 32

/* The hardware doesn't allow unaligned memory access.  */
#define STRICT_ALIGNMENT 1

/* We want the 'unix' style bitfield packing algorithm.  */
#define PCC_BITFIELD_TYPE_MATTERS 1

/* Support up to 64-bit integers. */
#define MAX_FIXED_MODE_SIZE GET_MODE_BITSIZE (DImode)

/* We don't support floating point, but give it a sensible definition. */
#define TARGET_FLOAT_FORMAT IEEE_FLOAT_FORMAT

/* Layout of Source Language Data Types.  */

#define INT_TYPE_SIZE BITS_PER_WORD

/* The normal sizes for C scalar data. */
#define CHAR_TYPE_SIZE 8
#define SHORT_TYPE_SIZE 16
#define LONG_TYPE_SIZE 32
#define LONG_LONG_TYPE_SIZE 64

/* We don't support the following data types, but still give them
   sensible values.  */
#define FLOAT_TYPE_SIZE 32
#define DOUBLE_TYPE_SIZE 32
#define LONG_DOUBLE_TYPE_SIZE 32

/* Plain `char' is a signed type, since the hardware sign-extends
   bytes when loading them from memory into a register. */
#define DEFAULT_SIGNED_CHAR 1

/* Note that the names of the types used in the following macros must
   be precisely the same as those defined internally in gcc.  For
   example, `unsigned short' wouldn't work as a type string, since gcc
   doesn't define any type with this exact string.  The correct string
   to use is `short unsigned int'. */

#define SIZE_TYPE "unsigned int"

#define PTRDIFF_TYPE "int"

#define WCHAR_TYPE "short unsigned int"
#define WCHAR_TYPE_SIZE 16

#define WINT_TYPE "unsigned int"

/* Register Usage  */

/* Picochip has 16 16-bit registers, a condition code register and an
   (inaccessible) instruction pointer.  One of these registers (r15) is
   special, and is either used to load a constant anywhere a register
   can normally be used, or is used to specify a dummy destination
   (e.g., when setting condition flags).  We also define some pseudo
   registers to represent condition codes, the frame pointer and the
   argument pointer.  The latter two are eliminated wherever possible.

   Pairs of general registers may be combined to form 32-bit registers.

   The picoChip registers are as follows:

   0..1 - function return value
   0..5 - first 6 function parameters
   6..11 - General purpose
   12 - link register
   13 - stack pointer
   14 - specialized pointer
   15 - long constant or /dev/null
   (16) acc0
   (17) pseudo condition code
   (18) pseudo frame pointer
   (19) pseudo arg pointer

   Registers 0..6, 12, 13, 14, 15 are caller save
   Registers 0..12, 14 are available to the register allocator.

   In addition, the DSP variant of the ISA allows extra accumulator
   registers to be accessed.  These are special purpose registers,
   which are not currently used by the compiler.

  */

/* Basic Characteristics of Registers  */

/* We have 16 hard registers plus 3 pseudo hard registers and an accumulator.  */
#define FIRST_PSEUDO_REGISTER 20

/* The first non-hard register.  Only used internally by the picoChip port. */
#define FIRST_NONHARD_REGISTER 18

/* Cannot use SP, CST, CC, FP, AP */
#define FIXED_REGISTERS {0,0,0,0,0,0,0,0, 0,0,0,0,0,1,0,1, 1,1,1,1}

/* Those that are clobbered by a function call (includes pseudo-regs) */
#define CALL_USED_REGISTERS {1,1,1,1,1,1,0,0, 0,0,0,0,1,1,0,1, 1,1,1,1}
#define CALL_REALLY_USED_REGISTERS {1,1,1,1,1,1,0,0, 0,0,0,0,1,1,0,0, 0,1,0,0}

/* Define the number of the picoChip link and condition psuedo registers. */
#define LINK_REGNUM 12
#define CC_REGNUM 17
#define ACC_REGNUM 16

/* Order of Allocation of Registers  */

/* The registers are allocated starting with the caller-clobbered
   registers, in reverse order.  The registers are then listed in an
   order which means that they are efficiently saved in pairs (i.e.,
   one 32-bit store can be used instead of two 16-bit stores to save
   the registers into the stack). The exception to this is the use of
   r14 (AP) register, which also appears early on.  This is because the
   AP register can be used to encode memory operations more
   efficiently than other registers.  Some code can be made more
   compact as a result. */
   /* My current feeling is that r14 should go to the end and maybe even r12.
   It seems like the overhead of store/load that will occur since we cant
   pair anything up with r14 will be higher than the advantage of smaller
   encoding.
   Also r12 is put towards the end for leaf functions. Since leaf functions
   do not have any calls, the prologue/epilogue for them wouldnt save up/
   restore its value. So, it doesnt make sense for us to use it in the middle,
   if we can avoid it. */
#define REG_ALLOC_ORDER {5,4,3,2,1,0,12,6,7,8,9,10,11,14,16,0,0,0,0,0}
#define LEAF_REG_ALLOC_ORDER {5,4,3,2,1,0,6,7,8,9,10,11,14,12,16,0,0,0,0,0}

/* We can dynamically change the REG_ALLOC_ORDER using the following hook.
   It would be desirable to change it for leaf functions so we can put
   r12 at the end of this list.*/
#define ADJUST_REG_ALLOC_ORDER picochip_order_regs_for_local_alloc ()

/* How Values Fit in Registers  */

/* Number of consecutive hard regs needed starting at reg REGNO
   to hold something of mode MODE.  */
#define HARD_REGNO_NREGS(REGNO, MODE) picochip_regno_nregs((REGNO), (MODE))

/* Is it ok to place MODE in REGNO?  Require that the register number
   be aligned. */
#define HARD_REGNO_MODE_OK(REGNO, MODE)	picochip_hard_regno_mode_ok(REGNO, MODE)

#define MODES_TIEABLE_P(MODE1,MODE2) 1

/* Don't copy the cc register ('cos you can't put it back).  */
#define AVOID_CCMODE_COPIES 1

/* Register Classes */

enum reg_class
{
  NO_REGS,			/* no registers in set */
  FRAME_REGS,			/* registers with a long offset  */
  PTR_REGS,			/* registers without an offset  */
  CONST_REGS,			/* registers for long constants  */
  NULL_REGS,			/* registers which ignore writes  */
  CC_REGS,			/* condition code registers  */
  ACC_REGS,			/* Accumulator registers  */
  TWIN_REGS,			/* registers which can be paired */
  GR_REGS,			/* general purpose registers */
  ALL_REGS,			/* all registers */
  LIM_REG_CLASSES,		/* max value + 1 */

  /* Some aliases  */
  GENERAL_REGS = GR_REGS
};

#define N_REG_CLASSES (int) LIM_REG_CLASSES


/* The names of the register classes  */
#define REG_CLASS_NAMES							\
{									\
  "NO_REGS",								\
  "FRAME_REGS",								\
  "PTR_REGS",								\
  "CONST_REGS",								\
  "NULL_REGS", 								\
  "CC_REGS",								\
  "ACC_REGS",								\
  "TWIN_REGS",								\
  "GR_REGS",								\
  "ALL_REGS"								\
}

/* Each reg class is an array of 32-bit integers.  Each array must be
   long enough to store one bit for every pseudo register. Thus in the
   following code, each array only stores one 32-bit value. */
#define REG_CLASS_CONTENTS						\
{									\
  {0x00000000}, /* no registers */					\
  {0x00002000},	/* frame */						\
  {0x00004000},	/* pointer  */						\
  {0x00008000}, /* const */						\
  {0x00008000},	/* null  */						\
  {0x00020000}, /* cc */						\
  {0x00010000}, /* acc0 */						\
  {0x00000FFF},	/* twin */						\
  {0x000CFFFF},	/* general registers - includes pseudo-arg */    	\
  {0x000FFFFF}	/* all registers - includes pseudo-arg */               \
}

/* The earliest register class containing the given register.  */
extern const enum reg_class picochip_regno_reg_class[FIRST_PSEUDO_REGISTER];
#define REGNO_REG_CLASS(REGNO) picochip_regno_reg_class[REGNO]

/* Any register can be a base pointer.  */
#define BASE_REG_CLASS GR_REGS

/* Any register can be an index.  */
#define INDEX_REG_CLASS GR_REGS

#define REGNO_OK_FOR_BASE_P(REGNO) 					\
  (REGNO_REG_CLASS (REGNO) != CC_REGS && REGNO_REG_CLASS (REGNO) != ACC_REGS)

#define REGNO_OK_FOR_INDEX_P(REGNO) 0

#define CLASS_MAX_NREGS(CLASS, MODE) picochip_class_max_nregs(CLASS, MODE)


/* Stack Layout and Calling Conventions  */

#define STACK_GROWS_DOWNWARD 1

/* The frame pointer points to the outgoing argument area, so the
   locals are above that.  */
#define STARTING_FRAME_OFFSET 0

#define FIRST_PARM_OFFSET(FNDECL) 0

/* Specify where the return address lives before entry to the
   prologue.  This is required to enable DWARF debug information to be
   generated. */
#define INCOMING_RETURN_ADDR_RTX  gen_rtx_REG (Pmode, LINK_REGNUM)

#define RETURN_ADDR_RTX(count,frameaddr) picochip_return_addr_rtx(count,frameaddr)

#define DWARF_FRAME_RETURN_COLUMN DWARF_FRAME_REGNUM (LINK_REGNUM)

/* Registers that Address the Stack Frame  */

#define STACK_POINTER_REGNUM 13
#define FRAME_POINTER_REGNUM 18
#define ARG_POINTER_REGNUM   19

/* Eliminating Frame Pointer and Arg Pointer.  The frame and argument
   pointers are eliminated wherever possible, by replacing them with
   offsets from the stack pointer. */

#define ELIMINABLE_REGS 						\
  {{ARG_POINTER_REGNUM, STACK_POINTER_REGNUM},				\
   {FRAME_POINTER_REGNUM, STACK_POINTER_REGNUM}}

#define INITIAL_ELIMINATION_OFFSET(FROM,TO,OFFSET) \
  OFFSET = initial_elimination_offset(FROM, TO);

#define ACCUMULATE_OUTGOING_ARGS 1

#define PUSH_ARGS 0

/* Passing Arguments in Registers  */

/* Store the offset of the next argument. */
#define CUMULATIVE_ARGS unsigned

#define INIT_CUMULATIVE_ARGS(CUM,FNTYPE,LIBNAME,INDIRECT,N_NAMED_ARGS) \
  ((CUM) = 0)

/* The first 6 registers can hold parameters.  */
#define FUNCTION_ARG_REGNO_P(REGNO) ((REGNO) < 6)

/* How Scalar Function Values are Returned
   Do we need this?? */
#define FUNCTION_VALUE(VALTYPE,FUNC) picochip_function_value(VALTYPE, FUNC, 0)

#define LIBCALL_VALUE(MODE) (gen_rtx_REG (MODE, 0))

/* Results are in register zero.  If an SImode register is returned,
   reg0 will suffice to mean R[0:1]. */
#define FUNCTION_VALUE_REGNO_P(REGNO) ((REGNO) == 0)

/* Don't automatically pass struct's in memory - use the
 * RETURN_IN_MEMORY macro to determine when structs are returned in
 * memory, and when in registers. */
#define DEFAULT_PCC_STRUCT_RETURN 0

/* Function Entry and Exit  */

/* The epilogue doesn't clobber anything.  */
#define EPILOGUE_USES(REGNO) 0

/* Generating Code for Profiling.  No profiling implemented  */

#define FUNCTION_PROFILER(FILE,LABELNO)

/* Trampolines for Nested Functions  */

/* No trampolines.  */
#define TRAMPOLINE_SIZE 0

/* Addressing Modes  */

#define MAX_REGS_PER_ADDRESS 1

/* Legitimize reload address tries machine dependent means of
   reloading addresses.  There seems to be a strange error in gcc,
   which necessitates this macro.  Consider:

     set (reg A) (symbol_ref)
     set (reg B) (plus (reg A) (const_int))	
			
   A symbol_ref is a valid constant, so the symbol_ref is propagated
   into the second instruction to generate the instruction:

     set (reg B) (plus (symbol_ref) (const_int))

   This is an invalid address, and find_reloads_address correctly
   determines this.  However, that function doesn't generate a valid
   replacement for the now invalid address, and the invalid address is
   output into the assembly language.  To fix the problem without
   changing gcc itself, the following macro tests when such an invalid
   address has been computed, and wraps it up inside a constant rtx.  A
   constant rtx can be correctly reloaded by the function, and hence
   correct code is generated. */

#define LEGITIMIZE_RELOAD_ADDRESS(X,MODE,OPNUM,TYPE,IND_LEVELS,WIN)	     \
<<<<<<< HEAD
if (picochip_symbol_offset(X)) { X = gen_rtx_CONST(MODE, X); }

/* Nonzero if the constant rtx X is a legitimate general operand.  X
   satisfies CONSTANT_P.  */

#define LEGITIMATE_CONSTANT_P(X) 1
=======
do {                                                                         \
  if (picochip_legitimize_reload_address(&X,MODE,OPNUM,TYPE,IND_LEVELS))     \
    goto WIN;                                                                \
  } while(0);                                                                \
>>>>>>> 3082eeb7


/* Condition Code Status  */

#define CC_STATUS_MDEP unsigned
#define CC_STATUS_MDEP_INIT (cc_status.mdep = 0)

/* Describing Relative Costs of Operations  */

/* Bytes are no faster than words.  */
#define SLOW_BYTE_ACCESS 1

/* The assembler is often able to optimise function call branches, so
   don't try to CSE them in the compiler. This was the thinking before.
   But now, we realise that the benefits from CSE would mostly outweigh
   the disadvantages. */
#define NO_FUNCTION_CSE


/* Dividing the Output into Sections  */

#define TEXT_SECTION_ASM_OP ".section .text\n"
#define DATA_SECTION_ASM_OP ".section .data\n"
#define BSS_SECTION_ASM_OP ".section .bss\n"
/* picoChip is Harvard (separate data/instruction memories), so
   read-only data must go into the data section. */
#define READONLY_DATA_SECTION_ASM_OP ".section .data\n"

/* Defining the Output Assembler Language  */

/* The Overall Framework of an Assembler File  */

#define ASM_FILE_COMMENT "// "

#define ASM_APP_ON "// High-level ASM start\n"
#define ASM_APP_OFF "// High-level ASM end\n"

#define ASM_OUTPUT_IDENT(STREAM,STRING) fprintf(STREAM, ".ident %s\n", STRING)

/* Output of Data  */

#define ASM_OUTPUT_ASCII(FILE, PTR, LEN) picochip_output_ascii(FILE, PTR, LEN);

/* Output of Uninitialized Variables  */
#define ASM_OUTPUT_ALIGNED_COMMON(FILE,NAME,SIZE,ALIGN) \
  picochip_output_aligned_common(FILE, NAME, SIZE, ALIGN)

#define ASM_OUTPUT_ALIGNED_LOCAL(FILE,NAME,SIZE,ALIGN) \
  picochip_output_aligned_local(FILE, NAME, SIZE, ALIGN)

/* Output and Generation of Labels  */

#define ASM_OUTPUT_LABEL(STREAM,NAME) \
  do { picochip_output_label(STREAM, NAME); } while (0);

#define ASM_OUTPUT_LABELREF(STREAM, NAME) \
  { picochip_output_labelref(STREAM, NAME); }

/* Format must match that of picochip_output_label. */
#define ASM_GENERATE_INTERNAL_LABEL(STRING,PREFIX,NUM) \
 picochip_generate_internal_label(STRING,PREFIX,(long)NUM)

#define ASM_WEAKEN_LABEL(STREAM,NAME) picochip_weaken_label(STREAM,NAME);

/* Store in OUTPUT a string (made with alloca) containing an
   assembler-name for a local static variable named NAME.  LABELNO is
   an integer which is different for each call.  The assembler can't
   use periods to generate the name, so we use a ___ separator
   instead. */

#define ASM_FORMAT_PRIVATE_NAME(OUTPUT, NAME, LABELNO)  \
( (OUTPUT) = (char *) alloca (strlen ((NAME)) + 15),    \
  sprintf ((OUTPUT), "%s___%lu", (NAME), (unsigned long)(LABELNO)))

/* Macros Controlling Initialization Routines  */

/* By defining this, the main function won't try to call `__main'. */
#define HAS_INIT_SECTION

/* Output of Assembler Instructions  */

#define REGISTER_NAMES							\
{"R0",  "R1",  "R2",  "R3",						\
 "R4",  "R5",  "R6",  "R7",						\
 "R8",  "R9",  "R10", "R11",						\
 "R12", "FP", "R14", "R15",						\
 "acc0", "pseudoCC", "pseudoFP", "pseudoAP"}

#define ADDITIONAL_REGISTER_NAMES					\
{									\
  { "R0",	 0},							\
  { "R1",	 1},							\
  { "R2",	 2},							\
  { "R3",	 3},							\
  { "R4",	 4},							\
  { "R5",	 5},							\
  { "R6",	 6},							\
  { "R7",	 7},							\
  { "R8",	 8},							\
  { "R9",	 9},							\
  { "R10",	10},							\
  { "R11",	11},							\
  { "R12",	12},							\
  { "FP",	13},							\
  { "R14",	14},							\
  { "R15",	15},							\
  { "acc0",	16},							\
  { "sp",	12}, /* ABI stack pointer */				\
  { "ln",	13}, /* arch link register */				\
  { "ptr",	14}, /* arch constant pointer */			\
  { "rc",	15}, /* arch constant register */			\
  { "rz",	15}, /* arch zero */					\
}

/* Final prescan insn is called just before an instruction is
   output.  In our case, we use this to detect the VLIW slot to which
   the instruction has been assigned, preparatory to generating the
   VLIW output in ASM_OUTPUT_OPCODE. */
#define FINAL_PRESCAN_INSN(insn, operand, nop) \
  picochip_final_prescan_insn (insn, operand,nop)

#define ASM_OUTPUT_OPCODE(FILE,PTR) \
  { PTR = picochip_asm_output_opcode(FILE, PTR); }

#define PRINT_OPERAND(STREAM,X,CODE) \
  picochip_print_operand(STREAM, X, CODE)

#define PRINT_OPERAND_PUNCT_VALID_P(code) \
  (((code) == '|') || ((code) == '#') || ((code) == '>'))

#define PRINT_OPERAND_ADDRESS(STREAM,X) \
  picochip_print_operand_address(STREAM,X)

/* Output of Dispatch Tables  */

/* Initialise a data memory location to an absolute code label.  Used
   for building switch statement jump tables.  Note - the format of the
   label must match that of the function picochip_output_label. */
#define ASM_OUTPUT_ADDR_VEC_ELT(stream, value) \
  fprintf (stream, ".initWord _L%d\n", value);

/* Assembler Commands for Alignment  */

#define ASM_OUTPUT_SKIP(STREAM,BYTES) \
  fprintf(STREAM, ".skip "HOST_WIDE_INT_PRINT_UNSIGNED"\n", BYTES);
#define ASM_OUTPUT_ALIGN(STREAM,POWER) \
  fprintf(STREAM, ".align %u\n", 1 << POWER);

/* The elaborator doesn't output zero bytes in the text section. */
#define ASM_NO_SKIP_IN_TEXT 1

/* Controlling Debugging Information Format  */

/* Macros Affecting All Debugging Formats  */

#define DBX_REGISTER_NUMBER(REGNO) (REGNO)

#define DWARF2_DEBUGGING_INFO
#define PREFERRED_DEBUGGING_TYPE DWARF2_DEBUG
#define DWARF2_FRAME_INFO 1

/* Generate .file/.loc directives, so that the assembler generates the
   line table. */
#define DWARF2_ASM_LINE_DEBUG_INFO 1

/* Miscellaneous Parameters  */

#define CASE_VECTOR_MODE HImode
#define WORD_REGISTER_OPERATIONS
#define LOAD_EXTEND_OP(MODE) ((MODE) == QImode ? SIGN_EXTEND : ZERO_EXTEND)
#define MOVE_MAX 4
#define SHIFT_COUNT_TRUNCATED 1
#define Pmode HImode
#define FUNCTION_MODE QImode
#define TRULY_NOOP_TRUNCATION(OUTPREC,INPREC) 1

#define ASM_LONG ":TODO:.word\t"

/* Define builtins for selected special-purpose instructions. */
enum picochip_builtins
{
  PICOCHIP_BUILTIN_SBC,
  PICOCHIP_BUILTIN_PUT,
  PICOCHIP_BUILTIN_GET,
  PICOCHIP_BUILTIN_TESTPORT,
  PICOCHIP_BUILTIN_COPYSW,
  PICOCHIP_BUILTIN_ADDS,
  PICOCHIP_BUILTIN_SUBS,
  PICOCHIP_BUILTIN_BREV,
  PICOCHIP_BUILTIN_BYTESWAP,
  PICOCHIP_BUILTIN_GET_ARRAY,
  PICOCHIP_BUILTIN_PUT_ARRAY,
  PICOCHIP_BUILTIN_TESTPORT_ARRAY,
  PICOCHIP_BUILTIN_ASRI,
  PICOCHIP_BUILTIN_HALT
};

#define NO_DOLLAR_IN_LABEL 1
#define NO_DOT_IN_LABEL 1

/* The assembler does support LEB128, despite the auto-configure test
   not detecting this. */
#define HAVE_AS_LEB128 1

/* The End */<|MERGE_RESOLUTION|>--- conflicted
+++ resolved
@@ -455,19 +455,10 @@
    correct code is generated. */
 
 #define LEGITIMIZE_RELOAD_ADDRESS(X,MODE,OPNUM,TYPE,IND_LEVELS,WIN)	     \
-<<<<<<< HEAD
-if (picochip_symbol_offset(X)) { X = gen_rtx_CONST(MODE, X); }
-
-/* Nonzero if the constant rtx X is a legitimate general operand.  X
-   satisfies CONSTANT_P.  */
-
-#define LEGITIMATE_CONSTANT_P(X) 1
-=======
 do {                                                                         \
   if (picochip_legitimize_reload_address(&X,MODE,OPNUM,TYPE,IND_LEVELS))     \
     goto WIN;                                                                \
   } while(0);                                                                \
->>>>>>> 3082eeb7
 
  
