/* Subroutines for insn-output.c for Motorola 68000 family.
   Copyright (C) 1987, 1993, 1994, 1995, 1996, 1997, 1998, 1999, 2000,
<<<<<<< HEAD
   2001, 2003, 2004, 2005, 2006, 2007, 2008, 2009, 2010
=======
   2001, 2003, 2004, 2005, 2006, 2007, 2008, 2009
>>>>>>> e33a1692
   Free Software Foundation, Inc.

This file is part of GCC.

GCC is free software; you can redistribute it and/or modify
it under the terms of the GNU General Public License as published by
the Free Software Foundation; either version 3, or (at your option)
any later version.

GCC is distributed in the hope that it will be useful,
but WITHOUT ANY WARRANTY; without even the implied warranty of
MERCHANTABILITY or FITNESS FOR A PARTICULAR PURPOSE.  See the
GNU General Public License for more details.

You should have received a copy of the GNU General Public License
along with GCC; see the file COPYING3.  If not see
<http://www.gnu.org/licenses/>.  */

#include "config.h"
#include "system.h"
#include "coretypes.h"
#include "tm.h"
#include "tree.h"
#include "rtl.h"
#include "function.h"
#include "regs.h"
#include "hard-reg-set.h"
#include "insn-config.h"
#include "conditions.h"
#include "output.h"
#include "insn-attr.h"
#include "recog.h"
#include "toplev.h"
#include "expr.h"
#include "reload.h"
#include "tm_p.h"
#include "target.h"
#include "target-def.h"
#include "debug.h"
#include "flags.h"
#include "df.h"
/* ??? Need to add a dependency between m68k.o and sched-int.h.  */
#include "sched-int.h"
#include "insn-codes.h"
#include "ggc.h"

enum reg_class regno_reg_class[] =
{
  DATA_REGS, DATA_REGS, DATA_REGS, DATA_REGS,
  DATA_REGS, DATA_REGS, DATA_REGS, DATA_REGS,
  ADDR_REGS, ADDR_REGS, ADDR_REGS, ADDR_REGS,
  ADDR_REGS, ADDR_REGS, ADDR_REGS, ADDR_REGS,
  FP_REGS, FP_REGS, FP_REGS, FP_REGS,
  FP_REGS, FP_REGS, FP_REGS, FP_REGS,
  ADDR_REGS
};


/* The minimum number of integer registers that we want to save with the
   movem instruction.  Using two movel instructions instead of a single
   moveml is about 15% faster for the 68020 and 68030 at no expense in
   code size.  */
#define MIN_MOVEM_REGS 3

/* The minimum number of floating point registers that we want to save
   with the fmovem instruction.  */
#define MIN_FMOVEM_REGS 1

/* Structure describing stack frame layout.  */
struct m68k_frame
{
  /* Stack pointer to frame pointer offset.  */
  HOST_WIDE_INT offset;

  /* Offset of FPU registers.  */
  HOST_WIDE_INT foffset;

  /* Frame size in bytes (rounded up).  */
  HOST_WIDE_INT size;

  /* Data and address register.  */
  int reg_no;
  unsigned int reg_mask;

  /* FPU registers.  */
  int fpu_no;
  unsigned int fpu_mask;

  /* Offsets relative to ARG_POINTER.  */
  HOST_WIDE_INT frame_pointer_offset;
  HOST_WIDE_INT stack_pointer_offset;

  /* Function which the above information refers to.  */
  int funcdef_no;
};

/* Current frame information calculated by m68k_compute_frame_layout().  */
static struct m68k_frame current_frame;

/* Structure describing an m68k address.

   If CODE is UNKNOWN, the address is BASE + INDEX * SCALE + OFFSET,
   with null fields evaluating to 0.  Here:

   - BASE satisfies m68k_legitimate_base_reg_p
   - INDEX satisfies m68k_legitimate_index_reg_p
   - OFFSET satisfies m68k_legitimate_constant_address_p

   INDEX is either HImode or SImode.  The other fields are SImode.

   If CODE is PRE_DEC, the address is -(BASE).  If CODE is POST_INC,
   the address is (BASE)+.  */
struct m68k_address {
  enum rtx_code code;
  rtx base;
  rtx index;
  rtx offset;
  int scale;
};

static int m68k_sched_adjust_cost (rtx, rtx, rtx, int);
static int m68k_sched_issue_rate (void);
static int m68k_sched_variable_issue (FILE *, int, rtx, int);
static void m68k_sched_md_init_global (FILE *, int, int);
static void m68k_sched_md_finish_global (FILE *, int);
static void m68k_sched_md_init (FILE *, int, int);
static void m68k_sched_dfa_pre_advance_cycle (void);
static void m68k_sched_dfa_post_advance_cycle (void);
static int m68k_sched_first_cycle_multipass_dfa_lookahead (void);

static bool m68k_can_eliminate (const int, const int);
static bool m68k_legitimate_address_p (enum machine_mode, rtx, bool);
static bool m68k_handle_option (size_t, const char *, int);
static rtx find_addr_reg (rtx);
static const char *singlemove_string (rtx *);
static void m68k_output_mi_thunk (FILE *, tree, HOST_WIDE_INT,
					  HOST_WIDE_INT, tree);
static rtx m68k_struct_value_rtx (tree, int);
static tree m68k_handle_fndecl_attribute (tree *node, tree name,
					  tree args, int flags,
					  bool *no_add_attrs);
static void m68k_compute_frame_layout (void);
static bool m68k_save_reg (unsigned int regno, bool interrupt_handler);
static bool m68k_ok_for_sibcall_p (tree, tree);
static bool m68k_tls_symbol_p (rtx);
static rtx m68k_legitimize_address (rtx, rtx, enum machine_mode);
static bool m68k_rtx_costs (rtx, int, int, int *, bool);
#if M68K_HONOR_TARGET_STRICT_ALIGNMENT
static bool m68k_return_in_memory (const_tree, const_tree);
#endif
static void m68k_output_dwarf_dtprel (FILE *, int, rtx) ATTRIBUTE_UNUSED;
static void m68k_trampoline_init (rtx, tree, rtx);
<<<<<<< HEAD
static int m68k_return_pops_args (tree, tree, int);
static rtx m68k_delegitimize_address (rtx);
=======
>>>>>>> e33a1692


/* Specify the identification number of the library being built */
const char *m68k_library_id_string = "_current_shared_library_a5_offset_";

/* Initialize the GCC target structure.  */

#if INT_OP_GROUP == INT_OP_DOT_WORD
#undef TARGET_ASM_ALIGNED_HI_OP
#define TARGET_ASM_ALIGNED_HI_OP "\t.word\t"
#endif

#if INT_OP_GROUP == INT_OP_NO_DOT
#undef TARGET_ASM_BYTE_OP
#define TARGET_ASM_BYTE_OP "\tbyte\t"
#undef TARGET_ASM_ALIGNED_HI_OP
#define TARGET_ASM_ALIGNED_HI_OP "\tshort\t"
#undef TARGET_ASM_ALIGNED_SI_OP
#define TARGET_ASM_ALIGNED_SI_OP "\tlong\t"
#endif

#if INT_OP_GROUP == INT_OP_DC
#undef TARGET_ASM_BYTE_OP
#define TARGET_ASM_BYTE_OP "\tdc.b\t"
#undef TARGET_ASM_ALIGNED_HI_OP
#define TARGET_ASM_ALIGNED_HI_OP "\tdc.w\t"
#undef TARGET_ASM_ALIGNED_SI_OP
#define TARGET_ASM_ALIGNED_SI_OP "\tdc.l\t"
#endif

#undef TARGET_ASM_UNALIGNED_HI_OP
#define TARGET_ASM_UNALIGNED_HI_OP TARGET_ASM_ALIGNED_HI_OP
#undef TARGET_ASM_UNALIGNED_SI_OP
#define TARGET_ASM_UNALIGNED_SI_OP TARGET_ASM_ALIGNED_SI_OP

#undef TARGET_ASM_OUTPUT_MI_THUNK
#define TARGET_ASM_OUTPUT_MI_THUNK m68k_output_mi_thunk
#undef TARGET_ASM_CAN_OUTPUT_MI_THUNK
#define TARGET_ASM_CAN_OUTPUT_MI_THUNK hook_bool_const_tree_hwi_hwi_const_tree_true

#undef TARGET_ASM_FILE_START_APP_OFF
#define TARGET_ASM_FILE_START_APP_OFF true

#undef TARGET_LEGITIMIZE_ADDRESS
#define TARGET_LEGITIMIZE_ADDRESS m68k_legitimize_address

#undef TARGET_SCHED_ADJUST_COST
#define TARGET_SCHED_ADJUST_COST m68k_sched_adjust_cost

#undef TARGET_SCHED_ISSUE_RATE
#define TARGET_SCHED_ISSUE_RATE m68k_sched_issue_rate

#undef TARGET_SCHED_VARIABLE_ISSUE
#define TARGET_SCHED_VARIABLE_ISSUE m68k_sched_variable_issue

#undef TARGET_SCHED_INIT_GLOBAL
#define TARGET_SCHED_INIT_GLOBAL m68k_sched_md_init_global

#undef TARGET_SCHED_FINISH_GLOBAL
#define TARGET_SCHED_FINISH_GLOBAL m68k_sched_md_finish_global

#undef TARGET_SCHED_INIT
#define TARGET_SCHED_INIT m68k_sched_md_init

#undef TARGET_SCHED_DFA_PRE_ADVANCE_CYCLE
#define TARGET_SCHED_DFA_PRE_ADVANCE_CYCLE m68k_sched_dfa_pre_advance_cycle

#undef TARGET_SCHED_DFA_POST_ADVANCE_CYCLE
#define TARGET_SCHED_DFA_POST_ADVANCE_CYCLE m68k_sched_dfa_post_advance_cycle

#undef TARGET_SCHED_FIRST_CYCLE_MULTIPASS_DFA_LOOKAHEAD
#define TARGET_SCHED_FIRST_CYCLE_MULTIPASS_DFA_LOOKAHEAD	\
  m68k_sched_first_cycle_multipass_dfa_lookahead

#undef TARGET_HANDLE_OPTION
#define TARGET_HANDLE_OPTION m68k_handle_option

#undef TARGET_RTX_COSTS
#define TARGET_RTX_COSTS m68k_rtx_costs

#undef TARGET_ATTRIBUTE_TABLE
#define TARGET_ATTRIBUTE_TABLE m68k_attribute_table

#undef TARGET_PROMOTE_PROTOTYPES
#define TARGET_PROMOTE_PROTOTYPES hook_bool_const_tree_true

#undef TARGET_STRUCT_VALUE_RTX
#define TARGET_STRUCT_VALUE_RTX m68k_struct_value_rtx

#undef TARGET_CANNOT_FORCE_CONST_MEM
#define TARGET_CANNOT_FORCE_CONST_MEM m68k_illegitimate_symbolic_constant_p

#undef TARGET_FUNCTION_OK_FOR_SIBCALL
#define TARGET_FUNCTION_OK_FOR_SIBCALL m68k_ok_for_sibcall_p

#if M68K_HONOR_TARGET_STRICT_ALIGNMENT
#undef TARGET_RETURN_IN_MEMORY
#define TARGET_RETURN_IN_MEMORY m68k_return_in_memory
#endif

#ifdef HAVE_AS_TLS
#undef TARGET_HAVE_TLS
#define TARGET_HAVE_TLS (true)

#undef TARGET_ASM_OUTPUT_DWARF_DTPREL
#define TARGET_ASM_OUTPUT_DWARF_DTPREL m68k_output_dwarf_dtprel
#endif

#undef TARGET_LEGITIMATE_ADDRESS_P
#define TARGET_LEGITIMATE_ADDRESS_P	m68k_legitimate_address_p

#undef TARGET_CAN_ELIMINATE
#define TARGET_CAN_ELIMINATE m68k_can_eliminate

#undef TARGET_TRAMPOLINE_INIT
#define TARGET_TRAMPOLINE_INIT m68k_trampoline_init

<<<<<<< HEAD
#undef TARGET_RETURN_POPS_ARGS
#define TARGET_RETURN_POPS_ARGS m68k_return_pops_args

#undef TARGET_DELEGITIMIZE_ADDRESS
#define TARGET_DELEGITIMIZE_ADDRESS m68k_delegitimize_address

=======
>>>>>>> e33a1692
static const struct attribute_spec m68k_attribute_table[] =
{
  /* { name, min_len, max_len, decl_req, type_req, fn_type_req, handler } */
  { "interrupt", 0, 0, true,  false, false, m68k_handle_fndecl_attribute },
  { "interrupt_handler", 0, 0, true,  false, false, m68k_handle_fndecl_attribute },
  { "interrupt_thread", 0, 0, true,  false, false, m68k_handle_fndecl_attribute },
  { NULL,                0, 0, false, false, false, NULL }
};

struct gcc_target targetm = TARGET_INITIALIZER;

/* Base flags for 68k ISAs.  */
#define FL_FOR_isa_00    FL_ISA_68000
#define FL_FOR_isa_10    (FL_FOR_isa_00 | FL_ISA_68010)
/* FL_68881 controls the default setting of -m68881.  gcc has traditionally
   generated 68881 code for 68020 and 68030 targets unless explicitly told
   not to.  */
#define FL_FOR_isa_20    (FL_FOR_isa_10 | FL_ISA_68020 \
			  | FL_BITFIELD | FL_68881)
#define FL_FOR_isa_40    (FL_FOR_isa_20 | FL_ISA_68040)
#define FL_FOR_isa_cpu32 (FL_FOR_isa_10 | FL_ISA_68020)

/* Base flags for ColdFire ISAs.  */
#define FL_FOR_isa_a     (FL_COLDFIRE | FL_ISA_A)
#define FL_FOR_isa_aplus (FL_FOR_isa_a | FL_ISA_APLUS | FL_CF_USP)
/* Note ISA_B doesn't necessarily include USP (user stack pointer) support.  */
#define FL_FOR_isa_b     (FL_FOR_isa_a | FL_ISA_B | FL_CF_HWDIV)
/* ISA_C is not upwardly compatible with ISA_B.  */
#define FL_FOR_isa_c     (FL_FOR_isa_a | FL_ISA_C | FL_CF_USP)

enum m68k_isa
{
  /* Traditional 68000 instruction sets.  */
  isa_00,
  isa_10,
  isa_20,
  isa_40,
  isa_cpu32,
  /* ColdFire instruction set variants.  */
  isa_a,
  isa_aplus,
  isa_b,
  isa_c,
  isa_max
};

/* Information about one of the -march, -mcpu or -mtune arguments.  */
struct m68k_target_selection
{
  /* The argument being described.  */
  const char *name;

  /* For -mcpu, this is the device selected by the option.
     For -mtune and -march, it is a representative device
     for the microarchitecture or ISA respectively.  */
  enum target_device device;

  /* The M68K_DEVICE fields associated with DEVICE.  See the comment
     in m68k-devices.def for details.  FAMILY is only valid for -mcpu.  */
  const char *family;
  enum uarch_type microarch;
  enum m68k_isa isa;
  unsigned long flags;
};

/* A list of all devices in m68k-devices.def.  Used for -mcpu selection.  */
static const struct m68k_target_selection all_devices[] =
{
#define M68K_DEVICE(NAME,ENUM_VALUE,FAMILY,MULTILIB,MICROARCH,ISA,FLAGS) \
  { NAME, ENUM_VALUE, FAMILY, u##MICROARCH, ISA, FLAGS | FL_FOR_##ISA },
#include "m68k-devices.def"
#undef M68K_DEVICE
  { NULL, unk_device, NULL, unk_arch, isa_max, 0 }
};

/* A list of all ISAs, mapping each one to a representative device.
   Used for -march selection.  */
static const struct m68k_target_selection all_isas[] =
{
  { "68000",    m68000,     NULL,  u68000,   isa_00,    FL_FOR_isa_00 },
  { "68010",    m68010,     NULL,  u68010,   isa_10,    FL_FOR_isa_10 },
  { "68020",    m68020,     NULL,  u68020,   isa_20,    FL_FOR_isa_20 },
  { "68030",    m68030,     NULL,  u68030,   isa_20,    FL_FOR_isa_20 },
  { "68040",    m68040,     NULL,  u68040,   isa_40,    FL_FOR_isa_40 },
  { "68060",    m68060,     NULL,  u68060,   isa_40,    FL_FOR_isa_40 },
  { "cpu32",    cpu32,      NULL,  ucpu32,   isa_20,    FL_FOR_isa_cpu32 },
  { "isaa",     mcf5206e,   NULL,  ucfv2,    isa_a,     (FL_FOR_isa_a
							 | FL_CF_HWDIV) },
  { "isaaplus", mcf5271,    NULL,  ucfv2,    isa_aplus, (FL_FOR_isa_aplus
							 | FL_CF_HWDIV) },
  { "isab",     mcf5407,    NULL,  ucfv4,    isa_b,     FL_FOR_isa_b },
  { "isac",     unk_device, NULL,  ucfv4,    isa_c,     (FL_FOR_isa_c
							 | FL_CF_HWDIV) },
  { NULL,       unk_device, NULL,  unk_arch, isa_max,   0 }
};

/* A list of all microarchitectures, mapping each one to a representative
   device.  Used for -mtune selection.  */
static const struct m68k_target_selection all_microarchs[] =
{
  { "68000",    m68000,     NULL,  u68000,    isa_00,  FL_FOR_isa_00 },
  { "68010",    m68010,     NULL,  u68010,    isa_10,  FL_FOR_isa_10 },
  { "68020",    m68020,     NULL,  u68020,    isa_20,  FL_FOR_isa_20 },
  { "68020-40", m68020,     NULL,  u68020_40, isa_20,  FL_FOR_isa_20 },
  { "68020-60", m68020,     NULL,  u68020_60, isa_20,  FL_FOR_isa_20 },
  { "68030",    m68030,     NULL,  u68030,    isa_20,  FL_FOR_isa_20 },
  { "68040",    m68040,     NULL,  u68040,    isa_40,  FL_FOR_isa_40 },
  { "68060",    m68060,     NULL,  u68060,    isa_40,  FL_FOR_isa_40 },
  { "cpu32",    cpu32,      NULL,  ucpu32,    isa_20,  FL_FOR_isa_cpu32 },
  { "cfv1",     mcf51qe,    NULL,  ucfv1,     isa_c,   FL_FOR_isa_c },
  { "cfv2",     mcf5206,    NULL,  ucfv2,     isa_a,   FL_FOR_isa_a },
  { "cfv3",     mcf5307,    NULL,  ucfv3,     isa_a,   (FL_FOR_isa_a
							| FL_CF_HWDIV) },
  { "cfv4",     mcf5407,    NULL,  ucfv4,     isa_b,   FL_FOR_isa_b },
  { "cfv4e",    mcf547x,    NULL,  ucfv4e,    isa_b,   (FL_FOR_isa_b
							| FL_CF_USP
							| FL_CF_EMAC
							| FL_CF_FPU) },
  { NULL,       unk_device, NULL,  unk_arch,  isa_max, 0 }
};

/* The entries associated with the -mcpu, -march and -mtune settings,
   or null for options that have not been used.  */
const struct m68k_target_selection *m68k_cpu_entry;
const struct m68k_target_selection *m68k_arch_entry;
const struct m68k_target_selection *m68k_tune_entry;

/* Which CPU we are generating code for.  */
enum target_device m68k_cpu;

/* Which microarchitecture to tune for.  */
enum uarch_type m68k_tune;

/* Which FPU to use.  */
enum fpu_type m68k_fpu;

/* The set of FL_* flags that apply to the target processor.  */
unsigned int m68k_cpu_flags;

/* The set of FL_* flags that apply to the processor to be tuned for.  */
unsigned int m68k_tune_flags;

/* Asm templates for calling or jumping to an arbitrary symbolic address,
   or NULL if such calls or jumps are not supported.  The address is held
   in operand 0.  */
const char *m68k_symbolic_call;
const char *m68k_symbolic_jump;

/* Enum variable that corresponds to m68k_symbolic_call values.  */
enum M68K_SYMBOLIC_CALL m68k_symbolic_call_var;


/* See whether TABLE has an entry with name NAME.  Return true and
   store the entry in *ENTRY if so, otherwise return false and
   leave *ENTRY alone.  */

static bool
m68k_find_selection (const struct m68k_target_selection **entry,
		     const struct m68k_target_selection *table,
		     const char *name)
{
  size_t i;

  for (i = 0; table[i].name; i++)
    if (strcmp (table[i].name, name) == 0)
      {
	*entry = table + i;
	return true;
      }
  return false;
}

/* Implement TARGET_HANDLE_OPTION.  */

static bool
m68k_handle_option (size_t code, const char *arg, int value)
{
  switch (code)
    {
    case OPT_march_:
      return m68k_find_selection (&m68k_arch_entry, all_isas, arg);

    case OPT_mcpu_:
      return m68k_find_selection (&m68k_cpu_entry, all_devices, arg);

    case OPT_mtune_:
      return m68k_find_selection (&m68k_tune_entry, all_microarchs, arg);

    case OPT_m5200:
      return m68k_find_selection (&m68k_cpu_entry, all_devices, "5206");

    case OPT_m5206e:
      return m68k_find_selection (&m68k_cpu_entry, all_devices, "5206e");

    case OPT_m528x:
      return m68k_find_selection (&m68k_cpu_entry, all_devices, "528x");

    case OPT_m5307:
      return m68k_find_selection (&m68k_cpu_entry, all_devices, "5307");

    case OPT_m5407:
      return m68k_find_selection (&m68k_cpu_entry, all_devices, "5407");

    case OPT_mcfv4e:
      return m68k_find_selection (&m68k_cpu_entry, all_devices, "547x");

    case OPT_m68000:
    case OPT_mc68000:
      return m68k_find_selection (&m68k_cpu_entry, all_devices, "68000");

    case OPT_m68010:
      return m68k_find_selection (&m68k_cpu_entry, all_devices, "68010");

    case OPT_m68020:
    case OPT_mc68020:
      return m68k_find_selection (&m68k_cpu_entry, all_devices, "68020");

    case OPT_m68020_40:
      return (m68k_find_selection (&m68k_tune_entry, all_microarchs,
				   "68020-40")
	      && m68k_find_selection (&m68k_cpu_entry, all_devices, "68020"));

    case OPT_m68020_60:
      return (m68k_find_selection (&m68k_tune_entry, all_microarchs,
				   "68020-60")
	      && m68k_find_selection (&m68k_cpu_entry, all_devices, "68020"));

    case OPT_m68030:
      return m68k_find_selection (&m68k_cpu_entry, all_devices, "68030");

    case OPT_m68040:
      return m68k_find_selection (&m68k_cpu_entry, all_devices, "68040");

    case OPT_m68060:
      return m68k_find_selection (&m68k_cpu_entry, all_devices, "68060");

    case OPT_m68302:
      return m68k_find_selection (&m68k_cpu_entry, all_devices, "68302");

    case OPT_m68332:
    case OPT_mcpu32:
      return m68k_find_selection (&m68k_cpu_entry, all_devices, "68332");

    case OPT_mshared_library_id_:
      if (value > MAX_LIBRARY_ID)
	error ("-mshared-library-id=%s is not between 0 and %d",
	       arg, MAX_LIBRARY_ID);
      else
        {
	  char *tmp;
	  asprintf (&tmp, "%d", (value * -4) - 4);
	  m68k_library_id_string = tmp;
	}
      return true;

    default:
      return true;
    }
}

/* Sometimes certain combinations of command options do not make
   sense on a particular target machine.  You can define a macro
   `OVERRIDE_OPTIONS' to take account of this.  This macro, if
   defined, is executed once just after all the command options have
   been parsed.

   Don't use this macro to turn on various extra optimizations for
   `-O'.  That is what `OPTIMIZATION_OPTIONS' is for.  */

void
override_options (void)
{
  const struct m68k_target_selection *entry;
  unsigned long target_mask;

  /* User can choose:

     -mcpu=
     -march=
     -mtune=

     -march=ARCH should generate code that runs any processor
     implementing architecture ARCH.  -mcpu=CPU should override -march
     and should generate code that runs on processor CPU, making free
     use of any instructions that CPU understands.  -mtune=UARCH applies
     on top of -mcpu or -march and optimizes the code for UARCH.  It does
     not change the target architecture.  */
  if (m68k_cpu_entry)
    {
      /* Complain if the -march setting is for a different microarchitecture,
	 or includes flags that the -mcpu setting doesn't.  */
      if (m68k_arch_entry
	  && (m68k_arch_entry->microarch != m68k_cpu_entry->microarch
	      || (m68k_arch_entry->flags & ~m68k_cpu_entry->flags) != 0))
	warning (0, "-mcpu=%s conflicts with -march=%s",
		 m68k_cpu_entry->name, m68k_arch_entry->name);

      entry = m68k_cpu_entry;
    }
  else
    entry = m68k_arch_entry;

  if (!entry)
    entry = all_devices + TARGET_CPU_DEFAULT;

  m68k_cpu_flags = entry->flags;

  /* Use the architecture setting to derive default values for
     certain flags.  */
  target_mask = 0;

  /* ColdFire is lenient about alignment.  */
  if (!TARGET_COLDFIRE)
    target_mask |= MASK_STRICT_ALIGNMENT;

  if ((m68k_cpu_flags & FL_BITFIELD) != 0)
    target_mask |= MASK_BITFIELD;
  if ((m68k_cpu_flags & FL_CF_HWDIV) != 0)
    target_mask |= MASK_CF_HWDIV;
  if ((m68k_cpu_flags & (FL_68881 | FL_CF_FPU)) != 0)
    target_mask |= MASK_HARD_FLOAT;
  target_flags |= target_mask & ~target_flags_explicit;

  /* Set the directly-usable versions of the -mcpu and -mtune settings.  */
  m68k_cpu = entry->device;
  if (m68k_tune_entry)
    {
      m68k_tune = m68k_tune_entry->microarch;
      m68k_tune_flags = m68k_tune_entry->flags;
    }
#ifdef M68K_DEFAULT_TUNE
  else if (!m68k_cpu_entry && !m68k_arch_entry)
    {
      enum target_device dev;
      dev = all_microarchs[M68K_DEFAULT_TUNE].device;
      m68k_tune_flags = all_devices[dev]->flags;
    }
#endif
  else
    {
      m68k_tune = entry->microarch;
      m68k_tune_flags = entry->flags;
    }

  /* Set the type of FPU.  */
  m68k_fpu = (!TARGET_HARD_FLOAT ? FPUTYPE_NONE
	      : (m68k_cpu_flags & FL_COLDFIRE) != 0 ? FPUTYPE_COLDFIRE
	      : FPUTYPE_68881);

  /* Sanity check to ensure that msep-data and mid-sahred-library are not
   * both specified together.  Doing so simply doesn't make sense.
   */
  if (TARGET_SEP_DATA && TARGET_ID_SHARED_LIBRARY)
    error ("cannot specify both -msep-data and -mid-shared-library");

  /* If we're generating code for a separate A5 relative data segment,
   * we've got to enable -fPIC as well.  This might be relaxable to
   * -fpic but it hasn't been tested properly.
   */
  if (TARGET_SEP_DATA || TARGET_ID_SHARED_LIBRARY)
    flag_pic = 2;

  /* -mpcrel -fPIC uses 32-bit pc-relative displacements.  Raise an
     error if the target does not support them.  */
  if (TARGET_PCREL && !TARGET_68020 && flag_pic == 2)
    error ("-mpcrel -fPIC is not currently supported on selected cpu");

  /* ??? A historic way of turning on pic, or is this intended to
     be an embedded thing that doesn't have the same name binding
     significance that it does on hosted ELF systems?  */
  if (TARGET_PCREL && flag_pic == 0)
    flag_pic = 1;

  if (!flag_pic)
    {
      m68k_symbolic_call_var = M68K_SYMBOLIC_CALL_JSR;

      m68k_symbolic_jump = "jra %a0";
    }
  else if (TARGET_ID_SHARED_LIBRARY)
    /* All addresses must be loaded from the GOT.  */
    ;
  else if (TARGET_68020 || TARGET_ISAB || TARGET_ISAC)
    {
      if (TARGET_PCREL)
	m68k_symbolic_call_var = M68K_SYMBOLIC_CALL_BSR_C;
      else
	m68k_symbolic_call_var = M68K_SYMBOLIC_CALL_BSR_P;

      if (TARGET_ISAC)
	/* No unconditional long branch */;
      else if (TARGET_PCREL)
	m68k_symbolic_jump = "bra%.l %c0";
      else
	m68k_symbolic_jump = "bra%.l %p0";
      /* Turn off function cse if we are doing PIC.  We always want
	 function call to be done as `bsr foo@PLTPC'.  */
      /* ??? It's traditional to do this for -mpcrel too, but it isn't
	 clear how intentional that is.  */
      flag_no_function_cse = 1;
    }

  switch (m68k_symbolic_call_var)
    {
    case M68K_SYMBOLIC_CALL_JSR:
      m68k_symbolic_call = "jsr %a0";
      break;

    case M68K_SYMBOLIC_CALL_BSR_C:
      m68k_symbolic_call = "bsr%.l %c0";
      break;

    case M68K_SYMBOLIC_CALL_BSR_P:
      m68k_symbolic_call = "bsr%.l %p0";
      break;

    case M68K_SYMBOLIC_CALL_NONE:
      gcc_assert (m68k_symbolic_call == NULL);
      break;

    default:
      gcc_unreachable ();
    }

#ifndef ASM_OUTPUT_ALIGN_WITH_NOP
  if (align_labels > 2)
    {
      warning (0, "-falign-labels=%d is not supported", align_labels);
      align_labels = 0;
    }
  if (align_loops > 2)
    {
      warning (0, "-falign-loops=%d is not supported", align_loops);
      align_loops = 0;
    }
#endif

  SUBTARGET_OVERRIDE_OPTIONS;

  /* Setup scheduling options.  */
  if (TUNE_CFV1)
    m68k_sched_cpu = CPU_CFV1;
  else if (TUNE_CFV2)
    m68k_sched_cpu = CPU_CFV2;
  else if (TUNE_CFV3)
    m68k_sched_cpu = CPU_CFV3;
  else if (TUNE_CFV4)
    m68k_sched_cpu = CPU_CFV4;
  else
    {
      m68k_sched_cpu = CPU_UNKNOWN;
      flag_schedule_insns = 0;
      flag_schedule_insns_after_reload = 0;
      flag_modulo_sched = 0;
    }

  if (m68k_sched_cpu != CPU_UNKNOWN)
    {
      if ((m68k_cpu_flags & (FL_CF_EMAC | FL_CF_EMAC_B)) != 0)
	m68k_sched_mac = MAC_CF_EMAC;
      else if ((m68k_cpu_flags & FL_CF_MAC) != 0)
	m68k_sched_mac = MAC_CF_MAC;
      else
	m68k_sched_mac = MAC_NO;
    }
}

/* Generate a macro of the form __mPREFIX_cpu_NAME, where PREFIX is the
   given argument and NAME is the argument passed to -mcpu.  Return NULL
   if -mcpu was not passed.  */

const char *
m68k_cpp_cpu_ident (const char *prefix)
{
  if (!m68k_cpu_entry)
    return NULL;
  return concat ("__m", prefix, "_cpu_", m68k_cpu_entry->name, NULL);
}

/* Generate a macro of the form __mPREFIX_family_NAME, where PREFIX is the
   given argument and NAME is the name of the representative device for
   the -mcpu argument's family.  Return NULL if -mcpu was not passed.  */

const char *
m68k_cpp_cpu_family (const char *prefix)
{
  if (!m68k_cpu_entry)
    return NULL;
  return concat ("__m", prefix, "_family_", m68k_cpu_entry->family, NULL);
}

/* Return m68k_fk_interrupt_handler if FUNC has an "interrupt" or
   "interrupt_handler" attribute and interrupt_thread if FUNC has an
   "interrupt_thread" attribute.  Otherwise, return
   m68k_fk_normal_function.  */

enum m68k_function_kind
m68k_get_function_kind (tree func)
{
  tree a;

  gcc_assert (TREE_CODE (func) == FUNCTION_DECL);
  
  a = lookup_attribute ("interrupt", DECL_ATTRIBUTES (func));
  if (a != NULL_TREE)
    return m68k_fk_interrupt_handler;

  a = lookup_attribute ("interrupt_handler", DECL_ATTRIBUTES (func));
  if (a != NULL_TREE)
    return m68k_fk_interrupt_handler;

  a = lookup_attribute ("interrupt_thread", DECL_ATTRIBUTES (func));
  if (a != NULL_TREE)
    return m68k_fk_interrupt_thread;

  return m68k_fk_normal_function;
}

/* Handle an attribute requiring a FUNCTION_DECL; arguments as in
   struct attribute_spec.handler.  */
static tree
m68k_handle_fndecl_attribute (tree *node, tree name,
			      tree args ATTRIBUTE_UNUSED,
			      int flags ATTRIBUTE_UNUSED,
			      bool *no_add_attrs)
{
  if (TREE_CODE (*node) != FUNCTION_DECL)
    {
      warning (OPT_Wattributes, "%qE attribute only applies to functions",
	       name);
      *no_add_attrs = true;
    }

  if (m68k_get_function_kind (*node) != m68k_fk_normal_function)
    {
      error ("multiple interrupt attributes not allowed");
      *no_add_attrs = true;
    }

  if (!TARGET_FIDOA
      && !strcmp (IDENTIFIER_POINTER (name), "interrupt_thread"))
    {
      error ("interrupt_thread is available only on fido");
      *no_add_attrs = true;
    }

  return NULL_TREE;
}

static void
m68k_compute_frame_layout (void)
{
  int regno, saved;
  unsigned int mask;
  enum m68k_function_kind func_kind =
    m68k_get_function_kind (current_function_decl);
  bool interrupt_handler = func_kind == m68k_fk_interrupt_handler;
  bool interrupt_thread = func_kind == m68k_fk_interrupt_thread;

  /* Only compute the frame once per function.
     Don't cache information until reload has been completed.  */
  if (current_frame.funcdef_no == current_function_funcdef_no
      && reload_completed)
    return;

  current_frame.size = (get_frame_size () + 3) & -4;

  mask = saved = 0;

  /* Interrupt thread does not need to save any register.  */
  if (!interrupt_thread)
    for (regno = 0; regno < 16; regno++)
      if (m68k_save_reg (regno, interrupt_handler))
	{
	  mask |= 1 << (regno - D0_REG);
	  saved++;
	}
  current_frame.offset = saved * 4;
  current_frame.reg_no = saved;
  current_frame.reg_mask = mask;

  current_frame.foffset = 0;
  mask = saved = 0;
  if (TARGET_HARD_FLOAT)
    {
      /* Interrupt thread does not need to save any register.  */
      if (!interrupt_thread)
	for (regno = 16; regno < 24; regno++)
	  if (m68k_save_reg (regno, interrupt_handler))
	    {
	      mask |= 1 << (regno - FP0_REG);
	      saved++;
	    }
      current_frame.foffset = saved * TARGET_FP_REG_SIZE;
      current_frame.offset += current_frame.foffset;
    }
  current_frame.fpu_no = saved;
  current_frame.fpu_mask = mask;

  /* Remember what function this frame refers to.  */
  current_frame.funcdef_no = current_function_funcdef_no;
}

/* Worker function for TARGET_CAN_ELIMINATE.  */

bool
m68k_can_eliminate (const int from ATTRIBUTE_UNUSED, const int to)
{
  return (to == STACK_POINTER_REGNUM ? ! frame_pointer_needed : true);
}

HOST_WIDE_INT
m68k_initial_elimination_offset (int from, int to)
{
  int argptr_offset;
  /* The arg pointer points 8 bytes before the start of the arguments,
     as defined by FIRST_PARM_OFFSET.  This makes it coincident with the
     frame pointer in most frames.  */
  argptr_offset = frame_pointer_needed ? 0 : UNITS_PER_WORD;
  if (from == ARG_POINTER_REGNUM && to == FRAME_POINTER_REGNUM)
    return argptr_offset;

  m68k_compute_frame_layout ();

  gcc_assert (to == STACK_POINTER_REGNUM);
  switch (from)
    {
    case ARG_POINTER_REGNUM:
      return current_frame.offset + current_frame.size - argptr_offset;
    case FRAME_POINTER_REGNUM:
      return current_frame.offset + current_frame.size;
    default:
      gcc_unreachable ();
    }
}

/* Refer to the array `regs_ever_live' to determine which registers
   to save; `regs_ever_live[I]' is nonzero if register number I
   is ever used in the function.  This function is responsible for
   knowing which registers should not be saved even if used.
   Return true if we need to save REGNO.  */

static bool
m68k_save_reg (unsigned int regno, bool interrupt_handler)
{
  if (flag_pic && regno == PIC_REG)
    {
      if (crtl->saves_all_registers)
	return true;
      if (crtl->uses_pic_offset_table)
	return true;
      /* Reload may introduce constant pool references into a function
	 that thitherto didn't need a PIC register.  Note that the test
	 above will not catch that case because we will only set
	 crtl->uses_pic_offset_table when emitting
	 the address reloads.  */
      if (crtl->uses_const_pool)
	return true;
    }

  if (crtl->calls_eh_return)
    {
      unsigned int i;
      for (i = 0; ; i++)
	{
	  unsigned int test = EH_RETURN_DATA_REGNO (i);
	  if (test == INVALID_REGNUM)
	    break;
	  if (test == regno)
	    return true;
	}
    }

  /* Fixed regs we never touch.  */
  if (fixed_regs[regno])
    return false;

  /* The frame pointer (if it is such) is handled specially.  */
  if (regno == FRAME_POINTER_REGNUM && frame_pointer_needed)
    return false;

  /* Interrupt handlers must also save call_used_regs
     if they are live or when calling nested functions.  */
  if (interrupt_handler)
    {
      if (df_regs_ever_live_p (regno))
	return true;

      if (!current_function_is_leaf && call_used_regs[regno])
	return true;
    }

  /* Never need to save registers that aren't touched.  */
  if (!df_regs_ever_live_p (regno))
    return false;

  /* Otherwise save everything that isn't call-clobbered.  */
  return !call_used_regs[regno];
}

/* Emit RTL for a MOVEM or FMOVEM instruction.  BASE + OFFSET represents
   the lowest memory address.  COUNT is the number of registers to be
   moved, with register REGNO + I being moved if bit I of MASK is set.
   STORE_P specifies the direction of the move and ADJUST_STACK_P says
   whether or not this is pre-decrement (if STORE_P) or post-increment
   (if !STORE_P) operation.  */

static rtx
m68k_emit_movem (rtx base, HOST_WIDE_INT offset,
		 unsigned int count, unsigned int regno,
		 unsigned int mask, bool store_p, bool adjust_stack_p)
{
  int i;
  rtx body, addr, src, operands[2];
  enum machine_mode mode;

  body = gen_rtx_PARALLEL (VOIDmode, rtvec_alloc (adjust_stack_p + count));
  mode = reg_raw_mode[regno];
  i = 0;

  if (adjust_stack_p)
    {
      src = plus_constant (base, (count
				  * GET_MODE_SIZE (mode)
				  * (HOST_WIDE_INT) (store_p ? -1 : 1)));
      XVECEXP (body, 0, i++) = gen_rtx_SET (VOIDmode, base, src);
    }

  for (; mask != 0; mask >>= 1, regno++)
    if (mask & 1)
      {
	addr = plus_constant (base, offset);
	operands[!store_p] = gen_frame_mem (mode, addr);
	operands[store_p] = gen_rtx_REG (mode, regno);
	XVECEXP (body, 0, i++)
	  = gen_rtx_SET (VOIDmode, operands[0], operands[1]);
	offset += GET_MODE_SIZE (mode);
      }
  gcc_assert (i == XVECLEN (body, 0));

  return emit_insn (body);
}

/* Make INSN a frame-related instruction.  */

static void
m68k_set_frame_related (rtx insn)
{
  rtx body;
  int i;

  RTX_FRAME_RELATED_P (insn) = 1;
  body = PATTERN (insn);
  if (GET_CODE (body) == PARALLEL)
    for (i = 0; i < XVECLEN (body, 0); i++)
      RTX_FRAME_RELATED_P (XVECEXP (body, 0, i)) = 1;
}

/* Emit RTL for the "prologue" define_expand.  */

void
m68k_expand_prologue (void)
{
  HOST_WIDE_INT fsize_with_regs;
  rtx limit, src, dest, insn;

  m68k_compute_frame_layout ();

  /* If the stack limit is a symbol, we can check it here,
     before actually allocating the space.  */
  if (crtl->limit_stack
      && GET_CODE (stack_limit_rtx) == SYMBOL_REF)
    {
      limit = plus_constant (stack_limit_rtx, current_frame.size + 4);
      if (!LEGITIMATE_CONSTANT_P (limit))
	{
	  emit_move_insn (gen_rtx_REG (Pmode, D0_REG), limit);
	  limit = gen_rtx_REG (Pmode, D0_REG);
	}
      emit_insn (gen_ctrapsi4 (gen_rtx_LTU (VOIDmode,
					    stack_pointer_rtx, limit),
			       stack_pointer_rtx, limit,
			       const1_rtx));
    }

  fsize_with_regs = current_frame.size;
  if (TARGET_COLDFIRE)
    {
      /* ColdFire's move multiple instructions do not allow pre-decrement
	 addressing.  Add the size of movem saves to the initial stack
	 allocation instead.  */
      if (current_frame.reg_no >= MIN_MOVEM_REGS)
	fsize_with_regs += current_frame.reg_no * GET_MODE_SIZE (SImode);
      if (current_frame.fpu_no >= MIN_FMOVEM_REGS)
	fsize_with_regs += current_frame.fpu_no * GET_MODE_SIZE (DFmode);
    }

  if (frame_pointer_needed)
    {
      if (fsize_with_regs == 0 && TUNE_68040)
	{
	  /* On the 68040, two separate moves are faster than link.w 0.  */
	  dest = gen_frame_mem (Pmode,
				gen_rtx_PRE_DEC (Pmode, stack_pointer_rtx));
	  m68k_set_frame_related (emit_move_insn (dest, frame_pointer_rtx));
	  m68k_set_frame_related (emit_move_insn (frame_pointer_rtx,
						  stack_pointer_rtx));
	}
      else if (fsize_with_regs < 0x8000 || TARGET_68020)
	m68k_set_frame_related
	  (emit_insn (gen_link (frame_pointer_rtx,
				GEN_INT (-4 - fsize_with_regs))));
      else
 	{
	  m68k_set_frame_related
	    (emit_insn (gen_link (frame_pointer_rtx, GEN_INT (-4))));
	  m68k_set_frame_related
	    (emit_insn (gen_addsi3 (stack_pointer_rtx,
				    stack_pointer_rtx,
				    GEN_INT (-fsize_with_regs))));
	}

      /* If the frame pointer is needed, emit a special barrier that
	 will prevent the scheduler from moving stores to the frame
	 before the stack adjustment.  */
      emit_insn (gen_stack_tie (stack_pointer_rtx, frame_pointer_rtx));
    }
  else if (fsize_with_regs != 0)
    m68k_set_frame_related
      (emit_insn (gen_addsi3 (stack_pointer_rtx,
			      stack_pointer_rtx,
			      GEN_INT (-fsize_with_regs))));

  if (current_frame.fpu_mask)
    {
      gcc_assert (current_frame.fpu_no >= MIN_FMOVEM_REGS);
      if (TARGET_68881)
	m68k_set_frame_related
	  (m68k_emit_movem (stack_pointer_rtx,
			    current_frame.fpu_no * -GET_MODE_SIZE (XFmode),
			    current_frame.fpu_no, FP0_REG,
			    current_frame.fpu_mask, true, true));
      else
	{
	  int offset;

	  /* If we're using moveml to save the integer registers,
	     the stack pointer will point to the bottom of the moveml
	     save area.  Find the stack offset of the first FP register.  */
	  if (current_frame.reg_no < MIN_MOVEM_REGS)
	    offset = 0;
	  else
	    offset = current_frame.reg_no * GET_MODE_SIZE (SImode);
	  m68k_set_frame_related
	    (m68k_emit_movem (stack_pointer_rtx, offset,
			      current_frame.fpu_no, FP0_REG,
			      current_frame.fpu_mask, true, false));
	}
    }

  /* If the stack limit is not a symbol, check it here.
     This has the disadvantage that it may be too late...  */
  if (crtl->limit_stack)
    {
      if (REG_P (stack_limit_rtx))
        emit_insn (gen_ctrapsi4 (gen_rtx_LTU (VOIDmode, stack_pointer_rtx,
					      stack_limit_rtx),
			         stack_pointer_rtx, stack_limit_rtx,
			         const1_rtx));

      else if (GET_CODE (stack_limit_rtx) != SYMBOL_REF)
	warning (0, "stack limit expression is not supported");
    }

  if (current_frame.reg_no < MIN_MOVEM_REGS)
    {
      /* Store each register separately in the same order moveml does.  */
      int i;

      for (i = 16; i-- > 0; )
	if (current_frame.reg_mask & (1 << i))
	  {
	    src = gen_rtx_REG (SImode, D0_REG + i);
	    dest = gen_frame_mem (SImode,
				  gen_rtx_PRE_DEC (Pmode, stack_pointer_rtx));
	    m68k_set_frame_related (emit_insn (gen_movsi (dest, src)));
	  }
    }
  else
    {
      if (TARGET_COLDFIRE)
	/* The required register save space has already been allocated.
	   The first register should be stored at (%sp).  */
	m68k_set_frame_related
	  (m68k_emit_movem (stack_pointer_rtx, 0,
			    current_frame.reg_no, D0_REG,
			    current_frame.reg_mask, true, false));
      else
	m68k_set_frame_related
	  (m68k_emit_movem (stack_pointer_rtx,
			    current_frame.reg_no * -GET_MODE_SIZE (SImode),
			    current_frame.reg_no, D0_REG,
			    current_frame.reg_mask, true, true));
    }

  if (!TARGET_SEP_DATA
      && crtl->uses_pic_offset_table)
    insn = emit_insn (gen_load_got (pic_offset_table_rtx));
}

/* Return true if a simple (return) instruction is sufficient for this
   instruction (i.e. if no epilogue is needed).  */

bool
m68k_use_return_insn (void)
{
  if (!reload_completed || frame_pointer_needed || get_frame_size () != 0)
    return false;

  m68k_compute_frame_layout ();
  return current_frame.offset == 0;
}

/* Emit RTL for the "epilogue" or "sibcall_epilogue" define_expand;
   SIBCALL_P says which.

   The function epilogue should not depend on the current stack pointer!
   It should use the frame pointer only, if there is a frame pointer.
   This is mandatory because of alloca; we also take advantage of it to
   omit stack adjustments before returning.  */

void
m68k_expand_epilogue (bool sibcall_p)
{
  HOST_WIDE_INT fsize, fsize_with_regs;
  bool big, restore_from_sp;

  m68k_compute_frame_layout ();

  fsize = current_frame.size;
  big = false;
  restore_from_sp = false;

  /* FIXME : current_function_is_leaf below is too strong.
     What we really need to know there is if there could be pending
     stack adjustment needed at that point.  */
  restore_from_sp = (!frame_pointer_needed
		     || (!cfun->calls_alloca
			 && current_function_is_leaf));

  /* fsize_with_regs is the size we need to adjust the sp when
     popping the frame.  */
  fsize_with_regs = fsize;
  if (TARGET_COLDFIRE && restore_from_sp)
    {
      /* ColdFire's move multiple instructions do not allow post-increment
	 addressing.  Add the size of movem loads to the final deallocation
	 instead.  */
      if (current_frame.reg_no >= MIN_MOVEM_REGS)
	fsize_with_regs += current_frame.reg_no * GET_MODE_SIZE (SImode);
      if (current_frame.fpu_no >= MIN_FMOVEM_REGS)
	fsize_with_regs += current_frame.fpu_no * GET_MODE_SIZE (DFmode);
    }

  if (current_frame.offset + fsize >= 0x8000
      && !restore_from_sp
      && (current_frame.reg_mask || current_frame.fpu_mask))
    {
      if (TARGET_COLDFIRE
	  && (current_frame.reg_no >= MIN_MOVEM_REGS
	      || current_frame.fpu_no >= MIN_FMOVEM_REGS))
	{
	  /* ColdFire's move multiple instructions do not support the
	     (d8,Ax,Xi) addressing mode, so we're as well using a normal
	     stack-based restore.  */
	  emit_move_insn (gen_rtx_REG (Pmode, A1_REG),
			  GEN_INT (-(current_frame.offset + fsize)));
	  emit_insn (gen_addsi3 (stack_pointer_rtx,
				 gen_rtx_REG (Pmode, A1_REG),
				 frame_pointer_rtx));
	  restore_from_sp = true;
	}
      else
	{
	  emit_move_insn (gen_rtx_REG (Pmode, A1_REG), GEN_INT (-fsize));
	  fsize = 0;
	  big = true;
	}
    }

  if (current_frame.reg_no < MIN_MOVEM_REGS)
    {
      /* Restore each register separately in the same order moveml does.  */
      int i;
      HOST_WIDE_INT offset;

      offset = current_frame.offset + fsize;
      for (i = 0; i < 16; i++)
        if (current_frame.reg_mask & (1 << i))
          {
	    rtx addr;

	    if (big)
	      {
		/* Generate the address -OFFSET(%fp,%a1.l).  */
		addr = gen_rtx_REG (Pmode, A1_REG);
		addr = gen_rtx_PLUS (Pmode, addr, frame_pointer_rtx);
		addr = plus_constant (addr, -offset);
	      }
	    else if (restore_from_sp)
	      addr = gen_rtx_POST_INC (Pmode, stack_pointer_rtx);
	    else
	      addr = plus_constant (frame_pointer_rtx, -offset);
	    emit_move_insn (gen_rtx_REG (SImode, D0_REG + i),
			    gen_frame_mem (SImode, addr));
	    offset -= GET_MODE_SIZE (SImode);
	  }
    }
  else if (current_frame.reg_mask)
    {
      if (big)
	m68k_emit_movem (gen_rtx_PLUS (Pmode,
				       gen_rtx_REG (Pmode, A1_REG),
				       frame_pointer_rtx),
			 -(current_frame.offset + fsize),
			 current_frame.reg_no, D0_REG,
			 current_frame.reg_mask, false, false);
      else if (restore_from_sp)
	m68k_emit_movem (stack_pointer_rtx, 0,
			 current_frame.reg_no, D0_REG,
			 current_frame.reg_mask, false,
			 !TARGET_COLDFIRE);
      else
	m68k_emit_movem (frame_pointer_rtx,
			 -(current_frame.offset + fsize),
			 current_frame.reg_no, D0_REG,
			 current_frame.reg_mask, false, false);
    }

  if (current_frame.fpu_no > 0)
    {
      if (big)
	m68k_emit_movem (gen_rtx_PLUS (Pmode,
				       gen_rtx_REG (Pmode, A1_REG),
				       frame_pointer_rtx),
			 -(current_frame.foffset + fsize),
			 current_frame.fpu_no, FP0_REG,
			 current_frame.fpu_mask, false, false);
      else if (restore_from_sp)
	{
	  if (TARGET_COLDFIRE)
	    {
	      int offset;

	      /* If we used moveml to restore the integer registers, the
		 stack pointer will still point to the bottom of the moveml
		 save area.  Find the stack offset of the first FP
		 register.  */
	      if (current_frame.reg_no < MIN_MOVEM_REGS)
		offset = 0;
	      else
		offset = current_frame.reg_no * GET_MODE_SIZE (SImode);
	      m68k_emit_movem (stack_pointer_rtx, offset,
			       current_frame.fpu_no, FP0_REG,
			       current_frame.fpu_mask, false, false);
	    }
	  else
	    m68k_emit_movem (stack_pointer_rtx, 0,
			     current_frame.fpu_no, FP0_REG,
			     current_frame.fpu_mask, false, true);
	}
      else
	m68k_emit_movem (frame_pointer_rtx,
			 -(current_frame.foffset + fsize),
			 current_frame.fpu_no, FP0_REG,
			 current_frame.fpu_mask, false, false);
    }

  if (frame_pointer_needed)
    emit_insn (gen_unlink (frame_pointer_rtx));
  else if (fsize_with_regs)
    emit_insn (gen_addsi3 (stack_pointer_rtx,
			   stack_pointer_rtx,
			   GEN_INT (fsize_with_regs)));

  if (crtl->calls_eh_return)
    emit_insn (gen_addsi3 (stack_pointer_rtx,
			   stack_pointer_rtx,
			   EH_RETURN_STACKADJ_RTX));

  if (!sibcall_p)
    emit_jump_insn (gen_rtx_RETURN (VOIDmode));
}

/* Return true if X is a valid comparison operator for the dbcc 
   instruction.  

   Note it rejects floating point comparison operators.
   (In the future we could use Fdbcc).

   It also rejects some comparisons when CC_NO_OVERFLOW is set.  */
   
int
valid_dbcc_comparison_p_2 (rtx x, enum machine_mode mode ATTRIBUTE_UNUSED)
{
  switch (GET_CODE (x))
    {
      case EQ: case NE: case GTU: case LTU:
      case GEU: case LEU:
        return 1;

      /* Reject some when CC_NO_OVERFLOW is set.  This may be over
         conservative */
      case GT: case LT: case GE: case LE:
        return ! (cc_prev_status.flags & CC_NO_OVERFLOW);
      default:
        return 0;
    }
}

/* Return nonzero if flags are currently in the 68881 flag register.  */
int
flags_in_68881 (void)
{
  /* We could add support for these in the future */
  return cc_status.flags & CC_IN_68881;
}

/* Return true if PARALLEL contains register REGNO.  */
static bool
m68k_reg_present_p (const_rtx parallel, unsigned int regno)
{
  int i;

  if (REG_P (parallel) && REGNO (parallel) == regno)
    return true;

  if (GET_CODE (parallel) != PARALLEL)
    return false;

  for (i = 0; i < XVECLEN (parallel, 0); ++i)
    {
      const_rtx x;

      x = XEXP (XVECEXP (parallel, 0, i), 0);
      if (REG_P (x) && REGNO (x) == regno)
	return true;
    }

  return false;
}

/* Implement TARGET_FUNCTION_OK_FOR_SIBCALL_P.  */

static bool
m68k_ok_for_sibcall_p (tree decl, tree exp)
{
  enum m68k_function_kind kind;
  
  /* We cannot use sibcalls for nested functions because we use the
     static chain register for indirect calls.  */
  if (CALL_EXPR_STATIC_CHAIN (exp))
    return false;

  if (!VOID_TYPE_P (TREE_TYPE (DECL_RESULT (cfun->decl))))
    {
      /* Check that the return value locations are the same.  For
	 example that we aren't returning a value from the sibling in
	 a D0 register but then need to transfer it to a A0 register.  */
      rtx cfun_value;
      rtx call_value;

      cfun_value = FUNCTION_VALUE (TREE_TYPE (DECL_RESULT (cfun->decl)),
				   cfun->decl);
      call_value = FUNCTION_VALUE (TREE_TYPE (exp), decl);

      /* Check that the values are equal or that the result the callee
	 function returns is superset of what the current function returns.  */
      if (!(rtx_equal_p (cfun_value, call_value)
	    || (REG_P (cfun_value)
		&& m68k_reg_present_p (call_value, REGNO (cfun_value)))))
	return false;
    }

  kind = m68k_get_function_kind (current_function_decl);
  if (kind == m68k_fk_normal_function)
    /* We can always sibcall from a normal function, because it's
       undefined if it is calling an interrupt function.  */
    return true;

  /* Otherwise we can only sibcall if the function kind is known to be
     the same.  */
  if (decl && m68k_get_function_kind (decl) == kind)
    return true;
  
  return false;
}

/* Convert X to a legitimate function call memory reference and return the
   result.  */

rtx
m68k_legitimize_call_address (rtx x)
{
  gcc_assert (MEM_P (x));
  if (call_operand (XEXP (x, 0), VOIDmode))
    return x;
  return replace_equiv_address (x, force_reg (Pmode, XEXP (x, 0)));
}

/* Likewise for sibling calls.  */

rtx
m68k_legitimize_sibcall_address (rtx x)
{
  gcc_assert (MEM_P (x));
  if (sibcall_operand (XEXP (x, 0), VOIDmode))
    return x;

  emit_move_insn (gen_rtx_REG (Pmode, STATIC_CHAIN_REGNUM), XEXP (x, 0));
  return replace_equiv_address (x, gen_rtx_REG (Pmode, STATIC_CHAIN_REGNUM));
}

/* Convert X to a legitimate address and return it if successful.  Otherwise
   return X.

   For the 68000, we handle X+REG by loading X into a register R and
   using R+REG.  R will go in an address reg and indexing will be used.
   However, if REG is a broken-out memory address or multiplication,
   nothing needs to be done because REG can certainly go in an address reg.  */

static rtx
m68k_legitimize_address (rtx x, rtx oldx, enum machine_mode mode)
{
  if (m68k_tls_symbol_p (x))
    return m68k_legitimize_tls_address (x);

  if (GET_CODE (x) == PLUS)
    {
      int ch = (x) != (oldx);
      int copied = 0;

#define COPY_ONCE(Y) if (!copied) { Y = copy_rtx (Y); copied = ch = 1; }

      if (GET_CODE (XEXP (x, 0)) == MULT)
	{
	  COPY_ONCE (x);
	  XEXP (x, 0) = force_operand (XEXP (x, 0), 0);
	}
      if (GET_CODE (XEXP (x, 1)) == MULT)
	{
	  COPY_ONCE (x);
	  XEXP (x, 1) = force_operand (XEXP (x, 1), 0);
	}
      if (ch)
	{
          if (GET_CODE (XEXP (x, 1)) == REG
	      && GET_CODE (XEXP (x, 0)) == REG)
	    {
	      if (TARGET_COLDFIRE_FPU && GET_MODE_CLASS (mode) == MODE_FLOAT)
	        {
	          COPY_ONCE (x);
	          x = force_operand (x, 0);
	        }
	      return x;
	    }
	  if (memory_address_p (mode, x))
	    return x;
	}
      if (GET_CODE (XEXP (x, 0)) == REG
	  || (GET_CODE (XEXP (x, 0)) == SIGN_EXTEND
	      && GET_CODE (XEXP (XEXP (x, 0), 0)) == REG
	      && GET_MODE (XEXP (XEXP (x, 0), 0)) == HImode))
	{
	  rtx temp = gen_reg_rtx (Pmode);
	  rtx val = force_operand (XEXP (x, 1), 0);
	  emit_move_insn (temp, val);
	  COPY_ONCE (x);
	  XEXP (x, 1) = temp;
	  if (TARGET_COLDFIRE_FPU && GET_MODE_CLASS (mode) == MODE_FLOAT
	      && GET_CODE (XEXP (x, 0)) == REG)
	    x = force_operand (x, 0);
	}
      else if (GET_CODE (XEXP (x, 1)) == REG
	       || (GET_CODE (XEXP (x, 1)) == SIGN_EXTEND
		   && GET_CODE (XEXP (XEXP (x, 1), 0)) == REG
		   && GET_MODE (XEXP (XEXP (x, 1), 0)) == HImode))
	{
	  rtx temp = gen_reg_rtx (Pmode);
	  rtx val = force_operand (XEXP (x, 0), 0);
	  emit_move_insn (temp, val);
	  COPY_ONCE (x);
	  XEXP (x, 0) = temp;
	  if (TARGET_COLDFIRE_FPU && GET_MODE_CLASS (mode) == MODE_FLOAT
	      && GET_CODE (XEXP (x, 1)) == REG)
	    x = force_operand (x, 0);
	}
    }

  return x;
}

 
/* Output a dbCC; jCC sequence.  Note we do not handle the 
   floating point version of this sequence (Fdbcc).  We also
   do not handle alternative conditions when CC_NO_OVERFLOW is
   set.  It is assumed that valid_dbcc_comparison_p and flags_in_68881 will
   kick those out before we get here.  */

void
output_dbcc_and_branch (rtx *operands)
{
  switch (GET_CODE (operands[3]))
    {
      case EQ:
	output_asm_insn ("dbeq %0,%l1\n\tjeq %l2", operands);
	break;

      case NE:
	output_asm_insn ("dbne %0,%l1\n\tjne %l2", operands);
	break;

      case GT:
	output_asm_insn ("dbgt %0,%l1\n\tjgt %l2", operands);
	break;

      case GTU:
	output_asm_insn ("dbhi %0,%l1\n\tjhi %l2", operands);
	break;

      case LT:
	output_asm_insn ("dblt %0,%l1\n\tjlt %l2", operands);
	break;

      case LTU:
	output_asm_insn ("dbcs %0,%l1\n\tjcs %l2", operands);
	break;

      case GE:
	output_asm_insn ("dbge %0,%l1\n\tjge %l2", operands);
	break;

      case GEU:
	output_asm_insn ("dbcc %0,%l1\n\tjcc %l2", operands);
	break;

      case LE:
	output_asm_insn ("dble %0,%l1\n\tjle %l2", operands);
	break;

      case LEU:
	output_asm_insn ("dbls %0,%l1\n\tjls %l2", operands);
	break;

      default:
	gcc_unreachable ();
    }

  /* If the decrement is to be done in SImode, then we have
     to compensate for the fact that dbcc decrements in HImode.  */
  switch (GET_MODE (operands[0]))
    {
      case SImode:
        output_asm_insn ("clr%.w %0\n\tsubq%.l #1,%0\n\tjpl %l1", operands);
        break;

      case HImode:
        break;

      default:
        gcc_unreachable ();
    }
}

const char *
output_scc_di (rtx op, rtx operand1, rtx operand2, rtx dest)
{
  rtx loperands[7];
  enum rtx_code op_code = GET_CODE (op);

  /* This does not produce a useful cc.  */
  CC_STATUS_INIT;

  /* The m68k cmp.l instruction requires operand1 to be a reg as used
     below.  Swap the operands and change the op if these requirements
     are not fulfilled.  */
  if (GET_CODE (operand2) == REG && GET_CODE (operand1) != REG)
    {
      rtx tmp = operand1;

      operand1 = operand2;
      operand2 = tmp;
      op_code = swap_condition (op_code);
    }
  loperands[0] = operand1;
  if (GET_CODE (operand1) == REG)
    loperands[1] = gen_rtx_REG (SImode, REGNO (operand1) + 1);
  else
    loperands[1] = adjust_address (operand1, SImode, 4);
  if (operand2 != const0_rtx)
    {
      loperands[2] = operand2;
      if (GET_CODE (operand2) == REG)
	loperands[3] = gen_rtx_REG (SImode, REGNO (operand2) + 1);
      else
	loperands[3] = adjust_address (operand2, SImode, 4);
    }
  loperands[4] = gen_label_rtx ();
  if (operand2 != const0_rtx)
    output_asm_insn ("cmp%.l %2,%0\n\tjne %l4\n\tcmp%.l %3,%1", loperands);
  else
    {
      if (TARGET_68020 || TARGET_COLDFIRE || ! ADDRESS_REG_P (loperands[0]))
	output_asm_insn ("tst%.l %0", loperands);
      else
	output_asm_insn ("cmp%.w #0,%0", loperands);

      output_asm_insn ("jne %l4", loperands);

      if (TARGET_68020 || TARGET_COLDFIRE || ! ADDRESS_REG_P (loperands[1]))
	output_asm_insn ("tst%.l %1", loperands);
      else
	output_asm_insn ("cmp%.w #0,%1", loperands);
    }

  loperands[5] = dest;

  switch (op_code)
    {
      case EQ:
        (*targetm.asm_out.internal_label) (asm_out_file, "L",
					   CODE_LABEL_NUMBER (loperands[4]));
        output_asm_insn ("seq %5", loperands);
        break;

      case NE:
        (*targetm.asm_out.internal_label) (asm_out_file, "L",
					   CODE_LABEL_NUMBER (loperands[4]));
        output_asm_insn ("sne %5", loperands);
        break;

      case GT:
        loperands[6] = gen_label_rtx ();
        output_asm_insn ("shi %5\n\tjra %l6", loperands);
        (*targetm.asm_out.internal_label) (asm_out_file, "L",
					   CODE_LABEL_NUMBER (loperands[4]));
        output_asm_insn ("sgt %5", loperands);
        (*targetm.asm_out.internal_label) (asm_out_file, "L",
					   CODE_LABEL_NUMBER (loperands[6]));
        break;

      case GTU:
        (*targetm.asm_out.internal_label) (asm_out_file, "L",
					   CODE_LABEL_NUMBER (loperands[4]));
        output_asm_insn ("shi %5", loperands);
        break;

      case LT:
        loperands[6] = gen_label_rtx ();
        output_asm_insn ("scs %5\n\tjra %l6", loperands);
        (*targetm.asm_out.internal_label) (asm_out_file, "L",
					   CODE_LABEL_NUMBER (loperands[4]));
        output_asm_insn ("slt %5", loperands);
        (*targetm.asm_out.internal_label) (asm_out_file, "L",
					   CODE_LABEL_NUMBER (loperands[6]));
        break;

      case LTU:
        (*targetm.asm_out.internal_label) (asm_out_file, "L",
					   CODE_LABEL_NUMBER (loperands[4]));
        output_asm_insn ("scs %5", loperands);
        break;

      case GE:
        loperands[6] = gen_label_rtx ();
        output_asm_insn ("scc %5\n\tjra %l6", loperands);
        (*targetm.asm_out.internal_label) (asm_out_file, "L",
					   CODE_LABEL_NUMBER (loperands[4]));
        output_asm_insn ("sge %5", loperands);
        (*targetm.asm_out.internal_label) (asm_out_file, "L",
					   CODE_LABEL_NUMBER (loperands[6]));
        break;

      case GEU:
        (*targetm.asm_out.internal_label) (asm_out_file, "L",
					   CODE_LABEL_NUMBER (loperands[4]));
        output_asm_insn ("scc %5", loperands);
        break;

      case LE:
        loperands[6] = gen_label_rtx ();
        output_asm_insn ("sls %5\n\tjra %l6", loperands);
        (*targetm.asm_out.internal_label) (asm_out_file, "L",
					   CODE_LABEL_NUMBER (loperands[4]));
        output_asm_insn ("sle %5", loperands);
        (*targetm.asm_out.internal_label) (asm_out_file, "L",
					   CODE_LABEL_NUMBER (loperands[6]));
        break;

      case LEU:
        (*targetm.asm_out.internal_label) (asm_out_file, "L",
					   CODE_LABEL_NUMBER (loperands[4]));
        output_asm_insn ("sls %5", loperands);
        break;

      default:
	gcc_unreachable ();
    }
  return "";
}

const char *
output_btst (rtx *operands, rtx countop, rtx dataop, rtx insn, int signpos)
{
  operands[0] = countop;
  operands[1] = dataop;

  if (GET_CODE (countop) == CONST_INT)
    {
      register int count = INTVAL (countop);
      /* If COUNT is bigger than size of storage unit in use,
	 advance to the containing unit of same size.  */
      if (count > signpos)
	{
	  int offset = (count & ~signpos) / 8;
	  count = count & signpos;
	  operands[1] = dataop = adjust_address (dataop, QImode, offset);
	}
      if (count == signpos)
	cc_status.flags = CC_NOT_POSITIVE | CC_Z_IN_NOT_N;
      else
	cc_status.flags = CC_NOT_NEGATIVE | CC_Z_IN_NOT_N;

      /* These three statements used to use next_insns_test_no...
	 but it appears that this should do the same job.  */
      if (count == 31
	  && next_insn_tests_no_inequality (insn))
	return "tst%.l %1";
      if (count == 15
	  && next_insn_tests_no_inequality (insn))
	return "tst%.w %1";
      if (count == 7
	  && next_insn_tests_no_inequality (insn))
	return "tst%.b %1";
      /* Try to use `movew to ccr' followed by the appropriate branch insn.
         On some m68k variants unfortunately that's slower than btst.
         On 68000 and higher, that should also work for all HImode operands. */
      if (TUNE_CPU32 || TARGET_COLDFIRE || optimize_size)
	{
	  if (count == 3 && DATA_REG_P (operands[1])
	      && next_insn_tests_no_inequality (insn))
	    {
	    cc_status.flags = CC_NOT_NEGATIVE | CC_Z_IN_NOT_N | CC_NO_OVERFLOW;
	    return "move%.w %1,%%ccr";
	    }
	  if (count == 2 && DATA_REG_P (operands[1])
	      && next_insn_tests_no_inequality (insn))
	    {
	    cc_status.flags = CC_NOT_NEGATIVE | CC_INVERTED | CC_NO_OVERFLOW;
	    return "move%.w %1,%%ccr";
	    }
	  /* count == 1 followed by bvc/bvs and
	     count == 0 followed by bcc/bcs are also possible, but need
	     m68k-specific CC_Z_IN_NOT_V and CC_Z_IN_NOT_C flags. */
	}

      cc_status.flags = CC_NOT_NEGATIVE;
    }
  return "btst %0,%1";
}

/* Return true if X is a legitimate base register.  STRICT_P says
   whether we need strict checking.  */

bool
m68k_legitimate_base_reg_p (rtx x, bool strict_p)
{
  /* Allow SUBREG everywhere we allow REG.  This results in better code.  */
  if (!strict_p && GET_CODE (x) == SUBREG)
    x = SUBREG_REG (x);

  return (REG_P (x)
	  && (strict_p
	      ? REGNO_OK_FOR_BASE_P (REGNO (x))
	      : REGNO_OK_FOR_BASE_NONSTRICT_P (REGNO (x))));
}

/* Return true if X is a legitimate index register.  STRICT_P says
   whether we need strict checking.  */

bool
m68k_legitimate_index_reg_p (rtx x, bool strict_p)
{
  if (!strict_p && GET_CODE (x) == SUBREG)
    x = SUBREG_REG (x);

  return (REG_P (x)
	  && (strict_p
	      ? REGNO_OK_FOR_INDEX_P (REGNO (x))
	      : REGNO_OK_FOR_INDEX_NONSTRICT_P (REGNO (x))));
}

/* Return true if X is a legitimate index expression for a (d8,An,Xn) or
   (bd,An,Xn) addressing mode.  Fill in the INDEX and SCALE fields of
   ADDRESS if so.  STRICT_P says whether we need strict checking.  */

static bool
m68k_decompose_index (rtx x, bool strict_p, struct m68k_address *address)
{
  int scale;

  /* Check for a scale factor.  */
  scale = 1;
  if ((TARGET_68020 || TARGET_COLDFIRE)
      && GET_CODE (x) == MULT
      && GET_CODE (XEXP (x, 1)) == CONST_INT
      && (INTVAL (XEXP (x, 1)) == 2
	  || INTVAL (XEXP (x, 1)) == 4
	  || (INTVAL (XEXP (x, 1)) == 8
	      && (TARGET_COLDFIRE_FPU || !TARGET_COLDFIRE))))
    {
      scale = INTVAL (XEXP (x, 1));
      x = XEXP (x, 0);
    }

  /* Check for a word extension.  */
  if (!TARGET_COLDFIRE
      && GET_CODE (x) == SIGN_EXTEND
      && GET_MODE (XEXP (x, 0)) == HImode)
    x = XEXP (x, 0);

  if (m68k_legitimate_index_reg_p (x, strict_p))
    {
      address->scale = scale;
      address->index = x;
      return true;
    }

  return false;
}

/* Return true if X is an illegitimate symbolic constant.  */

bool
m68k_illegitimate_symbolic_constant_p (rtx x)
{
  rtx base, offset;

  if (M68K_OFFSETS_MUST_BE_WITHIN_SECTIONS_P)
    {
      split_const (x, &base, &offset);
      if (GET_CODE (base) == SYMBOL_REF
	  && !offset_within_block_p (base, INTVAL (offset)))
	return true;
    }
  return m68k_tls_reference_p (x, false);
}

/* Return true if X is a legitimate constant address that can reach
   bytes in the range [X, X + REACH).  STRICT_P says whether we need
   strict checking.  */

static bool
m68k_legitimate_constant_address_p (rtx x, unsigned int reach, bool strict_p)
{
  rtx base, offset;

  if (!CONSTANT_ADDRESS_P (x))
    return false;

  if (flag_pic
      && !(strict_p && TARGET_PCREL)
      && symbolic_operand (x, VOIDmode))
    return false;

  if (M68K_OFFSETS_MUST_BE_WITHIN_SECTIONS_P && reach > 1)
    {
      split_const (x, &base, &offset);
      if (GET_CODE (base) == SYMBOL_REF
	  && !offset_within_block_p (base, INTVAL (offset) + reach - 1))
	return false;
    }

  return !m68k_tls_reference_p (x, false);
}

/* Return true if X is a LABEL_REF for a jump table.  Assume that unplaced
   labels will become jump tables.  */

static bool
m68k_jump_table_ref_p (rtx x)
{
  if (GET_CODE (x) != LABEL_REF)
    return false;

  x = XEXP (x, 0);
  if (!NEXT_INSN (x) && !PREV_INSN (x))
    return true;

  x = next_nonnote_insn (x);
  return x && JUMP_TABLE_DATA_P (x);
}

/* Return true if X is a legitimate address for values of mode MODE.
   STRICT_P says whether strict checking is needed.  If the address
   is valid, describe its components in *ADDRESS.  */

static bool
m68k_decompose_address (enum machine_mode mode, rtx x,
			bool strict_p, struct m68k_address *address)
{
  unsigned int reach;

  memset (address, 0, sizeof (*address));

  if (mode == BLKmode)
    reach = 1;
  else
    reach = GET_MODE_SIZE (mode);

  /* Check for (An) (mode 2).  */
  if (m68k_legitimate_base_reg_p (x, strict_p))
    {
      address->base = x;
      return true;
    }

  /* Check for -(An) and (An)+ (modes 3 and 4).  */
  if ((GET_CODE (x) == PRE_DEC || GET_CODE (x) == POST_INC)
      && m68k_legitimate_base_reg_p (XEXP (x, 0), strict_p))
    {
      address->code = GET_CODE (x);
      address->base = XEXP (x, 0);
      return true;
    }

  /* Check for (d16,An) (mode 5).  */
  if (GET_CODE (x) == PLUS
      && GET_CODE (XEXP (x, 1)) == CONST_INT
      && IN_RANGE (INTVAL (XEXP (x, 1)), -0x8000, 0x8000 - reach)
      && m68k_legitimate_base_reg_p (XEXP (x, 0), strict_p))
    {
      address->base = XEXP (x, 0);
      address->offset = XEXP (x, 1);
      return true;
    }

  /* Check for GOT loads.  These are (bd,An,Xn) addresses if
     TARGET_68020 && flag_pic == 2, otherwise they are (d16,An)
     addresses.  */
  if (GET_CODE (x) == PLUS
      && XEXP (x, 0) == pic_offset_table_rtx)
    {
      /* As we are processing a PLUS, do not unwrap RELOC32 symbols --
	 they are invalid in this context.  */
      if (m68k_unwrap_symbol (XEXP (x, 1), false) != XEXP (x, 1))
	{
	  address->base = XEXP (x, 0);
	  address->offset = XEXP (x, 1);
	  return true;
	}
    }

  /* The ColdFire FPU only accepts addressing modes 2-5.  */
  if (TARGET_COLDFIRE_FPU && GET_MODE_CLASS (mode) == MODE_FLOAT)
    return false;

  /* Check for (xxx).w and (xxx).l.  Also, in the TARGET_PCREL case,
     check for (d16,PC) or (bd,PC,Xn) with a suppressed index register.
     All these modes are variations of mode 7.  */
  if (m68k_legitimate_constant_address_p (x, reach, strict_p))
    {
      address->offset = x;
      return true;
    }

  /* Check for (d8,PC,Xn), a mode 7 form.  This case is needed for
     tablejumps.

     ??? do_tablejump creates these addresses before placing the target
     label, so we have to assume that unplaced labels are jump table
     references.  It seems unlikely that we would ever generate indexed
     accesses to unplaced labels in other cases.  */
  if (GET_CODE (x) == PLUS
      && m68k_jump_table_ref_p (XEXP (x, 1))
      && m68k_decompose_index (XEXP (x, 0), strict_p, address))
    {
      address->offset = XEXP (x, 1);
      return true;
    }

  /* Everything hereafter deals with (d8,An,Xn.SIZE*SCALE) or
     (bd,An,Xn.SIZE*SCALE) addresses.  */

  if (TARGET_68020)
    {
      /* Check for a nonzero base displacement.  */
      if (GET_CODE (x) == PLUS
	  && m68k_legitimate_constant_address_p (XEXP (x, 1), reach, strict_p))
	{
	  address->offset = XEXP (x, 1);
	  x = XEXP (x, 0);
	}

      /* Check for a suppressed index register.  */
      if (m68k_legitimate_base_reg_p (x, strict_p))
	{
	  address->base = x;
	  return true;
	}

      /* Check for a suppressed base register.  Do not allow this case
	 for non-symbolic offsets as it effectively gives gcc freedom
	 to treat data registers as base registers, which can generate
	 worse code.  */
      if (address->offset
	  && symbolic_operand (address->offset, VOIDmode)
	  && m68k_decompose_index (x, strict_p, address))
	return true;
    }
  else
    {
      /* Check for a nonzero base displacement.  */
      if (GET_CODE (x) == PLUS
	  && GET_CODE (XEXP (x, 1)) == CONST_INT
	  && IN_RANGE (INTVAL (XEXP (x, 1)), -0x80, 0x80 - reach))
	{
	  address->offset = XEXP (x, 1);
	  x = XEXP (x, 0);
	}
    }

  /* We now expect the sum of a base and an index.  */
  if (GET_CODE (x) == PLUS)
    {
      if (m68k_legitimate_base_reg_p (XEXP (x, 0), strict_p)
	  && m68k_decompose_index (XEXP (x, 1), strict_p, address))
	{
	  address->base = XEXP (x, 0);
	  return true;
	}

      if (m68k_legitimate_base_reg_p (XEXP (x, 1), strict_p)
	  && m68k_decompose_index (XEXP (x, 0), strict_p, address))
	{
	  address->base = XEXP (x, 1);
	  return true;
	}
    }
  return false;
}

/* Return true if X is a legitimate address for values of mode MODE.
   STRICT_P says whether strict checking is needed.  */

bool
m68k_legitimate_address_p (enum machine_mode mode, rtx x, bool strict_p)
{
  struct m68k_address address;

  return m68k_decompose_address (mode, x, strict_p, &address);
}

/* Return true if X is a memory, describing its address in ADDRESS if so.
   Apply strict checking if called during or after reload.  */

static bool
m68k_legitimate_mem_p (rtx x, struct m68k_address *address)
{
  return (MEM_P (x)
	  && m68k_decompose_address (GET_MODE (x), XEXP (x, 0),
				     reload_in_progress || reload_completed,
				     address));
}

/* Return true if X matches the 'Q' constraint.  It must be a memory
   with a base address and no constant offset or index.  */

bool
m68k_matches_q_p (rtx x)
{
  struct m68k_address address;

  return (m68k_legitimate_mem_p (x, &address)
	  && address.code == UNKNOWN
	  && address.base
	  && !address.offset
	  && !address.index);
}

/* Return true if X matches the 'U' constraint.  It must be a base address
   with a constant offset and no index.  */

bool
m68k_matches_u_p (rtx x)
{
  struct m68k_address address;

  return (m68k_legitimate_mem_p (x, &address)
	  && address.code == UNKNOWN
	  && address.base
	  && address.offset
	  && !address.index);
}

/* Return GOT pointer.  */

static rtx
m68k_get_gp (void)
{
  if (pic_offset_table_rtx == NULL_RTX)
    pic_offset_table_rtx = gen_rtx_REG (Pmode, PIC_REG);

  crtl->uses_pic_offset_table = 1;

  return pic_offset_table_rtx;
}

/* M68K relocations, used to distinguish GOT and TLS relocations in UNSPEC
   wrappers.  */
enum m68k_reloc { RELOC_GOT, RELOC_TLSGD, RELOC_TLSLDM, RELOC_TLSLDO,
		  RELOC_TLSIE, RELOC_TLSLE };

#define TLS_RELOC_P(RELOC) ((RELOC) != RELOC_GOT)

/* Wrap symbol X into unspec representing relocation RELOC.
   BASE_REG - register that should be added to the result.
   TEMP_REG - if non-null, temporary register.  */

static rtx
m68k_wrap_symbol (rtx x, enum m68k_reloc reloc, rtx base_reg, rtx temp_reg)
{
  bool use_x_p;

  use_x_p = (base_reg == pic_offset_table_rtx) ? TARGET_XGOT : TARGET_XTLS;

  if (TARGET_COLDFIRE && use_x_p)
    /* When compiling with -mx{got, tls} switch the code will look like this:

       move.l <X>@<RELOC>,<TEMP_REG>
       add.l <BASE_REG>,<TEMP_REG>  */
    {
      /* Wrap X in UNSPEC_??? to tip m68k_output_addr_const_extra
	 to put @RELOC after reference.  */
      x = gen_rtx_UNSPEC (Pmode, gen_rtvec (2, x, GEN_INT (reloc)),
			  UNSPEC_RELOC32);
      x = gen_rtx_CONST (Pmode, x);

      if (temp_reg == NULL)
	{
	  gcc_assert (can_create_pseudo_p ());
	  temp_reg = gen_reg_rtx (Pmode);
	}

      emit_move_insn (temp_reg, x);
      emit_insn (gen_addsi3 (temp_reg, temp_reg, base_reg));
      x = temp_reg;
    }
  else
    {
      x = gen_rtx_UNSPEC (Pmode, gen_rtvec (2, x, GEN_INT (reloc)),
			  UNSPEC_RELOC16);
      x = gen_rtx_CONST (Pmode, x);

      x = gen_rtx_PLUS (Pmode, base_reg, x);
    }

  return x;
}

/* Helper for m68k_unwrap_symbol.
   Also, if unwrapping was successful (that is if (ORIG != <return value>)),
   sets *RELOC_PTR to relocation type for the symbol.  */

static rtx
m68k_unwrap_symbol_1 (rtx orig, bool unwrap_reloc32_p,
		      enum m68k_reloc *reloc_ptr)
{
  if (GET_CODE (orig) == CONST)
    {
      rtx x;
      enum m68k_reloc dummy;

      x = XEXP (orig, 0);

      if (reloc_ptr == NULL)
	reloc_ptr = &dummy;

      /* Handle an addend.  */
      if ((GET_CODE (x) == PLUS || GET_CODE (x) == MINUS)
	  && CONST_INT_P (XEXP (x, 1)))
	x = XEXP (x, 0);

      if (GET_CODE (x) == UNSPEC)
	{
	  switch (XINT (x, 1))
	    {
	    case UNSPEC_RELOC16:
	      orig = XVECEXP (x, 0, 0);
	      *reloc_ptr = (enum m68k_reloc) INTVAL (XVECEXP (x, 0, 1));
	      break;

	    case UNSPEC_RELOC32:
	      if (unwrap_reloc32_p)
		{
		  orig = XVECEXP (x, 0, 0);
		  *reloc_ptr = (enum m68k_reloc) INTVAL (XVECEXP (x, 0, 1));
		}
	      break;

	    default:
	      break;
	    }
	}
    }

  return orig;
}

/* Unwrap symbol from UNSPEC_RELOC16 and, if unwrap_reloc32_p,
   UNSPEC_RELOC32 wrappers.  */

rtx
m68k_unwrap_symbol (rtx orig, bool unwrap_reloc32_p)
{
  return m68k_unwrap_symbol_1 (orig, unwrap_reloc32_p, NULL);
}

/* Helper for m68k_final_prescan_insn.  */

static int
m68k_final_prescan_insn_1 (rtx *x_ptr, void *data ATTRIBUTE_UNUSED)
{
  rtx x = *x_ptr;

  if (m68k_unwrap_symbol (x, true) != x)
    /* For rationale of the below, see comment in m68k_final_prescan_insn.  */
    {
      rtx plus;

      gcc_assert (GET_CODE (x) == CONST);
      plus = XEXP (x, 0);

      if (GET_CODE (plus) == PLUS || GET_CODE (plus) == MINUS)
	{
	  rtx unspec;
	  rtx addend;

	  unspec = XEXP (plus, 0);
	  gcc_assert (GET_CODE (unspec) == UNSPEC);
	  addend = XEXP (plus, 1);
	  gcc_assert (CONST_INT_P (addend));

	  /* We now have all the pieces, rearrange them.  */

	  /* Move symbol to plus.  */
	  XEXP (plus, 0) = XVECEXP (unspec, 0, 0);

	  /* Move plus inside unspec.  */
	  XVECEXP (unspec, 0, 0) = plus;

	  /* Move unspec to top level of const.  */
	  XEXP (x, 0) = unspec;
	}

      return -1;
    }

  return 0;
}

/* Prescan insn before outputing assembler for it.  */

void
m68k_final_prescan_insn (rtx insn ATTRIBUTE_UNUSED,
			 rtx *operands, int n_operands)
{
  int i;

  /* Combine and, possibly, other optimizations may do good job
     converting
       (const (unspec [(symbol)]))
     into
       (const (plus (unspec [(symbol)])
                    (const_int N))).
     The problem with this is emitting @TLS or @GOT decorations.
     The decoration is emitted when processing (unspec), so the
     result would be "#symbol@TLSLE+N" instead of "#symbol+N@TLSLE".

     It seems that the easiest solution to this is to convert such
     operands to
       (const (unspec [(plus (symbol)
                             (const_int N))])).
     Note, that the top level of operand remains intact, so we don't have
     to patch up anything outside of the operand.  */

  for (i = 0; i < n_operands; ++i)
    {
      rtx op;

      op = operands[i];

      for_each_rtx (&op, m68k_final_prescan_insn_1, NULL);
    }
}

/* Move X to a register and add REG_EQUAL note pointing to ORIG.
   If REG is non-null, use it; generate new pseudo otherwise.  */

static rtx
m68k_move_to_reg (rtx x, rtx orig, rtx reg)
{
  rtx insn;

  if (reg == NULL_RTX)
    {
      gcc_assert (can_create_pseudo_p ());
      reg = gen_reg_rtx (Pmode);
    }

  insn = emit_move_insn (reg, x);
  /* Put a REG_EQUAL note on this insn, so that it can be optimized
     by loop.  */
  set_unique_reg_note (insn, REG_EQUAL, orig);

  return reg;
}

/* Does the same as m68k_wrap_symbol, but returns a memory reference to
   GOT slot.  */

static rtx
m68k_wrap_symbol_into_got_ref (rtx x, enum m68k_reloc reloc, rtx temp_reg)
{
  x = m68k_wrap_symbol (x, reloc, m68k_get_gp (), temp_reg);

  x = gen_rtx_MEM (Pmode, x);
  MEM_READONLY_P (x) = 1;

  return x;
}

/* Legitimize PIC addresses.  If the address is already
   position-independent, we return ORIG.  Newly generated
   position-independent addresses go to REG.  If we need more
   than one register, we lose.  

   An address is legitimized by making an indirect reference
   through the Global Offset Table with the name of the symbol
   used as an offset.  

   The assembler and linker are responsible for placing the 
   address of the symbol in the GOT.  The function prologue
   is responsible for initializing a5 to the starting address
   of the GOT.

   The assembler is also responsible for translating a symbol name
   into a constant displacement from the start of the GOT.  

   A quick example may make things a little clearer:

   When not generating PIC code to store the value 12345 into _foo
   we would generate the following code:

	movel #12345, _foo

   When generating PIC two transformations are made.  First, the compiler
   loads the address of foo into a register.  So the first transformation makes:

	lea	_foo, a0
	movel   #12345, a0@

   The code in movsi will intercept the lea instruction and call this
   routine which will transform the instructions into:

	movel   a5@(_foo:w), a0
	movel   #12345, a0@
   

   That (in a nutshell) is how *all* symbol and label references are 
   handled.  */

rtx
legitimize_pic_address (rtx orig, enum machine_mode mode ATTRIBUTE_UNUSED,
		        rtx reg)
{
  rtx pic_ref = orig;

  /* First handle a simple SYMBOL_REF or LABEL_REF */
  if (GET_CODE (orig) == SYMBOL_REF || GET_CODE (orig) == LABEL_REF)
    {
      gcc_assert (reg);

      pic_ref = m68k_wrap_symbol_into_got_ref (orig, RELOC_GOT, reg);
      pic_ref = m68k_move_to_reg (pic_ref, orig, reg);
    }
  else if (GET_CODE (orig) == CONST)
    {
      rtx base;

      /* Make sure this has not already been legitimized.  */
      if (m68k_unwrap_symbol (orig, true) != orig)
	return orig;

      gcc_assert (reg);

      /* legitimize both operands of the PLUS */
      gcc_assert (GET_CODE (XEXP (orig, 0)) == PLUS);
      
      base = legitimize_pic_address (XEXP (XEXP (orig, 0), 0), Pmode, reg);
      orig = legitimize_pic_address (XEXP (XEXP (orig, 0), 1), Pmode,
				     base == reg ? 0 : reg);

      if (GET_CODE (orig) == CONST_INT)
	pic_ref = plus_constant (base, INTVAL (orig));
      else
	pic_ref = gen_rtx_PLUS (Pmode, base, orig);
    }

  return pic_ref;
}

/* The __tls_get_addr symbol.  */
static GTY(()) rtx m68k_tls_get_addr;

/* Return SYMBOL_REF for __tls_get_addr.  */

static rtx
m68k_get_tls_get_addr (void)
{
  if (m68k_tls_get_addr == NULL_RTX)
    m68k_tls_get_addr = init_one_libfunc ("__tls_get_addr");

  return m68k_tls_get_addr;
}

/* Return libcall result in A0 instead of usual D0.  */
static bool m68k_libcall_value_in_a0_p = false;

/* Emit instruction sequence that calls __tls_get_addr.  X is
   the TLS symbol we are referencing and RELOC is the symbol type to use
   (either TLSGD or TLSLDM).  EQV is the REG_EQUAL note for the sequence
   emitted.  A pseudo register with result of __tls_get_addr call is
   returned.  */

static rtx
m68k_call_tls_get_addr (rtx x, rtx eqv, enum m68k_reloc reloc)
{
  rtx a0;
  rtx insns;
  rtx dest;

  /* Emit the call sequence.  */
  start_sequence ();

  /* FIXME: Unfortunately, emit_library_call_value does not
     consider (plus (%a5) (const (unspec))) to be a good enough
     operand for push, so it forces it into a register.  The bad
     thing about this is that combiner, due to copy propagation and other
     optimizations, sometimes can not later fix this.  As a consequence,
     additional register may be allocated resulting in a spill.
     For reference, see args processing loops in
     calls.c:emit_library_call_value_1.
     For testcase, see gcc.target/m68k/tls-{gd, ld}.c  */
  x = m68k_wrap_symbol (x, reloc, m68k_get_gp (), NULL_RTX);

  /* __tls_get_addr() is not a libcall, but emitting a libcall_value
     is the simpliest way of generating a call.  The difference between
     __tls_get_addr() and libcall is that the result is returned in D0
     instead of A0.  To workaround this, we use m68k_libcall_value_in_a0_p
     which temporarily switches returning the result to A0.  */ 

  m68k_libcall_value_in_a0_p = true;
  a0 = emit_library_call_value (m68k_get_tls_get_addr (), NULL_RTX, LCT_PURE,
				Pmode, 1, x, Pmode);
  m68k_libcall_value_in_a0_p = false;
  
  insns = get_insns ();
  end_sequence ();

  gcc_assert (can_create_pseudo_p ());
  dest = gen_reg_rtx (Pmode);
  emit_libcall_block (insns, dest, a0, eqv);

  return dest;
}

/* The __tls_get_addr symbol.  */
static GTY(()) rtx m68k_read_tp;

/* Return SYMBOL_REF for __m68k_read_tp.  */

static rtx
m68k_get_m68k_read_tp (void)
{
  if (m68k_read_tp == NULL_RTX)
    m68k_read_tp = init_one_libfunc ("__m68k_read_tp");

  return m68k_read_tp;
}

/* Emit instruction sequence that calls __m68k_read_tp.
   A pseudo register with result of __m68k_read_tp call is returned.  */

static rtx 
m68k_call_m68k_read_tp (void)
{
  rtx a0;
  rtx eqv;
  rtx insns;
  rtx dest;

  start_sequence ();

  /* __m68k_read_tp() is not a libcall, but emitting a libcall_value
     is the simpliest way of generating a call.  The difference between
     __m68k_read_tp() and libcall is that the result is returned in D0
     instead of A0.  To workaround this, we use m68k_libcall_value_in_a0_p
     which temporarily switches returning the result to A0.  */ 

  /* Emit the call sequence.  */
  m68k_libcall_value_in_a0_p = true;
  a0 = emit_library_call_value (m68k_get_m68k_read_tp (), NULL_RTX, LCT_PURE,
				Pmode, 0);
  m68k_libcall_value_in_a0_p = false;
  insns = get_insns ();
  end_sequence ();

  /* Attach a unique REG_EQUIV, to allow the RTL optimizers to
     share the m68k_read_tp result with other IE/LE model accesses.  */
  eqv = gen_rtx_UNSPEC (Pmode, gen_rtvec (1, const1_rtx), UNSPEC_RELOC32);

  gcc_assert (can_create_pseudo_p ());
  dest = gen_reg_rtx (Pmode);
  emit_libcall_block (insns, dest, a0, eqv);

  return dest;
}

/* Return a legitimized address for accessing TLS SYMBOL_REF X.
   For explanations on instructions sequences see TLS/NPTL ABI for m68k and
   ColdFire.  */

rtx
m68k_legitimize_tls_address (rtx orig)
{
  switch (SYMBOL_REF_TLS_MODEL (orig))
    {
    case TLS_MODEL_GLOBAL_DYNAMIC:
      orig = m68k_call_tls_get_addr (orig, orig, RELOC_TLSGD);
      break;

    case TLS_MODEL_LOCAL_DYNAMIC:
      {
	rtx eqv;
	rtx a0;
	rtx x;
 
	/* Attach a unique REG_EQUIV, to allow the RTL optimizers to
	   share the LDM result with other LD model accesses.  */
	eqv = gen_rtx_UNSPEC (Pmode, gen_rtvec (1, const0_rtx),
			      UNSPEC_RELOC32);

	a0 = m68k_call_tls_get_addr (orig, eqv, RELOC_TLSLDM);

	x = m68k_wrap_symbol (orig, RELOC_TLSLDO, a0, NULL_RTX);

	if (can_create_pseudo_p ())
	  x = m68k_move_to_reg (x, orig, NULL_RTX);

	orig = x;
	break;
      }

    case TLS_MODEL_INITIAL_EXEC:
      {
	rtx a0;
	rtx x;

	a0 = m68k_call_m68k_read_tp ();

	x = m68k_wrap_symbol_into_got_ref (orig, RELOC_TLSIE, NULL_RTX);
	x = gen_rtx_PLUS (Pmode, x, a0);

	if (can_create_pseudo_p ())
	  x = m68k_move_to_reg (x, orig, NULL_RTX);

	orig = x;
	break;
      }

    case TLS_MODEL_LOCAL_EXEC:
      {
	rtx a0;
	rtx x;

	a0 = m68k_call_m68k_read_tp ();

	x = m68k_wrap_symbol (orig, RELOC_TLSLE, a0, NULL_RTX);

	if (can_create_pseudo_p ())
	  x = m68k_move_to_reg (x, orig, NULL_RTX);

	orig = x;
	break;
      }

    default:
      gcc_unreachable ();
    }

  return orig;
}

/* Return true if X is a TLS symbol.  */

static bool
m68k_tls_symbol_p (rtx x)
{
  if (!TARGET_HAVE_TLS)
    return false;

  if (GET_CODE (x) != SYMBOL_REF)
    return false;

  return SYMBOL_REF_TLS_MODEL (x) != 0;
}

/* Helper for m68k_tls_referenced_p.  */

static int
m68k_tls_reference_p_1 (rtx *x_ptr, void *data ATTRIBUTE_UNUSED)
{
  /* Note: this is not the same as m68k_tls_symbol_p.  */
  if (GET_CODE (*x_ptr) == SYMBOL_REF)
    return SYMBOL_REF_TLS_MODEL (*x_ptr) != 0 ? 1 : 0;

  /* Don't recurse into legitimate TLS references.  */
  if (m68k_tls_reference_p (*x_ptr, true))
    return -1;

  return 0;
}

/* If !LEGITIMATE_P, return true if X is a TLS symbol reference,
   though illegitimate one.
   If LEGITIMATE_P, return true if X is a legitimate TLS symbol reference.  */

bool
m68k_tls_reference_p (rtx x, bool legitimate_p)
{
  if (!TARGET_HAVE_TLS)
    return false;

  if (!legitimate_p)
    return for_each_rtx (&x, m68k_tls_reference_p_1, NULL) == 1 ? true : false;
  else
    {
      enum m68k_reloc reloc = RELOC_GOT;

      return (m68k_unwrap_symbol_1 (x, true, &reloc) != x
	      && TLS_RELOC_P (reloc));
    }
}



#define USE_MOVQ(i)	((unsigned) ((i) + 128) <= 255)

/* Return the type of move that should be used for integer I.  */

M68K_CONST_METHOD
m68k_const_method (HOST_WIDE_INT i)
{
  unsigned u;

  if (USE_MOVQ (i))
    return MOVQ;

  /* The ColdFire doesn't have byte or word operations.  */
  /* FIXME: This may not be useful for the m68060 either.  */
  if (!TARGET_COLDFIRE)
    {
      /* if -256 < N < 256 but N is not in range for a moveq
	 N^ff will be, so use moveq #N^ff, dreg; not.b dreg.  */
      if (USE_MOVQ (i ^ 0xff))
	return NOTB;
      /* Likewise, try with not.w */
      if (USE_MOVQ (i ^ 0xffff))
	return NOTW;
      /* This is the only value where neg.w is useful */
      if (i == -65408)
	return NEGW;
    }

  /* Try also with swap.  */
  u = i;
  if (USE_MOVQ ((u >> 16) | (u << 16)))
    return SWAP;

  if (TARGET_ISAB)
    {
      /* Try using MVZ/MVS with an immediate value to load constants.  */
      if (i >= 0 && i <= 65535)
	return MVZ;
      if (i >= -32768 && i <= 32767)
	return MVS;
    }

  /* Otherwise, use move.l */
  return MOVL;
}

/* Return the cost of moving constant I into a data register.  */

static int
const_int_cost (HOST_WIDE_INT i)
{
  switch (m68k_const_method (i))
    {
    case MOVQ:
      /* Constants between -128 and 127 are cheap due to moveq.  */
      return 0;
    case MVZ:
    case MVS:
    case NOTB:
    case NOTW:
    case NEGW:
    case SWAP:
      /* Constants easily generated by moveq + not.b/not.w/neg.w/swap.  */
      return 1;
    case MOVL:
      return 2;
    default:
      gcc_unreachable ();
    }
}

static bool
m68k_rtx_costs (rtx x, int code, int outer_code, int *total,
		bool speed ATTRIBUTE_UNUSED)
{
  switch (code)
    {
    case CONST_INT:
      /* Constant zero is super cheap due to clr instruction.  */
      if (x == const0_rtx)
	*total = 0;
      else
        *total = const_int_cost (INTVAL (x));
      return true;

    case CONST:
    case LABEL_REF:
    case SYMBOL_REF:
      *total = 3;
      return true;

    case CONST_DOUBLE:
      /* Make 0.0 cheaper than other floating constants to
         encourage creating tstsf and tstdf insns.  */
      if (outer_code == COMPARE
          && (x == CONST0_RTX (SFmode) || x == CONST0_RTX (DFmode)))
	*total = 4;
      else
	*total = 5;
      return true;

    /* These are vaguely right for a 68020.  */
    /* The costs for long multiply have been adjusted to work properly
       in synth_mult on the 68020, relative to an average of the time
       for add and the time for shift, taking away a little more because
       sometimes move insns are needed.  */
    /* div?.w is relatively cheaper on 68000 counted in COSTS_N_INSNS
       terms.  */
#define MULL_COST				\
  (TUNE_68060 ? 2				\
   : TUNE_68040 ? 5				\
   : (TUNE_CFV2 && TUNE_EMAC) ? 3		\
   : (TUNE_CFV2 && TUNE_MAC) ? 4		\
   : TUNE_CFV2 ? 8				\
   : TARGET_COLDFIRE ? 3 : 13)

#define MULW_COST				\
  (TUNE_68060 ? 2				\
   : TUNE_68040 ? 3				\
   : TUNE_68000_10 ? 5				\
   : (TUNE_CFV2 && TUNE_EMAC) ? 3		\
   : (TUNE_CFV2 && TUNE_MAC) ? 2		\
   : TUNE_CFV2 ? 8				\
   : TARGET_COLDFIRE ? 2 : 8)

#define DIVW_COST				\
  (TARGET_CF_HWDIV ? 11				\
   : TUNE_68000_10 || TARGET_COLDFIRE ? 12 : 27)

    case PLUS:
      /* An lea costs about three times as much as a simple add.  */
      if (GET_MODE (x) == SImode
	  && GET_CODE (XEXP (x, 1)) == REG
	  && GET_CODE (XEXP (x, 0)) == MULT
	  && GET_CODE (XEXP (XEXP (x, 0), 0)) == REG
	  && GET_CODE (XEXP (XEXP (x, 0), 1)) == CONST_INT
	  && (INTVAL (XEXP (XEXP (x, 0), 1)) == 2
	      || INTVAL (XEXP (XEXP (x, 0), 1)) == 4
	      || INTVAL (XEXP (XEXP (x, 0), 1)) == 8))
	{
	    /* lea an@(dx:l:i),am */
	    *total = COSTS_N_INSNS (TARGET_COLDFIRE ? 2 : 3);
	    return true;
	}
      return false;

    case ASHIFT:
    case ASHIFTRT:
    case LSHIFTRT:
      if (TUNE_68060)
	{
          *total = COSTS_N_INSNS(1);
	  return true;
	}
      if (TUNE_68000_10)
        {
	  if (GET_CODE (XEXP (x, 1)) == CONST_INT)
	    {
	      if (INTVAL (XEXP (x, 1)) < 16)
	        *total = COSTS_N_INSNS (2) + INTVAL (XEXP (x, 1)) / 2;
	      else
	        /* We're using clrw + swap for these cases.  */
	        *total = COSTS_N_INSNS (4) + (INTVAL (XEXP (x, 1)) - 16) / 2;
	    }
	  else
	    *total = COSTS_N_INSNS (10); /* Worst case.  */
	  return true;
        }
      /* A shift by a big integer takes an extra instruction.  */
      if (GET_CODE (XEXP (x, 1)) == CONST_INT
	  && (INTVAL (XEXP (x, 1)) == 16))
	{
	  *total = COSTS_N_INSNS (2);	 /* clrw;swap */
	  return true;
	}
      if (GET_CODE (XEXP (x, 1)) == CONST_INT
	  && !(INTVAL (XEXP (x, 1)) > 0
	       && INTVAL (XEXP (x, 1)) <= 8))
	{
	  *total = COSTS_N_INSNS (TARGET_COLDFIRE ? 1 : 3);	 /* lsr #i,dn */
	  return true;
	}
      return false;

    case MULT:
      if ((GET_CODE (XEXP (x, 0)) == ZERO_EXTEND
	   || GET_CODE (XEXP (x, 0)) == SIGN_EXTEND)
	  && GET_MODE (x) == SImode)
        *total = COSTS_N_INSNS (MULW_COST);
      else if (GET_MODE (x) == QImode || GET_MODE (x) == HImode)
        *total = COSTS_N_INSNS (MULW_COST);
      else
        *total = COSTS_N_INSNS (MULL_COST);
      return true;

    case DIV:
    case UDIV:
    case MOD:
    case UMOD:
      if (GET_MODE (x) == QImode || GET_MODE (x) == HImode)
        *total = COSTS_N_INSNS (DIVW_COST);	/* div.w */
      else if (TARGET_CF_HWDIV)
        *total = COSTS_N_INSNS (18);
      else
	*total = COSTS_N_INSNS (43);		/* div.l */
      return true;

    case ZERO_EXTRACT:
      if (outer_code == COMPARE)
        *total = 0;
      return false;

    default:
      return false;
    }
}

/* Return an instruction to move CONST_INT OPERANDS[1] into data register
   OPERANDS[0].  */

static const char *
output_move_const_into_data_reg (rtx *operands)
{
  HOST_WIDE_INT i;

  i = INTVAL (operands[1]);
  switch (m68k_const_method (i))
    {
    case MVZ:
      return "mvzw %1,%0";
    case MVS:
      return "mvsw %1,%0";
    case MOVQ:
      return "moveq %1,%0";
    case NOTB:
      CC_STATUS_INIT;
      operands[1] = GEN_INT (i ^ 0xff);
      return "moveq %1,%0\n\tnot%.b %0";
    case NOTW:
      CC_STATUS_INIT;
      operands[1] = GEN_INT (i ^ 0xffff);
      return "moveq %1,%0\n\tnot%.w %0";
    case NEGW:
      CC_STATUS_INIT;
      return "moveq #-128,%0\n\tneg%.w %0";
    case SWAP:
      {
	unsigned u = i;

	operands[1] = GEN_INT ((u << 16) | (u >> 16));
	return "moveq %1,%0\n\tswap %0";
      }
    case MOVL:
      return "move%.l %1,%0";
    default:
      gcc_unreachable ();
    }
}

/* Return true if I can be handled by ISA B's mov3q instruction.  */

bool
valid_mov3q_const (HOST_WIDE_INT i)
{
  return TARGET_ISAB && (i == -1 || IN_RANGE (i, 1, 7));
}

/* Return an instruction to move CONST_INT OPERANDS[1] into OPERANDS[0].
   I is the value of OPERANDS[1].  */

static const char *
output_move_simode_const (rtx *operands)
{
  rtx dest;
  HOST_WIDE_INT src;

  dest = operands[0];
  src = INTVAL (operands[1]);
  if (src == 0
      && (DATA_REG_P (dest) || MEM_P (dest))
      /* clr insns on 68000 read before writing.  */
      && ((TARGET_68010 || TARGET_COLDFIRE)
	  || !(MEM_P (dest) && MEM_VOLATILE_P (dest))))
    return "clr%.l %0";
  else if (GET_MODE (dest) == SImode && valid_mov3q_const (src))
    return "mov3q%.l %1,%0";
  else if (src == 0 && ADDRESS_REG_P (dest))
    return "sub%.l %0,%0";
  else if (DATA_REG_P (dest))
    return output_move_const_into_data_reg (operands);
  else if (ADDRESS_REG_P (dest) && IN_RANGE (src, -0x8000, 0x7fff))
    {
      if (valid_mov3q_const (src))
        return "mov3q%.l %1,%0";
      return "move%.w %1,%0";
    }
  else if (MEM_P (dest)
	   && GET_CODE (XEXP (dest, 0)) == PRE_DEC
	   && REGNO (XEXP (XEXP (dest, 0), 0)) == STACK_POINTER_REGNUM
	   && IN_RANGE (src, -0x8000, 0x7fff))
    {
      if (valid_mov3q_const (src))
        return "mov3q%.l %1,%-";
      return "pea %a1";
    }
  return "move%.l %1,%0";
}

const char *
output_move_simode (rtx *operands)
{
  if (GET_CODE (operands[1]) == CONST_INT)
    return output_move_simode_const (operands);
  else if ((GET_CODE (operands[1]) == SYMBOL_REF
	    || GET_CODE (operands[1]) == CONST)
	   && push_operand (operands[0], SImode))
    return "pea %a1";
  else if ((GET_CODE (operands[1]) == SYMBOL_REF
	    || GET_CODE (operands[1]) == CONST)
	   && ADDRESS_REG_P (operands[0]))
    return "lea %a1,%0";
  return "move%.l %1,%0";
}

const char *
output_move_himode (rtx *operands)
{
 if (GET_CODE (operands[1]) == CONST_INT)
    {
      if (operands[1] == const0_rtx
	  && (DATA_REG_P (operands[0])
	      || GET_CODE (operands[0]) == MEM)
	  /* clr insns on 68000 read before writing.  */
	  && ((TARGET_68010 || TARGET_COLDFIRE)
	      || !(GET_CODE (operands[0]) == MEM
		   && MEM_VOLATILE_P (operands[0]))))
	return "clr%.w %0";
      else if (operands[1] == const0_rtx
	       && ADDRESS_REG_P (operands[0]))
	return "sub%.l %0,%0";
      else if (DATA_REG_P (operands[0])
	       && INTVAL (operands[1]) < 128
	       && INTVAL (operands[1]) >= -128)
	return "moveq %1,%0";
      else if (INTVAL (operands[1]) < 0x8000
	       && INTVAL (operands[1]) >= -0x8000)
	return "move%.w %1,%0";
    }
  else if (CONSTANT_P (operands[1]))
    return "move%.l %1,%0";
  return "move%.w %1,%0";
}

const char *
output_move_qimode (rtx *operands)
{
  /* 68k family always modifies the stack pointer by at least 2, even for
     byte pushes.  The 5200 (ColdFire) does not do this.  */
  
  /* This case is generated by pushqi1 pattern now.  */
  gcc_assert (!(GET_CODE (operands[0]) == MEM
		&& GET_CODE (XEXP (operands[0], 0)) == PRE_DEC
		&& XEXP (XEXP (operands[0], 0), 0) == stack_pointer_rtx
		&& ! ADDRESS_REG_P (operands[1])
		&& ! TARGET_COLDFIRE));

  /* clr and st insns on 68000 read before writing.  */
  if (!ADDRESS_REG_P (operands[0])
      && ((TARGET_68010 || TARGET_COLDFIRE)
	  || !(GET_CODE (operands[0]) == MEM && MEM_VOLATILE_P (operands[0]))))
    {
      if (operands[1] == const0_rtx)
	return "clr%.b %0";
      if ((!TARGET_COLDFIRE || DATA_REG_P (operands[0]))
	  && GET_CODE (operands[1]) == CONST_INT
	  && (INTVAL (operands[1]) & 255) == 255)
	{
	  CC_STATUS_INIT;
	  return "st %0";
	}
    }
  if (GET_CODE (operands[1]) == CONST_INT
      && DATA_REG_P (operands[0])
      && INTVAL (operands[1]) < 128
      && INTVAL (operands[1]) >= -128)
    return "moveq %1,%0";
  if (operands[1] == const0_rtx && ADDRESS_REG_P (operands[0]))
    return "sub%.l %0,%0";
  if (GET_CODE (operands[1]) != CONST_INT && CONSTANT_P (operands[1]))
    return "move%.l %1,%0";
  /* 68k family (including the 5200 ColdFire) does not support byte moves to
     from address registers.  */
  if (ADDRESS_REG_P (operands[0]) || ADDRESS_REG_P (operands[1]))
    return "move%.w %1,%0";
  return "move%.b %1,%0";
}

const char *
output_move_stricthi (rtx *operands)
{
  if (operands[1] == const0_rtx
      /* clr insns on 68000 read before writing.  */
      && ((TARGET_68010 || TARGET_COLDFIRE)
	  || !(GET_CODE (operands[0]) == MEM && MEM_VOLATILE_P (operands[0]))))
    return "clr%.w %0";
  return "move%.w %1,%0";
}

const char *
output_move_strictqi (rtx *operands)
{
  if (operands[1] == const0_rtx
      /* clr insns on 68000 read before writing.  */
      && ((TARGET_68010 || TARGET_COLDFIRE)
          || !(GET_CODE (operands[0]) == MEM && MEM_VOLATILE_P (operands[0]))))
    return "clr%.b %0";
  return "move%.b %1,%0";
}

/* Return the best assembler insn template
   for moving operands[1] into operands[0] as a fullword.  */

static const char *
singlemove_string (rtx *operands)
{
  if (GET_CODE (operands[1]) == CONST_INT)
    return output_move_simode_const (operands);
  return "move%.l %1,%0";
}


/* Output assembler or rtl code to perform a doubleword move insn
   with operands OPERANDS.
   Pointers to 3 helper functions should be specified:
   HANDLE_REG_ADJUST to adjust a register by a small value,
   HANDLE_COMPADR to compute an address and
   HANDLE_MOVSI to move 4 bytes.  */

static void
handle_move_double (rtx operands[2],
		    void (*handle_reg_adjust) (rtx, int),
		    void (*handle_compadr) (rtx [2]),
		    void (*handle_movsi) (rtx [2]))
{
  enum
    {
      REGOP, OFFSOP, MEMOP, PUSHOP, POPOP, CNSTOP, RNDOP
    } optype0, optype1;
  rtx latehalf[2];
  rtx middlehalf[2];
  rtx xops[2];
  rtx addreg0 = 0, addreg1 = 0;
  int dest_overlapped_low = 0;
  int size = GET_MODE_SIZE (GET_MODE (operands[0]));

  middlehalf[0] = 0;
  middlehalf[1] = 0;

  /* First classify both operands.  */

  if (REG_P (operands[0]))
    optype0 = REGOP;
  else if (offsettable_memref_p (operands[0]))
    optype0 = OFFSOP;
  else if (GET_CODE (XEXP (operands[0], 0)) == POST_INC)
    optype0 = POPOP;
  else if (GET_CODE (XEXP (operands[0], 0)) == PRE_DEC)
    optype0 = PUSHOP;
  else if (GET_CODE (operands[0]) == MEM)
    optype0 = MEMOP;
  else
    optype0 = RNDOP;

  if (REG_P (operands[1]))
    optype1 = REGOP;
  else if (CONSTANT_P (operands[1]))
    optype1 = CNSTOP;
  else if (offsettable_memref_p (operands[1]))
    optype1 = OFFSOP;
  else if (GET_CODE (XEXP (operands[1], 0)) == POST_INC)
    optype1 = POPOP;
  else if (GET_CODE (XEXP (operands[1], 0)) == PRE_DEC)
    optype1 = PUSHOP;
  else if (GET_CODE (operands[1]) == MEM)
    optype1 = MEMOP;
  else
    optype1 = RNDOP;

  /* Check for the cases that the operand constraints are not supposed
     to allow to happen.  Generating code for these cases is
     painful.  */
  gcc_assert (optype0 != RNDOP && optype1 != RNDOP);

  /* If one operand is decrementing and one is incrementing
     decrement the former register explicitly
     and change that operand into ordinary indexing.  */

  if (optype0 == PUSHOP && optype1 == POPOP)
    {
      operands[0] = XEXP (XEXP (operands[0], 0), 0);

      handle_reg_adjust (operands[0], -size);

      if (GET_MODE (operands[1]) == XFmode)
	operands[0] = gen_rtx_MEM (XFmode, operands[0]);
      else if (GET_MODE (operands[0]) == DFmode)
	operands[0] = gen_rtx_MEM (DFmode, operands[0]);
      else
	operands[0] = gen_rtx_MEM (DImode, operands[0]);
      optype0 = OFFSOP;
    }
  if (optype0 == POPOP && optype1 == PUSHOP)
    {
      operands[1] = XEXP (XEXP (operands[1], 0), 0);

      handle_reg_adjust (operands[1], -size);

      if (GET_MODE (operands[1]) == XFmode)
	operands[1] = gen_rtx_MEM (XFmode, operands[1]);
      else if (GET_MODE (operands[1]) == DFmode)
	operands[1] = gen_rtx_MEM (DFmode, operands[1]);
      else
	operands[1] = gen_rtx_MEM (DImode, operands[1]);
      optype1 = OFFSOP;
    }

  /* If an operand is an unoffsettable memory ref, find a register
     we can increment temporarily to make it refer to the second word.  */

  if (optype0 == MEMOP)
    addreg0 = find_addr_reg (XEXP (operands[0], 0));

  if (optype1 == MEMOP)
    addreg1 = find_addr_reg (XEXP (operands[1], 0));

  /* Ok, we can do one word at a time.
     Normally we do the low-numbered word first,
     but if either operand is autodecrementing then we
     do the high-numbered word first.

     In either case, set up in LATEHALF the operands to use
     for the high-numbered word and in some cases alter the
     operands in OPERANDS to be suitable for the low-numbered word.  */

  if (size == 12)
    {
      if (optype0 == REGOP)
	{
	  latehalf[0] = gen_rtx_REG (SImode, REGNO (operands[0]) + 2);
	  middlehalf[0] = gen_rtx_REG (SImode, REGNO (operands[0]) + 1);
	}
      else if (optype0 == OFFSOP)
	{
	  middlehalf[0] = adjust_address (operands[0], SImode, 4);
	  latehalf[0] = adjust_address (operands[0], SImode, size - 4);
	}
      else
	{
	  middlehalf[0] = adjust_address (operands[0], SImode, 0);
	  latehalf[0] = adjust_address (operands[0], SImode, 0);
	}

      if (optype1 == REGOP)
	{
	  latehalf[1] = gen_rtx_REG (SImode, REGNO (operands[1]) + 2);
	  middlehalf[1] = gen_rtx_REG (SImode, REGNO (operands[1]) + 1);
	}
      else if (optype1 == OFFSOP)
	{
	  middlehalf[1] = adjust_address (operands[1], SImode, 4);
	  latehalf[1] = adjust_address (operands[1], SImode, size - 4);
	}
      else if (optype1 == CNSTOP)
	{
	  if (GET_CODE (operands[1]) == CONST_DOUBLE)
	    {
	      REAL_VALUE_TYPE r;
	      long l[3];

	      REAL_VALUE_FROM_CONST_DOUBLE (r, operands[1]);
	      REAL_VALUE_TO_TARGET_LONG_DOUBLE (r, l);
	      operands[1] = GEN_INT (l[0]);
	      middlehalf[1] = GEN_INT (l[1]);
	      latehalf[1] = GEN_INT (l[2]);
	    }
	  else
	    {
	      /* No non-CONST_DOUBLE constant should ever appear
		 here.  */
	      gcc_assert (!CONSTANT_P (operands[1]));
	    }
	}
      else
	{
	  middlehalf[1] = adjust_address (operands[1], SImode, 0);
	  latehalf[1] = adjust_address (operands[1], SImode, 0);
	}
    }
  else
    /* size is not 12: */
    {
      if (optype0 == REGOP)
	latehalf[0] = gen_rtx_REG (SImode, REGNO (operands[0]) + 1);
      else if (optype0 == OFFSOP)
	latehalf[0] = adjust_address (operands[0], SImode, size - 4);
      else
	latehalf[0] = adjust_address (operands[0], SImode, 0);

      if (optype1 == REGOP)
	latehalf[1] = gen_rtx_REG (SImode, REGNO (operands[1]) + 1);
      else if (optype1 == OFFSOP)
	latehalf[1] = adjust_address (operands[1], SImode, size - 4);
      else if (optype1 == CNSTOP)
	split_double (operands[1], &operands[1], &latehalf[1]);
      else
	latehalf[1] = adjust_address (operands[1], SImode, 0);
    }

  /* If insn is effectively movd N(sp),-(sp) then we will do the
     high word first.  We should use the adjusted operand 1 (which is N+4(sp))
     for the low word as well, to compensate for the first decrement of sp.  */
  if (optype0 == PUSHOP
      && REGNO (XEXP (XEXP (operands[0], 0), 0)) == STACK_POINTER_REGNUM
      && reg_overlap_mentioned_p (stack_pointer_rtx, operands[1]))
    operands[1] = middlehalf[1] = latehalf[1];

  /* For (set (reg:DI N) (mem:DI ... (reg:SI N) ...)),
     if the upper part of reg N does not appear in the MEM, arrange to
     emit the move late-half first.  Otherwise, compute the MEM address
     into the upper part of N and use that as a pointer to the memory
     operand.  */
  if (optype0 == REGOP
      && (optype1 == OFFSOP || optype1 == MEMOP))
    {
      rtx testlow = gen_rtx_REG (SImode, REGNO (operands[0]));

      if (reg_overlap_mentioned_p (testlow, XEXP (operands[1], 0))
	  && reg_overlap_mentioned_p (latehalf[0], XEXP (operands[1], 0)))
	{
	  /* If both halves of dest are used in the src memory address,
	     compute the address into latehalf of dest.
	     Note that this can't happen if the dest is two data regs.  */
	compadr:
	  xops[0] = latehalf[0];
	  xops[1] = XEXP (operands[1], 0);

	  handle_compadr (xops);
	  if (GET_MODE (operands[1]) == XFmode)
	    {
	      operands[1] = gen_rtx_MEM (XFmode, latehalf[0]);
	      middlehalf[1] = adjust_address (operands[1], DImode, size - 8);
	      latehalf[1] = adjust_address (operands[1], DImode, size - 4);
	    }
	  else
	    {
	      operands[1] = gen_rtx_MEM (DImode, latehalf[0]);
	      latehalf[1] = adjust_address (operands[1], DImode, size - 4);
	    }
	}
      else if (size == 12
	       && reg_overlap_mentioned_p (middlehalf[0],
					   XEXP (operands[1], 0)))
	{
	  /* Check for two regs used by both source and dest.
	     Note that this can't happen if the dest is all data regs.
	     It can happen if the dest is d6, d7, a0.
	     But in that case, latehalf is an addr reg, so
	     the code at compadr does ok.  */

	  if (reg_overlap_mentioned_p (testlow, XEXP (operands[1], 0))
	      || reg_overlap_mentioned_p (latehalf[0], XEXP (operands[1], 0)))
	    goto compadr;

	  /* JRV says this can't happen: */
	  gcc_assert (!addreg0 && !addreg1);

	  /* Only the middle reg conflicts; simply put it last.  */
	  handle_movsi (operands);
	  handle_movsi (latehalf);
	  handle_movsi (middlehalf);

	  return;
	}
      else if (reg_overlap_mentioned_p (testlow, XEXP (operands[1], 0)))
	/* If the low half of dest is mentioned in the source memory
	   address, the arrange to emit the move late half first.  */
	dest_overlapped_low = 1;
    }

  /* If one or both operands autodecrementing,
     do the two words, high-numbered first.  */

  /* Likewise,  the first move would clobber the source of the second one,
     do them in the other order.  This happens only for registers;
     such overlap can't happen in memory unless the user explicitly
     sets it up, and that is an undefined circumstance.  */

  if (optype0 == PUSHOP || optype1 == PUSHOP
      || (optype0 == REGOP && optype1 == REGOP
	  && ((middlehalf[1] && REGNO (operands[0]) == REGNO (middlehalf[1]))
	      || REGNO (operands[0]) == REGNO (latehalf[1])))
      || dest_overlapped_low)
    {
      /* Make any unoffsettable addresses point at high-numbered word.  */
      if (addreg0)
	handle_reg_adjust (addreg0, size - 4);
      if (addreg1)
	handle_reg_adjust (addreg1, size - 4);

      /* Do that word.  */
      handle_movsi (latehalf);

      /* Undo the adds we just did.  */
      if (addreg0)
	handle_reg_adjust (addreg0, -4);
      if (addreg1)
	handle_reg_adjust (addreg1, -4);

      if (size == 12)
	{
	  handle_movsi (middlehalf);

	  if (addreg0)
	    handle_reg_adjust (addreg0, -4);
	  if (addreg1)
	    handle_reg_adjust (addreg1, -4);
	}

      /* Do low-numbered word.  */

      handle_movsi (operands);
      return;
    }

  /* Normal case: do the two words, low-numbered first.  */

  handle_movsi (operands);

  /* Do the middle one of the three words for long double */
  if (size == 12)
    {
      if (addreg0)
	handle_reg_adjust (addreg0, 4);
      if (addreg1)
	handle_reg_adjust (addreg1, 4);

      handle_movsi (middlehalf);
    }

  /* Make any unoffsettable addresses point at high-numbered word.  */
  if (addreg0)
    handle_reg_adjust (addreg0, 4);
  if (addreg1)
    handle_reg_adjust (addreg1, 4);

  /* Do that word.  */
  handle_movsi (latehalf);

  /* Undo the adds we just did.  */
  if (addreg0)
    handle_reg_adjust (addreg0, -(size - 4));
  if (addreg1)
    handle_reg_adjust (addreg1, -(size - 4));

  return;
}

/* Output assembler code to adjust REG by N.  */
static void
output_reg_adjust (rtx reg, int n)
{
  const char *s;

  gcc_assert (GET_MODE (reg) == SImode
	      && -12 <= n && n != 0 && n <= 12);

  switch (n)
    {
    case 12:
      s = "add%.l #12,%0";
      break;

    case 8:
      s = "addq%.l #8,%0";
      break;

    case 4:
      s = "addq%.l #4,%0";
      break;

    case -12:
      s = "sub%.l #12,%0";
      break;

    case -8:
      s = "subq%.l #8,%0";
      break;

    case -4:
      s = "subq%.l #4,%0";
      break;

    default:
      gcc_unreachable ();
      s = NULL;
    }

  output_asm_insn (s, &reg);
}

/* Emit rtl code to adjust REG by N.  */
static void
emit_reg_adjust (rtx reg1, int n)
{
  rtx reg2;

  gcc_assert (GET_MODE (reg1) == SImode
	      && -12 <= n && n != 0 && n <= 12);

  reg1 = copy_rtx (reg1);
  reg2 = copy_rtx (reg1);

  if (n < 0)
    emit_insn (gen_subsi3 (reg1, reg2, GEN_INT (-n)));
  else if (n > 0)
    emit_insn (gen_addsi3 (reg1, reg2, GEN_INT (n)));
  else
    gcc_unreachable ();
}

/* Output assembler to load address OPERANDS[0] to register OPERANDS[1].  */
static void
output_compadr (rtx operands[2])
{
  output_asm_insn ("lea %a1,%0", operands);
}

/* Output the best assembler insn for moving operands[1] into operands[0]
   as a fullword.  */
static void
output_movsi (rtx operands[2])
{
  output_asm_insn (singlemove_string (operands), operands);
}

/* Copy OP and change its mode to MODE.  */
static rtx
copy_operand (rtx op, enum machine_mode mode)
{
  /* ??? This looks really ugly.  There must be a better way
     to change a mode on the operand.  */
  if (GET_MODE (op) != VOIDmode)
    {
      if (REG_P (op))
	op = gen_rtx_REG (mode, REGNO (op));
      else
	{
	  op = copy_rtx (op);
	  PUT_MODE (op, mode);
	}
    }

  return op;
}

/* Emit rtl code for moving operands[1] into operands[0] as a fullword.  */
static void
emit_movsi (rtx operands[2])
{
  operands[0] = copy_operand (operands[0], SImode);
  operands[1] = copy_operand (operands[1], SImode);

  emit_insn (gen_movsi (operands[0], operands[1]));
}

/* Output assembler code to perform a doubleword move insn
   with operands OPERANDS.  */
const char *
output_move_double (rtx *operands)
{
  handle_move_double (operands,
		      output_reg_adjust, output_compadr, output_movsi);

  return "";
}

/* Output rtl code to perform a doubleword move insn
   with operands OPERANDS.  */
void
m68k_emit_move_double (rtx operands[2])
{
  handle_move_double (operands, emit_reg_adjust, emit_movsi, emit_movsi);
}

/* Ensure mode of ORIG, a REG rtx, is MODE.  Returns either ORIG or a
   new rtx with the correct mode.  */

static rtx
force_mode (enum machine_mode mode, rtx orig)
{
  if (mode == GET_MODE (orig))
    return orig;

  if (REGNO (orig) >= FIRST_PSEUDO_REGISTER)
    abort ();

  return gen_rtx_REG (mode, REGNO (orig));
}

static int
fp_reg_operand (rtx op, enum machine_mode mode ATTRIBUTE_UNUSED)
{
  return reg_renumber && FP_REG_P (op);
}

/* Emit insns to move operands[1] into operands[0].

   Return 1 if we have written out everything that needs to be done to
   do the move.  Otherwise, return 0 and the caller will emit the move
   normally.

   Note SCRATCH_REG may not be in the proper mode depending on how it
   will be used.  This routine is responsible for creating a new copy
   of SCRATCH_REG in the proper mode.  */

int
emit_move_sequence (rtx *operands, enum machine_mode mode, rtx scratch_reg)
{
  register rtx operand0 = operands[0];
  register rtx operand1 = operands[1];
  register rtx tem;

  if (scratch_reg
      && reload_in_progress && GET_CODE (operand0) == REG
      && REGNO (operand0) >= FIRST_PSEUDO_REGISTER)
    operand0 = reg_equiv_mem[REGNO (operand0)];
  else if (scratch_reg
	   && reload_in_progress && GET_CODE (operand0) == SUBREG
	   && GET_CODE (SUBREG_REG (operand0)) == REG
	   && REGNO (SUBREG_REG (operand0)) >= FIRST_PSEUDO_REGISTER)
    {
     /* We must not alter SUBREG_BYTE (operand0) since that would confuse
	the code which tracks sets/uses for delete_output_reload.  */
      rtx temp = gen_rtx_SUBREG (GET_MODE (operand0),
				 reg_equiv_mem [REGNO (SUBREG_REG (operand0))],
				 SUBREG_BYTE (operand0));
      operand0 = alter_subreg (&temp);
    }

  if (scratch_reg
      && reload_in_progress && GET_CODE (operand1) == REG
      && REGNO (operand1) >= FIRST_PSEUDO_REGISTER)
    operand1 = reg_equiv_mem[REGNO (operand1)];
  else if (scratch_reg
	   && reload_in_progress && GET_CODE (operand1) == SUBREG
	   && GET_CODE (SUBREG_REG (operand1)) == REG
	   && REGNO (SUBREG_REG (operand1)) >= FIRST_PSEUDO_REGISTER)
    {
     /* We must not alter SUBREG_BYTE (operand0) since that would confuse
	the code which tracks sets/uses for delete_output_reload.  */
      rtx temp = gen_rtx_SUBREG (GET_MODE (operand1),
				 reg_equiv_mem [REGNO (SUBREG_REG (operand1))],
				 SUBREG_BYTE (operand1));
      operand1 = alter_subreg (&temp);
    }

  if (scratch_reg && reload_in_progress && GET_CODE (operand0) == MEM
      && ((tem = find_replacement (&XEXP (operand0, 0)))
	  != XEXP (operand0, 0)))
    operand0 = gen_rtx_MEM (GET_MODE (operand0), tem);
  if (scratch_reg && reload_in_progress && GET_CODE (operand1) == MEM
      && ((tem = find_replacement (&XEXP (operand1, 0)))
	  != XEXP (operand1, 0)))
    operand1 = gen_rtx_MEM (GET_MODE (operand1), tem);

  /* Handle secondary reloads for loads/stores of FP registers where
     the address is symbolic by using the scratch register */
  if (fp_reg_operand (operand0, mode)
      && ((GET_CODE (operand1) == MEM
	   && ! memory_address_p (DFmode, XEXP (operand1, 0)))
	  || ((GET_CODE (operand1) == SUBREG
	       && GET_CODE (XEXP (operand1, 0)) == MEM
	       && !memory_address_p (DFmode, XEXP (XEXP (operand1, 0), 0)))))
      && scratch_reg)
    {
      if (GET_CODE (operand1) == SUBREG)
	operand1 = XEXP (operand1, 0);

      /* SCRATCH_REG will hold an address.  We want
	 it in SImode regardless of what mode it was originally given
	 to us.  */
      scratch_reg = force_mode (SImode, scratch_reg);

      /* D might not fit in 14 bits either; for such cases load D into
	 scratch reg.  */
      if (!memory_address_p (Pmode, XEXP (operand1, 0)))
	{
	  emit_move_insn (scratch_reg, XEXP (XEXP (operand1, 0), 1));
	  emit_move_insn (scratch_reg, gen_rtx_fmt_ee (GET_CODE (XEXP (operand1, 0)),
						       Pmode,
						       XEXP (XEXP (operand1, 0), 0),
						       scratch_reg));
	}
      else
	emit_move_insn (scratch_reg, XEXP (operand1, 0));
      emit_insn (gen_rtx_SET (VOIDmode, operand0,
			      gen_rtx_MEM (mode, scratch_reg)));
      return 1;
    }
  else if (fp_reg_operand (operand1, mode)
	   && ((GET_CODE (operand0) == MEM
		&& ! memory_address_p (DFmode, XEXP (operand0, 0)))
	       || ((GET_CODE (operand0) == SUBREG)
		   && GET_CODE (XEXP (operand0, 0)) == MEM
		   && !memory_address_p (DFmode, XEXP (XEXP (operand0, 0), 0))))
	   && scratch_reg)
    {
      if (GET_CODE (operand0) == SUBREG)
	operand0 = XEXP (operand0, 0);

      /* SCRATCH_REG will hold an address and maybe the actual data.  We want
	 it in SIMODE regardless of what mode it was originally given
	 to us.  */
      scratch_reg = force_mode (SImode, scratch_reg);

      /* D might not fit in 14 bits either; for such cases load D into
	 scratch reg.  */
      if (!memory_address_p (Pmode, XEXP (operand0, 0)))
	{
	  emit_move_insn (scratch_reg, XEXP (XEXP (operand0, 0), 1));
	  emit_move_insn (scratch_reg, gen_rtx_fmt_ee (GET_CODE (XEXP (operand0,
								        0)),
						       Pmode,
						       XEXP (XEXP (operand0, 0),
								   0),
						       scratch_reg));
	}
      else
	emit_move_insn (scratch_reg, XEXP (operand0, 0));
      emit_insn (gen_rtx_SET (VOIDmode, gen_rtx_MEM (mode, scratch_reg),
			      operand1));
      return 1;
    }
  /* Handle secondary reloads for loads of FP registers from constant
     expressions by forcing the constant into memory.

     use scratch_reg to hold the address of the memory location.

     The proper fix is to change PREFERRED_RELOAD_CLASS to return
     NO_REGS when presented with a const_int and an register class
     containing only FP registers.  Doing so unfortunately creates
     more problems than it solves.   Fix this for 2.5.  */
  else if (fp_reg_operand (operand0, mode)
	   && CONSTANT_P (operand1)
	   && scratch_reg)
    {
      rtx xoperands[2];

      /* SCRATCH_REG will hold an address and maybe the actual data.  We want
	 it in SIMODE regardless of what mode it was originally given
	 to us.  */
      scratch_reg = force_mode (SImode, scratch_reg);

      /* Force the constant into memory and put the address of the
	 memory location into scratch_reg.  */
      xoperands[0] = scratch_reg;
      xoperands[1] = XEXP (force_const_mem (mode, operand1), 0);
      emit_insn (gen_rtx_SET (mode, scratch_reg, xoperands[1]));

      /* Now load the destination register.  */
      emit_insn (gen_rtx_SET (mode, operand0,
			      gen_rtx_MEM (mode, scratch_reg)));
      return 1;
    }

  /* Now have insn-emit do whatever it normally does.  */
  return 0;
}

/* Split one or more DImode RTL references into pairs of SImode
   references.  The RTL can be REG, offsettable MEM, integer constant, or
   CONST_DOUBLE.  "operands" is a pointer to an array of DImode RTL to
   split and "num" is its length.  lo_half and hi_half are output arrays
   that parallel "operands".  */

void
split_di (rtx operands[], int num, rtx lo_half[], rtx hi_half[])
{
  while (num--)
    {
      rtx op = operands[num];

      /* simplify_subreg refuses to split volatile memory addresses,
	 but we still have to handle it.  */
      if (GET_CODE (op) == MEM)
	{
	  lo_half[num] = adjust_address (op, SImode, 4);
	  hi_half[num] = adjust_address (op, SImode, 0);
	}
      else
	{
	  lo_half[num] = simplify_gen_subreg (SImode, op,
					      GET_MODE (op) == VOIDmode
					      ? DImode : GET_MODE (op), 4);
	  hi_half[num] = simplify_gen_subreg (SImode, op,
					      GET_MODE (op) == VOIDmode
					      ? DImode : GET_MODE (op), 0);
	}
    }
}

/* Split X into a base and a constant offset, storing them in *BASE
   and *OFFSET respectively.  */

static void
m68k_split_offset (rtx x, rtx *base, HOST_WIDE_INT *offset)
{
  *offset = 0;
  if (GET_CODE (x) == PLUS && GET_CODE (XEXP (x, 1)) == CONST_INT)
    {
      *offset += INTVAL (XEXP (x, 1));
      x = XEXP (x, 0);
    }
  *base = x;
}

/* Return true if PATTERN is a PARALLEL suitable for a movem or fmovem
   instruction.  STORE_P says whether the move is a load or store.

   If the instruction uses post-increment or pre-decrement addressing,
   AUTOMOD_BASE is the base register and AUTOMOD_OFFSET is the total
   adjustment.  This adjustment will be made by the first element of
   PARALLEL, with the loads or stores starting at element 1.  If the
   instruction does not use post-increment or pre-decrement addressing,
   AUTOMOD_BASE is null, AUTOMOD_OFFSET is 0, and the loads or stores
   start at element 0.  */

bool
m68k_movem_pattern_p (rtx pattern, rtx automod_base,
		      HOST_WIDE_INT automod_offset, bool store_p)
{
  rtx base, mem_base, set, mem, reg, last_reg;
  HOST_WIDE_INT offset, mem_offset;
  int i, first, len;
  enum reg_class rclass;

  len = XVECLEN (pattern, 0);
  first = (automod_base != NULL);

  if (automod_base)
    {
      /* Stores must be pre-decrement and loads must be post-increment.  */
      if (store_p != (automod_offset < 0))
	return false;

      /* Work out the base and offset for lowest memory location.  */
      base = automod_base;
      offset = (automod_offset < 0 ? automod_offset : 0);
    }
  else
    {
      /* Allow any valid base and offset in the first access.  */
      base = NULL;
      offset = 0;
    }

  last_reg = NULL;
  rclass = NO_REGS;
  for (i = first; i < len; i++)
    {
      /* We need a plain SET.  */
      set = XVECEXP (pattern, 0, i);
      if (GET_CODE (set) != SET)
	return false;

      /* Check that we have a memory location...  */
      mem = XEXP (set, !store_p);
      if (!MEM_P (mem) || !memory_operand (mem, VOIDmode))
	return false;

      /* ...with the right address.  */
      if (base == NULL)
	{
	  m68k_split_offset (XEXP (mem, 0), &base, &offset);
	  /* The ColdFire instruction only allows (An) and (d16,An) modes.
	     There are no mode restrictions for 680x0 besides the
	     automodification rules enforced above.  */
	  if (TARGET_COLDFIRE
	      && !m68k_legitimate_base_reg_p (base, reload_completed))
	    return false;
	}
      else
	{
	  m68k_split_offset (XEXP (mem, 0), &mem_base, &mem_offset);
	  if (!rtx_equal_p (base, mem_base) || offset != mem_offset)
	    return false;
	}

      /* Check that we have a register of the required mode and class.  */
      reg = XEXP (set, store_p);
      if (!REG_P (reg)
	  || !HARD_REGISTER_P (reg)
	  || GET_MODE (reg) != reg_raw_mode[REGNO (reg)])
	return false;

      if (last_reg)
	{
	  /* The register must belong to RCLASS and have a higher number
	     than the register in the previous SET.  */
	  if (!TEST_HARD_REG_BIT (reg_class_contents[rclass], REGNO (reg))
	      || REGNO (last_reg) >= REGNO (reg))
	    return false;
	}
      else
	{
	  /* Work out which register class we need.  */
	  if (INT_REGNO_P (REGNO (reg)))
	    rclass = GENERAL_REGS;
	  else if (FP_REGNO_P (REGNO (reg)))
	    rclass = FP_REGS;
	  else
	    return false;
	}

      last_reg = reg;
      offset += GET_MODE_SIZE (GET_MODE (reg));
    }

  /* If we have an automodification, check whether the final offset is OK.  */
  if (automod_base && offset != (automod_offset < 0 ? 0 : automod_offset))
    return false;

  /* Reject unprofitable cases.  */
  if (len < first + (rclass == FP_REGS ? MIN_FMOVEM_REGS : MIN_MOVEM_REGS))
    return false;

  return true;
}

/* Return the assembly code template for a movem or fmovem instruction
   whose pattern is given by PATTERN.  Store the template's operands
   in OPERANDS.

   If the instruction uses post-increment or pre-decrement addressing,
   AUTOMOD_OFFSET is the total adjustment, otherwise it is 0.  STORE_P
   is true if this is a store instruction.  */

const char *
m68k_output_movem (rtx *operands, rtx pattern,
		   HOST_WIDE_INT automod_offset, bool store_p)
{
  unsigned int mask;
  int i, first;

  gcc_assert (GET_CODE (pattern) == PARALLEL);
  mask = 0;
  first = (automod_offset != 0);
  for (i = first; i < XVECLEN (pattern, 0); i++)
    {
      /* When using movem with pre-decrement addressing, register X + D0_REG
	 is controlled by bit 15 - X.  For all other addressing modes,
	 register X + D0_REG is controlled by bit X.  Confusingly, the
	 register mask for fmovem is in the opposite order to that for
	 movem.  */
      unsigned int regno;

      gcc_assert (MEM_P (XEXP (XVECEXP (pattern, 0, i), !store_p)));
      gcc_assert (REG_P (XEXP (XVECEXP (pattern, 0, i), store_p)));
      regno = REGNO (XEXP (XVECEXP (pattern, 0, i), store_p));
      if (automod_offset < 0)
	{
	  if (FP_REGNO_P (regno))
	    mask |= 1 << (regno - FP0_REG);
	  else
	    mask |= 1 << (15 - (regno - D0_REG));
	}
      else
	{
	  if (FP_REGNO_P (regno))
	    mask |= 1 << (7 - (regno - FP0_REG));
	  else
	    mask |= 1 << (regno - D0_REG);
	}
    }
  CC_STATUS_INIT;

  if (automod_offset == 0)
    operands[0] = XEXP (XEXP (XVECEXP (pattern, 0, first), !store_p), 0);
  else if (automod_offset < 0)
    operands[0] = gen_rtx_PRE_DEC (Pmode, SET_DEST (XVECEXP (pattern, 0, 0)));
  else
    operands[0] = gen_rtx_POST_INC (Pmode, SET_DEST (XVECEXP (pattern, 0, 0)));
  operands[1] = GEN_INT (mask);
  if (FP_REGNO_P (REGNO (XEXP (XVECEXP (pattern, 0, first), store_p))))
    {
      if (store_p)
	return "fmovem %1,%a0";
      else
	return "fmovem %a0,%1";
    }
  else
    {
      if (store_p)
	return "movem%.l %1,%a0";
      else
	return "movem%.l %a0,%1";
    }
}

/* Return a REG that occurs in ADDR with coefficient 1.
   ADDR can be effectively incremented by incrementing REG.  */

static rtx
find_addr_reg (rtx addr)
{
  while (GET_CODE (addr) == PLUS)
    {
      if (GET_CODE (XEXP (addr, 0)) == REG)
	addr = XEXP (addr, 0);
      else if (GET_CODE (XEXP (addr, 1)) == REG)
	addr = XEXP (addr, 1);
      else if (CONSTANT_P (XEXP (addr, 0)))
	addr = XEXP (addr, 1);
      else if (CONSTANT_P (XEXP (addr, 1)))
	addr = XEXP (addr, 0);
      else
	gcc_unreachable ();
    }
  gcc_assert (GET_CODE (addr) == REG);
  return addr;
}

/* Output assembler code to perform a 32-bit 3-operand add.  */

const char *
output_addsi3 (rtx *operands)
{
  if (! operands_match_p (operands[0], operands[1]))
    {
      if (!ADDRESS_REG_P (operands[1]))
	{
	  rtx tmp = operands[1];

	  operands[1] = operands[2];
	  operands[2] = tmp;
	}

      /* These insns can result from reloads to access
	 stack slots over 64k from the frame pointer.  */
      if (GET_CODE (operands[2]) == CONST_INT
	  && (INTVAL (operands[2]) < -32768 || INTVAL (operands[2]) > 32767))
        return "move%.l %2,%0\n\tadd%.l %1,%0";
      if (GET_CODE (operands[2]) == REG)
	return MOTOROLA ? "lea (%1,%2.l),%0" : "lea %1@(0,%2:l),%0";
      return MOTOROLA ? "lea (%c2,%1),%0" : "lea %1@(%c2),%0";
    }
  if (GET_CODE (operands[2]) == CONST_INT)
    {
      if (INTVAL (operands[2]) > 0
	  && INTVAL (operands[2]) <= 8)
	return "addq%.l %2,%0";
      if (INTVAL (operands[2]) < 0
	  && INTVAL (operands[2]) >= -8)
        {
	  operands[2] = GEN_INT (- INTVAL (operands[2]));
	  return "subq%.l %2,%0";
	}
      /* On the CPU32 it is faster to use two addql instructions to
	 add a small integer (8 < N <= 16) to a register.
	 Likewise for subql.  */
      if (TUNE_CPU32 && REG_P (operands[0]))
	{
	  if (INTVAL (operands[2]) > 8
	      && INTVAL (operands[2]) <= 16)
	    {
	      operands[2] = GEN_INT (INTVAL (operands[2]) - 8);
	      return "addq%.l #8,%0\n\taddq%.l %2,%0";
	    }
	  if (INTVAL (operands[2]) < -8
	      && INTVAL (operands[2]) >= -16)
	    {
	      operands[2] = GEN_INT (- INTVAL (operands[2]) - 8);
	      return "subq%.l #8,%0\n\tsubq%.l %2,%0";
	    }
	}
      if (ADDRESS_REG_P (operands[0])
	  && INTVAL (operands[2]) >= -0x8000
	  && INTVAL (operands[2]) < 0x8000)
	{
	  if (TUNE_68040)
	    return "add%.w %2,%0";
	  else
	    return MOTOROLA ? "lea (%c2,%0),%0" : "lea %0@(%c2),%0";
	}
    }
  return "add%.l %2,%0";
}

/* Store in cc_status the expressions that the condition codes will
   describe after execution of an instruction whose pattern is EXP.
   Do not alter them if the instruction would not alter the cc's.  */

/* On the 68000, all the insns to store in an address register fail to
   set the cc's.  However, in some cases these instructions can make it
   possibly invalid to use the saved cc's.  In those cases we clear out
   some or all of the saved cc's so they won't be used.  */

void
notice_update_cc (rtx exp, rtx insn)
{
  if (GET_CODE (exp) == SET)
    {
      if (GET_CODE (SET_SRC (exp)) == CALL)
	CC_STATUS_INIT; 
      else if (ADDRESS_REG_P (SET_DEST (exp)))
	{
	  if (cc_status.value1 && modified_in_p (cc_status.value1, insn))
	    cc_status.value1 = 0;
	  if (cc_status.value2 && modified_in_p (cc_status.value2, insn))
	    cc_status.value2 = 0; 
	}
      /* fmoves to memory or data registers do not set the condition
	 codes.  Normal moves _do_ set the condition codes, but not in
	 a way that is appropriate for comparison with 0, because -0.0
	 would be treated as a negative nonzero number.  Note that it
	 isn't appropriate to conditionalize this restriction on
	 HONOR_SIGNED_ZEROS because that macro merely indicates whether
	 we care about the difference between -0.0 and +0.0.  */
      else if (!FP_REG_P (SET_DEST (exp))
	       && SET_DEST (exp) != cc0_rtx
	       && (FP_REG_P (SET_SRC (exp))
		   || GET_CODE (SET_SRC (exp)) == FIX
		   || FLOAT_MODE_P (GET_MODE (SET_DEST (exp)))))
	CC_STATUS_INIT; 
      /* A pair of move insns doesn't produce a useful overall cc.  */
      else if (!FP_REG_P (SET_DEST (exp))
	       && !FP_REG_P (SET_SRC (exp))
	       && GET_MODE_SIZE (GET_MODE (SET_SRC (exp))) > 4
	       && (GET_CODE (SET_SRC (exp)) == REG
		   || GET_CODE (SET_SRC (exp)) == MEM
		   || GET_CODE (SET_SRC (exp)) == CONST_DOUBLE))
	CC_STATUS_INIT; 
      else if (SET_DEST (exp) != pc_rtx)
	{
	  cc_status.flags = 0;
	  cc_status.value1 = SET_DEST (exp);
	  cc_status.value2 = SET_SRC (exp);
	}
    }
  else if (GET_CODE (exp) == PARALLEL
	   && GET_CODE (XVECEXP (exp, 0, 0)) == SET)
    {
      rtx dest = SET_DEST (XVECEXP (exp, 0, 0));
      rtx src  = SET_SRC  (XVECEXP (exp, 0, 0));

      if (ADDRESS_REG_P (dest))
	CC_STATUS_INIT;
      else if (dest != pc_rtx)
	{
	  cc_status.flags = 0;
	  cc_status.value1 = dest;
	  cc_status.value2 = src;
	}
    }
  else
    CC_STATUS_INIT;
  if (cc_status.value2 != 0
      && ADDRESS_REG_P (cc_status.value2)
      && GET_MODE (cc_status.value2) == QImode)
    CC_STATUS_INIT;
  if (cc_status.value2 != 0)
    switch (GET_CODE (cc_status.value2))
      {
      case ASHIFT: case ASHIFTRT: case LSHIFTRT:
      case ROTATE: case ROTATERT:
	/* These instructions always clear the overflow bit, and set
	   the carry to the bit shifted out.  */
	cc_status.flags |= CC_OVERFLOW_UNUSABLE | CC_NO_CARRY;
	break;

      case PLUS: case MINUS: case MULT:
      case DIV: case UDIV: case MOD: case UMOD: case NEG:
	if (GET_MODE (cc_status.value2) != VOIDmode)
	  cc_status.flags |= CC_NO_OVERFLOW;
	break;
      case ZERO_EXTEND:
	/* (SET r1 (ZERO_EXTEND r2)) on this machine
	   ends with a move insn moving r2 in r2's mode.
	   Thus, the cc's are set for r2.
	   This can set N bit spuriously.  */
	cc_status.flags |= CC_NOT_NEGATIVE; 

      default:
	break;
      }
  if (cc_status.value1 && GET_CODE (cc_status.value1) == REG
      && cc_status.value2
      && reg_overlap_mentioned_p (cc_status.value1, cc_status.value2))
    cc_status.value2 = 0;
  if (((cc_status.value1 && FP_REG_P (cc_status.value1))
       || (cc_status.value2 && FP_REG_P (cc_status.value2))))
    cc_status.flags = CC_IN_68881;
  if (cc_status.value2 && GET_CODE (cc_status.value2) == COMPARE
      && GET_MODE_CLASS (GET_MODE (XEXP (cc_status.value2, 0))) == MODE_FLOAT)
    {
      cc_status.flags = CC_IN_68881;
      if (!FP_REG_P (XEXP (cc_status.value2, 0)))
	cc_status.flags |= CC_REVERSED;
    }
}

const char *
output_move_const_double (rtx *operands)
{
  int code = standard_68881_constant_p (operands[1]);

  if (code != 0)
    {
      static char buf[40];

      sprintf (buf, "fmovecr #0x%x,%%0", code & 0xff);
      return buf;
    }
  return "fmove%.d %1,%0";
}

const char *
output_move_const_single (rtx *operands)
{
  int code = standard_68881_constant_p (operands[1]);

  if (code != 0)
    {
      static char buf[40];

      sprintf (buf, "fmovecr #0x%x,%%0", code & 0xff);
      return buf;
    }
  return "fmove%.s %f1,%0";
}

/* Return nonzero if X, a CONST_DOUBLE, has a value that we can get
   from the "fmovecr" instruction.
   The value, anded with 0xff, gives the code to use in fmovecr
   to get the desired constant.  */

/* This code has been fixed for cross-compilation.  */
  
static int inited_68881_table = 0;

static const char *const strings_68881[7] = {
  "0.0",
  "1.0",
  "10.0",
  "100.0",
  "10000.0",
  "1e8",
  "1e16"
};

static const int codes_68881[7] = {
  0x0f,
  0x32,
  0x33,
  0x34,
  0x35,
  0x36,
  0x37
};

REAL_VALUE_TYPE values_68881[7];

/* Set up values_68881 array by converting the decimal values
   strings_68881 to binary.  */

void
init_68881_table (void)
{
  int i;
  REAL_VALUE_TYPE r;
  enum machine_mode mode;

  mode = SFmode;
  for (i = 0; i < 7; i++)
    {
      if (i == 6)
        mode = DFmode;
      r = REAL_VALUE_ATOF (strings_68881[i], mode);
      values_68881[i] = r;
    }
  inited_68881_table = 1;
}

int
standard_68881_constant_p (rtx x)
{
  REAL_VALUE_TYPE r;
  int i;

  /* fmovecr must be emulated on the 68040 and 68060, so it shouldn't be
     used at all on those chips.  */
  if (TUNE_68040_60)
    return 0;

  if (! inited_68881_table)
    init_68881_table ();

  REAL_VALUE_FROM_CONST_DOUBLE (r, x);

  /* Use REAL_VALUES_IDENTICAL instead of REAL_VALUES_EQUAL so that -0.0
     is rejected.  */
  for (i = 0; i < 6; i++)
    {
      if (REAL_VALUES_IDENTICAL (r, values_68881[i]))
        return (codes_68881[i]);
    }
  
  if (GET_MODE (x) == SFmode)
    return 0;

  if (REAL_VALUES_EQUAL (r, values_68881[6]))
    return (codes_68881[6]);

  /* larger powers of ten in the constants ram are not used
     because they are not equal to a `double' C constant.  */
  return 0;
}

/* If X is a floating-point constant, return the logarithm of X base 2,
   or 0 if X is not a power of 2.  */

int
floating_exact_log2 (rtx x)
{
  REAL_VALUE_TYPE r, r1;
  int exp;

  REAL_VALUE_FROM_CONST_DOUBLE (r, x);

  if (REAL_VALUES_LESS (r, dconst1))
    return 0;

  exp = real_exponent (&r);
  real_2expN (&r1, exp, DFmode);
  if (REAL_VALUES_EQUAL (r1, r))
    return exp;

  return 0;
}

/* A C compound statement to output to stdio stream STREAM the
   assembler syntax for an instruction operand X.  X is an RTL
   expression.

   CODE is a value that can be used to specify one of several ways
   of printing the operand.  It is used when identical operands
   must be printed differently depending on the context.  CODE
   comes from the `%' specification that was used to request
   printing of the operand.  If the specification was just `%DIGIT'
   then CODE is 0; if the specification was `%LTR DIGIT' then CODE
   is the ASCII code for LTR.

   If X is a register, this macro should print the register's name.
   The names can be found in an array `reg_names' whose type is
   `char *[]'.  `reg_names' is initialized from `REGISTER_NAMES'.

   When the machine description has a specification `%PUNCT' (a `%'
   followed by a punctuation character), this macro is called with
   a null pointer for X and the punctuation character for CODE.

   The m68k specific codes are:

   '.' for dot needed in Motorola-style opcode names.
   '-' for an operand pushing on the stack:
       sp@-, -(sp) or -(%sp) depending on the style of syntax.
   '+' for an operand pushing on the stack:
       sp@+, (sp)+ or (%sp)+ depending on the style of syntax.
   '@' for a reference to the top word on the stack:
       sp@, (sp) or (%sp) depending on the style of syntax.
   '#' for an immediate operand prefix (# in MIT and Motorola syntax
       but & in SGS syntax).
   '!' for the cc register (used in an `and to cc' insn).
   '$' for the letter `s' in an op code, but only on the 68040.
   '&' for the letter `d' in an op code, but only on the 68040.
   '/' for register prefix needed by longlong.h.
   '?' for m68k_library_id_string

   'b' for byte insn (no effect, on the Sun; this is for the ISI).
   'd' to force memory addressing to be absolute, not relative.
   'f' for float insn (print a CONST_DOUBLE as a float rather than in hex)
   'x' for float insn (print a CONST_DOUBLE as a float rather than in hex),
       or print pair of registers as rx:ry.
   'p' print an address with @PLTPC attached, but only if the operand
       is not locally-bound.  */

void
print_operand (FILE *file, rtx op, int letter)
{
  if (letter == '.')
    {
      if (MOTOROLA)
	fprintf (file, ".");
    }
  else if (letter == '#')
    asm_fprintf (file, "%I");
  else if (letter == '-')
    asm_fprintf (file, MOTOROLA ? "-(%Rsp)" : "%Rsp@-");
  else if (letter == '+')
    asm_fprintf (file, MOTOROLA ? "(%Rsp)+" : "%Rsp@+");
  else if (letter == '@')
    asm_fprintf (file, MOTOROLA ? "(%Rsp)" : "%Rsp@");
  else if (letter == '!')
    asm_fprintf (file, "%Rfpcr");
  else if (letter == '$')
    {
      if (TARGET_68040)
	fprintf (file, "s");
    }
  else if (letter == '&')
    {
      if (TARGET_68040)
	fprintf (file, "d");
    }
  else if (letter == '/')
    asm_fprintf (file, "%R");
  else if (letter == '?')
    asm_fprintf (file, m68k_library_id_string);
  else if (letter == 'p')
    {
      output_addr_const (file, op);
      if (!(GET_CODE (op) == SYMBOL_REF && SYMBOL_REF_LOCAL_P (op)))
	fprintf (file, "@PLTPC");
    }
  else if (GET_CODE (op) == REG)
    {
      if (letter == 'R')
	/* Print out the second register name of a register pair.
	   I.e., R (6) => 7.  */
	fputs (M68K_REGNAME(REGNO (op) + 1), file);
      else
	fputs (M68K_REGNAME(REGNO (op)), file);
    }
  else if (GET_CODE (op) == MEM)
    {
      output_address (XEXP (op, 0));
      if (letter == 'd' && ! TARGET_68020
	  && CONSTANT_ADDRESS_P (XEXP (op, 0))
	  && !(GET_CODE (XEXP (op, 0)) == CONST_INT
	       && INTVAL (XEXP (op, 0)) < 0x8000
	       && INTVAL (XEXP (op, 0)) >= -0x8000))
	fprintf (file, MOTOROLA ? ".l" : ":l");
    }
  else if (GET_CODE (op) == CONST_DOUBLE && GET_MODE (op) == SFmode)
    {
      REAL_VALUE_TYPE r;
      long l;
      REAL_VALUE_FROM_CONST_DOUBLE (r, op);
      REAL_VALUE_TO_TARGET_SINGLE (r, l);
      asm_fprintf (file, "%I0x%lx", l & 0xFFFFFFFF);
    }
  else if (GET_CODE (op) == CONST_DOUBLE && GET_MODE (op) == XFmode)
    {
      REAL_VALUE_TYPE r;
      long l[3];
      REAL_VALUE_FROM_CONST_DOUBLE (r, op);
      REAL_VALUE_TO_TARGET_LONG_DOUBLE (r, l);
      asm_fprintf (file, "%I0x%lx%08lx%08lx", l[0] & 0xFFFFFFFF,
		   l[1] & 0xFFFFFFFF, l[2] & 0xFFFFFFFF);
    }
  else if (GET_CODE (op) == CONST_DOUBLE && GET_MODE (op) == DFmode)
    {
      REAL_VALUE_TYPE r;
      long l[2];
      REAL_VALUE_FROM_CONST_DOUBLE (r, op);
      REAL_VALUE_TO_TARGET_DOUBLE (r, l);
      asm_fprintf (file, "%I0x%lx%08lx", l[0] & 0xFFFFFFFF, l[1] & 0xFFFFFFFF);
    }
  else
    {
      /* Use `print_operand_address' instead of `output_addr_const'
	 to ensure that we print relevant PIC stuff.  */
      asm_fprintf (file, "%I");
      if (TARGET_PCREL
	  && (GET_CODE (op) == SYMBOL_REF || GET_CODE (op) == CONST))
	print_operand_address (file, op);
      else
	output_addr_const (file, op);
    }
}

/* Return string for TLS relocation RELOC.  */

static const char *
m68k_get_reloc_decoration (enum m68k_reloc reloc)
{
  /* To my knowledge, !MOTOROLA assemblers don't support TLS.  */
  gcc_assert (MOTOROLA || reloc == RELOC_GOT);

  switch (reloc)
    {
    case RELOC_GOT:
      if (MOTOROLA)
	{
	  if (flag_pic == 1 && TARGET_68020)
	    return "@GOT.w";
	  else
	    return "@GOT";
	}
      else
	{
	  if (TARGET_68020)
	    {
	      switch (flag_pic)
		{
		case 1:
		  return ":w";
		case 2:
		  return ":l";
		default:
		  return "";
		}
	    }
	}

    case RELOC_TLSGD:
      return "@TLSGD";

    case RELOC_TLSLDM:
      return "@TLSLDM";

    case RELOC_TLSLDO:
      return "@TLSLDO";

    case RELOC_TLSIE:
      return "@TLSIE";

    case RELOC_TLSLE:
      return "@TLSLE";

    default:
      gcc_unreachable ();
    }
}

/* m68k implementation of OUTPUT_ADDR_CONST_EXTRA.  */

bool
m68k_output_addr_const_extra (FILE *file, rtx x)
{
  if (GET_CODE (x) == UNSPEC)
    {
      switch (XINT (x, 1))
	{
	case UNSPEC_RELOC16:
	case UNSPEC_RELOC32:
	  output_addr_const (file, XVECEXP (x, 0, 0));
<<<<<<< HEAD
	  fputs (m68k_get_reloc_decoration
		 ((enum m68k_reloc) INTVAL (XVECEXP (x, 0, 1))), file);
=======
	  fputs (m68k_get_reloc_decoration (INTVAL (XVECEXP (x, 0, 1))), file);
>>>>>>> e33a1692
	  return true;

	default:
	  break;
	}
    }

  return false;
}

/* M68K implementation of TARGET_ASM_OUTPUT_DWARF_DTPREL.  */

static void
m68k_output_dwarf_dtprel (FILE *file, int size, rtx x)
{
  gcc_assert (size == 4);
  fputs ("\t.long\t", file);
  output_addr_const (file, x);
  fputs ("@TLSLDO+0x8000", file);
}

<<<<<<< HEAD
/* In the name of slightly smaller debug output, and to cater to
   general assembler lossage, recognize various UNSPEC sequences
   and turn them back into a direct symbol reference.  */

static rtx
m68k_delegitimize_address (rtx orig_x)
{
  rtx x, y;
  rtx addend = NULL_RTX;
  rtx result;

  orig_x = delegitimize_mem_from_attrs (orig_x);
  if (! MEM_P (orig_x))
    return orig_x;

  x = XEXP (orig_x, 0);

  if (GET_CODE (x) == PLUS
      && GET_CODE (XEXP (x, 1)) == CONST
      && REG_P (XEXP (x, 0))
      && REGNO (XEXP (x, 0)) == PIC_REG)
    {
      y = x = XEXP (XEXP (x, 1), 0);

      /* Handle an addend.  */
      if ((GET_CODE (x) == PLUS || GET_CODE (x) == MINUS)
	  && CONST_INT_P (XEXP (x, 1)))
	{
	  addend = XEXP (x, 1);
	  x = XEXP (x, 0);
	}

      if (GET_CODE (x) == UNSPEC
	  && (XINT (x, 1) == UNSPEC_RELOC16
	      || XINT (x, 1) == UNSPEC_RELOC32))
	{
	  result = XVECEXP (x, 0, 0);
	  if (addend)
	    {
	      if (GET_CODE (y) == PLUS)
		result = gen_rtx_PLUS (Pmode, result, addend);
	      else
		result = gen_rtx_MINUS (Pmode, result, addend);
	      result = gen_rtx_CONST (Pmode, result);
	    }
	  return result;
	}
    }

  return orig_x;
}
  
=======
>>>>>>> e33a1692

/* A C compound statement to output to stdio stream STREAM the
   assembler syntax for an instruction operand that is a memory
   reference whose address is ADDR.  ADDR is an RTL expression.

   Note that this contains a kludge that knows that the only reason
   we have an address (plus (label_ref...) (reg...)) when not generating
   PIC code is in the insn before a tablejump, and we know that m68k.md
   generates a label LInnn: on such an insn.

   It is possible for PIC to generate a (plus (label_ref...) (reg...))
   and we handle that just like we would a (plus (symbol_ref...) (reg...)).

   This routine is responsible for distinguishing between -fpic and -fPIC 
   style relocations in an address.  When generating -fpic code the
   offset is output in word mode (e.g. movel a5@(_foo:w), a0).  When generating
   -fPIC code the offset is output in long mode (e.g. movel a5@(_foo:l), a0) */

void
print_operand_address (FILE *file, rtx addr)
{
  struct m68k_address address;

  if (!m68k_decompose_address (QImode, addr, true, &address))
    gcc_unreachable ();

  if (address.code == PRE_DEC)
    fprintf (file, MOTOROLA ? "-(%s)" : "%s@-",
	     M68K_REGNAME (REGNO (address.base)));
  else if (address.code == POST_INC)
    fprintf (file, MOTOROLA ? "(%s)+" : "%s@+",
	     M68K_REGNAME (REGNO (address.base)));
  else if (!address.base && !address.index)
    {
      /* A constant address.  */
      gcc_assert (address.offset == addr);
      if (GET_CODE (addr) == CONST_INT)
	{
	  /* (xxx).w or (xxx).l.  */
	  if (IN_RANGE (INTVAL (addr), -0x8000, 0x7fff))
	    fprintf (file, MOTOROLA ? "%d.w" : "%d:w", (int) INTVAL (addr));
	  else
	    fprintf (file, HOST_WIDE_INT_PRINT_DEC, INTVAL (addr));
	}
      else if (TARGET_PCREL)
	{
	  /* (d16,PC) or (bd,PC,Xn) (with suppressed index register).  */
	  fputc ('(', file);
	  output_addr_const (file, addr);
	  asm_fprintf (file, flag_pic == 1 ? ":w,%Rpc)" : ":l,%Rpc)");
	}
      else
	{
	  /* (xxx).l.  We need a special case for SYMBOL_REF if the symbol
	     name ends in `.<letter>', as the last 2 characters can be
	     mistaken as a size suffix.  Put the name in parentheses.  */
	  if (GET_CODE (addr) == SYMBOL_REF
	      && strlen (XSTR (addr, 0)) > 2
	      && XSTR (addr, 0)[strlen (XSTR (addr, 0)) - 2] == '.')
	    {
	      putc ('(', file);
	      output_addr_const (file, addr);
	      putc (')', file);
	    }
	  else
	    output_addr_const (file, addr);
	}
    }
  else
    {
      int labelno;

      /* If ADDR is a (d8,pc,Xn) address, this is the number of the
	 label being accessed, otherwise it is -1.  */
      labelno = (address.offset
		 && !address.base
		 && GET_CODE (address.offset) == LABEL_REF
		 ? CODE_LABEL_NUMBER (XEXP (address.offset, 0))
		 : -1);
      if (MOTOROLA)
	{
	  /* Print the "offset(base" component.  */
	  if (labelno >= 0)
	    asm_fprintf (file, "%LL%d(%Rpc,", labelno);
	  else
	    {
	      if (address.offset)
		output_addr_const (file, address.offset);

	      putc ('(', file);
	      if (address.base)
		fputs (M68K_REGNAME (REGNO (address.base)), file);
	    }
	  /* Print the ",index" component, if any.  */
	  if (address.index)
	    {
	      if (address.base)
		putc (',', file);
	      fprintf (file, "%s.%c",
		       M68K_REGNAME (REGNO (address.index)),
		       GET_MODE (address.index) == HImode ? 'w' : 'l');
	      if (address.scale != 1)
		fprintf (file, "*%d", address.scale);
	    }
	  putc (')', file);
	}
      else /* !MOTOROLA */
	{
	  if (!address.offset && !address.index)
	    fprintf (file, "%s@", M68K_REGNAME (REGNO (address.base)));
	  else
	    {
	      /* Print the "base@(offset" component.  */
	      if (labelno >= 0)
		asm_fprintf (file, "%Rpc@(%LL%d", labelno);
	      else
		{
		  if (address.base)
		    fputs (M68K_REGNAME (REGNO (address.base)), file);
		  fprintf (file, "@(");
		  if (address.offset)
		    output_addr_const (file, address.offset);
		}
	      /* Print the ",index" component, if any.  */
	      if (address.index)
		{
		  fprintf (file, ",%s:%c",
			   M68K_REGNAME (REGNO (address.index)),
			   GET_MODE (address.index) == HImode ? 'w' : 'l');
		  if (address.scale != 1)
		    fprintf (file, ":%d", address.scale);
		}
	      putc (')', file);
	    }
	}
    }
}

/* Check for cases where a clr insns can be omitted from code using
   strict_low_part sets.  For example, the second clrl here is not needed:
   clrl d0; movw a0@+,d0; use d0; clrl d0; movw a0@+; use d0; ...

   MODE is the mode of this STRICT_LOW_PART set.  FIRST_INSN is the clear
   insn we are checking for redundancy.  TARGET is the register set by the
   clear insn.  */

bool
strict_low_part_peephole_ok (enum machine_mode mode, rtx first_insn,
                             rtx target)
{
  rtx p = first_insn;

  while ((p = PREV_INSN (p)))
    {
      if (NOTE_INSN_BASIC_BLOCK_P (p))
	return false;

      if (NOTE_P (p))
	continue;

      /* If it isn't an insn, then give up.  */
      if (!INSN_P (p))
	return false;

      if (reg_set_p (target, p))
	{
	  rtx set = single_set (p);
	  rtx dest;

	  /* If it isn't an easy to recognize insn, then give up.  */
	  if (! set)
	    return false;

	  dest = SET_DEST (set);

	  /* If this sets the entire target register to zero, then our
	     first_insn is redundant.  */
	  if (rtx_equal_p (dest, target)
	      && SET_SRC (set) == const0_rtx)
	    return true;
	  else if (GET_CODE (dest) == STRICT_LOW_PART
		   && GET_CODE (XEXP (dest, 0)) == REG
		   && REGNO (XEXP (dest, 0)) == REGNO (target)
		   && (GET_MODE_SIZE (GET_MODE (XEXP (dest, 0)))
		       <= GET_MODE_SIZE (mode)))
	    /* This is a strict low part set which modifies less than
	       we are using, so it is safe.  */
	    ;
	  else
	    return false;
	}
    }

  return false;
}

/* Operand predicates for implementing asymmetric pc-relative addressing
   on m68k.  The m68k supports pc-relative addressing (mode 7, register 2)
   when used as a source operand, but not as a destination operand.

   We model this by restricting the meaning of the basic predicates
   (general_operand, memory_operand, etc) to forbid the use of this
   addressing mode, and then define the following predicates that permit
   this addressing mode.  These predicates can then be used for the
   source operands of the appropriate instructions.

   n.b.  While it is theoretically possible to change all machine patterns
   to use this addressing more where permitted by the architecture,
   it has only been implemented for "common" cases: SImode, HImode, and
   QImode operands, and only for the principle operations that would
   require this addressing mode: data movement and simple integer operations.

   In parallel with these new predicates, two new constraint letters
   were defined: 'S' and 'T'.  'S' is the -mpcrel analog of 'm'.
   'T' replaces 's' in the non-pcrel case.  It is a no-op in the pcrel case.
   In the pcrel case 's' is only valid in combination with 'a' registers.
   See addsi3, subsi3, cmpsi, and movsi patterns for a better understanding
   of how these constraints are used.

   The use of these predicates is strictly optional, though patterns that
   don't will cause an extra reload register to be allocated where one
   was not necessary:

	lea (abc:w,%pc),%a0	; need to reload address
	moveq &1,%d1		; since write to pc-relative space
	movel %d1,%a0@		; is not allowed
	...
	lea (abc:w,%pc),%a1	; no need to reload address here
	movel %a1@,%d0		; since "movel (abc:w,%pc),%d0" is ok

   For more info, consult tiemann@cygnus.com.


   All of the ugliness with predicates and constraints is due to the
   simple fact that the m68k does not allow a pc-relative addressing
   mode as a destination.  gcc does not distinguish between source and
   destination addresses.  Hence, if we claim that pc-relative address
   modes are valid, e.g. TARGET_LEGITIMATE_ADDRESS_P accepts them, then we
   end up with invalid code.  To get around this problem, we left
   pc-relative modes as invalid addresses, and then added special
   predicates and constraints to accept them.

   A cleaner way to handle this is to modify gcc to distinguish
   between source and destination addresses.  We can then say that
   pc-relative is a valid source address but not a valid destination
   address, and hopefully avoid a lot of the predicate and constraint
   hackery.  Unfortunately, this would be a pretty big change.  It would
   be a useful change for a number of ports, but there aren't any current
   plans to undertake this.

   ***************************************************************************/


const char *
output_andsi3 (rtx *operands)
{
  int logval;
  if (GET_CODE (operands[2]) == CONST_INT
      && (INTVAL (operands[2]) | 0xffff) == -1
      && (DATA_REG_P (operands[0])
	  || offsettable_memref_p (operands[0]))
      && !TARGET_COLDFIRE)
    {
      if (GET_CODE (operands[0]) != REG)
        operands[0] = adjust_address (operands[0], HImode, 2);
      operands[2] = GEN_INT (INTVAL (operands[2]) & 0xffff);
      /* Do not delete a following tstl %0 insn; that would be incorrect.  */
      CC_STATUS_INIT;
      if (operands[2] == const0_rtx)
        return "clr%.w %0";
      return "and%.w %2,%0";
    }
  if (GET_CODE (operands[2]) == CONST_INT
      && (logval = exact_log2 (~ INTVAL (operands[2]) & 0xffffffff)) >= 0
      && (DATA_REG_P (operands[0])
          || offsettable_memref_p (operands[0])))
    {
      if (DATA_REG_P (operands[0]))
	operands[1] = GEN_INT (logval);
      else
        {
	  operands[0] = adjust_address (operands[0], SImode, 3 - (logval / 8));
	  operands[1] = GEN_INT (logval % 8);
        }
      /* This does not set condition codes in a standard way.  */
      CC_STATUS_INIT;
      return "bclr %1,%0";
    }
  return "and%.l %2,%0";
}

const char *
output_iorsi3 (rtx *operands)
{
  register int logval;
  if (GET_CODE (operands[2]) == CONST_INT
      && INTVAL (operands[2]) >> 16 == 0
      && (DATA_REG_P (operands[0])
	  || offsettable_memref_p (operands[0]))
      && !TARGET_COLDFIRE)
    {
      if (GET_CODE (operands[0]) != REG)
        operands[0] = adjust_address (operands[0], HImode, 2);
      /* Do not delete a following tstl %0 insn; that would be incorrect.  */
      CC_STATUS_INIT;
      if (INTVAL (operands[2]) == 0xffff)
	return "mov%.w %2,%0";
      return "or%.w %2,%0";
    }
  if (GET_CODE (operands[2]) == CONST_INT
      && (logval = exact_log2 (INTVAL (operands[2]) & 0xffffffff)) >= 0
      && (DATA_REG_P (operands[0])
	  || offsettable_memref_p (operands[0])))
    {
      if (DATA_REG_P (operands[0]))
	operands[1] = GEN_INT (logval);
      else
        {
	  operands[0] = adjust_address (operands[0], SImode, 3 - (logval / 8));
	  operands[1] = GEN_INT (logval % 8);
	}
      CC_STATUS_INIT;
      return "bset %1,%0";
    }
  return "or%.l %2,%0";
}

const char *
output_xorsi3 (rtx *operands)
{
  register int logval;
  if (GET_CODE (operands[2]) == CONST_INT
      && INTVAL (operands[2]) >> 16 == 0
      && (offsettable_memref_p (operands[0]) || DATA_REG_P (operands[0]))
      && !TARGET_COLDFIRE)
    {
      if (! DATA_REG_P (operands[0]))
	operands[0] = adjust_address (operands[0], HImode, 2);
      /* Do not delete a following tstl %0 insn; that would be incorrect.  */
      CC_STATUS_INIT;
      if (INTVAL (operands[2]) == 0xffff)
	return "not%.w %0";
      return "eor%.w %2,%0";
    }
  if (GET_CODE (operands[2]) == CONST_INT
      && (logval = exact_log2 (INTVAL (operands[2]) & 0xffffffff)) >= 0
      && (DATA_REG_P (operands[0])
	  || offsettable_memref_p (operands[0])))
    {
      if (DATA_REG_P (operands[0]))
	operands[1] = GEN_INT (logval);
      else
        {
	  operands[0] = adjust_address (operands[0], SImode, 3 - (logval / 8));
	  operands[1] = GEN_INT (logval % 8);
	}
      CC_STATUS_INIT;
      return "bchg %1,%0";
    }
  return "eor%.l %2,%0";
}

/* Return the instruction that should be used for a call to address X,
   which is known to be in operand 0.  */

const char *
output_call (rtx x)
{
  if (symbolic_operand (x, VOIDmode))
    return m68k_symbolic_call;
  else
    return "jsr %a0";
}

/* Likewise sibling calls.  */

const char *
output_sibcall (rtx x)
{
  if (symbolic_operand (x, VOIDmode))
    return m68k_symbolic_jump;
  else
    return "jmp %a0";
}

static void
m68k_output_mi_thunk (FILE *file, tree thunk ATTRIBUTE_UNUSED,
		      HOST_WIDE_INT delta, HOST_WIDE_INT vcall_offset,
		      tree function)
{
  rtx this_slot, offset, addr, mem, insn, tmp;

  /* Avoid clobbering the struct value reg by using the
     static chain reg as a temporary.  */
  tmp = gen_rtx_REG (Pmode, STATIC_CHAIN_REGNUM);

  /* Pretend to be a post-reload pass while generating rtl.  */
  reload_completed = 1;

  /* The "this" pointer is stored at 4(%sp).  */
  this_slot = gen_rtx_MEM (Pmode, plus_constant (stack_pointer_rtx, 4));

  /* Add DELTA to THIS.  */
  if (delta != 0)
    {
      /* Make the offset a legitimate operand for memory addition.  */
      offset = GEN_INT (delta);
      if ((delta < -8 || delta > 8)
	  && (TARGET_COLDFIRE || USE_MOVQ (delta)))
	{
	  emit_move_insn (gen_rtx_REG (Pmode, D0_REG), offset);
	  offset = gen_rtx_REG (Pmode, D0_REG);
	}
      emit_insn (gen_add3_insn (copy_rtx (this_slot),
				copy_rtx (this_slot), offset));
    }

  /* If needed, add *(*THIS + VCALL_OFFSET) to THIS.  */
  if (vcall_offset != 0)
    {
      /* Set the static chain register to *THIS.  */
      emit_move_insn (tmp, this_slot);
      emit_move_insn (tmp, gen_rtx_MEM (Pmode, tmp));

      /* Set ADDR to a legitimate address for *THIS + VCALL_OFFSET.  */
      addr = plus_constant (tmp, vcall_offset);
      if (!m68k_legitimate_address_p (Pmode, addr, true))
	{
	  emit_insn (gen_rtx_SET (VOIDmode, tmp, addr));
	  addr = tmp;
	}

      /* Load the offset into %d0 and add it to THIS.  */
      emit_move_insn (gen_rtx_REG (Pmode, D0_REG),
		      gen_rtx_MEM (Pmode, addr));
      emit_insn (gen_add3_insn (copy_rtx (this_slot),
				copy_rtx (this_slot),
				gen_rtx_REG (Pmode, D0_REG)));
    }

  /* Jump to the target function.  Use a sibcall if direct jumps are
     allowed, otherwise load the address into a register first.  */
  mem = DECL_RTL (function);
  if (!sibcall_operand (XEXP (mem, 0), VOIDmode))
    {
      gcc_assert (flag_pic);

      if (!TARGET_SEP_DATA)
	{
	  /* Use the static chain register as a temporary (call-clobbered)
	     GOT pointer for this function.  We can use the static chain
	     register because it isn't live on entry to the thunk.  */
	  SET_REGNO (pic_offset_table_rtx, STATIC_CHAIN_REGNUM);
	  emit_insn (gen_load_got (pic_offset_table_rtx));
	}
      legitimize_pic_address (XEXP (mem, 0), Pmode, tmp);
      mem = replace_equiv_address (mem, tmp);
    }
  insn = emit_call_insn (gen_sibcall (mem, const0_rtx));
  SIBLING_CALL_P (insn) = 1;

  /* Run just enough of rest_of_compilation.  */
  insn = get_insns ();
  split_all_insns_noflow ();
  final_start_function (insn, file, 1);
  final (insn, file, 1);
  final_end_function ();

  /* Clean up the vars set above.  */
  reload_completed = 0;

  /* Restore the original PIC register.  */
  if (flag_pic)
    SET_REGNO (pic_offset_table_rtx, PIC_REG);
}

/* Worker function for TARGET_STRUCT_VALUE_RTX.  */

static rtx
m68k_struct_value_rtx (tree fntype ATTRIBUTE_UNUSED,
		       int incoming ATTRIBUTE_UNUSED)
{
  return gen_rtx_REG (Pmode, M68K_STRUCT_VALUE_REGNUM);
}

/* Return nonzero if register old_reg can be renamed to register new_reg.  */
int
m68k_hard_regno_rename_ok (unsigned int old_reg ATTRIBUTE_UNUSED,
			   unsigned int new_reg)
{

  /* Interrupt functions can only use registers that have already been
     saved by the prologue, even if they would normally be
     call-clobbered.  */

  if ((m68k_get_function_kind (current_function_decl)
       == m68k_fk_interrupt_handler)
      && !df_regs_ever_live_p (new_reg))
    return 0;

  return 1;
}

/* Value is true if hard register REGNO can hold a value of machine-mode
   MODE.  On the 68000, we let the cpu registers can hold any mode, but
   restrict the 68881 registers to floating-point modes.  */

bool
m68k_regno_mode_ok (int regno, enum machine_mode mode)
{
  if (DATA_REGNO_P (regno))
    {
      /* Data Registers, can hold aggregate if fits in.  */
      if (regno + GET_MODE_SIZE (mode) / 4 <= 8)
	return true;
    }
  else if (ADDRESS_REGNO_P (regno))
    {
      if (regno + GET_MODE_SIZE (mode) / 4 <= 16)
	return true;
    }
  else if (FP_REGNO_P (regno))
    {
      /* FPU registers, hold float or complex float of long double or
	 smaller.  */
      if ((GET_MODE_CLASS (mode) == MODE_FLOAT
	   || GET_MODE_CLASS (mode) == MODE_COMPLEX_FLOAT)
	  && GET_MODE_UNIT_SIZE (mode) <= TARGET_FP_REG_SIZE)
	return true;
    }
  return false;
}

/* Implement SECONDARY_RELOAD_CLASS.  */

enum reg_class
m68k_secondary_reload_class (enum reg_class rclass,
			     enum machine_mode mode, rtx x)
{
  int regno;

  regno = true_regnum (x);

  /* If one operand of a movqi is an address register, the other
     operand must be a general register or constant.  Other types
     of operand must be reloaded through a data register.  */
  if (GET_MODE_SIZE (mode) == 1
      && reg_classes_intersect_p (rclass, ADDR_REGS)
      && !(INT_REGNO_P (regno) || CONSTANT_P (x)))
    return DATA_REGS;

  /* PC-relative addresses must be loaded into an address register first.  */
  if (TARGET_PCREL
      && !reg_class_subset_p (rclass, ADDR_REGS)
      && symbolic_operand (x, VOIDmode))
    return ADDR_REGS;

  return NO_REGS;
}

/* Implement PREFERRED_RELOAD_CLASS.  */

enum reg_class
m68k_preferred_reload_class (rtx x, enum reg_class rclass)
{
  enum reg_class secondary_class;

  /* If RCLASS might need a secondary reload, try restricting it to
     a class that doesn't.  */
  secondary_class = m68k_secondary_reload_class (rclass, GET_MODE (x), x);
  if (secondary_class != NO_REGS
      && reg_class_subset_p (secondary_class, rclass))
    return secondary_class;

  /* Prefer to use moveq for in-range constants.  */
  if (GET_CODE (x) == CONST_INT
      && reg_class_subset_p (DATA_REGS, rclass)
      && IN_RANGE (INTVAL (x), -0x80, 0x7f))
    return DATA_REGS;

  /* ??? Do we really need this now?  */
  if (GET_CODE (x) == CONST_DOUBLE
      && GET_MODE_CLASS (GET_MODE (x)) == MODE_FLOAT)
    {
      if (TARGET_HARD_FLOAT && reg_class_subset_p (FP_REGS, rclass))
	return FP_REGS;

      return NO_REGS;
    }

  return rclass;
}

/* Return floating point values in a 68881 register.  This makes 68881 code
   a little bit faster.  It also makes -msoft-float code incompatible with
   hard-float code, so people have to be careful not to mix the two.
   For ColdFire it was decided the ABI incompatibility is undesirable.
   If there is need for a hard-float ABI it is probably worth doing it
   properly and also passing function arguments in FP registers.  */
rtx
m68k_libcall_value (enum machine_mode mode)
{
  switch (mode) {
  case SFmode:
  case DFmode:
  case XFmode:
    if (TARGET_68881)
      return gen_rtx_REG (mode, FP0_REG);
    break;
  default:
    break;
  }

  return gen_rtx_REG (mode, m68k_libcall_value_in_a0_p ? A0_REG : D0_REG);
}

/* Location in which function value is returned.
   NOTE: Due to differences in ABIs, don't call this function directly,
   use FUNCTION_VALUE instead.  */
rtx
m68k_function_value (const_tree valtype, const_tree func ATTRIBUTE_UNUSED)
{
  enum machine_mode mode;

  mode = TYPE_MODE (valtype);
  switch (mode) {
  case SFmode:
  case DFmode:
  case XFmode:
    if (TARGET_68881)
      return gen_rtx_REG (mode, FP0_REG);
    break;
  default:
    break;
  }

  /* If the function returns a pointer, push that into %a0.  */
  if (func && POINTER_TYPE_P (TREE_TYPE (TREE_TYPE (func))))
    /* For compatibility with the large body of existing code which
       does not always properly declare external functions returning
       pointer types, the m68k/SVR4 convention is to copy the value
       returned for pointer functions from a0 to d0 in the function
       epilogue, so that callers that have neglected to properly
       declare the callee can still find the correct return value in
       d0.  */
    return gen_rtx_PARALLEL
      (mode,
       gen_rtvec (2,
		  gen_rtx_EXPR_LIST (VOIDmode,
				     gen_rtx_REG (mode, A0_REG),
				     const0_rtx),
		  gen_rtx_EXPR_LIST (VOIDmode,
				     gen_rtx_REG (mode, D0_REG),
				     const0_rtx)));
  else if (POINTER_TYPE_P (valtype))
    return gen_rtx_REG (mode, A0_REG);
  else
    return gen_rtx_REG (mode, D0_REG);
}

/* Worker function for TARGET_RETURN_IN_MEMORY.  */
#if M68K_HONOR_TARGET_STRICT_ALIGNMENT
static bool
m68k_return_in_memory (const_tree type, const_tree fntype ATTRIBUTE_UNUSED)
{
  enum machine_mode mode = TYPE_MODE (type);

  if (mode == BLKmode)
    return true;

  /* If TYPE's known alignment is less than the alignment of MODE that
     would contain the structure, then return in memory.  We need to
     do so to maintain the compatibility between code compiled with
     -mstrict-align and that compiled with -mno-strict-align.  */
  if (AGGREGATE_TYPE_P (type)
      && TYPE_ALIGN (type) < GET_MODE_ALIGNMENT (mode))
    return true;

  return false;
}
#endif

/* CPU to schedule the program for.  */
enum attr_cpu m68k_sched_cpu;

/* MAC to schedule the program for.  */
enum attr_mac m68k_sched_mac;

/* Operand type.  */
enum attr_op_type
  {
    /* No operand.  */
    OP_TYPE_NONE,

    /* Integer register.  */
    OP_TYPE_RN,

    /* FP register.  */
    OP_TYPE_FPN,

    /* Implicit mem reference (e.g. stack).  */
    OP_TYPE_MEM1,

    /* Memory without offset or indexing.  EA modes 2, 3 and 4.  */
    OP_TYPE_MEM234,

    /* Memory with offset but without indexing.  EA mode 5.  */
    OP_TYPE_MEM5,

    /* Memory with indexing.  EA mode 6.  */
    OP_TYPE_MEM6,

    /* Memory referenced by absolute address.  EA mode 7.  */
    OP_TYPE_MEM7,

    /* Immediate operand that doesn't require extension word.  */
    OP_TYPE_IMM_Q,

    /* Immediate 16 bit operand.  */
    OP_TYPE_IMM_W,

    /* Immediate 32 bit operand.  */
    OP_TYPE_IMM_L
  };

/* Return type of memory ADDR_RTX refers to.  */
static enum attr_op_type
sched_address_type (enum machine_mode mode, rtx addr_rtx)
{
  struct m68k_address address;

  if (symbolic_operand (addr_rtx, VOIDmode))
    return OP_TYPE_MEM7;

  if (!m68k_decompose_address (mode, addr_rtx,
			       reload_completed, &address))
    {
      gcc_assert (!reload_completed);
      /* Reload will likely fix the address to be in the register.  */
      return OP_TYPE_MEM234;
    }

  if (address.scale != 0)
    return OP_TYPE_MEM6;

  if (address.base != NULL_RTX)
    {
      if (address.offset == NULL_RTX)
	return OP_TYPE_MEM234;

      return OP_TYPE_MEM5;
    }

  gcc_assert (address.offset != NULL_RTX);

  return OP_TYPE_MEM7;
}

/* Return X or Y (depending on OPX_P) operand of INSN.  */
static rtx
sched_get_operand (rtx insn, bool opx_p)
{
  int i;

  if (recog_memoized (insn) < 0)
    gcc_unreachable ();

  extract_constrain_insn_cached (insn);

  if (opx_p)
    i = get_attr_opx (insn);
  else
    i = get_attr_opy (insn);

  if (i >= recog_data.n_operands)
    return NULL;

  return recog_data.operand[i];
}

/* Return type of INSN's operand X (if OPX_P) or operand Y (if !OPX_P).
   If ADDRESS_P is true, return type of memory location operand refers to.  */
static enum attr_op_type
sched_attr_op_type (rtx insn, bool opx_p, bool address_p)
{
  rtx op;

  op = sched_get_operand (insn, opx_p);

  if (op == NULL)
    {
      gcc_assert (!reload_completed);
      return OP_TYPE_RN;
    }

  if (address_p)
    return sched_address_type (QImode, op);

  if (memory_operand (op, VOIDmode))
    return sched_address_type (GET_MODE (op), XEXP (op, 0));

  if (register_operand (op, VOIDmode))
    {
      if ((!reload_completed && FLOAT_MODE_P (GET_MODE (op)))
	  || (reload_completed && FP_REG_P (op)))
	return OP_TYPE_FPN;

      return OP_TYPE_RN;
    }

  if (GET_CODE (op) == CONST_INT)
    {
      int ival;

      ival = INTVAL (op);

      /* Check for quick constants.  */
      switch (get_attr_type (insn))
	{
	case TYPE_ALUQ_L:
	  if (IN_RANGE (ival, 1, 8) || IN_RANGE (ival, -8, -1))
	    return OP_TYPE_IMM_Q;

	  gcc_assert (!reload_completed);
	  break;

	case TYPE_MOVEQ_L:
	  if (USE_MOVQ (ival))
	    return OP_TYPE_IMM_Q;

	  gcc_assert (!reload_completed);
	  break;

	case TYPE_MOV3Q_L:
	  if (valid_mov3q_const (ival))
	    return OP_TYPE_IMM_Q;

	  gcc_assert (!reload_completed);
	  break;

	default:
	  break;
	}

      if (IN_RANGE (ival, -0x8000, 0x7fff))
	return OP_TYPE_IMM_W;

      return OP_TYPE_IMM_L;
    }

  if (GET_CODE (op) == CONST_DOUBLE)
    {
      switch (GET_MODE (op))
	{
	case SFmode:
	  return OP_TYPE_IMM_W;

	case VOIDmode:
	case DFmode:
	  return OP_TYPE_IMM_L;

	default:
	  gcc_unreachable ();
	}
    }

  if (GET_CODE (op) == CONST
      || symbolic_operand (op, VOIDmode)
      || LABEL_P (op))
    {
      switch (GET_MODE (op))
	{
	case QImode:
	  return OP_TYPE_IMM_Q;

	case HImode:
	  return OP_TYPE_IMM_W;

	case SImode:
	  return OP_TYPE_IMM_L;

	default:
	  if (symbolic_operand (m68k_unwrap_symbol (op, false), VOIDmode))
	    /* Just a guess.  */
	    return OP_TYPE_IMM_W;

	  return OP_TYPE_IMM_L;
	}
    }

  gcc_assert (!reload_completed);

  if (FLOAT_MODE_P (GET_MODE (op)))
    return OP_TYPE_FPN;

  return OP_TYPE_RN;
}

/* Implement opx_type attribute.
   Return type of INSN's operand X.
   If ADDRESS_P is true, return type of memory location operand refers to.  */
enum attr_opx_type
m68k_sched_attr_opx_type (rtx insn, int address_p)
{
  switch (sched_attr_op_type (insn, true, address_p != 0))
    {
    case OP_TYPE_RN:
      return OPX_TYPE_RN;

    case OP_TYPE_FPN:
      return OPX_TYPE_FPN;

    case OP_TYPE_MEM1:
      return OPX_TYPE_MEM1;

    case OP_TYPE_MEM234:
      return OPX_TYPE_MEM234;

    case OP_TYPE_MEM5:
      return OPX_TYPE_MEM5;

    case OP_TYPE_MEM6:
      return OPX_TYPE_MEM6;

    case OP_TYPE_MEM7:
      return OPX_TYPE_MEM7;

    case OP_TYPE_IMM_Q:
      return OPX_TYPE_IMM_Q;

    case OP_TYPE_IMM_W:
      return OPX_TYPE_IMM_W;

    case OP_TYPE_IMM_L:
      return OPX_TYPE_IMM_L;

    default:
      gcc_unreachable ();
    }
}

/* Implement opy_type attribute.
   Return type of INSN's operand Y.
   If ADDRESS_P is true, return type of memory location operand refers to.  */
enum attr_opy_type
m68k_sched_attr_opy_type (rtx insn, int address_p)
{
  switch (sched_attr_op_type (insn, false, address_p != 0))
    {
    case OP_TYPE_RN:
      return OPY_TYPE_RN;

    case OP_TYPE_FPN:
      return OPY_TYPE_FPN;

    case OP_TYPE_MEM1:
      return OPY_TYPE_MEM1;

    case OP_TYPE_MEM234:
      return OPY_TYPE_MEM234;

    case OP_TYPE_MEM5:
      return OPY_TYPE_MEM5;

    case OP_TYPE_MEM6:
      return OPY_TYPE_MEM6;

    case OP_TYPE_MEM7:
      return OPY_TYPE_MEM7;

    case OP_TYPE_IMM_Q:
      return OPY_TYPE_IMM_Q;

    case OP_TYPE_IMM_W:
      return OPY_TYPE_IMM_W;

    case OP_TYPE_IMM_L:
      return OPY_TYPE_IMM_L;

    default:
      gcc_unreachable ();
    }
}

/* Return size of INSN as int.  */
static int
sched_get_attr_size_int (rtx insn)
{
  int size;

  switch (get_attr_type (insn))
    {
    case TYPE_IGNORE:
      /* There should be no references to m68k_sched_attr_size for 'ignore'
	 instructions.  */
      gcc_unreachable ();
      return 0;

    case TYPE_MUL_L:
      size = 2;
      break;

    default:
      size = 1;
      break;
    }

  switch (get_attr_opx_type (insn))
    {
    case OPX_TYPE_NONE:
    case OPX_TYPE_RN:
    case OPX_TYPE_FPN:
    case OPX_TYPE_MEM1:
    case OPX_TYPE_MEM234:
    case OPY_TYPE_IMM_Q:
      break;

    case OPX_TYPE_MEM5:
    case OPX_TYPE_MEM6:
      /* Here we assume that most absolute references are short.  */
    case OPX_TYPE_MEM7:
    case OPY_TYPE_IMM_W:
      ++size;
      break;

    case OPY_TYPE_IMM_L:
      size += 2;
      break;

    default:
      gcc_unreachable ();
    }

  switch (get_attr_opy_type (insn))
    {
    case OPY_TYPE_NONE:
    case OPY_TYPE_RN:
    case OPY_TYPE_FPN:
    case OPY_TYPE_MEM1:
    case OPY_TYPE_MEM234:
    case OPY_TYPE_IMM_Q:
      break;

    case OPY_TYPE_MEM5:
    case OPY_TYPE_MEM6:
      /* Here we assume that most absolute references are short.  */
    case OPY_TYPE_MEM7:
    case OPY_TYPE_IMM_W:
      ++size;
      break;

    case OPY_TYPE_IMM_L:
      size += 2;
      break;

    default:
      gcc_unreachable ();
    }

  if (size > 3)
    {
      gcc_assert (!reload_completed);

      size = 3;
    }

  return size;
}

/* Return size of INSN as attribute enum value.  */
enum attr_size
m68k_sched_attr_size (rtx insn)
{
  switch (sched_get_attr_size_int (insn))
    {
    case 1:
      return SIZE_1;

    case 2:
      return SIZE_2;

    case 3:
      return SIZE_3;

    default:
      gcc_unreachable ();
    }
}

/* Return operand X or Y (depending on OPX_P) of INSN,
   if it is a MEM, or NULL overwise.  */
static enum attr_op_type
sched_get_opxy_mem_type (rtx insn, bool opx_p)
{
  if (opx_p)
    {
      switch (get_attr_opx_type (insn))
	{
	case OPX_TYPE_NONE:
	case OPX_TYPE_RN:
	case OPX_TYPE_FPN:
	case OPX_TYPE_IMM_Q:
	case OPX_TYPE_IMM_W:
	case OPX_TYPE_IMM_L:
	  return OP_TYPE_RN;

	case OPX_TYPE_MEM1:
	case OPX_TYPE_MEM234:
	case OPX_TYPE_MEM5:
	case OPX_TYPE_MEM7:
	  return OP_TYPE_MEM1;

	case OPX_TYPE_MEM6:
	  return OP_TYPE_MEM6;

	default:
	  gcc_unreachable ();
	}
    }
  else
    {
      switch (get_attr_opy_type (insn))
	{
	case OPY_TYPE_NONE:
	case OPY_TYPE_RN:
	case OPY_TYPE_FPN:
	case OPY_TYPE_IMM_Q:
	case OPY_TYPE_IMM_W:
	case OPY_TYPE_IMM_L:
	  return OP_TYPE_RN;

	case OPY_TYPE_MEM1:
	case OPY_TYPE_MEM234:
	case OPY_TYPE_MEM5:
	case OPY_TYPE_MEM7:
	  return OP_TYPE_MEM1;

	case OPY_TYPE_MEM6:
	  return OP_TYPE_MEM6;

	default:
	  gcc_unreachable ();
	}
    }
}

/* Implement op_mem attribute.  */
enum attr_op_mem
m68k_sched_attr_op_mem (rtx insn)
{
  enum attr_op_type opx;
  enum attr_op_type opy;

  opx = sched_get_opxy_mem_type (insn, true);
  opy = sched_get_opxy_mem_type (insn, false);

  if (opy == OP_TYPE_RN && opx == OP_TYPE_RN)
    return OP_MEM_00;

  if (opy == OP_TYPE_RN && opx == OP_TYPE_MEM1)
    {
      switch (get_attr_opx_access (insn))
	{
	case OPX_ACCESS_R:
	  return OP_MEM_10;

	case OPX_ACCESS_W:
	  return OP_MEM_01;

	case OPX_ACCESS_RW:
	  return OP_MEM_11;

	default:
	  gcc_unreachable ();
	}
    }

  if (opy == OP_TYPE_RN && opx == OP_TYPE_MEM6)
    {
      switch (get_attr_opx_access (insn))
	{
	case OPX_ACCESS_R:
	  return OP_MEM_I0;

	case OPX_ACCESS_W:
	  return OP_MEM_0I;

	case OPX_ACCESS_RW:
	  return OP_MEM_I1;

	default:
	  gcc_unreachable ();
	}
    }

  if (opy == OP_TYPE_MEM1 && opx == OP_TYPE_RN)
    return OP_MEM_10;

  if (opy == OP_TYPE_MEM1 && opx == OP_TYPE_MEM1)
    {
      switch (get_attr_opx_access (insn))
	{
	case OPX_ACCESS_W:
	  return OP_MEM_11;

	default:
	  gcc_assert (!reload_completed);
	  return OP_MEM_11;
	}
    }

  if (opy == OP_TYPE_MEM1 && opx == OP_TYPE_MEM6)
    {
      switch (get_attr_opx_access (insn))
	{
	case OPX_ACCESS_W:
	  return OP_MEM_1I;

	default:
	  gcc_assert (!reload_completed);
	  return OP_MEM_1I;
	}
    }

  if (opy == OP_TYPE_MEM6 && opx == OP_TYPE_RN)
    return OP_MEM_I0;

  if (opy == OP_TYPE_MEM6 && opx == OP_TYPE_MEM1)
    {
      switch (get_attr_opx_access (insn))
	{
	case OPX_ACCESS_W:
	  return OP_MEM_I1;

	default:
	  gcc_assert (!reload_completed);
	  return OP_MEM_I1;
	}
    }

  gcc_assert (opy == OP_TYPE_MEM6 && opx == OP_TYPE_MEM6);
  gcc_assert (!reload_completed);
  return OP_MEM_I1;
}

/* Jump instructions types.  Indexed by INSN_UID.
   The same rtl insn can be expanded into different asm instructions
   depending on the cc0_status.  To properly determine type of jump
   instructions we scan instruction stream and map jumps types to this
   array.  */
static enum attr_type *sched_branch_type;

/* Return the type of the jump insn.  */
enum attr_type
m68k_sched_branch_type (rtx insn)
{
  enum attr_type type;

  type = sched_branch_type[INSN_UID (insn)];

  gcc_assert (type != 0);

  return type;
}

/* Data for ColdFire V4 index bypass.
   Producer modifies register that is used as index in consumer with
   specified scale.  */
static struct
{
  /* Producer instruction.  */
  rtx pro;

  /* Consumer instruction.  */
  rtx con;

  /* Scale of indexed memory access within consumer.
     Or zero if bypass should not be effective at the moment.  */
  int scale;
} sched_cfv4_bypass_data;

/* An empty state that is used in m68k_sched_adjust_cost.  */
static state_t sched_adjust_cost_state;

/* Implement adjust_cost scheduler hook.
   Return adjusted COST of dependency LINK between DEF_INSN and INSN.  */
static int
m68k_sched_adjust_cost (rtx insn, rtx link ATTRIBUTE_UNUSED, rtx def_insn,
			int cost)
{
  int delay;

  if (recog_memoized (def_insn) < 0
      || recog_memoized (insn) < 0)
    return cost;

  if (sched_cfv4_bypass_data.scale == 1)
    /* Handle ColdFire V4 bypass for indexed address with 1x scale.  */
    {
      /* haifa-sched.c: insn_cost () calls bypass_p () just before
	 targetm.sched.adjust_cost ().  Hence, we can be relatively sure
	 that the data in sched_cfv4_bypass_data is up to date.  */
      gcc_assert (sched_cfv4_bypass_data.pro == def_insn
		  && sched_cfv4_bypass_data.con == insn);

      if (cost < 3)
	cost = 3;

      sched_cfv4_bypass_data.pro = NULL;
      sched_cfv4_bypass_data.con = NULL;
      sched_cfv4_bypass_data.scale = 0;
    }
  else
    gcc_assert (sched_cfv4_bypass_data.pro == NULL
		&& sched_cfv4_bypass_data.con == NULL
		&& sched_cfv4_bypass_data.scale == 0);

  /* Don't try to issue INSN earlier than DFA permits.
     This is especially useful for instructions that write to memory,
     as their true dependence (default) latency is better to be set to 0
     to workaround alias analysis limitations.
     This is, in fact, a machine independent tweak, so, probably,
     it should be moved to haifa-sched.c: insn_cost ().  */
  delay = min_insn_conflict_delay (sched_adjust_cost_state, def_insn, insn);
  if (delay > cost)
    cost = delay;

  return cost;
}

/* Return maximal number of insns that can be scheduled on a single cycle.  */
static int
m68k_sched_issue_rate (void)
{
  switch (m68k_sched_cpu)
    {
    case CPU_CFV1:
    case CPU_CFV2:
    case CPU_CFV3:
      return 1;

    case CPU_CFV4:
      return 2;

    default:
      gcc_unreachable ();
      return 0;
    }
}

/* Maximal length of instruction for current CPU.
   E.g. it is 3 for any ColdFire core.  */
static int max_insn_size;

/* Data to model instruction buffer of CPU.  */
struct _sched_ib
{
  /* True if instruction buffer model is modeled for current CPU.  */
  bool enabled_p;

  /* Size of the instruction buffer in words.  */
  int size;

  /* Number of filled words in the instruction buffer.  */
  int filled;

  /* Additional information about instruction buffer for CPUs that have
     a buffer of instruction records, rather then a plain buffer
     of instruction words.  */
  struct _sched_ib_records
  {
    /* Size of buffer in records.  */
    int n_insns;

    /* Array to hold data on adjustements made to the size of the buffer.  */
    int *adjust;

    /* Index of the above array.  */
    int adjust_index;
  } records;

  /* An insn that reserves (marks empty) one word in the instruction buffer.  */
  rtx insn;
};

static struct _sched_ib sched_ib;

/* ID of memory unit.  */
static int sched_mem_unit_code;

/* Implementation of the targetm.sched.variable_issue () hook.
   It is called after INSN was issued.  It returns the number of insns
   that can possibly get scheduled on the current cycle.
   It is used here to determine the effect of INSN on the instruction
   buffer.  */
static int
m68k_sched_variable_issue (FILE *sched_dump ATTRIBUTE_UNUSED,
			   int sched_verbose ATTRIBUTE_UNUSED,
			   rtx insn, int can_issue_more)
{
  int insn_size;

  if (recog_memoized (insn) >= 0 && get_attr_type (insn) != TYPE_IGNORE)
    {
      switch (m68k_sched_cpu)
	{
	case CPU_CFV1:
	case CPU_CFV2:
	  insn_size = sched_get_attr_size_int (insn);
	  break;

	case CPU_CFV3:
	  insn_size = sched_get_attr_size_int (insn);
	  
	  /* ColdFire V3 and V4 cores have instruction buffers that can
	     accumulate up to 8 instructions regardless of instructions'
	     sizes.  So we should take care not to "prefetch" 24 one-word
	     or 12 two-words instructions.
	     To model this behavior we temporarily decrease size of the
	     buffer by (max_insn_size - insn_size) for next 7 instructions.  */
	  {
	    int adjust;

	    adjust = max_insn_size - insn_size;
	    sched_ib.size -= adjust;

	    if (sched_ib.filled > sched_ib.size)
	      sched_ib.filled = sched_ib.size;

	    sched_ib.records.adjust[sched_ib.records.adjust_index] = adjust;
	  }

	  ++sched_ib.records.adjust_index;
	  if (sched_ib.records.adjust_index == sched_ib.records.n_insns)
	    sched_ib.records.adjust_index = 0;

	  /* Undo adjustement we did 7 instructions ago.  */
	  sched_ib.size
	    += sched_ib.records.adjust[sched_ib.records.adjust_index];

	  break;

	case CPU_CFV4:
	  gcc_assert (!sched_ib.enabled_p);
	  insn_size = 0;
	  break;

	default:
	  gcc_unreachable ();
	}

      gcc_assert (insn_size <= sched_ib.filled);
      --can_issue_more;
    }
  else if (GET_CODE (PATTERN (insn)) == ASM_INPUT
	   || asm_noperands (PATTERN (insn)) >= 0)
    insn_size = sched_ib.filled;
  else
    insn_size = 0;

  sched_ib.filled -= insn_size;

  return can_issue_more;
}

/* Return how many instructions should scheduler lookahead to choose the
   best one.  */
static int
m68k_sched_first_cycle_multipass_dfa_lookahead (void)
{
  return m68k_sched_issue_rate () - 1;
}

/* Implementation of targetm.sched.init_global () hook.
   It is invoked once per scheduling pass and is used here
   to initialize scheduler constants.  */
static void
m68k_sched_md_init_global (FILE *sched_dump ATTRIBUTE_UNUSED,
			   int sched_verbose ATTRIBUTE_UNUSED,
			   int n_insns ATTRIBUTE_UNUSED)
{
  /* Init branch types.  */
  {
    rtx insn;

    sched_branch_type = XCNEWVEC (enum attr_type, get_max_uid () + 1);

    for (insn = get_insns (); insn != NULL_RTX; insn = NEXT_INSN (insn))
      {
	if (JUMP_P (insn))
	  /* !!! FIXME: Implement real scan here.  */
	  sched_branch_type[INSN_UID (insn)] = TYPE_BCC;
      }
  }

#ifdef ENABLE_CHECKING
  /* Check that all instructions have DFA reservations and
     that all instructions can be issued from a clean state.  */
  {
    rtx insn;
    state_t state;

    state = alloca (state_size ());

    for (insn = get_insns (); insn != NULL_RTX; insn = NEXT_INSN (insn))
      {
 	if (INSN_P (insn) && recog_memoized (insn) >= 0)
	  {
 	    gcc_assert (insn_has_dfa_reservation_p (insn));

 	    state_reset (state);
 	    if (state_transition (state, insn) >= 0)
 	      gcc_unreachable ();
 	  }
      }
  }
#endif

  /* Setup target cpu.  */

  /* ColdFire V4 has a set of features to keep its instruction buffer full
     (e.g., a separate memory bus for instructions) and, hence, we do not model
     buffer for this CPU.  */
  sched_ib.enabled_p = (m68k_sched_cpu != CPU_CFV4);

  switch (m68k_sched_cpu)
    {
    case CPU_CFV4:
      sched_ib.filled = 0;

      /* FALLTHRU */

    case CPU_CFV1:
    case CPU_CFV2:
      max_insn_size = 3;
      sched_ib.records.n_insns = 0;
      sched_ib.records.adjust = NULL;
      break;

    case CPU_CFV3:
      max_insn_size = 3;
      sched_ib.records.n_insns = 8;
      sched_ib.records.adjust = XNEWVEC (int, sched_ib.records.n_insns);
      break;

    default:
      gcc_unreachable ();
    }

  sched_mem_unit_code = get_cpu_unit_code ("cf_mem1");

  sched_adjust_cost_state = xmalloc (state_size ());
  state_reset (sched_adjust_cost_state);

  start_sequence ();
  emit_insn (gen_ib ());
  sched_ib.insn = get_insns ();
  end_sequence ();
}

/* Scheduling pass is now finished.  Free/reset static variables.  */
static void
m68k_sched_md_finish_global (FILE *dump ATTRIBUTE_UNUSED,
			     int verbose ATTRIBUTE_UNUSED)
{
  sched_ib.insn = NULL;

  free (sched_adjust_cost_state);
  sched_adjust_cost_state = NULL;

  sched_mem_unit_code = 0;

  free (sched_ib.records.adjust);
  sched_ib.records.adjust = NULL;
  sched_ib.records.n_insns = 0;
  max_insn_size = 0;

  free (sched_branch_type);
  sched_branch_type = NULL;
}

/* Implementation of targetm.sched.init () hook.
   It is invoked each time scheduler starts on the new block (basic block or
   extended basic block).  */
static void
m68k_sched_md_init (FILE *sched_dump ATTRIBUTE_UNUSED,
		    int sched_verbose ATTRIBUTE_UNUSED,
		    int n_insns ATTRIBUTE_UNUSED)
{
  switch (m68k_sched_cpu)
    {
    case CPU_CFV1:
    case CPU_CFV2:
      sched_ib.size = 6;
      break;

    case CPU_CFV3:
      sched_ib.size = sched_ib.records.n_insns * max_insn_size;

      memset (sched_ib.records.adjust, 0,
	      sched_ib.records.n_insns * sizeof (*sched_ib.records.adjust));
      sched_ib.records.adjust_index = 0;
      break;

    case CPU_CFV4:
      gcc_assert (!sched_ib.enabled_p);
      sched_ib.size = 0;
      break;

    default:
      gcc_unreachable ();
    }

  if (sched_ib.enabled_p)
    /* haifa-sched.c: schedule_block () calls advance_cycle () just before
       the first cycle.  Workaround that.  */
    sched_ib.filled = -2;
}

/* Implementation of targetm.sched.dfa_pre_advance_cycle () hook.
   It is invoked just before current cycle finishes and is used here
   to track if instruction buffer got its two words this cycle.  */
static void
m68k_sched_dfa_pre_advance_cycle (void)
{
  if (!sched_ib.enabled_p)
    return;

  if (!cpu_unit_reservation_p (curr_state, sched_mem_unit_code))
    {
      sched_ib.filled += 2;

      if (sched_ib.filled > sched_ib.size)
	sched_ib.filled = sched_ib.size;
    }
}

/* Implementation of targetm.sched.dfa_post_advance_cycle () hook.
   It is invoked just after new cycle begins and is used here
   to setup number of filled words in the instruction buffer so that
   instructions which won't have all their words prefetched would be
   stalled for a cycle.  */
static void
m68k_sched_dfa_post_advance_cycle (void)
{
  int i;

  if (!sched_ib.enabled_p)
    return;

  /* Setup number of prefetched instruction words in the instruction
     buffer.  */
  i = max_insn_size - sched_ib.filled;

  while (--i >= 0)
    {
      if (state_transition (curr_state, sched_ib.insn) >= 0)
	gcc_unreachable ();
    }
}

/* Return X or Y (depending on OPX_P) operand of INSN,
   if it is an integer register, or NULL overwise.  */
static rtx
sched_get_reg_operand (rtx insn, bool opx_p)
{
  rtx op = NULL;

  if (opx_p)
    {
      if (get_attr_opx_type (insn) == OPX_TYPE_RN)
	{
	  op = sched_get_operand (insn, true);
	  gcc_assert (op != NULL);

	  if (!reload_completed && !REG_P (op))
	    return NULL;
	}
    }
  else
    {
      if (get_attr_opy_type (insn) == OPY_TYPE_RN)
	{
	  op = sched_get_operand (insn, false);
	  gcc_assert (op != NULL);

	  if (!reload_completed && !REG_P (op))
	    return NULL;
	}
    }

  return op;
}

/* Return true, if X or Y (depending on OPX_P) operand of INSN
   is a MEM.  */
static bool
sched_mem_operand_p (rtx insn, bool opx_p)
{
  switch (sched_get_opxy_mem_type (insn, opx_p))
    {
    case OP_TYPE_MEM1:
    case OP_TYPE_MEM6:
      return true;

    default:
      return false;
    }
}

/* Return X or Y (depending on OPX_P) operand of INSN,
   if it is a MEM, or NULL overwise.  */
static rtx
sched_get_mem_operand (rtx insn, bool must_read_p, bool must_write_p)
{
  bool opx_p;
  bool opy_p;

  opx_p = false;
  opy_p = false;

  if (must_read_p)
    {
      opx_p = true;
      opy_p = true;
    }

  if (must_write_p)
    {
      opx_p = true;
      opy_p = false;
    }

  if (opy_p && sched_mem_operand_p (insn, false))
    return sched_get_operand (insn, false);

  if (opx_p && sched_mem_operand_p (insn, true))
    return sched_get_operand (insn, true);

  gcc_unreachable ();
  return NULL;
}

/* Return non-zero if PRO modifies register used as part of
   address in CON.  */
int
m68k_sched_address_bypass_p (rtx pro, rtx con)
{
  rtx pro_x;
  rtx con_mem_read;

  pro_x = sched_get_reg_operand (pro, true);
  if (pro_x == NULL)
    return 0;

  con_mem_read = sched_get_mem_operand (con, true, false);
  gcc_assert (con_mem_read != NULL);

  if (reg_mentioned_p (pro_x, con_mem_read))
    return 1;

  return 0;
}

/* Helper function for m68k_sched_indexed_address_bypass_p.
   if PRO modifies register used as index in CON,
   return scale of indexed memory access in CON.  Return zero overwise.  */
static int
sched_get_indexed_address_scale (rtx pro, rtx con)
{
  rtx reg;
  rtx mem;
  struct m68k_address address;

  reg = sched_get_reg_operand (pro, true);
  if (reg == NULL)
    return 0;

  mem = sched_get_mem_operand (con, true, false);
  gcc_assert (mem != NULL && MEM_P (mem));

  if (!m68k_decompose_address (GET_MODE (mem), XEXP (mem, 0), reload_completed,
			       &address))
    gcc_unreachable ();

  if (REGNO (reg) == REGNO (address.index))
    {
      gcc_assert (address.scale != 0);
      return address.scale;
    }

  return 0;
}

/* Return non-zero if PRO modifies register used
   as index with scale 2 or 4 in CON.  */
int
m68k_sched_indexed_address_bypass_p (rtx pro, rtx con)
{
  gcc_assert (sched_cfv4_bypass_data.pro == NULL
	      && sched_cfv4_bypass_data.con == NULL
	      && sched_cfv4_bypass_data.scale == 0);

  switch (sched_get_indexed_address_scale (pro, con))
    {
    case 1:
      /* We can't have a variable latency bypass, so
	 remember to adjust the insn cost in adjust_cost hook.  */
      sched_cfv4_bypass_data.pro = pro;
      sched_cfv4_bypass_data.con = con;
      sched_cfv4_bypass_data.scale = 1;
      return 0;

    case 2:
    case 4:
      return 1;

    default:
      return 0;
    }
}

/* We generate a two-instructions program at M_TRAMP :
	movea.l &CHAIN_VALUE,%a0
	jmp FNADDR
   where %a0 can be modified by changing STATIC_CHAIN_REGNUM.  */

static void
m68k_trampoline_init (rtx m_tramp, tree fndecl, rtx chain_value)
{
  rtx fnaddr = XEXP (DECL_RTL (fndecl), 0);
  rtx mem;

  gcc_assert (ADDRESS_REGNO_P (STATIC_CHAIN_REGNUM));

  mem = adjust_address (m_tramp, HImode, 0);
  emit_move_insn (mem, GEN_INT(0x207C + ((STATIC_CHAIN_REGNUM-8) << 9)));
  mem = adjust_address (m_tramp, SImode, 2);
  emit_move_insn (mem, chain_value);

  mem = adjust_address (m_tramp, HImode, 6);
  emit_move_insn (mem, GEN_INT(0x4EF9));
  mem = adjust_address (m_tramp, SImode, 8);
  emit_move_insn (mem, fnaddr);

  FINALIZE_TRAMPOLINE (XEXP (m_tramp, 0));
}

<<<<<<< HEAD
/* On the 68000, the RTS insn cannot pop anything.
   On the 68010, the RTD insn may be used to pop them if the number
     of args is fixed, but if the number is variable then the caller
     must pop them all.  RTD can't be used for library calls now
     because the library is compiled with the Unix compiler.
   Use of RTD is a selectable option, since it is incompatible with
   standard Unix calling sequences.  If the option is not selected,
   the caller must always pop the args.  */

static int
m68k_return_pops_args (tree fundecl, tree funtype, int size)
{
  return ((TARGET_RTD
	   && (!fundecl
	       || TREE_CODE (fundecl) != IDENTIFIER_NODE)
	   && (TYPE_ARG_TYPES (funtype) == 0
	       || (TREE_VALUE (tree_last (TYPE_ARG_TYPES (funtype)))
		   == void_type_node)))
	  ? size : 0);
}

=======
>>>>>>> e33a1692
#include "gt-m68k.h"<|MERGE_RESOLUTION|>--- conflicted
+++ resolved
@@ -1,10 +1,6 @@
 /* Subroutines for insn-output.c for Motorola 68000 family.
    Copyright (C) 1987, 1993, 1994, 1995, 1996, 1997, 1998, 1999, 2000,
-<<<<<<< HEAD
    2001, 2003, 2004, 2005, 2006, 2007, 2008, 2009, 2010
-=======
-   2001, 2003, 2004, 2005, 2006, 2007, 2008, 2009
->>>>>>> e33a1692
    Free Software Foundation, Inc.
 
 This file is part of GCC.
@@ -37,6 +33,7 @@
 #include "output.h"
 #include "insn-attr.h"
 #include "recog.h"
+#include "diagnostic-core.h"
 #include "toplev.h"
 #include "expr.h"
 #include "reload.h"
@@ -157,11 +154,8 @@
 #endif
 static void m68k_output_dwarf_dtprel (FILE *, int, rtx) ATTRIBUTE_UNUSED;
 static void m68k_trampoline_init (rtx, tree, rtx);
-<<<<<<< HEAD
 static int m68k_return_pops_args (tree, tree, int);
 static rtx m68k_delegitimize_address (rtx);
-=======
->>>>>>> e33a1692
  
 
@@ -281,15 +275,12 @@
 #undef TARGET_TRAMPOLINE_INIT
 #define TARGET_TRAMPOLINE_INIT m68k_trampoline_init
 
-<<<<<<< HEAD
 #undef TARGET_RETURN_POPS_ARGS
 #define TARGET_RETURN_POPS_ARGS m68k_return_pops_args
 
 #undef TARGET_DELEGITIMIZE_ADDRESS
 #define TARGET_DELEGITIMIZE_ADDRESS m68k_delegitimize_address
 
-=======
->>>>>>> e33a1692
 static const struct attribute_spec m68k_attribute_table[] =
 {
   /* { name, min_len, max_len, decl_req, type_req, fn_type_req, handler } */
@@ -1058,7 +1049,7 @@
 m68k_expand_prologue (void)
 {
   HOST_WIDE_INT fsize_with_regs;
-  rtx limit, src, dest, insn;
+  rtx limit, src, dest;
 
   m68k_compute_frame_layout ();
 
@@ -1201,7 +1192,7 @@
 
   if (!TARGET_SEP_DATA
       && crtl->uses_pic_offset_table)
-    insn = emit_insn (gen_load_got (pic_offset_table_rtx));
+    emit_insn (gen_load_got (pic_offset_table_rtx));
 }
  
@@ -4624,12 +4615,8 @@
 	case UNSPEC_RELOC16:
 	case UNSPEC_RELOC32:
 	  output_addr_const (file, XVECEXP (x, 0, 0));
-<<<<<<< HEAD
 	  fputs (m68k_get_reloc_decoration
 		 ((enum m68k_reloc) INTVAL (XVECEXP (x, 0, 1))), file);
-=======
-	  fputs (m68k_get_reloc_decoration (INTVAL (XVECEXP (x, 0, 1))), file);
->>>>>>> e33a1692
 	  return true;
 
 	default:
@@ -4651,7 +4638,6 @@
   fputs ("@TLSLDO+0x8000", file);
 }
 
-<<<<<<< HEAD
 /* In the name of slightly smaller debug output, and to cater to
    general assembler lossage, recognize various UNSPEC sequences
    and turn them back into a direct symbol reference.  */
@@ -4704,8 +4690,6 @@
   return orig_x;
 }
   
-=======
->>>>>>> e33a1692
  
 /* A C compound statement to output to stdio stream STREAM the
@@ -6556,7 +6540,6 @@
   FINALIZE_TRAMPOLINE (XEXP (m_tramp, 0));
 }
 
-<<<<<<< HEAD
 /* On the 68000, the RTS insn cannot pop anything.
    On the 68010, the RTD insn may be used to pop them if the number
      of args is fixed, but if the number is variable then the caller
@@ -6572,12 +6555,8 @@
   return ((TARGET_RTD
 	   && (!fundecl
 	       || TREE_CODE (fundecl) != IDENTIFIER_NODE)
-	   && (TYPE_ARG_TYPES (funtype) == 0
-	       || (TREE_VALUE (tree_last (TYPE_ARG_TYPES (funtype)))
-		   == void_type_node)))
+	   && (!stdarg_p (funtype)))
 	  ? size : 0);
 }
 
-=======
->>>>>>> e33a1692
 #include "gt-m68k.h"