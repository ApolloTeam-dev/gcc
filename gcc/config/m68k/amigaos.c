--- conflicted
+++ resolved
@@ -690,24 +690,9 @@
       }
     else
       {
-<<<<<<< HEAD
-	if (0 == strncmp(".data", name, 5) && (!DECL_INITIAL (decl) || initializer_zerop (DECL_INITIAL (decl)))) {
-	  if (0 == strncmp(".data_chip", name, 10)) {
-	    fprintf (asm_out_file, "\tsection .bss_chip,bss,chip\n");
-	  } else {
-	    fprintf (asm_out_file, "\tsection .bss%s%s,bss\n", name[5]==0 ? "" : "_", name + 5);
-	  }
-	} else {
-	  if (0 == strncmp(".datafar", name, 8))
-	    {
-	       fprintf (asm_out_file, "\tsection .data_far,data\n");
-	    }
-	  else if (0 == strncmp(".datachip", name, 9))
-=======
 	if (0 == strncmp(".data", name, 5) && (!DECL_INITIAL (decl) || initializer_zerop (DECL_INITIAL (decl))))
 	  {
 	  if (0 == strncmp(".data_chip", name, 10))
->>>>>>> 5c482340
 	    {
 	      fprintf (asm_out_file, "\tsection .bss_chip,bss,chip\n");
 	    }
