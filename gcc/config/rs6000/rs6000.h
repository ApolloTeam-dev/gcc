/* Definitions of target machine for GNU compiler, for IBM RS/6000.
   Copyright (C) 1992-2014 Free Software Foundation, Inc.
   Contributed by Richard Kenner (kenner@vlsi1.ultra.nyu.edu)

   This file is part of GCC.

   GCC is free software; you can redistribute it and/or modify it
   under the terms of the GNU General Public License as published
   by the Free Software Foundation; either version 3, or (at your
   option) any later version.

   GCC is distributed in the hope that it will be useful, but WITHOUT
   ANY WARRANTY; without even the implied warranty of MERCHANTABILITY
   or FITNESS FOR A PARTICULAR PURPOSE.  See the GNU General Public
   License for more details.

   Under Section 7 of GPL version 3, you are granted additional
   permissions described in the GCC Runtime Library Exception, version
   3.1, as published by the Free Software Foundation.

   You should have received a copy of the GNU General Public License and
   a copy of the GCC Runtime Library Exception along with this program;
   see the files COPYING3 and COPYING.RUNTIME respectively.  If not, see
   <http://www.gnu.org/licenses/>.  */

/* Note that some other tm.h files include this one and then override
   many of the definitions.  */

#ifndef RS6000_OPTS_H
#include "config/rs6000/rs6000-opts.h"
#endif

/* Definitions for the object file format.  These are set at
   compile-time.  */

#define OBJECT_XCOFF 1
#define OBJECT_ELF 2
#define OBJECT_PEF 3
#define OBJECT_MACHO 4

#define TARGET_ELF (TARGET_OBJECT_FORMAT == OBJECT_ELF)
#define TARGET_XCOFF (TARGET_OBJECT_FORMAT == OBJECT_XCOFF)
#define TARGET_MACOS (TARGET_OBJECT_FORMAT == OBJECT_PEF)
#define TARGET_MACHO (TARGET_OBJECT_FORMAT == OBJECT_MACHO)

#ifndef TARGET_AIX
#define TARGET_AIX 0
#endif

#ifndef TARGET_AIX_OS
#define TARGET_AIX_OS 0
#endif

/* Control whether function entry points use a "dot" symbol when
   ABI_AIX.  */
#define DOT_SYMBOLS 1

/* Default string to use for cpu if not specified.  */
#ifndef TARGET_CPU_DEFAULT
#define TARGET_CPU_DEFAULT ((char *)0)
#endif

/* If configured for PPC405, support PPC405CR Erratum77.  */
#ifdef CONFIG_PPC405CR
#define PPC405_ERRATUM77 (rs6000_cpu == PROCESSOR_PPC405)
#else
#define PPC405_ERRATUM77 0
#endif

#ifndef TARGET_PAIRED_FLOAT
#define TARGET_PAIRED_FLOAT 0
#endif

#ifdef HAVE_AS_POPCNTB
#define ASM_CPU_POWER5_SPEC "-mpower5"
#else
#define ASM_CPU_POWER5_SPEC "-mpower4"
#endif

#ifdef HAVE_AS_DFP
#define ASM_CPU_POWER6_SPEC "-mpower6 -maltivec"
#else
#define ASM_CPU_POWER6_SPEC "-mpower4 -maltivec"
#endif

#ifdef HAVE_AS_POPCNTD
#define ASM_CPU_POWER7_SPEC "-mpower7"
#else
#define ASM_CPU_POWER7_SPEC "-mpower4 -maltivec"
#endif

#ifdef HAVE_AS_POWER8
#define ASM_CPU_POWER8_SPEC "-mpower8"
#else
#define ASM_CPU_POWER8_SPEC ASM_CPU_POWER7_SPEC
#endif

#ifdef HAVE_AS_DCI
#define ASM_CPU_476_SPEC "-m476"
#else
#define ASM_CPU_476_SPEC "-mpower4"
#endif

/* Common ASM definitions used by ASM_SPEC among the various targets for
   handling -mcpu=xxx switches.  There is a parallel list in driver-rs6000.c to
   provide the default assembler options if the user uses -mcpu=native, so if
   you make changes here, make them also there.  */
#define ASM_CPU_SPEC \
"%{!mcpu*: \
  %{mpowerpc64*: -mppc64} \
  %{!mpowerpc64*: %(asm_default)}} \
%{mcpu=native: %(asm_cpu_native)} \
%{mcpu=cell: -mcell} \
%{mcpu=power3: -mppc64} \
%{mcpu=power4: -mpower4} \
%{mcpu=power5: %(asm_cpu_power5)} \
%{mcpu=power5+: %(asm_cpu_power5)} \
%{mcpu=power6: %(asm_cpu_power6) -maltivec} \
%{mcpu=power6x: %(asm_cpu_power6) -maltivec} \
%{mcpu=power7: %(asm_cpu_power7)} \
%{mcpu=power8: %(asm_cpu_power8)} \
%{mcpu=a2: -ma2} \
%{mcpu=powerpc: -mppc} \
%{mcpu=rs64a: -mppc64} \
%{mcpu=401: -mppc} \
%{mcpu=403: -m403} \
%{mcpu=405: -m405} \
%{mcpu=405fp: -m405} \
%{mcpu=440: -m440} \
%{mcpu=440fp: -m440} \
%{mcpu=464: -m440} \
%{mcpu=464fp: -m440} \
%{mcpu=476: %(asm_cpu_476)} \
%{mcpu=476fp: %(asm_cpu_476)} \
%{mcpu=505: -mppc} \
%{mcpu=601: -m601} \
%{mcpu=602: -mppc} \
%{mcpu=603: -mppc} \
%{mcpu=603e: -mppc} \
%{mcpu=ec603e: -mppc} \
%{mcpu=604: -mppc} \
%{mcpu=604e: -mppc} \
%{mcpu=620: -mppc64} \
%{mcpu=630: -mppc64} \
%{mcpu=740: -mppc} \
%{mcpu=750: -mppc} \
%{mcpu=G3: -mppc} \
%{mcpu=7400: -mppc -maltivec} \
%{mcpu=7450: -mppc -maltivec} \
%{mcpu=G4: -mppc -maltivec} \
%{mcpu=801: -mppc} \
%{mcpu=821: -mppc} \
%{mcpu=823: -mppc} \
%{mcpu=860: -mppc} \
%{mcpu=970: -mpower4 -maltivec} \
%{mcpu=G5: -mpower4 -maltivec} \
%{mcpu=8540: -me500} \
%{mcpu=8548: -me500} \
%{mcpu=e300c2: -me300} \
%{mcpu=e300c3: -me300} \
%{mcpu=e500mc: -me500mc} \
%{mcpu=e500mc64: -me500mc64} \
%{mcpu=e5500: -me5500} \
%{mcpu=e6500: -me6500} \
%{maltivec: -maltivec} \
%{mvsx: -mvsx %{!maltivec: -maltivec} %{!mcpu*: %(asm_cpu_power7)}} \
%{mpower8-vector|mcrypto|mdirect-move|mhtm: %{!mcpu*: %(asm_cpu_power8)}} \
-many"

#define CPP_DEFAULT_SPEC ""

#define ASM_DEFAULT_SPEC ""

/* This macro defines names of additional specifications to put in the specs
   that can be used in various specifications like CC1_SPEC.  Its definition
   is an initializer with a subgrouping for each command option.

   Each subgrouping contains a string constant, that defines the
   specification name, and a string constant that used by the GCC driver
   program.

   Do not define this macro if it does not need to do anything.  */

#define SUBTARGET_EXTRA_SPECS

#define EXTRA_SPECS							\
  { "cpp_default",		CPP_DEFAULT_SPEC },			\
  { "asm_cpu",			ASM_CPU_SPEC },				\
  { "asm_cpu_native",		ASM_CPU_NATIVE_SPEC },			\
  { "asm_default",		ASM_DEFAULT_SPEC },			\
  { "cc1_cpu",			CC1_CPU_SPEC },				\
  { "asm_cpu_power5",		ASM_CPU_POWER5_SPEC },			\
  { "asm_cpu_power6",		ASM_CPU_POWER6_SPEC },			\
  { "asm_cpu_power7",		ASM_CPU_POWER7_SPEC },			\
  { "asm_cpu_power8",		ASM_CPU_POWER8_SPEC },			\
  { "asm_cpu_476",		ASM_CPU_476_SPEC },			\
  SUBTARGET_EXTRA_SPECS

/* -mcpu=native handling only makes sense with compiler running on
   an PowerPC chip.  If changing this condition, also change
   the condition in driver-rs6000.c.  */
#if defined(__powerpc__) || defined(__POWERPC__) || defined(_AIX)
/* In driver-rs6000.c.  */
extern const char *host_detect_local_cpu (int argc, const char **argv);
#define EXTRA_SPEC_FUNCTIONS \
  { "local_cpu_detect", host_detect_local_cpu },
#define HAVE_LOCAL_CPU_DETECT
#define ASM_CPU_NATIVE_SPEC "%:local_cpu_detect(asm)"

#else
#define ASM_CPU_NATIVE_SPEC "%(asm_default)"
#endif

#ifndef CC1_CPU_SPEC
#ifdef HAVE_LOCAL_CPU_DETECT
#define CC1_CPU_SPEC \
"%{mcpu=native:%<mcpu=native %:local_cpu_detect(cpu)} \
 %{mtune=native:%<mtune=native %:local_cpu_detect(tune)}"
#else
#define CC1_CPU_SPEC ""
#endif
#endif

/* Architecture type.  */

/* Define TARGET_MFCRF if the target assembler does not support the
   optional field operand for mfcr.  */

#ifndef HAVE_AS_MFCRF
#undef  TARGET_MFCRF
#define TARGET_MFCRF 0
#endif

/* Define TARGET_POPCNTB if the target assembler does not support the
   popcount byte instruction.  */

#ifndef HAVE_AS_POPCNTB
#undef  TARGET_POPCNTB
#define TARGET_POPCNTB 0
#endif

/* Define TARGET_FPRND if the target assembler does not support the
   fp rounding instructions.  */

#ifndef HAVE_AS_FPRND
#undef  TARGET_FPRND
#define TARGET_FPRND 0
#endif

/* Define TARGET_CMPB if the target assembler does not support the
   cmpb instruction.  */

#ifndef HAVE_AS_CMPB
#undef  TARGET_CMPB
#define TARGET_CMPB 0
#endif

/* Define TARGET_MFPGPR if the target assembler does not support the
   mffpr and mftgpr instructions. */

#ifndef HAVE_AS_MFPGPR
#undef  TARGET_MFPGPR
#define TARGET_MFPGPR 0
#endif

/* Define TARGET_DFP if the target assembler does not support decimal
   floating point instructions.  */
#ifndef HAVE_AS_DFP
#undef  TARGET_DFP
#define TARGET_DFP 0
#endif

/* Define TARGET_POPCNTD if the target assembler does not support the
   popcount word and double word instructions.  */

#ifndef HAVE_AS_POPCNTD
#undef  TARGET_POPCNTD
#define TARGET_POPCNTD 0
#endif

/* Define the ISA 2.07 flags as 0 if the target assembler does not support the
   waitasecond instruction.  Allow -mpower8-fusion, since it does not add new
   instructions.  */

#ifndef HAVE_AS_POWER8
#undef  TARGET_DIRECT_MOVE
#undef  TARGET_CRYPTO
#undef  TARGET_HTM
#undef  TARGET_P8_VECTOR
#define TARGET_DIRECT_MOVE 0
#define TARGET_CRYPTO 0
#define TARGET_HTM 0
#define TARGET_P8_VECTOR 0
#endif

/* Define TARGET_LWSYNC_INSTRUCTION if the assembler knows about lwsync.  If
   not, generate the lwsync code as an integer constant.  */
#ifdef HAVE_AS_LWSYNC
#define TARGET_LWSYNC_INSTRUCTION 1
#else
#define TARGET_LWSYNC_INSTRUCTION 0
#endif

/* Define TARGET_TLS_MARKERS if the target assembler does not support
   arg markers for __tls_get_addr calls.  */
#ifndef HAVE_AS_TLS_MARKERS
#undef  TARGET_TLS_MARKERS
#define TARGET_TLS_MARKERS 0
#else
#define TARGET_TLS_MARKERS tls_markers
#endif

#ifndef TARGET_SECURE_PLT
#define TARGET_SECURE_PLT 0
#endif

#ifndef TARGET_CMODEL
#define TARGET_CMODEL CMODEL_SMALL
#endif

#define TARGET_32BIT		(! TARGET_64BIT)

#ifndef HAVE_AS_TLS
#define HAVE_AS_TLS 0
#endif

#ifndef TARGET_LINK_STACK
#define TARGET_LINK_STACK 0
#endif

#ifndef SET_TARGET_LINK_STACK
#define SET_TARGET_LINK_STACK(X) do { } while (0)
#endif

/* Return 1 for a symbol ref for a thread-local storage symbol.  */
#define RS6000_SYMBOL_REF_TLS_P(RTX) \
  (GET_CODE (RTX) == SYMBOL_REF && SYMBOL_REF_TLS_MODEL (RTX) != 0)

#ifdef IN_LIBGCC2
/* For libgcc2 we make sure this is a compile time constant */
#if defined (__64BIT__) || defined (__powerpc64__) || defined (__ppc64__)
#undef TARGET_POWERPC64
#define TARGET_POWERPC64	1
#else
#undef TARGET_POWERPC64
#define TARGET_POWERPC64	0
#endif
#else
    /* The option machinery will define this.  */
#endif

#define TARGET_DEFAULT (MASK_MULTIPLE | MASK_STRING)

/* FPU operations supported. 
   Each use of TARGET_SINGLE_FLOAT or TARGET_DOUBLE_FLOAT must 
   also test TARGET_HARD_FLOAT.  */
#define TARGET_SINGLE_FLOAT 1
#define TARGET_DOUBLE_FLOAT 1
#define TARGET_SINGLE_FPU   0
#define TARGET_SIMPLE_FPU   0
#define TARGET_XILINX_FPU   0

/* Recast the processor type to the cpu attribute.  */
#define rs6000_cpu_attr ((enum attr_cpu)rs6000_cpu)

/* Define generic processor types based upon current deployment.  */
#define PROCESSOR_COMMON    PROCESSOR_PPC601
#define PROCESSOR_POWERPC   PROCESSOR_PPC604
#define PROCESSOR_POWERPC64 PROCESSOR_RS64A

/* Define the default processor.  This is overridden by other tm.h files.  */
#define PROCESSOR_DEFAULT   PROCESSOR_PPC603
#define PROCESSOR_DEFAULT64 PROCESSOR_RS64A

/* Specify the dialect of assembler to use.  Only new mnemonics are supported
   starting with GCC 4.8, i.e. just one dialect, but for backwards
   compatibility with older inline asm ASSEMBLER_DIALECT needs to be
   defined.  */
#define ASSEMBLER_DIALECT 1

/* Debug support */
#define MASK_DEBUG_STACK	0x01	/* debug stack applications */
#define	MASK_DEBUG_ARG		0x02	/* debug argument handling */
#define MASK_DEBUG_REG		0x04	/* debug register handling */
#define MASK_DEBUG_ADDR		0x08	/* debug memory addressing */
#define MASK_DEBUG_COST		0x10	/* debug rtx codes */
#define MASK_DEBUG_TARGET	0x20	/* debug target attribute/pragma */
#define MASK_DEBUG_BUILTIN	0x40	/* debug builtins */
#define MASK_DEBUG_ALL		(MASK_DEBUG_STACK \
				 | MASK_DEBUG_ARG \
				 | MASK_DEBUG_REG \
				 | MASK_DEBUG_ADDR \
				 | MASK_DEBUG_COST \
				 | MASK_DEBUG_TARGET \
				 | MASK_DEBUG_BUILTIN)

#define	TARGET_DEBUG_STACK	(rs6000_debug & MASK_DEBUG_STACK)
#define	TARGET_DEBUG_ARG	(rs6000_debug & MASK_DEBUG_ARG)
#define TARGET_DEBUG_REG	(rs6000_debug & MASK_DEBUG_REG)
#define TARGET_DEBUG_ADDR	(rs6000_debug & MASK_DEBUG_ADDR)
#define TARGET_DEBUG_COST	(rs6000_debug & MASK_DEBUG_COST)
#define TARGET_DEBUG_TARGET	(rs6000_debug & MASK_DEBUG_TARGET)
#define TARGET_DEBUG_BUILTIN	(rs6000_debug & MASK_DEBUG_BUILTIN)

/* Describe the vector unit used for arithmetic operations.  */
extern enum rs6000_vector rs6000_vector_unit[];

#define VECTOR_UNIT_NONE_P(MODE)			\
  (rs6000_vector_unit[(MODE)] == VECTOR_NONE)

#define VECTOR_UNIT_VSX_P(MODE)				\
  (rs6000_vector_unit[(MODE)] == VECTOR_VSX)

#define VECTOR_UNIT_P8_VECTOR_P(MODE)			\
  (rs6000_vector_unit[(MODE)] == VECTOR_P8_VECTOR)

#define VECTOR_UNIT_ALTIVEC_P(MODE)			\
  (rs6000_vector_unit[(MODE)] == VECTOR_ALTIVEC)

#define VECTOR_UNIT_VSX_OR_P8_VECTOR_P(MODE)		\
  (IN_RANGE ((int)rs6000_vector_unit[(MODE)],		\
	     (int)VECTOR_VSX,				\
	     (int)VECTOR_P8_VECTOR))

/* VECTOR_UNIT_ALTIVEC_OR_VSX_P is used in places where we are using either
   altivec (VMX) or VSX vector instructions.  P8 vector support is upwards
   compatible, so allow it as well, rather than changing all of the uses of the
   macro.  */
#define VECTOR_UNIT_ALTIVEC_OR_VSX_P(MODE)		\
  (IN_RANGE ((int)rs6000_vector_unit[(MODE)],		\
	     (int)VECTOR_ALTIVEC,			\
	     (int)VECTOR_P8_VECTOR))

/* Describe whether to use VSX loads or Altivec loads.  For now, just use the
   same unit as the vector unit we are using, but we may want to migrate to
   using VSX style loads even for types handled by altivec.  */
extern enum rs6000_vector rs6000_vector_mem[];

#define VECTOR_MEM_NONE_P(MODE)				\
  (rs6000_vector_mem[(MODE)] == VECTOR_NONE)

#define VECTOR_MEM_VSX_P(MODE)				\
  (rs6000_vector_mem[(MODE)] == VECTOR_VSX)

#define VECTOR_MEM_P8_VECTOR_P(MODE)			\
  (rs6000_vector_mem[(MODE)] == VECTOR_VSX)

#define VECTOR_MEM_ALTIVEC_P(MODE)			\
  (rs6000_vector_mem[(MODE)] == VECTOR_ALTIVEC)

#define VECTOR_MEM_VSX_OR_P8_VECTOR_P(MODE)		\
  (IN_RANGE ((int)rs6000_vector_mem[(MODE)],		\
	     (int)VECTOR_VSX,				\
	     (int)VECTOR_P8_VECTOR))

#define VECTOR_MEM_ALTIVEC_OR_VSX_P(MODE)		\
  (IN_RANGE ((int)rs6000_vector_mem[(MODE)],		\
	     (int)VECTOR_ALTIVEC,			\
	     (int)VECTOR_P8_VECTOR))

/* Return the alignment of a given vector type, which is set based on the
   vector unit use.  VSX for instance can load 32 or 64 bit aligned words
   without problems, while Altivec requires 128-bit aligned vectors.  */
extern int rs6000_vector_align[];

#define VECTOR_ALIGN(MODE)						\
  ((rs6000_vector_align[(MODE)] != 0)					\
   ? rs6000_vector_align[(MODE)]					\
   : (int)GET_MODE_BITSIZE ((MODE)))

/* Determine the element order to use for vector instructions.  By
   default we use big-endian element order when targeting big-endian,
   and little-endian element order when targeting little-endian.  For
   programs being ported from BE Power to LE Power, it can sometimes
   be useful to use big-endian element order when targeting little-endian.
   This is set via -maltivec=be, for example.  */
#define VECTOR_ELT_ORDER_BIG                                  \
  (BYTES_BIG_ENDIAN || (rs6000_altivec_element_order == 2))

/* Element number of the 64-bit value in a 128-bit vector that can be accessed
   with scalar instructions.  */
#define VECTOR_ELEMENT_SCALAR_64BIT	((BYTES_BIG_ENDIAN) ? 0 : 1)

/* Alignment options for fields in structures for sub-targets following
   AIX-like ABI.
   ALIGN_POWER word-aligns FP doubles (default AIX ABI).
   ALIGN_NATURAL doubleword-aligns FP doubles (align to object size).

   Override the macro definitions when compiling libobjc to avoid undefined
   reference to rs6000_alignment_flags due to library's use of GCC alignment
   macros which use the macros below.  */

#ifndef IN_TARGET_LIBS
#define MASK_ALIGN_POWER   0x00000000
#define MASK_ALIGN_NATURAL 0x00000001
#define TARGET_ALIGN_NATURAL (rs6000_alignment_flags & MASK_ALIGN_NATURAL)
#else
#define TARGET_ALIGN_NATURAL 0
#endif

#define TARGET_LONG_DOUBLE_128 (rs6000_long_double_type_size == 128)
#define TARGET_IEEEQUAD rs6000_ieeequad
#define TARGET_ALTIVEC_ABI rs6000_altivec_abi
#define TARGET_LDBRX (TARGET_POPCNTD || rs6000_cpu == PROCESSOR_CELL)

#define TARGET_SPE_ABI 0
#define TARGET_SPE 0
#define TARGET_ISEL64 (TARGET_ISEL && TARGET_POWERPC64)
#define TARGET_FPRS 1
#define TARGET_E500_SINGLE 0
#define TARGET_E500_DOUBLE 0
#define CHECK_E500_OPTIONS do { } while (0)

/* ISA 2.01 allowed FCFID to be done in 32-bit, previously it was 64-bit only.
   Enable 32-bit fcfid's on any of the switches for newer ISA machines or
   XILINX.  */
#define TARGET_FCFID	(TARGET_POWERPC64				\
			 || TARGET_PPC_GPOPT	/* 970/power4 */	\
			 || TARGET_POPCNTB	/* ISA 2.02 */		\
			 || TARGET_CMPB		/* ISA 2.05 */		\
			 || TARGET_POPCNTD	/* ISA 2.06 */		\
			 || TARGET_XILINX_FPU)

#define TARGET_FCTIDZ	TARGET_FCFID
#define TARGET_STFIWX	TARGET_PPC_GFXOPT
#define TARGET_LFIWAX	TARGET_CMPB
#define TARGET_LFIWZX	TARGET_POPCNTD
#define TARGET_FCFIDS	TARGET_POPCNTD
#define TARGET_FCFIDU	TARGET_POPCNTD
#define TARGET_FCFIDUS	TARGET_POPCNTD
#define TARGET_FCTIDUZ	TARGET_POPCNTD
#define TARGET_FCTIWUZ	TARGET_POPCNTD

#define TARGET_XSCVDPSPN	(TARGET_DIRECT_MOVE || TARGET_P8_VECTOR)
#define TARGET_XSCVSPDPN	(TARGET_DIRECT_MOVE || TARGET_P8_VECTOR)
#define TARGET_VADDUQM		(TARGET_P8_VECTOR && TARGET_POWERPC64)

/* Byte/char syncs were added as phased in for ISA 2.06B, but are not present
   in power7, so conditionalize them on p8 features.  TImode syncs need quad
   memory support.  */
#define TARGET_SYNC_HI_QI	(TARGET_QUAD_MEMORY			\
				 || TARGET_QUAD_MEMORY_ATOMIC		\
				 || TARGET_DIRECT_MOVE)

#define TARGET_SYNC_TI		TARGET_QUAD_MEMORY_ATOMIC

/* Power7 has both 32-bit load and store integer for the FPRs, so we don't need
   to allocate the SDmode stack slot to get the value into the proper location
   in the register.  */
#define TARGET_NO_SDMODE_STACK	(TARGET_LFIWZX && TARGET_STFIWX && TARGET_DFP)

/* In switching from using target_flags to using rs6000_isa_flags, the options
   machinery creates OPTION_MASK_<xxx> instead of MASK_<xxx>.  For now map
   OPTION_MASK_<xxx> back into MASK_<xxx>.  */
#define MASK_ALTIVEC			OPTION_MASK_ALTIVEC
#define MASK_CMPB			OPTION_MASK_CMPB
#define MASK_CRYPTO			OPTION_MASK_CRYPTO
#define MASK_DFP			OPTION_MASK_DFP
#define MASK_DIRECT_MOVE		OPTION_MASK_DIRECT_MOVE
#define MASK_DLMZB			OPTION_MASK_DLMZB
#define MASK_EABI			OPTION_MASK_EABI
#define MASK_FPRND			OPTION_MASK_FPRND
#define MASK_P8_FUSION			OPTION_MASK_P8_FUSION
#define MASK_HARD_FLOAT			OPTION_MASK_HARD_FLOAT
#define MASK_HTM			OPTION_MASK_HTM
#define MASK_ISEL			OPTION_MASK_ISEL
#define MASK_MFCRF			OPTION_MASK_MFCRF
#define MASK_MFPGPR			OPTION_MASK_MFPGPR
#define MASK_MULHW			OPTION_MASK_MULHW
#define MASK_MULTIPLE			OPTION_MASK_MULTIPLE
#define MASK_NO_UPDATE			OPTION_MASK_NO_UPDATE
#define MASK_P8_VECTOR			OPTION_MASK_P8_VECTOR
#define MASK_POPCNTB			OPTION_MASK_POPCNTB
#define MASK_POPCNTD			OPTION_MASK_POPCNTD
#define MASK_PPC_GFXOPT			OPTION_MASK_PPC_GFXOPT
#define MASK_PPC_GPOPT			OPTION_MASK_PPC_GPOPT
#define MASK_RECIP_PRECISION		OPTION_MASK_RECIP_PRECISION
#define MASK_SOFT_FLOAT			OPTION_MASK_SOFT_FLOAT
#define MASK_STRICT_ALIGN		OPTION_MASK_STRICT_ALIGN
#define MASK_STRING			OPTION_MASK_STRING
#define MASK_UPDATE			OPTION_MASK_UPDATE
#define MASK_VSX			OPTION_MASK_VSX
#define MASK_VSX_TIMODE			OPTION_MASK_VSX_TIMODE

#ifndef IN_LIBGCC2
#define MASK_POWERPC64			OPTION_MASK_POWERPC64
#endif

#ifdef TARGET_64BIT
#define MASK_64BIT			OPTION_MASK_64BIT
#endif

#ifdef TARGET_RELOCATABLE
#define MASK_RELOCATABLE		OPTION_MASK_RELOCATABLE
#endif

#ifdef TARGET_LITTLE_ENDIAN
#define MASK_LITTLE_ENDIAN		OPTION_MASK_LITTLE_ENDIAN
#endif

#ifdef TARGET_MINIMAL_TOC
#define MASK_MINIMAL_TOC		OPTION_MASK_MINIMAL_TOC
#endif

#ifdef TARGET_REGNAMES
#define MASK_REGNAMES			OPTION_MASK_REGNAMES
#endif

#ifdef TARGET_PROTOTYPE
#define MASK_PROTOTYPE			OPTION_MASK_PROTOTYPE
#endif

/* For power systems, we want to enable Altivec and VSX builtins even if the
   user did not use -maltivec or -mvsx to allow the builtins to be used inside
   of #pragma GCC target or the target attribute to change the code level for a
   given system.  The SPE and Paired builtins are only enabled if you configure
   the compiler for those builtins, and those machines don't support altivec or
   VSX.  */

#define TARGET_EXTRA_BUILTINS	(!TARGET_SPE && !TARGET_PAIRED_FLOAT	 \
				 && ((TARGET_POWERPC64			 \
				      || TARGET_PPC_GPOPT /* 970/power4 */ \
				      || TARGET_POPCNTB	  /* ISA 2.02 */ \
				      || TARGET_CMPB	  /* ISA 2.05 */ \
				      || TARGET_POPCNTD	  /* ISA 2.06 */ \
				      || TARGET_ALTIVEC			 \
				      || TARGET_VSX			 \
				      || TARGET_HARD_FLOAT)))

/* E500 cores only support plain "sync", not lwsync.  */
#define TARGET_NO_LWSYNC (rs6000_cpu == PROCESSOR_PPC8540 \
			  || rs6000_cpu == PROCESSOR_PPC8548)


/* Whether SF/DF operations are supported on the E500.  */
#define TARGET_SF_SPE	(TARGET_HARD_FLOAT && TARGET_SINGLE_FLOAT	\
			 && !TARGET_FPRS)

#define TARGET_DF_SPE	(TARGET_HARD_FLOAT && TARGET_DOUBLE_FLOAT	\
			 && !TARGET_FPRS && TARGET_E500_DOUBLE)

/* Whether SF/DF operations are supported by by the normal floating point unit
   (or the vector/scalar unit).  */
#define TARGET_SF_FPR	(TARGET_HARD_FLOAT && TARGET_FPRS		\
			 && TARGET_SINGLE_FLOAT)

#define TARGET_DF_FPR	(TARGET_HARD_FLOAT && TARGET_FPRS		\
			 && TARGET_DOUBLE_FLOAT)

/* Whether SF/DF operations are supported by any hardware.  */
#define TARGET_SF_INSN	(TARGET_SF_FPR || TARGET_SF_SPE)
#define TARGET_DF_INSN	(TARGET_DF_FPR || TARGET_DF_SPE)

/* Which machine supports the various reciprocal estimate instructions.  */
#define TARGET_FRES	(TARGET_HARD_FLOAT && TARGET_PPC_GFXOPT \
			 && TARGET_FPRS && TARGET_SINGLE_FLOAT)

#define TARGET_FRE	(TARGET_HARD_FLOAT && TARGET_FPRS \
			 && TARGET_DOUBLE_FLOAT \
			 && (TARGET_POPCNTB || VECTOR_UNIT_VSX_P (DFmode)))

#define TARGET_FRSQRTES	(TARGET_HARD_FLOAT && TARGET_POPCNTB \
			 && TARGET_FPRS && TARGET_SINGLE_FLOAT)

#define TARGET_FRSQRTE	(TARGET_HARD_FLOAT && TARGET_FPRS \
			 && TARGET_DOUBLE_FLOAT \
			 && (TARGET_PPC_GFXOPT || VECTOR_UNIT_VSX_P (DFmode)))

/* Whether the various reciprocal divide/square root estimate instructions
   exist, and whether we should automatically generate code for the instruction
   by default.  */
#define RS6000_RECIP_MASK_HAVE_RE	0x1	/* have RE instruction.  */
#define RS6000_RECIP_MASK_AUTO_RE	0x2	/* generate RE by default.  */
#define RS6000_RECIP_MASK_HAVE_RSQRTE	0x4	/* have RSQRTE instruction.  */
#define RS6000_RECIP_MASK_AUTO_RSQRTE	0x8	/* gen. RSQRTE by default.  */

extern unsigned char rs6000_recip_bits[];

#define RS6000_RECIP_HAVE_RE_P(MODE) \
  (rs6000_recip_bits[(int)(MODE)] & RS6000_RECIP_MASK_HAVE_RE)

#define RS6000_RECIP_AUTO_RE_P(MODE) \
  (rs6000_recip_bits[(int)(MODE)] & RS6000_RECIP_MASK_AUTO_RE)

#define RS6000_RECIP_HAVE_RSQRTE_P(MODE) \
  (rs6000_recip_bits[(int)(MODE)] & RS6000_RECIP_MASK_HAVE_RSQRTE)

#define RS6000_RECIP_AUTO_RSQRTE_P(MODE) \
  (rs6000_recip_bits[(int)(MODE)] & RS6000_RECIP_MASK_AUTO_RSQRTE)

/* The default CPU for TARGET_OPTION_OVERRIDE.  */
#define OPTION_TARGET_CPU_DEFAULT TARGET_CPU_DEFAULT

/* Target pragma.  */
#define REGISTER_TARGET_PRAGMAS() do {				\
  c_register_pragma (0, "longcall", rs6000_pragma_longcall);	\
  targetm.target_option.pragma_parse = rs6000_pragma_target_parse; \
  targetm.resolve_overloaded_builtin = altivec_resolve_overloaded_builtin; \
  rs6000_target_modify_macros_ptr = rs6000_target_modify_macros; \
} while (0)

/* Target #defines.  */
#define TARGET_CPU_CPP_BUILTINS() \
  rs6000_cpu_cpp_builtins (pfile)

/* This is used by rs6000_cpu_cpp_builtins to indicate the byte order
   we're compiling for.  Some configurations may need to override it.  */
#define RS6000_CPU_CPP_ENDIAN_BUILTINS()	\
  do						\
    {						\
      if (BYTES_BIG_ENDIAN)			\
	{					\
	  builtin_define ("__BIG_ENDIAN__");	\
	  builtin_define ("_BIG_ENDIAN");	\
	  builtin_assert ("machine=bigendian");	\
	}					\
      else					\
	{					\
	  builtin_define ("__LITTLE_ENDIAN__");	\
	  builtin_define ("_LITTLE_ENDIAN");	\
	  builtin_assert ("machine=littleendian"); \
	}					\
    }						\
  while (0)

/* Target machine storage layout.  */

/* Define this macro if it is advisable to hold scalars in registers
   in a wider mode than that declared by the program.  In such cases,
   the value is constrained to be within the bounds of the declared
   type, but kept valid in the wider mode.  The signedness of the
   extension may differ from that of the type.  */

#define PROMOTE_MODE(MODE,UNSIGNEDP,TYPE)	\
  if (GET_MODE_CLASS (MODE) == MODE_INT		\
      && GET_MODE_SIZE (MODE) < UNITS_PER_WORD) \
    (MODE) = TARGET_32BIT ? SImode : DImode;

/* Define this if most significant bit is lowest numbered
   in instructions that operate on numbered bit-fields.  */
/* That is true on RS/6000.  */
#define BITS_BIG_ENDIAN 1

/* Define this if most significant byte of a word is the lowest numbered.  */
/* That is true on RS/6000.  */
#define BYTES_BIG_ENDIAN 1

/* Define this if most significant word of a multiword number is lowest
   numbered.

   For RS/6000 we can decide arbitrarily since there are no machine
   instructions for them.  Might as well be consistent with bits and bytes.  */
#define WORDS_BIG_ENDIAN 1

/* This says that for the IBM long double the larger magnitude double
   comes first.  It's really a two element double array, and arrays
   don't index differently between little- and big-endian.  */
#define LONG_DOUBLE_LARGE_FIRST 1

#define MAX_BITS_PER_WORD 64

/* Width of a word, in units (bytes).  */
#define UNITS_PER_WORD (! TARGET_POWERPC64 ? 4 : 8)
#ifdef IN_LIBGCC2
#define MIN_UNITS_PER_WORD UNITS_PER_WORD
#else
#define MIN_UNITS_PER_WORD 4
#endif
#define UNITS_PER_FP_WORD 8
#define UNITS_PER_ALTIVEC_WORD 16
#define UNITS_PER_VSX_WORD 16
#define UNITS_PER_SPE_WORD 8
#define UNITS_PER_PAIRED_WORD 8

/* Type used for ptrdiff_t, as a string used in a declaration.  */
#define PTRDIFF_TYPE "int"

/* Type used for size_t, as a string used in a declaration.  */
#define SIZE_TYPE "long unsigned int"

/* Type used for wchar_t, as a string used in a declaration.  */
#define WCHAR_TYPE "short unsigned int"

/* Width of wchar_t in bits.  */
#define WCHAR_TYPE_SIZE 16

/* A C expression for the size in bits of the type `short' on the
   target machine.  If you don't define this, the default is half a
   word.  (If this would be less than one storage unit, it is
   rounded up to one unit.)  */
#define SHORT_TYPE_SIZE 16

/* A C expression for the size in bits of the type `int' on the
   target machine.  If you don't define this, the default is one
   word.  */
#define INT_TYPE_SIZE 32

/* A C expression for the size in bits of the type `long' on the
   target machine.  If you don't define this, the default is one
   word.  */
#define LONG_TYPE_SIZE (TARGET_32BIT ? 32 : 64)

/* A C expression for the size in bits of the type `long long' on the
   target machine.  If you don't define this, the default is two
   words.  */
#define LONG_LONG_TYPE_SIZE 64

/* A C expression for the size in bits of the type `float' on the
   target machine.  If you don't define this, the default is one
   word.  */
#define FLOAT_TYPE_SIZE 32

/* A C expression for the size in bits of the type `double' on the
   target machine.  If you don't define this, the default is two
   words.  */
#define DOUBLE_TYPE_SIZE 64

/* A C expression for the size in bits of the type `long double' on
   the target machine.  If you don't define this, the default is two
   words.  */
#define LONG_DOUBLE_TYPE_SIZE rs6000_long_double_type_size

/* Define this to set long double type size to use in libgcc2.c, which can
   not depend on target_flags.  */
#ifdef __LONG_DOUBLE_128__
#define LIBGCC2_LONG_DOUBLE_TYPE_SIZE 128
#else
#define LIBGCC2_LONG_DOUBLE_TYPE_SIZE 64
#endif

/* Work around rs6000_long_double_type_size dependency in ada/targtyps.c.  */
#define WIDEST_HARDWARE_FP_SIZE 64

/* Width in bits of a pointer.
   See also the macro `Pmode' defined below.  */
extern unsigned rs6000_pointer_size;
#define POINTER_SIZE rs6000_pointer_size

/* Allocation boundary (in *bits*) for storing arguments in argument list.  */
#define PARM_BOUNDARY (TARGET_32BIT ? 32 : 64)

/* Boundary (in *bits*) on which stack pointer should be aligned.  */
#define STACK_BOUNDARY	\
  ((TARGET_32BIT && !TARGET_ALTIVEC && !TARGET_ALTIVEC_ABI && !TARGET_VSX) \
    ? 64 : 128)

/* Allocation boundary (in *bits*) for the code of a function.  */
#define FUNCTION_BOUNDARY 32

/* No data type wants to be aligned rounder than this.  */
#define BIGGEST_ALIGNMENT 128

/* Alignment of field after `int : 0' in a structure.  */
#define EMPTY_FIELD_BOUNDARY 32

/* Every structure's size must be a multiple of this.  */
#define STRUCTURE_SIZE_BOUNDARY 8

/* A bit-field declared as `int' forces `int' alignment for the struct.  */
#define PCC_BITFIELD_TYPE_MATTERS 1

enum data_align { align_abi, align_opt, align_both };

/* A C expression to compute the alignment for a variables in the
   local store.  TYPE is the data type, and ALIGN is the alignment
   that the object would ordinarily have.  */
#define LOCAL_ALIGNMENT(TYPE, ALIGN)				\
  rs6000_data_alignment (TYPE, ALIGN, align_both)

/* Make strings word-aligned so strcpy from constants will be faster.  */
#define CONSTANT_ALIGNMENT(EXP, ALIGN)                           \
  (TREE_CODE (EXP) == STRING_CST	                         \
   && (STRICT_ALIGNMENT || !optimize_size)                       \
   && (ALIGN) < BITS_PER_WORD                                    \
   ? BITS_PER_WORD                                               \
   : (ALIGN))

/* Make arrays of chars word-aligned for the same reasons.  */
#define DATA_ALIGNMENT(TYPE, ALIGN) \
  rs6000_data_alignment (TYPE, ALIGN, align_opt)

/* Align vectors to 128 bits.  Align SPE vectors and E500 v2 doubles to
   64 bits.  */
#define DATA_ABI_ALIGNMENT(TYPE, ALIGN) \
  rs6000_data_alignment (TYPE, ALIGN, align_abi)

/* Nonzero if move instructions will actually fail to work
   when given unaligned data.  */
#define STRICT_ALIGNMENT 0

/* Define this macro to be the value 1 if unaligned accesses have a cost
   many times greater than aligned accesses, for example if they are
   emulated in a trap handler.  */
/* Altivec vector memory instructions simply ignore the low bits; SPE vector
   memory instructions trap on unaligned accesses; VSX memory instructions are
   aligned to 4 or 8 bytes.  */
#define SLOW_UNALIGNED_ACCESS(MODE, ALIGN)				\
  (STRICT_ALIGNMENT							\
   || (((MODE) == SFmode || (MODE) == DFmode || (MODE) == TFmode	\
	|| (MODE) == SDmode || (MODE) == DDmode || (MODE) == TDmode)	\
       && (ALIGN) < 32)							\
   || (VECTOR_MODE_P ((MODE)) && (((int)(ALIGN)) < VECTOR_ALIGN (MODE))))


/* Standard register usage.  */

/* Number of actual hardware registers.
   The hardware registers are assigned numbers for the compiler
   from 0 to just below FIRST_PSEUDO_REGISTER.
   All registers that the compiler knows about must be given numbers,
   even those that are not normally considered general registers.

   RS/6000 has 32 fixed-point registers, 32 floating-point registers,
   a count register, a link register, and 8 condition register fields,
   which we view here as separate registers.  AltiVec adds 32 vector
   registers and a VRsave register.

   In addition, the difference between the frame and argument pointers is
   a function of the number of registers saved, so we need to have a
   register for AP that will later be eliminated in favor of SP or FP.
   This is a normal register, but it is fixed.

   We also create a pseudo register for float/int conversions, that will
   really represent the memory location used.  It is represented here as
   a register, in order to work around problems in allocating stack storage
   in inline functions.

   Another pseudo (not included in DWARF_FRAME_REGISTERS) is soft frame
   pointer, which is eventually eliminated in favor of SP or FP.

   The 3 HTM registers aren't also included in DWARF_FRAME_REGISTERS.  */

#define FIRST_PSEUDO_REGISTER 117

/* This must be included for pre gcc 3.0 glibc compatibility.  */
#define PRE_GCC3_DWARF_FRAME_REGISTERS 77

/* Add 32 dwarf columns for synthetic SPE registers.  */
#define DWARF_FRAME_REGISTERS ((FIRST_PSEUDO_REGISTER - 4) + 32)

/* The SPE has an additional 32 synthetic registers, with DWARF debug
   info numbering for these registers starting at 1200.  While eh_frame
   register numbering need not be the same as the debug info numbering,
   we choose to number these regs for eh_frame at 1200 too.  This allows
   future versions of the rs6000 backend to add hard registers and
   continue to use the gcc hard register numbering for eh_frame.  If the
   extra SPE registers in eh_frame were numbered starting from the
   current value of FIRST_PSEUDO_REGISTER, then if FIRST_PSEUDO_REGISTER
   changed we'd need to introduce a mapping in DWARF_FRAME_REGNUM to
   avoid invalidating older SPE eh_frame info.

   We must map them here to avoid huge unwinder tables mostly consisting
   of unused space.  */
#define DWARF_REG_TO_UNWIND_COLUMN(r) \
  ((r) > 1200 ? ((r) - 1200 + (DWARF_FRAME_REGISTERS - 32)) : (r))

/* Use standard DWARF numbering for DWARF debugging information.  */
#define DBX_REGISTER_NUMBER(REGNO) rs6000_dbx_register_number (REGNO)

/* Use gcc hard register numbering for eh_frame.  */
#define DWARF_FRAME_REGNUM(REGNO) (REGNO)

/* Map register numbers held in the call frame info that gcc has
   collected using DWARF_FRAME_REGNUM to those that should be output in
   .debug_frame and .eh_frame.  We continue to use gcc hard reg numbers
   for .eh_frame, but use the numbers mandated by the various ABIs for
   .debug_frame.  rs6000_emit_prologue has translated any combination of
   CR2, CR3, CR4 saves to a save of CR2.  The actual code emitted saves
   the whole of CR, so we map CR2_REGNO to the DWARF reg for CR.  */
#define DWARF2_FRAME_REG_OUT(REGNO, FOR_EH)	\
  ((FOR_EH) ? (REGNO)				\
   : (REGNO) == CR2_REGNO ? 64			\
   : DBX_REGISTER_NUMBER (REGNO))

/* 1 for registers that have pervasive standard uses
   and are not available for the register allocator.

   On RS/6000, r1 is used for the stack.  On Darwin, r2 is available
   as a local register; for all other OS's r2 is the TOC pointer.

   On System V implementations, r13 is fixed and not available for use.  */

#define FIXED_REGISTERS  \
  {0, 1, FIXED_R2, 0, 0, 0, 0, 0, 0, 0, 0, 0, 0, FIXED_R13, 0, 0, \
   0, 0, 0, 0, 0, 0, 0, 0, 0, 0, 0, 0, 0, 0, 0, 0, \
   0, 0, 0, 0, 0, 0, 0, 0, 0, 0, 0, 0, 0, 0, 0, 0, \
   0, 0, 0, 0, 0, 0, 0, 0, 0, 0, 0, 0, 0, 0, 0, 0, \
   0, 0, 0, 1, 0, 0, 0, 0, 0, 0, 0, 0, 1,	   \
   /* AltiVec registers.  */			   \
   0, 0, 0, 0, 0, 0, 0, 0, 0, 0, 0, 0, 0, 0, 0, 0, \
   0, 0, 0, 0, 0, 0, 0, 0, 0, 0, 0, 0, 0, 0, 0, 0, \
   1, 1						   \
   , 1, 1, 1, 1, 1, 1				   \
}

/* 1 for registers not available across function calls.
   These must include the FIXED_REGISTERS and also any
   registers that can be used without being saved.
   The latter must include the registers where values are returned
   and the register where structure-value addresses are passed.
   Aside from that, you can include as many other registers as you like.  */

#define CALL_USED_REGISTERS  \
  {1, 1, 1, 1, 1, 1, 1, 1, 1, 1, 1, 1, 1, FIXED_R13, 0, 0, \
   0, 0, 0, 0, 0, 0, 0, 0, 0, 0, 0, 0, 0, 0, 0, 0, \
   1, 1, 1, 1, 1, 1, 1, 1, 1, 1, 1, 1, 1, 1, 0, 0, \
   0, 0, 0, 0, 0, 0, 0, 0, 0, 0, 0, 0, 0, 0, 0, 0, \
   1, 1, 1, 1, 1, 1, 0, 0, 0, 1, 1, 1, 1,	   \
   /* AltiVec registers.  */			   \
   0, 0, 0, 0, 0, 0, 0, 0, 0, 0, 0, 0, 0, 0, 0, 0, \
   0, 0, 0, 0, 0, 0, 0, 0, 0, 0, 0, 0, 0, 0, 0, 0, \
   1, 1						   \
   , 1, 1, 1, 1, 1, 1				   \
}

/* Like `CALL_USED_REGISTERS' except this macro doesn't require that
   the entire set of `FIXED_REGISTERS' be included.
   (`CALL_USED_REGISTERS' must be a superset of `FIXED_REGISTERS').
   This macro is optional.  If not specified, it defaults to the value
   of `CALL_USED_REGISTERS'.  */

#define CALL_REALLY_USED_REGISTERS  \
  {1, 1, 1, 1, 1, 1, 1, 1, 1, 1, 1, 1, 1, FIXED_R13, 0, 0, \
   0, 0, 0, 0, 0, 0, 0, 0, 0, 0, 0, 0, 0, 0, 0, 0, \
   1, 1, 1, 1, 1, 1, 1, 1, 1, 1, 1, 1, 1, 1, 0, 0, \
   0, 0, 0, 0, 0, 0, 0, 0, 0, 0, 0, 0, 0, 0, 0, 0, \
   1, 1, 1, 1, 1, 1, 0, 0, 0, 1, 1, 1, 1,	   \
   /* AltiVec registers.  */			   \
   0, 0, 0, 0, 0, 0, 0, 0, 0, 0, 0, 0, 0, 0, 0, 0, \
   0, 0, 0, 0, 0, 0, 0, 0, 0, 0, 0, 0, 0, 0, 0, 0, \
   0, 0						   \
   , 0, 0, 0, 0, 0, 0				   \
}

#define TOTAL_ALTIVEC_REGS	(LAST_ALTIVEC_REGNO - FIRST_ALTIVEC_REGNO + 1)

#define FIRST_SAVED_ALTIVEC_REGNO (FIRST_ALTIVEC_REGNO+20)
#define FIRST_SAVED_FP_REGNO	  (14+32)
#define FIRST_SAVED_GP_REGNO	  (FIXED_R13 ? 14 : 13)

/* List the order in which to allocate registers.  Each register must be
   listed once, even those in FIXED_REGISTERS.

   We allocate in the following order:
	fp0		(not saved or used for anything)
	fp13 - fp2	(not saved; incoming fp arg registers)
	fp1		(not saved; return value)
	fp31 - fp14	(saved; order given to save least number)
	cr7, cr5	(not saved or special)
	cr6		(not saved, but used for vector operations)
	cr1		(not saved, but used for FP operations)
	cr0		(not saved, but used for arithmetic operations)
	cr4, cr3, cr2	(saved)
	r9		(not saved; best for TImode)
	r10, r8-r4	(not saved; highest first for less conflict with params)
	r3		(not saved; return value register)
	r11		(not saved; later alloc to help shrink-wrap)
	r0		(not saved; cannot be base reg)
	r31 - r13	(saved; order given to save least number)
	r12		(not saved; if used for DImode or DFmode would use r13)
	ctr		(not saved; when we have the choice ctr is better)
	lr		(saved)
	r1, r2, ap, ca	(fixed)
	v0 - v1		(not saved or used for anything)
	v13 - v3	(not saved; incoming vector arg registers)
	v2		(not saved; incoming vector arg reg; return value)
	v19 - v14	(not saved or used for anything)
	v31 - v20	(saved; order given to save least number)
	vrsave, vscr	(fixed)
	spe_acc, spefscr (fixed)
	sfp		(fixed)
	tfhar		(fixed)
	tfiar		(fixed)
	texasr		(fixed)
*/

#if FIXED_R2 == 1
#define MAYBE_R2_AVAILABLE
#define MAYBE_R2_FIXED 2,
#else
#define MAYBE_R2_AVAILABLE 2,
#define MAYBE_R2_FIXED
#endif

#if FIXED_R13 == 1
#define EARLY_R12 12,
#define LATE_R12
#else
#define EARLY_R12
#define LATE_R12 12,
#endif

#define REG_ALLOC_ORDER						\
  {32,								\
   /* move fr13 (ie 45) later, so if we need TFmode, it does */	\
   /* not use fr14 which is a saved register.  */		\
   44, 43, 42, 41, 40, 39, 38, 37, 36, 35, 34, 45,		\
   33,								\
   63, 62, 61, 60, 59, 58, 57, 56, 55, 54, 53, 52, 51,		\
   50, 49, 48, 47, 46,						\
   75, 73, 74, 69, 68, 72, 71, 70,				\
   MAYBE_R2_AVAILABLE						\
   9, 10, 8, 7, 6, 5, 4,					\
   3, EARLY_R12 11, 0,						\
   31, 30, 29, 28, 27, 26, 25, 24, 23, 22, 21, 20, 19,		\
   18, 17, 16, 15, 14, 13, LATE_R12				\
   66, 65,							\
   1, MAYBE_R2_FIXED 67, 76,					\
   /* AltiVec registers.  */					\
   77, 78,							\
   90, 89, 88, 87, 86, 85, 84, 83, 82, 81, 80,			\
   79,								\
   96, 95, 94, 93, 92, 91,					\
   108, 107, 106, 105, 104, 103, 102, 101, 100, 99, 98, 97,	\
   109, 110,							\
   111, 112, 113, 114, 115, 116					\
}

/* True if register is floating-point.  */
#define FP_REGNO_P(N) ((N) >= 32 && (N) <= 63)

/* True if register is a condition register.  */
#define CR_REGNO_P(N) ((N) >= CR0_REGNO && (N) <= CR7_REGNO)

/* True if register is a condition register, but not cr0.  */
#define CR_REGNO_NOT_CR0_P(N) ((N) >= CR1_REGNO && (N) <= CR7_REGNO)

/* True if register is an integer register.  */
#define INT_REGNO_P(N) \
  ((N) <= 31 || (N) == ARG_POINTER_REGNUM || (N) == FRAME_POINTER_REGNUM)

/* SPE SIMD registers are just the GPRs.  */
#define SPE_SIMD_REGNO_P(N) ((N) <= 31)

/* PAIRED SIMD registers are just the FPRs.  */
#define PAIRED_SIMD_REGNO_P(N) ((N) >= 32 && (N) <= 63)

/* True if register is the CA register.  */
#define CA_REGNO_P(N) ((N) == CA_REGNO)

/* True if register is an AltiVec register.  */
#define ALTIVEC_REGNO_P(N) ((N) >= FIRST_ALTIVEC_REGNO && (N) <= LAST_ALTIVEC_REGNO)

/* True if register is a VSX register.  */
#define VSX_REGNO_P(N) (FP_REGNO_P (N) || ALTIVEC_REGNO_P (N))

/* Alternate name for any vector register supporting floating point, no matter
   which instruction set(s) are available.  */
#define VFLOAT_REGNO_P(N) \
  (ALTIVEC_REGNO_P (N) || (TARGET_VSX && FP_REGNO_P (N)))

/* Alternate name for any vector register supporting integer, no matter which
   instruction set(s) are available.  */
#define VINT_REGNO_P(N) ALTIVEC_REGNO_P (N)

/* Alternate name for any vector register supporting logical operations, no
   matter which instruction set(s) are available.  Allow GPRs as well as the
   vector registers.  */
#define VLOGICAL_REGNO_P(N)						\
  (INT_REGNO_P (N) || ALTIVEC_REGNO_P (N)				\
   || (TARGET_VSX && FP_REGNO_P (N)))					\

/* Return number of consecutive hard regs needed starting at reg REGNO
   to hold something of mode MODE.  */

#define HARD_REGNO_NREGS(REGNO, MODE) rs6000_hard_regno_nregs[(MODE)][(REGNO)]

/* When setting up caller-save slots (MODE == VOIDmode) ensure we allocate
   enough space to account for vectors in FP regs.  However, TFmode/TDmode
   should not use VSX instructions to do a caller save. */
#define HARD_REGNO_CALLER_SAVE_MODE(REGNO, NREGS, MODE)			\
  (TARGET_VSX								\
   && ((MODE) == VOIDmode || ALTIVEC_OR_VSX_VECTOR_MODE (MODE))		\
   && FP_REGNO_P (REGNO)						\
   ? V2DFmode								\
   : ((MODE) == TFmode && FP_REGNO_P (REGNO))				\
   ? DFmode								\
   : ((MODE) == TDmode && FP_REGNO_P (REGNO))				\
   ? DImode								\
   : choose_hard_reg_mode ((REGNO), (NREGS), false))

#define HARD_REGNO_CALL_PART_CLOBBERED(REGNO, MODE)			\
  (((TARGET_32BIT && TARGET_POWERPC64					\
     && (GET_MODE_SIZE (MODE) > 4)					\
     && INT_REGNO_P (REGNO)) ? 1 : 0)					\
   || (TARGET_VSX && FP_REGNO_P (REGNO)					\
       && GET_MODE_SIZE (MODE) > 8 && ((MODE) != TDmode) 		\
       && ((MODE) != TFmode)))

#define VSX_VECTOR_MODE(MODE)		\
	 ((MODE) == V4SFmode		\
	  || (MODE) == V2DFmode)	\

#define ALTIVEC_VECTOR_MODE(MODE)	\
	 ((MODE) == V16QImode		\
	  || (MODE) == V8HImode		\
	  || (MODE) == V4SFmode		\
	  || (MODE) == V4SImode)

#define ALTIVEC_OR_VSX_VECTOR_MODE(MODE)				\
  (ALTIVEC_VECTOR_MODE (MODE) || VSX_VECTOR_MODE (MODE)			\
   || (MODE) == V2DImode || (MODE) == V1TImode)

#define SPE_VECTOR_MODE(MODE)		\
	((MODE) == V4HImode          	\
         || (MODE) == V2SFmode          \
         || (MODE) == V1DImode          \
         || (MODE) == V2SImode)

#define PAIRED_VECTOR_MODE(MODE)        \
         ((MODE) == V2SFmode)            

/* Value is TRUE if hard register REGNO can hold a value of
   machine-mode MODE.  */
#define HARD_REGNO_MODE_OK(REGNO, MODE) \
  rs6000_hard_regno_mode_ok_p[(int)(MODE)][REGNO]

/* Value is 1 if it is a good idea to tie two pseudo registers
   when one has mode MODE1 and one has mode MODE2.
   If HARD_REGNO_MODE_OK could produce different values for MODE1 and MODE2,
   for any hard reg, then this must be 0 for correct output.

   PTImode cannot tie with other modes because PTImode is restricted to even
   GPR registers, and TImode can go in any GPR as well as VSX registers (PR
   57744).  */
#define MODES_TIEABLE_P(MODE1, MODE2)		\
  ((MODE1) == PTImode				\
   ? (MODE2) == PTImode				\
   : (MODE2) == PTImode				\
   ? 0						\
   : SCALAR_FLOAT_MODE_P (MODE1)		\
   ? SCALAR_FLOAT_MODE_P (MODE2)		\
   : SCALAR_FLOAT_MODE_P (MODE2)		\
   ? 0						\
   : GET_MODE_CLASS (MODE1) == MODE_CC		\
   ? GET_MODE_CLASS (MODE2) == MODE_CC		\
   : GET_MODE_CLASS (MODE2) == MODE_CC		\
   ? 0						\
   : SPE_VECTOR_MODE (MODE1)			\
   ? SPE_VECTOR_MODE (MODE2)			\
   : SPE_VECTOR_MODE (MODE2)			\
   ? 0						\
   : ALTIVEC_OR_VSX_VECTOR_MODE (MODE1)		\
   ? ALTIVEC_OR_VSX_VECTOR_MODE (MODE2)		\
   : ALTIVEC_OR_VSX_VECTOR_MODE (MODE2)		\
   ? 0						\
   : 1)

/* Post-reload, we can't use any new AltiVec registers, as we already
   emitted the vrsave mask.  */

#define HARD_REGNO_RENAME_OK(SRC, DST) \
  (! ALTIVEC_REGNO_P (DST) || df_regs_ever_live_p (DST))

/* Specify the cost of a branch insn; roughly the number of extra insns that
   should be added to avoid a branch.

   Set this to 3 on the RS/6000 since that is roughly the average cost of an
   unscheduled conditional branch.  */

#define BRANCH_COST(speed_p, predictable_p) 3

/* Override BRANCH_COST heuristic which empirically produces worse
   performance for removing short circuiting from the logical ops.  */

#define LOGICAL_OP_NON_SHORT_CIRCUIT 0

/* A fixed register used at epilogue generation to address SPE registers
   with negative offsets.  The 64-bit load/store instructions on the SPE
   only take positive offsets (and small ones at that), so we need to
   reserve a register for consing up negative offsets.  */

#define FIXED_SCRATCH 0

/* Specify the registers used for certain standard purposes.
   The values of these macros are register numbers.  */

/* RS/6000 pc isn't overloaded on a register that the compiler knows about.  */
/* #define PC_REGNUM  */

/* Register to use for pushing function arguments.  */
#define STACK_POINTER_REGNUM 1

/* Base register for access to local variables of the function.  */
#define HARD_FRAME_POINTER_REGNUM 31

/* Base register for access to local variables of the function.  */
#define FRAME_POINTER_REGNUM 113

/* Base register for access to arguments of the function.  */
#define ARG_POINTER_REGNUM 67

/* Place to put static chain when calling a function that requires it.  */
#define STATIC_CHAIN_REGNUM 11


/* Define the classes of registers for register constraints in the
   machine description.  Also define ranges of constants.

   One of the classes must always be named ALL_REGS and include all hard regs.
   If there is more than one class, another class must be named NO_REGS
   and contain no registers.

   The name GENERAL_REGS must be the name of a class (or an alias for
   another name such as ALL_REGS).  This is the class of registers
   that is allowed by "g" or "r" in a register constraint.
   Also, registers outside this class are allocated only when
   instructions express preferences for them.

   The classes must be numbered in nondecreasing order; that is,
   a larger-numbered class must never be contained completely
   in a smaller-numbered class.

   For any two classes, it is very desirable that there be another
   class that represents their union.  */

/* The RS/6000 has three types of registers, fixed-point, floating-point, and
   condition registers, plus three special registers, CTR, and the link
   register.  AltiVec adds a vector register class.  VSX registers overlap the
   FPR registers and the Altivec registers.

   However, r0 is special in that it cannot be used as a base register.
   So make a class for registers valid as base registers.

   Also, cr0 is the only condition code register that can be used in
   arithmetic insns, so make a separate class for it.  */

enum reg_class
{
  NO_REGS,
  BASE_REGS,
  GENERAL_REGS,
  FLOAT_REGS,
  ALTIVEC_REGS,
  VSX_REGS,
  VRSAVE_REGS,
  VSCR_REGS,
  SPE_ACC_REGS,
  SPEFSCR_REGS,
  SPR_REGS,
  NON_SPECIAL_REGS,
  LINK_REGS,
  CTR_REGS,
  LINK_OR_CTR_REGS,
  SPECIAL_REGS,
  SPEC_OR_GEN_REGS,
  CR0_REGS,
  CR_REGS,
  NON_FLOAT_REGS,
  CA_REGS,
  ALL_REGS,
  LIM_REG_CLASSES
};

#define N_REG_CLASSES (int) LIM_REG_CLASSES

/* Give names of register classes as strings for dump file.  */

#define REG_CLASS_NAMES							\
{									\
  "NO_REGS",								\
  "BASE_REGS",								\
  "GENERAL_REGS",							\
  "FLOAT_REGS",								\
  "ALTIVEC_REGS",							\
  "VSX_REGS",								\
  "VRSAVE_REGS",							\
  "VSCR_REGS",								\
  "SPE_ACC_REGS",                                                       \
  "SPEFSCR_REGS",                                                       \
  "SPR_REGS",								\
  "NON_SPECIAL_REGS",							\
  "LINK_REGS",								\
  "CTR_REGS",								\
  "LINK_OR_CTR_REGS",							\
  "SPECIAL_REGS",							\
  "SPEC_OR_GEN_REGS",							\
  "CR0_REGS",								\
  "CR_REGS",								\
  "NON_FLOAT_REGS",							\
  "CA_REGS",								\
  "ALL_REGS"								\
}

/* Define which registers fit in which classes.
   This is an initializer for a vector of HARD_REG_SET
   of length N_REG_CLASSES.  */

#define REG_CLASS_CONTENTS						     \
{									     \
  { 0x00000000, 0x00000000, 0x00000000, 0x00000000 }, /* NO_REGS */	     \
  { 0xfffffffe, 0x00000000, 0x00000008, 0x00020000 }, /* BASE_REGS */	     \
  { 0xffffffff, 0x00000000, 0x00000008, 0x00020000 }, /* GENERAL_REGS */     \
  { 0x00000000, 0xffffffff, 0x00000000, 0x00000000 }, /* FLOAT_REGS */       \
  { 0x00000000, 0x00000000, 0xffffe000, 0x00001fff }, /* ALTIVEC_REGS */     \
  { 0x00000000, 0xffffffff, 0xffffe000, 0x00001fff }, /* VSX_REGS */	     \
  { 0x00000000, 0x00000000, 0x00000000, 0x00002000 }, /* VRSAVE_REGS */	     \
  { 0x00000000, 0x00000000, 0x00000000, 0x00004000 }, /* VSCR_REGS */	     \
  { 0x00000000, 0x00000000, 0x00000000, 0x00008000 }, /* SPE_ACC_REGS */     \
  { 0x00000000, 0x00000000, 0x00000000, 0x00010000 }, /* SPEFSCR_REGS */     \
  { 0x00000000, 0x00000000, 0x00000000, 0x00040000 }, /* SPR_REGS */     \
  { 0xffffffff, 0xffffffff, 0x00000008, 0x00020000 }, /* NON_SPECIAL_REGS */ \
  { 0x00000000, 0x00000000, 0x00000002, 0x00000000 }, /* LINK_REGS */	     \
  { 0x00000000, 0x00000000, 0x00000004, 0x00000000 }, /* CTR_REGS */	     \
  { 0x00000000, 0x00000000, 0x00000006, 0x00000000 }, /* LINK_OR_CTR_REGS */ \
  { 0x00000000, 0x00000000, 0x00000006, 0x00002000 }, /* SPECIAL_REGS */     \
  { 0xffffffff, 0x00000000, 0x0000000e, 0x00022000 }, /* SPEC_OR_GEN_REGS */ \
  { 0x00000000, 0x00000000, 0x00000010, 0x00000000 }, /* CR0_REGS */	     \
  { 0x00000000, 0x00000000, 0x00000ff0, 0x00000000 }, /* CR_REGS */	     \
  { 0xffffffff, 0x00000000, 0x00000ffe, 0x00020000 }, /* NON_FLOAT_REGS */   \
  { 0x00000000, 0x00000000, 0x00001000, 0x00000000 }, /* CA_REGS */	     \
  { 0xffffffff, 0xffffffff, 0xfffffffe, 0x0007ffff }  /* ALL_REGS */	     \
}

/* The same information, inverted:
   Return the class number of the smallest class containing
   reg number REGNO.  This could be a conditional expression
   or could index an array.  */

extern enum reg_class rs6000_regno_regclass[FIRST_PSEUDO_REGISTER];

#if ENABLE_CHECKING
#define REGNO_REG_CLASS(REGNO) 						\
  (gcc_assert (IN_RANGE ((REGNO), 0, FIRST_PSEUDO_REGISTER-1)),		\
   rs6000_regno_regclass[(REGNO)])

#else
#define REGNO_REG_CLASS(REGNO) rs6000_regno_regclass[(REGNO)]
#endif

/* Register classes for various constraints that are based on the target
   switches.  */
enum r6000_reg_class_enum {
  RS6000_CONSTRAINT_d,		/* fpr registers for double values */
  RS6000_CONSTRAINT_f,		/* fpr registers for single values */
  RS6000_CONSTRAINT_v,		/* Altivec registers */
  RS6000_CONSTRAINT_wa,		/* Any VSX register */
  RS6000_CONSTRAINT_wd,		/* VSX register for V2DF */
  RS6000_CONSTRAINT_wf,		/* VSX register for V4SF */
  RS6000_CONSTRAINT_wg,		/* FPR register for -mmfpgpr */
  RS6000_CONSTRAINT_wl,		/* FPR register for LFIWAX */
  RS6000_CONSTRAINT_wm,		/* VSX register for direct move */
  RS6000_CONSTRAINT_wr,		/* GPR register if 64-bit  */
  RS6000_CONSTRAINT_ws,		/* VSX register for DF */
  RS6000_CONSTRAINT_wt,		/* VSX register for TImode */
  RS6000_CONSTRAINT_wu,		/* Altivec register for float load/stores.  */
  RS6000_CONSTRAINT_wv,		/* Altivec register for double load/stores.  */
  RS6000_CONSTRAINT_ww,		/* FP or VSX register for vsx float ops.  */
  RS6000_CONSTRAINT_wx,		/* FPR register for STFIWX */
  RS6000_CONSTRAINT_wy,		/* VSX register for SF */
  RS6000_CONSTRAINT_wz,		/* FPR register for LFIWZX */
  RS6000_CONSTRAINT_MAX
};

extern enum reg_class rs6000_constraints[RS6000_CONSTRAINT_MAX];

/* The class value for index registers, and the one for base regs.  */
#define INDEX_REG_CLASS GENERAL_REGS
#define BASE_REG_CLASS BASE_REGS

/* Return whether a given register class can hold VSX objects.  */
#define VSX_REG_CLASS_P(CLASS)			\
  ((CLASS) == VSX_REGS || (CLASS) == FLOAT_REGS || (CLASS) == ALTIVEC_REGS)

/* Given an rtx X being reloaded into a reg required to be
   in class CLASS, return the class of reg to actually use.
   In general this is just CLASS; but on some machines
   in some cases it is preferable to use a more restrictive class.

   On the RS/6000, we have to return NO_REGS when we want to reload a
   floating-point CONST_DOUBLE to force it to be copied to memory.

   We also don't want to reload integer values into floating-point
   registers if we can at all help it.  In fact, this can
   cause reload to die, if it tries to generate a reload of CTR
   into a FP register and discovers it doesn't have the memory location
   required.

   ??? Would it be a good idea to have reload do the converse, that is
   try to reload floating modes into FP registers if possible?
 */

#define PREFERRED_RELOAD_CLASS(X,CLASS)			\
  rs6000_preferred_reload_class_ptr (X, CLASS)

/* Return the register class of a scratch register needed to copy IN into
   or out of a register in CLASS in MODE.  If it can be done directly,
   NO_REGS is returned.  */

#define SECONDARY_RELOAD_CLASS(CLASS,MODE,IN) \
  rs6000_secondary_reload_class_ptr (CLASS, MODE, IN)

/* If we are copying between FP or AltiVec registers and anything
   else, we need a memory location.  The exception is when we are
   targeting ppc64 and the move to/from fpr to gpr instructions
   are available.*/

#define SECONDARY_MEMORY_NEEDED(CLASS1,CLASS2,MODE)			\
  rs6000_secondary_memory_needed_ptr (CLASS1, CLASS2, MODE)

/* For cpus that cannot load/store SDmode values from the 64-bit
   FP registers without using a full 64-bit load/store, we need
   to allocate a full 64-bit stack slot for them.  */

#define SECONDARY_MEMORY_NEEDED_RTX(MODE) \
  rs6000_secondary_memory_needed_rtx (MODE)

/* Specify the mode to be used for memory when a secondary memory
   location is needed.  For cpus that cannot load/store SDmode values
   from the 64-bit FP registers without using a full 64-bit
   load/store, we need a wider mode.  */
#define SECONDARY_MEMORY_NEEDED_MODE(MODE)		\
  rs6000_secondary_memory_needed_mode (MODE)

/* Return the maximum number of consecutive registers
   needed to represent mode MODE in a register of class CLASS.

   On RS/6000, this is the size of MODE in words, except in the FP regs, where
   a single reg is enough for two words, unless we have VSX, where the FP
   registers can hold 128 bits.  */
#define CLASS_MAX_NREGS(CLASS, MODE) rs6000_class_max_nregs[(MODE)][(CLASS)]

/* Return nonzero if for CLASS a mode change from FROM to TO is invalid.  */

#define CANNOT_CHANGE_MODE_CLASS(FROM, TO, CLASS)			\
  rs6000_cannot_change_mode_class_ptr (FROM, TO, CLASS)

/* Stack layout; function entry, exit and calling.  */

/* Define this if pushing a word on the stack
   makes the stack pointer a smaller address.  */
#define STACK_GROWS_DOWNWARD

/* Offsets recorded in opcodes are a multiple of this alignment factor.  */
#define DWARF_CIE_DATA_ALIGNMENT (-((int) (TARGET_32BIT ? 4 : 8)))

/* Define this to nonzero if the nominal address of the stack frame
   is at the high-address end of the local variables;
   that is, each additional local variable allocated
   goes at a more negative offset in the frame.

   On the RS/6000, we grow upwards, from the area after the outgoing
   arguments.  */
#define FRAME_GROWS_DOWNWARD (flag_stack_protect != 0			\
			      || (flag_sanitize & SANITIZE_ADDRESS) != 0)

/* Size of the fixed area on the stack */
#define RS6000_SAVE_AREA \
  ((DEFAULT_ABI == ABI_V4 ? 8 : DEFAULT_ABI == ABI_ELFv2 ? 16 : 24)	\
   << (TARGET_64BIT ? 1 : 0))

/* Stack offset for toc save slot.  */
#define RS6000_TOC_SAVE_SLOT \
  ((DEFAULT_ABI == ABI_ELFv2 ? 12 : 20) << (TARGET_64BIT ? 1 : 0))

/* Align an address */
#define RS6000_ALIGN(n,a) (((n) + (a) - 1) & ~((a) - 1))

/* Offset within stack frame to start allocating local variables at.
   If FRAME_GROWS_DOWNWARD, this is the offset to the END of the
   first local allocated.  Otherwise, it is the offset to the BEGINNING
   of the first local allocated.

   On the RS/6000, the frame pointer is the same as the stack pointer,
   except for dynamic allocations.  So we start after the fixed area and
   outgoing parameter area.  */

#define STARTING_FRAME_OFFSET						\
  (FRAME_GROWS_DOWNWARD							\
   ? 0									\
   : (RS6000_ALIGN (crtl->outgoing_args_size,				\
		    (TARGET_ALTIVEC || TARGET_VSX) ? 16 : 8)		\
      + RS6000_SAVE_AREA))

/* Offset from the stack pointer register to an item dynamically
   allocated on the stack, e.g., by `alloca'.

   The default value for this macro is `STACK_POINTER_OFFSET' plus the
   length of the outgoing arguments.  The default is correct for most
   machines.  See `function.c' for details.  */
#define STACK_DYNAMIC_OFFSET(FUNDECL)					\
  (RS6000_ALIGN (crtl->outgoing_args_size,				\
		 (TARGET_ALTIVEC || TARGET_VSX) ? 16 : 8)		\
   + (STACK_POINTER_OFFSET))

/* If we generate an insn to push BYTES bytes,
   this says how many the stack pointer really advances by.
   On RS/6000, don't define this because there are no push insns.  */
/*  #define PUSH_ROUNDING(BYTES) */

/* Offset of first parameter from the argument pointer register value.
   On the RS/6000, we define the argument pointer to the start of the fixed
   area.  */
#define FIRST_PARM_OFFSET(FNDECL) RS6000_SAVE_AREA

/* Offset from the argument pointer register value to the top of
   stack.  This is different from FIRST_PARM_OFFSET because of the
   register save area.  */
#define ARG_POINTER_CFA_OFFSET(FNDECL) 0

/* Define this if stack space is still allocated for a parameter passed
   in a register.  The value is the number of bytes allocated to this
   area.  */
#define REG_PARM_STACK_SPACE(FNDECL) \
  rs6000_reg_parm_stack_space ((FNDECL), false)

/* Define this macro if space guaranteed when compiling a function body
   is different to space required when making a call, a situation that
   can arise with K&R style function definitions.  */
#define INCOMING_REG_PARM_STACK_SPACE(FNDECL) \
  rs6000_reg_parm_stack_space ((FNDECL), true)

/* Define this if the above stack space is to be considered part of the
   space allocated by the caller.  */
#define OUTGOING_REG_PARM_STACK_SPACE(FNTYPE) 1

/* This is the difference between the logical top of stack and the actual sp.

   For the RS/6000, sp points past the fixed area.  */
#define STACK_POINTER_OFFSET RS6000_SAVE_AREA

/* Define this if the maximum size of all the outgoing args is to be
   accumulated and pushed during the prologue.  The amount can be
   found in the variable crtl->outgoing_args_size.  */
#define ACCUMULATE_OUTGOING_ARGS 1

/* Define how to find the value returned by a library function
   assuming the value has mode MODE.  */

#define LIBCALL_VALUE(MODE) rs6000_libcall_value ((MODE))

/* DRAFT_V4_STRUCT_RET defaults off.  */
#define DRAFT_V4_STRUCT_RET 0

/* Let TARGET_RETURN_IN_MEMORY control what happens.  */
#define DEFAULT_PCC_STRUCT_RETURN 0

/* Mode of stack savearea.
   FUNCTION is VOIDmode because calling convention maintains SP.
   BLOCK needs Pmode for SP.
   NONLOCAL needs twice Pmode to maintain both backchain and SP.  */
#define STACK_SAVEAREA_MODE(LEVEL)	\
  (LEVEL == SAVE_FUNCTION ? VOIDmode	\
  : LEVEL == SAVE_NONLOCAL ? (TARGET_32BIT ? DImode : PTImode) : Pmode)

/* Minimum and maximum general purpose registers used to hold arguments.  */
#define GP_ARG_MIN_REG 3
#define GP_ARG_MAX_REG 10
#define GP_ARG_NUM_REG (GP_ARG_MAX_REG - GP_ARG_MIN_REG + 1)

/* Minimum and maximum floating point registers used to hold arguments.  */
#define FP_ARG_MIN_REG 33
#define	FP_ARG_AIX_MAX_REG 45
#define	FP_ARG_V4_MAX_REG  40
#define	FP_ARG_MAX_REG (DEFAULT_ABI == ABI_V4				\
			? FP_ARG_V4_MAX_REG : FP_ARG_AIX_MAX_REG)
#define FP_ARG_NUM_REG (FP_ARG_MAX_REG - FP_ARG_MIN_REG + 1)

/* Minimum and maximum AltiVec registers used to hold arguments.  */
#define ALTIVEC_ARG_MIN_REG (FIRST_ALTIVEC_REGNO + 2)
#define ALTIVEC_ARG_MAX_REG (ALTIVEC_ARG_MIN_REG + 11)
#define ALTIVEC_ARG_NUM_REG (ALTIVEC_ARG_MAX_REG - ALTIVEC_ARG_MIN_REG + 1)

/* Maximum number of registers per ELFv2 homogeneous aggregate argument.  */
#define AGGR_ARG_NUM_REG 8

/* Return registers */
#define GP_ARG_RETURN GP_ARG_MIN_REG
#define FP_ARG_RETURN FP_ARG_MIN_REG
#define ALTIVEC_ARG_RETURN (FIRST_ALTIVEC_REGNO + 2)
#define FP_ARG_MAX_RETURN (DEFAULT_ABI != ABI_ELFv2 ? FP_ARG_RETURN	\
			   : (FP_ARG_RETURN + AGGR_ARG_NUM_REG - 1))
#define ALTIVEC_ARG_MAX_RETURN (DEFAULT_ABI != ABI_ELFv2 ? ALTIVEC_ARG_RETURN \
			        : (ALTIVEC_ARG_RETURN + AGGR_ARG_NUM_REG - 1))

/* Flags for the call/call_value rtl operations set up by function_arg */
#define CALL_NORMAL		0x00000000	/* no special processing */
/* Bits in 0x00000001 are unused.  */
#define CALL_V4_CLEAR_FP_ARGS	0x00000002	/* V.4, no FP args passed */
#define CALL_V4_SET_FP_ARGS	0x00000004	/* V.4, FP args were passed */
#define CALL_LONG		0x00000008	/* always call indirect */
#define CALL_LIBCALL		0x00000010	/* libcall */

/* We don't have prologue and epilogue functions to save/restore
   everything for most ABIs.  */
#define WORLD_SAVE_P(INFO) 0

/* 1 if N is a possible register number for a function value
   as seen by the caller.

   On RS/6000, this is r3, fp1, and v2 (for AltiVec).  */
#define FUNCTION_VALUE_REGNO_P(N)					\
  ((N) == GP_ARG_RETURN							\
   || ((N) >= FP_ARG_RETURN && (N) <= FP_ARG_MAX_RETURN			\
       && TARGET_HARD_FLOAT && TARGET_FPRS)				\
   || ((N) >= ALTIVEC_ARG_RETURN && (N) <= ALTIVEC_ARG_MAX_RETURN	\
       && TARGET_ALTIVEC && TARGET_ALTIVEC_ABI))

/* 1 if N is a possible register number for function argument passing.
   On RS/6000, these are r3-r10 and fp1-fp13.
   On AltiVec, v2 - v13 are used for passing vectors.  */
#define FUNCTION_ARG_REGNO_P(N)						\
  ((unsigned) (N) - GP_ARG_MIN_REG < GP_ARG_NUM_REG			\
   || ((unsigned) (N) - ALTIVEC_ARG_MIN_REG < ALTIVEC_ARG_NUM_REG	\
       && TARGET_ALTIVEC && TARGET_ALTIVEC_ABI)				\
   || ((unsigned) (N) - FP_ARG_MIN_REG < FP_ARG_NUM_REG			\
       && TARGET_HARD_FLOAT && TARGET_FPRS))

/* Define a data type for recording info about an argument list
   during the scan of that argument list.  This data type should
   hold all necessary information about the function itself
   and about the args processed so far, enough to enable macros
   such as FUNCTION_ARG to determine where the next arg should go.

   On the RS/6000, this is a structure.  The first element is the number of
   total argument words, the second is used to store the next
   floating-point register number, and the third says how many more args we
   have prototype types for.

   For ABI_V4, we treat these slightly differently -- `sysv_gregno' is
   the next available GP register, `fregno' is the next available FP
   register, and `words' is the number of words used on the stack.

   The varargs/stdarg support requires that this structure's size
   be a multiple of sizeof(int).  */

typedef struct rs6000_args
{
  int words;			/* # words used for passing GP registers */
  int fregno;			/* next available FP register */
  int vregno;			/* next available AltiVec register */
  int nargs_prototype;		/* # args left in the current prototype */
  int prototype;		/* Whether a prototype was defined */
  int stdarg;			/* Whether function is a stdarg function.  */
  int call_cookie;		/* Do special things for this call */
  int sysv_gregno;		/* next available GP register */
  int intoffset;		/* running offset in struct (darwin64) */
  int use_stack;		/* any part of struct on stack (darwin64) */
  int floats_in_gpr;		/* count of SFmode floats taking up
				   GPR space (darwin64) */
  int named;			/* false for varargs params */
  int escapes;			/* if function visible outside tu */
} CUMULATIVE_ARGS;

/* Initialize a variable CUM of type CUMULATIVE_ARGS
   for a call to a function whose data type is FNTYPE.
   For a library call, FNTYPE is 0.  */

#define INIT_CUMULATIVE_ARGS(CUM, FNTYPE, LIBNAME, FNDECL, N_NAMED_ARGS) \
  init_cumulative_args (&CUM, FNTYPE, LIBNAME, FALSE, FALSE, \
			N_NAMED_ARGS, FNDECL, VOIDmode)

/* Similar, but when scanning the definition of a procedure.  We always
   set NARGS_PROTOTYPE large so we never return an EXPR_LIST.  */

#define INIT_CUMULATIVE_INCOMING_ARGS(CUM, FNTYPE, LIBNAME) \
  init_cumulative_args (&CUM, FNTYPE, LIBNAME, TRUE, FALSE, \
			1000, current_function_decl, VOIDmode)

/* Like INIT_CUMULATIVE_ARGS' but only used for outgoing libcalls.  */

#define INIT_CUMULATIVE_LIBCALL_ARGS(CUM, MODE, LIBNAME) \
  init_cumulative_args (&CUM, NULL_TREE, LIBNAME, FALSE, TRUE, \
			0, NULL_TREE, MODE)

/* If defined, a C expression which determines whether, and in which
   direction, to pad out an argument with extra space.  The value
   should be of type `enum direction': either `upward' to pad above
   the argument, `downward' to pad below, or `none' to inhibit
   padding.  */

#define FUNCTION_ARG_PADDING(MODE, TYPE) function_arg_padding (MODE, TYPE)

#define PAD_VARARGS_DOWN \
   (FUNCTION_ARG_PADDING (TYPE_MODE (type), type) == downward)

/* Output assembler code to FILE to increment profiler label # LABELNO
   for profiling a function entry.  */

#define FUNCTION_PROFILER(FILE, LABELNO)	\
  output_function_profiler ((FILE), (LABELNO));

/* EXIT_IGNORE_STACK should be nonzero if, when returning from a function,
   the stack pointer does not matter. No definition is equivalent to
   always zero.

   On the RS/6000, this is nonzero because we can restore the stack from
   its backpointer, which we maintain.  */
#define EXIT_IGNORE_STACK	1

/* Define this macro as a C expression that is nonzero for registers
   that are used by the epilogue or the return' pattern.  The stack
   and frame pointer registers are already be assumed to be used as
   needed.  */

#define	EPILOGUE_USES(REGNO)					\
  ((reload_completed && (REGNO) == LR_REGNO)			\
   || (TARGET_ALTIVEC && (REGNO) == VRSAVE_REGNO)		\
   || (crtl->calls_eh_return					\
       && TARGET_AIX						\
       && (REGNO) == 2))


/* Length in units of the trampoline for entering a nested function.  */

#define TRAMPOLINE_SIZE rs6000_trampoline_size ()

/* Definitions for __builtin_return_address and __builtin_frame_address.
   __builtin_return_address (0) should give link register (65), enable
   this.  */
/* This should be uncommented, so that the link register is used, but
   currently this would result in unmatched insns and spilling fixed
   registers so we'll leave it for another day.  When these problems are
   taken care of one additional fetch will be necessary in RETURN_ADDR_RTX.
   (mrs) */
/* #define RETURN_ADDR_IN_PREVIOUS_FRAME */

/* Number of bytes into the frame return addresses can be found.  See
   rs6000_stack_info in rs6000.c for more information on how the different
   abi's store the return address.  */
#define RETURN_ADDRESS_OFFSET \
  ((DEFAULT_ABI == ABI_V4 ? 4 : 8) << (TARGET_64BIT ? 1 : 0))

/* The current return address is in link register (65).  The return address
   of anything farther back is accessed normally at an offset of 8 from the
   frame pointer.  */
#define RETURN_ADDR_RTX(COUNT, FRAME)                 \
  (rs6000_return_addr (COUNT, FRAME))


/* Definitions for register eliminations.

   We have two registers that can be eliminated on the RS/6000.  First, the
   frame pointer register can often be eliminated in favor of the stack
   pointer register.  Secondly, the argument pointer register can always be
   eliminated; it is replaced with either the stack or frame pointer.

   In addition, we use the elimination mechanism to see if r30 is needed
   Initially we assume that it isn't.  If it is, we spill it.  This is done
   by making it an eliminable register.  We replace it with itself so that
   if it isn't needed, then existing uses won't be modified.  */

/* This is an array of structures.  Each structure initializes one pair
   of eliminable registers.  The "from" register number is given first,
   followed by "to".  Eliminations of the same "from" register are listed
   in order of preference.  */
#define ELIMINABLE_REGS					\
{{ HARD_FRAME_POINTER_REGNUM, STACK_POINTER_REGNUM},	\
 { FRAME_POINTER_REGNUM, STACK_POINTER_REGNUM},		\
 { FRAME_POINTER_REGNUM, HARD_FRAME_POINTER_REGNUM},	\
 { ARG_POINTER_REGNUM, STACK_POINTER_REGNUM},		\
 { ARG_POINTER_REGNUM, HARD_FRAME_POINTER_REGNUM},	\
 { RS6000_PIC_OFFSET_TABLE_REGNUM, RS6000_PIC_OFFSET_TABLE_REGNUM } }

/* Define the offset between two registers, one to be eliminated, and the other
   its replacement, at the start of a routine.  */
#define INITIAL_ELIMINATION_OFFSET(FROM, TO, OFFSET) \
  ((OFFSET) = rs6000_initial_elimination_offset(FROM, TO))

/* Addressing modes, and classification of registers for them.  */

#define HAVE_PRE_DECREMENT 1
#define HAVE_PRE_INCREMENT 1
#define HAVE_PRE_MODIFY_DISP 1
#define HAVE_PRE_MODIFY_REG 1

/* Macros to check register numbers against specific register classes.  */

/* These assume that REGNO is a hard or pseudo reg number.
   They give nonzero only if REGNO is a hard reg of the suitable class
   or a pseudo reg currently allocated to a suitable hard reg.
   Since they use reg_renumber, they are safe only once reg_renumber
   has been allocated, which happens in reginfo.c during register
   allocation.  */

#define REGNO_OK_FOR_INDEX_P(REGNO)				\
((REGNO) < FIRST_PSEUDO_REGISTER				\
 ? (REGNO) <= 31 || (REGNO) == 67				\
   || (REGNO) == FRAME_POINTER_REGNUM				\
 : (reg_renumber[REGNO] >= 0					\
    && (reg_renumber[REGNO] <= 31 || reg_renumber[REGNO] == 67	\
	|| reg_renumber[REGNO] == FRAME_POINTER_REGNUM)))

#define REGNO_OK_FOR_BASE_P(REGNO)				\
((REGNO) < FIRST_PSEUDO_REGISTER				\
 ? ((REGNO) > 0 && (REGNO) <= 31) || (REGNO) == 67		\
   || (REGNO) == FRAME_POINTER_REGNUM				\
 : (reg_renumber[REGNO] > 0					\
    && (reg_renumber[REGNO] <= 31 || reg_renumber[REGNO] == 67	\
	|| reg_renumber[REGNO] == FRAME_POINTER_REGNUM)))

/* Nonzero if X is a hard reg that can be used as an index
   or if it is a pseudo reg in the non-strict case.  */
#define INT_REG_OK_FOR_INDEX_P(X, STRICT)			\
  ((!(STRICT) && REGNO (X) >= FIRST_PSEUDO_REGISTER)		\
   || REGNO_OK_FOR_INDEX_P (REGNO (X)))

/* Nonzero if X is a hard reg that can be used as a base reg
   or if it is a pseudo reg in the non-strict case.  */
#define INT_REG_OK_FOR_BASE_P(X, STRICT)			\
  ((!(STRICT) && REGNO (X) >= FIRST_PSEUDO_REGISTER)		\
   || REGNO_OK_FOR_BASE_P (REGNO (X)))


/* Maximum number of registers that can appear in a valid memory address.  */

#define MAX_REGS_PER_ADDRESS 2

/* Recognize any constant value that is a valid address.  */

#define CONSTANT_ADDRESS_P(X)   \
  (GET_CODE (X) == LABEL_REF || GET_CODE (X) == SYMBOL_REF		\
   || GET_CODE (X) == CONST_INT || GET_CODE (X) == CONST		\
   || GET_CODE (X) == HIGH)

#define EASY_VECTOR_15(n) ((n) >= -16 && (n) <= 15)
#define EASY_VECTOR_15_ADD_SELF(n) (!EASY_VECTOR_15((n))	\
				    && EASY_VECTOR_15((n) >> 1) \
				    && ((n) & 1) == 0)

#define EASY_VECTOR_MSB(n,mode)						\
  (((unsigned HOST_WIDE_INT)n) ==					\
   ((((unsigned HOST_WIDE_INT)GET_MODE_MASK (mode)) + 1) >> 1))


/* Try a machine-dependent way of reloading an illegitimate address
   operand.  If we find one, push the reload and jump to WIN.  This
   macro is used in only one place: `find_reloads_address' in reload.c.

   Implemented on rs6000 by rs6000_legitimize_reload_address.
   Note that (X) is evaluated twice; this is safe in current usage.  */

#define LEGITIMIZE_RELOAD_ADDRESS(X,MODE,OPNUM,TYPE,IND_LEVELS,WIN)	     \
do {									     \
  int win;								     \
  (X) = rs6000_legitimize_reload_address_ptr ((X), (MODE), (OPNUM),	     \
			(int)(TYPE), (IND_LEVELS), &win);		     \
  if ( win )								     \
    goto WIN;								     \
} while (0)

#define FIND_BASE_TERM rs6000_find_base_term

/* The register number of the register used to address a table of
   static data addresses in memory.  In some cases this register is
   defined by a processor's "application binary interface" (ABI).
   When this macro is defined, RTL is generated for this register
   once, as with the stack pointer and frame pointer registers.  If
   this macro is not defined, it is up to the machine-dependent files
   to allocate such a register (if necessary).  */

#define RS6000_PIC_OFFSET_TABLE_REGNUM 30
#define PIC_OFFSET_TABLE_REGNUM (flag_pic ? RS6000_PIC_OFFSET_TABLE_REGNUM : INVALID_REGNUM)

#define TOC_REGISTER (TARGET_MINIMAL_TOC ? RS6000_PIC_OFFSET_TABLE_REGNUM : 2)

/* Define this macro if the register defined by
   `PIC_OFFSET_TABLE_REGNUM' is clobbered by calls.  Do not define
   this macro if `PIC_OFFSET_TABLE_REGNUM' is not defined.  */

/* #define PIC_OFFSET_TABLE_REG_CALL_CLOBBERED */

/* A C expression that is nonzero if X is a legitimate immediate
   operand on the target machine when generating position independent
   code.  You can assume that X satisfies `CONSTANT_P', so you need
   not check this.  You can also assume FLAG_PIC is true, so you need
   not check it either.  You need not define this macro if all
   constants (including `SYMBOL_REF') can be immediate operands when
   generating position independent code.  */

/* #define LEGITIMATE_PIC_OPERAND_P (X) */

/* Define this if some processing needs to be done immediately before
   emitting code for an insn.  */

#define FINAL_PRESCAN_INSN(INSN,OPERANDS,NOPERANDS) \
  rs6000_final_prescan_insn (INSN, OPERANDS, NOPERANDS)

/* Specify the machine mode that this machine uses
   for the index in the tablejump instruction.  */
#define CASE_VECTOR_MODE SImode

/* Define as C expression which evaluates to nonzero if the tablejump
   instruction expects the table to contain offsets from the address of the
   table.
   Do not define this if the table should contain absolute addresses.  */
#define CASE_VECTOR_PC_RELATIVE 1

/* Define this as 1 if `char' should by default be signed; else as 0.  */
#define DEFAULT_SIGNED_CHAR 0

/* An integer expression for the size in bits of the largest integer machine
   mode that should actually be used.  */

/* Allow pairs of registers to be used, which is the intent of the default.  */
#define MAX_FIXED_MODE_SIZE GET_MODE_BITSIZE (TARGET_POWERPC64 ? TImode : DImode)

/* Max number of bytes we can move from memory to memory
   in one reasonably fast instruction.  */
#define MOVE_MAX (! TARGET_POWERPC64 ? 4 : 8)
#define MAX_MOVE_MAX 8

/* Nonzero if access to memory by bytes is no faster than for words.
   Also nonzero if doing byte operations (specifically shifts) in registers
   is undesirable.  */
#define SLOW_BYTE_ACCESS 1

/* Define if operations between registers always perform the operation
   on the full register even if a narrower mode is specified.  */
#define WORD_REGISTER_OPERATIONS

/* Define if loading in MODE, an integral mode narrower than BITS_PER_WORD
   will either zero-extend or sign-extend.  The value of this macro should
   be the code that says which one of the two operations is implicitly
   done, UNKNOWN if none.  */
#define LOAD_EXTEND_OP(MODE) ZERO_EXTEND

/* Define if loading short immediate values into registers sign extends.  */
#define SHORT_IMMEDIATES_SIGN_EXTEND

/* Value is 1 if truncating an integer of INPREC bits to OUTPREC bits
   is done just by pretending it is already truncated.  */
#define TRULY_NOOP_TRUNCATION(OUTPREC, INPREC) 1

/* The cntlzw and cntlzd instructions return 32 and 64 for input of zero.  */
#define CLZ_DEFINED_VALUE_AT_ZERO(MODE, VALUE) \
  ((VALUE) = ((MODE) == SImode ? 32 : 64), 1)

/* The CTZ patterns return -1 for input of zero.  */
#define CTZ_DEFINED_VALUE_AT_ZERO(MODE, VALUE) ((VALUE) = -1, 1)

/* Specify the machine mode that pointers have.
   After generation of rtl, the compiler makes no further distinction
   between pointers and any other objects of this machine mode.  */
extern unsigned rs6000_pmode;
#define Pmode ((enum machine_mode)rs6000_pmode)

/* Supply definition of STACK_SIZE_MODE for allocate_dynamic_stack_space.  */
#define STACK_SIZE_MODE (TARGET_32BIT ? SImode : DImode)

/* Mode of a function address in a call instruction (for indexing purposes).
   Doesn't matter on RS/6000.  */
#define FUNCTION_MODE SImode

/* Define this if addresses of constant functions
   shouldn't be put through pseudo regs where they can be cse'd.
   Desirable on machines where ordinary constants are expensive
   but a CALL with constant address is cheap.  */
#define NO_FUNCTION_CSE

/* Define this to be nonzero if shift instructions ignore all but the low-order
   few bits.

   The sle and sre instructions which allow SHIFT_COUNT_TRUNCATED
   have been dropped from the PowerPC architecture.  */
#define SHIFT_COUNT_TRUNCATED 0

/* Adjust the length of an INSN.  LENGTH is the currently-computed length and
   should be adjusted to reflect any required changes.  This macro is used when
   there is some systematic length adjustment required that would be difficult
   to express in the length attribute.  */

/* #define ADJUST_INSN_LENGTH(X,LENGTH) */

/* Given a comparison code (EQ, NE, etc.) and the first operand of a
   COMPARE, return the mode to be used for the comparison.  For
   floating-point, CCFPmode should be used.  CCUNSmode should be used
   for unsigned comparisons.  CCEQmode should be used when we are
   doing an inequality comparison on the result of a
   comparison.  CCmode should be used in all other cases.  */

#define SELECT_CC_MODE(OP,X,Y) \
  (SCALAR_FLOAT_MODE_P (GET_MODE (X)) ? CCFPmode	\
   : (OP) == GTU || (OP) == LTU || (OP) == GEU || (OP) == LEU ? CCUNSmode \
   : (((OP) == EQ || (OP) == NE) && COMPARISON_P (X)			  \
      ? CCEQmode : CCmode))

/* Can the condition code MODE be safely reversed?  This is safe in
   all cases on this port, because at present it doesn't use the
   trapping FP comparisons (fcmpo).  */
#define REVERSIBLE_CC_MODE(MODE) 1

/* Given a condition code and a mode, return the inverse condition.  */
#define REVERSE_CONDITION(CODE, MODE) rs6000_reverse_condition (MODE, CODE)


/* Control the assembler format that we output.  */

/* A C string constant describing how to begin a comment in the target
   assembler language.  The compiler assumes that the comment will end at
   the end of the line.  */
#define ASM_COMMENT_START " #"

/* Flag to say the TOC is initialized */
extern int toc_initialized;

/* Macro to output a special constant pool entry.  Go to WIN if we output
   it.  Otherwise, it is written the usual way.

   On the RS/6000, toc entries are handled this way.  */

#define ASM_OUTPUT_SPECIAL_POOL_ENTRY(FILE, X, MODE, ALIGN, LABELNO, WIN) \
{ if (ASM_OUTPUT_SPECIAL_POOL_ENTRY_P (X, MODE))			  \
    {									  \
      output_toc (FILE, X, LABELNO, MODE);				  \
      goto WIN;								  \
    }									  \
}

#ifdef HAVE_GAS_WEAK
#define RS6000_WEAK 1
#else
#define RS6000_WEAK 0
#endif

#if RS6000_WEAK
/* Used in lieu of ASM_WEAKEN_LABEL.  */
#define	ASM_WEAKEN_DECL(FILE, DECL, NAME, VAL)			 	\
  do									\
    {									\
      fputs ("\t.weak\t", (FILE));					\
      RS6000_OUTPUT_BASENAME ((FILE), (NAME)); 				\
      if ((DECL) && TREE_CODE (DECL) == FUNCTION_DECL			\
	  && DEFAULT_ABI == ABI_AIX && DOT_SYMBOLS)			\
	{								\
	  if (TARGET_XCOFF)						\
	    fputs ("[DS]", (FILE));					\
	  fputs ("\n\t.weak\t.", (FILE));				\
	  RS6000_OUTPUT_BASENAME ((FILE), (NAME)); 			\
	}								\
      fputc ('\n', (FILE));						\
      if (VAL)								\
	{								\
	  ASM_OUTPUT_DEF ((FILE), (NAME), (VAL));			\
	  if ((DECL) && TREE_CODE (DECL) == FUNCTION_DECL		\
	      && DEFAULT_ABI == ABI_AIX && DOT_SYMBOLS)			\
	    {								\
	      fputs ("\t.set\t.", (FILE));				\
	      RS6000_OUTPUT_BASENAME ((FILE), (NAME));			\
	      fputs (",.", (FILE));					\
	      RS6000_OUTPUT_BASENAME ((FILE), (VAL));			\
	      fputc ('\n', (FILE));					\
	    }								\
	}								\
    }									\
  while (0)
#endif

#if HAVE_GAS_WEAKREF
#define ASM_OUTPUT_WEAKREF(FILE, DECL, NAME, VALUE)			\
  do									\
    {									\
      fputs ("\t.weakref\t", (FILE));					\
      RS6000_OUTPUT_BASENAME ((FILE), (NAME)); 				\
      fputs (", ", (FILE));						\
      RS6000_OUTPUT_BASENAME ((FILE), (VALUE));				\
      if ((DECL) && TREE_CODE (DECL) == FUNCTION_DECL			\
	  && DEFAULT_ABI == ABI_AIX && DOT_SYMBOLS)			\
	{								\
	  fputs ("\n\t.weakref\t.", (FILE));				\
	  RS6000_OUTPUT_BASENAME ((FILE), (NAME)); 			\
	  fputs (", .", (FILE));					\
	  RS6000_OUTPUT_BASENAME ((FILE), (VALUE));			\
	}								\
      fputc ('\n', (FILE));						\
    } while (0)
#endif

/* This implements the `alias' attribute.  */
#undef	ASM_OUTPUT_DEF_FROM_DECLS
#define	ASM_OUTPUT_DEF_FROM_DECLS(FILE, DECL, TARGET)			\
  do									\
    {									\
      const char *alias = XSTR (XEXP (DECL_RTL (DECL), 0), 0);		\
      const char *name = IDENTIFIER_POINTER (TARGET);			\
      if (TREE_CODE (DECL) == FUNCTION_DECL				\
	  && DEFAULT_ABI == ABI_AIX && DOT_SYMBOLS)			\
	{								\
	  if (TREE_PUBLIC (DECL))					\
	    {								\
	      if (!RS6000_WEAK || !DECL_WEAK (DECL))			\
		{							\
		  fputs ("\t.globl\t.", FILE);				\
		  RS6000_OUTPUT_BASENAME (FILE, alias);			\
		  putc ('\n', FILE);					\
		}							\
	    }								\
	  else if (TARGET_XCOFF)					\
	    {								\
	      if (!RS6000_WEAK || !DECL_WEAK (DECL))			\
		{							\
		  fputs ("\t.lglobl\t.", FILE);				\
		  RS6000_OUTPUT_BASENAME (FILE, alias);			\
		  putc ('\n', FILE);					\
		  fputs ("\t.lglobl\t", FILE);				\
		  RS6000_OUTPUT_BASENAME (FILE, alias);			\
		  putc ('\n', FILE);					\
		}							\
	    }								\
	  fputs ("\t.set\t.", FILE);					\
	  RS6000_OUTPUT_BASENAME (FILE, alias);				\
	  fputs (",.", FILE);						\
	  RS6000_OUTPUT_BASENAME (FILE, name);				\
	  fputc ('\n', FILE);						\
	}								\
      ASM_OUTPUT_DEF (FILE, alias, name);				\
    }									\
   while (0)

#define TARGET_ASM_FILE_START rs6000_file_start

/* Output to assembler file text saying following lines
   may contain character constants, extra white space, comments, etc.  */

#define ASM_APP_ON ""

/* Output to assembler file text saying following lines
   no longer contain unusual constructs.  */

#define ASM_APP_OFF ""

/* How to refer to registers in assembler output.
   This sequence is indexed by compiler's hard-register-number (see above).  */

extern char rs6000_reg_names[][8];	/* register names (0 vs. %r0).  */

#define REGISTER_NAMES							\
{									\
  &rs6000_reg_names[ 0][0],	/* r0   */				\
  &rs6000_reg_names[ 1][0],	/* r1	*/				\
  &rs6000_reg_names[ 2][0],     /* r2	*/				\
  &rs6000_reg_names[ 3][0],	/* r3	*/				\
  &rs6000_reg_names[ 4][0],	/* r4	*/				\
  &rs6000_reg_names[ 5][0],	/* r5	*/				\
  &rs6000_reg_names[ 6][0],	/* r6	*/				\
  &rs6000_reg_names[ 7][0],	/* r7	*/				\
  &rs6000_reg_names[ 8][0],	/* r8	*/				\
  &rs6000_reg_names[ 9][0],	/* r9	*/				\
  &rs6000_reg_names[10][0],	/* r10  */				\
  &rs6000_reg_names[11][0],	/* r11  */				\
  &rs6000_reg_names[12][0],	/* r12  */				\
  &rs6000_reg_names[13][0],	/* r13  */				\
  &rs6000_reg_names[14][0],	/* r14  */				\
  &rs6000_reg_names[15][0],	/* r15  */				\
  &rs6000_reg_names[16][0],	/* r16  */				\
  &rs6000_reg_names[17][0],	/* r17  */				\
  &rs6000_reg_names[18][0],	/* r18  */				\
  &rs6000_reg_names[19][0],	/* r19  */				\
  &rs6000_reg_names[20][0],	/* r20  */				\
  &rs6000_reg_names[21][0],	/* r21  */				\
  &rs6000_reg_names[22][0],	/* r22  */				\
  &rs6000_reg_names[23][0],	/* r23  */				\
  &rs6000_reg_names[24][0],	/* r24  */				\
  &rs6000_reg_names[25][0],	/* r25  */				\
  &rs6000_reg_names[26][0],	/* r26  */				\
  &rs6000_reg_names[27][0],	/* r27  */				\
  &rs6000_reg_names[28][0],	/* r28  */				\
  &rs6000_reg_names[29][0],	/* r29  */				\
  &rs6000_reg_names[30][0],	/* r30  */				\
  &rs6000_reg_names[31][0],	/* r31  */				\
									\
  &rs6000_reg_names[32][0],     /* fr0  */				\
  &rs6000_reg_names[33][0],	/* fr1  */				\
  &rs6000_reg_names[34][0],	/* fr2  */				\
  &rs6000_reg_names[35][0],	/* fr3  */				\
  &rs6000_reg_names[36][0],	/* fr4  */				\
  &rs6000_reg_names[37][0],	/* fr5  */				\
  &rs6000_reg_names[38][0],	/* fr6  */				\
  &rs6000_reg_names[39][0],	/* fr7  */				\
  &rs6000_reg_names[40][0],	/* fr8  */				\
  &rs6000_reg_names[41][0],	/* fr9  */				\
  &rs6000_reg_names[42][0],	/* fr10 */				\
  &rs6000_reg_names[43][0],	/* fr11 */				\
  &rs6000_reg_names[44][0],	/* fr12 */				\
  &rs6000_reg_names[45][0],	/* fr13 */				\
  &rs6000_reg_names[46][0],	/* fr14 */				\
  &rs6000_reg_names[47][0],	/* fr15 */				\
  &rs6000_reg_names[48][0],	/* fr16 */				\
  &rs6000_reg_names[49][0],	/* fr17 */				\
  &rs6000_reg_names[50][0],	/* fr18 */				\
  &rs6000_reg_names[51][0],	/* fr19 */				\
  &rs6000_reg_names[52][0],	/* fr20 */				\
  &rs6000_reg_names[53][0],	/* fr21 */				\
  &rs6000_reg_names[54][0],	/* fr22 */				\
  &rs6000_reg_names[55][0],	/* fr23 */				\
  &rs6000_reg_names[56][0],	/* fr24 */				\
  &rs6000_reg_names[57][0],	/* fr25 */				\
  &rs6000_reg_names[58][0],	/* fr26 */				\
  &rs6000_reg_names[59][0],	/* fr27 */				\
  &rs6000_reg_names[60][0],	/* fr28 */				\
  &rs6000_reg_names[61][0],	/* fr29 */				\
  &rs6000_reg_names[62][0],	/* fr30 */				\
  &rs6000_reg_names[63][0],	/* fr31 */				\
									\
  &rs6000_reg_names[64][0],     /* was mq  */				\
  &rs6000_reg_names[65][0],	/* lr   */				\
  &rs6000_reg_names[66][0],	/* ctr  */				\
  &rs6000_reg_names[67][0],	/* ap   */				\
									\
  &rs6000_reg_names[68][0],	/* cr0  */				\
  &rs6000_reg_names[69][0],	/* cr1  */				\
  &rs6000_reg_names[70][0],	/* cr2  */				\
  &rs6000_reg_names[71][0],	/* cr3  */				\
  &rs6000_reg_names[72][0],	/* cr4  */				\
  &rs6000_reg_names[73][0],	/* cr5  */				\
  &rs6000_reg_names[74][0],	/* cr6  */				\
  &rs6000_reg_names[75][0],	/* cr7  */				\
									\
  &rs6000_reg_names[76][0],	/* ca  */				\
									\
  &rs6000_reg_names[77][0],	/* v0  */				\
  &rs6000_reg_names[78][0],	/* v1  */				\
  &rs6000_reg_names[79][0],	/* v2  */				\
  &rs6000_reg_names[80][0],	/* v3  */				\
  &rs6000_reg_names[81][0],	/* v4  */				\
  &rs6000_reg_names[82][0],	/* v5  */				\
  &rs6000_reg_names[83][0],	/* v6  */				\
  &rs6000_reg_names[84][0],	/* v7  */				\
  &rs6000_reg_names[85][0],	/* v8  */				\
  &rs6000_reg_names[86][0],	/* v9  */				\
  &rs6000_reg_names[87][0],	/* v10  */				\
  &rs6000_reg_names[88][0],	/* v11  */				\
  &rs6000_reg_names[89][0],	/* v12  */				\
  &rs6000_reg_names[90][0],	/* v13  */				\
  &rs6000_reg_names[91][0],	/* v14  */				\
  &rs6000_reg_names[92][0],	/* v15  */				\
  &rs6000_reg_names[93][0],	/* v16  */				\
  &rs6000_reg_names[94][0],	/* v17  */				\
  &rs6000_reg_names[95][0],	/* v18  */				\
  &rs6000_reg_names[96][0],	/* v19  */				\
  &rs6000_reg_names[97][0],	/* v20  */				\
  &rs6000_reg_names[98][0],	/* v21  */				\
  &rs6000_reg_names[99][0],	/* v22  */				\
  &rs6000_reg_names[100][0],	/* v23  */				\
  &rs6000_reg_names[101][0],	/* v24  */				\
  &rs6000_reg_names[102][0],	/* v25  */				\
  &rs6000_reg_names[103][0],	/* v26  */				\
  &rs6000_reg_names[104][0],	/* v27  */				\
  &rs6000_reg_names[105][0],	/* v28  */				\
  &rs6000_reg_names[106][0],	/* v29  */				\
  &rs6000_reg_names[107][0],	/* v30  */				\
  &rs6000_reg_names[108][0],	/* v31  */				\
  &rs6000_reg_names[109][0],	/* vrsave  */				\
  &rs6000_reg_names[110][0],	/* vscr  */				\
  &rs6000_reg_names[111][0],	/* spe_acc */				\
  &rs6000_reg_names[112][0],	/* spefscr */				\
  &rs6000_reg_names[113][0],	/* sfp  */				\
  &rs6000_reg_names[114][0],	/* tfhar  */				\
  &rs6000_reg_names[115][0],	/* tfiar  */				\
  &rs6000_reg_names[116][0],	/* texasr  */				\
}

/* Table of additional register names to use in user input.  */

#define ADDITIONAL_REGISTER_NAMES \
 {{"r0",    0}, {"r1",    1}, {"r2",    2}, {"r3",    3},	\
  {"r4",    4}, {"r5",    5}, {"r6",    6}, {"r7",    7},	\
  {"r8",    8}, {"r9",    9}, {"r10",  10}, {"r11",  11},	\
  {"r12",  12}, {"r13",  13}, {"r14",  14}, {"r15",  15},	\
  {"r16",  16}, {"r17",  17}, {"r18",  18}, {"r19",  19},	\
  {"r20",  20}, {"r21",  21}, {"r22",  22}, {"r23",  23},	\
  {"r24",  24}, {"r25",  25}, {"r26",  26}, {"r27",  27},	\
  {"r28",  28}, {"r29",  29}, {"r30",  30}, {"r31",  31},	\
  {"fr0",  32}, {"fr1",  33}, {"fr2",  34}, {"fr3",  35},	\
  {"fr4",  36}, {"fr5",  37}, {"fr6",  38}, {"fr7",  39},	\
  {"fr8",  40}, {"fr9",  41}, {"fr10", 42}, {"fr11", 43},	\
  {"fr12", 44}, {"fr13", 45}, {"fr14", 46}, {"fr15", 47},	\
  {"fr16", 48}, {"fr17", 49}, {"fr18", 50}, {"fr19", 51},	\
  {"fr20", 52}, {"fr21", 53}, {"fr22", 54}, {"fr23", 55},	\
  {"fr24", 56}, {"fr25", 57}, {"fr26", 58}, {"fr27", 59},	\
  {"fr28", 60}, {"fr29", 61}, {"fr30", 62}, {"fr31", 63},	\
  {"v0",   77}, {"v1",   78}, {"v2",   79}, {"v3",   80},       \
  {"v4",   81}, {"v5",   82}, {"v6",   83}, {"v7",   84},       \
  {"v8",   85}, {"v9",   86}, {"v10",  87}, {"v11",  88},       \
  {"v12",  89}, {"v13",  90}, {"v14",  91}, {"v15",  92},       \
  {"v16",  93}, {"v17",  94}, {"v18",  95}, {"v19",  96},       \
  {"v20",  97}, {"v21",  98}, {"v22",  99}, {"v23",  100},	\
  {"v24",  101},{"v25",  102},{"v26",  103},{"v27",  104},      \
  {"v28",  105},{"v29",  106},{"v30",  107},{"v31",  108},      \
  {"vrsave", 109}, {"vscr", 110},				\
  {"spe_acc", 111}, {"spefscr", 112},				\
  /* no additional names for: lr, ctr, ap */			\
  {"cr0",  68}, {"cr1",  69}, {"cr2",  70}, {"cr3",  71},	\
  {"cr4",  72}, {"cr5",  73}, {"cr6",  74}, {"cr7",  75},	\
  {"cc",   68}, {"sp",    1}, {"toc",   2},			\
  /* CA is only part of XER, but we do not model the other parts (yet).  */ \
  {"xer",  76},							\
  /* VSX registers overlaid on top of FR, Altivec registers */	\
  {"vs0",  32}, {"vs1",  33}, {"vs2",  34}, {"vs3",  35},	\
  {"vs4",  36}, {"vs5",  37}, {"vs6",  38}, {"vs7",  39},	\
  {"vs8",  40}, {"vs9",  41}, {"vs10", 42}, {"vs11", 43},	\
  {"vs12", 44}, {"vs13", 45}, {"vs14", 46}, {"vs15", 47},	\
  {"vs16", 48}, {"vs17", 49}, {"vs18", 50}, {"vs19", 51},	\
  {"vs20", 52}, {"vs21", 53}, {"vs22", 54}, {"vs23", 55},	\
  {"vs24", 56}, {"vs25", 57}, {"vs26", 58}, {"vs27", 59},	\
  {"vs28", 60}, {"vs29", 61}, {"vs30", 62}, {"vs31", 63},	\
  {"vs32", 77}, {"vs33", 78}, {"vs34", 79}, {"vs35", 80},       \
  {"vs36", 81}, {"vs37", 82}, {"vs38", 83}, {"vs39", 84},       \
  {"vs40", 85}, {"vs41", 86}, {"vs42", 87}, {"vs43", 88},       \
  {"vs44", 89}, {"vs45", 90}, {"vs46", 91}, {"vs47", 92},       \
  {"vs48", 93}, {"vs49", 94}, {"vs50", 95}, {"vs51", 96},       \
  {"vs52", 97}, {"vs53", 98}, {"vs54", 99}, {"vs55", 100},	\
  {"vs56", 101},{"vs57", 102},{"vs58", 103},{"vs59", 104},      \
  {"vs60", 105},{"vs61", 106},{"vs62", 107},{"vs63", 108},	\
  /* Transactional Memory Facility (HTM) Registers.  */		\
  {"tfhar",  114}, {"tfiar",  115}, {"texasr",  116} }

/* This is how to output an element of a case-vector that is relative.  */

#define ASM_OUTPUT_ADDR_DIFF_ELT(FILE, BODY, VALUE, REL) \
  do { char buf[100];					\
       fputs ("\t.long ", FILE);			\
       ASM_GENERATE_INTERNAL_LABEL (buf, "L", VALUE);	\
       assemble_name (FILE, buf);			\
       putc ('-', FILE);				\
       ASM_GENERATE_INTERNAL_LABEL (buf, "L", REL);	\
       assemble_name (FILE, buf);			\
       putc ('\n', FILE);				\
     } while (0)

/* This is how to output an assembler line
   that says to advance the location counter
   to a multiple of 2**LOG bytes.  */

#define ASM_OUTPUT_ALIGN(FILE,LOG)	\
  if ((LOG) != 0)			\
    fprintf (FILE, "\t.align %d\n", (LOG))

/* How to align the given loop. */
#define LOOP_ALIGN(LABEL)  rs6000_loop_align(LABEL)

/* Alignment guaranteed by __builtin_malloc.  */
/* FIXME:  128-bit alignment is guaranteed by glibc for TARGET_64BIT.
   However, specifying the stronger guarantee currently leads to
   a regression in SPEC CPU2006 437.leslie3d.  The stronger
   guarantee should be implemented here once that's fixed.  */
#define MALLOC_ABI_ALIGNMENT (64)

/* Pick up the return address upon entry to a procedure. Used for
   dwarf2 unwind information.  This also enables the table driven
   mechanism.  */

#define INCOMING_RETURN_ADDR_RTX   gen_rtx_REG (Pmode, LR_REGNO)
#define DWARF_FRAME_RETURN_COLUMN  DWARF_FRAME_REGNUM (LR_REGNO)

/* Describe how we implement __builtin_eh_return.  */
#define EH_RETURN_DATA_REGNO(N) ((N) < 4 ? (N) + 3 : INVALID_REGNUM)
#define EH_RETURN_STACKADJ_RTX  gen_rtx_REG (Pmode, 10)

/* Print operand X (an rtx) in assembler syntax to file FILE.
   CODE is a letter or dot (`z' in `%z0') or 0 if no letter was specified.
   For `%' followed by punctuation, CODE is the punctuation and X is null.  */

#define PRINT_OPERAND(FILE, X, CODE)  print_operand (FILE, X, CODE)

/* Define which CODE values are valid.  */

#define PRINT_OPERAND_PUNCT_VALID_P(CODE)  ((CODE) == '&')

/* Print a memory address as an operand to reference that memory location.  */

#define PRINT_OPERAND_ADDRESS(FILE, ADDR) print_operand_address (FILE, ADDR)

/* For switching between functions with different target attributes.  */
#define SWITCHABLE_TARGET 1

/* uncomment for disabling the corresponding default options */
/* #define  MACHINE_no_sched_interblock */
/* #define  MACHINE_no_sched_speculative */
/* #define  MACHINE_no_sched_speculative_load */

/* General flags.  */
extern int frame_pointer_needed;

/* Classification of the builtin functions as to which switches enable the
   builtin, and what attributes it should have.  We used to use the target
   flags macros, but we've run out of bits, so we now map the options into new
   settings used here.  */

/* Builtin attributes.  */
#define RS6000_BTC_SPECIAL	0x00000000	/* Special function.  */
#define RS6000_BTC_UNARY	0x00000001	/* normal unary function.  */
#define RS6000_BTC_BINARY	0x00000002	/* normal binary function.  */
#define RS6000_BTC_TERNARY	0x00000003	/* normal ternary function.  */
#define RS6000_BTC_PREDICATE	0x00000004	/* predicate function.  */
#define RS6000_BTC_ABS		0x00000005	/* Altivec/VSX ABS function.  */
#define RS6000_BTC_EVSEL	0x00000006	/* SPE EVSEL function.  */
#define RS6000_BTC_DST		0x00000007	/* Altivec DST function.  */
#define RS6000_BTC_TYPE_MASK	0x0000000f	/* Mask to isolate types */

#define RS6000_BTC_MISC		0x00000000	/* No special attributes.  */
#define RS6000_BTC_CONST	0x00000100	/* uses no global state.  */
#define RS6000_BTC_PURE		0x00000200	/* reads global state/mem.  */
#define RS6000_BTC_FP		0x00000400	/* depends on rounding mode.  */
#define RS6000_BTC_ATTR_MASK	0x00000700	/* Mask of the attributes.  */

/* Miscellaneous information.  */
#define RS6000_BTC_SPR		0x01000000	/* function references SPRs.  */
#define RS6000_BTC_VOID		0x02000000	/* function has no return value.  */
#define RS6000_BTC_OVERLOADED	0x04000000	/* function is overloaded.  */
#define RS6000_BTC_32BIT	0x08000000	/* function references SPRs.  */
#define RS6000_BTC_64BIT	0x10000000	/* function references SPRs.  */
#define RS6000_BTC_MISC_MASK	0x1f000000	/* Mask of the misc info.  */

/* Convenience macros to document the instruction type.  */
#define RS6000_BTC_MEM		RS6000_BTC_MISC	/* load/store touches mem.  */
#define RS6000_BTC_SAT		RS6000_BTC_MISC	/* saturate sets VSCR.  */

/* Builtin targets.  For now, we reuse the masks for those options that are in
   target flags, and pick three random bits for SPE, paired and ldbl128 which
   aren't in target_flags.  */
#define RS6000_BTM_ALWAYS	0		/* Always enabled.  */
#define RS6000_BTM_ALTIVEC	MASK_ALTIVEC	/* VMX/altivec vectors.  */
#define RS6000_BTM_VSX		MASK_VSX	/* VSX (vector/scalar).  */
#define RS6000_BTM_P8_VECTOR	MASK_P8_VECTOR	/* ISA 2.07 vector.  */
#define RS6000_BTM_CRYPTO	MASK_CRYPTO	/* crypto funcs.  */
#define RS6000_BTM_HTM		MASK_HTM	/* hardware TM funcs.  */
#define RS6000_BTM_SPE		MASK_STRING	/* E500 */
#define RS6000_BTM_PAIRED	MASK_MULHW	/* 750CL paired insns.  */
#define RS6000_BTM_FRE		MASK_POPCNTB	/* FRE instruction.  */
#define RS6000_BTM_FRES		MASK_PPC_GFXOPT	/* FRES instruction.  */
#define RS6000_BTM_FRSQRTE	MASK_PPC_GFXOPT	/* FRSQRTE instruction.  */
#define RS6000_BTM_FRSQRTES	MASK_POPCNTB	/* FRSQRTES instruction.  */
#define RS6000_BTM_POPCNTD	MASK_POPCNTD	/* Target supports ISA 2.06.  */
#define RS6000_BTM_CELL		MASK_FPRND	/* Target is cell powerpc.  */
#define RS6000_BTM_DFP		MASK_DFP	/* Decimal floating point.  */
#define RS6000_BTM_HARD_FLOAT	MASK_SOFT_FLOAT	/* Hardware floating point.  */
<<<<<<< HEAD
=======
#define RS6000_BTM_LDBL128	MASK_MULTIPLE	/* 128-bit long double.  */
>>>>>>> 02d42640

#define RS6000_BTM_COMMON	(RS6000_BTM_ALTIVEC			\
				 | RS6000_BTM_VSX			\
				 | RS6000_BTM_P8_VECTOR			\
				 | RS6000_BTM_CRYPTO			\
				 | RS6000_BTM_FRE			\
				 | RS6000_BTM_FRES			\
				 | RS6000_BTM_FRSQRTE			\
				 | RS6000_BTM_FRSQRTES			\
				 | RS6000_BTM_HTM			\
				 | RS6000_BTM_POPCNTD			\
				 | RS6000_BTM_CELL			\
				 | RS6000_BTM_DFP			\
<<<<<<< HEAD
				 | RS6000_BTM_HARD_FLOAT)
=======
				 | RS6000_BTM_HARD_FLOAT		\
				 | RS6000_BTM_LDBL128)
>>>>>>> 02d42640

/* Define builtin enum index.  */

#undef RS6000_BUILTIN_1
#undef RS6000_BUILTIN_2
#undef RS6000_BUILTIN_3
#undef RS6000_BUILTIN_A
#undef RS6000_BUILTIN_D
#undef RS6000_BUILTIN_E
#undef RS6000_BUILTIN_H
#undef RS6000_BUILTIN_P
#undef RS6000_BUILTIN_Q
#undef RS6000_BUILTIN_S
#undef RS6000_BUILTIN_X

#define RS6000_BUILTIN_1(ENUM, NAME, MASK, ATTR, ICODE) ENUM,
#define RS6000_BUILTIN_2(ENUM, NAME, MASK, ATTR, ICODE) ENUM,
#define RS6000_BUILTIN_3(ENUM, NAME, MASK, ATTR, ICODE) ENUM,
#define RS6000_BUILTIN_A(ENUM, NAME, MASK, ATTR, ICODE) ENUM,
#define RS6000_BUILTIN_D(ENUM, NAME, MASK, ATTR, ICODE) ENUM,
#define RS6000_BUILTIN_E(ENUM, NAME, MASK, ATTR, ICODE) ENUM,
#define RS6000_BUILTIN_H(ENUM, NAME, MASK, ATTR, ICODE) ENUM,
#define RS6000_BUILTIN_P(ENUM, NAME, MASK, ATTR, ICODE) ENUM,
#define RS6000_BUILTIN_Q(ENUM, NAME, MASK, ATTR, ICODE) ENUM,
#define RS6000_BUILTIN_S(ENUM, NAME, MASK, ATTR, ICODE) ENUM,
#define RS6000_BUILTIN_X(ENUM, NAME, MASK, ATTR, ICODE) ENUM,

enum rs6000_builtins
{
#include "rs6000-builtin.def"

  RS6000_BUILTIN_COUNT
};

#undef RS6000_BUILTIN_1
#undef RS6000_BUILTIN_2
#undef RS6000_BUILTIN_3
#undef RS6000_BUILTIN_A
#undef RS6000_BUILTIN_D
#undef RS6000_BUILTIN_E
#undef RS6000_BUILTIN_H
#undef RS6000_BUILTIN_P
#undef RS6000_BUILTIN_Q
#undef RS6000_BUILTIN_S
#undef RS6000_BUILTIN_X

enum rs6000_builtin_type_index
{
  RS6000_BTI_NOT_OPAQUE,
  RS6000_BTI_opaque_V2SI,
  RS6000_BTI_opaque_V2SF,
  RS6000_BTI_opaque_p_V2SI,
  RS6000_BTI_opaque_V4SI,
  RS6000_BTI_V16QI,
  RS6000_BTI_V1TI,
  RS6000_BTI_V2SI,
  RS6000_BTI_V2SF,
  RS6000_BTI_V2DI,
  RS6000_BTI_V2DF,
  RS6000_BTI_V4HI,
  RS6000_BTI_V4SI,
  RS6000_BTI_V4SF,
  RS6000_BTI_V8HI,
  RS6000_BTI_unsigned_V16QI,
  RS6000_BTI_unsigned_V1TI,
  RS6000_BTI_unsigned_V8HI,
  RS6000_BTI_unsigned_V4SI,
  RS6000_BTI_unsigned_V2DI,
  RS6000_BTI_bool_char,          /* __bool char */
  RS6000_BTI_bool_short,         /* __bool short */
  RS6000_BTI_bool_int,           /* __bool int */
  RS6000_BTI_bool_long,		 /* __bool long */
  RS6000_BTI_pixel,              /* __pixel */
  RS6000_BTI_bool_V16QI,         /* __vector __bool char */
  RS6000_BTI_bool_V8HI,          /* __vector __bool short */
  RS6000_BTI_bool_V4SI,          /* __vector __bool int */
  RS6000_BTI_bool_V2DI,          /* __vector __bool long */
  RS6000_BTI_pixel_V8HI,         /* __vector __pixel */
  RS6000_BTI_long,	         /* long_integer_type_node */
  RS6000_BTI_unsigned_long,      /* long_unsigned_type_node */
  RS6000_BTI_long_long,	         /* long_long_integer_type_node */
  RS6000_BTI_unsigned_long_long, /* long_long_unsigned_type_node */
  RS6000_BTI_INTQI,	         /* intQI_type_node */
  RS6000_BTI_UINTQI,		 /* unsigned_intQI_type_node */
  RS6000_BTI_INTHI,	         /* intHI_type_node */
  RS6000_BTI_UINTHI,		 /* unsigned_intHI_type_node */
  RS6000_BTI_INTSI,		 /* intSI_type_node */
  RS6000_BTI_UINTSI,		 /* unsigned_intSI_type_node */
  RS6000_BTI_INTDI,		 /* intDI_type_node */
  RS6000_BTI_UINTDI,		 /* unsigned_intDI_type_node */
  RS6000_BTI_INTTI,		 /* intTI_type_node */
  RS6000_BTI_UINTTI,		 /* unsigned_intTI_type_node */
  RS6000_BTI_float,	         /* float_type_node */
  RS6000_BTI_double,	         /* double_type_node */
  RS6000_BTI_long_double,        /* long_double_type_node */
  RS6000_BTI_dfloat64,		 /* dfloat64_type_node */
  RS6000_BTI_dfloat128,		 /* dfloat128_type_node */
  RS6000_BTI_void,	         /* void_type_node */
  RS6000_BTI_MAX
};


#define opaque_V2SI_type_node         (rs6000_builtin_types[RS6000_BTI_opaque_V2SI])
#define opaque_V2SF_type_node         (rs6000_builtin_types[RS6000_BTI_opaque_V2SF])
#define opaque_p_V2SI_type_node       (rs6000_builtin_types[RS6000_BTI_opaque_p_V2SI])
#define opaque_V4SI_type_node         (rs6000_builtin_types[RS6000_BTI_opaque_V4SI])
#define V16QI_type_node               (rs6000_builtin_types[RS6000_BTI_V16QI])
#define V1TI_type_node                (rs6000_builtin_types[RS6000_BTI_V1TI])
#define V2DI_type_node                (rs6000_builtin_types[RS6000_BTI_V2DI])
#define V2DF_type_node                (rs6000_builtin_types[RS6000_BTI_V2DF])
#define V2SI_type_node                (rs6000_builtin_types[RS6000_BTI_V2SI])
#define V2SF_type_node                (rs6000_builtin_types[RS6000_BTI_V2SF])
#define V4HI_type_node                (rs6000_builtin_types[RS6000_BTI_V4HI])
#define V4SI_type_node                (rs6000_builtin_types[RS6000_BTI_V4SI])
#define V4SF_type_node                (rs6000_builtin_types[RS6000_BTI_V4SF])
#define V8HI_type_node                (rs6000_builtin_types[RS6000_BTI_V8HI])
#define unsigned_V16QI_type_node      (rs6000_builtin_types[RS6000_BTI_unsigned_V16QI])
#define unsigned_V1TI_type_node       (rs6000_builtin_types[RS6000_BTI_unsigned_V1TI])
#define unsigned_V8HI_type_node       (rs6000_builtin_types[RS6000_BTI_unsigned_V8HI])
#define unsigned_V4SI_type_node       (rs6000_builtin_types[RS6000_BTI_unsigned_V4SI])
#define unsigned_V2DI_type_node       (rs6000_builtin_types[RS6000_BTI_unsigned_V2DI])
#define bool_char_type_node           (rs6000_builtin_types[RS6000_BTI_bool_char])
#define bool_short_type_node          (rs6000_builtin_types[RS6000_BTI_bool_short])
#define bool_int_type_node            (rs6000_builtin_types[RS6000_BTI_bool_int])
#define bool_long_type_node           (rs6000_builtin_types[RS6000_BTI_bool_long])
#define pixel_type_node               (rs6000_builtin_types[RS6000_BTI_pixel])
#define bool_V16QI_type_node	      (rs6000_builtin_types[RS6000_BTI_bool_V16QI])
#define bool_V8HI_type_node	      (rs6000_builtin_types[RS6000_BTI_bool_V8HI])
#define bool_V4SI_type_node	      (rs6000_builtin_types[RS6000_BTI_bool_V4SI])
#define bool_V2DI_type_node	      (rs6000_builtin_types[RS6000_BTI_bool_V2DI])
#define pixel_V8HI_type_node	      (rs6000_builtin_types[RS6000_BTI_pixel_V8HI])

#define long_long_integer_type_internal_node  (rs6000_builtin_types[RS6000_BTI_long_long])
#define long_long_unsigned_type_internal_node (rs6000_builtin_types[RS6000_BTI_unsigned_long_long])
#define long_integer_type_internal_node  (rs6000_builtin_types[RS6000_BTI_long])
#define long_unsigned_type_internal_node (rs6000_builtin_types[RS6000_BTI_unsigned_long])
#define intQI_type_internal_node	 (rs6000_builtin_types[RS6000_BTI_INTQI])
#define uintQI_type_internal_node	 (rs6000_builtin_types[RS6000_BTI_UINTQI])
#define intHI_type_internal_node	 (rs6000_builtin_types[RS6000_BTI_INTHI])
#define uintHI_type_internal_node	 (rs6000_builtin_types[RS6000_BTI_UINTHI])
#define intSI_type_internal_node	 (rs6000_builtin_types[RS6000_BTI_INTSI])
#define uintSI_type_internal_node	 (rs6000_builtin_types[RS6000_BTI_UINTSI])
#define intDI_type_internal_node	 (rs6000_builtin_types[RS6000_BTI_INTDI])
#define uintDI_type_internal_node	 (rs6000_builtin_types[RS6000_BTI_UINTDI])
#define intTI_type_internal_node	 (rs6000_builtin_types[RS6000_BTI_INTTI])
#define uintTI_type_internal_node	 (rs6000_builtin_types[RS6000_BTI_UINTTI])
#define float_type_internal_node	 (rs6000_builtin_types[RS6000_BTI_float])
#define double_type_internal_node	 (rs6000_builtin_types[RS6000_BTI_double])
#define long_double_type_internal_node	 (rs6000_builtin_types[RS6000_BTI_long_double])
#define dfloat64_type_internal_node	 (rs6000_builtin_types[RS6000_BTI_dfloat64])
#define dfloat128_type_internal_node	 (rs6000_builtin_types[RS6000_BTI_dfloat128])
#define void_type_internal_node		 (rs6000_builtin_types[RS6000_BTI_void])

extern GTY(()) tree rs6000_builtin_types[RS6000_BTI_MAX];
extern GTY(()) tree rs6000_builtin_decls[RS6000_BUILTIN_COUNT];

#define TARGET_SUPPORTS_WIDE_INT 1<|MERGE_RESOLUTION|>--- conflicted
+++ resolved
@@ -2539,10 +2539,7 @@
 #define RS6000_BTM_CELL		MASK_FPRND	/* Target is cell powerpc.  */
 #define RS6000_BTM_DFP		MASK_DFP	/* Decimal floating point.  */
 #define RS6000_BTM_HARD_FLOAT	MASK_SOFT_FLOAT	/* Hardware floating point.  */
-<<<<<<< HEAD
-=======
 #define RS6000_BTM_LDBL128	MASK_MULTIPLE	/* 128-bit long double.  */
->>>>>>> 02d42640
 
 #define RS6000_BTM_COMMON	(RS6000_BTM_ALTIVEC			\
 				 | RS6000_BTM_VSX			\
@@ -2556,12 +2553,8 @@
 				 | RS6000_BTM_POPCNTD			\
 				 | RS6000_BTM_CELL			\
 				 | RS6000_BTM_DFP			\
-<<<<<<< HEAD
-				 | RS6000_BTM_HARD_FLOAT)
-=======
 				 | RS6000_BTM_HARD_FLOAT		\
 				 | RS6000_BTM_LDBL128)
->>>>>>> 02d42640
 
 /* Define builtin enum index.  */
 
