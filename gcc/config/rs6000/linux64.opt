--- conflicted
+++ resolved
@@ -20,14 +20,9 @@
 ; <http://www.gnu.org/licenses/>.
 
 mprofile-kernel
-<<<<<<< HEAD
-Target Report Var(profile_kernel)
-Call mcount for profiling before a function prologue
-=======
 Target Report Var(profile_kernel) Save
 Call mcount for profiling before a function prologue
 
 mcmodel=
 Target RejectNegative Joined
-Select code model
->>>>>>> b56a5220
+Select code model