/* Target definitions for Darwin (Mac OS X) systems.
   Copyright (C) 1989, 1990, 1991, 1992, 1993, 2000, 2001, 2002, 2003, 2004,
<<<<<<< HEAD
   2005, 2006, 2007, 2008, 2009, 2010
=======
   2005, 2006, 2007, 2008, 2009, 2010, 2011
>>>>>>> 3082eeb7
   Free Software Foundation, Inc.
   Contributed by Apple Computer Inc.

This file is part of GCC.

GCC is free software; you can redistribute it and/or modify
it under the terms of the GNU General Public License as published by
the Free Software Foundation; either version 3, or (at your option)
any later version.

GCC is distributed in the hope that it will be useful,
but WITHOUT ANY WARRANTY; without even the implied warranty of
MERCHANTABILITY or FITNESS FOR A PARTICULAR PURPOSE.  See the
GNU General Public License for more details.

Under Section 7 of GPL version 3, you are granted additional
permissions described in the GCC Runtime Library Exception, version
3.1, as published by the Free Software Foundation.

You should have received a copy of the GNU General Public License and
a copy of the GCC Runtime Library Exception along with this program;
see the files COPYING3 and COPYING.RUNTIME respectively.  If not, see
<http://www.gnu.org/licenses/>.  */

#ifndef CONFIG_DARWIN_H
#define CONFIG_DARWIN_H

/* The definitions in this file are common to all processor types
   running Darwin, which is the kernel for Mac OS X.  Darwin is
   basically a BSD user layer laid over a Mach kernel, then evolved
   for many years (at NeXT) in parallel with other Unix systems.  So
   while the runtime is a somewhat idiosyncratic Mach-based thing,
   other definitions look like they would for a BSD variant.  */

/* Although NeXT ran on many different architectures, as of Jan 2001
   the only supported Darwin targets are PowerPC and x86.  */

/* One of Darwin's NeXT legacies is the Mach-O format, which is partly
   like a.out and partly like COFF, with additional features like
   multi-architecture binary support.  */

#define DARWIN_X86 0
#define DARWIN_PPC 0

/* Don't assume anything about the header files.  */
#define NO_IMPLICIT_EXTERN_C

/* Suppress g++ attempt to link in the math library automatically. */
#define MATH_LIBRARY ""

/* We have atexit.  */

#define HAVE_ATEXIT

/* Define an empty body for the function do_global_dtors() in libgcc2.c.  */

#define DO_GLOBAL_DTORS_BODY

/* The string value for __SIZE_TYPE__.  */

#ifndef SIZE_TYPE
#define SIZE_TYPE "long unsigned int"
#endif

/* Type used for ptrdiff_t, as a string used in a declaration.  */

#undef  PTRDIFF_TYPE
#define PTRDIFF_TYPE "int"

/* wchar_t is int.  */

#undef	WCHAR_TYPE
#define WCHAR_TYPE "int"
#undef	WCHAR_TYPE_SIZE
#define WCHAR_TYPE_SIZE 32

#define INT8_TYPE "signed char"
#define INT16_TYPE "short int"
#define INT32_TYPE "int"
#define INT64_TYPE "long long int"
#define UINT8_TYPE "unsigned char"
#define UINT16_TYPE "short unsigned int"
#define UINT32_TYPE "unsigned int"
#define UINT64_TYPE "long long unsigned int"

#define INT_LEAST8_TYPE "signed char"
#define INT_LEAST16_TYPE "short int"
#define INT_LEAST32_TYPE "int"
#define INT_LEAST64_TYPE "long long int"
#define UINT_LEAST8_TYPE "unsigned char"
#define UINT_LEAST16_TYPE "short unsigned int"
#define UINT_LEAST32_TYPE "unsigned int"
#define UINT_LEAST64_TYPE "long long unsigned int"

#define INT_FAST8_TYPE "signed char"
#define INT_FAST16_TYPE "short int"
#define INT_FAST32_TYPE "int"
#define INT_FAST64_TYPE "long long int"
#define UINT_FAST8_TYPE "unsigned char"
#define UINT_FAST16_TYPE "short unsigned int"
#define UINT_FAST32_TYPE "unsigned int"
#define UINT_FAST64_TYPE "long long unsigned int"

#define INTPTR_TYPE "long int"
#define UINTPTR_TYPE "long unsigned int"

#define SIG_ATOMIC_TYPE "int"

/* Default to using the NeXT-style runtime, since that's what is
   pre-installed on Darwin systems.  */

#define NEXT_OBJC_RUNTIME

/* Don't default to pcc-struct-return, because gcc is the only compiler, and
   we want to retain compatibility with older gcc versions.  */

#undef	DEFAULT_PCC_STRUCT_RETURN
#define DEFAULT_PCC_STRUCT_RETURN 0

/* True if pragma ms_struct is in effect.  */
extern GTY(()) int darwin_ms_struct;

#define DRIVER_SELF_SPECS					\
  "%{gfull:-g -fno-eliminate-unused-debug-symbols} %<gfull",	\
  "%{gused:-g -feliminate-unused-debug-symbols} %<gused",	\
  "%{fapple-kext|mkernel:-static}",				\
  "%{shared:-Zdynamiclib} %<shared"

#define DARWIN_CC1_SPEC							\
  "%{findirect-virtual-calls: -fapple-kext} %<findirect-virtual-calls " \
  "%{fterminated-vtables: -fapple-kext} %<fterminated-vtables "		\
  "%<filelist* %<framework*"

#define SUBSUBTARGET_OVERRIDE_OPTIONS					\
  do {									\
    darwin_override_options ();						\
  } while (0)

#define SUBTARGET_C_COMMON_OVERRIDE_OPTIONS do {                        \
  /* Unless set, force ABI=2 for NeXT and m64, 0 otherwise.  */		\
  if (!global_options_set.x_flag_objc_abi)				\
    global_options.x_flag_objc_abi					\
	= (flag_next_runtime && TARGET_64BIT) ? 2 : 0;			\
  /* Objective-C family ABI 2 is only valid for next/m64 at present. */	\
  if (global_options_set.x_flag_objc_abi && flag_next_runtime)		\
    if (TARGET_64BIT && global_options.x_flag_objc_abi < 2)		\
      error_at (UNKNOWN_LOCATION, "%<-fobjc-abi-version%> >= 2 is only"	\
		" supported on %<-m64%> targets for"			\
		" %<-fnext-runtime%>");					\
  /* Sort out ObjC exceptions: If the runtime is NeXT we default to	\
     sjlj for m32 only.  */						\
  if (!global_options_set.x_flag_objc_sjlj_exceptions)			\
    global_options.x_flag_objc_sjlj_exceptions = 			\
				flag_next_runtime && !TARGET_64BIT;	\
    if (flag_mkernel || flag_apple_kext)				\
      {									\
	if (flag_use_cxa_atexit == 2)					\
	  flag_use_cxa_atexit = 0;					\
	/* kexts should always be built without the coalesced sections	\
	   because the kernel loader doesn't grok such sections.  */	\
	flag_weak = 0;							\
	/* No RTTI in kexts.  */					\
	flag_rtti = 0;							\
      }									\
  } while (0)

/* Machine dependent cpp options.  Don't add more options here, add
   them to darwin_cpp_builtins in darwin-c.c.  */

#undef	CPP_SPEC
#define CPP_SPEC "%{static:%{!dynamic:-D__STATIC__}}%{!static:-D__DYNAMIC__}" \
	" %{pthread:-D_REENTRANT}"

/* This is mostly a clone of the standard LINK_COMMAND_SPEC, plus
   precomp, libtool, and fat build additions.

   In general, random Darwin linker flags should go into LINK_SPEC
   instead of LINK_COMMAND_SPEC.  The command spec is better for
   specifying the handling of options understood by generic Unix
   linkers, and for positional arguments like libraries.  */

#define LINK_COMMAND_SPEC_A \
   "%{!fdump=*:%{!fsyntax-only:%{!c:%{!M:%{!MM:%{!E:%{!S:\
    %(linker)" \
    LINK_PLUGIN_SPEC \
    "%{flto*:%<fcompare-debug*} \
    %{flto*} \
    %l %X %{s} %{t} %{Z} %{u*} \
    %{e*} %{r} \
    %{o*}%{!o:-o a.out} \
<<<<<<< HEAD
    %{!A:%{!nostdlib:%{!nostartfiles:%S}}} \
    %{L*} %(link_libgcc) %o %{fprofile-arcs|fprofile-generate*|coverage:-lgcov} \
    %{fopenmp|ftree-parallelize-loops=*: \
      %{static|static-libgcc|static-libstdc++|static-libgfortran: libgomp.a%s; : -lgomp } } \
    %{!nostdlib:%{!nodefaultlibs: %(link_ssp) %G %L }} \
    %{!A:%{!nostdlib:%{!nostartfiles:%E}}} %{T*} %{F*} }}}}}}}\n\
%{!fdump=*:%{!fsyntax-only:%{!c:%{!M:%{!MM:%{!E:%{!S:\
=======
    %{!nostdlib:%{!nostartfiles:%S}} \
    %{L*} %(link_libgcc) %o %{fprofile-arcs|fprofile-generate*|coverage:-lgcov} \
    %{fopenmp|ftree-parallelize-loops=*: \
      %{static|static-libgcc|static-libstdc++|static-libgfortran: libgomp.a%s; : -lgomp } } \
    %{!nostdlib:%{!nodefaultlibs:\
      %(link_ssp) %(link_gcc_c_sequence)\
    }}\
    %{!nostdlib:%{!nostartfiles:%E}} %{T*} %{F*} }}}}}}}"

#define DSYMUTIL "\ndsymutil"

#define DSYMUTIL_SPEC \
   "%{!fdump=*:%{!fsyntax-only:%{!c:%{!M:%{!MM:%{!E:%{!S:\
    %{v} \
    %{gdwarf-2:%{!gstabs*:%{!g0: -idsym}}}\
>>>>>>> 3082eeb7
    %{.c|.cc|.C|.cpp|.cp|.c++|.cxx|.CPP|.m|.mm: \
    %{gdwarf-2:%{!gstabs*:%{!g0: -dsym}}}}}}}}}}}"

#define LINK_COMMAND_SPEC LINK_COMMAND_SPEC_A DSYMUTIL_SPEC

/* Tell collect2 to run dsymutil for us as necessary.  */
#define COLLECT_RUN_DSYMUTIL 1

/* We only want one instance of %G, since libSystem (Darwin's -lc) does not depend
   on libgcc.  */
#undef  LINK_GCC_C_SEQUENCE_SPEC
#define LINK_GCC_C_SEQUENCE_SPEC "%G %L"

#ifdef TARGET_SYSTEM_ROOT
#define LINK_SYSROOT_SPEC \
  "%{isysroot*:-syslibroot %*;:-syslibroot " TARGET_SYSTEM_ROOT "}"
#else
#define LINK_SYSROOT_SPEC "%{isysroot*:-syslibroot %*}"
#endif

#define PIE_SPEC "%{fpie|pie|fPIE:}"

/* Please keep the random linker options in alphabetical order (modulo
   'Z' and 'no' prefixes). Note that options taking arguments may appear
   multiple times on a command line with different arguments each time,
   so put a * after their names so all of them get passed.  */
#define LINK_SPEC  \
  "%{static}%{!static:-dynamic} \
<<<<<<< HEAD
=======
   %:remove-outfile(-ldl) \
   %:remove-outfile(-lm) \
   %:remove-outfile(-lpthread) \
>>>>>>> 3082eeb7
   %{fgnu-runtime: %{static|static-libgcc: \
                     %:replace-outfile(-lobjc libobjc-gnu.a%s); \
                    :%:replace-outfile(-lobjc -lobjc-gnu ) } }\
   %{static|static-libgcc|static-libgfortran:%:replace-outfile(-lgfortran libgfortran.a%s)}\
   %{static|static-libgcc|static-libstdc++|static-libgfortran:%:replace-outfile(-lgomp libgomp.a%s)}\
   %{static|static-libgcc|static-libstdc++:%:replace-outfile(-lstdc++ libstdc++.a%s)}\
   %{!Zdynamiclib: \
     %{Zforce_cpusubtype_ALL:-arch %(darwin_arch) -force_cpusubtype_ALL} \
     %{!Zforce_cpusubtype_ALL:-arch %(darwin_subarch)} \
     %{Zbundle:-bundle} \
     %{Zbundle_loader*:-bundle_loader %*} \
     %{client_name*} \
     %{compatibility_version*:%e-compatibility_version only allowed with -dynamiclib\
} \
     %{current_version*:%e-current_version only allowed with -dynamiclib} \
     %{Zforce_flat_namespace:-force_flat_namespace} \
     %{Zinstall_name*:%e-install_name only allowed with -dynamiclib} \
     %{keep_private_externs} \
     %{private_bundle} \
    } \
   %{Zdynamiclib: -dylib \
     %{Zbundle:%e-bundle not allowed with -dynamiclib} \
     %{Zbundle_loader*:%e-bundle_loader not allowed with -dynamiclib} \
     %{client_name*:%e-client_name not allowed with -dynamiclib} \
     %{compatibility_version*:-dylib_compatibility_version %*} \
     %{current_version*:-dylib_current_version %*} \
     %{Zforce_cpusubtype_ALL:-arch %(darwin_arch)} \
     %{!Zforce_cpusubtype_ALL: -arch %(darwin_subarch)} \
     %{Zforce_flat_namespace:%e-force_flat_namespace not allowed with -dynamiclib} \
     %{Zinstall_name*:-dylib_install_name %*} \
     %{keep_private_externs:%e-keep_private_externs not allowed with -dynamiclib} \
     %{private_bundle:%e-private_bundle not allowed with -dynamiclib} \
    } \
   %{Zall_load:-all_load} \
   %{Zallowable_client*:-allowable_client %*} \
   %{Zbind_at_load:-bind_at_load} \
   %{Zarch_errors_fatal:-arch_errors_fatal} \
   %{Zdead_strip:-dead_strip} \
   %{Zno_dead_strip_inits_and_terms:-no_dead_strip_inits_and_terms} \
   %{Zdylib_file*:-dylib_file %*} \
   %{Zdynamic:-dynamic}\
   %{Zexported_symbols_list*:-exported_symbols_list %*} \
   %{Zflat_namespace:-flat_namespace} \
   %{headerpad_max_install_names} \
   %{Zimage_base*:-image_base %*} \
   %{Zinit*:-init %*} \
   %{!mmacosx-version-min=*:-macosx_version_min %(darwin_minversion)} \
   %{mmacosx-version-min=*:-macosx_version_min %*} \
   %{nomultidefs} \
   %{Zmulti_module:-multi_module} %{Zsingle_module:-single_module} \
   %{Zmultiply_defined*:-multiply_defined %*} \
   %{!Zmultiply_defined*:%{shared-libgcc: \
     %:version-compare(< 10.5 mmacosx-version-min= -multiply_defined) \
     %:version-compare(< 10.5 mmacosx-version-min= suppress)}} \
   %{Zmultiplydefinedunused*:-multiply_defined_unused %*} \
   " PIE_SPEC " \
   %{prebind} %{noprebind} %{nofixprebinding} %{prebind_all_twolevel_modules} \
   %{read_only_relocs} \
   %{sectcreate*} %{sectorder*} %{seg1addr*} %{segprot*} \
   %{Zsegaddr*:-segaddr %*} \
   %{Zsegs_read_only_addr*:-segs_read_only_addr %*} \
   %{Zsegs_read_write_addr*:-segs_read_write_addr %*} \
   %{Zseg_addr_table*: -seg_addr_table %*} \
   %{Zfn_seg_addr_table_filename*:-seg_addr_table_filename %*} \
   %{sub_library*} %{sub_umbrella*} \
   " LINK_SYSROOT_SPEC " \
   %{twolevel_namespace} %{twolevel_namespace_hints} \
   %{Zumbrella*: -umbrella %*} \
   %{undefined*} \
   %{Zunexported_symbols_list*:-unexported_symbols_list %*} \
   %{Zweak_reference_mismatches*:-weak_reference_mismatches %*} \
   %{!Zweak_reference_mismatches*:-weak_reference_mismatches non-weak} \
   %{X} \
   %{y*} \
   %{w} \
   %{pagezero_size*} %{segs_read_*} %{seglinkedit} %{noseglinkedit}  \
   %{sectalign*} %{sectobjectsymbols*} %{segcreate*} %{whyload} \
   %{whatsloaded} %{dylinker_install_name*} \
   %{dylinker} %{Mach} "


/* Machine dependent libraries.  */

#define LIB_SPEC "%{!static:-lSystem}"

/* Support -mmacosx-version-min by supplying different (stub) libgcc_s.dylib
   libraries to link against, and by not linking against libgcc_s on
   earlier-than-10.3.9.

   Note that by default, -lgcc_eh is not linked against!  This is
   because in a future version of Darwin the EH frame information may
   be in a new format, or the fallback routine might be changed; if
   you want to explicitly link against the static version of those
   routines, because you know you don't need to unwind through system
   libraries, you need to explicitly say -static-libgcc.

   If it is linked against, it has to be before -lgcc, because it may
   need symbols from -lgcc.  */
#undef REAL_LIBGCC_SPEC
#define REAL_LIBGCC_SPEC						   \
   "%{static-libgcc|static: -lgcc_eh -lgcc;				   \
      shared-libgcc|fexceptions|fgnu-runtime:				   \
       %:version-compare(!> 10.5 mmacosx-version-min= -lgcc_s.10.4)	   \
<<<<<<< HEAD
       %:version-compare(>= 10.5 mmacosx-version-min= -lgcc_s.10.5)	   \
       %:version-compare(!> 10.5 mmacosx-version-min= -lgcc_ext.10.4)	   \
       %:version-compare(>= 10.5 mmacosx-version-min= -lgcc_ext.10.5)	   \
       -lgcc;								   \
      :%:version-compare(>< 10.3.9 10.5 mmacosx-version-min= -lgcc_s.10.4) \
       %:version-compare(>= 10.5 mmacosx-version-min= -lgcc_s.10.5)	   \
       %:version-compare(!> 10.5 mmacosx-version-min= -lgcc_ext.10.4)	   \
       %:version-compare(>= 10.5 mmacosx-version-min= -lgcc_ext.10.5)	   \
       -lgcc}"
=======
       %:version-compare(>< 10.5 10.6 mmacosx-version-min= -lgcc_s.10.5)   \
       %:version-compare(!> 10.5 mmacosx-version-min= -lgcc_ext.10.4)	   \
       %:version-compare(>= 10.5 mmacosx-version-min= -lgcc_ext.10.5)	   \
       -lgcc ;								   \
      :%:version-compare(>< 10.3.9 10.5 mmacosx-version-min= -lgcc_s.10.4) \
       %:version-compare(>< 10.5 10.6 mmacosx-version-min= -lgcc_s.10.5)   \
       %:version-compare(!> 10.5 mmacosx-version-min= -lgcc_ext.10.4)	   \
       %:version-compare(>= 10.5 mmacosx-version-min= -lgcc_ext.10.5)	   \
       -lgcc }"
>>>>>>> 3082eeb7

/* We specify crt0.o as -lcrt0.o so that ld will search the library path.

   crt3.o provides __cxa_atexit on systems that don't have it.  Since
   it's only used with C++, which requires passing -shared-libgcc, key
   off that to avoid unnecessarily adding a destructor to every
   powerpc program built.  */

#undef  STARTFILE_SPEC
#define STARTFILE_SPEC							    \
  "%{Zdynamiclib: %(darwin_dylib1) }					    \
   %{!Zdynamiclib:%{Zbundle:%{!static:-lbundle1.o}}			    \
     %{!Zbundle:%{pg:%{static:-lgcrt0.o}				    \
                     %{!static:%{object:-lgcrt0.o}			    \
                               %{!object:%{preload:-lgcrt0.o}		    \
                                 %{!preload:-lgcrt1.o %(darwin_crt2)}}}}    \
                %{!pg:%{static:-lcrt0.o}				    \
                      %{!static:%{object:-lcrt0.o}			    \
                                %{!object:%{preload:-lcrt0.o}		    \
                                  %{!preload: %(darwin_crt1)		    \
					      %(darwin_crt2)}}}}}}	    \
  %{shared-libgcc:%:version-compare(< 10.5 mmacosx-version-min= crt3.o%s)}"

/* The native Darwin linker doesn't necessarily place files in the order
   that they're specified on the link line.  Thus, it is pointless
   to put anything in ENDFILE_SPEC.  */
/* #define ENDFILE_SPEC "" */

#define DARWIN_EXTRA_SPECS						\
  { "darwin_crt1", DARWIN_CRT1_SPEC },					\
  { "darwin_dylib1", DARWIN_DYLIB1_SPEC },				\
  { "darwin_minversion", DARWIN_MINVERSION_SPEC },

#define DARWIN_DYLIB1_SPEC						\
  "%:version-compare(!> 10.5 mmacosx-version-min= -ldylib1.o)		\
   %:version-compare(>= 10.5 mmacosx-version-min= -ldylib1.10.5.o)"

#define DARWIN_CRT1_SPEC						\
  "%:version-compare(!> 10.5 mmacosx-version-min= -lcrt1.o)		\
   %:version-compare(>= 10.5 mmacosx-version-min= -lcrt1.10.5.o)"

/* Default Darwin ASM_SPEC, very simple.  */
#define ASM_SPEC "-arch %(darwin_arch) \
  %{Zforce_cpusubtype_ALL:-force_cpusubtype_ALL} \
  %{static}"

/* We still allow output of STABS.  */

#define DBX_DEBUGGING_INFO 1

#define DWARF2_DEBUGGING_INFO 1
#define PREFERRED_DEBUGGING_TYPE DBX_DEBUG

#define DEBUG_FRAME_SECTION	"__DWARF,__debug_frame,regular,debug"
#define DEBUG_INFO_SECTION	"__DWARF,__debug_info,regular,debug"
#define DEBUG_ABBREV_SECTION	"__DWARF,__debug_abbrev,regular,debug"
#define DEBUG_ARANGES_SECTION	"__DWARF,__debug_aranges,regular,debug"
#define DEBUG_MACINFO_SECTION	"__DWARF,__debug_macinfo,regular,debug"
#define DEBUG_LINE_SECTION	"__DWARF,__debug_line,regular,debug"
#define DEBUG_LOC_SECTION	"__DWARF,__debug_loc,regular,debug"
#define DEBUG_PUBNAMES_SECTION	"__DWARF,__debug_pubnames,regular,debug"
#define DEBUG_PUBTYPES_SECTION	"__DWARF,__debug_pubtypes,regular,debug"
#define DEBUG_STR_SECTION	"__DWARF,__debug_str,regular,debug"
#define DEBUG_RANGES_SECTION	"__DWARF,__debug_ranges,regular,debug"
#define DEBUG_MACRO_SECTION    "__DWARF,__debug_macro,regular,debug"

#define TARGET_WANT_DEBUG_PUB_SECTIONS true

/* When generating stabs debugging, use N_BINCL entries.  */

#define DBX_USE_BINCL

/* There is no limit to the length of stabs strings.  */

#define DBX_CONTIN_LENGTH 0

/* gdb needs a null N_SO at the end of each file for scattered loading.  */

#define DBX_OUTPUT_NULL_N_SO_AT_MAIN_SOURCE_FILE_END

/* GCC's definition of 'one_only' is the same as its definition of 'weak'.  */
#define MAKE_DECL_ONE_ONLY(DECL) (DECL_WEAK (DECL) = 1)

/* Mach-O supports 'weak imports', and 'weak definitions' in coalesced
   sections.  machopic_select_section ensures that weak variables go in
   coalesced sections.  Weak aliases (or any other kind of aliases) are
   not supported.  Weak symbols that aren't visible outside the .s file
   are not supported.  */
#define ASM_WEAKEN_DECL(FILE, DECL, NAME, ALIAS)			\
  do {									\
    if (ALIAS)								\
      {									\
	warning (0, "alias definitions not supported in Mach-O; ignored");	\
	break;								\
      }									\
 									\
    if (! DECL_EXTERNAL (DECL) && TREE_PUBLIC (DECL))			\
      targetm.asm_out.globalize_label (FILE, NAME);			\
    if (DECL_EXTERNAL (DECL))						\
      fputs ("\t.weak_reference ", FILE);				\
    else if (lookup_attribute ("weak_import", DECL_ATTRIBUTES (DECL)))	\
      break;								\
    else if (TREE_PUBLIC (DECL))					\
      fputs ("\t.weak_definition ", FILE);				\
    else								\
      break;								\
    assemble_name (FILE, NAME);						\
    fputc ('\n', FILE);							\
  } while (0)

/* Darwin has the pthread routines in libSystem, which every program
   links to, so there's no need for weak-ness for that.  */
#define GTHREAD_USE_WEAK 0

/* The Darwin linker imposes two limitations on common symbols: they
   can't have hidden visibility, and they can't appear in dylibs.  As
   a consequence, we should never use common symbols to represent
   vague linkage. */
#undef USE_COMMON_FOR_ONE_ONLY
#define USE_COMMON_FOR_ONE_ONLY 0

/* The Darwin linker doesn't want coalesced symbols to appear in
   a static archive's table of contents. */
#undef TARGET_WEAK_NOT_IN_ARCHIVE_TOC
#define TARGET_WEAK_NOT_IN_ARCHIVE_TOC 1

/* On Darwin, we don't (at the time of writing) have linkonce sections
   with names, so it's safe to make the class data not comdat.  */
#define TARGET_CXX_CLASS_DATA_ALWAYS_COMDAT hook_bool_void_false

/* For efficiency, on Darwin the RTTI information that is always
   emitted in the standard C++ library should not be COMDAT.  */
#define TARGET_CXX_LIBRARY_RTTI_COMDAT hook_bool_void_false

/* We make exception information linkonce. */
#undef TARGET_USES_WEAK_UNWIND_INFO
#define TARGET_USES_WEAK_UNWIND_INFO 1

/* We need to use a nonlocal label for the start of an EH frame: the
   Darwin linker requires that a coalesced section start with a label.
   Unfortunately, it also requires that 'debug' sections don't contain
   labels.  */
#undef FRAME_BEGIN_LABEL
#define FRAME_BEGIN_LABEL (for_eh ? "EH_frame" : "Lframe")

/* Emit a label for the FDE corresponding to DECL.  EMPTY means
   emit a label for an empty FDE. */
#define TARGET_ASM_EMIT_UNWIND_LABEL darwin_emit_unwind_label

/* Emit a label to separate the exception table.  */
#define TARGET_ASM_EMIT_EXCEPT_TABLE_LABEL darwin_emit_except_table_label

/* Our profiling scheme doesn't LP labels and counter words.  */

#define NO_PROFILE_COUNTERS	1

#undef	INIT_SECTION_ASM_OP
#define INIT_SECTION_ASM_OP

#undef	INVOKE__main

#define TARGET_ASM_CONSTRUCTOR  machopic_asm_out_constructor
#define TARGET_ASM_DESTRUCTOR   machopic_asm_out_destructor

/* Always prefix with an underscore.  */

#define USER_LABEL_PREFIX "_"

/* A dummy symbol that will be replaced with the function base name.  */
#define MACHOPIC_FUNCTION_BASE_NAME "<pic base>"

/* Don't output a .file directive.  That is only used by the assembler for
   error reporting.  */
#undef	TARGET_ASM_FILE_START_FILE_DIRECTIVE
#define TARGET_ASM_FILE_START_FILE_DIRECTIVE false

#undef  TARGET_ASM_FILE_END
#define TARGET_ASM_FILE_END darwin_file_end

/* Because Mach-O relocations have a counter from 1 to 255 for the
   section number they apply to, it is necessary to output all
   normal sections before the LTO sections, to make sure that the
   sections that may have relocations always have a section number
   smaller than 255.  */
#undef  TARGET_ASM_LTO_START
#define TARGET_ASM_LTO_START darwin_asm_lto_start
#undef  TARGET_ASM_LTO_END
#define TARGET_ASM_LTO_END darwin_asm_lto_end

#define ASM_OUTPUT_SKIP(FILE,SIZE)  \
  fprintf (FILE, "\t.space "HOST_WIDE_INT_PRINT_UNSIGNED"\n", SIZE)

/* Give ObjC methods pretty symbol names.  */

#undef	OBJC_GEN_METHOD_LABEL
#define OBJC_GEN_METHOD_LABEL(BUF,IS_INST,CLASS_NAME,CAT_NAME,SEL_NAME,NUM) \
  do { if (CAT_NAME)							\
	 sprintf (BUF, "%c[%s(%s) %s]", (IS_INST) ? '-' : '+',		\
		  (CLASS_NAME), (CAT_NAME), (SEL_NAME));		\
       else								\
	 sprintf (BUF, "%c[%s %s]", (IS_INST) ? '-' : '+',		\
		  (CLASS_NAME), (SEL_NAME));				\
     } while (0)

#undef ASM_DECLARE_OBJECT_NAME
#define ASM_DECLARE_OBJECT_NAME(FILE, NAME, DECL) \
	darwin_asm_declare_object_name ((FILE), (NAME), (DECL))

/* The RTTI data (e.g., __ti4name) is common and public (and static),
   but it does need to be referenced via indirect PIC data pointers.
   The machopic_define_symbol calls are telling the machopic subsystem
   that the name *is* defined in this module, so it doesn't need to
   make them indirect.  */

#define ASM_DECLARE_FUNCTION_NAME(FILE, NAME, DECL)			\
  do {									\
    const char *xname = NAME;						\
    if (GET_CODE (XEXP (DECL_RTL (DECL), 0)) != SYMBOL_REF)		\
      xname = IDENTIFIER_POINTER (DECL_NAME (DECL));			\
    if (! DECL_WEAK (DECL)						\
        && ((TREE_STATIC (DECL)						\
	     && (!DECL_COMMON (DECL) || !TREE_PUBLIC (DECL)))		\
            || DECL_INITIAL (DECL)))					\
        machopic_define_symbol (DECL_RTL (DECL));			\
    if ((TREE_STATIC (DECL)						\
	 && (!DECL_COMMON (DECL) || !TREE_PUBLIC (DECL)))		\
        || DECL_INITIAL (DECL))						\
      (* targetm.encode_section_info) (DECL, DECL_RTL (DECL), false);	\
    ASM_OUTPUT_FUNCTION_LABEL (FILE, xname, DECL);			\
  } while (0)

#undef TARGET_ASM_DECLARE_CONSTANT_NAME
#define TARGET_ASM_DECLARE_CONSTANT_NAME darwin_asm_declare_constant_name

/* Wrap new method names in quotes so the assembler doesn't gag.
   Make Objective-C internal symbols local and in doing this, we need 
   to accommodate the name mangling done by c++ on file scope locals.  */

<<<<<<< HEAD

=======
>>>>>>> 3082eeb7
int darwin_label_is_anonymous_local_objc_name (const char *name);

#undef	ASM_OUTPUT_LABELREF
#define ASM_OUTPUT_LABELREF(FILE,NAME)					     \
  do {									     \
       const char *xname = (NAME);					     \
       if (! strcmp (xname, MACHOPIC_FUNCTION_BASE_NAME))		     \
         machopic_output_function_base_name(FILE);                           \
       else if (xname[0] == '&' || xname[0] == '*')			     \
         {								     \
           int len = strlen (xname);					     \
	   if (len > 6 && !strcmp ("$stub", xname + len - 5))		     \
	     machopic_validate_stub_or_non_lazy_ptr (xname);		     \
	   else if (len > 7 && !strcmp ("$stub\"", xname + len - 6))	     \
	     machopic_validate_stub_or_non_lazy_ptr (xname);		     \
	   else if (len > 14 && !strcmp ("$non_lazy_ptr", xname + len - 13)) \
	     machopic_validate_stub_or_non_lazy_ptr (xname);		     \
	   else if (len > 15 && !strcmp ("$non_lazy_ptr\"", xname + len - 14)) \
	     machopic_validate_stub_or_non_lazy_ptr (xname);		     \
	   if (xname[1] != '"' && name_needs_quotes (&xname[1]))	     \
	     fprintf (FILE, "\"%s\"", &xname[1]);			     \
	   else								     \
	     fputs (&xname[1], FILE); 					     \
	 }								     \
       else if (xname[0] == '+' || xname[0] == '-')			     \
         fprintf (FILE, "\"%s\"", xname);				     \
<<<<<<< HEAD
       else if (darwin_label_is_anonymous_local_objc_name (xname))				     \
=======
       else if (darwin_label_is_anonymous_local_objc_name (xname))	     \
>>>>>>> 3082eeb7
         fprintf (FILE, "L%s", xname);					     \
       else if (!strncmp (xname, ".objc_class_name_", 17))		     \
	 fprintf (FILE, "%s", xname);					     \
       else if (xname[0] != '"' && name_needs_quotes (xname))		     \
	 fprintf (FILE, "\"%s\"", xname);				     \
       else								     \
         asm_fprintf (FILE, "%U%s", xname);				     \
  } while (0)

/* Output before executable code.  */
#undef TEXT_SECTION_ASM_OP
#define TEXT_SECTION_ASM_OP "\t.text"

/* Output before writable data.  */

#undef DATA_SECTION_ASM_OP
#define DATA_SECTION_ASM_OP "\t.data"

#undef	ALIGN_ASM_OP
#define ALIGN_ASM_OP		".align"

#undef	ASM_OUTPUT_ALIGN
#define ASM_OUTPUT_ALIGN(FILE,LOG)	\
  if ((LOG) != 0)			\
    fprintf (FILE, "\t%s\t%d\n", ALIGN_ASM_OP, (LOG))

/* The maximum alignment which the object file format can support in
   bits.  For Mach-O, this is 2^15 bytes.  */

#undef	MAX_OFILE_ALIGNMENT
#define MAX_OFILE_ALIGNMENT (0x8000 * 8)

#define L2_MAX_OFILE_ALIGNMENT 15

/*  These are the three variants that emit referenced blank space.  */
#define ASM_OUTPUT_ALIGNED_BSS(FILE, DECL, NAME, SIZE, ALIGN)		\
	darwin_output_aligned_bss ((FILE), (DECL), (NAME), (SIZE), (ALIGN))

#undef	ASM_OUTPUT_ALIGNED_DECL_LOCAL
#define ASM_OUTPUT_ALIGNED_DECL_LOCAL(FILE, DECL, NAME, SIZE, ALIGN)	\
	darwin_asm_output_aligned_decl_local				\
				  ((FILE), (DECL), (NAME), (SIZE), (ALIGN))

#undef  ASM_OUTPUT_ALIGNED_DECL_COMMON
#define ASM_OUTPUT_ALIGNED_DECL_COMMON(FILE, DECL, NAME, SIZE, ALIGN)	\
	darwin_asm_output_aligned_decl_common				\
				   ((FILE), (DECL), (NAME), (SIZE), (ALIGN))

/* The generic version, archs should over-ride where required.  */
#define MACHOPIC_NL_SYMBOL_PTR_SECTION ".non_lazy_symbol_pointer"

/* Declare the section variables.  */
#ifndef USED_FOR_TARGET
enum darwin_section_enum {
#define DEF_SECTION(NAME, FLAGS, DIRECTIVE, OBJC) NAME,
#include "darwin-sections.def"
#undef DEF_SECTION
  NUM_DARWIN_SECTIONS
};
extern GTY(()) section * darwin_sections[NUM_DARWIN_SECTIONS];
#endif

#undef	TARGET_ASM_SELECT_SECTION
#define TARGET_ASM_SELECT_SECTION machopic_select_section

#undef	TARGET_ASM_FUNCTION_SECTION
#define TARGET_ASM_FUNCTION_SECTION darwin_function_section

#undef	TARGET_ASM_FUNCTION_SWITCHED_TEXT_SECTIONS
#define TARGET_ASM_FUNCTION_SWITCHED_TEXT_SECTIONS \
	darwin_function_switched_text_sections

#undef	TARGET_ASM_SELECT_RTX_SECTION
#define TARGET_ASM_SELECT_RTX_SECTION machopic_select_rtx_section
#undef  TARGET_ASM_UNIQUE_SECTION
#define TARGET_ASM_UNIQUE_SECTION darwin_unique_section
#undef  TARGET_ASM_FUNCTION_RODATA_SECTION
#define TARGET_ASM_FUNCTION_RODATA_SECTION default_no_function_rodata_section
#undef  TARGET_ASM_RELOC_RW_MASK
#define TARGET_ASM_RELOC_RW_MASK machopic_reloc_rw_mask


#define ASM_DECLARE_UNRESOLVED_REFERENCE(FILE,NAME)			\
    do {								\
	 if (FILE) {							\
	   if (MACHOPIC_INDIRECT)					\
	     fprintf (FILE, "\t.lazy_reference ");			\
	   else								\
	     fprintf (FILE, "\t.reference ");				\
	   assemble_name (FILE, NAME);					\
	   fprintf (FILE, "\n");					\
	 }                                                              \
       } while (0)

#define ASM_DECLARE_CLASS_REFERENCE(FILE,NAME)				\
    do {								\
	 if (FILE) {							\
	   fprintf (FILE, "\t");					\
	   assemble_name (FILE, NAME);					\
	   fprintf (FILE, "=0\n");					\
	   (*targetm.asm_out.globalize_label) (FILE, NAME);		\
	 }								\
       } while (0)

/* Globalizing directive for a label.  */
#define GLOBAL_ASM_OP "\t.globl "
#define TARGET_ASM_GLOBALIZE_LABEL darwin_globalize_label

/* Emit an assembler directive to set visibility for a symbol.  Used
   to support visibility attribute and Darwin's private extern
   feature.  */
#undef TARGET_ASM_ASSEMBLE_VISIBILITY
#define TARGET_ASM_ASSEMBLE_VISIBILITY darwin_assemble_visibility

/* Extra attributes for Darwin.  */
#define SUBTARGET_ATTRIBUTE_TABLE					     \
  /* { name, min_len, max_len, decl_req, type_req, fn_type_req, handler,     \
       affects_type_identity } */						     \
  { "apple_kext_compatibility", 0, 0, false, true, false,		     \
    darwin_handle_kext_attribute, false },				     \
  { "weak_import", 0, 0, true, false, false,				     \
    darwin_handle_weak_import_attribute, false }

#undef ASM_GENERATE_INTERNAL_LABEL
#define ASM_GENERATE_INTERNAL_LABEL(LABEL,PREFIX,NUM)	\
  sprintf (LABEL, "*%s%ld", PREFIX, (long)(NUM))

#undef TARGET_ASM_MARK_DECL_PRESERVED
#define TARGET_ASM_MARK_DECL_PRESERVED darwin_mark_decl_preserved

/* Set on a symbol with SYMBOL_FLAG_FUNCTION or
   MACHO_SYMBOL_FLAG_VARIABLE to indicate that the function or
   variable has been defined in this translation unit.
   When porting Mach-O to new architectures you need to make
   sure these aren't clobbered by the backend.  */

#define MACHO_SYMBOL_FLAG_VARIABLE (SYMBOL_FLAG_MACH_DEP)
#define MACHO_SYMBOL_FLAG_DEFINED ((SYMBOL_FLAG_MACH_DEP) << 1)

/* Set on a symbol to indicate when fix-and-continue style code
   generation is being used and the symbol refers to a static symbol
   that should be rebound from new instances of a translation unit to
   the original instance of the data.  */

#define MACHO_SYMBOL_STATIC ((SYMBOL_FLAG_MACH_DEP) << 2)

/* Symbolic names for various things we might know about a symbol.  */

enum machopic_addr_class {
  MACHOPIC_UNDEFINED,
  MACHOPIC_DEFINED_DATA,
  MACHOPIC_UNDEFINED_DATA,
  MACHOPIC_DEFINED_FUNCTION,
  MACHOPIC_UNDEFINED_FUNCTION
};

/* Macros defining the various PIC cases.  */

#undef  MACHO_DYNAMIC_NO_PIC_P
#define MACHO_DYNAMIC_NO_PIC_P	(TARGET_MACHO_DYNAMIC_NO_PIC)
#undef  MACHOPIC_INDIRECT
#define MACHOPIC_INDIRECT	(flag_pic || MACHO_DYNAMIC_NO_PIC_P)
#define MACHOPIC_JUST_INDIRECT	(MACHO_DYNAMIC_NO_PIC_P)
#undef  MACHOPIC_PURE
#define MACHOPIC_PURE		(flag_pic && ! MACHO_DYNAMIC_NO_PIC_P)

#undef TARGET_ENCODE_SECTION_INFO
#define TARGET_ENCODE_SECTION_INFO  darwin_encode_section_info
#undef TARGET_STRIP_NAME_ENCODING
#define TARGET_STRIP_NAME_ENCODING  default_strip_name_encoding

#define GEN_BINDER_NAME_FOR_STUB(BUF,STUB,STUB_LENGTH)		\
  do {								\
    const char *const stub_ = (STUB);				\
    char *buffer_ = (BUF);					\
    strcpy (buffer_, stub_);					\
    if (stub_[0] == '"')					\
      {								\
	strcpy (buffer_ + (STUB_LENGTH) - 1, "_binder\"");	\
      }								\
    else							\
      {								\
	strcpy (buffer_ + (STUB_LENGTH), "_binder");		\
      }								\
  } while (0)

#define GEN_SYMBOL_NAME_FOR_SYMBOL(BUF,SYMBOL,SYMBOL_LENGTH)	\
  do {								\
    const char *const symbol_ = (SYMBOL);			\
    char *buffer_ = (BUF);					\
    if (name_needs_quotes (symbol_) && symbol_[0] != '"')	\
      {								\
	  sprintf (buffer_, "\"%s\"", symbol_);			\
      }								\
    else							\
      {								\
	strcpy (buffer_, symbol_);				\
      }								\
  } while (0)

/* Given a symbol name string, create the lazy pointer version
   of the symbol name.  */

#define GEN_LAZY_PTR_NAME_FOR_SYMBOL(BUF,SYMBOL,SYMBOL_LENGTH)	\
  do {								\
    const char *symbol_ = (SYMBOL);                             \
    char *buffer_ = (BUF);					\
    if (symbol_[0] == '"')					\
      {								\
        strcpy (buffer_, "\"L");				\
        strcpy (buffer_ + 2, symbol_ + 1);			\
	strcpy (buffer_ + (SYMBOL_LENGTH), "$lazy_ptr\"");	\
      }								\
    else if (name_needs_quotes (symbol_))			\
      {								\
        strcpy (buffer_, "\"L");				\
        strcpy (buffer_ + 2, symbol_);				\
	strcpy (buffer_ + (SYMBOL_LENGTH) + 2, "$lazy_ptr\"");	\
      }								\
    else							\
      {								\
        strcpy (buffer_, "L");					\
        strcpy (buffer_ + 1, symbol_);				\
	strcpy (buffer_ + (SYMBOL_LENGTH) + 1, "$lazy_ptr");	\
      }								\
  } while (0)

#define EH_FRAME_SECTION_NAME   "__TEXT"
#define EH_FRAME_SECTION_ATTR ",coalesced,no_toc+strip_static_syms+live_support"

/* Java runtime class list.  */
#define JCR_SECTION_NAME "__DATA,jcr,regular,no_dead_strip"

#undef ASM_PREFERRED_EH_DATA_FORMAT
#define ASM_PREFERRED_EH_DATA_FORMAT(CODE,GLOBAL)  \
  (((CODE) == 2 && (GLOBAL) == 1) \
   ? (DW_EH_PE_pcrel | DW_EH_PE_indirect | DW_EH_PE_sdata4) : \
     ((CODE) == 1 || (GLOBAL) == 0) ? DW_EH_PE_pcrel : DW_EH_PE_absptr)

#define ASM_OUTPUT_DWARF_DELTA(FILE,SIZE,LABEL1,LABEL2)  \
  darwin_asm_output_dwarf_delta (FILE, SIZE, LABEL1, LABEL2)

#define ASM_OUTPUT_DWARF_OFFSET(FILE,SIZE,LABEL,BASE)  \
  darwin_asm_output_dwarf_offset (FILE, SIZE, LABEL, BASE)

#define ASM_MAYBE_OUTPUT_ENCODED_ADDR_RTX(ASM_OUT_FILE, ENCODING, SIZE, ADDR, DONE)	\
      if (ENCODING == ASM_PREFERRED_EH_DATA_FORMAT (2, 1)) {				\
	darwin_non_lazy_pcrel (ASM_OUT_FILE, ADDR);					\
	goto DONE;									\
      }

/* Experimentally, putting jump tables in text is faster on SPEC.
   Also this is needed for correctness for coalesced functions.  */

#ifndef JUMP_TABLES_IN_TEXT_SECTION
#define JUMP_TABLES_IN_TEXT_SECTION 1
#endif

#define TARGET_TERMINATE_DW2_EH_FRAME_INFO false

#define TARGET_ASM_INIT_SECTIONS darwin_init_sections
#undef TARGET_ASM_NAMED_SECTION
#define TARGET_ASM_NAMED_SECTION darwin_asm_named_section

#define DARWIN_REGISTER_TARGET_PRAGMAS()			\
  do {								\
    if (!flag_preprocess_only)					\
      cpp_register_pragma (parse_in, NULL, "mark",		\
			   darwin_pragma_ignore, false);	\
    c_register_pragma (0, "options", darwin_pragma_options);	\
    c_register_pragma (0, "segment", darwin_pragma_ignore);	\
    c_register_pragma (0, "unused", darwin_pragma_unused);	\
    c_register_pragma (0, "ms_struct", darwin_pragma_ms_struct); \
  } while (0)

#undef ASM_APP_ON
#define ASM_APP_ON ""
#undef ASM_APP_OFF
#define ASM_APP_OFF ""

void darwin_register_frameworks (const char *, const char *, int);
void darwin_register_objc_includes (const char *, const char *, int);
#define TARGET_EXTRA_PRE_INCLUDES darwin_register_objc_includes
#define TARGET_EXTRA_INCLUDES darwin_register_frameworks

void add_framework_path (char *);
#define TARGET_OPTF add_framework_path

#define TARGET_POSIX_IO

/* All new versions of Darwin have C99 functions.  */

#define TARGET_C99_FUNCTIONS 1

#define WINT_TYPE "int"

/* Every program on darwin links against libSystem which contains the pthread
   routines, so there's no need to explicitly call out when doing threaded
   work.  */

#undef GOMP_SELF_SPECS
#define GOMP_SELF_SPECS ""

/* Darwin disables section anchors by default.  
   They should be enabled per arch where support exists in that arch.  */
#define TARGET_ASM_OUTPUT_ANCHOR NULL
#define DARWIN_SECTION_ANCHORS 0

<<<<<<< HEAD
/* Attempt to turn on execute permission for the stack.  This may be
    used by TARGET_TRAMPOLINE_INIT if the target needs it (that is,
    if the target machine can change execute permissions on a page).

    There is no way to query the execute permission of the stack, so
    we always issue the mprotect() call.

    Unfortunately it is not possible to make this namespace-clean.

    Also note that no errors should be emitted by this code; it is
    considered dangerous for library calls to send messages to
    stdout/stderr.  */

#define ENABLE_EXECUTE_STACK                                            \
extern void __enable_execute_stack (void *);                            \
void                                                                    \
__enable_execute_stack (void *addr)                                     \
{                                                                       \
   extern int mprotect (void *, size_t, int);                           \
   extern int getpagesize (void);					\
   static int size;                                                     \
   static long mask;                                                    \
                                                                        \
   char *page, *end;                                                    \
                                                                        \
   if (size == 0)                                                       \
     {                                                                  \
       size = getpagesize();						\
       mask = ~((long) size - 1);                                       \
     }                                                                  \
                                                                        \
   page = (char *) (((long) addr) & mask);                              \
   end  = (char *) ((((long) (addr + (TARGET_64BIT ? 48 : 40))) & mask) + size); \
                                                                        \
   /* 7 == PROT_READ | PROT_WRITE | PROT_EXEC */                        \
   (void) mprotect (page, end - page, 7);                               \
}
=======
#define HAVE_ENABLE_EXECUTE_STACK
>>>>>>> 3082eeb7

/* For Apple KEXTs, we make the constructors return this to match gcc
   2.95.  */
#define TARGET_CXX_CDTOR_RETURNS_THIS (darwin_kextabi_p)
#define TARGET_KEXTABI flag_apple_kext

/* We have target-specific builtins.  */
#define TARGET_FOLD_BUILTIN darwin_fold_builtin

#define TARGET_N_FORMAT_TYPES 1
#define TARGET_FORMAT_TYPES darwin_additional_format_types

#ifndef USED_FOR_TARGET
extern void darwin_driver_init (unsigned int *,struct cl_decoded_option **);
#define GCC_DRIVER_HOST_INITIALIZATION \
  darwin_driver_init (&decoded_options_count, &decoded_options)
#endif

/* The Apple assembler and linker do not support constructor priorities.  */
#undef SUPPORTS_INIT_PRIORITY
#define SUPPORTS_INIT_PRIORITY 0

/* The Apple assembler and linker do not support constructor priorities.  */
#undef SUPPORTS_INIT_PRIORITY
#define SUPPORTS_INIT_PRIORITY 0

#endif /* CONFIG_DARWIN_H */<|MERGE_RESOLUTION|>--- conflicted
+++ resolved
@@ -1,10 +1,6 @@
 /* Target definitions for Darwin (Mac OS X) systems.
    Copyright (C) 1989, 1990, 1991, 1992, 1993, 2000, 2001, 2002, 2003, 2004,
-<<<<<<< HEAD
-   2005, 2006, 2007, 2008, 2009, 2010
-=======
    2005, 2006, 2007, 2008, 2009, 2010, 2011
->>>>>>> 3082eeb7
    Free Software Foundation, Inc.
    Contributed by Apple Computer Inc.
 
@@ -195,15 +191,6 @@
     %l %X %{s} %{t} %{Z} %{u*} \
     %{e*} %{r} \
     %{o*}%{!o:-o a.out} \
-<<<<<<< HEAD
-    %{!A:%{!nostdlib:%{!nostartfiles:%S}}} \
-    %{L*} %(link_libgcc) %o %{fprofile-arcs|fprofile-generate*|coverage:-lgcov} \
-    %{fopenmp|ftree-parallelize-loops=*: \
-      %{static|static-libgcc|static-libstdc++|static-libgfortran: libgomp.a%s; : -lgomp } } \
-    %{!nostdlib:%{!nodefaultlibs: %(link_ssp) %G %L }} \
-    %{!A:%{!nostdlib:%{!nostartfiles:%E}}} %{T*} %{F*} }}}}}}}\n\
-%{!fdump=*:%{!fsyntax-only:%{!c:%{!M:%{!MM:%{!E:%{!S:\
-=======
     %{!nostdlib:%{!nostartfiles:%S}} \
     %{L*} %(link_libgcc) %o %{fprofile-arcs|fprofile-generate*|coverage:-lgcov} \
     %{fopenmp|ftree-parallelize-loops=*: \
@@ -219,7 +206,6 @@
    "%{!fdump=*:%{!fsyntax-only:%{!c:%{!M:%{!MM:%{!E:%{!S:\
     %{v} \
     %{gdwarf-2:%{!gstabs*:%{!g0: -idsym}}}\
->>>>>>> 3082eeb7
     %{.c|.cc|.C|.cpp|.cp|.c++|.cxx|.CPP|.m|.mm: \
     %{gdwarf-2:%{!gstabs*:%{!g0: -dsym}}}}}}}}}}}"
 
@@ -248,12 +234,9 @@
    so put a * after their names so all of them get passed.  */
 #define LINK_SPEC  \
   "%{static}%{!static:-dynamic} \
-<<<<<<< HEAD
-=======
    %:remove-outfile(-ldl) \
    %:remove-outfile(-lm) \
    %:remove-outfile(-lpthread) \
->>>>>>> 3082eeb7
    %{fgnu-runtime: %{static|static-libgcc: \
                      %:replace-outfile(-lobjc libobjc-gnu.a%s); \
                     :%:replace-outfile(-lobjc -lobjc-gnu ) } }\
@@ -357,17 +340,6 @@
    "%{static-libgcc|static: -lgcc_eh -lgcc;				   \
       shared-libgcc|fexceptions|fgnu-runtime:				   \
        %:version-compare(!> 10.5 mmacosx-version-min= -lgcc_s.10.4)	   \
-<<<<<<< HEAD
-       %:version-compare(>= 10.5 mmacosx-version-min= -lgcc_s.10.5)	   \
-       %:version-compare(!> 10.5 mmacosx-version-min= -lgcc_ext.10.4)	   \
-       %:version-compare(>= 10.5 mmacosx-version-min= -lgcc_ext.10.5)	   \
-       -lgcc;								   \
-      :%:version-compare(>< 10.3.9 10.5 mmacosx-version-min= -lgcc_s.10.4) \
-       %:version-compare(>= 10.5 mmacosx-version-min= -lgcc_s.10.5)	   \
-       %:version-compare(!> 10.5 mmacosx-version-min= -lgcc_ext.10.4)	   \
-       %:version-compare(>= 10.5 mmacosx-version-min= -lgcc_ext.10.5)	   \
-       -lgcc}"
-=======
        %:version-compare(>< 10.5 10.6 mmacosx-version-min= -lgcc_s.10.5)   \
        %:version-compare(!> 10.5 mmacosx-version-min= -lgcc_ext.10.4)	   \
        %:version-compare(>= 10.5 mmacosx-version-min= -lgcc_ext.10.5)	   \
@@ -377,7 +349,6 @@
        %:version-compare(!> 10.5 mmacosx-version-min= -lgcc_ext.10.4)	   \
        %:version-compare(>= 10.5 mmacosx-version-min= -lgcc_ext.10.5)	   \
        -lgcc }"
->>>>>>> 3082eeb7
 
 /* We specify crt0.o as -lcrt0.o so that ld will search the library path.
 
@@ -616,10 +587,6 @@
    Make Objective-C internal symbols local and in doing this, we need 
    to accommodate the name mangling done by c++ on file scope locals.  */
 
-<<<<<<< HEAD
-
-=======
->>>>>>> 3082eeb7
 int darwin_label_is_anonymous_local_objc_name (const char *name);
 
 #undef	ASM_OUTPUT_LABELREF
@@ -646,11 +613,7 @@
 	 }								     \
        else if (xname[0] == '+' || xname[0] == '-')			     \
          fprintf (FILE, "\"%s\"", xname);				     \
-<<<<<<< HEAD
-       else if (darwin_label_is_anonymous_local_objc_name (xname))				     \
-=======
        else if (darwin_label_is_anonymous_local_objc_name (xname))	     \
->>>>>>> 3082eeb7
          fprintf (FILE, "L%s", xname);					     \
        else if (!strncmp (xname, ".objc_class_name_", 17))		     \
 	 fprintf (FILE, "%s", xname);					     \
@@ -959,47 +922,7 @@
 #define TARGET_ASM_OUTPUT_ANCHOR NULL
 #define DARWIN_SECTION_ANCHORS 0
 
-<<<<<<< HEAD
-/* Attempt to turn on execute permission for the stack.  This may be
-    used by TARGET_TRAMPOLINE_INIT if the target needs it (that is,
-    if the target machine can change execute permissions on a page).
-
-    There is no way to query the execute permission of the stack, so
-    we always issue the mprotect() call.
-
-    Unfortunately it is not possible to make this namespace-clean.
-
-    Also note that no errors should be emitted by this code; it is
-    considered dangerous for library calls to send messages to
-    stdout/stderr.  */
-
-#define ENABLE_EXECUTE_STACK                                            \
-extern void __enable_execute_stack (void *);                            \
-void                                                                    \
-__enable_execute_stack (void *addr)                                     \
-{                                                                       \
-   extern int mprotect (void *, size_t, int);                           \
-   extern int getpagesize (void);					\
-   static int size;                                                     \
-   static long mask;                                                    \
-                                                                        \
-   char *page, *end;                                                    \
-                                                                        \
-   if (size == 0)                                                       \
-     {                                                                  \
-       size = getpagesize();						\
-       mask = ~((long) size - 1);                                       \
-     }                                                                  \
-                                                                        \
-   page = (char *) (((long) addr) & mask);                              \
-   end  = (char *) ((((long) (addr + (TARGET_64BIT ? 48 : 40))) & mask) + size); \
-                                                                        \
-   /* 7 == PROT_READ | PROT_WRITE | PROT_EXEC */                        \
-   (void) mprotect (page, end - page, 7);                               \
-}
-=======
 #define HAVE_ENABLE_EXECUTE_STACK
->>>>>>> 3082eeb7
 
 /* For Apple KEXTs, we make the constructors return this to match gcc
    2.95.  */
@@ -1022,8 +945,4 @@
 #undef SUPPORTS_INIT_PRIORITY
 #define SUPPORTS_INIT_PRIORITY 0
 
-/* The Apple assembler and linker do not support constructor priorities.  */
-#undef SUPPORTS_INIT_PRIORITY
-#define SUPPORTS_INIT_PRIORITY 0
-
 #endif /* CONFIG_DARWIN_H */