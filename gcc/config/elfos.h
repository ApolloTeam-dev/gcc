--- conflicted
+++ resolved
@@ -313,11 +313,7 @@
 	  && (DECL) && DECL_SIZE (DECL))				\
 	{								\
 	  size_directive_output = 1;					\
-<<<<<<< HEAD
-	  size = tree_low_cst (DECL_SIZE_UNIT (DECL), 1);		\
-=======
 	  size = tree_to_uhwi (DECL_SIZE_UNIT (DECL));			\
->>>>>>> 89c8b862
 	  ASM_OUTPUT_SIZE_DIRECTIVE (FILE, NAME, size);			\
 	}								\
 									\
@@ -345,11 +341,7 @@
 	  && !size_directive_output)				\
 	{							\
 	  size_directive_output = 1;				\
-<<<<<<< HEAD
-	  size = tree_low_cst (DECL_SIZE_UNIT (DECL), 1);		\
-=======
 	  size = tree_to_uhwi (DECL_SIZE_UNIT (DECL));		\
->>>>>>> 89c8b862
 	  ASM_OUTPUT_SIZE_DIRECTIVE (FILE, name, size);		\
 	}							\
     }								\
