# This file provides a declarative way of describing the types that
# are used when declaring ix86 builtin functions.  It is processed
# with i386-builtin-type.awk to produce C code.
#
# DEF_PRIMITIVE_TYPE (ENUM, TYPE)
#
#   The ENUM is an identifier indicating which type is being defined.
#   TYPE is a variable that represents the type.
#   ??? Note that the awk program expects a single token for TYPE.
#   At present, that's all that's required; revisit if it turns out
#   that we need more than that.
#
# DEF_VECTOR_TYPE (ENUM, TYPE [, MODE])
#
#  This describes a vector type.  ENUM is an identifier as above.
#  TYPE is the enumeral for the inner type which should of course
#  name a type of the proper inner mode.  If present, MODE is the
#  machine mode, else the machine mode should be the same as ENUM.
#
# DEF_POINTER_TYPE (ENUM, TYPE [, CONST])
#
#  This describes a pointer type.  ENUM is an identifier as above;
#  TYPE is the enumeral for the type pointed to.  An optional third 
#  argument is the keyword CONST, which defines this to be a pointer to
#  a constant type.
#
# DEF_FUNCTION_TYPE (RETURN, ARGN*)
#
#   This describes a function type.  The return type and the arguments
#   are the enumerals defined above.  The enumeration name for the 
#   function is formed by RETURN ## _FTYPE_ ## ARG1 ## _ ## ARG2 ...
#
# DEF_FUNCTION_TYPE_ALIAS (ENUM, SUFFIX)
#
#   This defines an enumeration ENUM ## _ ## SUFFIX and arranges for
#   the function type to be copied from ENUM.  This is used to control
#   how the expanders treat the function.
#

DEF_PRIMITIVE_TYPE (VOID, void_type_node)
DEF_PRIMITIVE_TYPE (CHAR, char_type_node)
DEF_PRIMITIVE_TYPE (UCHAR, unsigned_char_type_node)
# ??? Logically this should be intQI_type_node, but that maps to "signed char"
# which is a different type than "char" even if "char" is signed.  This must
# match the usage in emmintrin.h and changing this would change name mangling
# and so is not advisable.
DEF_PRIMITIVE_TYPE (QI, char_type_node)
DEF_PRIMITIVE_TYPE (HI, intHI_type_node)
DEF_PRIMITIVE_TYPE (SI, intSI_type_node)
DEF_PRIMITIVE_TYPE (BND, pointer_bounds_type_node)
# ??? Logically this should be intDI_type_node, but that maps to "long"
# with 64-bit, and that's not how the emmintrin.h is written.  Again, 
# changing this would change name mangling.
DEF_PRIMITIVE_TYPE (DI, long_long_integer_type_node)
DEF_PRIMITIVE_TYPE (UQI, unsigned_intQI_type_node)
DEF_PRIMITIVE_TYPE (UHI, unsigned_intHI_type_node)
DEF_PRIMITIVE_TYPE (USI, unsigned_intSI_type_node)
DEF_PRIMITIVE_TYPE (UDI, long_long_unsigned_type_node)
# ??? Some of the types below should use the mode types above.
DEF_PRIMITIVE_TYPE (USHORT, short_unsigned_type_node)
DEF_PRIMITIVE_TYPE (INT, integer_type_node)
DEF_PRIMITIVE_TYPE (UINT, unsigned_type_node)
DEF_PRIMITIVE_TYPE (UNSIGNED, unsigned_type_node)
DEF_PRIMITIVE_TYPE (ULONG, long_unsigned_type_node)
DEF_PRIMITIVE_TYPE (LONGLONG, long_long_integer_type_node)
DEF_PRIMITIVE_TYPE (ULONGLONG, long_long_unsigned_type_node)
DEF_PRIMITIVE_TYPE (UINT8, unsigned_char_type_node)
DEF_PRIMITIVE_TYPE (UINT16, short_unsigned_type_node)
DEF_PRIMITIVE_TYPE (INT64, long_long_integer_type_node)
DEF_PRIMITIVE_TYPE (UINT64, long_long_unsigned_type_node)
DEF_PRIMITIVE_TYPE (FLOAT, float_type_node)
DEF_PRIMITIVE_TYPE (DOUBLE, double_type_node)
DEF_PRIMITIVE_TYPE (FLOAT80, float80_type_node)
DEF_PRIMITIVE_TYPE (FLOAT128, float128_type_node)

# MMX vectors
DEF_VECTOR_TYPE (V2SF, FLOAT)
DEF_VECTOR_TYPE (V1DI, DI)
DEF_VECTOR_TYPE (V2SI, SI)
DEF_VECTOR_TYPE (V4HI, HI)
DEF_VECTOR_TYPE (V8QI, QI)

# SSE vectors
DEF_VECTOR_TYPE (V2DF, DOUBLE)
DEF_VECTOR_TYPE (V4SF, FLOAT)
DEF_VECTOR_TYPE (V2DI, DI)
DEF_VECTOR_TYPE (V4SI, SI)
DEF_VECTOR_TYPE (V8HI, HI)
DEF_VECTOR_TYPE (V16QI, QI)
DEF_VECTOR_TYPE (V2UDI, UDI, V2DI)
DEF_VECTOR_TYPE (V4USI, USI, V4SI)
DEF_VECTOR_TYPE (V8UHI, UHI, V8HI)
DEF_VECTOR_TYPE (V16UQI, UQI, V16QI)

# AVX vectors
DEF_VECTOR_TYPE (V4DF, DOUBLE)
DEF_VECTOR_TYPE (V8SF, FLOAT)
DEF_VECTOR_TYPE (V4DI, DI)
DEF_VECTOR_TYPE (V8SI, SI)
DEF_VECTOR_TYPE (V16HI, HI)
DEF_VECTOR_TYPE (V32QI, QI)
DEF_VECTOR_TYPE (V4UDI, UDI, V4DI)
DEF_VECTOR_TYPE (V8USI, USI, V8SI)
DEF_VECTOR_TYPE (V16UHI, UHI, V16HI)

# AVX512F vectors
DEF_VECTOR_TYPE (V32SF, FLOAT)
DEF_VECTOR_TYPE (V16SF, FLOAT)
DEF_VECTOR_TYPE (V8DF, DOUBLE)
DEF_VECTOR_TYPE (V8DI, DI)
DEF_VECTOR_TYPE (V16SI, SI)
DEF_VECTOR_TYPE (V64QI, QI)

DEF_POINTER_TYPE (PCCHAR, CHAR, CONST)
DEF_POINTER_TYPE (PCDOUBLE, DOUBLE, CONST)
DEF_POINTER_TYPE (PCFLOAT, FLOAT, CONST)
DEF_POINTER_TYPE (PCINT, INT, CONST)
DEF_POINTER_TYPE (PCINT64, INT64, CONST)
DEF_POINTER_TYPE (PCHAR, CHAR)
DEF_POINTER_TYPE (PCVOID, VOID, CONST)
DEF_POINTER_TYPE (PVOID, VOID)
DEF_POINTER_TYPE (PDOUBLE, DOUBLE)
DEF_POINTER_TYPE (PFLOAT, FLOAT)
DEF_POINTER_TYPE (PUSHORT, USHORT)
DEF_POINTER_TYPE (PINT, INT)
DEF_POINTER_TYPE (PLONGLONG, LONGLONG)
DEF_POINTER_TYPE (PULONGLONG, ULONGLONG)
DEF_POINTER_TYPE (PUNSIGNED, UNSIGNED)

DEF_POINTER_TYPE (PV2SI, V2SI)
DEF_POINTER_TYPE (PV2DF, V2DF)
DEF_POINTER_TYPE (PV2DI, V2DI)
DEF_POINTER_TYPE (PV2SF, V2SF)
DEF_POINTER_TYPE (PV4DF, V4DF)
DEF_POINTER_TYPE (PV4DI, V4DI)
DEF_POINTER_TYPE (PV4SF, V4SF)
DEF_POINTER_TYPE (PV8DF, V8DF)
DEF_POINTER_TYPE (PV8SF, V8SF)
DEF_POINTER_TYPE (PV4SI, V4SI)
DEF_POINTER_TYPE (PV8HI, V8HI)
DEF_POINTER_TYPE (PV8SI, V8SI)
DEF_POINTER_TYPE (PV8DI, V8DI)
DEF_POINTER_TYPE (PV16QI, V16QI)
DEF_POINTER_TYPE (PV16HI, V16HI)
DEF_POINTER_TYPE (PV16SI, V16SI)
DEF_POINTER_TYPE (PV16SF, V16SF)

DEF_POINTER_TYPE (PCV2SI, V2SI, CONST)
DEF_POINTER_TYPE (PCV2DF, V2DF, CONST)
DEF_POINTER_TYPE (PCV2SF, V2SF, CONST)
DEF_POINTER_TYPE (PCV4DF, V4DF, CONST)
DEF_POINTER_TYPE (PCV4SF, V4SF, CONST)
DEF_POINTER_TYPE (PCV8DF, V8DF, CONST)
DEF_POINTER_TYPE (PCV8SF, V8SF, CONST)
DEF_POINTER_TYPE (PCV16SF, V16SF, CONST)

DEF_POINTER_TYPE (PCV2DI, V2DI, CONST)
DEF_POINTER_TYPE (PCV4SI, V4SI, CONST)
DEF_POINTER_TYPE (PCV4DI, V4DI, CONST)
DEF_POINTER_TYPE (PCV8SI, V8SI, CONST)
DEF_POINTER_TYPE (PCV8DI, V8DI, CONST)
DEF_POINTER_TYPE (PCV16SI, V16SI, CONST)

DEF_FUNCTION_TYPE (FLOAT128)
DEF_FUNCTION_TYPE (UINT64)
DEF_FUNCTION_TYPE (UNSIGNED)
DEF_FUNCTION_TYPE (INT)
DEF_FUNCTION_TYPE (VOID)
DEF_FUNCTION_TYPE (PVOID)

DEF_FUNCTION_TYPE (FLOAT, FLOAT)
DEF_FUNCTION_TYPE (FLOAT128, FLOAT128)
DEF_FUNCTION_TYPE (INT, INT)
DEF_FUNCTION_TYPE (INT, V16QI)
DEF_FUNCTION_TYPE (INT, V2DF)
DEF_FUNCTION_TYPE (INT, V4DF)
DEF_FUNCTION_TYPE (INT, V4SF)
DEF_FUNCTION_TYPE (INT, V8QI)
DEF_FUNCTION_TYPE (INT, V8SF)
DEF_FUNCTION_TYPE (INT, V32QI)
DEF_FUNCTION_TYPE (INT, PCCHAR)
DEF_FUNCTION_TYPE (INT64, INT64)
DEF_FUNCTION_TYPE (INT64, V2DF)
DEF_FUNCTION_TYPE (INT64, V4SF)
DEF_FUNCTION_TYPE (UINT64, INT)
DEF_FUNCTION_TYPE (UINT16, UINT16)
DEF_FUNCTION_TYPE (UINT64, PUNSIGNED)
DEF_FUNCTION_TYPE (V16QI, PCCHAR)
DEF_FUNCTION_TYPE (V16QI, V16QI)
DEF_FUNCTION_TYPE (V16QI, V16SI)
DEF_FUNCTION_TYPE (V2DF, PCDOUBLE)
DEF_FUNCTION_TYPE (V2DF, V2DF)
DEF_FUNCTION_TYPE (V2DF, V2SI)
DEF_FUNCTION_TYPE (V2DF, V4DF)
DEF_FUNCTION_TYPE (V2DF, V4SF)
DEF_FUNCTION_TYPE (V2DF, V4SI)
DEF_FUNCTION_TYPE (V2DI, PV2DI)
DEF_FUNCTION_TYPE (V2DI, V16QI)
DEF_FUNCTION_TYPE (V2DI, V2DI)
DEF_FUNCTION_TYPE (V2DI, V4SI)
DEF_FUNCTION_TYPE (V2DI, V8HI)
DEF_FUNCTION_TYPE (V2SF, V2SF)
DEF_FUNCTION_TYPE (V2SF, V2SI)
DEF_FUNCTION_TYPE (V2SI, V2DF)
DEF_FUNCTION_TYPE (V2SI, V2SF)
DEF_FUNCTION_TYPE (V2SI, V2SI)
DEF_FUNCTION_TYPE (V2SI, PCV2SI)
DEF_FUNCTION_TYPE (V2SI, V4SF)
DEF_FUNCTION_TYPE (V32QI, PCCHAR)
DEF_FUNCTION_TYPE (V4DF, PCDOUBLE)
DEF_FUNCTION_TYPE (V4DF, PCV2DF)
DEF_FUNCTION_TYPE (V4DF, V2DF)
DEF_FUNCTION_TYPE (V4DF, V4DF)
DEF_FUNCTION_TYPE (V4DF, V4SF)
DEF_FUNCTION_TYPE (V4DF, V4SI)
DEF_FUNCTION_TYPE (V8DF, V8SI)
DEF_FUNCTION_TYPE (V8DF, V8DF)
DEF_FUNCTION_TYPE (V4HI, V4HI)
DEF_FUNCTION_TYPE (V4SF, PCFLOAT)
DEF_FUNCTION_TYPE (V4SF, V2DF)
DEF_FUNCTION_TYPE (V4SF, V4DF)
DEF_FUNCTION_TYPE (V4SF, V4SF)
DEF_FUNCTION_TYPE (V4SF, PCV4SF)
DEF_FUNCTION_TYPE (V4SF, V4SI)
DEF_FUNCTION_TYPE (V4SF, V8SF)
DEF_FUNCTION_TYPE (V4SF, V8HI)
DEF_FUNCTION_TYPE (V4SI, V16QI)
DEF_FUNCTION_TYPE (V4SI, V2DF)
DEF_FUNCTION_TYPE (V4SI, V4DF)
DEF_FUNCTION_TYPE (V4SI, V4SF)
DEF_FUNCTION_TYPE (V4SI, V4SI)
DEF_FUNCTION_TYPE (V4SI, V8HI)
DEF_FUNCTION_TYPE (V4SI, V8SI)
DEF_FUNCTION_TYPE (V8HI, V16QI)
DEF_FUNCTION_TYPE (V8HI, V8DI)
DEF_FUNCTION_TYPE (V8HI, V8HI)
DEF_FUNCTION_TYPE (V8QI, V8QI)
DEF_FUNCTION_TYPE (V8SF, PCFLOAT)
DEF_FUNCTION_TYPE (V8SF, PCV4SF)
DEF_FUNCTION_TYPE (V8SF, PCV8SF)
DEF_FUNCTION_TYPE (V8SF, V4SF)
DEF_FUNCTION_TYPE (V8SF, V8SF)
DEF_FUNCTION_TYPE (V8SF, V8SI)
DEF_FUNCTION_TYPE (V8SF, V8HI)
DEF_FUNCTION_TYPE (V16SF, V16SF)
DEF_FUNCTION_TYPE (V8SI, V8DI)
DEF_FUNCTION_TYPE (V8SI, V4SI)
DEF_FUNCTION_TYPE (V8SF, V8DF)
DEF_FUNCTION_TYPE (V8SF, V8DF, V8SF, QI)
DEF_FUNCTION_TYPE (V8SI, V8SF)
DEF_FUNCTION_TYPE (V32QI, V32QI)
DEF_FUNCTION_TYPE (V32QI, V16QI)
DEF_FUNCTION_TYPE (V16HI, V16SI)
DEF_FUNCTION_TYPE (V16HI, V16HI)
DEF_FUNCTION_TYPE (V16HI, V8HI)
DEF_FUNCTION_TYPE (V8SI, V8SI)
DEF_FUNCTION_TYPE (VOID, PCVOID)
DEF_FUNCTION_TYPE (VOID, PVOID)
DEF_FUNCTION_TYPE (VOID, UINT64)
DEF_FUNCTION_TYPE (VOID, UNSIGNED)
DEF_FUNCTION_TYPE (VOID, PUSHORT)
DEF_FUNCTION_TYPE (INT, PUSHORT)
DEF_FUNCTION_TYPE (INT, PUNSIGNED)
DEF_FUNCTION_TYPE (INT, PULONGLONG)
DEF_FUNCTION_TYPE (V16HI, V16QI)
DEF_FUNCTION_TYPE (V8SI, V16QI)
DEF_FUNCTION_TYPE (V4DI, V16QI)
DEF_FUNCTION_TYPE (V8SI, V8HI)
DEF_FUNCTION_TYPE (V4DI, V8HI)
DEF_FUNCTION_TYPE (V4DI, V4SI)
DEF_FUNCTION_TYPE (V4DI, PV4DI)
DEF_FUNCTION_TYPE (V4DI, V2DI)
<<<<<<< HEAD
DEF_FUNCTION_TYPE (BND, PCVOID, ULONG)
=======
DEF_FUNCTION_TYPE (V16SF, FLOAT)
DEF_FUNCTION_TYPE (V16SI, INT)
DEF_FUNCTION_TYPE (V8DF, DOUBLE)
DEF_FUNCTION_TYPE (V8DI, INT64)
DEF_FUNCTION_TYPE (V16SF, V4SF)
DEF_FUNCTION_TYPE (V8DF, V4DF)
DEF_FUNCTION_TYPE (V8DI, V4DI)
DEF_FUNCTION_TYPE (V16QI, V8DI)
DEF_FUNCTION_TYPE (UINT, V4SF)
DEF_FUNCTION_TYPE (UINT64, V4SF)
DEF_FUNCTION_TYPE (UINT, V2DF)
DEF_FUNCTION_TYPE (UINT64, V2DF)
DEF_FUNCTION_TYPE (V16SI, V16SI)
DEF_FUNCTION_TYPE (V16SI, V16SI, V16SI, HI)
DEF_FUNCTION_TYPE (V8DI, V8DI)
DEF_FUNCTION_TYPE (V8DI, V8DI, V8DI, QI)
DEF_FUNCTION_TYPE (V16SI, PV4SI)
DEF_FUNCTION_TYPE (V16SF, PV4SF)
DEF_FUNCTION_TYPE (V8DI, PV4DI)
DEF_FUNCTION_TYPE (V8DF, PV4DF)
DEF_FUNCTION_TYPE (V8UHI, V8UHI)
DEF_FUNCTION_TYPE (V8USI, V8USI)
DEF_FUNCTION_TYPE (V8DI, PV8DI)
>>>>>>> 89c8b862

DEF_FUNCTION_TYPE (DI, V2DI, INT)
DEF_FUNCTION_TYPE (DOUBLE, V2DF, INT)
DEF_FUNCTION_TYPE (FLOAT, V4SF, INT)
DEF_FUNCTION_TYPE (FLOAT128, FLOAT128, FLOAT128)
DEF_FUNCTION_TYPE (HI, V4HI, INT)
DEF_FUNCTION_TYPE (HI, V8HI, INT)
DEF_FUNCTION_TYPE (INT, V2DF, V2DF)
DEF_FUNCTION_TYPE (INT, V2DI, V2DI)
DEF_FUNCTION_TYPE (INT, V4DF, V4DF)
DEF_FUNCTION_TYPE (INT, V4DI, V4DI)
DEF_FUNCTION_TYPE (INT, V4SF, V4SF)
DEF_FUNCTION_TYPE (INT, V8SF, V8SF)
DEF_FUNCTION_TYPE (QI, V16QI, INT)
DEF_FUNCTION_TYPE (QI, V8QI, INT)
DEF_FUNCTION_TYPE (SI, V2SI, INT)
DEF_FUNCTION_TYPE (SI, V4SI, INT)
DEF_FUNCTION_TYPE (UINT, UINT, UCHAR)
DEF_FUNCTION_TYPE (UINT, UINT, UINT)
DEF_FUNCTION_TYPE (UINT, UINT, USHORT)
DEF_FUNCTION_TYPE (UINT16, UINT16, INT)
DEF_FUNCTION_TYPE (UINT64, UINT64, UINT64)
DEF_FUNCTION_TYPE (UINT8, UINT8, INT)
DEF_FUNCTION_TYPE (V16QI, V16QI, SI)
DEF_FUNCTION_TYPE (V16QI, V16QI, V16QI)
DEF_FUNCTION_TYPE (V16QI, V8HI, V8HI)
DEF_FUNCTION_TYPE (V1DI, V1DI, SI)
DEF_FUNCTION_TYPE (V1DI, V1DI, V1DI)
DEF_FUNCTION_TYPE (V1DI, V2SI, V2SI)
DEF_FUNCTION_TYPE (V1DI, V8QI, V8QI)
DEF_FUNCTION_TYPE (V2DF, PCV2DF, V2DI)
DEF_FUNCTION_TYPE (V2DF, V2DF, UINT)
DEF_FUNCTION_TYPE (V2DF, V2DF, UINT64)
DEF_FUNCTION_TYPE (V2DF, V2DF, DI)
DEF_FUNCTION_TYPE (V2DF, V2DF, INT)
DEF_FUNCTION_TYPE (V2DF, V2DF, PCDOUBLE)
DEF_FUNCTION_TYPE (V2DF, V2DF, SI)
DEF_FUNCTION_TYPE (V2DF, V2DF, V2DF)
DEF_FUNCTION_TYPE (V2DF, V2DF, V2DI)
DEF_FUNCTION_TYPE (V2DF, V2DF, V4SF)
DEF_FUNCTION_TYPE (V2DF, V4DF, INT)
DEF_FUNCTION_TYPE (V2DI, V16QI, V16QI)
DEF_FUNCTION_TYPE (V2DI, V2DF, V2DF)
DEF_FUNCTION_TYPE (V2DI, V2DI, INT)
DEF_FUNCTION_TYPE (V2DI, V2DI, SI)
DEF_FUNCTION_TYPE (V2DI, V2DI, V16QI)
DEF_FUNCTION_TYPE (V2DI, V2DI, V2DI)
DEF_FUNCTION_TYPE (V2DI, V4SI, V4SI)
DEF_FUNCTION_TYPE (V2UDI, V4USI, V4USI)
DEF_FUNCTION_TYPE (V2DI, PCV2DI, V2DI)
DEF_FUNCTION_TYPE (V2SF, V2SF, V2SF)
DEF_FUNCTION_TYPE (V2SI, INT, INT)
DEF_FUNCTION_TYPE (V2SI, V2SF, V2SF)
DEF_FUNCTION_TYPE (V2SI, V2SI, SI)
DEF_FUNCTION_TYPE (V2SI, V2SI, V2SI)
DEF_FUNCTION_TYPE (V2SI, V4HI, V4HI)
DEF_FUNCTION_TYPE (V4DF, PCV4DF, V4DI)
DEF_FUNCTION_TYPE (V4DF, V4DF, INT)
DEF_FUNCTION_TYPE (V4DF, V8DF, INT)
DEF_FUNCTION_TYPE (V4DF, V8DF, INT, V4DF, QI)
DEF_FUNCTION_TYPE (V4DF, V4DF, V4DF)
DEF_FUNCTION_TYPE (V4DF, V4DF, V4DI)
DEF_FUNCTION_TYPE (V8DF, V8DF, V8DI)
DEF_FUNCTION_TYPE (V4HI, V2SI, V2SI)
DEF_FUNCTION_TYPE (V4HI, V4HI, INT)
DEF_FUNCTION_TYPE (V4HI, V4HI, SI)
DEF_FUNCTION_TYPE (V4HI, V4HI, V4HI)
DEF_FUNCTION_TYPE (V4HI, V8QI, V8QI)
DEF_FUNCTION_TYPE (V4SF, PCV4SF, V4SI)
DEF_FUNCTION_TYPE (V4SF, V4SF, UINT)
DEF_FUNCTION_TYPE (V4SF, V4SF, UINT64)
DEF_FUNCTION_TYPE (V4SF, V4SF, DI)
DEF_FUNCTION_TYPE (V4SF, V4SF, INT)
DEF_FUNCTION_TYPE (INT, V4SF, V4SF, INT, INT)
DEF_FUNCTION_TYPE (INT, V2DF, V2DF, INT, INT)
DEF_FUNCTION_TYPE (V4SF, V4SF, PCV2SF)
DEF_FUNCTION_TYPE (V4SF, V4SF, SI)
DEF_FUNCTION_TYPE (V4SF, V4SF, V2DF)
DEF_FUNCTION_TYPE (V4SF, V4SF, V2SI)
DEF_FUNCTION_TYPE (V4SF, V4SF, V4SF)
DEF_FUNCTION_TYPE (V4SF, V4SF, V4SI)
DEF_FUNCTION_TYPE (V4SF, V8SF, INT)
DEF_FUNCTION_TYPE (V4SI, V2DF, V2DF)
DEF_FUNCTION_TYPE (V4SI, V4SF, V4SF)
DEF_FUNCTION_TYPE (V4SI, V4SI, INT)
DEF_FUNCTION_TYPE (V4SI, V4SI, SI)
DEF_FUNCTION_TYPE (V4SI, V4SI, V4SI)
DEF_FUNCTION_TYPE (V4SI, V8HI, V8HI)
DEF_FUNCTION_TYPE (V4SI, V8SI, INT)
DEF_FUNCTION_TYPE (V4SI, PCV4SI, V4SI)
DEF_FUNCTION_TYPE (V8HI, V16QI, V16QI)
DEF_FUNCTION_TYPE (V8HI, V4SI, V4SI)
DEF_FUNCTION_TYPE (V8HI, V8HI, INT)
DEF_FUNCTION_TYPE (V8HI, V8HI, SI)
DEF_FUNCTION_TYPE (V8HI, V8HI, V8HI)
DEF_FUNCTION_TYPE (V8HI, V8SF, INT)
DEF_FUNCTION_TYPE (V8HI, V4SF, INT)
DEF_FUNCTION_TYPE (V8QI, V4HI, V4HI)
DEF_FUNCTION_TYPE (V8QI, V8QI, V8QI)
DEF_FUNCTION_TYPE (V8SF, PCV8SF, V8SI)
DEF_FUNCTION_TYPE (V8SF, V8SF, INT)
DEF_FUNCTION_TYPE (V16SF, V16SF, INT)
DEF_FUNCTION_TYPE (V4SF, V16SF, INT)
DEF_FUNCTION_TYPE (V4SF, V16SF, INT, V4SF, QI)
DEF_FUNCTION_TYPE (V8SF, V8SF, V8SF)
DEF_FUNCTION_TYPE (V16SF, V16SF, V16SF)
DEF_FUNCTION_TYPE (V8SF, V8SF, V8SI)
DEF_FUNCTION_TYPE (V16SF, V16SF, V16SI)
DEF_FUNCTION_TYPE (V32QI, V16HI, V16HI)
DEF_FUNCTION_TYPE (V16HI, V8SI, V8SI)
DEF_FUNCTION_TYPE (V8DF, V8DF, V4DF, INT, V8DF, QI)
DEF_FUNCTION_TYPE (V8DF, V8DF, V8DF, INT, V8DF, QI)
DEF_FUNCTION_TYPE (V8DF, V8DF, INT, V8DF, QI)
DEF_FUNCTION_TYPE (V8DF, V8DF, V8DF, V8DI, INT, QI, INT)
DEF_FUNCTION_TYPE (V8DF, V8DF, V8DF)
DEF_FUNCTION_TYPE (V16SF, V16SF, V16SF, INT)
DEF_FUNCTION_TYPE (V16SF, V16SF, V16SF, INT, V16SF, HI)
DEF_FUNCTION_TYPE (V16SF, V16SF, INT, V16SF, HI)
DEF_FUNCTION_TYPE (V16SI, V16SI, V4SI, INT, V16SI, HI)
DEF_FUNCTION_TYPE (V16SF, V16SF, V16SF, V16SI, INT)
DEF_FUNCTION_TYPE (V16SF, V16SF, V16SF, V16SI, INT, HI)
DEF_FUNCTION_TYPE (V16SF, V16SF, V16SF, V16SI, INT, HI, INT)
DEF_FUNCTION_TYPE (V4SF, V4SF, V4SF, V4SI, INT, QI)
DEF_FUNCTION_TYPE (V4SF, V4SF, V4SF, V4SI, INT, QI, INT)
DEF_FUNCTION_TYPE (V2DF, V2DF, V2DF, V2DI, INT, QI)
DEF_FUNCTION_TYPE (V2DF, V2DF, V2DF, V2DI, INT, QI, INT)
DEF_FUNCTION_TYPE (V16SF, V16SF, V4SF, INT)
DEF_FUNCTION_TYPE (V16SF, V16SF, V4SF, INT, V16SF, HI)
DEF_FUNCTION_TYPE (V32QI, V32QI, V32QI)
DEF_FUNCTION_TYPE (V16HI, V32QI, V32QI)
DEF_FUNCTION_TYPE (V16HI, V16HI, V8HI)
DEF_FUNCTION_TYPE (V16HI, V16HI, V16HI)
DEF_FUNCTION_TYPE (V16HI, V16HI, INT)
DEF_FUNCTION_TYPE (V16HI, V16SF, INT)
DEF_FUNCTION_TYPE (V16HI, V16SF, INT, V16HI, HI)
DEF_FUNCTION_TYPE (V16HI, V16HI, V16HI, INT, V16HI, HI)
DEF_FUNCTION_TYPE (V16HI, V16HI, SI)
DEF_FUNCTION_TYPE (V16HI, V16HI, V16HI, INT)
DEF_FUNCTION_TYPE (V32QI, V32QI, V32QI, INT)
DEF_FUNCTION_TYPE (V8SI, V4DF, V4DF)
DEF_FUNCTION_TYPE (V8SI, V8SI, V4SI)
DEF_FUNCTION_TYPE (V16SI, V16SI, V4SI)
DEF_FUNCTION_TYPE (V16SI, V16SI, V4SI, INT)
DEF_FUNCTION_TYPE (V4SI, V16SI, INT)
DEF_FUNCTION_TYPE (V4SI, V16SI, INT, V4SI, QI)
DEF_FUNCTION_TYPE (V8SI, V8SI, V8SI)
DEF_FUNCTION_TYPE (V16SI, V16SI, V16SI)
DEF_FUNCTION_TYPE (V16SI, V16SI, V16SI, INT, V16SI, HI)
DEF_FUNCTION_TYPE (V8SI, V16HI, V16HI)
DEF_FUNCTION_TYPE (V8SI, V8SI, INT)
DEF_FUNCTION_TYPE (V8SI, V8SI, SI)
DEF_FUNCTION_TYPE (V16SI, V16SI, SI)
DEF_FUNCTION_TYPE (V16SI, V16SI, INT)
DEF_FUNCTION_TYPE (V16SI, V16SI, V4SI, V16SI, HI)
DEF_FUNCTION_TYPE (V16SI, V16SI, INT, V16SI, HI)
DEF_FUNCTION_TYPE (V8SI, PCV8SI, V8SI)
DEF_FUNCTION_TYPE (V4DI, V4DI, V4DI)
DEF_FUNCTION_TYPE (V8DI, V8DI, V8DI)
DEF_FUNCTION_TYPE (V16SI, V8DF, V8DF)
DEF_FUNCTION_TYPE (V8DI, V8DI, V8DI, INT, V8DI, QI)
DEF_FUNCTION_TYPE (V8DI, V8DI, V4DI, INT, V8DI, QI)
DEF_FUNCTION_TYPE (V4DI, V8SI, V8SI)
DEF_FUNCTION_TYPE (V4UDI, V8USI, V8USI)
DEF_FUNCTION_TYPE (V4DI, V4DI, V2DI)
DEF_FUNCTION_TYPE (V8DI, V8DI, V2DI)
DEF_FUNCTION_TYPE (V4DI, PCV4DI, V4DI)
DEF_FUNCTION_TYPE (V4DI, V8DI, INT)
DEF_FUNCTION_TYPE (V4DI, V8DI, INT, V4DI, QI)
DEF_FUNCTION_TYPE (V8DI, V8DI, V2DI, V8DI, QI)
DEF_FUNCTION_TYPE (V8DI, V8DI, INT, V8DI, QI)
DEF_FUNCTION_TYPE (V4DI, V4DI, INT)
DEF_FUNCTION_TYPE (V2DI, V4DI, INT)
DEF_FUNCTION_TYPE (VOID, PVOID, INT64)
DEF_FUNCTION_TYPE (VOID, PCHAR, V16QI)
DEF_FUNCTION_TYPE (VOID, PCHAR, V32QI)
DEF_FUNCTION_TYPE (VOID, PDOUBLE, V2DF)
DEF_FUNCTION_TYPE (VOID, PDOUBLE, V4DF)
DEF_FUNCTION_TYPE (VOID, PDOUBLE, V8DF)
DEF_FUNCTION_TYPE (VOID, PFLOAT, V4SF)
DEF_FUNCTION_TYPE (VOID, PFLOAT, V8SF)
DEF_FUNCTION_TYPE (VOID, PFLOAT, V16SF)
DEF_FUNCTION_TYPE (VOID, PINT, INT)
DEF_FUNCTION_TYPE (VOID, PLONGLONG, LONGLONG)
DEF_FUNCTION_TYPE (VOID, PULONGLONG, ULONGLONG)
DEF_FUNCTION_TYPE (VOID, PV2SI, V2SI)
DEF_FUNCTION_TYPE (VOID, PV2DI, V2DI)
DEF_FUNCTION_TYPE (VOID, PV2SF, V4SF)
DEF_FUNCTION_TYPE (VOID, PV4DI, V4DI)
DEF_FUNCTION_TYPE (VOID, PV4SF, V4SF)
DEF_FUNCTION_TYPE (VOID, PV8SF, V8SF)
DEF_FUNCTION_TYPE (VOID, UNSIGNED, UNSIGNED)
<<<<<<< HEAD
DEF_FUNCTION_TYPE (VOID, BND, PCVOID)
=======
DEF_FUNCTION_TYPE (VOID, PV8DI, V8DI)

# Instructions returning mask
DEF_FUNCTION_TYPE (HI, HI)
DEF_FUNCTION_TYPE (HI, HI, HI)
DEF_FUNCTION_TYPE (HI, HI, INT)
DEF_FUNCTION_TYPE (QI, V8DI, V8DI)
DEF_FUNCTION_TYPE (QI, V8DI, V8DI, QI)
DEF_FUNCTION_TYPE (HI, V16SI, V16SI)
DEF_FUNCTION_TYPE (HI, V16SI, V16SI, HI)
DEF_FUNCTION_TYPE (QI, V8DI, V8DI, INT)
DEF_FUNCTION_TYPE (QI, V8DI, V8DI, INT, QI)
DEF_FUNCTION_TYPE (HI, V16SI, V16SI, INT)
DEF_FUNCTION_TYPE (HI, V16SI, V16SI, INT ,HI)
DEF_FUNCTION_TYPE (QI, V8DF, V8DF, INT)
DEF_FUNCTION_TYPE (QI, V8DF, V8DF, INT, QI)
DEF_FUNCTION_TYPE (QI, V8DF, V8DF, INT, QI, INT)
DEF_FUNCTION_TYPE (HI, V16SF, V16SF, INT)
DEF_FUNCTION_TYPE (HI, V16SF, V16SF, INT, HI)
DEF_FUNCTION_TYPE (HI, V16SF, V16SF, INT, HI, INT)
DEF_FUNCTION_TYPE (QI, V2DF, V2DF, INT)
DEF_FUNCTION_TYPE (QI, V2DF, V2DF, INT, QI)
DEF_FUNCTION_TYPE (QI, V2DF, V2DF, INT, QI, INT)
DEF_FUNCTION_TYPE (QI, V4SF, V4SF, INT)
DEF_FUNCTION_TYPE (QI, V4SF, V4SF, INT, QI)
DEF_FUNCTION_TYPE (QI, V4SF, V4SF, INT, QI, INT)
DEF_FUNCTION_TYPE (V16SI, HI)
DEF_FUNCTION_TYPE (V8DI, QI)
>>>>>>> 89c8b862

DEF_FUNCTION_TYPE (INT, V16QI, V16QI, INT)
DEF_FUNCTION_TYPE (UCHAR, UINT, UINT, UINT)
DEF_FUNCTION_TYPE (UCHAR, UINT64, UINT, UINT)
DEF_FUNCTION_TYPE (V16HI, V16HI, V16HI, V16HI)
DEF_FUNCTION_TYPE (V16QI, V16QI, QI, INT)
DEF_FUNCTION_TYPE (V16QI, V16QI, V16QI, INT)
DEF_FUNCTION_TYPE (V16QI, V16QI, V16QI, V16QI)
DEF_FUNCTION_TYPE (V1DI, V1DI, V1DI, INT)
DEF_FUNCTION_TYPE (V2DF, V2DF, V2DF, INT)
DEF_FUNCTION_TYPE (V2DF, V2DF, V2DF, INT, INT)
DEF_FUNCTION_TYPE (V2DF, V2DF, V2DF, V2DF)
DEF_FUNCTION_TYPE (V2DF, V2DF, V2DF, V2DI, INT)
DEF_FUNCTION_TYPE (V2DI, V2DI, DI, INT)
DEF_FUNCTION_TYPE (V2DI, V2DI, UINT, UINT)
DEF_FUNCTION_TYPE (V2DI, V2DI, V2DI, INT)
DEF_FUNCTION_TYPE (V2DI, V2DI, V2DI, V2DI)
DEF_FUNCTION_TYPE (V32QI, V32QI, V32QI, V32QI)
DEF_FUNCTION_TYPE (V4DF, V4DF, V2DF, INT)
DEF_FUNCTION_TYPE (V4DF, V4DF, V4DF, INT)
DEF_FUNCTION_TYPE (V4DF, V4DF, V4DF, V4DF)
DEF_FUNCTION_TYPE (V4DF, V4DF, V4DF, V4DI, INT)
DEF_FUNCTION_TYPE (V4DI, V4DI, V4DI, V4DI)
DEF_FUNCTION_TYPE (V4HI, V4HI, HI, INT)
DEF_FUNCTION_TYPE (V4SF, V4SF, FLOAT, INT)
DEF_FUNCTION_TYPE (V4SF, V4SF, V4SF, INT)
DEF_FUNCTION_TYPE (V4SF, V4SF, V4SF, INT, INT)
DEF_FUNCTION_TYPE (V4SF, V4SF, V2DF, INT)
DEF_FUNCTION_TYPE (V2DF, V2DF, V4SF, INT)
DEF_FUNCTION_TYPE (V4SF, V4SF, V4SF, V4SF)
DEF_FUNCTION_TYPE (V4SF, V4SF, V4SF, V4SI, INT)
DEF_FUNCTION_TYPE (V4SI, V4SI, SI, INT)
DEF_FUNCTION_TYPE (V4SI, V4SI, V4SI, INT)
DEF_FUNCTION_TYPE (V4SI, V4SI, V4SI, V2DI)
DEF_FUNCTION_TYPE (V4SI, V4SI, V4SI, V4SI)
DEF_FUNCTION_TYPE (V8HI, V8HI, HI, INT)
DEF_FUNCTION_TYPE (V8HI, V8HI, V8HI, INT)
DEF_FUNCTION_TYPE (V8HI, V8HI, V8HI, V4SI)
DEF_FUNCTION_TYPE (V8HI, V8HI, V8HI, V8HI)
DEF_FUNCTION_TYPE (V8SF, V8SF, V4SF, INT)
DEF_FUNCTION_TYPE (V8SF, V8SF, V8SF, INT)
DEF_FUNCTION_TYPE (V8SF, V8SF, V8SF, V8SF)
DEF_FUNCTION_TYPE (V8SF, V8SF, V8SF, V8SI, INT)
DEF_FUNCTION_TYPE (V8DF, V8DF, V8DF, V8DF)
DEF_FUNCTION_TYPE (V16SF, V16SF, V16SF, V16SF)
DEF_FUNCTION_TYPE (V8SI, V8SI, V4SI, INT)
DEF_FUNCTION_TYPE (V8SI, V8SI, V8SI, INT)
DEF_FUNCTION_TYPE (V8SI, V8SI, V8SI, V8SI)
DEF_FUNCTION_TYPE (V4DI, V4DI, V4DI, INT)
DEF_FUNCTION_TYPE (V4DI, V4DI, V2DI, INT)

# Instructions with masking
DEF_FUNCTION_TYPE (V8DF, V8DF, V8DF, QI)
DEF_FUNCTION_TYPE (V8DF, V8SF, V8DF, QI)
DEF_FUNCTION_TYPE (V8DF, V8SI, V8DF, QI)
DEF_FUNCTION_TYPE (V8DI, V8SI, V8DI, QI)
DEF_FUNCTION_TYPE (V8DI, V8HI, V8DI, QI)
DEF_FUNCTION_TYPE (V8DI, V16QI, V8DI, QI)
DEF_FUNCTION_TYPE (V8DI, V8DI, V8DI, V8DI, QI)
DEF_FUNCTION_TYPE (V8DF, V8DI, V8DF, V8DF)
DEF_FUNCTION_TYPE (V8DF, V8DI, V8DF, V8DF, QI)
DEF_FUNCTION_TYPE (V8DF, V8DF, V8DI, V8DF, QI)
DEF_FUNCTION_TYPE (V8DF, V8DF, V8DF, V8DF, QI)
DEF_FUNCTION_TYPE (V16SI, V16SI, V16SI, V16SI, HI)
DEF_FUNCTION_TYPE (V2DF, V2DF, V2DF, V2DF, QI)
DEF_FUNCTION_TYPE (V2DF, V2DF, V4SF, V2DF, QI)
DEF_FUNCTION_TYPE (V16SF, V16SF, V16SF, HI)
DEF_FUNCTION_TYPE (V16SF, V16SI, V16SF, HI)
DEF_FUNCTION_TYPE (V16SF, V16SF, V16SF, V16SF, HI)
DEF_FUNCTION_TYPE (V16SF, V16SI, V16SF, V16SF)
DEF_FUNCTION_TYPE (V16SF, V16SI, V16SF, V16SF, HI)
DEF_FUNCTION_TYPE (V16SF, V16SF, V16SI, V16SF, HI)
DEF_FUNCTION_TYPE (V4SF, V4SF, V2DF, V4SF, QI)
DEF_FUNCTION_TYPE (V4SF, V4SF, V4SF, V4SF, QI)
DEF_FUNCTION_TYPE (V16SF, V4SF, V16SF, HI)
DEF_FUNCTION_TYPE (V8DF, V4DF, V8DF, QI)
DEF_FUNCTION_TYPE (V8DF, V2DF, V8DF, QI)
DEF_FUNCTION_TYPE (V16SI, V4SI, V16SI, HI)
DEF_FUNCTION_TYPE (V16SI, SI, V16SI, HI)
DEF_FUNCTION_TYPE (V16SI, V16HI, V16SI, HI)
DEF_FUNCTION_TYPE (V16SI, V16QI, V16SI, HI)
DEF_FUNCTION_TYPE (V8SI, V8DF, V8SI, QI)
DEF_FUNCTION_TYPE (V8DI, V4DI, V8DI, QI)
DEF_FUNCTION_TYPE (V8DI, V2DI, V8DI, QI)
DEF_FUNCTION_TYPE (V8DI, DI, V8DI, QI)
DEF_FUNCTION_TYPE (V16SF, PCV16SF, V16SF, HI)
DEF_FUNCTION_TYPE (V8DF, PCV8DF, V8DF, QI)
DEF_FUNCTION_TYPE (V16SI, PCV16SI, V16SI, HI)
DEF_FUNCTION_TYPE (V8DI, PCV8DI, V8DI, QI)
DEF_FUNCTION_TYPE (V2DF, PCDOUBLE, V2DF, QI)
DEF_FUNCTION_TYPE (V4SF, PCFLOAT, V4SF, QI)
DEF_FUNCTION_TYPE (V16QI, V16SI, V16QI, HI)
DEF_FUNCTION_TYPE (V16HI, V16SI, V16HI, HI)
DEF_FUNCTION_TYPE (V8SI, V8DI, V8SI, QI)
DEF_FUNCTION_TYPE (V8HI, V8DI, V8HI, QI)
DEF_FUNCTION_TYPE (V16QI, V8DI, V16QI, QI)
DEF_FUNCTION_TYPE (VOID, PV8DF, V8DF, QI)
DEF_FUNCTION_TYPE (VOID, PV8SI, V8DI, QI)
DEF_FUNCTION_TYPE (VOID, PV8HI, V8DI, QI)
DEF_FUNCTION_TYPE (VOID, PV16SF, V16SF, HI)
DEF_FUNCTION_TYPE (VOID, PV8DI, V8DI, QI)
DEF_FUNCTION_TYPE (VOID, PV16SI, V16SI, HI)
DEF_FUNCTION_TYPE (VOID, PV16HI, V16SI, HI)
DEF_FUNCTION_TYPE (VOID, PV16QI, V16SI, HI)
DEF_FUNCTION_TYPE (VOID, PV16QI, V8DI, QI)
DEF_FUNCTION_TYPE (VOID, PDOUBLE, V2DF, QI)
DEF_FUNCTION_TYPE (VOID, PFLOAT, V4SF, QI)
DEF_FUNCTION_TYPE (V16SI, V16SF, V16SI, HI)
DEF_FUNCTION_TYPE (V8DI, V8DI, V8DI, V8DI, INT, QI)
DEF_FUNCTION_TYPE (V16SI, V16SI, V16SI, V16SI, INT, HI)

DEF_FUNCTION_TYPE (VOID, PCVOID, UNSIGNED, UNSIGNED)
DEF_FUNCTION_TYPE (VOID, PV2DF, V2DI, V2DF)
DEF_FUNCTION_TYPE (VOID, PV4DF, V4DI, V4DF)
DEF_FUNCTION_TYPE (VOID, PV4SF, V4SI, V4SF)
DEF_FUNCTION_TYPE (VOID, PV8SF, V8SI, V8SF)
DEF_FUNCTION_TYPE (VOID, PV2DI, V2DI, V2DI)
DEF_FUNCTION_TYPE (VOID, PV4DI, V4DI, V4DI)
DEF_FUNCTION_TYPE (VOID, PV4SI, V4SI, V4SI)
DEF_FUNCTION_TYPE (VOID, PV8SI, V8SI, V8SI)
DEF_FUNCTION_TYPE (VOID, UINT, UINT, UINT)
DEF_FUNCTION_TYPE (VOID, UINT64, UINT, UINT)
DEF_FUNCTION_TYPE (VOID, V16QI, V16QI, PCHAR)
DEF_FUNCTION_TYPE (VOID, V8QI, V8QI, PCHAR)
DEF_FUNCTION_TYPE (V2DF, V2DF, V2DF, V2DI)
DEF_FUNCTION_TYPE (V4SF, V4SF, V4SF, V4SI)
DEF_FUNCTION_TYPE (V2UDI, V2UDI, V2UDI, V2UDI)
DEF_FUNCTION_TYPE (V4USI, V4USI, V4USI, V4USI)
DEF_FUNCTION_TYPE (V8UHI, V8UHI, V8UHI, V8UHI)
DEF_FUNCTION_TYPE (V16UQI, V16UQI, V16UQI, V16UQI)
DEF_FUNCTION_TYPE (V4DF, V4DF, V4DF, V4DI)
DEF_FUNCTION_TYPE (V8SF, V8SF, V8SF, V8SI)
<<<<<<< HEAD
DEF_FUNCTION_TYPE (VOID, PCVOID, PCVOID, BND)
DEF_FUNCTION_TYPE (BND, PCVOID, PCVOID)
DEF_FUNCTION_TYPE (BND, PCVOID)
DEF_FUNCTION_TYPE (BND, BND, BND)
DEF_FUNCTION_TYPE (PVOID, PVOID, PVOID, ULONG)
DEF_FUNCTION_TYPE (PVOID, PCVOID, BND, ULONG)
DEF_FUNCTION_TYPE (ULONG, VOID)
DEF_FUNCTION_TYPE (PVOID, BND)
=======
DEF_FUNCTION_TYPE (V8DI, V8DI, V8DI, V8DI)
DEF_FUNCTION_TYPE (V16SI, V16SI, V16SI, V16SI)
DEF_FUNCTION_TYPE (V8DF, V8DF, V8DI, V8DF)
DEF_FUNCTION_TYPE (V16SF, V16SF, V16SI, V16SF)
DEF_FUNCTION_TYPE (V4SF, V4SF, V4SF, INT, V4SF, QI)
DEF_FUNCTION_TYPE (V2DF, V2DF, V2DF, INT, V2DF, QI)
DEF_FUNCTION_TYPE (V8DI, V16SI, V16SI, V8DI, QI)
>>>>>>> 89c8b862

DEF_FUNCTION_TYPE (V2DI, V2DI, V2DI, UINT, UINT)
DEF_FUNCTION_TYPE (V4HI, HI, HI, HI, HI)

DEF_FUNCTION_TYPE (INT, V16QI, INT, V16QI, INT, INT)
DEF_FUNCTION_TYPE (V16QI, V16QI, INT, V16QI, INT, INT)

DEF_FUNCTION_TYPE (V8QI, QI, QI, QI, QI, QI, QI, QI, QI)

DEF_FUNCTION_TYPE (UCHAR, UCHAR, UINT, UINT, PUNSIGNED)
DEF_FUNCTION_TYPE (UCHAR, UCHAR, ULONGLONG, ULONGLONG, PULONGLONG)

# Instructions with rounding
DEF_FUNCTION_TYPE (UINT64, V2DF, INT)
DEF_FUNCTION_TYPE (UINT64, V4SF, INT)
DEF_FUNCTION_TYPE (UINT, V2DF, INT)
DEF_FUNCTION_TYPE (UINT, V4SF, INT)
DEF_FUNCTION_TYPE (INT64, V2DF, INT)
DEF_FUNCTION_TYPE (INT64, V4SF, INT)
DEF_FUNCTION_TYPE (INT, V2DF, INT)
DEF_FUNCTION_TYPE (INT, V4SF, INT)
DEF_FUNCTION_TYPE (V2DF, V2DF, UINT64, INT)
DEF_FUNCTION_TYPE (V4SF, V4SF, UINT64, INT)
DEF_FUNCTION_TYPE (V4SF, V4SF, UINT, INT)
DEF_FUNCTION_TYPE (V2DF, V2DF, INT64, INT)
DEF_FUNCTION_TYPE (V4SF, V4SF, INT64, INT)
DEF_FUNCTION_TYPE (V4SF, V4SF, INT, INT)
DEF_FUNCTION_TYPE (V16SI, V16SF, V16SI, HI, INT)
DEF_FUNCTION_TYPE (V16SF, V16SI, V16SF, HI, INT)
DEF_FUNCTION_TYPE (V16SF, V16SF, V16SF, HI, INT)
DEF_FUNCTION_TYPE (V16SF, V16HI, V16SF, HI, INT)
DEF_FUNCTION_TYPE (V8SI, V8DF, V8SI, QI, INT)
DEF_FUNCTION_TYPE (V8SF, V8DF, V8SF, QI, INT)
DEF_FUNCTION_TYPE (V8DF, V8DF, V8DF, QI, INT)
DEF_FUNCTION_TYPE (V8DF, V8SF, V8DF, QI, INT)
DEF_FUNCTION_TYPE (V16SF, V16SF, V16SF, V16SF, HI, INT)
DEF_FUNCTION_TYPE (V8DF, V8DF, V8DF, V8DF, QI, INT)
DEF_FUNCTION_TYPE (V4SF, V4SF, V4SF, V4SF, QI, INT)
DEF_FUNCTION_TYPE (V4SF, V4SF, V2DF, V4SF, QI, INT)
DEF_FUNCTION_TYPE (V2DF, V2DF, V2DF, V2DF, QI, INT)
DEF_FUNCTION_TYPE (V2DF, V2DF, V4SF, V2DF, QI, INT)
DEF_FUNCTION_TYPE (V2DF, V2DF, V2DF, V2DF, INT)
DEF_FUNCTION_TYPE (V4SF, V4SF, V4SF, V4SF, INT)

DEF_FUNCTION_TYPE (V16SF, V16SF, INT, V16SF, HI, INT)
DEF_FUNCTION_TYPE (V8DF, V8DF, INT, V8DF, QI, INT)
DEF_FUNCTION_TYPE (V4SF, V4SF, V4SF, INT, V4SF, QI, INT)
DEF_FUNCTION_TYPE (V2DF, V2DF, V2DF, INT, V2DF, QI, INT)
DEF_FUNCTION_TYPE (V8DI, V8DI, SI, V8DI, V8DI)

DEF_FUNCTION_TYPE (V2DF, V2DF, PCDOUBLE, V4SI, V2DF, INT)
DEF_FUNCTION_TYPE (V4DF, V4DF, PCDOUBLE, V4SI, V4DF, INT)
DEF_FUNCTION_TYPE (V4DF, V4DF, PCDOUBLE, V8SI, V4DF, INT)
DEF_FUNCTION_TYPE (V2DF, V2DF, PCDOUBLE, V2DI, V2DF, INT)
DEF_FUNCTION_TYPE (V4DF, V4DF, PCDOUBLE, V4DI, V4DF, INT)
DEF_FUNCTION_TYPE (V4SF, V4SF, PCFLOAT, V4SI, V4SF, INT)
DEF_FUNCTION_TYPE (V8SF, V8SF, PCFLOAT, V8SI, V8SF, INT)
DEF_FUNCTION_TYPE (V4SF, V4SF, PCFLOAT, V2DI, V4SF, INT)
DEF_FUNCTION_TYPE (V4SF, V4SF, PCFLOAT, V4DI, V4SF, INT)
DEF_FUNCTION_TYPE (V8SF, V8SF, PCFLOAT, V4DI, V8SF, INT)
DEF_FUNCTION_TYPE (V2DI, V2DI, PCINT64, V4SI, V2DI, INT)
DEF_FUNCTION_TYPE (V4DI, V4DI, PCINT64, V4SI, V4DI, INT)
DEF_FUNCTION_TYPE (V4DI, V4DI, PCINT64, V8SI, V4DI, INT)
DEF_FUNCTION_TYPE (V2DI, V2DI, PCINT64, V2DI, V2DI, INT)
DEF_FUNCTION_TYPE (V4DI, V4DI, PCINT64, V4DI, V4DI, INT)
DEF_FUNCTION_TYPE (V4SI, V4SI, PCINT, V4SI, V4SI, INT)
DEF_FUNCTION_TYPE (V8SI, V8SI, PCINT, V8SI, V8SI, INT)
DEF_FUNCTION_TYPE (V4SI, V4SI, PCINT, V2DI, V4SI, INT)
DEF_FUNCTION_TYPE (V4SI, V4SI, PCINT, V4DI, V4SI, INT)
DEF_FUNCTION_TYPE (V8SI, V8SI, PCINT, V4DI, V8SI, INT)

DEF_FUNCTION_TYPE (V16SF, V16SF, PCFLOAT, V16SI, HI, INT)
DEF_FUNCTION_TYPE (V16SF, V16SF, PCFLOAT, V8DI, HI, INT)
DEF_FUNCTION_TYPE (V8DF, V8DF, PCDOUBLE, V8SI, QI, INT)
DEF_FUNCTION_TYPE (V8DF, V8DF, PCDOUBLE, V16SI, QI, INT)
DEF_FUNCTION_TYPE (V8SF, V8SF, PCFLOAT, V8DI, QI, INT)
DEF_FUNCTION_TYPE (V8DF, V8DF, PCDOUBLE, V8DI, QI, INT)
DEF_FUNCTION_TYPE (V16SI, V16SI, PCINT, V16SI, HI, INT)
DEF_FUNCTION_TYPE (V16SI, V16SI, PCINT, V8DI, HI, INT)
DEF_FUNCTION_TYPE (V8DI, V8DI, PCINT64, V8SI, QI, INT)
DEF_FUNCTION_TYPE (V8DI, V8DI, PCINT64, V16SI, QI, INT)
DEF_FUNCTION_TYPE (V8SI, V8SI, PCINT, V8DI, QI, INT)
DEF_FUNCTION_TYPE (V8DI, V8DI, PCINT64, V8DI, QI, INT)
DEF_FUNCTION_TYPE (VOID, PFLOAT, HI, V16SI, V16SF, INT)
DEF_FUNCTION_TYPE (VOID, PDOUBLE, QI, V8SI, V8DF, INT)
DEF_FUNCTION_TYPE (VOID, PFLOAT, QI, V8DI, V8SF, INT)
DEF_FUNCTION_TYPE (VOID, PDOUBLE, QI, V8DI, V8DF, INT)
DEF_FUNCTION_TYPE (VOID, PINT, HI, V16SI, V16SI, INT)
DEF_FUNCTION_TYPE (VOID, PLONGLONG, QI, V8SI, V8DI, INT)
DEF_FUNCTION_TYPE (VOID, PINT, QI, V8DI, V8SI, INT)
DEF_FUNCTION_TYPE (VOID, PLONGLONG, QI, V8DI, V8DI, INT)

DEF_FUNCTION_TYPE (VOID, QI, V8SI, PCINT64, INT, INT)
DEF_FUNCTION_TYPE (VOID, HI, V16SI, PCINT, INT, INT)
DEF_FUNCTION_TYPE (VOID, QI, V8DI, PCINT64, INT, INT)
DEF_FUNCTION_TYPE (VOID, QI, V8DI, PCINT, INT, INT)

DEF_FUNCTION_TYPE_ALIAS (V2DF_FTYPE_V2DF, ROUND)
DEF_FUNCTION_TYPE_ALIAS (V4DF_FTYPE_V4DF, ROUND)
DEF_FUNCTION_TYPE_ALIAS (V4SF_FTYPE_V4SF, ROUND)
DEF_FUNCTION_TYPE_ALIAS (V8SF_FTYPE_V8SF, ROUND)

DEF_FUNCTION_TYPE_ALIAS (V4SI_FTYPE_V2DF_V2DF, ROUND)
DEF_FUNCTION_TYPE_ALIAS (V8SI_FTYPE_V4DF_V4DF, ROUND)
DEF_FUNCTION_TYPE_ALIAS (V16SI_FTYPE_V8DF_V8DF, ROUND)
DEF_FUNCTION_TYPE_ALIAS (V4SI_FTYPE_V4SF, ROUND)
DEF_FUNCTION_TYPE_ALIAS (V8SI_FTYPE_V8SF, ROUND)

DEF_FUNCTION_TYPE_ALIAS (INT_FTYPE_V2DF_V2DF, PTEST)
DEF_FUNCTION_TYPE_ALIAS (INT_FTYPE_V2DI_V2DI, PTEST)
DEF_FUNCTION_TYPE_ALIAS (INT_FTYPE_V4DF_V4DF, PTEST)
DEF_FUNCTION_TYPE_ALIAS (INT_FTYPE_V4DI_V4DI, PTEST)
DEF_FUNCTION_TYPE_ALIAS (INT_FTYPE_V4SF_V4SF, PTEST)
DEF_FUNCTION_TYPE_ALIAS (INT_FTYPE_V8SF_V8SF, PTEST)

DEF_FUNCTION_TYPE_ALIAS (V2DF_FTYPE_V2DF, VEC_MERGE)
DEF_FUNCTION_TYPE_ALIAS (V4SF_FTYPE_V4SF, VEC_MERGE)

DEF_FUNCTION_TYPE_ALIAS (V1DI_FTYPE_V1DI_SI, COUNT)
DEF_FUNCTION_TYPE_ALIAS (V2DI_FTYPE_V2DI_SI, COUNT)
DEF_FUNCTION_TYPE_ALIAS (V2SI_FTYPE_V2SI_SI, COUNT)
DEF_FUNCTION_TYPE_ALIAS (V4HI_FTYPE_V4HI_SI, COUNT)
DEF_FUNCTION_TYPE_ALIAS (V4SI_FTYPE_V4SI_SI, COUNT)
DEF_FUNCTION_TYPE_ALIAS (V8HI_FTYPE_V8HI_SI, COUNT)
DEF_FUNCTION_TYPE_ALIAS (V1DI_FTYPE_V1DI_V1DI, COUNT)
DEF_FUNCTION_TYPE_ALIAS (V2DI_FTYPE_V2DI_V2DI, COUNT)
DEF_FUNCTION_TYPE_ALIAS (V2SI_FTYPE_V2SI_V2SI, COUNT)
DEF_FUNCTION_TYPE_ALIAS (V4HI_FTYPE_V4HI_V4HI, COUNT)
DEF_FUNCTION_TYPE_ALIAS (V4SI_FTYPE_V4SI_V4SI, COUNT)
DEF_FUNCTION_TYPE_ALIAS (V8HI_FTYPE_V8HI_V8HI, COUNT)
DEF_FUNCTION_TYPE_ALIAS (V16HI_FTYPE_V16HI_SI, COUNT)
DEF_FUNCTION_TYPE_ALIAS (V16HI_FTYPE_V16HI_V8HI, COUNT)
DEF_FUNCTION_TYPE_ALIAS (V8SI_FTYPE_V8SI_SI, COUNT)
DEF_FUNCTION_TYPE_ALIAS (V8SI_FTYPE_V8SI_V4SI, COUNT)
DEF_FUNCTION_TYPE_ALIAS (V4DI_FTYPE_V4DI_INT, COUNT)
DEF_FUNCTION_TYPE_ALIAS (V4DI_FTYPE_V4DI_V2DI, COUNT)

DEF_FUNCTION_TYPE_ALIAS (V2DF_FTYPE_V2DF_V2DF, SWAP)
DEF_FUNCTION_TYPE_ALIAS (V4SF_FTYPE_V4SF_V4SF, SWAP)

DEF_FUNCTION_TYPE_ALIAS (V4DI_FTYPE_V4DI_INT, CONVERT)
DEF_FUNCTION_TYPE_ALIAS (V2DI_FTYPE_V2DI_INT, CONVERT)
DEF_FUNCTION_TYPE_ALIAS (V4DI_FTYPE_V4DI_V4DI_INT, CONVERT)
DEF_FUNCTION_TYPE_ALIAS (V2DI_FTYPE_V2DI_V2DI_INT, CONVERT)
DEF_FUNCTION_TYPE_ALIAS (V1DI_FTYPE_V1DI_V1DI_INT, CONVERT)

DEF_FUNCTION_TYPE_ALIAS (V16QI_FTYPE_V16QI_V16QI, CMP)
DEF_FUNCTION_TYPE_ALIAS (V2DI_FTYPE_V2DI_V2DI, CMP)
DEF_FUNCTION_TYPE_ALIAS (V4SI_FTYPE_V4SI_V4SI, CMP)
DEF_FUNCTION_TYPE_ALIAS (V8HI_FTYPE_V8HI_V8HI, CMP)

DEF_FUNCTION_TYPE_ALIAS (V16QI_FTYPE_V16QI_V16QI, TF)
DEF_FUNCTION_TYPE_ALIAS (V2DF_FTYPE_V2DF_V2DF, TF)
DEF_FUNCTION_TYPE_ALIAS (V2DI_FTYPE_V2DI_V2DI, TF)
DEF_FUNCTION_TYPE_ALIAS (V4SF_FTYPE_V4SF_V4SF, TF)
DEF_FUNCTION_TYPE_ALIAS (V4SI_FTYPE_V4SI_V4SI, TF)
DEF_FUNCTION_TYPE_ALIAS (V8HI_FTYPE_V8HI_V8HI, TF)

# MPX builtins
DEF_FUNCTION_TYPE (BND, PCVOID, ULONG)
DEF_FUNCTION_TYPE (VOID, BND, PCVOID)
DEF_FUNCTION_TYPE (VOID, PCVOID, PCVOID, BND)
DEF_FUNCTION_TYPE (BND, PCVOID, PCVOID)
DEF_FUNCTION_TYPE (BND, PCVOID)
DEF_FUNCTION_TYPE (BND, BND, BND)
DEF_FUNCTION_TYPE (PVOID, PVOID, PVOID, ULONG)
DEF_FUNCTION_TYPE (PVOID, PCVOID, BND, ULONG)
DEF_FUNCTION_TYPE (ULONG, VOID)
DEF_FUNCTION_TYPE (PVOID, BND)<|MERGE_RESOLUTION|>--- conflicted
+++ resolved
@@ -270,9 +270,6 @@
 DEF_FUNCTION_TYPE (V4DI, V4SI)
 DEF_FUNCTION_TYPE (V4DI, PV4DI)
 DEF_FUNCTION_TYPE (V4DI, V2DI)
-<<<<<<< HEAD
-DEF_FUNCTION_TYPE (BND, PCVOID, ULONG)
-=======
 DEF_FUNCTION_TYPE (V16SF, FLOAT)
 DEF_FUNCTION_TYPE (V16SI, INT)
 DEF_FUNCTION_TYPE (V8DF, DOUBLE)
@@ -296,7 +293,6 @@
 DEF_FUNCTION_TYPE (V8UHI, V8UHI)
 DEF_FUNCTION_TYPE (V8USI, V8USI)
 DEF_FUNCTION_TYPE (V8DI, PV8DI)
->>>>>>> 89c8b862
 
 DEF_FUNCTION_TYPE (DI, V2DI, INT)
 DEF_FUNCTION_TYPE (DOUBLE, V2DF, INT)
@@ -488,9 +484,6 @@
 DEF_FUNCTION_TYPE (VOID, PV4SF, V4SF)
 DEF_FUNCTION_TYPE (VOID, PV8SF, V8SF)
 DEF_FUNCTION_TYPE (VOID, UNSIGNED, UNSIGNED)
-<<<<<<< HEAD
-DEF_FUNCTION_TYPE (VOID, BND, PCVOID)
-=======
 DEF_FUNCTION_TYPE (VOID, PV8DI, V8DI)
 
 # Instructions returning mask
@@ -519,7 +512,6 @@
 DEF_FUNCTION_TYPE (QI, V4SF, V4SF, INT, QI, INT)
 DEF_FUNCTION_TYPE (V16SI, HI)
 DEF_FUNCTION_TYPE (V8DI, QI)
->>>>>>> 89c8b862
 
 DEF_FUNCTION_TYPE (INT, V16QI, V16QI, INT)
 DEF_FUNCTION_TYPE (UCHAR, UINT, UINT, UINT)
@@ -652,16 +644,6 @@
 DEF_FUNCTION_TYPE (V16UQI, V16UQI, V16UQI, V16UQI)
 DEF_FUNCTION_TYPE (V4DF, V4DF, V4DF, V4DI)
 DEF_FUNCTION_TYPE (V8SF, V8SF, V8SF, V8SI)
-<<<<<<< HEAD
-DEF_FUNCTION_TYPE (VOID, PCVOID, PCVOID, BND)
-DEF_FUNCTION_TYPE (BND, PCVOID, PCVOID)
-DEF_FUNCTION_TYPE (BND, PCVOID)
-DEF_FUNCTION_TYPE (BND, BND, BND)
-DEF_FUNCTION_TYPE (PVOID, PVOID, PVOID, ULONG)
-DEF_FUNCTION_TYPE (PVOID, PCVOID, BND, ULONG)
-DEF_FUNCTION_TYPE (ULONG, VOID)
-DEF_FUNCTION_TYPE (PVOID, BND)
-=======
 DEF_FUNCTION_TYPE (V8DI, V8DI, V8DI, V8DI)
 DEF_FUNCTION_TYPE (V16SI, V16SI, V16SI, V16SI)
 DEF_FUNCTION_TYPE (V8DF, V8DF, V8DI, V8DF)
@@ -669,7 +651,6 @@
 DEF_FUNCTION_TYPE (V4SF, V4SF, V4SF, INT, V4SF, QI)
 DEF_FUNCTION_TYPE (V2DF, V2DF, V2DF, INT, V2DF, QI)
 DEF_FUNCTION_TYPE (V8DI, V16SI, V16SI, V8DI, QI)
->>>>>>> 89c8b862
 
 DEF_FUNCTION_TYPE (V2DI, V2DI, V2DI, UINT, UINT)
 DEF_FUNCTION_TYPE (V4HI, HI, HI, HI, HI)
