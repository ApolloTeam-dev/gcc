--- conflicted
+++ resolved
@@ -1,10 +1,6 @@
 /* Definitions for Intel 386 running Linux-based GNU systems with ELF format.
    Copyright (C) 1994, 1995, 1996, 1997, 1998, 1999, 2001, 2002, 2004, 2005,
-<<<<<<< HEAD
    2006, 2007, 2008, 2009, 2010 Free Software Foundation, Inc.
-=======
-   2006, 2007, 2008, 2009 Free Software Foundation, Inc.
->>>>>>> e33a1692
    Contributed by Eric Youngdale.
    Modified for stabs-in-ELF by H.J. Lu.
 
@@ -108,11 +104,7 @@
 
 #undef  ASM_SPEC
 #define ASM_SPEC \
-<<<<<<< HEAD
   "%{v:-V} %{Qy:} %{!Qn:-Qy} %{n} %{T} %{Ym,*} %{Yd,*} %{Wa,*:%*} --32 \
-=======
-  "%{v:-V} %{Qy:} %{!Qn:-Qy} %{n} %{T} %{Ym,*} %{Yd,*} %{Wa,*:%*} \
->>>>>>> e33a1692
   %{!mno-sse2avx:%{mavx:-msse2avx}} %{msse2avx:%{!mavx:-msse2avx}}"
 
 #undef  SUBTARGET_EXTRA_SPECS
@@ -210,17 +202,15 @@
 #define LIBGCC2_TF_CEXT q
 #define TF_SIZE 113
 
-<<<<<<< HEAD
 #define TARGET_ASM_FILE_END file_end_indicate_exec_stack
-=======
-#undef NEED_INDICATE_EXEC_STACK
-#define NEED_INDICATE_EXEC_STACK 1
->>>>>>> e33a1692
 
 #define MD_UNWIND_SUPPORT "config/i386/linux-unwind.h"
 
 /* The stack pointer needs to be moved while checking the stack.  */
 #define STACK_CHECK_MOVING_SP 1
+
+/* Static stack checking is supported by means of probes.  */
+#define STACK_CHECK_STATIC_BUILTIN 1
 
 /* This macro may be overridden in i386/k*bsd-gnu.h.  */
 #define REG_NAME(reg) reg
