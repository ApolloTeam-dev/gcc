--- conflicted
+++ resolved
@@ -556,15 +556,8 @@
 ;; Test for a valid operand for a call instruction.
 (define_predicate "call_insn_operand"
   (ior (match_operand 0 "constant_call_address_operand")
-<<<<<<< HEAD
-       (ior (and (match_operand 0 "register_no_elim_operand")
-		 (ior (match_test "TARGET_CALL_ESP")
-		      (match_operand 0 "index_register_operand")))
-	    (match_operand 0 "memory_operand"))))
-=======
        (match_operand 0 "call_register_no_elim_operand")
        (match_operand 0 "memory_operand")))
->>>>>>> 779871ac
 
 ;; Similarly, but for tail calls, in which we cannot allow memory references.
 (define_predicate "sibcall_insn_operand"
