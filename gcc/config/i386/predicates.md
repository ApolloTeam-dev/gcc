;; Predicate definitions for IA-32 and x86-64.
;; Copyright (C) 2004, 2005, 2006, 2007, 2008, 2009, 2010, 2011, 2012
;; Free Software Foundation, Inc.
;;
;; This file is part of GCC.
;;
;; GCC is free software; you can redistribute it and/or modify
;; it under the terms of the GNU General Public License as published by
;; the Free Software Foundation; either version 3, or (at your option)
;; any later version.
;;
;; GCC is distributed in the hope that it will be useful,
;; but WITHOUT ANY WARRANTY; without even the implied warranty of
;; MERCHANTABILITY or FITNESS FOR A PARTICULAR PURPOSE.  See the
;; GNU General Public License for more details.
;;
;; You should have received a copy of the GNU General Public License
;; along with GCC; see the file COPYING3.  If not see
;; <http://www.gnu.org/licenses/>.

;; Return true if OP is either a i387 or SSE fp register.
(define_predicate "any_fp_register_operand"
  (and (match_code "reg")
       (match_test "ANY_FP_REGNO_P (REGNO (op))")))

;; Return true if OP is an i387 fp register.
(define_predicate "fp_register_operand"
  (and (match_code "reg")
       (match_test "STACK_REGNO_P (REGNO (op))")))

;; Return true if OP is a non-fp register_operand.
(define_predicate "register_and_not_any_fp_reg_operand"
  (and (match_code "reg")
       (not (match_test "ANY_FP_REGNO_P (REGNO (op))"))))

;; Return true if OP is a register operand other than an i387 fp register.
(define_predicate "register_and_not_fp_reg_operand"
  (and (match_code "reg")
       (not (match_test "STACK_REGNO_P (REGNO (op))"))))

;; True if the operand is an MMX register.
(define_predicate "mmx_reg_operand"
  (and (match_code "reg")
       (match_test "MMX_REGNO_P (REGNO (op))")))

;; True if the operand is an SSE register.
(define_predicate "sse_reg_operand"
  (and (match_code "reg")
       (match_test "SSE_REGNO_P (REGNO (op))")))

;; True if the operand is a Q_REGS class register.
(define_predicate "q_regs_operand"
  (match_operand 0 "register_operand")
{
  if (GET_CODE (op) == SUBREG)
    op = SUBREG_REG (op);
  return ANY_QI_REG_P (op);
})

;; Match an SI or HImode register for a zero_extract.
(define_special_predicate "ext_register_operand"
  (match_operand 0 "register_operand")
{
  if ((!TARGET_64BIT || GET_MODE (op) != DImode)
      && GET_MODE (op) != SImode && GET_MODE (op) != HImode)
    return false;
  if (GET_CODE (op) == SUBREG)
    op = SUBREG_REG (op);

  /* Be careful to accept only registers having upper parts.  */
  return (REG_P (op)
	  && (REGNO (op) > LAST_VIRTUAL_REGISTER || REGNO (op) <= BX_REG));
})

;; Return true if op is the AX register.
(define_predicate "ax_reg_operand"
  (and (match_code "reg")
       (match_test "REGNO (op) == AX_REG")))

;; Return true if op is the flags register.
(define_predicate "flags_reg_operand"
  (and (match_code "reg")
       (match_test "REGNO (op) == FLAGS_REG")))

;; Return true if op is one of QImode registers: %[abcd][hl].
(define_predicate "QIreg_operand"
  (match_test "QI_REG_P (op)"))

;; Return true if op is a QImode register operand other than
;; %[abcd][hl].
(define_predicate "ext_QIreg_operand"
  (and (match_code "reg")
       (match_test "TARGET_64BIT")
       (match_test "REGNO (op) > BX_REG")))

;; Return true if VALUE can be stored in a sign extended immediate field.
(define_predicate "x86_64_immediate_operand"
  (match_code "const_int,symbol_ref,label_ref,const")
{
  if (!TARGET_64BIT)
    return immediate_operand (op, mode);

  switch (GET_CODE (op))
    {
    case CONST_INT:
      /* CONST_DOUBLES never match, since HOST_BITS_PER_WIDE_INT is known
         to be at least 32 and this all acceptable constants are
	 represented as CONST_INT.  */
      if (HOST_BITS_PER_WIDE_INT == 32)
	return true;
      else
	{
	  HOST_WIDE_INT val = trunc_int_for_mode (INTVAL (op), DImode);
	  return trunc_int_for_mode (val, SImode) == val;
	}
      break;

    case SYMBOL_REF:
      /* For certain code models, the symbolic references are known to fit.
	 in CM_SMALL_PIC model we know it fits if it is local to the shared
	 library.  Don't count TLS SYMBOL_REFs here, since they should fit
	 only if inside of UNSPEC handled below.  */
      /* TLS symbols are not constant.  */
      if (SYMBOL_REF_TLS_MODEL (op))
	return false;
      return (ix86_cmodel == CM_SMALL || ix86_cmodel == CM_KERNEL
	      || (ix86_cmodel == CM_MEDIUM && !SYMBOL_REF_FAR_ADDR_P (op)));

    case LABEL_REF:
      /* For certain code models, the code is near as well.  */
      return (ix86_cmodel == CM_SMALL || ix86_cmodel == CM_MEDIUM
	      || ix86_cmodel == CM_KERNEL);

    case CONST:
      /* We also may accept the offsetted memory references in certain
	 special cases.  */
      if (GET_CODE (XEXP (op, 0)) == UNSPEC)
	switch (XINT (XEXP (op, 0), 1))
	  {
	  case UNSPEC_GOTPCREL:
	  case UNSPEC_DTPOFF:
	  case UNSPEC_GOTNTPOFF:
	  case UNSPEC_NTPOFF:
	    return true;
	  default:
	    break;
	  }

      if (GET_CODE (XEXP (op, 0)) == PLUS)
	{
	  rtx op1 = XEXP (XEXP (op, 0), 0);
	  rtx op2 = XEXP (XEXP (op, 0), 1);
	  HOST_WIDE_INT offset;

	  if (ix86_cmodel == CM_LARGE)
	    return false;
	  if (!CONST_INT_P (op2))
	    return false;
	  offset = trunc_int_for_mode (INTVAL (op2), DImode);
	  switch (GET_CODE (op1))
	    {
	    case SYMBOL_REF:
	      /* TLS symbols are not constant.  */
	      if (SYMBOL_REF_TLS_MODEL (op1))
		return false;
	      /* For CM_SMALL assume that latest object is 16MB before
		 end of 31bits boundary.  We may also accept pretty
		 large negative constants knowing that all objects are
		 in the positive half of address space.  */
	      if ((ix86_cmodel == CM_SMALL
		   || (ix86_cmodel == CM_MEDIUM
		       && !SYMBOL_REF_FAR_ADDR_P (op1)))
		  && offset < 16*1024*1024
		  && trunc_int_for_mode (offset, SImode) == offset)
		return true;
	      /* For CM_KERNEL we know that all object resist in the
		 negative half of 32bits address space.  We may not
		 accept negative offsets, since they may be just off
		 and we may accept pretty large positive ones.  */
	      if (ix86_cmodel == CM_KERNEL
		  && offset > 0
		  && trunc_int_for_mode (offset, SImode) == offset)
		return true;
	      break;

	    case LABEL_REF:
	      /* These conditions are similar to SYMBOL_REF ones, just the
		 constraints for code models differ.  */
	      if ((ix86_cmodel == CM_SMALL || ix86_cmodel == CM_MEDIUM)
		  && offset < 16*1024*1024
		  && trunc_int_for_mode (offset, SImode) == offset)
		return true;
	      if (ix86_cmodel == CM_KERNEL
		  && offset > 0
		  && trunc_int_for_mode (offset, SImode) == offset)
		return true;
	      break;

	    case UNSPEC:
	      switch (XINT (op1, 1))
		{
		case UNSPEC_DTPOFF:
		case UNSPEC_NTPOFF:
		  if (trunc_int_for_mode (offset, SImode) == offset)
		    return true;
		}
	      break;

	    default:
	      break;
	    }
	}
      break;

      default:
	gcc_unreachable ();
    }

  return false;
})

;; Return true if VALUE can be stored in the zero extended immediate field.
(define_predicate "x86_64_zext_immediate_operand"
  (match_code "const_double,const_int,symbol_ref,label_ref,const")
{
  switch (GET_CODE (op))
    {
    case CONST_DOUBLE:
      if (HOST_BITS_PER_WIDE_INT == 32)
	return (GET_MODE (op) == VOIDmode && !CONST_DOUBLE_HIGH (op));
      else
	return false;

    case CONST_INT:
      if (HOST_BITS_PER_WIDE_INT == 32)
	return INTVAL (op) >= 0;
      else
	return !(INTVAL (op) & ~(HOST_WIDE_INT) 0xffffffff);

    case SYMBOL_REF:
      /* For certain code models, the symbolic references are known to fit.  */
      /* TLS symbols are not constant.  */
      if (SYMBOL_REF_TLS_MODEL (op))
	return false;
      return (ix86_cmodel == CM_SMALL
	      || (ix86_cmodel == CM_MEDIUM
		  && !SYMBOL_REF_FAR_ADDR_P (op)));

    case LABEL_REF:
      /* For certain code models, the code is near as well.  */
      return ix86_cmodel == CM_SMALL || ix86_cmodel == CM_MEDIUM;

    case CONST:
      /* We also may accept the offsetted memory references in certain
	 special cases.  */
      if (GET_CODE (XEXP (op, 0)) == PLUS)
	{
	  rtx op1 = XEXP (XEXP (op, 0), 0);
	  rtx op2 = XEXP (XEXP (op, 0), 1);

	  if (ix86_cmodel == CM_LARGE)
	    return false;
	  switch (GET_CODE (op1))
	    {
	    case SYMBOL_REF:
	      /* TLS symbols are not constant.  */
	      if (SYMBOL_REF_TLS_MODEL (op1))
		return false;
	      /* For small code model we may accept pretty large positive
		 offsets, since one bit is available for free.  Negative
		 offsets are limited by the size of NULL pointer area
		 specified by the ABI.  */
	      if ((ix86_cmodel == CM_SMALL
		   || (ix86_cmodel == CM_MEDIUM
		       && !SYMBOL_REF_FAR_ADDR_P (op1)))
		  && CONST_INT_P (op2)
		  && trunc_int_for_mode (INTVAL (op2), DImode) > -0x10000
		  && trunc_int_for_mode (INTVAL (op2), SImode) == INTVAL (op2))
		return true;
	      /* ??? For the kernel, we may accept adjustment of
		 -0x10000000, since we know that it will just convert
		 negative address space to positive, but perhaps this
		 is not worthwhile.  */
	      break;

	    case LABEL_REF:
	      /* These conditions are similar to SYMBOL_REF ones, just the
		 constraints for code models differ.  */
	      if ((ix86_cmodel == CM_SMALL || ix86_cmodel == CM_MEDIUM)
		  && CONST_INT_P (op2)
		  && trunc_int_for_mode (INTVAL (op2), DImode) > -0x10000
		  && trunc_int_for_mode (INTVAL (op2), SImode) == INTVAL (op2))
		return true;
	      break;

	    default:
	      return false;
	    }
	}
      break;

    default:
      gcc_unreachable ();
    }
  return false;
})

;; Return true if OP is general operand representable on x86_64.
(define_predicate "x86_64_general_operand"
  (if_then_else (match_test "TARGET_64BIT")
    (ior (match_operand 0 "nonimmediate_operand")
	 (match_operand 0 "x86_64_immediate_operand"))
    (match_operand 0 "general_operand")))

;; Return true if OP is general operand representable on x86_64
<<<<<<< HEAD
=======
;; as zero extended constant.  This predicate is used in zero-extending
;; conversion operations that require non-VOIDmode immediate operands.
(define_predicate "x86_64_zext_general_operand"
  (if_then_else (match_test "TARGET_64BIT")
    (ior (match_operand 0 "nonimmediate_operand")
	 (and (match_operand 0 "x86_64_zext_immediate_operand")
	      (match_test "GET_MODE (op) != VOIDmode")))
    (match_operand 0 "general_operand")))

;; Return true if OP is general operand representable on x86_64
>>>>>>> 747e4b8f
;; as either sign extended or zero extended constant.
(define_predicate "x86_64_szext_general_operand"
  (if_then_else (match_test "TARGET_64BIT")
    (ior (match_operand 0 "nonimmediate_operand")
	 (match_operand 0 "x86_64_immediate_operand")
	 (match_operand 0 "x86_64_zext_immediate_operand"))
    (match_operand 0 "general_operand")))

;; Return true if OP is nonmemory operand representable on x86_64.
(define_predicate "x86_64_nonmemory_operand"
  (if_then_else (match_test "TARGET_64BIT")
    (ior (match_operand 0 "register_operand")
	 (match_operand 0 "x86_64_immediate_operand"))
    (match_operand 0 "nonmemory_operand")))

;; Return true if OP is nonmemory operand representable on x86_64.
(define_predicate "x86_64_szext_nonmemory_operand"
  (if_then_else (match_test "TARGET_64BIT")
    (ior (match_operand 0 "register_operand")
	 (match_operand 0 "x86_64_immediate_operand")
	 (match_operand 0 "x86_64_zext_immediate_operand"))
    (match_operand 0 "nonmemory_operand")))

;; Return true when operand is PIC expression that can be computed by lea
;; operation.
(define_predicate "pic_32bit_operand"
  (match_code "const,symbol_ref,label_ref")
{
  if (!flag_pic)
    return false;

  /* Rule out relocations that translate into 64bit constants.  */
  if (TARGET_64BIT && GET_CODE (op) == CONST)
    {
      op = XEXP (op, 0);
      if (GET_CODE (op) == PLUS && CONST_INT_P (XEXP (op, 1)))
	op = XEXP (op, 0);
      if (GET_CODE (op) == UNSPEC
	  && (XINT (op, 1) == UNSPEC_GOTOFF
	      || XINT (op, 1) == UNSPEC_GOT))
	return false;
    }

  return symbolic_operand (op, mode);
})

;; Return true if OP is nonmemory operand acceptable by movabs patterns.
(define_predicate "x86_64_movabs_operand"
  (and (match_operand 0 "nonmemory_operand")
       (not (match_operand 0 "pic_32bit_operand"))))

;; Return true if OP is either a symbol reference or a sum of a symbol
;; reference and a constant.
(define_predicate "symbolic_operand"
  (match_code "symbol_ref,label_ref,const")
{
  switch (GET_CODE (op))
    {
    case SYMBOL_REF:
    case LABEL_REF:
      return true;

    case CONST:
      op = XEXP (op, 0);
      if (GET_CODE (op) == SYMBOL_REF
	  || GET_CODE (op) == LABEL_REF
	  || (GET_CODE (op) == UNSPEC
	      && (XINT (op, 1) == UNSPEC_GOT
		  || XINT (op, 1) == UNSPEC_GOTOFF
		  || XINT (op, 1) == UNSPEC_PCREL
		  || XINT (op, 1) == UNSPEC_GOTPCREL)))
	return true;
      if (GET_CODE (op) != PLUS
	  || !CONST_INT_P (XEXP (op, 1)))
	return false;

      op = XEXP (op, 0);
      if (GET_CODE (op) == SYMBOL_REF
	  || GET_CODE (op) == LABEL_REF)
	return true;
      /* Only @GOTOFF gets offsets.  */
      if (GET_CODE (op) != UNSPEC
	  || XINT (op, 1) != UNSPEC_GOTOFF)
	return false;

      op = XVECEXP (op, 0, 0);
      if (GET_CODE (op) == SYMBOL_REF
	  || GET_CODE (op) == LABEL_REF)
	return true;
      return false;

    default:
      gcc_unreachable ();
    }
})

;; Return true if OP is a symbolic operand that resolves locally.
(define_predicate "local_symbolic_operand"
  (match_code "const,label_ref,symbol_ref")
{
  if (GET_CODE (op) == CONST
      && GET_CODE (XEXP (op, 0)) == PLUS
      && CONST_INT_P (XEXP (XEXP (op, 0), 1)))
    op = XEXP (XEXP (op, 0), 0);

  if (GET_CODE (op) == LABEL_REF)
    return true;

  if (GET_CODE (op) != SYMBOL_REF)
    return false;

  if (SYMBOL_REF_TLS_MODEL (op))
    return false;

  if (SYMBOL_REF_LOCAL_P (op))
    return true;

  /* There is, however, a not insubstantial body of code in the rest of
     the compiler that assumes it can just stick the results of
     ASM_GENERATE_INTERNAL_LABEL in a symbol_ref and have done.  */
  /* ??? This is a hack.  Should update the body of the compiler to
     always create a DECL an invoke targetm.encode_section_info.  */
  if (strncmp (XSTR (op, 0), internal_label_prefix,
	       internal_label_prefix_len) == 0)
    return true;

  return false;
})

;; Test for a legitimate @GOTOFF operand.
;;
;; VxWorks does not impose a fixed gap between segments; the run-time
;; gap can be different from the object-file gap.  We therefore can't
;; use @GOTOFF unless we are absolutely sure that the symbol is in the
;; same segment as the GOT.  Unfortunately, the flexibility of linker
;; scripts means that we can't be sure of that in general, so assume
;; that @GOTOFF is never valid on VxWorks.
(define_predicate "gotoff_operand"
  (and (not (match_test "TARGET_VXWORKS_RTP"))
       (match_operand 0 "local_symbolic_operand")))

;; Test for various thread-local symbols.
(define_special_predicate "tls_symbolic_operand"
  (and (match_code "symbol_ref")
       (match_test "SYMBOL_REF_TLS_MODEL (op)")))

(define_special_predicate "tls_modbase_operand"
  (and (match_code "symbol_ref")
       (match_test "op == ix86_tls_module_base ()")))

;; Test for a pc-relative call operand
(define_predicate "constant_call_address_operand"
  (match_code "symbol_ref")
{
  if (ix86_cmodel == CM_LARGE || ix86_cmodel == CM_LARGE_PIC)
    return false;
  if (TARGET_DLLIMPORT_DECL_ATTRIBUTES && SYMBOL_REF_DLLIMPORT_P (op))
    return false;
  return true;
})

;; P6 processors will jump to the address after the decrement when %esp
;; is used as a call operand, so they will execute return address as a code.
;; See Pentium Pro errata 70, Pentium 2 errata A33 and Pentium 3 errata E17.

(define_predicate "call_register_no_elim_operand"
  (match_operand 0 "register_operand")
{
  if (GET_CODE (op) == SUBREG)
    op = SUBREG_REG (op);

  if (!TARGET_64BIT && op == stack_pointer_rtx)
    return false;

  return register_no_elim_operand (op, mode);
})

;; True for any non-virtual or eliminable register.  Used in places where
;; instantiation of such a register may cause the pattern to not be recognized.
(define_predicate "register_no_elim_operand"
  (match_operand 0 "register_operand")
{
  if (GET_CODE (op) == SUBREG)
    op = SUBREG_REG (op);
  return !(op == arg_pointer_rtx
	   || op == frame_pointer_rtx
	   || IN_RANGE (REGNO (op),
			FIRST_PSEUDO_REGISTER, LAST_VIRTUAL_REGISTER));
})

;; Similarly, but include the stack pointer.  This is used to prevent esp
;; from being used as an index reg.
(define_predicate "index_register_operand"
  (match_operand 0 "register_operand")
{
  if (GET_CODE (op) == SUBREG)
    op = SUBREG_REG (op);
  if (reload_in_progress || reload_completed)
    return REG_OK_FOR_INDEX_STRICT_P (op);
  else
    return REG_OK_FOR_INDEX_NONSTRICT_P (op);
})

;; Return false if this is any eliminable register.  Otherwise general_operand.
(define_predicate "general_no_elim_operand"
  (if_then_else (match_code "reg,subreg")
    (match_operand 0 "register_no_elim_operand")
    (match_operand 0 "general_operand")))

;; Return false if this is any eliminable register.  Otherwise
;; register_operand or a constant.
(define_predicate "nonmemory_no_elim_operand"
  (ior (match_operand 0 "register_no_elim_operand")
       (match_operand 0 "immediate_operand")))

;; Test for a valid operand for indirect branch.
(define_predicate "indirect_branch_operand"
  (if_then_else (match_test "TARGET_X32")
    (match_operand 0 "register_operand")
    (match_operand 0 "nonimmediate_operand")))

;; Test for a valid operand for a call instruction.
;; Allow constant call address operands in Pmode only.
(define_special_predicate "call_insn_operand"
  (ior (match_test "constant_call_address_operand
		     (op, mode == VOIDmode ? mode : Pmode)")
       (match_operand 0 "call_register_no_elim_operand")
       (and (not (match_test "TARGET_X32"))
	    (match_operand 0 "memory_operand"))))

;; Similarly, but for tail calls, in which we cannot allow memory references.
(define_special_predicate "sibcall_insn_operand"
  (ior (match_test "constant_call_address_operand
		     (op, mode == VOIDmode ? mode : Pmode)")
       (match_operand 0 "register_no_elim_operand")))

;; Match exactly zero.
(define_predicate "const0_operand"
  (match_code "const_int,const_double,const_vector")
{
  if (mode == VOIDmode)
    mode = GET_MODE (op);
  return op == CONST0_RTX (mode);
})

;; Match exactly one.
(define_predicate "const1_operand"
  (and (match_code "const_int")
       (match_test "op == const1_rtx")))

;; Match exactly eight.
(define_predicate "const8_operand"
  (and (match_code "const_int")
       (match_test "INTVAL (op) == 8")))

;; Match exactly 128.
(define_predicate "const128_operand"
  (and (match_code "const_int")
       (match_test "INTVAL (op) == 128")))

;; Match exactly 0x0FFFFFFFF in anddi as a zero-extension operation
(define_predicate "const_32bit_mask"
  (and (match_code "const_int")
       (match_test "trunc_int_for_mode (INTVAL (op), DImode)
		    == (HOST_WIDE_INT) 0xffffffff")))

;; Match 2, 4, or 8.  Used for leal multiplicands.
(define_predicate "const248_operand"
  (match_code "const_int")
{
  HOST_WIDE_INT i = INTVAL (op);
  return i == 2 || i == 4 || i == 8;
})

;; Match 1, 2, 4, or 8
(define_predicate "const1248_operand"
  (match_code "const_int")
{
  HOST_WIDE_INT i = INTVAL (op);
  return i == 1 || i == 2 || i == 4 || i == 8;
})

;; Match 3, 5, or 9.  Used for leal multiplicands.
(define_predicate "const359_operand"
  (match_code "const_int")
{
  HOST_WIDE_INT i = INTVAL (op);
  return i == 3 || i == 5 || i == 9;
})

;; Match 0 or 1.
(define_predicate "const_0_to_1_operand"
  (and (match_code "const_int")
       (ior (match_test "op == const0_rtx")
	    (match_test "op == const1_rtx"))))

;; Match 0 to 3.
(define_predicate "const_0_to_3_operand"
  (and (match_code "const_int")
       (match_test "IN_RANGE (INTVAL (op), 0, 3)")))

;; Match 0 to 7.
(define_predicate "const_0_to_7_operand"
  (and (match_code "const_int")
       (match_test "IN_RANGE (INTVAL (op), 0, 7)")))

;; Match 0 to 15.
(define_predicate "const_0_to_15_operand"
  (and (match_code "const_int")
       (match_test "IN_RANGE (INTVAL (op), 0, 15)")))

;; Match 0 to 31.
(define_predicate "const_0_to_31_operand"
  (and (match_code "const_int")
       (match_test "IN_RANGE (INTVAL (op), 0, 31)")))

;; Match 0 to 63.
(define_predicate "const_0_to_63_operand"
  (and (match_code "const_int")
       (match_test "IN_RANGE (INTVAL (op), 0, 63)")))

;; Match 0 to 255.
(define_predicate "const_0_to_255_operand"
  (and (match_code "const_int")
       (match_test "IN_RANGE (INTVAL (op), 0, 255)")))

;; Match (0 to 255) * 8
(define_predicate "const_0_to_255_mul_8_operand"
  (match_code "const_int")
{
  unsigned HOST_WIDE_INT val = INTVAL (op);
  return val <= 255*8 && val % 8 == 0;
})

;; Return true if OP is CONST_INT >= 1 and <= 31 (a valid operand
;; for shift & compare patterns, as shifting by 0 does not change flags).
(define_predicate "const_1_to_31_operand"
  (and (match_code "const_int")
       (match_test "IN_RANGE (INTVAL (op), 1, 31)")))

;; Return true if OP is CONST_INT >= 1 and <= 63 (a valid operand
;; for 64bit shift & compare patterns, as shifting by 0 does not change flags).
(define_predicate "const_1_to_63_operand"
  (and (match_code "const_int")
       (match_test "IN_RANGE (INTVAL (op), 1, 63)")))

;; Match 2 or 3.
(define_predicate "const_2_to_3_operand"
  (and (match_code "const_int")
       (match_test "IN_RANGE (INTVAL (op), 2, 3)")))

;; Match 4 to 5.
(define_predicate "const_4_to_5_operand"
  (and (match_code "const_int")
       (match_test "IN_RANGE (INTVAL (op), 4, 5)")))

;; Match 4 to 7.
(define_predicate "const_4_to_7_operand"
  (and (match_code "const_int")
       (match_test "IN_RANGE (INTVAL (op), 4, 7)")))

;; Match 6 to 7.
(define_predicate "const_6_to_7_operand"
  (and (match_code "const_int")
       (match_test "IN_RANGE (INTVAL (op), 6, 7)")))

;; Match 8 to 11.
(define_predicate "const_8_to_11_operand"
  (and (match_code "const_int")
       (match_test "IN_RANGE (INTVAL (op), 8, 11)")))

;; Match 12 to 15.
(define_predicate "const_12_to_15_operand"
  (and (match_code "const_int")
       (match_test "IN_RANGE (INTVAL (op), 12, 15)")))

;; True if this is a constant appropriate for an increment or decrement.
(define_predicate "incdec_operand"
  (match_code "const_int")
{
  /* On Pentium4, the inc and dec operations causes extra dependency on flag
     registers, since carry flag is not set.  */
  if (!TARGET_USE_INCDEC && !optimize_insn_for_size_p ())
    return false;
  return op == const1_rtx || op == constm1_rtx;
})

;; True for registers, or 1 or -1.  Used to optimize double-word shifts.
(define_predicate "reg_or_pm1_operand"
  (ior (match_operand 0 "register_operand")
       (and (match_code "const_int")
	    (ior (match_test "op == const1_rtx")
		 (match_test "op == constm1_rtx")))))

;; True if OP is acceptable as operand of DImode shift expander.
(define_predicate "shiftdi_operand"
  (if_then_else (match_test "TARGET_64BIT")
    (match_operand 0 "nonimmediate_operand")
    (match_operand 0 "register_operand")))

(define_predicate "ashldi_input_operand"
  (if_then_else (match_test "TARGET_64BIT")
    (match_operand 0 "nonimmediate_operand")
    (match_operand 0 "reg_or_pm1_operand")))

;; Return true if OP is a vector load from the constant pool with just
;; the first element nonzero.
(define_predicate "zero_extended_scalar_load_operand"
  (match_code "mem")
{
  unsigned n_elts;
  op = maybe_get_pool_constant (op);

  if (!(op && GET_CODE (op) == CONST_VECTOR))
    return false;

  n_elts = CONST_VECTOR_NUNITS (op);

  for (n_elts--; n_elts > 0; n_elts--)
    {
      rtx elt = CONST_VECTOR_ELT (op, n_elts);
      if (elt != CONST0_RTX (GET_MODE_INNER (GET_MODE (op))))
	return false;
    }
  return true;
})

/* Return true if operand is a vector constant that is all ones. */
(define_predicate "vector_all_ones_operand"
  (match_code "const_vector")
{
  int nunits = GET_MODE_NUNITS (mode);

  if (GET_CODE (op) == CONST_VECTOR
      && CONST_VECTOR_NUNITS (op) == nunits)
    {
      int i;
      for (i = 0; i < nunits; ++i)
        {
          rtx x = CONST_VECTOR_ELT (op, i);
          if (x != constm1_rtx)
            return false;
        }
      return true;
    }

  return false;
})

; Return true when OP is operand acceptable for standard SSE move.
(define_predicate "vector_move_operand"
  (ior (match_operand 0 "nonimmediate_operand")
       (match_operand 0 "const0_operand")))

;; Return true when OP is either nonimmediate operand, or any
;; CONST_VECTOR.
(define_predicate "nonimmediate_or_const_vector_operand"
  (ior (match_operand 0 "nonimmediate_operand")
       (match_code "const_vector")))

;; Return true when OP is nonimmediate or standard SSE constant.
(define_predicate "nonimmediate_or_sse_const_operand"
  (match_operand 0 "general_operand")
{
  if (nonimmediate_operand (op, mode))
    return true;
  if (standard_sse_constant_p (op) > 0)
    return true;
  return false;
})

;; Return true if OP is a register or a zero.
(define_predicate "reg_or_0_operand"
  (ior (match_operand 0 "register_operand")
       (match_operand 0 "const0_operand")))

;; Return true if op if a valid address for LEA, and does not contain
;; a segment override.  Defined as a special predicate to allow
;; mode-less const_int operands pass to address_operand.
(define_special_predicate "lea_address_operand"
  (match_operand 0 "address_operand")
{
  struct ix86_address parts;
  int ok;

  ok = ix86_decompose_address (op, &parts);
  gcc_assert (ok);
  return parts.seg == SEG_DEFAULT;
})

;; Return true for RTX codes that force SImode address.
(define_predicate "SImode_address_operand"
  (match_code "subreg,zero_extend,and"))

;; Return true if op if a valid base register, displacement or
;; sum of base register and displacement for VSIB addressing.
(define_predicate "vsib_address_operand"
  (match_operand 0 "address_operand")
{
  struct ix86_address parts;
  int ok;
  rtx disp;

  ok = ix86_decompose_address (op, &parts);
  gcc_assert (ok);
  if (parts.index || parts.seg != SEG_DEFAULT)
    return false;

  /* VSIB addressing doesn't support (%rip).  */
  if (parts.disp && GET_CODE (parts.disp) == CONST)
    {
      disp = XEXP (parts.disp, 0);
      if (GET_CODE (disp) == PLUS)
	disp = XEXP (disp, 0);
      if (GET_CODE (disp) == UNSPEC)
	switch (XINT (disp, 1))
	  {
	  case UNSPEC_GOTPCREL:
	  case UNSPEC_PCREL:
	  case UNSPEC_GOTNTPOFF:
	    return false;
	  }
    }

  return true;
})

(define_predicate "vsib_mem_operator"
  (match_code "mem"))

;; Return true if the rtx is known to be at least 32 bits aligned.
(define_predicate "aligned_operand"
  (match_operand 0 "general_operand")
{
  struct ix86_address parts;
  int ok;

  /* Registers and immediate operands are always "aligned".  */
  if (!MEM_P (op))
    return true;

  /* All patterns using aligned_operand on memory operands ends up
     in promoting memory operand to 64bit and thus causing memory mismatch.  */
  if (TARGET_MEMORY_MISMATCH_STALL && !optimize_insn_for_size_p ())
    return false;

  /* Don't even try to do any aligned optimizations with volatiles.  */
  if (MEM_VOLATILE_P (op))
    return false;

  if (MEM_ALIGN (op) >= 32)
    return true;

  op = XEXP (op, 0);

  /* Pushes and pops are only valid on the stack pointer.  */
  if (GET_CODE (op) == PRE_DEC
      || GET_CODE (op) == POST_INC)
    return true;

  /* Decode the address.  */
  ok = ix86_decompose_address (op, &parts);
  gcc_assert (ok);

  if (parts.base && GET_CODE (parts.base) == SUBREG)
    parts.base = SUBREG_REG (parts.base);
  if (parts.index && GET_CODE (parts.index) == SUBREG)
    parts.index = SUBREG_REG (parts.index);

  /* Look for some component that isn't known to be aligned.  */
  if (parts.index)
    {
      if (REGNO_POINTER_ALIGN (REGNO (parts.index)) * parts.scale < 32)
	return false;
    }
  if (parts.base)
    {
      if (REGNO_POINTER_ALIGN (REGNO (parts.base)) < 32)
	return false;
    }
  if (parts.disp)
    {
      if (!CONST_INT_P (parts.disp)
	  || (INTVAL (parts.disp) & 3))
	return false;
    }

  /* Didn't find one -- this must be an aligned address.  */
  return true;
})

;; Return true if OP is memory operand with a displacement.
(define_predicate "memory_displacement_operand"
  (match_operand 0 "memory_operand")
{
  struct ix86_address parts;
  int ok;

  ok = ix86_decompose_address (XEXP (op, 0), &parts);
  gcc_assert (ok);
  return parts.disp != NULL_RTX;
})

;; Return true if OP is memory operand with a displacement only.
(define_predicate "memory_displacement_only_operand"
  (match_operand 0 "memory_operand")
{
  struct ix86_address parts;
  int ok;

  if (TARGET_64BIT)
    return false;

  ok = ix86_decompose_address (XEXP (op, 0), &parts);
  gcc_assert (ok);

  if (parts.base || parts.index)
    return false;

  return parts.disp != NULL_RTX;
})

;; Return true if OP is memory operand which will need zero or
;; one register at most, not counting stack pointer or frame pointer.
(define_predicate "cmpxchg8b_pic_memory_operand"
  (match_operand 0 "memory_operand")
{
  struct ix86_address parts;
  int ok;

  if (TARGET_64BIT || !flag_pic)
    return true;

  ok = ix86_decompose_address (XEXP (op, 0), &parts);
  gcc_assert (ok);

  if (parts.base && GET_CODE (parts.base) == SUBREG)
    parts.base = SUBREG_REG (parts.base);
  if (parts.index && GET_CODE (parts.index) == SUBREG)
    parts.index = SUBREG_REG (parts.index);

  if (parts.base == NULL_RTX
      || parts.base == arg_pointer_rtx
      || parts.base == frame_pointer_rtx
      || parts.base == hard_frame_pointer_rtx
      || parts.base == stack_pointer_rtx)
    return true;

  if (parts.index == NULL_RTX
      || parts.index == arg_pointer_rtx
      || parts.index == frame_pointer_rtx
      || parts.index == hard_frame_pointer_rtx
      || parts.index == stack_pointer_rtx)
    return true;

  return false;
})


;; Return true if OP is memory operand that cannot be represented
;; by the modRM array.
(define_predicate "long_memory_operand"
  (and (match_operand 0 "memory_operand")
       (match_test "memory_address_length (op, false)")))

;; Return true if OP is a comparison operator that can be issued by fcmov.
(define_predicate "fcmov_comparison_operator"
  (match_operand 0 "comparison_operator")
{
  enum machine_mode inmode = GET_MODE (XEXP (op, 0));
  enum rtx_code code = GET_CODE (op);

  if (inmode == CCFPmode || inmode == CCFPUmode)
    {
      if (!ix86_trivial_fp_comparison_operator (op, mode))
	return false;
      code = ix86_fp_compare_code_to_integer (code);
    }
  /* i387 supports just limited amount of conditional codes.  */
  switch (code)
    {
    case LTU: case GTU: case LEU: case GEU:
      if (inmode == CCmode || inmode == CCFPmode || inmode == CCFPUmode
	  || inmode == CCCmode)
	return true;
      return false;
    case ORDERED: case UNORDERED:
    case EQ: case NE:
      return true;
    default:
      return false;
    }
})

;; Return true if OP is a comparison that can be used in the CMPSS/CMPPS insns.
;; The first set are supported directly; the second set can't be done with
;; full IEEE support, i.e. NaNs.

(define_predicate "sse_comparison_operator"
  (ior (match_code "eq,ne,lt,le,unordered,unge,ungt,ordered")
       (and (match_test "TARGET_AVX")
	    (match_code "ge,gt,uneq,unle,unlt,ltgt"))))

(define_predicate "ix86_comparison_int_operator"
  (match_code "ne,eq,ge,gt,le,lt"))

(define_predicate "ix86_comparison_uns_operator"
  (match_code "ne,eq,geu,gtu,leu,ltu"))

(define_predicate "bt_comparison_operator"
  (match_code "ne,eq"))

;; Return true if OP is a valid comparison operator in valid mode.
(define_predicate "ix86_comparison_operator"
  (match_operand 0 "comparison_operator")
{
  enum machine_mode inmode = GET_MODE (XEXP (op, 0));
  enum rtx_code code = GET_CODE (op);

  if (inmode == CCFPmode || inmode == CCFPUmode)
    return ix86_trivial_fp_comparison_operator (op, mode);

  switch (code)
    {
    case EQ: case NE:
      return true;
    case LT: case GE:
      if (inmode == CCmode || inmode == CCGCmode
	  || inmode == CCGOCmode || inmode == CCNOmode)
	return true;
      return false;
    case LTU: case GTU: case LEU: case GEU:
      if (inmode == CCmode || inmode == CCCmode)
	return true;
      return false;
    case ORDERED: case UNORDERED:
      if (inmode == CCmode)
	return true;
      return false;
    case GT: case LE:
      if (inmode == CCmode || inmode == CCGCmode || inmode == CCNOmode)
	return true;
      return false;
    default:
      return false;
    }
})

;; Return true if OP is a valid comparison operator
;; testing carry flag to be set.
(define_predicate "ix86_carry_flag_operator"
  (match_code "ltu,lt,unlt,gtu,gt,ungt,le,unle,ge,unge,ltgt,uneq")
{
  enum machine_mode inmode = GET_MODE (XEXP (op, 0));
  enum rtx_code code = GET_CODE (op);

  if (inmode == CCFPmode || inmode == CCFPUmode)
    {
      if (!ix86_trivial_fp_comparison_operator (op, mode))
	return false;
      code = ix86_fp_compare_code_to_integer (code);
    }
  else if (inmode == CCCmode)
   return code == LTU || code == GTU;
  else if (inmode != CCmode)
    return false;

  return code == LTU;
})

;; Return true if this comparison only requires testing one flag bit.
(define_predicate "ix86_trivial_fp_comparison_operator"
  (match_code "gt,ge,unlt,unle,uneq,ltgt,ordered,unordered"))

;; Return true if we know how to do this comparison.  Others require
;; testing more than one flag bit, and we let the generic middle-end
;; code do that.
(define_predicate "ix86_fp_comparison_operator"
  (if_then_else (match_test "ix86_fp_comparison_strategy (GET_CODE (op))
                             == IX86_FPCMP_ARITH")
               (match_operand 0 "comparison_operator")
               (match_operand 0 "ix86_trivial_fp_comparison_operator")))

;; Same as above, but for swapped comparison used in fp_jcc_4_387.
(define_predicate "ix86_swapped_fp_comparison_operator"
  (match_operand 0 "comparison_operator")
{
  enum rtx_code code = GET_CODE (op);
  bool ret;

  PUT_CODE (op, swap_condition (code));
  ret = ix86_fp_comparison_operator (op, mode);
  PUT_CODE (op, code);
  return ret;
})

;; Nearly general operand, but accept any const_double, since we wish
;; to be able to drop them into memory rather than have them get pulled
;; into registers.
(define_predicate "cmp_fp_expander_operand"
  (ior (match_code "const_double")
       (match_operand 0 "general_operand")))

;; Return true if this is a valid binary floating-point operation.
(define_predicate "binary_fp_operator"
  (match_code "plus,minus,mult,div"))

;; Return true if this is a multiply operation.
(define_predicate "mult_operator"
  (match_code "mult"))

;; Return true if this is a division operation.
(define_predicate "div_operator"
  (match_code "div"))

;; Return true if this is a plus, minus, and, ior or xor operation.
(define_predicate "plusminuslogic_operator"
  (match_code "plus,minus,and,ior,xor"))

;; Return true if this is a float extend operation.
(define_predicate "float_operator"
  (match_code "float"))

;; Return true for ARITHMETIC_P.
(define_predicate "arith_or_logical_operator"
  (match_code "plus,mult,and,ior,xor,smin,smax,umin,umax,compare,minus,div,
	       mod,udiv,umod,ashift,rotate,ashiftrt,lshiftrt,rotatert"))

;; Return true for COMMUTATIVE_P.
(define_predicate "commutative_operator"
  (match_code "plus,mult,and,ior,xor,smin,smax,umin,umax"))

;; Return true if OP is a binary operator that can be promoted to wider mode.
(define_predicate "promotable_binary_operator"
  (ior (match_code "plus,minus,and,ior,xor,ashift")
       (and (match_code "mult")
	    (match_test "TARGET_TUNE_PROMOTE_HIMODE_IMUL"))))

(define_predicate "compare_operator"
  (match_code "compare"))

(define_predicate "absneg_operator"
  (match_code "abs,neg"))

;; Return true if OP is misaligned memory operand
(define_predicate "misaligned_operand"
  (and (match_code "mem")
       (match_test "MEM_ALIGN (op) < GET_MODE_ALIGNMENT (mode)")))

;; Return true if OP is a emms operation, known to be a PARALLEL.
(define_predicate "emms_operation"
  (match_code "parallel")
{
  unsigned i;

  if (XVECLEN (op, 0) != 17)
    return false;

  for (i = 0; i < 8; i++)
    {
      rtx elt = XVECEXP (op, 0, i+1);

      if (GET_CODE (elt) != CLOBBER
	  || GET_CODE (SET_DEST (elt)) != REG
	  || GET_MODE (SET_DEST (elt)) != XFmode
	  || REGNO (SET_DEST (elt)) != FIRST_STACK_REG + i)
        return false;

      elt = XVECEXP (op, 0, i+9);

      if (GET_CODE (elt) != CLOBBER
	  || GET_CODE (SET_DEST (elt)) != REG
	  || GET_MODE (SET_DEST (elt)) != DImode
	  || REGNO (SET_DEST (elt)) != FIRST_MMX_REG + i)
	return false;
    }
  return true;
})

;; Return true if OP is a vzeroall operation, known to be a PARALLEL.
(define_predicate "vzeroall_operation"
  (match_code "parallel")
{
  unsigned i, nregs = TARGET_64BIT ? 16 : 8;

  if ((unsigned) XVECLEN (op, 0) != 1 + nregs)
    return false;

  for (i = 0; i < nregs; i++)
    {
      rtx elt = XVECEXP (op, 0, i+1);

      if (GET_CODE (elt) != SET
	  || GET_CODE (SET_DEST (elt)) != REG
	  || GET_MODE (SET_DEST (elt)) != V8SImode
	  || REGNO (SET_DEST (elt)) != SSE_REGNO (i)
	  || SET_SRC (elt) != CONST0_RTX (V8SImode))
	return false;
    }
  return true;
})

;; Return true if OP is a parallel for a vbroadcast permute.

(define_predicate "avx_vbroadcast_operand"
  (and (match_code "parallel")
       (match_code "const_int" "a"))
{
  rtx elt = XVECEXP (op, 0, 0);
  int i, nelt = XVECLEN (op, 0);

  /* Don't bother checking there are the right number of operands,
     merely that they're all identical.  */
  for (i = 1; i < nelt; ++i)
    if (XVECEXP (op, 0, i) != elt)
      return false;
  return true;
})

;; Return true if OP is a proper third operand to vpblendw256.
(define_predicate "avx2_pblendw_operand"
  (match_code "const_int")
{
  HOST_WIDE_INT val = INTVAL (op);
  HOST_WIDE_INT low = val & 0xff;
  return val == ((low << 8) | low);
})<|MERGE_RESOLUTION|>--- conflicted
+++ resolved
@@ -313,8 +313,6 @@
     (match_operand 0 "general_operand")))
 
 ;; Return true if OP is general operand representable on x86_64
-<<<<<<< HEAD
-=======
 ;; as zero extended constant.  This predicate is used in zero-extending
 ;; conversion operations that require non-VOIDmode immediate operands.
 (define_predicate "x86_64_zext_general_operand"
@@ -325,7 +323,6 @@
     (match_operand 0 "general_operand")))
 
 ;; Return true if OP is general operand representable on x86_64
->>>>>>> 747e4b8f
 ;; as either sign extended or zero extended constant.
 (define_predicate "x86_64_szext_general_operand"
   (if_then_else (match_test "TARGET_64BIT")
@@ -543,9 +540,9 @@
 
 ;; Test for a valid operand for indirect branch.
 (define_predicate "indirect_branch_operand"
-  (if_then_else (match_test "TARGET_X32")
-    (match_operand 0 "register_operand")
-    (match_operand 0 "nonimmediate_operand")))
+  (ior (match_operand 0 "register_operand")
+       (and (not (match_test "TARGET_X32"))
+	    (match_operand 0 "memory_operand"))))
 
 ;; Test for a valid operand for a call instruction.
 ;; Allow constant call address operands in Pmode only.
