--- conflicted
+++ resolved
@@ -1,11 +1,7 @@
 /* Operating system specific defines to be used when targeting GCC for
    hosting on Windows32, using a Unix style C library and tools.
    Copyright (C) 1995, 1996, 1997, 1998, 1999, 2000, 2001, 2002, 2003,
-<<<<<<< HEAD
-   2007, 2008, 2009, 2010 Free Software Foundation, Inc.
-=======
    2007, 2008, 2009, 2010, 2011 Free Software Foundation, Inc.
->>>>>>> 3082eeb7
 
 This file is part of GCC.
 
@@ -65,14 +61,7 @@
 #endif
 
 #undef REAL_LIBGCC_SPEC
-<<<<<<< HEAD
-#define REAL_LIBGCC_SPEC \
-  "%{mno-cygwin: %{mthreads:-lmingwthrd} -lmingw32} \
-   " SHARED_LIBGCC_SPEC " \
-   %{mno-cygwin:-lmoldname -lmingwex -lmsvcrt}"
-=======
 #define REAL_LIBGCC_SPEC SHARED_LIBGCC_SPEC
->>>>>>> 3082eeb7
 
 /* We have to dynamic link to get to the system DLLs.  All of libc, libm and
    the Unix stuff is in cygwin.dll.  The import library is called
@@ -85,11 +74,7 @@
   %{pg:-lgmon} \
   -lcygwin \
   %{mwindows:-lgdi32 -lcomdlg32} \
-<<<<<<< HEAD
-  -luser32 -lkernel32 -ladvapi32 -lshell32"
-=======
   -ladvapi32 -lshell32 -luser32 -lkernel32"
->>>>>>> 3082eeb7
 
 /* To implement C++ function replacement we always wrap the cxx
    malloc-like operators.  See N2800 #17.6.4.6 [replacement.functions] */
@@ -103,103 +88,6 @@
   --wrap _ZdlPvRKSt9nothrow_t \
   --wrap _ZdaPvRKSt9nothrow_t \
 "
-<<<<<<< HEAD
-
-#if defined (USE_CYGWIN_LIBSTDCXX_WRAPPERS)
-
-#if USE_CYGWIN_LIBSTDCXX_WRAPPERS
-/* Default on, only explict -mno disables.  */
-#define CXX_WRAP_SPEC_OPT "!mno-use-libstdc-wrappers"
-#else
-/* Default off, only explict -m enables.  */
-#define CXX_WRAP_SPEC_OPT "muse-libstdc-wrappers"
-#endif
-
-#define CXX_WRAP_SPEC "%{!mno-cygwin:%{" CXX_WRAP_SPEC_OPT ":" CXX_WRAP_SPEC_LIST "}}"
-
-#else /* !defined (USE_CYGWIN_LIBSTDCXX_WRAPPERS)  */
-
-#define CXX_WRAP_SPEC ""
-
-#endif /* ?defined (USE_CYGWIN_LIBSTDCXX_WRAPPERS) */
-
-#define LINK_SPEC "\
-  %{mwindows:--subsystem windows} \
-  %{mconsole:--subsystem console} \
-  " CXX_WRAP_SPEC " \
-  %{shared: %{mdll: %eshared and mdll are not compatible}} \
-  %{shared: --shared} %{mdll:--dll} \
-  %{static:-Bstatic} %{!static:-Bdynamic} \
-  %{shared|mdll: --enable-auto-image-base -e \
-    %{mno-cygwin:_DllMainCRTStartup@12} \
-    %{!mno-cygwin:__cygwin_dll_entry@12}}\
-  %{!mno-cygwin:--dll-search-prefix=cyg -tsaware}"
-
-/* Allocate space for all of the machine-spec-specific stuff.
-   Allocate enough space for cygwin -> mingw32  munging plus
-   possible addition of "/mingw".  */
-
-#ifndef CYGWIN_MINGW_SUBDIR
-#define CYGWIN_MINGW_SUBDIR "/mingw"
-#endif
-#define CYGWIN_MINGW_SUBDIR_LEN (sizeof (CYGWIN_MINGW_SUBDIR) - 1)
-
-#ifdef GPLUSPLUS_INCLUDE_DIR
-char cygwin_gplusplus_include_dir[sizeof (GPLUSPLUS_INCLUDE_DIR) + 1
-				  + (CYGWIN_MINGW_SUBDIR_LEN)]
-  = GPLUSPLUS_INCLUDE_DIR;
-#undef GPLUSPLUS_INCLUDE_DIR
-#define GPLUSPLUS_INCLUDE_DIR ((const char *) cygwin_gplusplus_include_dir)
-#ifndef GEN_CVT_ARRAY
-#define GEN_CVT_ARRAY
-#endif
-#endif
-
-#ifdef GPLUSPLUS_TOOL_INCLUDE_DIR
-char cygwin_gplusplus_tool_include_dir[sizeof (GPLUSPLUS_TOOL_INCLUDE_DIR) + 1
-				       + CYGWIN_MINGW_SUBDIR_LEN]
-  = GPLUSPLUS_TOOL_INCLUDE_DIR;
-#undef GPLUSPLUS_TOOL_INCLUDE_DIR
-#define GPLUSPLUS_TOOL_INCLUDE_DIR ((const char *) cygwin_gplusplus_tool_include_dir)
-#ifndef GEN_CVT_ARRAY
-#define GEN_CVT_ARRAY
-#endif
-#endif
-
-#ifdef GPLUSPLUS_BACKWARD_INCLUDE_DIR
-char cygwin_gplusplus_backward_include_dir[sizeof (GPLUSPLUS_BACKWARD_INCLUDE_DIR)  + 1
-					   + CYGWIN_MINGW_SUBDIR_LEN]
-  = GPLUSPLUS_BACKWARD_INCLUDE_DIR;
-#undef GPLUSPLUS_BACKWARD_INCLUDE_DIR
-#define GPLUSPLUS_BACKWARD_INCLUDE_DIR ((const char *) cygwin_gplusplus_backward_include_dir)
-#ifndef GEN_CVT_ARRAY
-#define GEN_CVT_ARRAY
-#endif
-#endif
-
-#ifdef LOCAL_INCLUDE_DIR
-char cygwin_local_include_dir[sizeof (LOCAL_INCLUDE_DIR)  + 1
-			      + CYGWIN_MINGW_SUBDIR_LEN]
-  = LOCAL_INCLUDE_DIR;
-#undef LOCAL_INCLUDE_DIR
-#define LOCAL_INCLUDE_DIR ((const char *) cygwin_local_include_dir)
-#ifndef GEN_CVT_ARRAY
-#define GEN_CVT_ARRAY
-#endif
-#endif
-
-#ifdef CROSS_INCLUDE_DIR
-char cygwin_cross_include_dir[sizeof (CROSS_INCLUDE_DIR) + 1
-			      + CYGWIN_MINGW_SUBDIR_LEN]
-  = CROSS_INCLUDE_DIR;
-#undef CROSS_INCLUDE_DIR
-#define CROSS_INCLUDE_DIR ((const char *) cygwin_cross_include_dir)
-#ifndef GEN_CVT_ARRAY
-#define GEN_CVT_ARRAY
-#endif
-#endif
-=======
->>>>>>> 3082eeb7
 
 #if defined (USE_CYGWIN_LIBSTDCXX_WRAPPERS)
 
@@ -248,8 +136,4 @@
 #define LIBGCC_SONAME "cyggcc_s" LIBGCC_EH_EXTN "-1.dll"
 
 /* We should find a way to not have to update this manually.  */
-<<<<<<< HEAD
-#define LIBGCJ_SONAME "cyggcj" /*LIBGCC_EH_EXTN*/ "-11.dll"
-=======
 #define LIBGCJ_SONAME "cyggcj" /*LIBGCC_EH_EXTN*/ "-12.dll"
->>>>>>> 3082eeb7
