--- conflicted
+++ resolved
@@ -1,9 +1,5 @@
 /* Target definitions for x86 running Darwin.
-<<<<<<< HEAD
-   Copyright (C) 2001, 2002, 2004, 2005, 2006, 2007, 2008, 2010
-=======
    Copyright (C) 2001, 2002, 2004, 2005, 2006, 2007, 2008, 2010, 2011
->>>>>>> 3082eeb7
    Free Software Foundation, Inc.
    Contributed by Apple Computer Inc.
 
@@ -156,15 +152,12 @@
 
 #define SHIFT_DOUBLE_OMITS_COUNT 0
 
-<<<<<<< HEAD
-=======
 /* Put all *tf routines in libgcc.  */
 #undef LIBGCC2_HAS_TF_MODE
 #define LIBGCC2_HAS_TF_MODE 1
 #define LIBGCC2_TF_CEXT q
 #define TF_SIZE 113
 
->>>>>>> 3082eeb7
 #undef TARGET_ASM_FILE_END
 #define TARGET_ASM_FILE_END darwin_file_end
 
@@ -190,14 +183,6 @@
 
 #undef TARGET_SUBTARGET64_ISA_DEFAULT
 #define TARGET_SUBTARGET64_ISA_DEFAULT TARGET_SUBTARGET32_ISA_DEFAULT
-<<<<<<< HEAD
-
-/* For now, disable dynamic-no-pic.  We'll need to go through i386.c
-   with a fine-tooth comb looking for refs to flag_pic!  */
-#define MASK_MACHO_DYNAMIC_NO_PIC 0
-#define TARGET_DYNAMIC_NO_PIC	  (target_flags & MASK_MACHO_DYNAMIC_NO_PIC)
-=======
->>>>>>> 3082eeb7
 
 #undef GOT_SYMBOL_NAME
 #define GOT_SYMBOL_NAME MACHOPIC_FUNCTION_BASE_NAME
@@ -312,9 +297,6 @@
 #undef MACHO_SYMBOL_FLAG_VARIABLE
 #define MACHO_SYMBOL_FLAG_VARIABLE ((SYMBOL_FLAG_MACH_DEP) << 3)
 
-<<<<<<< HEAD
-#define SUBTARGET32_DEFAULT_CPU "i686"
-=======
 #undef MACHOPIC_NL_SYMBOL_PTR_SECTION
 #define MACHOPIC_NL_SYMBOL_PTR_SECTION \
 		".section __IMPORT,__pointers,non_lazy_symbol_pointers"
@@ -327,5 +309,4 @@
   ix86_builtins[(int) IX86_BUILTIN_CFSTRING]			\
     = darwin_init_cfstring_builtins ((unsigned) (IX86_BUILTIN_CFSTRING));	\
   darwin_rename_builtins ();					\
-} while(0)
->>>>>>> 3082eeb7
+} while(0)