/* IA32 VxWorks and VxWorks AE target definitions.
<<<<<<< HEAD
   Copyright (C) 2007, 2008 Free Software Foundation, Inc.
=======
   Copyright (C) 2007, 2008, 2010 Free Software Foundation, Inc.
>>>>>>> 3082eeb7

This file is part of GCC.

GCC is free software; you can redistribute it and/or modify
it under the terms of the GNU General Public License as published by
the Free Software Foundation; either version 3, or (at your option)
any later version.

GCC is distributed in the hope that it will be useful,
but WITHOUT ANY WARRANTY; without even the implied warranty of
MERCHANTABILITY or FITNESS FOR A PARTICULAR PURPOSE.  See the
GNU General Public License for more details.

You should have received a copy of the GNU General Public License
along with GCC; see the file COPYING3.  If not see
<http://www.gnu.org/licenses/>.  */

#define ASM_OUTPUT_ALIGNED_BSS(FILE, DECL, NAME, SIZE, ALIGN) \
  asm_output_aligned_bss (FILE, DECL, NAME, SIZE, ALIGN)

/* VxWorks uses the same ABI as Solaris 2, so use i386/sol2.h version.  */

#undef TARGET_SUBTARGET_DEFAULT
#define TARGET_SUBTARGET_DEFAULT \
	(MASK_80387 | MASK_IEEE_FP | MASK_FLOAT_RETURNS | MASK_VECT8_RETURNS)

/* Provide our target specific DBX_REGISTER_NUMBER.  VxWorks relies on
   the SVR4 numbering.  */

#undef DBX_REGISTER_NUMBER
#define DBX_REGISTER_NUMBER(n)  svr4_dbx_register_map[n]<|MERGE_RESOLUTION|>--- conflicted
+++ resolved
@@ -1,9 +1,5 @@
 /* IA32 VxWorks and VxWorks AE target definitions.
-<<<<<<< HEAD
-   Copyright (C) 2007, 2008 Free Software Foundation, Inc.
-=======
    Copyright (C) 2007, 2008, 2010 Free Software Foundation, Inc.
->>>>>>> 3082eeb7
 
 This file is part of GCC.
 
