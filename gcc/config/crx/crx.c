--- conflicted
+++ resolved
@@ -1,10 +1,6 @@
 /* Output routines for GCC for CRX.
    Copyright (C) 1991, 1993, 1994, 1995, 1996, 1997, 1998, 1999, 2000, 2001,
-<<<<<<< HEAD
-   2002, 2003, 2004, 2005, 2006, 2007, 2008, 2009
-=======
    2002, 2003, 2004, 2005, 2006, 2007, 2008, 2009, 2010
->>>>>>> b56a5220
    Free Software Foundation, Inc.
 
    This file is part of GCC.
@@ -133,13 +129,10 @@
 static int crx_address_cost (rtx, bool);
 static bool crx_legitimate_address_p (enum machine_mode, rtx, bool);
 static bool crx_can_eliminate (const int, const int);
-<<<<<<< HEAD
-=======
 static rtx crx_function_arg (CUMULATIVE_ARGS *, enum machine_mode,
 			     const_tree, bool);
 static void crx_function_arg_advance (CUMULATIVE_ARGS *, enum machine_mode,
 				      const_tree, bool);
->>>>>>> b56a5220
 
 /*****************************************************************************/
 /* RTL VALIDITY								     */
