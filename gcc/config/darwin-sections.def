--- conflicted
+++ resolved
@@ -1,8 +1,4 @@
-<<<<<<< HEAD
-/* Copyright (C) 2005, 2006 Free Software Foundation, Inc.
-=======
 /* Copyright (C) 2005, 2006, 2010 Free Software Foundation, Inc.
->>>>>>> 3082eeb7
 
 This file is part of GCC.
 
@@ -20,9 +16,6 @@
 along with GCC; see the file COPYING3.  If not see
 <http://www.gnu.org/licenses/>.  */
 
-<<<<<<< HEAD
-DEF_SECTION (text_coal_section, SECTION_CODE,
-=======
 /* Since Darwin's ld will not allow zero-sized objects, and gcc wants them,
    we emit one byte (in darwin.c) when such an object is encountered.
 
@@ -36,7 +29,6 @@
 
 /* The .text section is generated in varasm.c  */
 DEF_SECTION (text_coal_section, SECTION_CODE|SECTION_NO_ANCHOR,
->>>>>>> 3082eeb7
 	     ".section __TEXT,__textcoal_nt,coalesced,pure_instructions", 0)
 
 DEF_SECTION (text_hot_section, SECTION_CODE,
