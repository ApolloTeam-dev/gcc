;; -*- Mode: Scheme -*-
;;   Machine description for GNU compiler,
;;   for ATMEL AVR micro controllers.
;;   Copyright (C) 1998, 1999, 2000, 2001, 2002, 2004, 2005, 2006, 2007, 2008,
;;   2009, 2010 Free Software Foundation, Inc.
;;   Contributed by Denis Chertykov (chertykov@gmail.com)

;; This file is part of GCC.

;; GCC is free software; you can redistribute it and/or modify
;; it under the terms of the GNU General Public License as published by
;; the Free Software Foundation; either version 3, or (at your option)
;; any later version.

;; GCC is distributed in the hope that it will be useful,
;; but WITHOUT ANY WARRANTY; without even the implied warranty of
;; MERCHANTABILITY or FITNESS FOR A PARTICULAR PURPOSE.  See the
;; GNU General Public License for more details.

;; You should have received a copy of the GNU General Public License
;; along with GCC; see the file COPYING3.  If not see
;; <http://www.gnu.org/licenses/>.

;; Special characters after '%':
;;  A  No effect (add 0).
;;  B  Add 1 to REG number, MEM address or CONST_INT.
;;  C  Add 2.
;;  D  Add 3.
;;  j  Branch condition.
;;  k  Reverse branch condition.
;;..m..Constant Direct Data memory address.
;;  o  Displacement for (mem (plus (reg) (const_int))) operands.
;;  p  POST_INC or PRE_DEC address as a pointer (X, Y, Z)
;;  r  POST_INC or PRE_DEC address as a register (r26, r28, r30)
;;..x..Constant Direct Program memory address.
;;  ~  Output 'r' if not AVR_HAVE_JMP_CALL.
;;  !  Output 'e' if AVR_HAVE_EIJMP_EICALL.

;; UNSPEC usage:
;;  0  Length of a string, see "strlenhi".
;;  1  Jump by register pair Z or by table addressed by Z, see "casesi".

(define_constants
  [(REG_X	26)
   (REG_Y	28)
   (REG_Z	30)
   (REG_W	24)
   (REG_SP	32)
   (TMP_REGNO	0)	; temporary register r0
   (ZERO_REGNO	1)	; zero register r1
   
   (SREG_ADDR   0x5F)
   (RAMPZ_ADDR  0x5B)
   
   (UNSPEC_STRLEN	0)
   (UNSPEC_INDEX_JMP	1)
   (UNSPEC_SEI		2)
   (UNSPEC_CLI		3)

   (UNSPECV_PROLOGUE_SAVES	0)
   (UNSPECV_EPILOGUE_RESTORES	1)
   (UNSPECV_WRITE_SP_IRQ_ON	2)
   (UNSPECV_WRITE_SP_IRQ_OFF	3)
   (UNSPECV_GOTO_RECEIVER	4)])

(include "predicates.md")
(include "constraints.md")
  
;; Condition code settings.
(define_attr "cc" "none,set_czn,set_zn,set_n,compare,clobber"
  (const_string "none"))

(define_attr "type" "branch,branch1,arith,xcall"
  (const_string "arith"))

(define_attr "mcu_have_movw" "yes,no"
  (const (if_then_else (symbol_ref "AVR_HAVE_MOVW")
		       (const_string "yes")
		       (const_string "no"))))

(define_attr "mcu_mega" "yes,no"
  (const (if_then_else (symbol_ref "AVR_HAVE_JMP_CALL")
		       (const_string "yes")
		       (const_string "no"))))
  

;; The size of instructions in bytes.
;; XXX may depend from "cc"

(define_attr "length" ""
  (cond [(eq_attr "type" "branch")
         (if_then_else (and (ge (minus (pc) (match_dup 0))
                                (const_int -63))
                            (le (minus (pc) (match_dup 0))
                                (const_int 62)))
                       (const_int 1)
                       (if_then_else (and (ge (minus (pc) (match_dup 0))
                                              (const_int -2045))
                                          (le (minus (pc) (match_dup 0))
                                              (const_int 2045)))
                                     (const_int 2)
                                     (const_int 3)))
         (eq_attr "type" "branch1")
         (if_then_else (and (ge (minus (pc) (match_dup 0))
                                (const_int -62))
                            (le (minus (pc) (match_dup 0))
                                (const_int 61)))
                       (const_int 2)
                       (if_then_else (and (ge (minus (pc) (match_dup 0))
                                              (const_int -2044))
                                          (le (minus (pc) (match_dup 0))
                                              (const_int 2043)))
                                     (const_int 3)
                                     (const_int 4)))
	 (eq_attr "type" "xcall")
	 (if_then_else (eq_attr "mcu_mega" "no")
		       (const_int 1)
		       (const_int 2))]
        (const_int 2)))

;; Define mode iterator
(define_mode_iterator QISI [(QI "") (HI "") (SI "")])
(define_mode_iterator QIDI [(QI "") (HI "") (SI "") (DI "")])
<<<<<<< HEAD
=======
(define_mode_iterator HIDI [(HI "") (SI "") (DI "")])
(define_mode_iterator HISI [(HI "") (SI "")])
>>>>>>> 779871ac

;;========================================================================
;; The following is used by nonlocal_goto and setjmp.
;; The receiver pattern will create no instructions since internally
;; virtual_stack_vars = hard_frame_pointer + 1 so the RTL become R28=R28
;; This avoids creating add/sub offsets in frame_pointer save/resore.
;; The 'null' receiver also avoids  problems with optimisation
;; not recognising incoming jmp and removing code that resets frame_pointer.
;; The code derived from builtins.c.

(define_expand "nonlocal_goto_receiver"
  [(set (reg:HI REG_Y) 
	(unspec_volatile:HI [(const_int 0)] UNSPECV_GOTO_RECEIVER))]
  ""
  {
    emit_move_insn (virtual_stack_vars_rtx, 
		    gen_rtx_PLUS (Pmode, hard_frame_pointer_rtx, 
				  gen_int_mode (STARTING_FRAME_OFFSET,
						Pmode)));
  /* This might change the hard frame pointer in ways that aren't
    apparent to early optimization passes, so force a clobber.  */
    emit_clobber (hard_frame_pointer_rtx);
    DONE;
  })
  

;; Defining nonlocal_goto_receiver means we must also define this.
;; even though its function is identical to that in builtins.c

(define_expand "nonlocal_goto"
  [
  (use (match_operand 0 "general_operand"))
  (use (match_operand 1 "general_operand"))
  (use (match_operand 2 "general_operand"))
  (use (match_operand 3 "general_operand"))
  ]
  ""
{
  rtx r_label = copy_to_reg (operands[1]);
  rtx r_fp = operands[3];
  rtx r_sp = operands[2];

  emit_clobber (gen_rtx_MEM (BLKmode, gen_rtx_SCRATCH (VOIDmode)));

  emit_clobber (gen_rtx_MEM (BLKmode, hard_frame_pointer_rtx));

  emit_move_insn (hard_frame_pointer_rtx, r_fp);
  emit_stack_restore (SAVE_NONLOCAL, r_sp, NULL_RTX);

  emit_use (hard_frame_pointer_rtx);
  emit_use (stack_pointer_rtx);

  emit_indirect_jump (r_label);
 
  DONE;
})


(define_insn "*pushqi"
  [(set (mem:QI (post_dec (reg:HI REG_SP)))
        (match_operand:QI 0 "reg_or_0_operand" "r,L"))]
  ""
  "@
	push %0
	push __zero_reg__"
  [(set_attr "length" "1,1")])


(define_insn "*pushhi"
  [(set (mem:HI (post_dec (reg:HI REG_SP)))
        (match_operand:HI 0 "reg_or_0_operand" "r,L"))]
  ""
  "@
	push %B0\;push %A0
	push __zero_reg__\;push __zero_reg__"
  [(set_attr "length" "2,2")])

(define_insn "*pushsi"
  [(set (mem:SI (post_dec (reg:HI REG_SP)))
        (match_operand:SI 0 "reg_or_0_operand" "r,L"))]
  ""
  "@
	push %D0\;push %C0\;push %B0\;push %A0
	push __zero_reg__\;push __zero_reg__\;push __zero_reg__\;push __zero_reg__"
  [(set_attr "length" "4,4")])

(define_insn "*pushsf"
  [(set (mem:SF (post_dec (reg:HI REG_SP)))
        (match_operand:SF 0 "register_operand" "r"))]
  ""
  "push %D0
	push %C0
	push %B0
	push %A0"
  [(set_attr "length" "4")])

;;========================================================================
;; move byte
;; The last alternative (any immediate constant to any register) is
;; very expensive.  It should be optimized by peephole2 if a scratch
;; register is available, but then that register could just as well be
;; allocated for the variable we are loading.  But, most of NO_LD_REGS
;; are call-saved registers, and most of LD_REGS are call-used registers,
;; so this may still be a win for registers live across function calls.

(define_expand "movqi"
  [(set (match_operand:QI 0 "nonimmediate_operand" "")
	(match_operand:QI 1 "general_operand" ""))]
  ""
  "/* One of the ops has to be in a register.  */
   if (!register_operand(operand0, QImode)
       && ! (register_operand(operand1, QImode) || const0_rtx == operand1))
       operands[1] = copy_to_mode_reg(QImode, operand1);
  ")

(define_insn "*movqi"
  [(set (match_operand:QI 0 "nonimmediate_operand" "=r,d,Qm,r,q,r,*r")
	(match_operand:QI 1 "general_operand"       "rL,i,rL,Qm,r,q,i"))]
  "(register_operand (operands[0],QImode)
    || register_operand (operands[1], QImode) || const0_rtx == operands[1])"
  "* return output_movqi (insn, operands, NULL);"
  [(set_attr "length" "1,1,5,5,1,1,4")
   (set_attr "cc" "none,none,clobber,clobber,none,none,clobber")])

;; This is used in peephole2 to optimize loading immediate constants
;; if a scratch register from LD_REGS happens to be available.

(define_insn "*reload_inqi"
  [(set (match_operand:QI 0 "register_operand" "=l")
	(match_operand:QI 1 "immediate_operand" "i"))
   (clobber (match_operand:QI 2 "register_operand" "=&d"))]
  "reload_completed"
  "ldi %2,lo8(%1)
	mov %0,%2"
  [(set_attr "length" "2")
   (set_attr "cc" "none")])

(define_peephole2
  [(match_scratch:QI 2 "d")
   (set (match_operand:QI 0 "l_register_operand" "")
	(match_operand:QI 1 "immediate_operand" ""))]
  "(operands[1] != const0_rtx
    && operands[1] != const1_rtx
    && operands[1] != constm1_rtx)"
  [(parallel [(set (match_dup 0) (match_dup 1))
	      (clobber (match_dup 2))])]
  "")

;;============================================================================
;; move word (16 bit)

(define_expand "movhi"
  [(set (match_operand:HI 0 "nonimmediate_operand" "")
        (match_operand:HI 1 "general_operand"       ""))]
  ""
  "
{
   /* One of the ops has to be in a register.  */
  if (!register_operand(operand0, HImode)
      && !(register_operand(operand1, HImode) || const0_rtx == operands[1]))
    {
      operands[1] = copy_to_mode_reg(HImode, operand1);
    }
}")

(define_insn "*movhi_sp"
  [(set (match_operand:HI 0 "register_operand" "=q,r")
        (match_operand:HI 1 "register_operand"  "r,q"))]
  "((stack_register_operand(operands[0], HImode) && register_operand (operands[1], HImode))
    || (register_operand (operands[0], HImode) && stack_register_operand(operands[1], HImode)))"
  "* return output_movhi (insn, operands, NULL);"
  [(set_attr "length" "5,2")
   (set_attr "cc" "none,none")])

(define_insn "movhi_sp_r_irq_off"
  [(set (match_operand:HI 0 "stack_register_operand" "=q")
        (unspec_volatile:HI [(match_operand:HI 1 "register_operand"  "r")] 
			    UNSPECV_WRITE_SP_IRQ_OFF))]
  ""
  "out __SP_H__, %B1
	out __SP_L__, %A1"
  [(set_attr "length" "2")
   (set_attr "cc" "none")])

(define_insn "movhi_sp_r_irq_on"
  [(set (match_operand:HI 0 "stack_register_operand" "=q")
        (unspec_volatile:HI [(match_operand:HI 1 "register_operand"  "r")] 
			    UNSPECV_WRITE_SP_IRQ_ON))]
  ""
  "cli
        out __SP_H__, %B1
	sei
	out __SP_L__, %A1"
  [(set_attr "length" "4")
   (set_attr "cc" "none")])

(define_peephole2
  [(match_scratch:QI 2 "d")
   (set (match_operand:HI 0 "l_register_operand" "")
        (match_operand:HI 1 "immediate_operand" ""))]
  "(operands[1] != const0_rtx 
    && operands[1] != constm1_rtx)"
  [(parallel [(set (match_dup 0) (match_dup 1))
	      (clobber (match_dup 2))])]
  "")

;; '*' because it is not used in rtl generation, only in above peephole
(define_insn "*reload_inhi"
  [(set (match_operand:HI 0 "register_operand" "=r")
        (match_operand:HI 1 "immediate_operand" "i"))
   (clobber (match_operand:QI 2 "register_operand" "=&d"))]
  "reload_completed"
  "* return output_reload_inhi (insn, operands, NULL);"
  [(set_attr "length" "4")
   (set_attr "cc" "none")])

(define_insn "*movhi"
  [(set (match_operand:HI 0 "nonimmediate_operand" "=r,r,m,d,*r,q,r")
        (match_operand:HI 1 "general_operand"       "rL,m,rL,i,i,r,q"))]
  "(register_operand (operands[0],HImode)
    || register_operand (operands[1],HImode) || const0_rtx == operands[1])"
  "* return output_movhi (insn, operands, NULL);"
  [(set_attr "length" "2,6,7,2,6,5,2")
   (set_attr "cc" "none,clobber,clobber,none,clobber,none,none")])

(define_peephole2 ; movw
  [(set (match_operand:QI 0 "even_register_operand" "")
        (match_operand:QI 1 "even_register_operand" ""))
   (set (match_operand:QI 2 "odd_register_operand" "")
        (match_operand:QI 3 "odd_register_operand" ""))]
  "(AVR_HAVE_MOVW
    && REGNO (operands[0]) == REGNO (operands[2]) - 1
    && REGNO (operands[1]) == REGNO (operands[3]) - 1)"
  [(set (match_dup 4) (match_dup 5))]
  {
    operands[4] = gen_rtx_REG (HImode, REGNO (operands[0]));
    operands[5] = gen_rtx_REG (HImode, REGNO (operands[1]));
  })

(define_peephole2 ; movw_r
  [(set (match_operand:QI 0 "odd_register_operand" "")
        (match_operand:QI 1 "odd_register_operand" ""))
   (set (match_operand:QI 2 "even_register_operand" "")
        (match_operand:QI 3 "even_register_operand" ""))]
  "(AVR_HAVE_MOVW
    && REGNO (operands[2]) == REGNO (operands[0]) - 1
    && REGNO (operands[3]) == REGNO (operands[1]) - 1)"
  [(set (match_dup 4) (match_dup 5))]
  {
    operands[4] = gen_rtx_REG (HImode, REGNO (operands[2]));
    operands[5] = gen_rtx_REG (HImode, REGNO (operands[3]));
  })

;;==========================================================================
;; move double word (32 bit)

(define_expand "movsi"
  [(set (match_operand:SI 0 "nonimmediate_operand" "")
        (match_operand:SI 1 "general_operand"  ""))]
  ""
  "
{
  /* One of the ops has to be in a register.  */
  if (!register_operand (operand0, SImode)
      && !(register_operand (operand1, SImode) || const0_rtx == operand1))
    {
      operands[1] = copy_to_mode_reg (SImode, operand1);
    }
}")



(define_peephole2 ; movsi_lreg_const
  [(match_scratch:QI 2 "d")
   (set (match_operand:SI 0 "l_register_operand" "")
        (match_operand:SI 1 "immediate_operand" ""))
   (match_dup 2)]
  "(operands[1] != const0_rtx
    && operands[1] != constm1_rtx)"
  [(parallel [(set (match_dup 0) (match_dup 1))
	      (clobber (match_dup 2))])]
  "")

;; '*' because it is not used in rtl generation.
(define_insn "*reload_insi"
  [(set (match_operand:SI 0 "register_operand" "=r")
        (match_operand:SI 1 "immediate_operand" "i"))
   (clobber (match_operand:QI 2 "register_operand" "=&d"))]
  "reload_completed"
  "* return output_reload_insisf (insn, operands, NULL);"
  [(set_attr "length" "8")
   (set_attr "cc" "none")])


(define_insn "*movsi"
  [(set (match_operand:SI 0 "nonimmediate_operand" "=r,r,r,Qm,!d,r")
        (match_operand:SI 1 "general_operand"       "r,L,Qm,rL,i,i"))]
  "(register_operand (operands[0],SImode)
    || register_operand (operands[1],SImode) || const0_rtx == operands[1])"
  "* return output_movsisf (insn, operands, NULL);"
  [(set_attr "length" "4,4,8,9,4,10")
   (set_attr "cc" "none,set_zn,clobber,clobber,none,clobber")])

;; fffffffffffffffffffffffffffffffffffffffffffffffffffffffffffffffff
;; move floating point numbers (32 bit)

(define_expand "movsf"
  [(set (match_operand:SF 0 "nonimmediate_operand" "")
        (match_operand:SF 1 "general_operand"  ""))]
  ""
  "
{
  /* One of the ops has to be in a register.  */
  if (!register_operand (operand1, SFmode)
      && !register_operand (operand0, SFmode))
    {
      operands[1] = copy_to_mode_reg (SFmode, operand1);
    }
}")

(define_insn "*movsf"
  [(set (match_operand:SF 0 "nonimmediate_operand" "=r,r,r,Qm,!d,r")
        (match_operand:SF 1 "general_operand"       "r,G,Qm,r,F,F"))]
  "register_operand (operands[0], SFmode)
   || register_operand (operands[1], SFmode)"
  "* return output_movsisf (insn, operands, NULL);"
  [(set_attr "length" "4,4,8,9,4,10")
   (set_attr "cc" "none,set_zn,clobber,clobber,none,clobber")])

;;=========================================================================
;; move string (like memcpy)
;; implement as RTL loop

(define_expand "movmemhi"
  [(parallel [(set (match_operand:BLK 0 "memory_operand" "")
          (match_operand:BLK 1 "memory_operand" ""))
          (use (match_operand:HI 2 "const_int_operand" ""))
          (use (match_operand:HI 3 "const_int_operand" ""))])]
  ""
  "{
  int prob;
  HOST_WIDE_INT count;
  enum machine_mode mode;
  rtx label = gen_label_rtx ();
  rtx loop_reg;
  rtx jump;

  /* Copy pointers into new psuedos - they will be changed.  */
  rtx addr0 = copy_to_mode_reg (Pmode, XEXP (operands[0], 0));
  rtx addr1 = copy_to_mode_reg (Pmode, XEXP (operands[1], 0));

  /* Create rtx for tmp register - we use this as scratch.  */
  rtx tmp_reg_rtx  = gen_rtx_REG (QImode, TMP_REGNO);

  if (GET_CODE (operands[2]) != CONST_INT)
    FAIL;

  count = INTVAL (operands[2]);
  if (count <= 0)
    FAIL;

  /* Work out branch probability for latter use.  */
  prob = REG_BR_PROB_BASE - REG_BR_PROB_BASE / count;

  /* See if constant fit 8 bits.  */
  mode = (count < 0x100) ? QImode : HImode;
  /* Create loop counter register.  */
  loop_reg = copy_to_mode_reg (mode, gen_int_mode (count, mode));

  /* Now create RTL code for move loop.  */
  /* Label at top of loop.  */
  emit_label (label);

  /* Move one byte into scratch and inc pointer.  */
  emit_move_insn (tmp_reg_rtx, gen_rtx_MEM (QImode, addr1));
  emit_move_insn (addr1, gen_rtx_PLUS (Pmode, addr1, const1_rtx));

  /* Move to mem and inc pointer.  */
  emit_move_insn (gen_rtx_MEM (QImode, addr0), tmp_reg_rtx);
  emit_move_insn (addr0, gen_rtx_PLUS (Pmode, addr0, const1_rtx));

  /* Decrement count.  */
  emit_move_insn (loop_reg, gen_rtx_PLUS (mode, loop_reg, constm1_rtx));

  /* Compare with zero and jump if not equal. */
  emit_cmp_and_jump_insns (loop_reg, const0_rtx, NE, NULL_RTX, mode, 1,
                           label);
  /* Set jump probability based on loop count.  */
  jump = get_last_insn ();
  add_reg_note (jump, REG_BR_PROB, GEN_INT (prob));
  DONE;
}")

;; =%2 =%2 =%2 =%2 =%2 =%2 =%2 =%2 =%2 =%2 =%2 =%2 =%2 =%2 =%2 =%2 =%2 =%2 =%2 =%2 =%2
;; memset (%0, %2, %1)

(define_expand "setmemhi"
  [(parallel [(set (match_operand:BLK 0 "memory_operand" "")
 		   (match_operand 2 "const_int_operand" ""))
	      (use (match_operand:HI 1 "const_int_operand" ""))
	      (use (match_operand:HI 3 "const_int_operand" "n"))
	      (clobber (match_scratch:HI 4 ""))
	      (clobber (match_dup 5))])]
  ""
  "{
  rtx addr0;
  int cnt8;
  enum machine_mode mode;

  /* If value to set is not zero, use the library routine.  */
  if (operands[2] != const0_rtx)
    FAIL;

  if (GET_CODE (operands[1]) != CONST_INT)
    FAIL;

  cnt8 = byte_immediate_operand (operands[1], GET_MODE (operands[1]));
  mode = cnt8 ? QImode : HImode;
  operands[5] = gen_rtx_SCRATCH (mode);
  operands[1] = copy_to_mode_reg (mode,
                                  gen_int_mode (INTVAL (operands[1]), mode));
  addr0 = copy_to_mode_reg (Pmode, XEXP (operands[0], 0));
  operands[0] = gen_rtx_MEM (BLKmode, addr0);
}")

(define_insn "*clrmemqi"
  [(set (mem:BLK (match_operand:HI 0 "register_operand" "e"))
	(const_int 0))
   (use (match_operand:QI 1 "register_operand" "r"))
   (use (match_operand:QI 2 "const_int_operand" "n"))
   (clobber (match_scratch:HI 3 "=0"))
   (clobber (match_scratch:QI 4 "=&1"))]
  ""
  "st %a0+,__zero_reg__
        dec %1
	brne .-6"
  [(set_attr "length" "3")
   (set_attr "cc" "clobber")])

(define_insn "*clrmemhi"
  [(set (mem:BLK (match_operand:HI 0 "register_operand" "e,e"))
	(const_int 0))
   (use (match_operand:HI 1 "register_operand" "!w,d"))
   (use (match_operand:HI 2 "const_int_operand" "n,n"))
   (clobber (match_scratch:HI 3 "=0,0"))
   (clobber (match_scratch:HI 4 "=&1,&1"))]
  ""
  "*{
     if (which_alternative==0)
       return (AS2 (st,%a0+,__zero_reg__) CR_TAB
	       AS2 (sbiw,%A1,1) CR_TAB
	       AS1 (brne,.-6));
     else
       return (AS2 (st,%a0+,__zero_reg__) CR_TAB
	       AS2 (subi,%A1,1) CR_TAB
	       AS2 (sbci,%B1,0) CR_TAB
	       AS1 (brne,.-8));
}"
  [(set_attr "length" "3,4")
   (set_attr "cc" "clobber,clobber")])

(define_expand "strlenhi"
    [(set (match_dup 4)
	  (unspec:HI [(match_operand:BLK 1 "memory_operand" "")
		      (match_operand:QI 2 "const_int_operand" "")
		      (match_operand:HI 3 "immediate_operand" "")]
		     UNSPEC_STRLEN))
     (set (match_dup 4) (plus:HI (match_dup 4)
				 (const_int -1)))
     (set (match_operand:HI 0 "register_operand" "")
	  (minus:HI (match_dup 4)
		    (match_dup 5)))]
   ""
   "{
  rtx addr;
  if (! (GET_CODE (operands[2]) == CONST_INT && INTVAL (operands[2]) == 0))
    FAIL;
  addr = copy_to_mode_reg (Pmode, XEXP (operands[1],0));
  operands[1] = gen_rtx_MEM (BLKmode, addr); 
  operands[5] = addr;
  operands[4] = gen_reg_rtx (HImode);
}")

(define_insn "*strlenhi"
  [(set (match_operand:HI 0 "register_operand" "=e")
	(unspec:HI [(mem:BLK (match_operand:HI 1 "register_operand" "%0"))
		    (const_int 0)
		    (match_operand:HI 2 "immediate_operand" "i")]
		   UNSPEC_STRLEN))]
  ""
  "ld __tmp_reg__,%a0+
	tst __tmp_reg__
	brne .-6"
  [(set_attr "length" "3")
   (set_attr "cc" "clobber")])

;+++++++++++++++++++++++++++++++++++++++++++++++++++++++++++++++++++++++++++++
; add bytes

(define_insn "addqi3"
  [(set (match_operand:QI 0 "register_operand" "=r,d,r,r")
        (plus:QI (match_operand:QI 1 "register_operand" "%0,0,0,0")
                 (match_operand:QI 2 "nonmemory_operand" "r,i,P,N")))]
  ""
  "@
	add %0,%2
	subi %0,lo8(-(%2))
	inc %0
	dec %0"
  [(set_attr "length" "1,1,1,1")
   (set_attr "cc" "set_czn,set_czn,set_zn,set_zn")])


(define_expand "addhi3"
  [(set (match_operand:HI 0 "register_operand" "")
	(plus:HI (match_operand:HI 1 "register_operand" "")
		 (match_operand:HI 2 "nonmemory_operand" "")))]
  ""
  "
{
  if (GET_CODE (operands[2]) == CONST_INT)
    {
      short tmp = INTVAL (operands[2]);
      operands[2] = GEN_INT(tmp);
    }
}")


(define_insn "*addhi3_zero_extend"
  [(set (match_operand:HI 0 "register_operand" "=r")
	(plus:HI (zero_extend:HI
		  (match_operand:QI 1 "register_operand" "r"))
		 (match_operand:HI 2 "register_operand" "0")))]
  ""
  "add %A0,%1
	adc %B0,__zero_reg__"
  [(set_attr "length" "2")
   (set_attr "cc" "set_n")])

(define_insn "*addhi3_zero_extend1"
  [(set (match_operand:HI 0 "register_operand" "=r")
	(plus:HI (match_operand:HI 1 "register_operand" "%0")
		 (zero_extend:HI
		  (match_operand:QI 2 "register_operand" "r"))))]
  ""
  "add %A0,%2
	adc %B0,__zero_reg__"
  [(set_attr "length" "2")
   (set_attr "cc" "set_n")])

(define_insn "*addhi3_sp_R_pc2"
  [(set (match_operand:HI 1 "stack_register_operand" "=q")
        (plus:HI (match_operand:HI 2 "stack_register_operand" "q")
                 (match_operand:HI 0 "avr_sp_immediate_operand" "R")))]
  "AVR_2_BYTE_PC"
  "*{
      if (CONST_INT_P (operands[0]))
        {
	  switch(INTVAL (operands[0]))
	    {
	    case -6: 
	      return \"rcall .\" CR_TAB 
	             \"rcall .\" CR_TAB 
		     \"rcall .\";
	    case -5: 
	      return \"rcall .\" CR_TAB 
	             \"rcall .\" CR_TAB 
		     \"push __tmp_reg__\";
	    case -4: 
	      return \"rcall .\" CR_TAB 
	             \"rcall .\";
	    case -3: 
	      return \"rcall .\" CR_TAB 
	             \"push __tmp_reg__\";
	    case -2: 
	      return \"rcall .\";
	    case -1: 
	      return \"push __tmp_reg__\";
	    case 0: 
	      return \"\";
	    case 1: 
	      return \"pop __tmp_reg__\";
	    case 2: 
	      return \"pop __tmp_reg__\" CR_TAB 
	             \"pop __tmp_reg__\";
	    case 3: 
	      return \"pop __tmp_reg__\" CR_TAB 
	             \"pop __tmp_reg__\" CR_TAB 
		     \"pop __tmp_reg__\";
	    case 4: 
	      return \"pop __tmp_reg__\" CR_TAB 
	             \"pop __tmp_reg__\" CR_TAB 
		     \"pop __tmp_reg__\" CR_TAB 
		     \"pop __tmp_reg__\";
	    case 5: 
	      return \"pop __tmp_reg__\" CR_TAB 
	             \"pop __tmp_reg__\" CR_TAB 
		     \"pop __tmp_reg__\" CR_TAB 
		     \"pop __tmp_reg__\" CR_TAB 
		     \"pop __tmp_reg__\";
	    }
        }
      return \"bug\";
    }"
  [(set (attr "length") 
        (cond [(eq (const_int -6) (symbol_ref "INTVAL (operands[0])")) (const_int 3)
               (eq (const_int -5) (symbol_ref "INTVAL (operands[0])")) (const_int 3)
               (eq (const_int -4) (symbol_ref "INTVAL (operands[0])")) (const_int 2)
               (eq (const_int -3) (symbol_ref "INTVAL (operands[0])")) (const_int 2)
               (eq (const_int -2) (symbol_ref "INTVAL (operands[0])")) (const_int 1)
               (eq (const_int -1) (symbol_ref "INTVAL (operands[0])")) (const_int 1)
               (eq (const_int  0) (symbol_ref "INTVAL (operands[0])")) (const_int 0)
               (eq (const_int  1) (symbol_ref "INTVAL (operands[0])")) (const_int 1)
               (eq (const_int  2) (symbol_ref "INTVAL (operands[0])")) (const_int 2)
               (eq (const_int  3) (symbol_ref "INTVAL (operands[0])")) (const_int 3)
               (eq (const_int  4) (symbol_ref "INTVAL (operands[0])")) (const_int 4)
               (eq (const_int  5) (symbol_ref "INTVAL (operands[0])")) (const_int 5)]
               (const_int 0)))])

(define_insn "*addhi3_sp_R_pc3"
  [(set (match_operand:HI 1 "stack_register_operand" "=q")
        (plus:HI (match_operand:HI 2 "stack_register_operand" "q")
                 (match_operand:QI 0 "avr_sp_immediate_operand" "R")))]
  "AVR_3_BYTE_PC"
  "*{
      if (CONST_INT_P (operands[0]))
        {
	  switch(INTVAL (operands[0]))
	    {
	    case -6: 
	      return \"rcall .\" CR_TAB 
		     \"rcall .\";
	    case -5: 
	      return \"rcall .\" CR_TAB 
	             \"push __tmp_reg__\" CR_TAB 
		     \"push __tmp_reg__\";
	    case -4: 
	      return \"rcall .\" CR_TAB 
	             \"push __tmp_reg__\";
	    case -3: 
	      return \"rcall .\";
	    case -2: 
	      return \"push __tmp_reg__\" CR_TAB 
		     \"push __tmp_reg__\";
	    case -1: 
	      return \"push __tmp_reg__\";
	    case 0: 
	      return \"\";
	    case 1: 
	      return \"pop __tmp_reg__\";
	    case 2: 
	      return \"pop __tmp_reg__\" CR_TAB 
	             \"pop __tmp_reg__\";
	    case 3: 
	      return \"pop __tmp_reg__\" CR_TAB 
	             \"pop __tmp_reg__\" CR_TAB 
		     \"pop __tmp_reg__\";
	    case 4: 
	      return \"pop __tmp_reg__\" CR_TAB 
	             \"pop __tmp_reg__\" CR_TAB 
		     \"pop __tmp_reg__\" CR_TAB 
		     \"pop __tmp_reg__\";
	    case 5: 
	      return \"pop __tmp_reg__\" CR_TAB 
	             \"pop __tmp_reg__\" CR_TAB 
		     \"pop __tmp_reg__\" CR_TAB 
		     \"pop __tmp_reg__\" CR_TAB 
		     \"pop __tmp_reg__\";
	    }
        }
      return \"bug\";
    }"
  [(set (attr "length") 
        (cond [(eq (const_int -6) (symbol_ref "INTVAL (operands[0])")) (const_int 2)
               (eq (const_int -5) (symbol_ref "INTVAL (operands[0])")) (const_int 3)
               (eq (const_int -4) (symbol_ref "INTVAL (operands[0])")) (const_int 2)
               (eq (const_int -3) (symbol_ref "INTVAL (operands[0])")) (const_int 1)
               (eq (const_int -2) (symbol_ref "INTVAL (operands[0])")) (const_int 2)
               (eq (const_int -1) (symbol_ref "INTVAL (operands[0])")) (const_int 1)
               (eq (const_int  0) (symbol_ref "INTVAL (operands[0])")) (const_int 0)
               (eq (const_int  1) (symbol_ref "INTVAL (operands[0])")) (const_int 1)
               (eq (const_int  2) (symbol_ref "INTVAL (operands[0])")) (const_int 2)
               (eq (const_int  3) (symbol_ref "INTVAL (operands[0])")) (const_int 3)
               (eq (const_int  4) (symbol_ref "INTVAL (operands[0])")) (const_int 4)
               (eq (const_int  5) (symbol_ref "INTVAL (operands[0])")) (const_int 5)]
               (const_int 0)))])

(define_insn "*addhi3"
  [(set (match_operand:HI 0 "register_operand" "=r,!w,!w,d,r,r")
 	(plus:HI
 	 (match_operand:HI 1 "register_operand" "%0,0,0,0,0,0")
 	 (match_operand:HI 2 "nonmemory_operand" "r,I,J,i,P,N")))]
  ""
  "@
 	add %A0,%A2\;adc %B0,%B2
 	adiw %A0,%2
 	sbiw %A0,%n2
 	subi %A0,lo8(-(%2))\;sbci %B0,hi8(-(%2))
 	sec\;adc %A0,__zero_reg__\;adc %B0,__zero_reg__
 	sec\;sbc %A0,__zero_reg__\;sbc %B0,__zero_reg__"
  [(set_attr "length" "2,1,1,2,3,3")
   (set_attr "cc" "set_n,set_czn,set_czn,set_czn,set_n,set_n")])

(define_insn "addsi3"
  [(set (match_operand:SI 0 "register_operand" "=r,!w,!w,d,r,r")
	  (plus:SI
	   (match_operand:SI 1 "register_operand" "%0,0,0,0,0,0")
	   (match_operand:SI 2 "nonmemory_operand" "r,I,J,i,P,N")))]
  ""
  "@
	add %A0,%A2\;adc %B0,%B2\;adc %C0,%C2\;adc %D0,%D2
	adiw %0,%2\;adc %C0,__zero_reg__\;adc %D0,__zero_reg__
	sbiw %0,%n2\;sbc %C0,__zero_reg__\;sbc %D0,__zero_reg__
	subi %0,lo8(-(%2))\;sbci %B0,hi8(-(%2))\;sbci %C0,hlo8(-(%2))\;sbci %D0,hhi8(-(%2))
	sec\;adc %A0,__zero_reg__\;adc %B0,__zero_reg__\;adc %C0,__zero_reg__\;adc %D0,__zero_reg__
	sec\;sbc %A0,__zero_reg__\;sbc %B0,__zero_reg__\;sbc %C0,__zero_reg__\;sbc %D0,__zero_reg__"
  [(set_attr "length" "4,3,3,4,5,5")
   (set_attr "cc" "set_n,set_n,set_czn,set_czn,set_n,set_n")])

(define_insn "*addsi3_zero_extend"
  [(set (match_operand:SI 0 "register_operand" "=r")
	(plus:SI (zero_extend:SI
		  (match_operand:QI 1 "register_operand" "r"))
		 (match_operand:SI 2 "register_operand" "0")))]
  ""
  "add %A0,%1
	adc %B0,__zero_reg__
	adc %C0,__zero_reg__
	adc %D0,__zero_reg__"
  [(set_attr "length" "4")
   (set_attr "cc" "set_n")])

;-----------------------------------------------------------------------------
; sub bytes
(define_insn "subqi3"
  [(set (match_operand:QI 0 "register_operand" "=r,d")
        (minus:QI (match_operand:QI 1 "register_operand" "0,0")
                  (match_operand:QI 2 "nonmemory_operand" "r,i")))]
  ""
  "@
	sub %0,%2
	subi %0,lo8(%2)"
  [(set_attr "length" "1,1")
   (set_attr "cc" "set_czn,set_czn")])

(define_insn "subhi3"
  [(set (match_operand:HI 0 "register_operand" "=r,d")
        (minus:HI (match_operand:HI 1 "register_operand" "0,0")
		  (match_operand:HI 2 "nonmemory_operand" "r,i")))]
  ""
  "@
	sub %A0,%A2\;sbc %B0,%B2
	subi %A0,lo8(%2)\;sbci %B0,hi8(%2)"
  [(set_attr "length" "2,2")
   (set_attr "cc" "set_czn,set_czn")])

(define_insn "*subhi3_zero_extend1"
  [(set (match_operand:HI 0 "register_operand" "=r")
	(minus:HI (match_operand:HI 1 "register_operand" "0")
		  (zero_extend:HI
		   (match_operand:QI 2 "register_operand" "r"))))]
  ""
  "sub %A0,%2
	sbc %B0,__zero_reg__"
  [(set_attr "length" "2")
   (set_attr "cc" "set_n")])

(define_insn "subsi3"
  [(set (match_operand:SI 0 "register_operand" "=r,d")
        (minus:SI (match_operand:SI 1 "register_operand" "0,0")
                 (match_operand:SI 2 "nonmemory_operand" "r,i")))]
  ""
  "@
	sub %0,%2\;sbc %B0,%B2\;sbc %C0,%C2\;sbc %D0,%D2
	subi %A0,lo8(%2)\;sbci %B0,hi8(%2)\;sbci %C0,hlo8(%2)\;sbci %D0,hhi8(%2)"
  [(set_attr "length" "4,4")
   (set_attr "cc" "set_czn,set_czn")])

(define_insn "*subsi3_zero_extend"
  [(set (match_operand:SI 0 "register_operand" "=r")
	(minus:SI (match_operand:SI 1 "register_operand" "0")
		  (zero_extend:SI
		   (match_operand:QI 2 "register_operand" "r"))))]
  ""
  "sub %A0,%2
	sbc %B0,__zero_reg__
	sbc %C0,__zero_reg__
	sbc %D0,__zero_reg__"
  [(set_attr "length" "4")
   (set_attr "cc" "set_n")])

;******************************************************************************
; mul

(define_expand "mulqi3"
  [(set (match_operand:QI 0 "register_operand" "")
	(mult:QI (match_operand:QI 1 "register_operand" "")
		 (match_operand:QI 2 "register_operand" "")))]
  ""
  "{
  if (!AVR_HAVE_MUL)
    {
      emit_insn (gen_mulqi3_call (operands[0], operands[1], operands[2]));
      DONE;
    }
}")

(define_insn "*mulqi3_enh"
  [(set (match_operand:QI 0 "register_operand" "=r")
	(mult:QI (match_operand:QI 1 "register_operand" "r")
		 (match_operand:QI 2 "register_operand" "r")))]
  "AVR_HAVE_MUL"
  "mul %1,%2
	mov %0,r0
	clr r1"
  [(set_attr "length" "3")
   (set_attr "cc" "clobber")])

(define_expand "mulqi3_call"
  [(set (reg:QI 24) (match_operand:QI 1 "register_operand" ""))
   (set (reg:QI 22) (match_operand:QI 2 "register_operand" ""))
   (parallel [(set (reg:QI 24) (mult:QI (reg:QI 24) (reg:QI 22)))
	      (clobber (reg:QI 22))])
   (set (match_operand:QI 0 "register_operand" "") (reg:QI 24))]
  ""
  "")

(define_insn "*mulqi3_call"
  [(set (reg:QI 24) (mult:QI (reg:QI 24) (reg:QI 22)))
   (clobber (reg:QI 22))]
  "!AVR_HAVE_MUL"
  "%~call __mulqi3"
  [(set_attr "type" "xcall")
   (set_attr "cc" "clobber")])

(define_insn "mulqihi3"
  [(set (match_operand:HI 0 "register_operand" "=r")
	(mult:HI (sign_extend:HI (match_operand:QI 1 "register_operand" "d"))
		 (sign_extend:HI (match_operand:QI 2 "register_operand" "d"))))]
  "AVR_HAVE_MUL"
  "muls %1,%2
	movw %0,r0
	clr r1"
  [(set_attr "length" "3")
   (set_attr "cc" "clobber")])

(define_insn "umulqihi3"
  [(set (match_operand:HI 0 "register_operand" "=r")
	(mult:HI (zero_extend:HI (match_operand:QI 1 "register_operand" "r"))
		 (zero_extend:HI (match_operand:QI 2 "register_operand" "r"))))]
  "AVR_HAVE_MUL"
  "mul %1,%2
	movw %0,r0
	clr r1"
  [(set_attr "length" "3")
   (set_attr "cc" "clobber")])

(define_expand "mulhi3"
  [(set (match_operand:HI 0 "register_operand" "")
	(mult:HI (match_operand:HI 1 "register_operand" "")
		 (match_operand:HI 2 "register_operand" "")))]
  ""
  "
{
  if (!AVR_HAVE_MUL)
    {
      emit_insn (gen_mulhi3_call (operands[0], operands[1], operands[2]));
      DONE;
    }
}")

(define_insn "*mulhi3_enh"
  [(set (match_operand:HI 0 "register_operand" "=&r")
	(mult:HI (match_operand:HI 1 "register_operand" "r")
		 (match_operand:HI 2 "register_operand" "r")))]
  "AVR_HAVE_MUL"
  "mul %A1,%A2
	movw %0,r0
	mul %A1,%B2
	add %B0,r0
	mul %B1,%A2
	add %B0,r0
	clr r1"
  [(set_attr "length" "7")
   (set_attr "cc" "clobber")])

(define_expand "mulhi3_call"
  [(set (reg:HI 24) (match_operand:HI 1 "register_operand" ""))
   (set (reg:HI 22) (match_operand:HI 2 "register_operand" ""))
   (parallel [(set (reg:HI 24) (mult:HI (reg:HI 24) (reg:HI 22)))
	      (clobber (reg:HI 22))
	      (clobber (reg:QI 21))])
   (set (match_operand:HI 0 "register_operand" "") (reg:HI 24))]
  ""
  "")

(define_insn "*mulhi3_call"
  [(set (reg:HI 24) (mult:HI (reg:HI 24) (reg:HI 22)))
   (clobber (reg:HI 22))
   (clobber (reg:QI 21))]
  "!AVR_HAVE_MUL"
  "%~call __mulhi3"
  [(set_attr "type" "xcall")
   (set_attr "cc" "clobber")])

;; Operand 2 (reg:SI 18) not clobbered on the enhanced core.
;; All call-used registers clobbered otherwise - normal library call.
(define_expand "mulsi3"
  [(set (reg:SI 22) (match_operand:SI 1 "register_operand" ""))
   (set (reg:SI 18) (match_operand:SI 2 "register_operand" ""))
   (parallel [(set (reg:SI 22) (mult:SI (reg:SI 22) (reg:SI 18)))
	      (clobber (reg:HI 26))
	      (clobber (reg:HI 30))])
   (set (match_operand:SI 0 "register_operand" "") (reg:SI 22))]
  "AVR_HAVE_MUL"
  "")

(define_insn "*mulsi3_call"
  [(set (reg:SI 22) (mult:SI (reg:SI 22) (reg:SI 18)))
   (clobber (reg:HI 26))
   (clobber (reg:HI 30))]
  "AVR_HAVE_MUL"
  "%~call __mulsi3"
  [(set_attr "type" "xcall")
   (set_attr "cc" "clobber")])

; / % / % / % / % / % / % / % / % / % / % / % / % / % / % / % / % / % / % / %
; divmod

;; Generate libgcc.S calls ourselves, because:
;;  - we know exactly which registers are clobbered (for QI and HI
;;    modes, some of the call-used registers are preserved)
;;  - we get both the quotient and the remainder at no extra cost
;;  - we split the patterns only after the first CSE passes because
;;    CSE has problems to operate on hard regs.
;; 
(define_insn_and_split "divmodqi4"
  [(parallel [(set (match_operand:QI 0 "pseudo_register_operand" "") 
                   (div:QI (match_operand:QI 1 "pseudo_register_operand" "") 
                           (match_operand:QI 2 "pseudo_register_operand" "")))
              (set (match_operand:QI 3 "pseudo_register_operand" "") 
                   (mod:QI (match_dup 1) (match_dup 2)))
              (clobber (reg:QI 22)) 
              (clobber (reg:QI 23)) 
              (clobber (reg:QI 24)) 
              (clobber (reg:QI 25))])]
  ""
  "this divmodqi4 pattern should have been splitted;"
  ""
  [(set (reg:QI 24) (match_dup 1))
   (set (reg:QI 22) (match_dup 2))
   (parallel [(set (reg:QI 24) (div:QI (reg:QI 24) (reg:QI 22)))
	      (set (reg:QI 25) (mod:QI (reg:QI 24) (reg:QI 22)))
	      (clobber (reg:QI 22))
	      (clobber (reg:QI 23))])
   (set (match_dup 0) (reg:QI 24))
   (set (match_dup 3) (reg:QI 25))]
  "")

(define_insn "*divmodqi4_call"
  [(set (reg:QI 24) (div:QI (reg:QI 24) (reg:QI 22)))
   (set (reg:QI 25) (mod:QI (reg:QI 24) (reg:QI 22)))
   (clobber (reg:QI 22))
   (clobber (reg:QI 23))]
  ""
  "%~call __divmodqi4"
  [(set_attr "type" "xcall")
   (set_attr "cc" "clobber")])

(define_insn_and_split "udivmodqi4"
 [(parallel [(set (match_operand:QI 0 "pseudo_register_operand" "") 
                  (udiv:QI (match_operand:QI 1 "pseudo_register_operand" "") 
                           (match_operand:QI 2 "pseudo_register_operand" "")))
	     (set (match_operand:QI 3 "pseudo_register_operand" "") 
                  (umod:QI (match_dup 1) (match_dup 2)))
             (clobber (reg:QI 22))
             (clobber (reg:QI 23))
             (clobber (reg:QI 24))
             (clobber (reg:QI 25))])]
  ""
  "this udivmodqi4 pattern should have been splitted;"
  "" 
  [(set (reg:QI 24) (match_dup 1))
   (set (reg:QI 22) (match_dup 2))
   (parallel [(set (reg:QI 24) (udiv:QI (reg:QI 24) (reg:QI 22)))
	      (set (reg:QI 25) (umod:QI (reg:QI 24) (reg:QI 22)))
	      (clobber (reg:QI 23))])
   (set (match_dup 0) (reg:QI 24))
   (set (match_dup 3) (reg:QI 25))]
  "")

(define_insn "*udivmodqi4_call"
  [(set (reg:QI 24) (udiv:QI (reg:QI 24) (reg:QI 22)))
   (set (reg:QI 25) (umod:QI (reg:QI 24) (reg:QI 22)))
   (clobber (reg:QI 23))]
  ""
  "%~call __udivmodqi4"
  [(set_attr "type" "xcall")
   (set_attr "cc" "clobber")])

(define_insn_and_split "divmodhi4"
  [(parallel [(set (match_operand:HI 0 "pseudo_register_operand" "") 
                   (div:HI (match_operand:HI 1 "pseudo_register_operand" "") 
                           (match_operand:HI 2 "pseudo_register_operand" "")))
              (set (match_operand:HI 3 "pseudo_register_operand" "") 
                   (mod:HI (match_dup 1) (match_dup 2)))
              (clobber (reg:QI 21))
              (clobber (reg:HI 22))
              (clobber (reg:HI 24))
              (clobber (reg:HI 26))])]
  ""
  "this should have been splitted;"
  ""
  [(set (reg:HI 24) (match_dup 1))
   (set (reg:HI 22) (match_dup 2))
   (parallel [(set (reg:HI 22) (div:HI (reg:HI 24) (reg:HI 22)))
	      (set (reg:HI 24) (mod:HI (reg:HI 24) (reg:HI 22)))
	      (clobber (reg:HI 26))
	      (clobber (reg:QI 21))])
   (set (match_dup 0) (reg:HI 22))
   (set (match_dup 3) (reg:HI 24))]
  "") 

(define_insn "*divmodhi4_call"
  [(set (reg:HI 22) (div:HI (reg:HI 24) (reg:HI 22)))
   (set (reg:HI 24) (mod:HI (reg:HI 24) (reg:HI 22)))
   (clobber (reg:HI 26))
   (clobber (reg:QI 21))]
  ""
  "%~call __divmodhi4"
  [(set_attr "type" "xcall")
   (set_attr "cc" "clobber")])

(define_insn_and_split "udivmodhi4"
  [(parallel [(set (match_operand:HI 0 "pseudo_register_operand" "") 
                   (udiv:HI (match_operand:HI 1 "pseudo_register_operand" "")
                            (match_operand:HI 2 "pseudo_register_operand" "")))
	      (set (match_operand:HI 3 "pseudo_register_operand" "") 
                   (umod:HI (match_dup 1) (match_dup 2)))
              (clobber (reg:QI 21))
              (clobber (reg:HI 22))
              (clobber (reg:HI 24))
              (clobber (reg:HI 26))])]
  ""
  "this udivmodhi4 pattern should have been splitted.;"
  ""
  [(set (reg:HI 24) (match_dup 1))
   (set (reg:HI 22) (match_dup 2))
   (parallel [(set (reg:HI 22) (udiv:HI (reg:HI 24) (reg:HI 22)))
	      (set (reg:HI 24) (umod:HI (reg:HI 24) (reg:HI 22)))
	      (clobber (reg:HI 26))
	      (clobber (reg:QI 21))])
   (set (match_dup 0) (reg:HI 22))
   (set (match_dup 3) (reg:HI 24))]
  "")

(define_insn "*udivmodhi4_call"
  [(set (reg:HI 22) (udiv:HI (reg:HI 24) (reg:HI 22)))
   (set (reg:HI 24) (umod:HI (reg:HI 24) (reg:HI 22)))
   (clobber (reg:HI 26))
   (clobber (reg:QI 21))]
  ""
  "%~call __udivmodhi4"
  [(set_attr "type" "xcall")
   (set_attr "cc" "clobber")])

(define_insn_and_split "divmodsi4"
  [(parallel [(set (match_operand:SI 0 "pseudo_register_operand" "") 
                   (div:SI (match_operand:SI 1 "pseudo_register_operand" "") 
                           (match_operand:SI 2 "pseudo_register_operand" "")))
              (set (match_operand:SI 3 "pseudo_register_operand" "") 
                   (mod:SI (match_dup 1) (match_dup 2)))
              (clobber (reg:SI 18))
              (clobber (reg:SI 22))
              (clobber (reg:HI 26))
              (clobber (reg:HI 30))])]
  ""
  "this divmodsi4 pattern should have been splitted;" 
  ""
  [(set (reg:SI 22) (match_dup 1))
   (set (reg:SI 18) (match_dup 2))
   (parallel [(set (reg:SI 18) (div:SI (reg:SI 22) (reg:SI 18)))
	      (set (reg:SI 22) (mod:SI (reg:SI 22) (reg:SI 18)))
	      (clobber (reg:HI 26))
	      (clobber (reg:HI 30))])
   (set (match_dup 0) (reg:SI 18))
   (set (match_dup 3) (reg:SI 22))]
  "")

(define_insn "*divmodsi4_call"
  [(set (reg:SI 18) (div:SI (reg:SI 22) (reg:SI 18)))
   (set (reg:SI 22) (mod:SI (reg:SI 22) (reg:SI 18)))
   (clobber (reg:HI 26))
   (clobber (reg:HI 30))]
  ""
  "%~call __divmodsi4"
  [(set_attr "type" "xcall")
   (set_attr "cc" "clobber")])

(define_insn_and_split "udivmodsi4"
  [(parallel [(set (match_operand:SI 0 "pseudo_register_operand" "") 
                   (udiv:SI (match_operand:SI 1 "pseudo_register_operand" "") 
                           (match_operand:SI 2 "pseudo_register_operand" "")))
              (set (match_operand:SI 3 "pseudo_register_operand" "") 
                   (umod:SI (match_dup 1) (match_dup 2)))
              (clobber (reg:SI 18))
              (clobber (reg:SI 22))
              (clobber (reg:HI 26))
              (clobber (reg:HI 30))])]
  ""
  "this udivmodsi4 pattern should have been splitted;"
  ""
  [(set (reg:SI 22) (match_dup 1))
   (set (reg:SI 18) (match_dup 2))
   (parallel [(set (reg:SI 18) (udiv:SI (reg:SI 22) (reg:SI 18)))
	      (set (reg:SI 22) (umod:SI (reg:SI 22) (reg:SI 18)))
	      (clobber (reg:HI 26))
	      (clobber (reg:HI 30))])
   (set (match_dup 0) (reg:SI 18))
   (set (match_dup 3) (reg:SI 22))]
  "")

(define_insn "*udivmodsi4_call"
  [(set (reg:SI 18) (udiv:SI (reg:SI 22) (reg:SI 18)))
   (set (reg:SI 22) (umod:SI (reg:SI 22) (reg:SI 18)))
   (clobber (reg:HI 26))
   (clobber (reg:HI 30))]
  ""
  "%~call __udivmodsi4"
  [(set_attr "type" "xcall")
   (set_attr "cc" "clobber")])

;&&&&&&&&&&&&&&&&&&&&&&&&&&&&&&&&&&&&&&&&&&&&&&&&&&&&&&&&&&&&&&&&&&&&&&&&&&&&&&
; and

(define_insn "andqi3"
  [(set (match_operand:QI 0 "register_operand" "=r,d")
        (and:QI (match_operand:QI 1 "register_operand" "%0,0")
                (match_operand:QI 2 "nonmemory_operand" "r,i")))]
  ""
  "@
	and %0,%2
	andi %0,lo8(%2)"
  [(set_attr "length" "1,1")
   (set_attr "cc" "set_zn,set_zn")])

(define_insn "andhi3"
  [(set (match_operand:HI 0 "register_operand" "=r,d,r")
	  (and:HI (match_operand:HI 1 "register_operand" "%0,0,0")
		  (match_operand:HI 2 "nonmemory_operand" "r,i,M")))
   (clobber (match_scratch:QI 3 "=X,X,&d"))]
  ""
{
  if (which_alternative==0)
    return ("and %A0,%A2" CR_TAB
	    "and %B0,%B2");
  else if (which_alternative==1)
    {
      if (GET_CODE (operands[2]) == CONST_INT)
        {
	  int mask = INTVAL (operands[2]);
	  if ((mask & 0xff) != 0xff)
	    output_asm_insn (AS2 (andi,%A0,lo8(%2)), operands);
	  if ((mask & 0xff00) != 0xff00)
	    output_asm_insn (AS2 (andi,%B0,hi8(%2)), operands);
	  return "";
        }
        return (AS2 (andi,%A0,lo8(%2)) CR_TAB
	        AS2 (andi,%B0,hi8(%2)));
     }
  return (AS2 (ldi,%3,lo8(%2)) CR_TAB
          "and %A0,%3"         CR_TAB
          AS1 (clr,%B0));
}
  [(set_attr "length" "2,2,3")
   (set_attr "cc" "set_n,clobber,set_n")])

(define_insn "andsi3"
  [(set (match_operand:SI 0 "register_operand" "=r,d")
	(and:SI (match_operand:SI 1 "register_operand" "%0,0")
		(match_operand:SI 2 "nonmemory_operand" "r,i")))]
  ""
{
  if (which_alternative==0)
    return ("and %0,%2"   CR_TAB
            "and %B0,%B2" CR_TAB
            "and %C0,%C2" CR_TAB
            "and %D0,%D2");
  else if (which_alternative==1)
    {
      if (GET_CODE (operands[2]) == CONST_INT)
        {
	  HOST_WIDE_INT mask = INTVAL (operands[2]);
	  if ((mask & 0xff) != 0xff)
	    output_asm_insn (AS2 (andi,%A0,lo8(%2)), operands);
	  if ((mask & 0xff00) != 0xff00)
	    output_asm_insn (AS2 (andi,%B0,hi8(%2)), operands);
	  if ((mask & 0xff0000L) != 0xff0000L)
	    output_asm_insn (AS2 (andi,%C0,hlo8(%2)), operands);
	  if ((mask & 0xff000000L) != 0xff000000L)
	    output_asm_insn (AS2 (andi,%D0,hhi8(%2)), operands);
	  return "";
        }
      return (AS2 (andi, %A0,lo8(%2))  CR_TAB
              AS2 (andi, %B0,hi8(%2)) CR_TAB
	      AS2 (andi, %C0,hlo8(%2)) CR_TAB
	      AS2 (andi, %D0,hhi8(%2)));
    }
  return "bug";
}
  [(set_attr "length" "4,4")
   (set_attr "cc" "set_n,clobber")])

(define_peephole2 ; andi
  [(set (match_operand:QI 0 "d_register_operand" "")
        (and:QI (match_dup 0)
	        (match_operand:QI 1 "const_int_operand" "")))
   (set (match_dup 0)
        (and:QI (match_dup 0)
	        (match_operand:QI 2 "const_int_operand" "")))]
  ""
  [(set (match_dup 0) (and:QI (match_dup 0) (match_dup 1)))]
  {
    operands[1] = GEN_INT (INTVAL (operands[1]) & INTVAL (operands[2]));
  })

;;|||||||||||||||||||||||||||||||||||||||||||||||||||||||||||||||||||||||||||||
;; ior

(define_insn "iorqi3"
  [(set (match_operand:QI 0 "register_operand" "=r,d")
        (ior:QI (match_operand:QI 1 "register_operand" "%0,0")
                (match_operand:QI 2 "nonmemory_operand" "r,i")))]
  ""
  "@
	or %0,%2
	ori %0,lo8(%2)"
  [(set_attr "length" "1,1")
   (set_attr "cc" "set_zn,set_zn")])

(define_insn "iorhi3"
  [(set (match_operand:HI 0 "register_operand" "=r,d")
	(ior:HI (match_operand:HI 1 "register_operand" "%0,0")
		(match_operand:HI 2 "nonmemory_operand" "r,i")))]
  ""
{
  if (which_alternative==0)
    return ("or %A0,%A2" CR_TAB
	    "or %B0,%B2");
  if (GET_CODE (operands[2]) == CONST_INT)
     {
	int mask = INTVAL (operands[2]);
	if (mask & 0xff)
	  output_asm_insn (AS2 (ori,%A0,lo8(%2)), operands);
	if (mask & 0xff00)
	  output_asm_insn (AS2 (ori,%B0,hi8(%2)), operands);
	return "";
      }
   return (AS2 (ori,%0,lo8(%2)) CR_TAB
	   AS2 (ori,%B0,hi8(%2)));
}
  [(set_attr "length" "2,2")
   (set_attr "cc" "set_n,clobber")])

(define_insn "*iorhi3_clobber"
  [(set (match_operand:HI 0 "register_operand" "=r,r")
	(ior:HI (match_operand:HI 1 "register_operand" "%0,0")
		(match_operand:HI 2 "immediate_operand" "M,i")))
   (clobber (match_scratch:QI 3 "=&d,&d"))]
  ""
  "@
	ldi %3,lo8(%2)\;or %A0,%3
	ldi %3,lo8(%2)\;or %A0,%3\;ldi %3,hi8(%2)\;or %B0,%3"
  [(set_attr "length" "2,4")
   (set_attr "cc" "clobber,set_n")])

(define_insn "iorsi3"
  [(set (match_operand:SI 0 "register_operand"        "=r,d")
	(ior:SI (match_operand:SI 1 "register_operand" "%0,0")
		(match_operand:SI 2 "nonmemory_operand" "r,i")))]
  ""
{
  if (which_alternative==0)
    return ("or %0,%2"   CR_TAB
	    "or %B0,%B2" CR_TAB
	    "or %C0,%C2" CR_TAB
	    "or %D0,%D2");
  if (GET_CODE (operands[2]) == CONST_INT)
     {
	HOST_WIDE_INT mask = INTVAL (operands[2]);
	if (mask & 0xff)
	  output_asm_insn (AS2 (ori,%A0,lo8(%2)), operands);
	if (mask & 0xff00)
	  output_asm_insn (AS2 (ori,%B0,hi8(%2)), operands);
	if (mask & 0xff0000L)
	  output_asm_insn (AS2 (ori,%C0,hlo8(%2)), operands);
	if (mask & 0xff000000L)
	  output_asm_insn (AS2 (ori,%D0,hhi8(%2)), operands);
	return "";
      }
  return (AS2 (ori, %A0,lo8(%2))  CR_TAB
	  AS2 (ori, %B0,hi8(%2)) CR_TAB
	  AS2 (ori, %C0,hlo8(%2)) CR_TAB
	  AS2 (ori, %D0,hhi8(%2)));
}
  [(set_attr "length" "4,4")
   (set_attr "cc" "set_n,clobber")])

(define_insn "*iorsi3_clobber"
  [(set (match_operand:SI 0 "register_operand"        "=r,r")
	(ior:SI (match_operand:SI 1 "register_operand" "%0,0")
		(match_operand:SI 2 "immediate_operand" "M,i")))
   (clobber (match_scratch:QI 3 "=&d,&d"))]
  ""
  "@
	ldi %3,lo8(%2)\;or %A0,%3
	ldi %3,lo8(%2)\;or %A0,%3\;ldi %3,hi8(%2)\;or %B0,%3\;ldi %3,hlo8(%2)\;or %C0,%3\;ldi %3,hhi8(%2)\;or %D0,%3"
  [(set_attr "length" "2,8")
   (set_attr "cc" "clobber,set_n")])

;;^^^^^^^^^^^^^^^^^^^^^^^^^^^^^^^^^^^^^^^^^^^^^^^^^^^^^^^^^^^^^^^^^^^^^^^^^^^^^
;; xor

(define_insn "xorqi3"
  [(set (match_operand:QI 0 "register_operand" "=r")
        (xor:QI (match_operand:QI 1 "register_operand" "%0")
                (match_operand:QI 2 "register_operand" "r")))]
  ""
  "eor %0,%2"
  [(set_attr "length" "1")
   (set_attr "cc" "set_zn")])

(define_insn "xorhi3"
  [(set (match_operand:HI 0 "register_operand" "=r")
        (xor:HI (match_operand:HI 1 "register_operand" "%0")
                (match_operand:HI 2 "register_operand" "r")))]
  ""
  "eor %0,%2
	eor %B0,%B2"
  [(set_attr "length" "2")
   (set_attr "cc" "set_n")])

(define_insn "xorsi3"
  [(set (match_operand:SI 0 "register_operand" "=r")
        (xor:SI (match_operand:SI 1 "register_operand" "%0")
                (match_operand:SI 2 "register_operand" "r")))]
  ""
  "eor %0,%2
	eor %B0,%B2
	eor %C0,%C2
	eor %D0,%D2"
  [(set_attr "length" "4")
   (set_attr "cc" "set_n")])

;; swap swap swap swap swap swap swap swap swap swap swap swap swap swap swap
;; swap

(define_expand "rotlqi3"
  [(set (match_operand:QI 0 "register_operand" "")
	(rotate:QI (match_operand:QI 1 "register_operand" "")
		   (match_operand:QI 2 "const_int_operand" "")))]
  ""
  "
{
  if (!CONST_INT_P (operands[2]) || (INTVAL (operands[2]) != 4))
    FAIL;
}")

(define_insn "*rotlqi3_4"
  [(set (match_operand:QI 0 "register_operand" "=r")
	(rotate:QI (match_operand:QI 1 "register_operand" "0")
		   (const_int 4)))]
  ""
  "swap %0"
  [(set_attr "length" "1")
   (set_attr "cc" "none")])

;; Split all rotates of HI,SI and DImode registers where rotation is by
;; a whole number of bytes.  The split creates the appropriate moves and
;; considers all overlap situations.  DImode is split before reload.

;; HImode does not need scratch.  Use attribute for this constraint.
;; Use QI scratch for DI mode as this is often split into byte sized operands.

(define_mode_attr rotx [(DI "&r,&r,X") (SI "&r,&r,X") (HI "X,X,X")])
(define_mode_attr rotsmode [(DI "QI") (SI "HI") (HI "QI")])

(define_expand "rotl<mode>3"
  [(parallel [(set (match_operand:HIDI 0 "register_operand" "")
		   (rotate:HIDI (match_operand:HIDI 1 "register_operand" "")
				(match_operand:VOID 2 "const_int_operand" "")))
		(clobber (match_operand 3 ""))])]
  ""
  "
{
  if (CONST_INT_P (operands[2]) && 0 == (INTVAL (operands[2]) % 8))
  {
  if (AVR_HAVE_MOVW && 0 == INTVAL (operands[2]) % 16)
    operands[3] = gen_reg_rtx (<rotsmode>mode);
  else
    operands[3] = gen_reg_rtx (QImode);
  }
  else
    FAIL;
}")


;; Overlapping non-HImode registers often (but not always) need a scratch.
;; The best we can do is use early clobber alternative "#&r" so that
;; completely non-overlapping operands dont get a scratch but # so register
;; allocation does not prefer non-overlapping.


; Split word aligned rotates using scratch that is mode dependent.
(define_insn_and_split "*rotw<mode>"
  [(set (match_operand:HIDI 0 "register_operand" "=r,r,#&r")
	(rotate:HIDI (match_operand:HIDI 1 "register_operand" "0,r,r")
		     (match_operand 2 "immediate_operand" "n,n,n")))
   (clobber (match_operand:<rotsmode> 3 "register_operand"  "=<rotx>" ))]
  "(CONST_INT_P (operands[2]) &&
     (0 == (INTVAL (operands[2]) % 16) && AVR_HAVE_MOVW))"
  "#"
  "&& (reload_completed || <MODE>mode == DImode)"
  [(const_int 0)]
  "avr_rotate_bytes (operands);
  DONE;"
)


; Split byte aligned rotates using scratch that is always QI mode.
(define_insn_and_split "*rotb<mode>"
  [(set (match_operand:HIDI 0 "register_operand" "=r,r,#&r")
	(rotate:HIDI (match_operand:HIDI 1 "register_operand" "0,r,r")
		     (match_operand 2 "immediate_operand" "n,n,n")))
   (clobber (match_operand:QI 3 "register_operand" "=<rotx>" ))]
  "(CONST_INT_P (operands[2]) &&
     (8 == (INTVAL (operands[2]) % 16)
     	|| (!AVR_HAVE_MOVW && 0 == (INTVAL (operands[2]) % 16))))"
  "#"
  "&& (reload_completed || <MODE>mode == DImode)"
  [(const_int 0)]
  "avr_rotate_bytes (operands);
  DONE;"
)


;;<< << << << << << << << << << << << << << << << << << << << << << << << << <<
;; arithmetic shift left

(define_expand "ashlqi3"
  [(set (match_operand:QI 0 "register_operand"            "")
	(ashift:QI (match_operand:QI 1 "register_operand" "")
		   (match_operand:QI 2 "general_operand"  "")))]
  ""
  "")

(define_split ; ashlqi3_const4
  [(set (match_operand:QI 0 "d_register_operand" "")
	(ashift:QI (match_dup 0)
		   (const_int 4)))]
  ""
  [(set (match_dup 0) (rotate:QI (match_dup 0) (const_int 4)))
   (set (match_dup 0) (and:QI (match_dup 0) (const_int -16)))]
  "")

(define_split ; ashlqi3_const5
  [(set (match_operand:QI 0 "d_register_operand" "")
	(ashift:QI (match_dup 0)
		   (const_int 5)))]
  ""
  [(set (match_dup 0) (rotate:QI (match_dup 0) (const_int 4)))
   (set (match_dup 0) (ashift:QI (match_dup 0) (const_int 1)))
   (set (match_dup 0) (and:QI (match_dup 0) (const_int -32)))]
  "")

(define_split ; ashlqi3_const6
  [(set (match_operand:QI 0 "d_register_operand" "")
	(ashift:QI (match_dup 0)
		   (const_int 6)))]
  ""
  [(set (match_dup 0) (rotate:QI (match_dup 0) (const_int 4)))
   (set (match_dup 0) (ashift:QI (match_dup 0) (const_int 2)))
   (set (match_dup 0) (and:QI (match_dup 0) (const_int -64)))]
  "")

(define_insn "*ashlqi3"
  [(set (match_operand:QI 0 "register_operand"           "=r,r,r,r,!d,r,r")
	(ashift:QI (match_operand:QI 1 "register_operand" "0,0,0,0,0,0,0")
		   (match_operand:QI 2 "general_operand"  "r,L,P,K,n,n,Qm")))]
  ""
  "* return ashlqi3_out (insn, operands, NULL);"
  [(set_attr "length" "5,0,1,2,4,6,9")
   (set_attr "cc" "clobber,none,set_czn,set_czn,set_czn,set_czn,clobber")])

(define_insn "ashlhi3"
  [(set (match_operand:HI 0 "register_operand"           "=r,r,r,r,r,r,r")
	(ashift:HI (match_operand:HI 1 "register_operand" "0,0,0,r,0,0,0")
		   (match_operand:QI 2 "general_operand"  "r,L,P,O,K,n,Qm")))]
  ""
  "* return ashlhi3_out (insn, operands, NULL);"
  [(set_attr "length" "6,0,2,2,4,10,10")
   (set_attr "cc" "clobber,none,set_n,clobber,set_n,clobber,clobber")])

(define_insn "ashlsi3"
  [(set (match_operand:SI 0 "register_operand"           "=r,r,r,r,r,r,r")
	(ashift:SI (match_operand:SI 1 "register_operand" "0,0,0,r,0,0,0")
		   (match_operand:QI 2 "general_operand"  "r,L,P,O,K,n,Qm")))]
  ""
  "* return ashlsi3_out (insn, operands, NULL);"
  [(set_attr "length" "8,0,4,4,8,10,12")
   (set_attr "cc" "clobber,none,set_n,clobber,set_n,clobber,clobber")])

;; Optimize if a scratch register from LD_REGS happens to be available.

(define_peephole2 ; ashlqi3_l_const4
  [(set (match_operand:QI 0 "l_register_operand" "")
	(ashift:QI (match_dup 0)
		   (const_int 4)))
   (match_scratch:QI 1 "d")]
  ""
  [(set (match_dup 0) (rotate:QI (match_dup 0) (const_int 4)))
   (set (match_dup 1) (const_int -16))
   (set (match_dup 0) (and:QI (match_dup 0) (match_dup 1)))]
  "")

(define_peephole2 ; ashlqi3_l_const5
  [(set (match_operand:QI 0 "l_register_operand" "")
	(ashift:QI (match_dup 0)
		   (const_int 5)))
   (match_scratch:QI 1 "d")]
  ""
  [(set (match_dup 0) (rotate:QI (match_dup 0) (const_int 4)))
   (set (match_dup 0) (ashift:QI (match_dup 0) (const_int 1)))
   (set (match_dup 1) (const_int -32))
   (set (match_dup 0) (and:QI (match_dup 0) (match_dup 1)))]
  "")

(define_peephole2 ; ashlqi3_l_const6
  [(set (match_operand:QI 0 "l_register_operand" "")
	(ashift:QI (match_dup 0)
		   (const_int 6)))
   (match_scratch:QI 1 "d")]
  ""
  [(set (match_dup 0) (rotate:QI (match_dup 0) (const_int 4)))
   (set (match_dup 0) (ashift:QI (match_dup 0) (const_int 2)))
   (set (match_dup 1) (const_int -64))
   (set (match_dup 0) (and:QI (match_dup 0) (match_dup 1)))]
  "")

(define_peephole2
  [(match_scratch:QI 3 "d")
   (set (match_operand:HI 0 "register_operand" "")
	(ashift:HI (match_operand:HI 1 "register_operand" "")
		   (match_operand:QI 2 "const_int_operand" "")))]
  ""
  [(parallel [(set (match_dup 0) (ashift:HI (match_dup 1) (match_dup 2)))
	      (clobber (match_dup 3))])]
  "")

(define_insn "*ashlhi3_const"
  [(set (match_operand:HI 0 "register_operand"            "=r,r,r,r,r")
	(ashift:HI (match_operand:HI 1 "register_operand"  "0,0,r,0,0")
		   (match_operand:QI 2 "const_int_operand" "L,P,O,K,n")))
   (clobber (match_scratch:QI 3 "=X,X,X,X,&d"))]
  "reload_completed"
  "* return ashlhi3_out (insn, operands, NULL);"
  [(set_attr "length" "0,2,2,4,10")
   (set_attr "cc" "none,set_n,clobber,set_n,clobber")])

(define_peephole2
  [(match_scratch:QI 3 "d")
   (set (match_operand:SI 0 "register_operand" "")
	(ashift:SI (match_operand:SI 1 "register_operand" "")
		   (match_operand:QI 2 "const_int_operand" "")))]
  ""
  [(parallel [(set (match_dup 0) (ashift:SI (match_dup 1) (match_dup 2)))
	      (clobber (match_dup 3))])]
  "")

(define_insn "*ashlsi3_const"
  [(set (match_operand:SI 0 "register_operand"            "=r,r,r,r")
	(ashift:SI (match_operand:SI 1 "register_operand"  "0,0,r,0")
		   (match_operand:QI 2 "const_int_operand" "L,P,O,n")))
   (clobber (match_scratch:QI 3 "=X,X,X,&d"))]
  "reload_completed"
  "* return ashlsi3_out (insn, operands, NULL);"
  [(set_attr "length" "0,4,4,10")
   (set_attr "cc" "none,set_n,clobber,clobber")])

;; >> >> >> >> >> >> >> >> >> >> >> >> >> >> >> >> >> >> >> >> >> >> >> >> >>
;; arithmetic shift right

(define_insn "ashrqi3"
  [(set (match_operand:QI 0 "register_operand" "=r,r,r,r,r,r")
	(ashiftrt:QI (match_operand:QI 1 "register_operand" "0,0,0,0,0,0")
		     (match_operand:QI 2 "general_operand"  "r,L,P,K,n,Qm")))]
  ""
  "* return ashrqi3_out (insn, operands, NULL);"
  [(set_attr "length" "5,0,1,2,5,9")
   (set_attr "cc" "clobber,none,clobber,clobber,clobber,clobber")])

(define_insn "ashrhi3"
  [(set (match_operand:HI 0 "register_operand"             "=r,r,r,r,r,r,r")
	(ashiftrt:HI (match_operand:HI 1 "register_operand" "0,0,0,r,0,0,0")
		     (match_operand:QI 2 "general_operand"  "r,L,P,O,K,n,Qm")))]
  ""
  "* return ashrhi3_out (insn, operands, NULL);"
  [(set_attr "length" "6,0,2,4,4,10,10")
   (set_attr "cc" "clobber,none,clobber,set_n,clobber,clobber,clobber")])

(define_insn "ashrsi3"
  [(set (match_operand:SI 0 "register_operand"             "=r,r,r,r,r,r,r")
	(ashiftrt:SI (match_operand:SI 1 "register_operand" "0,0,0,r,0,0,0")
		     (match_operand:QI 2 "general_operand"  "r,L,P,O,K,n,Qm")))]
  ""
  "* return ashrsi3_out (insn, operands, NULL);"
  [(set_attr "length" "8,0,4,6,8,10,12")
   (set_attr "cc" "clobber,none,clobber,set_n,clobber,clobber,clobber")])

;; Optimize if a scratch register from LD_REGS happens to be available.

(define_peephole2
  [(match_scratch:QI 3 "d")
   (set (match_operand:HI 0 "register_operand" "")
	(ashiftrt:HI (match_operand:HI 1 "register_operand" "")
		     (match_operand:QI 2 "const_int_operand" "")))]
  ""
  [(parallel [(set (match_dup 0) (ashiftrt:HI (match_dup 1) (match_dup 2)))
	      (clobber (match_dup 3))])]
  "")

(define_insn "*ashrhi3_const"
  [(set (match_operand:HI 0 "register_operand"              "=r,r,r,r,r")
	(ashiftrt:HI (match_operand:HI 1 "register_operand"  "0,0,r,0,0")
		     (match_operand:QI 2 "const_int_operand" "L,P,O,K,n")))
   (clobber (match_scratch:QI 3 "=X,X,X,X,&d"))]
  "reload_completed"
  "* return ashrhi3_out (insn, operands, NULL);"
  [(set_attr "length" "0,2,4,4,10")
   (set_attr "cc" "none,clobber,set_n,clobber,clobber")])

(define_peephole2
  [(match_scratch:QI 3 "d")
   (set (match_operand:SI 0 "register_operand" "")
	(ashiftrt:SI (match_operand:SI 1 "register_operand" "")
		     (match_operand:QI 2 "const_int_operand" "")))]
  ""
  [(parallel [(set (match_dup 0) (ashiftrt:SI (match_dup 1) (match_dup 2)))
	      (clobber (match_dup 3))])]
  "")

(define_insn "*ashrsi3_const"
  [(set (match_operand:SI 0 "register_operand"              "=r,r,r,r")
	(ashiftrt:SI (match_operand:SI 1 "register_operand"  "0,0,r,0")
		     (match_operand:QI 2 "const_int_operand" "L,P,O,n")))
   (clobber (match_scratch:QI 3 "=X,X,X,&d"))]
  "reload_completed"
  "* return ashrsi3_out (insn, operands, NULL);"
  [(set_attr "length" "0,4,4,10")
   (set_attr "cc" "none,clobber,set_n,clobber")])

;; >> >> >> >> >> >> >> >> >> >> >> >> >> >> >> >> >> >> >> >> >> >> >> >> >>
;; logical shift right

(define_expand "lshrqi3"
  [(set (match_operand:QI 0 "register_operand"              "")
	(lshiftrt:QI (match_operand:QI 1 "register_operand" "")
		     (match_operand:QI 2 "general_operand"  "")))]
  ""
  "")

(define_split	; lshrqi3_const4
  [(set (match_operand:QI 0 "d_register_operand" "")
	(lshiftrt:QI (match_dup 0)
		     (const_int 4)))]
  ""
  [(set (match_dup 0) (rotate:QI (match_dup 0) (const_int 4)))
   (set (match_dup 0) (and:QI (match_dup 0) (const_int 15)))]
  "")

(define_split	; lshrqi3_const5
  [(set (match_operand:QI 0 "d_register_operand" "")
	(lshiftrt:QI (match_dup 0)
		     (const_int 5)))]
  ""
  [(set (match_dup 0) (rotate:QI (match_dup 0) (const_int 4)))
   (set (match_dup 0) (lshiftrt:QI (match_dup 0) (const_int 1)))
   (set (match_dup 0) (and:QI (match_dup 0) (const_int 7)))]
  "")

(define_split	; lshrqi3_const6
  [(set (match_operand:QI 0 "d_register_operand" "")
	(lshiftrt:QI (match_dup 0)
		     (const_int 6)))]
  ""
  [(set (match_dup 0) (rotate:QI (match_dup 0) (const_int 4)))
   (set (match_dup 0) (lshiftrt:QI (match_dup 0) (const_int 2)))
   (set (match_dup 0) (and:QI (match_dup 0) (const_int 3)))]
  "")

(define_insn "*lshrqi3"
  [(set (match_operand:QI 0 "register_operand"             "=r,r,r,r,!d,r,r")
	(lshiftrt:QI (match_operand:QI 1 "register_operand" "0,0,0,0,0,0,0")
		     (match_operand:QI 2 "general_operand"  "r,L,P,K,n,n,Qm")))]
  ""
  "* return lshrqi3_out (insn, operands, NULL);"
  [(set_attr "length" "5,0,1,2,4,6,9")
   (set_attr "cc" "clobber,none,set_czn,set_czn,set_czn,set_czn,clobber")])

(define_insn "lshrhi3"
  [(set (match_operand:HI 0 "register_operand"             "=r,r,r,r,r,r,r")
	(lshiftrt:HI (match_operand:HI 1 "register_operand" "0,0,0,r,0,0,0")
		     (match_operand:QI 2 "general_operand"  "r,L,P,O,K,n,Qm")))]
  ""
  "* return lshrhi3_out (insn, operands, NULL);"
  [(set_attr "length" "6,0,2,2,4,10,10")
   (set_attr "cc" "clobber,none,clobber,clobber,clobber,clobber,clobber")])

(define_insn "lshrsi3"
  [(set (match_operand:SI 0 "register_operand"             "=r,r,r,r,r,r,r")
	(lshiftrt:SI (match_operand:SI 1 "register_operand" "0,0,0,r,0,0,0")
		     (match_operand:QI 2 "general_operand"  "r,L,P,O,K,n,Qm")))]
  ""
  "* return lshrsi3_out (insn, operands, NULL);"
  [(set_attr "length" "8,0,4,4,8,10,12")
   (set_attr "cc" "clobber,none,clobber,clobber,clobber,clobber,clobber")])

;; Optimize if a scratch register from LD_REGS happens to be available.

(define_peephole2 ; lshrqi3_l_const4
  [(set (match_operand:QI 0 "l_register_operand" "")
	(lshiftrt:QI (match_dup 0)
		     (const_int 4)))
   (match_scratch:QI 1 "d")]
  ""
  [(set (match_dup 0) (rotate:QI (match_dup 0) (const_int 4)))
   (set (match_dup 1) (const_int 15))
   (set (match_dup 0) (and:QI (match_dup 0) (match_dup 1)))]
  "")

(define_peephole2 ; lshrqi3_l_const5
  [(set (match_operand:QI 0 "l_register_operand" "")
	(lshiftrt:QI (match_dup 0)
		     (const_int 5)))
   (match_scratch:QI 1 "d")]
  ""
  [(set (match_dup 0) (rotate:QI (match_dup 0) (const_int 4)))
   (set (match_dup 0) (lshiftrt:QI (match_dup 0) (const_int 1)))
   (set (match_dup 1) (const_int 7))
   (set (match_dup 0) (and:QI (match_dup 0) (match_dup 1)))]
  "")

(define_peephole2 ; lshrqi3_l_const6
  [(set (match_operand:QI 0 "l_register_operand" "")
	(lshiftrt:QI (match_dup 0)
		     (const_int 6)))
   (match_scratch:QI 1 "d")]
  ""
  [(set (match_dup 0) (rotate:QI (match_dup 0) (const_int 4)))
   (set (match_dup 0) (lshiftrt:QI (match_dup 0) (const_int 2)))
   (set (match_dup 1) (const_int 3))
   (set (match_dup 0) (and:QI (match_dup 0) (match_dup 1)))]
  "")

(define_peephole2
  [(match_scratch:QI 3 "d")
   (set (match_operand:HI 0 "register_operand" "")
	(lshiftrt:HI (match_operand:HI 1 "register_operand" "")
		     (match_operand:QI 2 "const_int_operand" "")))]
  ""
  [(parallel [(set (match_dup 0) (lshiftrt:HI (match_dup 1) (match_dup 2)))
	      (clobber (match_dup 3))])]
  "")

(define_insn "*lshrhi3_const"
  [(set (match_operand:HI 0 "register_operand"              "=r,r,r,r,r")
	(lshiftrt:HI (match_operand:HI 1 "register_operand"  "0,0,r,0,0")
		     (match_operand:QI 2 "const_int_operand" "L,P,O,K,n")))
   (clobber (match_scratch:QI 3 "=X,X,X,X,&d"))]
  "reload_completed"
  "* return lshrhi3_out (insn, operands, NULL);"
  [(set_attr "length" "0,2,2,4,10")
   (set_attr "cc" "none,clobber,clobber,clobber,clobber")])

(define_peephole2
  [(match_scratch:QI 3 "d")
   (set (match_operand:SI 0 "register_operand" "")
	(lshiftrt:SI (match_operand:SI 1 "register_operand" "")
		     (match_operand:QI 2 "const_int_operand" "")))]
  ""
  [(parallel [(set (match_dup 0) (lshiftrt:SI (match_dup 1) (match_dup 2)))
	      (clobber (match_dup 3))])]
  "")

(define_insn "*lshrsi3_const"
  [(set (match_operand:SI 0 "register_operand"              "=r,r,r,r")
	(lshiftrt:SI (match_operand:SI 1 "register_operand"  "0,0,r,0")
		     (match_operand:QI 2 "const_int_operand" "L,P,O,n")))
   (clobber (match_scratch:QI 3 "=X,X,X,&d"))]
  "reload_completed"
  "* return lshrsi3_out (insn, operands, NULL);"
  [(set_attr "length" "0,4,4,10")
   (set_attr "cc" "none,clobber,clobber,clobber")])

;; abs(x) abs(x) abs(x) abs(x) abs(x) abs(x) abs(x) abs(x) abs(x) abs(x) abs(x)
;; abs

(define_insn "absqi2"
  [(set (match_operand:QI 0 "register_operand" "=r")
        (abs:QI (match_operand:QI 1 "register_operand" "0")))]
  ""
  "sbrc %0,7
	neg %0"
  [(set_attr "length" "2")
   (set_attr "cc" "clobber")])


(define_insn "abssf2"
  [(set (match_operand:SF 0 "register_operand" "=d,r")
        (abs:SF (match_operand:SF 1 "register_operand" "0,0")))]
  ""
  "@
	andi %D0,0x7f
	clt\;bld %D0,7"
  [(set_attr "length" "1,2")
   (set_attr "cc" "set_n,clobber")])

;; 0 - x  0 - x  0 - x  0 - x  0 - x  0 - x  0 - x  0 - x  0 - x  0 - x  0 - x
;; neg

(define_insn "negqi2"
  [(set (match_operand:QI 0 "register_operand" "=r")
        (neg:QI (match_operand:QI 1 "register_operand" "0")))]
  ""
  "neg %0"
  [(set_attr "length" "1")
   (set_attr "cc" "set_zn")])

(define_insn "neghi2"
  [(set (match_operand:HI 0 "register_operand"       "=!d,r,&r")
	(neg:HI (match_operand:HI 1 "register_operand" "0,0,r")))]
  ""
  "@
	com %B0\;neg %A0\;sbci %B0,lo8(-1)
	com %B0\;neg %A0\;sbc %B0,__zero_reg__\;inc %B0
	clr %A0\;clr %B0\;sub %A0,%A1\;sbc %B0,%B1"
  [(set_attr "length" "3,4,4")
   (set_attr "cc" "set_czn,set_n,set_czn")])

(define_insn "negsi2"
  [(set (match_operand:SI 0 "register_operand"       "=!d,r,&r")
	(neg:SI (match_operand:SI 1 "register_operand" "0,0,r")))]
  ""
  "@
	com %D0\;com %C0\;com %B0\;neg %A0\;sbci %B0,lo8(-1)\;sbci %C0,lo8(-1)\;sbci %D0,lo8(-1)
	com %D0\;com %C0\;com %B0\;com %A0\;adc %A0,__zero_reg__\;adc %B0,__zero_reg__\;adc %C0,__zero_reg__\;adc %D0,__zero_reg__
	clr %A0\;clr %B0\;{clr %C0\;clr %D0|movw %C0,%A0}\;sub %A0,%A1\;sbc %B0,%B1\;sbc %C0,%C1\;sbc %D0,%D1"
  [(set_attr_alternative "length"
			 [(const_int 7)
			  (const_int 8)
			  (if_then_else (eq_attr "mcu_have_movw" "yes")
					(const_int 7)
					(const_int 8))])
   (set_attr "cc" "set_czn,set_n,set_czn")])

(define_insn "negsf2"
  [(set (match_operand:SF 0 "register_operand" "=d,r")
	(neg:SF (match_operand:SF 1 "register_operand" "0,0")))]
  ""
  "@
	subi %D0,0x80
	bst %D0,7\;com %D0\;bld %D0,7\;com %D0"
  [(set_attr "length" "1,4")
   (set_attr "cc" "set_n,set_n")])

;; !!!!!!!!!!!!!!!!!!!!!!!!!!!!!!!!!!!!!!!!!!!!!!!!!!!!!!!!!!!!!!!!!!!!!!!!!!
;; not

(define_insn "one_cmplqi2"
  [(set (match_operand:QI 0 "register_operand" "=r")
        (not:QI (match_operand:QI 1 "register_operand" "0")))]
  ""
  "com %0"
  [(set_attr "length" "1")
   (set_attr "cc" "set_czn")])

(define_insn "one_cmplhi2"
  [(set (match_operand:HI 0 "register_operand" "=r")
        (not:HI (match_operand:HI 1 "register_operand" "0")))]
  ""
  "com %0
	com %B0"
  [(set_attr "length" "2")
   (set_attr "cc" "set_n")])

(define_insn "one_cmplsi2"
  [(set (match_operand:SI 0 "register_operand" "=r")
        (not:SI (match_operand:SI 1 "register_operand" "0")))]
  ""
  "com %0
	com %B0
	com %C0
	com %D0"
  [(set_attr "length" "4")
   (set_attr "cc" "set_n")])

;; xx<---x xx<---x xx<---x xx<---x xx<---x xx<---x xx<---x xx<---x xx<---x
;; sign extend

(define_insn "extendqihi2"
  [(set (match_operand:HI 0 "register_operand" "=r,r")
        (sign_extend:HI (match_operand:QI 1 "register_operand" "0,*r")))]
  ""
  "@
	clr %B0\;sbrc %0,7\;com %B0
	mov %A0,%A1\;clr %B0\;sbrc %A0,7\;com %B0"
  [(set_attr "length" "3,4")
   (set_attr "cc" "set_n,set_n")])

(define_insn "extendqisi2"
  [(set (match_operand:SI 0 "register_operand" "=r,r")
        (sign_extend:SI (match_operand:QI 1 "register_operand" "0,*r")))]
  ""
  "@
	clr %B0\;sbrc %A0,7\;com %B0\;mov %C0,%B0\;mov %D0,%B0
	mov %A0,%A1\;clr %B0\;sbrc %A0,7\;com %B0\;mov %C0,%B0\;mov %D0,%B0"
  [(set_attr "length" "5,6")
   (set_attr "cc" "set_n,set_n")])

(define_insn "extendhisi2"
  [(set (match_operand:SI 0 "register_operand"               "=r,&r")
        (sign_extend:SI (match_operand:HI 1 "register_operand" "0,*r")))]
  ""
  "@
	clr %C0\;sbrc %B0,7\;com %C0\;mov %D0,%C0
	{mov %A0,%A1\;mov %B0,%B1|movw %A0,%A1}\;clr %C0\;sbrc %B0,7\;com %C0\;mov %D0,%C0"
  [(set_attr_alternative "length"
			 [(const_int 4)
			  (if_then_else (eq_attr "mcu_have_movw" "yes")
					(const_int 5)
					(const_int 6))])
   (set_attr "cc" "set_n,set_n")])

;; xx<---x xx<---x xx<---x xx<---x xx<---x xx<---x xx<---x xx<---x xx<---x
;; zero extend

(define_insn_and_split "zero_extendqihi2"
  [(set (match_operand:HI 0 "register_operand" "=r")
        (zero_extend:HI (match_operand:QI 1 "register_operand" "r")))]
  ""
  "#"
  "reload_completed"
  [(set (match_dup 2) (match_dup 1))
   (set (match_dup 3) (const_int 0))]
  "unsigned int low_off = subreg_lowpart_offset (QImode, HImode);
   unsigned int high_off = subreg_highpart_offset (QImode, HImode);
   
   operands[2] = simplify_gen_subreg (QImode, operands[0], HImode, low_off);
   operands[3] = simplify_gen_subreg (QImode, operands[0], HImode, high_off);
  ")

(define_insn_and_split "zero_extendqisi2"
  [(set (match_operand:SI 0 "register_operand" "=r")
        (zero_extend:SI (match_operand:QI 1 "register_operand" "r")))]
  ""
  "#"
  "reload_completed"
  [(set (match_dup 2) (zero_extend:HI (match_dup 1)))
   (set (match_dup 3) (const_int 0))]
  "unsigned int low_off = subreg_lowpart_offset (HImode, SImode);
   unsigned int high_off = subreg_highpart_offset (HImode, SImode);
   
   operands[2] = simplify_gen_subreg (HImode, operands[0], SImode, low_off);
   operands[3] = simplify_gen_subreg (HImode, operands[0], SImode, high_off);
  ")

(define_insn_and_split "zero_extendhisi2"
  [(set (match_operand:SI 0 "register_operand" "=r")
        (zero_extend:SI (match_operand:HI 1 "register_operand" "r")))]
  ""
  "#"
  "reload_completed"
  [(set (match_dup 2) (match_dup 1))
   (set (match_dup 3) (const_int 0))]
  "unsigned int low_off = subreg_lowpart_offset (HImode, SImode);
   unsigned int high_off = subreg_highpart_offset (HImode, SImode);
   
   operands[2] = simplify_gen_subreg (HImode, operands[0], SImode, low_off);
   operands[3] = simplify_gen_subreg (HImode, operands[0], SImode, high_off);
  ")

(define_insn_and_split "zero_extendqidi2"
  [(set (match_operand:DI 0 "register_operand" "=r")
        (zero_extend:DI (match_operand:QI 1 "register_operand" "r")))]
  ""
  "#"
  "reload_completed"
  [(set (match_dup 2) (zero_extend:SI (match_dup 1)))
   (set (match_dup 3) (const_int 0))]
  "unsigned int low_off = subreg_lowpart_offset (SImode, DImode);
   unsigned int high_off = subreg_highpart_offset (SImode, DImode);
   
   operands[2] = simplify_gen_subreg (SImode, operands[0], DImode, low_off);
   operands[3] = simplify_gen_subreg (SImode, operands[0], DImode, high_off);
  ")

(define_insn_and_split "zero_extendhidi2"
  [(set (match_operand:DI 0 "register_operand" "=r")
        (zero_extend:DI (match_operand:HI 1 "register_operand" "r")))]
  ""
  "#"
  "reload_completed"
  [(set (match_dup 2) (zero_extend:SI (match_dup 1)))
   (set (match_dup 3) (const_int 0))]
  "unsigned int low_off = subreg_lowpart_offset (SImode, DImode);
   unsigned int high_off = subreg_highpart_offset (SImode, DImode);
   
   operands[2] = simplify_gen_subreg (SImode, operands[0], DImode, low_off);
   operands[3] = simplify_gen_subreg (SImode, operands[0], DImode, high_off);
  ")

(define_insn_and_split "zero_extendsidi2"
  [(set (match_operand:DI 0 "register_operand" "=r")
        (zero_extend:DI (match_operand:SI 1 "register_operand" "r")))]
  ""
  "#"
  "reload_completed"
  [(set (match_dup 2) (match_dup 1))
   (set (match_dup 3) (const_int 0))]
  "unsigned int low_off = subreg_lowpart_offset (SImode, DImode);
   unsigned int high_off = subreg_highpart_offset (SImode, DImode);
   
   operands[2] = simplify_gen_subreg (SImode, operands[0], DImode, low_off);
   operands[3] = simplify_gen_subreg (SImode, operands[0], DImode, high_off);
  ")

;;<=><=><=><=><=><=><=><=><=><=><=><=><=><=><=><=><=><=><=><=><=><=><=><=><=>
;; compare

; Optimize negated tests into reverse compare if overflow is undefined.
(define_insn "*negated_tstqi"
  [(set (cc0)
        (compare (neg:QI (match_operand:QI 0 "register_operand" "r"))
		 (const_int 0)))]
  "(!flag_wrapv && !flag_trapv && flag_strict_overflow)"
  "cp __zero_reg__,%0"
  [(set_attr "cc" "compare")
   (set_attr "length" "1")])

(define_insn "*reversed_tstqi"
  [(set (cc0)
        (compare (const_int 0)
		 (match_operand:QI 0 "register_operand" "r")))]
  ""
  "cp __zero_reg__,%0"
[(set_attr "cc" "compare")
 (set_attr "length" "2")])

(define_insn "*negated_tsthi"
  [(set (cc0)
        (compare (neg:HI (match_operand:HI 0 "register_operand" "r"))
		 (const_int 0)))]
  "(!flag_wrapv && !flag_trapv && flag_strict_overflow)"
  "cp __zero_reg__,%A0
	cpc __zero_reg__,%B0"
[(set_attr "cc" "compare")
 (set_attr "length" "2")])

;; Leave here the clobber used by the cmphi pattern for simplicity, even
;; though it is unused, because this pattern is synthesized by avr_reorg.
(define_insn "*reversed_tsthi"
  [(set (cc0)
        (compare (const_int 0)
		 (match_operand:HI 0 "register_operand" "r")))
   (clobber (match_scratch:QI 1 "=X"))]
  ""
  "cp __zero_reg__,%A0
	cpc __zero_reg__,%B0"
[(set_attr "cc" "compare")
 (set_attr "length" "2")])

(define_insn "*negated_tstsi"
  [(set (cc0)
        (compare (neg:SI (match_operand:SI 0 "register_operand" "r"))
		 (const_int 0)))]
  "(!flag_wrapv && !flag_trapv && flag_strict_overflow)"
  "cp __zero_reg__,%A0
	cpc __zero_reg__,%B0
	cpc __zero_reg__,%C0
	cpc __zero_reg__,%D0"
  [(set_attr "cc" "compare")
   (set_attr "length" "4")])

(define_insn "*reversed_tstsi"
  [(set (cc0)
        (compare (const_int 0)
		 (match_operand:SI 0 "register_operand" "r")))
   (clobber (match_scratch:QI 1 "=X"))]
  ""
  "cp __zero_reg__,%A0
	cpc __zero_reg__,%B0
	cpc __zero_reg__,%C0
	cpc __zero_reg__,%D0"
  [(set_attr "cc" "compare")
   (set_attr "length" "4")])


(define_insn "*cmpqi"
  [(set (cc0)
        (compare (match_operand:QI 0 "register_operand"  "r,r,d")
		 (match_operand:QI 1 "nonmemory_operand" "L,r,i")))]
  ""
  "@
	tst %0
	cp %0,%1
	cpi %0,lo8(%1)"
  [(set_attr "cc" "compare,compare,compare")
   (set_attr "length" "1,1,1")])

(define_insn "*cmpqi_sign_extend"
  [(set (cc0)
        (compare (sign_extend:HI
		  (match_operand:QI 0 "register_operand"  "d"))
		 (match_operand:HI 1 "const_int_operand" "n")))]
  "INTVAL (operands[1]) >= -128 && INTVAL (operands[1]) <= 127"
  "cpi %0,lo8(%1)"
  [(set_attr "cc" "compare")
   (set_attr "length" "1")])

(define_insn "*cmphi"
  [(set (cc0)
	(compare (match_operand:HI 0 "register_operand"  "!w,r,r,d,d,r,r")
		 (match_operand:HI 1 "nonmemory_operand" "L,L,r,M,i,M,i")))
   (clobber (match_scratch:QI 2 "=X,X,X,X,&d,&d,&d"))]
  ""
  "*{
  switch (which_alternative)
    {
    case 0: case 1:
      return out_tsthi (insn, operands[0], NULL);

    case 2:
      return (AS2 (cp,%A0,%A1) CR_TAB
              AS2 (cpc,%B0,%B1));
    case 3:
      if (reg_unused_after (insn, operands[0])
          && INTVAL (operands[1]) >= 0 && INTVAL (operands[1]) <= 63
          && test_hard_reg_class (ADDW_REGS, operands[0]))
        return AS2 (sbiw,%0,%1);
       else
        return (AS2 (cpi,%0,%1) CR_TAB
                AS2 (cpc,%B0,__zero_reg__));
    case 4:
      if (reg_unused_after (insn, operands[0]))
        return (AS2 (subi,%0,lo8(%1))  CR_TAB
                AS2 (sbci,%B0,hi8(%1)));
      else
        return (AS2 (ldi, %2,hi8(%1))  CR_TAB
	        AS2 (cpi, %A0,lo8(%1)) CR_TAB
	        AS2 (cpc, %B0,%2));
   case 5:
      return (AS2 (ldi, %2,lo8(%1))  CR_TAB
	      AS2 (cp, %A0,%2) CR_TAB
	      AS2 (cpc, %B0,__zero_reg__));

   case 6:
      return (AS2 (ldi, %2,lo8(%1))  CR_TAB
              AS2 (cp, %A0,%2)       CR_TAB
              AS2 (ldi, %2,hi8(%1)) CR_TAB
	      AS2 (cpc, %B0,%2));
    }
  return \"bug\";
}" 
  [(set_attr "cc" "compare,compare,compare,compare,compare,compare,compare")
   (set_attr "length" "1,2,2,2,3,3,4")])


(define_insn "*cmpsi"
  [(set (cc0)
	(compare (match_operand:SI 0 "register_operand"  "r,r,d,d,r,r")
		 (match_operand:SI 1 "nonmemory_operand" "L,r,M,i,M,i")))
   (clobber (match_scratch:QI 2 "=X,X,X,&d,&d,&d"))]
  ""
  "*{
  switch (which_alternative)
    {
    case 0:
      return out_tstsi (insn, operands[0], NULL);

    case 1:
      return (AS2 (cp,%A0,%A1) CR_TAB
              AS2 (cpc,%B0,%B1) CR_TAB
	      AS2 (cpc,%C0,%C1) CR_TAB
	      AS2 (cpc,%D0,%D1));
    case 2:
      if (reg_unused_after (insn, operands[0])
          && INTVAL (operands[1]) >= 0 && INTVAL (operands[1]) <= 63
          && test_hard_reg_class (ADDW_REGS, operands[0]))
        return (AS2 (sbiw,%0,%1) CR_TAB
                AS2 (cpc,%C0,__zero_reg__) CR_TAB
                AS2 (cpc,%D0,__zero_reg__));
      else
        return (AS2 (cpi,%A0,lo8(%1))  CR_TAB
                AS2 (cpc,%B0,__zero_reg__) CR_TAB
                AS2 (cpc,%C0,__zero_reg__) CR_TAB
                AS2 (cpc,%D0,__zero_reg__));
    case 3:
      if (reg_unused_after (insn, operands[0]))
        return (AS2 (subi,%A0,lo8(%1))  CR_TAB
                AS2 (sbci,%B0,hi8(%1))  CR_TAB
                AS2 (sbci,%C0,hlo8(%1))  CR_TAB
                AS2 (sbci,%D0,hhi8(%1)));
      else
       return (AS2 (cpi, %A0,lo8(%1))   CR_TAB
	       AS2 (ldi, %2,hi8(%1))  CR_TAB
	       AS2 (cpc, %B0,%2)       CR_TAB
	       AS2 (ldi, %2,hlo8(%1))  CR_TAB
	       AS2 (cpc, %C0,%2)       CR_TAB
	       AS2 (ldi, %2,hhi8(%1)) CR_TAB
	       AS2 (cpc, %D0,%2));
    case 4:
        return (AS2 (ldi,%2,lo8(%1))        CR_TAB
                AS2 (cp,%A0,%2)            CR_TAB
                AS2 (cpc,%B0,__zero_reg__) CR_TAB
                AS2 (cpc,%C0,__zero_reg__) CR_TAB
                AS2 (cpc,%D0,__zero_reg__));
    case 5:
       return (AS2 (ldi, %2,lo8(%1))   CR_TAB
               AS2 (cp, %A0,%2)        CR_TAB
	       AS2 (ldi, %2,hi8(%1))  CR_TAB
	       AS2 (cpc, %B0,%2)       CR_TAB
	       AS2 (ldi, %2,hlo8(%1))  CR_TAB
	       AS2 (cpc, %C0,%2)       CR_TAB
	       AS2 (ldi, %2,hhi8(%1)) CR_TAB
	       AS2 (cpc, %D0,%2));
    }
  return \"bug\";
}"
  [(set_attr "cc" "compare,compare,compare,compare,compare,compare")
   (set_attr "length" "4,4,4,7,5,8")])


;; ----------------------------------------------------------------------
;; JUMP INSTRUCTIONS
;; ----------------------------------------------------------------------
;; Conditional jump instructions

(define_expand "cbranchsi4"
  [(parallel [(set (cc0)
	           (compare (match_operand:SI 1 "register_operand" "")
	                    (match_operand:SI 2 "nonmemory_operand" "")))
	      (clobber (match_scratch:QI 4 ""))])
   (set (pc)
        (if_then_else
              (match_operator 0 "ordered_comparison_operator" [(cc0)
                                                               (const_int 0)])
              (label_ref (match_operand 3 "" ""))
              (pc)))]
 "")

(define_expand "cbranchhi4"
  [(parallel [(set (cc0)
	           (compare (match_operand:HI 1 "register_operand" "")
	                    (match_operand:HI 2 "nonmemory_operand" "")))
	      (clobber (match_scratch:QI 4 ""))])
   (set (pc)
        (if_then_else
              (match_operator 0 "ordered_comparison_operator" [(cc0)
                                                               (const_int 0)])
              (label_ref (match_operand 3 "" ""))
              (pc)))]
 "")

(define_expand "cbranchqi4"
  [(set (cc0)
        (compare (match_operand:QI 1 "register_operand" "")
                 (match_operand:QI 2 "nonmemory_operand" "")))
   (set (pc)
        (if_then_else
              (match_operator 0 "ordered_comparison_operator" [(cc0)
                                                               (const_int 0)])
              (label_ref (match_operand 3 "" ""))
              (pc)))]
 "")


;; Test a single bit in a QI/HI/SImode register.
;; Combine will create zero extract patterns for single bit tests.
;; permit any mode in source pattern by using VOIDmode.

(define_insn "*sbrx_branch<mode>"
  [(set (pc)
        (if_then_else
	 (match_operator 0 "eqne_operator"
			 [(zero_extract:QIDI
			   (match_operand:VOID 1 "register_operand" "r")
			   (const_int 1)
			   (match_operand 2 "const_int_operand" "n"))
			  (const_int 0)])
	 (label_ref (match_operand 3 "" ""))
	 (pc)))]
  ""
  "* return avr_out_sbxx_branch (insn, operands);"
  [(set (attr "length")
	(if_then_else (and (ge (minus (pc) (match_dup 3)) (const_int -2046))
			   (le (minus (pc) (match_dup 3)) (const_int 2046)))
		      (const_int 2)
		      (if_then_else (eq_attr "mcu_mega" "no")
				    (const_int 2)
				    (const_int 4))))
   (set_attr "cc" "clobber")])

;; Same test based on Bitwise AND RTL. Keep this incase gcc changes patterns.
;; or for old peepholes.
;; Fixme - bitwise Mask will not work for DImode

(define_insn "*sbrx_and_branch<mode>"
  [(set (pc)
        (if_then_else
	 (match_operator 0 "eqne_operator"
			 [(and:QISI
			   (match_operand:QISI 1 "register_operand" "r")
			   (match_operand:QISI 2 "single_one_operand" "n"))
			  (const_int 0)])
	 (label_ref (match_operand 3 "" ""))
	 (pc)))]
  ""
{
    HOST_WIDE_INT bitnumber;
    bitnumber = exact_log2 (GET_MODE_MASK (<MODE>mode) & INTVAL (operands[2]));
    operands[2] = GEN_INT (bitnumber);
    return avr_out_sbxx_branch (insn, operands);
}
  [(set (attr "length")
	(if_then_else (and (ge (minus (pc) (match_dup 3)) (const_int -2046))
			   (le (minus (pc) (match_dup 3)) (const_int 2046)))
		      (const_int 2)
		      (if_then_else (eq_attr "mcu_mega" "no")
				    (const_int 2)
				    (const_int 4))))
   (set_attr "cc" "clobber")])

;; Convert sign tests to bit 7/15/31 tests that match the above insns.
(define_peephole2
  [(set (cc0) (compare (match_operand:QI 0 "register_operand" "")
		       (const_int 0)))
   (set (pc) (if_then_else (ge (cc0) (const_int 0))
			   (label_ref (match_operand 1 "" ""))
			   (pc)))]
  ""
  [(set (pc) (if_then_else (eq (zero_extract:HI (match_dup 0)
						(const_int 1)
						(const_int 7))
			       (const_int 0))
			   (label_ref (match_dup 1))
			   (pc)))]
  "")

(define_peephole2
  [(set (cc0) (compare (match_operand:QI 0 "register_operand" "")
		       (const_int 0)))
   (set (pc) (if_then_else (lt (cc0) (const_int 0))
			   (label_ref (match_operand 1 "" ""))
			   (pc)))]
  ""
  [(set (pc) (if_then_else (ne (zero_extract:HI (match_dup 0)
						(const_int 1)
						(const_int 7))
			       (const_int 0))
			   (label_ref (match_dup 1))
			   (pc)))]
  "")

(define_peephole2
  [(parallel [(set (cc0) (compare (match_operand:HI 0 "register_operand" "")
			 	  (const_int 0)))
	      (clobber (match_operand:HI 2 ""))])
   (set (pc) (if_then_else (ge (cc0) (const_int 0))
			   (label_ref (match_operand 1 "" ""))
			   (pc)))]
  ""
  [(set (pc) (if_then_else (eq (and:HI (match_dup 0) (const_int -32768))
			       (const_int 0))
			   (label_ref (match_dup 1))
			   (pc)))]
  "")

(define_peephole2
  [(parallel [(set (cc0) (compare (match_operand:HI 0 "register_operand" "")
			 	  (const_int 0)))
	      (clobber (match_operand:HI 2 ""))])
   (set (pc) (if_then_else (lt (cc0) (const_int 0))
			   (label_ref (match_operand 1 "" ""))
			   (pc)))]
  ""
  [(set (pc) (if_then_else (ne (and:HI (match_dup 0) (const_int -32768))
			       (const_int 0))
			   (label_ref (match_dup 1))
			   (pc)))]
  "")

(define_peephole2
  [(parallel [(set (cc0) (compare (match_operand:SI 0 "register_operand" "")
			 	  (const_int 0)))
	      (clobber (match_operand:SI 2 ""))])
   (set (pc) (if_then_else (ge (cc0) (const_int 0))
			   (label_ref (match_operand 1 "" ""))
			   (pc)))]
  ""
  [(set (pc) (if_then_else (eq (and:SI (match_dup 0) (match_dup 2))
			       (const_int 0))
			   (label_ref (match_dup 1))
			   (pc)))]
  "operands[2] = GEN_INT (-2147483647 - 1);")

(define_peephole2
  [(parallel [(set (cc0) (compare (match_operand:SI 0 "register_operand" "")
			 	  (const_int 0)))
	      (clobber (match_operand:SI 2 ""))])
   (set (pc) (if_then_else (lt (cc0) (const_int 0))
			   (label_ref (match_operand 1 "" ""))
			   (pc)))]
  ""
  [(set (pc) (if_then_else (ne (and:SI (match_dup 0) (match_dup 2))
			       (const_int 0))
			   (label_ref (match_dup 1))
			   (pc)))]
  "operands[2] = GEN_INT (-2147483647 - 1);")

;; ************************************************************************
;; Implementation of conditional jumps here.
;;  Compare with 0 (test) jumps
;; ************************************************************************

(define_insn "branch"
  [(set (pc)
        (if_then_else (match_operator 1 "simple_comparison_operator"
                        [(cc0)
                         (const_int 0)])
                      (label_ref (match_operand 0 "" ""))
                      (pc)))]
  ""
  "*
   return ret_cond_branch (operands[1], avr_jump_mode (operands[0],insn), 0);"
  [(set_attr "type" "branch")
   (set_attr "cc" "clobber")])

;; ****************************************************************
;; AVR does not have following conditional jumps: LE,LEU,GT,GTU.
;; Convert them all to proper jumps.
;; ****************************************************************/

(define_insn "difficult_branch"
  [(set (pc)
        (if_then_else (match_operator 1 "difficult_comparison_operator"
                        [(cc0)
                         (const_int 0)])
                      (label_ref (match_operand 0 "" ""))
                      (pc)))]
  ""
  "*
   return ret_cond_branch (operands[1], avr_jump_mode (operands[0],insn), 0);"
  [(set_attr "type" "branch1")
   (set_attr "cc" "clobber")])

;; revers branch

(define_insn "rvbranch"
  [(set (pc)
        (if_then_else (match_operator 1 "simple_comparison_operator" 
	                [(cc0)
                         (const_int 0)])
                      (pc)
                      (label_ref (match_operand 0 "" ""))))]
  ""
  "*
   return ret_cond_branch (operands[1], avr_jump_mode (operands[0], insn), 1);"
  [(set_attr "type" "branch1")
   (set_attr "cc" "clobber")])

(define_insn "difficult_rvbranch"
  [(set (pc)
        (if_then_else (match_operator 1 "difficult_comparison_operator" 
	                [(cc0)
                         (const_int 0)])
                      (pc)
                      (label_ref (match_operand 0 "" ""))))]
  ""
  "*
   return ret_cond_branch (operands[1], avr_jump_mode (operands[0], insn), 1);"
  [(set_attr "type" "branch")
   (set_attr "cc" "clobber")])

;; **************************************************************************
;; Unconditional and other jump instructions.

(define_insn "jump"
  [(set (pc)
        (label_ref (match_operand 0 "" "")))]
  ""
  "*{
  if (AVR_HAVE_JMP_CALL && get_attr_length (insn) != 1)
    return AS1 (jmp,%x0);
  return AS1 (rjmp,%x0);
}"
  [(set (attr "length")
	(if_then_else (match_operand 0 "symbol_ref_operand" "")	
		(if_then_else (eq_attr "mcu_mega" "no")
			      (const_int 1)
			      (const_int 2))
		(if_then_else (and (ge (minus (pc) (match_dup 0)) (const_int -2047))
				   (le (minus (pc) (match_dup 0)) (const_int 2047)))
			      (const_int 1)
			      (const_int 2))))
   (set_attr "cc" "none")])

;; call

(define_expand "call"
  [(call (match_operand:HI 0 "call_insn_operand" "")
         (match_operand:HI 1 "general_operand" ""))]
  ;; Operand 1 not used on the AVR.
  ""
  "")

;; call value

(define_expand "call_value"
  [(set (match_operand 0 "register_operand" "")
        (call (match_operand:HI 1 "call_insn_operand" "")
              (match_operand:HI 2 "general_operand" "")))]
  ;; Operand 2 not used on the AVR.
  ""
  "")

(define_insn "call_insn"
  [(call (mem:HI (match_operand:HI 0 "nonmemory_operand" "!z,*r,s,n"))
         (match_operand:HI 1 "general_operand" "X,X,X,X"))]
;; We don't need in saving Z register because r30,r31 is a call used registers
  ;; Operand 1 not used on the AVR.
  "(register_operand (operands[0], HImode) || CONSTANT_P (operands[0]))"
  "*{
  if (which_alternative==0)
     return \"%!icall\";
  else if (which_alternative==1)
    {
      if (AVR_HAVE_MOVW)
	return (AS2 (movw, r30, %0) CR_TAB
               \"%!icall\");
      else
	return (AS2 (mov, r30, %A0) CR_TAB
		AS2 (mov, r31, %B0) CR_TAB
		\"%!icall\");
    }
  else if (which_alternative==2)
    return AS1(%~call,%x0);
  return (AS2 (ldi,r30,lo8(%0)) CR_TAB
          AS2 (ldi,r31,hi8(%0)) CR_TAB
          \"%!icall\");
}"
  [(set_attr "cc" "clobber,clobber,clobber,clobber")
   (set_attr_alternative "length"
			 [(const_int 1)
			  (if_then_else (eq_attr "mcu_have_movw" "yes")
					(const_int 2)
					(const_int 3))
			  (if_then_else (eq_attr "mcu_mega" "yes")
					(const_int 2)
					(const_int 1))
			  (const_int 3)])])

(define_insn "call_value_insn"
  [(set (match_operand 0 "register_operand" "=r,r,r,r")
        (call (mem:HI (match_operand:HI 1 "nonmemory_operand" "!z,*r,s,n"))
;; We don't need in saving Z register because r30,r31 is a call used registers
              (match_operand:HI 2 "general_operand" "X,X,X,X")))]
  ;; Operand 2 not used on the AVR.
  "(register_operand (operands[0], VOIDmode) || CONSTANT_P (operands[0]))"
  "*{
  if (which_alternative==0)
     return \"%!icall\";
  else if (which_alternative==1)
    {
      if (AVR_HAVE_MOVW)
	return (AS2 (movw, r30, %1) CR_TAB
		\"%!icall\");
      else
	return (AS2 (mov, r30, %A1) CR_TAB
		AS2 (mov, r31, %B1) CR_TAB
		\"%!icall\");
    }
  else if (which_alternative==2)
    return AS1(%~call,%x1);
  return (AS2 (ldi, r30, lo8(%1)) CR_TAB
          AS2 (ldi, r31, hi8(%1)) CR_TAB
          \"%!icall\");
}"
  [(set_attr "cc" "clobber,clobber,clobber,clobber")
   (set_attr_alternative "length"
			 [(const_int 1)
			  (if_then_else (eq_attr "mcu_have_movw" "yes")
					(const_int 2)
					(const_int 3))
			  (if_then_else (eq_attr "mcu_mega" "yes")
					(const_int 2)
					(const_int 1))
			  (const_int 3)])])

(define_insn "nop"
  [(const_int 0)]
  ""
  "nop"
  [(set_attr "cc" "none")
   (set_attr "length" "1")])

; indirect jump

(define_expand "indirect_jump"
  [(set (pc) (match_operand:HI 0 "nonmemory_operand" ""))]
  ""
  " if ((!AVR_HAVE_JMP_CALL) && !register_operand(operand0, HImode))
    {
      operands[0] = copy_to_mode_reg(HImode, operand0);
    }"
)

; indirect jump
(define_insn "*jcindirect_jump"
  [(set (pc) (match_operand:HI 0 "immediate_operand" "i"))]
  ""
  "@
  	%~jmp %x0"
  [(set_attr "length" "2")
   (set_attr "cc" "none")])

;;
(define_insn "*njcindirect_jump"
  [(set (pc) (match_operand:HI 0 "register_operand" "!z,*r"))]
  "!AVR_HAVE_EIJMP_EICALL"
  "@
	ijmp
	push %A0\;push %B0\;ret"
  [(set_attr "length" "1,3")
   (set_attr "cc" "none,none")])

(define_insn "*indirect_jump_avr6"
  [(set (pc) (match_operand:HI 0 "register_operand" "z"))]
  "AVR_HAVE_EIJMP_EICALL"
  "eijmp"
  [(set_attr "length" "1")
   (set_attr "cc" "none")])

;; table jump

;; Table made from "rjmp" instructions for <=8K devices.
(define_insn "*tablejump_rjmp"
  [(set (pc) (unspec:HI [(match_operand:HI 0 "register_operand" "!z,*r")]
			UNSPEC_INDEX_JMP))
   (use (label_ref (match_operand 1 "" "")))
   (clobber (match_dup 0))]
  "(!AVR_HAVE_JMP_CALL) && (!AVR_HAVE_EIJMP_EICALL)"
  "@
	ijmp
	push %A0\;push %B0\;ret"
  [(set_attr "length" "1,3")
   (set_attr "cc" "none,none")])

;; Not a prologue, but similar idea - move the common piece of code to libgcc.
(define_insn "*tablejump_lib"
  [(set (pc) (unspec:HI [(match_operand:HI 0 "register_operand" "z")]
			UNSPEC_INDEX_JMP))
   (use (label_ref (match_operand 1 "" "")))
   (clobber (match_dup 0))]
  "AVR_HAVE_JMP_CALL && TARGET_CALL_PROLOGUES"
  "%~jmp __tablejump2__"
  [(set_attr "length" "2")
   (set_attr "cc" "clobber")])

(define_insn "*tablejump_enh"
  [(set (pc) (unspec:HI [(match_operand:HI 0 "register_operand" "z")]
			UNSPEC_INDEX_JMP))
   (use (label_ref (match_operand 1 "" "")))
   (clobber (match_dup 0))]
  "AVR_HAVE_JMP_CALL && AVR_HAVE_LPMX"
  "lsl r30
	rol r31
	lpm __tmp_reg__,Z+
	lpm r31,Z
	mov r30,__tmp_reg__
	%!ijmp"
  [(set_attr "length" "6")
   (set_attr "cc" "clobber")])

(define_insn "*tablejump"
  [(set (pc) (unspec:HI [(match_operand:HI 0 "register_operand" "z")]
			UNSPEC_INDEX_JMP))
   (use (label_ref (match_operand 1 "" "")))
   (clobber (match_dup 0))]
  "AVR_HAVE_JMP_CALL && !AVR_HAVE_EIJMP_EICALL"
  "lsl r30
	rol r31
	lpm
	inc r30
	push r0
	lpm
	push r0
	ret"
  [(set_attr "length" "8")
   (set_attr "cc" "clobber")])

(define_expand "casesi"
  [(set (match_dup 6)
	(minus:HI (subreg:HI (match_operand:SI 0 "register_operand" "") 0)
		  (match_operand:HI 1 "register_operand" "")))
   (parallel [(set (cc0)
		   (compare (match_dup 6)
			    (match_operand:HI 2 "register_operand" "")))
	      (clobber (match_scratch:QI 9 ""))])
   
   (set (pc)
	(if_then_else (gtu (cc0)
			   (const_int 0))
		      (label_ref (match_operand 4 "" ""))
		      (pc)))

   (set (match_dup 6)
	(plus:HI (match_dup 6) (label_ref (match_operand:HI 3 "" ""))))

   (parallel [(set (pc) (unspec:HI [(match_dup 6)] UNSPEC_INDEX_JMP))
	      (use (label_ref (match_dup 3)))
	      (clobber (match_dup 6))])]
  ""
  "
{
  operands[6] = gen_reg_rtx (HImode);
}")


;; ^^^^^^^^^^^^^^^^^^^^^^^^^^^^^^^^^^^^^^^^^^^^^^^^^^^^^^^^^^^^^^^^^^^^^^
;; This instruction sets Z flag

(define_insn "sez"
  [(set (cc0) (const_int 0))]
  ""
  "sez"
  [(set_attr "length" "1")
   (set_attr "cc" "compare")])

;; Clear/set/test a single bit in I/O address space.

(define_insn "*cbi"
  [(set (mem:QI (match_operand 0 "low_io_address_operand" "n"))
	(and:QI (mem:QI (match_dup 0))
		(match_operand:QI 1 "single_zero_operand" "n")))]
  "(optimize > 0)"
{
  operands[2] = GEN_INT (exact_log2 (~INTVAL (operands[1]) & 0xff));
  return AS2 (cbi,%m0-0x20,%2);
}
  [(set_attr "length" "1")
   (set_attr "cc" "none")])

(define_insn "*sbi"
  [(set (mem:QI (match_operand 0 "low_io_address_operand" "n"))
	(ior:QI (mem:QI (match_dup 0))
		(match_operand:QI 1 "single_one_operand" "n")))]
  "(optimize > 0)"
{
  operands[2] = GEN_INT (exact_log2 (INTVAL (operands[1]) & 0xff));
  return AS2 (sbi,%m0-0x20,%2);
}
  [(set_attr "length" "1")
   (set_attr "cc" "none")])

;; Lower half of the I/O space - use sbic/sbis directly.
(define_insn "*sbix_branch"
  [(set (pc)
	(if_then_else
	 (match_operator 0 "eqne_operator"
			 [(zero_extract:HI
			   (mem:QI (match_operand 1 "low_io_address_operand" "n"))
			   (const_int 1)
			   (match_operand 2 "const_int_operand" "n"))
			  (const_int 0)])
	 (label_ref (match_operand 3 "" ""))
	 (pc)))]
  "(optimize > 0)"
  "* return avr_out_sbxx_branch (insn, operands);"
  [(set (attr "length")
	(if_then_else (and (ge (minus (pc) (match_dup 3)) (const_int -2046))
			   (le (minus (pc) (match_dup 3)) (const_int 2046)))
		      (const_int 2)
		      (if_then_else (eq_attr "mcu_mega" "no")
				    (const_int 2)
				    (const_int 4))))
   (set_attr "cc" "clobber")])

;; Tests of bit 7 are pessimized to sign tests, so we need this too...
(define_insn "*sbix_branch_bit7"
  [(set (pc)
	(if_then_else
	 (match_operator 0 "gelt_operator"
			 [(mem:QI (match_operand 1 "low_io_address_operand" "n"))
			  (const_int 0)])
	 (label_ref (match_operand 2 "" ""))
	 (pc)))]
  "(optimize > 0)"
{
  operands[3] = operands[2];
  operands[2] = GEN_INT (7);
  return avr_out_sbxx_branch (insn, operands);
}
  [(set (attr "length")
	(if_then_else (and (ge (minus (pc) (match_dup 2)) (const_int -2046))
			   (le (minus (pc) (match_dup 2)) (const_int 2046)))
		      (const_int 2)
		      (if_then_else (eq_attr "mcu_mega" "no")
				    (const_int 2)
				    (const_int 4))))
   (set_attr "cc" "clobber")])

;; Upper half of the I/O space - read port to __tmp_reg__ and use sbrc/sbrs.
(define_insn "*sbix_branch_tmp"
  [(set (pc)
	(if_then_else
	 (match_operator 0 "eqne_operator"
			 [(zero_extract:HI
			   (mem:QI (match_operand 1 "high_io_address_operand" "n"))
			   (const_int 1)
			   (match_operand 2 "const_int_operand" "n"))
			  (const_int 0)])
	 (label_ref (match_operand 3 "" ""))
	 (pc)))]
  "(optimize > 0)"
  "* return avr_out_sbxx_branch (insn, operands);"
  [(set (attr "length")
	(if_then_else (and (ge (minus (pc) (match_dup 3)) (const_int -2046))
			   (le (minus (pc) (match_dup 3)) (const_int 2045)))
		      (const_int 3)
		      (if_then_else (eq_attr "mcu_mega" "no")
				    (const_int 3)
				    (const_int 5))))
   (set_attr "cc" "clobber")])

(define_insn "*sbix_branch_tmp_bit7"
  [(set (pc)
	(if_then_else
	 (match_operator 0 "gelt_operator"
			 [(mem:QI (match_operand 1 "high_io_address_operand" "n"))
			  (const_int 0)])
	 (label_ref (match_operand 2 "" ""))
	 (pc)))]
  "(optimize > 0)"
{
  operands[3] = operands[2];
  operands[2] = GEN_INT (7);
  return avr_out_sbxx_branch (insn, operands);
}
  [(set (attr "length")
	(if_then_else (and (ge (minus (pc) (match_dup 2)) (const_int -2046))
			   (le (minus (pc) (match_dup 2)) (const_int 2045)))
		      (const_int 3)
		      (if_then_else (eq_attr "mcu_mega" "no")
				    (const_int 3)
				    (const_int 5))))
   (set_attr "cc" "clobber")])

;; ************************* Peepholes ********************************

(define_peephole
  [(set (match_operand:SI 0 "d_register_operand" "")
        (plus:SI (match_dup 0)
                 (const_int -1)))
   (parallel
    [(set (cc0)
          (compare (match_dup 0)
		   (const_int -1)))
     (clobber (match_operand:QI 1 "d_register_operand" ""))])
   (set (pc)
	(if_then_else (ne (cc0) (const_int 0))
		      (label_ref (match_operand 2 "" ""))
		      (pc)))]
  ""
  "*
{
  CC_STATUS_INIT;
  if (test_hard_reg_class (ADDW_REGS, operands[0]))
    output_asm_insn (AS2 (sbiw,%0,1) CR_TAB
		     AS2 (sbc,%C0,__zero_reg__) CR_TAB
		     AS2 (sbc,%D0,__zero_reg__) \"\\n\", operands);
  else
    output_asm_insn (AS2 (subi,%A0,1) CR_TAB
		     AS2 (sbc,%B0,__zero_reg__) CR_TAB
		     AS2 (sbc,%C0,__zero_reg__) CR_TAB
		     AS2 (sbc,%D0,__zero_reg__) \"\\n\", operands);
  switch (avr_jump_mode (operands[2],insn))
  {
    case 1:
      return AS1 (brcc,%2);
    case 2:
      return (AS1 (brcs,.+2) CR_TAB
              AS1 (rjmp,%2));
  }
  return (AS1 (brcs,.+4) CR_TAB
          AS1 (jmp,%2));
}")

(define_peephole
  [(set (match_operand:HI 0 "d_register_operand" "")
        (plus:HI (match_dup 0)
                 (const_int -1)))
   (parallel
    [(set (cc0)
          (compare (match_dup 0)
		   (const_int 65535)))
     (clobber (match_operand:QI 1 "d_register_operand" ""))])
   (set (pc)
	(if_then_else (ne (cc0) (const_int 0))
		      (label_ref (match_operand 2 "" ""))
		      (pc)))]
  ""
  "*
{
  CC_STATUS_INIT;
  if (test_hard_reg_class (ADDW_REGS, operands[0]))
    output_asm_insn (AS2 (sbiw,%0,1), operands);
  else
    output_asm_insn (AS2 (subi,%A0,1) CR_TAB
		     AS2 (sbc,%B0,__zero_reg__) \"\\n\", operands);
  switch (avr_jump_mode (operands[2],insn))
  {
    case 1:
      return AS1 (brcc,%2);
    case 2:
      return (AS1 (brcs,.+2) CR_TAB
              AS1 (rjmp,%2));
  }
  return (AS1 (brcs,.+4) CR_TAB
          AS1 (jmp,%2));
}")

(define_peephole
  [(set (match_operand:QI 0 "d_register_operand" "")
        (plus:QI (match_dup 0)
                 (const_int -1)))
   (set (cc0)
	(compare (match_dup 0)
		 (const_int -1)))
   (set (pc)
	(if_then_else (ne (cc0) (const_int 0))
		      (label_ref (match_operand 1 "" ""))
		      (pc)))]
  ""
  "*
{
  CC_STATUS_INIT;
  cc_status.value1 = operands[0];
  cc_status.flags |= CC_OVERFLOW_UNUSABLE;
  output_asm_insn (AS2 (subi,%A0,1), operands);
  switch (avr_jump_mode (operands[1],insn))
  {
    case 1:
      return AS1 (brcc,%1);
    case 2:
      return (AS1 (brcs,.+2) CR_TAB
              AS1 (rjmp,%1));
  }
  return (AS1 (brcs,.+4) CR_TAB
          AS1 (jmp,%1));
}")

(define_peephole
  [(set (cc0)
	(compare (match_operand:QI 0 "register_operand" "")
		 (const_int 0)))
   (set (pc)
	(if_then_else (eq (cc0) (const_int 0))
		      (label_ref (match_operand 1 "" ""))
		      (pc)))]
  "jump_over_one_insn_p (insn, operands[1])"
  "cpse %0,__zero_reg__")

(define_peephole
  [(set (cc0)
        (compare (match_operand:QI 0 "register_operand" "")
		 (match_operand:QI 1 "register_operand" "")))
   (set (pc)
	(if_then_else (eq (cc0) (const_int 0))
		      (label_ref (match_operand 2 "" ""))
		      (pc)))]
  "jump_over_one_insn_p (insn, operands[2])"
  "cpse %0,%1")

;;pppppppppppppppppppppppppppppppppppppppppppppppppppp
;;prologue/epilogue support instructions

(define_insn "popqi"
  [(set (match_operand:QI 0 "register_operand" "=r")
        (mem:QI (post_inc (reg:HI REG_SP))))]
  ""
  "pop %0"
  [(set_attr "cc" "none")
   (set_attr "length" "1")])

(define_insn "pophi"
  [(set (match_operand:HI 0 "register_operand" "=r")
        (mem:HI (post_inc (reg:HI REG_SP))))]
  ""
  "pop %A0\;pop %B0"
  [(set_attr "cc" "none")
   (set_attr "length" "2")])

;; Enable Interrupts
(define_insn "enable_interrupt"
  [(unspec [(const_int 0)] UNSPEC_SEI)]
  ""
  "sei"
  [(set_attr "length" "1")
  (set_attr "cc" "none")
  ])

;; Disable Interrupts
(define_insn "disable_interrupt"
  [(unspec [(const_int 0)] UNSPEC_CLI)]
  ""
  "cli"
  [(set_attr "length" "1")
  (set_attr "cc" "none")
  ])

;;  Library prologue saves
(define_insn "call_prologue_saves"
  [(unspec_volatile:HI [(const_int 0)] UNSPECV_PROLOGUE_SAVES)
   (match_operand:HI 0 "immediate_operand" "")
   (set (reg:HI REG_SP) (minus:HI 
                           (reg:HI REG_SP)
                           (match_operand:HI 1 "immediate_operand" "")))
   (use (reg:HI REG_X))
   (clobber (reg:HI REG_Z))]
  ""
  "ldi r30,lo8(gs(1f))
	ldi r31,hi8(gs(1f))
	%~jmp __prologue_saves__+((18 - %0) * 2)
1:"
  [(set_attr_alternative "length"
			 [(if_then_else (eq_attr "mcu_mega" "yes")
					(const_int 6)
					(const_int 5))])
  (set_attr "cc" "clobber")
  ])
  
;  epilogue  restores using library
(define_insn "epilogue_restores"
  [(unspec_volatile:QI [(const_int 0)] UNSPECV_EPILOGUE_RESTORES)
   (set (reg:HI REG_Y ) (plus:HI 
                           (reg:HI REG_Y)
                           (match_operand:HI 0 "immediate_operand" ""))) 
   (set (reg:HI REG_SP) (reg:HI REG_Y))
   (clobber  (reg:QI REG_Z))]
  ""
  "ldi r30, lo8(%0)
	%~jmp __epilogue_restores__ + ((18 - %0) * 2)"
  [(set_attr_alternative "length"
			 [(if_then_else (eq_attr "mcu_mega" "yes")
					(const_int 3)
					(const_int 2))])
  (set_attr "cc" "clobber")
  ])
  
; return
(define_insn "return"
  [(return)]
  "reload_completed && avr_simple_epilogue ()"
  "ret"
  [(set_attr "cc" "none")
   (set_attr "length" "1")])

(define_insn "return_from_epilogue"
  [(return)]
  "(reload_completed 
    && cfun->machine 
    && !(cfun->machine->is_interrupt || cfun->machine->is_signal)
    && !cfun->machine->is_naked)"
  "ret"
  [(set_attr "cc" "none")
   (set_attr "length" "1")])

(define_insn "return_from_interrupt_epilogue"
  [(return)]
  "(reload_completed 
    && cfun->machine 
    && (cfun->machine->is_interrupt || cfun->machine->is_signal)
    && !cfun->machine->is_naked)"
  "reti"
  [(set_attr "cc" "none")
   (set_attr "length" "1")])

(define_insn "return_from_naked_epilogue"
  [(return)]
  "(reload_completed 
    && cfun->machine 
    && cfun->machine->is_naked)"
  ""
  [(set_attr "cc" "none")
   (set_attr "length" "0")])

(define_expand "prologue"
  [(const_int 0)]
  ""
  "
  {
    expand_prologue (); 
    DONE;
  }")

(define_expand "epilogue"
  [(const_int 0)]
  ""
  "
  {
    expand_epilogue (); 
    DONE;
  }")<|MERGE_RESOLUTION|>--- conflicted
+++ resolved
@@ -121,11 +121,8 @@
 ;; Define mode iterator
 (define_mode_iterator QISI [(QI "") (HI "") (SI "")])
 (define_mode_iterator QIDI [(QI "") (HI "") (SI "") (DI "")])
-<<<<<<< HEAD
-=======
 (define_mode_iterator HIDI [(HI "") (SI "") (DI "")])
 (define_mode_iterator HISI [(HI "") (SI "")])
->>>>>>> 779871ac
 
 ;;========================================================================
 ;; The following is used by nonlocal_goto and setjmp.
