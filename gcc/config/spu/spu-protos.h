<<<<<<< HEAD
/* Copyright (C) 2006, 2007, 2008, 2009 Free Software Foundation, Inc.
=======
/* Copyright (C) 2006, 2007, 2008, 2009, 2010, 2011
   Free Software Foundation, Inc.
>>>>>>> 3082eeb7

   This file is free software; you can redistribute it and/or modify it under
   the terms of the GNU General Public License as published by the Free
   Software Foundation; either version 3 of the License, or (at your option) 
   any later version.

   This file is distributed in the hope that it will be useful, but WITHOUT
   ANY WARRANTY; without even the implied warranty of MERCHANTABILITY or
   FITNESS FOR A PARTICULAR PURPOSE.  See the GNU General Public License
   for more details.

   You should have received a copy of the GNU General Public License
   along with GCC; see the file COPYING3.  If not see
   <http://www.gnu.org/licenses/>.  */

#ifndef _SPU_PROTOS_
#define _SPU_PROTOS_

extern void spu_cpu_cpp_builtins (struct cpp_reader * pfile);
extern void builtin_define_std (const char *);
extern void spu_c_common_override_options (void);
extern int valid_subreg (rtx op);
extern void spu_expand_extv (rtx * ops, int unsignedp);
extern void spu_expand_insv (rtx * ops);
extern int spu_expand_block_move (rtx * ops);
extern void spu_emit_branch_or_set (int is_set, rtx cmp, rtx * operands);
extern int spu_emit_vector_cond_expr (rtx, rtx, rtx, rtx, rtx, rtx);
extern HOST_WIDE_INT const_double_to_hwint (rtx x);
extern void print_operand_address (FILE * file, register rtx addr);
extern void print_operand (FILE * file, rtx x, int code);
extern int spu_split_immediate (rtx * ops);
extern int spu_saved_regs_size (void);
extern int direct_return (void);
extern void spu_expand_prologue (void);
extern void spu_expand_epilogue (bool sibcall_p);
extern rtx spu_return_addr (int count, rtx frame);

#ifdef RTX_CODE
extern rtx hwint_to_const_double (enum machine_mode mode, HOST_WIDE_INT v);
extern rtx spu_const (enum machine_mode mode, HOST_WIDE_INT val);
extern rtx spu_const_from_ints (enum machine_mode mode, 
			        int a, int b, int c, int d);
extern rtx spu_float_const (const char *string,
			    enum machine_mode mode);
extern int immediate_load_p (rtx op, enum machine_mode mode);
extern int logical_immediate_p (rtx op, enum machine_mode mode);
extern int iohl_immediate_p (rtx op, enum machine_mode mode);
extern int arith_immediate_p (rtx op, enum machine_mode mode,
			      HOST_WIDE_INT low, HOST_WIDE_INT high);
extern bool exp2_immediate_p (rtx op, enum machine_mode mode, int low,
			      int high);
extern int spu_constant_address_p (rtx x);
<<<<<<< HEAD
extern int spu_legitimate_constant_p (rtx x);
extern int spu_initial_elimination_offset (int from, int to);
extern rtx spu_function_value (const_tree type, const_tree func);
extern rtx spu_function_arg (int cum, enum machine_mode mode, tree type,
			     int named);
extern void spu_setup_incoming_varargs (int *cum, enum machine_mode mode,
					tree type, int *pretend_size,
					int no_rtl);
extern void spu_conditional_register_usage (void);
=======
extern bool spu_legitimate_constant_p (enum machine_mode, rtx);
extern int spu_initial_elimination_offset (int from, int to);
extern rtx spu_function_value (const_tree type, const_tree func);
>>>>>>> 3082eeb7
extern int spu_expand_mov (rtx * ops, enum machine_mode mode);
extern int spu_split_load (rtx * ops);
extern int spu_split_store (rtx * ops);
extern int fsmbi_const_p (rtx x);
extern int cpat_const_p (rtx x, enum machine_mode mode);
extern rtx gen_cpat_const (rtx * ops);
extern void constant_to_array (enum machine_mode mode, rtx x,
			       unsigned char *arr);
extern rtx array_to_constant (enum machine_mode mode, const unsigned char *arr);
extern rtx spu_gen_exp2 (enum machine_mode mode, rtx x);
extern void spu_allocate_stack (rtx op0, rtx op1);
extern void spu_restore_stack_nonlocal (rtx op0, rtx op1);
extern void spu_restore_stack_block (rtx op0, rtx op1);
extern rtx spu_gen_subreg (enum machine_mode mode, rtx x);
extern int spu_safe_dma(HOST_WIDE_INT channel);
extern void spu_builtin_splats (rtx ops[]);
extern void spu_builtin_extract (rtx ops[]);
extern void spu_builtin_insert (rtx ops[]);
extern void spu_builtin_promote (rtx ops[]);
extern void spu_expand_sign_extend (rtx ops[]);
extern void spu_expand_vector_init (rtx target, rtx vals);
extern rtx spu_legitimize_reload_address (rtx, enum machine_mode, int, int);
#endif /* RTX_CODE  */

extern void spu_init_expanders (void);
extern void spu_split_convert (rtx *);
extern void spu_function_profiler (FILE *, int);

/* spu-c.c */
extern tree spu_resolve_overloaded_builtin (location_t, tree fndecl,
    					    void *fnargs);
extern rtx spu_expand_builtin (tree exp, rtx target, rtx subtarget,
			       enum machine_mode mode, int ignore);
extern rtx spu_expand_builtin (tree, rtx, rtx, enum machine_mode, int);

#endif /* _SPU_PROTOS_  */
<|MERGE_RESOLUTION|>--- conflicted
+++ resolved
@@ -1,9 +1,5 @@
-<<<<<<< HEAD
-/* Copyright (C) 2006, 2007, 2008, 2009 Free Software Foundation, Inc.
-=======
 /* Copyright (C) 2006, 2007, 2008, 2009, 2010, 2011
    Free Software Foundation, Inc.
->>>>>>> 3082eeb7
 
    This file is free software; you can redistribute it and/or modify it under
    the terms of the GNU General Public License as published by the Free
@@ -56,21 +52,9 @@
 extern bool exp2_immediate_p (rtx op, enum machine_mode mode, int low,
 			      int high);
 extern int spu_constant_address_p (rtx x);
-<<<<<<< HEAD
-extern int spu_legitimate_constant_p (rtx x);
-extern int spu_initial_elimination_offset (int from, int to);
-extern rtx spu_function_value (const_tree type, const_tree func);
-extern rtx spu_function_arg (int cum, enum machine_mode mode, tree type,
-			     int named);
-extern void spu_setup_incoming_varargs (int *cum, enum machine_mode mode,
-					tree type, int *pretend_size,
-					int no_rtl);
-extern void spu_conditional_register_usage (void);
-=======
 extern bool spu_legitimate_constant_p (enum machine_mode, rtx);
 extern int spu_initial_elimination_offset (int from, int to);
 extern rtx spu_function_value (const_tree type, const_tree func);
->>>>>>> 3082eeb7
 extern int spu_expand_mov (rtx * ops, enum machine_mode mode);
 extern int spu_split_load (rtx * ops);
 extern int spu_split_store (rtx * ops);
