<<<<<<< HEAD
/* Copyright (C) 2006, 2007, 2008, 2009, 2010 Free Software Foundation, Inc.
=======
/* Copyright (C) 2006, 2007, 2008, 2009, 2010, 2011
   Free Software Foundation, Inc.
>>>>>>> 3082eeb7

   This file is free software; you can redistribute it and/or modify it under
   the terms of the GNU General Public License as published by the Free
   Software Foundation; either version 3 of the License, or (at your option) 
   any later version.

   This file is distributed in the hope that it will be useful, but WITHOUT
   ANY WARRANTY; without even the implied warranty of MERCHANTABILITY or
   FITNESS FOR A PARTICULAR PURPOSE.  See the GNU General Public License
   for more details.

   You should have received a copy of the GNU General Public License
   along with GCC; see the file COPYING3.  If not see
   <http://www.gnu.org/licenses/>.  */

#include "config.h"
#include "system.h"
#include "coretypes.h"
#include "tm.h"
#include "rtl.h"
#include "regs.h"
#include "hard-reg-set.h"
#include "insn-config.h"
#include "conditions.h"
#include "insn-attr.h"
#include "flags.h"
#include "recog.h"
#include "obstack.h"
#include "tree.h"
#include "expr.h"
#include "optabs.h"
#include "except.h"
#include "function.h"
#include "output.h"
#include "basic-block.h"
#include "integrate.h"
#include "diagnostic-core.h"
#include "ggc.h"
#include "hashtab.h"
#include "tm_p.h"
#include "target.h"
#include "target-def.h"
#include "langhooks.h"
#include "reload.h"
#include "cfglayout.h"
#include "sched-int.h"
#include "params.h"
<<<<<<< HEAD
#include "assert.h"
=======
>>>>>>> 3082eeb7
#include "machmode.h"
#include "gimple.h"
#include "tm-constrs.h"
#include "ddg.h"
#include "sbitmap.h"
#include "timevar.h"
#include "df.h"

/* Builtin types, data and prototypes. */

enum spu_builtin_type_index
{
  SPU_BTI_END_OF_PARAMS,

  /* We create new type nodes for these. */
  SPU_BTI_V16QI,
  SPU_BTI_V8HI,
  SPU_BTI_V4SI,
  SPU_BTI_V2DI,
  SPU_BTI_V4SF,
  SPU_BTI_V2DF,
  SPU_BTI_UV16QI,
  SPU_BTI_UV8HI,
  SPU_BTI_UV4SI,
  SPU_BTI_UV2DI,

  /* A 16-byte type. (Implemented with V16QI_type_node) */
  SPU_BTI_QUADWORD,

  /* These all correspond to intSI_type_node */
  SPU_BTI_7,
  SPU_BTI_S7,
  SPU_BTI_U7,
  SPU_BTI_S10,
  SPU_BTI_S10_4,
  SPU_BTI_U14,
  SPU_BTI_16,
  SPU_BTI_S16,
  SPU_BTI_S16_2,
  SPU_BTI_U16,
  SPU_BTI_U16_2,
  SPU_BTI_U18,

  /* These correspond to the standard types */
  SPU_BTI_INTQI, 
  SPU_BTI_INTHI, 
  SPU_BTI_INTSI, 
  SPU_BTI_INTDI, 

  SPU_BTI_UINTQI,
  SPU_BTI_UINTHI,
  SPU_BTI_UINTSI,
  SPU_BTI_UINTDI,

  SPU_BTI_FLOAT, 
  SPU_BTI_DOUBLE,

  SPU_BTI_VOID,   
  SPU_BTI_PTR,   

  SPU_BTI_MAX
};

#define V16QI_type_node               (spu_builtin_types[SPU_BTI_V16QI])
#define V8HI_type_node                (spu_builtin_types[SPU_BTI_V8HI])
#define V4SI_type_node                (spu_builtin_types[SPU_BTI_V4SI])
#define V2DI_type_node                (spu_builtin_types[SPU_BTI_V2DI])
#define V4SF_type_node                (spu_builtin_types[SPU_BTI_V4SF])
#define V2DF_type_node                (spu_builtin_types[SPU_BTI_V2DF])
#define unsigned_V16QI_type_node      (spu_builtin_types[SPU_BTI_UV16QI])
#define unsigned_V8HI_type_node       (spu_builtin_types[SPU_BTI_UV8HI])
#define unsigned_V4SI_type_node       (spu_builtin_types[SPU_BTI_UV4SI])
#define unsigned_V2DI_type_node       (spu_builtin_types[SPU_BTI_UV2DI])

static GTY(()) tree spu_builtin_types[SPU_BTI_MAX];

struct spu_builtin_range
{
  int low, high;
};

static struct spu_builtin_range spu_builtin_range[] = {
  {-0x40ll, 0x7fll},		/* SPU_BTI_7     */
  {-0x40ll, 0x3fll},		/* SPU_BTI_S7    */
  {0ll, 0x7fll},		/* SPU_BTI_U7    */
  {-0x200ll, 0x1ffll},		/* SPU_BTI_S10   */
  {-0x2000ll, 0x1fffll},	/* SPU_BTI_S10_4 */
  {0ll, 0x3fffll},		/* SPU_BTI_U14   */
  {-0x8000ll, 0xffffll},	/* SPU_BTI_16    */
  {-0x8000ll, 0x7fffll},	/* SPU_BTI_S16   */
  {-0x20000ll, 0x1ffffll},	/* SPU_BTI_S16_2 */
  {0ll, 0xffffll},		/* SPU_BTI_U16   */
  {0ll, 0x3ffffll},		/* SPU_BTI_U16_2 */
  {0ll, 0x3ffffll},		/* SPU_BTI_U18   */
};


/*  Target specific attribute specifications.  */
char regs_ever_allocated[FIRST_PSEUDO_REGISTER];

/*  Prototypes and external defs.  */
static void spu_option_override (void);
static void spu_init_builtins (void);
static tree spu_builtin_decl (unsigned, bool);
<<<<<<< HEAD
static unsigned char spu_scalar_mode_supported_p (enum machine_mode mode);
static unsigned char spu_vector_mode_supported_p (enum machine_mode mode);
=======
static bool spu_scalar_mode_supported_p (enum machine_mode mode);
static bool spu_vector_mode_supported_p (enum machine_mode mode);
>>>>>>> 3082eeb7
static bool spu_legitimate_address_p (enum machine_mode, rtx, bool);
static bool spu_addr_space_legitimate_address_p (enum machine_mode, rtx,
						 bool, addr_space_t);
static rtx adjust_operand (rtx op, HOST_WIDE_INT * start);
static rtx get_pic_reg (void);
static int need_to_save_reg (int regno, int saving);
static rtx frame_emit_store (int regno, rtx addr, HOST_WIDE_INT offset);
static rtx frame_emit_load (int regno, rtx addr, HOST_WIDE_INT offset);
static rtx frame_emit_add_imm (rtx dst, rtx src, HOST_WIDE_INT imm,
			       rtx scratch);
static void emit_nop_for_insn (rtx insn);
static bool insn_clobbers_hbr (rtx insn);
static void spu_emit_branch_hint (rtx before, rtx branch, rtx target,
				  int distance, sbitmap blocks);
static rtx spu_emit_vector_compare (enum rtx_code rcode, rtx op0, rtx op1,
	                            enum machine_mode dmode);
static rtx get_branch_target (rtx branch);
static void spu_machine_dependent_reorg (void);
static int spu_sched_issue_rate (void);
static int spu_sched_variable_issue (FILE * dump, int verbose, rtx insn,
				     int can_issue_more);
static int get_pipe (rtx insn);
static int spu_sched_adjust_cost (rtx insn, rtx link, rtx dep_insn, int cost);
static void spu_sched_init_global (FILE *, int, int);
static void spu_sched_init (FILE *, int, int);
static int spu_sched_reorder (FILE *, int, rtx *, int *, int);
static tree spu_handle_fndecl_attribute (tree * node, tree name, tree args,
					 int flags,
					 bool *no_add_attrs);
static tree spu_handle_vector_attribute (tree * node, tree name, tree args,
					 int flags,
					 bool *no_add_attrs);
static int spu_naked_function_p (tree func);
static bool spu_pass_by_reference (cumulative_args_t cum,
				   enum machine_mode mode,
				   const_tree type, bool named);
static rtx spu_function_arg (cumulative_args_t cum, enum machine_mode mode,
			     const_tree type, bool named);
static void spu_function_arg_advance (cumulative_args_t cum,
				      enum machine_mode mode,
				      const_tree type, bool named);
static tree spu_build_builtin_va_list (void);
static void spu_va_start (tree, rtx);
static tree spu_gimplify_va_arg_expr (tree valist, tree type,
				      gimple_seq * pre_p, gimple_seq * post_p);
static int store_with_one_insn_p (rtx mem);
static int mem_is_padded_component_ref (rtx x);
static int reg_aligned_for_addr (rtx x);
static bool spu_assemble_integer (rtx x, unsigned int size, int aligned_p);
static void spu_asm_globalize_label (FILE * file, const char *name);
static bool spu_rtx_costs (rtx x, int code, int outer_code, int opno,
			   int *total, bool speed);
static bool spu_function_ok_for_sibcall (tree decl, tree exp);
static void spu_init_libfuncs (void);
static bool spu_return_in_memory (const_tree type, const_tree fntype);
static void fix_range (const char *);
static void spu_encode_section_info (tree, rtx, int);
static rtx spu_legitimize_address (rtx, rtx, enum machine_mode);
static rtx spu_addr_space_legitimize_address (rtx, rtx, enum machine_mode,
					      addr_space_t);
static tree spu_builtin_mul_widen_even (tree);
static tree spu_builtin_mul_widen_odd (tree);
static tree spu_builtin_mask_for_load (void);
static int spu_builtin_vectorization_cost (enum vect_cost_for_stmt, tree, int);
static bool spu_vector_alignment_reachable (const_tree, bool);
static tree spu_builtin_vec_perm (tree, tree *);
static enum machine_mode spu_addr_space_pointer_mode (addr_space_t);
static enum machine_mode spu_addr_space_address_mode (addr_space_t);
static bool spu_addr_space_subset_p (addr_space_t, addr_space_t);
static rtx spu_addr_space_convert (rtx, tree, tree);
static int spu_sms_res_mii (struct ddg *g);
<<<<<<< HEAD
static void asm_file_start (void);
=======
>>>>>>> 3082eeb7
static unsigned int spu_section_type_flags (tree, const char *, int);
static section *spu_select_section (tree, int, unsigned HOST_WIDE_INT);
static void spu_unique_section (tree, int);
static rtx spu_expand_load (rtx, rtx, rtx, int);
static void spu_trampoline_init (rtx, tree, rtx);
<<<<<<< HEAD

extern const char *reg_names[];
=======
static void spu_conditional_register_usage (void);
static bool spu_ref_may_alias_errno (ao_ref *);
static void spu_output_mi_thunk (FILE *, tree, HOST_WIDE_INT,
				 HOST_WIDE_INT, tree);
>>>>>>> 3082eeb7

/* Which instruction set architecture to use.  */
int spu_arch;
/* Which cpu are we tuning for.  */
int spu_tune;

/* The hardware requires 8 insns between a hint and the branch it
   effects.  This variable describes how many rtl instructions the
   compiler needs to see before inserting a hint, and then the compiler
   will insert enough nops to make it at least 8 insns.  The default is
   for the compiler to allow up to 2 nops be emitted.  The nops are
   inserted in pairs, so we round down. */
int spu_hint_dist = (8*4) - (2*4);

enum spu_immediate {
  SPU_NONE,
  SPU_IL,
  SPU_ILA,
  SPU_ILH,
  SPU_ILHU,
  SPU_ORI,
  SPU_ORHI,
  SPU_ORBI,
  SPU_IOHL
};
enum immediate_class
{
  IC_POOL,			/* constant pool */
  IC_IL1,			/* one il* instruction */
  IC_IL2,			/* both ilhu and iohl instructions */
  IC_IL1s,			/* one il* instruction */
  IC_IL2s,			/* both ilhu and iohl instructions */
  IC_FSMBI,			/* the fsmbi instruction */
  IC_CPAT,			/* one of the c*d instructions */
  IC_FSMBI2			/* fsmbi plus 1 other instruction */
};

static enum spu_immediate which_immediate_load (HOST_WIDE_INT val);
static enum spu_immediate which_logical_immediate (HOST_WIDE_INT val);
static int cpat_info(unsigned char *arr, int size, int *prun, int *pstart);
static enum immediate_class classify_immediate (rtx op,
						enum machine_mode mode);

static enum machine_mode spu_unwind_word_mode (void);

static enum machine_mode
spu_libgcc_cmp_return_mode (void);

static enum machine_mode
spu_libgcc_shift_count_mode (void);

/* Pointer mode for __ea references.  */
#define EAmode (spu_ea_model != 32 ? DImode : SImode)


/*  Table of machine attributes.  */
static const struct attribute_spec spu_attribute_table[] =
{
<<<<<<< HEAD
  /* { name, min_len, max_len, decl_req, type_req, fn_type_req, handler } */
  { "naked",          0, 0, true,  false, false, spu_handle_fndecl_attribute },
  { "spu_vector",     0, 0, false, true,  false, spu_handle_vector_attribute },
  { NULL,             0, 0, false, false, false, NULL }
=======
  /* { name, min_len, max_len, decl_req, type_req, fn_type_req, handler,
       affects_type_identity } */
  { "naked",          0, 0, true,  false, false, spu_handle_fndecl_attribute,
    false },
  { "spu_vector",     0, 0, false, true,  false, spu_handle_vector_attribute,
    false },
  { NULL,             0, 0, false, false, false, NULL, false }
>>>>>>> 3082eeb7
};

/*  TARGET overrides.  */

#undef TARGET_ADDR_SPACE_POINTER_MODE
#define TARGET_ADDR_SPACE_POINTER_MODE spu_addr_space_pointer_mode

#undef TARGET_ADDR_SPACE_ADDRESS_MODE
#define TARGET_ADDR_SPACE_ADDRESS_MODE spu_addr_space_address_mode

#undef TARGET_ADDR_SPACE_LEGITIMATE_ADDRESS_P
#define TARGET_ADDR_SPACE_LEGITIMATE_ADDRESS_P \
  spu_addr_space_legitimate_address_p

#undef TARGET_ADDR_SPACE_LEGITIMIZE_ADDRESS
#define TARGET_ADDR_SPACE_LEGITIMIZE_ADDRESS spu_addr_space_legitimize_address

#undef TARGET_ADDR_SPACE_SUBSET_P
#define TARGET_ADDR_SPACE_SUBSET_P spu_addr_space_subset_p

#undef TARGET_ADDR_SPACE_CONVERT
#define TARGET_ADDR_SPACE_CONVERT spu_addr_space_convert

#undef TARGET_INIT_BUILTINS
#define TARGET_INIT_BUILTINS spu_init_builtins
#undef TARGET_BUILTIN_DECL
#define TARGET_BUILTIN_DECL spu_builtin_decl

#undef TARGET_EXPAND_BUILTIN
#define TARGET_EXPAND_BUILTIN spu_expand_builtin

#undef TARGET_UNWIND_WORD_MODE
#define TARGET_UNWIND_WORD_MODE spu_unwind_word_mode

#undef TARGET_LEGITIMIZE_ADDRESS
#define TARGET_LEGITIMIZE_ADDRESS spu_legitimize_address

/* The current assembler doesn't like .4byte foo@ppu, so use the normal .long
   and .quad for the debugger.  When it is known that the assembler is fixed,
   these can be removed.  */
#undef TARGET_ASM_UNALIGNED_SI_OP
#define TARGET_ASM_UNALIGNED_SI_OP	"\t.long\t"

#undef TARGET_ASM_ALIGNED_DI_OP
#define TARGET_ASM_ALIGNED_DI_OP	"\t.quad\t"

/* The .8byte directive doesn't seem to work well for a 32 bit
   architecture. */
#undef TARGET_ASM_UNALIGNED_DI_OP
#define TARGET_ASM_UNALIGNED_DI_OP NULL

#undef TARGET_RTX_COSTS
#define TARGET_RTX_COSTS spu_rtx_costs

#undef TARGET_ADDRESS_COST
#define TARGET_ADDRESS_COST hook_int_rtx_bool_0

#undef TARGET_SCHED_ISSUE_RATE
#define TARGET_SCHED_ISSUE_RATE spu_sched_issue_rate

#undef TARGET_SCHED_INIT_GLOBAL
#define TARGET_SCHED_INIT_GLOBAL spu_sched_init_global

#undef TARGET_SCHED_INIT
#define TARGET_SCHED_INIT spu_sched_init

#undef TARGET_SCHED_VARIABLE_ISSUE
#define TARGET_SCHED_VARIABLE_ISSUE spu_sched_variable_issue

#undef TARGET_SCHED_REORDER
#define TARGET_SCHED_REORDER spu_sched_reorder

#undef TARGET_SCHED_REORDER2
#define TARGET_SCHED_REORDER2 spu_sched_reorder

#undef TARGET_SCHED_ADJUST_COST
#define TARGET_SCHED_ADJUST_COST spu_sched_adjust_cost

#undef  TARGET_ATTRIBUTE_TABLE
#define TARGET_ATTRIBUTE_TABLE spu_attribute_table

#undef TARGET_ASM_INTEGER
#define TARGET_ASM_INTEGER spu_assemble_integer

#undef TARGET_SCALAR_MODE_SUPPORTED_P
#define TARGET_SCALAR_MODE_SUPPORTED_P	spu_scalar_mode_supported_p

#undef TARGET_VECTOR_MODE_SUPPORTED_P
#define TARGET_VECTOR_MODE_SUPPORTED_P	spu_vector_mode_supported_p

#undef TARGET_FUNCTION_OK_FOR_SIBCALL
#define TARGET_FUNCTION_OK_FOR_SIBCALL spu_function_ok_for_sibcall

#undef TARGET_ASM_GLOBALIZE_LABEL
#define TARGET_ASM_GLOBALIZE_LABEL spu_asm_globalize_label

#undef TARGET_PASS_BY_REFERENCE
#define TARGET_PASS_BY_REFERENCE spu_pass_by_reference

#undef TARGET_FUNCTION_ARG
#define TARGET_FUNCTION_ARG spu_function_arg

#undef TARGET_FUNCTION_ARG_ADVANCE
#define TARGET_FUNCTION_ARG_ADVANCE spu_function_arg_advance

#undef TARGET_MUST_PASS_IN_STACK
#define TARGET_MUST_PASS_IN_STACK must_pass_in_stack_var_size

#undef TARGET_BUILD_BUILTIN_VA_LIST
#define TARGET_BUILD_BUILTIN_VA_LIST spu_build_builtin_va_list

#undef TARGET_EXPAND_BUILTIN_VA_START
#define TARGET_EXPAND_BUILTIN_VA_START spu_va_start

static void spu_setup_incoming_varargs (cumulative_args_t cum,
					enum machine_mode mode,
					tree type, int *pretend_size,
					int no_rtl);
#undef TARGET_SETUP_INCOMING_VARARGS
#define TARGET_SETUP_INCOMING_VARARGS spu_setup_incoming_varargs

#undef TARGET_MACHINE_DEPENDENT_REORG
#define TARGET_MACHINE_DEPENDENT_REORG spu_machine_dependent_reorg

#undef TARGET_GIMPLIFY_VA_ARG_EXPR
#define TARGET_GIMPLIFY_VA_ARG_EXPR spu_gimplify_va_arg_expr

#undef TARGET_INIT_LIBFUNCS
#define TARGET_INIT_LIBFUNCS spu_init_libfuncs

#undef TARGET_RETURN_IN_MEMORY
#define TARGET_RETURN_IN_MEMORY spu_return_in_memory

#undef  TARGET_ENCODE_SECTION_INFO
#define TARGET_ENCODE_SECTION_INFO spu_encode_section_info

#undef TARGET_VECTORIZE_BUILTIN_MUL_WIDEN_EVEN
#define TARGET_VECTORIZE_BUILTIN_MUL_WIDEN_EVEN spu_builtin_mul_widen_even

#undef TARGET_VECTORIZE_BUILTIN_MUL_WIDEN_ODD
#define TARGET_VECTORIZE_BUILTIN_MUL_WIDEN_ODD spu_builtin_mul_widen_odd

#undef TARGET_VECTORIZE_BUILTIN_MASK_FOR_LOAD
#define TARGET_VECTORIZE_BUILTIN_MASK_FOR_LOAD spu_builtin_mask_for_load

#undef TARGET_VECTORIZE_BUILTIN_VECTORIZATION_COST
#define TARGET_VECTORIZE_BUILTIN_VECTORIZATION_COST spu_builtin_vectorization_cost

#undef TARGET_VECTORIZE_VECTOR_ALIGNMENT_REACHABLE
#define TARGET_VECTORIZE_VECTOR_ALIGNMENT_REACHABLE spu_vector_alignment_reachable

#undef TARGET_VECTORIZE_BUILTIN_VEC_PERM
#define TARGET_VECTORIZE_BUILTIN_VEC_PERM spu_builtin_vec_perm

#undef TARGET_LIBGCC_CMP_RETURN_MODE
#define TARGET_LIBGCC_CMP_RETURN_MODE spu_libgcc_cmp_return_mode

#undef TARGET_LIBGCC_SHIFT_COUNT_MODE
#define TARGET_LIBGCC_SHIFT_COUNT_MODE spu_libgcc_shift_count_mode

#undef TARGET_SCHED_SMS_RES_MII
#define TARGET_SCHED_SMS_RES_MII spu_sms_res_mii

#undef TARGET_SECTION_TYPE_FLAGS
#define TARGET_SECTION_TYPE_FLAGS spu_section_type_flags

<<<<<<< HEAD
#undef TARGET_SECTION_TYPE_FLAGS
#define TARGET_SECTION_TYPE_FLAGS spu_section_type_flags

#undef TARGET_ASM_SELECT_SECTION
#define TARGET_ASM_SELECT_SECTION  spu_select_section

#undef TARGET_ASM_UNIQUE_SECTION
#define TARGET_ASM_UNIQUE_SECTION  spu_unique_section

#undef TARGET_LEGITIMATE_ADDRESS_P
#define TARGET_LEGITIMATE_ADDRESS_P spu_legitimate_address_p

#undef TARGET_TRAMPOLINE_INIT
#define TARGET_TRAMPOLINE_INIT spu_trampoline_init

struct gcc_target targetm = TARGET_INITIALIZER;
=======
#undef TARGET_ASM_SELECT_SECTION
#define TARGET_ASM_SELECT_SECTION  spu_select_section
>>>>>>> 3082eeb7

#undef TARGET_ASM_UNIQUE_SECTION
#define TARGET_ASM_UNIQUE_SECTION  spu_unique_section

#undef TARGET_LEGITIMATE_ADDRESS_P
#define TARGET_LEGITIMATE_ADDRESS_P spu_legitimate_address_p

#undef TARGET_LEGITIMATE_CONSTANT_P
#define TARGET_LEGITIMATE_CONSTANT_P spu_legitimate_constant_p

#undef TARGET_TRAMPOLINE_INIT
#define TARGET_TRAMPOLINE_INIT spu_trampoline_init

#undef TARGET_OPTION_OVERRIDE
#define TARGET_OPTION_OVERRIDE spu_option_override

#undef TARGET_CONDITIONAL_REGISTER_USAGE
#define TARGET_CONDITIONAL_REGISTER_USAGE spu_conditional_register_usage

#undef TARGET_REF_MAY_ALIAS_ERRNO
#define TARGET_REF_MAY_ALIAS_ERRNO spu_ref_may_alias_errno

#undef TARGET_ASM_OUTPUT_MI_THUNK
#define TARGET_ASM_OUTPUT_MI_THUNK spu_output_mi_thunk
#undef TARGET_ASM_CAN_OUTPUT_MI_THUNK
#define TARGET_ASM_CAN_OUTPUT_MI_THUNK hook_bool_const_tree_hwi_hwi_const_tree_true

/* Variable tracking should be run after all optimizations which
   change order of insns.  It also needs a valid CFG.  */
#undef TARGET_DELAY_VARTRACK
#define TARGET_DELAY_VARTRACK true

struct gcc_target targetm = TARGET_INITIALIZER;

/* Implement TARGET_OPTION_OVERRIDE.  */
static void
spu_option_override (void)
{
  /* Small loops will be unpeeled at -O3.  For SPU it is more important
     to keep code small by default.  */
  if (!flag_unroll_loops && !flag_peel_loops)
    maybe_set_param_value (PARAM_MAX_COMPLETELY_PEEL_TIMES, 4,
			   global_options.x_param_values,
			   global_options_set.x_param_values);

  flag_omit_frame_pointer = 1;

  /* Functions must be 8 byte aligned so we correctly handle dual issue */
  if (align_functions < 8)
    align_functions = 8;

  spu_hint_dist = 8*4 - spu_max_nops*4;
  if (spu_hint_dist < 0) 
    spu_hint_dist = 0;

  if (spu_fixed_range_string)
    fix_range (spu_fixed_range_string);

  /* Determine processor architectural level.  */
  if (spu_arch_string)
    {
      if (strcmp (&spu_arch_string[0], "cell") == 0)
        spu_arch = PROCESSOR_CELL;
      else if (strcmp (&spu_arch_string[0], "celledp") == 0)
        spu_arch = PROCESSOR_CELLEDP;
      else
        error ("bad value (%s) for -march= switch", spu_arch_string);
    }

  /* Determine processor to tune for.  */
  if (spu_tune_string)
    {
      if (strcmp (&spu_tune_string[0], "cell") == 0)
        spu_tune = PROCESSOR_CELL;
      else if (strcmp (&spu_tune_string[0], "celledp") == 0)
        spu_tune = PROCESSOR_CELLEDP;
      else
        error ("bad value (%s) for -mtune= switch", spu_tune_string);
    }

  /* Change defaults according to the processor architecture.  */
  if (spu_arch == PROCESSOR_CELLEDP)
    {
      /* If no command line option has been otherwise specified, change
	 the default to -mno-safe-hints on celledp -- only the original
	 Cell/B.E. processors require this workaround.  */
      if (!(target_flags_explicit & MASK_SAFE_HINTS))
	target_flags &= ~MASK_SAFE_HINTS;
    }

  REAL_MODE_FORMAT (SFmode) = &spu_single_format;
}

/* Handle an attribute requiring a FUNCTION_DECL; arguments as in
   struct attribute_spec.handler.  */

/* True if MODE is valid for the target.  By "valid", we mean able to
   be manipulated in non-trivial ways.  In particular, this means all
   the arithmetic is supported.  */
static bool
spu_scalar_mode_supported_p (enum machine_mode mode)
{
  switch (mode)
    {
    case QImode:
    case HImode:
    case SImode:
    case SFmode:
    case DImode:
    case TImode:
    case DFmode:
      return true;

    default:
      return false;
    }
}

/* Similarly for vector modes.  "Supported" here is less strict.  At
   least some operations are supported; need to check optabs or builtins
   for further details.  */
static bool
spu_vector_mode_supported_p (enum machine_mode mode)
{
  switch (mode)
    {
    case V16QImode:
    case V8HImode:
    case V4SImode:
    case V2DImode:
    case V4SFmode:
    case V2DFmode:
      return true;

    default:
      return false;
    }
}

/* GCC assumes that in a paradoxical SUBREG the inner mode occupies the
   least significant bytes of the outer mode.  This function returns
   TRUE for the SUBREG's where this is correct.  */
int
valid_subreg (rtx op)
{
  enum machine_mode om = GET_MODE (op);
  enum machine_mode im = GET_MODE (SUBREG_REG (op));
  return om != VOIDmode && im != VOIDmode
    && (GET_MODE_SIZE (im) == GET_MODE_SIZE (om)
	|| (GET_MODE_SIZE (im) <= 4 && GET_MODE_SIZE (om) <= 4)
	|| (GET_MODE_SIZE (im) >= 16 && GET_MODE_SIZE (om) >= 16));
}

/* When insv and ext[sz]v ar passed a TI SUBREG, we want to strip it off
   and adjust the start offset.  */
static rtx
adjust_operand (rtx op, HOST_WIDE_INT * start)
{
  enum machine_mode mode;
  int op_size;
  /* Strip any paradoxical SUBREG.  */
  if (GET_CODE (op) == SUBREG
      && (GET_MODE_BITSIZE (GET_MODE (op))
	  > GET_MODE_BITSIZE (GET_MODE (SUBREG_REG (op)))))
    {
      if (start)
	*start -=
	  GET_MODE_BITSIZE (GET_MODE (op)) -
	  GET_MODE_BITSIZE (GET_MODE (SUBREG_REG (op)));
      op = SUBREG_REG (op);
    }
  /* If it is smaller than SI, assure a SUBREG */
  op_size = GET_MODE_BITSIZE (GET_MODE (op));
  if (op_size < 32)
    {
      if (start)
	*start += 32 - op_size;
      op_size = 32;
    }
  /* If it is not a MODE_INT (and/or it is smaller than SI) add a SUBREG. */
  mode = mode_for_size (op_size, MODE_INT, 0);
  if (mode != GET_MODE (op))
    op = gen_rtx_SUBREG (mode, op, 0);
  return op;
}

void
spu_expand_extv (rtx ops[], int unsignedp)
{
  rtx dst = ops[0], src = ops[1];
  HOST_WIDE_INT width = INTVAL (ops[2]);
  HOST_WIDE_INT start = INTVAL (ops[3]);
  HOST_WIDE_INT align_mask;
  rtx s0, s1, mask, r0;
<<<<<<< HEAD

  gcc_assert (REG_P (dst) && GET_MODE (dst) == TImode);

=======

  gcc_assert (REG_P (dst) && GET_MODE (dst) == TImode);

>>>>>>> 3082eeb7
  if (MEM_P (src))
    {
      /* First, determine if we need 1 TImode load or 2.  We need only 1
         if the bits being extracted do not cross the alignment boundary
         as determined by the MEM and its address. */

      align_mask = -MEM_ALIGN (src);
      if ((start & align_mask) == ((start + width - 1) & align_mask))
	{
	  /* Alignment is sufficient for 1 load. */
	  s0 = gen_reg_rtx (TImode);
	  r0 = spu_expand_load (s0, 0, src, start / 8);
	  start &= 7;
	  if (r0)
	    emit_insn (gen_rotqby_ti (s0, s0, r0));
	}
      else
	{
	  /* Need 2 loads. */
	  s0 = gen_reg_rtx (TImode);
	  s1 = gen_reg_rtx (TImode);
	  r0 = spu_expand_load (s0, s1, src, start / 8);
	  start &= 7;

	  gcc_assert (start + width <= 128);
	  if (r0)
	    {
	      rtx r1 = gen_reg_rtx (SImode);
	      mask = gen_reg_rtx (TImode);
	      emit_move_insn (mask, GEN_INT (-1));
	      emit_insn (gen_rotqby_ti (s0, s0, r0));
	      emit_insn (gen_rotqby_ti (s1, s1, r0));
	      if (GET_CODE (r0) == CONST_INT)
		r1 = GEN_INT (INTVAL (r0) & 15);
	      else
		emit_insn (gen_andsi3 (r1, r0, GEN_INT (15)));
	      emit_insn (gen_shlqby_ti (mask, mask, r1));
	      emit_insn (gen_selb (s0, s1, s0, mask));
	    }
	}

    }
  else if (GET_CODE (src) == SUBREG)
    {
      rtx r = SUBREG_REG (src);
      gcc_assert (REG_P (r) && SCALAR_INT_MODE_P (GET_MODE (r)));
      s0 = gen_reg_rtx (TImode);
      if (GET_MODE_SIZE (GET_MODE (r)) < GET_MODE_SIZE (TImode))
	emit_insn (gen_rtx_SET (VOIDmode, s0, gen_rtx_ZERO_EXTEND (TImode, r)));
      else
	emit_move_insn (s0, src);
    }
  else 
    {
      gcc_assert (REG_P (src) && GET_MODE (src) == TImode);
      s0 = gen_reg_rtx (TImode);
      emit_move_insn (s0, src);
<<<<<<< HEAD
    }

  /* Now s0 is TImode and contains the bits to extract at start. */

  if (start)
    emit_insn (gen_rotlti3 (s0, s0, GEN_INT (start)));

  if (128 - width)
    {
      tree c = build_int_cst (NULL_TREE, 128 - width);
      s0 = expand_shift (RSHIFT_EXPR, TImode, s0, c, s0, unsignedp);
    }

=======
    }

  /* Now s0 is TImode and contains the bits to extract at start. */

  if (start)
    emit_insn (gen_rotlti3 (s0, s0, GEN_INT (start)));

  if (128 - width)
    s0 = expand_shift (RSHIFT_EXPR, TImode, s0, 128 - width, s0, unsignedp);

>>>>>>> 3082eeb7
  emit_move_insn (dst, s0);
}

void
spu_expand_insv (rtx ops[])
{
  HOST_WIDE_INT width = INTVAL (ops[1]);
  HOST_WIDE_INT start = INTVAL (ops[2]);
  HOST_WIDE_INT maskbits;
  enum machine_mode dst_mode;
  rtx dst = ops[0], src = ops[3];
  int dst_size;
  rtx mask;
  rtx shift_reg;
  int shift;


  if (GET_CODE (ops[0]) == MEM)
    dst = gen_reg_rtx (TImode);
  else
    dst = adjust_operand (dst, &start);
  dst_mode = GET_MODE (dst);
  dst_size = GET_MODE_BITSIZE (GET_MODE (dst));

  if (CONSTANT_P (src))
    {
      enum machine_mode m =
	(width <= 32 ? SImode : width <= 64 ? DImode : TImode);
      src = force_reg (m, convert_to_mode (m, src, 0));
    }
  src = adjust_operand (src, 0);

  mask = gen_reg_rtx (dst_mode);
  shift_reg = gen_reg_rtx (dst_mode);
  shift = dst_size - start - width;

  /* It's not safe to use subreg here because the compiler assumes
     that the SUBREG_REG is right justified in the SUBREG. */
  convert_move (shift_reg, src, 1);

  if (shift > 0)
    {
      switch (dst_mode)
	{
	case SImode:
	  emit_insn (gen_ashlsi3 (shift_reg, shift_reg, GEN_INT (shift)));
	  break;
	case DImode:
	  emit_insn (gen_ashldi3 (shift_reg, shift_reg, GEN_INT (shift)));
	  break;
	case TImode:
	  emit_insn (gen_ashlti3 (shift_reg, shift_reg, GEN_INT (shift)));
	  break;
	default:
	  abort ();
	}
    }
  else if (shift < 0)
    abort ();

  switch (dst_size)
    {
    case 32:
      maskbits = (-1ll << (32 - width - start));
      if (start)
	maskbits += (1ll << (32 - start));
      emit_move_insn (mask, GEN_INT (maskbits));
      break;
    case 64:
      maskbits = (-1ll << (64 - width - start));
      if (start)
	maskbits += (1ll << (64 - start));
      emit_move_insn (mask, GEN_INT (maskbits));
      break;
    case 128:
      {
	unsigned char arr[16];
	int i = start / 8;
	memset (arr, 0, sizeof (arr));
	arr[i] = 0xff >> (start & 7);
	for (i++; i <= (start + width - 1) / 8; i++)
	  arr[i] = 0xff;
	arr[i - 1] &= 0xff << (7 - ((start + width - 1) & 7));
	emit_move_insn (mask, array_to_constant (TImode, arr));
      }
      break;
    default:
      abort ();
    }
  if (GET_CODE (ops[0]) == MEM)
    {
      rtx low = gen_reg_rtx (SImode);
      rtx rotl = gen_reg_rtx (SImode);
      rtx mask0 = gen_reg_rtx (TImode);
      rtx addr;
      rtx addr0;
      rtx addr1;
      rtx mem;

      addr = force_reg (Pmode, XEXP (ops[0], 0));
      addr0 = gen_rtx_AND (Pmode, addr, GEN_INT (-16));
      emit_insn (gen_andsi3 (low, addr, GEN_INT (15)));
      emit_insn (gen_negsi2 (rotl, low));
      emit_insn (gen_rotqby_ti (shift_reg, shift_reg, rotl));
      emit_insn (gen_rotqmby_ti (mask0, mask, rotl));
      mem = change_address (ops[0], TImode, addr0);
      set_mem_alias_set (mem, 0);
      emit_move_insn (dst, mem);
      emit_insn (gen_selb (dst, dst, shift_reg, mask0));
      if (start + width > MEM_ALIGN (ops[0]))
	{
	  rtx shl = gen_reg_rtx (SImode);
	  rtx mask1 = gen_reg_rtx (TImode);
	  rtx dst1 = gen_reg_rtx (TImode);
	  rtx mem1;
	  addr1 = plus_constant (addr, 16);
	  addr1 = gen_rtx_AND (Pmode, addr1, GEN_INT (-16));
	  emit_insn (gen_subsi3 (shl, GEN_INT (16), low));
	  emit_insn (gen_shlqby_ti (mask1, mask, shl));
	  mem1 = change_address (ops[0], TImode, addr1);
	  set_mem_alias_set (mem1, 0);
	  emit_move_insn (dst1, mem1);
	  emit_insn (gen_selb (dst1, dst1, shift_reg, mask1));
	  emit_move_insn (mem1, dst1);
	}
      emit_move_insn (mem, dst);
    }
  else
    emit_insn (gen_selb (dst, copy_rtx (dst), shift_reg, mask));
}


int
spu_expand_block_move (rtx ops[])
{
  HOST_WIDE_INT bytes, align, offset;
  rtx src, dst, sreg, dreg, target;
  int i;
  if (GET_CODE (ops[2]) != CONST_INT
      || GET_CODE (ops[3]) != CONST_INT
      || INTVAL (ops[2]) > (HOST_WIDE_INT) (MOVE_RATIO (optimize_insn_for_speed_p ()) * 8))
    return 0;

  bytes = INTVAL (ops[2]);
  align = INTVAL (ops[3]);

  if (bytes <= 0)
    return 1;

  dst = ops[0];
  src = ops[1];

  if (align == 16)
    {
      for (offset = 0; offset + 16 <= bytes; offset += 16)
	{
	  dst = adjust_address (ops[0], V16QImode, offset);
	  src = adjust_address (ops[1], V16QImode, offset);
	  emit_move_insn (dst, src);
	}
      if (offset < bytes)
	{
	  rtx mask;
	  unsigned char arr[16] = { 0 };
	  for (i = 0; i < bytes - offset; i++)
	    arr[i] = 0xff;
	  dst = adjust_address (ops[0], V16QImode, offset);
	  src = adjust_address (ops[1], V16QImode, offset);
	  mask = gen_reg_rtx (V16QImode);
	  sreg = gen_reg_rtx (V16QImode);
	  dreg = gen_reg_rtx (V16QImode);
	  target = gen_reg_rtx (V16QImode);
	  emit_move_insn (mask, array_to_constant (V16QImode, arr));
	  emit_move_insn (dreg, dst);
	  emit_move_insn (sreg, src);
	  emit_insn (gen_selb (target, dreg, sreg, mask));
	  emit_move_insn (dst, target);
	}
      return 1;
    }
  return 0;
}

enum spu_comp_code
{ SPU_EQ, SPU_GT, SPU_GTU };

int spu_comp_icode[12][3] = {
 {CODE_FOR_ceq_qi, CODE_FOR_cgt_qi, CODE_FOR_clgt_qi},
 {CODE_FOR_ceq_hi, CODE_FOR_cgt_hi, CODE_FOR_clgt_hi},
 {CODE_FOR_ceq_si, CODE_FOR_cgt_si, CODE_FOR_clgt_si},
 {CODE_FOR_ceq_di, CODE_FOR_cgt_di, CODE_FOR_clgt_di},
 {CODE_FOR_ceq_ti, CODE_FOR_cgt_ti, CODE_FOR_clgt_ti},
 {CODE_FOR_ceq_sf, CODE_FOR_cgt_sf, 0},
 {CODE_FOR_ceq_df, CODE_FOR_cgt_df, 0},
 {CODE_FOR_ceq_v16qi, CODE_FOR_cgt_v16qi, CODE_FOR_clgt_v16qi},
 {CODE_FOR_ceq_v8hi,  CODE_FOR_cgt_v8hi,  CODE_FOR_clgt_v8hi},
 {CODE_FOR_ceq_v4si,  CODE_FOR_cgt_v4si,  CODE_FOR_clgt_v4si},
 {CODE_FOR_ceq_v4sf,  CODE_FOR_cgt_v4sf, 0},
 {CODE_FOR_ceq_v2df,  CODE_FOR_cgt_v2df, 0},
};

/* Generate a compare for CODE.  Return a brand-new rtx that represents
   the result of the compare.   GCC can figure this out too if we don't
   provide all variations of compares, but GCC always wants to use
   WORD_MODE, we can generate better code in most cases if we do it
   ourselves.  */
void
spu_emit_branch_or_set (int is_set, rtx cmp, rtx operands[])
{
  int reverse_compare = 0;
  int reverse_test = 0;
  rtx compare_result, eq_result;
  rtx comp_rtx, eq_rtx;
  enum machine_mode comp_mode;
  enum machine_mode op_mode;
  enum spu_comp_code scode, eq_code;
  enum insn_code ior_code;
  enum rtx_code code = GET_CODE (cmp);
  rtx op0 = XEXP (cmp, 0);
  rtx op1 = XEXP (cmp, 1);
  int index;
  int eq_test = 0;

  /* When op1 is a CONST_INT change (X >= C) to (X > C-1),
     and so on, to keep the constant in operand 1. */
  if (GET_CODE (op1) == CONST_INT)
    {
      HOST_WIDE_INT val = INTVAL (op1) - 1;
      if (trunc_int_for_mode (val, GET_MODE (op0)) == val)
	switch (code)
	  {
	  case GE:
	    op1 = GEN_INT (val);
	    code = GT;
	    break;
	  case LT:
	    op1 = GEN_INT (val);
	    code = LE;
	    break;
	  case GEU:
	    op1 = GEN_INT (val);
	    code = GTU;
	    break;
	  case LTU:
	    op1 = GEN_INT (val);
	    code = LEU;
	    break;
	  default:
	    break;
	  }
    }

  /* However, if we generate an integer result, performing a reverse test
     would require an extra negation, so avoid that where possible.  */
  if (GET_CODE (op1) == CONST_INT && is_set == 1)
    {
      HOST_WIDE_INT val = INTVAL (op1) + 1;
      if (trunc_int_for_mode (val, GET_MODE (op0)) == val)
	switch (code)
	  {
	  case LE:
	    op1 = GEN_INT (val);
	    code = LT;
	    break;
	  case LEU:
	    op1 = GEN_INT (val);
	    code = LTU;
	    break;
	  default:
	    break;
	  }
    }

  comp_mode = SImode;
  op_mode = GET_MODE (op0);

  switch (code)
    {
    case GE:
      scode = SPU_GT;
      if (HONOR_NANS (op_mode))
	{
	  reverse_compare = 0;
	  reverse_test = 0;
	  eq_test = 1;
	  eq_code = SPU_EQ;
	}
      else
	{
	  reverse_compare = 1;
	  reverse_test = 1;
	}
      break;
    case LE:
      scode = SPU_GT;
      if (HONOR_NANS (op_mode))
	{
	  reverse_compare = 1;
	  reverse_test = 0;
	  eq_test = 1;
	  eq_code = SPU_EQ;
	}
      else
	{
	  reverse_compare = 0;
	  reverse_test = 1;
	}
      break;
    case LT:
      reverse_compare = 1;
      reverse_test = 0;
      scode = SPU_GT;
      break;
    case GEU:
      reverse_compare = 1;
      reverse_test = 1;
      scode = SPU_GTU;
      break;
    case LEU:
      reverse_compare = 0;
      reverse_test = 1;
      scode = SPU_GTU;
      break;
    case LTU:
      reverse_compare = 1;
      reverse_test = 0;
      scode = SPU_GTU;
      break;
    case NE:
      reverse_compare = 0;
      reverse_test = 1;
      scode = SPU_EQ;
      break;

    case EQ:
      scode = SPU_EQ;
      break;
    case GT:
      scode = SPU_GT;
      break;
    case GTU:
      scode = SPU_GTU;
      break;
    default:
      scode = SPU_EQ;
      break;
    }

  switch (op_mode)
    {
    case QImode:
      index = 0;
      comp_mode = QImode;
      break;
    case HImode:
      index = 1;
      comp_mode = HImode;
      break;
    case SImode:
      index = 2;
      break;
    case DImode:
      index = 3;
      break;
    case TImode:
      index = 4;
      break;
    case SFmode:
      index = 5;
      break;
    case DFmode:
      index = 6;
      break;
    case V16QImode:
      index = 7;
      comp_mode = op_mode;
      break;
    case V8HImode:
      index = 8;
      comp_mode = op_mode;
      break;
    case V4SImode:
      index = 9;
      comp_mode = op_mode;
      break;
    case V4SFmode:
      index = 10;
      comp_mode = V4SImode;
      break;
    case V2DFmode:
      index = 11;
      comp_mode = V2DImode;
      break;
    case V2DImode:
    default:
      abort ();
    }

  if (GET_MODE (op1) == DFmode
      && (scode != SPU_GT && scode != SPU_EQ))
    abort ();

  if (is_set == 0 && op1 == const0_rtx
      && (GET_MODE (op0) == SImode
<<<<<<< HEAD
	  || GET_MODE (op0) == HImode) && scode == SPU_EQ)
=======
	  || GET_MODE (op0) == HImode
	  || GET_MODE (op0) == QImode) && scode == SPU_EQ)
>>>>>>> 3082eeb7
    {
      /* Don't need to set a register with the result when we are 
         comparing against zero and branching. */
      reverse_test = !reverse_test;
      compare_result = op0;
    }
  else
    {
      compare_result = gen_reg_rtx (comp_mode);

      if (reverse_compare)
	{
	  rtx t = op1;
	  op1 = op0;
	  op0 = t;
	}

      if (spu_comp_icode[index][scode] == 0)
	abort ();

      if (!(*insn_data[spu_comp_icode[index][scode]].operand[1].predicate)
	  (op0, op_mode))
	op0 = force_reg (op_mode, op0);
      if (!(*insn_data[spu_comp_icode[index][scode]].operand[2].predicate)
	  (op1, op_mode))
	op1 = force_reg (op_mode, op1);
      comp_rtx = GEN_FCN (spu_comp_icode[index][scode]) (compare_result,
							 op0, op1);
      if (comp_rtx == 0)
	abort ();
      emit_insn (comp_rtx);

      if (eq_test)
        {
          eq_result = gen_reg_rtx (comp_mode);
          eq_rtx = GEN_FCN (spu_comp_icode[index][eq_code]) (eq_result,
							     op0, op1);
          if (eq_rtx == 0)
	    abort ();
          emit_insn (eq_rtx);
          ior_code = optab_handler (ior_optab, comp_mode);
          gcc_assert (ior_code != CODE_FOR_nothing);
          emit_insn (GEN_FCN (ior_code)
		     (compare_result, compare_result, eq_result));
        }
    }

  if (is_set == 0)
    {
      rtx bcomp;
      rtx loc_ref;

      /* We don't have branch on QI compare insns, so we convert the
         QI compare result to a HI result. */
      if (comp_mode == QImode)
	{
	  rtx old_res = compare_result;
	  compare_result = gen_reg_rtx (HImode);
	  comp_mode = HImode;
	  emit_insn (gen_extendqihi2 (compare_result, old_res));
	}

      if (reverse_test)
	bcomp = gen_rtx_EQ (comp_mode, compare_result, const0_rtx);
      else
	bcomp = gen_rtx_NE (comp_mode, compare_result, const0_rtx);

      loc_ref = gen_rtx_LABEL_REF (VOIDmode, operands[3]);
      emit_jump_insn (gen_rtx_SET (VOIDmode, pc_rtx,
				   gen_rtx_IF_THEN_ELSE (VOIDmode, bcomp,
							 loc_ref, pc_rtx)));
    }
  else if (is_set == 2)
    {
      rtx target = operands[0];
      int compare_size = GET_MODE_BITSIZE (comp_mode);
      int target_size = GET_MODE_BITSIZE (GET_MODE (target));
      enum machine_mode mode = mode_for_size (target_size, MODE_INT, 0);
      rtx select_mask;
      rtx op_t = operands[2];
      rtx op_f = operands[3];

      /* The result of the comparison can be SI, HI or QI mode.  Create a
         mask based on that result. */
      if (target_size > compare_size)
	{
	  select_mask = gen_reg_rtx (mode);
	  emit_insn (gen_extend_compare (select_mask, compare_result));
	}
      else if (target_size < compare_size)
	select_mask =
	  gen_rtx_SUBREG (mode, compare_result,
			  (compare_size - target_size) / BITS_PER_UNIT);
      else if (comp_mode != mode)
	select_mask = gen_rtx_SUBREG (mode, compare_result, 0);
      else
	select_mask = compare_result;

      if (GET_MODE (target) != GET_MODE (op_t)
	  || GET_MODE (target) != GET_MODE (op_f))
	abort ();

      if (reverse_test)
	emit_insn (gen_selb (target, op_t, op_f, select_mask));
      else
	emit_insn (gen_selb (target, op_f, op_t, select_mask));
    }
  else
    {
      rtx target = operands[0];
      if (reverse_test)
	emit_insn (gen_rtx_SET (VOIDmode, compare_result,
				gen_rtx_NOT (comp_mode, compare_result)));
      if (GET_MODE (target) == SImode && GET_MODE (compare_result) == HImode)
	emit_insn (gen_extendhisi2 (target, compare_result));
      else if (GET_MODE (target) == SImode
	       && GET_MODE (compare_result) == QImode)
	emit_insn (gen_extend_compare (target, compare_result));
      else
	emit_move_insn (target, compare_result);
    }
}

HOST_WIDE_INT
const_double_to_hwint (rtx x)
{
  HOST_WIDE_INT val;
  REAL_VALUE_TYPE rv;
  if (GET_MODE (x) == SFmode)
    {
      REAL_VALUE_FROM_CONST_DOUBLE (rv, x);
      REAL_VALUE_TO_TARGET_SINGLE (rv, val);
    }
  else if (GET_MODE (x) == DFmode)
    {
      long l[2];
      REAL_VALUE_FROM_CONST_DOUBLE (rv, x);
      REAL_VALUE_TO_TARGET_DOUBLE (rv, l);
      val = l[0];
      val = (val << 32) | (l[1] & 0xffffffff);
    }
  else
    abort ();
  return val;
}

rtx
hwint_to_const_double (enum machine_mode mode, HOST_WIDE_INT v)
{
  long tv[2];
  REAL_VALUE_TYPE rv;
  gcc_assert (mode == SFmode || mode == DFmode);

  if (mode == SFmode)
    tv[0] = (v << 32) >> 32;
  else if (mode == DFmode)
    {
      tv[1] = (v << 32) >> 32;
      tv[0] = v >> 32;
    }
  real_from_target (&rv, tv, mode);
  return CONST_DOUBLE_FROM_REAL_VALUE (rv, mode);
}

void
print_operand_address (FILE * file, register rtx addr)
{
  rtx reg;
  rtx offset;

  if (GET_CODE (addr) == AND
      && GET_CODE (XEXP (addr, 1)) == CONST_INT
      && INTVAL (XEXP (addr, 1)) == -16)
    addr = XEXP (addr, 0);

  switch (GET_CODE (addr))
    {
    case REG:
      fprintf (file, "0(%s)", reg_names[REGNO (addr)]);
      break;

    case PLUS:
      reg = XEXP (addr, 0);
      offset = XEXP (addr, 1);
      if (GET_CODE (offset) == REG)
	{
	  fprintf (file, "%s,%s", reg_names[REGNO (reg)],
		   reg_names[REGNO (offset)]);
	}
      else if (GET_CODE (offset) == CONST_INT)
	{
	  fprintf (file, HOST_WIDE_INT_PRINT_DEC "(%s)",
		   INTVAL (offset), reg_names[REGNO (reg)]);
	}
      else
	abort ();
      break;

    case CONST:
    case LABEL_REF:
    case SYMBOL_REF:
    case CONST_INT:
      output_addr_const (file, addr);
      break;

    default:
      debug_rtx (addr);
      abort ();
    }
}

void
print_operand (FILE * file, rtx x, int code)
{
  enum machine_mode mode = GET_MODE (x);
  HOST_WIDE_INT val;
  unsigned char arr[16];
  int xcode = GET_CODE (x);
  int i, info;
  if (GET_MODE (x) == VOIDmode)
    switch (code)
      {
      case 'L':			/* 128 bits, signed */
      case 'm':			/* 128 bits, signed */
      case 'T':			/* 128 bits, signed */
      case 't':			/* 128 bits, signed */
	mode = TImode;
	break;
      case 'K':			/* 64 bits, signed */
      case 'k':			/* 64 bits, signed */
      case 'D':			/* 64 bits, signed */
      case 'd':			/* 64 bits, signed */
	mode = DImode;
	break;
      case 'J':			/* 32 bits, signed */
      case 'j':			/* 32 bits, signed */
      case 's':			/* 32 bits, signed */
      case 'S':			/* 32 bits, signed */
	mode = SImode;
	break;
      }
  switch (code)
    {

    case 'j':			/* 32 bits, signed */
    case 'k':			/* 64 bits, signed */
    case 'm':			/* 128 bits, signed */
      if (xcode == CONST_INT
	  || xcode == CONST_DOUBLE || xcode == CONST_VECTOR)
	{
	  gcc_assert (logical_immediate_p (x, mode));
	  constant_to_array (mode, x, arr);
	  val = (arr[0] << 24) | (arr[1] << 16) | (arr[2] << 8) | arr[3];
	  val = trunc_int_for_mode (val, SImode);
	  switch (which_logical_immediate (val))
	  {
	  case SPU_ORI:
	    break;
	  case SPU_ORHI:
	    fprintf (file, "h");
	    break;
	  case SPU_ORBI:
	    fprintf (file, "b");
	    break;
	  default:
	    gcc_unreachable();
	  }
	}
      else
	gcc_unreachable();
      return;

    case 'J':			/* 32 bits, signed */
    case 'K':			/* 64 bits, signed */
    case 'L':			/* 128 bits, signed */
      if (xcode == CONST_INT
	  || xcode == CONST_DOUBLE || xcode == CONST_VECTOR)
	{
	  gcc_assert (logical_immediate_p (x, mode)
		      || iohl_immediate_p (x, mode));
	  constant_to_array (mode, x, arr);
	  val = (arr[0] << 24) | (arr[1] << 16) | (arr[2] << 8) | arr[3];
	  val = trunc_int_for_mode (val, SImode);
	  switch (which_logical_immediate (val))
	  {
	  case SPU_ORI:
	  case SPU_IOHL:
	    break;
	  case SPU_ORHI:
	    val = trunc_int_for_mode (val, HImode);
	    break;
	  case SPU_ORBI:
	    val = trunc_int_for_mode (val, QImode);
	    break;
	  default:
	    gcc_unreachable();
	  }
	  fprintf (file, HOST_WIDE_INT_PRINT_DEC, val);
	}
      else
	gcc_unreachable();
      return;

    case 't':			/* 128 bits, signed */
    case 'd':			/* 64 bits, signed */
    case 's':			/* 32 bits, signed */
      if (CONSTANT_P (x))
	{
	  enum immediate_class c = classify_immediate (x, mode);
	  switch (c)
	    {
	    case IC_IL1:
	      constant_to_array (mode, x, arr);
	      val = (arr[0] << 24) | (arr[1] << 16) | (arr[2] << 8) | arr[3];
	      val = trunc_int_for_mode (val, SImode);
	      switch (which_immediate_load (val))
		{
		case SPU_IL:
		  break;
		case SPU_ILA:
		  fprintf (file, "a");
		  break;
		case SPU_ILH:
		  fprintf (file, "h");
		  break;
		case SPU_ILHU:
		  fprintf (file, "hu");
		  break;
		default:
		  gcc_unreachable ();
		}
	      break;
	    case IC_CPAT:
	      constant_to_array (mode, x, arr);
	      cpat_info (arr, GET_MODE_SIZE (mode), &info, 0);
	      if (info == 1)
		fprintf (file, "b");
	      else if (info == 2)
		fprintf (file, "h");
	      else if (info == 4)
		fprintf (file, "w");
	      else if (info == 8)
		fprintf (file, "d");
	      break;
	    case IC_IL1s:
	      if (xcode == CONST_VECTOR)
		{
		  x = CONST_VECTOR_ELT (x, 0);
		  xcode = GET_CODE (x);
		}
	      if (xcode == SYMBOL_REF || xcode == LABEL_REF || xcode == CONST)
		fprintf (file, "a");
	      else if (xcode == HIGH)
		fprintf (file, "hu");
	      break;
	    case IC_FSMBI:
	    case IC_FSMBI2:
	    case IC_IL2:
	    case IC_IL2s:
	    case IC_POOL:
	      abort ();
	    }
	}
      else
	gcc_unreachable ();
      return;

    case 'T':			/* 128 bits, signed */
    case 'D':			/* 64 bits, signed */
    case 'S':			/* 32 bits, signed */
      if (CONSTANT_P (x))
	{
	  enum immediate_class c = classify_immediate (x, mode);
	  switch (c)
	    {
	    case IC_IL1:
	      constant_to_array (mode, x, arr);
	      val = (arr[0] << 24) | (arr[1] << 16) | (arr[2] << 8) | arr[3];
	      val = trunc_int_for_mode (val, SImode);
	      switch (which_immediate_load (val))
		{
		case SPU_IL:
		case SPU_ILA:
		  break;
		case SPU_ILH:
		case SPU_ILHU:
		  val = trunc_int_for_mode (((arr[0] << 8) | arr[1]), HImode);
		  break;
		default:
		  gcc_unreachable ();
		}
	      fprintf (file, HOST_WIDE_INT_PRINT_DEC, val);
	      break;
	    case IC_FSMBI:
	      constant_to_array (mode, x, arr);
	      val = 0;
	      for (i = 0; i < 16; i++)
		{
		  val <<= 1;
		  val |= arr[i] & 1;
		}
	      print_operand (file, GEN_INT (val), 0);
	      break;
	    case IC_CPAT:
	      constant_to_array (mode, x, arr);
	      cpat_info (arr, GET_MODE_SIZE (mode), 0, &info);
	      fprintf (file, HOST_WIDE_INT_PRINT_DEC, (HOST_WIDE_INT)info);
	      break;
	    case IC_IL1s:
	      if (xcode == HIGH)
		x = XEXP (x, 0);
	      if (GET_CODE (x) == CONST_VECTOR)
		x = CONST_VECTOR_ELT (x, 0);
	      output_addr_const (file, x);
	      if (xcode == HIGH)
		fprintf (file, "@h");
	      break;
	    case IC_IL2:
	    case IC_IL2s:
	    case IC_FSMBI2:
	    case IC_POOL:
	      abort ();
	    }
	}
      else
	gcc_unreachable ();
      return;

    case 'C':
      if (xcode == CONST_INT)
	{
	  /* Only 4 least significant bits are relevant for generate
	     control word instructions. */
	  fprintf (file, HOST_WIDE_INT_PRINT_DEC, INTVAL (x) & 15);
	  return;
	}
      break;

    case 'M':			/* print code for c*d */
      if (GET_CODE (x) == CONST_INT)
	switch (INTVAL (x))
	  {
	  case 1:
	    fprintf (file, "b");
	    break;
	  case 2:
	    fprintf (file, "h");
	    break;
	  case 4:
	    fprintf (file, "w");
	    break;
	  case 8:
	    fprintf (file, "d");
	    break;
	  default:
	    gcc_unreachable();
	  }
      else
	gcc_unreachable();
      return;

    case 'N':			/* Negate the operand */
      if (xcode == CONST_INT)
	fprintf (file, HOST_WIDE_INT_PRINT_DEC, -INTVAL (x));
      else if (xcode == CONST_VECTOR)
	fprintf (file, HOST_WIDE_INT_PRINT_DEC,
		 -INTVAL (CONST_VECTOR_ELT (x, 0)));
      return;

    case 'I':			/* enable/disable interrupts */
      if (xcode == CONST_INT)
	fprintf (file, "%s",  INTVAL (x) == 0 ? "d" : "e");
      return;

    case 'b':			/* branch modifiers */
      if (xcode == REG)
	fprintf (file, "%s", GET_MODE (x) == HImode ? "h" : "");
      else if (COMPARISON_P (x))
	fprintf (file, "%s", xcode == NE ? "n" : "");
      return;

    case 'i':			/* indirect call */
      if (xcode == MEM)
	{
	  if (GET_CODE (XEXP (x, 0)) == REG)
	    /* Used in indirect function calls. */
	    fprintf (file, "%s", reg_names[REGNO (XEXP (x, 0))]);
	  else
	    output_address (XEXP (x, 0));
	}
      return;

    case 'p':			/* load/store */
      if (xcode == MEM)
	{
	  x = XEXP (x, 0);
	  xcode = GET_CODE (x);
	}
      if (xcode == AND)
	{
	  x = XEXP (x, 0);
	  xcode = GET_CODE (x);
	}
      if (xcode == REG)
	fprintf (file, "d");
      else if (xcode == CONST_INT)
	fprintf (file, "a");
      else if (xcode == CONST || xcode == SYMBOL_REF || xcode == LABEL_REF)
	fprintf (file, "r");
      else if (xcode == PLUS || xcode == LO_SUM)
	{
	  if (GET_CODE (XEXP (x, 1)) == REG)
	    fprintf (file, "x");
	  else
	    fprintf (file, "d");
	}
      return;

    case 'e':
      val = xcode == CONST_INT ? INTVAL (x) : INTVAL (CONST_VECTOR_ELT (x, 0));
      val &= 0x7;
      output_addr_const (file, GEN_INT (val));
      return;

    case 'f':
      val = xcode == CONST_INT ? INTVAL (x) : INTVAL (CONST_VECTOR_ELT (x, 0));
      val &= 0x1f;
      output_addr_const (file, GEN_INT (val));
      return;

    case 'g':
      val = xcode == CONST_INT ? INTVAL (x) : INTVAL (CONST_VECTOR_ELT (x, 0));
      val &= 0x3f;
      output_addr_const (file, GEN_INT (val));
      return;

    case 'h':
      val = xcode == CONST_INT ? INTVAL (x) : INTVAL (CONST_VECTOR_ELT (x, 0));
      val = (val >> 3) & 0x1f;
      output_addr_const (file, GEN_INT (val));
      return;

    case 'E':
      val = xcode == CONST_INT ? INTVAL (x) : INTVAL (CONST_VECTOR_ELT (x, 0));
      val = -val;
      val &= 0x7;
      output_addr_const (file, GEN_INT (val));
      return;

    case 'F':
      val = xcode == CONST_INT ? INTVAL (x) : INTVAL (CONST_VECTOR_ELT (x, 0));
      val = -val;
      val &= 0x1f;
      output_addr_const (file, GEN_INT (val));
      return;

    case 'G':
      val = xcode == CONST_INT ? INTVAL (x) : INTVAL (CONST_VECTOR_ELT (x, 0));
      val = -val;
      val &= 0x3f;
      output_addr_const (file, GEN_INT (val));
      return;

    case 'H':
      val = xcode == CONST_INT ? INTVAL (x) : INTVAL (CONST_VECTOR_ELT (x, 0));
      val = -(val & -8ll);
      val = (val >> 3) & 0x1f;
      output_addr_const (file, GEN_INT (val));
      return;

    case 'v':
    case 'w':
      constant_to_array (mode, x, arr);
      val = (((arr[0] << 1) + (arr[1] >> 7)) & 0xff) - 127;
      output_addr_const (file, GEN_INT (code == 'w' ? -val : val));
      return;

    case 0:
      if (xcode == REG)
	fprintf (file, "%s", reg_names[REGNO (x)]);
      else if (xcode == MEM)
	output_address (XEXP (x, 0));
      else if (xcode == CONST_VECTOR)
	print_operand (file, CONST_VECTOR_ELT (x, 0), 0);
      else
	output_addr_const (file, x);
      return;

      /* unused letters
	              o qr  u   yz
	AB            OPQR  UVWXYZ */
    default:
      output_operand_lossage ("invalid %%xn code");
    }
  gcc_unreachable ();
}

/* For PIC mode we've reserved PIC_OFFSET_TABLE_REGNUM, which is a
   caller saved register.  For leaf functions it is more efficient to
   use a volatile register because we won't need to save and restore the
   pic register.  This routine is only valid after register allocation
   is completed, so we can pick an unused register.  */
static rtx
get_pic_reg (void)
{
  rtx pic_reg = pic_offset_table_rtx;
  if (!reload_completed && !reload_in_progress)
    abort ();
  if (current_function_is_leaf && !df_regs_ever_live_p (LAST_ARG_REGNUM))
    pic_reg = gen_rtx_REG (SImode, LAST_ARG_REGNUM);
  return pic_reg;
}

/* Split constant addresses to handle cases that are too large. 
   Add in the pic register when in PIC mode.
   Split immediates that require more than 1 instruction. */
int
spu_split_immediate (rtx * ops)
{
  enum machine_mode mode = GET_MODE (ops[0]);
  enum immediate_class c = classify_immediate (ops[1], mode);

  switch (c)
    {
    case IC_IL2:
      {
	unsigned char arrhi[16];
	unsigned char arrlo[16];
	rtx to, temp, hi, lo;
	int i;
	enum machine_mode imode = mode;
	/* We need to do reals as ints because the constant used in the
	   IOR might not be a legitimate real constant. */
	imode = int_mode_for_mode (mode);
	constant_to_array (mode, ops[1], arrhi);
	if (imode != mode)
	  to = simplify_gen_subreg (imode, ops[0], mode, 0);
	else
	  to = ops[0];
	temp = !can_create_pseudo_p () ? to : gen_reg_rtx (imode);
	for (i = 0; i < 16; i += 4)
	  {
	    arrlo[i + 2] = arrhi[i + 2];
	    arrlo[i + 3] = arrhi[i + 3];
	    arrlo[i + 0] = arrlo[i + 1] = 0;
	    arrhi[i + 2] = arrhi[i + 3] = 0;
	  }
	hi = array_to_constant (imode, arrhi);
	lo = array_to_constant (imode, arrlo);
	emit_move_insn (temp, hi);
	emit_insn (gen_rtx_SET
		   (VOIDmode, to, gen_rtx_IOR (imode, temp, lo)));
	return 1;
      }
    case IC_FSMBI2:
      {
	unsigned char arr_fsmbi[16];
	unsigned char arr_andbi[16];
	rtx to, reg_fsmbi, reg_and;
	int i;
	enum machine_mode imode = mode;
	/* We need to do reals as ints because the constant used in the
	 * AND might not be a legitimate real constant. */
	imode = int_mode_for_mode (mode);
	constant_to_array (mode, ops[1], arr_fsmbi);
	if (imode != mode)
	  to = simplify_gen_subreg(imode, ops[0], GET_MODE (ops[0]), 0);
	else
	  to = ops[0];
	for (i = 0; i < 16; i++)
	  if (arr_fsmbi[i] != 0)
	    {
	      arr_andbi[0] = arr_fsmbi[i];
	      arr_fsmbi[i] = 0xff;
	    }
	for (i = 1; i < 16; i++)
	  arr_andbi[i] = arr_andbi[0];
	reg_fsmbi = array_to_constant (imode, arr_fsmbi);
	reg_and = array_to_constant (imode, arr_andbi);
	emit_move_insn (to, reg_fsmbi);
	emit_insn (gen_rtx_SET
		   (VOIDmode, to, gen_rtx_AND (imode, to, reg_and)));
	return 1;
      }
    case IC_POOL:
      if (reload_in_progress || reload_completed)
	{
	  rtx mem = force_const_mem (mode, ops[1]);
	  if (TARGET_LARGE_MEM)
	    {
	      rtx addr = gen_rtx_REG (Pmode, REGNO (ops[0]));
	      emit_move_insn (addr, XEXP (mem, 0));
	      mem = replace_equiv_address (mem, addr);
	    }
	  emit_move_insn (ops[0], mem);
	  return 1;
	}
      break;
    case IC_IL1s:
    case IC_IL2s:
      if (reload_completed && GET_CODE (ops[1]) != HIGH)
	{
	  if (c == IC_IL2s)
	    {
	      emit_move_insn (ops[0], gen_rtx_HIGH (mode, ops[1]));
	      emit_move_insn (ops[0], gen_rtx_LO_SUM (mode, ops[0], ops[1]));
	    }
	  else if (flag_pic)
	    emit_insn (gen_pic (ops[0], ops[1]));
	  if (flag_pic)
	    {
	      rtx pic_reg = get_pic_reg ();
	      emit_insn (gen_addsi3 (ops[0], ops[0], pic_reg));
	      crtl->uses_pic_offset_table = 1;
	    }
	  return flag_pic || c == IC_IL2s;
	}
      break;
    case IC_IL1:
    case IC_FSMBI:
    case IC_CPAT:
      break;
    }
  return 0;
}

/* SAVING is TRUE when we are generating the actual load and store
   instructions for REGNO.  When determining the size of the stack
   needed for saving register we must allocate enough space for the
   worst case, because we don't always have the information early enough
   to not allocate it.  But we can at least eliminate the actual loads
   and stores during the prologue/epilogue.  */
static int
need_to_save_reg (int regno, int saving)
{
  if (df_regs_ever_live_p (regno) && !call_used_regs[regno])
    return 1;
  if (flag_pic
      && regno == PIC_OFFSET_TABLE_REGNUM
      && (!saving || crtl->uses_pic_offset_table)
      && (!saving
	  || !current_function_is_leaf || df_regs_ever_live_p (LAST_ARG_REGNUM)))
    return 1;
  return 0;
}

/* This function is only correct starting with local register
   allocation */
int
spu_saved_regs_size (void)
{
  int reg_save_size = 0;
  int regno;

  for (regno = FIRST_PSEUDO_REGISTER - 1; regno >= 0; --regno)
    if (need_to_save_reg (regno, 0))
      reg_save_size += 0x10;
  return reg_save_size;
}

static rtx
frame_emit_store (int regno, rtx addr, HOST_WIDE_INT offset)
{
  rtx reg = gen_rtx_REG (V4SImode, regno);
  rtx mem =
    gen_frame_mem (V4SImode, gen_rtx_PLUS (Pmode, addr, GEN_INT (offset)));
  return emit_insn (gen_movv4si (mem, reg));
}

static rtx
frame_emit_load (int regno, rtx addr, HOST_WIDE_INT offset)
{
  rtx reg = gen_rtx_REG (V4SImode, regno);
  rtx mem =
    gen_frame_mem (V4SImode, gen_rtx_PLUS (Pmode, addr, GEN_INT (offset)));
  return emit_insn (gen_movv4si (reg, mem));
}

/* This happens after reload, so we need to expand it.  */
static rtx
frame_emit_add_imm (rtx dst, rtx src, HOST_WIDE_INT imm, rtx scratch)
{
  rtx insn;
  if (satisfies_constraint_K (GEN_INT (imm)))
    {
      insn = emit_insn (gen_addsi3 (dst, src, GEN_INT (imm)));
    }
  else
    {
      emit_insn (gen_movsi (scratch, gen_int_mode (imm, SImode)));
      insn = emit_insn (gen_addsi3 (dst, src, scratch));
      if (REGNO (src) == REGNO (scratch))
	abort ();
    }
  return insn;
}

/* Return nonzero if this function is known to have a null epilogue.  */

int
direct_return (void)
{
  if (reload_completed)
    {
      if (cfun->static_chain_decl == 0
	  && (spu_saved_regs_size ()
	      + get_frame_size ()
	      + crtl->outgoing_args_size
	      + crtl->args.pretend_args_size == 0)
	  && current_function_is_leaf)
	return 1;
    }
  return 0;
}

/*
   The stack frame looks like this:
         +-------------+
         |  incoming   | 
         |    args     | 
   AP -> +-------------+
         | $lr save    |
         +-------------+
 prev SP | back chain  | 
         +-------------+
         |  var args   | 
         |  reg save   | crtl->args.pretend_args_size bytes
         +-------------+
         |    ...      | 
         | saved regs  | spu_saved_regs_size() bytes
   FP -> +-------------+
         |    ...      | 
         |   vars      | get_frame_size()  bytes
  HFP -> +-------------+
         |    ...      | 
         |  outgoing   | 
         |    args     | crtl->outgoing_args_size bytes
         +-------------+
         | $lr of next |
         |   frame     | 
         +-------------+
         | back chain  | 
   SP -> +-------------+

*/
void
spu_expand_prologue (void)
{
  HOST_WIDE_INT size = get_frame_size (), offset, regno;
  HOST_WIDE_INT total_size;
  HOST_WIDE_INT saved_regs_size;
  rtx sp_reg = gen_rtx_REG (Pmode, STACK_POINTER_REGNUM);
  rtx scratch_reg_0, scratch_reg_1;
  rtx insn, real;

  if (flag_pic && optimize == 0)
    crtl->uses_pic_offset_table = 1;

  if (spu_naked_function_p (current_function_decl))
    return;

  scratch_reg_0 = gen_rtx_REG (SImode, LAST_ARG_REGNUM + 1);
  scratch_reg_1 = gen_rtx_REG (SImode, LAST_ARG_REGNUM + 2);

  saved_regs_size = spu_saved_regs_size ();
  total_size = size + saved_regs_size
    + crtl->outgoing_args_size
    + crtl->args.pretend_args_size;

  if (!current_function_is_leaf
      || cfun->calls_alloca || total_size > 0)
    total_size += STACK_POINTER_OFFSET;

  /* Save this first because code after this might use the link
     register as a scratch register. */
  if (!current_function_is_leaf)
    {
      insn = frame_emit_store (LINK_REGISTER_REGNUM, sp_reg, 16);
      RTX_FRAME_RELATED_P (insn) = 1;
    }

  if (total_size > 0)
    {
      offset = -crtl->args.pretend_args_size;
      for (regno = 0; regno < FIRST_PSEUDO_REGISTER; ++regno)
	if (need_to_save_reg (regno, 1))
	  {
	    offset -= 16;
	    insn = frame_emit_store (regno, sp_reg, offset);
	    RTX_FRAME_RELATED_P (insn) = 1;
	  }
    }

  if (flag_pic && crtl->uses_pic_offset_table)
    {
      rtx pic_reg = get_pic_reg ();
      insn = emit_insn (gen_load_pic_offset (pic_reg, scratch_reg_0));
      insn = emit_insn (gen_subsi3 (pic_reg, pic_reg, scratch_reg_0));
    }

  if (total_size > 0)
    {
      if (flag_stack_check)
	{
	  /* We compare against total_size-1 because
	     ($sp >= total_size) <=> ($sp > total_size-1) */
	  rtx scratch_v4si = gen_rtx_REG (V4SImode, REGNO (scratch_reg_0));
	  rtx sp_v4si = gen_rtx_REG (V4SImode, STACK_POINTER_REGNUM);
	  rtx size_v4si = spu_const (V4SImode, total_size - 1);
	  if (!satisfies_constraint_K (GEN_INT (total_size - 1)))
	    {
	      emit_move_insn (scratch_v4si, size_v4si);
	      size_v4si = scratch_v4si;
	    }
	  emit_insn (gen_cgt_v4si (scratch_v4si, sp_v4si, size_v4si));
	  emit_insn (gen_vec_extractv4si
		     (scratch_reg_0, scratch_v4si, GEN_INT (1)));
	  emit_insn (gen_spu_heq (scratch_reg_0, GEN_INT (0)));
	}

      /* Adjust the stack pointer, and make sure scratch_reg_0 contains
         the value of the previous $sp because we save it as the back
         chain. */
      if (total_size <= 2000)
	{
	  /* In this case we save the back chain first. */
	  insn = frame_emit_store (STACK_POINTER_REGNUM, sp_reg, -total_size);
	  insn =
	    frame_emit_add_imm (sp_reg, sp_reg, -total_size, scratch_reg_0);
	}
      else
	{
	  insn = emit_move_insn (scratch_reg_0, sp_reg);
	  insn =
	    frame_emit_add_imm (sp_reg, sp_reg, -total_size, scratch_reg_1);
	}
      RTX_FRAME_RELATED_P (insn) = 1;
      real = gen_addsi3 (sp_reg, sp_reg, GEN_INT (-total_size));
      add_reg_note (insn, REG_FRAME_RELATED_EXPR, real);

      if (total_size > 2000)
	{
	  /* Save the back chain ptr */
	  insn = frame_emit_store (REGNO (scratch_reg_0), sp_reg, 0);
	}

      if (frame_pointer_needed)
	{
	  rtx fp_reg = gen_rtx_REG (Pmode, HARD_FRAME_POINTER_REGNUM);
	  HOST_WIDE_INT fp_offset = STACK_POINTER_OFFSET
	    + crtl->outgoing_args_size;
	  /* Set the new frame_pointer */
	  insn = frame_emit_add_imm (fp_reg, sp_reg, fp_offset, scratch_reg_0);
	  RTX_FRAME_RELATED_P (insn) = 1;
	  real = gen_addsi3 (fp_reg, sp_reg, GEN_INT (fp_offset));
	  add_reg_note (insn, REG_FRAME_RELATED_EXPR, real);
          REGNO_POINTER_ALIGN (HARD_FRAME_POINTER_REGNUM) = STACK_BOUNDARY;
	}
    }

<<<<<<< HEAD
=======
  if (flag_stack_usage_info)
    current_function_static_stack_size = total_size;
>>>>>>> 3082eeb7
}

void
spu_expand_epilogue (bool sibcall_p)
{
  int size = get_frame_size (), offset, regno;
  HOST_WIDE_INT saved_regs_size, total_size;
  rtx sp_reg = gen_rtx_REG (Pmode, STACK_POINTER_REGNUM);
<<<<<<< HEAD
  rtx jump, scratch_reg_0;
=======
  rtx scratch_reg_0;
>>>>>>> 3082eeb7

  if (spu_naked_function_p (current_function_decl))
    return;

  scratch_reg_0 = gen_rtx_REG (SImode, LAST_ARG_REGNUM + 1);

  saved_regs_size = spu_saved_regs_size ();
  total_size = size + saved_regs_size
    + crtl->outgoing_args_size
    + crtl->args.pretend_args_size;

  if (!current_function_is_leaf
      || cfun->calls_alloca || total_size > 0)
    total_size += STACK_POINTER_OFFSET;

  if (total_size > 0)
    {
      if (cfun->calls_alloca)
	frame_emit_load (STACK_POINTER_REGNUM, sp_reg, 0);
      else
	frame_emit_add_imm (sp_reg, sp_reg, total_size, scratch_reg_0);


      if (saved_regs_size > 0)
	{
	  offset = -crtl->args.pretend_args_size;
	  for (regno = 0; regno < FIRST_PSEUDO_REGISTER; ++regno)
	    if (need_to_save_reg (regno, 1))
	      {
		offset -= 0x10;
		frame_emit_load (regno, sp_reg, offset);
	      }
	}
    }

  if (!current_function_is_leaf)
    frame_emit_load (LINK_REGISTER_REGNUM, sp_reg, 16);

  if (!sibcall_p)
    {
      emit_use (gen_rtx_REG (SImode, LINK_REGISTER_REGNUM));
      emit_jump_insn (gen__return ());
    }
<<<<<<< HEAD

=======
>>>>>>> 3082eeb7
}

rtx
spu_return_addr (int count, rtx frame ATTRIBUTE_UNUSED)
{
  if (count != 0)
    return 0;
  /* This is inefficient because it ends up copying to a save-register
     which then gets saved even though $lr has already been saved.  But
     it does generate better code for leaf functions and we don't need
     to use RETURN_ADDRESS_POINTER_REGNUM to get it working.  It's only
     used for __builtin_return_address anyway, so maybe we don't care if
     it's inefficient. */
  return get_hard_reg_initial_val (Pmode, LINK_REGISTER_REGNUM);
}


/* Given VAL, generate a constant appropriate for MODE.
   If MODE is a vector mode, every element will be VAL.
   For TImode, VAL will be zero extended to 128 bits. */
rtx
spu_const (enum machine_mode mode, HOST_WIDE_INT val)
{
  rtx inner;
  rtvec v;
  int units, i;

  gcc_assert (GET_MODE_CLASS (mode) == MODE_INT
	      || GET_MODE_CLASS (mode) == MODE_FLOAT
	      || GET_MODE_CLASS (mode) == MODE_VECTOR_INT
	      || GET_MODE_CLASS (mode) == MODE_VECTOR_FLOAT);

  if (GET_MODE_CLASS (mode) == MODE_INT)
    return immed_double_const (val, 0, mode);

  /* val is the bit representation of the float */
  if (GET_MODE_CLASS (mode) == MODE_FLOAT)
    return hwint_to_const_double (mode, val);

  if (GET_MODE_CLASS (mode) == MODE_VECTOR_INT)
    inner = immed_double_const (val, 0, GET_MODE_INNER (mode));
  else 
    inner = hwint_to_const_double (GET_MODE_INNER (mode), val);

  units = GET_MODE_NUNITS (mode);

  v = rtvec_alloc (units);

  for (i = 0; i < units; ++i)
    RTVEC_ELT (v, i) = inner;

  return gen_rtx_CONST_VECTOR (mode, v);
}

/* Create a MODE vector constant from 4 ints. */
rtx
spu_const_from_ints(enum machine_mode mode, int a, int b, int c, int d)
{
  unsigned char arr[16];
  arr[0] = (a >> 24) & 0xff;
  arr[1] = (a >> 16) & 0xff;
  arr[2] = (a >> 8) & 0xff;
  arr[3] = (a >> 0) & 0xff;
  arr[4] = (b >> 24) & 0xff;
  arr[5] = (b >> 16) & 0xff;
  arr[6] = (b >> 8) & 0xff;
  arr[7] = (b >> 0) & 0xff;
  arr[8] = (c >> 24) & 0xff;
  arr[9] = (c >> 16) & 0xff;
  arr[10] = (c >> 8) & 0xff;
  arr[11] = (c >> 0) & 0xff;
  arr[12] = (d >> 24) & 0xff;
  arr[13] = (d >> 16) & 0xff;
  arr[14] = (d >> 8) & 0xff;
  arr[15] = (d >> 0) & 0xff;
  return array_to_constant(mode, arr);
}

/* branch hint stuff */

/* An array of these is used to propagate hints to predecessor blocks. */
struct spu_bb_info
{
  rtx prop_jump; /* propagated from another block */
  int bb_index;  /* the original block. */
};
static struct spu_bb_info *spu_bb_info;

#define STOP_HINT_P(INSN) \
		(GET_CODE(INSN) == CALL_INSN \
		 || INSN_CODE(INSN) == CODE_FOR_divmodsi4 \
		 || INSN_CODE(INSN) == CODE_FOR_udivmodsi4)

/* 1 when RTX is a hinted branch or its target.  We keep track of
   what has been hinted so the safe-hint code can test it easily.  */
#define HINTED_P(RTX)						\
  (RTL_FLAG_CHECK3("HINTED_P", (RTX), CODE_LABEL, JUMP_INSN, CALL_INSN)->unchanging)

/* 1 when RTX is an insn that must be scheduled on an even boundary. */
#define SCHED_ON_EVEN_P(RTX)						\
  (RTL_FLAG_CHECK2("SCHED_ON_EVEN_P", (RTX), JUMP_INSN, CALL_INSN)->in_struct)

/* Emit a nop for INSN such that the two will dual issue.  This assumes
   INSN is 8-byte aligned.  When INSN is inline asm we emit an lnop.
   We check for TImode to handle a MULTI1 insn which has dual issued its
   first instruction.  get_pipe returns -1 for MULTI0, inline asm, or
   ADDR_VEC insns. */
static void
emit_nop_for_insn (rtx insn)
{
  int p;
  rtx new_insn;
  p = get_pipe (insn);
  if ((CALL_P (insn) || JUMP_P (insn)) && SCHED_ON_EVEN_P (insn))
    new_insn = emit_insn_after (gen_lnop (), insn);
  else if (p == 1 && GET_MODE (insn) == TImode)
    {
      new_insn = emit_insn_before (gen_nopn (GEN_INT (127)), insn);
      PUT_MODE (new_insn, TImode);
      PUT_MODE (insn, VOIDmode);
    }
  else
    new_insn = emit_insn_after (gen_lnop (), insn);
  recog_memoized (new_insn);
  INSN_LOCATOR (new_insn) = INSN_LOCATOR (insn);
}

/* Insert nops in basic blocks to meet dual issue alignment
   requirements.  Also make sure hbrp and hint instructions are at least
   one cycle apart, possibly inserting a nop.  */
static void
pad_bb(void)
{
  rtx insn, next_insn, prev_insn, hbr_insn = 0;
  int length;
  int addr;

  /* This sets up INSN_ADDRESSES. */
  shorten_branches (get_insns ());

  /* Keep track of length added by nops. */
  length = 0;

  prev_insn = 0;
  insn = get_insns ();
  if (!active_insn_p (insn))
    insn = next_active_insn (insn);
  for (; insn; insn = next_insn)
    {
      next_insn = next_active_insn (insn);
      if (INSN_CODE (insn) == CODE_FOR_iprefetch
	  || INSN_CODE (insn) == CODE_FOR_hbr)
	{
	  if (hbr_insn)
	    {
	      int a0 = INSN_ADDRESSES (INSN_UID (hbr_insn));
	      int a1 = INSN_ADDRESSES (INSN_UID (insn));
	      if ((a1 - a0 == 8 && GET_MODE (insn) != TImode)
		  || (a1 - a0 == 4))
		{
		  prev_insn = emit_insn_before (gen_lnop (), insn);
		  PUT_MODE (prev_insn, GET_MODE (insn));
		  PUT_MODE (insn, TImode);
		  INSN_LOCATOR (prev_insn) = INSN_LOCATOR (insn);
		  length += 4;
		}
	    }
	  hbr_insn = insn;
	}
      if (INSN_CODE (insn) == CODE_FOR_blockage)
	{
	  if (GET_MODE (insn) == TImode)
	    PUT_MODE (next_insn, TImode);
	  insn = next_insn;
	  next_insn = next_active_insn (insn);
	}
      addr = INSN_ADDRESSES (INSN_UID (insn));
      if ((CALL_P (insn) || JUMP_P (insn)) && SCHED_ON_EVEN_P (insn))
	{
	  if (((addr + length) & 7) != 0)
	    {
	      emit_nop_for_insn (prev_insn);
	      length += 4;
	    }
	}
      else if (GET_MODE (insn) == TImode
	       && ((next_insn && GET_MODE (next_insn) != TImode)
		   || get_attr_type (insn) == TYPE_MULTI0)
	       && ((addr + length) & 7) != 0)
	{
	  /* prev_insn will always be set because the first insn is
	     always 8-byte aligned. */
	  emit_nop_for_insn (prev_insn);
	  length += 4;
	}
      prev_insn = insn;
    }
}


/* Routines for branch hints. */

static void
spu_emit_branch_hint (rtx before, rtx branch, rtx target,
		      int distance, sbitmap blocks)
{
  rtx branch_label = 0;
  rtx hint;
  rtx insn;
  rtx table;

  if (before == 0 || branch == 0 || target == 0)
    return;

  /* While scheduling we require hints to be no further than 600, so
     we need to enforce that here too */
  if (distance > 600)
    return;

  /* If we have a Basic block note, emit it after the basic block note.  */
  if (NOTE_INSN_BASIC_BLOCK_P (before))
    before = NEXT_INSN (before);

  branch_label = gen_label_rtx ();
  LABEL_NUSES (branch_label)++;
  LABEL_PRESERVE_P (branch_label) = 1;
  insn = emit_label_before (branch_label, branch);
  branch_label = gen_rtx_LABEL_REF (VOIDmode, branch_label);
  SET_BIT (blocks, BLOCK_FOR_INSN (branch)->index);

  hint = emit_insn_before (gen_hbr (branch_label, target), before);
  recog_memoized (hint);
  INSN_LOCATOR (hint) = INSN_LOCATOR (branch);
  HINTED_P (branch) = 1;

  if (GET_CODE (target) == LABEL_REF)
    HINTED_P (XEXP (target, 0)) = 1;
  else if (tablejump_p (branch, 0, &table))
    {
      rtvec vec;
      int j;
      if (GET_CODE (PATTERN (table)) == ADDR_VEC)
	vec = XVEC (PATTERN (table), 0);
      else
	vec = XVEC (PATTERN (table), 1);
      for (j = GET_NUM_ELEM (vec) - 1; j >= 0; --j)
	HINTED_P (XEXP (RTVEC_ELT (vec, j), 0)) = 1;
    }

  if (distance >= 588)
    {
      /* Make sure the hint isn't scheduled any earlier than this point,
         which could make it too far for the branch offest to fit */
      insn = emit_insn_before (gen_blockage (), hint);
      recog_memoized (insn);
      INSN_LOCATOR (insn) = INSN_LOCATOR (hint);
    }
  else if (distance <= 8 * 4)
    {
      /* To guarantee at least 8 insns between the hint and branch we
         insert nops. */
      int d;
      for (d = distance; d < 8 * 4; d += 4)
	{
	  insn =
	    emit_insn_after (gen_nopn_nv (gen_rtx_REG (SImode, 127)), hint);
	  recog_memoized (insn);
	  INSN_LOCATOR (insn) = INSN_LOCATOR (hint);
	}

      /* Make sure any nops inserted aren't scheduled before the hint. */
      insn = emit_insn_after (gen_blockage (), hint);
      recog_memoized (insn);
      INSN_LOCATOR (insn) = INSN_LOCATOR (hint);

      /* Make sure any nops inserted aren't scheduled after the call. */
      if (CALL_P (branch) && distance < 8 * 4)
	{
	  insn = emit_insn_before (gen_blockage (), branch);
	  recog_memoized (insn);
	  INSN_LOCATOR (insn) = INSN_LOCATOR (branch);
	}
    }
}

/* Returns 0 if we don't want a hint for this branch.  Otherwise return
   the rtx for the branch target. */
static rtx
get_branch_target (rtx branch)
{
  if (GET_CODE (branch) == JUMP_INSN)
    {
      rtx set, src;

      /* Return statements */
      if (GET_CODE (PATTERN (branch)) == RETURN)
	return gen_rtx_REG (SImode, LINK_REGISTER_REGNUM);

      /* jump table */
      if (GET_CODE (PATTERN (branch)) == ADDR_VEC
	  || GET_CODE (PATTERN (branch)) == ADDR_DIFF_VEC)
	return 0;

     /* ASM GOTOs. */
     if (extract_asm_operands (PATTERN (branch)) != NULL)
	return NULL;

      set = single_set (branch);
      src = SET_SRC (set);
      if (GET_CODE (SET_DEST (set)) != PC)
	abort ();

      if (GET_CODE (src) == IF_THEN_ELSE)
	{
	  rtx lab = 0;
	  rtx note = find_reg_note (branch, REG_BR_PROB, 0);
	  if (note)
	    {
	      /* If the more probable case is not a fall through, then
	         try a branch hint.  */
	      HOST_WIDE_INT prob = INTVAL (XEXP (note, 0));
	      if (prob > (REG_BR_PROB_BASE * 6 / 10)
		  && GET_CODE (XEXP (src, 1)) != PC)
		lab = XEXP (src, 1);
	      else if (prob < (REG_BR_PROB_BASE * 4 / 10)
		       && GET_CODE (XEXP (src, 2)) != PC)
		lab = XEXP (src, 2);
	    }
	  if (lab)
	    {
	      if (GET_CODE (lab) == RETURN)
		return gen_rtx_REG (SImode, LINK_REGISTER_REGNUM);
	      return lab;
	    }
	  return 0;
	}

      return src;
    }
  else if (GET_CODE (branch) == CALL_INSN)
    {
      rtx call;
      /* All of our call patterns are in a PARALLEL and the CALL is
         the first pattern in the PARALLEL. */
      if (GET_CODE (PATTERN (branch)) != PARALLEL)
	abort ();
      call = XVECEXP (PATTERN (branch), 0, 0);
      if (GET_CODE (call) == SET)
	call = SET_SRC (call);
      if (GET_CODE (call) != CALL)
	abort ();
      return XEXP (XEXP (call, 0), 0);
    }
  return 0;
}

/* The special $hbr register is used to prevent the insn scheduler from
   moving hbr insns across instructions which invalidate them.  It
   should only be used in a clobber, and this function searches for
   insns which clobber it.  */
static bool
insn_clobbers_hbr (rtx insn)
{
  if (INSN_P (insn)
      && GET_CODE (PATTERN (insn)) == PARALLEL)
    {
      rtx parallel = PATTERN (insn);
      rtx clobber;
      int j;
      for (j = XVECLEN (parallel, 0) - 1; j >= 0; j--)
	{
	  clobber = XVECEXP (parallel, 0, j);
	  if (GET_CODE (clobber) == CLOBBER
	      && GET_CODE (XEXP (clobber, 0)) == REG
	      && REGNO (XEXP (clobber, 0)) == HBR_REGNUM)
	    return 1;
	}
    }
  return 0;
}

/* Search up to 32 insns starting at FIRST:
   - at any kind of hinted branch, just return
   - at any unconditional branch in the first 15 insns, just return
   - at a call or indirect branch, after the first 15 insns, force it to
     an even address and return
   - at any unconditional branch, after the first 15 insns, force it to
     an even address. 
   At then end of the search, insert an hbrp within 4 insns of FIRST,
   and an hbrp within 16 instructions of FIRST.
 */
static void
insert_hbrp_for_ilb_runout (rtx first)
{
  rtx insn, before_4 = 0, before_16 = 0;
  int addr = 0, length, first_addr = -1;
  int hbrp_addr0 = 128 * 4, hbrp_addr1 = 128 * 4;
  int insert_lnop_after = 0;
  for (insn = first; insn; insn = NEXT_INSN (insn))
    if (INSN_P (insn))
      {
	if (first_addr == -1)
	  first_addr = INSN_ADDRESSES (INSN_UID (insn));
	addr = INSN_ADDRESSES (INSN_UID (insn)) - first_addr;
	length = get_attr_length (insn);

	if (before_4 == 0 && addr + length >= 4 * 4)
	  before_4 = insn;
	/* We test for 14 instructions because the first hbrp will add
	   up to 2 instructions. */
	if (before_16 == 0 && addr + length >= 14 * 4)
	  before_16 = insn;

	if (INSN_CODE (insn) == CODE_FOR_hbr)
	  {
	    /* Make sure an hbrp is at least 2 cycles away from a hint. 
	       Insert an lnop after the hbrp when necessary. */
	    if (before_4 == 0 && addr > 0)
	      {
		before_4 = insn;
		insert_lnop_after |= 1;
	      }
	    else if (before_4 && addr <= 4 * 4)
	      insert_lnop_after |= 1;
	    if (before_16 == 0 && addr > 10 * 4)
	      {
		before_16 = insn;
		insert_lnop_after |= 2;
	      }
	    else if (before_16 && addr <= 14 * 4)
	      insert_lnop_after |= 2;
	  }

	if (INSN_CODE (insn) == CODE_FOR_iprefetch)
	  {
	    if (addr < hbrp_addr0)
	      hbrp_addr0 = addr;
	    else if (addr < hbrp_addr1)
	      hbrp_addr1 = addr;
	  }

	if (CALL_P (insn) || JUMP_P (insn))
	  {
	    if (HINTED_P (insn))
	      return;

	    /* Any branch after the first 15 insns should be on an even
	       address to avoid a special case branch.  There might be
	       some nops and/or hbrps inserted, so we test after 10
	       insns. */
	    if (addr > 10 * 4)
	      SCHED_ON_EVEN_P (insn) = 1;
	  }

	if (CALL_P (insn) || tablejump_p (insn, 0, 0))
	  return;


	if (addr + length >= 32 * 4)
	  {
	    gcc_assert (before_4 && before_16);
	    if (hbrp_addr0 > 4 * 4)
	      {
		insn =
		  emit_insn_before (gen_iprefetch (GEN_INT (1)), before_4);
		recog_memoized (insn);
		INSN_LOCATOR (insn) = INSN_LOCATOR (before_4);
		INSN_ADDRESSES_NEW (insn,
				    INSN_ADDRESSES (INSN_UID (before_4)));
		PUT_MODE (insn, GET_MODE (before_4));
		PUT_MODE (before_4, TImode);
		if (insert_lnop_after & 1)
		  {
		    insn = emit_insn_before (gen_lnop (), before_4);
		    recog_memoized (insn);
		    INSN_LOCATOR (insn) = INSN_LOCATOR (before_4);
		    INSN_ADDRESSES_NEW (insn,
					INSN_ADDRESSES (INSN_UID (before_4)));
		    PUT_MODE (insn, TImode);
		  }
	      }
	    if ((hbrp_addr0 <= 4 * 4 || hbrp_addr0 > 16 * 4)
		&& hbrp_addr1 > 16 * 4)
	      {
		insn =
		  emit_insn_before (gen_iprefetch (GEN_INT (2)), before_16);
		recog_memoized (insn);
		INSN_LOCATOR (insn) = INSN_LOCATOR (before_16);
		INSN_ADDRESSES_NEW (insn,
				    INSN_ADDRESSES (INSN_UID (before_16)));
		PUT_MODE (insn, GET_MODE (before_16));
		PUT_MODE (before_16, TImode);
		if (insert_lnop_after & 2)
		  {
		    insn = emit_insn_before (gen_lnop (), before_16);
		    recog_memoized (insn);
		    INSN_LOCATOR (insn) = INSN_LOCATOR (before_16);
		    INSN_ADDRESSES_NEW (insn,
					INSN_ADDRESSES (INSN_UID
							(before_16)));
		    PUT_MODE (insn, TImode);
		  }
	      }
	    return;
	  }
      }
    else if (BARRIER_P (insn))
      return;

}

/* The SPU might hang when it executes 48 inline instructions after a
   hinted branch jumps to its hinted target.  The beginning of a
   function and the return from a call might have been hinted, and
   must be handled as well.  To prevent a hang we insert 2 hbrps.  The
   first should be within 6 insns of the branch target.  The second
   should be within 22 insns of the branch target.  When determining
   if hbrps are necessary, we look for only 32 inline instructions,
   because up to 12 nops and 4 hbrps could be inserted.  Similarily,
   when inserting new hbrps, we insert them within 4 and 16 insns of
   the target.  */
static void
insert_hbrp (void)
{
  rtx insn;
  if (TARGET_SAFE_HINTS)
    {
      shorten_branches (get_insns ());
      /* Insert hbrp at beginning of function */
      insn = next_active_insn (get_insns ());
      if (insn)
	insert_hbrp_for_ilb_runout (insn);
      /* Insert hbrp after hinted targets. */
      for (insn = get_insns (); insn; insn = NEXT_INSN (insn))
	if ((LABEL_P (insn) && HINTED_P (insn)) || CALL_P (insn))
	  insert_hbrp_for_ilb_runout (next_active_insn (insn));
    }
}

static int in_spu_reorg;

static void
spu_var_tracking (void)
{
  if (flag_var_tracking)
    {
      df_analyze ();
      timevar_push (TV_VAR_TRACKING);
      variable_tracking_main ();
      timevar_pop (TV_VAR_TRACKING);
      df_finish_pass (false);
    }
}

/* Insert branch hints.  There are no branch optimizations after this
   pass, so it's safe to set our branch hints now. */
static void
spu_machine_dependent_reorg (void)
{
  sbitmap blocks;
  basic_block bb;
  rtx branch, insn;
  rtx branch_target = 0;
  int branch_addr = 0, insn_addr, required_dist = 0;
  int i;
  unsigned int j;

  if (!TARGET_BRANCH_HINTS || optimize == 0)
    {
      /* We still do it for unoptimized code because an external
         function might have hinted a call or return. */
      compute_bb_for_insn ();
      insert_hbrp ();
      pad_bb ();
      spu_var_tracking ();
      free_bb_for_insn ();
      return;
    }

  blocks = sbitmap_alloc (last_basic_block);
  sbitmap_zero (blocks);

  in_spu_reorg = 1;
  compute_bb_for_insn ();

  compact_blocks ();

  spu_bb_info =
    (struct spu_bb_info *) xcalloc (n_basic_blocks,
				    sizeof (struct spu_bb_info));

  /* We need exact insn addresses and lengths.  */
  shorten_branches (get_insns ());

  for (i = n_basic_blocks - 1; i >= 0; i--)
    {
      bb = BASIC_BLOCK (i);
      branch = 0;
      if (spu_bb_info[i].prop_jump)
	{
	  branch = spu_bb_info[i].prop_jump;
	  branch_target = get_branch_target (branch);
	  branch_addr = INSN_ADDRESSES (INSN_UID (branch));
	  required_dist = spu_hint_dist;
	}
      /* Search from end of a block to beginning.   In this loop, find
         jumps which need a branch and emit them only when:
         - it's an indirect branch and we're at the insn which sets
         the register  
         - we're at an insn that will invalidate the hint. e.g., a
         call, another hint insn, inline asm that clobbers $hbr, and
         some inlined operations (divmodsi4).  Don't consider jumps
         because they are only at the end of a block and are
         considered when we are deciding whether to propagate
         - we're getting too far away from the branch.  The hbr insns
         only have a signed 10 bit offset
         We go back as far as possible so the branch will be considered
         for propagation when we get to the beginning of the block.  */
      for (insn = BB_END (bb); insn; insn = PREV_INSN (insn))
	{
	  if (INSN_P (insn))
	    {
	      insn_addr = INSN_ADDRESSES (INSN_UID (insn));
	      if (branch
		  && ((GET_CODE (branch_target) == REG
		       && set_of (branch_target, insn) != NULL_RTX)
		      || insn_clobbers_hbr (insn)
		      || branch_addr - insn_addr > 600))
		{
		  rtx next = NEXT_INSN (insn);
		  int next_addr = INSN_ADDRESSES (INSN_UID (next));
		  if (insn != BB_END (bb)
		      && branch_addr - next_addr >= required_dist)
		    {
		      if (dump_file)
			fprintf (dump_file,
				 "hint for %i in block %i before %i\n",
				 INSN_UID (branch), bb->index,
				 INSN_UID (next));
		      spu_emit_branch_hint (next, branch, branch_target,
					    branch_addr - next_addr, blocks);
		    }
		  branch = 0;
		}

	      /* JUMP_P will only be true at the end of a block.  When
	         branch is already set it means we've previously decided
	         to propagate a hint for that branch into this block. */
	      if (CALL_P (insn) || (JUMP_P (insn) && !branch))
		{
		  branch = 0;
		  if ((branch_target = get_branch_target (insn)))
		    {
		      branch = insn;
		      branch_addr = insn_addr;
		      required_dist = spu_hint_dist;
		    }
		}
	    }
	  if (insn == BB_HEAD (bb))
	    break;
	}

      if (branch)
	{
	  /* If we haven't emitted a hint for this branch yet, it might
	     be profitable to emit it in one of the predecessor blocks,
	     especially for loops.  */
	  rtx bbend;
	  basic_block prev = 0, prop = 0, prev2 = 0;
	  int loop_exit = 0, simple_loop = 0;
	  int next_addr = INSN_ADDRESSES (INSN_UID (NEXT_INSN (insn)));

	  for (j = 0; j < EDGE_COUNT (bb->preds); j++)
	    if (EDGE_PRED (bb, j)->flags & EDGE_FALLTHRU)
	      prev = EDGE_PRED (bb, j)->src;
	    else
	      prev2 = EDGE_PRED (bb, j)->src;

	  for (j = 0; j < EDGE_COUNT (bb->succs); j++)
	    if (EDGE_SUCC (bb, j)->flags & EDGE_LOOP_EXIT)
	      loop_exit = 1;
	    else if (EDGE_SUCC (bb, j)->dest == bb)
	      simple_loop = 1;

	  /* If this branch is a loop exit then propagate to previous
	     fallthru block. This catches the cases when it is a simple
	     loop or when there is an initial branch into the loop. */
	  if (prev && (loop_exit || simple_loop)
	      && prev->loop_depth <= bb->loop_depth)
	    prop = prev;

	  /* If there is only one adjacent predecessor.  Don't propagate
	     outside this loop.  This loop_depth test isn't perfect, but
	     I'm not sure the loop_father member is valid at this point.  */
	  else if (prev && single_pred_p (bb)
		   && prev->loop_depth == bb->loop_depth)
	    prop = prev;

	  /* If this is the JOIN block of a simple IF-THEN then
	     propogate the hint to the HEADER block. */
	  else if (prev && prev2
		   && EDGE_COUNT (bb->preds) == 2
		   && EDGE_COUNT (prev->preds) == 1
		   && EDGE_PRED (prev, 0)->src == prev2
		   && prev2->loop_depth == bb->loop_depth
		   && GET_CODE (branch_target) != REG)
	    prop = prev;

	  /* Don't propagate when:
	     - this is a simple loop and the hint would be too far
	     - this is not a simple loop and there are 16 insns in
	     this block already
	     - the predecessor block ends in a branch that will be
	     hinted
	     - the predecessor block ends in an insn that invalidates
	     the hint */
	  if (prop
	      && prop->index >= 0
	      && (bbend = BB_END (prop))
	      && branch_addr - INSN_ADDRESSES (INSN_UID (bbend)) <
	      (simple_loop ? 600 : 16 * 4) && get_branch_target (bbend) == 0
	      && (JUMP_P (bbend) || !insn_clobbers_hbr (bbend)))
	    {
	      if (dump_file)
		fprintf (dump_file, "propagate from %i to %i (loop depth %i) "
			 "for %i (loop_exit %i simple_loop %i dist %i)\n",
			 bb->index, prop->index, bb->loop_depth,
			 INSN_UID (branch), loop_exit, simple_loop,
			 branch_addr - INSN_ADDRESSES (INSN_UID (bbend)));

	      spu_bb_info[prop->index].prop_jump = branch;
	      spu_bb_info[prop->index].bb_index = i;
	    }
	  else if (branch_addr - next_addr >= required_dist)
	    {
	      if (dump_file)
		fprintf (dump_file, "hint for %i in block %i before %i\n",
			 INSN_UID (branch), bb->index,
			 INSN_UID (NEXT_INSN (insn)));
	      spu_emit_branch_hint (NEXT_INSN (insn), branch, branch_target,
				    branch_addr - next_addr, blocks);
	    }
	  branch = 0;
	}
    }
  free (spu_bb_info);

  if (!sbitmap_empty_p (blocks))
    find_many_sub_basic_blocks (blocks);

  /* We have to schedule to make sure alignment is ok. */
  FOR_EACH_BB (bb) bb->flags &= ~BB_DISABLE_SCHEDULE;

  /* The hints need to be scheduled, so call it again. */
  schedule_insns ();
  df_finish_pass (true);

  insert_hbrp ();

  pad_bb ();

  for (insn = get_insns (); insn; insn = NEXT_INSN (insn))
    if (NONJUMP_INSN_P (insn) && INSN_CODE (insn) == CODE_FOR_hbr)
      {
	/* Adjust the LABEL_REF in a hint when we have inserted a nop
	   between its branch label and the branch .  We don't move the
	   label because GCC expects it at the beginning of the block. */
	rtx unspec = SET_SRC (XVECEXP (PATTERN (insn), 0, 0));
	rtx label_ref = XVECEXP (unspec, 0, 0);
	rtx label = XEXP (label_ref, 0);
	rtx branch;
	int offset = 0;
	for (branch = NEXT_INSN (label);
	     !JUMP_P (branch) && !CALL_P (branch);
	     branch = NEXT_INSN (branch))
	  if (NONJUMP_INSN_P (branch))
	    offset += get_attr_length (branch);
	if (offset > 0)
	  XVECEXP (unspec, 0, 0) = plus_constant (label_ref, offset);
      }

  spu_var_tracking ();

  free_bb_for_insn ();

  in_spu_reorg = 0;
}


/* Insn scheduling routines, primarily for dual issue. */
static int
spu_sched_issue_rate (void)
{
  return 2;
}

static int
uses_ls_unit(rtx insn)
{
  rtx set = single_set (insn);
  if (set != 0
      && (GET_CODE (SET_DEST (set)) == MEM
	  || GET_CODE (SET_SRC (set)) == MEM))
    return 1;
  return 0;
}

static int
get_pipe (rtx insn)
{
  enum attr_type t;
  /* Handle inline asm */
  if (INSN_CODE (insn) == -1)
    return -1;
  t = get_attr_type (insn);
  switch (t)
    {
    case TYPE_CONVERT:
      return -2;
    case TYPE_MULTI0:
      return -1;

    case TYPE_FX2:
    case TYPE_FX3:
    case TYPE_SPR:
    case TYPE_NOP:
    case TYPE_FXB:
    case TYPE_FPD:
    case TYPE_FP6:
    case TYPE_FP7:
      return 0;

    case TYPE_LNOP:
    case TYPE_SHUF:
    case TYPE_LOAD:
    case TYPE_STORE:
    case TYPE_BR:
    case TYPE_MULTI1:
    case TYPE_HBR:
    case TYPE_IPREFETCH:
      return 1;
    default:
      abort ();
    }
}


/* haifa-sched.c has a static variable that keeps track of the current
   cycle.  It is passed to spu_sched_reorder, and we record it here for
   use by spu_sched_variable_issue.  It won't be accurate if the
   scheduler updates it's clock_var between the two calls. */
static int clock_var;

/* This is used to keep track of insn alignment.  Set to 0 at the
   beginning of each block and increased by the "length" attr of each
   insn scheduled. */
static int spu_sched_length;

/* Record when we've issued pipe0 and pipe1 insns so we can reorder the
   ready list appropriately in spu_sched_reorder(). */
static int pipe0_clock;
static int pipe1_clock;

static int prev_clock_var;

static int prev_priority;

/* The SPU needs to load the next ilb sometime during the execution of
   the previous ilb.  There is a potential conflict if every cycle has a
   load or store.  To avoid the conflict we make sure the load/store
   unit is free for at least one cycle during the execution of insns in
   the previous ilb. */
static int spu_ls_first;
static int prev_ls_clock;

static void
spu_sched_init_global (FILE *file ATTRIBUTE_UNUSED, int verbose ATTRIBUTE_UNUSED,
		       int max_ready ATTRIBUTE_UNUSED)
{
  spu_sched_length = 0;
}

static void
spu_sched_init (FILE *file ATTRIBUTE_UNUSED, int verbose ATTRIBUTE_UNUSED,
		int max_ready ATTRIBUTE_UNUSED)
{
  if (align_labels > 4 || align_loops > 4 || align_jumps > 4)
    {
      /* When any block might be at least 8-byte aligned, assume they
         will all be at least 8-byte aligned to make sure dual issue
         works out correctly. */
      spu_sched_length = 0;
    }
  spu_ls_first = INT_MAX;
  clock_var = -1;
  prev_ls_clock = -1;
  pipe0_clock = -1;
  pipe1_clock = -1;
  prev_clock_var = -1;
  prev_priority = -1;
}

static int
spu_sched_variable_issue (FILE *file ATTRIBUTE_UNUSED,
			  int verbose ATTRIBUTE_UNUSED, rtx insn, int more)
{
  int len;
  int p;
  if (GET_CODE (PATTERN (insn)) == USE
      || GET_CODE (PATTERN (insn)) == CLOBBER
      || (len = get_attr_length (insn)) == 0)
    return more;

  spu_sched_length += len;

  /* Reset on inline asm */
  if (INSN_CODE (insn) == -1)
    {
      spu_ls_first = INT_MAX;
      pipe0_clock = -1;
      pipe1_clock = -1;
      return 0;
    }
  p = get_pipe (insn);
  if (p == 0)
    pipe0_clock = clock_var;
  else
    pipe1_clock = clock_var;

  if (in_spu_reorg)
    {
      if (clock_var - prev_ls_clock > 1
	  || INSN_CODE (insn) == CODE_FOR_iprefetch)
	spu_ls_first = INT_MAX;
      if (uses_ls_unit (insn))
	{
	  if (spu_ls_first == INT_MAX)
	    spu_ls_first = spu_sched_length;
	  prev_ls_clock = clock_var;
	}

      /* The scheduler hasn't inserted the nop, but we will later on.
         Include those nops in spu_sched_length. */
      if (prev_clock_var == clock_var && (spu_sched_length & 7))
	spu_sched_length += 4;
      prev_clock_var = clock_var;

      /* more is -1 when called from spu_sched_reorder for new insns
         that don't have INSN_PRIORITY */
      if (more >= 0)
	prev_priority = INSN_PRIORITY (insn);
    }

  /* Always try issueing more insns.  spu_sched_reorder will decide 
     when the cycle should be advanced. */
  return 1;
}

/* This function is called for both TARGET_SCHED_REORDER and
   TARGET_SCHED_REORDER2.  */
static int
spu_sched_reorder (FILE *file ATTRIBUTE_UNUSED, int verbose ATTRIBUTE_UNUSED,
		   rtx *ready, int *nreadyp, int clock)
{
  int i, nready = *nreadyp;
  int pipe_0, pipe_1, pipe_hbrp, pipe_ls, schedule_i;
  rtx insn;

  clock_var = clock;

  if (nready <= 0 || pipe1_clock >= clock)
    return 0;

  /* Find any rtl insns that don't generate assembly insns and schedule
     them first. */
  for (i = nready - 1; i >= 0; i--)
    {
      insn = ready[i];
      if (INSN_CODE (insn) == -1
	  || INSN_CODE (insn) == CODE_FOR_blockage
	  || (INSN_P (insn) && get_attr_length (insn) == 0))
	{
	  ready[i] = ready[nready - 1];
	  ready[nready - 1] = insn;
	  return 1;
	}
    }

  pipe_0 = pipe_1 = pipe_hbrp = pipe_ls = schedule_i = -1;
  for (i = 0; i < nready; i++)
    if (INSN_CODE (ready[i]) != -1)
      {
	insn = ready[i];
	switch (get_attr_type (insn))
	  {
	  default:
	  case TYPE_MULTI0:
	  case TYPE_CONVERT:
	  case TYPE_FX2:
	  case TYPE_FX3:
	  case TYPE_SPR:
	  case TYPE_NOP:
	  case TYPE_FXB:
	  case TYPE_FPD:
	  case TYPE_FP6:
	  case TYPE_FP7:
	    pipe_0 = i;
	    break;
	  case TYPE_LOAD:
	  case TYPE_STORE:
	    pipe_ls = i;
	  case TYPE_LNOP:
	  case TYPE_SHUF:
	  case TYPE_BR:
	  case TYPE_MULTI1:
	  case TYPE_HBR:
	    pipe_1 = i;
	    break;
	  case TYPE_IPREFETCH:
	    pipe_hbrp = i;
	    break;
	  }
      }

  /* In the first scheduling phase, schedule loads and stores together
     to increase the chance they will get merged during postreload CSE. */
  if (!reload_completed && pipe_ls >= 0)
    {
      insn = ready[pipe_ls];
      ready[pipe_ls] = ready[nready - 1];
      ready[nready - 1] = insn;
      return 1;
    }

  /* If there is an hbrp ready, prefer it over other pipe 1 insns. */
  if (pipe_hbrp >= 0)
    pipe_1 = pipe_hbrp;

  /* When we have loads/stores in every cycle of the last 15 insns and
     we are about to schedule another load/store, emit an hbrp insn
     instead. */
  if (in_spu_reorg
      && spu_sched_length - spu_ls_first >= 4 * 15
      && !(pipe0_clock < clock && pipe_0 >= 0) && pipe_1 == pipe_ls)
    {
      insn = sched_emit_insn (gen_iprefetch (GEN_INT (3)));
      recog_memoized (insn);
      if (pipe0_clock < clock)
	PUT_MODE (insn, TImode);
      spu_sched_variable_issue (file, verbose, insn, -1);
      return 0;
    }

  /* In general, we want to emit nops to increase dual issue, but dual
     issue isn't faster when one of the insns could be scheduled later
     without effecting the critical path.  We look at INSN_PRIORITY to
     make a good guess, but it isn't perfect so -mdual-nops=n can be
     used to effect it. */
  if (in_spu_reorg && spu_dual_nops < 10)
    {
      /* When we are at an even address and we are not issueing nops to
         improve scheduling then we need to advance the cycle.  */
      if ((spu_sched_length & 7) == 0 && prev_clock_var == clock
	  && (spu_dual_nops == 0
	      || (pipe_1 != -1
		  && prev_priority >
		  INSN_PRIORITY (ready[pipe_1]) + spu_dual_nops)))
	return 0;

      /* When at an odd address, schedule the highest priority insn
         without considering pipeline. */
      if ((spu_sched_length & 7) == 4 && prev_clock_var != clock
	  && (spu_dual_nops == 0
	      || (prev_priority >
		  INSN_PRIORITY (ready[nready - 1]) + spu_dual_nops)))
	return 1;
    }


  /* We haven't issued a pipe0 insn yet this cycle, if there is a
     pipe0 insn in the ready list, schedule it. */
  if (pipe0_clock < clock && pipe_0 >= 0)
    schedule_i = pipe_0;

  /* Either we've scheduled a pipe0 insn already or there is no pipe0
     insn to schedule.  Put a pipe1 insn at the front of the ready list. */
  else
    schedule_i = pipe_1;

  if (schedule_i > -1)
    {
      insn = ready[schedule_i];
      ready[schedule_i] = ready[nready - 1];
      ready[nready - 1] = insn;
      return 1;
    }
  return 0;
}

/* INSN is dependent on DEP_INSN. */
static int
spu_sched_adjust_cost (rtx insn, rtx link, rtx dep_insn, int cost)
{
  rtx set;

  /* The blockage pattern is used to prevent instructions from being
     moved across it and has no cost. */
  if (INSN_CODE (insn) == CODE_FOR_blockage
      || INSN_CODE (dep_insn) == CODE_FOR_blockage)
    return 0;

  if ((INSN_P (insn) && get_attr_length (insn) == 0)
      || (INSN_P (dep_insn) && get_attr_length (dep_insn) == 0))
    return 0;

  /* Make sure hbrps are spread out. */
  if (INSN_CODE (insn) == CODE_FOR_iprefetch
      && INSN_CODE (dep_insn) == CODE_FOR_iprefetch)
    return 8;

  /* Make sure hints and hbrps are 2 cycles apart. */
  if ((INSN_CODE (insn) == CODE_FOR_iprefetch
       || INSN_CODE (insn) == CODE_FOR_hbr)
       && (INSN_CODE (dep_insn) == CODE_FOR_iprefetch
	   || INSN_CODE (dep_insn) == CODE_FOR_hbr))
    return 2;

  /* An hbrp has no real dependency on other insns. */
  if (INSN_CODE (insn) == CODE_FOR_iprefetch
      || INSN_CODE (dep_insn) == CODE_FOR_iprefetch)
    return 0;

  /* Assuming that it is unlikely an argument register will be used in
     the first cycle of the called function, we reduce the cost for
     slightly better scheduling of dep_insn.  When not hinted, the
     mispredicted branch would hide the cost as well.  */
  if (CALL_P (insn))
  {
    rtx target = get_branch_target (insn);
    if (GET_CODE (target) != REG || !set_of (target, insn))
      return cost - 2;
    return cost;
  }

  /* And when returning from a function, let's assume the return values
     are completed sooner too. */
  if (CALL_P (dep_insn))
    return cost - 2;

  /* Make sure an instruction that loads from the back chain is schedule
     away from the return instruction so a hint is more likely to get
     issued. */
  if (INSN_CODE (insn) == CODE_FOR__return
      && (set = single_set (dep_insn))
      && GET_CODE (SET_DEST (set)) == REG
      && REGNO (SET_DEST (set)) == LINK_REGISTER_REGNUM)
    return 20;

  /* The dfa scheduler sets cost to 0 for all anti-dependencies and the
     scheduler makes every insn in a block anti-dependent on the final
     jump_insn.  We adjust here so higher cost insns will get scheduled
     earlier. */
  if (JUMP_P (insn) && REG_NOTE_KIND (link) == REG_DEP_ANTI)
    return insn_cost (dep_insn) - 3;

  return cost;
}

/* Create a CONST_DOUBLE from a string.  */
rtx
spu_float_const (const char *string, enum machine_mode mode)
{
  REAL_VALUE_TYPE value;
  value = REAL_VALUE_ATOF (string, mode);
  return CONST_DOUBLE_FROM_REAL_VALUE (value, mode);
}

int
spu_constant_address_p (rtx x)
{
  return (GET_CODE (x) == LABEL_REF || GET_CODE (x) == SYMBOL_REF
	  || GET_CODE (x) == CONST_INT || GET_CODE (x) == CONST
	  || GET_CODE (x) == HIGH);
}

static enum spu_immediate
which_immediate_load (HOST_WIDE_INT val)
{
  gcc_assert (val == trunc_int_for_mode (val, SImode));

  if (val >= -0x8000 && val <= 0x7fff)
    return SPU_IL;
  if (val >= 0 && val <= 0x3ffff)
    return SPU_ILA;
  if ((val & 0xffff) == ((val >> 16) & 0xffff))
    return SPU_ILH;
  if ((val & 0xffff) == 0)
    return SPU_ILHU;

  return SPU_NONE;
}

/* Return true when OP can be loaded by one of the il instructions, or
   when flow2 is not completed and OP can be loaded using ilhu and iohl. */
int
immediate_load_p (rtx op, enum machine_mode mode)
{
  if (CONSTANT_P (op))
    {
      enum immediate_class c = classify_immediate (op, mode);
      return c == IC_IL1 || c == IC_IL1s
	     || (!epilogue_completed && (c == IC_IL2 || c == IC_IL2s));
    }
  return 0;
}

/* Return true if the first SIZE bytes of arr is a constant that can be
   generated with cbd, chd, cwd or cdd.  When non-NULL, PRUN and PSTART
   represent the size and offset of the instruction to use. */
static int
cpat_info(unsigned char *arr, int size, int *prun, int *pstart)
{
  int cpat, run, i, start;
  cpat = 1;
  run = 0;
  start = -1;
  for (i = 0; i < size && cpat; i++)
    if (arr[i] != i+16)
      { 
	if (!run)
	  {
	    start = i;
	    if (arr[i] == 3)
	      run = 1;
	    else if (arr[i] == 2 && arr[i+1] == 3)
	      run = 2;
	    else if (arr[i] == 0)
	      {
		while (arr[i+run] == run && i+run < 16)
		  run++;
		if (run != 4 && run != 8)
		  cpat = 0;
	      }
	    else
	      cpat = 0;
	    if ((i & (run-1)) != 0)
	      cpat = 0;
	    i += run;
	  }
	else
	  cpat = 0;
      }
  if (cpat && (run || size < 16))
    {
      if (run == 0)
	run = 1;
      if (prun)
	*prun = run;
      if (pstart)
	*pstart = start == -1 ? 16-run : start;
      return 1;
    }
  return 0;
}

/* OP is a CONSTANT_P.  Determine what instructions can be used to load
   it into a register.  MODE is only valid when OP is a CONST_INT. */
static enum immediate_class
classify_immediate (rtx op, enum machine_mode mode)
{
  HOST_WIDE_INT val;
  unsigned char arr[16];
  int i, j, repeated, fsmbi, repeat;

  gcc_assert (CONSTANT_P (op));

  if (GET_MODE (op) != VOIDmode)
    mode = GET_MODE (op);

  /* A V4SI const_vector with all identical symbols is ok. */
  if (!flag_pic
      && mode == V4SImode
      && GET_CODE (op) == CONST_VECTOR
      && GET_CODE (CONST_VECTOR_ELT (op, 0)) != CONST_INT
      && GET_CODE (CONST_VECTOR_ELT (op, 0)) != CONST_DOUBLE
      && CONST_VECTOR_ELT (op, 0) == CONST_VECTOR_ELT (op, 1)
      && CONST_VECTOR_ELT (op, 1) == CONST_VECTOR_ELT (op, 2)
      && CONST_VECTOR_ELT (op, 2) == CONST_VECTOR_ELT (op, 3))
    op = CONST_VECTOR_ELT (op, 0);

  switch (GET_CODE (op))
    {
    case SYMBOL_REF:
    case LABEL_REF:
      return TARGET_LARGE_MEM ? IC_IL2s : IC_IL1s;

    case CONST:
      /* We can never know if the resulting address fits in 18 bits and can be
	 loaded with ila.  For now, assume the address will not overflow if
	 the displacement is "small" (fits 'K' constraint).  */
      if (!TARGET_LARGE_MEM && GET_CODE (XEXP (op, 0)) == PLUS)
	{
	  rtx sym = XEXP (XEXP (op, 0), 0);
	  rtx cst = XEXP (XEXP (op, 0), 1);

	  if (GET_CODE (sym) == SYMBOL_REF
	      && GET_CODE (cst) == CONST_INT
	      && satisfies_constraint_K (cst))
	    return IC_IL1s;
	}
      return IC_IL2s;

    case HIGH:
      return IC_IL1s;

    case CONST_VECTOR:
      for (i = 0; i < GET_MODE_NUNITS (mode); i++)
	if (GET_CODE (CONST_VECTOR_ELT (op, i)) != CONST_INT
	    && GET_CODE (CONST_VECTOR_ELT (op, i)) != CONST_DOUBLE)
	  return IC_POOL;
      /* Fall through. */

    case CONST_INT:
    case CONST_DOUBLE:
      constant_to_array (mode, op, arr);

      /* Check that each 4-byte slot is identical. */
      repeated = 1;
      for (i = 4; i < 16; i += 4)
	for (j = 0; j < 4; j++)
	  if (arr[j] != arr[i + j])
	    repeated = 0;

      if (repeated)
	{
	  val = (arr[0] << 24) | (arr[1] << 16) | (arr[2] << 8) | arr[3];
	  val = trunc_int_for_mode (val, SImode);

	  if (which_immediate_load (val) != SPU_NONE)
	    return IC_IL1;
	}

      /* Any mode of 2 bytes or smaller can be loaded with an il
         instruction. */
      gcc_assert (GET_MODE_SIZE (mode) > 2);

      fsmbi = 1;
      repeat = 0;
      for (i = 0; i < 16 && fsmbi; i++)
	if (arr[i] != 0 && repeat == 0)
	  repeat = arr[i];
	else if (arr[i] != 0 && arr[i] != repeat)
	  fsmbi = 0;
      if (fsmbi)
	return repeat == 0xff ? IC_FSMBI : IC_FSMBI2;

      if (cpat_info (arr, GET_MODE_SIZE (mode), 0, 0))
	return IC_CPAT;

      if (repeated)
	return IC_IL2;

      return IC_POOL;
    default:
      break;
    }
  gcc_unreachable ();
}

static enum spu_immediate
which_logical_immediate (HOST_WIDE_INT val)
{
  gcc_assert (val == trunc_int_for_mode (val, SImode));

  if (val >= -0x200 && val <= 0x1ff)
    return SPU_ORI;
  if (val >= 0 && val <= 0xffff)
    return SPU_IOHL;
  if ((val & 0xffff) == ((val >> 16) & 0xffff))
    {
      val = trunc_int_for_mode (val, HImode);
      if (val >= -0x200 && val <= 0x1ff)
	return SPU_ORHI;
      if ((val & 0xff) == ((val >> 8) & 0xff))
	{
	  val = trunc_int_for_mode (val, QImode);
	  if (val >= -0x200 && val <= 0x1ff)
	    return SPU_ORBI;
	}
    }
  return SPU_NONE;
}

/* Return TRUE when X, a CONST_VECTOR, only contains CONST_INTs or
   CONST_DOUBLEs. */
static int
const_vector_immediate_p (rtx x)
{
  int i;
  gcc_assert (GET_CODE (x) == CONST_VECTOR);
  for (i = 0; i < GET_MODE_NUNITS (GET_MODE (x)); i++)
    if (GET_CODE (CONST_VECTOR_ELT (x, i)) != CONST_INT
	&& GET_CODE (CONST_VECTOR_ELT (x, i)) != CONST_DOUBLE)
      return 0;
  return 1;
}

int
logical_immediate_p (rtx op, enum machine_mode mode)
{
  HOST_WIDE_INT val;
  unsigned char arr[16];
  int i, j;

  gcc_assert (GET_CODE (op) == CONST_INT || GET_CODE (op) == CONST_DOUBLE
	      || GET_CODE (op) == CONST_VECTOR);

  if (GET_CODE (op) == CONST_VECTOR
      && !const_vector_immediate_p (op))
    return 0;

  if (GET_MODE (op) != VOIDmode)
    mode = GET_MODE (op);

  constant_to_array (mode, op, arr);

  /* Check that bytes are repeated. */
  for (i = 4; i < 16; i += 4)
    for (j = 0; j < 4; j++)
      if (arr[j] != arr[i + j])
	return 0;

  val = (arr[0] << 24) | (arr[1] << 16) | (arr[2] << 8) | arr[3];
  val = trunc_int_for_mode (val, SImode);

  i = which_logical_immediate (val);
  return i != SPU_NONE && i != SPU_IOHL;
}

int
iohl_immediate_p (rtx op, enum machine_mode mode)
{
  HOST_WIDE_INT val;
  unsigned char arr[16];
  int i, j;

  gcc_assert (GET_CODE (op) == CONST_INT || GET_CODE (op) == CONST_DOUBLE
	      || GET_CODE (op) == CONST_VECTOR);

  if (GET_CODE (op) == CONST_VECTOR
      && !const_vector_immediate_p (op))
    return 0;

  if (GET_MODE (op) != VOIDmode)
    mode = GET_MODE (op);

  constant_to_array (mode, op, arr);

  /* Check that bytes are repeated. */
  for (i = 4; i < 16; i += 4)
    for (j = 0; j < 4; j++)
      if (arr[j] != arr[i + j])
	return 0;

  val = (arr[0] << 24) | (arr[1] << 16) | (arr[2] << 8) | arr[3];
  val = trunc_int_for_mode (val, SImode);

  return val >= 0 && val <= 0xffff;
}

int
arith_immediate_p (rtx op, enum machine_mode mode,
		   HOST_WIDE_INT low, HOST_WIDE_INT high)
{
  HOST_WIDE_INT val;
  unsigned char arr[16];
  int bytes, i, j;

  gcc_assert (GET_CODE (op) == CONST_INT || GET_CODE (op) == CONST_DOUBLE
	      || GET_CODE (op) == CONST_VECTOR);

  if (GET_CODE (op) == CONST_VECTOR
      && !const_vector_immediate_p (op))
    return 0;

  if (GET_MODE (op) != VOIDmode)
    mode = GET_MODE (op);

  constant_to_array (mode, op, arr);

  if (VECTOR_MODE_P (mode))
    mode = GET_MODE_INNER (mode);

  bytes = GET_MODE_SIZE (mode);
  mode = mode_for_size (GET_MODE_BITSIZE (mode), MODE_INT, 0);

  /* Check that bytes are repeated. */
  for (i = bytes; i < 16; i += bytes)
    for (j = 0; j < bytes; j++)
      if (arr[j] != arr[i + j])
	return 0;

  val = arr[0];
  for (j = 1; j < bytes; j++)
    val = (val << 8) | arr[j];

  val = trunc_int_for_mode (val, mode);

  return val >= low && val <= high;
}

/* TRUE when op is an immediate and an exact power of 2, and given that
   OP is 2^scale, scale >= LOW && scale <= HIGH.  When OP is a vector,
   all entries must be the same. */
bool
exp2_immediate_p (rtx op, enum machine_mode mode, int low, int high)
{
  enum machine_mode int_mode;
  HOST_WIDE_INT val;
  unsigned char arr[16];
  int bytes, i, j;

  gcc_assert (GET_CODE (op) == CONST_INT || GET_CODE (op) == CONST_DOUBLE
	      || GET_CODE (op) == CONST_VECTOR);

  if (GET_CODE (op) == CONST_VECTOR
      && !const_vector_immediate_p (op))
    return 0;

  if (GET_MODE (op) != VOIDmode)
    mode = GET_MODE (op);

  constant_to_array (mode, op, arr);

  if (VECTOR_MODE_P (mode))
    mode = GET_MODE_INNER (mode);

  bytes = GET_MODE_SIZE (mode);
  int_mode = mode_for_size (GET_MODE_BITSIZE (mode), MODE_INT, 0);

  /* Check that bytes are repeated. */
  for (i = bytes; i < 16; i += bytes)
    for (j = 0; j < bytes; j++)
      if (arr[j] != arr[i + j])
	return 0;

  val = arr[0];
  for (j = 1; j < bytes; j++)
    val = (val << 8) | arr[j];

  val = trunc_int_for_mode (val, int_mode);

  /* Currently, we only handle SFmode */
  gcc_assert (mode == SFmode);
  if (mode == SFmode)
    {
      int exp = (val >> 23) - 127;
      return val > 0 && (val & 0x007fffff) == 0
	     &&  exp >= low && exp <= high;
    }
  return FALSE;
}

/* Return true if X is a SYMBOL_REF to an __ea qualified variable.  */

static int
ea_symbol_ref (rtx *px, void *data ATTRIBUTE_UNUSED)
{
  rtx x = *px;
  tree decl;

  if (GET_CODE (x) == CONST && GET_CODE (XEXP (x, 0)) == PLUS)
    {
      rtx plus = XEXP (x, 0);
      rtx op0 = XEXP (plus, 0);
      rtx op1 = XEXP (plus, 1);
      if (GET_CODE (op1) == CONST_INT)
	x = op0;
    }

  return (GET_CODE (x) == SYMBOL_REF
 	  && (decl = SYMBOL_REF_DECL (x)) != 0
 	  && TREE_CODE (decl) == VAR_DECL
 	  && TYPE_ADDR_SPACE (TREE_TYPE (decl)));
}

/* We accept:
   - any 32-bit constant (SImode, SFmode)
   - any constant that can be generated with fsmbi (any mode)
   - a 64-bit constant where the high and low bits are identical
     (DImode, DFmode)
   - a 128-bit constant where the four 32-bit words match.  */
bool
spu_legitimate_constant_p (enum machine_mode mode, rtx x)
{
  if (GET_CODE (x) == HIGH)
    x = XEXP (x, 0);

  /* Reject any __ea qualified reference.  These can't appear in
     instructions but must be forced to the constant pool.  */
  if (for_each_rtx (&x, ea_symbol_ref, 0))
    return 0;

  /* V4SI with all identical symbols is valid. */
  if (!flag_pic
      && mode == V4SImode
      && (GET_CODE (CONST_VECTOR_ELT (x, 0)) == SYMBOL_REF
	  || GET_CODE (CONST_VECTOR_ELT (x, 0)) == LABEL_REF
	  || GET_CODE (CONST_VECTOR_ELT (x, 0)) == CONST))
    return CONST_VECTOR_ELT (x, 0) == CONST_VECTOR_ELT (x, 1)
	   && CONST_VECTOR_ELT (x, 1) == CONST_VECTOR_ELT (x, 2)
	   && CONST_VECTOR_ELT (x, 2) == CONST_VECTOR_ELT (x, 3);

  if (GET_CODE (x) == CONST_VECTOR
      && !const_vector_immediate_p (x))
    return 0;
  return 1;
}

/* Valid address are:
   - symbol_ref, label_ref, const
   - reg
   - reg + const_int, where const_int is 16 byte aligned
   - reg + reg, alignment doesn't matter
  The alignment matters in the reg+const case because lqd and stqd
  ignore the 4 least significant bits of the const.  We only care about
  16 byte modes because the expand phase will change all smaller MEM
  references to TImode.  */
static bool
spu_legitimate_address_p (enum machine_mode mode,
			  rtx x, bool reg_ok_strict)
{
  int aligned = GET_MODE_SIZE (mode) >= 16;
  if (aligned
      && GET_CODE (x) == AND
      && GET_CODE (XEXP (x, 1)) == CONST_INT
      && INTVAL (XEXP (x, 1)) == (HOST_WIDE_INT) - 16)
    x = XEXP (x, 0);
  switch (GET_CODE (x))
    {
    case LABEL_REF:
      return !TARGET_LARGE_MEM;

    case SYMBOL_REF:
    case CONST:
      /* Keep __ea references until reload so that spu_expand_mov can see them
	 in MEMs.  */
      if (ea_symbol_ref (&x, 0))
	return !reload_in_progress && !reload_completed;
      return !TARGET_LARGE_MEM;

    case CONST_INT:
      return INTVAL (x) >= 0 && INTVAL (x) <= 0x3ffff;

    case SUBREG:
      x = XEXP (x, 0);
      if (REG_P (x))
	return 0;

    case REG:
      return INT_REG_OK_FOR_BASE_P (x, reg_ok_strict);

    case PLUS:
    case LO_SUM:
      {
	rtx op0 = XEXP (x, 0);
	rtx op1 = XEXP (x, 1);
	if (GET_CODE (op0) == SUBREG)
	  op0 = XEXP (op0, 0);
	if (GET_CODE (op1) == SUBREG)
	  op1 = XEXP (op1, 0);
	if (GET_CODE (op0) == REG
	    && INT_REG_OK_FOR_BASE_P (op0, reg_ok_strict)
	    && GET_CODE (op1) == CONST_INT
<<<<<<< HEAD
	    && INTVAL (op1) >= -0x2000
	    && INTVAL (op1) <= 0x1fff
=======
	    && ((INTVAL (op1) >= -0x2000 && INTVAL (op1) <= 0x1fff)
		/* If virtual registers are involved, the displacement will
		   change later on anyway, so checking would be premature.
		   Reload will make sure the final displacement after
		   register elimination is OK.  */
		|| op0 == arg_pointer_rtx
		|| op0 == frame_pointer_rtx
		|| op0 == virtual_stack_vars_rtx)
>>>>>>> 3082eeb7
	    && (!aligned || (INTVAL (op1) & 15) == 0))
	  return TRUE;
	if (GET_CODE (op0) == REG
	    && INT_REG_OK_FOR_BASE_P (op0, reg_ok_strict)
	    && GET_CODE (op1) == REG
	    && INT_REG_OK_FOR_INDEX_P (op1, reg_ok_strict))
	  return TRUE;
      }
      break;

    default:
      break;
    }
  return FALSE;
}

/* Like spu_legitimate_address_p, except with named addresses.  */
static bool
spu_addr_space_legitimate_address_p (enum machine_mode mode, rtx x,
				     bool reg_ok_strict, addr_space_t as)
{
  if (as == ADDR_SPACE_EA)
    return (REG_P (x) && (GET_MODE (x) == EAmode));

  else if (as != ADDR_SPACE_GENERIC)
    gcc_unreachable ();

  return spu_legitimate_address_p (mode, x, reg_ok_strict);
}

/* When the address is reg + const_int, force the const_int into a
   register.  */
rtx
spu_legitimize_address (rtx x, rtx oldx ATTRIBUTE_UNUSED,
			enum machine_mode mode ATTRIBUTE_UNUSED)
{
  rtx op0, op1;
  /* Make sure both operands are registers.  */
  if (GET_CODE (x) == PLUS)
    {
      op0 = XEXP (x, 0);
      op1 = XEXP (x, 1);
      if (ALIGNED_SYMBOL_REF_P (op0))
	{
	  op0 = force_reg (Pmode, op0);
	  mark_reg_pointer (op0, 128);
	}
      else if (GET_CODE (op0) != REG)
	op0 = force_reg (Pmode, op0);
      if (ALIGNED_SYMBOL_REF_P (op1))
	{
	  op1 = force_reg (Pmode, op1);
	  mark_reg_pointer (op1, 128);
	}
      else if (GET_CODE (op1) != REG)
	op1 = force_reg (Pmode, op1);
      x = gen_rtx_PLUS (Pmode, op0, op1);
    }
  return x;
}

/* Like spu_legitimate_address, except with named address support.  */
static rtx
spu_addr_space_legitimize_address (rtx x, rtx oldx, enum machine_mode mode,
				   addr_space_t as)
{
  if (as != ADDR_SPACE_GENERIC)
    return x;

  return spu_legitimize_address (x, oldx, mode);
<<<<<<< HEAD
=======
}

/* Reload reg + const_int for out-of-range displacements.  */
rtx
spu_legitimize_reload_address (rtx ad, enum machine_mode mode ATTRIBUTE_UNUSED,
			       int opnum, int type)
{
  bool removed_and = false;

  if (GET_CODE (ad) == AND
      && CONST_INT_P (XEXP (ad, 1))
      && INTVAL (XEXP (ad, 1)) == (HOST_WIDE_INT) - 16)
    {
      ad = XEXP (ad, 0);
      removed_and = true;
    }

  if (GET_CODE (ad) == PLUS
      && REG_P (XEXP (ad, 0))
      && CONST_INT_P (XEXP (ad, 1))
      && !(INTVAL (XEXP (ad, 1)) >= -0x2000
	   && INTVAL (XEXP (ad, 1)) <= 0x1fff))
    {
      /* Unshare the sum.  */
      ad = copy_rtx (ad);

      /* Reload the displacement.  */
      push_reload (XEXP (ad, 1), NULL_RTX, &XEXP (ad, 1), NULL,
		   BASE_REG_CLASS, GET_MODE (ad), VOIDmode, 0, 0,
		   opnum, (enum reload_type) type);

      /* Add back AND for alignment if we stripped it.  */
      if (removed_and)
	ad = gen_rtx_AND (GET_MODE (ad), ad, GEN_INT (-16));

      return ad;
    }

  return NULL_RTX;
>>>>>>> 3082eeb7
}

/* Handle an attribute requiring a FUNCTION_DECL; arguments as in
   struct attribute_spec.handler.  */
static tree
spu_handle_fndecl_attribute (tree * node,
			     tree name,
			     tree args ATTRIBUTE_UNUSED,
			     int flags ATTRIBUTE_UNUSED, bool * no_add_attrs)
{
  if (TREE_CODE (*node) != FUNCTION_DECL)
    {
      warning (0, "%qE attribute only applies to functions",
	       name);
      *no_add_attrs = true;
    }

  return NULL_TREE;
}

/* Handle the "vector" attribute.  */
static tree
spu_handle_vector_attribute (tree * node, tree name,
			     tree args ATTRIBUTE_UNUSED,
			     int flags ATTRIBUTE_UNUSED, bool * no_add_attrs)
{
  tree type = *node, result = NULL_TREE;
  enum machine_mode mode;
  int unsigned_p;

  while (POINTER_TYPE_P (type)
	 || TREE_CODE (type) == FUNCTION_TYPE
	 || TREE_CODE (type) == METHOD_TYPE || TREE_CODE (type) == ARRAY_TYPE)
    type = TREE_TYPE (type);

  mode = TYPE_MODE (type);

  unsigned_p = TYPE_UNSIGNED (type);
  switch (mode)
    {
    case DImode:
      result = (unsigned_p ? unsigned_V2DI_type_node : V2DI_type_node);
      break;
    case SImode:
      result = (unsigned_p ? unsigned_V4SI_type_node : V4SI_type_node);
      break;
    case HImode:
      result = (unsigned_p ? unsigned_V8HI_type_node : V8HI_type_node);
      break;
    case QImode:
      result = (unsigned_p ? unsigned_V16QI_type_node : V16QI_type_node);
      break;
    case SFmode:
      result = V4SF_type_node;
      break;
    case DFmode:
      result = V2DF_type_node;
      break;
    default:
      break;
    }

  /* Propagate qualifiers attached to the element type
     onto the vector type.  */
  if (result && result != type && TYPE_QUALS (type))
    result = build_qualified_type (result, TYPE_QUALS (type));

  *no_add_attrs = true;		/* No need to hang on to the attribute.  */

  if (!result)
    warning (0, "%qE attribute ignored", name);
  else
    *node = lang_hooks.types.reconstruct_complex_type (*node, result);

  return NULL_TREE;
}

/* Return nonzero if FUNC is a naked function.  */
static int
spu_naked_function_p (tree func)
{
  tree a;

  if (TREE_CODE (func) != FUNCTION_DECL)
    abort ();

  a = lookup_attribute ("naked", DECL_ATTRIBUTES (func));
  return a != NULL_TREE;
}

int
spu_initial_elimination_offset (int from, int to)
{
  int saved_regs_size = spu_saved_regs_size ();
  int sp_offset = 0;
  if (!current_function_is_leaf || crtl->outgoing_args_size
      || get_frame_size () || saved_regs_size)
    sp_offset = STACK_POINTER_OFFSET;
  if (from == FRAME_POINTER_REGNUM && to == STACK_POINTER_REGNUM)
    return get_frame_size () + crtl->outgoing_args_size + sp_offset;
  else if (from == FRAME_POINTER_REGNUM && to == HARD_FRAME_POINTER_REGNUM)
    return get_frame_size ();
  else if (from == ARG_POINTER_REGNUM && to == STACK_POINTER_REGNUM)
    return sp_offset + crtl->outgoing_args_size
      + get_frame_size () + saved_regs_size + STACK_POINTER_OFFSET;
  else if (from == ARG_POINTER_REGNUM && to == HARD_FRAME_POINTER_REGNUM)
    return get_frame_size () + saved_regs_size + sp_offset;
  else
    gcc_unreachable ();
}

rtx
spu_function_value (const_tree type, const_tree func ATTRIBUTE_UNUSED)
{
  enum machine_mode mode = TYPE_MODE (type);
  int byte_size = ((mode == BLKmode)
		   ? int_size_in_bytes (type) : GET_MODE_SIZE (mode));

  /* Make sure small structs are left justified in a register. */
  if ((mode == BLKmode || (type && AGGREGATE_TYPE_P (type)))
      && byte_size <= UNITS_PER_WORD * MAX_REGISTER_RETURN && byte_size > 0)
    {
      enum machine_mode smode;
      rtvec v;
      int i;
      int nregs = (byte_size + UNITS_PER_WORD - 1) / UNITS_PER_WORD;
      int n = byte_size / UNITS_PER_WORD;
      v = rtvec_alloc (nregs);
      for (i = 0; i < n; i++)
	{
	  RTVEC_ELT (v, i) = gen_rtx_EXPR_LIST (VOIDmode,
						gen_rtx_REG (TImode,
							     FIRST_RETURN_REGNUM
							     + i),
						GEN_INT (UNITS_PER_WORD * i));
	  byte_size -= UNITS_PER_WORD;
	}

      if (n < nregs)
	{
	  if (byte_size < 4)
	    byte_size = 4;
	  smode =
	    smallest_mode_for_size (byte_size * BITS_PER_UNIT, MODE_INT);
	  RTVEC_ELT (v, n) =
	    gen_rtx_EXPR_LIST (VOIDmode,
			       gen_rtx_REG (smode, FIRST_RETURN_REGNUM + n),
			       GEN_INT (UNITS_PER_WORD * n));
	}
      return gen_rtx_PARALLEL (mode, v);
    }
  return gen_rtx_REG (mode, FIRST_RETURN_REGNUM);
}

static rtx
spu_function_arg (cumulative_args_t cum_v,
		  enum machine_mode mode,
		  const_tree type, bool named ATTRIBUTE_UNUSED)
{
  CUMULATIVE_ARGS *cum = get_cumulative_args (cum_v);
  int byte_size;

  if (*cum >= MAX_REGISTER_ARGS)
    return 0;

  byte_size = ((mode == BLKmode)
	       ? int_size_in_bytes (type) : GET_MODE_SIZE (mode));

  /* The ABI does not allow parameters to be passed partially in
     reg and partially in stack. */
  if ((*cum + (byte_size + 15) / 16) > MAX_REGISTER_ARGS)
    return 0;

  /* Make sure small structs are left justified in a register. */
  if ((mode == BLKmode || (type && AGGREGATE_TYPE_P (type)))
      && byte_size < UNITS_PER_WORD && byte_size > 0)
    {
      enum machine_mode smode;
      rtx gr_reg;
      if (byte_size < 4)
	byte_size = 4;
      smode = smallest_mode_for_size (byte_size * BITS_PER_UNIT, MODE_INT);
      gr_reg = gen_rtx_EXPR_LIST (VOIDmode,
				  gen_rtx_REG (smode, FIRST_ARG_REGNUM + *cum),
				  const0_rtx);
      return gen_rtx_PARALLEL (mode, gen_rtvec (1, gr_reg));
    }
  else
    return gen_rtx_REG (mode, FIRST_ARG_REGNUM + *cum);
}

static void
spu_function_arg_advance (cumulative_args_t cum_v, enum machine_mode mode,
			  const_tree type, bool named ATTRIBUTE_UNUSED)
{
  CUMULATIVE_ARGS *cum = get_cumulative_args (cum_v);

  *cum += (type && TREE_CODE (TYPE_SIZE (type)) != INTEGER_CST
	   ? 1
	   : mode == BLKmode
	   ? ((int_size_in_bytes (type) + 15) / 16)
	   : mode == VOIDmode
	   ? 1
	   : HARD_REGNO_NREGS (cum, mode));
}

/* Variable sized types are passed by reference.  */
static bool
spu_pass_by_reference (cumulative_args_t cum ATTRIBUTE_UNUSED,
		       enum machine_mode mode ATTRIBUTE_UNUSED,
		       const_tree type, bool named ATTRIBUTE_UNUSED)
{
  return type && TREE_CODE (TYPE_SIZE (type)) != INTEGER_CST;
}


/* Var args. */

/* Create and return the va_list datatype.

   On SPU, va_list is an array type equivalent to

      typedef struct __va_list_tag
        {
            void *__args __attribute__((__aligned(16)));
            void *__skip __attribute__((__aligned(16)));
            
        } va_list[1];

   where __args points to the arg that will be returned by the next
   va_arg(), and __skip points to the previous stack frame such that
   when __args == __skip we should advance __args by 32 bytes. */
static tree
spu_build_builtin_va_list (void)
{
  tree f_args, f_skip, record, type_decl;
  bool owp;

  record = (*lang_hooks.types.make_type) (RECORD_TYPE);

  type_decl =
    build_decl (BUILTINS_LOCATION,
		TYPE_DECL, get_identifier ("__va_list_tag"), record);

  f_args = build_decl (BUILTINS_LOCATION,
		       FIELD_DECL, get_identifier ("__args"), ptr_type_node);
  f_skip = build_decl (BUILTINS_LOCATION,
		       FIELD_DECL, get_identifier ("__skip"), ptr_type_node);

  DECL_FIELD_CONTEXT (f_args) = record;
  DECL_ALIGN (f_args) = 128;
  DECL_USER_ALIGN (f_args) = 1;

  DECL_FIELD_CONTEXT (f_skip) = record;
  DECL_ALIGN (f_skip) = 128;
  DECL_USER_ALIGN (f_skip) = 1;

  TYPE_STUB_DECL (record) = type_decl;
  TYPE_NAME (record) = type_decl;
  TYPE_FIELDS (record) = f_args;
  DECL_CHAIN (f_args) = f_skip;

  /* We know this is being padded and we want it too.  It is an internal
     type so hide the warnings from the user. */
  owp = warn_padded;
  warn_padded = false;

  layout_type (record);

  warn_padded = owp;

  /* The correct type is an array type of one element.  */
  return build_array_type (record, build_index_type (size_zero_node));
}

/* Implement va_start by filling the va_list structure VALIST.
   NEXTARG points to the first anonymous stack argument.

   The following global variables are used to initialize
   the va_list structure:

     crtl->args.info;
       the CUMULATIVE_ARGS for this function

     crtl->args.arg_offset_rtx:
       holds the offset of the first anonymous stack argument
       (relative to the virtual arg pointer).  */

static void
spu_va_start (tree valist, rtx nextarg)
{
  tree f_args, f_skip;
  tree args, skip, t;

  f_args = TYPE_FIELDS (TREE_TYPE (va_list_type_node));
  f_skip = DECL_CHAIN (f_args);

  valist = build_simple_mem_ref (valist);
  args =
    build3 (COMPONENT_REF, TREE_TYPE (f_args), valist, f_args, NULL_TREE);
  skip =
    build3 (COMPONENT_REF, TREE_TYPE (f_skip), valist, f_skip, NULL_TREE);

  /* Find the __args area.  */
  t = make_tree (TREE_TYPE (args), nextarg);
  if (crtl->args.pretend_args_size > 0)
    t = fold_build_pointer_plus_hwi (t, -STACK_POINTER_OFFSET);
  t = build2 (MODIFY_EXPR, TREE_TYPE (args), args, t);
  TREE_SIDE_EFFECTS (t) = 1;
  expand_expr (t, const0_rtx, VOIDmode, EXPAND_NORMAL);

  /* Find the __skip area.  */
  t = make_tree (TREE_TYPE (skip), virtual_incoming_args_rtx);
  t = fold_build_pointer_plus_hwi (t, (crtl->args.pretend_args_size
				       - STACK_POINTER_OFFSET));
  t = build2 (MODIFY_EXPR, TREE_TYPE (skip), skip, t);
  TREE_SIDE_EFFECTS (t) = 1;
  expand_expr (t, const0_rtx, VOIDmode, EXPAND_NORMAL);
}

/* Gimplify va_arg by updating the va_list structure 
   VALIST as required to retrieve an argument of type
   TYPE, and returning that argument. 
   
   ret = va_arg(VALIST, TYPE);

   generates code equivalent to:
   
    paddedsize = (sizeof(TYPE) + 15) & -16;
    if (VALIST.__args + paddedsize > VALIST.__skip
	&& VALIST.__args <= VALIST.__skip)
      addr = VALIST.__skip + 32;
    else
      addr = VALIST.__args;
    VALIST.__args = addr + paddedsize;
    ret = *(TYPE *)addr;
 */
static tree
spu_gimplify_va_arg_expr (tree valist, tree type, gimple_seq * pre_p,
			  gimple_seq * post_p ATTRIBUTE_UNUSED)
{
  tree f_args, f_skip;
  tree args, skip;
  HOST_WIDE_INT size, rsize;
  tree addr, tmp;
  bool pass_by_reference_p;

  f_args = TYPE_FIELDS (TREE_TYPE (va_list_type_node));
  f_skip = DECL_CHAIN (f_args);

  valist = build_simple_mem_ref (valist);
  args =
    build3 (COMPONENT_REF, TREE_TYPE (f_args), valist, f_args, NULL_TREE);
  skip =
    build3 (COMPONENT_REF, TREE_TYPE (f_skip), valist, f_skip, NULL_TREE);

  addr = create_tmp_var (ptr_type_node, "va_arg");

  /* if an object is dynamically sized, a pointer to it is passed
     instead of the object itself. */
  pass_by_reference_p = pass_by_reference (NULL, TYPE_MODE (type), type,
					   false);
  if (pass_by_reference_p)
    type = build_pointer_type (type);
  size = int_size_in_bytes (type);
  rsize = ((size + UNITS_PER_WORD - 1) / UNITS_PER_WORD) * UNITS_PER_WORD;

  /* build conditional expression to calculate addr. The expression
     will be gimplified later. */
  tmp = fold_build_pointer_plus_hwi (unshare_expr (args), rsize);
  tmp = build2 (TRUTH_AND_EXPR, boolean_type_node,
		build2 (GT_EXPR, boolean_type_node, tmp, unshare_expr (skip)),
		build2 (LE_EXPR, boolean_type_node, unshare_expr (args),
		unshare_expr (skip)));

  tmp = build3 (COND_EXPR, ptr_type_node, tmp,
		fold_build_pointer_plus_hwi (unshare_expr (skip), 32),
		unshare_expr (args));

  gimplify_assign (addr, tmp, pre_p);

  /* update VALIST.__args */
  tmp = fold_build_pointer_plus_hwi (addr, rsize);
  gimplify_assign (unshare_expr (args), tmp, pre_p);

  addr = fold_convert (build_pointer_type_for_mode (type, ptr_mode, true),
		       addr);

  if (pass_by_reference_p)
    addr = build_va_arg_indirect_ref (addr);

  return build_va_arg_indirect_ref (addr);
}

/* Save parameter registers starting with the register that corresponds
   to the first unnamed parameters.  If the first unnamed parameter is
   in the stack then save no registers.  Set pretend_args_size to the
   amount of space needed to save the registers. */
static void
spu_setup_incoming_varargs (cumulative_args_t cum, enum machine_mode mode,
			    tree type, int *pretend_size, int no_rtl)
{
  if (!no_rtl)
    {
      rtx tmp;
      int regno;
      int offset;
      int ncum = *get_cumulative_args (cum);

      /* cum currently points to the last named argument, we want to
         start at the next argument. */
      spu_function_arg_advance (pack_cumulative_args (&ncum), mode, type, true);

      offset = -STACK_POINTER_OFFSET;
      for (regno = ncum; regno < MAX_REGISTER_ARGS; regno++)
	{
	  tmp = gen_frame_mem (V4SImode,
			       plus_constant (virtual_incoming_args_rtx,
					      offset));
	  emit_move_insn (tmp,
			  gen_rtx_REG (V4SImode, FIRST_ARG_REGNUM + regno));
	  offset += 16;
	}
      *pretend_size = offset + STACK_POINTER_OFFSET;
    }
}

static void
spu_conditional_register_usage (void)
{
  if (flag_pic)
    {
      fixed_regs[PIC_OFFSET_TABLE_REGNUM] = 1;
      call_used_regs[PIC_OFFSET_TABLE_REGNUM] = 1;
    }
}

/* This is called any time we inspect the alignment of a register for
   addresses.  */
static int
reg_aligned_for_addr (rtx x)
{
  int regno =
    REGNO (x) < FIRST_PSEUDO_REGISTER ? ORIGINAL_REGNO (x) : REGNO (x);
  return REGNO_POINTER_ALIGN (regno) >= 128;
}

/* Encode symbol attributes (local vs. global, tls model) of a SYMBOL_REF
   into its SYMBOL_REF_FLAGS.  */
static void
spu_encode_section_info (tree decl, rtx rtl, int first)
{
  default_encode_section_info (decl, rtl, first);

  /* If a variable has a forced alignment to < 16 bytes, mark it with
     SYMBOL_FLAG_ALIGN1.  */
  if (TREE_CODE (decl) == VAR_DECL
      && DECL_USER_ALIGN (decl) && DECL_ALIGN (decl) < 128)
    SYMBOL_REF_FLAGS (XEXP (rtl, 0)) |= SYMBOL_FLAG_ALIGN1;
}

/* Return TRUE if we are certain the mem refers to a complete object
   which is both 16-byte aligned and padded to a 16-byte boundary.  This
   would make it safe to store with a single instruction. 
   We guarantee the alignment and padding for static objects by aligning
   all of them to 16-bytes. (DATA_ALIGNMENT and CONSTANT_ALIGNMENT.)
   FIXME: We currently cannot guarantee this for objects on the stack
   because assign_parm_setup_stack calls assign_stack_local with the
   alignment of the parameter mode and in that case the alignment never
   gets adjusted by LOCAL_ALIGNMENT. */
static int
store_with_one_insn_p (rtx mem)
{
  enum machine_mode mode = GET_MODE (mem);
  rtx addr = XEXP (mem, 0);
  if (mode == BLKmode)
    return 0;
  if (GET_MODE_SIZE (mode) >= 16)
    return 1;
  /* Only static objects. */
  if (GET_CODE (addr) == SYMBOL_REF)
    {
      /* We use the associated declaration to make sure the access is
         referring to the whole object.
         We check both MEM_EXPR and SYMBOL_REF_DECL.  I'm not sure
         if it is necessary.  Will there be cases where one exists, and
         the other does not?  Will there be cases where both exist, but
         have different types?  */
      tree decl = MEM_EXPR (mem);
      if (decl
	  && TREE_CODE (decl) == VAR_DECL
	  && GET_MODE (mem) == TYPE_MODE (TREE_TYPE (decl)))
	return 1;
      decl = SYMBOL_REF_DECL (addr);
      if (decl
	  && TREE_CODE (decl) == VAR_DECL
	  && GET_MODE (mem) == TYPE_MODE (TREE_TYPE (decl)))
	return 1;
    }
  return 0;
}

/* Return 1 when the address is not valid for a simple load and store as
   required by the '_mov*' patterns.   We could make this less strict
   for loads, but we prefer mem's to look the same so they are more
   likely to be merged.  */
static int
address_needs_split (rtx mem)
{
  if (GET_MODE_SIZE (GET_MODE (mem)) < 16
      && (GET_MODE_SIZE (GET_MODE (mem)) < 4
	  || !(store_with_one_insn_p (mem)
	       || mem_is_padded_component_ref (mem))))
    return 1;

  return 0;
}

static GTY(()) rtx cache_fetch;		  /* __cache_fetch function */
static GTY(()) rtx cache_fetch_dirty;	  /* __cache_fetch_dirty function */
static alias_set_type ea_alias_set = -1;  /* alias set for __ea memory */

/* MEM is known to be an __ea qualified memory access.  Emit a call to
   fetch the ppu memory to local store, and return its address in local
   store.  */

static void
ea_load_store (rtx mem, bool is_store, rtx ea_addr, rtx data_addr)
{
  if (is_store)
    {
      rtx ndirty = GEN_INT (GET_MODE_SIZE (GET_MODE (mem)));
      if (!cache_fetch_dirty)
	cache_fetch_dirty = init_one_libfunc ("__cache_fetch_dirty");
      emit_library_call_value (cache_fetch_dirty, data_addr, LCT_NORMAL, Pmode,
			       2, ea_addr, EAmode, ndirty, SImode);
    }
  else
    {
      if (!cache_fetch)
	cache_fetch = init_one_libfunc ("__cache_fetch");
      emit_library_call_value (cache_fetch, data_addr, LCT_NORMAL, Pmode,
			       1, ea_addr, EAmode);
    }
}

/* Like ea_load_store, but do the cache tag comparison and, for stores,
   dirty bit marking, inline.

   The cache control data structure is an array of

   struct __cache_tag_array
     {
        unsigned int tag_lo[4];
        unsigned int tag_hi[4];
        void *data_pointer[4];
        int reserved[4];
        vector unsigned short dirty_bits[4];
     }  */

static void
ea_load_store_inline (rtx mem, bool is_store, rtx ea_addr, rtx data_addr)
{
  rtx ea_addr_si;
  HOST_WIDE_INT v;
  rtx tag_size_sym = gen_rtx_SYMBOL_REF (Pmode, "__cache_tag_array_size");
  rtx tag_arr_sym = gen_rtx_SYMBOL_REF (Pmode, "__cache_tag_array");
  rtx index_mask = gen_reg_rtx (SImode);
  rtx tag_arr = gen_reg_rtx (Pmode);
  rtx splat_mask = gen_reg_rtx (TImode);
  rtx splat = gen_reg_rtx (V4SImode);
  rtx splat_hi = NULL_RTX;
  rtx tag_index = gen_reg_rtx (Pmode);
  rtx block_off = gen_reg_rtx (SImode);
  rtx tag_addr = gen_reg_rtx (Pmode);
  rtx tag = gen_reg_rtx (V4SImode);
  rtx cache_tag = gen_reg_rtx (V4SImode);
  rtx cache_tag_hi = NULL_RTX;
  rtx cache_ptrs = gen_reg_rtx (TImode);
  rtx cache_ptrs_si = gen_reg_rtx (SImode);
  rtx tag_equal = gen_reg_rtx (V4SImode);
  rtx tag_equal_hi = NULL_RTX;
  rtx tag_eq_pack = gen_reg_rtx (V4SImode);
  rtx tag_eq_pack_si = gen_reg_rtx (SImode);
  rtx eq_index = gen_reg_rtx (SImode);
  rtx bcomp, hit_label, hit_ref, cont_label, insn;

  if (spu_ea_model != 32)
    {
      splat_hi = gen_reg_rtx (V4SImode);
      cache_tag_hi = gen_reg_rtx (V4SImode);
      tag_equal_hi = gen_reg_rtx (V4SImode);
    }

  emit_move_insn (index_mask, plus_constant (tag_size_sym, -128));
  emit_move_insn (tag_arr, tag_arr_sym);
  v = 0x0001020300010203LL;
  emit_move_insn (splat_mask, immed_double_const (v, v, TImode));
  ea_addr_si = ea_addr;
  if (spu_ea_model != 32)
    ea_addr_si = convert_to_mode (SImode, ea_addr, 1);

  /* tag_index = ea_addr & (tag_array_size - 128)  */
  emit_insn (gen_andsi3 (tag_index, ea_addr_si, index_mask));

  /* splat ea_addr to all 4 slots.  */
  emit_insn (gen_shufb (splat, ea_addr_si, ea_addr_si, splat_mask));
  /* Similarly for high 32 bits of ea_addr.  */
  if (spu_ea_model != 32)
    emit_insn (gen_shufb (splat_hi, ea_addr, ea_addr, splat_mask));

  /* block_off = ea_addr & 127  */
  emit_insn (gen_andsi3 (block_off, ea_addr_si, spu_const (SImode, 127)));

  /* tag_addr = tag_arr + tag_index  */
  emit_insn (gen_addsi3 (tag_addr, tag_arr, tag_index));

  /* Read cache tags.  */
  emit_move_insn (cache_tag, gen_rtx_MEM (V4SImode, tag_addr));
  if (spu_ea_model != 32)
    emit_move_insn (cache_tag_hi, gen_rtx_MEM (V4SImode,
					       plus_constant (tag_addr, 16)));

  /* tag = ea_addr & -128  */
  emit_insn (gen_andv4si3 (tag, splat, spu_const (V4SImode, -128)));

  /* Read all four cache data pointers.  */
  emit_move_insn (cache_ptrs, gen_rtx_MEM (TImode,
					   plus_constant (tag_addr, 32)));

  /* Compare tags.  */
  emit_insn (gen_ceq_v4si (tag_equal, tag, cache_tag));
  if (spu_ea_model != 32)
    {
      emit_insn (gen_ceq_v4si (tag_equal_hi, splat_hi, cache_tag_hi));
      emit_insn (gen_andv4si3 (tag_equal, tag_equal, tag_equal_hi));
    }

  /* At most one of the tags compare equal, so tag_equal has one
     32-bit slot set to all 1's, with the other slots all zero.
     gbb picks off low bit from each byte in the 128-bit registers,
     so tag_eq_pack is one of 0xf000, 0x0f00, 0x00f0, 0x000f, assuming
     we have a hit.  */
  emit_insn (gen_spu_gbb (tag_eq_pack, spu_gen_subreg (V16QImode, tag_equal)));
  emit_insn (gen_spu_convert (tag_eq_pack_si, tag_eq_pack));

  /* So counting leading zeros will set eq_index to 16, 20, 24 or 28.  */
  emit_insn (gen_clzsi2 (eq_index, tag_eq_pack_si));

  /* Allowing us to rotate the corresponding cache data pointer to slot0.
     (rotating eq_index mod 16 bytes).  */
  emit_insn (gen_rotqby_ti (cache_ptrs, cache_ptrs, eq_index));
  emit_insn (gen_spu_convert (cache_ptrs_si, cache_ptrs));

  /* Add block offset to form final data address.  */
  emit_insn (gen_addsi3 (data_addr, cache_ptrs_si, block_off));

  /* Check that we did hit.  */
  hit_label = gen_label_rtx ();
  hit_ref = gen_rtx_LABEL_REF (VOIDmode, hit_label);
  bcomp = gen_rtx_NE (SImode, tag_eq_pack_si, const0_rtx);
  insn = emit_jump_insn (gen_rtx_SET (VOIDmode, pc_rtx,
				      gen_rtx_IF_THEN_ELSE (VOIDmode, bcomp,
							    hit_ref, pc_rtx)));
  /* Say that this branch is very likely to happen.  */
  v = REG_BR_PROB_BASE - REG_BR_PROB_BASE / 100 - 1;
<<<<<<< HEAD
  REG_NOTES (insn)
    = gen_rtx_EXPR_LIST (REG_BR_PROB, GEN_INT (v), REG_NOTES (insn));
=======
  add_reg_note (insn, REG_BR_PROB, GEN_INT (v));
>>>>>>> 3082eeb7

  ea_load_store (mem, is_store, ea_addr, data_addr);
  cont_label = gen_label_rtx ();
  emit_jump_insn (gen_jump (cont_label));
  emit_barrier ();

  emit_label (hit_label);

  if (is_store)
    {
      HOST_WIDE_INT v_hi;
      rtx dirty_bits = gen_reg_rtx (TImode);
      rtx dirty_off = gen_reg_rtx (SImode);
      rtx dirty_128 = gen_reg_rtx (TImode);
      rtx neg_block_off = gen_reg_rtx (SImode);

      /* Set up mask with one dirty bit per byte of the mem we are
	 writing, starting from top bit.  */
      v_hi = v = -1;
      v <<= (128 - GET_MODE_SIZE (GET_MODE (mem))) & 63;
      if ((128 - GET_MODE_SIZE (GET_MODE (mem))) >= 64)
	{
	  v_hi = v;
	  v = 0;
	}
      emit_move_insn (dirty_bits, immed_double_const (v, v_hi, TImode));

      /* Form index into cache dirty_bits.  eq_index is one of
	 0x10, 0x14, 0x18 or 0x1c.  Multiplying by 4 gives us
	 0x40, 0x50, 0x60 or 0x70 which just happens to be the
	 offset to each of the four dirty_bits elements.  */
      emit_insn (gen_ashlsi3 (dirty_off, eq_index, spu_const (SImode, 2)));

      emit_insn (gen_spu_lqx (dirty_128, tag_addr, dirty_off));

      /* Rotate bit mask to proper bit.  */
      emit_insn (gen_negsi2 (neg_block_off, block_off));
      emit_insn (gen_rotqbybi_ti (dirty_bits, dirty_bits, neg_block_off));
      emit_insn (gen_rotqbi_ti (dirty_bits, dirty_bits, neg_block_off));

      /* Or in the new dirty bits.  */
      emit_insn (gen_iorti3 (dirty_128, dirty_bits, dirty_128));

      /* Store.  */
      emit_insn (gen_spu_stqx (dirty_128, tag_addr, dirty_off));
    }

  emit_label (cont_label);
}

static rtx
expand_ea_mem (rtx mem, bool is_store)
{
  rtx ea_addr;
  rtx data_addr = gen_reg_rtx (Pmode);
  rtx new_mem;

  ea_addr = force_reg (EAmode, XEXP (mem, 0));
  if (optimize_size || optimize == 0)
    ea_load_store (mem, is_store, ea_addr, data_addr);
  else
    ea_load_store_inline (mem, is_store, ea_addr, data_addr);

  if (ea_alias_set == -1)
    ea_alias_set = new_alias_set ();

  /* We generate a new MEM RTX to refer to the copy of the data
     in the cache.  We do not copy memory attributes (except the
     alignment) from the original MEM, as they may no longer apply
     to the cache copy.  */
  new_mem = gen_rtx_MEM (GET_MODE (mem), data_addr);
  set_mem_alias_set (new_mem, ea_alias_set);
  set_mem_align (new_mem, MIN (MEM_ALIGN (mem), 128 * 8));

  return new_mem;
}

int
spu_expand_mov (rtx * ops, enum machine_mode mode)
{
  if (GET_CODE (ops[0]) == SUBREG && !valid_subreg (ops[0]))
    {
      /* Perform the move in the destination SUBREG's inner mode.  */
      ops[0] = SUBREG_REG (ops[0]);
      mode = GET_MODE (ops[0]);
      ops[1] = gen_lowpart_common (mode, ops[1]);
      gcc_assert (ops[1]);
    }

  if (GET_CODE (ops[1]) == SUBREG && !valid_subreg (ops[1]))
    {
      rtx from = SUBREG_REG (ops[1]);
      enum machine_mode imode = int_mode_for_mode (GET_MODE (from));

      gcc_assert (GET_MODE_CLASS (mode) == MODE_INT
		  && GET_MODE_CLASS (imode) == MODE_INT
		  && subreg_lowpart_p (ops[1]));

      if (GET_MODE_SIZE (imode) < 4)
	imode = SImode;
      if (imode != GET_MODE (from))
	from = gen_rtx_SUBREG (imode, from, 0);

      if (GET_MODE_SIZE (mode) < GET_MODE_SIZE (imode))
	{
	  enum insn_code icode = convert_optab_handler (trunc_optab,
							mode, imode);
	  emit_insn (GEN_FCN (icode) (ops[0], from));
	}
      else
	emit_insn (gen_extend_insn (ops[0], from, mode, imode, 1));
      return 1;
    }

  /* At least one of the operands needs to be a register. */
  if ((reload_in_progress | reload_completed) == 0
      && !register_operand (ops[0], mode) && !register_operand (ops[1], mode))
    {
      rtx temp = force_reg (mode, ops[1]);
      emit_move_insn (ops[0], temp);
      return 1;
    }
  if (reload_in_progress || reload_completed)
    {
      if (CONSTANT_P (ops[1]))
	return spu_split_immediate (ops);
      return 0;
    }

  /* Catch the SImode immediates greater than 0x7fffffff, and sign
     extend them. */
  if (GET_CODE (ops[1]) == CONST_INT)
    {
      HOST_WIDE_INT val = trunc_int_for_mode (INTVAL (ops[1]), mode);
      if (val != INTVAL (ops[1]))
	{
	  emit_move_insn (ops[0], GEN_INT (val));
	  return 1;
	}
    }
  if (MEM_P (ops[0]))
    {
      if (MEM_ADDR_SPACE (ops[0]))
	ops[0] = expand_ea_mem (ops[0], true);
      return spu_split_store (ops);
    }
  if (MEM_P (ops[1]))
    {
      if (MEM_ADDR_SPACE (ops[1]))
	ops[1] = expand_ea_mem (ops[1], false);
      return spu_split_load (ops);
    }

  return 0;
}

static void
spu_convert_move (rtx dst, rtx src)
{
  enum machine_mode mode = GET_MODE (dst);
  enum machine_mode int_mode = mode_for_size (GET_MODE_BITSIZE (mode), MODE_INT, 0);
  rtx reg;
  gcc_assert (GET_MODE (src) == TImode);
  reg = int_mode != mode ? gen_reg_rtx (int_mode) : dst;
  emit_insn (gen_rtx_SET (VOIDmode, reg,
	       gen_rtx_TRUNCATE (int_mode,
		 gen_rtx_LSHIFTRT (TImode, src,
		   GEN_INT (int_mode == DImode ? 64 : 96)))));
  if (int_mode != mode)
    {
      reg = simplify_gen_subreg (mode, reg, int_mode, 0);
      emit_move_insn (dst, reg);
    }
}

/* Load TImode values into DST0 and DST1 (when it is non-NULL) using
   the address from SRC and SRC+16.  Return a REG or CONST_INT that 
   specifies how many bytes to rotate the loaded registers, plus any
   extra from EXTRA_ROTQBY.  The address and rotate amounts are
   normalized to improve merging of loads and rotate computations. */
static rtx
spu_expand_load (rtx dst0, rtx dst1, rtx src, int extra_rotby)
{
  rtx addr = XEXP (src, 0);
  rtx p0, p1, rot, addr0, addr1;
  int rot_amt;

  rot = 0;
  rot_amt = 0;

  if (MEM_ALIGN (src) >= 128)
    /* Address is already aligned; simply perform a TImode load.  */ ;
  else if (GET_CODE (addr) == PLUS)
    {
      /* 8 cases:
         aligned reg   + aligned reg     => lqx
         aligned reg   + unaligned reg   => lqx, rotqby
         aligned reg   + aligned const   => lqd
         aligned reg   + unaligned const => lqd, rotqbyi
         unaligned reg + aligned reg     => lqx, rotqby
         unaligned reg + unaligned reg   => lqx, a, rotqby (1 scratch)
         unaligned reg + aligned const   => lqd, rotqby
         unaligned reg + unaligned const -> not allowed by legitimate address
       */
      p0 = XEXP (addr, 0);
      p1 = XEXP (addr, 1);
      if (!reg_aligned_for_addr (p0))
	{
	  if (REG_P (p1) && !reg_aligned_for_addr (p1))
	    {
	      rot = gen_reg_rtx (SImode);
	      emit_insn (gen_addsi3 (rot, p0, p1));
	    }
	  else if (GET_CODE (p1) == CONST_INT && (INTVAL (p1) & 15))
	    {
	      if (INTVAL (p1) > 0
		  && REG_POINTER (p0)
		  && INTVAL (p1) * BITS_PER_UNIT
		     < REGNO_POINTER_ALIGN (REGNO (p0)))
		{
		  rot = gen_reg_rtx (SImode);
		  emit_insn (gen_addsi3 (rot, p0, p1));
		  addr = p0;
		}
	      else
		{
		  rtx x = gen_reg_rtx (SImode);
		  emit_move_insn (x, p1);
		  if (!spu_arith_operand (p1, SImode))
		    p1 = x;
		  rot = gen_reg_rtx (SImode);
		  emit_insn (gen_addsi3 (rot, p0, p1));
		  addr = gen_rtx_PLUS (Pmode, p0, x);
		}
	    }
	  else
	    rot = p0;
	}
      else
	{
	  if (GET_CODE (p1) == CONST_INT && (INTVAL (p1) & 15))
	    {
	      rot_amt = INTVAL (p1) & 15;
	      if (INTVAL (p1) & -16)
		{
		  p1 = GEN_INT (INTVAL (p1) & -16);
		  addr = gen_rtx_PLUS (SImode, p0, p1);
		}
	      else
		addr = p0;
	    }
	  else if (REG_P (p1) && !reg_aligned_for_addr (p1))
	    rot = p1;
	}
    }
  else if (REG_P (addr))
    {
      if (!reg_aligned_for_addr (addr))
	rot = addr;
    }
  else if (GET_CODE (addr) == CONST)
    {
      if (GET_CODE (XEXP (addr, 0)) == PLUS
	  && ALIGNED_SYMBOL_REF_P (XEXP (XEXP (addr, 0), 0))
	  && GET_CODE (XEXP (XEXP (addr, 0), 1)) == CONST_INT)
	{
	  rot_amt = INTVAL (XEXP (XEXP (addr, 0), 1));
	  if (rot_amt & -16)
	    addr = gen_rtx_CONST (Pmode,
				  gen_rtx_PLUS (Pmode,
						XEXP (XEXP (addr, 0), 0),
						GEN_INT (rot_amt & -16)));
	  else
	    addr = XEXP (XEXP (addr, 0), 0);
	}
      else
	{
	  rot = gen_reg_rtx (Pmode);
	  emit_move_insn (rot, addr);
	}
    }
  else if (GET_CODE (addr) == CONST_INT)
    {
      rot_amt = INTVAL (addr);
      addr = GEN_INT (rot_amt & -16);
    }
  else if (!ALIGNED_SYMBOL_REF_P (addr))
    {
      rot = gen_reg_rtx (Pmode);
      emit_move_insn (rot, addr);
    }

  rot_amt += extra_rotby;

  rot_amt &= 15;

  if (rot && rot_amt)
    {
      rtx x = gen_reg_rtx (SImode);
      emit_insn (gen_addsi3 (x, rot, GEN_INT (rot_amt)));
      rot = x;
      rot_amt = 0;
    }
  if (!rot && rot_amt)
    rot = GEN_INT (rot_amt);
<<<<<<< HEAD

  addr0 = copy_rtx (addr);
  addr0 = gen_rtx_AND (SImode, copy_rtx (addr), GEN_INT (-16));
  emit_insn (gen__movti (dst0, change_address (src, TImode, addr0)));

  if (dst1)
    {
      addr1 = plus_constant (copy_rtx (addr), 16);
      addr1 = gen_rtx_AND (SImode, addr1, GEN_INT (-16));
      emit_insn (gen__movti (dst1, change_address (src, TImode, addr1)));
    }

  return rot;
}

int
spu_split_load (rtx * ops)
{
  enum machine_mode mode = GET_MODE (ops[0]);
  rtx addr, load, rot;
  int rot_amt;

  if (GET_MODE_SIZE (mode) >= 16)
    return 0;

  addr = XEXP (ops[1], 0);
  gcc_assert (GET_CODE (addr) != AND);

  if (!address_needs_split (ops[1]))
    {
      ops[1] = change_address (ops[1], TImode, addr);
      load = gen_reg_rtx (TImode);
      emit_insn (gen__movti (load, ops[1]));
      spu_convert_move (ops[0], load);
      return 1;
    }

  rot_amt = GET_MODE_SIZE (mode) < 4 ? GET_MODE_SIZE (mode) - 4 : 0;

=======

  addr0 = copy_rtx (addr);
  addr0 = gen_rtx_AND (SImode, copy_rtx (addr), GEN_INT (-16));
  emit_insn (gen__movti (dst0, change_address (src, TImode, addr0)));

  if (dst1)
    {
      addr1 = plus_constant (copy_rtx (addr), 16);
      addr1 = gen_rtx_AND (SImode, addr1, GEN_INT (-16));
      emit_insn (gen__movti (dst1, change_address (src, TImode, addr1)));
    }

  return rot;
}

int
spu_split_load (rtx * ops)
{
  enum machine_mode mode = GET_MODE (ops[0]);
  rtx addr, load, rot;
  int rot_amt;

  if (GET_MODE_SIZE (mode) >= 16)
    return 0;

  addr = XEXP (ops[1], 0);
  gcc_assert (GET_CODE (addr) != AND);

  if (!address_needs_split (ops[1]))
    {
      ops[1] = change_address (ops[1], TImode, addr);
      load = gen_reg_rtx (TImode);
      emit_insn (gen__movti (load, ops[1]));
      spu_convert_move (ops[0], load);
      return 1;
    }

  rot_amt = GET_MODE_SIZE (mode) < 4 ? GET_MODE_SIZE (mode) - 4 : 0;

>>>>>>> 3082eeb7
  load = gen_reg_rtx (TImode);
  rot = spu_expand_load (load, 0, ops[1], rot_amt);

  if (rot)
    emit_insn (gen_rotqby_ti (load, load, rot));

  spu_convert_move (ops[0], load);
  return 1;
}

int
spu_split_store (rtx * ops)
{
  enum machine_mode mode = GET_MODE (ops[0]);
  rtx reg;
  rtx addr, p0, p1, p1_lo, smem;
  int aform;
  int scalar;

  if (GET_MODE_SIZE (mode) >= 16)
    return 0;

  addr = XEXP (ops[0], 0);
  gcc_assert (GET_CODE (addr) != AND);

  if (!address_needs_split (ops[0]))
    {
      reg = gen_reg_rtx (TImode);
      emit_insn (gen_spu_convert (reg, ops[1]));
      ops[0] = change_address (ops[0], TImode, addr);
      emit_move_insn (ops[0], reg);
      return 1;
    }

  if (GET_CODE (addr) == PLUS)
    {
      /* 8 cases:
         aligned reg   + aligned reg     => lqx, c?x, shuf, stqx
         aligned reg   + unaligned reg   => lqx, c?x, shuf, stqx
         aligned reg   + aligned const   => lqd, c?d, shuf, stqx
         aligned reg   + unaligned const => lqd, c?d, shuf, stqx
         unaligned reg + aligned reg     => lqx, c?x, shuf, stqx
         unaligned reg + unaligned reg   => lqx, c?x, shuf, stqx
         unaligned reg + aligned const   => lqd, c?d, shuf, stqx
         unaligned reg + unaligned const -> lqx, c?d, shuf, stqx
       */
      aform = 0;
      p0 = XEXP (addr, 0);
      p1 = p1_lo = XEXP (addr, 1);
      if (REG_P (p0) && GET_CODE (p1) == CONST_INT)
	{
	  p1_lo = GEN_INT (INTVAL (p1) & 15);
	  if (reg_aligned_for_addr (p0))
	    {
	      p1 = GEN_INT (INTVAL (p1) & -16);
	      if (p1 == const0_rtx)
		addr = p0;
	      else
		addr = gen_rtx_PLUS (SImode, p0, p1);
	    }
	  else
	    {
	      rtx x = gen_reg_rtx (SImode);
	      emit_move_insn (x, p1);
	      addr = gen_rtx_PLUS (SImode, p0, x);
	    }
	}
    }
  else if (REG_P (addr))
    {
      aform = 0;
      p0 = addr;
      p1 = p1_lo = const0_rtx;
    }
  else
    {
      aform = 1;
      p0 = gen_rtx_REG (SImode, STACK_POINTER_REGNUM);
      p1 = 0;			/* aform doesn't use p1 */
      p1_lo = addr;
      if (ALIGNED_SYMBOL_REF_P (addr))
	p1_lo = const0_rtx;
      else if (GET_CODE (addr) == CONST
	       && GET_CODE (XEXP (addr, 0)) == PLUS
	       && ALIGNED_SYMBOL_REF_P (XEXP (XEXP (addr, 0), 0))
	       && GET_CODE (XEXP (XEXP (addr, 0), 1)) == CONST_INT)
	{
	  HOST_WIDE_INT v = INTVAL (XEXP (XEXP (addr, 0), 1));
	  if ((v & -16) != 0)
	    addr = gen_rtx_CONST (Pmode,
				  gen_rtx_PLUS (Pmode,
						XEXP (XEXP (addr, 0), 0),
						GEN_INT (v & -16)));
	  else
	    addr = XEXP (XEXP (addr, 0), 0);
	  p1_lo = GEN_INT (v & 15);
	}
      else if (GET_CODE (addr) == CONST_INT)
	{
	  p1_lo = GEN_INT (INTVAL (addr) & 15);
	  addr = GEN_INT (INTVAL (addr) & -16);
	}
      else
	{
	  p1_lo = gen_reg_rtx (SImode);
	  emit_move_insn (p1_lo, addr);
	}
    }

<<<<<<< HEAD
=======
  gcc_assert (aform == 0 || aform == 1);
>>>>>>> 3082eeb7
  reg = gen_reg_rtx (TImode);

  scalar = store_with_one_insn_p (ops[0]);
  if (!scalar)
    {
      /* We could copy the flags from the ops[0] MEM to mem here,
         We don't because we want this load to be optimized away if
         possible, and copying the flags will prevent that in certain
         cases, e.g. consider the volatile flag. */

      rtx pat = gen_reg_rtx (TImode);
      rtx lmem = change_address (ops[0], TImode, copy_rtx (addr));
      set_mem_alias_set (lmem, 0);
      emit_insn (gen_movti (reg, lmem));

      if (!p0 || reg_aligned_for_addr (p0))
	p0 = stack_pointer_rtx;
      if (!p1_lo)
	p1_lo = const0_rtx;

      emit_insn (gen_cpat (pat, p0, p1_lo, GEN_INT (GET_MODE_SIZE (mode))));
      emit_insn (gen_shufb (reg, ops[1], reg, pat));
    }
  else
    {
      if (GET_CODE (ops[1]) == REG)
	emit_insn (gen_spu_convert (reg, ops[1]));
      else if (GET_CODE (ops[1]) == SUBREG)
	emit_insn (gen_spu_convert (reg, SUBREG_REG (ops[1])));
      else
	abort ();
    }

  if (GET_MODE_SIZE (mode) < 4 && scalar)
    emit_insn (gen_ashlti3
	       (reg, reg, GEN_INT (32 - GET_MODE_BITSIZE (mode))));

  smem = change_address (ops[0], TImode, copy_rtx (addr));
  /* We can't use the previous alias set because the memory has changed
     size and can potentially overlap objects of other types.  */
  set_mem_alias_set (smem, 0);

  emit_insn (gen_movti (smem, reg));
  return 1;
}

/* Return TRUE if X is MEM which is a struct member reference
   and the member can safely be loaded and stored with a single
   instruction because it is padded. */
static int
mem_is_padded_component_ref (rtx x)
{
  tree t = MEM_EXPR (x);
  tree r;
  if (!t || TREE_CODE (t) != COMPONENT_REF)
    return 0;
  t = TREE_OPERAND (t, 1);
  if (!t || TREE_CODE (t) != FIELD_DECL
      || DECL_ALIGN (t) < 128 || AGGREGATE_TYPE_P (TREE_TYPE (t)))
    return 0;
  /* Only do this for RECORD_TYPEs, not UNION_TYPEs. */
  r = DECL_FIELD_CONTEXT (t);
  if (!r || TREE_CODE (r) != RECORD_TYPE)
    return 0;
  /* Make sure they are the same mode */
  if (GET_MODE (x) != TYPE_MODE (TREE_TYPE (t)))
    return 0;
  /* If there are no following fields then the field alignment assures
     the structure is padded to the alignment which means this field is
     padded too.  */
  if (TREE_CHAIN (t) == 0)
    return 1;
  /* If the following field is also aligned then this field will be
     padded. */
  t = TREE_CHAIN (t);
  if (TREE_CODE (t) == FIELD_DECL && DECL_ALIGN (t) >= 128)
    return 1;
  return 0;
}

/* Parse the -mfixed-range= option string.  */
static void
fix_range (const char *const_str)
{
  int i, first, last;
  char *str, *dash, *comma;
  
  /* str must be of the form REG1'-'REG2{,REG1'-'REG} where REG1 and
     REG2 are either register names or register numbers.  The effect
     of this option is to mark the registers in the range from REG1 to
     REG2 as ``fixed'' so they won't be used by the compiler.  */
  
  i = strlen (const_str);
  str = (char *) alloca (i + 1);
  memcpy (str, const_str, i + 1);
  
  while (1)
    {
      dash = strchr (str, '-');
      if (!dash)
	{
	  warning (0, "value of -mfixed-range must have form REG1-REG2");
	  return;
	}
      *dash = '\0';
      comma = strchr (dash + 1, ',');
      if (comma)
	*comma = '\0';
      
      first = decode_reg_name (str);
      if (first < 0)
	{
	  warning (0, "unknown register name: %s", str);
	  return;
	}
      
      last = decode_reg_name (dash + 1);
      if (last < 0)
	{
	  warning (0, "unknown register name: %s", dash + 1);
	  return;
	}
      
      *dash = '-';
      
      if (first > last)
	{
	  warning (0, "%s-%s is an empty range", str, dash + 1);
	  return;
	}
      
      for (i = first; i <= last; ++i)
	fixed_regs[i] = call_used_regs[i] = 1;

      if (!comma)
	break;

      *comma = ',';
      str = comma + 1;
    }
}

/* Return TRUE if x is a CONST_INT, CONST_DOUBLE or CONST_VECTOR that
   can be generated using the fsmbi instruction. */
int
fsmbi_const_p (rtx x)
{
  if (CONSTANT_P (x))
    {
      /* We can always choose TImode for CONST_INT because the high bits
         of an SImode will always be all 1s, i.e., valid for fsmbi. */
      enum immediate_class c = classify_immediate (x, TImode);
      return c == IC_FSMBI || (!epilogue_completed && c == IC_FSMBI2);
    }
  return 0;
}

/* Return TRUE if x is a CONST_INT, CONST_DOUBLE or CONST_VECTOR that
   can be generated using the cbd, chd, cwd or cdd instruction. */
int
cpat_const_p (rtx x, enum machine_mode mode)
{
  if (CONSTANT_P (x))
    {
      enum immediate_class c = classify_immediate (x, mode);
      return c == IC_CPAT;
    }
  return 0;
}

rtx
gen_cpat_const (rtx * ops)
{
  unsigned char dst[16];
  int i, offset, shift, isize;
  if (GET_CODE (ops[3]) != CONST_INT
      || GET_CODE (ops[2]) != CONST_INT
      || (GET_CODE (ops[1]) != CONST_INT
	  && GET_CODE (ops[1]) != REG))
    return 0;
  if (GET_CODE (ops[1]) == REG
      && (!REG_POINTER (ops[1])
	  || REGNO_POINTER_ALIGN (ORIGINAL_REGNO (ops[1])) < 128))
    return 0;

  for (i = 0; i < 16; i++)
    dst[i] = i + 16;
  isize = INTVAL (ops[3]);
  if (isize == 1)
    shift = 3;
  else if (isize == 2)
    shift = 2;
  else
    shift = 0;
  offset = (INTVAL (ops[2]) +
	    (GET_CODE (ops[1]) ==
	     CONST_INT ? INTVAL (ops[1]) : 0)) & 15;
  for (i = 0; i < isize; i++)
    dst[offset + i] = i + shift;
  return array_to_constant (TImode, dst);
}

/* Convert a CONST_INT, CONST_DOUBLE, or CONST_VECTOR into a 16 byte
   array.  Use MODE for CONST_INT's.  When the constant's mode is smaller
   than 16 bytes, the value is repeated across the rest of the array. */
void
constant_to_array (enum machine_mode mode, rtx x, unsigned char arr[16])
{
  HOST_WIDE_INT val;
  int i, j, first;

  memset (arr, 0, 16);
  mode = GET_MODE (x) != VOIDmode ? GET_MODE (x) : mode;
  if (GET_CODE (x) == CONST_INT
      || (GET_CODE (x) == CONST_DOUBLE
	  && (mode == SFmode || mode == DFmode)))
    {
      gcc_assert (mode != VOIDmode && mode != BLKmode);

      if (GET_CODE (x) == CONST_DOUBLE)
	val = const_double_to_hwint (x);
      else
	val = INTVAL (x);
      first = GET_MODE_SIZE (mode) - 1;
      for (i = first; i >= 0; i--)
	{
	  arr[i] = val & 0xff;
	  val >>= 8;
	}
      /* Splat the constant across the whole array. */
      for (j = 0, i = first + 1; i < 16; i++)
	{
	  arr[i] = arr[j];
	  j = (j == first) ? 0 : j + 1;
	}
    }
  else if (GET_CODE (x) == CONST_DOUBLE)
    {
      val = CONST_DOUBLE_LOW (x);
      for (i = 15; i >= 8; i--)
	{
	  arr[i] = val & 0xff;
	  val >>= 8;
	}
      val = CONST_DOUBLE_HIGH (x);
      for (i = 7; i >= 0; i--)
	{
	  arr[i] = val & 0xff;
	  val >>= 8;
	}
    }
  else if (GET_CODE (x) == CONST_VECTOR)
    {
      int units;
      rtx elt;
      mode = GET_MODE_INNER (mode);
      units = CONST_VECTOR_NUNITS (x);
      for (i = 0; i < units; i++)
	{
	  elt = CONST_VECTOR_ELT (x, i);
	  if (GET_CODE (elt) == CONST_INT || GET_CODE (elt) == CONST_DOUBLE)
	    {
	      if (GET_CODE (elt) == CONST_DOUBLE)
		val = const_double_to_hwint (elt);
	      else
		val = INTVAL (elt);
	      first = GET_MODE_SIZE (mode) - 1;
	      if (first + i * GET_MODE_SIZE (mode) > 16)
		abort ();
	      for (j = first; j >= 0; j--)
		{
		  arr[j + i * GET_MODE_SIZE (mode)] = val & 0xff;
		  val >>= 8;
		}
	    }
	}
    }
  else
    gcc_unreachable();
}

/* Convert a 16 byte array to a constant of mode MODE.  When MODE is
   smaller than 16 bytes, use the bytes that would represent that value
   in a register, e.g., for QImode return the value of arr[3].  */
rtx
array_to_constant (enum machine_mode mode, const unsigned char arr[16])
{
  enum machine_mode inner_mode;
  rtvec v;
  int units, size, i, j, k;
  HOST_WIDE_INT val;

  if (GET_MODE_CLASS (mode) == MODE_INT
      && GET_MODE_BITSIZE (mode) <= HOST_BITS_PER_WIDE_INT)
    {
      j = GET_MODE_SIZE (mode);
      i = j < 4 ? 4 - j : 0;
      for (val = 0; i < j; i++)
	val = (val << 8) | arr[i];
      val = trunc_int_for_mode (val, mode);
      return GEN_INT (val);
    }

  if (mode == TImode)
    {
      HOST_WIDE_INT high;
      for (i = high = 0; i < 8; i++)
	high = (high << 8) | arr[i];
      for (i = 8, val = 0; i < 16; i++)
	val = (val << 8) | arr[i];
      return immed_double_const (val, high, TImode);
    }
  if (mode == SFmode)
    {
      val = (arr[0] << 24) | (arr[1] << 16) | (arr[2] << 8) | arr[3];
      val = trunc_int_for_mode (val, SImode);
      return hwint_to_const_double (SFmode, val);
    }
  if (mode == DFmode)
    {
      for (i = 0, val = 0; i < 8; i++)
	val = (val << 8) | arr[i];
      return hwint_to_const_double (DFmode, val);
    }

  if (!VECTOR_MODE_P (mode))
    abort ();

  units = GET_MODE_NUNITS (mode);
  size = GET_MODE_UNIT_SIZE (mode);
  inner_mode = GET_MODE_INNER (mode);
  v = rtvec_alloc (units);

  for (k = i = 0; i < units; ++i)
    {
      val = 0;
      for (j = 0; j < size; j++, k++)
	val = (val << 8) | arr[k];

      if (GET_MODE_CLASS (inner_mode) == MODE_FLOAT)
	RTVEC_ELT (v, i) = hwint_to_const_double (inner_mode, val);
      else
	RTVEC_ELT (v, i) = GEN_INT (trunc_int_for_mode (val, inner_mode));
    }
  if (k > 16)
    abort ();

  return gen_rtx_CONST_VECTOR (mode, v);
}

static void
reloc_diagnostic (rtx x)
{
  tree decl = 0;
  if (!flag_pic || !(TARGET_WARN_RELOC || TARGET_ERROR_RELOC))
    return;

  if (GET_CODE (x) == SYMBOL_REF)
    decl = SYMBOL_REF_DECL (x);
  else if (GET_CODE (x) == CONST
	   && GET_CODE (XEXP (XEXP (x, 0), 0)) == SYMBOL_REF)
    decl = SYMBOL_REF_DECL (XEXP (XEXP (x, 0), 0));

  /* SYMBOL_REF_DECL is not necessarily a DECL. */
  if (decl && !DECL_P (decl))
    decl = 0;

  /* The decl could be a string constant.  */
  if (decl && DECL_P (decl))
    {
      location_t loc;
      /* We use last_assemble_variable_decl to get line information.  It's
	 not always going to be right and might not even be close, but will
	 be right for the more common cases. */
      if (!last_assemble_variable_decl || in_section == ctors_section)
	loc = DECL_SOURCE_LOCATION (decl);
      else
	loc = DECL_SOURCE_LOCATION (last_assemble_variable_decl);

      if (TARGET_WARN_RELOC)
	warning_at (loc, 0,
		    "creating run-time relocation for %qD", decl);
      else
	error_at (loc,
		  "creating run-time relocation for %qD", decl);
    }
  else 
    {
      if (TARGET_WARN_RELOC)
	warning_at (input_location, 0, "creating run-time relocation");
      else
	error_at (input_location, "creating run-time relocation");
    }
}

/* Hook into assemble_integer so we can generate an error for run-time
   relocations.  The SPU ABI disallows them. */
static bool
spu_assemble_integer (rtx x, unsigned int size, int aligned_p)
{
  /* By default run-time relocations aren't supported, but we allow them
     in case users support it in their own run-time loader.  And we provide
     a warning for those users that don't.  */
  if ((GET_CODE (x) == SYMBOL_REF)
      || GET_CODE (x) == LABEL_REF || GET_CODE (x) == CONST)
    reloc_diagnostic (x);

  return default_assemble_integer (x, size, aligned_p);
}

static void
spu_asm_globalize_label (FILE * file, const char *name)
{
  fputs ("\t.global\t", file);
  assemble_name (file, name);
  fputs ("\n", file);
}

static bool
spu_rtx_costs (rtx x, int code, int outer_code ATTRIBUTE_UNUSED,
	       int opno ATTRIBUTE_UNUSED, int *total,
	       bool speed ATTRIBUTE_UNUSED)
{
  enum machine_mode mode = GET_MODE (x);
  int cost = COSTS_N_INSNS (2);

  /* Folding to a CONST_VECTOR will use extra space but there might
     be only a small savings in cycles.  We'd like to use a CONST_VECTOR
     only if it allows us to fold away multiple insns.  Changing the cost
     of a CONST_VECTOR here (or in CONST_COSTS) doesn't help though
     because this cost will only be compared against a single insn. 
     if (code == CONST_VECTOR)
       return spu_legitimate_constant_p (mode, x) ? cost : COSTS_N_INSNS (6);
   */

  /* Use defaults for float operations.  Not accurate but good enough. */
  if (mode == DFmode)
    {
      *total = COSTS_N_INSNS (13);
      return true;
    }
  if (mode == SFmode)
    {
      *total = COSTS_N_INSNS (6);
      return true;
    }
  switch (code)
    {
    case CONST_INT:
      if (satisfies_constraint_K (x))
	*total = 0;
      else if (INTVAL (x) >= -0x80000000ll && INTVAL (x) <= 0xffffffffll)
	*total = COSTS_N_INSNS (1);
      else
	*total = COSTS_N_INSNS (3);
      return true;

    case CONST:
      *total = COSTS_N_INSNS (3);
      return true;

    case LABEL_REF:
    case SYMBOL_REF:
      *total = COSTS_N_INSNS (0);
      return true;

    case CONST_DOUBLE:
      *total = COSTS_N_INSNS (5);
      return true;

    case FLOAT_EXTEND:
    case FLOAT_TRUNCATE:
    case FLOAT:
    case UNSIGNED_FLOAT:
    case FIX:
    case UNSIGNED_FIX:
      *total = COSTS_N_INSNS (7);
      return true;

    case PLUS:
      if (mode == TImode)
	{
	  *total = COSTS_N_INSNS (9);
	  return true;
	}
      break;

    case MULT:
      cost =
	GET_CODE (XEXP (x, 0)) ==
	REG ? COSTS_N_INSNS (12) : COSTS_N_INSNS (7);
      if (mode == SImode && GET_CODE (XEXP (x, 0)) == REG)
	{
	  if (GET_CODE (XEXP (x, 1)) == CONST_INT)
	    {
	      HOST_WIDE_INT val = INTVAL (XEXP (x, 1));
	      cost = COSTS_N_INSNS (14);
	      if ((val & 0xffff) == 0)
		cost = COSTS_N_INSNS (9);
	      else if (val > 0 && val < 0x10000)
		cost = COSTS_N_INSNS (11);
	    }
	}
      *total = cost;
      return true;
    case DIV:
    case UDIV:
    case MOD:
    case UMOD:
      *total = COSTS_N_INSNS (20);
      return true;
    case ROTATE:
    case ROTATERT:
    case ASHIFT:
    case ASHIFTRT:
    case LSHIFTRT:
      *total = COSTS_N_INSNS (4);
      return true;
    case UNSPEC:
      if (XINT (x, 1) == UNSPEC_CONVERT)
	*total = COSTS_N_INSNS (0);
      else
	*total = COSTS_N_INSNS (4);
      return true;
    }
  /* Scale cost by mode size.  Except when initializing (cfun->decl == 0). */
  if (GET_MODE_CLASS (mode) == MODE_INT
      && GET_MODE_SIZE (mode) > GET_MODE_SIZE (SImode) && cfun && cfun->decl)
    cost = cost * (GET_MODE_SIZE (mode) / GET_MODE_SIZE (SImode))
      * (GET_MODE_SIZE (mode) / GET_MODE_SIZE (SImode));
  *total = cost;
  return true;
}

static enum machine_mode
spu_unwind_word_mode (void)
{
  return SImode;
}

/* Decide whether we can make a sibling call to a function.  DECL is the
   declaration of the function being targeted by the call and EXP is the
   CALL_EXPR representing the call.  */
static bool
spu_function_ok_for_sibcall (tree decl, tree exp ATTRIBUTE_UNUSED)
{
  return decl && !TARGET_LARGE_MEM;
}

/* We need to correctly update the back chain pointer and the Available
   Stack Size (which is in the second slot of the sp register.) */
void
spu_allocate_stack (rtx op0, rtx op1)
{
  HOST_WIDE_INT v;
  rtx chain = gen_reg_rtx (V4SImode);
  rtx stack_bot = gen_frame_mem (V4SImode, stack_pointer_rtx);
  rtx sp = gen_reg_rtx (V4SImode);
  rtx splatted = gen_reg_rtx (V4SImode);
  rtx pat = gen_reg_rtx (TImode);

  /* copy the back chain so we can save it back again. */
  emit_move_insn (chain, stack_bot);

  op1 = force_reg (SImode, op1);

  v = 0x1020300010203ll;
  emit_move_insn (pat, immed_double_const (v, v, TImode));
  emit_insn (gen_shufb (splatted, op1, op1, pat));

  emit_insn (gen_spu_convert (sp, stack_pointer_rtx));
  emit_insn (gen_subv4si3 (sp, sp, splatted));

  if (flag_stack_check)
    {
      rtx avail = gen_reg_rtx(SImode);
      rtx result = gen_reg_rtx(SImode);
      emit_insn (gen_vec_extractv4si (avail, sp, GEN_INT (1)));
      emit_insn (gen_cgt_si(result, avail, GEN_INT (-1)));
      emit_insn (gen_spu_heq (result, GEN_INT(0) ));
    }

  emit_insn (gen_spu_convert (stack_pointer_rtx, sp));

  emit_move_insn (stack_bot, chain);

  emit_move_insn (op0, virtual_stack_dynamic_rtx);
}

void
spu_restore_stack_nonlocal (rtx op0 ATTRIBUTE_UNUSED, rtx op1)
{
  static unsigned char arr[16] =
    { 0, 1, 2, 3, 0, 1, 2, 3, 0, 1, 2, 3, 0, 1, 2, 3 };
  rtx temp = gen_reg_rtx (SImode);
  rtx temp2 = gen_reg_rtx (SImode);
  rtx temp3 = gen_reg_rtx (V4SImode);
  rtx temp4 = gen_reg_rtx (V4SImode);
  rtx pat = gen_reg_rtx (TImode);
  rtx sp = gen_rtx_REG (V4SImode, STACK_POINTER_REGNUM);

  /* Restore the backchain from the first word, sp from the second.  */
  emit_move_insn (temp2, adjust_address_nv (op1, SImode, 0));
  emit_move_insn (temp, adjust_address_nv (op1, SImode, 4));

  emit_move_insn (pat, array_to_constant (TImode, arr));

  /* Compute Available Stack Size for sp */
  emit_insn (gen_subsi3 (temp, temp, stack_pointer_rtx));
  emit_insn (gen_shufb (temp3, temp, temp, pat));

  /* Compute Available Stack Size for back chain */
  emit_insn (gen_subsi3 (temp2, temp2, stack_pointer_rtx));
  emit_insn (gen_shufb (temp4, temp2, temp2, pat));
  emit_insn (gen_addv4si3 (temp4, sp, temp4));

  emit_insn (gen_addv4si3 (sp, sp, temp3));
  emit_move_insn (gen_frame_mem (V4SImode, stack_pointer_rtx), temp4);
}

static void
spu_init_libfuncs (void)
{
  set_optab_libfunc (smul_optab, DImode, "__muldi3");
  set_optab_libfunc (sdiv_optab, DImode, "__divdi3");
  set_optab_libfunc (smod_optab, DImode, "__moddi3");
  set_optab_libfunc (udiv_optab, DImode, "__udivdi3");
  set_optab_libfunc (umod_optab, DImode, "__umoddi3");
  set_optab_libfunc (udivmod_optab, DImode, "__udivmoddi4");
  set_optab_libfunc (ffs_optab, DImode, "__ffsdi2");
  set_optab_libfunc (clz_optab, DImode, "__clzdi2");
  set_optab_libfunc (ctz_optab, DImode, "__ctzdi2");
  set_optab_libfunc (clrsb_optab, DImode, "__clrsbdi2");
  set_optab_libfunc (popcount_optab, DImode, "__popcountdi2");
  set_optab_libfunc (parity_optab, DImode, "__paritydi2");

  set_conv_libfunc (ufloat_optab, DFmode, SImode, "__float_unssidf");
  set_conv_libfunc (ufloat_optab, DFmode, DImode, "__float_unsdidf");

  set_optab_libfunc (addv_optab, SImode, "__addvsi3");
  set_optab_libfunc (subv_optab, SImode, "__subvsi3");
  set_optab_libfunc (smulv_optab, SImode, "__mulvsi3");
  set_optab_libfunc (sdivv_optab, SImode, "__divvsi3");
  set_optab_libfunc (negv_optab, SImode, "__negvsi2");
  set_optab_libfunc (absv_optab, SImode, "__absvsi2");
  set_optab_libfunc (addv_optab, DImode, "__addvdi3");
  set_optab_libfunc (subv_optab, DImode, "__subvdi3");
  set_optab_libfunc (smulv_optab, DImode, "__mulvdi3");
  set_optab_libfunc (sdivv_optab, DImode, "__divvdi3");
  set_optab_libfunc (negv_optab, DImode, "__negvdi2");
  set_optab_libfunc (absv_optab, DImode, "__absvdi2");

  set_optab_libfunc (smul_optab, TImode, "__multi3");
  set_optab_libfunc (sdiv_optab, TImode, "__divti3");
  set_optab_libfunc (smod_optab, TImode, "__modti3");
  set_optab_libfunc (udiv_optab, TImode, "__udivti3");
  set_optab_libfunc (umod_optab, TImode, "__umodti3");
  set_optab_libfunc (udivmod_optab, TImode, "__udivmodti4");
}

/* Make a subreg, stripping any existing subreg.  We could possibly just
   call simplify_subreg, but in this case we know what we want. */
rtx
spu_gen_subreg (enum machine_mode mode, rtx x)
{
  if (GET_CODE (x) == SUBREG)
    x = SUBREG_REG (x);
  if (GET_MODE (x) == mode)
    return x;
  return gen_rtx_SUBREG (mode, x, 0);
}

static bool
spu_return_in_memory (const_tree type, const_tree fntype ATTRIBUTE_UNUSED)
{
  return (TYPE_MODE (type) == BLKmode
	  && ((type) == 0
	      || TREE_CODE (TYPE_SIZE (type)) != INTEGER_CST
	      || int_size_in_bytes (type) >
	      (MAX_REGISTER_RETURN * UNITS_PER_WORD)));
}

/* Create the built-in types and functions */

enum spu_function_code
{
#define DEF_BUILTIN(fcode, icode, name, type, params) fcode,
#include "spu-builtins.def"
#undef DEF_BUILTIN
   NUM_SPU_BUILTINS
};

extern GTY(()) struct spu_builtin_description spu_builtins[NUM_SPU_BUILTINS];

struct spu_builtin_description spu_builtins[] = {
#define DEF_BUILTIN(fcode, icode, name, type, params) \
  {fcode, icode, name, type, params},
#include "spu-builtins.def"
#undef DEF_BUILTIN
};

<<<<<<< HEAD
/* Returns the rs6000 builtin decl for CODE.  */
=======
static GTY(()) tree spu_builtin_decls[NUM_SPU_BUILTINS];

/* Returns the spu builtin decl for CODE.  */
>>>>>>> 3082eeb7

static tree
spu_builtin_decl (unsigned code, bool initialize_p ATTRIBUTE_UNUSED)
{           
  if (code >= NUM_SPU_BUILTINS)
    return error_mark_node;
          
<<<<<<< HEAD
  return spu_builtins[code].fndecl;
=======
  return spu_builtin_decls[code];
>>>>>>> 3082eeb7
}


static void
spu_init_builtins (void)
{
  struct spu_builtin_description *d;
  unsigned int i;

  V16QI_type_node = build_vector_type (intQI_type_node, 16);
  V8HI_type_node = build_vector_type (intHI_type_node, 8);
  V4SI_type_node = build_vector_type (intSI_type_node, 4);
  V2DI_type_node = build_vector_type (intDI_type_node, 2);
  V4SF_type_node = build_vector_type (float_type_node, 4);
  V2DF_type_node = build_vector_type (double_type_node, 2);

  unsigned_V16QI_type_node = build_vector_type (unsigned_intQI_type_node, 16);
  unsigned_V8HI_type_node = build_vector_type (unsigned_intHI_type_node, 8);
  unsigned_V4SI_type_node = build_vector_type (unsigned_intSI_type_node, 4);
  unsigned_V2DI_type_node = build_vector_type (unsigned_intDI_type_node, 2);

  spu_builtin_types[SPU_BTI_QUADWORD] = V16QI_type_node;

  spu_builtin_types[SPU_BTI_7] = global_trees[TI_INTSI_TYPE];
  spu_builtin_types[SPU_BTI_S7] = global_trees[TI_INTSI_TYPE];
  spu_builtin_types[SPU_BTI_U7] = global_trees[TI_INTSI_TYPE];
  spu_builtin_types[SPU_BTI_S10] = global_trees[TI_INTSI_TYPE];
  spu_builtin_types[SPU_BTI_S10_4] = global_trees[TI_INTSI_TYPE];
  spu_builtin_types[SPU_BTI_U14] = global_trees[TI_INTSI_TYPE];
  spu_builtin_types[SPU_BTI_16] = global_trees[TI_INTSI_TYPE];
  spu_builtin_types[SPU_BTI_S16] = global_trees[TI_INTSI_TYPE];
  spu_builtin_types[SPU_BTI_S16_2] = global_trees[TI_INTSI_TYPE];
  spu_builtin_types[SPU_BTI_U16] = global_trees[TI_INTSI_TYPE];
  spu_builtin_types[SPU_BTI_U16_2] = global_trees[TI_INTSI_TYPE];
  spu_builtin_types[SPU_BTI_U18] = global_trees[TI_INTSI_TYPE];

  spu_builtin_types[SPU_BTI_INTQI] = global_trees[TI_INTQI_TYPE];
  spu_builtin_types[SPU_BTI_INTHI] = global_trees[TI_INTHI_TYPE];
  spu_builtin_types[SPU_BTI_INTSI] = global_trees[TI_INTSI_TYPE];
  spu_builtin_types[SPU_BTI_INTDI] = global_trees[TI_INTDI_TYPE];
  spu_builtin_types[SPU_BTI_UINTQI] = global_trees[TI_UINTQI_TYPE];
  spu_builtin_types[SPU_BTI_UINTHI] = global_trees[TI_UINTHI_TYPE];
  spu_builtin_types[SPU_BTI_UINTSI] = global_trees[TI_UINTSI_TYPE];
  spu_builtin_types[SPU_BTI_UINTDI] = global_trees[TI_UINTDI_TYPE];

  spu_builtin_types[SPU_BTI_FLOAT] = global_trees[TI_FLOAT_TYPE];
  spu_builtin_types[SPU_BTI_DOUBLE] = global_trees[TI_DOUBLE_TYPE];

  spu_builtin_types[SPU_BTI_VOID] = global_trees[TI_VOID_TYPE];

  spu_builtin_types[SPU_BTI_PTR] =
    build_pointer_type (build_qualified_type
			(void_type_node,
			 TYPE_QUAL_CONST | TYPE_QUAL_VOLATILE));

  /* For each builtin we build a new prototype.  The tree code will make
     sure nodes are shared. */
  for (i = 0, d = spu_builtins; i < NUM_SPU_BUILTINS; i++, d++)
    {
      tree p;
      char name[64];		/* build_function will make a copy. */
      int parm;

      if (d->name == 0)
	continue;

      /* Find last parm.  */
      for (parm = 1; d->parm[parm] != SPU_BTI_END_OF_PARAMS; parm++)
	;

      p = void_list_node;
      while (parm > 1)
	p = tree_cons (NULL_TREE, spu_builtin_types[d->parm[--parm]], p);

      p = build_function_type (spu_builtin_types[d->parm[0]], p);

      sprintf (name, "__builtin_%s", d->name);
      spu_builtin_decls[i] =
	add_builtin_function (name, p, i, BUILT_IN_MD, NULL, NULL_TREE);
      if (d->fcode == SPU_MASK_FOR_LOAD)
	TREE_READONLY (spu_builtin_decls[i]) = 1;	

      /* These builtins don't throw.  */
      TREE_NOTHROW (spu_builtin_decls[i]) = 1;
    }
}

void
spu_restore_stack_block (rtx op0 ATTRIBUTE_UNUSED, rtx op1)
{
  static unsigned char arr[16] =
    { 0, 1, 2, 3, 0, 1, 2, 3, 0, 1, 2, 3, 0, 1, 2, 3 };

  rtx temp = gen_reg_rtx (Pmode);
  rtx temp2 = gen_reg_rtx (V4SImode);
  rtx temp3 = gen_reg_rtx (V4SImode);
  rtx pat = gen_reg_rtx (TImode);
  rtx sp = gen_rtx_REG (V4SImode, STACK_POINTER_REGNUM);

  emit_move_insn (pat, array_to_constant (TImode, arr));

  /* Restore the sp.  */
  emit_move_insn (temp, op1);
  emit_move_insn (temp2, gen_frame_mem (V4SImode, stack_pointer_rtx));

  /* Compute available stack size for sp.  */
  emit_insn (gen_subsi3 (temp, temp, stack_pointer_rtx));
  emit_insn (gen_shufb (temp3, temp, temp, pat));

  emit_insn (gen_addv4si3 (sp, sp, temp3));
  emit_move_insn (gen_frame_mem (V4SImode, stack_pointer_rtx), temp2);
}

int
spu_safe_dma (HOST_WIDE_INT channel)
{
  return TARGET_SAFE_DMA && channel >= 21 && channel <= 27;
}

void
spu_builtin_splats (rtx ops[])
{
  enum machine_mode mode = GET_MODE (ops[0]);
  if (GET_CODE (ops[1]) == CONST_INT || GET_CODE (ops[1]) == CONST_DOUBLE)
    {
      unsigned char arr[16];
      constant_to_array (GET_MODE_INNER (mode), ops[1], arr);
      emit_move_insn (ops[0], array_to_constant (mode, arr));
    }
  else
    {
      rtx reg = gen_reg_rtx (TImode);
      rtx shuf;
      if (GET_CODE (ops[1]) != REG
	  && GET_CODE (ops[1]) != SUBREG)
	ops[1] = force_reg (GET_MODE_INNER (mode), ops[1]);
      switch (mode)
	{
	case V2DImode:
	case V2DFmode:
	  shuf =
	    immed_double_const (0x0001020304050607ll, 0x1011121314151617ll,
				TImode);
	  break;
	case V4SImode:
	case V4SFmode:
	  shuf =
	    immed_double_const (0x0001020300010203ll, 0x0001020300010203ll,
				TImode);
	  break;
	case V8HImode:
	  shuf =
	    immed_double_const (0x0203020302030203ll, 0x0203020302030203ll,
				TImode);
	  break;
	case V16QImode:
	  shuf =
	    immed_double_const (0x0303030303030303ll, 0x0303030303030303ll,
				TImode);
	  break;
	default:
	  abort ();
	}
      emit_move_insn (reg, shuf);
      emit_insn (gen_shufb (ops[0], ops[1], ops[1], reg));
    }
}

void
spu_builtin_extract (rtx ops[])
{
  enum machine_mode mode;
  rtx rot, from, tmp;

  mode = GET_MODE (ops[1]);

  if (GET_CODE (ops[2]) == CONST_INT)
    {
      switch (mode)
	{
	case V16QImode:
	  emit_insn (gen_vec_extractv16qi (ops[0], ops[1], ops[2]));
	  break;
	case V8HImode:
	  emit_insn (gen_vec_extractv8hi (ops[0], ops[1], ops[2]));
	  break;
	case V4SFmode:
	  emit_insn (gen_vec_extractv4sf (ops[0], ops[1], ops[2]));
	  break;
	case V4SImode:
	  emit_insn (gen_vec_extractv4si (ops[0], ops[1], ops[2]));
	  break;
	case V2DImode:
	  emit_insn (gen_vec_extractv2di (ops[0], ops[1], ops[2]));
	  break;
	case V2DFmode:
	  emit_insn (gen_vec_extractv2df (ops[0], ops[1], ops[2]));
	  break;
	default:
	  abort ();
	}
      return;
    }

  from = spu_gen_subreg (TImode, ops[1]);
  rot = gen_reg_rtx (TImode);
  tmp = gen_reg_rtx (SImode);

  switch (mode)
    {
    case V16QImode:
      emit_insn (gen_addsi3 (tmp, ops[2], GEN_INT (-3)));
      break;
    case V8HImode:
      emit_insn (gen_addsi3 (tmp, ops[2], ops[2]));
      emit_insn (gen_addsi3 (tmp, tmp, GEN_INT (-2)));
      break;
    case V4SFmode:
    case V4SImode:
      emit_insn (gen_ashlsi3 (tmp, ops[2], GEN_INT (2)));
      break;
    case V2DImode:
    case V2DFmode:
      emit_insn (gen_ashlsi3 (tmp, ops[2], GEN_INT (3)));
      break;
    default:
      abort ();
    }
  emit_insn (gen_rotqby_ti (rot, from, tmp));

  emit_insn (gen_spu_convert (ops[0], rot));
}

void
spu_builtin_insert (rtx ops[])
{
  enum machine_mode mode = GET_MODE (ops[0]);
  enum machine_mode imode = GET_MODE_INNER (mode);
  rtx mask = gen_reg_rtx (TImode);
  rtx offset;

  if (GET_CODE (ops[3]) == CONST_INT)
    offset = GEN_INT (INTVAL (ops[3]) * GET_MODE_SIZE (imode));
  else
    {
      offset = gen_reg_rtx (SImode);
      emit_insn (gen_mulsi3
		 (offset, ops[3], GEN_INT (GET_MODE_SIZE (imode))));
    }
  emit_insn (gen_cpat
	     (mask, stack_pointer_rtx, offset,
	      GEN_INT (GET_MODE_SIZE (imode))));
  emit_insn (gen_shufb (ops[0], ops[1], ops[2], mask));
}

void
spu_builtin_promote (rtx ops[])
{
  enum machine_mode mode, imode;
  rtx rot, from, offset;
  HOST_WIDE_INT pos;

  mode = GET_MODE (ops[0]);
  imode = GET_MODE_INNER (mode);

  from = gen_reg_rtx (TImode);
  rot = spu_gen_subreg (TImode, ops[0]);

  emit_insn (gen_spu_convert (from, ops[1]));

  if (GET_CODE (ops[2]) == CONST_INT)
    {
      pos = -GET_MODE_SIZE (imode) * INTVAL (ops[2]);
      if (GET_MODE_SIZE (imode) < 4)
	pos += 4 - GET_MODE_SIZE (imode);
      offset = GEN_INT (pos & 15);
    }
  else
    {
      offset = gen_reg_rtx (SImode);
      switch (mode)
	{
	case V16QImode:
	  emit_insn (gen_subsi3 (offset, GEN_INT (3), ops[2]));
	  break;
	case V8HImode:
	  emit_insn (gen_subsi3 (offset, GEN_INT (1), ops[2]));
	  emit_insn (gen_addsi3 (offset, offset, offset));
	  break;
	case V4SFmode:
	case V4SImode:
	  emit_insn (gen_subsi3 (offset, GEN_INT (0), ops[2]));
	  emit_insn (gen_ashlsi3 (offset, offset, GEN_INT (2)));
	  break;
	case V2DImode:
	case V2DFmode:
	  emit_insn (gen_ashlsi3 (offset, ops[2], GEN_INT (3)));
	  break;
	default:
	  abort ();
	}
    }
  emit_insn (gen_rotqby_ti (rot, from, offset));
}

static void
spu_trampoline_init (rtx m_tramp, tree fndecl, rtx cxt)
{
  rtx fnaddr = XEXP (DECL_RTL (fndecl), 0);
  rtx shuf = gen_reg_rtx (V4SImode);
  rtx insn = gen_reg_rtx (V4SImode);
  rtx shufc;
  rtx insnc;
  rtx mem;

  fnaddr = force_reg (SImode, fnaddr);
  cxt = force_reg (SImode, cxt);

  if (TARGET_LARGE_MEM)
    {
      rtx rotl = gen_reg_rtx (V4SImode);
      rtx mask = gen_reg_rtx (V4SImode);
      rtx bi = gen_reg_rtx (SImode);
      static unsigned char const shufa[16] = {
	2, 3, 0, 1, 18, 19, 16, 17,
	0, 1, 2, 3, 16, 17, 18, 19
      };
      static unsigned char const insna[16] = {
	0x41, 0, 0, 79,
	0x41, 0, 0, STATIC_CHAIN_REGNUM,
	0x60, 0x80, 0, 79,
	0x60, 0x80, 0, STATIC_CHAIN_REGNUM
      };

      shufc = force_reg (TImode, array_to_constant (TImode, shufa));
      insnc = force_reg (V4SImode, array_to_constant (V4SImode, insna));

      emit_insn (gen_shufb (shuf, fnaddr, cxt, shufc));
      emit_insn (gen_vrotlv4si3 (rotl, shuf, spu_const (V4SImode, 7)));
      emit_insn (gen_movv4si (mask, spu_const (V4SImode, 0xffff << 7)));
      emit_insn (gen_selb (insn, insnc, rotl, mask));

      mem = adjust_address (m_tramp, V4SImode, 0);
      emit_move_insn (mem, insn);

      emit_move_insn (bi, GEN_INT (0x35000000 + (79 << 7)));
      mem = adjust_address (m_tramp, Pmode, 16);
      emit_move_insn (mem, bi);
    }
  else
    {
      rtx scxt = gen_reg_rtx (SImode);
      rtx sfnaddr = gen_reg_rtx (SImode);
      static unsigned char const insna[16] = {
	0x42, 0, 0, STATIC_CHAIN_REGNUM,
	0x30, 0, 0, 0,
	0, 0, 0, 0,
	0, 0, 0, 0
      };

      shufc = gen_reg_rtx (TImode);
      insnc = force_reg (V4SImode, array_to_constant (V4SImode, insna));

      /* By or'ing all of cxt with the ila opcode we are assuming cxt
	 fits 18 bits and the last 4 are zeros.  This will be true if
	 the stack pointer is initialized to 0x3fff0 at program start,
	 otherwise the ila instruction will be garbage. */

      emit_insn (gen_ashlsi3 (scxt, cxt, GEN_INT (7)));
      emit_insn (gen_ashlsi3 (sfnaddr, fnaddr, GEN_INT (5)));
      emit_insn (gen_cpat
		 (shufc, stack_pointer_rtx, GEN_INT (4), GEN_INT (4)));
      emit_insn (gen_shufb (shuf, sfnaddr, scxt, shufc));
      emit_insn (gen_iorv4si3 (insn, insnc, shuf));

      mem = adjust_address (m_tramp, V4SImode, 0);
      emit_move_insn (mem, insn);
    }
  emit_insn (gen_sync ());
}

void
spu_expand_sign_extend (rtx ops[])
{
  unsigned char arr[16];
  rtx pat = gen_reg_rtx (TImode);
  rtx sign, c;
  int i, last;
  last = GET_MODE (ops[0]) == DImode ? 7 : 15;
  if (GET_MODE (ops[1]) == QImode)
    {
      sign = gen_reg_rtx (HImode);
      emit_insn (gen_extendqihi2 (sign, ops[1]));
      for (i = 0; i < 16; i++)
	arr[i] = 0x12;
      arr[last] = 0x13;
    }
  else
    {
      for (i = 0; i < 16; i++)
	arr[i] = 0x10;
      switch (GET_MODE (ops[1]))
	{
	case HImode:
	  sign = gen_reg_rtx (SImode);
	  emit_insn (gen_extendhisi2 (sign, ops[1]));
	  arr[last] = 0x03;
	  arr[last - 1] = 0x02;
	  break;
	case SImode:
	  sign = gen_reg_rtx (SImode);
	  emit_insn (gen_ashrsi3 (sign, ops[1], GEN_INT (31)));
	  for (i = 0; i < 4; i++)
	    arr[last - i] = 3 - i;
	  break;
	case DImode:
	  sign = gen_reg_rtx (SImode);
	  c = gen_reg_rtx (SImode);
	  emit_insn (gen_spu_convert (c, ops[1]));
	  emit_insn (gen_ashrsi3 (sign, c, GEN_INT (31)));
	  for (i = 0; i < 8; i++)
	    arr[last - i] = 7 - i;
	  break;
	default:
	  abort ();
	}
    }
  emit_move_insn (pat, array_to_constant (TImode, arr));
  emit_insn (gen_shufb (ops[0], ops[1], sign, pat));
}

/* expand vector initialization. If there are any constant parts,
   load constant parts first. Then load any non-constant parts.  */
void
spu_expand_vector_init (rtx target, rtx vals)
{
  enum machine_mode mode = GET_MODE (target);
  int n_elts = GET_MODE_NUNITS (mode);
  int n_var = 0;
  bool all_same = true;
  rtx first, x = NULL_RTX, first_constant = NULL_RTX;
  int i;

  first = XVECEXP (vals, 0, 0); 
  for (i = 0; i < n_elts; ++i)
    {
      x = XVECEXP (vals, 0, i);
      if (!(CONST_INT_P (x)
	    || GET_CODE (x) == CONST_DOUBLE
	    || GET_CODE (x) == CONST_FIXED))
	++n_var;
      else
	{
	  if (first_constant == NULL_RTX)
	    first_constant = x;
	}
      if (i > 0 && !rtx_equal_p (x, first))
	all_same = false;
    }

  /* if all elements are the same, use splats to repeat elements */
  if (all_same)
    {
      if (!CONSTANT_P (first)
	  && !register_operand (first, GET_MODE (x)))
	first = force_reg (GET_MODE (first), first);
      emit_insn (gen_spu_splats (target, first));
      return;
    }

  /* load constant parts */
  if (n_var != n_elts)
    {
      if (n_var == 0)
	{
	  emit_move_insn (target,
			  gen_rtx_CONST_VECTOR (mode, XVEC (vals, 0)));
	}
      else
	{
	  rtx constant_parts_rtx = copy_rtx (vals);

	  gcc_assert (first_constant != NULL_RTX);
	  /* fill empty slots with the first constant, this increases
	     our chance of using splats in the recursive call below. */
	  for (i = 0; i < n_elts; ++i)
	    {
	      x = XVECEXP (constant_parts_rtx, 0, i);
	      if (!(CONST_INT_P (x)
		    || GET_CODE (x) == CONST_DOUBLE
		    || GET_CODE (x) == CONST_FIXED))
		XVECEXP (constant_parts_rtx, 0, i) = first_constant;
	    }

	  spu_expand_vector_init (target, constant_parts_rtx);
	}
    }

  /* load variable parts */
  if (n_var != 0)
    {
      rtx insert_operands[4];

      insert_operands[0] = target;
      insert_operands[2] = target;
      for (i = 0; i < n_elts; ++i)
	{
	  x = XVECEXP (vals, 0, i);
	  if (!(CONST_INT_P (x)
		|| GET_CODE (x) == CONST_DOUBLE
		|| GET_CODE (x) == CONST_FIXED))
	    {
	      if (!register_operand (x, GET_MODE (x)))
		x = force_reg (GET_MODE (x), x);
	      insert_operands[1] = x;
	      insert_operands[3] = GEN_INT (i);
	      spu_builtin_insert (insert_operands);
	    }
	}
    }
}

/* Return insn index for the vector compare instruction for given CODE,
   and DEST_MODE, OP_MODE. Return -1 if valid insn is not available.  */

static int
get_vec_cmp_insn (enum rtx_code code,
                  enum machine_mode dest_mode,
                  enum machine_mode op_mode)

{
  switch (code)
    {
    case EQ:
      if (dest_mode == V16QImode && op_mode == V16QImode)
        return CODE_FOR_ceq_v16qi;
      if (dest_mode == V8HImode && op_mode == V8HImode)
        return CODE_FOR_ceq_v8hi;
      if (dest_mode == V4SImode && op_mode == V4SImode)
        return CODE_FOR_ceq_v4si;
      if (dest_mode == V4SImode && op_mode == V4SFmode)
        return CODE_FOR_ceq_v4sf;
      if (dest_mode == V2DImode && op_mode == V2DFmode)
        return CODE_FOR_ceq_v2df;
      break;
    case GT:
      if (dest_mode == V16QImode && op_mode == V16QImode)
        return CODE_FOR_cgt_v16qi;
      if (dest_mode == V8HImode && op_mode == V8HImode)
        return CODE_FOR_cgt_v8hi;
      if (dest_mode == V4SImode && op_mode == V4SImode)
        return CODE_FOR_cgt_v4si;
      if (dest_mode == V4SImode && op_mode == V4SFmode)
        return CODE_FOR_cgt_v4sf;
      if (dest_mode == V2DImode && op_mode == V2DFmode)
        return CODE_FOR_cgt_v2df;
      break;
    case GTU:
      if (dest_mode == V16QImode && op_mode == V16QImode)
        return CODE_FOR_clgt_v16qi;
      if (dest_mode == V8HImode && op_mode == V8HImode)
        return CODE_FOR_clgt_v8hi;
      if (dest_mode == V4SImode && op_mode == V4SImode)
        return CODE_FOR_clgt_v4si;
      break;
    default:
      break;
    }
  return -1;
}

/* Emit vector compare for operands OP0 and OP1 using code RCODE.
   DMODE is expected destination mode. This is a recursive function.  */

static rtx
spu_emit_vector_compare (enum rtx_code rcode,
                         rtx op0, rtx op1,
                         enum machine_mode dmode)
{
  int vec_cmp_insn;
  rtx mask;
  enum machine_mode dest_mode;
  enum machine_mode op_mode = GET_MODE (op1);

  gcc_assert (GET_MODE (op0) == GET_MODE (op1));

  /* Floating point vector compare instructions uses destination V4SImode.
     Double floating point vector compare instructions uses destination V2DImode.
     Move destination to appropriate mode later.  */
  if (dmode == V4SFmode)
    dest_mode = V4SImode;
  else if (dmode == V2DFmode)
    dest_mode = V2DImode;
  else
    dest_mode = dmode;

  mask = gen_reg_rtx (dest_mode);
  vec_cmp_insn = get_vec_cmp_insn (rcode, dest_mode, op_mode);

  if (vec_cmp_insn == -1)
    {
      bool swap_operands = false;
      bool try_again = false;
      switch (rcode)
        {
        case LT:
          rcode = GT;
          swap_operands = true;
          try_again = true;
          break;
        case LTU:
          rcode = GTU;
          swap_operands = true;
          try_again = true;
          break;
        case NE:
          /* Treat A != B as ~(A==B).  */
          {
            enum insn_code nor_code;
            rtx eq_rtx = spu_emit_vector_compare (EQ, op0, op1, dest_mode);
            nor_code = optab_handler (one_cmpl_optab, dest_mode);
            gcc_assert (nor_code != CODE_FOR_nothing);
            emit_insn (GEN_FCN (nor_code) (mask, eq_rtx));
            if (dmode != dest_mode)
              {
                rtx temp = gen_reg_rtx (dest_mode);
                convert_move (temp, mask, 0);
                return temp;
              }
            return mask;
          }
          break;
        case GE:
        case GEU:
        case LE:
        case LEU:
          /* Try GT/GTU/LT/LTU OR EQ */
          {
            rtx c_rtx, eq_rtx;
            enum insn_code ior_code;
            enum rtx_code new_code;

            switch (rcode)
              {
              case GE:  new_code = GT;  break;
              case GEU: new_code = GTU; break;
              case LE:  new_code = LT;  break;
              case LEU: new_code = LTU; break;
              default:
                gcc_unreachable ();
              }

            c_rtx = spu_emit_vector_compare (new_code, op0, op1, dest_mode);
            eq_rtx = spu_emit_vector_compare (EQ, op0, op1, dest_mode);

            ior_code = optab_handler (ior_optab, dest_mode);
            gcc_assert (ior_code != CODE_FOR_nothing);
            emit_insn (GEN_FCN (ior_code) (mask, c_rtx, eq_rtx));
            if (dmode != dest_mode)
              {
                rtx temp = gen_reg_rtx (dest_mode);
                convert_move (temp, mask, 0);
                return temp;
              }
            return mask;
          }
          break;
        default:
          gcc_unreachable ();
        }

      /* You only get two chances.  */
      if (try_again)
          vec_cmp_insn = get_vec_cmp_insn (rcode, dest_mode, op_mode);

      gcc_assert (vec_cmp_insn != -1);

      if (swap_operands)
        {
          rtx tmp;
          tmp = op0;
          op0 = op1;
          op1 = tmp;
        }
    }

  emit_insn (GEN_FCN (vec_cmp_insn) (mask, op0, op1));
  if (dmode != dest_mode)
    {
      rtx temp = gen_reg_rtx (dest_mode);
      convert_move (temp, mask, 0);
      return temp;
    }
  return mask;
}


/* Emit vector conditional expression.
   DEST is destination. OP1 and OP2 are two VEC_COND_EXPR operands.
   CC_OP0 and CC_OP1 are the two operands for the relation operation COND.  */

int
spu_emit_vector_cond_expr (rtx dest, rtx op1, rtx op2,
                           rtx cond, rtx cc_op0, rtx cc_op1)
{   
  enum machine_mode dest_mode = GET_MODE (dest);
  enum rtx_code rcode = GET_CODE (cond);
  rtx mask;
    
  /* Get the vector mask for the given relational operations.  */
  mask = spu_emit_vector_compare (rcode, cc_op0, cc_op1, dest_mode);

  emit_insn(gen_selb (dest, op2, op1, mask));

  return 1;
}

static rtx
spu_force_reg (enum machine_mode mode, rtx op)
{
  rtx x, r;
  if (GET_MODE (op) == VOIDmode || GET_MODE (op) == BLKmode)
    {
      if ((SCALAR_INT_MODE_P (mode) && GET_CODE (op) == CONST_INT)
	  || GET_MODE (op) == BLKmode)
	return force_reg (mode, convert_to_mode (mode, op, 0));
      abort ();
    }

  r = force_reg (GET_MODE (op), op);
  if (GET_MODE_SIZE (GET_MODE (op)) == GET_MODE_SIZE (mode))
    {
      x = simplify_gen_subreg (mode, r, GET_MODE (op), 0);
      if (x)
	return x;
    }

  x = gen_reg_rtx (mode);
  emit_insn (gen_spu_convert (x, r));
  return x;
}

static void
spu_check_builtin_parm (struct spu_builtin_description *d, rtx op, int p)
{
  HOST_WIDE_INT v = 0;
  int lsbits;
  /* Check the range of immediate operands. */
  if (p >= SPU_BTI_7 && p <= SPU_BTI_U18)
    {
      int range = p - SPU_BTI_7;

      if (!CONSTANT_P (op))
	error ("%s expects an integer literal in the range [%d, %d]",
	       d->name,
	       spu_builtin_range[range].low, spu_builtin_range[range].high);

      if (GET_CODE (op) == CONST
	  && (GET_CODE (XEXP (op, 0)) == PLUS
	      || GET_CODE (XEXP (op, 0)) == MINUS))
	{
	  v = INTVAL (XEXP (XEXP (op, 0), 1));
	  op = XEXP (XEXP (op, 0), 0);
	}
      else if (GET_CODE (op) == CONST_INT)
	v = INTVAL (op);
      else if (GET_CODE (op) == CONST_VECTOR
	       && GET_CODE (CONST_VECTOR_ELT (op, 0)) == CONST_INT)
	v = INTVAL (CONST_VECTOR_ELT (op, 0));

      /* The default for v is 0 which is valid in every range. */
      if (v < spu_builtin_range[range].low
	  || v > spu_builtin_range[range].high)
	error ("%s expects an integer literal in the range [%d, %d]. (%wd)",
	       d->name,
	       spu_builtin_range[range].low, spu_builtin_range[range].high,
	       v);

      switch (p)
	{
	case SPU_BTI_S10_4:
	  lsbits = 4;
	  break;
	case SPU_BTI_U16_2:
	  /* This is only used in lqa, and stqa.  Even though the insns
	     encode 16 bits of the address (all but the 2 least
	     significant), only 14 bits are used because it is masked to
	     be 16 byte aligned. */
	  lsbits = 4;
	  break;
	case SPU_BTI_S16_2:
	  /* This is used for lqr and stqr. */
	  lsbits = 2;
	  break;
	default:
	  lsbits = 0;
	}

      if (GET_CODE (op) == LABEL_REF
	  || (GET_CODE (op) == SYMBOL_REF
	      && SYMBOL_REF_FUNCTION_P (op))
	  || (v & ((1 << lsbits) - 1)) != 0)
	warning (0, "%d least significant bits of %s are ignored", lsbits,
		 d->name);
    }
}


static int
expand_builtin_args (struct spu_builtin_description *d, tree exp,
		     rtx target, rtx ops[])
{
  enum insn_code icode = (enum insn_code) d->icode;
  int i = 0, a;

  /* Expand the arguments into rtl. */

  if (d->parm[0] != SPU_BTI_VOID)
    ops[i++] = target;

  for (a = 0; d->parm[a+1] != SPU_BTI_END_OF_PARAMS; i++, a++)
    {
      tree arg = CALL_EXPR_ARG (exp, a);
      if (arg == 0)
	abort ();
      ops[i] = expand_expr (arg, NULL_RTX, VOIDmode, EXPAND_NORMAL);
    }

<<<<<<< HEAD
  /* The insn pattern may have additional operands (SCRATCH).
     Return the number of actual non-SCRATCH operands.  */
  gcc_assert (i <= insn_data[icode].n_operands);
=======
  gcc_assert (i == insn_data[icode].n_generator_args);
>>>>>>> 3082eeb7
  return i;
}

static rtx
spu_expand_builtin_1 (struct spu_builtin_description *d,
		      tree exp, rtx target)
{
  rtx pat;
  rtx ops[8];
  enum insn_code icode = (enum insn_code) d->icode;
  enum machine_mode mode, tmode;
  int i, p;
  int n_operands;
  tree return_type;

  /* Set up ops[] with values from arglist. */
  n_operands = expand_builtin_args (d, exp, target, ops);

  /* Handle the target operand which must be operand 0. */
  i = 0;
  if (d->parm[0] != SPU_BTI_VOID)
    {

      /* We prefer the mode specified for the match_operand otherwise
         use the mode from the builtin function prototype. */
      tmode = insn_data[d->icode].operand[0].mode;
      if (tmode == VOIDmode)
	tmode = TYPE_MODE (spu_builtin_types[d->parm[0]]);

      /* Try to use target because not using it can lead to extra copies
         and when we are using all of the registers extra copies leads
         to extra spills.  */
      if (target && GET_CODE (target) == REG && GET_MODE (target) == tmode)
	ops[0] = target;
      else
	target = ops[0] = gen_reg_rtx (tmode);

      if (!(*insn_data[icode].operand[0].predicate) (ops[0], tmode))
	abort ();

      i++;
    }

  if (d->fcode == SPU_MASK_FOR_LOAD)
    {
      enum machine_mode mode = insn_data[icode].operand[1].mode;
      tree arg;
      rtx addr, op, pat;

      /* get addr */
      arg = CALL_EXPR_ARG (exp, 0);
      gcc_assert (POINTER_TYPE_P (TREE_TYPE (arg)));
      op = expand_expr (arg, NULL_RTX, Pmode, EXPAND_NORMAL);
      addr = memory_address (mode, op);

      /* negate addr */
      op = gen_reg_rtx (GET_MODE (addr));
      emit_insn (gen_rtx_SET (VOIDmode, op,
                 gen_rtx_NEG (GET_MODE (addr), addr)));
      op = gen_rtx_MEM (mode, op);

      pat = GEN_FCN (icode) (target, op);
      if (!pat) 
        return 0;
      emit_insn (pat);
      return target;
    }   

  /* Ignore align_hint, but still expand it's args in case they have
     side effects. */
  if (icode == CODE_FOR_spu_align_hint)
    return 0;

  /* Handle the rest of the operands. */
  for (p = 1; i < n_operands; i++, p++)
    {
      if (insn_data[d->icode].operand[i].mode != VOIDmode)
	mode = insn_data[d->icode].operand[i].mode;
      else
	mode = TYPE_MODE (spu_builtin_types[d->parm[i]]);

      /* mode can be VOIDmode here for labels */

      /* For specific intrinsics with an immediate operand, e.g.,
         si_ai(), we sometimes need to convert the scalar argument to a
         vector argument by splatting the scalar. */
      if (VECTOR_MODE_P (mode)
	  && (GET_CODE (ops[i]) == CONST_INT
	      || GET_MODE_CLASS (GET_MODE (ops[i])) == MODE_INT
	      || GET_MODE_CLASS (GET_MODE (ops[i])) == MODE_FLOAT))
	{
	  if (GET_CODE (ops[i]) == CONST_INT)
	    ops[i] = spu_const (mode, INTVAL (ops[i]));
	  else
	    {
	      rtx reg = gen_reg_rtx (mode);
	      enum machine_mode imode = GET_MODE_INNER (mode);
	      if (!spu_nonmem_operand (ops[i], GET_MODE (ops[i])))
		ops[i] = force_reg (GET_MODE (ops[i]), ops[i]);
	      if (imode != GET_MODE (ops[i]))
		ops[i] = convert_to_mode (imode, ops[i],
					  TYPE_UNSIGNED (spu_builtin_types
							 [d->parm[i]]));
	      emit_insn (gen_spu_splats (reg, ops[i]));
	      ops[i] = reg;
	    }
	}

      spu_check_builtin_parm (d, ops[i], d->parm[p]);

      if (!(*insn_data[icode].operand[i].predicate) (ops[i], mode))
	ops[i] = spu_force_reg (mode, ops[i]);
    }

  switch (n_operands)
    {
    case 0:
      pat = GEN_FCN (icode) (0);
      break;
    case 1:
      pat = GEN_FCN (icode) (ops[0]);
      break;
    case 2:
      pat = GEN_FCN (icode) (ops[0], ops[1]);
      break;
    case 3:
      pat = GEN_FCN (icode) (ops[0], ops[1], ops[2]);
      break;
    case 4:
      pat = GEN_FCN (icode) (ops[0], ops[1], ops[2], ops[3]);
      break;
    case 5:
      pat = GEN_FCN (icode) (ops[0], ops[1], ops[2], ops[3], ops[4]);
      break;
    case 6:
      pat = GEN_FCN (icode) (ops[0], ops[1], ops[2], ops[3], ops[4], ops[5]);
      break;
    default:
      abort ();
    }

  if (!pat)
    abort ();

  if (d->type == B_CALL || d->type == B_BISLED)
    emit_call_insn (pat);
  else if (d->type == B_JUMP)
    {
      emit_jump_insn (pat);
      emit_barrier ();
    }
  else
    emit_insn (pat);

  return_type = spu_builtin_types[d->parm[0]];
  if (d->parm[0] != SPU_BTI_VOID
      && GET_MODE (target) != TYPE_MODE (return_type))
    {
      /* target is the return value.  It should always be the mode of
         the builtin function prototype. */
      target = spu_force_reg (TYPE_MODE (return_type), target);
    }

  return target;
}

rtx
spu_expand_builtin (tree exp,
		    rtx target,
		    rtx subtarget ATTRIBUTE_UNUSED,
		    enum machine_mode mode ATTRIBUTE_UNUSED,
		    int ignore ATTRIBUTE_UNUSED)
{
  tree fndecl = TREE_OPERAND (CALL_EXPR_FN (exp), 0);
  unsigned int fcode = DECL_FUNCTION_CODE (fndecl);
  struct spu_builtin_description *d;

  if (fcode < NUM_SPU_BUILTINS)
    {
      d = &spu_builtins[fcode];

      return spu_expand_builtin_1 (d, exp, target);
    }
  abort ();
}

/* Implement targetm.vectorize.builtin_mul_widen_even.  */
static tree
spu_builtin_mul_widen_even (tree type)
{
  switch (TYPE_MODE (type))
    {
    case V8HImode:
      if (TYPE_UNSIGNED (type))
	return spu_builtin_decls[SPU_MULE_0];
      else
	return spu_builtin_decls[SPU_MULE_1];
      break;
    default:
      return NULL_TREE;
    }
}

/* Implement targetm.vectorize.builtin_mul_widen_odd.  */
static tree
spu_builtin_mul_widen_odd (tree type)
{
  switch (TYPE_MODE (type))
    {
    case V8HImode:
      if (TYPE_UNSIGNED (type))
	return spu_builtin_decls[SPU_MULO_1];
      else
	return spu_builtin_decls[SPU_MULO_0]; 
      break;
    default:
      return NULL_TREE;
    }
}

/* Implement targetm.vectorize.builtin_mask_for_load.  */
static tree
spu_builtin_mask_for_load (void)
{
  return spu_builtin_decls[SPU_MASK_FOR_LOAD];
}

/* Implement targetm.vectorize.builtin_vectorization_cost.  */
static int 
spu_builtin_vectorization_cost (enum vect_cost_for_stmt type_of_cost,
                                tree vectype ATTRIBUTE_UNUSED,
                                int misalign ATTRIBUTE_UNUSED)
{
  switch (type_of_cost)
    {
      case scalar_stmt:
      case vector_stmt:
      case vector_load:
      case vector_store:
      case vec_to_scalar:
      case scalar_to_vec:
      case cond_branch_not_taken:
      case vec_perm:
        return 1;

      case scalar_store:
        return 10;

      case scalar_load:
        /* Load + rotate.  */
        return 2;

      case unaligned_load:
        return 2;

      case cond_branch_taken:
        return 6;

      default:
        gcc_unreachable ();
    }
}

/* Return true iff, data reference of TYPE can reach vector alignment (16)
   after applying N number of iterations.  This routine does not determine
   how may iterations are required to reach desired alignment.  */

static bool
spu_vector_alignment_reachable (const_tree type ATTRIBUTE_UNUSED, bool is_packed)
{
  if (is_packed)
    return false;

  /* All other types are naturally aligned.  */
  return true;
}

/* Implement targetm.vectorize.builtin_vec_perm.  */
tree
spu_builtin_vec_perm (tree type, tree *mask_element_type)
{
  *mask_element_type = unsigned_char_type_node;

  switch (TYPE_MODE (type))
    {
    case V16QImode:
      if (TYPE_UNSIGNED (type))
        return spu_builtin_decls[SPU_SHUFFLE_0];
      else
        return spu_builtin_decls[SPU_SHUFFLE_1];

    case V8HImode:
      if (TYPE_UNSIGNED (type))
        return spu_builtin_decls[SPU_SHUFFLE_2];
      else
        return spu_builtin_decls[SPU_SHUFFLE_3];

    case V4SImode:
      if (TYPE_UNSIGNED (type))
        return spu_builtin_decls[SPU_SHUFFLE_4];
      else
        return spu_builtin_decls[SPU_SHUFFLE_5];

    case V2DImode:
      if (TYPE_UNSIGNED (type))
        return spu_builtin_decls[SPU_SHUFFLE_6];
      else
        return spu_builtin_decls[SPU_SHUFFLE_7];

    case V4SFmode:
      return spu_builtin_decls[SPU_SHUFFLE_8];

    case V2DFmode:
      return spu_builtin_decls[SPU_SHUFFLE_9];

    default:
      return NULL_TREE;
    }
}

/* Return the appropriate mode for a named address pointer.  */
static enum machine_mode
spu_addr_space_pointer_mode (addr_space_t addrspace)
{
  switch (addrspace)
    {
    case ADDR_SPACE_GENERIC:
      return ptr_mode;
    case ADDR_SPACE_EA:
      return EAmode;
    default:
      gcc_unreachable ();
    }
}

/* Return the appropriate mode for a named address address.  */
static enum machine_mode
spu_addr_space_address_mode (addr_space_t addrspace)
{
  switch (addrspace)
    {
    case ADDR_SPACE_GENERIC:
      return Pmode;
    case ADDR_SPACE_EA:
      return EAmode;
    default:
      gcc_unreachable ();
    }
}

/* Determine if one named address space is a subset of another.  */

static bool
spu_addr_space_subset_p (addr_space_t subset, addr_space_t superset)
{
  gcc_assert (subset == ADDR_SPACE_GENERIC || subset == ADDR_SPACE_EA);
  gcc_assert (superset == ADDR_SPACE_GENERIC || superset == ADDR_SPACE_EA);

  if (subset == superset)
    return true;

  /* If we have -mno-address-space-conversion, treat __ea and generic as not
     being subsets but instead as disjoint address spaces.  */
  else if (!TARGET_ADDRESS_SPACE_CONVERSION)
    return false;

  else
    return (subset == ADDR_SPACE_GENERIC && superset == ADDR_SPACE_EA);
}

<<<<<<< HEAD
/* Return the appropriate mode for a named address pointer.  */
static enum machine_mode
spu_addr_space_pointer_mode (addr_space_t addrspace)
{
  switch (addrspace)
    {
    case ADDR_SPACE_GENERIC:
      return ptr_mode;
    case ADDR_SPACE_EA:
      return EAmode;
    default:
      gcc_unreachable ();
    }
}

/* Return the appropriate mode for a named address address.  */
static enum machine_mode
spu_addr_space_address_mode (addr_space_t addrspace)
{
  switch (addrspace)
    {
    case ADDR_SPACE_GENERIC:
      return Pmode;
    case ADDR_SPACE_EA:
      return EAmode;
    default:
      gcc_unreachable ();
    }
}

/* Determine if one named address space is a subset of another.  */

static bool
spu_addr_space_subset_p (addr_space_t subset, addr_space_t superset)
{
  gcc_assert (subset == ADDR_SPACE_GENERIC || subset == ADDR_SPACE_EA);
  gcc_assert (superset == ADDR_SPACE_GENERIC || superset == ADDR_SPACE_EA);

  if (subset == superset)
    return true;

  /* If we have -mno-address-space-conversion, treat __ea and generic as not
     being subsets but instead as disjoint address spaces.  */
  else if (!TARGET_ADDRESS_SPACE_CONVERSION)
    return false;

  else
    return (subset == ADDR_SPACE_GENERIC && superset == ADDR_SPACE_EA);
}

=======
>>>>>>> 3082eeb7
/* Convert from one address space to another.  */
static rtx
spu_addr_space_convert (rtx op, tree from_type, tree to_type)
{
  addr_space_t from_as = TYPE_ADDR_SPACE (TREE_TYPE (from_type));
  addr_space_t to_as = TYPE_ADDR_SPACE (TREE_TYPE (to_type));

  gcc_assert (from_as == ADDR_SPACE_GENERIC || from_as == ADDR_SPACE_EA);
  gcc_assert (to_as == ADDR_SPACE_GENERIC || to_as == ADDR_SPACE_EA);

  if (to_as == ADDR_SPACE_GENERIC && from_as == ADDR_SPACE_EA)
    {
      rtx result, ls;

      ls = gen_const_mem (DImode,
			  gen_rtx_SYMBOL_REF (Pmode, "__ea_local_store"));
      set_mem_align (ls, 128);

      result = gen_reg_rtx (Pmode);
      ls = force_reg (Pmode, convert_modes (Pmode, DImode, ls, 1));
      op = force_reg (Pmode, convert_modes (Pmode, EAmode, op, 1));
      ls = emit_conditional_move (ls, NE, op, const0_rtx, Pmode,
					  ls, const0_rtx, Pmode, 1);

      emit_insn (gen_subsi3 (result, op, ls));

      return result;
    }

  else if (to_as == ADDR_SPACE_EA && from_as == ADDR_SPACE_GENERIC)
    {
      rtx result, ls;

      ls = gen_const_mem (DImode,
			  gen_rtx_SYMBOL_REF (Pmode, "__ea_local_store"));
      set_mem_align (ls, 128);

      result = gen_reg_rtx (EAmode);
      ls = force_reg (EAmode, convert_modes (EAmode, DImode, ls, 1));
      op = force_reg (Pmode, op);
      ls = emit_conditional_move (ls, NE, op, const0_rtx, Pmode,
					  ls, const0_rtx, EAmode, 1);
      op = force_reg (EAmode, convert_modes (EAmode, Pmode, op, 1));

      if (EAmode == SImode)
	emit_insn (gen_addsi3 (result, op, ls));
      else
	emit_insn (gen_adddi3 (result, op, ls));

      return result;
    }

  else
    gcc_unreachable ();
}


/* Count the total number of instructions in each pipe and return the
   maximum, which is used as the Minimum Iteration Interval (MII)
   in the modulo scheduler.  get_pipe() will return -2, -1, 0, or 1.
   -2 are instructions that can go in pipe0 or pipe1.  */
static int
spu_sms_res_mii (struct ddg *g)
{
  int i;
  unsigned t[4] = {0, 0, 0, 0};

  for (i = 0; i < g->num_nodes; i++)
    {
      rtx insn = g->nodes[i].insn;
      int p = get_pipe (insn) + 2;

      gcc_assert (p >= 0);
      gcc_assert (p < 4);

      t[p]++;
      if (dump_file && INSN_P (insn))
            fprintf (dump_file, "i%d %s %d %d\n",
                     INSN_UID (insn),
                     insn_data[INSN_CODE(insn)].name,
                     p, t[p]);
    }
  if (dump_file)
    fprintf (dump_file, "%d %d %d %d\n", t[0], t[1], t[2], t[3]);

  return MAX ((t[0] + t[2] + t[3] + 1) / 2, MAX (t[2], t[3]));
}


void
spu_init_expanders (void)
{
  if (cfun)
    {
      rtx r0, r1;
      /* HARD_FRAME_REGISTER is only 128 bit aligned when
         frame_pointer_needed is true.  We don't know that until we're
         expanding the prologue. */
      REGNO_POINTER_ALIGN (HARD_FRAME_POINTER_REGNUM) = 8;

      /* A number of passes use LAST_VIRTUAL_REGISTER+1 and
	 LAST_VIRTUAL_REGISTER+2 to test the back-end.  We want them
	 to be treated as aligned, so generate them here. */
      r0 = gen_reg_rtx (SImode);
      r1 = gen_reg_rtx (SImode);
      mark_reg_pointer (r0, 128);
      mark_reg_pointer (r1, 128);
      gcc_assert (REGNO (r0) == LAST_VIRTUAL_REGISTER + 1
		  && REGNO (r1) == LAST_VIRTUAL_REGISTER + 2);
    }
}

static enum machine_mode
spu_libgcc_cmp_return_mode (void)
{

/* For SPU word mode is TI mode so it is better to use SImode
   for compare returns.  */
  return SImode;
}

static enum machine_mode
spu_libgcc_shift_count_mode (void)
{
/* For SPU word mode is TI mode so it is better to use SImode
   for shift counts.  */
  return SImode;
}

/* Implement targetm.section_type_flags.  */
static unsigned int
spu_section_type_flags (tree decl, const char *name, int reloc)
{
  /* .toe needs to have type @nobits.  */
  if (strcmp (name, ".toe") == 0)
    return SECTION_BSS;
  /* Don't load _ea into the current address space.  */
  if (strcmp (name, "._ea") == 0)
    return SECTION_WRITE | SECTION_DEBUG;
  return default_section_type_flags (decl, name, reloc);
}

/* Implement targetm.select_section.  */
static section *
spu_select_section (tree decl, int reloc, unsigned HOST_WIDE_INT align)
{
  /* Variables and constants defined in the __ea address space
     go into a special section named "._ea".  */
  if (TREE_TYPE (decl) != error_mark_node
      && TYPE_ADDR_SPACE (TREE_TYPE (decl)) == ADDR_SPACE_EA)
    {
      /* We might get called with string constants, but get_named_section
	 doesn't like them as they are not DECLs.  Also, we need to set
	 flags in that case.  */
      if (!DECL_P (decl))
	return get_section ("._ea", SECTION_WRITE | SECTION_DEBUG, NULL);

      return get_named_section (decl, "._ea", reloc);
    }

  return default_elf_select_section (decl, reloc, align);
}

/* Implement targetm.unique_section.  */
static void
spu_unique_section (tree decl, int reloc)
{
  /* We don't support unique section names in the __ea address
     space for now.  */
  if (TREE_TYPE (decl) != error_mark_node
      && TYPE_ADDR_SPACE (TREE_TYPE (decl)) != 0)
    return;

  default_unique_section (decl, reloc);
}

/* Generate a constant or register which contains 2^SCALE.  We assume
   the result is valid for MODE.  Currently, MODE must be V4SFmode and
   SCALE must be SImode. */
rtx
spu_gen_exp2 (enum machine_mode mode, rtx scale)
{
  gcc_assert (mode == V4SFmode);
  gcc_assert (GET_MODE (scale) == SImode || GET_CODE (scale) == CONST_INT);
  if (GET_CODE (scale) != CONST_INT)
    {
      /* unsigned int exp = (127 + scale) << 23;
	__vector float m = (__vector float) spu_splats (exp); */
      rtx reg = force_reg (SImode, scale);
      rtx exp = gen_reg_rtx (SImode);
      rtx mul = gen_reg_rtx (mode);
      emit_insn (gen_addsi3 (exp, reg, GEN_INT (127)));
      emit_insn (gen_ashlsi3 (exp, exp, GEN_INT (23)));
      emit_insn (gen_spu_splats (mul, gen_rtx_SUBREG (GET_MODE_INNER (mode), exp, 0)));
      return mul;
    }
  else 
    {
      HOST_WIDE_INT exp = 127 + INTVAL (scale);
      unsigned char arr[16];
      arr[0] = arr[4] = arr[8] = arr[12] = exp >> 1;
      arr[1] = arr[5] = arr[9] = arr[13] = exp << 7;
      arr[2] = arr[6] = arr[10] = arr[14] = 0;
      arr[3] = arr[7] = arr[11] = arr[15] = 0;
      return array_to_constant (mode, arr);
    }
}

/* After reload, just change the convert into a move instruction
   or a dead instruction. */
void
spu_split_convert (rtx ops[])
{
  if (REGNO (ops[0]) == REGNO (ops[1]))
    emit_note (NOTE_INSN_DELETED);
  else
    {
      /* Use TImode always as this might help hard reg copyprop.  */
      rtx op0 = gen_rtx_REG (TImode, REGNO (ops[0]));
      rtx op1 = gen_rtx_REG (TImode, REGNO (ops[1]));
      emit_insn (gen_move_insn (op0, op1));
    }
}

void
spu_function_profiler (FILE * file, int labelno ATTRIBUTE_UNUSED)
{
  fprintf (file, "# profile\n");
  fprintf (file, "brsl $75,  _mcount\n");
}

/* Implement targetm.ref_may_alias_errno.  */
static bool
spu_ref_may_alias_errno (ao_ref *ref)
{
  tree base = ao_ref_base (ref);

  /* With SPU newlib, errno is defined as something like
         _impure_data._errno
     The default implementation of this target macro does not
     recognize such expressions, so special-code for it here.  */

  if (TREE_CODE (base) == VAR_DECL
      && !TREE_STATIC (base)
      && DECL_EXTERNAL (base)
      && TREE_CODE (TREE_TYPE (base)) == RECORD_TYPE
      && strcmp (IDENTIFIER_POINTER (DECL_ASSEMBLER_NAME (base)),
		 "_impure_data") == 0
      /* _errno is the first member of _impure_data.  */
      && ref->offset == 0)
    return true;

  return default_ref_may_alias_errno (ref);
}

/* Output thunk to FILE that implements a C++ virtual function call (with
   multiple inheritance) to FUNCTION.  The thunk adjusts the this pointer
   by DELTA, and unless VCALL_OFFSET is zero, applies an additional adjustment
   stored at VCALL_OFFSET in the vtable whose address is located at offset 0
   relative to the resulting this pointer.  */

static void
spu_output_mi_thunk (FILE *file, tree thunk ATTRIBUTE_UNUSED,
		     HOST_WIDE_INT delta, HOST_WIDE_INT vcall_offset,
		     tree function)
{
  rtx op[8];

  /* Make sure unwind info is emitted for the thunk if needed.  */
  final_start_function (emit_barrier (), file, 1);

  /* Operand 0 is the target function.  */
  op[0] = XEXP (DECL_RTL (function), 0);

  /* Operand 1 is the 'this' pointer.  */
  if (aggregate_value_p (TREE_TYPE (TREE_TYPE (function)), function))
    op[1] = gen_rtx_REG (Pmode, FIRST_ARG_REGNUM + 1);
  else
    op[1] = gen_rtx_REG (Pmode, FIRST_ARG_REGNUM);

  /* Operands 2/3 are the low/high halfwords of delta.  */
  op[2] = GEN_INT (trunc_int_for_mode (delta, HImode));
  op[3] = GEN_INT (trunc_int_for_mode (delta >> 16, HImode));

  /* Operands 4/5 are the low/high halfwords of vcall_offset.  */
  op[4] = GEN_INT (trunc_int_for_mode (vcall_offset, HImode));
  op[5] = GEN_INT (trunc_int_for_mode (vcall_offset >> 16, HImode));

  /* Operands 6/7 are temporary registers.  */
  op[6] = gen_rtx_REG (Pmode, 79);
  op[7] = gen_rtx_REG (Pmode, 78);

  /* Add DELTA to this pointer.  */
  if (delta)
    {
      if (delta >= -0x200 && delta < 0x200)
	output_asm_insn ("ai\t%1,%1,%2", op);
      else if (delta >= -0x8000 && delta < 0x8000)
	{
	  output_asm_insn ("il\t%6,%2", op);
	  output_asm_insn ("a\t%1,%1,%6", op);
	}
      else
	{
	  output_asm_insn ("ilhu\t%6,%3", op);
	  output_asm_insn ("iohl\t%6,%2", op);
	  output_asm_insn ("a\t%1,%1,%6", op);
	}
    }

  /* Perform vcall adjustment.  */
  if (vcall_offset)
    {
      output_asm_insn ("lqd\t%7,0(%1)", op);
      output_asm_insn ("rotqby\t%7,%7,%1", op);

      if (vcall_offset >= -0x200 && vcall_offset < 0x200)
	output_asm_insn ("ai\t%7,%7,%4", op);
      else if (vcall_offset >= -0x8000 && vcall_offset < 0x8000)
	{
	  output_asm_insn ("il\t%6,%4", op);
	  output_asm_insn ("a\t%7,%7,%6", op);
	}
      else
	{
	  output_asm_insn ("ilhu\t%6,%5", op);
	  output_asm_insn ("iohl\t%6,%4", op);
	  output_asm_insn ("a\t%7,%7,%6", op);
	}

      output_asm_insn ("lqd\t%6,0(%7)", op);
      output_asm_insn ("rotqby\t%6,%6,%7", op);
      output_asm_insn ("a\t%1,%1,%6", op);
    }

  /* Jump to target.  */
  output_asm_insn ("br\t%0", op);

  final_end_function ();
}

<<<<<<< HEAD
/* Implement targetm.section_type_flags.  */
static unsigned int
spu_section_type_flags (tree decl, const char *name, int reloc)
{
  /* .toe needs to have type @nobits.  */
  if (strcmp (name, ".toe") == 0)
    return SECTION_BSS;
  /* Don't load _ea into the current address space.  */
  if (strcmp (name, "._ea") == 0)
    return SECTION_WRITE | SECTION_DEBUG;
  return default_section_type_flags (decl, name, reloc);
}

/* Implement targetm.select_section.  */
static section *
spu_select_section (tree decl, int reloc, unsigned HOST_WIDE_INT align)
{
  /* Variables and constants defined in the __ea address space
     go into a special section named "._ea".  */
  if (TREE_TYPE (decl) != error_mark_node
      && TYPE_ADDR_SPACE (TREE_TYPE (decl)) == ADDR_SPACE_EA)
    {
      /* We might get called with string constants, but get_named_section
	 doesn't like them as they are not DECLs.  Also, we need to set
	 flags in that case.  */
      if (!DECL_P (decl))
	return get_section ("._ea", SECTION_WRITE | SECTION_DEBUG, NULL);

      return get_named_section (decl, "._ea", reloc);
    }

  return default_elf_select_section (decl, reloc, align);
}

/* Implement targetm.unique_section.  */
static void
spu_unique_section (tree decl, int reloc)
{
  /* We don't support unique section names in the __ea address
     space for now.  */
  if (TREE_TYPE (decl) != error_mark_node
      && TYPE_ADDR_SPACE (TREE_TYPE (decl)) != 0)
    return;

  default_unique_section (decl, reloc);
}

/* Generate a constant or register which contains 2^SCALE.  We assume
   the result is valid for MODE.  Currently, MODE must be V4SFmode and
   SCALE must be SImode. */
rtx
spu_gen_exp2 (enum machine_mode mode, rtx scale)
{
  gcc_assert (mode == V4SFmode);
  gcc_assert (GET_MODE (scale) == SImode || GET_CODE (scale) == CONST_INT);
  if (GET_CODE (scale) != CONST_INT)
    {
      /* unsigned int exp = (127 + scale) << 23;
	__vector float m = (__vector float) spu_splats (exp); */
      rtx reg = force_reg (SImode, scale);
      rtx exp = gen_reg_rtx (SImode);
      rtx mul = gen_reg_rtx (mode);
      emit_insn (gen_addsi3 (exp, reg, GEN_INT (127)));
      emit_insn (gen_ashlsi3 (exp, exp, GEN_INT (23)));
      emit_insn (gen_spu_splats (mul, gen_rtx_SUBREG (GET_MODE_INNER (mode), exp, 0)));
      return mul;
    }
  else 
    {
      HOST_WIDE_INT exp = 127 + INTVAL (scale);
      unsigned char arr[16];
      arr[0] = arr[4] = arr[8] = arr[12] = exp >> 1;
      arr[1] = arr[5] = arr[9] = arr[13] = exp << 7;
      arr[2] = arr[6] = arr[10] = arr[14] = 0;
      arr[3] = arr[7] = arr[11] = arr[15] = 0;
      return array_to_constant (mode, arr);
    }
}

/* After reload, just change the convert into a move instruction
   or a dead instruction. */
void
spu_split_convert (rtx ops[])
{
  if (REGNO (ops[0]) == REGNO (ops[1]))
    emit_note (NOTE_INSN_DELETED);
  else
    {
      /* Use TImode always as this might help hard reg copyprop.  */
      rtx op0 = gen_rtx_REG (TImode, REGNO (ops[0]));
      rtx op1 = gen_rtx_REG (TImode, REGNO (ops[1]));
      emit_insn (gen_move_insn (op0, op1));
    }
}

void
spu_function_profiler (FILE * file, int labelno)
{
  fprintf (file, "# profile\n");
  fprintf (file, "brsl $75,  _mcount\n");
}

=======
>>>>>>> 3082eeb7
#include "gt-spu.h"<|MERGE_RESOLUTION|>--- conflicted
+++ resolved
@@ -1,9 +1,5 @@
-<<<<<<< HEAD
-/* Copyright (C) 2006, 2007, 2008, 2009, 2010 Free Software Foundation, Inc.
-=======
 /* Copyright (C) 2006, 2007, 2008, 2009, 2010, 2011
    Free Software Foundation, Inc.
->>>>>>> 3082eeb7
 
    This file is free software; you can redistribute it and/or modify it under
    the terms of the GNU General Public License as published by the Free
@@ -51,10 +47,6 @@
 #include "cfglayout.h"
 #include "sched-int.h"
 #include "params.h"
-<<<<<<< HEAD
-#include "assert.h"
-=======
->>>>>>> 3082eeb7
 #include "machmode.h"
 #include "gimple.h"
 #include "tm-constrs.h"
@@ -160,13 +152,8 @@
 static void spu_option_override (void);
 static void spu_init_builtins (void);
 static tree spu_builtin_decl (unsigned, bool);
-<<<<<<< HEAD
-static unsigned char spu_scalar_mode_supported_p (enum machine_mode mode);
-static unsigned char spu_vector_mode_supported_p (enum machine_mode mode);
-=======
 static bool spu_scalar_mode_supported_p (enum machine_mode mode);
 static bool spu_vector_mode_supported_p (enum machine_mode mode);
->>>>>>> 3082eeb7
 static bool spu_legitimate_address_p (enum machine_mode, rtx, bool);
 static bool spu_addr_space_legitimate_address_p (enum machine_mode, rtx,
 						 bool, addr_space_t);
@@ -238,24 +225,15 @@
 static bool spu_addr_space_subset_p (addr_space_t, addr_space_t);
 static rtx spu_addr_space_convert (rtx, tree, tree);
 static int spu_sms_res_mii (struct ddg *g);
-<<<<<<< HEAD
-static void asm_file_start (void);
-=======
->>>>>>> 3082eeb7
 static unsigned int spu_section_type_flags (tree, const char *, int);
 static section *spu_select_section (tree, int, unsigned HOST_WIDE_INT);
 static void spu_unique_section (tree, int);
 static rtx spu_expand_load (rtx, rtx, rtx, int);
 static void spu_trampoline_init (rtx, tree, rtx);
-<<<<<<< HEAD
-
-extern const char *reg_names[];
-=======
 static void spu_conditional_register_usage (void);
 static bool spu_ref_may_alias_errno (ao_ref *);
 static void spu_output_mi_thunk (FILE *, tree, HOST_WIDE_INT,
 				 HOST_WIDE_INT, tree);
->>>>>>> 3082eeb7
 
 /* Which instruction set architecture to use.  */
 int spu_arch;
@@ -315,12 +293,6 @@
 /*  Table of machine attributes.  */
 static const struct attribute_spec spu_attribute_table[] =
 {
-<<<<<<< HEAD
-  /* { name, min_len, max_len, decl_req, type_req, fn_type_req, handler } */
-  { "naked",          0, 0, true,  false, false, spu_handle_fndecl_attribute },
-  { "spu_vector",     0, 0, false, true,  false, spu_handle_vector_attribute },
-  { NULL,             0, 0, false, false, false, NULL }
-=======
   /* { name, min_len, max_len, decl_req, type_req, fn_type_req, handler,
        affects_type_identity } */
   { "naked",          0, 0, true,  false, false, spu_handle_fndecl_attribute,
@@ -328,7 +300,6 @@
   { "spu_vector",     0, 0, false, true,  false, spu_handle_vector_attribute,
     false },
   { NULL,             0, 0, false, false, false, NULL, false }
->>>>>>> 3082eeb7
 };
  
@@ -496,27 +467,8 @@
 #undef TARGET_SECTION_TYPE_FLAGS
 #define TARGET_SECTION_TYPE_FLAGS spu_section_type_flags
 
-<<<<<<< HEAD
-#undef TARGET_SECTION_TYPE_FLAGS
-#define TARGET_SECTION_TYPE_FLAGS spu_section_type_flags
-
 #undef TARGET_ASM_SELECT_SECTION
 #define TARGET_ASM_SELECT_SECTION  spu_select_section
-
-#undef TARGET_ASM_UNIQUE_SECTION
-#define TARGET_ASM_UNIQUE_SECTION  spu_unique_section
-
-#undef TARGET_LEGITIMATE_ADDRESS_P
-#define TARGET_LEGITIMATE_ADDRESS_P spu_legitimate_address_p
-
-#undef TARGET_TRAMPOLINE_INIT
-#define TARGET_TRAMPOLINE_INIT spu_trampoline_init
-
-struct gcc_target targetm = TARGET_INITIALIZER;
-=======
-#undef TARGET_ASM_SELECT_SECTION
-#define TARGET_ASM_SELECT_SECTION  spu_select_section
->>>>>>> 3082eeb7
 
 #undef TARGET_ASM_UNIQUE_SECTION
 #define TARGET_ASM_UNIQUE_SECTION  spu_unique_section
@@ -712,15 +664,9 @@
   HOST_WIDE_INT start = INTVAL (ops[3]);
   HOST_WIDE_INT align_mask;
   rtx s0, s1, mask, r0;
-<<<<<<< HEAD
 
   gcc_assert (REG_P (dst) && GET_MODE (dst) == TImode);
 
-=======
-
-  gcc_assert (REG_P (dst) && GET_MODE (dst) == TImode);
-
->>>>>>> 3082eeb7
   if (MEM_P (src))
     {
       /* First, determine if we need 1 TImode load or 2.  We need only 1
@@ -778,7 +724,6 @@
       gcc_assert (REG_P (src) && GET_MODE (src) == TImode);
       s0 = gen_reg_rtx (TImode);
       emit_move_insn (s0, src);
-<<<<<<< HEAD
     }
 
   /* Now s0 is TImode and contains the bits to extract at start. */
@@ -787,23 +732,8 @@
     emit_insn (gen_rotlti3 (s0, s0, GEN_INT (start)));
 
   if (128 - width)
-    {
-      tree c = build_int_cst (NULL_TREE, 128 - width);
-      s0 = expand_shift (RSHIFT_EXPR, TImode, s0, c, s0, unsignedp);
-    }
-
-=======
-    }
-
-  /* Now s0 is TImode and contains the bits to extract at start. */
-
-  if (start)
-    emit_insn (gen_rotlti3 (s0, s0, GEN_INT (start)));
-
-  if (128 - width)
     s0 = expand_shift (RSHIFT_EXPR, TImode, s0, 128 - width, s0, unsignedp);
 
->>>>>>> 3082eeb7
   emit_move_insn (dst, s0);
 }
 
@@ -1208,12 +1138,8 @@
 
   if (is_set == 0 && op1 == const0_rtx
       && (GET_MODE (op0) == SImode
-<<<<<<< HEAD
-	  || GET_MODE (op0) == HImode) && scode == SPU_EQ)
-=======
 	  || GET_MODE (op0) == HImode
 	  || GET_MODE (op0) == QImode) && scode == SPU_EQ)
->>>>>>> 3082eeb7
     {
       /* Don't need to set a register with the result when we are 
          comparing against zero and branching. */
@@ -2174,11 +2100,8 @@
 	}
     }
 
-<<<<<<< HEAD
-=======
   if (flag_stack_usage_info)
     current_function_static_stack_size = total_size;
->>>>>>> 3082eeb7
 }
 
 void
@@ -2187,11 +2110,7 @@
   int size = get_frame_size (), offset, regno;
   HOST_WIDE_INT saved_regs_size, total_size;
   rtx sp_reg = gen_rtx_REG (Pmode, STACK_POINTER_REGNUM);
-<<<<<<< HEAD
-  rtx jump, scratch_reg_0;
-=======
   rtx scratch_reg_0;
->>>>>>> 3082eeb7
 
   if (spu_naked_function_p (current_function_decl))
     return;
@@ -2235,10 +2154,6 @@
       emit_use (gen_rtx_REG (SImode, LINK_REGISTER_REGNUM));
       emit_jump_insn (gen__return ());
     }
-<<<<<<< HEAD
-
-=======
->>>>>>> 3082eeb7
 }
 
 rtx
@@ -3919,10 +3834,6 @@
 	if (GET_CODE (op0) == REG
 	    && INT_REG_OK_FOR_BASE_P (op0, reg_ok_strict)
 	    && GET_CODE (op1) == CONST_INT
-<<<<<<< HEAD
-	    && INTVAL (op1) >= -0x2000
-	    && INTVAL (op1) <= 0x1fff
-=======
 	    && ((INTVAL (op1) >= -0x2000 && INTVAL (op1) <= 0x1fff)
 		/* If virtual registers are involved, the displacement will
 		   change later on anyway, so checking would be premature.
@@ -3931,7 +3842,6 @@
 		|| op0 == arg_pointer_rtx
 		|| op0 == frame_pointer_rtx
 		|| op0 == virtual_stack_vars_rtx)
->>>>>>> 3082eeb7
 	    && (!aligned || (INTVAL (op1) & 15) == 0))
 	  return TRUE;
 	if (GET_CODE (op0) == REG
@@ -4002,8 +3912,6 @@
     return x;
 
   return spu_legitimize_address (x, oldx, mode);
-<<<<<<< HEAD
-=======
 }
 
 /* Reload reg + const_int for out-of-range displacements.  */
@@ -4043,7 +3951,6 @@
     }
 
   return NULL_RTX;
->>>>>>> 3082eeb7
 }
 
 /* Handle an attribute requiring a FUNCTION_DECL; arguments as in
@@ -4712,12 +4619,7 @@
 							    hit_ref, pc_rtx)));
   /* Say that this branch is very likely to happen.  */
   v = REG_BR_PROB_BASE - REG_BR_PROB_BASE / 100 - 1;
-<<<<<<< HEAD
-  REG_NOTES (insn)
-    = gen_rtx_EXPR_LIST (REG_BR_PROB, GEN_INT (v), REG_NOTES (insn));
-=======
   add_reg_note (insn, REG_BR_PROB, GEN_INT (v));
->>>>>>> 3082eeb7
 
   ea_load_store (mem, is_store, ea_addr, data_addr);
   cont_label = gen_label_rtx ();
@@ -5023,7 +4925,6 @@
     }
   if (!rot && rot_amt)
     rot = GEN_INT (rot_amt);
-<<<<<<< HEAD
 
   addr0 = copy_rtx (addr);
   addr0 = gen_rtx_AND (SImode, copy_rtx (addr), GEN_INT (-16));
@@ -5063,47 +4964,6 @@
 
   rot_amt = GET_MODE_SIZE (mode) < 4 ? GET_MODE_SIZE (mode) - 4 : 0;
 
-=======
-
-  addr0 = copy_rtx (addr);
-  addr0 = gen_rtx_AND (SImode, copy_rtx (addr), GEN_INT (-16));
-  emit_insn (gen__movti (dst0, change_address (src, TImode, addr0)));
-
-  if (dst1)
-    {
-      addr1 = plus_constant (copy_rtx (addr), 16);
-      addr1 = gen_rtx_AND (SImode, addr1, GEN_INT (-16));
-      emit_insn (gen__movti (dst1, change_address (src, TImode, addr1)));
-    }
-
-  return rot;
-}
-
-int
-spu_split_load (rtx * ops)
-{
-  enum machine_mode mode = GET_MODE (ops[0]);
-  rtx addr, load, rot;
-  int rot_amt;
-
-  if (GET_MODE_SIZE (mode) >= 16)
-    return 0;
-
-  addr = XEXP (ops[1], 0);
-  gcc_assert (GET_CODE (addr) != AND);
-
-  if (!address_needs_split (ops[1]))
-    {
-      ops[1] = change_address (ops[1], TImode, addr);
-      load = gen_reg_rtx (TImode);
-      emit_insn (gen__movti (load, ops[1]));
-      spu_convert_move (ops[0], load);
-      return 1;
-    }
-
-  rot_amt = GET_MODE_SIZE (mode) < 4 ? GET_MODE_SIZE (mode) - 4 : 0;
-
->>>>>>> 3082eeb7
   load = gen_reg_rtx (TImode);
   rot = spu_expand_load (load, 0, ops[1], rot_amt);
 
@@ -5213,10 +5073,7 @@
 	}
     }
 
-<<<<<<< HEAD
-=======
   gcc_assert (aform == 0 || aform == 1);
->>>>>>> 3082eeb7
   reg = gen_reg_rtx (TImode);
 
   scalar = store_with_one_insn_p (ops[0]);
@@ -5919,13 +5776,9 @@
 #undef DEF_BUILTIN
 };
 
-<<<<<<< HEAD
-/* Returns the rs6000 builtin decl for CODE.  */
-=======
 static GTY(()) tree spu_builtin_decls[NUM_SPU_BUILTINS];
 
 /* Returns the spu builtin decl for CODE.  */
->>>>>>> 3082eeb7
 
 static tree
 spu_builtin_decl (unsigned code, bool initialize_p ATTRIBUTE_UNUSED)
@@ -5933,11 +5786,7 @@
   if (code >= NUM_SPU_BUILTINS)
     return error_mark_node;
           
-<<<<<<< HEAD
-  return spu_builtins[code].fndecl;
-=======
   return spu_builtin_decls[code];
->>>>>>> 3082eeb7
 }
 
 
@@ -6766,13 +6615,7 @@
       ops[i] = expand_expr (arg, NULL_RTX, VOIDmode, EXPAND_NORMAL);
     }
 
-<<<<<<< HEAD
-  /* The insn pattern may have additional operands (SCRATCH).
-     Return the number of actual non-SCRATCH operands.  */
-  gcc_assert (i <= insn_data[icode].n_operands);
-=======
   gcc_assert (i == insn_data[icode].n_generator_args);
->>>>>>> 3082eeb7
   return i;
 }
 
@@ -7143,59 +6986,6 @@
     return (subset == ADDR_SPACE_GENERIC && superset == ADDR_SPACE_EA);
 }
 
-<<<<<<< HEAD
-/* Return the appropriate mode for a named address pointer.  */
-static enum machine_mode
-spu_addr_space_pointer_mode (addr_space_t addrspace)
-{
-  switch (addrspace)
-    {
-    case ADDR_SPACE_GENERIC:
-      return ptr_mode;
-    case ADDR_SPACE_EA:
-      return EAmode;
-    default:
-      gcc_unreachable ();
-    }
-}
-
-/* Return the appropriate mode for a named address address.  */
-static enum machine_mode
-spu_addr_space_address_mode (addr_space_t addrspace)
-{
-  switch (addrspace)
-    {
-    case ADDR_SPACE_GENERIC:
-      return Pmode;
-    case ADDR_SPACE_EA:
-      return EAmode;
-    default:
-      gcc_unreachable ();
-    }
-}
-
-/* Determine if one named address space is a subset of another.  */
-
-static bool
-spu_addr_space_subset_p (addr_space_t subset, addr_space_t superset)
-{
-  gcc_assert (subset == ADDR_SPACE_GENERIC || subset == ADDR_SPACE_EA);
-  gcc_assert (superset == ADDR_SPACE_GENERIC || superset == ADDR_SPACE_EA);
-
-  if (subset == superset)
-    return true;
-
-  /* If we have -mno-address-space-conversion, treat __ea and generic as not
-     being subsets but instead as disjoint address spaces.  */
-  else if (!TARGET_ADDRESS_SPACE_CONVERSION)
-    return false;
-
-  else
-    return (subset == ADDR_SPACE_GENERIC && superset == ADDR_SPACE_EA);
-}
-
-=======
->>>>>>> 3082eeb7
 /* Convert from one address space to another.  */
 static rtx
 spu_addr_space_convert (rtx op, tree from_type, tree to_type)
@@ -7537,109 +7327,4 @@
   final_end_function ();
 }
 
-<<<<<<< HEAD
-/* Implement targetm.section_type_flags.  */
-static unsigned int
-spu_section_type_flags (tree decl, const char *name, int reloc)
-{
-  /* .toe needs to have type @nobits.  */
-  if (strcmp (name, ".toe") == 0)
-    return SECTION_BSS;
-  /* Don't load _ea into the current address space.  */
-  if (strcmp (name, "._ea") == 0)
-    return SECTION_WRITE | SECTION_DEBUG;
-  return default_section_type_flags (decl, name, reloc);
-}
-
-/* Implement targetm.select_section.  */
-static section *
-spu_select_section (tree decl, int reloc, unsigned HOST_WIDE_INT align)
-{
-  /* Variables and constants defined in the __ea address space
-     go into a special section named "._ea".  */
-  if (TREE_TYPE (decl) != error_mark_node
-      && TYPE_ADDR_SPACE (TREE_TYPE (decl)) == ADDR_SPACE_EA)
-    {
-      /* We might get called with string constants, but get_named_section
-	 doesn't like them as they are not DECLs.  Also, we need to set
-	 flags in that case.  */
-      if (!DECL_P (decl))
-	return get_section ("._ea", SECTION_WRITE | SECTION_DEBUG, NULL);
-
-      return get_named_section (decl, "._ea", reloc);
-    }
-
-  return default_elf_select_section (decl, reloc, align);
-}
-
-/* Implement targetm.unique_section.  */
-static void
-spu_unique_section (tree decl, int reloc)
-{
-  /* We don't support unique section names in the __ea address
-     space for now.  */
-  if (TREE_TYPE (decl) != error_mark_node
-      && TYPE_ADDR_SPACE (TREE_TYPE (decl)) != 0)
-    return;
-
-  default_unique_section (decl, reloc);
-}
-
-/* Generate a constant or register which contains 2^SCALE.  We assume
-   the result is valid for MODE.  Currently, MODE must be V4SFmode and
-   SCALE must be SImode. */
-rtx
-spu_gen_exp2 (enum machine_mode mode, rtx scale)
-{
-  gcc_assert (mode == V4SFmode);
-  gcc_assert (GET_MODE (scale) == SImode || GET_CODE (scale) == CONST_INT);
-  if (GET_CODE (scale) != CONST_INT)
-    {
-      /* unsigned int exp = (127 + scale) << 23;
-	__vector float m = (__vector float) spu_splats (exp); */
-      rtx reg = force_reg (SImode, scale);
-      rtx exp = gen_reg_rtx (SImode);
-      rtx mul = gen_reg_rtx (mode);
-      emit_insn (gen_addsi3 (exp, reg, GEN_INT (127)));
-      emit_insn (gen_ashlsi3 (exp, exp, GEN_INT (23)));
-      emit_insn (gen_spu_splats (mul, gen_rtx_SUBREG (GET_MODE_INNER (mode), exp, 0)));
-      return mul;
-    }
-  else 
-    {
-      HOST_WIDE_INT exp = 127 + INTVAL (scale);
-      unsigned char arr[16];
-      arr[0] = arr[4] = arr[8] = arr[12] = exp >> 1;
-      arr[1] = arr[5] = arr[9] = arr[13] = exp << 7;
-      arr[2] = arr[6] = arr[10] = arr[14] = 0;
-      arr[3] = arr[7] = arr[11] = arr[15] = 0;
-      return array_to_constant (mode, arr);
-    }
-}
-
-/* After reload, just change the convert into a move instruction
-   or a dead instruction. */
-void
-spu_split_convert (rtx ops[])
-{
-  if (REGNO (ops[0]) == REGNO (ops[1]))
-    emit_note (NOTE_INSN_DELETED);
-  else
-    {
-      /* Use TImode always as this might help hard reg copyprop.  */
-      rtx op0 = gen_rtx_REG (TImode, REGNO (ops[0]));
-      rtx op1 = gen_rtx_REG (TImode, REGNO (ops[1]));
-      emit_insn (gen_move_insn (op0, op1));
-    }
-}
-
-void
-spu_function_profiler (FILE * file, int labelno)
-{
-  fprintf (file, "# profile\n");
-  fprintf (file, "brsl $75,  _mcount\n");
-}
-
-=======
->>>>>>> 3082eeb7
 #include "gt-spu.h"