--- conflicted
+++ resolved
@@ -132,253 +132,11 @@
 ])
 
 (define_constants
-<<<<<<< HEAD
-  [(UNSPEC_LOAD_LOW		 0)
-   (UNSPEC_LOAD_HIGH		 1)
-   (UNSPEC_STORE_WORD		 2)
-   (UNSPEC_GET_FNADDR		 3)
-   (UNSPEC_BLOCKAGE		 4)
-   (UNSPEC_POTENTIAL_CPRESTORE	 5)
-   (UNSPEC_CPRESTORE		 6)
-   (UNSPEC_RESTORE_GP		 7)
-   (UNSPEC_MOVE_GP		 8)
-   (UNSPEC_EH_RETURN		 9)
-   (UNSPEC_CONSTTABLE_INT	10)
-   (UNSPEC_CONSTTABLE_FLOAT	11)
-   (UNSPEC_ALIGN		14)
-   (UNSPEC_HIGH			17)
-   (UNSPEC_LOAD_LEFT		18)
-   (UNSPEC_LOAD_RIGHT		19)
-   (UNSPEC_STORE_LEFT		20)
-   (UNSPEC_STORE_RIGHT		21)
-   (UNSPEC_LOADGP		22)
-   (UNSPEC_LOAD_CALL		23)
-   (UNSPEC_LOAD_GOT		24)
-   (UNSPEC_GP			25)
-   (UNSPEC_MFHI			26)
-   (UNSPEC_MTHI			27)
-   (UNSPEC_SET_HILO		28)
-   (UNSPEC_TLS_LDM		29)
-   (UNSPEC_TLS_GET_TP		30)
-   (UNSPEC_MFHC1		31)
-   (UNSPEC_MTHC1		32)
-   (UNSPEC_CLEAR_HAZARD		33)
-   (UNSPEC_RDHWR		34)
-   (UNSPEC_SYNCI		35)
-   (UNSPEC_SYNC			36)
-   (UNSPEC_COMPARE_AND_SWAP	37)
-   (UNSPEC_COMPARE_AND_SWAP_12	38)
-   (UNSPEC_SYNC_OLD_OP		39)
-   (UNSPEC_SYNC_NEW_OP		40)
-   (UNSPEC_SYNC_NEW_OP_12	41)
-   (UNSPEC_SYNC_OLD_OP_12	42)
-   (UNSPEC_SYNC_EXCHANGE	43)
-   (UNSPEC_SYNC_EXCHANGE_12	44)
-   (UNSPEC_MEMORY_BARRIER	45)
-   (UNSPEC_SET_GOT_VERSION	46)
-   (UNSPEC_UPDATE_GOT_VERSION	47)
-   (UNSPEC_COPYGP		48)
-   (UNSPEC_ERET			49)
-   (UNSPEC_DERET		50)
-   (UNSPEC_DI			51)
-   (UNSPEC_EHB			52)
-   (UNSPEC_RDPGPR		53)
-   (UNSPEC_COP0			54)
-   ;; Used in a call expression in place of args_size.  It's present for PIC
-   ;; indirect calls where it contains args_size and the function symbol.
-   (UNSPEC_CALL_ATTR		55)
-   
-   (UNSPEC_ADDRESS_FIRST	100)
-
-   (TLS_GET_TP_REGNUM		3)
-=======
   [(TLS_GET_TP_REGNUM		3)
->>>>>>> b56a5220
    (RETURN_ADDR_REGNUM		31)
    (CPRESTORE_SLOT_REGNUM	76)
    (GOT_VERSION_REGNUM		79)
 
-<<<<<<< HEAD
-   ;; For MIPS Paired-Singled Floating Point Instructions.
-
-   (UNSPEC_MOVE_TF_PS		200)
-   (UNSPEC_C			201)
-
-   ;; MIPS64/MIPS32R2 alnv.ps
-   (UNSPEC_ALNV_PS		202)
-
-   ;; MIPS-3D instructions
-   (UNSPEC_CABS			203)
-
-   (UNSPEC_ADDR_PS		204)
-   (UNSPEC_CVT_PW_PS		205)
-   (UNSPEC_CVT_PS_PW		206)
-   (UNSPEC_MULR_PS		207)
-   (UNSPEC_ABS_PS		208)
-
-   (UNSPEC_RSQRT1		209)
-   (UNSPEC_RSQRT2		210)
-   (UNSPEC_RECIP1		211)
-   (UNSPEC_RECIP2		212)
-   (UNSPEC_SINGLE_CC		213)
-   (UNSPEC_SCC			214)
-
-   ;; MIPS DSP ASE Revision 0.98 3/24/2005
-   (UNSPEC_ADDQ			300)
-   (UNSPEC_ADDQ_S		301)
-   (UNSPEC_SUBQ			302)
-   (UNSPEC_SUBQ_S		303)
-   (UNSPEC_ADDSC		304)
-   (UNSPEC_ADDWC		305)
-   (UNSPEC_MODSUB		306)
-   (UNSPEC_RADDU_W_QB		307)
-   (UNSPEC_ABSQ_S		308)
-   (UNSPEC_PRECRQ_QB_PH		309)
-   (UNSPEC_PRECRQ_PH_W		310)
-   (UNSPEC_PRECRQ_RS_PH_W	311)
-   (UNSPEC_PRECRQU_S_QB_PH	312)
-   (UNSPEC_PRECEQ_W_PHL		313)
-   (UNSPEC_PRECEQ_W_PHR		314)
-   (UNSPEC_PRECEQU_PH_QBL	315)
-   (UNSPEC_PRECEQU_PH_QBR	316)
-   (UNSPEC_PRECEQU_PH_QBLA	317)
-   (UNSPEC_PRECEQU_PH_QBRA	318)
-   (UNSPEC_PRECEU_PH_QBL	319)
-   (UNSPEC_PRECEU_PH_QBR	320)
-   (UNSPEC_PRECEU_PH_QBLA	321)
-   (UNSPEC_PRECEU_PH_QBRA	322)
-   (UNSPEC_SHLL			323)
-   (UNSPEC_SHLL_S		324)
-   (UNSPEC_SHRL_QB		325)
-   (UNSPEC_SHRA_PH		326)
-   (UNSPEC_SHRA_R		327)
-   (UNSPEC_MULEU_S_PH_QBL	328)
-   (UNSPEC_MULEU_S_PH_QBR	329)
-   (UNSPEC_MULQ_RS_PH		330)
-   (UNSPEC_MULEQ_S_W_PHL	331)
-   (UNSPEC_MULEQ_S_W_PHR	332)
-   (UNSPEC_DPAU_H_QBL		333)
-   (UNSPEC_DPAU_H_QBR		334)
-   (UNSPEC_DPSU_H_QBL		335)
-   (UNSPEC_DPSU_H_QBR		336)
-   (UNSPEC_DPAQ_S_W_PH		337)
-   (UNSPEC_DPSQ_S_W_PH		338)
-   (UNSPEC_MULSAQ_S_W_PH	339)
-   (UNSPEC_DPAQ_SA_L_W		340)
-   (UNSPEC_DPSQ_SA_L_W		341)
-   (UNSPEC_MAQ_S_W_PHL		342)
-   (UNSPEC_MAQ_S_W_PHR		343)
-   (UNSPEC_MAQ_SA_W_PHL		344)
-   (UNSPEC_MAQ_SA_W_PHR		345)
-   (UNSPEC_BITREV		346)
-   (UNSPEC_INSV			347)
-   (UNSPEC_REPL_QB		348)
-   (UNSPEC_REPL_PH		349)
-   (UNSPEC_CMP_EQ		350)
-   (UNSPEC_CMP_LT		351)
-   (UNSPEC_CMP_LE		352)
-   (UNSPEC_CMPGU_EQ_QB		353)
-   (UNSPEC_CMPGU_LT_QB		354)
-   (UNSPEC_CMPGU_LE_QB		355)
-   (UNSPEC_PICK			356)
-   (UNSPEC_PACKRL_PH		357)
-   (UNSPEC_EXTR_W		358)
-   (UNSPEC_EXTR_R_W		359)
-   (UNSPEC_EXTR_RS_W		360)
-   (UNSPEC_EXTR_S_H		361)
-   (UNSPEC_EXTP			362)
-   (UNSPEC_EXTPDP		363)
-   (UNSPEC_SHILO		364)
-   (UNSPEC_MTHLIP		365)
-   (UNSPEC_WRDSP		366)
-   (UNSPEC_RDDSP		367)
-
-   ;; MIPS DSP ASE REV 2 Revision 0.02 11/24/2006
-   (UNSPEC_ABSQ_S_QB		400)
-   (UNSPEC_ADDU_PH		401)
-   (UNSPEC_ADDU_S_PH		402)
-   (UNSPEC_ADDUH_QB		403)
-   (UNSPEC_ADDUH_R_QB		404)
-   (UNSPEC_APPEND		405)
-   (UNSPEC_BALIGN		406)
-   (UNSPEC_CMPGDU_EQ_QB		407)
-   (UNSPEC_CMPGDU_LT_QB		408)
-   (UNSPEC_CMPGDU_LE_QB		409)
-   (UNSPEC_DPA_W_PH		410)
-   (UNSPEC_DPS_W_PH		411)
-   (UNSPEC_MADD			412)
-   (UNSPEC_MADDU		413)
-   (UNSPEC_MSUB			414)
-   (UNSPEC_MSUBU		415)
-   (UNSPEC_MUL_PH		416)
-   (UNSPEC_MUL_S_PH		417)
-   (UNSPEC_MULQ_RS_W		418)
-   (UNSPEC_MULQ_S_PH		419)
-   (UNSPEC_MULQ_S_W		420)
-   (UNSPEC_MULSA_W_PH		421)
-   (UNSPEC_MULT			422)
-   (UNSPEC_MULTU		423)
-   (UNSPEC_PRECR_QB_PH		424)
-   (UNSPEC_PRECR_SRA_PH_W	425)
-   (UNSPEC_PRECR_SRA_R_PH_W	426)
-   (UNSPEC_PREPEND		427)
-   (UNSPEC_SHRA_QB		428)
-   (UNSPEC_SHRA_R_QB		429)
-   (UNSPEC_SHRL_PH		430)
-   (UNSPEC_SUBU_PH		431)
-   (UNSPEC_SUBU_S_PH		432)
-   (UNSPEC_SUBUH_QB		433)
-   (UNSPEC_SUBUH_R_QB		434)
-   (UNSPEC_ADDQH_PH		435)
-   (UNSPEC_ADDQH_R_PH		436)
-   (UNSPEC_ADDQH_W		437)
-   (UNSPEC_ADDQH_R_W		438)
-   (UNSPEC_SUBQH_PH		439)
-   (UNSPEC_SUBQH_R_PH		440)
-   (UNSPEC_SUBQH_W		441)
-   (UNSPEC_SUBQH_R_W		442)
-   (UNSPEC_DPAX_W_PH		443)
-   (UNSPEC_DPSX_W_PH		444)
-   (UNSPEC_DPAQX_S_W_PH		445)
-   (UNSPEC_DPAQX_SA_W_PH	446)
-   (UNSPEC_DPSQX_S_W_PH		447)
-   (UNSPEC_DPSQX_SA_W_PH	448)
-
-   ;; ST Microelectronics Loongson-2E/2F.
-   (UNSPEC_LOONGSON_PAVG	500)
-   (UNSPEC_LOONGSON_PCMPEQ	501)
-   (UNSPEC_LOONGSON_PCMPGT	502)
-   (UNSPEC_LOONGSON_PEXTR	503)
-   (UNSPEC_LOONGSON_PINSR_0	504)
-   (UNSPEC_LOONGSON_PINSR_1	505)
-   (UNSPEC_LOONGSON_PINSR_2	506)
-   (UNSPEC_LOONGSON_PINSR_3	507)
-   (UNSPEC_LOONGSON_PMADD	508)
-   (UNSPEC_LOONGSON_PMOVMSK	509)
-   (UNSPEC_LOONGSON_PMULHU	510)
-   (UNSPEC_LOONGSON_PMULH	511)
-   (UNSPEC_LOONGSON_PMULL	512)
-   (UNSPEC_LOONGSON_PMULU	513)
-   (UNSPEC_LOONGSON_PASUBUB	514)
-   (UNSPEC_LOONGSON_BIADD	515)
-   (UNSPEC_LOONGSON_PSADBH	516)
-   (UNSPEC_LOONGSON_PSHUFH	517)
-   (UNSPEC_LOONGSON_PUNPCKH	518)
-   (UNSPEC_LOONGSON_PUNPCKL	519)
-   (UNSPEC_LOONGSON_PADDD	520)
-   (UNSPEC_LOONGSON_PSUBD	521)
-
-   ;; Used in loongson2ef.md
-   (UNSPEC_LOONGSON_ALU1_TURN_ENABLED_INSN   530)
-   (UNSPEC_LOONGSON_ALU2_TURN_ENABLED_INSN   531)
-   (UNSPEC_LOONGSON_FALU1_TURN_ENABLED_INSN  532)
-   (UNSPEC_LOONGSON_FALU2_TURN_ENABLED_INSN  533)
-
-   (UNSPEC_MIPS_CACHE		600)
-   (UNSPEC_R10K_CACHE_BARRIER	601)
-
-=======
->>>>>>> b56a5220
    ;; PIC long branch sequences are never longer than 100 bytes.
    (MAX_PIC_BRANCH_LENGTH	100)
   ]
@@ -441,12 +199,9 @@
   "unknown,load,fpload,store,fpstore,mtc,mfc,mthilo,mfhilo,move,fmove,
    const,constN,signext,ext_ins,logical,arith,sll0,andi,loadpool,
    shift_shift,lui_movf"
-<<<<<<< HEAD
-=======
   (const_string "unknown"))
 
 (define_attr "alu_type" "unknown,add,sub,not,nor,and,or,xor"
->>>>>>> b56a5220
   (const_string "unknown"))
 
 ;; Main data type used by the insn
@@ -3201,11 +2956,7 @@
   operands[2] = GEN_INT (GET_MODE_MASK (<SHORT:MODE>mode));
   return "andi\t%0,%1,%x2";
 }
-<<<<<<< HEAD
-  [(set_attr "type" "logical")
-=======
   [(set_attr "alu_type" "and")
->>>>>>> b56a5220
    (set_attr "mode" "<GPR:MODE>")])
 
 (define_insn "*zero_extendhi_truncqi"
@@ -3214,11 +2965,7 @@
 	    (truncate:QI (match_operand:DI 1 "register_operand" "d"))))]
   "TARGET_64BIT && !TARGET_MIPS16"
   "andi\t%0,%1,0xff"
-<<<<<<< HEAD
-  [(set_attr "type" "logical")
-=======
   [(set_attr "alu_type" "and")
->>>>>>> b56a5220
    (set_attr "mode" "HI")])
  
@@ -5528,8 +5275,6 @@
     }
 }
   [(set_attr "type" "branch")])
-<<<<<<< HEAD
-=======
 
 (define_expand "cbranch<mode>4"
   [(set (pc)
@@ -5543,26 +5288,6 @@
   mips_expand_conditional_branch (operands);
   DONE;
 })
->>>>>>> b56a5220
-
-(define_expand "cbranch<mode>4"
-  [(set (pc)
-	(if_then_else (match_operator 0 "comparison_operator"
-<<<<<<< HEAD
-		       [(match_operand:GPR 1 "register_operand")
-		        (match_operand:GPR 2 "nonmemory_operand")])
-=======
-		       [(match_operand:SCALARF 1 "register_operand")
-		        (match_operand:SCALARF 2 "register_operand")])
->>>>>>> b56a5220
-		      (label_ref (match_operand 3 ""))
-		      (pc)))]
-  ""
-{
-  mips_expand_conditional_branch (operands);
-<<<<<<< HEAD
-  DONE;
-})
 
 (define_expand "cbranch<mode>4"
   [(set (pc)
@@ -5574,8 +5299,6 @@
   ""
 {
   mips_expand_conditional_branch (operands);
-=======
->>>>>>> b56a5220
   DONE;
 })
 
@@ -6366,11 +6089,7 @@
    (clobber (reg:SI RETURN_ADDR_REGNUM))]
   ""
   { return TARGET_SPLIT_CALLS ? "#" : MIPS_CALL ("jal", operands, 0, 1); }
-<<<<<<< HEAD
-  "reload_completed && TARGET_SPLIT_CALLS && (operands[2] = insn)"
-=======
   "reload_completed && TARGET_SPLIT_CALLS"
->>>>>>> b56a5220
   [(const_int 0)]
 {
   mips_split_call (curr_insn, gen_call_split (operands[0], operands[1]));
@@ -6398,11 +6117,7 @@
    (clobber (reg:SI RETURN_ADDR_REGNUM))]
   ""
   { return TARGET_SPLIT_CALLS ? "#" : MIPS_CALL ("jal", operands, 0, -1); }
-<<<<<<< HEAD
-  "reload_completed && TARGET_SPLIT_CALLS && (operands[2] = insn)"
-=======
   "reload_completed && TARGET_SPLIT_CALLS"
->>>>>>> b56a5220
   [(const_int 0)]
 {
   mips_split_call (curr_insn,
@@ -6441,11 +6156,7 @@
    (clobber (reg:SI RETURN_ADDR_REGNUM))]
   ""
   { return TARGET_SPLIT_CALLS ? "#" : MIPS_CALL ("jal", operands, 1, 2); }
-<<<<<<< HEAD
-  "reload_completed && TARGET_SPLIT_CALLS && (operands[3] = insn)"
-=======
   "reload_completed && TARGET_SPLIT_CALLS"
->>>>>>> b56a5220
   [(const_int 0)]
 {
   mips_split_call (curr_insn,
@@ -6474,11 +6185,7 @@
    (clobber (reg:SI RETURN_ADDR_REGNUM))]
   ""
   { return TARGET_SPLIT_CALLS ? "#" : MIPS_CALL ("jal", operands, 1, -1); }
-<<<<<<< HEAD
-  "reload_completed && TARGET_SPLIT_CALLS && (operands[3] = insn)"
-=======
   "reload_completed && TARGET_SPLIT_CALLS"
->>>>>>> b56a5220
   [(const_int 0)]
 {
   mips_split_call (curr_insn,
@@ -6510,11 +6217,7 @@
    (clobber (reg:SI RETURN_ADDR_REGNUM))]
   ""
   { return TARGET_SPLIT_CALLS ? "#" : MIPS_CALL ("jal", operands, 1, 2); }
-<<<<<<< HEAD
-  "reload_completed && TARGET_SPLIT_CALLS && (operands[4] = insn)"
-=======
   "reload_completed && TARGET_SPLIT_CALLS"
->>>>>>> b56a5220
   [(const_int 0)]
 {
   mips_split_call (curr_insn,
