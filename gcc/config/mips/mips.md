--- conflicted
+++ resolved
@@ -132,253 +132,11 @@
 ])
 
 (define_constants
-<<<<<<< HEAD
-  [(UNSPEC_LOAD_LOW		 0)
-   (UNSPEC_LOAD_HIGH		 1)
-   (UNSPEC_STORE_WORD		 2)
-   (UNSPEC_GET_FNADDR		 3)
-   (UNSPEC_BLOCKAGE		 4)
-   (UNSPEC_POTENTIAL_CPRESTORE	 5)
-   (UNSPEC_CPRESTORE		 6)
-   (UNSPEC_RESTORE_GP		 7)
-   (UNSPEC_MOVE_GP		 8)
-   (UNSPEC_EH_RETURN		 9)
-   (UNSPEC_CONSTTABLE_INT	10)
-   (UNSPEC_CONSTTABLE_FLOAT	11)
-   (UNSPEC_ALIGN		14)
-   (UNSPEC_HIGH			17)
-   (UNSPEC_LOAD_LEFT		18)
-   (UNSPEC_LOAD_RIGHT		19)
-   (UNSPEC_STORE_LEFT		20)
-   (UNSPEC_STORE_RIGHT		21)
-   (UNSPEC_LOADGP		22)
-   (UNSPEC_LOAD_CALL		23)
-   (UNSPEC_LOAD_GOT		24)
-   (UNSPEC_GP			25)
-   (UNSPEC_MFHI			26)
-   (UNSPEC_MTHI			27)
-   (UNSPEC_SET_HILO		28)
-   (UNSPEC_TLS_LDM		29)
-   (UNSPEC_TLS_GET_TP		30)
-   (UNSPEC_MFHC1		31)
-   (UNSPEC_MTHC1		32)
-   (UNSPEC_CLEAR_HAZARD		33)
-   (UNSPEC_RDHWR		34)
-   (UNSPEC_SYNCI		35)
-   (UNSPEC_SYNC			36)
-   (UNSPEC_COMPARE_AND_SWAP	37)
-   (UNSPEC_COMPARE_AND_SWAP_12	38)
-   (UNSPEC_SYNC_OLD_OP		39)
-   (UNSPEC_SYNC_NEW_OP		40)
-   (UNSPEC_SYNC_NEW_OP_12	41)
-   (UNSPEC_SYNC_OLD_OP_12	42)
-   (UNSPEC_SYNC_EXCHANGE	43)
-   (UNSPEC_SYNC_EXCHANGE_12	44)
-   (UNSPEC_MEMORY_BARRIER	45)
-   (UNSPEC_SET_GOT_VERSION	46)
-   (UNSPEC_UPDATE_GOT_VERSION	47)
-   (UNSPEC_COPYGP		48)
-   (UNSPEC_ERET			49)
-   (UNSPEC_DERET		50)
-   (UNSPEC_DI			51)
-   (UNSPEC_EHB			52)
-   (UNSPEC_RDPGPR		53)
-   (UNSPEC_COP0			54)
-   ;; Used in a call expression in place of args_size.  It's present for PIC
-   ;; indirect calls where it contains args_size and the function symbol.
-   (UNSPEC_CALL_ATTR		55)
-   
-   (UNSPEC_ADDRESS_FIRST	100)
-
-   (TLS_GET_TP_REGNUM		3)
-=======
   [(TLS_GET_TP_REGNUM		3)
->>>>>>> 3082eeb7
    (RETURN_ADDR_REGNUM		31)
    (CPRESTORE_SLOT_REGNUM	76)
    (GOT_VERSION_REGNUM		79)
 
-<<<<<<< HEAD
-   ;; For MIPS Paired-Singled Floating Point Instructions.
-
-   (UNSPEC_MOVE_TF_PS		200)
-   (UNSPEC_C			201)
-
-   ;; MIPS64/MIPS32R2 alnv.ps
-   (UNSPEC_ALNV_PS		202)
-
-   ;; MIPS-3D instructions
-   (UNSPEC_CABS			203)
-
-   (UNSPEC_ADDR_PS		204)
-   (UNSPEC_CVT_PW_PS		205)
-   (UNSPEC_CVT_PS_PW		206)
-   (UNSPEC_MULR_PS		207)
-   (UNSPEC_ABS_PS		208)
-
-   (UNSPEC_RSQRT1		209)
-   (UNSPEC_RSQRT2		210)
-   (UNSPEC_RECIP1		211)
-   (UNSPEC_RECIP2		212)
-   (UNSPEC_SINGLE_CC		213)
-   (UNSPEC_SCC			214)
-
-   ;; MIPS DSP ASE Revision 0.98 3/24/2005
-   (UNSPEC_ADDQ			300)
-   (UNSPEC_ADDQ_S		301)
-   (UNSPEC_SUBQ			302)
-   (UNSPEC_SUBQ_S		303)
-   (UNSPEC_ADDSC		304)
-   (UNSPEC_ADDWC		305)
-   (UNSPEC_MODSUB		306)
-   (UNSPEC_RADDU_W_QB		307)
-   (UNSPEC_ABSQ_S		308)
-   (UNSPEC_PRECRQ_QB_PH		309)
-   (UNSPEC_PRECRQ_PH_W		310)
-   (UNSPEC_PRECRQ_RS_PH_W	311)
-   (UNSPEC_PRECRQU_S_QB_PH	312)
-   (UNSPEC_PRECEQ_W_PHL		313)
-   (UNSPEC_PRECEQ_W_PHR		314)
-   (UNSPEC_PRECEQU_PH_QBL	315)
-   (UNSPEC_PRECEQU_PH_QBR	316)
-   (UNSPEC_PRECEQU_PH_QBLA	317)
-   (UNSPEC_PRECEQU_PH_QBRA	318)
-   (UNSPEC_PRECEU_PH_QBL	319)
-   (UNSPEC_PRECEU_PH_QBR	320)
-   (UNSPEC_PRECEU_PH_QBLA	321)
-   (UNSPEC_PRECEU_PH_QBRA	322)
-   (UNSPEC_SHLL			323)
-   (UNSPEC_SHLL_S		324)
-   (UNSPEC_SHRL_QB		325)
-   (UNSPEC_SHRA_PH		326)
-   (UNSPEC_SHRA_R		327)
-   (UNSPEC_MULEU_S_PH_QBL	328)
-   (UNSPEC_MULEU_S_PH_QBR	329)
-   (UNSPEC_MULQ_RS_PH		330)
-   (UNSPEC_MULEQ_S_W_PHL	331)
-   (UNSPEC_MULEQ_S_W_PHR	332)
-   (UNSPEC_DPAU_H_QBL		333)
-   (UNSPEC_DPAU_H_QBR		334)
-   (UNSPEC_DPSU_H_QBL		335)
-   (UNSPEC_DPSU_H_QBR		336)
-   (UNSPEC_DPAQ_S_W_PH		337)
-   (UNSPEC_DPSQ_S_W_PH		338)
-   (UNSPEC_MULSAQ_S_W_PH	339)
-   (UNSPEC_DPAQ_SA_L_W		340)
-   (UNSPEC_DPSQ_SA_L_W		341)
-   (UNSPEC_MAQ_S_W_PHL		342)
-   (UNSPEC_MAQ_S_W_PHR		343)
-   (UNSPEC_MAQ_SA_W_PHL		344)
-   (UNSPEC_MAQ_SA_W_PHR		345)
-   (UNSPEC_BITREV		346)
-   (UNSPEC_INSV			347)
-   (UNSPEC_REPL_QB		348)
-   (UNSPEC_REPL_PH		349)
-   (UNSPEC_CMP_EQ		350)
-   (UNSPEC_CMP_LT		351)
-   (UNSPEC_CMP_LE		352)
-   (UNSPEC_CMPGU_EQ_QB		353)
-   (UNSPEC_CMPGU_LT_QB		354)
-   (UNSPEC_CMPGU_LE_QB		355)
-   (UNSPEC_PICK			356)
-   (UNSPEC_PACKRL_PH		357)
-   (UNSPEC_EXTR_W		358)
-   (UNSPEC_EXTR_R_W		359)
-   (UNSPEC_EXTR_RS_W		360)
-   (UNSPEC_EXTR_S_H		361)
-   (UNSPEC_EXTP			362)
-   (UNSPEC_EXTPDP		363)
-   (UNSPEC_SHILO		364)
-   (UNSPEC_MTHLIP		365)
-   (UNSPEC_WRDSP		366)
-   (UNSPEC_RDDSP		367)
-
-   ;; MIPS DSP ASE REV 2 Revision 0.02 11/24/2006
-   (UNSPEC_ABSQ_S_QB		400)
-   (UNSPEC_ADDU_PH		401)
-   (UNSPEC_ADDU_S_PH		402)
-   (UNSPEC_ADDUH_QB		403)
-   (UNSPEC_ADDUH_R_QB		404)
-   (UNSPEC_APPEND		405)
-   (UNSPEC_BALIGN		406)
-   (UNSPEC_CMPGDU_EQ_QB		407)
-   (UNSPEC_CMPGDU_LT_QB		408)
-   (UNSPEC_CMPGDU_LE_QB		409)
-   (UNSPEC_DPA_W_PH		410)
-   (UNSPEC_DPS_W_PH		411)
-   (UNSPEC_MADD			412)
-   (UNSPEC_MADDU		413)
-   (UNSPEC_MSUB			414)
-   (UNSPEC_MSUBU		415)
-   (UNSPEC_MUL_PH		416)
-   (UNSPEC_MUL_S_PH		417)
-   (UNSPEC_MULQ_RS_W		418)
-   (UNSPEC_MULQ_S_PH		419)
-   (UNSPEC_MULQ_S_W		420)
-   (UNSPEC_MULSA_W_PH		421)
-   (UNSPEC_MULT			422)
-   (UNSPEC_MULTU		423)
-   (UNSPEC_PRECR_QB_PH		424)
-   (UNSPEC_PRECR_SRA_PH_W	425)
-   (UNSPEC_PRECR_SRA_R_PH_W	426)
-   (UNSPEC_PREPEND		427)
-   (UNSPEC_SHRA_QB		428)
-   (UNSPEC_SHRA_R_QB		429)
-   (UNSPEC_SHRL_PH		430)
-   (UNSPEC_SUBU_PH		431)
-   (UNSPEC_SUBU_S_PH		432)
-   (UNSPEC_SUBUH_QB		433)
-   (UNSPEC_SUBUH_R_QB		434)
-   (UNSPEC_ADDQH_PH		435)
-   (UNSPEC_ADDQH_R_PH		436)
-   (UNSPEC_ADDQH_W		437)
-   (UNSPEC_ADDQH_R_W		438)
-   (UNSPEC_SUBQH_PH		439)
-   (UNSPEC_SUBQH_R_PH		440)
-   (UNSPEC_SUBQH_W		441)
-   (UNSPEC_SUBQH_R_W		442)
-   (UNSPEC_DPAX_W_PH		443)
-   (UNSPEC_DPSX_W_PH		444)
-   (UNSPEC_DPAQX_S_W_PH		445)
-   (UNSPEC_DPAQX_SA_W_PH	446)
-   (UNSPEC_DPSQX_S_W_PH		447)
-   (UNSPEC_DPSQX_SA_W_PH	448)
-
-   ;; ST Microelectronics Loongson-2E/2F.
-   (UNSPEC_LOONGSON_PAVG	500)
-   (UNSPEC_LOONGSON_PCMPEQ	501)
-   (UNSPEC_LOONGSON_PCMPGT	502)
-   (UNSPEC_LOONGSON_PEXTR	503)
-   (UNSPEC_LOONGSON_PINSR_0	504)
-   (UNSPEC_LOONGSON_PINSR_1	505)
-   (UNSPEC_LOONGSON_PINSR_2	506)
-   (UNSPEC_LOONGSON_PINSR_3	507)
-   (UNSPEC_LOONGSON_PMADD	508)
-   (UNSPEC_LOONGSON_PMOVMSK	509)
-   (UNSPEC_LOONGSON_PMULHU	510)
-   (UNSPEC_LOONGSON_PMULH	511)
-   (UNSPEC_LOONGSON_PMULL	512)
-   (UNSPEC_LOONGSON_PMULU	513)
-   (UNSPEC_LOONGSON_PASUBUB	514)
-   (UNSPEC_LOONGSON_BIADD	515)
-   (UNSPEC_LOONGSON_PSADBH	516)
-   (UNSPEC_LOONGSON_PSHUFH	517)
-   (UNSPEC_LOONGSON_PUNPCKH	518)
-   (UNSPEC_LOONGSON_PUNPCKL	519)
-   (UNSPEC_LOONGSON_PADDD	520)
-   (UNSPEC_LOONGSON_PSUBD	521)
-
-   ;; Used in loongson2ef.md
-   (UNSPEC_LOONGSON_ALU1_TURN_ENABLED_INSN   530)
-   (UNSPEC_LOONGSON_ALU2_TURN_ENABLED_INSN   531)
-   (UNSPEC_LOONGSON_FALU1_TURN_ENABLED_INSN  532)
-   (UNSPEC_LOONGSON_FALU2_TURN_ENABLED_INSN  533)
-
-   (UNSPEC_MIPS_CACHE		600)
-   (UNSPEC_R10K_CACHE_BARRIER	601)
-
-=======
->>>>>>> 3082eeb7
    ;; PIC long branch sequences are never longer than 100 bytes.
    (MAX_PIC_BRANCH_LENGTH	100)
   ]
@@ -441,12 +199,9 @@
   "unknown,load,fpload,store,fpstore,mtc,mfc,mthilo,mfhilo,move,fmove,
    const,constN,signext,ext_ins,logical,arith,sll0,andi,loadpool,
    shift_shift,lui_movf"
-<<<<<<< HEAD
-=======
   (const_string "unknown"))
 
 (define_attr "alu_type" "unknown,add,sub,not,nor,and,or,xor"
->>>>>>> 3082eeb7
   (const_string "unknown"))
 
 ;; Main data type used by the insn
@@ -764,17 +519,9 @@
 	  (symbol_ref "mips_sync_loop_insns (insn, operands) * 4")
 	  ] (const_int 4)))
 
-<<<<<<< HEAD
-;; Attribute describing the processor.  This attribute must match exactly
-;; with the processor_type enumeration in mips.h.
-(define_attr "cpu"
-  "r3000,4kc,4kp,5kc,5kf,20kc,24kc,24kf2_1,24kf1_1,74kc,74kf2_1,74kf1_1,74kf3_2,loongson_2e,loongson_2f,m4k,octeon,r3900,r6000,r4000,r4100,r4111,r4120,r4130,r4300,r4600,r4650,r5000,r5400,r5500,r7000,r8000,r9000,r10000,sb1,sb1a,sr71000,xlr"
-  (const (symbol_ref "mips_tune_attr")))
-=======
 ;; Attribute describing the processor.
 (define_enum_attr "cpu" "processor"
   (const (symbol_ref "mips_tune")))
->>>>>>> 3082eeb7
 
 ;; The type of hardware hazard associated with this instruction.
 ;; DELAY means that the next instruction cannot read the result
@@ -1592,15 +1339,9 @@
 		  (match_operand:GPR 2 "register_operand")))]
   ""
 {
-<<<<<<< HEAD
-  if (TARGET_LOONGSON_2EF)
-    emit_insn (gen_mul<mode>3_mul3_ls2ef (operands[0], operands[1],
-                                          operands[2]));
-=======
   if (TARGET_LOONGSON_2EF || TARGET_LOONGSON_3A)
     emit_insn (gen_mul<mode>3_mul3_loongson (operands[0], operands[1],
                                              operands[2]));
->>>>>>> 3082eeb7
   else if (ISA_HAS_<D>MUL3)
     emit_insn (gen_mul<mode>3_mul3 (operands[0], operands[1], operands[2]));
   else if (TARGET_FIX_R4000)
@@ -1611,14 +1352,6 @@
   DONE;
 })
 
-<<<<<<< HEAD
-(define_insn "mul<mode>3_mul3_ls2ef"
-  [(set (match_operand:GPR 0 "register_operand" "=d")
-        (mult:GPR (match_operand:GPR 1 "register_operand" "d")
-                  (match_operand:GPR 2 "register_operand" "d")))]
-  "TARGET_LOONGSON_2EF"
-  "<d>multu.g\t%0,%1,%2"
-=======
 (define_insn "mul<mode>3_mul3_loongson"
   [(set (match_operand:GPR 0 "register_operand" "=d")
         (mult:GPR (match_operand:GPR 1 "register_operand" "d")
@@ -1630,7 +1363,6 @@
   else
     return "gs<d>multu\t%0,%1,%2";
 }
->>>>>>> 3082eeb7
   [(set_attr "type" "imul3nc")
    (set_attr "mode" "<MODE>")])
 
@@ -2094,19 +1826,11 @@
 	(unspec:TI [(mult:DI (any_extend:DI (match_dup 1))
 			     (any_extend:DI (match_dup 2)))]
 		   UNSPEC_SET_HILO))
-<<<<<<< HEAD
 
    ;; OP0 <- LO, OP4 <- HI
    (set (match_dup 0) (match_dup 5))
    (set (match_dup 4) (unspec:DI [(match_dup 3)] UNSPEC_MFHI))
 
-=======
-
-   ;; OP0 <- LO, OP4 <- HI
-   (set (match_dup 0) (match_dup 5))
-   (set (match_dup 4) (unspec:DI [(match_dup 3)] UNSPEC_MFHI))
-
->>>>>>> 3082eeb7
    ;; Zero-extend OP0.
    (set (match_dup 0)
 	(ashift:DI (match_dup 0)
@@ -3238,11 +2962,7 @@
   operands[2] = GEN_INT (GET_MODE_MASK (<SHORT:MODE>mode));
   return "andi\t%0,%1,%x2";
 }
-<<<<<<< HEAD
-  [(set_attr "type" "logical")
-=======
   [(set_attr "alu_type" "and")
->>>>>>> 3082eeb7
    (set_attr "mode" "<GPR:MODE>")])
 
 (define_insn "*zero_extendhi_truncqi"
@@ -3251,11 +2971,7 @@
 	    (truncate:QI (match_operand:DI 1 "register_operand" "d"))))]
   "TARGET_64BIT && !TARGET_MIPS16"
   "andi\t%0,%1,0xff"
-<<<<<<< HEAD
-  [(set_attr "type" "logical")
-=======
   [(set_attr "alu_type" "and")
->>>>>>> 3082eeb7
    (set_attr "mode" "HI")])
  
@@ -5085,17 +4801,10 @@
 ;; Initialize the global pointer for MIPS16 code.  Operand 0 is the
 ;; global pointer and operand 1 is the MIPS16 register that holds
 ;; the required value.
-<<<<<<< HEAD
-(define_insn_and_split "copygp_mips16"
-  [(set (match_operand:SI 0 "register_operand" "=y")
-	(unspec:SI [(match_operand:SI 1 "register_operand" "d")]
-		   UNSPEC_COPYGP))]
-=======
 (define_insn_and_split "copygp_mips16_<mode>"
   [(set (match_operand:P 0 "register_operand" "=y")
 	(unspec:P [(match_operand:P 1 "register_operand" "d")]
 		  UNSPEC_COPYGP))]
->>>>>>> 3082eeb7
   "TARGET_MIPS16"
   { return mips_must_initialize_gp_p () ? "#" : ""; }
   "&& mips_must_initialize_gp_p ()"
@@ -5109,21 +4818,12 @@
 ;;
 ;; The "cprestore" pattern requires operand 2 to be pic_offset_table_rtx,
 ;; otherwise any register that holds the correct value will do.
-<<<<<<< HEAD
-(define_insn_and_split "potential_cprestore"
-  [(set (match_operand:SI 0 "cprestore_save_slot_operand" "=X,X")
-	(unspec:SI [(match_operand:SI 1 "const_int_operand" "I,i")
-		    (match_operand:SI 2 "register_operand" "d,d")]
-		   UNSPEC_POTENTIAL_CPRESTORE))
-   (clobber (match_operand:SI 3 "scratch_operand" "=X,&d"))]
-=======
 (define_insn_and_split "potential_cprestore_<mode>"
   [(set (match_operand:P 0 "cprestore_save_slot_operand" "=X,X")
 	(unspec:P [(match_operand:P 1 "const_int_operand" "I,i")
 		   (match_operand:P 2 "register_operand" "d,d")]
 		  UNSPEC_POTENTIAL_CPRESTORE))
    (clobber (match_operand:P 3 "scratch_operand" "=X,&d"))]
->>>>>>> 3082eeb7
   "!TARGET_CPRESTORE_DIRECTIVE || operands[2] == pic_offset_table_rtx"
   { return mips_must_initialize_gp_p () ? "#" : ""; }
   "mips_must_initialize_gp_p ()"
@@ -5140,19 +4840,11 @@
 ;; for the cprestore slot.  Operand 1 is the offset of the slot from
 ;; the stack pointer.  (This is redundant with operand 0, but it makes
 ;; things a little simpler.)
-<<<<<<< HEAD
-(define_insn "cprestore"
-  [(set (match_operand:SI 0 "cprestore_save_slot_operand" "=X,X")
-	(unspec:SI [(match_operand:SI 1 "const_int_operand" "I,i")
-		    (reg:SI 28)]
-		   UNSPEC_CPRESTORE))]
-=======
 (define_insn "cprestore_<mode>"
   [(set (match_operand:P 0 "cprestore_save_slot_operand" "=X,X")
 	(unspec:P [(match_operand:P 1 "const_int_operand" "I,i")
 		   (reg:P 28)]
 		  UNSPEC_CPRESTORE))]
->>>>>>> 3082eeb7
   "TARGET_CPRESTORE_DIRECTIVE"
 {
   if (mips_nomacro.nesting_level > 0 && which_alternative == 1)
@@ -5163,15 +4855,9 @@
   [(set_attr "type" "store")
    (set_attr "length" "4,12")])
 
-<<<<<<< HEAD
-(define_insn "use_cprestore"
-  [(set (reg:SI CPRESTORE_SLOT_REGNUM)
-	(match_operand:SI 0 "cprestore_load_slot_operand"))]
-=======
 (define_insn "use_cprestore_<mode>"
   [(set (reg:P CPRESTORE_SLOT_REGNUM)
 	(match_operand:P 0 "cprestore_load_slot_operand"))]
->>>>>>> 3082eeb7
   ""
   ""
   [(set_attr "type" "ghost")])
@@ -5188,13 +4874,7 @@
     {
       mips_expand_synci_loop (operands[0], operands[1]);
       emit_insn (gen_sync ());
-<<<<<<< HEAD
-      emit_insn (Pmode == SImode
-		 ? gen_clear_hazard_si ()
-		 : gen_clear_hazard_di ());
-=======
       emit_insn (PMODE_INSN (gen_clear_hazard, ()));
->>>>>>> 3082eeb7
     }
   else if (mips_cache_flush_func && mips_cache_flush_func[0])
     {
@@ -6420,11 +6100,7 @@
    (clobber (reg:SI RETURN_ADDR_REGNUM))]
   ""
   { return TARGET_SPLIT_CALLS ? "#" : MIPS_CALL ("jal", operands, 0, 1); }
-<<<<<<< HEAD
-  "reload_completed && TARGET_SPLIT_CALLS && (operands[2] = insn)"
-=======
   "reload_completed && TARGET_SPLIT_CALLS"
->>>>>>> 3082eeb7
   [(const_int 0)]
 {
   mips_split_call (curr_insn, gen_call_split (operands[0], operands[1]));
@@ -6452,11 +6128,7 @@
    (clobber (reg:SI RETURN_ADDR_REGNUM))]
   ""
   { return TARGET_SPLIT_CALLS ? "#" : MIPS_CALL ("jal", operands, 0, -1); }
-<<<<<<< HEAD
-  "reload_completed && TARGET_SPLIT_CALLS && (operands[2] = insn)"
-=======
   "reload_completed && TARGET_SPLIT_CALLS"
->>>>>>> 3082eeb7
   [(const_int 0)]
 {
   mips_split_call (curr_insn,
@@ -6495,11 +6167,7 @@
    (clobber (reg:SI RETURN_ADDR_REGNUM))]
   ""
   { return TARGET_SPLIT_CALLS ? "#" : MIPS_CALL ("jal", operands, 1, 2); }
-<<<<<<< HEAD
-  "reload_completed && TARGET_SPLIT_CALLS && (operands[3] = insn)"
-=======
   "reload_completed && TARGET_SPLIT_CALLS"
->>>>>>> 3082eeb7
   [(const_int 0)]
 {
   mips_split_call (curr_insn,
@@ -6528,11 +6196,7 @@
    (clobber (reg:SI RETURN_ADDR_REGNUM))]
   ""
   { return TARGET_SPLIT_CALLS ? "#" : MIPS_CALL ("jal", operands, 1, -1); }
-<<<<<<< HEAD
-  "reload_completed && TARGET_SPLIT_CALLS && (operands[3] = insn)"
-=======
   "reload_completed && TARGET_SPLIT_CALLS"
->>>>>>> 3082eeb7
   [(const_int 0)]
 {
   mips_split_call (curr_insn,
@@ -6564,11 +6228,7 @@
    (clobber (reg:SI RETURN_ADDR_REGNUM))]
   ""
   { return TARGET_SPLIT_CALLS ? "#" : MIPS_CALL ("jal", operands, 1, 2); }
-<<<<<<< HEAD
-  "reload_completed && TARGET_SPLIT_CALLS && (operands[4] = insn)"
-=======
   "reload_completed && TARGET_SPLIT_CALLS"
->>>>>>> 3082eeb7
   [(const_int 0)]
 {
   mips_split_call (curr_insn,
@@ -6630,13 +6290,8 @@
 	     (match_operand 2 "const_int_operand" "n"))]
   "ISA_HAS_PREFETCH && TARGET_EXPLICIT_RELOCS"
 {
-<<<<<<< HEAD
-  if (TARGET_LOONGSON_2EF)
-    /* Loongson 2[ef] use load to $0 to perform prefetching.  */
-=======
   if (TARGET_LOONGSON_2EF || TARGET_LOONGSON_3A)
     /* Loongson 2[ef] and Loongson 3a use load to $0 to perform prefetching.  */
->>>>>>> 3082eeb7
     return "ld\t$0,%a0";
   operands[1] = mips_prefetch_cookie (operands[1], operands[2]);
   return "pref\t%1,%a0";
