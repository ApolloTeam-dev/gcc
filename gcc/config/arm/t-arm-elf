# Copyright (C) 1998, 1999, 2000, 2001, 2002, 2003, 2004, 2005, 2006, 2007,
# 2008, 2010 Free Software Foundation, Inc.
#
# This file is part of GCC.
#
# GCC is free software; you can redistribute it and/or modify
# it under the terms of the GNU General Public License as published by
# the Free Software Foundation; either version 3, or (at your option)
# any later version.
#
# GCC is distributed in the hope that it will be useful,
# but WITHOUT ANY WARRANTY; without even the implied warranty of
# MERCHANTABILITY or FITNESS FOR A PARTICULAR PURPOSE.  See the
# GNU General Public License for more details.
#
# You should have received a copy of the GNU General Public License
# along with GCC; see the file COPYING3.  If not see
# <http://www.gnu.org/licenses/>.

# For most CPUs we have an assembly soft-float implementations.
# However this is not true for ARMv6M.  Here we want to use the soft-fp C
# implementation.  The soft-fp code is only build for ARMv6M.  This pulls
# in the asm implementation for other CPUs.
LIB1ASMFUNCS += _udivsi3 _divsi3 _umodsi3 _modsi3 _dvmd_tls _bb_init_func \
	_call_via_rX _interwork_call_via_rX \
	_lshrdi3 _ashrdi3 _ashldi3 \
	_arm_negdf2 _arm_addsubdf3 _arm_muldivdf3 _arm_cmpdf2 _arm_unorddf2 \
	_arm_fixdfsi _arm_fixunsdfsi \
	_arm_truncdfsf2 _arm_negsf2 _arm_addsubsf3 _arm_muldivsf3 \
	_arm_cmpsf2 _arm_unordsf2 _arm_fixsfsi _arm_fixunssfsi \
	_arm_floatdidf _arm_floatdisf _arm_floatundidf _arm_floatundisf \
	_clzsi2 _clzdi2 

MULTILIB_OPTIONS     = marm/mthumb
MULTILIB_DIRNAMES    = arm thumb
MULTILIB_EXCEPTIONS  = 
MULTILIB_MATCHES     =

#MULTILIB_OPTIONS     += mcpu=fa526/mcpu=fa626/mcpu=fa606te/mcpu=fa626te/mcpu=fmp626/mcpu=fa726te
#MULTILIB_DIRNAMES    += fa526 fa626 fa606te fa626te fmp626 fa726te
#MULTILIB_EXCEPTIONS  += *mthumb*/*mcpu=fa526 *mthumb*/*mcpu=fa626

#MULTILIB_OPTIONS      += march=armv7
#MULTILIB_DIRNAMES     += thumb2
#MULTILIB_EXCEPTIONS   += march=armv7* marm/*march=armv7*
#MULTILIB_MATCHES      += march?armv7=march?armv7-a
#MULTILIB_MATCHES      += march?armv7=march?armv7-r
#MULTILIB_MATCHES      += march?armv7=march?armv7-m
#MULTILIB_MATCHES      += march?armv7=mcpu?cortex-a8
#MULTILIB_MATCHES      += march?armv7=mcpu?cortex-r4
#MULTILIB_MATCHES      += march?armv7=mcpu?cortex-m3

# Not quite true.  We can support hard-vfp calling in Thumb2, but how do we
# express that here?  Also, we really need architecture v5e or later
# (mcrr etc).
MULTILIB_OPTIONS       += mfloat-abi=hard
MULTILIB_DIRNAMES      += fpu
MULTILIB_EXCEPTIONS    += *mthumb/*mfloat-abi=hard*
<<<<<<< HEAD
=======
#MULTILIB_EXCEPTIONS    += *mcpu=fa526/*mfloat-abi=hard*
#MULTILIB_EXCEPTIONS    += *mcpu=fa626/*mfloat-abi=hard*
>>>>>>> b56a5220

# MULTILIB_OPTIONS    += mcpu=ep9312
# MULTILIB_DIRNAMES   += ep9312
# MULTILIB_EXCEPTIONS += *mthumb/*mcpu=ep9312*
# 	
# MULTILIB_OPTIONS     += mlittle-endian/mbig-endian
# MULTILIB_DIRNAMES    += le be
# MULTILIB_MATCHES     += mbig-endian=mbe mlittle-endian=mle
# 
# MULTILIB_OPTIONS    += mhard-float/msoft-float
# MULTILIB_DIRNAMES   += fpu soft
# MULTILIB_EXCEPTIONS += *mthumb/*mhard-float*
# 
# MULTILIB_OPTIONS    += mno-thumb-interwork/mthumb-interwork
# MULTILIB_DIRNAMES   += normal interwork
# 
# MULTILIB_OPTIONS    += fno-leading-underscore/fleading-underscore
# MULTILIB_DIRNAMES   += elf under
# 
# MULTILIB_OPTIONS    += mcpu=arm7
# MULTILIB_DIRNAMES   += nofmult
# MULTILIB_EXCEPTIONS += *mthumb*/*mcpu=arm7*
# # Note: the multilib_exceptions matches both -mthumb and
# # -mthumb-interwork
# #
# # We have to match all the arm cpu variants which do not have the
# # multiply instruction and treat them as if the user had specified
# # -mcpu=arm7.  Note that in the following the ? is interpreted as
# # an = for the purposes of matching command line options.
# # FIXME: There ought to be a better way to do this.
# MULTILIB_MATCHES    += mcpu?arm7=mcpu?arm7d
# MULTILIB_MATCHES    += mcpu?arm7=mcpu?arm7di
# MULTILIB_MATCHES    += mcpu?arm7=mcpu?arm70
# MULTILIB_MATCHES    += mcpu?arm7=mcpu?arm700
# MULTILIB_MATCHES    += mcpu?arm7=mcpu?arm700i
# MULTILIB_MATCHES    += mcpu?arm7=mcpu?arm710
# MULTILIB_MATCHES    += mcpu?arm7=mcpu?arm710c
# MULTILIB_MATCHES    += mcpu?arm7=mcpu?arm7100
# MULTILIB_MATCHES    += mcpu?arm7=mcpu?arm7500
# MULTILIB_MATCHES    += mcpu?arm7=mcpu?arm7500fe
# MULTILIB_MATCHES    += mcpu?arm7=mcpu?arm6
# MULTILIB_MATCHES    += mcpu?arm7=mcpu?arm60
# MULTILIB_MATCHES    += mcpu?arm7=mcpu?arm600
# MULTILIB_MATCHES    += mcpu?arm7=mcpu?arm610
# MULTILIB_MATCHES    += mcpu?arm7=mcpu?arm620

EXTRA_MULTILIB_PARTS = crtbegin.o crtend.o crti.o crtn.o

# If EXTRA_MULTILIB_PARTS is not defined above then define EXTRA_PARTS here
# EXTRA_PARTS = crtbegin.o crtend.o crti.o crtn.o

LIBGCC = stmp-multilib
INSTALL_LIBGCC = install-multilib

# Currently there is a bug somewhere in GCC's alias analysis
# or scheduling code that is breaking _fpmul_parts in fp-bit.c.
# Disabling function inlining is a workaround for this problem.
TARGET_LIBGCC2_CFLAGS = -fno-inline

# Assemble startup files.
$(T)crti.o: $(srcdir)/config/arm/crti.asm $(GCC_PASSES)
	$(GCC_FOR_TARGET) $(GCC_CFLAGS) $(MULTILIB_CFLAGS) $(INCLUDES) \
	-c -o $(T)crti.o -x assembler-with-cpp $(srcdir)/config/arm/crti.asm

$(T)crtn.o: $(srcdir)/config/arm/crtn.asm $(GCC_PASSES)
	$(GCC_FOR_TARGET) $(GCC_CFLAGS) $(MULTILIB_CFLAGS) $(INCLUDES) \
	-c -o $(T)crtn.o -x assembler-with-cpp $(srcdir)/config/arm/crtn.asm
<|MERGE_RESOLUTION|>--- conflicted
+++ resolved
@@ -56,11 +56,8 @@
 MULTILIB_OPTIONS       += mfloat-abi=hard
 MULTILIB_DIRNAMES      += fpu
 MULTILIB_EXCEPTIONS    += *mthumb/*mfloat-abi=hard*
-<<<<<<< HEAD
-=======
 #MULTILIB_EXCEPTIONS    += *mcpu=fa526/*mfloat-abi=hard*
 #MULTILIB_EXCEPTIONS    += *mcpu=fa626/*mfloat-abi=hard*
->>>>>>> b56a5220
 
 # MULTILIB_OPTIONS    += mcpu=ep9312
 # MULTILIB_DIRNAMES   += ep9312
