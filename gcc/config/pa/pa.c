--- conflicted
+++ resolved
@@ -1,10 +1,6 @@
 /* Subroutines for insn-output.c for HPPA.
    Copyright (C) 1992, 1993, 1994, 1995, 1996, 1997, 1998, 1999, 2000, 2001,
-<<<<<<< HEAD
-   2002, 2003, 2004, 2005, 2006, 2007, 2008, 2009, 2010
-=======
    2002, 2003, 2004, 2005, 2006, 2007, 2008, 2009, 2010, 2011
->>>>>>> 3082eeb7
    Free Software Foundation, Inc.
    Contributed by Tim Moore (moore@cs.utah.edu), based on sparc.c
 
@@ -112,11 +108,8 @@
 static void load_reg (int, HOST_WIDE_INT, int);
 static void set_reg_plus_d (int, int, HOST_WIDE_INT, int);
 static rtx pa_function_value (const_tree, const_tree, bool);
-<<<<<<< HEAD
-=======
 static rtx pa_libcall_value (enum machine_mode, const_rtx);
 static bool pa_function_value_regno_p (const unsigned int);
->>>>>>> 3082eeb7
 static void pa_output_function_prologue (FILE *, HOST_WIDE_INT);
 static void update_total_code_bytes (unsigned int);
 static void pa_output_function_epilogue (FILE *, HOST_WIDE_INT);
@@ -187,8 +180,6 @@
 static void pa_trampoline_init (rtx, tree, rtx);
 static rtx pa_trampoline_adjust_address (rtx);
 static rtx pa_delegitimize_address (rtx);
-<<<<<<< HEAD
-=======
 static bool pa_print_operand_punct_valid_p (unsigned char);
 static rtx pa_internal_arg_pointer (void);
 static bool pa_can_eliminate (const int, const int);
@@ -197,22 +188,12 @@
 static section *pa_function_section (tree, enum node_frequency, bool, bool);
 static bool pa_cannot_force_const_mem (enum machine_mode, rtx);
 static bool pa_legitimate_constant_p (enum machine_mode, rtx);
->>>>>>> 3082eeb7
 
 /* The following extra sections are only used for SOM.  */
 static GTY(()) section *som_readonly_data_section;
 static GTY(()) section *som_one_only_readonly_data_section;
 static GTY(()) section *som_one_only_data_section;
 
-<<<<<<< HEAD
-/* Which cpu we are scheduling for.  */
-enum processor_type pa_cpu = TARGET_SCHED_DEFAULT;
-
-/* The UNIX standard to use for predefines and linking.  */
-int flag_pa_unix = TARGET_HPUX_11_11 ? 1998 : TARGET_HPUX_10_10 ? 1995 : 1993;
-
-=======
->>>>>>> 3082eeb7
 /* Counts for the number of callee-saved general and floating point
    registers which were saved by the current function's prologue.  */
 static int gr_saved, fr_saved;
@@ -271,13 +252,10 @@
 
 #undef TARGET_FUNCTION_VALUE
 #define TARGET_FUNCTION_VALUE pa_function_value
-<<<<<<< HEAD
-=======
 #undef TARGET_LIBCALL_VALUE
 #define TARGET_LIBCALL_VALUE pa_libcall_value
 #undef TARGET_FUNCTION_VALUE_REGNO_P
 #define TARGET_FUNCTION_VALUE_REGNO_P pa_function_value_regno_p
->>>>>>> 3082eeb7
 
 #undef TARGET_LEGITIMIZE_ADDRESS
 #define TARGET_LEGITIMIZE_ADDRESS hppa_legitimize_address
@@ -394,8 +372,6 @@
 #define TARGET_TRAMPOLINE_ADJUST_ADDRESS pa_trampoline_adjust_address
 #undef TARGET_DELEGITIMIZE_ADDRESS
 #define TARGET_DELEGITIMIZE_ADDRESS pa_delegitimize_address
-<<<<<<< HEAD
-=======
 #undef TARGET_INTERNAL_ARG_POINTER
 #define TARGET_INTERNAL_ARG_POINTER pa_internal_arg_pointer
 #undef TARGET_CAN_ELIMINATE
@@ -409,7 +385,6 @@
 
 #undef TARGET_LEGITIMATE_CONSTANT_P
 #define TARGET_LEGITIMATE_CONSTANT_P pa_legitimate_constant_p
->>>>>>> 3082eeb7
 
 struct gcc_target targetm = TARGET_INITIALIZER;
 @@ -5950,29 +5925,9 @@
 	  return NO_REGS;
 	}
 
-<<<<<<< HEAD
-      case SYMBOL_REF:
-        is_symbolic = !SYMBOL_REF_TLS_MODEL (x);
-        break;
-      case LABEL_REF:
-        is_symbolic = 1;
-        break;
-      case CONST:
-	op = XEXP (x, 0);
-	is_symbolic = (GET_CODE (op) == PLUS
-		       && ((GET_CODE (XEXP (op, 0)) == SYMBOL_REF
-			    && !SYMBOL_REF_TLS_MODEL (XEXP (op, 0)))
-			   || GET_CODE (XEXP (op, 0)) == LABEL_REF)
-		       && GET_CODE (XEXP (op, 1)) == CONST_INT);
-        break;
-      default:
-        is_symbolic = 0;
-        break;
-=======
       /* Handle FP copy.  */
       if (FP_REG_CLASS_P (REGNO_REG_CLASS (regno)))
 	return GENERAL_REGS;
->>>>>>> 3082eeb7
     }
 
   if (regno >= 0 && regno < FIRST_PSEUDO_REGISTER
@@ -6261,30 +6216,11 @@
 }
 
 /* Return TRUE if INSN, a jump insn, has an unfilled delay slot and
-<<<<<<< HEAD
-   it branches to the next real instruction.  Otherwise, return FALSE.  */
-=======
    it branches into the delay slot.  Otherwise, return FALSE.  */
->>>>>>> 3082eeb7
 
 static bool
 branch_to_delay_slot_p (rtx insn)
 {
-<<<<<<< HEAD
-  if (dbr_sequence_length ())
-    return FALSE;
-
-  return next_real_insn (JUMP_LABEL (insn)) == next_real_insn (insn);
-}
-
-/* Return TRUE if INSN, a jump insn, needs a nop in its delay slot.
-
-   This occurs when INSN has an unfilled delay slot and is followed
-   by an ASM_INPUT.  Disaster can occur if the ASM_INPUT is empty and
-   the jump branches into the delay slot.  So, we add a nop in the delay
-   slot just to be safe.  This messes up our instruction count, but we
-   don't know how big the ASM_INPUT insn is anyway.  */
-=======
   rtx jump_insn;
 
   if (dbr_sequence_length ())
@@ -6315,24 +6251,15 @@
    by an asm.  Disaster can occur if the asm is empty and the jump
    branches into the delay slot.  So, we add a nop in the delay slot
    when this occurs.  */
->>>>>>> 3082eeb7
 
 static bool
 branch_needs_nop_p (rtx insn)
 {
-<<<<<<< HEAD
-  rtx next_insn;
-=======
   rtx jump_insn;
->>>>>>> 3082eeb7
 
   if (dbr_sequence_length ())
     return FALSE;
 
-<<<<<<< HEAD
-  next_insn = next_real_insn (insn);
-  return GET_CODE (PATTERN (next_insn)) == ASM_INPUT;
-=======
   jump_insn = next_active_insn (JUMP_LABEL (insn));
   while (insn)
     {
@@ -6375,7 +6302,6 @@
     }
 
   return FALSE;
->>>>>>> 3082eeb7
 }
 
 /* This routine handles all the normal conditional branch sequences we
@@ -7688,7 +7614,6 @@
     }
 
   gcc_assert (GET_CODE (pat) == PARALLEL);
-<<<<<<< HEAD
 
   /* Get the call rtx.  */
   call = XVECEXP (pat, 0, 0);
@@ -7697,16 +7622,6 @@
 
   gcc_assert (GET_CODE (call) == CALL);
 
-=======
-
-  /* Get the call rtx.  */
-  call = XVECEXP (pat, 0, 0);
-  if (GET_CODE (call) == SET)
-    call = SET_SRC (call);
-
-  gcc_assert (GET_CODE (call) == CALL);
-
->>>>>>> 3082eeb7
   /* Determine if this is a local call.  */
   call_dest = XEXP (XEXP (call, 0), 0);
   call_decl = SYMBOL_REF_DECL (call_dest);
@@ -8279,20 +8194,12 @@
 		   || ((DECL_SECTION_NAME (thunk_fndecl)
 			== DECL_SECTION_NAME (function))
 		       && last_address < 262132)))
-<<<<<<< HEAD
-	      || (targetm.have_named_sections
-		  && DECL_SECTION_NAME (thunk_fndecl) == NULL
-		  && DECL_SECTION_NAME (function) == NULL
-		  && last_address < 262132)
-	      || (!targetm.have_named_sections && last_address < 262132))))
-=======
 	      || (targetm_common.have_named_sections
 		  && DECL_SECTION_NAME (thunk_fndecl) == NULL
 		  && DECL_SECTION_NAME (function) == NULL
 		  && last_address < 262132)
 	      || (!targetm_common.have_named_sections
 		  && last_address < 262132))))
->>>>>>> 3082eeb7
     {
       if (!val_14)
 	output_asm_insn ("addil L'%2,%%r26", xoperands);
@@ -8808,19 +8715,6 @@
   /* The INSN must have a jump label.  */
   gcc_assert (lab != NULL_RTX);
 
-<<<<<<< HEAD
-/* Return TRUE if INSN branches forward.  */
-
-static bool
-forward_branch_p (rtx insn)
-{
-  rtx lab = JUMP_LABEL (insn);
-
-  /* The INSN must have a jump label.  */
-  gcc_assert (lab != NULL_RTX);
-
-=======
->>>>>>> 3082eeb7
   if (INSN_ADDRESSES_SET_P ())
     return INSN_ADDRESSES (INSN_UID (lab)) > INSN_ADDRESSES (INSN_UID (insn));  
 
@@ -8833,16 +8727,6 @@
     }
 
   return false;
-<<<<<<< HEAD
-}
-
-/* Return 1 if OP is an equality comparison, else return 0.  */
-int
-eq_neq_comparison_operator (rtx op, enum machine_mode mode ATTRIBUTE_UNUSED)
-{
-  return (GET_CODE (op) == EQ || GET_CODE (op) == NE);
-=======
->>>>>>> 3082eeb7
 }
 
 /* Return 1 if INSN is in the delay slot of a call instruction.  */
@@ -9440,11 +9324,7 @@
    Small structures must be returned in a PARALLEL on PA64 in order
    to match the HP Compiler ABI.  */
 
-<<<<<<< HEAD
-rtx
-=======
 static rtx
->>>>>>> 3082eeb7
 pa_function_value (const_tree valtype, 
                    const_tree func ATTRIBUTE_UNUSED, 
                    bool outgoing ATTRIBUTE_UNUSED)
@@ -10282,8 +10162,6 @@
 }
  
-<<<<<<< HEAD
-=======
 static rtx
 pa_internal_arg_pointer (void)
 {
@@ -10422,5 +10300,4 @@
   return true;
 }
 
->>>>>>> 3082eeb7
 #include "gt-pa.h"